/*-
 * Copyright (c) 2014-present MongoDB, Inc.
 * Copyright (c) 2008-2014 WiredTiger, Inc.
 *  All rights reserved.
 *
 * See the file LICENSE for redistribution information.
 */

#ifndef __WIREDTIGER_H_
#define __WIREDTIGER_H_

#if defined(__cplusplus)
extern "C" {
#endif

/*******************************************
 * Version information
 *******************************************/
#define WIREDTIGER_VERSION_MAJOR    @VERSION_MAJOR@
#define WIREDTIGER_VERSION_MINOR    @VERSION_MINOR@
#define WIREDTIGER_VERSION_PATCH    @VERSION_PATCH@
#define WIREDTIGER_VERSION_STRING   @VERSION_STRING@

/*******************************************
 * Required includes
 *******************************************/
@wiredtiger_includes_decl@

/*******************************************
 * Portable type names
 *******************************************/
@off_t_decl@
@uintmax_t_decl@
@uintptr_t_decl@

#if defined(DOXYGEN) || defined(SWIG)
#define __F(func) func
#else
/* NOLINTNEXTLINE(misc-macro-parentheses) */
#define __F(func) (*func)
#endif

/*
 * We support configuring WiredTiger with the gcc/clang -fvisibility=hidden
 * flags, but that requires public APIs be specifically marked.
 */
#if defined(DOXYGEN) || defined(SWIG) || !defined(__GNUC__)
#define WT_ATTRIBUTE_LIBRARY_VISIBLE
#else
#define WT_ATTRIBUTE_LIBRARY_VISIBLE    __attribute__((visibility("default")))
#endif

/*!
 * @defgroup wt WiredTiger API
 * The functions, handles and methods applications use to access and manage
 * data with WiredTiger.
 *
 * @{
 */

/*******************************************
 * Public forward structure declarations
 *******************************************/
struct __wt_collator;       typedef struct __wt_collator WT_COLLATOR;
struct __wt_compressor;     typedef struct __wt_compressor WT_COMPRESSOR;
struct __wt_config_item;    typedef struct __wt_config_item WT_CONFIG_ITEM;
struct __wt_config_parser;
    typedef struct __wt_config_parser WT_CONFIG_PARSER;
struct __wt_connection;     typedef struct __wt_connection WT_CONNECTION;
struct __wt_cursor;     typedef struct __wt_cursor WT_CURSOR;
struct __wt_data_source;    typedef struct __wt_data_source WT_DATA_SOURCE;
struct __wt_encryptor;      typedef struct __wt_encryptor WT_ENCRYPTOR;
struct __wt_event_handler;  typedef struct __wt_event_handler WT_EVENT_HANDLER;
struct __wt_extension_api;  typedef struct __wt_extension_api WT_EXTENSION_API;
struct __wt_extractor;      typedef struct __wt_extractor WT_EXTRACTOR;
struct __wt_file_handle;    typedef struct __wt_file_handle WT_FILE_HANDLE;
struct __wt_file_system;    typedef struct __wt_file_system WT_FILE_SYSTEM;
struct __wt_item;       typedef struct __wt_item WT_ITEM;
struct __wt_modify;     typedef struct __wt_modify WT_MODIFY;
struct __wt_session;        typedef struct __wt_session WT_SESSION;
#if !defined(DOXYGEN)
struct __wt_storage_source; typedef struct __wt_storage_source WT_STORAGE_SOURCE;
#endif

/*!
 * A raw item of data to be managed, including a pointer to the data and a
 * length.
 *
 * WT_ITEM structures do not need to be cleared before use.
 */
struct __wt_item {
    /*!
     * The memory reference of the data item.
     *
     * For items returned by a WT_CURSOR, the pointer is only valid until
     * the next operation on that cursor.  Applications that need to keep
     * an item across multiple cursor operations must make a copy.
     */
    const void *data;

    /*!
     * The number of bytes in the data item.
     *
     * The maximum length of a single column stored in a table is not fixed
     * (as it partially depends on the underlying file configuration), but
     * is always a small number of bytes less than 4GB.
     */
    size_t size;

#ifndef DOXYGEN
    /*! Managed memory chunk (internal use). */
    void *mem;

    /*! Managed memory size (internal use). */
    size_t memsize;

    /*! Object flags (internal use). */
/* AUTOMATIC FLAG VALUE GENERATION START 0 */
#define WT_ITEM_ALIGNED 0x1u
#define WT_ITEM_INUSE   0x2u
/* AUTOMATIC FLAG VALUE GENERATION STOP 32 */
    uint32_t flags;
#endif
};

/*!
 * A set of modifications for a value, including a pointer to new data and a
 * length, plus a target offset in the value and an optional length of data
 * in the value to be replaced.
 *
 * WT_MODIFY structures do not need to be cleared before use.
 */
struct __wt_modify {
    /*!
     * New data. The size of the new data may be zero when no new data is
     * provided.
     */
    WT_ITEM data;

    /*!
     * The zero-based byte offset in the value where the new data is placed.
     *
     * If the offset is past the end of the value, padding bytes are
     * appended to the value up to the specified offset. If the value is a
     * string (value format \c S), the padding byte is a space. If the value
     * is a raw byte array accessed using a WT_ITEM structure (value format
     * \c u), the padding byte is a nul.
     */
     size_t offset;

    /*!
     * The number of bytes in the value to be replaced.
     *
     * If the size is zero, no bytes from the value are replaced and the new
     * data is inserted.
     *
     * If the offset is past the end of the value, the size is ignored.
     *
     * If the offset plus the size overlaps the end of the previous value,
     * bytes from the offset to the end of the value are replaced and any
     * remaining new data is appended.
     */
     size_t size;
};

/*!
 * The maximum packed size of a 64-bit integer.  The ::wiredtiger_struct_pack
 * function will pack single long integers into at most this many bytes.
 */
#define WT_INTPACK64_MAXSIZE    ((int)sizeof(int64_t) + 1)

/*!
 * The maximum packed size of a 32-bit integer.  The ::wiredtiger_struct_pack
 * function will pack single integers into at most this many bytes.
 */
#define WT_INTPACK32_MAXSIZE    ((int)sizeof(int32_t) + 1)

/*!
 * A WT_CURSOR handle is the interface to a cursor.
 *
 * Cursors allow data to be searched, iterated and modified, implementing the
 * CRUD (create, read, update and delete) operations.  Cursors are opened in
 * the context of a session.  If a transaction is started, cursors operate in
 * the context of the transaction until the transaction is resolved.
 *
 * Raw data is represented by key/value pairs of WT_ITEM structures, but
 * cursors can also provide access to fields within the key and value if the
 * formats are described in the WT_SESSION::create method.
 *
 * In the common case, a cursor is used to access records in a table.  However,
 * cursors can be used on subsets of tables (such as a single column or a
 * projection of multiple columns), as an interface to statistics, configuration
 * data or application-specific data sources.  See WT_SESSION::open_cursor for
 * more information.
 *
 * <b>Thread safety:</b> A WT_CURSOR handle is not usually shared between
 * threads. See @ref threads for more information.
 */
struct __wt_cursor {
    WT_SESSION *session;    /*!< The session handle for this cursor. */

    /*!
     * The name of the data source for the cursor, matches the \c uri
     * parameter to WT_SESSION::open_cursor used to open the cursor.
     */
    const char *uri;

    /*!
     * The format of the data packed into key items.  See @ref packing for
     * details.  If not set, a default value of "u" is assumed, and
     * applications must use WT_ITEM structures to manipulate untyped byte
     * arrays.
     */
    const char *key_format;

    /*!
     * The format of the data packed into value items.  See @ref packing
     * for details.  If not set, a default value of "u" is assumed, and
     * applications must use WT_ITEM structures to manipulate untyped byte
     * arrays.
     */
    const char *value_format;

    /*!
     * @name Data access
     * @{
     */
    /*!
     * Get the key for the current record.
     *
     * @snippet ex_all.c Get the cursor's string key
     *
     * @snippet ex_all.c Get the cursor's record number key
     *
     * @param cursor the cursor handle
     * @param ... pointers to hold key fields corresponding to
     * WT_CURSOR::key_format.
     * The API does not validate the argument types passed in; the caller is
     * responsible for passing the correct argument types according to
     * WT_CURSOR::key_format.
     * @errors
     */
    int __F(get_key)(WT_CURSOR *cursor, ...);

    /*!
     * Get the value for the current record.
     *
     * @snippet ex_all.c Get the cursor's string value
     *
     * @snippet ex_all.c Get the cursor's raw value
     *
     * @param cursor the cursor handle
     * @param ... pointers to hold value fields corresponding to
     * WT_CURSOR::value_format.
     * The API does not validate the argument types passed in; the caller is
     * responsible for passing the correct argument types according to
     * WT_CURSOR::value_format.
     * @errors
     */
    int __F(get_value)(WT_CURSOR *cursor, ...);

    /*!
     * Get the raw key and value for the current record.
     *
     * @snippet ex_all.c Get the raw key and value for the current record.
     *
     * @snippet ex_all.c Set the cursor's record number key
     *
     * @param cursor the cursor handle
     * @param key pointer to an item that will contains the current record's raw key
     * @param value pointer to an item that will contains the current record's raw value
     *
     * The caller can optionally pass in NULL for either key or value to retrieve only
     * the other of the key or value.
     *
     * If an error occurs during this operation, a flag will be set in the
     * cursor, and the next operation to access the key will fail.  This
     * simplifies error handling in applications.
     * @errors
     */
        int __F(get_raw_key_value)(WT_CURSOR *cursor, WT_ITEM* key, WT_ITEM* value);

    /*!
     * Set the key for the next operation.
     *
     * @snippet ex_all.c Set the cursor's string key
     *
     * @snippet ex_all.c Set the cursor's record number key
     *
     * @param cursor the cursor handle
     * @param ... key fields corresponding to WT_CURSOR::key_format.
     *
     * If an error occurs during this operation, a flag will be set in the
     * cursor, and the next operation to access the key will fail.  This
     * simplifies error handling in applications.
     */
    void __F(set_key)(WT_CURSOR *cursor, ...);

    /*!
     * Set the value for the next operation.
     *
     * @snippet ex_all.c Set the cursor's string value
     *
     * @snippet ex_all.c Set the cursor's raw value
     *
     * @param cursor the cursor handle
     * @param ... value fields corresponding to WT_CURSOR::value_format.
     *
     * If an error occurs during this operation, a flag will be set in the
     * cursor, and the next operation to access the value will fail.  This
     * simplifies error handling in applications.
     */
    void __F(set_value)(WT_CURSOR *cursor, ...);
    /*! @} */

    /*!
     * @name Cursor positioning
     * @{
     */
    /*!
     * Return the ordering relationship between two cursors: both cursors
     * must have the same data source and have valid keys. (When testing
     * only for equality, WT_CURSOR::equals may be faster.)
     *
     * @snippet ex_all.c Cursor comparison
     *
     * @param cursor the cursor handle
     * @param other another cursor handle
     * @param comparep the status of the comparison: < 0 if
     * <code>cursor</code> refers to a key that appears before
     * <code>other</code>, 0 if the cursors refer to the same key,
     * and > 0 if <code>cursor</code> refers to a key that appears after
     * <code>other</code>.
     * @errors
     */
    int __F(compare)(WT_CURSOR *cursor, WT_CURSOR *other, int *comparep);

    /*!
     * Return the ordering relationship between two cursors, testing only
     * for equality: both cursors must have the same data source and have
     * valid keys.
     *
     * @snippet ex_all.c Cursor equality
     *
     * @param cursor the cursor handle
     * @param other another cursor handle
     * @param[out] equalp the status of the comparison: 1 if the cursors
     * refer to the same key, otherwise 0.
     * @errors
     */
    int __F(equals)(WT_CURSOR *cursor, WT_CURSOR *other, int *equalp);

    /*!
     * Return the next record.
     *
     * @snippet ex_all.c Return the next record
     *
     * @param cursor the cursor handle
     * @errors
     */
    int __F(next)(WT_CURSOR *cursor);

    /*!
     * Return the previous record.
     *
     * @snippet ex_all.c Return the previous record
     *
     * @param cursor the cursor handle
     * @errors
     */
    int __F(prev)(WT_CURSOR *cursor);

    /*!
     * Reset the cursor. Any resources held by the cursor are released,
     * and the cursor's key and position are no longer valid. Subsequent
     * iterations with WT_CURSOR::next will move to the first record, or
     * with WT_CURSOR::prev will move to the last record.
     *
     * In the case of a statistics cursor, resetting the cursor refreshes
     * the statistics information returned. Resetting a session statistics
     * cursor resets all the session statistics values to zero.
     *
     * @snippet ex_all.c Reset the cursor
     *
     * @param cursor the cursor handle
     * @errors
     */
    int __F(reset)(WT_CURSOR *cursor);

    /*!
     * Return the record matching the key. The key must first be set.
     *
     * @snippet ex_all.c Search for an exact match
     *
     * On success, the cursor ends positioned at the returned record; to
     * minimize cursor resources, the WT_CURSOR::reset method should be
     * called as soon as the record has been retrieved and the cursor no
     * longer needs that position.
     *
     * @param cursor the cursor handle
     * @errors
     */
    int __F(search)(WT_CURSOR *cursor);

    /*!
     * Return the record matching the key if it exists, or an adjacent
     * record.  An adjacent record is either the smallest record larger
     * than the key or the largest record smaller than the key (in other
     * words, a logically adjacent key).
     *
     * The key must first be set.
     *
     * An example of a search for an exact or adjacent match:
     *
     * @snippet ex_all.c Search for an exact or adjacent match
     *
     * An example of a forward scan through the table, where all keys
     * greater than or equal to a specified prefix are included in the
     * scan:
     *
     * @snippet ex_all.c Forward scan greater than or equal
     *
     * An example of a backward scan through the table, where all keys
     * less than a specified prefix are included in the scan:
     *
     * @snippet ex_all.c Backward scan less than
     *
     * On success, the cursor ends positioned at the returned record; to
     * minimize cursor resources, the WT_CURSOR::reset method should be
     * called as soon as the record has been retrieved and the cursor no
     * longer needs that position.
     *
     * @param cursor the cursor handle
     * @param exactp the status of the search: 0 if an exact match is
     * found, < 0 if a smaller key is returned, > 0 if a larger key is
     * returned
     * @errors
     */
    int __F(search_near)(WT_CURSOR *cursor, int *exactp);
    /*! @} */

    /*!
     * @name Data modification
     * @{
     */
    /*!
     * Insert a record and optionally update an existing record.
     *
     * If the cursor was configured with "overwrite=true" (the default),
     * both the key and value must be set; if the record already exists,
     * the key's value will be updated, otherwise, the record will be
     * inserted.
     *
     * @snippet ex_all.c Insert a new record or overwrite an existing record
     *
     * If the cursor was not configured with "overwrite=true", both the key
     * and value must be set and the record must not already exist; the
     * record will be inserted. If the record already exists, the
     * ::WT_DUPLICATE_KEY error is returned and the value found in the tree
     * can be retrieved using WT_CURSOR::get_value.
     *
     * @snippet ex_all.c Insert a new record and fail if the record exists
     *
     * If a cursor with record number keys was configured with
     * "append=true" (not the default), the value must be set; a new record
     * will be appended and the new record number can be retrieved using
     * WT_CURSOR::get_key.
     *
     * @snippet ex_all.c Insert a new record and assign a record number
     *
     * The cursor ends with no position, and a subsequent call to the
     * WT_CURSOR::next (WT_CURSOR::prev) method will iterate from the
     * beginning (end) of the table.
     *
     * If the cursor does not have record number keys or was not configured
     * with "append=true", the cursor ends with no key set and a subsequent
     * call to the WT_CURSOR::get_key method will fail. The cursor ends with
     * no value set and a subsequent call to the WT_CURSOR::get_value method
     * will fail, except for the ::WT_DUPLICATE_KEY error return, in which
     * case the value currently stored for the key can be retrieved.
     *
     * Inserting a new record after the current maximum record in a
     * fixed-length bit field column-store (that is, a store with an
     * 'r' type key and 't' type value) will implicitly create the missing
     * records as records with a value of 0.
     *
     * When loading a large amount of data into a new object, using
     * a cursor with the \c bulk configuration string enabled and
     * loading the data in sorted order will be much faster than doing
     * out-of-order inserts.  See @ref tune_bulk_load for more information.
     *
     * The maximum length of a single column stored in a table is not fixed
     * (as it partially depends on the underlying file configuration), but
     * is always a small number of bytes less than 4GB.
     *
     * The WT_CURSOR::insert method can only be used at snapshot isolation.
     *
     * @param cursor the cursor handle
     * @errors
     * In particular, if \c overwrite=false is configured and a record with
     * the specified key already exists, ::WT_DUPLICATE_KEY is returned.
     * Also, if \c in_memory is configured for the database and the insert
     * requires more than the configured cache size to complete,
     * ::WT_CACHE_FULL is returned.
     */
    int __F(insert)(WT_CURSOR *cursor);

    /*!
     * Modify an existing record. Both the key and value must be set and the record must
     * already exist.
     *
     * Modifications are specified in WT_MODIFY structures. Modifications
     * are applied in order and later modifications can update earlier ones.
     *
     * The modify method is only supported on strings (value format type
     * \c S), or raw byte arrays accessed using a WT_ITEM structure (value
     * format type \c u).
     *
     * The WT_CURSOR::modify method stores a change record in cache and writes a change record
     * to the log instead of the usual complete values. Using WT_CURSOR::modify will result in
     * slower reads, and slower writes than the WT_CURSOR::insert or WT_CURSOR::update methods,
     * because of the need to assemble the complete value in both the read and write paths. The
     * WT_CURSOR::modify method is intended for applications where memory and log amplification
     * are issues (in other words, applications where there is cache or I/O pressure and the
     * application wants to trade performance for a smaller working set in cache and smaller
     * log records).
     *
     * @snippet ex_all.c Modify an existing record
     *
     * On success, the cursor ends positioned at the modified record; to
     * minimize cursor resources, the WT_CURSOR::reset method should be
     * called as soon as the cursor no longer needs that position.
     *
     * The maximum length of a single column stored in a table is not fixed
     * (as it partially depends on the underlying file configuration), but
     * is always a small number of bytes less than 4GB.
     *
     * The WT_CURSOR::modify method can only be used at snapshot isolation.
     *
     * @param cursor the cursor handle
     * @param entries an array of modification data structures
     * @param nentries the number of modification data structures
     * @errors
     * In particular, if \c in_memory is configured for the database and
     * the modify requires more than the configured cache size to complete,
     * ::WT_CACHE_FULL is returned.
     */
    int __F(modify)(WT_CURSOR *cursor, WT_MODIFY *entries, int nentries);

    /*!
     * Update an existing record and optionally insert a record.
     *
     * If the cursor was configured with "overwrite=true" (the default),
     * both the key and value must be set; if the record already exists, the
     * key's value will be updated, otherwise, the record will be inserted.
     *
     * @snippet ex_all.c Update an existing record or insert a new record
     *
     * If the cursor was not configured with "overwrite=true", both the key
     * and value must be set and the record must already exist; the
     * record will be updated.
     *
     * @snippet ex_all.c Update an existing record and fail if DNE
     *
     * On success, the cursor ends positioned at the modified record; to
     * minimize cursor resources, the WT_CURSOR::reset method should be
     * called as soon as the cursor no longer needs that position. (The
     * WT_CURSOR::insert method never keeps a cursor position and may be
     * more efficient for that reason.)
     *
     * The maximum length of a single column stored in a table is not fixed
     * (as it partially depends on the underlying file configuration), but
     * is always a small number of bytes less than 4GB.
     *
     * The WT_CURSOR::update method can only be used at snapshot isolation.
     *
     * @param cursor the cursor handle
     * @errors
     * In particular, if \c overwrite=false is configured and no record with
     * the specified key exists, ::WT_NOTFOUND is returned.
     * Also, if \c in_memory is configured for the database and the update
     * requires more than the configured cache size to complete,
     * ::WT_CACHE_FULL is returned.
     */
    int __F(update)(WT_CURSOR *cursor);

    /*!
     * Remove a record.
     *
     * The key must be set; the key's record will be removed if it exists.
     *
     * @snippet ex_all.c Remove a record
     *
     * Any cursor position does not change: if the cursor was positioned
     * before the WT_CURSOR::remove call, the cursor remains positioned
     * at the removed record; to minimize cursor resources, the
     * WT_CURSOR::reset method should be called as soon as the cursor no
     * longer needs that position. If the cursor was not positioned before
     * the WT_CURSOR::remove call, the cursor ends with no position, and a
     * subsequent call to the WT_CURSOR::next (WT_CURSOR::prev) method will
     * iterate from the beginning (end) of the table.
     *
     * @snippet ex_all.c Remove a record and fail if DNE
     *
     * Removing a record in a fixed-length bit field column-store
     * (that is, a store with an 'r' type key and 't' type value) is
     * identical to setting the record's value to 0.
     *
     * The WT_CURSOR::remove method can only be used at snapshot isolation.
     *
     * @param cursor the cursor handle
     * @errors
     */
    int __F(remove)(WT_CURSOR *cursor);

    /*!
     * Reserve an existing record so a subsequent write is less likely to
     * fail due to a conflict between concurrent operations.
     *
     * The key must first be set and the record must already exist.
     *
     * Note that reserve works by doing a special update operation that is
     * not logged and does not change the value of the record. This update
     * is aborted when the enclosing transaction ends regardless of whether
     * it commits or rolls back. Given that, reserve can only be used to
     * detect conflicts between transactions that execute concurrently. It
     * cannot detect all logical conflicts between transactions. For that,
     * some update to the record must be committed.
     *
     * @snippet ex_all.c Reserve a record
     *
     * On success, the cursor ends positioned at the specified record; to
     * minimize cursor resources, the WT_CURSOR::reset method should be
     * called as soon as the cursor no longer needs that position.
     *
     * @param cursor the cursor handle
     * @errors
     */
    int __F(reserve)(WT_CURSOR *cursor);
    /*! @} */

#ifndef DOXYGEN
    /*!
     * If the cursor is opened on a checkpoint, return a unique identifier for the checkpoint;
     * otherwise return 0.
     *
     * This allows applications to confirm that checkpoint cursors opened on default checkpoints
     * in different objects reference the same database checkpoint.
     *
     * @param cursor the cursor handle
     * @errors
     */
    uint64_t __F(checkpoint_id)(WT_CURSOR *cursor);
#endif

    /*!
     * Close the cursor.
     *
     * This releases the resources associated with the cursor handle.
     * Cursors are closed implicitly by ending the enclosing connection or
     * closing the session in which they were opened.
     *
     * @snippet ex_all.c Close the cursor
     *
     * @param cursor the cursor handle
     * @errors
     */
    int __F(close)(WT_CURSOR *cursor);

    /*!
     * Get the table's largest key, ignoring visibility. This method is only supported by
     * file: or table: objects. The cursor ends with no position.
     *
     * @snippet ex_all.c Get the table's largest key
     *
     * @param cursor the cursor handle
     * @errors
     */
    int __F(largest_key)(WT_CURSOR *cursor);

    /*!
     * Reconfigure the cursor.
     *
     * The cursor is reset.
     *
     * @snippet ex_all.c Reconfigure a cursor
     *
     * @param cursor the cursor handle
     * @configstart{WT_CURSOR.reconfigure, see dist/api_data.py}
     * @config{append, append written values as new records\, giving each a new record number key;
     * valid only for cursors with record number keys., a boolean flag; default \c false.}
     * @config{overwrite, configures whether the cursor's insert and update methods check the
     * existing state of the record.  If \c overwrite is \c false\, WT_CURSOR::insert fails with
     * ::WT_DUPLICATE_KEY if the record exists\, and WT_CURSOR::update fails with ::WT_NOTFOUND if
     * the record does not exist., a boolean flag; default \c true.}
     * @configend
     * @errors
     */
    int __F(reconfigure)(WT_CURSOR *cursor, const char *config);

    /*!
     * Set range bounds on the cursor.
     *
     * @param cursor the cursor handle
     * @configstart{WT_CURSOR.bound, see dist/api_data.py}
     * @config{action, configures whether this call into the API will set or clear range bounds on
     * the given cursor.  It takes one of two values\, "set" or "clear". If "set" is specified then
     * "bound" must also be specified.  The keys relevant to the given bound must have been set
     * prior to the call using WT_CURSOR::set_key., a string\, chosen from the following options: \c
     * "clear"\, \c "set"; default \c set.}
     * @config{bound, configures which bound is being operated on.  It takes one of two values\,
     * "lower" or "upper"., a string\, chosen from the following options: \c "lower"\, \c "upper";
     * default empty.}
     * @config{inclusive, configures whether the given bound is inclusive or not., a boolean flag;
     * default \c true.}
     * @configend
     * @errors
     */
    int __F(bound)(WT_CURSOR *cursor, const char *config);

    /*
     * Protected fields, only to be used by cursor implementations.
     */
#if !defined(SWIG) && !defined(DOXYGEN)
    int __F(cache)(WT_CURSOR *cursor);  /* Cache the cursor */
                        /* Reopen a cached cursor */
    int __F(reopen)(WT_CURSOR *cursor, bool check_only);

    uint64_t uri_hash;          /* Hash of URI */

    /*
     * !!!
     * Explicit representations of structures from queue.h.
     * TAILQ_ENTRY(wt_cursor) q;
     */
    struct {
        WT_CURSOR *tqe_next;
        WT_CURSOR **tqe_prev;
    } q;                /* Linked list of WT_CURSORs. */

    uint64_t recno;         /* Record number, normal and raw mode */
    uint8_t raw_recno_buf[WT_INTPACK64_MAXSIZE];

    void    *json_private;      /* JSON specific storage */
    void    *lang_private;      /* Language specific private storage */

    WT_ITEM key, value;
    int saved_err;          /* Saved error in set_{key,value}. */
    /*
     * URI used internally, may differ from the URI provided by the
     * user on open.
     */
    const char *internal_uri;

    /*
     * Lower bound and upper bound buffers that is used for the bound API. Store the key set for
     * either the lower bound and upper bound such that cursor operations can limit the returned key
     * to be within the bounded ranges.
     */
    WT_ITEM lower_bound, upper_bound;

/* AUTOMATIC FLAG VALUE GENERATION START 0 */
#define WT_CURSTD_APPEND        0x000000001ull
#define WT_CURSTD_BOUND_LOWER    0x000000002ull       /* Lower bound. */
#define WT_CURSTD_BOUND_LOWER_INCLUSIVE 0x000000004ull /* Inclusive lower bound. */
#define WT_CURSTD_BOUND_UPPER           0x000000008ull /* Upper bound. */
#define WT_CURSTD_BOUND_UPPER_INCLUSIVE 0x000000010ull /* Inclusive upper bound. */
#define WT_CURSTD_BULK          0x000000020ull
#define WT_CURSTD_CACHEABLE     0x000000040ull
#define WT_CURSTD_CACHED        0x000000080ull
#define WT_CURSTD_CACHED_WITH_MEM 0x000000100ull /* A cached cursor with allocated memory. */
#define WT_CURSTD_DEAD          0x000000200ull
#define WT_CURSTD_DEBUG_COPY_KEY    0x000000400ull
#define WT_CURSTD_DEBUG_COPY_VALUE  0x000000800ull
#define WT_CURSTD_DEBUG_RESET_EVICT 0x000001000ull
#define WT_CURSTD_DUMP_HEX      0x000002000ull
#define WT_CURSTD_DUMP_JSON     0x000004000ull
#define WT_CURSTD_DUMP_PRETTY       0x000008000ull
#define WT_CURSTD_DUMP_PRINT        0x000010000ull
#define WT_CURSTD_DUP_NO_VALUE          0x000020000ull
#define WT_CURSTD_EVICT_REPOSITION     0x000040000ull
#define WT_CURSTD_HS_READ_ACROSS_BTREE 0x000080000ull
#define WT_CURSTD_HS_READ_ALL       0x000100000ull
#define WT_CURSTD_HS_READ_COMMITTED 0x000200000ull
#define WT_CURSTD_IGNORE_TOMBSTONE  0x000400000ull
#define WT_CURSTD_JOINED        0x000800000ull
#define WT_CURSTD_KEY_EXT       0x001000000ull /* Key points out of tree. */
#define WT_CURSTD_KEY_INT       0x002000000ull /* Key points into tree. */
#define WT_CURSTD_KEY_ONLY      0x004000000ull
#define WT_CURSTD_META_INUSE        0x008000000ull
#define WT_CURSTD_OPEN          0x010000000ull
#define WT_CURSTD_OVERWRITE     0x020000000ull
#define WT_CURSTD_RAW           0x040000000ull
#define WT_CURSTD_RAW_SEARCH        0x080000000ull
#define WT_CURSTD_VALUE_EXT     0x100000000ull /* Value points out of tree. */
#define WT_CURSTD_VALUE_INT     0x200000000ull /* Value points into tree. */
#define WT_CURSTD_VERSION_CURSOR    0x400000000ull /* Version cursor. */
/* AUTOMATIC FLAG VALUE GENERATION STOP 64 */
#define WT_CURSTD_KEY_SET   (WT_CURSTD_KEY_EXT | WT_CURSTD_KEY_INT)
#define WT_CURSTD_VALUE_SET (WT_CURSTD_VALUE_EXT | WT_CURSTD_VALUE_INT)
#define WT_CURSTD_BOUND_ALL (WT_CURSTD_BOUND_UPPER | WT_CURSTD_BOUND_UPPER_INCLUSIVE \
| WT_CURSTD_BOUND_LOWER | WT_CURSTD_BOUND_LOWER_INCLUSIVE)
    uint64_t flags;
#endif
};

/*! WT_SESSION::timestamp_transaction_uint timestamp types */
typedef enum {
    WT_TS_TXN_TYPE_COMMIT, /*!< Commit timestamp. */
    WT_TS_TXN_TYPE_DURABLE, /*!< Durable timestamp. */
    WT_TS_TXN_TYPE_PREPARE, /*!< Prepare timestamp. */
    WT_TS_TXN_TYPE_READ /*!< Read timestamp. */
} WT_TS_TXN_TYPE;

/*!
 * All data operations are performed in the context of a WT_SESSION.  This
 * encapsulates the thread and transactional context of the operation.
 *
 * <b>Thread safety:</b> A WT_SESSION handle is not usually shared between
 * threads, see @ref threads for more information.
 */
struct __wt_session {
    /*! The connection for this session. */
    WT_CONNECTION *connection;

    /*
     * Don't expose app_private to non-C language bindings - they have
     * their own way to attach data to an operation.
     */
#if !defined(SWIG)
    /*!
     * A location for applications to store information that will be
     * available in callbacks taking a WT_SESSION handle.
     */
    void *app_private;
#endif

    /*!
     * Close the session handle.
     *
     * This will release the resources associated with the session handle,
     * including rolling back any active transactions and closing any
     * cursors that remain open in the session.
     *
     * @snippet ex_all.c Close a session
     *
     * @param session the session handle
     * @configempty{WT_SESSION.close, see dist/api_data.py}
     * @errors
     */
    int __F(close)(WT_SESSION *session, const char *config);

    /*!
     * Reconfigure a session handle.
     *
     * Only configurations listed in the method arguments are modified, other configurations
     * remain in their current state. This method additionally resets the cursors associated
     * with the session. WT_SESSION::reconfigure will fail if a transaction is in progress in
     * the session.
     *
     * @snippet ex_all.c Reconfigure a session
     *
     * @param session the session handle
     * @configstart{WT_SESSION.reconfigure, see dist/api_data.py}
     * @config{cache_cursors, enable caching of cursors for reuse.  Any calls to WT_CURSOR::close
     * for a cursor created in this session will mark the cursor as cached and keep it available to
     * be reused for later calls to WT_SESSION::open_cursor.  Cached cursors may be eventually
     * closed.  This value is inherited from ::wiredtiger_open \c cache_cursors., a boolean flag;
     * default \c true.}
     * @config{cache_max_wait_ms, the maximum number of milliseconds an application thread will wait
     * for space to be available in cache before giving up.  Default value will be the global
     * setting of the connection config., an integer greater than or equal to \c 0; default \c 0.}
     * @config{debug = (, configure debug specific behavior on a session.  Generally only used for
     * internal testing purposes., a set of related configuration options defined as follows.}
     * @config{&nbsp;&nbsp;&nbsp;&nbsp;checkpoint_fail_before_turtle_update, Fail before writing a
     * turtle file at the end of a checkpoint., a boolean flag; default \c false.}
     * @config{&nbsp;&nbsp;&nbsp;&nbsp;release_evict_page, Configure the session to evict the page
     * when it is released and no longer needed., a boolean flag; default \c false.}
     * @config{ ),,}
     * @config{ignore_cache_size, when set\, operations performed by this session ignore the cache
     * size and are not blocked when the cache is full.  Note that use of this option for operations
     * that create cache pressure can starve ordinary sessions that obey the cache size., a boolean
     * flag; default \c false.}
     * @config{isolation, the default isolation level for operations in this session., a string\,
     * chosen from the following options: \c "read-uncommitted"\, \c "read-committed"\, \c
     * "snapshot"; default \c snapshot.}
     * @config{prefetch = (, Enable automatic detection of scans by applications\, and attempt to
     * pre-fetch future content into the cache., a set of related configuration options defined as
     * follows.}
     * @config{&nbsp;&nbsp;&nbsp;&nbsp;enabled, whether pre-fetch is enabled for this
     * session., a boolean flag; default \c false.}
     * @config{ ),,}
     * @configend
     * @errors
     */
    int __F(reconfigure)(WT_SESSION *session, const char *config);

    /*!
     * Return information about an error as a string.
     *
     * @snippet ex_all.c Display an error thread safe
     *
     * @param session the session handle
     * @param error a return value from a WiredTiger, ISO C, or POSIX
     * standard API call
     * @returns a string representation of the error
     */
    const char *__F(strerror)(WT_SESSION *session, int error);

    /*!
     * @name Cursor handles
     * @{
     */

    /*!
     * Open a new cursor on a data source or duplicate an existing cursor.
     *
     * @snippet ex_all.c Open a cursor
     *
     * An existing cursor can be duplicated by passing it as the \c to_dup
     * parameter and setting the \c uri parameter to \c NULL:
     *
     * @snippet ex_all.c Duplicate a cursor
     *
     * Cursors being duplicated must have a key set, and successfully
     * duplicated cursors are positioned at the same place in the data
     * source as the original.
     *
     * Cursor handles should be discarded by calling WT_CURSOR::close.
     *
     * Cursors capable of supporting transactional operations operate in the
     * context of the current transaction, if any.
     *
     * WT_SESSION::rollback_transaction implicitly resets all cursors associated with the
         * session.
     *
     * Cursors are relatively light-weight objects but may hold references
     * to heavier-weight objects; applications should re-use cursors when
     * possible, but instantiating new cursors is not so expensive that
     * applications need to cache cursors at all cost.
     *
     * @param session the session handle
     * @param uri the data source on which the cursor operates; cursors
     *  are usually opened on tables, however, cursors can be opened on
     *  any data source, regardless of whether it is ultimately stored
     *  in a table.  Some cursor types may have limited functionality
     *  (for example, they may be read-only or not support transactional
     *  updates).  See @ref data_sources for more information.
     *  <br>
     *  @copydoc doc_cursor_types
     * @param to_dup a cursor to duplicate or gather statistics on
     * @configstart{WT_SESSION.open_cursor, see dist/api_data.py}
     * @config{append, append written values as new records\, giving each a new record number key;
     * valid only for cursors with record number keys., a boolean flag; default \c false.}
     * @config{bulk, configure the cursor for bulk-loading\, a fast\, initial load path (see @ref
     * tune_bulk_load for more information). Bulk-load may only be used for newly created objects
     * and applications should use the WT_CURSOR::insert method to insert rows.  When bulk-loading\,
     * rows must be loaded in sorted order.  The value is usually a true/false flag; when
     * bulk-loading fixed-length column store objects\, the special value \c bitmap allows chunks of
     * a memory resident bitmap to be loaded directly into a file by passing a \c WT_ITEM to
     * WT_CURSOR::set_value where the \c size field indicates the number of records in the bitmap
     * (as specified by the object's \c value_format configuration). Bulk-loaded bitmap values must
     * end on a byte boundary relative to the bit count (except for the last set of values loaded).,
     * a string; default \c false.}
     * @config{checkpoint, the name of a checkpoint to open.  (The reserved name
     * "WiredTigerCheckpoint" opens the most recent checkpoint taken for the object.) The cursor
     * does not support data modification., a string; default empty.}
     * @config{debug = (, configure debug specific behavior on a cursor.  Generally only used for
     * internal testing purposes., a set of related configuration options defined as follows.}
     * @config{&nbsp;&nbsp;&nbsp;&nbsp;dump_version, open a version cursor\, which is a debug cursor
     * on a table that enables iteration through the history of values for a given key., a boolean
     * flag; default \c false.}
     * @config{&nbsp;&nbsp;&nbsp;&nbsp;release_evict, Configure the cursor
     * to evict the page positioned on when the reset API call is used., a boolean flag; default \c
     * false.}
     * @config{ ),,}
     * @config{dump, configure the cursor for dump format inputs and outputs: "hex" selects a simple
     * hexadecimal format\, "json" selects a JSON format with each record formatted as fields named
     * by column names if available\, "pretty" selects a human-readable format (making it
     * incompatible with the "load")\, "pretty_hex" is similar to "pretty" (also incompatible with
     * "load") except raw byte data elements will be printed like "hex" format\, and "print" selects
     * a format where only non-printing characters are hexadecimal encoded.  These formats are
     * compatible with the @ref util_dump and @ref util_load commands., a string\, chosen from the
     * following options: \c "hex"\, \c "json"\, \c "pretty"\, \c "pretty_hex"\, \c "print"; default
     * empty.}
     * @config{incremental = (, configure the cursor for block incremental backup usage.  These
     * formats are only compatible with the backup data source; see @ref backup., a set of related
     * configuration options defined as follows.}
     * @config{&nbsp;&nbsp;&nbsp;&nbsp;consolidate,
     * causes block incremental backup information to be consolidated if adjacent granularity blocks
     * are modified.  If false\, information will be returned in granularity sized blocks only.
     * This must be set on the primary backup cursor and it applies to all files for this backup., a
     * boolean flag; default \c false.}
     * @config{&nbsp;&nbsp;&nbsp;&nbsp;enabled, whether to
     * configure this backup as the starting point for a subsequent incremental backup., a boolean
     * flag; default \c false.}
     * @config{&nbsp;&nbsp;&nbsp;&nbsp;file, the file name when opening a
     * duplicate incremental backup cursor.  That duplicate cursor will return the block
     * modifications relevant to the given file name., a string; default empty.}
     * @config{&nbsp;&nbsp;&nbsp;&nbsp;force_stop, causes all block incremental backup information
     * to be released.  This is on an open_cursor call and the resources will be released when this
     * cursor is closed.  No other operations should be done on this open cursor., a boolean flag;
     * default \c false.}
     * @config{&nbsp;&nbsp;&nbsp;&nbsp;granularity, this setting manages the
     * granularity of how WiredTiger maintains modification maps internally.  The larger the
     * granularity\, the smaller amount of information WiredTiger need to maintain., an integer
     * between \c 4KB and \c 2GB; default \c 16MB.}
     * @config{&nbsp;&nbsp;&nbsp;&nbsp;src_id, a string
     * that identifies a previous checkpoint backup source as the source of this incremental backup.
     * This identifier must have already been created by use of the 'this_id' configuration in an
     * earlier backup.  A source id is required to begin an incremental backup., a string; default
     * empty.}
     * @config{&nbsp;&nbsp;&nbsp;&nbsp;this_id, a string that identifies the current system
     * state as a future backup source for an incremental backup via \c src_id.  This identifier is
     * required when opening an incremental backup cursor and an error will be returned if one is
     * not provided.  The identifiers can be any text string\, but should be unique., a string;
     * default empty.}
     * @config{ ),,}
     * @config{next_random, configure the cursor to return a pseudo-random record from the object
     * when the WT_CURSOR::next method is called; valid only for row-store cursors.  See @ref
     * cursor_random for details., a boolean flag; default \c false.}
     * @config{next_random_sample_size, cursors configured by \c next_random to return pseudo-random
     * records from the object randomly select from the entire object\, by default.  Setting \c
     * next_random_sample_size to a non-zero value sets the number of samples the application
     * expects to take using the \c next_random cursor.  A cursor configured with both \c
     * next_random and \c next_random_sample_size attempts to divide the object into \c
     * next_random_sample_size equal-sized pieces\, and each retrieval returns a record from one of
     * those pieces.  See @ref cursor_random for details., a string; default \c 0.}
     * @config{next_random_seed, configure the cursor to set an initial random seed when using \c
     * next_random configuration.  This is used for testing purposes only.  See @ref cursor_random
     * for details., a string; default \c 0.}
     * @config{overwrite, configures whether the cursor's insert and update methods check the
     * existing state of the record.  If \c overwrite is \c false\, WT_CURSOR::insert fails with
     * ::WT_DUPLICATE_KEY if the record exists\, and WT_CURSOR::update fails with ::WT_NOTFOUND if
     * the record does not exist., a boolean flag; default \c true.}
     * @config{raw, ignore the encodings for the key and value\, manage data as if the formats were
     * \c "u". See @ref cursor_raw for details., a boolean flag; default \c false.}
     * @config{read_once, results that are brought into cache from disk by this cursor will be given
     * less priority in the cache., a boolean flag; default \c false.}
     * @config{readonly, only query operations are supported by this cursor.  An error is returned
     * if a modification is attempted using the cursor.  The default is false for all cursor types
     * except for metadata cursors and checkpoint cursors., a boolean flag; default \c false.}
     * @config{statistics, Specify the statistics to be gathered.  Choosing "all" gathers statistics
     * regardless of cost and may include traversing on-disk files; "fast" gathers a subset of
     * relatively inexpensive statistics.  The selection must agree with the database \c statistics
     * configuration specified to ::wiredtiger_open or WT_CONNECTION::reconfigure.  For example\,
     * "all" or "fast" can be configured when the database is configured with "all"\, but the cursor
     * open will fail if "all" is specified when the database is configured with "fast"\, and the
     * cursor open will fail in all cases when the database is configured with "none". If "size" is
     * configured\, only the underlying size of the object on disk is filled in and the object is
     * not opened.  If \c statistics is not configured\, the default configuration is the database
     * configuration.  The "clear" configuration resets statistics after gathering them\, where
     * appropriate (for example\, a cache size statistic is not cleared\, while the count of cursor
     * insert operations will be cleared). See @ref statistics for more information., a list\, with
     * values chosen from the following options: \c "all"\, \c "cache_walk"\, \c "fast"\, \c
     * "clear"\, \c "size"\, \c "tree_walk"; default empty.}
     * @config{target, if non-empty\, back up the given list of objects; valid only for a backup
     * data source., a list of strings; default empty.}
     * @configend
     * @param[out] cursorp a pointer to the newly opened cursor
     * @errors
     */
    int __F(open_cursor)(WT_SESSION *session,
        const char *uri, WT_CURSOR *to_dup, const char *config, WT_CURSOR **cursorp);
    /*! @} */

    /*!
     * @name Table operations
     * @{
     */
    /*!
     * Alter a table.
     *
     * This will allow modification of some table settings after
     * creation.
     *
     * @exclusive
     *
     * @snippet ex_all.c Alter a table
     *
     * @param session the session handle
     * @param name the URI of the object to alter, such as \c "table:stock"
     * @configstart{WT_SESSION.alter, see dist/api_data.py}
     * @config{access_pattern_hint, It is recommended that workloads that consist primarily of
     * updates and/or point queries specify \c random.  Workloads that do many cursor scans through
     * large ranges of data should specify \c sequential and other workloads should specify \c none.
     * The option leads to an appropriate operating system advisory call where available., a
     * string\, chosen from the following options: \c "none"\, \c "random"\, \c "sequential";
     * default \c none.}
     * @config{app_metadata, application-owned metadata for this object., a string; default empty.}
     * @config{assert = (, declare timestamp usage., a set of related configuration options defined
     * as follows.}
     * @config{&nbsp;&nbsp;&nbsp;&nbsp;read_timestamp, if set\, check that timestamps
     * are \c always or \c never used on reads with this table\, writing an error message if the
     * policy is violated.  If the library was built in diagnostic mode\, drop core at the failing
     * check., a string\, chosen from the following options: \c "always"\, \c "never"\, \c "none";
     * default \c none.}
     * @config{ ),,}
     * @config{cache_resident, do not ever evict the object's pages from cache.  Not compatible with
     * LSM tables; see @ref tuning_cache_resident for more information., a boolean flag; default \c
     * false.}
     * @config{log = (, the transaction log configuration for this object.  Only valid if \c log is
     * enabled in ::wiredtiger_open., a set of related configuration options defined as follows.}
     * @config{&nbsp;&nbsp;&nbsp;&nbsp;enabled, if false\, this object has checkpoint-level
     * durability., a boolean flag; default \c true.}
     * @config{ ),,}
     * @config{os_cache_dirty_max, maximum dirty system buffer cache usage\, in bytes.  If
     * non-zero\, schedule writes for dirty blocks belonging to this object in the system buffer
     * cache after that many bytes from this object are written into the buffer cache., an integer
     * greater than or equal to \c 0; default \c 0.}
     * @config{os_cache_max, maximum system buffer cache usage\, in bytes.  If non-zero\, evict
     * object blocks from the system buffer cache after that many bytes from this object are read or
     * written into the buffer cache., an integer greater than or equal to \c 0; default \c 0.}
     * @config{write_timestamp_usage, describe how timestamps are expected to be used on table
     * modifications.  The choices are the default\, which ensures that once timestamps are used for
     * a key\, they are always used\, and also that multiple updates to a key never use decreasing
     * timestamps and \c never which enforces that timestamps are never used for a table.  (The \c
     * always\, \c key_consistent\, \c mixed_mode and \c ordered choices should not be used\, and
     * are retained for backward compatibility.)., a string\, chosen from the following options: \c
     * "always"\, \c "key_consistent"\, \c "mixed_mode"\, \c "never"\, \c "none"\, \c "ordered";
     * default \c none.}
     * @configend
     * @ebusy_errors
     */
    int __F(alter)(WT_SESSION *session,
        const char *name, const char *config);

    /*!
     * Bind values for a compiled configuration.  The bindings hold for API calls in this
     * session that use the compiled string.  Strings passed into this call are not duplicated,
     * the application must ensure that strings remain valid while the bindings are being
     * used.
     *
     * This API may change in future releases.
     *
     * @param session the session handle
     * @param compiled a string returned from WT_CONNECTION::compile_configuration
     * @errors
     */
    int __F(bind_configuration)(WT_SESSION *session, const char *compiled, ...);

    /*!
     * Create a table, column group, index or file.
     *
     * @not_transactional
     *
     * @snippet ex_all.c Create a table
     *
     * @param session the session handle
     * @param name the URI of the object to create, such as
     * \c "table:stock". For a description of URI formats
     * see @ref data_sources.
     * @configstart{WT_SESSION.create, see dist/api_data.py}
     * @config{access_pattern_hint, It is recommended that workloads that consist primarily of
     * updates and/or point queries specify \c random.  Workloads that do many cursor scans through
     * large ranges of data should specify \c sequential and other workloads should specify \c none.
     * The option leads to an appropriate operating system advisory call where available., a
     * string\, chosen from the following options: \c "none"\, \c "random"\, \c "sequential";
     * default \c none.}
     * @config{allocation_size, the file unit allocation size\, in bytes\, must be a power of two;
     * smaller values decrease the file space required by overflow items\, and the default value of
     * 4KB is a good choice absent requirements from the operating system or storage device., an
     * integer between \c 512B and \c 128MB; default \c 4KB.}
     * @config{app_metadata, application-owned metadata for this object., a string; default empty.}
     * @config{assert = (, declare timestamp usage., a set of related configuration options defined
     * as follows.}
     * @config{&nbsp;&nbsp;&nbsp;&nbsp;read_timestamp, if set\, check that timestamps
     * are \c always or \c never used on reads with this table\, writing an error message if the
     * policy is violated.  If the library was built in diagnostic mode\, drop core at the failing
     * check., a string\, chosen from the following options: \c "always"\, \c "never"\, \c "none";
     * default \c none.}
     * @config{ ),,}
     * @config{block_allocation, configure block allocation.  Permitted values are \c "best" or \c
     * "first"; the \c "best" configuration uses a best-fit algorithm\, the \c "first" configuration
     * uses a first-available algorithm during block allocation., a string\, chosen from the
     * following options: \c "best"\, \c "first"; default \c best.}
     * @config{block_compressor, configure a compressor for file blocks.  Permitted values are \c
     * "none" or a custom compression engine name created with WT_CONNECTION::add_compressor.  If
     * WiredTiger has builtin support for \c "lz4"\, \c "snappy"\, \c "zlib" or \c "zstd"
     * compression\, these names are also available.  See @ref compression for more information., a
     * string; default \c none.}
     * @config{cache_resident, do not ever evict the object's pages from cache.  Not compatible with
     * LSM tables; see @ref tuning_cache_resident for more information., a boolean flag; default \c
     * false.}
     * @config{checksum, configure block checksums; the permitted values are \c on\, \c off\, \c
     * uncompressed and \c unencrypted.  The default is \c on\, in which case all block writes
     * include a checksum subsequently verified when the block is read.  The \c off setting does no
     * checksums\, the \c uncompressed setting only checksums blocks that are not compressed\, and
     * the \c unencrypted setting only checksums blocks that are not encrypted.  See @ref
     * tune_checksum for more information., a string\, chosen from the following options: \c "on"\,
     * \c "off"\, \c "uncompressed"\, \c "unencrypted"; default \c on.}
     * @config{colgroups, comma-separated list of names of column groups.  Each column group is
     * stored separately\, keyed by the primary key of the table.  If no column groups are
     * specified\, all columns are stored together in a single file.  All value columns in the table
     * must appear in at least one column group.  Each column group must be created with a separate
     * call to WT_SESSION::create using a \c colgroup: URI., a list of strings; default empty.}
     * @config{collator, configure custom collation for keys.  Permitted values are \c "none" or a
     * custom collator name created with WT_CONNECTION::add_collator., a string; default \c none.}
     * @config{columns, list of the column names.  Comma-separated list of the form
     * <code>(column[\,...])</code>. For tables\, the number of entries must match the total number
     * of values in \c key_format and \c value_format.  For colgroups and indices\, all column names
     * must appear in the list of columns for the table., a list of strings; default empty.}
     * @config{dictionary, the maximum number of unique values remembered in the
     * row-store/variable-length column-store leaf page value dictionary; see @ref
     * file_formats_compression for more information., an integer greater than or equal to \c 0;
     * default \c 0.}
     * @config{encryption = (, configure an encryptor for file blocks.  When a table is created\,
     * its encryptor is not implicitly used for any related indices or column groups., a set of
     * related configuration options defined as follows.}
     * @config{&nbsp;&nbsp;&nbsp;&nbsp;keyid, An
     * identifier that identifies a unique instance of the encryptor.  It is stored in clear text\,
     * and thus is available when the WiredTiger database is reopened.  On the first use of a
     * (name\, keyid) combination\, the WT_ENCRYPTOR::customize function is called with the keyid as
     * an argument., a string; default empty.}
     * @config{&nbsp;&nbsp;&nbsp;&nbsp;name, Permitted
     * values are \c "none" or a custom encryption engine name created with
     * WT_CONNECTION::add_encryptor.  See @ref encryption for more information., a string; default
     * \c none.}
     * @config{ ),,}
     * @config{exclusive, fail if the object exists.  When false (the default)\, if the object
     * exists\, check that its settings match the specified configuration., a boolean flag; default
     * \c false.}
     * @config{extractor, configure a custom extractor for indices.  Permitted values are \c "none"
     * or an extractor name created with WT_CONNECTION::add_extractor., a string; default \c none.}
     * @config{format, the file format., a string\, chosen from the following options: \c "btree";
     * default \c btree.}
     * @config{ignore_in_memory_cache_size, allow update and insert operations to proceed even if
     * the cache is already at capacity.  Only valid in conjunction with in-memory databases.
     * Should be used with caution - this configuration allows WiredTiger to consume memory over the
     * configured cache limit., a boolean flag; default \c false.}
     * @config{immutable, configure the index to be immutable -- that is\, the index is not changed
     * by any update to a record in the table., a boolean flag; default \c false.}
     * @config{import = (, configure import of an existing object into the currently running
     * database., a set of related configuration options defined as follows.}
     * @config{&nbsp;&nbsp;&nbsp;&nbsp;compare_timestamp, allow importing files with timestamps
     * smaller or equal to the configured global timestamps.  Note the history of the files are not
     * imported together and thus snapshot read of historical data will not work with the option
     * "stable_timestamp". (The \c oldest and \c stable arguments are deprecated short-hand for \c
     * oldest_timestamp and \c stable_timestamp\, respectively)., a string\, chosen from the
     * following options: \c "oldest"\, \c "oldest_timestamp"\, \c "stable"\, \c "stable_timestamp";
     * default \c oldest_timestamp.}
     * @config{&nbsp;&nbsp;&nbsp;&nbsp;enabled, whether to import the
     * input URI from disk., a boolean flag; default \c false.}
     * @config{&nbsp;&nbsp;&nbsp;&nbsp;
     * file_metadata, the file configuration extracted from the metadata of the export database., a
     * string; default empty.}
     * @config{&nbsp;&nbsp;&nbsp;&nbsp;metadata_file, a text file that
     * contains all the relevant metadata information for the URI to import.  The file is generated
     * by backup:export cursor., a string; default empty.}
     * @config{&nbsp;&nbsp;&nbsp;&nbsp;repair,
     * whether to reconstruct the metadata from the raw file content., a boolean flag; default \c
     * false.}
     * @config{ ),,}
     * @config{internal_key_max, This option is no longer supported\, retained for backward
     * compatibility., an integer greater than or equal to \c 0; default \c 0.}
     * @config{internal_key_truncate, configure internal key truncation\, discarding unnecessary
     * trailing bytes on internal keys (ignored for custom collators)., a boolean flag; default \c
     * true.}
     * @config{internal_page_max, the maximum page size for internal nodes\, in bytes; the size must
     * be a multiple of the allocation size and is significant for applications wanting to avoid
     * excessive L2 cache misses while searching the tree.  The page maximum is the bytes of
     * uncompressed data\, that is\, the limit is applied before any block compression is done., an
     * integer between \c 512B and \c 512MB; default \c 4KB.}
     * @config{key_format, the format of the data packed into key items.  See @ref
     * schema_format_types for details.  By default\, the key_format is \c 'u' and applications use
     * WT_ITEM structures to manipulate raw byte arrays.  By default\, records are stored in
     * row-store files: keys of type \c 'r' are record numbers and records referenced by record
     * number are stored in column-store files., a format string; default \c u.}
     * @config{key_gap, This option is no longer supported\, retained for backward compatibility.,
     * an integer greater than or equal to \c 0; default \c 10.}
     * @config{leaf_key_max, the largest key stored in a leaf node\, in bytes.  If set\, keys larger
     * than the specified size are stored as overflow items (which may require additional I/O to
     * access). The default value is one-tenth the size of a newly split leaf page., an integer
     * greater than or equal to \c 0; default \c 0.}
     * @config{leaf_page_max, the maximum page size for leaf nodes\, in bytes; the size must be a
     * multiple of the allocation size\, and is significant for applications wanting to maximize
     * sequential data transfer from a storage device.  The page maximum is the bytes of
     * uncompressed data\, that is\, the limit is applied before any block compression is done.  For
     * fixed-length column store\, the size includes only the bitmap data; pages containing
     * timestamp information can be larger\, and the size is limited to 128KB rather than 512MB., an
     * integer between \c 512B and \c 512MB; default \c 32KB.}
     * @config{leaf_value_max, the largest value stored in a leaf node\, in bytes.  If set\, values
     * larger than the specified size are stored as overflow items (which may require additional I/O
     * to access). If the size is larger than the maximum leaf page size\, the page size is
     * temporarily ignored when large values are written.  The default is one-half the size of a
     * newly split leaf page., an integer greater than or equal to \c 0; default \c 0.}
     * @config{log = (, the transaction log configuration for this object.  Only valid if \c log is
     * enabled in ::wiredtiger_open., a set of related configuration options defined as follows.}
     * @config{&nbsp;&nbsp;&nbsp;&nbsp;enabled, if false\, this object has checkpoint-level
     * durability., a boolean flag; default \c true.}
     * @config{ ),,}
     * @config{lsm = (, options only relevant for LSM data sources., a set of related configuration
     * options defined as follows.}
     * @config{&nbsp;&nbsp;&nbsp;&nbsp;auto_throttle, Throttle inserts
     * into LSM trees if flushing to disk isn't keeping up., a boolean flag; default \c true.}
     * @config{&nbsp;&nbsp;&nbsp;&nbsp;bloom, create Bloom filters on LSM tree chunks as they are
     * merged., a boolean flag; default \c true.}
     * @config{&nbsp;&nbsp;&nbsp;&nbsp;bloom_bit_count,
     * the number of bits used per item for LSM Bloom filters., an integer between \c 2 and \c 1000;
     * default \c 16.}
     * @config{&nbsp;&nbsp;&nbsp;&nbsp;bloom_config, config string used when
     * creating Bloom filter files\, passed to WT_SESSION::create., a string; default empty.}
     * @config{&nbsp;&nbsp;&nbsp;&nbsp;bloom_hash_count, the number of hash values per item used for
     * LSM Bloom filters., an integer between \c 2 and \c 100; default \c 8.}
     * @config{&nbsp;&nbsp;&nbsp;&nbsp;bloom_oldest, create a Bloom filter on the oldest LSM tree
     * chunk.  Only supported if Bloom filters are enabled., a boolean flag; default \c false.}
     * @config{&nbsp;&nbsp;&nbsp;&nbsp;chunk_count_limit, the maximum number of chunks to allow in
     * an LSM tree.  This option automatically times out old data.  As new chunks are added old
     * chunks will be removed.  Enabling this option disables LSM background merges., an integer;
     * default \c 0.}
     * @config{&nbsp;&nbsp;&nbsp;&nbsp;chunk_max, the maximum size a single chunk can
     * be.  Chunks larger than this size are not considered for further merges.  This is a soft
     * limit\, and chunks larger than this value can be created.  Must be larger than chunk_size.,
     * an integer between \c 100MB and \c 10TB; default \c 5GB.}
     * @config{&nbsp;&nbsp;&nbsp;&nbsp;
     * chunk_size, the maximum size of the in-memory chunk of an LSM tree.  This limit is soft\, it
     * is possible for chunks to be temporarily larger than this value.  This overrides the \c
     * memory_page_max setting., an integer between \c 512K and \c 500MB; default \c 10MB.}
     * @config{&nbsp;&nbsp;&nbsp;&nbsp;merge_custom = (, configure the tree to merge into a custom
     * data source., a set of related configuration options defined as follows.}
     * @config{&nbsp;&nbsp;&nbsp;&nbsp;&nbsp;&nbsp;&nbsp;&nbsp;prefix, custom data source prefix
     * instead of \c "file"., a string; default empty.}
     * @config{&nbsp;&nbsp;&nbsp;&nbsp;&nbsp;&nbsp;&nbsp;&nbsp;start_generation, merge generation at
     * which the custom data source is used (zero indicates no custom data source)., an integer
     * between \c 0 and \c 10; default \c 0.}
     * @config{&nbsp;&nbsp;&nbsp;&nbsp;&nbsp;&nbsp;&nbsp;&nbsp;suffix, custom data source suffix
     * instead of \c ".lsm"., a string; default empty.}
     * @config{&nbsp;&nbsp;&nbsp;&nbsp; ),,}
     * @config{&nbsp;&nbsp;&nbsp;&nbsp;merge_max, the maximum number of chunks to include in a merge
     * operation., an integer between \c 2 and \c 100; default \c 15.}
     * @config{&nbsp;&nbsp;&nbsp;&nbsp;merge_min, the minimum number of chunks to include in a merge
     * operation.  If set to 0 or 1 half the value of merge_max is used., an integer no more than \c
     * 100; default \c 0.}
     * @config{ ),,}
     * @config{memory_page_image_max, the maximum in-memory page image represented by a single
     * storage block.  Depending on compression efficiency\, compression can create storage blocks
     * which require significant resources to re-instantiate in the cache\, penalizing the
     * performance of future point updates.  The value limits the maximum in-memory page image a
     * storage block will need.  If set to 0\, a default of 4 times \c leaf_page_max is used., an
     * integer greater than or equal to \c 0; default \c 0.}
     * @config{memory_page_max, the maximum size a page can grow to in memory before being
     * reconciled to disk.  The specified size will be adjusted to a lower bound of
     * <code>leaf_page_max</code>\, and an upper bound of <code>cache_size / 10</code>. This limit
     * is soft - it is possible for pages to be temporarily larger than this value.  This setting is
     * ignored for LSM trees\, see \c chunk_size., an integer between \c 512B and \c 10TB; default
     * \c 5MB.}
     * @config{os_cache_dirty_max, maximum dirty system buffer cache usage\, in bytes.  If
     * non-zero\, schedule writes for dirty blocks belonging to this object in the system buffer
     * cache after that many bytes from this object are written into the buffer cache., an integer
     * greater than or equal to \c 0; default \c 0.}
     * @config{os_cache_max, maximum system buffer cache usage\, in bytes.  If non-zero\, evict
     * object blocks from the system buffer cache after that many bytes from this object are read or
     * written into the buffer cache., an integer greater than or equal to \c 0; default \c 0.}
     * @config{prefix_compression, configure prefix compression on row-store leaf pages., a boolean
     * flag; default \c false.}
     * @config{prefix_compression_min, minimum gain before prefix compression will be used on
     * row-store leaf pages., an integer greater than or equal to \c 0; default \c 4.}
     * @config{split_pct, the Btree page split size as a percentage of the maximum Btree page size\,
     * that is\, when a Btree page is split\, it will be split into smaller pages\, where each page
     * is the specified percentage of the maximum Btree page size., an integer between \c 50 and \c
     * 100; default \c 90.}
     * @config{tiered_storage = (, configure a storage source for this table., a set of related
     * configuration options defined as follows.}
     * @config{&nbsp;&nbsp;&nbsp;&nbsp;auth_token,
     * authentication string identifier., a string; default empty.}
     * @config{&nbsp;&nbsp;&nbsp;&nbsp;
     * bucket, the bucket indicating the location for this table., a string; default empty.}
     * @config{&nbsp;&nbsp;&nbsp;&nbsp;bucket_prefix, the unique bucket prefix for this table., a
     * string; default empty.}
     * @config{&nbsp;&nbsp;&nbsp;&nbsp;cache_directory, a directory to store
     * locally cached versions of files in the storage source.  By default\, it is named with \c
     * "-cache" appended to the bucket name.  A relative directory name is relative to the home
     * directory., a string; default empty.}
     * @config{&nbsp;&nbsp;&nbsp;&nbsp;local_retention, time
     * in seconds to retain data on tiered storage on the local tier for faster read access., an
     * integer between \c 0 and \c 10000; default \c 300.}
     * @config{&nbsp;&nbsp;&nbsp;&nbsp;name,
     * permitted values are \c "none" or a custom storage source name created with
     * WT_CONNECTION::add_storage_source.  See @ref custom_storage_sources for more information., a
     * string; default \c none.}
     * @config{&nbsp;&nbsp;&nbsp;&nbsp;shared, enable sharing tiered
     * tables across other WiredTiger instances., a boolean flag; default \c false.}
     * @config{ ),,}
     * @config{type, set the type of data source used to store a column group\, index or simple
     * table.  By default\, a \c "file:" URI is derived from the object name.  The \c type
     * configuration can be used to switch to a different data source\, such as LSM or an extension
     * configured by the application., a string; default \c file.}
     * @config{value_format, the format of the data packed into value items.  See @ref
     * schema_format_types for details.  By default\, the value_format is \c 'u' and applications
     * use a WT_ITEM structure to manipulate raw byte arrays.  Value items of type 't' are
     * bitfields\, and when configured with record number type keys\, will be stored using a
     * fixed-length store., a format string; default \c u.}
     * @config{write_timestamp_usage, describe how timestamps are expected to be used on table
     * modifications.  The choices are the default\, which ensures that once timestamps are used for
     * a key\, they are always used\, and also that multiple updates to a key never use decreasing
     * timestamps and \c never which enforces that timestamps are never used for a table.  (The \c
     * always\, \c key_consistent\, \c mixed_mode and \c ordered choices should not be used\, and
     * are retained for backward compatibility.)., a string\, chosen from the following options: \c
     * "always"\, \c "key_consistent"\, \c "mixed_mode"\, \c "never"\, \c "none"\, \c "ordered";
     * default \c none.}
     * @configend
     * @errors
     */
    int __F(create)(WT_SESSION *session,
        const char *name, const char *config);

    /*!
     * Compact a live row- or column-store btree or LSM tree.
     *
     * @snippet ex_all.c Compact a table
     *
     * @param session the session handle
     * @param name the URI of the object to compact, such as
     * \c "table:stock"
     * @configstart{WT_SESSION.compact, see dist/api_data.py}
     * @config{background, enable/disabled the background compaction server., a boolean flag;
     * default empty.}
     * @config{dryrun, run only the estimation phase of compact., a boolean flag; default \c false.}
     * @config{exclude, list of table objects to be excluded from background compaction.  The list
     * is immutable and only applied when the background compaction gets enabled.  The list is not
     * saved between the calls and needs to be reapplied each time the service is enabled.  The
     * individual objects in the list can only be of the \c table: URI type., a list of strings;
     * default empty.}
     * @config{free_space_target, minimum amount of space recoverable for compaction to proceed., an
     * integer greater than or equal to \c 1MB; default \c 20MB.}
     * @config{run_once, configure background compaction server to run once.  In this mode\,
     * compaction is always attempted on each table unless explicitly excluded., a boolean flag;
     * default \c false.}
     * @config{timeout, maximum amount of time to allow for compact in seconds.  The actual amount
     * of time spent in compact may exceed the configured value.  A value of zero disables the
     * timeout., an integer; default \c 1200.}
     * @configend
     * @errors
     */
    int __F(compact)(WT_SESSION *session,
        const char *name, const char *config);

    /*!
     * Drop (delete) a table.
     *
     * @exclusive
     *
     * @not_transactional
     *
     * @snippet ex_all.c Drop a table
     *
     * @param session the session handle
     * @param name the URI of the object to drop, such as \c "table:stock"
     * @configstart{WT_SESSION.drop, see dist/api_data.py}
     * @config{force, return success if the object does not exist., a boolean flag; default \c
     * false.}
     * @config{remove_files, if the underlying files should be removed., a boolean flag; default \c
     * true.}
     * @configend
     * @ebusy_errors
     */
    int __F(drop)(WT_SESSION *session,
        const char *name, const char *config);

    /*!
     * Join a join cursor with a reference cursor.
     *
     * @snippet ex_schema.c Join cursors
     *
     * @param session the session handle
     * @param join_cursor a cursor that was opened using a
     * \c "join:" URI. It may not have been used for any operations
     * other than other join calls.
     * @param ref_cursor an index cursor having the same base table
     * as the join_cursor, or a table cursor open on the same base table,
     * or another join cursor. Unless the ref_cursor is another join
     * cursor, it must be positioned.
     *
     * The ref_cursor limits the results seen by iterating the
     * join_cursor to table items referred to by the key in this
     * index. The set of keys referred to is modified by the compare
     * config option.
     *
     * Multiple join calls builds up a set of ref_cursors, and
     * by default, the results seen by iteration are the intersection
     * of the cursor ranges participating in the join. When configured
     * with \c "operation=or", the results seen are the union of
     * the participating cursor ranges.
     *
     * After the join call completes, the ref_cursor cursor may not be
     * used for any purpose other than get_key and get_value. Any other
     * cursor method (e.g. next, prev,close) will fail. When the
     * join_cursor is closed, the ref_cursor is made available for
     * general use again. The application should close ref_cursor when
     * finished with it, although not before the join_cursor is closed.
     *
     * @configstart{WT_SESSION.join, see dist/api_data.py}
     * @config{bloom_bit_count, the number of bits used per item for the Bloom filter., an integer
     * between \c 2 and \c 1000; default \c 16.}
     * @config{bloom_false_positives, return all values that pass the Bloom filter\, without
     * eliminating any false positives., a boolean flag; default \c false.}
     * @config{bloom_hash_count, the number of hash values per item for the Bloom filter., an
     * integer between \c 2 and \c 100; default \c 8.}
     * @config{compare, modifies the set of items to be returned so that the index key satisfies the
     * given comparison relative to the key set in this cursor., a string\, chosen from the
     * following options: \c "eq"\, \c "ge"\, \c "gt"\, \c "le"\, \c "lt"; default \c "eq".}
     * @config{count, set an approximate count of the elements that would be included in the join.
     * This is used in sizing the Bloom filter\, and also influences evaluation order for cursors in
     * the join.  When the count is equal for multiple Bloom filters in a composition of joins\, the
     * Bloom filter may be shared., an integer; default \c 0.}
     * @config{operation, the operation applied between this and other joined cursors.  When
     * "operation=and" is specified\, all the conditions implied by joins must be satisfied for an
     * entry to be returned by the join cursor; when "operation=or" is specified\, only one must be
     * satisfied.  All cursors joined to a join cursor must have matching operations., a string\,
     * chosen from the following options: \c "and"\, \c "or"; default \c "and".}
     * @config{strategy, when set to \c bloom\, a Bloom filter is created and populated for this
     * index.  This has an up front cost but may reduce the number of accesses to the main table
     * when iterating the joined cursor.  The \c bloom setting requires that \c count be set., a
     * string\, chosen from the following options: \c "bloom"\, \c "default"; default empty.}
     * @configend
     * @errors
     */
    int __F(join)(WT_SESSION *session, WT_CURSOR *join_cursor,
        WT_CURSOR *ref_cursor, const char *config);

    /*!
     * Flush the log.
     *
     * WT_SESSION::log_flush will fail if logging is not enabled.
     *
     * @param session the session handle
     * @configstart{WT_SESSION.log_flush, see dist/api_data.py}
     * @config{sync, forcibly flush the log and wait for it to achieve the synchronization level
     * specified.  The \c off setting forces any buffered log records to be written to the file
     * system.  The \c on setting forces log records to be written to the storage device., a
     * string\, chosen from the following options: \c "off"\, \c "on"; default \c on.}
     * @configend
     * @errors
     */
    int __F(log_flush)(WT_SESSION *session, const char *config);

    /*!
     * Insert a ::WT_LOGREC_MESSAGE type record in the database log files
     * (the database must be configured for logging when this method is
     * called).
     *
     * @param session the session handle
     * @param format a printf format specifier
     * @errors
     */
    int __F(log_printf)(WT_SESSION *session, const char *format, ...);

    /*!
     * Rename an object.
     *
     * @not_transactional
     *
     * @snippet ex_all.c Rename a table
     *
     * @exclusive
     *
     * @param session the session handle
     * @param uri the current URI of the object, such as \c "table:old"
     * @param newuri the new URI of the object, such as \c "table:new"
     * @configempty{WT_SESSION.rename, see dist/api_data.py}
     * @ebusy_errors
     */
    int __F(rename)(WT_SESSION *session,
        const char *uri, const char *newuri, const char *config);

    /*!
     * Reset the session handle.
     *
     * This method resets the cursors associated with the session, clears session statistics and
     * discards cached resources. No session configurations are modified (or reset to their
     * default values). WT_SESSION::reset will fail if a transaction is in progress in the
     * session.
     *
     * @snippet ex_all.c Reset the session
     *
     * @param session the session handle
     * @errors
     */
    int __F(reset)(WT_SESSION *session);

    /*!
     * Salvage a table.
     *
     * Salvage rebuilds the file or files which comprise a table,
     * discarding any corrupted file blocks.
     *
     * When salvage is done, previously deleted records may re-appear, and
     * inserted records may disappear, so salvage should not be run
     * unless it is known to be necessary.  Normally, salvage should be
     * called after a table or file has been corrupted, as reported by the
     * WT_SESSION::verify method.
     *
     * Files are rebuilt in place. The salvage method overwrites the
     * existing files.
     *
     * @exclusive
     *
     * @snippet ex_all.c Salvage a table
     *
     * @param session the session handle
     * @param name the URI of the table or file to salvage
     * @configstart{WT_SESSION.salvage, see dist/api_data.py}
     * @config{force, force salvage even of files that do not appear to be WiredTiger files., a
     * boolean flag; default \c false.}
     * @configend
     * @ebusy_errors
     */
    int __F(salvage)(WT_SESSION *session,
        const char *name, const char *config);

    /*!
     * Truncate a file, table, cursor range, or backup cursor
     *
     * Truncate a table or file.
     * @snippet ex_all.c Truncate a table
     *
     * Truncate a cursor range.  When truncating based on a cursor position,
     * it is not required the cursor reference a record in the object, only
     * that the key be set.  This allows applications to discard portions of
     * the object name space without knowing exactly what records the object
     * contains. The start and stop points are both inclusive; that is, the
     * key set in the start cursor is the first record to be deleted and the
     * key set in the stop cursor is the last.
     *
     * @snippet ex_all.c Truncate a range
     *
     * Range truncate is implemented as a "scan and write" operation, specifically without range
     * locks. Inserts or other operations in the range, as well as operations before or after
     * the range when no explicit starting or ending key is set, are not well defined: conflicts
     * may be detected or both transactions may commit. If both commit, there's a failure and
     * recovery runs, the result may be different than what was in cache before the crash.
     *
     * The WT_CURSOR::truncate range truncate operation can only be used at snapshot isolation.
     *
     * Any specified cursors end with no position, and subsequent calls to
     * the WT_CURSOR::next (WT_CURSOR::prev) method will iterate from the
     * beginning (end) of the table.
     *
     * Example: truncate a backup cursor.  This operation removes all log files that
     * have been returned by the backup cursor.  It can be used to remove log
     * files after copying them during @ref backup_incremental.
     * @snippet ex_backup.c Truncate a backup cursor
     *
     * @param session the session handle
     * @param name the URI of the table or file to truncate, or \c "log:"
     * for a backup cursor
     * @param start optional cursor marking the first record discarded;
     * if <code>NULL</code>, the truncate starts from the beginning of
     * the object; must be provided when truncating a backup cursor
     * @param stop optional cursor marking the last record discarded;
     * if <code>NULL</code>, the truncate continues to the end of the
     * object; ignored when truncating a backup cursor
     * @configempty{WT_SESSION.truncate, see dist/api_data.py}
     * @errors
     */
    int __F(truncate)(WT_SESSION *session,
        const char *name, WT_CURSOR *start, WT_CURSOR *stop, const char *config);

    /*!
     * Verify a table.
     *
     * Verify reports if a file, or the files that comprise a table, have been corrupted.
     * The WT_SESSION::salvage method can be used to repair a corrupted file.
     *
     * @snippet ex_all.c Verify a table
     *
     * @exclusive
     *
     * @param session the session handle
     * @param name the URI of the table or file to verify, optional if verifying the history
     * store
     * @configstart{WT_SESSION.verify, see dist/api_data.py}
     * @config{do_not_clear_txn_id, Turn off transaction id clearing\, intended for debugging and
     * better diagnosis of crashes or failures.  Note: History store validation is disabled when the
     * configuration is set as visibility rules may not work correctly because the transaction ids
     * are not cleared., a boolean flag; default \c false.}
     * @config{dump_address, Display page addresses\, time windows\, and page types as pages are
     * verified\, using the application's message handler\, intended for debugging., a boolean flag;
     * default \c false.}
     * @config{dump_all_data, Display application data as pages or blocks are verified\, using the
     * application's message handler\, intended for debugging.  Disabling this does not guarantee
     * that no user data will be output., a boolean flag; default \c false.}
     * @config{dump_blocks, Display the contents of on-disk blocks as they are verified\, using the
     * application's message handler\, intended for debugging., a boolean flag; default \c false.}
     * @config{dump_key_data, Display application data keys as pages or blocks are verified\, using
     * the application's message handler\, intended for debugging.  Disabling this does not
     * guarantee that no user data will be output., a boolean flag; default \c false.}
     * @config{dump_layout, Display the layout of the files as they are verified\, using the
     * application's message handler\, intended for debugging; requires optional support from the
     * block manager., a boolean flag; default \c false.}
     * @config{dump_offsets, Display the contents of specific on-disk blocks\, using the
     * application's message handler\, intended for debugging., a list of strings; default empty.}
     * @config{dump_pages, Display the contents of in-memory pages as they are verified\, using the
     * application's message handler\, intended for debugging., a boolean flag; default \c false.}
     * @config{dump_tree_shape, Display the btree shapes as they are verified\, using the
     * application's message handler\, intended for debugging; requires optional support from the
     * block manager., a boolean flag; default \c false.}
     * @config{read_corrupt, A mode that allows verify to continue reading after encountering a
     * checksum error.  It will skip past the corrupt block and continue with the verification
     * process., a boolean flag; default \c false.}
     * @config{stable_timestamp, Ensure that no data has a start timestamp after the stable
     * timestamp\, to be run after rollback_to_stable., a boolean flag; default \c false.}
     * @config{strict, Treat any verification problem as an error; by default\, verify will warn\,
     * but not fail\, in the case of errors that won't affect future behavior (for example\, a
     * leaked block)., a boolean flag; default \c false.}
     * @configend
     * @ebusy_errors
     */
    int __F(verify)(WT_SESSION *session,
        const char *name, const char *config);
    /*! @} */

    /*!
     * @name Transactions
     * @{
     */
    /*!
     * Start a transaction in this session.
     *
     * The transaction remains active until ended by
     * WT_SESSION::commit_transaction or WT_SESSION::rollback_transaction.
     * Operations performed on cursors capable of supporting transactional
     * operations that are already open in this session, or which are opened
     * before the transaction ends, will operate in the context of the
     * transaction.
     *
     * @requires_notransaction
     *
     * @snippet ex_all.c transaction commit/rollback
     *
     * @param session the session handle
     * @configstart{WT_SESSION.begin_transaction, see dist/api_data.py}
     * @config{ignore_prepare, whether to ignore updates by other prepared transactions when doing
     * of read operations of this transaction.  When \c true\, forces the transaction to be
     * read-only.  Use \c force to ignore prepared updates and permit writes (see @ref
     * timestamp_prepare_ignore_prepare for more information)., a string\, chosen from the following
     * options: \c "false"\, \c "force"\, \c "true"; default \c false.}
     * @config{isolation, the isolation level for this transaction; defaults to the session's
     * isolation level., a string\, chosen from the following options: \c "read-uncommitted"\, \c
     * "read-committed"\, \c "snapshot"; default empty.}
     * @config{name, name of the transaction for tracing and debugging., a string; default empty.}
     * @config{no_timestamp, allow a commit without a timestamp\, creating values that have "always
     * existed" and are visible regardless of timestamp.  See @ref timestamp_txn_api., a boolean
     * flag; default \c false.}
     * @config{operation_timeout_ms, when non-zero\, a requested limit on the time taken to complete
     * operations in this transaction.  Time is measured in real time milliseconds from the start of
     * each WiredTiger API call.  There is no guarantee any operation will not take longer than this
     * amount of time.  If WiredTiger notices the limit has been exceeded\, an operation may return
     * a WT_ROLLBACK error.  Default is to have no limit., an integer greater than or equal to \c 0;
     * default \c 0.}
     * @config{priority, priority of the transaction for resolving conflicts.  Transactions with
     * higher values are less likely to abort., an integer between \c -100 and \c 100; default \c
     * 0.}
     * @config{read_timestamp, read using the specified timestamp.  The value must not be older than
     * the current oldest timestamp.  See @ref timestamp_txn_api., a string; default empty.}
     * @config{roundup_timestamps = (, round up timestamps of the transaction., a set of related
     * configuration options defined as follows.}
     * @config{&nbsp;&nbsp;&nbsp;&nbsp;prepared,
     * applicable only for prepared transactions\, and intended only for special-purpose use.  See
     * @ref timestamp_prepare_roundup.  Allows the prepare timestamp and the commit timestamp of
     * this transaction to be rounded up to be no older than the oldest timestamp\, and allows
     * violating the usual restriction that the prepare timestamp must be newer than the stable
     * timestamp.  Specifically: at transaction prepare\, if the prepare timestamp is less than or
     * equal to the oldest timestamp\, the prepare timestamp will be rounded to the oldest
     * timestamp.  Subsequently\, at commit time\, if the commit timestamp is less than the (now
     * rounded) prepare timestamp\, the commit timestamp will be rounded up to it and thus to at
     * least oldest.  Neither timestamp will be checked against the stable timestamp., a boolean
     * flag; default \c false.}
     * @config{&nbsp;&nbsp;&nbsp;&nbsp;read, if the read timestamp is less
     * than the oldest timestamp\, the read timestamp will be rounded up to the oldest timestamp.
     * See @ref timestamp_read_roundup., a boolean flag; default \c false.}
     * @config{ ),,}
     * @config{sync, whether to sync log records when the transaction commits\, inherited from
     * ::wiredtiger_open \c transaction_sync., a boolean flag; default empty.}
     * @configend
     * @errors
     */
    int __F(begin_transaction)(WT_SESSION *session, const char *config);

    /*!
     * Commit the current transaction.
     *
     * A transaction must be in progress when this method is called.
     *
     * If WT_SESSION::commit_transaction returns an error, the transaction
     * was rolled back, not committed, and all cursors associated with the session are reset.
     *
     * @requires_transaction
     *
     * @snippet ex_all.c transaction commit/rollback
     *
     * @param session the session handle
     * @configstart{WT_SESSION.commit_transaction, see dist/api_data.py}
     * @config{commit_timestamp, set the commit timestamp for the current transaction.  For
     * non-prepared transactions\, the value must not be older than the first commit timestamp
     * already set for the current transaction (if any)\, must not be older than the current oldest
     * timestamp\, and must be after the current stable timestamp.  For prepared transactions\, a
     * commit timestamp is required\, must not be older than the prepare timestamp\, and can be set
     * only once.  See @ref timestamp_txn_api and @ref timestamp_prepare., a string; default empty.}
     * @config{durable_timestamp, set the durable timestamp for the current transaction.  Required
     * for the commit of a prepared transaction\, and otherwise not permitted.  The value must also
     * be after the current oldest and stable timestamps and must not be older than the commit
     * timestamp.  See @ref timestamp_prepare., a string; default empty.}
     * @config{operation_timeout_ms, when non-zero\, a requested limit on the time taken to complete
     * operations in this transaction.  Time is measured in real time milliseconds from the start of
     * each WiredTiger API call.  There is no guarantee any operation will not take longer than this
     * amount of time.  If WiredTiger notices the limit has been exceeded\, an operation may return
     * a WT_ROLLBACK error.  Default is to have no limit., an integer greater than or equal to \c 0;
     * default \c 0.}
     * @config{sync, override whether to sync log records when the transaction commits.  The default
     * is inherited from ::wiredtiger_open \c transaction_sync.  The \c off setting does not wait
     * for records to be written or synchronized.  The \c on setting forces log records to be
     * written to the storage device., a string\, chosen from the following options: \c "off"\, \c
     * "on"; default empty.}
     * @configend
     * @errors
     */
    int __F(commit_transaction)(WT_SESSION *session, const char *config);

    /*!
     * Prepare the current transaction.
     *
     * A transaction must be in progress when this method is called.
     *
     * Preparing a transaction will guarantee a subsequent commit will
     * succeed. Only commit and rollback are allowed on a transaction after
     * it has been prepared. The transaction prepare API is designed to
     * support MongoDB exclusively, and guarantees update conflicts have
     * been resolved, but does not guarantee durability.
     *
     * @requires_transaction
     *
     * @snippet ex_all.c transaction prepare
     *
     * @param session the session handle
     * @configstart{WT_SESSION.prepare_transaction, see dist/api_data.py}
     * @config{prepare_timestamp, set the prepare timestamp for the updates of the current
     * transaction.  The value must not be older than any active read timestamps\, and must be newer
     * than the current stable timestamp.  See @ref timestamp_prepare., a string; default empty.}
     * @configend
     * @errors
     */
    int __F(prepare_transaction)(WT_SESSION *session, const char *config);

    /*!
     * Roll back the current transaction.
     *
     * A transaction must be in progress when this method is called.
     *
     * All cursors associated with the session are reset.
     *
     * @requires_transaction
     *
     * @snippet ex_all.c transaction commit/rollback
     *
     * @param session the session handle
     * @configstart{WT_SESSION.rollback_transaction, see dist/api_data.py}
     * @config{operation_timeout_ms, when non-zero\, a requested limit on the time taken to complete
     * operations in this transaction.  Time is measured in real time milliseconds from the start of
     * each WiredTiger API call.  There is no guarantee any operation will not take longer than this
     * amount of time.  If WiredTiger notices the limit has been exceeded\, an operation may return
     * a WT_ROLLBACK error.  Default is to have no limit., an integer greater than or equal to \c 0;
     * default \c 0.}
     * @configend
     * @errors
     */
    int __F(rollback_transaction)(WT_SESSION *session, const char *config);
    /*! @} */

    /*!
     * @name Transaction timestamps
     * @{
     */
    /*!
     * Query the session's transaction timestamp state.
     *
     * The WT_SESSION.query_timestamp method can only be used at snapshot isolation.
     *
     * @param session the session handle
     * @param[out] hex_timestamp a buffer that will be set to the
     * hexadecimal encoding of the timestamp being queried.  Must be large
     * enough to hold a NUL terminated, hex-encoded 8B timestamp (17 bytes).
     * @configstart{WT_SESSION.query_timestamp, see dist/api_data.py}
     * @config{get, specify which timestamp to query: \c commit returns the most recently set
     * commit_timestamp; \c first_commit returns the first set commit_timestamp; \c prepare returns
     * the timestamp used in preparing a transaction; \c read returns the timestamp at which the
     * transaction is reading.  See @ref timestamp_txn_api., a string\, chosen from the following
     * options: \c "commit"\, \c "first_commit"\, \c "prepare"\, \c "read"; default \c read.}
     * @configend
     *
     * A timestamp of 0 is returned if the timestamp is not available or has not been set.
     * @errors
     */
    int __F(query_timestamp)(
        WT_SESSION *session, char *hex_timestamp, const char *config);

    /*!
     * Set a timestamp on a transaction.
     *
     * The WT_SESSION.timestamp_transaction method can only be used at snapshot isolation.
     *
     * @snippet ex_all.c transaction timestamp
     *
     * @requires_transaction
     *
     * @param session the session handle
     * @configstart{WT_SESSION.timestamp_transaction, see dist/api_data.py}
     * @config{commit_timestamp, set the commit timestamp for the current transaction.  For
     * non-prepared transactions\, the value must not be older than the first commit timestamp
     * already set for the current transaction\, if any\, must not be older than the current oldest
     * timestamp and must be after the current stable timestamp.  For prepared transactions\, a
     * commit timestamp is required\, must not be older than the prepare timestamp\, can be set only
     * once\, and must not be set until after the transaction has successfully prepared.  See @ref
     * timestamp_txn_api and @ref timestamp_prepare., a string; default empty.}
     * @config{durable_timestamp, set the durable timestamp for the current transaction.  Required
     * for the commit of a prepared transaction\, and otherwise not permitted.  Can only be set
     * after the transaction has been prepared and a commit timestamp has been set.  The value must
     * be after the current oldest and stable timestamps and must not be older than the commit
     * timestamp.  See @ref timestamp_prepare., a string; default empty.}
     * @config{prepare_timestamp, set the prepare timestamp for the updates of the current
     * transaction.  The value must not be older than any active read timestamps\, and must be newer
     * than the current stable timestamp.  Can be set only once per transaction.  Setting the
     * prepare timestamp does not by itself prepare the transaction\, but does oblige the
     * application to eventually prepare the transaction before committing it.  See @ref
     * timestamp_prepare., a string; default empty.}
     * @config{read_timestamp, read using the specified timestamp.  The value must not be older than
     * the current oldest timestamp.  This can only be set once for a transaction.  See @ref
     * timestamp_txn_api., a string; default empty.}
     * @configend
     * @errors
     */
    int __F(timestamp_transaction)(WT_SESSION *session, const char *config);

    /*!
     * Set a timestamp on a transaction numerically.  Prefer this method over
     * WT_SESSION::timestamp_transaction if the hexadecimal string parsing done in that method
     * becomes a bottleneck.
     *
     * The WT_SESSION.timestamp_transaction_uint method can only be used at snapshot isolation.
     *
     * @snippet ex_all.c transaction timestamp_uint
     *
     * @requires_transaction
     *
     * @param session the session handle
     * @param which the timestamp being set (see ::WT_TS_TXN_TYPE for available options, and
     * WT_SESSION::timestamp_transaction for constraints on the timestamps).
     * @param ts the timestamp.
     * @errors
     */
    int __F(timestamp_transaction_uint)(WT_SESSION *session, WT_TS_TXN_TYPE which,
            uint64_t ts);
    /*! @} */

    /*!
     * @name Transaction support
     * @{
     */
    /*!
     * Write a transactionally consistent snapshot of a database or set of individual objects.
     *
     * When timestamps are not in use, the checkpoint includes all transactions committed
     * before the checkpoint starts. When timestamps are in use and the checkpoint runs with
     * \c use_timestamp=true (the default), updates committed with a timestamp after the
     * \c stable timestamp, in tables configured for checkpoint-level durability, are not
     * included in the checkpoint. Updates committed in tables configured for commit-level
     * durability are always included in the checkpoint. See @ref durability_checkpoint and
     * @ref durability_log for more information.
     *
     * Calling the checkpoint method multiple times serializes the checkpoints; new checkpoint
     * calls wait for running checkpoint calls to complete.
     *
     * Existing named checkpoints may optionally be discarded.
     *
     * @requires_notransaction
     *
     * @snippet ex_all.c Checkpoint examples
     *
     * @param session the session handle
     * @configstart{WT_SESSION.checkpoint, see dist/api_data.py}
     * @config{debug = (, configure debug specific behavior on a checkpoint.  Generally only used
     * for internal testing purposes., a set of related configuration options defined as follows.}
     * @config{&nbsp;&nbsp;&nbsp;&nbsp;checkpoint_cleanup, if true\, checkpoint cleanup thread is
     * triggered to perform the checkpoint cleanup., a boolean flag; default \c false.}
     * @config{
     * ),,}
     * @config{drop, specify a list of checkpoints to drop.  The list may additionally contain one
     * of the following keys: \c "from=all" to drop all checkpoints\, \c "from=<checkpoint>" to drop
     * all checkpoints after and including the named checkpoint\, or \c "to=<checkpoint>" to drop
     * all checkpoints before and including the named checkpoint.  Checkpoints cannot be dropped if
     * open in a cursor.  While a hot backup is in progress\, checkpoints created prior to the start
     * of the backup cannot be dropped., a list of strings; default empty.}
     * @config{flush_tier = (, configure flushing objects to tiered storage after checkpoint.  See
     * @ref tiered_storage., a set of related configuration options defined as follows.}
     * @config{&nbsp;&nbsp;&nbsp;&nbsp;enabled, if true and tiered storage is in use\, perform one
     * iteration of object switching and flushing objects to tiered storage., a boolean flag;
     * default \c false.}
     * @config{&nbsp;&nbsp;&nbsp;&nbsp;force, if false (the default)\, flush_tier
     * of any individual object may be skipped if the underlying object has not been modified since
     * the previous flush_tier.  If true\, this option forces the flush_tier., a boolean flag;
     * default \c false.}
     * @config{&nbsp;&nbsp;&nbsp;&nbsp;sync, wait for all objects to be flushed
     * to the shared storage to the level specified.  When false\, do not wait for any objects to be
     * written to the tiered storage system but return immediately after generating the objects and
     * work units for an internal thread.  When true\, the caller waits until all work queued for
     * this call to be completely processed before returning., a boolean flag; default \c true.}
     * @config{&nbsp;&nbsp;&nbsp;&nbsp;timeout, amount of time\, in seconds\, to wait for flushing
     * of objects to complete.  WiredTiger returns EBUSY if the timeout is reached.  A value of zero
     * disables the timeout., an integer; default \c 0.}
     * @config{ ),,}
     * @config{force, if false (the default)\, checkpoints may be skipped if the underlying object
     * has not been modified.  If true\, this option forces the checkpoint., a boolean flag; default
     * \c false.}
     * @config{name, if set\, specify a name for the checkpoint (note that checkpoints including LSM
     * trees may not be named)., a string; default empty.}
     * @config{target, if non-empty\, checkpoint the list of objects.  Checkpointing a list of
     * objects separately from a database-wide checkpoint can lead to data inconsistencies; see @ref
     * checkpoint_target for more information., a list of strings; default empty.}
     * @config{use_timestamp, if true (the default)\, create the checkpoint as of the last stable
     * timestamp if timestamps are in use\, or with all committed updates if there is no stable
     * timestamp set.  If false\, always generate a checkpoint with all committed updates\, ignoring
     * any stable timestamp., a boolean flag; default \c true.}
     * @configend
     * @errors
     */
    int __F(checkpoint)(WT_SESSION *session, const char *config);

    /*!
     * Reset the snapshot used for database visibility.
     *
     * For transactions running with snapshot isolation, this method releases the existing
     * snapshot of the database and gets a new one. This makes newer commits visible. The
     * call can be used to avoid pinning old and no-longer-needed content in the database.
     * Applications not using read timestamps for search may see different results after the
     * snapshot is updated.
     *
     * It is an error to call this method when using an isolation level other than snapshot
     * isolation, or if the current transaction has already written any data.
     *
     * @requires_transaction
     *
     * @snippet ex_all.c reset snapshot
     *
     * @param session the session handle
     * @errors
     */
    int __F(reset_snapshot)(WT_SESSION *session);

    /*!
     * Return the transaction ID range pinned by the session handle.
     *
     * The ID range is an approximate count of transactions and is calculated
     * based on the oldest ID needed for the active transaction in this session,
     * compared to the newest transaction in the system.
     *
     * @snippet ex_all.c transaction pinned range
     *
     * @param session the session handle
     * @param[out] range the range of IDs pinned by this session. Zero if
     * there is no active transaction.
     * @errors
     */
    int __F(transaction_pinned_range)(WT_SESSION* session, uint64_t *range);
    /*! @} */

#ifndef DOXYGEN
    /*!
     * Optionally returns the reason for the most recent rollback error returned from the API.
     *
     * There is no guarantee a rollback reason will be set and thus the caller
     * must check for a NULL pointer.
     *
     * @param session the session handle
     * @returns an optional string indicating the reason for the rollback
     */
    const char * __F(get_rollback_reason)(WT_SESSION *session);

    /*!
     * Call into the library.
     *
     * This method is used for breakpoints and to set other configuration
     * when debugging layers not directly supporting those features.
     *
     * @param session the session handle
     * @errors
     */
    int __F(breakpoint)(WT_SESSION *session);
#endif
};

/*!
 * A connection to a WiredTiger database.  The connection may be opened within
 * the same address space as the caller or accessed over a socket connection.
 *
 * Most applications will open a single connection to a database for each
 * process.  The first process to open a connection to a database will access
 * the database in its own address space.  Subsequent connections (if allowed)
 * will communicate with the first process over a socket connection to perform
 * their operations.
 *
 * <b>Thread safety:</b> A WT_CONNECTION handle may be shared between threads.
 * See @ref threads for more information.
 */
struct __wt_connection {
    /*!
     * Close a connection.
     *
     * Any open sessions will be closed. This will release the resources
     * associated with the session handle, including rolling back any
     * active transactions and closing any cursors that remain open in the
     * session.
     *
     * @snippet ex_all.c Close a connection
     *
     * @param connection the connection handle
     * @configstart{WT_CONNECTION.close, see dist/api_data.py}
     * @config{leak_memory, don't free memory during close., a boolean flag; default \c false.}
     * @config{use_timestamp, by default\, create the close checkpoint as of the last stable
     * timestamp if timestamps are in use\, or all current updates if there is no stable timestamp
     * set.  If false\, this option generates a checkpoint with all updates., a boolean flag;
     * default \c true.}
     * @configend
     * @errors
     */
    int __F(close)(WT_CONNECTION *connection, const char *config);

#ifndef DOXYGEN
    /*!
     * Output debug information for various subsystems. The output format
     * may change over time, gathering the debug information may be
     * invasive, and the information reported may not provide a point in
     * time view of the system.
     *
     * @param connection the connection handle
     * @configstart{WT_CONNECTION.debug_info, see dist/api_data.py}
     * @config{backup, print incremental backup information., a boolean flag; default \c false.}
     * @config{cache, print cache information., a boolean flag; default \c false.}
     * @config{cursors, print all open cursor information., a boolean flag; default \c false.}
     * @config{handles, print open handles information., a boolean flag; default \c false.}
     * @config{log, print log information., a boolean flag; default \c false.}
     * @config{sessions, print open session information., a boolean flag; default \c false.}
     * @config{txn, print global txn information., a boolean flag; default \c false.}
     * @configend
     * @errors
     */
    int __F(debug_info)(WT_CONNECTION *connection, const char *config);
#endif

    /*!
     * Reconfigure a connection handle.
     *
     * @snippet ex_all.c Reconfigure a connection
     *
     * @param connection the connection handle
     * @configstart{WT_CONNECTION.reconfigure, see dist/api_data.py}
     * @config{block_cache = (, block cache configuration options., a set of related configuration
     * options defined as follows.}
     * @config{&nbsp;&nbsp;&nbsp;&nbsp;blkcache_eviction_aggression,
     * seconds an unused block remains in the cache before it is evicted., an integer between \c 1
     * and \c 7200; default \c 1800.}
     * @config{&nbsp;&nbsp;&nbsp;&nbsp;cache_on_checkpoint, cache
     * blocks written by a checkpoint., a boolean flag; default \c true.}
     * @config{&nbsp;&nbsp;&nbsp;&nbsp;cache_on_writes, cache blocks as they are written (other than
     * checkpoint blocks)., a boolean flag; default \c true.}
     * @config{&nbsp;&nbsp;&nbsp;&nbsp;
     * enabled, enable block cache., a boolean flag; default \c false.}
     * @config{&nbsp;&nbsp;&nbsp;&nbsp;full_target, the fraction of the block cache that must be
     * full before eviction will remove unused blocks., an integer between \c 30 and \c 100; default
     * \c 95.}
     * @config{&nbsp;&nbsp;&nbsp;&nbsp;hashsize, number of buckets in the hashtable that
     * keeps track of blocks., an integer between \c 512 and \c 256K; default \c 32768.}
     * @config{&nbsp;&nbsp;&nbsp;&nbsp;max_percent_overhead, maximum tolerated overhead expressed as
     * the number of blocks added and removed as percent of blocks looked up; cache population and
     * eviction will be suppressed if the overhead exceeds the threshold., an integer between \c 1
     * and \c 500; default \c 10.}
     * @config{&nbsp;&nbsp;&nbsp;&nbsp;nvram_path, the absolute path to
     * the file system mounted on the NVRAM device., a string; default empty.}
     * @config{&nbsp;&nbsp;&nbsp;&nbsp;percent_file_in_dram, bypass cache for a file if the set
     * percentage of the file fits in system DRAM (as specified by block_cache.system_ram)., an
     * integer between \c 0 and \c 100; default \c 50.}
     * @config{&nbsp;&nbsp;&nbsp;&nbsp;size,
     * maximum memory to allocate for the block cache., an integer between \c 0 and \c 10TB; default
     * \c 0.}
     * @config{&nbsp;&nbsp;&nbsp;&nbsp;system_ram, the bytes of system DRAM available for
     * caching filesystem blocks., an integer between \c 0 and \c 1024GB; default \c 0.}
     * @config{&nbsp;&nbsp;&nbsp;&nbsp;type, cache location: DRAM or NVRAM., a string; default
     * empty.}
     * @config{ ),,}
     * @config{cache_max_wait_ms, the maximum number of milliseconds an application thread will wait
     * for space to be available in cache before giving up.  Default will wait forever., an integer
     * greater than or equal to \c 0; default \c 0.}
     * @config{cache_overhead, assume the heap allocator overhead is the specified percentage\, and
     * adjust the cache usage by that amount (for example\, if there is 10GB of data in cache\, a
     * percentage of 10 means WiredTiger treats this as 11GB). This value is configurable because
     * different heap allocators have different overhead and different workloads will have different
     * heap allocation sizes and patterns\, therefore applications may need to adjust this value
     * based on allocator choice and behavior in measured workloads., an integer between \c 0 and \c
     * 30; default \c 8.}
     * @config{cache_size, maximum heap memory to allocate for the cache.  A database should
     * configure either \c cache_size or \c shared_cache but not both., an integer between \c 1MB
     * and \c 10TB; default \c 100MB.}
     * @config{cache_stuck_timeout_ms, the number of milliseconds to wait before a stuck cache times
     * out in diagnostic mode.  Default will wait for 5 minutes\, 0 will wait forever., an integer
     * greater than or equal to \c 0; default \c 300000.}
     * @config{checkpoint = (, periodically checkpoint the database.  Enabling the checkpoint server
     * uses a session from the configured \c session_max., a set of related configuration options
     * defined as follows.}
     * @config{&nbsp;&nbsp;&nbsp;&nbsp;log_size, wait for this amount of log
     * record bytes to be written to the log between each checkpoint.  If non-zero\, this value will
     * use a minimum of the log file size.  A database can configure both log_size and wait to set
     * an upper bound for checkpoints; setting this value above 0 configures periodic checkpoints.,
     * an integer between \c 0 and \c 2GB; default \c 0.}
     * @config{&nbsp;&nbsp;&nbsp;&nbsp;wait,
     * seconds to wait between each checkpoint; setting this value above 0 configures periodic
     * checkpoints., an integer between \c 0 and \c 100000; default \c 0.}
     * @config{ ),,}
     * @config{checkpoint_cleanup = (, periodically checkpoint cleanup the database., a set of
     * related configuration options defined as follows.}
     * @config{&nbsp;&nbsp;&nbsp;&nbsp;method,
     * control how aggressively obsolete content is removed by reading the internal pages.  Default
     * to none\, which means no additional work is done to find obsolete content., a string\, chosen
     * from the following options: \c "none"\, \c "reclaim_space"; default \c none.}
     * @config{&nbsp;&nbsp;&nbsp;&nbsp;wait, seconds to wait between each checkpoint cleanup., an
     * integer between \c 60 and \c 100000; default \c 300.}
     * @config{ ),,}
     * @config{chunk_cache = (, chunk cache reconfiguration options., a set of related configuration
     * options defined as follows.}
     * @config{&nbsp;&nbsp;&nbsp;&nbsp;pinned, List of "table:" URIs
     * exempt from cache eviction.  Capacity config overrides this\, tables exceeding capacity will
     * not be fully retained.  Table names can appear in both this and the preload list\, but not in
     * both this and the exclude list.  Duplicate names are allowed., a list of strings; default
     * empty.}
     * @config{ ),,}
     * @config{compatibility = (, set compatibility version of database.  Changing the compatibility
     * version requires that there are no active operations for the duration of the call., a set of
     * related configuration options defined as follows.}
     * @config{&nbsp;&nbsp;&nbsp;&nbsp;release,
     * compatibility release version string., a string; default empty.}
     * @config{ ),,}
     * @config{debug_mode = (, control the settings of various extended debugging features., a set
     * of related configuration options defined as follows.}
     * @config{&nbsp;&nbsp;&nbsp;&nbsp;
     * background_compact, if true\, background compact aggressively removes compact statistics for
     * a file and decreases the max amount of time a file can be skipped for., a boolean flag;
     * default \c false.}
     * @config{&nbsp;&nbsp;&nbsp;&nbsp;checkpoint_retention, adjust log removal
     * to retain the log records of this number of checkpoints.  Zero or one means perform normal
     * removal., an integer between \c 0 and \c 1024; default \c 0.}
     * @config{&nbsp;&nbsp;&nbsp;&nbsp;configuration, if true\, display invalid cache configuration
     * warnings., a boolean flag; default \c false.}
     * @config{&nbsp;&nbsp;&nbsp;&nbsp;
     * corruption_abort, if true and built in diagnostic mode\, dump core in the case of data
     * corruption., a boolean flag; default \c true.}
     * @config{&nbsp;&nbsp;&nbsp;&nbsp;cursor_copy,
     * if true\, use the system allocator to make a copy of any data returned by a cursor operation
     * and return the copy instead.  The copy is freed on the next cursor operation.  This allows
     * memory sanitizers to detect inappropriate references to memory owned by cursors., a boolean
     * flag; default \c false.}
     * @config{&nbsp;&nbsp;&nbsp;&nbsp;cursor_reposition, if true\, for
     * operations with snapshot isolation the cursor temporarily releases any page that requires
     * force eviction\, then repositions back to the page for further operations.  A page release
     * encourages eviction of hot or large pages\, which is more likely to succeed without a cursor
     * keeping the page pinned., a boolean flag; default \c false.}
     * @config{&nbsp;&nbsp;&nbsp;&nbsp;
     * eviction, if true\, modify internal algorithms to change skew to force history store eviction
     * to happen more aggressively.  This includes but is not limited to not skewing newest\, not
     * favoring leaf pages\, and modifying the eviction score mechanism., a boolean flag; default \c
     * false.}
     * @config{&nbsp;&nbsp;&nbsp;&nbsp;eviction_checkpoint_ts_ordering, if true\, act as if
     * eviction is being run in parallel to checkpoint.  We should return EBUSY in eviction if we
     * detect any timestamp ordering issue., a boolean flag; default \c false.}
     * @config{&nbsp;&nbsp;&nbsp;&nbsp;log_retention, adjust log removal to retain at least this
     * number of log files.  (Warning: this option can remove log files required for recovery if no
     * checkpoints have yet been done and the number of log files exceeds the configured value.  As
     * WiredTiger cannot detect the difference between a system that has not yet checkpointed and
     * one that will never checkpoint\, it might discard log files before any checkpoint is done.)
     * Ignored if set to 0., an integer between \c 0 and \c 1024; default \c 0.}
     * @config{&nbsp;&nbsp;&nbsp;&nbsp;realloc_exact, if true\, reallocation of memory will only
     * provide the exact amount requested.  This will help with spotting memory allocation issues
     * more easily., a boolean flag; default \c false.}
     * @config{&nbsp;&nbsp;&nbsp;&nbsp;
     * realloc_malloc, if true\, every realloc call will force a new memory allocation by using
     * malloc., a boolean flag; default \c false.}
     * @config{&nbsp;&nbsp;&nbsp;&nbsp;rollback_error,
     * return a WT_ROLLBACK error from a transaction operation about every Nth operation to simulate
     * a collision., an integer between \c 0 and \c 10M; default \c 0.}
     * @config{&nbsp;&nbsp;&nbsp;&nbsp;slow_checkpoint, if true\, slow down checkpoint creation by
     * slowing down internal page processing., a boolean flag; default \c false.}
     * @config{&nbsp;&nbsp;&nbsp;&nbsp;stress_skiplist, Configure various internal parameters to
     * encourage race conditions and other issues with internal skip lists\, e.g.  using a more
     * dense representation., a boolean flag; default \c false.}
     * @config{&nbsp;&nbsp;&nbsp;&nbsp;
     * table_logging, if true\, write transaction related information to the log for all
     * operations\, even operations for tables with logging turned off.  This additional logging
     * information is intended for debugging and is informational only\, that is\, it is ignored
     * during recovery., a boolean flag; default \c false.}
     * @config{&nbsp;&nbsp;&nbsp;&nbsp;
     * tiered_flush_error_continue, on a write to tiered storage\, continue when an error occurs., a
     * boolean flag; default \c false.}
     * @config{&nbsp;&nbsp;&nbsp;&nbsp;update_restore_evict, if
     * true\, control all dirty page evictions through forcing update restore eviction., a boolean
     * flag; default \c false.}
     * @config{ ),,}
     * @config{error_prefix, prefix string for error messages., a string; default empty.}
     * @config{eviction = (, eviction configuration options., a set of related configuration options
     * defined as follows.}
     * @config{&nbsp;&nbsp;&nbsp;&nbsp;evict_sample_inmem, If no in-memory ref
     * is found on the root page\, attempt to locate a random in-memory page by examining all
     * entries on the root page., a boolean flag; default \c true.}
     * @config{&nbsp;&nbsp;&nbsp;&nbsp;
     * threads_max, maximum number of threads WiredTiger will start to help evict pages from cache.
     * The number of threads started will vary depending on the current eviction load.  Each
     * eviction worker thread uses a session from the configured session_max., an integer between \c
     * 1 and \c 20; default \c 8.}
     * @config{&nbsp;&nbsp;&nbsp;&nbsp;threads_min, minimum number of
     * threads WiredTiger will start to help evict pages from cache.  The number of threads
     * currently running will vary depending on the current eviction load., an integer between \c 1
     * and \c 20; default \c 1.}
     * @config{ ),,}
     * @config{eviction_checkpoint_target, perform eviction at the beginning of checkpoints to bring
     * the dirty content in cache to this level.  It is a percentage of the cache size if the value
     * is within the range of 0 to 100 or an absolute size when greater than 100. The value is not
     * allowed to exceed the \c cache_size.  Ignored if set to zero., an integer between \c 0 and \c
     * 10TB; default \c 1.}
     * @config{eviction_dirty_target, perform eviction in worker threads when the cache contains at
     * least this much dirty content.  It is a percentage of the cache size if the value is within
     * the range of 1 to 100 or an absolute size when greater than 100. The value is not allowed to
     * exceed the \c cache_size and has to be lower than its counterpart \c eviction_dirty_trigger.,
     * an integer between \c 1 and \c 10TB; default \c 5.}
     * @config{eviction_dirty_trigger, trigger application threads to perform eviction when the
     * cache contains at least this much dirty content.  It is a percentage of the cache size if the
     * value is within the range of 1 to 100 or an absolute size when greater than 100. The value is
     * not allowed to exceed the \c cache_size and has to be greater than its counterpart \c
     * eviction_dirty_target.  This setting only alters behavior if it is lower than
     * eviction_trigger., an integer between \c 1 and \c 10TB; default \c 20.}
     * @config{eviction_target, perform eviction in worker threads when the cache contains at least
     * this much content.  It is a percentage of the cache size if the value is within the range of
     * 10 to 100 or an absolute size when greater than 100. The value is not allowed to exceed the
     * \c cache_size and has to be lower than its counterpart \c eviction_trigger., an integer
     * between \c 10 and \c 10TB; default \c 80.}
     * @config{eviction_trigger, trigger application threads to perform eviction when the cache
     * contains at least this much content.  It is a percentage of the cache size if the value is
     * within the range of 10 to 100 or an absolute size when greater than 100. The value is not
     * allowed to exceed the \c cache_size and has to be greater than its counterpart \c
     * eviction_target., an integer between \c 10 and \c 10TB; default \c 95.}
     * @config{eviction_updates_target, perform eviction in worker threads when the cache contains
     * at least this many bytes of updates.  It is a percentage of the cache size if the value is
     * within the range of 0 to 100 or an absolute size when greater than 100. Calculated as half of
     * \c eviction_dirty_target by default.  The value is not allowed to exceed the \c cache_size
     * and has to be lower than its counterpart \c eviction_updates_trigger., an integer between \c
     * 0 and \c 10TB; default \c 0.}
     * @config{eviction_updates_trigger, trigger application threads to perform eviction when the
     * cache contains at least this many bytes of updates.  It is a percentage of the cache size if
     * the value is within the range of 1 to 100 or an absolute size when greater than 100\.
     * Calculated as half of \c eviction_dirty_trigger by default.  The value is not allowed to
     * exceed the \c cache_size and has to be greater than its counterpart \c
     * eviction_updates_target.  This setting only alters behavior if it is lower than \c
     * eviction_trigger., an integer between \c 0 and \c 10TB; default \c 0.}
     * @config{extra_diagnostics, enable additional diagnostics in WiredTiger.  These additional
     * diagnostics include diagnostic assertions that can cause WiredTiger to abort when an invalid
     * state is detected.  Options are given as a list\, such as
     * <code>"extra_diagnostics=[out_of_order\,visibility]"</code>. Choosing \c all enables all
     * assertions.  When WiredTiger is compiled with \c HAVE_DIAGNOSTIC=1 all assertions are enabled
     * and cannot be reconfigured., a list\, with values chosen from the following options: \c
     * "all"\, \c "checkpoint_validate"\, \c "cursor_check"\, \c "disk_validate"\, \c
     * "eviction_check"\, \c "generation_check"\, \c "hs_validate"\, \c "key_out_of_order"\, \c
     * "log_validate"\, \c "prepared"\, \c "slow_operation"\, \c "txn_visibility"; default \c [].}
     * @config{file_manager = (, control how file handles are managed., a set of related
     * configuration options defined as follows.}
     * @config{&nbsp;&nbsp;&nbsp;&nbsp;
     * close_handle_minimum, number of handles open before the file manager will look for handles to
     * close., an integer greater than or equal to \c 0; default \c 250.}
     * @config{&nbsp;&nbsp;&nbsp;&nbsp;close_idle_time, amount of time in seconds a file handle
     * needs to be idle before attempting to close it.  A setting of 0 means that idle handles are
     * not closed., an integer between \c 0 and \c 100000; default \c 30.}
     * @config{&nbsp;&nbsp;&nbsp;&nbsp;close_scan_interval, interval in seconds at which to check
     * for files that are inactive and close them., an integer between \c 1 and \c 100000; default
     * \c 10.}
     * @config{ ),,}
     * @config{generation_drain_timeout_ms, the number of milliseconds to wait for a resource to
     * drain before timing out in diagnostic mode.  Default will wait for 4 minutes\, 0 will wait
     * forever., an integer greater than or equal to \c 0; default \c 240000.}
     * @config{heuristic_controls = (, control the behavior of various optimizations.  This is
     * primarily used as a mechanism for rolling out changes to internal heuristics while providing
     * a mechanism for quickly reverting to prior behavior in the field., a set of related
     * configuration options defined as follows.}
     * @config{&nbsp;&nbsp;&nbsp;&nbsp;
     * checkpoint_cleanup_obsolete_tw_pages_dirty_max, maximum number of obsolete time window pages
     * that can be marked as dirty per btree in a single checkpoint by the checkpoint cleanup., an
     * integer between \c 0 and \c 100000; default \c 100.}
     * @config{&nbsp;&nbsp;&nbsp;&nbsp;
     * eviction_obsolete_tw_pages_dirty_max, maximum number of obsolete time window pages that can
     * be marked dirty per btree in a single checkpoint by the eviction threads., an integer between
     * \c 0 and \c 100000; default \c 100.}
     * @config{&nbsp;&nbsp;&nbsp;&nbsp;obsolete_tw_btree_max,
     * maximum number of btrees that can be checked for obsolete time window cleanup in a single
     * checkpoint., an integer between \c 0 and \c 500000; default \c 100.}
     * @config{ ),,}
     * @config{history_store = (, history store configuration options., a set of related
     * configuration options defined as follows.}
     * @config{&nbsp;&nbsp;&nbsp;&nbsp;file_max, the
     * maximum number of bytes that WiredTiger is allowed to use for its history store mechanism.
     * If the history store file exceeds this size\, a panic will be triggered.  The default value
     * means that the history store file is unbounded and may use as much space as the filesystem
     * will accommodate.  The minimum non-zero setting is 100MB., an integer greater than or equal
     * to \c 0; default \c 0.}
     * @config{ ),,}
     * @config{io_capacity = (, control how many bytes per second are written and read.  Exceeding
     * the capacity results in throttling., a set of related configuration options defined as
     * follows.}
     * @config{&nbsp;&nbsp;&nbsp;&nbsp;chunk_cache, number of bytes per second available
     * to the chunk cache.  The minimum non-zero setting is 1MB., an integer between \c 0 and \c
     * 1TB; default \c 0.}
     * @config{&nbsp;&nbsp;&nbsp;&nbsp;total, number of bytes per second
     * available to all subsystems in total.  When set\, decisions about what subsystems are
     * throttled\, and in what proportion\, are made internally.  The minimum non-zero setting is
     * 1MB., an integer between \c 0 and \c 1TB; default \c 0.}
     * @config{ ),,}
     * @config{json_output, enable JSON formatted messages on the event handler interface.  Options
     * are given as a list\, where each option specifies an event handler category e.g.  'error'
     * represents the messages from the WT_EVENT_HANDLER::handle_error method., a list\, with values
     * chosen from the following options: \c "error"\, \c "message"; default \c [].}
     * @config{log = (, enable logging.  Enabling logging uses three sessions from the configured
     * session_max., a set of related configuration options defined as follows.}
     * @config{&nbsp;&nbsp;&nbsp;&nbsp;os_cache_dirty_pct, maximum dirty system buffer cache usage\,
     * as a percentage of the log's \c file_max.  If non-zero\, schedule writes for dirty blocks
     * belonging to the log in the system buffer cache after that percentage of the log has been
     * written into the buffer cache without an intervening file sync., an integer between \c 0 and
     * \c 100; default \c 0.}
     * @config{&nbsp;&nbsp;&nbsp;&nbsp;prealloc, pre-allocate log files., a
     * boolean flag; default \c true.}
     * @config{&nbsp;&nbsp;&nbsp;&nbsp;prealloc_init_count, initial
     * number of pre-allocated log files., an integer between \c 1 and \c 500; default \c 1.}
     * @config{&nbsp;&nbsp;&nbsp;&nbsp;remove, automatically remove unneeded log files., a boolean
     * flag; default \c true.}
     * @config{&nbsp;&nbsp;&nbsp;&nbsp;zero_fill, manually write zeroes into
     * log files., a boolean flag; default \c false.}
     * @config{ ),,}
     * @config{lsm_manager = (, configure database wide options for LSM tree management.  The LSM
     * manager is started automatically the first time an LSM tree is opened.  The LSM manager uses
     * a session from the configured session_max., a set of related configuration options defined as
     * follows.}
     * @config{&nbsp;&nbsp;&nbsp;&nbsp;merge, merge LSM chunks where possible., a boolean
     * flag; default \c true.}
     * @config{&nbsp;&nbsp;&nbsp;&nbsp;worker_thread_max, Configure a set of
     * threads to manage merging LSM trees in the database.  Each worker thread uses a session
     * handle from the configured session_max., an integer between \c 3 and \c 20; default \c 4.}
     * @config{ ),,}
     * @config{operation_timeout_ms, this option is no longer supported\, retained for backward
     * compatibility., an integer greater than or equal to \c 0; default \c 0.}
     * @config{operation_tracking = (, enable tracking of performance-critical functions.  See @ref
     * operation_tracking for more information., a set of related configuration options defined as
     * follows.}
     * @config{&nbsp;&nbsp;&nbsp;&nbsp;enabled, enable operation tracking subsystem., a
     * boolean flag; default \c false.}
     * @config{&nbsp;&nbsp;&nbsp;&nbsp;path, the name of a
     * directory into which operation tracking files are written.  The directory must already exist.
     * If the value is not an absolute path\, the path is relative to the database home (see @ref
     * absolute_path for more information)., a string; default \c ".".}
     * @config{ ),,}
     * @config{shared_cache = (, shared cache configuration options.  A database should configure
     * either a cache_size or a shared_cache not both.  Enabling a shared cache uses a session from
     * the configured session_max.  A shared cache can not have absolute values configured for cache
     * eviction settings., a set of related configuration options defined as follows.}
     * @config{&nbsp;&nbsp;&nbsp;&nbsp;chunk, the granularity that a shared cache is redistributed.,
     * an integer between \c 1MB and \c 10TB; default \c 10MB.}
     * @config{&nbsp;&nbsp;&nbsp;&nbsp;
     * name, the name of a cache that is shared between databases or \c "none" when no shared cache
     * is configured., a string; default \c none.}
     * @config{&nbsp;&nbsp;&nbsp;&nbsp;quota, maximum
     * size of cache this database can be allocated from the shared cache.  Defaults to the entire
     * shared cache size., an integer; default \c 0.}
     * @config{&nbsp;&nbsp;&nbsp;&nbsp;reserve,
     * amount of cache this database is guaranteed to have available from the shared cache.  This
     * setting is per database.  Defaults to the chunk size., an integer; default \c 0.}
     * @config{&nbsp;&nbsp;&nbsp;&nbsp;size, maximum memory to allocate for the shared cache.
     * Setting this will update the value if one is already set., an integer between \c 1MB and \c
     * 10TB; default \c 500MB.}
     * @config{ ),,}
     * @config{statistics, Maintain database statistics\, which may impact performance.  Choosing
     * "all" maintains all statistics regardless of cost\, "fast" maintains a subset of statistics
     * that are relatively inexpensive\, "none" turns off all statistics.  The "clear" configuration
     * resets statistics after they are gathered\, where appropriate (for example\, a cache size
     * statistic is not cleared\, while the count of cursor insert operations will be cleared). When
     * "clear" is configured for the database\, gathered statistics are reset each time a statistics
     * cursor is used to gather statistics\, as well as each time statistics are logged using the \c
     * statistics_log configuration.  See @ref statistics for more information., a list\, with
     * values chosen from the following options: \c "all"\, \c "cache_walk"\, \c "fast"\, \c
     * "none"\, \c "clear"\, \c "tree_walk"; default \c none.}
     * @config{statistics_log = (, log any statistics the database is configured to maintain\, to a
     * file.  See @ref statistics for more information.  Enabling the statistics log server uses a
     * session from the configured session_max., a set of related configuration options defined as
     * follows.}
     * @config{&nbsp;&nbsp;&nbsp;&nbsp;json, encode statistics in JSON format., a boolean
     * flag; default \c false.}
     * @config{&nbsp;&nbsp;&nbsp;&nbsp;on_close, log statistics on database
     * close., a boolean flag; default \c false.}
     * @config{&nbsp;&nbsp;&nbsp;&nbsp;sources, if
     * non-empty\, include statistics for the list of "file:" and "lsm:" data source URIs\, if they
     * are open at the time of the statistics logging., a list of strings; default empty.}
     * @config{&nbsp;&nbsp;&nbsp;&nbsp;timestamp, a timestamp prepended to each log record.  May
     * contain \c strftime conversion specifications.  When \c json is configured\, defaults to \c
     * "%Y-%m-%dT%H:%M:%S.000Z"., a string; default \c "%b %d %H:%M:%S".}
     * @config{&nbsp;&nbsp;&nbsp;&nbsp;wait, seconds to wait between each write of the log records;
     * setting this value above 0 configures statistics logging., an integer between \c 0 and \c
     * 100000; default \c 0.}
     * @config{ ),,}
     * @config{tiered_storage = (, enable tiered storage.  Enabling tiered storage may use one
     * session from the configured session_max., a set of related configuration options defined as
     * follows.}
     * @config{&nbsp;&nbsp;&nbsp;&nbsp;local_retention, time in seconds to retain data on
     * tiered storage on the local tier for faster read access., an integer between \c 0 and \c
     * 10000; default \c 300.}
     * @config{ ),,}
     * @config{verbose, enable messages for various subsystems and operations.  Options are given as
     * a list\, where each message type can optionally define an associated verbosity level\, such
     * as <code>"verbose=[eviction\,read:1\,rts:0]"</code>. Verbosity levels that can be provided
     * include <code>0</code> (INFO) and <code>1</code> through <code>5</code>\, corresponding to
     * (DEBUG_1) to (DEBUG_5). \c all is a special case that defines the verbosity level for all
     * categories not explicitly set in the config string., a list\, with values chosen from the
     * following options: \c "all"\, \c "api"\, \c "backup"\, \c "block"\, \c "block_cache"\, \c
     * "checkpoint"\, \c "checkpoint_cleanup"\, \c "checkpoint_progress"\, \c "chunkcache"\, \c
     * "compact"\, \c "compact_progress"\, \c "configuration"\, \c "error_returns"\, \c "eviction"\,
     * \c "fileops"\, \c "generation"\, \c "handleops"\, \c "history_store"\, \c
     * "history_store_activity"\, \c "log"\, \c "lsm"\, \c "lsm_manager"\, \c "metadata"\, \c
     * "mutex"\, \c "out_of_order"\, \c "overflow"\, \c "prefetch"\, \c "read"\, \c "reconcile"\, \c
     * "recovery"\, \c "recovery_progress"\, \c "rts"\, \c "salvage"\, \c "shared_cache"\, \c
     * "split"\, \c "temporary"\, \c "thread_group"\, \c "tiered"\, \c "timestamp"\, \c
     * "transaction"\, \c "verify"\, \c "version"\, \c "write"; default \c [].}
     * @configend
     * @errors
     */
    int __F(reconfigure)(WT_CONNECTION *connection, const char *config);

    /*!
     * The home directory of the connection.
     *
     * @snippet ex_all.c Get the database home directory
     *
     * @param connection the connection handle
     * @returns a pointer to a string naming the home directory
     */
    const char *__F(get_home)(WT_CONNECTION *connection);

    /*!
     * Compile a configuration string to be used with an API.  The string returned by this
     * method can be used with the indicated API call as its configuration argument.
     * Precompiled strings should be used where configuration parsing has proved to be a
     * performance bottleneck. The lifetime of a configuration string ends when the connection
     * is closed. The number of compilation strings that can be made is limited by
     * the \c compile_configuration_count configuration in ::wiredtiger_open .
     *
     * Configuration strings containing '%d' or '%s' can have values bound, see
     * WT_SESSION::bind_configuration.
     *
     * This API may change in future releases.
     *
     * @param connection the connection handle
     * @param method the API to the configuration string applies to, e.g.
     * \c "WT_SESSION.open_cursor"
     * @param str the configuration string to compile
     * @param compiled the returned configuration string
     * @errors
     */
    int __F(compile_configuration)(WT_CONNECTION *connection, const char *method,
        const char *str, const char **compiled);

    /*!
     * Add configuration options for a method.  See
     * @ref custom_ds_config_add for more information.
     *
     * @snippet ex_all.c Configure method configuration
     *
     * @param connection the connection handle
     * @param method the method being configured
     * @param uri the object type or NULL for all object types
     * @param config the additional configuration's name and default value
     * @param type the additional configuration's type (must be one of
     * \c "boolean"\, \c "int", \c "list" or \c "string")
     * @param check the additional configuration check string, or NULL if
     * none
     * @errors
     */
    int __F(configure_method)(WT_CONNECTION *connection,
        const char *method, const char *uri,
        const char *config, const char *type, const char *check);

    /*!
     * Return if opening this handle created the database.
     *
     * @snippet ex_all.c Check if the database is newly created
     *
     * @param connection the connection handle
     * @returns false (zero) if the connection existed before the call to
     * ::wiredtiger_open, true (non-zero) if it was created by opening this
     * handle.
     */
    int __F(is_new)(WT_CONNECTION *connection);

    /*!
     * @name Session handles
     * @{
     */
    /*!
     * Open a session.
     *
     * @snippet ex_all.c Open a session
     *
     * @param connection the connection handle
     * @param event_handler An event handler. If <code>NULL</code>, the
     * connection's event handler is used. See @ref event_message_handling
     * for more information.
     * @configstart{WT_CONNECTION.open_session, see dist/api_data.py}
     * @config{cache_cursors, enable caching of cursors for reuse.  Any calls to WT_CURSOR::close
     * for a cursor created in this session will mark the cursor as cached and keep it available to
     * be reused for later calls to WT_SESSION::open_cursor.  Cached cursors may be eventually
     * closed.  This value is inherited from ::wiredtiger_open \c cache_cursors., a boolean flag;
     * default \c true.}
     * @config{cache_max_wait_ms, the maximum number of milliseconds an application thread will wait
     * for space to be available in cache before giving up.  Default value will be the global
     * setting of the connection config., an integer greater than or equal to \c 0; default \c 0.}
     * @config{debug = (, configure debug specific behavior on a session.  Generally only used for
     * internal testing purposes., a set of related configuration options defined as follows.}
     * @config{&nbsp;&nbsp;&nbsp;&nbsp;checkpoint_fail_before_turtle_update, Fail before writing a
     * turtle file at the end of a checkpoint., a boolean flag; default \c false.}
     * @config{&nbsp;&nbsp;&nbsp;&nbsp;release_evict_page, Configure the session to evict the page
     * when it is released and no longer needed., a boolean flag; default \c false.}
     * @config{ ),,}
     * @config{ignore_cache_size, when set\, operations performed by this session ignore the cache
     * size and are not blocked when the cache is full.  Note that use of this option for operations
     * that create cache pressure can starve ordinary sessions that obey the cache size., a boolean
     * flag; default \c false.}
     * @config{isolation, the default isolation level for operations in this session., a string\,
     * chosen from the following options: \c "read-uncommitted"\, \c "read-committed"\, \c
     * "snapshot"; default \c snapshot.}
     * @config{prefetch = (, Enable automatic detection of scans by applications\, and attempt to
     * pre-fetch future content into the cache., a set of related configuration options defined as
     * follows.}
     * @config{&nbsp;&nbsp;&nbsp;&nbsp;enabled, whether pre-fetch is enabled for this
     * session., a boolean flag; default \c false.}
     * @config{ ),,}
     * @configend
     * @param[out] sessionp the new session handle
     * @errors
     */
    int __F(open_session)(WT_CONNECTION *connection,
        WT_EVENT_HANDLER *event_handler, const char *config,
        WT_SESSION **sessionp);
    /*! @} */

    /*!
     * @name Transactions
     * @{
     */
    /*!
     * Query the global transaction timestamp state.
     *
     * @snippet ex_all.c query timestamp
     *
     * @param connection the connection handle
     * @param[out] hex_timestamp a buffer that will be set to the
     * hexadecimal encoding of the timestamp being queried.  Must be large
     * enough to hold a NUL terminated, hex-encoded 8B timestamp (17 bytes).
     * @configstart{WT_CONNECTION.query_timestamp, see dist/api_data.py}
     * @config{get, specify which timestamp to query: \c all_durable returns the largest timestamp
     * such that all timestamps up to and including that value have been committed (possibly bounded
     * by the application-set \c durable timestamp); \c last_checkpoint returns the timestamp of the
     * most recent stable checkpoint; \c oldest_timestamp returns the most recent \c
     * oldest_timestamp set with WT_CONNECTION::set_timestamp; \c oldest_reader returns the minimum
     * of the read timestamps of all active readers; \c pinned returns the minimum of the \c
     * oldest_timestamp and the read timestamps of all active readers; \c recovery returns the
     * timestamp of the most recent stable checkpoint taken prior to a shutdown; \c stable_timestamp
     * returns the most recent \c stable_timestamp set with WT_CONNECTION::set_timestamp.  (The \c
     * oldest and \c stable arguments are deprecated short-hand for \c oldest_timestamp and \c
     * stable_timestamp\, respectively.) See @ref timestamp_global_api., a string\, chosen from the
     * following options: \c "all_durable"\, \c "last_checkpoint"\, \c "oldest"\, \c
     * "oldest_reader"\, \c "oldest_timestamp"\, \c "pinned"\, \c "recovery"\, \c "stable"\, \c
     * "stable_timestamp"; default \c all_durable.}
     * @configend
     *
     * A timestamp of 0 is returned if the timestamp is not available or has not been set.
     * @errors
     */
    int __F(query_timestamp)(
        WT_CONNECTION *connection, char *hex_timestamp, const char *config);

    /*!
     * Set a global transaction timestamp.
     *
     * @snippet ex_all.c set durable timestamp
     *
     * @snippet ex_all.c set oldest timestamp
     *
     * @snippet ex_all.c set stable timestamp
     *
     * @param connection the connection handle
     * @configstart{WT_CONNECTION.set_timestamp, see dist/api_data.py}
     * @config{durable_timestamp, temporarily set the system's maximum durable timestamp\, bounding
     * the timestamp returned by WT_CONNECTION::query_timestamp with the \c all_durable
     * configuration.  Calls to WT_CONNECTION::query_timestamp will ignore durable timestamps
     * greater than the specified value until a subsequent transaction commit advances the maximum
     * durable timestamp\, or rollback-to-stable resets the value.  See @ref timestamp_global_api.,
     * a string; default empty.}
     * @config{oldest_timestamp, future commits and queries will be no earlier than the specified
     * timestamp.  Values must be monotonically increasing.  The value must not be newer than the
     * current stable timestamp.  See @ref timestamp_global_api., a string; default empty.}
     * @config{stable_timestamp, checkpoints will not include commits that are newer than the
     * specified timestamp in tables configured with \c "log=(enabled=false)". Values must be
     * monotonically increasing.  The value must not be older than the current oldest timestamp.
     * See @ref timestamp_global_api., a string; default empty.}
     * @configend
     * @errors
     */
    int __F(set_timestamp)(
        WT_CONNECTION *connection, const char *config);

    /*!
     * Rollback tables to an earlier point in time, discarding all updates to checkpoint durable
     * tables that have commit times more recent than the current global stable timestamp.
     *
     * No updates made to logged tables or updates made without an associated commit timestamp
     * will be discarded. See @ref timestamp_misc.
     *
     * Applications must resolve all running transactions and close or reset all open cursors
     * before the call, and no other API calls should be made for the duration of the call.
     *
     * @snippet ex_all.c rollback to stable
     *
     * @param connection the connection handle
     * @configstart{WT_CONNECTION.rollback_to_stable, see dist/api_data.py}
     * @config{dryrun, perform the checks associated with RTS\, but don't modify any data., a
     * boolean flag; default \c false.}
     * @config{threads, maximum number of threads WiredTiger will start to help RTS. Each RTS worker
     * thread uses a session from the configured session_max., an integer between \c 0 and \c 10;
     * default \c 4.}
     * @configend
     * @errors
     * An error should occur only in the case of a system problem, and an application typically
     * will retry WT_CONNECTION::rollback_to_stable on error, or fail outright.
     */
    int __F(rollback_to_stable)(
        WT_CONNECTION *connection, const char *config);

    /*! @} */

    /*!
     * @name Extensions
     * @{
     */
    /*!
     * Load an extension.
     *
     * @snippet ex_all.c Load an extension
     *
     * @param connection the connection handle
     * @param path the filename of the extension module, or \c "local" to
     * search the current application binary for the initialization
     * function, see @ref extensions for more details.
     * @configstart{WT_CONNECTION.load_extension, see dist/api_data.py}
     * @config{config, configuration string passed to the entry point of the extension as its
     * WT_CONFIG_ARG argument., a string; default empty.}
     * @config{early_load, whether this extension should be loaded at the beginning of
     * ::wiredtiger_open.  Only applicable to extensions loaded via the wiredtiger_open
     * configurations string., a boolean flag; default \c false.}
     * @config{entry, the entry point of the extension\, called to initialize the extension when it
     * is loaded.  The signature of the function must match ::wiredtiger_extension_init., a string;
     * default \c wiredtiger_extension_init.}
     * @config{terminate, an optional function in the extension that is called before the extension
     * is unloaded during WT_CONNECTION::close.  The signature of the function must match
     * ::wiredtiger_extension_terminate., a string; default \c wiredtiger_extension_terminate.}
     * @configend
     * @errors
     */
    int __F(load_extension)(WT_CONNECTION *connection,
        const char *path, const char *config);

    /*!
     * Add a custom data source.  See @ref custom_data_sources for more
     * information.
     *
     * The application must first implement the WT_DATA_SOURCE interface
     * and then register the implementation with WiredTiger:
     *
     * @snippet ex_data_source.c WT_DATA_SOURCE register
     *
     * @param connection the connection handle
     * @param prefix the URI prefix for this data source, e.g., "file:"
     * @param data_source the application-supplied implementation of
     *  WT_DATA_SOURCE to manage this data source.
     * @configempty{WT_CONNECTION.add_data_source, see dist/api_data.py}
     * @errors
     */
    int __F(add_data_source)(WT_CONNECTION *connection, const char *prefix,
        WT_DATA_SOURCE *data_source, const char *config);

    /*!
     * Add a custom collation function.
     *
     * The application must first implement the WT_COLLATOR interface and
     * then register the implementation with WiredTiger:
     *
     * @snippet ex_all.c WT_COLLATOR register
     *
     * @param connection the connection handle
     * @param name the name of the collation to be used in calls to
     *  WT_SESSION::create, may not be \c "none"
     * @param collator the application-supplied collation handler
     * @configempty{WT_CONNECTION.add_collator, see dist/api_data.py}
     * @errors
     */
    int __F(add_collator)(WT_CONNECTION *connection,
        const char *name, WT_COLLATOR *collator, const char *config);

    /*!
     * Add a compression function.
     *
     * The application must first implement the WT_COMPRESSOR interface
     * and then register the implementation with WiredTiger:
     *
     * @snippet nop_compress.c WT_COMPRESSOR initialization structure
     *
     * @snippet nop_compress.c WT_COMPRESSOR initialization function
     *
     * @param connection the connection handle
     * @param name the name of the compression function to be used in calls
     *  to WT_SESSION::create, may not be \c "none"
     * @param compressor the application-supplied compression handler
     * @configempty{WT_CONNECTION.add_compressor, see dist/api_data.py}
     * @errors
     */
    int __F(add_compressor)(WT_CONNECTION *connection,
        const char *name, WT_COMPRESSOR *compressor, const char *config);

    /*!
     * Add an encryption function.
     *
     * The application must first implement the WT_ENCRYPTOR interface
     * and then register the implementation with WiredTiger:
     *
     * @snippet nop_encrypt.c WT_ENCRYPTOR initialization structure
     *
     * @snippet nop_encrypt.c WT_ENCRYPTOR initialization function
     *
     * @param connection the connection handle
     * @param name the name of the encryption function to be used in calls
     *  to WT_SESSION::create, may not be \c "none"
     * @param encryptor the application-supplied encryption handler
     * @configempty{WT_CONNECTION.add_encryptor, see dist/api_data.py}
     * @errors
     */
    int __F(add_encryptor)(WT_CONNECTION *connection,
        const char *name, WT_ENCRYPTOR *encryptor, const char *config);

    /*!
     * Add a custom extractor for index keys or column groups.
     *
     * The application must first implement the WT_EXTRACTOR interface and
     * then register the implementation with WiredTiger:
     *
     * @snippet ex_all.c WT_EXTRACTOR register
     *
     * @param connection the connection handle
     * @param name the name of the extractor to be used in calls to
     *  WT_SESSION::create, may not be \c "none"
     * @param extractor the application-supplied extractor
     * @configempty{WT_CONNECTION.add_extractor, see dist/api_data.py}
     * @errors
     */
    int __F(add_extractor)(WT_CONNECTION *connection, const char *name,
        WT_EXTRACTOR *extractor, const char *config);

    /*!
     * Configure a custom file system.
     *
     * This method can only be called from an early loaded extension
     * module. The application must first implement the WT_FILE_SYSTEM
     * interface and then register the implementation with WiredTiger:
     *
     * @snippet ex_file_system.c WT_FILE_SYSTEM register
     *
     * @param connection the connection handle
     * @param fs the populated file system structure
     * @configempty{WT_CONNECTION.set_file_system, see dist/api_data.py}
     * @errors
     */
    int __F(set_file_system)(
        WT_CONNECTION *connection, WT_FILE_SYSTEM *fs, const char *config);

#if !defined(DOXYGEN)
#if !defined(SWIG)
    /*!
     * Add a storage source implementation.
     *
     * The application must first implement the WT_STORAGE_SOURCE
     * interface and then register the implementation with WiredTiger:
     *
     * @snippet ex_storage_source.c WT_STORAGE_SOURCE register
     *
     * @param connection the connection handle
     * @param name the name of the storage source implementation
     * @param storage_source the populated storage source structure
     * @configempty{WT_CONNECTION.add_storage_source, see dist/api_data.py}
     * @errors
     */
    int __F(add_storage_source)(WT_CONNECTION *connection, const char *name,
        WT_STORAGE_SOURCE *storage_source, const char *config);
#endif

    /*!
     * Get a storage source implementation.
     *
     * Look up a storage source by name and return it. The returned storage source
     * must be released by calling WT_STORAGE_SOURCE::terminate.
     *
     * @snippet ex_storage_source.c WT_STORAGE_SOURCE register
     *
     * @param connection the connection handle
     * @param name the name of the storage source implementation
     * @param storage_source the storage source structure
     * @errors
     */
    int __F(get_storage_source)(WT_CONNECTION *connection, const char *name,
        WT_STORAGE_SOURCE **storage_sourcep);
#endif

    /*!
     * Return a reference to the WiredTiger extension functions.
     *
     * @snippet ex_data_source.c WT_EXTENSION_API declaration
     *
     * @param wt_conn the WT_CONNECTION handle
     * @returns a reference to a WT_EXTENSION_API structure.
     */
    WT_EXTENSION_API *__F(get_extension_api)(WT_CONNECTION *wt_conn);
    /*! @} */
};

/*!
 * Open a connection to a database.
 *
 * @snippet ex_all.c Open a connection
 *
 * @param home The path to the database home directory.  See @ref home
 * for more information.
 * @param event_handler An event handler. If <code>NULL</code>, a default
 * event handler is installed that writes error messages to stderr. See
 * @ref event_message_handling for more information.
 * @configstart{wiredtiger_open, see dist/api_data.py}
 * @config{backup_restore_target, If non-empty and restoring from a backup\, restore only the table
 * object targets listed.  WiredTiger will remove all the metadata entries for the tables that are
 * not listed in the list from the reconstructed metadata.  The target list must include URIs of
 * type \c table:., a list of strings; default empty.}
 * @config{block_cache = (, block cache configuration options., a set of related configuration
 * options defined as follows.}
 * @config{&nbsp;&nbsp;&nbsp;&nbsp;blkcache_eviction_aggression,
 * seconds an unused block remains in the cache before it is evicted., an integer between \c 1 and
 * \c 7200; default \c 1800.}
 * @config{&nbsp;&nbsp;&nbsp;&nbsp;cache_on_checkpoint, cache blocks
 * written by a checkpoint., a boolean flag; default \c true.}
 * @config{&nbsp;&nbsp;&nbsp;&nbsp;
 * cache_on_writes, cache blocks as they are written (other than checkpoint blocks)., a boolean
 * flag; default \c true.}
 * @config{&nbsp;&nbsp;&nbsp;&nbsp;enabled, enable block cache., a boolean
 * flag; default \c false.}
 * @config{&nbsp;&nbsp;&nbsp;&nbsp;full_target, the fraction of the block
 * cache that must be full before eviction will remove unused blocks., an integer between \c 30 and
 * \c 100; default \c 95.}
 * @config{&nbsp;&nbsp;&nbsp;&nbsp;hashsize, number of buckets in the
 * hashtable that keeps track of blocks., an integer between \c 512 and \c 256K; default \c 32768.}
 * @config{&nbsp;&nbsp;&nbsp;&nbsp;max_percent_overhead, maximum tolerated overhead expressed as the
 * number of blocks added and removed as percent of blocks looked up; cache population and eviction
 * will be suppressed if the overhead exceeds the threshold., an integer between \c 1 and \c 500;
 * default \c 10.}
 * @config{&nbsp;&nbsp;&nbsp;&nbsp;nvram_path, the absolute path to the file system
 * mounted on the NVRAM device., a string; default empty.}
 * @config{&nbsp;&nbsp;&nbsp;&nbsp;
 * percent_file_in_dram, bypass cache for a file if the set percentage of the file fits in system
 * DRAM (as specified by block_cache.system_ram)., an integer between \c 0 and \c 100; default \c
 * 50.}
 * @config{&nbsp;&nbsp;&nbsp;&nbsp;size, maximum memory to allocate for the block cache., an
 * integer between \c 0 and \c 10TB; default \c 0.}
 * @config{&nbsp;&nbsp;&nbsp;&nbsp;system_ram, the
 * bytes of system DRAM available for caching filesystem blocks., an integer between \c 0 and \c
 * 1024GB; default \c 0.}
 * @config{&nbsp;&nbsp;&nbsp;&nbsp;type, cache location: DRAM or NVRAM., a
 * string; default empty.}
 * @config{ ),,}
 * @config{buffer_alignment, in-memory alignment (in bytes) for buffers used for I/O. The default
 * value of -1 indicates a platform-specific alignment value should be used (4KB on Linux systems
 * when direct I/O is configured\, zero elsewhere). If the configured alignment is larger than
 * default or configured object page sizes\, file allocation and page sizes are silently increased
 * to the buffer alignment size.  Requires the \c posix_memalign API. See @ref
 * tuning_system_buffer_cache_direct_io., an integer between \c -1 and \c 1MB; default \c -1.}
 * @config{builtin_extension_config, A structure where the keys are the names of builtin extensions
 * and the values are passed to WT_CONNECTION::load_extension as the \c config parameter (for
 * example\, <code>builtin_extension_config={zlib={compression_level=3}}</code>)., a string; default
 * empty.}
 * @config{cache_cursors, enable caching of cursors for reuse.  This is the default value for any
 * sessions created\, and can be overridden in configuring \c cache_cursors in
 * WT_CONNECTION.open_session., a boolean flag; default \c true.}
 * @config{cache_max_wait_ms, the maximum number of milliseconds an application thread will wait for
 * space to be available in cache before giving up.  Default will wait forever., an integer greater
 * than or equal to \c 0; default \c 0.}
 * @config{cache_overhead, assume the heap allocator overhead is the specified percentage\, and
 * adjust the cache usage by that amount (for example\, if there is 10GB of data in cache\, a
 * percentage of 10 means WiredTiger treats this as 11GB). This value is configurable because
 * different heap allocators have different overhead and different workloads will have different
 * heap allocation sizes and patterns\, therefore applications may need to adjust this value based
 * on allocator choice and behavior in measured workloads., an integer between \c 0 and \c 30;
 * default \c 8.}
 * @config{cache_size, maximum heap memory to allocate for the cache.  A database should configure
 * either \c cache_size or \c shared_cache but not both., an integer between \c 1MB and \c 10TB;
 * default \c 100MB.}
 * @config{cache_stuck_timeout_ms, the number of milliseconds to wait before a stuck cache times out
 * in diagnostic mode.  Default will wait for 5 minutes\, 0 will wait forever., an integer greater
 * than or equal to \c 0; default \c 300000.}
 * @config{checkpoint = (, periodically checkpoint the database.  Enabling the checkpoint server
 * uses a session from the configured \c session_max., a set of related configuration options
 * defined as follows.}
 * @config{&nbsp;&nbsp;&nbsp;&nbsp;log_size, wait for this amount of log record
 * bytes to be written to the log between each checkpoint.  If non-zero\, this value will use a
 * minimum of the log file size.  A database can configure both log_size and wait to set an upper
 * bound for checkpoints; setting this value above 0 configures periodic checkpoints., an integer
 * between \c 0 and \c 2GB; default \c 0.}
 * @config{&nbsp;&nbsp;&nbsp;&nbsp;wait, seconds to wait
 * between each checkpoint; setting this value above 0 configures periodic checkpoints., an integer
 * between \c 0 and \c 100000; default \c 0.}
 * @config{ ),,}
 * @config{checkpoint_cleanup = (, periodically checkpoint cleanup the database., a set of related
 * configuration options defined as follows.}
 * @config{&nbsp;&nbsp;&nbsp;&nbsp;method, control how
 * aggressively obsolete content is removed by reading the internal pages.  Default to none\, which
 * means no additional work is done to find obsolete content., a string\, chosen from the following
 * options: \c "none"\, \c "reclaim_space"; default \c none.}
 * @config{&nbsp;&nbsp;&nbsp;&nbsp;wait,
 * seconds to wait between each checkpoint cleanup., an integer between \c 60 and \c 100000; default
 * \c 300.}
 * @config{ ),,}
 * @config{checkpoint_sync, flush files to stable storage when closing or writing checkpoints., a
 * boolean flag; default \c true.}
 * @config{chunk_cache = (, chunk cache configuration options., a set of related configuration
 * options defined as follows.}
 * @config{&nbsp;&nbsp;&nbsp;&nbsp;capacity, maximum memory or storage
 * to use for the chunk cache., an integer between \c 512KB and \c 100TB; default \c 10GB.}
 * @config{&nbsp;&nbsp;&nbsp;&nbsp;chunk_cache_evict_trigger, chunk cache percent full that triggers
 * eviction., an integer between \c 0 and \c 100; default \c 90.}
 * @config{&nbsp;&nbsp;&nbsp;&nbsp;
 * chunk_size, size of cached chunks., an integer between \c 512KB and \c 100GB; default \c 1MB.}
 * @config{&nbsp;&nbsp;&nbsp;&nbsp;enabled, enable chunk cache., a boolean flag; default \c false.}
 * @config{&nbsp;&nbsp;&nbsp;&nbsp;hashsize, number of buckets in the hashtable that keeps track of
 * objects., an integer between \c 64 and \c 1048576; default \c 1024.}
 * @config{&nbsp;&nbsp;&nbsp;&nbsp;pinned, List of "table:" URIs exempt from cache eviction.
 * Capacity config overrides this\, tables exceeding capacity will not be fully retained.  Table
 * names can appear in both this and the preload list\, but not in both this and the exclude list.
 * Duplicate names are allowed., a list of strings; default empty.}
 * @config{&nbsp;&nbsp;&nbsp;&nbsp;
 * storage_path, the path (absolute or relative) to the file used as cache location.  This should be
 * on a filesystem that supports file truncation.  All filesystems in common use meet this
 * criteria., a string; default empty.}
 * @config{ ),,}
 * @config{compatibility = (, set compatibility version of database.  Changing the compatibility
 * version requires that there are no active operations for the duration of the call., a set of
 * related configuration options defined as follows.}
 * @config{&nbsp;&nbsp;&nbsp;&nbsp;release,
 * compatibility release version string., a string; default empty.}
 * @config{&nbsp;&nbsp;&nbsp;&nbsp;
 * require_max, required maximum compatibility version of existing data files.  Must be greater than
 * or equal to any release version set in the \c release setting.  Has no effect if creating the
 * database., a string; default empty.}
 * @config{&nbsp;&nbsp;&nbsp;&nbsp;require_min, required
 * minimum compatibility version of existing data files.  Must be less than or equal to any release
 * version set in the \c release setting.  Has no effect if creating the database., a string;
 * default empty.}
 * @config{ ),,}
 * @config{compile_configuration_count, the number of configuration strings that can be precompiled.
 * Some configuration strings are compiled internally when the connection is opened., an integer
 * greater than or equal to \c 500; default \c 1000.}
 * @config{config_base, write the base configuration file if creating the database.  If \c false in
 * the config passed directly to ::wiredtiger_open\, will ignore any existing base configuration
 * file in addition to not creating one.  See @ref config_base for more information., a boolean
 * flag; default \c true.}
 * @config{create, create the database if it does not exist., a boolean flag; default \c false.}
 * @config{debug_mode = (, control the settings of various extended debugging features., a set of
 * related configuration options defined as follows.}
 * @config{&nbsp;&nbsp;&nbsp;&nbsp;
 * background_compact, if true\, background compact aggressively removes compact statistics for a
 * file and decreases the max amount of time a file can be skipped for., a boolean flag; default \c
 * false.}
 * @config{&nbsp;&nbsp;&nbsp;&nbsp;checkpoint_retention, adjust log removal to retain the
 * log records of this number of checkpoints.  Zero or one means perform normal removal., an integer
 * between \c 0 and \c 1024; default \c 0.}
 * @config{&nbsp;&nbsp;&nbsp;&nbsp;configuration, if true\,
 * display invalid cache configuration warnings., a boolean flag; default \c false.}
 * @config{&nbsp;&nbsp;&nbsp;&nbsp;corruption_abort, if true and built in diagnostic mode\, dump
 * core in the case of data corruption., a boolean flag; default \c true.}
 * @config{&nbsp;&nbsp;&nbsp;&nbsp;cursor_copy, if true\, use the system allocator to make a copy of
 * any data returned by a cursor operation and return the copy instead.  The copy is freed on the
 * next cursor operation.  This allows memory sanitizers to detect inappropriate references to
 * memory owned by cursors., a boolean flag; default \c false.}
 * @config{&nbsp;&nbsp;&nbsp;&nbsp;
 * cursor_reposition, if true\, for operations with snapshot isolation the cursor temporarily
 * releases any page that requires force eviction\, then repositions back to the page for further
 * operations.  A page release encourages eviction of hot or large pages\, which is more likely to
 * succeed without a cursor keeping the page pinned., a boolean flag; default \c false.}
 * @config{&nbsp;&nbsp;&nbsp;&nbsp;eviction, if true\, modify internal algorithms to change skew to
 * force history store eviction to happen more aggressively.  This includes but is not limited to
 * not skewing newest\, not favoring leaf pages\, and modifying the eviction score mechanism., a
 * boolean flag; default \c false.}
 * @config{&nbsp;&nbsp;&nbsp;&nbsp;eviction_checkpoint_ts_ordering,
 * if true\, act as if eviction is being run in parallel to checkpoint.  We should return EBUSY in
 * eviction if we detect any timestamp ordering issue., a boolean flag; default \c false.}
 * @config{&nbsp;&nbsp;&nbsp;&nbsp;log_retention, adjust log removal to retain at least this number
 * of log files.  (Warning: this option can remove log files required for recovery if no checkpoints
 * have yet been done and the number of log files exceeds the configured value.  As WiredTiger
 * cannot detect the difference between a system that has not yet checkpointed and one that will
 * never checkpoint\, it might discard log files before any checkpoint is done.) Ignored if set to
 * 0., an integer between \c 0 and \c 1024; default \c 0.}
 * @config{&nbsp;&nbsp;&nbsp;&nbsp;
 * realloc_exact, if true\, reallocation of memory will only provide the exact amount requested.
 * This will help with spotting memory allocation issues more easily., a boolean flag; default \c
 * false.}
 * @config{&nbsp;&nbsp;&nbsp;&nbsp;realloc_malloc, if true\, every realloc call will force a
 * new memory allocation by using malloc., a boolean flag; default \c false.}
 * @config{&nbsp;&nbsp;&nbsp;&nbsp;rollback_error, return a WT_ROLLBACK error from a transaction
 * operation about every Nth operation to simulate a collision., an integer between \c 0 and \c 10M;
 * default \c 0.}
 * @config{&nbsp;&nbsp;&nbsp;&nbsp;slow_checkpoint, if true\, slow down checkpoint
 * creation by slowing down internal page processing., a boolean flag; default \c false.}
 * @config{&nbsp;&nbsp;&nbsp;&nbsp;stress_skiplist, Configure various internal parameters to
 * encourage race conditions and other issues with internal skip lists\, e.g.  using a more dense
 * representation., a boolean flag; default \c false.}
 * @config{&nbsp;&nbsp;&nbsp;&nbsp;
 * table_logging, if true\, write transaction related information to the log for all operations\,
 * even operations for tables with logging turned off.  This additional logging information is
 * intended for debugging and is informational only\, that is\, it is ignored during recovery., a
 * boolean flag; default \c false.}
 * @config{&nbsp;&nbsp;&nbsp;&nbsp;tiered_flush_error_continue, on
 * a write to tiered storage\, continue when an error occurs., a boolean flag; default \c false.}
 * @config{&nbsp;&nbsp;&nbsp;&nbsp;update_restore_evict, if true\, control all dirty page evictions
 * through forcing update restore eviction., a boolean flag; default \c false.}
 * @config{ ),,}
 * @config{direct_io, Use \c O_DIRECT on POSIX systems\, and \c FILE_FLAG_NO_BUFFERING on Windows to
 * access files.  Options are given as a list\, such as <code>"direct_io=[data]"</code>. Configuring
 * \c direct_io requires care; see @ref tuning_system_buffer_cache_direct_io for important warnings.
 * Including \c "data" will cause WiredTiger data files\, including WiredTiger internal data files\,
 * to use direct I/O; including \c "log" will cause WiredTiger log files to use direct I/O;
 * including \c "checkpoint" will cause WiredTiger data files opened using a (read-only) checkpoint
 * cursor to use direct I/O. \c direct_io should be combined with \c write_through to get the
 * equivalent of \c O_DIRECT on Windows., a list\, with values chosen from the following options: \c
 * "checkpoint"\, \c "data"\, \c "log"; default empty.}
 * @config{encryption = (, configure an encryptor for system wide metadata and logs.  If a system
 * wide encryptor is set\, it is also used for encrypting data files and tables\, unless encryption
 * configuration is explicitly set for them when they are created with WT_SESSION::create., a set of
 * related configuration options defined as follows.}
 * @config{&nbsp;&nbsp;&nbsp;&nbsp;keyid, An
 * identifier that identifies a unique instance of the encryptor.  It is stored in clear text\, and
 * thus is available when the WiredTiger database is reopened.  On the first use of a (name\, keyid)
 * combination\, the WT_ENCRYPTOR::customize function is called with the keyid as an argument., a
 * string; default empty.}
 * @config{&nbsp;&nbsp;&nbsp;&nbsp;name, Permitted values are \c "none" or a
 * custom encryption engine name created with WT_CONNECTION::add_encryptor.  See @ref encryption for
 * more information., a string; default \c none.}
 * @config{&nbsp;&nbsp;&nbsp;&nbsp;secretkey, A
 * string that is passed to the WT_ENCRYPTOR::customize function.  It is never stored in clear
 * text\, so must be given to any subsequent ::wiredtiger_open calls to reopen the database.  It
 * must also be provided to any "wt" commands used with this database., a string; default empty.}
 * @config{ ),,}
 * @config{error_prefix, prefix string for error messages., a string; default empty.}
 * @config{eviction = (, eviction configuration options., a set of related configuration options
 * defined as follows.}
 * @config{&nbsp;&nbsp;&nbsp;&nbsp;evict_sample_inmem, If no in-memory ref is
 * found on the root page\, attempt to locate a random in-memory page by examining all entries on
 * the root page., a boolean flag; default \c true.}
 * @config{&nbsp;&nbsp;&nbsp;&nbsp;threads_max,
 * maximum number of threads WiredTiger will start to help evict pages from cache.  The number of
 * threads started will vary depending on the current eviction load.  Each eviction worker thread
 * uses a session from the configured session_max., an integer between \c 1 and \c 20; default \c
 * 8.}
 * @config{&nbsp;&nbsp;&nbsp;&nbsp;threads_min, minimum number of threads WiredTiger will start
 * to help evict pages from cache.  The number of threads currently running will vary depending on
 * the current eviction load., an integer between \c 1 and \c 20; default \c 1.}
 * @config{ ),,}
 * @config{eviction_checkpoint_target, perform eviction at the beginning of checkpoints to bring the
 * dirty content in cache to this level.  It is a percentage of the cache size if the value is
 * within the range of 0 to 100 or an absolute size when greater than 100. The value is not allowed
 * to exceed the \c cache_size.  Ignored if set to zero., an integer between \c 0 and \c 10TB;
 * default \c 1.}
 * @config{eviction_dirty_target, perform eviction in worker threads when the cache contains at
 * least this much dirty content.  It is a percentage of the cache size if the value is within the
 * range of 1 to 100 or an absolute size when greater than 100. The value is not allowed to exceed
 * the \c cache_size and has to be lower than its counterpart \c eviction_dirty_trigger., an integer
 * between \c 1 and \c 10TB; default \c 5.}
 * @config{eviction_dirty_trigger, trigger application threads to perform eviction when the cache
 * contains at least this much dirty content.  It is a percentage of the cache size if the value is
 * within the range of 1 to 100 or an absolute size when greater than 100. The value is not allowed
 * to exceed the \c cache_size and has to be greater than its counterpart \c eviction_dirty_target.
 * This setting only alters behavior if it is lower than eviction_trigger., an integer between \c 1
 * and \c 10TB; default \c 20.}
 * @config{eviction_target, perform eviction in worker threads when the cache contains at least this
 * much content.  It is a percentage of the cache size if the value is within the range of 10 to 100
 * or an absolute size when greater than 100. The value is not allowed to exceed the \c cache_size
 * and has to be lower than its counterpart \c eviction_trigger., an integer between \c 10 and \c
 * 10TB; default \c 80.}
 * @config{eviction_trigger, trigger application threads to perform eviction when the cache contains
 * at least this much content.  It is a percentage of the cache size if the value is within the
 * range of 10 to 100 or an absolute size when greater than 100. The value is not allowed to exceed
 * the \c cache_size and has to be greater than its counterpart \c eviction_target., an integer
 * between \c 10 and \c 10TB; default \c 95.}
 * @config{eviction_updates_target, perform eviction in worker threads when the cache contains at
 * least this many bytes of updates.  It is a percentage of the cache size if the value is within
 * the range of 0 to 100 or an absolute size when greater than 100. Calculated as half of \c
 * eviction_dirty_target by default.  The value is not allowed to exceed the \c cache_size and has
 * to be lower than its counterpart \c eviction_updates_trigger., an integer between \c 0 and \c
 * 10TB; default \c 0.}
 * @config{eviction_updates_trigger, trigger application threads to perform eviction when the cache
 * contains at least this many bytes of updates.  It is a percentage of the cache size if the value
 * is within the range of 1 to 100 or an absolute size when greater than 100\. Calculated as half of
 * \c eviction_dirty_trigger by default.  The value is not allowed to exceed the \c cache_size and
 * has to be greater than its counterpart \c eviction_updates_target.  This setting only alters
 * behavior if it is lower than \c eviction_trigger., an integer between \c 0 and \c 10TB; default
 * \c 0.}
 * @config{exclusive, fail if the database already exists\, generally used with the \c create
 * option., a boolean flag; default \c false.}
 * @config{extensions, list of shared library extensions to load (using dlopen). Any values
 * specified to a library extension are passed to WT_CONNECTION::load_extension as the \c config
 * parameter (for example\, <code>extensions=(/path/ext.so={entry=my_entry})</code>)., a list of
 * strings; default empty.}
 * @config{extra_diagnostics, enable additional diagnostics in WiredTiger.  These additional
 * diagnostics include diagnostic assertions that can cause WiredTiger to abort when an invalid
 * state is detected.  Options are given as a list\, such as
 * <code>"extra_diagnostics=[out_of_order\,visibility]"</code>. Choosing \c all enables all
 * assertions.  When WiredTiger is compiled with \c HAVE_DIAGNOSTIC=1 all assertions are enabled and
 * cannot be reconfigured., a list\, with values chosen from the following options: \c "all"\, \c
 * "checkpoint_validate"\, \c "cursor_check"\, \c "disk_validate"\, \c "eviction_check"\, \c
 * "generation_check"\, \c "hs_validate"\, \c "key_out_of_order"\, \c "log_validate"\, \c
 * "prepared"\, \c "slow_operation"\, \c "txn_visibility"; default \c [].}
 * @config{file_extend, file size extension configuration.  If set\, extend files of the given type
 * in allocations of the given size\, instead of a block at a time as each new block is written.
 * For example\, <code>file_extend=(data=16MB)</code>. If set to 0\, disable file size extension for
 * the given type.  For log files\, the allowed range is between 100KB and 2GB; values larger than
 * the configured maximum log size and the default config would extend log files in allocations of
 * the maximum log file size., a list\, with values chosen from the following options: \c "data"\,
 * \c "log"; default empty.}
 * @config{file_manager = (, control how file handles are managed., a set of related configuration
 * options defined as follows.}
 * @config{&nbsp;&nbsp;&nbsp;&nbsp;close_handle_minimum, number of
 * handles open before the file manager will look for handles to close., an integer greater than or
 * equal to \c 0; default \c 250.}
 * @config{&nbsp;&nbsp;&nbsp;&nbsp;close_idle_time, amount of time
 * in seconds a file handle needs to be idle before attempting to close it.  A setting of 0 means
 * that idle handles are not closed., an integer between \c 0 and \c 100000; default \c 30.}
 * @config{&nbsp;&nbsp;&nbsp;&nbsp;close_scan_interval, interval in seconds at which to check for
 * files that are inactive and close them., an integer between \c 1 and \c 100000; default \c 10.}
 * @config{ ),,}
 * @config{generation_drain_timeout_ms, the number of milliseconds to wait for a resource to drain
 * before timing out in diagnostic mode.  Default will wait for 4 minutes\, 0 will wait forever., an
 * integer greater than or equal to \c 0; default \c 240000.}
 * @config{hash = (, manage resources used by hash bucket arrays.  All values must be a power of
 * two.  Note that setting large values can significantly increase memory usage inside WiredTiger.,
 * a set of related configuration options defined as follows.}
 * @config{&nbsp;&nbsp;&nbsp;&nbsp;
 * buckets, configure the number of hash buckets for most system hash arrays., an integer between \c
 * 64 and \c 65536; default \c 512.}
 * @config{&nbsp;&nbsp;&nbsp;&nbsp;dhandle_buckets, configure the
 * number of hash buckets for hash arrays relating to data handles., an integer between \c 64 and \c
 * 65536; default \c 512.}
 * @config{ ),,}
 * @config{heuristic_controls = (, control the behavior of various optimizations.  This is primarily
 * used as a mechanism for rolling out changes to internal heuristics while providing a mechanism
 * for quickly reverting to prior behavior in the field., a set of related configuration options
 * defined as follows.}
 * @config{&nbsp;&nbsp;&nbsp;&nbsp;
 * checkpoint_cleanup_obsolete_tw_pages_dirty_max, maximum number of obsolete time window pages that
 * can be marked as dirty per btree in a single checkpoint by the checkpoint cleanup., an integer
 * between \c 0 and \c 100000; default \c 100.}
 * @config{&nbsp;&nbsp;&nbsp;&nbsp;
 * eviction_obsolete_tw_pages_dirty_max, maximum number of obsolete time window pages that can be
 * marked dirty per btree in a single checkpoint by the eviction threads., an integer between \c 0
 * and \c 100000; default \c 100.}
 * @config{&nbsp;&nbsp;&nbsp;&nbsp;obsolete_tw_btree_max, maximum
 * number of btrees that can be checked for obsolete time window cleanup in a single checkpoint., an
 * integer between \c 0 and \c 500000; default \c 100.}
 * @config{ ),,}
 * @config{history_store = (, history store configuration options., a set of related configuration
 * options defined as follows.}
 * @config{&nbsp;&nbsp;&nbsp;&nbsp;file_max, the maximum number of
 * bytes that WiredTiger is allowed to use for its history store mechanism.  If the history store
 * file exceeds this size\, a panic will be triggered.  The default value means that the history
 * store file is unbounded and may use as much space as the filesystem will accommodate.  The
 * minimum non-zero setting is 100MB., an integer greater than or equal to \c 0; default \c 0.}
 * @config{ ),,}
 * @config{in_memory, keep data in memory only.  See @ref in_memory for more information., a boolean
 * flag; default \c false.}
 * @config{io_capacity = (, control how many bytes per second are written and read.  Exceeding the
 * capacity results in throttling., a set of related configuration options defined as follows.}
 * @config{&nbsp;&nbsp;&nbsp;&nbsp;chunk_cache, number of bytes per second available to the chunk
 * cache.  The minimum non-zero setting is 1MB., an integer between \c 0 and \c 1TB; default \c 0.}
 * @config{&nbsp;&nbsp;&nbsp;&nbsp;total, number of bytes per second available to all subsystems in
 * total.  When set\, decisions about what subsystems are throttled\, and in what proportion\, are
 * made internally.  The minimum non-zero setting is 1MB., an integer between \c 0 and \c 1TB;
 * default \c 0.}
 * @config{ ),,}
 * @config{json_output, enable JSON formatted messages on the event handler interface.  Options are
 * given as a list\, where each option specifies an event handler category e.g.  'error' represents
 * the messages from the WT_EVENT_HANDLER::handle_error method., a list\, with values chosen from
 * the following options: \c "error"\, \c "message"; default \c [].}
 * @config{log = (, enable logging.  Enabling logging uses three sessions from the configured
 * session_max., a set of related configuration options defined as follows.}
 * @config{&nbsp;&nbsp;&nbsp;&nbsp;compressor, configure a compressor for log records.  Permitted
 * values are \c "none" or a custom compression engine name created with
 * WT_CONNECTION::add_compressor.  If WiredTiger has builtin support for \c "lz4"\, \c "snappy"\, \c
 * "zlib" or \c "zstd" compression\, these names are also available.  See @ref compression for more
 * information., a string; default \c none.}
 * @config{&nbsp;&nbsp;&nbsp;&nbsp;enabled, enable logging
 * subsystem., a boolean flag; default \c false.}
 * @config{&nbsp;&nbsp;&nbsp;&nbsp;file_max, the
 * maximum size of log files., an integer between \c 100KB and \c 2GB; default \c 100MB.}
 * @config{&nbsp;&nbsp;&nbsp;&nbsp;os_cache_dirty_pct, maximum dirty system buffer cache usage\, as
 * a percentage of the log's \c file_max.  If non-zero\, schedule writes for dirty blocks belonging
 * to the log in the system buffer cache after that percentage of the log has been written into the
 * buffer cache without an intervening file sync., an integer between \c 0 and \c 100; default \c
 * 0.}
 * @config{&nbsp;&nbsp;&nbsp;&nbsp;path, the name of a directory into which log files are
 * written.  The directory must already exist.  If the value is not an absolute path\, the path is
 * relative to the database home (see @ref absolute_path for more information)., a string; default
 * \c ".".}
 * @config{&nbsp;&nbsp;&nbsp;&nbsp;prealloc, pre-allocate log files., a boolean flag;
 * default \c true.}
 * @config{&nbsp;&nbsp;&nbsp;&nbsp;prealloc_init_count, initial number of
 * pre-allocated log files., an integer between \c 1 and \c 500; default \c 1.}
 * @config{&nbsp;&nbsp;&nbsp;&nbsp;recover, run recovery or fail with an error if recovery needs to
 * run after an unclean shutdown., a string\, chosen from the following options: \c "error"\, \c
 * "on"; default \c on.}
 * @config{&nbsp;&nbsp;&nbsp;&nbsp;remove, automatically remove unneeded log
 * files., a boolean flag; default \c true.}
 * @config{&nbsp;&nbsp;&nbsp;&nbsp;zero_fill, manually
 * write zeroes into log files., a boolean flag; default \c false.}
 * @config{ ),,}
 * @config{lsm_manager = (, configure database wide options for LSM tree management.  The LSM
 * manager is started automatically the first time an LSM tree is opened.  The LSM manager uses a
 * session from the configured session_max., a set of related configuration options defined as
 * follows.}
 * @config{&nbsp;&nbsp;&nbsp;&nbsp;merge, merge LSM chunks where possible., a boolean
 * flag; default \c true.}
 * @config{&nbsp;&nbsp;&nbsp;&nbsp;worker_thread_max, Configure a set of
 * threads to manage merging LSM trees in the database.  Each worker thread uses a session handle
 * from the configured session_max., an integer between \c 3 and \c 20; default \c 4.}
 * @config{ ),,}
 * @config{mmap, Use memory mapping when accessing files in a read-only mode., a boolean flag;
 * default \c true.}
 * @config{mmap_all, Use memory mapping to read and write all data files.  May not be configured
 * with direct I/O., a boolean flag; default \c false.}
 * @config{multiprocess, permit sharing between processes (will automatically start an RPC server
 * for primary processes and use RPC for secondary processes). <b>Not yet supported in
 * WiredTiger</b>., a boolean flag; default \c false.}
 * @config{operation_timeout_ms, this option is no longer supported\, retained for backward
 * compatibility., an integer greater than or equal to \c 0; default \c 0.}
 * @config{operation_tracking = (, enable tracking of performance-critical functions.  See @ref
 * operation_tracking for more information., a set of related configuration options defined as
 * follows.}
 * @config{&nbsp;&nbsp;&nbsp;&nbsp;enabled, enable operation tracking subsystem., a
 * boolean flag; default \c false.}
 * @config{&nbsp;&nbsp;&nbsp;&nbsp;path, the name of a directory
 * into which operation tracking files are written.  The directory must already exist.  If the value
 * is not an absolute path\, the path is relative to the database home (see @ref absolute_path for
 * more information)., a string; default \c ".".}
 * @config{ ),,}
 * @config{prefetch = (, Enable automatic detection of scans by applications\, and attempt to
 * pre-fetch future content into the cache., a set of related configuration options defined as
 * follows.}
 * @config{&nbsp;&nbsp;&nbsp;&nbsp;available, whether the thread pool for the pre-fetch
 * functionality is started., a boolean flag; default \c false.}
 * @config{&nbsp;&nbsp;&nbsp;&nbsp;
 * default, whether pre-fetch is enabled for all sessions by default., a boolean flag; default \c
 * false.}
 * @config{ ),,}
 * @config{readonly, open connection in read-only mode.  The database must exist.  All methods that
 * may modify a database are disabled.  See @ref readonly for more information., a boolean flag;
 * default \c false.}
 * @config{salvage, open connection and salvage any WiredTiger-owned database and log files that it
 * detects as corrupted.  This call should only be used after getting an error return of
 * WT_TRY_SALVAGE. Salvage rebuilds files in place\, overwriting existing files.  We recommend
 * making a backup copy of all files with the WiredTiger prefix prior to passing this flag., a
 * boolean flag; default \c false.}
 * @config{session_max, maximum expected number of sessions (including server threads)., an integer
 * greater than or equal to \c 1; default \c 100.}
 * @config{shared_cache = (, shared cache configuration options.  A database should configure either
 * a cache_size or a shared_cache not both.  Enabling a shared cache uses a session from the
 * configured session_max.  A shared cache can not have absolute values configured for cache
 * eviction settings., a set of related configuration options defined as follows.}
 * @config{&nbsp;&nbsp;&nbsp;&nbsp;chunk, the granularity that a shared cache is redistributed., an
 * integer between \c 1MB and \c 10TB; default \c 10MB.}
 * @config{&nbsp;&nbsp;&nbsp;&nbsp;name, the
 * name of a cache that is shared between databases or \c "none" when no shared cache is
 * configured., a string; default \c none.}
 * @config{&nbsp;&nbsp;&nbsp;&nbsp;quota, maximum size of
 * cache this database can be allocated from the shared cache.  Defaults to the entire shared cache
 * size., an integer; default \c 0.}
 * @config{&nbsp;&nbsp;&nbsp;&nbsp;reserve, amount of cache this
 * database is guaranteed to have available from the shared cache.  This setting is per database.
 * Defaults to the chunk size., an integer; default \c 0.}
 * @config{&nbsp;&nbsp;&nbsp;&nbsp;size,
 * maximum memory to allocate for the shared cache.  Setting this will update the value if one is
 * already set., an integer between \c 1MB and \c 10TB; default \c 500MB.}
 * @config{ ),,}
 * @config{statistics, Maintain database statistics\, which may impact performance.  Choosing "all"
 * maintains all statistics regardless of cost\, "fast" maintains a subset of statistics that are
 * relatively inexpensive\, "none" turns off all statistics.  The "clear" configuration resets
 * statistics after they are gathered\, where appropriate (for example\, a cache size statistic is
 * not cleared\, while the count of cursor insert operations will be cleared). When "clear" is
 * configured for the database\, gathered statistics are reset each time a statistics cursor is used
 * to gather statistics\, as well as each time statistics are logged using the \c statistics_log
 * configuration.  See @ref statistics for more information., a list\, with values chosen from the
 * following options: \c "all"\, \c "cache_walk"\, \c "fast"\, \c "none"\, \c "clear"\, \c
 * "tree_walk"; default \c none.}
 * @config{statistics_log = (, log any statistics the database is configured to maintain\, to a
 * file.  See @ref statistics for more information.  Enabling the statistics log server uses a
 * session from the configured session_max., a set of related configuration options defined as
 * follows.}
 * @config{&nbsp;&nbsp;&nbsp;&nbsp;json, encode statistics in JSON format., a boolean
 * flag; default \c false.}
 * @config{&nbsp;&nbsp;&nbsp;&nbsp;on_close, log statistics on database
 * close., a boolean flag; default \c false.}
 * @config{&nbsp;&nbsp;&nbsp;&nbsp;path, the name of a
 * directory into which statistics files are written.  The directory must already exist.  If the
 * value is not an absolute path\, the path is relative to the database home (see @ref absolute_path
 * for more information)., a string; default \c ".".}
 * @config{&nbsp;&nbsp;&nbsp;&nbsp;sources, if
 * non-empty\, include statistics for the list of "file:" and "lsm:" data source URIs\, if they are
 * open at the time of the statistics logging., a list of strings; default empty.}
 * @config{&nbsp;&nbsp;&nbsp;&nbsp;timestamp, a timestamp prepended to each log record.  May contain
 * \c strftime conversion specifications.  When \c json is configured\, defaults to \c
 * "%Y-%m-%dT%H:%M:%S.000Z"., a string; default \c "%b %d %H:%M:%S".}
 * @config{&nbsp;&nbsp;&nbsp;&nbsp;wait, seconds to wait between each write of the log records;
 * setting this value above 0 configures statistics logging., an integer between \c 0 and \c 100000;
 * default \c 0.}
 * @config{ ),,}
 * @config{transaction_sync = (, how to sync log records when the transaction commits., a set of
 * related configuration options defined as follows.}
 * @config{&nbsp;&nbsp;&nbsp;&nbsp;enabled,
 * whether to sync the log on every commit by default\, can be overridden by the \c sync setting to
 * WT_SESSION::commit_transaction., a boolean flag; default \c false.}
 * @config{&nbsp;&nbsp;&nbsp;&nbsp;method, the method used to ensure log records are stable on
 * disk\, see @ref tune_durability for more information., a string\, chosen from the following
 * options: \c "dsync"\, \c "fsync"\, \c "none"; default \c fsync.}
 * @config{ ),,}
 * @config{use_environment, use the \c WIREDTIGER_CONFIG and \c WIREDTIGER_HOME environment
 * variables if the process is not running with special privileges.  See @ref home for more
 * information., a boolean flag; default \c true.}
 * @config{use_environment_priv, use the \c WIREDTIGER_CONFIG and \c WIREDTIGER_HOME environment
 * variables even if the process is running with special privileges.  See @ref home for more
 * information., a boolean flag; default \c false.}
 * @config{verbose, enable messages for various subsystems and operations.  Options are given as a
 * list\, where each message type can optionally define an associated verbosity level\, such as
 * <code>"verbose=[eviction\,read:1\,rts:0]"</code>. Verbosity levels that can be provided include
 * <code>0</code> (INFO) and <code>1</code> through <code>5</code>\, corresponding to (DEBUG_1) to
 * (DEBUG_5). \c all is a special case that defines the verbosity level for all categories not
 * explicitly set in the config string., a list\, with values chosen from the following options: \c
 * "all"\, \c "api"\, \c "backup"\, \c "block"\, \c "block_cache"\, \c "checkpoint"\, \c
 * "checkpoint_cleanup"\, \c "checkpoint_progress"\, \c "chunkcache"\, \c "compact"\, \c
 * "compact_progress"\, \c "configuration"\, \c "error_returns"\, \c "eviction"\, \c "fileops"\, \c
 * "generation"\, \c "handleops"\, \c "history_store"\, \c "history_store_activity"\, \c "log"\, \c
 * "lsm"\, \c "lsm_manager"\, \c "metadata"\, \c "mutex"\, \c "out_of_order"\, \c "overflow"\, \c
 * "prefetch"\, \c "read"\, \c "reconcile"\, \c "recovery"\, \c "recovery_progress"\, \c "rts"\, \c
 * "salvage"\, \c "shared_cache"\, \c "split"\, \c "temporary"\, \c "thread_group"\, \c "tiered"\,
 * \c "timestamp"\, \c "transaction"\, \c "verify"\, \c "version"\, \c "write"; default \c [].}
 * @config{verify_metadata, open connection and verify any WiredTiger metadata.  Not supported when
 * opening a connection from a backup.  This API allows verification and detection of corruption in
 * WiredTiger metadata., a boolean flag; default \c false.}
 * @config{write_through, Use \c FILE_FLAG_WRITE_THROUGH on Windows to write to files.  Ignored on
 * non-Windows systems.  Options are given as a list\, such as <code>"write_through=[data]"</code>.
 * Configuring \c write_through requires care; see @ref tuning_system_buffer_cache_direct_io for
 * important warnings.  Including \c "data" will cause WiredTiger data files to write through
 * cache\, including \c "log" will cause WiredTiger log files to write through cache.  \c
 * write_through should be combined with \c direct_io to get the equivalent of POSIX \c O_DIRECT on
 * Windows., a list\, with values chosen from the following options: \c "data"\, \c "log"; default
 * empty.}
 * @configend
 * Additionally, if files named \c WiredTiger.config or \c WiredTiger.basecfg
 * appear in the WiredTiger home directory, they are read for configuration
 * values (see @ref config_file and @ref config_base for details).
 * See @ref config_order for ordering of the configuration mechanisms.
 * @param[out] connectionp A pointer to the newly opened connection handle
 * @errors
 */
int wiredtiger_open(const char *home,
    WT_EVENT_HANDLER *event_handler, const char *config,
    WT_CONNECTION **connectionp) WT_ATTRIBUTE_LIBRARY_VISIBLE;

/*!
 * Return information about a WiredTiger error as a string (see
 * WT_SESSION::strerror for a thread-safe API).
 *
 * @snippet ex_all.c Display an error
 *
 * @param error a return value from a WiredTiger, ISO C, or POSIX standard API call
 * @returns a string representation of the error
 */
const char *wiredtiger_strerror(int error) WT_ATTRIBUTE_LIBRARY_VISIBLE;

/*! WT_EVENT_HANDLER::special event types */
typedef enum {
    WT_EVENT_COMPACT_CHECK, /*!< Compact check iteration. */
    WT_EVENT_CONN_CLOSE, /*!< Connection closing. */
    WT_EVENT_CONN_READY /*!< Connection is ready. */
} WT_EVENT_TYPE;

/*!
 * The interface implemented by applications to handle error, informational and
 * progress messages.  Entries set to NULL are ignored and the default handlers
 * will continue to be used.
 */
struct __wt_event_handler {
    /*!
     * Callback to handle error messages; by default, error messages are
     * written to the stderr stream. See @ref event_message_handling for
     * more information.
     *
     * Errors that require the application to exit and restart will have
     * their \c error value set to \c WT_PANIC. The application can exit
     * immediately when \c WT_PANIC is passed to an event handler; there
     * is no reason to return into WiredTiger.
     *
     * Event handler returns are not ignored: if the handler returns
     * non-zero, the error may cause the WiredTiger function posting the
     * event to fail, and may even cause operation or library failure.
     *
     * @param session the WiredTiger session handle in use when the error
     * was generated. The handle may have been created by the application
     * or automatically by WiredTiger.
     * @param error a return value from a WiredTiger, ISO C, or
     * POSIX standard API call, which can be converted to a string using
     * WT_SESSION::strerror
     * @param message an error string
     */
    int (*handle_error)(WT_EVENT_HANDLER *handler,
        WT_SESSION *session, int error, const char *message);

    /*!
     * Callback to handle informational messages; by default, informational
     * messages are written to the stdout stream. See
     * @ref event_message_handling for more information.
     *
     * Message handler returns are not ignored: if the handler returns
     * non-zero, the error may cause the WiredTiger function posting the
     * event to fail, and may even cause operation or library failure.
     *
     * @param session the WiredTiger session handle in use when the message
     * was generated. The handle may have been created by the application
     * or automatically by WiredTiger.
     * @param message an informational string
     */
    int (*handle_message)(WT_EVENT_HANDLER *handler,
        WT_SESSION *session, const char *message);

    /*!
     * Callback to handle progress messages; by default, progress messages
     * are not written. See @ref event_message_handling for more
     * information.
     *
     * Progress handler returns are not ignored: if the handler returns
     * non-zero, the error may cause the WiredTiger function posting the
     * event to fail, and may even cause operation or library failure.
     *
     * @param session the WiredTiger session handle in use when the
     * progress message was generated. The handle may have been created by
     * the application or automatically by WiredTiger.
     * @param operation a string representation of the operation
     * @param progress a counter
     */
    int (*handle_progress)(WT_EVENT_HANDLER *handler,
        WT_SESSION *session, const char *operation, uint64_t progress);

    /*!
     * Callback to handle automatic close of a WiredTiger handle.
     *
     * Close handler returns are not ignored: if the handler returns
     * non-zero, the error may cause the WiredTiger function posting the
     * event to fail, and may even cause operation or library failure.
     *
     * @param session The session handle that is being closed if the
     * cursor parameter is NULL.
     * @param cursor The cursor handle that is being closed, or NULL if
     * it is a session handle being closed.
     */
    int (*handle_close)(WT_EVENT_HANDLER *handler,
        WT_SESSION *session, WT_CURSOR *cursor);

    /*!
     * Callback to handle general events. The application may choose to handle
     * only some types of events. An unhandled event should return 0.
     *
     * General event returns are not ignored in most cases. If the handler
     * returns non-zero, the error may cause the WiredTiger function posting
     * the event to fail.
     *
     * @param wt_conn The connection handle for the database.
     * @param session the WiredTiger session handle in use when the
     * progress message was generated. The handle may have been created by
     * the application or automatically by WiredTiger or may be NULL.
     * @param type A type indicator for what special event occurred.
         * @param arg A generic argument that has a specific meaning
         * depending on the event type.
     * (see ::WT_EVENT_TYPE for available options.)
     */
        int (*handle_general)(WT_EVENT_HANDLER *handler,
            WT_CONNECTION *wt_conn, WT_SESSION *session, WT_EVENT_TYPE type, void *arg);
};

/*!
 * @name Data packing and unpacking
 * @{
 */

/*!
 * Pack a structure into a buffer.
 *
 * See @ref packing for a description of the permitted format strings.
 *
 * @section pack_examples Packing Examples
 *
 * For example, the string <code>"iSh"</code> will pack a 32-bit integer
 * followed by a NUL-terminated string, followed by a 16-bit integer.  The
 * default, big-endian encoding will be used, with no alignment.  This could be
 * used in C as follows:
 *
 * @snippet ex_all.c Pack fields into a buffer
 *
 * Then later, the values can be unpacked as follows:
 *
 * @snippet ex_all.c Unpack fields from a buffer
 *
 * @param session the session handle
 * @param buffer a pointer to a packed byte array
 * @param len the number of valid bytes in the buffer
 * @param format the data format, see @ref packing
 * @errors
 */
int wiredtiger_struct_pack(WT_SESSION *session,
    void *buffer, size_t len, const char *format, ...)
    WT_ATTRIBUTE_LIBRARY_VISIBLE;

/*!
 * Calculate the size required to pack a structure.
 *
 * Note that for variable-sized fields including variable-sized strings and
 * integers, the calculated sized merely reflects the expected sizes specified
 * in the format string itself.
 *
 * @snippet ex_all.c Get the packed size
 *
 * @param session the session handle
 * @param lenp a location where the number of bytes needed for the
 * matching call to ::wiredtiger_struct_pack is returned
 * @param format the data format, see @ref packing
 * @errors
 */
int wiredtiger_struct_size(WT_SESSION *session,
    size_t *lenp, const char *format, ...) WT_ATTRIBUTE_LIBRARY_VISIBLE;

/*!
 * Unpack a structure from a buffer.
 *
 * Reverse of ::wiredtiger_struct_pack: gets values out of a
 * packed byte string.
 *
 * @snippet ex_all.c Unpack fields from a buffer
 *
 * @param session the session handle
 * @param buffer a pointer to a packed byte array
 * @param len the number of valid bytes in the buffer
 * @param format the data format, see @ref packing
 * @errors
 */
int wiredtiger_struct_unpack(WT_SESSION *session,
    const void *buffer, size_t len, const char *format, ...)
    WT_ATTRIBUTE_LIBRARY_VISIBLE;

#if !defined(SWIG)

/*!
 * Streaming interface to packing.
 *
 * This allows applications to pack or unpack records one field at a time.
 * This is an opaque handle returned by ::wiredtiger_pack_start or
 * ::wiredtiger_unpack_start.  It must be closed with ::wiredtiger_pack_close.
 */
typedef struct __wt_pack_stream WT_PACK_STREAM;

/*!
 * Start a packing operation into a buffer with the given format string.  This
 * should be followed by a series of calls to ::wiredtiger_pack_item,
 * ::wiredtiger_pack_int, ::wiredtiger_pack_str or ::wiredtiger_pack_uint
 * to fill in the values.
 *
 * @param session the session handle
 * @param format the data format, see @ref packing
 * @param buffer a pointer to memory to hold the packed data
 * @param size the size of the buffer
 * @param[out] psp the new packing stream handle
 * @errors
 */
int wiredtiger_pack_start(WT_SESSION *session,
    const char *format, void *buffer, size_t size, WT_PACK_STREAM **psp)
    WT_ATTRIBUTE_LIBRARY_VISIBLE;

/*!
 * Start an unpacking operation from a buffer with the given format string.
 * This should be followed by a series of calls to ::wiredtiger_unpack_item,
 * ::wiredtiger_unpack_int, ::wiredtiger_unpack_str or ::wiredtiger_unpack_uint
 * to retrieve the packed values.
 *
 * @param session the session handle
 * @param format the data format, see @ref packing
 * @param buffer a pointer to memory holding the packed data
 * @param size the size of the buffer
 * @param[out] psp the new packing stream handle
 * @errors
 */
int wiredtiger_unpack_start(WT_SESSION *session,
    const char *format, const void *buffer, size_t size, WT_PACK_STREAM **psp)
    WT_ATTRIBUTE_LIBRARY_VISIBLE;

/*!
 * Close a packing stream.
 *
 * @param ps the packing stream handle
 * @param[out] usedp the number of bytes in the buffer used by the stream
 * @errors
 */
int wiredtiger_pack_close(WT_PACK_STREAM *ps, size_t *usedp)
    WT_ATTRIBUTE_LIBRARY_VISIBLE;

/*!
 * Pack an item into a packing stream.
 *
 * @param ps the packing stream handle
 * @param item an item to pack
 * @errors
 */
int wiredtiger_pack_item(WT_PACK_STREAM *ps, WT_ITEM *item)
    WT_ATTRIBUTE_LIBRARY_VISIBLE;

/*!
 * Pack a signed integer into a packing stream.
 *
 * @param ps the packing stream handle
 * @param i a signed integer to pack
 * @errors
 */
int wiredtiger_pack_int(WT_PACK_STREAM *ps, int64_t i)
    WT_ATTRIBUTE_LIBRARY_VISIBLE;

/*!
 * Pack a string into a packing stream.
 *
 * @param ps the packing stream handle
 * @param s a string to pack
 * @errors
 */
int wiredtiger_pack_str(WT_PACK_STREAM *ps, const char *s)
    WT_ATTRIBUTE_LIBRARY_VISIBLE;

/*!
 * Pack an unsigned integer into a packing stream.
 *
 * @param ps the packing stream handle
 * @param u an unsigned integer to pack
 * @errors
 */
int wiredtiger_pack_uint(WT_PACK_STREAM *ps, uint64_t u)
    WT_ATTRIBUTE_LIBRARY_VISIBLE;

/*!
 * Unpack an item from a packing stream.
 *
 * @param ps the packing stream handle
 * @param item an item to unpack
 * @errors
 */
int wiredtiger_unpack_item(WT_PACK_STREAM *ps, WT_ITEM *item)
    WT_ATTRIBUTE_LIBRARY_VISIBLE;

/*!
 * Unpack a signed integer from a packing stream.
 *
 * @param ps the packing stream handle
 * @param[out] ip the unpacked signed integer
 * @errors
 */
int wiredtiger_unpack_int(WT_PACK_STREAM *ps, int64_t *ip)
    WT_ATTRIBUTE_LIBRARY_VISIBLE;

/*!
 * Unpack a string from a packing stream.
 *
 * @param ps the packing stream handle
 * @param[out] sp the unpacked string
 * @errors
 */
int wiredtiger_unpack_str(WT_PACK_STREAM *ps, const char **sp)
    WT_ATTRIBUTE_LIBRARY_VISIBLE;

/*!
 * Unpack an unsigned integer from a packing stream.
 *
 * @param ps the packing stream handle
 * @param[out] up the unpacked unsigned integer
 * @errors
 */
int wiredtiger_unpack_uint(WT_PACK_STREAM *ps, uint64_t *up)
    WT_ATTRIBUTE_LIBRARY_VISIBLE;
/*! @} */

/*!
 * @name Configuration strings
 * @{
 */

/*!
 * The configuration information returned by the WiredTiger configuration
 * parsing functions in the WT_EXTENSION_API and the public API.
 */
struct __wt_config_item {
    /*!
     * The value of a configuration string.
     *
     * Regardless of the type of the configuration string (boolean, int,
     * list or string), the \c str field will reference the value of the
     * configuration string.
     *
     * The bytes referenced by \c str are <b>not</b> nul-terminated.
     * Use the \c len field instead of a terminating nul byte.
     */
    const char *str;

    /*! The number of bytes in the value referenced by \c str. */
    size_t len;

    /*!
     * The numeric value of a configuration boolean or integer.
     *
     * If the configuration string's value is "true" or "false", the
     * \c val field will be set to 1 (true), or 0 (false).
     *
     * If the configuration string can be legally interpreted as an integer,
     * using the \c strtoll function rules as specified in ISO/IEC 9899:1990
     * ("ISO C90"), that integer will be stored in the \c val field.
     */
    int64_t val;

    /*! Permitted values of the \c type field. */
    enum WT_CONFIG_ITEM_TYPE {
        /*! A string value with quotes stripped. */
        WT_CONFIG_ITEM_STRING,
        /*! A boolean literal ("true" or "false"). */
        WT_CONFIG_ITEM_BOOL,
        /*! An unquoted identifier: a string value without quotes. */
        WT_CONFIG_ITEM_ID,
        /*! A numeric value. */
        WT_CONFIG_ITEM_NUM,
        /*! A nested structure or list, including brackets. */
        WT_CONFIG_ITEM_STRUCT
    }
    /*!
     * The type of value determined by the parser.  In all cases,
     * the \c str and \c len fields are set.
     */
    type;
};

/*
 * This is needed for compatible usage of this embedded enum type.
 */
#if !defined(SWIG) && !defined(DOXYGEN)
#if defined(__cplusplus)
typedef enum __wt_config_item::WT_CONFIG_ITEM_TYPE WT_CONFIG_ITEM_TYPE;
#else
typedef enum WT_CONFIG_ITEM_TYPE WT_CONFIG_ITEM_TYPE;
#endif
#endif

#if !defined(SWIG) && !defined(DOXYGEN)
/*!
 * Validate a configuration string for a WiredTiger API call.
 * This call is outside the scope of a WiredTiger connection handle, since
 * applications may need to validate configuration strings prior to calling
 * ::wiredtiger_open.
 * @param session the session handle (may be \c NULL if the database not yet
 * opened).
 * @param event_handler An event handler (used if \c session is \c NULL; if both
 * \c session and \c event_handler are \c NULL, error messages will be written
 * to stderr).
 * @param name the WiredTiger function or method to validate.
 * @param config the configuration string being parsed.
 * @returns zero for success, non-zero to indicate an error.
 *
 * @snippet ex_all.c Validate a configuration string
 */
int wiredtiger_config_validate(WT_SESSION *session,
    WT_EVENT_HANDLER *event_handler, const char *name, const char *config)
    WT_ATTRIBUTE_LIBRARY_VISIBLE;

#endif

/*!
 * Create a handle that can be used to parse or create configuration strings
 * compatible with the WiredTiger API.
 * This call is outside the scope of a WiredTiger connection handle, since
 * applications may need to generate configuration strings prior to calling
 * ::wiredtiger_open.
 * @param session the session handle to be used for error reporting (if NULL,
 *  error messages will be written to stderr).
 * @param config the configuration string being parsed. The string must
 *  remain valid for the lifetime of the parser handle.
 * @param len the number of valid bytes in \c config
 * @param[out] config_parserp A pointer to the newly opened handle
 * @errors
 *
 * @snippet ex_config_parse.c Create a configuration parser
 */
int wiredtiger_config_parser_open(WT_SESSION *session,
    const char *config, size_t len, WT_CONFIG_PARSER **config_parserp)
    WT_ATTRIBUTE_LIBRARY_VISIBLE;

/*!
 * A handle that can be used to search and traverse configuration strings
 * compatible with the WiredTiger API.
 * To parse the contents of a list or nested configuration string use a new
 * configuration parser handle based on the content of the ::WT_CONFIG_ITEM
 * retrieved from the parent configuration string.
 *
 * @section config_parse_examples Configuration String Parsing examples
 *
 * This could be used in C to create a configuration parser as follows:
 *
 * @snippet ex_config_parse.c Create a configuration parser
 *
 * Once the parser has been created the content can be queried directly:
 *
 * @snippet ex_config_parse.c get
 *
 * Or the content can be traversed linearly:
 *
 * @snippet ex_config_parse.c next
 *
 * Nested configuration values can be queried using a shorthand notation:
 *
 * @snippet ex_config_parse.c nested get
 *
 * Nested configuration values can be traversed using multiple
 * ::WT_CONFIG_PARSER handles:
 *
 * @snippet ex_config_parse.c nested traverse
 */
struct __wt_config_parser {

    /*!
     * Close the configuration scanner releasing any resources.
     *
     * @param config_parser the configuration parser handle
     * @errors
     *
     */
    int __F(close)(WT_CONFIG_PARSER *config_parser);

    /*!
     * Return the next key/value pair.
     *
     * If an item has no explicitly assigned value, the item will be
     * returned in \c key and the \c value will be set to the boolean
     * \c "true" value.
     *
     * @param config_parser the configuration parser handle
     * @param key the returned key
     * @param value the returned value
     * @errors
     * When iteration would pass the end of the configuration string
     * ::WT_NOTFOUND will be returned.
     */
    int __F(next)(WT_CONFIG_PARSER *config_parser,
        WT_CONFIG_ITEM *key, WT_CONFIG_ITEM *value);

    /*!
     * Return the value of an item in the configuration string.
     *
     * @param config_parser the configuration parser handle
     * @param key configuration key string
     * @param value the returned value
     * @errors
     *
     */
    int __F(get)(WT_CONFIG_PARSER *config_parser,
        const char *key, WT_CONFIG_ITEM *value);
};

/*! @} */

/*!
 * @name Support functions
 * @anchor support_functions
 * @{
 */

/*!
 * Return a pointer to a function that calculates a CRC32C checksum.
 *
 * The WiredTiger library CRC32C checksum function uses hardware support where available, else it
 * falls back to a software implementation. Selecting a CRC32C checksum function can be slow, so the
 * return value should be cached by the caller for repeated use.
 *
 * @snippet ex_all.c Checksum a buffer
 *
 * @returns a pointer to a function that takes a buffer and length and returns the CRC32C checksum
 */
uint32_t (*wiredtiger_crc32c_func(void))(const void *, size_t)
    WT_ATTRIBUTE_LIBRARY_VISIBLE;

/*!
 * Return a pointer to a function that calculates a CRC32C checksum given a starting CRC seed.
 *
 * The WiredTiger library CRC32C checksum function uses hardware support where available, else it
 * falls back to a software implementation. Selecting a CRC32C checksum function can be slow, so the
 * return value should be cached by the caller for repeated use. This version returns a function
 * that accepts a starting seed value for the CRC. This version is useful where an application wants
 * to calculate the CRC of a large buffer in smaller incremental pieces. The starting seed to
 * calculate the CRC of a piece is then the cumulative CRC of all the previous pieces.
 *
 * @snippet ex_all.c Checksum a large buffer in smaller pieces
 *
 * @returns a pointer to a function that takes a starting seed, a buffer and length and returns the
 * CRC32C checksum
 */
uint32_t (*wiredtiger_crc32c_with_seed_func(void))(uint32_t seed, const void *, size_t)
    WT_ATTRIBUTE_LIBRARY_VISIBLE;

#endif /* !defined(SWIG) */

/*!
 * Calculate a set of WT_MODIFY operations to represent an update.
 * This call will calculate a set of modifications to an old value that produce
 * the new value.  If more modifications are required than fit in the array
 * passed in by the caller, or if more bytes have changed than the \c maxdiff
 * parameter, the call will fail.  The matching algorithm is approximate, so it
 * may fail and return WT_NOTFOUND if a matching set of WT_MODIFY operations
 * is not found.
 *
 * The \c maxdiff parameter bounds how much work will be done searching for a
 * match: to ensure a match is found, it may need to be set larger than actual
 * number of bytes that differ between the old and new values.  In particular,
 * repeated patterns of bytes in the values can lead to suboptimal matching,
 * and matching ranges less than 64 bytes long will not be detected.
 *
 * If the call succeeds, the WT_MODIFY operations will point into \c newv,
 * which must remain valid until WT_CURSOR::modify is called.
 *
 * @snippet ex_all.c Calculate a modify operation
 *
 * @param session the current WiredTiger session (may be NULL)
 * @param oldv old value
 * @param newv new value
 * @param maxdiff maximum bytes difference
 * @param[out] entries array of modifications producing the new value
 * @param[in,out] nentriesp size of \c entries array passed in,
 *  set to the number of entries used
 * @errors
 */
int wiredtiger_calc_modify(WT_SESSION *session,
    const WT_ITEM *oldv, const WT_ITEM *newv,
    size_t maxdiff, WT_MODIFY *entries, int *nentriesp)
    WT_ATTRIBUTE_LIBRARY_VISIBLE;

/*!
 * Get version information.
 *
 * @snippet ex_all.c Get the WiredTiger library version #1
 * @snippet ex_all.c Get the WiredTiger library version #2
 *
 * @param majorp a location where the major version number is returned
 * @param minorp a location where the minor version number is returned
 * @param patchp a location where the patch version number is returned
 * @returns a string representation of the version
 */
const char *wiredtiger_version(int *majorp, int *minorp, int *patchp)
    WT_ATTRIBUTE_LIBRARY_VISIBLE;

/*! @} */

/*******************************************
 * Error returns
 *******************************************/
/*!
 * @name Error returns
 * Most functions and methods in WiredTiger return an integer code indicating
 * whether the operation succeeded or failed.  A return of zero indicates
 * success; all non-zero return values indicate some kind of failure.
 *
 * WiredTiger reserves all values from -31,800 to -31,999 as possible error
 * return values.  WiredTiger may also return C99/POSIX error codes such as
 * \c ENOMEM, \c EINVAL and \c ENOTSUP, with the usual meanings.
 *
 * The following are all of the WiredTiger-specific error returns:
 * @{
 */
/*
 * DO NOT EDIT: automatically built by dist/api_err.py.
 * Error return section: BEGIN
 */
/*!
 * Conflict between concurrent operations.
 * This error is generated when an operation cannot be completed due to a
 * conflict with concurrent operations.  The operation may be retried; if a
 * transaction is in progress, it should be rolled back and the operation
 * retried in a new transaction.
 */
#define	WT_ROLLBACK	(-31800)
/*!
 * Attempt to insert an existing key.
 * This error is generated when the application attempts to insert a record with
 * the same key as an existing record without the 'overwrite' configuration to
 * WT_SESSION::open_cursor.
 */
#define	WT_DUPLICATE_KEY	(-31801)
/*!
 * Non-specific WiredTiger error.
 * This error is returned when an error is not covered by a specific error
 * return. The operation may be retried; if a transaction is in progress, it
 * should be rolled back and the operation retried in a new transaction.
 */
#define	WT_ERROR	(-31802)
/*!
 * Item not found.
 * This error indicates an operation did not find a value to return.  This
 * includes cursor search and other operations where no record matched the
 * cursor's search key such as WT_CURSOR::update or WT_CURSOR::remove.
 */
#define	WT_NOTFOUND	(-31803)
/*!
 * WiredTiger library panic.
 * This error indicates an underlying problem that requires a database restart.
 * The application may exit immediately, no further WiredTiger calls are
 * required (and further calls will themselves immediately fail).
 */
#define	WT_PANIC	(-31804)
/*! @cond internal */
/*! Restart the operation (internal). */
#define	WT_RESTART	(-31805)
/*! @endcond */
/*!
 * Recovery must be run to continue.
 * This error is generated when ::wiredtiger_open is configured to return an
 * error if recovery is required to use the database.
 */
#define	WT_RUN_RECOVERY	(-31806)
/*!
 * Operation would overflow cache.
 * This error is generated when wiredtiger_open is configured to run in-memory,
 * and a data modification operation requires more than the configured cache
 * size to complete. The operation may be retried; if a transaction is in
 * progress, it should be rolled back and the operation retried in a new
 * transaction.
 */
#define	WT_CACHE_FULL	(-31807)
/*!
 * Conflict with a prepared update.
 * This error is generated when the application attempts to read an updated
 * record which is part of a transaction that has been prepared but not yet
 * resolved.
 */
#define	WT_PREPARE_CONFLICT	(-31808)
/*!
 * Database corruption detected.
 * This error is generated when corruption is detected in an on-disk file.
 * During normal operations, this may occur in rare circumstances as a result of
 * a system crash. The application may choose to salvage the file or retry
 * wiredtiger_open with the 'salvage=true' configuration setting.
 */
#define	WT_TRY_SALVAGE	(-31809)
/*
 * Error return section: END
 * DO NOT EDIT: automatically built by dist/api_err.py.
 */
/*! @} */

#ifndef DOXYGEN
#define WT_DEADLOCK WT_ROLLBACK     /* Backward compatibility */
#endif

/*! @} */

/*!
 * @defgroup wt_ext WiredTiger Extension API
 * The functions and interfaces applications use to customize and extend the
 * behavior of WiredTiger.
 * @{
 */

/*******************************************
 * Forward structure declarations for the extension API
 *******************************************/
struct __wt_config_arg; typedef struct __wt_config_arg WT_CONFIG_ARG;

/*!
 * The interface implemented by applications to provide custom ordering of
 * records.
 *
 * Applications register their implementation with WiredTiger by calling
 * WT_CONNECTION::add_collator.  See @ref custom_collators for more
 * information.
 *
 * @snippet ex_extending.c add collator nocase
 *
 * @snippet ex_extending.c add collator prefix10
 */
struct __wt_collator {
    /*!
     * Callback to compare keys.
     *
     * @param[out] cmp set to -1 if <code>key1 < key2</code>,
     *  0 if <code>key1 == key2</code>,
     *  1 if <code>key1 > key2</code>.
     * @returns zero for success, non-zero to indicate an error.
     *
     * @snippet ex_all.c Implement WT_COLLATOR
     *
     * @snippet ex_extending.c case insensitive comparator
     *
     * @snippet ex_extending.c n character comparator
     */
    int (*compare)(WT_COLLATOR *collator, WT_SESSION *session,
        const WT_ITEM *key1, const WT_ITEM *key2, int *cmp);

    /*!
     * If non-NULL, this callback is called to customize the collator
     * for each data source.  If the callback returns a non-NULL
     * collator, that instance is used instead of this one for all
     * comparisons.
     */
    int (*customize)(WT_COLLATOR *collator, WT_SESSION *session,
        const char *uri, WT_CONFIG_ITEM *passcfg, WT_COLLATOR **customp);

    /*!
     * If non-NULL a callback performed when the data source is closed
     * for customized extractors otherwise when the database is closed.
     *
     * The WT_COLLATOR::terminate callback is intended to allow cleanup;
     * the handle will not be subsequently accessed by WiredTiger.
     */
    int (*terminate)(WT_COLLATOR *collator, WT_SESSION *session);
};

/*!
 * The interface implemented by applications to provide custom compression.
 *
 * Compressors must implement the WT_COMPRESSOR interface: the
 * WT_COMPRESSOR::compress and WT_COMPRESSOR::decompress callbacks must be
 * specified, and WT_COMPRESSOR::pre_size is optional.  To build your own
 * compressor, use one of the compressors in \c ext/compressors as a template:
 * \c ext/nop_compress is a simple compressor that passes through data
 * unchanged, and is a reasonable starting point.
 *
 * Applications register their implementation with WiredTiger by calling
 * WT_CONNECTION::add_compressor.
 *
 * @snippet nop_compress.c WT_COMPRESSOR initialization structure
 * @snippet nop_compress.c WT_COMPRESSOR initialization function
 */
struct __wt_compressor {
    /*!
     * Callback to compress a chunk of data.
     *
     * WT_COMPRESSOR::compress takes a source buffer and a destination
     * buffer, by default of the same size.  If the callback can compress
     * the buffer to a smaller size in the destination, it does so, sets
     * the \c compression_failed return to 0 and returns 0.  If compression
     * does not produce a smaller result, the callback sets the
     * \c compression_failed return to 1 and returns 0. If another
     * error occurs, it returns an errno or WiredTiger error code.
     *
     * On entry, \c src will point to memory, with the length of the memory
     * in \c src_len.  After successful completion, the callback should
     * return \c 0 and set \c result_lenp to the number of bytes required
     * for the compressed representation.
     *
     * On entry, \c dst points to the destination buffer with a length
     * of \c dst_len.  If the WT_COMPRESSOR::pre_size method is specified,
     * the destination buffer will be at least the size returned by that
     * method; otherwise, the destination buffer will be at least as large
     * as the length of the data to compress.
     *
     * If compression would not shrink the data or the \c dst buffer is not
     * large enough to hold the compressed data, the callback should set
     * \c compression_failed to a non-zero value and return 0.
     *
     * @param[in] src the data to compress
     * @param[in] src_len the length of the data to compress
     * @param[in] dst the destination buffer
     * @param[in] dst_len the length of the destination buffer
     * @param[out] result_lenp the length of the compressed data
     * @param[out] compression_failed non-zero if compression did not
     * decrease the length of the data (compression may not have completed)
     * @returns zero for success, non-zero to indicate an error.
     *
     * @snippet nop_compress.c WT_COMPRESSOR compress
     */
    int (*compress)(WT_COMPRESSOR *compressor, WT_SESSION *session,
        uint8_t *src, size_t src_len,
        uint8_t *dst, size_t dst_len,
        size_t *result_lenp, int *compression_failed);

    /*!
     * Callback to decompress a chunk of data.
     *
     * WT_COMPRESSOR::decompress takes a source buffer and a destination
     * buffer.  The contents are switched from \c compress: the
     * source buffer is the compressed value, and the destination buffer is
     * sized to be the original size.  If the callback successfully
     * decompresses the source buffer to the destination buffer, it returns
     * 0.  If an error occurs, it returns an errno or WiredTiger error code.
     * The source buffer that WT_COMPRESSOR::decompress takes may have a
     * size that is rounded up from the size originally produced by
     * WT_COMPRESSOR::compress, with the remainder of the buffer set to
     * zeroes. Most compressors do not care about this difference if the
     * size to be decompressed can be implicitly discovered from the
     * compressed data.  If your compressor cares, you may need to allocate
     * space for, and store, the actual size in the compressed buffer.  See
     * the source code for the included snappy compressor for an example.
     *
     * On entry, \c src will point to memory, with the length of the memory
     * in \c src_len.  After successful completion, the callback should
     * return \c 0 and set \c result_lenp to the number of bytes required
     * for the decompressed representation.
     *
     * If the \c dst buffer is not big enough to hold the decompressed
     * data, the callback should return an error.
     *
     * @param[in] src the data to decompress
     * @param[in] src_len the length of the data to decompress
     * @param[in] dst the destination buffer
     * @param[in] dst_len the length of the destination buffer
     * @param[out] result_lenp the length of the decompressed data
     * @returns zero for success, non-zero to indicate an error.
     *
     * @snippet nop_compress.c WT_COMPRESSOR decompress
     */
    int (*decompress)(WT_COMPRESSOR *compressor, WT_SESSION *session,
        uint8_t *src, size_t src_len,
        uint8_t *dst, size_t dst_len,
        size_t *result_lenp);

    /*!
     * Callback to size a destination buffer for compression
     *
     * WT_COMPRESSOR::pre_size is an optional callback that, given the
     * source buffer and size, produces the size of the destination buffer
     * to be given to WT_COMPRESSOR::compress.  This is useful for
     * compressors that assume that the output buffer is sized for the
     * worst case and thus no overrun checks are made.  If your compressor
     * works like this, WT_COMPRESSOR::pre_size will need to be defined.
     * See the source code for the snappy compressor for an example.
     * However, if your compressor detects and avoids overruns against its
     * target buffer, you will not need to define WT_COMPRESSOR::pre_size.
     * When WT_COMPRESSOR::pre_size is set to NULL, the destination buffer
     * is sized the same as the source buffer.  This is always sufficient,
     * since a compression result that is larger than the source buffer is
     * discarded by WiredTiger.
     *
     * If not NULL, this callback is called before each call to
     * WT_COMPRESSOR::compress to determine the size of the destination
     * buffer to provide.  If the callback is NULL, the destination
     * buffer will be the same size as the source buffer.
     *
     * The callback should set \c result_lenp to a suitable buffer size
     * for compression, typically the maximum length required by
     * WT_COMPRESSOR::compress.
     *
     * This callback function is for compressors that require an output
     * buffer larger than the source buffer (for example, that do not
     * check for buffer overflow during compression).
     *
     * @param[in] src the data to compress
     * @param[in] src_len the length of the data to compress
     * @param[out] result_lenp the required destination buffer size
     * @returns zero for success, non-zero to indicate an error.
     *
     * @snippet nop_compress.c WT_COMPRESSOR presize
     */
    int (*pre_size)(WT_COMPRESSOR *compressor, WT_SESSION *session,
        uint8_t *src, size_t src_len, size_t *result_lenp);

    /*!
     * If non-NULL, a callback performed when the database is closed.
     *
     * The WT_COMPRESSOR::terminate callback is intended to allow cleanup;
     * the handle will not be subsequently accessed by WiredTiger.
     *
     * @snippet nop_compress.c WT_COMPRESSOR terminate
     */
    int (*terminate)(WT_COMPRESSOR *compressor, WT_SESSION *session);
};

/*!
 * Applications can extend WiredTiger by providing new implementations of the
 * WT_DATA_SOURCE class.  Each data source supports a different URI scheme for
 * data sources to WT_SESSION::create, WT_SESSION::open_cursor and related
 * methods.  See @ref custom_data_sources for more information.
 *
 * <b>Thread safety:</b> WiredTiger may invoke methods on the WT_DATA_SOURCE
 * interface from multiple threads concurrently.  It is the responsibility of
 * the implementation to protect any shared data.
 *
 * Applications register their implementation with WiredTiger by calling
 * WT_CONNECTION::add_data_source.
 *
 * @snippet ex_data_source.c WT_DATA_SOURCE register
 */
struct __wt_data_source {
    /*!
     * Callback to alter an object.
     *
     * @snippet ex_data_source.c WT_DATA_SOURCE alter
     */
    int (*alter)(WT_DATA_SOURCE *dsrc, WT_SESSION *session,
        const char *uri, WT_CONFIG_ARG *config);

    /*!
     * Callback to create a new object.
     *
     * @snippet ex_data_source.c WT_DATA_SOURCE create
     */
    int (*create)(WT_DATA_SOURCE *dsrc, WT_SESSION *session,
        const char *uri, WT_CONFIG_ARG *config);

    /*!
     * Callback to compact an object.
     *
     * @snippet ex_data_source.c WT_DATA_SOURCE compact
     */
    int (*compact)(WT_DATA_SOURCE *dsrc, WT_SESSION *session,
        const char *uri, WT_CONFIG_ARG *config);

    /*!
     * Callback to drop an object.
     *
     * @snippet ex_data_source.c WT_DATA_SOURCE drop
     */
    int (*drop)(WT_DATA_SOURCE *dsrc, WT_SESSION *session,
        const char *uri, WT_CONFIG_ARG *config);

    /*!
     * Callback to initialize a cursor.
     *
     * @snippet ex_data_source.c WT_DATA_SOURCE open_cursor
     */
    int (*open_cursor)(WT_DATA_SOURCE *dsrc, WT_SESSION *session,
        const char *uri, WT_CONFIG_ARG *config, WT_CURSOR **new_cursor);

    /*!
     * Callback to rename an object.
     *
     * @snippet ex_data_source.c WT_DATA_SOURCE rename
     */
    int (*rename)(WT_DATA_SOURCE *dsrc, WT_SESSION *session,
        const char *uri, const char *newuri, WT_CONFIG_ARG *config);

    /*!
     * Callback to salvage an object.
     *
     * @snippet ex_data_source.c WT_DATA_SOURCE salvage
     */
    int (*salvage)(WT_DATA_SOURCE *dsrc, WT_SESSION *session,
        const char *uri, WT_CONFIG_ARG *config);

    /*!
     * Callback to get the size of an object.
     *
     * @snippet ex_data_source.c WT_DATA_SOURCE size
     */
    int (*size)(WT_DATA_SOURCE *dsrc, WT_SESSION *session,
        const char *uri, wt_off_t *size);

    /*!
     * Callback to truncate an object.
     *
     * @snippet ex_data_source.c WT_DATA_SOURCE truncate
     */
    int (*truncate)(WT_DATA_SOURCE *dsrc, WT_SESSION *session,
        const char *uri, WT_CONFIG_ARG *config);

    /*!
     * Callback to truncate a range of an object.
     *
     * @snippet ex_data_source.c WT_DATA_SOURCE range truncate
     */
    int (*range_truncate)(WT_DATA_SOURCE *dsrc, WT_SESSION *session,
        WT_CURSOR *start, WT_CURSOR *stop);

    /*!
     * Callback to verify an object.
     *
     * @snippet ex_data_source.c WT_DATA_SOURCE verify
     */
    int (*verify)(WT_DATA_SOURCE *dsrc, WT_SESSION *session,
        const char *uri, WT_CONFIG_ARG *config);

    /*!
     * Callback to checkpoint the database.
     *
     * @snippet ex_data_source.c WT_DATA_SOURCE checkpoint
     */
    int (*checkpoint)(
        WT_DATA_SOURCE *dsrc, WT_SESSION *session, WT_CONFIG_ARG *config);

    /*!
     * If non-NULL, a callback performed when the database is closed.
     *
     * The WT_DATA_SOURCE::terminate callback is intended to allow cleanup;
     * the handle will not be subsequently accessed by WiredTiger.
     *
     * @snippet ex_data_source.c WT_DATA_SOURCE terminate
     */
    int (*terminate)(WT_DATA_SOURCE *dsrc, WT_SESSION *session);

    /*!
     * If non-NULL, a callback performed before an LSM merge.
     *
     * @param[in] source a cursor configured with the data being merged
     * @param[in] dest a cursor on the new object being filled by the merge
     *
     * @snippet ex_data_source.c WT_DATA_SOURCE lsm_pre_merge
     */
    int (*lsm_pre_merge)(
        WT_DATA_SOURCE *dsrc, WT_CURSOR *source, WT_CURSOR *dest);
};

/*!
 * The interface implemented by applications to provide custom encryption.
 *
 * Encryptors must implement the WT_ENCRYPTOR interface: the WT_ENCRYPTOR::encrypt,
 * WT_ENCRYPTOR::decrypt and WT_ENCRYPTOR::sizing callbacks must be specified,
 * WT_ENCRYPTOR::customize and WT_ENCRYPTOR::terminate are optional.  To build your own
 * encryptor, use one of the encryptors in \c ext/encryptors as a template: \c
 * ext/encryptors/sodium_encrypt uses the open-source libsodium cryptographic library, and
 * \c ext/encryptors/nop_encrypt is a simple template that passes through data unchanged,
 * and is a reasonable starting point.  \c ext/encryptors/rotn_encrypt is an encryptor
 * implementing a simple (insecure) rotation cipher meant for testing.  See @ref
 * encryption "the encryptors page" for further information.
 *
 * Applications register their implementation with WiredTiger by calling
 * WT_CONNECTION::add_encryptor.
 *
 * @snippet nop_encrypt.c WT_ENCRYPTOR initialization structure
 * @snippet nop_encrypt.c WT_ENCRYPTOR initialization function
 */
struct __wt_encryptor {
    /*!
     * Callback to encrypt a chunk of data.
     *
     * WT_ENCRYPTOR::encrypt takes a source buffer and a destination buffer. The
     * callback encrypts the source buffer (plain text) into the destination buffer.
     *
     * On entry, \c src will point to a block of memory to encrypt, with the length of
     * the block in \c src_len.
     *
     * On entry, \c dst points to the destination buffer with a length of \c dst_len.
     * The destination buffer will be at least src_len plus the size returned by that
     * WT_ENCRYPT::sizing.
     *
     * After successful completion, the callback should return \c 0 and set \c
     * result_lenp to the number of bytes required for the encrypted representation,
     * which should be less than or equal to \c dst_len.
     *
     * This callback cannot be NULL.
     *
     * @param[in] src the data to encrypt
     * @param[in] src_len the length of the data to encrypt
     * @param[in] dst the destination buffer
     * @param[in] dst_len the length of the destination buffer
     * @param[out] result_lenp the length of the encrypted data
     * @returns zero for success, non-zero to indicate an error.
     *
     * @snippet nop_encrypt.c WT_ENCRYPTOR encrypt
     */
    int (*encrypt)(WT_ENCRYPTOR *encryptor, WT_SESSION *session,
        uint8_t *src, size_t src_len,
        uint8_t *dst, size_t dst_len,
        size_t *result_lenp);

    /*!
     * Callback to decrypt a chunk of data.
     *
     * WT_ENCRYPTOR::decrypt takes a source buffer and a destination buffer. The
     * contents are switched from \c encrypt: the source buffer is the encrypted
     * value, and the destination buffer is sized to be the original size of the
     * decrypted data. If the callback successfully decrypts the source buffer to the
     * destination buffer, it returns 0. If an error occurs, it returns an errno or
     * WiredTiger error code.
     *
     * On entry, \c src will point to memory, with the length of the memory in \c
     * src_len. After successful completion, the callback should return \c 0 and set
     * \c result_lenp to the number of bytes required for the decrypted
     * representation.
     *
     * If the \c dst buffer is not big enough to hold the decrypted data, the callback
     * should return an error.
     *
     * This callback cannot be NULL.
     *
     * @param[in] src the data to decrypt
     * @param[in] src_len the length of the data to decrypt
     * @param[in] dst the destination buffer
     * @param[in] dst_len the length of the destination buffer
     * @param[out] result_lenp the length of the decrypted data
     * @returns zero for success, non-zero to indicate an error.
     *
     * @snippet nop_encrypt.c WT_ENCRYPTOR decrypt
     */
    int (*decrypt)(WT_ENCRYPTOR *encryptor, WT_SESSION *session,
        uint8_t *src, size_t src_len,
        uint8_t *dst, size_t dst_len,
        size_t *result_lenp);

    /*!
     * Callback to size a destination buffer for encryption.
     *
     * WT_ENCRYPTOR::sizing is an callback that returns the number of additional bytes
     * that is needed when encrypting a data block. This is always necessary, since
     * encryptors should always generate some sort of cryptographic checksum as well
     * as the ciphertext. Without such a call, WiredTiger would have no way to know
     * the worst case for the encrypted buffer size.
     *
     * The WiredTiger encryption infrastructure assumes that buffer sizing is not
     * dependent on the number of bytes of input, that there is a one-to-one
     * relationship in number of bytes needed between input and output. This means
     * that if the encryption uses a block cipher in such a way that the input size
     * needs to be padded to the cipher block size, the sizing method should return
     * the worst case to ensure enough space is available.
     *
     * This callback cannot be NULL.
     *
     * The callback should set \c expansion_constantp to the additional number of
     * bytes needed.
     *
     * @param[out] expansion_constantp the additional number of bytes needed when
     *    encrypting.
     * @returns zero for success, non-zero to indicate an error.
     *
     * @snippet nop_encrypt.c WT_ENCRYPTOR sizing
     */
    int (*sizing)(WT_ENCRYPTOR *encryptor, WT_SESSION *session,
        size_t *expansion_constantp);

    /*!
     * If non-NULL, this callback is called to load keys into the encryptor. (That
     * is, "customize" it for a given key.) The customize function is called whenever
     * a new keyid is used for the first time with this encryptor, whether it be in
     * the ::wiredtiger_open call or the WT_SESSION::create call. This should create a
     * new encryptor instance and insert the requested key in it.
     *
     * The key may be specified either via \c keyid or \c secretkey in the \c
     * encrypt_config parameter. In the former case, the encryptor should look up the
     * requested key ID with whatever key management service is in use and install it
     * in the new encryptor. In the latter case, the encryptor should save the
     * provided secret key (or some transformation of it) in the new
     * encryptor. Further encryption with the same \c keyid will use this new
     * encryptor instance. (In the case of \c secretkey, only one key can be
     * configured, for the system encryption, and the new encryptor will be used for
     * all encryption involving it.) See @ref encryption for more information.
     *
     * This callback may return NULL as the new encryptor, in which case the original
     * encryptor will be used for further operations on the selected key. Unless this
     * happens, the original encryptor structure created during extension
     * initialization will never be used for encryption or decryption.
     *
     * This callback may itself be NULL, in which case it is not called, but in that
     * case there is no way to configure a key. This may be suitable for an
     * environment where a key management service returns a single key under a
     * well-known name that can be compiled in, but in a more general environment is
     * not a useful approach. One should of course never compile in actual keys!
     *
     * @param[in] encrypt_config the "encryption" portion of the configuration from
     *    the wiredtiger_open or WT_SESSION::create call, containing the \c keyid or
     *    \c secretkey setting.
     * @param[out] customp the new modified encryptor, or NULL.
     * @returns zero for success, non-zero to indicate an error.
     */
    int (*customize)(WT_ENCRYPTOR *encryptor, WT_SESSION *session,
        WT_CONFIG_ARG *encrypt_config, WT_ENCRYPTOR **customp);

    /*!
     * If non-NULL, a callback performed when the database is closed. It is called for
     * each encryptor that was added using WT_CONNECTION::add_encryptor or returned by
     * the WT_ENCRYPTOR::customize callback.
     *
     * The WT_ENCRYPTOR::terminate callback is intended to allow cleanup; the handle
     * will not be subsequently accessed by WiredTiger.
     *
     * @snippet nop_encrypt.c WT_ENCRYPTOR terminate
     */
    int (*terminate)(WT_ENCRYPTOR *encryptor, WT_SESSION *session);
};

/*!
 * The interface implemented by applications to provide custom extraction of
 * index keys or column group values.
 *
 * Applications register implementations with WiredTiger by calling
 * WT_CONNECTION::add_extractor.  See @ref custom_extractors for more
 * information.
 *
 * @snippet ex_all.c WT_EXTRACTOR register
 */
struct __wt_extractor {
    /*!
     * Callback to extract a value for an index or column group.
     *
     * @errors
     *
     * @snippet ex_all.c WT_EXTRACTOR
     *
     * @param extractor the WT_EXTRACTOR implementation
     * @param session the current WiredTiger session
     * @param key the table key in raw format, see @ref cursor_raw for
     *  details
     * @param value the table value in raw format, see @ref cursor_raw for
     *  details
     * @param[out] result_cursor the method should call WT_CURSOR::set_key
     *  and WT_CURSOR::insert on this cursor to return a key.  The \c
     *  key_format of the cursor will match that passed to
     *  WT_SESSION::create for the index.  Multiple index keys can be
     *  created for each record by calling WT_CURSOR::insert multiple
     *  times.
     */
    int (*extract)(WT_EXTRACTOR *extractor, WT_SESSION *session,
        const WT_ITEM *key, const WT_ITEM *value,
        WT_CURSOR *result_cursor);

    /*!
     * If non-NULL, this callback is called to customize the extractor for
     * each index.  If the callback returns a non-NULL extractor, that
     * instance is used instead of this one for all comparisons.
     */
    int (*customize)(WT_EXTRACTOR *extractor, WT_SESSION *session,
        const char *uri, WT_CONFIG_ITEM *appcfg, WT_EXTRACTOR **customp);

    /*!
     * If non-NULL a callback performed when the index or column group
     * is closed for customized extractors otherwise when the database
     * is closed.
     *
     * The WT_EXTRACTOR::terminate callback is intended to allow cleanup;
     * the handle will not be subsequently accessed by WiredTiger.
     */
    int (*terminate)(WT_EXTRACTOR *extractor, WT_SESSION *session);
};

/*! WT_FILE_SYSTEM::open_file file types */
typedef enum {
    WT_FS_OPEN_FILE_TYPE_CHECKPOINT,/*!< open a data file checkpoint */
    WT_FS_OPEN_FILE_TYPE_DATA,  /*!< open a data file */
    WT_FS_OPEN_FILE_TYPE_DIRECTORY, /*!< open a directory */
    WT_FS_OPEN_FILE_TYPE_LOG,   /*!< open a log file */
    WT_FS_OPEN_FILE_TYPE_REGULAR    /*!< open a regular file */
} WT_FS_OPEN_FILE_TYPE;

#ifdef DOXYGEN
/*! WT_FILE_SYSTEM::open_file flags: random access pattern */
#define WT_FS_OPEN_ACCESS_RAND  0x0
/*! WT_FILE_SYSTEM::open_file flags: sequential access pattern */
#define WT_FS_OPEN_ACCESS_SEQ   0x0
/*! WT_FILE_SYSTEM::open_file flags: create if does not exist */
#define WT_FS_OPEN_CREATE   0x0
/*! WT_FILE_SYSTEM::open_file flags: direct I/O requested */
#define WT_FS_OPEN_DIRECTIO 0x0
/*! WT_FILE_SYSTEM::open_file flags: file creation must be durable */
#define WT_FS_OPEN_DURABLE  0x0
/*!
 * WT_FILE_SYSTEM::open_file flags: return EBUSY if exclusive use not available
 */
#define WT_FS_OPEN_EXCLUSIVE    0x0
/*! WT_FILE_SYSTEM::open_file flags: open is read-only */
#define WT_FS_OPEN_READONLY 0x0

/*!
 * WT_FILE_SYSTEM::remove or WT_FILE_SYSTEM::rename flags: the remove or rename
 * operation must be durable
 */
#define WT_FS_DURABLE       0x0
#else
/* AUTOMATIC FLAG VALUE GENERATION START 0 */
#define WT_FS_OPEN_ACCESS_RAND  0x001u
#define WT_FS_OPEN_ACCESS_SEQ   0x002u
#define WT_FS_OPEN_CREATE   0x004u
#define WT_FS_OPEN_DIRECTIO 0x008u
#define WT_FS_OPEN_DURABLE  0x010u
#define WT_FS_OPEN_EXCLUSIVE    0x020u
#define WT_FS_OPEN_FIXED    0x040u   /* Path not home relative (internal) */
#define WT_FS_OPEN_FORCE_MMAP 0x080u
#define WT_FS_OPEN_READONLY 0x100u
/* AUTOMATIC FLAG VALUE GENERATION STOP 32 */

/* AUTOMATIC FLAG VALUE GENERATION START 0 */
#define WT_FS_DURABLE       0x1u
/* AUTOMATIC FLAG VALUE GENERATION STOP 32 */
#endif

/*!
 * The interface implemented by applications to provide a custom file system
 * implementation.
 *
 * <b>Thread safety:</b> WiredTiger may invoke methods on the WT_FILE_SYSTEM
 * interface from multiple threads concurrently. It is the responsibility of
 * the implementation to protect any shared data.
 *
 * Applications register implementations with WiredTiger by calling
 * WT_CONNECTION::set_file_system.  See @ref custom_file_systems for more
 * information.
 *
 * @snippet ex_file_system.c WT_FILE_SYSTEM register
 */
struct __wt_file_system {
    /*!
     * Return a list of file names for the named directory.
     *
     * @errors
     *
     * @param file_system the WT_FILE_SYSTEM
     * @param session the current WiredTiger session
     * @param directory the name of the directory
     * @param prefix if not NULL, only files with names matching the prefix
     *    are returned
     * @param[out] dirlist the method returns an allocated array of
     *    individually allocated strings, one for each entry in the
     *    directory.
     * @param[out] countp the number of entries returned
     */
    int (*fs_directory_list)(WT_FILE_SYSTEM *file_system,
        WT_SESSION *session, const char *directory, const char *prefix,
        char ***dirlist, uint32_t *countp);

#if !defined(DOXYGEN)
    /*
     * Return a single file name for the named directory.
     */
    int (*fs_directory_list_single)(WT_FILE_SYSTEM *file_system,
        WT_SESSION *session, const char *directory, const char *prefix,
        char ***dirlist, uint32_t *countp);
#endif

    /*!
     * Free memory allocated by WT_FILE_SYSTEM::directory_list.
     *
     * @errors
     *
     * @param file_system the WT_FILE_SYSTEM
     * @param session the current WiredTiger session
     * @param dirlist array returned by WT_FILE_SYSTEM::directory_list
     * @param count count returned by WT_FILE_SYSTEM::directory_list
     */
    int (*fs_directory_list_free)(WT_FILE_SYSTEM *file_system,
        WT_SESSION *session, char **dirlist, uint32_t count);

    /*!
     * Return if the named file system object exists.
     *
     * @errors
     *
     * @param file_system the WT_FILE_SYSTEM
     * @param session the current WiredTiger session
     * @param name the name of the file
     * @param[out] existp If the named file system object exists
     */
    int (*fs_exist)(WT_FILE_SYSTEM *file_system,
        WT_SESSION *session, const char *name, bool *existp);

    /*!
     * Open a handle for a named file system object
     *
     * The method should return ENOENT if the file is not being created and
     * does not exist.
     *
     * The method should return EACCES if the file cannot be opened in the
     * requested mode (for example, a file opened for writing in a readonly
     * file system).
     *
     * The method should return EBUSY if ::WT_FS_OPEN_EXCLUSIVE is set and
     * the file is in use.
     *
     * @errors
     *
     * @param file_system the WT_FILE_SYSTEM
     * @param session the current WiredTiger session
     * @param name the name of the file system object
     * @param file_type the type of the file
     *    The file type is provided to allow optimization for different file
     *    access patterns.
     * @param flags flags indicating how to open the file, one or more of
     *    ::WT_FS_OPEN_CREATE, ::WT_FS_OPEN_DIRECTIO, ::WT_FS_OPEN_DURABLE,
     *    ::WT_FS_OPEN_EXCLUSIVE or ::WT_FS_OPEN_READONLY.
     * @param[out] file_handlep the handle to the newly opened file. File
     *    system implementations must allocate memory for the handle and
     *    the WT_FILE_HANDLE::name field, and fill in the WT_FILE_HANDLE::
     *    fields. Applications wanting to associate private information
     *    with the WT_FILE_HANDLE:: structure should declare and allocate
     *    their own structure as a superset of a WT_FILE_HANDLE:: structure.
     */
    int (*fs_open_file)(WT_FILE_SYSTEM *file_system, WT_SESSION *session,
        const char *name, WT_FS_OPEN_FILE_TYPE file_type, uint32_t flags,
        WT_FILE_HANDLE **file_handlep);

    /*!
     * Remove a named file system object
     *
     * This method is not required for readonly file systems and should be
     * set to NULL when not required by the file system.
     *
     * @errors
     *
     * @param file_system the WT_FILE_SYSTEM
     * @param session the current WiredTiger session
     * @param name the name of the file system object
     * @param flags 0 or ::WT_FS_DURABLE
     */
    int (*fs_remove)(WT_FILE_SYSTEM *file_system,
        WT_SESSION *session, const char *name, uint32_t flags);

    /*!
     * Rename a named file system object
     *
     * This method is not required for readonly file systems and should be
     * set to NULL when not required by the file system.
     *
     * @errors
     *
     * @param file_system the WT_FILE_SYSTEM
     * @param session the current WiredTiger session
     * @param from the original name of the object
     * @param to the new name for the object
     * @param flags 0 or ::WT_FS_DURABLE
     */
    int (*fs_rename)(WT_FILE_SYSTEM *file_system, WT_SESSION *session,
        const char *from, const char *to, uint32_t flags);

    /*!
     * Return the size of a named file system object
     *
     * @errors
     *
     * @param file_system the WT_FILE_SYSTEM
     * @param session the current WiredTiger session
     * @param name the name of the file system object
     * @param[out] sizep the size of the file system entry
     */
    int (*fs_size)(WT_FILE_SYSTEM *file_system,
        WT_SESSION *session, const char *name, wt_off_t *sizep);

    /*!
     * A callback performed when the file system is closed and will no
     * longer be accessed by the WiredTiger database.
     *
     * This method is not required and should be set to NULL when not
     * required by the file system.
     *
     * The WT_FILE_SYSTEM::terminate callback is intended to allow cleanup;
     * the handle will not be subsequently accessed by WiredTiger.
     */
    int (*terminate)(WT_FILE_SYSTEM *file_system, WT_SESSION *session);
};

/*! WT_FILE_HANDLE::fadvise flags: no longer need */
#define WT_FILE_HANDLE_DONTNEED 1
/*! WT_FILE_HANDLE::fadvise flags: will need */
#define WT_FILE_HANDLE_WILLNEED 2

/*!
 * A file handle implementation returned by WT_FILE_SYSTEM::fs_open_file.
 *
 * <b>Thread safety:</b> Unless explicitly stated otherwise, WiredTiger may
 * invoke methods on the WT_FILE_HANDLE interface from multiple threads
 * concurrently. It is the responsibility of the implementation to protect
 * any shared data.
 *
 * See @ref custom_file_systems for more information.
 */
struct __wt_file_handle {
    /*!
     * The enclosing file system, set by WT_FILE_SYSTEM::fs_open_file.
     */
    WT_FILE_SYSTEM *file_system;

    /*!
     * The name of the file, set by WT_FILE_SYSTEM::fs_open_file.
     */
    char *name;

    /*!
     * Close a file handle. The handle will not be further accessed by
     * WiredTiger.
     *
     * @errors
     *
     * @param file_handle the WT_FILE_HANDLE
     * @param session the current WiredTiger session
     */
    int (*close)(WT_FILE_HANDLE *file_handle, WT_SESSION *session);

    /*!
     * Indicate expected future use of file ranges, based on the POSIX
     * 1003.1 standard fadvise.
     *
     * This method is not required, and should be set to NULL when not
     * supported by the file.
     *
     * @errors
     *
     * @param file_handle the WT_FILE_HANDLE
     * @param session the current WiredTiger session
     * @param offset the file offset
     * @param len the size of the advisory
     * @param advice one of ::WT_FILE_HANDLE_WILLNEED or
     *    ::WT_FILE_HANDLE_DONTNEED.
     */
    int (*fh_advise)(WT_FILE_HANDLE *file_handle,
        WT_SESSION *session, wt_off_t offset, wt_off_t len, int advice);

    /*!
     * Extend the file.
     *
     * This method is not required, and should be set to NULL when not
     * supported by the file.
     *
     * Any allocated disk space must read as 0 bytes, and no existing file
     * data may change. Allocating all necessary underlying storage (not
     * changing just the file's metadata), is likely to result in increased
     * performance.
     *
     * This method is not called by multiple threads concurrently (on the
     * same file handle). If the file handle's extension method supports
     * concurrent calls, set the WT_FILE_HANDLE::fh_extend_nolock method
     * instead. See @ref custom_file_systems for more information.
     *
     * @errors
     *
     * @param file_handle the WT_FILE_HANDLE
     * @param session the current WiredTiger session
     * @param offset desired file size after extension
     */
    int (*fh_extend)(
        WT_FILE_HANDLE *file_handle, WT_SESSION *session, wt_off_t offset);

    /*!
     * Extend the file.
     *
     * This method is not required, and should be set to NULL when not
     * supported by the file.
     *
     * Any allocated disk space must read as 0 bytes, and no existing file
     * data may change. Allocating all necessary underlying storage (not
     * only changing the file's metadata), is likely to result in increased
     * performance.
     *
     * This method may be called by multiple threads concurrently (on the
     * same file handle). If the file handle's extension method does not
     * support concurrent calls, set the WT_FILE_HANDLE::fh_extend method
     * instead. See @ref custom_file_systems for more information.
     *
     * @errors
     *
     * @param file_handle the WT_FILE_HANDLE
     * @param session the current WiredTiger session
     * @param offset desired file size after extension
     */
    int (*fh_extend_nolock)(
        WT_FILE_HANDLE *file_handle, WT_SESSION *session, wt_off_t offset);

    /*!
     * Lock/unlock a file from the perspective of other processes running
     * in the system, where necessary.
     *
     * @errors
     *
     * @param file_handle the WT_FILE_HANDLE
     * @param session the current WiredTiger session
     * @param lock whether to lock or unlock
     */
    int (*fh_lock)(
        WT_FILE_HANDLE *file_handle, WT_SESSION *session, bool lock);

    /*!
     * Map a file into memory, based on the POSIX 1003.1 standard mmap.
     *
     * This method is not required, and should be set to NULL when not
     * supported by the file.
     *
     * @errors
     *
     * @param file_handle the WT_FILE_HANDLE
     * @param session the current WiredTiger session
     * @param[out] mapped_regionp a reference to a memory location into
     *    which should be stored a pointer to the start of the mapped region
     * @param[out] lengthp a reference to a memory location into which
     *    should be stored the length of the region
     * @param[out] mapped_cookiep a reference to a memory location into
     *    which can be optionally stored a pointer to an opaque cookie
     *    which is subsequently passed to WT_FILE_HANDLE::unmap.
     */
    int (*fh_map)(WT_FILE_HANDLE *file_handle, WT_SESSION *session,
        void **mapped_regionp, size_t *lengthp, void **mapped_cookiep);

    /*!
     * Unmap part of a memory mapped file, based on the POSIX 1003.1
     * standard madvise.
     *
     * This method is not required, and should be set to NULL when not
     * supported by the file.
     *
     * @errors
     *
     * @param file_handle the WT_FILE_HANDLE
     * @param session the current WiredTiger session
     * @param map a location in the mapped region unlikely to be used in the
     *    near future
     * @param length the length of the mapped region to discard
     * @param mapped_cookie any cookie set by the WT_FILE_HANDLE::map method
     */
    int (*fh_map_discard)(WT_FILE_HANDLE *file_handle,
        WT_SESSION *session, void *map, size_t length, void *mapped_cookie);

    /*!
     * Preload part of a memory mapped file, based on the POSIX 1003.1
     * standard madvise.
     *
     * This method is not required, and should be set to NULL when not
     * supported by the file.
     *
     * @errors
     *
     * @param file_handle the WT_FILE_HANDLE
     * @param session the current WiredTiger session
     * @param map a location in the mapped region likely to be used in the
     *    near future
     * @param length the size of the mapped region to preload
     * @param mapped_cookie any cookie set by the WT_FILE_HANDLE::map method
     */
    int (*fh_map_preload)(WT_FILE_HANDLE *file_handle, WT_SESSION *session,
        const void *map, size_t length, void *mapped_cookie);

    /*!
     * Unmap a memory mapped file, based on the POSIX 1003.1 standard
     * munmap.
     *
     * This method is only required if a valid implementation of map is
     * provided by the file, and should be set to NULL otherwise.
     *
     * @errors
     *
     * @param file_handle the WT_FILE_HANDLE
     * @param session the current WiredTiger session
     * @param mapped_region a pointer to the start of the mapped region
     * @param length the length of the mapped region
     * @param mapped_cookie any cookie set by the WT_FILE_HANDLE::map method
     */
    int (*fh_unmap)(WT_FILE_HANDLE *file_handle, WT_SESSION *session,
        void *mapped_region, size_t length, void *mapped_cookie);

    /*!
     * Read from a file, based on the POSIX 1003.1 standard pread.
     *
     * @errors
     *
     * @param file_handle the WT_FILE_HANDLE
     * @param session the current WiredTiger session
     * @param offset the offset in the file to start reading from
     * @param len the amount to read
     * @param[out] buf buffer to hold the content read from file
     */
    int (*fh_read)(WT_FILE_HANDLE *file_handle,
        WT_SESSION *session, wt_off_t offset, size_t len, void *buf);

    /*!
     * Return the size of a file.
     *
     * @errors
     *
     * @param file_handle the WT_FILE_HANDLE
     * @param session the current WiredTiger session
     * @param sizep the size of the file
     */
    int (*fh_size)(
        WT_FILE_HANDLE *file_handle, WT_SESSION *session, wt_off_t *sizep);

    /*!
     * Make outstanding file writes durable and do not return until writes
     * are complete.
     *
     * This method is not required for read-only files, and should be set
     * to NULL when not supported by the file.
     *
     * @errors
     *
     * @param file_handle the WT_FILE_HANDLE
     * @param session the current WiredTiger session
     */
    int (*fh_sync)(WT_FILE_HANDLE *file_handle, WT_SESSION *session);

    /*!
     * Schedule the outstanding file writes required for durability and
     * return immediately.
     *
     * This method is not required, and should be set to NULL when not
     * supported by the file.
     *
     * @errors
     *
     * @param file_handle the WT_FILE_HANDLE
     * @param session the current WiredTiger session
     */
    int (*fh_sync_nowait)(WT_FILE_HANDLE *file_handle, WT_SESSION *session);

    /*!
     * Truncate the file.
     *
     * This method is not required, and should be set to NULL when not
     * supported by the file.
     *
     * This method is not called by multiple threads concurrently (on the
     * same file handle).
     *
     * @errors
     *
     * @param file_handle the WT_FILE_HANDLE
     * @param session the current WiredTiger session
     * @param offset desired file size after truncate
     */
    int (*fh_truncate)(
        WT_FILE_HANDLE *file_handle, WT_SESSION *session, wt_off_t offset);

    /*!
     * Write to a file, based on the POSIX 1003.1 standard pwrite.
     *
     * This method is not required for read-only files, and should be set
     * to NULL when not supported by the file.
     *
     * @errors
     *
     * @param file_handle the WT_FILE_HANDLE
     * @param session the current WiredTiger session
     * @param offset offset at which to start writing
     * @param length amount of data to write
     * @param buf content to be written to the file
     */
    int (*fh_write)(WT_FILE_HANDLE *file_handle, WT_SESSION *session,
        wt_off_t offset, size_t length, const void *buf);
};

#if !defined(DOXYGEN)
/* This interface is not yet public. */

/*!
 * The interface implemented by applications to provide a storage source
 * implementation. This documentation refers to "object" and "bucket"
 * to mean a "file-like object" and a "container of objects", respectively.
 *
 * <b>Thread safety:</b> WiredTiger may invoke methods on the WT_STORAGE_SOURCE
 * interface from multiple threads concurrently. It is the responsibility of
 * the implementation to protect any shared data.
 *
 * Applications register implementations with WiredTiger by calling
 * WT_CONNECTION::add_storage_source.
 *
 * @snippet ex_storage_source.c WT_STORAGE_SOURCE register
 */
struct __wt_storage_source {
    /*!
     * A reference is added to the storage source.  The reference is released by a
     * call to WT_STORAGE_SOURCE::terminate.  A reference is added as a side effect
     * of calling WT_CONNECTION::get_storage_source.
     *
     * @errors
     *
     * @param storage_source the WT_STORAGE_SOURCE
     */
    int (*ss_add_reference)(WT_STORAGE_SOURCE *storage_source);

    /*!
     * Create a customized file system to access the storage source
     * objects.
     *
     * The file system returned behaves as if objects in the specified buckets are
     * files in the file system.  In particular, the fs_open_file method requires
     * its flags argument to include either WT_FS_OPEN_CREATE or WT_FS_OPEN_READONLY.
     * Objects being created are not deemed to "exist" and be visible to
     * WT_FILE_SYSTEM::fs_exist and other file system methods until the new handle has
     * been closed.  Objects once created are immutable. That is, only objects that
     * do not already exist can be opened with the create flag, and objects that
     * already exist can only be opened with the readonly flag.  Only objects that
     * exist can be transferred to the underlying shared object storage.  This can
     * happen at any time after an object is created, and can be forced to happen using
     * WT_STORAGE_SOURCE::ss_flush.
     *
     * Additionally file handles returned by the file system behave as file handles to a
     * local file.  For example, WT_FILE_HANDLE::fh_sync synchronizes writes to the
     * local file, and does not imply any transferring of data to the shared object store.
     *
     * The directory argument to the WT_FILE_SYSTEM::fs_directory_list method is normally
     * the empty string as the cloud equivalent (bucket) has already been given when
     * customizing the file system.  If specified, the directory path is interpreted
     * as another prefix, which is removed from the results.
     *
     * Names used by the file system methods are generally flat.  However, in some
     * implementations of a file system returned by a storage source, "..", ".", "/"
     * may have a particular meaning, as in a POSIX file system.  We suggest that
     * these constructs be avoided when a caller chooses file names within the returned
     * file system; they may be rejected by the implementation.  Within a bucket name,
     * these characters may or may not be acceptable. That is implementation dependent.
     * In the prefix, "/" is specifically allowed, as this may have performance or
     * administrative benefits.  That said, within a prefix, certain combinations
     * involving "/" may be rejected, for example "/../".
     *
     * @errors
     *
     * @param storage_source the WT_STORAGE_SOURCE
     * @param session the current WiredTiger session
     * @param bucket_name the name of the bucket.  Use of '/' is implementation dependent.
     * @param auth_token the authorization identifier.
     * @param config additional configuration. The only allowable value is \c cache_directory,
     *    the name of a directory holding cached objects. Its default is
     *    \c "<home>/cache-<bucket>" with \c <home> replaced by the @ref home, and
     *    \c <bucket> replaced by the bucket_name.
     * @param[out] file_system the customized file system returned
     */
    int (*ss_customize_file_system)(WT_STORAGE_SOURCE *storage_source, WT_SESSION *session,
        const char *bucket_name, const char *auth_token, const char *config,
        WT_FILE_SYSTEM **file_system);

    /*!
     * Copy a file from the default file system to an object name in shared object storage.
     *
     * @errors
     *
     * @param storage_source the WT_STORAGE_SOURCE
     * @param session the current WiredTiger session
     * @param file_system the destination bucket and credentials
     * @param source the name of the source input file
     * @param object the name of the destination object
     * @param config additional configuration, currently must be NULL
     */
    int (*ss_flush)(WT_STORAGE_SOURCE *storage_source, WT_SESSION *session,
        WT_FILE_SYSTEM *file_system, const char *source, const char *object,
            const char *config);

    /*!
     * After a flush, rename the source file from the default file system to be cached in
     * the shared object storage.
     *
     * @errors
     *
     * @param storage_source the WT_STORAGE_SOURCE
     * @param session the current WiredTiger session
     * @param file_system the destination bucket and credentials
     * @param source the name of the source input file
     * @param object the name of the destination object
     * @param config additional configuration, currently must be NULL
     */
    int (*ss_flush_finish)(WT_STORAGE_SOURCE *storage_source, WT_SESSION *session,
        WT_FILE_SYSTEM *file_system, const char *source, const char *object,
        const char *config);

    /*!
     * A callback performed when the storage source or reference is closed
     * and will no longer be used.  The initial creation of the storage source
     * counts as a reference, and each call to WT_STORAGE_SOURCE::add_reference
     * increase the number of references.  When all references are released, the
     * storage source and any resources associated with it are released.
     *
     * This method is not required and should be set to NULL when not
     * required by the storage source implementation.
     *
     * The WT_STORAGE_SOURCE::terminate callback is intended to allow cleanup;
     * the handle will not be subsequently accessed by WiredTiger.
     */
    int (*terminate)(WT_STORAGE_SOURCE *storage_source, WT_SESSION *session);
};
#endif

/*!
 * Entry point to an extension, called when the extension is loaded.
 *
 * @param connection the connection handle
 * @param config the config information passed to WT_CONNECTION::load_extension
 * @errors
 */
extern int wiredtiger_extension_init(
    WT_CONNECTION *connection, WT_CONFIG_ARG *config);

/*!
 * Optional cleanup function for an extension, called during
 * WT_CONNECTION::close.
 *
 * @param connection the connection handle
 * @errors
 */
extern int wiredtiger_extension_terminate(WT_CONNECTION *connection);

/*! @} */

/*!
 * @addtogroup wt
 * @{
 */
/*!
 * @name Incremental backup types
 * @anchor backup_types
 * @{
 */
/*! Invalid backup type. */
#define WT_BACKUP_INVALID   0
/*! Whole file. */
#define WT_BACKUP_FILE      1
/*! File range. */
#define WT_BACKUP_RANGE     2
/*! @} */

/*!
 * @name Log record and operation types
 * @anchor log_types
 * @{
 */
/*
 * NOTE:  The values of these record types and operations must
 * never change because they're written into the log.  Append
 * any new records or operations to the appropriate set.
 */
/*! Checkpoint. */
#define WT_LOGREC_CHECKPOINT    0
/*! Transaction commit. */
#define WT_LOGREC_COMMIT    1
/*! File sync. */
#define WT_LOGREC_FILE_SYNC 2
/*! Message. */
#define WT_LOGREC_MESSAGE   3
/*! System/internal record. */
#define WT_LOGREC_SYSTEM    4
/*! Invalid operation. */
#define WT_LOGOP_INVALID    0
/*! Column-store put. */
#define WT_LOGOP_COL_PUT    1
/*! Column-store remove. */
#define WT_LOGOP_COL_REMOVE 2
/*! Column-store truncate. */
#define WT_LOGOP_COL_TRUNCATE   3
/*! Row-store put. */
#define WT_LOGOP_ROW_PUT    4
/*! Row-store remove. */
#define WT_LOGOP_ROW_REMOVE 5
/*! Row-store truncate. */
#define WT_LOGOP_ROW_TRUNCATE   6
/*! Checkpoint start. */
#define WT_LOGOP_CHECKPOINT_START   7
/*! Previous LSN. */
#define WT_LOGOP_PREV_LSN   8
/*! Column-store modify. */
#define WT_LOGOP_COL_MODIFY 9
/*! Row-store modify. */
#define WT_LOGOP_ROW_MODIFY 10
/*
 * NOTE: Diagnostic-only log operations should have values in
 * the ignore range.
 */
/*! Diagnostic: transaction timestamps */
#define WT_LOGOP_TXN_TIMESTAMP  (WT_LOGOP_IGNORE | 11)
/*! Incremental backup IDs. */
#define WT_LOGOP_BACKUP_ID 12
/*! @} */

/*******************************************
 * Statistic reference.
 *******************************************/
/*
 * DO NOT EDIT: automatically built by dist/stat.py.
 * Statistics section: BEGIN
 */

/*!
 * @name Connection statistics
 * @anchor statistics_keys
 * @anchor statistics_conn
 * Statistics are accessed through cursors with \c "statistics:" URIs.
 * Individual statistics can be queried through the cursor using the following
 * keys.  See @ref data_statistics for more information.
 * @{
 */
/*! LSM: application work units currently queued */
#define	WT_STAT_CONN_LSM_WORK_QUEUE_APP			1000
/*! LSM: merge work units currently queued */
#define	WT_STAT_CONN_LSM_WORK_QUEUE_MANAGER		1001
/*! LSM: rows merged in an LSM tree */
#define	WT_STAT_CONN_LSM_ROWS_MERGED			1002
/*! LSM: sleep for LSM checkpoint throttle */
#define	WT_STAT_CONN_LSM_CHECKPOINT_THROTTLE		1003
/*! LSM: sleep for LSM merge throttle */
#define	WT_STAT_CONN_LSM_MERGE_THROTTLE			1004
/*! LSM: switch work units currently queued */
#define	WT_STAT_CONN_LSM_WORK_QUEUE_SWITCH		1005
/*! LSM: tree maintenance operations discarded */
#define	WT_STAT_CONN_LSM_WORK_UNITS_DISCARDED		1006
/*! LSM: tree maintenance operations executed */
#define	WT_STAT_CONN_LSM_WORK_UNITS_DONE		1007
/*! LSM: tree maintenance operations scheduled */
#define	WT_STAT_CONN_LSM_WORK_UNITS_CREATED		1008
/*! LSM: tree queue hit maximum */
#define	WT_STAT_CONN_LSM_WORK_QUEUE_MAX			1009
/*! autocommit: retries for readonly operations */
#define	WT_STAT_CONN_AUTOCOMMIT_READONLY_RETRY		1010
/*! autocommit: retries for update operations */
#define	WT_STAT_CONN_AUTOCOMMIT_UPDATE_RETRY		1011
/*! background-compact: background compact failed calls */
#define	WT_STAT_CONN_BACKGROUND_COMPACT_FAIL		1012
/*!
 * background-compact: background compact failed calls due to cache
 * pressure
 */
#define	WT_STAT_CONN_BACKGROUND_COMPACT_FAIL_CACHE_PRESSURE	1013
/*! background-compact: background compact interrupted */
#define	WT_STAT_CONN_BACKGROUND_COMPACT_INTERRUPTED	1014
/*!
 * background-compact: background compact moving average of bytes
 * rewritten
 */
#define	WT_STAT_CONN_BACKGROUND_COMPACT_EMA		1015
/*! background-compact: background compact recovered bytes */
#define	WT_STAT_CONN_BACKGROUND_COMPACT_BYTES_RECOVERED	1016
/*! background-compact: background compact running */
#define	WT_STAT_CONN_BACKGROUND_COMPACT_RUNNING		1017
/*!
 * background-compact: background compact skipped file as it is part of
 * the exclude list
 */
#define	WT_STAT_CONN_BACKGROUND_COMPACT_EXCLUDE		1018
/*!
 * background-compact: background compact skipped file as not meeting
 * requirements for compaction
 */
#define	WT_STAT_CONN_BACKGROUND_COMPACT_SKIPPED		1019
/*! background-compact: background compact sleeps due to cache pressure */
#define	WT_STAT_CONN_BACKGROUND_COMPACT_SLEEP_CACHE_PRESSURE	1020
/*! background-compact: background compact successful calls */
#define	WT_STAT_CONN_BACKGROUND_COMPACT_SUCCESS		1021
/*! background-compact: background compact timeout */
#define	WT_STAT_CONN_BACKGROUND_COMPACT_TIMEOUT		1022
/*! background-compact: number of files tracked by background compaction */
#define	WT_STAT_CONN_BACKGROUND_COMPACT_FILES_TRACKED	1023
/*! backup: backup cursor open */
#define	WT_STAT_CONN_BACKUP_CURSOR_OPEN			1024
/*! backup: backup duplicate cursor open */
#define	WT_STAT_CONN_BACKUP_DUP_OPEN			1025
/*! backup: backup granularity size */
#define	WT_STAT_CONN_BACKUP_GRANULARITY			1026
/*! backup: incremental backup enabled */
#define	WT_STAT_CONN_BACKUP_INCREMENTAL			1027
/*! backup: opening the backup cursor in progress */
#define	WT_STAT_CONN_BACKUP_START			1028
/*! backup: total modified incremental blocks */
#define	WT_STAT_CONN_BACKUP_BLOCKS			1029
/*! backup: total modified incremental blocks with compressed data */
#define	WT_STAT_CONN_BACKUP_BLOCKS_COMPRESSED		1030
/*! backup: total modified incremental blocks without compressed data */
#define	WT_STAT_CONN_BACKUP_BLOCKS_UNCOMPRESSED		1031
/*! block-cache: cached blocks updated */
#define	WT_STAT_CONN_BLOCK_CACHE_BLOCKS_UPDATE		1032
/*! block-cache: cached bytes updated */
#define	WT_STAT_CONN_BLOCK_CACHE_BYTES_UPDATE		1033
/*! block-cache: evicted blocks */
#define	WT_STAT_CONN_BLOCK_CACHE_BLOCKS_EVICTED		1034
/*! block-cache: file size causing bypass */
#define	WT_STAT_CONN_BLOCK_CACHE_BYPASS_FILESIZE	1035
/*! block-cache: lookups */
#define	WT_STAT_CONN_BLOCK_CACHE_LOOKUPS		1036
/*! block-cache: number of blocks not evicted due to overhead */
#define	WT_STAT_CONN_BLOCK_CACHE_NOT_EVICTED_OVERHEAD	1037
/*!
 * block-cache: number of bypasses because no-write-allocate setting was
 * on
 */
#define	WT_STAT_CONN_BLOCK_CACHE_BYPASS_WRITEALLOC	1038
/*! block-cache: number of bypasses due to overhead on put */
#define	WT_STAT_CONN_BLOCK_CACHE_BYPASS_OVERHEAD_PUT	1039
/*! block-cache: number of bypasses on get */
#define	WT_STAT_CONN_BLOCK_CACHE_BYPASS_GET		1040
/*! block-cache: number of bypasses on put because file is too small */
#define	WT_STAT_CONN_BLOCK_CACHE_BYPASS_PUT		1041
/*! block-cache: number of eviction passes */
#define	WT_STAT_CONN_BLOCK_CACHE_EVICTION_PASSES	1042
/*! block-cache: number of hits */
#define	WT_STAT_CONN_BLOCK_CACHE_HITS			1043
/*! block-cache: number of misses */
#define	WT_STAT_CONN_BLOCK_CACHE_MISSES			1044
/*! block-cache: number of put bypasses on checkpoint I/O */
#define	WT_STAT_CONN_BLOCK_CACHE_BYPASS_CHKPT		1045
/*! block-cache: removed blocks */
#define	WT_STAT_CONN_BLOCK_CACHE_BLOCKS_REMOVED		1046
/*! block-cache: time sleeping to remove block (usecs) */
#define	WT_STAT_CONN_BLOCK_CACHE_BLOCKS_REMOVED_BLOCKED	1047
/*! block-cache: total blocks */
#define	WT_STAT_CONN_BLOCK_CACHE_BLOCKS			1048
/*! block-cache: total blocks inserted on read path */
#define	WT_STAT_CONN_BLOCK_CACHE_BLOCKS_INSERT_READ	1049
/*! block-cache: total blocks inserted on write path */
#define	WT_STAT_CONN_BLOCK_CACHE_BLOCKS_INSERT_WRITE	1050
/*! block-cache: total bytes */
#define	WT_STAT_CONN_BLOCK_CACHE_BYTES			1051
/*! block-cache: total bytes inserted on read path */
#define	WT_STAT_CONN_BLOCK_CACHE_BYTES_INSERT_READ	1052
/*! block-cache: total bytes inserted on write path */
#define	WT_STAT_CONN_BLOCK_CACHE_BYTES_INSERT_WRITE	1053
/*! block-manager: blocks pre-loaded */
#define	WT_STAT_CONN_BLOCK_PRELOAD			1054
/*! block-manager: blocks read */
#define	WT_STAT_CONN_BLOCK_READ				1055
/*! block-manager: blocks written */
#define	WT_STAT_CONN_BLOCK_WRITE			1056
/*! block-manager: bytes read */
#define	WT_STAT_CONN_BLOCK_BYTE_READ			1057
/*! block-manager: bytes read via memory map API */
#define	WT_STAT_CONN_BLOCK_BYTE_READ_MMAP		1058
/*! block-manager: bytes read via system call API */
#define	WT_STAT_CONN_BLOCK_BYTE_READ_SYSCALL		1059
/*! block-manager: bytes written */
#define	WT_STAT_CONN_BLOCK_BYTE_WRITE			1060
/*! block-manager: bytes written by compaction */
#define	WT_STAT_CONN_BLOCK_BYTE_WRITE_COMPACT		1061
/*! block-manager: bytes written for checkpoint */
#define	WT_STAT_CONN_BLOCK_BYTE_WRITE_CHECKPOINT	1062
/*! block-manager: bytes written via memory map API */
#define	WT_STAT_CONN_BLOCK_BYTE_WRITE_MMAP		1063
/*! block-manager: bytes written via system call API */
#define	WT_STAT_CONN_BLOCK_BYTE_WRITE_SYSCALL		1064
/*! block-manager: mapped blocks read */
#define	WT_STAT_CONN_BLOCK_MAP_READ			1065
/*! block-manager: mapped bytes read */
#define	WT_STAT_CONN_BLOCK_BYTE_MAP_READ		1066
/*!
 * block-manager: number of times the file was remapped because it
 * changed size via fallocate or truncate
 */
#define	WT_STAT_CONN_BLOCK_REMAP_FILE_RESIZE		1067
/*! block-manager: number of times the region was remapped via write */
#define	WT_STAT_CONN_BLOCK_REMAP_FILE_WRITE		1068
/*! cache: application threads page read from disk to cache count */
#define	WT_STAT_CONN_CACHE_READ_APP_COUNT		1069
/*! cache: application threads page read from disk to cache time (usecs) */
#define	WT_STAT_CONN_CACHE_READ_APP_TIME		1070
/*! cache: application threads page write from cache to disk count */
#define	WT_STAT_CONN_CACHE_WRITE_APP_COUNT		1071
/*! cache: application threads page write from cache to disk time (usecs) */
#define	WT_STAT_CONN_CACHE_WRITE_APP_TIME		1072
/*! cache: bytes allocated for updates */
#define	WT_STAT_CONN_CACHE_BYTES_UPDATES		1073
/*! cache: bytes belonging to page images in the cache */
#define	WT_STAT_CONN_CACHE_BYTES_IMAGE			1074
/*! cache: bytes belonging to the history store table in the cache */
#define	WT_STAT_CONN_CACHE_BYTES_HS			1075
/*! cache: bytes currently in the cache */
#define	WT_STAT_CONN_CACHE_BYTES_INUSE			1076
/*! cache: bytes dirty in the cache cumulative */
#define	WT_STAT_CONN_CACHE_BYTES_DIRTY_TOTAL		1077
/*! cache: bytes not belonging to page images in the cache */
#define	WT_STAT_CONN_CACHE_BYTES_OTHER			1078
/*! cache: bytes read into cache */
#define	WT_STAT_CONN_CACHE_BYTES_READ			1079
/*! cache: bytes written from cache */
#define	WT_STAT_CONN_CACHE_BYTES_WRITE			1080
/*! cache: checkpoint blocked page eviction */
#define	WT_STAT_CONN_CACHE_EVICTION_BLOCKED_CHECKPOINT	1081
/*!
 * cache: checkpoint of history store file blocked non-history store page
 * eviction
 */
#define	WT_STAT_CONN_CACHE_EVICTION_BLOCKED_CHECKPOINT_HS	1082
/*!
 * cache: eviction gave up due to detecting a disk value without a
 * timestamp behind the last update on the chain
 */
#define	WT_STAT_CONN_CACHE_EVICTION_BLOCKED_NO_TS_CHECKPOINT_RACE_1	1083
/*!
 * cache: eviction gave up due to detecting a tombstone without a
 * timestamp ahead of the selected on disk update
 */
#define	WT_STAT_CONN_CACHE_EVICTION_BLOCKED_NO_TS_CHECKPOINT_RACE_2	1084
/*!
 * cache: eviction gave up due to detecting a tombstone without a
 * timestamp ahead of the selected on disk update after validating the
 * update chain
 */
#define	WT_STAT_CONN_CACHE_EVICTION_BLOCKED_NO_TS_CHECKPOINT_RACE_3	1085
/*!
 * cache: eviction gave up due to detecting update chain entries without
 * timestamps after the selected on disk update
 */
#define	WT_STAT_CONN_CACHE_EVICTION_BLOCKED_NO_TS_CHECKPOINT_RACE_4	1086
/*!
 * cache: eviction gave up due to needing to remove a record from the
 * history store but checkpoint is running
 */
#define	WT_STAT_CONN_CACHE_EVICTION_BLOCKED_REMOVE_HS_RACE_WITH_CHECKPOINT	1087
/*! cache: eviction gave up due to no progress being made */
<<<<<<< HEAD
#define	WT_STAT_CONN_CACHE_EVICTION_BLOCKED_NO_PROGRESS	1097
/*! cache: eviction passes of a file */
#define	WT_STAT_CONN_CACHE_EVICTION_WALK_PASSES		1098
/*! cache: eviction server candidate queue empty when topping up */
#define	WT_STAT_CONN_CACHE_EVICTION_QUEUE_EMPTY		1099
/*! cache: eviction server candidate queue not empty when topping up */
#define	WT_STAT_CONN_CACHE_EVICTION_QUEUE_NOT_EMPTY	1100
/*! cache: eviction server skips dirty pages during a running checkpoint */
#define	WT_STAT_CONN_CACHE_EVICTION_SERVER_SKIP_DIRTY_PAGES_DURING_CHECKPOINT	1101
/*! cache: eviction server skips internal pages as it has an active child. */
#define	WT_STAT_CONN_CACHE_EVICTION_SERVER_SKIP_INTL_PAGE_WITH_ACTIVE_CHILD	1102
/*! cache: eviction server skips metadata pages with history */
#define	WT_STAT_CONN_CACHE_EVICTION_SERVER_SKIP_METATDATA_WITH_HISTORY	1103
/*!
 * cache: eviction server skips pages that are written with transactions
 * greater than the last running
 */
#define	WT_STAT_CONN_CACHE_EVICTION_SERVER_SKIP_PAGES_LAST_RUNNING	1104
/*!
 * cache: eviction server skips pages that previously failed eviction and
 * likely will again
 */
#define	WT_STAT_CONN_CACHE_EVICTION_SERVER_SKIP_PAGES_RETRY	1105
/*! cache: eviction server skips pages that we do not want to evict */
#define	WT_STAT_CONN_CACHE_EVICTION_SERVER_SKIP_UNWANTED_PAGES	1106
/*! cache: eviction server skips tree that we do not want to evict */
#define	WT_STAT_CONN_CACHE_EVICTION_SERVER_SKIP_UNWANTED_TREE	1107
/*! cache: eviction server skips trees that are being checkpointed */
#define	WT_STAT_CONN_CACHE_EVICTION_SERVER_SKIP_CHECKPOINTING_TREES	1108
/*!
 * cache: eviction server skips trees that are configured to stick in
 * cache
 */
#define	WT_STAT_CONN_CACHE_EVICTION_SERVER_SKIP_TREES_STICK_IN_CACHE	1109
/*! cache: eviction server skips trees that disable eviction */
#define	WT_STAT_CONN_CACHE_EVICTION_SERVER_SKIP_TREES_EVICTION_DISABLED	1110
/*! cache: eviction server skips trees that were not useful before */
#define	WT_STAT_CONN_CACHE_EVICTION_SERVER_SKIP_TREES_NOT_USEFUL_BEFORE	1111
/*!
 * cache: eviction server slept, because we did not make progress with
 * eviction
 */
#define	WT_STAT_CONN_CACHE_EVICTION_SERVER_SLEPT	1112
/*! cache: eviction server unable to reach eviction goal */
#define	WT_STAT_CONN_CACHE_EVICTION_SLOW		1113
/*! cache: eviction server waiting for a leaf page */
#define	WT_STAT_CONN_CACHE_EVICTION_WALK_LEAF_NOTFOUND	1114
/*! cache: eviction state */
#define	WT_STAT_CONN_CACHE_EVICTION_STATE		1115
/*!
 * cache: eviction walk most recent sleeps for checkpoint handle
 * gathering
 */
#define	WT_STAT_CONN_CACHE_EVICTION_WALK_SLEEPS		1116
/*! cache: eviction walk restored - had to walk this many pages */
#define	WT_STAT_CONN_NPOS_EVICT_WALK_MAX		1117
/*! cache: eviction walk restored position */
#define	WT_STAT_CONN_CACHE_EVICTION_RESTORED_POS	1118
/*! cache: eviction walk restored position differs from the saved one */
#define	WT_STAT_CONN_CACHE_EVICTION_RESTORED_POS_DIFFER	1119
/*! cache: eviction walk target pages histogram - 0-9 */
#define	WT_STAT_CONN_CACHE_EVICTION_TARGET_PAGE_LT10	1120
/*! cache: eviction walk target pages histogram - 10-31 */
#define	WT_STAT_CONN_CACHE_EVICTION_TARGET_PAGE_LT32	1121
/*! cache: eviction walk target pages histogram - 128 and higher */
#define	WT_STAT_CONN_CACHE_EVICTION_TARGET_PAGE_GE128	1122
/*! cache: eviction walk target pages histogram - 32-63 */
#define	WT_STAT_CONN_CACHE_EVICTION_TARGET_PAGE_LT64	1123
/*! cache: eviction walk target pages histogram - 64-128 */
#define	WT_STAT_CONN_CACHE_EVICTION_TARGET_PAGE_LT128	1124
=======
#define	WT_STAT_CONN_CACHE_EVICTION_BLOCKED_NO_PROGRESS	1088
/*! cache: eviction walk target pages histogram - 0-9 */
#define	WT_STAT_CONN_CACHE_EVICTION_TARGET_PAGE_LT10	1089
/*! cache: eviction walk target pages histogram - 10-31 */
#define	WT_STAT_CONN_CACHE_EVICTION_TARGET_PAGE_LT32	1090
/*! cache: eviction walk target pages histogram - 128 and higher */
#define	WT_STAT_CONN_CACHE_EVICTION_TARGET_PAGE_GE128	1091
/*! cache: eviction walk target pages histogram - 32-63 */
#define	WT_STAT_CONN_CACHE_EVICTION_TARGET_PAGE_LT64	1092
/*! cache: eviction walk target pages histogram - 64-128 */
#define	WT_STAT_CONN_CACHE_EVICTION_TARGET_PAGE_LT128	1093
>>>>>>> c50a4270
/*!
 * cache: eviction walk target pages reduced due to history store cache
 * pressure
 */
<<<<<<< HEAD
#define	WT_STAT_CONN_CACHE_EVICTION_TARGET_PAGE_REDUCED	1125
/*! cache: eviction walk target strategy both clean and dirty pages */
#define	WT_STAT_CONN_CACHE_EVICTION_TARGET_STRATEGY_BOTH_CLEAN_AND_DIRTY	1126
/*! cache: eviction walk target strategy only clean pages */
#define	WT_STAT_CONN_CACHE_EVICTION_TARGET_STRATEGY_CLEAN	1127
/*! cache: eviction walk target strategy only dirty pages */
#define	WT_STAT_CONN_CACHE_EVICTION_TARGET_STRATEGY_DIRTY	1128
/*! cache: eviction walks abandoned */
#define	WT_STAT_CONN_CACHE_EVICTION_WALKS_ABANDONED	1129
/*! cache: eviction walks gave up because they restarted their walk twice */
#define	WT_STAT_CONN_CACHE_EVICTION_WALKS_STOPPED	1130
=======
#define	WT_STAT_CONN_CACHE_EVICTION_TARGET_PAGE_REDUCED	1094
/*! cache: eviction walks abandoned */
#define	WT_STAT_CONN_CACHE_EVICTION_WALKS_ABANDONED	1095
/*! cache: eviction walks gave up because they restarted their walk twice */
#define	WT_STAT_CONN_CACHE_EVICTION_WALKS_STOPPED	1096
>>>>>>> c50a4270
/*!
 * cache: eviction walks gave up because they saw too many pages and
 * found no candidates
 */
<<<<<<< HEAD
#define	WT_STAT_CONN_CACHE_EVICTION_WALKS_GAVE_UP_NO_TARGETS	1131
=======
#define	WT_STAT_CONN_CACHE_EVICTION_WALKS_GAVE_UP_NO_TARGETS	1097
>>>>>>> c50a4270
/*!
 * cache: eviction walks gave up because they saw too many pages and
 * found too few candidates
 */
<<<<<<< HEAD
#define	WT_STAT_CONN_CACHE_EVICTION_WALKS_GAVE_UP_RATIO	1132
=======
#define	WT_STAT_CONN_CACHE_EVICTION_WALKS_GAVE_UP_RATIO	1098
>>>>>>> c50a4270
/*!
 * cache: eviction walks random search fails to locate a page, results in
 * a null position
 */
<<<<<<< HEAD
#define	WT_STAT_CONN_CACHE_EVICTION_WALK_RANDOM_RETURNS_NULL_POSITION	1133
/*! cache: eviction walks reached end of tree */
#define	WT_STAT_CONN_CACHE_EVICTION_WALKS_ENDED		1134
/*! cache: eviction walks restarted */
#define	WT_STAT_CONN_CACHE_EVICTION_WALK_RESTART	1135
/*! cache: eviction walks started from root of tree */
#define	WT_STAT_CONN_CACHE_EVICTION_WALK_FROM_ROOT	1136
/*! cache: eviction walks started from saved location in tree */
#define	WT_STAT_CONN_CACHE_EVICTION_WALK_SAVED_POS	1137
/*! cache: eviction worker thread active */
#define	WT_STAT_CONN_CACHE_EVICTION_ACTIVE_WORKERS	1138
/*! cache: eviction worker thread stable number */
#define	WT_STAT_CONN_CACHE_EVICTION_STABLE_STATE_WORKERS	1139
/*! cache: files with new eviction walks started */
#define	WT_STAT_CONN_CACHE_EVICTION_WALKS_STARTED	1140
/*!
 * cache: forced eviction - do not retry count to evict pages selected to
 * evict during reconciliation
 */
#define	WT_STAT_CONN_CACHE_EVICTION_FORCE_NO_RETRY	1141
/*!
 * cache: forced eviction - history store pages failed to evict while
 * session has history store cursor open
 */
#define	WT_STAT_CONN_CACHE_EVICTION_FORCE_HS_FAIL	1142
/*!
 * cache: forced eviction - history store pages selected while session
 * has history store cursor open
 */
#define	WT_STAT_CONN_CACHE_EVICTION_FORCE_HS		1143
/*!
 * cache: forced eviction - history store pages successfully evicted
 * while session has history store cursor open
 */
#define	WT_STAT_CONN_CACHE_EVICTION_FORCE_HS_SUCCESS	1144
/*! cache: forced eviction - pages evicted that were clean count */
#define	WT_STAT_CONN_CACHE_EVICTION_FORCE_CLEAN		1145
/*! cache: forced eviction - pages evicted that were dirty count */
#define	WT_STAT_CONN_CACHE_EVICTION_FORCE_DIRTY		1146
/*!
 * cache: forced eviction - pages selected because of a large number of
 * updates to a single item
 */
#define	WT_STAT_CONN_CACHE_EVICTION_FORCE_LONG_UPDATE_LIST	1147
/*!
 * cache: forced eviction - pages selected because of too many deleted
 * items count
 */
#define	WT_STAT_CONN_CACHE_EVICTION_FORCE_DELETE	1148
/*! cache: forced eviction - pages selected count */
#define	WT_STAT_CONN_CACHE_EVICTION_FORCE		1149
/*! cache: forced eviction - pages selected unable to be evicted count */
#define	WT_STAT_CONN_CACHE_EVICTION_FORCE_FAIL		1150
/*! cache: hazard pointer blocked page eviction */
#define	WT_STAT_CONN_CACHE_EVICTION_BLOCKED_HAZARD	1151
/*! cache: hazard pointer check calls */
#define	WT_STAT_CONN_CACHE_HAZARD_CHECKS		1152
/*! cache: hazard pointer check entries walked */
#define	WT_STAT_CONN_CACHE_HAZARD_WALKS			1153
/*! cache: hazard pointer maximum array length */
#define	WT_STAT_CONN_CACHE_HAZARD_MAX			1154
/*! cache: history store table insert calls */
#define	WT_STAT_CONN_CACHE_HS_INSERT			1155
/*! cache: history store table insert calls that returned restart */
#define	WT_STAT_CONN_CACHE_HS_INSERT_RESTART		1156
/*! cache: history store table max on-disk size */
#define	WT_STAT_CONN_CACHE_HS_ONDISK_MAX		1157
/*! cache: history store table on-disk size */
#define	WT_STAT_CONN_CACHE_HS_ONDISK			1158
/*! cache: history store table reads */
#define	WT_STAT_CONN_CACHE_HS_READ			1159
/*! cache: history store table reads missed */
#define	WT_STAT_CONN_CACHE_HS_READ_MISS			1160
/*! cache: history store table reads requiring squashed modifies */
#define	WT_STAT_CONN_CACHE_HS_READ_SQUASH		1161
=======
#define	WT_STAT_CONN_CACHE_EVICTION_WALK_RANDOM_RETURNS_NULL_POSITION	1099
/*! cache: eviction walks reached end of tree */
#define	WT_STAT_CONN_CACHE_EVICTION_WALKS_ENDED		1100
/*! cache: eviction walks restarted */
#define	WT_STAT_CONN_CACHE_EVICTION_WALK_RESTART	1101
/*! cache: eviction walks started from root of tree */
#define	WT_STAT_CONN_CACHE_EVICTION_WALK_FROM_ROOT	1102
/*! cache: eviction walks started from saved location in tree */
#define	WT_STAT_CONN_CACHE_EVICTION_WALK_SAVED_POS	1103
/*! cache: hazard pointer blocked page eviction */
#define	WT_STAT_CONN_CACHE_EVICTION_BLOCKED_HAZARD	1104
/*! cache: hazard pointer check calls */
#define	WT_STAT_CONN_CACHE_HAZARD_CHECKS		1105
/*! cache: hazard pointer check entries walked */
#define	WT_STAT_CONN_CACHE_HAZARD_WALKS			1106
/*! cache: hazard pointer maximum array length */
#define	WT_STAT_CONN_CACHE_HAZARD_MAX			1107
/*! cache: history store table insert calls */
#define	WT_STAT_CONN_CACHE_HS_INSERT			1108
/*! cache: history store table insert calls that returned restart */
#define	WT_STAT_CONN_CACHE_HS_INSERT_RESTART		1109
/*! cache: history store table max on-disk size */
#define	WT_STAT_CONN_CACHE_HS_ONDISK_MAX		1110
/*! cache: history store table on-disk size */
#define	WT_STAT_CONN_CACHE_HS_ONDISK			1111
/*! cache: history store table reads */
#define	WT_STAT_CONN_CACHE_HS_READ			1112
/*! cache: history store table reads missed */
#define	WT_STAT_CONN_CACHE_HS_READ_MISS			1113
/*! cache: history store table reads requiring squashed modifies */
#define	WT_STAT_CONN_CACHE_HS_READ_SQUASH		1114
>>>>>>> c50a4270
/*!
 * cache: history store table resolved updates without timestamps that
 * lose their durable timestamp
 */
<<<<<<< HEAD
#define	WT_STAT_CONN_CACHE_HS_ORDER_LOSE_DURABLE_TIMESTAMP	1162
=======
#define	WT_STAT_CONN_CACHE_HS_ORDER_LOSE_DURABLE_TIMESTAMP	1115
>>>>>>> c50a4270
/*!
 * cache: history store table truncation by rollback to stable to remove
 * an unstable update
 */
<<<<<<< HEAD
#define	WT_STAT_CONN_CACHE_HS_KEY_TRUNCATE_RTS_UNSTABLE	1163
=======
#define	WT_STAT_CONN_CACHE_HS_KEY_TRUNCATE_RTS_UNSTABLE	1116
>>>>>>> c50a4270
/*!
 * cache: history store table truncation by rollback to stable to remove
 * an update
 */
<<<<<<< HEAD
#define	WT_STAT_CONN_CACHE_HS_KEY_TRUNCATE_RTS		1164
=======
#define	WT_STAT_CONN_CACHE_HS_KEY_TRUNCATE_RTS		1117
>>>>>>> c50a4270
/*!
 * cache: history store table truncation to remove all the keys of a
 * btree
 */
<<<<<<< HEAD
#define	WT_STAT_CONN_CACHE_HS_BTREE_TRUNCATE		1165
/*! cache: history store table truncation to remove an update */
#define	WT_STAT_CONN_CACHE_HS_KEY_TRUNCATE		1166
=======
#define	WT_STAT_CONN_CACHE_HS_BTREE_TRUNCATE		1118
/*! cache: history store table truncation to remove an update */
#define	WT_STAT_CONN_CACHE_HS_KEY_TRUNCATE		1119
>>>>>>> c50a4270
/*!
 * cache: history store table truncation to remove range of updates due
 * to an update without a timestamp on data page
 */
<<<<<<< HEAD
#define	WT_STAT_CONN_CACHE_HS_ORDER_REMOVE		1167
=======
#define	WT_STAT_CONN_CACHE_HS_ORDER_REMOVE		1120
>>>>>>> c50a4270
/*!
 * cache: history store table truncation to remove range of updates due
 * to key being removed from the data page during reconciliation
 */
<<<<<<< HEAD
#define	WT_STAT_CONN_CACHE_HS_KEY_TRUNCATE_ONPAGE_REMOVAL	1168
=======
#define	WT_STAT_CONN_CACHE_HS_KEY_TRUNCATE_ONPAGE_REMOVAL	1121
>>>>>>> c50a4270
/*!
 * cache: history store table truncations that would have happened in
 * non-dryrun mode
 */
<<<<<<< HEAD
#define	WT_STAT_CONN_CACHE_HS_BTREE_TRUNCATE_DRYRUN	1169
=======
#define	WT_STAT_CONN_CACHE_HS_BTREE_TRUNCATE_DRYRUN	1122
>>>>>>> c50a4270
/*!
 * cache: history store table truncations to remove an unstable update
 * that would have happened in non-dryrun mode
 */
<<<<<<< HEAD
#define	WT_STAT_CONN_CACHE_HS_KEY_TRUNCATE_RTS_UNSTABLE_DRYRUN	1170
=======
#define	WT_STAT_CONN_CACHE_HS_KEY_TRUNCATE_RTS_UNSTABLE_DRYRUN	1123
>>>>>>> c50a4270
/*!
 * cache: history store table truncations to remove an update that would
 * have happened in non-dryrun mode
 */
<<<<<<< HEAD
#define	WT_STAT_CONN_CACHE_HS_KEY_TRUNCATE_RTS_DRYRUN	1171
=======
#define	WT_STAT_CONN_CACHE_HS_KEY_TRUNCATE_RTS_DRYRUN	1124
>>>>>>> c50a4270
/*!
 * cache: history store table updates without timestamps fixed up by
 * reinserting with the fixed timestamp
 */
<<<<<<< HEAD
#define	WT_STAT_CONN_CACHE_HS_ORDER_REINSERT		1172
/*! cache: history store table writes requiring squashed modifies */
#define	WT_STAT_CONN_CACHE_HS_WRITE_SQUASH		1173
/*! cache: in-memory page passed criteria to be split */
#define	WT_STAT_CONN_CACHE_INMEM_SPLITTABLE		1174
/*! cache: in-memory page splits */
#define	WT_STAT_CONN_CACHE_INMEM_SPLIT			1175
/*! cache: internal page split blocked its eviction */
#define	WT_STAT_CONN_CACHE_EVICTION_BLOCKED_INTERNAL_PAGE_SPLIT	1176
/*! cache: internal pages evicted */
#define	WT_STAT_CONN_CACHE_EVICTION_INTERNAL		1177
/*! cache: internal pages queued for eviction */
#define	WT_STAT_CONN_CACHE_EVICTION_INTERNAL_PAGES_QUEUED	1178
/*! cache: internal pages seen by eviction walk */
#define	WT_STAT_CONN_CACHE_EVICTION_INTERNAL_PAGES_SEEN	1179
/*! cache: internal pages seen by eviction walk that are already queued */
#define	WT_STAT_CONN_CACHE_EVICTION_INTERNAL_PAGES_ALREADY_QUEUED	1180
/*! cache: internal pages split during eviction */
#define	WT_STAT_CONN_CACHE_EVICTION_SPLIT_INTERNAL	1181
/*! cache: leaf pages split during eviction */
#define	WT_STAT_CONN_CACHE_EVICTION_SPLIT_LEAF		1182
=======
#define	WT_STAT_CONN_CACHE_HS_ORDER_REINSERT		1125
/*! cache: history store table writes requiring squashed modifies */
#define	WT_STAT_CONN_CACHE_HS_WRITE_SQUASH		1126
/*! cache: in-memory page passed criteria to be split */
#define	WT_STAT_CONN_CACHE_INMEM_SPLITTABLE		1127
/*! cache: in-memory page splits */
#define	WT_STAT_CONN_CACHE_INMEM_SPLIT			1128
/*! cache: internal page split blocked its eviction */
#define	WT_STAT_CONN_CACHE_EVICTION_BLOCKED_INTERNAL_PAGE_SPLIT	1129
/*! cache: internal pages evicted */
#define	WT_STAT_CONN_CACHE_EVICTION_INTERNAL		1130
/*! cache: internal pages split during eviction */
#define	WT_STAT_CONN_CACHE_EVICTION_SPLIT_INTERNAL	1131
/*! cache: leaf pages split during eviction */
#define	WT_STAT_CONN_CACHE_EVICTION_SPLIT_LEAF		1132
>>>>>>> c50a4270
/*!
 * cache: locate a random in-mem ref by examining all entries on the root
 * page
 */
<<<<<<< HEAD
#define	WT_STAT_CONN_CACHE_EVICTION_RANDOM_SAMPLE_INMEM_ROOT	1183
/*! cache: maximum bytes configured */
#define	WT_STAT_CONN_CACHE_BYTES_MAX			1184
/*! cache: maximum milliseconds spent at a single eviction */
#define	WT_STAT_CONN_CACHE_EVICTION_MAXIMUM_MILLISECONDS	1185
/*! cache: maximum page size seen at eviction */
#define	WT_STAT_CONN_CACHE_EVICTION_MAXIMUM_PAGE_SIZE	1186
/*! cache: modified page evict attempts by application threads */
#define	WT_STAT_CONN_CACHE_EVICTION_APP_DIRTY_ATTEMPT	1187
/*! cache: modified page evict failures by application threads */
#define	WT_STAT_CONN_CACHE_EVICTION_APP_DIRTY_FAIL	1188
/*! cache: modified pages evicted */
#define	WT_STAT_CONN_CACHE_EVICTION_DIRTY		1189
/*! cache: multi-block reconciliation blocked whilst checkpoint is running */
#define	WT_STAT_CONN_CACHE_EVICTION_BLOCKED_MULTI_BLOCK_RECONCILIATION_DURING_CHECKPOINT	1190
/*! cache: npos read - had to walk this many pages */
#define	WT_STAT_CONN_NPOS_READ_WALK_MAX			1191
/*! cache: operations timed out waiting for space in cache */
#define	WT_STAT_CONN_CACHE_TIMED_OUT_OPS		1192
=======
#define	WT_STAT_CONN_CACHE_EVICTION_RANDOM_SAMPLE_INMEM_ROOT	1133
/*! cache: maximum bytes configured */
#define	WT_STAT_CONN_CACHE_BYTES_MAX			1134
/*! cache: modified pages evicted */
#define	WT_STAT_CONN_CACHE_EVICTION_DIRTY		1135
/*! cache: multi-block reconciliation blocked whilst checkpoint is running */
#define	WT_STAT_CONN_CACHE_EVICTION_BLOCKED_MULTI_BLOCK_RECONCILIATION_DURING_CHECKPOINT	1136
>>>>>>> c50a4270
/*!
 * cache: overflow keys on a multiblock row-store page blocked its
 * eviction
 */
<<<<<<< HEAD
#define	WT_STAT_CONN_CACHE_EVICTION_BLOCKED_OVERFLOW_KEYS	1193
/*! cache: overflow pages read into cache */
#define	WT_STAT_CONN_CACHE_READ_OVERFLOW		1194
/*! cache: page evict attempts by application threads */
#define	WT_STAT_CONN_CACHE_EVICTION_APP_ATTEMPT		1195
/*! cache: page evict failures by application threads */
#define	WT_STAT_CONN_CACHE_EVICTION_APP_FAIL		1196
/*! cache: page split during eviction deepened the tree */
#define	WT_STAT_CONN_CACHE_EVICTION_DEEPEN		1197
/*! cache: page written requiring history store records */
#define	WT_STAT_CONN_CACHE_WRITE_HS			1198
/*! cache: pages considered for eviction that were brought in by pre-fetch */
#define	WT_STAT_CONN_CACHE_EVICTION_CONSIDER_PREFETCH	1199
/*! cache: pages currently held in the cache */
#define	WT_STAT_CONN_CACHE_PAGES_INUSE			1200
/*! cache: pages dirtied due to obsolete time window by eviction */
#define	WT_STAT_CONN_CACHE_EVICTION_DIRTY_OBSOLETE_TW	1201
/*! cache: pages evicted in parallel with checkpoint */
#define	WT_STAT_CONN_CACHE_EVICTION_PAGES_IN_PARALLEL_WITH_CHECKPOINT	1202
/*! cache: pages queued for eviction */
#define	WT_STAT_CONN_CACHE_EVICTION_PAGES_ORDINARY_QUEUED	1203
/*! cache: pages queued for eviction post lru sorting */
#define	WT_STAT_CONN_CACHE_EVICTION_PAGES_QUEUED_POST_LRU	1204
/*! cache: pages queued for urgent eviction */
#define	WT_STAT_CONN_CACHE_EVICTION_PAGES_QUEUED_URGENT	1205
/*! cache: pages queued for urgent eviction during walk */
#define	WT_STAT_CONN_CACHE_EVICTION_PAGES_QUEUED_OLDEST	1206
/*!
 * cache: pages queued for urgent eviction from history store due to high
 * dirty content
 */
#define	WT_STAT_CONN_CACHE_EVICTION_PAGES_QUEUED_URGENT_HS_DIRTY	1207
/*! cache: pages read into cache */
#define	WT_STAT_CONN_CACHE_READ				1208
/*! cache: pages read into cache after truncate */
#define	WT_STAT_CONN_CACHE_READ_DELETED			1209
/*! cache: pages read into cache after truncate in prepare state */
#define	WT_STAT_CONN_CACHE_READ_DELETED_PREPARED	1210
/*! cache: pages read into cache by checkpoint */
#define	WT_STAT_CONN_CACHE_READ_CHECKPOINT		1211
/*!
 * cache: pages removed from the ordinary queue to be queued for urgent
 * eviction
 */
#define	WT_STAT_CONN_CACHE_EVICTION_CLEAR_ORDINARY	1212
/*! cache: pages requested from the cache */
#define	WT_STAT_CONN_CACHE_PAGES_REQUESTED		1213
/*! cache: pages requested from the cache due to pre-fetch */
#define	WT_STAT_CONN_CACHE_PAGES_PREFETCH		1214
/*! cache: pages seen by eviction walk */
#define	WT_STAT_CONN_CACHE_EVICTION_PAGES_SEEN		1215
/*! cache: pages seen by eviction walk that are already queued */
#define	WT_STAT_CONN_CACHE_EVICTION_PAGES_ALREADY_QUEUED	1216
/*! cache: pages selected for eviction unable to be evicted */
#define	WT_STAT_CONN_CACHE_EVICTION_FAIL		1217
/*!
 * cache: pages selected for eviction unable to be evicted because of
 * active children on an internal page
 */
#define	WT_STAT_CONN_CACHE_EVICTION_FAIL_ACTIVE_CHILDREN_ON_AN_INTERNAL_PAGE	1218
/*!
 * cache: pages selected for eviction unable to be evicted because of
 * failure in reconciliation
 */
#define	WT_STAT_CONN_CACHE_EVICTION_FAIL_IN_RECONCILIATION	1219
/*!
 * cache: pages selected for eviction unable to be evicted because of
 * race between checkpoint and updates without timestamps
 */
#define	WT_STAT_CONN_CACHE_EVICTION_FAIL_CHECKPOINT_NO_TS	1220
/*! cache: pages walked for eviction */
#define	WT_STAT_CONN_CACHE_EVICTION_WALK		1221
/*! cache: pages written from cache */
#define	WT_STAT_CONN_CACHE_WRITE			1222
/*! cache: pages written requiring in-memory restoration */
#define	WT_STAT_CONN_CACHE_WRITE_RESTORE		1223
/*! cache: percentage overhead */
#define	WT_STAT_CONN_CACHE_OVERHEAD			1224
/*! cache: recent modification of a page blocked its eviction */
#define	WT_STAT_CONN_CACHE_EVICTION_BLOCKED_RECENTLY_MODIFIED	1225
/*! cache: reverse splits performed */
#define	WT_STAT_CONN_CACHE_REVERSE_SPLITS		1226
=======
#define	WT_STAT_CONN_CACHE_EVICTION_BLOCKED_OVERFLOW_KEYS	1137
/*! cache: overflow pages read into cache */
#define	WT_STAT_CONN_CACHE_READ_OVERFLOW		1138
/*! cache: page split during eviction deepened the tree */
#define	WT_STAT_CONN_CACHE_EVICTION_DEEPEN		1139
/*! cache: page written requiring history store records */
#define	WT_STAT_CONN_CACHE_WRITE_HS			1140
/*! cache: pages currently held in the cache */
#define	WT_STAT_CONN_CACHE_PAGES_INUSE			1141
/*! cache: pages dirtied due to obsolete time window by eviction */
#define	WT_STAT_CONN_CACHE_EVICTION_DIRTY_OBSOLETE_TW	1142
/*! cache: pages read into cache */
#define	WT_STAT_CONN_CACHE_READ				1143
/*! cache: pages read into cache after truncate */
#define	WT_STAT_CONN_CACHE_READ_DELETED			1144
/*! cache: pages read into cache after truncate in prepare state */
#define	WT_STAT_CONN_CACHE_READ_DELETED_PREPARED	1145
/*! cache: pages read into cache by checkpoint */
#define	WT_STAT_CONN_CACHE_READ_CHECKPOINT		1146
/*! cache: pages requested from the cache */
#define	WT_STAT_CONN_CACHE_PAGES_REQUESTED		1147
/*! cache: pages requested from the cache due to pre-fetch */
#define	WT_STAT_CONN_CACHE_PAGES_PREFETCH		1148
/*! cache: pages seen by eviction walk */
#define	WT_STAT_CONN_CACHE_EVICTION_PAGES_SEEN		1149
/*! cache: pages written from cache */
#define	WT_STAT_CONN_CACHE_WRITE			1150
/*! cache: pages written requiring in-memory restoration */
#define	WT_STAT_CONN_CACHE_WRITE_RESTORE		1151
/*! cache: percentage overhead */
#define	WT_STAT_CONN_CACHE_OVERHEAD			1152
/*! cache: recent modification of a page blocked its eviction */
#define	WT_STAT_CONN_CACHE_EVICTION_BLOCKED_RECENTLY_MODIFIED	1153
/*! cache: reverse splits performed */
#define	WT_STAT_CONN_CACHE_REVERSE_SPLITS		1154
>>>>>>> c50a4270
/*!
 * cache: reverse splits skipped because of VLCS namespace gap
 * restrictions
 */
<<<<<<< HEAD
#define	WT_STAT_CONN_CACHE_REVERSE_SPLITS_SKIPPED_VLCS	1227
/*! cache: the number of times full update inserted to history store */
#define	WT_STAT_CONN_CACHE_HS_INSERT_FULL_UPDATE	1228
/*! cache: the number of times reverse modify inserted to history store */
#define	WT_STAT_CONN_CACHE_HS_INSERT_REVERSE_MODIFY	1229
/*!
 * cache: total milliseconds spent inside reentrant history store
 * evictions in a reconciliation
 */
#define	WT_STAT_CONN_CACHE_REENTRY_HS_EVICTION_MILLISECONDS	1230
/*! cache: tracked bytes belonging to internal pages in the cache */
#define	WT_STAT_CONN_CACHE_BYTES_INTERNAL		1231
/*! cache: tracked bytes belonging to leaf pages in the cache */
#define	WT_STAT_CONN_CACHE_BYTES_LEAF			1232
/*! cache: tracked dirty bytes in the cache */
#define	WT_STAT_CONN_CACHE_BYTES_DIRTY			1233
/*! cache: tracked dirty pages in the cache */
#define	WT_STAT_CONN_CACHE_PAGES_DIRTY			1234
/*! cache: uncommitted truncate blocked page eviction */
#define	WT_STAT_CONN_CACHE_EVICTION_BLOCKED_UNCOMMITTED_TRUNCATE	1235
/*! cache: unmodified pages evicted */
#define	WT_STAT_CONN_CACHE_EVICTION_CLEAN		1236
/*! capacity: background fsync file handles considered */
#define	WT_STAT_CONN_FSYNC_ALL_FH_TOTAL			1237
/*! capacity: background fsync file handles synced */
#define	WT_STAT_CONN_FSYNC_ALL_FH			1238
/*! capacity: background fsync time (msecs) */
#define	WT_STAT_CONN_FSYNC_ALL_TIME			1239
/*! capacity: bytes read */
#define	WT_STAT_CONN_CAPACITY_BYTES_READ		1240
/*! capacity: bytes written for checkpoint */
#define	WT_STAT_CONN_CAPACITY_BYTES_CKPT		1241
/*! capacity: bytes written for chunk cache */
#define	WT_STAT_CONN_CAPACITY_BYTES_CHUNKCACHE		1242
/*! capacity: bytes written for eviction */
#define	WT_STAT_CONN_CAPACITY_BYTES_EVICT		1243
/*! capacity: bytes written for log */
#define	WT_STAT_CONN_CAPACITY_BYTES_LOG			1244
/*! capacity: bytes written total */
#define	WT_STAT_CONN_CAPACITY_BYTES_WRITTEN		1245
/*! capacity: threshold to call fsync */
#define	WT_STAT_CONN_CAPACITY_THRESHOLD			1246
/*! capacity: time waiting due to total capacity (usecs) */
#define	WT_STAT_CONN_CAPACITY_TIME_TOTAL		1247
/*! capacity: time waiting during checkpoint (usecs) */
#define	WT_STAT_CONN_CAPACITY_TIME_CKPT			1248
/*! capacity: time waiting during eviction (usecs) */
#define	WT_STAT_CONN_CAPACITY_TIME_EVICT		1249
/*! capacity: time waiting during logging (usecs) */
#define	WT_STAT_CONN_CAPACITY_TIME_LOG			1250
/*! capacity: time waiting during read (usecs) */
#define	WT_STAT_CONN_CAPACITY_TIME_READ			1251
/*! capacity: time waiting for chunk cache IO bandwidth (usecs) */
#define	WT_STAT_CONN_CAPACITY_TIME_CHUNKCACHE		1252
/*! checkpoint: checkpoint cleanup successful calls */
#define	WT_STAT_CONN_CHECKPOINT_CLEANUP_SUCCESS		1253
/*! checkpoint: checkpoint has acquired a snapshot for its transaction */
#define	WT_STAT_CONN_CHECKPOINT_SNAPSHOT_ACQUIRED	1254
/*! checkpoint: checkpoints skipped because database was clean */
#define	WT_STAT_CONN_CHECKPOINT_SKIPPED			1255
/*! checkpoint: fsync calls after allocating the transaction ID */
#define	WT_STAT_CONN_CHECKPOINT_FSYNC_POST		1256
/*! checkpoint: fsync duration after allocating the transaction ID (usecs) */
#define	WT_STAT_CONN_CHECKPOINT_FSYNC_POST_DURATION	1257
/*! checkpoint: generation */
#define	WT_STAT_CONN_CHECKPOINT_GENERATION		1258
/*! checkpoint: max time (msecs) */
#define	WT_STAT_CONN_CHECKPOINT_TIME_MAX		1259
/*! checkpoint: min time (msecs) */
#define	WT_STAT_CONN_CHECKPOINT_TIME_MIN		1260
=======
#define	WT_STAT_CONN_CACHE_REVERSE_SPLITS_SKIPPED_VLCS	1155
/*! cache: the number of times full update inserted to history store */
#define	WT_STAT_CONN_CACHE_HS_INSERT_FULL_UPDATE	1156
/*! cache: the number of times reverse modify inserted to history store */
#define	WT_STAT_CONN_CACHE_HS_INSERT_REVERSE_MODIFY	1157
/*! cache: tracked bytes belonging to internal pages in the cache */
#define	WT_STAT_CONN_CACHE_BYTES_INTERNAL		1158
/*! cache: tracked bytes belonging to leaf pages in the cache */
#define	WT_STAT_CONN_CACHE_BYTES_LEAF			1159
/*! cache: tracked dirty bytes in the cache */
#define	WT_STAT_CONN_CACHE_BYTES_DIRTY			1160
/*! cache: tracked dirty pages in the cache */
#define	WT_STAT_CONN_CACHE_PAGES_DIRTY			1161
/*! cache: uncommitted truncate blocked page eviction */
#define	WT_STAT_CONN_CACHE_EVICTION_BLOCKED_UNCOMMITTED_TRUNCATE	1162
/*! cache: unmodified pages evicted */
#define	WT_STAT_CONN_CACHE_EVICTION_CLEAN		1163
/*! capacity: background fsync file handles considered */
#define	WT_STAT_CONN_FSYNC_ALL_FH_TOTAL			1164
/*! capacity: background fsync file handles synced */
#define	WT_STAT_CONN_FSYNC_ALL_FH			1165
/*! capacity: background fsync time (msecs) */
#define	WT_STAT_CONN_FSYNC_ALL_TIME			1166
/*! capacity: bytes read */
#define	WT_STAT_CONN_CAPACITY_BYTES_READ		1167
/*! capacity: bytes written for checkpoint */
#define	WT_STAT_CONN_CAPACITY_BYTES_CKPT		1168
/*! capacity: bytes written for chunk cache */
#define	WT_STAT_CONN_CAPACITY_BYTES_CHUNKCACHE		1169
/*! capacity: bytes written for eviction */
#define	WT_STAT_CONN_CAPACITY_BYTES_EVICT		1170
/*! capacity: bytes written for log */
#define	WT_STAT_CONN_CAPACITY_BYTES_LOG			1171
/*! capacity: bytes written total */
#define	WT_STAT_CONN_CAPACITY_BYTES_WRITTEN		1172
/*! capacity: threshold to call fsync */
#define	WT_STAT_CONN_CAPACITY_THRESHOLD			1173
/*! capacity: time waiting due to total capacity (usecs) */
#define	WT_STAT_CONN_CAPACITY_TIME_TOTAL		1174
/*! capacity: time waiting during checkpoint (usecs) */
#define	WT_STAT_CONN_CAPACITY_TIME_CKPT			1175
/*! capacity: time waiting during eviction (usecs) */
#define	WT_STAT_CONN_CAPACITY_TIME_EVICT		1176
/*! capacity: time waiting during logging (usecs) */
#define	WT_STAT_CONN_CAPACITY_TIME_LOG			1177
/*! capacity: time waiting during read (usecs) */
#define	WT_STAT_CONN_CAPACITY_TIME_READ			1178
/*! capacity: time waiting for chunk cache IO bandwidth (usecs) */
#define	WT_STAT_CONN_CAPACITY_TIME_CHUNKCACHE		1179
/*! checkpoint: checkpoint cleanup successful calls */
#define	WT_STAT_CONN_CHECKPOINT_CLEANUP_SUCCESS		1180
/*! checkpoint: checkpoint has acquired a snapshot for its transaction */
#define	WT_STAT_CONN_CHECKPOINT_SNAPSHOT_ACQUIRED	1181
/*! checkpoint: checkpoints skipped because database was clean */
#define	WT_STAT_CONN_CHECKPOINT_SKIPPED			1182
/*! checkpoint: fsync calls after allocating the transaction ID */
#define	WT_STAT_CONN_CHECKPOINT_FSYNC_POST		1183
/*! checkpoint: fsync duration after allocating the transaction ID (usecs) */
#define	WT_STAT_CONN_CHECKPOINT_FSYNC_POST_DURATION	1184
/*! checkpoint: generation */
#define	WT_STAT_CONN_CHECKPOINT_GENERATION		1185
/*! checkpoint: max time (msecs) */
#define	WT_STAT_CONN_CHECKPOINT_TIME_MAX		1186
/*! checkpoint: min time (msecs) */
#define	WT_STAT_CONN_CHECKPOINT_TIME_MIN		1187
>>>>>>> c50a4270
/*!
 * checkpoint: most recent duration for checkpoint dropping all handles
 * (usecs)
 */
<<<<<<< HEAD
#define	WT_STAT_CONN_CHECKPOINT_HANDLE_DROP_DURATION	1261
/*! checkpoint: most recent duration for gathering all handles (usecs) */
#define	WT_STAT_CONN_CHECKPOINT_HANDLE_DURATION		1262
/*! checkpoint: most recent duration for gathering applied handles (usecs) */
#define	WT_STAT_CONN_CHECKPOINT_HANDLE_APPLY_DURATION	1263
/*! checkpoint: most recent duration for gathering skipped handles (usecs) */
#define	WT_STAT_CONN_CHECKPOINT_HANDLE_SKIP_DURATION	1264
/*! checkpoint: most recent duration for handles metadata checked (usecs) */
#define	WT_STAT_CONN_CHECKPOINT_HANDLE_META_CHECK_DURATION	1265
/*! checkpoint: most recent duration for locking the handles (usecs) */
#define	WT_STAT_CONN_CHECKPOINT_HANDLE_LOCK_DURATION	1266
/*! checkpoint: most recent handles applied */
#define	WT_STAT_CONN_CHECKPOINT_HANDLE_APPLIED		1267
/*! checkpoint: most recent handles checkpoint dropped */
#define	WT_STAT_CONN_CHECKPOINT_HANDLE_DROPPED		1268
/*! checkpoint: most recent handles metadata checked */
#define	WT_STAT_CONN_CHECKPOINT_HANDLE_META_CHECKED	1269
/*! checkpoint: most recent handles metadata locked */
#define	WT_STAT_CONN_CHECKPOINT_HANDLE_LOCKED		1270
/*! checkpoint: most recent handles skipped */
#define	WT_STAT_CONN_CHECKPOINT_HANDLE_SKIPPED		1271
/*! checkpoint: most recent handles walked */
#define	WT_STAT_CONN_CHECKPOINT_HANDLE_WALKED		1272
/*! checkpoint: most recent time (msecs) */
#define	WT_STAT_CONN_CHECKPOINT_TIME_RECENT		1273
/*! checkpoint: number of checkpoints started by api */
#define	WT_STAT_CONN_CHECKPOINTS_API			1274
/*! checkpoint: number of checkpoints started by compaction */
#define	WT_STAT_CONN_CHECKPOINTS_COMPACT		1275
/*! checkpoint: number of files synced */
#define	WT_STAT_CONN_CHECKPOINT_SYNC			1276
/*! checkpoint: number of handles visited after writes complete */
#define	WT_STAT_CONN_CHECKPOINT_PRESYNC			1277
/*! checkpoint: number of history store pages caused to be reconciled */
#define	WT_STAT_CONN_CHECKPOINT_HS_PAGES_RECONCILED	1278
/*! checkpoint: number of internal pages visited */
#define	WT_STAT_CONN_CHECKPOINT_PAGES_VISITED_INTERNAL	1279
/*! checkpoint: number of leaf pages visited */
#define	WT_STAT_CONN_CHECKPOINT_PAGES_VISITED_LEAF	1280
/*! checkpoint: number of pages caused to be reconciled */
#define	WT_STAT_CONN_CHECKPOINT_PAGES_RECONCILED	1281
/*! checkpoint: pages added for eviction during checkpoint cleanup */
#define	WT_STAT_CONN_CHECKPOINT_CLEANUP_PAGES_EVICT	1282
=======
#define	WT_STAT_CONN_CHECKPOINT_HANDLE_DROP_DURATION	1188
/*! checkpoint: most recent duration for gathering all handles (usecs) */
#define	WT_STAT_CONN_CHECKPOINT_HANDLE_DURATION		1189
/*! checkpoint: most recent duration for gathering applied handles (usecs) */
#define	WT_STAT_CONN_CHECKPOINT_HANDLE_APPLY_DURATION	1190
/*! checkpoint: most recent duration for gathering skipped handles (usecs) */
#define	WT_STAT_CONN_CHECKPOINT_HANDLE_SKIP_DURATION	1191
/*! checkpoint: most recent duration for handles metadata checked (usecs) */
#define	WT_STAT_CONN_CHECKPOINT_HANDLE_META_CHECK_DURATION	1192
/*! checkpoint: most recent duration for locking the handles (usecs) */
#define	WT_STAT_CONN_CHECKPOINT_HANDLE_LOCK_DURATION	1193
/*! checkpoint: most recent handles applied */
#define	WT_STAT_CONN_CHECKPOINT_HANDLE_APPLIED		1194
/*! checkpoint: most recent handles checkpoint dropped */
#define	WT_STAT_CONN_CHECKPOINT_HANDLE_DROPPED		1195
/*! checkpoint: most recent handles metadata checked */
#define	WT_STAT_CONN_CHECKPOINT_HANDLE_META_CHECKED	1196
/*! checkpoint: most recent handles metadata locked */
#define	WT_STAT_CONN_CHECKPOINT_HANDLE_LOCKED		1197
/*! checkpoint: most recent handles skipped */
#define	WT_STAT_CONN_CHECKPOINT_HANDLE_SKIPPED		1198
/*! checkpoint: most recent handles walked */
#define	WT_STAT_CONN_CHECKPOINT_HANDLE_WALKED		1199
/*! checkpoint: most recent time (msecs) */
#define	WT_STAT_CONN_CHECKPOINT_TIME_RECENT		1200
/*! checkpoint: number of checkpoints started by api */
#define	WT_STAT_CONN_CHECKPOINTS_API			1201
/*! checkpoint: number of checkpoints started by compaction */
#define	WT_STAT_CONN_CHECKPOINTS_COMPACT		1202
/*! checkpoint: number of files synced */
#define	WT_STAT_CONN_CHECKPOINT_SYNC			1203
/*! checkpoint: number of handles visited after writes complete */
#define	WT_STAT_CONN_CHECKPOINT_PRESYNC			1204
/*! checkpoint: number of history store pages caused to be reconciled */
#define	WT_STAT_CONN_CHECKPOINT_HS_PAGES_RECONCILED	1205
/*! checkpoint: number of internal pages visited */
#define	WT_STAT_CONN_CHECKPOINT_PAGES_VISITED_INTERNAL	1206
/*! checkpoint: number of leaf pages visited */
#define	WT_STAT_CONN_CHECKPOINT_PAGES_VISITED_LEAF	1207
/*! checkpoint: number of pages caused to be reconciled */
#define	WT_STAT_CONN_CHECKPOINT_PAGES_RECONCILED	1208
/*! checkpoint: pages added for eviction during checkpoint cleanup */
#define	WT_STAT_CONN_CHECKPOINT_CLEANUP_PAGES_EVICT	1209
>>>>>>> c50a4270
/*!
 * checkpoint: pages dirtied due to obsolete time window by checkpoint
 * cleanup
 */
<<<<<<< HEAD
#define	WT_STAT_CONN_CHECKPOINT_CLEANUP_PAGES_OBSOLETE_TW	1283
=======
#define	WT_STAT_CONN_CHECKPOINT_CLEANUP_PAGES_OBSOLETE_TW	1210
>>>>>>> c50a4270
/*!
 * checkpoint: pages read into cache during checkpoint cleanup
 * (reclaim_space)
 */
<<<<<<< HEAD
#define	WT_STAT_CONN_CHECKPOINT_CLEANUP_PAGES_READ_RECLAIM_SPACE	1284
=======
#define	WT_STAT_CONN_CHECKPOINT_CLEANUP_PAGES_READ_RECLAIM_SPACE	1211
>>>>>>> c50a4270
/*!
 * checkpoint: pages read into cache during checkpoint cleanup due to
 * obsolete time window
 */
<<<<<<< HEAD
#define	WT_STAT_CONN_CHECKPOINT_CLEANUP_PAGES_READ_OBSOLETE_TW	1285
/*! checkpoint: pages removed during checkpoint cleanup */
#define	WT_STAT_CONN_CHECKPOINT_CLEANUP_PAGES_REMOVED	1286
/*! checkpoint: pages skipped during checkpoint cleanup tree walk */
#define	WT_STAT_CONN_CHECKPOINT_CLEANUP_PAGES_WALK_SKIPPED	1287
/*! checkpoint: pages visited during checkpoint cleanup */
#define	WT_STAT_CONN_CHECKPOINT_CLEANUP_PAGES_VISITED	1288
/*! checkpoint: prepare currently running */
#define	WT_STAT_CONN_CHECKPOINT_PREP_RUNNING		1289
/*! checkpoint: prepare max time (msecs) */
#define	WT_STAT_CONN_CHECKPOINT_PREP_MAX		1290
/*! checkpoint: prepare min time (msecs) */
#define	WT_STAT_CONN_CHECKPOINT_PREP_MIN		1291
/*! checkpoint: prepare most recent time (msecs) */
#define	WT_STAT_CONN_CHECKPOINT_PREP_RECENT		1292
/*! checkpoint: prepare total time (msecs) */
#define	WT_STAT_CONN_CHECKPOINT_PREP_TOTAL		1293
/*! checkpoint: progress state */
#define	WT_STAT_CONN_CHECKPOINT_STATE			1294
/*! checkpoint: scrub dirty target */
#define	WT_STAT_CONN_CHECKPOINT_SCRUB_TARGET		1295
/*! checkpoint: scrub max time (msecs) */
#define	WT_STAT_CONN_CHECKPOINT_SCRUB_MAX		1296
/*! checkpoint: scrub min time (msecs) */
#define	WT_STAT_CONN_CHECKPOINT_SCRUB_MIN		1297
/*! checkpoint: scrub most recent time (msecs) */
#define	WT_STAT_CONN_CHECKPOINT_SCRUB_RECENT		1298
/*! checkpoint: scrub total time (msecs) */
#define	WT_STAT_CONN_CHECKPOINT_SCRUB_TOTAL		1299
/*! checkpoint: stop timing stress active */
#define	WT_STAT_CONN_CHECKPOINT_STOP_STRESS_ACTIVE	1300
/*! checkpoint: time spent on per-tree checkpoint work (usecs) */
#define	WT_STAT_CONN_CHECKPOINT_TREE_DURATION		1301
/*! checkpoint: total failed number of checkpoints */
#define	WT_STAT_CONN_CHECKPOINTS_TOTAL_FAILED		1302
/*! checkpoint: total succeed number of checkpoints */
#define	WT_STAT_CONN_CHECKPOINTS_TOTAL_SUCCEED		1303
/*! checkpoint: total time (msecs) */
#define	WT_STAT_CONN_CHECKPOINT_TIME_TOTAL		1304
/*! checkpoint: transaction checkpoints due to obsolete pages */
#define	WT_STAT_CONN_CHECKPOINT_OBSOLETE_APPLIED	1305
/*! checkpoint: wait cycles while cache dirty level is decreasing */
#define	WT_STAT_CONN_CHECKPOINT_WAIT_REDUCE_DIRTY	1306
/*! chunk-cache: aggregate number of spanned chunks on read */
#define	WT_STAT_CONN_CHUNKCACHE_SPANS_CHUNKS_READ	1307
/*! chunk-cache: chunks evicted */
#define	WT_STAT_CONN_CHUNKCACHE_CHUNKS_EVICTED		1308
/*! chunk-cache: could not allocate due to exceeding bitmap capacity */
#define	WT_STAT_CONN_CHUNKCACHE_EXCEEDED_BITMAP_CAPACITY	1309
/*! chunk-cache: could not allocate due to exceeding capacity */
#define	WT_STAT_CONN_CHUNKCACHE_EXCEEDED_CAPACITY	1310
/*! chunk-cache: lookups */
#define	WT_STAT_CONN_CHUNKCACHE_LOOKUPS			1311
=======
#define	WT_STAT_CONN_CHECKPOINT_CLEANUP_PAGES_READ_OBSOLETE_TW	1212
/*! checkpoint: pages removed during checkpoint cleanup */
#define	WT_STAT_CONN_CHECKPOINT_CLEANUP_PAGES_REMOVED	1213
/*! checkpoint: pages skipped during checkpoint cleanup tree walk */
#define	WT_STAT_CONN_CHECKPOINT_CLEANUP_PAGES_WALK_SKIPPED	1214
/*! checkpoint: pages visited during checkpoint cleanup */
#define	WT_STAT_CONN_CHECKPOINT_CLEANUP_PAGES_VISITED	1215
/*! checkpoint: prepare currently running */
#define	WT_STAT_CONN_CHECKPOINT_PREP_RUNNING		1216
/*! checkpoint: prepare max time (msecs) */
#define	WT_STAT_CONN_CHECKPOINT_PREP_MAX		1217
/*! checkpoint: prepare min time (msecs) */
#define	WT_STAT_CONN_CHECKPOINT_PREP_MIN		1218
/*! checkpoint: prepare most recent time (msecs) */
#define	WT_STAT_CONN_CHECKPOINT_PREP_RECENT		1219
/*! checkpoint: prepare total time (msecs) */
#define	WT_STAT_CONN_CHECKPOINT_PREP_TOTAL		1220
/*! checkpoint: progress state */
#define	WT_STAT_CONN_CHECKPOINT_STATE			1221
/*! checkpoint: scrub dirty target */
#define	WT_STAT_CONN_CHECKPOINT_SCRUB_TARGET		1222
/*! checkpoint: scrub max time (msecs) */
#define	WT_STAT_CONN_CHECKPOINT_SCRUB_MAX		1223
/*! checkpoint: scrub min time (msecs) */
#define	WT_STAT_CONN_CHECKPOINT_SCRUB_MIN		1224
/*! checkpoint: scrub most recent time (msecs) */
#define	WT_STAT_CONN_CHECKPOINT_SCRUB_RECENT		1225
/*! checkpoint: scrub total time (msecs) */
#define	WT_STAT_CONN_CHECKPOINT_SCRUB_TOTAL		1226
/*! checkpoint: stop timing stress active */
#define	WT_STAT_CONN_CHECKPOINT_STOP_STRESS_ACTIVE	1227
/*! checkpoint: time spent on per-tree checkpoint work (usecs) */
#define	WT_STAT_CONN_CHECKPOINT_TREE_DURATION		1228
/*! checkpoint: total failed number of checkpoints */
#define	WT_STAT_CONN_CHECKPOINTS_TOTAL_FAILED		1229
/*! checkpoint: total succeed number of checkpoints */
#define	WT_STAT_CONN_CHECKPOINTS_TOTAL_SUCCEED		1230
/*! checkpoint: total time (msecs) */
#define	WT_STAT_CONN_CHECKPOINT_TIME_TOTAL		1231
/*! checkpoint: transaction checkpoints due to obsolete pages */
#define	WT_STAT_CONN_CHECKPOINT_OBSOLETE_APPLIED	1232
/*! checkpoint: wait cycles while cache dirty level is decreasing */
#define	WT_STAT_CONN_CHECKPOINT_WAIT_REDUCE_DIRTY	1233
/*! chunk-cache: aggregate number of spanned chunks on read */
#define	WT_STAT_CONN_CHUNKCACHE_SPANS_CHUNKS_READ	1234
/*! chunk-cache: chunks evicted */
#define	WT_STAT_CONN_CHUNKCACHE_CHUNKS_EVICTED		1235
/*! chunk-cache: could not allocate due to exceeding bitmap capacity */
#define	WT_STAT_CONN_CHUNKCACHE_EXCEEDED_BITMAP_CAPACITY	1236
/*! chunk-cache: could not allocate due to exceeding capacity */
#define	WT_STAT_CONN_CHUNKCACHE_EXCEEDED_CAPACITY	1237
/*! chunk-cache: lookups */
#define	WT_STAT_CONN_CHUNKCACHE_LOOKUPS			1238
>>>>>>> c50a4270
/*!
 * chunk-cache: number of chunks loaded from flushed tables in chunk
 * cache
 */
<<<<<<< HEAD
#define	WT_STAT_CONN_CHUNKCACHE_CHUNKS_LOADED_FROM_FLUSHED_TABLES	1312
/*! chunk-cache: number of metadata entries inserted */
#define	WT_STAT_CONN_CHUNKCACHE_METADATA_INSERTED	1313
/*! chunk-cache: number of metadata entries removed */
#define	WT_STAT_CONN_CHUNKCACHE_METADATA_REMOVED	1314
=======
#define	WT_STAT_CONN_CHUNKCACHE_CHUNKS_LOADED_FROM_FLUSHED_TABLES	1239
/*! chunk-cache: number of metadata entries inserted */
#define	WT_STAT_CONN_CHUNKCACHE_METADATA_INSERTED	1240
/*! chunk-cache: number of metadata entries removed */
#define	WT_STAT_CONN_CHUNKCACHE_METADATA_REMOVED	1241
>>>>>>> c50a4270
/*!
 * chunk-cache: number of metadata inserts/deletes dropped by the worker
 * thread
 */
<<<<<<< HEAD
#define	WT_STAT_CONN_CHUNKCACHE_METADATA_WORK_UNITS_DROPPED	1315
=======
#define	WT_STAT_CONN_CHUNKCACHE_METADATA_WORK_UNITS_DROPPED	1242
>>>>>>> c50a4270
/*!
 * chunk-cache: number of metadata inserts/deletes pushed to the worker
 * thread
 */
<<<<<<< HEAD
#define	WT_STAT_CONN_CHUNKCACHE_METADATA_WORK_UNITS_CREATED	1316
=======
#define	WT_STAT_CONN_CHUNKCACHE_METADATA_WORK_UNITS_CREATED	1243
>>>>>>> c50a4270
/*!
 * chunk-cache: number of metadata inserts/deletes read by the worker
 * thread
 */
<<<<<<< HEAD
#define	WT_STAT_CONN_CHUNKCACHE_METADATA_WORK_UNITS_DEQUEUED	1317
/*! chunk-cache: number of misses */
#define	WT_STAT_CONN_CHUNKCACHE_MISSES			1318
/*! chunk-cache: number of times a read from storage failed */
#define	WT_STAT_CONN_CHUNKCACHE_IO_FAILED		1319
/*! chunk-cache: retried accessing a chunk while I/O was in progress */
#define	WT_STAT_CONN_CHUNKCACHE_RETRIES			1320
/*! chunk-cache: retries from a chunk cache checksum mismatch */
#define	WT_STAT_CONN_CHUNKCACHE_RETRIES_CHECKSUM_MISMATCH	1321
/*! chunk-cache: timed out due to too many retries */
#define	WT_STAT_CONN_CHUNKCACHE_TOOMANY_RETRIES		1322
/*! chunk-cache: total bytes read from persistent content */
#define	WT_STAT_CONN_CHUNKCACHE_BYTES_READ_PERSISTENT	1323
/*! chunk-cache: total bytes used by the cache */
#define	WT_STAT_CONN_CHUNKCACHE_BYTES_INUSE		1324
/*! chunk-cache: total bytes used by the cache for pinned chunks */
#define	WT_STAT_CONN_CHUNKCACHE_BYTES_INUSE_PINNED	1325
/*! chunk-cache: total chunks held by the chunk cache */
#define	WT_STAT_CONN_CHUNKCACHE_CHUNKS_INUSE		1326
=======
#define	WT_STAT_CONN_CHUNKCACHE_METADATA_WORK_UNITS_DEQUEUED	1244
/*! chunk-cache: number of misses */
#define	WT_STAT_CONN_CHUNKCACHE_MISSES			1245
/*! chunk-cache: number of times a read from storage failed */
#define	WT_STAT_CONN_CHUNKCACHE_IO_FAILED		1246
/*! chunk-cache: retried accessing a chunk while I/O was in progress */
#define	WT_STAT_CONN_CHUNKCACHE_RETRIES			1247
/*! chunk-cache: retries from a chunk cache checksum mismatch */
#define	WT_STAT_CONN_CHUNKCACHE_RETRIES_CHECKSUM_MISMATCH	1248
/*! chunk-cache: timed out due to too many retries */
#define	WT_STAT_CONN_CHUNKCACHE_TOOMANY_RETRIES		1249
/*! chunk-cache: total bytes read from persistent content */
#define	WT_STAT_CONN_CHUNKCACHE_BYTES_READ_PERSISTENT	1250
/*! chunk-cache: total bytes used by the cache */
#define	WT_STAT_CONN_CHUNKCACHE_BYTES_INUSE		1251
/*! chunk-cache: total bytes used by the cache for pinned chunks */
#define	WT_STAT_CONN_CHUNKCACHE_BYTES_INUSE_PINNED	1252
/*! chunk-cache: total chunks held by the chunk cache */
#define	WT_STAT_CONN_CHUNKCACHE_CHUNKS_INUSE		1253
>>>>>>> c50a4270
/*!
 * chunk-cache: total number of chunks inserted on startup from persisted
 * metadata.
 */
<<<<<<< HEAD
#define	WT_STAT_CONN_CHUNKCACHE_CREATED_FROM_METADATA	1327
/*! chunk-cache: total pinned chunks held by the chunk cache */
#define	WT_STAT_CONN_CHUNKCACHE_CHUNKS_PINNED		1328
/*! connection: auto adjusting condition resets */
#define	WT_STAT_CONN_COND_AUTO_WAIT_RESET		1329
/*! connection: auto adjusting condition wait calls */
#define	WT_STAT_CONN_COND_AUTO_WAIT			1330
=======
#define	WT_STAT_CONN_CHUNKCACHE_CREATED_FROM_METADATA	1254
/*! chunk-cache: total pinned chunks held by the chunk cache */
#define	WT_STAT_CONN_CHUNKCACHE_CHUNKS_PINNED		1255
/*! connection: auto adjusting condition resets */
#define	WT_STAT_CONN_COND_AUTO_WAIT_RESET		1256
/*! connection: auto adjusting condition wait calls */
#define	WT_STAT_CONN_COND_AUTO_WAIT			1257
>>>>>>> c50a4270
/*!
 * connection: auto adjusting condition wait raced to update timeout and
 * skipped updating
 */
<<<<<<< HEAD
#define	WT_STAT_CONN_COND_AUTO_WAIT_SKIPPED		1331
/*! connection: detected system time went backwards */
#define	WT_STAT_CONN_TIME_TRAVEL			1332
/*! connection: files currently open */
#define	WT_STAT_CONN_FILE_OPEN				1333
/*! connection: hash bucket array size for data handles */
#define	WT_STAT_CONN_BUCKETS_DH				1334
/*! connection: hash bucket array size general */
#define	WT_STAT_CONN_BUCKETS				1335
/*! connection: memory allocations */
#define	WT_STAT_CONN_MEMORY_ALLOCATION			1336
/*! connection: memory frees */
#define	WT_STAT_CONN_MEMORY_FREE			1337
/*! connection: memory re-allocations */
#define	WT_STAT_CONN_MEMORY_GROW			1338
/*! connection: number of sessions without a sweep for 5+ minutes */
#define	WT_STAT_CONN_NO_SESSION_SWEEP_5MIN		1339
/*! connection: number of sessions without a sweep for 60+ minutes */
#define	WT_STAT_CONN_NO_SESSION_SWEEP_60MIN		1340
/*! connection: pthread mutex condition wait calls */
#define	WT_STAT_CONN_COND_WAIT				1341
/*! connection: pthread mutex shared lock read-lock calls */
#define	WT_STAT_CONN_RWLOCK_READ			1342
/*! connection: pthread mutex shared lock write-lock calls */
#define	WT_STAT_CONN_RWLOCK_WRITE			1343
/*! connection: total fsync I/Os */
#define	WT_STAT_CONN_FSYNC_IO				1344
/*! connection: total read I/Os */
#define	WT_STAT_CONN_READ_IO				1345
/*! connection: total write I/Os */
#define	WT_STAT_CONN_WRITE_IO				1346
/*! cursor: Total number of deleted pages skipped during tree walk */
#define	WT_STAT_CONN_CURSOR_TREE_WALK_DEL_PAGE_SKIP	1347
/*! cursor: Total number of entries skipped by cursor next calls */
#define	WT_STAT_CONN_CURSOR_NEXT_SKIP_TOTAL		1348
/*! cursor: Total number of entries skipped by cursor prev calls */
#define	WT_STAT_CONN_CURSOR_PREV_SKIP_TOTAL		1349
=======
#define	WT_STAT_CONN_COND_AUTO_WAIT_SKIPPED		1258
/*! connection: detected system time went backwards */
#define	WT_STAT_CONN_TIME_TRAVEL			1259
/*! connection: files currently open */
#define	WT_STAT_CONN_FILE_OPEN				1260
/*! connection: hash bucket array size for data handles */
#define	WT_STAT_CONN_BUCKETS_DH				1261
/*! connection: hash bucket array size general */
#define	WT_STAT_CONN_BUCKETS				1262
/*! connection: memory allocations */
#define	WT_STAT_CONN_MEMORY_ALLOCATION			1263
/*! connection: memory frees */
#define	WT_STAT_CONN_MEMORY_FREE			1264
/*! connection: memory re-allocations */
#define	WT_STAT_CONN_MEMORY_GROW			1265
/*! connection: number of sessions without a sweep for 5+ minutes */
#define	WT_STAT_CONN_NO_SESSION_SWEEP_5MIN		1266
/*! connection: number of sessions without a sweep for 60+ minutes */
#define	WT_STAT_CONN_NO_SESSION_SWEEP_60MIN		1267
/*! connection: pthread mutex condition wait calls */
#define	WT_STAT_CONN_COND_WAIT				1268
/*! connection: pthread mutex shared lock read-lock calls */
#define	WT_STAT_CONN_RWLOCK_READ			1269
/*! connection: pthread mutex shared lock write-lock calls */
#define	WT_STAT_CONN_RWLOCK_WRITE			1270
/*! connection: total fsync I/Os */
#define	WT_STAT_CONN_FSYNC_IO				1271
/*! connection: total read I/Os */
#define	WT_STAT_CONN_READ_IO				1272
/*! connection: total write I/Os */
#define	WT_STAT_CONN_WRITE_IO				1273
/*! cursor: Total number of deleted pages skipped during tree walk */
#define	WT_STAT_CONN_CURSOR_TREE_WALK_DEL_PAGE_SKIP	1274
/*! cursor: Total number of entries skipped by cursor next calls */
#define	WT_STAT_CONN_CURSOR_NEXT_SKIP_TOTAL		1275
/*! cursor: Total number of entries skipped by cursor prev calls */
#define	WT_STAT_CONN_CURSOR_PREV_SKIP_TOTAL		1276
>>>>>>> c50a4270
/*!
 * cursor: Total number of entries skipped to position the history store
 * cursor
 */
<<<<<<< HEAD
#define	WT_STAT_CONN_CURSOR_SKIP_HS_CUR_POSITION	1350
=======
#define	WT_STAT_CONN_CURSOR_SKIP_HS_CUR_POSITION	1277
>>>>>>> c50a4270
/*!
 * cursor: Total number of in-memory deleted pages skipped during tree
 * walk
 */
<<<<<<< HEAD
#define	WT_STAT_CONN_CURSOR_TREE_WALK_INMEM_DEL_PAGE_SKIP	1351
/*! cursor: Total number of on-disk deleted pages skipped during tree walk */
#define	WT_STAT_CONN_CURSOR_TREE_WALK_ONDISK_DEL_PAGE_SKIP	1352
=======
#define	WT_STAT_CONN_CURSOR_TREE_WALK_INMEM_DEL_PAGE_SKIP	1278
/*! cursor: Total number of on-disk deleted pages skipped during tree walk */
#define	WT_STAT_CONN_CURSOR_TREE_WALK_ONDISK_DEL_PAGE_SKIP	1279
>>>>>>> c50a4270
/*!
 * cursor: Total number of times a search near has exited due to prefix
 * config
 */
<<<<<<< HEAD
#define	WT_STAT_CONN_CURSOR_SEARCH_NEAR_PREFIX_FAST_PATHS	1353
=======
#define	WT_STAT_CONN_CURSOR_SEARCH_NEAR_PREFIX_FAST_PATHS	1280
>>>>>>> c50a4270
/*!
 * cursor: Total number of times cursor fails to temporarily release
 * pinned page to encourage eviction of hot or large page
 */
<<<<<<< HEAD
#define	WT_STAT_CONN_CURSOR_REPOSITION_FAILED		1354
=======
#define	WT_STAT_CONN_CURSOR_REPOSITION_FAILED		1281
>>>>>>> c50a4270
/*!
 * cursor: Total number of times cursor temporarily releases pinned page
 * to encourage eviction of hot or large page
 */
<<<<<<< HEAD
#define	WT_STAT_CONN_CURSOR_REPOSITION			1355
/*! cursor: bulk cursor count */
#define	WT_STAT_CONN_CURSOR_BULK_COUNT			1356
/*! cursor: cached cursor count */
#define	WT_STAT_CONN_CURSOR_CACHED_COUNT		1357
/*! cursor: cursor bound calls that return an error */
#define	WT_STAT_CONN_CURSOR_BOUND_ERROR			1358
/*! cursor: cursor bounds cleared from reset */
#define	WT_STAT_CONN_CURSOR_BOUNDS_RESET		1359
/*! cursor: cursor bounds comparisons performed */
#define	WT_STAT_CONN_CURSOR_BOUNDS_COMPARISONS		1360
/*! cursor: cursor bounds next called on an unpositioned cursor */
#define	WT_STAT_CONN_CURSOR_BOUNDS_NEXT_UNPOSITIONED	1361
/*! cursor: cursor bounds next early exit */
#define	WT_STAT_CONN_CURSOR_BOUNDS_NEXT_EARLY_EXIT	1362
/*! cursor: cursor bounds prev called on an unpositioned cursor */
#define	WT_STAT_CONN_CURSOR_BOUNDS_PREV_UNPOSITIONED	1363
/*! cursor: cursor bounds prev early exit */
#define	WT_STAT_CONN_CURSOR_BOUNDS_PREV_EARLY_EXIT	1364
/*! cursor: cursor bounds search early exit */
#define	WT_STAT_CONN_CURSOR_BOUNDS_SEARCH_EARLY_EXIT	1365
/*! cursor: cursor bounds search near call repositioned cursor */
#define	WT_STAT_CONN_CURSOR_BOUNDS_SEARCH_NEAR_REPOSITIONED_CURSOR	1366
/*! cursor: cursor bulk loaded cursor insert calls */
#define	WT_STAT_CONN_CURSOR_INSERT_BULK			1367
/*! cursor: cursor cache calls that return an error */
#define	WT_STAT_CONN_CURSOR_CACHE_ERROR			1368
/*! cursor: cursor close calls that result in cache */
#define	WT_STAT_CONN_CURSOR_CACHE			1369
/*! cursor: cursor close calls that return an error */
#define	WT_STAT_CONN_CURSOR_CLOSE_ERROR			1370
/*! cursor: cursor compare calls that return an error */
#define	WT_STAT_CONN_CURSOR_COMPARE_ERROR		1371
/*! cursor: cursor create calls */
#define	WT_STAT_CONN_CURSOR_CREATE			1372
/*! cursor: cursor equals calls that return an error */
#define	WT_STAT_CONN_CURSOR_EQUALS_ERROR		1373
/*! cursor: cursor get key calls that return an error */
#define	WT_STAT_CONN_CURSOR_GET_KEY_ERROR		1374
/*! cursor: cursor get value calls that return an error */
#define	WT_STAT_CONN_CURSOR_GET_VALUE_ERROR		1375
/*! cursor: cursor insert calls */
#define	WT_STAT_CONN_CURSOR_INSERT			1376
/*! cursor: cursor insert calls that return an error */
#define	WT_STAT_CONN_CURSOR_INSERT_ERROR		1377
/*! cursor: cursor insert check calls that return an error */
#define	WT_STAT_CONN_CURSOR_INSERT_CHECK_ERROR		1378
/*! cursor: cursor insert key and value bytes */
#define	WT_STAT_CONN_CURSOR_INSERT_BYTES		1379
/*! cursor: cursor largest key calls that return an error */
#define	WT_STAT_CONN_CURSOR_LARGEST_KEY_ERROR		1380
/*! cursor: cursor modify calls */
#define	WT_STAT_CONN_CURSOR_MODIFY			1381
/*! cursor: cursor modify calls that return an error */
#define	WT_STAT_CONN_CURSOR_MODIFY_ERROR		1382
/*! cursor: cursor modify key and value bytes affected */
#define	WT_STAT_CONN_CURSOR_MODIFY_BYTES		1383
/*! cursor: cursor modify value bytes modified */
#define	WT_STAT_CONN_CURSOR_MODIFY_BYTES_TOUCH		1384
/*! cursor: cursor next calls */
#define	WT_STAT_CONN_CURSOR_NEXT			1385
/*! cursor: cursor next calls that return an error */
#define	WT_STAT_CONN_CURSOR_NEXT_ERROR			1386
=======
#define	WT_STAT_CONN_CURSOR_REPOSITION			1282
/*! cursor: bulk cursor count */
#define	WT_STAT_CONN_CURSOR_BULK_COUNT			1283
/*! cursor: cached cursor count */
#define	WT_STAT_CONN_CURSOR_CACHED_COUNT		1284
/*! cursor: cursor bound calls that return an error */
#define	WT_STAT_CONN_CURSOR_BOUND_ERROR			1285
/*! cursor: cursor bounds cleared from reset */
#define	WT_STAT_CONN_CURSOR_BOUNDS_RESET		1286
/*! cursor: cursor bounds comparisons performed */
#define	WT_STAT_CONN_CURSOR_BOUNDS_COMPARISONS		1287
/*! cursor: cursor bounds next called on an unpositioned cursor */
#define	WT_STAT_CONN_CURSOR_BOUNDS_NEXT_UNPOSITIONED	1288
/*! cursor: cursor bounds next early exit */
#define	WT_STAT_CONN_CURSOR_BOUNDS_NEXT_EARLY_EXIT	1289
/*! cursor: cursor bounds prev called on an unpositioned cursor */
#define	WT_STAT_CONN_CURSOR_BOUNDS_PREV_UNPOSITIONED	1290
/*! cursor: cursor bounds prev early exit */
#define	WT_STAT_CONN_CURSOR_BOUNDS_PREV_EARLY_EXIT	1291
/*! cursor: cursor bounds search early exit */
#define	WT_STAT_CONN_CURSOR_BOUNDS_SEARCH_EARLY_EXIT	1292
/*! cursor: cursor bounds search near call repositioned cursor */
#define	WT_STAT_CONN_CURSOR_BOUNDS_SEARCH_NEAR_REPOSITIONED_CURSOR	1293
/*! cursor: cursor bulk loaded cursor insert calls */
#define	WT_STAT_CONN_CURSOR_INSERT_BULK			1294
/*! cursor: cursor cache calls that return an error */
#define	WT_STAT_CONN_CURSOR_CACHE_ERROR			1295
/*! cursor: cursor close calls that result in cache */
#define	WT_STAT_CONN_CURSOR_CACHE			1296
/*! cursor: cursor close calls that return an error */
#define	WT_STAT_CONN_CURSOR_CLOSE_ERROR			1297
/*! cursor: cursor compare calls that return an error */
#define	WT_STAT_CONN_CURSOR_COMPARE_ERROR		1298
/*! cursor: cursor create calls */
#define	WT_STAT_CONN_CURSOR_CREATE			1299
/*! cursor: cursor equals calls that return an error */
#define	WT_STAT_CONN_CURSOR_EQUALS_ERROR		1300
/*! cursor: cursor get key calls that return an error */
#define	WT_STAT_CONN_CURSOR_GET_KEY_ERROR		1301
/*! cursor: cursor get value calls that return an error */
#define	WT_STAT_CONN_CURSOR_GET_VALUE_ERROR		1302
/*! cursor: cursor insert calls */
#define	WT_STAT_CONN_CURSOR_INSERT			1303
/*! cursor: cursor insert calls that return an error */
#define	WT_STAT_CONN_CURSOR_INSERT_ERROR		1304
/*! cursor: cursor insert check calls that return an error */
#define	WT_STAT_CONN_CURSOR_INSERT_CHECK_ERROR		1305
/*! cursor: cursor insert key and value bytes */
#define	WT_STAT_CONN_CURSOR_INSERT_BYTES		1306
/*! cursor: cursor largest key calls that return an error */
#define	WT_STAT_CONN_CURSOR_LARGEST_KEY_ERROR		1307
/*! cursor: cursor modify calls */
#define	WT_STAT_CONN_CURSOR_MODIFY			1308
/*! cursor: cursor modify calls that return an error */
#define	WT_STAT_CONN_CURSOR_MODIFY_ERROR		1309
/*! cursor: cursor modify key and value bytes affected */
#define	WT_STAT_CONN_CURSOR_MODIFY_BYTES		1310
/*! cursor: cursor modify value bytes modified */
#define	WT_STAT_CONN_CURSOR_MODIFY_BYTES_TOUCH		1311
/*! cursor: cursor next calls */
#define	WT_STAT_CONN_CURSOR_NEXT			1312
/*! cursor: cursor next calls that return an error */
#define	WT_STAT_CONN_CURSOR_NEXT_ERROR			1313
>>>>>>> c50a4270
/*!
 * cursor: cursor next calls that skip due to a globally visible history
 * store tombstone
 */
<<<<<<< HEAD
#define	WT_STAT_CONN_CURSOR_NEXT_HS_TOMBSTONE		1387
=======
#define	WT_STAT_CONN_CURSOR_NEXT_HS_TOMBSTONE		1314
>>>>>>> c50a4270
/*!
 * cursor: cursor next calls that skip greater than 1 and fewer than 100
 * entries
 */
<<<<<<< HEAD
#define	WT_STAT_CONN_CURSOR_NEXT_SKIP_LT_100		1388
=======
#define	WT_STAT_CONN_CURSOR_NEXT_SKIP_LT_100		1315
>>>>>>> c50a4270
/*!
 * cursor: cursor next calls that skip greater than or equal to 100
 * entries
 */
<<<<<<< HEAD
#define	WT_STAT_CONN_CURSOR_NEXT_SKIP_GE_100		1389
/*! cursor: cursor next random calls that return an error */
#define	WT_STAT_CONN_CURSOR_NEXT_RANDOM_ERROR		1390
/*! cursor: cursor operation restarted */
#define	WT_STAT_CONN_CURSOR_RESTART			1391
/*! cursor: cursor prev calls */
#define	WT_STAT_CONN_CURSOR_PREV			1392
/*! cursor: cursor prev calls that return an error */
#define	WT_STAT_CONN_CURSOR_PREV_ERROR			1393
=======
#define	WT_STAT_CONN_CURSOR_NEXT_SKIP_GE_100		1316
/*! cursor: cursor next random calls that return an error */
#define	WT_STAT_CONN_CURSOR_NEXT_RANDOM_ERROR		1317
/*! cursor: cursor operation restarted */
#define	WT_STAT_CONN_CURSOR_RESTART			1318
/*! cursor: cursor prev calls */
#define	WT_STAT_CONN_CURSOR_PREV			1319
/*! cursor: cursor prev calls that return an error */
#define	WT_STAT_CONN_CURSOR_PREV_ERROR			1320
>>>>>>> c50a4270
/*!
 * cursor: cursor prev calls that skip due to a globally visible history
 * store tombstone
 */
<<<<<<< HEAD
#define	WT_STAT_CONN_CURSOR_PREV_HS_TOMBSTONE		1394
=======
#define	WT_STAT_CONN_CURSOR_PREV_HS_TOMBSTONE		1321
>>>>>>> c50a4270
/*!
 * cursor: cursor prev calls that skip greater than or equal to 100
 * entries
 */
<<<<<<< HEAD
#define	WT_STAT_CONN_CURSOR_PREV_SKIP_GE_100		1395
/*! cursor: cursor prev calls that skip less than 100 entries */
#define	WT_STAT_CONN_CURSOR_PREV_SKIP_LT_100		1396
/*! cursor: cursor reconfigure calls that return an error */
#define	WT_STAT_CONN_CURSOR_RECONFIGURE_ERROR		1397
/*! cursor: cursor remove calls */
#define	WT_STAT_CONN_CURSOR_REMOVE			1398
/*! cursor: cursor remove calls that return an error */
#define	WT_STAT_CONN_CURSOR_REMOVE_ERROR		1399
/*! cursor: cursor remove key bytes removed */
#define	WT_STAT_CONN_CURSOR_REMOVE_BYTES		1400
/*! cursor: cursor reopen calls that return an error */
#define	WT_STAT_CONN_CURSOR_REOPEN_ERROR		1401
/*! cursor: cursor reserve calls */
#define	WT_STAT_CONN_CURSOR_RESERVE			1402
/*! cursor: cursor reserve calls that return an error */
#define	WT_STAT_CONN_CURSOR_RESERVE_ERROR		1403
/*! cursor: cursor reset calls */
#define	WT_STAT_CONN_CURSOR_RESET			1404
/*! cursor: cursor reset calls that return an error */
#define	WT_STAT_CONN_CURSOR_RESET_ERROR			1405
/*! cursor: cursor search calls */
#define	WT_STAT_CONN_CURSOR_SEARCH			1406
/*! cursor: cursor search calls that return an error */
#define	WT_STAT_CONN_CURSOR_SEARCH_ERROR		1407
/*! cursor: cursor search history store calls */
#define	WT_STAT_CONN_CURSOR_SEARCH_HS			1408
/*! cursor: cursor search near calls */
#define	WT_STAT_CONN_CURSOR_SEARCH_NEAR			1409
/*! cursor: cursor search near calls that return an error */
#define	WT_STAT_CONN_CURSOR_SEARCH_NEAR_ERROR		1410
/*! cursor: cursor sweep buckets */
#define	WT_STAT_CONN_CURSOR_SWEEP_BUCKETS		1411
/*! cursor: cursor sweep cursors closed */
#define	WT_STAT_CONN_CURSOR_SWEEP_CLOSED		1412
/*! cursor: cursor sweep cursors examined */
#define	WT_STAT_CONN_CURSOR_SWEEP_EXAMINED		1413
/*! cursor: cursor sweeps */
#define	WT_STAT_CONN_CURSOR_SWEEP			1414
/*! cursor: cursor truncate calls */
#define	WT_STAT_CONN_CURSOR_TRUNCATE			1415
/*! cursor: cursor truncates performed on individual keys */
#define	WT_STAT_CONN_CURSOR_TRUNCATE_KEYS_DELETED	1416
/*! cursor: cursor update calls */
#define	WT_STAT_CONN_CURSOR_UPDATE			1417
/*! cursor: cursor update calls that return an error */
#define	WT_STAT_CONN_CURSOR_UPDATE_ERROR		1418
/*! cursor: cursor update key and value bytes */
#define	WT_STAT_CONN_CURSOR_UPDATE_BYTES		1419
/*! cursor: cursor update value size change */
#define	WT_STAT_CONN_CURSOR_UPDATE_BYTES_CHANGED	1420
/*! cursor: cursors reused from cache */
#define	WT_STAT_CONN_CURSOR_REOPEN			1421
/*! cursor: open cursor count */
#define	WT_STAT_CONN_CURSOR_OPEN_COUNT			1422
/*! data-handle: Table connection data handles currently active */
#define	WT_STAT_CONN_DH_CONN_HANDLE_TABLE_COUNT		1423
/*! data-handle: Tiered connection data handles currently active */
#define	WT_STAT_CONN_DH_CONN_HANDLE_TIERED_COUNT	1424
/*! data-handle: Tiered_Tree connection data handles currently active */
#define	WT_STAT_CONN_DH_CONN_HANDLE_TIERED_TREE_COUNT	1425
/*! data-handle: btree connection data handles currently active */
#define	WT_STAT_CONN_DH_CONN_HANDLE_BTREE_COUNT		1426
/*! data-handle: checkpoint connection data handles currently active */
#define	WT_STAT_CONN_DH_CONN_HANDLE_CHECKPOINT_COUNT	1427
/*! data-handle: connection data handle size */
#define	WT_STAT_CONN_DH_CONN_HANDLE_SIZE		1428
/*! data-handle: connection data handles currently active */
#define	WT_STAT_CONN_DH_CONN_HANDLE_COUNT		1429
/*! data-handle: connection sweep candidate became referenced */
#define	WT_STAT_CONN_DH_SWEEP_REF			1430
/*! data-handle: connection sweep dead dhandles closed */
#define	WT_STAT_CONN_DH_SWEEP_DEAD_CLOSE		1431
/*! data-handle: connection sweep dhandles removed from hash list */
#define	WT_STAT_CONN_DH_SWEEP_REMOVE			1432
/*! data-handle: connection sweep expired dhandles closed */
#define	WT_STAT_CONN_DH_SWEEP_EXPIRED_CLOSE		1433
/*! data-handle: connection sweep time-of-death sets */
#define	WT_STAT_CONN_DH_SWEEP_TOD			1434
/*! data-handle: connection sweeps */
#define	WT_STAT_CONN_DH_SWEEPS				1435
=======
#define	WT_STAT_CONN_CURSOR_PREV_SKIP_GE_100		1322
/*! cursor: cursor prev calls that skip less than 100 entries */
#define	WT_STAT_CONN_CURSOR_PREV_SKIP_LT_100		1323
/*! cursor: cursor reconfigure calls that return an error */
#define	WT_STAT_CONN_CURSOR_RECONFIGURE_ERROR		1324
/*! cursor: cursor remove calls */
#define	WT_STAT_CONN_CURSOR_REMOVE			1325
/*! cursor: cursor remove calls that return an error */
#define	WT_STAT_CONN_CURSOR_REMOVE_ERROR		1326
/*! cursor: cursor remove key bytes removed */
#define	WT_STAT_CONN_CURSOR_REMOVE_BYTES		1327
/*! cursor: cursor reopen calls that return an error */
#define	WT_STAT_CONN_CURSOR_REOPEN_ERROR		1328
/*! cursor: cursor reserve calls */
#define	WT_STAT_CONN_CURSOR_RESERVE			1329
/*! cursor: cursor reserve calls that return an error */
#define	WT_STAT_CONN_CURSOR_RESERVE_ERROR		1330
/*! cursor: cursor reset calls */
#define	WT_STAT_CONN_CURSOR_RESET			1331
/*! cursor: cursor reset calls that return an error */
#define	WT_STAT_CONN_CURSOR_RESET_ERROR			1332
/*! cursor: cursor search calls */
#define	WT_STAT_CONN_CURSOR_SEARCH			1333
/*! cursor: cursor search calls that return an error */
#define	WT_STAT_CONN_CURSOR_SEARCH_ERROR		1334
/*! cursor: cursor search history store calls */
#define	WT_STAT_CONN_CURSOR_SEARCH_HS			1335
/*! cursor: cursor search near calls */
#define	WT_STAT_CONN_CURSOR_SEARCH_NEAR			1336
/*! cursor: cursor search near calls that return an error */
#define	WT_STAT_CONN_CURSOR_SEARCH_NEAR_ERROR		1337
/*! cursor: cursor sweep buckets */
#define	WT_STAT_CONN_CURSOR_SWEEP_BUCKETS		1338
/*! cursor: cursor sweep cursors closed */
#define	WT_STAT_CONN_CURSOR_SWEEP_CLOSED		1339
/*! cursor: cursor sweep cursors examined */
#define	WT_STAT_CONN_CURSOR_SWEEP_EXAMINED		1340
/*! cursor: cursor sweeps */
#define	WT_STAT_CONN_CURSOR_SWEEP			1341
/*! cursor: cursor truncate calls */
#define	WT_STAT_CONN_CURSOR_TRUNCATE			1342
/*! cursor: cursor truncates performed on individual keys */
#define	WT_STAT_CONN_CURSOR_TRUNCATE_KEYS_DELETED	1343
/*! cursor: cursor update calls */
#define	WT_STAT_CONN_CURSOR_UPDATE			1344
/*! cursor: cursor update calls that return an error */
#define	WT_STAT_CONN_CURSOR_UPDATE_ERROR		1345
/*! cursor: cursor update key and value bytes */
#define	WT_STAT_CONN_CURSOR_UPDATE_BYTES		1346
/*! cursor: cursor update value size change */
#define	WT_STAT_CONN_CURSOR_UPDATE_BYTES_CHANGED	1347
/*! cursor: cursors reused from cache */
#define	WT_STAT_CONN_CURSOR_REOPEN			1348
/*! cursor: open cursor count */
#define	WT_STAT_CONN_CURSOR_OPEN_COUNT			1349
/*! data-handle: Table connection data handles currently active */
#define	WT_STAT_CONN_DH_CONN_HANDLE_TABLE_COUNT		1350
/*! data-handle: Tiered connection data handles currently active */
#define	WT_STAT_CONN_DH_CONN_HANDLE_TIERED_COUNT	1351
/*! data-handle: Tiered_Tree connection data handles currently active */
#define	WT_STAT_CONN_DH_CONN_HANDLE_TIERED_TREE_COUNT	1352
/*! data-handle: btree connection data handles currently active */
#define	WT_STAT_CONN_DH_CONN_HANDLE_BTREE_COUNT		1353
/*! data-handle: checkpoint connection data handles currently active */
#define	WT_STAT_CONN_DH_CONN_HANDLE_CHECKPOINT_COUNT	1354
/*! data-handle: connection data handle size */
#define	WT_STAT_CONN_DH_CONN_HANDLE_SIZE		1355
/*! data-handle: connection data handles currently active */
#define	WT_STAT_CONN_DH_CONN_HANDLE_COUNT		1356
/*! data-handle: connection sweep candidate became referenced */
#define	WT_STAT_CONN_DH_SWEEP_REF			1357
/*! data-handle: connection sweep dead dhandles closed */
#define	WT_STAT_CONN_DH_SWEEP_DEAD_CLOSE		1358
/*! data-handle: connection sweep dhandles removed from hash list */
#define	WT_STAT_CONN_DH_SWEEP_REMOVE			1359
/*! data-handle: connection sweep expired dhandles closed */
#define	WT_STAT_CONN_DH_SWEEP_EXPIRED_CLOSE		1360
/*! data-handle: connection sweep time-of-death sets */
#define	WT_STAT_CONN_DH_SWEEP_TOD			1361
/*! data-handle: connection sweeps */
#define	WT_STAT_CONN_DH_SWEEPS				1362
>>>>>>> c50a4270
/*!
 * data-handle: connection sweeps skipped due to checkpoint gathering
 * handles
 */
<<<<<<< HEAD
#define	WT_STAT_CONN_DH_SWEEP_SKIP_CKPT			1436
/*! data-handle: session dhandles swept */
#define	WT_STAT_CONN_DH_SESSION_HANDLES			1437
/*! data-handle: session sweep attempts */
#define	WT_STAT_CONN_DH_SESSION_SWEEPS			1438
=======
#define	WT_STAT_CONN_DH_SWEEP_SKIP_CKPT			1363
/*! data-handle: session dhandles swept */
#define	WT_STAT_CONN_DH_SESSION_HANDLES			1364
/*! data-handle: session sweep attempts */
#define	WT_STAT_CONN_DH_SESSION_SWEEPS			1365
/*! eviction: application thread time evicting (usecs) */
#define	WT_STAT_CONN_EVICTION_APP_TIME			1366
/*! eviction: evict page attempts by eviction server */
#define	WT_STAT_CONN_EVICTION_SERVER_EVICT_ATTEMPT	1367
/*! eviction: evict page attempts by eviction worker threads */
#define	WT_STAT_CONN_EVICTION_WORKER_EVICT_ATTEMPT	1368
/*! eviction: evict page failures by eviction server */
#define	WT_STAT_CONN_EVICTION_SERVER_EVICT_FAIL		1369
/*! eviction: evict page failures by eviction worker threads */
#define	WT_STAT_CONN_EVICTION_WORKER_EVICT_FAIL		1370
/*! eviction: eviction calls to get a page found queue empty */
#define	WT_STAT_CONN_EVICTION_GET_REF_EMPTY		1371
/*! eviction: eviction calls to get a page found queue empty after locking */
#define	WT_STAT_CONN_EVICTION_GET_REF_EMPTY2		1372
/*! eviction: eviction currently operating in aggressive mode */
#define	WT_STAT_CONN_EVICTION_AGGRESSIVE_SET		1373
/*! eviction: eviction empty score */
#define	WT_STAT_CONN_EVICTION_EMPTY_SCORE		1374
/*! eviction: eviction passes of a file */
#define	WT_STAT_CONN_EVICTION_WALK_PASSES		1375
/*! eviction: eviction server candidate queue empty when topping up */
#define	WT_STAT_CONN_EVICTION_QUEUE_EMPTY		1376
/*! eviction: eviction server candidate queue not empty when topping up */
#define	WT_STAT_CONN_EVICTION_QUEUE_NOT_EMPTY		1377
/*!
 * eviction: eviction server skips dirty pages during a running
 * checkpoint
 */
#define	WT_STAT_CONN_EVICTION_SERVER_SKIP_DIRTY_PAGES_DURING_CHECKPOINT	1378
/*!
 * eviction: eviction server skips internal pages as it has an active
 * child.
 */
#define	WT_STAT_CONN_EVICTION_SERVER_SKIP_INTL_PAGE_WITH_ACTIVE_CHILD	1379
/*! eviction: eviction server skips metadata pages with history */
#define	WT_STAT_CONN_EVICTION_SERVER_SKIP_METATDATA_WITH_HISTORY	1380
/*!
 * eviction: eviction server skips pages that are written with
 * transactions greater than the last running
 */
#define	WT_STAT_CONN_EVICTION_SERVER_SKIP_PAGES_LAST_RUNNING	1381
/*!
 * eviction: eviction server skips pages that previously failed eviction
 * and likely will again
 */
#define	WT_STAT_CONN_EVICTION_SERVER_SKIP_PAGES_RETRY	1382
/*! eviction: eviction server skips pages that we do not want to evict */
#define	WT_STAT_CONN_EVICTION_SERVER_SKIP_UNWANTED_PAGES	1383
/*! eviction: eviction server skips tree that we do not want to evict */
#define	WT_STAT_CONN_EVICTION_SERVER_SKIP_UNWANTED_TREE	1384
/*!
 * eviction: eviction server skips trees because there are too many
 * active walks
 */
#define	WT_STAT_CONN_EVICTION_SERVER_SKIP_TREES_TOO_MANY_ACTIVE_WALKS	1385
/*! eviction: eviction server skips trees that are being checkpointed */
#define	WT_STAT_CONN_EVICTION_SERVER_SKIP_CHECKPOINTING_TREES	1386
/*!
 * eviction: eviction server skips trees that are configured to stick in
 * cache
 */
#define	WT_STAT_CONN_EVICTION_SERVER_SKIP_TREES_STICK_IN_CACHE	1387
/*! eviction: eviction server skips trees that disable eviction */
#define	WT_STAT_CONN_EVICTION_SERVER_SKIP_TREES_EVICTION_DISABLED	1388
/*! eviction: eviction server skips trees that were not useful before */
#define	WT_STAT_CONN_EVICTION_SERVER_SKIP_TREES_NOT_USEFUL_BEFORE	1389
/*!
 * eviction: eviction server slept, because we did not make progress with
 * eviction
 */
#define	WT_STAT_CONN_EVICTION_SERVER_SLEPT		1390
/*! eviction: eviction server unable to reach eviction goal */
#define	WT_STAT_CONN_EVICTION_SLOW			1391
/*! eviction: eviction server waiting for a leaf page */
#define	WT_STAT_CONN_EVICTION_WALK_LEAF_NOTFOUND	1392
/*! eviction: eviction state */
#define	WT_STAT_CONN_EVICTION_STATE			1393
/*!
 * eviction: eviction walk most recent sleeps for checkpoint handle
 * gathering
 */
#define	WT_STAT_CONN_EVICTION_WALK_SLEEPS		1394
/*! eviction: eviction walk target strategy both clean and dirty pages */
#define	WT_STAT_CONN_EVICTION_TARGET_STRATEGY_BOTH_CLEAN_AND_DIRTY	1395
/*! eviction: eviction walk target strategy only clean pages */
#define	WT_STAT_CONN_EVICTION_TARGET_STRATEGY_CLEAN	1396
/*! eviction: eviction walk target strategy only dirty pages */
#define	WT_STAT_CONN_EVICTION_TARGET_STRATEGY_DIRTY	1397
/*! eviction: eviction worker thread active */
#define	WT_STAT_CONN_EVICTION_ACTIVE_WORKERS		1398
/*! eviction: eviction worker thread stable number */
#define	WT_STAT_CONN_EVICTION_STABLE_STATE_WORKERS	1399
/*! eviction: files with active eviction walks */
#define	WT_STAT_CONN_EVICTION_WALKS_ACTIVE		1400
/*! eviction: files with new eviction walks started */
#define	WT_STAT_CONN_EVICTION_WALKS_STARTED		1401
/*!
 * eviction: forced eviction - do not retry count to evict pages selected
 * to evict during reconciliation
 */
#define	WT_STAT_CONN_EVICTION_FORCE_NO_RETRY		1402
/*!
 * eviction: forced eviction - history store pages failed to evict while
 * session has history store cursor open
 */
#define	WT_STAT_CONN_EVICTION_FORCE_HS_FAIL		1403
/*!
 * eviction: forced eviction - history store pages selected while session
 * has history store cursor open
 */
#define	WT_STAT_CONN_EVICTION_FORCE_HS			1404
/*!
 * eviction: forced eviction - history store pages successfully evicted
 * while session has history store cursor open
 */
#define	WT_STAT_CONN_EVICTION_FORCE_HS_SUCCESS		1405
/*! eviction: forced eviction - pages evicted that were clean count */
#define	WT_STAT_CONN_EVICTION_FORCE_CLEAN		1406
/*! eviction: forced eviction - pages evicted that were dirty count */
#define	WT_STAT_CONN_EVICTION_FORCE_DIRTY		1407
/*!
 * eviction: forced eviction - pages selected because of a large number
 * of updates to a single item
 */
#define	WT_STAT_CONN_EVICTION_FORCE_LONG_UPDATE_LIST	1408
/*!
 * eviction: forced eviction - pages selected because of too many deleted
 * items count
 */
#define	WT_STAT_CONN_EVICTION_FORCE_DELETE		1409
/*! eviction: forced eviction - pages selected count */
#define	WT_STAT_CONN_EVICTION_FORCE			1410
/*! eviction: forced eviction - pages selected unable to be evicted count */
#define	WT_STAT_CONN_EVICTION_FORCE_FAIL		1411
/*! eviction: internal pages queued for eviction */
#define	WT_STAT_CONN_EVICTION_INTERNAL_PAGES_QUEUED	1412
/*! eviction: internal pages seen by eviction walk */
#define	WT_STAT_CONN_EVICTION_INTERNAL_PAGES_SEEN	1413
/*! eviction: internal pages seen by eviction walk that are already queued */
#define	WT_STAT_CONN_EVICTION_INTERNAL_PAGES_ALREADY_QUEUED	1414
/*! eviction: maximum milliseconds spent at a single eviction */
#define	WT_STAT_CONN_EVICTION_MAXIMUM_MILLISECONDS	1415
/*! eviction: maximum page size seen at eviction */
#define	WT_STAT_CONN_EVICTION_MAXIMUM_PAGE_SIZE		1416
/*! eviction: modified page evict attempts by application threads */
#define	WT_STAT_CONN_EVICTION_APP_DIRTY_ATTEMPT		1417
/*! eviction: modified page evict failures by application threads */
#define	WT_STAT_CONN_EVICTION_APP_DIRTY_FAIL		1418
/*! eviction: operations timed out waiting for space in cache */
#define	WT_STAT_CONN_EVICTION_TIMED_OUT_OPS		1419
/*! eviction: page evict attempts by application threads */
#define	WT_STAT_CONN_EVICTION_APP_ATTEMPT		1420
/*! eviction: page evict failures by application threads */
#define	WT_STAT_CONN_EVICTION_APP_FAIL			1421
/*!
 * eviction: pages considered for eviction that were brought in by pre-
 * fetch
 */
#define	WT_STAT_CONN_EVICTION_CONSIDER_PREFETCH		1422
/*! eviction: pages evicted in parallel with checkpoint */
#define	WT_STAT_CONN_EVICTION_PAGES_IN_PARALLEL_WITH_CHECKPOINT	1423
/*! eviction: pages queued for eviction */
#define	WT_STAT_CONN_EVICTION_PAGES_ORDINARY_QUEUED	1424
/*! eviction: pages queued for eviction post lru sorting */
#define	WT_STAT_CONN_EVICTION_PAGES_QUEUED_POST_LRU	1425
/*! eviction: pages queued for urgent eviction */
#define	WT_STAT_CONN_EVICTION_PAGES_QUEUED_URGENT	1426
/*! eviction: pages queued for urgent eviction during walk */
#define	WT_STAT_CONN_EVICTION_PAGES_QUEUED_OLDEST	1427
/*!
 * eviction: pages queued for urgent eviction from history store due to
 * high dirty content
 */
#define	WT_STAT_CONN_EVICTION_PAGES_QUEUED_URGENT_HS_DIRTY	1428
/*!
 * eviction: pages removed from the ordinary queue to be queued for
 * urgent eviction
 */
#define	WT_STAT_CONN_EVICTION_CLEAR_ORDINARY		1429
/*! eviction: pages seen by eviction walk that are already queued */
#define	WT_STAT_CONN_EVICTION_PAGES_ALREADY_QUEUED	1430
/*! eviction: pages selected for eviction unable to be evicted */
#define	WT_STAT_CONN_EVICTION_FAIL			1431
/*!
 * eviction: pages selected for eviction unable to be evicted because of
 * active children on an internal page
 */
#define	WT_STAT_CONN_EVICTION_FAIL_ACTIVE_CHILDREN_ON_AN_INTERNAL_PAGE	1432
/*!
 * eviction: pages selected for eviction unable to be evicted because of
 * failure in reconciliation
 */
#define	WT_STAT_CONN_EVICTION_FAIL_IN_RECONCILIATION	1433
/*!
 * eviction: pages selected for eviction unable to be evicted because of
 * race between checkpoint and updates without timestamps
 */
#define	WT_STAT_CONN_EVICTION_FAIL_CHECKPOINT_NO_TS	1434
/*! eviction: pages walked for eviction */
#define	WT_STAT_CONN_EVICTION_WALK			1435
/*!
 * eviction: total milliseconds spent inside reentrant history store
 * evictions in a reconciliation
 */
#define	WT_STAT_CONN_EVICTION_REENTRY_HS_EVICTION_MILLISECONDS	1436
>>>>>>> c50a4270
/*! lock: btree page lock acquisitions */
#define	WT_STAT_CONN_LOCK_BTREE_PAGE_COUNT		1439
/*! lock: btree page lock application thread wait time (usecs) */
#define	WT_STAT_CONN_LOCK_BTREE_PAGE_WAIT_APPLICATION	1440
/*! lock: btree page lock internal thread wait time (usecs) */
#define	WT_STAT_CONN_LOCK_BTREE_PAGE_WAIT_INTERNAL	1441
/*! lock: checkpoint lock acquisitions */
#define	WT_STAT_CONN_LOCK_CHECKPOINT_COUNT		1442
/*! lock: checkpoint lock application thread wait time (usecs) */
#define	WT_STAT_CONN_LOCK_CHECKPOINT_WAIT_APPLICATION	1443
/*! lock: checkpoint lock internal thread wait time (usecs) */
#define	WT_STAT_CONN_LOCK_CHECKPOINT_WAIT_INTERNAL	1444
/*! lock: dhandle lock application thread time waiting (usecs) */
#define	WT_STAT_CONN_LOCK_DHANDLE_WAIT_APPLICATION	1445
/*! lock: dhandle lock internal thread time waiting (usecs) */
#define	WT_STAT_CONN_LOCK_DHANDLE_WAIT_INTERNAL		1446
/*! lock: dhandle read lock acquisitions */
#define	WT_STAT_CONN_LOCK_DHANDLE_READ_COUNT		1447
/*! lock: dhandle write lock acquisitions */
#define	WT_STAT_CONN_LOCK_DHANDLE_WRITE_COUNT		1448
/*! lock: metadata lock acquisitions */
#define	WT_STAT_CONN_LOCK_METADATA_COUNT		1449
/*! lock: metadata lock application thread wait time (usecs) */
#define	WT_STAT_CONN_LOCK_METADATA_WAIT_APPLICATION	1450
/*! lock: metadata lock internal thread wait time (usecs) */
#define	WT_STAT_CONN_LOCK_METADATA_WAIT_INTERNAL	1451
/*! lock: schema lock acquisitions */
#define	WT_STAT_CONN_LOCK_SCHEMA_COUNT			1452
/*! lock: schema lock application thread wait time (usecs) */
#define	WT_STAT_CONN_LOCK_SCHEMA_WAIT_APPLICATION	1453
/*! lock: schema lock internal thread wait time (usecs) */
#define	WT_STAT_CONN_LOCK_SCHEMA_WAIT_INTERNAL		1454
/*!
 * lock: table lock application thread time waiting for the table lock
 * (usecs)
 */
#define	WT_STAT_CONN_LOCK_TABLE_WAIT_APPLICATION	1455
/*!
 * lock: table lock internal thread time waiting for the table lock
 * (usecs)
 */
#define	WT_STAT_CONN_LOCK_TABLE_WAIT_INTERNAL		1456
/*! lock: table read lock acquisitions */
#define	WT_STAT_CONN_LOCK_TABLE_READ_COUNT		1457
/*! lock: table write lock acquisitions */
#define	WT_STAT_CONN_LOCK_TABLE_WRITE_COUNT		1458
/*! lock: txn global lock application thread time waiting (usecs) */
#define	WT_STAT_CONN_LOCK_TXN_GLOBAL_WAIT_APPLICATION	1459
/*! lock: txn global lock internal thread time waiting (usecs) */
#define	WT_STAT_CONN_LOCK_TXN_GLOBAL_WAIT_INTERNAL	1460
/*! lock: txn global read lock acquisitions */
#define	WT_STAT_CONN_LOCK_TXN_GLOBAL_READ_COUNT		1461
/*! lock: txn global write lock acquisitions */
#define	WT_STAT_CONN_LOCK_TXN_GLOBAL_WRITE_COUNT	1462
/*! log: busy returns attempting to switch slots */
#define	WT_STAT_CONN_LOG_SLOT_SWITCH_BUSY		1463
/*! log: force log remove time sleeping (usecs) */
#define	WT_STAT_CONN_LOG_FORCE_REMOVE_SLEEP		1464
/*! log: log bytes of payload data */
#define	WT_STAT_CONN_LOG_BYTES_PAYLOAD			1465
/*! log: log bytes written */
#define	WT_STAT_CONN_LOG_BYTES_WRITTEN			1466
/*! log: log files manually zero-filled */
#define	WT_STAT_CONN_LOG_ZERO_FILLS			1467
/*! log: log flush operations */
#define	WT_STAT_CONN_LOG_FLUSH				1468
/*! log: log force write operations */
#define	WT_STAT_CONN_LOG_FORCE_WRITE			1469
/*! log: log force write operations skipped */
#define	WT_STAT_CONN_LOG_FORCE_WRITE_SKIP		1470
/*! log: log records compressed */
#define	WT_STAT_CONN_LOG_COMPRESS_WRITES		1471
/*! log: log records not compressed */
#define	WT_STAT_CONN_LOG_COMPRESS_WRITE_FAILS		1472
/*! log: log records too small to compress */
#define	WT_STAT_CONN_LOG_COMPRESS_SMALL			1473
/*! log: log release advances write LSN */
#define	WT_STAT_CONN_LOG_RELEASE_WRITE_LSN		1474
/*! log: log scan operations */
#define	WT_STAT_CONN_LOG_SCANS				1475
/*! log: log scan records requiring two reads */
#define	WT_STAT_CONN_LOG_SCAN_REREADS			1476
/*! log: log server thread advances write LSN */
#define	WT_STAT_CONN_LOG_WRITE_LSN			1477
/*! log: log server thread write LSN walk skipped */
#define	WT_STAT_CONN_LOG_WRITE_LSN_SKIP			1478
/*! log: log sync operations */
#define	WT_STAT_CONN_LOG_SYNC				1479
/*! log: log sync time duration (usecs) */
#define	WT_STAT_CONN_LOG_SYNC_DURATION			1480
/*! log: log sync_dir operations */
#define	WT_STAT_CONN_LOG_SYNC_DIR			1481
/*! log: log sync_dir time duration (usecs) */
#define	WT_STAT_CONN_LOG_SYNC_DIR_DURATION		1482
/*! log: log write operations */
#define	WT_STAT_CONN_LOG_WRITES				1483
/*! log: logging bytes consolidated */
#define	WT_STAT_CONN_LOG_SLOT_CONSOLIDATED		1484
/*! log: maximum log file size */
#define	WT_STAT_CONN_LOG_MAX_FILESIZE			1485
/*! log: number of pre-allocated log files to create */
#define	WT_STAT_CONN_LOG_PREALLOC_MAX			1486
/*! log: pre-allocated log files not ready and missed */
#define	WT_STAT_CONN_LOG_PREALLOC_MISSED		1487
/*! log: pre-allocated log files prepared */
#define	WT_STAT_CONN_LOG_PREALLOC_FILES			1488
/*! log: pre-allocated log files used */
#define	WT_STAT_CONN_LOG_PREALLOC_USED			1489
/*! log: records processed by log scan */
#define	WT_STAT_CONN_LOG_SCAN_RECORDS			1490
/*! log: slot close lost race */
#define	WT_STAT_CONN_LOG_SLOT_CLOSE_RACE		1491
/*! log: slot close unbuffered waits */
#define	WT_STAT_CONN_LOG_SLOT_CLOSE_UNBUF		1492
/*! log: slot closures */
#define	WT_STAT_CONN_LOG_SLOT_CLOSES			1493
/*! log: slot join atomic update races */
#define	WT_STAT_CONN_LOG_SLOT_RACES			1494
/*! log: slot join calls atomic updates raced */
#define	WT_STAT_CONN_LOG_SLOT_YIELD_RACE		1495
/*! log: slot join calls did not yield */
#define	WT_STAT_CONN_LOG_SLOT_IMMEDIATE			1496
/*! log: slot join calls found active slot closed */
#define	WT_STAT_CONN_LOG_SLOT_YIELD_CLOSE		1497
/*! log: slot join calls slept */
#define	WT_STAT_CONN_LOG_SLOT_YIELD_SLEEP		1498
/*! log: slot join calls yielded */
#define	WT_STAT_CONN_LOG_SLOT_YIELD			1499
/*! log: slot join found active slot closed */
#define	WT_STAT_CONN_LOG_SLOT_ACTIVE_CLOSED		1500
/*! log: slot joins yield time (usecs) */
#define	WT_STAT_CONN_LOG_SLOT_YIELD_DURATION		1501
/*! log: slot transitions unable to find free slot */
#define	WT_STAT_CONN_LOG_SLOT_NO_FREE_SLOTS		1502
/*! log: slot unbuffered writes */
#define	WT_STAT_CONN_LOG_SLOT_UNBUFFERED		1503
/*! log: total in-memory size of compressed records */
#define	WT_STAT_CONN_LOG_COMPRESS_MEM			1504
/*! log: total log buffer size */
#define	WT_STAT_CONN_LOG_BUFFER_SIZE			1505
/*! log: total size of compressed records */
#define	WT_STAT_CONN_LOG_COMPRESS_LEN			1506
/*! log: written slots coalesced */
#define	WT_STAT_CONN_LOG_SLOT_COALESCED			1507
/*! log: yields waiting for previous log file close */
#define	WT_STAT_CONN_LOG_CLOSE_YIELDS			1508
/*! perf: file system read latency histogram (bucket 1) - 0-10ms */
#define	WT_STAT_CONN_PERF_HIST_FSREAD_LATENCY_LT10	1509
/*! perf: file system read latency histogram (bucket 2) - 10-49ms */
#define	WT_STAT_CONN_PERF_HIST_FSREAD_LATENCY_LT50	1510
/*! perf: file system read latency histogram (bucket 3) - 50-99ms */
#define	WT_STAT_CONN_PERF_HIST_FSREAD_LATENCY_LT100	1511
/*! perf: file system read latency histogram (bucket 4) - 100-249ms */
#define	WT_STAT_CONN_PERF_HIST_FSREAD_LATENCY_LT250	1512
/*! perf: file system read latency histogram (bucket 5) - 250-499ms */
#define	WT_STAT_CONN_PERF_HIST_FSREAD_LATENCY_LT500	1513
/*! perf: file system read latency histogram (bucket 6) - 500-999ms */
#define	WT_STAT_CONN_PERF_HIST_FSREAD_LATENCY_LT1000	1514
/*! perf: file system read latency histogram (bucket 7) - 1000ms+ */
#define	WT_STAT_CONN_PERF_HIST_FSREAD_LATENCY_GT1000	1515
/*! perf: file system read latency histogram total (msecs) */
#define	WT_STAT_CONN_PERF_HIST_FSREAD_LATENCY_TOTAL_MSECS	1516
/*! perf: file system write latency histogram (bucket 1) - 0-10ms */
#define	WT_STAT_CONN_PERF_HIST_FSWRITE_LATENCY_LT10	1517
/*! perf: file system write latency histogram (bucket 2) - 10-49ms */
#define	WT_STAT_CONN_PERF_HIST_FSWRITE_LATENCY_LT50	1518
/*! perf: file system write latency histogram (bucket 3) - 50-99ms */
#define	WT_STAT_CONN_PERF_HIST_FSWRITE_LATENCY_LT100	1519
/*! perf: file system write latency histogram (bucket 4) - 100-249ms */
#define	WT_STAT_CONN_PERF_HIST_FSWRITE_LATENCY_LT250	1520
/*! perf: file system write latency histogram (bucket 5) - 250-499ms */
#define	WT_STAT_CONN_PERF_HIST_FSWRITE_LATENCY_LT500	1521
/*! perf: file system write latency histogram (bucket 6) - 500-999ms */
#define	WT_STAT_CONN_PERF_HIST_FSWRITE_LATENCY_LT1000	1522
/*! perf: file system write latency histogram (bucket 7) - 1000ms+ */
#define	WT_STAT_CONN_PERF_HIST_FSWRITE_LATENCY_GT1000	1523
/*! perf: file system write latency histogram total (msecs) */
#define	WT_STAT_CONN_PERF_HIST_FSWRITE_LATENCY_TOTAL_MSECS	1524
/*! perf: operation read latency histogram (bucket 1) - 0-100us */
#define	WT_STAT_CONN_PERF_HIST_OPREAD_LATENCY_LT100	1525
/*! perf: operation read latency histogram (bucket 2) - 100-249us */
#define	WT_STAT_CONN_PERF_HIST_OPREAD_LATENCY_LT250	1526
/*! perf: operation read latency histogram (bucket 3) - 250-499us */
#define	WT_STAT_CONN_PERF_HIST_OPREAD_LATENCY_LT500	1527
/*! perf: operation read latency histogram (bucket 4) - 500-999us */
#define	WT_STAT_CONN_PERF_HIST_OPREAD_LATENCY_LT1000	1528
/*! perf: operation read latency histogram (bucket 5) - 1000-9999us */
#define	WT_STAT_CONN_PERF_HIST_OPREAD_LATENCY_LT10000	1529
/*! perf: operation read latency histogram (bucket 6) - 10000us+ */
#define	WT_STAT_CONN_PERF_HIST_OPREAD_LATENCY_GT10000	1530
/*! perf: operation read latency histogram total (usecs) */
#define	WT_STAT_CONN_PERF_HIST_OPREAD_LATENCY_TOTAL_USECS	1531
/*! perf: operation write latency histogram (bucket 1) - 0-100us */
#define	WT_STAT_CONN_PERF_HIST_OPWRITE_LATENCY_LT100	1532
/*! perf: operation write latency histogram (bucket 2) - 100-249us */
#define	WT_STAT_CONN_PERF_HIST_OPWRITE_LATENCY_LT250	1533
/*! perf: operation write latency histogram (bucket 3) - 250-499us */
#define	WT_STAT_CONN_PERF_HIST_OPWRITE_LATENCY_LT500	1534
/*! perf: operation write latency histogram (bucket 4) - 500-999us */
#define	WT_STAT_CONN_PERF_HIST_OPWRITE_LATENCY_LT1000	1535
/*! perf: operation write latency histogram (bucket 5) - 1000-9999us */
#define	WT_STAT_CONN_PERF_HIST_OPWRITE_LATENCY_LT10000	1536
/*! perf: operation write latency histogram (bucket 6) - 10000us+ */
#define	WT_STAT_CONN_PERF_HIST_OPWRITE_LATENCY_GT10000	1537
/*! perf: operation write latency histogram total (usecs) */
#define	WT_STAT_CONN_PERF_HIST_OPWRITE_LATENCY_TOTAL_USECS	1538
/*! prefetch: could not perform pre-fetch on internal page */
#define	WT_STAT_CONN_PREFETCH_SKIPPED_INTERNAL_PAGE	1539
/*!
 * prefetch: could not perform pre-fetch on ref without the pre-fetch
 * flag set
 */
#define	WT_STAT_CONN_PREFETCH_SKIPPED_NO_FLAG_SET	1540
/*! prefetch: number of times pre-fetch failed to start */
#define	WT_STAT_CONN_PREFETCH_FAILED_START		1541
/*! prefetch: pre-fetch not repeating for recently pre-fetched ref */
#define	WT_STAT_CONN_PREFETCH_SKIPPED_SAME_REF		1542
/*! prefetch: pre-fetch not triggered after single disk read */
#define	WT_STAT_CONN_PREFETCH_DISK_ONE			1543
/*! prefetch: pre-fetch not triggered as there is no valid dhandle */
#define	WT_STAT_CONN_PREFETCH_SKIPPED_NO_VALID_DHANDLE	1544
/*! prefetch: pre-fetch not triggered by page read */
#define	WT_STAT_CONN_PREFETCH_SKIPPED			1545
/*! prefetch: pre-fetch not triggered due to disk read count */
#define	WT_STAT_CONN_PREFETCH_SKIPPED_DISK_READ_COUNT	1546
/*! prefetch: pre-fetch not triggered due to internal session */
#define	WT_STAT_CONN_PREFETCH_SKIPPED_INTERNAL_SESSION	1547
/*! prefetch: pre-fetch not triggered due to special btree handle */
#define	WT_STAT_CONN_PREFETCH_SKIPPED_SPECIAL_HANDLE	1548
/*! prefetch: pre-fetch page not on disk when reading */
#define	WT_STAT_CONN_PREFETCH_PAGES_FAIL		1549
/*! prefetch: pre-fetch pages queued */
#define	WT_STAT_CONN_PREFETCH_PAGES_QUEUED		1550
/*! prefetch: pre-fetch pages read in background */
#define	WT_STAT_CONN_PREFETCH_PAGES_READ		1551
/*! prefetch: pre-fetch skipped reading in a page due to harmless error */
#define	WT_STAT_CONN_PREFETCH_SKIPPED_ERROR_OK		1552
/*! prefetch: pre-fetch triggered by page read */
#define	WT_STAT_CONN_PREFETCH_ATTEMPTS			1553
/*! reconciliation: VLCS pages explicitly reconciled as empty */
#define	WT_STAT_CONN_REC_VLCS_EMPTIED_PAGES		1554
/*! reconciliation: approximate byte size of timestamps in pages written */
#define	WT_STAT_CONN_REC_TIME_WINDOW_BYTES_TS		1555
/*!
 * reconciliation: approximate byte size of transaction IDs in pages
 * written
 */
#define	WT_STAT_CONN_REC_TIME_WINDOW_BYTES_TXN		1556
/*! reconciliation: fast-path pages deleted */
#define	WT_STAT_CONN_REC_PAGE_DELETE_FAST		1557
/*! reconciliation: leaf-page overflow keys */
#define	WT_STAT_CONN_REC_OVERFLOW_KEY_LEAF		1558
/*! reconciliation: maximum milliseconds spent in a reconciliation call */
#define	WT_STAT_CONN_REC_MAXIMUM_MILLISECONDS		1559
/*!
 * reconciliation: maximum milliseconds spent in building a disk image in
 * a reconciliation
 */
#define	WT_STAT_CONN_REC_MAXIMUM_IMAGE_BUILD_MILLISECONDS	1560
/*!
 * reconciliation: maximum milliseconds spent in moving updates to the
 * history store in a reconciliation
 */
#define	WT_STAT_CONN_REC_MAXIMUM_HS_WRAPUP_MILLISECONDS	1561
/*! reconciliation: overflow values written */
#define	WT_STAT_CONN_REC_OVERFLOW_VALUE			1562
/*! reconciliation: page reconciliation calls */
#define	WT_STAT_CONN_REC_PAGES				1563
/*! reconciliation: page reconciliation calls for eviction */
#define	WT_STAT_CONN_REC_PAGES_EVICTION			1564
/*!
 * reconciliation: page reconciliation calls that resulted in values with
 * prepared transaction metadata
 */
#define	WT_STAT_CONN_REC_PAGES_WITH_PREPARE		1565
/*!
 * reconciliation: page reconciliation calls that resulted in values with
 * timestamps
 */
#define	WT_STAT_CONN_REC_PAGES_WITH_TS			1566
/*!
 * reconciliation: page reconciliation calls that resulted in values with
 * transaction ids
 */
#define	WT_STAT_CONN_REC_PAGES_WITH_TXN			1567
/*! reconciliation: pages deleted */
#define	WT_STAT_CONN_REC_PAGE_DELETE			1568
/*!
 * reconciliation: pages written including an aggregated newest start
 * durable timestamp
 */
#define	WT_STAT_CONN_REC_TIME_AGGR_NEWEST_START_DURABLE_TS	1569
/*!
 * reconciliation: pages written including an aggregated newest stop
 * durable timestamp
 */
#define	WT_STAT_CONN_REC_TIME_AGGR_NEWEST_STOP_DURABLE_TS	1570
/*!
 * reconciliation: pages written including an aggregated newest stop
 * timestamp
 */
#define	WT_STAT_CONN_REC_TIME_AGGR_NEWEST_STOP_TS	1571
/*!
 * reconciliation: pages written including an aggregated newest stop
 * transaction ID
 */
#define	WT_STAT_CONN_REC_TIME_AGGR_NEWEST_STOP_TXN	1572
/*!
 * reconciliation: pages written including an aggregated newest
 * transaction ID
 */
#define	WT_STAT_CONN_REC_TIME_AGGR_NEWEST_TXN		1573
/*!
 * reconciliation: pages written including an aggregated oldest start
 * timestamp
 */
#define	WT_STAT_CONN_REC_TIME_AGGR_OLDEST_START_TS	1574
/*! reconciliation: pages written including an aggregated prepare */
#define	WT_STAT_CONN_REC_TIME_AGGR_PREPARED		1575
/*! reconciliation: pages written including at least one prepare state */
#define	WT_STAT_CONN_REC_TIME_WINDOW_PAGES_PREPARED	1576
/*!
 * reconciliation: pages written including at least one start durable
 * timestamp
 */
#define	WT_STAT_CONN_REC_TIME_WINDOW_PAGES_DURABLE_START_TS	1577
/*! reconciliation: pages written including at least one start timestamp */
#define	WT_STAT_CONN_REC_TIME_WINDOW_PAGES_START_TS	1578
/*!
 * reconciliation: pages written including at least one start transaction
 * ID
 */
#define	WT_STAT_CONN_REC_TIME_WINDOW_PAGES_START_TXN	1579
/*!
 * reconciliation: pages written including at least one stop durable
 * timestamp
 */
#define	WT_STAT_CONN_REC_TIME_WINDOW_PAGES_DURABLE_STOP_TS	1580
/*! reconciliation: pages written including at least one stop timestamp */
#define	WT_STAT_CONN_REC_TIME_WINDOW_PAGES_STOP_TS	1581
/*!
 * reconciliation: pages written including at least one stop transaction
 * ID
 */
#define	WT_STAT_CONN_REC_TIME_WINDOW_PAGES_STOP_TXN	1582
/*! reconciliation: records written including a prepare state */
#define	WT_STAT_CONN_REC_TIME_WINDOW_PREPARED		1583
/*! reconciliation: records written including a start durable timestamp */
#define	WT_STAT_CONN_REC_TIME_WINDOW_DURABLE_START_TS	1584
/*! reconciliation: records written including a start timestamp */
#define	WT_STAT_CONN_REC_TIME_WINDOW_START_TS		1585
/*! reconciliation: records written including a start transaction ID */
#define	WT_STAT_CONN_REC_TIME_WINDOW_START_TXN		1586
/*! reconciliation: records written including a stop durable timestamp */
#define	WT_STAT_CONN_REC_TIME_WINDOW_DURABLE_STOP_TS	1587
/*! reconciliation: records written including a stop timestamp */
#define	WT_STAT_CONN_REC_TIME_WINDOW_STOP_TS		1588
/*! reconciliation: records written including a stop transaction ID */
#define	WT_STAT_CONN_REC_TIME_WINDOW_STOP_TXN		1589
/*! reconciliation: split bytes currently awaiting free */
#define	WT_STAT_CONN_REC_SPLIT_STASHED_BYTES		1590
/*! reconciliation: split objects currently awaiting free */
#define	WT_STAT_CONN_REC_SPLIT_STASHED_OBJECTS		1591
/*! session: attempts to remove a local object and the object is in use */
#define	WT_STAT_CONN_LOCAL_OBJECTS_INUSE		1592
/*! session: flush_tier failed calls */
#define	WT_STAT_CONN_FLUSH_TIER_FAIL			1593
/*! session: flush_tier operation calls */
#define	WT_STAT_CONN_FLUSH_TIER				1594
/*! session: flush_tier tables skipped due to no checkpoint */
#define	WT_STAT_CONN_FLUSH_TIER_SKIPPED			1595
/*! session: flush_tier tables switched */
#define	WT_STAT_CONN_FLUSH_TIER_SWITCHED		1596
/*! session: local objects removed */
#define	WT_STAT_CONN_LOCAL_OBJECTS_REMOVED		1597
/*! session: open session count */
#define	WT_STAT_CONN_SESSION_OPEN			1598
/*! session: session query timestamp calls */
#define	WT_STAT_CONN_SESSION_QUERY_TS			1599
/*! session: table alter failed calls */
#define	WT_STAT_CONN_SESSION_TABLE_ALTER_FAIL		1600
/*! session: table alter successful calls */
#define	WT_STAT_CONN_SESSION_TABLE_ALTER_SUCCESS	1601
/*! session: table alter triggering checkpoint calls */
#define	WT_STAT_CONN_SESSION_TABLE_ALTER_TRIGGER_CHECKPOINT	1602
/*! session: table alter unchanged and skipped */
#define	WT_STAT_CONN_SESSION_TABLE_ALTER_SKIP		1603
/*! session: table compact conflicted with checkpoint */
#define	WT_STAT_CONN_SESSION_TABLE_COMPACT_CONFLICTING_CHECKPOINT	1604
/*! session: table compact dhandle successful calls */
#define	WT_STAT_CONN_SESSION_TABLE_COMPACT_DHANDLE_SUCCESS	1605
/*! session: table compact failed calls */
#define	WT_STAT_CONN_SESSION_TABLE_COMPACT_FAIL		1606
/*! session: table compact failed calls due to cache pressure */
#define	WT_STAT_CONN_SESSION_TABLE_COMPACT_FAIL_CACHE_PRESSURE	1607
/*! session: table compact passes */
#define	WT_STAT_CONN_SESSION_TABLE_COMPACT_PASSES	1608
/*! session: table compact pulled into eviction */
#define	WT_STAT_CONN_SESSION_TABLE_COMPACT_EVICTION	1609
/*! session: table compact running */
#define	WT_STAT_CONN_SESSION_TABLE_COMPACT_RUNNING	1610
/*! session: table compact skipped as process would not reduce file size */
#define	WT_STAT_CONN_SESSION_TABLE_COMPACT_SKIPPED	1611
/*! session: table compact successful calls */
#define	WT_STAT_CONN_SESSION_TABLE_COMPACT_SUCCESS	1612
/*! session: table compact timeout */
#define	WT_STAT_CONN_SESSION_TABLE_COMPACT_TIMEOUT	1613
/*! session: table create failed calls */
#define	WT_STAT_CONN_SESSION_TABLE_CREATE_FAIL		1614
/*! session: table create successful calls */
#define	WT_STAT_CONN_SESSION_TABLE_CREATE_SUCCESS	1615
/*! session: table create with import failed calls */
#define	WT_STAT_CONN_SESSION_TABLE_CREATE_IMPORT_FAIL	1616
/*! session: table create with import successful calls */
#define	WT_STAT_CONN_SESSION_TABLE_CREATE_IMPORT_SUCCESS	1617
/*! session: table drop failed calls */
#define	WT_STAT_CONN_SESSION_TABLE_DROP_FAIL		1618
/*! session: table drop successful calls */
#define	WT_STAT_CONN_SESSION_TABLE_DROP_SUCCESS		1619
/*! session: table rename failed calls */
#define	WT_STAT_CONN_SESSION_TABLE_RENAME_FAIL		1620
/*! session: table rename successful calls */
#define	WT_STAT_CONN_SESSION_TABLE_RENAME_SUCCESS	1621
/*! session: table salvage failed calls */
#define	WT_STAT_CONN_SESSION_TABLE_SALVAGE_FAIL		1622
/*! session: table salvage successful calls */
#define	WT_STAT_CONN_SESSION_TABLE_SALVAGE_SUCCESS	1623
/*! session: table truncate failed calls */
#define	WT_STAT_CONN_SESSION_TABLE_TRUNCATE_FAIL	1624
/*! session: table truncate successful calls */
#define	WT_STAT_CONN_SESSION_TABLE_TRUNCATE_SUCCESS	1625
/*! session: table verify failed calls */
#define	WT_STAT_CONN_SESSION_TABLE_VERIFY_FAIL		1626
/*! session: table verify successful calls */
#define	WT_STAT_CONN_SESSION_TABLE_VERIFY_SUCCESS	1627
/*! session: tiered operations dequeued and processed */
#define	WT_STAT_CONN_TIERED_WORK_UNITS_DEQUEUED		1628
/*! session: tiered operations removed without processing */
#define	WT_STAT_CONN_TIERED_WORK_UNITS_REMOVED		1629
/*! session: tiered operations scheduled */
#define	WT_STAT_CONN_TIERED_WORK_UNITS_CREATED		1630
/*! session: tiered storage local retention time (secs) */
#define	WT_STAT_CONN_TIERED_RETENTION			1631
/*! thread-state: active filesystem fsync calls */
#define	WT_STAT_CONN_THREAD_FSYNC_ACTIVE		1632
/*! thread-state: active filesystem read calls */
#define	WT_STAT_CONN_THREAD_READ_ACTIVE			1633
/*! thread-state: active filesystem write calls */
#define	WT_STAT_CONN_THREAD_WRITE_ACTIVE		1634
/*! thread-yield: application thread operations waiting for cache */
#define	WT_STAT_CONN_APPLICATION_CACHE_OPS		1635
/*! thread-yield: application thread snapshot refreshed for eviction */
#define	WT_STAT_CONN_APPLICATION_EVICT_SNAPSHOT_REFRESHED	1636
/*! thread-yield: application thread time waiting for cache (usecs) */
#define	WT_STAT_CONN_APPLICATION_CACHE_TIME		1637
/*!
 * thread-yield: connection close blocked waiting for transaction state
 * stabilization
 */
#define	WT_STAT_CONN_TXN_RELEASE_BLOCKED		1638
/*! thread-yield: connection close yielded for lsm manager shutdown */
#define	WT_STAT_CONN_CONN_CLOSE_BLOCKED_LSM		1639
/*! thread-yield: data handle lock yielded */
#define	WT_STAT_CONN_DHANDLE_LOCK_BLOCKED		1640
/*!
 * thread-yield: get reference for page index and slot time sleeping
 * (usecs)
 */
#define	WT_STAT_CONN_PAGE_INDEX_SLOT_REF_BLOCKED	1641
/*! thread-yield: page access yielded due to prepare state change */
#define	WT_STAT_CONN_PREPARED_TRANSITION_BLOCKED_PAGE	1642
/*! thread-yield: page acquire busy blocked */
#define	WT_STAT_CONN_PAGE_BUSY_BLOCKED			1643
/*! thread-yield: page acquire eviction blocked */
#define	WT_STAT_CONN_PAGE_FORCIBLE_EVICT_BLOCKED	1644
/*! thread-yield: page acquire locked blocked */
#define	WT_STAT_CONN_PAGE_LOCKED_BLOCKED		1645
/*! thread-yield: page acquire read blocked */
#define	WT_STAT_CONN_PAGE_READ_BLOCKED			1646
/*! thread-yield: page acquire time sleeping (usecs) */
#define	WT_STAT_CONN_PAGE_SLEEP				1647
/*!
 * thread-yield: page delete rollback time sleeping for state change
 * (usecs)
 */
#define	WT_STAT_CONN_PAGE_DEL_ROLLBACK_BLOCKED		1648
/*! thread-yield: page reconciliation yielded due to child modification */
#define	WT_STAT_CONN_CHILD_MODIFY_BLOCKED_PAGE		1649
/*! transaction: Number of prepared updates */
#define	WT_STAT_CONN_TXN_PREPARED_UPDATES		1650
/*! transaction: Number of prepared updates committed */
#define	WT_STAT_CONN_TXN_PREPARED_UPDATES_COMMITTED	1651
/*! transaction: Number of prepared updates repeated on the same key */
#define	WT_STAT_CONN_TXN_PREPARED_UPDATES_KEY_REPEATED	1652
/*! transaction: Number of prepared updates rolled back */
#define	WT_STAT_CONN_TXN_PREPARED_UPDATES_ROLLEDBACK	1653
/*!
 * transaction: a reader raced with a prepared transaction commit and
 * skipped an update or updates
 */
#define	WT_STAT_CONN_TXN_READ_RACE_PREPARE_COMMIT	1654
/*! transaction: number of times overflow removed value is read */
#define	WT_STAT_CONN_TXN_READ_OVERFLOW_REMOVE		1655
/*! transaction: oldest pinned transaction ID rolled back for eviction */
#define	WT_STAT_CONN_TXN_ROLLBACK_OLDEST_PINNED		1656
/*! transaction: prepared transactions */
#define	WT_STAT_CONN_TXN_PREPARE			1657
/*! transaction: prepared transactions committed */
#define	WT_STAT_CONN_TXN_PREPARE_COMMIT			1658
/*! transaction: prepared transactions currently active */
#define	WT_STAT_CONN_TXN_PREPARE_ACTIVE			1659
/*! transaction: prepared transactions rolled back */
#define	WT_STAT_CONN_TXN_PREPARE_ROLLBACK		1660
/*! transaction: query timestamp calls */
#define	WT_STAT_CONN_TXN_QUERY_TS			1661
/*! transaction: race to read prepared update retry */
#define	WT_STAT_CONN_TXN_READ_RACE_PREPARE_UPDATE	1662
/*! transaction: rollback to stable calls */
#define	WT_STAT_CONN_TXN_RTS				1663
/*!
 * transaction: rollback to stable history store keys that would have
 * been swept in non-dryrun mode
 */
#define	WT_STAT_CONN_TXN_RTS_SWEEP_HS_KEYS_DRYRUN	1664
/*!
 * transaction: rollback to stable history store records with stop
 * timestamps older than newer records
 */
#define	WT_STAT_CONN_TXN_RTS_HS_STOP_OLDER_THAN_NEWER_START	1665
/*! transaction: rollback to stable inconsistent checkpoint */
#define	WT_STAT_CONN_TXN_RTS_INCONSISTENT_CKPT		1666
/*! transaction: rollback to stable keys removed */
#define	WT_STAT_CONN_TXN_RTS_KEYS_REMOVED		1667
/*! transaction: rollback to stable keys restored */
#define	WT_STAT_CONN_TXN_RTS_KEYS_RESTORED		1668
/*!
 * transaction: rollback to stable keys that would have been removed in
 * non-dryrun mode
 */
#define	WT_STAT_CONN_TXN_RTS_KEYS_REMOVED_DRYRUN	1669
/*!
 * transaction: rollback to stable keys that would have been restored in
 * non-dryrun mode
 */
#define	WT_STAT_CONN_TXN_RTS_KEYS_RESTORED_DRYRUN	1670
/*! transaction: rollback to stable pages visited */
#define	WT_STAT_CONN_TXN_RTS_PAGES_VISITED		1671
/*! transaction: rollback to stable restored tombstones from history store */
#define	WT_STAT_CONN_TXN_RTS_HS_RESTORE_TOMBSTONES	1672
/*! transaction: rollback to stable restored updates from history store */
#define	WT_STAT_CONN_TXN_RTS_HS_RESTORE_UPDATES		1673
/*! transaction: rollback to stable skipping delete rle */
#define	WT_STAT_CONN_TXN_RTS_DELETE_RLE_SKIPPED		1674
/*! transaction: rollback to stable skipping stable rle */
#define	WT_STAT_CONN_TXN_RTS_STABLE_RLE_SKIPPED		1675
/*! transaction: rollback to stable sweeping history store keys */
#define	WT_STAT_CONN_TXN_RTS_SWEEP_HS_KEYS		1676
/*!
 * transaction: rollback to stable tombstones from history store that
 * would have been restored in non-dryrun mode
 */
#define	WT_STAT_CONN_TXN_RTS_HS_RESTORE_TOMBSTONES_DRYRUN	1677
/*! transaction: rollback to stable tree walk skipping pages */
#define	WT_STAT_CONN_TXN_RTS_TREE_WALK_SKIP_PAGES	1678
/*! transaction: rollback to stable updates aborted */
#define	WT_STAT_CONN_TXN_RTS_UPD_ABORTED		1679
/*!
 * transaction: rollback to stable updates from history store that would
 * have been restored in non-dryrun mode
 */
#define	WT_STAT_CONN_TXN_RTS_HS_RESTORE_UPDATES_DRYRUN	1680
/*! transaction: rollback to stable updates removed from history store */
#define	WT_STAT_CONN_TXN_RTS_HS_REMOVED			1681
/*!
 * transaction: rollback to stable updates that would have been aborted
 * in non-dryrun mode
 */
#define	WT_STAT_CONN_TXN_RTS_UPD_ABORTED_DRYRUN		1682
/*!
 * transaction: rollback to stable updates that would have been removed
 * from history store in non-dryrun mode
 */
#define	WT_STAT_CONN_TXN_RTS_HS_REMOVED_DRYRUN		1683
/*! transaction: sessions scanned in each walk of concurrent sessions */
#define	WT_STAT_CONN_TXN_SESSIONS_WALKED		1684
/*! transaction: set timestamp calls */
#define	WT_STAT_CONN_TXN_SET_TS				1685
/*! transaction: set timestamp durable calls */
#define	WT_STAT_CONN_TXN_SET_TS_DURABLE			1686
/*! transaction: set timestamp durable updates */
#define	WT_STAT_CONN_TXN_SET_TS_DURABLE_UPD		1687
/*! transaction: set timestamp force calls */
#define	WT_STAT_CONN_TXN_SET_TS_FORCE			1688
/*!
 * transaction: set timestamp global oldest timestamp set to be more
 * recent than the global stable timestamp
 */
#define	WT_STAT_CONN_TXN_SET_TS_OUT_OF_ORDER		1689
/*! transaction: set timestamp oldest calls */
#define	WT_STAT_CONN_TXN_SET_TS_OLDEST			1690
/*! transaction: set timestamp oldest updates */
#define	WT_STAT_CONN_TXN_SET_TS_OLDEST_UPD		1691
/*! transaction: set timestamp stable calls */
#define	WT_STAT_CONN_TXN_SET_TS_STABLE			1692
/*! transaction: set timestamp stable updates */
#define	WT_STAT_CONN_TXN_SET_TS_STABLE_UPD		1693
/*! transaction: transaction begins */
#define	WT_STAT_CONN_TXN_BEGIN				1694
/*!
 * transaction: transaction checkpoint history store file duration
 * (usecs)
 */
#define	WT_STAT_CONN_TXN_HS_CKPT_DURATION		1695
/*! transaction: transaction range of IDs currently pinned */
#define	WT_STAT_CONN_TXN_PINNED_RANGE			1696
/*! transaction: transaction range of IDs currently pinned by a checkpoint */
#define	WT_STAT_CONN_TXN_PINNED_CHECKPOINT_RANGE	1697
/*! transaction: transaction range of timestamps currently pinned */
#define	WT_STAT_CONN_TXN_PINNED_TIMESTAMP		1698
/*! transaction: transaction range of timestamps pinned by a checkpoint */
#define	WT_STAT_CONN_TXN_PINNED_TIMESTAMP_CHECKPOINT	1699
/*!
 * transaction: transaction range of timestamps pinned by the oldest
 * active read timestamp
 */
#define	WT_STAT_CONN_TXN_PINNED_TIMESTAMP_READER	1700
/*!
 * transaction: transaction range of timestamps pinned by the oldest
 * timestamp
 */
#define	WT_STAT_CONN_TXN_PINNED_TIMESTAMP_OLDEST	1701
/*! transaction: transaction read timestamp of the oldest active reader */
#define	WT_STAT_CONN_TXN_TIMESTAMP_OLDEST_ACTIVE_READ	1702
/*! transaction: transaction rollback to stable currently running */
#define	WT_STAT_CONN_TXN_ROLLBACK_TO_STABLE_RUNNING	1703
/*! transaction: transaction walk of concurrent sessions */
#define	WT_STAT_CONN_TXN_WALK_SESSIONS			1704
/*! transaction: transactions committed */
#define	WT_STAT_CONN_TXN_COMMIT				1705
/*! transaction: transactions rolled back */
#define	WT_STAT_CONN_TXN_ROLLBACK			1706
/*! transaction: update conflicts */
#define	WT_STAT_CONN_TXN_UPDATE_CONFLICT		1707

/*!
 * @}
 * @name Statistics for data sources
 * @anchor statistics_dsrc
 * @{
 */
/*! LSM: bloom filter false positives */
#define	WT_STAT_DSRC_BLOOM_FALSE_POSITIVE		2000
/*! LSM: bloom filter hits */
#define	WT_STAT_DSRC_BLOOM_HIT				2001
/*! LSM: bloom filter misses */
#define	WT_STAT_DSRC_BLOOM_MISS				2002
/*! LSM: bloom filter pages evicted from cache */
#define	WT_STAT_DSRC_BLOOM_PAGE_EVICT			2003
/*! LSM: bloom filter pages read into cache */
#define	WT_STAT_DSRC_BLOOM_PAGE_READ			2004
/*! LSM: bloom filters in the LSM tree */
#define	WT_STAT_DSRC_BLOOM_COUNT			2005
/*! LSM: chunks in the LSM tree */
#define	WT_STAT_DSRC_LSM_CHUNK_COUNT			2006
/*! LSM: highest merge generation in the LSM tree */
#define	WT_STAT_DSRC_LSM_GENERATION_MAX			2007
/*!
 * LSM: queries that could have benefited from a Bloom filter that did
 * not exist
 */
#define	WT_STAT_DSRC_LSM_LOOKUP_NO_BLOOM		2008
/*! LSM: sleep for LSM checkpoint throttle */
#define	WT_STAT_DSRC_LSM_CHECKPOINT_THROTTLE		2009
/*! LSM: sleep for LSM merge throttle */
#define	WT_STAT_DSRC_LSM_MERGE_THROTTLE			2010
/*! LSM: total size of bloom filters */
#define	WT_STAT_DSRC_BLOOM_SIZE				2011
/*! autocommit: retries for readonly operations */
#define	WT_STAT_DSRC_AUTOCOMMIT_READONLY_RETRY		2012
/*! autocommit: retries for update operations */
#define	WT_STAT_DSRC_AUTOCOMMIT_UPDATE_RETRY		2013
/*! backup: total modified incremental blocks with compressed data */
#define	WT_STAT_DSRC_BACKUP_BLOCKS_COMPRESSED		2014
/*! backup: total modified incremental blocks without compressed data */
#define	WT_STAT_DSRC_BACKUP_BLOCKS_UNCOMPRESSED		2015
/*! block-manager: allocations requiring file extension */
#define	WT_STAT_DSRC_BLOCK_EXTENSION			2016
/*! block-manager: blocks allocated */
#define	WT_STAT_DSRC_BLOCK_ALLOC			2017
/*! block-manager: blocks freed */
#define	WT_STAT_DSRC_BLOCK_FREE				2018
/*! block-manager: checkpoint size */
#define	WT_STAT_DSRC_BLOCK_CHECKPOINT_SIZE		2019
/*! block-manager: file allocation unit size */
#define	WT_STAT_DSRC_ALLOCATION_SIZE			2020
/*! block-manager: file bytes available for reuse */
#define	WT_STAT_DSRC_BLOCK_REUSE_BYTES			2021
/*! block-manager: file magic number */
#define	WT_STAT_DSRC_BLOCK_MAGIC			2022
/*! block-manager: file major version number */
#define	WT_STAT_DSRC_BLOCK_MAJOR			2023
/*! block-manager: file size in bytes */
#define	WT_STAT_DSRC_BLOCK_SIZE				2024
/*! block-manager: minor version number */
#define	WT_STAT_DSRC_BLOCK_MINOR			2025
/*! btree: btree checkpoint generation */
#define	WT_STAT_DSRC_BTREE_CHECKPOINT_GENERATION	2026
/*! btree: btree clean tree checkpoint expiration time */
#define	WT_STAT_DSRC_BTREE_CLEAN_CHECKPOINT_TIMER	2027
/*! btree: btree compact pages reviewed */
#define	WT_STAT_DSRC_BTREE_COMPACT_PAGES_REVIEWED	2028
/*! btree: btree compact pages rewritten */
#define	WT_STAT_DSRC_BTREE_COMPACT_PAGES_REWRITTEN	2029
/*! btree: btree compact pages skipped */
#define	WT_STAT_DSRC_BTREE_COMPACT_PAGES_SKIPPED	2030
/*! btree: btree expected number of compact bytes rewritten */
#define	WT_STAT_DSRC_BTREE_COMPACT_BYTES_REWRITTEN_EXPECTED	2031
/*! btree: btree expected number of compact pages rewritten */
#define	WT_STAT_DSRC_BTREE_COMPACT_PAGES_REWRITTEN_EXPECTED	2032
/*! btree: btree number of pages reconciled during checkpoint */
#define	WT_STAT_DSRC_BTREE_CHECKPOINT_PAGES_RECONCILED	2033
/*! btree: btree skipped by compaction as process would not reduce size */
#define	WT_STAT_DSRC_BTREE_COMPACT_SKIPPED		2034
/*!
 * btree: column-store fixed-size leaf pages, only reported if tree_walk
 * or all statistics are enabled
 */
#define	WT_STAT_DSRC_BTREE_COLUMN_FIX			2035
/*!
 * btree: column-store fixed-size time windows, only reported if
 * tree_walk or all statistics are enabled
 */
#define	WT_STAT_DSRC_BTREE_COLUMN_TWS			2036
/*!
 * btree: column-store internal pages, only reported if tree_walk or all
 * statistics are enabled
 */
#define	WT_STAT_DSRC_BTREE_COLUMN_INTERNAL		2037
/*!
 * btree: column-store variable-size RLE encoded values, only reported if
 * tree_walk or all statistics are enabled
 */
#define	WT_STAT_DSRC_BTREE_COLUMN_RLE			2038
/*!
 * btree: column-store variable-size deleted values, only reported if
 * tree_walk or all statistics are enabled
 */
#define	WT_STAT_DSRC_BTREE_COLUMN_DELETED		2039
/*!
 * btree: column-store variable-size leaf pages, only reported if
 * tree_walk or all statistics are enabled
 */
#define	WT_STAT_DSRC_BTREE_COLUMN_VARIABLE		2040
/*! btree: fixed-record size */
#define	WT_STAT_DSRC_BTREE_FIXED_LEN			2041
/*! btree: maximum internal page size */
#define	WT_STAT_DSRC_BTREE_MAXINTLPAGE			2042
/*! btree: maximum leaf page key size */
#define	WT_STAT_DSRC_BTREE_MAXLEAFKEY			2043
/*! btree: maximum leaf page size */
#define	WT_STAT_DSRC_BTREE_MAXLEAFPAGE			2044
/*! btree: maximum leaf page value size */
#define	WT_STAT_DSRC_BTREE_MAXLEAFVALUE			2045
/*! btree: maximum tree depth */
#define	WT_STAT_DSRC_BTREE_MAXIMUM_DEPTH		2046
/*!
 * btree: number of key/value pairs, only reported if tree_walk or all
 * statistics are enabled
 */
#define	WT_STAT_DSRC_BTREE_ENTRIES			2047
/*!
 * btree: overflow pages, only reported if tree_walk or all statistics
 * are enabled
 */
#define	WT_STAT_DSRC_BTREE_OVERFLOW			2048
/*!
 * btree: row-store empty values, only reported if tree_walk or all
 * statistics are enabled
 */
#define	WT_STAT_DSRC_BTREE_ROW_EMPTY_VALUES		2049
/*!
 * btree: row-store internal pages, only reported if tree_walk or all
 * statistics are enabled
 */
#define	WT_STAT_DSRC_BTREE_ROW_INTERNAL			2050
/*!
 * btree: row-store leaf pages, only reported if tree_walk or all
 * statistics are enabled
 */
#define	WT_STAT_DSRC_BTREE_ROW_LEAF			2051
/*! cache: bytes currently in the cache */
#define	WT_STAT_DSRC_CACHE_BYTES_INUSE			2052
/*! cache: bytes dirty in the cache cumulative */
#define	WT_STAT_DSRC_CACHE_BYTES_DIRTY_TOTAL		2053
/*! cache: bytes read into cache */
#define	WT_STAT_DSRC_CACHE_BYTES_READ			2054
/*! cache: bytes written from cache */
#define	WT_STAT_DSRC_CACHE_BYTES_WRITE			2055
/*! cache: checkpoint blocked page eviction */
#define	WT_STAT_DSRC_CACHE_EVICTION_BLOCKED_CHECKPOINT	2056
/*!
 * cache: checkpoint of history store file blocked non-history store page
 * eviction
 */
#define	WT_STAT_DSRC_CACHE_EVICTION_BLOCKED_CHECKPOINT_HS	2057
/*!
 * cache: eviction gave up due to detecting a disk value without a
 * timestamp behind the last update on the chain
 */
#define	WT_STAT_DSRC_CACHE_EVICTION_BLOCKED_NO_TS_CHECKPOINT_RACE_1	2058
/*!
 * cache: eviction gave up due to detecting a tombstone without a
 * timestamp ahead of the selected on disk update
 */
#define	WT_STAT_DSRC_CACHE_EVICTION_BLOCKED_NO_TS_CHECKPOINT_RACE_2	2059
/*!
 * cache: eviction gave up due to detecting a tombstone without a
 * timestamp ahead of the selected on disk update after validating the
 * update chain
 */
#define	WT_STAT_DSRC_CACHE_EVICTION_BLOCKED_NO_TS_CHECKPOINT_RACE_3	2060
/*!
 * cache: eviction gave up due to detecting update chain entries without
 * timestamps after the selected on disk update
 */
#define	WT_STAT_DSRC_CACHE_EVICTION_BLOCKED_NO_TS_CHECKPOINT_RACE_4	2061
/*!
 * cache: eviction gave up due to needing to remove a record from the
 * history store but checkpoint is running
 */
#define	WT_STAT_DSRC_CACHE_EVICTION_BLOCKED_REMOVE_HS_RACE_WITH_CHECKPOINT	2062
/*! cache: eviction gave up due to no progress being made */
#define	WT_STAT_DSRC_CACHE_EVICTION_BLOCKED_NO_PROGRESS	2063
/*! cache: eviction walk target pages histogram - 0-9 */
#define	WT_STAT_DSRC_CACHE_EVICTION_TARGET_PAGE_LT10	2064
/*! cache: eviction walk target pages histogram - 10-31 */
#define	WT_STAT_DSRC_CACHE_EVICTION_TARGET_PAGE_LT32	2065
/*! cache: eviction walk target pages histogram - 128 and higher */
#define	WT_STAT_DSRC_CACHE_EVICTION_TARGET_PAGE_GE128	2066
/*! cache: eviction walk target pages histogram - 32-63 */
#define	WT_STAT_DSRC_CACHE_EVICTION_TARGET_PAGE_LT64	2067
/*! cache: eviction walk target pages histogram - 64-128 */
#define	WT_STAT_DSRC_CACHE_EVICTION_TARGET_PAGE_LT128	2068
/*!
 * cache: eviction walk target pages reduced due to history store cache
 * pressure
 */
#define	WT_STAT_DSRC_CACHE_EVICTION_TARGET_PAGE_REDUCED	2069
/*! cache: eviction walks abandoned */
#define	WT_STAT_DSRC_CACHE_EVICTION_WALKS_ABANDONED	2070
/*! cache: eviction walks gave up because they restarted their walk twice */
#define	WT_STAT_DSRC_CACHE_EVICTION_WALKS_STOPPED	2071
/*!
 * cache: eviction walks gave up because they saw too many pages and
 * found no candidates
 */
#define	WT_STAT_DSRC_CACHE_EVICTION_WALKS_GAVE_UP_NO_TARGETS	2072
/*!
 * cache: eviction walks gave up because they saw too many pages and
 * found too few candidates
 */
#define	WT_STAT_DSRC_CACHE_EVICTION_WALKS_GAVE_UP_RATIO	2073
/*!
 * cache: eviction walks random search fails to locate a page, results in
 * a null position
 */
#define	WT_STAT_DSRC_CACHE_EVICTION_WALK_RANDOM_RETURNS_NULL_POSITION	2074
/*! cache: eviction walks reached end of tree */
#define	WT_STAT_DSRC_CACHE_EVICTION_WALKS_ENDED		2075
/*! cache: eviction walks restarted */
#define	WT_STAT_DSRC_CACHE_EVICTION_WALK_RESTART	2076
/*! cache: eviction walks started from root of tree */
#define	WT_STAT_DSRC_CACHE_EVICTION_WALK_FROM_ROOT	2077
/*! cache: eviction walks started from saved location in tree */
#define	WT_STAT_DSRC_CACHE_EVICTION_WALK_SAVED_POS	2078
/*! cache: hazard pointer blocked page eviction */
#define	WT_STAT_DSRC_CACHE_EVICTION_BLOCKED_HAZARD	2079
/*! cache: history store table insert calls */
#define	WT_STAT_DSRC_CACHE_HS_INSERT			2080
/*! cache: history store table insert calls that returned restart */
#define	WT_STAT_DSRC_CACHE_HS_INSERT_RESTART		2081
/*! cache: history store table reads */
#define	WT_STAT_DSRC_CACHE_HS_READ			2082
/*! cache: history store table reads missed */
#define	WT_STAT_DSRC_CACHE_HS_READ_MISS			2083
/*! cache: history store table reads requiring squashed modifies */
#define	WT_STAT_DSRC_CACHE_HS_READ_SQUASH		2084
/*!
 * cache: history store table resolved updates without timestamps that
 * lose their durable timestamp
 */
#define	WT_STAT_DSRC_CACHE_HS_ORDER_LOSE_DURABLE_TIMESTAMP	2085
/*!
 * cache: history store table truncation by rollback to stable to remove
 * an unstable update
 */
#define	WT_STAT_DSRC_CACHE_HS_KEY_TRUNCATE_RTS_UNSTABLE	2086
/*!
 * cache: history store table truncation by rollback to stable to remove
 * an update
 */
#define	WT_STAT_DSRC_CACHE_HS_KEY_TRUNCATE_RTS		2087
/*!
 * cache: history store table truncation to remove all the keys of a
 * btree
 */
#define	WT_STAT_DSRC_CACHE_HS_BTREE_TRUNCATE		2088
/*! cache: history store table truncation to remove an update */
#define	WT_STAT_DSRC_CACHE_HS_KEY_TRUNCATE		2089
/*!
 * cache: history store table truncation to remove range of updates due
 * to an update without a timestamp on data page
 */
#define	WT_STAT_DSRC_CACHE_HS_ORDER_REMOVE		2090
/*!
 * cache: history store table truncation to remove range of updates due
 * to key being removed from the data page during reconciliation
 */
#define	WT_STAT_DSRC_CACHE_HS_KEY_TRUNCATE_ONPAGE_REMOVAL	2091
/*!
 * cache: history store table truncations that would have happened in
 * non-dryrun mode
 */
#define	WT_STAT_DSRC_CACHE_HS_BTREE_TRUNCATE_DRYRUN	2092
/*!
 * cache: history store table truncations to remove an unstable update
 * that would have happened in non-dryrun mode
 */
#define	WT_STAT_DSRC_CACHE_HS_KEY_TRUNCATE_RTS_UNSTABLE_DRYRUN	2093
/*!
 * cache: history store table truncations to remove an update that would
 * have happened in non-dryrun mode
 */
#define	WT_STAT_DSRC_CACHE_HS_KEY_TRUNCATE_RTS_DRYRUN	2094
/*!
 * cache: history store table updates without timestamps fixed up by
 * reinserting with the fixed timestamp
 */
#define	WT_STAT_DSRC_CACHE_HS_ORDER_REINSERT		2095
/*! cache: history store table writes requiring squashed modifies */
#define	WT_STAT_DSRC_CACHE_HS_WRITE_SQUASH		2096
/*! cache: in-memory page passed criteria to be split */
#define	WT_STAT_DSRC_CACHE_INMEM_SPLITTABLE		2097
/*! cache: in-memory page splits */
#define	WT_STAT_DSRC_CACHE_INMEM_SPLIT			2098
/*! cache: internal page split blocked its eviction */
#define	WT_STAT_DSRC_CACHE_EVICTION_BLOCKED_INTERNAL_PAGE_SPLIT	2099
/*! cache: internal pages evicted */
#define	WT_STAT_DSRC_CACHE_EVICTION_INTERNAL		2100
/*! cache: internal pages split during eviction */
#define	WT_STAT_DSRC_CACHE_EVICTION_SPLIT_INTERNAL	2101
/*! cache: leaf pages split during eviction */
#define	WT_STAT_DSRC_CACHE_EVICTION_SPLIT_LEAF		2102
/*!
 * cache: locate a random in-mem ref by examining all entries on the root
 * page
 */
#define	WT_STAT_DSRC_CACHE_EVICTION_RANDOM_SAMPLE_INMEM_ROOT	2103
/*! cache: modified pages evicted */
#define	WT_STAT_DSRC_CACHE_EVICTION_DIRTY		2104
/*! cache: multi-block reconciliation blocked whilst checkpoint is running */
#define	WT_STAT_DSRC_CACHE_EVICTION_BLOCKED_MULTI_BLOCK_RECONCILIATION_DURING_CHECKPOINT	2105
/*!
 * cache: overflow keys on a multiblock row-store page blocked its
 * eviction
 */
#define	WT_STAT_DSRC_CACHE_EVICTION_BLOCKED_OVERFLOW_KEYS	2106
/*! cache: overflow pages read into cache */
#define	WT_STAT_DSRC_CACHE_READ_OVERFLOW		2107
/*! cache: page split during eviction deepened the tree */
#define	WT_STAT_DSRC_CACHE_EVICTION_DEEPEN		2108
/*! cache: page written requiring history store records */
#define	WT_STAT_DSRC_CACHE_WRITE_HS			2109
/*! cache: pages dirtied due to obsolete time window by eviction */
#define	WT_STAT_DSRC_CACHE_EVICTION_DIRTY_OBSOLETE_TW	2110
/*! cache: pages read into cache */
#define	WT_STAT_DSRC_CACHE_READ				2111
/*! cache: pages read into cache after truncate */
#define	WT_STAT_DSRC_CACHE_READ_DELETED			2112
/*! cache: pages read into cache after truncate in prepare state */
#define	WT_STAT_DSRC_CACHE_READ_DELETED_PREPARED	2113
/*! cache: pages read into cache by checkpoint */
#define	WT_STAT_DSRC_CACHE_READ_CHECKPOINT		2114
/*! cache: pages requested from the cache */
#define	WT_STAT_DSRC_CACHE_PAGES_REQUESTED		2115
/*! cache: pages requested from the cache due to pre-fetch */
#define	WT_STAT_DSRC_CACHE_PAGES_PREFETCH		2116
/*! cache: pages seen by eviction walk */
#define	WT_STAT_DSRC_CACHE_EVICTION_PAGES_SEEN		2117
/*! cache: pages written from cache */
#define	WT_STAT_DSRC_CACHE_WRITE			2118
/*! cache: pages written requiring in-memory restoration */
#define	WT_STAT_DSRC_CACHE_WRITE_RESTORE		2119
/*! cache: recent modification of a page blocked its eviction */
#define	WT_STAT_DSRC_CACHE_EVICTION_BLOCKED_RECENTLY_MODIFIED	2120
/*! cache: reverse splits performed */
#define	WT_STAT_DSRC_CACHE_REVERSE_SPLITS		2121
/*!
 * cache: reverse splits skipped because of VLCS namespace gap
 * restrictions
 */
#define	WT_STAT_DSRC_CACHE_REVERSE_SPLITS_SKIPPED_VLCS	2122
/*! cache: the number of times full update inserted to history store */
#define	WT_STAT_DSRC_CACHE_HS_INSERT_FULL_UPDATE	2123
/*! cache: the number of times reverse modify inserted to history store */
#define	WT_STAT_DSRC_CACHE_HS_INSERT_REVERSE_MODIFY	2124
/*! cache: tracked dirty bytes in the cache */
#define	WT_STAT_DSRC_CACHE_BYTES_DIRTY			2125
/*! cache: uncommitted truncate blocked page eviction */
#define	WT_STAT_DSRC_CACHE_EVICTION_BLOCKED_UNCOMMITTED_TRUNCATE	2126
/*! cache: unmodified pages evicted */
#define	WT_STAT_DSRC_CACHE_EVICTION_CLEAN		2127
/*!
 * cache_walk: Average difference between current eviction generation
 * when the page was last considered, only reported if cache_walk or all
 * statistics are enabled
 */
#define	WT_STAT_DSRC_CACHE_STATE_GEN_AVG_GAP		2128
/*!
 * cache_walk: Average on-disk page image size seen, only reported if
 * cache_walk or all statistics are enabled
 */
#define	WT_STAT_DSRC_CACHE_STATE_AVG_WRITTEN_SIZE	2129
/*!
 * cache_walk: Average time in cache for pages that have been visited by
 * the eviction server, only reported if cache_walk or all statistics are
 * enabled
 */
#define	WT_STAT_DSRC_CACHE_STATE_AVG_VISITED_AGE	2130
/*!
 * cache_walk: Average time in cache for pages that have not been visited
 * by the eviction server, only reported if cache_walk or all statistics
 * are enabled
 */
#define	WT_STAT_DSRC_CACHE_STATE_AVG_UNVISITED_AGE	2131
/*!
 * cache_walk: Clean pages currently in cache, only reported if
 * cache_walk or all statistics are enabled
 */
#define	WT_STAT_DSRC_CACHE_STATE_PAGES_CLEAN		2132
/*!
 * cache_walk: Current eviction generation, only reported if cache_walk
 * or all statistics are enabled
 */
#define	WT_STAT_DSRC_CACHE_STATE_GEN_CURRENT		2133
/*!
 * cache_walk: Dirty pages currently in cache, only reported if
 * cache_walk or all statistics are enabled
 */
#define	WT_STAT_DSRC_CACHE_STATE_PAGES_DIRTY		2134
/*!
 * cache_walk: Entries in the root page, only reported if cache_walk or
 * all statistics are enabled
 */
#define	WT_STAT_DSRC_CACHE_STATE_ROOT_ENTRIES		2135
/*!
 * cache_walk: Internal pages currently in cache, only reported if
 * cache_walk or all statistics are enabled
 */
#define	WT_STAT_DSRC_CACHE_STATE_PAGES_INTERNAL		2136
/*!
 * cache_walk: Leaf pages currently in cache, only reported if cache_walk
 * or all statistics are enabled
 */
#define	WT_STAT_DSRC_CACHE_STATE_PAGES_LEAF		2137
/*!
 * cache_walk: Maximum difference between current eviction generation
 * when the page was last considered, only reported if cache_walk or all
 * statistics are enabled
 */
#define	WT_STAT_DSRC_CACHE_STATE_GEN_MAX_GAP		2138
/*!
 * cache_walk: Maximum page size seen, only reported if cache_walk or all
 * statistics are enabled
 */
#define	WT_STAT_DSRC_CACHE_STATE_MAX_PAGESIZE		2139
/*!
 * cache_walk: Minimum on-disk page image size seen, only reported if
 * cache_walk or all statistics are enabled
 */
#define	WT_STAT_DSRC_CACHE_STATE_MIN_WRITTEN_SIZE	2140
/*!
 * cache_walk: Number of pages never visited by eviction server, only
 * reported if cache_walk or all statistics are enabled
 */
#define	WT_STAT_DSRC_CACHE_STATE_UNVISITED_COUNT	2141
/*!
 * cache_walk: On-disk page image sizes smaller than a single allocation
 * unit, only reported if cache_walk or all statistics are enabled
 */
#define	WT_STAT_DSRC_CACHE_STATE_SMALLER_ALLOC_SIZE	2142
/*!
 * cache_walk: Pages created in memory and never written, only reported
 * if cache_walk or all statistics are enabled
 */
#define	WT_STAT_DSRC_CACHE_STATE_MEMORY			2143
/*!
 * cache_walk: Pages currently queued for eviction, only reported if
 * cache_walk or all statistics are enabled
 */
#define	WT_STAT_DSRC_CACHE_STATE_QUEUED			2144
/*!
 * cache_walk: Pages that could not be queued for eviction, only reported
 * if cache_walk or all statistics are enabled
 */
#define	WT_STAT_DSRC_CACHE_STATE_NOT_QUEUEABLE		2145
/*!
 * cache_walk: Refs skipped during cache traversal, only reported if
 * cache_walk or all statistics are enabled
 */
#define	WT_STAT_DSRC_CACHE_STATE_REFS_SKIPPED		2146
/*!
 * cache_walk: Size of the root page, only reported if cache_walk or all
 * statistics are enabled
 */
#define	WT_STAT_DSRC_CACHE_STATE_ROOT_SIZE		2147
/*!
 * cache_walk: Total number of pages currently in cache, only reported if
 * cache_walk or all statistics are enabled
 */
#define	WT_STAT_DSRC_CACHE_STATE_PAGES			2148
/*! checkpoint: checkpoint has acquired a snapshot for its transaction */
#define	WT_STAT_DSRC_CHECKPOINT_SNAPSHOT_ACQUIRED	2149
/*! checkpoint: pages added for eviction during checkpoint cleanup */
#define	WT_STAT_DSRC_CHECKPOINT_CLEANUP_PAGES_EVICT	2150
/*!
 * checkpoint: pages dirtied due to obsolete time window by checkpoint
 * cleanup
 */
#define	WT_STAT_DSRC_CHECKPOINT_CLEANUP_PAGES_OBSOLETE_TW	2151
/*!
 * checkpoint: pages read into cache during checkpoint cleanup
 * (reclaim_space)
 */
#define	WT_STAT_DSRC_CHECKPOINT_CLEANUP_PAGES_READ_RECLAIM_SPACE	2152
/*!
 * checkpoint: pages read into cache during checkpoint cleanup due to
 * obsolete time window
 */
#define	WT_STAT_DSRC_CHECKPOINT_CLEANUP_PAGES_READ_OBSOLETE_TW	2153
/*! checkpoint: pages removed during checkpoint cleanup */
#define	WT_STAT_DSRC_CHECKPOINT_CLEANUP_PAGES_REMOVED	2154
/*! checkpoint: pages skipped during checkpoint cleanup tree walk */
#define	WT_STAT_DSRC_CHECKPOINT_CLEANUP_PAGES_WALK_SKIPPED	2155
/*! checkpoint: pages visited during checkpoint cleanup */
#define	WT_STAT_DSRC_CHECKPOINT_CLEANUP_PAGES_VISITED	2156
/*! checkpoint: transaction checkpoints due to obsolete pages */
#define	WT_STAT_DSRC_CHECKPOINT_OBSOLETE_APPLIED	2157
/*!
 * compression: compressed page maximum internal page size prior to
 * compression
 */
#define	WT_STAT_DSRC_COMPRESS_PRECOMP_INTL_MAX_PAGE_SIZE	2158
/*!
 * compression: compressed page maximum leaf page size prior to
 * compression
 */
#define	WT_STAT_DSRC_COMPRESS_PRECOMP_LEAF_MAX_PAGE_SIZE	2159
/*! compression: page written to disk failed to compress */
#define	WT_STAT_DSRC_COMPRESS_WRITE_FAIL		2160
/*! compression: page written to disk was too small to compress */
#define	WT_STAT_DSRC_COMPRESS_WRITE_TOO_SMALL		2161
/*! compression: pages read from disk */
#define	WT_STAT_DSRC_COMPRESS_READ			2162
/*!
 * compression: pages read from disk with compression ratio greater than
 * 64
 */
#define	WT_STAT_DSRC_COMPRESS_READ_RATIO_HIST_MAX	2163
/*!
 * compression: pages read from disk with compression ratio smaller than
 * 2
 */
#define	WT_STAT_DSRC_COMPRESS_READ_RATIO_HIST_2		2164
/*!
 * compression: pages read from disk with compression ratio smaller than
 * 4
 */
#define	WT_STAT_DSRC_COMPRESS_READ_RATIO_HIST_4		2165
/*!
 * compression: pages read from disk with compression ratio smaller than
 * 8
 */
#define	WT_STAT_DSRC_COMPRESS_READ_RATIO_HIST_8		2166
/*!
 * compression: pages read from disk with compression ratio smaller than
 * 16
 */
#define	WT_STAT_DSRC_COMPRESS_READ_RATIO_HIST_16	2167
/*!
 * compression: pages read from disk with compression ratio smaller than
 * 32
 */
#define	WT_STAT_DSRC_COMPRESS_READ_RATIO_HIST_32	2168
/*!
 * compression: pages read from disk with compression ratio smaller than
 * 64
 */
#define	WT_STAT_DSRC_COMPRESS_READ_RATIO_HIST_64	2169
/*! compression: pages written to disk */
#define	WT_STAT_DSRC_COMPRESS_WRITE			2170
/*!
 * compression: pages written to disk with compression ratio greater than
 * 64
 */
#define	WT_STAT_DSRC_COMPRESS_WRITE_RATIO_HIST_MAX	2171
/*!
 * compression: pages written to disk with compression ratio smaller than
 * 2
 */
#define	WT_STAT_DSRC_COMPRESS_WRITE_RATIO_HIST_2	2172
/*!
 * compression: pages written to disk with compression ratio smaller than
 * 4
 */
#define	WT_STAT_DSRC_COMPRESS_WRITE_RATIO_HIST_4	2173
/*!
 * compression: pages written to disk with compression ratio smaller than
 * 8
 */
#define	WT_STAT_DSRC_COMPRESS_WRITE_RATIO_HIST_8	2174
/*!
 * compression: pages written to disk with compression ratio smaller than
 * 16
 */
#define	WT_STAT_DSRC_COMPRESS_WRITE_RATIO_HIST_16	2175
/*!
 * compression: pages written to disk with compression ratio smaller than
 * 32
 */
#define	WT_STAT_DSRC_COMPRESS_WRITE_RATIO_HIST_32	2176
/*!
 * compression: pages written to disk with compression ratio smaller than
 * 64
 */
#define	WT_STAT_DSRC_COMPRESS_WRITE_RATIO_HIST_64	2177
/*! cursor: Total number of deleted pages skipped during tree walk */
#define	WT_STAT_DSRC_CURSOR_TREE_WALK_DEL_PAGE_SKIP	2178
/*! cursor: Total number of entries skipped by cursor next calls */
#define	WT_STAT_DSRC_CURSOR_NEXT_SKIP_TOTAL		2179
/*! cursor: Total number of entries skipped by cursor prev calls */
#define	WT_STAT_DSRC_CURSOR_PREV_SKIP_TOTAL		2180
/*!
 * cursor: Total number of entries skipped to position the history store
 * cursor
 */
#define	WT_STAT_DSRC_CURSOR_SKIP_HS_CUR_POSITION	2181
/*!
 * cursor: Total number of in-memory deleted pages skipped during tree
 * walk
 */
#define	WT_STAT_DSRC_CURSOR_TREE_WALK_INMEM_DEL_PAGE_SKIP	2182
/*! cursor: Total number of on-disk deleted pages skipped during tree walk */
#define	WT_STAT_DSRC_CURSOR_TREE_WALK_ONDISK_DEL_PAGE_SKIP	2183
/*!
 * cursor: Total number of times a search near has exited due to prefix
 * config
 */
#define	WT_STAT_DSRC_CURSOR_SEARCH_NEAR_PREFIX_FAST_PATHS	2184
/*!
 * cursor: Total number of times cursor fails to temporarily release
 * pinned page to encourage eviction of hot or large page
 */
#define	WT_STAT_DSRC_CURSOR_REPOSITION_FAILED		2185
/*!
 * cursor: Total number of times cursor temporarily releases pinned page
 * to encourage eviction of hot or large page
 */
#define	WT_STAT_DSRC_CURSOR_REPOSITION			2186
/*! cursor: bulk loaded cursor insert calls */
#define	WT_STAT_DSRC_CURSOR_INSERT_BULK			2187
/*! cursor: cache cursors reuse count */
#define	WT_STAT_DSRC_CURSOR_REOPEN			2188
/*! cursor: close calls that result in cache */
#define	WT_STAT_DSRC_CURSOR_CACHE			2189
/*! cursor: create calls */
#define	WT_STAT_DSRC_CURSOR_CREATE			2190
/*! cursor: cursor bound calls that return an error */
#define	WT_STAT_DSRC_CURSOR_BOUND_ERROR			2191
/*! cursor: cursor bounds cleared from reset */
#define	WT_STAT_DSRC_CURSOR_BOUNDS_RESET		2192
/*! cursor: cursor bounds comparisons performed */
#define	WT_STAT_DSRC_CURSOR_BOUNDS_COMPARISONS		2193
/*! cursor: cursor bounds next called on an unpositioned cursor */
#define	WT_STAT_DSRC_CURSOR_BOUNDS_NEXT_UNPOSITIONED	2194
/*! cursor: cursor bounds next early exit */
#define	WT_STAT_DSRC_CURSOR_BOUNDS_NEXT_EARLY_EXIT	2195
/*! cursor: cursor bounds prev called on an unpositioned cursor */
#define	WT_STAT_DSRC_CURSOR_BOUNDS_PREV_UNPOSITIONED	2196
/*! cursor: cursor bounds prev early exit */
#define	WT_STAT_DSRC_CURSOR_BOUNDS_PREV_EARLY_EXIT	2197
/*! cursor: cursor bounds search early exit */
#define	WT_STAT_DSRC_CURSOR_BOUNDS_SEARCH_EARLY_EXIT	2198
/*! cursor: cursor bounds search near call repositioned cursor */
#define	WT_STAT_DSRC_CURSOR_BOUNDS_SEARCH_NEAR_REPOSITIONED_CURSOR	2199
/*! cursor: cursor cache calls that return an error */
#define	WT_STAT_DSRC_CURSOR_CACHE_ERROR			2200
/*! cursor: cursor close calls that return an error */
#define	WT_STAT_DSRC_CURSOR_CLOSE_ERROR			2201
/*! cursor: cursor compare calls that return an error */
#define	WT_STAT_DSRC_CURSOR_COMPARE_ERROR		2202
/*! cursor: cursor equals calls that return an error */
#define	WT_STAT_DSRC_CURSOR_EQUALS_ERROR		2203
/*! cursor: cursor get key calls that return an error */
#define	WT_STAT_DSRC_CURSOR_GET_KEY_ERROR		2204
/*! cursor: cursor get value calls that return an error */
#define	WT_STAT_DSRC_CURSOR_GET_VALUE_ERROR		2205
/*! cursor: cursor insert calls that return an error */
#define	WT_STAT_DSRC_CURSOR_INSERT_ERROR		2206
/*! cursor: cursor insert check calls that return an error */
#define	WT_STAT_DSRC_CURSOR_INSERT_CHECK_ERROR		2207
/*! cursor: cursor largest key calls that return an error */
#define	WT_STAT_DSRC_CURSOR_LARGEST_KEY_ERROR		2208
/*! cursor: cursor modify calls that return an error */
#define	WT_STAT_DSRC_CURSOR_MODIFY_ERROR		2209
/*! cursor: cursor next calls that return an error */
#define	WT_STAT_DSRC_CURSOR_NEXT_ERROR			2210
/*!
 * cursor: cursor next calls that skip due to a globally visible history
 * store tombstone
 */
#define	WT_STAT_DSRC_CURSOR_NEXT_HS_TOMBSTONE		2211
/*!
 * cursor: cursor next calls that skip greater than 1 and fewer than 100
 * entries
 */
#define	WT_STAT_DSRC_CURSOR_NEXT_SKIP_LT_100		2212
/*!
 * cursor: cursor next calls that skip greater than or equal to 100
 * entries
 */
#define	WT_STAT_DSRC_CURSOR_NEXT_SKIP_GE_100		2213
/*! cursor: cursor next random calls that return an error */
#define	WT_STAT_DSRC_CURSOR_NEXT_RANDOM_ERROR		2214
/*! cursor: cursor prev calls that return an error */
#define	WT_STAT_DSRC_CURSOR_PREV_ERROR			2215
/*!
 * cursor: cursor prev calls that skip due to a globally visible history
 * store tombstone
 */
#define	WT_STAT_DSRC_CURSOR_PREV_HS_TOMBSTONE		2216
/*!
 * cursor: cursor prev calls that skip greater than or equal to 100
 * entries
 */
#define	WT_STAT_DSRC_CURSOR_PREV_SKIP_GE_100		2217
/*! cursor: cursor prev calls that skip less than 100 entries */
#define	WT_STAT_DSRC_CURSOR_PREV_SKIP_LT_100		2218
/*! cursor: cursor reconfigure calls that return an error */
#define	WT_STAT_DSRC_CURSOR_RECONFIGURE_ERROR		2219
/*! cursor: cursor remove calls that return an error */
#define	WT_STAT_DSRC_CURSOR_REMOVE_ERROR		2220
/*! cursor: cursor reopen calls that return an error */
#define	WT_STAT_DSRC_CURSOR_REOPEN_ERROR		2221
/*! cursor: cursor reserve calls that return an error */
#define	WT_STAT_DSRC_CURSOR_RESERVE_ERROR		2222
/*! cursor: cursor reset calls that return an error */
#define	WT_STAT_DSRC_CURSOR_RESET_ERROR			2223
/*! cursor: cursor search calls that return an error */
#define	WT_STAT_DSRC_CURSOR_SEARCH_ERROR		2224
/*! cursor: cursor search near calls that return an error */
#define	WT_STAT_DSRC_CURSOR_SEARCH_NEAR_ERROR		2225
/*! cursor: cursor update calls that return an error */
#define	WT_STAT_DSRC_CURSOR_UPDATE_ERROR		2226
/*! cursor: insert calls */
#define	WT_STAT_DSRC_CURSOR_INSERT			2227
/*! cursor: insert key and value bytes */
#define	WT_STAT_DSRC_CURSOR_INSERT_BYTES		2228
/*! cursor: modify */
#define	WT_STAT_DSRC_CURSOR_MODIFY			2229
/*! cursor: modify key and value bytes affected */
#define	WT_STAT_DSRC_CURSOR_MODIFY_BYTES		2230
/*! cursor: modify value bytes modified */
#define	WT_STAT_DSRC_CURSOR_MODIFY_BYTES_TOUCH		2231
/*! cursor: next calls */
#define	WT_STAT_DSRC_CURSOR_NEXT			2232
/*! cursor: open cursor count */
#define	WT_STAT_DSRC_CURSOR_OPEN_COUNT			2233
/*! cursor: operation restarted */
#define	WT_STAT_DSRC_CURSOR_RESTART			2234
/*! cursor: prev calls */
#define	WT_STAT_DSRC_CURSOR_PREV			2235
/*! cursor: remove calls */
#define	WT_STAT_DSRC_CURSOR_REMOVE			2236
/*! cursor: remove key bytes removed */
#define	WT_STAT_DSRC_CURSOR_REMOVE_BYTES		2237
/*! cursor: reserve calls */
#define	WT_STAT_DSRC_CURSOR_RESERVE			2238
/*! cursor: reset calls */
#define	WT_STAT_DSRC_CURSOR_RESET			2239
/*! cursor: search calls */
#define	WT_STAT_DSRC_CURSOR_SEARCH			2240
/*! cursor: search history store calls */
#define	WT_STAT_DSRC_CURSOR_SEARCH_HS			2241
/*! cursor: search near calls */
#define	WT_STAT_DSRC_CURSOR_SEARCH_NEAR			2242
/*! cursor: truncate calls */
#define	WT_STAT_DSRC_CURSOR_TRUNCATE			2243
/*! cursor: update calls */
#define	WT_STAT_DSRC_CURSOR_UPDATE			2244
/*! cursor: update key and value bytes */
#define	WT_STAT_DSRC_CURSOR_UPDATE_BYTES		2245
/*! cursor: update value size change */
#define	WT_STAT_DSRC_CURSOR_UPDATE_BYTES_CHANGED	2246
/*! eviction: data source pages selected for eviction unable to be evicted */
#define	WT_STAT_DSRC_EVICTION_FAIL			2247
/*! eviction: eviction walk passes of a file */
#define	WT_STAT_DSRC_EVICTION_WALK_PASSES		2248
/*! reconciliation: VLCS pages explicitly reconciled as empty */
#define	WT_STAT_DSRC_REC_VLCS_EMPTIED_PAGES		2249
/*! reconciliation: approximate byte size of timestamps in pages written */
#define	WT_STAT_DSRC_REC_TIME_WINDOW_BYTES_TS		2250
/*!
 * reconciliation: approximate byte size of transaction IDs in pages
 * written
 */
#define	WT_STAT_DSRC_REC_TIME_WINDOW_BYTES_TXN		2251
/*! reconciliation: dictionary matches */
#define	WT_STAT_DSRC_REC_DICTIONARY			2252
/*! reconciliation: fast-path pages deleted */
#define	WT_STAT_DSRC_REC_PAGE_DELETE_FAST		2253
/*!
 * reconciliation: internal page key bytes discarded using suffix
 * compression
 */
#define	WT_STAT_DSRC_REC_SUFFIX_COMPRESSION		2254
/*! reconciliation: internal page multi-block writes */
#define	WT_STAT_DSRC_REC_MULTIBLOCK_INTERNAL		2255
/*! reconciliation: leaf page key bytes discarded using prefix compression */
#define	WT_STAT_DSRC_REC_PREFIX_COMPRESSION		2256
/*! reconciliation: leaf page multi-block writes */
#define	WT_STAT_DSRC_REC_MULTIBLOCK_LEAF		2257
/*! reconciliation: leaf-page overflow keys */
#define	WT_STAT_DSRC_REC_OVERFLOW_KEY_LEAF		2258
/*! reconciliation: maximum blocks required for a page */
#define	WT_STAT_DSRC_REC_MULTIBLOCK_MAX			2259
/*! reconciliation: overflow values written */
#define	WT_STAT_DSRC_REC_OVERFLOW_VALUE			2260
/*! reconciliation: page reconciliation calls */
#define	WT_STAT_DSRC_REC_PAGES				2261
/*! reconciliation: page reconciliation calls for eviction */
#define	WT_STAT_DSRC_REC_PAGES_EVICTION			2262
/*! reconciliation: pages deleted */
#define	WT_STAT_DSRC_REC_PAGE_DELETE			2263
/*!
 * reconciliation: pages written including an aggregated newest start
 * durable timestamp
 */
#define	WT_STAT_DSRC_REC_TIME_AGGR_NEWEST_START_DURABLE_TS	2264
/*!
 * reconciliation: pages written including an aggregated newest stop
 * durable timestamp
 */
#define	WT_STAT_DSRC_REC_TIME_AGGR_NEWEST_STOP_DURABLE_TS	2265
/*!
 * reconciliation: pages written including an aggregated newest stop
 * timestamp
 */
#define	WT_STAT_DSRC_REC_TIME_AGGR_NEWEST_STOP_TS	2266
/*!
 * reconciliation: pages written including an aggregated newest stop
 * transaction ID
 */
#define	WT_STAT_DSRC_REC_TIME_AGGR_NEWEST_STOP_TXN	2267
/*!
 * reconciliation: pages written including an aggregated newest
 * transaction ID
 */
#define	WT_STAT_DSRC_REC_TIME_AGGR_NEWEST_TXN		2268
/*!
 * reconciliation: pages written including an aggregated oldest start
 * timestamp
 */
#define	WT_STAT_DSRC_REC_TIME_AGGR_OLDEST_START_TS	2269
/*! reconciliation: pages written including an aggregated prepare */
#define	WT_STAT_DSRC_REC_TIME_AGGR_PREPARED		2270
/*! reconciliation: pages written including at least one prepare */
#define	WT_STAT_DSRC_REC_TIME_WINDOW_PAGES_PREPARED	2271
/*!
 * reconciliation: pages written including at least one start durable
 * timestamp
 */
#define	WT_STAT_DSRC_REC_TIME_WINDOW_PAGES_DURABLE_START_TS	2272
/*! reconciliation: pages written including at least one start timestamp */
#define	WT_STAT_DSRC_REC_TIME_WINDOW_PAGES_START_TS	2273
/*!
 * reconciliation: pages written including at least one start transaction
 * ID
 */
#define	WT_STAT_DSRC_REC_TIME_WINDOW_PAGES_START_TXN	2274
/*!
 * reconciliation: pages written including at least one stop durable
 * timestamp
 */
#define	WT_STAT_DSRC_REC_TIME_WINDOW_PAGES_DURABLE_STOP_TS	2275
/*! reconciliation: pages written including at least one stop timestamp */
#define	WT_STAT_DSRC_REC_TIME_WINDOW_PAGES_STOP_TS	2276
/*!
 * reconciliation: pages written including at least one stop transaction
 * ID
 */
#define	WT_STAT_DSRC_REC_TIME_WINDOW_PAGES_STOP_TXN	2277
/*! reconciliation: records written including a prepare */
#define	WT_STAT_DSRC_REC_TIME_WINDOW_PREPARED		2278
/*! reconciliation: records written including a start durable timestamp */
#define	WT_STAT_DSRC_REC_TIME_WINDOW_DURABLE_START_TS	2279
/*! reconciliation: records written including a start timestamp */
#define	WT_STAT_DSRC_REC_TIME_WINDOW_START_TS		2280
/*! reconciliation: records written including a start transaction ID */
#define	WT_STAT_DSRC_REC_TIME_WINDOW_START_TXN		2281
/*! reconciliation: records written including a stop durable timestamp */
#define	WT_STAT_DSRC_REC_TIME_WINDOW_DURABLE_STOP_TS	2282
/*! reconciliation: records written including a stop timestamp */
#define	WT_STAT_DSRC_REC_TIME_WINDOW_STOP_TS		2283
/*! reconciliation: records written including a stop transaction ID */
#define	WT_STAT_DSRC_REC_TIME_WINDOW_STOP_TXN		2284
/*! session: object compaction */
#define	WT_STAT_DSRC_SESSION_COMPACT			2285
/*!
 * transaction: a reader raced with a prepared transaction commit and
 * skipped an update or updates
 */
#define	WT_STAT_DSRC_TXN_READ_RACE_PREPARE_COMMIT	2286
/*! transaction: number of times overflow removed value is read */
#define	WT_STAT_DSRC_TXN_READ_OVERFLOW_REMOVE		2287
/*! transaction: race to read prepared update retry */
#define	WT_STAT_DSRC_TXN_READ_RACE_PREPARE_UPDATE	2288
/*!
 * transaction: rollback to stable history store keys that would have
 * been swept in non-dryrun mode
 */
#define	WT_STAT_DSRC_TXN_RTS_SWEEP_HS_KEYS_DRYRUN	2289
/*!
 * transaction: rollback to stable history store records with stop
 * timestamps older than newer records
 */
#define	WT_STAT_DSRC_TXN_RTS_HS_STOP_OLDER_THAN_NEWER_START	2290
/*! transaction: rollback to stable inconsistent checkpoint */
#define	WT_STAT_DSRC_TXN_RTS_INCONSISTENT_CKPT		2291
/*! transaction: rollback to stable keys removed */
#define	WT_STAT_DSRC_TXN_RTS_KEYS_REMOVED		2292
/*! transaction: rollback to stable keys restored */
#define	WT_STAT_DSRC_TXN_RTS_KEYS_RESTORED		2293
/*!
 * transaction: rollback to stable keys that would have been removed in
 * non-dryrun mode
 */
#define	WT_STAT_DSRC_TXN_RTS_KEYS_REMOVED_DRYRUN	2294
/*!
 * transaction: rollback to stable keys that would have been restored in
 * non-dryrun mode
 */
#define	WT_STAT_DSRC_TXN_RTS_KEYS_RESTORED_DRYRUN	2295
/*! transaction: rollback to stable restored tombstones from history store */
#define	WT_STAT_DSRC_TXN_RTS_HS_RESTORE_TOMBSTONES	2296
/*! transaction: rollback to stable restored updates from history store */
#define	WT_STAT_DSRC_TXN_RTS_HS_RESTORE_UPDATES		2297
/*! transaction: rollback to stable skipping delete rle */
#define	WT_STAT_DSRC_TXN_RTS_DELETE_RLE_SKIPPED		2298
/*! transaction: rollback to stable skipping stable rle */
#define	WT_STAT_DSRC_TXN_RTS_STABLE_RLE_SKIPPED		2299
/*! transaction: rollback to stable sweeping history store keys */
#define	WT_STAT_DSRC_TXN_RTS_SWEEP_HS_KEYS		2300
/*!
 * transaction: rollback to stable tombstones from history store that
 * would have been restored in non-dryrun mode
 */
#define	WT_STAT_DSRC_TXN_RTS_HS_RESTORE_TOMBSTONES_DRYRUN	2301
/*!
 * transaction: rollback to stable updates from history store that would
 * have been restored in non-dryrun mode
 */
#define	WT_STAT_DSRC_TXN_RTS_HS_RESTORE_UPDATES_DRYRUN	2302
/*! transaction: rollback to stable updates removed from history store */
#define	WT_STAT_DSRC_TXN_RTS_HS_REMOVED			2303
/*!
 * transaction: rollback to stable updates that would have been removed
 * from history store in non-dryrun mode
 */
#define	WT_STAT_DSRC_TXN_RTS_HS_REMOVED_DRYRUN		2304
/*! transaction: update conflicts */
#define	WT_STAT_DSRC_TXN_UPDATE_CONFLICT		2305

/*!
 * @}
 * @name Statistics for join cursors
 * @anchor statistics_join
 * @{
 */
/*! join: accesses to the main table */
#define	WT_STAT_JOIN_MAIN_ACCESS			3000
/*! join: bloom filter false positives */
#define	WT_STAT_JOIN_BLOOM_FALSE_POSITIVE		3001
/*! join: checks that conditions of membership are satisfied */
#define	WT_STAT_JOIN_MEMBERSHIP_CHECK			3002
/*! join: items inserted into a bloom filter */
#define	WT_STAT_JOIN_BLOOM_INSERT			3003
/*! join: items iterated */
#define	WT_STAT_JOIN_ITERATED				3004

/*!
 * @}
 * @name Statistics for session
 * @anchor statistics_session
 * @{
 */
/*! session: bytes read into cache */
#define	WT_STAT_SESSION_BYTES_READ			4000
/*! session: bytes written from cache */
#define	WT_STAT_SESSION_BYTES_WRITE			4001
/*! session: dhandle lock wait time (usecs) */
#define	WT_STAT_SESSION_LOCK_DHANDLE_WAIT		4002
/*! session: dirty bytes in this txn */
#define	WT_STAT_SESSION_TXN_BYTES_DIRTY			4003
/*! session: page read from disk to cache time (usecs) */
#define	WT_STAT_SESSION_READ_TIME			4004
/*! session: page write from cache to disk time (usecs) */
#define	WT_STAT_SESSION_WRITE_TIME			4005
/*! session: schema lock wait time (usecs) */
#define	WT_STAT_SESSION_LOCK_SCHEMA_WAIT		4006
/*! session: time waiting for cache (usecs) */
#define	WT_STAT_SESSION_CACHE_TIME			4007
/*! @} */
/*
 * Statistics section: END
 * DO NOT EDIT: automatically built by dist/stat.py.
 */
/*! @} */

/*******************************************
 * Verbose categories
 *******************************************/
/*!
 * @addtogroup wt
 * @{
 */
/*!
 * @name Verbose categories
 * @anchor verbose_categories
 * @{
 */
/*!
 * WiredTiger verbose event categories.
 * Note that the verbose categories cover a wide set of sub-systems and operations
 * within WiredTiger. As such, the categories are subject to change and evolve
 * between different WiredTiger releases.
 */
typedef enum {
/* VERBOSE ENUM START */
    WT_VERB_ALL,                  /*!< ALL module messages. */
    WT_VERB_API,                  /*!< API messages. */
    WT_VERB_BACKUP,               /*!< Backup messages. */
    WT_VERB_BLKCACHE,
    WT_VERB_BLOCK,                /*!< Block manager messages. */
    WT_VERB_CHECKPOINT,           /*!< Checkpoint messages. */
    WT_VERB_CHECKPOINT_CLEANUP,
    WT_VERB_CHECKPOINT_PROGRESS,  /*!< Checkpoint progress messages. */
    WT_VERB_CHUNKCACHE,           /*!< Chunk cache messages. */
    WT_VERB_COMPACT,              /*!< Compact messages. */
    WT_VERB_COMPACT_PROGRESS,     /*!< Compact progress messages. */
    WT_VERB_CONFIGURATION,
    WT_VERB_DEFAULT,
    WT_VERB_ERROR_RETURNS,
    WT_VERB_EVICTION,             /*!< Eviction messages. */
    WT_VERB_EXTENSION,            /*!< Extension messages. */
    WT_VERB_FILEOPS,
    WT_VERB_GENERATION,
    WT_VERB_HANDLEOPS,
    WT_VERB_HS,                   /*!< History store messages. */
    WT_VERB_HS_ACTIVITY,          /*!< History store activity messages. */
    WT_VERB_LOG,                  /*!< Log messages. */
    WT_VERB_LSM,                  /*!< LSM messages. */
    WT_VERB_LSM_MANAGER,
    WT_VERB_MUTEX,
    WT_VERB_METADATA,             /*!< Metadata messages. */
    WT_VERB_OUT_OF_ORDER,
    WT_VERB_OVERFLOW,
    WT_VERB_PREFETCH,
    WT_VERB_READ,
    WT_VERB_RECONCILE,            /*!< Reconcile messages. */
    WT_VERB_RECOVERY,             /*!< Recovery messages. */
    WT_VERB_RECOVERY_PROGRESS,    /*!< Recovery progress messages. */
    WT_VERB_RTS,                  /*!< RTS messages. */
    WT_VERB_SALVAGE,              /*!< Salvage messages. */
    WT_VERB_SHARED_CACHE,
    WT_VERB_SPLIT,
    WT_VERB_TEMPORARY,
    WT_VERB_THREAD_GROUP,
    WT_VERB_TIERED,               /*!< Tiered storage messages. */
    WT_VERB_TIMESTAMP,            /*!< Timestamp messages. */
    WT_VERB_TRANSACTION,          /*!< Transaction messages. */
    WT_VERB_VERIFY,               /*!< Verify messages. */
    WT_VERB_VERSION,              /*!< Version messages. */
    WT_VERB_WRITE,
/* VERBOSE ENUM STOP */
    WT_VERB_NUM_CATEGORIES
} WT_VERBOSE_CATEGORY;
/*! @} */

/*******************************************
 * Verbose levels
 *******************************************/
/*!
 * @name Verbose levels
 * @anchor verbose_levels
 * @{
 */
/*!
 * WiredTiger verbosity levels. The levels define a range of severity categories, with
 * \c WT_VERBOSE_ERROR being the lowest, most critical level (used by messages on critical error
 * paths) and \c WT_VERBOSE_DEBUG_5 being the highest verbosity/informational level (mostly adopted
 * for debugging).
 */
typedef enum {
    WT_VERBOSE_ERROR = -3,  /*!< Error conditions triggered in WiredTiger. */
    WT_VERBOSE_WARNING,     /*!< Warning conditions potentially signaling non-imminent errors and
                            behaviors. */
    WT_VERBOSE_NOTICE,      /*!< Messages for significant events in WiredTiger, usually worth
                            noting. */
    WT_VERBOSE_INFO,        /*!< Informational style messages. */
    WT_VERBOSE_DEBUG_1,     /*!< Low severity messages, useful for debugging purposes. This is
                            the default level when debugging. */
    WT_VERBOSE_DEBUG_2,     /*!< Low severity messages, an increase in verbosity from
                            the previous level. */
    WT_VERBOSE_DEBUG_3,     /*!< Low severity messages. */
    WT_VERBOSE_DEBUG_4,     /*!< Low severity messages. */
    WT_VERBOSE_DEBUG_5      /*!< Lowest severity messages. */
} WT_VERBOSE_LEVEL;
/*! @} */
/*
 * Verbose section: END
 */
/*! @} */

#undef __F

#if defined(__cplusplus)
}
#endif
#endif /* __WIREDTIGER_H_ */<|MERGE_RESOLUTION|>--- conflicted
+++ resolved
@@ -5704,2336 +5704,1529 @@
  */
 #define	WT_STAT_CONN_CACHE_EVICTION_BLOCKED_REMOVE_HS_RACE_WITH_CHECKPOINT	1087
 /*! cache: eviction gave up due to no progress being made */
-<<<<<<< HEAD
-#define	WT_STAT_CONN_CACHE_EVICTION_BLOCKED_NO_PROGRESS	1097
-/*! cache: eviction passes of a file */
-#define	WT_STAT_CONN_CACHE_EVICTION_WALK_PASSES		1098
-/*! cache: eviction server candidate queue empty when topping up */
-#define	WT_STAT_CONN_CACHE_EVICTION_QUEUE_EMPTY		1099
-/*! cache: eviction server candidate queue not empty when topping up */
-#define	WT_STAT_CONN_CACHE_EVICTION_QUEUE_NOT_EMPTY	1100
-/*! cache: eviction server skips dirty pages during a running checkpoint */
-#define	WT_STAT_CONN_CACHE_EVICTION_SERVER_SKIP_DIRTY_PAGES_DURING_CHECKPOINT	1101
-/*! cache: eviction server skips internal pages as it has an active child. */
-#define	WT_STAT_CONN_CACHE_EVICTION_SERVER_SKIP_INTL_PAGE_WITH_ACTIVE_CHILD	1102
-/*! cache: eviction server skips metadata pages with history */
-#define	WT_STAT_CONN_CACHE_EVICTION_SERVER_SKIP_METATDATA_WITH_HISTORY	1103
-/*!
- * cache: eviction server skips pages that are written with transactions
- * greater than the last running
- */
-#define	WT_STAT_CONN_CACHE_EVICTION_SERVER_SKIP_PAGES_LAST_RUNNING	1104
-/*!
- * cache: eviction server skips pages that previously failed eviction and
- * likely will again
- */
-#define	WT_STAT_CONN_CACHE_EVICTION_SERVER_SKIP_PAGES_RETRY	1105
-/*! cache: eviction server skips pages that we do not want to evict */
-#define	WT_STAT_CONN_CACHE_EVICTION_SERVER_SKIP_UNWANTED_PAGES	1106
-/*! cache: eviction server skips tree that we do not want to evict */
-#define	WT_STAT_CONN_CACHE_EVICTION_SERVER_SKIP_UNWANTED_TREE	1107
-/*! cache: eviction server skips trees that are being checkpointed */
-#define	WT_STAT_CONN_CACHE_EVICTION_SERVER_SKIP_CHECKPOINTING_TREES	1108
-/*!
- * cache: eviction server skips trees that are configured to stick in
- * cache
- */
-#define	WT_STAT_CONN_CACHE_EVICTION_SERVER_SKIP_TREES_STICK_IN_CACHE	1109
-/*! cache: eviction server skips trees that disable eviction */
-#define	WT_STAT_CONN_CACHE_EVICTION_SERVER_SKIP_TREES_EVICTION_DISABLED	1110
-/*! cache: eviction server skips trees that were not useful before */
-#define	WT_STAT_CONN_CACHE_EVICTION_SERVER_SKIP_TREES_NOT_USEFUL_BEFORE	1111
-/*!
- * cache: eviction server slept, because we did not make progress with
- * eviction
- */
-#define	WT_STAT_CONN_CACHE_EVICTION_SERVER_SLEPT	1112
-/*! cache: eviction server unable to reach eviction goal */
-#define	WT_STAT_CONN_CACHE_EVICTION_SLOW		1113
-/*! cache: eviction server waiting for a leaf page */
-#define	WT_STAT_CONN_CACHE_EVICTION_WALK_LEAF_NOTFOUND	1114
-/*! cache: eviction state */
-#define	WT_STAT_CONN_CACHE_EVICTION_STATE		1115
-/*!
- * cache: eviction walk most recent sleeps for checkpoint handle
- * gathering
- */
-#define	WT_STAT_CONN_CACHE_EVICTION_WALK_SLEEPS		1116
+#define	WT_STAT_CONN_CACHE_EVICTION_BLOCKED_NO_PROGRESS	1088
 /*! cache: eviction walk restored - had to walk this many pages */
-#define	WT_STAT_CONN_NPOS_EVICT_WALK_MAX		1117
-/*! cache: eviction walk restored position */
-#define	WT_STAT_CONN_CACHE_EVICTION_RESTORED_POS	1118
-/*! cache: eviction walk restored position differs from the saved one */
-#define	WT_STAT_CONN_CACHE_EVICTION_RESTORED_POS_DIFFER	1119
+#define	WT_STAT_CONN_NPOS_EVICT_WALK_MAX		1089
 /*! cache: eviction walk target pages histogram - 0-9 */
-#define	WT_STAT_CONN_CACHE_EVICTION_TARGET_PAGE_LT10	1120
+#define	WT_STAT_CONN_CACHE_EVICTION_TARGET_PAGE_LT10	1090
 /*! cache: eviction walk target pages histogram - 10-31 */
-#define	WT_STAT_CONN_CACHE_EVICTION_TARGET_PAGE_LT32	1121
+#define	WT_STAT_CONN_CACHE_EVICTION_TARGET_PAGE_LT32	1091
 /*! cache: eviction walk target pages histogram - 128 and higher */
-#define	WT_STAT_CONN_CACHE_EVICTION_TARGET_PAGE_GE128	1122
+#define	WT_STAT_CONN_CACHE_EVICTION_TARGET_PAGE_GE128	1092
 /*! cache: eviction walk target pages histogram - 32-63 */
-#define	WT_STAT_CONN_CACHE_EVICTION_TARGET_PAGE_LT64	1123
+#define	WT_STAT_CONN_CACHE_EVICTION_TARGET_PAGE_LT64	1093
 /*! cache: eviction walk target pages histogram - 64-128 */
-#define	WT_STAT_CONN_CACHE_EVICTION_TARGET_PAGE_LT128	1124
-=======
-#define	WT_STAT_CONN_CACHE_EVICTION_BLOCKED_NO_PROGRESS	1088
-/*! cache: eviction walk target pages histogram - 0-9 */
-#define	WT_STAT_CONN_CACHE_EVICTION_TARGET_PAGE_LT10	1089
-/*! cache: eviction walk target pages histogram - 10-31 */
-#define	WT_STAT_CONN_CACHE_EVICTION_TARGET_PAGE_LT32	1090
-/*! cache: eviction walk target pages histogram - 128 and higher */
-#define	WT_STAT_CONN_CACHE_EVICTION_TARGET_PAGE_GE128	1091
-/*! cache: eviction walk target pages histogram - 32-63 */
-#define	WT_STAT_CONN_CACHE_EVICTION_TARGET_PAGE_LT64	1092
-/*! cache: eviction walk target pages histogram - 64-128 */
-#define	WT_STAT_CONN_CACHE_EVICTION_TARGET_PAGE_LT128	1093
->>>>>>> c50a4270
+#define	WT_STAT_CONN_CACHE_EVICTION_TARGET_PAGE_LT128	1094
 /*!
  * cache: eviction walk target pages reduced due to history store cache
  * pressure
  */
-<<<<<<< HEAD
-#define	WT_STAT_CONN_CACHE_EVICTION_TARGET_PAGE_REDUCED	1125
-/*! cache: eviction walk target strategy both clean and dirty pages */
-#define	WT_STAT_CONN_CACHE_EVICTION_TARGET_STRATEGY_BOTH_CLEAN_AND_DIRTY	1126
-/*! cache: eviction walk target strategy only clean pages */
-#define	WT_STAT_CONN_CACHE_EVICTION_TARGET_STRATEGY_CLEAN	1127
-/*! cache: eviction walk target strategy only dirty pages */
-#define	WT_STAT_CONN_CACHE_EVICTION_TARGET_STRATEGY_DIRTY	1128
-/*! cache: eviction walks abandoned */
-#define	WT_STAT_CONN_CACHE_EVICTION_WALKS_ABANDONED	1129
-/*! cache: eviction walks gave up because they restarted their walk twice */
-#define	WT_STAT_CONN_CACHE_EVICTION_WALKS_STOPPED	1130
-=======
-#define	WT_STAT_CONN_CACHE_EVICTION_TARGET_PAGE_REDUCED	1094
-/*! cache: eviction walks abandoned */
-#define	WT_STAT_CONN_CACHE_EVICTION_WALKS_ABANDONED	1095
-/*! cache: eviction walks gave up because they restarted their walk twice */
-#define	WT_STAT_CONN_CACHE_EVICTION_WALKS_STOPPED	1096
->>>>>>> c50a4270
-/*!
- * cache: eviction walks gave up because they saw too many pages and
- * found no candidates
- */
-<<<<<<< HEAD
-#define	WT_STAT_CONN_CACHE_EVICTION_WALKS_GAVE_UP_NO_TARGETS	1131
-=======
-#define	WT_STAT_CONN_CACHE_EVICTION_WALKS_GAVE_UP_NO_TARGETS	1097
->>>>>>> c50a4270
-/*!
- * cache: eviction walks gave up because they saw too many pages and
- * found too few candidates
- */
-<<<<<<< HEAD
-#define	WT_STAT_CONN_CACHE_EVICTION_WALKS_GAVE_UP_RATIO	1132
-=======
-#define	WT_STAT_CONN_CACHE_EVICTION_WALKS_GAVE_UP_RATIO	1098
->>>>>>> c50a4270
-/*!
- * cache: eviction walks random search fails to locate a page, results in
- * a null position
- */
-<<<<<<< HEAD
-#define	WT_STAT_CONN_CACHE_EVICTION_WALK_RANDOM_RETURNS_NULL_POSITION	1133
-/*! cache: eviction walks reached end of tree */
-#define	WT_STAT_CONN_CACHE_EVICTION_WALKS_ENDED		1134
-/*! cache: eviction walks restarted */
-#define	WT_STAT_CONN_CACHE_EVICTION_WALK_RESTART	1135
-/*! cache: eviction walks started from root of tree */
-#define	WT_STAT_CONN_CACHE_EVICTION_WALK_FROM_ROOT	1136
-/*! cache: eviction walks started from saved location in tree */
-#define	WT_STAT_CONN_CACHE_EVICTION_WALK_SAVED_POS	1137
-/*! cache: eviction worker thread active */
-#define	WT_STAT_CONN_CACHE_EVICTION_ACTIVE_WORKERS	1138
-/*! cache: eviction worker thread stable number */
-#define	WT_STAT_CONN_CACHE_EVICTION_STABLE_STATE_WORKERS	1139
-/*! cache: files with new eviction walks started */
-#define	WT_STAT_CONN_CACHE_EVICTION_WALKS_STARTED	1140
-/*!
- * cache: forced eviction - do not retry count to evict pages selected to
- * evict during reconciliation
- */
-#define	WT_STAT_CONN_CACHE_EVICTION_FORCE_NO_RETRY	1141
-/*!
- * cache: forced eviction - history store pages failed to evict while
- * session has history store cursor open
- */
-#define	WT_STAT_CONN_CACHE_EVICTION_FORCE_HS_FAIL	1142
-/*!
- * cache: forced eviction - history store pages selected while session
- * has history store cursor open
- */
-#define	WT_STAT_CONN_CACHE_EVICTION_FORCE_HS		1143
-/*!
- * cache: forced eviction - history store pages successfully evicted
- * while session has history store cursor open
- */
-#define	WT_STAT_CONN_CACHE_EVICTION_FORCE_HS_SUCCESS	1144
-/*! cache: forced eviction - pages evicted that were clean count */
-#define	WT_STAT_CONN_CACHE_EVICTION_FORCE_CLEAN		1145
-/*! cache: forced eviction - pages evicted that were dirty count */
-#define	WT_STAT_CONN_CACHE_EVICTION_FORCE_DIRTY		1146
-/*!
- * cache: forced eviction - pages selected because of a large number of
- * updates to a single item
- */
-#define	WT_STAT_CONN_CACHE_EVICTION_FORCE_LONG_UPDATE_LIST	1147
-/*!
- * cache: forced eviction - pages selected because of too many deleted
- * items count
- */
-#define	WT_STAT_CONN_CACHE_EVICTION_FORCE_DELETE	1148
-/*! cache: forced eviction - pages selected count */
-#define	WT_STAT_CONN_CACHE_EVICTION_FORCE		1149
-/*! cache: forced eviction - pages selected unable to be evicted count */
-#define	WT_STAT_CONN_CACHE_EVICTION_FORCE_FAIL		1150
+#define	WT_STAT_CONN_CACHE_EVICTION_TARGET_PAGE_REDUCED	1095
 /*! cache: hazard pointer blocked page eviction */
-#define	WT_STAT_CONN_CACHE_EVICTION_BLOCKED_HAZARD	1151
+#define	WT_STAT_CONN_CACHE_EVICTION_BLOCKED_HAZARD	1096
 /*! cache: hazard pointer check calls */
-#define	WT_STAT_CONN_CACHE_HAZARD_CHECKS		1152
+#define	WT_STAT_CONN_CACHE_HAZARD_CHECKS		1097
 /*! cache: hazard pointer check entries walked */
-#define	WT_STAT_CONN_CACHE_HAZARD_WALKS			1153
+#define	WT_STAT_CONN_CACHE_HAZARD_WALKS			1098
 /*! cache: hazard pointer maximum array length */
-#define	WT_STAT_CONN_CACHE_HAZARD_MAX			1154
+#define	WT_STAT_CONN_CACHE_HAZARD_MAX			1099
 /*! cache: history store table insert calls */
-#define	WT_STAT_CONN_CACHE_HS_INSERT			1155
+#define	WT_STAT_CONN_CACHE_HS_INSERT			1100
 /*! cache: history store table insert calls that returned restart */
-#define	WT_STAT_CONN_CACHE_HS_INSERT_RESTART		1156
+#define	WT_STAT_CONN_CACHE_HS_INSERT_RESTART		1101
 /*! cache: history store table max on-disk size */
-#define	WT_STAT_CONN_CACHE_HS_ONDISK_MAX		1157
+#define	WT_STAT_CONN_CACHE_HS_ONDISK_MAX		1102
 /*! cache: history store table on-disk size */
-#define	WT_STAT_CONN_CACHE_HS_ONDISK			1158
+#define	WT_STAT_CONN_CACHE_HS_ONDISK			1103
 /*! cache: history store table reads */
-#define	WT_STAT_CONN_CACHE_HS_READ			1159
+#define	WT_STAT_CONN_CACHE_HS_READ			1104
 /*! cache: history store table reads missed */
-#define	WT_STAT_CONN_CACHE_HS_READ_MISS			1160
+#define	WT_STAT_CONN_CACHE_HS_READ_MISS			1105
 /*! cache: history store table reads requiring squashed modifies */
-#define	WT_STAT_CONN_CACHE_HS_READ_SQUASH		1161
-=======
-#define	WT_STAT_CONN_CACHE_EVICTION_WALK_RANDOM_RETURNS_NULL_POSITION	1099
-/*! cache: eviction walks reached end of tree */
-#define	WT_STAT_CONN_CACHE_EVICTION_WALKS_ENDED		1100
-/*! cache: eviction walks restarted */
-#define	WT_STAT_CONN_CACHE_EVICTION_WALK_RESTART	1101
-/*! cache: eviction walks started from root of tree */
-#define	WT_STAT_CONN_CACHE_EVICTION_WALK_FROM_ROOT	1102
-/*! cache: eviction walks started from saved location in tree */
-#define	WT_STAT_CONN_CACHE_EVICTION_WALK_SAVED_POS	1103
-/*! cache: hazard pointer blocked page eviction */
-#define	WT_STAT_CONN_CACHE_EVICTION_BLOCKED_HAZARD	1104
-/*! cache: hazard pointer check calls */
-#define	WT_STAT_CONN_CACHE_HAZARD_CHECKS		1105
-/*! cache: hazard pointer check entries walked */
-#define	WT_STAT_CONN_CACHE_HAZARD_WALKS			1106
-/*! cache: hazard pointer maximum array length */
-#define	WT_STAT_CONN_CACHE_HAZARD_MAX			1107
-/*! cache: history store table insert calls */
-#define	WT_STAT_CONN_CACHE_HS_INSERT			1108
-/*! cache: history store table insert calls that returned restart */
-#define	WT_STAT_CONN_CACHE_HS_INSERT_RESTART		1109
-/*! cache: history store table max on-disk size */
-#define	WT_STAT_CONN_CACHE_HS_ONDISK_MAX		1110
-/*! cache: history store table on-disk size */
-#define	WT_STAT_CONN_CACHE_HS_ONDISK			1111
-/*! cache: history store table reads */
-#define	WT_STAT_CONN_CACHE_HS_READ			1112
-/*! cache: history store table reads missed */
-#define	WT_STAT_CONN_CACHE_HS_READ_MISS			1113
-/*! cache: history store table reads requiring squashed modifies */
-#define	WT_STAT_CONN_CACHE_HS_READ_SQUASH		1114
->>>>>>> c50a4270
+#define	WT_STAT_CONN_CACHE_HS_READ_SQUASH		1106
 /*!
  * cache: history store table resolved updates without timestamps that
  * lose their durable timestamp
  */
-<<<<<<< HEAD
-#define	WT_STAT_CONN_CACHE_HS_ORDER_LOSE_DURABLE_TIMESTAMP	1162
-=======
-#define	WT_STAT_CONN_CACHE_HS_ORDER_LOSE_DURABLE_TIMESTAMP	1115
->>>>>>> c50a4270
+#define	WT_STAT_CONN_CACHE_HS_ORDER_LOSE_DURABLE_TIMESTAMP	1107
 /*!
  * cache: history store table truncation by rollback to stable to remove
  * an unstable update
  */
-<<<<<<< HEAD
-#define	WT_STAT_CONN_CACHE_HS_KEY_TRUNCATE_RTS_UNSTABLE	1163
-=======
-#define	WT_STAT_CONN_CACHE_HS_KEY_TRUNCATE_RTS_UNSTABLE	1116
->>>>>>> c50a4270
+#define	WT_STAT_CONN_CACHE_HS_KEY_TRUNCATE_RTS_UNSTABLE	1108
 /*!
  * cache: history store table truncation by rollback to stable to remove
  * an update
  */
-<<<<<<< HEAD
-#define	WT_STAT_CONN_CACHE_HS_KEY_TRUNCATE_RTS		1164
-=======
-#define	WT_STAT_CONN_CACHE_HS_KEY_TRUNCATE_RTS		1117
->>>>>>> c50a4270
+#define	WT_STAT_CONN_CACHE_HS_KEY_TRUNCATE_RTS		1109
 /*!
  * cache: history store table truncation to remove all the keys of a
  * btree
  */
-<<<<<<< HEAD
-#define	WT_STAT_CONN_CACHE_HS_BTREE_TRUNCATE		1165
+#define	WT_STAT_CONN_CACHE_HS_BTREE_TRUNCATE		1110
 /*! cache: history store table truncation to remove an update */
-#define	WT_STAT_CONN_CACHE_HS_KEY_TRUNCATE		1166
-=======
-#define	WT_STAT_CONN_CACHE_HS_BTREE_TRUNCATE		1118
-/*! cache: history store table truncation to remove an update */
-#define	WT_STAT_CONN_CACHE_HS_KEY_TRUNCATE		1119
->>>>>>> c50a4270
+#define	WT_STAT_CONN_CACHE_HS_KEY_TRUNCATE		1111
 /*!
  * cache: history store table truncation to remove range of updates due
  * to an update without a timestamp on data page
  */
-<<<<<<< HEAD
-#define	WT_STAT_CONN_CACHE_HS_ORDER_REMOVE		1167
-=======
-#define	WT_STAT_CONN_CACHE_HS_ORDER_REMOVE		1120
->>>>>>> c50a4270
+#define	WT_STAT_CONN_CACHE_HS_ORDER_REMOVE		1112
 /*!
  * cache: history store table truncation to remove range of updates due
  * to key being removed from the data page during reconciliation
  */
-<<<<<<< HEAD
-#define	WT_STAT_CONN_CACHE_HS_KEY_TRUNCATE_ONPAGE_REMOVAL	1168
-=======
-#define	WT_STAT_CONN_CACHE_HS_KEY_TRUNCATE_ONPAGE_REMOVAL	1121
->>>>>>> c50a4270
+#define	WT_STAT_CONN_CACHE_HS_KEY_TRUNCATE_ONPAGE_REMOVAL	1113
 /*!
  * cache: history store table truncations that would have happened in
  * non-dryrun mode
  */
-<<<<<<< HEAD
-#define	WT_STAT_CONN_CACHE_HS_BTREE_TRUNCATE_DRYRUN	1169
-=======
-#define	WT_STAT_CONN_CACHE_HS_BTREE_TRUNCATE_DRYRUN	1122
->>>>>>> c50a4270
+#define	WT_STAT_CONN_CACHE_HS_BTREE_TRUNCATE_DRYRUN	1114
 /*!
  * cache: history store table truncations to remove an unstable update
  * that would have happened in non-dryrun mode
  */
-<<<<<<< HEAD
-#define	WT_STAT_CONN_CACHE_HS_KEY_TRUNCATE_RTS_UNSTABLE_DRYRUN	1170
-=======
-#define	WT_STAT_CONN_CACHE_HS_KEY_TRUNCATE_RTS_UNSTABLE_DRYRUN	1123
->>>>>>> c50a4270
+#define	WT_STAT_CONN_CACHE_HS_KEY_TRUNCATE_RTS_UNSTABLE_DRYRUN	1115
 /*!
  * cache: history store table truncations to remove an update that would
  * have happened in non-dryrun mode
  */
-<<<<<<< HEAD
-#define	WT_STAT_CONN_CACHE_HS_KEY_TRUNCATE_RTS_DRYRUN	1171
-=======
-#define	WT_STAT_CONN_CACHE_HS_KEY_TRUNCATE_RTS_DRYRUN	1124
->>>>>>> c50a4270
+#define	WT_STAT_CONN_CACHE_HS_KEY_TRUNCATE_RTS_DRYRUN	1116
 /*!
  * cache: history store table updates without timestamps fixed up by
  * reinserting with the fixed timestamp
  */
-<<<<<<< HEAD
-#define	WT_STAT_CONN_CACHE_HS_ORDER_REINSERT		1172
+#define	WT_STAT_CONN_CACHE_HS_ORDER_REINSERT		1117
 /*! cache: history store table writes requiring squashed modifies */
-#define	WT_STAT_CONN_CACHE_HS_WRITE_SQUASH		1173
+#define	WT_STAT_CONN_CACHE_HS_WRITE_SQUASH		1118
 /*! cache: in-memory page passed criteria to be split */
-#define	WT_STAT_CONN_CACHE_INMEM_SPLITTABLE		1174
+#define	WT_STAT_CONN_CACHE_INMEM_SPLITTABLE		1119
 /*! cache: in-memory page splits */
-#define	WT_STAT_CONN_CACHE_INMEM_SPLIT			1175
+#define	WT_STAT_CONN_CACHE_INMEM_SPLIT			1120
 /*! cache: internal page split blocked its eviction */
-#define	WT_STAT_CONN_CACHE_EVICTION_BLOCKED_INTERNAL_PAGE_SPLIT	1176
+#define	WT_STAT_CONN_CACHE_EVICTION_BLOCKED_INTERNAL_PAGE_SPLIT	1121
 /*! cache: internal pages evicted */
-#define	WT_STAT_CONN_CACHE_EVICTION_INTERNAL		1177
-/*! cache: internal pages queued for eviction */
-#define	WT_STAT_CONN_CACHE_EVICTION_INTERNAL_PAGES_QUEUED	1178
-/*! cache: internal pages seen by eviction walk */
-#define	WT_STAT_CONN_CACHE_EVICTION_INTERNAL_PAGES_SEEN	1179
-/*! cache: internal pages seen by eviction walk that are already queued */
-#define	WT_STAT_CONN_CACHE_EVICTION_INTERNAL_PAGES_ALREADY_QUEUED	1180
+#define	WT_STAT_CONN_CACHE_EVICTION_INTERNAL		1122
 /*! cache: internal pages split during eviction */
-#define	WT_STAT_CONN_CACHE_EVICTION_SPLIT_INTERNAL	1181
+#define	WT_STAT_CONN_CACHE_EVICTION_SPLIT_INTERNAL	1123
 /*! cache: leaf pages split during eviction */
-#define	WT_STAT_CONN_CACHE_EVICTION_SPLIT_LEAF		1182
-=======
-#define	WT_STAT_CONN_CACHE_HS_ORDER_REINSERT		1125
-/*! cache: history store table writes requiring squashed modifies */
-#define	WT_STAT_CONN_CACHE_HS_WRITE_SQUASH		1126
-/*! cache: in-memory page passed criteria to be split */
-#define	WT_STAT_CONN_CACHE_INMEM_SPLITTABLE		1127
-/*! cache: in-memory page splits */
-#define	WT_STAT_CONN_CACHE_INMEM_SPLIT			1128
-/*! cache: internal page split blocked its eviction */
-#define	WT_STAT_CONN_CACHE_EVICTION_BLOCKED_INTERNAL_PAGE_SPLIT	1129
-/*! cache: internal pages evicted */
-#define	WT_STAT_CONN_CACHE_EVICTION_INTERNAL		1130
-/*! cache: internal pages split during eviction */
-#define	WT_STAT_CONN_CACHE_EVICTION_SPLIT_INTERNAL	1131
-/*! cache: leaf pages split during eviction */
-#define	WT_STAT_CONN_CACHE_EVICTION_SPLIT_LEAF		1132
->>>>>>> c50a4270
+#define	WT_STAT_CONN_CACHE_EVICTION_SPLIT_LEAF		1124
 /*!
  * cache: locate a random in-mem ref by examining all entries on the root
  * page
  */
-<<<<<<< HEAD
-#define	WT_STAT_CONN_CACHE_EVICTION_RANDOM_SAMPLE_INMEM_ROOT	1183
+#define	WT_STAT_CONN_CACHE_EVICTION_RANDOM_SAMPLE_INMEM_ROOT	1125
 /*! cache: maximum bytes configured */
-#define	WT_STAT_CONN_CACHE_BYTES_MAX			1184
-/*! cache: maximum milliseconds spent at a single eviction */
-#define	WT_STAT_CONN_CACHE_EVICTION_MAXIMUM_MILLISECONDS	1185
-/*! cache: maximum page size seen at eviction */
-#define	WT_STAT_CONN_CACHE_EVICTION_MAXIMUM_PAGE_SIZE	1186
-/*! cache: modified page evict attempts by application threads */
-#define	WT_STAT_CONN_CACHE_EVICTION_APP_DIRTY_ATTEMPT	1187
-/*! cache: modified page evict failures by application threads */
-#define	WT_STAT_CONN_CACHE_EVICTION_APP_DIRTY_FAIL	1188
+#define	WT_STAT_CONN_CACHE_BYTES_MAX			1126
 /*! cache: modified pages evicted */
-#define	WT_STAT_CONN_CACHE_EVICTION_DIRTY		1189
+#define	WT_STAT_CONN_CACHE_EVICTION_DIRTY		1127
 /*! cache: multi-block reconciliation blocked whilst checkpoint is running */
-#define	WT_STAT_CONN_CACHE_EVICTION_BLOCKED_MULTI_BLOCK_RECONCILIATION_DURING_CHECKPOINT	1190
+#define	WT_STAT_CONN_CACHE_EVICTION_BLOCKED_MULTI_BLOCK_RECONCILIATION_DURING_CHECKPOINT	1128
 /*! cache: npos read - had to walk this many pages */
-#define	WT_STAT_CONN_NPOS_READ_WALK_MAX			1191
-/*! cache: operations timed out waiting for space in cache */
-#define	WT_STAT_CONN_CACHE_TIMED_OUT_OPS		1192
-=======
-#define	WT_STAT_CONN_CACHE_EVICTION_RANDOM_SAMPLE_INMEM_ROOT	1133
-/*! cache: maximum bytes configured */
-#define	WT_STAT_CONN_CACHE_BYTES_MAX			1134
-/*! cache: modified pages evicted */
-#define	WT_STAT_CONN_CACHE_EVICTION_DIRTY		1135
-/*! cache: multi-block reconciliation blocked whilst checkpoint is running */
-#define	WT_STAT_CONN_CACHE_EVICTION_BLOCKED_MULTI_BLOCK_RECONCILIATION_DURING_CHECKPOINT	1136
->>>>>>> c50a4270
+#define	WT_STAT_CONN_NPOS_READ_WALK_MAX			1129
 /*!
  * cache: overflow keys on a multiblock row-store page blocked its
  * eviction
  */
-<<<<<<< HEAD
-#define	WT_STAT_CONN_CACHE_EVICTION_BLOCKED_OVERFLOW_KEYS	1193
+#define	WT_STAT_CONN_CACHE_EVICTION_BLOCKED_OVERFLOW_KEYS	1130
 /*! cache: overflow pages read into cache */
-#define	WT_STAT_CONN_CACHE_READ_OVERFLOW		1194
-/*! cache: page evict attempts by application threads */
-#define	WT_STAT_CONN_CACHE_EVICTION_APP_ATTEMPT		1195
-/*! cache: page evict failures by application threads */
-#define	WT_STAT_CONN_CACHE_EVICTION_APP_FAIL		1196
+#define	WT_STAT_CONN_CACHE_READ_OVERFLOW		1131
 /*! cache: page split during eviction deepened the tree */
-#define	WT_STAT_CONN_CACHE_EVICTION_DEEPEN		1197
+#define	WT_STAT_CONN_CACHE_EVICTION_DEEPEN		1132
 /*! cache: page written requiring history store records */
-#define	WT_STAT_CONN_CACHE_WRITE_HS			1198
-/*! cache: pages considered for eviction that were brought in by pre-fetch */
-#define	WT_STAT_CONN_CACHE_EVICTION_CONSIDER_PREFETCH	1199
+#define	WT_STAT_CONN_CACHE_WRITE_HS			1133
 /*! cache: pages currently held in the cache */
-#define	WT_STAT_CONN_CACHE_PAGES_INUSE			1200
+#define	WT_STAT_CONN_CACHE_PAGES_INUSE			1134
 /*! cache: pages dirtied due to obsolete time window by eviction */
-#define	WT_STAT_CONN_CACHE_EVICTION_DIRTY_OBSOLETE_TW	1201
-/*! cache: pages evicted in parallel with checkpoint */
-#define	WT_STAT_CONN_CACHE_EVICTION_PAGES_IN_PARALLEL_WITH_CHECKPOINT	1202
-/*! cache: pages queued for eviction */
-#define	WT_STAT_CONN_CACHE_EVICTION_PAGES_ORDINARY_QUEUED	1203
-/*! cache: pages queued for eviction post lru sorting */
-#define	WT_STAT_CONN_CACHE_EVICTION_PAGES_QUEUED_POST_LRU	1204
-/*! cache: pages queued for urgent eviction */
-#define	WT_STAT_CONN_CACHE_EVICTION_PAGES_QUEUED_URGENT	1205
-/*! cache: pages queued for urgent eviction during walk */
-#define	WT_STAT_CONN_CACHE_EVICTION_PAGES_QUEUED_OLDEST	1206
-/*!
- * cache: pages queued for urgent eviction from history store due to high
- * dirty content
- */
-#define	WT_STAT_CONN_CACHE_EVICTION_PAGES_QUEUED_URGENT_HS_DIRTY	1207
+#define	WT_STAT_CONN_CACHE_EVICTION_DIRTY_OBSOLETE_TW	1135
 /*! cache: pages read into cache */
-#define	WT_STAT_CONN_CACHE_READ				1208
+#define	WT_STAT_CONN_CACHE_READ				1136
 /*! cache: pages read into cache after truncate */
-#define	WT_STAT_CONN_CACHE_READ_DELETED			1209
+#define	WT_STAT_CONN_CACHE_READ_DELETED			1137
 /*! cache: pages read into cache after truncate in prepare state */
-#define	WT_STAT_CONN_CACHE_READ_DELETED_PREPARED	1210
+#define	WT_STAT_CONN_CACHE_READ_DELETED_PREPARED	1138
 /*! cache: pages read into cache by checkpoint */
-#define	WT_STAT_CONN_CACHE_READ_CHECKPOINT		1211
-/*!
- * cache: pages removed from the ordinary queue to be queued for urgent
- * eviction
- */
-#define	WT_STAT_CONN_CACHE_EVICTION_CLEAR_ORDINARY	1212
+#define	WT_STAT_CONN_CACHE_READ_CHECKPOINT		1139
 /*! cache: pages requested from the cache */
-#define	WT_STAT_CONN_CACHE_PAGES_REQUESTED		1213
+#define	WT_STAT_CONN_CACHE_PAGES_REQUESTED		1140
 /*! cache: pages requested from the cache due to pre-fetch */
-#define	WT_STAT_CONN_CACHE_PAGES_PREFETCH		1214
+#define	WT_STAT_CONN_CACHE_PAGES_PREFETCH		1141
 /*! cache: pages seen by eviction walk */
-#define	WT_STAT_CONN_CACHE_EVICTION_PAGES_SEEN		1215
-/*! cache: pages seen by eviction walk that are already queued */
-#define	WT_STAT_CONN_CACHE_EVICTION_PAGES_ALREADY_QUEUED	1216
-/*! cache: pages selected for eviction unable to be evicted */
-#define	WT_STAT_CONN_CACHE_EVICTION_FAIL		1217
-/*!
- * cache: pages selected for eviction unable to be evicted because of
- * active children on an internal page
- */
-#define	WT_STAT_CONN_CACHE_EVICTION_FAIL_ACTIVE_CHILDREN_ON_AN_INTERNAL_PAGE	1218
-/*!
- * cache: pages selected for eviction unable to be evicted because of
- * failure in reconciliation
- */
-#define	WT_STAT_CONN_CACHE_EVICTION_FAIL_IN_RECONCILIATION	1219
-/*!
- * cache: pages selected for eviction unable to be evicted because of
- * race between checkpoint and updates without timestamps
- */
-#define	WT_STAT_CONN_CACHE_EVICTION_FAIL_CHECKPOINT_NO_TS	1220
-/*! cache: pages walked for eviction */
-#define	WT_STAT_CONN_CACHE_EVICTION_WALK		1221
+#define	WT_STAT_CONN_CACHE_EVICTION_PAGES_SEEN		1142
 /*! cache: pages written from cache */
-#define	WT_STAT_CONN_CACHE_WRITE			1222
+#define	WT_STAT_CONN_CACHE_WRITE			1143
 /*! cache: pages written requiring in-memory restoration */
-#define	WT_STAT_CONN_CACHE_WRITE_RESTORE		1223
+#define	WT_STAT_CONN_CACHE_WRITE_RESTORE		1144
 /*! cache: percentage overhead */
-#define	WT_STAT_CONN_CACHE_OVERHEAD			1224
+#define	WT_STAT_CONN_CACHE_OVERHEAD			1145
 /*! cache: recent modification of a page blocked its eviction */
-#define	WT_STAT_CONN_CACHE_EVICTION_BLOCKED_RECENTLY_MODIFIED	1225
+#define	WT_STAT_CONN_CACHE_EVICTION_BLOCKED_RECENTLY_MODIFIED	1146
 /*! cache: reverse splits performed */
-#define	WT_STAT_CONN_CACHE_REVERSE_SPLITS		1226
-=======
-#define	WT_STAT_CONN_CACHE_EVICTION_BLOCKED_OVERFLOW_KEYS	1137
-/*! cache: overflow pages read into cache */
-#define	WT_STAT_CONN_CACHE_READ_OVERFLOW		1138
-/*! cache: page split during eviction deepened the tree */
-#define	WT_STAT_CONN_CACHE_EVICTION_DEEPEN		1139
-/*! cache: page written requiring history store records */
-#define	WT_STAT_CONN_CACHE_WRITE_HS			1140
-/*! cache: pages currently held in the cache */
-#define	WT_STAT_CONN_CACHE_PAGES_INUSE			1141
-/*! cache: pages dirtied due to obsolete time window by eviction */
-#define	WT_STAT_CONN_CACHE_EVICTION_DIRTY_OBSOLETE_TW	1142
-/*! cache: pages read into cache */
-#define	WT_STAT_CONN_CACHE_READ				1143
-/*! cache: pages read into cache after truncate */
-#define	WT_STAT_CONN_CACHE_READ_DELETED			1144
-/*! cache: pages read into cache after truncate in prepare state */
-#define	WT_STAT_CONN_CACHE_READ_DELETED_PREPARED	1145
-/*! cache: pages read into cache by checkpoint */
-#define	WT_STAT_CONN_CACHE_READ_CHECKPOINT		1146
-/*! cache: pages requested from the cache */
-#define	WT_STAT_CONN_CACHE_PAGES_REQUESTED		1147
-/*! cache: pages requested from the cache due to pre-fetch */
-#define	WT_STAT_CONN_CACHE_PAGES_PREFETCH		1148
-/*! cache: pages seen by eviction walk */
-#define	WT_STAT_CONN_CACHE_EVICTION_PAGES_SEEN		1149
-/*! cache: pages written from cache */
-#define	WT_STAT_CONN_CACHE_WRITE			1150
-/*! cache: pages written requiring in-memory restoration */
-#define	WT_STAT_CONN_CACHE_WRITE_RESTORE		1151
-/*! cache: percentage overhead */
-#define	WT_STAT_CONN_CACHE_OVERHEAD			1152
-/*! cache: recent modification of a page blocked its eviction */
-#define	WT_STAT_CONN_CACHE_EVICTION_BLOCKED_RECENTLY_MODIFIED	1153
-/*! cache: reverse splits performed */
-#define	WT_STAT_CONN_CACHE_REVERSE_SPLITS		1154
->>>>>>> c50a4270
+#define	WT_STAT_CONN_CACHE_REVERSE_SPLITS		1147
 /*!
  * cache: reverse splits skipped because of VLCS namespace gap
  * restrictions
  */
-<<<<<<< HEAD
-#define	WT_STAT_CONN_CACHE_REVERSE_SPLITS_SKIPPED_VLCS	1227
+#define	WT_STAT_CONN_CACHE_REVERSE_SPLITS_SKIPPED_VLCS	1148
 /*! cache: the number of times full update inserted to history store */
-#define	WT_STAT_CONN_CACHE_HS_INSERT_FULL_UPDATE	1228
+#define	WT_STAT_CONN_CACHE_HS_INSERT_FULL_UPDATE	1149
 /*! cache: the number of times reverse modify inserted to history store */
-#define	WT_STAT_CONN_CACHE_HS_INSERT_REVERSE_MODIFY	1229
-/*!
- * cache: total milliseconds spent inside reentrant history store
- * evictions in a reconciliation
- */
-#define	WT_STAT_CONN_CACHE_REENTRY_HS_EVICTION_MILLISECONDS	1230
+#define	WT_STAT_CONN_CACHE_HS_INSERT_REVERSE_MODIFY	1150
 /*! cache: tracked bytes belonging to internal pages in the cache */
-#define	WT_STAT_CONN_CACHE_BYTES_INTERNAL		1231
+#define	WT_STAT_CONN_CACHE_BYTES_INTERNAL		1151
 /*! cache: tracked bytes belonging to leaf pages in the cache */
-#define	WT_STAT_CONN_CACHE_BYTES_LEAF			1232
+#define	WT_STAT_CONN_CACHE_BYTES_LEAF			1152
 /*! cache: tracked dirty bytes in the cache */
-#define	WT_STAT_CONN_CACHE_BYTES_DIRTY			1233
+#define	WT_STAT_CONN_CACHE_BYTES_DIRTY			1153
 /*! cache: tracked dirty pages in the cache */
-#define	WT_STAT_CONN_CACHE_PAGES_DIRTY			1234
+#define	WT_STAT_CONN_CACHE_PAGES_DIRTY			1154
 /*! cache: uncommitted truncate blocked page eviction */
-#define	WT_STAT_CONN_CACHE_EVICTION_BLOCKED_UNCOMMITTED_TRUNCATE	1235
+#define	WT_STAT_CONN_CACHE_EVICTION_BLOCKED_UNCOMMITTED_TRUNCATE	1155
 /*! cache: unmodified pages evicted */
-#define	WT_STAT_CONN_CACHE_EVICTION_CLEAN		1236
+#define	WT_STAT_CONN_CACHE_EVICTION_CLEAN		1156
 /*! capacity: background fsync file handles considered */
-#define	WT_STAT_CONN_FSYNC_ALL_FH_TOTAL			1237
+#define	WT_STAT_CONN_FSYNC_ALL_FH_TOTAL			1157
 /*! capacity: background fsync file handles synced */
-#define	WT_STAT_CONN_FSYNC_ALL_FH			1238
+#define	WT_STAT_CONN_FSYNC_ALL_FH			1158
 /*! capacity: background fsync time (msecs) */
-#define	WT_STAT_CONN_FSYNC_ALL_TIME			1239
+#define	WT_STAT_CONN_FSYNC_ALL_TIME			1159
 /*! capacity: bytes read */
-#define	WT_STAT_CONN_CAPACITY_BYTES_READ		1240
+#define	WT_STAT_CONN_CAPACITY_BYTES_READ		1160
 /*! capacity: bytes written for checkpoint */
-#define	WT_STAT_CONN_CAPACITY_BYTES_CKPT		1241
+#define	WT_STAT_CONN_CAPACITY_BYTES_CKPT		1161
 /*! capacity: bytes written for chunk cache */
-#define	WT_STAT_CONN_CAPACITY_BYTES_CHUNKCACHE		1242
+#define	WT_STAT_CONN_CAPACITY_BYTES_CHUNKCACHE		1162
 /*! capacity: bytes written for eviction */
-#define	WT_STAT_CONN_CAPACITY_BYTES_EVICT		1243
+#define	WT_STAT_CONN_CAPACITY_BYTES_EVICT		1163
 /*! capacity: bytes written for log */
-#define	WT_STAT_CONN_CAPACITY_BYTES_LOG			1244
+#define	WT_STAT_CONN_CAPACITY_BYTES_LOG			1164
 /*! capacity: bytes written total */
-#define	WT_STAT_CONN_CAPACITY_BYTES_WRITTEN		1245
+#define	WT_STAT_CONN_CAPACITY_BYTES_WRITTEN		1165
 /*! capacity: threshold to call fsync */
-#define	WT_STAT_CONN_CAPACITY_THRESHOLD			1246
+#define	WT_STAT_CONN_CAPACITY_THRESHOLD			1166
 /*! capacity: time waiting due to total capacity (usecs) */
-#define	WT_STAT_CONN_CAPACITY_TIME_TOTAL		1247
+#define	WT_STAT_CONN_CAPACITY_TIME_TOTAL		1167
 /*! capacity: time waiting during checkpoint (usecs) */
-#define	WT_STAT_CONN_CAPACITY_TIME_CKPT			1248
+#define	WT_STAT_CONN_CAPACITY_TIME_CKPT			1168
 /*! capacity: time waiting during eviction (usecs) */
-#define	WT_STAT_CONN_CAPACITY_TIME_EVICT		1249
+#define	WT_STAT_CONN_CAPACITY_TIME_EVICT		1169
 /*! capacity: time waiting during logging (usecs) */
-#define	WT_STAT_CONN_CAPACITY_TIME_LOG			1250
+#define	WT_STAT_CONN_CAPACITY_TIME_LOG			1170
 /*! capacity: time waiting during read (usecs) */
-#define	WT_STAT_CONN_CAPACITY_TIME_READ			1251
+#define	WT_STAT_CONN_CAPACITY_TIME_READ			1171
 /*! capacity: time waiting for chunk cache IO bandwidth (usecs) */
-#define	WT_STAT_CONN_CAPACITY_TIME_CHUNKCACHE		1252
+#define	WT_STAT_CONN_CAPACITY_TIME_CHUNKCACHE		1172
 /*! checkpoint: checkpoint cleanup successful calls */
-#define	WT_STAT_CONN_CHECKPOINT_CLEANUP_SUCCESS		1253
+#define	WT_STAT_CONN_CHECKPOINT_CLEANUP_SUCCESS		1173
 /*! checkpoint: checkpoint has acquired a snapshot for its transaction */
-#define	WT_STAT_CONN_CHECKPOINT_SNAPSHOT_ACQUIRED	1254
+#define	WT_STAT_CONN_CHECKPOINT_SNAPSHOT_ACQUIRED	1174
 /*! checkpoint: checkpoints skipped because database was clean */
-#define	WT_STAT_CONN_CHECKPOINT_SKIPPED			1255
+#define	WT_STAT_CONN_CHECKPOINT_SKIPPED			1175
 /*! checkpoint: fsync calls after allocating the transaction ID */
-#define	WT_STAT_CONN_CHECKPOINT_FSYNC_POST		1256
+#define	WT_STAT_CONN_CHECKPOINT_FSYNC_POST		1176
 /*! checkpoint: fsync duration after allocating the transaction ID (usecs) */
-#define	WT_STAT_CONN_CHECKPOINT_FSYNC_POST_DURATION	1257
+#define	WT_STAT_CONN_CHECKPOINT_FSYNC_POST_DURATION	1177
 /*! checkpoint: generation */
-#define	WT_STAT_CONN_CHECKPOINT_GENERATION		1258
+#define	WT_STAT_CONN_CHECKPOINT_GENERATION		1178
 /*! checkpoint: max time (msecs) */
-#define	WT_STAT_CONN_CHECKPOINT_TIME_MAX		1259
+#define	WT_STAT_CONN_CHECKPOINT_TIME_MAX		1179
 /*! checkpoint: min time (msecs) */
-#define	WT_STAT_CONN_CHECKPOINT_TIME_MIN		1260
-=======
-#define	WT_STAT_CONN_CACHE_REVERSE_SPLITS_SKIPPED_VLCS	1155
-/*! cache: the number of times full update inserted to history store */
-#define	WT_STAT_CONN_CACHE_HS_INSERT_FULL_UPDATE	1156
-/*! cache: the number of times reverse modify inserted to history store */
-#define	WT_STAT_CONN_CACHE_HS_INSERT_REVERSE_MODIFY	1157
-/*! cache: tracked bytes belonging to internal pages in the cache */
-#define	WT_STAT_CONN_CACHE_BYTES_INTERNAL		1158
-/*! cache: tracked bytes belonging to leaf pages in the cache */
-#define	WT_STAT_CONN_CACHE_BYTES_LEAF			1159
-/*! cache: tracked dirty bytes in the cache */
-#define	WT_STAT_CONN_CACHE_BYTES_DIRTY			1160
-/*! cache: tracked dirty pages in the cache */
-#define	WT_STAT_CONN_CACHE_PAGES_DIRTY			1161
-/*! cache: uncommitted truncate blocked page eviction */
-#define	WT_STAT_CONN_CACHE_EVICTION_BLOCKED_UNCOMMITTED_TRUNCATE	1162
-/*! cache: unmodified pages evicted */
-#define	WT_STAT_CONN_CACHE_EVICTION_CLEAN		1163
-/*! capacity: background fsync file handles considered */
-#define	WT_STAT_CONN_FSYNC_ALL_FH_TOTAL			1164
-/*! capacity: background fsync file handles synced */
-#define	WT_STAT_CONN_FSYNC_ALL_FH			1165
-/*! capacity: background fsync time (msecs) */
-#define	WT_STAT_CONN_FSYNC_ALL_TIME			1166
-/*! capacity: bytes read */
-#define	WT_STAT_CONN_CAPACITY_BYTES_READ		1167
-/*! capacity: bytes written for checkpoint */
-#define	WT_STAT_CONN_CAPACITY_BYTES_CKPT		1168
-/*! capacity: bytes written for chunk cache */
-#define	WT_STAT_CONN_CAPACITY_BYTES_CHUNKCACHE		1169
-/*! capacity: bytes written for eviction */
-#define	WT_STAT_CONN_CAPACITY_BYTES_EVICT		1170
-/*! capacity: bytes written for log */
-#define	WT_STAT_CONN_CAPACITY_BYTES_LOG			1171
-/*! capacity: bytes written total */
-#define	WT_STAT_CONN_CAPACITY_BYTES_WRITTEN		1172
-/*! capacity: threshold to call fsync */
-#define	WT_STAT_CONN_CAPACITY_THRESHOLD			1173
-/*! capacity: time waiting due to total capacity (usecs) */
-#define	WT_STAT_CONN_CAPACITY_TIME_TOTAL		1174
-/*! capacity: time waiting during checkpoint (usecs) */
-#define	WT_STAT_CONN_CAPACITY_TIME_CKPT			1175
-/*! capacity: time waiting during eviction (usecs) */
-#define	WT_STAT_CONN_CAPACITY_TIME_EVICT		1176
-/*! capacity: time waiting during logging (usecs) */
-#define	WT_STAT_CONN_CAPACITY_TIME_LOG			1177
-/*! capacity: time waiting during read (usecs) */
-#define	WT_STAT_CONN_CAPACITY_TIME_READ			1178
-/*! capacity: time waiting for chunk cache IO bandwidth (usecs) */
-#define	WT_STAT_CONN_CAPACITY_TIME_CHUNKCACHE		1179
-/*! checkpoint: checkpoint cleanup successful calls */
-#define	WT_STAT_CONN_CHECKPOINT_CLEANUP_SUCCESS		1180
-/*! checkpoint: checkpoint has acquired a snapshot for its transaction */
-#define	WT_STAT_CONN_CHECKPOINT_SNAPSHOT_ACQUIRED	1181
-/*! checkpoint: checkpoints skipped because database was clean */
-#define	WT_STAT_CONN_CHECKPOINT_SKIPPED			1182
-/*! checkpoint: fsync calls after allocating the transaction ID */
-#define	WT_STAT_CONN_CHECKPOINT_FSYNC_POST		1183
-/*! checkpoint: fsync duration after allocating the transaction ID (usecs) */
-#define	WT_STAT_CONN_CHECKPOINT_FSYNC_POST_DURATION	1184
-/*! checkpoint: generation */
-#define	WT_STAT_CONN_CHECKPOINT_GENERATION		1185
-/*! checkpoint: max time (msecs) */
-#define	WT_STAT_CONN_CHECKPOINT_TIME_MAX		1186
-/*! checkpoint: min time (msecs) */
-#define	WT_STAT_CONN_CHECKPOINT_TIME_MIN		1187
->>>>>>> c50a4270
+#define	WT_STAT_CONN_CHECKPOINT_TIME_MIN		1180
 /*!
  * checkpoint: most recent duration for checkpoint dropping all handles
  * (usecs)
  */
-<<<<<<< HEAD
-#define	WT_STAT_CONN_CHECKPOINT_HANDLE_DROP_DURATION	1261
+#define	WT_STAT_CONN_CHECKPOINT_HANDLE_DROP_DURATION	1181
 /*! checkpoint: most recent duration for gathering all handles (usecs) */
-#define	WT_STAT_CONN_CHECKPOINT_HANDLE_DURATION		1262
+#define	WT_STAT_CONN_CHECKPOINT_HANDLE_DURATION		1182
 /*! checkpoint: most recent duration for gathering applied handles (usecs) */
-#define	WT_STAT_CONN_CHECKPOINT_HANDLE_APPLY_DURATION	1263
+#define	WT_STAT_CONN_CHECKPOINT_HANDLE_APPLY_DURATION	1183
 /*! checkpoint: most recent duration for gathering skipped handles (usecs) */
-#define	WT_STAT_CONN_CHECKPOINT_HANDLE_SKIP_DURATION	1264
+#define	WT_STAT_CONN_CHECKPOINT_HANDLE_SKIP_DURATION	1184
 /*! checkpoint: most recent duration for handles metadata checked (usecs) */
-#define	WT_STAT_CONN_CHECKPOINT_HANDLE_META_CHECK_DURATION	1265
+#define	WT_STAT_CONN_CHECKPOINT_HANDLE_META_CHECK_DURATION	1185
 /*! checkpoint: most recent duration for locking the handles (usecs) */
-#define	WT_STAT_CONN_CHECKPOINT_HANDLE_LOCK_DURATION	1266
+#define	WT_STAT_CONN_CHECKPOINT_HANDLE_LOCK_DURATION	1186
 /*! checkpoint: most recent handles applied */
-#define	WT_STAT_CONN_CHECKPOINT_HANDLE_APPLIED		1267
+#define	WT_STAT_CONN_CHECKPOINT_HANDLE_APPLIED		1187
 /*! checkpoint: most recent handles checkpoint dropped */
-#define	WT_STAT_CONN_CHECKPOINT_HANDLE_DROPPED		1268
+#define	WT_STAT_CONN_CHECKPOINT_HANDLE_DROPPED		1188
 /*! checkpoint: most recent handles metadata checked */
-#define	WT_STAT_CONN_CHECKPOINT_HANDLE_META_CHECKED	1269
+#define	WT_STAT_CONN_CHECKPOINT_HANDLE_META_CHECKED	1189
 /*! checkpoint: most recent handles metadata locked */
-#define	WT_STAT_CONN_CHECKPOINT_HANDLE_LOCKED		1270
+#define	WT_STAT_CONN_CHECKPOINT_HANDLE_LOCKED		1190
 /*! checkpoint: most recent handles skipped */
-#define	WT_STAT_CONN_CHECKPOINT_HANDLE_SKIPPED		1271
+#define	WT_STAT_CONN_CHECKPOINT_HANDLE_SKIPPED		1191
 /*! checkpoint: most recent handles walked */
-#define	WT_STAT_CONN_CHECKPOINT_HANDLE_WALKED		1272
+#define	WT_STAT_CONN_CHECKPOINT_HANDLE_WALKED		1192
 /*! checkpoint: most recent time (msecs) */
-#define	WT_STAT_CONN_CHECKPOINT_TIME_RECENT		1273
+#define	WT_STAT_CONN_CHECKPOINT_TIME_RECENT		1193
 /*! checkpoint: number of checkpoints started by api */
-#define	WT_STAT_CONN_CHECKPOINTS_API			1274
+#define	WT_STAT_CONN_CHECKPOINTS_API			1194
 /*! checkpoint: number of checkpoints started by compaction */
-#define	WT_STAT_CONN_CHECKPOINTS_COMPACT		1275
+#define	WT_STAT_CONN_CHECKPOINTS_COMPACT		1195
 /*! checkpoint: number of files synced */
-#define	WT_STAT_CONN_CHECKPOINT_SYNC			1276
+#define	WT_STAT_CONN_CHECKPOINT_SYNC			1196
 /*! checkpoint: number of handles visited after writes complete */
-#define	WT_STAT_CONN_CHECKPOINT_PRESYNC			1277
+#define	WT_STAT_CONN_CHECKPOINT_PRESYNC			1197
 /*! checkpoint: number of history store pages caused to be reconciled */
-#define	WT_STAT_CONN_CHECKPOINT_HS_PAGES_RECONCILED	1278
+#define	WT_STAT_CONN_CHECKPOINT_HS_PAGES_RECONCILED	1198
 /*! checkpoint: number of internal pages visited */
-#define	WT_STAT_CONN_CHECKPOINT_PAGES_VISITED_INTERNAL	1279
+#define	WT_STAT_CONN_CHECKPOINT_PAGES_VISITED_INTERNAL	1199
 /*! checkpoint: number of leaf pages visited */
-#define	WT_STAT_CONN_CHECKPOINT_PAGES_VISITED_LEAF	1280
+#define	WT_STAT_CONN_CHECKPOINT_PAGES_VISITED_LEAF	1200
 /*! checkpoint: number of pages caused to be reconciled */
-#define	WT_STAT_CONN_CHECKPOINT_PAGES_RECONCILED	1281
+#define	WT_STAT_CONN_CHECKPOINT_PAGES_RECONCILED	1201
 /*! checkpoint: pages added for eviction during checkpoint cleanup */
-#define	WT_STAT_CONN_CHECKPOINT_CLEANUP_PAGES_EVICT	1282
-=======
-#define	WT_STAT_CONN_CHECKPOINT_HANDLE_DROP_DURATION	1188
-/*! checkpoint: most recent duration for gathering all handles (usecs) */
-#define	WT_STAT_CONN_CHECKPOINT_HANDLE_DURATION		1189
-/*! checkpoint: most recent duration for gathering applied handles (usecs) */
-#define	WT_STAT_CONN_CHECKPOINT_HANDLE_APPLY_DURATION	1190
-/*! checkpoint: most recent duration for gathering skipped handles (usecs) */
-#define	WT_STAT_CONN_CHECKPOINT_HANDLE_SKIP_DURATION	1191
-/*! checkpoint: most recent duration for handles metadata checked (usecs) */
-#define	WT_STAT_CONN_CHECKPOINT_HANDLE_META_CHECK_DURATION	1192
-/*! checkpoint: most recent duration for locking the handles (usecs) */
-#define	WT_STAT_CONN_CHECKPOINT_HANDLE_LOCK_DURATION	1193
-/*! checkpoint: most recent handles applied */
-#define	WT_STAT_CONN_CHECKPOINT_HANDLE_APPLIED		1194
-/*! checkpoint: most recent handles checkpoint dropped */
-#define	WT_STAT_CONN_CHECKPOINT_HANDLE_DROPPED		1195
-/*! checkpoint: most recent handles metadata checked */
-#define	WT_STAT_CONN_CHECKPOINT_HANDLE_META_CHECKED	1196
-/*! checkpoint: most recent handles metadata locked */
-#define	WT_STAT_CONN_CHECKPOINT_HANDLE_LOCKED		1197
-/*! checkpoint: most recent handles skipped */
-#define	WT_STAT_CONN_CHECKPOINT_HANDLE_SKIPPED		1198
-/*! checkpoint: most recent handles walked */
-#define	WT_STAT_CONN_CHECKPOINT_HANDLE_WALKED		1199
-/*! checkpoint: most recent time (msecs) */
-#define	WT_STAT_CONN_CHECKPOINT_TIME_RECENT		1200
-/*! checkpoint: number of checkpoints started by api */
-#define	WT_STAT_CONN_CHECKPOINTS_API			1201
-/*! checkpoint: number of checkpoints started by compaction */
-#define	WT_STAT_CONN_CHECKPOINTS_COMPACT		1202
-/*! checkpoint: number of files synced */
-#define	WT_STAT_CONN_CHECKPOINT_SYNC			1203
-/*! checkpoint: number of handles visited after writes complete */
-#define	WT_STAT_CONN_CHECKPOINT_PRESYNC			1204
-/*! checkpoint: number of history store pages caused to be reconciled */
-#define	WT_STAT_CONN_CHECKPOINT_HS_PAGES_RECONCILED	1205
-/*! checkpoint: number of internal pages visited */
-#define	WT_STAT_CONN_CHECKPOINT_PAGES_VISITED_INTERNAL	1206
-/*! checkpoint: number of leaf pages visited */
-#define	WT_STAT_CONN_CHECKPOINT_PAGES_VISITED_LEAF	1207
-/*! checkpoint: number of pages caused to be reconciled */
-#define	WT_STAT_CONN_CHECKPOINT_PAGES_RECONCILED	1208
-/*! checkpoint: pages added for eviction during checkpoint cleanup */
-#define	WT_STAT_CONN_CHECKPOINT_CLEANUP_PAGES_EVICT	1209
->>>>>>> c50a4270
+#define	WT_STAT_CONN_CHECKPOINT_CLEANUP_PAGES_EVICT	1202
 /*!
  * checkpoint: pages dirtied due to obsolete time window by checkpoint
  * cleanup
  */
-<<<<<<< HEAD
-#define	WT_STAT_CONN_CHECKPOINT_CLEANUP_PAGES_OBSOLETE_TW	1283
-=======
-#define	WT_STAT_CONN_CHECKPOINT_CLEANUP_PAGES_OBSOLETE_TW	1210
->>>>>>> c50a4270
+#define	WT_STAT_CONN_CHECKPOINT_CLEANUP_PAGES_OBSOLETE_TW	1203
 /*!
  * checkpoint: pages read into cache during checkpoint cleanup
  * (reclaim_space)
  */
-<<<<<<< HEAD
-#define	WT_STAT_CONN_CHECKPOINT_CLEANUP_PAGES_READ_RECLAIM_SPACE	1284
-=======
-#define	WT_STAT_CONN_CHECKPOINT_CLEANUP_PAGES_READ_RECLAIM_SPACE	1211
->>>>>>> c50a4270
+#define	WT_STAT_CONN_CHECKPOINT_CLEANUP_PAGES_READ_RECLAIM_SPACE	1204
 /*!
  * checkpoint: pages read into cache during checkpoint cleanup due to
  * obsolete time window
  */
-<<<<<<< HEAD
-#define	WT_STAT_CONN_CHECKPOINT_CLEANUP_PAGES_READ_OBSOLETE_TW	1285
+#define	WT_STAT_CONN_CHECKPOINT_CLEANUP_PAGES_READ_OBSOLETE_TW	1205
 /*! checkpoint: pages removed during checkpoint cleanup */
-#define	WT_STAT_CONN_CHECKPOINT_CLEANUP_PAGES_REMOVED	1286
+#define	WT_STAT_CONN_CHECKPOINT_CLEANUP_PAGES_REMOVED	1206
 /*! checkpoint: pages skipped during checkpoint cleanup tree walk */
-#define	WT_STAT_CONN_CHECKPOINT_CLEANUP_PAGES_WALK_SKIPPED	1287
+#define	WT_STAT_CONN_CHECKPOINT_CLEANUP_PAGES_WALK_SKIPPED	1207
 /*! checkpoint: pages visited during checkpoint cleanup */
-#define	WT_STAT_CONN_CHECKPOINT_CLEANUP_PAGES_VISITED	1288
+#define	WT_STAT_CONN_CHECKPOINT_CLEANUP_PAGES_VISITED	1208
 /*! checkpoint: prepare currently running */
-#define	WT_STAT_CONN_CHECKPOINT_PREP_RUNNING		1289
+#define	WT_STAT_CONN_CHECKPOINT_PREP_RUNNING		1209
 /*! checkpoint: prepare max time (msecs) */
-#define	WT_STAT_CONN_CHECKPOINT_PREP_MAX		1290
+#define	WT_STAT_CONN_CHECKPOINT_PREP_MAX		1210
 /*! checkpoint: prepare min time (msecs) */
-#define	WT_STAT_CONN_CHECKPOINT_PREP_MIN		1291
+#define	WT_STAT_CONN_CHECKPOINT_PREP_MIN		1211
 /*! checkpoint: prepare most recent time (msecs) */
-#define	WT_STAT_CONN_CHECKPOINT_PREP_RECENT		1292
+#define	WT_STAT_CONN_CHECKPOINT_PREP_RECENT		1212
 /*! checkpoint: prepare total time (msecs) */
-#define	WT_STAT_CONN_CHECKPOINT_PREP_TOTAL		1293
+#define	WT_STAT_CONN_CHECKPOINT_PREP_TOTAL		1213
 /*! checkpoint: progress state */
-#define	WT_STAT_CONN_CHECKPOINT_STATE			1294
+#define	WT_STAT_CONN_CHECKPOINT_STATE			1214
 /*! checkpoint: scrub dirty target */
-#define	WT_STAT_CONN_CHECKPOINT_SCRUB_TARGET		1295
+#define	WT_STAT_CONN_CHECKPOINT_SCRUB_TARGET		1215
 /*! checkpoint: scrub max time (msecs) */
-#define	WT_STAT_CONN_CHECKPOINT_SCRUB_MAX		1296
+#define	WT_STAT_CONN_CHECKPOINT_SCRUB_MAX		1216
 /*! checkpoint: scrub min time (msecs) */
-#define	WT_STAT_CONN_CHECKPOINT_SCRUB_MIN		1297
+#define	WT_STAT_CONN_CHECKPOINT_SCRUB_MIN		1217
 /*! checkpoint: scrub most recent time (msecs) */
-#define	WT_STAT_CONN_CHECKPOINT_SCRUB_RECENT		1298
+#define	WT_STAT_CONN_CHECKPOINT_SCRUB_RECENT		1218
 /*! checkpoint: scrub total time (msecs) */
-#define	WT_STAT_CONN_CHECKPOINT_SCRUB_TOTAL		1299
+#define	WT_STAT_CONN_CHECKPOINT_SCRUB_TOTAL		1219
 /*! checkpoint: stop timing stress active */
-#define	WT_STAT_CONN_CHECKPOINT_STOP_STRESS_ACTIVE	1300
+#define	WT_STAT_CONN_CHECKPOINT_STOP_STRESS_ACTIVE	1220
 /*! checkpoint: time spent on per-tree checkpoint work (usecs) */
-#define	WT_STAT_CONN_CHECKPOINT_TREE_DURATION		1301
+#define	WT_STAT_CONN_CHECKPOINT_TREE_DURATION		1221
 /*! checkpoint: total failed number of checkpoints */
-#define	WT_STAT_CONN_CHECKPOINTS_TOTAL_FAILED		1302
+#define	WT_STAT_CONN_CHECKPOINTS_TOTAL_FAILED		1222
 /*! checkpoint: total succeed number of checkpoints */
-#define	WT_STAT_CONN_CHECKPOINTS_TOTAL_SUCCEED		1303
+#define	WT_STAT_CONN_CHECKPOINTS_TOTAL_SUCCEED		1223
 /*! checkpoint: total time (msecs) */
-#define	WT_STAT_CONN_CHECKPOINT_TIME_TOTAL		1304
+#define	WT_STAT_CONN_CHECKPOINT_TIME_TOTAL		1224
 /*! checkpoint: transaction checkpoints due to obsolete pages */
-#define	WT_STAT_CONN_CHECKPOINT_OBSOLETE_APPLIED	1305
+#define	WT_STAT_CONN_CHECKPOINT_OBSOLETE_APPLIED	1225
 /*! checkpoint: wait cycles while cache dirty level is decreasing */
-#define	WT_STAT_CONN_CHECKPOINT_WAIT_REDUCE_DIRTY	1306
+#define	WT_STAT_CONN_CHECKPOINT_WAIT_REDUCE_DIRTY	1226
 /*! chunk-cache: aggregate number of spanned chunks on read */
-#define	WT_STAT_CONN_CHUNKCACHE_SPANS_CHUNKS_READ	1307
+#define	WT_STAT_CONN_CHUNKCACHE_SPANS_CHUNKS_READ	1227
 /*! chunk-cache: chunks evicted */
-#define	WT_STAT_CONN_CHUNKCACHE_CHUNKS_EVICTED		1308
+#define	WT_STAT_CONN_CHUNKCACHE_CHUNKS_EVICTED		1228
 /*! chunk-cache: could not allocate due to exceeding bitmap capacity */
-#define	WT_STAT_CONN_CHUNKCACHE_EXCEEDED_BITMAP_CAPACITY	1309
+#define	WT_STAT_CONN_CHUNKCACHE_EXCEEDED_BITMAP_CAPACITY	1229
 /*! chunk-cache: could not allocate due to exceeding capacity */
-#define	WT_STAT_CONN_CHUNKCACHE_EXCEEDED_CAPACITY	1310
+#define	WT_STAT_CONN_CHUNKCACHE_EXCEEDED_CAPACITY	1230
 /*! chunk-cache: lookups */
-#define	WT_STAT_CONN_CHUNKCACHE_LOOKUPS			1311
-=======
-#define	WT_STAT_CONN_CHECKPOINT_CLEANUP_PAGES_READ_OBSOLETE_TW	1212
-/*! checkpoint: pages removed during checkpoint cleanup */
-#define	WT_STAT_CONN_CHECKPOINT_CLEANUP_PAGES_REMOVED	1213
-/*! checkpoint: pages skipped during checkpoint cleanup tree walk */
-#define	WT_STAT_CONN_CHECKPOINT_CLEANUP_PAGES_WALK_SKIPPED	1214
-/*! checkpoint: pages visited during checkpoint cleanup */
-#define	WT_STAT_CONN_CHECKPOINT_CLEANUP_PAGES_VISITED	1215
-/*! checkpoint: prepare currently running */
-#define	WT_STAT_CONN_CHECKPOINT_PREP_RUNNING		1216
-/*! checkpoint: prepare max time (msecs) */
-#define	WT_STAT_CONN_CHECKPOINT_PREP_MAX		1217
-/*! checkpoint: prepare min time (msecs) */
-#define	WT_STAT_CONN_CHECKPOINT_PREP_MIN		1218
-/*! checkpoint: prepare most recent time (msecs) */
-#define	WT_STAT_CONN_CHECKPOINT_PREP_RECENT		1219
-/*! checkpoint: prepare total time (msecs) */
-#define	WT_STAT_CONN_CHECKPOINT_PREP_TOTAL		1220
-/*! checkpoint: progress state */
-#define	WT_STAT_CONN_CHECKPOINT_STATE			1221
-/*! checkpoint: scrub dirty target */
-#define	WT_STAT_CONN_CHECKPOINT_SCRUB_TARGET		1222
-/*! checkpoint: scrub max time (msecs) */
-#define	WT_STAT_CONN_CHECKPOINT_SCRUB_MAX		1223
-/*! checkpoint: scrub min time (msecs) */
-#define	WT_STAT_CONN_CHECKPOINT_SCRUB_MIN		1224
-/*! checkpoint: scrub most recent time (msecs) */
-#define	WT_STAT_CONN_CHECKPOINT_SCRUB_RECENT		1225
-/*! checkpoint: scrub total time (msecs) */
-#define	WT_STAT_CONN_CHECKPOINT_SCRUB_TOTAL		1226
-/*! checkpoint: stop timing stress active */
-#define	WT_STAT_CONN_CHECKPOINT_STOP_STRESS_ACTIVE	1227
-/*! checkpoint: time spent on per-tree checkpoint work (usecs) */
-#define	WT_STAT_CONN_CHECKPOINT_TREE_DURATION		1228
-/*! checkpoint: total failed number of checkpoints */
-#define	WT_STAT_CONN_CHECKPOINTS_TOTAL_FAILED		1229
-/*! checkpoint: total succeed number of checkpoints */
-#define	WT_STAT_CONN_CHECKPOINTS_TOTAL_SUCCEED		1230
-/*! checkpoint: total time (msecs) */
-#define	WT_STAT_CONN_CHECKPOINT_TIME_TOTAL		1231
-/*! checkpoint: transaction checkpoints due to obsolete pages */
-#define	WT_STAT_CONN_CHECKPOINT_OBSOLETE_APPLIED	1232
-/*! checkpoint: wait cycles while cache dirty level is decreasing */
-#define	WT_STAT_CONN_CHECKPOINT_WAIT_REDUCE_DIRTY	1233
-/*! chunk-cache: aggregate number of spanned chunks on read */
-#define	WT_STAT_CONN_CHUNKCACHE_SPANS_CHUNKS_READ	1234
-/*! chunk-cache: chunks evicted */
-#define	WT_STAT_CONN_CHUNKCACHE_CHUNKS_EVICTED		1235
-/*! chunk-cache: could not allocate due to exceeding bitmap capacity */
-#define	WT_STAT_CONN_CHUNKCACHE_EXCEEDED_BITMAP_CAPACITY	1236
-/*! chunk-cache: could not allocate due to exceeding capacity */
-#define	WT_STAT_CONN_CHUNKCACHE_EXCEEDED_CAPACITY	1237
-/*! chunk-cache: lookups */
-#define	WT_STAT_CONN_CHUNKCACHE_LOOKUPS			1238
->>>>>>> c50a4270
+#define	WT_STAT_CONN_CHUNKCACHE_LOOKUPS			1231
 /*!
  * chunk-cache: number of chunks loaded from flushed tables in chunk
  * cache
  */
-<<<<<<< HEAD
-#define	WT_STAT_CONN_CHUNKCACHE_CHUNKS_LOADED_FROM_FLUSHED_TABLES	1312
+#define	WT_STAT_CONN_CHUNKCACHE_CHUNKS_LOADED_FROM_FLUSHED_TABLES	1232
 /*! chunk-cache: number of metadata entries inserted */
-#define	WT_STAT_CONN_CHUNKCACHE_METADATA_INSERTED	1313
+#define	WT_STAT_CONN_CHUNKCACHE_METADATA_INSERTED	1233
 /*! chunk-cache: number of metadata entries removed */
-#define	WT_STAT_CONN_CHUNKCACHE_METADATA_REMOVED	1314
-=======
-#define	WT_STAT_CONN_CHUNKCACHE_CHUNKS_LOADED_FROM_FLUSHED_TABLES	1239
-/*! chunk-cache: number of metadata entries inserted */
-#define	WT_STAT_CONN_CHUNKCACHE_METADATA_INSERTED	1240
-/*! chunk-cache: number of metadata entries removed */
-#define	WT_STAT_CONN_CHUNKCACHE_METADATA_REMOVED	1241
->>>>>>> c50a4270
+#define	WT_STAT_CONN_CHUNKCACHE_METADATA_REMOVED	1234
 /*!
  * chunk-cache: number of metadata inserts/deletes dropped by the worker
  * thread
  */
-<<<<<<< HEAD
-#define	WT_STAT_CONN_CHUNKCACHE_METADATA_WORK_UNITS_DROPPED	1315
-=======
-#define	WT_STAT_CONN_CHUNKCACHE_METADATA_WORK_UNITS_DROPPED	1242
->>>>>>> c50a4270
+#define	WT_STAT_CONN_CHUNKCACHE_METADATA_WORK_UNITS_DROPPED	1235
 /*!
  * chunk-cache: number of metadata inserts/deletes pushed to the worker
  * thread
  */
-<<<<<<< HEAD
-#define	WT_STAT_CONN_CHUNKCACHE_METADATA_WORK_UNITS_CREATED	1316
-=======
-#define	WT_STAT_CONN_CHUNKCACHE_METADATA_WORK_UNITS_CREATED	1243
->>>>>>> c50a4270
+#define	WT_STAT_CONN_CHUNKCACHE_METADATA_WORK_UNITS_CREATED	1236
 /*!
  * chunk-cache: number of metadata inserts/deletes read by the worker
  * thread
  */
-<<<<<<< HEAD
-#define	WT_STAT_CONN_CHUNKCACHE_METADATA_WORK_UNITS_DEQUEUED	1317
+#define	WT_STAT_CONN_CHUNKCACHE_METADATA_WORK_UNITS_DEQUEUED	1237
 /*! chunk-cache: number of misses */
-#define	WT_STAT_CONN_CHUNKCACHE_MISSES			1318
+#define	WT_STAT_CONN_CHUNKCACHE_MISSES			1238
 /*! chunk-cache: number of times a read from storage failed */
-#define	WT_STAT_CONN_CHUNKCACHE_IO_FAILED		1319
+#define	WT_STAT_CONN_CHUNKCACHE_IO_FAILED		1239
 /*! chunk-cache: retried accessing a chunk while I/O was in progress */
-#define	WT_STAT_CONN_CHUNKCACHE_RETRIES			1320
+#define	WT_STAT_CONN_CHUNKCACHE_RETRIES			1240
 /*! chunk-cache: retries from a chunk cache checksum mismatch */
-#define	WT_STAT_CONN_CHUNKCACHE_RETRIES_CHECKSUM_MISMATCH	1321
+#define	WT_STAT_CONN_CHUNKCACHE_RETRIES_CHECKSUM_MISMATCH	1241
 /*! chunk-cache: timed out due to too many retries */
-#define	WT_STAT_CONN_CHUNKCACHE_TOOMANY_RETRIES		1322
+#define	WT_STAT_CONN_CHUNKCACHE_TOOMANY_RETRIES		1242
 /*! chunk-cache: total bytes read from persistent content */
-#define	WT_STAT_CONN_CHUNKCACHE_BYTES_READ_PERSISTENT	1323
+#define	WT_STAT_CONN_CHUNKCACHE_BYTES_READ_PERSISTENT	1243
 /*! chunk-cache: total bytes used by the cache */
-#define	WT_STAT_CONN_CHUNKCACHE_BYTES_INUSE		1324
+#define	WT_STAT_CONN_CHUNKCACHE_BYTES_INUSE		1244
 /*! chunk-cache: total bytes used by the cache for pinned chunks */
-#define	WT_STAT_CONN_CHUNKCACHE_BYTES_INUSE_PINNED	1325
+#define	WT_STAT_CONN_CHUNKCACHE_BYTES_INUSE_PINNED	1245
 /*! chunk-cache: total chunks held by the chunk cache */
-#define	WT_STAT_CONN_CHUNKCACHE_CHUNKS_INUSE		1326
-=======
-#define	WT_STAT_CONN_CHUNKCACHE_METADATA_WORK_UNITS_DEQUEUED	1244
-/*! chunk-cache: number of misses */
-#define	WT_STAT_CONN_CHUNKCACHE_MISSES			1245
-/*! chunk-cache: number of times a read from storage failed */
-#define	WT_STAT_CONN_CHUNKCACHE_IO_FAILED		1246
-/*! chunk-cache: retried accessing a chunk while I/O was in progress */
-#define	WT_STAT_CONN_CHUNKCACHE_RETRIES			1247
-/*! chunk-cache: retries from a chunk cache checksum mismatch */
-#define	WT_STAT_CONN_CHUNKCACHE_RETRIES_CHECKSUM_MISMATCH	1248
-/*! chunk-cache: timed out due to too many retries */
-#define	WT_STAT_CONN_CHUNKCACHE_TOOMANY_RETRIES		1249
-/*! chunk-cache: total bytes read from persistent content */
-#define	WT_STAT_CONN_CHUNKCACHE_BYTES_READ_PERSISTENT	1250
-/*! chunk-cache: total bytes used by the cache */
-#define	WT_STAT_CONN_CHUNKCACHE_BYTES_INUSE		1251
-/*! chunk-cache: total bytes used by the cache for pinned chunks */
-#define	WT_STAT_CONN_CHUNKCACHE_BYTES_INUSE_PINNED	1252
-/*! chunk-cache: total chunks held by the chunk cache */
-#define	WT_STAT_CONN_CHUNKCACHE_CHUNKS_INUSE		1253
->>>>>>> c50a4270
+#define	WT_STAT_CONN_CHUNKCACHE_CHUNKS_INUSE		1246
 /*!
  * chunk-cache: total number of chunks inserted on startup from persisted
  * metadata.
  */
-<<<<<<< HEAD
-#define	WT_STAT_CONN_CHUNKCACHE_CREATED_FROM_METADATA	1327
+#define	WT_STAT_CONN_CHUNKCACHE_CREATED_FROM_METADATA	1247
 /*! chunk-cache: total pinned chunks held by the chunk cache */
-#define	WT_STAT_CONN_CHUNKCACHE_CHUNKS_PINNED		1328
+#define	WT_STAT_CONN_CHUNKCACHE_CHUNKS_PINNED		1248
 /*! connection: auto adjusting condition resets */
-#define	WT_STAT_CONN_COND_AUTO_WAIT_RESET		1329
+#define	WT_STAT_CONN_COND_AUTO_WAIT_RESET		1249
 /*! connection: auto adjusting condition wait calls */
-#define	WT_STAT_CONN_COND_AUTO_WAIT			1330
-=======
-#define	WT_STAT_CONN_CHUNKCACHE_CREATED_FROM_METADATA	1254
-/*! chunk-cache: total pinned chunks held by the chunk cache */
-#define	WT_STAT_CONN_CHUNKCACHE_CHUNKS_PINNED		1255
-/*! connection: auto adjusting condition resets */
-#define	WT_STAT_CONN_COND_AUTO_WAIT_RESET		1256
-/*! connection: auto adjusting condition wait calls */
-#define	WT_STAT_CONN_COND_AUTO_WAIT			1257
->>>>>>> c50a4270
+#define	WT_STAT_CONN_COND_AUTO_WAIT			1250
 /*!
  * connection: auto adjusting condition wait raced to update timeout and
  * skipped updating
  */
-<<<<<<< HEAD
-#define	WT_STAT_CONN_COND_AUTO_WAIT_SKIPPED		1331
+#define	WT_STAT_CONN_COND_AUTO_WAIT_SKIPPED		1251
 /*! connection: detected system time went backwards */
-#define	WT_STAT_CONN_TIME_TRAVEL			1332
+#define	WT_STAT_CONN_TIME_TRAVEL			1252
 /*! connection: files currently open */
-#define	WT_STAT_CONN_FILE_OPEN				1333
+#define	WT_STAT_CONN_FILE_OPEN				1253
 /*! connection: hash bucket array size for data handles */
-#define	WT_STAT_CONN_BUCKETS_DH				1334
+#define	WT_STAT_CONN_BUCKETS_DH				1254
 /*! connection: hash bucket array size general */
-#define	WT_STAT_CONN_BUCKETS				1335
+#define	WT_STAT_CONN_BUCKETS				1255
 /*! connection: memory allocations */
-#define	WT_STAT_CONN_MEMORY_ALLOCATION			1336
+#define	WT_STAT_CONN_MEMORY_ALLOCATION			1256
 /*! connection: memory frees */
-#define	WT_STAT_CONN_MEMORY_FREE			1337
+#define	WT_STAT_CONN_MEMORY_FREE			1257
 /*! connection: memory re-allocations */
-#define	WT_STAT_CONN_MEMORY_GROW			1338
+#define	WT_STAT_CONN_MEMORY_GROW			1258
 /*! connection: number of sessions without a sweep for 5+ minutes */
-#define	WT_STAT_CONN_NO_SESSION_SWEEP_5MIN		1339
+#define	WT_STAT_CONN_NO_SESSION_SWEEP_5MIN		1259
 /*! connection: number of sessions without a sweep for 60+ minutes */
-#define	WT_STAT_CONN_NO_SESSION_SWEEP_60MIN		1340
+#define	WT_STAT_CONN_NO_SESSION_SWEEP_60MIN		1260
 /*! connection: pthread mutex condition wait calls */
-#define	WT_STAT_CONN_COND_WAIT				1341
+#define	WT_STAT_CONN_COND_WAIT				1261
 /*! connection: pthread mutex shared lock read-lock calls */
-#define	WT_STAT_CONN_RWLOCK_READ			1342
+#define	WT_STAT_CONN_RWLOCK_READ			1262
 /*! connection: pthread mutex shared lock write-lock calls */
-#define	WT_STAT_CONN_RWLOCK_WRITE			1343
+#define	WT_STAT_CONN_RWLOCK_WRITE			1263
 /*! connection: total fsync I/Os */
-#define	WT_STAT_CONN_FSYNC_IO				1344
+#define	WT_STAT_CONN_FSYNC_IO				1264
 /*! connection: total read I/Os */
-#define	WT_STAT_CONN_READ_IO				1345
+#define	WT_STAT_CONN_READ_IO				1265
 /*! connection: total write I/Os */
-#define	WT_STAT_CONN_WRITE_IO				1346
+#define	WT_STAT_CONN_WRITE_IO				1266
 /*! cursor: Total number of deleted pages skipped during tree walk */
-#define	WT_STAT_CONN_CURSOR_TREE_WALK_DEL_PAGE_SKIP	1347
+#define	WT_STAT_CONN_CURSOR_TREE_WALK_DEL_PAGE_SKIP	1267
 /*! cursor: Total number of entries skipped by cursor next calls */
-#define	WT_STAT_CONN_CURSOR_NEXT_SKIP_TOTAL		1348
+#define	WT_STAT_CONN_CURSOR_NEXT_SKIP_TOTAL		1268
 /*! cursor: Total number of entries skipped by cursor prev calls */
-#define	WT_STAT_CONN_CURSOR_PREV_SKIP_TOTAL		1349
-=======
-#define	WT_STAT_CONN_COND_AUTO_WAIT_SKIPPED		1258
-/*! connection: detected system time went backwards */
-#define	WT_STAT_CONN_TIME_TRAVEL			1259
-/*! connection: files currently open */
-#define	WT_STAT_CONN_FILE_OPEN				1260
-/*! connection: hash bucket array size for data handles */
-#define	WT_STAT_CONN_BUCKETS_DH				1261
-/*! connection: hash bucket array size general */
-#define	WT_STAT_CONN_BUCKETS				1262
-/*! connection: memory allocations */
-#define	WT_STAT_CONN_MEMORY_ALLOCATION			1263
-/*! connection: memory frees */
-#define	WT_STAT_CONN_MEMORY_FREE			1264
-/*! connection: memory re-allocations */
-#define	WT_STAT_CONN_MEMORY_GROW			1265
-/*! connection: number of sessions without a sweep for 5+ minutes */
-#define	WT_STAT_CONN_NO_SESSION_SWEEP_5MIN		1266
-/*! connection: number of sessions without a sweep for 60+ minutes */
-#define	WT_STAT_CONN_NO_SESSION_SWEEP_60MIN		1267
-/*! connection: pthread mutex condition wait calls */
-#define	WT_STAT_CONN_COND_WAIT				1268
-/*! connection: pthread mutex shared lock read-lock calls */
-#define	WT_STAT_CONN_RWLOCK_READ			1269
-/*! connection: pthread mutex shared lock write-lock calls */
-#define	WT_STAT_CONN_RWLOCK_WRITE			1270
-/*! connection: total fsync I/Os */
-#define	WT_STAT_CONN_FSYNC_IO				1271
-/*! connection: total read I/Os */
-#define	WT_STAT_CONN_READ_IO				1272
-/*! connection: total write I/Os */
-#define	WT_STAT_CONN_WRITE_IO				1273
-/*! cursor: Total number of deleted pages skipped during tree walk */
-#define	WT_STAT_CONN_CURSOR_TREE_WALK_DEL_PAGE_SKIP	1274
-/*! cursor: Total number of entries skipped by cursor next calls */
-#define	WT_STAT_CONN_CURSOR_NEXT_SKIP_TOTAL		1275
-/*! cursor: Total number of entries skipped by cursor prev calls */
-#define	WT_STAT_CONN_CURSOR_PREV_SKIP_TOTAL		1276
->>>>>>> c50a4270
+#define	WT_STAT_CONN_CURSOR_PREV_SKIP_TOTAL		1269
 /*!
  * cursor: Total number of entries skipped to position the history store
  * cursor
  */
-<<<<<<< HEAD
-#define	WT_STAT_CONN_CURSOR_SKIP_HS_CUR_POSITION	1350
-=======
-#define	WT_STAT_CONN_CURSOR_SKIP_HS_CUR_POSITION	1277
->>>>>>> c50a4270
+#define	WT_STAT_CONN_CURSOR_SKIP_HS_CUR_POSITION	1270
 /*!
  * cursor: Total number of in-memory deleted pages skipped during tree
  * walk
  */
-<<<<<<< HEAD
-#define	WT_STAT_CONN_CURSOR_TREE_WALK_INMEM_DEL_PAGE_SKIP	1351
+#define	WT_STAT_CONN_CURSOR_TREE_WALK_INMEM_DEL_PAGE_SKIP	1271
 /*! cursor: Total number of on-disk deleted pages skipped during tree walk */
-#define	WT_STAT_CONN_CURSOR_TREE_WALK_ONDISK_DEL_PAGE_SKIP	1352
-=======
-#define	WT_STAT_CONN_CURSOR_TREE_WALK_INMEM_DEL_PAGE_SKIP	1278
-/*! cursor: Total number of on-disk deleted pages skipped during tree walk */
-#define	WT_STAT_CONN_CURSOR_TREE_WALK_ONDISK_DEL_PAGE_SKIP	1279
->>>>>>> c50a4270
+#define	WT_STAT_CONN_CURSOR_TREE_WALK_ONDISK_DEL_PAGE_SKIP	1272
 /*!
  * cursor: Total number of times a search near has exited due to prefix
  * config
  */
-<<<<<<< HEAD
-#define	WT_STAT_CONN_CURSOR_SEARCH_NEAR_PREFIX_FAST_PATHS	1353
-=======
-#define	WT_STAT_CONN_CURSOR_SEARCH_NEAR_PREFIX_FAST_PATHS	1280
->>>>>>> c50a4270
+#define	WT_STAT_CONN_CURSOR_SEARCH_NEAR_PREFIX_FAST_PATHS	1273
 /*!
  * cursor: Total number of times cursor fails to temporarily release
  * pinned page to encourage eviction of hot or large page
  */
-<<<<<<< HEAD
-#define	WT_STAT_CONN_CURSOR_REPOSITION_FAILED		1354
-=======
-#define	WT_STAT_CONN_CURSOR_REPOSITION_FAILED		1281
->>>>>>> c50a4270
+#define	WT_STAT_CONN_CURSOR_REPOSITION_FAILED		1274
 /*!
  * cursor: Total number of times cursor temporarily releases pinned page
  * to encourage eviction of hot or large page
  */
-<<<<<<< HEAD
-#define	WT_STAT_CONN_CURSOR_REPOSITION			1355
+#define	WT_STAT_CONN_CURSOR_REPOSITION			1275
 /*! cursor: bulk cursor count */
-#define	WT_STAT_CONN_CURSOR_BULK_COUNT			1356
+#define	WT_STAT_CONN_CURSOR_BULK_COUNT			1276
 /*! cursor: cached cursor count */
-#define	WT_STAT_CONN_CURSOR_CACHED_COUNT		1357
+#define	WT_STAT_CONN_CURSOR_CACHED_COUNT		1277
 /*! cursor: cursor bound calls that return an error */
-#define	WT_STAT_CONN_CURSOR_BOUND_ERROR			1358
+#define	WT_STAT_CONN_CURSOR_BOUND_ERROR			1278
 /*! cursor: cursor bounds cleared from reset */
-#define	WT_STAT_CONN_CURSOR_BOUNDS_RESET		1359
+#define	WT_STAT_CONN_CURSOR_BOUNDS_RESET		1279
 /*! cursor: cursor bounds comparisons performed */
-#define	WT_STAT_CONN_CURSOR_BOUNDS_COMPARISONS		1360
+#define	WT_STAT_CONN_CURSOR_BOUNDS_COMPARISONS		1280
 /*! cursor: cursor bounds next called on an unpositioned cursor */
-#define	WT_STAT_CONN_CURSOR_BOUNDS_NEXT_UNPOSITIONED	1361
+#define	WT_STAT_CONN_CURSOR_BOUNDS_NEXT_UNPOSITIONED	1281
 /*! cursor: cursor bounds next early exit */
-#define	WT_STAT_CONN_CURSOR_BOUNDS_NEXT_EARLY_EXIT	1362
+#define	WT_STAT_CONN_CURSOR_BOUNDS_NEXT_EARLY_EXIT	1282
 /*! cursor: cursor bounds prev called on an unpositioned cursor */
-#define	WT_STAT_CONN_CURSOR_BOUNDS_PREV_UNPOSITIONED	1363
+#define	WT_STAT_CONN_CURSOR_BOUNDS_PREV_UNPOSITIONED	1283
 /*! cursor: cursor bounds prev early exit */
-#define	WT_STAT_CONN_CURSOR_BOUNDS_PREV_EARLY_EXIT	1364
+#define	WT_STAT_CONN_CURSOR_BOUNDS_PREV_EARLY_EXIT	1284
 /*! cursor: cursor bounds search early exit */
-#define	WT_STAT_CONN_CURSOR_BOUNDS_SEARCH_EARLY_EXIT	1365
+#define	WT_STAT_CONN_CURSOR_BOUNDS_SEARCH_EARLY_EXIT	1285
 /*! cursor: cursor bounds search near call repositioned cursor */
-#define	WT_STAT_CONN_CURSOR_BOUNDS_SEARCH_NEAR_REPOSITIONED_CURSOR	1366
+#define	WT_STAT_CONN_CURSOR_BOUNDS_SEARCH_NEAR_REPOSITIONED_CURSOR	1286
 /*! cursor: cursor bulk loaded cursor insert calls */
-#define	WT_STAT_CONN_CURSOR_INSERT_BULK			1367
+#define	WT_STAT_CONN_CURSOR_INSERT_BULK			1287
 /*! cursor: cursor cache calls that return an error */
-#define	WT_STAT_CONN_CURSOR_CACHE_ERROR			1368
+#define	WT_STAT_CONN_CURSOR_CACHE_ERROR			1288
 /*! cursor: cursor close calls that result in cache */
-#define	WT_STAT_CONN_CURSOR_CACHE			1369
+#define	WT_STAT_CONN_CURSOR_CACHE			1289
 /*! cursor: cursor close calls that return an error */
-#define	WT_STAT_CONN_CURSOR_CLOSE_ERROR			1370
+#define	WT_STAT_CONN_CURSOR_CLOSE_ERROR			1290
 /*! cursor: cursor compare calls that return an error */
-#define	WT_STAT_CONN_CURSOR_COMPARE_ERROR		1371
+#define	WT_STAT_CONN_CURSOR_COMPARE_ERROR		1291
 /*! cursor: cursor create calls */
-#define	WT_STAT_CONN_CURSOR_CREATE			1372
+#define	WT_STAT_CONN_CURSOR_CREATE			1292
 /*! cursor: cursor equals calls that return an error */
-#define	WT_STAT_CONN_CURSOR_EQUALS_ERROR		1373
+#define	WT_STAT_CONN_CURSOR_EQUALS_ERROR		1293
 /*! cursor: cursor get key calls that return an error */
-#define	WT_STAT_CONN_CURSOR_GET_KEY_ERROR		1374
+#define	WT_STAT_CONN_CURSOR_GET_KEY_ERROR		1294
 /*! cursor: cursor get value calls that return an error */
-#define	WT_STAT_CONN_CURSOR_GET_VALUE_ERROR		1375
+#define	WT_STAT_CONN_CURSOR_GET_VALUE_ERROR		1295
 /*! cursor: cursor insert calls */
-#define	WT_STAT_CONN_CURSOR_INSERT			1376
+#define	WT_STAT_CONN_CURSOR_INSERT			1296
 /*! cursor: cursor insert calls that return an error */
-#define	WT_STAT_CONN_CURSOR_INSERT_ERROR		1377
+#define	WT_STAT_CONN_CURSOR_INSERT_ERROR		1297
 /*! cursor: cursor insert check calls that return an error */
-#define	WT_STAT_CONN_CURSOR_INSERT_CHECK_ERROR		1378
+#define	WT_STAT_CONN_CURSOR_INSERT_CHECK_ERROR		1298
 /*! cursor: cursor insert key and value bytes */
-#define	WT_STAT_CONN_CURSOR_INSERT_BYTES		1379
+#define	WT_STAT_CONN_CURSOR_INSERT_BYTES		1299
 /*! cursor: cursor largest key calls that return an error */
-#define	WT_STAT_CONN_CURSOR_LARGEST_KEY_ERROR		1380
+#define	WT_STAT_CONN_CURSOR_LARGEST_KEY_ERROR		1300
 /*! cursor: cursor modify calls */
-#define	WT_STAT_CONN_CURSOR_MODIFY			1381
+#define	WT_STAT_CONN_CURSOR_MODIFY			1301
 /*! cursor: cursor modify calls that return an error */
-#define	WT_STAT_CONN_CURSOR_MODIFY_ERROR		1382
+#define	WT_STAT_CONN_CURSOR_MODIFY_ERROR		1302
 /*! cursor: cursor modify key and value bytes affected */
-#define	WT_STAT_CONN_CURSOR_MODIFY_BYTES		1383
+#define	WT_STAT_CONN_CURSOR_MODIFY_BYTES		1303
 /*! cursor: cursor modify value bytes modified */
-#define	WT_STAT_CONN_CURSOR_MODIFY_BYTES_TOUCH		1384
+#define	WT_STAT_CONN_CURSOR_MODIFY_BYTES_TOUCH		1304
 /*! cursor: cursor next calls */
-#define	WT_STAT_CONN_CURSOR_NEXT			1385
+#define	WT_STAT_CONN_CURSOR_NEXT			1305
 /*! cursor: cursor next calls that return an error */
-#define	WT_STAT_CONN_CURSOR_NEXT_ERROR			1386
-=======
-#define	WT_STAT_CONN_CURSOR_REPOSITION			1282
-/*! cursor: bulk cursor count */
-#define	WT_STAT_CONN_CURSOR_BULK_COUNT			1283
-/*! cursor: cached cursor count */
-#define	WT_STAT_CONN_CURSOR_CACHED_COUNT		1284
-/*! cursor: cursor bound calls that return an error */
-#define	WT_STAT_CONN_CURSOR_BOUND_ERROR			1285
-/*! cursor: cursor bounds cleared from reset */
-#define	WT_STAT_CONN_CURSOR_BOUNDS_RESET		1286
-/*! cursor: cursor bounds comparisons performed */
-#define	WT_STAT_CONN_CURSOR_BOUNDS_COMPARISONS		1287
-/*! cursor: cursor bounds next called on an unpositioned cursor */
-#define	WT_STAT_CONN_CURSOR_BOUNDS_NEXT_UNPOSITIONED	1288
-/*! cursor: cursor bounds next early exit */
-#define	WT_STAT_CONN_CURSOR_BOUNDS_NEXT_EARLY_EXIT	1289
-/*! cursor: cursor bounds prev called on an unpositioned cursor */
-#define	WT_STAT_CONN_CURSOR_BOUNDS_PREV_UNPOSITIONED	1290
-/*! cursor: cursor bounds prev early exit */
-#define	WT_STAT_CONN_CURSOR_BOUNDS_PREV_EARLY_EXIT	1291
-/*! cursor: cursor bounds search early exit */
-#define	WT_STAT_CONN_CURSOR_BOUNDS_SEARCH_EARLY_EXIT	1292
-/*! cursor: cursor bounds search near call repositioned cursor */
-#define	WT_STAT_CONN_CURSOR_BOUNDS_SEARCH_NEAR_REPOSITIONED_CURSOR	1293
-/*! cursor: cursor bulk loaded cursor insert calls */
-#define	WT_STAT_CONN_CURSOR_INSERT_BULK			1294
-/*! cursor: cursor cache calls that return an error */
-#define	WT_STAT_CONN_CURSOR_CACHE_ERROR			1295
-/*! cursor: cursor close calls that result in cache */
-#define	WT_STAT_CONN_CURSOR_CACHE			1296
-/*! cursor: cursor close calls that return an error */
-#define	WT_STAT_CONN_CURSOR_CLOSE_ERROR			1297
-/*! cursor: cursor compare calls that return an error */
-#define	WT_STAT_CONN_CURSOR_COMPARE_ERROR		1298
-/*! cursor: cursor create calls */
-#define	WT_STAT_CONN_CURSOR_CREATE			1299
-/*! cursor: cursor equals calls that return an error */
-#define	WT_STAT_CONN_CURSOR_EQUALS_ERROR		1300
-/*! cursor: cursor get key calls that return an error */
-#define	WT_STAT_CONN_CURSOR_GET_KEY_ERROR		1301
-/*! cursor: cursor get value calls that return an error */
-#define	WT_STAT_CONN_CURSOR_GET_VALUE_ERROR		1302
-/*! cursor: cursor insert calls */
-#define	WT_STAT_CONN_CURSOR_INSERT			1303
-/*! cursor: cursor insert calls that return an error */
-#define	WT_STAT_CONN_CURSOR_INSERT_ERROR		1304
-/*! cursor: cursor insert check calls that return an error */
-#define	WT_STAT_CONN_CURSOR_INSERT_CHECK_ERROR		1305
-/*! cursor: cursor insert key and value bytes */
-#define	WT_STAT_CONN_CURSOR_INSERT_BYTES		1306
-/*! cursor: cursor largest key calls that return an error */
-#define	WT_STAT_CONN_CURSOR_LARGEST_KEY_ERROR		1307
-/*! cursor: cursor modify calls */
-#define	WT_STAT_CONN_CURSOR_MODIFY			1308
-/*! cursor: cursor modify calls that return an error */
-#define	WT_STAT_CONN_CURSOR_MODIFY_ERROR		1309
-/*! cursor: cursor modify key and value bytes affected */
-#define	WT_STAT_CONN_CURSOR_MODIFY_BYTES		1310
-/*! cursor: cursor modify value bytes modified */
-#define	WT_STAT_CONN_CURSOR_MODIFY_BYTES_TOUCH		1311
-/*! cursor: cursor next calls */
-#define	WT_STAT_CONN_CURSOR_NEXT			1312
-/*! cursor: cursor next calls that return an error */
-#define	WT_STAT_CONN_CURSOR_NEXT_ERROR			1313
->>>>>>> c50a4270
+#define	WT_STAT_CONN_CURSOR_NEXT_ERROR			1306
 /*!
  * cursor: cursor next calls that skip due to a globally visible history
  * store tombstone
  */
-<<<<<<< HEAD
-#define	WT_STAT_CONN_CURSOR_NEXT_HS_TOMBSTONE		1387
-=======
-#define	WT_STAT_CONN_CURSOR_NEXT_HS_TOMBSTONE		1314
->>>>>>> c50a4270
+#define	WT_STAT_CONN_CURSOR_NEXT_HS_TOMBSTONE		1307
 /*!
  * cursor: cursor next calls that skip greater than 1 and fewer than 100
  * entries
  */
-<<<<<<< HEAD
-#define	WT_STAT_CONN_CURSOR_NEXT_SKIP_LT_100		1388
-=======
-#define	WT_STAT_CONN_CURSOR_NEXT_SKIP_LT_100		1315
->>>>>>> c50a4270
+#define	WT_STAT_CONN_CURSOR_NEXT_SKIP_LT_100		1308
 /*!
  * cursor: cursor next calls that skip greater than or equal to 100
  * entries
  */
-<<<<<<< HEAD
-#define	WT_STAT_CONN_CURSOR_NEXT_SKIP_GE_100		1389
+#define	WT_STAT_CONN_CURSOR_NEXT_SKIP_GE_100		1309
 /*! cursor: cursor next random calls that return an error */
-#define	WT_STAT_CONN_CURSOR_NEXT_RANDOM_ERROR		1390
+#define	WT_STAT_CONN_CURSOR_NEXT_RANDOM_ERROR		1310
 /*! cursor: cursor operation restarted */
-#define	WT_STAT_CONN_CURSOR_RESTART			1391
+#define	WT_STAT_CONN_CURSOR_RESTART			1311
 /*! cursor: cursor prev calls */
-#define	WT_STAT_CONN_CURSOR_PREV			1392
+#define	WT_STAT_CONN_CURSOR_PREV			1312
 /*! cursor: cursor prev calls that return an error */
-#define	WT_STAT_CONN_CURSOR_PREV_ERROR			1393
-=======
-#define	WT_STAT_CONN_CURSOR_NEXT_SKIP_GE_100		1316
-/*! cursor: cursor next random calls that return an error */
-#define	WT_STAT_CONN_CURSOR_NEXT_RANDOM_ERROR		1317
-/*! cursor: cursor operation restarted */
-#define	WT_STAT_CONN_CURSOR_RESTART			1318
-/*! cursor: cursor prev calls */
-#define	WT_STAT_CONN_CURSOR_PREV			1319
-/*! cursor: cursor prev calls that return an error */
-#define	WT_STAT_CONN_CURSOR_PREV_ERROR			1320
->>>>>>> c50a4270
+#define	WT_STAT_CONN_CURSOR_PREV_ERROR			1313
 /*!
  * cursor: cursor prev calls that skip due to a globally visible history
  * store tombstone
  */
-<<<<<<< HEAD
-#define	WT_STAT_CONN_CURSOR_PREV_HS_TOMBSTONE		1394
-=======
-#define	WT_STAT_CONN_CURSOR_PREV_HS_TOMBSTONE		1321
->>>>>>> c50a4270
+#define	WT_STAT_CONN_CURSOR_PREV_HS_TOMBSTONE		1314
 /*!
  * cursor: cursor prev calls that skip greater than or equal to 100
  * entries
  */
-<<<<<<< HEAD
-#define	WT_STAT_CONN_CURSOR_PREV_SKIP_GE_100		1395
+#define	WT_STAT_CONN_CURSOR_PREV_SKIP_GE_100		1315
 /*! cursor: cursor prev calls that skip less than 100 entries */
-#define	WT_STAT_CONN_CURSOR_PREV_SKIP_LT_100		1396
+#define	WT_STAT_CONN_CURSOR_PREV_SKIP_LT_100		1316
 /*! cursor: cursor reconfigure calls that return an error */
-#define	WT_STAT_CONN_CURSOR_RECONFIGURE_ERROR		1397
+#define	WT_STAT_CONN_CURSOR_RECONFIGURE_ERROR		1317
 /*! cursor: cursor remove calls */
-#define	WT_STAT_CONN_CURSOR_REMOVE			1398
+#define	WT_STAT_CONN_CURSOR_REMOVE			1318
 /*! cursor: cursor remove calls that return an error */
-#define	WT_STAT_CONN_CURSOR_REMOVE_ERROR		1399
+#define	WT_STAT_CONN_CURSOR_REMOVE_ERROR		1319
 /*! cursor: cursor remove key bytes removed */
-#define	WT_STAT_CONN_CURSOR_REMOVE_BYTES		1400
+#define	WT_STAT_CONN_CURSOR_REMOVE_BYTES		1320
 /*! cursor: cursor reopen calls that return an error */
-#define	WT_STAT_CONN_CURSOR_REOPEN_ERROR		1401
+#define	WT_STAT_CONN_CURSOR_REOPEN_ERROR		1321
 /*! cursor: cursor reserve calls */
-#define	WT_STAT_CONN_CURSOR_RESERVE			1402
+#define	WT_STAT_CONN_CURSOR_RESERVE			1322
 /*! cursor: cursor reserve calls that return an error */
-#define	WT_STAT_CONN_CURSOR_RESERVE_ERROR		1403
+#define	WT_STAT_CONN_CURSOR_RESERVE_ERROR		1323
 /*! cursor: cursor reset calls */
-#define	WT_STAT_CONN_CURSOR_RESET			1404
+#define	WT_STAT_CONN_CURSOR_RESET			1324
 /*! cursor: cursor reset calls that return an error */
-#define	WT_STAT_CONN_CURSOR_RESET_ERROR			1405
+#define	WT_STAT_CONN_CURSOR_RESET_ERROR			1325
 /*! cursor: cursor search calls */
-#define	WT_STAT_CONN_CURSOR_SEARCH			1406
+#define	WT_STAT_CONN_CURSOR_SEARCH			1326
 /*! cursor: cursor search calls that return an error */
-#define	WT_STAT_CONN_CURSOR_SEARCH_ERROR		1407
+#define	WT_STAT_CONN_CURSOR_SEARCH_ERROR		1327
 /*! cursor: cursor search history store calls */
-#define	WT_STAT_CONN_CURSOR_SEARCH_HS			1408
+#define	WT_STAT_CONN_CURSOR_SEARCH_HS			1328
 /*! cursor: cursor search near calls */
-#define	WT_STAT_CONN_CURSOR_SEARCH_NEAR			1409
+#define	WT_STAT_CONN_CURSOR_SEARCH_NEAR			1329
 /*! cursor: cursor search near calls that return an error */
-#define	WT_STAT_CONN_CURSOR_SEARCH_NEAR_ERROR		1410
+#define	WT_STAT_CONN_CURSOR_SEARCH_NEAR_ERROR		1330
 /*! cursor: cursor sweep buckets */
-#define	WT_STAT_CONN_CURSOR_SWEEP_BUCKETS		1411
+#define	WT_STAT_CONN_CURSOR_SWEEP_BUCKETS		1331
 /*! cursor: cursor sweep cursors closed */
-#define	WT_STAT_CONN_CURSOR_SWEEP_CLOSED		1412
+#define	WT_STAT_CONN_CURSOR_SWEEP_CLOSED		1332
 /*! cursor: cursor sweep cursors examined */
-#define	WT_STAT_CONN_CURSOR_SWEEP_EXAMINED		1413
+#define	WT_STAT_CONN_CURSOR_SWEEP_EXAMINED		1333
 /*! cursor: cursor sweeps */
-#define	WT_STAT_CONN_CURSOR_SWEEP			1414
+#define	WT_STAT_CONN_CURSOR_SWEEP			1334
 /*! cursor: cursor truncate calls */
-#define	WT_STAT_CONN_CURSOR_TRUNCATE			1415
+#define	WT_STAT_CONN_CURSOR_TRUNCATE			1335
 /*! cursor: cursor truncates performed on individual keys */
-#define	WT_STAT_CONN_CURSOR_TRUNCATE_KEYS_DELETED	1416
+#define	WT_STAT_CONN_CURSOR_TRUNCATE_KEYS_DELETED	1336
 /*! cursor: cursor update calls */
-#define	WT_STAT_CONN_CURSOR_UPDATE			1417
+#define	WT_STAT_CONN_CURSOR_UPDATE			1337
 /*! cursor: cursor update calls that return an error */
-#define	WT_STAT_CONN_CURSOR_UPDATE_ERROR		1418
+#define	WT_STAT_CONN_CURSOR_UPDATE_ERROR		1338
 /*! cursor: cursor update key and value bytes */
-#define	WT_STAT_CONN_CURSOR_UPDATE_BYTES		1419
+#define	WT_STAT_CONN_CURSOR_UPDATE_BYTES		1339
 /*! cursor: cursor update value size change */
-#define	WT_STAT_CONN_CURSOR_UPDATE_BYTES_CHANGED	1420
+#define	WT_STAT_CONN_CURSOR_UPDATE_BYTES_CHANGED	1340
 /*! cursor: cursors reused from cache */
-#define	WT_STAT_CONN_CURSOR_REOPEN			1421
+#define	WT_STAT_CONN_CURSOR_REOPEN			1341
 /*! cursor: open cursor count */
-#define	WT_STAT_CONN_CURSOR_OPEN_COUNT			1422
+#define	WT_STAT_CONN_CURSOR_OPEN_COUNT			1342
 /*! data-handle: Table connection data handles currently active */
-#define	WT_STAT_CONN_DH_CONN_HANDLE_TABLE_COUNT		1423
+#define	WT_STAT_CONN_DH_CONN_HANDLE_TABLE_COUNT		1343
 /*! data-handle: Tiered connection data handles currently active */
-#define	WT_STAT_CONN_DH_CONN_HANDLE_TIERED_COUNT	1424
+#define	WT_STAT_CONN_DH_CONN_HANDLE_TIERED_COUNT	1344
 /*! data-handle: Tiered_Tree connection data handles currently active */
-#define	WT_STAT_CONN_DH_CONN_HANDLE_TIERED_TREE_COUNT	1425
+#define	WT_STAT_CONN_DH_CONN_HANDLE_TIERED_TREE_COUNT	1345
 /*! data-handle: btree connection data handles currently active */
-#define	WT_STAT_CONN_DH_CONN_HANDLE_BTREE_COUNT		1426
+#define	WT_STAT_CONN_DH_CONN_HANDLE_BTREE_COUNT		1346
 /*! data-handle: checkpoint connection data handles currently active */
-#define	WT_STAT_CONN_DH_CONN_HANDLE_CHECKPOINT_COUNT	1427
+#define	WT_STAT_CONN_DH_CONN_HANDLE_CHECKPOINT_COUNT	1347
 /*! data-handle: connection data handle size */
-#define	WT_STAT_CONN_DH_CONN_HANDLE_SIZE		1428
+#define	WT_STAT_CONN_DH_CONN_HANDLE_SIZE		1348
 /*! data-handle: connection data handles currently active */
-#define	WT_STAT_CONN_DH_CONN_HANDLE_COUNT		1429
+#define	WT_STAT_CONN_DH_CONN_HANDLE_COUNT		1349
 /*! data-handle: connection sweep candidate became referenced */
-#define	WT_STAT_CONN_DH_SWEEP_REF			1430
+#define	WT_STAT_CONN_DH_SWEEP_REF			1350
 /*! data-handle: connection sweep dead dhandles closed */
-#define	WT_STAT_CONN_DH_SWEEP_DEAD_CLOSE		1431
+#define	WT_STAT_CONN_DH_SWEEP_DEAD_CLOSE		1351
 /*! data-handle: connection sweep dhandles removed from hash list */
-#define	WT_STAT_CONN_DH_SWEEP_REMOVE			1432
+#define	WT_STAT_CONN_DH_SWEEP_REMOVE			1352
 /*! data-handle: connection sweep expired dhandles closed */
-#define	WT_STAT_CONN_DH_SWEEP_EXPIRED_CLOSE		1433
+#define	WT_STAT_CONN_DH_SWEEP_EXPIRED_CLOSE		1353
 /*! data-handle: connection sweep time-of-death sets */
-#define	WT_STAT_CONN_DH_SWEEP_TOD			1434
+#define	WT_STAT_CONN_DH_SWEEP_TOD			1354
 /*! data-handle: connection sweeps */
-#define	WT_STAT_CONN_DH_SWEEPS				1435
-=======
-#define	WT_STAT_CONN_CURSOR_PREV_SKIP_GE_100		1322
-/*! cursor: cursor prev calls that skip less than 100 entries */
-#define	WT_STAT_CONN_CURSOR_PREV_SKIP_LT_100		1323
-/*! cursor: cursor reconfigure calls that return an error */
-#define	WT_STAT_CONN_CURSOR_RECONFIGURE_ERROR		1324
-/*! cursor: cursor remove calls */
-#define	WT_STAT_CONN_CURSOR_REMOVE			1325
-/*! cursor: cursor remove calls that return an error */
-#define	WT_STAT_CONN_CURSOR_REMOVE_ERROR		1326
-/*! cursor: cursor remove key bytes removed */
-#define	WT_STAT_CONN_CURSOR_REMOVE_BYTES		1327
-/*! cursor: cursor reopen calls that return an error */
-#define	WT_STAT_CONN_CURSOR_REOPEN_ERROR		1328
-/*! cursor: cursor reserve calls */
-#define	WT_STAT_CONN_CURSOR_RESERVE			1329
-/*! cursor: cursor reserve calls that return an error */
-#define	WT_STAT_CONN_CURSOR_RESERVE_ERROR		1330
-/*! cursor: cursor reset calls */
-#define	WT_STAT_CONN_CURSOR_RESET			1331
-/*! cursor: cursor reset calls that return an error */
-#define	WT_STAT_CONN_CURSOR_RESET_ERROR			1332
-/*! cursor: cursor search calls */
-#define	WT_STAT_CONN_CURSOR_SEARCH			1333
-/*! cursor: cursor search calls that return an error */
-#define	WT_STAT_CONN_CURSOR_SEARCH_ERROR		1334
-/*! cursor: cursor search history store calls */
-#define	WT_STAT_CONN_CURSOR_SEARCH_HS			1335
-/*! cursor: cursor search near calls */
-#define	WT_STAT_CONN_CURSOR_SEARCH_NEAR			1336
-/*! cursor: cursor search near calls that return an error */
-#define	WT_STAT_CONN_CURSOR_SEARCH_NEAR_ERROR		1337
-/*! cursor: cursor sweep buckets */
-#define	WT_STAT_CONN_CURSOR_SWEEP_BUCKETS		1338
-/*! cursor: cursor sweep cursors closed */
-#define	WT_STAT_CONN_CURSOR_SWEEP_CLOSED		1339
-/*! cursor: cursor sweep cursors examined */
-#define	WT_STAT_CONN_CURSOR_SWEEP_EXAMINED		1340
-/*! cursor: cursor sweeps */
-#define	WT_STAT_CONN_CURSOR_SWEEP			1341
-/*! cursor: cursor truncate calls */
-#define	WT_STAT_CONN_CURSOR_TRUNCATE			1342
-/*! cursor: cursor truncates performed on individual keys */
-#define	WT_STAT_CONN_CURSOR_TRUNCATE_KEYS_DELETED	1343
-/*! cursor: cursor update calls */
-#define	WT_STAT_CONN_CURSOR_UPDATE			1344
-/*! cursor: cursor update calls that return an error */
-#define	WT_STAT_CONN_CURSOR_UPDATE_ERROR		1345
-/*! cursor: cursor update key and value bytes */
-#define	WT_STAT_CONN_CURSOR_UPDATE_BYTES		1346
-/*! cursor: cursor update value size change */
-#define	WT_STAT_CONN_CURSOR_UPDATE_BYTES_CHANGED	1347
-/*! cursor: cursors reused from cache */
-#define	WT_STAT_CONN_CURSOR_REOPEN			1348
-/*! cursor: open cursor count */
-#define	WT_STAT_CONN_CURSOR_OPEN_COUNT			1349
-/*! data-handle: Table connection data handles currently active */
-#define	WT_STAT_CONN_DH_CONN_HANDLE_TABLE_COUNT		1350
-/*! data-handle: Tiered connection data handles currently active */
-#define	WT_STAT_CONN_DH_CONN_HANDLE_TIERED_COUNT	1351
-/*! data-handle: Tiered_Tree connection data handles currently active */
-#define	WT_STAT_CONN_DH_CONN_HANDLE_TIERED_TREE_COUNT	1352
-/*! data-handle: btree connection data handles currently active */
-#define	WT_STAT_CONN_DH_CONN_HANDLE_BTREE_COUNT		1353
-/*! data-handle: checkpoint connection data handles currently active */
-#define	WT_STAT_CONN_DH_CONN_HANDLE_CHECKPOINT_COUNT	1354
-/*! data-handle: connection data handle size */
-#define	WT_STAT_CONN_DH_CONN_HANDLE_SIZE		1355
-/*! data-handle: connection data handles currently active */
-#define	WT_STAT_CONN_DH_CONN_HANDLE_COUNT		1356
-/*! data-handle: connection sweep candidate became referenced */
-#define	WT_STAT_CONN_DH_SWEEP_REF			1357
-/*! data-handle: connection sweep dead dhandles closed */
-#define	WT_STAT_CONN_DH_SWEEP_DEAD_CLOSE		1358
-/*! data-handle: connection sweep dhandles removed from hash list */
-#define	WT_STAT_CONN_DH_SWEEP_REMOVE			1359
-/*! data-handle: connection sweep expired dhandles closed */
-#define	WT_STAT_CONN_DH_SWEEP_EXPIRED_CLOSE		1360
-/*! data-handle: connection sweep time-of-death sets */
-#define	WT_STAT_CONN_DH_SWEEP_TOD			1361
-/*! data-handle: connection sweeps */
-#define	WT_STAT_CONN_DH_SWEEPS				1362
->>>>>>> c50a4270
+#define	WT_STAT_CONN_DH_SWEEPS				1355
 /*!
  * data-handle: connection sweeps skipped due to checkpoint gathering
  * handles
  */
-<<<<<<< HEAD
-#define	WT_STAT_CONN_DH_SWEEP_SKIP_CKPT			1436
+#define	WT_STAT_CONN_DH_SWEEP_SKIP_CKPT			1356
 /*! data-handle: session dhandles swept */
-#define	WT_STAT_CONN_DH_SESSION_HANDLES			1437
+#define	WT_STAT_CONN_DH_SESSION_HANDLES			1357
 /*! data-handle: session sweep attempts */
-#define	WT_STAT_CONN_DH_SESSION_SWEEPS			1438
-=======
-#define	WT_STAT_CONN_DH_SWEEP_SKIP_CKPT			1363
-/*! data-handle: session dhandles swept */
-#define	WT_STAT_CONN_DH_SESSION_HANDLES			1364
-/*! data-handle: session sweep attempts */
-#define	WT_STAT_CONN_DH_SESSION_SWEEPS			1365
+#define	WT_STAT_CONN_DH_SESSION_SWEEPS			1358
 /*! eviction: application thread time evicting (usecs) */
-#define	WT_STAT_CONN_EVICTION_APP_TIME			1366
+#define	WT_STAT_CONN_EVICTION_APP_TIME			1359
 /*! eviction: evict page attempts by eviction server */
-#define	WT_STAT_CONN_EVICTION_SERVER_EVICT_ATTEMPT	1367
+#define	WT_STAT_CONN_EVICTION_SERVER_EVICT_ATTEMPT	1360
 /*! eviction: evict page attempts by eviction worker threads */
-#define	WT_STAT_CONN_EVICTION_WORKER_EVICT_ATTEMPT	1368
+#define	WT_STAT_CONN_EVICTION_WORKER_EVICT_ATTEMPT	1361
 /*! eviction: evict page failures by eviction server */
-#define	WT_STAT_CONN_EVICTION_SERVER_EVICT_FAIL		1369
+#define	WT_STAT_CONN_EVICTION_SERVER_EVICT_FAIL		1362
 /*! eviction: evict page failures by eviction worker threads */
-#define	WT_STAT_CONN_EVICTION_WORKER_EVICT_FAIL		1370
+#define	WT_STAT_CONN_EVICTION_WORKER_EVICT_FAIL		1363
 /*! eviction: eviction calls to get a page found queue empty */
-#define	WT_STAT_CONN_EVICTION_GET_REF_EMPTY		1371
+#define	WT_STAT_CONN_EVICTION_GET_REF_EMPTY		1364
 /*! eviction: eviction calls to get a page found queue empty after locking */
-#define	WT_STAT_CONN_EVICTION_GET_REF_EMPTY2		1372
+#define	WT_STAT_CONN_EVICTION_GET_REF_EMPTY2		1365
 /*! eviction: eviction currently operating in aggressive mode */
-#define	WT_STAT_CONN_EVICTION_AGGRESSIVE_SET		1373
+#define	WT_STAT_CONN_EVICTION_AGGRESSIVE_SET		1366
 /*! eviction: eviction empty score */
-#define	WT_STAT_CONN_EVICTION_EMPTY_SCORE		1374
+#define	WT_STAT_CONN_EVICTION_EMPTY_SCORE		1367
 /*! eviction: eviction passes of a file */
-#define	WT_STAT_CONN_EVICTION_WALK_PASSES		1375
+#define	WT_STAT_CONN_EVICTION_WALK_PASSES		1368
 /*! eviction: eviction server candidate queue empty when topping up */
-#define	WT_STAT_CONN_EVICTION_QUEUE_EMPTY		1376
+#define	WT_STAT_CONN_EVICTION_QUEUE_EMPTY		1369
 /*! eviction: eviction server candidate queue not empty when topping up */
-#define	WT_STAT_CONN_EVICTION_QUEUE_NOT_EMPTY		1377
+#define	WT_STAT_CONN_EVICTION_QUEUE_NOT_EMPTY		1370
 /*!
  * eviction: eviction server skips dirty pages during a running
  * checkpoint
  */
-#define	WT_STAT_CONN_EVICTION_SERVER_SKIP_DIRTY_PAGES_DURING_CHECKPOINT	1378
+#define	WT_STAT_CONN_EVICTION_SERVER_SKIP_DIRTY_PAGES_DURING_CHECKPOINT	1371
 /*!
  * eviction: eviction server skips internal pages as it has an active
  * child.
  */
-#define	WT_STAT_CONN_EVICTION_SERVER_SKIP_INTL_PAGE_WITH_ACTIVE_CHILD	1379
+#define	WT_STAT_CONN_EVICTION_SERVER_SKIP_INTL_PAGE_WITH_ACTIVE_CHILD	1372
 /*! eviction: eviction server skips metadata pages with history */
-#define	WT_STAT_CONN_EVICTION_SERVER_SKIP_METATDATA_WITH_HISTORY	1380
+#define	WT_STAT_CONN_EVICTION_SERVER_SKIP_METATDATA_WITH_HISTORY	1373
 /*!
  * eviction: eviction server skips pages that are written with
  * transactions greater than the last running
  */
-#define	WT_STAT_CONN_EVICTION_SERVER_SKIP_PAGES_LAST_RUNNING	1381
+#define	WT_STAT_CONN_EVICTION_SERVER_SKIP_PAGES_LAST_RUNNING	1374
 /*!
  * eviction: eviction server skips pages that previously failed eviction
  * and likely will again
  */
-#define	WT_STAT_CONN_EVICTION_SERVER_SKIP_PAGES_RETRY	1382
+#define	WT_STAT_CONN_EVICTION_SERVER_SKIP_PAGES_RETRY	1375
 /*! eviction: eviction server skips pages that we do not want to evict */
-#define	WT_STAT_CONN_EVICTION_SERVER_SKIP_UNWANTED_PAGES	1383
+#define	WT_STAT_CONN_EVICTION_SERVER_SKIP_UNWANTED_PAGES	1376
 /*! eviction: eviction server skips tree that we do not want to evict */
-#define	WT_STAT_CONN_EVICTION_SERVER_SKIP_UNWANTED_TREE	1384
-/*!
- * eviction: eviction server skips trees because there are too many
- * active walks
- */
-#define	WT_STAT_CONN_EVICTION_SERVER_SKIP_TREES_TOO_MANY_ACTIVE_WALKS	1385
+#define	WT_STAT_CONN_EVICTION_SERVER_SKIP_UNWANTED_TREE	1377
 /*! eviction: eviction server skips trees that are being checkpointed */
-#define	WT_STAT_CONN_EVICTION_SERVER_SKIP_CHECKPOINTING_TREES	1386
+#define	WT_STAT_CONN_EVICTION_SERVER_SKIP_CHECKPOINTING_TREES	1378
 /*!
  * eviction: eviction server skips trees that are configured to stick in
  * cache
  */
-#define	WT_STAT_CONN_EVICTION_SERVER_SKIP_TREES_STICK_IN_CACHE	1387
+#define	WT_STAT_CONN_EVICTION_SERVER_SKIP_TREES_STICK_IN_CACHE	1379
 /*! eviction: eviction server skips trees that disable eviction */
-#define	WT_STAT_CONN_EVICTION_SERVER_SKIP_TREES_EVICTION_DISABLED	1388
+#define	WT_STAT_CONN_EVICTION_SERVER_SKIP_TREES_EVICTION_DISABLED	1380
 /*! eviction: eviction server skips trees that were not useful before */
-#define	WT_STAT_CONN_EVICTION_SERVER_SKIP_TREES_NOT_USEFUL_BEFORE	1389
+#define	WT_STAT_CONN_EVICTION_SERVER_SKIP_TREES_NOT_USEFUL_BEFORE	1381
 /*!
  * eviction: eviction server slept, because we did not make progress with
  * eviction
  */
-#define	WT_STAT_CONN_EVICTION_SERVER_SLEPT		1390
+#define	WT_STAT_CONN_EVICTION_SERVER_SLEPT		1382
 /*! eviction: eviction server unable to reach eviction goal */
-#define	WT_STAT_CONN_EVICTION_SLOW			1391
+#define	WT_STAT_CONN_EVICTION_SLOW			1383
 /*! eviction: eviction server waiting for a leaf page */
-#define	WT_STAT_CONN_EVICTION_WALK_LEAF_NOTFOUND	1392
+#define	WT_STAT_CONN_EVICTION_WALK_LEAF_NOTFOUND	1384
 /*! eviction: eviction state */
-#define	WT_STAT_CONN_EVICTION_STATE			1393
+#define	WT_STAT_CONN_EVICTION_STATE			1385
 /*!
  * eviction: eviction walk most recent sleeps for checkpoint handle
  * gathering
  */
-#define	WT_STAT_CONN_EVICTION_WALK_SLEEPS		1394
+#define	WT_STAT_CONN_EVICTION_WALK_SLEEPS		1386
+/*! eviction: eviction walk restored position */
+#define	WT_STAT_CONN_EVICTION_RESTORED_POS		1387
+/*! eviction: eviction walk restored position differs from the saved one */
+#define	WT_STAT_CONN_EVICTION_RESTORED_POS_DIFFER	1388
 /*! eviction: eviction walk target strategy both clean and dirty pages */
-#define	WT_STAT_CONN_EVICTION_TARGET_STRATEGY_BOTH_CLEAN_AND_DIRTY	1395
+#define	WT_STAT_CONN_EVICTION_TARGET_STRATEGY_BOTH_CLEAN_AND_DIRTY	1389
 /*! eviction: eviction walk target strategy only clean pages */
-#define	WT_STAT_CONN_EVICTION_TARGET_STRATEGY_CLEAN	1396
+#define	WT_STAT_CONN_EVICTION_TARGET_STRATEGY_CLEAN	1390
 /*! eviction: eviction walk target strategy only dirty pages */
-#define	WT_STAT_CONN_EVICTION_TARGET_STRATEGY_DIRTY	1397
+#define	WT_STAT_CONN_EVICTION_TARGET_STRATEGY_DIRTY	1391
+/*! eviction: eviction walks abandoned */
+#define	WT_STAT_CONN_EVICTION_WALKS_ABANDONED		1392
+/*!
+ * eviction: eviction walks gave up because they restarted their walk
+ * twice
+ */
+#define	WT_STAT_CONN_EVICTION_WALKS_STOPPED		1393
+/*!
+ * eviction: eviction walks gave up because they saw too many pages and
+ * found no candidates
+ */
+#define	WT_STAT_CONN_EVICTION_WALKS_GAVE_UP_NO_TARGETS	1394
+/*!
+ * eviction: eviction walks gave up because they saw too many pages and
+ * found too few candidates
+ */
+#define	WT_STAT_CONN_EVICTION_WALKS_GAVE_UP_RATIO	1395
+/*!
+ * eviction: eviction walks random search fails to locate a page, results
+ * in a null position
+ */
+#define	WT_STAT_CONN_EVICTION_WALK_RANDOM_RETURNS_NULL_POSITION	1396
+/*! eviction: eviction walks reached end of tree */
+#define	WT_STAT_CONN_EVICTION_WALKS_ENDED		1397
+/*! eviction: eviction walks restarted */
+#define	WT_STAT_CONN_EVICTION_WALK_RESTART		1398
+/*! eviction: eviction walks started from root of tree */
+#define	WT_STAT_CONN_EVICTION_WALK_FROM_ROOT		1399
+/*! eviction: eviction walks started from saved location in tree */
+#define	WT_STAT_CONN_EVICTION_WALK_SAVED_POS		1400
 /*! eviction: eviction worker thread active */
-#define	WT_STAT_CONN_EVICTION_ACTIVE_WORKERS		1398
+#define	WT_STAT_CONN_EVICTION_ACTIVE_WORKERS		1401
 /*! eviction: eviction worker thread stable number */
-#define	WT_STAT_CONN_EVICTION_STABLE_STATE_WORKERS	1399
+#define	WT_STAT_CONN_EVICTION_STABLE_STATE_WORKERS	1402
 /*! eviction: files with active eviction walks */
-#define	WT_STAT_CONN_EVICTION_WALKS_ACTIVE		1400
+#define	WT_STAT_CONN_EVICTION_WALKS_ACTIVE		1403
 /*! eviction: files with new eviction walks started */
-#define	WT_STAT_CONN_EVICTION_WALKS_STARTED		1401
+#define	WT_STAT_CONN_EVICTION_WALKS_STARTED		1404
 /*!
  * eviction: forced eviction - do not retry count to evict pages selected
  * to evict during reconciliation
  */
-#define	WT_STAT_CONN_EVICTION_FORCE_NO_RETRY		1402
+#define	WT_STAT_CONN_EVICTION_FORCE_NO_RETRY		1405
 /*!
  * eviction: forced eviction - history store pages failed to evict while
  * session has history store cursor open
  */
-#define	WT_STAT_CONN_EVICTION_FORCE_HS_FAIL		1403
+#define	WT_STAT_CONN_EVICTION_FORCE_HS_FAIL		1406
 /*!
  * eviction: forced eviction - history store pages selected while session
  * has history store cursor open
  */
-#define	WT_STAT_CONN_EVICTION_FORCE_HS			1404
+#define	WT_STAT_CONN_EVICTION_FORCE_HS			1407
 /*!
  * eviction: forced eviction - history store pages successfully evicted
  * while session has history store cursor open
  */
-#define	WT_STAT_CONN_EVICTION_FORCE_HS_SUCCESS		1405
+#define	WT_STAT_CONN_EVICTION_FORCE_HS_SUCCESS		1408
 /*! eviction: forced eviction - pages evicted that were clean count */
-#define	WT_STAT_CONN_EVICTION_FORCE_CLEAN		1406
+#define	WT_STAT_CONN_EVICTION_FORCE_CLEAN		1409
 /*! eviction: forced eviction - pages evicted that were dirty count */
-#define	WT_STAT_CONN_EVICTION_FORCE_DIRTY		1407
+#define	WT_STAT_CONN_EVICTION_FORCE_DIRTY		1410
 /*!
  * eviction: forced eviction - pages selected because of a large number
  * of updates to a single item
  */
-#define	WT_STAT_CONN_EVICTION_FORCE_LONG_UPDATE_LIST	1408
+#define	WT_STAT_CONN_EVICTION_FORCE_LONG_UPDATE_LIST	1411
 /*!
  * eviction: forced eviction - pages selected because of too many deleted
  * items count
  */
-#define	WT_STAT_CONN_EVICTION_FORCE_DELETE		1409
+#define	WT_STAT_CONN_EVICTION_FORCE_DELETE		1412
 /*! eviction: forced eviction - pages selected count */
-#define	WT_STAT_CONN_EVICTION_FORCE			1410
+#define	WT_STAT_CONN_EVICTION_FORCE			1413
 /*! eviction: forced eviction - pages selected unable to be evicted count */
-#define	WT_STAT_CONN_EVICTION_FORCE_FAIL		1411
+#define	WT_STAT_CONN_EVICTION_FORCE_FAIL		1414
 /*! eviction: internal pages queued for eviction */
-#define	WT_STAT_CONN_EVICTION_INTERNAL_PAGES_QUEUED	1412
+#define	WT_STAT_CONN_EVICTION_INTERNAL_PAGES_QUEUED	1415
 /*! eviction: internal pages seen by eviction walk */
-#define	WT_STAT_CONN_EVICTION_INTERNAL_PAGES_SEEN	1413
+#define	WT_STAT_CONN_EVICTION_INTERNAL_PAGES_SEEN	1416
 /*! eviction: internal pages seen by eviction walk that are already queued */
-#define	WT_STAT_CONN_EVICTION_INTERNAL_PAGES_ALREADY_QUEUED	1414
+#define	WT_STAT_CONN_EVICTION_INTERNAL_PAGES_ALREADY_QUEUED	1417
 /*! eviction: maximum milliseconds spent at a single eviction */
-#define	WT_STAT_CONN_EVICTION_MAXIMUM_MILLISECONDS	1415
+#define	WT_STAT_CONN_EVICTION_MAXIMUM_MILLISECONDS	1418
 /*! eviction: maximum page size seen at eviction */
-#define	WT_STAT_CONN_EVICTION_MAXIMUM_PAGE_SIZE		1416
+#define	WT_STAT_CONN_EVICTION_MAXIMUM_PAGE_SIZE		1419
 /*! eviction: modified page evict attempts by application threads */
-#define	WT_STAT_CONN_EVICTION_APP_DIRTY_ATTEMPT		1417
+#define	WT_STAT_CONN_EVICTION_APP_DIRTY_ATTEMPT		1420
 /*! eviction: modified page evict failures by application threads */
-#define	WT_STAT_CONN_EVICTION_APP_DIRTY_FAIL		1418
+#define	WT_STAT_CONN_EVICTION_APP_DIRTY_FAIL		1421
 /*! eviction: operations timed out waiting for space in cache */
-#define	WT_STAT_CONN_EVICTION_TIMED_OUT_OPS		1419
+#define	WT_STAT_CONN_EVICTION_TIMED_OUT_OPS		1422
 /*! eviction: page evict attempts by application threads */
-#define	WT_STAT_CONN_EVICTION_APP_ATTEMPT		1420
+#define	WT_STAT_CONN_EVICTION_APP_ATTEMPT		1423
 /*! eviction: page evict failures by application threads */
-#define	WT_STAT_CONN_EVICTION_APP_FAIL			1421
+#define	WT_STAT_CONN_EVICTION_APP_FAIL			1424
 /*!
  * eviction: pages considered for eviction that were brought in by pre-
  * fetch
  */
-#define	WT_STAT_CONN_EVICTION_CONSIDER_PREFETCH		1422
+#define	WT_STAT_CONN_EVICTION_CONSIDER_PREFETCH		1425
 /*! eviction: pages evicted in parallel with checkpoint */
-#define	WT_STAT_CONN_EVICTION_PAGES_IN_PARALLEL_WITH_CHECKPOINT	1423
+#define	WT_STAT_CONN_EVICTION_PAGES_IN_PARALLEL_WITH_CHECKPOINT	1426
 /*! eviction: pages queued for eviction */
-#define	WT_STAT_CONN_EVICTION_PAGES_ORDINARY_QUEUED	1424
+#define	WT_STAT_CONN_EVICTION_PAGES_ORDINARY_QUEUED	1427
 /*! eviction: pages queued for eviction post lru sorting */
-#define	WT_STAT_CONN_EVICTION_PAGES_QUEUED_POST_LRU	1425
+#define	WT_STAT_CONN_EVICTION_PAGES_QUEUED_POST_LRU	1428
 /*! eviction: pages queued for urgent eviction */
-#define	WT_STAT_CONN_EVICTION_PAGES_QUEUED_URGENT	1426
+#define	WT_STAT_CONN_EVICTION_PAGES_QUEUED_URGENT	1429
 /*! eviction: pages queued for urgent eviction during walk */
-#define	WT_STAT_CONN_EVICTION_PAGES_QUEUED_OLDEST	1427
+#define	WT_STAT_CONN_EVICTION_PAGES_QUEUED_OLDEST	1430
 /*!
  * eviction: pages queued for urgent eviction from history store due to
  * high dirty content
  */
-#define	WT_STAT_CONN_EVICTION_PAGES_QUEUED_URGENT_HS_DIRTY	1428
+#define	WT_STAT_CONN_EVICTION_PAGES_QUEUED_URGENT_HS_DIRTY	1431
 /*!
  * eviction: pages removed from the ordinary queue to be queued for
  * urgent eviction
  */
-#define	WT_STAT_CONN_EVICTION_CLEAR_ORDINARY		1429
+#define	WT_STAT_CONN_EVICTION_CLEAR_ORDINARY		1432
 /*! eviction: pages seen by eviction walk that are already queued */
-#define	WT_STAT_CONN_EVICTION_PAGES_ALREADY_QUEUED	1430
+#define	WT_STAT_CONN_EVICTION_PAGES_ALREADY_QUEUED	1433
 /*! eviction: pages selected for eviction unable to be evicted */
-#define	WT_STAT_CONN_EVICTION_FAIL			1431
+#define	WT_STAT_CONN_EVICTION_FAIL			1434
 /*!
  * eviction: pages selected for eviction unable to be evicted because of
  * active children on an internal page
  */
-#define	WT_STAT_CONN_EVICTION_FAIL_ACTIVE_CHILDREN_ON_AN_INTERNAL_PAGE	1432
+#define	WT_STAT_CONN_EVICTION_FAIL_ACTIVE_CHILDREN_ON_AN_INTERNAL_PAGE	1435
 /*!
  * eviction: pages selected for eviction unable to be evicted because of
  * failure in reconciliation
  */
-#define	WT_STAT_CONN_EVICTION_FAIL_IN_RECONCILIATION	1433
+#define	WT_STAT_CONN_EVICTION_FAIL_IN_RECONCILIATION	1436
 /*!
  * eviction: pages selected for eviction unable to be evicted because of
  * race between checkpoint and updates without timestamps
  */
-#define	WT_STAT_CONN_EVICTION_FAIL_CHECKPOINT_NO_TS	1434
+#define	WT_STAT_CONN_EVICTION_FAIL_CHECKPOINT_NO_TS	1437
 /*! eviction: pages walked for eviction */
-#define	WT_STAT_CONN_EVICTION_WALK			1435
+#define	WT_STAT_CONN_EVICTION_WALK			1438
 /*!
  * eviction: total milliseconds spent inside reentrant history store
  * evictions in a reconciliation
  */
-#define	WT_STAT_CONN_EVICTION_REENTRY_HS_EVICTION_MILLISECONDS	1436
->>>>>>> c50a4270
+#define	WT_STAT_CONN_EVICTION_REENTRY_HS_EVICTION_MILLISECONDS	1439
 /*! lock: btree page lock acquisitions */
-#define	WT_STAT_CONN_LOCK_BTREE_PAGE_COUNT		1439
+#define	WT_STAT_CONN_LOCK_BTREE_PAGE_COUNT		1440
 /*! lock: btree page lock application thread wait time (usecs) */
-#define	WT_STAT_CONN_LOCK_BTREE_PAGE_WAIT_APPLICATION	1440
+#define	WT_STAT_CONN_LOCK_BTREE_PAGE_WAIT_APPLICATION	1441
 /*! lock: btree page lock internal thread wait time (usecs) */
-#define	WT_STAT_CONN_LOCK_BTREE_PAGE_WAIT_INTERNAL	1441
+#define	WT_STAT_CONN_LOCK_BTREE_PAGE_WAIT_INTERNAL	1442
 /*! lock: checkpoint lock acquisitions */
-#define	WT_STAT_CONN_LOCK_CHECKPOINT_COUNT		1442
+#define	WT_STAT_CONN_LOCK_CHECKPOINT_COUNT		1443
 /*! lock: checkpoint lock application thread wait time (usecs) */
-#define	WT_STAT_CONN_LOCK_CHECKPOINT_WAIT_APPLICATION	1443
+#define	WT_STAT_CONN_LOCK_CHECKPOINT_WAIT_APPLICATION	1444
 /*! lock: checkpoint lock internal thread wait time (usecs) */
-#define	WT_STAT_CONN_LOCK_CHECKPOINT_WAIT_INTERNAL	1444
+#define	WT_STAT_CONN_LOCK_CHECKPOINT_WAIT_INTERNAL	1445
 /*! lock: dhandle lock application thread time waiting (usecs) */
-#define	WT_STAT_CONN_LOCK_DHANDLE_WAIT_APPLICATION	1445
+#define	WT_STAT_CONN_LOCK_DHANDLE_WAIT_APPLICATION	1446
 /*! lock: dhandle lock internal thread time waiting (usecs) */
-#define	WT_STAT_CONN_LOCK_DHANDLE_WAIT_INTERNAL		1446
+#define	WT_STAT_CONN_LOCK_DHANDLE_WAIT_INTERNAL		1447
 /*! lock: dhandle read lock acquisitions */
-#define	WT_STAT_CONN_LOCK_DHANDLE_READ_COUNT		1447
+#define	WT_STAT_CONN_LOCK_DHANDLE_READ_COUNT		1448
 /*! lock: dhandle write lock acquisitions */
-#define	WT_STAT_CONN_LOCK_DHANDLE_WRITE_COUNT		1448
+#define	WT_STAT_CONN_LOCK_DHANDLE_WRITE_COUNT		1449
 /*! lock: metadata lock acquisitions */
-#define	WT_STAT_CONN_LOCK_METADATA_COUNT		1449
+#define	WT_STAT_CONN_LOCK_METADATA_COUNT		1450
 /*! lock: metadata lock application thread wait time (usecs) */
-#define	WT_STAT_CONN_LOCK_METADATA_WAIT_APPLICATION	1450
+#define	WT_STAT_CONN_LOCK_METADATA_WAIT_APPLICATION	1451
 /*! lock: metadata lock internal thread wait time (usecs) */
-#define	WT_STAT_CONN_LOCK_METADATA_WAIT_INTERNAL	1451
+#define	WT_STAT_CONN_LOCK_METADATA_WAIT_INTERNAL	1452
 /*! lock: schema lock acquisitions */
-#define	WT_STAT_CONN_LOCK_SCHEMA_COUNT			1452
+#define	WT_STAT_CONN_LOCK_SCHEMA_COUNT			1453
 /*! lock: schema lock application thread wait time (usecs) */
-#define	WT_STAT_CONN_LOCK_SCHEMA_WAIT_APPLICATION	1453
+#define	WT_STAT_CONN_LOCK_SCHEMA_WAIT_APPLICATION	1454
 /*! lock: schema lock internal thread wait time (usecs) */
-#define	WT_STAT_CONN_LOCK_SCHEMA_WAIT_INTERNAL		1454
+#define	WT_STAT_CONN_LOCK_SCHEMA_WAIT_INTERNAL		1455
 /*!
  * lock: table lock application thread time waiting for the table lock
  * (usecs)
  */
-#define	WT_STAT_CONN_LOCK_TABLE_WAIT_APPLICATION	1455
+#define	WT_STAT_CONN_LOCK_TABLE_WAIT_APPLICATION	1456
 /*!
  * lock: table lock internal thread time waiting for the table lock
  * (usecs)
  */
-#define	WT_STAT_CONN_LOCK_TABLE_WAIT_INTERNAL		1456
+#define	WT_STAT_CONN_LOCK_TABLE_WAIT_INTERNAL		1457
 /*! lock: table read lock acquisitions */
-#define	WT_STAT_CONN_LOCK_TABLE_READ_COUNT		1457
+#define	WT_STAT_CONN_LOCK_TABLE_READ_COUNT		1458
 /*! lock: table write lock acquisitions */
-#define	WT_STAT_CONN_LOCK_TABLE_WRITE_COUNT		1458
+#define	WT_STAT_CONN_LOCK_TABLE_WRITE_COUNT		1459
 /*! lock: txn global lock application thread time waiting (usecs) */
-#define	WT_STAT_CONN_LOCK_TXN_GLOBAL_WAIT_APPLICATION	1459
+#define	WT_STAT_CONN_LOCK_TXN_GLOBAL_WAIT_APPLICATION	1460
 /*! lock: txn global lock internal thread time waiting (usecs) */
-#define	WT_STAT_CONN_LOCK_TXN_GLOBAL_WAIT_INTERNAL	1460
+#define	WT_STAT_CONN_LOCK_TXN_GLOBAL_WAIT_INTERNAL	1461
 /*! lock: txn global read lock acquisitions */
-#define	WT_STAT_CONN_LOCK_TXN_GLOBAL_READ_COUNT		1461
+#define	WT_STAT_CONN_LOCK_TXN_GLOBAL_READ_COUNT		1462
 /*! lock: txn global write lock acquisitions */
-#define	WT_STAT_CONN_LOCK_TXN_GLOBAL_WRITE_COUNT	1462
+#define	WT_STAT_CONN_LOCK_TXN_GLOBAL_WRITE_COUNT	1463
 /*! log: busy returns attempting to switch slots */
-#define	WT_STAT_CONN_LOG_SLOT_SWITCH_BUSY		1463
+#define	WT_STAT_CONN_LOG_SLOT_SWITCH_BUSY		1464
 /*! log: force log remove time sleeping (usecs) */
-#define	WT_STAT_CONN_LOG_FORCE_REMOVE_SLEEP		1464
+#define	WT_STAT_CONN_LOG_FORCE_REMOVE_SLEEP		1465
 /*! log: log bytes of payload data */
-#define	WT_STAT_CONN_LOG_BYTES_PAYLOAD			1465
+#define	WT_STAT_CONN_LOG_BYTES_PAYLOAD			1466
 /*! log: log bytes written */
-#define	WT_STAT_CONN_LOG_BYTES_WRITTEN			1466
+#define	WT_STAT_CONN_LOG_BYTES_WRITTEN			1467
 /*! log: log files manually zero-filled */
-#define	WT_STAT_CONN_LOG_ZERO_FILLS			1467
+#define	WT_STAT_CONN_LOG_ZERO_FILLS			1468
 /*! log: log flush operations */
-#define	WT_STAT_CONN_LOG_FLUSH				1468
+#define	WT_STAT_CONN_LOG_FLUSH				1469
 /*! log: log force write operations */
-#define	WT_STAT_CONN_LOG_FORCE_WRITE			1469
+#define	WT_STAT_CONN_LOG_FORCE_WRITE			1470
 /*! log: log force write operations skipped */
-#define	WT_STAT_CONN_LOG_FORCE_WRITE_SKIP		1470
+#define	WT_STAT_CONN_LOG_FORCE_WRITE_SKIP		1471
 /*! log: log records compressed */
-#define	WT_STAT_CONN_LOG_COMPRESS_WRITES		1471
+#define	WT_STAT_CONN_LOG_COMPRESS_WRITES		1472
 /*! log: log records not compressed */
-#define	WT_STAT_CONN_LOG_COMPRESS_WRITE_FAILS		1472
+#define	WT_STAT_CONN_LOG_COMPRESS_WRITE_FAILS		1473
 /*! log: log records too small to compress */
-#define	WT_STAT_CONN_LOG_COMPRESS_SMALL			1473
+#define	WT_STAT_CONN_LOG_COMPRESS_SMALL			1474
 /*! log: log release advances write LSN */
-#define	WT_STAT_CONN_LOG_RELEASE_WRITE_LSN		1474
+#define	WT_STAT_CONN_LOG_RELEASE_WRITE_LSN		1475
 /*! log: log scan operations */
-#define	WT_STAT_CONN_LOG_SCANS				1475
+#define	WT_STAT_CONN_LOG_SCANS				1476
 /*! log: log scan records requiring two reads */
-#define	WT_STAT_CONN_LOG_SCAN_REREADS			1476
+#define	WT_STAT_CONN_LOG_SCAN_REREADS			1477
 /*! log: log server thread advances write LSN */
-#define	WT_STAT_CONN_LOG_WRITE_LSN			1477
+#define	WT_STAT_CONN_LOG_WRITE_LSN			1478
 /*! log: log server thread write LSN walk skipped */
-#define	WT_STAT_CONN_LOG_WRITE_LSN_SKIP			1478
+#define	WT_STAT_CONN_LOG_WRITE_LSN_SKIP			1479
 /*! log: log sync operations */
-#define	WT_STAT_CONN_LOG_SYNC				1479
+#define	WT_STAT_CONN_LOG_SYNC				1480
 /*! log: log sync time duration (usecs) */
-#define	WT_STAT_CONN_LOG_SYNC_DURATION			1480
+#define	WT_STAT_CONN_LOG_SYNC_DURATION			1481
 /*! log: log sync_dir operations */
-#define	WT_STAT_CONN_LOG_SYNC_DIR			1481
+#define	WT_STAT_CONN_LOG_SYNC_DIR			1482
 /*! log: log sync_dir time duration (usecs) */
-#define	WT_STAT_CONN_LOG_SYNC_DIR_DURATION		1482
+#define	WT_STAT_CONN_LOG_SYNC_DIR_DURATION		1483
 /*! log: log write operations */
-#define	WT_STAT_CONN_LOG_WRITES				1483
+#define	WT_STAT_CONN_LOG_WRITES				1484
 /*! log: logging bytes consolidated */
-#define	WT_STAT_CONN_LOG_SLOT_CONSOLIDATED		1484
+#define	WT_STAT_CONN_LOG_SLOT_CONSOLIDATED		1485
 /*! log: maximum log file size */
-#define	WT_STAT_CONN_LOG_MAX_FILESIZE			1485
+#define	WT_STAT_CONN_LOG_MAX_FILESIZE			1486
 /*! log: number of pre-allocated log files to create */
-#define	WT_STAT_CONN_LOG_PREALLOC_MAX			1486
+#define	WT_STAT_CONN_LOG_PREALLOC_MAX			1487
 /*! log: pre-allocated log files not ready and missed */
-#define	WT_STAT_CONN_LOG_PREALLOC_MISSED		1487
+#define	WT_STAT_CONN_LOG_PREALLOC_MISSED		1488
 /*! log: pre-allocated log files prepared */
-#define	WT_STAT_CONN_LOG_PREALLOC_FILES			1488
+#define	WT_STAT_CONN_LOG_PREALLOC_FILES			1489
 /*! log: pre-allocated log files used */
-#define	WT_STAT_CONN_LOG_PREALLOC_USED			1489
+#define	WT_STAT_CONN_LOG_PREALLOC_USED			1490
 /*! log: records processed by log scan */
-#define	WT_STAT_CONN_LOG_SCAN_RECORDS			1490
+#define	WT_STAT_CONN_LOG_SCAN_RECORDS			1491
 /*! log: slot close lost race */
-#define	WT_STAT_CONN_LOG_SLOT_CLOSE_RACE		1491
+#define	WT_STAT_CONN_LOG_SLOT_CLOSE_RACE		1492
 /*! log: slot close unbuffered waits */
-#define	WT_STAT_CONN_LOG_SLOT_CLOSE_UNBUF		1492
+#define	WT_STAT_CONN_LOG_SLOT_CLOSE_UNBUF		1493
 /*! log: slot closures */
-#define	WT_STAT_CONN_LOG_SLOT_CLOSES			1493
+#define	WT_STAT_CONN_LOG_SLOT_CLOSES			1494
 /*! log: slot join atomic update races */
-#define	WT_STAT_CONN_LOG_SLOT_RACES			1494
+#define	WT_STAT_CONN_LOG_SLOT_RACES			1495
 /*! log: slot join calls atomic updates raced */
-#define	WT_STAT_CONN_LOG_SLOT_YIELD_RACE		1495
+#define	WT_STAT_CONN_LOG_SLOT_YIELD_RACE		1496
 /*! log: slot join calls did not yield */
-#define	WT_STAT_CONN_LOG_SLOT_IMMEDIATE			1496
+#define	WT_STAT_CONN_LOG_SLOT_IMMEDIATE			1497
 /*! log: slot join calls found active slot closed */
-#define	WT_STAT_CONN_LOG_SLOT_YIELD_CLOSE		1497
+#define	WT_STAT_CONN_LOG_SLOT_YIELD_CLOSE		1498
 /*! log: slot join calls slept */
-#define	WT_STAT_CONN_LOG_SLOT_YIELD_SLEEP		1498
+#define	WT_STAT_CONN_LOG_SLOT_YIELD_SLEEP		1499
 /*! log: slot join calls yielded */
-#define	WT_STAT_CONN_LOG_SLOT_YIELD			1499
+#define	WT_STAT_CONN_LOG_SLOT_YIELD			1500
 /*! log: slot join found active slot closed */
-#define	WT_STAT_CONN_LOG_SLOT_ACTIVE_CLOSED		1500
+#define	WT_STAT_CONN_LOG_SLOT_ACTIVE_CLOSED		1501
 /*! log: slot joins yield time (usecs) */
-#define	WT_STAT_CONN_LOG_SLOT_YIELD_DURATION		1501
+#define	WT_STAT_CONN_LOG_SLOT_YIELD_DURATION		1502
 /*! log: slot transitions unable to find free slot */
-#define	WT_STAT_CONN_LOG_SLOT_NO_FREE_SLOTS		1502
+#define	WT_STAT_CONN_LOG_SLOT_NO_FREE_SLOTS		1503
 /*! log: slot unbuffered writes */
-#define	WT_STAT_CONN_LOG_SLOT_UNBUFFERED		1503
+#define	WT_STAT_CONN_LOG_SLOT_UNBUFFERED		1504
 /*! log: total in-memory size of compressed records */
-#define	WT_STAT_CONN_LOG_COMPRESS_MEM			1504
+#define	WT_STAT_CONN_LOG_COMPRESS_MEM			1505
 /*! log: total log buffer size */
-#define	WT_STAT_CONN_LOG_BUFFER_SIZE			1505
+#define	WT_STAT_CONN_LOG_BUFFER_SIZE			1506
 /*! log: total size of compressed records */
-#define	WT_STAT_CONN_LOG_COMPRESS_LEN			1506
+#define	WT_STAT_CONN_LOG_COMPRESS_LEN			1507
 /*! log: written slots coalesced */
-#define	WT_STAT_CONN_LOG_SLOT_COALESCED			1507
+#define	WT_STAT_CONN_LOG_SLOT_COALESCED			1508
 /*! log: yields waiting for previous log file close */
-#define	WT_STAT_CONN_LOG_CLOSE_YIELDS			1508
+#define	WT_STAT_CONN_LOG_CLOSE_YIELDS			1509
 /*! perf: file system read latency histogram (bucket 1) - 0-10ms */
-#define	WT_STAT_CONN_PERF_HIST_FSREAD_LATENCY_LT10	1509
+#define	WT_STAT_CONN_PERF_HIST_FSREAD_LATENCY_LT10	1510
 /*! perf: file system read latency histogram (bucket 2) - 10-49ms */
-#define	WT_STAT_CONN_PERF_HIST_FSREAD_LATENCY_LT50	1510
+#define	WT_STAT_CONN_PERF_HIST_FSREAD_LATENCY_LT50	1511
 /*! perf: file system read latency histogram (bucket 3) - 50-99ms */
-#define	WT_STAT_CONN_PERF_HIST_FSREAD_LATENCY_LT100	1511
+#define	WT_STAT_CONN_PERF_HIST_FSREAD_LATENCY_LT100	1512
 /*! perf: file system read latency histogram (bucket 4) - 100-249ms */
-#define	WT_STAT_CONN_PERF_HIST_FSREAD_LATENCY_LT250	1512
+#define	WT_STAT_CONN_PERF_HIST_FSREAD_LATENCY_LT250	1513
 /*! perf: file system read latency histogram (bucket 5) - 250-499ms */
-#define	WT_STAT_CONN_PERF_HIST_FSREAD_LATENCY_LT500	1513
+#define	WT_STAT_CONN_PERF_HIST_FSREAD_LATENCY_LT500	1514
 /*! perf: file system read latency histogram (bucket 6) - 500-999ms */
-#define	WT_STAT_CONN_PERF_HIST_FSREAD_LATENCY_LT1000	1514
+#define	WT_STAT_CONN_PERF_HIST_FSREAD_LATENCY_LT1000	1515
 /*! perf: file system read latency histogram (bucket 7) - 1000ms+ */
-#define	WT_STAT_CONN_PERF_HIST_FSREAD_LATENCY_GT1000	1515
+#define	WT_STAT_CONN_PERF_HIST_FSREAD_LATENCY_GT1000	1516
 /*! perf: file system read latency histogram total (msecs) */
-#define	WT_STAT_CONN_PERF_HIST_FSREAD_LATENCY_TOTAL_MSECS	1516
+#define	WT_STAT_CONN_PERF_HIST_FSREAD_LATENCY_TOTAL_MSECS	1517
 /*! perf: file system write latency histogram (bucket 1) - 0-10ms */
-#define	WT_STAT_CONN_PERF_HIST_FSWRITE_LATENCY_LT10	1517
+#define	WT_STAT_CONN_PERF_HIST_FSWRITE_LATENCY_LT10	1518
 /*! perf: file system write latency histogram (bucket 2) - 10-49ms */
-#define	WT_STAT_CONN_PERF_HIST_FSWRITE_LATENCY_LT50	1518
+#define	WT_STAT_CONN_PERF_HIST_FSWRITE_LATENCY_LT50	1519
 /*! perf: file system write latency histogram (bucket 3) - 50-99ms */
-#define	WT_STAT_CONN_PERF_HIST_FSWRITE_LATENCY_LT100	1519
+#define	WT_STAT_CONN_PERF_HIST_FSWRITE_LATENCY_LT100	1520
 /*! perf: file system write latency histogram (bucket 4) - 100-249ms */
-#define	WT_STAT_CONN_PERF_HIST_FSWRITE_LATENCY_LT250	1520
+#define	WT_STAT_CONN_PERF_HIST_FSWRITE_LATENCY_LT250	1521
 /*! perf: file system write latency histogram (bucket 5) - 250-499ms */
-#define	WT_STAT_CONN_PERF_HIST_FSWRITE_LATENCY_LT500	1521
+#define	WT_STAT_CONN_PERF_HIST_FSWRITE_LATENCY_LT500	1522
 /*! perf: file system write latency histogram (bucket 6) - 500-999ms */
-#define	WT_STAT_CONN_PERF_HIST_FSWRITE_LATENCY_LT1000	1522
+#define	WT_STAT_CONN_PERF_HIST_FSWRITE_LATENCY_LT1000	1523
 /*! perf: file system write latency histogram (bucket 7) - 1000ms+ */
-#define	WT_STAT_CONN_PERF_HIST_FSWRITE_LATENCY_GT1000	1523
+#define	WT_STAT_CONN_PERF_HIST_FSWRITE_LATENCY_GT1000	1524
 /*! perf: file system write latency histogram total (msecs) */
-#define	WT_STAT_CONN_PERF_HIST_FSWRITE_LATENCY_TOTAL_MSECS	1524
+#define	WT_STAT_CONN_PERF_HIST_FSWRITE_LATENCY_TOTAL_MSECS	1525
 /*! perf: operation read latency histogram (bucket 1) - 0-100us */
-#define	WT_STAT_CONN_PERF_HIST_OPREAD_LATENCY_LT100	1525
+#define	WT_STAT_CONN_PERF_HIST_OPREAD_LATENCY_LT100	1526
 /*! perf: operation read latency histogram (bucket 2) - 100-249us */
-#define	WT_STAT_CONN_PERF_HIST_OPREAD_LATENCY_LT250	1526
+#define	WT_STAT_CONN_PERF_HIST_OPREAD_LATENCY_LT250	1527
 /*! perf: operation read latency histogram (bucket 3) - 250-499us */
-#define	WT_STAT_CONN_PERF_HIST_OPREAD_LATENCY_LT500	1527
+#define	WT_STAT_CONN_PERF_HIST_OPREAD_LATENCY_LT500	1528
 /*! perf: operation read latency histogram (bucket 4) - 500-999us */
-#define	WT_STAT_CONN_PERF_HIST_OPREAD_LATENCY_LT1000	1528
+#define	WT_STAT_CONN_PERF_HIST_OPREAD_LATENCY_LT1000	1529
 /*! perf: operation read latency histogram (bucket 5) - 1000-9999us */
-#define	WT_STAT_CONN_PERF_HIST_OPREAD_LATENCY_LT10000	1529
+#define	WT_STAT_CONN_PERF_HIST_OPREAD_LATENCY_LT10000	1530
 /*! perf: operation read latency histogram (bucket 6) - 10000us+ */
-#define	WT_STAT_CONN_PERF_HIST_OPREAD_LATENCY_GT10000	1530
+#define	WT_STAT_CONN_PERF_HIST_OPREAD_LATENCY_GT10000	1531
 /*! perf: operation read latency histogram total (usecs) */
-#define	WT_STAT_CONN_PERF_HIST_OPREAD_LATENCY_TOTAL_USECS	1531
+#define	WT_STAT_CONN_PERF_HIST_OPREAD_LATENCY_TOTAL_USECS	1532
 /*! perf: operation write latency histogram (bucket 1) - 0-100us */
-#define	WT_STAT_CONN_PERF_HIST_OPWRITE_LATENCY_LT100	1532
+#define	WT_STAT_CONN_PERF_HIST_OPWRITE_LATENCY_LT100	1533
 /*! perf: operation write latency histogram (bucket 2) - 100-249us */
-#define	WT_STAT_CONN_PERF_HIST_OPWRITE_LATENCY_LT250	1533
+#define	WT_STAT_CONN_PERF_HIST_OPWRITE_LATENCY_LT250	1534
 /*! perf: operation write latency histogram (bucket 3) - 250-499us */
-#define	WT_STAT_CONN_PERF_HIST_OPWRITE_LATENCY_LT500	1534
+#define	WT_STAT_CONN_PERF_HIST_OPWRITE_LATENCY_LT500	1535
 /*! perf: operation write latency histogram (bucket 4) - 500-999us */
-#define	WT_STAT_CONN_PERF_HIST_OPWRITE_LATENCY_LT1000	1535
+#define	WT_STAT_CONN_PERF_HIST_OPWRITE_LATENCY_LT1000	1536
 /*! perf: operation write latency histogram (bucket 5) - 1000-9999us */
-#define	WT_STAT_CONN_PERF_HIST_OPWRITE_LATENCY_LT10000	1536
+#define	WT_STAT_CONN_PERF_HIST_OPWRITE_LATENCY_LT10000	1537
 /*! perf: operation write latency histogram (bucket 6) - 10000us+ */
-#define	WT_STAT_CONN_PERF_HIST_OPWRITE_LATENCY_GT10000	1537
+#define	WT_STAT_CONN_PERF_HIST_OPWRITE_LATENCY_GT10000	1538
 /*! perf: operation write latency histogram total (usecs) */
-#define	WT_STAT_CONN_PERF_HIST_OPWRITE_LATENCY_TOTAL_USECS	1538
+#define	WT_STAT_CONN_PERF_HIST_OPWRITE_LATENCY_TOTAL_USECS	1539
 /*! prefetch: could not perform pre-fetch on internal page */
-#define	WT_STAT_CONN_PREFETCH_SKIPPED_INTERNAL_PAGE	1539
+#define	WT_STAT_CONN_PREFETCH_SKIPPED_INTERNAL_PAGE	1540
 /*!
  * prefetch: could not perform pre-fetch on ref without the pre-fetch
  * flag set
  */
-#define	WT_STAT_CONN_PREFETCH_SKIPPED_NO_FLAG_SET	1540
+#define	WT_STAT_CONN_PREFETCH_SKIPPED_NO_FLAG_SET	1541
 /*! prefetch: number of times pre-fetch failed to start */
-#define	WT_STAT_CONN_PREFETCH_FAILED_START		1541
+#define	WT_STAT_CONN_PREFETCH_FAILED_START		1542
 /*! prefetch: pre-fetch not repeating for recently pre-fetched ref */
-#define	WT_STAT_CONN_PREFETCH_SKIPPED_SAME_REF		1542
+#define	WT_STAT_CONN_PREFETCH_SKIPPED_SAME_REF		1543
 /*! prefetch: pre-fetch not triggered after single disk read */
-#define	WT_STAT_CONN_PREFETCH_DISK_ONE			1543
+#define	WT_STAT_CONN_PREFETCH_DISK_ONE			1544
 /*! prefetch: pre-fetch not triggered as there is no valid dhandle */
-#define	WT_STAT_CONN_PREFETCH_SKIPPED_NO_VALID_DHANDLE	1544
+#define	WT_STAT_CONN_PREFETCH_SKIPPED_NO_VALID_DHANDLE	1545
 /*! prefetch: pre-fetch not triggered by page read */
-#define	WT_STAT_CONN_PREFETCH_SKIPPED			1545
+#define	WT_STAT_CONN_PREFETCH_SKIPPED			1546
 /*! prefetch: pre-fetch not triggered due to disk read count */
-#define	WT_STAT_CONN_PREFETCH_SKIPPED_DISK_READ_COUNT	1546
+#define	WT_STAT_CONN_PREFETCH_SKIPPED_DISK_READ_COUNT	1547
 /*! prefetch: pre-fetch not triggered due to internal session */
-#define	WT_STAT_CONN_PREFETCH_SKIPPED_INTERNAL_SESSION	1547
+#define	WT_STAT_CONN_PREFETCH_SKIPPED_INTERNAL_SESSION	1548
 /*! prefetch: pre-fetch not triggered due to special btree handle */
-#define	WT_STAT_CONN_PREFETCH_SKIPPED_SPECIAL_HANDLE	1548
+#define	WT_STAT_CONN_PREFETCH_SKIPPED_SPECIAL_HANDLE	1549
 /*! prefetch: pre-fetch page not on disk when reading */
-#define	WT_STAT_CONN_PREFETCH_PAGES_FAIL		1549
+#define	WT_STAT_CONN_PREFETCH_PAGES_FAIL		1550
 /*! prefetch: pre-fetch pages queued */
-#define	WT_STAT_CONN_PREFETCH_PAGES_QUEUED		1550
+#define	WT_STAT_CONN_PREFETCH_PAGES_QUEUED		1551
 /*! prefetch: pre-fetch pages read in background */
-#define	WT_STAT_CONN_PREFETCH_PAGES_READ		1551
+#define	WT_STAT_CONN_PREFETCH_PAGES_READ		1552
 /*! prefetch: pre-fetch skipped reading in a page due to harmless error */
-#define	WT_STAT_CONN_PREFETCH_SKIPPED_ERROR_OK		1552
+#define	WT_STAT_CONN_PREFETCH_SKIPPED_ERROR_OK		1553
 /*! prefetch: pre-fetch triggered by page read */
-#define	WT_STAT_CONN_PREFETCH_ATTEMPTS			1553
+#define	WT_STAT_CONN_PREFETCH_ATTEMPTS			1554
 /*! reconciliation: VLCS pages explicitly reconciled as empty */
-#define	WT_STAT_CONN_REC_VLCS_EMPTIED_PAGES		1554
+#define	WT_STAT_CONN_REC_VLCS_EMPTIED_PAGES		1555
 /*! reconciliation: approximate byte size of timestamps in pages written */
-#define	WT_STAT_CONN_REC_TIME_WINDOW_BYTES_TS		1555
+#define	WT_STAT_CONN_REC_TIME_WINDOW_BYTES_TS		1556
 /*!
  * reconciliation: approximate byte size of transaction IDs in pages
  * written
  */
-#define	WT_STAT_CONN_REC_TIME_WINDOW_BYTES_TXN		1556
+#define	WT_STAT_CONN_REC_TIME_WINDOW_BYTES_TXN		1557
 /*! reconciliation: fast-path pages deleted */
-#define	WT_STAT_CONN_REC_PAGE_DELETE_FAST		1557
+#define	WT_STAT_CONN_REC_PAGE_DELETE_FAST		1558
 /*! reconciliation: leaf-page overflow keys */
-#define	WT_STAT_CONN_REC_OVERFLOW_KEY_LEAF		1558
+#define	WT_STAT_CONN_REC_OVERFLOW_KEY_LEAF		1559
 /*! reconciliation: maximum milliseconds spent in a reconciliation call */
-#define	WT_STAT_CONN_REC_MAXIMUM_MILLISECONDS		1559
+#define	WT_STAT_CONN_REC_MAXIMUM_MILLISECONDS		1560
 /*!
  * reconciliation: maximum milliseconds spent in building a disk image in
  * a reconciliation
  */
-#define	WT_STAT_CONN_REC_MAXIMUM_IMAGE_BUILD_MILLISECONDS	1560
+#define	WT_STAT_CONN_REC_MAXIMUM_IMAGE_BUILD_MILLISECONDS	1561
 /*!
  * reconciliation: maximum milliseconds spent in moving updates to the
  * history store in a reconciliation
  */
-#define	WT_STAT_CONN_REC_MAXIMUM_HS_WRAPUP_MILLISECONDS	1561
+#define	WT_STAT_CONN_REC_MAXIMUM_HS_WRAPUP_MILLISECONDS	1562
 /*! reconciliation: overflow values written */
-#define	WT_STAT_CONN_REC_OVERFLOW_VALUE			1562
+#define	WT_STAT_CONN_REC_OVERFLOW_VALUE			1563
 /*! reconciliation: page reconciliation calls */
-#define	WT_STAT_CONN_REC_PAGES				1563
+#define	WT_STAT_CONN_REC_PAGES				1564
 /*! reconciliation: page reconciliation calls for eviction */
-#define	WT_STAT_CONN_REC_PAGES_EVICTION			1564
+#define	WT_STAT_CONN_REC_PAGES_EVICTION			1565
 /*!
  * reconciliation: page reconciliation calls that resulted in values with
  * prepared transaction metadata
  */
-#define	WT_STAT_CONN_REC_PAGES_WITH_PREPARE		1565
+#define	WT_STAT_CONN_REC_PAGES_WITH_PREPARE		1566
 /*!
  * reconciliation: page reconciliation calls that resulted in values with
  * timestamps
  */
-#define	WT_STAT_CONN_REC_PAGES_WITH_TS			1566
+#define	WT_STAT_CONN_REC_PAGES_WITH_TS			1567
 /*!
  * reconciliation: page reconciliation calls that resulted in values with
  * transaction ids
  */
-#define	WT_STAT_CONN_REC_PAGES_WITH_TXN			1567
+#define	WT_STAT_CONN_REC_PAGES_WITH_TXN			1568
 /*! reconciliation: pages deleted */
-#define	WT_STAT_CONN_REC_PAGE_DELETE			1568
+#define	WT_STAT_CONN_REC_PAGE_DELETE			1569
 /*!
  * reconciliation: pages written including an aggregated newest start
  * durable timestamp
  */
-#define	WT_STAT_CONN_REC_TIME_AGGR_NEWEST_START_DURABLE_TS	1569
+#define	WT_STAT_CONN_REC_TIME_AGGR_NEWEST_START_DURABLE_TS	1570
 /*!
  * reconciliation: pages written including an aggregated newest stop
  * durable timestamp
  */
-#define	WT_STAT_CONN_REC_TIME_AGGR_NEWEST_STOP_DURABLE_TS	1570
+#define	WT_STAT_CONN_REC_TIME_AGGR_NEWEST_STOP_DURABLE_TS	1571
 /*!
  * reconciliation: pages written including an aggregated newest stop
  * timestamp
  */
-#define	WT_STAT_CONN_REC_TIME_AGGR_NEWEST_STOP_TS	1571
+#define	WT_STAT_CONN_REC_TIME_AGGR_NEWEST_STOP_TS	1572
 /*!
  * reconciliation: pages written including an aggregated newest stop
  * transaction ID
  */
-#define	WT_STAT_CONN_REC_TIME_AGGR_NEWEST_STOP_TXN	1572
+#define	WT_STAT_CONN_REC_TIME_AGGR_NEWEST_STOP_TXN	1573
 /*!
  * reconciliation: pages written including an aggregated newest
  * transaction ID
  */
-#define	WT_STAT_CONN_REC_TIME_AGGR_NEWEST_TXN		1573
+#define	WT_STAT_CONN_REC_TIME_AGGR_NEWEST_TXN		1574
 /*!
  * reconciliation: pages written including an aggregated oldest start
  * timestamp
  */
-#define	WT_STAT_CONN_REC_TIME_AGGR_OLDEST_START_TS	1574
+#define	WT_STAT_CONN_REC_TIME_AGGR_OLDEST_START_TS	1575
 /*! reconciliation: pages written including an aggregated prepare */
-#define	WT_STAT_CONN_REC_TIME_AGGR_PREPARED		1575
+#define	WT_STAT_CONN_REC_TIME_AGGR_PREPARED		1576
 /*! reconciliation: pages written including at least one prepare state */
-#define	WT_STAT_CONN_REC_TIME_WINDOW_PAGES_PREPARED	1576
+#define	WT_STAT_CONN_REC_TIME_WINDOW_PAGES_PREPARED	1577
 /*!
  * reconciliation: pages written including at least one start durable
  * timestamp
  */
-#define	WT_STAT_CONN_REC_TIME_WINDOW_PAGES_DURABLE_START_TS	1577
+#define	WT_STAT_CONN_REC_TIME_WINDOW_PAGES_DURABLE_START_TS	1578
 /*! reconciliation: pages written including at least one start timestamp */
-#define	WT_STAT_CONN_REC_TIME_WINDOW_PAGES_START_TS	1578
+#define	WT_STAT_CONN_REC_TIME_WINDOW_PAGES_START_TS	1579
 /*!
  * reconciliation: pages written including at least one start transaction
  * ID
  */
-#define	WT_STAT_CONN_REC_TIME_WINDOW_PAGES_START_TXN	1579
+#define	WT_STAT_CONN_REC_TIME_WINDOW_PAGES_START_TXN	1580
 /*!
  * reconciliation: pages written including at least one stop durable
  * timestamp
  */
-#define	WT_STAT_CONN_REC_TIME_WINDOW_PAGES_DURABLE_STOP_TS	1580
+#define	WT_STAT_CONN_REC_TIME_WINDOW_PAGES_DURABLE_STOP_TS	1581
 /*! reconciliation: pages written including at least one stop timestamp */
-#define	WT_STAT_CONN_REC_TIME_WINDOW_PAGES_STOP_TS	1581
+#define	WT_STAT_CONN_REC_TIME_WINDOW_PAGES_STOP_TS	1582
 /*!
  * reconciliation: pages written including at least one stop transaction
  * ID
  */
-#define	WT_STAT_CONN_REC_TIME_WINDOW_PAGES_STOP_TXN	1582
+#define	WT_STAT_CONN_REC_TIME_WINDOW_PAGES_STOP_TXN	1583
 /*! reconciliation: records written including a prepare state */
-#define	WT_STAT_CONN_REC_TIME_WINDOW_PREPARED		1583
+#define	WT_STAT_CONN_REC_TIME_WINDOW_PREPARED		1584
 /*! reconciliation: records written including a start durable timestamp */
-#define	WT_STAT_CONN_REC_TIME_WINDOW_DURABLE_START_TS	1584
+#define	WT_STAT_CONN_REC_TIME_WINDOW_DURABLE_START_TS	1585
 /*! reconciliation: records written including a start timestamp */
-#define	WT_STAT_CONN_REC_TIME_WINDOW_START_TS		1585
+#define	WT_STAT_CONN_REC_TIME_WINDOW_START_TS		1586
 /*! reconciliation: records written including a start transaction ID */
-#define	WT_STAT_CONN_REC_TIME_WINDOW_START_TXN		1586
+#define	WT_STAT_CONN_REC_TIME_WINDOW_START_TXN		1587
 /*! reconciliation: records written including a stop durable timestamp */
-#define	WT_STAT_CONN_REC_TIME_WINDOW_DURABLE_STOP_TS	1587
+#define	WT_STAT_CONN_REC_TIME_WINDOW_DURABLE_STOP_TS	1588
 /*! reconciliation: records written including a stop timestamp */
-#define	WT_STAT_CONN_REC_TIME_WINDOW_STOP_TS		1588
+#define	WT_STAT_CONN_REC_TIME_WINDOW_STOP_TS		1589
 /*! reconciliation: records written including a stop transaction ID */
-#define	WT_STAT_CONN_REC_TIME_WINDOW_STOP_TXN		1589
+#define	WT_STAT_CONN_REC_TIME_WINDOW_STOP_TXN		1590
 /*! reconciliation: split bytes currently awaiting free */
-#define	WT_STAT_CONN_REC_SPLIT_STASHED_BYTES		1590
+#define	WT_STAT_CONN_REC_SPLIT_STASHED_BYTES		1591
 /*! reconciliation: split objects currently awaiting free */
-#define	WT_STAT_CONN_REC_SPLIT_STASHED_OBJECTS		1591
+#define	WT_STAT_CONN_REC_SPLIT_STASHED_OBJECTS		1592
 /*! session: attempts to remove a local object and the object is in use */
-#define	WT_STAT_CONN_LOCAL_OBJECTS_INUSE		1592
+#define	WT_STAT_CONN_LOCAL_OBJECTS_INUSE		1593
 /*! session: flush_tier failed calls */
-#define	WT_STAT_CONN_FLUSH_TIER_FAIL			1593
+#define	WT_STAT_CONN_FLUSH_TIER_FAIL			1594
 /*! session: flush_tier operation calls */
-#define	WT_STAT_CONN_FLUSH_TIER				1594
+#define	WT_STAT_CONN_FLUSH_TIER				1595
 /*! session: flush_tier tables skipped due to no checkpoint */
-#define	WT_STAT_CONN_FLUSH_TIER_SKIPPED			1595
+#define	WT_STAT_CONN_FLUSH_TIER_SKIPPED			1596
 /*! session: flush_tier tables switched */
-#define	WT_STAT_CONN_FLUSH_TIER_SWITCHED		1596
+#define	WT_STAT_CONN_FLUSH_TIER_SWITCHED		1597
 /*! session: local objects removed */
-#define	WT_STAT_CONN_LOCAL_OBJECTS_REMOVED		1597
+#define	WT_STAT_CONN_LOCAL_OBJECTS_REMOVED		1598
 /*! session: open session count */
-#define	WT_STAT_CONN_SESSION_OPEN			1598
+#define	WT_STAT_CONN_SESSION_OPEN			1599
 /*! session: session query timestamp calls */
-#define	WT_STAT_CONN_SESSION_QUERY_TS			1599
+#define	WT_STAT_CONN_SESSION_QUERY_TS			1600
 /*! session: table alter failed calls */
-#define	WT_STAT_CONN_SESSION_TABLE_ALTER_FAIL		1600
+#define	WT_STAT_CONN_SESSION_TABLE_ALTER_FAIL		1601
 /*! session: table alter successful calls */
-#define	WT_STAT_CONN_SESSION_TABLE_ALTER_SUCCESS	1601
+#define	WT_STAT_CONN_SESSION_TABLE_ALTER_SUCCESS	1602
 /*! session: table alter triggering checkpoint calls */
-#define	WT_STAT_CONN_SESSION_TABLE_ALTER_TRIGGER_CHECKPOINT	1602
+#define	WT_STAT_CONN_SESSION_TABLE_ALTER_TRIGGER_CHECKPOINT	1603
 /*! session: table alter unchanged and skipped */
-#define	WT_STAT_CONN_SESSION_TABLE_ALTER_SKIP		1603
+#define	WT_STAT_CONN_SESSION_TABLE_ALTER_SKIP		1604
 /*! session: table compact conflicted with checkpoint */
-#define	WT_STAT_CONN_SESSION_TABLE_COMPACT_CONFLICTING_CHECKPOINT	1604
+#define	WT_STAT_CONN_SESSION_TABLE_COMPACT_CONFLICTING_CHECKPOINT	1605
 /*! session: table compact dhandle successful calls */
-#define	WT_STAT_CONN_SESSION_TABLE_COMPACT_DHANDLE_SUCCESS	1605
+#define	WT_STAT_CONN_SESSION_TABLE_COMPACT_DHANDLE_SUCCESS	1606
 /*! session: table compact failed calls */
-#define	WT_STAT_CONN_SESSION_TABLE_COMPACT_FAIL		1606
+#define	WT_STAT_CONN_SESSION_TABLE_COMPACT_FAIL		1607
 /*! session: table compact failed calls due to cache pressure */
-#define	WT_STAT_CONN_SESSION_TABLE_COMPACT_FAIL_CACHE_PRESSURE	1607
+#define	WT_STAT_CONN_SESSION_TABLE_COMPACT_FAIL_CACHE_PRESSURE	1608
 /*! session: table compact passes */
-#define	WT_STAT_CONN_SESSION_TABLE_COMPACT_PASSES	1608
+#define	WT_STAT_CONN_SESSION_TABLE_COMPACT_PASSES	1609
 /*! session: table compact pulled into eviction */
-#define	WT_STAT_CONN_SESSION_TABLE_COMPACT_EVICTION	1609
+#define	WT_STAT_CONN_SESSION_TABLE_COMPACT_EVICTION	1610
 /*! session: table compact running */
-#define	WT_STAT_CONN_SESSION_TABLE_COMPACT_RUNNING	1610
+#define	WT_STAT_CONN_SESSION_TABLE_COMPACT_RUNNING	1611
 /*! session: table compact skipped as process would not reduce file size */
-#define	WT_STAT_CONN_SESSION_TABLE_COMPACT_SKIPPED	1611
+#define	WT_STAT_CONN_SESSION_TABLE_COMPACT_SKIPPED	1612
 /*! session: table compact successful calls */
-#define	WT_STAT_CONN_SESSION_TABLE_COMPACT_SUCCESS	1612
+#define	WT_STAT_CONN_SESSION_TABLE_COMPACT_SUCCESS	1613
 /*! session: table compact timeout */
-#define	WT_STAT_CONN_SESSION_TABLE_COMPACT_TIMEOUT	1613
+#define	WT_STAT_CONN_SESSION_TABLE_COMPACT_TIMEOUT	1614
 /*! session: table create failed calls */
-#define	WT_STAT_CONN_SESSION_TABLE_CREATE_FAIL		1614
+#define	WT_STAT_CONN_SESSION_TABLE_CREATE_FAIL		1615
 /*! session: table create successful calls */
-#define	WT_STAT_CONN_SESSION_TABLE_CREATE_SUCCESS	1615
+#define	WT_STAT_CONN_SESSION_TABLE_CREATE_SUCCESS	1616
 /*! session: table create with import failed calls */
-#define	WT_STAT_CONN_SESSION_TABLE_CREATE_IMPORT_FAIL	1616
+#define	WT_STAT_CONN_SESSION_TABLE_CREATE_IMPORT_FAIL	1617
 /*! session: table create with import successful calls */
-#define	WT_STAT_CONN_SESSION_TABLE_CREATE_IMPORT_SUCCESS	1617
+#define	WT_STAT_CONN_SESSION_TABLE_CREATE_IMPORT_SUCCESS	1618
 /*! session: table drop failed calls */
-#define	WT_STAT_CONN_SESSION_TABLE_DROP_FAIL		1618
+#define	WT_STAT_CONN_SESSION_TABLE_DROP_FAIL		1619
 /*! session: table drop successful calls */
-#define	WT_STAT_CONN_SESSION_TABLE_DROP_SUCCESS		1619
+#define	WT_STAT_CONN_SESSION_TABLE_DROP_SUCCESS		1620
 /*! session: table rename failed calls */
-#define	WT_STAT_CONN_SESSION_TABLE_RENAME_FAIL		1620
+#define	WT_STAT_CONN_SESSION_TABLE_RENAME_FAIL		1621
 /*! session: table rename successful calls */
-#define	WT_STAT_CONN_SESSION_TABLE_RENAME_SUCCESS	1621
+#define	WT_STAT_CONN_SESSION_TABLE_RENAME_SUCCESS	1622
 /*! session: table salvage failed calls */
-#define	WT_STAT_CONN_SESSION_TABLE_SALVAGE_FAIL		1622
+#define	WT_STAT_CONN_SESSION_TABLE_SALVAGE_FAIL		1623
 /*! session: table salvage successful calls */
-#define	WT_STAT_CONN_SESSION_TABLE_SALVAGE_SUCCESS	1623
+#define	WT_STAT_CONN_SESSION_TABLE_SALVAGE_SUCCESS	1624
 /*! session: table truncate failed calls */
-#define	WT_STAT_CONN_SESSION_TABLE_TRUNCATE_FAIL	1624
+#define	WT_STAT_CONN_SESSION_TABLE_TRUNCATE_FAIL	1625
 /*! session: table truncate successful calls */
-#define	WT_STAT_CONN_SESSION_TABLE_TRUNCATE_SUCCESS	1625
+#define	WT_STAT_CONN_SESSION_TABLE_TRUNCATE_SUCCESS	1626
 /*! session: table verify failed calls */
-#define	WT_STAT_CONN_SESSION_TABLE_VERIFY_FAIL		1626
+#define	WT_STAT_CONN_SESSION_TABLE_VERIFY_FAIL		1627
 /*! session: table verify successful calls */
-#define	WT_STAT_CONN_SESSION_TABLE_VERIFY_SUCCESS	1627
+#define	WT_STAT_CONN_SESSION_TABLE_VERIFY_SUCCESS	1628
 /*! session: tiered operations dequeued and processed */
-#define	WT_STAT_CONN_TIERED_WORK_UNITS_DEQUEUED		1628
+#define	WT_STAT_CONN_TIERED_WORK_UNITS_DEQUEUED		1629
 /*! session: tiered operations removed without processing */
-#define	WT_STAT_CONN_TIERED_WORK_UNITS_REMOVED		1629
+#define	WT_STAT_CONN_TIERED_WORK_UNITS_REMOVED		1630
 /*! session: tiered operations scheduled */
-#define	WT_STAT_CONN_TIERED_WORK_UNITS_CREATED		1630
+#define	WT_STAT_CONN_TIERED_WORK_UNITS_CREATED		1631
 /*! session: tiered storage local retention time (secs) */
-#define	WT_STAT_CONN_TIERED_RETENTION			1631
+#define	WT_STAT_CONN_TIERED_RETENTION			1632
 /*! thread-state: active filesystem fsync calls */
-#define	WT_STAT_CONN_THREAD_FSYNC_ACTIVE		1632
+#define	WT_STAT_CONN_THREAD_FSYNC_ACTIVE		1633
 /*! thread-state: active filesystem read calls */
-#define	WT_STAT_CONN_THREAD_READ_ACTIVE			1633
+#define	WT_STAT_CONN_THREAD_READ_ACTIVE			1634
 /*! thread-state: active filesystem write calls */
-#define	WT_STAT_CONN_THREAD_WRITE_ACTIVE		1634
+#define	WT_STAT_CONN_THREAD_WRITE_ACTIVE		1635
 /*! thread-yield: application thread operations waiting for cache */
-#define	WT_STAT_CONN_APPLICATION_CACHE_OPS		1635
+#define	WT_STAT_CONN_APPLICATION_CACHE_OPS		1636
 /*! thread-yield: application thread snapshot refreshed for eviction */
-#define	WT_STAT_CONN_APPLICATION_EVICT_SNAPSHOT_REFRESHED	1636
+#define	WT_STAT_CONN_APPLICATION_EVICT_SNAPSHOT_REFRESHED	1637
 /*! thread-yield: application thread time waiting for cache (usecs) */
-#define	WT_STAT_CONN_APPLICATION_CACHE_TIME		1637
+#define	WT_STAT_CONN_APPLICATION_CACHE_TIME		1638
 /*!
  * thread-yield: connection close blocked waiting for transaction state
  * stabilization
  */
-#define	WT_STAT_CONN_TXN_RELEASE_BLOCKED		1638
+#define	WT_STAT_CONN_TXN_RELEASE_BLOCKED		1639
 /*! thread-yield: connection close yielded for lsm manager shutdown */
-#define	WT_STAT_CONN_CONN_CLOSE_BLOCKED_LSM		1639
+#define	WT_STAT_CONN_CONN_CLOSE_BLOCKED_LSM		1640
 /*! thread-yield: data handle lock yielded */
-#define	WT_STAT_CONN_DHANDLE_LOCK_BLOCKED		1640
+#define	WT_STAT_CONN_DHANDLE_LOCK_BLOCKED		1641
 /*!
  * thread-yield: get reference for page index and slot time sleeping
  * (usecs)
  */
-#define	WT_STAT_CONN_PAGE_INDEX_SLOT_REF_BLOCKED	1641
+#define	WT_STAT_CONN_PAGE_INDEX_SLOT_REF_BLOCKED	1642
 /*! thread-yield: page access yielded due to prepare state change */
-#define	WT_STAT_CONN_PREPARED_TRANSITION_BLOCKED_PAGE	1642
+#define	WT_STAT_CONN_PREPARED_TRANSITION_BLOCKED_PAGE	1643
 /*! thread-yield: page acquire busy blocked */
-#define	WT_STAT_CONN_PAGE_BUSY_BLOCKED			1643
+#define	WT_STAT_CONN_PAGE_BUSY_BLOCKED			1644
 /*! thread-yield: page acquire eviction blocked */
-#define	WT_STAT_CONN_PAGE_FORCIBLE_EVICT_BLOCKED	1644
+#define	WT_STAT_CONN_PAGE_FORCIBLE_EVICT_BLOCKED	1645
 /*! thread-yield: page acquire locked blocked */
-#define	WT_STAT_CONN_PAGE_LOCKED_BLOCKED		1645
+#define	WT_STAT_CONN_PAGE_LOCKED_BLOCKED		1646
 /*! thread-yield: page acquire read blocked */
-#define	WT_STAT_CONN_PAGE_READ_BLOCKED			1646
+#define	WT_STAT_CONN_PAGE_READ_BLOCKED			1647
 /*! thread-yield: page acquire time sleeping (usecs) */
-#define	WT_STAT_CONN_PAGE_SLEEP				1647
+#define	WT_STAT_CONN_PAGE_SLEEP				1648
 /*!
  * thread-yield: page delete rollback time sleeping for state change
  * (usecs)
  */
-#define	WT_STAT_CONN_PAGE_DEL_ROLLBACK_BLOCKED		1648
+#define	WT_STAT_CONN_PAGE_DEL_ROLLBACK_BLOCKED		1649
 /*! thread-yield: page reconciliation yielded due to child modification */
-#define	WT_STAT_CONN_CHILD_MODIFY_BLOCKED_PAGE		1649
+#define	WT_STAT_CONN_CHILD_MODIFY_BLOCKED_PAGE		1650
 /*! transaction: Number of prepared updates */
-#define	WT_STAT_CONN_TXN_PREPARED_UPDATES		1650
+#define	WT_STAT_CONN_TXN_PREPARED_UPDATES		1651
 /*! transaction: Number of prepared updates committed */
-#define	WT_STAT_CONN_TXN_PREPARED_UPDATES_COMMITTED	1651
+#define	WT_STAT_CONN_TXN_PREPARED_UPDATES_COMMITTED	1652
 /*! transaction: Number of prepared updates repeated on the same key */
-#define	WT_STAT_CONN_TXN_PREPARED_UPDATES_KEY_REPEATED	1652
+#define	WT_STAT_CONN_TXN_PREPARED_UPDATES_KEY_REPEATED	1653
 /*! transaction: Number of prepared updates rolled back */
-#define	WT_STAT_CONN_TXN_PREPARED_UPDATES_ROLLEDBACK	1653
+#define	WT_STAT_CONN_TXN_PREPARED_UPDATES_ROLLEDBACK	1654
 /*!
  * transaction: a reader raced with a prepared transaction commit and
  * skipped an update or updates
  */
-#define	WT_STAT_CONN_TXN_READ_RACE_PREPARE_COMMIT	1654
+#define	WT_STAT_CONN_TXN_READ_RACE_PREPARE_COMMIT	1655
 /*! transaction: number of times overflow removed value is read */
-#define	WT_STAT_CONN_TXN_READ_OVERFLOW_REMOVE		1655
+#define	WT_STAT_CONN_TXN_READ_OVERFLOW_REMOVE		1656
 /*! transaction: oldest pinned transaction ID rolled back for eviction */
-#define	WT_STAT_CONN_TXN_ROLLBACK_OLDEST_PINNED		1656
+#define	WT_STAT_CONN_TXN_ROLLBACK_OLDEST_PINNED		1657
 /*! transaction: prepared transactions */
-#define	WT_STAT_CONN_TXN_PREPARE			1657
+#define	WT_STAT_CONN_TXN_PREPARE			1658
 /*! transaction: prepared transactions committed */
-#define	WT_STAT_CONN_TXN_PREPARE_COMMIT			1658
+#define	WT_STAT_CONN_TXN_PREPARE_COMMIT			1659
 /*! transaction: prepared transactions currently active */
-#define	WT_STAT_CONN_TXN_PREPARE_ACTIVE			1659
+#define	WT_STAT_CONN_TXN_PREPARE_ACTIVE			1660
 /*! transaction: prepared transactions rolled back */
-#define	WT_STAT_CONN_TXN_PREPARE_ROLLBACK		1660
+#define	WT_STAT_CONN_TXN_PREPARE_ROLLBACK		1661
 /*! transaction: query timestamp calls */
-#define	WT_STAT_CONN_TXN_QUERY_TS			1661
+#define	WT_STAT_CONN_TXN_QUERY_TS			1662
 /*! transaction: race to read prepared update retry */
-#define	WT_STAT_CONN_TXN_READ_RACE_PREPARE_UPDATE	1662
+#define	WT_STAT_CONN_TXN_READ_RACE_PREPARE_UPDATE	1663
 /*! transaction: rollback to stable calls */
-#define	WT_STAT_CONN_TXN_RTS				1663
+#define	WT_STAT_CONN_TXN_RTS				1664
 /*!
  * transaction: rollback to stable history store keys that would have
  * been swept in non-dryrun mode
  */
-#define	WT_STAT_CONN_TXN_RTS_SWEEP_HS_KEYS_DRYRUN	1664
+#define	WT_STAT_CONN_TXN_RTS_SWEEP_HS_KEYS_DRYRUN	1665
 /*!
  * transaction: rollback to stable history store records with stop
  * timestamps older than newer records
  */
-#define	WT_STAT_CONN_TXN_RTS_HS_STOP_OLDER_THAN_NEWER_START	1665
+#define	WT_STAT_CONN_TXN_RTS_HS_STOP_OLDER_THAN_NEWER_START	1666
 /*! transaction: rollback to stable inconsistent checkpoint */
-#define	WT_STAT_CONN_TXN_RTS_INCONSISTENT_CKPT		1666
+#define	WT_STAT_CONN_TXN_RTS_INCONSISTENT_CKPT		1667
 /*! transaction: rollback to stable keys removed */
-#define	WT_STAT_CONN_TXN_RTS_KEYS_REMOVED		1667
+#define	WT_STAT_CONN_TXN_RTS_KEYS_REMOVED		1668
 /*! transaction: rollback to stable keys restored */
-#define	WT_STAT_CONN_TXN_RTS_KEYS_RESTORED		1668
+#define	WT_STAT_CONN_TXN_RTS_KEYS_RESTORED		1669
 /*!
  * transaction: rollback to stable keys that would have been removed in
  * non-dryrun mode
  */
-#define	WT_STAT_CONN_TXN_RTS_KEYS_REMOVED_DRYRUN	1669
+#define	WT_STAT_CONN_TXN_RTS_KEYS_REMOVED_DRYRUN	1670
 /*!
  * transaction: rollback to stable keys that would have been restored in
  * non-dryrun mode
  */
-#define	WT_STAT_CONN_TXN_RTS_KEYS_RESTORED_DRYRUN	1670
+#define	WT_STAT_CONN_TXN_RTS_KEYS_RESTORED_DRYRUN	1671
 /*! transaction: rollback to stable pages visited */
-#define	WT_STAT_CONN_TXN_RTS_PAGES_VISITED		1671
+#define	WT_STAT_CONN_TXN_RTS_PAGES_VISITED		1672
 /*! transaction: rollback to stable restored tombstones from history store */
-#define	WT_STAT_CONN_TXN_RTS_HS_RESTORE_TOMBSTONES	1672
+#define	WT_STAT_CONN_TXN_RTS_HS_RESTORE_TOMBSTONES	1673
 /*! transaction: rollback to stable restored updates from history store */
-#define	WT_STAT_CONN_TXN_RTS_HS_RESTORE_UPDATES		1673
+#define	WT_STAT_CONN_TXN_RTS_HS_RESTORE_UPDATES		1674
 /*! transaction: rollback to stable skipping delete rle */
-#define	WT_STAT_CONN_TXN_RTS_DELETE_RLE_SKIPPED		1674
+#define	WT_STAT_CONN_TXN_RTS_DELETE_RLE_SKIPPED		1675
 /*! transaction: rollback to stable skipping stable rle */
-#define	WT_STAT_CONN_TXN_RTS_STABLE_RLE_SKIPPED		1675
+#define	WT_STAT_CONN_TXN_RTS_STABLE_RLE_SKIPPED		1676
 /*! transaction: rollback to stable sweeping history store keys */
-#define	WT_STAT_CONN_TXN_RTS_SWEEP_HS_KEYS		1676
+#define	WT_STAT_CONN_TXN_RTS_SWEEP_HS_KEYS		1677
 /*!
  * transaction: rollback to stable tombstones from history store that
  * would have been restored in non-dryrun mode
  */
-#define	WT_STAT_CONN_TXN_RTS_HS_RESTORE_TOMBSTONES_DRYRUN	1677
+#define	WT_STAT_CONN_TXN_RTS_HS_RESTORE_TOMBSTONES_DRYRUN	1678
 /*! transaction: rollback to stable tree walk skipping pages */
-#define	WT_STAT_CONN_TXN_RTS_TREE_WALK_SKIP_PAGES	1678
+#define	WT_STAT_CONN_TXN_RTS_TREE_WALK_SKIP_PAGES	1679
 /*! transaction: rollback to stable updates aborted */
-#define	WT_STAT_CONN_TXN_RTS_UPD_ABORTED		1679
+#define	WT_STAT_CONN_TXN_RTS_UPD_ABORTED		1680
 /*!
  * transaction: rollback to stable updates from history store that would
  * have been restored in non-dryrun mode
  */
-#define	WT_STAT_CONN_TXN_RTS_HS_RESTORE_UPDATES_DRYRUN	1680
+#define	WT_STAT_CONN_TXN_RTS_HS_RESTORE_UPDATES_DRYRUN	1681
 /*! transaction: rollback to stable updates removed from history store */
-#define	WT_STAT_CONN_TXN_RTS_HS_REMOVED			1681
+#define	WT_STAT_CONN_TXN_RTS_HS_REMOVED			1682
 /*!
  * transaction: rollback to stable updates that would have been aborted
  * in non-dryrun mode
  */
-#define	WT_STAT_CONN_TXN_RTS_UPD_ABORTED_DRYRUN		1682
+#define	WT_STAT_CONN_TXN_RTS_UPD_ABORTED_DRYRUN		1683
 /*!
  * transaction: rollback to stable updates that would have been removed
  * from history store in non-dryrun mode
  */
-#define	WT_STAT_CONN_TXN_RTS_HS_REMOVED_DRYRUN		1683
+#define	WT_STAT_CONN_TXN_RTS_HS_REMOVED_DRYRUN		1684
 /*! transaction: sessions scanned in each walk of concurrent sessions */
-#define	WT_STAT_CONN_TXN_SESSIONS_WALKED		1684
+#define	WT_STAT_CONN_TXN_SESSIONS_WALKED		1685
 /*! transaction: set timestamp calls */
-#define	WT_STAT_CONN_TXN_SET_TS				1685
+#define	WT_STAT_CONN_TXN_SET_TS				1686
 /*! transaction: set timestamp durable calls */
-#define	WT_STAT_CONN_TXN_SET_TS_DURABLE			1686
+#define	WT_STAT_CONN_TXN_SET_TS_DURABLE			1687
 /*! transaction: set timestamp durable updates */
-#define	WT_STAT_CONN_TXN_SET_TS_DURABLE_UPD		1687
+#define	WT_STAT_CONN_TXN_SET_TS_DURABLE_UPD		1688
 /*! transaction: set timestamp force calls */
-#define	WT_STAT_CONN_TXN_SET_TS_FORCE			1688
+#define	WT_STAT_CONN_TXN_SET_TS_FORCE			1689
 /*!
  * transaction: set timestamp global oldest timestamp set to be more
  * recent than the global stable timestamp
  */
-#define	WT_STAT_CONN_TXN_SET_TS_OUT_OF_ORDER		1689
+#define	WT_STAT_CONN_TXN_SET_TS_OUT_OF_ORDER		1690
 /*! transaction: set timestamp oldest calls */
-#define	WT_STAT_CONN_TXN_SET_TS_OLDEST			1690
+#define	WT_STAT_CONN_TXN_SET_TS_OLDEST			1691
 /*! transaction: set timestamp oldest updates */
-#define	WT_STAT_CONN_TXN_SET_TS_OLDEST_UPD		1691
+#define	WT_STAT_CONN_TXN_SET_TS_OLDEST_UPD		1692
 /*! transaction: set timestamp stable calls */
-#define	WT_STAT_CONN_TXN_SET_TS_STABLE			1692
+#define	WT_STAT_CONN_TXN_SET_TS_STABLE			1693
 /*! transaction: set timestamp stable updates */
-#define	WT_STAT_CONN_TXN_SET_TS_STABLE_UPD		1693
+#define	WT_STAT_CONN_TXN_SET_TS_STABLE_UPD		1694
 /*! transaction: transaction begins */
-#define	WT_STAT_CONN_TXN_BEGIN				1694
+#define	WT_STAT_CONN_TXN_BEGIN				1695
 /*!
  * transaction: transaction checkpoint history store file duration
  * (usecs)
  */
-#define	WT_STAT_CONN_TXN_HS_CKPT_DURATION		1695
+#define	WT_STAT_CONN_TXN_HS_CKPT_DURATION		1696
 /*! transaction: transaction range of IDs currently pinned */
-#define	WT_STAT_CONN_TXN_PINNED_RANGE			1696
+#define	WT_STAT_CONN_TXN_PINNED_RANGE			1697
 /*! transaction: transaction range of IDs currently pinned by a checkpoint */
-#define	WT_STAT_CONN_TXN_PINNED_CHECKPOINT_RANGE	1697
+#define	WT_STAT_CONN_TXN_PINNED_CHECKPOINT_RANGE	1698
 /*! transaction: transaction range of timestamps currently pinned */
-#define	WT_STAT_CONN_TXN_PINNED_TIMESTAMP		1698
+#define	WT_STAT_CONN_TXN_PINNED_TIMESTAMP		1699
 /*! transaction: transaction range of timestamps pinned by a checkpoint */
-#define	WT_STAT_CONN_TXN_PINNED_TIMESTAMP_CHECKPOINT	1699
+#define	WT_STAT_CONN_TXN_PINNED_TIMESTAMP_CHECKPOINT	1700
 /*!
  * transaction: transaction range of timestamps pinned by the oldest
  * active read timestamp
  */
-#define	WT_STAT_CONN_TXN_PINNED_TIMESTAMP_READER	1700
+#define	WT_STAT_CONN_TXN_PINNED_TIMESTAMP_READER	1701
 /*!
  * transaction: transaction range of timestamps pinned by the oldest
  * timestamp
  */
-#define	WT_STAT_CONN_TXN_PINNED_TIMESTAMP_OLDEST	1701
+#define	WT_STAT_CONN_TXN_PINNED_TIMESTAMP_OLDEST	1702
 /*! transaction: transaction read timestamp of the oldest active reader */
-#define	WT_STAT_CONN_TXN_TIMESTAMP_OLDEST_ACTIVE_READ	1702
+#define	WT_STAT_CONN_TXN_TIMESTAMP_OLDEST_ACTIVE_READ	1703
 /*! transaction: transaction rollback to stable currently running */
-#define	WT_STAT_CONN_TXN_ROLLBACK_TO_STABLE_RUNNING	1703
+#define	WT_STAT_CONN_TXN_ROLLBACK_TO_STABLE_RUNNING	1704
 /*! transaction: transaction walk of concurrent sessions */
-#define	WT_STAT_CONN_TXN_WALK_SESSIONS			1704
+#define	WT_STAT_CONN_TXN_WALK_SESSIONS			1705
 /*! transaction: transactions committed */
-#define	WT_STAT_CONN_TXN_COMMIT				1705
+#define	WT_STAT_CONN_TXN_COMMIT				1706
 /*! transaction: transactions rolled back */
-#define	WT_STAT_CONN_TXN_ROLLBACK			1706
+#define	WT_STAT_CONN_TXN_ROLLBACK			1707
 /*! transaction: update conflicts */
-#define	WT_STAT_CONN_TXN_UPDATE_CONFLICT		1707
+#define	WT_STAT_CONN_TXN_UPDATE_CONFLICT		1708
 
 /*!
  * @}
@@ -8239,740 +7432,713 @@
  * pressure
  */
 #define	WT_STAT_DSRC_CACHE_EVICTION_TARGET_PAGE_REDUCED	2069
-/*! cache: eviction walks abandoned */
-#define	WT_STAT_DSRC_CACHE_EVICTION_WALKS_ABANDONED	2070
-/*! cache: eviction walks gave up because they restarted their walk twice */
-#define	WT_STAT_DSRC_CACHE_EVICTION_WALKS_STOPPED	2071
-/*!
- * cache: eviction walks gave up because they saw too many pages and
- * found no candidates
- */
-#define	WT_STAT_DSRC_CACHE_EVICTION_WALKS_GAVE_UP_NO_TARGETS	2072
-/*!
- * cache: eviction walks gave up because they saw too many pages and
- * found too few candidates
- */
-#define	WT_STAT_DSRC_CACHE_EVICTION_WALKS_GAVE_UP_RATIO	2073
-/*!
- * cache: eviction walks random search fails to locate a page, results in
- * a null position
- */
-#define	WT_STAT_DSRC_CACHE_EVICTION_WALK_RANDOM_RETURNS_NULL_POSITION	2074
-/*! cache: eviction walks reached end of tree */
-#define	WT_STAT_DSRC_CACHE_EVICTION_WALKS_ENDED		2075
-/*! cache: eviction walks restarted */
-#define	WT_STAT_DSRC_CACHE_EVICTION_WALK_RESTART	2076
-/*! cache: eviction walks started from root of tree */
-#define	WT_STAT_DSRC_CACHE_EVICTION_WALK_FROM_ROOT	2077
-/*! cache: eviction walks started from saved location in tree */
-#define	WT_STAT_DSRC_CACHE_EVICTION_WALK_SAVED_POS	2078
 /*! cache: hazard pointer blocked page eviction */
-#define	WT_STAT_DSRC_CACHE_EVICTION_BLOCKED_HAZARD	2079
+#define	WT_STAT_DSRC_CACHE_EVICTION_BLOCKED_HAZARD	2070
 /*! cache: history store table insert calls */
-#define	WT_STAT_DSRC_CACHE_HS_INSERT			2080
+#define	WT_STAT_DSRC_CACHE_HS_INSERT			2071
 /*! cache: history store table insert calls that returned restart */
-#define	WT_STAT_DSRC_CACHE_HS_INSERT_RESTART		2081
+#define	WT_STAT_DSRC_CACHE_HS_INSERT_RESTART		2072
 /*! cache: history store table reads */
-#define	WT_STAT_DSRC_CACHE_HS_READ			2082
+#define	WT_STAT_DSRC_CACHE_HS_READ			2073
 /*! cache: history store table reads missed */
-#define	WT_STAT_DSRC_CACHE_HS_READ_MISS			2083
+#define	WT_STAT_DSRC_CACHE_HS_READ_MISS			2074
 /*! cache: history store table reads requiring squashed modifies */
-#define	WT_STAT_DSRC_CACHE_HS_READ_SQUASH		2084
+#define	WT_STAT_DSRC_CACHE_HS_READ_SQUASH		2075
 /*!
  * cache: history store table resolved updates without timestamps that
  * lose their durable timestamp
  */
-#define	WT_STAT_DSRC_CACHE_HS_ORDER_LOSE_DURABLE_TIMESTAMP	2085
+#define	WT_STAT_DSRC_CACHE_HS_ORDER_LOSE_DURABLE_TIMESTAMP	2076
 /*!
  * cache: history store table truncation by rollback to stable to remove
  * an unstable update
  */
-#define	WT_STAT_DSRC_CACHE_HS_KEY_TRUNCATE_RTS_UNSTABLE	2086
+#define	WT_STAT_DSRC_CACHE_HS_KEY_TRUNCATE_RTS_UNSTABLE	2077
 /*!
  * cache: history store table truncation by rollback to stable to remove
  * an update
  */
-#define	WT_STAT_DSRC_CACHE_HS_KEY_TRUNCATE_RTS		2087
+#define	WT_STAT_DSRC_CACHE_HS_KEY_TRUNCATE_RTS		2078
 /*!
  * cache: history store table truncation to remove all the keys of a
  * btree
  */
-#define	WT_STAT_DSRC_CACHE_HS_BTREE_TRUNCATE		2088
+#define	WT_STAT_DSRC_CACHE_HS_BTREE_TRUNCATE		2079
 /*! cache: history store table truncation to remove an update */
-#define	WT_STAT_DSRC_CACHE_HS_KEY_TRUNCATE		2089
+#define	WT_STAT_DSRC_CACHE_HS_KEY_TRUNCATE		2080
 /*!
  * cache: history store table truncation to remove range of updates due
  * to an update without a timestamp on data page
  */
-#define	WT_STAT_DSRC_CACHE_HS_ORDER_REMOVE		2090
+#define	WT_STAT_DSRC_CACHE_HS_ORDER_REMOVE		2081
 /*!
  * cache: history store table truncation to remove range of updates due
  * to key being removed from the data page during reconciliation
  */
-#define	WT_STAT_DSRC_CACHE_HS_KEY_TRUNCATE_ONPAGE_REMOVAL	2091
+#define	WT_STAT_DSRC_CACHE_HS_KEY_TRUNCATE_ONPAGE_REMOVAL	2082
 /*!
  * cache: history store table truncations that would have happened in
  * non-dryrun mode
  */
-#define	WT_STAT_DSRC_CACHE_HS_BTREE_TRUNCATE_DRYRUN	2092
+#define	WT_STAT_DSRC_CACHE_HS_BTREE_TRUNCATE_DRYRUN	2083
 /*!
  * cache: history store table truncations to remove an unstable update
  * that would have happened in non-dryrun mode
  */
-#define	WT_STAT_DSRC_CACHE_HS_KEY_TRUNCATE_RTS_UNSTABLE_DRYRUN	2093
+#define	WT_STAT_DSRC_CACHE_HS_KEY_TRUNCATE_RTS_UNSTABLE_DRYRUN	2084
 /*!
  * cache: history store table truncations to remove an update that would
  * have happened in non-dryrun mode
  */
-#define	WT_STAT_DSRC_CACHE_HS_KEY_TRUNCATE_RTS_DRYRUN	2094
+#define	WT_STAT_DSRC_CACHE_HS_KEY_TRUNCATE_RTS_DRYRUN	2085
 /*!
  * cache: history store table updates without timestamps fixed up by
  * reinserting with the fixed timestamp
  */
-#define	WT_STAT_DSRC_CACHE_HS_ORDER_REINSERT		2095
+#define	WT_STAT_DSRC_CACHE_HS_ORDER_REINSERT		2086
 /*! cache: history store table writes requiring squashed modifies */
-#define	WT_STAT_DSRC_CACHE_HS_WRITE_SQUASH		2096
+#define	WT_STAT_DSRC_CACHE_HS_WRITE_SQUASH		2087
 /*! cache: in-memory page passed criteria to be split */
-#define	WT_STAT_DSRC_CACHE_INMEM_SPLITTABLE		2097
+#define	WT_STAT_DSRC_CACHE_INMEM_SPLITTABLE		2088
 /*! cache: in-memory page splits */
-#define	WT_STAT_DSRC_CACHE_INMEM_SPLIT			2098
+#define	WT_STAT_DSRC_CACHE_INMEM_SPLIT			2089
 /*! cache: internal page split blocked its eviction */
-#define	WT_STAT_DSRC_CACHE_EVICTION_BLOCKED_INTERNAL_PAGE_SPLIT	2099
+#define	WT_STAT_DSRC_CACHE_EVICTION_BLOCKED_INTERNAL_PAGE_SPLIT	2090
 /*! cache: internal pages evicted */
-#define	WT_STAT_DSRC_CACHE_EVICTION_INTERNAL		2100
+#define	WT_STAT_DSRC_CACHE_EVICTION_INTERNAL		2091
 /*! cache: internal pages split during eviction */
-#define	WT_STAT_DSRC_CACHE_EVICTION_SPLIT_INTERNAL	2101
+#define	WT_STAT_DSRC_CACHE_EVICTION_SPLIT_INTERNAL	2092
 /*! cache: leaf pages split during eviction */
-#define	WT_STAT_DSRC_CACHE_EVICTION_SPLIT_LEAF		2102
+#define	WT_STAT_DSRC_CACHE_EVICTION_SPLIT_LEAF		2093
 /*!
  * cache: locate a random in-mem ref by examining all entries on the root
  * page
  */
-#define	WT_STAT_DSRC_CACHE_EVICTION_RANDOM_SAMPLE_INMEM_ROOT	2103
+#define	WT_STAT_DSRC_CACHE_EVICTION_RANDOM_SAMPLE_INMEM_ROOT	2094
 /*! cache: modified pages evicted */
-#define	WT_STAT_DSRC_CACHE_EVICTION_DIRTY		2104
+#define	WT_STAT_DSRC_CACHE_EVICTION_DIRTY		2095
 /*! cache: multi-block reconciliation blocked whilst checkpoint is running */
-#define	WT_STAT_DSRC_CACHE_EVICTION_BLOCKED_MULTI_BLOCK_RECONCILIATION_DURING_CHECKPOINT	2105
+#define	WT_STAT_DSRC_CACHE_EVICTION_BLOCKED_MULTI_BLOCK_RECONCILIATION_DURING_CHECKPOINT	2096
 /*!
  * cache: overflow keys on a multiblock row-store page blocked its
  * eviction
  */
-#define	WT_STAT_DSRC_CACHE_EVICTION_BLOCKED_OVERFLOW_KEYS	2106
+#define	WT_STAT_DSRC_CACHE_EVICTION_BLOCKED_OVERFLOW_KEYS	2097
 /*! cache: overflow pages read into cache */
-#define	WT_STAT_DSRC_CACHE_READ_OVERFLOW		2107
+#define	WT_STAT_DSRC_CACHE_READ_OVERFLOW		2098
 /*! cache: page split during eviction deepened the tree */
-#define	WT_STAT_DSRC_CACHE_EVICTION_DEEPEN		2108
+#define	WT_STAT_DSRC_CACHE_EVICTION_DEEPEN		2099
 /*! cache: page written requiring history store records */
-#define	WT_STAT_DSRC_CACHE_WRITE_HS			2109
+#define	WT_STAT_DSRC_CACHE_WRITE_HS			2100
 /*! cache: pages dirtied due to obsolete time window by eviction */
-#define	WT_STAT_DSRC_CACHE_EVICTION_DIRTY_OBSOLETE_TW	2110
+#define	WT_STAT_DSRC_CACHE_EVICTION_DIRTY_OBSOLETE_TW	2101
 /*! cache: pages read into cache */
-#define	WT_STAT_DSRC_CACHE_READ				2111
+#define	WT_STAT_DSRC_CACHE_READ				2102
 /*! cache: pages read into cache after truncate */
-#define	WT_STAT_DSRC_CACHE_READ_DELETED			2112
+#define	WT_STAT_DSRC_CACHE_READ_DELETED			2103
 /*! cache: pages read into cache after truncate in prepare state */
-#define	WT_STAT_DSRC_CACHE_READ_DELETED_PREPARED	2113
+#define	WT_STAT_DSRC_CACHE_READ_DELETED_PREPARED	2104
 /*! cache: pages read into cache by checkpoint */
-#define	WT_STAT_DSRC_CACHE_READ_CHECKPOINT		2114
+#define	WT_STAT_DSRC_CACHE_READ_CHECKPOINT		2105
 /*! cache: pages requested from the cache */
-#define	WT_STAT_DSRC_CACHE_PAGES_REQUESTED		2115
+#define	WT_STAT_DSRC_CACHE_PAGES_REQUESTED		2106
 /*! cache: pages requested from the cache due to pre-fetch */
-#define	WT_STAT_DSRC_CACHE_PAGES_PREFETCH		2116
+#define	WT_STAT_DSRC_CACHE_PAGES_PREFETCH		2107
 /*! cache: pages seen by eviction walk */
-#define	WT_STAT_DSRC_CACHE_EVICTION_PAGES_SEEN		2117
+#define	WT_STAT_DSRC_CACHE_EVICTION_PAGES_SEEN		2108
 /*! cache: pages written from cache */
-#define	WT_STAT_DSRC_CACHE_WRITE			2118
+#define	WT_STAT_DSRC_CACHE_WRITE			2109
 /*! cache: pages written requiring in-memory restoration */
-#define	WT_STAT_DSRC_CACHE_WRITE_RESTORE		2119
+#define	WT_STAT_DSRC_CACHE_WRITE_RESTORE		2110
 /*! cache: recent modification of a page blocked its eviction */
-#define	WT_STAT_DSRC_CACHE_EVICTION_BLOCKED_RECENTLY_MODIFIED	2120
+#define	WT_STAT_DSRC_CACHE_EVICTION_BLOCKED_RECENTLY_MODIFIED	2111
 /*! cache: reverse splits performed */
-#define	WT_STAT_DSRC_CACHE_REVERSE_SPLITS		2121
+#define	WT_STAT_DSRC_CACHE_REVERSE_SPLITS		2112
 /*!
  * cache: reverse splits skipped because of VLCS namespace gap
  * restrictions
  */
-#define	WT_STAT_DSRC_CACHE_REVERSE_SPLITS_SKIPPED_VLCS	2122
+#define	WT_STAT_DSRC_CACHE_REVERSE_SPLITS_SKIPPED_VLCS	2113
 /*! cache: the number of times full update inserted to history store */
-#define	WT_STAT_DSRC_CACHE_HS_INSERT_FULL_UPDATE	2123
+#define	WT_STAT_DSRC_CACHE_HS_INSERT_FULL_UPDATE	2114
 /*! cache: the number of times reverse modify inserted to history store */
-#define	WT_STAT_DSRC_CACHE_HS_INSERT_REVERSE_MODIFY	2124
+#define	WT_STAT_DSRC_CACHE_HS_INSERT_REVERSE_MODIFY	2115
 /*! cache: tracked dirty bytes in the cache */
-#define	WT_STAT_DSRC_CACHE_BYTES_DIRTY			2125
+#define	WT_STAT_DSRC_CACHE_BYTES_DIRTY			2116
 /*! cache: uncommitted truncate blocked page eviction */
-#define	WT_STAT_DSRC_CACHE_EVICTION_BLOCKED_UNCOMMITTED_TRUNCATE	2126
+#define	WT_STAT_DSRC_CACHE_EVICTION_BLOCKED_UNCOMMITTED_TRUNCATE	2117
 /*! cache: unmodified pages evicted */
-#define	WT_STAT_DSRC_CACHE_EVICTION_CLEAN		2127
+#define	WT_STAT_DSRC_CACHE_EVICTION_CLEAN		2118
 /*!
  * cache_walk: Average difference between current eviction generation
  * when the page was last considered, only reported if cache_walk or all
  * statistics are enabled
  */
-#define	WT_STAT_DSRC_CACHE_STATE_GEN_AVG_GAP		2128
+#define	WT_STAT_DSRC_CACHE_STATE_GEN_AVG_GAP		2119
 /*!
  * cache_walk: Average on-disk page image size seen, only reported if
  * cache_walk or all statistics are enabled
  */
-#define	WT_STAT_DSRC_CACHE_STATE_AVG_WRITTEN_SIZE	2129
+#define	WT_STAT_DSRC_CACHE_STATE_AVG_WRITTEN_SIZE	2120
 /*!
  * cache_walk: Average time in cache for pages that have been visited by
  * the eviction server, only reported if cache_walk or all statistics are
  * enabled
  */
-#define	WT_STAT_DSRC_CACHE_STATE_AVG_VISITED_AGE	2130
+#define	WT_STAT_DSRC_CACHE_STATE_AVG_VISITED_AGE	2121
 /*!
  * cache_walk: Average time in cache for pages that have not been visited
  * by the eviction server, only reported if cache_walk or all statistics
  * are enabled
  */
-#define	WT_STAT_DSRC_CACHE_STATE_AVG_UNVISITED_AGE	2131
+#define	WT_STAT_DSRC_CACHE_STATE_AVG_UNVISITED_AGE	2122
 /*!
  * cache_walk: Clean pages currently in cache, only reported if
  * cache_walk or all statistics are enabled
  */
-#define	WT_STAT_DSRC_CACHE_STATE_PAGES_CLEAN		2132
+#define	WT_STAT_DSRC_CACHE_STATE_PAGES_CLEAN		2123
 /*!
  * cache_walk: Current eviction generation, only reported if cache_walk
  * or all statistics are enabled
  */
-#define	WT_STAT_DSRC_CACHE_STATE_GEN_CURRENT		2133
+#define	WT_STAT_DSRC_CACHE_STATE_GEN_CURRENT		2124
 /*!
  * cache_walk: Dirty pages currently in cache, only reported if
  * cache_walk or all statistics are enabled
  */
-#define	WT_STAT_DSRC_CACHE_STATE_PAGES_DIRTY		2134
+#define	WT_STAT_DSRC_CACHE_STATE_PAGES_DIRTY		2125
 /*!
  * cache_walk: Entries in the root page, only reported if cache_walk or
  * all statistics are enabled
  */
-#define	WT_STAT_DSRC_CACHE_STATE_ROOT_ENTRIES		2135
+#define	WT_STAT_DSRC_CACHE_STATE_ROOT_ENTRIES		2126
 /*!
  * cache_walk: Internal pages currently in cache, only reported if
  * cache_walk or all statistics are enabled
  */
-#define	WT_STAT_DSRC_CACHE_STATE_PAGES_INTERNAL		2136
+#define	WT_STAT_DSRC_CACHE_STATE_PAGES_INTERNAL		2127
 /*!
  * cache_walk: Leaf pages currently in cache, only reported if cache_walk
  * or all statistics are enabled
  */
-#define	WT_STAT_DSRC_CACHE_STATE_PAGES_LEAF		2137
+#define	WT_STAT_DSRC_CACHE_STATE_PAGES_LEAF		2128
 /*!
  * cache_walk: Maximum difference between current eviction generation
  * when the page was last considered, only reported if cache_walk or all
  * statistics are enabled
  */
-#define	WT_STAT_DSRC_CACHE_STATE_GEN_MAX_GAP		2138
+#define	WT_STAT_DSRC_CACHE_STATE_GEN_MAX_GAP		2129
 /*!
  * cache_walk: Maximum page size seen, only reported if cache_walk or all
  * statistics are enabled
  */
-#define	WT_STAT_DSRC_CACHE_STATE_MAX_PAGESIZE		2139
+#define	WT_STAT_DSRC_CACHE_STATE_MAX_PAGESIZE		2130
 /*!
  * cache_walk: Minimum on-disk page image size seen, only reported if
  * cache_walk or all statistics are enabled
  */
-#define	WT_STAT_DSRC_CACHE_STATE_MIN_WRITTEN_SIZE	2140
+#define	WT_STAT_DSRC_CACHE_STATE_MIN_WRITTEN_SIZE	2131
 /*!
  * cache_walk: Number of pages never visited by eviction server, only
  * reported if cache_walk or all statistics are enabled
  */
-#define	WT_STAT_DSRC_CACHE_STATE_UNVISITED_COUNT	2141
+#define	WT_STAT_DSRC_CACHE_STATE_UNVISITED_COUNT	2132
 /*!
  * cache_walk: On-disk page image sizes smaller than a single allocation
  * unit, only reported if cache_walk or all statistics are enabled
  */
-#define	WT_STAT_DSRC_CACHE_STATE_SMALLER_ALLOC_SIZE	2142
+#define	WT_STAT_DSRC_CACHE_STATE_SMALLER_ALLOC_SIZE	2133
 /*!
  * cache_walk: Pages created in memory and never written, only reported
  * if cache_walk or all statistics are enabled
  */
-#define	WT_STAT_DSRC_CACHE_STATE_MEMORY			2143
+#define	WT_STAT_DSRC_CACHE_STATE_MEMORY			2134
 /*!
  * cache_walk: Pages currently queued for eviction, only reported if
  * cache_walk or all statistics are enabled
  */
-#define	WT_STAT_DSRC_CACHE_STATE_QUEUED			2144
+#define	WT_STAT_DSRC_CACHE_STATE_QUEUED			2135
 /*!
  * cache_walk: Pages that could not be queued for eviction, only reported
  * if cache_walk or all statistics are enabled
  */
-#define	WT_STAT_DSRC_CACHE_STATE_NOT_QUEUEABLE		2145
+#define	WT_STAT_DSRC_CACHE_STATE_NOT_QUEUEABLE		2136
 /*!
  * cache_walk: Refs skipped during cache traversal, only reported if
  * cache_walk or all statistics are enabled
  */
-#define	WT_STAT_DSRC_CACHE_STATE_REFS_SKIPPED		2146
+#define	WT_STAT_DSRC_CACHE_STATE_REFS_SKIPPED		2137
 /*!
  * cache_walk: Size of the root page, only reported if cache_walk or all
  * statistics are enabled
  */
-#define	WT_STAT_DSRC_CACHE_STATE_ROOT_SIZE		2147
+#define	WT_STAT_DSRC_CACHE_STATE_ROOT_SIZE		2138
 /*!
  * cache_walk: Total number of pages currently in cache, only reported if
  * cache_walk or all statistics are enabled
  */
-#define	WT_STAT_DSRC_CACHE_STATE_PAGES			2148
+#define	WT_STAT_DSRC_CACHE_STATE_PAGES			2139
 /*! checkpoint: checkpoint has acquired a snapshot for its transaction */
-#define	WT_STAT_DSRC_CHECKPOINT_SNAPSHOT_ACQUIRED	2149
+#define	WT_STAT_DSRC_CHECKPOINT_SNAPSHOT_ACQUIRED	2140
 /*! checkpoint: pages added for eviction during checkpoint cleanup */
-#define	WT_STAT_DSRC_CHECKPOINT_CLEANUP_PAGES_EVICT	2150
+#define	WT_STAT_DSRC_CHECKPOINT_CLEANUP_PAGES_EVICT	2141
 /*!
  * checkpoint: pages dirtied due to obsolete time window by checkpoint
  * cleanup
  */
-#define	WT_STAT_DSRC_CHECKPOINT_CLEANUP_PAGES_OBSOLETE_TW	2151
+#define	WT_STAT_DSRC_CHECKPOINT_CLEANUP_PAGES_OBSOLETE_TW	2142
 /*!
  * checkpoint: pages read into cache during checkpoint cleanup
  * (reclaim_space)
  */
-#define	WT_STAT_DSRC_CHECKPOINT_CLEANUP_PAGES_READ_RECLAIM_SPACE	2152
+#define	WT_STAT_DSRC_CHECKPOINT_CLEANUP_PAGES_READ_RECLAIM_SPACE	2143
 /*!
  * checkpoint: pages read into cache during checkpoint cleanup due to
  * obsolete time window
  */
-#define	WT_STAT_DSRC_CHECKPOINT_CLEANUP_PAGES_READ_OBSOLETE_TW	2153
+#define	WT_STAT_DSRC_CHECKPOINT_CLEANUP_PAGES_READ_OBSOLETE_TW	2144
 /*! checkpoint: pages removed during checkpoint cleanup */
-#define	WT_STAT_DSRC_CHECKPOINT_CLEANUP_PAGES_REMOVED	2154
+#define	WT_STAT_DSRC_CHECKPOINT_CLEANUP_PAGES_REMOVED	2145
 /*! checkpoint: pages skipped during checkpoint cleanup tree walk */
-#define	WT_STAT_DSRC_CHECKPOINT_CLEANUP_PAGES_WALK_SKIPPED	2155
+#define	WT_STAT_DSRC_CHECKPOINT_CLEANUP_PAGES_WALK_SKIPPED	2146
 /*! checkpoint: pages visited during checkpoint cleanup */
-#define	WT_STAT_DSRC_CHECKPOINT_CLEANUP_PAGES_VISITED	2156
+#define	WT_STAT_DSRC_CHECKPOINT_CLEANUP_PAGES_VISITED	2147
 /*! checkpoint: transaction checkpoints due to obsolete pages */
-#define	WT_STAT_DSRC_CHECKPOINT_OBSOLETE_APPLIED	2157
+#define	WT_STAT_DSRC_CHECKPOINT_OBSOLETE_APPLIED	2148
 /*!
  * compression: compressed page maximum internal page size prior to
  * compression
  */
-#define	WT_STAT_DSRC_COMPRESS_PRECOMP_INTL_MAX_PAGE_SIZE	2158
+#define	WT_STAT_DSRC_COMPRESS_PRECOMP_INTL_MAX_PAGE_SIZE	2149
 /*!
  * compression: compressed page maximum leaf page size prior to
  * compression
  */
-#define	WT_STAT_DSRC_COMPRESS_PRECOMP_LEAF_MAX_PAGE_SIZE	2159
+#define	WT_STAT_DSRC_COMPRESS_PRECOMP_LEAF_MAX_PAGE_SIZE	2150
 /*! compression: page written to disk failed to compress */
-#define	WT_STAT_DSRC_COMPRESS_WRITE_FAIL		2160
+#define	WT_STAT_DSRC_COMPRESS_WRITE_FAIL		2151
 /*! compression: page written to disk was too small to compress */
-#define	WT_STAT_DSRC_COMPRESS_WRITE_TOO_SMALL		2161
+#define	WT_STAT_DSRC_COMPRESS_WRITE_TOO_SMALL		2152
 /*! compression: pages read from disk */
-#define	WT_STAT_DSRC_COMPRESS_READ			2162
+#define	WT_STAT_DSRC_COMPRESS_READ			2153
 /*!
  * compression: pages read from disk with compression ratio greater than
  * 64
  */
-#define	WT_STAT_DSRC_COMPRESS_READ_RATIO_HIST_MAX	2163
+#define	WT_STAT_DSRC_COMPRESS_READ_RATIO_HIST_MAX	2154
 /*!
  * compression: pages read from disk with compression ratio smaller than
  * 2
  */
-#define	WT_STAT_DSRC_COMPRESS_READ_RATIO_HIST_2		2164
+#define	WT_STAT_DSRC_COMPRESS_READ_RATIO_HIST_2		2155
 /*!
  * compression: pages read from disk with compression ratio smaller than
  * 4
  */
-#define	WT_STAT_DSRC_COMPRESS_READ_RATIO_HIST_4		2165
+#define	WT_STAT_DSRC_COMPRESS_READ_RATIO_HIST_4		2156
 /*!
  * compression: pages read from disk with compression ratio smaller than
  * 8
  */
-#define	WT_STAT_DSRC_COMPRESS_READ_RATIO_HIST_8		2166
+#define	WT_STAT_DSRC_COMPRESS_READ_RATIO_HIST_8		2157
 /*!
  * compression: pages read from disk with compression ratio smaller than
  * 16
  */
-#define	WT_STAT_DSRC_COMPRESS_READ_RATIO_HIST_16	2167
+#define	WT_STAT_DSRC_COMPRESS_READ_RATIO_HIST_16	2158
 /*!
  * compression: pages read from disk with compression ratio smaller than
  * 32
  */
-#define	WT_STAT_DSRC_COMPRESS_READ_RATIO_HIST_32	2168
+#define	WT_STAT_DSRC_COMPRESS_READ_RATIO_HIST_32	2159
 /*!
  * compression: pages read from disk with compression ratio smaller than
  * 64
  */
-#define	WT_STAT_DSRC_COMPRESS_READ_RATIO_HIST_64	2169
+#define	WT_STAT_DSRC_COMPRESS_READ_RATIO_HIST_64	2160
 /*! compression: pages written to disk */
-#define	WT_STAT_DSRC_COMPRESS_WRITE			2170
+#define	WT_STAT_DSRC_COMPRESS_WRITE			2161
 /*!
  * compression: pages written to disk with compression ratio greater than
  * 64
  */
-#define	WT_STAT_DSRC_COMPRESS_WRITE_RATIO_HIST_MAX	2171
+#define	WT_STAT_DSRC_COMPRESS_WRITE_RATIO_HIST_MAX	2162
 /*!
  * compression: pages written to disk with compression ratio smaller than
  * 2
  */
-#define	WT_STAT_DSRC_COMPRESS_WRITE_RATIO_HIST_2	2172
+#define	WT_STAT_DSRC_COMPRESS_WRITE_RATIO_HIST_2	2163
 /*!
  * compression: pages written to disk with compression ratio smaller than
  * 4
  */
-#define	WT_STAT_DSRC_COMPRESS_WRITE_RATIO_HIST_4	2173
+#define	WT_STAT_DSRC_COMPRESS_WRITE_RATIO_HIST_4	2164
 /*!
  * compression: pages written to disk with compression ratio smaller than
  * 8
  */
-#define	WT_STAT_DSRC_COMPRESS_WRITE_RATIO_HIST_8	2174
+#define	WT_STAT_DSRC_COMPRESS_WRITE_RATIO_HIST_8	2165
 /*!
  * compression: pages written to disk with compression ratio smaller than
  * 16
  */
-#define	WT_STAT_DSRC_COMPRESS_WRITE_RATIO_HIST_16	2175
+#define	WT_STAT_DSRC_COMPRESS_WRITE_RATIO_HIST_16	2166
 /*!
  * compression: pages written to disk with compression ratio smaller than
  * 32
  */
-#define	WT_STAT_DSRC_COMPRESS_WRITE_RATIO_HIST_32	2176
+#define	WT_STAT_DSRC_COMPRESS_WRITE_RATIO_HIST_32	2167
 /*!
  * compression: pages written to disk with compression ratio smaller than
  * 64
  */
-#define	WT_STAT_DSRC_COMPRESS_WRITE_RATIO_HIST_64	2177
+#define	WT_STAT_DSRC_COMPRESS_WRITE_RATIO_HIST_64	2168
 /*! cursor: Total number of deleted pages skipped during tree walk */
-#define	WT_STAT_DSRC_CURSOR_TREE_WALK_DEL_PAGE_SKIP	2178
+#define	WT_STAT_DSRC_CURSOR_TREE_WALK_DEL_PAGE_SKIP	2169
 /*! cursor: Total number of entries skipped by cursor next calls */
-#define	WT_STAT_DSRC_CURSOR_NEXT_SKIP_TOTAL		2179
+#define	WT_STAT_DSRC_CURSOR_NEXT_SKIP_TOTAL		2170
 /*! cursor: Total number of entries skipped by cursor prev calls */
-#define	WT_STAT_DSRC_CURSOR_PREV_SKIP_TOTAL		2180
+#define	WT_STAT_DSRC_CURSOR_PREV_SKIP_TOTAL		2171
 /*!
  * cursor: Total number of entries skipped to position the history store
  * cursor
  */
-#define	WT_STAT_DSRC_CURSOR_SKIP_HS_CUR_POSITION	2181
+#define	WT_STAT_DSRC_CURSOR_SKIP_HS_CUR_POSITION	2172
 /*!
  * cursor: Total number of in-memory deleted pages skipped during tree
  * walk
  */
-#define	WT_STAT_DSRC_CURSOR_TREE_WALK_INMEM_DEL_PAGE_SKIP	2182
+#define	WT_STAT_DSRC_CURSOR_TREE_WALK_INMEM_DEL_PAGE_SKIP	2173
 /*! cursor: Total number of on-disk deleted pages skipped during tree walk */
-#define	WT_STAT_DSRC_CURSOR_TREE_WALK_ONDISK_DEL_PAGE_SKIP	2183
+#define	WT_STAT_DSRC_CURSOR_TREE_WALK_ONDISK_DEL_PAGE_SKIP	2174
 /*!
  * cursor: Total number of times a search near has exited due to prefix
  * config
  */
-#define	WT_STAT_DSRC_CURSOR_SEARCH_NEAR_PREFIX_FAST_PATHS	2184
+#define	WT_STAT_DSRC_CURSOR_SEARCH_NEAR_PREFIX_FAST_PATHS	2175
 /*!
  * cursor: Total number of times cursor fails to temporarily release
  * pinned page to encourage eviction of hot or large page
  */
-#define	WT_STAT_DSRC_CURSOR_REPOSITION_FAILED		2185
+#define	WT_STAT_DSRC_CURSOR_REPOSITION_FAILED		2176
 /*!
  * cursor: Total number of times cursor temporarily releases pinned page
  * to encourage eviction of hot or large page
  */
-#define	WT_STAT_DSRC_CURSOR_REPOSITION			2186
+#define	WT_STAT_DSRC_CURSOR_REPOSITION			2177
 /*! cursor: bulk loaded cursor insert calls */
-#define	WT_STAT_DSRC_CURSOR_INSERT_BULK			2187
+#define	WT_STAT_DSRC_CURSOR_INSERT_BULK			2178
 /*! cursor: cache cursors reuse count */
-#define	WT_STAT_DSRC_CURSOR_REOPEN			2188
+#define	WT_STAT_DSRC_CURSOR_REOPEN			2179
 /*! cursor: close calls that result in cache */
-#define	WT_STAT_DSRC_CURSOR_CACHE			2189
+#define	WT_STAT_DSRC_CURSOR_CACHE			2180
 /*! cursor: create calls */
-#define	WT_STAT_DSRC_CURSOR_CREATE			2190
+#define	WT_STAT_DSRC_CURSOR_CREATE			2181
 /*! cursor: cursor bound calls that return an error */
-#define	WT_STAT_DSRC_CURSOR_BOUND_ERROR			2191
+#define	WT_STAT_DSRC_CURSOR_BOUND_ERROR			2182
 /*! cursor: cursor bounds cleared from reset */
-#define	WT_STAT_DSRC_CURSOR_BOUNDS_RESET		2192
+#define	WT_STAT_DSRC_CURSOR_BOUNDS_RESET		2183
 /*! cursor: cursor bounds comparisons performed */
-#define	WT_STAT_DSRC_CURSOR_BOUNDS_COMPARISONS		2193
+#define	WT_STAT_DSRC_CURSOR_BOUNDS_COMPARISONS		2184
 /*! cursor: cursor bounds next called on an unpositioned cursor */
-#define	WT_STAT_DSRC_CURSOR_BOUNDS_NEXT_UNPOSITIONED	2194
+#define	WT_STAT_DSRC_CURSOR_BOUNDS_NEXT_UNPOSITIONED	2185
 /*! cursor: cursor bounds next early exit */
-#define	WT_STAT_DSRC_CURSOR_BOUNDS_NEXT_EARLY_EXIT	2195
+#define	WT_STAT_DSRC_CURSOR_BOUNDS_NEXT_EARLY_EXIT	2186
 /*! cursor: cursor bounds prev called on an unpositioned cursor */
-#define	WT_STAT_DSRC_CURSOR_BOUNDS_PREV_UNPOSITIONED	2196
+#define	WT_STAT_DSRC_CURSOR_BOUNDS_PREV_UNPOSITIONED	2187
 /*! cursor: cursor bounds prev early exit */
-#define	WT_STAT_DSRC_CURSOR_BOUNDS_PREV_EARLY_EXIT	2197
+#define	WT_STAT_DSRC_CURSOR_BOUNDS_PREV_EARLY_EXIT	2188
 /*! cursor: cursor bounds search early exit */
-#define	WT_STAT_DSRC_CURSOR_BOUNDS_SEARCH_EARLY_EXIT	2198
+#define	WT_STAT_DSRC_CURSOR_BOUNDS_SEARCH_EARLY_EXIT	2189
 /*! cursor: cursor bounds search near call repositioned cursor */
-#define	WT_STAT_DSRC_CURSOR_BOUNDS_SEARCH_NEAR_REPOSITIONED_CURSOR	2199
+#define	WT_STAT_DSRC_CURSOR_BOUNDS_SEARCH_NEAR_REPOSITIONED_CURSOR	2190
 /*! cursor: cursor cache calls that return an error */
-#define	WT_STAT_DSRC_CURSOR_CACHE_ERROR			2200
+#define	WT_STAT_DSRC_CURSOR_CACHE_ERROR			2191
 /*! cursor: cursor close calls that return an error */
-#define	WT_STAT_DSRC_CURSOR_CLOSE_ERROR			2201
+#define	WT_STAT_DSRC_CURSOR_CLOSE_ERROR			2192
 /*! cursor: cursor compare calls that return an error */
-#define	WT_STAT_DSRC_CURSOR_COMPARE_ERROR		2202
+#define	WT_STAT_DSRC_CURSOR_COMPARE_ERROR		2193
 /*! cursor: cursor equals calls that return an error */
-#define	WT_STAT_DSRC_CURSOR_EQUALS_ERROR		2203
+#define	WT_STAT_DSRC_CURSOR_EQUALS_ERROR		2194
 /*! cursor: cursor get key calls that return an error */
-#define	WT_STAT_DSRC_CURSOR_GET_KEY_ERROR		2204
+#define	WT_STAT_DSRC_CURSOR_GET_KEY_ERROR		2195
 /*! cursor: cursor get value calls that return an error */
-#define	WT_STAT_DSRC_CURSOR_GET_VALUE_ERROR		2205
+#define	WT_STAT_DSRC_CURSOR_GET_VALUE_ERROR		2196
 /*! cursor: cursor insert calls that return an error */
-#define	WT_STAT_DSRC_CURSOR_INSERT_ERROR		2206
+#define	WT_STAT_DSRC_CURSOR_INSERT_ERROR		2197
 /*! cursor: cursor insert check calls that return an error */
-#define	WT_STAT_DSRC_CURSOR_INSERT_CHECK_ERROR		2207
+#define	WT_STAT_DSRC_CURSOR_INSERT_CHECK_ERROR		2198
 /*! cursor: cursor largest key calls that return an error */
-#define	WT_STAT_DSRC_CURSOR_LARGEST_KEY_ERROR		2208
+#define	WT_STAT_DSRC_CURSOR_LARGEST_KEY_ERROR		2199
 /*! cursor: cursor modify calls that return an error */
-#define	WT_STAT_DSRC_CURSOR_MODIFY_ERROR		2209
+#define	WT_STAT_DSRC_CURSOR_MODIFY_ERROR		2200
 /*! cursor: cursor next calls that return an error */
-#define	WT_STAT_DSRC_CURSOR_NEXT_ERROR			2210
+#define	WT_STAT_DSRC_CURSOR_NEXT_ERROR			2201
 /*!
  * cursor: cursor next calls that skip due to a globally visible history
  * store tombstone
  */
-#define	WT_STAT_DSRC_CURSOR_NEXT_HS_TOMBSTONE		2211
+#define	WT_STAT_DSRC_CURSOR_NEXT_HS_TOMBSTONE		2202
 /*!
  * cursor: cursor next calls that skip greater than 1 and fewer than 100
  * entries
  */
-#define	WT_STAT_DSRC_CURSOR_NEXT_SKIP_LT_100		2212
+#define	WT_STAT_DSRC_CURSOR_NEXT_SKIP_LT_100		2203
 /*!
  * cursor: cursor next calls that skip greater than or equal to 100
  * entries
  */
-#define	WT_STAT_DSRC_CURSOR_NEXT_SKIP_GE_100		2213
+#define	WT_STAT_DSRC_CURSOR_NEXT_SKIP_GE_100		2204
 /*! cursor: cursor next random calls that return an error */
-#define	WT_STAT_DSRC_CURSOR_NEXT_RANDOM_ERROR		2214
+#define	WT_STAT_DSRC_CURSOR_NEXT_RANDOM_ERROR		2205
 /*! cursor: cursor prev calls that return an error */
-#define	WT_STAT_DSRC_CURSOR_PREV_ERROR			2215
+#define	WT_STAT_DSRC_CURSOR_PREV_ERROR			2206
 /*!
  * cursor: cursor prev calls that skip due to a globally visible history
  * store tombstone
  */
-#define	WT_STAT_DSRC_CURSOR_PREV_HS_TOMBSTONE		2216
+#define	WT_STAT_DSRC_CURSOR_PREV_HS_TOMBSTONE		2207
 /*!
  * cursor: cursor prev calls that skip greater than or equal to 100
  * entries
  */
-#define	WT_STAT_DSRC_CURSOR_PREV_SKIP_GE_100		2217
+#define	WT_STAT_DSRC_CURSOR_PREV_SKIP_GE_100		2208
 /*! cursor: cursor prev calls that skip less than 100 entries */
-#define	WT_STAT_DSRC_CURSOR_PREV_SKIP_LT_100		2218
+#define	WT_STAT_DSRC_CURSOR_PREV_SKIP_LT_100		2209
 /*! cursor: cursor reconfigure calls that return an error */
-#define	WT_STAT_DSRC_CURSOR_RECONFIGURE_ERROR		2219
+#define	WT_STAT_DSRC_CURSOR_RECONFIGURE_ERROR		2210
 /*! cursor: cursor remove calls that return an error */
-#define	WT_STAT_DSRC_CURSOR_REMOVE_ERROR		2220
+#define	WT_STAT_DSRC_CURSOR_REMOVE_ERROR		2211
 /*! cursor: cursor reopen calls that return an error */
-#define	WT_STAT_DSRC_CURSOR_REOPEN_ERROR		2221
+#define	WT_STAT_DSRC_CURSOR_REOPEN_ERROR		2212
 /*! cursor: cursor reserve calls that return an error */
-#define	WT_STAT_DSRC_CURSOR_RESERVE_ERROR		2222
+#define	WT_STAT_DSRC_CURSOR_RESERVE_ERROR		2213
 /*! cursor: cursor reset calls that return an error */
-#define	WT_STAT_DSRC_CURSOR_RESET_ERROR			2223
+#define	WT_STAT_DSRC_CURSOR_RESET_ERROR			2214
 /*! cursor: cursor search calls that return an error */
-#define	WT_STAT_DSRC_CURSOR_SEARCH_ERROR		2224
+#define	WT_STAT_DSRC_CURSOR_SEARCH_ERROR		2215
 /*! cursor: cursor search near calls that return an error */
-#define	WT_STAT_DSRC_CURSOR_SEARCH_NEAR_ERROR		2225
+#define	WT_STAT_DSRC_CURSOR_SEARCH_NEAR_ERROR		2216
 /*! cursor: cursor update calls that return an error */
-#define	WT_STAT_DSRC_CURSOR_UPDATE_ERROR		2226
+#define	WT_STAT_DSRC_CURSOR_UPDATE_ERROR		2217
 /*! cursor: insert calls */
-#define	WT_STAT_DSRC_CURSOR_INSERT			2227
+#define	WT_STAT_DSRC_CURSOR_INSERT			2218
 /*! cursor: insert key and value bytes */
-#define	WT_STAT_DSRC_CURSOR_INSERT_BYTES		2228
+#define	WT_STAT_DSRC_CURSOR_INSERT_BYTES		2219
 /*! cursor: modify */
-#define	WT_STAT_DSRC_CURSOR_MODIFY			2229
+#define	WT_STAT_DSRC_CURSOR_MODIFY			2220
 /*! cursor: modify key and value bytes affected */
-#define	WT_STAT_DSRC_CURSOR_MODIFY_BYTES		2230
+#define	WT_STAT_DSRC_CURSOR_MODIFY_BYTES		2221
 /*! cursor: modify value bytes modified */
-#define	WT_STAT_DSRC_CURSOR_MODIFY_BYTES_TOUCH		2231
+#define	WT_STAT_DSRC_CURSOR_MODIFY_BYTES_TOUCH		2222
 /*! cursor: next calls */
-#define	WT_STAT_DSRC_CURSOR_NEXT			2232
+#define	WT_STAT_DSRC_CURSOR_NEXT			2223
 /*! cursor: open cursor count */
-#define	WT_STAT_DSRC_CURSOR_OPEN_COUNT			2233
+#define	WT_STAT_DSRC_CURSOR_OPEN_COUNT			2224
 /*! cursor: operation restarted */
-#define	WT_STAT_DSRC_CURSOR_RESTART			2234
+#define	WT_STAT_DSRC_CURSOR_RESTART			2225
 /*! cursor: prev calls */
-#define	WT_STAT_DSRC_CURSOR_PREV			2235
+#define	WT_STAT_DSRC_CURSOR_PREV			2226
 /*! cursor: remove calls */
-#define	WT_STAT_DSRC_CURSOR_REMOVE			2236
+#define	WT_STAT_DSRC_CURSOR_REMOVE			2227
 /*! cursor: remove key bytes removed */
-#define	WT_STAT_DSRC_CURSOR_REMOVE_BYTES		2237
+#define	WT_STAT_DSRC_CURSOR_REMOVE_BYTES		2228
 /*! cursor: reserve calls */
-#define	WT_STAT_DSRC_CURSOR_RESERVE			2238
+#define	WT_STAT_DSRC_CURSOR_RESERVE			2229
 /*! cursor: reset calls */
-#define	WT_STAT_DSRC_CURSOR_RESET			2239
+#define	WT_STAT_DSRC_CURSOR_RESET			2230
 /*! cursor: search calls */
-#define	WT_STAT_DSRC_CURSOR_SEARCH			2240
+#define	WT_STAT_DSRC_CURSOR_SEARCH			2231
 /*! cursor: search history store calls */
-#define	WT_STAT_DSRC_CURSOR_SEARCH_HS			2241
+#define	WT_STAT_DSRC_CURSOR_SEARCH_HS			2232
 /*! cursor: search near calls */
-#define	WT_STAT_DSRC_CURSOR_SEARCH_NEAR			2242
+#define	WT_STAT_DSRC_CURSOR_SEARCH_NEAR			2233
 /*! cursor: truncate calls */
-#define	WT_STAT_DSRC_CURSOR_TRUNCATE			2243
+#define	WT_STAT_DSRC_CURSOR_TRUNCATE			2234
 /*! cursor: update calls */
-#define	WT_STAT_DSRC_CURSOR_UPDATE			2244
+#define	WT_STAT_DSRC_CURSOR_UPDATE			2235
 /*! cursor: update key and value bytes */
-#define	WT_STAT_DSRC_CURSOR_UPDATE_BYTES		2245
+#define	WT_STAT_DSRC_CURSOR_UPDATE_BYTES		2236
 /*! cursor: update value size change */
-#define	WT_STAT_DSRC_CURSOR_UPDATE_BYTES_CHANGED	2246
+#define	WT_STAT_DSRC_CURSOR_UPDATE_BYTES_CHANGED	2237
 /*! eviction: data source pages selected for eviction unable to be evicted */
-#define	WT_STAT_DSRC_EVICTION_FAIL			2247
+#define	WT_STAT_DSRC_EVICTION_FAIL			2238
 /*! eviction: eviction walk passes of a file */
-#define	WT_STAT_DSRC_EVICTION_WALK_PASSES		2248
+#define	WT_STAT_DSRC_EVICTION_WALK_PASSES		2239
 /*! reconciliation: VLCS pages explicitly reconciled as empty */
-#define	WT_STAT_DSRC_REC_VLCS_EMPTIED_PAGES		2249
+#define	WT_STAT_DSRC_REC_VLCS_EMPTIED_PAGES		2240
 /*! reconciliation: approximate byte size of timestamps in pages written */
-#define	WT_STAT_DSRC_REC_TIME_WINDOW_BYTES_TS		2250
+#define	WT_STAT_DSRC_REC_TIME_WINDOW_BYTES_TS		2241
 /*!
  * reconciliation: approximate byte size of transaction IDs in pages
  * written
  */
-#define	WT_STAT_DSRC_REC_TIME_WINDOW_BYTES_TXN		2251
+#define	WT_STAT_DSRC_REC_TIME_WINDOW_BYTES_TXN		2242
 /*! reconciliation: dictionary matches */
-#define	WT_STAT_DSRC_REC_DICTIONARY			2252
+#define	WT_STAT_DSRC_REC_DICTIONARY			2243
 /*! reconciliation: fast-path pages deleted */
-#define	WT_STAT_DSRC_REC_PAGE_DELETE_FAST		2253
+#define	WT_STAT_DSRC_REC_PAGE_DELETE_FAST		2244
 /*!
  * reconciliation: internal page key bytes discarded using suffix
  * compression
  */
-#define	WT_STAT_DSRC_REC_SUFFIX_COMPRESSION		2254
+#define	WT_STAT_DSRC_REC_SUFFIX_COMPRESSION		2245
 /*! reconciliation: internal page multi-block writes */
-#define	WT_STAT_DSRC_REC_MULTIBLOCK_INTERNAL		2255
+#define	WT_STAT_DSRC_REC_MULTIBLOCK_INTERNAL		2246
 /*! reconciliation: leaf page key bytes discarded using prefix compression */
-#define	WT_STAT_DSRC_REC_PREFIX_COMPRESSION		2256
+#define	WT_STAT_DSRC_REC_PREFIX_COMPRESSION		2247
 /*! reconciliation: leaf page multi-block writes */
-#define	WT_STAT_DSRC_REC_MULTIBLOCK_LEAF		2257
+#define	WT_STAT_DSRC_REC_MULTIBLOCK_LEAF		2248
 /*! reconciliation: leaf-page overflow keys */
-#define	WT_STAT_DSRC_REC_OVERFLOW_KEY_LEAF		2258
+#define	WT_STAT_DSRC_REC_OVERFLOW_KEY_LEAF		2249
 /*! reconciliation: maximum blocks required for a page */
-#define	WT_STAT_DSRC_REC_MULTIBLOCK_MAX			2259
+#define	WT_STAT_DSRC_REC_MULTIBLOCK_MAX			2250
 /*! reconciliation: overflow values written */
-#define	WT_STAT_DSRC_REC_OVERFLOW_VALUE			2260
+#define	WT_STAT_DSRC_REC_OVERFLOW_VALUE			2251
 /*! reconciliation: page reconciliation calls */
-#define	WT_STAT_DSRC_REC_PAGES				2261
+#define	WT_STAT_DSRC_REC_PAGES				2252
 /*! reconciliation: page reconciliation calls for eviction */
-#define	WT_STAT_DSRC_REC_PAGES_EVICTION			2262
+#define	WT_STAT_DSRC_REC_PAGES_EVICTION			2253
 /*! reconciliation: pages deleted */
-#define	WT_STAT_DSRC_REC_PAGE_DELETE			2263
+#define	WT_STAT_DSRC_REC_PAGE_DELETE			2254
 /*!
  * reconciliation: pages written including an aggregated newest start
  * durable timestamp
  */
-#define	WT_STAT_DSRC_REC_TIME_AGGR_NEWEST_START_DURABLE_TS	2264
+#define	WT_STAT_DSRC_REC_TIME_AGGR_NEWEST_START_DURABLE_TS	2255
 /*!
  * reconciliation: pages written including an aggregated newest stop
  * durable timestamp
  */
-#define	WT_STAT_DSRC_REC_TIME_AGGR_NEWEST_STOP_DURABLE_TS	2265
+#define	WT_STAT_DSRC_REC_TIME_AGGR_NEWEST_STOP_DURABLE_TS	2256
 /*!
  * reconciliation: pages written including an aggregated newest stop
  * timestamp
  */
-#define	WT_STAT_DSRC_REC_TIME_AGGR_NEWEST_STOP_TS	2266
+#define	WT_STAT_DSRC_REC_TIME_AGGR_NEWEST_STOP_TS	2257
 /*!
  * reconciliation: pages written including an aggregated newest stop
  * transaction ID
  */
-#define	WT_STAT_DSRC_REC_TIME_AGGR_NEWEST_STOP_TXN	2267
+#define	WT_STAT_DSRC_REC_TIME_AGGR_NEWEST_STOP_TXN	2258
 /*!
  * reconciliation: pages written including an aggregated newest
  * transaction ID
  */
-#define	WT_STAT_DSRC_REC_TIME_AGGR_NEWEST_TXN		2268
+#define	WT_STAT_DSRC_REC_TIME_AGGR_NEWEST_TXN		2259
 /*!
  * reconciliation: pages written including an aggregated oldest start
  * timestamp
  */
-#define	WT_STAT_DSRC_REC_TIME_AGGR_OLDEST_START_TS	2269
+#define	WT_STAT_DSRC_REC_TIME_AGGR_OLDEST_START_TS	2260
 /*! reconciliation: pages written including an aggregated prepare */
-#define	WT_STAT_DSRC_REC_TIME_AGGR_PREPARED		2270
+#define	WT_STAT_DSRC_REC_TIME_AGGR_PREPARED		2261
 /*! reconciliation: pages written including at least one prepare */
-#define	WT_STAT_DSRC_REC_TIME_WINDOW_PAGES_PREPARED	2271
+#define	WT_STAT_DSRC_REC_TIME_WINDOW_PAGES_PREPARED	2262
 /*!
  * reconciliation: pages written including at least one start durable
  * timestamp
  */
-#define	WT_STAT_DSRC_REC_TIME_WINDOW_PAGES_DURABLE_START_TS	2272
+#define	WT_STAT_DSRC_REC_TIME_WINDOW_PAGES_DURABLE_START_TS	2263
 /*! reconciliation: pages written including at least one start timestamp */
-#define	WT_STAT_DSRC_REC_TIME_WINDOW_PAGES_START_TS	2273
+#define	WT_STAT_DSRC_REC_TIME_WINDOW_PAGES_START_TS	2264
 /*!
  * reconciliation: pages written including at least one start transaction
  * ID
  */
-#define	WT_STAT_DSRC_REC_TIME_WINDOW_PAGES_START_TXN	2274
+#define	WT_STAT_DSRC_REC_TIME_WINDOW_PAGES_START_TXN	2265
 /*!
  * reconciliation: pages written including at least one stop durable
  * timestamp
  */
-#define	WT_STAT_DSRC_REC_TIME_WINDOW_PAGES_DURABLE_STOP_TS	2275
+#define	WT_STAT_DSRC_REC_TIME_WINDOW_PAGES_DURABLE_STOP_TS	2266
 /*! reconciliation: pages written including at least one stop timestamp */
-#define	WT_STAT_DSRC_REC_TIME_WINDOW_PAGES_STOP_TS	2276
+#define	WT_STAT_DSRC_REC_TIME_WINDOW_PAGES_STOP_TS	2267
 /*!
  * reconciliation: pages written including at least one stop transaction
  * ID
  */
-#define	WT_STAT_DSRC_REC_TIME_WINDOW_PAGES_STOP_TXN	2277
+#define	WT_STAT_DSRC_REC_TIME_WINDOW_PAGES_STOP_TXN	2268
 /*! reconciliation: records written including a prepare */
-#define	WT_STAT_DSRC_REC_TIME_WINDOW_PREPARED		2278
+#define	WT_STAT_DSRC_REC_TIME_WINDOW_PREPARED		2269
 /*! reconciliation: records written including a start durable timestamp */
-#define	WT_STAT_DSRC_REC_TIME_WINDOW_DURABLE_START_TS	2279
+#define	WT_STAT_DSRC_REC_TIME_WINDOW_DURABLE_START_TS	2270
 /*! reconciliation: records written including a start timestamp */
-#define	WT_STAT_DSRC_REC_TIME_WINDOW_START_TS		2280
+#define	WT_STAT_DSRC_REC_TIME_WINDOW_START_TS		2271
 /*! reconciliation: records written including a start transaction ID */
-#define	WT_STAT_DSRC_REC_TIME_WINDOW_START_TXN		2281
+#define	WT_STAT_DSRC_REC_TIME_WINDOW_START_TXN		2272
 /*! reconciliation: records written including a stop durable timestamp */
-#define	WT_STAT_DSRC_REC_TIME_WINDOW_DURABLE_STOP_TS	2282
+#define	WT_STAT_DSRC_REC_TIME_WINDOW_DURABLE_STOP_TS	2273
 /*! reconciliation: records written including a stop timestamp */
-#define	WT_STAT_DSRC_REC_TIME_WINDOW_STOP_TS		2283
+#define	WT_STAT_DSRC_REC_TIME_WINDOW_STOP_TS		2274
 /*! reconciliation: records written including a stop transaction ID */
-#define	WT_STAT_DSRC_REC_TIME_WINDOW_STOP_TXN		2284
+#define	WT_STAT_DSRC_REC_TIME_WINDOW_STOP_TXN		2275
 /*! session: object compaction */
-#define	WT_STAT_DSRC_SESSION_COMPACT			2285
+#define	WT_STAT_DSRC_SESSION_COMPACT			2276
 /*!
  * transaction: a reader raced with a prepared transaction commit and
  * skipped an update or updates
  */
-#define	WT_STAT_DSRC_TXN_READ_RACE_PREPARE_COMMIT	2286
+#define	WT_STAT_DSRC_TXN_READ_RACE_PREPARE_COMMIT	2277
 /*! transaction: number of times overflow removed value is read */
-#define	WT_STAT_DSRC_TXN_READ_OVERFLOW_REMOVE		2287
+#define	WT_STAT_DSRC_TXN_READ_OVERFLOW_REMOVE		2278
 /*! transaction: race to read prepared update retry */
-#define	WT_STAT_DSRC_TXN_READ_RACE_PREPARE_UPDATE	2288
+#define	WT_STAT_DSRC_TXN_READ_RACE_PREPARE_UPDATE	2279
 /*!
  * transaction: rollback to stable history store keys that would have
  * been swept in non-dryrun mode
  */
-#define	WT_STAT_DSRC_TXN_RTS_SWEEP_HS_KEYS_DRYRUN	2289
+#define	WT_STAT_DSRC_TXN_RTS_SWEEP_HS_KEYS_DRYRUN	2280
 /*!
  * transaction: rollback to stable history store records with stop
  * timestamps older than newer records
  */
-#define	WT_STAT_DSRC_TXN_RTS_HS_STOP_OLDER_THAN_NEWER_START	2290
+#define	WT_STAT_DSRC_TXN_RTS_HS_STOP_OLDER_THAN_NEWER_START	2281
 /*! transaction: rollback to stable inconsistent checkpoint */
-#define	WT_STAT_DSRC_TXN_RTS_INCONSISTENT_CKPT		2291
+#define	WT_STAT_DSRC_TXN_RTS_INCONSISTENT_CKPT		2282
 /*! transaction: rollback to stable keys removed */
-#define	WT_STAT_DSRC_TXN_RTS_KEYS_REMOVED		2292
+#define	WT_STAT_DSRC_TXN_RTS_KEYS_REMOVED		2283
 /*! transaction: rollback to stable keys restored */
-#define	WT_STAT_DSRC_TXN_RTS_KEYS_RESTORED		2293
+#define	WT_STAT_DSRC_TXN_RTS_KEYS_RESTORED		2284
 /*!
  * transaction: rollback to stable keys that would have been removed in
  * non-dryrun mode
  */
-#define	WT_STAT_DSRC_TXN_RTS_KEYS_REMOVED_DRYRUN	2294
+#define	WT_STAT_DSRC_TXN_RTS_KEYS_REMOVED_DRYRUN	2285
 /*!
  * transaction: rollback to stable keys that would have been restored in
  * non-dryrun mode
  */
-#define	WT_STAT_DSRC_TXN_RTS_KEYS_RESTORED_DRYRUN	2295
+#define	WT_STAT_DSRC_TXN_RTS_KEYS_RESTORED_DRYRUN	2286
 /*! transaction: rollback to stable restored tombstones from history store */
-#define	WT_STAT_DSRC_TXN_RTS_HS_RESTORE_TOMBSTONES	2296
+#define	WT_STAT_DSRC_TXN_RTS_HS_RESTORE_TOMBSTONES	2287
 /*! transaction: rollback to stable restored updates from history store */
-#define	WT_STAT_DSRC_TXN_RTS_HS_RESTORE_UPDATES		2297
+#define	WT_STAT_DSRC_TXN_RTS_HS_RESTORE_UPDATES		2288
 /*! transaction: rollback to stable skipping delete rle */
-#define	WT_STAT_DSRC_TXN_RTS_DELETE_RLE_SKIPPED		2298
+#define	WT_STAT_DSRC_TXN_RTS_DELETE_RLE_SKIPPED		2289
 /*! transaction: rollback to stable skipping stable rle */
-#define	WT_STAT_DSRC_TXN_RTS_STABLE_RLE_SKIPPED		2299
+#define	WT_STAT_DSRC_TXN_RTS_STABLE_RLE_SKIPPED		2290
 /*! transaction: rollback to stable sweeping history store keys */
-#define	WT_STAT_DSRC_TXN_RTS_SWEEP_HS_KEYS		2300
+#define	WT_STAT_DSRC_TXN_RTS_SWEEP_HS_KEYS		2291
 /*!
  * transaction: rollback to stable tombstones from history store that
  * would have been restored in non-dryrun mode
  */
-#define	WT_STAT_DSRC_TXN_RTS_HS_RESTORE_TOMBSTONES_DRYRUN	2301
+#define	WT_STAT_DSRC_TXN_RTS_HS_RESTORE_TOMBSTONES_DRYRUN	2292
 /*!
  * transaction: rollback to stable updates from history store that would
  * have been restored in non-dryrun mode
  */
-#define	WT_STAT_DSRC_TXN_RTS_HS_RESTORE_UPDATES_DRYRUN	2302
+#define	WT_STAT_DSRC_TXN_RTS_HS_RESTORE_UPDATES_DRYRUN	2293
 /*! transaction: rollback to stable updates removed from history store */
-#define	WT_STAT_DSRC_TXN_RTS_HS_REMOVED			2303
+#define	WT_STAT_DSRC_TXN_RTS_HS_REMOVED			2294
 /*!
  * transaction: rollback to stable updates that would have been removed
  * from history store in non-dryrun mode
  */
-#define	WT_STAT_DSRC_TXN_RTS_HS_REMOVED_DRYRUN		2304
+#define	WT_STAT_DSRC_TXN_RTS_HS_REMOVED_DRYRUN		2295
 /*! transaction: update conflicts */
-#define	WT_STAT_DSRC_TXN_UPDATE_CONFLICT		2305
+#define	WT_STAT_DSRC_TXN_UPDATE_CONFLICT		2296
 
 /*!
  * @}
