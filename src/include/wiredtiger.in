--- conflicted
+++ resolved
@@ -5112,26 +5112,12 @@
  */
 #define	WT_STAT_CONN_CACHE_READ_LOOKASIDE_SKEW_OLD_CHECKPOINT	1120
 /*! cache: pages read into cache requiring cache overflow entries */
-<<<<<<< HEAD
-#define	WT_STAT_CONN_CACHE_READ_LOOKASIDE		1120
-/*!
- * cache: pages read into cache requiring cache overflow entries because
- * of page is skewed with old entries
- */
-#define	WT_STAT_CONN_CACHE_READ_LOOKASIDE_SKEW_OLD	1121
-/*!
- * cache: pages read into cache requiring cache overflow entries by
- * checkpoint because of page is skewed with old entries
- */
-#define	WT_STAT_CONN_CACHE_READ_LOOKASIDE_SKEW_OLD_CHECKPOINT	1122
-=======
 #define	WT_STAT_CONN_CACHE_READ_LOOKASIDE		1121
 /*!
  * cache: pages read into cache requiring cache overflow entries because
  * they were not evicted with skew-newest.
  */
 #define	WT_STAT_CONN_CACHE_READ_LOOKASIDE_SKEW_OLD	1122
->>>>>>> 1ac20600
 /*! cache: pages requested from the cache */
 #define	WT_STAT_CONN_CACHE_PAGES_REQUESTED		1123
 /*! cache: pages seen by eviction walk */
@@ -5924,26 +5910,12 @@
  */
 #define	WT_STAT_DSRC_CACHE_READ_LOOKASIDE_SKEW_OLD_CHECKPOINT	2073
 /*! cache: pages read into cache requiring cache overflow entries */
-<<<<<<< HEAD
-#define	WT_STAT_DSRC_CACHE_READ_LOOKASIDE		2073
-/*!
- * cache: pages read into cache requiring cache overflow entries because
- * of page is skewed with old entries
- */
-#define	WT_STAT_DSRC_CACHE_READ_LOOKASIDE_SKEW_OLD	2074
-/*!
- * cache: pages read into cache requiring cache overflow entries by
- * checkpoint because of page is skewed with old entries
- */
-#define	WT_STAT_DSRC_CACHE_READ_LOOKASIDE_SKEW_OLD_CHECKPOINT	2075
-=======
 #define	WT_STAT_DSRC_CACHE_READ_LOOKASIDE		2074
 /*!
  * cache: pages read into cache requiring cache overflow entries because
  * they were not evicted with skew-newest.
  */
 #define	WT_STAT_DSRC_CACHE_READ_LOOKASIDE_SKEW_OLD	2075
->>>>>>> 1ac20600
 /*! cache: pages requested from the cache */
 #define	WT_STAT_DSRC_CACHE_PAGES_REQUESTED		2076
 /*! cache: pages seen by eviction walk */
