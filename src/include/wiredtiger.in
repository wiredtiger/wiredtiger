--- conflicted
+++ resolved
@@ -779,24 +779,6 @@
 #define WT_CURSTD_DUP_NO_VALUE          0x000010000ull
 #define WT_CURSTD_EVICT_REPOSITION     0x000020000ull
 #define WT_CURSTD_HS_READ_ACROSS_BTREE 0x000040000ull
-<<<<<<< HEAD
-#define WT_CURSTD_HS_READ_ALL       0x000080000ull
-#define WT_CURSTD_HS_READ_COMMITTED 0x000100000ull
-#define WT_CURSTD_IGNORE_TOMBSTONE  0x000200000ull
-#define WT_CURSTD_JOINED        0x000400000ull
-#define WT_CURSTD_KEY_EXT       0x000800000ull /* Key points out of tree. */
-#define WT_CURSTD_KEY_INT       0x001000000ull /* Key points into tree. */
-#define WT_CURSTD_KEY_ONLY      0x002000000ull
-#define WT_CURSTD_META_INUSE        0x004000000ull
-#define WT_CURSTD_OPEN          0x008000000ull
-#define WT_CURSTD_OVERWRITE     0x010000000ull
-#define WT_CURSTD_PREFIX_SEARCH     0x020000000ull
-#define WT_CURSTD_RAW           0x040000000ull
-#define WT_CURSTD_RAW_SEARCH        0x080000000ull
-#define WT_CURSTD_VALUE_EXT     0x100000000ull /* Value points out of tree. */
-#define WT_CURSTD_VALUE_INT     0x200000000ull /* Value points into tree. */
-#define WT_CURSTD_VERSION_CURSOR    0x400000000ull /* Version cursor. */
-=======
 #define WT_CURSTD_HS_READ_ALL		0x000080000ull
 #define WT_CURSTD_HS_READ_COMMITTED	0x000100000ull
 #define WT_CURSTD_IGNORE_TOMBSTONE	0x000200000ull
@@ -812,7 +794,6 @@
 #define WT_CURSTD_VALUE_EXT		0x080000000ull /* Value points out of tree. */
 #define WT_CURSTD_VALUE_INT		0x100000000ull /* Value points into tree. */
 #define WT_CURSTD_VERSION_CURSOR	0x200000000ull /* Version cursor. */
->>>>>>> 76eea978
 /* AUTOMATIC FLAG VALUE GENERATION STOP 64 */
 #define WT_CURSTD_KEY_SET   (WT_CURSTD_KEY_EXT | WT_CURSTD_KEY_INT)
 #define WT_CURSTD_VALUE_SET (WT_CURSTD_VALUE_EXT | WT_CURSTD_VALUE_INT)
