--- conflicted
+++ resolved
@@ -5836,433 +5836,226 @@
  * cache: history store table out-of-order updates that were fixed up by
  * reinserting with the fixed timestamp
  */
-<<<<<<< HEAD
-#define	WT_STAT_CONN_CACHE_HS_ORDER_REINSERT		1391
+#define	WT_STAT_CONN_CACHE_HS_ORDER_REINSERT		1392
 /*! cache: history store table reads */
-#define	WT_STAT_CONN_CACHE_HS_READ			1392
+#define	WT_STAT_CONN_CACHE_HS_READ			1393
 /*! cache: history store table reads missed */
-#define	WT_STAT_CONN_CACHE_HS_READ_MISS			1393
+#define	WT_STAT_CONN_CACHE_HS_READ_MISS			1394
 /*! cache: history store table reads requiring squashed modifies */
-#define	WT_STAT_CONN_CACHE_HS_READ_SQUASH		1394
-=======
-#define	WT_STAT_CONN_CACHE_HS_ORDER_FIXUP_MOVE		1392
-/*!
- * cache: history store table out-of-order updates that were fixed up
- * during insertion
- */
-#define	WT_STAT_CONN_CACHE_HS_ORDER_FIXUP_INSERT	1393
-/*! cache: history store table reads */
-#define	WT_STAT_CONN_CACHE_HS_READ			1394
-/*! cache: history store table reads missed */
-#define	WT_STAT_CONN_CACHE_HS_READ_MISS			1395
-/*! cache: history store table reads requiring squashed modifies */
-#define	WT_STAT_CONN_CACHE_HS_READ_SQUASH		1396
->>>>>>> cb1ef679
+#define	WT_STAT_CONN_CACHE_HS_READ_SQUASH		1395
 /*!
  * cache: history store table truncation by rollback to stable to remove
  * an unstable update
  */
-<<<<<<< HEAD
-#define	WT_STAT_CONN_CACHE_HS_KEY_TRUNCATE_RTS_UNSTABLE	1395
-=======
-#define	WT_STAT_CONN_CACHE_HS_KEY_TRUNCATE_RTS_UNSTABLE	1397
->>>>>>> cb1ef679
+#define	WT_STAT_CONN_CACHE_HS_KEY_TRUNCATE_RTS_UNSTABLE	1396
 /*!
  * cache: history store table truncation by rollback to stable to remove
  * an update
  */
-<<<<<<< HEAD
-#define	WT_STAT_CONN_CACHE_HS_KEY_TRUNCATE_RTS		1396
+#define	WT_STAT_CONN_CACHE_HS_KEY_TRUNCATE_RTS		1397
 /*! cache: history store table truncation to remove an update */
-#define	WT_STAT_CONN_CACHE_HS_KEY_TRUNCATE		1397
-=======
-#define	WT_STAT_CONN_CACHE_HS_KEY_TRUNCATE_RTS		1398
-/*! cache: history store table truncation to remove an update */
-#define	WT_STAT_CONN_CACHE_HS_KEY_TRUNCATE		1399
->>>>>>> cb1ef679
+#define	WT_STAT_CONN_CACHE_HS_KEY_TRUNCATE		1398
 /*!
  * cache: history store table truncation to remove range of updates due
  * to key being removed from the data page during reconciliation
  */
-<<<<<<< HEAD
-#define	WT_STAT_CONN_CACHE_HS_KEY_TRUNCATE_ONPAGE_REMOVAL	1398
-=======
-#define	WT_STAT_CONN_CACHE_HS_KEY_TRUNCATE_ONPAGE_REMOVAL	1400
->>>>>>> cb1ef679
+#define	WT_STAT_CONN_CACHE_HS_KEY_TRUNCATE_ONPAGE_REMOVAL	1399
 /*!
  * cache: history store table truncation to remove range of updates due
  * to out-of-order timestamp update on data page
  */
-<<<<<<< HEAD
-#define	WT_STAT_CONN_CACHE_HS_ORDER_REMOVE		1399
+#define	WT_STAT_CONN_CACHE_HS_ORDER_REMOVE		1400
 /*! cache: history store table writes requiring squashed modifies */
-#define	WT_STAT_CONN_CACHE_HS_WRITE_SQUASH		1400
+#define	WT_STAT_CONN_CACHE_HS_WRITE_SQUASH		1401
 /*! cache: in-memory page passed criteria to be split */
-#define	WT_STAT_CONN_CACHE_INMEM_SPLITTABLE		1401
+#define	WT_STAT_CONN_CACHE_INMEM_SPLITTABLE		1402
 /*! cache: in-memory page splits */
-#define	WT_STAT_CONN_CACHE_INMEM_SPLIT			1402
+#define	WT_STAT_CONN_CACHE_INMEM_SPLIT			1403
 /*! cache: internal pages evicted */
-#define	WT_STAT_CONN_CACHE_EVICTION_INTERNAL		1403
+#define	WT_STAT_CONN_CACHE_EVICTION_INTERNAL		1404
 /*! cache: internal pages split during eviction */
-#define	WT_STAT_CONN_CACHE_EVICTION_SPLIT_INTERNAL	1404
+#define	WT_STAT_CONN_CACHE_EVICTION_SPLIT_INTERNAL	1405
 /*! cache: leaf pages split during eviction */
-#define	WT_STAT_CONN_CACHE_EVICTION_SPLIT_LEAF		1405
+#define	WT_STAT_CONN_CACHE_EVICTION_SPLIT_LEAF		1406
 /*! cache: modified pages evicted */
-#define	WT_STAT_CONN_CACHE_EVICTION_DIRTY		1406
+#define	WT_STAT_CONN_CACHE_EVICTION_DIRTY		1407
 /*! cache: overflow pages read into cache */
-#define	WT_STAT_CONN_CACHE_READ_OVERFLOW		1407
+#define	WT_STAT_CONN_CACHE_READ_OVERFLOW		1408
 /*! cache: page split during eviction deepened the tree */
-#define	WT_STAT_CONN_CACHE_EVICTION_DEEPEN		1408
+#define	WT_STAT_CONN_CACHE_EVICTION_DEEPEN		1409
 /*! cache: page written requiring history store records */
-#define	WT_STAT_CONN_CACHE_WRITE_HS			1409
+#define	WT_STAT_CONN_CACHE_WRITE_HS			1410
 /*! cache: pages read into cache */
-#define	WT_STAT_CONN_CACHE_READ				1410
+#define	WT_STAT_CONN_CACHE_READ				1411
 /*! cache: pages read into cache after truncate */
-#define	WT_STAT_CONN_CACHE_READ_DELETED			1411
+#define	WT_STAT_CONN_CACHE_READ_DELETED			1412
 /*! cache: pages read into cache after truncate in prepare state */
-#define	WT_STAT_CONN_CACHE_READ_DELETED_PREPARED	1412
+#define	WT_STAT_CONN_CACHE_READ_DELETED_PREPARED	1413
 /*! cache: pages requested from the cache */
-#define	WT_STAT_CONN_CACHE_PAGES_REQUESTED		1413
+#define	WT_STAT_CONN_CACHE_PAGES_REQUESTED		1414
 /*! cache: pages seen by eviction walk */
-#define	WT_STAT_CONN_CACHE_EVICTION_PAGES_SEEN		1414
+#define	WT_STAT_CONN_CACHE_EVICTION_PAGES_SEEN		1415
 /*! cache: pages written from cache */
-#define	WT_STAT_CONN_CACHE_WRITE			1415
+#define	WT_STAT_CONN_CACHE_WRITE			1416
 /*! cache: pages written requiring in-memory restoration */
-#define	WT_STAT_CONN_CACHE_WRITE_RESTORE		1416
+#define	WT_STAT_CONN_CACHE_WRITE_RESTORE		1417
 /*! cache: tracked dirty bytes in the cache */
-#define	WT_STAT_CONN_CACHE_BYTES_DIRTY			1417
+#define	WT_STAT_CONN_CACHE_BYTES_DIRTY			1418
 /*! cache: unmodified pages evicted */
-#define	WT_STAT_CONN_CACHE_EVICTION_CLEAN		1418
+#define	WT_STAT_CONN_CACHE_EVICTION_CLEAN		1419
 /*! checkpoint-cleanup: pages added for eviction */
-#define	WT_STAT_CONN_CC_PAGES_EVICT			1419
+#define	WT_STAT_CONN_CC_PAGES_EVICT			1420
 /*! checkpoint-cleanup: pages removed */
-#define	WT_STAT_CONN_CC_PAGES_REMOVED			1420
+#define	WT_STAT_CONN_CC_PAGES_REMOVED			1421
 /*! checkpoint-cleanup: pages skipped during tree walk */
-#define	WT_STAT_CONN_CC_PAGES_WALK_SKIPPED		1421
+#define	WT_STAT_CONN_CC_PAGES_WALK_SKIPPED		1422
 /*! checkpoint-cleanup: pages visited */
-#define	WT_STAT_CONN_CC_PAGES_VISITED			1422
+#define	WT_STAT_CONN_CC_PAGES_VISITED			1423
 /*! cursor: Total number of entries skipped by cursor next calls */
-#define	WT_STAT_CONN_CURSOR_NEXT_SKIP_TOTAL		1423
+#define	WT_STAT_CONN_CURSOR_NEXT_SKIP_TOTAL		1424
 /*! cursor: Total number of entries skipped by cursor prev calls */
-#define	WT_STAT_CONN_CURSOR_PREV_SKIP_TOTAL		1424
-=======
-#define	WT_STAT_CONN_CACHE_HS_KEY_TRUNCATE_NON_TS	1401
-/*! cache: history store table writes requiring squashed modifies */
-#define	WT_STAT_CONN_CACHE_HS_WRITE_SQUASH		1402
-/*! cache: in-memory page passed criteria to be split */
-#define	WT_STAT_CONN_CACHE_INMEM_SPLITTABLE		1403
-/*! cache: in-memory page splits */
-#define	WT_STAT_CONN_CACHE_INMEM_SPLIT			1404
-/*! cache: internal pages evicted */
-#define	WT_STAT_CONN_CACHE_EVICTION_INTERNAL		1405
-/*! cache: internal pages split during eviction */
-#define	WT_STAT_CONN_CACHE_EVICTION_SPLIT_INTERNAL	1406
-/*! cache: leaf pages split during eviction */
-#define	WT_STAT_CONN_CACHE_EVICTION_SPLIT_LEAF		1407
-/*! cache: modified pages evicted */
-#define	WT_STAT_CONN_CACHE_EVICTION_DIRTY		1408
-/*! cache: overflow pages read into cache */
-#define	WT_STAT_CONN_CACHE_READ_OVERFLOW		1409
-/*! cache: page split during eviction deepened the tree */
-#define	WT_STAT_CONN_CACHE_EVICTION_DEEPEN		1410
-/*! cache: page written requiring history store records */
-#define	WT_STAT_CONN_CACHE_WRITE_HS			1411
-/*! cache: pages read into cache */
-#define	WT_STAT_CONN_CACHE_READ				1412
-/*! cache: pages read into cache after truncate */
-#define	WT_STAT_CONN_CACHE_READ_DELETED			1413
-/*! cache: pages read into cache after truncate in prepare state */
-#define	WT_STAT_CONN_CACHE_READ_DELETED_PREPARED	1414
-/*! cache: pages requested from the cache */
-#define	WT_STAT_CONN_CACHE_PAGES_REQUESTED		1415
-/*! cache: pages seen by eviction walk */
-#define	WT_STAT_CONN_CACHE_EVICTION_PAGES_SEEN		1416
-/*! cache: pages written from cache */
-#define	WT_STAT_CONN_CACHE_WRITE			1417
-/*! cache: pages written requiring in-memory restoration */
-#define	WT_STAT_CONN_CACHE_WRITE_RESTORE		1418
-/*! cache: tracked dirty bytes in the cache */
-#define	WT_STAT_CONN_CACHE_BYTES_DIRTY			1419
-/*! cache: unmodified pages evicted */
-#define	WT_STAT_CONN_CACHE_EVICTION_CLEAN		1420
-/*! checkpoint-cleanup: pages added for eviction */
-#define	WT_STAT_CONN_CC_PAGES_EVICT			1421
-/*! checkpoint-cleanup: pages removed */
-#define	WT_STAT_CONN_CC_PAGES_REMOVED			1422
-/*! checkpoint-cleanup: pages skipped during tree walk */
-#define	WT_STAT_CONN_CC_PAGES_WALK_SKIPPED		1423
-/*! checkpoint-cleanup: pages visited */
-#define	WT_STAT_CONN_CC_PAGES_VISITED			1424
-/*! cursor: Total number of entries skipped by cursor next calls */
-#define	WT_STAT_CONN_CURSOR_NEXT_SKIP_TOTAL		1425
-/*! cursor: Total number of entries skipped by cursor prev calls */
-#define	WT_STAT_CONN_CURSOR_PREV_SKIP_TOTAL		1426
->>>>>>> cb1ef679
+#define	WT_STAT_CONN_CURSOR_PREV_SKIP_TOTAL		1425
 /*!
  * cursor: Total number of entries skipped to position the history store
  * cursor
  */
-<<<<<<< HEAD
-#define	WT_STAT_CONN_CURSOR_SKIP_HS_CUR_POSITION	1425
-=======
-#define	WT_STAT_CONN_CURSOR_SKIP_HS_CUR_POSITION	1427
->>>>>>> cb1ef679
+#define	WT_STAT_CONN_CURSOR_SKIP_HS_CUR_POSITION	1426
 /*!
  * cursor: cursor next calls that skip due to a globally visible history
  * store tombstone
  */
-<<<<<<< HEAD
-#define	WT_STAT_CONN_CURSOR_NEXT_HS_TOMBSTONE		1426
-=======
-#define	WT_STAT_CONN_CURSOR_NEXT_HS_TOMBSTONE		1428
->>>>>>> cb1ef679
+#define	WT_STAT_CONN_CURSOR_NEXT_HS_TOMBSTONE		1427
 /*!
  * cursor: cursor next calls that skip greater than or equal to 100
  * entries
  */
-<<<<<<< HEAD
-#define	WT_STAT_CONN_CURSOR_NEXT_SKIP_GE_100		1427
+#define	WT_STAT_CONN_CURSOR_NEXT_SKIP_GE_100		1428
 /*! cursor: cursor next calls that skip less than 100 entries */
-#define	WT_STAT_CONN_CURSOR_NEXT_SKIP_LT_100		1428
-=======
-#define	WT_STAT_CONN_CURSOR_NEXT_SKIP_GE_100		1429
-/*! cursor: cursor next calls that skip less than 100 entries */
-#define	WT_STAT_CONN_CURSOR_NEXT_SKIP_LT_100		1430
->>>>>>> cb1ef679
+#define	WT_STAT_CONN_CURSOR_NEXT_SKIP_LT_100		1429
 /*!
  * cursor: cursor prev calls that skip due to a globally visible history
  * store tombstone
  */
-<<<<<<< HEAD
-#define	WT_STAT_CONN_CURSOR_PREV_HS_TOMBSTONE		1429
-=======
-#define	WT_STAT_CONN_CURSOR_PREV_HS_TOMBSTONE		1431
->>>>>>> cb1ef679
+#define	WT_STAT_CONN_CURSOR_PREV_HS_TOMBSTONE		1430
 /*!
  * cursor: cursor prev calls that skip greater than or equal to 100
  * entries
  */
-<<<<<<< HEAD
-#define	WT_STAT_CONN_CURSOR_PREV_SKIP_GE_100		1430
+#define	WT_STAT_CONN_CURSOR_PREV_SKIP_GE_100		1431
 /*! cursor: cursor prev calls that skip less than 100 entries */
-#define	WT_STAT_CONN_CURSOR_PREV_SKIP_LT_100		1431
+#define	WT_STAT_CONN_CURSOR_PREV_SKIP_LT_100		1432
 /*! cursor: open cursor count */
-#define	WT_STAT_CONN_CURSOR_OPEN_COUNT			1432
+#define	WT_STAT_CONN_CURSOR_OPEN_COUNT			1433
 /*! reconciliation: approximate byte size of timestamps in pages written */
-#define	WT_STAT_CONN_REC_TIME_WINDOW_BYTES_TS		1433
-=======
-#define	WT_STAT_CONN_CURSOR_PREV_SKIP_GE_100		1432
-/*! cursor: cursor prev calls that skip less than 100 entries */
-#define	WT_STAT_CONN_CURSOR_PREV_SKIP_LT_100		1433
-/*! cursor: open cursor count */
-#define	WT_STAT_CONN_CURSOR_OPEN_COUNT			1434
-/*! reconciliation: approximate byte size of timestamps in pages written */
-#define	WT_STAT_CONN_REC_TIME_WINDOW_BYTES_TS		1435
->>>>>>> cb1ef679
+#define	WT_STAT_CONN_REC_TIME_WINDOW_BYTES_TS		1434
 /*!
  * reconciliation: approximate byte size of transaction IDs in pages
  * written
  */
-<<<<<<< HEAD
-#define	WT_STAT_CONN_REC_TIME_WINDOW_BYTES_TXN		1434
+#define	WT_STAT_CONN_REC_TIME_WINDOW_BYTES_TXN		1435
 /*! reconciliation: fast-path pages deleted */
-#define	WT_STAT_CONN_REC_PAGE_DELETE_FAST		1435
+#define	WT_STAT_CONN_REC_PAGE_DELETE_FAST		1436
 /*! reconciliation: page reconciliation calls */
-#define	WT_STAT_CONN_REC_PAGES				1436
+#define	WT_STAT_CONN_REC_PAGES				1437
 /*! reconciliation: page reconciliation calls for eviction */
-#define	WT_STAT_CONN_REC_PAGES_EVICTION			1437
+#define	WT_STAT_CONN_REC_PAGES_EVICTION			1438
 /*! reconciliation: pages deleted */
-#define	WT_STAT_CONN_REC_PAGE_DELETE			1438
-=======
-#define	WT_STAT_CONN_REC_TIME_WINDOW_BYTES_TXN		1436
-/*! reconciliation: fast-path pages deleted */
-#define	WT_STAT_CONN_REC_PAGE_DELETE_FAST		1437
-/*! reconciliation: page reconciliation calls */
-#define	WT_STAT_CONN_REC_PAGES				1438
-/*! reconciliation: page reconciliation calls for eviction */
-#define	WT_STAT_CONN_REC_PAGES_EVICTION			1439
-/*! reconciliation: pages deleted */
-#define	WT_STAT_CONN_REC_PAGE_DELETE			1440
->>>>>>> cb1ef679
+#define	WT_STAT_CONN_REC_PAGE_DELETE			1439
 /*!
  * reconciliation: pages written including an aggregated newest start
  * durable timestamp
  */
-<<<<<<< HEAD
-#define	WT_STAT_CONN_REC_TIME_AGGR_NEWEST_START_DURABLE_TS	1439
-=======
-#define	WT_STAT_CONN_REC_TIME_AGGR_NEWEST_START_DURABLE_TS	1441
->>>>>>> cb1ef679
+#define	WT_STAT_CONN_REC_TIME_AGGR_NEWEST_START_DURABLE_TS	1440
 /*!
  * reconciliation: pages written including an aggregated newest stop
  * durable timestamp
  */
-<<<<<<< HEAD
-#define	WT_STAT_CONN_REC_TIME_AGGR_NEWEST_STOP_DURABLE_TS	1440
-=======
-#define	WT_STAT_CONN_REC_TIME_AGGR_NEWEST_STOP_DURABLE_TS	1442
->>>>>>> cb1ef679
+#define	WT_STAT_CONN_REC_TIME_AGGR_NEWEST_STOP_DURABLE_TS	1441
 /*!
  * reconciliation: pages written including an aggregated newest stop
  * timestamp
  */
-<<<<<<< HEAD
-#define	WT_STAT_CONN_REC_TIME_AGGR_NEWEST_STOP_TS	1441
-=======
-#define	WT_STAT_CONN_REC_TIME_AGGR_NEWEST_STOP_TS	1443
->>>>>>> cb1ef679
+#define	WT_STAT_CONN_REC_TIME_AGGR_NEWEST_STOP_TS	1442
 /*!
  * reconciliation: pages written including an aggregated newest stop
  * transaction ID
  */
-<<<<<<< HEAD
-#define	WT_STAT_CONN_REC_TIME_AGGR_NEWEST_STOP_TXN	1442
-=======
-#define	WT_STAT_CONN_REC_TIME_AGGR_NEWEST_STOP_TXN	1444
->>>>>>> cb1ef679
+#define	WT_STAT_CONN_REC_TIME_AGGR_NEWEST_STOP_TXN	1443
 /*!
  * reconciliation: pages written including an aggregated newest
  * transaction ID
  */
-<<<<<<< HEAD
-#define	WT_STAT_CONN_REC_TIME_AGGR_NEWEST_TXN		1443
-=======
-#define	WT_STAT_CONN_REC_TIME_AGGR_NEWEST_TXN		1445
->>>>>>> cb1ef679
+#define	WT_STAT_CONN_REC_TIME_AGGR_NEWEST_TXN		1444
 /*!
  * reconciliation: pages written including an aggregated oldest start
  * timestamp
  */
-<<<<<<< HEAD
-#define	WT_STAT_CONN_REC_TIME_AGGR_OLDEST_START_TS	1444
+#define	WT_STAT_CONN_REC_TIME_AGGR_OLDEST_START_TS	1445
 /*! reconciliation: pages written including an aggregated prepare */
-#define	WT_STAT_CONN_REC_TIME_AGGR_PREPARED		1445
-=======
-#define	WT_STAT_CONN_REC_TIME_AGGR_OLDEST_START_TS	1446
-/*! reconciliation: pages written including an aggregated prepare */
-#define	WT_STAT_CONN_REC_TIME_AGGR_PREPARED		1447
->>>>>>> cb1ef679
+#define	WT_STAT_CONN_REC_TIME_AGGR_PREPARED		1446
 /*!
  * reconciliation: pages written including at least one start durable
  * timestamp
  */
-<<<<<<< HEAD
-#define	WT_STAT_CONN_REC_TIME_WINDOW_PAGES_DURABLE_START_TS	1446
-=======
-#define	WT_STAT_CONN_REC_TIME_WINDOW_PAGES_DURABLE_START_TS	1448
->>>>>>> cb1ef679
+#define	WT_STAT_CONN_REC_TIME_WINDOW_PAGES_DURABLE_START_TS	1447
 /*!
  * reconciliation: pages written including at least one start transaction
  * ID
  */
-<<<<<<< HEAD
-#define	WT_STAT_CONN_REC_TIME_WINDOW_PAGES_START_TXN	1447
-=======
-#define	WT_STAT_CONN_REC_TIME_WINDOW_PAGES_START_TXN	1449
->>>>>>> cb1ef679
+#define	WT_STAT_CONN_REC_TIME_WINDOW_PAGES_START_TXN	1448
 /*!
  * reconciliation: pages written including at least one stop durable
  * timestamp
  */
-<<<<<<< HEAD
-#define	WT_STAT_CONN_REC_TIME_WINDOW_PAGES_DURABLE_STOP_TS	1448
+#define	WT_STAT_CONN_REC_TIME_WINDOW_PAGES_DURABLE_STOP_TS	1449
 /*! reconciliation: pages written including at least one stop timestamp */
-#define	WT_STAT_CONN_REC_TIME_WINDOW_PAGES_STOP_TS	1449
-=======
-#define	WT_STAT_CONN_REC_TIME_WINDOW_PAGES_DURABLE_STOP_TS	1450
-/*! reconciliation: pages written including at least one stop timestamp */
-#define	WT_STAT_CONN_REC_TIME_WINDOW_PAGES_STOP_TS	1451
->>>>>>> cb1ef679
+#define	WT_STAT_CONN_REC_TIME_WINDOW_PAGES_STOP_TS	1450
 /*!
  * reconciliation: pages written including at least one stop transaction
  * ID
  */
-<<<<<<< HEAD
-#define	WT_STAT_CONN_REC_TIME_WINDOW_PAGES_STOP_TXN	1450
+#define	WT_STAT_CONN_REC_TIME_WINDOW_PAGES_STOP_TXN	1451
 /*! reconciliation: records written including a start durable timestamp */
-#define	WT_STAT_CONN_REC_TIME_WINDOW_DURABLE_START_TS	1451
+#define	WT_STAT_CONN_REC_TIME_WINDOW_DURABLE_START_TS	1452
 /*! reconciliation: records written including a start timestamp */
-#define	WT_STAT_CONN_REC_TIME_WINDOW_START_TS		1452
+#define	WT_STAT_CONN_REC_TIME_WINDOW_START_TS		1453
 /*! reconciliation: records written including a start transaction ID */
-#define	WT_STAT_CONN_REC_TIME_WINDOW_START_TXN		1453
+#define	WT_STAT_CONN_REC_TIME_WINDOW_START_TXN		1454
 /*! reconciliation: records written including a stop durable timestamp */
-#define	WT_STAT_CONN_REC_TIME_WINDOW_DURABLE_STOP_TS	1454
+#define	WT_STAT_CONN_REC_TIME_WINDOW_DURABLE_STOP_TS	1455
 /*! reconciliation: records written including a stop timestamp */
-#define	WT_STAT_CONN_REC_TIME_WINDOW_STOP_TS		1455
+#define	WT_STAT_CONN_REC_TIME_WINDOW_STOP_TS		1456
 /*! reconciliation: records written including a stop transaction ID */
-#define	WT_STAT_CONN_REC_TIME_WINDOW_STOP_TXN		1456
+#define	WT_STAT_CONN_REC_TIME_WINDOW_STOP_TXN		1457
 /*! session: tiered storage local retention time (secs) */
-#define	WT_STAT_CONN_TIERED_RETENTION			1457
+#define	WT_STAT_CONN_TIERED_RETENTION			1458
 /*! session: tiered storage object size */
-#define	WT_STAT_CONN_TIERED_OBJECT_SIZE			1458
+#define	WT_STAT_CONN_TIERED_OBJECT_SIZE			1459
 /*! transaction: race to read prepared update retry */
-#define	WT_STAT_CONN_TXN_READ_RACE_PREPARE_UPDATE	1459
-=======
-#define	WT_STAT_CONN_REC_TIME_WINDOW_PAGES_STOP_TXN	1452
-/*! reconciliation: records written including a start durable timestamp */
-#define	WT_STAT_CONN_REC_TIME_WINDOW_DURABLE_START_TS	1453
-/*! reconciliation: records written including a start timestamp */
-#define	WT_STAT_CONN_REC_TIME_WINDOW_START_TS		1454
-/*! reconciliation: records written including a start transaction ID */
-#define	WT_STAT_CONN_REC_TIME_WINDOW_START_TXN		1455
-/*! reconciliation: records written including a stop durable timestamp */
-#define	WT_STAT_CONN_REC_TIME_WINDOW_DURABLE_STOP_TS	1456
-/*! reconciliation: records written including a stop timestamp */
-#define	WT_STAT_CONN_REC_TIME_WINDOW_STOP_TS		1457
-/*! reconciliation: records written including a stop transaction ID */
-#define	WT_STAT_CONN_REC_TIME_WINDOW_STOP_TXN		1458
-/*! session: tiered storage local retention time (secs) */
-#define	WT_STAT_CONN_TIERED_RETENTION			1459
-/*! session: tiered storage object size */
-#define	WT_STAT_CONN_TIERED_OBJECT_SIZE			1460
-/*! transaction: race to read prepared update retry */
-#define	WT_STAT_CONN_TXN_READ_RACE_PREPARE_UPDATE	1461
->>>>>>> cb1ef679
+#define	WT_STAT_CONN_TXN_READ_RACE_PREPARE_UPDATE	1460
 /*!
  * transaction: rollback to stable history store records with stop
  * timestamps older than newer records
  */
-<<<<<<< HEAD
-#define	WT_STAT_CONN_TXN_RTS_HS_STOP_OLDER_THAN_NEWER_START	1460
+#define	WT_STAT_CONN_TXN_RTS_HS_STOP_OLDER_THAN_NEWER_START	1461
 /*! transaction: rollback to stable inconsistent checkpoint */
-#define	WT_STAT_CONN_TXN_RTS_INCONSISTENT_CKPT		1461
+#define	WT_STAT_CONN_TXN_RTS_INCONSISTENT_CKPT		1462
 /*! transaction: rollback to stable keys removed */
-#define	WT_STAT_CONN_TXN_RTS_KEYS_REMOVED		1462
+#define	WT_STAT_CONN_TXN_RTS_KEYS_REMOVED		1463
 /*! transaction: rollback to stable keys restored */
-#define	WT_STAT_CONN_TXN_RTS_KEYS_RESTORED		1463
+#define	WT_STAT_CONN_TXN_RTS_KEYS_RESTORED		1464
 /*! transaction: rollback to stable restored tombstones from history store */
-#define	WT_STAT_CONN_TXN_RTS_HS_RESTORE_TOMBSTONES	1464
+#define	WT_STAT_CONN_TXN_RTS_HS_RESTORE_TOMBSTONES	1465
 /*! transaction: rollback to stable restored updates from history store */
-#define	WT_STAT_CONN_TXN_RTS_HS_RESTORE_UPDATES		1465
+#define	WT_STAT_CONN_TXN_RTS_HS_RESTORE_UPDATES		1466
 /*! transaction: rollback to stable sweeping history store keys */
-#define	WT_STAT_CONN_TXN_RTS_SWEEP_HS_KEYS		1466
+#define	WT_STAT_CONN_TXN_RTS_SWEEP_HS_KEYS		1467
 /*! transaction: rollback to stable updates removed from history store */
-#define	WT_STAT_CONN_TXN_RTS_HS_REMOVED			1467
+#define	WT_STAT_CONN_TXN_RTS_HS_REMOVED			1468
 /*! transaction: transaction checkpoints due to obsolete pages */
-#define	WT_STAT_CONN_TXN_CHECKPOINT_OBSOLETE_APPLIED	1468
+#define	WT_STAT_CONN_TXN_CHECKPOINT_OBSOLETE_APPLIED	1469
 /*! transaction: update conflicts */
-#define	WT_STAT_CONN_TXN_UPDATE_CONFLICT		1469
-=======
-#define	WT_STAT_CONN_TXN_RTS_HS_STOP_OLDER_THAN_NEWER_START	1462
-/*! transaction: rollback to stable inconsistent checkpoint */
-#define	WT_STAT_CONN_TXN_RTS_INCONSISTENT_CKPT		1463
-/*! transaction: rollback to stable keys removed */
-#define	WT_STAT_CONN_TXN_RTS_KEYS_REMOVED		1464
-/*! transaction: rollback to stable keys restored */
-#define	WT_STAT_CONN_TXN_RTS_KEYS_RESTORED		1465
-/*! transaction: rollback to stable restored tombstones from history store */
-#define	WT_STAT_CONN_TXN_RTS_HS_RESTORE_TOMBSTONES	1466
-/*! transaction: rollback to stable restored updates from history store */
-#define	WT_STAT_CONN_TXN_RTS_HS_RESTORE_UPDATES		1467
-/*! transaction: rollback to stable sweeping history store keys */
-#define	WT_STAT_CONN_TXN_RTS_SWEEP_HS_KEYS		1468
-/*! transaction: rollback to stable updates removed from history store */
-#define	WT_STAT_CONN_TXN_RTS_HS_REMOVED			1469
-/*! transaction: transaction checkpoints due to obsolete pages */
-#define	WT_STAT_CONN_TXN_CHECKPOINT_OBSOLETE_APPLIED	1470
-/*! transaction: update conflicts */
-#define	WT_STAT_CONN_TXN_UPDATE_CONFLICT		1471
->>>>>>> cb1ef679
+#define	WT_STAT_CONN_TXN_UPDATE_CONFLICT		1470
 
 /*!
  * @}
@@ -6660,437 +6453,228 @@
 #define	WT_STAT_DSRC_CACHE_HS_ORDER_LOSE_DURABLE_TIMESTAMP	2131
 /*!
  * cache: history store table out-of-order updates that were fixed up by
-<<<<<<< HEAD
  * reinserting with the fixed timestamp
  */
-#define	WT_STAT_DSRC_CACHE_HS_ORDER_REINSERT		2131
+#define	WT_STAT_DSRC_CACHE_HS_ORDER_REINSERT		2132
 /*! cache: history store table reads */
-#define	WT_STAT_DSRC_CACHE_HS_READ			2132
+#define	WT_STAT_DSRC_CACHE_HS_READ			2133
 /*! cache: history store table reads missed */
-#define	WT_STAT_DSRC_CACHE_HS_READ_MISS			2133
+#define	WT_STAT_DSRC_CACHE_HS_READ_MISS			2134
 /*! cache: history store table reads requiring squashed modifies */
-#define	WT_STAT_DSRC_CACHE_HS_READ_SQUASH		2134
-=======
- * moving existing records
- */
-#define	WT_STAT_DSRC_CACHE_HS_ORDER_FIXUP_MOVE		2132
-/*!
- * cache: history store table out-of-order updates that were fixed up
- * during insertion
- */
-#define	WT_STAT_DSRC_CACHE_HS_ORDER_FIXUP_INSERT	2133
-/*! cache: history store table reads */
-#define	WT_STAT_DSRC_CACHE_HS_READ			2134
-/*! cache: history store table reads missed */
-#define	WT_STAT_DSRC_CACHE_HS_READ_MISS			2135
-/*! cache: history store table reads requiring squashed modifies */
-#define	WT_STAT_DSRC_CACHE_HS_READ_SQUASH		2136
->>>>>>> cb1ef679
+#define	WT_STAT_DSRC_CACHE_HS_READ_SQUASH		2135
 /*!
  * cache: history store table truncation by rollback to stable to remove
  * an unstable update
  */
-<<<<<<< HEAD
-#define	WT_STAT_DSRC_CACHE_HS_KEY_TRUNCATE_RTS_UNSTABLE	2135
-=======
-#define	WT_STAT_DSRC_CACHE_HS_KEY_TRUNCATE_RTS_UNSTABLE	2137
->>>>>>> cb1ef679
+#define	WT_STAT_DSRC_CACHE_HS_KEY_TRUNCATE_RTS_UNSTABLE	2136
 /*!
  * cache: history store table truncation by rollback to stable to remove
  * an update
  */
-<<<<<<< HEAD
-#define	WT_STAT_DSRC_CACHE_HS_KEY_TRUNCATE_RTS		2136
+#define	WT_STAT_DSRC_CACHE_HS_KEY_TRUNCATE_RTS		2137
 /*! cache: history store table truncation to remove an update */
-#define	WT_STAT_DSRC_CACHE_HS_KEY_TRUNCATE		2137
-=======
-#define	WT_STAT_DSRC_CACHE_HS_KEY_TRUNCATE_RTS		2138
-/*! cache: history store table truncation to remove an update */
-#define	WT_STAT_DSRC_CACHE_HS_KEY_TRUNCATE		2139
->>>>>>> cb1ef679
+#define	WT_STAT_DSRC_CACHE_HS_KEY_TRUNCATE		2138
 /*!
  * cache: history store table truncation to remove range of updates due
  * to key being removed from the data page during reconciliation
  */
-<<<<<<< HEAD
-#define	WT_STAT_DSRC_CACHE_HS_KEY_TRUNCATE_ONPAGE_REMOVAL	2138
-=======
-#define	WT_STAT_DSRC_CACHE_HS_KEY_TRUNCATE_ONPAGE_REMOVAL	2140
->>>>>>> cb1ef679
+#define	WT_STAT_DSRC_CACHE_HS_KEY_TRUNCATE_ONPAGE_REMOVAL	2139
 /*!
  * cache: history store table truncation to remove range of updates due
  * to out-of-order timestamp update on data page
  */
-<<<<<<< HEAD
-#define	WT_STAT_DSRC_CACHE_HS_ORDER_REMOVE		2139
+#define	WT_STAT_DSRC_CACHE_HS_ORDER_REMOVE		2140
 /*! cache: history store table writes requiring squashed modifies */
-#define	WT_STAT_DSRC_CACHE_HS_WRITE_SQUASH		2140
+#define	WT_STAT_DSRC_CACHE_HS_WRITE_SQUASH		2141
 /*! cache: in-memory page passed criteria to be split */
-#define	WT_STAT_DSRC_CACHE_INMEM_SPLITTABLE		2141
+#define	WT_STAT_DSRC_CACHE_INMEM_SPLITTABLE		2142
 /*! cache: in-memory page splits */
-#define	WT_STAT_DSRC_CACHE_INMEM_SPLIT			2142
+#define	WT_STAT_DSRC_CACHE_INMEM_SPLIT			2143
 /*! cache: internal pages evicted */
-#define	WT_STAT_DSRC_CACHE_EVICTION_INTERNAL		2143
+#define	WT_STAT_DSRC_CACHE_EVICTION_INTERNAL		2144
 /*! cache: internal pages split during eviction */
-#define	WT_STAT_DSRC_CACHE_EVICTION_SPLIT_INTERNAL	2144
+#define	WT_STAT_DSRC_CACHE_EVICTION_SPLIT_INTERNAL	2145
 /*! cache: leaf pages split during eviction */
-#define	WT_STAT_DSRC_CACHE_EVICTION_SPLIT_LEAF		2145
+#define	WT_STAT_DSRC_CACHE_EVICTION_SPLIT_LEAF		2146
 /*! cache: modified pages evicted */
-#define	WT_STAT_DSRC_CACHE_EVICTION_DIRTY		2146
+#define	WT_STAT_DSRC_CACHE_EVICTION_DIRTY		2147
 /*! cache: overflow pages read into cache */
-#define	WT_STAT_DSRC_CACHE_READ_OVERFLOW		2147
+#define	WT_STAT_DSRC_CACHE_READ_OVERFLOW		2148
 /*! cache: page split during eviction deepened the tree */
-#define	WT_STAT_DSRC_CACHE_EVICTION_DEEPEN		2148
+#define	WT_STAT_DSRC_CACHE_EVICTION_DEEPEN		2149
 /*! cache: page written requiring history store records */
-#define	WT_STAT_DSRC_CACHE_WRITE_HS			2149
+#define	WT_STAT_DSRC_CACHE_WRITE_HS			2150
 /*! cache: pages read into cache */
-#define	WT_STAT_DSRC_CACHE_READ				2150
+#define	WT_STAT_DSRC_CACHE_READ				2151
 /*! cache: pages read into cache after truncate */
-#define	WT_STAT_DSRC_CACHE_READ_DELETED			2151
+#define	WT_STAT_DSRC_CACHE_READ_DELETED			2152
 /*! cache: pages read into cache after truncate in prepare state */
-#define	WT_STAT_DSRC_CACHE_READ_DELETED_PREPARED	2152
+#define	WT_STAT_DSRC_CACHE_READ_DELETED_PREPARED	2153
 /*! cache: pages requested from the cache */
-#define	WT_STAT_DSRC_CACHE_PAGES_REQUESTED		2153
+#define	WT_STAT_DSRC_CACHE_PAGES_REQUESTED		2154
 /*! cache: pages seen by eviction walk */
-#define	WT_STAT_DSRC_CACHE_EVICTION_PAGES_SEEN		2154
+#define	WT_STAT_DSRC_CACHE_EVICTION_PAGES_SEEN		2155
 /*! cache: pages written from cache */
-#define	WT_STAT_DSRC_CACHE_WRITE			2155
+#define	WT_STAT_DSRC_CACHE_WRITE			2156
 /*! cache: pages written requiring in-memory restoration */
-#define	WT_STAT_DSRC_CACHE_WRITE_RESTORE		2156
+#define	WT_STAT_DSRC_CACHE_WRITE_RESTORE		2157
 /*! cache: tracked dirty bytes in the cache */
-#define	WT_STAT_DSRC_CACHE_BYTES_DIRTY			2157
+#define	WT_STAT_DSRC_CACHE_BYTES_DIRTY			2158
 /*! cache: unmodified pages evicted */
-#define	WT_STAT_DSRC_CACHE_EVICTION_CLEAN		2158
+#define	WT_STAT_DSRC_CACHE_EVICTION_CLEAN		2159
 /*! checkpoint-cleanup: pages added for eviction */
-#define	WT_STAT_DSRC_CC_PAGES_EVICT			2159
+#define	WT_STAT_DSRC_CC_PAGES_EVICT			2160
 /*! checkpoint-cleanup: pages removed */
-#define	WT_STAT_DSRC_CC_PAGES_REMOVED			2160
+#define	WT_STAT_DSRC_CC_PAGES_REMOVED			2161
 /*! checkpoint-cleanup: pages skipped during tree walk */
-#define	WT_STAT_DSRC_CC_PAGES_WALK_SKIPPED		2161
+#define	WT_STAT_DSRC_CC_PAGES_WALK_SKIPPED		2162
 /*! checkpoint-cleanup: pages visited */
-#define	WT_STAT_DSRC_CC_PAGES_VISITED			2162
+#define	WT_STAT_DSRC_CC_PAGES_VISITED			2163
 /*! cursor: Total number of entries skipped by cursor next calls */
-#define	WT_STAT_DSRC_CURSOR_NEXT_SKIP_TOTAL		2163
+#define	WT_STAT_DSRC_CURSOR_NEXT_SKIP_TOTAL		2164
 /*! cursor: Total number of entries skipped by cursor prev calls */
-#define	WT_STAT_DSRC_CURSOR_PREV_SKIP_TOTAL		2164
-=======
-#define	WT_STAT_DSRC_CACHE_HS_KEY_TRUNCATE_NON_TS	2141
-/*! cache: history store table writes requiring squashed modifies */
-#define	WT_STAT_DSRC_CACHE_HS_WRITE_SQUASH		2142
-/*! cache: in-memory page passed criteria to be split */
-#define	WT_STAT_DSRC_CACHE_INMEM_SPLITTABLE		2143
-/*! cache: in-memory page splits */
-#define	WT_STAT_DSRC_CACHE_INMEM_SPLIT			2144
-/*! cache: internal pages evicted */
-#define	WT_STAT_DSRC_CACHE_EVICTION_INTERNAL		2145
-/*! cache: internal pages split during eviction */
-#define	WT_STAT_DSRC_CACHE_EVICTION_SPLIT_INTERNAL	2146
-/*! cache: leaf pages split during eviction */
-#define	WT_STAT_DSRC_CACHE_EVICTION_SPLIT_LEAF		2147
-/*! cache: modified pages evicted */
-#define	WT_STAT_DSRC_CACHE_EVICTION_DIRTY		2148
-/*! cache: overflow pages read into cache */
-#define	WT_STAT_DSRC_CACHE_READ_OVERFLOW		2149
-/*! cache: page split during eviction deepened the tree */
-#define	WT_STAT_DSRC_CACHE_EVICTION_DEEPEN		2150
-/*! cache: page written requiring history store records */
-#define	WT_STAT_DSRC_CACHE_WRITE_HS			2151
-/*! cache: pages read into cache */
-#define	WT_STAT_DSRC_CACHE_READ				2152
-/*! cache: pages read into cache after truncate */
-#define	WT_STAT_DSRC_CACHE_READ_DELETED			2153
-/*! cache: pages read into cache after truncate in prepare state */
-#define	WT_STAT_DSRC_CACHE_READ_DELETED_PREPARED	2154
-/*! cache: pages requested from the cache */
-#define	WT_STAT_DSRC_CACHE_PAGES_REQUESTED		2155
-/*! cache: pages seen by eviction walk */
-#define	WT_STAT_DSRC_CACHE_EVICTION_PAGES_SEEN		2156
-/*! cache: pages written from cache */
-#define	WT_STAT_DSRC_CACHE_WRITE			2157
-/*! cache: pages written requiring in-memory restoration */
-#define	WT_STAT_DSRC_CACHE_WRITE_RESTORE		2158
-/*! cache: tracked dirty bytes in the cache */
-#define	WT_STAT_DSRC_CACHE_BYTES_DIRTY			2159
-/*! cache: unmodified pages evicted */
-#define	WT_STAT_DSRC_CACHE_EVICTION_CLEAN		2160
-/*! checkpoint-cleanup: pages added for eviction */
-#define	WT_STAT_DSRC_CC_PAGES_EVICT			2161
-/*! checkpoint-cleanup: pages removed */
-#define	WT_STAT_DSRC_CC_PAGES_REMOVED			2162
-/*! checkpoint-cleanup: pages skipped during tree walk */
-#define	WT_STAT_DSRC_CC_PAGES_WALK_SKIPPED		2163
-/*! checkpoint-cleanup: pages visited */
-#define	WT_STAT_DSRC_CC_PAGES_VISITED			2164
-/*! cursor: Total number of entries skipped by cursor next calls */
-#define	WT_STAT_DSRC_CURSOR_NEXT_SKIP_TOTAL		2165
-/*! cursor: Total number of entries skipped by cursor prev calls */
-#define	WT_STAT_DSRC_CURSOR_PREV_SKIP_TOTAL		2166
->>>>>>> cb1ef679
+#define	WT_STAT_DSRC_CURSOR_PREV_SKIP_TOTAL		2165
 /*!
  * cursor: Total number of entries skipped to position the history store
  * cursor
  */
-<<<<<<< HEAD
-#define	WT_STAT_DSRC_CURSOR_SKIP_HS_CUR_POSITION	2165
-=======
-#define	WT_STAT_DSRC_CURSOR_SKIP_HS_CUR_POSITION	2167
->>>>>>> cb1ef679
+#define	WT_STAT_DSRC_CURSOR_SKIP_HS_CUR_POSITION	2166
 /*!
  * cursor: cursor next calls that skip due to a globally visible history
  * store tombstone
  */
-<<<<<<< HEAD
-#define	WT_STAT_DSRC_CURSOR_NEXT_HS_TOMBSTONE		2166
-=======
-#define	WT_STAT_DSRC_CURSOR_NEXT_HS_TOMBSTONE		2168
->>>>>>> cb1ef679
+#define	WT_STAT_DSRC_CURSOR_NEXT_HS_TOMBSTONE		2167
 /*!
  * cursor: cursor next calls that skip greater than or equal to 100
  * entries
  */
-<<<<<<< HEAD
-#define	WT_STAT_DSRC_CURSOR_NEXT_SKIP_GE_100		2167
+#define	WT_STAT_DSRC_CURSOR_NEXT_SKIP_GE_100		2168
 /*! cursor: cursor next calls that skip less than 100 entries */
-#define	WT_STAT_DSRC_CURSOR_NEXT_SKIP_LT_100		2168
-=======
-#define	WT_STAT_DSRC_CURSOR_NEXT_SKIP_GE_100		2169
-/*! cursor: cursor next calls that skip less than 100 entries */
-#define	WT_STAT_DSRC_CURSOR_NEXT_SKIP_LT_100		2170
->>>>>>> cb1ef679
+#define	WT_STAT_DSRC_CURSOR_NEXT_SKIP_LT_100		2169
 /*!
  * cursor: cursor prev calls that skip due to a globally visible history
  * store tombstone
  */
-<<<<<<< HEAD
-#define	WT_STAT_DSRC_CURSOR_PREV_HS_TOMBSTONE		2169
-=======
-#define	WT_STAT_DSRC_CURSOR_PREV_HS_TOMBSTONE		2171
->>>>>>> cb1ef679
+#define	WT_STAT_DSRC_CURSOR_PREV_HS_TOMBSTONE		2170
 /*!
  * cursor: cursor prev calls that skip greater than or equal to 100
  * entries
  */
-<<<<<<< HEAD
-#define	WT_STAT_DSRC_CURSOR_PREV_SKIP_GE_100		2170
+#define	WT_STAT_DSRC_CURSOR_PREV_SKIP_GE_100		2171
 /*! cursor: cursor prev calls that skip less than 100 entries */
-#define	WT_STAT_DSRC_CURSOR_PREV_SKIP_LT_100		2171
+#define	WT_STAT_DSRC_CURSOR_PREV_SKIP_LT_100		2172
 /*! cursor: open cursor count */
-#define	WT_STAT_DSRC_CURSOR_OPEN_COUNT			2172
+#define	WT_STAT_DSRC_CURSOR_OPEN_COUNT			2173
 /*! reconciliation: approximate byte size of timestamps in pages written */
-#define	WT_STAT_DSRC_REC_TIME_WINDOW_BYTES_TS		2173
-=======
-#define	WT_STAT_DSRC_CURSOR_PREV_SKIP_GE_100		2172
-/*! cursor: cursor prev calls that skip less than 100 entries */
-#define	WT_STAT_DSRC_CURSOR_PREV_SKIP_LT_100		2173
-/*! cursor: open cursor count */
-#define	WT_STAT_DSRC_CURSOR_OPEN_COUNT			2174
-/*! reconciliation: approximate byte size of timestamps in pages written */
-#define	WT_STAT_DSRC_REC_TIME_WINDOW_BYTES_TS		2175
->>>>>>> cb1ef679
+#define	WT_STAT_DSRC_REC_TIME_WINDOW_BYTES_TS		2174
 /*!
  * reconciliation: approximate byte size of transaction IDs in pages
  * written
  */
-<<<<<<< HEAD
-#define	WT_STAT_DSRC_REC_TIME_WINDOW_BYTES_TXN		2174
+#define	WT_STAT_DSRC_REC_TIME_WINDOW_BYTES_TXN		2175
 /*! reconciliation: fast-path pages deleted */
-#define	WT_STAT_DSRC_REC_PAGE_DELETE_FAST		2175
+#define	WT_STAT_DSRC_REC_PAGE_DELETE_FAST		2176
 /*! reconciliation: page reconciliation calls */
-#define	WT_STAT_DSRC_REC_PAGES				2176
+#define	WT_STAT_DSRC_REC_PAGES				2177
 /*! reconciliation: page reconciliation calls for eviction */
-#define	WT_STAT_DSRC_REC_PAGES_EVICTION			2177
+#define	WT_STAT_DSRC_REC_PAGES_EVICTION			2178
 /*! reconciliation: pages deleted */
-#define	WT_STAT_DSRC_REC_PAGE_DELETE			2178
-=======
-#define	WT_STAT_DSRC_REC_TIME_WINDOW_BYTES_TXN		2176
-/*! reconciliation: fast-path pages deleted */
-#define	WT_STAT_DSRC_REC_PAGE_DELETE_FAST		2177
-/*! reconciliation: page reconciliation calls */
-#define	WT_STAT_DSRC_REC_PAGES				2178
-/*! reconciliation: page reconciliation calls for eviction */
-#define	WT_STAT_DSRC_REC_PAGES_EVICTION			2179
-/*! reconciliation: pages deleted */
-#define	WT_STAT_DSRC_REC_PAGE_DELETE			2180
->>>>>>> cb1ef679
+#define	WT_STAT_DSRC_REC_PAGE_DELETE			2179
 /*!
  * reconciliation: pages written including an aggregated newest start
  * durable timestamp
  */
-<<<<<<< HEAD
-#define	WT_STAT_DSRC_REC_TIME_AGGR_NEWEST_START_DURABLE_TS	2179
-=======
-#define	WT_STAT_DSRC_REC_TIME_AGGR_NEWEST_START_DURABLE_TS	2181
->>>>>>> cb1ef679
+#define	WT_STAT_DSRC_REC_TIME_AGGR_NEWEST_START_DURABLE_TS	2180
 /*!
  * reconciliation: pages written including an aggregated newest stop
  * durable timestamp
  */
-<<<<<<< HEAD
-#define	WT_STAT_DSRC_REC_TIME_AGGR_NEWEST_STOP_DURABLE_TS	2180
-=======
-#define	WT_STAT_DSRC_REC_TIME_AGGR_NEWEST_STOP_DURABLE_TS	2182
->>>>>>> cb1ef679
+#define	WT_STAT_DSRC_REC_TIME_AGGR_NEWEST_STOP_DURABLE_TS	2181
 /*!
  * reconciliation: pages written including an aggregated newest stop
  * timestamp
  */
-<<<<<<< HEAD
-#define	WT_STAT_DSRC_REC_TIME_AGGR_NEWEST_STOP_TS	2181
-=======
-#define	WT_STAT_DSRC_REC_TIME_AGGR_NEWEST_STOP_TS	2183
->>>>>>> cb1ef679
+#define	WT_STAT_DSRC_REC_TIME_AGGR_NEWEST_STOP_TS	2182
 /*!
  * reconciliation: pages written including an aggregated newest stop
  * transaction ID
  */
-<<<<<<< HEAD
-#define	WT_STAT_DSRC_REC_TIME_AGGR_NEWEST_STOP_TXN	2182
-=======
-#define	WT_STAT_DSRC_REC_TIME_AGGR_NEWEST_STOP_TXN	2184
->>>>>>> cb1ef679
+#define	WT_STAT_DSRC_REC_TIME_AGGR_NEWEST_STOP_TXN	2183
 /*!
  * reconciliation: pages written including an aggregated newest
  * transaction ID
  */
-<<<<<<< HEAD
-#define	WT_STAT_DSRC_REC_TIME_AGGR_NEWEST_TXN		2183
-=======
-#define	WT_STAT_DSRC_REC_TIME_AGGR_NEWEST_TXN		2185
->>>>>>> cb1ef679
+#define	WT_STAT_DSRC_REC_TIME_AGGR_NEWEST_TXN		2184
 /*!
  * reconciliation: pages written including an aggregated oldest start
  * timestamp
  */
-<<<<<<< HEAD
-#define	WT_STAT_DSRC_REC_TIME_AGGR_OLDEST_START_TS	2184
+#define	WT_STAT_DSRC_REC_TIME_AGGR_OLDEST_START_TS	2185
 /*! reconciliation: pages written including an aggregated prepare */
-#define	WT_STAT_DSRC_REC_TIME_AGGR_PREPARED		2185
-=======
-#define	WT_STAT_DSRC_REC_TIME_AGGR_OLDEST_START_TS	2186
-/*! reconciliation: pages written including an aggregated prepare */
-#define	WT_STAT_DSRC_REC_TIME_AGGR_PREPARED		2187
->>>>>>> cb1ef679
+#define	WT_STAT_DSRC_REC_TIME_AGGR_PREPARED		2186
 /*!
  * reconciliation: pages written including at least one start durable
  * timestamp
  */
-<<<<<<< HEAD
-#define	WT_STAT_DSRC_REC_TIME_WINDOW_PAGES_DURABLE_START_TS	2186
-=======
-#define	WT_STAT_DSRC_REC_TIME_WINDOW_PAGES_DURABLE_START_TS	2188
->>>>>>> cb1ef679
+#define	WT_STAT_DSRC_REC_TIME_WINDOW_PAGES_DURABLE_START_TS	2187
 /*!
  * reconciliation: pages written including at least one start transaction
  * ID
  */
-<<<<<<< HEAD
-#define	WT_STAT_DSRC_REC_TIME_WINDOW_PAGES_START_TXN	2187
-=======
-#define	WT_STAT_DSRC_REC_TIME_WINDOW_PAGES_START_TXN	2189
->>>>>>> cb1ef679
+#define	WT_STAT_DSRC_REC_TIME_WINDOW_PAGES_START_TXN	2188
 /*!
  * reconciliation: pages written including at least one stop durable
  * timestamp
  */
-<<<<<<< HEAD
-#define	WT_STAT_DSRC_REC_TIME_WINDOW_PAGES_DURABLE_STOP_TS	2188
+#define	WT_STAT_DSRC_REC_TIME_WINDOW_PAGES_DURABLE_STOP_TS	2189
 /*! reconciliation: pages written including at least one stop timestamp */
-#define	WT_STAT_DSRC_REC_TIME_WINDOW_PAGES_STOP_TS	2189
-=======
-#define	WT_STAT_DSRC_REC_TIME_WINDOW_PAGES_DURABLE_STOP_TS	2190
-/*! reconciliation: pages written including at least one stop timestamp */
-#define	WT_STAT_DSRC_REC_TIME_WINDOW_PAGES_STOP_TS	2191
->>>>>>> cb1ef679
+#define	WT_STAT_DSRC_REC_TIME_WINDOW_PAGES_STOP_TS	2190
 /*!
  * reconciliation: pages written including at least one stop transaction
  * ID
  */
-<<<<<<< HEAD
-#define	WT_STAT_DSRC_REC_TIME_WINDOW_PAGES_STOP_TXN	2190
+#define	WT_STAT_DSRC_REC_TIME_WINDOW_PAGES_STOP_TXN	2191
 /*! reconciliation: records written including a start durable timestamp */
-#define	WT_STAT_DSRC_REC_TIME_WINDOW_DURABLE_START_TS	2191
+#define	WT_STAT_DSRC_REC_TIME_WINDOW_DURABLE_START_TS	2192
 /*! reconciliation: records written including a start timestamp */
-#define	WT_STAT_DSRC_REC_TIME_WINDOW_START_TS		2192
+#define	WT_STAT_DSRC_REC_TIME_WINDOW_START_TS		2193
 /*! reconciliation: records written including a start transaction ID */
-#define	WT_STAT_DSRC_REC_TIME_WINDOW_START_TXN		2193
+#define	WT_STAT_DSRC_REC_TIME_WINDOW_START_TXN		2194
 /*! reconciliation: records written including a stop durable timestamp */
-#define	WT_STAT_DSRC_REC_TIME_WINDOW_DURABLE_STOP_TS	2194
+#define	WT_STAT_DSRC_REC_TIME_WINDOW_DURABLE_STOP_TS	2195
 /*! reconciliation: records written including a stop timestamp */
-#define	WT_STAT_DSRC_REC_TIME_WINDOW_STOP_TS		2195
+#define	WT_STAT_DSRC_REC_TIME_WINDOW_STOP_TS		2196
 /*! reconciliation: records written including a stop transaction ID */
-#define	WT_STAT_DSRC_REC_TIME_WINDOW_STOP_TXN		2196
+#define	WT_STAT_DSRC_REC_TIME_WINDOW_STOP_TXN		2197
 /*! session: tiered storage local retention time (secs) */
-#define	WT_STAT_DSRC_TIERED_RETENTION			2197
+#define	WT_STAT_DSRC_TIERED_RETENTION			2198
 /*! session: tiered storage object size */
-#define	WT_STAT_DSRC_TIERED_OBJECT_SIZE			2198
+#define	WT_STAT_DSRC_TIERED_OBJECT_SIZE			2199
 /*! transaction: race to read prepared update retry */
-#define	WT_STAT_DSRC_TXN_READ_RACE_PREPARE_UPDATE	2199
-=======
-#define	WT_STAT_DSRC_REC_TIME_WINDOW_PAGES_STOP_TXN	2192
-/*! reconciliation: records written including a start durable timestamp */
-#define	WT_STAT_DSRC_REC_TIME_WINDOW_DURABLE_START_TS	2193
-/*! reconciliation: records written including a start timestamp */
-#define	WT_STAT_DSRC_REC_TIME_WINDOW_START_TS		2194
-/*! reconciliation: records written including a start transaction ID */
-#define	WT_STAT_DSRC_REC_TIME_WINDOW_START_TXN		2195
-/*! reconciliation: records written including a stop durable timestamp */
-#define	WT_STAT_DSRC_REC_TIME_WINDOW_DURABLE_STOP_TS	2196
-/*! reconciliation: records written including a stop timestamp */
-#define	WT_STAT_DSRC_REC_TIME_WINDOW_STOP_TS		2197
-/*! reconciliation: records written including a stop transaction ID */
-#define	WT_STAT_DSRC_REC_TIME_WINDOW_STOP_TXN		2198
-/*! session: tiered storage local retention time (secs) */
-#define	WT_STAT_DSRC_TIERED_RETENTION			2199
-/*! session: tiered storage object size */
-#define	WT_STAT_DSRC_TIERED_OBJECT_SIZE			2200
-/*! transaction: race to read prepared update retry */
-#define	WT_STAT_DSRC_TXN_READ_RACE_PREPARE_UPDATE	2201
->>>>>>> cb1ef679
+#define	WT_STAT_DSRC_TXN_READ_RACE_PREPARE_UPDATE	2200
 /*!
  * transaction: rollback to stable history store records with stop
  * timestamps older than newer records
  */
-<<<<<<< HEAD
-#define	WT_STAT_DSRC_TXN_RTS_HS_STOP_OLDER_THAN_NEWER_START	2200
+#define	WT_STAT_DSRC_TXN_RTS_HS_STOP_OLDER_THAN_NEWER_START	2201
 /*! transaction: rollback to stable inconsistent checkpoint */
-#define	WT_STAT_DSRC_TXN_RTS_INCONSISTENT_CKPT		2201
+#define	WT_STAT_DSRC_TXN_RTS_INCONSISTENT_CKPT		2202
 /*! transaction: rollback to stable keys removed */
-#define	WT_STAT_DSRC_TXN_RTS_KEYS_REMOVED		2202
+#define	WT_STAT_DSRC_TXN_RTS_KEYS_REMOVED		2203
 /*! transaction: rollback to stable keys restored */
-#define	WT_STAT_DSRC_TXN_RTS_KEYS_RESTORED		2203
+#define	WT_STAT_DSRC_TXN_RTS_KEYS_RESTORED		2204
 /*! transaction: rollback to stable restored tombstones from history store */
-#define	WT_STAT_DSRC_TXN_RTS_HS_RESTORE_TOMBSTONES	2204
+#define	WT_STAT_DSRC_TXN_RTS_HS_RESTORE_TOMBSTONES	2205
 /*! transaction: rollback to stable restored updates from history store */
-#define	WT_STAT_DSRC_TXN_RTS_HS_RESTORE_UPDATES		2205
+#define	WT_STAT_DSRC_TXN_RTS_HS_RESTORE_UPDATES		2206
 /*! transaction: rollback to stable sweeping history store keys */
-#define	WT_STAT_DSRC_TXN_RTS_SWEEP_HS_KEYS		2206
+#define	WT_STAT_DSRC_TXN_RTS_SWEEP_HS_KEYS		2207
 /*! transaction: rollback to stable updates removed from history store */
-#define	WT_STAT_DSRC_TXN_RTS_HS_REMOVED			2207
+#define	WT_STAT_DSRC_TXN_RTS_HS_REMOVED			2208
 /*! transaction: transaction checkpoints due to obsolete pages */
-#define	WT_STAT_DSRC_TXN_CHECKPOINT_OBSOLETE_APPLIED	2208
+#define	WT_STAT_DSRC_TXN_CHECKPOINT_OBSOLETE_APPLIED	2209
 /*! transaction: update conflicts */
-#define	WT_STAT_DSRC_TXN_UPDATE_CONFLICT		2209
-=======
-#define	WT_STAT_DSRC_TXN_RTS_HS_STOP_OLDER_THAN_NEWER_START	2202
-/*! transaction: rollback to stable inconsistent checkpoint */
-#define	WT_STAT_DSRC_TXN_RTS_INCONSISTENT_CKPT		2203
-/*! transaction: rollback to stable keys removed */
-#define	WT_STAT_DSRC_TXN_RTS_KEYS_REMOVED		2204
-/*! transaction: rollback to stable keys restored */
-#define	WT_STAT_DSRC_TXN_RTS_KEYS_RESTORED		2205
-/*! transaction: rollback to stable restored tombstones from history store */
-#define	WT_STAT_DSRC_TXN_RTS_HS_RESTORE_TOMBSTONES	2206
-/*! transaction: rollback to stable restored updates from history store */
-#define	WT_STAT_DSRC_TXN_RTS_HS_RESTORE_UPDATES		2207
-/*! transaction: rollback to stable sweeping history store keys */
-#define	WT_STAT_DSRC_TXN_RTS_SWEEP_HS_KEYS		2208
-/*! transaction: rollback to stable updates removed from history store */
-#define	WT_STAT_DSRC_TXN_RTS_HS_REMOVED			2209
-/*! transaction: transaction checkpoints due to obsolete pages */
-#define	WT_STAT_DSRC_TXN_CHECKPOINT_OBSOLETE_APPLIED	2210
-/*! transaction: update conflicts */
-#define	WT_STAT_DSRC_TXN_UPDATE_CONFLICT		2211
->>>>>>> cb1ef679
+#define	WT_STAT_DSRC_TXN_UPDATE_CONFLICT		2210
 
 /*!
  * @}
