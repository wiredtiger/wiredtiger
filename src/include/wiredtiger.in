/*-
 * Copyright (c) 2014-present MongoDB, Inc.
 * Copyright (c) 2008-2014 WiredTiger, Inc.
 *  All rights reserved.
 *
 * See the file LICENSE for redistribution information.
 */

#ifndef __WIREDTIGER_H_
#define __WIREDTIGER_H_

#if defined(__cplusplus)
extern "C" {
#endif

/*******************************************
 * Version information
 *******************************************/
#define WIREDTIGER_VERSION_MAJOR    @VERSION_MAJOR@
#define WIREDTIGER_VERSION_MINOR    @VERSION_MINOR@
#define WIREDTIGER_VERSION_PATCH    @VERSION_PATCH@
#define WIREDTIGER_VERSION_STRING   @VERSION_STRING@

/*******************************************
 * Required includes
 *******************************************/
@wiredtiger_includes_decl@

/*******************************************
 * Portable type names
 *******************************************/
@off_t_decl@
@uintmax_t_decl@
@uintptr_t_decl@

#if defined(DOXYGEN) || defined(SWIG)
#define __F(func) func
#else
/* NOLINTNEXTLINE(misc-macro-parentheses) */
#define __F(func) (*func)
#endif

/*
 * We support configuring WiredTiger with the gcc/clang -fvisibility=hidden
 * flags, but that requires public APIs be specifically marked.
 */
#if defined(DOXYGEN) || defined(SWIG) || !defined(__GNUC__)
#define WT_ATTRIBUTE_LIBRARY_VISIBLE
#else
#define WT_ATTRIBUTE_LIBRARY_VISIBLE    __attribute__((visibility("default")))
#endif

/*!
 * @defgroup wt WiredTiger API
 * The functions, handles and methods applications use to access and manage
 * data with WiredTiger.
 *
 * @{
 */

/*******************************************
 * Public forward structure declarations
 *******************************************/
struct __wt_collator;       typedef struct __wt_collator WT_COLLATOR;
struct __wt_compressor;     typedef struct __wt_compressor WT_COMPRESSOR;
struct __wt_config_item;    typedef struct __wt_config_item WT_CONFIG_ITEM;
struct __wt_config_parser;
    typedef struct __wt_config_parser WT_CONFIG_PARSER;
struct __wt_connection;     typedef struct __wt_connection WT_CONNECTION;
struct __wt_cursor;     typedef struct __wt_cursor WT_CURSOR;
struct __wt_data_source;    typedef struct __wt_data_source WT_DATA_SOURCE;
struct __wt_encryptor;      typedef struct __wt_encryptor WT_ENCRYPTOR;
struct __wt_event_handler;  typedef struct __wt_event_handler WT_EVENT_HANDLER;
struct __wt_extension_api;  typedef struct __wt_extension_api WT_EXTENSION_API;
struct __wt_file_handle;    typedef struct __wt_file_handle WT_FILE_HANDLE;
struct __wt_file_system;    typedef struct __wt_file_system WT_FILE_SYSTEM;
struct __wt_item;       typedef struct __wt_item WT_ITEM;
struct __wt_modify;     typedef struct __wt_modify WT_MODIFY;
#if !defined(DOXYGEN)
struct __wt_page_log; typedef struct __wt_page_log WT_PAGE_LOG;
struct __wt_page_log_get_args; typedef struct __wt_page_log_get_args WT_PAGE_LOG_GET_ARGS;
struct __wt_page_log_put_args; typedef struct __wt_page_log_put_args WT_PAGE_LOG_PUT_ARGS;
struct __wt_page_log_handle; typedef struct __wt_page_log_handle WT_PAGE_LOG_HANDLE;
#endif
struct __wt_session;        typedef struct __wt_session WT_SESSION;
#if !defined(DOXYGEN)
struct __wt_storage_source; typedef struct __wt_storage_source WT_STORAGE_SOURCE;
#endif

/*!
 * A raw item of data to be managed, including a pointer to the data and a
 * length.
 *
 * WT_ITEM structures do not need to be cleared before use.
 */
struct __wt_item {
    /*!
     * The memory reference of the data item.
     *
     * For items returned by a WT_CURSOR, the pointer is only valid until
     * the next operation on that cursor.  Applications that need to keep
     * an item across multiple cursor operations must make a copy.
     */
    const void *data;

    /*!
     * The number of bytes in the data item.
     *
     * The maximum length of a single column stored in a table is not fixed
     * (as it partially depends on the underlying file configuration), but
     * is always a small number of bytes less than 4GB.
     */
    size_t size;

#ifndef DOXYGEN
    /*! Managed memory chunk (internal use). */
    void *mem;

    /*! Managed memory size (internal use). */
    size_t memsize;

    /*! Object flags (internal use). */
/* AUTOMATIC FLAG VALUE GENERATION START 0 */
#define WT_ITEM_INUSE   0x1u
/* AUTOMATIC FLAG VALUE GENERATION STOP 32 */
    uint32_t flags;
#endif
};

/*!
 * A set of modifications for a value, including a pointer to new data and a
 * length, plus a target offset in the value and an optional length of data
 * in the value to be replaced.
 *
 * WT_MODIFY structures do not need to be cleared before use.
 */
struct __wt_modify {
    /*!
     * New data. The size of the new data may be zero when no new data is
     * provided.
     */
    WT_ITEM data;

    /*!
     * The zero-based byte offset in the value where the new data is placed.
     *
     * If the offset is past the end of the value, padding bytes are
     * appended to the value up to the specified offset. If the value is a
     * string (value format \c S), the padding byte is a space. If the value
     * is a raw byte array accessed using a WT_ITEM structure (value format
     * \c u), the padding byte is a nul.
     */
     size_t offset;

    /*!
     * The number of bytes in the value to be replaced.
     *
     * If the size is zero, no bytes from the value are replaced and the new
     * data is inserted.
     *
     * If the offset is past the end of the value, the size is ignored.
     *
     * If the offset plus the size overlaps the end of the previous value,
     * bytes from the offset to the end of the value are replaced and any
     * remaining new data is appended.
     */
     size_t size;
};

/*!
 * The maximum packed size of a 64-bit integer.  The ::wiredtiger_struct_pack
 * function will pack single long integers into at most this many bytes.
 */
#define WT_INTPACK64_MAXSIZE    ((int)sizeof(int64_t) + 1)

/*!
 * The maximum packed size of a 32-bit integer.  The ::wiredtiger_struct_pack
 * function will pack single integers into at most this many bytes.
 */
#define WT_INTPACK32_MAXSIZE    ((int)sizeof(int32_t) + 1)

/*!
 * A WT_CURSOR handle is the interface to a cursor.
 *
 * Cursors allow data to be searched, iterated and modified, implementing the
 * CRUD (create, read, update and delete) operations.  Cursors are opened in
 * the context of a session.  If a transaction is started, cursors operate in
 * the context of the transaction until the transaction is resolved.
 *
 * Raw data is represented by key/value pairs of WT_ITEM structures, but
 * cursors can also provide access to fields within the key and value if the
 * formats are described in the WT_SESSION::create method.
 *
 * In the common case, a cursor is used to access records in a table.  However,
 * cursors can be used on subsets of tables (such as a single column or a
 * projection of multiple columns), as an interface to statistics, configuration
 * data or application-specific data sources.  See WT_SESSION::open_cursor for
 * more information.
 *
 * <b>Thread safety:</b> A WT_CURSOR handle is not usually shared between
 * threads. See @ref threads for more information.
 */
struct __wt_cursor {
    WT_SESSION *session;    /*!< The session handle for this cursor. */

    /*!
     * The name of the data source for the cursor, matches the \c uri
     * parameter to WT_SESSION::open_cursor used to open the cursor.
     */
    const char *uri;

    /*!
     * The format of the data packed into key items.  See @ref packing for
     * details.  If not set, a default value of "u" is assumed, and
     * applications must use WT_ITEM structures to manipulate untyped byte
     * arrays.
     */
    const char *key_format;

    /*!
     * The format of the data packed into value items.  See @ref packing
     * for details.  If not set, a default value of "u" is assumed, and
     * applications must use WT_ITEM structures to manipulate untyped byte
     * arrays.
     */
    const char *value_format;

    /*!
     * @name Data access
     * @{
     */
    /*!
     * Get the key for the current record.
     *
     * @snippet ex_all.c Get the cursor's string key
     *
     * @snippet ex_all.c Get the cursor's record number key
     *
     * @param cursor the cursor handle
     * @param ... pointers to hold key fields corresponding to
     * WT_CURSOR::key_format.
     * The API does not validate the argument types passed in; the caller is
     * responsible for passing the correct argument types according to
     * WT_CURSOR::key_format.
     * @errors
     */
    int __F(get_key)(WT_CURSOR *cursor, ...);

    /*!
     * Get the value for the current record.
     *
     * @snippet ex_all.c Get the cursor's string value
     *
     * @snippet ex_all.c Get the cursor's raw value
     *
     * @param cursor the cursor handle
     * @param ... pointers to hold value fields corresponding to
     * WT_CURSOR::value_format.
     * The API does not validate the argument types passed in; the caller is
     * responsible for passing the correct argument types according to
     * WT_CURSOR::value_format.
     * @errors
     */
    int __F(get_value)(WT_CURSOR *cursor, ...);

    /*!
     * Get the raw key and value for the current record.
     *
     * @snippet ex_all.c Get the raw key and value for the current record.
     *
     * @snippet ex_all.c Set the cursor's record number key
     *
     * @param cursor the cursor handle
     * @param key pointer to an item that will contains the current record's raw key
     * @param value pointer to an item that will contains the current record's raw value
     *
     * The caller can optionally pass in NULL for either key or value to retrieve only
     * the other of the key or value.
     *
     * If an error occurs during this operation, a flag will be set in the
     * cursor, and the next operation to access the key will fail.  This
     * simplifies error handling in applications.
     * @errors
     */
        int __F(get_raw_key_value)(WT_CURSOR *cursor, WT_ITEM* key, WT_ITEM* value);

    /*!
     * Set the key for the next operation.
     *
     * @snippet ex_all.c Set the cursor's string key
     *
     * @snippet ex_all.c Set the cursor's record number key
     *
     * @param cursor the cursor handle
     * @param ... key fields corresponding to WT_CURSOR::key_format.
     *
     * If an error occurs during this operation, a flag will be set in the
     * cursor, and the next operation to access the key will fail.  This
     * simplifies error handling in applications.
     */
    void __F(set_key)(WT_CURSOR *cursor, ...);

    /*!
     * Set the value for the next operation.
     *
     * @snippet ex_all.c Set the cursor's string value
     *
     * @snippet ex_all.c Set the cursor's raw value
     *
     * @param cursor the cursor handle
     * @param ... value fields corresponding to WT_CURSOR::value_format.
     *
     * If an error occurs during this operation, a flag will be set in the
     * cursor, and the next operation to access the value will fail.  This
     * simplifies error handling in applications.
     */
    void __F(set_value)(WT_CURSOR *cursor, ...);
    /*! @} */

    /*!
     * @name Cursor positioning
     * @{
     */
    /*!
     * Return the ordering relationship between two cursors: both cursors
     * must have the same data source and have valid keys. (When testing
     * only for equality, WT_CURSOR::equals may be faster.)
     *
     * @snippet ex_all.c Cursor comparison
     *
     * @param cursor the cursor handle
     * @param other another cursor handle
     * @param comparep the status of the comparison: < 0 if
     * <code>cursor</code> refers to a key that appears before
     * <code>other</code>, 0 if the cursors refer to the same key,
     * and > 0 if <code>cursor</code> refers to a key that appears after
     * <code>other</code>.
     * @errors
     */
    int __F(compare)(WT_CURSOR *cursor, WT_CURSOR *other, int *comparep);

    /*!
     * Return the ordering relationship between two cursors, testing only
     * for equality: both cursors must have the same data source and have
     * valid keys.
     *
     * @snippet ex_all.c Cursor equality
     *
     * @param cursor the cursor handle
     * @param other another cursor handle
     * @param[out] equalp the status of the comparison: 1 if the cursors
     * refer to the same key, otherwise 0.
     * @errors
     */
    int __F(equals)(WT_CURSOR *cursor, WT_CURSOR *other, int *equalp);

    /*!
     * Return the next record.
     *
     * @snippet ex_all.c Return the next record
     *
     * @param cursor the cursor handle
     * @errors
     */
    int __F(next)(WT_CURSOR *cursor);

    /*!
     * Return the previous record.
     *
     * @snippet ex_all.c Return the previous record
     *
     * @param cursor the cursor handle
     * @errors
     */
    int __F(prev)(WT_CURSOR *cursor);

    /*!
     * Reset the cursor. Any resources held by the cursor are released,
     * and the cursor's key and position are no longer valid. Subsequent
     * iterations with WT_CURSOR::next will move to the first record, or
     * with WT_CURSOR::prev will move to the last record.
     *
     * In the case of a statistics cursor, resetting the cursor refreshes
     * the statistics information returned. Resetting a session statistics
     * cursor resets all the session statistics values to zero.
     *
     * @snippet ex_all.c Reset the cursor
     *
     * @param cursor the cursor handle
     * @errors
     */
    int __F(reset)(WT_CURSOR *cursor);

    /*!
     * Return the record matching the key. The key must first be set.
     *
     * @snippet ex_all.c Search for an exact match
     *
     * On success, the cursor ends positioned at the returned record; to
     * minimize cursor resources, the WT_CURSOR::reset method should be
     * called as soon as the record has been retrieved and the cursor no
     * longer needs that position.
     *
     * @param cursor the cursor handle
     * @errors
     */
    int __F(search)(WT_CURSOR *cursor);

    /*!
     * Return the record matching the key if it exists, or an adjacent
     * record.  An adjacent record is either the smallest record larger
     * than the key or the largest record smaller than the key (in other
     * words, a logically adjacent key).
     *
     * The key must first be set.
     *
     * An example of a search for an exact or adjacent match:
     *
     * @snippet ex_all.c Search for an exact or adjacent match
     *
     * An example of a forward scan through the table, where all keys
     * greater than or equal to a specified prefix are included in the
     * scan:
     *
     * @snippet ex_all.c Forward scan greater than or equal
     *
     * An example of a backward scan through the table, where all keys
     * less than a specified prefix are included in the scan:
     *
     * @snippet ex_all.c Backward scan less than
     *
     * On success, the cursor ends positioned at the returned record; to
     * minimize cursor resources, the WT_CURSOR::reset method should be
     * called as soon as the record has been retrieved and the cursor no
     * longer needs that position.
     *
     * @param cursor the cursor handle
     * @param exactp the status of the search: 0 if an exact match is
     * found, < 0 if a smaller key is returned, > 0 if a larger key is
     * returned
     * @errors
     */
    int __F(search_near)(WT_CURSOR *cursor, int *exactp);
    /*! @} */

    /*!
     * @name Data modification
     * @{
     */
    /*!
     * Insert a record and optionally update an existing record.
     *
     * If the cursor was configured with "overwrite=true" (the default),
     * both the key and value must be set; if the record already exists,
     * the key's value will be updated, otherwise, the record will be
     * inserted.
     *
     * @snippet ex_all.c Insert a new record or overwrite an existing record
     *
     * If the cursor was not configured with "overwrite=true", both the key
     * and value must be set and the record must not already exist; the
     * record will be inserted. If the record already exists, the
     * ::WT_DUPLICATE_KEY error is returned and the value found in the tree
     * can be retrieved using WT_CURSOR::get_value.
     *
     * @snippet ex_all.c Insert a new record and fail if the record exists
     *
     * If a cursor with record number keys was configured with
     * "append=true" (not the default), the value must be set; a new record
     * will be appended and the new record number can be retrieved using
     * WT_CURSOR::get_key.
     *
     * @snippet ex_all.c Insert a new record and assign a record number
     *
     * The cursor ends with no position, and a subsequent call to the
     * WT_CURSOR::next (WT_CURSOR::prev) method will iterate from the
     * beginning (end) of the table.
     *
     * If the cursor does not have record number keys or was not configured
     * with "append=true", the cursor ends with no key set and a subsequent
     * call to the WT_CURSOR::get_key method will fail. The cursor ends with
     * no value set and a subsequent call to the WT_CURSOR::get_value method
     * will fail, except for the ::WT_DUPLICATE_KEY error return, in which
     * case the value currently stored for the key can be retrieved.
     *
     * Inserting a new record after the current maximum record in a
     * fixed-length bit field column-store (that is, a store with an
     * 'r' type key and 't' type value) will implicitly create the missing
     * records as records with a value of 0.
     *
     * When loading a large amount of data into a new object, using
     * a cursor with the \c bulk configuration string enabled and
     * loading the data in sorted order will be much faster than doing
     * out-of-order inserts.  See @ref tune_bulk_load for more information.
     *
     * The maximum length of a single column stored in a table is not fixed
     * (as it partially depends on the underlying file configuration), but
     * is always a small number of bytes less than 4GB.
     *
     * The WT_CURSOR::insert method can only be used at snapshot isolation.
     *
     * @param cursor the cursor handle
     * @errors
     * In particular, if \c overwrite=false is configured and a record with
     * the specified key already exists, ::WT_DUPLICATE_KEY is returned.
     * Also, if \c in_memory is configured for the database and the insert
     * requires more than the configured cache size to complete,
     * ::WT_CACHE_FULL is returned.
     */
    int __F(insert)(WT_CURSOR *cursor);

    /*!
     * Modify an existing record. Both the key and value must be set and the record must
     * already exist.
     *
     * Modifications are specified in WT_MODIFY structures. Modifications
     * are applied in order and later modifications can update earlier ones.
     *
     * The modify method is only supported on strings (value format type
     * \c S), or raw byte arrays accessed using a WT_ITEM structure (value
     * format type \c u).
     *
     * The WT_CURSOR::modify method stores a change record in cache and writes a change record
     * to the log instead of the usual complete values. Using WT_CURSOR::modify will result in
     * slower reads, and slower writes than the WT_CURSOR::insert or WT_CURSOR::update methods,
     * because of the need to assemble the complete value in both the read and write paths. The
     * WT_CURSOR::modify method is intended for applications where memory and log amplification
     * are issues (in other words, applications where there is cache or I/O pressure and the
     * application wants to trade performance for a smaller working set in cache and smaller
     * log records).
     *
     * @snippet ex_all.c Modify an existing record
     *
     * On success, the cursor ends positioned at the modified record; to
     * minimize cursor resources, the WT_CURSOR::reset method should be
     * called as soon as the cursor no longer needs that position.
     *
     * The maximum length of a single column stored in a table is not fixed
     * (as it partially depends on the underlying file configuration), but
     * is always a small number of bytes less than 4GB.
     *
     * The WT_CURSOR::modify method can only be used at snapshot isolation.
     *
     * @param cursor the cursor handle
     * @param entries an array of modification data structures
     * @param nentries the number of modification data structures
     * @errors
     * In particular, if \c in_memory is configured for the database and
     * the modify requires more than the configured cache size to complete,
     * ::WT_CACHE_FULL is returned.
     */
    int __F(modify)(WT_CURSOR *cursor, WT_MODIFY *entries, int nentries);

    /*!
     * Update an existing record and optionally insert a record.
     *
     * If the cursor was configured with "overwrite=true" (the default),
     * both the key and value must be set; if the record already exists, the
     * key's value will be updated, otherwise, the record will be inserted.
     *
     * @snippet ex_all.c Update an existing record or insert a new record
     *
     * If the cursor was not configured with "overwrite=true", both the key
     * and value must be set and the record must already exist; the
     * record will be updated.
     *
     * @snippet ex_all.c Update an existing record and fail if DNE
     *
     * On success, the cursor ends positioned at the modified record; to
     * minimize cursor resources, the WT_CURSOR::reset method should be
     * called as soon as the cursor no longer needs that position. (The
     * WT_CURSOR::insert method never keeps a cursor position and may be
     * more efficient for that reason.)
     *
     * The maximum length of a single column stored in a table is not fixed
     * (as it partially depends on the underlying file configuration), but
     * is always a small number of bytes less than 4GB.
     *
     * The WT_CURSOR::update method can only be used at snapshot isolation.
     *
     * @param cursor the cursor handle
     * @errors
     * In particular, if \c overwrite=false is configured and no record with
     * the specified key exists, ::WT_NOTFOUND is returned.
     * Also, if \c in_memory is configured for the database and the update
     * requires more than the configured cache size to complete,
     * ::WT_CACHE_FULL is returned.
     */
    int __F(update)(WT_CURSOR *cursor);

    /*!
     * Remove a record.
     *
     * The key must be set; the key's record will be removed if it exists.
     *
     * @snippet ex_all.c Remove a record
     *
     * Any cursor position does not change: if the cursor was positioned
     * before the WT_CURSOR::remove call, the cursor remains positioned
     * at the removed record; to minimize cursor resources, the
     * WT_CURSOR::reset method should be called as soon as the cursor no
     * longer needs that position. If the cursor was not positioned before
     * the WT_CURSOR::remove call, the cursor ends with no position, and a
     * subsequent call to the WT_CURSOR::next (WT_CURSOR::prev) method will
     * iterate from the beginning (end) of the table.
     *
     * @snippet ex_all.c Remove a record and fail if DNE
     *
     * Removing a record in a fixed-length bit field column-store
     * (that is, a store with an 'r' type key and 't' type value) is
     * identical to setting the record's value to 0.
     *
     * The WT_CURSOR::remove method can only be used at snapshot isolation.
     *
     * @param cursor the cursor handle
     * @errors
     */
    int __F(remove)(WT_CURSOR *cursor);

    /*!
     * Reserve an existing record so a subsequent write is less likely to
     * fail due to a conflict between concurrent operations.
     *
     * The key must first be set and the record must already exist.
     *
     * Note that reserve works by doing a special update operation that is
     * not logged and does not change the value of the record. This update
     * is aborted when the enclosing transaction ends regardless of whether
     * it commits or rolls back. Given that, reserve can only be used to
     * detect conflicts between transactions that execute concurrently. It
     * cannot detect all logical conflicts between transactions. For that,
     * some update to the record must be committed.
     *
     * @snippet ex_all.c Reserve a record
     *
     * On success, the cursor ends positioned at the specified record; to
     * minimize cursor resources, the WT_CURSOR::reset method should be
     * called as soon as the cursor no longer needs that position.
     *
     * @param cursor the cursor handle
     * @errors
     */
    int __F(reserve)(WT_CURSOR *cursor);
    /*! @} */

#ifndef DOXYGEN
    /*!
     * If the cursor is opened on a checkpoint, return a unique identifier for the checkpoint;
     * otherwise return 0.
     *
     * This allows applications to confirm that checkpoint cursors opened on default checkpoints
     * in different objects reference the same database checkpoint.
     *
     * @param cursor the cursor handle
     * @errors
     */
    uint64_t __F(checkpoint_id)(WT_CURSOR *cursor);
#endif

    /*!
     * Close the cursor.
     *
     * This releases the resources associated with the cursor handle.
     * Cursors are closed implicitly by ending the enclosing connection or
     * closing the session in which they were opened.
     *
     * @snippet ex_all.c Close the cursor
     *
     * @param cursor the cursor handle
     * @errors
     */
    int __F(close)(WT_CURSOR *cursor);

    /*!
     * Get the table's largest key, ignoring visibility. This method is only supported by
     * file: or table: objects. The cursor ends with no position.
     *
     * @snippet ex_all.c Get the table's largest key
     *
     * @param cursor the cursor handle
     * @errors
     */
    int __F(largest_key)(WT_CURSOR *cursor);

    /*!
     * Reconfigure the cursor.
     *
     * The cursor is reset.
     *
     * @snippet ex_all.c Reconfigure a cursor
     *
     * @param cursor the cursor handle
     * @configstart{WT_CURSOR.reconfigure, see dist/api_data.py}
     * @config{append, append written values as new records\, giving each a new record number key;
     * valid only for cursors with record number keys., a boolean flag; default \c false.}
     * @config{overwrite, configures whether the cursor's insert and update methods check the
     * existing state of the record.  If \c overwrite is \c false\, WT_CURSOR::insert fails with
     * ::WT_DUPLICATE_KEY if the record exists\, and WT_CURSOR::update fails with ::WT_NOTFOUND if
     * the record does not exist., a boolean flag; default \c true.}
     * @configend
     * @errors
     */
    int __F(reconfigure)(WT_CURSOR *cursor, const char *config);

    /*!
     * Set range bounds on the cursor.
     *
     * @param cursor the cursor handle
     * @configstart{WT_CURSOR.bound, see dist/api_data.py}
     * @config{action, configures whether this call into the API will set or clear range bounds on
     * the given cursor.  It takes one of two values\, "set" or "clear". If "set" is specified then
     * "bound" must also be specified.  The keys relevant to the given bound must have been set
     * prior to the call using WT_CURSOR::set_key., a string\, chosen from the following options: \c
     * "clear"\, \c "set"; default \c set.}
     * @config{bound, configures which bound is being operated on.  It takes one of two values\,
     * "lower" or "upper"., a string\, chosen from the following options: \c "lower"\, \c "upper";
     * default empty.}
     * @config{inclusive, configures whether the given bound is inclusive or not., a boolean flag;
     * default \c true.}
     * @configend
     * @errors
     */
    int __F(bound)(WT_CURSOR *cursor, const char *config);

    /*
     * Protected fields, only to be used by cursor implementations.
     */
#if !defined(SWIG) && !defined(DOXYGEN)
    int __F(cache)(WT_CURSOR *cursor);  /* Cache the cursor */
                        /* Reopen a cached cursor */
    int __F(reopen)(WT_CURSOR *cursor, bool check_only);

    uint64_t uri_hash;          /* Hash of URI */

    /*
     * !!!
     * Explicit representations of structures from queue.h.
     * TAILQ_ENTRY(wt_cursor) q;
     */
    struct {
        WT_CURSOR *tqe_next;
        WT_CURSOR **tqe_prev;
    } q;                /* Linked list of WT_CURSORs. */

    uint64_t recno;         /* Record number, normal and raw mode */
    uint8_t raw_recno_buf[WT_INTPACK64_MAXSIZE];

    void    *json_private;      /* JSON specific storage */
    void    *lang_private;      /* Language specific private storage */

    WT_ITEM key, value;
    int saved_err;          /* Saved error in set_{key,value}. */
    /*
     * URI used internally, may differ from the URI provided by the
     * user on open.
     */
    const char *internal_uri;

    /*
     * Lower bound and upper bound buffers that is used for the bound API. Store the key set for
     * either the lower bound and upper bound such that cursor operations can limit the returned key
     * to be within the bounded ranges.
     */
    WT_ITEM lower_bound, upper_bound;

/* AUTOMATIC FLAG VALUE GENERATION START 0 */
#define WT_CURSTD_APPEND        0x000000001ull
#define WT_CURSTD_BOUND_LOWER    0x000000002ull       /* Lower bound. */
#define WT_CURSTD_BOUND_LOWER_INCLUSIVE 0x000000004ull /* Inclusive lower bound. */
#define WT_CURSTD_BOUND_UPPER           0x000000008ull /* Upper bound. */
#define WT_CURSTD_BOUND_UPPER_INCLUSIVE 0x000000010ull /* Inclusive upper bound. */
#define WT_CURSTD_BULK          0x000000020ull
#define WT_CURSTD_CACHEABLE     0x000000040ull
#define WT_CURSTD_CACHED        0x000000080ull
#define WT_CURSTD_CACHED_WITH_MEM 0x000000100ull /* A cached cursor with allocated memory. */
#define WT_CURSTD_DEAD          0x000000200ull
#define WT_CURSTD_DEBUG_COPY_KEY    0x000000400ull
#define WT_CURSTD_DEBUG_COPY_VALUE  0x000000800ull
#define WT_CURSTD_DEBUG_RESET_EVICT 0x000001000ull
#define WT_CURSTD_DUMP_HEX      0x000002000ull
#define WT_CURSTD_DUMP_JSON     0x000004000ull
#define WT_CURSTD_DUMP_PRETTY       0x000008000ull
#define WT_CURSTD_DUMP_PRINT        0x000010000ull
#define WT_CURSTD_DUP_NO_VALUE          0x000020000ull
#define WT_CURSTD_EVICT_REPOSITION     0x000040000ull
#define WT_CURSTD_HS_READ_ACROSS_BTREE 0x000080000ull
#define WT_CURSTD_HS_READ_ALL       0x000100000ull
#define WT_CURSTD_HS_READ_COMMITTED 0x000200000ull
#define WT_CURSTD_IGNORE_TOMBSTONE  0x000400000ull
#define WT_CURSTD_KEY_EXT       0x000800000ull /* Key points out of tree. */
#define WT_CURSTD_KEY_INT       0x001000000ull /* Key points into tree. */
#define WT_CURSTD_KEY_ONLY      0x002000000ull
#define WT_CURSTD_META_INUSE        0x004000000ull
#define WT_CURSTD_OPEN          0x008000000ull
#define WT_CURSTD_OVERWRITE     0x010000000ull
#define WT_CURSTD_RAW           0x020000000ull
#define WT_CURSTD_RAW_SEARCH        0x040000000ull
#define WT_CURSTD_VALUE_EXT     0x080000000ull /* Value points out of tree. */
#define WT_CURSTD_VALUE_INT     0x100000000ull /* Value points into tree. */
#define WT_CURSTD_VERSION_CURSOR    0x200000000ull /* Version cursor. */
/* AUTOMATIC FLAG VALUE GENERATION STOP 64 */
#define WT_CURSTD_KEY_SET   (WT_CURSTD_KEY_EXT | WT_CURSTD_KEY_INT)
#define WT_CURSTD_VALUE_SET (WT_CURSTD_VALUE_EXT | WT_CURSTD_VALUE_INT)
#define WT_CURSTD_BOUND_ALL (WT_CURSTD_BOUND_UPPER | WT_CURSTD_BOUND_UPPER_INCLUSIVE \
| WT_CURSTD_BOUND_LOWER | WT_CURSTD_BOUND_LOWER_INCLUSIVE)
    uint64_t flags;
#endif
};

/*! WT_SESSION::timestamp_transaction_uint timestamp types */
typedef enum {
    WT_TS_TXN_TYPE_COMMIT, /*!< Commit timestamp. */
    WT_TS_TXN_TYPE_DURABLE, /*!< Durable timestamp. */
    WT_TS_TXN_TYPE_PREPARE, /*!< Prepare timestamp. */
    WT_TS_TXN_TYPE_READ /*!< Read timestamp. */
} WT_TS_TXN_TYPE;

/*!
 * All data operations are performed in the context of a WT_SESSION.  This
 * encapsulates the thread and transactional context of the operation.
 *
 * <b>Thread safety:</b> A WT_SESSION handle is not usually shared between
 * threads, see @ref threads for more information.
 */
struct __wt_session {
    /*! The connection for this session. */
    WT_CONNECTION *connection;

    /*
     * Don't expose app_private to non-C language bindings - they have
     * their own way to attach data to an operation.
     */
#if !defined(SWIG)
    /*!
     * A location for applications to store information that will be
     * available in callbacks taking a WT_SESSION handle.
     */
    void *app_private;
#endif

    /*!
     * Close the session handle.
     *
     * This will release the resources associated with the session handle,
     * including rolling back any active transactions and closing any
     * cursors that remain open in the session.
     *
     * @snippet ex_all.c Close a session
     *
     * @param session the session handle
     * @configempty{WT_SESSION.close, see dist/api_data.py}
     * @errors
     */
    int __F(close)(WT_SESSION *session, const char *config);

    /*!
     * Reconfigure a session handle.
     *
     * Only configurations listed in the method arguments are modified, other configurations
     * remain in their current state. This method additionally resets the cursors associated
     * with the session. Transaction-related configurations can only be modified when no transaction
     * is active.
     *
     * @snippet ex_all.c Reconfigure a session
     *
     * @param session the session handle
     * @configstart{WT_SESSION.reconfigure, see dist/api_data.py}
     * @config{cache_cursors, enable caching of cursors for reuse.  Any calls to WT_CURSOR::close
     * for a cursor created in this session will mark the cursor as cached and keep it available to
     * be reused for later calls to WT_SESSION::open_cursor.  Cached cursors may be eventually
     * closed.  This value is inherited from ::wiredtiger_open \c cache_cursors., a boolean flag;
     * default \c true.}
     * @config{cache_max_wait_ms, the maximum number of milliseconds an application thread will wait
     * for space to be available in cache before giving up.  Default value will be the global
     * setting of the connection config.  0 will wait forever.  1 will never wait., an integer
     * greater than or equal to \c 0; default \c 0.}
     * @config{debug = (, configure debug specific behavior on a session.  Generally only used for
     * internal testing purposes., a set of related configuration options defined as follows.}
     * @config{&nbsp;&nbsp;&nbsp;&nbsp;checkpoint_fail_before_turtle_update, Fail before writing a
     * turtle file at the end of a checkpoint., a boolean flag; default \c false.}
     * @config{&nbsp;&nbsp;&nbsp;&nbsp;release_evict_page, Configure the session to evict the page
     * when it is released and no longer needed., a boolean flag; default \c false.}
     * @config{ ),,}
     * @config{ignore_cache_size, when set\, operations performed by this session ignore the cache
     * size and are not blocked when the cache is full.  Note that use of this option for operations
     * that create cache pressure can starve ordinary sessions that obey the cache size., a boolean
     * flag; default \c false.}
     * @config{isolation, the default isolation level for operations in this session., a string\,
     * chosen from the following options: \c "read-uncommitted"\, \c "read-committed"\, \c
     * "snapshot"; default \c snapshot.}
     * @config{prefetch = (, Enable automatic detection of scans by applications\, and attempt to
     * pre-fetch future content into the cache., a set of related configuration options defined as
     * follows.}
     * @config{&nbsp;&nbsp;&nbsp;&nbsp;enabled, whether pre-fetch is enabled for this
     * session., a boolean flag; default \c false.}
     * @config{ ),,}
     * @configend
     * @errors
     */
    int __F(reconfigure)(WT_SESSION *session, const char *config);

    /*!
     * Return information about an error as a string.
     *
     * @snippet ex_all.c Display an error thread safe
     *
     * @param session the session handle
     * @param error a return value from a WiredTiger, ISO C, or POSIX
     * standard API call
     * @returns a string representation of the error
     */
    const char *__F(strerror)(WT_SESSION *session, int error);

    /*!
     * @name Cursor handles
     * @{
     */

    /*!
     * Open a new cursor on a data source or duplicate an existing cursor.
     *
     * @snippet ex_all.c Open a cursor
     *
     * An existing cursor can be duplicated by passing it as the \c to_dup
     * parameter and setting the \c uri parameter to \c NULL:
     *
     * @snippet ex_all.c Duplicate a cursor
     *
     * Cursors being duplicated must have a key set, and successfully
     * duplicated cursors are positioned at the same place in the data
     * source as the original.
     *
     * Cursor handles should be discarded by calling WT_CURSOR::close.
     *
     * Cursors capable of supporting transactional operations operate in the
     * context of the current transaction, if any.
     *
     * WT_SESSION::rollback_transaction implicitly resets all cursors associated with the
         * session.
     *
     * Cursors are relatively light-weight objects but may hold references
     * to heavier-weight objects; applications should re-use cursors when
     * possible, but instantiating new cursors is not so expensive that
     * applications need to cache cursors at all cost.
     *
     * @param session the session handle
     * @param uri the data source on which the cursor operates; cursors
     *  are usually opened on tables, however, cursors can be opened on
     *  any data source, regardless of whether it is ultimately stored
     *  in a table.  Some cursor types may have limited functionality
     *  (for example, they may be read-only or not support transactional
     *  updates).  See @ref data_sources for more information.
     *  <br>
     *  @copydoc doc_cursor_types
     * @param to_dup a cursor to duplicate or gather statistics on
     * @configstart{WT_SESSION.open_cursor, see dist/api_data.py}
     * @config{append, append written values as new records\, giving each a new record number key;
     * valid only for cursors with record number keys., a boolean flag; default \c false.}
     * @config{bulk, configure the cursor for bulk-loading\, a fast\, initial load path (see @ref
     * tune_bulk_load for more information). Bulk-load may only be used for newly created objects
     * and applications should use the WT_CURSOR::insert method to insert rows.  When bulk-loading\,
     * rows must be loaded in sorted order.  The value is usually a true/false flag; when
     * bulk-loading fixed-length column store objects\, the special value \c bitmap allows chunks of
     * a memory resident bitmap to be loaded directly into a file by passing a \c WT_ITEM to
     * WT_CURSOR::set_value where the \c size field indicates the number of records in the bitmap
     * (as specified by the object's \c value_format configuration). Bulk-loaded bitmap values must
     * end on a byte boundary relative to the bit count (except for the last set of values loaded).,
     * a string; default \c false.}
     * @config{checkpoint, the name of a checkpoint to open.  (The reserved name
     * "WiredTigerCheckpoint" opens the most recent checkpoint taken for the object.) The cursor
     * does not support data modification., a string; default empty.}
     * @config{debug = (, configure debug specific behavior on a cursor.  Generally only used for
     * internal testing purposes., a set of related configuration options defined as follows.}
     * @config{&nbsp;&nbsp;&nbsp;&nbsp;dump_version, open a version cursor\, which is a debug cursor
     * on a table that enables iteration through the history of values for a given key., a boolean
     * flag; default \c false.}
     * @config{&nbsp;&nbsp;&nbsp;&nbsp;release_evict, Configure the cursor
     * to evict the page positioned on when the reset API call is used., a boolean flag; default \c
     * false.}
     * @config{ ),,}
     * @config{dump, configure the cursor for dump format inputs and outputs: "hex" selects a simple
     * hexadecimal format\, "json" selects a JSON format with each record formatted as fields named
     * by column names if available\, "pretty" selects a human-readable format (making it
     * incompatible with the "load")\, "pretty_hex" is similar to "pretty" (also incompatible with
     * "load") except raw byte data elements will be printed like "hex" format\, and "print" selects
     * a format where only non-printing characters are hexadecimal encoded.  These formats are
     * compatible with the @ref util_dump and @ref util_load commands., a string\, chosen from the
     * following options: \c "hex"\, \c "json"\, \c "pretty"\, \c "pretty_hex"\, \c "print"; default
     * empty.}
     * @config{incremental = (, configure the cursor for block incremental backup usage.  These
     * formats are only compatible with the backup data source; see @ref backup., a set of related
     * configuration options defined as follows.}
     * @config{&nbsp;&nbsp;&nbsp;&nbsp;consolidate,
     * causes block incremental backup information to be consolidated if adjacent granularity blocks
     * are modified.  If false\, information will be returned in granularity sized blocks only.
     * This must be set on the primary backup cursor and it applies to all files for this backup., a
     * boolean flag; default \c false.}
     * @config{&nbsp;&nbsp;&nbsp;&nbsp;enabled, whether to
     * configure this backup as the starting point for a subsequent incremental backup., a boolean
     * flag; default \c false.}
     * @config{&nbsp;&nbsp;&nbsp;&nbsp;file, the file name when opening a
     * duplicate incremental backup cursor.  That duplicate cursor will return the block
     * modifications relevant to the given file name., a string; default empty.}
     * @config{&nbsp;&nbsp;&nbsp;&nbsp;force_stop, causes all block incremental backup information
     * to be released.  This is on an open_cursor call and the resources will be released when this
     * cursor is closed.  No other operations should be done on this open cursor., a boolean flag;
     * default \c false.}
     * @config{&nbsp;&nbsp;&nbsp;&nbsp;granularity, this setting manages the
     * granularity of how WiredTiger maintains modification maps internally.  The larger the
     * granularity\, the smaller amount of information WiredTiger need to maintain., an integer
     * between \c 4KB and \c 2GB; default \c 16MB.}
     * @config{&nbsp;&nbsp;&nbsp;&nbsp;src_id, a string
     * that identifies a previous checkpoint backup source as the source of this incremental backup.
     * This identifier must have already been created by use of the 'this_id' configuration in an
     * earlier backup.  A source id is required to begin an incremental backup., a string; default
     * empty.}
     * @config{&nbsp;&nbsp;&nbsp;&nbsp;this_id, a string that identifies the current system
     * state as a future backup source for an incremental backup via \c src_id.  This identifier is
     * required when opening an incremental backup cursor and an error will be returned if one is
     * not provided.  The identifiers can be any text string\, but should be unique., a string;
     * default empty.}
     * @config{ ),,}
     * @config{next_random, configure the cursor to return a pseudo-random record from the object
     * when the WT_CURSOR::next method is called; valid only for row-store cursors.  See @ref
     * cursor_random for details., a boolean flag; default \c false.}
     * @config{next_random_sample_size, cursors configured by \c next_random to return pseudo-random
     * records from the object randomly select from the entire object\, by default.  Setting \c
     * next_random_sample_size to a non-zero value sets the number of samples the application
     * expects to take using the \c next_random cursor.  A cursor configured with both \c
     * next_random and \c next_random_sample_size attempts to divide the object into \c
     * next_random_sample_size equal-sized pieces\, and each retrieval returns a record from one of
     * those pieces.  See @ref cursor_random for details., a string; default \c 0.}
     * @config{next_random_seed, configure the cursor to set an initial random seed when using \c
     * next_random configuration.  This is used for testing purposes only.  See @ref cursor_random
     * for details., a string; default \c 0.}
     * @config{overwrite, configures whether the cursor's insert and update methods check the
     * existing state of the record.  If \c overwrite is \c false\, WT_CURSOR::insert fails with
     * ::WT_DUPLICATE_KEY if the record exists\, and WT_CURSOR::update fails with ::WT_NOTFOUND if
     * the record does not exist., a boolean flag; default \c true.}
     * @config{raw, ignore the encodings for the key and value\, manage data as if the formats were
     * \c "u". See @ref cursor_raw for details., a boolean flag; default \c false.}
     * @config{read_once, results that are brought into cache from disk by this cursor will be given
     * less priority in the cache., a boolean flag; default \c false.}
     * @config{readonly, only query operations are supported by this cursor.  An error is returned
     * if a modification is attempted using the cursor.  The default is false for all cursor types
     * except for metadata cursors and checkpoint cursors., a boolean flag; default \c false.}
     * @config{statistics, Specify the statistics to be gathered.  Choosing "all" gathers statistics
     * regardless of cost and may include traversing on-disk files; "fast" gathers a subset of
     * relatively inexpensive statistics.  The selection must agree with the database \c statistics
     * configuration specified to ::wiredtiger_open or WT_CONNECTION::reconfigure.  For example\,
     * "all" or "fast" can be configured when the database is configured with "all"\, but the cursor
     * open will fail if "all" is specified when the database is configured with "fast"\, and the
     * cursor open will fail in all cases when the database is configured with "none". If "size" is
     * configured\, only the underlying size of the object on disk is filled in and the object is
     * not opened.  If \c statistics is not configured\, the default configuration is the database
     * configuration.  The "clear" configuration resets statistics after gathering them\, where
     * appropriate (for example\, a cache size statistic is not cleared\, while the count of cursor
     * insert operations will be cleared). See @ref statistics for more information., a list\, with
     * values chosen from the following options: \c "all"\, \c "cache_walk"\, \c "fast"\, \c
     * "clear"\, \c "size"\, \c "tree_walk"; default empty.}
     * @config{target, if non-empty\, back up the given list of objects; valid only for a backup
     * data source., a list of strings; default empty.}
     * @configend
     * @param[out] cursorp a pointer to the newly opened cursor
     * @errors
     */
    int __F(open_cursor)(WT_SESSION *session,
        const char *uri, WT_CURSOR *to_dup, const char *config, WT_CURSOR **cursorp);
    /*! @} */

    /*!
     * @name Table operations
     * @{
     */
    /*!
     * Alter a table.
     *
     * This will allow modification of some table settings after
     * creation.
     *
     * @exclusive
     *
     * @snippet ex_all.c Alter a table
     *
     * @param session the session handle
     * @param name the URI of the object to alter, such as \c "table:stock"
     * @configstart{WT_SESSION.alter, see dist/api_data.py}
     * @config{access_pattern_hint, It is recommended that workloads that consist primarily of
     * updates and/or point queries specify \c random.  Workloads that do many cursor scans through
     * large ranges of data should specify \c sequential and other workloads should specify \c none.
     * The option leads to an appropriate operating system advisory call where available., a
     * string\, chosen from the following options: \c "none"\, \c "random"\, \c "sequential";
     * default \c none.}
     * @config{app_metadata, application-owned metadata for this object., a string; default empty.}
     * @config{assert = (, declare timestamp usage., a set of related configuration options defined
     * as follows.}
     * @config{&nbsp;&nbsp;&nbsp;&nbsp;read_timestamp, if set\, check that timestamps
     * are \c always or \c never used on reads with this table\, writing an error message if the
     * policy is violated.  If the library was built in diagnostic mode\, drop core at the failing
     * check., a string\, chosen from the following options: \c "always"\, \c "never"\, \c "none";
     * default \c none.}
     * @config{ ),,}
     * @config{cache_resident, do not ever evict the object's pages from cache\, see @ref
     * tuning_cache_resident for more information., a boolean flag; default \c false.}
     * @config{log = (, the transaction log configuration for this object.  Only valid if \c log is
     * enabled in ::wiredtiger_open., a set of related configuration options defined as follows.}
     * @config{&nbsp;&nbsp;&nbsp;&nbsp;enabled, if false\, this object has checkpoint-level
     * durability., a boolean flag; default \c true.}
     * @config{ ),,}
     * @config{os_cache_dirty_max, maximum dirty system buffer cache usage\, in bytes.  If
     * non-zero\, schedule writes for dirty blocks belonging to this object in the system buffer
     * cache after that many bytes from this object are written into the buffer cache., an integer
     * greater than or equal to \c 0; default \c 0.}
     * @config{os_cache_max, maximum system buffer cache usage\, in bytes.  If non-zero\, evict
     * object blocks from the system buffer cache after that many bytes from this object are read or
     * written into the buffer cache., an integer greater than or equal to \c 0; default \c 0.}
     * @config{write_timestamp_usage, describe how timestamps are expected to be used on table
     * modifications.  The choices are the default\, which ensures that once timestamps are used for
     * a key\, they are always used\, and also that multiple updates to a key never use decreasing
     * timestamps and \c never which enforces that timestamps are never used for a table.  (The \c
     * always\, \c key_consistent\, \c mixed_mode and \c ordered choices should not be used\, and
     * are retained for backward compatibility.)., a string\, chosen from the following options: \c
     * "always"\, \c "key_consistent"\, \c "mixed_mode"\, \c "never"\, \c "none"\, \c "ordered";
     * default \c none.}
     * @configend
     * @ebusy_errors
     */
    int __F(alter)(WT_SESSION *session,
        const char *name, const char *config);

    /*!
     * Bind values for a compiled configuration.  The bindings hold for API calls in this
     * session that use the compiled string.  Strings passed into this call are not duplicated,
     * the application must ensure that strings remain valid while the bindings are being
     * used.
     *
     * This API may change in future releases.
     *
     * @param session the session handle
     * @param compiled a string returned from WT_CONNECTION::compile_configuration
     * @errors
     */
    int __F(bind_configuration)(WT_SESSION *session, const char *compiled, ...);

    /*!
     * Create a table, column group, index or file.
     *
     * @not_transactional
     *
     * @snippet ex_all.c Create a table
     *
     * @param session the session handle
     * @param name the URI of the object to create, such as
     * \c "table:stock". For a description of URI formats
     * see @ref data_sources.
     * @configstart{WT_SESSION.create, see dist/api_data.py}
     * @config{access_pattern_hint, It is recommended that workloads that consist primarily of
     * updates and/or point queries specify \c random.  Workloads that do many cursor scans through
     * large ranges of data should specify \c sequential and other workloads should specify \c none.
     * The option leads to an appropriate operating system advisory call where available., a
     * string\, chosen from the following options: \c "none"\, \c "random"\, \c "sequential";
     * default \c none.}
     * @config{allocation_size, the file unit allocation size\, in bytes\, must be a power of two;
     * smaller values decrease the file space required by overflow items\, and the default value of
     * 4KB is a good choice absent requirements from the operating system or storage device., an
     * integer between \c 512B and \c 128MB; default \c 4KB.}
     * @config{app_metadata, application-owned metadata for this object., a string; default empty.}
     * @config{assert = (, declare timestamp usage., a set of related configuration options defined
     * as follows.}
     * @config{&nbsp;&nbsp;&nbsp;&nbsp;read_timestamp, if set\, check that timestamps
     * are \c always or \c never used on reads with this table\, writing an error message if the
     * policy is violated.  If the library was built in diagnostic mode\, drop core at the failing
     * check., a string\, chosen from the following options: \c "always"\, \c "never"\, \c "none";
     * default \c none.}
     * @config{ ),,}
     * @config{block_allocation, configure block allocation.  Permitted values are \c "best" or \c
     * "first"; the \c "best" configuration uses a best-fit algorithm\, the \c "first" configuration
     * uses a first-available algorithm during block allocation., a string\, chosen from the
     * following options: \c "best"\, \c "first"; default \c best.}
     * @config{block_compressor, configure a compressor for file blocks.  Permitted values are \c
     * "none" or a custom compression engine name created with WT_CONNECTION::add_compressor.  If
     * WiredTiger has builtin support for \c "lz4"\, \c "snappy"\, \c "zlib" or \c "zstd"
     * compression\, these names are also available.  See @ref compression for more information., a
     * string; default \c none.}
     * @config{cache_resident, do not ever evict the object's pages from cache\, see @ref
     * tuning_cache_resident for more information., a boolean flag; default \c false.}
     * @config{checksum, configure block checksums; the permitted values are \c on\, \c off\, \c
     * uncompressed and \c unencrypted.  The default is \c on\, in which case all block writes
     * include a checksum subsequently verified when the block is read.  The \c off setting does no
     * checksums\, the \c uncompressed setting only checksums blocks that are not compressed\, and
     * the \c unencrypted setting only checksums blocks that are not encrypted.  See @ref
     * tune_checksum for more information., a string\, chosen from the following options: \c "on"\,
     * \c "off"\, \c "uncompressed"\, \c "unencrypted"; default \c on.}
     * @config{colgroups, comma-separated list of names of column groups.  Each column group is
     * stored separately\, keyed by the primary key of the table.  If no column groups are
     * specified\, all columns are stored together in a single file.  All value columns in the table
     * must appear in at least one column group.  Each column group must be created with a separate
     * call to WT_SESSION::create using a \c colgroup: URI., a list of strings; default empty.}
     * @config{collator, configure custom collation for keys.  Permitted values are \c "none" or a
     * custom collator name created with WT_CONNECTION::add_collator., a string; default \c none.}
     * @config{columns, list of the column names.  Comma-separated list of the form
     * <code>(column[\,...])</code>. For tables\, the number of entries must match the total number
     * of values in \c key_format and \c value_format.  For colgroups and indices\, all column names
     * must appear in the list of columns for the table., a list of strings; default empty.}
     * @config{dictionary, the maximum number of unique values remembered in the
     * row-store/variable-length column-store leaf page value dictionary; see @ref
     * file_formats_compression for more information., an integer greater than or equal to \c 0;
     * default \c 0.}
     * @config{encryption = (, configure an encryptor for file blocks.  When a table is created\,
     * its encryptor is not implicitly used for any related indices or column groups., a set of
     * related configuration options defined as follows.}
     * @config{&nbsp;&nbsp;&nbsp;&nbsp;keyid, An
     * identifier that identifies a unique instance of the encryptor.  It is stored in clear text\,
     * and thus is available when the WiredTiger database is reopened.  On the first use of a
     * (name\, keyid) combination\, the WT_ENCRYPTOR::customize function is called with the keyid as
     * an argument., a string; default empty.}
     * @config{&nbsp;&nbsp;&nbsp;&nbsp;name, Permitted
     * values are \c "none" or a custom encryption engine name created with
     * WT_CONNECTION::add_encryptor.  See @ref encryption for more information., a string; default
     * \c none.}
     * @config{ ),,}
     * @config{exclusive, explicitly fail with EEXIST if the object exists.  When false (the
     * default)\, if the object exists\, silently fail without creating a new object., a boolean
     * flag; default \c false.}
     * @config{format, the file format., a string\, chosen from the following options: \c "btree";
     * default \c btree.}
     * @config{ignore_in_memory_cache_size, allow update and insert operations to proceed even if
     * the cache is already at capacity.  Only valid in conjunction with in-memory databases.
     * Should be used with caution - this configuration allows WiredTiger to consume memory over the
     * configured cache limit., a boolean flag; default \c false.}
     * @config{immutable, configure the index to be immutable -- that is\, the index is not changed
     * by any update to a record in the table., a boolean flag; default \c false.}
     * @config{import = (, configure import of an existing object into the currently running
     * database., a set of related configuration options defined as follows.}
     * @config{&nbsp;&nbsp;&nbsp;&nbsp;compare_timestamp, allow importing files with timestamps
     * smaller or equal to the configured global timestamps.  Note the history of the files are not
     * imported together and thus snapshot read of historical data will not work with the option
     * "stable_timestamp". (The \c oldest and \c stable arguments are deprecated short-hand for \c
     * oldest_timestamp and \c stable_timestamp\, respectively)., a string\, chosen from the
     * following options: \c "oldest"\, \c "oldest_timestamp"\, \c "stable"\, \c "stable_timestamp";
     * default \c oldest_timestamp.}
     * @config{&nbsp;&nbsp;&nbsp;&nbsp;enabled, whether to import the
     * input URI from disk., a boolean flag; default \c false.}
     * @config{&nbsp;&nbsp;&nbsp;&nbsp;
     * file_metadata, the file configuration extracted from the metadata of the export database., a
     * string; default empty.}
     * @config{&nbsp;&nbsp;&nbsp;&nbsp;metadata_file, a text file that
     * contains all the relevant metadata information for the URI to import.  The file is generated
     * by backup:export cursor., a string; default empty.}
     * @config{&nbsp;&nbsp;&nbsp;&nbsp;
     * panic_corrupt, whether to panic if the metadata given is no longer valid for the table.  Not
     * valid with \c repair=true., a boolean flag; default \c true.}
     * @config{&nbsp;&nbsp;&nbsp;&nbsp;repair, whether to reconstruct the metadata from the raw file
     * content., a boolean flag; default \c false.}
     * @config{ ),,}
     * @config{internal_key_max, This option is no longer supported\, retained for backward
     * compatibility., an integer greater than or equal to \c 0; default \c 0.}
     * @config{internal_key_truncate, configure internal key truncation\, discarding unnecessary
     * trailing bytes on internal keys (ignored for custom collators)., a boolean flag; default \c
     * true.}
     * @config{internal_page_max, the maximum page size for internal nodes\, in bytes; the size must
     * be a multiple of the allocation size and is significant for applications wanting to avoid
     * excessive L2 cache misses while searching the tree.  The page maximum is the bytes of
     * uncompressed data\, that is\, the limit is applied before any block compression is done., an
     * integer between \c 512B and \c 512MB; default \c 4KB.}
     * @config{key_format, the format of the data packed into key items.  See @ref
     * schema_format_types for details.  By default\, the key_format is \c 'u' and applications use
     * WT_ITEM structures to manipulate raw byte arrays.  By default\, records are stored in
     * row-store files: keys of type \c 'r' are record numbers and records referenced by record
     * number are stored in column-store files., a format string; default \c u.}
     * @config{key_gap, This option is no longer supported\, retained for backward compatibility.,
     * an integer greater than or equal to \c 0; default \c 10.}
     * @config{leaf_key_max, the largest key stored in a leaf node\, in bytes.  If set\, keys larger
     * than the specified size are stored as overflow items (which may require additional I/O to
     * access). The default value is one-tenth the size of a newly split leaf page., an integer
     * greater than or equal to \c 0; default \c 0.}
     * @config{leaf_page_max, the maximum page size for leaf nodes\, in bytes; the size must be a
     * multiple of the allocation size\, and is significant for applications wanting to maximize
     * sequential data transfer from a storage device.  The page maximum is the bytes of
     * uncompressed data\, that is\, the limit is applied before any block compression is done.  For
     * fixed-length column store\, the size includes only the bitmap data; pages containing
     * timestamp information can be larger\, and the size is limited to 128KB rather than 512MB., an
     * integer between \c 512B and \c 512MB; default \c 32KB.}
     * @config{leaf_value_max, the largest value stored in a leaf node\, in bytes.  If set\, values
     * larger than the specified size are stored as overflow items (which may require additional I/O
     * to access). If the size is larger than the maximum leaf page size\, the page size is
     * temporarily ignored when large values are written.  The default is one-half the size of a
     * newly split leaf page., an integer greater than or equal to \c 0; default \c 0.}
     * @config{log = (, the transaction log configuration for this object.  Only valid if \c log is
     * enabled in ::wiredtiger_open., a set of related configuration options defined as follows.}
     * @config{&nbsp;&nbsp;&nbsp;&nbsp;enabled, if false\, this object has checkpoint-level
     * durability., a boolean flag; default \c true.}
     * @config{ ),,}
     * @config{memory_page_image_max, the maximum in-memory page image represented by a single
     * storage block.  Depending on compression efficiency\, compression can create storage blocks
     * which require significant resources to re-instantiate in the cache\, penalizing the
     * performance of future point updates.  The value limits the maximum in-memory page image a
     * storage block will need.  If set to 0\, a default of 4 times \c leaf_page_max is used., an
     * integer greater than or equal to \c 0; default \c 0.}
     * @config{memory_page_max, the maximum size a page can grow to in memory before being
     * reconciled to disk.  The specified size will be adjusted to a lower bound of
     * <code>leaf_page_max</code>\, and an upper bound of <code>cache_size / 10</code>. This limit
     * is soft - it is possible for pages to be temporarily larger than this value., an integer
     * between \c 512B and \c 10TB; default \c 5MB.}
     * @config{os_cache_dirty_max, maximum dirty system buffer cache usage\, in bytes.  If
     * non-zero\, schedule writes for dirty blocks belonging to this object in the system buffer
     * cache after that many bytes from this object are written into the buffer cache., an integer
     * greater than or equal to \c 0; default \c 0.}
     * @config{os_cache_max, maximum system buffer cache usage\, in bytes.  If non-zero\, evict
     * object blocks from the system buffer cache after that many bytes from this object are read or
     * written into the buffer cache., an integer greater than or equal to \c 0; default \c 0.}
     * @config{prefix_compression, configure prefix compression on row-store leaf pages., a boolean
     * flag; default \c false.}
     * @config{prefix_compression_min, minimum gain before prefix compression will be used on
     * row-store leaf pages., an integer greater than or equal to \c 0; default \c 4.}
     * @config{split_pct, the Btree page split size as a percentage of the maximum Btree page size\,
     * that is\, when a Btree page is split\, it will be split into smaller pages\, where each page
     * is the specified percentage of the maximum Btree page size., an integer between \c 50 and \c
     * 100; default \c 90.}
     * @config{tiered_storage = (, configure a storage source for this table., a set of related
     * configuration options defined as follows.}
     * @config{&nbsp;&nbsp;&nbsp;&nbsp;auth_token,
     * authentication string identifier., a string; default empty.}
     * @config{&nbsp;&nbsp;&nbsp;&nbsp;
     * bucket, the bucket indicating the location for this table., a string; default empty.}
     * @config{&nbsp;&nbsp;&nbsp;&nbsp;bucket_prefix, the unique bucket prefix for this table., a
     * string; default empty.}
     * @config{&nbsp;&nbsp;&nbsp;&nbsp;cache_directory, a directory to store
     * locally cached versions of files in the storage source.  By default\, it is named with \c
     * "-cache" appended to the bucket name.  A relative directory name is relative to the home
     * directory., a string; default empty.}
     * @config{&nbsp;&nbsp;&nbsp;&nbsp;local_retention, time
     * in seconds to retain data on tiered storage on the local tier for faster read access., an
     * integer between \c 0 and \c 10000; default \c 300.}
     * @config{&nbsp;&nbsp;&nbsp;&nbsp;name,
     * permitted values are \c "none" or a custom storage source name created with
     * WT_CONNECTION::add_storage_source.  See @ref custom_storage_sources for more information., a
     * string; default \c none.}
     * @config{&nbsp;&nbsp;&nbsp;&nbsp;shared, enable sharing tiered
     * tables across other WiredTiger instances., a boolean flag; default \c false.}
     * @config{ ),,}
     * @config{type, set the type of data source used to store a column group\, index or simple
     * table.  By default\, a \c "file:" URI is derived from the object name.  The \c type
     * configuration can be used to switch to a different data source or an extension configured by
     * the application., a string; default \c file.}
     * @config{value_format, the format of the data packed into value items.  See @ref
     * schema_format_types for details.  By default\, the value_format is \c 'u' and applications
     * use a WT_ITEM structure to manipulate raw byte arrays.  Value items of type 't' are
     * bitfields\, and when configured with record number type keys\, will be stored using a
     * fixed-length store., a format string; default \c u.}
     * @config{write_timestamp_usage, describe how timestamps are expected to be used on table
     * modifications.  The choices are the default\, which ensures that once timestamps are used for
     * a key\, they are always used\, and also that multiple updates to a key never use decreasing
     * timestamps and \c never which enforces that timestamps are never used for a table.  (The \c
     * always\, \c key_consistent\, \c mixed_mode and \c ordered choices should not be used\, and
     * are retained for backward compatibility.)., a string\, chosen from the following options: \c
     * "always"\, \c "key_consistent"\, \c "mixed_mode"\, \c "never"\, \c "none"\, \c "ordered";
     * default \c none.}
     * @configend
     * @errors
     */
    int __F(create)(WT_SESSION *session,
        const char *name, const char *config);

    /*!
     * Compact a live row- or column-store btree.
     *
     * @snippet ex_all.c Compact a table
     *
     * @param session the session handle
     * @param name the URI of the object to compact, such as
     * \c "table:stock"
     * @configstart{WT_SESSION.compact, see dist/api_data.py}
     * @config{background, enable/disabled the background compaction server., a boolean flag;
     * default empty.}
     * @config{dryrun, run only the estimation phase of compact., a boolean flag; default \c false.}
     * @config{exclude, list of table objects to be excluded from background compaction.  The list
     * is immutable and only applied when the background compaction gets enabled.  The list is not
     * saved between the calls and needs to be reapplied each time the service is enabled.  The
     * individual objects in the list can only be of the \c table: URI type., a list of strings;
     * default empty.}
     * @config{free_space_target, minimum amount of space recoverable for compaction to proceed., an
     * integer greater than or equal to \c 1MB; default \c 20MB.}
     * @config{run_once, configure background compaction server to run once.  In this mode\,
     * compaction is always attempted on each table unless explicitly excluded., a boolean flag;
     * default \c false.}
     * @config{timeout, maximum amount of time to allow for compact in seconds.  The actual amount
     * of time spent in compact may exceed the configured value.  A value of zero disables the
     * timeout., an integer; default \c 1200.}
     * @configend
     * @errors
     */
    int __F(compact)(WT_SESSION *session,
        const char *name, const char *config);

    /*!
     * Drop (delete) a table.
     *
     * @exclusive
     *
     * @not_transactional
     *
     * @snippet ex_all.c Drop a table
     *
     * @param session the session handle
     * @param name the URI of the object to drop, such as \c "table:stock"
     * @configstart{WT_SESSION.drop, see dist/api_data.py}
     * @config{force, return success if the object does not exist., a boolean flag; default \c
     * false.}
     * @config{remove_files, if the underlying files should be removed., a boolean flag; default \c
     * true.}
     * @configend
     * @ebusy_errors
     */
    int __F(drop)(WT_SESSION *session,
        const char *name, const char *config);

    /*!
     * Flush the log.
     *
     * WT_SESSION::log_flush will fail if logging is not enabled.
     *
     * @param session the session handle
     * @configstart{WT_SESSION.log_flush, see dist/api_data.py}
     * @config{sync, forcibly flush the log and wait for it to achieve the synchronization level
     * specified.  The \c off setting forces any buffered log records to be written to the file
     * system.  The \c on setting forces log records to be written to the storage device., a
     * string\, chosen from the following options: \c "off"\, \c "on"; default \c on.}
     * @configend
     * @errors
     */
    int __F(log_flush)(WT_SESSION *session, const char *config);

    /*!
     * Insert a ::WT_LOGREC_MESSAGE type record in the database log files
     * (the database must be configured for logging when this method is
     * called).
     *
     * @param session the session handle
     * @param format a printf format specifier
     * @errors
     */
    int __F(log_printf)(WT_SESSION *session, const char *format, ...);

    /*!
     * Reset the session handle.
     *
     * This method resets the cursors associated with the session, clears session statistics and
     * discards cached resources. No session configurations are modified (or reset to their
     * default values). WT_SESSION::reset will fail if a transaction is in progress in the
     * session.
     *
     * @snippet ex_all.c Reset the session
     *
     * @param session the session handle
     * @errors
     */
    int __F(reset)(WT_SESSION *session);

    /*!
     * Salvage a table.
     *
     * Salvage rebuilds the file or files which comprise a table,
     * discarding any corrupted file blocks.
     *
     * When salvage is done, previously deleted records may re-appear, and
     * inserted records may disappear, so salvage should not be run
     * unless it is known to be necessary.  Normally, salvage should be
     * called after a table or file has been corrupted, as reported by the
     * WT_SESSION::verify method.
     *
     * Files are rebuilt in place. The salvage method overwrites the
     * existing files.
     *
     * @exclusive
     *
     * @snippet ex_all.c Salvage a table
     *
     * @param session the session handle
     * @param name the URI of the table or file to salvage
     * @configstart{WT_SESSION.salvage, see dist/api_data.py}
     * @config{force, force salvage even of files that do not appear to be WiredTiger files., a
     * boolean flag; default \c false.}
     * @configend
     * @ebusy_errors
     */
    int __F(salvage)(WT_SESSION *session,
        const char *name, const char *config);

    /*!
     * Truncate a file, table, cursor range, or backup cursor
     *
     * Truncate a table or file.
     * @snippet ex_all.c Truncate a table
     *
     * Truncate a cursor range.  When truncating based on a cursor position,
     * it is not required the cursor reference a record in the object, only
     * that the key be set.  This allows applications to discard portions of
     * the object name space without knowing exactly what records the object
     * contains. The start and stop points are both inclusive; that is, the
     * key set in the start cursor is the first record to be deleted and the
     * key set in the stop cursor is the last.
     *
     * @snippet ex_all.c Truncate a range
     *
     * Range truncate is implemented as a "scan and write" operation, specifically without range
     * locks. Inserts or other operations in the range, as well as operations before or after
     * the range when no explicit starting or ending key is set, are not well defined: conflicts
     * may be detected or both transactions may commit. If both commit, there's a failure and
     * recovery runs, the result may be different than what was in cache before the crash.
     *
     * The WT_CURSOR::truncate range truncate operation can only be used at snapshot isolation.
     *
     * Any specified cursors end with no position, and subsequent calls to
     * the WT_CURSOR::next (WT_CURSOR::prev) method will iterate from the
     * beginning (end) of the table.
     *
     * @param session the session handle
     * @param name the URI of the table or file to truncate, or \c "log:"
     * for a backup cursor
     * @param start optional cursor marking the first record discarded;
     * if <code>NULL</code>, the truncate starts from the beginning of
     * the object; must be provided when truncating a backup cursor
     * @param stop optional cursor marking the last record discarded;
     * if <code>NULL</code>, the truncate continues to the end of the
     * object; ignored when truncating a backup cursor
     * @configempty{WT_SESSION.truncate, see dist/api_data.py}
     * @errors
     */
    int __F(truncate)(WT_SESSION *session,
        const char *name, WT_CURSOR *start, WT_CURSOR *stop, const char *config);

    /*!
     * Verify a table.
     *
     * Verify reports if a file, or the files that comprise a table, have been corrupted.
     * The WT_SESSION::salvage method can be used to repair a corrupted file.
     *
     * @snippet ex_all.c Verify a table
     *
     * @exclusive
     *
     * @param session the session handle
     * @param name the URI of the table or file to verify, optional if verifying the history
     * store
     * @configstart{WT_SESSION.verify, see dist/api_data.py}
     * @config{do_not_clear_txn_id, Turn off transaction id clearing\, intended for debugging and
     * better diagnosis of crashes or failures.  Note: History store validation is disabled when the
     * configuration is set as visibility rules may not work correctly because the transaction ids
     * are not cleared., a boolean flag; default \c false.}
     * @config{dump_address, Display page addresses\, time windows\, and page types as pages are
     * verified\, using the application's message handler\, intended for debugging., a boolean flag;
     * default \c false.}
     * @config{dump_all_data, Display application data as pages or blocks are verified\, using the
     * application's message handler\, intended for debugging.  Disabling this does not guarantee
     * that no user data will be output., a boolean flag; default \c false.}
     * @config{dump_blocks, Display the contents of on-disk blocks as they are verified\, using the
     * application's message handler\, intended for debugging., a boolean flag; default \c false.}
     * @config{dump_key_data, Display application data keys as pages or blocks are verified\, using
     * the application's message handler\, intended for debugging.  Disabling this does not
     * guarantee that no user data will be output., a boolean flag; default \c false.}
     * @config{dump_layout, Display the layout of the files as they are verified\, using the
     * application's message handler\, intended for debugging; requires optional support from the
     * block manager., a boolean flag; default \c false.}
     * @config{dump_offsets, Display the contents of specific on-disk blocks\, using the
     * application's message handler\, intended for debugging., a list of strings; default empty.}
     * @config{dump_pages, Display the contents of in-memory pages as they are verified\, using the
     * application's message handler\, intended for debugging., a boolean flag; default \c false.}
     * @config{dump_tree_shape, Display the btree shapes as they are verified\, using the
     * application's message handler\, intended for debugging; requires optional support from the
     * block manager., a boolean flag; default \c false.}
     * @config{read_corrupt, A mode that allows verify to continue reading after encountering a
     * checksum error.  It will skip past the corrupt block and continue with the verification
     * process., a boolean flag; default \c false.}
     * @config{stable_timestamp, Ensure that no data has a start timestamp after the stable
     * timestamp\, to be run after rollback_to_stable., a boolean flag; default \c false.}
     * @config{strict, Treat any verification problem as an error; by default\, verify will warn\,
     * but not fail\, in the case of errors that won't affect future behavior (for example\, a
     * leaked block)., a boolean flag; default \c false.}
     * @configend
     * @ebusy_errors
     */
    int __F(verify)(WT_SESSION *session,
        const char *name, const char *config);
    /*! @} */

    /*!
     * @name Transactions
     * @{
     */
    /*!
     * Start a transaction in this session.
     *
     * The transaction remains active until ended by
     * WT_SESSION::commit_transaction or WT_SESSION::rollback_transaction.
     * Operations performed on cursors capable of supporting transactional
     * operations that are already open in this session, or which are opened
     * before the transaction ends, will operate in the context of the
     * transaction.
     *
     * @requires_notransaction
     *
     * @snippet ex_all.c transaction commit/rollback
     *
     * @param session the session handle
     * @configstart{WT_SESSION.begin_transaction, see dist/api_data.py}
     * @config{ignore_prepare, whether to ignore updates by other prepared transactions when doing
     * of read operations of this transaction.  When \c true\, forces the transaction to be
     * read-only.  Use \c force to ignore prepared updates and permit writes (see @ref
     * timestamp_prepare_ignore_prepare for more information)., a string\, chosen from the following
     * options: \c "false"\, \c "force"\, \c "true"; default \c false.}
     * @config{isolation, the isolation level for this transaction; defaults to the session's
     * isolation level., a string\, chosen from the following options: \c "read-uncommitted"\, \c
     * "read-committed"\, \c "snapshot"; default empty.}
     * @config{name, name of the transaction for tracing and debugging., a string; default empty.}
     * @config{no_timestamp, allow a commit without a timestamp\, creating values that have "always
     * existed" and are visible regardless of timestamp.  See @ref timestamp_txn_api., a boolean
     * flag; default \c false.}
     * @config{operation_timeout_ms, when non-zero\, a requested limit on the time taken to complete
     * operations in this transaction.  Time is measured in real time milliseconds from the start of
     * each WiredTiger API call.  There is no guarantee any operation will not take longer than this
     * amount of time.  If WiredTiger notices the limit has been exceeded\, an operation may return
     * a WT_ROLLBACK error.  Default is to have no limit., an integer greater than or equal to \c 0;
     * default \c 0.}
     * @config{priority, priority of the transaction for resolving conflicts.  Transactions with
     * higher values are less likely to abort., an integer between \c -100 and \c 100; default \c
     * 0.}
     * @config{read_timestamp, read using the specified timestamp.  The value must not be older than
     * the current oldest timestamp.  See @ref timestamp_txn_api., a string; default empty.}
     * @config{roundup_timestamps = (, round up timestamps of the transaction., a set of related
     * configuration options defined as follows.}
     * @config{&nbsp;&nbsp;&nbsp;&nbsp;prepared,
     * applicable only for prepared transactions\, and intended only for special-purpose use.  See
     * @ref timestamp_prepare_roundup.  Allows the prepare timestamp and the commit timestamp of
     * this transaction to be rounded up to be no older than the oldest timestamp\, and allows
     * violating the usual restriction that the prepare timestamp must be newer than the stable
     * timestamp.  Specifically: at transaction prepare\, if the prepare timestamp is less than or
     * equal to the oldest timestamp\, the prepare timestamp will be rounded to the oldest
     * timestamp.  Subsequently\, at commit time\, if the commit timestamp is less than the (now
     * rounded) prepare timestamp\, the commit timestamp will be rounded up to it and thus to at
     * least oldest.  Neither timestamp will be checked against the stable timestamp., a boolean
     * flag; default \c false.}
     * @config{&nbsp;&nbsp;&nbsp;&nbsp;read, if the read timestamp is less
     * than the oldest timestamp\, the read timestamp will be rounded up to the oldest timestamp.
     * See @ref timestamp_read_roundup., a boolean flag; default \c false.}
     * @config{ ),,}
     * @config{sync, whether to sync log records when the transaction commits\, inherited from
     * ::wiredtiger_open \c transaction_sync., a boolean flag; default empty.}
     * @configend
     * @errors
     */
    int __F(begin_transaction)(WT_SESSION *session, const char *config);

    /*!
     * Commit the current transaction.
     *
     * A transaction must be in progress when this method is called.
     *
     * If WT_SESSION::commit_transaction returns an error, the transaction
     * was rolled back, not committed, and all cursors associated with the session are reset.
     *
     * @requires_transaction
     *
     * @snippet ex_all.c transaction commit/rollback
     *
     * @param session the session handle
     * @configstart{WT_SESSION.commit_transaction, see dist/api_data.py}
     * @config{commit_timestamp, set the commit timestamp for the current transaction.  For
     * non-prepared transactions\, the value must not be older than the first commit timestamp
     * already set for the current transaction (if any)\, must not be older than the current oldest
     * timestamp\, and must be after the current stable timestamp.  For prepared transactions\, a
     * commit timestamp is required\, must not be older than the prepare timestamp\, and can be set
     * only once.  See @ref timestamp_txn_api and @ref timestamp_prepare., a string; default empty.}
     * @config{durable_timestamp, set the durable timestamp for the current transaction.  Required
     * for the commit of a prepared transaction\, and otherwise not permitted.  The value must also
     * be after the current oldest and stable timestamps and must not be older than the commit
     * timestamp.  See @ref timestamp_prepare., a string; default empty.}
     * @config{operation_timeout_ms, when non-zero\, a requested limit on the time taken to complete
     * operations in this transaction.  Time is measured in real time milliseconds from the start of
     * each WiredTiger API call.  There is no guarantee any operation will not take longer than this
     * amount of time.  If WiredTiger notices the limit has been exceeded\, an operation may return
     * a WT_ROLLBACK error.  Default is to have no limit., an integer greater than or equal to \c 0;
     * default \c 0.}
     * @config{sync, override whether to sync log records when the transaction commits.  The default
     * is inherited from ::wiredtiger_open \c transaction_sync.  The \c off setting does not wait
     * for records to be written or synchronized.  The \c on setting forces log records to be
     * written to the storage device., a string\, chosen from the following options: \c "off"\, \c
     * "on"; default empty.}
     * @configend
     * @errors
     */
    int __F(commit_transaction)(WT_SESSION *session, const char *config);

    /*!
     * Prepare the current transaction.
     *
     * A transaction must be in progress when this method is called.
     *
     * Preparing a transaction will guarantee a subsequent commit will
     * succeed. Only commit and rollback are allowed on a transaction after
     * it has been prepared. The transaction prepare API is designed to
     * support MongoDB exclusively, and guarantees update conflicts have
     * been resolved, but does not guarantee durability.
     *
     * @requires_transaction
     *
     * @snippet ex_all.c transaction prepare
     *
     * @param session the session handle
     * @configstart{WT_SESSION.prepare_transaction, see dist/api_data.py}
     * @config{prepare_timestamp, set the prepare timestamp for the updates of the current
     * transaction.  The value must not be older than any active read timestamps\, and must be newer
     * than the current stable timestamp.  See @ref timestamp_prepare., a string; default empty.}
     * @configend
     * @errors
     */
    int __F(prepare_transaction)(WT_SESSION *session, const char *config);

    /*!
     * Roll back the current transaction.
     *
     * A transaction must be in progress when this method is called.
     *
     * All cursors associated with the session are reset.
     *
     * @requires_transaction
     *
     * @snippet ex_all.c transaction commit/rollback
     *
     * @param session the session handle
     * @configstart{WT_SESSION.rollback_transaction, see dist/api_data.py}
     * @config{operation_timeout_ms, when non-zero\, a requested limit on the time taken to complete
     * operations in this transaction.  Time is measured in real time milliseconds from the start of
     * each WiredTiger API call.  There is no guarantee any operation will not take longer than this
     * amount of time.  If WiredTiger notices the limit has been exceeded\, an operation may return
     * a WT_ROLLBACK error.  Default is to have no limit., an integer greater than or equal to \c 0;
     * default \c 0.}
     * @configend
     * @errors
     */
    int __F(rollback_transaction)(WT_SESSION *session, const char *config);
    /*! @} */

    /*!
     * @name Transaction timestamps
     * @{
     */
    /*!
     * Query the session's transaction timestamp state.
     *
     * The WT_SESSION.query_timestamp method can only be used at snapshot isolation.
     *
     * @param session the session handle
     * @param[out] hex_timestamp a buffer that will be set to the
     * hexadecimal encoding of the timestamp being queried.  Must be large
     * enough to hold a NUL terminated, hex-encoded 8B timestamp (17 bytes).
     * @configstart{WT_SESSION.query_timestamp, see dist/api_data.py}
     * @config{get, specify which timestamp to query: \c commit returns the most recently set
     * commit_timestamp; \c first_commit returns the first set commit_timestamp; \c prepare returns
     * the timestamp used in preparing a transaction; \c read returns the timestamp at which the
     * transaction is reading.  See @ref timestamp_txn_api., a string\, chosen from the following
     * options: \c "commit"\, \c "first_commit"\, \c "prepare"\, \c "read"; default \c read.}
     * @configend
     *
     * A timestamp of 0 is returned if the timestamp is not available or has not been set.
     * @errors
     */
    int __F(query_timestamp)(
        WT_SESSION *session, char *hex_timestamp, const char *config);

    /*!
     * Set a timestamp on a transaction.
     *
     * The WT_SESSION.timestamp_transaction method can only be used at snapshot isolation.
     *
     * @snippet ex_all.c transaction timestamp
     *
     * @requires_transaction
     *
     * @param session the session handle
     * @configstart{WT_SESSION.timestamp_transaction, see dist/api_data.py}
     * @config{commit_timestamp, set the commit timestamp for the current transaction.  For
     * non-prepared transactions\, the value must not be older than the first commit timestamp
     * already set for the current transaction\, if any\, must not be older than the current oldest
     * timestamp and must be after the current stable timestamp.  For prepared transactions\, a
     * commit timestamp is required\, must not be older than the prepare timestamp\, can be set only
     * once\, and must not be set until after the transaction has successfully prepared.  See @ref
     * timestamp_txn_api and @ref timestamp_prepare., a string; default empty.}
     * @config{durable_timestamp, set the durable timestamp for the current transaction.  Required
     * for the commit of a prepared transaction\, and otherwise not permitted.  Can only be set
     * after the transaction has been prepared and a commit timestamp has been set.  The value must
     * be after the current oldest and stable timestamps and must not be older than the commit
     * timestamp.  See @ref timestamp_prepare., a string; default empty.}
     * @config{prepare_timestamp, set the prepare timestamp for the updates of the current
     * transaction.  The value must not be older than any active read timestamps\, and must be newer
     * than the current stable timestamp.  Can be set only once per transaction.  Setting the
     * prepare timestamp does not by itself prepare the transaction\, but does oblige the
     * application to eventually prepare the transaction before committing it.  See @ref
     * timestamp_prepare., a string; default empty.}
     * @config{read_timestamp, read using the specified timestamp.  The value must not be older than
     * the current oldest timestamp.  This can only be set once for a transaction.  See @ref
     * timestamp_txn_api., a string; default empty.}
     * @configend
     * @errors
     */
    int __F(timestamp_transaction)(WT_SESSION *session, const char *config);

    /*!
     * Set a timestamp on a transaction numerically.  Prefer this method over
     * WT_SESSION::timestamp_transaction if the hexadecimal string parsing done in that method
     * becomes a bottleneck.
     *
     * The WT_SESSION.timestamp_transaction_uint method can only be used at snapshot isolation.
     *
     * @snippet ex_all.c transaction timestamp_uint
     *
     * @requires_transaction
     *
     * @param session the session handle
     * @param which the timestamp being set (see ::WT_TS_TXN_TYPE for available options, and
     * WT_SESSION::timestamp_transaction for constraints on the timestamps).
     * @param ts the timestamp.
     * @errors
     */
    int __F(timestamp_transaction_uint)(WT_SESSION *session, WT_TS_TXN_TYPE which,
            uint64_t ts);
    /*! @} */

    /*!
     * @name Transaction support
     * @{
     */
    /*!
     * Write a transactionally consistent snapshot of a database or set of individual objects.
     *
     * When timestamps are not in use, the checkpoint includes all transactions committed
     * before the checkpoint starts. When timestamps are in use and the checkpoint runs with
     * \c use_timestamp=true (the default), updates committed with a timestamp after the
     * \c stable timestamp, in tables configured for checkpoint-level durability, are not
     * included in the checkpoint. Updates committed in tables configured for commit-level
     * durability are always included in the checkpoint. See @ref durability_checkpoint and
     * @ref durability_log for more information.
     *
     * Calling the checkpoint method multiple times serializes the checkpoints; new checkpoint
     * calls wait for running checkpoint calls to complete.
     *
     * Existing named checkpoints may optionally be discarded.
     *
     * @requires_notransaction
     *
     * @snippet ex_all.c Checkpoint examples
     *
     * @param session the session handle
     * @configstart{WT_SESSION.checkpoint, see dist/api_data.py}
     * @config{debug = (, configure debug specific behavior on a checkpoint.  Generally only used
     * for internal testing purposes., a set of related configuration options defined as follows.}
     * @config{&nbsp;&nbsp;&nbsp;&nbsp;checkpoint_cleanup, if true\, checkpoint cleanup thread is
     * triggered to perform the checkpoint cleanup., a boolean flag; default \c false.}
     * @config{&nbsp;&nbsp;&nbsp;&nbsp;checkpoint_crash_point, non-negative number between 0 and
     * 1000 will trigger a controlled crash during the checkpoint process.  Lower values will
     * trigger crashes in the initial phase of checkpoint\, while higher values will result in
     * crashes in the final phase of the checkpoint process., an integer; default \c -1.}
     * @config{
     * ),,}
     * @config{drop, specify a list of checkpoints to drop.  The list may additionally contain one
     * of the following keys: \c "from=all" to drop all checkpoints\, \c "from=<checkpoint>" to drop
     * all checkpoints after and including the named checkpoint\, or \c "to=<checkpoint>" to drop
     * all checkpoints before and including the named checkpoint.  Checkpoints cannot be dropped if
     * open in a cursor.  While a hot backup is in progress\, checkpoints created prior to the start
     * of the backup cannot be dropped., a list of strings; default empty.}
     * @config{flush_tier = (, configure flushing objects to tiered storage after checkpoint.  See
     * @ref tiered_storage., a set of related configuration options defined as follows.}
     * @config{&nbsp;&nbsp;&nbsp;&nbsp;enabled, if true and tiered storage is in use\, perform one
     * iteration of object switching and flushing objects to tiered storage., a boolean flag;
     * default \c false.}
     * @config{&nbsp;&nbsp;&nbsp;&nbsp;force, if false (the default)\, flush_tier
     * of any individual object may be skipped if the underlying object has not been modified since
     * the previous flush_tier.  If true\, this option forces the flush_tier., a boolean flag;
     * default \c false.}
     * @config{&nbsp;&nbsp;&nbsp;&nbsp;sync, wait for all objects to be flushed
     * to the shared storage to the level specified.  When false\, do not wait for any objects to be
     * written to the tiered storage system but return immediately after generating the objects and
     * work units for an internal thread.  When true\, the caller waits until all work queued for
     * this call to be completely processed before returning., a boolean flag; default \c true.}
     * @config{&nbsp;&nbsp;&nbsp;&nbsp;timeout, amount of time\, in seconds\, to wait for flushing
     * of objects to complete.  WiredTiger returns EBUSY if the timeout is reached.  A value of zero
     * disables the timeout., an integer; default \c 0.}
     * @config{ ),,}
     * @config{force, if false (the default)\, checkpoints may be skipped if the underlying object
     * has not been modified.  If true\, this option forces the checkpoint., a boolean flag; default
     * \c false.}
     * @config{name, if set\, specify a name for the checkpoint., a string; default empty.}
     * @config{use_timestamp, if true (the default)\, create the checkpoint as of the last stable
     * timestamp if timestamps are in use\, or with all committed updates if there is no stable
     * timestamp set.  If false\, always generate a checkpoint with all committed updates\, ignoring
     * any stable timestamp., a boolean flag; default \c true.}
     * @configend
     * @errors
     */
    int __F(checkpoint)(WT_SESSION *session, const char *config);

    /*!
     * Reset the snapshot used for database visibility.
     *
     * For transactions running with snapshot isolation, this method releases the existing
     * snapshot of the database and gets a new one. This makes newer commits visible. The
     * call can be used to avoid pinning old and no-longer-needed content in the database.
     * Applications not using read timestamps for search may see different results after the
     * snapshot is updated.
     *
     * It is an error to call this method when using an isolation level other than snapshot
     * isolation, or if the current transaction has already written any data.
     *
     * @requires_transaction
     *
     * @snippet ex_all.c reset snapshot
     *
     * @param session the session handle
     * @errors
     */
    int __F(reset_snapshot)(WT_SESSION *session);

    /*!
     * Return the transaction ID range pinned by the session handle.
     *
     * The ID range is an approximate count of transactions and is calculated
     * based on the oldest ID needed for the active transaction in this session,
     * compared to the newest transaction in the system.
     *
     * @snippet ex_all.c transaction pinned range
     *
     * @param session the session handle
     * @param[out] range the range of IDs pinned by this session. Zero if
     * there is no active transaction.
     * @errors
     */
    int __F(transaction_pinned_range)(WT_SESSION* session, uint64_t *range);
    /*! @} */

    /*!
     * @name Error info
     * @{
     */
    /*!
     * Return verbose information about the last session API call.
     * After every session API call (excluding this one), the error, sub-level error and error
     * message is reset. See @ref error_handling for more details.
     *
     * @param session the session handle
     * @param[out] err The return value of the last session API call.
     * @param[out] sub_level_err An optional sub-level error code to provide contextual information.
     * @param[out] err_msg An optional error message to provide contextual information.
     */
    void __F(get_last_error)(WT_SESSION *session,
        int *err, int *sub_level_err, const char **err_msg);
    /*! @} */

#ifndef DOXYGEN

    /*!
     * Call into the library.
     *
     * This method is used for breakpoints and to set other configuration
     * when debugging layers not directly supporting those features.
     *
     * @param session the session handle
     * @errors
     */
    int __F(breakpoint)(WT_SESSION *session);
#endif
};

/*!
 * A connection to a WiredTiger database.  The connection may be opened within
 * the same address space as the caller or accessed over a socket connection.
 *
 * Most applications will open a single connection to a database for each
 * process.  The first process to open a connection to a database will access
 * the database in its own address space.  Subsequent connections (if allowed)
 * will communicate with the first process over a socket connection to perform
 * their operations.
 *
 * <b>Thread safety:</b> A WT_CONNECTION handle may be shared between threads.
 * See @ref threads for more information.
 */
struct __wt_connection {
    /*!
     * Close a connection.
     *
     * Any open sessions will be closed. This will release the resources
     * associated with the session handle, including rolling back any
     * active transactions and closing any cursors that remain open in the
     * session.
     *
     * @snippet ex_all.c Close a connection
     *
     * @param connection the connection handle
     * @configstart{WT_CONNECTION.close, see dist/api_data.py}
     * @config{leak_memory, don't free memory during close., a boolean flag; default \c false.}
     * @config{use_timestamp, by default\, create the close checkpoint as of the last stable
     * timestamp if timestamps are in use\, or all current updates if there is no stable timestamp
     * set.  If false\, this option generates a checkpoint with all updates., a boolean flag;
     * default \c true.}
     * @configend
     * @errors
     */
    int __F(close)(WT_CONNECTION *connection, const char *config);

#ifndef DOXYGEN
    /*!
     * Output debug information for various subsystems. The output format
     * may change over time, gathering the debug information may be
     * invasive, and the information reported may not provide a point in
     * time view of the system.
     *
     * @param connection the connection handle
     * @configstart{WT_CONNECTION.debug_info, see dist/api_data.py}
     * @config{backup, print incremental backup information., a boolean flag; default \c false.}
     * @config{cache, print cache information., a boolean flag; default \c false.}
     * @config{cursors, print all open cursor information., a boolean flag; default \c false.}
     * @config{handles, print open handles information., a boolean flag; default \c false.}
     * @config{log, print log information., a boolean flag; default \c false.}
     * @config{sessions, print open session information., a boolean flag; default \c false.}
     * @config{txn, print global txn information., a boolean flag; default \c false.}
     * @configend
     * @errors
     */
    int __F(debug_info)(WT_CONNECTION *connection, const char *config);
#endif

    /*!
     * Reconfigure a connection handle.
     *
     * @snippet ex_all.c Reconfigure a connection
     *
     * @param connection the connection handle
     * @configstart{WT_CONNECTION.reconfigure, see dist/api_data.py}
     * @config{block_cache = (, block cache configuration options., a set of related configuration
     * options defined as follows.}
     * @config{&nbsp;&nbsp;&nbsp;&nbsp;blkcache_eviction_aggression,
     * seconds an unused block remains in the cache before it is evicted., an integer between \c 1
     * and \c 7200; default \c 1800.}
     * @config{&nbsp;&nbsp;&nbsp;&nbsp;cache_on_checkpoint, cache
     * blocks written by a checkpoint., a boolean flag; default \c true.}
     * @config{&nbsp;&nbsp;&nbsp;&nbsp;cache_on_writes, cache blocks as they are written (other than
     * checkpoint blocks)., a boolean flag; default \c true.}
     * @config{&nbsp;&nbsp;&nbsp;&nbsp;
     * enabled, enable block cache., a boolean flag; default \c false.}
     * @config{&nbsp;&nbsp;&nbsp;&nbsp;full_target, the fraction of the block cache that must be
     * full before eviction will remove unused blocks., an integer between \c 30 and \c 100; default
     * \c 95.}
     * @config{&nbsp;&nbsp;&nbsp;&nbsp;hashsize, number of buckets in the hashtable that
     * keeps track of blocks., an integer between \c 512 and \c 256K; default \c 32768.}
     * @config{&nbsp;&nbsp;&nbsp;&nbsp;max_percent_overhead, maximum tolerated overhead expressed as
     * the number of blocks added and removed as percent of blocks looked up; cache population and
     * eviction will be suppressed if the overhead exceeds the threshold., an integer between \c 1
     * and \c 500; default \c 10.}
     * @config{&nbsp;&nbsp;&nbsp;&nbsp;nvram_path, the absolute path to
     * the file system mounted on the NVRAM device., a string; default empty.}
     * @config{&nbsp;&nbsp;&nbsp;&nbsp;percent_file_in_dram, bypass cache for a file if the set
     * percentage of the file fits in system DRAM (as specified by block_cache.system_ram)., an
     * integer between \c 0 and \c 100; default \c 50.}
     * @config{&nbsp;&nbsp;&nbsp;&nbsp;size,
     * maximum memory to allocate for the block cache., an integer between \c 0 and \c 10TB; default
     * \c 0.}
     * @config{&nbsp;&nbsp;&nbsp;&nbsp;system_ram, the bytes of system DRAM available for
     * caching filesystem blocks., an integer between \c 0 and \c 1024GB; default \c 0.}
     * @config{&nbsp;&nbsp;&nbsp;&nbsp;type, cache location: DRAM or NVRAM., a string; default
     * empty.}
     * @config{ ),,}
     * @config{cache_max_wait_ms, the maximum number of milliseconds an application thread will wait
     * for space to be available in cache before giving up.  Default or 0 will wait forever.  1 will
     * never wait., an integer greater than or equal to \c 0; default \c 0.}
     * @config{cache_overhead, assume the heap allocator overhead is the specified percentage\, and
     * adjust the cache usage by that amount (for example\, if there is 10GB of data in cache\, a
     * percentage of 10 means WiredTiger treats this as 11GB). This value is configurable because
     * different heap allocators have different overhead and different workloads will have different
     * heap allocation sizes and patterns\, therefore applications may need to adjust this value
     * based on allocator choice and behavior in measured workloads., an integer between \c 0 and \c
     * 30; default \c 8.}
     * @config{cache_size, maximum heap memory to allocate for the cache.  A database should
     * configure either \c cache_size or \c shared_cache but not both., an integer between \c 1MB
     * and \c 10TB; default \c 100MB.}
     * @config{cache_stuck_timeout_ms, the number of milliseconds to wait before a stuck cache times
     * out in diagnostic mode.  Default will wait for 5 minutes\, 0 will wait forever., an integer
     * greater than or equal to \c 0; default \c 300000.}
     * @config{checkpoint = (, periodically checkpoint the database.  Enabling the checkpoint server
     * uses a session from the configured \c session_max., a set of related configuration options
     * defined as follows.}
     * @config{&nbsp;&nbsp;&nbsp;&nbsp;log_size, wait for this amount of log
     * record bytes to be written to the log between each checkpoint.  If non-zero\, this value will
     * use a minimum of the log file size.  A database can configure both log_size and wait to set
     * an upper bound for checkpoints; setting this value above 0 configures periodic checkpoints.,
     * an integer between \c 0 and \c 2GB; default \c 0.}
     * @config{&nbsp;&nbsp;&nbsp;&nbsp;wait,
     * seconds to wait between each checkpoint; setting this value above 0 configures periodic
     * checkpoints., an integer between \c 0 and \c 100000; default \c 0.}
     * @config{ ),,}
     * @config{checkpoint_cleanup = (, periodically checkpoint cleanup the database., a set of
     * related configuration options defined as follows.}
     * @config{&nbsp;&nbsp;&nbsp;&nbsp;method,
     * control how aggressively obsolete content is removed by reading the internal pages.  Default
     * to none\, which means no additional work is done to find obsolete content., a string\, chosen
     * from the following options: \c "none"\, \c "reclaim_space"; default \c none.}
     * @config{&nbsp;&nbsp;&nbsp;&nbsp;wait, seconds to wait between each checkpoint cleanup., an
     * integer between \c 1 and \c 100000; default \c 300.}
     * @config{ ),,}
     * @config{chunk_cache = (, chunk cache reconfiguration options., a set of related configuration
     * options defined as follows.}
     * @config{&nbsp;&nbsp;&nbsp;&nbsp;pinned, List of "table:" URIs
     * exempt from cache eviction.  Capacity config overrides this\, tables exceeding capacity will
     * not be fully retained.  Table names can appear in both this and the preload list\, but not in
     * both this and the exclude list.  Duplicate names are allowed., a list of strings; default
     * empty.}
     * @config{ ),,}
     * @config{compatibility = (, set compatibility version of database.  Changing the compatibility
     * version requires that there are no active operations for the duration of the call., a set of
     * related configuration options defined as follows.}
     * @config{&nbsp;&nbsp;&nbsp;&nbsp;release,
     * compatibility release version string., a string; default empty.}
     * @config{ ),,}
     * @config{debug_mode = (, control the settings of various extended debugging features., a set
     * of related configuration options defined as follows.}
     * @config{&nbsp;&nbsp;&nbsp;&nbsp;
     * background_compact, if true\, background compact aggressively removes compact statistics for
     * a file and decreases the max amount of time a file can be skipped for., a boolean flag;
     * default \c false.}
     * @config{&nbsp;&nbsp;&nbsp;&nbsp;checkpoint_retention, adjust log removal
     * to retain the log records of this number of checkpoints.  Zero or one means perform normal
     * removal., an integer between \c 0 and \c 1024; default \c 0.}
     * @config{&nbsp;&nbsp;&nbsp;&nbsp;configuration, if true\, display invalid cache configuration
     * warnings., a boolean flag; default \c false.}
     * @config{&nbsp;&nbsp;&nbsp;&nbsp;
     * corruption_abort, if true and built in diagnostic mode\, dump core in the case of data
     * corruption., a boolean flag; default \c true.}
     * @config{&nbsp;&nbsp;&nbsp;&nbsp;cursor_copy,
     * if true\, use the system allocator to make a copy of any data returned by a cursor operation
     * and return the copy instead.  The copy is freed on the next cursor operation.  This allows
     * memory sanitizers to detect inappropriate references to memory owned by cursors., a boolean
     * flag; default \c false.}
     * @config{&nbsp;&nbsp;&nbsp;&nbsp;cursor_reposition, if true\, for
     * operations with snapshot isolation the cursor temporarily releases any page that requires
     * force eviction\, then repositions back to the page for further operations.  A page release
     * encourages eviction of hot or large pages\, which is more likely to succeed without a cursor
     * keeping the page pinned., a boolean flag; default \c false.}
     * @config{&nbsp;&nbsp;&nbsp;&nbsp;
     * eviction, if true\, modify internal algorithms to change skew to force history store eviction
     * to happen more aggressively.  This includes but is not limited to not skewing newest\, not
     * favoring leaf pages\, and modifying the eviction score mechanism., a boolean flag; default \c
     * false.}
     * @config{&nbsp;&nbsp;&nbsp;&nbsp;eviction_checkpoint_ts_ordering, if true\, act as if
     * eviction is being run in parallel to checkpoint.  We should return EBUSY in eviction if we
     * detect any timestamp ordering issue., a boolean flag; default \c false.}
     * @config{&nbsp;&nbsp;&nbsp;&nbsp;log_retention, adjust log removal to retain at least this
     * number of log files.  (Warning: this option can remove log files required for recovery if no
     * checkpoints have yet been done and the number of log files exceeds the configured value.  As
     * WiredTiger cannot detect the difference between a system that has not yet checkpointed and
     * one that will never checkpoint\, it might discard log files before any checkpoint is done.)
     * Ignored if set to 0., an integer between \c 0 and \c 1024; default \c 0.}
     * @config{&nbsp;&nbsp;&nbsp;&nbsp;realloc_exact, if true\, reallocation of memory will only
     * provide the exact amount requested.  This will help with spotting memory allocation issues
     * more easily., a boolean flag; default \c false.}
     * @config{&nbsp;&nbsp;&nbsp;&nbsp;
     * realloc_malloc, if true\, every realloc call will force a new memory allocation by using
     * malloc., a boolean flag; default \c false.}
     * @config{&nbsp;&nbsp;&nbsp;&nbsp;rollback_error,
     * return a WT_ROLLBACK error from a transaction operation about every Nth operation to simulate
     * a collision., an integer between \c 0 and \c 10M; default \c 0.}
     * @config{&nbsp;&nbsp;&nbsp;&nbsp;slow_checkpoint, if true\, slow down checkpoint creation by
     * slowing down internal page processing., a boolean flag; default \c false.}
     * @config{&nbsp;&nbsp;&nbsp;&nbsp;stress_skiplist, Configure various internal parameters to
     * encourage race conditions and other issues with internal skip lists\, e.g.  using a more
     * dense representation., a boolean flag; default \c false.}
     * @config{&nbsp;&nbsp;&nbsp;&nbsp;
     * table_logging, if true\, write transaction related information to the log for all
     * operations\, even operations for tables with logging turned off.  This additional logging
     * information is intended for debugging and is informational only\, that is\, it is ignored
     * during recovery., a boolean flag; default \c false.}
     * @config{&nbsp;&nbsp;&nbsp;&nbsp;
     * tiered_flush_error_continue, on a write to tiered storage\, continue when an error occurs., a
     * boolean flag; default \c false.}
     * @config{&nbsp;&nbsp;&nbsp;&nbsp;update_restore_evict, if
     * true\, control all dirty page evictions through forcing update restore eviction., a boolean
     * flag; default \c false.}
     * @config{ ),,}
     * @config{disaggregated = (, configure disaggregated storage for this connection., a set of
     * related configuration options defined as follows.}
     * @config{ ),,}
     * @config{error_prefix, prefix string for error messages., a string; default empty.}
     * @config{eviction = (, eviction configuration options., a set of related configuration options
     * defined as follows.}
     * @config{&nbsp;&nbsp;&nbsp;&nbsp;evict_sample_inmem, If no in-memory ref
     * is found on the root page\, attempt to locate a random in-memory page by examining all
     * entries on the root page., a boolean flag; default \c true.}
     * @config{&nbsp;&nbsp;&nbsp;&nbsp;
     * legacy_page_visit_strategy, Use legacy page visit strategy for eviction.  Using this option
     * is highly discouraged as it will re-introduce the bug described in WT-9121., a boolean flag;
     * default \c false.}
     * @config{&nbsp;&nbsp;&nbsp;&nbsp;threads_max, maximum number of threads
     * WiredTiger will start to help evict pages from cache.  The number of threads started will
     * vary depending on the current eviction load.  Each eviction worker thread uses a session from
     * the configured session_max., an integer between \c 1 and \c 20; default \c 8.}
     * @config{&nbsp;&nbsp;&nbsp;&nbsp;threads_min, minimum number of threads WiredTiger will start
     * to help evict pages from cache.  The number of threads currently running will vary depending
     * on the current eviction load., an integer between \c 1 and \c 20; default \c 1.}
     * @config{
     * ),,}
     * @config{eviction_checkpoint_target, perform eviction at the beginning of checkpoints to bring
     * the dirty content in cache to this level.  It is a percentage of the cache size if the value
     * is within the range of 0 to 100 or an absolute size when greater than 100. The value is not
     * allowed to exceed the \c cache_size.  Ignored if set to zero., an integer between \c 0 and \c
     * 10TB; default \c 1.}
     * @config{eviction_dirty_target, perform eviction in worker threads when the cache contains at
     * least this much dirty content.  It is a percentage of the cache size if the value is within
     * the range of 1 to 100 or an absolute size when greater than 100. The value is not allowed to
     * exceed the \c cache_size and has to be lower than its counterpart \c eviction_dirty_trigger.,
     * an integer between \c 1 and \c 10TB; default \c 5.}
     * @config{eviction_dirty_trigger, trigger application threads to perform eviction when the
     * cache contains at least this much dirty content.  It is a percentage of the cache size if the
     * value is within the range of 1 to 100 or an absolute size when greater than 100. The value is
     * not allowed to exceed the \c cache_size and has to be greater than its counterpart \c
     * eviction_dirty_target.  This setting only alters behavior if it is lower than
     * eviction_trigger., an integer between \c 1 and \c 10TB; default \c 20.}
     * @config{eviction_target, perform eviction in worker threads when the cache contains at least
     * this much content.  It is a percentage of the cache size if the value is within the range of
     * 10 to 100 or an absolute size when greater than 100. The value is not allowed to exceed the
     * \c cache_size and has to be lower than its counterpart \c eviction_trigger., an integer
     * between \c 10 and \c 10TB; default \c 80.}
     * @config{eviction_trigger, trigger application threads to perform eviction when the cache
     * contains at least this much content.  It is a percentage of the cache size if the value is
     * within the range of 10 to 100 or an absolute size when greater than 100. The value is not
     * allowed to exceed the \c cache_size and has to be greater than its counterpart \c
     * eviction_target., an integer between \c 10 and \c 10TB; default \c 95.}
     * @config{eviction_updates_target, perform eviction in worker threads when the cache contains
     * at least this many bytes of updates.  It is a percentage of the cache size if the value is
     * within the range of 0 to 100 or an absolute size when greater than 100. Calculated as half of
     * \c eviction_dirty_target by default.  The value is not allowed to exceed the \c cache_size
     * and has to be lower than its counterpart \c eviction_updates_trigger., an integer between \c
     * 0 and \c 10TB; default \c 0.}
     * @config{eviction_updates_trigger, trigger application threads to perform eviction when the
     * cache contains at least this many bytes of updates.  It is a percentage of the cache size if
     * the value is within the range of 1 to 100 or an absolute size when greater than 100\.
     * Calculated as half of \c eviction_dirty_trigger by default.  The value is not allowed to
     * exceed the \c cache_size and has to be greater than its counterpart \c
     * eviction_updates_target.  This setting only alters behavior if it is lower than \c
     * eviction_trigger., an integer between \c 0 and \c 10TB; default \c 0.}
     * @config{extra_diagnostics, enable additional diagnostics in WiredTiger.  These additional
     * diagnostics include diagnostic assertions that can cause WiredTiger to abort when an invalid
     * state is detected.  Options are given as a list\, such as
     * <code>"extra_diagnostics=[out_of_order\,visibility]"</code>. Choosing \c all enables all
     * assertions.  When WiredTiger is compiled with \c HAVE_DIAGNOSTIC=1 all assertions are enabled
     * and cannot be reconfigured., a list\, with values chosen from the following options: \c
     * "all"\, \c "checkpoint_validate"\, \c "cursor_check"\, \c "disk_validate"\, \c
     * "eviction_check"\, \c "generation_check"\, \c "hs_validate"\, \c "key_out_of_order"\, \c
     * "log_validate"\, \c "prepared"\, \c "slow_operation"\, \c "txn_visibility"; default \c [].}
     * @config{file_manager = (, control how file handles are managed., a set of related
     * configuration options defined as follows.}
     * @config{&nbsp;&nbsp;&nbsp;&nbsp;
     * close_handle_minimum, number of handles open before the file manager will look for handles to
     * close., an integer greater than or equal to \c 0; default \c 250.}
     * @config{&nbsp;&nbsp;&nbsp;&nbsp;close_idle_time, amount of time in seconds a file handle
     * needs to be idle before attempting to close it.  A setting of 0 means that idle handles are
     * not closed., an integer between \c 0 and \c 100000; default \c 30.}
     * @config{&nbsp;&nbsp;&nbsp;&nbsp;close_scan_interval, interval in seconds at which to check
     * for files that are inactive and close them., an integer between \c 1 and \c 100000; default
     * \c 10.}
     * @config{ ),,}
     * @config{generation_drain_timeout_ms, the number of milliseconds to wait for a resource to
     * drain before timing out in diagnostic mode.  Default will wait for 4 minutes\, 0 will wait
     * forever., an integer greater than or equal to \c 0; default \c 240000.}
     * @config{heuristic_controls = (, control the behavior of various optimizations.  This is
     * primarily used as a mechanism for rolling out changes to internal heuristics while providing
     * a mechanism for quickly reverting to prior behavior in the field., a set of related
     * configuration options defined as follows.}
     * @config{&nbsp;&nbsp;&nbsp;&nbsp;
     * checkpoint_cleanup_obsolete_tw_pages_dirty_max, maximum number of obsolete time window pages
     * that can be marked as dirty per btree in a single checkpoint by the checkpoint cleanup., an
     * integer between \c 0 and \c 100000; default \c 100.}
     * @config{&nbsp;&nbsp;&nbsp;&nbsp;
     * eviction_obsolete_tw_pages_dirty_max, maximum number of obsolete time window pages that can
     * be marked dirty per btree in a single checkpoint by the eviction threads., an integer between
     * \c 0 and \c 100000; default \c 100.}
     * @config{&nbsp;&nbsp;&nbsp;&nbsp;obsolete_tw_btree_max,
     * maximum number of btrees that can be checked for obsolete time window cleanup in a single
     * checkpoint., an integer between \c 0 and \c 500000; default \c 100.}
     * @config{ ),,}
     * @config{history_store = (, history store configuration options., a set of related
     * configuration options defined as follows.}
     * @config{&nbsp;&nbsp;&nbsp;&nbsp;file_max, the
     * maximum number of bytes that WiredTiger is allowed to use for its history store mechanism.
     * If the history store file exceeds this size\, a panic will be triggered.  The default value
     * means that the history store file is unbounded and may use as much space as the filesystem
     * will accommodate.  The minimum non-zero setting is 100MB., an integer greater than or equal
     * to \c 0; default \c 0.}
     * @config{ ),,}
     * @config{io_capacity = (, control how many bytes per second are written and read.  Exceeding
     * the capacity results in throttling., a set of related configuration options defined as
     * follows.}
     * @config{&nbsp;&nbsp;&nbsp;&nbsp;chunk_cache, number of bytes per second available
     * to the chunk cache.  The minimum non-zero setting is 1MB., an integer between \c 0 and \c
     * 1TB; default \c 0.}
     * @config{&nbsp;&nbsp;&nbsp;&nbsp;total, number of bytes per second
     * available to all subsystems in total.  When set\, decisions about what subsystems are
     * throttled\, and in what proportion\, are made internally.  The minimum non-zero setting is
     * 1MB., an integer between \c 0 and \c 1TB; default \c 0.}
     * @config{ ),,}
     * @config{json_output, enable JSON formatted messages on the event handler interface.  Options
     * are given as a list\, where each option specifies an event handler category e.g.  'error'
     * represents the messages from the WT_EVENT_HANDLER::handle_error method., a list\, with values
     * chosen from the following options: \c "error"\, \c "message"; default \c [].}
     * @config{log = (, enable logging.  Enabling logging uses three sessions from the configured
     * session_max., a set of related configuration options defined as follows.}
     * @config{&nbsp;&nbsp;&nbsp;&nbsp;os_cache_dirty_pct, maximum dirty system buffer cache usage\,
     * as a percentage of the log's \c file_max.  If non-zero\, schedule writes for dirty blocks
     * belonging to the log in the system buffer cache after that percentage of the log has been
     * written into the buffer cache without an intervening file sync., an integer between \c 0 and
     * \c 100; default \c 0.}
     * @config{&nbsp;&nbsp;&nbsp;&nbsp;prealloc, pre-allocate log files., a
     * boolean flag; default \c true.}
     * @config{&nbsp;&nbsp;&nbsp;&nbsp;prealloc_init_count, initial
     * number of pre-allocated log files., an integer between \c 1 and \c 500; default \c 1.}
     * @config{&nbsp;&nbsp;&nbsp;&nbsp;remove, automatically remove unneeded log files., a boolean
     * flag; default \c true.}
     * @config{&nbsp;&nbsp;&nbsp;&nbsp;zero_fill, manually write zeroes into
     * log files., a boolean flag; default \c false.}
     * @config{ ),,}
     * @config{operation_timeout_ms, this option is no longer supported\, retained for backward
     * compatibility., an integer greater than or equal to \c 0; default \c 0.}
     * @config{operation_tracking = (, enable tracking of performance-critical functions.  See @ref
     * operation_tracking for more information., a set of related configuration options defined as
     * follows.}
     * @config{&nbsp;&nbsp;&nbsp;&nbsp;enabled, enable operation tracking subsystem., a
     * boolean flag; default \c false.}
     * @config{&nbsp;&nbsp;&nbsp;&nbsp;path, the name of a
     * directory into which operation tracking files are written.  The directory must already exist.
     * If the value is not an absolute path\, the path is relative to the database home (see @ref
     * absolute_path for more information)., a string; default \c ".".}
     * @config{ ),,}
     * @config{rollback_to_stable = (, rollback tables to an earlier point in time\, discarding all
     * updates to checkpoint durable tables that have durable times more recent than the current
     * global stable timestamp., a set of related configuration options defined as follows.}
     * @config{&nbsp;&nbsp;&nbsp;&nbsp;threads, maximum number of threads WiredTiger will start to
     * help RTS. Each RTS worker thread uses a session from the configured WT_RTS_MAX_WORKERS., an
     * integer between \c 0 and \c 10; default \c 4.}
     * @config{ ),,}
     * @config{shared_cache = (, shared cache configuration options.  A database should configure
     * either a cache_size or a shared_cache not both.  Enabling a shared cache uses a session from
     * the configured session_max.  A shared cache can not have absolute values configured for cache
     * eviction settings., a set of related configuration options defined as follows.}
     * @config{&nbsp;&nbsp;&nbsp;&nbsp;chunk, the granularity that a shared cache is redistributed.,
     * an integer between \c 1MB and \c 10TB; default \c 10MB.}
     * @config{&nbsp;&nbsp;&nbsp;&nbsp;
     * name, the name of a cache that is shared between databases or \c "none" when no shared cache
     * is configured., a string; default \c none.}
     * @config{&nbsp;&nbsp;&nbsp;&nbsp;quota, maximum
     * size of cache this database can be allocated from the shared cache.  Defaults to the entire
     * shared cache size., an integer; default \c 0.}
     * @config{&nbsp;&nbsp;&nbsp;&nbsp;reserve,
     * amount of cache this database is guaranteed to have available from the shared cache.  This
     * setting is per database.  Defaults to the chunk size., an integer; default \c 0.}
     * @config{&nbsp;&nbsp;&nbsp;&nbsp;size, maximum memory to allocate for the shared cache.
     * Setting this will update the value if one is already set., an integer between \c 1MB and \c
     * 10TB; default \c 500MB.}
     * @config{ ),,}
     * @config{statistics, Maintain database statistics\, which may impact performance.  Choosing
     * "all" maintains all statistics regardless of cost\, "fast" maintains a subset of statistics
     * that are relatively inexpensive\, "none" turns off all statistics.  The "clear" configuration
     * resets statistics after they are gathered\, where appropriate (for example\, a cache size
     * statistic is not cleared\, while the count of cursor insert operations will be cleared). When
     * "clear" is configured for the database\, gathered statistics are reset each time a statistics
     * cursor is used to gather statistics\, as well as each time statistics are logged using the \c
     * statistics_log configuration.  See @ref statistics for more information., a list\, with
     * values chosen from the following options: \c "all"\, \c "cache_walk"\, \c "fast"\, \c
     * "none"\, \c "clear"\, \c "tree_walk"; default \c none.}
     * @config{statistics_log = (, log any statistics the database is configured to maintain\, to a
     * file.  See @ref statistics for more information.  Enabling the statistics log server uses a
     * session from the configured session_max., a set of related configuration options defined as
     * follows.}
     * @config{&nbsp;&nbsp;&nbsp;&nbsp;json, encode statistics in JSON format., a boolean
     * flag; default \c false.}
     * @config{&nbsp;&nbsp;&nbsp;&nbsp;on_close, log statistics on database
     * close., a boolean flag; default \c false.}
     * @config{&nbsp;&nbsp;&nbsp;&nbsp;sources, if
     * non-empty\, include statistics for the list of "file:" data source URIs\, if they are open at
     * the time of the statistics logging., a list of strings; default empty.}
     * @config{&nbsp;&nbsp;&nbsp;&nbsp;timestamp, a timestamp prepended to each log record.  May
     * contain \c strftime conversion specifications.  When \c json is configured\, defaults to \c
     * "%Y-%m-%dT%H:%M:%S.000Z"., a string; default \c "%b %d %H:%M:%S".}
     * @config{&nbsp;&nbsp;&nbsp;&nbsp;wait, seconds to wait between each write of the log records;
     * setting this value above 0 configures statistics logging., an integer between \c 0 and \c
     * 100000; default \c 0.}
     * @config{ ),,}
     * @config{tiered_storage = (, enable tiered storage.  Enabling tiered storage may use one
     * session from the configured session_max., a set of related configuration options defined as
     * follows.}
     * @config{&nbsp;&nbsp;&nbsp;&nbsp;local_retention, time in seconds to retain data on
     * tiered storage on the local tier for faster read access., an integer between \c 0 and \c
     * 10000; default \c 300.}
     * @config{ ),,}
     * @config{verbose, enable messages for various subsystems and operations.  Options are given as
     * a list\, where each message type can optionally define an associated verbosity level\, such
     * as <code>"verbose=[eviction\,read:1\,rts:0]"</code>. Verbosity levels that can be provided
     * include <code>0</code> (INFO) and <code>1</code> through <code>5</code>\, corresponding to
     * (DEBUG_1) to (DEBUG_5). \c all is a special case that defines the verbosity level for all
     * categories not explicitly set in the config string., a list\, with values chosen from the
     * following options: \c "all"\, \c "api"\, \c "backup"\, \c "block"\, \c "block_cache"\, \c
     * "checkpoint"\, \c "checkpoint_cleanup"\, \c "checkpoint_progress"\, \c "chunkcache"\, \c
     * "compact"\, \c "compact_progress"\, \c "configuration"\, \c "error_returns"\, \c "eviction"\,
     * \c "fileops"\, \c "generation"\, \c "handleops"\, \c "history_store"\, \c
     * "history_store_activity"\, \c "live_restore"\, \c "live_restore_progress"\, \c "log"\, \c
     * "metadata"\, \c "mutex"\, \c "out_of_order"\, \c "overflow"\, \c "prefetch"\, \c "read"\, \c
     * "reconcile"\, \c "recovery"\, \c "recovery_progress"\, \c "rts"\, \c "salvage"\, \c
     * "shared_cache"\, \c "split"\, \c "temporary"\, \c "thread_group"\, \c "tiered"\, \c
     * "timestamp"\, \c "transaction"\, \c "verify"\, \c "version"\, \c "write"; default \c [].}
     * @configend
     * @errors
     */
    int __F(reconfigure)(WT_CONNECTION *connection, const char *config);

    /*!
     * The home directory of the connection.
     *
     * @snippet ex_all.c Get the database home directory
     *
     * @param connection the connection handle
     * @returns a pointer to a string naming the home directory
     */
    const char *__F(get_home)(WT_CONNECTION *connection);

    /*!
     * Compile a configuration string to be used with an API.  The string returned by this
     * method can be used with the indicated API call as its configuration argument.
     * Precompiled strings should be used where configuration parsing has proved to be a
     * performance bottleneck. The lifetime of a configuration string ends when the connection
     * is closed. The number of compilation strings that can be made is limited by
     * the \c compile_configuration_count configuration in ::wiredtiger_open .
     *
     * Configuration strings containing '%d' or '%s' can have values bound, see
     * WT_SESSION::bind_configuration.
     *
     * This API may change in future releases.
     *
     * @param connection the connection handle
     * @param method the API to the configuration string applies to, e.g.
     * \c "WT_SESSION.open_cursor"
     * @param str the configuration string to compile
     * @param compiled the returned configuration string
     * @errors
     */
    int __F(compile_configuration)(WT_CONNECTION *connection, const char *method,
        const char *str, const char **compiled);

    /*!
     * Add configuration options for a method.  See
     * @ref custom_ds_config_add for more information.
     *
     * @snippet ex_all.c Configure method configuration
     *
     * @param connection the connection handle
     * @param method the method being configured
     * @param uri the object type or NULL for all object types
     * @param config the additional configuration's name and default value
     * @param type the additional configuration's type (must be one of
     * \c "boolean"\, \c "int", \c "list" or \c "string")
     * @param check the additional configuration check string, or NULL if
     * none
     * @errors
     */
    int __F(configure_method)(WT_CONNECTION *connection,
        const char *method, const char *uri,
        const char *config, const char *type, const char *check);

    /*!
     * Return if opening this handle created the database.
     *
     * @snippet ex_all.c Check if the database is newly created
     *
     * @param connection the connection handle
     * @returns false (zero) if the connection existed before the call to
     * ::wiredtiger_open, true (non-zero) if it was created by opening this
     * handle.
     */
    int __F(is_new)(WT_CONNECTION *connection);

    /*!
     * @name Session handles
     * @{
     */
    /*!
     * Open a session.
     *
     * @snippet ex_all.c Open a session
     *
     * @param connection the connection handle
     * @param event_handler An event handler. If <code>NULL</code>, the
     * connection's event handler is used. See @ref event_message_handling
     * for more information.
     * @configstart{WT_CONNECTION.open_session, see dist/api_data.py}
     * @config{cache_cursors, enable caching of cursors for reuse.  Any calls to WT_CURSOR::close
     * for a cursor created in this session will mark the cursor as cached and keep it available to
     * be reused for later calls to WT_SESSION::open_cursor.  Cached cursors may be eventually
     * closed.  This value is inherited from ::wiredtiger_open \c cache_cursors., a boolean flag;
     * default \c true.}
     * @config{cache_max_wait_ms, the maximum number of milliseconds an application thread will wait
     * for space to be available in cache before giving up.  Default value will be the global
     * setting of the connection config.  0 will wait forever.  1 will never wait., an integer
     * greater than or equal to \c 0; default \c 0.}
     * @config{debug = (, configure debug specific behavior on a session.  Generally only used for
     * internal testing purposes., a set of related configuration options defined as follows.}
     * @config{&nbsp;&nbsp;&nbsp;&nbsp;checkpoint_fail_before_turtle_update, Fail before writing a
     * turtle file at the end of a checkpoint., a boolean flag; default \c false.}
     * @config{&nbsp;&nbsp;&nbsp;&nbsp;release_evict_page, Configure the session to evict the page
     * when it is released and no longer needed., a boolean flag; default \c false.}
     * @config{ ),,}
     * @config{ignore_cache_size, when set\, operations performed by this session ignore the cache
     * size and are not blocked when the cache is full.  Note that use of this option for operations
     * that create cache pressure can starve ordinary sessions that obey the cache size., a boolean
     * flag; default \c false.}
     * @config{isolation, the default isolation level for operations in this session., a string\,
     * chosen from the following options: \c "read-uncommitted"\, \c "read-committed"\, \c
     * "snapshot"; default \c snapshot.}
     * @config{prefetch = (, Enable automatic detection of scans by applications\, and attempt to
     * pre-fetch future content into the cache., a set of related configuration options defined as
     * follows.}
     * @config{&nbsp;&nbsp;&nbsp;&nbsp;enabled, whether pre-fetch is enabled for this
     * session., a boolean flag; default \c false.}
     * @config{ ),,}
     * @configend
     * @param[out] sessionp the new session handle
     * @errors
     */
    int __F(open_session)(WT_CONNECTION *connection,
        WT_EVENT_HANDLER *event_handler, const char *config,
        WT_SESSION **sessionp);
    /*! @} */

    /*!
     * @name Transactions
     * @{
     */
    /*!
     * Query the global transaction timestamp state.
     *
     * @snippet ex_all.c query timestamp
     *
     * @param connection the connection handle
     * @param[out] hex_timestamp a buffer that will be set to the
     * hexadecimal encoding of the timestamp being queried.  Must be large
     * enough to hold a NUL terminated, hex-encoded 8B timestamp (17 bytes).
     * @configstart{WT_CONNECTION.query_timestamp, see dist/api_data.py}
     * @config{get, specify which timestamp to query: \c all_durable returns the largest timestamp
     * such that all timestamps up to and including that value have been committed (possibly bounded
     * by the application-set \c durable timestamp); \c backup_checkpoint returns the stable
     * timestamp of the checkpoint pinned for an open backup cursor; \c last_checkpoint returns the
     * timestamp of the most recent stable checkpoint; \c oldest_timestamp returns the most recent
     * \c oldest_timestamp set with WT_CONNECTION::set_timestamp; \c oldest_reader returns the
     * minimum of the read timestamps of all active readers; \c pinned returns the minimum of the \c
     * oldest_timestamp and the read timestamps of all active readers; \c recovery returns the
     * timestamp of the most recent stable checkpoint taken prior to a shutdown; \c stable_timestamp
     * returns the most recent \c stable_timestamp set with WT_CONNECTION::set_timestamp.  (The \c
     * oldest and \c stable arguments are deprecated short-hand for \c oldest_timestamp and \c
     * stable_timestamp\, respectively.) See @ref timestamp_global_api., a string\, chosen from the
     * following options: \c "all_durable"\, \c "backup_checkpoint"\, \c "last_checkpoint"\, \c
     * "oldest"\, \c "oldest_reader"\, \c "oldest_timestamp"\, \c "pinned"\, \c "recovery"\, \c
     * "stable"\, \c "stable_timestamp"; default \c all_durable.}
     * @configend
     *
     * A timestamp of 0 is returned if the timestamp is not available or has not been set.
     * @errors
     */
    int __F(query_timestamp)(
        WT_CONNECTION *connection, char *hex_timestamp, const char *config);

    /*!
     * Set a global transaction timestamp.
     *
     * @snippet ex_all.c set durable timestamp
     *
     * @snippet ex_all.c set oldest timestamp
     *
     * @snippet ex_all.c set stable timestamp
     *
     * @param connection the connection handle
     * @configstart{WT_CONNECTION.set_timestamp, see dist/api_data.py}
     * @config{durable_timestamp, temporarily set the system's maximum durable timestamp\, bounding
     * the timestamp returned by WT_CONNECTION::query_timestamp with the \c all_durable
     * configuration.  Calls to WT_CONNECTION::query_timestamp will ignore durable timestamps
     * greater than the specified value until a subsequent transaction commit advances the maximum
     * durable timestamp\, or rollback-to-stable resets the value.  See @ref timestamp_global_api.,
     * a string; default empty.}
     * @config{oldest_timestamp, future commits and queries will be no earlier than the specified
     * timestamp.  Values must be monotonically increasing.  The value must not be newer than the
     * current stable timestamp.  See @ref timestamp_global_api., a string; default empty.}
     * @config{stable_timestamp, checkpoints will not include commits that are newer than the
     * specified timestamp in tables configured with \c "log=(enabled=false)". Values must be
     * monotonically increasing.  The value must not be older than the current oldest timestamp.
     * See @ref timestamp_global_api., a string; default empty.}
     * @configend
     * @errors
     */
    int __F(set_timestamp)(
        WT_CONNECTION *connection, const char *config);

    /*!
     * Rollback tables to an earlier point in time, discarding all updates to checkpoint durable
     * tables that have commit times more recent than the current global stable timestamp.
     *
     * No updates made to logged tables or updates made without an associated commit timestamp
     * will be discarded. See @ref timestamp_misc.
     *
     * Applications must resolve all running transactions and close or reset all open cursors
     * before the call, and no other API calls should be made for the duration of the call.
     *
     * @snippet ex_all.c rollback to stable
     *
     * @param connection the connection handle
     * @configstart{WT_CONNECTION.rollback_to_stable, see dist/api_data.py}
     * @config{dryrun, perform the checks associated with RTS\, but don't modify any data., a
     * boolean flag; default \c false.}
     * @config{threads, maximum number of threads WiredTiger will start to help RTS. Each RTS worker
     * thread uses a session from the configured WT_RTS_MAX_WORKERS., an integer between \c 0 and \c
     * 10; default \c 4.}
     * @configend
     * @errors
     * An error should occur only in the case of a system problem, and an application typically
     * will retry WT_CONNECTION::rollback_to_stable on error, or fail outright.
     */
    int __F(rollback_to_stable)(
        WT_CONNECTION *connection, const char *config);

    /*! @} */

    /*!
     * @name Extensions
     * @{
     */
    /*!
     * Load an extension.
     *
     * @snippet ex_all.c Load an extension
     *
     * @param connection the connection handle
     * @param path the filename of the extension module, or \c "local" to
     * search the current application binary for the initialization
     * function, see @ref extensions for more details.
     * @configstart{WT_CONNECTION.load_extension, see dist/api_data.py}
     * @config{config, configuration string passed to the entry point of the extension as its
     * WT_CONFIG_ARG argument., a string; default empty.}
     * @config{early_load, whether this extension should be loaded at the beginning of
     * ::wiredtiger_open.  Only applicable to extensions loaded via the wiredtiger_open
     * configurations string., a boolean flag; default \c false.}
     * @config{entry, the entry point of the extension\, called to initialize the extension when it
     * is loaded.  The signature of the function must match ::wiredtiger_extension_init., a string;
     * default \c wiredtiger_extension_init.}
     * @config{terminate, an optional function in the extension that is called before the extension
     * is unloaded during WT_CONNECTION::close.  The signature of the function must match
     * ::wiredtiger_extension_terminate., a string; default \c wiredtiger_extension_terminate.}
     * @configend
     * @errors
     */
    int __F(load_extension)(WT_CONNECTION *connection,
        const char *path, const char *config);

    /*!
     * Add a custom data source.  See @ref custom_data_sources for more
     * information.
     *
     * The application must first implement the WT_DATA_SOURCE interface
     * and then register the implementation with WiredTiger:
     *
     * @snippet ex_data_source.c WT_DATA_SOURCE register
     *
     * @param connection the connection handle
     * @param prefix the URI prefix for this data source, e.g., "file:"
     * @param data_source the application-supplied implementation of
     *  WT_DATA_SOURCE to manage this data source.
     * @configempty{WT_CONNECTION.add_data_source, see dist/api_data.py}
     * @errors
     */
    int __F(add_data_source)(WT_CONNECTION *connection, const char *prefix,
        WT_DATA_SOURCE *data_source, const char *config);

    /*!
     * Add a custom collation function.
     *
     * The application must first implement the WT_COLLATOR interface and
     * then register the implementation with WiredTiger:
     *
     * @snippet ex_all.c WT_COLLATOR register
     *
     * @param connection the connection handle
     * @param name the name of the collation to be used in calls to
     *  WT_SESSION::create, may not be \c "none"
     * @param collator the application-supplied collation handler
     * @configempty{WT_CONNECTION.add_collator, see dist/api_data.py}
     * @errors
     */
    int __F(add_collator)(WT_CONNECTION *connection,
        const char *name, WT_COLLATOR *collator, const char *config);

    /*!
     * Add a compression function.
     *
     * The application must first implement the WT_COMPRESSOR interface
     * and then register the implementation with WiredTiger:
     *
     * @snippet nop_compress.c WT_COMPRESSOR initialization structure
     *
     * @snippet nop_compress.c WT_COMPRESSOR initialization function
     *
     * @param connection the connection handle
     * @param name the name of the compression function to be used in calls
     *  to WT_SESSION::create, may not be \c "none"
     * @param compressor the application-supplied compression handler
     * @configempty{WT_CONNECTION.add_compressor, see dist/api_data.py}
     * @errors
     */
    int __F(add_compressor)(WT_CONNECTION *connection,
        const char *name, WT_COMPRESSOR *compressor, const char *config);

    /*!
     * Add an encryption function.
     *
     * The application must first implement the WT_ENCRYPTOR interface
     * and then register the implementation with WiredTiger:
     *
     * @snippet nop_encrypt.c WT_ENCRYPTOR initialization structure
     *
     * @snippet nop_encrypt.c WT_ENCRYPTOR initialization function
     *
     * @param connection the connection handle
     * @param name the name of the encryption function to be used in calls
     *  to WT_SESSION::create, may not be \c "none"
     * @param encryptor the application-supplied encryption handler
     * @configempty{WT_CONNECTION.add_encryptor, see dist/api_data.py}
     * @errors
     */
    int __F(add_encryptor)(WT_CONNECTION *connection,
        const char *name, WT_ENCRYPTOR *encryptor, const char *config);

    /*!
     * Configure a custom file system.
     *
     * This method can only be called from an early loaded extension
     * module. The application must first implement the WT_FILE_SYSTEM
     * interface and then register the implementation with WiredTiger:
     *
     * @snippet ex_file_system.c WT_FILE_SYSTEM register
     *
     * @param connection the connection handle
     * @param fs the populated file system structure
     * @configempty{WT_CONNECTION.set_file_system, see dist/api_data.py}
     * @errors
     */
    int __F(set_file_system)(
        WT_CONNECTION *connection, WT_FILE_SYSTEM *fs, const char *config);

#if !defined(DOXYGEN)
#if !defined(SWIG)
    /*!
     * Add a page and log service implementation.
     *
     * The application must first implement the WT_PAGE_LOG
     * interface and then register the implementation with WiredTiger:
     *
     * @param connection the connection handle
     * @param name the name of the storage source implementation
     * @param page_log the populated page log service structure
     * @configempty{WT_CONNECTION.add_page_log, see dist/api_data.py}
     * @errors
     */
    int __F(add_page_log)(WT_CONNECTION *connection, const char *name,
        WT_PAGE_LOG *page_log, const char *config);

    /*!
     * Add a storage source implementation.
     *
     * The application must first implement the WT_STORAGE_SOURCE
     * interface and then register the implementation with WiredTiger:
     *
     * @snippet ex_storage_source.c WT_STORAGE_SOURCE register
     *
     * @param connection the connection handle
     * @param name the name of the storage source implementation
     * @param storage_source the populated storage source structure
     * @configempty{WT_CONNECTION.add_storage_source, see dist/api_data.py}
     * @errors
     */
    int __F(add_storage_source)(WT_CONNECTION *connection, const char *name,
        WT_STORAGE_SOURCE *storage_source, const char *config);
#endif

    /*!
     * Get a page log service implementation.
     *
     * Look up a page log service by name and return it. The returned page log service
     * must be released by calling WT_PAGE_LOG::terminate.
     *
     * @snippet ex_storage_source.c WT_PAGE_LOG register
     *
     * @param connection the connection handle
     * @param name the name of the page log service implementation
     * @param storage_source the page log service structure
     * @errors
     */
    int __F(get_page_log)(WT_CONNECTION *connection, const char *name,
        WT_PAGE_LOG **page_logp);

    /*!
     * Get a storage source implementation.
     *
     * Look up a storage source by name and return it. The returned storage source
     * must be released by calling WT_STORAGE_SOURCE::terminate.
     *
     * @snippet ex_storage_source.c WT_STORAGE_SOURCE register
     *
     * @param connection the connection handle
     * @param name the name of the storage source implementation
     * @param storage_source the storage source structure
     * @errors
     */
    int __F(get_storage_source)(WT_CONNECTION *connection, const char *name,
        WT_STORAGE_SOURCE **storage_sourcep);
#endif

    /*!
     * Return a reference to the WiredTiger extension functions.
     *
     * @snippet ex_data_source.c WT_EXTENSION_API declaration
     *
     * @param wt_conn the WT_CONNECTION handle
     * @returns a reference to a WT_EXTENSION_API structure.
     */
    WT_EXTENSION_API *__F(get_extension_api)(WT_CONNECTION *wt_conn);
    /*! @} */
};

/*!
 * Open a connection to a database.
 *
 * @snippet ex_all.c Open a connection
 *
 * @param home The path to the database home directory.  See @ref home
 * for more information.
 * @param event_handler An event handler. If <code>NULL</code>, a default
 * event handler is installed that writes error messages to stderr. See
 * @ref event_message_handling for more information.
 * @configstart{wiredtiger_open, see dist/api_data.py}
 * @config{backup_restore_target, If non-empty and restoring from a backup\, restore only the table
 * object targets listed.  WiredTiger will remove all the metadata entries for the tables that are
 * not listed in the list from the reconstructed metadata.  The target list must include URIs of
 * type \c table:., a list of strings; default empty.}
 * @config{block_cache = (, block cache configuration options., a set of related configuration
 * options defined as follows.}
 * @config{&nbsp;&nbsp;&nbsp;&nbsp;blkcache_eviction_aggression,
 * seconds an unused block remains in the cache before it is evicted., an integer between \c 1 and
 * \c 7200; default \c 1800.}
 * @config{&nbsp;&nbsp;&nbsp;&nbsp;cache_on_checkpoint, cache blocks
 * written by a checkpoint., a boolean flag; default \c true.}
 * @config{&nbsp;&nbsp;&nbsp;&nbsp;
 * cache_on_writes, cache blocks as they are written (other than checkpoint blocks)., a boolean
 * flag; default \c true.}
 * @config{&nbsp;&nbsp;&nbsp;&nbsp;enabled, enable block cache., a boolean
 * flag; default \c false.}
 * @config{&nbsp;&nbsp;&nbsp;&nbsp;full_target, the fraction of the block
 * cache that must be full before eviction will remove unused blocks., an integer between \c 30 and
 * \c 100; default \c 95.}
 * @config{&nbsp;&nbsp;&nbsp;&nbsp;hashsize, number of buckets in the
 * hashtable that keeps track of blocks., an integer between \c 512 and \c 256K; default \c 32768.}
 * @config{&nbsp;&nbsp;&nbsp;&nbsp;max_percent_overhead, maximum tolerated overhead expressed as the
 * number of blocks added and removed as percent of blocks looked up; cache population and eviction
 * will be suppressed if the overhead exceeds the threshold., an integer between \c 1 and \c 500;
 * default \c 10.}
 * @config{&nbsp;&nbsp;&nbsp;&nbsp;nvram_path, the absolute path to the file system
 * mounted on the NVRAM device., a string; default empty.}
 * @config{&nbsp;&nbsp;&nbsp;&nbsp;
 * percent_file_in_dram, bypass cache for a file if the set percentage of the file fits in system
 * DRAM (as specified by block_cache.system_ram)., an integer between \c 0 and \c 100; default \c
 * 50.}
 * @config{&nbsp;&nbsp;&nbsp;&nbsp;size, maximum memory to allocate for the block cache., an
 * integer between \c 0 and \c 10TB; default \c 0.}
 * @config{&nbsp;&nbsp;&nbsp;&nbsp;system_ram, the
 * bytes of system DRAM available for caching filesystem blocks., an integer between \c 0 and \c
 * 1024GB; default \c 0.}
 * @config{&nbsp;&nbsp;&nbsp;&nbsp;type, cache location: DRAM or NVRAM., a
 * string; default empty.}
 * @config{ ),,}
 * @config{builtin_extension_config, A structure where the keys are the names of builtin extensions
 * and the values are passed to WT_CONNECTION::load_extension as the \c config parameter (for
 * example\, <code>builtin_extension_config={zlib={compression_level=3}}</code>)., a string; default
 * empty.}
 * @config{cache_cursors, enable caching of cursors for reuse.  This is the default value for any
 * sessions created\, and can be overridden in configuring \c cache_cursors in
 * WT_CONNECTION.open_session., a boolean flag; default \c true.}
 * @config{cache_max_wait_ms, the maximum number of milliseconds an application thread will wait for
 * space to be available in cache before giving up.  Default or 0 will wait forever.  1 will never
 * wait., an integer greater than or equal to \c 0; default \c 0.}
 * @config{cache_overhead, assume the heap allocator overhead is the specified percentage\, and
 * adjust the cache usage by that amount (for example\, if there is 10GB of data in cache\, a
 * percentage of 10 means WiredTiger treats this as 11GB). This value is configurable because
 * different heap allocators have different overhead and different workloads will have different
 * heap allocation sizes and patterns\, therefore applications may need to adjust this value based
 * on allocator choice and behavior in measured workloads., an integer between \c 0 and \c 30;
 * default \c 8.}
 * @config{cache_size, maximum heap memory to allocate for the cache.  A database should configure
 * either \c cache_size or \c shared_cache but not both., an integer between \c 1MB and \c 10TB;
 * default \c 100MB.}
 * @config{cache_stuck_timeout_ms, the number of milliseconds to wait before a stuck cache times out
 * in diagnostic mode.  Default will wait for 5 minutes\, 0 will wait forever., an integer greater
 * than or equal to \c 0; default \c 300000.}
 * @config{checkpoint = (, periodically checkpoint the database.  Enabling the checkpoint server
 * uses a session from the configured \c session_max., a set of related configuration options
 * defined as follows.}
 * @config{&nbsp;&nbsp;&nbsp;&nbsp;log_size, wait for this amount of log record
 * bytes to be written to the log between each checkpoint.  If non-zero\, this value will use a
 * minimum of the log file size.  A database can configure both log_size and wait to set an upper
 * bound for checkpoints; setting this value above 0 configures periodic checkpoints., an integer
 * between \c 0 and \c 2GB; default \c 0.}
 * @config{&nbsp;&nbsp;&nbsp;&nbsp;wait, seconds to wait
 * between each checkpoint; setting this value above 0 configures periodic checkpoints., an integer
 * between \c 0 and \c 100000; default \c 0.}
 * @config{ ),,}
 * @config{checkpoint_cleanup = (, periodically checkpoint cleanup the database., a set of related
 * configuration options defined as follows.}
 * @config{&nbsp;&nbsp;&nbsp;&nbsp;method, control how
 * aggressively obsolete content is removed by reading the internal pages.  Default to none\, which
 * means no additional work is done to find obsolete content., a string\, chosen from the following
 * options: \c "none"\, \c "reclaim_space"; default \c none.}
 * @config{&nbsp;&nbsp;&nbsp;&nbsp;wait,
 * seconds to wait between each checkpoint cleanup., an integer between \c 1 and \c 100000; default
 * \c 300.}
 * @config{ ),,}
 * @config{checkpoint_sync, flush files to stable storage when closing or writing checkpoints., a
 * boolean flag; default \c true.}
 * @config{chunk_cache = (, chunk cache configuration options., a set of related configuration
 * options defined as follows.}
 * @config{&nbsp;&nbsp;&nbsp;&nbsp;capacity, maximum memory or storage
 * to use for the chunk cache., an integer between \c 512KB and \c 100TB; default \c 10GB.}
 * @config{&nbsp;&nbsp;&nbsp;&nbsp;chunk_cache_evict_trigger, chunk cache percent full that triggers
 * eviction., an integer between \c 0 and \c 100; default \c 90.}
 * @config{&nbsp;&nbsp;&nbsp;&nbsp;
 * chunk_size, size of cached chunks., an integer between \c 512KB and \c 100GB; default \c 1MB.}
 * @config{&nbsp;&nbsp;&nbsp;&nbsp;enabled, enable chunk cache., a boolean flag; default \c false.}
 * @config{&nbsp;&nbsp;&nbsp;&nbsp;hashsize, number of buckets in the hashtable that keeps track of
 * objects., an integer between \c 64 and \c 1048576; default \c 1024.}
 * @config{&nbsp;&nbsp;&nbsp;&nbsp;pinned, List of "table:" URIs exempt from cache eviction.
 * Capacity config overrides this\, tables exceeding capacity will not be fully retained.  Table
 * names can appear in both this and the preload list\, but not in both this and the exclude list.
 * Duplicate names are allowed., a list of strings; default empty.}
 * @config{&nbsp;&nbsp;&nbsp;&nbsp;
 * storage_path, the path (absolute or relative) to the file used as cache location.  This should be
 * on a filesystem that supports file truncation.  All filesystems in common use meet this
 * criteria., a string; default empty.}
 * @config{ ),,}
 * @config{compatibility = (, set compatibility version of database.  Changing the compatibility
 * version requires that there are no active operations for the duration of the call., a set of
 * related configuration options defined as follows.}
 * @config{&nbsp;&nbsp;&nbsp;&nbsp;release,
 * compatibility release version string., a string; default empty.}
 * @config{&nbsp;&nbsp;&nbsp;&nbsp;
 * require_max, required maximum compatibility version of existing data files.  Must be greater than
 * or equal to any release version set in the \c release setting.  Has no effect if creating the
 * database., a string; default empty.}
 * @config{&nbsp;&nbsp;&nbsp;&nbsp;require_min, required
 * minimum compatibility version of existing data files.  Must be less than or equal to any release
 * version set in the \c release setting.  Has no effect if creating the database., a string;
 * default empty.}
 * @config{ ),,}
 * @config{compile_configuration_count, the number of configuration strings that can be precompiled.
 * Some configuration strings are compiled internally when the connection is opened., an integer
 * greater than or equal to \c 500; default \c 1000.}
 * @config{config_base, write the base configuration file if creating the database.  If \c false in
 * the config passed directly to ::wiredtiger_open\, will ignore any existing base configuration
 * file in addition to not creating one.  See @ref config_base for more information., a boolean
 * flag; default \c true.}
 * @config{create, create the database if it does not exist., a boolean flag; default \c false.}
 * @config{debug_mode = (, control the settings of various extended debugging features., a set of
 * related configuration options defined as follows.}
 * @config{&nbsp;&nbsp;&nbsp;&nbsp;
 * background_compact, if true\, background compact aggressively removes compact statistics for a
 * file and decreases the max amount of time a file can be skipped for., a boolean flag; default \c
 * false.}
 * @config{&nbsp;&nbsp;&nbsp;&nbsp;checkpoint_retention, adjust log removal to retain the
 * log records of this number of checkpoints.  Zero or one means perform normal removal., an integer
 * between \c 0 and \c 1024; default \c 0.}
 * @config{&nbsp;&nbsp;&nbsp;&nbsp;configuration, if true\,
 * display invalid cache configuration warnings., a boolean flag; default \c false.}
 * @config{&nbsp;&nbsp;&nbsp;&nbsp;corruption_abort, if true and built in diagnostic mode\, dump
 * core in the case of data corruption., a boolean flag; default \c true.}
 * @config{&nbsp;&nbsp;&nbsp;&nbsp;cursor_copy, if true\, use the system allocator to make a copy of
 * any data returned by a cursor operation and return the copy instead.  The copy is freed on the
 * next cursor operation.  This allows memory sanitizers to detect inappropriate references to
 * memory owned by cursors., a boolean flag; default \c false.}
 * @config{&nbsp;&nbsp;&nbsp;&nbsp;
 * cursor_reposition, if true\, for operations with snapshot isolation the cursor temporarily
 * releases any page that requires force eviction\, then repositions back to the page for further
 * operations.  A page release encourages eviction of hot or large pages\, which is more likely to
 * succeed without a cursor keeping the page pinned., a boolean flag; default \c false.}
 * @config{&nbsp;&nbsp;&nbsp;&nbsp;eviction, if true\, modify internal algorithms to change skew to
 * force history store eviction to happen more aggressively.  This includes but is not limited to
 * not skewing newest\, not favoring leaf pages\, and modifying the eviction score mechanism., a
 * boolean flag; default \c false.}
 * @config{&nbsp;&nbsp;&nbsp;&nbsp;eviction_checkpoint_ts_ordering,
 * if true\, act as if eviction is being run in parallel to checkpoint.  We should return EBUSY in
 * eviction if we detect any timestamp ordering issue., a boolean flag; default \c false.}
 * @config{&nbsp;&nbsp;&nbsp;&nbsp;log_retention, adjust log removal to retain at least this number
 * of log files.  (Warning: this option can remove log files required for recovery if no checkpoints
 * have yet been done and the number of log files exceeds the configured value.  As WiredTiger
 * cannot detect the difference between a system that has not yet checkpointed and one that will
 * never checkpoint\, it might discard log files before any checkpoint is done.) Ignored if set to
 * 0., an integer between \c 0 and \c 1024; default \c 0.}
 * @config{&nbsp;&nbsp;&nbsp;&nbsp;
 * realloc_exact, if true\, reallocation of memory will only provide the exact amount requested.
 * This will help with spotting memory allocation issues more easily., a boolean flag; default \c
 * false.}
 * @config{&nbsp;&nbsp;&nbsp;&nbsp;realloc_malloc, if true\, every realloc call will force a
 * new memory allocation by using malloc., a boolean flag; default \c false.}
 * @config{&nbsp;&nbsp;&nbsp;&nbsp;rollback_error, return a WT_ROLLBACK error from a transaction
 * operation about every Nth operation to simulate a collision., an integer between \c 0 and \c 10M;
 * default \c 0.}
 * @config{&nbsp;&nbsp;&nbsp;&nbsp;slow_checkpoint, if true\, slow down checkpoint
 * creation by slowing down internal page processing., a boolean flag; default \c false.}
 * @config{&nbsp;&nbsp;&nbsp;&nbsp;stress_skiplist, Configure various internal parameters to
 * encourage race conditions and other issues with internal skip lists\, e.g.  using a more dense
 * representation., a boolean flag; default \c false.}
 * @config{&nbsp;&nbsp;&nbsp;&nbsp;
 * table_logging, if true\, write transaction related information to the log for all operations\,
 * even operations for tables with logging turned off.  This additional logging information is
 * intended for debugging and is informational only\, that is\, it is ignored during recovery., a
 * boolean flag; default \c false.}
 * @config{&nbsp;&nbsp;&nbsp;&nbsp;tiered_flush_error_continue, on
 * a write to tiered storage\, continue when an error occurs., a boolean flag; default \c false.}
 * @config{&nbsp;&nbsp;&nbsp;&nbsp;update_restore_evict, if true\, control all dirty page evictions
 * through forcing update restore eviction., a boolean flag; default \c false.}
 * @config{ ),,}
 * @config{disaggregated = (, configure disaggregated storage for this connection., a set of related
 * configuration options defined as follows.}
 * @config{ ),,}
 * @config{encryption = (, configure an encryptor for system wide metadata and logs.  If a system
 * wide encryptor is set\, it is also used for encrypting data files and tables\, unless encryption
 * configuration is explicitly set for them when they are created with WT_SESSION::create., a set of
 * related configuration options defined as follows.}
 * @config{&nbsp;&nbsp;&nbsp;&nbsp;keyid, An
 * identifier that identifies a unique instance of the encryptor.  It is stored in clear text\, and
 * thus is available when the WiredTiger database is reopened.  On the first use of a (name\, keyid)
 * combination\, the WT_ENCRYPTOR::customize function is called with the keyid as an argument., a
 * string; default empty.}
 * @config{&nbsp;&nbsp;&nbsp;&nbsp;name, Permitted values are \c "none" or a
 * custom encryption engine name created with WT_CONNECTION::add_encryptor.  See @ref encryption for
 * more information., a string; default \c none.}
 * @config{&nbsp;&nbsp;&nbsp;&nbsp;secretkey, A
 * string that is passed to the WT_ENCRYPTOR::customize function.  It is never stored in clear
 * text\, so must be given to any subsequent ::wiredtiger_open calls to reopen the database.  It
 * must also be provided to any "wt" commands used with this database., a string; default empty.}
 * @config{ ),,}
 * @config{error_prefix, prefix string for error messages., a string; default empty.}
 * @config{eviction = (, eviction configuration options., a set of related configuration options
 * defined as follows.}
 * @config{&nbsp;&nbsp;&nbsp;&nbsp;evict_sample_inmem, If no in-memory ref is
 * found on the root page\, attempt to locate a random in-memory page by examining all entries on
 * the root page., a boolean flag; default \c true.}
 * @config{&nbsp;&nbsp;&nbsp;&nbsp;
 * legacy_page_visit_strategy, Use legacy page visit strategy for eviction.  Using this option is
 * highly discouraged as it will re-introduce the bug described in WT-9121., a boolean flag; default
 * \c false.}
 * @config{&nbsp;&nbsp;&nbsp;&nbsp;threads_max, maximum number of threads WiredTiger will
 * start to help evict pages from cache.  The number of threads started will vary depending on the
 * current eviction load.  Each eviction worker thread uses a session from the configured
 * session_max., an integer between \c 1 and \c 20; default \c 8.}
 * @config{&nbsp;&nbsp;&nbsp;&nbsp;
 * threads_min, minimum number of threads WiredTiger will start to help evict pages from cache.  The
 * number of threads currently running will vary depending on the current eviction load., an integer
 * between \c 1 and \c 20; default \c 1.}
 * @config{ ),,}
 * @config{eviction_checkpoint_target, perform eviction at the beginning of checkpoints to bring the
 * dirty content in cache to this level.  It is a percentage of the cache size if the value is
 * within the range of 0 to 100 or an absolute size when greater than 100. The value is not allowed
 * to exceed the \c cache_size.  Ignored if set to zero., an integer between \c 0 and \c 10TB;
 * default \c 1.}
 * @config{eviction_dirty_target, perform eviction in worker threads when the cache contains at
 * least this much dirty content.  It is a percentage of the cache size if the value is within the
 * range of 1 to 100 or an absolute size when greater than 100. The value is not allowed to exceed
 * the \c cache_size and has to be lower than its counterpart \c eviction_dirty_trigger., an integer
 * between \c 1 and \c 10TB; default \c 5.}
 * @config{eviction_dirty_trigger, trigger application threads to perform eviction when the cache
 * contains at least this much dirty content.  It is a percentage of the cache size if the value is
 * within the range of 1 to 100 or an absolute size when greater than 100. The value is not allowed
 * to exceed the \c cache_size and has to be greater than its counterpart \c eviction_dirty_target.
 * This setting only alters behavior if it is lower than eviction_trigger., an integer between \c 1
 * and \c 10TB; default \c 20.}
 * @config{eviction_target, perform eviction in worker threads when the cache contains at least this
 * much content.  It is a percentage of the cache size if the value is within the range of 10 to 100
 * or an absolute size when greater than 100. The value is not allowed to exceed the \c cache_size
 * and has to be lower than its counterpart \c eviction_trigger., an integer between \c 10 and \c
 * 10TB; default \c 80.}
 * @config{eviction_trigger, trigger application threads to perform eviction when the cache contains
 * at least this much content.  It is a percentage of the cache size if the value is within the
 * range of 10 to 100 or an absolute size when greater than 100. The value is not allowed to exceed
 * the \c cache_size and has to be greater than its counterpart \c eviction_target., an integer
 * between \c 10 and \c 10TB; default \c 95.}
 * @config{eviction_updates_target, perform eviction in worker threads when the cache contains at
 * least this many bytes of updates.  It is a percentage of the cache size if the value is within
 * the range of 0 to 100 or an absolute size when greater than 100. Calculated as half of \c
 * eviction_dirty_target by default.  The value is not allowed to exceed the \c cache_size and has
 * to be lower than its counterpart \c eviction_updates_trigger., an integer between \c 0 and \c
 * 10TB; default \c 0.}
 * @config{eviction_updates_trigger, trigger application threads to perform eviction when the cache
 * contains at least this many bytes of updates.  It is a percentage of the cache size if the value
 * is within the range of 1 to 100 or an absolute size when greater than 100\. Calculated as half of
 * \c eviction_dirty_trigger by default.  The value is not allowed to exceed the \c cache_size and
 * has to be greater than its counterpart \c eviction_updates_target.  This setting only alters
 * behavior if it is lower than \c eviction_trigger., an integer between \c 0 and \c 10TB; default
 * \c 0.}
 * @config{exclusive, fail if the database already exists\, generally used with the \c create
 * option., a boolean flag; default \c false.}
 * @config{extensions, list of shared library extensions to load (using dlopen). Any values
 * specified to a library extension are passed to WT_CONNECTION::load_extension as the \c config
 * parameter (for example\, <code>extensions=(/path/ext.so={entry=my_entry})</code>)., a list of
 * strings; default empty.}
 * @config{extra_diagnostics, enable additional diagnostics in WiredTiger.  These additional
 * diagnostics include diagnostic assertions that can cause WiredTiger to abort when an invalid
 * state is detected.  Options are given as a list\, such as
 * <code>"extra_diagnostics=[out_of_order\,visibility]"</code>. Choosing \c all enables all
 * assertions.  When WiredTiger is compiled with \c HAVE_DIAGNOSTIC=1 all assertions are enabled and
 * cannot be reconfigured., a list\, with values chosen from the following options: \c "all"\, \c
 * "checkpoint_validate"\, \c "cursor_check"\, \c "disk_validate"\, \c "eviction_check"\, \c
 * "generation_check"\, \c "hs_validate"\, \c "key_out_of_order"\, \c "log_validate"\, \c
 * "prepared"\, \c "slow_operation"\, \c "txn_visibility"; default \c [].}
 * @config{file_extend, file size extension configuration.  If set\, extend files of the given type
 * in allocations of the given size\, instead of a block at a time as each new block is written.
 * For example\, <code>file_extend=(data=16MB)</code>. If set to 0\, disable file size extension for
 * the given type.  For log files\, the allowed range is between 100KB and 2GB; values larger than
 * the configured maximum log size and the default config would extend log files in allocations of
 * the maximum log file size., a list\, with values chosen from the following options: \c "data"\,
 * \c "log"; default empty.}
 * @config{file_manager = (, control how file handles are managed., a set of related configuration
 * options defined as follows.}
 * @config{&nbsp;&nbsp;&nbsp;&nbsp;close_handle_minimum, number of
 * handles open before the file manager will look for handles to close., an integer greater than or
 * equal to \c 0; default \c 250.}
 * @config{&nbsp;&nbsp;&nbsp;&nbsp;close_idle_time, amount of time
 * in seconds a file handle needs to be idle before attempting to close it.  A setting of 0 means
 * that idle handles are not closed., an integer between \c 0 and \c 100000; default \c 30.}
 * @config{&nbsp;&nbsp;&nbsp;&nbsp;close_scan_interval, interval in seconds at which to check for
 * files that are inactive and close them., an integer between \c 1 and \c 100000; default \c 10.}
 * @config{ ),,}
 * @config{generation_drain_timeout_ms, the number of milliseconds to wait for a resource to drain
 * before timing out in diagnostic mode.  Default will wait for 4 minutes\, 0 will wait forever., an
 * integer greater than or equal to \c 0; default \c 240000.}
 * @config{hash = (, manage resources used by hash bucket arrays.  All values must be a power of
 * two.  Note that setting large values can significantly increase memory usage inside WiredTiger.,
 * a set of related configuration options defined as follows.}
 * @config{&nbsp;&nbsp;&nbsp;&nbsp;
 * buckets, configure the number of hash buckets for most system hash arrays., an integer between \c
 * 64 and \c 65536; default \c 512.}
 * @config{&nbsp;&nbsp;&nbsp;&nbsp;dhandle_buckets, configure the
 * number of hash buckets for hash arrays relating to data handles., an integer between \c 64 and \c
 * 65536; default \c 512.}
 * @config{ ),,}
 * @config{heuristic_controls = (, control the behavior of various optimizations.  This is primarily
 * used as a mechanism for rolling out changes to internal heuristics while providing a mechanism
 * for quickly reverting to prior behavior in the field., a set of related configuration options
 * defined as follows.}
 * @config{&nbsp;&nbsp;&nbsp;&nbsp;
 * checkpoint_cleanup_obsolete_tw_pages_dirty_max, maximum number of obsolete time window pages that
 * can be marked as dirty per btree in a single checkpoint by the checkpoint cleanup., an integer
 * between \c 0 and \c 100000; default \c 100.}
 * @config{&nbsp;&nbsp;&nbsp;&nbsp;
 * eviction_obsolete_tw_pages_dirty_max, maximum number of obsolete time window pages that can be
 * marked dirty per btree in a single checkpoint by the eviction threads., an integer between \c 0
 * and \c 100000; default \c 100.}
 * @config{&nbsp;&nbsp;&nbsp;&nbsp;obsolete_tw_btree_max, maximum
 * number of btrees that can be checked for obsolete time window cleanup in a single checkpoint., an
 * integer between \c 0 and \c 500000; default \c 100.}
 * @config{ ),,}
 * @config{history_store = (, history store configuration options., a set of related configuration
 * options defined as follows.}
 * @config{&nbsp;&nbsp;&nbsp;&nbsp;file_max, the maximum number of
 * bytes that WiredTiger is allowed to use for its history store mechanism.  If the history store
 * file exceeds this size\, a panic will be triggered.  The default value means that the history
 * store file is unbounded and may use as much space as the filesystem will accommodate.  The
 * minimum non-zero setting is 100MB., an integer greater than or equal to \c 0; default \c 0.}
 * @config{ ),,}
 * @config{in_memory, keep data in memory only.  See @ref in_memory for more information., a boolean
 * flag; default \c false.}
 * @config{io_capacity = (, control how many bytes per second are written and read.  Exceeding the
 * capacity results in throttling., a set of related configuration options defined as follows.}
 * @config{&nbsp;&nbsp;&nbsp;&nbsp;chunk_cache, number of bytes per second available to the chunk
 * cache.  The minimum non-zero setting is 1MB., an integer between \c 0 and \c 1TB; default \c 0.}
 * @config{&nbsp;&nbsp;&nbsp;&nbsp;total, number of bytes per second available to all subsystems in
 * total.  When set\, decisions about what subsystems are throttled\, and in what proportion\, are
 * made internally.  The minimum non-zero setting is 1MB., an integer between \c 0 and \c 1TB;
 * default \c 0.}
 * @config{ ),,}
 * @config{json_output, enable JSON formatted messages on the event handler interface.  Options are
 * given as a list\, where each option specifies an event handler category e.g.  'error' represents
 * the messages from the WT_EVENT_HANDLER::handle_error method., a list\, with values chosen from
 * the following options: \c "error"\, \c "message"; default \c [].}
 * @config{live_restore = (, Live restore configuration options.  These options control the behavior
 * of WiredTiger when live restoring from a backup., a set of related configuration options defined
 * as follows.}
 * @config{&nbsp;&nbsp;&nbsp;&nbsp;enabled, whether live restore is enabled or not., a
 * boolean flag; default \c false.}
 * @config{&nbsp;&nbsp;&nbsp;&nbsp;path, the path to the backup
 * that will be restored from., a string; default empty.}
 * @config{&nbsp;&nbsp;&nbsp;&nbsp;read_size,
 * the read size for data migration\, in bytes\, must be a power of two.  This setting is a best
 * effort.  It does not force every read to be this size., an integer between \c 512B and \c 16MB;
 * default \c 1MB.}
 * @config{&nbsp;&nbsp;&nbsp;&nbsp;threads_max, maximum number of threads
 * WiredTiger will start to migrate data from the backup to the running WiredTiger database.  Each
 * worker thread uses a session handle from the configured session_max., an integer between \c 0 and
 * \c 12; default \c 8.}
 * @config{ ),,}
 * @config{log = (, enable logging.  Enabling logging uses three sessions from the configured
 * session_max., a set of related configuration options defined as follows.}
 * @config{&nbsp;&nbsp;&nbsp;&nbsp;compressor, configure a compressor for log records.  Permitted
 * values are \c "none" or a custom compression engine name created with
 * WT_CONNECTION::add_compressor.  If WiredTiger has builtin support for \c "lz4"\, \c "snappy"\, \c
 * "zlib" or \c "zstd" compression\, these names are also available.  See @ref compression for more
 * information., a string; default \c none.}
 * @config{&nbsp;&nbsp;&nbsp;&nbsp;enabled, enable logging
 * subsystem., a boolean flag; default \c false.}
 * @config{&nbsp;&nbsp;&nbsp;&nbsp;file_max, the
 * maximum size of log files., an integer between \c 100KB and \c 2GB; default \c 100MB.}
 * @config{&nbsp;&nbsp;&nbsp;&nbsp;os_cache_dirty_pct, maximum dirty system buffer cache usage\, as
 * a percentage of the log's \c file_max.  If non-zero\, schedule writes for dirty blocks belonging
 * to the log in the system buffer cache after that percentage of the log has been written into the
 * buffer cache without an intervening file sync., an integer between \c 0 and \c 100; default \c
 * 0.}
 * @config{&nbsp;&nbsp;&nbsp;&nbsp;path, the name of a directory into which log files are
 * written.  The directory must already exist.  If the value is not an absolute path\, the path is
 * relative to the database home (see @ref absolute_path for more information)., a string; default
 * \c ".".}
 * @config{&nbsp;&nbsp;&nbsp;&nbsp;prealloc, pre-allocate log files., a boolean flag;
 * default \c true.}
 * @config{&nbsp;&nbsp;&nbsp;&nbsp;prealloc_init_count, initial number of
 * pre-allocated log files., an integer between \c 1 and \c 500; default \c 1.}
 * @config{&nbsp;&nbsp;&nbsp;&nbsp;recover, run recovery or fail with an error if recovery needs to
 * run after an unclean shutdown., a string\, chosen from the following options: \c "error"\, \c
 * "on"; default \c on.}
 * @config{&nbsp;&nbsp;&nbsp;&nbsp;remove, automatically remove unneeded log
 * files., a boolean flag; default \c true.}
 * @config{&nbsp;&nbsp;&nbsp;&nbsp;zero_fill, manually
 * write zeroes into log files., a boolean flag; default \c false.}
 * @config{ ),,}
 * @config{mmap, Use memory mapping when accessing files in a read-only mode., a boolean flag;
 * default \c true.}
 * @config{mmap_all, Use memory mapping to read and write all data files., a boolean flag; default
 * \c false.}
 * @config{multiprocess, permit sharing between processes (will automatically start an RPC server
 * for primary processes and use RPC for secondary processes). <b>Not yet supported in
 * WiredTiger</b>., a boolean flag; default \c false.}
 * @config{operation_timeout_ms, this option is no longer supported\, retained for backward
 * compatibility., an integer greater than or equal to \c 0; default \c 0.}
 * @config{operation_tracking = (, enable tracking of performance-critical functions.  See @ref
 * operation_tracking for more information., a set of related configuration options defined as
 * follows.}
 * @config{&nbsp;&nbsp;&nbsp;&nbsp;enabled, enable operation tracking subsystem., a
 * boolean flag; default \c false.}
 * @config{&nbsp;&nbsp;&nbsp;&nbsp;path, the name of a directory
 * into which operation tracking files are written.  The directory must already exist.  If the value
 * is not an absolute path\, the path is relative to the database home (see @ref absolute_path for
 * more information)., a string; default \c ".".}
 * @config{ ),,}
 * @config{prefetch = (, Enable automatic detection of scans by applications\, and attempt to
 * pre-fetch future content into the cache., a set of related configuration options defined as
 * follows.}
 * @config{&nbsp;&nbsp;&nbsp;&nbsp;available, whether the thread pool for the pre-fetch
 * functionality is started., a boolean flag; default \c false.}
 * @config{&nbsp;&nbsp;&nbsp;&nbsp;
 * default, whether pre-fetch is enabled for all sessions by default., a boolean flag; default \c
 * false.}
 * @config{ ),,}
 * @config{readonly, open connection in read-only mode.  The database must exist.  All methods that
 * may modify a database are disabled.  See @ref readonly for more information., a boolean flag;
 * default \c false.}
 * @config{rollback_to_stable = (, rollback tables to an earlier point in time\, discarding all
 * updates to checkpoint durable tables that have durable times more recent than the current global
 * stable timestamp., a set of related configuration options defined as follows.}
 * @config{&nbsp;&nbsp;&nbsp;&nbsp;threads, maximum number of threads WiredTiger will start to help
 * RTS. Each RTS worker thread uses a session from the configured WT_RTS_MAX_WORKERS., an integer
 * between \c 0 and \c 10; default \c 4.}
 * @config{ ),,}
 * @config{salvage, open connection and salvage any WiredTiger-owned database and log files that it
 * detects as corrupted.  This call should only be used after getting an error return of
 * WT_TRY_SALVAGE. Salvage rebuilds files in place\, overwriting existing files.  We recommend
 * making a backup copy of all files with the WiredTiger prefix prior to passing this flag., a
 * boolean flag; default \c false.}
 * @config{session_max, maximum expected number of sessions (including server threads)., an integer
 * greater than or equal to \c 1; default \c 100.}
 * @config{shared_cache = (, shared cache configuration options.  A database should configure either
 * a cache_size or a shared_cache not both.  Enabling a shared cache uses a session from the
 * configured session_max.  A shared cache can not have absolute values configured for cache
 * eviction settings., a set of related configuration options defined as follows.}
 * @config{&nbsp;&nbsp;&nbsp;&nbsp;chunk, the granularity that a shared cache is redistributed., an
 * integer between \c 1MB and \c 10TB; default \c 10MB.}
 * @config{&nbsp;&nbsp;&nbsp;&nbsp;name, the
 * name of a cache that is shared between databases or \c "none" when no shared cache is
 * configured., a string; default \c none.}
 * @config{&nbsp;&nbsp;&nbsp;&nbsp;quota, maximum size of
 * cache this database can be allocated from the shared cache.  Defaults to the entire shared cache
 * size., an integer; default \c 0.}
 * @config{&nbsp;&nbsp;&nbsp;&nbsp;reserve, amount of cache this
 * database is guaranteed to have available from the shared cache.  This setting is per database.
 * Defaults to the chunk size., an integer; default \c 0.}
 * @config{&nbsp;&nbsp;&nbsp;&nbsp;size,
 * maximum memory to allocate for the shared cache.  Setting this will update the value if one is
 * already set., an integer between \c 1MB and \c 10TB; default \c 500MB.}
 * @config{ ),,}
 * @config{statistics, Maintain database statistics\, which may impact performance.  Choosing "all"
 * maintains all statistics regardless of cost\, "fast" maintains a subset of statistics that are
 * relatively inexpensive\, "none" turns off all statistics.  The "clear" configuration resets
 * statistics after they are gathered\, where appropriate (for example\, a cache size statistic is
 * not cleared\, while the count of cursor insert operations will be cleared). When "clear" is
 * configured for the database\, gathered statistics are reset each time a statistics cursor is used
 * to gather statistics\, as well as each time statistics are logged using the \c statistics_log
 * configuration.  See @ref statistics for more information., a list\, with values chosen from the
 * following options: \c "all"\, \c "cache_walk"\, \c "fast"\, \c "none"\, \c "clear"\, \c
 * "tree_walk"; default \c none.}
 * @config{statistics_log = (, log any statistics the database is configured to maintain\, to a
 * file.  See @ref statistics for more information.  Enabling the statistics log server uses a
 * session from the configured session_max., a set of related configuration options defined as
 * follows.}
 * @config{&nbsp;&nbsp;&nbsp;&nbsp;json, encode statistics in JSON format., a boolean
 * flag; default \c false.}
 * @config{&nbsp;&nbsp;&nbsp;&nbsp;on_close, log statistics on database
 * close., a boolean flag; default \c false.}
 * @config{&nbsp;&nbsp;&nbsp;&nbsp;path, the name of a
 * directory into which statistics files are written.  The directory must already exist.  If the
 * value is not an absolute path\, the path is relative to the database home (see @ref absolute_path
 * for more information)., a string; default \c ".".}
 * @config{&nbsp;&nbsp;&nbsp;&nbsp;sources, if
 * non-empty\, include statistics for the list of "file:" data source URIs\, if they are open at the
 * time of the statistics logging., a list of strings; default empty.}
 * @config{&nbsp;&nbsp;&nbsp;&nbsp;timestamp, a timestamp prepended to each log record.  May contain
 * \c strftime conversion specifications.  When \c json is configured\, defaults to \c
 * "%Y-%m-%dT%H:%M:%S.000Z"., a string; default \c "%b %d %H:%M:%S".}
 * @config{&nbsp;&nbsp;&nbsp;&nbsp;wait, seconds to wait between each write of the log records;
 * setting this value above 0 configures statistics logging., an integer between \c 0 and \c 100000;
 * default \c 0.}
 * @config{ ),,}
 * @config{transaction_sync = (, how to sync log records when the transaction commits., a set of
 * related configuration options defined as follows.}
 * @config{&nbsp;&nbsp;&nbsp;&nbsp;enabled,
 * whether to sync the log on every commit by default\, can be overridden by the \c sync setting to
 * WT_SESSION::commit_transaction., a boolean flag; default \c false.}
 * @config{&nbsp;&nbsp;&nbsp;&nbsp;method, the method used to ensure log records are stable on
 * disk\, see @ref tune_durability for more information., a string\, chosen from the following
 * options: \c "dsync"\, \c "fsync"\, \c "none"; default \c fsync.}
 * @config{ ),,}
 * @config{use_environment, use the \c WIREDTIGER_CONFIG and \c WIREDTIGER_HOME environment
 * variables if the process is not running with special privileges.  See @ref home for more
 * information., a boolean flag; default \c true.}
 * @config{use_environment_priv, use the \c WIREDTIGER_CONFIG and \c WIREDTIGER_HOME environment
 * variables even if the process is running with special privileges.  See @ref home for more
 * information., a boolean flag; default \c false.}
 * @config{verbose, enable messages for various subsystems and operations.  Options are given as a
 * list\, where each message type can optionally define an associated verbosity level\, such as
 * <code>"verbose=[eviction\,read:1\,rts:0]"</code>. Verbosity levels that can be provided include
 * <code>0</code> (INFO) and <code>1</code> through <code>5</code>\, corresponding to (DEBUG_1) to
 * (DEBUG_5). \c all is a special case that defines the verbosity level for all categories not
 * explicitly set in the config string., a list\, with values chosen from the following options: \c
 * "all"\, \c "api"\, \c "backup"\, \c "block"\, \c "block_cache"\, \c "checkpoint"\, \c
 * "checkpoint_cleanup"\, \c "checkpoint_progress"\, \c "chunkcache"\, \c "compact"\, \c
 * "compact_progress"\, \c "configuration"\, \c "error_returns"\, \c "eviction"\, \c "fileops"\, \c
 * "generation"\, \c "handleops"\, \c "history_store"\, \c "history_store_activity"\, \c
 * "live_restore"\, \c "live_restore_progress"\, \c "log"\, \c "metadata"\, \c "mutex"\, \c
 * "out_of_order"\, \c "overflow"\, \c "prefetch"\, \c "read"\, \c "reconcile"\, \c "recovery"\, \c
 * "recovery_progress"\, \c "rts"\, \c "salvage"\, \c "shared_cache"\, \c "split"\, \c "temporary"\,
 * \c "thread_group"\, \c "tiered"\, \c "timestamp"\, \c "transaction"\, \c "verify"\, \c
 * "version"\, \c "write"; default \c [].}
 * @config{verify_metadata, open connection and verify any WiredTiger metadata.  Not supported when
 * opening a connection from a backup.  This API allows verification and detection of corruption in
 * WiredTiger metadata., a boolean flag; default \c false.}
 * @config{write_through, Use \c FILE_FLAG_WRITE_THROUGH on Windows to write to files.  Ignored on
 * non-Windows systems.  Options are given as a list\, such as <code>"write_through=[data]"</code>.
 * Configuring \c write_through requires care; see @ref write_through Including \c "data" will cause
 * WiredTiger data files to write through cache\, including \c "log" will cause WiredTiger log files
 * to write through cache., a list\, with values chosen from the following options: \c "data"\, \c
 * "log"; default empty.}
 * @configend
 * Additionally, if files named \c WiredTiger.config or \c WiredTiger.basecfg
 * appear in the WiredTiger home directory, they are read for configuration
 * values (see @ref config_file and @ref config_base for details).
 * See @ref config_order for ordering of the configuration mechanisms.
 * @param[out] connectionp A pointer to the newly opened connection handle
 * @errors
 */
int wiredtiger_open(const char *home,
    WT_EVENT_HANDLER *event_handler, const char *config,
    WT_CONNECTION **connectionp) WT_ATTRIBUTE_LIBRARY_VISIBLE;

/*!
 * Return information about a WiredTiger error as a string (see
 * WT_SESSION::strerror for a thread-safe API).
 *
 * @snippet ex_all.c Display an error
 *
 * @param error a return value from a WiredTiger, ISO C, or POSIX standard API call
 * @returns a string representation of the error
 */
const char *wiredtiger_strerror(int error) WT_ATTRIBUTE_LIBRARY_VISIBLE;

/*! WT_EVENT_HANDLER::special event types */
typedef enum {
    WT_EVENT_COMPACT_CHECK, /*!< Compact check iteration. */
    WT_EVENT_CONN_CLOSE,    /*!< Connection closing. */
    WT_EVENT_CONN_READY,    /*!< Connection is ready. */
    WT_EVENT_EVICTION,      /*!< The user session is about to be involved into eviction.
                             *   Non-zero return code stops eviction loop. */
} WT_EVENT_TYPE;

/*!
 * The interface implemented by applications to handle error, informational and
 * progress messages.  Entries set to NULL are ignored and the default handlers
 * will continue to be used.
 */
struct __wt_event_handler {
    /*!
     * Callback to handle error messages; by default, error messages are
     * written to the stderr stream. See @ref event_message_handling for
     * more information.
     *
     * Errors that require the application to exit and restart will have
     * their \c error value set to \c WT_PANIC. The application can exit
     * immediately when \c WT_PANIC is passed to an event handler; there
     * is no reason to return into WiredTiger.
     *
     * Event handler returns are not ignored: if the handler returns
     * non-zero, the error may cause the WiredTiger function posting the
     * event to fail, and may even cause operation or library failure.
     *
     * @param session the WiredTiger session handle in use when the error
     * was generated. The handle may have been created by the application
     * or automatically by WiredTiger.
     * @param error a return value from a WiredTiger, ISO C, or
     * POSIX standard API call, which can be converted to a string using
     * WT_SESSION::strerror
     * @param message an error string
     */
    int (*handle_error)(WT_EVENT_HANDLER *handler,
        WT_SESSION *session, int error, const char *message);

    /*!
     * Callback to handle informational messages; by default, informational
     * messages are written to the stdout stream. See
     * @ref event_message_handling for more information.
     *
     * Message handler returns are not ignored: if the handler returns
     * non-zero, the error may cause the WiredTiger function posting the
     * event to fail, and may even cause operation or library failure.
     *
     * @param session the WiredTiger session handle in use when the message
     * was generated. The handle may have been created by the application
     * or automatically by WiredTiger.
     * @param message an informational string
     */
    int (*handle_message)(WT_EVENT_HANDLER *handler,
        WT_SESSION *session, const char *message);

    /*!
     * Callback to handle progress messages; by default, progress messages
     * are not written. See @ref event_message_handling for more
     * information.
     *
     * Progress handler returns are not ignored: if the handler returns
     * non-zero, the error may cause the WiredTiger function posting the
     * event to fail, and may even cause operation or library failure.
     *
     * @param session the WiredTiger session handle in use when the
     * progress message was generated. The handle may have been created by
     * the application or automatically by WiredTiger.
     * @param operation a string representation of the operation
     * @param progress a counter
     */
    int (*handle_progress)(WT_EVENT_HANDLER *handler,
        WT_SESSION *session, const char *operation, uint64_t progress);

    /*!
     * Callback to handle automatic close of a WiredTiger handle.
     *
     * Close handler returns are not ignored: if the handler returns
     * non-zero, the error may cause the WiredTiger function posting the
     * event to fail, and may even cause operation or library failure.
     *
     * @param session The session handle that is being closed if the
     * cursor parameter is NULL.
     * @param cursor The cursor handle that is being closed, or NULL if
     * it is a session handle being closed.
     */
    int (*handle_close)(WT_EVENT_HANDLER *handler,
        WT_SESSION *session, WT_CURSOR *cursor);

    /*!
     * Callback to handle general events. The application may choose to handle
     * only some types of events. An unhandled event should return 0.
     *
     * General event returns are not ignored in most cases. If the handler
     * returns non-zero, the error may cause the WiredTiger function posting
     * the event to fail.
     *
     * @param wt_conn The connection handle for the database.
     * @param session the WiredTiger session handle in use when the
     * progress message was generated. The handle may have been created by
     * the application or automatically by WiredTiger or may be NULL.
     * @param type A type indicator for what special event occurred.
         * @param arg A generic argument that has a specific meaning
         * depending on the event type.
     * (see ::WT_EVENT_TYPE for available options.)
     */
        int (*handle_general)(WT_EVENT_HANDLER *handler,
            WT_CONNECTION *wt_conn, WT_SESSION *session, WT_EVENT_TYPE type, void *arg);
};

/*!
 * @name Data packing and unpacking
 * @{
 */

/*!
 * Pack a structure into a buffer.
 *
 * See @ref packing for a description of the permitted format strings.
 *
 * @section pack_examples Packing Examples
 *
 * For example, the string <code>"iSh"</code> will pack a 32-bit integer
 * followed by a NUL-terminated string, followed by a 16-bit integer.  The
 * default, big-endian encoding will be used, with no alignment.  This could be
 * used in C as follows:
 *
 * @snippet ex_all.c Pack fields into a buffer
 *
 * Then later, the values can be unpacked as follows:
 *
 * @snippet ex_all.c Unpack fields from a buffer
 *
 * @param session the session handle
 * @param buffer a pointer to a packed byte array
 * @param len the number of valid bytes in the buffer
 * @param format the data format, see @ref packing
 * @errors
 */
int wiredtiger_struct_pack(WT_SESSION *session,
    void *buffer, size_t len, const char *format, ...)
    WT_ATTRIBUTE_LIBRARY_VISIBLE;

/*!
 * Calculate the size required to pack a structure.
 *
 * Note that for variable-sized fields including variable-sized strings and
 * integers, the calculated sized merely reflects the expected sizes specified
 * in the format string itself.
 *
 * @snippet ex_all.c Get the packed size
 *
 * @param session the session handle
 * @param lenp a location where the number of bytes needed for the
 * matching call to ::wiredtiger_struct_pack is returned
 * @param format the data format, see @ref packing
 * @errors
 */
int wiredtiger_struct_size(WT_SESSION *session,
    size_t *lenp, const char *format, ...) WT_ATTRIBUTE_LIBRARY_VISIBLE;

/*!
 * Unpack a structure from a buffer.
 *
 * Reverse of ::wiredtiger_struct_pack: gets values out of a
 * packed byte string.
 *
 * @snippet ex_all.c Unpack fields from a buffer
 *
 * @param session the session handle
 * @param buffer a pointer to a packed byte array
 * @param len the number of valid bytes in the buffer
 * @param format the data format, see @ref packing
 * @errors
 */
int wiredtiger_struct_unpack(WT_SESSION *session,
    const void *buffer, size_t len, const char *format, ...)
    WT_ATTRIBUTE_LIBRARY_VISIBLE;

#if !defined(SWIG)

/*!
 * Streaming interface to packing.
 *
 * This allows applications to pack or unpack records one field at a time.
 * This is an opaque handle returned by ::wiredtiger_pack_start or
 * ::wiredtiger_unpack_start.  It must be closed with ::wiredtiger_pack_close.
 */
typedef struct __wt_pack_stream WT_PACK_STREAM;

/*!
 * Start a packing operation into a buffer with the given format string.  This
 * should be followed by a series of calls to ::wiredtiger_pack_item,
 * ::wiredtiger_pack_int, ::wiredtiger_pack_str or ::wiredtiger_pack_uint
 * to fill in the values.
 *
 * @param session the session handle
 * @param format the data format, see @ref packing
 * @param buffer a pointer to memory to hold the packed data
 * @param size the size of the buffer
 * @param[out] psp the new packing stream handle
 * @errors
 */
int wiredtiger_pack_start(WT_SESSION *session,
    const char *format, void *buffer, size_t size, WT_PACK_STREAM **psp)
    WT_ATTRIBUTE_LIBRARY_VISIBLE;

/*!
 * Start an unpacking operation from a buffer with the given format string.
 * This should be followed by a series of calls to ::wiredtiger_unpack_item,
 * ::wiredtiger_unpack_int, ::wiredtiger_unpack_str or ::wiredtiger_unpack_uint
 * to retrieve the packed values.
 *
 * @param session the session handle
 * @param format the data format, see @ref packing
 * @param buffer a pointer to memory holding the packed data
 * @param size the size of the buffer
 * @param[out] psp the new packing stream handle
 * @errors
 */
int wiredtiger_unpack_start(WT_SESSION *session,
    const char *format, const void *buffer, size_t size, WT_PACK_STREAM **psp)
    WT_ATTRIBUTE_LIBRARY_VISIBLE;

/*!
 * Close a packing stream.
 *
 * @param ps the packing stream handle
 * @param[out] usedp the number of bytes in the buffer used by the stream
 * @errors
 */
int wiredtiger_pack_close(WT_PACK_STREAM *ps, size_t *usedp)
    WT_ATTRIBUTE_LIBRARY_VISIBLE;

/*!
 * Pack an item into a packing stream.
 *
 * @param ps the packing stream handle
 * @param item an item to pack
 * @errors
 */
int wiredtiger_pack_item(WT_PACK_STREAM *ps, WT_ITEM *item)
    WT_ATTRIBUTE_LIBRARY_VISIBLE;

/*!
 * Pack a signed integer into a packing stream.
 *
 * @param ps the packing stream handle
 * @param i a signed integer to pack
 * @errors
 */
int wiredtiger_pack_int(WT_PACK_STREAM *ps, int64_t i)
    WT_ATTRIBUTE_LIBRARY_VISIBLE;

/*!
 * Pack a string into a packing stream.
 *
 * @param ps the packing stream handle
 * @param s a string to pack
 * @errors
 */
int wiredtiger_pack_str(WT_PACK_STREAM *ps, const char *s)
    WT_ATTRIBUTE_LIBRARY_VISIBLE;

/*!
 * Pack an unsigned integer into a packing stream.
 *
 * @param ps the packing stream handle
 * @param u an unsigned integer to pack
 * @errors
 */
int wiredtiger_pack_uint(WT_PACK_STREAM *ps, uint64_t u)
    WT_ATTRIBUTE_LIBRARY_VISIBLE;

/*!
 * Unpack an item from a packing stream.
 *
 * @param ps the packing stream handle
 * @param item an item to unpack
 * @errors
 */
int wiredtiger_unpack_item(WT_PACK_STREAM *ps, WT_ITEM *item)
    WT_ATTRIBUTE_LIBRARY_VISIBLE;

/*!
 * Unpack a signed integer from a packing stream.
 *
 * @param ps the packing stream handle
 * @param[out] ip the unpacked signed integer
 * @errors
 */
int wiredtiger_unpack_int(WT_PACK_STREAM *ps, int64_t *ip)
    WT_ATTRIBUTE_LIBRARY_VISIBLE;

/*!
 * Unpack a string from a packing stream.
 *
 * @param ps the packing stream handle
 * @param[out] sp the unpacked string
 * @errors
 */
int wiredtiger_unpack_str(WT_PACK_STREAM *ps, const char **sp)
    WT_ATTRIBUTE_LIBRARY_VISIBLE;

/*!
 * Unpack an unsigned integer from a packing stream.
 *
 * @param ps the packing stream handle
 * @param[out] up the unpacked unsigned integer
 * @errors
 */
int wiredtiger_unpack_uint(WT_PACK_STREAM *ps, uint64_t *up)
    WT_ATTRIBUTE_LIBRARY_VISIBLE;
/*! @} */

/*!
 * @name Configuration strings
 * @{
 */

/*!
 * The configuration information returned by the WiredTiger configuration
 * parsing functions in the WT_EXTENSION_API and the public API.
 */
struct __wt_config_item {
    /*!
     * The value of a configuration string.
     *
     * Regardless of the type of the configuration string (boolean, int,
     * list or string), the \c str field will reference the value of the
     * configuration string.
     *
     * The bytes referenced by \c str are <b>not</b> nul-terminated.
     * Use the \c len field instead of a terminating nul byte.
     */
    const char *str;

    /*! The number of bytes in the value referenced by \c str. */
    size_t len;

    /*!
     * The numeric value of a configuration boolean or integer.
     *
     * If the configuration string's value is "true" or "false", the
     * \c val field will be set to 1 (true), or 0 (false).
     *
     * If the configuration string can be legally interpreted as an integer,
     * using the \c strtoll function rules as specified in ISO/IEC 9899:1990
     * ("ISO C90"), that integer will be stored in the \c val field.
     */
    int64_t val;

    /*! Permitted values of the \c type field. */
    enum WT_CONFIG_ITEM_TYPE {
        /*! A string value with quotes stripped. */
        WT_CONFIG_ITEM_STRING,
        /*! A boolean literal ("true" or "false"). */
        WT_CONFIG_ITEM_BOOL,
        /*! An unquoted identifier: a string value without quotes. */
        WT_CONFIG_ITEM_ID,
        /*! A numeric value. */
        WT_CONFIG_ITEM_NUM,
        /*! A nested structure or list, including brackets. */
        WT_CONFIG_ITEM_STRUCT
    }
    /*!
     * The type of value determined by the parser.  In all cases,
     * the \c str and \c len fields are set.
     */
    type;
};

/*
 * This is needed for compatible usage of this embedded enum type.
 */
#if !defined(SWIG) && !defined(DOXYGEN)
#if defined(__cplusplus)
typedef enum __wt_config_item::WT_CONFIG_ITEM_TYPE WT_CONFIG_ITEM_TYPE;
#else
typedef enum WT_CONFIG_ITEM_TYPE WT_CONFIG_ITEM_TYPE;
#endif
#endif

#if !defined(SWIG) && !defined(DOXYGEN)
/*!
 * Validate a configuration string for a WiredTiger API call.
 * This call is outside the scope of a WiredTiger connection handle, since
 * applications may need to validate configuration strings prior to calling
 * ::wiredtiger_open.
 * @param session the session handle (may be \c NULL if the database not yet
 * opened).
 * @param event_handler An event handler (used if \c session is \c NULL; if both
 * \c session and \c event_handler are \c NULL, error messages will be written
 * to stderr).
 * @param name the WiredTiger function or method to validate.
 * @param config the configuration string being parsed.
 * @returns zero for success, non-zero to indicate an error.
 *
 * @snippet ex_all.c Validate a configuration string
 */
int wiredtiger_config_validate(WT_SESSION *session,
    WT_EVENT_HANDLER *event_handler, const char *name, const char *config)
    WT_ATTRIBUTE_LIBRARY_VISIBLE;

#endif

/*!
 * Create a handle that can be used to parse or create configuration strings
 * compatible with the WiredTiger API.
 * This call is outside the scope of a WiredTiger connection handle, since
 * applications may need to generate configuration strings prior to calling
 * ::wiredtiger_open.
 * @param session the session handle to be used for error reporting (if NULL,
 *  error messages will be written to stderr).
 * @param config the configuration string being parsed. The string must
 *  remain valid for the lifetime of the parser handle.
 * @param len the number of valid bytes in \c config
 * @param[out] config_parserp A pointer to the newly opened handle
 * @errors
 *
 * @snippet ex_config_parse.c Create a configuration parser
 */
int wiredtiger_config_parser_open(WT_SESSION *session,
    const char *config, size_t len, WT_CONFIG_PARSER **config_parserp)
    WT_ATTRIBUTE_LIBRARY_VISIBLE;

/*!
 * A handle that can be used to search and traverse configuration strings
 * compatible with the WiredTiger API.
 * To parse the contents of a list or nested configuration string use a new
 * configuration parser handle based on the content of the ::WT_CONFIG_ITEM
 * retrieved from the parent configuration string.
 *
 * @section config_parse_examples Configuration String Parsing examples
 *
 * This could be used in C to create a configuration parser as follows:
 *
 * @snippet ex_config_parse.c Create a configuration parser
 *
 * Once the parser has been created the content can be queried directly:
 *
 * @snippet ex_config_parse.c get
 *
 * Or the content can be traversed linearly:
 *
 * @snippet ex_config_parse.c next
 *
 * Nested configuration values can be queried using a shorthand notation:
 *
 * @snippet ex_config_parse.c nested get
 *
 * Nested configuration values can be traversed using multiple
 * ::WT_CONFIG_PARSER handles:
 *
 * @snippet ex_config_parse.c nested traverse
 */
struct __wt_config_parser {

    /*!
     * Close the configuration scanner releasing any resources.
     *
     * @param config_parser the configuration parser handle
     * @errors
     *
     */
    int __F(close)(WT_CONFIG_PARSER *config_parser);

    /*!
     * Return the next key/value pair.
     *
     * If an item has no explicitly assigned value, the item will be
     * returned in \c key and the \c value will be set to the boolean
     * \c "true" value.
     *
     * @param config_parser the configuration parser handle
     * @param key the returned key
     * @param value the returned value
     * @errors
     * When iteration would pass the end of the configuration string
     * ::WT_NOTFOUND will be returned.
     */
    int __F(next)(WT_CONFIG_PARSER *config_parser,
        WT_CONFIG_ITEM *key, WT_CONFIG_ITEM *value);

    /*!
     * Return the value of an item in the configuration string.
     *
     * @param config_parser the configuration parser handle
     * @param key configuration key string
     * @param value the returned value
     * @errors
     *
     */
    int __F(get)(WT_CONFIG_PARSER *config_parser,
        const char *key, WT_CONFIG_ITEM *value);
};

/*! @} */

/*!
 * @name Support functions
 * @anchor support_functions
 * @{
 */

/*!
 * Return a pointer to a function that calculates a CRC32C checksum.
 *
 * The WiredTiger library CRC32C checksum function uses hardware support where available, else it
 * falls back to a software implementation. Selecting a CRC32C checksum function can be slow, so the
 * return value should be cached by the caller for repeated use.
 *
 * @snippet ex_all.c Checksum a buffer
 *
 * @returns a pointer to a function that takes a buffer and length and returns the CRC32C checksum
 */
uint32_t (*wiredtiger_crc32c_func(void))(const void *, size_t)
    WT_ATTRIBUTE_LIBRARY_VISIBLE;

/*!
 * Return a pointer to a function that calculates a CRC32C checksum given a starting CRC seed.
 *
 * The WiredTiger library CRC32C checksum function uses hardware support where available, else it
 * falls back to a software implementation. Selecting a CRC32C checksum function can be slow, so the
 * return value should be cached by the caller for repeated use. This version returns a function
 * that accepts a starting seed value for the CRC. This version is useful where an application wants
 * to calculate the CRC of a large buffer in smaller incremental pieces. The starting seed to
 * calculate the CRC of a piece is then the cumulative CRC of all the previous pieces.
 *
 * @snippet ex_all.c Checksum a large buffer in smaller pieces
 *
 * @returns a pointer to a function that takes a starting seed, a buffer and length and returns the
 * CRC32C checksum
 */
uint32_t (*wiredtiger_crc32c_with_seed_func(void))(uint32_t seed, const void *, size_t)
    WT_ATTRIBUTE_LIBRARY_VISIBLE;

#endif /* !defined(SWIG) */

/*!
 * Calculate a set of WT_MODIFY operations to represent an update.
 * This call will calculate a set of modifications to an old value that produce
 * the new value.  If more modifications are required than fit in the array
 * passed in by the caller, or if more bytes have changed than the \c maxdiff
 * parameter, the call will fail.  The matching algorithm is approximate, so it
 * may fail and return WT_NOTFOUND if a matching set of WT_MODIFY operations
 * is not found.
 *
 * The \c maxdiff parameter bounds how much work will be done searching for a
 * match: to ensure a match is found, it may need to be set larger than actual
 * number of bytes that differ between the old and new values.  In particular,
 * repeated patterns of bytes in the values can lead to suboptimal matching,
 * and matching ranges less than 64 bytes long will not be detected.
 *
 * If the call succeeds, the WT_MODIFY operations will point into \c newv,
 * which must remain valid until WT_CURSOR::modify is called.
 *
 * @snippet ex_all.c Calculate a modify operation
 *
 * @param session the current WiredTiger session (may be NULL)
 * @param oldv old value
 * @param newv new value
 * @param maxdiff maximum bytes difference
 * @param[out] entries array of modifications producing the new value
 * @param[in,out] nentriesp size of \c entries array passed in,
 *  set to the number of entries used
 * @errors
 */
int wiredtiger_calc_modify(WT_SESSION *session,
    const WT_ITEM *oldv, const WT_ITEM *newv,
    size_t maxdiff, WT_MODIFY *entries, int *nentriesp)
    WT_ATTRIBUTE_LIBRARY_VISIBLE;

/*!
 * Get version information.
 *
 * @snippet ex_all.c Get the WiredTiger library version #1
 * @snippet ex_all.c Get the WiredTiger library version #2
 *
 * @param majorp a location where the major version number is returned
 * @param minorp a location where the minor version number is returned
 * @param patchp a location where the patch version number is returned
 * @returns a string representation of the version
 */
const char *wiredtiger_version(int *majorp, int *minorp, int *patchp)
    WT_ATTRIBUTE_LIBRARY_VISIBLE;

/*! @} */

/*******************************************
 * Error returns
 *******************************************/
/*!
 * @name Error returns
 * Most functions and methods in WiredTiger return an integer code indicating
 * whether the operation succeeded or failed.  A return of zero indicates
 * success; all non-zero return values indicate some kind of failure.
 *
 * WiredTiger reserves all values from -31,800 to -31,999 as possible error
 * return values.  WiredTiger may also return C99/POSIX error codes such as
 * \c ENOMEM, \c EINVAL and \c ENOTSUP, with the usual meanings.
 *
 * The following are all of the WiredTiger-specific error returns:
 * @{
 */
/*
 * DO NOT EDIT: automatically built by dist/api_err.py.
 * Error return section: BEGIN
 */
/*!
 * Conflict between concurrent operations.
 * This error is generated when an operation cannot be completed due to a
 * conflict with concurrent operations.  The operation may be retried; if a
 * transaction is in progress, it should be rolled back and the operation
 * retried in a new transaction.
 */
#define	WT_ROLLBACK	(-31800)
/*!
 * Attempt to insert an existing key.
 * This error is generated when the application attempts to insert a record with
 * the same key as an existing record without the 'overwrite' configuration to
 * WT_SESSION::open_cursor.
 */
#define	WT_DUPLICATE_KEY	(-31801)
/*!
 * Non-specific WiredTiger error.
 * This error is returned when an error is not covered by a specific error
 * return. The operation may be retried; if a transaction is in progress, it
 * should be rolled back and the operation retried in a new transaction.
 */
#define	WT_ERROR	(-31802)
/*!
 * Item not found.
 * This error indicates an operation did not find a value to return.  This
 * includes cursor search and other operations where no record matched the
 * cursor's search key such as WT_CURSOR::update or WT_CURSOR::remove.
 */
#define	WT_NOTFOUND	(-31803)
/*!
 * WiredTiger library panic.
 * This error indicates an underlying problem that requires a database restart.
 * The application may exit immediately, no further WiredTiger calls are
 * required (and further calls will themselves immediately fail).
 */
#define	WT_PANIC	(-31804)
/*! @cond internal */
/*! Restart the operation (internal). */
#define	WT_RESTART	(-31805)
/*! @endcond */
/*!
 * Recovery must be run to continue.
 * This error is generated when ::wiredtiger_open is configured to return an
 * error if recovery is required to use the database.
 */
#define	WT_RUN_RECOVERY	(-31806)
/*!
 * Operation would overflow cache.
 * This error is generated when wiredtiger_open is configured to run in-memory,
 * and a data modification operation requires more than the configured cache
 * size to complete. The operation may be retried; if a transaction is in
 * progress, it should be rolled back and the operation retried in a new
 * transaction.
 */
#define	WT_CACHE_FULL	(-31807)
/*!
 * Conflict with a prepared update.
 * This error is generated when the application attempts to read an updated
 * record which is part of a transaction that has been prepared but not yet
 * resolved.
 */
#define	WT_PREPARE_CONFLICT	(-31808)
/*!
 * Database corruption detected.
 * This error is generated when corruption is detected in an on-disk file.
 * During normal operations, this may occur in rare circumstances as a result of
 * a system crash. The application may choose to salvage the file or retry
 * wiredtiger_open with the 'salvage=true' configuration setting.
 */
#define	WT_TRY_SALVAGE	(-31809)
/*
 * Error return section: END
 * DO NOT EDIT: automatically built by dist/api_err.py.
 */
/*! @} */

/*******************************************
 * Sub-level error returns
 *******************************************/
/*!
 * @name Sub-level error returns
 * Along with error returns, WiredTiger can return an integer code indicating
 * a more specific error. A return of -32,000 indicates that there is no more
 * specific error; all other return values indicate a more specific error which
 * provides greater context into the failure.
 *
 * WiredTiger reserves all values from -32,000 to -32,199 as possible sub-level
 * error return values.
 *
 * The following are all of the WiredTiger-specific sub-level error returns:
 * @{
 */
/*
 * DO NOT EDIT: automatically built by dist/api_err.py.
 * Sub-level error return section: BEGIN
 */
/*!
 * No additional context.
 * This sub-level error code is returned by default and indicates that no
 * further context exists or is necessary.
 */
#define	WT_NONE	(-32000)
/*!
 * Background compaction is already running.
 * This sub-level error returns when the user tries to reconfigure background
 * compaction while it is already running.
 */
#define	WT_BACKGROUND_COMPACT_ALREADY_RUNNING	(-32001)
/*!
 * Cache capacity has overflown.
 * This sub-level error indicates that the configured cache has exceeded full
 * capacity.
 */
#define	WT_CACHE_OVERFLOW	(-32002)
/*!
 * Write conflict between concurrent operations.
 * This sub-level error indicates that there is a write conflict on the same
 * page between concurrent operations.
 */
#define	WT_WRITE_CONFLICT	(-32003)
/*!
 * Transaction has the oldest pinned transaction ID.
 * This sub-level error indicates that a given transaction has the oldest
 * transaction ID and needs to be rolled back.
 */
#define	WT_OLDEST_FOR_EVICTION	(-32004)
/*!
 * Conflict performing operation due to running backup.
 * This sub-level error indicates that there is a conflict performing the
 * operation because of a running backup in the system.
 */
#define	WT_CONFLICT_BACKUP	(-32005)
/*!
 * Another thread currently holds the data handle of the table.
 * This sub-level error indicates that a concurrent operation is holding the
 * data handle of the table.
 */
#define	WT_CONFLICT_DHANDLE	(-32006)
/*!
 * Conflict performing schema operation.
 * This sub-level error indicates that a concurrent operation is performing a
 * schema type operation or currently holds the schema lock.
 */
#define	WT_CONFLICT_SCHEMA_LOCK	(-32007)
/*!
 * Table has uncommitted data.
 * This sub-level error returns when the table has uncommitted data.
 */
#define	WT_UNCOMMITTED_DATA	(-32008)
/*!
 * Table has dirty data.
 * This sub-level error returns when the table has dirty content.
 */
#define	WT_DIRTY_DATA	(-32009)
/*!
 * Another thread currently holds the table lock.
 * This sub-level error indicates that a concurrent operation is performing a
 * table operation.
 */
#define	WT_CONFLICT_TABLE_LOCK	(-32010)
/*!
 * Another thread currently holds the checkpoint lock.
 * This sub-level error indicates that a concurrent operation is performing a
 * checkpoint.
 */
#define	WT_CONFLICT_CHECKPOINT_LOCK	(-32011)
/*!
 * Conflict performing operation due to an in-progress live restore.
 * This sub-level error indicates that there is a conflict performing the
 * operation because of a running live restore in the system.
 */
#define	WT_CONFLICT_LIVE_RESTORE	(-32013)
/*
 * Sub-level error return section: END
 * DO NOT EDIT: automatically built by dist/api_err.py.
 */
/*! @} */

#ifndef DOXYGEN
#define WT_DEADLOCK WT_ROLLBACK     /* Backward compatibility */
#endif

/*! @} */

/*!
 * @defgroup wt_ext WiredTiger Extension API
 * The functions and interfaces applications use to customize and extend the
 * behavior of WiredTiger.
 * @{
 */

/*******************************************
 * Forward structure declarations for the extension API
 *******************************************/
struct __wt_config_arg; typedef struct __wt_config_arg WT_CONFIG_ARG;

/*!
 * The interface implemented by applications to provide custom ordering of
 * records.
 *
 * Applications register their implementation with WiredTiger by calling
 * WT_CONNECTION::add_collator.  See @ref custom_collators for more
 * information.
 *
 * @snippet ex_extending.c add collator nocase
 *
 * @snippet ex_extending.c add collator prefix10
 */
struct __wt_collator {
    /*!
     * Callback to compare keys.
     *
     * @param[out] cmp set to -1 if <code>key1 < key2</code>,
     *  0 if <code>key1 == key2</code>,
     *  1 if <code>key1 > key2</code>.
     * @returns zero for success, non-zero to indicate an error.
     *
     * @snippet ex_all.c Implement WT_COLLATOR
     *
     * @snippet ex_extending.c case insensitive comparator
     *
     * @snippet ex_extending.c n character comparator
     */
    int (*compare)(WT_COLLATOR *collator, WT_SESSION *session,
        const WT_ITEM *key1, const WT_ITEM *key2, int *cmp);

    /*!
     * If non-NULL, this callback is called to customize the collator
     * for each data source.  If the callback returns a non-NULL
     * collator, that instance is used instead of this one for all
     * comparisons.
     */
    int (*customize)(WT_COLLATOR *collator, WT_SESSION *session,
        const char *uri, WT_CONFIG_ITEM *passcfg, WT_COLLATOR **customp);

    /*!
     * If non-NULL a callback performed when the data source is closed
     * for customized collators otherwise when the database is closed.
     *
     * The WT_COLLATOR::terminate callback is intended to allow cleanup;
     * the handle will not be subsequently accessed by WiredTiger.
     */
    int (*terminate)(WT_COLLATOR *collator, WT_SESSION *session);
};

/*!
 * The interface implemented by applications to provide custom compression.
 *
 * Compressors must implement the WT_COMPRESSOR interface: the
 * WT_COMPRESSOR::compress and WT_COMPRESSOR::decompress callbacks must be
 * specified, and WT_COMPRESSOR::pre_size is optional.  To build your own
 * compressor, use one of the compressors in \c ext/compressors as a template:
 * \c ext/nop_compress is a simple compressor that passes through data
 * unchanged, and is a reasonable starting point.
 *
 * Applications register their implementation with WiredTiger by calling
 * WT_CONNECTION::add_compressor.
 *
 * @snippet nop_compress.c WT_COMPRESSOR initialization structure
 * @snippet nop_compress.c WT_COMPRESSOR initialization function
 */
struct __wt_compressor {
    /*!
     * Callback to compress a chunk of data.
     *
     * WT_COMPRESSOR::compress takes a source buffer and a destination
     * buffer, by default of the same size.  If the callback can compress
     * the buffer to a smaller size in the destination, it does so, sets
     * the \c compression_failed return to 0 and returns 0.  If compression
     * does not produce a smaller result, the callback sets the
     * \c compression_failed return to 1 and returns 0. If another
     * error occurs, it returns an errno or WiredTiger error code.
     *
     * On entry, \c src will point to memory, with the length of the memory
     * in \c src_len.  After successful completion, the callback should
     * return \c 0 and set \c result_lenp to the number of bytes required
     * for the compressed representation.
     *
     * On entry, \c dst points to the destination buffer with a length
     * of \c dst_len.  If the WT_COMPRESSOR::pre_size method is specified,
     * the destination buffer will be at least the size returned by that
     * method; otherwise, the destination buffer will be at least as large
     * as the length of the data to compress.
     *
     * If compression would not shrink the data or the \c dst buffer is not
     * large enough to hold the compressed data, the callback should set
     * \c compression_failed to a non-zero value and return 0.
     *
     * @param[in] src the data to compress
     * @param[in] src_len the length of the data to compress
     * @param[in] dst the destination buffer
     * @param[in] dst_len the length of the destination buffer
     * @param[out] result_lenp the length of the compressed data
     * @param[out] compression_failed non-zero if compression did not
     * decrease the length of the data (compression may not have completed)
     * @returns zero for success, non-zero to indicate an error.
     *
     * @snippet nop_compress.c WT_COMPRESSOR compress
     */
    int (*compress)(WT_COMPRESSOR *compressor, WT_SESSION *session,
        uint8_t *src, size_t src_len,
        uint8_t *dst, size_t dst_len,
        size_t *result_lenp, int *compression_failed);

    /*!
     * Callback to decompress a chunk of data.
     *
     * WT_COMPRESSOR::decompress takes a source buffer and a destination
     * buffer.  The contents are switched from \c compress: the
     * source buffer is the compressed value, and the destination buffer is
     * sized to be the original size.  If the callback successfully
     * decompresses the source buffer to the destination buffer, it returns
     * 0.  If an error occurs, it returns an errno or WiredTiger error code.
     * The source buffer that WT_COMPRESSOR::decompress takes may have a
     * size that is rounded up from the size originally produced by
     * WT_COMPRESSOR::compress, with the remainder of the buffer set to
     * zeroes. Most compressors do not care about this difference if the
     * size to be decompressed can be implicitly discovered from the
     * compressed data.  If your compressor cares, you may need to allocate
     * space for, and store, the actual size in the compressed buffer.  See
     * the source code for the included snappy compressor for an example.
     *
     * On entry, \c src will point to memory, with the length of the memory
     * in \c src_len.  After successful completion, the callback should
     * return \c 0 and set \c result_lenp to the number of bytes required
     * for the decompressed representation.
     *
     * If the \c dst buffer is not big enough to hold the decompressed
     * data, the callback should return an error.
     *
     * @param[in] src the data to decompress
     * @param[in] src_len the length of the data to decompress
     * @param[in] dst the destination buffer
     * @param[in] dst_len the length of the destination buffer
     * @param[out] result_lenp the length of the decompressed data
     * @returns zero for success, non-zero to indicate an error.
     *
     * @snippet nop_compress.c WT_COMPRESSOR decompress
     */
    int (*decompress)(WT_COMPRESSOR *compressor, WT_SESSION *session,
        uint8_t *src, size_t src_len,
        uint8_t *dst, size_t dst_len,
        size_t *result_lenp);

    /*!
     * Callback to size a destination buffer for compression
     *
     * WT_COMPRESSOR::pre_size is an optional callback that, given the
     * source buffer and size, produces the size of the destination buffer
     * to be given to WT_COMPRESSOR::compress.  This is useful for
     * compressors that assume that the output buffer is sized for the
     * worst case and thus no overrun checks are made.  If your compressor
     * works like this, WT_COMPRESSOR::pre_size will need to be defined.
     * See the source code for the snappy compressor for an example.
     * However, if your compressor detects and avoids overruns against its
     * target buffer, you will not need to define WT_COMPRESSOR::pre_size.
     * When WT_COMPRESSOR::pre_size is set to NULL, the destination buffer
     * is sized the same as the source buffer.  This is always sufficient,
     * since a compression result that is larger than the source buffer is
     * discarded by WiredTiger.
     *
     * If not NULL, this callback is called before each call to
     * WT_COMPRESSOR::compress to determine the size of the destination
     * buffer to provide.  If the callback is NULL, the destination
     * buffer will be the same size as the source buffer.
     *
     * The callback should set \c result_lenp to a suitable buffer size
     * for compression, typically the maximum length required by
     * WT_COMPRESSOR::compress.
     *
     * This callback function is for compressors that require an output
     * buffer larger than the source buffer (for example, that do not
     * check for buffer overflow during compression).
     *
     * @param[in] src the data to compress
     * @param[in] src_len the length of the data to compress
     * @param[out] result_lenp the required destination buffer size
     * @returns zero for success, non-zero to indicate an error.
     *
     * @snippet nop_compress.c WT_COMPRESSOR presize
     */
    int (*pre_size)(WT_COMPRESSOR *compressor, WT_SESSION *session,
        uint8_t *src, size_t src_len, size_t *result_lenp);

    /*!
     * If non-NULL, a callback performed when the database is closed.
     *
     * The WT_COMPRESSOR::terminate callback is intended to allow cleanup;
     * the handle will not be subsequently accessed by WiredTiger.
     *
     * @snippet nop_compress.c WT_COMPRESSOR terminate
     */
    int (*terminate)(WT_COMPRESSOR *compressor, WT_SESSION *session);
};

/*!
 * Applications can extend WiredTiger by providing new implementations of the
 * WT_DATA_SOURCE class.  Each data source supports a different URI scheme for
 * data sources to WT_SESSION::create, WT_SESSION::open_cursor and related
 * methods.  See @ref custom_data_sources for more information.
 *
 * <b>Thread safety:</b> WiredTiger may invoke methods on the WT_DATA_SOURCE
 * interface from multiple threads concurrently.  It is the responsibility of
 * the implementation to protect any shared data.
 *
 * Applications register their implementation with WiredTiger by calling
 * WT_CONNECTION::add_data_source.
 *
 * @snippet ex_data_source.c WT_DATA_SOURCE register
 */
struct __wt_data_source {
    /*!
     * Callback to alter an object.
     *
     * @snippet ex_data_source.c WT_DATA_SOURCE alter
     */
    int (*alter)(WT_DATA_SOURCE *dsrc, WT_SESSION *session,
        const char *uri, WT_CONFIG_ARG *config);

    /*!
     * Callback to create a new object.
     *
     * @snippet ex_data_source.c WT_DATA_SOURCE create
     */
    int (*create)(WT_DATA_SOURCE *dsrc, WT_SESSION *session,
        const char *uri, WT_CONFIG_ARG *config);

    /*!
     * Callback to compact an object.
     *
     * @snippet ex_data_source.c WT_DATA_SOURCE compact
     */
    int (*compact)(WT_DATA_SOURCE *dsrc, WT_SESSION *session,
        const char *uri, WT_CONFIG_ARG *config);

    /*!
     * Callback to drop an object.
     *
     * @snippet ex_data_source.c WT_DATA_SOURCE drop
     */
    int (*drop)(WT_DATA_SOURCE *dsrc, WT_SESSION *session,
        const char *uri, WT_CONFIG_ARG *config);

    /*!
     * Callback to initialize a cursor.
     *
     * @snippet ex_data_source.c WT_DATA_SOURCE open_cursor
     */
    int (*open_cursor)(WT_DATA_SOURCE *dsrc, WT_SESSION *session,
        const char *uri, WT_CONFIG_ARG *config, WT_CURSOR **new_cursor);

    /*!
     * Callback to rename an object.
     *
     * @snippet ex_data_source.c WT_DATA_SOURCE rename
     */
    int (*rename)(WT_DATA_SOURCE *dsrc, WT_SESSION *session,
        const char *uri, const char *newuri, WT_CONFIG_ARG *config);

    /*!
     * Callback to salvage an object.
     *
     * @snippet ex_data_source.c WT_DATA_SOURCE salvage
     */
    int (*salvage)(WT_DATA_SOURCE *dsrc, WT_SESSION *session,
        const char *uri, WT_CONFIG_ARG *config);

    /*!
     * Callback to get the size of an object.
     *
     * @snippet ex_data_source.c WT_DATA_SOURCE size
     */
    int (*size)(WT_DATA_SOURCE *dsrc, WT_SESSION *session,
        const char *uri, wt_off_t *size);

    /*!
     * Callback to truncate an object.
     *
     * @snippet ex_data_source.c WT_DATA_SOURCE truncate
     */
    int (*truncate)(WT_DATA_SOURCE *dsrc, WT_SESSION *session,
        const char *uri, WT_CONFIG_ARG *config);

    /*!
     * Callback to truncate a range of an object.
     *
     * @snippet ex_data_source.c WT_DATA_SOURCE range truncate
     */
    int (*range_truncate)(WT_DATA_SOURCE *dsrc, WT_SESSION *session,
        WT_CURSOR *start, WT_CURSOR *stop);

    /*!
     * Callback to verify an object.
     *
     * @snippet ex_data_source.c WT_DATA_SOURCE verify
     */
    int (*verify)(WT_DATA_SOURCE *dsrc, WT_SESSION *session,
        const char *uri, WT_CONFIG_ARG *config);

    /*!
     * Callback to checkpoint the database.
     *
     * @snippet ex_data_source.c WT_DATA_SOURCE checkpoint
     */
    int (*checkpoint)(
        WT_DATA_SOURCE *dsrc, WT_SESSION *session, WT_CONFIG_ARG *config);

    /*!
     * If non-NULL, a callback performed when the database is closed.
     *
     * The WT_DATA_SOURCE::terminate callback is intended to allow cleanup;
     * the handle will not be subsequently accessed by WiredTiger.
     *
     * @snippet ex_data_source.c WT_DATA_SOURCE terminate
     */
    int (*terminate)(WT_DATA_SOURCE *dsrc, WT_SESSION *session);
};

/*!
 * The interface implemented by applications to provide custom encryption.
 *
 * Encryptors must implement the WT_ENCRYPTOR interface: the WT_ENCRYPTOR::encrypt,
 * WT_ENCRYPTOR::decrypt and WT_ENCRYPTOR::sizing callbacks must be specified,
 * WT_ENCRYPTOR::customize and WT_ENCRYPTOR::terminate are optional.  To build your own
 * encryptor, use one of the encryptors in \c ext/encryptors as a template: \c
 * ext/encryptors/sodium_encrypt uses the open-source libsodium cryptographic library, and
 * \c ext/encryptors/nop_encrypt is a simple template that passes through data unchanged,
 * and is a reasonable starting point.  \c ext/encryptors/rotn_encrypt is an encryptor
 * implementing a simple (insecure) rotation cipher meant for testing.  See @ref
 * encryption "the encryptors page" for further information.
 *
 * Applications register their implementation with WiredTiger by calling
 * WT_CONNECTION::add_encryptor.
 *
 * @snippet nop_encrypt.c WT_ENCRYPTOR initialization structure
 * @snippet nop_encrypt.c WT_ENCRYPTOR initialization function
 */
struct __wt_encryptor {
    /*!
     * Callback to encrypt a chunk of data.
     *
     * WT_ENCRYPTOR::encrypt takes a source buffer and a destination buffer. The
     * callback encrypts the source buffer (plain text) into the destination buffer.
     *
     * On entry, \c src will point to a block of memory to encrypt, with the length of
     * the block in \c src_len.
     *
     * On entry, \c dst points to the destination buffer with a length of \c dst_len.
     * The destination buffer will be at least src_len plus the size returned by that
     * WT_ENCRYPT::sizing.
     *
     * After successful completion, the callback should return \c 0 and set \c
     * result_lenp to the number of bytes required for the encrypted representation,
     * which should be less than or equal to \c dst_len.
     *
     * This callback cannot be NULL.
     *
     * @param[in] src the data to encrypt
     * @param[in] src_len the length of the data to encrypt
     * @param[in] dst the destination buffer
     * @param[in] dst_len the length of the destination buffer
     * @param[out] result_lenp the length of the encrypted data
     * @returns zero for success, non-zero to indicate an error.
     *
     * @snippet nop_encrypt.c WT_ENCRYPTOR encrypt
     */
    int (*encrypt)(WT_ENCRYPTOR *encryptor, WT_SESSION *session,
        uint8_t *src, size_t src_len,
        uint8_t *dst, size_t dst_len,
        size_t *result_lenp);

    /*!
     * Callback to decrypt a chunk of data.
     *
     * WT_ENCRYPTOR::decrypt takes a source buffer and a destination buffer. The
     * contents are switched from \c encrypt: the source buffer is the encrypted
     * value, and the destination buffer is sized to be the original size of the
     * decrypted data. If the callback successfully decrypts the source buffer to the
     * destination buffer, it returns 0. If an error occurs, it returns an errno or
     * WiredTiger error code.
     *
     * On entry, \c src will point to memory, with the length of the memory in \c
     * src_len. After successful completion, the callback should return \c 0 and set
     * \c result_lenp to the number of bytes required for the decrypted
     * representation.
     *
     * If the \c dst buffer is not big enough to hold the decrypted data, the callback
     * should return an error.
     *
     * This callback cannot be NULL.
     *
     * @param[in] src the data to decrypt
     * @param[in] src_len the length of the data to decrypt
     * @param[in] dst the destination buffer
     * @param[in] dst_len the length of the destination buffer
     * @param[out] result_lenp the length of the decrypted data
     * @returns zero for success, non-zero to indicate an error.
     *
     * @snippet nop_encrypt.c WT_ENCRYPTOR decrypt
     */
    int (*decrypt)(WT_ENCRYPTOR *encryptor, WT_SESSION *session,
        uint8_t *src, size_t src_len,
        uint8_t *dst, size_t dst_len,
        size_t *result_lenp);

    /*!
     * Callback to size a destination buffer for encryption.
     *
     * WT_ENCRYPTOR::sizing is an callback that returns the number of additional bytes
     * that is needed when encrypting a data block. This is always necessary, since
     * encryptors should always generate some sort of cryptographic checksum as well
     * as the ciphertext. Without such a call, WiredTiger would have no way to know
     * the worst case for the encrypted buffer size.
     *
     * The WiredTiger encryption infrastructure assumes that buffer sizing is not
     * dependent on the number of bytes of input, that there is a one-to-one
     * relationship in number of bytes needed between input and output. This means
     * that if the encryption uses a block cipher in such a way that the input size
     * needs to be padded to the cipher block size, the sizing method should return
     * the worst case to ensure enough space is available.
     *
     * This callback cannot be NULL.
     *
     * The callback should set \c expansion_constantp to the additional number of
     * bytes needed.
     *
     * @param[out] expansion_constantp the additional number of bytes needed when
     *    encrypting.
     * @returns zero for success, non-zero to indicate an error.
     *
     * @snippet nop_encrypt.c WT_ENCRYPTOR sizing
     */
    int (*sizing)(WT_ENCRYPTOR *encryptor, WT_SESSION *session,
        size_t *expansion_constantp);

    /*!
     * If non-NULL, this callback is called to load keys into the encryptor. (That
     * is, "customize" it for a given key.) The customize function is called whenever
     * a new keyid is used for the first time with this encryptor, whether it be in
     * the ::wiredtiger_open call or the WT_SESSION::create call. This should create a
     * new encryptor instance and insert the requested key in it.
     *
     * The key may be specified either via \c keyid or \c secretkey in the \c
     * encrypt_config parameter. In the former case, the encryptor should look up the
     * requested key ID with whatever key management service is in use and install it
     * in the new encryptor. In the latter case, the encryptor should save the
     * provided secret key (or some transformation of it) in the new
     * encryptor. Further encryption with the same \c keyid will use this new
     * encryptor instance. (In the case of \c secretkey, only one key can be
     * configured, for the system encryption, and the new encryptor will be used for
     * all encryption involving it.) See @ref encryption for more information.
     *
     * This callback may return NULL as the new encryptor, in which case the original
     * encryptor will be used for further operations on the selected key. Unless this
     * happens, the original encryptor structure created during extension
     * initialization will never be used for encryption or decryption.
     *
     * This callback may itself be NULL, in which case it is not called, but in that
     * case there is no way to configure a key. This may be suitable for an
     * environment where a key management service returns a single key under a
     * well-known name that can be compiled in, but in a more general environment is
     * not a useful approach. One should of course never compile in actual keys!
     *
     * @param[in] encrypt_config the "encryption" portion of the configuration from
     *    the wiredtiger_open or WT_SESSION::create call, containing the \c keyid or
     *    \c secretkey setting.
     * @param[out] customp the new modified encryptor, or NULL.
     * @returns zero for success, non-zero to indicate an error.
     */
    int (*customize)(WT_ENCRYPTOR *encryptor, WT_SESSION *session,
        WT_CONFIG_ARG *encrypt_config, WT_ENCRYPTOR **customp);

    /*!
     * If non-NULL, a callback performed when the database is closed. It is called for
     * each encryptor that was added using WT_CONNECTION::add_encryptor or returned by
     * the WT_ENCRYPTOR::customize callback.
     *
     * The WT_ENCRYPTOR::terminate callback is intended to allow cleanup; the handle
     * will not be subsequently accessed by WiredTiger.
     *
     * @snippet nop_encrypt.c WT_ENCRYPTOR terminate
     */
    int (*terminate)(WT_ENCRYPTOR *encryptor, WT_SESSION *session);
};

/*! WT_FILE_SYSTEM::open_file file types */
typedef enum {
    WT_FS_OPEN_FILE_TYPE_CHECKPOINT,/*!< open a data file checkpoint */
    WT_FS_OPEN_FILE_TYPE_DATA,  /*!< open a data file */
    WT_FS_OPEN_FILE_TYPE_DIRECTORY, /*!< open a directory */
    WT_FS_OPEN_FILE_TYPE_LOG,   /*!< open a log file */
    WT_FS_OPEN_FILE_TYPE_REGULAR    /*!< open a regular file */
} WT_FS_OPEN_FILE_TYPE;

#ifdef DOXYGEN
/*! WT_FILE_SYSTEM::open_file flags: random access pattern */
#define WT_FS_OPEN_ACCESS_RAND  0x0
/*! WT_FILE_SYSTEM::open_file flags: sequential access pattern */
#define WT_FS_OPEN_ACCESS_SEQ   0x0
/*! WT_FILE_SYSTEM::open_file flags: create if does not exist */
#define WT_FS_OPEN_CREATE   0x0
/*! WT_FILE_SYSTEM::open_file flags: file creation must be durable */
#define WT_FS_OPEN_DURABLE  0x0
/*!
 * WT_FILE_SYSTEM::open_file flags: return EBUSY if exclusive use not available
 */
#define WT_FS_OPEN_EXCLUSIVE    0x0
/*! WT_FILE_SYSTEM::open_file flags: open is read-only */
#define WT_FS_OPEN_READONLY 0x0

/*!
 * WT_FILE_SYSTEM::remove or WT_FILE_SYSTEM::rename flags: the remove or rename
 * operation must be durable
 */
#define WT_FS_DURABLE       0x0
#else
/* AUTOMATIC FLAG VALUE GENERATION START 0 */
#define WT_FS_OPEN_ACCESS_RAND  0x01u
#define WT_FS_OPEN_ACCESS_SEQ   0x02u
#define WT_FS_OPEN_CREATE   0x04u
#define WT_FS_OPEN_DURABLE  0x08u
#define WT_FS_OPEN_EXCLUSIVE    0x10u
#define WT_FS_OPEN_FIXED    0x20u   /* Path not home relative (internal) */
#define WT_FS_OPEN_FORCE_MMAP 0x40u
#define WT_FS_OPEN_READONLY 0x80u
/* AUTOMATIC FLAG VALUE GENERATION STOP 32 */

/* AUTOMATIC FLAG VALUE GENERATION START 0 */
#define WT_FS_DURABLE       0x1u
/* AUTOMATIC FLAG VALUE GENERATION STOP 32 */
#endif

/*!
 * The interface implemented by applications to provide a custom file system
 * implementation.
 *
 * <b>Thread safety:</b> WiredTiger may invoke methods on the WT_FILE_SYSTEM
 * interface from multiple threads concurrently. It is the responsibility of
 * the implementation to protect any shared data.
 *
 * Applications register implementations with WiredTiger by calling
 * WT_CONNECTION::set_file_system.  See @ref custom_file_systems for more
 * information.
 *
 * @snippet ex_file_system.c WT_FILE_SYSTEM register
 */
struct __wt_file_system {
    /*!
     * Return a list of file names for the named directory.
     *
     * @errors
     *
     * @param file_system the WT_FILE_SYSTEM
     * @param session the current WiredTiger session
     * @param directory the name of the directory
     * @param prefix if not NULL, only files with names matching the prefix
     *    are returned
     * @param[out] dirlist the method returns an allocated array of
     *    individually allocated strings, one for each entry in the
     *    directory.
     * @param[out] countp the number of entries returned
     */
    int (*fs_directory_list)(WT_FILE_SYSTEM *file_system,
        WT_SESSION *session, const char *directory, const char *prefix,
        char ***dirlist, uint32_t *countp);

#if !defined(DOXYGEN)
    /*
     * Return a single file name for the named directory.
     */
    int (*fs_directory_list_single)(WT_FILE_SYSTEM *file_system,
        WT_SESSION *session, const char *directory, const char *prefix,
        char ***dirlist, uint32_t *countp);
#endif

    /*!
     * Free memory allocated by WT_FILE_SYSTEM::directory_list.
     *
     * @errors
     *
     * @param file_system the WT_FILE_SYSTEM
     * @param session the current WiredTiger session
     * @param dirlist array returned by WT_FILE_SYSTEM::directory_list
     * @param count count returned by WT_FILE_SYSTEM::directory_list
     */
    int (*fs_directory_list_free)(WT_FILE_SYSTEM *file_system,
        WT_SESSION *session, char **dirlist, uint32_t count);

    /*!
     * Return if the named file system object exists.
     *
     * @errors
     *
     * @param file_system the WT_FILE_SYSTEM
     * @param session the current WiredTiger session
     * @param name the name of the file
     * @param[out] existp If the named file system object exists
     */
    int (*fs_exist)(WT_FILE_SYSTEM *file_system,
        WT_SESSION *session, const char *name, bool *existp);

    /*!
     * Open a handle for a named file system object
     *
     * The method should return ENOENT if the file is not being created and
     * does not exist.
     *
     * The method should return EACCES if the file cannot be opened in the
     * requested mode (for example, a file opened for writing in a readonly
     * file system).
     *
     * The method should return EBUSY if ::WT_FS_OPEN_EXCLUSIVE is set and
     * the file is in use.
     *
     * @errors
     *
     * @param file_system the WT_FILE_SYSTEM
     * @param session the current WiredTiger session
     * @param name the name of the file system object
     * @param file_type the type of the file
     *    The file type is provided to allow optimization for different file
     *    access patterns.
     * @param flags flags indicating how to open the file, one or more of
     *    ::WT_FS_OPEN_CREATE, ::, ::WT_FS_OPEN_DURABLE,
     *    ::WT_FS_OPEN_EXCLUSIVE or ::WT_FS_OPEN_READONLY.
     * @param[out] file_handlep the handle to the newly opened file. File
     *    system implementations must allocate memory for the handle and
     *    the WT_FILE_HANDLE::name field, and fill in the WT_FILE_HANDLE::
     *    fields. Applications wanting to associate private information
     *    with the WT_FILE_HANDLE:: structure should declare and allocate
     *    their own structure as a superset of a WT_FILE_HANDLE:: structure.
     */
    int (*fs_open_file)(WT_FILE_SYSTEM *file_system, WT_SESSION *session,
        const char *name, WT_FS_OPEN_FILE_TYPE file_type, uint32_t flags,
        WT_FILE_HANDLE **file_handlep);

    /*!
     * Remove a named file system object
     *
     * This method is not required for readonly file systems and should be
     * set to NULL when not required by the file system.
     *
     * @errors
     *
     * @param file_system the WT_FILE_SYSTEM
     * @param session the current WiredTiger session
     * @param name the name of the file system object
     * @param flags 0 or ::WT_FS_DURABLE
     */
    int (*fs_remove)(WT_FILE_SYSTEM *file_system,
        WT_SESSION *session, const char *name, uint32_t flags);

    /*!
     * Rename a named file system object
     *
     * This method is not required for readonly file systems and should be
     * set to NULL when not required by the file system.
     *
     * @errors
     *
     * @param file_system the WT_FILE_SYSTEM
     * @param session the current WiredTiger session
     * @param from the original name of the object
     * @param to the new name for the object
     * @param flags 0 or ::WT_FS_DURABLE
     */
    int (*fs_rename)(WT_FILE_SYSTEM *file_system, WT_SESSION *session,
        const char *from, const char *to, uint32_t flags);

    /*!
     * Return the size of a named file system object
     *
     * @errors
     *
     * @param file_system the WT_FILE_SYSTEM
     * @param session the current WiredTiger session
     * @param name the name of the file system object
     * @param[out] sizep the size of the file system entry
     */
    int (*fs_size)(WT_FILE_SYSTEM *file_system,
        WT_SESSION *session, const char *name, wt_off_t *sizep);

    /*!
     * A callback performed when the file system is closed and will no
     * longer be accessed by the WiredTiger database.
     *
     * This method is not required and should be set to NULL when not
     * required by the file system.
     *
     * The WT_FILE_SYSTEM::terminate callback is intended to allow cleanup;
     * the handle will not be subsequently accessed by WiredTiger.
     */
    int (*terminate)(WT_FILE_SYSTEM *file_system, WT_SESSION *session);
};

/*! WT_FILE_HANDLE::fadvise flags: no longer need */
#define WT_FILE_HANDLE_DONTNEED 1
/*! WT_FILE_HANDLE::fadvise flags: will need */
#define WT_FILE_HANDLE_WILLNEED 2

/*!
 * A file handle implementation returned by WT_FILE_SYSTEM::fs_open_file.
 *
 * <b>Thread safety:</b> Unless explicitly stated otherwise, WiredTiger may
 * invoke methods on the WT_FILE_HANDLE interface from multiple threads
 * concurrently. It is the responsibility of the implementation to protect
 * any shared data.
 *
 * See @ref custom_file_systems for more information.
 */
struct __wt_file_handle {
    /*!
     * The enclosing file system, set by WT_FILE_SYSTEM::fs_open_file.
     */
    WT_FILE_SYSTEM *file_system;

    /*!
     * The name of the file, set by WT_FILE_SYSTEM::fs_open_file.
     */
    char *name;

    /*!
     * Close a file handle. The handle will not be further accessed by
     * WiredTiger.
     *
     * @errors
     *
     * @param file_handle the WT_FILE_HANDLE
     * @param session the current WiredTiger session
     */
    int (*close)(WT_FILE_HANDLE *file_handle, WT_SESSION *session);

    /*!
     * Indicate expected future use of file ranges, based on the POSIX
     * 1003.1 standard fadvise.
     *
     * This method is not required, and should be set to NULL when not
     * supported by the file.
     *
     * @errors
     *
     * @param file_handle the WT_FILE_HANDLE
     * @param session the current WiredTiger session
     * @param offset the file offset
     * @param len the size of the advisory
     * @param advice one of ::WT_FILE_HANDLE_WILLNEED or
     *    ::WT_FILE_HANDLE_DONTNEED.
     */
    int (*fh_advise)(WT_FILE_HANDLE *file_handle,
        WT_SESSION *session, wt_off_t offset, wt_off_t len, int advice);

    /*!
     * Extend the file.
     *
     * This method is not required, and should be set to NULL when not
     * supported by the file.
     *
     * Any allocated disk space must read as 0 bytes, and no existing file
     * data may change. Allocating all necessary underlying storage (not
     * changing just the file's metadata), is likely to result in increased
     * performance.
     *
     * This method is not called by multiple threads concurrently (on the
     * same file handle). If the file handle's extension method supports
     * concurrent calls, set the WT_FILE_HANDLE::fh_extend_nolock method
     * instead. See @ref custom_file_systems for more information.
     *
     * @errors
     *
     * @param file_handle the WT_FILE_HANDLE
     * @param session the current WiredTiger session
     * @param offset desired file size after extension
     */
    int (*fh_extend)(
        WT_FILE_HANDLE *file_handle, WT_SESSION *session, wt_off_t offset);

    /*!
     * Extend the file.
     *
     * This method is not required, and should be set to NULL when not
     * supported by the file.
     *
     * Any allocated disk space must read as 0 bytes, and no existing file
     * data may change. Allocating all necessary underlying storage (not
     * only changing the file's metadata), is likely to result in increased
     * performance.
     *
     * This method may be called by multiple threads concurrently (on the
     * same file handle). If the file handle's extension method does not
     * support concurrent calls, set the WT_FILE_HANDLE::fh_extend method
     * instead. See @ref custom_file_systems for more information.
     *
     * @errors
     *
     * @param file_handle the WT_FILE_HANDLE
     * @param session the current WiredTiger session
     * @param offset desired file size after extension
     */
    int (*fh_extend_nolock)(
        WT_FILE_HANDLE *file_handle, WT_SESSION *session, wt_off_t offset);

    /*!
     * Lock/unlock a file from the perspective of other processes running
     * in the system, where necessary.
     *
     * @errors
     *
     * @param file_handle the WT_FILE_HANDLE
     * @param session the current WiredTiger session
     * @param lock whether to lock or unlock
     */
    int (*fh_lock)(
        WT_FILE_HANDLE *file_handle, WT_SESSION *session, bool lock);

    /*!
     * Map a file into memory, based on the POSIX 1003.1 standard mmap.
     *
     * This method is not required, and should be set to NULL when not
     * supported by the file.
     *
     * @errors
     *
     * @param file_handle the WT_FILE_HANDLE
     * @param session the current WiredTiger session
     * @param[out] mapped_regionp a reference to a memory location into
     *    which should be stored a pointer to the start of the mapped region
     * @param[out] lengthp a reference to a memory location into which
     *    should be stored the length of the region
     * @param[out] mapped_cookiep a reference to a memory location into
     *    which can be optionally stored a pointer to an opaque cookie
     *    which is subsequently passed to WT_FILE_HANDLE::unmap.
     */
    int (*fh_map)(WT_FILE_HANDLE *file_handle, WT_SESSION *session,
        void **mapped_regionp, size_t *lengthp, void **mapped_cookiep);

    /*!
     * Unmap part of a memory mapped file, based on the POSIX 1003.1
     * standard madvise.
     *
     * This method is not required, and should be set to NULL when not
     * supported by the file.
     *
     * @errors
     *
     * @param file_handle the WT_FILE_HANDLE
     * @param session the current WiredTiger session
     * @param map a location in the mapped region unlikely to be used in the
     *    near future
     * @param length the length of the mapped region to discard
     * @param mapped_cookie any cookie set by the WT_FILE_HANDLE::map method
     */
    int (*fh_map_discard)(WT_FILE_HANDLE *file_handle,
        WT_SESSION *session, void *map, size_t length, void *mapped_cookie);

    /*!
     * Preload part of a memory mapped file, based on the POSIX 1003.1
     * standard madvise.
     *
     * This method is not required, and should be set to NULL when not
     * supported by the file.
     *
     * @errors
     *
     * @param file_handle the WT_FILE_HANDLE
     * @param session the current WiredTiger session
     * @param map a location in the mapped region likely to be used in the
     *    near future
     * @param length the size of the mapped region to preload
     * @param mapped_cookie any cookie set by the WT_FILE_HANDLE::map method
     */
    int (*fh_map_preload)(WT_FILE_HANDLE *file_handle, WT_SESSION *session,
        const void *map, size_t length, void *mapped_cookie);

    /*!
     * Unmap a memory mapped file, based on the POSIX 1003.1 standard
     * munmap.
     *
     * This method is only required if a valid implementation of map is
     * provided by the file, and should be set to NULL otherwise.
     *
     * @errors
     *
     * @param file_handle the WT_FILE_HANDLE
     * @param session the current WiredTiger session
     * @param mapped_region a pointer to the start of the mapped region
     * @param length the length of the mapped region
     * @param mapped_cookie any cookie set by the WT_FILE_HANDLE::map method
     */
    int (*fh_unmap)(WT_FILE_HANDLE *file_handle, WT_SESSION *session,
        void *mapped_region, size_t length, void *mapped_cookie);

    /*!
     * Read from a file, based on the POSIX 1003.1 standard pread.
     *
     * @errors
     *
     * @param file_handle the WT_FILE_HANDLE
     * @param session the current WiredTiger session
     * @param offset the offset in the file to start reading from
     * @param len the amount to read
     * @param[out] buf buffer to hold the content read from file
     */
    int (*fh_read)(WT_FILE_HANDLE *file_handle,
        WT_SESSION *session, wt_off_t offset, size_t len, void *buf);

    /*!
     * Return the size of a file.
     *
     * @errors
     *
     * @param file_handle the WT_FILE_HANDLE
     * @param session the current WiredTiger session
     * @param sizep the size of the file
     */
    int (*fh_size)(
        WT_FILE_HANDLE *file_handle, WT_SESSION *session, wt_off_t *sizep);

    /*!
     * Make outstanding file writes durable and do not return until writes
     * are complete.
     *
     * This method is not required for read-only files, and should be set
     * to NULL when not supported by the file.
     *
     * @errors
     *
     * @param file_handle the WT_FILE_HANDLE
     * @param session the current WiredTiger session
     */
    int (*fh_sync)(WT_FILE_HANDLE *file_handle, WT_SESSION *session);

    /*!
     * Schedule the outstanding file writes required for durability and
     * return immediately.
     *
     * This method is not required, and should be set to NULL when not
     * supported by the file.
     *
     * @errors
     *
     * @param file_handle the WT_FILE_HANDLE
     * @param session the current WiredTiger session
     */
    int (*fh_sync_nowait)(WT_FILE_HANDLE *file_handle, WT_SESSION *session);

    /*!
     * Truncate the file.
     *
     * This method is not required, and should be set to NULL when not
     * supported by the file.
     *
     * This method is not called by multiple threads concurrently (on the
     * same file handle).
     *
     * @errors
     *
     * @param file_handle the WT_FILE_HANDLE
     * @param session the current WiredTiger session
     * @param offset desired file size after truncate
     */
    int (*fh_truncate)(
        WT_FILE_HANDLE *file_handle, WT_SESSION *session, wt_off_t offset);

    /*!
     * Write to a file, based on the POSIX 1003.1 standard pwrite.
     *
     * This method is not required for read-only files, and should be set
     * to NULL when not supported by the file.
     *
     * @errors
     *
     * @param file_handle the WT_FILE_HANDLE
     * @param session the current WiredTiger session
     * @param offset offset at which to start writing
     * @param length amount of data to write
     * @param buf content to be written to the file
     */
    int (*fh_write)(WT_FILE_HANDLE *file_handle, WT_SESSION *session,
        wt_off_t offset, size_t length, const void *buf);
};

#if !defined(DOXYGEN)
/* This interface is not yet public. */

/*!
 * The interface implemented by applications to provide a storage source
 * implementation. This documentation refers to "object" and "bucket"
 * to mean a "file-like object" and a "container of objects", respectively.
 *
 * <b>Thread safety:</b> WiredTiger may invoke methods on the WT_STORAGE_SOURCE
 * interface from multiple threads concurrently. It is the responsibility of
 * the implementation to protect any shared data.
 *
 * Applications register implementations with WiredTiger by calling
 * WT_CONNECTION::add_storage_source.
 *
 * @snippet ex_storage_source.c WT_STORAGE_SOURCE register
 */
struct __wt_storage_source {
    /*!
     * A reference is added to the storage source.  The reference is released by a
     * call to WT_STORAGE_SOURCE::terminate.  A reference is added as a side effect
     * of calling WT_CONNECTION::get_storage_source.
     *
     * @errors
     *
     * @param storage_source the WT_STORAGE_SOURCE
     */
    int (*ss_add_reference)(WT_STORAGE_SOURCE *storage_source);

    /*!
     * Create a customized file system to access the storage source
     * objects.
     *
     * The file system returned behaves as if objects in the specified buckets are
     * files in the file system.  In particular, the fs_open_file method requires
     * its flags argument to include either WT_FS_OPEN_CREATE or WT_FS_OPEN_READONLY.
     * Objects being created are not deemed to "exist" and be visible to
     * WT_FILE_SYSTEM::fs_exist and other file system methods until the new handle has
     * been closed.  Objects once created are immutable. That is, only objects that
     * do not already exist can be opened with the create flag, and objects that
     * already exist can only be opened with the readonly flag.  Only objects that
     * exist can be transferred to the underlying shared object storage.  This can
     * happen at any time after an object is created, and can be forced to happen using
     * WT_STORAGE_SOURCE::ss_flush.
     *
     * Additionally file handles returned by the file system behave as file handles to a
     * local file.  For example, WT_FILE_HANDLE::fh_sync synchronizes writes to the
     * local file, and does not imply any transferring of data to the shared object store.
     *
     * The directory argument to the WT_FILE_SYSTEM::fs_directory_list method is normally
     * the empty string as the cloud equivalent (bucket) has already been given when
     * customizing the file system.  If specified, the directory path is interpreted
     * as another prefix, which is removed from the results.
     *
     * Names used by the file system methods are generally flat.  However, in some
     * implementations of a file system returned by a storage source, "..", ".", "/"
     * may have a particular meaning, as in a POSIX file system.  We suggest that
     * these constructs be avoided when a caller chooses file names within the returned
     * file system; they may be rejected by the implementation.  Within a bucket name,
     * these characters may or may not be acceptable. That is implementation dependent.
     * In the prefix, "/" is specifically allowed, as this may have performance or
     * administrative benefits.  That said, within a prefix, certain combinations
     * involving "/" may be rejected, for example "/../".
     *
     * @errors
     *
     * @param storage_source the WT_STORAGE_SOURCE
     * @param session the current WiredTiger session
     * @param bucket_name the name of the bucket.  Use of '/' is implementation dependent.
     * @param auth_token the authorization identifier.
     * @param config additional configuration. The only allowable value is \c cache_directory,
     *    the name of a directory holding cached objects. Its default is
     *    \c "<home>/cache-<bucket>" with \c <home> replaced by the @ref home, and
     *    \c <bucket> replaced by the bucket_name.
     * @param[out] file_system the customized file system returned
     */
    int (*ss_customize_file_system)(WT_STORAGE_SOURCE *storage_source, WT_SESSION *session,
        const char *bucket_name, const char *auth_token, const char *config,
        WT_FILE_SYSTEM **file_system);

    /*!
     * Copy a file from the default file system to an object name in shared object storage.
     *
     * @errors
     *
     * @param storage_source the WT_STORAGE_SOURCE
     * @param session the current WiredTiger session
     * @param file_system the destination bucket and credentials
     * @param source the name of the source input file
     * @param object the name of the destination object
     * @param config additional configuration, currently must be NULL
     */
    int (*ss_flush)(WT_STORAGE_SOURCE *storage_source, WT_SESSION *session,
        WT_FILE_SYSTEM *file_system, const char *source, const char *object,
            const char *config);

    /*!
     * After a flush, rename the source file from the default file system to be cached in
     * the shared object storage.
     *
     * @errors
     *
     * @param storage_source the WT_STORAGE_SOURCE
     * @param session the current WiredTiger session
     * @param file_system the destination bucket and credentials
     * @param source the name of the source input file
     * @param object the name of the destination object
     * @param config additional configuration, currently must be NULL
     */
    int (*ss_flush_finish)(WT_STORAGE_SOURCE *storage_source, WT_SESSION *session,
        WT_FILE_SYSTEM *file_system, const char *source, const char *object,
        const char *config);

    /*!
     * A callback performed when the storage source or reference is closed
     * and will no longer be used.  The initial creation of the storage source
     * counts as a reference, and each call to WT_STORAGE_SOURCE::add_reference
     * increase the number of references.  When all references are released, the
     * storage source and any resources associated with it are released.
     *
     * This method is not required and should be set to NULL when not
     * required by the storage source implementation.
     *
     * The WT_STORAGE_SOURCE::terminate callback is intended to allow cleanup;
     * the handle will not be subsequently accessed by WiredTiger.
     */
    int (*terminate)(WT_STORAGE_SOURCE *storage_source, WT_SESSION *session);
};

/*!
 * The interface implemented by applications to provide a page log service
 * implementation.
 *
 * <b>Thread safety:</b> WiredTiger may invoke methods on the WT_PAGE_LOG
 * interface from multiple threads concurrently. It is the responsibility of
 * the implementation to protect any shared data.
 *
 * <b>Reentrancy:</b>Methods on the WT_PAGE_LOG interface are not expected to
 * support reentrant use.
 *
 * Applications register implementations with WiredTiger by calling
 * WT_CONNECTION::add_page_log.
 *
 * @snippet ex_page_log.c WT_PAGE_LOG register
 */
struct __wt_page_log {

    /*!
     * A reference is added to the page log service.  The reference is released by a
     * call to WT_PAGE_LOG::terminate.  A reference is added as a side effect
     * of calling WT_CONNECTION::get_page_log.
     *
     * @errors
     *
     * @param page_log the WT_PAGE_LOG
     */
    int (*pl_add_reference)(WT_PAGE_LOG *page_log);

    /*!
     * Begin checkpointing using the given checkpoint_id.  After this call, any handle
     * can put or get using the checkpoint id.  The checkpoint id must be greater than
     * any previous checkpoint id used with this call.
     *
     * @errors
     *
     * @param page_log the WT_PAGE_LOG
     * @param session the current WiredTiger session
     * @param checkpoint_id the checkpoint id to use. Must be greater than any other
     *        checkpoint_id used with this call.
     */
    int (*pl_begin_checkpoint)(WT_PAGE_LOG *page_log, WT_SESSION *session, uint64_t checkpoint_id);

    /*!
     * Complete checkpointing using the given checkpoint_id. This implies that other
     * nodes can now use the given checkpoint_id. (Do not use - will be deprecated.)
     *
     * @errors
     *
     * @param page_log the WT_PAGE_LOG
     * @param session the current WiredTiger session
     * @param checkpoint_id the checkpoint id to use. Must be greater than any other
     *        checkpoint_id used with this call.
     */
    int (*pl_complete_checkpoint)(WT_PAGE_LOG *page_log, WT_SESSION *session,
        uint64_t checkpoint_id);

    /*!
     * Complete checkpointing using the given checkpoint_id. This implies that other
     * nodes can now use the given checkpoint_id.
     *
     * @errors
     *
     * @param page_log the WT_PAGE_LOG
     * @param session the current WiredTiger session
     * @param checkpoint_id the checkpoint id to use. Must be greater than any other
     *        checkpoint_id used with this call.
     * @param checkpoint_timestamp the stable timestamp associated with the checkpoint
     * @param checkpoint_metadata the buffer with checkpoint metadata
     * @param lsnp an optional output argument for the checkpoint completion record's LSN
     */
    int (*pl_complete_checkpoint_ext)(WT_PAGE_LOG *page_log, WT_SESSION *session,
        uint64_t checkpoint_id, uint64_t checkpoint_timestamp, const WT_ITEM *checkpoint_metadata,
        uint64_t *lsnp);

    /*!
     * Get the most recent completed checkpoint number.
     *
     * @errors
     *
     * @param page_log the WT_PAGE_LOG
     * @param session the current WiredTiger session
     * @param checkpoint_id the checkpoint id returned
     */
    int (*pl_get_complete_checkpoint)(WT_PAGE_LOG *page_log, WT_SESSION *session,
        uint64_t *checkpoint_id);

    /*!
     * Get information about the most recently completed checkpoint.
     *
     * @errors
     *
     * @param page_log the WT_PAGE_LOG
     * @param session the current WiredTiger session
     * @param checkpoint_lsn the checkpoint LSN
     * @param checkpoint_id the checkpoint ID
     * @param checkpoint_timestamp the checkpoint timestamp
     * @param checkpoint_metadata the checkpoint metadata
     */
    int (*pl_get_complete_checkpoint_ext)(WT_PAGE_LOG *page_log, WT_SESSION *session,
        uint64_t *checkpoint_lsn, uint64_t *checkpoint_id, uint64_t *checkpoint_timestamp,
        WT_ITEM *checkpoint_metadata);

    /*!
     * Get the last written page LSN. This is an optional function used for testing only.
     *
     * @errors
     *
     * @param page_log the WT_PAGE_LOG
     * @param session the current WiredTiger session
     * @param lsn the LSN returned
     */
    int (*pl_get_last_lsn)(WT_PAGE_LOG *page_log, WT_SESSION *session, uint64_t *lsn);

    /*!
     * Get the most recently opened checkpoint number.
     *
     * @errors
     *
     * @param page_log the WT_PAGE_LOG
     * @param session the current WiredTiger session
     * @param checkpoint_id the checkpoint id returned
     */
    int (*pl_get_open_checkpoint)(WT_PAGE_LOG *page_log, WT_SESSION *session,
        uint64_t *checkpoint_id);

    /*!
     * Open a handle for further operations on a table.
     *
     * @errors
     *
     * @param page_log the WT_PAGE_LOG
     * @param session the current WiredTiger session
     * @param table_id the unique table id for the given table
     * @param plh the returned handle
     */
    int (*pl_open_handle)(WT_PAGE_LOG *page_log, WT_SESSION *session, uint64_t table_id,
        WT_PAGE_LOG_HANDLE **plh);

    /*!
     * Set the last materialized LSN. This is an optional method used for testing only.
     *
     * @errors
     *
     * @param page_log the WT_PAGE_LOG
     * @param session the current WiredTiger session
     * @param lsn the last materialized LSN
     */
    int (*pl_set_last_materialized_lsn)(WT_PAGE_LOG *page_log, WT_SESSION *session, uint64_t lsn);

    /*!
     * A callback performed when the page log service or reference is closed
     * and will no longer be used.  The initial creation of the page log service
     * counts as a reference, and each call to WT_PAGE_LOG::add_reference
     * increase the number of references.  When all references are released, the
     * page log service and any resources associated with it are released.
     *
     * This method is not required and should be set to NULL when not
     * required by the page log service implementation.
     *
     * The WT_PAGE_LOG::terminate callback is intended to allow cleanup;
     * the handle will not be subsequently accessed by WiredTiger.
     */
    int (*terminate)(WT_PAGE_LOG *page_log, WT_SESSION *session);
};

/*!
 * Values given to, or returned by the WT_PAGE_LOG_HANDLE::plh_put interface.
 */
struct __wt_page_log_put_args {
       /*
        * Input arguments
        */
       uint64_t backlink_lsn;
       uint64_t base_lsn;
       uint64_t backlink_checkpoint_id;
       uint64_t base_checkpoint_id;

       /* AUTOMATIC FLAG VALUE GENERATION START 0 */
#define WT_PAGE_LOG_COMPRESSED 0x1u
#define WT_PAGE_LOG_DELTA 0x2u
#define WT_PAGE_LOG_ENCRYPTED 0x4u
        /* AUTOMATIC FLAG VALUE GENERATION STOP 32 */
       uint32_t flags;

       /*
        * Output arguments, returned by the call
        */
       uint64_t lsn;
};

/*!
 * Values given to, or returned by the WT_PAGE_LOG_HANDLE::plh_get interface.
 */
struct __wt_page_log_get_args {
       /*
        * Input/output arguments
        */
       uint64_t lsn;    /* If non-zero, we are asking for a specific LSN */

       /*
        * Output arguments, returned by the call
        */
       uint64_t backlink_lsn;
       uint64_t base_lsn;
       uint64_t backlink_checkpoint_id;
       uint64_t base_checkpoint_id;
       uint32_t delta_count;
};

/*!
 * The interface implemented by applications to provide handles used
 * by a page log service implementation. This interface is returned by
 * WT_PAGE_LOG::pl_open_handle .
 *
 * <b>Thread safety:</b> WiredTiger may invoke methods on the WT_PAGE_LOG_HANDLES
 * interface from multiple threads concurrently. It is the responsibility of
 * the implementation to protect any shared data.
 *
 * <b>Reentrancy:</b>Methods on the WT_PAGE_LOG_HANDLE interface are not expected to
 * support reentrant use.
 */
struct __wt_page_log_handle {

    /*
     * The containing page log service.
     */
    WT_PAGE_LOG *page_log;

    /*!
     * Put an object into the paging/logging service.
     *
     * @errors
     *
     * @param plh the WT_PAGE_LOG_HANDLE
     * @param session the current WiredTiger session
     * @param page_id the page to be written
     * @param checkpoint_id the checkpoint to be written to
     * @param args additional arguments used or returned by the call, memory owned by caller
     * @param buf content to be written
     */
    int (*plh_put)(WT_PAGE_LOG_HANDLE *plh, WT_SESSION *session,
        uint64_t page_id, uint64_t checkpoint_id, WT_PAGE_LOG_PUT_ARGS *args,
        const WT_ITEM *buf);

    /*!
     * Get an object from the paging/logging service.
     *
     * @errors
     *
     * @param plh the WT_PAGE_LOG_HANDLE
     * @param session the current WiredTiger session
     * @param page_id the page to be read
     * @param checkpoint_id the checkpoint to use
     * @param args additional arguments returned by the call, memory owned by caller
     * @param results_array an array of results allocated by the
     *        caller. Each result, up to the returned count, must be
     *        filled in by the implementation.  The implementation
     *        may allocate storage to hold results using the WT_ITEM::mem field,
     *        if that is done, the caller will call free to dispose of the memory
     *        when done.
     * @param results_count on input, the size of allocated results_array.
     *        On output, the number of items filled by the call.
     */
    int (*plh_get)(WT_PAGE_LOG_HANDLE *plh, WT_SESSION *session,
        uint64_t page_id, uint64_t checkpoint_id, WT_PAGE_LOG_GET_ARGS *args,
        WT_ITEM *results_array, uint32_t *results_count);

    /*!
     * Close the handle
     *
     * @errors
     *
     * @param plh the WT_PAGE_LOG_HANDLE
     * @param session the current WiredTiger session
     */
    int (*plh_close)(WT_PAGE_LOG_HANDLE *plh, WT_SESSION *session);
};

#endif

/*!
 * Entry point to an extension, called when the extension is loaded.
 *
 * @param connection the connection handle
 * @param config the config information passed to WT_CONNECTION::load_extension
 * @errors
 */
extern int wiredtiger_extension_init(
    WT_CONNECTION *connection, WT_CONFIG_ARG *config);

/*!
 * Optional cleanup function for an extension, called during
 * WT_CONNECTION::close.
 *
 * @param connection the connection handle
 * @errors
 */
extern int wiredtiger_extension_terminate(WT_CONNECTION *connection);

/*! @} */

/*!
 * @addtogroup wt
 * @{
 */
/*!
 * @name Incremental backup types
 * @anchor backup_types
 * @{
 */
/*! Invalid backup type. */
#define WT_BACKUP_INVALID   0
/*! Whole file. */
#define WT_BACKUP_FILE      1
/*! File range. */
#define WT_BACKUP_RANGE     2
/*! @} */

/*!
 * @name Live restore states reported to the application
 * @anchor live_restore_types
 * @{
 */
/*! Live Restore is initializing. */
#define WT_LIVE_RESTORE_INIT 0x0
/*! The database is operational and files are being migrated from the source to the destination. */
#define WT_LIVE_RESTORE_IN_PROGRESS 0x1
/*! Live restore has completed and WiredTiger can be restarted in non-live restore mode. */
#define WT_LIVE_RESTORE_COMPLETE 0x2
/*! @} */

/*!
 * @name Log record and operation types
 * @anchor log_types
 * @{
 */
/*
 * NOTE:  The values of these record types and operations must
 * never change because they're written into the log.  Append
 * any new records or operations to the appropriate set.
 */
/*! Checkpoint. */
#define WT_LOGREC_CHECKPOINT    0
/*! Transaction commit. */
#define WT_LOGREC_COMMIT    1
/*! File sync. */
#define WT_LOGREC_FILE_SYNC 2
/*! Message. */
#define WT_LOGREC_MESSAGE   3
/*! System/internal record. */
#define WT_LOGREC_SYSTEM    4
/*! Invalid operation. */
#define WT_LOGOP_INVALID    0
/*! Column-store put. */
#define WT_LOGOP_COL_PUT    1
/*! Column-store remove. */
#define WT_LOGOP_COL_REMOVE 2
/*! Column-store truncate. */
#define WT_LOGOP_COL_TRUNCATE   3
/*! Row-store put. */
#define WT_LOGOP_ROW_PUT    4
/*! Row-store remove. */
#define WT_LOGOP_ROW_REMOVE 5
/*! Row-store truncate. */
#define WT_LOGOP_ROW_TRUNCATE   6
/*! Checkpoint start. */
#define WT_LOGOP_CHECKPOINT_START   7
/*! Previous LSN. */
#define WT_LOGOP_PREV_LSN   8
/*! Column-store modify. */
#define WT_LOGOP_COL_MODIFY 9
/*! Row-store modify. */
#define WT_LOGOP_ROW_MODIFY 10
/*
 * NOTE: Diagnostic-only log operations should have values in
 * the ignore range.
 */
/*! Diagnostic: transaction timestamps */
#define WT_LOGOP_TXN_TIMESTAMP  (WT_LOGOP_IGNORE | 11)
/*! Incremental backup IDs. */
#define WT_LOGOP_BACKUP_ID 12
/*! @} */

/*******************************************
 * Statistic reference.
 *******************************************/
/*
 * DO NOT EDIT: automatically built by dist/stat.py.
 * Statistics section: BEGIN
 */

/*!
 * @name Connection statistics
 * @anchor statistics_keys
 * @anchor statistics_conn
 * Statistics are accessed through cursors with \c "statistics:" URIs.
 * Individual statistics can be queried through the cursor using the following
 * keys.  See @ref data_statistics for more information.
 * @{
 */
/*! autocommit: retries for readonly operations */
#define	WT_STAT_CONN_AUTOCOMMIT_READONLY_RETRY		1000
/*! autocommit: retries for update operations */
#define	WT_STAT_CONN_AUTOCOMMIT_UPDATE_RETRY		1001
/*! background-compact: background compact failed calls */
#define	WT_STAT_CONN_BACKGROUND_COMPACT_FAIL		1002
/*!
 * background-compact: background compact failed calls due to cache
 * pressure
 */
#define	WT_STAT_CONN_BACKGROUND_COMPACT_FAIL_CACHE_PRESSURE	1003
/*! background-compact: background compact interrupted */
#define	WT_STAT_CONN_BACKGROUND_COMPACT_INTERRUPTED	1004
/*!
 * background-compact: background compact moving average of bytes
 * rewritten
 */
#define	WT_STAT_CONN_BACKGROUND_COMPACT_EMA		1005
/*! background-compact: background compact recovered bytes */
#define	WT_STAT_CONN_BACKGROUND_COMPACT_BYTES_RECOVERED	1006
/*! background-compact: background compact running */
#define	WT_STAT_CONN_BACKGROUND_COMPACT_RUNNING		1007
/*!
 * background-compact: background compact skipped file as it is part of
 * the exclude list
 */
#define	WT_STAT_CONN_BACKGROUND_COMPACT_EXCLUDE		1008
/*!
 * background-compact: background compact skipped file as not meeting
 * requirements for compaction
 */
#define	WT_STAT_CONN_BACKGROUND_COMPACT_SKIPPED		1009
/*! background-compact: background compact sleeps due to cache pressure */
#define	WT_STAT_CONN_BACKGROUND_COMPACT_SLEEP_CACHE_PRESSURE	1010
/*! background-compact: background compact successful calls */
#define	WT_STAT_CONN_BACKGROUND_COMPACT_SUCCESS		1011
/*! background-compact: background compact timeout */
#define	WT_STAT_CONN_BACKGROUND_COMPACT_TIMEOUT		1012
/*! background-compact: number of files tracked by background compaction */
#define	WT_STAT_CONN_BACKGROUND_COMPACT_FILES_TRACKED	1013
/*! backup: backup cursor open */
#define	WT_STAT_CONN_BACKUP_CURSOR_OPEN			1014
/*! backup: backup duplicate cursor open */
#define	WT_STAT_CONN_BACKUP_DUP_OPEN			1015
/*! backup: backup granularity size */
#define	WT_STAT_CONN_BACKUP_GRANULARITY			1016
/*! backup: backup total bits cleared */
#define	WT_STAT_CONN_BACKUP_BITS_CLR			1017
/*! backup: incremental backup enabled */
#define	WT_STAT_CONN_BACKUP_INCREMENTAL			1018
/*! backup: opening the backup cursor in progress */
#define	WT_STAT_CONN_BACKUP_START			1019
/*! backup: total modified incremental blocks */
#define	WT_STAT_CONN_BACKUP_BLOCKS			1020
/*! backup: total modified incremental blocks with compressed data */
#define	WT_STAT_CONN_BACKUP_BLOCKS_COMPRESSED		1021
/*! backup: total modified incremental blocks without compressed data */
#define	WT_STAT_CONN_BACKUP_BLOCKS_UNCOMPRESSED		1022
/*! block-cache: cached blocks updated */
#define	WT_STAT_CONN_BLOCK_CACHE_BLOCKS_UPDATE		1023
/*! block-cache: cached bytes updated */
#define	WT_STAT_CONN_BLOCK_CACHE_BYTES_UPDATE		1024
/*! block-cache: evicted blocks */
#define	WT_STAT_CONN_BLOCK_CACHE_BLOCKS_EVICTED		1025
/*! block-cache: file size causing bypass */
#define	WT_STAT_CONN_BLOCK_CACHE_BYPASS_FILESIZE	1026
/*! block-cache: lookups */
#define	WT_STAT_CONN_BLOCK_CACHE_LOOKUPS		1027
/*! block-cache: number of blocks not evicted due to overhead */
#define	WT_STAT_CONN_BLOCK_CACHE_NOT_EVICTED_OVERHEAD	1028
/*!
 * block-cache: number of bypasses because no-write-allocate setting was
 * on
 */
#define	WT_STAT_CONN_BLOCK_CACHE_BYPASS_WRITEALLOC	1029
/*! block-cache: number of bypasses due to overhead on put */
#define	WT_STAT_CONN_BLOCK_CACHE_BYPASS_OVERHEAD_PUT	1030
/*! block-cache: number of bypasses on get */
#define	WT_STAT_CONN_BLOCK_CACHE_BYPASS_GET		1031
/*! block-cache: number of bypasses on put because file is too small */
#define	WT_STAT_CONN_BLOCK_CACHE_BYPASS_PUT		1032
/*! block-cache: number of eviction passes */
#define	WT_STAT_CONN_BLOCK_CACHE_EVICTION_PASSES	1033
/*! block-cache: number of hits */
#define	WT_STAT_CONN_BLOCK_CACHE_HITS			1034
/*! block-cache: number of misses */
#define	WT_STAT_CONN_BLOCK_CACHE_MISSES			1035
/*! block-cache: number of put bypasses on checkpoint I/O */
#define	WT_STAT_CONN_BLOCK_CACHE_BYPASS_CHKPT		1036
/*! block-cache: removed blocks */
#define	WT_STAT_CONN_BLOCK_CACHE_BLOCKS_REMOVED		1037
/*! block-cache: time sleeping to remove block (usecs) */
#define	WT_STAT_CONN_BLOCK_CACHE_BLOCKS_REMOVED_BLOCKED	1038
/*! block-cache: total blocks */
#define	WT_STAT_CONN_BLOCK_CACHE_BLOCKS			1039
/*! block-cache: total blocks inserted on read path */
#define	WT_STAT_CONN_BLOCK_CACHE_BLOCKS_INSERT_READ	1040
/*! block-cache: total blocks inserted on write path */
#define	WT_STAT_CONN_BLOCK_CACHE_BLOCKS_INSERT_WRITE	1041
/*! block-cache: total bytes */
#define	WT_STAT_CONN_BLOCK_CACHE_BYTES			1042
/*! block-cache: total bytes inserted on read path */
#define	WT_STAT_CONN_BLOCK_CACHE_BYTES_INSERT_READ	1043
/*! block-cache: total bytes inserted on write path */
#define	WT_STAT_CONN_BLOCK_CACHE_BYTES_INSERT_WRITE	1044
/*! block-disagg: Bytes read from the shared history store in SLS */
#define	WT_STAT_CONN_DISAGG_BLOCK_HS_BYTE_READ		1045
/*! block-disagg: Bytes written to the shared history store in SLS */
#define	WT_STAT_CONN_DISAGG_BLOCK_HS_BYTE_WRITE		1046
/*! block-disagg: Disaggregated block manager get */
#define	WT_STAT_CONN_DISAGG_BLOCK_GET			1047
/*!
 * block-disagg: Disaggregated block manager get from the shared history
 * store in SLS
 */
#define	WT_STAT_CONN_DISAGG_BLOCK_HS_GET		1048
/*! block-disagg: Disaggregated block manager put  */
#define	WT_STAT_CONN_DISAGG_BLOCK_PUT			1049
/*!
 * block-disagg: Disaggregated block manager put to the shared history
 * store in SLS
 */
#define	WT_STAT_CONN_DISAGG_BLOCK_HS_PUT		1050
/*! block-manager: blocks pre-loaded */
#define	WT_STAT_CONN_BLOCK_PRELOAD			1051
/*! block-manager: blocks read */
#define	WT_STAT_CONN_BLOCK_READ				1052
/*! block-manager: blocks written */
#define	WT_STAT_CONN_BLOCK_WRITE			1053
/*! block-manager: bytes read */
#define	WT_STAT_CONN_BLOCK_BYTE_READ			1054
/*! block-manager: bytes read for internal pages */
#define	WT_STAT_CONN_BLOCK_BYTE_READ_INTL		1055
/*!
 * block-manager: bytes read for internal pages before decompression and
 * decryption
 */
#define	WT_STAT_CONN_BLOCK_BYTE_READ_INTL_DISK		1056
/*! block-manager: bytes read for leaf pages */
#define	WT_STAT_CONN_BLOCK_BYTE_READ_LEAF		1057
/*!
 * block-manager: bytes read for leaf pages before decompression and
 * decryption
 */
#define	WT_STAT_CONN_BLOCK_BYTE_READ_LEAF_DISK		1058
/*! block-manager: bytes read via memory map API */
#define	WT_STAT_CONN_BLOCK_BYTE_READ_MMAP		1059
/*! block-manager: bytes read via system call API */
#define	WT_STAT_CONN_BLOCK_BYTE_READ_SYSCALL		1060
/*! block-manager: bytes written */
#define	WT_STAT_CONN_BLOCK_BYTE_WRITE			1061
/*! block-manager: bytes written by compaction */
#define	WT_STAT_CONN_BLOCK_BYTE_WRITE_COMPACT		1062
/*! block-manager: bytes written for checkpoint */
#define	WT_STAT_CONN_BLOCK_BYTE_WRITE_CHECKPOINT	1063
/*!
 * block-manager: bytes written for internal pages after compression and
 * encryption
 */
#define	WT_STAT_CONN_BLOCK_BYTE_WRITE_INTL_DISK		1064
/*!
 * block-manager: bytes written for internal pages before compression and
 * encryption
 */
#define	WT_STAT_CONN_BLOCK_BYTE_WRITE_INTL		1065
/*!
 * block-manager: bytes written for leaf pages after compression and
 * encryption
 */
#define	WT_STAT_CONN_BLOCK_BYTE_WRITE_LEAF_DISK		1066
/*!
 * block-manager: bytes written for leaf pages before compression and
 * encryption
 */
#define	WT_STAT_CONN_BLOCK_BYTE_WRITE_LEAF		1067
/*! block-manager: bytes written via memory map API */
#define	WT_STAT_CONN_BLOCK_BYTE_WRITE_MMAP		1068
/*! block-manager: bytes written via system call API */
#define	WT_STAT_CONN_BLOCK_BYTE_WRITE_SYSCALL		1069
/*! block-manager: mapped blocks read */
#define	WT_STAT_CONN_BLOCK_MAP_READ			1070
/*! block-manager: mapped bytes read */
#define	WT_STAT_CONN_BLOCK_BYTE_MAP_READ		1071
/*!
 * block-manager: number of times the file was remapped because it
 * changed size via fallocate or truncate
 */
#define	WT_STAT_CONN_BLOCK_REMAP_FILE_RESIZE		1072
/*! block-manager: number of times the region was remapped via write */
#define	WT_STAT_CONN_BLOCK_REMAP_FILE_WRITE		1073
/*! cache: application requested eviction interrupt */
#define	WT_STAT_CONN_EVICTION_INTERUPTED_BY_APP		1074
/*! cache: application thread time evicting (usecs) */
#define	WT_STAT_CONN_EVICTION_APP_TIME			1075
/*! cache: application threads page read from disk to cache count */
#define	WT_STAT_CONN_CACHE_READ_APP_COUNT		1076
/*! cache: application threads page read from disk to cache time (usecs) */
#define	WT_STAT_CONN_CACHE_READ_APP_TIME		1077
/*! cache: application threads page write from cache to disk count */
#define	WT_STAT_CONN_CACHE_WRITE_APP_COUNT		1078
/*! cache: application threads page write from cache to disk time (usecs) */
#define	WT_STAT_CONN_CACHE_WRITE_APP_TIME		1079
/*! cache: bytes allocated for updates */
#define	WT_STAT_CONN_CACHE_BYTES_UPDATES		1080
/*! cache: bytes belonging to page images in the cache */
#define	WT_STAT_CONN_CACHE_BYTES_IMAGE			1081
/*! cache: bytes belonging to the history store table in the cache */
#define	WT_STAT_CONN_CACHE_BYTES_HS			1082
/*! cache: bytes currently in the cache */
#define	WT_STAT_CONN_CACHE_BYTES_INUSE			1083
/*! cache: bytes dirty in the cache cumulative */
#define	WT_STAT_CONN_CACHE_BYTES_DIRTY_TOTAL		1084
/*! cache: bytes not belonging to page images in the cache */
#define	WT_STAT_CONN_CACHE_BYTES_OTHER			1085
/*! cache: bytes read into cache */
#define	WT_STAT_CONN_CACHE_BYTES_READ			1086
/*! cache: bytes written from cache */
#define	WT_STAT_CONN_CACHE_BYTES_WRITE			1087
/*! cache: checkpoint blocked page eviction */
#define	WT_STAT_CONN_CACHE_EVICTION_BLOCKED_CHECKPOINT	1088
/*!
 * cache: checkpoint of history store file blocked non-history store page
 * eviction
 */
#define	WT_STAT_CONN_CACHE_EVICTION_BLOCKED_CHECKPOINT_HS	1089
/*! cache: dirty bytes belonging to the history store table in the cache */
#define	WT_STAT_CONN_CACHE_BYTES_HS_DIRTY		1090
/*! cache: evict page attempts by eviction server */
#define	WT_STAT_CONN_EVICTION_SERVER_EVICT_ATTEMPT	1091
/*! cache: evict page attempts by eviction worker threads */
#define	WT_STAT_CONN_EVICTION_WORKER_EVICT_ATTEMPT	1092
/*! cache: evict page failures by eviction server */
#define	WT_STAT_CONN_EVICTION_SERVER_EVICT_FAIL		1093
/*! cache: evict page failures by eviction worker threads */
#define	WT_STAT_CONN_EVICTION_WORKER_EVICT_FAIL		1094
/*! cache: eviction calls to get a page found queue empty */
#define	WT_STAT_CONN_EVICTION_GET_REF_EMPTY		1095
/*! cache: eviction calls to get a page found queue empty after locking */
#define	WT_STAT_CONN_EVICTION_GET_REF_EMPTY2		1096
/*! cache: eviction currently operating in aggressive mode */
#define	WT_STAT_CONN_EVICTION_AGGRESSIVE_SET		1097
/*! cache: eviction empty score */
#define	WT_STAT_CONN_EVICTION_EMPTY_SCORE		1098
/*!
 * cache: eviction gave up due to detecting a disk value without a
 * timestamp behind the last update on the chain
 */
#define	WT_STAT_CONN_CACHE_EVICTION_BLOCKED_NO_TS_CHECKPOINT_RACE_1	1099
/*!
 * cache: eviction gave up due to detecting a tombstone without a
 * timestamp ahead of the selected on disk update
 */
#define	WT_STAT_CONN_CACHE_EVICTION_BLOCKED_NO_TS_CHECKPOINT_RACE_2	1100
/*!
 * cache: eviction gave up due to detecting a tombstone without a
 * timestamp ahead of the selected on disk update after validating the
 * update chain
 */
#define	WT_STAT_CONN_CACHE_EVICTION_BLOCKED_NO_TS_CHECKPOINT_RACE_3	1101
/*!
 * cache: eviction gave up due to detecting update chain entries without
 * timestamps after the selected on disk update
 */
#define	WT_STAT_CONN_CACHE_EVICTION_BLOCKED_NO_TS_CHECKPOINT_RACE_4	1102
/*!
 * cache: eviction gave up due to needing to remove a record from the
 * history store but checkpoint is running
 */
#define	WT_STAT_CONN_CACHE_EVICTION_BLOCKED_REMOVE_HS_RACE_WITH_CHECKPOINT	1103
/*! cache: eviction gave up due to no progress being made */
#define	WT_STAT_CONN_CACHE_EVICTION_BLOCKED_NO_PROGRESS	1104
/*! cache: eviction passes of a file */
#define	WT_STAT_CONN_EVICTION_WALK_PASSES		1105
/*! cache: eviction server candidate queue empty when topping up */
#define	WT_STAT_CONN_EVICTION_QUEUE_EMPTY		1106
/*! cache: eviction server candidate queue not empty when topping up */
#define	WT_STAT_CONN_EVICTION_QUEUE_NOT_EMPTY		1107
/*! cache: eviction server skips dirty pages during a running checkpoint */
#define	WT_STAT_CONN_EVICTION_SERVER_SKIP_DIRTY_PAGES_DURING_CHECKPOINT	1108
/*! cache: eviction server skips internal pages as it has an active child. */
#define	WT_STAT_CONN_EVICTION_SERVER_SKIP_INTL_PAGE_WITH_ACTIVE_CHILD	1109
/*! cache: eviction server skips metadata pages with history */
#define	WT_STAT_CONN_EVICTION_SERVER_SKIP_METATDATA_WITH_HISTORY	1110
/*!
 * cache: eviction server skips pages that are written with transactions
 * greater than the last running
 */
#define	WT_STAT_CONN_EVICTION_SERVER_SKIP_PAGES_LAST_RUNNING	1111
/*!
 * cache: eviction server skips pages that previously failed eviction and
 * likely will again
 */
#define	WT_STAT_CONN_EVICTION_SERVER_SKIP_PAGES_RETRY	1112
/*! cache: eviction server skips pages that we do not want to evict */
#define	WT_STAT_CONN_EVICTION_SERVER_SKIP_UNWANTED_PAGES	1113
/*! cache: eviction server skips tree that we do not want to evict */
#define	WT_STAT_CONN_EVICTION_SERVER_SKIP_UNWANTED_TREE	1114
/*!
 * cache: eviction server skips trees because there are too many active
 * walks
 */
#define	WT_STAT_CONN_EVICTION_SERVER_SKIP_TREES_TOO_MANY_ACTIVE_WALKS	1115
/*! cache: eviction server skips trees that are being checkpointed */
#define	WT_STAT_CONN_EVICTION_SERVER_SKIP_CHECKPOINTING_TREES	1116
/*!
 * cache: eviction server skips trees that are configured to stick in
 * cache
 */
#define	WT_STAT_CONN_EVICTION_SERVER_SKIP_TREES_STICK_IN_CACHE	1117
/*! cache: eviction server skips trees that disable eviction */
#define	WT_STAT_CONN_EVICTION_SERVER_SKIP_TREES_EVICTION_DISABLED	1118
/*! cache: eviction server skips trees that were not useful before */
#define	WT_STAT_CONN_EVICTION_SERVER_SKIP_TREES_NOT_USEFUL_BEFORE	1119
/*!
 * cache: eviction server slept, because we did not make progress with
 * eviction
 */
#define	WT_STAT_CONN_EVICTION_SERVER_SLEPT		1120
/*! cache: eviction server unable to reach eviction goal */
#define	WT_STAT_CONN_EVICTION_SLOW			1121
/*! cache: eviction server waiting for a leaf page */
#define	WT_STAT_CONN_EVICTION_WALK_LEAF_NOTFOUND	1122
/*! cache: eviction state */
#define	WT_STAT_CONN_EVICTION_STATE			1123
/*!
 * cache: eviction walk most recent sleeps for checkpoint handle
 * gathering
 */
#define	WT_STAT_CONN_EVICTION_WALK_SLEEPS		1124
/*! cache: eviction walk restored - had to walk this many pages */
#define	WT_STAT_CONN_NPOS_EVICT_WALK_MAX		1125
/*! cache: eviction walk restored position */
#define	WT_STAT_CONN_EVICTION_RESTORED_POS		1126
/*! cache: eviction walk restored position differs from the saved one */
#define	WT_STAT_CONN_EVICTION_RESTORED_POS_DIFFER	1127
/*! cache: eviction walk target pages histogram - 0-9 */
#define	WT_STAT_CONN_CACHE_EVICTION_TARGET_PAGE_LT10	1128
/*! cache: eviction walk target pages histogram - 10-31 */
#define	WT_STAT_CONN_CACHE_EVICTION_TARGET_PAGE_LT32	1129
/*! cache: eviction walk target pages histogram - 128 and higher */
#define	WT_STAT_CONN_CACHE_EVICTION_TARGET_PAGE_GE128	1130
/*! cache: eviction walk target pages histogram - 32-63 */
#define	WT_STAT_CONN_CACHE_EVICTION_TARGET_PAGE_LT64	1131
/*! cache: eviction walk target pages histogram - 64-128 */
#define	WT_STAT_CONN_CACHE_EVICTION_TARGET_PAGE_LT128	1132
/*!
 * cache: eviction walk target pages reduced due to history store cache
 * pressure
 */
<<<<<<< HEAD
#define	WT_STAT_CONN_CACHE_EVICTION_TARGET_PAGE_REDUCED	1133
/*! cache: eviction walk target strategy both clean and dirty pages */
#define	WT_STAT_CONN_EVICTION_TARGET_STRATEGY_BOTH_CLEAN_AND_DIRTY	1134
/*! cache: eviction walk target strategy only clean pages */
#define	WT_STAT_CONN_EVICTION_TARGET_STRATEGY_CLEAN	1135
/*! cache: eviction walk target strategy only dirty pages */
#define	WT_STAT_CONN_EVICTION_TARGET_STRATEGY_DIRTY	1136
=======
#define	WT_STAT_CONN_CACHE_EVICTION_TARGET_PAGE_REDUCED	1127
/*! cache: eviction walk target strategy clean pages */
#define	WT_STAT_CONN_EVICTION_TARGET_STRATEGY_CLEAN	1128
/*! cache: eviction walk target strategy dirty pages */
#define	WT_STAT_CONN_EVICTION_TARGET_STRATEGY_DIRTY	1129
/*! cache: eviction walk target strategy pages with updates */
#define	WT_STAT_CONN_EVICTION_TARGET_STRATEGY_UPDATES	1130
>>>>>>> 55bc09d7
/*! cache: eviction walks abandoned */
#define	WT_STAT_CONN_EVICTION_WALKS_ABANDONED		1137
/*! cache: eviction walks gave up because they restarted their walk twice */
#define	WT_STAT_CONN_EVICTION_WALKS_STOPPED		1138
/*!
 * cache: eviction walks gave up because they saw too many pages and
 * found no candidates
 */
#define	WT_STAT_CONN_EVICTION_WALKS_GAVE_UP_NO_TARGETS	1139
/*!
 * cache: eviction walks gave up because they saw too many pages and
 * found too few candidates
 */
#define	WT_STAT_CONN_EVICTION_WALKS_GAVE_UP_RATIO	1140
/*!
 * cache: eviction walks random search fails to locate a page, results in
 * a null position
 */
#define	WT_STAT_CONN_EVICTION_WALK_RANDOM_RETURNS_NULL_POSITION	1141
/*! cache: eviction walks reached end of tree */
#define	WT_STAT_CONN_EVICTION_WALKS_ENDED		1142
/*! cache: eviction walks restarted */
#define	WT_STAT_CONN_EVICTION_WALK_RESTART		1143
/*! cache: eviction walks started from root of tree */
#define	WT_STAT_CONN_EVICTION_WALK_FROM_ROOT		1144
/*! cache: eviction walks started from saved location in tree */
#define	WT_STAT_CONN_EVICTION_WALK_SAVED_POS		1145
/*! cache: eviction worker thread active */
#define	WT_STAT_CONN_EVICTION_ACTIVE_WORKERS		1146
/*! cache: eviction worker thread stable number */
#define	WT_STAT_CONN_EVICTION_STABLE_STATE_WORKERS	1147
/*! cache: files with active eviction walks */
#define	WT_STAT_CONN_EVICTION_WALKS_ACTIVE		1148
/*! cache: files with new eviction walks started */
#define	WT_STAT_CONN_EVICTION_WALKS_STARTED		1149
/*!
 * cache: forced eviction - do not retry count to evict pages selected to
 * evict during reconciliation
 */
#define	WT_STAT_CONN_EVICTION_FORCE_NO_RETRY		1150
/*!
 * cache: forced eviction - history store pages failed to evict while
 * session has history store cursor open
 */
#define	WT_STAT_CONN_EVICTION_FORCE_HS_FAIL		1151
/*!
 * cache: forced eviction - history store pages selected while session
 * has history store cursor open
 */
#define	WT_STAT_CONN_EVICTION_FORCE_HS			1152
/*!
 * cache: forced eviction - history store pages successfully evicted
 * while session has history store cursor open
 */
#define	WT_STAT_CONN_EVICTION_FORCE_HS_SUCCESS		1153
/*! cache: forced eviction - pages evicted that were clean count */
#define	WT_STAT_CONN_EVICTION_FORCE_CLEAN		1154
/*! cache: forced eviction - pages evicted that were dirty count */
#define	WT_STAT_CONN_EVICTION_FORCE_DIRTY		1155
/*!
 * cache: forced eviction - pages selected because of a large number of
 * updates to a single item
 */
#define	WT_STAT_CONN_EVICTION_FORCE_LONG_UPDATE_LIST	1156
/*!
 * cache: forced eviction - pages selected because of too many deleted
 * items count
 */
#define	WT_STAT_CONN_EVICTION_FORCE_DELETE		1157
/*! cache: forced eviction - pages selected count */
#define	WT_STAT_CONN_EVICTION_FORCE			1158
/*! cache: forced eviction - pages selected unable to be evicted count */
#define	WT_STAT_CONN_EVICTION_FORCE_FAIL		1159
/*! cache: hazard pointer blocked page eviction */
#define	WT_STAT_CONN_CACHE_EVICTION_BLOCKED_HAZARD	1160
/*! cache: hazard pointer check calls */
#define	WT_STAT_CONN_CACHE_HAZARD_CHECKS		1161
/*! cache: hazard pointer check entries walked */
#define	WT_STAT_CONN_CACHE_HAZARD_WALKS			1162
/*! cache: hazard pointer maximum array length */
#define	WT_STAT_CONN_CACHE_HAZARD_MAX			1163
/*! cache: history store table insert calls */
#define	WT_STAT_CONN_CACHE_HS_INSERT			1164
/*! cache: history store table insert calls that returned restart */
#define	WT_STAT_CONN_CACHE_HS_INSERT_RESTART		1165
/*! cache: history store table max on-disk size */
#define	WT_STAT_CONN_CACHE_HS_ONDISK_MAX		1166
/*! cache: history store table on-disk size */
#define	WT_STAT_CONN_CACHE_HS_ONDISK			1167
/*! cache: history store table reads */
#define	WT_STAT_CONN_CACHE_HS_READ			1168
/*! cache: history store table reads missed */
#define	WT_STAT_CONN_CACHE_HS_READ_MISS			1169
/*! cache: history store table reads requiring squashed modifies */
#define	WT_STAT_CONN_CACHE_HS_READ_SQUASH		1170
/*!
 * cache: history store table resolved updates without timestamps that
 * lose their durable timestamp
 */
#define	WT_STAT_CONN_CACHE_HS_ORDER_LOSE_DURABLE_TIMESTAMP	1171
/*!
 * cache: history store table truncation by rollback to stable to remove
 * an unstable update
 */
#define	WT_STAT_CONN_CACHE_HS_KEY_TRUNCATE_RTS_UNSTABLE	1172
/*!
 * cache: history store table truncation by rollback to stable to remove
 * an update
 */
#define	WT_STAT_CONN_CACHE_HS_KEY_TRUNCATE_RTS		1173
/*!
 * cache: history store table truncation to remove all the keys of a
 * btree
 */
#define	WT_STAT_CONN_CACHE_HS_BTREE_TRUNCATE		1174
/*! cache: history store table truncation to remove an update */
#define	WT_STAT_CONN_CACHE_HS_KEY_TRUNCATE		1175
/*!
 * cache: history store table truncation to remove range of updates due
 * to an update without a timestamp on data page
 */
#define	WT_STAT_CONN_CACHE_HS_ORDER_REMOVE		1176
/*!
 * cache: history store table truncation to remove range of updates due
 * to key being removed from the data page during reconciliation
 */
#define	WT_STAT_CONN_CACHE_HS_KEY_TRUNCATE_ONPAGE_REMOVAL	1177
/*!
 * cache: history store table truncations that would have happened in
 * non-dryrun mode
 */
#define	WT_STAT_CONN_CACHE_HS_BTREE_TRUNCATE_DRYRUN	1178
/*!
 * cache: history store table truncations to remove an unstable update
 * that would have happened in non-dryrun mode
 */
#define	WT_STAT_CONN_CACHE_HS_KEY_TRUNCATE_RTS_UNSTABLE_DRYRUN	1179
/*!
 * cache: history store table truncations to remove an update that would
 * have happened in non-dryrun mode
 */
#define	WT_STAT_CONN_CACHE_HS_KEY_TRUNCATE_RTS_DRYRUN	1180
/*!
 * cache: history store table updates without timestamps fixed up by
 * reinserting with the fixed timestamp
 */
#define	WT_STAT_CONN_CACHE_HS_ORDER_REINSERT		1181
/*! cache: history store table writes requiring squashed modifies */
#define	WT_STAT_CONN_CACHE_HS_WRITE_SQUASH		1182
/*! cache: in-memory page passed criteria to be split */
#define	WT_STAT_CONN_CACHE_INMEM_SPLITTABLE		1183
/*! cache: in-memory page splits */
#define	WT_STAT_CONN_CACHE_INMEM_SPLIT			1184
/*! cache: internal page split blocked its eviction */
#define	WT_STAT_CONN_CACHE_EVICTION_BLOCKED_INTERNAL_PAGE_SPLIT	1185
/*! cache: internal pages evicted */
#define	WT_STAT_CONN_CACHE_EVICTION_INTERNAL		1186
/*! cache: internal pages queued for eviction */
#define	WT_STAT_CONN_EVICTION_INTERNAL_PAGES_QUEUED	1187
/*! cache: internal pages seen by eviction walk */
#define	WT_STAT_CONN_EVICTION_INTERNAL_PAGES_SEEN	1188
/*! cache: internal pages seen by eviction walk that are already queued */
#define	WT_STAT_CONN_EVICTION_INTERNAL_PAGES_ALREADY_QUEUED	1189
/*! cache: internal pages split during eviction */
#define	WT_STAT_CONN_CACHE_EVICTION_SPLIT_INTERNAL	1190
/*! cache: leaf pages split during eviction */
#define	WT_STAT_CONN_CACHE_EVICTION_SPLIT_LEAF		1191
/*!
 * cache: locate a random in-mem ref by examining all entries on the root
 * page
 */
#define	WT_STAT_CONN_CACHE_EVICTION_RANDOM_SAMPLE_INMEM_ROOT	1192
/*! cache: maximum bytes configured */
#define	WT_STAT_CONN_CACHE_BYTES_MAX			1193
/*! cache: maximum milliseconds spent at a single eviction */
#define	WT_STAT_CONN_EVICTION_MAXIMUM_MILLISECONDS	1194
/*! cache: maximum page size seen at eviction */
#define	WT_STAT_CONN_EVICTION_MAXIMUM_PAGE_SIZE		1195
/*! cache: modified page evict attempts by application threads */
#define	WT_STAT_CONN_EVICTION_APP_DIRTY_ATTEMPT		1196
/*! cache: modified page evict failures by application threads */
#define	WT_STAT_CONN_EVICTION_APP_DIRTY_FAIL		1197
/*! cache: modified pages evicted */
#define	WT_STAT_CONN_CACHE_EVICTION_DIRTY		1198
/*! cache: multi-block reconciliation blocked whilst checkpoint is running */
#define	WT_STAT_CONN_CACHE_EVICTION_BLOCKED_MULTI_BLOCK_RECONCILIATION_DURING_CHECKPOINT	1199
/*! cache: npos read - had to walk this many pages */
#define	WT_STAT_CONN_NPOS_READ_WALK_MAX			1200
/*! cache: operations timed out waiting for space in cache */
#define	WT_STAT_CONN_EVICTION_TIMED_OUT_OPS		1201
/*!
 * cache: overflow keys on a multiblock row-store page blocked its
 * eviction
 */
#define	WT_STAT_CONN_CACHE_EVICTION_BLOCKED_OVERFLOW_KEYS	1202
/*! cache: overflow pages read into cache */
#define	WT_STAT_CONN_CACHE_READ_OVERFLOW		1203
/*! cache: page evict attempts by application threads */
#define	WT_STAT_CONN_EVICTION_APP_ATTEMPT		1204
/*! cache: page evict failures by application threads */
#define	WT_STAT_CONN_EVICTION_APP_FAIL			1205
/*! cache: page split during eviction deepened the tree */
#define	WT_STAT_CONN_CACHE_EVICTION_DEEPEN		1206
/*! cache: page written requiring history store records */
#define	WT_STAT_CONN_CACHE_WRITE_HS			1207
/*! cache: pages considered for eviction that were brought in by pre-fetch */
#define	WT_STAT_CONN_EVICTION_CONSIDER_PREFETCH		1208
/*! cache: pages currently held in the cache */
#define	WT_STAT_CONN_CACHE_PAGES_INUSE			1209
/*! cache: pages dirtied due to obsolete time window by eviction */
#define	WT_STAT_CONN_CACHE_EVICTION_DIRTY_OBSOLETE_TW	1210
/*! cache: pages evicted in parallel with checkpoint */
#define	WT_STAT_CONN_EVICTION_PAGES_IN_PARALLEL_WITH_CHECKPOINT	1211
/*! cache: pages queued for eviction */
#define	WT_STAT_CONN_EVICTION_PAGES_ORDINARY_QUEUED	1212
/*! cache: pages queued for eviction post lru sorting */
#define	WT_STAT_CONN_EVICTION_PAGES_QUEUED_POST_LRU	1213
/*! cache: pages queued for urgent eviction */
#define	WT_STAT_CONN_EVICTION_PAGES_QUEUED_URGENT	1214
/*! cache: pages queued for urgent eviction during walk */
#define	WT_STAT_CONN_EVICTION_PAGES_QUEUED_OLDEST	1215
/*!
 * cache: pages queued for urgent eviction from history store due to high
 * dirty content
 */
#define	WT_STAT_CONN_EVICTION_PAGES_QUEUED_URGENT_HS_DIRTY	1216
/*! cache: pages read into cache */
#define	WT_STAT_CONN_CACHE_READ				1217
/*! cache: pages read into cache after truncate */
#define	WT_STAT_CONN_CACHE_READ_DELETED			1218
/*! cache: pages read into cache after truncate in prepare state */
#define	WT_STAT_CONN_CACHE_READ_DELETED_PREPARED	1219
/*! cache: pages read into cache by checkpoint */
#define	WT_STAT_CONN_CACHE_READ_CHECKPOINT		1220
/*!
 * cache: pages removed from the ordinary queue to be queued for urgent
 * eviction
 */
#define	WT_STAT_CONN_EVICTION_CLEAR_ORDINARY		1221
/*! cache: pages requested from the cache */
#define	WT_STAT_CONN_CACHE_PAGES_REQUESTED		1222
/*! cache: pages requested from the cache due to pre-fetch */
#define	WT_STAT_CONN_CACHE_PAGES_PREFETCH		1223
/*! cache: pages seen by eviction walk */
#define	WT_STAT_CONN_CACHE_EVICTION_PAGES_SEEN		1224
/*! cache: pages seen by eviction walk that are already queued */
#define	WT_STAT_CONN_EVICTION_PAGES_ALREADY_QUEUED	1225
/*! cache: pages selected for eviction unable to be evicted */
#define	WT_STAT_CONN_EVICTION_FAIL			1226
/*!
 * cache: pages selected for eviction unable to be evicted because of
 * active children on an internal page
 */
#define	WT_STAT_CONN_EVICTION_FAIL_ACTIVE_CHILDREN_ON_AN_INTERNAL_PAGE	1227
/*!
 * cache: pages selected for eviction unable to be evicted because of
 * failure in reconciliation
 */
#define	WT_STAT_CONN_EVICTION_FAIL_IN_RECONCILIATION	1228
/*!
 * cache: pages selected for eviction unable to be evicted because of
 * race between checkpoint and updates without timestamps
 */
#define	WT_STAT_CONN_EVICTION_FAIL_CHECKPOINT_NO_TS	1229
/*! cache: pages walked for eviction */
#define	WT_STAT_CONN_EVICTION_WALK			1230
/*! cache: pages written from cache */
#define	WT_STAT_CONN_CACHE_WRITE			1231
/*! cache: pages written requiring in-memory restoration */
#define	WT_STAT_CONN_CACHE_WRITE_RESTORE		1232
/*! cache: percentage overhead */
#define	WT_STAT_CONN_CACHE_OVERHEAD			1233
/*! cache: recent modification of a page blocked its eviction */
#define	WT_STAT_CONN_CACHE_EVICTION_BLOCKED_RECENTLY_MODIFIED	1234
/*! cache: reverse splits performed */
#define	WT_STAT_CONN_CACHE_REVERSE_SPLITS		1235
/*!
 * cache: reverse splits skipped because of VLCS namespace gap
 * restrictions
 */
#define	WT_STAT_CONN_CACHE_REVERSE_SPLITS_SKIPPED_VLCS	1236
/*! cache: the number of times full update inserted to history store */
#define	WT_STAT_CONN_CACHE_HS_INSERT_FULL_UPDATE	1237
/*! cache: the number of times reverse modify inserted to history store */
#define	WT_STAT_CONN_CACHE_HS_INSERT_REVERSE_MODIFY	1238
/*!
 * cache: total milliseconds spent inside reentrant history store
 * evictions in a reconciliation
 */
#define	WT_STAT_CONN_EVICTION_REENTRY_HS_EVICTION_MILLISECONDS	1239
/*! cache: tracked bytes belonging to internal pages in the cache */
#define	WT_STAT_CONN_CACHE_BYTES_INTERNAL		1240
/*! cache: tracked bytes belonging to leaf pages in the cache */
#define	WT_STAT_CONN_CACHE_BYTES_LEAF			1241
/*! cache: tracked dirty bytes in the cache */
#define	WT_STAT_CONN_CACHE_BYTES_DIRTY			1242
/*! cache: tracked dirty internal page bytes in the cache */
#define	WT_STAT_CONN_CACHE_BYTES_DIRTY_INTERNAL		1243
/*! cache: tracked dirty leaf page bytes in the cache */
#define	WT_STAT_CONN_CACHE_BYTES_DIRTY_LEAF		1244
/*! cache: tracked dirty pages in the cache */
#define	WT_STAT_CONN_CACHE_PAGES_DIRTY			1245
/*! cache: uncommitted truncate blocked page eviction */
#define	WT_STAT_CONN_CACHE_EVICTION_BLOCKED_UNCOMMITTED_TRUNCATE	1246
/*! cache: unmodified pages evicted */
#define	WT_STAT_CONN_CACHE_EVICTION_CLEAN		1247
/*! cache: update bytes belonging to the history store table in the cache */
#define	WT_STAT_CONN_CACHE_BYTES_HS_UPDATES		1248
/*! cache: updates in uncommitted txn - bytes */
#define	WT_STAT_CONN_CACHE_UPDATES_TXN_UNCOMMITTED_BYTES	1249
/*! cache: updates in uncommitted txn - count */
#define	WT_STAT_CONN_CACHE_UPDATES_TXN_UNCOMMITTED_COUNT	1250
/*! capacity: background fsync file handles considered */
#define	WT_STAT_CONN_FSYNC_ALL_FH_TOTAL			1251
/*! capacity: background fsync file handles synced */
#define	WT_STAT_CONN_FSYNC_ALL_FH			1252
/*! capacity: background fsync time (msecs) */
#define	WT_STAT_CONN_FSYNC_ALL_TIME			1253
/*! capacity: bytes read */
#define	WT_STAT_CONN_CAPACITY_BYTES_READ		1254
/*! capacity: bytes written for checkpoint */
#define	WT_STAT_CONN_CAPACITY_BYTES_CKPT		1255
/*! capacity: bytes written for chunk cache */
#define	WT_STAT_CONN_CAPACITY_BYTES_CHUNKCACHE		1256
/*! capacity: bytes written for eviction */
#define	WT_STAT_CONN_CAPACITY_BYTES_EVICT		1257
/*! capacity: bytes written for log */
#define	WT_STAT_CONN_CAPACITY_BYTES_LOG			1258
/*! capacity: bytes written total */
#define	WT_STAT_CONN_CAPACITY_BYTES_WRITTEN		1259
/*! capacity: threshold to call fsync */
#define	WT_STAT_CONN_CAPACITY_THRESHOLD			1260
/*! capacity: time waiting due to total capacity (usecs) */
#define	WT_STAT_CONN_CAPACITY_TIME_TOTAL		1261
/*! capacity: time waiting during checkpoint (usecs) */
#define	WT_STAT_CONN_CAPACITY_TIME_CKPT			1262
/*! capacity: time waiting during eviction (usecs) */
#define	WT_STAT_CONN_CAPACITY_TIME_EVICT		1263
/*! capacity: time waiting during logging (usecs) */
#define	WT_STAT_CONN_CAPACITY_TIME_LOG			1264
/*! capacity: time waiting during read (usecs) */
#define	WT_STAT_CONN_CAPACITY_TIME_READ			1265
/*! capacity: time waiting for chunk cache IO bandwidth (usecs) */
#define	WT_STAT_CONN_CAPACITY_TIME_CHUNKCACHE		1266
/*! checkpoint: checkpoint cleanup successful calls */
#define	WT_STAT_CONN_CHECKPOINT_CLEANUP_SUCCESS		1267
/*! checkpoint: checkpoint has acquired a snapshot for its transaction */
#define	WT_STAT_CONN_CHECKPOINT_SNAPSHOT_ACQUIRED	1268
/*! checkpoint: checkpoints skipped because database was clean */
#define	WT_STAT_CONN_CHECKPOINT_SKIPPED			1269
/*! checkpoint: fsync calls after allocating the transaction ID */
#define	WT_STAT_CONN_CHECKPOINT_FSYNC_POST		1270
/*! checkpoint: fsync duration after allocating the transaction ID (usecs) */
#define	WT_STAT_CONN_CHECKPOINT_FSYNC_POST_DURATION	1271
/*! checkpoint: generation */
#define	WT_STAT_CONN_CHECKPOINT_GENERATION		1272
/*! checkpoint: max time (msecs) */
#define	WT_STAT_CONN_CHECKPOINT_TIME_MAX		1273
/*! checkpoint: min time (msecs) */
#define	WT_STAT_CONN_CHECKPOINT_TIME_MIN		1274
/*!
 * checkpoint: most recent duration for checkpoint dropping all handles
 * (usecs)
 */
#define	WT_STAT_CONN_CHECKPOINT_HANDLE_DROP_DURATION	1275
/*! checkpoint: most recent duration for gathering all handles (usecs) */
#define	WT_STAT_CONN_CHECKPOINT_HANDLE_DURATION		1276
/*! checkpoint: most recent duration for gathering applied handles (usecs) */
#define	WT_STAT_CONN_CHECKPOINT_HANDLE_APPLY_DURATION	1277
/*! checkpoint: most recent duration for gathering skipped handles (usecs) */
#define	WT_STAT_CONN_CHECKPOINT_HANDLE_SKIP_DURATION	1278
/*! checkpoint: most recent duration for handles metadata checked (usecs) */
#define	WT_STAT_CONN_CHECKPOINT_HANDLE_META_CHECK_DURATION	1279
/*! checkpoint: most recent duration for locking the handles (usecs) */
#define	WT_STAT_CONN_CHECKPOINT_HANDLE_LOCK_DURATION	1280
/*! checkpoint: most recent handles applied */
#define	WT_STAT_CONN_CHECKPOINT_HANDLE_APPLIED		1281
/*! checkpoint: most recent handles checkpoint dropped */
#define	WT_STAT_CONN_CHECKPOINT_HANDLE_DROPPED		1282
/*! checkpoint: most recent handles metadata checked */
#define	WT_STAT_CONN_CHECKPOINT_HANDLE_META_CHECKED	1283
/*! checkpoint: most recent handles metadata locked */
#define	WT_STAT_CONN_CHECKPOINT_HANDLE_LOCKED		1284
/*! checkpoint: most recent handles skipped */
#define	WT_STAT_CONN_CHECKPOINT_HANDLE_SKIPPED		1285
/*! checkpoint: most recent handles walked */
#define	WT_STAT_CONN_CHECKPOINT_HANDLE_WALKED		1286
/*! checkpoint: most recent time (msecs) */
#define	WT_STAT_CONN_CHECKPOINT_TIME_RECENT		1287
/*! checkpoint: number of checkpoints started by api */
#define	WT_STAT_CONN_CHECKPOINTS_API			1288
/*! checkpoint: number of checkpoints started by compaction */
#define	WT_STAT_CONN_CHECKPOINTS_COMPACT		1289
/*! checkpoint: number of files synced */
#define	WT_STAT_CONN_CHECKPOINT_SYNC			1290
/*! checkpoint: number of handles visited after writes complete */
#define	WT_STAT_CONN_CHECKPOINT_PRESYNC			1291
/*! checkpoint: number of history store pages caused to be reconciled */
#define	WT_STAT_CONN_CHECKPOINT_HS_PAGES_RECONCILED	1292
/*! checkpoint: number of internal pages visited */
#define	WT_STAT_CONN_CHECKPOINT_PAGES_VISITED_INTERNAL	1293
/*! checkpoint: number of leaf pages visited */
#define	WT_STAT_CONN_CHECKPOINT_PAGES_VISITED_LEAF	1294
/*! checkpoint: number of pages caused to be reconciled */
#define	WT_STAT_CONN_CHECKPOINT_PAGES_RECONCILED	1295
/*! checkpoint: pages added for eviction during checkpoint cleanup */
#define	WT_STAT_CONN_CHECKPOINT_CLEANUP_PAGES_EVICT	1296
/*!
 * checkpoint: pages dirtied due to obsolete time window by checkpoint
 * cleanup
 */
#define	WT_STAT_CONN_CHECKPOINT_CLEANUP_PAGES_OBSOLETE_TW	1297
/*!
 * checkpoint: pages read into cache during checkpoint cleanup
 * (reclaim_space)
 */
#define	WT_STAT_CONN_CHECKPOINT_CLEANUP_PAGES_READ_RECLAIM_SPACE	1298
/*!
 * checkpoint: pages read into cache during checkpoint cleanup due to
 * obsolete time window
 */
#define	WT_STAT_CONN_CHECKPOINT_CLEANUP_PAGES_READ_OBSOLETE_TW	1299
/*! checkpoint: pages removed during checkpoint cleanup */
#define	WT_STAT_CONN_CHECKPOINT_CLEANUP_PAGES_REMOVED	1300
/*! checkpoint: pages skipped during checkpoint cleanup tree walk */
#define	WT_STAT_CONN_CHECKPOINT_CLEANUP_PAGES_WALK_SKIPPED	1301
/*! checkpoint: pages visited during checkpoint cleanup */
#define	WT_STAT_CONN_CHECKPOINT_CLEANUP_PAGES_VISITED	1302
/*! checkpoint: prepare currently running */
#define	WT_STAT_CONN_CHECKPOINT_PREP_RUNNING		1303
/*! checkpoint: prepare max time (msecs) */
#define	WT_STAT_CONN_CHECKPOINT_PREP_MAX		1304
/*! checkpoint: prepare min time (msecs) */
#define	WT_STAT_CONN_CHECKPOINT_PREP_MIN		1305
/*! checkpoint: prepare most recent time (msecs) */
#define	WT_STAT_CONN_CHECKPOINT_PREP_RECENT		1306
/*! checkpoint: prepare total time (msecs) */
#define	WT_STAT_CONN_CHECKPOINT_PREP_TOTAL		1307
/*! checkpoint: progress state */
#define	WT_STAT_CONN_CHECKPOINT_STATE			1308
/*! checkpoint: scrub dirty target */
#define	WT_STAT_CONN_CHECKPOINT_SCRUB_TARGET		1309
/*! checkpoint: scrub max time (msecs) */
#define	WT_STAT_CONN_CHECKPOINT_SCRUB_MAX		1310
/*! checkpoint: scrub min time (msecs) */
#define	WT_STAT_CONN_CHECKPOINT_SCRUB_MIN		1311
/*! checkpoint: scrub most recent time (msecs) */
#define	WT_STAT_CONN_CHECKPOINT_SCRUB_RECENT		1312
/*! checkpoint: scrub total time (msecs) */
#define	WT_STAT_CONN_CHECKPOINT_SCRUB_TOTAL		1313
/*! checkpoint: stop timing stress active */
#define	WT_STAT_CONN_CHECKPOINT_STOP_STRESS_ACTIVE	1314
/*! checkpoint: time spent on per-tree checkpoint work (usecs) */
#define	WT_STAT_CONN_CHECKPOINT_TREE_DURATION		1315
/*! checkpoint: total failed number of checkpoints */
#define	WT_STAT_CONN_CHECKPOINTS_TOTAL_FAILED		1316
/*! checkpoint: total succeed number of checkpoints */
#define	WT_STAT_CONN_CHECKPOINTS_TOTAL_SUCCEED		1317
/*! checkpoint: total time (msecs) */
#define	WT_STAT_CONN_CHECKPOINT_TIME_TOTAL		1318
/*! checkpoint: wait cycles while cache dirty level is decreasing */
#define	WT_STAT_CONN_CHECKPOINT_WAIT_REDUCE_DIRTY	1319
/*! chunk-cache: aggregate number of spanned chunks on read */
#define	WT_STAT_CONN_CHUNKCACHE_SPANS_CHUNKS_READ	1320
/*! chunk-cache: chunks evicted */
#define	WT_STAT_CONN_CHUNKCACHE_CHUNKS_EVICTED		1321
/*! chunk-cache: could not allocate due to exceeding bitmap capacity */
#define	WT_STAT_CONN_CHUNKCACHE_EXCEEDED_BITMAP_CAPACITY	1322
/*! chunk-cache: could not allocate due to exceeding capacity */
#define	WT_STAT_CONN_CHUNKCACHE_EXCEEDED_CAPACITY	1323
/*! chunk-cache: lookups */
#define	WT_STAT_CONN_CHUNKCACHE_LOOKUPS			1324
/*!
 * chunk-cache: number of chunks loaded from flushed tables in chunk
 * cache
 */
#define	WT_STAT_CONN_CHUNKCACHE_CHUNKS_LOADED_FROM_FLUSHED_TABLES	1325
/*! chunk-cache: number of metadata entries inserted */
#define	WT_STAT_CONN_CHUNKCACHE_METADATA_INSERTED	1326
/*! chunk-cache: number of metadata entries removed */
#define	WT_STAT_CONN_CHUNKCACHE_METADATA_REMOVED	1327
/*!
 * chunk-cache: number of metadata inserts/deletes dropped by the worker
 * thread
 */
#define	WT_STAT_CONN_CHUNKCACHE_METADATA_WORK_UNITS_DROPPED	1328
/*!
 * chunk-cache: number of metadata inserts/deletes pushed to the worker
 * thread
 */
#define	WT_STAT_CONN_CHUNKCACHE_METADATA_WORK_UNITS_CREATED	1329
/*!
 * chunk-cache: number of metadata inserts/deletes read by the worker
 * thread
 */
#define	WT_STAT_CONN_CHUNKCACHE_METADATA_WORK_UNITS_DEQUEUED	1330
/*! chunk-cache: number of misses */
#define	WT_STAT_CONN_CHUNKCACHE_MISSES			1331
/*! chunk-cache: number of times a read from storage failed */
#define	WT_STAT_CONN_CHUNKCACHE_IO_FAILED		1332
/*! chunk-cache: retried accessing a chunk while I/O was in progress */
#define	WT_STAT_CONN_CHUNKCACHE_RETRIES			1333
/*! chunk-cache: retries from a chunk cache checksum mismatch */
#define	WT_STAT_CONN_CHUNKCACHE_RETRIES_CHECKSUM_MISMATCH	1334
/*! chunk-cache: timed out due to too many retries */
#define	WT_STAT_CONN_CHUNKCACHE_TOOMANY_RETRIES		1335
/*! chunk-cache: total bytes read from persistent content */
#define	WT_STAT_CONN_CHUNKCACHE_BYTES_READ_PERSISTENT	1336
/*! chunk-cache: total bytes used by the cache */
#define	WT_STAT_CONN_CHUNKCACHE_BYTES_INUSE		1337
/*! chunk-cache: total bytes used by the cache for pinned chunks */
#define	WT_STAT_CONN_CHUNKCACHE_BYTES_INUSE_PINNED	1338
/*! chunk-cache: total chunks held by the chunk cache */
#define	WT_STAT_CONN_CHUNKCACHE_CHUNKS_INUSE		1339
/*!
 * chunk-cache: total number of chunks inserted on startup from persisted
 * metadata.
 */
#define	WT_STAT_CONN_CHUNKCACHE_CREATED_FROM_METADATA	1340
/*! chunk-cache: total pinned chunks held by the chunk cache */
#define	WT_STAT_CONN_CHUNKCACHE_CHUNKS_PINNED		1341
/*! connection: auto adjusting condition resets */
#define	WT_STAT_CONN_COND_AUTO_WAIT_RESET		1342
/*! connection: auto adjusting condition wait calls */
#define	WT_STAT_CONN_COND_AUTO_WAIT			1343
/*!
 * connection: auto adjusting condition wait raced to update timeout and
 * skipped updating
 */
#define	WT_STAT_CONN_COND_AUTO_WAIT_SKIPPED		1344
/*! connection: detected system time went backwards */
#define	WT_STAT_CONN_TIME_TRAVEL			1345
/*! connection: files currently open */
#define	WT_STAT_CONN_FILE_OPEN				1346
/*! connection: hash bucket array size for data handles */
#define	WT_STAT_CONN_BUCKETS_DH				1347
/*! connection: hash bucket array size general */
#define	WT_STAT_CONN_BUCKETS				1348
/*! connection: memory allocations */
#define	WT_STAT_CONN_MEMORY_ALLOCATION			1349
/*! connection: memory frees */
#define	WT_STAT_CONN_MEMORY_FREE			1350
/*! connection: memory re-allocations */
#define	WT_STAT_CONN_MEMORY_GROW			1351
/*! connection: number of sessions without a sweep for 5+ minutes */
#define	WT_STAT_CONN_NO_SESSION_SWEEP_5MIN		1352
/*! connection: number of sessions without a sweep for 60+ minutes */
#define	WT_STAT_CONN_NO_SESSION_SWEEP_60MIN		1353
/*! connection: pthread mutex condition wait calls */
#define	WT_STAT_CONN_COND_WAIT				1354
/*! connection: pthread mutex shared lock read-lock calls */
#define	WT_STAT_CONN_RWLOCK_READ			1355
/*! connection: pthread mutex shared lock write-lock calls */
#define	WT_STAT_CONN_RWLOCK_WRITE			1356
/*! connection: total fsync I/Os */
#define	WT_STAT_CONN_FSYNC_IO				1357
/*! connection: total read I/Os */
#define	WT_STAT_CONN_READ_IO				1358
/*! connection: total write I/Os */
#define	WT_STAT_CONN_WRITE_IO				1359
/*! cursor: Total number of deleted pages skipped during tree walk */
#define	WT_STAT_CONN_CURSOR_TREE_WALK_DEL_PAGE_SKIP	1360
/*! cursor: Total number of entries skipped by cursor next calls */
#define	WT_STAT_CONN_CURSOR_NEXT_SKIP_TOTAL		1361
/*! cursor: Total number of entries skipped by cursor prev calls */
#define	WT_STAT_CONN_CURSOR_PREV_SKIP_TOTAL		1362
/*!
 * cursor: Total number of entries skipped to position the history store
 * cursor
 */
#define	WT_STAT_CONN_CURSOR_SKIP_HS_CUR_POSITION	1363
/*!
 * cursor: Total number of in-memory deleted pages skipped during tree
 * walk
 */
#define	WT_STAT_CONN_CURSOR_TREE_WALK_INMEM_DEL_PAGE_SKIP	1364
/*! cursor: Total number of on-disk deleted pages skipped during tree walk */
#define	WT_STAT_CONN_CURSOR_TREE_WALK_ONDISK_DEL_PAGE_SKIP	1365
/*!
 * cursor: Total number of times a search near has exited due to prefix
 * config
 */
#define	WT_STAT_CONN_CURSOR_SEARCH_NEAR_PREFIX_FAST_PATHS	1366
/*!
 * cursor: Total number of times cursor fails to temporarily release
 * pinned page to encourage eviction of hot or large page
 */
#define	WT_STAT_CONN_CURSOR_REPOSITION_FAILED		1367
/*!
 * cursor: Total number of times cursor temporarily releases pinned page
 * to encourage eviction of hot or large page
 */
#define	WT_STAT_CONN_CURSOR_REPOSITION			1368
/*! cursor: bulk cursor count */
#define	WT_STAT_CONN_CURSOR_BULK_COUNT			1369
/*! cursor: cached cursor count */
#define	WT_STAT_CONN_CURSOR_CACHED_COUNT		1370
/*! cursor: cursor bound calls that return an error */
#define	WT_STAT_CONN_CURSOR_BOUND_ERROR			1371
/*! cursor: cursor bounds cleared from reset */
#define	WT_STAT_CONN_CURSOR_BOUNDS_RESET		1372
/*! cursor: cursor bounds comparisons performed */
#define	WT_STAT_CONN_CURSOR_BOUNDS_COMPARISONS		1373
/*! cursor: cursor bounds next called on an unpositioned cursor */
#define	WT_STAT_CONN_CURSOR_BOUNDS_NEXT_UNPOSITIONED	1374
/*! cursor: cursor bounds next early exit */
#define	WT_STAT_CONN_CURSOR_BOUNDS_NEXT_EARLY_EXIT	1375
/*! cursor: cursor bounds prev called on an unpositioned cursor */
#define	WT_STAT_CONN_CURSOR_BOUNDS_PREV_UNPOSITIONED	1376
/*! cursor: cursor bounds prev early exit */
#define	WT_STAT_CONN_CURSOR_BOUNDS_PREV_EARLY_EXIT	1377
/*! cursor: cursor bounds search early exit */
#define	WT_STAT_CONN_CURSOR_BOUNDS_SEARCH_EARLY_EXIT	1378
/*! cursor: cursor bounds search near call repositioned cursor */
#define	WT_STAT_CONN_CURSOR_BOUNDS_SEARCH_NEAR_REPOSITIONED_CURSOR	1379
/*! cursor: cursor bulk loaded cursor insert calls */
#define	WT_STAT_CONN_CURSOR_INSERT_BULK			1380
/*! cursor: cursor cache calls that return an error */
#define	WT_STAT_CONN_CURSOR_CACHE_ERROR			1381
/*! cursor: cursor close calls that result in cache */
#define	WT_STAT_CONN_CURSOR_CACHE			1382
/*! cursor: cursor close calls that return an error */
#define	WT_STAT_CONN_CURSOR_CLOSE_ERROR			1383
/*! cursor: cursor compare calls that return an error */
#define	WT_STAT_CONN_CURSOR_COMPARE_ERROR		1384
/*! cursor: cursor create calls */
#define	WT_STAT_CONN_CURSOR_CREATE			1385
/*! cursor: cursor equals calls that return an error */
#define	WT_STAT_CONN_CURSOR_EQUALS_ERROR		1386
/*! cursor: cursor get key calls that return an error */
#define	WT_STAT_CONN_CURSOR_GET_KEY_ERROR		1387
/*! cursor: cursor get value calls that return an error */
#define	WT_STAT_CONN_CURSOR_GET_VALUE_ERROR		1388
/*! cursor: cursor insert calls */
#define	WT_STAT_CONN_CURSOR_INSERT			1389
/*! cursor: cursor insert calls that return an error */
#define	WT_STAT_CONN_CURSOR_INSERT_ERROR		1390
/*! cursor: cursor insert check calls that return an error */
#define	WT_STAT_CONN_CURSOR_INSERT_CHECK_ERROR		1391
/*! cursor: cursor insert key and value bytes */
#define	WT_STAT_CONN_CURSOR_INSERT_BYTES		1392
/*! cursor: cursor largest key calls that return an error */
#define	WT_STAT_CONN_CURSOR_LARGEST_KEY_ERROR		1393
/*! cursor: cursor modify calls */
#define	WT_STAT_CONN_CURSOR_MODIFY			1394
/*! cursor: cursor modify calls that return an error */
#define	WT_STAT_CONN_CURSOR_MODIFY_ERROR		1395
/*! cursor: cursor modify key and value bytes affected */
#define	WT_STAT_CONN_CURSOR_MODIFY_BYTES		1396
/*! cursor: cursor modify value bytes modified */
#define	WT_STAT_CONN_CURSOR_MODIFY_BYTES_TOUCH		1397
/*! cursor: cursor next calls */
#define	WT_STAT_CONN_CURSOR_NEXT			1398
/*! cursor: cursor next calls that return an error */
#define	WT_STAT_CONN_CURSOR_NEXT_ERROR			1399
/*!
 * cursor: cursor next calls that skip due to a globally visible history
 * store tombstone
 */
#define	WT_STAT_CONN_CURSOR_NEXT_HS_TOMBSTONE		1400
/*!
 * cursor: cursor next calls that skip greater than 1 and fewer than 100
 * entries
 */
#define	WT_STAT_CONN_CURSOR_NEXT_SKIP_LT_100		1401
/*!
 * cursor: cursor next calls that skip greater than or equal to 100
 * entries
 */
#define	WT_STAT_CONN_CURSOR_NEXT_SKIP_GE_100		1402
/*! cursor: cursor next random calls that return an error */
#define	WT_STAT_CONN_CURSOR_NEXT_RANDOM_ERROR		1403
/*! cursor: cursor operation restarted */
#define	WT_STAT_CONN_CURSOR_RESTART			1404
/*! cursor: cursor prev calls */
#define	WT_STAT_CONN_CURSOR_PREV			1405
/*! cursor: cursor prev calls that return an error */
#define	WT_STAT_CONN_CURSOR_PREV_ERROR			1406
/*!
 * cursor: cursor prev calls that skip due to a globally visible history
 * store tombstone
 */
#define	WT_STAT_CONN_CURSOR_PREV_HS_TOMBSTONE		1407
/*!
 * cursor: cursor prev calls that skip greater than or equal to 100
 * entries
 */
#define	WT_STAT_CONN_CURSOR_PREV_SKIP_GE_100		1408
/*! cursor: cursor prev calls that skip less than 100 entries */
#define	WT_STAT_CONN_CURSOR_PREV_SKIP_LT_100		1409
/*! cursor: cursor reconfigure calls that return an error */
#define	WT_STAT_CONN_CURSOR_RECONFIGURE_ERROR		1410
/*! cursor: cursor remove calls */
#define	WT_STAT_CONN_CURSOR_REMOVE			1411
/*! cursor: cursor remove calls that return an error */
#define	WT_STAT_CONN_CURSOR_REMOVE_ERROR		1412
/*! cursor: cursor remove key bytes removed */
#define	WT_STAT_CONN_CURSOR_REMOVE_BYTES		1413
/*! cursor: cursor reopen calls that return an error */
#define	WT_STAT_CONN_CURSOR_REOPEN_ERROR		1414
/*! cursor: cursor reserve calls */
#define	WT_STAT_CONN_CURSOR_RESERVE			1415
/*! cursor: cursor reserve calls that return an error */
#define	WT_STAT_CONN_CURSOR_RESERVE_ERROR		1416
/*! cursor: cursor reset calls */
#define	WT_STAT_CONN_CURSOR_RESET			1417
/*! cursor: cursor reset calls that return an error */
#define	WT_STAT_CONN_CURSOR_RESET_ERROR			1418
/*! cursor: cursor search calls */
#define	WT_STAT_CONN_CURSOR_SEARCH			1419
/*! cursor: cursor search calls that return an error */
#define	WT_STAT_CONN_CURSOR_SEARCH_ERROR		1420
/*! cursor: cursor search history store calls */
#define	WT_STAT_CONN_CURSOR_SEARCH_HS			1421
/*! cursor: cursor search near calls */
#define	WT_STAT_CONN_CURSOR_SEARCH_NEAR			1422
/*! cursor: cursor search near calls that return an error */
#define	WT_STAT_CONN_CURSOR_SEARCH_NEAR_ERROR		1423
/*! cursor: cursor sweep buckets */
#define	WT_STAT_CONN_CURSOR_SWEEP_BUCKETS		1424
/*! cursor: cursor sweep cursors closed */
#define	WT_STAT_CONN_CURSOR_SWEEP_CLOSED		1425
/*! cursor: cursor sweep cursors examined */
#define	WT_STAT_CONN_CURSOR_SWEEP_EXAMINED		1426
/*! cursor: cursor sweeps */
#define	WT_STAT_CONN_CURSOR_SWEEP			1427
/*! cursor: cursor truncate calls */
#define	WT_STAT_CONN_CURSOR_TRUNCATE			1428
/*! cursor: cursor truncates performed on individual keys */
#define	WT_STAT_CONN_CURSOR_TRUNCATE_KEYS_DELETED	1429
/*! cursor: cursor update calls */
#define	WT_STAT_CONN_CURSOR_UPDATE			1430
/*! cursor: cursor update calls that return an error */
#define	WT_STAT_CONN_CURSOR_UPDATE_ERROR		1431
/*! cursor: cursor update key and value bytes */
#define	WT_STAT_CONN_CURSOR_UPDATE_BYTES		1432
/*! cursor: cursor update value size change */
#define	WT_STAT_CONN_CURSOR_UPDATE_BYTES_CHANGED	1433
/*! cursor: cursors reused from cache */
#define	WT_STAT_CONN_CURSOR_REOPEN			1434
/*! cursor: open cursor count */
#define	WT_STAT_CONN_CURSOR_OPEN_COUNT			1435
/*! data-handle: Table connection data handles currently active */
#define	WT_STAT_CONN_DH_CONN_HANDLE_TABLE_COUNT		1436
/*! data-handle: Tiered connection data handles currently active */
#define	WT_STAT_CONN_DH_CONN_HANDLE_TIERED_COUNT	1437
/*! data-handle: Tiered_Tree connection data handles currently active */
#define	WT_STAT_CONN_DH_CONN_HANDLE_TIERED_TREE_COUNT	1438
/*! data-handle: btree connection data handles currently active */
#define	WT_STAT_CONN_DH_CONN_HANDLE_BTREE_COUNT		1439
/*! data-handle: checkpoint connection data handles currently active */
#define	WT_STAT_CONN_DH_CONN_HANDLE_CHECKPOINT_COUNT	1440
/*! data-handle: connection data handle size */
#define	WT_STAT_CONN_DH_CONN_HANDLE_SIZE		1441
/*! data-handle: connection data handles currently active */
#define	WT_STAT_CONN_DH_CONN_HANDLE_COUNT		1442
/*! data-handle: connection sweep candidate became referenced */
#define	WT_STAT_CONN_DH_SWEEP_REF			1443
/*! data-handle: connection sweep dead dhandles closed */
#define	WT_STAT_CONN_DH_SWEEP_DEAD_CLOSE		1444
/*! data-handle: connection sweep dhandles removed from hash list */
#define	WT_STAT_CONN_DH_SWEEP_REMOVE			1445
/*! data-handle: connection sweep expired dhandles closed */
#define	WT_STAT_CONN_DH_SWEEP_EXPIRED_CLOSE		1446
/*! data-handle: connection sweep time-of-death sets */
#define	WT_STAT_CONN_DH_SWEEP_TOD			1447
/*! data-handle: connection sweeps */
#define	WT_STAT_CONN_DH_SWEEPS				1448
/*!
 * data-handle: connection sweeps skipped due to checkpoint gathering
 * handles
 */
#define	WT_STAT_CONN_DH_SWEEP_SKIP_CKPT			1449
/*! data-handle: session dhandles swept */
#define	WT_STAT_CONN_DH_SESSION_HANDLES			1450
/*! data-handle: session sweep attempts */
#define	WT_STAT_CONN_DH_SESSION_SWEEPS			1451
/*!
 * live-restore: number of bytes copied from the source to the
 * destination
 */
#define	WT_STAT_CONN_LIVE_RESTORE_BYTES_COPIED		1452
/*! live-restore: number of files remaining for migration completion */
#define	WT_STAT_CONN_LIVE_RESTORE_WORK_REMAINING	1453
/*! live-restore: number of reads from the source database */
#define	WT_STAT_CONN_LIVE_RESTORE_SOURCE_READ_COUNT	1454
/*! live-restore: source read latency histogram (bucket 1) - 0-10ms */
#define	WT_STAT_CONN_LIVE_RESTORE_HIST_SOURCE_READ_LATENCY_LT10	1455
/*! live-restore: source read latency histogram (bucket 2) - 10-49ms */
#define	WT_STAT_CONN_LIVE_RESTORE_HIST_SOURCE_READ_LATENCY_LT50	1456
/*! live-restore: source read latency histogram (bucket 3) - 50-99ms */
#define	WT_STAT_CONN_LIVE_RESTORE_HIST_SOURCE_READ_LATENCY_LT100	1457
/*! live-restore: source read latency histogram (bucket 4) - 100-249ms */
#define	WT_STAT_CONN_LIVE_RESTORE_HIST_SOURCE_READ_LATENCY_LT250	1458
/*! live-restore: source read latency histogram (bucket 5) - 250-499ms */
#define	WT_STAT_CONN_LIVE_RESTORE_HIST_SOURCE_READ_LATENCY_LT500	1459
/*! live-restore: source read latency histogram (bucket 6) - 500-999ms */
#define	WT_STAT_CONN_LIVE_RESTORE_HIST_SOURCE_READ_LATENCY_LT1000	1460
/*! live-restore: source read latency histogram (bucket 7) - 1000ms+ */
#define	WT_STAT_CONN_LIVE_RESTORE_HIST_SOURCE_READ_LATENCY_GT1000	1461
/*! live-restore: source read latency histogram total (msecs) */
#define	WT_STAT_CONN_LIVE_RESTORE_HIST_SOURCE_READ_LATENCY_TOTAL_MSECS	1462
/*! live-restore: state */
#define	WT_STAT_CONN_LIVE_RESTORE_STATE			1463
/*! lock: btree page lock acquisitions */
#define	WT_STAT_CONN_LOCK_BTREE_PAGE_COUNT		1464
/*! lock: btree page lock application thread wait time (usecs) */
#define	WT_STAT_CONN_LOCK_BTREE_PAGE_WAIT_APPLICATION	1465
/*! lock: btree page lock internal thread wait time (usecs) */
#define	WT_STAT_CONN_LOCK_BTREE_PAGE_WAIT_INTERNAL	1466
/*! lock: checkpoint lock acquisitions */
#define	WT_STAT_CONN_LOCK_CHECKPOINT_COUNT		1467
/*! lock: checkpoint lock application thread wait time (usecs) */
#define	WT_STAT_CONN_LOCK_CHECKPOINT_WAIT_APPLICATION	1468
/*! lock: checkpoint lock internal thread wait time (usecs) */
#define	WT_STAT_CONN_LOCK_CHECKPOINT_WAIT_INTERNAL	1469
/*! lock: dhandle lock application thread time waiting (usecs) */
#define	WT_STAT_CONN_LOCK_DHANDLE_WAIT_APPLICATION	1470
/*! lock: dhandle lock internal thread time waiting (usecs) */
#define	WT_STAT_CONN_LOCK_DHANDLE_WAIT_INTERNAL		1471
/*! lock: dhandle read lock acquisitions */
#define	WT_STAT_CONN_LOCK_DHANDLE_READ_COUNT		1472
/*! lock: dhandle write lock acquisitions */
#define	WT_STAT_CONN_LOCK_DHANDLE_WRITE_COUNT		1473
/*! lock: metadata lock acquisitions */
#define	WT_STAT_CONN_LOCK_METADATA_COUNT		1474
/*! lock: metadata lock application thread wait time (usecs) */
#define	WT_STAT_CONN_LOCK_METADATA_WAIT_APPLICATION	1475
/*! lock: metadata lock internal thread wait time (usecs) */
#define	WT_STAT_CONN_LOCK_METADATA_WAIT_INTERNAL	1476
/*! lock: schema lock acquisitions */
#define	WT_STAT_CONN_LOCK_SCHEMA_COUNT			1477
/*! lock: schema lock application thread wait time (usecs) */
#define	WT_STAT_CONN_LOCK_SCHEMA_WAIT_APPLICATION	1478
/*! lock: schema lock internal thread wait time (usecs) */
#define	WT_STAT_CONN_LOCK_SCHEMA_WAIT_INTERNAL		1479
/*!
 * lock: table lock application thread time waiting for the table lock
 * (usecs)
 */
#define	WT_STAT_CONN_LOCK_TABLE_WAIT_APPLICATION	1480
/*!
 * lock: table lock internal thread time waiting for the table lock
 * (usecs)
 */
#define	WT_STAT_CONN_LOCK_TABLE_WAIT_INTERNAL		1481
/*! lock: table read lock acquisitions */
#define	WT_STAT_CONN_LOCK_TABLE_READ_COUNT		1482
/*! lock: table write lock acquisitions */
#define	WT_STAT_CONN_LOCK_TABLE_WRITE_COUNT		1483
/*! lock: txn global lock application thread time waiting (usecs) */
#define	WT_STAT_CONN_LOCK_TXN_GLOBAL_WAIT_APPLICATION	1484
/*! lock: txn global lock internal thread time waiting (usecs) */
#define	WT_STAT_CONN_LOCK_TXN_GLOBAL_WAIT_INTERNAL	1485
/*! lock: txn global read lock acquisitions */
#define	WT_STAT_CONN_LOCK_TXN_GLOBAL_READ_COUNT		1486
/*! lock: txn global write lock acquisitions */
#define	WT_STAT_CONN_LOCK_TXN_GLOBAL_WRITE_COUNT	1487
/*! log: busy returns attempting to switch slots */
#define	WT_STAT_CONN_LOG_SLOT_SWITCH_BUSY		1488
/*! log: force log remove time sleeping (usecs) */
#define	WT_STAT_CONN_LOG_FORCE_REMOVE_SLEEP		1489
/*! log: log bytes of payload data */
#define	WT_STAT_CONN_LOG_BYTES_PAYLOAD			1490
/*! log: log bytes written */
#define	WT_STAT_CONN_LOG_BYTES_WRITTEN			1491
/*! log: log files manually zero-filled */
#define	WT_STAT_CONN_LOG_ZERO_FILLS			1492
/*! log: log flush operations */
#define	WT_STAT_CONN_LOG_FLUSH				1493
/*! log: log force write operations */
#define	WT_STAT_CONN_LOG_FORCE_WRITE			1494
/*! log: log force write operations skipped */
#define	WT_STAT_CONN_LOG_FORCE_WRITE_SKIP		1495
/*! log: log records compressed */
#define	WT_STAT_CONN_LOG_COMPRESS_WRITES		1496
/*! log: log records not compressed */
#define	WT_STAT_CONN_LOG_COMPRESS_WRITE_FAILS		1497
/*! log: log records too small to compress */
#define	WT_STAT_CONN_LOG_COMPRESS_SMALL			1498
/*! log: log release advances write LSN */
#define	WT_STAT_CONN_LOG_RELEASE_WRITE_LSN		1499
/*! log: log scan operations */
#define	WT_STAT_CONN_LOG_SCANS				1500
/*! log: log scan records requiring two reads */
#define	WT_STAT_CONN_LOG_SCAN_REREADS			1501
/*! log: log server thread advances write LSN */
#define	WT_STAT_CONN_LOG_WRITE_LSN			1502
/*! log: log server thread write LSN walk skipped */
#define	WT_STAT_CONN_LOG_WRITE_LSN_SKIP			1503
/*! log: log sync operations */
#define	WT_STAT_CONN_LOG_SYNC				1504
/*! log: log sync time duration (usecs) */
#define	WT_STAT_CONN_LOG_SYNC_DURATION			1505
/*! log: log sync_dir operations */
#define	WT_STAT_CONN_LOG_SYNC_DIR			1506
/*! log: log sync_dir time duration (usecs) */
#define	WT_STAT_CONN_LOG_SYNC_DIR_DURATION		1507
/*! log: log write operations */
#define	WT_STAT_CONN_LOG_WRITES				1508
/*! log: logging bytes consolidated */
#define	WT_STAT_CONN_LOG_SLOT_CONSOLIDATED		1509
/*! log: maximum log file size */
#define	WT_STAT_CONN_LOG_MAX_FILESIZE			1510
/*! log: number of pre-allocated log files to create */
#define	WT_STAT_CONN_LOG_PREALLOC_MAX			1511
/*! log: pre-allocated log files not ready and missed */
#define	WT_STAT_CONN_LOG_PREALLOC_MISSED		1512
/*! log: pre-allocated log files prepared */
#define	WT_STAT_CONN_LOG_PREALLOC_FILES			1513
/*! log: pre-allocated log files used */
#define	WT_STAT_CONN_LOG_PREALLOC_USED			1514
/*! log: records processed by log scan */
#define	WT_STAT_CONN_LOG_SCAN_RECORDS			1515
/*! log: slot close lost race */
#define	WT_STAT_CONN_LOG_SLOT_CLOSE_RACE		1516
/*! log: slot close unbuffered waits */
#define	WT_STAT_CONN_LOG_SLOT_CLOSE_UNBUF		1517
/*! log: slot closures */
#define	WT_STAT_CONN_LOG_SLOT_CLOSES			1518
/*! log: slot join atomic update races */
#define	WT_STAT_CONN_LOG_SLOT_RACES			1519
/*! log: slot join calls atomic updates raced */
#define	WT_STAT_CONN_LOG_SLOT_YIELD_RACE		1520
/*! log: slot join calls did not yield */
#define	WT_STAT_CONN_LOG_SLOT_IMMEDIATE			1521
/*! log: slot join calls found active slot closed */
#define	WT_STAT_CONN_LOG_SLOT_YIELD_CLOSE		1522
/*! log: slot join calls slept */
#define	WT_STAT_CONN_LOG_SLOT_YIELD_SLEEP		1523
/*! log: slot join calls yielded */
#define	WT_STAT_CONN_LOG_SLOT_YIELD			1524
/*! log: slot join found active slot closed */
#define	WT_STAT_CONN_LOG_SLOT_ACTIVE_CLOSED		1525
/*! log: slot joins yield time (usecs) */
#define	WT_STAT_CONN_LOG_SLOT_YIELD_DURATION		1526
/*! log: slot transitions unable to find free slot */
#define	WT_STAT_CONN_LOG_SLOT_NO_FREE_SLOTS		1527
/*! log: slot unbuffered writes */
#define	WT_STAT_CONN_LOG_SLOT_UNBUFFERED		1528
/*! log: total in-memory size of compressed records */
#define	WT_STAT_CONN_LOG_COMPRESS_MEM			1529
/*! log: total log buffer size */
#define	WT_STAT_CONN_LOG_BUFFER_SIZE			1530
/*! log: total size of compressed records */
#define	WT_STAT_CONN_LOG_COMPRESS_LEN			1531
/*! log: written slots coalesced */
#define	WT_STAT_CONN_LOG_SLOT_COALESCED			1532
/*! log: yields waiting for previous log file close */
#define	WT_STAT_CONN_LOG_CLOSE_YIELDS			1533
/*! perf: block manager read latency histogram (bucket 1) - 0-10ms */
#define	WT_STAT_CONN_PERF_HIST_BMREAD_LATENCY_LT10	1534
/*! perf: block manager read latency histogram (bucket 2) - 10-49ms */
#define	WT_STAT_CONN_PERF_HIST_BMREAD_LATENCY_LT50	1535
/*! perf: block manager read latency histogram (bucket 3) - 50-99ms */
#define	WT_STAT_CONN_PERF_HIST_BMREAD_LATENCY_LT100	1536
/*! perf: block manager read latency histogram (bucket 4) - 100-249ms */
#define	WT_STAT_CONN_PERF_HIST_BMREAD_LATENCY_LT250	1537
/*! perf: block manager read latency histogram (bucket 5) - 250-499ms */
#define	WT_STAT_CONN_PERF_HIST_BMREAD_LATENCY_LT500	1538
/*! perf: block manager read latency histogram (bucket 6) - 500-999ms */
#define	WT_STAT_CONN_PERF_HIST_BMREAD_LATENCY_LT1000	1539
/*! perf: block manager read latency histogram (bucket 7) - 1000ms+ */
#define	WT_STAT_CONN_PERF_HIST_BMREAD_LATENCY_GT1000	1540
/*! perf: block manager read latency histogram total (msecs) */
#define	WT_STAT_CONN_PERF_HIST_BMREAD_LATENCY_TOTAL_MSECS	1541
/*! perf: block manager write latency histogram (bucket 1) - 0-10ms */
#define	WT_STAT_CONN_PERF_HIST_BMWRITE_LATENCY_LT10	1542
/*! perf: block manager write latency histogram (bucket 2) - 10-49ms */
#define	WT_STAT_CONN_PERF_HIST_BMWRITE_LATENCY_LT50	1543
/*! perf: block manager write latency histogram (bucket 3) - 50-99ms */
#define	WT_STAT_CONN_PERF_HIST_BMWRITE_LATENCY_LT100	1544
/*! perf: block manager write latency histogram (bucket 4) - 100-249ms */
#define	WT_STAT_CONN_PERF_HIST_BMWRITE_LATENCY_LT250	1545
/*! perf: block manager write latency histogram (bucket 5) - 250-499ms */
#define	WT_STAT_CONN_PERF_HIST_BMWRITE_LATENCY_LT500	1546
/*! perf: block manager write latency histogram (bucket 6) - 500-999ms */
#define	WT_STAT_CONN_PERF_HIST_BMWRITE_LATENCY_LT1000	1547
/*! perf: block manager write latency histogram (bucket 7) - 1000ms+ */
#define	WT_STAT_CONN_PERF_HIST_BMWRITE_LATENCY_GT1000	1548
/*! perf: block manager write latency histogram total (msecs) */
#define	WT_STAT_CONN_PERF_HIST_BMWRITE_LATENCY_TOTAL_MSECS	1549
/*! perf: disagg block manager read latency histogram (bucket 1) - 50-99us */
#define	WT_STAT_CONN_PERF_HIST_DISAGGBMREAD_LATENCY_LT100	1550
/*!
 * perf: disagg block manager read latency histogram (bucket 2) -
 * 100-249us
 */
#define	WT_STAT_CONN_PERF_HIST_DISAGGBMREAD_LATENCY_LT250	1551
/*!
 * perf: disagg block manager read latency histogram (bucket 3) -
 * 250-499us
 */
#define	WT_STAT_CONN_PERF_HIST_DISAGGBMREAD_LATENCY_LT500	1552
/*!
 * perf: disagg block manager read latency histogram (bucket 4) -
 * 500-999us
 */
#define	WT_STAT_CONN_PERF_HIST_DISAGGBMREAD_LATENCY_LT1000	1553
/*!
 * perf: disagg block manager read latency histogram (bucket 5) -
 * 1000-9999us
 */
#define	WT_STAT_CONN_PERF_HIST_DISAGGBMREAD_LATENCY_LT10000	1554
/*!
 * perf: disagg block manager read latency histogram (bucket 6) -
 * 10000us+
 */
#define	WT_STAT_CONN_PERF_HIST_DISAGGBMREAD_LATENCY_GT10000	1555
/*! perf: disagg block manager read latency histogram total (usecs) */
#define	WT_STAT_CONN_PERF_HIST_DISAGGBMREAD_LATENCY_TOTAL_USECS	1556
/*!
 * perf: disagg block manager write latency histogram (bucket 1) -
 * 50-99us
 */
#define	WT_STAT_CONN_PERF_HIST_DISAGGBMWRITE_LATENCY_LT100	1557
/*!
 * perf: disagg block manager write latency histogram (bucket 2) -
 * 100-249us
 */
#define	WT_STAT_CONN_PERF_HIST_DISAGGBMWRITE_LATENCY_LT250	1558
/*!
 * perf: disagg block manager write latency histogram (bucket 3) -
 * 250-499us
 */
#define	WT_STAT_CONN_PERF_HIST_DISAGGBMWRITE_LATENCY_LT500	1559
/*!
 * perf: disagg block manager write latency histogram (bucket 4) -
 * 500-999us
 */
#define	WT_STAT_CONN_PERF_HIST_DISAGGBMWRITE_LATENCY_LT1000	1560
/*!
 * perf: disagg block manager write latency histogram (bucket 5) -
 * 1000-9999us
 */
#define	WT_STAT_CONN_PERF_HIST_DISAGGBMWRITE_LATENCY_LT10000	1561
/*!
 * perf: disagg block manager write latency histogram (bucket 6) -
 * 10000us+
 */
#define	WT_STAT_CONN_PERF_HIST_DISAGGBMWRITE_LATENCY_GT10000	1562
/*! perf: disagg block manager write latency histogram total (usecs) */
#define	WT_STAT_CONN_PERF_HIST_DISAGGBMWRITE_LATENCY_TOTAL_USECS	1563
/*! perf: file system read latency histogram (bucket 1) - 0-10ms */
#define	WT_STAT_CONN_PERF_HIST_FSREAD_LATENCY_LT10	1564
/*! perf: file system read latency histogram (bucket 2) - 10-49ms */
#define	WT_STAT_CONN_PERF_HIST_FSREAD_LATENCY_LT50	1565
/*! perf: file system read latency histogram (bucket 3) - 50-99ms */
#define	WT_STAT_CONN_PERF_HIST_FSREAD_LATENCY_LT100	1566
/*! perf: file system read latency histogram (bucket 4) - 100-249ms */
#define	WT_STAT_CONN_PERF_HIST_FSREAD_LATENCY_LT250	1567
/*! perf: file system read latency histogram (bucket 5) - 250-499ms */
#define	WT_STAT_CONN_PERF_HIST_FSREAD_LATENCY_LT500	1568
/*! perf: file system read latency histogram (bucket 6) - 500-999ms */
#define	WT_STAT_CONN_PERF_HIST_FSREAD_LATENCY_LT1000	1569
/*! perf: file system read latency histogram (bucket 7) - 1000ms+ */
#define	WT_STAT_CONN_PERF_HIST_FSREAD_LATENCY_GT1000	1570
/*! perf: file system read latency histogram total (msecs) */
#define	WT_STAT_CONN_PERF_HIST_FSREAD_LATENCY_TOTAL_MSECS	1571
/*! perf: file system write latency histogram (bucket 1) - 0-10ms */
#define	WT_STAT_CONN_PERF_HIST_FSWRITE_LATENCY_LT10	1572
/*! perf: file system write latency histogram (bucket 2) - 10-49ms */
#define	WT_STAT_CONN_PERF_HIST_FSWRITE_LATENCY_LT50	1573
/*! perf: file system write latency histogram (bucket 3) - 50-99ms */
#define	WT_STAT_CONN_PERF_HIST_FSWRITE_LATENCY_LT100	1574
/*! perf: file system write latency histogram (bucket 4) - 100-249ms */
#define	WT_STAT_CONN_PERF_HIST_FSWRITE_LATENCY_LT250	1575
/*! perf: file system write latency histogram (bucket 5) - 250-499ms */
#define	WT_STAT_CONN_PERF_HIST_FSWRITE_LATENCY_LT500	1576
/*! perf: file system write latency histogram (bucket 6) - 500-999ms */
#define	WT_STAT_CONN_PERF_HIST_FSWRITE_LATENCY_LT1000	1577
/*! perf: file system write latency histogram (bucket 7) - 1000ms+ */
#define	WT_STAT_CONN_PERF_HIST_FSWRITE_LATENCY_GT1000	1578
/*! perf: file system write latency histogram total (msecs) */
#define	WT_STAT_CONN_PERF_HIST_FSWRITE_LATENCY_TOTAL_MSECS	1579
/*! perf: operation read latency histogram (bucket 1) - 0-100us */
#define	WT_STAT_CONN_PERF_HIST_OPREAD_LATENCY_LT100	1580
/*! perf: operation read latency histogram (bucket 2) - 100-249us */
#define	WT_STAT_CONN_PERF_HIST_OPREAD_LATENCY_LT250	1581
/*! perf: operation read latency histogram (bucket 3) - 250-499us */
#define	WT_STAT_CONN_PERF_HIST_OPREAD_LATENCY_LT500	1582
/*! perf: operation read latency histogram (bucket 4) - 500-999us */
#define	WT_STAT_CONN_PERF_HIST_OPREAD_LATENCY_LT1000	1583
/*! perf: operation read latency histogram (bucket 5) - 1000-9999us */
#define	WT_STAT_CONN_PERF_HIST_OPREAD_LATENCY_LT10000	1584
/*! perf: operation read latency histogram (bucket 6) - 10000us+ */
#define	WT_STAT_CONN_PERF_HIST_OPREAD_LATENCY_GT10000	1585
/*! perf: operation read latency histogram total (usecs) */
#define	WT_STAT_CONN_PERF_HIST_OPREAD_LATENCY_TOTAL_USECS	1586
/*! perf: operation write latency histogram (bucket 1) - 0-100us */
#define	WT_STAT_CONN_PERF_HIST_OPWRITE_LATENCY_LT100	1587
/*! perf: operation write latency histogram (bucket 2) - 100-249us */
#define	WT_STAT_CONN_PERF_HIST_OPWRITE_LATENCY_LT250	1588
/*! perf: operation write latency histogram (bucket 3) - 250-499us */
#define	WT_STAT_CONN_PERF_HIST_OPWRITE_LATENCY_LT500	1589
/*! perf: operation write latency histogram (bucket 4) - 500-999us */
#define	WT_STAT_CONN_PERF_HIST_OPWRITE_LATENCY_LT1000	1590
/*! perf: operation write latency histogram (bucket 5) - 1000-9999us */
#define	WT_STAT_CONN_PERF_HIST_OPWRITE_LATENCY_LT10000	1591
/*! perf: operation write latency histogram (bucket 6) - 10000us+ */
#define	WT_STAT_CONN_PERF_HIST_OPWRITE_LATENCY_GT10000	1592
/*! perf: operation write latency histogram total (usecs) */
#define	WT_STAT_CONN_PERF_HIST_OPWRITE_LATENCY_TOTAL_USECS	1593
/*! prefetch: could not perform pre-fetch on internal page */
#define	WT_STAT_CONN_PREFETCH_SKIPPED_INTERNAL_PAGE	1594
/*!
 * prefetch: could not perform pre-fetch on ref without the pre-fetch
 * flag set
 */
#define	WT_STAT_CONN_PREFETCH_SKIPPED_NO_FLAG_SET	1595
/*! prefetch: number of times pre-fetch failed to start */
#define	WT_STAT_CONN_PREFETCH_FAILED_START		1596
/*! prefetch: pre-fetch not repeating for recently pre-fetched ref */
#define	WT_STAT_CONN_PREFETCH_SKIPPED_SAME_REF		1597
/*! prefetch: pre-fetch not triggered after single disk read */
#define	WT_STAT_CONN_PREFETCH_DISK_ONE			1598
/*! prefetch: pre-fetch not triggered as there is no valid dhandle */
#define	WT_STAT_CONN_PREFETCH_SKIPPED_NO_VALID_DHANDLE	1599
/*! prefetch: pre-fetch not triggered by page read */
#define	WT_STAT_CONN_PREFETCH_SKIPPED			1600
/*! prefetch: pre-fetch not triggered due to disk read count */
#define	WT_STAT_CONN_PREFETCH_SKIPPED_DISK_READ_COUNT	1601
/*! prefetch: pre-fetch not triggered due to internal session */
#define	WT_STAT_CONN_PREFETCH_SKIPPED_INTERNAL_SESSION	1602
/*! prefetch: pre-fetch not triggered due to special btree handle */
#define	WT_STAT_CONN_PREFETCH_SKIPPED_SPECIAL_HANDLE	1603
/*! prefetch: pre-fetch page not on disk when reading */
#define	WT_STAT_CONN_PREFETCH_PAGES_FAIL		1604
/*! prefetch: pre-fetch pages queued */
#define	WT_STAT_CONN_PREFETCH_PAGES_QUEUED		1605
/*! prefetch: pre-fetch pages read in background */
#define	WT_STAT_CONN_PREFETCH_PAGES_READ		1606
/*! prefetch: pre-fetch skipped reading in a page due to harmless error */
#define	WT_STAT_CONN_PREFETCH_SKIPPED_ERROR_OK		1607
/*! prefetch: pre-fetch triggered by page read */
#define	WT_STAT_CONN_PREFETCH_ATTEMPTS			1608
/*! reconciliation: VLCS pages explicitly reconciled as empty */
#define	WT_STAT_CONN_REC_VLCS_EMPTIED_PAGES		1609
/*! reconciliation: approximate byte size of timestamps in pages written */
#define	WT_STAT_CONN_REC_TIME_WINDOW_BYTES_TS		1610
/*!
 * reconciliation: approximate byte size of transaction IDs in pages
 * written
 */
#define	WT_STAT_CONN_REC_TIME_WINDOW_BYTES_TXN		1611
/*! reconciliation: fast-path pages deleted */
#define	WT_STAT_CONN_REC_PAGE_DELETE_FAST		1612
/*! reconciliation: leaf-page overflow keys */
#define	WT_STAT_CONN_REC_OVERFLOW_KEY_LEAF		1613
/*! reconciliation: maximum milliseconds spent in a reconciliation call */
#define	WT_STAT_CONN_REC_MAXIMUM_MILLISECONDS		1614
/*!
 * reconciliation: maximum milliseconds spent in building a disk image in
 * a reconciliation
 */
#define	WT_STAT_CONN_REC_MAXIMUM_IMAGE_BUILD_MILLISECONDS	1615
/*!
 * reconciliation: maximum milliseconds spent in moving updates to the
 * history store in a reconciliation
 */
#define	WT_STAT_CONN_REC_MAXIMUM_HS_WRAPUP_MILLISECONDS	1616
/*! reconciliation: overflow values written */
#define	WT_STAT_CONN_REC_OVERFLOW_VALUE			1617
/*! reconciliation: page reconciliation calls */
#define	WT_STAT_CONN_REC_PAGES				1618
/*! reconciliation: page reconciliation calls for eviction */
#define	WT_STAT_CONN_REC_PAGES_EVICTION			1619
/*!
 * reconciliation: page reconciliation calls that resulted in values with
 * prepared transaction metadata
 */
#define	WT_STAT_CONN_REC_PAGES_WITH_PREPARE		1620
/*!
 * reconciliation: page reconciliation calls that resulted in values with
 * timestamps
 */
#define	WT_STAT_CONN_REC_PAGES_WITH_TS			1621
/*!
 * reconciliation: page reconciliation calls that resulted in values with
 * transaction ids
 */
#define	WT_STAT_CONN_REC_PAGES_WITH_TXN			1622
/*! reconciliation: pages deleted */
#define	WT_STAT_CONN_REC_PAGE_DELETE			1623
/*!
 * reconciliation: pages written including an aggregated newest start
 * durable timestamp
 */
#define	WT_STAT_CONN_REC_TIME_AGGR_NEWEST_START_DURABLE_TS	1624
/*!
 * reconciliation: pages written including an aggregated newest stop
 * durable timestamp
 */
#define	WT_STAT_CONN_REC_TIME_AGGR_NEWEST_STOP_DURABLE_TS	1625
/*!
 * reconciliation: pages written including an aggregated newest stop
 * timestamp
 */
#define	WT_STAT_CONN_REC_TIME_AGGR_NEWEST_STOP_TS	1626
/*!
 * reconciliation: pages written including an aggregated newest stop
 * transaction ID
 */
#define	WT_STAT_CONN_REC_TIME_AGGR_NEWEST_STOP_TXN	1627
/*!
 * reconciliation: pages written including an aggregated newest
 * transaction ID
 */
#define	WT_STAT_CONN_REC_TIME_AGGR_NEWEST_TXN		1628
/*!
 * reconciliation: pages written including an aggregated oldest start
 * timestamp
 */
#define	WT_STAT_CONN_REC_TIME_AGGR_OLDEST_START_TS	1629
/*! reconciliation: pages written including an aggregated prepare */
#define	WT_STAT_CONN_REC_TIME_AGGR_PREPARED		1630
/*! reconciliation: pages written including at least one prepare state */
#define	WT_STAT_CONN_REC_TIME_WINDOW_PAGES_PREPARED	1631
/*!
 * reconciliation: pages written including at least one start durable
 * timestamp
 */
#define	WT_STAT_CONN_REC_TIME_WINDOW_PAGES_DURABLE_START_TS	1632
/*! reconciliation: pages written including at least one start timestamp */
#define	WT_STAT_CONN_REC_TIME_WINDOW_PAGES_START_TS	1633
/*!
 * reconciliation: pages written including at least one start transaction
 * ID
 */
#define	WT_STAT_CONN_REC_TIME_WINDOW_PAGES_START_TXN	1634
/*!
 * reconciliation: pages written including at least one stop durable
 * timestamp
 */
#define	WT_STAT_CONN_REC_TIME_WINDOW_PAGES_DURABLE_STOP_TS	1635
/*! reconciliation: pages written including at least one stop timestamp */
#define	WT_STAT_CONN_REC_TIME_WINDOW_PAGES_STOP_TS	1636
/*!
 * reconciliation: pages written including at least one stop transaction
 * ID
 */
#define	WT_STAT_CONN_REC_TIME_WINDOW_PAGES_STOP_TXN	1637
/*! reconciliation: records written including a prepare state */
#define	WT_STAT_CONN_REC_TIME_WINDOW_PREPARED		1638
/*! reconciliation: records written including a start durable timestamp */
#define	WT_STAT_CONN_REC_TIME_WINDOW_DURABLE_START_TS	1639
/*! reconciliation: records written including a start timestamp */
#define	WT_STAT_CONN_REC_TIME_WINDOW_START_TS		1640
/*! reconciliation: records written including a start transaction ID */
#define	WT_STAT_CONN_REC_TIME_WINDOW_START_TXN		1641
/*! reconciliation: records written including a stop durable timestamp */
#define	WT_STAT_CONN_REC_TIME_WINDOW_DURABLE_STOP_TS	1642
/*! reconciliation: records written including a stop timestamp */
#define	WT_STAT_CONN_REC_TIME_WINDOW_STOP_TS		1643
/*! reconciliation: records written including a stop transaction ID */
#define	WT_STAT_CONN_REC_TIME_WINDOW_STOP_TXN		1644
/*! reconciliation: split bytes currently awaiting free */
#define	WT_STAT_CONN_REC_SPLIT_STASHED_BYTES		1645
/*! reconciliation: split objects currently awaiting free */
#define	WT_STAT_CONN_REC_SPLIT_STASHED_OBJECTS		1646
/*! session: attempts to remove a local object and the object is in use */
#define	WT_STAT_CONN_LOCAL_OBJECTS_INUSE		1647
/*! session: flush_tier failed calls */
#define	WT_STAT_CONN_FLUSH_TIER_FAIL			1648
/*! session: flush_tier operation calls */
#define	WT_STAT_CONN_FLUSH_TIER				1649
/*! session: flush_tier tables skipped due to no checkpoint */
#define	WT_STAT_CONN_FLUSH_TIER_SKIPPED			1650
/*! session: flush_tier tables switched */
#define	WT_STAT_CONN_FLUSH_TIER_SWITCHED		1651
/*! session: local objects removed */
#define	WT_STAT_CONN_LOCAL_OBJECTS_REMOVED		1652
/*! session: open session count */
#define	WT_STAT_CONN_SESSION_OPEN			1653
/*! session: session query timestamp calls */
#define	WT_STAT_CONN_SESSION_QUERY_TS			1654
/*! session: table alter failed calls */
#define	WT_STAT_CONN_SESSION_TABLE_ALTER_FAIL		1655
/*! session: table alter successful calls */
#define	WT_STAT_CONN_SESSION_TABLE_ALTER_SUCCESS	1656
/*! session: table alter triggering checkpoint calls */
#define	WT_STAT_CONN_SESSION_TABLE_ALTER_TRIGGER_CHECKPOINT	1657
/*! session: table alter unchanged and skipped */
#define	WT_STAT_CONN_SESSION_TABLE_ALTER_SKIP		1658
/*! session: table compact conflicted with checkpoint */
#define	WT_STAT_CONN_SESSION_TABLE_COMPACT_CONFLICTING_CHECKPOINT	1659
/*! session: table compact dhandle successful calls */
#define	WT_STAT_CONN_SESSION_TABLE_COMPACT_DHANDLE_SUCCESS	1660
/*! session: table compact failed calls */
#define	WT_STAT_CONN_SESSION_TABLE_COMPACT_FAIL		1661
/*! session: table compact failed calls due to cache pressure */
#define	WT_STAT_CONN_SESSION_TABLE_COMPACT_FAIL_CACHE_PRESSURE	1662
/*! session: table compact passes */
#define	WT_STAT_CONN_SESSION_TABLE_COMPACT_PASSES	1663
/*! session: table compact pulled into eviction */
#define	WT_STAT_CONN_SESSION_TABLE_COMPACT_EVICTION	1664
/*! session: table compact running */
#define	WT_STAT_CONN_SESSION_TABLE_COMPACT_RUNNING	1665
/*! session: table compact skipped as process would not reduce file size */
#define	WT_STAT_CONN_SESSION_TABLE_COMPACT_SKIPPED	1666
/*! session: table compact successful calls */
#define	WT_STAT_CONN_SESSION_TABLE_COMPACT_SUCCESS	1667
/*! session: table compact timeout */
#define	WT_STAT_CONN_SESSION_TABLE_COMPACT_TIMEOUT	1668
/*! session: table create failed calls */
#define	WT_STAT_CONN_SESSION_TABLE_CREATE_FAIL		1669
/*! session: table create successful calls */
#define	WT_STAT_CONN_SESSION_TABLE_CREATE_SUCCESS	1670
/*! session: table create with import failed calls */
#define	WT_STAT_CONN_SESSION_TABLE_CREATE_IMPORT_FAIL	1671
/*! session: table create with import repair calls */
#define	WT_STAT_CONN_SESSION_TABLE_CREATE_IMPORT_REPAIR	1672
/*! session: table create with import successful calls */
#define	WT_STAT_CONN_SESSION_TABLE_CREATE_IMPORT_SUCCESS	1673
/*! session: table drop failed calls */
#define	WT_STAT_CONN_SESSION_TABLE_DROP_FAIL		1674
/*! session: table drop successful calls */
#define	WT_STAT_CONN_SESSION_TABLE_DROP_SUCCESS		1675
/*! session: table salvage failed calls */
#define	WT_STAT_CONN_SESSION_TABLE_SALVAGE_FAIL		1676
/*! session: table salvage successful calls */
#define	WT_STAT_CONN_SESSION_TABLE_SALVAGE_SUCCESS	1677
/*! session: table truncate failed calls */
#define	WT_STAT_CONN_SESSION_TABLE_TRUNCATE_FAIL	1678
/*! session: table truncate successful calls */
#define	WT_STAT_CONN_SESSION_TABLE_TRUNCATE_SUCCESS	1679
/*! session: table verify failed calls */
#define	WT_STAT_CONN_SESSION_TABLE_VERIFY_FAIL		1680
/*! session: table verify successful calls */
#define	WT_STAT_CONN_SESSION_TABLE_VERIFY_SUCCESS	1681
/*! session: tiered operations dequeued and processed */
#define	WT_STAT_CONN_TIERED_WORK_UNITS_DEQUEUED		1682
/*! session: tiered operations removed without processing */
#define	WT_STAT_CONN_TIERED_WORK_UNITS_REMOVED		1683
/*! session: tiered operations scheduled */
#define	WT_STAT_CONN_TIERED_WORK_UNITS_CREATED		1684
/*! session: tiered storage local retention time (secs) */
#define	WT_STAT_CONN_TIERED_RETENTION			1685
/*! thread-state: active filesystem fsync calls */
#define	WT_STAT_CONN_THREAD_FSYNC_ACTIVE		1686
/*! thread-state: active filesystem read calls */
#define	WT_STAT_CONN_THREAD_READ_ACTIVE			1687
/*! thread-state: active filesystem write calls */
#define	WT_STAT_CONN_THREAD_WRITE_ACTIVE		1688
/*! thread-yield: application thread operations waiting for cache */
#define	WT_STAT_CONN_APPLICATION_CACHE_OPS		1689
/*!
 * thread-yield: application thread operations waiting for interruptible
 * cache eviction
 */
#define	WT_STAT_CONN_APPLICATION_CACHE_INTERRUPTIBLE_OPS	1690
/*!
 * thread-yield: application thread operations waiting for mandatory
 * cache eviction
 */
#define	WT_STAT_CONN_APPLICATION_CACHE_UNINTERRUPTIBLE_OPS	1691
/*! thread-yield: application thread snapshot refreshed for eviction */
#define	WT_STAT_CONN_APPLICATION_EVICT_SNAPSHOT_REFRESHED	1692
/*! thread-yield: application thread time waiting for cache (usecs) */
#define	WT_STAT_CONN_APPLICATION_CACHE_TIME		1693
/*!
 * thread-yield: application thread time waiting for interruptible cache
 * eviction (usecs)
 */
#define	WT_STAT_CONN_APPLICATION_CACHE_INTERRUPTIBLE_TIME	1694
/*!
 * thread-yield: application thread time waiting for mandatory cache
 * eviction (usecs)
 */
#define	WT_STAT_CONN_APPLICATION_CACHE_UNINTERRUPTIBLE_TIME	1695
/*!
 * thread-yield: connection close blocked waiting for transaction state
 * stabilization
 */
#define	WT_STAT_CONN_TXN_RELEASE_BLOCKED		1696
/*! thread-yield: data handle lock yielded */
#define	WT_STAT_CONN_DHANDLE_LOCK_BLOCKED		1697
/*!
 * thread-yield: get reference for page index and slot time sleeping
 * (usecs)
 */
#define	WT_STAT_CONN_PAGE_INDEX_SLOT_REF_BLOCKED	1698
/*! thread-yield: page access yielded due to prepare state change */
#define	WT_STAT_CONN_PREPARED_TRANSITION_BLOCKED_PAGE	1699
/*! thread-yield: page acquire busy blocked */
#define	WT_STAT_CONN_PAGE_BUSY_BLOCKED			1700
/*! thread-yield: page acquire eviction blocked */
#define	WT_STAT_CONN_PAGE_FORCIBLE_EVICT_BLOCKED	1701
/*! thread-yield: page acquire locked blocked */
#define	WT_STAT_CONN_PAGE_LOCKED_BLOCKED		1702
/*! thread-yield: page acquire read blocked */
#define	WT_STAT_CONN_PAGE_READ_BLOCKED			1703
/*! thread-yield: page acquire time sleeping (usecs) */
#define	WT_STAT_CONN_PAGE_SLEEP				1704
/*!
 * thread-yield: page delete rollback time sleeping for state change
 * (usecs)
 */
#define	WT_STAT_CONN_PAGE_DEL_ROLLBACK_BLOCKED		1705
/*! thread-yield: page reconciliation yielded due to child modification */
#define	WT_STAT_CONN_CHILD_MODIFY_BLOCKED_PAGE		1706
/*! transaction: Number of prepared updates */
#define	WT_STAT_CONN_TXN_PREPARED_UPDATES		1707
/*! transaction: Number of prepared updates committed */
#define	WT_STAT_CONN_TXN_PREPARED_UPDATES_COMMITTED	1708
/*! transaction: Number of prepared updates repeated on the same key */
#define	WT_STAT_CONN_TXN_PREPARED_UPDATES_KEY_REPEATED	1709
/*! transaction: Number of prepared updates rolled back */
#define	WT_STAT_CONN_TXN_PREPARED_UPDATES_ROLLEDBACK	1710
/*!
 * transaction: a reader raced with a prepared transaction commit and
 * skipped an update or updates
 */
#define	WT_STAT_CONN_TXN_READ_RACE_PREPARE_COMMIT	1711
/*! transaction: number of times overflow removed value is read */
#define	WT_STAT_CONN_TXN_READ_OVERFLOW_REMOVE		1712
/*! transaction: oldest pinned transaction ID rolled back for eviction */
#define	WT_STAT_CONN_TXN_ROLLBACK_OLDEST_PINNED		1713
/*! transaction: prepared transactions */
#define	WT_STAT_CONN_TXN_PREPARE			1714
/*! transaction: prepared transactions committed */
#define	WT_STAT_CONN_TXN_PREPARE_COMMIT			1715
/*! transaction: prepared transactions currently active */
#define	WT_STAT_CONN_TXN_PREPARE_ACTIVE			1716
/*! transaction: prepared transactions rolled back */
#define	WT_STAT_CONN_TXN_PREPARE_ROLLBACK		1717
/*! transaction: query timestamp calls */
#define	WT_STAT_CONN_TXN_QUERY_TS			1718
/*! transaction: race to read prepared update retry */
#define	WT_STAT_CONN_TXN_READ_RACE_PREPARE_UPDATE	1719
/*! transaction: rollback to stable calls */
#define	WT_STAT_CONN_TXN_RTS				1720
/*!
 * transaction: rollback to stable history store keys that would have
 * been swept in non-dryrun mode
 */
#define	WT_STAT_CONN_TXN_RTS_SWEEP_HS_KEYS_DRYRUN	1721
/*!
 * transaction: rollback to stable history store records with stop
 * timestamps older than newer records
 */
#define	WT_STAT_CONN_TXN_RTS_HS_STOP_OLDER_THAN_NEWER_START	1722
/*! transaction: rollback to stable inconsistent checkpoint */
#define	WT_STAT_CONN_TXN_RTS_INCONSISTENT_CKPT		1723
/*! transaction: rollback to stable keys removed */
#define	WT_STAT_CONN_TXN_RTS_KEYS_REMOVED		1724
/*! transaction: rollback to stable keys restored */
#define	WT_STAT_CONN_TXN_RTS_KEYS_RESTORED		1725
/*!
 * transaction: rollback to stable keys that would have been removed in
 * non-dryrun mode
 */
#define	WT_STAT_CONN_TXN_RTS_KEYS_REMOVED_DRYRUN	1726
/*!
 * transaction: rollback to stable keys that would have been restored in
 * non-dryrun mode
 */
#define	WT_STAT_CONN_TXN_RTS_KEYS_RESTORED_DRYRUN	1727
/*! transaction: rollback to stable pages visited */
#define	WT_STAT_CONN_TXN_RTS_PAGES_VISITED		1728
/*! transaction: rollback to stable restored tombstones from history store */
#define	WT_STAT_CONN_TXN_RTS_HS_RESTORE_TOMBSTONES	1729
/*! transaction: rollback to stable restored updates from history store */
#define	WT_STAT_CONN_TXN_RTS_HS_RESTORE_UPDATES		1730
/*! transaction: rollback to stable skipping delete rle */
#define	WT_STAT_CONN_TXN_RTS_DELETE_RLE_SKIPPED		1731
/*! transaction: rollback to stable skipping stable rle */
#define	WT_STAT_CONN_TXN_RTS_STABLE_RLE_SKIPPED		1732
/*! transaction: rollback to stable sweeping history store keys */
#define	WT_STAT_CONN_TXN_RTS_SWEEP_HS_KEYS		1733
/*!
 * transaction: rollback to stable tombstones from history store that
 * would have been restored in non-dryrun mode
 */
#define	WT_STAT_CONN_TXN_RTS_HS_RESTORE_TOMBSTONES_DRYRUN	1734
/*! transaction: rollback to stable tree walk skipping pages */
#define	WT_STAT_CONN_TXN_RTS_TREE_WALK_SKIP_PAGES	1735
/*! transaction: rollback to stable updates aborted */
#define	WT_STAT_CONN_TXN_RTS_UPD_ABORTED		1736
/*!
 * transaction: rollback to stable updates from history store that would
 * have been restored in non-dryrun mode
 */
#define	WT_STAT_CONN_TXN_RTS_HS_RESTORE_UPDATES_DRYRUN	1737
/*! transaction: rollback to stable updates removed from history store */
#define	WT_STAT_CONN_TXN_RTS_HS_REMOVED			1738
/*!
 * transaction: rollback to stable updates that would have been aborted
 * in non-dryrun mode
 */
#define	WT_STAT_CONN_TXN_RTS_UPD_ABORTED_DRYRUN		1739
/*!
 * transaction: rollback to stable updates that would have been removed
 * from history store in non-dryrun mode
 */
#define	WT_STAT_CONN_TXN_RTS_HS_REMOVED_DRYRUN		1740
/*! transaction: sessions scanned in each walk of concurrent sessions */
#define	WT_STAT_CONN_TXN_SESSIONS_WALKED		1741
/*! transaction: set timestamp calls */
#define	WT_STAT_CONN_TXN_SET_TS				1742
/*! transaction: set timestamp durable calls */
#define	WT_STAT_CONN_TXN_SET_TS_DURABLE			1743
/*! transaction: set timestamp durable updates */
#define	WT_STAT_CONN_TXN_SET_TS_DURABLE_UPD		1744
/*! transaction: set timestamp force calls */
#define	WT_STAT_CONN_TXN_SET_TS_FORCE			1745
/*!
 * transaction: set timestamp global oldest timestamp set to be more
 * recent than the global stable timestamp
 */
#define	WT_STAT_CONN_TXN_SET_TS_OUT_OF_ORDER		1746
/*! transaction: set timestamp oldest calls */
#define	WT_STAT_CONN_TXN_SET_TS_OLDEST			1747
/*! transaction: set timestamp oldest updates */
#define	WT_STAT_CONN_TXN_SET_TS_OLDEST_UPD		1748
/*! transaction: set timestamp stable calls */
#define	WT_STAT_CONN_TXN_SET_TS_STABLE			1749
/*! transaction: set timestamp stable updates */
#define	WT_STAT_CONN_TXN_SET_TS_STABLE_UPD		1750
/*! transaction: transaction begins */
#define	WT_STAT_CONN_TXN_BEGIN				1751
/*!
 * transaction: transaction checkpoint history store file duration
 * (usecs)
 */
#define	WT_STAT_CONN_TXN_HS_CKPT_DURATION		1752
/*! transaction: transaction range of IDs currently pinned */
#define	WT_STAT_CONN_TXN_PINNED_RANGE			1753
/*! transaction: transaction range of IDs currently pinned by a checkpoint */
#define	WT_STAT_CONN_TXN_PINNED_CHECKPOINT_RANGE	1754
/*! transaction: transaction range of timestamps currently pinned */
#define	WT_STAT_CONN_TXN_PINNED_TIMESTAMP		1755
/*! transaction: transaction range of timestamps pinned by a checkpoint */
#define	WT_STAT_CONN_TXN_PINNED_TIMESTAMP_CHECKPOINT	1756
/*!
 * transaction: transaction range of timestamps pinned by the oldest
 * active read timestamp
 */
#define	WT_STAT_CONN_TXN_PINNED_TIMESTAMP_READER	1757
/*!
 * transaction: transaction range of timestamps pinned by the oldest
 * timestamp
 */
#define	WT_STAT_CONN_TXN_PINNED_TIMESTAMP_OLDEST	1758
/*! transaction: transaction read timestamp of the oldest active reader */
#define	WT_STAT_CONN_TXN_TIMESTAMP_OLDEST_ACTIVE_READ	1759
/*! transaction: transaction rollback to stable currently running */
#define	WT_STAT_CONN_TXN_ROLLBACK_TO_STABLE_RUNNING	1760
/*! transaction: transaction walk of concurrent sessions */
#define	WT_STAT_CONN_TXN_WALK_SESSIONS			1761
/*! transaction: transactions committed */
#define	WT_STAT_CONN_TXN_COMMIT				1762
/*! transaction: transactions rolled back */
#define	WT_STAT_CONN_TXN_ROLLBACK			1763
/*! transaction: update conflicts */
#define	WT_STAT_CONN_TXN_UPDATE_CONFLICT		1764

/*!
 * @}
 * @name Statistics for data sources
 * @anchor statistics_dsrc
 * @{
 */
/*! autocommit: retries for readonly operations */
#define	WT_STAT_DSRC_AUTOCOMMIT_READONLY_RETRY		2000
/*! autocommit: retries for update operations */
#define	WT_STAT_DSRC_AUTOCOMMIT_UPDATE_RETRY		2001
/*! backup: total modified incremental blocks with compressed data */
#define	WT_STAT_DSRC_BACKUP_BLOCKS_COMPRESSED		2002
/*! backup: total modified incremental blocks without compressed data */
#define	WT_STAT_DSRC_BACKUP_BLOCKS_UNCOMPRESSED		2003
/*! block-disagg: Bytes read from the shared history store in SLS */
#define	WT_STAT_DSRC_DISAGG_BLOCK_HS_BYTE_READ		2004
/*! block-disagg: Bytes written to the shared history store in SLS */
#define	WT_STAT_DSRC_DISAGG_BLOCK_HS_BYTE_WRITE		2005
/*! block-disagg: Disaggregated block manager get */
#define	WT_STAT_DSRC_DISAGG_BLOCK_GET			2006
/*!
 * block-disagg: Disaggregated block manager get from the shared history
 * store in SLS
 */
#define	WT_STAT_DSRC_DISAGG_BLOCK_HS_GET		2007
/*! block-disagg: Disaggregated block manager put  */
#define	WT_STAT_DSRC_DISAGG_BLOCK_PUT			2008
/*!
 * block-disagg: Disaggregated block manager put to the shared history
 * store in SLS
 */
#define	WT_STAT_DSRC_DISAGG_BLOCK_HS_PUT		2009
/*! block-manager: allocations requiring file extension */
#define	WT_STAT_DSRC_BLOCK_EXTENSION			2010
/*! block-manager: blocks allocated */
#define	WT_STAT_DSRC_BLOCK_ALLOC			2011
/*! block-manager: blocks freed */
#define	WT_STAT_DSRC_BLOCK_FREE				2012
/*! block-manager: checkpoint size */
#define	WT_STAT_DSRC_BLOCK_CHECKPOINT_SIZE		2013
/*! block-manager: file allocation unit size */
#define	WT_STAT_DSRC_ALLOCATION_SIZE			2014
/*! block-manager: file bytes available for reuse */
#define	WT_STAT_DSRC_BLOCK_REUSE_BYTES			2015
/*! block-manager: file magic number */
#define	WT_STAT_DSRC_BLOCK_MAGIC			2016
/*! block-manager: file major version number */
#define	WT_STAT_DSRC_BLOCK_MAJOR			2017
/*! block-manager: file size in bytes */
#define	WT_STAT_DSRC_BLOCK_SIZE				2018
/*! block-manager: minor version number */
#define	WT_STAT_DSRC_BLOCK_MINOR			2019
/*! btree: btree checkpoint generation */
#define	WT_STAT_DSRC_BTREE_CHECKPOINT_GENERATION	2020
/*! btree: btree clean tree checkpoint expiration time */
#define	WT_STAT_DSRC_BTREE_CLEAN_CHECKPOINT_TIMER	2021
/*! btree: btree compact pages reviewed */
#define	WT_STAT_DSRC_BTREE_COMPACT_PAGES_REVIEWED	2022
/*! btree: btree compact pages rewritten */
#define	WT_STAT_DSRC_BTREE_COMPACT_PAGES_REWRITTEN	2023
/*! btree: btree compact pages skipped */
#define	WT_STAT_DSRC_BTREE_COMPACT_PAGES_SKIPPED	2024
/*! btree: btree expected number of compact bytes rewritten */
#define	WT_STAT_DSRC_BTREE_COMPACT_BYTES_REWRITTEN_EXPECTED	2025
/*! btree: btree expected number of compact pages rewritten */
#define	WT_STAT_DSRC_BTREE_COMPACT_PAGES_REWRITTEN_EXPECTED	2026
/*! btree: btree number of pages reconciled during checkpoint */
#define	WT_STAT_DSRC_BTREE_CHECKPOINT_PAGES_RECONCILED	2027
/*! btree: btree skipped by compaction as process would not reduce size */
#define	WT_STAT_DSRC_BTREE_COMPACT_SKIPPED		2028
/*!
 * btree: column-store fixed-size leaf pages, only reported if tree_walk
 * or all statistics are enabled
 */
#define	WT_STAT_DSRC_BTREE_COLUMN_FIX			2029
/*!
 * btree: column-store fixed-size time windows, only reported if
 * tree_walk or all statistics are enabled
 */
#define	WT_STAT_DSRC_BTREE_COLUMN_TWS			2030
/*!
 * btree: column-store internal pages, only reported if tree_walk or all
 * statistics are enabled
 */
#define	WT_STAT_DSRC_BTREE_COLUMN_INTERNAL		2031
/*!
 * btree: column-store variable-size RLE encoded values, only reported if
 * tree_walk or all statistics are enabled
 */
#define	WT_STAT_DSRC_BTREE_COLUMN_RLE			2032
/*!
 * btree: column-store variable-size deleted values, only reported if
 * tree_walk or all statistics are enabled
 */
#define	WT_STAT_DSRC_BTREE_COLUMN_DELETED		2033
/*!
 * btree: column-store variable-size leaf pages, only reported if
 * tree_walk or all statistics are enabled
 */
#define	WT_STAT_DSRC_BTREE_COLUMN_VARIABLE		2034
/*! btree: fixed-record size */
#define	WT_STAT_DSRC_BTREE_FIXED_LEN			2035
/*! btree: maximum internal page size */
#define	WT_STAT_DSRC_BTREE_MAXINTLPAGE			2036
/*! btree: maximum leaf page key size */
#define	WT_STAT_DSRC_BTREE_MAXLEAFKEY			2037
/*! btree: maximum leaf page size */
#define	WT_STAT_DSRC_BTREE_MAXLEAFPAGE			2038
/*! btree: maximum leaf page value size */
#define	WT_STAT_DSRC_BTREE_MAXLEAFVALUE			2039
/*! btree: maximum tree depth */
#define	WT_STAT_DSRC_BTREE_MAXIMUM_DEPTH		2040
/*!
 * btree: number of key/value pairs, only reported if tree_walk or all
 * statistics are enabled
 */
#define	WT_STAT_DSRC_BTREE_ENTRIES			2041
/*!
 * btree: overflow pages, only reported if tree_walk or all statistics
 * are enabled
 */
#define	WT_STAT_DSRC_BTREE_OVERFLOW			2042
/*!
 * btree: row-store empty values, only reported if tree_walk or all
 * statistics are enabled
 */
#define	WT_STAT_DSRC_BTREE_ROW_EMPTY_VALUES		2043
/*!
 * btree: row-store internal pages, only reported if tree_walk or all
 * statistics are enabled
 */
#define	WT_STAT_DSRC_BTREE_ROW_INTERNAL			2044
/*!
 * btree: row-store leaf pages, only reported if tree_walk or all
 * statistics are enabled
 */
#define	WT_STAT_DSRC_BTREE_ROW_LEAF			2045
/*! cache: bytes currently in the cache */
#define	WT_STAT_DSRC_CACHE_BYTES_INUSE			2046
/*! cache: bytes dirty in the cache cumulative */
#define	WT_STAT_DSRC_CACHE_BYTES_DIRTY_TOTAL		2047
/*! cache: bytes read into cache */
#define	WT_STAT_DSRC_CACHE_BYTES_READ			2048
/*! cache: bytes written from cache */
#define	WT_STAT_DSRC_CACHE_BYTES_WRITE			2049
/*! cache: checkpoint blocked page eviction */
#define	WT_STAT_DSRC_CACHE_EVICTION_BLOCKED_CHECKPOINT	2050
/*!
 * cache: checkpoint of history store file blocked non-history store page
 * eviction
 */
#define	WT_STAT_DSRC_CACHE_EVICTION_BLOCKED_CHECKPOINT_HS	2051
/*! cache: data source pages selected for eviction unable to be evicted */
#define	WT_STAT_DSRC_EVICTION_FAIL			2052
/*!
 * cache: eviction gave up due to detecting a disk value without a
 * timestamp behind the last update on the chain
 */
#define	WT_STAT_DSRC_CACHE_EVICTION_BLOCKED_NO_TS_CHECKPOINT_RACE_1	2053
/*!
 * cache: eviction gave up due to detecting a tombstone without a
 * timestamp ahead of the selected on disk update
 */
#define	WT_STAT_DSRC_CACHE_EVICTION_BLOCKED_NO_TS_CHECKPOINT_RACE_2	2054
/*!
 * cache: eviction gave up due to detecting a tombstone without a
 * timestamp ahead of the selected on disk update after validating the
 * update chain
 */
#define	WT_STAT_DSRC_CACHE_EVICTION_BLOCKED_NO_TS_CHECKPOINT_RACE_3	2055
/*!
 * cache: eviction gave up due to detecting update chain entries without
 * timestamps after the selected on disk update
 */
#define	WT_STAT_DSRC_CACHE_EVICTION_BLOCKED_NO_TS_CHECKPOINT_RACE_4	2056
/*!
 * cache: eviction gave up due to needing to remove a record from the
 * history store but checkpoint is running
 */
#define	WT_STAT_DSRC_CACHE_EVICTION_BLOCKED_REMOVE_HS_RACE_WITH_CHECKPOINT	2057
/*! cache: eviction gave up due to no progress being made */
#define	WT_STAT_DSRC_CACHE_EVICTION_BLOCKED_NO_PROGRESS	2058
/*! cache: eviction walk passes of a file */
#define	WT_STAT_DSRC_EVICTION_WALK_PASSES		2059
/*! cache: eviction walk target pages histogram - 0-9 */
#define	WT_STAT_DSRC_CACHE_EVICTION_TARGET_PAGE_LT10	2060
/*! cache: eviction walk target pages histogram - 10-31 */
#define	WT_STAT_DSRC_CACHE_EVICTION_TARGET_PAGE_LT32	2061
/*! cache: eviction walk target pages histogram - 128 and higher */
#define	WT_STAT_DSRC_CACHE_EVICTION_TARGET_PAGE_GE128	2062
/*! cache: eviction walk target pages histogram - 32-63 */
#define	WT_STAT_DSRC_CACHE_EVICTION_TARGET_PAGE_LT64	2063
/*! cache: eviction walk target pages histogram - 64-128 */
#define	WT_STAT_DSRC_CACHE_EVICTION_TARGET_PAGE_LT128	2064
/*!
 * cache: eviction walk target pages reduced due to history store cache
 * pressure
 */
#define	WT_STAT_DSRC_CACHE_EVICTION_TARGET_PAGE_REDUCED	2065
/*! cache: hazard pointer blocked page eviction */
#define	WT_STAT_DSRC_CACHE_EVICTION_BLOCKED_HAZARD	2066
/*! cache: history store table insert calls */
#define	WT_STAT_DSRC_CACHE_HS_INSERT			2067
/*! cache: history store table insert calls that returned restart */
#define	WT_STAT_DSRC_CACHE_HS_INSERT_RESTART		2068
/*! cache: history store table reads */
#define	WT_STAT_DSRC_CACHE_HS_READ			2069
/*! cache: history store table reads missed */
#define	WT_STAT_DSRC_CACHE_HS_READ_MISS			2070
/*! cache: history store table reads requiring squashed modifies */
#define	WT_STAT_DSRC_CACHE_HS_READ_SQUASH		2071
/*!
 * cache: history store table resolved updates without timestamps that
 * lose their durable timestamp
 */
#define	WT_STAT_DSRC_CACHE_HS_ORDER_LOSE_DURABLE_TIMESTAMP	2072
/*!
 * cache: history store table truncation by rollback to stable to remove
 * an unstable update
 */
#define	WT_STAT_DSRC_CACHE_HS_KEY_TRUNCATE_RTS_UNSTABLE	2073
/*!
 * cache: history store table truncation by rollback to stable to remove
 * an update
 */
#define	WT_STAT_DSRC_CACHE_HS_KEY_TRUNCATE_RTS		2074
/*!
 * cache: history store table truncation to remove all the keys of a
 * btree
 */
#define	WT_STAT_DSRC_CACHE_HS_BTREE_TRUNCATE		2075
/*! cache: history store table truncation to remove an update */
#define	WT_STAT_DSRC_CACHE_HS_KEY_TRUNCATE		2076
/*!
 * cache: history store table truncation to remove range of updates due
 * to an update without a timestamp on data page
 */
#define	WT_STAT_DSRC_CACHE_HS_ORDER_REMOVE		2077
/*!
 * cache: history store table truncation to remove range of updates due
 * to key being removed from the data page during reconciliation
 */
#define	WT_STAT_DSRC_CACHE_HS_KEY_TRUNCATE_ONPAGE_REMOVAL	2078
/*!
 * cache: history store table truncations that would have happened in
 * non-dryrun mode
 */
#define	WT_STAT_DSRC_CACHE_HS_BTREE_TRUNCATE_DRYRUN	2079
/*!
 * cache: history store table truncations to remove an unstable update
 * that would have happened in non-dryrun mode
 */
#define	WT_STAT_DSRC_CACHE_HS_KEY_TRUNCATE_RTS_UNSTABLE_DRYRUN	2080
/*!
 * cache: history store table truncations to remove an update that would
 * have happened in non-dryrun mode
 */
#define	WT_STAT_DSRC_CACHE_HS_KEY_TRUNCATE_RTS_DRYRUN	2081
/*!
 * cache: history store table updates without timestamps fixed up by
 * reinserting with the fixed timestamp
 */
#define	WT_STAT_DSRC_CACHE_HS_ORDER_REINSERT		2082
/*! cache: history store table writes requiring squashed modifies */
#define	WT_STAT_DSRC_CACHE_HS_WRITE_SQUASH		2083
/*! cache: in-memory page passed criteria to be split */
#define	WT_STAT_DSRC_CACHE_INMEM_SPLITTABLE		2084
/*! cache: in-memory page splits */
#define	WT_STAT_DSRC_CACHE_INMEM_SPLIT			2085
/*! cache: internal page split blocked its eviction */
#define	WT_STAT_DSRC_CACHE_EVICTION_BLOCKED_INTERNAL_PAGE_SPLIT	2086
/*! cache: internal pages evicted */
#define	WT_STAT_DSRC_CACHE_EVICTION_INTERNAL		2087
/*! cache: internal pages split during eviction */
#define	WT_STAT_DSRC_CACHE_EVICTION_SPLIT_INTERNAL	2088
/*! cache: leaf pages split during eviction */
#define	WT_STAT_DSRC_CACHE_EVICTION_SPLIT_LEAF		2089
/*!
 * cache: locate a random in-mem ref by examining all entries on the root
 * page
 */
#define	WT_STAT_DSRC_CACHE_EVICTION_RANDOM_SAMPLE_INMEM_ROOT	2090
/*! cache: modified pages evicted */
#define	WT_STAT_DSRC_CACHE_EVICTION_DIRTY		2091
/*! cache: multi-block reconciliation blocked whilst checkpoint is running */
#define	WT_STAT_DSRC_CACHE_EVICTION_BLOCKED_MULTI_BLOCK_RECONCILIATION_DURING_CHECKPOINT	2092
/*!
 * cache: overflow keys on a multiblock row-store page blocked its
 * eviction
 */
#define	WT_STAT_DSRC_CACHE_EVICTION_BLOCKED_OVERFLOW_KEYS	2093
/*! cache: overflow pages read into cache */
#define	WT_STAT_DSRC_CACHE_READ_OVERFLOW		2094
/*! cache: page split during eviction deepened the tree */
#define	WT_STAT_DSRC_CACHE_EVICTION_DEEPEN		2095
/*! cache: page written requiring history store records */
#define	WT_STAT_DSRC_CACHE_WRITE_HS			2096
/*! cache: pages dirtied due to obsolete time window by eviction */
#define	WT_STAT_DSRC_CACHE_EVICTION_DIRTY_OBSOLETE_TW	2097
/*! cache: pages read into cache */
#define	WT_STAT_DSRC_CACHE_READ				2098
/*! cache: pages read into cache after truncate */
#define	WT_STAT_DSRC_CACHE_READ_DELETED			2099
/*! cache: pages read into cache after truncate in prepare state */
#define	WT_STAT_DSRC_CACHE_READ_DELETED_PREPARED	2100
/*! cache: pages read into cache by checkpoint */
#define	WT_STAT_DSRC_CACHE_READ_CHECKPOINT		2101
/*! cache: pages requested from the cache */
#define	WT_STAT_DSRC_CACHE_PAGES_REQUESTED		2102
/*! cache: pages requested from the cache due to pre-fetch */
#define	WT_STAT_DSRC_CACHE_PAGES_PREFETCH		2103
/*! cache: pages seen by eviction walk */
#define	WT_STAT_DSRC_CACHE_EVICTION_PAGES_SEEN		2104
/*! cache: pages written from cache */
#define	WT_STAT_DSRC_CACHE_WRITE			2105
/*! cache: pages written requiring in-memory restoration */
#define	WT_STAT_DSRC_CACHE_WRITE_RESTORE		2106
/*! cache: recent modification of a page blocked its eviction */
#define	WT_STAT_DSRC_CACHE_EVICTION_BLOCKED_RECENTLY_MODIFIED	2107
/*! cache: reverse splits performed */
#define	WT_STAT_DSRC_CACHE_REVERSE_SPLITS		2108
/*!
 * cache: reverse splits skipped because of VLCS namespace gap
 * restrictions
 */
#define	WT_STAT_DSRC_CACHE_REVERSE_SPLITS_SKIPPED_VLCS	2109
/*! cache: the number of times full update inserted to history store */
#define	WT_STAT_DSRC_CACHE_HS_INSERT_FULL_UPDATE	2110
/*! cache: the number of times reverse modify inserted to history store */
#define	WT_STAT_DSRC_CACHE_HS_INSERT_REVERSE_MODIFY	2111
/*! cache: tracked dirty bytes in the cache */
#define	WT_STAT_DSRC_CACHE_BYTES_DIRTY			2112
/*! cache: tracked dirty internal page bytes in the cache */
#define	WT_STAT_DSRC_CACHE_BYTES_DIRTY_INTERNAL		2113
/*! cache: tracked dirty leaf page bytes in the cache */
#define	WT_STAT_DSRC_CACHE_BYTES_DIRTY_LEAF		2114
/*! cache: uncommitted truncate blocked page eviction */
#define	WT_STAT_DSRC_CACHE_EVICTION_BLOCKED_UNCOMMITTED_TRUNCATE	2115
/*! cache: unmodified pages evicted */
#define	WT_STAT_DSRC_CACHE_EVICTION_CLEAN		2116
/*!
 * cache_walk: Average difference between current eviction generation
 * when the page was last considered, only reported if cache_walk or all
 * statistics are enabled
 */
#define	WT_STAT_DSRC_CACHE_STATE_GEN_AVG_GAP		2117
/*!
 * cache_walk: Average on-disk page image size seen, only reported if
 * cache_walk or all statistics are enabled
 */
#define	WT_STAT_DSRC_CACHE_STATE_AVG_WRITTEN_SIZE	2118
/*!
 * cache_walk: Average time in cache for pages that have been visited by
 * the eviction server, only reported if cache_walk or all statistics are
 * enabled
 */
#define	WT_STAT_DSRC_CACHE_STATE_AVG_VISITED_AGE	2119
/*!
 * cache_walk: Average time in cache for pages that have not been visited
 * by the eviction server, only reported if cache_walk or all statistics
 * are enabled
 */
#define	WT_STAT_DSRC_CACHE_STATE_AVG_UNVISITED_AGE	2120
/*!
 * cache_walk: Clean pages currently in cache, only reported if
 * cache_walk or all statistics are enabled
 */
#define	WT_STAT_DSRC_CACHE_STATE_PAGES_CLEAN		2121
/*!
 * cache_walk: Current eviction generation, only reported if cache_walk
 * or all statistics are enabled
 */
#define	WT_STAT_DSRC_CACHE_STATE_GEN_CURRENT		2122
/*!
 * cache_walk: Dirty pages currently in cache, only reported if
 * cache_walk or all statistics are enabled
 */
#define	WT_STAT_DSRC_CACHE_STATE_PAGES_DIRTY		2123
/*!
 * cache_walk: Entries in the root page, only reported if cache_walk or
 * all statistics are enabled
 */
#define	WT_STAT_DSRC_CACHE_STATE_ROOT_ENTRIES		2124
/*!
 * cache_walk: Internal pages currently in cache, only reported if
 * cache_walk or all statistics are enabled
 */
#define	WT_STAT_DSRC_CACHE_STATE_PAGES_INTERNAL		2125
/*!
 * cache_walk: Leaf pages currently in cache, only reported if cache_walk
 * or all statistics are enabled
 */
#define	WT_STAT_DSRC_CACHE_STATE_PAGES_LEAF		2126
/*!
 * cache_walk: Maximum difference between current eviction generation
 * when the page was last considered, only reported if cache_walk or all
 * statistics are enabled
 */
#define	WT_STAT_DSRC_CACHE_STATE_GEN_MAX_GAP		2127
/*!
 * cache_walk: Maximum page size seen, only reported if cache_walk or all
 * statistics are enabled
 */
#define	WT_STAT_DSRC_CACHE_STATE_MAX_PAGESIZE		2128
/*!
 * cache_walk: Minimum on-disk page image size seen, only reported if
 * cache_walk or all statistics are enabled
 */
#define	WT_STAT_DSRC_CACHE_STATE_MIN_WRITTEN_SIZE	2129
/*!
 * cache_walk: Number of pages never visited by eviction server, only
 * reported if cache_walk or all statistics are enabled
 */
#define	WT_STAT_DSRC_CACHE_STATE_UNVISITED_COUNT	2130
/*!
 * cache_walk: On-disk page image sizes smaller than a single allocation
 * unit, only reported if cache_walk or all statistics are enabled
 */
#define	WT_STAT_DSRC_CACHE_STATE_SMALLER_ALLOC_SIZE	2131
/*!
 * cache_walk: Pages created in memory and never written, only reported
 * if cache_walk or all statistics are enabled
 */
#define	WT_STAT_DSRC_CACHE_STATE_MEMORY			2132
/*!
 * cache_walk: Pages currently queued for eviction, only reported if
 * cache_walk or all statistics are enabled
 */
#define	WT_STAT_DSRC_CACHE_STATE_QUEUED			2133
/*!
 * cache_walk: Pages that could not be queued for eviction, only reported
 * if cache_walk or all statistics are enabled
 */
#define	WT_STAT_DSRC_CACHE_STATE_NOT_QUEUEABLE		2134
/*!
 * cache_walk: Refs skipped during cache traversal, only reported if
 * cache_walk or all statistics are enabled
 */
#define	WT_STAT_DSRC_CACHE_STATE_REFS_SKIPPED		2135
/*!
 * cache_walk: Size of the root page, only reported if cache_walk or all
 * statistics are enabled
 */
#define	WT_STAT_DSRC_CACHE_STATE_ROOT_SIZE		2136
/*!
 * cache_walk: Total number of pages currently in cache, only reported if
 * cache_walk or all statistics are enabled
 */
#define	WT_STAT_DSRC_CACHE_STATE_PAGES			2137
/*! checkpoint: checkpoint has acquired a snapshot for its transaction */
#define	WT_STAT_DSRC_CHECKPOINT_SNAPSHOT_ACQUIRED	2138
/*! checkpoint: pages added for eviction during checkpoint cleanup */
#define	WT_STAT_DSRC_CHECKPOINT_CLEANUP_PAGES_EVICT	2139
/*!
 * checkpoint: pages dirtied due to obsolete time window by checkpoint
 * cleanup
 */
#define	WT_STAT_DSRC_CHECKPOINT_CLEANUP_PAGES_OBSOLETE_TW	2140
/*!
 * checkpoint: pages read into cache during checkpoint cleanup
 * (reclaim_space)
 */
#define	WT_STAT_DSRC_CHECKPOINT_CLEANUP_PAGES_READ_RECLAIM_SPACE	2141
/*!
 * checkpoint: pages read into cache during checkpoint cleanup due to
 * obsolete time window
 */
#define	WT_STAT_DSRC_CHECKPOINT_CLEANUP_PAGES_READ_OBSOLETE_TW	2142
/*! checkpoint: pages removed during checkpoint cleanup */
#define	WT_STAT_DSRC_CHECKPOINT_CLEANUP_PAGES_REMOVED	2143
/*! checkpoint: pages skipped during checkpoint cleanup tree walk */
#define	WT_STAT_DSRC_CHECKPOINT_CLEANUP_PAGES_WALK_SKIPPED	2144
/*! checkpoint: pages visited during checkpoint cleanup */
#define	WT_STAT_DSRC_CHECKPOINT_CLEANUP_PAGES_VISITED	2145
/*!
 * compression: compressed page maximum internal page size prior to
 * compression
 */
#define	WT_STAT_DSRC_COMPRESS_PRECOMP_INTL_MAX_PAGE_SIZE	2146
/*!
 * compression: compressed page maximum leaf page size prior to
 * compression
 */
#define	WT_STAT_DSRC_COMPRESS_PRECOMP_LEAF_MAX_PAGE_SIZE	2147
/*! compression: page written to disk failed to compress */
#define	WT_STAT_DSRC_COMPRESS_WRITE_FAIL		2148
/*! compression: page written to disk was too small to compress */
#define	WT_STAT_DSRC_COMPRESS_WRITE_TOO_SMALL		2149
/*! compression: pages read from disk */
#define	WT_STAT_DSRC_COMPRESS_READ			2150
/*!
 * compression: pages read from disk with compression ratio greater than
 * 64
 */
#define	WT_STAT_DSRC_COMPRESS_READ_RATIO_HIST_MAX	2151
/*!
 * compression: pages read from disk with compression ratio smaller than
 * 2
 */
#define	WT_STAT_DSRC_COMPRESS_READ_RATIO_HIST_2		2152
/*!
 * compression: pages read from disk with compression ratio smaller than
 * 4
 */
#define	WT_STAT_DSRC_COMPRESS_READ_RATIO_HIST_4		2153
/*!
 * compression: pages read from disk with compression ratio smaller than
 * 8
 */
#define	WT_STAT_DSRC_COMPRESS_READ_RATIO_HIST_8		2154
/*!
 * compression: pages read from disk with compression ratio smaller than
 * 16
 */
#define	WT_STAT_DSRC_COMPRESS_READ_RATIO_HIST_16	2155
/*!
 * compression: pages read from disk with compression ratio smaller than
 * 32
 */
#define	WT_STAT_DSRC_COMPRESS_READ_RATIO_HIST_32	2156
/*!
 * compression: pages read from disk with compression ratio smaller than
 * 64
 */
#define	WT_STAT_DSRC_COMPRESS_READ_RATIO_HIST_64	2157
/*! compression: pages written to disk */
#define	WT_STAT_DSRC_COMPRESS_WRITE			2158
/*!
 * compression: pages written to disk with compression ratio greater than
 * 64
 */
#define	WT_STAT_DSRC_COMPRESS_WRITE_RATIO_HIST_MAX	2159
/*!
 * compression: pages written to disk with compression ratio smaller than
 * 2
 */
#define	WT_STAT_DSRC_COMPRESS_WRITE_RATIO_HIST_2	2160
/*!
 * compression: pages written to disk with compression ratio smaller than
 * 4
 */
#define	WT_STAT_DSRC_COMPRESS_WRITE_RATIO_HIST_4	2161
/*!
 * compression: pages written to disk with compression ratio smaller than
 * 8
 */
#define	WT_STAT_DSRC_COMPRESS_WRITE_RATIO_HIST_8	2162
/*!
 * compression: pages written to disk with compression ratio smaller than
 * 16
 */
#define	WT_STAT_DSRC_COMPRESS_WRITE_RATIO_HIST_16	2163
/*!
 * compression: pages written to disk with compression ratio smaller than
 * 32
 */
#define	WT_STAT_DSRC_COMPRESS_WRITE_RATIO_HIST_32	2164
/*!
 * compression: pages written to disk with compression ratio smaller than
 * 64
 */
#define	WT_STAT_DSRC_COMPRESS_WRITE_RATIO_HIST_64	2165
/*! cursor: Total number of deleted pages skipped during tree walk */
#define	WT_STAT_DSRC_CURSOR_TREE_WALK_DEL_PAGE_SKIP	2166
/*! cursor: Total number of entries skipped by cursor next calls */
#define	WT_STAT_DSRC_CURSOR_NEXT_SKIP_TOTAL		2167
/*! cursor: Total number of entries skipped by cursor prev calls */
#define	WT_STAT_DSRC_CURSOR_PREV_SKIP_TOTAL		2168
/*!
 * cursor: Total number of entries skipped to position the history store
 * cursor
 */
#define	WT_STAT_DSRC_CURSOR_SKIP_HS_CUR_POSITION	2169
/*!
 * cursor: Total number of in-memory deleted pages skipped during tree
 * walk
 */
#define	WT_STAT_DSRC_CURSOR_TREE_WALK_INMEM_DEL_PAGE_SKIP	2170
/*! cursor: Total number of on-disk deleted pages skipped during tree walk */
#define	WT_STAT_DSRC_CURSOR_TREE_WALK_ONDISK_DEL_PAGE_SKIP	2171
/*!
 * cursor: Total number of times a search near has exited due to prefix
 * config
 */
#define	WT_STAT_DSRC_CURSOR_SEARCH_NEAR_PREFIX_FAST_PATHS	2172
/*!
 * cursor: Total number of times cursor fails to temporarily release
 * pinned page to encourage eviction of hot or large page
 */
#define	WT_STAT_DSRC_CURSOR_REPOSITION_FAILED		2173
/*!
 * cursor: Total number of times cursor temporarily releases pinned page
 * to encourage eviction of hot or large page
 */
#define	WT_STAT_DSRC_CURSOR_REPOSITION			2174
/*! cursor: bulk loaded cursor insert calls */
#define	WT_STAT_DSRC_CURSOR_INSERT_BULK			2175
/*! cursor: cache cursors reuse count */
#define	WT_STAT_DSRC_CURSOR_REOPEN			2176
/*! cursor: close calls that result in cache */
#define	WT_STAT_DSRC_CURSOR_CACHE			2177
/*! cursor: create calls */
#define	WT_STAT_DSRC_CURSOR_CREATE			2178
/*! cursor: cursor bound calls that return an error */
#define	WT_STAT_DSRC_CURSOR_BOUND_ERROR			2179
/*! cursor: cursor bounds cleared from reset */
#define	WT_STAT_DSRC_CURSOR_BOUNDS_RESET		2180
/*! cursor: cursor bounds comparisons performed */
#define	WT_STAT_DSRC_CURSOR_BOUNDS_COMPARISONS		2181
/*! cursor: cursor bounds next called on an unpositioned cursor */
#define	WT_STAT_DSRC_CURSOR_BOUNDS_NEXT_UNPOSITIONED	2182
/*! cursor: cursor bounds next early exit */
#define	WT_STAT_DSRC_CURSOR_BOUNDS_NEXT_EARLY_EXIT	2183
/*! cursor: cursor bounds prev called on an unpositioned cursor */
#define	WT_STAT_DSRC_CURSOR_BOUNDS_PREV_UNPOSITIONED	2184
/*! cursor: cursor bounds prev early exit */
#define	WT_STAT_DSRC_CURSOR_BOUNDS_PREV_EARLY_EXIT	2185
/*! cursor: cursor bounds search early exit */
#define	WT_STAT_DSRC_CURSOR_BOUNDS_SEARCH_EARLY_EXIT	2186
/*! cursor: cursor bounds search near call repositioned cursor */
#define	WT_STAT_DSRC_CURSOR_BOUNDS_SEARCH_NEAR_REPOSITIONED_CURSOR	2187
/*! cursor: cursor cache calls that return an error */
#define	WT_STAT_DSRC_CURSOR_CACHE_ERROR			2188
/*! cursor: cursor close calls that return an error */
#define	WT_STAT_DSRC_CURSOR_CLOSE_ERROR			2189
/*! cursor: cursor compare calls that return an error */
#define	WT_STAT_DSRC_CURSOR_COMPARE_ERROR		2190
/*! cursor: cursor equals calls that return an error */
#define	WT_STAT_DSRC_CURSOR_EQUALS_ERROR		2191
/*! cursor: cursor get key calls that return an error */
#define	WT_STAT_DSRC_CURSOR_GET_KEY_ERROR		2192
/*! cursor: cursor get value calls that return an error */
#define	WT_STAT_DSRC_CURSOR_GET_VALUE_ERROR		2193
/*! cursor: cursor insert calls that return an error */
#define	WT_STAT_DSRC_CURSOR_INSERT_ERROR		2194
/*! cursor: cursor insert check calls that return an error */
#define	WT_STAT_DSRC_CURSOR_INSERT_CHECK_ERROR		2195
/*! cursor: cursor largest key calls that return an error */
#define	WT_STAT_DSRC_CURSOR_LARGEST_KEY_ERROR		2196
/*! cursor: cursor modify calls that return an error */
#define	WT_STAT_DSRC_CURSOR_MODIFY_ERROR		2197
/*! cursor: cursor next calls that return an error */
#define	WT_STAT_DSRC_CURSOR_NEXT_ERROR			2198
/*!
 * cursor: cursor next calls that skip due to a globally visible history
 * store tombstone
 */
#define	WT_STAT_DSRC_CURSOR_NEXT_HS_TOMBSTONE		2199
/*!
 * cursor: cursor next calls that skip greater than 1 and fewer than 100
 * entries
 */
#define	WT_STAT_DSRC_CURSOR_NEXT_SKIP_LT_100		2200
/*!
 * cursor: cursor next calls that skip greater than or equal to 100
 * entries
 */
#define	WT_STAT_DSRC_CURSOR_NEXT_SKIP_GE_100		2201
/*! cursor: cursor next random calls that return an error */
#define	WT_STAT_DSRC_CURSOR_NEXT_RANDOM_ERROR		2202
/*! cursor: cursor prev calls that return an error */
#define	WT_STAT_DSRC_CURSOR_PREV_ERROR			2203
/*!
 * cursor: cursor prev calls that skip due to a globally visible history
 * store tombstone
 */
#define	WT_STAT_DSRC_CURSOR_PREV_HS_TOMBSTONE		2204
/*!
 * cursor: cursor prev calls that skip greater than or equal to 100
 * entries
 */
#define	WT_STAT_DSRC_CURSOR_PREV_SKIP_GE_100		2205
/*! cursor: cursor prev calls that skip less than 100 entries */
#define	WT_STAT_DSRC_CURSOR_PREV_SKIP_LT_100		2206
/*! cursor: cursor reconfigure calls that return an error */
#define	WT_STAT_DSRC_CURSOR_RECONFIGURE_ERROR		2207
/*! cursor: cursor remove calls that return an error */
#define	WT_STAT_DSRC_CURSOR_REMOVE_ERROR		2208
/*! cursor: cursor reopen calls that return an error */
#define	WT_STAT_DSRC_CURSOR_REOPEN_ERROR		2209
/*! cursor: cursor reserve calls that return an error */
#define	WT_STAT_DSRC_CURSOR_RESERVE_ERROR		2210
/*! cursor: cursor reset calls that return an error */
#define	WT_STAT_DSRC_CURSOR_RESET_ERROR			2211
/*! cursor: cursor search calls that return an error */
#define	WT_STAT_DSRC_CURSOR_SEARCH_ERROR		2212
/*! cursor: cursor search near calls that return an error */
#define	WT_STAT_DSRC_CURSOR_SEARCH_NEAR_ERROR		2213
/*! cursor: cursor update calls that return an error */
#define	WT_STAT_DSRC_CURSOR_UPDATE_ERROR		2214
/*! cursor: insert calls */
#define	WT_STAT_DSRC_CURSOR_INSERT			2215
/*! cursor: insert key and value bytes */
#define	WT_STAT_DSRC_CURSOR_INSERT_BYTES		2216
/*! cursor: modify */
#define	WT_STAT_DSRC_CURSOR_MODIFY			2217
/*! cursor: modify key and value bytes affected */
#define	WT_STAT_DSRC_CURSOR_MODIFY_BYTES		2218
/*! cursor: modify value bytes modified */
#define	WT_STAT_DSRC_CURSOR_MODIFY_BYTES_TOUCH		2219
/*! cursor: next calls */
#define	WT_STAT_DSRC_CURSOR_NEXT			2220
/*! cursor: open cursor count */
#define	WT_STAT_DSRC_CURSOR_OPEN_COUNT			2221
/*! cursor: operation restarted */
#define	WT_STAT_DSRC_CURSOR_RESTART			2222
/*! cursor: prev calls */
#define	WT_STAT_DSRC_CURSOR_PREV			2223
/*! cursor: remove calls */
#define	WT_STAT_DSRC_CURSOR_REMOVE			2224
/*! cursor: remove key bytes removed */
#define	WT_STAT_DSRC_CURSOR_REMOVE_BYTES		2225
/*! cursor: reserve calls */
#define	WT_STAT_DSRC_CURSOR_RESERVE			2226
/*! cursor: reset calls */
#define	WT_STAT_DSRC_CURSOR_RESET			2227
/*! cursor: search calls */
#define	WT_STAT_DSRC_CURSOR_SEARCH			2228
/*! cursor: search history store calls */
#define	WT_STAT_DSRC_CURSOR_SEARCH_HS			2229
/*! cursor: search near calls */
#define	WT_STAT_DSRC_CURSOR_SEARCH_NEAR			2230
/*! cursor: truncate calls */
#define	WT_STAT_DSRC_CURSOR_TRUNCATE			2231
/*! cursor: update calls */
#define	WT_STAT_DSRC_CURSOR_UPDATE			2232
/*! cursor: update key and value bytes */
#define	WT_STAT_DSRC_CURSOR_UPDATE_BYTES		2233
/*! cursor: update value size change */
#define	WT_STAT_DSRC_CURSOR_UPDATE_BYTES_CHANGED	2234
/*! reconciliation: VLCS pages explicitly reconciled as empty */
#define	WT_STAT_DSRC_REC_VLCS_EMPTIED_PAGES		2235
/*! reconciliation: approximate byte size of timestamps in pages written */
#define	WT_STAT_DSRC_REC_TIME_WINDOW_BYTES_TS		2236
/*!
 * reconciliation: approximate byte size of transaction IDs in pages
 * written
 */
#define	WT_STAT_DSRC_REC_TIME_WINDOW_BYTES_TXN		2237
/*! reconciliation: dictionary matches */
#define	WT_STAT_DSRC_REC_DICTIONARY			2238
/*! reconciliation: fast-path pages deleted */
#define	WT_STAT_DSRC_REC_PAGE_DELETE_FAST		2239
/*!
 * reconciliation: internal page key bytes discarded using suffix
 * compression
 */
#define	WT_STAT_DSRC_REC_SUFFIX_COMPRESSION		2240
/*! reconciliation: internal page multi-block writes */
#define	WT_STAT_DSRC_REC_MULTIBLOCK_INTERNAL		2241
/*! reconciliation: leaf page key bytes discarded using prefix compression */
#define	WT_STAT_DSRC_REC_PREFIX_COMPRESSION		2242
/*! reconciliation: leaf page multi-block writes */
#define	WT_STAT_DSRC_REC_MULTIBLOCK_LEAF		2243
/*! reconciliation: leaf-page overflow keys */
#define	WT_STAT_DSRC_REC_OVERFLOW_KEY_LEAF		2244
/*! reconciliation: maximum blocks required for a page */
#define	WT_STAT_DSRC_REC_MULTIBLOCK_MAX			2245
/*! reconciliation: overflow values written */
#define	WT_STAT_DSRC_REC_OVERFLOW_VALUE			2246
/*! reconciliation: page reconciliation calls */
#define	WT_STAT_DSRC_REC_PAGES				2247
/*! reconciliation: page reconciliation calls for eviction */
#define	WT_STAT_DSRC_REC_PAGES_EVICTION			2248
/*! reconciliation: pages deleted */
#define	WT_STAT_DSRC_REC_PAGE_DELETE			2249
/*!
 * reconciliation: pages written including an aggregated newest start
 * durable timestamp
 */
#define	WT_STAT_DSRC_REC_TIME_AGGR_NEWEST_START_DURABLE_TS	2250
/*!
 * reconciliation: pages written including an aggregated newest stop
 * durable timestamp
 */
#define	WT_STAT_DSRC_REC_TIME_AGGR_NEWEST_STOP_DURABLE_TS	2251
/*!
 * reconciliation: pages written including an aggregated newest stop
 * timestamp
 */
#define	WT_STAT_DSRC_REC_TIME_AGGR_NEWEST_STOP_TS	2252
/*!
 * reconciliation: pages written including an aggregated newest stop
 * transaction ID
 */
#define	WT_STAT_DSRC_REC_TIME_AGGR_NEWEST_STOP_TXN	2253
/*!
 * reconciliation: pages written including an aggregated newest
 * transaction ID
 */
#define	WT_STAT_DSRC_REC_TIME_AGGR_NEWEST_TXN		2254
/*!
 * reconciliation: pages written including an aggregated oldest start
 * timestamp
 */
#define	WT_STAT_DSRC_REC_TIME_AGGR_OLDEST_START_TS	2255
/*! reconciliation: pages written including an aggregated prepare */
#define	WT_STAT_DSRC_REC_TIME_AGGR_PREPARED		2256
/*! reconciliation: pages written including at least one prepare */
#define	WT_STAT_DSRC_REC_TIME_WINDOW_PAGES_PREPARED	2257
/*!
 * reconciliation: pages written including at least one start durable
 * timestamp
 */
#define	WT_STAT_DSRC_REC_TIME_WINDOW_PAGES_DURABLE_START_TS	2258
/*! reconciliation: pages written including at least one start timestamp */
#define	WT_STAT_DSRC_REC_TIME_WINDOW_PAGES_START_TS	2259
/*!
 * reconciliation: pages written including at least one start transaction
 * ID
 */
#define	WT_STAT_DSRC_REC_TIME_WINDOW_PAGES_START_TXN	2260
/*!
 * reconciliation: pages written including at least one stop durable
 * timestamp
 */
#define	WT_STAT_DSRC_REC_TIME_WINDOW_PAGES_DURABLE_STOP_TS	2261
/*! reconciliation: pages written including at least one stop timestamp */
#define	WT_STAT_DSRC_REC_TIME_WINDOW_PAGES_STOP_TS	2262
/*!
 * reconciliation: pages written including at least one stop transaction
 * ID
 */
#define	WT_STAT_DSRC_REC_TIME_WINDOW_PAGES_STOP_TXN	2263
/*! reconciliation: records written including a prepare */
#define	WT_STAT_DSRC_REC_TIME_WINDOW_PREPARED		2264
/*! reconciliation: records written including a start durable timestamp */
#define	WT_STAT_DSRC_REC_TIME_WINDOW_DURABLE_START_TS	2265
/*! reconciliation: records written including a start timestamp */
#define	WT_STAT_DSRC_REC_TIME_WINDOW_START_TS		2266
/*! reconciliation: records written including a start transaction ID */
#define	WT_STAT_DSRC_REC_TIME_WINDOW_START_TXN		2267
/*! reconciliation: records written including a stop durable timestamp */
#define	WT_STAT_DSRC_REC_TIME_WINDOW_DURABLE_STOP_TS	2268
/*! reconciliation: records written including a stop timestamp */
#define	WT_STAT_DSRC_REC_TIME_WINDOW_STOP_TS		2269
/*! reconciliation: records written including a stop transaction ID */
#define	WT_STAT_DSRC_REC_TIME_WINDOW_STOP_TXN		2270
/*! session: object compaction */
#define	WT_STAT_DSRC_SESSION_COMPACT			2271
/*!
 * transaction: a reader raced with a prepared transaction commit and
 * skipped an update or updates
 */
#define	WT_STAT_DSRC_TXN_READ_RACE_PREPARE_COMMIT	2272
/*! transaction: number of times overflow removed value is read */
#define	WT_STAT_DSRC_TXN_READ_OVERFLOW_REMOVE		2273
/*! transaction: race to read prepared update retry */
#define	WT_STAT_DSRC_TXN_READ_RACE_PREPARE_UPDATE	2274
/*!
 * transaction: rollback to stable history store keys that would have
 * been swept in non-dryrun mode
 */
#define	WT_STAT_DSRC_TXN_RTS_SWEEP_HS_KEYS_DRYRUN	2275
/*!
 * transaction: rollback to stable history store records with stop
 * timestamps older than newer records
 */
#define	WT_STAT_DSRC_TXN_RTS_HS_STOP_OLDER_THAN_NEWER_START	2276
/*! transaction: rollback to stable inconsistent checkpoint */
#define	WT_STAT_DSRC_TXN_RTS_INCONSISTENT_CKPT		2277
/*! transaction: rollback to stable keys removed */
#define	WT_STAT_DSRC_TXN_RTS_KEYS_REMOVED		2278
/*! transaction: rollback to stable keys restored */
#define	WT_STAT_DSRC_TXN_RTS_KEYS_RESTORED		2279
/*!
 * transaction: rollback to stable keys that would have been removed in
 * non-dryrun mode
 */
#define	WT_STAT_DSRC_TXN_RTS_KEYS_REMOVED_DRYRUN	2280
/*!
 * transaction: rollback to stable keys that would have been restored in
 * non-dryrun mode
 */
#define	WT_STAT_DSRC_TXN_RTS_KEYS_RESTORED_DRYRUN	2281
/*! transaction: rollback to stable restored tombstones from history store */
#define	WT_STAT_DSRC_TXN_RTS_HS_RESTORE_TOMBSTONES	2282
/*! transaction: rollback to stable restored updates from history store */
#define	WT_STAT_DSRC_TXN_RTS_HS_RESTORE_UPDATES		2283
/*! transaction: rollback to stable skipping delete rle */
#define	WT_STAT_DSRC_TXN_RTS_DELETE_RLE_SKIPPED		2284
/*! transaction: rollback to stable skipping stable rle */
#define	WT_STAT_DSRC_TXN_RTS_STABLE_RLE_SKIPPED		2285
/*! transaction: rollback to stable sweeping history store keys */
#define	WT_STAT_DSRC_TXN_RTS_SWEEP_HS_KEYS		2286
/*!
 * transaction: rollback to stable tombstones from history store that
 * would have been restored in non-dryrun mode
 */
#define	WT_STAT_DSRC_TXN_RTS_HS_RESTORE_TOMBSTONES_DRYRUN	2287
/*!
 * transaction: rollback to stable updates from history store that would
 * have been restored in non-dryrun mode
 */
#define	WT_STAT_DSRC_TXN_RTS_HS_RESTORE_UPDATES_DRYRUN	2288
/*! transaction: rollback to stable updates removed from history store */
#define	WT_STAT_DSRC_TXN_RTS_HS_REMOVED			2289
/*!
 * transaction: rollback to stable updates that would have been removed
 * from history store in non-dryrun mode
 */
#define	WT_STAT_DSRC_TXN_RTS_HS_REMOVED_DRYRUN		2290
/*! transaction: update conflicts */
#define	WT_STAT_DSRC_TXN_UPDATE_CONFLICT		2291

/*!
 * @}
 * @name Statistics for session
 * @anchor statistics_session
 * @{
 */
/*! session: bytes read into cache */
#define	WT_STAT_SESSION_BYTES_READ			4000
/*! session: bytes written from cache */
#define	WT_STAT_SESSION_BYTES_WRITE			4001
/*! session: dhandle lock wait time (usecs) */
#define	WT_STAT_SESSION_LOCK_DHANDLE_WAIT		4002
/*! session: dirty bytes in this txn */
#define	WT_STAT_SESSION_TXN_BYTES_DIRTY			4003
/*! session: number of updates in this txn */
#define	WT_STAT_SESSION_TXN_UPDATES			4004
/*! session: page read from disk to cache time (usecs) */
#define	WT_STAT_SESSION_READ_TIME			4005
/*! session: page write from cache to disk time (usecs) */
#define	WT_STAT_SESSION_WRITE_TIME			4006
/*! session: schema lock wait time (usecs) */
#define	WT_STAT_SESSION_LOCK_SCHEMA_WAIT		4007
/*! session: time waiting for cache (usecs) */
#define	WT_STAT_SESSION_CACHE_TIME			4008
/*! session: time waiting for cache interruptible eviction (usecs) */
#define	WT_STAT_SESSION_CACHE_TIME_INTERRUPTIBLE	4009
/*! session: time waiting for mandatory cache eviction (usecs) */
#define	WT_STAT_SESSION_CACHE_TIME_MANDATORY		4010
/*! @} */
/*
 * Statistics section: END
 * DO NOT EDIT: automatically built by dist/stat.py.
 */
/*! @} */

/*******************************************
 * Verbose categories
 *******************************************/
/*!
 * @addtogroup wt
 * @{
 */
/*!
 * @name Verbose categories
 * @anchor verbose_categories
 * @{
 */
/*!
 * WiredTiger verbose event categories.
 * Note that the verbose categories cover a wide set of sub-systems and operations
 * within WiredTiger. As such, the categories are subject to change and evolve
 * between different WiredTiger releases.
 */
typedef enum {
/* VERBOSE ENUM START */
    WT_VERB_ALL,                  /*!< ALL module messages. */
    WT_VERB_API,                  /*!< API messages. */
    WT_VERB_BACKUP,               /*!< Backup messages. */
    WT_VERB_BLKCACHE,
    WT_VERB_BLOCK,                /*!< Block manager messages. */
    WT_VERB_CHECKPOINT,           /*!< Checkpoint messages. */
    WT_VERB_CHECKPOINT_CLEANUP,
    WT_VERB_CHECKPOINT_PROGRESS,  /*!< Checkpoint progress messages. */
    WT_VERB_CHUNKCACHE,           /*!< Chunk cache messages. */
    WT_VERB_COMPACT,              /*!< Compact messages. */
    WT_VERB_COMPACT_PROGRESS,     /*!< Compact progress messages. */
    WT_VERB_CONFIGURATION,
    WT_VERB_DEFAULT,
    WT_VERB_DISAGGREGATED_STORAGE,
    WT_VERB_ERROR_RETURNS,
    WT_VERB_EVICTION,             /*!< Eviction messages. */
    WT_VERB_EXTENSION,            /*!< Extension messages. */
    WT_VERB_FILEOPS,
    WT_VERB_GENERATION,
    WT_VERB_HANDLEOPS,
    WT_VERB_HS,                   /*!< History store messages. */
    WT_VERB_HS_ACTIVITY,          /*!< History store activity messages. */
    WT_VERB_LIVE_RESTORE,
    WT_VERB_LIVE_RESTORE_PROGRESS,
    WT_VERB_LOG,                  /*!< Log messages. */
    WT_VERB_MUTEX,
    WT_VERB_METADATA,             /*!< Metadata messages. */
    WT_VERB_OUT_OF_ORDER,
    WT_VERB_OVERFLOW,
    WT_VERB_PREFETCH,
    WT_VERB_READ,
    WT_VERB_RECONCILE,            /*!< Reconcile messages. */
    WT_VERB_RECOVERY,             /*!< Recovery messages. */
    WT_VERB_RECOVERY_PROGRESS,    /*!< Recovery progress messages. */
    WT_VERB_RTS,                  /*!< RTS messages. */
    WT_VERB_SALVAGE,              /*!< Salvage messages. */
    WT_VERB_SHARED_CACHE,
    WT_VERB_SPLIT,
    WT_VERB_TEMPORARY,
    WT_VERB_THREAD_GROUP,
    WT_VERB_TIERED,               /*!< Tiered storage messages. */
    WT_VERB_TIMESTAMP,            /*!< Timestamp messages. */
    WT_VERB_TRANSACTION,          /*!< Transaction messages. */
    WT_VERB_VERIFY,               /*!< Verify messages. */
    WT_VERB_VERSION,              /*!< Version messages. */
    WT_VERB_WRITE,
/* VERBOSE ENUM STOP */
    WT_VERB_NUM_CATEGORIES
} WT_VERBOSE_CATEGORY;
/*! @} */

/*******************************************
 * Verbose levels
 *******************************************/
/*!
 * @name Verbose levels
 * @anchor verbose_levels
 * @{
 */
/*!
 * WiredTiger verbosity levels. The levels define a range of severity categories, with
 * \c WT_VERBOSE_ERROR being the lowest, most critical level (used by messages on critical error
 * paths) and \c WT_VERBOSE_DEBUG_5 being the highest verbosity/informational level (mostly adopted
 * for debugging).
 */
typedef enum {
    WT_VERBOSE_ERROR = -3,  /*!< Error conditions triggered in WiredTiger. */
    WT_VERBOSE_WARNING,     /*!< Warning conditions potentially signaling non-imminent errors and
                            behaviors. */
    WT_VERBOSE_NOTICE,      /*!< Messages for significant events in WiredTiger, usually worth
                            noting. */
    WT_VERBOSE_INFO,        /*!< Informational style messages. */
    WT_VERBOSE_DEBUG_1,     /*!< Low severity messages, useful for debugging purposes. This is
                            the default level when debugging. */
    WT_VERBOSE_DEBUG_2,     /*!< Low severity messages, an increase in verbosity from
                            the previous level. */
    WT_VERBOSE_DEBUG_3,     /*!< Low severity messages. */
    WT_VERBOSE_DEBUG_4,     /*!< Low severity messages. */
    WT_VERBOSE_DEBUG_5      /*!< Lowest severity messages. */
} WT_VERBOSE_LEVEL;
/*! @} */
/*
 * Verbose section: END
 */
/*! @} */

#undef __F

#if defined(__cplusplus)
}
#endif
#endif /* __WIREDTIGER_H_ */<|MERGE_RESOLUTION|>--- conflicted
+++ resolved
@@ -6072,23 +6072,13 @@
  * cache: eviction walk target pages reduced due to history store cache
  * pressure
  */
-<<<<<<< HEAD
 #define	WT_STAT_CONN_CACHE_EVICTION_TARGET_PAGE_REDUCED	1133
-/*! cache: eviction walk target strategy both clean and dirty pages */
-#define	WT_STAT_CONN_EVICTION_TARGET_STRATEGY_BOTH_CLEAN_AND_DIRTY	1134
-/*! cache: eviction walk target strategy only clean pages */
-#define	WT_STAT_CONN_EVICTION_TARGET_STRATEGY_CLEAN	1135
-/*! cache: eviction walk target strategy only dirty pages */
-#define	WT_STAT_CONN_EVICTION_TARGET_STRATEGY_DIRTY	1136
-=======
-#define	WT_STAT_CONN_CACHE_EVICTION_TARGET_PAGE_REDUCED	1127
 /*! cache: eviction walk target strategy clean pages */
-#define	WT_STAT_CONN_EVICTION_TARGET_STRATEGY_CLEAN	1128
+#define	WT_STAT_CONN_EVICTION_TARGET_STRATEGY_CLEAN	1134
 /*! cache: eviction walk target strategy dirty pages */
-#define	WT_STAT_CONN_EVICTION_TARGET_STRATEGY_DIRTY	1129
+#define	WT_STAT_CONN_EVICTION_TARGET_STRATEGY_DIRTY	1135
 /*! cache: eviction walk target strategy pages with updates */
-#define	WT_STAT_CONN_EVICTION_TARGET_STRATEGY_UPDATES	1130
->>>>>>> 55bc09d7
+#define	WT_STAT_CONN_EVICTION_TARGET_STRATEGY_UPDATES	1136
 /*! cache: eviction walks abandoned */
 #define	WT_STAT_CONN_EVICTION_WALKS_ABANDONED		1137
 /*! cache: eviction walks gave up because they restarted their walk twice */
