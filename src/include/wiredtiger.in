/*-
 * Copyright (c) 2014-2020 MongoDB, Inc.
 * Copyright (c) 2008-2014 WiredTiger, Inc.
 *	All rights reserved.
 *
 * See the file LICENSE for redistribution information.
 */

#ifndef	__WIREDTIGER_H_
#define	__WIREDTIGER_H_

#if defined(__cplusplus)
extern "C" {
#endif

/*******************************************
 * Version information
 *******************************************/
#define	WIREDTIGER_VERSION_MAJOR	@VERSION_MAJOR@
#define	WIREDTIGER_VERSION_MINOR	@VERSION_MINOR@
#define	WIREDTIGER_VERSION_PATCH	@VERSION_PATCH@
#define	WIREDTIGER_VERSION_STRING	@VERSION_STRING@

/*******************************************
 * Required includes
 *******************************************/
@wiredtiger_includes_decl@

/*******************************************
 * Portable type names
 *******************************************/
@off_t_decl@
@uintmax_t_decl@
@uintptr_t_decl@

#if defined(DOXYGEN) || defined(SWIG)
#define	__F(func) func
#else
/* NOLINTNEXTLINE(misc-macro-parentheses) */
#define	__F(func) (*func)
#endif

/*
 * We support configuring WiredTiger with the gcc/clang -fvisibility=hidden
 * flags, but that requires public APIs be specifically marked.
 */
#if defined(DOXYGEN) || defined(SWIG) || !defined(__GNUC__)
#define	WT_ATTRIBUTE_LIBRARY_VISIBLE
#else
#define	WT_ATTRIBUTE_LIBRARY_VISIBLE	__attribute__((visibility("default")))
#endif

/*!
 * @defgroup wt WiredTiger API
 * The functions, handles and methods applications use to access and manage
 * data with WiredTiger.
 *
 * @{
 */

/*******************************************
 * Public forward structure declarations
 *******************************************/
struct __wt_collator;	    typedef struct __wt_collator WT_COLLATOR;
struct __wt_compressor;	    typedef struct __wt_compressor WT_COMPRESSOR;
struct __wt_config_item;    typedef struct __wt_config_item WT_CONFIG_ITEM;
struct __wt_config_parser;
	typedef struct __wt_config_parser WT_CONFIG_PARSER;
struct __wt_connection;	    typedef struct __wt_connection WT_CONNECTION;
struct __wt_cursor;	    typedef struct __wt_cursor WT_CURSOR;
struct __wt_data_source;    typedef struct __wt_data_source WT_DATA_SOURCE;
struct __wt_encryptor;	    typedef struct __wt_encryptor WT_ENCRYPTOR;
struct __wt_event_handler;  typedef struct __wt_event_handler WT_EVENT_HANDLER;
struct __wt_extension_api;  typedef struct __wt_extension_api WT_EXTENSION_API;
struct __wt_extractor;	    typedef struct __wt_extractor WT_EXTRACTOR;
struct __wt_file_handle;    typedef struct __wt_file_handle WT_FILE_HANDLE;
struct __wt_file_system;    typedef struct __wt_file_system WT_FILE_SYSTEM;
struct __wt_item;	    typedef struct __wt_item WT_ITEM;
struct __wt_modify;	    typedef struct __wt_modify WT_MODIFY;
struct __wt_session;	    typedef struct __wt_session WT_SESSION;

#if defined(SWIGJAVA)
#define	WT_HANDLE_NULLABLE(typename)	typename##_NULLABLE
#define	WT_HANDLE_CLOSED(typename)	typename##_CLOSED
typedef WT_CURSOR			WT_CURSOR_NULLABLE;
typedef WT_CURSOR			WT_CURSOR_CLOSED;
typedef WT_SESSION			WT_SESSION_CLOSED;
typedef WT_CONNECTION			WT_CONNECTION_CLOSED;
#elif !defined(DOXYGEN)
#define	WT_HANDLE_NULLABLE(typename)	typename
#define	WT_HANDLE_CLOSED(typename)	typename
#endif

/*!
 * A raw item of data to be managed, including a pointer to the data and a
 * length.
 *
 * WT_ITEM structures do not need to be cleared before use.
 */
struct __wt_item {
	/*!
	 * The memory reference of the data item.
	 *
	 * For items returned by a WT_CURSOR, the pointer is only valid until
	 * the next operation on that cursor.  Applications that need to keep
	 * an item across multiple cursor operations must make a copy.
	 */
	const void *data;

	/*!
	 * The number of bytes in the data item.
	 *
	 * The maximum length of a single column stored in a table is not fixed
	 * (as it partially depends on the underlying file configuration), but
	 * is always a small number of bytes less than 4GB.
	 */
	size_t size;

#ifndef DOXYGEN
	/*! Managed memory chunk (internal use). */
	void *mem;

	/*! Managed memory size (internal use). */
	size_t memsize;

	/*! Object flags (internal use). */
/* AUTOMATIC FLAG VALUE GENERATION START */
#define	WT_ITEM_ALIGNED	0x1u
#define	WT_ITEM_INUSE	0x2u
/* AUTOMATIC FLAG VALUE GENERATION STOP */
	uint32_t flags;
#endif
};

/*!
 * A set of modifications for a value, including a pointer to new data and a
 * length, plus a target offset in the value and an optional length of data
 * in the value to be replaced.
 *
 * WT_MODIFY structures do not need to be cleared before use.
 */
struct __wt_modify {
	/*!
	 * New data. The size of the new data may be zero when no new data is
	 * provided.
	 */
	WT_ITEM data;

	/*!
	 * The zero-based byte offset in the value where the new data is placed.
	 *
	 * If the offset is past the end of the value, padding bytes are
	 * appended to the value up to the specified offset. If the value is a
	 * string (value format \c S), the padding byte is a space. If the value
	 * is a raw byte array accessed using a WT_ITEM structure (value format
	 * \c u), the padding byte is a nul.
	 */
	 size_t offset;

	/*!
	 * The number of bytes in the value to be replaced.
	 *
	 * If the size is zero, no bytes from the value are replaced and the new
	 * data is inserted.
	 *
	 * If the offset is past the end of the value, the size is ignored.
	 *
	 * If the offset plus the size overlaps the end of the previous value,
	 * bytes from the offset to the end of the value are replaced and any
	 * remaining new data is appended.
	 */
	 size_t size;
};

/*!
 * The maximum packed size of a 64-bit integer.  The ::wiredtiger_struct_pack
 * function will pack single long integers into at most this many bytes.
 */
#define	WT_INTPACK64_MAXSIZE	((int)sizeof(int64_t) + 1)

/*!
 * The maximum packed size of a 32-bit integer.  The ::wiredtiger_struct_pack
 * function will pack single integers into at most this many bytes.
 */
#define	WT_INTPACK32_MAXSIZE	((int)sizeof(int32_t) + 1)

/*!
 * A WT_CURSOR handle is the interface to a cursor.
 *
 * Cursors allow data to be searched, iterated and modified, implementing the
 * CRUD (create, read, update and delete) operations.  Cursors are opened in
 * the context of a session.  If a transaction is started, cursors operate in
 * the context of the transaction until the transaction is resolved.
 *
 * Raw data is represented by key/value pairs of WT_ITEM structures, but
 * cursors can also provide access to fields within the key and value if the
 * formats are described in the WT_SESSION::create method.
 *
 * In the common case, a cursor is used to access records in a table.  However,
 * cursors can be used on subsets of tables (such as a single column or a
 * projection of multiple columns), as an interface to statistics, configuration
 * data or application-specific data sources.  See WT_SESSION::open_cursor for
 * more information.
 *
 * <b>Thread safety:</b> A WT_CURSOR handle is not usually shared between
 * threads, see @ref threads for more information.
 */
struct __wt_cursor {
	WT_SESSION *session;	/*!< The session handle for this cursor. */

	/*!
	 * The name of the data source for the cursor, matches the \c uri
	 * parameter to WT_SESSION::open_cursor used to open the cursor.
	 */
	const char *uri;

	/*!
	 * The format of the data packed into key items.  See @ref packing for
	 * details.  If not set, a default value of "u" is assumed, and
	 * applications must use WT_ITEM structures to manipulate untyped byte
	 * arrays.
	 */
	const char *key_format;

	/*!
	 * The format of the data packed into value items.  See @ref packing
	 * for details.  If not set, a default value of "u" is assumed, and
	 * applications must use WT_ITEM structures to manipulate untyped byte
	 * arrays.
	 */
	const char *value_format;

	/*!
	 * @name Data access
	 * @{
	 */
	/*!
	 * Get the key for the current record.
	 *
	 * @snippet ex_all.c Get the cursor's string key
	 *
	 * @snippet ex_all.c Get the cursor's record number key
	 *
	 * @param cursor the cursor handle
	 * @param ... pointers to hold key fields corresponding to
	 * WT_CURSOR::key_format.
	 * The API does not validate the argument types passed in, the caller is
	 * responsible for passing the correct argument types according to
	 * WT_CURSOR::key_format.
	 * @errors
	 */
	int __F(get_key)(WT_CURSOR *cursor, ...);

	/*!
	 * Get the value for the current record.
	 *
	 * @snippet ex_all.c Get the cursor's string value
	 *
	 * @snippet ex_all.c Get the cursor's raw value
	 *
	 * @param cursor the cursor handle
	 * @param ... pointers to hold value fields corresponding to
	 * WT_CURSOR::value_format.
	 * The API does not validate the argument types passed in, the caller is
	 * responsible for passing the correct argument types according to
	 * WT_CURSOR::value_format.
	 * @errors
	 */
	int __F(get_value)(WT_CURSOR *cursor, ...);

	/*!
	 * Set the key for the next operation.
	 *
	 * @snippet ex_all.c Set the cursor's string key
	 *
	 * @snippet ex_all.c Set the cursor's record number key
	 *
	 * @param cursor the cursor handle
	 * @param ... key fields corresponding to WT_CURSOR::key_format.
	 *
	 * If an error occurs during this operation, a flag will be set in the
	 * cursor, and the next operation to access the key will fail.  This
	 * simplifies error handling in applications.
	 */
	void __F(set_key)(WT_CURSOR *cursor, ...);

	/*!
	 * Set the value for the next operation.
	 *
	 * @snippet ex_all.c Set the cursor's string value
	 *
	 * @snippet ex_all.c Set the cursor's raw value
	 *
	 * @param cursor the cursor handle
	 * @param ... value fields corresponding to WT_CURSOR::value_format.
	 *
	 * If an error occurs during this operation, a flag will be set in the
	 * cursor, and the next operation to access the value will fail.  This
	 * simplifies error handling in applications.
	 */
	void __F(set_value)(WT_CURSOR *cursor, ...);
	/*! @} */

	/*!
	 * @name Cursor positioning
	 * @{
	 */
	/*!
	 * Return the ordering relationship between two cursors: both cursors
	 * must have the same data source and have valid keys. (When testing
	 * only for equality, WT_CURSOR::equals may be faster.)
	 *
	 * @snippet ex_all.c Cursor comparison
	 *
	 * @param cursor the cursor handle
	 * @param other another cursor handle
	 * @param comparep the status of the comparison: < 0 if
	 * <code>cursor</code> refers to a key that appears before
	 * <code>other</code>, 0 if the cursors refer to the same key,
	 * and > 0 if <code>cursor</code> refers to a key that appears after
	 * <code>other</code>.
	 * @errors
	 */
	int __F(compare)(WT_CURSOR *cursor, WT_CURSOR *other, int *comparep);

	/*!
	 * Return the ordering relationship between two cursors, testing only
	 * for equality: both cursors must have the same data source and have
	 * valid keys.
	 *
	 * @snippet ex_all.c Cursor equality
	 *
	 * @param cursor the cursor handle
	 * @param other another cursor handle
	 * @param[out] equalp the status of the comparison: 1 if the cursors
	 * refer to the same key, otherwise 0.
	 * @errors
	 */
	int __F(equals)(WT_CURSOR *cursor, WT_CURSOR *other, int *equalp);

	/*!
	 * Return the next record.
	 *
	 * @snippet ex_all.c Return the next record
	 *
	 * @param cursor the cursor handle
	 * @errors
	 */
	int __F(next)(WT_CURSOR *cursor);

	/*!
	 * Return the previous record.
	 *
	 * @snippet ex_all.c Return the previous record
	 *
	 * @param cursor the cursor handle
	 * @errors
	 */
	int __F(prev)(WT_CURSOR *cursor);

	/*!
	 * Reset the cursor. Any resources held by the cursor are released,
	 * and the cursor's key and position are no longer valid. Subsequent
	 * iterations with WT_CURSOR::next will move to the first record, or
	 * with WT_CURSOR::prev will move to the last record.
	 *
	 * In the case of a statistics cursor, resetting the cursor refreshes
	 * the statistics information returned. Resetting a session statistics
	 * cursor resets all the session statistics values to zero.
	 *
	 * @snippet ex_all.c Reset the cursor
	 *
	 * @param cursor the cursor handle
	 * @errors
	 */
	int __F(reset)(WT_CURSOR *cursor);

	/*!
	 * Return the record matching the key. The key must first be set.
	 *
	 * @snippet ex_all.c Search for an exact match
	 *
	 * On success, the cursor ends positioned at the returned record; to
	 * minimize cursor resources, the WT_CURSOR::reset method should be
	 * called as soon as the record has been retrieved and the cursor no
	 * longer needs that position.
	 *
	 * @param cursor the cursor handle
	 * @errors
	 */
	int __F(search)(WT_CURSOR *cursor);

	/*!
	 * Return the record matching the key if it exists, or an adjacent
	 * record.  An adjacent record is either the smallest record larger
	 * than the key or the largest record smaller than the key (in other
	 * words, a logically adjacent key).
	 *
	 * The key must first be set.
	 *
	 * An example of a search for an exact or adjacent match:
	 *
	 * @snippet ex_all.c Search for an exact or adjacent match
	 *
	 * An example of a forward scan through the table, where all keys
	 * greater than or equal to a specified prefix are included in the
	 * scan:
	 *
	 * @snippet ex_all.c Forward scan greater than or equal
	 *
	 * An example of a backward scan through the table, where all keys
	 * less than a specified prefix are included in the scan:
	 *
	 * @snippet ex_all.c Backward scan less than
	 *
	 * On success, the cursor ends positioned at the returned record; to
	 * minimize cursor resources, the WT_CURSOR::reset method should be
	 * called as soon as the record has been retrieved and the cursor no
	 * longer needs that position.
	 *
	 * @param cursor the cursor handle
	 * @param exactp the status of the search: 0 if an exact match is
	 * found, < 0 if a smaller key is returned, > 0 if a larger key is
	 * returned
	 * @errors
	 */
	int __F(search_near)(WT_CURSOR *cursor, int *exactp);
	/*! @} */

	/*!
	 * @name Data modification
	 * @{
	 */
	/*!
	 * Insert a record and optionally update an existing record.
	 *
	 * If the cursor was configured with "overwrite=true" (the default),
	 * both the key and value must be set; if the record already exists,
	 * the key's value will be updated, otherwise, the record will be
	 * inserted.
	 *
	 * @snippet ex_all.c Insert a new record or overwrite an existing record
	 *
	 * If the cursor was not configured with "overwrite=true", both the key
	 * and value must be set and the record must not already exist; the
	 * record will be inserted.
	 *
	 * @snippet ex_all.c Insert a new record and fail if the record exists
	 *
	 * If a cursor with record number keys was configured with
	 * "append=true" (not the default), the value must be set; a new record
	 * will be appended and the record number set as the cursor key value.
	 *
	 * @snippet ex_all.c Insert a new record and assign a record number
	 *
	 * The cursor ends with no position, and a subsequent call to the
	 * WT_CURSOR::next (WT_CURSOR::prev) method will iterate from the
	 * beginning (end) of the table.
	 *
	 * If the cursor does not have record number keys or was not configured
	 * with "append=true", the cursor ends with no key set and a subsequent
	 * call to the WT_CURSOR::get_key method will fail. The cursor ends with
	 * no value set and a subsequent call to the WT_CURSOR::get_value method
	 * will fail.
	 *
	 * Inserting a new record after the current maximum record in a
	 * fixed-length bit field column-store (that is, a store with an
	 * 'r' type key and 't' type value) may implicitly create the missing
	 * records as records with a value of 0.
	 *
	 * When loading a large amount of data into a new object, using
	 * a cursor with the \c bulk configuration string enabled and
	 * loading the data in sorted order will be much faster than doing
	 * out-of-order inserts.  See @ref tune_bulk_load for more information.
	 *
	 * The maximum length of a single column stored in a table is not fixed
	 * (as it partially depends on the underlying file configuration), but
	 * is always a small number of bytes less than 4GB.
	 *
	 * @param cursor the cursor handle
	 * @errors
	 * In particular, if \c overwrite=false is configured and a record with
	 * the specified key already exists, ::WT_DUPLICATE_KEY is returned.
	 * Also, if \c in_memory is configured for the database and the insert
	 * requires more than the configured cache size to complete,
	 * ::WT_CACHE_FULL is returned.
	 */
	int __F(insert)(WT_CURSOR *cursor);

	/*!
	 * Modify an existing record.
	 *
	 * Both the key and value must be set and the record must already exist;
	 * the record will be updated.
	 *
	 * Modifications are specified in WT_MODIFY structures. Modifications
	 * are applied in order and later modifications can update earlier ones.
	 *
	 * The modify method is only supported on strings (value format type
	 * \c S), or raw byte arrays accessed using a WT_ITEM structure (value
	 * format type \c u).
	 *
	 * The WT_CURSOR::modify method can only be called from within an
	 * explicit transaction configured at the snapshot isolation level.
	 *
	 * The WT_CURSOR::modify method stores a change record in cache and
	 * writes a change record to the log instead of the usual complete
	 * values. Note that WT_CURSOR::modify is generally slower than the
	 * WT_CURSOR::update method, and can result in slower reads because
	 * the complete value must be assembled during retrieval. The
	 * WT_CURSOR::modify method is intended for applications modifying
	 * large records where there is cache or I/O pressure, that is,
	 * applications that will benefit when data updates require less cache
	 * and they write less logging information.
	 *
	 * @snippet ex_all.c Modify an existing record
	 *
	 * On success, the cursor ends positioned at the modified record; to
	 * minimize cursor resources, the WT_CURSOR::reset method should be
	 * called as soon as the cursor no longer needs that position.
	 *
	 * The maximum length of a single column stored in a table is not fixed
	 * (as it partially depends on the underlying file configuration), but
	 * is always a small number of bytes less than 4GB.
	 *
	 * @param cursor the cursor handle
	 * @param entries an array of modification data structures
	 * @param nentries the number of modification data structures
	 * @errors
	 * In particular, if \c in_memory is configured for the database and
	 * the modify requires more than the configured cache size to complete,
	 * ::WT_CACHE_FULL is returned.
	 */
	int __F(modify)(WT_CURSOR *cursor, WT_MODIFY *entries, int nentries);

	/*!
	 * Update an existing record and optionally insert a record.
	 *
	 * If the cursor was configured with "overwrite=true" (the default),
	 * both the key and value must be set; if the record already exists, the
	 * key's value will be updated, otherwise, the record will be inserted.
	 *
	 * @snippet ex_all.c Update an existing record or insert a new record
	 *
	 * If the cursor was not configured with "overwrite=true", both the key
	 * and value must be set and the record must already exist; the
	 * record will be updated.
	 *
	 * @snippet ex_all.c Update an existing record and fail if DNE
	 *
	 * On success, the cursor ends positioned at the modified record; to
	 * minimize cursor resources, the WT_CURSOR::reset method should be
	 * called as soon as the cursor no longer needs that position. (The
	 * WT_CURSOR::insert method never keeps a cursor position and may be
	 * more efficient for that reason.)
	 *
	 * The maximum length of a single column stored in a table is not fixed
	 * (as it partially depends on the underlying file configuration), but
	 * is always a small number of bytes less than 4GB.
	 *
	 * @param cursor the cursor handle
	 * @errors
	 * In particular, if \c overwrite=false is configured and no record with
	 * the specified key exists, ::WT_NOTFOUND is returned.
	 * Also, if \c in_memory is configured for the database and the update
	 * requires more than the configured cache size to complete,
	 * ::WT_CACHE_FULL is returned.
	 */
	int __F(update)(WT_CURSOR *cursor);

	/*!
	 * Remove a record.
	 *
	 * If the cursor was configured with "overwrite=true" (the default),
	 * the key must be set; the key's record will be removed if it exists,
	 * no error will be returned if the record does not exist.
	 *
	 * @snippet ex_all.c Remove a record
	 *
	 * If the cursor was configured with "overwrite=false" (not the
	 * default), the key must be set and the key's record must exist; the
	 * record will be removed.
	 *
	 * Any cursor position does not change: if the cursor was positioned
	 * before the WT_CURSOR::remove call, the cursor remains positioned
	 * at the removed record; to minimize cursor resources, the
	 * WT_CURSOR::reset method should be called as soon as the cursor no
	 * longer needs that position. If the cursor was not positioned before
	 * the WT_CURSOR::remove call, the cursor ends with no position, and a
	 * subsequent call to the WT_CURSOR::next (WT_CURSOR::prev) method will
	 * iterate from the beginning (end) of the table.
	 *
	 * @snippet ex_all.c Remove a record and fail if DNE
	 *
	 * Removing a record in a fixed-length bit field column-store
	 * (that is, a store with an 'r' type key and 't' type value) is
	 * identical to setting the record's value to 0.
	 *
	 * @param cursor the cursor handle
	 * @errors
	 * In particular, if \c overwrite=false is configured and no record
	 * with the specified key exists, ::WT_NOTFOUND is returned.
	 */
	int __F(remove)(WT_CURSOR *cursor);

	/*!
	 * Reserve an existing record so a subsequent write is less likely to
	 * fail due to a conflict between concurrent operations.
	 *
	 * The key must first be set and the record must already exist.
	 *
	 * Note that reserve works by doing a special update operation that is
	 * not logged and does not change the value of the record. This update
	 * is aborted when the enclosing transaction ends regardless of whether
	 * it commits or rolls back. Given that, reserve can only be used to
	 * detect conflicts between transactions that execute concurrently. It
	 * cannot detect all logical conflicts between transactions. For that,
	 * some update to the record must be committed.
	 *
	 * @snippet ex_all.c Reserve a record
	 *
	 * On success, the cursor ends positioned at the specified record; to
	 * minimize cursor resources, the WT_CURSOR::reset method should be
	 * called as soon as the cursor no longer needs that position.
	 *
	 * @param cursor the cursor handle
	 * @errors
	 */
	int __F(reserve)(WT_CURSOR *cursor);
	/*! @} */

	/*!
	 * Close the cursor.
	 *
	 * This releases the resources associated with the cursor handle.
	 * Cursors are closed implicitly by ending the enclosing connection or
	 * closing the session in which they were opened.
	 *
	 * @snippet ex_all.c Close the cursor
	 *
	 * @param cursor the cursor handle
	 * @errors
	 */
	int __F(close)(WT_HANDLE_CLOSED(WT_CURSOR) *cursor);

	/*!
	 * Reconfigure the cursor.
	 *
	 * The cursor is reset.
	 *
	 * @snippet ex_all.c Reconfigure a cursor
	 *
	 * @param cursor the cursor handle
	 * @configstart{WT_CURSOR.reconfigure, see dist/api_data.py}
	 * @config{append, append the value as a new record\, creating a new record number key;
	 * valid only for cursors with record number keys., a boolean flag; default \c false.}
	 * @config{overwrite, configures whether the cursor's insert\, update and remove methods
	 * check the existing state of the record.  If \c overwrite is \c false\, WT_CURSOR::insert
	 * fails with ::WT_DUPLICATE_KEY if the record exists\, WT_CURSOR::update and
	 * WT_CURSOR::remove fail with ::WT_NOTFOUND if the record does not exist., a boolean flag;
	 * default \c true.}
	 * @configend
	 * @errors
	 */
	int __F(reconfigure)(WT_CURSOR *cursor, const char *config);

	/*
	 * Protected fields, only to be used by cursor implementations.
	 */
#if !defined(SWIG) && !defined(DOXYGEN)
	int __F(cache)(WT_CURSOR *cursor);	/* Cache the cursor */
						/* Reopen a cached cursor */
	int __F(reopen)(WT_CURSOR *cursor, bool check_only);

	uint64_t uri_hash;			/* Hash of URI */

	/*
	 * !!!
	 * Explicit representations of structures from queue.h.
	 * TAILQ_ENTRY(wt_cursor) q;
	 */
	struct {
		WT_CURSOR *tqe_next;
		WT_CURSOR **tqe_prev;
	} q;				/* Linked list of WT_CURSORs. */

	uint64_t recno;			/* Record number, normal and raw mode */
	uint8_t raw_recno_buf[WT_INTPACK64_MAXSIZE];

	void	*json_private;		/* JSON specific storage */
	void	*lang_private;		/* Language specific private storage */

	WT_ITEM key, value;
	int saved_err;			/* Saved error in set_{key,value}. */
	/*
	 * URI used internally, may differ from the URI provided by the
	 * user on open.
	 */
	const char *internal_uri;

/* AUTOMATIC FLAG VALUE GENERATION START */
#define	WT_CURSTD_APPEND		0x0000001u
#define	WT_CURSTD_BULK			0x0000002u
#define	WT_CURSTD_CACHEABLE		0x0000004u
#define	WT_CURSTD_CACHED		0x0000008u
#define	WT_CURSTD_DEAD			0x0000010u
#define	WT_CURSTD_DEBUG_COPY_KEY	0x0000020u
#define	WT_CURSTD_DEBUG_COPY_VALUE	0x0000040u
#define	WT_CURSTD_DEBUG_RESET_EVICT	0x0000080u
#define	WT_CURSTD_DUMP_HEX		0x0000100u
#define	WT_CURSTD_DUMP_JSON		0x0000200u
#define	WT_CURSTD_DUMP_PRETTY		0x0000400u
#define	WT_CURSTD_DUMP_PRINT		0x0000800u
#define	WT_CURSTD_HS_READ_COMMITTED	0x0001000u
#define	WT_CURSTD_IGNORE_TOMBSTONE	0x0002000u
#define	WT_CURSTD_JOINED		0x0004000u
#define	WT_CURSTD_KEY_EXT		0x0008000u	/* Key points out of tree. */
#define	WT_CURSTD_KEY_INT		0x0010000u	/* Key points into tree. */
#define	WT_CURSTD_META_INUSE		0x0020000u
#define	WT_CURSTD_OPEN			0x0040000u
#define	WT_CURSTD_OVERWRITE		0x0080000u
#define	WT_CURSTD_RAW			0x0100000u
#define	WT_CURSTD_RAW_SEARCH		0x0200000u
#define	WT_CURSTD_UPDATE_LOCAL		0x0400000u
#define	WT_CURSTD_VALUE_EXT		0x0800000u	/* Value points out of tree. */
#define	WT_CURSTD_VALUE_INT		0x1000000u	/* Value points into tree. */
/* AUTOMATIC FLAG VALUE GENERATION STOP */
#define	WT_CURSTD_KEY_SET	(WT_CURSTD_KEY_EXT | WT_CURSTD_KEY_INT)
#define	WT_CURSTD_VALUE_SET	(WT_CURSTD_VALUE_EXT | WT_CURSTD_VALUE_INT)
	uint32_t flags;
#endif
};

/*!
 * All data operations are performed in the context of a WT_SESSION.  This
 * encapsulates the thread and transactional context of the operation.
 *
 * <b>Thread safety:</b> A WT_SESSION handle is not usually shared between
 * threads, see @ref threads for more information.
 */
struct __wt_session {
	/*! The connection for this session. */
	WT_CONNECTION *connection;

	/*
	 * Don't expose app_private to non-C language bindings - they have
	 * their own way to attach data to an operation.
	 */
#if !defined(SWIG)
	/*!
	 * A location for applications to store information that will be
	 * available in callbacks taking a WT_SESSION handle.
	 */
	void *app_private;
#endif

	/*!
	 * Close the session handle.
	 *
	 * This will release the resources associated with the session handle,
	 * including rolling back any active transactions and closing any
	 * cursors that remain open in the session.
	 *
	 * @snippet ex_all.c Close a session
	 *
	 * @param session the session handle
	 * @configempty{WT_SESSION.close, see dist/api_data.py}
	 * @errors
	 */
	int __F(close)(WT_HANDLE_CLOSED(WT_SESSION) *session,
	    const char *config);

	/*!
	 * Reconfigure a session handle.
	 *
	 * @snippet ex_all.c Reconfigure a session
	 *
	 * WT_SESSION::reconfigure will fail if a transaction is in progress
	 * in the session.
	 *
	 * All cursors are reset.
	 *
	 * @param session the session handle
	 * @configstart{WT_SESSION.reconfigure, see dist/api_data.py}
	 * @config{cache_cursors, enable caching of cursors for reuse.  Any calls to
	 * WT_CURSOR::close for a cursor created in this session will mark the cursor as cached and
	 * keep it available to be reused for later calls to WT_SESSION::open_cursor.  Cached
	 * cursors may be eventually closed.  This value is inherited from ::wiredtiger_open \c
	 * cache_cursors., a boolean flag; default \c true.}
	 * @config{ignore_cache_size, when set\, operations performed by this session ignore the
	 * cache size and are not blocked when the cache is full.  Note that use of this option for
	 * operations that create cache pressure can starve ordinary sessions that obey the cache
	 * size., a boolean flag; default \c false.}
	 * @config{isolation, the default isolation level for operations in this session., a
	 * string\, chosen from the following options: \c "read-uncommitted"\, \c "read-committed"\,
	 * \c "snapshot"; default \c snapshot.}
	 * @configend
	 * @errors
	 */
	int __F(reconfigure)(WT_SESSION *session, const char *config);

	/*!
	 * Return information about an error as a string.
	 *
	 * @snippet ex_all.c Display an error thread safe
	 *
	 * @param session the session handle
	 * @param error a return value from a WiredTiger, ISO C, or POSIX
	 * standard API
	 * @returns a string representation of the error
	 */
	const char *__F(strerror)(WT_SESSION *session, int error);

	/*!
	 * @name Cursor handles
	 * @{
	 */

	/*!
	 * Open a new cursor on a data source or duplicate an existing cursor.
	 *
	 * @snippet ex_all.c Open a cursor
	 *
	 * An existing cursor can be duplicated by passing it as the \c to_dup
	 * parameter and setting the \c uri parameter to \c NULL:
	 *
	 * @snippet ex_all.c Duplicate a cursor
	 *
	 * Cursors being duplicated must have a key set, and successfully
	 * duplicated cursors are positioned at the same place in the data
	 * source as the original.
	 *
	 * Cursor handles should be discarded by calling WT_CURSOR::close.
	 *
	 * Cursors capable of supporting transactional operations operate in the
	 * context of the current transaction, if any.
	 *
	 * WT_SESSION::rollback_transaction implicitly resets all cursors.
	 *
	 * Cursors are relatively light-weight objects but may hold references
	 * to heavier-weight objects; applications should re-use cursors when
	 * possible, but instantiating new cursors is not so expensive that
	 * applications need to cache cursors at all cost.
	 *
	 * @param session the session handle
	 * @param uri the data source on which the cursor operates; cursors
	 *  are usually opened on tables, however, cursors can be opened on
	 *  any data source, regardless of whether it is ultimately stored
	 *  in a table.  Some cursor types may have limited functionality
	 *  (for example, they may be read-only or not support transactional
	 *  updates).  See @ref data_sources for more information.
	 *  <br>
	 *  @copydoc doc_cursor_types
	 * @param to_dup a cursor to duplicate or gather statistics on
	 * @configstart{WT_SESSION.open_cursor, see dist/api_data.py}
	 * @config{append, append the value as a new record\, creating a new record number key;
	 * valid only for cursors with record number keys., a boolean flag; default \c false.}
	 * @config{bulk, configure the cursor for bulk-loading\, a fast\, initial load path (see
	 * @ref tune_bulk_load for more information). Bulk-load may only be used for newly created
	 * objects and applications should use the WT_CURSOR::insert method to insert rows.  When
	 * bulk-loading\, rows must be loaded in sorted order.  The value is usually a true/false
	 * flag; when bulk-loading fixed-length column store objects\, the special value \c bitmap
	 * allows chunks of a memory resident bitmap to be loaded directly into a file by passing a
	 * \c WT_ITEM to WT_CURSOR::set_value where the \c size field indicates the number of
	 * records in the bitmap (as specified by the object's \c value_format configuration).
	 * Bulk-loaded bitmap values must end on a byte boundary relative to the bit count (except
	 * for the last set of values loaded)., a string; default \c false.}
	 * @config{checkpoint, the name of a checkpoint to open (the reserved name
	 * "WiredTigerCheckpoint" opens the most recent internal checkpoint taken for the object).
	 * The cursor does not support data modification., a string; default empty.}
	 * @config{debug = (, configure debug specific behavior on a cursor.  Generally only used
	 * for internal testing purposes., a set of related configuration options defined below.}
	 * @config{&nbsp;&nbsp;&nbsp;&nbsp;release_evict, Configure the cursor to evict the page
	 * positioned on when the reset API is used., a boolean flag; default \c false.}
	 * @config{
	 * ),,}
	 * @config{dump, configure the cursor for dump format inputs and outputs: "hex" selects a
	 * simple hexadecimal format\, "json" selects a JSON format with each record formatted as
	 * fields named by column names if available\, "pretty" selects a human-readable format
	 * (making it incompatible with the "load") and "print" selects a format where only
	 * non-printing characters are hexadecimal encoded.  These formats are compatible with the
	 * @ref util_dump and @ref util_load commands., a string\, chosen from the following
	 * options: \c "hex"\, \c "json"\, \c "pretty"\, \c "print"; default empty.}
	 * @config{incremental = (, configure the cursor for block incremental backup usage.  These
	 * formats are only compatible with the backup data source; see @ref backup., a set of
	 * related configuration options defined below.}
	 * @config{&nbsp;&nbsp;&nbsp;&nbsp;
	 * consolidate, causes block incremental backup information to be consolidated if adjacent
	 * granularity blocks are modified.  If false\, information will be returned in granularity
	 * sized blocks only.  This must be set on the primary backup cursor and it applies to all
	 * files for this backup., a boolean flag; default \c false.}
	 * @config{&nbsp;&nbsp;&nbsp;&nbsp;enabled, whether to configure this backup as the starting
	 * point for a subsequent incremental backup., a boolean flag; default \c false.}
	 * @config{&nbsp;&nbsp;&nbsp;&nbsp;file, the file name when opening a duplicate incremental
	 * backup cursor.  That duplicate cursor will return the block modifications relevant to the
	 * given file name., a string; default empty.}
	 * @config{&nbsp;&nbsp;&nbsp;&nbsp;force_stop,
	 * causes all block incremental backup information to be released.  This is on an
	 * open_cursor call and the resources will be released when this cursor is closed.  No other
	 * operations should be done on this open cursor., a boolean flag; default \c false.}
	 * @config{&nbsp;&nbsp;&nbsp;&nbsp;granularity, this setting manages the granularity of how
	 * WiredTiger maintains modification maps internally.  The larger the granularity\, the
	 * smaller amount of information WiredTiger need to maintain., an integer between 4KB and
	 * 2GB; default \c 16MB.}
	 * @config{&nbsp;&nbsp;&nbsp;&nbsp;src_id, a string that identifies a
	 * previous checkpoint backup source as the source of this incremental backup.  This
	 * identifier must have already been created by use of the 'this_id' configuration in an
	 * earlier backup.  A source id is required to begin an incremental backup., a string;
	 * default empty.}
	 * @config{&nbsp;&nbsp;&nbsp;&nbsp;this_id, a string that identifies the
	 * current system state as a future backup source for an incremental backup via 'src_id'.
	 * This identifier is required when opening an incremental backup cursor and an error will
	 * be returned if one is not provided., a string; default empty.}
	 * @config{ ),,}
	 * @config{next_random, configure the cursor to return a pseudo-random record from the
	 * object when the WT_CURSOR::next method is called; valid only for row-store cursors.  See
	 * @ref cursor_random for details., a boolean flag; default \c false.}
	 * @config{next_random_sample_size, cursors configured by \c next_random to return
	 * pseudo-random records from the object randomly select from the entire object\, by
	 * default.  Setting \c next_random_sample_size to a non-zero value sets the number of
	 * samples the application expects to take using the \c next_random cursor.  A cursor
	 * configured with both \c next_random and \c next_random_sample_size attempts to divide the
	 * object into \c next_random_sample_size equal-sized pieces\, and each retrieval returns a
	 * record from one of those pieces.  See @ref cursor_random for details., a string; default
	 * \c 0.}
	 * @config{overwrite, configures whether the cursor's insert\, update and remove methods
	 * check the existing state of the record.  If \c overwrite is \c false\, WT_CURSOR::insert
	 * fails with ::WT_DUPLICATE_KEY if the record exists\, WT_CURSOR::update and
	 * WT_CURSOR::remove fail with ::WT_NOTFOUND if the record does not exist., a boolean flag;
	 * default \c true.}
	 * @config{raw, ignore the encodings for the key and value\, manage data as if the formats
	 * were \c "u". See @ref cursor_raw for details., a boolean flag; default \c false.}
	 * @config{read_once, results that are brought into cache from disk by this cursor will be
	 * given less priority in the cache., a boolean flag; default \c false.}
	 * @config{readonly, only query operations are supported by this cursor.  An error is
	 * returned if a modification is attempted using the cursor.  The default is false for all
	 * cursor types except for log and metadata cursors., a boolean flag; default \c false.}
	 * @config{statistics, Specify the statistics to be gathered.  Choosing "all" gathers
	 * statistics regardless of cost and may include traversing on-disk files; "fast" gathers a
	 * subset of relatively inexpensive statistics.  The selection must agree with the database
	 * \c statistics configuration specified to ::wiredtiger_open or WT_CONNECTION::reconfigure.
	 * For example\, "all" or "fast" can be configured when the database is configured with
	 * "all"\, but the cursor open will fail if "all" is specified when the database is
	 * configured with "fast"\, and the cursor open will fail in all cases when the database is
	 * configured with "none". If "size" is configured\, only the underlying size of the object
	 * on disk is filled in and the object is not opened.  If \c statistics is not configured\,
	 * the default configuration is the database configuration.  The "clear" configuration
	 * resets statistics after gathering them\, where appropriate (for example\, a cache size
	 * statistic is not cleared\, while the count of cursor insert operations will be cleared).
	 * See @ref statistics for more information., a list\, with values chosen from the following
	 * options: \c "all"\, \c "cache_walk"\, \c "fast"\, \c "clear"\, \c "size"\, \c
	 * "tree_walk"; default empty.}
	 * @config{target, if non-empty\, backup the list of objects; valid only for a backup data
	 * source., a list of strings; default empty.}
	 * @configend
	 * @param[out] cursorp a pointer to the newly opened cursor
	 * @errors
	 */
	int __F(open_cursor)(WT_SESSION *session,
	    const char *uri, WT_HANDLE_NULLABLE(WT_CURSOR) *to_dup,
	    const char *config, WT_CURSOR **cursorp);
	/*! @} */

	/*!
	 * @name Table operations
	 * @{
	 */
	/*!
	 * Alter a table.
	 *
	 * This will allow modification of some table settings after
	 * creation.
	 *
	 * @exclusive
	 *
	 * @snippet ex_all.c Alter a table
	 *
	 * @param session the session handle
	 * @param name the URI of the object to alter, such as \c "table:stock"
	 * @configstart{WT_SESSION.alter, see dist/api_data.py}
	 * @config{access_pattern_hint, It is recommended that workloads that consist primarily of
	 * updates and/or point queries specify \c random.  Workloads that do many cursor scans
	 * through large ranges of data specify \c sequential and other workloads specify \c none.
	 * The option leads to an advisory call to an appropriate operating system API where
	 * available., a string\, chosen from the following options: \c "none"\, \c "random"\, \c
	 * "sequential"; default \c none.}
	 * @config{app_metadata, application-owned metadata for this object., a string; default
	 * empty.}
	 * @config{cache_resident, do not ever evict the object's pages from cache.  Not compatible
	 * with LSM tables; see @ref tuning_cache_resident for more information., a boolean flag;
	 * default \c false.}
	 * @config{log = (, the transaction log configuration for this object.  Only valid if log is
	 * enabled in ::wiredtiger_open., a set of related configuration options defined below.}
	 * @config{&nbsp;&nbsp;&nbsp;&nbsp;enabled, if false\, this object has checkpoint-level
	 * durability., a boolean flag; default \c true.}
	 * @config{ ),,}
	 * @config{os_cache_dirty_max, maximum dirty system buffer cache usage\, in bytes.  If
	 * non-zero\, schedule writes for dirty blocks belonging to this object in the system buffer
	 * cache after that many bytes from this object are written into the buffer cache., an
	 * integer greater than or equal to 0; default \c 0.}
	 * @config{os_cache_max, maximum system buffer cache usage\, in bytes.  If non-zero\, evict
	 * object blocks from the system buffer cache after that many bytes from this object are
	 * read or written into the buffer cache., an integer greater than or equal to 0; default \c
	 * 0.}
	 * @config{readonly, the file is read-only.  All methods that may modify a file are
	 * disabled.  See @ref readonly for more information., a boolean flag; default \c false.}
	 * @config{verbose, enable messages for various events.  Options are given as a list\, such
	 * as <code>"verbose=[write_timestamp]"</code>., a list\, with values chosen from the
	 * following options: \c "write_timestamp"; default \c [].}
	 * @config{write_timestamp_usage, describe how timestamps are expected to be used on
	 * modifications to the table.  This option should be used in conjunction with the
	 * corresponding \c write_timestamp configuration under the \c assert and \c verbose options
	 * to provide logging and assertions for incorrect timestamp usage.  The choices are \c
	 * always which ensures a timestamp is used for every operation on a table\, \c
	 * key_consistent to ensure that once timestamps are used for a key\, they are always used\,
	 * \c ordered is like \c key_consistent except it also enforces that subsequent updates to
	 * each key must use increasing timestamps\, \c mixed_mode is like \c ordered except that
	 * updates with no timestamp are allowed and have the effect of resetting the chain of
	 * updates once the transaction ID based snapshot is no longer relevant\, \c never enforces
	 * that timestamps are never used for a table and \c none does not enforce any expectation
	 * on timestamp usage meaning that no log message or assertions will be produced regardless
	 * of the corresponding \c assert and \c verbose settings., a string\, chosen from the
	 * following options: \c "always"\, \c "key_consistent"\, \c "mixed_mode"\, \c "never"\, \c
	 * "none"\, \c "ordered"; default \c none.}
	 * @configend
	 * @errors
	 */
	int __F(alter)(WT_SESSION *session,
	    const char *name, const char *config);

	/*!
	 * Create a table, column group, index or file.
	 *
	 * @not_transactional
	 *
	 * @snippet ex_all.c Create a table
	 *
	 * @param session the session handle
	 * @param name the URI of the object to create, such as
	 * \c "table:stock". For a description of URI formats
	 * see @ref data_sources.
	 * @configstart{WT_SESSION.create, see dist/api_data.py}
	 * @config{access_pattern_hint, It is recommended that workloads that consist primarily of
	 * updates and/or point queries specify \c random.  Workloads that do many cursor scans
	 * through large ranges of data specify \c sequential and other workloads specify \c none.
	 * The option leads to an advisory call to an appropriate operating system API where
	 * available., a string\, chosen from the following options: \c "none"\, \c "random"\, \c
	 * "sequential"; default \c none.}
	 * @config{allocation_size, the file unit allocation size\, in bytes\, must a power-of-two;
	 * smaller values decrease the file space required by overflow items\, and the default value
	 * of 4KB is a good choice absent requirements from the operating system or storage device.,
	 * an integer between 512B and 128MB; default \c 4KB.}
	 * @config{app_metadata, application-owned metadata for this object., a string; default
	 * empty.}
	 * @config{block_allocation, configure block allocation.  Permitted values are \c "best" or
	 * \c "first"; the \c "best" configuration uses a best-fit algorithm\, the \c "first"
	 * configuration uses a first-available algorithm during block allocation\, the \c
	 * "log-structure" configuration allocates a new file for each checkpoint., a string\,
	 * chosen from the following options: \c "best"\, \c "first"\, \c "log-structured"; default
	 * \c best.}
	 * @config{block_compressor, configure a compressor for file blocks.  Permitted values are
	 * \c "none" or custom compression engine name created with WT_CONNECTION::add_compressor.
	 * If WiredTiger has builtin support for \c "lz4"\, \c "snappy"\, \c "zlib" or \c "zstd"
	 * compression\, these names are also available.  See @ref compression for more
	 * information., a string; default \c none.}
	 * @config{cache_resident, do not ever evict the object's pages from cache.  Not compatible
	 * with LSM tables; see @ref tuning_cache_resident for more information., a boolean flag;
	 * default \c false.}
	 * @config{checksum, configure block checksums; permitted values are <code>on</code>
	 * (checksum all blocks)\, <code>off</code> (checksum no blocks) and
	 * <code>uncompresssed</code> (checksum only blocks which are not compressed for any
	 * reason). The \c uncompressed setting is for applications which can rely on decompression
	 * to fail if a block has been corrupted., a string\, chosen from the following options: \c
	 * "on"\, \c "off"\, \c "uncompressed"; default \c uncompressed.}
	 * @config{colgroups, comma-separated list of names of column groups.  Each column group is
	 * stored separately\, keyed by the primary key of the table.  If no column groups are
	 * specified\, all columns are stored together in a single file.  All value columns in the
	 * table must appear in at least one column group.  Each column group must be created with a
	 * separate call to WT_SESSION::create., a list of strings; default empty.}
	 * @config{collator, configure custom collation for keys.  Permitted values are \c "none" or
	 * a custom collator name created with WT_CONNECTION::add_collator., a string; default \c
	 * none.}
	 * @config{columns, list of the column names.  Comma-separated list of the form
	 * <code>(column[\,...])</code>. For tables\, the number of entries must match the total
	 * number of values in \c key_format and \c value_format.  For colgroups and indices\, all
	 * column names must appear in the list of columns for the table., a list of strings;
	 * default empty.}
	 * @config{dictionary, the maximum number of unique values remembered in the Btree row-store
	 * leaf page value dictionary; see @ref file_formats_compression for more information., an
	 * integer greater than or equal to 0; default \c 0.}
	 * @config{encryption = (, configure an encryptor for file blocks.  When a table is
	 * created\, its encryptor is not implicitly used for any related indices or column groups.,
	 * a set of related configuration options defined below.}
	 * @config{&nbsp;&nbsp;&nbsp;&nbsp;
	 * keyid, An identifier that identifies a unique instance of the encryptor.  It is stored in
	 * clear text\, and thus is available when the wiredtiger database is reopened.  On the
	 * first use of a (name\, keyid) combination\, the WT_ENCRYPTOR::customize function is
	 * called with the keyid as an argument., a string; default empty.}
	 * @config{&nbsp;&nbsp;&nbsp;&nbsp;name, Permitted values are \c "none" or custom encryption
	 * engine name created with WT_CONNECTION::add_encryptor.  See @ref encryption for more
	 * information., a string; default \c none.}
	 * @config{ ),,}
	 * @config{exclusive, fail if the object exists.  When false (the default)\, if the object
	 * exists\, check that its settings match the specified configuration., a boolean flag;
	 * default \c false.}
	 * @config{extractor, configure custom extractor for indices.  Permitted values are \c
	 * "none" or an extractor name created with WT_CONNECTION::add_extractor., a string; default
	 * \c none.}
	 * @config{format, the file format., a string\, chosen from the following options: \c
	 * "btree"; default \c btree.}
	 * @config{huffman_key, This option is no longer supported.  Retained for backward
	 * compatibility.  See @ref huffman for more information., a string; default \c none.}
	 * @config{huffman_value, configure Huffman encoding for values.  Permitted values are \c
	 * "none"\, \c "english"\, \c "utf8<file>" or \c "utf16<file>". See @ref huffman for more
	 * information., a string; default \c none.}
	 * @config{ignore_in_memory_cache_size, allow update and insert operations to proceed even
	 * if the cache is already at capacity.  Only valid in conjunction with in-memory databases.
	 * Should be used with caution - this configuration allows WiredTiger to consume memory over
	 * the configured cache limit., a boolean flag; default \c false.}
	 * @config{immutable, configure the index to be immutable - that is an index is not changed
	 * by any update to a record in the table., a boolean flag; default \c false.}
	 * @config{import = (, configure import of an existing object into the currently running
	 * database., a set of related configuration options defined below.}
	 * @config{&nbsp;&nbsp;&nbsp;&nbsp;enabled, whether to import the input URI from disk., a
	 * boolean flag; default \c false.}
	 * @config{&nbsp;&nbsp;&nbsp;&nbsp;file_metadata, the file
	 * configuration extracted from the metadata of the export database., a string; default
	 * empty.}
	 * @config{&nbsp;&nbsp;&nbsp;&nbsp;repair, whether to reconstruct the metadata from
	 * the raw file content., a boolean flag; default \c false.}
	 * @config{ ),,}
	 * @config{internal_key_max, the largest key stored in an internal node\, in bytes.  If
	 * set\, keys larger than the specified size are stored as overflow items (which may require
	 * additional I/O to access). The default and the maximum allowed value are both one-tenth
	 * the size of a newly split internal page., an integer greater than or equal to 0; default
	 * \c 0.}
	 * @config{internal_key_truncate, configure internal key truncation\, discarding unnecessary
	 * trailing bytes on internal keys (ignored for custom collators)., a boolean flag; default
	 * \c true.}
	 * @config{internal_page_max, the maximum page size for internal nodes\, in bytes; the size
	 * must be a multiple of the allocation size and is significant for applications wanting to
	 * avoid excessive L2 cache misses while searching the tree.  The page maximum is the bytes
	 * of uncompressed data\, that is\, the limit is applied before any block compression is
	 * done., an integer between 512B and 512MB; default \c 4KB.}
	 * @config{key_format, the format of the data packed into key items.  See @ref
	 * schema_format_types for details.  By default\, the key_format is \c 'u' and applications
	 * use WT_ITEM structures to manipulate raw byte arrays.  By default\, records are stored in
	 * row-store files: keys of type \c 'r' are record numbers and records referenced by record
	 * number are stored in column-store files., a format string; default \c u.}
	 * @config{leaf_key_max, the largest key stored in a leaf node\, in bytes.  If set\, keys
	 * larger than the specified size are stored as overflow items (which may require additional
	 * I/O to access). The default value is one-tenth the size of a newly split leaf page., an
	 * integer greater than or equal to 0; default \c 0.}
	 * @config{leaf_page_max, the maximum page size for leaf nodes\, in bytes; the size must be
	 * a multiple of the allocation size\, and is significant for applications wanting to
	 * maximize sequential data transfer from a storage device.  The page maximum is the bytes
	 * of uncompressed data\, that is\, the limit is applied before any block compression is
	 * done., an integer between 512B and 512MB; default \c 32KB.}
	 * @config{leaf_value_max, the largest value stored in a leaf node\, in bytes.  If set\,
	 * values larger than the specified size are stored as overflow items (which may require
	 * additional I/O to access). If the size is larger than the maximum leaf page size\, the
	 * page size is temporarily ignored when large values are written.  The default is one-half
	 * the size of a newly split leaf page., an integer greater than or equal to 0; default \c
	 * 0.}
	 * @config{log = (, the transaction log configuration for this object.  Only valid if log is
	 * enabled in ::wiredtiger_open., a set of related configuration options defined below.}
	 * @config{&nbsp;&nbsp;&nbsp;&nbsp;enabled, if false\, this object has checkpoint-level
	 * durability., a boolean flag; default \c true.}
	 * @config{ ),,}
	 * @config{lsm = (, options only relevant for LSM data sources., a set of related
	 * configuration options defined below.}
	 * @config{&nbsp;&nbsp;&nbsp;&nbsp;auto_throttle,
	 * Throttle inserts into LSM trees if flushing to disk isn't keeping up., a boolean flag;
	 * default \c true.}
	 * @config{&nbsp;&nbsp;&nbsp;&nbsp;bloom, create bloom filters on LSM tree
	 * chunks as they are merged., a boolean flag; default \c true.}
	 * @config{&nbsp;&nbsp;&nbsp;&nbsp;bloom_bit_count, the number of bits used per item for LSM
	 * bloom filters., an integer between 2 and 1000; default \c 16.}
	 * @config{&nbsp;&nbsp;&nbsp;&nbsp;bloom_config, config string used when creating Bloom
	 * filter files\, passed to WT_SESSION::create., a string; default empty.}
	 * @config{&nbsp;&nbsp;&nbsp;&nbsp;bloom_hash_count, the number of hash values per item used
	 * for LSM bloom filters., an integer between 2 and 100; default \c 8.}
	 * @config{&nbsp;&nbsp;&nbsp;&nbsp;bloom_oldest, create a bloom filter on the oldest LSM
	 * tree chunk.  Only supported if bloom filters are enabled., a boolean flag; default \c
	 * false.}
	 * @config{&nbsp;&nbsp;&nbsp;&nbsp;chunk_count_limit, the maximum number of chunks
	 * to allow in an LSM tree.  This option automatically times out old data.  As new chunks
	 * are added old chunks will be removed.  Enabling this option disables LSM background
	 * merges., an integer; default \c 0.}
	 * @config{&nbsp;&nbsp;&nbsp;&nbsp;chunk_max, the
	 * maximum size a single chunk can be.  Chunks larger than this size are not considered for
	 * further merges.  This is a soft limit\, and chunks larger than this value can be created.
	 * Must be larger than chunk_size., an integer between 100MB and 10TB; default \c 5GB.}
	 * @config{&nbsp;&nbsp;&nbsp;&nbsp;chunk_size, the maximum size of the in-memory chunk of an
	 * LSM tree.  This limit is soft - it is possible for chunks to be temporarily larger than
	 * this value.  This overrides the \c memory_page_max setting., an integer between 512K and
	 * 500MB; default \c 10MB.}
	 * @config{&nbsp;&nbsp;&nbsp;&nbsp;merge_custom = (, configure the
	 * tree to merge into a custom data source., a set of related configuration options defined
	 * below.}
	 * @config{&nbsp;&nbsp;&nbsp;&nbsp;&nbsp;&nbsp;&nbsp;&nbsp;prefix, custom data
	 * source prefix instead of \c "file"., a string; default empty.}
	 * @config{&nbsp;&nbsp;&nbsp;&nbsp;&nbsp;&nbsp;&nbsp;&nbsp;start_generation, merge
	 * generation at which the custom data source is used (zero indicates no custom data
	 * source)., an integer between 0 and 10; default \c 0.}
	 * @config{&nbsp;&nbsp;&nbsp;&nbsp;&nbsp;&nbsp;&nbsp;&nbsp;suffix, custom data source suffix
	 * instead of \c ".lsm"., a string; default empty.}
	 * @config{ ),,}
	 * @config{&nbsp;&nbsp;&nbsp;&nbsp;merge_max, the maximum number of chunks to include in a
	 * merge operation., an integer between 2 and 100; default \c 15.}
	 * @config{&nbsp;&nbsp;&nbsp;&nbsp;merge_min, the minimum number of chunks to include in a
	 * merge operation.  If set to 0 or 1 half the value of merge_max is used., an integer no
	 * more than 100; default \c 0.}
	 * @config{ ),,}
	 * @config{memory_page_image_max, the maximum in-memory page image represented by a single
	 * storage block.  Depending on compression efficiency\, compression can create storage
	 * blocks which require significant resources to re-instantiate in the cache\, penalizing
	 * the performance of future point updates.  The value limits the maximum in-memory page
	 * image a storage block will need.  If set to 0\, a default of 4 times \c leaf_page_max is
	 * used., an integer greater than or equal to 0; default \c 0.}
	 * @config{memory_page_max, the maximum size a page can grow to in memory before being
	 * reconciled to disk.  The specified size will be adjusted to a lower bound of
	 * <code>leaf_page_max</code>\, and an upper bound of <code>cache_size / 10</code>. This
	 * limit is soft - it is possible for pages to be temporarily larger than this value.  This
	 * setting is ignored for LSM trees\, see \c chunk_size., an integer between 512B and 10TB;
	 * default \c 5MB.}
	 * @config{os_cache_dirty_max, maximum dirty system buffer cache usage\, in bytes.  If
	 * non-zero\, schedule writes for dirty blocks belonging to this object in the system buffer
	 * cache after that many bytes from this object are written into the buffer cache., an
	 * integer greater than or equal to 0; default \c 0.}
	 * @config{os_cache_max, maximum system buffer cache usage\, in bytes.  If non-zero\, evict
	 * object blocks from the system buffer cache after that many bytes from this object are
	 * read or written into the buffer cache., an integer greater than or equal to 0; default \c
	 * 0.}
	 * @config{prefix_compression, configure prefix compression on row-store leaf pages., a
	 * boolean flag; default \c false.}
	 * @config{prefix_compression_min, minimum gain before prefix compression will be used on
	 * row-store leaf pages., an integer greater than or equal to 0; default \c 4.}
	 * @config{readonly, the file is read-only.  All methods that may modify a file are
	 * disabled.  See @ref readonly for more information., a boolean flag; default \c false.}
	 * @config{split_pct, the Btree page split size as a percentage of the maximum Btree page
	 * size\, that is\, when a Btree page is split\, it will be split into smaller pages\, where
	 * each page is the specified percentage of the maximum Btree page size., an integer between
	 * 50 and 100; default \c 90.}
	 * @config{tiered = (, options only relevant for tiered data sources., a set of related
	 * configuration options defined below.}
	 * @config{&nbsp;&nbsp;&nbsp;&nbsp;chunk_size, the
	 * maximum size of the hot chunk of tiered tree.  This limit is soft - it is possible for
	 * chunks to be temporarily larger than this value., an integer greater than or equal to 1M;
	 * default \c 1GB.}
	 * @config{&nbsp;&nbsp;&nbsp;&nbsp;tiers, list of data sources to combine
	 * into a tiered storage structure., a list of strings; default empty.}
	 * @config{ ),,}
	 * @config{type, set the type of data source used to store a column group\, index or simple
	 * table.  By default\, a \c "file:" URI is derived from the object name.  The \c type
	 * configuration can be used to switch to a different data source\, such as LSM or an
	 * extension configured by the application., a string; default \c file.}
	 * @config{value_format, the format of the data packed into value items.  See @ref
	 * schema_format_types for details.  By default\, the value_format is \c 'u' and
	 * applications use a WT_ITEM structure to manipulate raw byte arrays.  Value items of type
	 * 't' are bitfields\, and when configured with record number type keys\, will be stored
	 * using a fixed-length store., a format string; default \c u.}
	 * @config{verbose, enable messages for various events.  Options are given as a list\, such
	 * as <code>"verbose=[write_timestamp]"</code>., a list\, with values chosen from the
	 * following options: \c "write_timestamp"; default \c [].}
	 * @config{write_timestamp_usage, describe how timestamps are expected to be used on
	 * modifications to the table.  This option should be used in conjunction with the
	 * corresponding \c write_timestamp configuration under the \c assert and \c verbose options
	 * to provide logging and assertions for incorrect timestamp usage.  The choices are \c
	 * always which ensures a timestamp is used for every operation on a table\, \c
	 * key_consistent to ensure that once timestamps are used for a key\, they are always used\,
	 * \c ordered is like \c key_consistent except it also enforces that subsequent updates to
	 * each key must use increasing timestamps\, \c mixed_mode is like \c ordered except that
	 * updates with no timestamp are allowed and have the effect of resetting the chain of
	 * updates once the transaction ID based snapshot is no longer relevant\, \c never enforces
	 * that timestamps are never used for a table and \c none does not enforce any expectation
	 * on timestamp usage meaning that no log message or assertions will be produced regardless
	 * of the corresponding \c assert and \c verbose settings., a string\, chosen from the
	 * following options: \c "always"\, \c "key_consistent"\, \c "mixed_mode"\, \c "never"\, \c
	 * "none"\, \c "ordered"; default \c none.}
	 * @configend
	 * @errors
	 */
	int __F(create)(WT_SESSION *session,
	    const char *name, const char *config);

	/*!
	 * Compact a live row- or column-store btree or LSM tree.
	 *
	 * @snippet ex_all.c Compact a table
	 *
	 * @param session the session handle
	 * @param name the URI of the object to compact, such as
	 * \c "table:stock"
	 * @configstart{WT_SESSION.compact, see dist/api_data.py}
	 * @config{timeout, maximum amount of time to allow for compact in seconds.  The actual
	 * amount of time spent in compact may exceed the configured value.  A value of zero
	 * disables the timeout., an integer; default \c 1200.}
	 * @configend
	 * @errors
	 */
	int __F(compact)(WT_SESSION *session,
	    const char *name, const char *config);

	/*!
	 * Drop (delete) an object.
	 *
	 * @exclusive
	 *
	 * @not_transactional
	 *
	 * @snippet ex_all.c Drop a table
	 *
	 * @param session the session handle
	 * @param name the URI of the object to drop, such as \c "table:stock"
	 * @configstart{WT_SESSION.drop, see dist/api_data.py}
	 * @config{force, return success if the object does not exist., a boolean flag; default \c
	 * false.}
	 * @config{remove_files, if the underlying files should be removed., a boolean flag; default
	 * \c true.}
	 * @configend
	 * @ebusy_errors
	 */
	int __F(drop)(WT_SESSION *session,
	    const char *name, const char *config);

	/*!
	 * Join a join cursor with a reference cursor.
	 *
	 * @snippet ex_schema.c Join cursors
	 *
	 * @param session the session handle
	 * @param join_cursor a cursor that was opened using a
	 * \c "join:" URI. It may not have been used for any operations
	 * other than other join calls.
	 * @param ref_cursor an index cursor having the same base table
	 * as the join_cursor, or a table cursor open on the same base table,
	 * or another join cursor. Unless the ref_cursor is another join
	 * cursor, it must be positioned.
	 *
	 * The ref_cursor limits the results seen by iterating the
	 * join_cursor to table items referred to by the key in this
	 * index. The set of keys referred to is modified by the compare
	 * config option.
	 *
	 * Multiple join calls builds up a set of ref_cursors, and
	 * by default, the results seen by iteration are the intersection
	 * of the cursor ranges participating in the join. When configured
	 * with \c "operation=or", the results seen are the union of
	 * the participating cursor ranges.
	 *
	 * After the join call completes, the ref_cursor cursor may not be
	 * used for any purpose other than get_key and get_value. Any other
	 * cursor method (e.g. next, prev,close) will fail. When the
	 * join_cursor is closed, the ref_cursor is made available for
	 * general use again. The application should close ref_cursor when
	 * finished with it, although not before the join_cursor is closed.
	 *
	 * @configstart{WT_SESSION.join, see dist/api_data.py}
	 * @config{bloom_bit_count, the number of bits used per item for the bloom filter., an
	 * integer between 2 and 1000; default \c 16.}
	 * @config{bloom_false_positives, return all values that pass the bloom filter\, without
	 * eliminating any false positives., a boolean flag; default \c false.}
	 * @config{bloom_hash_count, the number of hash values per item for the bloom filter., an
	 * integer between 2 and 100; default \c 8.}
	 * @config{compare, modifies the set of items to be returned so that the index key satisfies
	 * the given comparison relative to the key set in this cursor., a string\, chosen from the
	 * following options: \c "eq"\, \c "ge"\, \c "gt"\, \c "le"\, \c "lt"; default \c "eq".}
	 * @config{count, set an approximate count of the elements that would be included in the
	 * join.  This is used in sizing the bloom filter\, and also influences evaluation order for
	 * cursors in the join.  When the count is equal for multiple bloom filters in a composition
	 * of joins\, the bloom filter may be shared., an integer; default \c .}
	 * @config{operation, the operation applied between this and other joined cursors.  When
	 * "operation=and" is specified\, all the conditions implied by joins must be satisfied for
	 * an entry to be returned by the join cursor; when "operation=or" is specified\, only one
	 * must be satisfied.  All cursors joined to a join cursor must have matching operations., a
	 * string\, chosen from the following options: \c "and"\, \c "or"; default \c "and".}
	 * @config{strategy, when set to bloom\, a bloom filter is created and populated for this
	 * index.  This has an up front cost but may reduce the number of accesses to the main table
	 * when iterating the joined cursor.  The bloom setting requires that count be set., a
	 * string\, chosen from the following options: \c "bloom"\, \c "default"; default empty.}
	 * @configend
	 * @errors
	 */
	int __F(join)(WT_SESSION *session, WT_CURSOR *join_cursor,
	    WT_CURSOR *ref_cursor, const char *config);

	/*!
	 * Flush the log.
	 *
	 * @param session the session handle
	 * @configstart{WT_SESSION.log_flush, see dist/api_data.py}
	 * @config{sync, forcibly flush the log and wait for it to achieve the synchronization level
	 * specified.  The \c background setting initiates a background synchronization intended to
	 * be used with a later call to WT_SESSION::transaction_sync.  The \c off setting forces any
	 * buffered log records to be written to the file system.  The \c on setting forces log
	 * records to be written to the storage device., a string\, chosen from the following
	 * options: \c "background"\, \c "off"\, \c "on"; default \c on.}
	 * @configend
	 * @errors
	 */
	int __F(log_flush)(WT_SESSION *session, const char *config);

	/*!
	 * Insert a ::WT_LOGREC_MESSAGE type record in the database log files
	 * (the database must be configured for logging when this method is
	 * called).
	 *
	 * @param session the session handle
	 * @param format a printf format specifier
	 * @errors
	 */
	int __F(log_printf)(WT_SESSION *session, const char *format, ...);

	/*!
	 * Rename an object.
	 *
	 * @not_transactional
	 *
	 * @snippet ex_all.c Rename a table
	 *
	 * @exclusive
	 *
	 * @param session the session handle
	 * @param uri the current URI of the object, such as \c "table:old"
	 * @param newuri the new URI of the object, such as \c "table:new"
	 * @configempty{WT_SESSION.rename, see dist/api_data.py}
	 * @ebusy_errors
	 */
	int __F(rename)(WT_SESSION *session,
	    const char *uri, const char *newuri, const char *config);

	/*!
	 * Reset the session handle.
	 *
	 * This method resets all cursors associated with this session and
	 * discards cached resources.  The session can be re-used immediately
	 * after this call returns. If a transaction is running on this
	 * session, then this call takes no action and return an error.
	 *
	 * @snippet ex_all.c Reset the session
	 *
	 * @param session the session handle
	 * @errors
	 */
	int __F(reset)(WT_SESSION *session);

	/*!
	 * Salvage a table or file.
	 *
	 * Salvage rebuilds the file, or files of which a table is comprised,
	 * discarding any corrupted file blocks.
	 *
	 * Previously deleted records may re-appear, and inserted records may
	 * disappear, when salvage is done, so salvage should not be run
	 * unless it is known to be necessary.  Normally, salvage should be
	 * called after a table or file has been corrupted, as reported by the
	 * WT_SESSION::verify method.
	 *
	 * Files are rebuilt in place, the salvage method overwrites the
	 * existing files.
	 *
	 * @exclusive
	 *
	 * @snippet ex_all.c Salvage a table
	 *
	 * @param session the session handle
	 * @param name the URI of the table or file to salvage
	 * @configstart{WT_SESSION.salvage, see dist/api_data.py}
	 * @config{force, force salvage even of files that do not appear to be WiredTiger files., a
	 * boolean flag; default \c false.}
	 * @configend
	 * @ebusy_errors
	 */
	int __F(salvage)(WT_SESSION *session,
	    const char *name, const char *config);

	/*!
	 * Truncate a file, table, cursor range, or backup cursor
	 *
	 * Truncate a table or file.
	 * @snippet ex_all.c Truncate a table
	 *
	 * Truncate a cursor range.  When truncating based on a cursor position,
	 * it is not required the cursor reference a record in the object, only
	 * that the key be set.  This allows applications to discard portions of
	 * the object name space without knowing exactly what records the object
	 * contains.
	 * @snippet ex_all.c Truncate a range
	 *
	 * Any specified cursors end with no position, and subsequent calls to
	 * the WT_CURSOR::next (WT_CURSOR::prev) method will iterate from the
	 * beginning (end) of the table.
	 *
	 * When a range truncate is in progress, and another transaction inserts
	 * a key into that range, the behavior is not well defined - a conflict
	 * may be detected or both transactions may be permitted to commit. If
	 * they do commit, and if there is a crash and recovery runs, the result
	 * may be different than what was in cache before the crash.
	 *
	 * Truncate a backup cursor.  This operation removes all log files that
	 * have been returned by the backup cursor.  It can be used to remove log
	 * files after copying them during @ref backup_incremental.
	 * @snippet ex_backup.c Truncate a backup cursor
	 *
	 * @param session the session handle
	 * @param name the URI of the table or file to truncate, or \c "log:"
	 * for a backup cursor
	 * @param start optional cursor marking the first record discarded;
	 * if <code>NULL</code>, the truncate starts from the beginning of
	 * the object; must be provided when truncating a backup cursor
	 * @param stop optional cursor marking the last record discarded;
	 * if <code>NULL</code>, the truncate continues to the end of the
	 * object; ignored when truncating a backup cursor
	 * @configempty{WT_SESSION.truncate, see dist/api_data.py}
	 * @errors
	 */
	int __F(truncate)(WT_SESSION *session,
	    const char *name,
	    WT_HANDLE_NULLABLE(WT_CURSOR) *start,
	    WT_HANDLE_NULLABLE(WT_CURSOR) *stop,
	    const char *config);

	/*!
	 * Upgrade a table or file.
	 *
	 * Upgrade upgrades a table or file, if upgrade is required.
	 *
	 * @exclusive
	 *
	 * @snippet ex_all.c Upgrade a table
	 *
	 * @param session the session handle
	 * @param name the URI of the table or file to upgrade
	 * @configempty{WT_SESSION.upgrade, see dist/api_data.py}
	 * @ebusy_errors
	 */
	int __F(upgrade)(WT_SESSION *session,
	    const char *name, const char *config);

	/*!
	 * Verify a table or file.
	 *
	 * Verify reports if a file, or the files of which a table is
	 * comprised, have been corrupted.  The WT_SESSION::salvage method
	 * can be used to repair a corrupted file,
	 *
	 * @snippet ex_all.c Verify a table
	 *
	 * @exclusive
	 *
	 * @param session the session handle
	 * @param name the URI of the table or file to verify, optional if verifying the history
	 * store
	 * @configstart{WT_SESSION.verify, see dist/api_data.py}
	 * @config{dump_address, Display page addresses\, time windows\, and page types as pages are
	 * verified\, using the application's message handler\, intended for debugging., a boolean
	 * flag; default \c false.}
	 * @config{dump_blocks, Display the contents of on-disk blocks as they are verified\, using
	 * the application's message handler\, intended for debugging., a boolean flag; default \c
	 * false.}
	 * @config{dump_layout, Display the layout of the files as they are verified\, using the
	 * application's message handler\, intended for debugging; requires optional support from
	 * the block manager., a boolean flag; default \c false.}
	 * @config{dump_offsets, Display the contents of specific on-disk blocks\, using the
	 * application's message handler\, intended for debugging., a list of strings; default
	 * empty.}
	 * @config{dump_pages, Display the contents of in-memory pages as they are verified\, using
	 * the application's message handler\, intended for debugging., a boolean flag; default \c
	 * false.}
	 * @config{stable_timestamp, Ensure that no data has a start timestamp after the stable
	 * timestamp\, to be run after rollback_to_stable., a boolean flag; default \c false.}
	 * @config{strict, Treat any verification problem as an error; by default\, verify will
	 * warn\, but not fail\, in the case of errors that won't affect future behavior (for
	 * example\, a leaked block)., a boolean flag; default \c false.}
	 * @configend
	 * @ebusy_errors
	 */
	int __F(verify)(WT_SESSION *session,
	    const char *name, const char *config);
	/*! @} */

	/*!
	 * @name Transactions
	 * @{
	 */
	/*!
	 * Start a transaction in this session.
	 *
	 * The transaction remains active until ended by
	 * WT_SESSION::commit_transaction or WT_SESSION::rollback_transaction.
	 * Operations performed on cursors capable of supporting transactional
	 * operations that are already open in this session, or which are opened
	 * before the transaction ends, will operate in the context of the
	 * transaction.
	 *
	 * @requires_notransaction
	 *
	 * @snippet ex_all.c transaction commit/rollback
	 *
	 * @param session the session handle
	 * @configstart{WT_SESSION.begin_transaction, see dist/api_data.py}
	 * @config{ignore_prepare, whether to ignore the updates by other prepared transactions as
	 * part of read operations of this transaction.  When \c true\, forces the transaction to be
	 * read-only.  Use \c force to ignore prepared updates and permit writes (which can cause
	 * lost updates unless the application knows something about the relationship between
	 * prepared transactions and the updates that are ignoring them)., a string\, chosen from
	 * the following options: \c "false"\, \c "force"\, \c "true"; default \c false.}
	 * @config{isolation, the isolation level for this transaction; defaults to the session's
	 * isolation level., a string\, chosen from the following options: \c "read-uncommitted"\,
	 * \c "read-committed"\, \c "snapshot"; default empty.}
	 * @config{name, name of the transaction for tracing and debugging., a string; default
	 * empty.}
	 * @config{operation_timeout_ms, when non-zero\, a requested limit on the time taken to
	 * complete operations in this transaction.  Time is measured in real time milliseconds from
	 * the start of each WiredTiger API call.  There is no guarantee any operation will not take
	 * longer than this amount of time.  If WiredTiger notices the limit has been exceeded\, an
	 * operation may return a WT_ROLLBACK error.  Default is to have no limit., an integer
	 * greater than or equal to 1; default \c 0.}
	 * @config{priority, priority of the transaction for resolving conflicts.  Transactions with
	 * higher values are less likely to abort., an integer between -100 and 100; default \c 0.}
	 * @config{read_before_oldest, allows the caller to specify a read timestamp less than the
	 * oldest timestamp but newer than or equal to the pinned timestamp.  Cannot be set to true
	 * while also rounding up the read timestamp.  See @ref transaction_timestamps., a boolean
	 * flag; default \c false.}
	 * @config{read_timestamp, read using the specified timestamp.  The supplied value must not
	 * be older than the current oldest timestamp.  See @ref transaction_timestamps., a string;
	 * default empty.}
	 * @config{roundup_timestamps = (, round up timestamps of the transaction.  This setting
	 * alters the visibility expected in a transaction.  See @ref transaction_timestamps., a set
	 * of related configuration options defined below.}
	 * @config{&nbsp;&nbsp;&nbsp;&nbsp;
	 * prepared, applicable only for prepared transactions.  Indicates if the prepare timestamp
	 * and the commit timestamp of this transaction can be rounded up.  If the prepare timestamp
	 * is less than the oldest timestamp\, the prepare timestamp will be rounded to the oldest
	 * timestamp.  If the commit timestamp is less than the prepare timestamp\, the commit
	 * timestamp will be rounded up to the prepare timestamp., a boolean flag; default \c
	 * false.}
	 * @config{&nbsp;&nbsp;&nbsp;&nbsp;read, if the read timestamp is less than the
	 * oldest timestamp\, the read timestamp will be rounded up to the oldest timestamp., a
	 * boolean flag; default \c false.}
	 * @config{ ),,}
	 * @config{sync, whether to sync log records when the transaction commits\, inherited from
	 * ::wiredtiger_open \c transaction_sync., a boolean flag; default empty.}
	 * @configend
	 * @errors
	 */
	int __F(begin_transaction)(WT_SESSION *session, const char *config);

	/*!
	 * Commit the current transaction.
	 *
	 * A transaction must be in progress when this method is called.
	 *
	 * If WT_SESSION::commit_transaction returns an error, the transaction
	 * was rolled back, not committed.
	 *
	 * @requires_transaction
	 *
	 * @snippet ex_all.c transaction commit/rollback
	 *
	 * @param session the session handle
	 * @configstart{WT_SESSION.commit_transaction, see dist/api_data.py}
	 * @config{commit_timestamp, set the commit timestamp for the current transaction.  The
	 * supplied value must not be older than the first commit timestamp set for the current
	 * transaction.  The value must also not be older than the current oldest and stable
	 * timestamps.  See @ref transaction_timestamps., a string; default empty.}
	 * @config{durable_timestamp, set the durable timestamp for the current transaction.  The
	 * supplied value must not be older than the commit timestamp set for the current
	 * transaction.  The value must also not be older than the current stable timestamp.  See
	 * @ref transaction_timestamps., a string; default empty.}
	 * @config{operation_timeout_ms, when non-zero\, a requested limit on the time taken to
	 * complete operations in this transaction.  Time is measured in real time milliseconds from
	 * the start of each WiredTiger API call.  There is no guarantee any operation will not take
	 * longer than this amount of time.  If WiredTiger notices the limit has been exceeded\, an
	 * operation may return a WT_ROLLBACK error.  Default is to have no limit., an integer
	 * greater than or equal to 1; default \c 0.}
	 * @config{sync, override whether to sync log records when the transaction commits\,
	 * inherited from ::wiredtiger_open \c transaction_sync.  The \c background setting
	 * initiates a background synchronization intended to be used with a later call to
	 * WT_SESSION::transaction_sync.  The \c off setting does not wait for record to be written
	 * or synchronized.  The \c on setting forces log records to be written to the storage
	 * device., a string\, chosen from the following options: \c "background"\, \c "off"\, \c
	 * "on"; default empty.}
	 * @configend
	 * @errors
	 */
	int __F(commit_transaction)(WT_SESSION *session, const char *config);

	/*!
	 * Prepare the current transaction.
	 *
	 * A transaction must be in progress when this method is called.
	 *
	 * Preparing a transaction will guarantee a subsequent commit will
	 * succeed. Only commit and rollback are allowed on a transaction after
	 * it has been prepared. The transaction prepare API is designed to
	 * support MongoDB exclusively, and guarantees update conflicts have
	 * been resolved, but does not guarantee durability.
	 *
	 * @requires_transaction
	 *
	 * @snippet ex_all.c transaction prepare
	 *
	 * @param session the session handle
	 * @configstart{WT_SESSION.prepare_transaction, see dist/api_data.py}
	 * @config{prepare_timestamp, set the prepare timestamp for the updates of the current
	 * transaction.  The supplied value must not be older than any active read timestamps.  See
	 * @ref transaction_timestamps., a string; default empty.}
	 * @configend
	 * @errors
	 */
	int __F(prepare_transaction)(WT_SESSION *session, const char *config);

	/*!
	 * Reset the snapshot.
	 *
	 * This method resets snapshots for snapshot isolation transactions to
	 * update their existing snapshot. It raises an error when this API
	 * is used for isolation other than snapshot isolation mode or when the session
	 * has performed any write operations.
	 * This API internally releases the current snapshot and gets the new running
	 * transactions snapshot to avoid pinning the content in the database that is no
	 * longer needed. Applications that don't use read_timestamp for the search may
	 * see different results compared to earlier with the updated snapshot.
	 *
	 * @requires_transaction
	 *
	 * @snippet ex_all.c reset snapshot
	 *
	 * @param session the session handle
	 * @errors
	 */
	int __F(reset_snapshot)(WT_SESSION *session);

	/*!
	 * Roll back the current transaction.
	 *
	 * A transaction must be in progress when this method is called.
	 *
	 * All cursors are reset.
	 *
	 * @requires_transaction
	 *
	 * @snippet ex_all.c transaction commit/rollback
	 *
	 * @param session the session handle
	 * @configstart{WT_SESSION.rollback_transaction, see dist/api_data.py}
	 * @config{operation_timeout_ms, when non-zero\, a requested limit on the time taken to
	 * complete operations in this transaction.  Time is measured in real time milliseconds from
	 * the start of each WiredTiger API call.  There is no guarantee any operation will not take
	 * longer than this amount of time.  If WiredTiger notices the limit has been exceeded\, an
	 * operation may return a WT_ROLLBACK error.  Default is to have no limit., an integer
	 * greater than or equal to 1; default \c 0.}
	 * @configend
	 * @errors
	 */
	int __F(rollback_transaction)(WT_SESSION *session, const char *config);

	/*!
	 * Set a timestamp on a transaction.
	 *
	 * @snippet ex_all.c transaction timestamp
	 *
	 * @requires_transaction
	 *
	 * @param session the session handle
	 * @configstart{WT_SESSION.timestamp_transaction, see dist/api_data.py}
	 * @config{commit_timestamp, set the commit timestamp for the current transaction.  The
	 * supplied value must not be older than the first commit timestamp set for the current
	 * transaction.  The value must also not be older than the current oldest and stable
	 * timestamps.  See @ref transaction_timestamps., a string; default empty.}
	 * @config{durable_timestamp, set the durable timestamp for the current transaction.  The
	 * supplied value must not be older than the commit timestamp set for the current
	 * transaction.  The value must also not be older than the current stable timestamp.  See
	 * @ref transaction_timestamps., a string; default empty.}
	 * @config{prepare_timestamp, set the prepare timestamp for the updates of the current
	 * transaction.  The supplied value must not be older than any active read timestamps.  See
	 * @ref transaction_timestamps., a string; default empty.}
	 * @config{read_timestamp, read using the specified timestamp.  The supplied value must not
	 * be older than the current oldest timestamp.  This can only be set once for a transaction.
	 * See @ref transaction_timestamps., a string; default empty.}
	 * @configend
	 * @errors
	 */
	int __F(timestamp_transaction)(WT_SESSION *session, const char *config);

	/*!
	 * Query the session's transaction timestamp state.
	 *
	 * @param session the session handle
	 * @param[out] hex_timestamp a buffer that will be set to the
	 * hexadecimal encoding of the timestamp being queried.  Must be large
	 * enough to hold a NUL terminated, hex-encoded 8B timestamp (17 bytes).
	 * @configstart{WT_SESSION.query_timestamp, see dist/api_data.py}
	 * @config{get, specify which timestamp to query: \c commit returns the most recently set
	 * commit_timestamp.  \c first_commit returns the first set commit_timestamp.  \c prepare
	 * returns the timestamp used in preparing a transaction.  \c read returns the timestamp at
	 * which the transaction is reading at.  See @ref transaction_timestamps., a string\, chosen
	 * from the following options: \c "commit"\, \c "first_commit"\, \c "prepare"\, \c "read";
	 * default \c read.}
	 * @configend
	 * @errors
	 * If the session is not in a transaction ::WT_NOTFOUND will be
	 * returned.
	 */
	int __F(query_timestamp)(
	    WT_SESSION *session, char *hex_timestamp, const char *config);

	/*!
	 * Write a transactionally consistent snapshot of a database or set of
	 * objects.  In the absence of transaction timestamps, the checkpoint
	 * includes all transactions committed before the checkpoint starts.
	 *
	 * When timestamps are in use and a \c stable_timestamp has been set
	 * via WT_CONNECTION::set_timestamp and the checkpoint runs with
	 * \c use_timestamp=true (the default), updates committed with a
	 * timestamp larger than the \c stable_timestamp will not be included
	 * in the checkpoint for tables configured with \c log=(enabled=false).
	 * For tables with logging enabled, all committed changes will be
	 * included in the checkpoint (since recovery would roll them forward
	 * anyway).
	 *
	 * Additionally, existing named checkpoints may optionally be
	 * discarded.
	 *
	 * @requires_notransaction
	 *
	 * @snippet ex_all.c Checkpoint examples
	 *
	 * @param session the session handle
	 * @configstart{WT_SESSION.checkpoint, see dist/api_data.py}
	 * @config{drop, specify a list of checkpoints to drop.  The list may additionally contain
	 * one of the following keys: \c "from=all" to drop all checkpoints\, \c "from=<checkpoint>"
	 * to drop all checkpoints after and including the named checkpoint\, or \c
	 * "to=<checkpoint>" to drop all checkpoints before and including the named checkpoint.
	 * Checkpoints cannot be dropped if open in a cursor.  While a hot backup is in progress\,
	 * checkpoints created prior to the start of the backup cannot be dropped., a list of
	 * strings; default empty.}
	 * @config{force, if false (the default)\, checkpoints may be skipped if the underlying
	 * object has not been modified\, if true\, this option forces the checkpoint., a boolean
	 * flag; default \c false.}
	 * @config{name, if set\, specify a name for the checkpoint (note that checkpoints including
	 * LSM trees may not be named)., a string; default empty.}
	 * @config{target, if non-empty\, checkpoint the list of objects., a list of strings;
	 * default empty.}
	 * @config{use_timestamp, if true (the default)\, create the checkpoint as of the last
	 * stable timestamp if timestamps are in use\, or all current updates if there is no stable
	 * timestamp set.  If false\, this option generates a checkpoint with all updates including
	 * those later than the timestamp., a boolean flag; default \c true.}
	 * @configend
	 * @errors
	 */
	int __F(checkpoint)(WT_SESSION *session, const char *config);

	/*!
	 * Return the transaction ID range pinned by the session handle.
	 *
	 * The ID range is approximate and is calculated based on the oldest
	 * ID needed for the active transaction in this session, compared
	 * to the newest transaction in the system.
	 *
	 * @snippet ex_all.c transaction pinned range
	 *
	 * @param session the session handle
	 * @param[out] range the range of IDs pinned by this session. Zero if
	 * there is no active transaction.
	 * @errors
	 */
	int __F(transaction_pinned_range)(WT_SESSION* session, uint64_t *range);

	/*!
	 * Wait for a transaction to become synchronized.  This method is
	 * only useful when ::wiredtiger_open is configured with the
	 * \c transaction_sync setting disabled.
	 *
	 * @requires_notransaction
	 *
	 * @snippet ex_all.c Transaction sync
	 *
	 * @param session the session handle
	 * @configstart{WT_SESSION.transaction_sync, see dist/api_data.py}
	 * @config{timeout_ms, maximum amount of time to wait for background sync to complete in
	 * milliseconds.  A value of zero disables the timeout and returns immediately., an integer;
	 * default \c 1200000.}
	 * @configend
	 * @errors
	 */
	int __F(transaction_sync)(WT_SESSION *session, const char *config);
	/*! @} */

#ifndef DOXYGEN
	/*!
	 * Call into the library.
	 *
	 * This method is used for breakpoints and to set other configuration
	 * when debugging layers not directly supporting those features.
	 *
	 * @param session the session handle
	 * @errors
	 */
	int __F(breakpoint)(WT_SESSION *session);
#endif
};

/*!
 * A connection to a WiredTiger database.  The connection may be opened within
 * the same address space as the caller or accessed over a socket connection.
 *
 * Most applications will open a single connection to a database for each
 * process.  The first process to open a connection to a database will access
 * the database in its own address space.  Subsequent connections (if allowed)
 * will communicate with the first process over a socket connection to perform
 * their operations.
 *
 * <b>Thread safety:</b> A WT_CONNECTION handle may be shared between threads,
 * see @ref threads for more information.
 */
struct __wt_connection {
	/*!
	 * Close a connection.
	 *
	 * Any open sessions will be closed. This will release the resources
	 * associated with the session handle, including rolling back any
	 * active transactions and closing any cursors that remain open in the
	 * session.
	 *
	 * @snippet ex_all.c Close a connection
	 *
	 * @param connection the connection handle
	 * @configstart{WT_CONNECTION.close, see dist/api_data.py}
	 * @config{leak_memory, don't free memory during close., a boolean flag; default \c false.}
	 * @config{use_timestamp, by default\, create the close checkpoint as of the last stable
	 * timestamp if timestamps are in use\, or all current updates if there is no stable
	 * timestamp set.  If false\, this option generates a checkpoint with all updates., a
	 * boolean flag; default \c true.}
	 * @configend
	 * @errors
	 */
	int __F(close)(WT_HANDLE_CLOSED(WT_CONNECTION) *connection,
	    const char *config);

#ifndef DOXYGEN
	/*!
	 * Output debug information for various subsystems. The output format
	 * may change over time, gathering the debug information may be
	 * invasive, and the information reported may not provide a point in
	 * time view of the system.
	 *
	 * @param connection the connection handle
	 * @configstart{WT_CONNECTION.debug_info, see dist/api_data.py}
	 * @config{cache, print cache information., a boolean flag; default \c false.}
	 * @config{cursors, print all open cursor information., a boolean flag; default \c false.}
	 * @config{handles, print open handles information., a boolean flag; default \c false.}
	 * @config{log, print log information., a boolean flag; default \c false.}
	 * @config{sessions, print open session information., a boolean flag; default \c false.}
	 * @config{txn, print global txn information., a boolean flag; default \c false.}
	 * @configend
	 * @errors
	 */
	int __F(debug_info)(WT_CONNECTION *connection, const char *config);
#endif

	/*!
	 * Reconfigure a connection handle.
	 *
	 * @snippet ex_all.c Reconfigure a connection
	 *
	 * @param connection the connection handle
	 * @configstart{WT_CONNECTION.reconfigure, see dist/api_data.py}
	 * @config{cache_max_wait_ms, the maximum number of milliseconds an application thread will
	 * wait for space to be available in cache before giving up.  Default will wait forever., an
	 * integer greater than or equal to 0; default \c 0.}
	 * @config{cache_overhead, assume the heap allocator overhead is the specified percentage\,
	 * and adjust the cache usage by that amount (for example\, if there is 10GB of data in
	 * cache\, a percentage of 10 means WiredTiger treats this as 11GB). This value is
	 * configurable because different heap allocators have different overhead and different
	 * workloads will have different heap allocation sizes and patterns\, therefore applications
	 * may need to adjust this value based on allocator choice and behavior in measured
	 * workloads., an integer between 0 and 30; default \c 8.}
	 * @config{cache_size, maximum heap memory to allocate for the cache.  A database should
	 * configure either \c cache_size or \c shared_cache but not both., an integer between 1MB
	 * and 10TB; default \c 100MB.}
	 * @config{checkpoint = (, periodically checkpoint the database.  Enabling the checkpoint
	 * server uses a session from the configured session_max., a set of related configuration
	 * options defined below.}
	 * @config{&nbsp;&nbsp;&nbsp;&nbsp;log_size, wait for this amount of
	 * log record bytes to be written to the log between each checkpoint.  If non-zero\, this
	 * value will use a minimum of the log file size.  A database can configure both log_size
	 * and wait to set an upper bound for checkpoints; setting this value above 0 configures
	 * periodic checkpoints., an integer between 0 and 2GB; default \c 0.}
	 * @config{&nbsp;&nbsp;&nbsp;&nbsp;wait, seconds to wait between each checkpoint; setting
	 * this value above 0 configures periodic checkpoints., an integer between 0 and 100000;
	 * default \c 0.}
	 * @config{ ),,}
	 * @config{compatibility = (, set compatibility version of database.  Changing the
	 * compatibility version requires that there are no active operations for the duration of
	 * the call., a set of related configuration options defined below.}
	 * @config{&nbsp;&nbsp;&nbsp;&nbsp;release, compatibility release version string., a string;
	 * default empty.}
	 * @config{ ),,}
	 * @config{debug_mode = (, control the settings of various extended debugging features., a
	 * set of related configuration options defined below.}
	 * @config{&nbsp;&nbsp;&nbsp;&nbsp;
	 * checkpoint_retention, adjust log archiving to retain the log records of this number of
	 * checkpoints.  Zero or one means perform normal archiving., an integer between 0 and 1024;
	 * default \c 0.}
	 * @config{&nbsp;&nbsp;&nbsp;&nbsp;corruption_abort, if true\, dump the core
	 * in the diagnostic mode on encountering the data corruption., a boolean flag; default \c
	 * true.}
	 * @config{&nbsp;&nbsp;&nbsp;&nbsp;cursor_copy, if true\, use the system allocator to
	 * make a copy of any data returned by a cursor operation and return the copy instead.  The
	 * copy is freed on the next cursor operation.  This allows memory sanitizers to detect
	 * inappropriate references to memory owned by cursors., a boolean flag; default \c false.}
	 * @config{&nbsp;&nbsp;&nbsp;&nbsp;eviction, if true\, modify internal algorithms to change
	 * skew to force history store eviction to happen more aggressively.  This includes but is
	 * not limited to not skewing newest\, not favoring leaf pages\, and modifying the eviction
	 * score mechanism., a boolean flag; default \c false.}
	 * @config{&nbsp;&nbsp;&nbsp;&nbsp;
	 * log_retention, adjust log archiving to retain at least this number of log files\, ignored
	 * if set to 0. (Warning: this option can remove log files required for recovery if no
	 * checkpoints have yet been done and the number of log files exceeds the configured value.
	 * As WiredTiger cannot detect the difference between a system that has not yet checkpointed
	 * and one that will never checkpoint\, it might discard log files before any checkpoint is
	 * done.)., an integer between 0 and 1024; default \c 0.}
	 * @config{&nbsp;&nbsp;&nbsp;&nbsp;
	 * realloc_exact, if true\, reallocation of memory will only provide the exact amount
	 * requested.  This will help with spotting memory allocation issues more easily., a boolean
	 * flag; default \c false.}
	 * @config{&nbsp;&nbsp;&nbsp;&nbsp;rollback_error, return a
	 * WT_ROLLBACK error from a transaction operation about every Nth operation to simulate a
	 * collision., an integer between 0 and 10M; default \c 0.}
	 * @config{&nbsp;&nbsp;&nbsp;&nbsp;
	 * slow_checkpoint, if true\, slow down checkpoint creation by slowing down internal page
	 * processing., a boolean flag; default \c false.}
	 * @config{&nbsp;&nbsp;&nbsp;&nbsp;
	 * table_logging, if true\, write transaction related information to the log for all
	 * operations\, even operations for tables with logging turned off.  This setting introduces
	 * a log format change that may break older versions of WiredTiger.  These operations are
	 * informational and skipped in recovery., a boolean flag; default \c false.}
	 * @config{ ),,}
	 * @config{error_prefix, prefix string for error messages., a string; default empty.}
	 * @config{eviction = (, eviction configuration options., a set of related configuration
	 * options defined below.}
	 * @config{&nbsp;&nbsp;&nbsp;&nbsp;threads_max, maximum number of
	 * threads WiredTiger will start to help evict pages from cache.  The number of threads
	 * started will vary depending on the current eviction load.  Each eviction worker thread
	 * uses a session from the configured session_max., an integer between 1 and 20; default \c
	 * 8.}
	 * @config{&nbsp;&nbsp;&nbsp;&nbsp;threads_min, minimum number of threads WiredTiger
	 * will start to help evict pages from cache.  The number of threads currently running will
	 * vary depending on the current eviction load., an integer between 1 and 20; default \c 1.}
	 * @config{ ),,}
	 * @config{eviction_checkpoint_target, perform eviction at the beginning of checkpoints to
	 * bring the dirty content in cache to this level.  It is a percentage of the cache size if
	 * the value is within the range of 0 to 100 or an absolute size when greater than 100. The
	 * value is not allowed to exceed the \c cache_size.  Ignored if set to zero or \c in_memory
	 * is \c true., an integer between 0 and 10TB; default \c 1.}
	 * @config{eviction_dirty_target, perform eviction in worker threads when the cache contains
	 * at least this much dirty content.  It is a percentage of the cache size if the value is
	 * within the range of 1 to 100 or an absolute size when greater than 100. The value is not
	 * allowed to exceed the \c cache_size., an integer between 1 and 10TB; default \c 5.}
	 * @config{eviction_dirty_trigger, trigger application threads to perform eviction when the
	 * cache contains at least this much dirty content.  It is a percentage of the cache size if
	 * the value is within the range of 1 to 100 or an absolute size when greater than 100. The
	 * value is not allowed to exceed the \c cache_size.  This setting only alters behavior if
	 * it is lower than eviction_trigger., an integer between 1 and 10TB; default \c 20.}
	 * @config{eviction_target, perform eviction in worker threads when the cache contains at
	 * least this much content.  It is a percentage of the cache size if the value is within the
	 * range of 10 to 100 or an absolute size when greater than 100. The value is not allowed to
	 * exceed the \c cache_size., an integer between 10 and 10TB; default \c 80.}
	 * @config{eviction_trigger, trigger application threads to perform eviction when the cache
	 * contains at least this much content.  It is a percentage of the cache size if the value
	 * is within the range of 10 to 100 or an absolute size when greater than 100. The value is
	 * not allowed to exceed the \c cache_size., an integer between 10 and 10TB; default \c 95.}
	 * @config{eviction_updates_target, perform eviction in worker threads when the cache
	 * contains at least this many bytes of updates.  It is a percentage of the cache size if
	 * the value is within the range of 0 to 100 or an absolute size when greater than 100.
	 * Calculated as half of \c eviction_dirty_target by default.  The value is not allowed to
	 * exceed the \c cache_size., an integer between 0 and 10TB; default \c 0.}
	 * @config{eviction_updates_trigger, trigger application threads to perform eviction when
	 * the cache contains at least this many bytes of updates.  It is a percentage of the cache
	 * size if the value is within the range of 1 to 100 or an absolute size when greater than
	 * 100\. Calculated as half of \c eviction_dirty_trigger by default.  The value is not
	 * allowed to exceed the \c cache_size.  This setting only alters behavior if it is lower
	 * than \c eviction_trigger., an integer between 0 and 10TB; default \c 0.}
	 * @config{file_manager = (, control how file handles are managed., a set of related
	 * configuration options defined below.}
	 * @config{&nbsp;&nbsp;&nbsp;&nbsp;
	 * close_handle_minimum, number of handles open before the file manager will look for
	 * handles to close., an integer greater than or equal to 0; default \c 250.}
	 * @config{&nbsp;&nbsp;&nbsp;&nbsp;close_idle_time, amount of time in seconds a file handle
	 * needs to be idle before attempting to close it.  A setting of 0 means that idle handles
	 * are not closed., an integer between 0 and 100000; default \c 30.}
	 * @config{&nbsp;&nbsp;&nbsp;&nbsp;close_scan_interval, interval in seconds at which to
	 * check for files that are inactive and close them., an integer between 1 and 100000;
	 * default \c 10.}
	 * @config{ ),,}
	 * @config{history_store = (, history store configuration options., a set of related
	 * configuration options defined below.}
	 * @config{&nbsp;&nbsp;&nbsp;&nbsp;file_max, The
	 * maximum number of bytes that WiredTiger is allowed to use for its history store
	 * mechanism.  If the history store file exceeds this size\, a panic will be triggered.  The
	 * default value means that the history store file is unbounded and may use as much space as
	 * the filesystem will accommodate.  The minimum non-zero setting is 100MB., an integer
	 * greater than or equal to 0; default \c 0.}
	 * @config{ ),,}
	 * @config{io_capacity = (, control how many bytes per second are written and read.
	 * Exceeding the capacity results in throttling., a set of related configuration options
	 * defined below.}
	 * @config{&nbsp;&nbsp;&nbsp;&nbsp;total, number of bytes per second
	 * available to all subsystems in total.  When set\, decisions about what subsystems are
	 * throttled\, and in what proportion\, are made internally.  The minimum non-zero setting
	 * is 1MB., an integer between 0 and 1TB; default \c 0.}
	 * @config{ ),,}
	 * @config{log = (, enable logging.  Enabling logging uses three sessions from the
	 * configured session_max., a set of related configuration options defined below.}
	 * @config{&nbsp;&nbsp;&nbsp;&nbsp;archive, automatically archive unneeded log files., a
	 * boolean flag; default \c true.}
	 * @config{&nbsp;&nbsp;&nbsp;&nbsp;os_cache_dirty_pct,
	 * maximum dirty system buffer cache usage\, as a percentage of the log's \c file_max.  If
	 * non-zero\, schedule writes for dirty blocks belonging to the log in the system buffer
	 * cache after that percentage of the log has been written into the buffer cache without an
	 * intervening file sync., an integer between 0 and 100; default \c 0.}
	 * @config{&nbsp;&nbsp;&nbsp;&nbsp;prealloc, pre-allocate log files., a boolean flag;
	 * default \c true.}
	 * @config{&nbsp;&nbsp;&nbsp;&nbsp;zero_fill, manually write zeroes into
	 * log files., a boolean flag; default \c false.}
	 * @config{ ),,}
	 * @config{lsm_manager = (, configure database wide options for LSM tree management.  The
	 * LSM manager is started automatically the first time an LSM tree is opened.  The LSM
	 * manager uses a session from the configured session_max., a set of related configuration
	 * options defined below.}
	 * @config{&nbsp;&nbsp;&nbsp;&nbsp;merge, merge LSM chunks where
	 * possible., a boolean flag; default \c true.}
	 * @config{&nbsp;&nbsp;&nbsp;&nbsp;
	 * worker_thread_max, Configure a set of threads to manage merging LSM trees in the
	 * database.  Each worker thread uses a session handle from the configured session_max., an
	 * integer between 3 and 20; default \c 4.}
	 * @config{ ),,}
	 * @config{operation_timeout_ms, when non-zero\, a requested limit on the number of elapsed
	 * real time milliseconds application threads will take to complete database operations.
	 * Time is measured from the start of each WiredTiger API call.  There is no guarantee any
	 * operation will not take longer than this amount of time.  If WiredTiger notices the limit
	 * has been exceeded\, an operation may return a WT_ROLLBACK error.  Default is to have no
	 * limit., an integer greater than or equal to 1; default \c 0.}
	 * @config{operation_tracking = (, enable tracking of performance-critical functions.  See
	 * @ref operation_tracking for more information., a set of related configuration options
	 * defined below.}
	 * @config{&nbsp;&nbsp;&nbsp;&nbsp;enabled, enable operation tracking
	 * subsystem., a boolean flag; default \c false.}
	 * @config{&nbsp;&nbsp;&nbsp;&nbsp;path, the
	 * name of a directory into which operation tracking files are written.  The directory must
	 * already exist.  If the value is not an absolute path\, the path is relative to the
	 * database home (see @ref absolute_path for more information)., a string; default \c ".".}
	 * @config{ ),,}
	 * @config{shared_cache = (, shared cache configuration options.  A database should
	 * configure either a cache_size or a shared_cache not both.  Enabling a shared cache uses a
	 * session from the configured session_max.  A shared cache can not have absolute values
	 * configured for cache eviction settings., a set of related configuration options defined
	 * below.}
	 * @config{&nbsp;&nbsp;&nbsp;&nbsp;chunk, the granularity that a shared cache is
	 * redistributed., an integer between 1MB and 10TB; default \c 10MB.}
	 * @config{&nbsp;&nbsp;&nbsp;&nbsp;name, the name of a cache that is shared between
	 * databases or \c "none" when no shared cache is configured., a string; default \c none.}
	 * @config{&nbsp;&nbsp;&nbsp;&nbsp;quota, maximum size of cache this database can be
	 * allocated from the shared cache.  Defaults to the entire shared cache size., an integer;
	 * default \c 0.}
	 * @config{&nbsp;&nbsp;&nbsp;&nbsp;reserve, amount of cache this database is
	 * guaranteed to have available from the shared cache.  This setting is per database.
	 * Defaults to the chunk size., an integer; default \c 0.}
	 * @config{&nbsp;&nbsp;&nbsp;&nbsp;
	 * size, maximum memory to allocate for the shared cache.  Setting this will update the
	 * value if one is already set., an integer between 1MB and 10TB; default \c 500MB.}
	 * @config{ ),,}
	 * @config{statistics, Maintain database statistics\, which may impact performance.
	 * Choosing "all" maintains all statistics regardless of cost\, "fast" maintains a subset of
	 * statistics that are relatively inexpensive\, "none" turns off all statistics.  The
	 * "clear" configuration resets statistics after they are gathered\, where appropriate (for
	 * example\, a cache size statistic is not cleared\, while the count of cursor insert
	 * operations will be cleared). When "clear" is configured for the database\, gathered
	 * statistics are reset each time a statistics cursor is used to gather statistics\, as well
	 * as each time statistics are logged using the \c statistics_log configuration.  See @ref
	 * statistics for more information., a list\, with values chosen from the following options:
	 * \c "all"\, \c "cache_walk"\, \c "fast"\, \c "none"\, \c "clear"\, \c "tree_walk"; default
	 * \c none.}
	 * @config{statistics_log = (, log any statistics the database is configured to maintain\,
	 * to a file.  See @ref statistics for more information.  Enabling the statistics log server
	 * uses a session from the configured session_max., a set of related configuration options
	 * defined below.}
	 * @config{&nbsp;&nbsp;&nbsp;&nbsp;json, encode statistics in JSON format.,
	 * a boolean flag; default \c false.}
	 * @config{&nbsp;&nbsp;&nbsp;&nbsp;on_close, log
	 * statistics on database close., a boolean flag; default \c false.}
	 * @config{&nbsp;&nbsp;&nbsp;&nbsp;sources, if non-empty\, include statistics for the list
	 * of data source URIs\, if they are open at the time of the statistics logging.  The list
	 * may include URIs matching a single data source ("table:mytable")\, or a URI matching all
	 * data sources of a particular type ("table:")., a list of strings; default empty.}
	 * @config{&nbsp;&nbsp;&nbsp;&nbsp;timestamp, a timestamp prepended to each log record\, may
	 * contain strftime conversion specifications\, when \c json is configured\, defaults to \c
	 * "%FT%Y.000Z"., a string; default \c "%b %d %H:%M:%S".}
	 * @config{&nbsp;&nbsp;&nbsp;&nbsp;
	 * wait, seconds to wait between each write of the log records; setting this value above 0
	 * configures statistics logging., an integer between 0 and 100000; default \c 0.}
	 * @config{
	 * ),,}
	 * @config{verbose, enable messages for various events.  Options are given as a list\, such
	 * as <code>"verbose=[evictserver\,read]"</code>., a list\, with values chosen from the
	 * following options: \c "api"\, \c "backup"\, \c "block"\, \c "checkpoint"\, \c
	 * "checkpoint_cleanup"\, \c "checkpoint_progress"\, \c "compact"\, \c "compact_progress"\,
	 * \c "error_returns"\, \c "evict"\, \c "evict_stuck"\, \c "evictserver"\, \c "fileops"\, \c
	 * "handleops"\, \c "log"\, \c "history_store"\, \c "history_store_activity"\, \c "lsm"\, \c
	 * "lsm_manager"\, \c "metadata"\, \c "mutex"\, \c "overflow"\, \c "read"\, \c "reconcile"\,
	 * \c "recovery"\, \c "recovery_progress"\, \c "rts"\, \c "salvage"\, \c "shared_cache"\, \c
	 * "split"\, \c "temporary"\, \c "thread_group"\, \c "timestamp"\, \c "transaction"\, \c
	 * "verify"\, \c "version"\, \c "write"; default \c [].}
	 * @configend
	 * @errors
	 */
	int __F(reconfigure)(WT_CONNECTION *connection, const char *config);

	/*!
	 * The home directory of the connection.
	 *
	 * @snippet ex_all.c Get the database home directory
	 *
	 * @param connection the connection handle
	 * @returns a pointer to a string naming the home directory
	 */
	const char *__F(get_home)(WT_CONNECTION *connection);

	/*!
	 * Add configuration options for a method.  See
	 * @ref custom_ds_config_add for more information.
	 *
	 * @snippet ex_all.c Configure method configuration
	 *
	 * @param connection the connection handle
	 * @param method the method being configured
	 * @param uri the object type or NULL for all object types
	 * @param config the additional configuration's name and default value
	 * @param type the additional configuration's type (must be one of
	 * \c "boolean"\, \c "int", \c "list" or \c "string")
	 * @param check the additional configuration check string, or NULL if
	 * none
	 * @errors
	 */
	int __F(configure_method)(WT_CONNECTION *connection,
	    const char *method, const char *uri,
	    const char *config, const char *type, const char *check);

	/*!
	 * Return if opening this handle created the database.
	 *
	 * @snippet ex_all.c Check if the database is newly created
	 *
	 * @param connection the connection handle
	 * @returns false (zero) if the connection existed before the call to
	 * ::wiredtiger_open, true (non-zero) if it was created by opening this
	 * handle.
	 */
	int __F(is_new)(WT_CONNECTION *connection);

	/*!
	 * @name Session handles
	 * @{
	 */
	/*!
	 * Open a session.
	 *
	 * @snippet ex_all.c Open a session
	 *
	 * @param connection the connection handle
	 * @param event_handler An event handler. If <code>NULL</code>, the
	 * connection's event handler is used. See @ref event_message_handling
	 * for more information.
	 * @configstart{WT_CONNECTION.open_session, see dist/api_data.py}
	 * @config{cache_cursors, enable caching of cursors for reuse.  Any calls to
	 * WT_CURSOR::close for a cursor created in this session will mark the cursor as cached and
	 * keep it available to be reused for later calls to WT_SESSION::open_cursor.  Cached
	 * cursors may be eventually closed.  This value is inherited from ::wiredtiger_open \c
	 * cache_cursors., a boolean flag; default \c true.}
	 * @config{ignore_cache_size, when set\, operations performed by this session ignore the
	 * cache size and are not blocked when the cache is full.  Note that use of this option for
	 * operations that create cache pressure can starve ordinary sessions that obey the cache
	 * size., a boolean flag; default \c false.}
	 * @config{isolation, the default isolation level for operations in this session., a
	 * string\, chosen from the following options: \c "read-uncommitted"\, \c "read-committed"\,
	 * \c "snapshot"; default \c snapshot.}
	 * @configend
	 * @param[out] sessionp the new session handle
	 * @errors
	 */
	int __F(open_session)(WT_CONNECTION *connection,
	    WT_EVENT_HANDLER *event_handler, const char *config,
	    WT_SESSION **sessionp);
	/*! @} */

	/*!
	 * @name Transactions
	 * @{
	 */
	/*!
	 * Query the global transaction timestamp state.
	 *
	 * @snippet ex_all.c query timestamp
	 *
	 * @param connection the connection handle
	 * @param[out] hex_timestamp a buffer that will be set to the
	 * hexadecimal encoding of the timestamp being queried.  Must be large
	 * enough to hold a NUL terminated, hex-encoded 8B timestamp (17 bytes).
	 * @configstart{WT_CONNECTION.query_timestamp, see dist/api_data.py}
	 * @config{get, specify which timestamp to query: \c all_durable returns the largest
	 * timestamp such that all timestamps up to that value have been made durable\, \c
	 * last_checkpoint returns the timestamp of the most recent stable checkpoint\, \c oldest
	 * returns the most recent \c oldest_timestamp set with WT_CONNECTION::set_timestamp\, \c
	 * oldest_reader returns the minimum of the read timestamps of all active readers \c pinned
	 * returns the minimum of the \c oldest_timestamp and the read timestamps of all active
	 * readers\, \c recovery returns the timestamp of the most recent stable checkpoint taken
	 * prior to a shutdown and \c stable returns the most recent \c stable_timestamp set with
	 * WT_CONNECTION::set_timestamp.  See @ref transaction_timestamps., a string\, chosen from
	 * the following options: \c "all_durable"\, \c "last_checkpoint"\, \c "oldest"\, \c
	 * "oldest_reader"\, \c "pinned"\, \c "recovery"\, \c "stable"; default \c all_durable.}
	 * @configend
	 * @errors
	 * If there is no matching timestamp (e.g., if this method is called
	 * before timestamps are used) ::WT_NOTFOUND will be returned.
	 */
	int __F(query_timestamp)(
	    WT_CONNECTION *connection, char *hex_timestamp, const char *config);

	/*!
	 * Set a global transaction timestamp.
	 *
	 * @snippet ex_all.c set commit timestamp
	 *
	 * @snippet ex_all.c set oldest timestamp
	 *
	 * @snippet ex_all.c set stable timestamp
	 *
	 * @param connection the connection handle
	 * @configstart{WT_CONNECTION.set_timestamp, see dist/api_data.py}
	 * @config{commit_timestamp, (deprecated) reset the maximum commit timestamp tracked by
	 * WiredTiger.  This will cause future calls to WT_CONNECTION::query_timestamp to ignore
	 * commit timestamps greater than the specified value until the next commit moves the
	 * tracked commit timestamp forwards.  This is only intended for use where the application
	 * is rolling back locally committed transactions.  The supplied value must not be older
	 * than the current oldest and stable timestamps.  See @ref transaction_timestamps., a
	 * string; default empty.}
	 * @config{durable_timestamp, reset the maximum durable timestamp tracked by WiredTiger.
	 * This will cause future calls to WT_CONNECTION::query_timestamp to ignore durable
	 * timestamps greater than the specified value until the next durable timestamp moves the
	 * tracked durable timestamp forwards.  This is only intended for use where the application
	 * is rolling back locally committed transactions.  The supplied value must not be older
	 * than the current oldest and stable timestamps.  See @ref transaction_timestamps., a
	 * string; default empty.}
	 * @config{force, set timestamps even if they violate normal ordering requirements.  For
	 * example allow the \c oldest_timestamp to move backwards., a boolean flag; default \c
	 * false.}
	 * @config{oldest_timestamp, future commits and queries will be no earlier than the
	 * specified timestamp.  Supplied values must be monotonically increasing\, any attempt to
	 * set the value to older than the current is silently ignored.  The supplied value must not
	 * be newer than the current stable timestamp.  See @ref transaction_timestamps., a string;
	 * default empty.}
	 * @config{stable_timestamp, checkpoints will not include commits that are newer than the
	 * specified timestamp in tables configured with \c log=(enabled=false). Supplied values
	 * must be monotonically increasing\, any attempt to set the value to older than the current
	 * is silently ignored.  The supplied value must not be older than the current oldest
	 * timestamp.  See @ref transaction_timestamps., a string; default empty.}
	 * @configend
	 * @errors
	 */
	int __F(set_timestamp)(
	    WT_CONNECTION *connection, const char *config);

	/*!
	 * Rollback in-memory non-logged state to an earlier point in time.
	 *
	 * This method uses a timestamp to define the rollback point, and requires the application
	 * use timestamps, the stable_timestamp have been set via a call to
	 * WT_CONNECTION::set_timestamp, and a checkpoint operating on the last stable timestamp
	 * to have completed. Any updates to checkpoint durable tables that are more recent than
	 * the stable timestamp are removed.
	 *
	 * This method requires that there are no active operations for the duration of the call.
	 *
	 * Any updates made to logged tables will not be rolled back. Any updates made without an
	 * associated timestamp will not be rolled back. See @ref transaction_timestamps.
	 *
	 * @snippet ex_all.c rollback to stable
	 *
	 * @param connection the connection handle
	 * @configempty{WT_CONNECTION.rollback_to_stable, see dist/api_data.py}
	 * @errors
	 */
	int __F(rollback_to_stable)(
	    WT_CONNECTION *connection, const char *config);

	/*! @} */

	/*!
	 * @name Extensions
	 * @{
	 */
	/*!
	 * Load an extension.
	 *
	 * @snippet ex_all.c Load an extension
	 *
	 * @param connection the connection handle
	 * @param path the filename of the extension module, or \c "local" to
	 * search the current application binary for the initialization
	 * function, see @ref extensions for more details.
	 * @configstart{WT_CONNECTION.load_extension, see dist/api_data.py}
	 * @config{config, configuration string passed to the entry point of the extension as its
	 * WT_CONFIG_ARG argument., a string; default empty.}
	 * @config{early_load, whether this extension should be loaded at the beginning of
	 * ::wiredtiger_open.  Only applicable to extensions loaded via the wiredtiger_open
	 * configurations string., a boolean flag; default \c false.}
	 * @config{entry, the entry point of the extension\, called to initialize the extension when
	 * it is loaded.  The signature of the function must match ::wiredtiger_extension_init., a
	 * string; default \c wiredtiger_extension_init.}
	 * @config{terminate, an optional function in the extension that is called before the
	 * extension is unloaded during WT_CONNECTION::close.  The signature of the function must
	 * match ::wiredtiger_extension_terminate., a string; default \c
	 * wiredtiger_extension_terminate.}
	 * @configend
	 * @errors
	 */
	int __F(load_extension)(WT_CONNECTION *connection,
	    const char *path, const char *config);

	/*!
	 * Add a custom data source.  See @ref custom_data_sources for more
	 * information.
	 *
	 * The application must first implement the WT_DATA_SOURCE interface
	 * and then register the implementation with WiredTiger:
	 *
	 * @snippet ex_data_source.c WT_DATA_SOURCE register
	 *
	 * @param connection the connection handle
	 * @param prefix the URI prefix for this data source, e.g., "file:"
	 * @param data_source the application-supplied implementation of
	 *	WT_DATA_SOURCE to manage this data source.
	 * @configempty{WT_CONNECTION.add_data_source, see dist/api_data.py}
	 * @errors
	 */
	int __F(add_data_source)(WT_CONNECTION *connection, const char *prefix,
	    WT_DATA_SOURCE *data_source, const char *config);

	/*!
	 * Add a custom collation function.
	 *
	 * The application must first implement the WT_COLLATOR interface and
	 * then register the implementation with WiredTiger:
	 *
	 * @snippet ex_all.c WT_COLLATOR register
	 *
	 * @param connection the connection handle
	 * @param name the name of the collation to be used in calls to
	 * 	WT_SESSION::create, may not be \c "none"
	 * @param collator the application-supplied collation handler
	 * @configempty{WT_CONNECTION.add_collator, see dist/api_data.py}
	 * @errors
	 */
	int __F(add_collator)(WT_CONNECTION *connection,
	    const char *name, WT_COLLATOR *collator, const char *config);

	/*!
	 * Add a compression function.
	 *
	 * The application must first implement the WT_COMPRESSOR interface
	 * and then register the implementation with WiredTiger:
	 *
	 * @snippet nop_compress.c WT_COMPRESSOR initialization structure
	 *
	 * @snippet nop_compress.c WT_COMPRESSOR initialization function
	 *
	 * @param connection the connection handle
	 * @param name the name of the compression function to be used in calls
	 *	to WT_SESSION::create, may not be \c "none"
	 * @param compressor the application-supplied compression handler
	 * @configempty{WT_CONNECTION.add_compressor, see dist/api_data.py}
	 * @errors
	 */
	int __F(add_compressor)(WT_CONNECTION *connection,
	    const char *name, WT_COMPRESSOR *compressor, const char *config);

	/*!
	 * Add an encryption function.
	 *
	 * The application must first implement the WT_ENCRYPTOR interface
	 * and then register the implementation with WiredTiger:
	 *
	 * @snippet nop_encrypt.c WT_ENCRYPTOR initialization structure
	 *
	 * @snippet nop_encrypt.c WT_ENCRYPTOR initialization function
	 *
	 * @param connection the connection handle
	 * @param name the name of the encryption function to be used in calls
	 *	to WT_SESSION::create, may not be \c "none"
	 * @param encryptor the application-supplied encryption handler
	 * @configempty{WT_CONNECTION.add_encryptor, see dist/api_data.py}
	 * @errors
	 */
	int __F(add_encryptor)(WT_CONNECTION *connection,
	    const char *name, WT_ENCRYPTOR *encryptor, const char *config);

	/*!
	 * Add a custom extractor for index keys or column groups.
	 *
	 * The application must first implement the WT_EXTRACTOR interface and
	 * then register the implementation with WiredTiger:
	 *
	 * @snippet ex_all.c WT_EXTRACTOR register
	 *
	 * @param connection the connection handle
	 * @param name the name of the extractor to be used in calls to
	 * 	WT_SESSION::create, may not be \c "none"
	 * @param extractor the application-supplied extractor
	 * @configempty{WT_CONNECTION.add_extractor, see dist/api_data.py}
	 * @errors
	 */
	int __F(add_extractor)(WT_CONNECTION *connection, const char *name,
	    WT_EXTRACTOR *extractor, const char *config);

	/*!
	 * Configure a custom file system.
	 *
	 * This method can only be called from an early loaded extension
	 * module. The application must first implement the WT_FILE_SYSTEM
	 * interface and then register the implementation with WiredTiger:
	 *
	 * @snippet ex_file_system.c WT_FILE_SYSTEM register
	 *
	 * @param connection the connection handle
	 * @param fs the populated file system structure
	 * @configempty{WT_CONNECTION.set_file_system, see dist/api_data.py}
	 * @errors
	 */
	int __F(set_file_system)(
	    WT_CONNECTION *connection, WT_FILE_SYSTEM *fs, const char *config);

	/*!
	 * Return a reference to the WiredTiger extension functions.
	 *
	 * @snippet ex_data_source.c WT_EXTENSION_API declaration
	 *
	 * @param wt_conn the WT_CONNECTION handle
	 * @returns a reference to a WT_EXTENSION_API structure.
	 */
	WT_EXTENSION_API *__F(get_extension_api)(WT_CONNECTION *wt_conn);
	/*! @} */
};

/*!
 * Open a connection to a database.
 *
 * @snippet ex_all.c Open a connection
 *
 * @param home The path to the database home directory.  See @ref home
 * for more information.
 * @param event_handler An event handler. If <code>NULL</code>, a default
 * event handler is installed that writes error messages to stderr. See
 * @ref event_message_handling for more information.
 * @configstart{wiredtiger_open, see dist/api_data.py}
 * @config{buffer_alignment, in-memory alignment (in bytes) for buffers used for I/O. The default
 * value of -1 indicates a platform-specific alignment value should be used (4KB on Linux systems
 * when direct I/O is configured\, zero elsewhere)., an integer between -1 and 1MB; default \c -1.}
 * @config{builtin_extension_config, A structure where the keys are the names of builtin extensions
 * and the values are passed to WT_CONNECTION::load_extension as the \c config parameter (for
 * example\, <code>builtin_extension_config={zlib={compression_level=3}}</code>)., a string; default
 * empty.}
 * @config{cache_cursors, enable caching of cursors for reuse.  This is the default value for any
 * sessions created\, and can be overridden in configuring \c cache_cursors in
 * WT_CONNECTION.open_session., a boolean flag; default \c true.}
 * @config{cache_max_wait_ms, the maximum number of milliseconds an application thread will wait for
 * space to be available in cache before giving up.  Default will wait forever., an integer greater
 * than or equal to 0; default \c 0.}
 * @config{cache_overhead, assume the heap allocator overhead is the specified percentage\, and
 * adjust the cache usage by that amount (for example\, if there is 10GB of data in cache\, a
 * percentage of 10 means WiredTiger treats this as 11GB). This value is configurable because
 * different heap allocators have different overhead and different workloads will have different
 * heap allocation sizes and patterns\, therefore applications may need to adjust this value based
 * on allocator choice and behavior in measured workloads., an integer between 0 and 30; default \c
 * 8.}
 * @config{cache_size, maximum heap memory to allocate for the cache.  A database should configure
 * either \c cache_size or \c shared_cache but not both., an integer between 1MB and 10TB; default
 * \c 100MB.}
 * @config{checkpoint = (, periodically checkpoint the database.  Enabling the checkpoint server
 * uses a session from the configured session_max., a set of related configuration options defined
 * below.}
 * @config{&nbsp;&nbsp;&nbsp;&nbsp;log_size, wait for this amount of log record bytes to be
 * written to the log between each checkpoint.  If non-zero\, this value will use a minimum of the
 * log file size.  A database can configure both log_size and wait to set an upper bound for
 * checkpoints; setting this value above 0 configures periodic checkpoints., an integer between 0
 * and 2GB; default \c 0.}
 * @config{&nbsp;&nbsp;&nbsp;&nbsp;wait, seconds to wait between each
 * checkpoint; setting this value above 0 configures periodic checkpoints., an integer between 0 and
 * 100000; default \c 0.}
 * @config{ ),,}
 * @config{checkpoint_sync, flush files to stable storage when closing or writing checkpoints., a
 * boolean flag; default \c true.}
 * @config{compatibility = (, set compatibility version of database.  Changing the compatibility
 * version requires that there are no active operations for the duration of the call., a set of
 * related configuration options defined below.}
 * @config{&nbsp;&nbsp;&nbsp;&nbsp;release,
 * compatibility release version string., a string; default empty.}
 * @config{&nbsp;&nbsp;&nbsp;&nbsp;
 * require_max, required maximum compatibility version of existing data files.  Must be greater than
 * or equal to any release version set in the \c release setting.  Has no effect if creating the
 * database., a string; default empty.}
 * @config{&nbsp;&nbsp;&nbsp;&nbsp;require_min, required
 * minimum compatibility version of existing data files.  Must be less than or equal to any release
 * version set in the \c release setting.  Has no effect if creating the database., a string;
 * default empty.}
 * @config{ ),,}
 * @config{config_base, write the base configuration file if creating the database.  If \c false in
 * the config passed directly to ::wiredtiger_open\, will ignore any existing base configuration
 * file in addition to not creating one.  See @ref config_base for more information., a boolean
 * flag; default \c true.}
 * @config{create, create the database if it does not exist., a boolean flag; default \c false.}
 * @config{debug_mode = (, control the settings of various extended debugging features., a set of
 * related configuration options defined below.}
 * @config{&nbsp;&nbsp;&nbsp;&nbsp;
 * checkpoint_retention, adjust log archiving to retain the log records of this number of
 * checkpoints.  Zero or one means perform normal archiving., an integer between 0 and 1024; default
 * \c 0.}
 * @config{&nbsp;&nbsp;&nbsp;&nbsp;corruption_abort, if true\, dump the core in the
 * diagnostic mode on encountering the data corruption., a boolean flag; default \c true.}
 * @config{&nbsp;&nbsp;&nbsp;&nbsp;cursor_copy, if true\, use the system allocator to make a copy of
 * any data returned by a cursor operation and return the copy instead.  The copy is freed on the
 * next cursor operation.  This allows memory sanitizers to detect inappropriate references to
 * memory owned by cursors., a boolean flag; default \c false.}
 * @config{&nbsp;&nbsp;&nbsp;&nbsp;
 * eviction, if true\, modify internal algorithms to change skew to force history store eviction to
 * happen more aggressively.  This includes but is not limited to not skewing newest\, not favoring
 * leaf pages\, and modifying the eviction score mechanism., a boolean flag; default \c false.}
 * @config{&nbsp;&nbsp;&nbsp;&nbsp;log_retention, adjust log archiving to retain at least this
 * number of log files\, ignored if set to 0. (Warning: this option can remove log files required
 * for recovery if no checkpoints have yet been done and the number of log files exceeds the
 * configured value.  As WiredTiger cannot detect the difference between a system that has not yet
 * checkpointed and one that will never checkpoint\, it might discard log files before any
 * checkpoint is done.)., an integer between 0 and 1024; default \c 0.}
 * @config{&nbsp;&nbsp;&nbsp;&nbsp;realloc_exact, if true\, reallocation of memory will only provide
 * the exact amount requested.  This will help with spotting memory allocation issues more easily.,
 * a boolean flag; default \c false.}
 * @config{&nbsp;&nbsp;&nbsp;&nbsp;rollback_error, return a
 * WT_ROLLBACK error from a transaction operation about every Nth operation to simulate a
 * collision., an integer between 0 and 10M; default \c 0.}
 * @config{&nbsp;&nbsp;&nbsp;&nbsp;
 * slow_checkpoint, if true\, slow down checkpoint creation by slowing down internal page
 * processing., a boolean flag; default \c false.}
 * @config{&nbsp;&nbsp;&nbsp;&nbsp;table_logging, if
 * true\, write transaction related information to the log for all operations\, even operations for
 * tables with logging turned off.  This setting introduces a log format change that may break older
 * versions of WiredTiger.  These operations are informational and skipped in recovery., a boolean
 * flag; default \c false.}
 * @config{ ),,}
 * @config{direct_io, Use \c O_DIRECT on POSIX systems\, and \c FILE_FLAG_NO_BUFFERING on Windows to
 * access files.  Options are given as a list\, such as <code>"direct_io=[data]"</code>. Configuring
 * \c direct_io requires care\, see @ref tuning_system_buffer_cache_direct_io for important
 * warnings.  Including \c "data" will cause WiredTiger data files to use direct I/O\, including \c
 * "log" will cause WiredTiger log files to use direct I/O\, and including \c "checkpoint" will
 * cause WiredTiger data files opened at a checkpoint (i.e: read-only) to use direct I/O. \c
 * direct_io should be combined with \c write_through to get the equivalent of \c O_DIRECT on
 * Windows., a list\, with values chosen from the following options: \c "checkpoint"\, \c "data"\,
 * \c "log"; default empty.}
 * @config{encryption = (, configure an encryptor for system wide metadata and logs.  If a system
 * wide encryptor is set\, it is also used for encrypting data files and tables\, unless encryption
 * configuration is explicitly set for them when they are created with WT_SESSION::create., a set of
 * related configuration options defined below.}
 * @config{&nbsp;&nbsp;&nbsp;&nbsp;keyid, An
 * identifier that identifies a unique instance of the encryptor.  It is stored in clear text\, and
 * thus is available when the wiredtiger database is reopened.  On the first use of a (name\, keyid)
 * combination\, the WT_ENCRYPTOR::customize function is called with the keyid as an argument., a
 * string; default empty.}
 * @config{&nbsp;&nbsp;&nbsp;&nbsp;name, Permitted values are \c "none" or
 * custom encryption engine name created with WT_CONNECTION::add_encryptor.  See @ref encryption for
 * more information., a string; default \c none.}
 * @config{&nbsp;&nbsp;&nbsp;&nbsp;secretkey, A
 * string that is passed to the WT_ENCRYPTOR::customize function.  It is never stored in clear
 * text\, so must be given to any subsequent ::wiredtiger_open calls to reopen the database.  It
 * must also be provided to any "wt" commands used with this database., a string; default empty.}
 * @config{ ),,}
 * @config{error_prefix, prefix string for error messages., a string; default empty.}
 * @config{eviction = (, eviction configuration options., a set of related configuration options
 * defined below.}
 * @config{&nbsp;&nbsp;&nbsp;&nbsp;threads_max, maximum number of threads WiredTiger
 * will start to help evict pages from cache.  The number of threads started will vary depending on
 * the current eviction load.  Each eviction worker thread uses a session from the configured
 * session_max., an integer between 1 and 20; default \c 8.}
 * @config{&nbsp;&nbsp;&nbsp;&nbsp;
 * threads_min, minimum number of threads WiredTiger will start to help evict pages from cache.  The
 * number of threads currently running will vary depending on the current eviction load., an integer
 * between 1 and 20; default \c 1.}
 * @config{ ),,}
 * @config{eviction_checkpoint_target, perform eviction at the beginning of checkpoints to bring the
 * dirty content in cache to this level.  It is a percentage of the cache size if the value is
 * within the range of 0 to 100 or an absolute size when greater than 100. The value is not allowed
 * to exceed the \c cache_size.  Ignored if set to zero or \c in_memory is \c true., an integer
 * between 0 and 10TB; default \c 1.}
 * @config{eviction_dirty_target, perform eviction in worker threads when the cache contains at
 * least this much dirty content.  It is a percentage of the cache size if the value is within the
 * range of 1 to 100 or an absolute size when greater than 100. The value is not allowed to exceed
 * the \c cache_size., an integer between 1 and 10TB; default \c 5.}
 * @config{eviction_dirty_trigger, trigger application threads to perform eviction when the cache
 * contains at least this much dirty content.  It is a percentage of the cache size if the value is
 * within the range of 1 to 100 or an absolute size when greater than 100. The value is not allowed
 * to exceed the \c cache_size.  This setting only alters behavior if it is lower than
 * eviction_trigger., an integer between 1 and 10TB; default \c 20.}
 * @config{eviction_target, perform eviction in worker threads when the cache contains at least this
 * much content.  It is a percentage of the cache size if the value is within the range of 10 to 100
 * or an absolute size when greater than 100. The value is not allowed to exceed the \c cache_size.,
 * an integer between 10 and 10TB; default \c 80.}
 * @config{eviction_trigger, trigger application threads to perform eviction when the cache contains
 * at least this much content.  It is a percentage of the cache size if the value is within the
 * range of 10 to 100 or an absolute size when greater than 100. The value is not allowed to exceed
 * the \c cache_size., an integer between 10 and 10TB; default \c 95.}
 * @config{eviction_updates_target, perform eviction in worker threads when the cache contains at
 * least this many bytes of updates.  It is a percentage of the cache size if the value is within
 * the range of 0 to 100 or an absolute size when greater than 100. Calculated as half of \c
 * eviction_dirty_target by default.  The value is not allowed to exceed the \c cache_size., an
 * integer between 0 and 10TB; default \c 0.}
 * @config{eviction_updates_trigger, trigger application threads to perform eviction when the cache
 * contains at least this many bytes of updates.  It is a percentage of the cache size if the value
 * is within the range of 1 to 100 or an absolute size when greater than 100\. Calculated as half of
 * \c eviction_dirty_trigger by default.  The value is not allowed to exceed the \c cache_size.
 * This setting only alters behavior if it is lower than \c eviction_trigger., an integer between 0
 * and 10TB; default \c 0.}
 * @config{exclusive, fail if the database already exists\, generally used with the \c create
 * option., a boolean flag; default \c false.}
 * @config{extensions, list of shared library extensions to load (using dlopen). Any values
 * specified to a library extension are passed to WT_CONNECTION::load_extension as the \c config
 * parameter (for example\, <code>extensions=(/path/ext.so={entry=my_entry})</code>)., a list of
 * strings; default empty.}
 * @config{file_close_sync, control whether to flush modified files to storage independent of a
 * global checkpoint when closing file handles to acquire exclusive access to a table.  If set to
 * false\, and logging is disabled\, API calls that require exclusive access to tables will return
 * EBUSY if there have been changes made to the table since the last global checkpoint.  When
 * logging is enabled\, the value for <code>file_close_sync</code> has no effect\, and\, modified
 * file is always flushed to storage when closing file handles to acquire exclusive access to the
 * table., a boolean flag; default \c true.}
 * @config{file_extend, file extension configuration.  If set\, extend files of the set type in
 * allocations of the set size\, instead of a block at a time as each new block is written.  For
 * example\, <code>file_extend=(data=16MB)</code>. If set to 0\, disable the file extension for the
 * set type.  For log files\, the allowed range is between 100KB and 2GB; values larger than the
 * configured maximum log size and the default config would extend log files in allocations of the
 * maximum log file size., a list\, with values chosen from the following options: \c "data"\, \c
 * "log"; default empty.}
 * @config{file_manager = (, control how file handles are managed., a set of related configuration
 * options defined below.}
 * @config{&nbsp;&nbsp;&nbsp;&nbsp;close_handle_minimum, number of handles
 * open before the file manager will look for handles to close., an integer greater than or equal to
 * 0; default \c 250.}
 * @config{&nbsp;&nbsp;&nbsp;&nbsp;close_idle_time, amount of time in seconds a
 * file handle needs to be idle before attempting to close it.  A setting of 0 means that idle
 * handles are not closed., an integer between 0 and 100000; default \c 30.}
 * @config{&nbsp;&nbsp;&nbsp;&nbsp;close_scan_interval, interval in seconds at which to check for
 * files that are inactive and close them., an integer between 1 and 100000; default \c 10.}
 * @config{ ),,}
 * @config{hash = (, manage resources around hash bucket arrays.  All values must be a power of two.
 * Note that setting large values can significantly increase memory usage inside WiredTiger., a set
 * of related configuration options defined below.}
 * @config{&nbsp;&nbsp;&nbsp;&nbsp;buckets,
 * configure the number of hash buckets for most system hash arrays., an integer between 64 and
 * 65536; default \c 512.}
 * @config{&nbsp;&nbsp;&nbsp;&nbsp;dhandle_buckets, configure the number of
 * hash buckets for hash arrays relating to data handles., an integer between 64 and 65536; default
 * \c 512.}
 * @config{ ),,}
 * @config{history_store = (, history store configuration options., a set of related configuration
 * options defined below.}
 * @config{&nbsp;&nbsp;&nbsp;&nbsp;file_max, The maximum number of bytes
 * that WiredTiger is allowed to use for its history store mechanism.  If the history store file
 * exceeds this size\, a panic will be triggered.  The default value means that the history store
 * file is unbounded and may use as much space as the filesystem will accommodate.  The minimum
 * non-zero setting is 100MB., an integer greater than or equal to 0; default \c 0.}
 * @config{ ),,}
 * @config{in_memory, keep data in-memory only.  See @ref in_memory for more information., a boolean
 * flag; default \c false.}
 * @config{io_capacity = (, control how many bytes per second are written and read.  Exceeding the
 * capacity results in throttling., a set of related configuration options defined below.}
 * @config{&nbsp;&nbsp;&nbsp;&nbsp;total, number of bytes per second available to all subsystems in
 * total.  When set\, decisions about what subsystems are throttled\, and in what proportion\, are
 * made internally.  The minimum non-zero setting is 1MB., an integer between 0 and 1TB; default \c
 * 0.}
 * @config{ ),,}
 * @config{log = (, enable logging.  Enabling logging uses three sessions from the configured
 * session_max., a set of related configuration options defined below.}
 * @config{&nbsp;&nbsp;&nbsp;&nbsp;archive, automatically archive unneeded log files., a boolean
 * flag; default \c true.}
 * @config{&nbsp;&nbsp;&nbsp;&nbsp;compressor, configure a compressor for
 * log records.  Permitted values are \c "none" or custom compression engine name created with
 * WT_CONNECTION::add_compressor.  If WiredTiger has builtin support for \c "lz4"\, \c "snappy"\, \c
 * "zlib" or \c "zstd" compression\, these names are also available.  See @ref compression for more
 * information., a string; default \c none.}
 * @config{&nbsp;&nbsp;&nbsp;&nbsp;enabled, enable logging
 * subsystem., a boolean flag; default \c false.}
 * @config{&nbsp;&nbsp;&nbsp;&nbsp;file_max, the
 * maximum size of log files., an integer between 100KB and 2GB; default \c 100MB.}
 * @config{&nbsp;&nbsp;&nbsp;&nbsp;os_cache_dirty_pct, maximum dirty system buffer cache usage\, as
 * a percentage of the log's \c file_max.  If non-zero\, schedule writes for dirty blocks belonging
 * to the log in the system buffer cache after that percentage of the log has been written into the
 * buffer cache without an intervening file sync., an integer between 0 and 100; default \c 0.}
 * @config{&nbsp;&nbsp;&nbsp;&nbsp;path, the name of a directory into which log files are written.
 * The directory must already exist.  If the value is not an absolute path\, the path is relative to
 * the database home (see @ref absolute_path for more information)., a string; default \c ".".}
 * @config{&nbsp;&nbsp;&nbsp;&nbsp;prealloc, pre-allocate log files., a boolean flag; default \c
 * true.}
 * @config{&nbsp;&nbsp;&nbsp;&nbsp;recover, run recovery or error if recovery needs to run
 * after an unclean shutdown., a string\, chosen from the following options: \c "error"\, \c "on";
 * default \c on.}
 * @config{&nbsp;&nbsp;&nbsp;&nbsp;zero_fill, manually write zeroes into log files.,
 * a boolean flag; default \c false.}
 * @config{ ),,}
 * @config{lsm_manager = (, configure database wide options for LSM tree management.  The LSM
 * manager is started automatically the first time an LSM tree is opened.  The LSM manager uses a
 * session from the configured session_max., a set of related configuration options defined below.}
 * @config{&nbsp;&nbsp;&nbsp;&nbsp;merge, merge LSM chunks where possible., a boolean flag; default
 * \c true.}
 * @config{&nbsp;&nbsp;&nbsp;&nbsp;worker_thread_max, Configure a set of threads to manage
 * merging LSM trees in the database.  Each worker thread uses a session handle from the configured
 * session_max., an integer between 3 and 20; default \c 4.}
 * @config{ ),,}
 * @config{mmap, Use memory mapping when accessing files in a read-only mode., a boolean flag;
 * default \c true.}
 * @config{mmap_all, Use memory mapping to read and write all data files\, may not be configured
 * with direct I/O., a boolean flag; default \c false.}
 * @config{multiprocess, permit sharing between processes (will automatically start an RPC server
 * for primary processes and use RPC for secondary processes). <b>Not yet supported in
 * WiredTiger</b>., a boolean flag; default \c false.}
 * @config{operation_timeout_ms, when non-zero\, a requested limit on the number of elapsed real
 * time milliseconds application threads will take to complete database operations.  Time is
 * measured from the start of each WiredTiger API call.  There is no guarantee any operation will
 * not take longer than this amount of time.  If WiredTiger notices the limit has been exceeded\, an
 * operation may return a WT_ROLLBACK error.  Default is to have no limit., an integer greater than
 * or equal to 1; default \c 0.}
 * @config{operation_tracking = (, enable tracking of performance-critical functions.  See @ref
 * operation_tracking for more information., a set of related configuration options defined below.}
 * @config{&nbsp;&nbsp;&nbsp;&nbsp;enabled, enable operation tracking subsystem., a boolean flag;
 * default \c false.}
 * @config{&nbsp;&nbsp;&nbsp;&nbsp;path, the name of a directory into which
 * operation tracking files are written.  The directory must already exist.  If the value is not an
 * absolute path\, the path is relative to the database home (see @ref absolute_path for more
 * information)., a string; default \c ".".}
 * @config{ ),,}
 * @config{readonly, open connection in read-only mode.  The database must exist.  All methods that
 * may modify a database are disabled.  See @ref readonly for more information., a boolean flag;
 * default \c false.}
 * @config{salvage, open connection and salvage any WiredTiger-owned database and log files that it
 * detects as corrupted.  This API should only be used after getting an error return of
 * WT_TRY_SALVAGE. Salvage rebuilds files in place\, overwriting existing files.  We recommend
 * making a backup copy of all files with the WiredTiger prefix prior to passing this flag., a
 * boolean flag; default \c false.}
 * @config{session_max, maximum expected number of sessions (including server threads)., an integer
 * greater than or equal to 1; default \c 100.}
 * @config{shared_cache = (, shared cache configuration options.  A database should configure either
 * a cache_size or a shared_cache not both.  Enabling a shared cache uses a session from the
 * configured session_max.  A shared cache can not have absolute values configured for cache
 * eviction settings., a set of related configuration options defined below.}
 * @config{&nbsp;&nbsp;&nbsp;&nbsp;chunk, the granularity that a shared cache is redistributed., an
 * integer between 1MB and 10TB; default \c 10MB.}
 * @config{&nbsp;&nbsp;&nbsp;&nbsp;name, the name of
 * a cache that is shared between databases or \c "none" when no shared cache is configured., a
 * string; default \c none.}
 * @config{&nbsp;&nbsp;&nbsp;&nbsp;quota, maximum size of cache this
 * database can be allocated from the shared cache.  Defaults to the entire shared cache size., an
 * integer; default \c 0.}
 * @config{&nbsp;&nbsp;&nbsp;&nbsp;reserve, amount of cache this database is
 * guaranteed to have available from the shared cache.  This setting is per database.  Defaults to
 * the chunk size., an integer; default \c 0.}
 * @config{&nbsp;&nbsp;&nbsp;&nbsp;size, maximum memory
 * to allocate for the shared cache.  Setting this will update the value if one is already set., an
 * integer between 1MB and 10TB; default \c 500MB.}
 * @config{ ),,}
 * @config{statistics, Maintain database statistics\, which may impact performance.  Choosing "all"
 * maintains all statistics regardless of cost\, "fast" maintains a subset of statistics that are
 * relatively inexpensive\, "none" turns off all statistics.  The "clear" configuration resets
 * statistics after they are gathered\, where appropriate (for example\, a cache size statistic is
 * not cleared\, while the count of cursor insert operations will be cleared). When "clear" is
 * configured for the database\, gathered statistics are reset each time a statistics cursor is used
 * to gather statistics\, as well as each time statistics are logged using the \c statistics_log
 * configuration.  See @ref statistics for more information., a list\, with values chosen from the
 * following options: \c "all"\, \c "cache_walk"\, \c "fast"\, \c "none"\, \c "clear"\, \c
 * "tree_walk"; default \c none.}
 * @config{statistics_log = (, log any statistics the database is configured to maintain\, to a
 * file.  See @ref statistics for more information.  Enabling the statistics log server uses a
 * session from the configured session_max., a set of related configuration options defined below.}
 * @config{&nbsp;&nbsp;&nbsp;&nbsp;json, encode statistics in JSON format., a boolean flag; default
 * \c false.}
 * @config{&nbsp;&nbsp;&nbsp;&nbsp;on_close, log statistics on database close., a boolean
 * flag; default \c false.}
 * @config{&nbsp;&nbsp;&nbsp;&nbsp;path, the name of a directory into which
 * statistics files are written.  The directory must already exist.  If the value is not an absolute
 * path\, the path is relative to the database home (see @ref absolute_path for more information).,
 * a string; default \c ".".}
 * @config{&nbsp;&nbsp;&nbsp;&nbsp;sources, if non-empty\, include
 * statistics for the list of data source URIs\, if they are open at the time of the statistics
 * logging.  The list may include URIs matching a single data source ("table:mytable")\, or a URI
 * matching all data sources of a particular type ("table:")., a list of strings; default empty.}
 * @config{&nbsp;&nbsp;&nbsp;&nbsp;timestamp, a timestamp prepended to each log record\, may contain
 * strftime conversion specifications\, when \c json is configured\, defaults to \c "%FT%Y.000Z"., a
 * string; default \c "%b %d %H:%M:%S".}
 * @config{&nbsp;&nbsp;&nbsp;&nbsp;wait, seconds to wait
 * between each write of the log records; setting this value above 0 configures statistics logging.,
 * an integer between 0 and 100000; default \c 0.}
 * @config{ ),,}
 * @config{transaction_sync = (, how to sync log records when the transaction commits., a set of
 * related configuration options defined below.}
 * @config{&nbsp;&nbsp;&nbsp;&nbsp;enabled, whether to
 * sync the log on every commit by default\, can be overridden by the \c sync setting to
 * WT_SESSION::commit_transaction., a boolean flag; default \c false.}
 * @config{&nbsp;&nbsp;&nbsp;&nbsp;method, the method used to ensure log records are stable on
 * disk\, see @ref tune_durability for more information., a string\, chosen from the following
 * options: \c "dsync"\, \c "fsync"\, \c "none"; default \c fsync.}
 * @config{ ),,}
 * @config{use_environment, use the \c WIREDTIGER_CONFIG and \c WIREDTIGER_HOME environment
 * variables if the process is not running with special privileges.  See @ref home for more
 * information., a boolean flag; default \c true.}
 * @config{use_environment_priv, use the \c WIREDTIGER_CONFIG and \c WIREDTIGER_HOME environment
 * variables even if the process is running with special privileges.  See @ref home for more
 * information., a boolean flag; default \c false.}
 * @config{verbose, enable messages for various events.  Options are given as a list\, such as
 * <code>"verbose=[evictserver\,read]"</code>., a list\, with values chosen from the following
 * options: \c "api"\, \c "backup"\, \c "block"\, \c "checkpoint"\, \c "checkpoint_cleanup"\, \c
 * "checkpoint_progress"\, \c "compact"\, \c "compact_progress"\, \c "error_returns"\, \c "evict"\,
 * \c "evict_stuck"\, \c "evictserver"\, \c "fileops"\, \c "handleops"\, \c "log"\, \c
 * "history_store"\, \c "history_store_activity"\, \c "lsm"\, \c "lsm_manager"\, \c "metadata"\, \c
 * "mutex"\, \c "overflow"\, \c "read"\, \c "reconcile"\, \c "recovery"\, \c "recovery_progress"\,
 * \c "rts"\, \c "salvage"\, \c "shared_cache"\, \c "split"\, \c "temporary"\, \c "thread_group"\,
 * \c "timestamp"\, \c "transaction"\, \c "verify"\, \c "version"\, \c "write"; default \c [].}
 * @config{verify_metadata, open connection and verify any WiredTiger metadata.  This API allows
 * verification and detection of corruption in WiredTiger metadata., a boolean flag; default \c
 * false.}
 * @config{write_through, Use \c FILE_FLAG_WRITE_THROUGH on Windows to write to files.  Ignored on
 * non-Windows systems.  Options are given as a list\, such as <code>"write_through=[data]"</code>.
 * Configuring \c write_through requires care\, see @ref tuning_system_buffer_cache_direct_io for
 * important warnings.  Including \c "data" will cause WiredTiger data files to write through
 * cache\, including \c "log" will cause WiredTiger log files to write through cache.  \c
 * write_through should be combined with \c direct_io to get the equivalent of POSIX \c O_DIRECT on
 * Windows., a list\, with values chosen from the following options: \c "data"\, \c "log"; default
 * empty.}
 * @configend
 * Additionally, if files named \c WiredTiger.config or \c WiredTiger.basecfg
 * appear in the WiredTiger home directory, they are read for configuration
 * values (see @ref config_file and @ref config_base for details).
 * See @ref config_order for ordering of the configuration mechanisms.
 * @param[out] connectionp A pointer to the newly opened connection handle
 * @errors
 */
int wiredtiger_open(const char *home,
    WT_EVENT_HANDLER *event_handler, const char *config,
    WT_CONNECTION **connectionp) WT_ATTRIBUTE_LIBRARY_VISIBLE;

/*!
 * Return information about a WiredTiger error as a string (see
 * WT_SESSION::strerror for a thread-safe API).
 *
 * @snippet ex_all.c Display an error
 *
 * @param error a return value from a WiredTiger, ISO C, or POSIX standard API
 * @returns a string representation of the error
 */
const char *wiredtiger_strerror(int error) WT_ATTRIBUTE_LIBRARY_VISIBLE;

/*!
 * The interface implemented by applications to handle error, informational and
 * progress messages.  Entries set to NULL are ignored and the default handlers
 * will continue to be used.
 */
struct __wt_event_handler {
	/*!
	 * Callback to handle error messages; by default, error messages are
	 * written to the stderr stream. See @ref event_message_handling for
	 * more information.
	 *
	 * Errors that require the application to exit and restart will have
	 * their \c error value set to \c WT_PANIC. The application can exit
	 * immediately when \c WT_PANIC is passed to an event handler, there
	 * is no reason to return into WiredTiger.
	 *
	 * Event handler returns are not ignored: if the handler returns
	 * non-zero, the error may cause the WiredTiger function posting the
	 * event to fail, and may even cause operation or library failure.
	 *
	 * @param session the WiredTiger session handle in use when the error
	 * was generated. The handle may have been created by the application
	 * or automatically by WiredTiger.
	 * @param error a return value from a WiredTiger, ISO C, or
	 * POSIX standard API, which can be converted to a string using
	 * WT_SESSION::strerror
	 * @param message an error string
	 */
	int (*handle_error)(WT_EVENT_HANDLER *handler,
	    WT_SESSION *session, int error, const char *message);

	/*!
	 * Callback to handle informational messages; by default, informational
	 * messages are written to the stdout stream. See
	 * @ref event_message_handling for more information.
	 *
	 * Message handler returns are not ignored: if the handler returns
	 * non-zero, the error may cause the WiredTiger function posting the
	 * event to fail, and may even cause operation or library failure.
	 *
	 * @param session the WiredTiger session handle in use when the message
	 * was generated. The handle may have been created by the application
	 * or automatically by WiredTiger.
	 * @param message an informational string
	 */
	int (*handle_message)(WT_EVENT_HANDLER *handler,
	    WT_SESSION *session, const char *message);

	/*!
	 * Callback to handle progress messages; by default, progress messages
	 * are not written. See @ref event_message_handling for more
	 * information.
	 *
	 * Progress handler returns are not ignored: if the handler returns
	 * non-zero, the error may cause the WiredTiger function posting the
	 * event to fail, and may even cause operation or library failure.
	 *
	 * @param session the WiredTiger session handle in use when the
	 * progress message was generated. The handle may have been created by
	 * the application or automatically by WiredTiger.
	 * @param operation a string representation of the operation
	 * @param progress a counter
	 */
	int (*handle_progress)(WT_EVENT_HANDLER *handler,
	    WT_SESSION *session, const char *operation, uint64_t progress);

	/*!
	 * Callback to handle automatic close of a WiredTiger handle.
	 *
	 * Close handler returns are not ignored: if the handler returns
	 * non-zero, the error may cause the WiredTiger function posting the
	 * event to fail, and may even cause operation or library failure.
	 *
	 * @param session The session handle that is being closed if the
	 * cursor parameter is NULL.
	 * @param cursor The cursor handle that is being closed, or NULL if
	 * it is a session handle being closed.
	 */
	int (*handle_close)(WT_EVENT_HANDLER *handler,
	    WT_SESSION *session, WT_CURSOR *cursor);
};

/*!
 * @name Data packing and unpacking
 * @{
 */

/*!
 * Pack a structure into a buffer.
 *
 * See @ref packing for a description of the permitted format strings.
 *
 * @section pack_examples Packing Examples
 *
 * For example, the string <code>"iSh"</code> will pack a 32-bit integer
 * followed by a NUL-terminated string, followed by a 16-bit integer.  The
 * default, big-endian encoding will be used, with no alignment.  This could be
 * used in C as follows:
 *
 * @snippet ex_all.c Pack fields into a buffer
 *
 * Then later, the values can be unpacked as follows:
 *
 * @snippet ex_all.c Unpack fields from a buffer
 *
 * @param session the session handle
 * @param buffer a pointer to a packed byte array
 * @param len the number of valid bytes in the buffer
 * @param format the data format, see @ref packing
 * @errors
 */
int wiredtiger_struct_pack(WT_SESSION *session,
    void *buffer, size_t len, const char *format, ...)
    WT_ATTRIBUTE_LIBRARY_VISIBLE;

/*!
 * Calculate the size required to pack a structure.
 *
 * Note that for variable-sized fields including variable-sized strings and
 * integers, the calculated sized merely reflects the expected sizes specified
 * in the format string itself.
 *
 * @snippet ex_all.c Get the packed size
 *
 * @param session the session handle
 * @param lenp a location where the number of bytes needed for the
 * matching call to ::wiredtiger_struct_pack is returned
 * @param format the data format, see @ref packing
 * @errors
 */
int wiredtiger_struct_size(WT_SESSION *session,
    size_t *lenp, const char *format, ...) WT_ATTRIBUTE_LIBRARY_VISIBLE;

/*!
 * Unpack a structure from a buffer.
 *
 * Reverse of ::wiredtiger_struct_pack: gets values out of a
 * packed byte string.
 *
 * @snippet ex_all.c Unpack fields from a buffer
 *
 * @param session the session handle
 * @param buffer a pointer to a packed byte array
 * @param len the number of valid bytes in the buffer
 * @param format the data format, see @ref packing
 * @errors
 */
int wiredtiger_struct_unpack(WT_SESSION *session,
    const void *buffer, size_t len, const char *format, ...)
    WT_ATTRIBUTE_LIBRARY_VISIBLE;

#if !defined(SWIG)

/*!
 * Streaming interface to packing.
 *
 * This allows applications to pack or unpack records one field at a time.
 * This is an opaque handle returned by ::wiredtiger_pack_start or
 * ::wiredtiger_unpack_start.  It must be closed with ::wiredtiger_pack_close.
 */
typedef struct __wt_pack_stream WT_PACK_STREAM;

/*!
 * Start a packing operation into a buffer with the given format string.  This
 * should be followed by a series of calls to ::wiredtiger_pack_item,
 * ::wiredtiger_pack_int, ::wiredtiger_pack_str or ::wiredtiger_pack_uint
 * to fill in the values.
 *
 * @param session the session handle
 * @param format the data format, see @ref packing
 * @param buffer a pointer to memory to hold the packed data
 * @param size the size of the buffer
 * @param[out] psp the new packing stream handle
 * @errors
 */
int wiredtiger_pack_start(WT_SESSION *session,
    const char *format, void *buffer, size_t size, WT_PACK_STREAM **psp)
    WT_ATTRIBUTE_LIBRARY_VISIBLE;

/*!
 * Start an unpacking operation from a buffer with the given format string.
 * This should be followed by a series of calls to ::wiredtiger_unpack_item,
 * ::wiredtiger_unpack_int, ::wiredtiger_unpack_str or ::wiredtiger_unpack_uint
 * to retrieve the packed values.
 *
 * @param session the session handle
 * @param format the data format, see @ref packing
 * @param buffer a pointer to memory holding the packed data
 * @param size the size of the buffer
 * @param[out] psp the new packing stream handle
 * @errors
 */
int wiredtiger_unpack_start(WT_SESSION *session,
    const char *format, const void *buffer, size_t size, WT_PACK_STREAM **psp)
    WT_ATTRIBUTE_LIBRARY_VISIBLE;

/*!
 * Close a packing stream.
 *
 * @param ps the packing stream handle
 * @param[out] usedp the number of bytes in the buffer used by the stream
 * @errors
 */
int wiredtiger_pack_close(WT_PACK_STREAM *ps, size_t *usedp)
    WT_ATTRIBUTE_LIBRARY_VISIBLE;

/*!
 * Pack an item into a packing stream.
 *
 * @param ps the packing stream handle
 * @param item an item to pack
 * @errors
 */
int wiredtiger_pack_item(WT_PACK_STREAM *ps, WT_ITEM *item)
    WT_ATTRIBUTE_LIBRARY_VISIBLE;

/*!
 * Pack a signed integer into a packing stream.
 *
 * @param ps the packing stream handle
 * @param i a signed integer to pack
 * @errors
 */
int wiredtiger_pack_int(WT_PACK_STREAM *ps, int64_t i)
    WT_ATTRIBUTE_LIBRARY_VISIBLE;

/*!
 * Pack a string into a packing stream.
 *
 * @param ps the packing stream handle
 * @param s a string to pack
 * @errors
 */
int wiredtiger_pack_str(WT_PACK_STREAM *ps, const char *s)
    WT_ATTRIBUTE_LIBRARY_VISIBLE;

/*!
 * Pack an unsigned integer into a packing stream.
 *
 * @param ps the packing stream handle
 * @param u an unsigned integer to pack
 * @errors
 */
int wiredtiger_pack_uint(WT_PACK_STREAM *ps, uint64_t u)
    WT_ATTRIBUTE_LIBRARY_VISIBLE;

/*!
 * Unpack an item from a packing stream.
 *
 * @param ps the packing stream handle
 * @param item an item to unpack
 * @errors
 */
int wiredtiger_unpack_item(WT_PACK_STREAM *ps, WT_ITEM *item)
    WT_ATTRIBUTE_LIBRARY_VISIBLE;

/*!
 * Unpack a signed integer from a packing stream.
 *
 * @param ps the packing stream handle
 * @param[out] ip the unpacked signed integer
 * @errors
 */
int wiredtiger_unpack_int(WT_PACK_STREAM *ps, int64_t *ip)
    WT_ATTRIBUTE_LIBRARY_VISIBLE;

/*!
 * Unpack a string from a packing stream.
 *
 * @param ps the packing stream handle
 * @param[out] sp the unpacked string
 * @errors
 */
int wiredtiger_unpack_str(WT_PACK_STREAM *ps, const char **sp)
    WT_ATTRIBUTE_LIBRARY_VISIBLE;

/*!
 * Unpack an unsigned integer from a packing stream.
 *
 * @param ps the packing stream handle
 * @param[out] up the unpacked unsigned integer
 * @errors
 */
int wiredtiger_unpack_uint(WT_PACK_STREAM *ps, uint64_t *up)
    WT_ATTRIBUTE_LIBRARY_VISIBLE;
/*! @} */

/*!
 * @name Configuration strings
 * @{
 */

/*!
 * The configuration information returned by the WiredTiger configuration
 * parsing functions in the WT_EXTENSION_API and the public API.
 */
struct __wt_config_item {
	/*!
	 * The value of a configuration string.
	 *
	 * Regardless of the type of the configuration string (boolean, int,
	 * list or string), the \c str field will reference the value of the
	 * configuration string.
	 *
	 * The bytes referenced by \c str are <b>not</b> nul-terminated,
	 * use the \c len field instead of a terminating nul byte.
	 */
	const char *str;

	/*! The number of bytes in the value referenced by \c str. */
	size_t len;

	/*!
	 * The numeric value of a configuration boolean or integer.
	 *
	 * If the configuration string's value is "true" or "false", the
	 * \c val field will be set to 1 (true), or 0 (false).
	 *
	 * If the configuration string can be legally interpreted as an integer,
	 * using the strtoll function rules as specified in ISO/IEC 9899:1990
	 * ("ISO C90"), that integer will be stored in the \c val field.
	 */
	int64_t val;

	/*! Permitted values of the \c type field. */
	enum {
		/*! A string value with quotes stripped. */
		WT_CONFIG_ITEM_STRING,
		/*! A boolean literal ("true" or "false"). */
		WT_CONFIG_ITEM_BOOL,
		/*! An unquoted identifier: a string value without quotes. */
		WT_CONFIG_ITEM_ID,
		/*! A numeric value. */
		WT_CONFIG_ITEM_NUM,
		/*! A nested structure or list, including brackets. */
		WT_CONFIG_ITEM_STRUCT
	}
	/*!
	 * The type of value determined by the parser.  In all cases,
	 * the \c str and \c len fields are set.
	 */
	type;
};

#if !defined(SWIG) && !defined(DOXYGEN)
/*!
 * Validate a configuration string for a WiredTiger API.
 * This API is outside the scope of a WiredTiger connection handle, since
 * applications may need to validate configuration strings prior to calling
 * ::wiredtiger_open.
 * @param session the session handle (may be \c NULL if the database not yet
 * opened).
 * @param event_handler An event handler (used if \c session is \c NULL; if both
 * \c session and \c event_handler are \c NULL, error messages will be written
 * to stderr).
 * @param name the WiredTiger function or method to validate.
 * @param config the configuration string being parsed.
 * @returns zero for success, non-zero to indicate an error.
 *
 * @snippet ex_all.c Validate a configuration string
 */
int wiredtiger_config_validate(WT_SESSION *session,
    WT_EVENT_HANDLER *event_handler, const char *name, const char *config)
    WT_ATTRIBUTE_LIBRARY_VISIBLE;
#endif

/*!
 * Create a handle that can be used to parse or create configuration strings
 * compatible with WiredTiger APIs.
 * This API is outside the scope of a WiredTiger connection handle, since
 * applications may need to generate configuration strings prior to calling
 * ::wiredtiger_open.
 * @param session the session handle to be used for error reporting (if NULL,
 *	error messages will be written to stderr).
 * @param config the configuration string being parsed. The string must
 *	remain valid for the lifetime of the parser handle.
 * @param len the number of valid bytes in \c config
 * @param[out] config_parserp A pointer to the newly opened handle
 * @errors
 *
 * @snippet ex_config_parse.c Create a configuration parser
 */
int wiredtiger_config_parser_open(WT_SESSION *session,
    const char *config, size_t len, WT_CONFIG_PARSER **config_parserp)
    WT_ATTRIBUTE_LIBRARY_VISIBLE;

/*!
 * A handle that can be used to search and traverse configuration strings
 * compatible with WiredTiger APIs.
 * To parse the contents of a list or nested configuration string use a new
 * configuration parser handle based on the content of the ::WT_CONFIG_ITEM
 * retrieved from the parent configuration string.
 *
 * @section config_parse_examples Configuration String Parsing examples
 *
 * This could be used in C to create a configuration parser as follows:
 *
 * @snippet ex_config_parse.c Create a configuration parser
 *
 * Once the parser has been created the content can be queried directly:
 *
 * @snippet ex_config_parse.c get
 *
 * Or the content can be traversed linearly:
 *
 * @snippet ex_config_parse.c next
 *
 * Nested configuration values can be queried using a shorthand notation:
 *
 * @snippet ex_config_parse.c nested get
 *
 * Nested configuration values can be traversed using multiple
 * ::WT_CONFIG_PARSER handles:
 *
 * @snippet ex_config_parse.c nested traverse
 */
struct __wt_config_parser {

	/*!
	 * Close the configuration scanner releasing any resources.
	 *
	 * @param config_parser the configuration parser handle
	 * @errors
	 *
	 */
	int __F(close)(WT_CONFIG_PARSER *config_parser);

	/*!
	 * Return the next key/value pair.
	 *
	 * If an item has no explicitly assigned value, the item will be
	 * returned in \c key and the \c value will be set to the boolean
	 * \c "true" value.
	 *
	 * @param config_parser the configuration parser handle
	 * @param key the returned key
	 * @param value the returned value
	 * @errors
	 * When iteration would pass the end of the configuration string
	 * ::WT_NOTFOUND will be returned.
	 */
	int __F(next)(WT_CONFIG_PARSER *config_parser,
	    WT_CONFIG_ITEM *key, WT_CONFIG_ITEM *value);

	/*!
	 * Return the value of an item in the configuration string.
	 *
	 * @param config_parser the configuration parser handle
	 * @param key configuration key string
	 * @param value the returned value
	 * @errors
	 *
	 */
	int __F(get)(WT_CONFIG_PARSER *config_parser,
	    const char *key, WT_CONFIG_ITEM *value);
};

/*! @} */

/*!
 * @name Support functions
 * @anchor support_functions
 * @{
 */

/*!
 * Return a pointer to a function that calculates a CRC32C checksum.
 *
 * The WiredTiger library CRC32C checksum function uses hardware support where
 * available, else it falls back to a software implementation.
 *
 * @snippet ex_all.c Checksum a buffer
 *
 * @returns a pointer to a function that takes a buffer and length and returns
 * the CRC32C checksum
 */
uint32_t (*wiredtiger_crc32c_func(void))(const void *, size_t)
    WT_ATTRIBUTE_LIBRARY_VISIBLE;

#endif /* !defined(SWIG) */

/*!
 * Calculate a set of WT_MODIFY operations to represent an update.
 * This call will calculate a set of modifications to an old value that produce
 * the new value.  If more modifications are required than fit in the array
 * passed in by the caller, or if more bytes have changed than the \c maxdiff
 * parameter, the call will fail.  The matching algorithm is approximate, so it
 * may fail and return WT_NOTFOUND if a matching set of WT_MODIFY operations
 * is not found.
 *
 * The \c maxdiff parameter bounds how much work will be done searching for a
 * match: to ensure a match is found, it may need to be set larger than actual
 * number of bytes that differ between the old and new values.  In particular,
 * repeated patterns of bytes in the values can lead to suboptimal matching,
 * and matching ranges less than 64 bytes long will not be detected.
 *
 * If the call succeeds, the WT_MODIFY operations will point into \c newv,
 * which must remain valid until WT_CURSOR::modify is called.
 *
 * @snippet ex_all.c Calculate a modify operation
 *
 * @param session the current WiredTiger session (may be NULL)
 * @param oldv old value
 * @param newv new value
 * @param maxdiff maximum bytes difference
 * @param[out] entries array of modifications producing the new value
 * @param[in,out] nentriesp size of \c entries array passed in,
 *	set to the number of entries used
 * @errors
 */
int wiredtiger_calc_modify(WT_SESSION *session,
    const WT_ITEM *oldv, const WT_ITEM *newv,
    size_t maxdiff, WT_MODIFY *entries, int *nentriesp)
    WT_ATTRIBUTE_LIBRARY_VISIBLE;

/*!
 * Get version information.
 *
 * @snippet ex_all.c Get the WiredTiger library version #1
 * @snippet ex_all.c Get the WiredTiger library version #2
 *
 * @param majorp a location where the major version number is returned
 * @param minorp a location where the minor version number is returned
 * @param patchp a location where the patch version number is returned
 * @returns a string representation of the version
 */
const char *wiredtiger_version(int *majorp, int *minorp, int *patchp)
    WT_ATTRIBUTE_LIBRARY_VISIBLE;

/*! @} */

/*******************************************
 * Error returns
 *******************************************/
/*!
 * @name Error returns
 * Most functions and methods in WiredTiger return an integer code indicating
 * whether the operation succeeded or failed.  A return of zero indicates
 * success, all non-zero return values indicate some kind of failure.
 *
 * WiredTiger reserves all values from -31,800 to -31,999 as possible error
 * return values.  WiredTiger may also return C99/POSIX error codes such as
 * \c ENOMEM, \c EINVAL and \c ENOTSUP, with the usual meanings.
 *
 * The following are all of the WiredTiger-specific error returns:
 * @{
 */
/*
 * DO NOT EDIT: automatically built by dist/api_err.py.
 * Error return section: BEGIN
 */
/*!
 * Conflict between concurrent operations.
 * This error is generated when an operation cannot be completed due to a
 * conflict with concurrent operations.  The operation may be retried; if a
 * transaction is in progress, it should be rolled back and the operation
 * retried in a new transaction.
 */
#define	WT_ROLLBACK	(-31800)
/*!
 * Attempt to insert an existing key.
 * This error is generated when the application attempts to insert a record with
 * the same key as an existing record without the 'overwrite' configuration to
 * WT_SESSION::open_cursor.
 */
#define	WT_DUPLICATE_KEY	(-31801)
/*!
 * Non-specific WiredTiger error.
 * This error is returned when an error is not covered by a specific error
 * return.
 */
#define	WT_ERROR	(-31802)
/*!
 * Item not found.
 * This error indicates an operation did not find a value to return.  This
 * includes cursor search and other operations where no record matched the
 * cursor's search key such as WT_CURSOR::update or WT_CURSOR::remove.
 */
#define	WT_NOTFOUND	(-31803)
/*!
 * WiredTiger library panic.
 * This error indicates an underlying problem that requires a database restart.
 * The application may exit immediately, no further WiredTiger calls are
 * required (and further calls will themselves immediately fail).
 */
#define	WT_PANIC	(-31804)
/*! @cond internal */
/*! Restart the operation (internal). */
#define	WT_RESTART	(-31805)
/*! @endcond */
/*!
 * Recovery must be run to continue.
 * This error is generated when wiredtiger_open is configured to return an error
 * if recovery is required to use the database.
 */
#define	WT_RUN_RECOVERY	(-31806)
/*!
 * Operation would overflow cache.
 * This error is only generated when wiredtiger_open is configured to run in-
 * memory, and an insert or update operation requires more than the configured
 * cache size to complete, or when an application thread fails to do eviction
 * within cache_max_wait_ms. The operation may be retried; if a transaction is
 * in progress, it should be rolled back and the operation retried in a new
 * transaction.
 */
#define	WT_CACHE_FULL	(-31807)
/*!
 * Conflict with a prepared update.
 * This error is generated when the application attempts to update an already
 * updated record which is in prepared state. An updated record will be in
 * prepared state, when the transaction that performed the update is in prepared
 * state.
 */
#define	WT_PREPARE_CONFLICT	(-31808)
/*!
 * Database corruption detected.
 * This error is generated when corruption is detected in an on-disk file.
 * During normal operations, this may occur in rare circumstances as a result of
 * a system crash. The application may choose to salvage the file or retry
 * wiredtiger_open with the 'salvage=true' configuration setting.
 */
#define	WT_TRY_SALVAGE	(-31809)
/*
 * Error return section: END
 * DO NOT EDIT: automatically built by dist/api_err.py.
 */
/*! @} */

#ifndef DOXYGEN
#define	WT_DEADLOCK	WT_ROLLBACK		/* Backward compatibility */
#endif

/*! @} */

/*!
 * @defgroup wt_ext WiredTiger Extension API
 * The functions and interfaces applications use to customize and extend the
 * behavior of WiredTiger.
 * @{
 */

/*******************************************
 * Forward structure declarations for the extension API
 *******************************************/
struct __wt_config_arg;	typedef struct __wt_config_arg WT_CONFIG_ARG;

/*!
 * The interface implemented by applications to provide custom ordering of
 * records.
 *
 * Applications register their implementation with WiredTiger by calling
 * WT_CONNECTION::add_collator.  See @ref custom_collators for more
 * information.
 *
 * @snippet ex_extending.c add collator nocase
 *
 * @snippet ex_extending.c add collator prefix10
 */
struct __wt_collator {
	/*!
	 * Callback to compare keys.
	 *
	 * @param[out] cmp set to -1 if <code>key1 < key2</code>,
	 * 	0 if <code>key1 == key2</code>,
	 * 	1 if <code>key1 > key2</code>.
	 * @returns zero for success, non-zero to indicate an error.
	 *
	 * @snippet ex_all.c Implement WT_COLLATOR
	 *
	 * @snippet ex_extending.c case insensitive comparator
	 *
	 * @snippet ex_extending.c n character comparator
	 */
	int (*compare)(WT_COLLATOR *collator, WT_SESSION *session,
	    const WT_ITEM *key1, const WT_ITEM *key2, int *cmp);

	/*!
	 * If non-NULL, this callback is called to customize the collator
	 * for each data source.  If the callback returns a non-NULL
	 * collator, that instance is used instead of this one for all
	 * comparisons.
	 */
	int (*customize)(WT_COLLATOR *collator, WT_SESSION *session,
	    const char *uri, WT_CONFIG_ITEM *passcfg, WT_COLLATOR **customp);

	/*!
	 * If non-NULL a callback performed when the data source is closed
	 * for customized extractors otherwise when the database is closed.
	 *
	 * The WT_COLLATOR::terminate callback is intended to allow cleanup,
	 * the handle will not be subsequently accessed by WiredTiger.
	 */
	int (*terminate)(WT_COLLATOR *collator, WT_SESSION *session);
};

/*!
 * The interface implemented by applications to provide custom compression.
 *
 * Compressors must implement the WT_COMPRESSOR interface: the
 * WT_COMPRESSOR::compress and WT_COMPRESSOR::decompress callbacks must be
 * specified, and WT_COMPRESSOR::pre_size is optional.  To build your own
 * compressor, use one of the compressors in \c ext/compressors as a template:
 * \c ext/nop_compress is a simple compressor that passes through data
 * unchanged, and is a reasonable starting point.
 *
 * Applications register their implementation with WiredTiger by calling
 * WT_CONNECTION::add_compressor.
 *
 * @snippet nop_compress.c WT_COMPRESSOR initialization structure
 * @snippet nop_compress.c WT_COMPRESSOR initialization function
 */
struct __wt_compressor {
	/*!
	 * Callback to compress a chunk of data.
	 *
	 * WT_COMPRESSOR::compress takes a source buffer and a destination
	 * buffer, by default of the same size.  If the callback can compress
	 * the buffer to a smaller size in the destination, it does so, sets
	 * the \c compression_failed return to 0 and returns 0.  If compression
	 * does not produce a smaller result, the callback sets the
	 * \c compression_failed return to 1 and returns 0. If another
	 * error occurs, it returns an errno or WiredTiger error code.
	 *
	 * On entry, \c src will point to memory, with the length of the memory
	 * in \c src_len.  After successful completion, the callback should
	 * return \c 0 and set \c result_lenp to the number of bytes required
	 * for the compressed representation.
	 *
	 * On entry, \c dst points to the destination buffer with a length
	 * of \c dst_len.  If the WT_COMPRESSOR::pre_size method is specified,
	 * the destination buffer will be at least the size returned by that
	 * method; otherwise, the destination buffer will be at least as large
	 * as the length of the data to compress.
	 *
	 * If compression would not shrink the data or the \c dst buffer is not
	 * large enough to hold the compressed data, the callback should set
	 * \c compression_failed to a non-zero value and return 0.
	 *
	 * @param[in] src the data to compress
	 * @param[in] src_len the length of the data to compress
	 * @param[in] dst the destination buffer
	 * @param[in] dst_len the length of the destination buffer
	 * @param[out] result_lenp the length of the compressed data
	 * @param[out] compression_failed non-zero if compression did not
	 * decrease the length of the data (compression may not have completed)
	 * @returns zero for success, non-zero to indicate an error.
	 *
	 * @snippet nop_compress.c WT_COMPRESSOR compress
	 */
	int (*compress)(WT_COMPRESSOR *compressor, WT_SESSION *session,
	    uint8_t *src, size_t src_len,
	    uint8_t *dst, size_t dst_len,
	    size_t *result_lenp, int *compression_failed);

	/*!
	 * Callback to decompress a chunk of data.
	 *
	 * WT_COMPRESSOR::decompress takes a source buffer and a destination
	 * buffer.  The contents are switched from \c compress: the
	 * source buffer is the compressed value, and the destination buffer is
	 * sized to be the original size.  If the callback successfully
	 * decompresses the source buffer to the destination buffer, it returns
	 * 0.  If an error occurs, it returns an errno or WiredTiger error code.
	 * The source buffer that WT_COMPRESSOR::decompress takes may have a
	 * size that is rounded up from the size originally produced by
	 * WT_COMPRESSOR::compress, with the remainder of the buffer set to
	 * zeroes. Most compressors do not care about this difference if the
	 * size to be decompressed can be implicitly discovered from the
	 * compressed data.  If your compressor cares, you may need to allocate
	 * space for, and store, the actual size in the compressed buffer.  See
	 * the source code for the included snappy compressor for an example.
	 *
	 * On entry, \c src will point to memory, with the length of the memory
	 * in \c src_len.  After successful completion, the callback should
	 * return \c 0 and set \c result_lenp to the number of bytes required
	 * for the decompressed representation.
	 *
	 * If the \c dst buffer is not big enough to hold the decompressed
	 * data, the callback should return an error.
	 *
	 * @param[in] src the data to decompress
	 * @param[in] src_len the length of the data to decompress
	 * @param[in] dst the destination buffer
	 * @param[in] dst_len the length of the destination buffer
	 * @param[out] result_lenp the length of the decompressed data
	 * @returns zero for success, non-zero to indicate an error.
	 *
	 * @snippet nop_compress.c WT_COMPRESSOR decompress
	 */
	int (*decompress)(WT_COMPRESSOR *compressor, WT_SESSION *session,
	    uint8_t *src, size_t src_len,
	    uint8_t *dst, size_t dst_len,
	    size_t *result_lenp);

	/*!
	 * Callback to size a destination buffer for compression
	 *
	 * WT_COMPRESSOR::pre_size is an optional callback that, given the
	 * source buffer and size, produces the size of the destination buffer
	 * to be given to WT_COMPRESSOR::compress.  This is useful for
	 * compressors that assume that the output buffer is sized for the
	 * worst case and thus no overrun checks are made.  If your compressor
	 * works like this, WT_COMPRESSOR::pre_size will need to be defined.
	 * See the source code for the snappy compressor for an example.
	 * However, if your compressor detects and avoids overruns against its
	 * target buffer, you will not need to define WT_COMPRESSOR::pre_size.
	 * When WT_COMPRESSOR::pre_size is set to NULL, the destination buffer
	 * is sized the same as the source buffer.  This is always sufficient,
	 * since a compression result that is larger than the source buffer is
	 * discarded by WiredTiger.
	 *
	 * If not NULL, this callback is called before each call to
	 * WT_COMPRESSOR::compress to determine the size of the destination
	 * buffer to provide.  If the callback is NULL, the destination
	 * buffer will be the same size as the source buffer.
	 *
	 * The callback should set \c result_lenp to a suitable buffer size
	 * for compression, typically the maximum length required by
	 * WT_COMPRESSOR::compress.
	 *
	 * This callback function is for compressors that require an output
	 * buffer larger than the source buffer (for example, that do not
	 * check for buffer overflow during compression).
	 *
	 * @param[in] src the data to compress
	 * @param[in] src_len the length of the data to compress
	 * @param[out] result_lenp the required destination buffer size
	 * @returns zero for success, non-zero to indicate an error.
	 *
	 * @snippet nop_compress.c WT_COMPRESSOR presize
	 */
	int (*pre_size)(WT_COMPRESSOR *compressor, WT_SESSION *session,
	    uint8_t *src, size_t src_len, size_t *result_lenp);

	/*!
	 * If non-NULL, a callback performed when the database is closed.
	 *
	 * The WT_COMPRESSOR::terminate callback is intended to allow cleanup,
	 * the handle will not be subsequently accessed by WiredTiger.
	 *
	 * @snippet nop_compress.c WT_COMPRESSOR terminate
	 */
	int (*terminate)(WT_COMPRESSOR *compressor, WT_SESSION *session);
};

/*!
 * Applications can extend WiredTiger by providing new implementations of the
 * WT_DATA_SOURCE class.  Each data source supports a different URI scheme for
 * data sources to WT_SESSION::create, WT_SESSION::open_cursor and related
 * methods.  See @ref custom_data_sources for more information.
 *
 * <b>Thread safety:</b> WiredTiger may invoke methods on the WT_DATA_SOURCE
 * interface from multiple threads concurrently.  It is the responsibility of
 * the implementation to protect any shared data.
 *
 * Applications register their implementation with WiredTiger by calling
 * WT_CONNECTION::add_data_source.
 *
 * @snippet ex_data_source.c WT_DATA_SOURCE register
 */
struct __wt_data_source {
	/*!
	 * Callback to alter an object.
	 *
	 * @snippet ex_data_source.c WT_DATA_SOURCE alter
	 */
	int (*alter)(WT_DATA_SOURCE *dsrc, WT_SESSION *session,
	    const char *uri, WT_CONFIG_ARG *config);

	/*!
	 * Callback to create a new object.
	 *
	 * @snippet ex_data_source.c WT_DATA_SOURCE create
	 */
	int (*create)(WT_DATA_SOURCE *dsrc, WT_SESSION *session,
	    const char *uri, WT_CONFIG_ARG *config);

	/*!
	 * Callback to compact an object.
	 *
	 * @snippet ex_data_source.c WT_DATA_SOURCE compact
	 */
	int (*compact)(WT_DATA_SOURCE *dsrc, WT_SESSION *session,
	    const char *uri, WT_CONFIG_ARG *config);

	/*!
	 * Callback to drop an object.
	 *
	 * @snippet ex_data_source.c WT_DATA_SOURCE drop
	 */
	int (*drop)(WT_DATA_SOURCE *dsrc, WT_SESSION *session,
	    const char *uri, WT_CONFIG_ARG *config);

	/*!
	 * Callback to initialize a cursor.
	 *
	 * @snippet ex_data_source.c WT_DATA_SOURCE open_cursor
	 */
	int (*open_cursor)(WT_DATA_SOURCE *dsrc, WT_SESSION *session,
	    const char *uri, WT_CONFIG_ARG *config, WT_CURSOR **new_cursor);

	/*!
	 * Callback to rename an object.
	 *
	 * @snippet ex_data_source.c WT_DATA_SOURCE rename
	 */
	int (*rename)(WT_DATA_SOURCE *dsrc, WT_SESSION *session,
	    const char *uri, const char *newuri, WT_CONFIG_ARG *config);

	/*!
	 * Callback to salvage an object.
	 *
	 * @snippet ex_data_source.c WT_DATA_SOURCE salvage
	 */
	int (*salvage)(WT_DATA_SOURCE *dsrc, WT_SESSION *session,
	    const char *uri, WT_CONFIG_ARG *config);

	/*!
	 * Callback to get the size of an object.
	 *
	 * @snippet ex_data_source.c WT_DATA_SOURCE size
	 */
	int (*size)(WT_DATA_SOURCE *dsrc, WT_SESSION *session,
	    const char *uri, wt_off_t *size);

	/*!
	 * Callback to truncate an object.
	 *
	 * @snippet ex_data_source.c WT_DATA_SOURCE truncate
	 */
	int (*truncate)(WT_DATA_SOURCE *dsrc, WT_SESSION *session,
	    const char *uri, WT_CONFIG_ARG *config);

	/*!
	 * Callback to truncate a range of an object.
	 *
	 * @snippet ex_data_source.c WT_DATA_SOURCE range truncate
	 */
	int (*range_truncate)(WT_DATA_SOURCE *dsrc, WT_SESSION *session,
	    WT_CURSOR *start, WT_CURSOR *stop);

	/*!
	 * Callback to verify an object.
	 *
	 * @snippet ex_data_source.c WT_DATA_SOURCE verify
	 */
	int (*verify)(WT_DATA_SOURCE *dsrc, WT_SESSION *session,
	    const char *uri, WT_CONFIG_ARG *config);

	/*!
	 * Callback to checkpoint the database.
	 *
	 * @snippet ex_data_source.c WT_DATA_SOURCE checkpoint
	 */
	int (*checkpoint)(
	    WT_DATA_SOURCE *dsrc, WT_SESSION *session, WT_CONFIG_ARG *config);

	/*!
	 * If non-NULL, a callback performed when the database is closed.
	 *
	 * The WT_DATA_SOURCE::terminate callback is intended to allow cleanup,
	 * the handle will not be subsequently accessed by WiredTiger.
	 *
	 * @snippet ex_data_source.c WT_DATA_SOURCE terminate
	 */
	int (*terminate)(WT_DATA_SOURCE *dsrc, WT_SESSION *session);

	/*!
	 * If non-NULL, a callback performed before an LSM merge.
	 *
	 * @param[in] source a cursor configured with the data being merged
	 * @param[in] dest a cursor on the new object being filled by the merge
	 *
	 * @snippet ex_data_source.c WT_DATA_SOURCE lsm_pre_merge
	 */
	int (*lsm_pre_merge)(
	    WT_DATA_SOURCE *dsrc, WT_CURSOR *source, WT_CURSOR *dest);
};

/*!
 * The interface implemented by applications to provide custom encryption.
 *
 * Encryptors must implement the WT_ENCRYPTOR interface: the
 * WT_ENCRYPTOR::encrypt, WT_ENCRYPTOR::decrypt and WT_ENCRYPTOR::sizing
 * callbacks must be specified, WT_ENCRYPTOR::customize and
 * WT_ENCRYPTOR::terminate are optional.  To build your own encryptor, use
 * one of the encryptors in \c ext/encryptors as a template:
 * \c ext/encryptors/nop_encrypt is a simple encryptor that passes through
 * data unchanged, and is a reasonable starting point;
 * \c ext/encryptors/rotn_encrypt is an encryptor implementing
 * a simple rotation cipher, it shows the use of \c keyid, \c secretkey,
 * and implements the WT_ENCRYPTOR::customize and
 * WT_ENCRYPTOR::terminate callbacks.
 *
 * Applications register their implementation with WiredTiger by calling
 * WT_CONNECTION::add_encryptor.
 *
 * @snippet nop_encrypt.c WT_ENCRYPTOR initialization structure
 * @snippet nop_encrypt.c WT_ENCRYPTOR initialization function
 */
struct __wt_encryptor {
	/*!
	 * Callback to encrypt a chunk of data.
	 *
	 * WT_ENCRYPTOR::encrypt takes a source buffer and a destination
	 * buffer.  The callback encrypts the source buffer (plain text)
	 * into the destination buffer.
	 *
	 * On entry, \c src will point to memory, with the length of the memory
	 * in \c src_len.  After successful completion, the callback should
	 * return \c 0 and set \c result_lenp to the number of bytes required
	 * for the encrypted representation.
	 *
	 * On entry, \c dst points to the destination buffer with a length
	 * of \c dst_len.  The destination buffer will be at least src_len
	 * plus the size returned by that WT_ENCRYPT::sizing.
	 *
	 * This callback cannot be NULL.
	 *
	 * @param[in] src the data to encrypt
	 * @param[in] src_len the length of the data to encrypt
	 * @param[in] dst the destination buffer
	 * @param[in] dst_len the length of the destination buffer
	 * @param[out] result_lenp the length of the encrypted data
	 * @returns zero for success, non-zero to indicate an error.
	 *
	 * @snippet nop_encrypt.c WT_ENCRYPTOR encrypt
	 */
	int (*encrypt)(WT_ENCRYPTOR *encryptor, WT_SESSION *session,
	    uint8_t *src, size_t src_len,
	    uint8_t *dst, size_t dst_len,
	    size_t *result_lenp);

	/*!
	 * Callback to decrypt a chunk of data.
	 *
	 * WT_ENCRYPTOR::decrypt takes a source buffer and a destination
	 * buffer.  The contents are switched from \c encrypt: the
	 * source buffer is the encrypted value, and the destination buffer is
	 * sized to be the original size.  If the callback successfully
	 * decrypts the source buffer to the destination buffer, it returns
	 * 0.  If an error occurs, it returns an errno or WiredTiger error code.
	 *
	 * On entry, \c src will point to memory, with the length of the memory
	 * in \c src_len.  After successful completion, the callback should
	 * return \c 0 and set \c result_lenp to the number of bytes required
	 * for the decrypted representation.
	 *
	 * If the \c dst buffer is not big enough to hold the decrypted
	 * data, the callback should return an error.
	 *
	 * This callback cannot be NULL.
	 *
	 * @param[in] src the data to decrypt
	 * @param[in] src_len the length of the data to decrypt
	 * @param[in] dst the destination buffer
	 * @param[in] dst_len the length of the destination buffer
	 * @param[out] result_lenp the length of the decrypted data
	 * @returns zero for success, non-zero to indicate an error.
	 *
	 * @snippet nop_encrypt.c WT_ENCRYPTOR decrypt
	 */
	int (*decrypt)(WT_ENCRYPTOR *encryptor, WT_SESSION *session,
	    uint8_t *src, size_t src_len,
	    uint8_t *dst, size_t dst_len,
	    size_t *result_lenp);

	/*!
	 * Callback to size a destination buffer for encryption.
	 *
	 * WT_ENCRYPTOR::sizing is an callback that returns the number
	 * of additional bytes that is needed when encrypting a
	 * text buffer.  This is always necessary, since encryptors
	 * typically generate encrypted text that is larger than the
	 * plain text input. Without such a call, WiredTiger would
	 * have no way to know the worst case for the encrypted buffer size.
	 * The WiredTiger encryption infrastructure assumes that
	 * buffer sizing is not dependent on the number of bytes
	 * of input, that there is a one to one relationship in number
	 * of bytes needed between input and output.
	 *
	 * This callback cannot be NULL.
	 *
	 * The callback should set \c expansion_constantp to the additional
	 * number of bytes needed.
	 *
	 * @param[out] expansion_constantp the additional number of bytes needed
	 *    when encrypting.
	 * @returns zero for success, non-zero to indicate an error.
	 *
	 * @snippet nop_encrypt.c WT_ENCRYPTOR sizing
	 */
	int (*sizing)(WT_ENCRYPTOR *encryptor, WT_SESSION *session,
	    size_t *expansion_constantp);

	/*!
	 * If non-NULL, this callback is called to customize the encryptor.
	 * The customize function is called whenever a keyid is used for the
	 * first time with this encryptor, whether it be in
	 * the ::wiredtiger_open call or the WT_SESSION::create
	 * call. This gives the algorithm an
	 * opportunity to retrieve and save keys in a customized encryptor.
	 * If the callback returns a non-NULL encryptor, that instance
	 * is used instead of this one for any callbacks.
	 *
	 * @param[in] encrypt_config the "encryption" portion of the
	 *    configuration from the wiredtiger_open or WT_SESSION::create call
	 * @param[out] customp the new modified encryptor, or NULL.
	 * @returns zero for success, non-zero to indicate an error.
	 */
	int (*customize)(WT_ENCRYPTOR *encryptor, WT_SESSION *session,
	    WT_CONFIG_ARG *encrypt_config, WT_ENCRYPTOR **customp);

	/*!
	 * If non-NULL, a callback performed when the database is closed.
	 * It is called for each encryptor that was added using
	 * WT_CONNECTION::add_encryptor or returned by the
	 * WT_ENCRYPTOR::customize callback.
	 *
	 * The WT_ENCRYPTOR::terminate callback is intended to allow cleanup,
	 * the handle will not be subsequently accessed by WiredTiger.
	 *
	 * @snippet nop_encrypt.c WT_ENCRYPTOR terminate
	 */
	int (*terminate)(WT_ENCRYPTOR *encryptor, WT_SESSION *session);
};

/*!
 * The interface implemented by applications to provide custom extraction of
 * index keys or column group values.
 *
 * Applications register implementations with WiredTiger by calling
 * WT_CONNECTION::add_extractor.  See @ref custom_extractors for more
 * information.
 *
 * @snippet ex_all.c WT_EXTRACTOR register
 */
struct __wt_extractor {
	/*!
	 * Callback to extract a value for an index or column group.
	 *
	 * @errors
	 *
	 * @snippet ex_all.c WT_EXTRACTOR
	 *
	 * @param extractor the WT_EXTRACTOR implementation
	 * @param session the current WiredTiger session
	 * @param key the table key in raw format, see @ref cursor_raw for
	 *	details
	 * @param value the table value in raw format, see @ref cursor_raw for
	 *	details
	 * @param[out] result_cursor the method should call WT_CURSOR::set_key
	 *	and WT_CURSOR::insert on this cursor to return a key.  The \c
	 *	key_format of the cursor will match that passed to
	 *	WT_SESSION::create for the index.  Multiple index keys can be
	 *	created for each record by calling WT_CURSOR::insert multiple
	 *	times.
	 */
	int (*extract)(WT_EXTRACTOR *extractor, WT_SESSION *session,
	    const WT_ITEM *key, const WT_ITEM *value,
	    WT_CURSOR *result_cursor);

	/*!
	 * If non-NULL, this callback is called to customize the extractor for
	 * each index.  If the callback returns a non-NULL extractor, that
	 * instance is used instead of this one for all comparisons.
	 */
	int (*customize)(WT_EXTRACTOR *extractor, WT_SESSION *session,
	    const char *uri, WT_CONFIG_ITEM *appcfg, WT_EXTRACTOR **customp);

	/*!
	 * If non-NULL a callback performed when the index or column group
	 * is closed for customized extractors otherwise when the database
	 * is closed.
	 *
	 * The WT_EXTRACTOR::terminate callback is intended to allow cleanup,
	 * the handle will not be subsequently accessed by WiredTiger.
	 */
	int (*terminate)(WT_EXTRACTOR *extractor, WT_SESSION *session);
};

#if !defined(SWIG)
/*! WT_FILE_SYSTEM::open_file file types */
typedef enum {
	WT_FS_OPEN_FILE_TYPE_CHECKPOINT,/*!< open a data file checkpoint */
	WT_FS_OPEN_FILE_TYPE_DATA,	/*!< open a data file */
	WT_FS_OPEN_FILE_TYPE_DIRECTORY,	/*!< open a directory */
	WT_FS_OPEN_FILE_TYPE_LOG,	/*!< open a log file */
	WT_FS_OPEN_FILE_TYPE_REGULAR	/*!< open a regular file */
} WT_FS_OPEN_FILE_TYPE;

#ifdef DOXYGEN
/*! WT_FILE_SYSTEM::open_file flags: random access pattern */
#define	WT_FS_OPEN_ACCESS_RAND	0x0
/*! WT_FILE_SYSTEM::open_file flags: sequential access pattern */
#define	WT_FS_OPEN_ACCESS_SEQ	0x0
/*! WT_FILE_SYSTEM::open_file flags: create if does not exist */
#define	WT_FS_OPEN_CREATE	0x0
/*! WT_FILE_SYSTEM::open_file flags: direct I/O requested */
#define	WT_FS_OPEN_DIRECTIO	0x0
/*! WT_FILE_SYSTEM::open_file flags: file creation must be durable */
#define	WT_FS_OPEN_DURABLE	0x0
/*!
 * WT_FILE_SYSTEM::open_file flags: return EBUSY if exclusive use not available
 */
#define	WT_FS_OPEN_EXCLUSIVE	0x0
/*! WT_FILE_SYSTEM::open_file flags: open is read-only */
#define	WT_FS_OPEN_READONLY	0x0

/*!
 * WT_FILE_SYSTEM::remove or WT_FILE_SYSTEM::rename flags: the remove or rename
 * operation must be durable
 */
#define	WT_FS_DURABLE		0x0
#else
/* AUTOMATIC FLAG VALUE GENERATION START */
#define	WT_FS_OPEN_ACCESS_RAND	0x01u
#define	WT_FS_OPEN_ACCESS_SEQ	0x02u
#define	WT_FS_OPEN_CREATE	0x04u
#define	WT_FS_OPEN_DIRECTIO	0x08u
#define	WT_FS_OPEN_DURABLE	0x10u
#define	WT_FS_OPEN_EXCLUSIVE	0x20u
#define	WT_FS_OPEN_FIXED	0x40u	/* Path not home relative (internal) */
#define	WT_FS_OPEN_READONLY	0x80u
/* AUTOMATIC FLAG VALUE GENERATION STOP */

/* AUTOMATIC FLAG VALUE GENERATION START */
#define	WT_FS_DURABLE		0x1u
/* AUTOMATIC FLAG VALUE GENERATION STOP */
#endif

/*!
 * The interface implemented by applications to provide a custom file system
 * implementation.
 *
 * <b>Thread safety:</b> WiredTiger may invoke methods on the WT_FILE_SYSTEM
 * interface from multiple threads concurrently. It is the responsibility of
 * the implementation to protect any shared data.
 *
 * Applications register implementations with WiredTiger by calling
 * WT_CONNECTION::add_file_system.  See @ref custom_file_systems for more
 * information.
 *
 * @snippet ex_file_system.c WT_FILE_SYSTEM register
 */
struct __wt_file_system {
	/*!
	 * Return a list of file names for the named directory.
	 *
	 * @errors
	 *
	 * @param file_system the WT_FILE_SYSTEM
	 * @param session the current WiredTiger session
	 * @param directory the name of the directory
	 * @param prefix if not NULL, only files with names matching the prefix
	 *    are returned
	 * @param[out] dirlist the method returns an allocated array of
	 *    individually allocated strings, one for each entry in the
	 *    directory.
	 * @param[out] countp the number of entries returned
	 */
	int (*fs_directory_list)(WT_FILE_SYSTEM *file_system,
	    WT_SESSION *session, const char *directory, const char *prefix,
	    char ***dirlist, uint32_t *countp);

#if !defined(DOXYGEN)
	/*
	 * Return a single file name for the named directory.
	 */
	int (*fs_directory_list_single)(WT_FILE_SYSTEM *file_system,
	    WT_SESSION *session, const char *directory, const char *prefix,
	    char ***dirlist, uint32_t *countp);
#endif

	/*!
	 * Free memory allocated by WT_FILE_SYSTEM::directory_list.
	 *
	 * @errors
	 *
	 * @param file_system the WT_FILE_SYSTEM
	 * @param session the current WiredTiger session
	 * @param dirlist array returned by WT_FILE_SYSTEM::directory_list
	 * @param count count returned by WT_FILE_SYSTEM::directory_list
	 */
	int (*fs_directory_list_free)(WT_FILE_SYSTEM *file_system,
	    WT_SESSION *session, char **dirlist, uint32_t count);

	/*!
	 * Return if the named file system object exists.
	 *
	 * @errors
	 *
	 * @param file_system the WT_FILE_SYSTEM
	 * @param session the current WiredTiger session
	 * @param name the name of the file
	 * @param[out] existp If the named file system object exists
	 */
	int (*fs_exist)(WT_FILE_SYSTEM *file_system,
	    WT_SESSION *session, const char *name, bool *existp);

	/*!
	 * Open a handle for a named file system object
	 *
	 * The method should return ENOENT if the file is not being created and
	 * does not exist.
	 *
	 * The method should return EACCES if the file cannot be opened in the
	 * requested mode (for example, a file opened for writing in a readonly
	 * file system).
	 *
	 * The method should return EBUSY if ::WT_FS_OPEN_EXCLUSIVE is set and
	 * the file is in use.
	 *
	 * @errors
	 *
	 * @param file_system the WT_FILE_SYSTEM
	 * @param session the current WiredTiger session
	 * @param name the name of the file system object
	 * @param file_type the type of the file
	 *    The file type is provided to allow optimization for different file
	 *    access patterns.
	 * @param flags flags indicating how to open the file, one or more of
	 *    ::WT_FS_OPEN_CREATE, ::WT_FS_OPEN_DIRECTIO, ::WT_FS_OPEN_DURABLE,
	 *    ::WT_FS_OPEN_EXCLUSIVE or ::WT_FS_OPEN_READONLY.
	 * @param[out] file_handlep the handle to the newly opened file. File
	 *    system implementations must allocate memory for the handle and
	 *    the WT_FILE_HANDLE::name field, and fill in the WT_FILE_HANDLE::
	 *    fields. Applications wanting to associate private information
	 *    with the WT_FILE_HANDLE:: structure should declare and allocate
	 *    their own structure as a superset of a WT_FILE_HANDLE:: structure.
	 */
	int (*fs_open_file)(WT_FILE_SYSTEM *file_system, WT_SESSION *session,
	    const char *name, WT_FS_OPEN_FILE_TYPE file_type, uint32_t flags,
	    WT_FILE_HANDLE **file_handlep);

	/*!
	 * Remove a named file system object
	 *
	 * This method is not required for readonly file systems and should be
	 * set to NULL when not required by the file system.
	 *
	 * @errors
	 *
	 * @param file_system the WT_FILE_SYSTEM
	 * @param session the current WiredTiger session
	 * @param name the name of the file system object
	 * @param durable if the operation requires durability
	 * @param flags 0 or ::WT_FS_DURABLE
	 */
	int (*fs_remove)(WT_FILE_SYSTEM *file_system,
	    WT_SESSION *session, const char *name, uint32_t flags);

	/*!
	 * Rename a named file system object
	 *
	 * This method is not required for readonly file systems and should be
	 * set to NULL when not required by the file system.
	 *
	 * @errors
	 *
	 * @param file_system the WT_FILE_SYSTEM
	 * @param session the current WiredTiger session
	 * @param from the original name of the object
	 * @param to the new name for the object
	 * @param flags 0 or ::WT_FS_DURABLE
	 */
	int (*fs_rename)(WT_FILE_SYSTEM *file_system, WT_SESSION *session,
	    const char *from, const char *to, uint32_t flags);

	/*!
	 * Return the size of a named file system object
	 *
	 * @errors
	 *
	 * @param file_system the WT_FILE_SYSTEM
	 * @param session the current WiredTiger session
	 * @param name the name of the file system object
	 * @param[out] sizep the size of the file system entry
	 */
	int (*fs_size)(WT_FILE_SYSTEM *file_system,
	    WT_SESSION *session, const char *name, wt_off_t *sizep);

	/*!
	 * A callback performed when the file system is closed and will no
	 * longer be accessed by the WiredTiger database.
	 *
	 * This method is not required and should be set to NULL when not
	 * required by the file system.
	 *
	 * The WT_FILE_SYSTEM::terminate callback is intended to allow cleanup,
	 * the handle will not be subsequently accessed by WiredTiger.
	 */
	int (*terminate)(WT_FILE_SYSTEM *file_system, WT_SESSION *session);
};

/*! WT_FILE_HANDLE::fadvise flags: no longer need */
#define	WT_FILE_HANDLE_DONTNEED	1
/*! WT_FILE_HANDLE::fadvise flags: will need */
#define	WT_FILE_HANDLE_WILLNEED	2

/*!
 * A file handle implementation returned by WT_FILE_SYSTEM::open_file.
 *
 * <b>Thread safety:</b> Unless explicitly stated otherwise, WiredTiger may
 * invoke methods on the WT_FILE_HANDLE interface from multiple threads
 * concurrently. It is the responsibility of the implementation to protect
 * any shared data.
 *
 * See @ref custom_file_systems for more information.
 */
struct __wt_file_handle {
	/*!
	 * The enclosing file system, set by WT_FILE_SYSTEM::open_file.
	 */
	WT_FILE_SYSTEM *file_system;

	/*!
	 * The name of the file, set by WT_FILE_SYSTEM::open_file.
	 */
	char *name;

	/*!
	 * Close a file handle, the handle will not be further accessed by
	 * WiredTiger.
	 *
	 * @errors
	 *
	 * @param file_handle the WT_FILE_HANDLE
	 * @param session the current WiredTiger session
	 */
	int (*close)(WT_FILE_HANDLE *file_handle, WT_SESSION *session);

	/*!
	 * Indicate expected future use of file ranges, based on the POSIX
	 * 1003.1 standard fadvise.
	 *
	 * This method is not required, and should be set to NULL when not
	 * supported by the file.
	 *
	 * @errors
	 *
	 * @param file_handle the WT_FILE_HANDLE
	 * @param session the current WiredTiger session
	 * @param offset the file offset
	 * @param len the size of the advisory
	 * @param advice one of ::WT_FILE_HANDLE_WILLNEED or
	 *    ::WT_FILE_HANDLE_DONTNEED.
	 */
	int (*fh_advise)(WT_FILE_HANDLE *file_handle,
	    WT_SESSION *session, wt_off_t offset, wt_off_t len, int advice);

	/*!
	 * Extend the file.
	 *
	 * This method is not required, and should be set to NULL when not
	 * supported by the file.
	 *
	 * Any allocated disk space must read as 0 bytes, and no existing file
	 * data may change. Allocating all necessary underlying storage (not
	 * changing just the file's metadata), is likely to result in increased
	 * performance.
	 *
	 * This method is not called by multiple threads concurrently (on the
	 * same file handle). If the file handle's extension method supports
	 * concurrent calls, set the WT_FILE_HANDLE::fh_extend_nolock method
	 * instead. See @ref custom_file_systems for more information.
	 *
	 * @errors
	 *
	 * @param file_handle the WT_FILE_HANDLE
	 * @param session the current WiredTiger session
	 * @param offset desired file size after extension
	 */
	int (*fh_extend)(
	    WT_FILE_HANDLE *file_handle, WT_SESSION *session, wt_off_t offset);

	/*!
	 * Extend the file.
	 *
	 * This method is not required, and should be set to NULL when not
	 * supported by the file.
	 *
	 * Any allocated disk space must read as 0 bytes, and no existing file
	 * data may change. Allocating all necessary underlying storage (not
	 * only changing the file's metadata), is likely to result in increased
	 * performance.
	 *
	 * This method may be called by multiple threads concurrently (on the
	 * same file handle). If the file handle's extension method does not
	 * support concurrent calls, set the WT_FILE_HANDLE::fh_extend method
	 * instead. See @ref custom_file_systems for more information.
	 *
	 * @errors
	 *
	 * @param file_handle the WT_FILE_HANDLE
	 * @param session the current WiredTiger session
	 * @param offset desired file size after extension
	 */
	int (*fh_extend_nolock)(
	    WT_FILE_HANDLE *file_handle, WT_SESSION *session, wt_off_t offset);

	/*!
	 * Lock/unlock a file from the perspective of other processes running
	 * in the system, where necessary.
	 *
	 * @errors
	 *
	 * @param file_handle the WT_FILE_HANDLE
	 * @param session the current WiredTiger session
	 * @param lock whether to lock or unlock
	 */
	int (*fh_lock)(
	    WT_FILE_HANDLE *file_handle, WT_SESSION *session, bool lock);

	/*!
	 * Map a file into memory, based on the POSIX 1003.1 standard mmap.
	 *
	 * This method is not required, and should be set to NULL when not
	 * supported by the file.
	 *
	 * @errors
	 *
	 * @param file_handle the WT_FILE_HANDLE
	 * @param session the current WiredTiger session
	 * @param[out] mapped_regionp a reference to a memory location into
	 *    which should be stored a pointer to the start of the mapped region
	 * @param[out] lengthp a reference to a memory location into which
	 *    should be stored the length of the region
	 * @param[out] mapped_cookiep a reference to a memory location into
	 *    which can be optionally stored a pointer to an opaque cookie
	 *    which is subsequently passed to WT_FILE_HANDLE::unmap.
	 */
	int (*fh_map)(WT_FILE_HANDLE *file_handle, WT_SESSION *session,
	    void *mapped_regionp, size_t *lengthp, void *mapped_cookiep);

	/*!
	 * Unmap part of a memory mapped file, based on the POSIX 1003.1
	 * standard madvise.
	 *
	 * This method is not required, and should be set to NULL when not
	 * supported by the file.
	 *
	 * @errors
	 *
	 * @param file_handle the WT_FILE_HANDLE
	 * @param session the current WiredTiger session
	 * @param map a location in the mapped region unlikely to be used in the
	 *    near future
	 * @param length the length of the mapped region to discard
	 * @param mapped_cookie any cookie set by the WT_FILE_HANDLE::map method
	 */
	int (*fh_map_discard)(WT_FILE_HANDLE *file_handle,
	    WT_SESSION *session, void *map, size_t length, void *mapped_cookie);

	/*!
	 * Preload part of a memory mapped file, based on the POSIX 1003.1
	 * standard madvise.
	 *
	 * This method is not required, and should be set to NULL when not
	 * supported by the file.
	 *
	 * @errors
	 *
	 * @param file_handle the WT_FILE_HANDLE
	 * @param session the current WiredTiger session
	 * @param map a location in the mapped region likely to be used in the
	 *    near future
	 * @param length the size of the mapped region to preload
	 * @param mapped_cookie any cookie set by the WT_FILE_HANDLE::map method
	 */
	int (*fh_map_preload)(WT_FILE_HANDLE *file_handle, WT_SESSION *session,
	    const void *map, size_t length, void *mapped_cookie);

	/*!
	 * Unmap a memory mapped file, based on the POSIX 1003.1 standard
	 * munmap.
	 *
	 * This method is only required if a valid implementation of map is
	 * provided by the file, and should be set to NULL otherwise.
	 *
	 * @errors
	 *
	 * @param file_handle the WT_FILE_HANDLE
	 * @param session the current WiredTiger session
	 * @param mapped_region a pointer to the start of the mapped region
	 * @param length the length of the mapped region
	 * @param mapped_cookie any cookie set by the WT_FILE_HANDLE::map method
	 */
	int (*fh_unmap)(WT_FILE_HANDLE *file_handle, WT_SESSION *session,
	    void *mapped_region, size_t length, void *mapped_cookie);

	/*!
	 * Read from a file, based on the POSIX 1003.1 standard pread.
	 *
	 * @errors
	 *
	 * @param file_handle the WT_FILE_HANDLE
	 * @param session the current WiredTiger session
	 * @param offset the offset in the file to start reading from
	 * @param len the amount to read
	 * @param[out] buf buffer to hold the content read from file
	 */
	int (*fh_read)(WT_FILE_HANDLE *file_handle,
	    WT_SESSION *session, wt_off_t offset, size_t len, void *buf);

	/*!
	 * Return the size of a file.
	 *
	 * @errors
	 *
	 * @param file_handle the WT_FILE_HANDLE
	 * @param session the current WiredTiger session
	 * @param sizep the size of the file
	 */
	int (*fh_size)(
	    WT_FILE_HANDLE *file_handle, WT_SESSION *session, wt_off_t *sizep);

	/*!
	 * Make outstanding file writes durable and do not return until writes
	 * are complete.
	 *
	 * This method is not required for read-only files, and should be set
	 * to NULL when not supported by the file.
	 *
	 * @errors
	 *
	 * @param file_handle the WT_FILE_HANDLE
	 * @param session the current WiredTiger session
	 */
	int (*fh_sync)(WT_FILE_HANDLE *file_handle, WT_SESSION *session);

	/*!
	 * Schedule the outstanding file writes required for durability and
	 * return immediately.
	 *
	 * This method is not required, and should be set to NULL when not
	 * supported by the file.
	 *
	 * @errors
	 *
	 * @param file_handle the WT_FILE_HANDLE
	 * @param session the current WiredTiger session
	 */
	int (*fh_sync_nowait)(WT_FILE_HANDLE *file_handle, WT_SESSION *session);

	/*!
	 * Truncate the file.
	 *
	 * This method is not required, and should be set to NULL when not
	 * supported by the file.
	 *
	 * This method is not called by multiple threads concurrently (on the
	 * same file handle).
	 *
	 * @errors
	 *
	 * @param file_handle the WT_FILE_HANDLE
	 * @param session the current WiredTiger session
	 * @param offset desired file size after truncate
	 */
	int (*fh_truncate)(
	    WT_FILE_HANDLE *file_handle, WT_SESSION *session, wt_off_t offset);

	/*!
	 * Write to a file, based on the POSIX 1003.1 standard pwrite.
	 *
	 * This method is not required for read-only files, and should be set
	 * to NULL when not supported by the file.
	 *
	 * @errors
	 *
	 * @param file_handle the WT_FILE_HANDLE
	 * @param session the current WiredTiger session
	 * @param offset offset at which to start writing
	 * @param length amount of data to write
	 * @param buf content to be written to the file
	 */
	int (*fh_write)(WT_FILE_HANDLE *file_handle, WT_SESSION *session,
	    wt_off_t offset, size_t length, const void *buf);
};
#endif /* !defined(SWIG) */

/*!
 * Entry point to an extension, called when the extension is loaded.
 *
 * @param connection the connection handle
 * @param config the config information passed to WT_CONNECTION::load_extension
 * @errors
 */
extern int wiredtiger_extension_init(
    WT_CONNECTION *connection, WT_CONFIG_ARG *config);

/*!
 * Optional cleanup function for an extension, called during
 * WT_CONNECTION::close.
 *
 * @param connection the connection handle
 * @errors
 */
extern int wiredtiger_extension_terminate(WT_CONNECTION *connection);

/*! @} */

/*!
 * @addtogroup wt
 * @{
 */
/*!
 * @name Incremental backup types
 * @anchor backup_types
 * @{
 */
/*! invalid type */
#define WT_BACKUP_INVALID	0
/*! whole file */
#define WT_BACKUP_FILE		1
/*! file range */
#define WT_BACKUP_RANGE		2
/*! @} */

/*!
 * @name Log record and operation types
 * @anchor log_types
 * @{
 */
/*
 * NOTE:  The values of these record types and operations must
 * never change because they're written into the log.  Append
 * any new records or operations to the appropriate set.
 */
/*! checkpoint */
#define	WT_LOGREC_CHECKPOINT	0
/*! transaction commit */
#define	WT_LOGREC_COMMIT	1
/*! file sync */
#define	WT_LOGREC_FILE_SYNC	2
/*! message */
#define	WT_LOGREC_MESSAGE	3
/*! system/internal record */
#define	WT_LOGREC_SYSTEM	4
/*! invalid operation */
#define	WT_LOGOP_INVALID	0
/*! column-store put */
#define	WT_LOGOP_COL_PUT	1
/*! column-store remove */
#define	WT_LOGOP_COL_REMOVE	2
/*! column-store truncate */
#define	WT_LOGOP_COL_TRUNCATE	3
/*! row-store put */
#define	WT_LOGOP_ROW_PUT	4
/*! row-store remove */
#define	WT_LOGOP_ROW_REMOVE	5
/*! row-store truncate */
#define	WT_LOGOP_ROW_TRUNCATE	6
/*! checkpoint start */
#define	WT_LOGOP_CHECKPOINT_START	7
/*! previous LSN */
#define	WT_LOGOP_PREV_LSN	8
/*! column-store modify */
#define	WT_LOGOP_COL_MODIFY	9
/*! row-store modify */
#define	WT_LOGOP_ROW_MODIFY	10
/*
 * NOTE: Diagnostic-only log operations should have values in
 * the ignore range.
 */
/*! Diagnostic: transaction timestamps */
#define	WT_LOGOP_TXN_TIMESTAMP	(WT_LOGOP_IGNORE | 11)
/*! @} */

/*******************************************
 * Statistic reference.
 *******************************************/
/*
 * DO NOT EDIT: automatically built by dist/stat.py.
 * Statistics section: BEGIN
 */

/*!
 * @name Connection statistics
 * @anchor statistics_keys
 * @anchor statistics_conn
 * Statistics are accessed through cursors with \c "statistics:" URIs.
 * Individual statistics can be queried through the cursor using the following
 * keys.  See @ref data_statistics for more information.
 * @{
 */
/*! LSM: application work units currently queued */
#define	WT_STAT_CONN_LSM_WORK_QUEUE_APP			1000
/*! LSM: merge work units currently queued */
#define	WT_STAT_CONN_LSM_WORK_QUEUE_MANAGER		1001
/*! LSM: rows merged in an LSM tree */
#define	WT_STAT_CONN_LSM_ROWS_MERGED			1002
/*! LSM: switch work units currently queued */
#define	WT_STAT_CONN_LSM_WORK_QUEUE_SWITCH		1003
/*! LSM: tree maintenance operations discarded */
#define	WT_STAT_CONN_LSM_WORK_UNITS_DISCARDED		1004
/*! LSM: tree maintenance operations executed */
#define	WT_STAT_CONN_LSM_WORK_UNITS_DONE		1005
/*! LSM: tree maintenance operations scheduled */
#define	WT_STAT_CONN_LSM_WORK_UNITS_CREATED		1006
/*! LSM: tree queue hit maximum */
#define	WT_STAT_CONN_LSM_WORK_QUEUE_MAX			1007
/*! block-manager: blocks pre-loaded */
#define	WT_STAT_CONN_BLOCK_PRELOAD			1008
/*! block-manager: blocks read */
#define	WT_STAT_CONN_BLOCK_READ				1009
/*! block-manager: blocks written */
#define	WT_STAT_CONN_BLOCK_WRITE			1010
/*! block-manager: bytes read */
#define	WT_STAT_CONN_BLOCK_BYTE_READ			1011
/*! block-manager: bytes read via memory map API */
#define	WT_STAT_CONN_BLOCK_BYTE_READ_MMAP		1012
/*! block-manager: bytes read via system call API */
#define	WT_STAT_CONN_BLOCK_BYTE_READ_SYSCALL		1013
/*! block-manager: bytes written */
#define	WT_STAT_CONN_BLOCK_BYTE_WRITE			1014
/*! block-manager: bytes written for checkpoint */
#define	WT_STAT_CONN_BLOCK_BYTE_WRITE_CHECKPOINT	1015
/*! block-manager: bytes written via memory map API */
#define	WT_STAT_CONN_BLOCK_BYTE_WRITE_MMAP		1016
/*! block-manager: bytes written via system call API */
#define	WT_STAT_CONN_BLOCK_BYTE_WRITE_SYSCALL		1017
/*! block-manager: mapped blocks read */
#define	WT_STAT_CONN_BLOCK_MAP_READ			1018
/*! block-manager: mapped bytes read */
#define	WT_STAT_CONN_BLOCK_BYTE_MAP_READ		1019
/*!
 * block-manager: number of times the file was remapped because it
 * changed size via fallocate or truncate
 */
#define	WT_STAT_CONN_BLOCK_REMAP_FILE_RESIZE		1020
/*! block-manager: number of times the region was remapped via write */
#define	WT_STAT_CONN_BLOCK_REMAP_FILE_WRITE		1021
/*! cache: application threads page read from disk to cache count */
#define	WT_STAT_CONN_CACHE_READ_APP_COUNT		1022
/*! cache: application threads page read from disk to cache time (usecs) */
#define	WT_STAT_CONN_CACHE_READ_APP_TIME		1023
/*! cache: application threads page write from cache to disk count */
#define	WT_STAT_CONN_CACHE_WRITE_APP_COUNT		1024
/*! cache: application threads page write from cache to disk time (usecs) */
#define	WT_STAT_CONN_CACHE_WRITE_APP_TIME		1025
/*! cache: bytes allocated for updates */
#define	WT_STAT_CONN_CACHE_BYTES_UPDATES		1026
/*! cache: bytes belonging to page images in the cache */
#define	WT_STAT_CONN_CACHE_BYTES_IMAGE			1027
/*! cache: bytes belonging to the history store table in the cache */
#define	WT_STAT_CONN_CACHE_BYTES_HS			1028
/*! cache: bytes not belonging to page images in the cache */
#define	WT_STAT_CONN_CACHE_BYTES_OTHER			1029
/*! cache: cache overflow score */
#define	WT_STAT_CONN_CACHE_LOOKASIDE_SCORE		1030
/*! cache: eviction calls to get a page */
#define	WT_STAT_CONN_CACHE_EVICTION_GET_REF		1031
/*! cache: eviction calls to get a page found queue empty */
#define	WT_STAT_CONN_CACHE_EVICTION_GET_REF_EMPTY	1032
/*! cache: eviction calls to get a page found queue empty after locking */
#define	WT_STAT_CONN_CACHE_EVICTION_GET_REF_EMPTY2	1033
/*! cache: eviction currently operating in aggressive mode */
#define	WT_STAT_CONN_CACHE_EVICTION_AGGRESSIVE_SET	1034
/*! cache: eviction empty score */
#define	WT_STAT_CONN_CACHE_EVICTION_EMPTY_SCORE		1035
/*! cache: eviction passes of a file */
#define	WT_STAT_CONN_CACHE_EVICTION_WALK_PASSES		1036
/*! cache: eviction server candidate queue empty when topping up */
#define	WT_STAT_CONN_CACHE_EVICTION_QUEUE_EMPTY		1037
/*! cache: eviction server candidate queue not empty when topping up */
#define	WT_STAT_CONN_CACHE_EVICTION_QUEUE_NOT_EMPTY	1038
/*! cache: eviction server evicting pages */
#define	WT_STAT_CONN_CACHE_EVICTION_SERVER_EVICTING	1039
/*!
 * cache: eviction server slept, because we did not make progress with
 * eviction
 */
#define	WT_STAT_CONN_CACHE_EVICTION_SERVER_SLEPT	1040
/*! cache: eviction server unable to reach eviction goal */
#define	WT_STAT_CONN_CACHE_EVICTION_SLOW		1041
/*! cache: eviction server waiting for a leaf page */
#define	WT_STAT_CONN_CACHE_EVICTION_WALK_LEAF_NOTFOUND	1042
/*! cache: eviction state */
#define	WT_STAT_CONN_CACHE_EVICTION_STATE		1043
/*! cache: eviction walk target strategy both clean and dirty pages */
#define	WT_STAT_CONN_CACHE_EVICTION_TARGET_STRATEGY_BOTH_CLEAN_AND_DIRTY	1044
/*! cache: eviction walk target strategy only clean pages */
#define	WT_STAT_CONN_CACHE_EVICTION_TARGET_STRATEGY_CLEAN	1045
/*! cache: eviction walk target strategy only dirty pages */
#define	WT_STAT_CONN_CACHE_EVICTION_TARGET_STRATEGY_DIRTY	1046
/*! cache: eviction worker thread active */
#define	WT_STAT_CONN_CACHE_EVICTION_ACTIVE_WORKERS	1047
/*! cache: eviction worker thread created */
#define	WT_STAT_CONN_CACHE_EVICTION_WORKER_CREATED	1048
/*! cache: eviction worker thread evicting pages */
#define	WT_STAT_CONN_CACHE_EVICTION_WORKER_EVICTING	1049
/*! cache: eviction worker thread removed */
#define	WT_STAT_CONN_CACHE_EVICTION_WORKER_REMOVED	1050
/*! cache: eviction worker thread stable number */
#define	WT_STAT_CONN_CACHE_EVICTION_STABLE_STATE_WORKERS	1051
/*! cache: files with active eviction walks */
#define	WT_STAT_CONN_CACHE_EVICTION_WALKS_ACTIVE	1052
/*! cache: files with new eviction walks started */
#define	WT_STAT_CONN_CACHE_EVICTION_WALKS_STARTED	1053
/*! cache: force re-tuning of eviction workers once in a while */
#define	WT_STAT_CONN_CACHE_EVICTION_FORCE_RETUNE	1054
/*!
 * cache: forced eviction - history store pages failed to evict while
 * session has history store cursor open
 */
#define	WT_STAT_CONN_CACHE_EVICTION_FORCE_HS_FAIL	1055
/*!
 * cache: forced eviction - history store pages selected while session
 * has history store cursor open
 */
#define	WT_STAT_CONN_CACHE_EVICTION_FORCE_HS		1056
/*!
 * cache: forced eviction - history store pages successfully evicted
 * while session has history store cursor open
 */
#define	WT_STAT_CONN_CACHE_EVICTION_FORCE_HS_SUCCESS	1057
/*! cache: forced eviction - pages evicted that were clean count */
#define	WT_STAT_CONN_CACHE_EVICTION_FORCE_CLEAN		1058
/*! cache: forced eviction - pages evicted that were clean time (usecs) */
#define	WT_STAT_CONN_CACHE_EVICTION_FORCE_CLEAN_TIME	1059
/*! cache: forced eviction - pages evicted that were dirty count */
#define	WT_STAT_CONN_CACHE_EVICTION_FORCE_DIRTY		1060
/*! cache: forced eviction - pages evicted that were dirty time (usecs) */
#define	WT_STAT_CONN_CACHE_EVICTION_FORCE_DIRTY_TIME	1061
/*!
 * cache: forced eviction - pages selected because of too many deleted
 * items count
 */
#define	WT_STAT_CONN_CACHE_EVICTION_FORCE_DELETE	1062
/*! cache: forced eviction - pages selected count */
#define	WT_STAT_CONN_CACHE_EVICTION_FORCE		1063
/*! cache: forced eviction - pages selected unable to be evicted count */
#define	WT_STAT_CONN_CACHE_EVICTION_FORCE_FAIL		1064
/*! cache: forced eviction - pages selected unable to be evicted time */
#define	WT_STAT_CONN_CACHE_EVICTION_FORCE_FAIL_TIME	1065
/*!
 * cache: forced eviction - session returned rollback error while force
 * evicting due to being oldest
 */
#define	WT_STAT_CONN_CACHE_EVICTION_FORCE_ROLLBACK	1066
/*! cache: hazard pointer check calls */
#define	WT_STAT_CONN_CACHE_HAZARD_CHECKS		1067
/*! cache: hazard pointer check entries walked */
#define	WT_STAT_CONN_CACHE_HAZARD_WALKS			1068
/*! cache: hazard pointer maximum array length */
#define	WT_STAT_CONN_CACHE_HAZARD_MAX			1069
/*! cache: history store score */
#define	WT_STAT_CONN_CACHE_HS_SCORE			1070
/*! cache: history store table max on-disk size */
#define	WT_STAT_CONN_CACHE_HS_ONDISK_MAX		1071
/*! cache: history store table on-disk size */
#define	WT_STAT_CONN_CACHE_HS_ONDISK			1072
/*! cache: internal pages queued for eviction */
#define	WT_STAT_CONN_CACHE_EVICTION_INTERNAL_PAGES_QUEUED	1073
/*! cache: internal pages seen by eviction walk */
#define	WT_STAT_CONN_CACHE_EVICTION_INTERNAL_PAGES_SEEN	1074
/*! cache: internal pages seen by eviction walk that are already queued */
#define	WT_STAT_CONN_CACHE_EVICTION_INTERNAL_PAGES_ALREADY_QUEUED	1075
/*! cache: maximum bytes configured */
#define	WT_STAT_CONN_CACHE_BYTES_MAX			1076
/*! cache: maximum page size at eviction */
#define	WT_STAT_CONN_CACHE_EVICTION_MAXIMUM_PAGE_SIZE	1077
/*! cache: modified pages evicted by application threads */
#define	WT_STAT_CONN_CACHE_EVICTION_APP_DIRTY		1078
/*! cache: operations timed out waiting for space in cache */
#define	WT_STAT_CONN_CACHE_TIMED_OUT_OPS		1079
/*! cache: pages currently held in the cache */
#define	WT_STAT_CONN_CACHE_PAGES_INUSE			1080
/*! cache: pages evicted by application threads */
#define	WT_STAT_CONN_CACHE_EVICTION_APP			1081
/*! cache: pages evicted in parallel with checkpoint */
#define	WT_STAT_CONN_CACHE_EVICTION_PAGES_IN_PARALLEL_WITH_CHECKPOINT	1082
/*! cache: pages queued for eviction */
#define	WT_STAT_CONN_CACHE_EVICTION_PAGES_QUEUED	1083
/*! cache: pages queued for eviction post lru sorting */
#define	WT_STAT_CONN_CACHE_EVICTION_PAGES_QUEUED_POST_LRU	1084
/*! cache: pages queued for urgent eviction */
#define	WT_STAT_CONN_CACHE_EVICTION_PAGES_QUEUED_URGENT	1085
/*! cache: pages queued for urgent eviction during walk */
#define	WT_STAT_CONN_CACHE_EVICTION_PAGES_QUEUED_OLDEST	1086
/*!
 * cache: pages queued for urgent eviction from history store due to high
 * dirty content
 */
#define	WT_STAT_CONN_CACHE_EVICTION_PAGES_QUEUED_URGENT_HS_DIRTY	1087
/*! cache: pages seen by eviction walk that are already queued */
#define	WT_STAT_CONN_CACHE_EVICTION_PAGES_ALREADY_QUEUED	1088
/*! cache: pages selected for eviction unable to be evicted */
#define	WT_STAT_CONN_CACHE_EVICTION_FAIL		1089
/*!
 * cache: pages selected for eviction unable to be evicted as the parent
 * page has overflow items
 */
#define	WT_STAT_CONN_CACHE_EVICTION_FAIL_PARENT_HAS_OVERFLOW_ITEMS	1090
/*!
 * cache: pages selected for eviction unable to be evicted because of
 * active children on an internal page
 */
#define	WT_STAT_CONN_CACHE_EVICTION_FAIL_ACTIVE_CHILDREN_ON_AN_INTERNAL_PAGE	1091
/*!
 * cache: pages selected for eviction unable to be evicted because of
 * failure in reconciliation
 */
#define	WT_STAT_CONN_CACHE_EVICTION_FAIL_IN_RECONCILIATION	1092
/*! cache: pages walked for eviction */
#define	WT_STAT_CONN_CACHE_EVICTION_WALK		1093
/*! cache: percentage overhead */
#define	WT_STAT_CONN_CACHE_OVERHEAD			1094
/*! cache: tracked bytes belonging to internal pages in the cache */
#define	WT_STAT_CONN_CACHE_BYTES_INTERNAL		1095
/*! cache: tracked bytes belonging to leaf pages in the cache */
#define	WT_STAT_CONN_CACHE_BYTES_LEAF			1096
/*! cache: tracked dirty pages in the cache */
#define	WT_STAT_CONN_CACHE_PAGES_DIRTY			1097
/*! capacity: background fsync file handles considered */
#define	WT_STAT_CONN_FSYNC_ALL_FH_TOTAL			1098
/*! capacity: background fsync file handles synced */
#define	WT_STAT_CONN_FSYNC_ALL_FH			1099
/*! capacity: background fsync time (msecs) */
#define	WT_STAT_CONN_FSYNC_ALL_TIME			1100
/*! capacity: bytes read */
#define	WT_STAT_CONN_CAPACITY_BYTES_READ		1101
/*! capacity: bytes written for checkpoint */
#define	WT_STAT_CONN_CAPACITY_BYTES_CKPT		1102
/*! capacity: bytes written for eviction */
#define	WT_STAT_CONN_CAPACITY_BYTES_EVICT		1103
/*! capacity: bytes written for log */
#define	WT_STAT_CONN_CAPACITY_BYTES_LOG			1104
/*! capacity: bytes written total */
#define	WT_STAT_CONN_CAPACITY_BYTES_WRITTEN		1105
/*! capacity: threshold to call fsync */
#define	WT_STAT_CONN_CAPACITY_THRESHOLD			1106
/*! capacity: time waiting due to total capacity (usecs) */
#define	WT_STAT_CONN_CAPACITY_TIME_TOTAL		1107
/*! capacity: time waiting during checkpoint (usecs) */
#define	WT_STAT_CONN_CAPACITY_TIME_CKPT			1108
/*! capacity: time waiting during eviction (usecs) */
#define	WT_STAT_CONN_CAPACITY_TIME_EVICT		1109
/*! capacity: time waiting during logging (usecs) */
#define	WT_STAT_CONN_CAPACITY_TIME_LOG			1110
/*! capacity: time waiting during read (usecs) */
#define	WT_STAT_CONN_CAPACITY_TIME_READ			1111
/*! connection: auto adjusting condition resets */
#define	WT_STAT_CONN_COND_AUTO_WAIT_RESET		1112
/*! connection: auto adjusting condition wait calls */
#define	WT_STAT_CONN_COND_AUTO_WAIT			1113
/*!
 * connection: auto adjusting condition wait raced to update timeout and
 * skipped updating
 */
#define	WT_STAT_CONN_COND_AUTO_WAIT_SKIPPED		1114
/*! connection: detected system time went backwards */
#define	WT_STAT_CONN_TIME_TRAVEL			1115
/*! connection: files currently open */
#define	WT_STAT_CONN_FILE_OPEN				1116
/*! connection: hash bucket array size for data handles */
#define	WT_STAT_CONN_BUCKETS_DH				1117
/*! connection: hash bucket array size general */
#define	WT_STAT_CONN_BUCKETS				1118
/*! connection: memory allocations */
#define	WT_STAT_CONN_MEMORY_ALLOCATION			1119
/*! connection: memory frees */
#define	WT_STAT_CONN_MEMORY_FREE			1120
/*! connection: memory re-allocations */
#define	WT_STAT_CONN_MEMORY_GROW			1121
/*! connection: pthread mutex condition wait calls */
#define	WT_STAT_CONN_COND_WAIT				1122
/*! connection: pthread mutex shared lock read-lock calls */
#define	WT_STAT_CONN_RWLOCK_READ			1123
/*! connection: pthread mutex shared lock write-lock calls */
#define	WT_STAT_CONN_RWLOCK_WRITE			1124
/*! connection: total fsync I/Os */
#define	WT_STAT_CONN_FSYNC_IO				1125
/*! connection: total read I/Os */
#define	WT_STAT_CONN_READ_IO				1126
/*! connection: total write I/Os */
#define	WT_STAT_CONN_WRITE_IO				1127
/*! cursor: cached cursor count */
#define	WT_STAT_CONN_CURSOR_CACHED_COUNT		1128
/*! cursor: cursor bulk loaded cursor insert calls */
#define	WT_STAT_CONN_CURSOR_INSERT_BULK			1129
/*! cursor: cursor close calls that result in cache */
#define	WT_STAT_CONN_CURSOR_CACHE			1130
/*! cursor: cursor create calls */
#define	WT_STAT_CONN_CURSOR_CREATE			1131
/*! cursor: cursor insert calls */
#define	WT_STAT_CONN_CURSOR_INSERT			1132
/*! cursor: cursor insert key and value bytes */
#define	WT_STAT_CONN_CURSOR_INSERT_BYTES		1133
/*! cursor: cursor modify calls */
#define	WT_STAT_CONN_CURSOR_MODIFY			1134
/*! cursor: cursor modify key and value bytes affected */
#define	WT_STAT_CONN_CURSOR_MODIFY_BYTES		1135
/*! cursor: cursor modify value bytes modified */
#define	WT_STAT_CONN_CURSOR_MODIFY_BYTES_TOUCH		1136
/*! cursor: cursor next calls */
#define	WT_STAT_CONN_CURSOR_NEXT			1137
/*!
 * cursor: cursor next calls that skip due to a globally visible history
 * store tombstone in rollback to stable
 */
#define	WT_STAT_CONN_CURSOR_NEXT_HS_TOMBSTONE_RTS	1138
/*! cursor: cursor operation restarted */
#define	WT_STAT_CONN_CURSOR_RESTART			1139
/*! cursor: cursor prev calls */
#define	WT_STAT_CONN_CURSOR_PREV			1140
/*!
 * cursor: cursor prev calls that skip due to a globally visible history
 * store tombstone in rollback to stable
 */
#define	WT_STAT_CONN_CURSOR_PREV_HS_TOMBSTONE_RTS	1141
/*! cursor: cursor remove calls */
#define	WT_STAT_CONN_CURSOR_REMOVE			1142
/*! cursor: cursor remove key bytes removed */
#define	WT_STAT_CONN_CURSOR_REMOVE_BYTES		1143
/*! cursor: cursor reserve calls */
#define	WT_STAT_CONN_CURSOR_RESERVE			1144
/*! cursor: cursor reset calls */
#define	WT_STAT_CONN_CURSOR_RESET			1145
/*! cursor: cursor search calls */
#define	WT_STAT_CONN_CURSOR_SEARCH			1146
/*! cursor: cursor search history store calls */
#define	WT_STAT_CONN_CURSOR_SEARCH_HS			1147
/*! cursor: cursor search near calls */
#define	WT_STAT_CONN_CURSOR_SEARCH_NEAR			1148
/*! cursor: cursor sweep buckets */
#define	WT_STAT_CONN_CURSOR_SWEEP_BUCKETS		1149
/*! cursor: cursor sweep cursors closed */
#define	WT_STAT_CONN_CURSOR_SWEEP_CLOSED		1150
/*! cursor: cursor sweep cursors examined */
#define	WT_STAT_CONN_CURSOR_SWEEP_EXAMINED		1151
/*! cursor: cursor sweeps */
#define	WT_STAT_CONN_CURSOR_SWEEP			1152
/*! cursor: cursor truncate calls */
#define	WT_STAT_CONN_CURSOR_TRUNCATE			1153
/*! cursor: cursor update calls */
#define	WT_STAT_CONN_CURSOR_UPDATE			1154
/*! cursor: cursor update key and value bytes */
#define	WT_STAT_CONN_CURSOR_UPDATE_BYTES		1155
/*! cursor: cursor update value size change */
#define	WT_STAT_CONN_CURSOR_UPDATE_BYTES_CHANGED	1156
/*! cursor: cursors reused from cache */
#define	WT_STAT_CONN_CURSOR_REOPEN			1157
/*! data-handle: connection data handle size */
#define	WT_STAT_CONN_DH_CONN_HANDLE_SIZE		1158
/*! data-handle: connection data handles currently active */
#define	WT_STAT_CONN_DH_CONN_HANDLE_COUNT		1159
/*! data-handle: connection sweep candidate became referenced */
#define	WT_STAT_CONN_DH_SWEEP_REF			1160
/*! data-handle: connection sweep dhandles closed */
#define	WT_STAT_CONN_DH_SWEEP_CLOSE			1161
/*! data-handle: connection sweep dhandles removed from hash list */
#define	WT_STAT_CONN_DH_SWEEP_REMOVE			1162
/*! data-handle: connection sweep time-of-death sets */
#define	WT_STAT_CONN_DH_SWEEP_TOD			1163
/*! data-handle: connection sweeps */
#define	WT_STAT_CONN_DH_SWEEPS				1164
/*! data-handle: session dhandles swept */
#define	WT_STAT_CONN_DH_SESSION_HANDLES			1165
/*! data-handle: session sweep attempts */
#define	WT_STAT_CONN_DH_SESSION_SWEEPS			1166
/*! lock: checkpoint lock acquisitions */
#define	WT_STAT_CONN_LOCK_CHECKPOINT_COUNT		1167
/*! lock: checkpoint lock application thread wait time (usecs) */
#define	WT_STAT_CONN_LOCK_CHECKPOINT_WAIT_APPLICATION	1168
/*! lock: checkpoint lock internal thread wait time (usecs) */
#define	WT_STAT_CONN_LOCK_CHECKPOINT_WAIT_INTERNAL	1169
/*! lock: dhandle lock application thread time waiting (usecs) */
#define	WT_STAT_CONN_LOCK_DHANDLE_WAIT_APPLICATION	1170
/*! lock: dhandle lock internal thread time waiting (usecs) */
#define	WT_STAT_CONN_LOCK_DHANDLE_WAIT_INTERNAL		1171
/*! lock: dhandle read lock acquisitions */
#define	WT_STAT_CONN_LOCK_DHANDLE_READ_COUNT		1172
/*! lock: dhandle write lock acquisitions */
#define	WT_STAT_CONN_LOCK_DHANDLE_WRITE_COUNT		1173
/*!
 * lock: durable timestamp queue lock application thread time waiting
 * (usecs)
 */
#define	WT_STAT_CONN_LOCK_DURABLE_TIMESTAMP_WAIT_APPLICATION	1174
/*!
 * lock: durable timestamp queue lock internal thread time waiting
 * (usecs)
 */
#define	WT_STAT_CONN_LOCK_DURABLE_TIMESTAMP_WAIT_INTERNAL	1175
/*! lock: durable timestamp queue read lock acquisitions */
#define	WT_STAT_CONN_LOCK_DURABLE_TIMESTAMP_READ_COUNT	1176
/*! lock: durable timestamp queue write lock acquisitions */
#define	WT_STAT_CONN_LOCK_DURABLE_TIMESTAMP_WRITE_COUNT	1177
/*! lock: metadata lock acquisitions */
#define	WT_STAT_CONN_LOCK_METADATA_COUNT		1178
/*! lock: metadata lock application thread wait time (usecs) */
#define	WT_STAT_CONN_LOCK_METADATA_WAIT_APPLICATION	1179
/*! lock: metadata lock internal thread wait time (usecs) */
#define	WT_STAT_CONN_LOCK_METADATA_WAIT_INTERNAL	1180
/*!
 * lock: read timestamp queue lock application thread time waiting
 * (usecs)
 */
#define	WT_STAT_CONN_LOCK_READ_TIMESTAMP_WAIT_APPLICATION	1181
/*! lock: read timestamp queue lock internal thread time waiting (usecs) */
#define	WT_STAT_CONN_LOCK_READ_TIMESTAMP_WAIT_INTERNAL	1182
/*! lock: read timestamp queue read lock acquisitions */
#define	WT_STAT_CONN_LOCK_READ_TIMESTAMP_READ_COUNT	1183
/*! lock: read timestamp queue write lock acquisitions */
#define	WT_STAT_CONN_LOCK_READ_TIMESTAMP_WRITE_COUNT	1184
/*! lock: schema lock acquisitions */
#define	WT_STAT_CONN_LOCK_SCHEMA_COUNT			1185
/*! lock: schema lock application thread wait time (usecs) */
#define	WT_STAT_CONN_LOCK_SCHEMA_WAIT_APPLICATION	1186
/*! lock: schema lock internal thread wait time (usecs) */
#define	WT_STAT_CONN_LOCK_SCHEMA_WAIT_INTERNAL		1187
/*!
 * lock: table lock application thread time waiting for the table lock
 * (usecs)
 */
#define	WT_STAT_CONN_LOCK_TABLE_WAIT_APPLICATION	1188
/*!
 * lock: table lock internal thread time waiting for the table lock
 * (usecs)
 */
#define	WT_STAT_CONN_LOCK_TABLE_WAIT_INTERNAL		1189
/*! lock: table read lock acquisitions */
#define	WT_STAT_CONN_LOCK_TABLE_READ_COUNT		1190
/*! lock: table write lock acquisitions */
#define	WT_STAT_CONN_LOCK_TABLE_WRITE_COUNT		1191
/*! lock: txn global lock application thread time waiting (usecs) */
#define	WT_STAT_CONN_LOCK_TXN_GLOBAL_WAIT_APPLICATION	1192
/*! lock: txn global lock internal thread time waiting (usecs) */
#define	WT_STAT_CONN_LOCK_TXN_GLOBAL_WAIT_INTERNAL	1193
/*! lock: txn global read lock acquisitions */
#define	WT_STAT_CONN_LOCK_TXN_GLOBAL_READ_COUNT		1194
/*! lock: txn global write lock acquisitions */
#define	WT_STAT_CONN_LOCK_TXN_GLOBAL_WRITE_COUNT	1195
/*! log: busy returns attempting to switch slots */
#define	WT_STAT_CONN_LOG_SLOT_SWITCH_BUSY		1196
/*! log: force archive time sleeping (usecs) */
#define	WT_STAT_CONN_LOG_FORCE_ARCHIVE_SLEEP		1197
/*! log: log bytes of payload data */
#define	WT_STAT_CONN_LOG_BYTES_PAYLOAD			1198
/*! log: log bytes written */
#define	WT_STAT_CONN_LOG_BYTES_WRITTEN			1199
/*! log: log files manually zero-filled */
#define	WT_STAT_CONN_LOG_ZERO_FILLS			1200
/*! log: log flush operations */
#define	WT_STAT_CONN_LOG_FLUSH				1201
/*! log: log force write operations */
#define	WT_STAT_CONN_LOG_FORCE_WRITE			1202
/*! log: log force write operations skipped */
#define	WT_STAT_CONN_LOG_FORCE_WRITE_SKIP		1203
/*! log: log records compressed */
#define	WT_STAT_CONN_LOG_COMPRESS_WRITES		1204
/*! log: log records not compressed */
#define	WT_STAT_CONN_LOG_COMPRESS_WRITE_FAILS		1205
/*! log: log records too small to compress */
#define	WT_STAT_CONN_LOG_COMPRESS_SMALL			1206
/*! log: log release advances write LSN */
#define	WT_STAT_CONN_LOG_RELEASE_WRITE_LSN		1207
/*! log: log scan operations */
#define	WT_STAT_CONN_LOG_SCANS				1208
/*! log: log scan records requiring two reads */
#define	WT_STAT_CONN_LOG_SCAN_REREADS			1209
/*! log: log server thread advances write LSN */
#define	WT_STAT_CONN_LOG_WRITE_LSN			1210
/*! log: log server thread write LSN walk skipped */
#define	WT_STAT_CONN_LOG_WRITE_LSN_SKIP			1211
/*! log: log sync operations */
#define	WT_STAT_CONN_LOG_SYNC				1212
/*! log: log sync time duration (usecs) */
#define	WT_STAT_CONN_LOG_SYNC_DURATION			1213
/*! log: log sync_dir operations */
#define	WT_STAT_CONN_LOG_SYNC_DIR			1214
/*! log: log sync_dir time duration (usecs) */
#define	WT_STAT_CONN_LOG_SYNC_DIR_DURATION		1215
/*! log: log write operations */
#define	WT_STAT_CONN_LOG_WRITES				1216
/*! log: logging bytes consolidated */
#define	WT_STAT_CONN_LOG_SLOT_CONSOLIDATED		1217
/*! log: maximum log file size */
#define	WT_STAT_CONN_LOG_MAX_FILESIZE			1218
/*! log: number of pre-allocated log files to create */
#define	WT_STAT_CONN_LOG_PREALLOC_MAX			1219
/*! log: pre-allocated log files not ready and missed */
#define	WT_STAT_CONN_LOG_PREALLOC_MISSED		1220
/*! log: pre-allocated log files prepared */
#define	WT_STAT_CONN_LOG_PREALLOC_FILES			1221
/*! log: pre-allocated log files used */
#define	WT_STAT_CONN_LOG_PREALLOC_USED			1222
/*! log: records processed by log scan */
#define	WT_STAT_CONN_LOG_SCAN_RECORDS			1223
/*! log: slot close lost race */
#define	WT_STAT_CONN_LOG_SLOT_CLOSE_RACE		1224
/*! log: slot close unbuffered waits */
#define	WT_STAT_CONN_LOG_SLOT_CLOSE_UNBUF		1225
/*! log: slot closures */
#define	WT_STAT_CONN_LOG_SLOT_CLOSES			1226
/*! log: slot join atomic update races */
#define	WT_STAT_CONN_LOG_SLOT_RACES			1227
/*! log: slot join calls atomic updates raced */
#define	WT_STAT_CONN_LOG_SLOT_YIELD_RACE		1228
/*! log: slot join calls did not yield */
#define	WT_STAT_CONN_LOG_SLOT_IMMEDIATE			1229
/*! log: slot join calls found active slot closed */
#define	WT_STAT_CONN_LOG_SLOT_YIELD_CLOSE		1230
/*! log: slot join calls slept */
#define	WT_STAT_CONN_LOG_SLOT_YIELD_SLEEP		1231
/*! log: slot join calls yielded */
#define	WT_STAT_CONN_LOG_SLOT_YIELD			1232
/*! log: slot join found active slot closed */
#define	WT_STAT_CONN_LOG_SLOT_ACTIVE_CLOSED		1233
/*! log: slot joins yield time (usecs) */
#define	WT_STAT_CONN_LOG_SLOT_YIELD_DURATION		1234
/*! log: slot transitions unable to find free slot */
#define	WT_STAT_CONN_LOG_SLOT_NO_FREE_SLOTS		1235
/*! log: slot unbuffered writes */
#define	WT_STAT_CONN_LOG_SLOT_UNBUFFERED		1236
/*! log: total in-memory size of compressed records */
#define	WT_STAT_CONN_LOG_COMPRESS_MEM			1237
/*! log: total log buffer size */
#define	WT_STAT_CONN_LOG_BUFFER_SIZE			1238
/*! log: total size of compressed records */
#define	WT_STAT_CONN_LOG_COMPRESS_LEN			1239
/*! log: written slots coalesced */
#define	WT_STAT_CONN_LOG_SLOT_COALESCED			1240
/*! log: yields waiting for previous log file close */
#define	WT_STAT_CONN_LOG_CLOSE_YIELDS			1241
/*! perf: file system read latency histogram (bucket 1) - 10-49ms */
#define	WT_STAT_CONN_PERF_HIST_FSREAD_LATENCY_LT50	1242
/*! perf: file system read latency histogram (bucket 2) - 50-99ms */
#define	WT_STAT_CONN_PERF_HIST_FSREAD_LATENCY_LT100	1243
/*! perf: file system read latency histogram (bucket 3) - 100-249ms */
#define	WT_STAT_CONN_PERF_HIST_FSREAD_LATENCY_LT250	1244
/*! perf: file system read latency histogram (bucket 4) - 250-499ms */
#define	WT_STAT_CONN_PERF_HIST_FSREAD_LATENCY_LT500	1245
/*! perf: file system read latency histogram (bucket 5) - 500-999ms */
#define	WT_STAT_CONN_PERF_HIST_FSREAD_LATENCY_LT1000	1246
/*! perf: file system read latency histogram (bucket 6) - 1000ms+ */
#define	WT_STAT_CONN_PERF_HIST_FSREAD_LATENCY_GT1000	1247
/*! perf: file system write latency histogram (bucket 1) - 10-49ms */
#define	WT_STAT_CONN_PERF_HIST_FSWRITE_LATENCY_LT50	1248
/*! perf: file system write latency histogram (bucket 2) - 50-99ms */
#define	WT_STAT_CONN_PERF_HIST_FSWRITE_LATENCY_LT100	1249
/*! perf: file system write latency histogram (bucket 3) - 100-249ms */
#define	WT_STAT_CONN_PERF_HIST_FSWRITE_LATENCY_LT250	1250
/*! perf: file system write latency histogram (bucket 4) - 250-499ms */
#define	WT_STAT_CONN_PERF_HIST_FSWRITE_LATENCY_LT500	1251
/*! perf: file system write latency histogram (bucket 5) - 500-999ms */
#define	WT_STAT_CONN_PERF_HIST_FSWRITE_LATENCY_LT1000	1252
/*! perf: file system write latency histogram (bucket 6) - 1000ms+ */
#define	WT_STAT_CONN_PERF_HIST_FSWRITE_LATENCY_GT1000	1253
/*! perf: operation read latency histogram (bucket 1) - 100-249us */
#define	WT_STAT_CONN_PERF_HIST_OPREAD_LATENCY_LT250	1254
/*! perf: operation read latency histogram (bucket 2) - 250-499us */
#define	WT_STAT_CONN_PERF_HIST_OPREAD_LATENCY_LT500	1255
/*! perf: operation read latency histogram (bucket 3) - 500-999us */
#define	WT_STAT_CONN_PERF_HIST_OPREAD_LATENCY_LT1000	1256
/*! perf: operation read latency histogram (bucket 4) - 1000-9999us */
#define	WT_STAT_CONN_PERF_HIST_OPREAD_LATENCY_LT10000	1257
/*! perf: operation read latency histogram (bucket 5) - 10000us+ */
#define	WT_STAT_CONN_PERF_HIST_OPREAD_LATENCY_GT10000	1258
/*! perf: operation write latency histogram (bucket 1) - 100-249us */
#define	WT_STAT_CONN_PERF_HIST_OPWRITE_LATENCY_LT250	1259
/*! perf: operation write latency histogram (bucket 2) - 250-499us */
#define	WT_STAT_CONN_PERF_HIST_OPWRITE_LATENCY_LT500	1260
/*! perf: operation write latency histogram (bucket 3) - 500-999us */
#define	WT_STAT_CONN_PERF_HIST_OPWRITE_LATENCY_LT1000	1261
/*! perf: operation write latency histogram (bucket 4) - 1000-9999us */
#define	WT_STAT_CONN_PERF_HIST_OPWRITE_LATENCY_LT10000	1262
/*! perf: operation write latency histogram (bucket 5) - 10000us+ */
#define	WT_STAT_CONN_PERF_HIST_OPWRITE_LATENCY_GT10000	1263
/*! reconciliation: maximum seconds spent in a reconciliation call */
#define	WT_STAT_CONN_REC_MAXIMUM_SECONDS		1264
/*!
 * reconciliation: page reconciliation calls that resulted in values with
 * prepared transaction metadata
 */
#define	WT_STAT_CONN_REC_PAGES_WITH_PREPARE		1265
/*!
 * reconciliation: page reconciliation calls that resulted in values with
 * timestamps
 */
#define	WT_STAT_CONN_REC_PAGES_WITH_TS			1266
/*!
 * reconciliation: page reconciliation calls that resulted in values with
 * transaction ids
 */
#define	WT_STAT_CONN_REC_PAGES_WITH_TXN			1267
/*! reconciliation: pages written including at least one prepare state */
#define	WT_STAT_CONN_REC_TIME_WINDOW_PAGES_PREPARED	1268
/*! reconciliation: pages written including at least one start timestamp */
#define	WT_STAT_CONN_REC_TIME_WINDOW_PAGES_START_TS	1269
/*! reconciliation: records written including a prepare state */
#define	WT_STAT_CONN_REC_TIME_WINDOW_PREPARED		1270
/*! reconciliation: split bytes currently awaiting free */
#define	WT_STAT_CONN_REC_SPLIT_STASHED_BYTES		1271
/*! reconciliation: split objects currently awaiting free */
#define	WT_STAT_CONN_REC_SPLIT_STASHED_OBJECTS		1272
/*! session: open session count */
#define	WT_STAT_CONN_SESSION_OPEN			1273
/*! session: session query timestamp calls */
#define	WT_STAT_CONN_SESSION_QUERY_TS			1274
/*! session: table alter failed calls */
#define	WT_STAT_CONN_SESSION_TABLE_ALTER_FAIL		1275
/*! session: table alter successful calls */
#define	WT_STAT_CONN_SESSION_TABLE_ALTER_SUCCESS	1276
/*! session: table alter unchanged and skipped */
#define	WT_STAT_CONN_SESSION_TABLE_ALTER_SKIP		1277
/*! session: table compact failed calls */
#define	WT_STAT_CONN_SESSION_TABLE_COMPACT_FAIL		1278
/*! session: table compact successful calls */
#define	WT_STAT_CONN_SESSION_TABLE_COMPACT_SUCCESS	1279
/*! session: table create failed calls */
#define	WT_STAT_CONN_SESSION_TABLE_CREATE_FAIL		1280
/*! session: table create successful calls */
#define	WT_STAT_CONN_SESSION_TABLE_CREATE_SUCCESS	1281
/*! session: table drop failed calls */
#define	WT_STAT_CONN_SESSION_TABLE_DROP_FAIL		1282
/*! session: table drop successful calls */
#define	WT_STAT_CONN_SESSION_TABLE_DROP_SUCCESS		1283
/*! session: table rename failed calls */
#define	WT_STAT_CONN_SESSION_TABLE_RENAME_FAIL		1284
/*! session: table rename successful calls */
#define	WT_STAT_CONN_SESSION_TABLE_RENAME_SUCCESS	1285
/*! session: table salvage failed calls */
#define	WT_STAT_CONN_SESSION_TABLE_SALVAGE_FAIL		1286
/*! session: table salvage successful calls */
#define	WT_STAT_CONN_SESSION_TABLE_SALVAGE_SUCCESS	1287
/*! session: table truncate failed calls */
#define	WT_STAT_CONN_SESSION_TABLE_TRUNCATE_FAIL	1288
/*! session: table truncate successful calls */
#define	WT_STAT_CONN_SESSION_TABLE_TRUNCATE_SUCCESS	1289
/*! session: table verify failed calls */
#define	WT_STAT_CONN_SESSION_TABLE_VERIFY_FAIL		1290
/*! session: table verify successful calls */
#define	WT_STAT_CONN_SESSION_TABLE_VERIFY_SUCCESS	1291
/*! thread-state: active filesystem fsync calls */
#define	WT_STAT_CONN_THREAD_FSYNC_ACTIVE		1292
/*! thread-state: active filesystem read calls */
#define	WT_STAT_CONN_THREAD_READ_ACTIVE			1293
/*! thread-state: active filesystem write calls */
#define	WT_STAT_CONN_THREAD_WRITE_ACTIVE		1294
/*! thread-yield: application thread time evicting (usecs) */
#define	WT_STAT_CONN_APPLICATION_EVICT_TIME		1295
/*! thread-yield: application thread time waiting for cache (usecs) */
#define	WT_STAT_CONN_APPLICATION_CACHE_TIME		1296
/*!
 * thread-yield: connection close blocked waiting for transaction state
 * stabilization
 */
#define	WT_STAT_CONN_TXN_RELEASE_BLOCKED		1297
/*! thread-yield: connection close yielded for lsm manager shutdown */
#define	WT_STAT_CONN_CONN_CLOSE_BLOCKED_LSM		1298
/*! thread-yield: data handle lock yielded */
#define	WT_STAT_CONN_DHANDLE_LOCK_BLOCKED		1299
/*!
 * thread-yield: get reference for page index and slot time sleeping
 * (usecs)
 */
#define	WT_STAT_CONN_PAGE_INDEX_SLOT_REF_BLOCKED	1300
/*! thread-yield: log server sync yielded for log write */
#define	WT_STAT_CONN_LOG_SERVER_SYNC_BLOCKED		1301
/*! thread-yield: page access yielded due to prepare state change */
#define	WT_STAT_CONN_PREPARED_TRANSITION_BLOCKED_PAGE	1302
/*! thread-yield: page acquire busy blocked */
#define	WT_STAT_CONN_PAGE_BUSY_BLOCKED			1303
/*! thread-yield: page acquire eviction blocked */
#define	WT_STAT_CONN_PAGE_FORCIBLE_EVICT_BLOCKED	1304
/*! thread-yield: page acquire locked blocked */
#define	WT_STAT_CONN_PAGE_LOCKED_BLOCKED		1305
/*! thread-yield: page acquire read blocked */
#define	WT_STAT_CONN_PAGE_READ_BLOCKED			1306
/*! thread-yield: page acquire time sleeping (usecs) */
#define	WT_STAT_CONN_PAGE_SLEEP				1307
/*!
 * thread-yield: page delete rollback time sleeping for state change
 * (usecs)
 */
#define	WT_STAT_CONN_PAGE_DEL_ROLLBACK_BLOCKED		1308
/*! thread-yield: page reconciliation yielded due to child modification */
#define	WT_STAT_CONN_CHILD_MODIFY_BLOCKED_PAGE		1309
/*! transaction: Number of prepared updates */
#define	WT_STAT_CONN_TXN_PREPARED_UPDATES_COUNT		1310
/*! transaction: durable timestamp queue entries walked */
#define	WT_STAT_CONN_TXN_DURABLE_QUEUE_WALKED		1311
/*! transaction: durable timestamp queue insert to empty */
#define	WT_STAT_CONN_TXN_DURABLE_QUEUE_EMPTY		1312
/*! transaction: durable timestamp queue inserts to head */
#define	WT_STAT_CONN_TXN_DURABLE_QUEUE_HEAD		1313
/*! transaction: durable timestamp queue inserts total */
#define	WT_STAT_CONN_TXN_DURABLE_QUEUE_INSERTS		1314
/*! transaction: durable timestamp queue length */
#define	WT_STAT_CONN_TXN_DURABLE_QUEUE_LEN		1315
/*! transaction: prepared transactions */
#define	WT_STAT_CONN_TXN_PREPARE			1316
/*! transaction: prepared transactions committed */
#define	WT_STAT_CONN_TXN_PREPARE_COMMIT			1317
/*! transaction: prepared transactions currently active */
#define	WT_STAT_CONN_TXN_PREPARE_ACTIVE			1318
/*! transaction: prepared transactions rolled back */
#define	WT_STAT_CONN_TXN_PREPARE_ROLLBACK		1319
/*! transaction: query timestamp calls */
#define	WT_STAT_CONN_TXN_QUERY_TS			1320
/*! transaction: read timestamp queue entries walked */
#define	WT_STAT_CONN_TXN_READ_QUEUE_WALKED		1321
/*! transaction: read timestamp queue insert to empty */
#define	WT_STAT_CONN_TXN_READ_QUEUE_EMPTY		1322
/*! transaction: read timestamp queue inserts to head */
#define	WT_STAT_CONN_TXN_READ_QUEUE_HEAD		1323
/*! transaction: read timestamp queue inserts total */
#define	WT_STAT_CONN_TXN_READ_QUEUE_INSERTS		1324
/*! transaction: read timestamp queue length */
#define	WT_STAT_CONN_TXN_READ_QUEUE_LEN			1325
/*! transaction: rollback to stable calls */
#define	WT_STAT_CONN_TXN_RTS				1326
/*! transaction: rollback to stable pages visited */
#define	WT_STAT_CONN_TXN_RTS_PAGES_VISITED		1327
/*! transaction: rollback to stable tree walk skipping pages */
#define	WT_STAT_CONN_TXN_RTS_TREE_WALK_SKIP_PAGES	1328
/*! transaction: rollback to stable updates aborted */
#define	WT_STAT_CONN_TXN_RTS_UPD_ABORTED		1329
/*! transaction: set timestamp calls */
#define	WT_STAT_CONN_TXN_SET_TS				1330
/*! transaction: set timestamp durable calls */
#define	WT_STAT_CONN_TXN_SET_TS_DURABLE			1331
/*! transaction: set timestamp durable updates */
#define	WT_STAT_CONN_TXN_SET_TS_DURABLE_UPD		1332
/*! transaction: set timestamp oldest calls */
#define	WT_STAT_CONN_TXN_SET_TS_OLDEST			1333
/*! transaction: set timestamp oldest updates */
#define	WT_STAT_CONN_TXN_SET_TS_OLDEST_UPD		1334
/*! transaction: set timestamp stable calls */
#define	WT_STAT_CONN_TXN_SET_TS_STABLE			1335
/*! transaction: set timestamp stable updates */
#define	WT_STAT_CONN_TXN_SET_TS_STABLE_UPD		1336
/*! transaction: transaction begins */
#define	WT_STAT_CONN_TXN_BEGIN				1337
/*! transaction: transaction checkpoint currently running */
#define	WT_STAT_CONN_TXN_CHECKPOINT_RUNNING		1338
/*! transaction: transaction checkpoint generation */
#define	WT_STAT_CONN_TXN_CHECKPOINT_GENERATION		1339
/*!
 * transaction: transaction checkpoint history store file duration
 * (usecs)
 */
#define	WT_STAT_CONN_TXN_HS_CKPT_DURATION		1340
/*! transaction: transaction checkpoint max time (msecs) */
#define	WT_STAT_CONN_TXN_CHECKPOINT_TIME_MAX		1341
/*! transaction: transaction checkpoint min time (msecs) */
#define	WT_STAT_CONN_TXN_CHECKPOINT_TIME_MIN		1342
/*!
 * transaction: transaction checkpoint most recent duration for gathering
 * all handles (usecs)
 */
#define	WT_STAT_CONN_TXN_CHECKPOINT_HANDLE_DURATION	1343
/*!
 * transaction: transaction checkpoint most recent duration for gathering
 * applied handles (usecs)
 */
#define	WT_STAT_CONN_TXN_CHECKPOINT_HANDLE_DURATION_APPLY	1344
/*!
 * transaction: transaction checkpoint most recent duration for gathering
 * skipped handles (usecs)
 */
#define	WT_STAT_CONN_TXN_CHECKPOINT_HANDLE_DURATION_SKIP	1345
/*! transaction: transaction checkpoint most recent handles applied */
#define	WT_STAT_CONN_TXN_CHECKPOINT_HANDLE_APPLIED	1346
/*! transaction: transaction checkpoint most recent handles skipped */
#define	WT_STAT_CONN_TXN_CHECKPOINT_HANDLE_SKIPPED	1347
/*! transaction: transaction checkpoint most recent handles walked */
#define	WT_STAT_CONN_TXN_CHECKPOINT_HANDLE_WALKED	1348
/*! transaction: transaction checkpoint most recent time (msecs) */
#define	WT_STAT_CONN_TXN_CHECKPOINT_TIME_RECENT		1349
/*! transaction: transaction checkpoint prepare currently running */
#define	WT_STAT_CONN_TXN_CHECKPOINT_PREP_RUNNING	1350
/*! transaction: transaction checkpoint prepare max time (msecs) */
#define	WT_STAT_CONN_TXN_CHECKPOINT_PREP_MAX		1351
/*! transaction: transaction checkpoint prepare min time (msecs) */
#define	WT_STAT_CONN_TXN_CHECKPOINT_PREP_MIN		1352
/*! transaction: transaction checkpoint prepare most recent time (msecs) */
#define	WT_STAT_CONN_TXN_CHECKPOINT_PREP_RECENT		1353
/*! transaction: transaction checkpoint prepare total time (msecs) */
#define	WT_STAT_CONN_TXN_CHECKPOINT_PREP_TOTAL		1354
/*! transaction: transaction checkpoint scrub dirty target */
#define	WT_STAT_CONN_TXN_CHECKPOINT_SCRUB_TARGET	1355
/*! transaction: transaction checkpoint scrub time (msecs) */
#define	WT_STAT_CONN_TXN_CHECKPOINT_SCRUB_TIME		1356
/*! transaction: transaction checkpoint total time (msecs) */
#define	WT_STAT_CONN_TXN_CHECKPOINT_TIME_TOTAL		1357
/*! transaction: transaction checkpoints */
#define	WT_STAT_CONN_TXN_CHECKPOINT			1358
/*!
 * transaction: transaction checkpoints skipped because database was
 * clean
 */
#define	WT_STAT_CONN_TXN_CHECKPOINT_SKIPPED		1359
/*! transaction: transaction failures due to history store */
#define	WT_STAT_CONN_TXN_FAIL_CACHE			1360
/*!
 * transaction: transaction fsync calls for checkpoint after allocating
 * the transaction ID
 */
#define	WT_STAT_CONN_TXN_CHECKPOINT_FSYNC_POST		1361
/*!
 * transaction: transaction fsync duration for checkpoint after
 * allocating the transaction ID (usecs)
 */
#define	WT_STAT_CONN_TXN_CHECKPOINT_FSYNC_POST_DURATION	1362
/*! transaction: transaction range of IDs currently pinned */
#define	WT_STAT_CONN_TXN_PINNED_RANGE			1363
/*! transaction: transaction range of IDs currently pinned by a checkpoint */
#define	WT_STAT_CONN_TXN_PINNED_CHECKPOINT_RANGE	1364
/*! transaction: transaction range of timestamps currently pinned */
#define	WT_STAT_CONN_TXN_PINNED_TIMESTAMP		1365
/*! transaction: transaction range of timestamps pinned by a checkpoint */
#define	WT_STAT_CONN_TXN_PINNED_TIMESTAMP_CHECKPOINT	1366
/*!
 * transaction: transaction range of timestamps pinned by the oldest
 * active read timestamp
 */
#define	WT_STAT_CONN_TXN_PINNED_TIMESTAMP_READER	1367
/*!
 * transaction: transaction range of timestamps pinned by the oldest
 * timestamp
 */
#define	WT_STAT_CONN_TXN_PINNED_TIMESTAMP_OLDEST	1368
/*! transaction: transaction read timestamp of the oldest active reader */
#define	WT_STAT_CONN_TXN_TIMESTAMP_OLDEST_ACTIVE_READ	1369
/*! transaction: transaction sync calls */
#define	WT_STAT_CONN_TXN_SYNC				1370
/*! transaction: transactions committed */
#define	WT_STAT_CONN_TXN_COMMIT				1371
/*! transaction: transactions rolled back */
#define	WT_STAT_CONN_TXN_ROLLBACK			1372
/*! LSM: sleep for LSM checkpoint throttle */
#define	WT_STAT_CONN_LSM_CHECKPOINT_THROTTLE		1373
/*! LSM: sleep for LSM merge throttle */
#define	WT_STAT_CONN_LSM_MERGE_THROTTLE			1374
/*! cache: bytes currently in the cache */
#define	WT_STAT_CONN_CACHE_BYTES_INUSE			1375
/*! cache: bytes dirty in the cache cumulative */
#define	WT_STAT_CONN_CACHE_BYTES_DIRTY_TOTAL		1376
/*! cache: bytes read into cache */
#define	WT_STAT_CONN_CACHE_BYTES_READ			1377
/*! cache: bytes written from cache */
#define	WT_STAT_CONN_CACHE_BYTES_WRITE			1378
/*! cache: checkpoint blocked page eviction */
#define	WT_STAT_CONN_CACHE_EVICTION_CHECKPOINT		1379
/*! cache: eviction walk target pages histogram - 0-9 */
#define	WT_STAT_CONN_CACHE_EVICTION_TARGET_PAGE_LT10	1380
/*! cache: eviction walk target pages histogram - 10-31 */
#define	WT_STAT_CONN_CACHE_EVICTION_TARGET_PAGE_LT32	1381
/*! cache: eviction walk target pages histogram - 128 and higher */
#define	WT_STAT_CONN_CACHE_EVICTION_TARGET_PAGE_GE128	1382
/*! cache: eviction walk target pages histogram - 32-63 */
#define	WT_STAT_CONN_CACHE_EVICTION_TARGET_PAGE_LT64	1383
/*! cache: eviction walk target pages histogram - 64-128 */
#define	WT_STAT_CONN_CACHE_EVICTION_TARGET_PAGE_LT128	1384
/*!
 * cache: eviction walk target pages reduced due to history store cache
 * pressure
 */
#define	WT_STAT_CONN_CACHE_EVICTION_TARGET_PAGE_REDUCED	1385
/*! cache: eviction walks abandoned */
#define	WT_STAT_CONN_CACHE_EVICTION_WALKS_ABANDONED	1386
/*! cache: eviction walks gave up because they restarted their walk twice */
#define	WT_STAT_CONN_CACHE_EVICTION_WALKS_STOPPED	1387
/*!
 * cache: eviction walks gave up because they saw too many pages and
 * found no candidates
 */
#define	WT_STAT_CONN_CACHE_EVICTION_WALKS_GAVE_UP_NO_TARGETS	1388
/*!
 * cache: eviction walks gave up because they saw too many pages and
 * found too few candidates
 */
#define	WT_STAT_CONN_CACHE_EVICTION_WALKS_GAVE_UP_RATIO	1389
/*! cache: eviction walks reached end of tree */
#define	WT_STAT_CONN_CACHE_EVICTION_WALKS_ENDED		1390
/*! cache: eviction walks restarted */
#define	WT_STAT_CONN_CACHE_EVICTION_WALK_RESTART	1391
/*! cache: eviction walks started from root of tree */
#define	WT_STAT_CONN_CACHE_EVICTION_WALK_FROM_ROOT	1392
/*! cache: eviction walks started from saved location in tree */
#define	WT_STAT_CONN_CACHE_EVICTION_WALK_SAVED_POS	1393
/*! cache: hazard pointer blocked page eviction */
#define	WT_STAT_CONN_CACHE_EVICTION_HAZARD		1394
/*! cache: history store table insert calls */
#define	WT_STAT_CONN_CACHE_HS_INSERT			1395
/*! cache: history store table insert calls that returned restart */
#define	WT_STAT_CONN_CACHE_HS_INSERT_RESTART		1396
/*!
 * cache: history store table out-of-order resolved updates that lose
 * their durable timestamp
 */
#define	WT_STAT_CONN_CACHE_HS_ORDER_LOSE_DURABLE_TIMESTAMP	1397
/*!
 * cache: history store table out-of-order updates that were fixed up by
 * moving existing records
 */
#define	WT_STAT_CONN_CACHE_HS_ORDER_FIXUP_MOVE		1398
/*!
 * cache: history store table out-of-order updates that were fixed up
 * during insertion
 */
#define	WT_STAT_CONN_CACHE_HS_ORDER_FIXUP_INSERT	1399
/*! cache: history store table reads */
#define	WT_STAT_CONN_CACHE_HS_READ			1400
/*! cache: history store table reads missed */
#define	WT_STAT_CONN_CACHE_HS_READ_MISS			1401
/*! cache: history store table reads requiring squashed modifies */
#define	WT_STAT_CONN_CACHE_HS_READ_SQUASH		1402
/*!
 * cache: history store table truncation by rollback to stable to remove
 * an unstable update
 */
#define	WT_STAT_CONN_CACHE_HS_KEY_TRUNCATE_RTS_UNSTABLE	1403
/*!
 * cache: history store table truncation by rollback to stable to remove
 * an update
 */
#define	WT_STAT_CONN_CACHE_HS_KEY_TRUNCATE_RTS		1404
/*! cache: history store table truncation to remove an update */
#define	WT_STAT_CONN_CACHE_HS_KEY_TRUNCATE		1405
/*!
 * cache: history store table truncation to remove range of updates due
 * to key being removed from the data page during reconciliation
 */
#define	WT_STAT_CONN_CACHE_HS_KEY_TRUNCATE_ONPAGE_REMOVAL	1406
/*!
 * cache: history store table truncation to remove range of updates due
 * to non timestamped update on data page
 */
#define	WT_STAT_CONN_CACHE_HS_KEY_TRUNCATE_NON_TS	1407
/*! cache: history store table writes requiring squashed modifies */
#define	WT_STAT_CONN_CACHE_HS_WRITE_SQUASH		1408
/*! cache: in-memory page passed criteria to be split */
#define	WT_STAT_CONN_CACHE_INMEM_SPLITTABLE		1409
/*! cache: in-memory page splits */
#define	WT_STAT_CONN_CACHE_INMEM_SPLIT			1410
/*! cache: internal pages evicted */
#define	WT_STAT_CONN_CACHE_EVICTION_INTERNAL		1411
/*! cache: internal pages split during eviction */
#define	WT_STAT_CONN_CACHE_EVICTION_SPLIT_INTERNAL	1412
/*! cache: leaf pages split during eviction */
#define	WT_STAT_CONN_CACHE_EVICTION_SPLIT_LEAF		1413
/*! cache: modified pages evicted */
#define	WT_STAT_CONN_CACHE_EVICTION_DIRTY		1414
/*! cache: overflow pages read into cache */
#define	WT_STAT_CONN_CACHE_READ_OVERFLOW		1415
/*! cache: page split during eviction deepened the tree */
#define	WT_STAT_CONN_CACHE_EVICTION_DEEPEN		1416
/*! cache: page written requiring history store records */
#define	WT_STAT_CONN_CACHE_WRITE_HS			1417
/*! cache: pages read into cache */
#define	WT_STAT_CONN_CACHE_READ				1418
/*! cache: pages read into cache after truncate */
#define	WT_STAT_CONN_CACHE_READ_DELETED			1419
/*! cache: pages read into cache after truncate in prepare state */
#define	WT_STAT_CONN_CACHE_READ_DELETED_PREPARED	1420
/*! cache: pages requested from the cache */
#define	WT_STAT_CONN_CACHE_PAGES_REQUESTED		1421
/*! cache: pages seen by eviction walk */
#define	WT_STAT_CONN_CACHE_EVICTION_PAGES_SEEN		1422
/*! cache: pages written from cache */
#define	WT_STAT_CONN_CACHE_WRITE			1423
/*! cache: pages written requiring in-memory restoration */
#define	WT_STAT_CONN_CACHE_WRITE_RESTORE		1424
/*! cache: tracked dirty bytes in the cache */
#define	WT_STAT_CONN_CACHE_BYTES_DIRTY			1425
/*! cache: unmodified pages evicted */
#define	WT_STAT_CONN_CACHE_EVICTION_CLEAN		1426
/*! checkpoint-cleanup: pages added for eviction */
#define	WT_STAT_CONN_CC_PAGES_EVICT			1427
/*! checkpoint-cleanup: pages removed */
#define	WT_STAT_CONN_CC_PAGES_REMOVED			1428
/*! checkpoint-cleanup: pages skipped during tree walk */
#define	WT_STAT_CONN_CC_PAGES_WALK_SKIPPED		1429
/*! checkpoint-cleanup: pages visited */
#define	WT_STAT_CONN_CC_PAGES_VISITED			1430
/*! cursor: Total number of entries skipped by cursor next calls */
#define	WT_STAT_CONN_CURSOR_NEXT_SKIP_TOTAL		1431
/*! cursor: Total number of entries skipped by cursor prev calls */
#define	WT_STAT_CONN_CURSOR_PREV_SKIP_TOTAL		1432
/*!
 * cursor: Total number of entries skipped to position the history store
 * cursor
 */
#define	WT_STAT_CONN_CURSOR_SKIP_HS_CUR_POSITION	1433
/*!
 * cursor: cursor next calls that skip due to a globally visible history
 * store tombstone
 */
#define	WT_STAT_CONN_CURSOR_NEXT_HS_TOMBSTONE		1434
/*!
 * cursor: cursor next calls that skip greater than or equal to 100
 * entries
 */
#define	WT_STAT_CONN_CURSOR_NEXT_SKIP_GE_100		1435
/*! cursor: cursor next calls that skip less than 100 entries */
#define	WT_STAT_CONN_CURSOR_NEXT_SKIP_LT_100		1436
/*!
 * cursor: cursor prev calls that skip due to a globally visible history
 * store tombstone
 */
#define	WT_STAT_CONN_CURSOR_PREV_HS_TOMBSTONE		1437
/*!
 * cursor: cursor prev calls that skip greater than or equal to 100
 * entries
 */
#define	WT_STAT_CONN_CURSOR_PREV_SKIP_GE_100		1438
/*! cursor: cursor prev calls that skip less than 100 entries */
#define	WT_STAT_CONN_CURSOR_PREV_SKIP_LT_100		1439
/*! cursor: open cursor count */
#define	WT_STAT_CONN_CURSOR_OPEN_COUNT			1440
/*! reconciliation: approximate byte size of timestamps in pages written */
#define	WT_STAT_CONN_REC_TIME_WINDOW_BYTES_TS		1441
/*!
 * reconciliation: approximate byte size of transaction IDs in pages
 * written
 */
#define	WT_STAT_CONN_REC_TIME_WINDOW_BYTES_TXN		1442
/*! reconciliation: fast-path pages deleted */
#define	WT_STAT_CONN_REC_PAGE_DELETE_FAST		1443
/*! reconciliation: page reconciliation calls */
#define	WT_STAT_CONN_REC_PAGES				1444
/*! reconciliation: page reconciliation calls for eviction */
#define	WT_STAT_CONN_REC_PAGES_EVICTION			1445
/*! reconciliation: pages deleted */
#define	WT_STAT_CONN_REC_PAGE_DELETE			1446
/*!
 * reconciliation: pages written including an aggregated newest start
 * durable timestamp
 */
#define	WT_STAT_CONN_REC_TIME_AGGR_NEWEST_START_DURABLE_TS	1447
/*!
 * reconciliation: pages written including an aggregated newest stop
 * durable timestamp
 */
#define	WT_STAT_CONN_REC_TIME_AGGR_NEWEST_STOP_DURABLE_TS	1448
/*!
 * reconciliation: pages written including an aggregated newest stop
 * timestamp
 */
#define	WT_STAT_CONN_REC_TIME_AGGR_NEWEST_STOP_TS	1449
/*!
 * reconciliation: pages written including an aggregated newest stop
 * transaction ID
 */
#define	WT_STAT_CONN_REC_TIME_AGGR_NEWEST_STOP_TXN	1450
/*!
 * reconciliation: pages written including an aggregated newest
 * transaction ID
 */
#define	WT_STAT_CONN_REC_TIME_AGGR_NEWEST_TXN		1451
/*!
 * reconciliation: pages written including an aggregated oldest start
 * timestamp
 */
#define	WT_STAT_CONN_REC_TIME_AGGR_OLDEST_START_TS	1452
/*! reconciliation: pages written including an aggregated prepare */
#define	WT_STAT_CONN_REC_TIME_AGGR_PREPARED		1453
/*!
 * reconciliation: pages written including at least one start durable
 * timestamp
 */
#define	WT_STAT_CONN_REC_TIME_WINDOW_PAGES_DURABLE_START_TS	1454
/*!
 * reconciliation: pages written including at least one start transaction
 * ID
 */
#define	WT_STAT_CONN_REC_TIME_WINDOW_PAGES_START_TXN	1455
/*!
 * reconciliation: pages written including at least one stop durable
 * timestamp
 */
#define	WT_STAT_CONN_REC_TIME_WINDOW_PAGES_DURABLE_STOP_TS	1456
/*! reconciliation: pages written including at least one stop timestamp */
#define	WT_STAT_CONN_REC_TIME_WINDOW_PAGES_STOP_TS	1457
/*!
 * reconciliation: pages written including at least one stop transaction
 * ID
 */
#define	WT_STAT_CONN_REC_TIME_WINDOW_PAGES_STOP_TXN	1458
/*! reconciliation: records written including a start durable timestamp */
#define	WT_STAT_CONN_REC_TIME_WINDOW_DURABLE_START_TS	1459
/*! reconciliation: records written including a start timestamp */
#define	WT_STAT_CONN_REC_TIME_WINDOW_START_TS		1460
/*! reconciliation: records written including a start transaction ID */
#define	WT_STAT_CONN_REC_TIME_WINDOW_START_TXN		1461
/*! reconciliation: records written including a stop durable timestamp */
#define	WT_STAT_CONN_REC_TIME_WINDOW_DURABLE_STOP_TS	1462
/*! reconciliation: records written including a stop timestamp */
#define	WT_STAT_CONN_REC_TIME_WINDOW_STOP_TS		1463
/*! reconciliation: records written including a stop transaction ID */
#define	WT_STAT_CONN_REC_TIME_WINDOW_STOP_TXN		1464
/*! transaction: race to read prepared update retry */
#define	WT_STAT_CONN_TXN_READ_RACE_PREPARE_UPDATE	1465
/*!
 * transaction: rollback to stable hs records with stop timestamps older
 * than newer records
 */
#define	WT_STAT_CONN_TXN_RTS_HS_STOP_OLDER_THAN_NEWER_START	1466
/*! transaction: rollback to stable keys removed */
#define	WT_STAT_CONN_TXN_RTS_KEYS_REMOVED		1467
/*! transaction: rollback to stable keys restored */
#define	WT_STAT_CONN_TXN_RTS_KEYS_RESTORED		1468
/*! transaction: rollback to stable restored tombstones from history store */
#define	WT_STAT_CONN_TXN_RTS_HS_RESTORE_TOMBSTONES	1469
/*! transaction: rollback to stable sweeping history store keys */
#define	WT_STAT_CONN_TXN_RTS_SWEEP_HS_KEYS		1470
/*! transaction: rollback to stable updates removed from history store */
<<<<<<< HEAD
#define	WT_STAT_CONN_TXN_RTS_HS_REMOVED			1472
/*! transaction: transaction checkpoints due to obsolete pages */
#define	WT_STAT_CONN_TXN_CHECKPOINT_OBSOLETE_APPLIED	1473
/*! transaction: update conflicts */
#define	WT_STAT_CONN_TXN_UPDATE_CONFLICT		1474
=======
#define	WT_STAT_CONN_TXN_RTS_HS_REMOVED			1471
/*! transaction: update conflicts */
#define	WT_STAT_CONN_TXN_UPDATE_CONFLICT		1472
>>>>>>> c621d2b5

/*!
 * @}
 * @name Statistics for data sources
 * @anchor statistics_dsrc
 * @{
 */
/*! LSM: bloom filter false positives */
#define	WT_STAT_DSRC_BLOOM_FALSE_POSITIVE		2000
/*! LSM: bloom filter hits */
#define	WT_STAT_DSRC_BLOOM_HIT				2001
/*! LSM: bloom filter misses */
#define	WT_STAT_DSRC_BLOOM_MISS				2002
/*! LSM: bloom filter pages evicted from cache */
#define	WT_STAT_DSRC_BLOOM_PAGE_EVICT			2003
/*! LSM: bloom filter pages read into cache */
#define	WT_STAT_DSRC_BLOOM_PAGE_READ			2004
/*! LSM: bloom filters in the LSM tree */
#define	WT_STAT_DSRC_BLOOM_COUNT			2005
/*! LSM: chunks in the LSM tree */
#define	WT_STAT_DSRC_LSM_CHUNK_COUNT			2006
/*! LSM: highest merge generation in the LSM tree */
#define	WT_STAT_DSRC_LSM_GENERATION_MAX			2007
/*!
 * LSM: queries that could have benefited from a Bloom filter that did
 * not exist
 */
#define	WT_STAT_DSRC_LSM_LOOKUP_NO_BLOOM		2008
/*! LSM: total size of bloom filters */
#define	WT_STAT_DSRC_BLOOM_SIZE				2009
/*! block-manager: allocations requiring file extension */
#define	WT_STAT_DSRC_BLOCK_EXTENSION			2010
/*! block-manager: blocks allocated */
#define	WT_STAT_DSRC_BLOCK_ALLOC			2011
/*! block-manager: blocks freed */
#define	WT_STAT_DSRC_BLOCK_FREE				2012
/*! block-manager: checkpoint size */
#define	WT_STAT_DSRC_BLOCK_CHECKPOINT_SIZE		2013
/*! block-manager: file allocation unit size */
#define	WT_STAT_DSRC_ALLOCATION_SIZE			2014
/*! block-manager: file bytes available for reuse */
#define	WT_STAT_DSRC_BLOCK_REUSE_BYTES			2015
/*! block-manager: file magic number */
#define	WT_STAT_DSRC_BLOCK_MAGIC			2016
/*! block-manager: file major version number */
#define	WT_STAT_DSRC_BLOCK_MAJOR			2017
/*! block-manager: file size in bytes */
#define	WT_STAT_DSRC_BLOCK_SIZE				2018
/*! block-manager: minor version number */
#define	WT_STAT_DSRC_BLOCK_MINOR			2019
/*! btree: btree checkpoint generation */
#define	WT_STAT_DSRC_BTREE_CHECKPOINT_GENERATION	2020
/*! btree: btree clean tree checkpoint expiration time */
#define	WT_STAT_DSRC_BTREE_CLEAN_CHECKPOINT_TIMER	2021
/*!
 * btree: column-store fixed-size leaf pages, only reported if tree_walk
 * or all statistics are enabled
 */
#define	WT_STAT_DSRC_BTREE_COLUMN_FIX			2022
/*!
 * btree: column-store internal pages, only reported if tree_walk or all
 * statistics are enabled
 */
#define	WT_STAT_DSRC_BTREE_COLUMN_INTERNAL		2023
/*!
 * btree: column-store variable-size RLE encoded values, only reported if
 * tree_walk or all statistics are enabled
 */
#define	WT_STAT_DSRC_BTREE_COLUMN_RLE			2024
/*!
 * btree: column-store variable-size deleted values, only reported if
 * tree_walk or all statistics are enabled
 */
#define	WT_STAT_DSRC_BTREE_COLUMN_DELETED		2025
/*!
 * btree: column-store variable-size leaf pages, only reported if
 * tree_walk or all statistics are enabled
 */
#define	WT_STAT_DSRC_BTREE_COLUMN_VARIABLE		2026
/*! btree: fixed-record size */
#define	WT_STAT_DSRC_BTREE_FIXED_LEN			2027
/*! btree: maximum internal page key size */
#define	WT_STAT_DSRC_BTREE_MAXINTLKEY			2028
/*! btree: maximum internal page size */
#define	WT_STAT_DSRC_BTREE_MAXINTLPAGE			2029
/*! btree: maximum leaf page key size */
#define	WT_STAT_DSRC_BTREE_MAXLEAFKEY			2030
/*! btree: maximum leaf page size */
#define	WT_STAT_DSRC_BTREE_MAXLEAFPAGE			2031
/*! btree: maximum leaf page value size */
#define	WT_STAT_DSRC_BTREE_MAXLEAFVALUE			2032
/*! btree: maximum tree depth */
#define	WT_STAT_DSRC_BTREE_MAXIMUM_DEPTH		2033
/*!
 * btree: number of key/value pairs, only reported if tree_walk or all
 * statistics are enabled
 */
#define	WT_STAT_DSRC_BTREE_ENTRIES			2034
/*!
 * btree: overflow pages, only reported if tree_walk or all statistics
 * are enabled
 */
#define	WT_STAT_DSRC_BTREE_OVERFLOW			2035
/*! btree: pages rewritten by compaction */
#define	WT_STAT_DSRC_BTREE_COMPACT_REWRITE		2036
/*!
 * btree: row-store empty values, only reported if tree_walk or all
 * statistics are enabled
 */
#define	WT_STAT_DSRC_BTREE_ROW_EMPTY_VALUES		2037
/*!
 * btree: row-store internal pages, only reported if tree_walk or all
 * statistics are enabled
 */
#define	WT_STAT_DSRC_BTREE_ROW_INTERNAL			2038
/*!
 * btree: row-store leaf pages, only reported if tree_walk or all
 * statistics are enabled
 */
#define	WT_STAT_DSRC_BTREE_ROW_LEAF			2039
/*! cache: data source pages selected for eviction unable to be evicted */
#define	WT_STAT_DSRC_CACHE_EVICTION_FAIL		2040
/*! cache: eviction walk passes of a file */
#define	WT_STAT_DSRC_CACHE_EVICTION_WALK_PASSES		2041
/*!
 * cache_walk: Average difference between current eviction generation
 * when the page was last considered, only reported if cache_walk or all
 * statistics are enabled
 */
#define	WT_STAT_DSRC_CACHE_STATE_GEN_AVG_GAP		2042
/*!
 * cache_walk: Average on-disk page image size seen, only reported if
 * cache_walk or all statistics are enabled
 */
#define	WT_STAT_DSRC_CACHE_STATE_AVG_WRITTEN_SIZE	2043
/*!
 * cache_walk: Average time in cache for pages that have been visited by
 * the eviction server, only reported if cache_walk or all statistics are
 * enabled
 */
#define	WT_STAT_DSRC_CACHE_STATE_AVG_VISITED_AGE	2044
/*!
 * cache_walk: Average time in cache for pages that have not been visited
 * by the eviction server, only reported if cache_walk or all statistics
 * are enabled
 */
#define	WT_STAT_DSRC_CACHE_STATE_AVG_UNVISITED_AGE	2045
/*!
 * cache_walk: Clean pages currently in cache, only reported if
 * cache_walk or all statistics are enabled
 */
#define	WT_STAT_DSRC_CACHE_STATE_PAGES_CLEAN		2046
/*!
 * cache_walk: Current eviction generation, only reported if cache_walk
 * or all statistics are enabled
 */
#define	WT_STAT_DSRC_CACHE_STATE_GEN_CURRENT		2047
/*!
 * cache_walk: Dirty pages currently in cache, only reported if
 * cache_walk or all statistics are enabled
 */
#define	WT_STAT_DSRC_CACHE_STATE_PAGES_DIRTY		2048
/*!
 * cache_walk: Entries in the root page, only reported if cache_walk or
 * all statistics are enabled
 */
#define	WT_STAT_DSRC_CACHE_STATE_ROOT_ENTRIES		2049
/*!
 * cache_walk: Internal pages currently in cache, only reported if
 * cache_walk or all statistics are enabled
 */
#define	WT_STAT_DSRC_CACHE_STATE_PAGES_INTERNAL		2050
/*!
 * cache_walk: Leaf pages currently in cache, only reported if cache_walk
 * or all statistics are enabled
 */
#define	WT_STAT_DSRC_CACHE_STATE_PAGES_LEAF		2051
/*!
 * cache_walk: Maximum difference between current eviction generation
 * when the page was last considered, only reported if cache_walk or all
 * statistics are enabled
 */
#define	WT_STAT_DSRC_CACHE_STATE_GEN_MAX_GAP		2052
/*!
 * cache_walk: Maximum page size seen, only reported if cache_walk or all
 * statistics are enabled
 */
#define	WT_STAT_DSRC_CACHE_STATE_MAX_PAGESIZE		2053
/*!
 * cache_walk: Minimum on-disk page image size seen, only reported if
 * cache_walk or all statistics are enabled
 */
#define	WT_STAT_DSRC_CACHE_STATE_MIN_WRITTEN_SIZE	2054
/*!
 * cache_walk: Number of pages never visited by eviction server, only
 * reported if cache_walk or all statistics are enabled
 */
#define	WT_STAT_DSRC_CACHE_STATE_UNVISITED_COUNT	2055
/*!
 * cache_walk: On-disk page image sizes smaller than a single allocation
 * unit, only reported if cache_walk or all statistics are enabled
 */
#define	WT_STAT_DSRC_CACHE_STATE_SMALLER_ALLOC_SIZE	2056
/*!
 * cache_walk: Pages created in memory and never written, only reported
 * if cache_walk or all statistics are enabled
 */
#define	WT_STAT_DSRC_CACHE_STATE_MEMORY			2057
/*!
 * cache_walk: Pages currently queued for eviction, only reported if
 * cache_walk or all statistics are enabled
 */
#define	WT_STAT_DSRC_CACHE_STATE_QUEUED			2058
/*!
 * cache_walk: Pages that could not be queued for eviction, only reported
 * if cache_walk or all statistics are enabled
 */
#define	WT_STAT_DSRC_CACHE_STATE_NOT_QUEUEABLE		2059
/*!
 * cache_walk: Refs skipped during cache traversal, only reported if
 * cache_walk or all statistics are enabled
 */
#define	WT_STAT_DSRC_CACHE_STATE_REFS_SKIPPED		2060
/*!
 * cache_walk: Size of the root page, only reported if cache_walk or all
 * statistics are enabled
 */
#define	WT_STAT_DSRC_CACHE_STATE_ROOT_SIZE		2061
/*!
 * cache_walk: Total number of pages currently in cache, only reported if
 * cache_walk or all statistics are enabled
 */
#define	WT_STAT_DSRC_CACHE_STATE_PAGES			2062
/*!
 * compression: compressed page maximum internal page size prior to
 * compression
 */
#define	WT_STAT_DSRC_COMPRESS_PRECOMP_INTL_MAX_PAGE_SIZE	2063
/*!
 * compression: compressed page maximum leaf page size prior to
 * compression
 */
#define	WT_STAT_DSRC_COMPRESS_PRECOMP_LEAF_MAX_PAGE_SIZE	2064
/*! compression: compressed pages read */
#define	WT_STAT_DSRC_COMPRESS_READ			2065
/*! compression: compressed pages written */
#define	WT_STAT_DSRC_COMPRESS_WRITE			2066
/*! compression: page written failed to compress */
#define	WT_STAT_DSRC_COMPRESS_WRITE_FAIL		2067
/*! compression: page written was too small to compress */
#define	WT_STAT_DSRC_COMPRESS_WRITE_TOO_SMALL		2068
/*! cursor: bulk loaded cursor insert calls */
#define	WT_STAT_DSRC_CURSOR_INSERT_BULK			2069
/*! cursor: cache cursors reuse count */
#define	WT_STAT_DSRC_CURSOR_REOPEN			2070
/*! cursor: close calls that result in cache */
#define	WT_STAT_DSRC_CURSOR_CACHE			2071
/*! cursor: create calls */
#define	WT_STAT_DSRC_CURSOR_CREATE			2072
/*! cursor: insert calls */
#define	WT_STAT_DSRC_CURSOR_INSERT			2073
/*! cursor: insert key and value bytes */
#define	WT_STAT_DSRC_CURSOR_INSERT_BYTES		2074
/*! cursor: modify */
#define	WT_STAT_DSRC_CURSOR_MODIFY			2075
/*! cursor: modify key and value bytes affected */
#define	WT_STAT_DSRC_CURSOR_MODIFY_BYTES		2076
/*! cursor: modify value bytes modified */
#define	WT_STAT_DSRC_CURSOR_MODIFY_BYTES_TOUCH		2077
/*! cursor: next calls */
#define	WT_STAT_DSRC_CURSOR_NEXT			2078
/*! cursor: operation restarted */
#define	WT_STAT_DSRC_CURSOR_RESTART			2079
/*! cursor: prev calls */
#define	WT_STAT_DSRC_CURSOR_PREV			2080
/*! cursor: remove calls */
#define	WT_STAT_DSRC_CURSOR_REMOVE			2081
/*! cursor: remove key bytes removed */
#define	WT_STAT_DSRC_CURSOR_REMOVE_BYTES		2082
/*! cursor: reserve calls */
#define	WT_STAT_DSRC_CURSOR_RESERVE			2083
/*! cursor: reset calls */
#define	WT_STAT_DSRC_CURSOR_RESET			2084
/*! cursor: search calls */
#define	WT_STAT_DSRC_CURSOR_SEARCH			2085
/*! cursor: search history store calls */
#define	WT_STAT_DSRC_CURSOR_SEARCH_HS			2086
/*! cursor: search near calls */
#define	WT_STAT_DSRC_CURSOR_SEARCH_NEAR			2087
/*! cursor: truncate calls */
#define	WT_STAT_DSRC_CURSOR_TRUNCATE			2088
/*! cursor: update calls */
#define	WT_STAT_DSRC_CURSOR_UPDATE			2089
/*! cursor: update key and value bytes */
#define	WT_STAT_DSRC_CURSOR_UPDATE_BYTES		2090
/*! cursor: update value size change */
#define	WT_STAT_DSRC_CURSOR_UPDATE_BYTES_CHANGED	2091
/*! reconciliation: dictionary matches */
#define	WT_STAT_DSRC_REC_DICTIONARY			2092
/*!
 * reconciliation: internal page key bytes discarded using suffix
 * compression
 */
#define	WT_STAT_DSRC_REC_SUFFIX_COMPRESSION		2093
/*! reconciliation: internal page multi-block writes */
#define	WT_STAT_DSRC_REC_MULTIBLOCK_INTERNAL		2094
/*! reconciliation: internal-page overflow keys */
#define	WT_STAT_DSRC_REC_OVERFLOW_KEY_INTERNAL		2095
/*! reconciliation: leaf page key bytes discarded using prefix compression */
#define	WT_STAT_DSRC_REC_PREFIX_COMPRESSION		2096
/*! reconciliation: leaf page multi-block writes */
#define	WT_STAT_DSRC_REC_MULTIBLOCK_LEAF		2097
/*! reconciliation: leaf-page overflow keys */
#define	WT_STAT_DSRC_REC_OVERFLOW_KEY_LEAF		2098
/*! reconciliation: maximum blocks required for a page */
#define	WT_STAT_DSRC_REC_MULTIBLOCK_MAX			2099
/*! reconciliation: overflow values written */
#define	WT_STAT_DSRC_REC_OVERFLOW_VALUE			2100
/*! reconciliation: page checksum matches */
#define	WT_STAT_DSRC_REC_PAGE_MATCH			2101
/*! reconciliation: pages written including at least one prepare */
#define	WT_STAT_DSRC_REC_TIME_WINDOW_PAGES_PREPARED	2102
/*! reconciliation: pages written including at least one start timestamp */
#define	WT_STAT_DSRC_REC_TIME_WINDOW_PAGES_START_TS	2103
/*! reconciliation: records written including a prepare */
#define	WT_STAT_DSRC_REC_TIME_WINDOW_PREPARED		2104
/*! session: object compaction */
#define	WT_STAT_DSRC_SESSION_COMPACT			2105
/*! LSM: sleep for LSM checkpoint throttle */
#define	WT_STAT_DSRC_LSM_CHECKPOINT_THROTTLE		2106
/*! LSM: sleep for LSM merge throttle */
#define	WT_STAT_DSRC_LSM_MERGE_THROTTLE			2107
/*! cache: bytes currently in the cache */
#define	WT_STAT_DSRC_CACHE_BYTES_INUSE			2108
/*! cache: bytes dirty in the cache cumulative */
#define	WT_STAT_DSRC_CACHE_BYTES_DIRTY_TOTAL		2109
/*! cache: bytes read into cache */
#define	WT_STAT_DSRC_CACHE_BYTES_READ			2110
/*! cache: bytes written from cache */
#define	WT_STAT_DSRC_CACHE_BYTES_WRITE			2111
/*! cache: checkpoint blocked page eviction */
#define	WT_STAT_DSRC_CACHE_EVICTION_CHECKPOINT		2112
/*! cache: eviction walk target pages histogram - 0-9 */
#define	WT_STAT_DSRC_CACHE_EVICTION_TARGET_PAGE_LT10	2113
/*! cache: eviction walk target pages histogram - 10-31 */
#define	WT_STAT_DSRC_CACHE_EVICTION_TARGET_PAGE_LT32	2114
/*! cache: eviction walk target pages histogram - 128 and higher */
#define	WT_STAT_DSRC_CACHE_EVICTION_TARGET_PAGE_GE128	2115
/*! cache: eviction walk target pages histogram - 32-63 */
#define	WT_STAT_DSRC_CACHE_EVICTION_TARGET_PAGE_LT64	2116
/*! cache: eviction walk target pages histogram - 64-128 */
#define	WT_STAT_DSRC_CACHE_EVICTION_TARGET_PAGE_LT128	2117
/*!
 * cache: eviction walk target pages reduced due to history store cache
 * pressure
 */
#define	WT_STAT_DSRC_CACHE_EVICTION_TARGET_PAGE_REDUCED	2118
/*! cache: eviction walks abandoned */
#define	WT_STAT_DSRC_CACHE_EVICTION_WALKS_ABANDONED	2119
/*! cache: eviction walks gave up because they restarted their walk twice */
#define	WT_STAT_DSRC_CACHE_EVICTION_WALKS_STOPPED	2120
/*!
 * cache: eviction walks gave up because they saw too many pages and
 * found no candidates
 */
#define	WT_STAT_DSRC_CACHE_EVICTION_WALKS_GAVE_UP_NO_TARGETS	2121
/*!
 * cache: eviction walks gave up because they saw too many pages and
 * found too few candidates
 */
#define	WT_STAT_DSRC_CACHE_EVICTION_WALKS_GAVE_UP_RATIO	2122
/*! cache: eviction walks reached end of tree */
#define	WT_STAT_DSRC_CACHE_EVICTION_WALKS_ENDED		2123
/*! cache: eviction walks restarted */
#define	WT_STAT_DSRC_CACHE_EVICTION_WALK_RESTART	2124
/*! cache: eviction walks started from root of tree */
#define	WT_STAT_DSRC_CACHE_EVICTION_WALK_FROM_ROOT	2125
/*! cache: eviction walks started from saved location in tree */
#define	WT_STAT_DSRC_CACHE_EVICTION_WALK_SAVED_POS	2126
/*! cache: hazard pointer blocked page eviction */
#define	WT_STAT_DSRC_CACHE_EVICTION_HAZARD		2127
/*! cache: history store table insert calls */
#define	WT_STAT_DSRC_CACHE_HS_INSERT			2128
/*! cache: history store table insert calls that returned restart */
#define	WT_STAT_DSRC_CACHE_HS_INSERT_RESTART		2129
/*!
 * cache: history store table out-of-order resolved updates that lose
 * their durable timestamp
 */
#define	WT_STAT_DSRC_CACHE_HS_ORDER_LOSE_DURABLE_TIMESTAMP	2130
/*!
 * cache: history store table out-of-order updates that were fixed up by
 * moving existing records
 */
#define	WT_STAT_DSRC_CACHE_HS_ORDER_FIXUP_MOVE		2131
/*!
 * cache: history store table out-of-order updates that were fixed up
 * during insertion
 */
#define	WT_STAT_DSRC_CACHE_HS_ORDER_FIXUP_INSERT	2132
/*! cache: history store table reads */
#define	WT_STAT_DSRC_CACHE_HS_READ			2133
/*! cache: history store table reads missed */
#define	WT_STAT_DSRC_CACHE_HS_READ_MISS			2134
/*! cache: history store table reads requiring squashed modifies */
#define	WT_STAT_DSRC_CACHE_HS_READ_SQUASH		2135
/*!
 * cache: history store table truncation by rollback to stable to remove
 * an unstable update
 */
#define	WT_STAT_DSRC_CACHE_HS_KEY_TRUNCATE_RTS_UNSTABLE	2136
/*!
 * cache: history store table truncation by rollback to stable to remove
 * an update
 */
#define	WT_STAT_DSRC_CACHE_HS_KEY_TRUNCATE_RTS		2137
/*! cache: history store table truncation to remove an update */
#define	WT_STAT_DSRC_CACHE_HS_KEY_TRUNCATE		2138
/*!
 * cache: history store table truncation to remove range of updates due
 * to key being removed from the data page during reconciliation
 */
#define	WT_STAT_DSRC_CACHE_HS_KEY_TRUNCATE_ONPAGE_REMOVAL	2139
/*!
 * cache: history store table truncation to remove range of updates due
 * to non timestamped update on data page
 */
#define	WT_STAT_DSRC_CACHE_HS_KEY_TRUNCATE_NON_TS	2140
/*! cache: history store table writes requiring squashed modifies */
#define	WT_STAT_DSRC_CACHE_HS_WRITE_SQUASH		2141
/*! cache: in-memory page passed criteria to be split */
#define	WT_STAT_DSRC_CACHE_INMEM_SPLITTABLE		2142
/*! cache: in-memory page splits */
#define	WT_STAT_DSRC_CACHE_INMEM_SPLIT			2143
/*! cache: internal pages evicted */
#define	WT_STAT_DSRC_CACHE_EVICTION_INTERNAL		2144
/*! cache: internal pages split during eviction */
#define	WT_STAT_DSRC_CACHE_EVICTION_SPLIT_INTERNAL	2145
/*! cache: leaf pages split during eviction */
#define	WT_STAT_DSRC_CACHE_EVICTION_SPLIT_LEAF		2146
/*! cache: modified pages evicted */
#define	WT_STAT_DSRC_CACHE_EVICTION_DIRTY		2147
/*! cache: overflow pages read into cache */
#define	WT_STAT_DSRC_CACHE_READ_OVERFLOW		2148
/*! cache: page split during eviction deepened the tree */
#define	WT_STAT_DSRC_CACHE_EVICTION_DEEPEN		2149
/*! cache: page written requiring history store records */
#define	WT_STAT_DSRC_CACHE_WRITE_HS			2150
/*! cache: pages read into cache */
#define	WT_STAT_DSRC_CACHE_READ				2151
/*! cache: pages read into cache after truncate */
#define	WT_STAT_DSRC_CACHE_READ_DELETED			2152
/*! cache: pages read into cache after truncate in prepare state */
#define	WT_STAT_DSRC_CACHE_READ_DELETED_PREPARED	2153
/*! cache: pages requested from the cache */
#define	WT_STAT_DSRC_CACHE_PAGES_REQUESTED		2154
/*! cache: pages seen by eviction walk */
#define	WT_STAT_DSRC_CACHE_EVICTION_PAGES_SEEN		2155
/*! cache: pages written from cache */
#define	WT_STAT_DSRC_CACHE_WRITE			2156
/*! cache: pages written requiring in-memory restoration */
#define	WT_STAT_DSRC_CACHE_WRITE_RESTORE		2157
/*! cache: tracked dirty bytes in the cache */
#define	WT_STAT_DSRC_CACHE_BYTES_DIRTY			2158
/*! cache: unmodified pages evicted */
#define	WT_STAT_DSRC_CACHE_EVICTION_CLEAN		2159
/*! checkpoint-cleanup: pages added for eviction */
#define	WT_STAT_DSRC_CC_PAGES_EVICT			2160
/*! checkpoint-cleanup: pages removed */
#define	WT_STAT_DSRC_CC_PAGES_REMOVED			2161
/*! checkpoint-cleanup: pages skipped during tree walk */
#define	WT_STAT_DSRC_CC_PAGES_WALK_SKIPPED		2162
/*! checkpoint-cleanup: pages visited */
#define	WT_STAT_DSRC_CC_PAGES_VISITED			2163
/*! cursor: Total number of entries skipped by cursor next calls */
#define	WT_STAT_DSRC_CURSOR_NEXT_SKIP_TOTAL		2164
/*! cursor: Total number of entries skipped by cursor prev calls */
#define	WT_STAT_DSRC_CURSOR_PREV_SKIP_TOTAL		2165
/*!
 * cursor: Total number of entries skipped to position the history store
 * cursor
 */
#define	WT_STAT_DSRC_CURSOR_SKIP_HS_CUR_POSITION	2166
/*!
 * cursor: cursor next calls that skip due to a globally visible history
 * store tombstone
 */
#define	WT_STAT_DSRC_CURSOR_NEXT_HS_TOMBSTONE		2167
/*!
 * cursor: cursor next calls that skip greater than or equal to 100
 * entries
 */
#define	WT_STAT_DSRC_CURSOR_NEXT_SKIP_GE_100		2168
/*! cursor: cursor next calls that skip less than 100 entries */
#define	WT_STAT_DSRC_CURSOR_NEXT_SKIP_LT_100		2169
/*!
 * cursor: cursor prev calls that skip due to a globally visible history
 * store tombstone
 */
#define	WT_STAT_DSRC_CURSOR_PREV_HS_TOMBSTONE		2170
/*!
 * cursor: cursor prev calls that skip greater than or equal to 100
 * entries
 */
#define	WT_STAT_DSRC_CURSOR_PREV_SKIP_GE_100		2171
/*! cursor: cursor prev calls that skip less than 100 entries */
#define	WT_STAT_DSRC_CURSOR_PREV_SKIP_LT_100		2172
/*! cursor: open cursor count */
#define	WT_STAT_DSRC_CURSOR_OPEN_COUNT			2173
/*! reconciliation: approximate byte size of timestamps in pages written */
#define	WT_STAT_DSRC_REC_TIME_WINDOW_BYTES_TS		2174
/*!
 * reconciliation: approximate byte size of transaction IDs in pages
 * written
 */
#define	WT_STAT_DSRC_REC_TIME_WINDOW_BYTES_TXN		2175
/*! reconciliation: fast-path pages deleted */
#define	WT_STAT_DSRC_REC_PAGE_DELETE_FAST		2176
/*! reconciliation: page reconciliation calls */
#define	WT_STAT_DSRC_REC_PAGES				2177
/*! reconciliation: page reconciliation calls for eviction */
#define	WT_STAT_DSRC_REC_PAGES_EVICTION			2178
/*! reconciliation: pages deleted */
#define	WT_STAT_DSRC_REC_PAGE_DELETE			2179
/*!
 * reconciliation: pages written including an aggregated newest start
 * durable timestamp
 */
#define	WT_STAT_DSRC_REC_TIME_AGGR_NEWEST_START_DURABLE_TS	2180
/*!
 * reconciliation: pages written including an aggregated newest stop
 * durable timestamp
 */
#define	WT_STAT_DSRC_REC_TIME_AGGR_NEWEST_STOP_DURABLE_TS	2181
/*!
 * reconciliation: pages written including an aggregated newest stop
 * timestamp
 */
#define	WT_STAT_DSRC_REC_TIME_AGGR_NEWEST_STOP_TS	2182
/*!
 * reconciliation: pages written including an aggregated newest stop
 * transaction ID
 */
#define	WT_STAT_DSRC_REC_TIME_AGGR_NEWEST_STOP_TXN	2183
/*!
 * reconciliation: pages written including an aggregated newest
 * transaction ID
 */
#define	WT_STAT_DSRC_REC_TIME_AGGR_NEWEST_TXN		2184
/*!
 * reconciliation: pages written including an aggregated oldest start
 * timestamp
 */
#define	WT_STAT_DSRC_REC_TIME_AGGR_OLDEST_START_TS	2185
/*! reconciliation: pages written including an aggregated prepare */
#define	WT_STAT_DSRC_REC_TIME_AGGR_PREPARED		2186
/*!
 * reconciliation: pages written including at least one start durable
 * timestamp
 */
#define	WT_STAT_DSRC_REC_TIME_WINDOW_PAGES_DURABLE_START_TS	2187
/*!
 * reconciliation: pages written including at least one start transaction
 * ID
 */
#define	WT_STAT_DSRC_REC_TIME_WINDOW_PAGES_START_TXN	2188
/*!
 * reconciliation: pages written including at least one stop durable
 * timestamp
 */
#define	WT_STAT_DSRC_REC_TIME_WINDOW_PAGES_DURABLE_STOP_TS	2189
/*! reconciliation: pages written including at least one stop timestamp */
#define	WT_STAT_DSRC_REC_TIME_WINDOW_PAGES_STOP_TS	2190
/*!
 * reconciliation: pages written including at least one stop transaction
 * ID
 */
#define	WT_STAT_DSRC_REC_TIME_WINDOW_PAGES_STOP_TXN	2191
/*! reconciliation: records written including a start durable timestamp */
#define	WT_STAT_DSRC_REC_TIME_WINDOW_DURABLE_START_TS	2192
/*! reconciliation: records written including a start timestamp */
#define	WT_STAT_DSRC_REC_TIME_WINDOW_START_TS		2193
/*! reconciliation: records written including a start transaction ID */
#define	WT_STAT_DSRC_REC_TIME_WINDOW_START_TXN		2194
/*! reconciliation: records written including a stop durable timestamp */
#define	WT_STAT_DSRC_REC_TIME_WINDOW_DURABLE_STOP_TS	2195
/*! reconciliation: records written including a stop timestamp */
#define	WT_STAT_DSRC_REC_TIME_WINDOW_STOP_TS		2196
/*! reconciliation: records written including a stop transaction ID */
#define	WT_STAT_DSRC_REC_TIME_WINDOW_STOP_TXN		2197
/*! transaction: race to read prepared update retry */
#define	WT_STAT_DSRC_TXN_READ_RACE_PREPARE_UPDATE	2198
/*!
 * transaction: rollback to stable hs records with stop timestamps older
 * than newer records
 */
#define	WT_STAT_DSRC_TXN_RTS_HS_STOP_OLDER_THAN_NEWER_START	2199
/*! transaction: rollback to stable keys removed */
#define	WT_STAT_DSRC_TXN_RTS_KEYS_REMOVED		2200
/*! transaction: rollback to stable keys restored */
#define	WT_STAT_DSRC_TXN_RTS_KEYS_RESTORED		2201
/*! transaction: rollback to stable restored tombstones from history store */
#define	WT_STAT_DSRC_TXN_RTS_HS_RESTORE_TOMBSTONES	2202
/*! transaction: rollback to stable sweeping history store keys */
#define	WT_STAT_DSRC_TXN_RTS_SWEEP_HS_KEYS		2203
/*! transaction: rollback to stable updates removed from history store */
<<<<<<< HEAD
#define	WT_STAT_DSRC_TXN_RTS_HS_REMOVED			2205
/*! transaction: transaction checkpoints due to obsolete pages */
#define	WT_STAT_DSRC_TXN_CHECKPOINT_OBSOLETE_APPLIED	2206
/*! transaction: update conflicts */
#define	WT_STAT_DSRC_TXN_UPDATE_CONFLICT		2207
=======
#define	WT_STAT_DSRC_TXN_RTS_HS_REMOVED			2204
/*! transaction: update conflicts */
#define	WT_STAT_DSRC_TXN_UPDATE_CONFLICT		2205
>>>>>>> c621d2b5

/*!
 * @}
 * @name Statistics for join cursors
 * @anchor statistics_join
 * @{
 */
/*! : accesses to the main table */
#define	WT_STAT_JOIN_MAIN_ACCESS			3000
/*! : bloom filter false positives */
#define	WT_STAT_JOIN_BLOOM_FALSE_POSITIVE		3001
/*! : checks that conditions of membership are satisfied */
#define	WT_STAT_JOIN_MEMBERSHIP_CHECK			3002
/*! : items inserted into a bloom filter */
#define	WT_STAT_JOIN_BLOOM_INSERT			3003
/*! : items iterated */
#define	WT_STAT_JOIN_ITERATED				3004

/*!
 * @}
 * @name Statistics for session
 * @anchor statistics_session
 * @{
 */
/*! session: bytes read into cache */
#define	WT_STAT_SESSION_BYTES_READ			4000
/*! session: bytes written from cache */
#define	WT_STAT_SESSION_BYTES_WRITE			4001
/*! session: dhandle lock wait time (usecs) */
#define	WT_STAT_SESSION_LOCK_DHANDLE_WAIT		4002
/*! session: page read from disk to cache time (usecs) */
#define	WT_STAT_SESSION_READ_TIME			4003
/*! session: page write from cache to disk time (usecs) */
#define	WT_STAT_SESSION_WRITE_TIME			4004
/*! session: schema lock wait time (usecs) */
#define	WT_STAT_SESSION_LOCK_SCHEMA_WAIT		4005
/*! session: time waiting for cache (usecs) */
#define	WT_STAT_SESSION_CACHE_TIME			4006
/*! @} */
/*
 * Statistics section: END
 * DO NOT EDIT: automatically built by dist/stat.py.
 */
/*! @} */

#undef __F

#if defined(__cplusplus)
}
#endif
#endif /* __WIREDTIGER_H_ */<|MERGE_RESOLUTION|>--- conflicted
+++ resolved
@@ -5878,17 +5878,11 @@
 /*! transaction: rollback to stable sweeping history store keys */
 #define	WT_STAT_CONN_TXN_RTS_SWEEP_HS_KEYS		1470
 /*! transaction: rollback to stable updates removed from history store */
-<<<<<<< HEAD
-#define	WT_STAT_CONN_TXN_RTS_HS_REMOVED			1472
+#define	WT_STAT_CONN_TXN_RTS_HS_REMOVED			1471
 /*! transaction: transaction checkpoints due to obsolete pages */
-#define	WT_STAT_CONN_TXN_CHECKPOINT_OBSOLETE_APPLIED	1473
+#define	WT_STAT_CONN_TXN_CHECKPOINT_OBSOLETE_APPLIED	1472
 /*! transaction: update conflicts */
-#define	WT_STAT_CONN_TXN_UPDATE_CONFLICT		1474
-=======
-#define	WT_STAT_CONN_TXN_RTS_HS_REMOVED			1471
-/*! transaction: update conflicts */
-#define	WT_STAT_CONN_TXN_UPDATE_CONFLICT		1472
->>>>>>> c621d2b5
+#define	WT_STAT_CONN_TXN_UPDATE_CONFLICT		1473
 
 /*!
  * @}
@@ -6495,17 +6489,11 @@
 /*! transaction: rollback to stable sweeping history store keys */
 #define	WT_STAT_DSRC_TXN_RTS_SWEEP_HS_KEYS		2203
 /*! transaction: rollback to stable updates removed from history store */
-<<<<<<< HEAD
-#define	WT_STAT_DSRC_TXN_RTS_HS_REMOVED			2205
+#define	WT_STAT_DSRC_TXN_RTS_HS_REMOVED			2204
 /*! transaction: transaction checkpoints due to obsolete pages */
-#define	WT_STAT_DSRC_TXN_CHECKPOINT_OBSOLETE_APPLIED	2206
+#define	WT_STAT_DSRC_TXN_CHECKPOINT_OBSOLETE_APPLIED	2205
 /*! transaction: update conflicts */
-#define	WT_STAT_DSRC_TXN_UPDATE_CONFLICT		2207
-=======
-#define	WT_STAT_DSRC_TXN_RTS_HS_REMOVED			2204
-/*! transaction: update conflicts */
-#define	WT_STAT_DSRC_TXN_UPDATE_CONFLICT		2205
->>>>>>> c621d2b5
+#define	WT_STAT_DSRC_TXN_UPDATE_CONFLICT		2206
 
 /*!
  * @}
