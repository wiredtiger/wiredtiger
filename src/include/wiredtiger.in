/*-
 * Copyright (c) 2014-present MongoDB, Inc.
 * Copyright (c) 2008-2014 WiredTiger, Inc.
 *	All rights reserved.
 *
 * See the file LICENSE for redistribution information.
 */

#ifndef	__WIREDTIGER_H_
#define	__WIREDTIGER_H_

#if defined(__cplusplus)
extern "C" {
#endif

/*******************************************
 * Version information
 *******************************************/
#define	WIREDTIGER_VERSION_MAJOR	@VERSION_MAJOR@
#define	WIREDTIGER_VERSION_MINOR	@VERSION_MINOR@
#define	WIREDTIGER_VERSION_PATCH	@VERSION_PATCH@
#define	WIREDTIGER_VERSION_STRING	@VERSION_STRING@

/*******************************************
 * Required includes
 *******************************************/
@wiredtiger_includes_decl@

/*******************************************
 * Portable type names
 *******************************************/
@off_t_decl@
@uintmax_t_decl@
@uintptr_t_decl@

#if defined(DOXYGEN) || defined(SWIG)
#define	__F(func) func
#else
/* NOLINTNEXTLINE(misc-macro-parentheses) */
#define	__F(func) (*func)
#endif

/*
 * We support configuring WiredTiger with the gcc/clang -fvisibility=hidden
 * flags, but that requires public APIs be specifically marked.
 */
#if defined(DOXYGEN) || defined(SWIG) || !defined(__GNUC__)
#define	WT_ATTRIBUTE_LIBRARY_VISIBLE
#else
#define	WT_ATTRIBUTE_LIBRARY_VISIBLE	__attribute__((visibility("default")))
#endif

/*!
 * @defgroup wt WiredTiger API
 * The functions, handles and methods applications use to access and manage
 * data with WiredTiger.
 *
 * @{
 */

/*******************************************
 * Public forward structure declarations
 *******************************************/
struct __wt_collator;	    typedef struct __wt_collator WT_COLLATOR;
struct __wt_compressor;	    typedef struct __wt_compressor WT_COMPRESSOR;
struct __wt_config_item;    typedef struct __wt_config_item WT_CONFIG_ITEM;
struct __wt_config_parser;
	typedef struct __wt_config_parser WT_CONFIG_PARSER;
struct __wt_connection;	    typedef struct __wt_connection WT_CONNECTION;
struct __wt_cursor;	    typedef struct __wt_cursor WT_CURSOR;
struct __wt_data_source;    typedef struct __wt_data_source WT_DATA_SOURCE;
struct __wt_encryptor;	    typedef struct __wt_encryptor WT_ENCRYPTOR;
struct __wt_event_handler;  typedef struct __wt_event_handler WT_EVENT_HANDLER;
struct __wt_extension_api;  typedef struct __wt_extension_api WT_EXTENSION_API;
struct __wt_extractor;	    typedef struct __wt_extractor WT_EXTRACTOR;
struct __wt_file_handle;    typedef struct __wt_file_handle WT_FILE_HANDLE;
struct __wt_file_system;    typedef struct __wt_file_system WT_FILE_SYSTEM;
struct __wt_item;	    typedef struct __wt_item WT_ITEM;
struct __wt_modify;	    typedef struct __wt_modify WT_MODIFY;
struct __wt_session;	    typedef struct __wt_session WT_SESSION;
#if !defined(DOXYGEN)
struct __wt_storage_source; typedef struct __wt_storage_source WT_STORAGE_SOURCE;
#endif

/*!
 * A raw item of data to be managed, including a pointer to the data and a
 * length.
 *
 * WT_ITEM structures do not need to be cleared before use.
 */
struct __wt_item {
	/*!
	 * The memory reference of the data item.
	 *
	 * For items returned by a WT_CURSOR, the pointer is only valid until
	 * the next operation on that cursor.  Applications that need to keep
	 * an item across multiple cursor operations must make a copy.
	 */
	const void *data;

	/*!
	 * The number of bytes in the data item.
	 *
	 * The maximum length of a single column stored in a table is not fixed
	 * (as it partially depends on the underlying file configuration), but
	 * is always a small number of bytes less than 4GB.
	 */
	size_t size;

#ifndef DOXYGEN
	/*! Managed memory chunk (internal use). */
	void *mem;

	/*! Managed memory size (internal use). */
	size_t memsize;

	/*! Object flags (internal use). */
/* AUTOMATIC FLAG VALUE GENERATION START 0 */
#define	WT_ITEM_ALIGNED	0x1u
#define	WT_ITEM_INUSE	0x2u
/* AUTOMATIC FLAG VALUE GENERATION STOP 32 */
	uint32_t flags;
#endif
};

/*!
 * A set of modifications for a value, including a pointer to new data and a
 * length, plus a target offset in the value and an optional length of data
 * in the value to be replaced.
 *
 * WT_MODIFY structures do not need to be cleared before use.
 */
struct __wt_modify {
	/*!
	 * New data. The size of the new data may be zero when no new data is
	 * provided.
	 */
	WT_ITEM data;

	/*!
	 * The zero-based byte offset in the value where the new data is placed.
	 *
	 * If the offset is past the end of the value, padding bytes are
	 * appended to the value up to the specified offset. If the value is a
	 * string (value format \c S), the padding byte is a space. If the value
	 * is a raw byte array accessed using a WT_ITEM structure (value format
	 * \c u), the padding byte is a nul.
	 */
	 size_t offset;

	/*!
	 * The number of bytes in the value to be replaced.
	 *
	 * If the size is zero, no bytes from the value are replaced and the new
	 * data is inserted.
	 *
	 * If the offset is past the end of the value, the size is ignored.
	 *
	 * If the offset plus the size overlaps the end of the previous value,
	 * bytes from the offset to the end of the value are replaced and any
	 * remaining new data is appended.
	 */
	 size_t size;
};

/*!
 * The maximum packed size of a 64-bit integer.  The ::wiredtiger_struct_pack
 * function will pack single long integers into at most this many bytes.
 */
#define	WT_INTPACK64_MAXSIZE	((int)sizeof(int64_t) + 1)

/*!
 * The maximum packed size of a 32-bit integer.  The ::wiredtiger_struct_pack
 * function will pack single integers into at most this many bytes.
 */
#define	WT_INTPACK32_MAXSIZE	((int)sizeof(int32_t) + 1)

/*!
 * A WT_CURSOR handle is the interface to a cursor.
 *
 * Cursors allow data to be searched, iterated and modified, implementing the
 * CRUD (create, read, update and delete) operations.  Cursors are opened in
 * the context of a session.  If a transaction is started, cursors operate in
 * the context of the transaction until the transaction is resolved.
 *
 * Raw data is represented by key/value pairs of WT_ITEM structures, but
 * cursors can also provide access to fields within the key and value if the
 * formats are described in the WT_SESSION::create method.
 *
 * In the common case, a cursor is used to access records in a table.  However,
 * cursors can be used on subsets of tables (such as a single column or a
 * projection of multiple columns), as an interface to statistics, configuration
 * data or application-specific data sources.  See WT_SESSION::open_cursor for
 * more information.
 *
 * <b>Thread safety:</b> A WT_CURSOR handle is not usually shared between
 * threads, see @ref threads for more information.
 */
struct __wt_cursor {
	WT_SESSION *session;	/*!< The session handle for this cursor. */

	/*!
	 * The name of the data source for the cursor, matches the \c uri
	 * parameter to WT_SESSION::open_cursor used to open the cursor.
	 */
	const char *uri;

	/*!
	 * The format of the data packed into key items.  See @ref packing for
	 * details.  If not set, a default value of "u" is assumed, and
	 * applications must use WT_ITEM structures to manipulate untyped byte
	 * arrays.
	 */
	const char *key_format;

	/*!
	 * The format of the data packed into value items.  See @ref packing
	 * for details.  If not set, a default value of "u" is assumed, and
	 * applications must use WT_ITEM structures to manipulate untyped byte
	 * arrays.
	 */
	const char *value_format;

	/*!
	 * @name Data access
	 * @{
	 */
	/*!
	 * Get the key for the current record.
	 *
	 * @snippet ex_all.c Get the cursor's string key
	 *
	 * @snippet ex_all.c Get the cursor's record number key
	 *
	 * @param cursor the cursor handle
	 * @param ... pointers to hold key fields corresponding to
	 * WT_CURSOR::key_format.
	 * The API does not validate the argument types passed in, the caller is
	 * responsible for passing the correct argument types according to
	 * WT_CURSOR::key_format.
	 * @errors
	 */
	int __F(get_key)(WT_CURSOR *cursor, ...);

	/*!
	 * Get the value for the current record.
	 *
	 * @snippet ex_all.c Get the cursor's string value
	 *
	 * @snippet ex_all.c Get the cursor's raw value
	 *
	 * @param cursor the cursor handle
	 * @param ... pointers to hold value fields corresponding to
	 * WT_CURSOR::value_format.
	 * The API does not validate the argument types passed in, the caller is
	 * responsible for passing the correct argument types according to
	 * WT_CURSOR::value_format.
	 * @errors
	 */
	int __F(get_value)(WT_CURSOR *cursor, ...);

	/*!
	 * Set the key for the next operation.
	 *
	 * @snippet ex_all.c Set the cursor's string key
	 *
	 * @snippet ex_all.c Set the cursor's record number key
	 *
	 * @param cursor the cursor handle
	 * @param ... key fields corresponding to WT_CURSOR::key_format.
	 *
	 * If an error occurs during this operation, a flag will be set in the
	 * cursor, and the next operation to access the key will fail.  This
	 * simplifies error handling in applications.
	 */
	void __F(set_key)(WT_CURSOR *cursor, ...);

	/*!
	 * Set the value for the next operation.
	 *
	 * @snippet ex_all.c Set the cursor's string value
	 *
	 * @snippet ex_all.c Set the cursor's raw value
	 *
	 * @param cursor the cursor handle
	 * @param ... value fields corresponding to WT_CURSOR::value_format.
	 *
	 * If an error occurs during this operation, a flag will be set in the
	 * cursor, and the next operation to access the value will fail.  This
	 * simplifies error handling in applications.
	 */
	void __F(set_value)(WT_CURSOR *cursor, ...);
	/*! @} */

	/*!
	 * @name Cursor positioning
	 * @{
	 */
	/*!
	 * Return the ordering relationship between two cursors: both cursors
	 * must have the same data source and have valid keys. (When testing
	 * only for equality, WT_CURSOR::equals may be faster.)
	 *
	 * @snippet ex_all.c Cursor comparison
	 *
	 * @param cursor the cursor handle
	 * @param other another cursor handle
	 * @param comparep the status of the comparison: < 0 if
	 * <code>cursor</code> refers to a key that appears before
	 * <code>other</code>, 0 if the cursors refer to the same key,
	 * and > 0 if <code>cursor</code> refers to a key that appears after
	 * <code>other</code>.
	 * @errors
	 */
	int __F(compare)(WT_CURSOR *cursor, WT_CURSOR *other, int *comparep);

	/*!
	 * Return the ordering relationship between two cursors, testing only
	 * for equality: both cursors must have the same data source and have
	 * valid keys.
	 *
	 * @snippet ex_all.c Cursor equality
	 *
	 * @param cursor the cursor handle
	 * @param other another cursor handle
	 * @param[out] equalp the status of the comparison: 1 if the cursors
	 * refer to the same key, otherwise 0.
	 * @errors
	 */
	int __F(equals)(WT_CURSOR *cursor, WT_CURSOR *other, int *equalp);

	/*!
	 * Return the next record.
	 *
	 * @snippet ex_all.c Return the next record
	 *
	 * @param cursor the cursor handle
	 * @errors
	 */
	int __F(next)(WT_CURSOR *cursor);

	/*!
	 * Return the previous record.
	 *
	 * @snippet ex_all.c Return the previous record
	 *
	 * @param cursor the cursor handle
	 * @errors
	 */
	int __F(prev)(WT_CURSOR *cursor);

	/*!
	 * Reset the cursor. Any resources held by the cursor are released,
	 * and the cursor's key and position are no longer valid. Subsequent
	 * iterations with WT_CURSOR::next will move to the first record, or
	 * with WT_CURSOR::prev will move to the last record.
	 *
	 * In the case of a statistics cursor, resetting the cursor refreshes
	 * the statistics information returned. Resetting a session statistics
	 * cursor resets all the session statistics values to zero.
	 *
	 * @snippet ex_all.c Reset the cursor
	 *
	 * @param cursor the cursor handle
	 * @errors
	 */
	int __F(reset)(WT_CURSOR *cursor);

	/*!
	 * Return the record matching the key. The key must first be set.
	 *
	 * @snippet ex_all.c Search for an exact match
	 *
	 * On success, the cursor ends positioned at the returned record; to
	 * minimize cursor resources, the WT_CURSOR::reset method should be
	 * called as soon as the record has been retrieved and the cursor no
	 * longer needs that position.
	 *
	 * @param cursor the cursor handle
	 * @errors
	 */
	int __F(search)(WT_CURSOR *cursor);

	/*!
	 * Return the record matching the key if it exists, or an adjacent
	 * record.  An adjacent record is either the smallest record larger
	 * than the key or the largest record smaller than the key (in other
	 * words, a logically adjacent key).
	 *
	 * The key must first be set.
	 *
	 * An example of a search for an exact or adjacent match:
	 *
	 * @snippet ex_all.c Search for an exact or adjacent match
	 *
	 * An example of a forward scan through the table, where all keys
	 * greater than or equal to a specified prefix are included in the
	 * scan:
	 *
	 * @snippet ex_all.c Forward scan greater than or equal
	 *
	 * An example of a backward scan through the table, where all keys
	 * less than a specified prefix are included in the scan:
	 *
	 * @snippet ex_all.c Backward scan less than
	 *
	 * On success, the cursor ends positioned at the returned record; to
	 * minimize cursor resources, the WT_CURSOR::reset method should be
	 * called as soon as the record has been retrieved and the cursor no
	 * longer needs that position.
	 *
	 * @param cursor the cursor handle
	 * @param exactp the status of the search: 0 if an exact match is
	 * found, < 0 if a smaller key is returned, > 0 if a larger key is
	 * returned
	 * @errors
	 */
	int __F(search_near)(WT_CURSOR *cursor, int *exactp);
	/*! @} */

	/*!
	 * @name Data modification
	 * @{
	 */
	/*!
	 * Insert a record and optionally update an existing record.
	 *
	 * If the cursor was configured with "overwrite=true" (the default),
	 * both the key and value must be set; if the record already exists,
	 * the key's value will be updated, otherwise, the record will be
	 * inserted.
	 *
	 * @snippet ex_all.c Insert a new record or overwrite an existing record
	 *
	 * If the cursor was not configured with "overwrite=true", both the key
	 * and value must be set and the record must not already exist; the
	 * record will be inserted. If the record already exists, the
	 * ::WT_DUPLICATE_KEY error is returned and the value found in the tree
	 * can be retrieved using WT_CURSOR::get_value.
	 *
	 * @snippet ex_all.c Insert a new record and fail if the record exists
	 *
	 * If a cursor with record number keys was configured with
	 * "append=true" (not the default), the value must be set; a new record
	 * will be appended and the record number set as the cursor key value.
	 *
	 * @snippet ex_all.c Insert a new record and assign a record number
	 *
	 * The cursor ends with no position, and a subsequent call to the
	 * WT_CURSOR::next (WT_CURSOR::prev) method will iterate from the
	 * beginning (end) of the table.
	 *
	 * If the cursor does not have record number keys or was not configured
	 * with "append=true", the cursor ends with no key set and a subsequent
	 * call to the WT_CURSOR::get_key method will fail. The cursor ends with
	 * no value set and a subsequent call to the WT_CURSOR::get_value method
	 * will fail, except for the ::WT_DUPLICATE_KEY error return, in which
	 * case the value currently stored for the key can be retrieved.
	 *
	 * Inserting a new record after the current maximum record in a
	 * fixed-length bit field column-store (that is, a store with an
	 * 'r' type key and 't' type value) may implicitly create the missing
	 * records as records with a value of 0.
	 *
	 * When loading a large amount of data into a new object, using
	 * a cursor with the \c bulk configuration string enabled and
	 * loading the data in sorted order will be much faster than doing
	 * out-of-order inserts.  See @ref tune_bulk_load for more information.
	 *
	 * The maximum length of a single column stored in a table is not fixed
	 * (as it partially depends on the underlying file configuration), but
	 * is always a small number of bytes less than 4GB.
	 *
	 * The WT_CURSOR::insert method can only be used at snapshot isolation.
	 *
	 * @param cursor the cursor handle
	 * @errors
	 * In particular, if \c overwrite=false is configured and a record with
	 * the specified key already exists, ::WT_DUPLICATE_KEY is returned.
	 * Also, if \c in_memory is configured for the database and the insert
	 * requires more than the configured cache size to complete,
	 * ::WT_CACHE_FULL is returned.
	 */
	int __F(insert)(WT_CURSOR *cursor);

	/*!
	 * Modify an existing record. Both the key and value must be set and the record must
	 * already exist.
	 *
	 * Modifications are specified in WT_MODIFY structures. Modifications
	 * are applied in order and later modifications can update earlier ones.
	 *
	 * The modify method is only supported on strings (value format type
	 * \c S), or raw byte arrays accessed using a WT_ITEM structure (value
	 * format type \c u).
	 *
	 * The WT_CURSOR::modify method stores a change record in cache and writes a change record
	 * to the log instead of the usual complete values. Using WT_CURSOR::modify will result in
	 * slower reads, and slower writes than the WT_CURSOR::insert or WT_CURSOR::update methods,
	 * because of the need to assemble the complete value in both the read and write paths. The
	 * WT_CURSOR::modify method is intended for applications where memory and log amplification
	 * are issues (in other words, applications where there is cache or I/O pressure and the
	 * application wants to trade performance for a smaller working set in cache and smaller
	 * log records).
	 *
	 * @snippet ex_all.c Modify an existing record
	 *
	 * On success, the cursor ends positioned at the modified record; to
	 * minimize cursor resources, the WT_CURSOR::reset method should be
	 * called as soon as the cursor no longer needs that position.
	 *
	 * The maximum length of a single column stored in a table is not fixed
	 * (as it partially depends on the underlying file configuration), but
	 * is always a small number of bytes less than 4GB.
	 *
	 * The WT_CURSOR::modify method can only be used at snapshot isolation.
	 *
	 * @param cursor the cursor handle
	 * @param entries an array of modification data structures
	 * @param nentries the number of modification data structures
	 * @errors
	 * In particular, if \c in_memory is configured for the database and
	 * the modify requires more than the configured cache size to complete,
	 * ::WT_CACHE_FULL is returned.
	 */
	int __F(modify)(WT_CURSOR *cursor, WT_MODIFY *entries, int nentries);

	/*!
	 * Update an existing record and optionally insert a record.
	 *
	 * If the cursor was configured with "overwrite=true" (the default),
	 * both the key and value must be set; if the record already exists, the
	 * key's value will be updated, otherwise, the record will be inserted.
	 *
	 * @snippet ex_all.c Update an existing record or insert a new record
	 *
	 * If the cursor was not configured with "overwrite=true", both the key
	 * and value must be set and the record must already exist; the
	 * record will be updated.
	 *
	 * @snippet ex_all.c Update an existing record and fail if DNE
	 *
	 * On success, the cursor ends positioned at the modified record; to
	 * minimize cursor resources, the WT_CURSOR::reset method should be
	 * called as soon as the cursor no longer needs that position. (The
	 * WT_CURSOR::insert method never keeps a cursor position and may be
	 * more efficient for that reason.)
	 *
	 * The maximum length of a single column stored in a table is not fixed
	 * (as it partially depends on the underlying file configuration), but
	 * is always a small number of bytes less than 4GB.
	 *
	 * The WT_CURSOR::update method can only be used at snapshot isolation.
	 *
	 * @param cursor the cursor handle
	 * @errors
	 * In particular, if \c overwrite=false is configured and no record with
	 * the specified key exists, ::WT_NOTFOUND is returned.
	 * Also, if \c in_memory is configured for the database and the update
	 * requires more than the configured cache size to complete,
	 * ::WT_CACHE_FULL is returned.
	 */
	int __F(update)(WT_CURSOR *cursor);

	/*!
	 * Remove a record.
	 *
	 * The key must be set; the key's record will be removed if it exists.
	 *
	 * @snippet ex_all.c Remove a record
	 *
	 * Any cursor position does not change: if the cursor was positioned
	 * before the WT_CURSOR::remove call, the cursor remains positioned
	 * at the removed record; to minimize cursor resources, the
	 * WT_CURSOR::reset method should be called as soon as the cursor no
	 * longer needs that position. If the cursor was not positioned before
	 * the WT_CURSOR::remove call, the cursor ends with no position, and a
	 * subsequent call to the WT_CURSOR::next (WT_CURSOR::prev) method will
	 * iterate from the beginning (end) of the table.
	 *
	 * @snippet ex_all.c Remove a record and fail if DNE
	 *
	 * Removing a record in a fixed-length bit field column-store
	 * (that is, a store with an 'r' type key and 't' type value) is
	 * identical to setting the record's value to 0.
	 *
	 * The WT_CURSOR::remove method can only be used at snapshot isolation.
	 *
	 * @param cursor the cursor handle
	 * @errors
	 */
	int __F(remove)(WT_CURSOR *cursor);

	/*!
	 * Reserve an existing record so a subsequent write is less likely to
	 * fail due to a conflict between concurrent operations.
	 *
	 * The key must first be set and the record must already exist.
	 *
	 * Note that reserve works by doing a special update operation that is
	 * not logged and does not change the value of the record. This update
	 * is aborted when the enclosing transaction ends regardless of whether
	 * it commits or rolls back. Given that, reserve can only be used to
	 * detect conflicts between transactions that execute concurrently. It
	 * cannot detect all logical conflicts between transactions. For that,
	 * some update to the record must be committed.
	 *
	 * @snippet ex_all.c Reserve a record
	 *
	 * On success, the cursor ends positioned at the specified record; to
	 * minimize cursor resources, the WT_CURSOR::reset method should be
	 * called as soon as the cursor no longer needs that position.
	 *
	 * @param cursor the cursor handle
	 * @errors
	 */
	int __F(reserve)(WT_CURSOR *cursor);
	/*! @} */

#ifndef DOXYGEN
	/*!
	 * If the cursor is opened on a checkpoint, return a unique identifier for the checkpoint;
	 * otherwise return 0.
	 *
	 * This allows applications to confirm that checkpoint cursors opened on default checkpoints
	 * in different objects reference the same database checkpoint.
	 *
	 * @param cursor the cursor handle
	 * @errors
	 */
	uint64_t __F(checkpoint_id)(WT_CURSOR *cursor);
#endif

	/*!
	 * Close the cursor.
	 *
	 * This releases the resources associated with the cursor handle.
	 * Cursors are closed implicitly by ending the enclosing connection or
	 * closing the session in which they were opened.
	 *
	 * @snippet ex_all.c Close the cursor
	 *
	 * @param cursor the cursor handle
	 * @errors
	 */
	int __F(close)(WT_CURSOR *cursor);

	/*!
	 * Get the table's largest key, ignoring visibility. This method is only supported by
	 * file: or table: objects. The cursor ends with no position.
	 *
	 * @snippet ex_all.c Get the table's largest key
	 *
	 * @param cursor the cursor handle
	 * @errors
	 */
	int __F(largest_key)(WT_CURSOR *cursor);

	/*!
	 * Reconfigure the cursor.
	 *
	 * The cursor is reset.
	 *
	 * @snippet ex_all.c Reconfigure a cursor
	 *
	 * @param cursor the cursor handle
	 * @configstart{WT_CURSOR.reconfigure, see dist/api_data.py}
	 * @config{append, append the value as a new record\, creating a new record number key;
	 * valid only for cursors with record number keys., a boolean flag; default \c false.}
	 * @config{overwrite, configures whether the cursor's insert and update methods check the
	 * existing state of the record.  If \c overwrite is \c false\, WT_CURSOR::insert fails with
	 * ::WT_DUPLICATE_KEY if the record exists\, WT_CURSOR::update fails with ::WT_NOTFOUND if
	 * the record does not exist., a boolean flag; default \c true.}
	 * @configend
	 * @errors
	 */
	int __F(reconfigure)(WT_CURSOR *cursor, const char *config);

	/*!
	 * Set range bounds on the cursor.
	 *
	 * @param cursor the cursor handle
	 * @configstart{WT_CURSOR.bound, see dist/api_data.py}
	 * @config{action, configures whether this call into the api will set or clear range bounds
	 * on the given cursor\, it takes two values "set" or "clear". If "set" is specified then
	 * "bound" must also be specified.  If "clear" is specified without any bounds then both
	 * will be cleared.  The keys relevant to the given bound must have been set prior to the
	 * call using WT_CURSOR::set_key.  This configuration is currently a work in progress and
	 * should not be used., a string\, chosen from the following options: \c "clear"\, \c "set";
	 * default \c set.}
	 * @config{bound, configures which bound is being operated on\, it takes two values "lower"
	 * and "upper". This configuration is currently a work in progress and should not be used.,
	 * a string\, chosen from the following options: \c "lower"\, \c "upper"; default empty.}
	 * @config{inclusive, configures whether the given bound is inclusive or not.  This
	 * configuration is currently a work in progress and should not be used., a boolean flag;
	 * default \c true.}
	 * @configend
	 * @errors
	 */
	int __F(bound)(WT_CURSOR *cursor, const char *config);

	/*
	 * Protected fields, only to be used by cursor implementations.
	 */
#if !defined(SWIG) && !defined(DOXYGEN)
	int __F(cache)(WT_CURSOR *cursor);	/* Cache the cursor */
						/* Reopen a cached cursor */
	int __F(reopen)(WT_CURSOR *cursor, bool check_only);

	uint64_t uri_hash;			/* Hash of URI */

	/*
	 * !!!
	 * Explicit representations of structures from queue.h.
	 * TAILQ_ENTRY(wt_cursor) q;
	 */
	struct {
		WT_CURSOR *tqe_next;
		WT_CURSOR **tqe_prev;
	} q;				/* Linked list of WT_CURSORs. */

	uint64_t recno;			/* Record number, normal and raw mode */
	uint8_t raw_recno_buf[WT_INTPACK64_MAXSIZE];

	void	*json_private;		/* JSON specific storage */
	void	*lang_private;		/* Language specific private storage */

	WT_ITEM key, value;
	int saved_err;			/* Saved error in set_{key,value}. */
	/*
	 * URI used internally, may differ from the URI provided by the
	 * user on open.
	 */
	const char *internal_uri;

    /*
     * Lower bound and upper bound buffers that is used for the bound API. Store the key set for
     * either the lower bound and upper bound such that cursor operations can limit the returned key
     * to be within the bounded ranges.
     */
	WT_ITEM lower_bound, upper_bound;

/* AUTOMATIC FLAG VALUE GENERATION START 0 */
#define	WT_CURSTD_APPEND		0x000000001ull
#define	WT_CURSTD_BULK			0x000000002ull
#define	WT_CURSTD_CACHEABLE		0x000000004ull
#define	WT_CURSTD_CACHED		0x000000008ull
#define	WT_CURSTD_DEAD			0x000000010ull
#define	WT_CURSTD_DEBUG_COPY_KEY	0x000000020ull
#define	WT_CURSTD_DEBUG_COPY_VALUE	0x000000040ull
#define	WT_CURSTD_DEBUG_RESET_EVICT	0x000000080ull
#define	WT_CURSTD_DUMP_HEX		0x000000100ull
#define	WT_CURSTD_DUMP_JSON		0x000000200ull
#define	WT_CURSTD_DUMP_PRETTY		0x000000400ull
#define	WT_CURSTD_DUMP_PRINT		0x000000800ull
#define	WT_CURSTD_DUP_NO_VALUE          0x000001000ull
#define	WT_CURSTD_EVICT_REPOSITION     0x000002000ull
#define	WT_CURSTD_HS_READ_ALL		0x000004000ull
#define	WT_CURSTD_HS_READ_COMMITTED	0x000008000ull
#define	WT_CURSTD_IGNORE_TOMBSTONE	0x000010000ull
#define	WT_CURSTD_JOINED		0x000020000ull
#define	WT_CURSTD_KEY_EXT		0x000040000ull /* Key points out of tree. */
#define	WT_CURSTD_KEY_INT		0x000080000ull /* Key points into tree. */
#define	WT_CURSTD_KEY_ONLY		0x000100000ull
#define	WT_CURSTD_META_INUSE		0x000200000ull
#define	WT_CURSTD_OPEN			0x000400000ull
#define	WT_CURSTD_OVERWRITE		0x000800000ull
#define	WT_CURSTD_PREFIX_SEARCH		0x001000000ull
#define	WT_CURSTD_RAW			0x002000000ull
#define	WT_CURSTD_RAW_SEARCH		0x004000000ull
#define	WT_CURSTD_VALUE_EXT		0x008000000ull /* Value points out of tree. */
#define	WT_CURSTD_VALUE_INT		0x010000000ull /* Value points into tree. */
#define WT_CURSTD_BOUND_ENTRY 		0x020000000ull
#define WT_CURSTD_BOUND_LOWER    0x040000000ull       /* Lower bound. */
#define WT_CURSTD_BOUND_LOWER_INCLUSIVE 0x080000000ull /* Inclusive lower bound. */
#define WT_CURSTD_BOUND_UPPER           0x100000000ull /* Upper bound. */
#define WT_CURSTD_BOUND_UPPER_INCLUSIVE 0x200000000ull /* Inclusive upper bound. */
#define WT_CURSTD_VERSION_CURSOR	0x400000000ull /* Version cursor. */
/* AUTOMATIC FLAG VALUE GENERATION STOP 64 */
#define	WT_CURSTD_KEY_SET	(WT_CURSTD_KEY_EXT | WT_CURSTD_KEY_INT)
#define	WT_CURSTD_VALUE_SET	(WT_CURSTD_VALUE_EXT | WT_CURSTD_VALUE_INT)
#define WT_CURSTD_BOUNDS_SET (WT_CURSTD_BOUND_LOWER | WT_CURSTD_BOUND_UPPER)
	uint64_t flags;
#endif
};

/*! WT_SESSION::timestamp_transaction_uint timestamp types */
typedef enum {
	WT_TS_TXN_TYPE_COMMIT, /*!< Commit timestamp. */
	WT_TS_TXN_TYPE_DURABLE, /*!< Durable timestamp. */
	WT_TS_TXN_TYPE_PREPARE, /*!< Prepare timestamp. */
	WT_TS_TXN_TYPE_READ /*!< Read timestamp. */
} WT_TS_TXN_TYPE;

/*!
 * All data operations are performed in the context of a WT_SESSION.  This
 * encapsulates the thread and transactional context of the operation.
 *
 * <b>Thread safety:</b> A WT_SESSION handle is not usually shared between
 * threads, see @ref threads for more information.
 */
struct __wt_session {
	/*! The connection for this session. */
	WT_CONNECTION *connection;

	/*
	 * Don't expose app_private to non-C language bindings - they have
	 * their own way to attach data to an operation.
	 */
#if !defined(SWIG)
	/*!
	 * A location for applications to store information that will be
	 * available in callbacks taking a WT_SESSION handle.
	 */
	void *app_private;
#endif

	/*!
	 * Close the session handle.
	 *
	 * This will release the resources associated with the session handle,
	 * including rolling back any active transactions and closing any
	 * cursors that remain open in the session.
	 *
	 * @snippet ex_all.c Close a session
	 *
	 * @param session the session handle
	 * @configempty{WT_SESSION.close, see dist/api_data.py}
	 * @errors
	 */
	int __F(close)(WT_SESSION *session, const char *config);

	/*!
	 * Reconfigure a session handle.
	 *
	 * Only configurations listed in the method arguments are modified, other configurations
	 * remain in their current state. This method additionally resets the cursors associated
	 * with the session. WT_SESSION::reconfigure will fail if a transaction is in progress in
	 * the session.
	 *
	 * @snippet ex_all.c Reconfigure a session
	 *
	 * @param session the session handle
	 * @configstart{WT_SESSION.reconfigure, see dist/api_data.py}
	 * @config{cache_cursors, enable caching of cursors for reuse.  Any calls to
	 * WT_CURSOR::close for a cursor created in this session will mark the cursor as cached and
	 * keep it available to be reused for later calls to WT_SESSION::open_cursor.  Cached
	 * cursors may be eventually closed.  This value is inherited from ::wiredtiger_open \c
	 * cache_cursors., a boolean flag; default \c true.}
	 * @config{cache_max_wait_ms, the maximum number of milliseconds an application thread will
	 * wait for space to be available in cache before giving up.  Default value will be the
	 * global setting of the connection config., an integer greater than or equal to 0; default
	 * \c 0.}
	 * @config{debug = (, configure debug specific behavior on a session.  Generally only used
	 * for internal testing purposes., a set of related configuration options defined below.}
	 * @config{&nbsp;&nbsp;&nbsp;&nbsp;release_evict_page, Configure the session to evict the
	 * page when it is released and no longer needed., a boolean flag; default \c false.}
	 * @config{ ),,}
	 * @config{ignore_cache_size, when set\, operations performed by this session ignore the
	 * cache size and are not blocked when the cache is full.  Note that use of this option for
	 * operations that create cache pressure can starve ordinary sessions that obey the cache
	 * size., a boolean flag; default \c false.}
	 * @config{isolation, the default isolation level for operations in this session., a
	 * string\, chosen from the following options: \c "read-uncommitted"\, \c "read-committed"\,
	 * \c "snapshot"; default \c snapshot.}
	 * @configend
	 * @errors
	 */
	int __F(reconfigure)(WT_SESSION *session, const char *config);

#ifndef DOXYGEN
	/*!
	 * Initiate a single operation to manage tiered storage.
	 *
	 * @param session the session handle
	 * @configstart{WT_SESSION.flush_tier, see dist/api_data.py}
	 * @config{force, force sharing of all data., a boolean flag; default \c false.}
	 * @config{lock_wait, wait for locks\, if \c lock_wait=false\, fail if any required locks
	 * are not available immediately., a boolean flag; default \c true.}
	 * @config{sync, wait for all objects to be flushed to the shared storage to the level
	 * specified.  The \c off setting does not wait for any objects to be written to the tiered
	 * storage system but returns immediately after generating the objects and work units for an
	 * internal thread.  The \c on setting causes the caller to wait until all work queued for
	 * this call to be completely processed before returning., a string\, chosen from the
	 * following options: \c "off"\, \c "on"; default \c on.}
	 * @config{timeout, maximum amount of time to allow for waiting for previous flushing of
	 * objects\, in seconds.  The actual amount of time spent waiting may exceed the configured
	 * value.  A value of zero disables the timeout., an integer; default \c 0.}
	 * @configend
	 * @errors
	 */
	int __F(flush_tier)(WT_SESSION *session, const char *config);
#endif

	/*!
	 * Return information about an error as a string.
	 *
	 * @snippet ex_all.c Display an error thread safe
	 *
	 * @param session the session handle
	 * @param error a return value from a WiredTiger, ISO C, or POSIX
	 * standard API
	 * @returns a string representation of the error
	 */
	const char *__F(strerror)(WT_SESSION *session, int error);

	/*!
	 * @name Cursor handles
	 * @{
	 */

	/*!
	 * Open a new cursor on a data source or duplicate an existing cursor.
	 *
	 * @snippet ex_all.c Open a cursor
	 *
	 * An existing cursor can be duplicated by passing it as the \c to_dup
	 * parameter and setting the \c uri parameter to \c NULL:
	 *
	 * @snippet ex_all.c Duplicate a cursor
	 *
	 * Cursors being duplicated must have a key set, and successfully
	 * duplicated cursors are positioned at the same place in the data
	 * source as the original.
	 *
	 * Cursor handles should be discarded by calling WT_CURSOR::close.
	 *
	 * Cursors capable of supporting transactional operations operate in the
	 * context of the current transaction, if any.
	 *
	 * WT_SESSION::rollback_transaction implicitly resets all cursors associated with the
         # session.
	 *
	 * Cursors are relatively light-weight objects but may hold references
	 * to heavier-weight objects; applications should re-use cursors when
	 * possible, but instantiating new cursors is not so expensive that
	 * applications need to cache cursors at all cost.
	 *
	 * @param session the session handle
	 * @param uri the data source on which the cursor operates; cursors
	 *  are usually opened on tables, however, cursors can be opened on
	 *  any data source, regardless of whether it is ultimately stored
	 *  in a table.  Some cursor types may have limited functionality
	 *  (for example, they may be read-only or not support transactional
	 *  updates).  See @ref data_sources for more information.
	 *  <br>
	 *  @copydoc doc_cursor_types
	 * @param to_dup a cursor to duplicate or gather statistics on
	 * @configstart{WT_SESSION.open_cursor, see dist/api_data.py}
	 * @config{append, append the value as a new record\, creating a new record number key;
	 * valid only for cursors with record number keys., a boolean flag; default \c false.}
	 * @config{bulk, configure the cursor for bulk-loading\, a fast\, initial load path (see
	 * @ref tune_bulk_load for more information). Bulk-load may only be used for newly created
	 * objects and applications should use the WT_CURSOR::insert method to insert rows.  When
	 * bulk-loading\, rows must be loaded in sorted order.  The value is usually a true/false
	 * flag; when bulk-loading fixed-length column store objects\, the special value \c bitmap
	 * allows chunks of a memory resident bitmap to be loaded directly into a file by passing a
	 * \c WT_ITEM to WT_CURSOR::set_value where the \c size field indicates the number of
	 * records in the bitmap (as specified by the object's \c value_format configuration).
	 * Bulk-loaded bitmap values must end on a byte boundary relative to the bit count (except
	 * for the last set of values loaded)., a string; default \c false.}
	 * @config{checkpoint, the name of a checkpoint to open (the reserved name
	 * "WiredTigerCheckpoint" opens the most recent checkpoint taken for the object). The cursor
	 * does not support data modification., a string; default empty.}
	 * @config{debug = (, configure debug specific behavior on a cursor.  Generally only used
	 * for internal testing purposes., a set of related configuration options defined below.}
	 * @config{&nbsp;&nbsp;&nbsp;&nbsp;dump_version, open a version cursor\, which is a debug
	 * cursor on a table that enables iteration through the history of values for a given key.,
	 * a boolean flag; default \c false.}
	 * @config{&nbsp;&nbsp;&nbsp;&nbsp;release_evict,
	 * Configure the cursor to evict the page positioned on when the reset API is used., a
	 * boolean flag; default \c false.}
	 * @config{ ),,}
	 * @config{dump, configure the cursor for dump format inputs and outputs: "hex" selects a
	 * simple hexadecimal format\, "json" selects a JSON format with each record formatted as
	 * fields named by column names if available\, "pretty" selects a human-readable format
	 * (making it incompatible with the "load")\, "pretty_hex" is similar to "pretty" (also
	 * incompatible with "load") except raw byte data elements will be printed like "hex"
	 * format\, and "print" selects a format where only non-printing characters are hexadecimal
	 * encoded.  These formats are compatible with the @ref util_dump and @ref util_load
	 * commands., a string\, chosen from the following options: \c "hex"\, \c "json"\, \c
	 * "pretty"\, \c "pretty_hex"\, \c "print"; default empty.}
	 * @config{incremental = (, configure the cursor for block incremental backup usage.  These
	 * formats are only compatible with the backup data source; see @ref backup., a set of
	 * related configuration options defined below.}
	 * @config{&nbsp;&nbsp;&nbsp;&nbsp;
	 * consolidate, causes block incremental backup information to be consolidated if adjacent
	 * granularity blocks are modified.  If false\, information will be returned in granularity
	 * sized blocks only.  This must be set on the primary backup cursor and it applies to all
	 * files for this backup., a boolean flag; default \c false.}
	 * @config{&nbsp;&nbsp;&nbsp;&nbsp;enabled, whether to configure this backup as the starting
	 * point for a subsequent incremental backup., a boolean flag; default \c false.}
	 * @config{&nbsp;&nbsp;&nbsp;&nbsp;file, the file name when opening a duplicate incremental
	 * backup cursor.  That duplicate cursor will return the block modifications relevant to the
	 * given file name., a string; default empty.}
	 * @config{&nbsp;&nbsp;&nbsp;&nbsp;force_stop,
	 * causes all block incremental backup information to be released.  This is on an
	 * open_cursor call and the resources will be released when this cursor is closed.  No other
	 * operations should be done on this open cursor., a boolean flag; default \c false.}
	 * @config{&nbsp;&nbsp;&nbsp;&nbsp;granularity, this setting manages the granularity of how
	 * WiredTiger maintains modification maps internally.  The larger the granularity\, the
	 * smaller amount of information WiredTiger need to maintain., an integer between 4KB and
	 * 2GB; default \c 16MB.}
	 * @config{&nbsp;&nbsp;&nbsp;&nbsp;src_id, a string that identifies a
	 * previous checkpoint backup source as the source of this incremental backup.  This
	 * identifier must have already been created by use of the 'this_id' configuration in an
	 * earlier backup.  A source id is required to begin an incremental backup., a string;
	 * default empty.}
	 * @config{&nbsp;&nbsp;&nbsp;&nbsp;this_id, a string that identifies the
	 * current system state as a future backup source for an incremental backup via 'src_id'.
	 * This identifier is required when opening an incremental backup cursor and an error will
	 * be returned if one is not provided.  The identifiers can be any text string\, but should
	 * be unique., a string; default empty.}
	 * @config{ ),,}
	 * @config{next_random, configure the cursor to return a pseudo-random record from the
	 * object when the WT_CURSOR::next method is called; valid only for row-store cursors.  See
	 * @ref cursor_random for details., a boolean flag; default \c false.}
	 * @config{next_random_sample_size, cursors configured by \c next_random to return
	 * pseudo-random records from the object randomly select from the entire object\, by
	 * default.  Setting \c next_random_sample_size to a non-zero value sets the number of
	 * samples the application expects to take using the \c next_random cursor.  A cursor
	 * configured with both \c next_random and \c next_random_sample_size attempts to divide the
	 * object into \c next_random_sample_size equal-sized pieces\, and each retrieval returns a
	 * record from one of those pieces.  See @ref cursor_random for details., a string; default
	 * \c 0.}
	 * @config{overwrite, configures whether the cursor's insert and update methods check the
	 * existing state of the record.  If \c overwrite is \c false\, WT_CURSOR::insert fails with
	 * ::WT_DUPLICATE_KEY if the record exists\, WT_CURSOR::update fails with ::WT_NOTFOUND if
	 * the record does not exist., a boolean flag; default \c true.}
	 * @config{raw, ignore the encodings for the key and value\, manage data as if the formats
	 * were \c "u". See @ref cursor_raw for details., a boolean flag; default \c false.}
	 * @config{read_once, results that are brought into cache from disk by this cursor will be
	 * given less priority in the cache., a boolean flag; default \c false.}
	 * @config{readonly, only query operations are supported by this cursor.  An error is
	 * returned if a modification is attempted using the cursor.  The default is false for all
	 * cursor types except for metadata cursors., a boolean flag; default \c false.}
	 * @config{statistics, Specify the statistics to be gathered.  Choosing "all" gathers
	 * statistics regardless of cost and may include traversing on-disk files; "fast" gathers a
	 * subset of relatively inexpensive statistics.  The selection must agree with the database
	 * \c statistics configuration specified to ::wiredtiger_open or WT_CONNECTION::reconfigure.
	 * For example\, "all" or "fast" can be configured when the database is configured with
	 * "all"\, but the cursor open will fail if "all" is specified when the database is
	 * configured with "fast"\, and the cursor open will fail in all cases when the database is
	 * configured with "none". If "size" is configured\, only the underlying size of the object
	 * on disk is filled in and the object is not opened.  If \c statistics is not configured\,
	 * the default configuration is the database configuration.  The "clear" configuration
	 * resets statistics after gathering them\, where appropriate (for example\, a cache size
	 * statistic is not cleared\, while the count of cursor insert operations will be cleared).
	 * See @ref statistics for more information., a list\, with values chosen from the following
	 * options: \c "all"\, \c "cache_walk"\, \c "fast"\, \c "clear"\, \c "size"\, \c
	 * "tree_walk"; default empty.}
	 * @config{target, if non-empty\, backup the list of objects; valid only for a backup data
	 * source., a list of strings; default empty.}
	 * @configend
	 * @param[out] cursorp a pointer to the newly opened cursor
	 * @errors
	 */
	int __F(open_cursor)(WT_SESSION *session,
	    const char *uri, WT_CURSOR *to_dup, const char *config, WT_CURSOR **cursorp);
	/*! @} */

	/*!
	 * @name Table operations
	 * @{
	 */
	/*!
	 * Alter a table.
	 *
	 * This will allow modification of some table settings after
	 * creation.
	 *
	 * @exclusive
	 *
	 * @snippet ex_all.c Alter a table
	 *
	 * @param session the session handle
	 * @param name the URI of the object to alter, such as \c "table:stock"
	 * @configstart{WT_SESSION.alter, see dist/api_data.py}
	 * @config{access_pattern_hint, It is recommended that workloads that consist primarily of
	 * updates and/or point queries specify \c random.  Workloads that do many cursor scans
	 * through large ranges of data specify \c sequential and other workloads specify \c none.
	 * The option leads to an advisory call to an appropriate operating system API where
	 * available., a string\, chosen from the following options: \c "none"\, \c "random"\, \c
	 * "sequential"; default \c none.}
	 * @config{app_metadata, application-owned metadata for this object., a string; default
	 * empty.}
	 * @config{assert = (, declare timestamp usage., a set of related configuration options
	 * defined below.}
	 * @config{&nbsp;&nbsp;&nbsp;&nbsp;read_timestamp, check timestamps are \c
	 * always or \c never used on reads with this table\, writing an error message if policy is
	 * violated.  If the library was built in diagnostic mode\, drop core at the failing check.,
	 * a string\, chosen from the following options: \c "always"\, \c "never"\, \c "none";
	 * default \c none.}
	 * @config{ ),,}
	 * @config{cache_resident, do not ever evict the object's pages from cache.  Not compatible
	 * with LSM tables; see @ref tuning_cache_resident for more information., a boolean flag;
	 * default \c false.}
	 * @config{log = (, the transaction log configuration for this object.  Only valid if log is
	 * enabled in ::wiredtiger_open., a set of related configuration options defined below.}
	 * @config{&nbsp;&nbsp;&nbsp;&nbsp;enabled, if false\, this object has checkpoint-level
	 * durability., a boolean flag; default \c true.}
	 * @config{ ),,}
	 * @config{os_cache_dirty_max, maximum dirty system buffer cache usage\, in bytes.  If
	 * non-zero\, schedule writes for dirty blocks belonging to this object in the system buffer
	 * cache after that many bytes from this object are written into the buffer cache., an
	 * integer greater than or equal to 0; default \c 0.}
	 * @config{os_cache_max, maximum system buffer cache usage\, in bytes.  If non-zero\, evict
	 * object blocks from the system buffer cache after that many bytes from this object are
	 * read or written into the buffer cache., an integer greater than or equal to 0; default \c
	 * 0.}
	 * @config{write_timestamp_usage, describe how timestamps are expected to be used on table
	 * modifications.  The choices are the default\, which ensures that once timestamps are used
	 * for a key\, they are always used\, and also that multiple updates to a key never use
	 * decreasing timestamps and \c never which enforces that timestamps are never used for a
	 * table.  (The \c always\, \c key_consistent\, \c mixed_mode and \c ordered choices should
	 * not be used\, and are retained for backward compatibility.)., a string\, chosen from the
	 * following options: \c "always"\, \c "key_consistent"\, \c "mixed_mode"\, \c "never"\, \c
	 * "none"\, \c "ordered"; default \c none.}
	 * @configend
	 * @ebusy_errors
	 */
	int __F(alter)(WT_SESSION *session,
	    const char *name, const char *config);

	/*!
	 * Create a table, column group, index or file.
	 *
	 * @not_transactional
	 *
	 * @snippet ex_all.c Create a table
	 *
	 * @param session the session handle
	 * @param name the URI of the object to create, such as
	 * \c "table:stock". For a description of URI formats
	 * see @ref data_sources.
	 * @configstart{WT_SESSION.create, see dist/api_data.py}
	 * @config{access_pattern_hint, It is recommended that workloads that consist primarily of
	 * updates and/or point queries specify \c random.  Workloads that do many cursor scans
	 * through large ranges of data specify \c sequential and other workloads specify \c none.
	 * The option leads to an advisory call to an appropriate operating system API where
	 * available., a string\, chosen from the following options: \c "none"\, \c "random"\, \c
	 * "sequential"; default \c none.}
	 * @config{allocation_size, the file unit allocation size\, in bytes\, must a power-of-two;
	 * smaller values decrease the file space required by overflow items\, and the default value
	 * of 4KB is a good choice absent requirements from the operating system or storage device.,
	 * an integer between 512B and 128MB; default \c 4KB.}
	 * @config{app_metadata, application-owned metadata for this object., a string; default
	 * empty.}
	 * @config{assert = (, declare timestamp usage., a set of related configuration options
	 * defined below.}
	 * @config{&nbsp;&nbsp;&nbsp;&nbsp;read_timestamp, check timestamps are \c
	 * always or \c never used on reads with this table\, writing an error message if policy is
	 * violated.  If the library was built in diagnostic mode\, drop core at the failing check.,
	 * a string\, chosen from the following options: \c "always"\, \c "never"\, \c "none";
	 * default \c none.}
	 * @config{ ),,}
	 * @config{block_allocation, configure block allocation.  Permitted values are \c "best" or
	 * \c "first"; the \c "best" configuration uses a best-fit algorithm\, the \c "first"
	 * configuration uses a first-available algorithm during block allocation., a string\,
	 * chosen from the following options: \c "best"\, \c "first"; default \c best.}
	 * @config{block_compressor, configure a compressor for file blocks.  Permitted values are
	 * \c "none" or custom compression engine name created with WT_CONNECTION::add_compressor.
	 * If WiredTiger has builtin support for \c "lz4"\, \c "snappy"\, \c "zlib" or \c "zstd"
	 * compression\, these names are also available.  See @ref compression for more
	 * information., a string; default \c none.}
	 * @config{cache_resident, do not ever evict the object's pages from cache.  Not compatible
	 * with LSM tables; see @ref tuning_cache_resident for more information., a boolean flag;
	 * default \c false.}
	 * @config{checksum, configure block checksums; the permitted values are \c on\, \c off\, \c
	 * uncompressed and \c unencrypted.  The default is \c on\, in which case all block writes
	 * include a checksum subsequently verified when the block is read.  The \c off setting does
	 * no checksums\, the \c uncompressed setting only checksums blocks that are not
	 * compressed\, and the \c unencrypted setting only checksums blocks that are not encrypted.
	 * See @ref tune_checksum for more information., a string\, chosen from the following
	 * options: \c "on"\, \c "off"\, \c "uncompressed"\, \c "unencrypted"; default \c on.}
	 * @config{colgroups, comma-separated list of names of column groups.  Each column group is
	 * stored separately\, keyed by the primary key of the table.  If no column groups are
	 * specified\, all columns are stored together in a single file.  All value columns in the
	 * table must appear in at least one column group.  Each column group must be created with a
	 * separate call to WT_SESSION::create., a list of strings; default empty.}
	 * @config{collator, configure custom collation for keys.  Permitted values are \c "none" or
	 * a custom collator name created with WT_CONNECTION::add_collator., a string; default \c
	 * none.}
	 * @config{columns, list of the column names.  Comma-separated list of the form
	 * <code>(column[\,...])</code>. For tables\, the number of entries must match the total
	 * number of values in \c key_format and \c value_format.  For colgroups and indices\, all
	 * column names must appear in the list of columns for the table., a list of strings;
	 * default empty.}
	 * @config{dictionary, the maximum number of unique values remembered in the Btree row-store
	 * leaf page value dictionary; see @ref file_formats_compression for more information., an
	 * integer greater than or equal to 0; default \c 0.}
	 * @config{encryption = (, configure an encryptor for file blocks.  When a table is
	 * created\, its encryptor is not implicitly used for any related indices or column groups.,
	 * a set of related configuration options defined below.}
	 * @config{&nbsp;&nbsp;&nbsp;&nbsp;
	 * keyid, An identifier that identifies a unique instance of the encryptor.  It is stored in
	 * clear text\, and thus is available when the wiredtiger database is reopened.  On the
	 * first use of a (name\, keyid) combination\, the WT_ENCRYPTOR::customize function is
	 * called with the keyid as an argument., a string; default empty.}
	 * @config{&nbsp;&nbsp;&nbsp;&nbsp;name, Permitted values are \c "none" or custom encryption
	 * engine name created with WT_CONNECTION::add_encryptor.  See @ref encryption for more
	 * information., a string; default \c none.}
	 * @config{ ),,}
	 * @config{exclusive, fail if the object exists.  When false (the default)\, if the object
	 * exists\, check that its settings match the specified configuration., a boolean flag;
	 * default \c false.}
	 * @config{extractor, configure custom extractor for indices.  Permitted values are \c
	 * "none" or an extractor name created with WT_CONNECTION::add_extractor., a string; default
	 * \c none.}
	 * @config{format, the file format., a string\, chosen from the following options: \c
	 * "btree"; default \c btree.}
	 * @config{huffman_key, This option is no longer supported\, retained for backward
	 * compatibility., a string; default \c none.}
	 * @config{huffman_value, configure Huffman encoding for values.  Permitted values are \c
	 * "none"\, \c "english"\, \c "utf8<file>" or \c "utf16<file>". See @ref huffman for more
	 * information., a string; default \c none.}
	 * @config{ignore_in_memory_cache_size, allow update and insert operations to proceed even
	 * if the cache is already at capacity.  Only valid in conjunction with in-memory databases.
	 * Should be used with caution - this configuration allows WiredTiger to consume memory over
	 * the configured cache limit., a boolean flag; default \c false.}
	 * @config{immutable, configure the index to be immutable - that is an index is not changed
	 * by any update to a record in the table., a boolean flag; default \c false.}
	 * @config{import = (, configure import of an existing object into the currently running
	 * database., a set of related configuration options defined below.}
	 * @config{&nbsp;&nbsp;&nbsp;&nbsp;compare_timestamp, allow importing files with timestamps
	 * smaller or equal to the configured global timestamps.  Note the history of the files are
	 * not imported together and thus snapshot read of historical data will not work with the
	 * option "stable_timestamp". (The \c oldest and \c stable arguments are deprecated
	 * short-hand for \c oldest_timestamp and \c stable_timestamp\, respectively)., a string\,
	 * chosen from the following options: \c "oldest"\, \c "oldest_timestamp"\, \c "stable"\, \c
	 * "stable_timestamp"; default \c oldest_timestamp.}
	 * @config{&nbsp;&nbsp;&nbsp;&nbsp;
	 * enabled, whether to import the input URI from disk., a boolean flag; default \c false.}
	 * @config{&nbsp;&nbsp;&nbsp;&nbsp;file_metadata, the file configuration extracted from the
	 * metadata of the export database., a string; default empty.}
	 * @config{&nbsp;&nbsp;&nbsp;&nbsp;metadata_file, a text file that contains all the relevant
	 * metadata information for the URI to import.  The file is generated by backup:export
	 * cursor., a string; default empty.}
	 * @config{&nbsp;&nbsp;&nbsp;&nbsp;repair, whether to
	 * reconstruct the metadata from the raw file content., a boolean flag; default \c false.}
	 * @config{ ),,}
	 * @config{internal_key_max, This option is no longer supported\, retained for backward
	 * compatibility., an integer greater than or equal to 0; default \c 0.}
	 * @config{internal_key_truncate, configure internal key truncation\, discarding unnecessary
	 * trailing bytes on internal keys (ignored for custom collators)., a boolean flag; default
	 * \c true.}
	 * @config{internal_page_max, the maximum page size for internal nodes\, in bytes; the size
	 * must be a multiple of the allocation size and is significant for applications wanting to
	 * avoid excessive L2 cache misses while searching the tree.  The page maximum is the bytes
	 * of uncompressed data\, that is\, the limit is applied before any block compression is
	 * done., an integer between 512B and 512MB; default \c 4KB.}
	 * @config{key_format, the format of the data packed into key items.  See @ref
	 * schema_format_types for details.  By default\, the key_format is \c 'u' and applications
	 * use WT_ITEM structures to manipulate raw byte arrays.  By default\, records are stored in
	 * row-store files: keys of type \c 'r' are record numbers and records referenced by record
	 * number are stored in column-store files., a format string; default \c u.}
	 * @config{key_gap, This option is no longer supported\, retained for backward
	 * compatibility., an integer greater than or equal to 0; default \c 10.}
	 * @config{leaf_key_max, the largest key stored in a leaf node\, in bytes.  If set\, keys
	 * larger than the specified size are stored as overflow items (which may require additional
	 * I/O to access). The default value is one-tenth the size of a newly split leaf page., an
	 * integer greater than or equal to 0; default \c 0.}
	 * @config{leaf_page_max, the maximum page size for leaf nodes\, in bytes; the size must be
	 * a multiple of the allocation size\, and is significant for applications wanting to
	 * maximize sequential data transfer from a storage device.  The page maximum is the bytes
	 * of uncompressed data\, that is\, the limit is applied before any block compression is
	 * done.  For fixed-length column store\, the size includes only the bitmap data; pages
	 * containing timestamp information can be larger\, and the size is limited to 128KB rather
	 * than 512MB., an integer between 512B and 512MB; default \c 32KB.}
	 * @config{leaf_value_max, the largest value stored in a leaf node\, in bytes.  If set\,
	 * values larger than the specified size are stored as overflow items (which may require
	 * additional I/O to access). If the size is larger than the maximum leaf page size\, the
	 * page size is temporarily ignored when large values are written.  The default is one-half
	 * the size of a newly split leaf page., an integer greater than or equal to 0; default \c
	 * 0.}
	 * @config{log = (, the transaction log configuration for this object.  Only valid if log is
	 * enabled in ::wiredtiger_open., a set of related configuration options defined below.}
	 * @config{&nbsp;&nbsp;&nbsp;&nbsp;enabled, if false\, this object has checkpoint-level
	 * durability., a boolean flag; default \c true.}
	 * @config{ ),,}
	 * @config{lsm = (, options only relevant for LSM data sources., a set of related
	 * configuration options defined below.}
	 * @config{&nbsp;&nbsp;&nbsp;&nbsp;auto_throttle,
	 * Throttle inserts into LSM trees if flushing to disk isn't keeping up., a boolean flag;
	 * default \c true.}
	 * @config{&nbsp;&nbsp;&nbsp;&nbsp;bloom, create bloom filters on LSM tree
	 * chunks as they are merged., a boolean flag; default \c true.}
	 * @config{&nbsp;&nbsp;&nbsp;&nbsp;bloom_bit_count, the number of bits used per item for LSM
	 * bloom filters., an integer between 2 and 1000; default \c 16.}
	 * @config{&nbsp;&nbsp;&nbsp;&nbsp;bloom_config, config string used when creating Bloom
	 * filter files\, passed to WT_SESSION::create., a string; default empty.}
	 * @config{&nbsp;&nbsp;&nbsp;&nbsp;bloom_hash_count, the number of hash values per item used
	 * for LSM bloom filters., an integer between 2 and 100; default \c 8.}
	 * @config{&nbsp;&nbsp;&nbsp;&nbsp;bloom_oldest, create a bloom filter on the oldest LSM
	 * tree chunk.  Only supported if bloom filters are enabled., a boolean flag; default \c
	 * false.}
	 * @config{&nbsp;&nbsp;&nbsp;&nbsp;chunk_count_limit, the maximum number of chunks
	 * to allow in an LSM tree.  This option automatically times out old data.  As new chunks
	 * are added old chunks will be removed.  Enabling this option disables LSM background
	 * merges., an integer; default \c 0.}
	 * @config{&nbsp;&nbsp;&nbsp;&nbsp;chunk_max, the
	 * maximum size a single chunk can be.  Chunks larger than this size are not considered for
	 * further merges.  This is a soft limit\, and chunks larger than this value can be created.
	 * Must be larger than chunk_size., an integer between 100MB and 10TB; default \c 5GB.}
	 * @config{&nbsp;&nbsp;&nbsp;&nbsp;chunk_size, the maximum size of the in-memory chunk of an
	 * LSM tree.  This limit is soft\, it is possible for chunks to be temporarily larger than
	 * this value.  This overrides the \c memory_page_max setting., an integer between 512K and
	 * 500MB; default \c 10MB.}
	 * @config{&nbsp;&nbsp;&nbsp;&nbsp;merge_custom = (, configure the
	 * tree to merge into a custom data source., a set of related configuration options defined
	 * below.}
	 * @config{&nbsp;&nbsp;&nbsp;&nbsp;&nbsp;&nbsp;&nbsp;&nbsp;prefix, custom data
	 * source prefix instead of \c "file"., a string; default empty.}
	 * @config{&nbsp;&nbsp;&nbsp;&nbsp;&nbsp;&nbsp;&nbsp;&nbsp;start_generation, merge
	 * generation at which the custom data source is used (zero indicates no custom data
	 * source)., an integer between 0 and 10; default \c 0.}
	 * @config{&nbsp;&nbsp;&nbsp;&nbsp;&nbsp;&nbsp;&nbsp;&nbsp;suffix, custom data source suffix
	 * instead of \c ".lsm"., a string; default empty.}
	 * @config{ ),,}
	 * @config{&nbsp;&nbsp;&nbsp;&nbsp;merge_max, the maximum number of chunks to include in a
	 * merge operation., an integer between 2 and 100; default \c 15.}
	 * @config{&nbsp;&nbsp;&nbsp;&nbsp;merge_min, the minimum number of chunks to include in a
	 * merge operation.  If set to 0 or 1 half the value of merge_max is used., an integer no
	 * more than 100; default \c 0.}
	 * @config{ ),,}
	 * @config{memory_page_image_max, the maximum in-memory page image represented by a single
	 * storage block.  Depending on compression efficiency\, compression can create storage
	 * blocks which require significant resources to re-instantiate in the cache\, penalizing
	 * the performance of future point updates.  The value limits the maximum in-memory page
	 * image a storage block will need.  If set to 0\, a default of 4 times \c leaf_page_max is
	 * used., an integer greater than or equal to 0; default \c 0.}
	 * @config{memory_page_max, the maximum size a page can grow to in memory before being
	 * reconciled to disk.  The specified size will be adjusted to a lower bound of
	 * <code>leaf_page_max</code>\, and an upper bound of <code>cache_size / 10</code>. This
	 * limit is soft - it is possible for pages to be temporarily larger than this value.  This
	 * setting is ignored for LSM trees\, see \c chunk_size., an integer between 512B and 10TB;
	 * default \c 5MB.}
	 * @config{os_cache_dirty_max, maximum dirty system buffer cache usage\, in bytes.  If
	 * non-zero\, schedule writes for dirty blocks belonging to this object in the system buffer
	 * cache after that many bytes from this object are written into the buffer cache., an
	 * integer greater than or equal to 0; default \c 0.}
	 * @config{os_cache_max, maximum system buffer cache usage\, in bytes.  If non-zero\, evict
	 * object blocks from the system buffer cache after that many bytes from this object are
	 * read or written into the buffer cache., an integer greater than or equal to 0; default \c
	 * 0.}
	 * @config{prefix_compression, configure prefix compression on row-store leaf pages., a
	 * boolean flag; default \c false.}
	 * @config{prefix_compression_min, minimum gain before prefix compression will be used on
	 * row-store leaf pages., an integer greater than or equal to 0; default \c 4.}
	 * @config{split_pct, the Btree page split size as a percentage of the maximum Btree page
	 * size\, that is\, when a Btree page is split\, it will be split into smaller pages\, where
	 * each page is the specified percentage of the maximum Btree page size., an integer between
	 * 50 and 100; default \c 90.}
	 * @config{tiered_storage = (, configure a storage source for this table., a set of related
	 * configuration options defined below.}
	 * @config{&nbsp;&nbsp;&nbsp;&nbsp;auth_token,
	 * authentication string identifier., a string; default empty.}
	 * @config{&nbsp;&nbsp;&nbsp;&nbsp;bucket, the bucket indicating the location for this
	 * table., a string; default empty.}
	 * @config{&nbsp;&nbsp;&nbsp;&nbsp;bucket_prefix, the
	 * unique bucket prefix for this table., a string; default empty.}
	 * @config{&nbsp;&nbsp;&nbsp;&nbsp;cache_directory, a directory to store locally cached
	 * versions of files in the storage source.  By default\, it is named with \c "-cache"
	 * appended to the bucket name.  A relative directory name is relative to the home
	 * directory., a string; default empty.}
	 * @config{&nbsp;&nbsp;&nbsp;&nbsp;local_retention,
	 * time in seconds to retain data on tiered storage on the local tier for faster read
	 * access., an integer between 0 and 10000; default \c 300.}
	 * @config{&nbsp;&nbsp;&nbsp;&nbsp;name, permitted values are \c "none" or custom storage
	 * source name created with WT_CONNECTION::add_storage_source.  See @ref
	 * custom_storage_sources for more information., a string; default \c none.}
	 * @config{ ),,}
	 * @config{type, set the type of data source used to store a column group\, index or simple
	 * table.  By default\, a \c "file:" URI is derived from the object name.  The \c type
	 * configuration can be used to switch to a different data source\, such as LSM or an
	 * extension configured by the application., a string; default \c file.}
	 * @config{value_format, the format of the data packed into value items.  See @ref
	 * schema_format_types for details.  By default\, the value_format is \c 'u' and
	 * applications use a WT_ITEM structure to manipulate raw byte arrays.  Value items of type
	 * 't' are bitfields\, and when configured with record number type keys\, will be stored
	 * using a fixed-length store., a format string; default \c u.}
	 * @config{write_timestamp_usage, describe how timestamps are expected to be used on table
	 * modifications.  The choices are the default\, which ensures that once timestamps are used
	 * for a key\, they are always used\, and also that multiple updates to a key never use
	 * decreasing timestamps and \c never which enforces that timestamps are never used for a
	 * table.  (The \c always\, \c key_consistent\, \c mixed_mode and \c ordered choices should
	 * not be used\, and are retained for backward compatibility.)., a string\, chosen from the
	 * following options: \c "always"\, \c "key_consistent"\, \c "mixed_mode"\, \c "never"\, \c
	 * "none"\, \c "ordered"; default \c none.}
	 * @configend
	 * @errors
	 */
	int __F(create)(WT_SESSION *session,
	    const char *name, const char *config);

	/*!
	 * Compact a live row- or column-store btree or LSM tree.
	 *
	 * @snippet ex_all.c Compact a table
	 *
	 * @param session the session handle
	 * @param name the URI of the object to compact, such as
	 * \c "table:stock"
	 * @configstart{WT_SESSION.compact, see dist/api_data.py}
	 * @config{timeout, maximum amount of time to allow for compact in seconds.  The actual
	 * amount of time spent in compact may exceed the configured value.  A value of zero
	 * disables the timeout., an integer; default \c 1200.}
	 * @configend
	 * @errors
	 */
	int __F(compact)(WT_SESSION *session,
	    const char *name, const char *config);

	/*!
	 * Drop (delete) a table.
	 *
	 * @exclusive
	 *
	 * @not_transactional
	 *
	 * @snippet ex_all.c Drop a table
	 *
	 * @param session the session handle
	 * @param name the URI of the object to drop, such as \c "table:stock"
	 * @configstart{WT_SESSION.drop, see dist/api_data.py}
	 * @config{force, return success if the object does not exist., a boolean flag; default \c
	 * false.}
	 * @config{remove_files, if the underlying files should be removed., a boolean flag; default
	 * \c true.}
	 * @configend
	 * @ebusy_errors
	 */
	int __F(drop)(WT_SESSION *session,
	    const char *name, const char *config);

	/*!
	 * Join a join cursor with a reference cursor.
	 *
	 * @snippet ex_schema.c Join cursors
	 *
	 * @param session the session handle
	 * @param join_cursor a cursor that was opened using a
	 * \c "join:" URI. It may not have been used for any operations
	 * other than other join calls.
	 * @param ref_cursor an index cursor having the same base table
	 * as the join_cursor, or a table cursor open on the same base table,
	 * or another join cursor. Unless the ref_cursor is another join
	 * cursor, it must be positioned.
	 *
	 * The ref_cursor limits the results seen by iterating the
	 * join_cursor to table items referred to by the key in this
	 * index. The set of keys referred to is modified by the compare
	 * config option.
	 *
	 * Multiple join calls builds up a set of ref_cursors, and
	 * by default, the results seen by iteration are the intersection
	 * of the cursor ranges participating in the join. When configured
	 * with \c "operation=or", the results seen are the union of
	 * the participating cursor ranges.
	 *
	 * After the join call completes, the ref_cursor cursor may not be
	 * used for any purpose other than get_key and get_value. Any other
	 * cursor method (e.g. next, prev,close) will fail. When the
	 * join_cursor is closed, the ref_cursor is made available for
	 * general use again. The application should close ref_cursor when
	 * finished with it, although not before the join_cursor is closed.
	 *
	 * @configstart{WT_SESSION.join, see dist/api_data.py}
	 * @config{bloom_bit_count, the number of bits used per item for the bloom filter., an
	 * integer between 2 and 1000; default \c 16.}
	 * @config{bloom_false_positives, return all values that pass the bloom filter\, without
	 * eliminating any false positives., a boolean flag; default \c false.}
	 * @config{bloom_hash_count, the number of hash values per item for the bloom filter., an
	 * integer between 2 and 100; default \c 8.}
	 * @config{compare, modifies the set of items to be returned so that the index key satisfies
	 * the given comparison relative to the key set in this cursor., a string\, chosen from the
	 * following options: \c "eq"\, \c "ge"\, \c "gt"\, \c "le"\, \c "lt"; default \c "eq".}
	 * @config{count, set an approximate count of the elements that would be included in the
	 * join.  This is used in sizing the bloom filter\, and also influences evaluation order for
	 * cursors in the join.  When the count is equal for multiple bloom filters in a composition
	 * of joins\, the bloom filter may be shared., an integer; default \c .}
	 * @config{operation, the operation applied between this and other joined cursors.  When
	 * "operation=and" is specified\, all the conditions implied by joins must be satisfied for
	 * an entry to be returned by the join cursor; when "operation=or" is specified\, only one
	 * must be satisfied.  All cursors joined to a join cursor must have matching operations., a
	 * string\, chosen from the following options: \c "and"\, \c "or"; default \c "and".}
	 * @config{strategy, when set to bloom\, a bloom filter is created and populated for this
	 * index.  This has an up front cost but may reduce the number of accesses to the main table
	 * when iterating the joined cursor.  The bloom setting requires that count be set., a
	 * string\, chosen from the following options: \c "bloom"\, \c "default"; default empty.}
	 * @configend
	 * @errors
	 */
	int __F(join)(WT_SESSION *session, WT_CURSOR *join_cursor,
	    WT_CURSOR *ref_cursor, const char *config);

	/*!
	 * Flush the log.
	 *
	 * WT_SESSION::log_flush will fail if logging is not enabled.
	 *
	 * @param session the session handle
	 * @configstart{WT_SESSION.log_flush, see dist/api_data.py}
	 * @config{sync, forcibly flush the log and wait for it to achieve the synchronization level
	 * specified.  The \c off setting forces any buffered log records to be written to the file
	 * system.  The \c on setting forces log records to be written to the storage device., a
	 * string\, chosen from the following options: \c "off"\, \c "on"; default \c on.}
	 * @configend
	 * @errors
	 */
	int __F(log_flush)(WT_SESSION *session, const char *config);

	/*!
	 * Insert a ::WT_LOGREC_MESSAGE type record in the database log files
	 * (the database must be configured for logging when this method is
	 * called).
	 *
	 * @param session the session handle
	 * @param format a printf format specifier
	 * @errors
	 */
	int __F(log_printf)(WT_SESSION *session, const char *format, ...);

	/*!
	 * Rename an object.
	 *
	 * @not_transactional
	 *
	 * @snippet ex_all.c Rename a table
	 *
	 * @exclusive
	 *
	 * @param session the session handle
	 * @param uri the current URI of the object, such as \c "table:old"
	 * @param newuri the new URI of the object, such as \c "table:new"
	 * @configempty{WT_SESSION.rename, see dist/api_data.py}
	 * @ebusy_errors
	 */
	int __F(rename)(WT_SESSION *session,
	    const char *uri, const char *newuri, const char *config);

	/*!
	 * Reset the session handle.
	 *
	 * This method resets the cursors associated with the session, clears session statistics and
	 * discards cached resources. No session configurations are modified (or reset to their
	 * default values). WT_SESSION::reset will fail if a transaction is in progress in the
	 * session.
	 *
	 * @snippet ex_all.c Reset the session
	 *
	 * @param session the session handle
	 * @errors
	 */
	int __F(reset)(WT_SESSION *session);

	/*!
	 * Salvage a table.
	 *
	 * Salvage rebuilds the file, or files of which a table is comprised,
	 * discarding any corrupted file blocks.
	 *
	 * Previously deleted records may re-appear, and inserted records may
	 * disappear, when salvage is done, so salvage should not be run
	 * unless it is known to be necessary.  Normally, salvage should be
	 * called after a table or file has been corrupted, as reported by the
	 * WT_SESSION::verify method.
	 *
	 * Files are rebuilt in place, the salvage method overwrites the
	 * existing files.
	 *
	 * @exclusive
	 *
	 * @snippet ex_all.c Salvage a table
	 *
	 * @param session the session handle
	 * @param name the URI of the table or file to salvage
	 * @configstart{WT_SESSION.salvage, see dist/api_data.py}
	 * @config{force, force salvage even of files that do not appear to be WiredTiger files., a
	 * boolean flag; default \c false.}
	 * @configend
	 * @ebusy_errors
	 */
	int __F(salvage)(WT_SESSION *session,
	    const char *name, const char *config);

	/*!
	 * Truncate a file, table, cursor range, or backup cursor
	 *
	 * Truncate a table or file.
	 * @snippet ex_all.c Truncate a table
	 *
	 * Truncate a cursor range.  When truncating based on a cursor position,
	 * it is not required the cursor reference a record in the object, only
	 * that the key be set.  This allows applications to discard portions of
	 * the object name space without knowing exactly what records the object
	 * contains.
	 * @snippet ex_all.c Truncate a range
	 *
	 * Range truncate is implemented as a "scan and write" operation, specifically without range
	 * locks. Inserts or other operations in the range, as well as operations before or after
	 * the range when no explicit starting or ending key is set, are not well defined: conflicts
	 * may be detected or both transactions may commit. If both commit, there's a failure and
	 * recovery runs, the result may be different than what was in cache before the crash.
	 *
	 * The WT_CURSOR::truncate range truncate operation can only be used at snapshot isolation.
	 *
	 * Any specified cursors end with no position, and subsequent calls to
	 * the WT_CURSOR::next (WT_CURSOR::prev) method will iterate from the
	 * beginning (end) of the table.
	 *
	 * Truncate a backup cursor.  This operation removes all log files that
	 * have been returned by the backup cursor.  It can be used to remove log
	 * files after copying them during @ref backup_incremental.
	 * @snippet ex_backup.c Truncate a backup cursor
	 *
	 * @param session the session handle
	 * @param name the URI of the table or file to truncate, or \c "log:"
	 * for a backup cursor
	 * @param start optional cursor marking the first record discarded;
	 * if <code>NULL</code>, the truncate starts from the beginning of
	 * the object; must be provided when truncating a backup cursor
	 * @param stop optional cursor marking the last record discarded;
	 * if <code>NULL</code>, the truncate continues to the end of the
	 * object; ignored when truncating a backup cursor
	 * @configempty{WT_SESSION.truncate, see dist/api_data.py}
	 * @errors
	 */
	int __F(truncate)(WT_SESSION *session,
	    const char *name, WT_CURSOR *start, WT_CURSOR *stop, const char *config);

	/*!
	 * Upgrade a table.
	 *
	 * Upgrade upgrades a table or file, if upgrade is required.
	 *
	 * @exclusive
	 *
	 * @snippet ex_all.c Upgrade a table
	 *
	 * @param session the session handle
	 * @param name the URI of the table or file to upgrade
	 * @configempty{WT_SESSION.upgrade, see dist/api_data.py}
	 * @ebusy_errors
	 */
	int __F(upgrade)(WT_SESSION *session,
	    const char *name, const char *config);

	/*!
	 * Verify a table.
	 *
	 * Verify reports if a file, or the files of which a table is
	 * comprised, have been corrupted.  The WT_SESSION::salvage method
	 * can be used to repair a corrupted file,
	 *
	 * @snippet ex_all.c Verify a table
	 *
	 * @exclusive
	 *
	 * @param session the session handle
	 * @param name the URI of the table or file to verify, optional if verifying the history
	 * store
	 * @configstart{WT_SESSION.verify, see dist/api_data.py}
	 * @config{do_not_clear_txn_id, Turn off transaction id clearing\, intended for debugging
	 * and better diagnosis of crashes or failures., a boolean flag; default \c false.}
	 * @config{dump_address, Display page addresses\, time windows\, and page types as pages are
	 * verified\, using the application's message handler\, intended for debugging., a boolean
	 * flag; default \c false.}
	 * @config{dump_blocks, Display the contents of on-disk blocks as they are verified\, using
	 * the application's message handler\, intended for debugging., a boolean flag; default \c
	 * false.}
	 * @config{dump_layout, Display the layout of the files as they are verified\, using the
	 * application's message handler\, intended for debugging; requires optional support from
	 * the block manager., a boolean flag; default \c false.}
	 * @config{dump_offsets, Display the contents of specific on-disk blocks\, using the
	 * application's message handler\, intended for debugging., a list of strings; default
	 * empty.}
	 * @config{dump_pages, Display the contents of in-memory pages as they are verified\, using
	 * the application's message handler\, intended for debugging., a boolean flag; default \c
	 * false.}
	 * @config{stable_timestamp, Ensure that no data has a start timestamp after the stable
	 * timestamp\, to be run after rollback_to_stable., a boolean flag; default \c false.}
	 * @config{strict, Treat any verification problem as an error; by default\, verify will
	 * warn\, but not fail\, in the case of errors that won't affect future behavior (for
	 * example\, a leaked block)., a boolean flag; default \c false.}
	 * @configend
	 * @ebusy_errors
	 */
	int __F(verify)(WT_SESSION *session,
	    const char *name, const char *config);
	/*! @} */

	/*!
	 * @name Transactions
	 * @{
	 */
	/*!
	 * Start a transaction in this session.
	 *
	 * The transaction remains active until ended by
	 * WT_SESSION::commit_transaction or WT_SESSION::rollback_transaction.
	 * Operations performed on cursors capable of supporting transactional
	 * operations that are already open in this session, or which are opened
	 * before the transaction ends, will operate in the context of the
	 * transaction.
	 *
	 * @requires_notransaction
	 *
	 * @snippet ex_all.c transaction commit/rollback
	 *
	 * @param session the session handle
	 * @configstart{WT_SESSION.begin_transaction, see dist/api_data.py}
	 * @config{ignore_prepare, whether to ignore the updates by other prepared transactions as
	 * part of read operations of this transaction.  When \c true\, forces the transaction to be
	 * read-only.  Use \c force to ignore prepared updates and permit writes (see @ref
	 * timestamp_prepare_ignore_prepare for more information)., a string\, chosen from the
	 * following options: \c "false"\, \c "force"\, \c "true"; default \c false.}
	 * @config{isolation, the isolation level for this transaction; defaults to the session's
	 * isolation level., a string\, chosen from the following options: \c "read-uncommitted"\,
	 * \c "read-committed"\, \c "snapshot"; default empty.}
	 * @config{name, name of the transaction for tracing and debugging., a string; default
	 * empty.}
	 * @config{no_timestamp, allow a commit without a timestamp\, creating a value that has
	 * "always existed" and is visible regardless of timestamp.  See @ref timestamp_txn_api., a
	 * boolean flag; default \c false.}
	 * @config{operation_timeout_ms, when non-zero\, a requested limit on the time taken to
	 * complete operations in this transaction.  Time is measured in real time milliseconds from
	 * the start of each WiredTiger API call.  There is no guarantee any operation will not take
	 * longer than this amount of time.  If WiredTiger notices the limit has been exceeded\, an
	 * operation may return a WT_ROLLBACK error.  Default is to have no limit., an integer
	 * greater than or equal to 1; default \c 0.}
	 * @config{priority, priority of the transaction for resolving conflicts.  Transactions with
	 * higher values are less likely to abort., an integer between -100 and 100; default \c 0.}
	 * @config{read_timestamp, read using the specified timestamp.  The value must not be older
	 * than the current oldest timestamp.  See @ref timestamp_txn_api., a string; default
	 * empty.}
	 * @config{roundup_timestamps = (, round up timestamps of the transaction., a set of related
	 * configuration options defined below.}
	 * @config{&nbsp;&nbsp;&nbsp;&nbsp;prepared,
	 * applicable only for prepared transactions\, and intended only for special-purpose use\,
	 * see @ref timestamp_prepare_roundup.  Allows the prepare timestamp and the commit
	 * timestamp of this transaction to be rounded up to be no older than the oldest timestamp\,
	 * and allows violating the usual restriction that the prepare timestamp must be newer than
	 * the stable timestamp.  Specifically: at transaction prepare\, if the prepare timestamp is
	 * less than or equal to the oldest timestamp\, the prepare timestamp will be rounded to the
	 * oldest timestamp.  Subsequently\, at commit time\, if the commit timestamp is less than
	 * the (now rounded) prepare timestamp\, the commit timestamp will be rounded up to it and
	 * thus to at least oldest.  Neither timestamp will be checked against the stable
	 * timestamp., a boolean flag; default \c false.}
	 * @config{&nbsp;&nbsp;&nbsp;&nbsp;read, if
	 * the read timestamp is less than the oldest timestamp\, the read timestamp will be rounded
	 * up to the oldest timestamp\, see @ref timestamp_read_roundup., a boolean flag; default \c
	 * false.}
	 * @config{ ),,}
	 * @config{sync, whether to sync log records when the transaction commits\, inherited from
	 * ::wiredtiger_open \c transaction_sync., a boolean flag; default empty.}
	 * @configend
	 * @errors
	 */
	int __F(begin_transaction)(WT_SESSION *session, const char *config);

	/*!
	 * Commit the current transaction.
	 *
	 * A transaction must be in progress when this method is called.
	 *
	 * If WT_SESSION::commit_transaction returns an error, the transaction
	 * was rolled back, not committed, and all cursors associated with the session are reset.
	 *
	 * @requires_transaction
	 *
	 * @snippet ex_all.c transaction commit/rollback
	 *
	 * @param session the session handle
	 * @configstart{WT_SESSION.commit_transaction, see dist/api_data.py}
	 * @config{commit_timestamp, set the commit timestamp for the current transaction.  For
	 * non-prepared transactions\, value must not be older than the first commit timestamp
	 * already set for the current transaction\, if any\, must not be older than the current
	 * oldest timestamp and must be after the current stable timestamp.  For prepared
	 * transactions\, a commit timestamp is required\, must not be older than the prepare
	 * timestamp and can be set only once.  See @ref timestamp_txn_api and @ref
	 * timestamp_prepare., a string; default empty.}
	 * @config{durable_timestamp, set the durable timestamp for the current transaction.
	 * Required for the commit of a prepared transaction\, and otherwise not permitted.  The
	 * value must also be after the current oldest and stable timestamps and must not be older
	 * than the commit timestamp.  See @ref timestamp_prepare., a string; default empty.}
	 * @config{operation_timeout_ms, when non-zero\, a requested limit on the time taken to
	 * complete operations in this transaction.  Time is measured in real time milliseconds from
	 * the start of each WiredTiger API call.  There is no guarantee any operation will not take
	 * longer than this amount of time.  If WiredTiger notices the limit has been exceeded\, an
	 * operation may return a WT_ROLLBACK error.  Default is to have no limit., an integer
	 * greater than or equal to 1; default \c 0.}
	 * @config{sync, override whether to sync log records when the transaction commits\,
	 * inherited from ::wiredtiger_open \c transaction_sync.  The \c off setting does not wait
	 * for records to be written or synchronized.  The \c on setting forces log records to be
	 * written to the storage device., a string\, chosen from the following options: \c "off"\,
	 * \c "on"; default empty.}
	 * @configend
	 * @errors
	 */
	int __F(commit_transaction)(WT_SESSION *session, const char *config);

	/*!
	 * Prepare the current transaction.
	 *
	 * A transaction must be in progress when this method is called.
	 *
	 * Preparing a transaction will guarantee a subsequent commit will
	 * succeed. Only commit and rollback are allowed on a transaction after
	 * it has been prepared. The transaction prepare API is designed to
	 * support MongoDB exclusively, and guarantees update conflicts have
	 * been resolved, but does not guarantee durability.
	 *
	 * @requires_transaction
	 *
	 * @snippet ex_all.c transaction prepare
	 *
	 * @param session the session handle
	 * @configstart{WT_SESSION.prepare_transaction, see dist/api_data.py}
	 * @config{prepare_timestamp, set the prepare timestamp for the updates of the current
	 * transaction.  The value must not be older than any active read timestamps\, and must be
	 * newer than the current stable timestamp.  See @ref timestamp_prepare., a string; default
	 * empty.}
	 * @configend
	 * @errors
	 */
	int __F(prepare_transaction)(WT_SESSION *session, const char *config);

	/*!
	 * Roll back the current transaction.
	 *
	 * A transaction must be in progress when this method is called.
	 *
	 * All cursors associated with the session are reset.
	 *
	 * @requires_transaction
	 *
	 * @snippet ex_all.c transaction commit/rollback
	 *
	 * @param session the session handle
	 * @configstart{WT_SESSION.rollback_transaction, see dist/api_data.py}
	 * @config{operation_timeout_ms, when non-zero\, a requested limit on the time taken to
	 * complete operations in this transaction.  Time is measured in real time milliseconds from
	 * the start of each WiredTiger API call.  There is no guarantee any operation will not take
	 * longer than this amount of time.  If WiredTiger notices the limit has been exceeded\, an
	 * operation may return a WT_ROLLBACK error.  Default is to have no limit., an integer
	 * greater than or equal to 1; default \c 0.}
	 * @configend
	 * @errors
	 */
	int __F(rollback_transaction)(WT_SESSION *session, const char *config);
	/*! @} */

	/*!
	 * @name Transaction timestamps
	 * @{
	 */
	/*!
	 * Query the session's transaction timestamp state.
	 *
	 * The WT_SESSION.query_timestamp method can only be used at snapshot isolation.
	 *
	 * @param session the session handle
	 * @param[out] hex_timestamp a buffer that will be set to the
	 * hexadecimal encoding of the timestamp being queried.  Must be large
	 * enough to hold a NUL terminated, hex-encoded 8B timestamp (17 bytes).
	 * @configstart{WT_SESSION.query_timestamp, see dist/api_data.py}
	 * @config{get, specify which timestamp to query: \c commit returns the most recently set
	 * commit_timestamp; \c first_commit returns the first set commit_timestamp; \c prepare
	 * returns the timestamp used in preparing a transaction; \c read returns the timestamp at
	 * which the transaction is reading.  See @ref timestamp_txn_api., a string\, chosen from
	 * the following options: \c "commit"\, \c "first_commit"\, \c "prepare"\, \c "read";
	 * default \c read.}
	 * @configend
	 *
	 * A timestamp of 0 is returned if the timestamp is not available or has not been set.
	 * @errors
	 */
	int __F(query_timestamp)(
	    WT_SESSION *session, char *hex_timestamp, const char *config);

	/*!
	 * Set a timestamp on a transaction.
	 *
	 * The WT_SESSION.timestamp_transaction method can only be used at snapshot isolation.
	 *
	 * @snippet ex_all.c transaction timestamp
	 *
	 * @requires_transaction
	 *
	 * @param session the session handle
	 * @configstart{WT_SESSION.timestamp_transaction, see dist/api_data.py}
	 * @config{commit_timestamp, set the commit timestamp for the current transaction.  For
	 * non-prepared transactions\, the value must not be older than the first commit timestamp
	 * already set for the current transaction\, if any\, must not be older than the current
	 * oldest timestamp and must be after the current stable timestamp.  For prepared
	 * transactions\, a commit timestamp is required\, must not be older than the prepare
	 * timestamp\, can be set only once\, and must not be set until after the transaction has
	 * successfully prepared.  See @ref timestamp_txn_api and @ref timestamp_prepare., a string;
	 * default empty.}
	 * @config{durable_timestamp, set the durable timestamp for the current transaction.
	 * Required for the commit of a prepared transaction\, and otherwise not permitted.  Can
	 * only be set after the transaction has been prepared and a commit timestamp has been set.
	 * The value must be after the current oldest and stable timestamps and must not be older
	 * than the commit timestamp.  See @ref timestamp_prepare., a string; default empty.}
	 * @config{prepare_timestamp, set the prepare timestamp for the updates of the current
	 * transaction.  The value must not be older than any active read timestamps\, and must be
	 * newer than the current stable timestamp.  Can be set only once per transaction.  Setting
	 * the prepare timestamp does not by itself prepare the transaction\, but does oblige the
	 * application to eventually prepare the transaction before committing it.  See @ref
	 * timestamp_prepare., a string; default empty.}
	 * @config{read_timestamp, read using the specified timestamp.  The value must not be older
	 * than the current oldest timestamp.  This can only be set once for a transaction.  See
	 * @ref timestamp_txn_api., a string; default empty.}
	 * @configend
	 * @errors
	 */
	int __F(timestamp_transaction)(WT_SESSION *session, const char *config);

	/*!
	 * Set a timestamp on a transaction numerically.  Prefer this method over
	 * WT_SESSION::timestamp_transaction if the hexadecimal string parsing done in that method
	 * becomes a bottleneck.
	 *
	 * The WT_SESSION.timestamp_transaction_uint method can only be used at snapshot isolation.
	 *
	 * @snippet ex_all.c transaction timestamp_uint
	 *
	 * @requires_transaction
	 *
	 * @param session the session handle
	 * @param which the timestamp being set (see ::WT_TS_TXN_TYPE for available options, and
	 * WT_SESSION::timestamp_transaction for constraints on the timestamps).
	 * @param ts the timestamp.
	 * @errors
	 */
	int __F(timestamp_transaction_uint)(WT_SESSION *session, WT_TS_TXN_TYPE which,
	        uint64_t ts);
	/*! @} */

	/*!
	 * @name Transaction support
	 * @{
	 */
	/*!
	 * Write a transactionally consistent snapshot of a database or set of individual objects.
	 *
	 * When timestamps are not in use, the checkpoint includes all transactions committed
	 * before the checkpoint starts. When timestamps are in use and the checkpoint runs with
	 * \c use_timestamp=true (the default), updates committed with a timestamp after the
	 * \c stable timestamp, in tables configured for checkpoint-level durability, are not
	 * included in the checkpoint. Updates committed in tables configured for commit-level
	 * durability are always included in the checkpoint. See @ref durability_checkpoint and
	 * @ref durability_log for more information.
	 *
	 * Calling the checkpoint method multiple times serializes the checkpoints, new checkpoint
	 * calls wait for running checkpoint calls to complete.
	 *
	 * Existing named checkpoints may optionally be discarded.
	 *
	 * @requires_notransaction
	 *
	 * @snippet ex_all.c Checkpoint examples
	 *
	 * @param session the session handle
	 * @configstart{WT_SESSION.checkpoint, see dist/api_data.py}
	 * @config{drop, specify a list of checkpoints to drop.  The list may additionally contain
	 * one of the following keys: \c "from=all" to drop all checkpoints\, \c "from=<checkpoint>"
	 * to drop all checkpoints after and including the named checkpoint\, or \c
	 * "to=<checkpoint>" to drop all checkpoints before and including the named checkpoint.
	 * Checkpoints cannot be dropped if open in a cursor.  While a hot backup is in progress\,
	 * checkpoints created prior to the start of the backup cannot be dropped., a list of
	 * strings; default empty.}
	 * @config{force, if false (the default)\, checkpoints may be skipped if the underlying
	 * object has not been modified\, if true\, this option forces the checkpoint., a boolean
	 * flag; default \c false.}
	 * @config{name, if set\, specify a name for the checkpoint (note that checkpoints including
	 * LSM trees may not be named)., a string; default empty.}
	 * @config{target, if non-empty\, checkpoint the list of objects.  Checkpointing a list of
	 * objects separately from a database-wide checkpoint can lead to data inconsistencies\, see
	 * @ref checkpoint_target for more information., a list of strings; default empty.}
	 * @config{use_timestamp, if true (the default)\, create the checkpoint as of the last
	 * stable timestamp if timestamps are in use\, or with all committed updates if there is no
	 * stable timestamp set.  If false\, always generate a checkpoint with all committed
	 * updates\, ignoring any stable timestamp., a boolean flag; default \c true.}
	 * @configend
	 * @errors
	 */
	int __F(checkpoint)(WT_SESSION *session, const char *config);

	/*!
	 * Reset the snapshot.
	 *
	 * This method resets snapshots for snapshot isolation transactions to update their existing
	 * snapshot. It raises an error when this API is used in an isolation other than snapshot,
	 * or when the transaction has performed any write operations.
	 *
	 * This API internally releases the current snapshot and gets the new running transactions
	 * snapshot to avoid pinning the content in the database that is no longer needed.
	 * Applications not using read timestamps for search may see different results after the
	 * snapshot is updated.
	 *
	 * @requires_transaction
	 *
	 * @snippet ex_all.c reset snapshot
	 *
	 * @param session the session handle
	 * @errors
	 */
	int __F(reset_snapshot)(WT_SESSION *session);

	/*!
	 * Return the transaction ID range pinned by the session handle.
	 *
	 * The ID range is approximate and is calculated based on the oldest
	 * ID needed for the active transaction in this session, compared
	 * to the newest transaction in the system.
	 *
	 * @snippet ex_all.c transaction pinned range
	 *
	 * @param session the session handle
	 * @param[out] range the range of IDs pinned by this session. Zero if
	 * there is no active transaction.
	 * @errors
	 */
	int __F(transaction_pinned_range)(WT_SESSION* session, uint64_t *range);
	/*! @} */

#ifndef DOXYGEN
	/*!
	 * Optionally returns the reason for the most recent rollback error returned from the API.
	 *
	 * There is no guarantee a rollback reason will be set and thus the caller
	 * must check for a NULL pointer.
	 *
	 * @param session the session handle
	 * @returns an optional string indicating the reason for the rollback
	 */
	const char * __F(get_rollback_reason)(WT_SESSION *session);

	/*!
	 * Call into the library.
	 *
	 * This method is used for breakpoints and to set other configuration
	 * when debugging layers not directly supporting those features.
	 *
	 * @param session the session handle
	 * @errors
	 */
	int __F(breakpoint)(WT_SESSION *session);
#endif
};

/*!
 * A connection to a WiredTiger database.  The connection may be opened within
 * the same address space as the caller or accessed over a socket connection.
 *
 * Most applications will open a single connection to a database for each
 * process.  The first process to open a connection to a database will access
 * the database in its own address space.  Subsequent connections (if allowed)
 * will communicate with the first process over a socket connection to perform
 * their operations.
 *
 * <b>Thread safety:</b> A WT_CONNECTION handle may be shared between threads,
 * see @ref threads for more information.
 */
struct __wt_connection {
	/*!
	 * Close a connection.
	 *
	 * Any open sessions will be closed. This will release the resources
	 * associated with the session handle, including rolling back any
	 * active transactions and closing any cursors that remain open in the
	 * session.
	 *
	 * @snippet ex_all.c Close a connection
	 *
	 * @param connection the connection handle
	 * @configstart{WT_CONNECTION.close, see dist/api_data.py}
	 * @config{leak_memory, don't free memory during close., a boolean flag; default \c false.}
	 * @config{use_timestamp, by default\, create the close checkpoint as of the last stable
	 * timestamp if timestamps are in use\, or all current updates if there is no stable
	 * timestamp set.  If false\, this option generates a checkpoint with all updates., a
	 * boolean flag; default \c true.}
	 * @configend
	 * @errors
	 */
	int __F(close)(WT_CONNECTION *connection, const char *config);

#ifndef DOXYGEN
	/*!
	 * Output debug information for various subsystems. The output format
	 * may change over time, gathering the debug information may be
	 * invasive, and the information reported may not provide a point in
	 * time view of the system.
	 *
	 * @param connection the connection handle
	 * @configstart{WT_CONNECTION.debug_info, see dist/api_data.py}
	 * @config{cache, print cache information., a boolean flag; default \c false.}
	 * @config{cursors, print all open cursor information., a boolean flag; default \c false.}
	 * @config{handles, print open handles information., a boolean flag; default \c false.}
	 * @config{log, print log information., a boolean flag; default \c false.}
	 * @config{sessions, print open session information., a boolean flag; default \c false.}
	 * @config{txn, print global txn information., a boolean flag; default \c false.}
	 * @configend
	 * @errors
	 */
	int __F(debug_info)(WT_CONNECTION *connection, const char *config);
#endif

	/*!
	 * Reconfigure a connection handle.
	 *
	 * @snippet ex_all.c Reconfigure a connection
	 *
	 * @param connection the connection handle
	 * @configstart{WT_CONNECTION.reconfigure, see dist/api_data.py}
	 * @config{block_cache = (, block cache configuration options., a set of related
	 * configuration options defined below.}
	 * @config{&nbsp;&nbsp;&nbsp;&nbsp;
	 * blkcache_eviction_aggression, seconds an unused block remains in the cache before it is
	 * evicted., an integer between 1 and 7200; default \c 1800.}
	 * @config{&nbsp;&nbsp;&nbsp;&nbsp;cache_on_checkpoint, cache blocks written by a
	 * checkpoint., a boolean flag; default \c true.}
	 * @config{&nbsp;&nbsp;&nbsp;&nbsp;
	 * cache_on_writes, cache blocks as they are written (other than checkpoint blocks)., a
	 * boolean flag; default \c true.}
	 * @config{&nbsp;&nbsp;&nbsp;&nbsp;enabled, enable block
	 * cache., a boolean flag; default \c false.}
	 * @config{&nbsp;&nbsp;&nbsp;&nbsp;full_target,
	 * the fraction of the block cache that must be full before eviction will remove unused
	 * blocks., an integer between 30 and 100; default \c 95.}
	 * @config{&nbsp;&nbsp;&nbsp;&nbsp;
	 * hashsize, number of buckets in the hashtable that keeps track of blocks., an integer
	 * between 512 and 256K; default \c 0.}
	 * @config{&nbsp;&nbsp;&nbsp;&nbsp;
	 * max_percent_overhead, maximum tolerated overhead expressed as the number of blocks added
	 * and removed as percent of blocks looked up; cache population and eviction will be
	 * suppressed if the overhead exceeds the threshold., an integer between 1 and 500; default
	 * \c 10.}
	 * @config{&nbsp;&nbsp;&nbsp;&nbsp;nvram_path, the absolute path to the file system
	 * mounted on the NVRAM device., a string; default empty.}
	 * @config{&nbsp;&nbsp;&nbsp;&nbsp;
	 * percent_file_in_dram, bypass cache for a file if the set percentage of the file fits in
	 * system DRAM (as specified by block_cache.system_ram)., an integer between 0 and 100;
	 * default \c 50.}
	 * @config{&nbsp;&nbsp;&nbsp;&nbsp;size, maximum memory to allocate for the
	 * block cache., an integer between 0 and 10TB; default \c 0.}
	 * @config{&nbsp;&nbsp;&nbsp;&nbsp;system_ram, the bytes of system DRAM available for
	 * caching filesystem blocks., an integer between 0 and 1024GB; default \c 0.}
	 * @config{&nbsp;&nbsp;&nbsp;&nbsp;type, cache location: DRAM or NVRAM., a string; default
	 * empty.}
	 * @config{ ),,}
	 * @config{cache_max_wait_ms, the maximum number of milliseconds an application thread will
	 * wait for space to be available in cache before giving up.  Default will wait forever., an
	 * integer greater than or equal to 0; default \c 0.}
	 * @config{cache_overhead, assume the heap allocator overhead is the specified percentage\,
	 * and adjust the cache usage by that amount (for example\, if there is 10GB of data in
	 * cache\, a percentage of 10 means WiredTiger treats this as 11GB). This value is
	 * configurable because different heap allocators have different overhead and different
	 * workloads will have different heap allocation sizes and patterns\, therefore applications
	 * may need to adjust this value based on allocator choice and behavior in measured
	 * workloads., an integer between 0 and 30; default \c 8.}
	 * @config{cache_size, maximum heap memory to allocate for the cache.  A database should
	 * configure either \c cache_size or \c shared_cache but not both., an integer between 1MB
	 * and 10TB; default \c 100MB.}
	 * @config{checkpoint = (, periodically checkpoint the database.  Enabling the checkpoint
	 * server uses a session from the configured session_max., a set of related configuration
	 * options defined below.}
	 * @config{&nbsp;&nbsp;&nbsp;&nbsp;log_size, wait for this amount of
	 * log record bytes to be written to the log between each checkpoint.  If non-zero\, this
	 * value will use a minimum of the log file size.  A database can configure both log_size
	 * and wait to set an upper bound for checkpoints; setting this value above 0 configures
	 * periodic checkpoints., an integer between 0 and 2GB; default \c 0.}
	 * @config{&nbsp;&nbsp;&nbsp;&nbsp;wait, seconds to wait between each checkpoint; setting
	 * this value above 0 configures periodic checkpoints., an integer between 0 and 100000;
	 * default \c 0.}
	 * @config{ ),,}
	 * @config{compatibility = (, set compatibility version of database.  Changing the
	 * compatibility version requires that there are no active operations for the duration of
	 * the call., a set of related configuration options defined below.}
	 * @config{&nbsp;&nbsp;&nbsp;&nbsp;release, compatibility release version string., a string;
	 * default empty.}
	 * @config{ ),,}
	 * @config{debug_mode = (, control the settings of various extended debugging features., a
	 * set of related configuration options defined below.}
	 * @config{&nbsp;&nbsp;&nbsp;&nbsp;
	 * checkpoint_retention, adjust log removal to retain the log records of this number of
	 * checkpoints.  Zero or one means perform normal removal., an integer between 0 and 1024;
	 * default \c 0.}
	 * @config{&nbsp;&nbsp;&nbsp;&nbsp;corruption_abort, if true and built in
	 * diagnostic mode\, dump core in the case of data corruption., a boolean flag; default \c
	 * true.}
	 * @config{&nbsp;&nbsp;&nbsp;&nbsp;cursor_copy, if true\, use the system allocator to
	 * make a copy of any data returned by a cursor operation and return the copy instead.  The
	 * copy is freed on the next cursor operation.  This allows memory sanitizers to detect
	 * inappropriate references to memory owned by cursors., a boolean flag; default \c false.}
	 * @config{&nbsp;&nbsp;&nbsp;&nbsp;cursor_reposition, if true\, for the operations with
	 * snapshot isolation the cursor temporarily releases the page that requires force
	 * eviction\, then repositions back to the page for further operations.  A page release
	 * encourages eviction of hot or large pages\, which is more likely to succeed without a
	 * cursor keeping the page pinned., a boolean flag; default \c false.}
	 * @config{&nbsp;&nbsp;&nbsp;&nbsp;eviction, if true\, modify internal algorithms to change
	 * skew to force history store eviction to happen more aggressively.  This includes but is
	 * not limited to not skewing newest\, not favoring leaf pages\, and modifying the eviction
	 * score mechanism., a boolean flag; default \c false.}
	 * @config{&nbsp;&nbsp;&nbsp;&nbsp;
	 * flush_checkpoint, if true\, call a system wide checkpoint immediately after a flush_tier
	 * completes to force objects out to disk so that a flush_tier can work single-threaded., a
	 * boolean flag; default \c false.}
	 * @config{&nbsp;&nbsp;&nbsp;&nbsp;log_retention, adjust
	 * log removal to retain at least this number of log files\, ignored if set to 0. (Warning:
	 * this option can remove log files required for recovery if no checkpoints have yet been
	 * done and the number of log files exceeds the configured value.  As WiredTiger cannot
	 * detect the difference between a system that has not yet checkpointed and one that will
	 * never checkpoint\, it might discard log files before any checkpoint is done.)., an
	 * integer between 0 and 1024; default \c 0.}
	 * @config{&nbsp;&nbsp;&nbsp;&nbsp;realloc_exact,
	 * if true\, reallocation of memory will only provide the exact amount requested.  This will
	 * help with spotting memory allocation issues more easily., a boolean flag; default \c
	 * false.}
	 * @config{&nbsp;&nbsp;&nbsp;&nbsp;rollback_error, return a WT_ROLLBACK error from a
	 * transaction operation about every Nth operation to simulate a collision., an integer
	 * between 0 and 10M; default \c 0.}
	 * @config{&nbsp;&nbsp;&nbsp;&nbsp;slow_checkpoint, if
	 * true\, slow down checkpoint creation by slowing down internal page processing., a boolean
	 * flag; default \c false.}
	 * @config{&nbsp;&nbsp;&nbsp;&nbsp;table_logging, if true\, write
	 * transaction related information to the log for all operations\, even operations for
	 * tables with logging turned off.  This additional logging information is intended for
	 * debugging and is informational only\, that is\, it is ignored during recovery., a boolean
	 * flag; default \c false.}
	 * @config{&nbsp;&nbsp;&nbsp;&nbsp;update_restore_evict, if true\,
	 * control all dirty page evictions through forcing update restore eviction., a boolean
	 * flag; default \c false.}
	 * @config{ ),,}
	 * @config{error_prefix, prefix string for error messages., a string; default empty.}
	 * @config{eviction = (, eviction configuration options., a set of related configuration
	 * options defined below.}
	 * @config{&nbsp;&nbsp;&nbsp;&nbsp;threads_max, maximum number of
	 * threads WiredTiger will start to help evict pages from cache.  The number of threads
	 * started will vary depending on the current eviction load.  Each eviction worker thread
	 * uses a session from the configured session_max., an integer between 1 and 20; default \c
	 * 8.}
	 * @config{&nbsp;&nbsp;&nbsp;&nbsp;threads_min, minimum number of threads WiredTiger
	 * will start to help evict pages from cache.  The number of threads currently running will
	 * vary depending on the current eviction load., an integer between 1 and 20; default \c 1.}
	 * @config{ ),,}
	 * @config{eviction_checkpoint_target, perform eviction at the beginning of checkpoints to
	 * bring the dirty content in cache to this level.  It is a percentage of the cache size if
	 * the value is within the range of 0 to 100 or an absolute size when greater than 100. The
	 * value is not allowed to exceed the \c cache_size.  Ignored if set to zero., an integer
	 * between 0 and 10TB; default \c 1.}
	 * @config{eviction_dirty_target, perform eviction in worker threads when the cache contains
	 * at least this much dirty content.  It is a percentage of the cache size if the value is
	 * within the range of 1 to 100 or an absolute size when greater than 100. The value is not
	 * allowed to exceed the \c cache_size and has to be lower than its counterpart \c
	 * eviction_dirty_trigger., an integer between 1 and 10TB; default \c 5.}
	 * @config{eviction_dirty_trigger, trigger application threads to perform eviction when the
	 * cache contains at least this much dirty content.  It is a percentage of the cache size if
	 * the value is within the range of 1 to 100 or an absolute size when greater than 100. The
	 * value is not allowed to exceed the \c cache_size and has to be greater than its
	 * counterpart \c eviction_dirty_target.  This setting only alters behavior if it is lower
	 * than eviction_trigger., an integer between 1 and 10TB; default \c 20.}
	 * @config{eviction_target, perform eviction in worker threads when the cache contains at
	 * least this much content.  It is a percentage of the cache size if the value is within the
	 * range of 10 to 100 or an absolute size when greater than 100. The value is not allowed to
	 * exceed the \c cache_size and has to be lower than its counterpart \c eviction_trigger.,
	 * an integer between 10 and 10TB; default \c 80.}
	 * @config{eviction_trigger, trigger application threads to perform eviction when the cache
	 * contains at least this much content.  It is a percentage of the cache size if the value
	 * is within the range of 10 to 100 or an absolute size when greater than 100. The value is
	 * not allowed to exceed the \c cache_size and has to be greater than its counterpart \c
	 * eviction_target., an integer between 10 and 10TB; default \c 95.}
	 * @config{eviction_updates_target, perform eviction in worker threads when the cache
	 * contains at least this many bytes of updates.  It is a percentage of the cache size if
	 * the value is within the range of 0 to 100 or an absolute size when greater than 100.
	 * Calculated as half of \c eviction_dirty_target by default.  The value is not allowed to
	 * exceed the \c cache_size and has to be lower than its counterpart \c
	 * eviction_updates_trigger., an integer between 0 and 10TB; default \c 0.}
	 * @config{eviction_updates_trigger, trigger application threads to perform eviction when
	 * the cache contains at least this many bytes of updates.  It is a percentage of the cache
	 * size if the value is within the range of 1 to 100 or an absolute size when greater than
	 * 100\. Calculated as half of \c eviction_dirty_trigger by default.  The value is not
	 * allowed to exceed the \c cache_size and has to be greater than its counterpart \c
	 * eviction_updates_target.  This setting only alters behavior if it is lower than \c
	 * eviction_trigger., an integer between 0 and 10TB; default \c 0.}
	 * @config{file_manager = (, control how file handles are managed., a set of related
	 * configuration options defined below.}
	 * @config{&nbsp;&nbsp;&nbsp;&nbsp;
	 * close_handle_minimum, number of handles open before the file manager will look for
	 * handles to close., an integer greater than or equal to 0; default \c 250.}
	 * @config{&nbsp;&nbsp;&nbsp;&nbsp;close_idle_time, amount of time in seconds a file handle
	 * needs to be idle before attempting to close it.  A setting of 0 means that idle handles
	 * are not closed., an integer between 0 and 100000; default \c 30.}
	 * @config{&nbsp;&nbsp;&nbsp;&nbsp;close_scan_interval, interval in seconds at which to
	 * check for files that are inactive and close them., an integer between 1 and 100000;
	 * default \c 10.}
	 * @config{ ),,}
	 * @config{history_store = (, history store configuration options., a set of related
	 * configuration options defined below.}
	 * @config{&nbsp;&nbsp;&nbsp;&nbsp;file_max, The
	 * maximum number of bytes that WiredTiger is allowed to use for its history store
	 * mechanism.  If the history store file exceeds this size\, a panic will be triggered.  The
	 * default value means that the history store file is unbounded and may use as much space as
	 * the filesystem will accommodate.  The minimum non-zero setting is 100MB., an integer
	 * greater than or equal to 0; default \c 0.}
	 * @config{ ),,}
	 * @config{io_capacity = (, control how many bytes per second are written and read.
	 * Exceeding the capacity results in throttling., a set of related configuration options
	 * defined below.}
	 * @config{&nbsp;&nbsp;&nbsp;&nbsp;total, number of bytes per second
	 * available to all subsystems in total.  When set\, decisions about what subsystems are
	 * throttled\, and in what proportion\, are made internally.  The minimum non-zero setting
	 * is 1MB., an integer between 0 and 1TB; default \c 0.}
	 * @config{ ),,}
	 * @config{json_output, enable JSON formatted messages on the event handler interface.
	 * Options are given as a list\, where each option specifies an event handler category e.g.
	 * 'error' represents the messages from the WT_EVENT_HANDLER::handle_error method., a list\,
	 * with values chosen from the following options: \c "error"\, \c "message"; default \c [].}
	 * @config{log = (, enable logging.  Enabling logging uses three sessions from the
	 * configured session_max., a set of related configuration options defined below.}
	 * @config{&nbsp;&nbsp;&nbsp;&nbsp;os_cache_dirty_pct, maximum dirty system buffer cache
	 * usage\, as a percentage of the log's \c file_max.  If non-zero\, schedule writes for
	 * dirty blocks belonging to the log in the system buffer cache after that percentage of the
	 * log has been written into the buffer cache without an intervening file sync., an integer
	 * between 0 and 100; default \c 0.}
	 * @config{&nbsp;&nbsp;&nbsp;&nbsp;prealloc, pre-allocate
	 * log files., a boolean flag; default \c true.}
	 * @config{&nbsp;&nbsp;&nbsp;&nbsp;remove,
	 * automatically remove unneeded log files., a boolean flag; default \c true.}
	 * @config{&nbsp;&nbsp;&nbsp;&nbsp;zero_fill, manually write zeroes into log files., a
	 * boolean flag; default \c false.}
	 * @config{ ),,}
	 * @config{lsm_manager = (, configure database wide options for LSM tree management.  The
	 * LSM manager is started automatically the first time an LSM tree is opened.  The LSM
	 * manager uses a session from the configured session_max., a set of related configuration
	 * options defined below.}
	 * @config{&nbsp;&nbsp;&nbsp;&nbsp;merge, merge LSM chunks where
	 * possible., a boolean flag; default \c true.}
	 * @config{&nbsp;&nbsp;&nbsp;&nbsp;
	 * worker_thread_max, Configure a set of threads to manage merging LSM trees in the
	 * database.  Each worker thread uses a session handle from the configured session_max., an
	 * integer between 3 and 20; default \c 4.}
	 * @config{ ),,}
	 * @config{operation_timeout_ms, if non-zero\, a requested limit on the number of elapsed
	 * real time milliseconds application threads will take to complete database operations.
	 * Time is measured from the start of each WiredTiger API call.  There is no guarantee any
	 * operation will not take longer than this amount of time.  If WiredTiger notices the limit
	 * has been exceeded\, an operation may return a WT_ROLLBACK error.  The default of 0 is to
	 * have no limit., an integer greater than or equal to 0; default \c 0.}
	 * @config{operation_tracking = (, enable tracking of performance-critical functions.  See
	 * @ref operation_tracking for more information., a set of related configuration options
	 * defined below.}
	 * @config{&nbsp;&nbsp;&nbsp;&nbsp;enabled, enable operation tracking
	 * subsystem., a boolean flag; default \c false.}
	 * @config{&nbsp;&nbsp;&nbsp;&nbsp;path, the
	 * name of a directory into which operation tracking files are written.  The directory must
	 * already exist.  If the value is not an absolute path\, the path is relative to the
	 * database home (see @ref absolute_path for more information)., a string; default \c ".".}
	 * @config{ ),,}
	 * @config{shared_cache = (, shared cache configuration options.  A database should
	 * configure either a cache_size or a shared_cache not both.  Enabling a shared cache uses a
	 * session from the configured session_max.  A shared cache can not have absolute values
	 * configured for cache eviction settings., a set of related configuration options defined
	 * below.}
	 * @config{&nbsp;&nbsp;&nbsp;&nbsp;chunk, the granularity that a shared cache is
	 * redistributed., an integer between 1MB and 10TB; default \c 10MB.}
	 * @config{&nbsp;&nbsp;&nbsp;&nbsp;name, the name of a cache that is shared between
	 * databases or \c "none" when no shared cache is configured., a string; default \c none.}
	 * @config{&nbsp;&nbsp;&nbsp;&nbsp;quota, maximum size of cache this database can be
	 * allocated from the shared cache.  Defaults to the entire shared cache size., an integer;
	 * default \c 0.}
	 * @config{&nbsp;&nbsp;&nbsp;&nbsp;reserve, amount of cache this database is
	 * guaranteed to have available from the shared cache.  This setting is per database.
	 * Defaults to the chunk size., an integer; default \c 0.}
	 * @config{&nbsp;&nbsp;&nbsp;&nbsp;
	 * size, maximum memory to allocate for the shared cache.  Setting this will update the
	 * value if one is already set., an integer between 1MB and 10TB; default \c 500MB.}
	 * @config{ ),,}
	 * @config{statistics, Maintain database statistics\, which may impact performance.
	 * Choosing "all" maintains all statistics regardless of cost\, "fast" maintains a subset of
	 * statistics that are relatively inexpensive\, "none" turns off all statistics.  The
	 * "clear" configuration resets statistics after they are gathered\, where appropriate (for
	 * example\, a cache size statistic is not cleared\, while the count of cursor insert
	 * operations will be cleared). When "clear" is configured for the database\, gathered
	 * statistics are reset each time a statistics cursor is used to gather statistics\, as well
	 * as each time statistics are logged using the \c statistics_log configuration.  See @ref
	 * statistics for more information., a list\, with values chosen from the following options:
	 * \c "all"\, \c "cache_walk"\, \c "fast"\, \c "none"\, \c "clear"\, \c "tree_walk"; default
	 * \c none.}
	 * @config{statistics_log = (, log any statistics the database is configured to maintain\,
	 * to a file.  See @ref statistics for more information.  Enabling the statistics log server
	 * uses a session from the configured session_max., a set of related configuration options
	 * defined below.}
	 * @config{&nbsp;&nbsp;&nbsp;&nbsp;json, encode statistics in JSON format.,
	 * a boolean flag; default \c false.}
	 * @config{&nbsp;&nbsp;&nbsp;&nbsp;on_close, log
	 * statistics on database close., a boolean flag; default \c false.}
	 * @config{&nbsp;&nbsp;&nbsp;&nbsp;sources, if non-empty\, include statistics for the list
	 * of data source URIs\, if they are open at the time of the statistics logging.  The list
	 * may include URIs matching a single data source ("table:mytable")\, or a URI matching all
	 * data sources of a particular type ("table:")., a list of strings; default empty.}
	 * @config{&nbsp;&nbsp;&nbsp;&nbsp;timestamp, a timestamp prepended to each log record\, may
	 * contain strftime conversion specifications\, when \c json is configured\, defaults to \c
	 * "%Y-%m-%dT%H:%M:%S.000Z"., a string; default \c "%b %d %H:%M:%S".}
	 * @config{&nbsp;&nbsp;&nbsp;&nbsp;wait, seconds to wait between each write of the log
	 * records; setting this value above 0 configures statistics logging., an integer between 0
	 * and 100000; default \c 0.}
	 * @config{ ),,}
	 * @config{tiered_storage = (, enable tiered storage.  Enabling tiered storage may use one
	 * session from the configured session_max., a set of related configuration options defined
	 * below.}
	 * @config{&nbsp;&nbsp;&nbsp;&nbsp;local_retention, time in seconds to retain data
	 * on tiered storage on the local tier for faster read access., an integer between 0 and
	 * 10000; default \c 300.}
	 * @config{ ),,}
	 * @config{verbose, enable messages for various subsystems and operations.  Options are
	 * given as a list\, where each message type can optionally define an associated verbosity
	 * level\, such as <code>"verbose=[evictserver\,read:1\,rts:0]"</code>. Verbosity levels
	 * that can be provided include <code>0</code> (INFO) and <code>1</code> (DEBUG)., a list\,
	 * with values chosen from the following options: \c "api"\, \c "backup"\, \c "block"\, \c
	 * "block_cache"\, \c "checkpoint"\, \c "checkpoint_cleanup"\, \c "checkpoint_progress"\, \c
	 * "compact"\, \c "compact_progress"\, \c "error_returns"\, \c "evict"\, \c "evict_stuck"\,
	 * \c "evictserver"\, \c "fileops"\, \c "generation"\, \c "handleops"\, \c "history_store"\,
	 * \c "history_store_activity"\, \c "log"\, \c "lsm"\, \c "lsm_manager"\, \c "metadata"\, \c
	 * "mutex"\, \c "out_of_order"\, \c "overflow"\, \c "read"\, \c "reconcile"\, \c
	 * "recovery"\, \c "recovery_progress"\, \c "rts"\, \c "salvage"\, \c "shared_cache"\, \c
	 * "split"\, \c "temporary"\, \c "thread_group"\, \c "tiered"\, \c "timestamp"\, \c
	 * "transaction"\, \c "verify"\, \c "version"\, \c "write"; default \c [].}
	 * @configend
	 * @errors
	 */
	int __F(reconfigure)(WT_CONNECTION *connection, const char *config);

	/*!
	 * The home directory of the connection.
	 *
	 * @snippet ex_all.c Get the database home directory
	 *
	 * @param connection the connection handle
	 * @returns a pointer to a string naming the home directory
	 */
	const char *__F(get_home)(WT_CONNECTION *connection);

	/*!
	 * Add configuration options for a method.  See
	 * @ref custom_ds_config_add for more information.
	 *
	 * @snippet ex_all.c Configure method configuration
	 *
	 * @param connection the connection handle
	 * @param method the method being configured
	 * @param uri the object type or NULL for all object types
	 * @param config the additional configuration's name and default value
	 * @param type the additional configuration's type (must be one of
	 * \c "boolean"\, \c "int", \c "list" or \c "string")
	 * @param check the additional configuration check string, or NULL if
	 * none
	 * @errors
	 */
	int __F(configure_method)(WT_CONNECTION *connection,
	    const char *method, const char *uri,
	    const char *config, const char *type, const char *check);

	/*!
	 * Return if opening this handle created the database.
	 *
	 * @snippet ex_all.c Check if the database is newly created
	 *
	 * @param connection the connection handle
	 * @returns false (zero) if the connection existed before the call to
	 * ::wiredtiger_open, true (non-zero) if it was created by opening this
	 * handle.
	 */
	int __F(is_new)(WT_CONNECTION *connection);

	/*!
	 * @name Session handles
	 * @{
	 */
	/*!
	 * Open a session.
	 *
	 * @snippet ex_all.c Open a session
	 *
	 * @param connection the connection handle
	 * @param event_handler An event handler. If <code>NULL</code>, the
	 * connection's event handler is used. See @ref event_message_handling
	 * for more information.
	 * @configstart{WT_CONNECTION.open_session, see dist/api_data.py}
	 * @config{cache_cursors, enable caching of cursors for reuse.  Any calls to
	 * WT_CURSOR::close for a cursor created in this session will mark the cursor as cached and
	 * keep it available to be reused for later calls to WT_SESSION::open_cursor.  Cached
	 * cursors may be eventually closed.  This value is inherited from ::wiredtiger_open \c
	 * cache_cursors., a boolean flag; default \c true.}
	 * @config{cache_max_wait_ms, the maximum number of milliseconds an application thread will
	 * wait for space to be available in cache before giving up.  Default value will be the
	 * global setting of the connection config., an integer greater than or equal to 0; default
	 * \c 0.}
	 * @config{debug = (, configure debug specific behavior on a session.  Generally only used
	 * for internal testing purposes., a set of related configuration options defined below.}
	 * @config{&nbsp;&nbsp;&nbsp;&nbsp;release_evict_page, Configure the session to evict the
	 * page when it is released and no longer needed., a boolean flag; default \c false.}
	 * @config{ ),,}
	 * @config{ignore_cache_size, when set\, operations performed by this session ignore the
	 * cache size and are not blocked when the cache is full.  Note that use of this option for
	 * operations that create cache pressure can starve ordinary sessions that obey the cache
	 * size., a boolean flag; default \c false.}
	 * @config{isolation, the default isolation level for operations in this session., a
	 * string\, chosen from the following options: \c "read-uncommitted"\, \c "read-committed"\,
	 * \c "snapshot"; default \c snapshot.}
	 * @configend
	 * @param[out] sessionp the new session handle
	 * @errors
	 */
	int __F(open_session)(WT_CONNECTION *connection,
	    WT_EVENT_HANDLER *event_handler, const char *config,
	    WT_SESSION **sessionp);
	/*! @} */

	/*!
	 * @name Transactions
	 * @{
	 */
	/*!
	 * Query the global transaction timestamp state.
	 *
	 * @snippet ex_all.c query timestamp
	 *
	 * @param connection the connection handle
	 * @param[out] hex_timestamp a buffer that will be set to the
	 * hexadecimal encoding of the timestamp being queried.  Must be large
	 * enough to hold a NUL terminated, hex-encoded 8B timestamp (17 bytes).
	 * @configstart{WT_CONNECTION.query_timestamp, see dist/api_data.py}
	 * @config{get, specify which timestamp to query: \c all_durable returns the largest
	 * timestamp such that all timestamps up to and including that value have been committed
	 * (possibly bounded by the application-set \c durable timestamp); \c last_checkpoint
	 * returns the timestamp of the most recent stable checkpoint; \c oldest_timestamp returns
	 * the most recent \c oldest_timestamp set with WT_CONNECTION::set_timestamp; \c
	 * oldest_reader returns the minimum of the read timestamps of all active readers; \c pinned
	 * returns the minimum of the \c oldest_timestamp and the read timestamps of all active
	 * readers; \c recovery returns the timestamp of the most recent stable checkpoint taken
	 * prior to a shutdown; \c stable_timestamp returns the most recent \c stable_timestamp set
	 * with WT_CONNECTION::set_timestamp.  (The \c oldest and \c stable arguments are deprecated
	 * short-hand for \c oldest_timestamp and \c stable_timestamp\, respectively.) See @ref
	 * timestamp_global_api., a string\, chosen from the following options: \c "all_durable"\,
	 * \c "last_checkpoint"\, \c "oldest"\, \c "oldest_reader"\, \c "oldest_timestamp"\, \c
	 * "pinned"\, \c "recovery"\, \c "stable"\, \c "stable_timestamp"; default \c all_durable.}
	 * @configend
	 *
	 * A timestamp of 0 is returned if the timestamp is not available or has not been set.
	 * @errors
	 */
	int __F(query_timestamp)(
	    WT_CONNECTION *connection, char *hex_timestamp, const char *config);

	/*!
	 * Set a global transaction timestamp.
	 *
	 * @snippet ex_all.c set durable timestamp
	 *
	 * @snippet ex_all.c set oldest timestamp
	 *
	 * @snippet ex_all.c set stable timestamp
	 *
	 * @param connection the connection handle
	 * @configstart{WT_CONNECTION.set_timestamp, see dist/api_data.py}
	 * @config{durable_timestamp, temporarily set the system's maximum durable timestamp\,
	 * bounding the timestamp returned by WT_CONNECTION::query_timestamp with the \c all_durable
	 * configuration.  Calls to WT_CONNECTION::query_timestamp will ignore durable timestamps
	 * greater than the specified value until a subsequent transaction commit advances the
	 * maximum durable timestamp\, or rollback-to-stable resets the value.  See @ref
	 * timestamp_global_api., a string; default empty.}
	 * @config{oldest_timestamp, future commits and queries will be no earlier than the
	 * specified timestamp.  Values must be monotonically increasing\, any attempt to set the
	 * value to older than the current is silently ignored.  The value must not be newer than
	 * the current stable timestamp.  See @ref timestamp_global_api., a string; default empty.}
	 * @config{stable_timestamp, checkpoints will not include commits that are newer than the
	 * specified timestamp in tables configured with \c "log=(enabled=false)". Values must be
	 * monotonically increasing\, any attempt to set the value to older than the current is
	 * silently ignored.  The value must not be older than the current oldest timestamp.  See
	 * @ref timestamp_global_api., a string; default empty.}
	 * @configend
	 * @errors
	 */
	int __F(set_timestamp)(
	    WT_CONNECTION *connection, const char *config);

	/*!
	 * Rollback tables to an earlier point in time, discarding all updates to checkpoint durable
	 * tables that have commit times more recent than the current global stable timestamp.
	 *
	 * No updates made to logged tables or updates made without an associated commit timestamp
	 * will be discarded. See @ref timestamp_misc.
	 *
	 * Applications must resolve all running transactions and close or reset all open cursors
	 * before the call, and no other API calls should be made for the duration of the call.
	 *
	 * @snippet ex_all.c rollback to stable
	 *
	 * @param connection the connection handle
	 * @configempty{WT_CONNECTION.rollback_to_stable, see dist/api_data.py}
	 * @errors
	 * An error should occur only in the case of a system problem, and an application typically
	 * will retry WT_CONNECTION::rollback_to_stable on error, or fail outright.
	 */
	int __F(rollback_to_stable)(
	    WT_CONNECTION *connection, const char *config);

	/*! @} */

	/*!
	 * @name Extensions
	 * @{
	 */
	/*!
	 * Load an extension.
	 *
	 * @snippet ex_all.c Load an extension
	 *
	 * @param connection the connection handle
	 * @param path the filename of the extension module, or \c "local" to
	 * search the current application binary for the initialization
	 * function, see @ref extensions for more details.
	 * @configstart{WT_CONNECTION.load_extension, see dist/api_data.py}
	 * @config{config, configuration string passed to the entry point of the extension as its
	 * WT_CONFIG_ARG argument., a string; default empty.}
	 * @config{early_load, whether this extension should be loaded at the beginning of
	 * ::wiredtiger_open.  Only applicable to extensions loaded via the wiredtiger_open
	 * configurations string., a boolean flag; default \c false.}
	 * @config{entry, the entry point of the extension\, called to initialize the extension when
	 * it is loaded.  The signature of the function must match ::wiredtiger_extension_init., a
	 * string; default \c wiredtiger_extension_init.}
	 * @config{terminate, an optional function in the extension that is called before the
	 * extension is unloaded during WT_CONNECTION::close.  The signature of the function must
	 * match ::wiredtiger_extension_terminate., a string; default \c
	 * wiredtiger_extension_terminate.}
	 * @configend
	 * @errors
	 */
	int __F(load_extension)(WT_CONNECTION *connection,
	    const char *path, const char *config);

	/*!
	 * Add a custom data source.  See @ref custom_data_sources for more
	 * information.
	 *
	 * The application must first implement the WT_DATA_SOURCE interface
	 * and then register the implementation with WiredTiger:
	 *
	 * @snippet ex_data_source.c WT_DATA_SOURCE register
	 *
	 * @param connection the connection handle
	 * @param prefix the URI prefix for this data source, e.g., "file:"
	 * @param data_source the application-supplied implementation of
	 *	WT_DATA_SOURCE to manage this data source.
	 * @configempty{WT_CONNECTION.add_data_source, see dist/api_data.py}
	 * @errors
	 */
	int __F(add_data_source)(WT_CONNECTION *connection, const char *prefix,
	    WT_DATA_SOURCE *data_source, const char *config);

	/*!
	 * Add a custom collation function.
	 *
	 * The application must first implement the WT_COLLATOR interface and
	 * then register the implementation with WiredTiger:
	 *
	 * @snippet ex_all.c WT_COLLATOR register
	 *
	 * @param connection the connection handle
	 * @param name the name of the collation to be used in calls to
	 * 	WT_SESSION::create, may not be \c "none"
	 * @param collator the application-supplied collation handler
	 * @configempty{WT_CONNECTION.add_collator, see dist/api_data.py}
	 * @errors
	 */
	int __F(add_collator)(WT_CONNECTION *connection,
	    const char *name, WT_COLLATOR *collator, const char *config);

	/*!
	 * Add a compression function.
	 *
	 * The application must first implement the WT_COMPRESSOR interface
	 * and then register the implementation with WiredTiger:
	 *
	 * @snippet nop_compress.c WT_COMPRESSOR initialization structure
	 *
	 * @snippet nop_compress.c WT_COMPRESSOR initialization function
	 *
	 * @param connection the connection handle
	 * @param name the name of the compression function to be used in calls
	 *	to WT_SESSION::create, may not be \c "none"
	 * @param compressor the application-supplied compression handler
	 * @configempty{WT_CONNECTION.add_compressor, see dist/api_data.py}
	 * @errors
	 */
	int __F(add_compressor)(WT_CONNECTION *connection,
	    const char *name, WT_COMPRESSOR *compressor, const char *config);

	/*!
	 * Add an encryption function.
	 *
	 * The application must first implement the WT_ENCRYPTOR interface
	 * and then register the implementation with WiredTiger:
	 *
	 * @snippet nop_encrypt.c WT_ENCRYPTOR initialization structure
	 *
	 * @snippet nop_encrypt.c WT_ENCRYPTOR initialization function
	 *
	 * @param connection the connection handle
	 * @param name the name of the encryption function to be used in calls
	 *	to WT_SESSION::create, may not be \c "none"
	 * @param encryptor the application-supplied encryption handler
	 * @configempty{WT_CONNECTION.add_encryptor, see dist/api_data.py}
	 * @errors
	 */
	int __F(add_encryptor)(WT_CONNECTION *connection,
	    const char *name, WT_ENCRYPTOR *encryptor, const char *config);

	/*!
	 * Add a custom extractor for index keys or column groups.
	 *
	 * The application must first implement the WT_EXTRACTOR interface and
	 * then register the implementation with WiredTiger:
	 *
	 * @snippet ex_all.c WT_EXTRACTOR register
	 *
	 * @param connection the connection handle
	 * @param name the name of the extractor to be used in calls to
	 * 	WT_SESSION::create, may not be \c "none"
	 * @param extractor the application-supplied extractor
	 * @configempty{WT_CONNECTION.add_extractor, see dist/api_data.py}
	 * @errors
	 */
	int __F(add_extractor)(WT_CONNECTION *connection, const char *name,
	    WT_EXTRACTOR *extractor, const char *config);

	/*!
	 * Configure a custom file system.
	 *
	 * This method can only be called from an early loaded extension
	 * module. The application must first implement the WT_FILE_SYSTEM
	 * interface and then register the implementation with WiredTiger:
	 *
	 * @snippet ex_file_system.c WT_FILE_SYSTEM register
	 *
	 * @param connection the connection handle
	 * @param fs the populated file system structure
	 * @configempty{WT_CONNECTION.set_file_system, see dist/api_data.py}
	 * @errors
	 */
	int __F(set_file_system)(
	    WT_CONNECTION *connection, WT_FILE_SYSTEM *fs, const char *config);

#if !defined(DOXYGEN)
#if !defined(SWIG)
	/*!
	 * Add a storage source implementation.
	 *
	 * The application must first implement the WT_STORAGE_SOURCE
	 * interface and then register the implementation with WiredTiger:
	 *
	 * @snippet ex_storage_source.c WT_STORAGE_SOURCE register
	 *
	 * @param connection the connection handle
	 * @param name the name of the storage source implementation
	 * @param storage_source the populated storage source structure
	 * @configempty{WT_CONNECTION.add_storage_source, see dist/api_data.py}
	 * @errors
	 */
	int __F(add_storage_source)(WT_CONNECTION *connection, const char *name,
	    WT_STORAGE_SOURCE *storage_source, const char *config);
#endif

	/*!
	 * Get a storage source implementation.
	 *
	 * Look up a storage source by name and return it. The returned storage source
	 * must be released by calling WT_STORAGE_SOURCE::terminate.
	 *
	 * @snippet ex_storage_source.c WT_STORAGE_SOURCE register
	 *
	 * @param connection the connection handle
	 * @param name the name of the storage source implementation
	 * @param storage_source the storage source structure
	 * @errors
	 */
	int __F(get_storage_source)(WT_CONNECTION *connection, const char *name,
	    WT_STORAGE_SOURCE **storage_sourcep);
#endif

	/*!
	 * Return a reference to the WiredTiger extension functions.
	 *
	 * @snippet ex_data_source.c WT_EXTENSION_API declaration
	 *
	 * @param wt_conn the WT_CONNECTION handle
	 * @returns a reference to a WT_EXTENSION_API structure.
	 */
	WT_EXTENSION_API *__F(get_extension_api)(WT_CONNECTION *wt_conn);
	/*! @} */
};

/*!
 * Open a connection to a database.
 *
 * @snippet ex_all.c Open a connection
 *
 * @param home The path to the database home directory.  See @ref home
 * for more information.
 * @param event_handler An event handler. If <code>NULL</code>, a default
 * event handler is installed that writes error messages to stderr. See
 * @ref event_message_handling for more information.
 * @configstart{wiredtiger_open, see dist/api_data.py}
 * @config{backup_restore_target, If non-empty and restoring from a backup\, restore only the table
 * object targets listed.  WiredTiger will remove all the metadata entries for the tables that are
 * not listed in th list from the reconstructed metadata.  The target list must include URIs
 * matching of type table:., a list of strings; default empty.}
 * @config{block_cache = (, block cache configuration options., a set of related configuration
 * options defined below.}
 * @config{&nbsp;&nbsp;&nbsp;&nbsp;blkcache_eviction_aggression, seconds an
 * unused block remains in the cache before it is evicted., an integer between 1 and 7200; default
 * \c 1800.}
 * @config{&nbsp;&nbsp;&nbsp;&nbsp;cache_on_checkpoint, cache blocks written by a
 * checkpoint., a boolean flag; default \c true.}
 * @config{&nbsp;&nbsp;&nbsp;&nbsp;cache_on_writes,
 * cache blocks as they are written (other than checkpoint blocks)., a boolean flag; default \c
 * true.}
 * @config{&nbsp;&nbsp;&nbsp;&nbsp;enabled, enable block cache., a boolean flag; default \c
 * false.}
 * @config{&nbsp;&nbsp;&nbsp;&nbsp;full_target, the fraction of the block cache that must be
 * full before eviction will remove unused blocks., an integer between 30 and 100; default \c 95.}
 * @config{&nbsp;&nbsp;&nbsp;&nbsp;hashsize, number of buckets in the hashtable that keeps track of
 * blocks., an integer between 512 and 256K; default \c 0.}
 * @config{&nbsp;&nbsp;&nbsp;&nbsp;
 * max_percent_overhead, maximum tolerated overhead expressed as the number of blocks added and
 * removed as percent of blocks looked up; cache population and eviction will be suppressed if the
 * overhead exceeds the threshold., an integer between 1 and 500; default \c 10.}
 * @config{&nbsp;&nbsp;&nbsp;&nbsp;nvram_path, the absolute path to the file system mounted on the
 * NVRAM device., a string; default empty.}
 * @config{&nbsp;&nbsp;&nbsp;&nbsp;percent_file_in_dram,
 * bypass cache for a file if the set percentage of the file fits in system DRAM (as specified by
 * block_cache.system_ram)., an integer between 0 and 100; default \c 50.}
 * @config{&nbsp;&nbsp;&nbsp;&nbsp;size, maximum memory to allocate for the block cache., an integer
 * between 0 and 10TB; default \c 0.}
 * @config{&nbsp;&nbsp;&nbsp;&nbsp;system_ram, the bytes of
 * system DRAM available for caching filesystem blocks., an integer between 0 and 1024GB; default \c
 * 0.}
 * @config{&nbsp;&nbsp;&nbsp;&nbsp;type, cache location: DRAM or NVRAM., a string; default
 * empty.}
 * @config{ ),,}
 * @config{buffer_alignment, in-memory alignment (in bytes) for buffers used for I/O. The default
 * value of -1 indicates a platform-specific alignment value should be used (4KB on Linux systems
 * when direct I/O is configured\, zero elsewhere). If the configured alignment is larger than
 * default or configured object page sizes\, file allocation and page sizes are silently increased
 * to the buffer alignment size.  Requires the \c posix_memalign API. See @ref
 * tuning_system_buffer_cache_direct_io., an integer between -1 and 1MB; default \c -1.}
 * @config{builtin_extension_config, A structure where the keys are the names of builtin extensions
 * and the values are passed to WT_CONNECTION::load_extension as the \c config parameter (for
 * example\, <code>builtin_extension_config={zlib={compression_level=3}}</code>)., a string; default
 * empty.}
 * @config{cache_cursors, enable caching of cursors for reuse.  This is the default value for any
 * sessions created\, and can be overridden in configuring \c cache_cursors in
 * WT_CONNECTION.open_session., a boolean flag; default \c true.}
 * @config{cache_max_wait_ms, the maximum number of milliseconds an application thread will wait for
 * space to be available in cache before giving up.  Default will wait forever., an integer greater
 * than or equal to 0; default \c 0.}
 * @config{cache_overhead, assume the heap allocator overhead is the specified percentage\, and
 * adjust the cache usage by that amount (for example\, if there is 10GB of data in cache\, a
 * percentage of 10 means WiredTiger treats this as 11GB). This value is configurable because
 * different heap allocators have different overhead and different workloads will have different
 * heap allocation sizes and patterns\, therefore applications may need to adjust this value based
 * on allocator choice and behavior in measured workloads., an integer between 0 and 30; default \c
 * 8.}
 * @config{cache_size, maximum heap memory to allocate for the cache.  A database should configure
 * either \c cache_size or \c shared_cache but not both., an integer between 1MB and 10TB; default
 * \c 100MB.}
 * @config{checkpoint = (, periodically checkpoint the database.  Enabling the checkpoint server
 * uses a session from the configured session_max., a set of related configuration options defined
 * below.}
 * @config{&nbsp;&nbsp;&nbsp;&nbsp;log_size, wait for this amount of log record bytes to be
 * written to the log between each checkpoint.  If non-zero\, this value will use a minimum of the
 * log file size.  A database can configure both log_size and wait to set an upper bound for
 * checkpoints; setting this value above 0 configures periodic checkpoints., an integer between 0
 * and 2GB; default \c 0.}
 * @config{&nbsp;&nbsp;&nbsp;&nbsp;wait, seconds to wait between each
 * checkpoint; setting this value above 0 configures periodic checkpoints., an integer between 0 and
 * 100000; default \c 0.}
 * @config{ ),,}
 * @config{checkpoint_sync, flush files to stable storage when closing or writing checkpoints., a
 * boolean flag; default \c true.}
 * @config{compatibility = (, set compatibility version of database.  Changing the compatibility
 * version requires that there are no active operations for the duration of the call., a set of
 * related configuration options defined below.}
 * @config{&nbsp;&nbsp;&nbsp;&nbsp;release,
 * compatibility release version string., a string; default empty.}
 * @config{&nbsp;&nbsp;&nbsp;&nbsp;
 * require_max, required maximum compatibility version of existing data files.  Must be greater than
 * or equal to any release version set in the \c release setting.  Has no effect if creating the
 * database., a string; default empty.}
 * @config{&nbsp;&nbsp;&nbsp;&nbsp;require_min, required
 * minimum compatibility version of existing data files.  Must be less than or equal to any release
 * version set in the \c release setting.  Has no effect if creating the database., a string;
 * default empty.}
 * @config{ ),,}
 * @config{config_base, write the base configuration file if creating the database.  If \c false in
 * the config passed directly to ::wiredtiger_open\, will ignore any existing base configuration
 * file in addition to not creating one.  See @ref config_base for more information., a boolean
 * flag; default \c true.}
 * @config{create, create the database if it does not exist., a boolean flag; default \c false.}
 * @config{debug_mode = (, control the settings of various extended debugging features., a set of
 * related configuration options defined below.}
 * @config{&nbsp;&nbsp;&nbsp;&nbsp;
 * checkpoint_retention, adjust log removal to retain the log records of this number of checkpoints.
 * Zero or one means perform normal removal., an integer between 0 and 1024; default \c 0.}
 * @config{&nbsp;&nbsp;&nbsp;&nbsp;corruption_abort, if true and built in diagnostic mode\, dump
 * core in the case of data corruption., a boolean flag; default \c true.}
 * @config{&nbsp;&nbsp;&nbsp;&nbsp;cursor_copy, if true\, use the system allocator to make a copy of
 * any data returned by a cursor operation and return the copy instead.  The copy is freed on the
 * next cursor operation.  This allows memory sanitizers to detect inappropriate references to
 * memory owned by cursors., a boolean flag; default \c false.}
 * @config{&nbsp;&nbsp;&nbsp;&nbsp;
 * cursor_reposition, if true\, for the operations with snapshot isolation the cursor temporarily
 * releases the page that requires force eviction\, then repositions back to the page for further
 * operations.  A page release encourages eviction of hot or large pages\, which is more likely to
 * succeed without a cursor keeping the page pinned., a boolean flag; default \c false.}
 * @config{&nbsp;&nbsp;&nbsp;&nbsp;eviction, if true\, modify internal algorithms to change skew to
 * force history store eviction to happen more aggressively.  This includes but is not limited to
 * not skewing newest\, not favoring leaf pages\, and modifying the eviction score mechanism., a
 * boolean flag; default \c false.}
 * @config{&nbsp;&nbsp;&nbsp;&nbsp;flush_checkpoint, if true\, call
 * a system wide checkpoint immediately after a flush_tier completes to force objects out to disk so
 * that a flush_tier can work single-threaded., a boolean flag; default \c false.}
 * @config{&nbsp;&nbsp;&nbsp;&nbsp;log_retention, adjust log removal to retain at least this number
 * of log files\, ignored if set to 0. (Warning: this option can remove log files required for
 * recovery if no checkpoints have yet been done and the number of log files exceeds the configured
 * value.  As WiredTiger cannot detect the difference between a system that has not yet checkpointed
 * and one that will never checkpoint\, it might discard log files before any checkpoint is done.).,
 * an integer between 0 and 1024; default \c 0.}
 * @config{&nbsp;&nbsp;&nbsp;&nbsp;realloc_exact, if
 * true\, reallocation of memory will only provide the exact amount requested.  This will help with
 * spotting memory allocation issues more easily., a boolean flag; default \c false.}
 * @config{&nbsp;&nbsp;&nbsp;&nbsp;rollback_error, return a WT_ROLLBACK error from a transaction
 * operation about every Nth operation to simulate a collision., an integer between 0 and 10M;
 * default \c 0.}
 * @config{&nbsp;&nbsp;&nbsp;&nbsp;slow_checkpoint, if true\, slow down checkpoint
 * creation by slowing down internal page processing., a boolean flag; default \c false.}
 * @config{&nbsp;&nbsp;&nbsp;&nbsp;table_logging, if true\, write transaction related information to
 * the log for all operations\, even operations for tables with logging turned off.  This additional
 * logging information is intended for debugging and is informational only\, that is\, it is ignored
 * during recovery., a boolean flag; default \c false.}
 * @config{&nbsp;&nbsp;&nbsp;&nbsp;
 * update_restore_evict, if true\, control all dirty page evictions through forcing update restore
 * eviction., a boolean flag; default \c false.}
 * @config{ ),,}
 * @config{direct_io, Use \c O_DIRECT on POSIX systems\, and \c FILE_FLAG_NO_BUFFERING on Windows to
 * access files.  Options are given as a list\, such as <code>"direct_io=[data]"</code>. Configuring
 * \c direct_io requires care\, see @ref tuning_system_buffer_cache_direct_io for important
 * warnings.  Including \c "data" will cause WiredTiger data files\, including WiredTiger internal
 * data files\, to use direct I/O; including \c "log" will cause WiredTiger log files to use direct
 * I/O; including \c "checkpoint" will cause WiredTiger data files opened using a (read-only)
 * checkpoint cursor to use direct I/O. \c direct_io should be combined with \c write_through to get
 * the equivalent of \c O_DIRECT on Windows., a list\, with values chosen from the following
 * options: \c "checkpoint"\, \c "data"\, \c "log"; default empty.}
 * @config{encryption = (, configure an encryptor for system wide metadata and logs.  If a system
 * wide encryptor is set\, it is also used for encrypting data files and tables\, unless encryption
 * configuration is explicitly set for them when they are created with WT_SESSION::create., a set of
 * related configuration options defined below.}
 * @config{&nbsp;&nbsp;&nbsp;&nbsp;keyid, An
 * identifier that identifies a unique instance of the encryptor.  It is stored in clear text\, and
 * thus is available when the wiredtiger database is reopened.  On the first use of a (name\, keyid)
 * combination\, the WT_ENCRYPTOR::customize function is called with the keyid as an argument., a
 * string; default empty.}
 * @config{&nbsp;&nbsp;&nbsp;&nbsp;name, Permitted values are \c "none" or
 * custom encryption engine name created with WT_CONNECTION::add_encryptor.  See @ref encryption for
 * more information., a string; default \c none.}
 * @config{&nbsp;&nbsp;&nbsp;&nbsp;secretkey, A
 * string that is passed to the WT_ENCRYPTOR::customize function.  It is never stored in clear
 * text\, so must be given to any subsequent ::wiredtiger_open calls to reopen the database.  It
 * must also be provided to any "wt" commands used with this database., a string; default empty.}
 * @config{ ),,}
 * @config{error_prefix, prefix string for error messages., a string; default empty.}
 * @config{eviction = (, eviction configuration options., a set of related configuration options
 * defined below.}
 * @config{&nbsp;&nbsp;&nbsp;&nbsp;threads_max, maximum number of threads WiredTiger
 * will start to help evict pages from cache.  The number of threads started will vary depending on
 * the current eviction load.  Each eviction worker thread uses a session from the configured
 * session_max., an integer between 1 and 20; default \c 8.}
 * @config{&nbsp;&nbsp;&nbsp;&nbsp;
 * threads_min, minimum number of threads WiredTiger will start to help evict pages from cache.  The
 * number of threads currently running will vary depending on the current eviction load., an integer
 * between 1 and 20; default \c 1.}
 * @config{ ),,}
 * @config{eviction_checkpoint_target, perform eviction at the beginning of checkpoints to bring the
 * dirty content in cache to this level.  It is a percentage of the cache size if the value is
 * within the range of 0 to 100 or an absolute size when greater than 100. The value is not allowed
 * to exceed the \c cache_size.  Ignored if set to zero., an integer between 0 and 10TB; default \c
 * 1.}
 * @config{eviction_dirty_target, perform eviction in worker threads when the cache contains at
 * least this much dirty content.  It is a percentage of the cache size if the value is within the
 * range of 1 to 100 or an absolute size when greater than 100. The value is not allowed to exceed
 * the \c cache_size and has to be lower than its counterpart \c eviction_dirty_trigger., an integer
 * between 1 and 10TB; default \c 5.}
 * @config{eviction_dirty_trigger, trigger application threads to perform eviction when the cache
 * contains at least this much dirty content.  It is a percentage of the cache size if the value is
 * within the range of 1 to 100 or an absolute size when greater than 100. The value is not allowed
 * to exceed the \c cache_size and has to be greater than its counterpart \c eviction_dirty_target.
 * This setting only alters behavior if it is lower than eviction_trigger., an integer between 1 and
 * 10TB; default \c 20.}
 * @config{eviction_target, perform eviction in worker threads when the cache contains at least this
 * much content.  It is a percentage of the cache size if the value is within the range of 10 to 100
 * or an absolute size when greater than 100. The value is not allowed to exceed the \c cache_size
 * and has to be lower than its counterpart \c eviction_trigger., an integer between 10 and 10TB;
 * default \c 80.}
 * @config{eviction_trigger, trigger application threads to perform eviction when the cache contains
 * at least this much content.  It is a percentage of the cache size if the value is within the
 * range of 10 to 100 or an absolute size when greater than 100. The value is not allowed to exceed
 * the \c cache_size and has to be greater than its counterpart \c eviction_target., an integer
 * between 10 and 10TB; default \c 95.}
 * @config{eviction_updates_target, perform eviction in worker threads when the cache contains at
 * least this many bytes of updates.  It is a percentage of the cache size if the value is within
 * the range of 0 to 100 or an absolute size when greater than 100. Calculated as half of \c
 * eviction_dirty_target by default.  The value is not allowed to exceed the \c cache_size and has
 * to be lower than its counterpart \c eviction_updates_trigger., an integer between 0 and 10TB;
 * default \c 0.}
 * @config{eviction_updates_trigger, trigger application threads to perform eviction when the cache
 * contains at least this many bytes of updates.  It is a percentage of the cache size if the value
 * is within the range of 1 to 100 or an absolute size when greater than 100\. Calculated as half of
 * \c eviction_dirty_trigger by default.  The value is not allowed to exceed the \c cache_size and
 * has to be greater than its counterpart \c eviction_updates_target.  This setting only alters
 * behavior if it is lower than \c eviction_trigger., an integer between 0 and 10TB; default \c 0.}
 * @config{exclusive, fail if the database already exists\, generally used with the \c create
 * option., a boolean flag; default \c false.}
 * @config{extensions, list of shared library extensions to load (using dlopen). Any values
 * specified to a library extension are passed to WT_CONNECTION::load_extension as the \c config
 * parameter (for example\, <code>extensions=(/path/ext.so={entry=my_entry})</code>)., a list of
 * strings; default empty.}
 * @config{file_extend, file extension configuration.  If set\, extend files of the set type in
 * allocations of the set size\, instead of a block at a time as each new block is written.  For
 * example\, <code>file_extend=(data=16MB)</code>. If set to 0\, disable the file extension for the
 * set type.  For log files\, the allowed range is between 100KB and 2GB; values larger than the
 * configured maximum log size and the default config would extend log files in allocations of the
 * maximum log file size., a list\, with values chosen from the following options: \c "data"\, \c
 * "log"; default empty.}
 * @config{file_manager = (, control how file handles are managed., a set of related configuration
 * options defined below.}
 * @config{&nbsp;&nbsp;&nbsp;&nbsp;close_handle_minimum, number of handles
 * open before the file manager will look for handles to close., an integer greater than or equal to
 * 0; default \c 250.}
 * @config{&nbsp;&nbsp;&nbsp;&nbsp;close_idle_time, amount of time in seconds a
 * file handle needs to be idle before attempting to close it.  A setting of 0 means that idle
 * handles are not closed., an integer between 0 and 100000; default \c 30.}
 * @config{&nbsp;&nbsp;&nbsp;&nbsp;close_scan_interval, interval in seconds at which to check for
 * files that are inactive and close them., an integer between 1 and 100000; default \c 10.}
 * @config{ ),,}
 * @config{hash = (, manage resources around hash bucket arrays.  All values must be a power of two.
 * Note that setting large values can significantly increase memory usage inside WiredTiger., a set
 * of related configuration options defined below.}
 * @config{&nbsp;&nbsp;&nbsp;&nbsp;buckets,
 * configure the number of hash buckets for most system hash arrays., an integer between 64 and
 * 65536; default \c 512.}
 * @config{&nbsp;&nbsp;&nbsp;&nbsp;dhandle_buckets, configure the number of
 * hash buckets for hash arrays relating to data handles., an integer between 64 and 65536; default
 * \c 512.}
 * @config{ ),,}
 * @config{history_store = (, history store configuration options., a set of related configuration
 * options defined below.}
 * @config{&nbsp;&nbsp;&nbsp;&nbsp;file_max, The maximum number of bytes
 * that WiredTiger is allowed to use for its history store mechanism.  If the history store file
 * exceeds this size\, a panic will be triggered.  The default value means that the history store
 * file is unbounded and may use as much space as the filesystem will accommodate.  The minimum
 * non-zero setting is 100MB., an integer greater than or equal to 0; default \c 0.}
 * @config{ ),,}
 * @config{in_memory, keep data in-memory only.  See @ref in_memory for more information., a boolean
 * flag; default \c false.}
 * @config{io_capacity = (, control how many bytes per second are written and read.  Exceeding the
 * capacity results in throttling., a set of related configuration options defined below.}
 * @config{&nbsp;&nbsp;&nbsp;&nbsp;total, number of bytes per second available to all subsystems in
 * total.  When set\, decisions about what subsystems are throttled\, and in what proportion\, are
 * made internally.  The minimum non-zero setting is 1MB., an integer between 0 and 1TB; default \c
 * 0.}
 * @config{ ),,}
 * @config{json_output, enable JSON formatted messages on the event handler interface.  Options are
 * given as a list\, where each option specifies an event handler category e.g.  'error' represents
 * the messages from the WT_EVENT_HANDLER::handle_error method., a list\, with values chosen from
 * the following options: \c "error"\, \c "message"; default \c [].}
 * @config{log = (, enable logging.  Enabling logging uses three sessions from the configured
 * session_max., a set of related configuration options defined below.}
 * @config{&nbsp;&nbsp;&nbsp;&nbsp;compressor, configure a compressor for log records.  Permitted
 * values are \c "none" or custom compression engine name created with
 * WT_CONNECTION::add_compressor.  If WiredTiger has builtin support for \c "lz4"\, \c "snappy"\, \c
 * "zlib" or \c "zstd" compression\, these names are also available.  See @ref compression for more
 * information., a string; default \c none.}
 * @config{&nbsp;&nbsp;&nbsp;&nbsp;enabled, enable logging
 * subsystem., a boolean flag; default \c false.}
 * @config{&nbsp;&nbsp;&nbsp;&nbsp;file_max, the
 * maximum size of log files., an integer between 100KB and 2GB; default \c 100MB.}
 * @config{&nbsp;&nbsp;&nbsp;&nbsp;os_cache_dirty_pct, maximum dirty system buffer cache usage\, as
 * a percentage of the log's \c file_max.  If non-zero\, schedule writes for dirty blocks belonging
 * to the log in the system buffer cache after that percentage of the log has been written into the
 * buffer cache without an intervening file sync., an integer between 0 and 100; default \c 0.}
 * @config{&nbsp;&nbsp;&nbsp;&nbsp;path, the name of a directory into which log files are written.
 * The directory must already exist.  If the value is not an absolute path\, the path is relative to
 * the database home (see @ref absolute_path for more information)., a string; default \c ".".}
 * @config{&nbsp;&nbsp;&nbsp;&nbsp;prealloc, pre-allocate log files., a boolean flag; default \c
 * true.}
 * @config{&nbsp;&nbsp;&nbsp;&nbsp;recover, run recovery or error if recovery needs to run
 * after an unclean shutdown., a string\, chosen from the following options: \c "error"\, \c "on";
 * default \c on.}
 * @config{&nbsp;&nbsp;&nbsp;&nbsp;remove, automatically remove unneeded log files.,
 * a boolean flag; default \c true.}
 * @config{&nbsp;&nbsp;&nbsp;&nbsp;zero_fill, manually write
 * zeroes into log files., a boolean flag; default \c false.}
 * @config{ ),,}
 * @config{lsm_manager = (, configure database wide options for LSM tree management.  The LSM
 * manager is started automatically the first time an LSM tree is opened.  The LSM manager uses a
 * session from the configured session_max., a set of related configuration options defined below.}
 * @config{&nbsp;&nbsp;&nbsp;&nbsp;merge, merge LSM chunks where possible., a boolean flag; default
 * \c true.}
 * @config{&nbsp;&nbsp;&nbsp;&nbsp;worker_thread_max, Configure a set of threads to manage
 * merging LSM trees in the database.  Each worker thread uses a session handle from the configured
 * session_max., an integer between 3 and 20; default \c 4.}
 * @config{ ),,}
 * @config{mmap, Use memory mapping when accessing files in a read-only mode., a boolean flag;
 * default \c true.}
 * @config{mmap_all, Use memory mapping to read and write all data files\, may not be configured
 * with direct I/O., a boolean flag; default \c false.}
 * @config{multiprocess, permit sharing between processes (will automatically start an RPC server
 * for primary processes and use RPC for secondary processes). <b>Not yet supported in
 * WiredTiger</b>., a boolean flag; default \c false.}
 * @config{operation_timeout_ms, if non-zero\, a requested limit on the number of elapsed real time
 * milliseconds application threads will take to complete database operations.  Time is measured
 * from the start of each WiredTiger API call.  There is no guarantee any operation will not take
 * longer than this amount of time.  If WiredTiger notices the limit has been exceeded\, an
 * operation may return a WT_ROLLBACK error.  The default of 0 is to have no limit., an integer
 * greater than or equal to 0; default \c 0.}
 * @config{operation_tracking = (, enable tracking of performance-critical functions.  See @ref
 * operation_tracking for more information., a set of related configuration options defined below.}
 * @config{&nbsp;&nbsp;&nbsp;&nbsp;enabled, enable operation tracking subsystem., a boolean flag;
 * default \c false.}
 * @config{&nbsp;&nbsp;&nbsp;&nbsp;path, the name of a directory into which
 * operation tracking files are written.  The directory must already exist.  If the value is not an
 * absolute path\, the path is relative to the database home (see @ref absolute_path for more
 * information)., a string; default \c ".".}
 * @config{ ),,}
 * @config{readonly, open connection in read-only mode.  The database must exist.  All methods that
 * may modify a database are disabled.  See @ref readonly for more information., a boolean flag;
 * default \c false.}
 * @config{salvage, open connection and salvage any WiredTiger-owned database and log files that it
 * detects as corrupted.  This API should only be used after getting an error return of
 * WT_TRY_SALVAGE. Salvage rebuilds files in place\, overwriting existing files.  We recommend
 * making a backup copy of all files with the WiredTiger prefix prior to passing this flag., a
 * boolean flag; default \c false.}
 * @config{session_max, maximum expected number of sessions (including server threads)., an integer
 * greater than or equal to 1; default \c 100.}
 * @config{shared_cache = (, shared cache configuration options.  A database should configure either
 * a cache_size or a shared_cache not both.  Enabling a shared cache uses a session from the
 * configured session_max.  A shared cache can not have absolute values configured for cache
 * eviction settings., a set of related configuration options defined below.}
 * @config{&nbsp;&nbsp;&nbsp;&nbsp;chunk, the granularity that a shared cache is redistributed., an
 * integer between 1MB and 10TB; default \c 10MB.}
 * @config{&nbsp;&nbsp;&nbsp;&nbsp;name, the name of
 * a cache that is shared between databases or \c "none" when no shared cache is configured., a
 * string; default \c none.}
 * @config{&nbsp;&nbsp;&nbsp;&nbsp;quota, maximum size of cache this
 * database can be allocated from the shared cache.  Defaults to the entire shared cache size., an
 * integer; default \c 0.}
 * @config{&nbsp;&nbsp;&nbsp;&nbsp;reserve, amount of cache this database is
 * guaranteed to have available from the shared cache.  This setting is per database.  Defaults to
 * the chunk size., an integer; default \c 0.}
 * @config{&nbsp;&nbsp;&nbsp;&nbsp;size, maximum memory
 * to allocate for the shared cache.  Setting this will update the value if one is already set., an
 * integer between 1MB and 10TB; default \c 500MB.}
 * @config{ ),,}
 * @config{statistics, Maintain database statistics\, which may impact performance.  Choosing "all"
 * maintains all statistics regardless of cost\, "fast" maintains a subset of statistics that are
 * relatively inexpensive\, "none" turns off all statistics.  The "clear" configuration resets
 * statistics after they are gathered\, where appropriate (for example\, a cache size statistic is
 * not cleared\, while the count of cursor insert operations will be cleared). When "clear" is
 * configured for the database\, gathered statistics are reset each time a statistics cursor is used
 * to gather statistics\, as well as each time statistics are logged using the \c statistics_log
 * configuration.  See @ref statistics for more information., a list\, with values chosen from the
 * following options: \c "all"\, \c "cache_walk"\, \c "fast"\, \c "none"\, \c "clear"\, \c
 * "tree_walk"; default \c none.}
 * @config{statistics_log = (, log any statistics the database is configured to maintain\, to a
 * file.  See @ref statistics for more information.  Enabling the statistics log server uses a
 * session from the configured session_max., a set of related configuration options defined below.}
 * @config{&nbsp;&nbsp;&nbsp;&nbsp;json, encode statistics in JSON format., a boolean flag; default
 * \c false.}
 * @config{&nbsp;&nbsp;&nbsp;&nbsp;on_close, log statistics on database close., a boolean
 * flag; default \c false.}
 * @config{&nbsp;&nbsp;&nbsp;&nbsp;path, the name of a directory into which
 * statistics files are written.  The directory must already exist.  If the value is not an absolute
 * path\, the path is relative to the database home (see @ref absolute_path for more information).,
 * a string; default \c ".".}
 * @config{&nbsp;&nbsp;&nbsp;&nbsp;sources, if non-empty\, include
 * statistics for the list of data source URIs\, if they are open at the time of the statistics
 * logging.  The list may include URIs matching a single data source ("table:mytable")\, or a URI
 * matching all data sources of a particular type ("table:")., a list of strings; default empty.}
 * @config{&nbsp;&nbsp;&nbsp;&nbsp;timestamp, a timestamp prepended to each log record\, may contain
 * strftime conversion specifications\, when \c json is configured\, defaults to \c
 * "%Y-%m-%dT%H:%M:%S.000Z"., a string; default \c "%b %d %H:%M:%S".}
 * @config{&nbsp;&nbsp;&nbsp;&nbsp;wait, seconds to wait between each write of the log records;
 * setting this value above 0 configures statistics logging., an integer between 0 and 100000;
 * default \c 0.}
 * @config{ ),,}
 * @config{transaction_sync = (, how to sync log records when the transaction commits., a set of
 * related configuration options defined below.}
 * @config{&nbsp;&nbsp;&nbsp;&nbsp;enabled, whether to
 * sync the log on every commit by default\, can be overridden by the \c sync setting to
 * WT_SESSION::commit_transaction., a boolean flag; default \c false.}
 * @config{&nbsp;&nbsp;&nbsp;&nbsp;method, the method used to ensure log records are stable on
 * disk\, see @ref tune_durability for more information., a string\, chosen from the following
 * options: \c "dsync"\, \c "fsync"\, \c "none"; default \c fsync.}
 * @config{ ),,}
 * @config{use_environment, use the \c WIREDTIGER_CONFIG and \c WIREDTIGER_HOME environment
 * variables if the process is not running with special privileges.  See @ref home for more
 * information., a boolean flag; default \c true.}
 * @config{use_environment_priv, use the \c WIREDTIGER_CONFIG and \c WIREDTIGER_HOME environment
 * variables even if the process is running with special privileges.  See @ref home for more
 * information., a boolean flag; default \c false.}
 * @config{verbose, enable messages for various subsystems and operations.  Options are given as a
 * list\, where each message type can optionally define an associated verbosity level\, such as
 * <code>"verbose=[evictserver\,read:1\,rts:0]"</code>. Verbosity levels that can be provided
 * include <code>0</code> (INFO) and <code>1</code> (DEBUG)., a list\, with values chosen from the
 * following options: \c "api"\, \c "backup"\, \c "block"\, \c "block_cache"\, \c "checkpoint"\, \c
 * "checkpoint_cleanup"\, \c "checkpoint_progress"\, \c "compact"\, \c "compact_progress"\, \c
 * "error_returns"\, \c "evict"\, \c "evict_stuck"\, \c "evictserver"\, \c "fileops"\, \c
 * "generation"\, \c "handleops"\, \c "history_store"\, \c "history_store_activity"\, \c "log"\, \c
 * "lsm"\, \c "lsm_manager"\, \c "metadata"\, \c "mutex"\, \c "out_of_order"\, \c "overflow"\, \c
 * "read"\, \c "reconcile"\, \c "recovery"\, \c "recovery_progress"\, \c "rts"\, \c "salvage"\, \c
 * "shared_cache"\, \c "split"\, \c "temporary"\, \c "thread_group"\, \c "tiered"\, \c "timestamp"\,
 * \c "transaction"\, \c "verify"\, \c "version"\, \c "write"; default \c [].}
 * @config{verify_metadata, open connection and verify any WiredTiger metadata.  Not compatible when
 * opening a connection from a backup.  This API allows verification and detection of corruption in
 * WiredTiger metadata., a boolean flag; default \c false.}
 * @config{write_through, Use \c FILE_FLAG_WRITE_THROUGH on Windows to write to files.  Ignored on
 * non-Windows systems.  Options are given as a list\, such as <code>"write_through=[data]"</code>.
 * Configuring \c write_through requires care\, see @ref tuning_system_buffer_cache_direct_io for
 * important warnings.  Including \c "data" will cause WiredTiger data files to write through
 * cache\, including \c "log" will cause WiredTiger log files to write through cache.  \c
 * write_through should be combined with \c direct_io to get the equivalent of POSIX \c O_DIRECT on
 * Windows., a list\, with values chosen from the following options: \c "data"\, \c "log"; default
 * empty.}
 * @configend
 * Additionally, if files named \c WiredTiger.config or \c WiredTiger.basecfg
 * appear in the WiredTiger home directory, they are read for configuration
 * values (see @ref config_file and @ref config_base for details).
 * See @ref config_order for ordering of the configuration mechanisms.
 * @param[out] connectionp A pointer to the newly opened connection handle
 * @errors
 */
int wiredtiger_open(const char *home,
    WT_EVENT_HANDLER *event_handler, const char *config,
    WT_CONNECTION **connectionp) WT_ATTRIBUTE_LIBRARY_VISIBLE;

/*!
 * Return information about a WiredTiger error as a string (see
 * WT_SESSION::strerror for a thread-safe API).
 *
 * @snippet ex_all.c Display an error
 *
 * @param error a return value from a WiredTiger, ISO C, or POSIX standard API
 * @returns a string representation of the error
 */
const char *wiredtiger_strerror(int error) WT_ATTRIBUTE_LIBRARY_VISIBLE;

/*!
 * The interface implemented by applications to handle error, informational and
 * progress messages.  Entries set to NULL are ignored and the default handlers
 * will continue to be used.
 */
struct __wt_event_handler {
	/*!
	 * Callback to handle error messages; by default, error messages are
	 * written to the stderr stream. See @ref event_message_handling for
	 * more information.
	 *
	 * Errors that require the application to exit and restart will have
	 * their \c error value set to \c WT_PANIC. The application can exit
	 * immediately when \c WT_PANIC is passed to an event handler, there
	 * is no reason to return into WiredTiger.
	 *
	 * Event handler returns are not ignored: if the handler returns
	 * non-zero, the error may cause the WiredTiger function posting the
	 * event to fail, and may even cause operation or library failure.
	 *
	 * @param session the WiredTiger session handle in use when the error
	 * was generated. The handle may have been created by the application
	 * or automatically by WiredTiger.
	 * @param error a return value from a WiredTiger, ISO C, or
	 * POSIX standard API, which can be converted to a string using
	 * WT_SESSION::strerror
	 * @param message an error string
	 */
	int (*handle_error)(WT_EVENT_HANDLER *handler,
	    WT_SESSION *session, int error, const char *message);

	/*!
	 * Callback to handle informational messages; by default, informational
	 * messages are written to the stdout stream. See
	 * @ref event_message_handling for more information.
	 *
	 * Message handler returns are not ignored: if the handler returns
	 * non-zero, the error may cause the WiredTiger function posting the
	 * event to fail, and may even cause operation or library failure.
	 *
	 * @param session the WiredTiger session handle in use when the message
	 * was generated. The handle may have been created by the application
	 * or automatically by WiredTiger.
	 * @param message an informational string
	 */
	int (*handle_message)(WT_EVENT_HANDLER *handler,
	    WT_SESSION *session, const char *message);

	/*!
	 * Callback to handle progress messages; by default, progress messages
	 * are not written. See @ref event_message_handling for more
	 * information.
	 *
	 * Progress handler returns are not ignored: if the handler returns
	 * non-zero, the error may cause the WiredTiger function posting the
	 * event to fail, and may even cause operation or library failure.
	 *
	 * @param session the WiredTiger session handle in use when the
	 * progress message was generated. The handle may have been created by
	 * the application or automatically by WiredTiger.
	 * @param operation a string representation of the operation
	 * @param progress a counter
	 */
	int (*handle_progress)(WT_EVENT_HANDLER *handler,
	    WT_SESSION *session, const char *operation, uint64_t progress);

	/*!
	 * Callback to handle automatic close of a WiredTiger handle.
	 *
	 * Close handler returns are not ignored: if the handler returns
	 * non-zero, the error may cause the WiredTiger function posting the
	 * event to fail, and may even cause operation or library failure.
	 *
	 * @param session The session handle that is being closed if the
	 * cursor parameter is NULL.
	 * @param cursor The cursor handle that is being closed, or NULL if
	 * it is a session handle being closed.
	 */
	int (*handle_close)(WT_EVENT_HANDLER *handler,
	    WT_SESSION *session, WT_CURSOR *cursor);
};

/*!
 * @name Data packing and unpacking
 * @{
 */

/*!
 * Pack a structure into a buffer.
 *
 * See @ref packing for a description of the permitted format strings.
 *
 * @section pack_examples Packing Examples
 *
 * For example, the string <code>"iSh"</code> will pack a 32-bit integer
 * followed by a NUL-terminated string, followed by a 16-bit integer.  The
 * default, big-endian encoding will be used, with no alignment.  This could be
 * used in C as follows:
 *
 * @snippet ex_all.c Pack fields into a buffer
 *
 * Then later, the values can be unpacked as follows:
 *
 * @snippet ex_all.c Unpack fields from a buffer
 *
 * @param session the session handle
 * @param buffer a pointer to a packed byte array
 * @param len the number of valid bytes in the buffer
 * @param format the data format, see @ref packing
 * @errors
 */
int wiredtiger_struct_pack(WT_SESSION *session,
    void *buffer, size_t len, const char *format, ...)
    WT_ATTRIBUTE_LIBRARY_VISIBLE;

/*!
 * Calculate the size required to pack a structure.
 *
 * Note that for variable-sized fields including variable-sized strings and
 * integers, the calculated sized merely reflects the expected sizes specified
 * in the format string itself.
 *
 * @snippet ex_all.c Get the packed size
 *
 * @param session the session handle
 * @param lenp a location where the number of bytes needed for the
 * matching call to ::wiredtiger_struct_pack is returned
 * @param format the data format, see @ref packing
 * @errors
 */
int wiredtiger_struct_size(WT_SESSION *session,
    size_t *lenp, const char *format, ...) WT_ATTRIBUTE_LIBRARY_VISIBLE;

/*!
 * Unpack a structure from a buffer.
 *
 * Reverse of ::wiredtiger_struct_pack: gets values out of a
 * packed byte string.
 *
 * @snippet ex_all.c Unpack fields from a buffer
 *
 * @param session the session handle
 * @param buffer a pointer to a packed byte array
 * @param len the number of valid bytes in the buffer
 * @param format the data format, see @ref packing
 * @errors
 */
int wiredtiger_struct_unpack(WT_SESSION *session,
    const void *buffer, size_t len, const char *format, ...)
    WT_ATTRIBUTE_LIBRARY_VISIBLE;

#if !defined(SWIG)

/*!
 * Streaming interface to packing.
 *
 * This allows applications to pack or unpack records one field at a time.
 * This is an opaque handle returned by ::wiredtiger_pack_start or
 * ::wiredtiger_unpack_start.  It must be closed with ::wiredtiger_pack_close.
 */
typedef struct __wt_pack_stream WT_PACK_STREAM;

/*!
 * Start a packing operation into a buffer with the given format string.  This
 * should be followed by a series of calls to ::wiredtiger_pack_item,
 * ::wiredtiger_pack_int, ::wiredtiger_pack_str or ::wiredtiger_pack_uint
 * to fill in the values.
 *
 * @param session the session handle
 * @param format the data format, see @ref packing
 * @param buffer a pointer to memory to hold the packed data
 * @param size the size of the buffer
 * @param[out] psp the new packing stream handle
 * @errors
 */
int wiredtiger_pack_start(WT_SESSION *session,
    const char *format, void *buffer, size_t size, WT_PACK_STREAM **psp)
    WT_ATTRIBUTE_LIBRARY_VISIBLE;

/*!
 * Start an unpacking operation from a buffer with the given format string.
 * This should be followed by a series of calls to ::wiredtiger_unpack_item,
 * ::wiredtiger_unpack_int, ::wiredtiger_unpack_str or ::wiredtiger_unpack_uint
 * to retrieve the packed values.
 *
 * @param session the session handle
 * @param format the data format, see @ref packing
 * @param buffer a pointer to memory holding the packed data
 * @param size the size of the buffer
 * @param[out] psp the new packing stream handle
 * @errors
 */
int wiredtiger_unpack_start(WT_SESSION *session,
    const char *format, const void *buffer, size_t size, WT_PACK_STREAM **psp)
    WT_ATTRIBUTE_LIBRARY_VISIBLE;

/*!
 * Close a packing stream.
 *
 * @param ps the packing stream handle
 * @param[out] usedp the number of bytes in the buffer used by the stream
 * @errors
 */
int wiredtiger_pack_close(WT_PACK_STREAM *ps, size_t *usedp)
    WT_ATTRIBUTE_LIBRARY_VISIBLE;

/*!
 * Pack an item into a packing stream.
 *
 * @param ps the packing stream handle
 * @param item an item to pack
 * @errors
 */
int wiredtiger_pack_item(WT_PACK_STREAM *ps, WT_ITEM *item)
    WT_ATTRIBUTE_LIBRARY_VISIBLE;

/*!
 * Pack a signed integer into a packing stream.
 *
 * @param ps the packing stream handle
 * @param i a signed integer to pack
 * @errors
 */
int wiredtiger_pack_int(WT_PACK_STREAM *ps, int64_t i)
    WT_ATTRIBUTE_LIBRARY_VISIBLE;

/*!
 * Pack a string into a packing stream.
 *
 * @param ps the packing stream handle
 * @param s a string to pack
 * @errors
 */
int wiredtiger_pack_str(WT_PACK_STREAM *ps, const char *s)
    WT_ATTRIBUTE_LIBRARY_VISIBLE;

/*!
 * Pack an unsigned integer into a packing stream.
 *
 * @param ps the packing stream handle
 * @param u an unsigned integer to pack
 * @errors
 */
int wiredtiger_pack_uint(WT_PACK_STREAM *ps, uint64_t u)
    WT_ATTRIBUTE_LIBRARY_VISIBLE;

/*!
 * Unpack an item from a packing stream.
 *
 * @param ps the packing stream handle
 * @param item an item to unpack
 * @errors
 */
int wiredtiger_unpack_item(WT_PACK_STREAM *ps, WT_ITEM *item)
    WT_ATTRIBUTE_LIBRARY_VISIBLE;

/*!
 * Unpack a signed integer from a packing stream.
 *
 * @param ps the packing stream handle
 * @param[out] ip the unpacked signed integer
 * @errors
 */
int wiredtiger_unpack_int(WT_PACK_STREAM *ps, int64_t *ip)
    WT_ATTRIBUTE_LIBRARY_VISIBLE;

/*!
 * Unpack a string from a packing stream.
 *
 * @param ps the packing stream handle
 * @param[out] sp the unpacked string
 * @errors
 */
int wiredtiger_unpack_str(WT_PACK_STREAM *ps, const char **sp)
    WT_ATTRIBUTE_LIBRARY_VISIBLE;

/*!
 * Unpack an unsigned integer from a packing stream.
 *
 * @param ps the packing stream handle
 * @param[out] up the unpacked unsigned integer
 * @errors
 */
int wiredtiger_unpack_uint(WT_PACK_STREAM *ps, uint64_t *up)
    WT_ATTRIBUTE_LIBRARY_VISIBLE;
/*! @} */

/*!
 * @name Configuration strings
 * @{
 */

/*!
 * The configuration information returned by the WiredTiger configuration
 * parsing functions in the WT_EXTENSION_API and the public API.
 */
struct __wt_config_item {
	/*!
	 * The value of a configuration string.
	 *
	 * Regardless of the type of the configuration string (boolean, int,
	 * list or string), the \c str field will reference the value of the
	 * configuration string.
	 *
	 * The bytes referenced by \c str are <b>not</b> nul-terminated,
	 * use the \c len field instead of a terminating nul byte.
	 */
	const char *str;

	/*! The number of bytes in the value referenced by \c str. */
	size_t len;

	/*!
	 * The numeric value of a configuration boolean or integer.
	 *
	 * If the configuration string's value is "true" or "false", the
	 * \c val field will be set to 1 (true), or 0 (false).
	 *
	 * If the configuration string can be legally interpreted as an integer,
	 * using the strtoll function rules as specified in ISO/IEC 9899:1990
	 * ("ISO C90"), that integer will be stored in the \c val field.
	 */
	int64_t val;

	/*! Permitted values of the \c type field. */
	enum {
		/*! A string value with quotes stripped. */
		WT_CONFIG_ITEM_STRING,
		/*! A boolean literal ("true" or "false"). */
		WT_CONFIG_ITEM_BOOL,
		/*! An unquoted identifier: a string value without quotes. */
		WT_CONFIG_ITEM_ID,
		/*! A numeric value. */
		WT_CONFIG_ITEM_NUM,
		/*! A nested structure or list, including brackets. */
		WT_CONFIG_ITEM_STRUCT
	}
	/*!
	 * The type of value determined by the parser.  In all cases,
	 * the \c str and \c len fields are set.
	 */
	type;
};

#if !defined(SWIG) && !defined(DOXYGEN)
/*!
 * Validate a configuration string for a WiredTiger API.
 * This API is outside the scope of a WiredTiger connection handle, since
 * applications may need to validate configuration strings prior to calling
 * ::wiredtiger_open.
 * @param session the session handle (may be \c NULL if the database not yet
 * opened).
 * @param event_handler An event handler (used if \c session is \c NULL; if both
 * \c session and \c event_handler are \c NULL, error messages will be written
 * to stderr).
 * @param name the WiredTiger function or method to validate.
 * @param config the configuration string being parsed.
 * @returns zero for success, non-zero to indicate an error.
 *
 * @snippet ex_all.c Validate a configuration string
 */
int wiredtiger_config_validate(WT_SESSION *session,
    WT_EVENT_HANDLER *event_handler, const char *name, const char *config)
    WT_ATTRIBUTE_LIBRARY_VISIBLE;

/*
 * Validate a configuration string for a WiredTiger test program.
 */
int wiredtiger_test_config_validate(WT_SESSION *session,
    WT_EVENT_HANDLER *event_handler, const char *name, const char *config)
	WT_ATTRIBUTE_LIBRARY_VISIBLE;
#endif

/*!
 * Create a handle that can be used to parse or create configuration strings
 * compatible with WiredTiger APIs.
 * This API is outside the scope of a WiredTiger connection handle, since
 * applications may need to generate configuration strings prior to calling
 * ::wiredtiger_open.
 * @param session the session handle to be used for error reporting (if NULL,
 *	error messages will be written to stderr).
 * @param config the configuration string being parsed. The string must
 *	remain valid for the lifetime of the parser handle.
 * @param len the number of valid bytes in \c config
 * @param[out] config_parserp A pointer to the newly opened handle
 * @errors
 *
 * @snippet ex_config_parse.c Create a configuration parser
 */
int wiredtiger_config_parser_open(WT_SESSION *session,
    const char *config, size_t len, WT_CONFIG_PARSER **config_parserp)
    WT_ATTRIBUTE_LIBRARY_VISIBLE;

/*!
 * A handle that can be used to search and traverse configuration strings
 * compatible with WiredTiger APIs.
 * To parse the contents of a list or nested configuration string use a new
 * configuration parser handle based on the content of the ::WT_CONFIG_ITEM
 * retrieved from the parent configuration string.
 *
 * @section config_parse_examples Configuration String Parsing examples
 *
 * This could be used in C to create a configuration parser as follows:
 *
 * @snippet ex_config_parse.c Create a configuration parser
 *
 * Once the parser has been created the content can be queried directly:
 *
 * @snippet ex_config_parse.c get
 *
 * Or the content can be traversed linearly:
 *
 * @snippet ex_config_parse.c next
 *
 * Nested configuration values can be queried using a shorthand notation:
 *
 * @snippet ex_config_parse.c nested get
 *
 * Nested configuration values can be traversed using multiple
 * ::WT_CONFIG_PARSER handles:
 *
 * @snippet ex_config_parse.c nested traverse
 */
struct __wt_config_parser {

	/*!
	 * Close the configuration scanner releasing any resources.
	 *
	 * @param config_parser the configuration parser handle
	 * @errors
	 *
	 */
	int __F(close)(WT_CONFIG_PARSER *config_parser);

	/*!
	 * Return the next key/value pair.
	 *
	 * If an item has no explicitly assigned value, the item will be
	 * returned in \c key and the \c value will be set to the boolean
	 * \c "true" value.
	 *
	 * @param config_parser the configuration parser handle
	 * @param key the returned key
	 * @param value the returned value
	 * @errors
	 * When iteration would pass the end of the configuration string
	 * ::WT_NOTFOUND will be returned.
	 */
	int __F(next)(WT_CONFIG_PARSER *config_parser,
	    WT_CONFIG_ITEM *key, WT_CONFIG_ITEM *value);

	/*!
	 * Return the value of an item in the configuration string.
	 *
	 * @param config_parser the configuration parser handle
	 * @param key configuration key string
	 * @param value the returned value
	 * @errors
	 *
	 */
	int __F(get)(WT_CONFIG_PARSER *config_parser,
	    const char *key, WT_CONFIG_ITEM *value);
};

/*! @} */

/*!
 * @name Support functions
 * @anchor support_functions
 * @{
 */

/*!
 * Return a pointer to a function that calculates a CRC32C checksum.
 *
 * The WiredTiger library CRC32C checksum function uses hardware support where available, else it
 * falls back to a software implementation. Selecting a CRC32C checksum function can be slow, the
 * return value should be cached by the caller for repeated use.
 *
 * @snippet ex_all.c Checksum a buffer
 *
 * @returns a pointer to a function that takes a buffer and length and returns the CRC32C checksum
 */
uint32_t (*wiredtiger_crc32c_func(void))(const void *, size_t)
    WT_ATTRIBUTE_LIBRARY_VISIBLE;

#endif /* !defined(SWIG) */

/*!
 * Calculate a set of WT_MODIFY operations to represent an update.
 * This call will calculate a set of modifications to an old value that produce
 * the new value.  If more modifications are required than fit in the array
 * passed in by the caller, or if more bytes have changed than the \c maxdiff
 * parameter, the call will fail.  The matching algorithm is approximate, so it
 * may fail and return WT_NOTFOUND if a matching set of WT_MODIFY operations
 * is not found.
 *
 * The \c maxdiff parameter bounds how much work will be done searching for a
 * match: to ensure a match is found, it may need to be set larger than actual
 * number of bytes that differ between the old and new values.  In particular,
 * repeated patterns of bytes in the values can lead to suboptimal matching,
 * and matching ranges less than 64 bytes long will not be detected.
 *
 * If the call succeeds, the WT_MODIFY operations will point into \c newv,
 * which must remain valid until WT_CURSOR::modify is called.
 *
 * @snippet ex_all.c Calculate a modify operation
 *
 * @param session the current WiredTiger session (may be NULL)
 * @param oldv old value
 * @param newv new value
 * @param maxdiff maximum bytes difference
 * @param[out] entries array of modifications producing the new value
 * @param[in,out] nentriesp size of \c entries array passed in,
 *	set to the number of entries used
 * @errors
 */
int wiredtiger_calc_modify(WT_SESSION *session,
    const WT_ITEM *oldv, const WT_ITEM *newv,
    size_t maxdiff, WT_MODIFY *entries, int *nentriesp)
    WT_ATTRIBUTE_LIBRARY_VISIBLE;

/*!
 * Get version information.
 *
 * @snippet ex_all.c Get the WiredTiger library version #1
 * @snippet ex_all.c Get the WiredTiger library version #2
 *
 * @param majorp a location where the major version number is returned
 * @param minorp a location where the minor version number is returned
 * @param patchp a location where the patch version number is returned
 * @returns a string representation of the version
 */
const char *wiredtiger_version(int *majorp, int *minorp, int *patchp)
    WT_ATTRIBUTE_LIBRARY_VISIBLE;

/*! @} */

/*******************************************
 * Error returns
 *******************************************/
/*!
 * @name Error returns
 * Most functions and methods in WiredTiger return an integer code indicating
 * whether the operation succeeded or failed.  A return of zero indicates
 * success, all non-zero return values indicate some kind of failure.
 *
 * WiredTiger reserves all values from -31,800 to -31,999 as possible error
 * return values.  WiredTiger may also return C99/POSIX error codes such as
 * \c ENOMEM, \c EINVAL and \c ENOTSUP, with the usual meanings.
 *
 * The following are all of the WiredTiger-specific error returns:
 * @{
 */
/*
 * DO NOT EDIT: automatically built by dist/api_err.py.
 * Error return section: BEGIN
 */
/*!
 * Conflict between concurrent operations.
 * This error is generated when an operation cannot be completed due to a
 * conflict with concurrent operations.  The operation may be retried; if a
 * transaction is in progress, it should be rolled back and the operation
 * retried in a new transaction.
 */
#define	WT_ROLLBACK	(-31800)
/*!
 * Attempt to insert an existing key.
 * This error is generated when the application attempts to insert a record with
 * the same key as an existing record without the 'overwrite' configuration to
 * WT_SESSION::open_cursor.
 */
#define	WT_DUPLICATE_KEY	(-31801)
/*!
 * Non-specific WiredTiger error.
 * This error is returned when an error is not covered by a specific error
 * return. The operation may be retried; if a transaction is in progress, it
 * should be rolled back and the operation retried in a new transaction.
 */
#define	WT_ERROR	(-31802)
/*!
 * Item not found.
 * This error indicates an operation did not find a value to return.  This
 * includes cursor search and other operations where no record matched the
 * cursor's search key such as WT_CURSOR::update or WT_CURSOR::remove.
 */
#define	WT_NOTFOUND	(-31803)
/*!
 * WiredTiger library panic.
 * This error indicates an underlying problem that requires a database restart.
 * The application may exit immediately, no further WiredTiger calls are
 * required (and further calls will themselves immediately fail).
 */
#define	WT_PANIC	(-31804)
/*! @cond internal */
/*! Restart the operation (internal). */
#define	WT_RESTART	(-31805)
/*! @endcond */
/*!
 * Recovery must be run to continue.
 * This error is generated when ::wiredtiger_open is configured to return an
 * error if recovery is required to use the database.
 */
#define	WT_RUN_RECOVERY	(-31806)
/*!
 * Operation would overflow cache.
 * This error is generated when wiredtiger_open is configured to run in-memory,
 * and a data modification operation requires more than the configured cache
 * size to complete. The operation may be retried; if a transaction is in
 * progress, it should be rolled back and the operation retried in a new
 * transaction.
 */
#define	WT_CACHE_FULL	(-31807)
/*!
 * Conflict with a prepared update.
 * This error is generated when the application attempts to read an updated
 * record which is part of a transaction that has been prepared but not yet
 * resolved.
 */
#define	WT_PREPARE_CONFLICT	(-31808)
/*!
 * Database corruption detected.
 * This error is generated when corruption is detected in an on-disk file.
 * During normal operations, this may occur in rare circumstances as a result of
 * a system crash. The application may choose to salvage the file or retry
 * wiredtiger_open with the 'salvage=true' configuration setting.
 */
#define	WT_TRY_SALVAGE	(-31809)
/*
 * Error return section: END
 * DO NOT EDIT: automatically built by dist/api_err.py.
 */
/*! @} */

#ifndef DOXYGEN
#define	WT_DEADLOCK	WT_ROLLBACK		/* Backward compatibility */
#endif

/*! @} */

/*!
 * @defgroup wt_ext WiredTiger Extension API
 * The functions and interfaces applications use to customize and extend the
 * behavior of WiredTiger.
 * @{
 */

/*******************************************
 * Forward structure declarations for the extension API
 *******************************************/
struct __wt_config_arg;	typedef struct __wt_config_arg WT_CONFIG_ARG;

/*!
 * The interface implemented by applications to provide custom ordering of
 * records.
 *
 * Applications register their implementation with WiredTiger by calling
 * WT_CONNECTION::add_collator.  See @ref custom_collators for more
 * information.
 *
 * @snippet ex_extending.c add collator nocase
 *
 * @snippet ex_extending.c add collator prefix10
 */
struct __wt_collator {
	/*!
	 * Callback to compare keys.
	 *
	 * @param[out] cmp set to -1 if <code>key1 < key2</code>,
	 * 	0 if <code>key1 == key2</code>,
	 * 	1 if <code>key1 > key2</code>.
	 * @returns zero for success, non-zero to indicate an error.
	 *
	 * @snippet ex_all.c Implement WT_COLLATOR
	 *
	 * @snippet ex_extending.c case insensitive comparator
	 *
	 * @snippet ex_extending.c n character comparator
	 */
	int (*compare)(WT_COLLATOR *collator, WT_SESSION *session,
	    const WT_ITEM *key1, const WT_ITEM *key2, int *cmp);

	/*!
	 * If non-NULL, this callback is called to customize the collator
	 * for each data source.  If the callback returns a non-NULL
	 * collator, that instance is used instead of this one for all
	 * comparisons.
	 */
	int (*customize)(WT_COLLATOR *collator, WT_SESSION *session,
	    const char *uri, WT_CONFIG_ITEM *passcfg, WT_COLLATOR **customp);

	/*!
	 * If non-NULL a callback performed when the data source is closed
	 * for customized extractors otherwise when the database is closed.
	 *
	 * The WT_COLLATOR::terminate callback is intended to allow cleanup,
	 * the handle will not be subsequently accessed by WiredTiger.
	 */
	int (*terminate)(WT_COLLATOR *collator, WT_SESSION *session);
};

/*!
 * The interface implemented by applications to provide custom compression.
 *
 * Compressors must implement the WT_COMPRESSOR interface: the
 * WT_COMPRESSOR::compress and WT_COMPRESSOR::decompress callbacks must be
 * specified, and WT_COMPRESSOR::pre_size is optional.  To build your own
 * compressor, use one of the compressors in \c ext/compressors as a template:
 * \c ext/nop_compress is a simple compressor that passes through data
 * unchanged, and is a reasonable starting point.
 *
 * Applications register their implementation with WiredTiger by calling
 * WT_CONNECTION::add_compressor.
 *
 * @snippet nop_compress.c WT_COMPRESSOR initialization structure
 * @snippet nop_compress.c WT_COMPRESSOR initialization function
 */
struct __wt_compressor {
	/*!
	 * Callback to compress a chunk of data.
	 *
	 * WT_COMPRESSOR::compress takes a source buffer and a destination
	 * buffer, by default of the same size.  If the callback can compress
	 * the buffer to a smaller size in the destination, it does so, sets
	 * the \c compression_failed return to 0 and returns 0.  If compression
	 * does not produce a smaller result, the callback sets the
	 * \c compression_failed return to 1 and returns 0. If another
	 * error occurs, it returns an errno or WiredTiger error code.
	 *
	 * On entry, \c src will point to memory, with the length of the memory
	 * in \c src_len.  After successful completion, the callback should
	 * return \c 0 and set \c result_lenp to the number of bytes required
	 * for the compressed representation.
	 *
	 * On entry, \c dst points to the destination buffer with a length
	 * of \c dst_len.  If the WT_COMPRESSOR::pre_size method is specified,
	 * the destination buffer will be at least the size returned by that
	 * method; otherwise, the destination buffer will be at least as large
	 * as the length of the data to compress.
	 *
	 * If compression would not shrink the data or the \c dst buffer is not
	 * large enough to hold the compressed data, the callback should set
	 * \c compression_failed to a non-zero value and return 0.
	 *
	 * @param[in] src the data to compress
	 * @param[in] src_len the length of the data to compress
	 * @param[in] dst the destination buffer
	 * @param[in] dst_len the length of the destination buffer
	 * @param[out] result_lenp the length of the compressed data
	 * @param[out] compression_failed non-zero if compression did not
	 * decrease the length of the data (compression may not have completed)
	 * @returns zero for success, non-zero to indicate an error.
	 *
	 * @snippet nop_compress.c WT_COMPRESSOR compress
	 */
	int (*compress)(WT_COMPRESSOR *compressor, WT_SESSION *session,
	    uint8_t *src, size_t src_len,
	    uint8_t *dst, size_t dst_len,
	    size_t *result_lenp, int *compression_failed);

	/*!
	 * Callback to decompress a chunk of data.
	 *
	 * WT_COMPRESSOR::decompress takes a source buffer and a destination
	 * buffer.  The contents are switched from \c compress: the
	 * source buffer is the compressed value, and the destination buffer is
	 * sized to be the original size.  If the callback successfully
	 * decompresses the source buffer to the destination buffer, it returns
	 * 0.  If an error occurs, it returns an errno or WiredTiger error code.
	 * The source buffer that WT_COMPRESSOR::decompress takes may have a
	 * size that is rounded up from the size originally produced by
	 * WT_COMPRESSOR::compress, with the remainder of the buffer set to
	 * zeroes. Most compressors do not care about this difference if the
	 * size to be decompressed can be implicitly discovered from the
	 * compressed data.  If your compressor cares, you may need to allocate
	 * space for, and store, the actual size in the compressed buffer.  See
	 * the source code for the included snappy compressor for an example.
	 *
	 * On entry, \c src will point to memory, with the length of the memory
	 * in \c src_len.  After successful completion, the callback should
	 * return \c 0 and set \c result_lenp to the number of bytes required
	 * for the decompressed representation.
	 *
	 * If the \c dst buffer is not big enough to hold the decompressed
	 * data, the callback should return an error.
	 *
	 * @param[in] src the data to decompress
	 * @param[in] src_len the length of the data to decompress
	 * @param[in] dst the destination buffer
	 * @param[in] dst_len the length of the destination buffer
	 * @param[out] result_lenp the length of the decompressed data
	 * @returns zero for success, non-zero to indicate an error.
	 *
	 * @snippet nop_compress.c WT_COMPRESSOR decompress
	 */
	int (*decompress)(WT_COMPRESSOR *compressor, WT_SESSION *session,
	    uint8_t *src, size_t src_len,
	    uint8_t *dst, size_t dst_len,
	    size_t *result_lenp);

	/*!
	 * Callback to size a destination buffer for compression
	 *
	 * WT_COMPRESSOR::pre_size is an optional callback that, given the
	 * source buffer and size, produces the size of the destination buffer
	 * to be given to WT_COMPRESSOR::compress.  This is useful for
	 * compressors that assume that the output buffer is sized for the
	 * worst case and thus no overrun checks are made.  If your compressor
	 * works like this, WT_COMPRESSOR::pre_size will need to be defined.
	 * See the source code for the snappy compressor for an example.
	 * However, if your compressor detects and avoids overruns against its
	 * target buffer, you will not need to define WT_COMPRESSOR::pre_size.
	 * When WT_COMPRESSOR::pre_size is set to NULL, the destination buffer
	 * is sized the same as the source buffer.  This is always sufficient,
	 * since a compression result that is larger than the source buffer is
	 * discarded by WiredTiger.
	 *
	 * If not NULL, this callback is called before each call to
	 * WT_COMPRESSOR::compress to determine the size of the destination
	 * buffer to provide.  If the callback is NULL, the destination
	 * buffer will be the same size as the source buffer.
	 *
	 * The callback should set \c result_lenp to a suitable buffer size
	 * for compression, typically the maximum length required by
	 * WT_COMPRESSOR::compress.
	 *
	 * This callback function is for compressors that require an output
	 * buffer larger than the source buffer (for example, that do not
	 * check for buffer overflow during compression).
	 *
	 * @param[in] src the data to compress
	 * @param[in] src_len the length of the data to compress
	 * @param[out] result_lenp the required destination buffer size
	 * @returns zero for success, non-zero to indicate an error.
	 *
	 * @snippet nop_compress.c WT_COMPRESSOR presize
	 */
	int (*pre_size)(WT_COMPRESSOR *compressor, WT_SESSION *session,
	    uint8_t *src, size_t src_len, size_t *result_lenp);

	/*!
	 * If non-NULL, a callback performed when the database is closed.
	 *
	 * The WT_COMPRESSOR::terminate callback is intended to allow cleanup,
	 * the handle will not be subsequently accessed by WiredTiger.
	 *
	 * @snippet nop_compress.c WT_COMPRESSOR terminate
	 */
	int (*terminate)(WT_COMPRESSOR *compressor, WT_SESSION *session);
};

/*!
 * Applications can extend WiredTiger by providing new implementations of the
 * WT_DATA_SOURCE class.  Each data source supports a different URI scheme for
 * data sources to WT_SESSION::create, WT_SESSION::open_cursor and related
 * methods.  See @ref custom_data_sources for more information.
 *
 * <b>Thread safety:</b> WiredTiger may invoke methods on the WT_DATA_SOURCE
 * interface from multiple threads concurrently.  It is the responsibility of
 * the implementation to protect any shared data.
 *
 * Applications register their implementation with WiredTiger by calling
 * WT_CONNECTION::add_data_source.
 *
 * @snippet ex_data_source.c WT_DATA_SOURCE register
 */
struct __wt_data_source {
	/*!
	 * Callback to alter an object.
	 *
	 * @snippet ex_data_source.c WT_DATA_SOURCE alter
	 */
	int (*alter)(WT_DATA_SOURCE *dsrc, WT_SESSION *session,
	    const char *uri, WT_CONFIG_ARG *config);

	/*!
	 * Callback to create a new object.
	 *
	 * @snippet ex_data_source.c WT_DATA_SOURCE create
	 */
	int (*create)(WT_DATA_SOURCE *dsrc, WT_SESSION *session,
	    const char *uri, WT_CONFIG_ARG *config);

	/*!
	 * Callback to compact an object.
	 *
	 * @snippet ex_data_source.c WT_DATA_SOURCE compact
	 */
	int (*compact)(WT_DATA_SOURCE *dsrc, WT_SESSION *session,
	    const char *uri, WT_CONFIG_ARG *config);

	/*!
	 * Callback to drop an object.
	 *
	 * @snippet ex_data_source.c WT_DATA_SOURCE drop
	 */
	int (*drop)(WT_DATA_SOURCE *dsrc, WT_SESSION *session,
	    const char *uri, WT_CONFIG_ARG *config);

	/*!
	 * Callback to initialize a cursor.
	 *
	 * @snippet ex_data_source.c WT_DATA_SOURCE open_cursor
	 */
	int (*open_cursor)(WT_DATA_SOURCE *dsrc, WT_SESSION *session,
	    const char *uri, WT_CONFIG_ARG *config, WT_CURSOR **new_cursor);

	/*!
	 * Callback to rename an object.
	 *
	 * @snippet ex_data_source.c WT_DATA_SOURCE rename
	 */
	int (*rename)(WT_DATA_SOURCE *dsrc, WT_SESSION *session,
	    const char *uri, const char *newuri, WT_CONFIG_ARG *config);

	/*!
	 * Callback to salvage an object.
	 *
	 * @snippet ex_data_source.c WT_DATA_SOURCE salvage
	 */
	int (*salvage)(WT_DATA_SOURCE *dsrc, WT_SESSION *session,
	    const char *uri, WT_CONFIG_ARG *config);

	/*!
	 * Callback to get the size of an object.
	 *
	 * @snippet ex_data_source.c WT_DATA_SOURCE size
	 */
	int (*size)(WT_DATA_SOURCE *dsrc, WT_SESSION *session,
	    const char *uri, wt_off_t *size);

	/*!
	 * Callback to truncate an object.
	 *
	 * @snippet ex_data_source.c WT_DATA_SOURCE truncate
	 */
	int (*truncate)(WT_DATA_SOURCE *dsrc, WT_SESSION *session,
	    const char *uri, WT_CONFIG_ARG *config);

	/*!
	 * Callback to truncate a range of an object.
	 *
	 * @snippet ex_data_source.c WT_DATA_SOURCE range truncate
	 */
	int (*range_truncate)(WT_DATA_SOURCE *dsrc, WT_SESSION *session,
	    WT_CURSOR *start, WT_CURSOR *stop);

	/*!
	 * Callback to verify an object.
	 *
	 * @snippet ex_data_source.c WT_DATA_SOURCE verify
	 */
	int (*verify)(WT_DATA_SOURCE *dsrc, WT_SESSION *session,
	    const char *uri, WT_CONFIG_ARG *config);

	/*!
	 * Callback to checkpoint the database.
	 *
	 * @snippet ex_data_source.c WT_DATA_SOURCE checkpoint
	 */
	int (*checkpoint)(
	    WT_DATA_SOURCE *dsrc, WT_SESSION *session, WT_CONFIG_ARG *config);

	/*!
	 * If non-NULL, a callback performed when the database is closed.
	 *
	 * The WT_DATA_SOURCE::terminate callback is intended to allow cleanup,
	 * the handle will not be subsequently accessed by WiredTiger.
	 *
	 * @snippet ex_data_source.c WT_DATA_SOURCE terminate
	 */
	int (*terminate)(WT_DATA_SOURCE *dsrc, WT_SESSION *session);

	/*!
	 * If non-NULL, a callback performed before an LSM merge.
	 *
	 * @param[in] source a cursor configured with the data being merged
	 * @param[in] dest a cursor on the new object being filled by the merge
	 *
	 * @snippet ex_data_source.c WT_DATA_SOURCE lsm_pre_merge
	 */
	int (*lsm_pre_merge)(
	    WT_DATA_SOURCE *dsrc, WT_CURSOR *source, WT_CURSOR *dest);
};

/*!
 * The interface implemented by applications to provide custom encryption.
 *
 * Encryptors must implement the WT_ENCRYPTOR interface: the WT_ENCRYPTOR::encrypt,
 * WT_ENCRYPTOR::decrypt and WT_ENCRYPTOR::sizing callbacks must be specified,
 * WT_ENCRYPTOR::customize and WT_ENCRYPTOR::terminate are optional.  To build your own
 * encryptor, use one of the encryptors in \c ext/encryptors as a template: \c
 * ext/encryptors/sodium_encrypt uses the open-source libsodium cryptographic library, and
 * \c ext/encryptors/nop_encrypt is a simple template that passes through data unchanged,
 * and is a reasonable starting point.  \c ext/encryptors/rotn_encrypt is an encryptor
 * implementing a simple (insecure) rotation cipher meant for testing.  See @ref
 * encryption "the encryptors page" for further information.
 *
 * Applications register their implementation with WiredTiger by calling
 * WT_CONNECTION::add_encryptor.
 *
 * @snippet nop_encrypt.c WT_ENCRYPTOR initialization structure
 * @snippet nop_encrypt.c WT_ENCRYPTOR initialization function
 */
struct __wt_encryptor {
	/*!
	 * Callback to encrypt a chunk of data.
	 *
	 * WT_ENCRYPTOR::encrypt takes a source buffer and a destination buffer. The
	 * callback encrypts the source buffer (plain text) into the destination buffer.
	 *
	 * On entry, \c src will point to a block of memory to encrypt, with the length of
	 * the block in \c src_len.
	 *
	 * On entry, \c dst points to the destination buffer with a length of \c dst_len.
	 * The destination buffer will be at least src_len plus the size returned by that
	 * WT_ENCRYPT::sizing.
	 *
	 * After successful completion, the callback should return \c 0 and set \c
	 * result_lenp to the number of bytes required for the encrypted representation,
	 * which should be less than or equal to \c dst_len.
	 *
	 * This callback cannot be NULL.
	 *
	 * @param[in] src the data to encrypt
	 * @param[in] src_len the length of the data to encrypt
	 * @param[in] dst the destination buffer
	 * @param[in] dst_len the length of the destination buffer
	 * @param[out] result_lenp the length of the encrypted data
	 * @returns zero for success, non-zero to indicate an error.
	 *
	 * @snippet nop_encrypt.c WT_ENCRYPTOR encrypt
	 */
	int (*encrypt)(WT_ENCRYPTOR *encryptor, WT_SESSION *session,
	    uint8_t *src, size_t src_len,
	    uint8_t *dst, size_t dst_len,
	    size_t *result_lenp);

	/*!
	 * Callback to decrypt a chunk of data.
	 *
	 * WT_ENCRYPTOR::decrypt takes a source buffer and a destination buffer. The
	 * contents are switched from \c encrypt: the source buffer is the encrypted
	 * value, and the destination buffer is sized to be the original size of the
	 * decrypted data. If the callback successfully decrypts the source buffer to the
	 * destination buffer, it returns 0. If an error occurs, it returns an errno or
	 * WiredTiger error code.
	 *
	 * On entry, \c src will point to memory, with the length of the memory in \c
	 * src_len. After successful completion, the callback should return \c 0 and set
	 * \c result_lenp to the number of bytes required for the decrypted
	 * representation.
	 *
	 * If the \c dst buffer is not big enough to hold the decrypted data, the callback
	 * should return an error.
	 *
	 * This callback cannot be NULL.
	 *
	 * @param[in] src the data to decrypt
	 * @param[in] src_len the length of the data to decrypt
	 * @param[in] dst the destination buffer
	 * @param[in] dst_len the length of the destination buffer
	 * @param[out] result_lenp the length of the decrypted data
	 * @returns zero for success, non-zero to indicate an error.
	 *
	 * @snippet nop_encrypt.c WT_ENCRYPTOR decrypt
	 */
	int (*decrypt)(WT_ENCRYPTOR *encryptor, WT_SESSION *session,
	    uint8_t *src, size_t src_len,
	    uint8_t *dst, size_t dst_len,
	    size_t *result_lenp);

	/*!
	 * Callback to size a destination buffer for encryption.
	 *
	 * WT_ENCRYPTOR::sizing is an callback that returns the number of additional bytes
	 * that is needed when encrypting a data block. This is always necessary, since
	 * encryptors should always generate some sort of cryptographic checksum as well
	 * as the ciphertext. Without such a call, WiredTiger would have no way to know
	 * the worst case for the encrypted buffer size.
	 *
	 * The WiredTiger encryption infrastructure assumes that buffer sizing is not
	 * dependent on the number of bytes of input, that there is a one-to-one
	 * relationship in number of bytes needed between input and output. This means
	 * that if the encryption uses a block cipher in such a way that the input size
	 * needs to be padded to the cipher block size, the sizing method should return
	 * the worst case to ensure enough space is available.
	 *
	 * This callback cannot be NULL.
	 *
	 * The callback should set \c expansion_constantp to the additional number of
	 * bytes needed.
	 *
	 * @param[out] expansion_constantp the additional number of bytes needed when
	 *    encrypting.
	 * @returns zero for success, non-zero to indicate an error.
	 *
	 * @snippet nop_encrypt.c WT_ENCRYPTOR sizing
	 */
	int (*sizing)(WT_ENCRYPTOR *encryptor, WT_SESSION *session,
	    size_t *expansion_constantp);

	/*!
	 * If non-NULL, this callback is called to load keys into the encryptor. (That
	 * is, "customize" it for a given key.) The customize function is called whenever
	 * a new keyid is used for the first time with this encryptor, whether it be in
	 * the ::wiredtiger_open call or the WT_SESSION::create call. This should create a
	 * new encryptor instance and insert the requested key in it.
	 *
	 * The key may be specified either via \c keyid or \c secretkey in the \c
	 * encrypt_config parameter. In the former case, the encryptor should look up the
	 * requested key ID with whatever key management service is in use and install it
	 * in the new encryptor. In the latter case, the encryptor should save the
	 * provided secret key (or some transformation of it) in the new
	 * encryptor. Further encryption with the same \c keyid will use this new
	 * encryptor instance. (In the case of \c secretkey, only one key can be
	 * configured, for the system encryption, and the new encryptor will be used for
	 * all encryption involving it.) See @ref encryption for more information.
	 *
	 * This callback may return NULL as the new encryptor, in which case the original
	 * encryptor will be used for further operations on the selected key. Unless this
	 * happens, the original encryptor structure created during extension
	 * initialization will never be used for encryption or decryption.
	 *
	 * This callback may itself be NULL, in which case it is not called, but in that
	 * case there is no way to configure a key. This may be suitable for an
	 * environment where a key management service returns a single key under a
	 * well-known name that can be compiled in, but in a more general environment is
	 * not a useful approach. One should of course never compile in actual keys!
	 *
	 * @param[in] encrypt_config the "encryption" portion of the configuration from
	 *    the wiredtiger_open or WT_SESSION::create call, containing the \c keyid or
	 *    \c secretkey setting.
	 * @param[out] customp the new modified encryptor, or NULL.
	 * @returns zero for success, non-zero to indicate an error.
	 */
	int (*customize)(WT_ENCRYPTOR *encryptor, WT_SESSION *session,
	    WT_CONFIG_ARG *encrypt_config, WT_ENCRYPTOR **customp);

	/*!
	 * If non-NULL, a callback performed when the database is closed. It is called for
	 * each encryptor that was added using WT_CONNECTION::add_encryptor or returned by
	 * the WT_ENCRYPTOR::customize callback.
	 *
	 * The WT_ENCRYPTOR::terminate callback is intended to allow cleanup; the handle
	 * will not be subsequently accessed by WiredTiger.
	 *
	 * @snippet nop_encrypt.c WT_ENCRYPTOR terminate
	 */
	int (*terminate)(WT_ENCRYPTOR *encryptor, WT_SESSION *session);
};

/*!
 * The interface implemented by applications to provide custom extraction of
 * index keys or column group values.
 *
 * Applications register implementations with WiredTiger by calling
 * WT_CONNECTION::add_extractor.  See @ref custom_extractors for more
 * information.
 *
 * @snippet ex_all.c WT_EXTRACTOR register
 */
struct __wt_extractor {
	/*!
	 * Callback to extract a value for an index or column group.
	 *
	 * @errors
	 *
	 * @snippet ex_all.c WT_EXTRACTOR
	 *
	 * @param extractor the WT_EXTRACTOR implementation
	 * @param session the current WiredTiger session
	 * @param key the table key in raw format, see @ref cursor_raw for
	 *	details
	 * @param value the table value in raw format, see @ref cursor_raw for
	 *	details
	 * @param[out] result_cursor the method should call WT_CURSOR::set_key
	 *	and WT_CURSOR::insert on this cursor to return a key.  The \c
	 *	key_format of the cursor will match that passed to
	 *	WT_SESSION::create for the index.  Multiple index keys can be
	 *	created for each record by calling WT_CURSOR::insert multiple
	 *	times.
	 */
	int (*extract)(WT_EXTRACTOR *extractor, WT_SESSION *session,
	    const WT_ITEM *key, const WT_ITEM *value,
	    WT_CURSOR *result_cursor);

	/*!
	 * If non-NULL, this callback is called to customize the extractor for
	 * each index.  If the callback returns a non-NULL extractor, that
	 * instance is used instead of this one for all comparisons.
	 */
	int (*customize)(WT_EXTRACTOR *extractor, WT_SESSION *session,
	    const char *uri, WT_CONFIG_ITEM *appcfg, WT_EXTRACTOR **customp);

	/*!
	 * If non-NULL a callback performed when the index or column group
	 * is closed for customized extractors otherwise when the database
	 * is closed.
	 *
	 * The WT_EXTRACTOR::terminate callback is intended to allow cleanup,
	 * the handle will not be subsequently accessed by WiredTiger.
	 */
	int (*terminate)(WT_EXTRACTOR *extractor, WT_SESSION *session);
};

/*! WT_FILE_SYSTEM::open_file file types */
typedef enum {
	WT_FS_OPEN_FILE_TYPE_CHECKPOINT,/*!< open a data file checkpoint */
	WT_FS_OPEN_FILE_TYPE_DATA,	/*!< open a data file */
	WT_FS_OPEN_FILE_TYPE_DIRECTORY,	/*!< open a directory */
	WT_FS_OPEN_FILE_TYPE_LOG,	/*!< open a log file */
	WT_FS_OPEN_FILE_TYPE_REGULAR	/*!< open a regular file */
} WT_FS_OPEN_FILE_TYPE;

#ifdef DOXYGEN
/*! WT_FILE_SYSTEM::open_file flags: random access pattern */
#define	WT_FS_OPEN_ACCESS_RAND	0x0
/*! WT_FILE_SYSTEM::open_file flags: sequential access pattern */
#define	WT_FS_OPEN_ACCESS_SEQ	0x0
/*! WT_FILE_SYSTEM::open_file flags: create if does not exist */
#define	WT_FS_OPEN_CREATE	0x0
/*! WT_FILE_SYSTEM::open_file flags: direct I/O requested */
#define	WT_FS_OPEN_DIRECTIO	0x0
/*! WT_FILE_SYSTEM::open_file flags: file creation must be durable */
#define	WT_FS_OPEN_DURABLE	0x0
/*!
 * WT_FILE_SYSTEM::open_file flags: return EBUSY if exclusive use not available
 */
#define	WT_FS_OPEN_EXCLUSIVE	0x0
/*! WT_FILE_SYSTEM::open_file flags: open is read-only */
#define	WT_FS_OPEN_READONLY	0x0

/*!
 * WT_FILE_SYSTEM::remove or WT_FILE_SYSTEM::rename flags: the remove or rename
 * operation must be durable
 */
#define	WT_FS_DURABLE		0x0
#else
/* AUTOMATIC FLAG VALUE GENERATION START 0 */
#define	WT_FS_OPEN_ACCESS_RAND	0x01u
#define	WT_FS_OPEN_ACCESS_SEQ	0x02u
#define	WT_FS_OPEN_CREATE	0x04u
#define	WT_FS_OPEN_DIRECTIO	0x08u
#define	WT_FS_OPEN_DURABLE	0x10u
#define	WT_FS_OPEN_EXCLUSIVE	0x20u
#define	WT_FS_OPEN_FIXED	0x40u	/* Path not home relative (internal) */
#define	WT_FS_OPEN_READONLY	0x80u
/* AUTOMATIC FLAG VALUE GENERATION STOP 32 */

/* AUTOMATIC FLAG VALUE GENERATION START 0 */
#define	WT_FS_DURABLE		0x1u
/* AUTOMATIC FLAG VALUE GENERATION STOP 32 */
#endif

/*!
 * The interface implemented by applications to provide a custom file system
 * implementation.
 *
 * <b>Thread safety:</b> WiredTiger may invoke methods on the WT_FILE_SYSTEM
 * interface from multiple threads concurrently. It is the responsibility of
 * the implementation to protect any shared data.
 *
 * Applications register implementations with WiredTiger by calling
 * WT_CONNECTION::set_file_system.  See @ref custom_file_systems for more
 * information.
 *
 * @snippet ex_file_system.c WT_FILE_SYSTEM register
 */
struct __wt_file_system {
	/*!
	 * Return a list of file names for the named directory.
	 *
	 * @errors
	 *
	 * @param file_system the WT_FILE_SYSTEM
	 * @param session the current WiredTiger session
	 * @param directory the name of the directory
	 * @param prefix if not NULL, only files with names matching the prefix
	 *    are returned
	 * @param[out] dirlist the method returns an allocated array of
	 *    individually allocated strings, one for each entry in the
	 *    directory.
	 * @param[out] countp the number of entries returned
	 */
	int (*fs_directory_list)(WT_FILE_SYSTEM *file_system,
	    WT_SESSION *session, const char *directory, const char *prefix,
	    char ***dirlist, uint32_t *countp);

#if !defined(DOXYGEN)
	/*
	 * Return a single file name for the named directory.
	 */
	int (*fs_directory_list_single)(WT_FILE_SYSTEM *file_system,
	    WT_SESSION *session, const char *directory, const char *prefix,
	    char ***dirlist, uint32_t *countp);
#endif

	/*!
	 * Free memory allocated by WT_FILE_SYSTEM::directory_list.
	 *
	 * @errors
	 *
	 * @param file_system the WT_FILE_SYSTEM
	 * @param session the current WiredTiger session
	 * @param dirlist array returned by WT_FILE_SYSTEM::directory_list
	 * @param count count returned by WT_FILE_SYSTEM::directory_list
	 */
	int (*fs_directory_list_free)(WT_FILE_SYSTEM *file_system,
	    WT_SESSION *session, char **dirlist, uint32_t count);

	/*!
	 * Return if the named file system object exists.
	 *
	 * @errors
	 *
	 * @param file_system the WT_FILE_SYSTEM
	 * @param session the current WiredTiger session
	 * @param name the name of the file
	 * @param[out] existp If the named file system object exists
	 */
	int (*fs_exist)(WT_FILE_SYSTEM *file_system,
	    WT_SESSION *session, const char *name, bool *existp);

	/*!
	 * Open a handle for a named file system object
	 *
	 * The method should return ENOENT if the file is not being created and
	 * does not exist.
	 *
	 * The method should return EACCES if the file cannot be opened in the
	 * requested mode (for example, a file opened for writing in a readonly
	 * file system).
	 *
	 * The method should return EBUSY if ::WT_FS_OPEN_EXCLUSIVE is set and
	 * the file is in use.
	 *
	 * @errors
	 *
	 * @param file_system the WT_FILE_SYSTEM
	 * @param session the current WiredTiger session
	 * @param name the name of the file system object
	 * @param file_type the type of the file
	 *    The file type is provided to allow optimization for different file
	 *    access patterns.
	 * @param flags flags indicating how to open the file, one or more of
	 *    ::WT_FS_OPEN_CREATE, ::WT_FS_OPEN_DIRECTIO, ::WT_FS_OPEN_DURABLE,
	 *    ::WT_FS_OPEN_EXCLUSIVE or ::WT_FS_OPEN_READONLY.
	 * @param[out] file_handlep the handle to the newly opened file. File
	 *    system implementations must allocate memory for the handle and
	 *    the WT_FILE_HANDLE::name field, and fill in the WT_FILE_HANDLE::
	 *    fields. Applications wanting to associate private information
	 *    with the WT_FILE_HANDLE:: structure should declare and allocate
	 *    their own structure as a superset of a WT_FILE_HANDLE:: structure.
	 */
	int (*fs_open_file)(WT_FILE_SYSTEM *file_system, WT_SESSION *session,
	    const char *name, WT_FS_OPEN_FILE_TYPE file_type, uint32_t flags,
	    WT_FILE_HANDLE **file_handlep);

	/*!
	 * Remove a named file system object
	 *
	 * This method is not required for readonly file systems and should be
	 * set to NULL when not required by the file system.
	 *
	 * @errors
	 *
	 * @param file_system the WT_FILE_SYSTEM
	 * @param session the current WiredTiger session
	 * @param name the name of the file system object
	 * @param flags 0 or ::WT_FS_DURABLE
	 */
	int (*fs_remove)(WT_FILE_SYSTEM *file_system,
	    WT_SESSION *session, const char *name, uint32_t flags);

	/*!
	 * Rename a named file system object
	 *
	 * This method is not required for readonly file systems and should be
	 * set to NULL when not required by the file system.
	 *
	 * @errors
	 *
	 * @param file_system the WT_FILE_SYSTEM
	 * @param session the current WiredTiger session
	 * @param from the original name of the object
	 * @param to the new name for the object
	 * @param flags 0 or ::WT_FS_DURABLE
	 */
	int (*fs_rename)(WT_FILE_SYSTEM *file_system, WT_SESSION *session,
	    const char *from, const char *to, uint32_t flags);

	/*!
	 * Return the size of a named file system object
	 *
	 * @errors
	 *
	 * @param file_system the WT_FILE_SYSTEM
	 * @param session the current WiredTiger session
	 * @param name the name of the file system object
	 * @param[out] sizep the size of the file system entry
	 */
	int (*fs_size)(WT_FILE_SYSTEM *file_system,
	    WT_SESSION *session, const char *name, wt_off_t *sizep);

	/*!
	 * A callback performed when the file system is closed and will no
	 * longer be accessed by the WiredTiger database.
	 *
	 * This method is not required and should be set to NULL when not
	 * required by the file system.
	 *
	 * The WT_FILE_SYSTEM::terminate callback is intended to allow cleanup,
	 * the handle will not be subsequently accessed by WiredTiger.
	 */
	int (*terminate)(WT_FILE_SYSTEM *file_system, WT_SESSION *session);
};

/*! WT_FILE_HANDLE::fadvise flags: no longer need */
#define	WT_FILE_HANDLE_DONTNEED	1
/*! WT_FILE_HANDLE::fadvise flags: will need */
#define	WT_FILE_HANDLE_WILLNEED	2

/*!
 * A file handle implementation returned by WT_FILE_SYSTEM::open_file.
 *
 * <b>Thread safety:</b> Unless explicitly stated otherwise, WiredTiger may
 * invoke methods on the WT_FILE_HANDLE interface from multiple threads
 * concurrently. It is the responsibility of the implementation to protect
 * any shared data.
 *
 * See @ref custom_file_systems for more information.
 */
struct __wt_file_handle {
	/*!
	 * The enclosing file system, set by WT_FILE_SYSTEM::open_file.
	 */
	WT_FILE_SYSTEM *file_system;

	/*!
	 * The name of the file, set by WT_FILE_SYSTEM::open_file.
	 */
	char *name;

	/*!
	 * Close a file handle, the handle will not be further accessed by
	 * WiredTiger.
	 *
	 * @errors
	 *
	 * @param file_handle the WT_FILE_HANDLE
	 * @param session the current WiredTiger session
	 */
	int (*close)(WT_FILE_HANDLE *file_handle, WT_SESSION *session);

	/*!
	 * Indicate expected future use of file ranges, based on the POSIX
	 * 1003.1 standard fadvise.
	 *
	 * This method is not required, and should be set to NULL when not
	 * supported by the file.
	 *
	 * @errors
	 *
	 * @param file_handle the WT_FILE_HANDLE
	 * @param session the current WiredTiger session
	 * @param offset the file offset
	 * @param len the size of the advisory
	 * @param advice one of ::WT_FILE_HANDLE_WILLNEED or
	 *    ::WT_FILE_HANDLE_DONTNEED.
	 */
	int (*fh_advise)(WT_FILE_HANDLE *file_handle,
	    WT_SESSION *session, wt_off_t offset, wt_off_t len, int advice);

	/*!
	 * Extend the file.
	 *
	 * This method is not required, and should be set to NULL when not
	 * supported by the file.
	 *
	 * Any allocated disk space must read as 0 bytes, and no existing file
	 * data may change. Allocating all necessary underlying storage (not
	 * changing just the file's metadata), is likely to result in increased
	 * performance.
	 *
	 * This method is not called by multiple threads concurrently (on the
	 * same file handle). If the file handle's extension method supports
	 * concurrent calls, set the WT_FILE_HANDLE::fh_extend_nolock method
	 * instead. See @ref custom_file_systems for more information.
	 *
	 * @errors
	 *
	 * @param file_handle the WT_FILE_HANDLE
	 * @param session the current WiredTiger session
	 * @param offset desired file size after extension
	 */
	int (*fh_extend)(
	    WT_FILE_HANDLE *file_handle, WT_SESSION *session, wt_off_t offset);

	/*!
	 * Extend the file.
	 *
	 * This method is not required, and should be set to NULL when not
	 * supported by the file.
	 *
	 * Any allocated disk space must read as 0 bytes, and no existing file
	 * data may change. Allocating all necessary underlying storage (not
	 * only changing the file's metadata), is likely to result in increased
	 * performance.
	 *
	 * This method may be called by multiple threads concurrently (on the
	 * same file handle). If the file handle's extension method does not
	 * support concurrent calls, set the WT_FILE_HANDLE::fh_extend method
	 * instead. See @ref custom_file_systems for more information.
	 *
	 * @errors
	 *
	 * @param file_handle the WT_FILE_HANDLE
	 * @param session the current WiredTiger session
	 * @param offset desired file size after extension
	 */
	int (*fh_extend_nolock)(
	    WT_FILE_HANDLE *file_handle, WT_SESSION *session, wt_off_t offset);

	/*!
	 * Lock/unlock a file from the perspective of other processes running
	 * in the system, where necessary.
	 *
	 * @errors
	 *
	 * @param file_handle the WT_FILE_HANDLE
	 * @param session the current WiredTiger session
	 * @param lock whether to lock or unlock
	 */
	int (*fh_lock)(
	    WT_FILE_HANDLE *file_handle, WT_SESSION *session, bool lock);

	/*!
	 * Map a file into memory, based on the POSIX 1003.1 standard mmap.
	 *
	 * This method is not required, and should be set to NULL when not
	 * supported by the file.
	 *
	 * @errors
	 *
	 * @param file_handle the WT_FILE_HANDLE
	 * @param session the current WiredTiger session
	 * @param[out] mapped_regionp a reference to a memory location into
	 *    which should be stored a pointer to the start of the mapped region
	 * @param[out] lengthp a reference to a memory location into which
	 *    should be stored the length of the region
	 * @param[out] mapped_cookiep a reference to a memory location into
	 *    which can be optionally stored a pointer to an opaque cookie
	 *    which is subsequently passed to WT_FILE_HANDLE::unmap.
	 */
	int (*fh_map)(WT_FILE_HANDLE *file_handle, WT_SESSION *session,
	    void *mapped_regionp, size_t *lengthp, void *mapped_cookiep);

	/*!
	 * Unmap part of a memory mapped file, based on the POSIX 1003.1
	 * standard madvise.
	 *
	 * This method is not required, and should be set to NULL when not
	 * supported by the file.
	 *
	 * @errors
	 *
	 * @param file_handle the WT_FILE_HANDLE
	 * @param session the current WiredTiger session
	 * @param map a location in the mapped region unlikely to be used in the
	 *    near future
	 * @param length the length of the mapped region to discard
	 * @param mapped_cookie any cookie set by the WT_FILE_HANDLE::map method
	 */
	int (*fh_map_discard)(WT_FILE_HANDLE *file_handle,
	    WT_SESSION *session, void *map, size_t length, void *mapped_cookie);

	/*!
	 * Preload part of a memory mapped file, based on the POSIX 1003.1
	 * standard madvise.
	 *
	 * This method is not required, and should be set to NULL when not
	 * supported by the file.
	 *
	 * @errors
	 *
	 * @param file_handle the WT_FILE_HANDLE
	 * @param session the current WiredTiger session
	 * @param map a location in the mapped region likely to be used in the
	 *    near future
	 * @param length the size of the mapped region to preload
	 * @param mapped_cookie any cookie set by the WT_FILE_HANDLE::map method
	 */
	int (*fh_map_preload)(WT_FILE_HANDLE *file_handle, WT_SESSION *session,
	    const void *map, size_t length, void *mapped_cookie);

	/*!
	 * Unmap a memory mapped file, based on the POSIX 1003.1 standard
	 * munmap.
	 *
	 * This method is only required if a valid implementation of map is
	 * provided by the file, and should be set to NULL otherwise.
	 *
	 * @errors
	 *
	 * @param file_handle the WT_FILE_HANDLE
	 * @param session the current WiredTiger session
	 * @param mapped_region a pointer to the start of the mapped region
	 * @param length the length of the mapped region
	 * @param mapped_cookie any cookie set by the WT_FILE_HANDLE::map method
	 */
	int (*fh_unmap)(WT_FILE_HANDLE *file_handle, WT_SESSION *session,
	    void *mapped_region, size_t length, void *mapped_cookie);

	/*!
	 * Read from a file, based on the POSIX 1003.1 standard pread.
	 *
	 * @errors
	 *
	 * @param file_handle the WT_FILE_HANDLE
	 * @param session the current WiredTiger session
	 * @param offset the offset in the file to start reading from
	 * @param len the amount to read
	 * @param[out] buf buffer to hold the content read from file
	 */
	int (*fh_read)(WT_FILE_HANDLE *file_handle,
	    WT_SESSION *session, wt_off_t offset, size_t len, void *buf);

	/*!
	 * Return the size of a file.
	 *
	 * @errors
	 *
	 * @param file_handle the WT_FILE_HANDLE
	 * @param session the current WiredTiger session
	 * @param sizep the size of the file
	 */
	int (*fh_size)(
	    WT_FILE_HANDLE *file_handle, WT_SESSION *session, wt_off_t *sizep);

	/*!
	 * Make outstanding file writes durable and do not return until writes
	 * are complete.
	 *
	 * This method is not required for read-only files, and should be set
	 * to NULL when not supported by the file.
	 *
	 * @errors
	 *
	 * @param file_handle the WT_FILE_HANDLE
	 * @param session the current WiredTiger session
	 */
	int (*fh_sync)(WT_FILE_HANDLE *file_handle, WT_SESSION *session);

	/*!
	 * Schedule the outstanding file writes required for durability and
	 * return immediately.
	 *
	 * This method is not required, and should be set to NULL when not
	 * supported by the file.
	 *
	 * @errors
	 *
	 * @param file_handle the WT_FILE_HANDLE
	 * @param session the current WiredTiger session
	 */
	int (*fh_sync_nowait)(WT_FILE_HANDLE *file_handle, WT_SESSION *session);

	/*!
	 * Truncate the file.
	 *
	 * This method is not required, and should be set to NULL when not
	 * supported by the file.
	 *
	 * This method is not called by multiple threads concurrently (on the
	 * same file handle).
	 *
	 * @errors
	 *
	 * @param file_handle the WT_FILE_HANDLE
	 * @param session the current WiredTiger session
	 * @param offset desired file size after truncate
	 */
	int (*fh_truncate)(
	    WT_FILE_HANDLE *file_handle, WT_SESSION *session, wt_off_t offset);

	/*!
	 * Write to a file, based on the POSIX 1003.1 standard pwrite.
	 *
	 * This method is not required for read-only files, and should be set
	 * to NULL when not supported by the file.
	 *
	 * @errors
	 *
	 * @param file_handle the WT_FILE_HANDLE
	 * @param session the current WiredTiger session
	 * @param offset offset at which to start writing
	 * @param length amount of data to write
	 * @param buf content to be written to the file
	 */
	int (*fh_write)(WT_FILE_HANDLE *file_handle, WT_SESSION *session,
	    wt_off_t offset, size_t length, const void *buf);
};

#if !defined(DOXYGEN)
/* This interface is not yet public. */

/*!
 * The interface implemented by applications to provide a storage source
 * implementation. This documentation refers to "object" and "bucket"
 * to mean a "file-like object" and a "container of objects", respectively.
 *
 * <b>Thread safety:</b> WiredTiger may invoke methods on the WT_STORAGE_SOURCE
 * interface from multiple threads concurrently. It is the responsibility of
 * the implementation to protect any shared data.
 *
 * Applications register implementations with WiredTiger by calling
 * WT_CONNECTION::add_storage_source.
 *
 * @snippet ex_storage_source.c WT_STORAGE_SOURCE register
 */
struct __wt_storage_source {
	/*!
	 * A reference is added to the storage source.  The reference is released by a
	 * call to WT_STORAGE_SOURCE::terminate.  A reference is added as a side effect
	 * of calling WT_CONNECTION::get_storage_source.
	 *
	 * @errors
	 *
	 * @param storage_source the WT_STORAGE_SOURCE
	 */
	int (*ss_add_reference)(WT_STORAGE_SOURCE *storage_source);

	/*!
	 * Create a customized file system to access the storage source
	 * objects.
	 *
	 * The file system returned behaves as if objects in the specified buckets are
	 * files in the file system.  In particular, the fs_open_file method requires
	 * its flags argument to include either WT_FS_OPEN_CREATE or WT_FS_OPEN_READONLY.
	 * Objects being created are not deemed to "exist" and be visible to
	 * WT_FILE_SYSTEM::fs_exist and other file system methods until the new handle has
	 * been closed.  Objects once created are immutable. That is, only objects that
	 * do not already exist can be opened with the create flag, and objects that
	 * already exist can only be opened with the readonly flag.  Only objects that
	 * exist can be transferred to the underlying shared object storage.  This can
	 * happen at any time after an object is created, and can be forced to happen using
	 * WT_STORAGE_SOURCE::ss_flush.
	 *
	 * Additionally file handles returned by the file system behave as file handles to a
	 * local file.  For example, WT_FILE_HANDLE::fh_sync synchronizes writes to the
	 * local file, and does not imply any transferring of data to the shared object store.
	 *
	 * The directory argument to the WT_FILE_SYSTEM::fs_directory_list method is normally
	 * the empty string as the cloud equivalent (bucket) has already been given when
	 * customizing the file system.  If specified, the directory path is interpreted
	 * as another prefix, which is removed from the results.
	 *
	 * Names used by the file system methods are generally flat.  However, in some
	 * implementations of a file system returned by a storage source, "..", ".", "/"
	 * may have a particular meaning, as in a POSIX file system.  We suggest that
	 * these constructs be avoided when a caller chooses file names within the returned
	 * file system; they may be rejected by the implementation.  Within a bucket name,
	 * these characters may or may not be acceptable. That is implementation dependent.
	 * In the prefix, "/" is specifically allowed, as this may have performance or
	 * administrative benefits.  That said, within a prefix, certain combinations
	 * involving "/" may be rejected, for example "/../".
	 *
	 * @errors
	 *
	 * @param storage_source the WT_STORAGE_SOURCE
	 * @param session the current WiredTiger session
	 * @param bucket_name the name of the bucket.  Use of '/' is implementation dependent.
	 * @param auth_token the authorization identifier.
	 * @param config additional configuration. The only allowable value is \c cache_directory,
	 *    the name of a directory holding cached objects. Its default is
	 *    \c "<home>/cache-<bucket>" with \c <home> replaced by the @ref home, and
	 *    \c <bucket> replaced by the bucket_name.
	 * @param[out] file_system the customized file system returned
	 */
	int (*ss_customize_file_system)(WT_STORAGE_SOURCE *storage_source, WT_SESSION *session,
	    const char *bucket_name, const char *auth_token, const char *config,
	    WT_FILE_SYSTEM **file_system);

	/*!
	 * Copy a file from the default file system to an object name in shared object storage.
	 *
	 * @errors
	 *
	 * @param storage_source the WT_STORAGE_SOURCE
	 * @param session the current WiredTiger session
	 * @param file_system the destination bucket and credentials
	 * @param source the name of the source input file
	 * @param object the name of the destination object
	 * @param config additional configuration, currently must be NULL
	 */
	int (*ss_flush)(WT_STORAGE_SOURCE *storage_source, WT_SESSION *session,
	    WT_FILE_SYSTEM *file_system, const char *source, const char *object,
            const char *config);

	/*!
	 * After a flush, rename the source file from the default file system to be cached in
         * the shared object storage.
	 *
	 * @errors
	 *
	 * @param storage_source the WT_STORAGE_SOURCE
	 * @param session the current WiredTiger session
	 * @param file_system the destination bucket and credentials
	 * @param source the name of the source input file
	 * @param object the name of the destination object
	 * @param config additional configuration, currently must be NULL
	 */
	int (*ss_flush_finish)(WT_STORAGE_SOURCE *storage_source, WT_SESSION *session,
	    WT_FILE_SYSTEM *file_system, const char *source, const char *object,
	    const char *config);

	/*!
	 * A callback performed when the storage source or reference is closed
	 * and will no longer be used.  The initial creation of the storage source
	 * counts as a reference, and each call to WT_STORAGE_SOURCE::add_reference
	 * increase the number of references.  When all references are released, the
	 * storage source and any resources associated with it are released.
	 *
	 * This method is not required and should be set to NULL when not
	 * required by the storage source implementation.
	 *
	 * The WT_STORAGE_SOURCE::terminate callback is intended to allow cleanup,
	 * the handle will not be subsequently accessed by WiredTiger.
	 */
	int (*terminate)(WT_STORAGE_SOURCE *storage_source, WT_SESSION *session);
};
#endif

/*!
 * Entry point to an extension, called when the extension is loaded.
 *
 * @param connection the connection handle
 * @param config the config information passed to WT_CONNECTION::load_extension
 * @errors
 */
extern int wiredtiger_extension_init(
    WT_CONNECTION *connection, WT_CONFIG_ARG *config);

/*!
 * Optional cleanup function for an extension, called during
 * WT_CONNECTION::close.
 *
 * @param connection the connection handle
 * @errors
 */
extern int wiredtiger_extension_terminate(WT_CONNECTION *connection);

/*! @} */

/*!
 * @addtogroup wt
 * @{
 */
/*!
 * @name Incremental backup types
 * @anchor backup_types
 * @{
 */
/*! invalid type */
#define WT_BACKUP_INVALID	0
/*! whole file */
#define WT_BACKUP_FILE		1
/*! file range */
#define WT_BACKUP_RANGE		2
/*! @} */

/*!
 * @name Log record and operation types
 * @anchor log_types
 * @{
 */
/*
 * NOTE:  The values of these record types and operations must
 * never change because they're written into the log.  Append
 * any new records or operations to the appropriate set.
 */
/*! checkpoint */
#define	WT_LOGREC_CHECKPOINT	0
/*! transaction commit */
#define	WT_LOGREC_COMMIT	1
/*! file sync */
#define	WT_LOGREC_FILE_SYNC	2
/*! message */
#define	WT_LOGREC_MESSAGE	3
/*! system/internal record */
#define	WT_LOGREC_SYSTEM	4
/*! invalid operation */
#define	WT_LOGOP_INVALID	0
/*! column-store put */
#define	WT_LOGOP_COL_PUT	1
/*! column-store remove */
#define	WT_LOGOP_COL_REMOVE	2
/*! column-store truncate */
#define	WT_LOGOP_COL_TRUNCATE	3
/*! row-store put */
#define	WT_LOGOP_ROW_PUT	4
/*! row-store remove */
#define	WT_LOGOP_ROW_REMOVE	5
/*! row-store truncate */
#define	WT_LOGOP_ROW_TRUNCATE	6
/*! checkpoint start */
#define	WT_LOGOP_CHECKPOINT_START	7
/*! previous LSN */
#define	WT_LOGOP_PREV_LSN	8
/*! column-store modify */
#define	WT_LOGOP_COL_MODIFY	9
/*! row-store modify */
#define	WT_LOGOP_ROW_MODIFY	10
/*
 * NOTE: Diagnostic-only log operations should have values in
 * the ignore range.
 */
/*! Diagnostic: transaction timestamps */
#define	WT_LOGOP_TXN_TIMESTAMP	(WT_LOGOP_IGNORE | 11)
/*! @} */

/*******************************************
 * Statistic reference.
 *******************************************/
/*
 * DO NOT EDIT: automatically built by dist/stat.py.
 * Statistics section: BEGIN
 */

/*!
 * @name Connection statistics
 * @anchor statistics_keys
 * @anchor statistics_conn
 * Statistics are accessed through cursors with \c "statistics:" URIs.
 * Individual statistics can be queried through the cursor using the following
 * keys.  See @ref data_statistics for more information.
 * @{
 */
/*! LSM: application work units currently queued */
#define	WT_STAT_CONN_LSM_WORK_QUEUE_APP			1000
/*! LSM: merge work units currently queued */
#define	WT_STAT_CONN_LSM_WORK_QUEUE_MANAGER		1001
/*! LSM: rows merged in an LSM tree */
#define	WT_STAT_CONN_LSM_ROWS_MERGED			1002
/*! LSM: sleep for LSM checkpoint throttle */
#define	WT_STAT_CONN_LSM_CHECKPOINT_THROTTLE		1003
/*! LSM: sleep for LSM merge throttle */
#define	WT_STAT_CONN_LSM_MERGE_THROTTLE			1004
/*! LSM: switch work units currently queued */
#define	WT_STAT_CONN_LSM_WORK_QUEUE_SWITCH		1005
/*! LSM: tree maintenance operations discarded */
#define	WT_STAT_CONN_LSM_WORK_UNITS_DISCARDED		1006
/*! LSM: tree maintenance operations executed */
#define	WT_STAT_CONN_LSM_WORK_UNITS_DONE		1007
/*! LSM: tree maintenance operations scheduled */
#define	WT_STAT_CONN_LSM_WORK_UNITS_CREATED		1008
/*! LSM: tree queue hit maximum */
#define	WT_STAT_CONN_LSM_WORK_QUEUE_MAX			1009
/*! block-cache: cached blocks updated */
#define	WT_STAT_CONN_BLOCK_CACHE_BLOCKS_UPDATE		1010
/*! block-cache: cached bytes updated */
#define	WT_STAT_CONN_BLOCK_CACHE_BYTES_UPDATE		1011
/*! block-cache: evicted blocks */
#define	WT_STAT_CONN_BLOCK_CACHE_BLOCKS_EVICTED		1012
/*! block-cache: file size causing bypass */
#define	WT_STAT_CONN_BLOCK_CACHE_BYPASS_FILESIZE	1013
/*! block-cache: lookups */
#define	WT_STAT_CONN_BLOCK_CACHE_LOOKUPS		1014
/*! block-cache: number of blocks not evicted due to overhead */
#define	WT_STAT_CONN_BLOCK_CACHE_NOT_EVICTED_OVERHEAD	1015
/*!
 * block-cache: number of bypasses because no-write-allocate setting was
 * on
 */
#define	WT_STAT_CONN_BLOCK_CACHE_BYPASS_WRITEALLOC	1016
/*! block-cache: number of bypasses due to overhead on put */
#define	WT_STAT_CONN_BLOCK_CACHE_BYPASS_OVERHEAD_PUT	1017
/*! block-cache: number of bypasses on get */
#define	WT_STAT_CONN_BLOCK_CACHE_BYPASS_GET		1018
/*! block-cache: number of bypasses on put because file is too small */
#define	WT_STAT_CONN_BLOCK_CACHE_BYPASS_PUT		1019
/*! block-cache: number of eviction passes */
#define	WT_STAT_CONN_BLOCK_CACHE_EVICTION_PASSES	1020
/*! block-cache: number of hits */
#define	WT_STAT_CONN_BLOCK_CACHE_HITS			1021
/*! block-cache: number of misses */
#define	WT_STAT_CONN_BLOCK_CACHE_MISSES			1022
/*! block-cache: number of put bypasses on checkpoint I/O */
#define	WT_STAT_CONN_BLOCK_CACHE_BYPASS_CHKPT		1023
/*! block-cache: removed blocks */
#define	WT_STAT_CONN_BLOCK_CACHE_BLOCKS_REMOVED		1024
/*! block-cache: total blocks */
#define	WT_STAT_CONN_BLOCK_CACHE_BLOCKS			1025
/*! block-cache: total blocks inserted on read path */
#define	WT_STAT_CONN_BLOCK_CACHE_BLOCKS_INSERT_READ	1026
/*! block-cache: total blocks inserted on write path */
#define	WT_STAT_CONN_BLOCK_CACHE_BLOCKS_INSERT_WRITE	1027
/*! block-cache: total bytes */
#define	WT_STAT_CONN_BLOCK_CACHE_BYTES			1028
/*! block-cache: total bytes inserted on read path */
#define	WT_STAT_CONN_BLOCK_CACHE_BYTES_INSERT_READ	1029
/*! block-cache: total bytes inserted on write path */
#define	WT_STAT_CONN_BLOCK_CACHE_BYTES_INSERT_WRITE	1030
/*! block-manager: blocks pre-loaded */
#define	WT_STAT_CONN_BLOCK_PRELOAD			1031
/*! block-manager: blocks read */
#define	WT_STAT_CONN_BLOCK_READ				1032
/*! block-manager: blocks written */
#define	WT_STAT_CONN_BLOCK_WRITE			1033
/*! block-manager: bytes read */
#define	WT_STAT_CONN_BLOCK_BYTE_READ			1034
/*! block-manager: bytes read via memory map API */
#define	WT_STAT_CONN_BLOCK_BYTE_READ_MMAP		1035
/*! block-manager: bytes read via system call API */
#define	WT_STAT_CONN_BLOCK_BYTE_READ_SYSCALL		1036
/*! block-manager: bytes written */
#define	WT_STAT_CONN_BLOCK_BYTE_WRITE			1037
/*! block-manager: bytes written for checkpoint */
#define	WT_STAT_CONN_BLOCK_BYTE_WRITE_CHECKPOINT	1038
/*! block-manager: bytes written via memory map API */
#define	WT_STAT_CONN_BLOCK_BYTE_WRITE_MMAP		1039
/*! block-manager: bytes written via system call API */
#define	WT_STAT_CONN_BLOCK_BYTE_WRITE_SYSCALL		1040
/*! block-manager: mapped blocks read */
#define	WT_STAT_CONN_BLOCK_MAP_READ			1041
/*! block-manager: mapped bytes read */
#define	WT_STAT_CONN_BLOCK_BYTE_MAP_READ		1042
/*!
 * block-manager: number of times the file was remapped because it
 * changed size via fallocate or truncate
 */
#define	WT_STAT_CONN_BLOCK_REMAP_FILE_RESIZE		1043
/*! block-manager: number of times the region was remapped via write */
#define	WT_STAT_CONN_BLOCK_REMAP_FILE_WRITE		1044
/*! cache: application threads page read from disk to cache count */
#define	WT_STAT_CONN_CACHE_READ_APP_COUNT		1045
/*! cache: application threads page read from disk to cache time (usecs) */
#define	WT_STAT_CONN_CACHE_READ_APP_TIME		1046
/*! cache: application threads page write from cache to disk count */
#define	WT_STAT_CONN_CACHE_WRITE_APP_COUNT		1047
/*! cache: application threads page write from cache to disk time (usecs) */
#define	WT_STAT_CONN_CACHE_WRITE_APP_TIME		1048
/*! cache: bytes allocated for updates */
#define	WT_STAT_CONN_CACHE_BYTES_UPDATES		1049
/*! cache: bytes belonging to page images in the cache */
#define	WT_STAT_CONN_CACHE_BYTES_IMAGE			1050
/*! cache: bytes belonging to the history store table in the cache */
#define	WT_STAT_CONN_CACHE_BYTES_HS			1051
/*! cache: bytes currently in the cache */
#define	WT_STAT_CONN_CACHE_BYTES_INUSE			1052
/*! cache: bytes dirty in the cache cumulative */
#define	WT_STAT_CONN_CACHE_BYTES_DIRTY_TOTAL		1053
/*! cache: bytes not belonging to page images in the cache */
#define	WT_STAT_CONN_CACHE_BYTES_OTHER			1054
/*! cache: bytes read into cache */
#define	WT_STAT_CONN_CACHE_BYTES_READ			1055
/*! cache: bytes written from cache */
#define	WT_STAT_CONN_CACHE_BYTES_WRITE			1056
/*! cache: checkpoint blocked page eviction */
#define	WT_STAT_CONN_CACHE_EVICTION_CHECKPOINT		1057
/*!
 * cache: checkpoint of history store file blocked non-history store page
 * eviction
 */
#define	WT_STAT_CONN_CACHE_EVICTION_BLOCKED_CHECKPOINT_HS	1058
/*! cache: eviction calls to get a page */
#define	WT_STAT_CONN_CACHE_EVICTION_GET_REF		1059
/*! cache: eviction calls to get a page found queue empty */
#define	WT_STAT_CONN_CACHE_EVICTION_GET_REF_EMPTY	1060
/*! cache: eviction calls to get a page found queue empty after locking */
#define	WT_STAT_CONN_CACHE_EVICTION_GET_REF_EMPTY2	1061
/*! cache: eviction currently operating in aggressive mode */
#define	WT_STAT_CONN_CACHE_EVICTION_AGGRESSIVE_SET	1062
/*! cache: eviction empty score */
#define	WT_STAT_CONN_CACHE_EVICTION_EMPTY_SCORE		1063
/*!
 * cache: eviction gave up due to detecting a disk value without a
 * timestamp behind the last update on the chain
 */
#define	WT_STAT_CONN_CACHE_EVICTION_BLOCKED_NO_TS_CHECKPOINT_RACE_1	1064
/*!
 * cache: eviction gave up due to detecting a tombstone without a
 * timestamp ahead of the selected on disk update
 */
#define	WT_STAT_CONN_CACHE_EVICTION_BLOCKED_NO_TS_CHECKPOINT_RACE_2	1065
/*!
 * cache: eviction gave up due to detecting a tombstone without a
 * timestamp ahead of the selected on disk update after validating the
 * update chain
 */
#define	WT_STAT_CONN_CACHE_EVICTION_BLOCKED_NO_TS_CHECKPOINT_RACE_3	1066
/*!
 * cache: eviction gave up due to detecting update chain entries without
 * timestamps after the selected on disk update
 */
#define	WT_STAT_CONN_CACHE_EVICTION_BLOCKED_NO_TS_CHECKPOINT_RACE_4	1067
/*!
 * cache: eviction gave up due to needing to remove a record from the
 * history store but checkpoint is running
 */
#define	WT_STAT_CONN_CACHE_EVICTION_BLOCKED_REMOVE_HS_RACE_WITH_CHECKPOINT	1068
/*! cache: eviction passes of a file */
#define	WT_STAT_CONN_CACHE_EVICTION_WALK_PASSES		1069
/*! cache: eviction server candidate queue empty when topping up */
#define	WT_STAT_CONN_CACHE_EVICTION_QUEUE_EMPTY		1070
/*! cache: eviction server candidate queue not empty when topping up */
#define	WT_STAT_CONN_CACHE_EVICTION_QUEUE_NOT_EMPTY	1071
/*! cache: eviction server evicting pages */
#define	WT_STAT_CONN_CACHE_EVICTION_SERVER_EVICTING	1072
/*!
 * cache: eviction server slept, because we did not make progress with
 * eviction
 */
#define	WT_STAT_CONN_CACHE_EVICTION_SERVER_SLEPT	1073
/*! cache: eviction server unable to reach eviction goal */
#define	WT_STAT_CONN_CACHE_EVICTION_SLOW		1074
/*! cache: eviction server waiting for a leaf page */
#define	WT_STAT_CONN_CACHE_EVICTION_WALK_LEAF_NOTFOUND	1075
/*! cache: eviction state */
#define	WT_STAT_CONN_CACHE_EVICTION_STATE		1076
/*!
 * cache: eviction walk most recent sleeps for checkpoint handle
 * gathering
 */
#define	WT_STAT_CONN_CACHE_EVICTION_WALK_SLEEPS		1077
/*! cache: eviction walk target pages histogram - 0-9 */
#define	WT_STAT_CONN_CACHE_EVICTION_TARGET_PAGE_LT10	1078
/*! cache: eviction walk target pages histogram - 10-31 */
#define	WT_STAT_CONN_CACHE_EVICTION_TARGET_PAGE_LT32	1079
/*! cache: eviction walk target pages histogram - 128 and higher */
#define	WT_STAT_CONN_CACHE_EVICTION_TARGET_PAGE_GE128	1080
/*! cache: eviction walk target pages histogram - 32-63 */
#define	WT_STAT_CONN_CACHE_EVICTION_TARGET_PAGE_LT64	1081
/*! cache: eviction walk target pages histogram - 64-128 */
#define	WT_STAT_CONN_CACHE_EVICTION_TARGET_PAGE_LT128	1082
/*!
 * cache: eviction walk target pages reduced due to history store cache
 * pressure
 */
#define	WT_STAT_CONN_CACHE_EVICTION_TARGET_PAGE_REDUCED	1083
/*! cache: eviction walk target strategy both clean and dirty pages */
#define	WT_STAT_CONN_CACHE_EVICTION_TARGET_STRATEGY_BOTH_CLEAN_AND_DIRTY	1084
/*! cache: eviction walk target strategy only clean pages */
#define	WT_STAT_CONN_CACHE_EVICTION_TARGET_STRATEGY_CLEAN	1085
/*! cache: eviction walk target strategy only dirty pages */
#define	WT_STAT_CONN_CACHE_EVICTION_TARGET_STRATEGY_DIRTY	1086
/*! cache: eviction walks abandoned */
#define	WT_STAT_CONN_CACHE_EVICTION_WALKS_ABANDONED	1087
/*! cache: eviction walks gave up because they restarted their walk twice */
#define	WT_STAT_CONN_CACHE_EVICTION_WALKS_STOPPED	1088
/*!
 * cache: eviction walks gave up because they saw too many pages and
 * found no candidates
 */
#define	WT_STAT_CONN_CACHE_EVICTION_WALKS_GAVE_UP_NO_TARGETS	1089
/*!
 * cache: eviction walks gave up because they saw too many pages and
 * found too few candidates
 */
#define	WT_STAT_CONN_CACHE_EVICTION_WALKS_GAVE_UP_RATIO	1090
/*! cache: eviction walks reached end of tree */
#define	WT_STAT_CONN_CACHE_EVICTION_WALKS_ENDED		1091
/*! cache: eviction walks restarted */
#define	WT_STAT_CONN_CACHE_EVICTION_WALK_RESTART	1092
/*! cache: eviction walks started from root of tree */
#define	WT_STAT_CONN_CACHE_EVICTION_WALK_FROM_ROOT	1093
/*! cache: eviction walks started from saved location in tree */
#define	WT_STAT_CONN_CACHE_EVICTION_WALK_SAVED_POS	1094
/*! cache: eviction worker thread active */
#define	WT_STAT_CONN_CACHE_EVICTION_ACTIVE_WORKERS	1095
/*! cache: eviction worker thread created */
#define	WT_STAT_CONN_CACHE_EVICTION_WORKER_CREATED	1096
/*! cache: eviction worker thread evicting pages */
#define	WT_STAT_CONN_CACHE_EVICTION_WORKER_EVICTING	1097
/*! cache: eviction worker thread removed */
#define	WT_STAT_CONN_CACHE_EVICTION_WORKER_REMOVED	1098
/*! cache: eviction worker thread stable number */
#define	WT_STAT_CONN_CACHE_EVICTION_STABLE_STATE_WORKERS	1099
/*! cache: files with active eviction walks */
#define	WT_STAT_CONN_CACHE_EVICTION_WALKS_ACTIVE	1100
/*! cache: files with new eviction walks started */
#define	WT_STAT_CONN_CACHE_EVICTION_WALKS_STARTED	1101
/*! cache: force re-tuning of eviction workers once in a while */
#define	WT_STAT_CONN_CACHE_EVICTION_FORCE_RETUNE	1102
/*!
 * cache: forced eviction - history store pages failed to evict while
 * session has history store cursor open
 */
#define	WT_STAT_CONN_CACHE_EVICTION_FORCE_HS_FAIL	1103
/*!
 * cache: forced eviction - history store pages selected while session
 * has history store cursor open
 */
#define	WT_STAT_CONN_CACHE_EVICTION_FORCE_HS		1104
/*!
 * cache: forced eviction - history store pages successfully evicted
 * while session has history store cursor open
 */
#define	WT_STAT_CONN_CACHE_EVICTION_FORCE_HS_SUCCESS	1105
/*! cache: forced eviction - pages evicted that were clean count */
#define	WT_STAT_CONN_CACHE_EVICTION_FORCE_CLEAN		1106
/*! cache: forced eviction - pages evicted that were clean time (usecs) */
#define	WT_STAT_CONN_CACHE_EVICTION_FORCE_CLEAN_TIME	1107
/*! cache: forced eviction - pages evicted that were dirty count */
#define	WT_STAT_CONN_CACHE_EVICTION_FORCE_DIRTY		1108
/*! cache: forced eviction - pages evicted that were dirty time (usecs) */
#define	WT_STAT_CONN_CACHE_EVICTION_FORCE_DIRTY_TIME	1109
/*!
 * cache: forced eviction - pages selected because of a large number of
 * updates to a single item
 */
#define	WT_STAT_CONN_CACHE_EVICTION_FORCE_LONG_UPDATE_LIST	1110
/*!
 * cache: forced eviction - pages selected because of too many deleted
 * items count
 */
#define	WT_STAT_CONN_CACHE_EVICTION_FORCE_DELETE	1111
/*! cache: forced eviction - pages selected count */
#define	WT_STAT_CONN_CACHE_EVICTION_FORCE		1112
/*! cache: forced eviction - pages selected unable to be evicted count */
#define	WT_STAT_CONN_CACHE_EVICTION_FORCE_FAIL		1113
/*! cache: forced eviction - pages selected unable to be evicted time */
#define	WT_STAT_CONN_CACHE_EVICTION_FORCE_FAIL_TIME	1114
/*! cache: hazard pointer blocked page eviction */
#define	WT_STAT_CONN_CACHE_EVICTION_HAZARD		1115
/*! cache: hazard pointer check calls */
#define	WT_STAT_CONN_CACHE_HAZARD_CHECKS		1116
/*! cache: hazard pointer check entries walked */
#define	WT_STAT_CONN_CACHE_HAZARD_WALKS			1117
/*! cache: hazard pointer maximum array length */
#define	WT_STAT_CONN_CACHE_HAZARD_MAX			1118
/*! cache: history store table insert calls */
#define	WT_STAT_CONN_CACHE_HS_INSERT			1119
/*! cache: history store table insert calls that returned restart */
#define	WT_STAT_CONN_CACHE_HS_INSERT_RESTART		1120
/*! cache: history store table max on-disk size */
#define	WT_STAT_CONN_CACHE_HS_ONDISK_MAX		1121
/*! cache: history store table on-disk size */
#define	WT_STAT_CONN_CACHE_HS_ONDISK			1122
/*! cache: history store table reads */
#define	WT_STAT_CONN_CACHE_HS_READ			1123
/*! cache: history store table reads missed */
#define	WT_STAT_CONN_CACHE_HS_READ_MISS			1124
/*! cache: history store table reads requiring squashed modifies */
#define	WT_STAT_CONN_CACHE_HS_READ_SQUASH		1125
/*!
 * cache: history store table resolved updates without timestamps that
 * lose their durable timestamp
 */
#define	WT_STAT_CONN_CACHE_HS_ORDER_LOSE_DURABLE_TIMESTAMP	1126
/*!
 * cache: history store table truncation by rollback to stable to remove
 * an unstable update
 */
#define	WT_STAT_CONN_CACHE_HS_KEY_TRUNCATE_RTS_UNSTABLE	1127
/*!
 * cache: history store table truncation by rollback to stable to remove
 * an update
 */
#define	WT_STAT_CONN_CACHE_HS_KEY_TRUNCATE_RTS		1128
/*! cache: history store table truncation to remove an update */
#define	WT_STAT_CONN_CACHE_HS_KEY_TRUNCATE		1129
/*!
 * cache: history store table truncation to remove range of updates due
 * to an update without a timestamp on data page
 */
#define	WT_STAT_CONN_CACHE_HS_ORDER_REMOVE		1130
/*!
 * cache: history store table truncation to remove range of updates due
 * to key being removed from the data page during reconciliation
 */
#define	WT_STAT_CONN_CACHE_HS_KEY_TRUNCATE_ONPAGE_REMOVAL	1131
/*!
 * cache: history store table updates without timestamps fixed up by
 * reinserting with the fixed timestamp
 */
#define	WT_STAT_CONN_CACHE_HS_ORDER_REINSERT		1132
/*! cache: history store table writes requiring squashed modifies */
#define	WT_STAT_CONN_CACHE_HS_WRITE_SQUASH		1133
/*! cache: in-memory page passed criteria to be split */
#define	WT_STAT_CONN_CACHE_INMEM_SPLITTABLE		1134
/*! cache: in-memory page splits */
#define	WT_STAT_CONN_CACHE_INMEM_SPLIT			1135
/*! cache: internal pages evicted */
#define	WT_STAT_CONN_CACHE_EVICTION_INTERNAL		1136
/*! cache: internal pages queued for eviction */
#define	WT_STAT_CONN_CACHE_EVICTION_INTERNAL_PAGES_QUEUED	1137
/*! cache: internal pages seen by eviction walk */
#define	WT_STAT_CONN_CACHE_EVICTION_INTERNAL_PAGES_SEEN	1138
/*! cache: internal pages seen by eviction walk that are already queued */
#define	WT_STAT_CONN_CACHE_EVICTION_INTERNAL_PAGES_ALREADY_QUEUED	1139
/*! cache: internal pages split during eviction */
#define	WT_STAT_CONN_CACHE_EVICTION_SPLIT_INTERNAL	1140
/*! cache: leaf pages split during eviction */
#define	WT_STAT_CONN_CACHE_EVICTION_SPLIT_LEAF		1141
/*! cache: maximum bytes configured */
#define	WT_STAT_CONN_CACHE_BYTES_MAX			1142
/*! cache: maximum page size at eviction */
#define	WT_STAT_CONN_CACHE_EVICTION_MAXIMUM_PAGE_SIZE	1143
/*! cache: modified pages evicted */
#define	WT_STAT_CONN_CACHE_EVICTION_DIRTY		1144
/*! cache: modified pages evicted by application threads */
#define	WT_STAT_CONN_CACHE_EVICTION_APP_DIRTY		1145
/*! cache: operations timed out waiting for space in cache */
#define	WT_STAT_CONN_CACHE_TIMED_OUT_OPS		1146
/*! cache: overflow pages read into cache */
#define	WT_STAT_CONN_CACHE_READ_OVERFLOW		1147
/*! cache: page split during eviction deepened the tree */
#define	WT_STAT_CONN_CACHE_EVICTION_DEEPEN		1148
/*! cache: page written requiring history store records */
#define	WT_STAT_CONN_CACHE_WRITE_HS			1149
/*! cache: pages currently held in the cache */
#define	WT_STAT_CONN_CACHE_PAGES_INUSE			1150
/*! cache: pages evicted by application threads */
#define	WT_STAT_CONN_CACHE_EVICTION_APP			1151
/*! cache: pages evicted in parallel with checkpoint */
#define	WT_STAT_CONN_CACHE_EVICTION_PAGES_IN_PARALLEL_WITH_CHECKPOINT	1152
/*! cache: pages queued for eviction */
#define	WT_STAT_CONN_CACHE_EVICTION_PAGES_QUEUED	1153
/*! cache: pages queued for eviction post lru sorting */
#define	WT_STAT_CONN_CACHE_EVICTION_PAGES_QUEUED_POST_LRU	1154
/*! cache: pages queued for urgent eviction */
#define	WT_STAT_CONN_CACHE_EVICTION_PAGES_QUEUED_URGENT	1155
/*! cache: pages queued for urgent eviction during walk */
#define	WT_STAT_CONN_CACHE_EVICTION_PAGES_QUEUED_OLDEST	1156
/*!
 * cache: pages queued for urgent eviction from history store due to high
 * dirty content
 */
#define	WT_STAT_CONN_CACHE_EVICTION_PAGES_QUEUED_URGENT_HS_DIRTY	1157
/*! cache: pages read into cache */
#define	WT_STAT_CONN_CACHE_READ				1158
/*! cache: pages read into cache after truncate */
#define	WT_STAT_CONN_CACHE_READ_DELETED			1159
/*! cache: pages read into cache after truncate in prepare state */
#define	WT_STAT_CONN_CACHE_READ_DELETED_PREPARED	1160
/*! cache: pages requested from the cache */
#define	WT_STAT_CONN_CACHE_PAGES_REQUESTED		1161
/*! cache: pages seen by eviction walk */
#define	WT_STAT_CONN_CACHE_EVICTION_PAGES_SEEN		1162
/*! cache: pages seen by eviction walk that are already queued */
#define	WT_STAT_CONN_CACHE_EVICTION_PAGES_ALREADY_QUEUED	1163
/*! cache: pages selected for eviction unable to be evicted */
#define	WT_STAT_CONN_CACHE_EVICTION_FAIL		1164
/*!
 * cache: pages selected for eviction unable to be evicted because of
 * active children on an internal page
 */
#define	WT_STAT_CONN_CACHE_EVICTION_FAIL_ACTIVE_CHILDREN_ON_AN_INTERNAL_PAGE	1165
/*!
 * cache: pages selected for eviction unable to be evicted because of
 * failure in reconciliation
 */
#define	WT_STAT_CONN_CACHE_EVICTION_FAIL_IN_RECONCILIATION	1166
/*!
 * cache: pages selected for eviction unable to be evicted because of
 * race between checkpoint and updates without timestamps
 */
#define	WT_STAT_CONN_CACHE_EVICTION_FAIL_CHECKPOINT_NO_TS	1167
/*! cache: pages walked for eviction */
#define	WT_STAT_CONN_CACHE_EVICTION_WALK		1168
/*! cache: pages written from cache */
#define	WT_STAT_CONN_CACHE_WRITE			1169
/*! cache: pages written requiring in-memory restoration */
#define	WT_STAT_CONN_CACHE_WRITE_RESTORE		1170
/*! cache: percentage overhead */
#define	WT_STAT_CONN_CACHE_OVERHEAD			1171
/*! cache: the number of times full update inserted to history store */
#define	WT_STAT_CONN_CACHE_HS_INSERT_FULL_UPDATE	1172
/*! cache: the number of times reverse modify inserted to history store */
#define	WT_STAT_CONN_CACHE_HS_INSERT_REVERSE_MODIFY	1173
/*! cache: tracked bytes belonging to internal pages in the cache */
#define	WT_STAT_CONN_CACHE_BYTES_INTERNAL		1174
/*! cache: tracked bytes belonging to leaf pages in the cache */
#define	WT_STAT_CONN_CACHE_BYTES_LEAF			1175
/*! cache: tracked dirty bytes in the cache */
#define	WT_STAT_CONN_CACHE_BYTES_DIRTY			1176
/*! cache: tracked dirty pages in the cache */
#define	WT_STAT_CONN_CACHE_PAGES_DIRTY			1177
/*! cache: unmodified pages evicted */
#define	WT_STAT_CONN_CACHE_EVICTION_CLEAN		1178
/*! capacity: background fsync file handles considered */
#define	WT_STAT_CONN_FSYNC_ALL_FH_TOTAL			1179
/*! capacity: background fsync file handles synced */
#define	WT_STAT_CONN_FSYNC_ALL_FH			1180
/*! capacity: background fsync time (msecs) */
#define	WT_STAT_CONN_FSYNC_ALL_TIME			1181
/*! capacity: bytes read */
#define	WT_STAT_CONN_CAPACITY_BYTES_READ		1182
/*! capacity: bytes written for checkpoint */
#define	WT_STAT_CONN_CAPACITY_BYTES_CKPT		1183
/*! capacity: bytes written for eviction */
#define	WT_STAT_CONN_CAPACITY_BYTES_EVICT		1184
/*! capacity: bytes written for log */
#define	WT_STAT_CONN_CAPACITY_BYTES_LOG			1185
/*! capacity: bytes written total */
#define	WT_STAT_CONN_CAPACITY_BYTES_WRITTEN		1186
/*! capacity: threshold to call fsync */
#define	WT_STAT_CONN_CAPACITY_THRESHOLD			1187
/*! capacity: time waiting due to total capacity (usecs) */
#define	WT_STAT_CONN_CAPACITY_TIME_TOTAL		1188
/*! capacity: time waiting during checkpoint (usecs) */
#define	WT_STAT_CONN_CAPACITY_TIME_CKPT			1189
/*! capacity: time waiting during eviction (usecs) */
#define	WT_STAT_CONN_CAPACITY_TIME_EVICT		1190
/*! capacity: time waiting during logging (usecs) */
#define	WT_STAT_CONN_CAPACITY_TIME_LOG			1191
/*! capacity: time waiting during read (usecs) */
#define	WT_STAT_CONN_CAPACITY_TIME_READ			1192
/*! checkpoint-cleanup: pages added for eviction */
#define	WT_STAT_CONN_CC_PAGES_EVICT			1193
/*! checkpoint-cleanup: pages removed */
#define	WT_STAT_CONN_CC_PAGES_REMOVED			1194
/*! checkpoint-cleanup: pages skipped during tree walk */
#define	WT_STAT_CONN_CC_PAGES_WALK_SKIPPED		1195
/*! checkpoint-cleanup: pages visited */
#define	WT_STAT_CONN_CC_PAGES_VISITED			1196
/*! connection: auto adjusting condition resets */
#define	WT_STAT_CONN_COND_AUTO_WAIT_RESET		1197
/*! connection: auto adjusting condition wait calls */
#define	WT_STAT_CONN_COND_AUTO_WAIT			1198
/*!
 * connection: auto adjusting condition wait raced to update timeout and
 * skipped updating
 */
#define	WT_STAT_CONN_COND_AUTO_WAIT_SKIPPED		1199
/*! connection: detected system time went backwards */
#define	WT_STAT_CONN_TIME_TRAVEL			1200
/*! connection: files currently open */
#define	WT_STAT_CONN_FILE_OPEN				1201
/*! connection: hash bucket array size for data handles */
#define	WT_STAT_CONN_BUCKETS_DH				1202
/*! connection: hash bucket array size general */
#define	WT_STAT_CONN_BUCKETS				1203
/*! connection: memory allocations */
#define	WT_STAT_CONN_MEMORY_ALLOCATION			1204
/*! connection: memory frees */
#define	WT_STAT_CONN_MEMORY_FREE			1205
/*! connection: memory re-allocations */
#define	WT_STAT_CONN_MEMORY_GROW			1206
/*! connection: pthread mutex condition wait calls */
#define	WT_STAT_CONN_COND_WAIT				1207
/*! connection: pthread mutex shared lock read-lock calls */
#define	WT_STAT_CONN_RWLOCK_READ			1208
/*! connection: pthread mutex shared lock write-lock calls */
#define	WT_STAT_CONN_RWLOCK_WRITE			1209
/*! connection: total fsync I/Os */
#define	WT_STAT_CONN_FSYNC_IO				1210
/*! connection: total read I/Os */
#define	WT_STAT_CONN_READ_IO				1211
/*! connection: total write I/Os */
#define	WT_STAT_CONN_WRITE_IO				1212
/*! cursor: Total number of entries skipped by cursor next calls */
#define	WT_STAT_CONN_CURSOR_NEXT_SKIP_TOTAL		1213
/*! cursor: Total number of entries skipped by cursor prev calls */
#define	WT_STAT_CONN_CURSOR_PREV_SKIP_TOTAL		1214
/*!
 * cursor: Total number of entries skipped to position the history store
 * cursor
 */
#define	WT_STAT_CONN_CURSOR_SKIP_HS_CUR_POSITION	1215
/*!
 * cursor: Total number of times a search near has exited due to prefix
 * config
 */
#define	WT_STAT_CONN_CURSOR_SEARCH_NEAR_PREFIX_FAST_PATHS	1216
/*!
 * cursor: Total number of times cursor fails to temporarily release
 * pinned page to encourage eviction of hot or large page
 */
#define	WT_STAT_CONN_CURSOR_REPOSITION_FAILED		1217
/*!
 * cursor: Total number of times cursor temporarily releases pinned page
 * to encourage eviction of hot or large page
 */
#define	WT_STAT_CONN_CURSOR_REPOSITION			1218
/*! cursor: cached cursor count */
#define	WT_STAT_CONN_CURSOR_CACHED_COUNT		1219
/*! cursor: cursor bound calls that return an error */
#define	WT_STAT_CONN_CURSOR_BOUND_ERROR			1220
/*! cursor: cursor bounds cleared from reset */
#define	WT_STAT_CONN_CURSOR_BOUNDS_RESET		1221
/*! cursor: cursor bounds next called on an unpositioned cursor */
#define	WT_STAT_CONN_CURSOR_BOUNDS_NEXT_UNPOSITIONED	1222
/*! cursor: cursor bounds next early exit */
#define	WT_STAT_CONN_CURSOR_BOUNDS_NEXT_EARLY_EXIT	1223
/*! cursor: cursor bounds prev called on an unpositioned cursor */
#define	WT_STAT_CONN_CURSOR_BOUNDS_PREV_UNPOSITIONED	1224
/*! cursor: cursor bounds prev early exit */
#define	WT_STAT_CONN_CURSOR_BOUNDS_PREV_EARLY_EXIT	1225
/*! cursor: cursor bulk loaded cursor insert calls */
#define	WT_STAT_CONN_CURSOR_INSERT_BULK			1226
/*! cursor: cursor cache calls that return an error */
#define	WT_STAT_CONN_CURSOR_CACHE_ERROR			1227
/*! cursor: cursor close calls that result in cache */
#define	WT_STAT_CONN_CURSOR_CACHE			1228
/*! cursor: cursor close calls that return an error */
#define	WT_STAT_CONN_CURSOR_CLOSE_ERROR			1229
/*! cursor: cursor compare calls that return an error */
#define	WT_STAT_CONN_CURSOR_COMPARE_ERROR		1230
/*! cursor: cursor create calls */
#define	WT_STAT_CONN_CURSOR_CREATE			1231
/*! cursor: cursor equals calls that return an error */
#define	WT_STAT_CONN_CURSOR_EQUALS_ERROR		1232
/*! cursor: cursor get key calls that return an error */
#define	WT_STAT_CONN_CURSOR_GET_KEY_ERROR		1233
/*! cursor: cursor get value calls that return an error */
#define	WT_STAT_CONN_CURSOR_GET_VALUE_ERROR		1234
/*! cursor: cursor insert calls */
#define	WT_STAT_CONN_CURSOR_INSERT			1235
/*! cursor: cursor insert calls that return an error */
#define	WT_STAT_CONN_CURSOR_INSERT_ERROR		1236
/*! cursor: cursor insert check calls that return an error */
#define	WT_STAT_CONN_CURSOR_INSERT_CHECK_ERROR		1237
/*! cursor: cursor insert key and value bytes */
#define	WT_STAT_CONN_CURSOR_INSERT_BYTES		1238
/*! cursor: cursor largest key calls that return an error */
#define	WT_STAT_CONN_CURSOR_LARGEST_KEY_ERROR		1239
/*! cursor: cursor modify calls */
#define	WT_STAT_CONN_CURSOR_MODIFY			1240
/*! cursor: cursor modify calls that return an error */
#define	WT_STAT_CONN_CURSOR_MODIFY_ERROR		1241
/*! cursor: cursor modify key and value bytes affected */
#define	WT_STAT_CONN_CURSOR_MODIFY_BYTES		1242
/*! cursor: cursor modify value bytes modified */
#define	WT_STAT_CONN_CURSOR_MODIFY_BYTES_TOUCH		1243
/*! cursor: cursor next calls */
#define	WT_STAT_CONN_CURSOR_NEXT			1244
/*! cursor: cursor next calls that return an error */
#define	WT_STAT_CONN_CURSOR_NEXT_ERROR			1245
/*!
 * cursor: cursor next calls that skip due to a globally visible history
 * store tombstone
 */
#define	WT_STAT_CONN_CURSOR_NEXT_HS_TOMBSTONE		1246
/*!
 * cursor: cursor next calls that skip greater than or equal to 100
 * entries
 */
#define	WT_STAT_CONN_CURSOR_NEXT_SKIP_GE_100		1247
/*! cursor: cursor next calls that skip less than 100 entries */
#define	WT_STAT_CONN_CURSOR_NEXT_SKIP_LT_100		1248
/*! cursor: cursor next random calls that return an error */
#define	WT_STAT_CONN_CURSOR_NEXT_RANDOM_ERROR		1249
/*! cursor: cursor operation restarted */
#define	WT_STAT_CONN_CURSOR_RESTART			1250
/*! cursor: cursor prev calls */
#define	WT_STAT_CONN_CURSOR_PREV			1251
/*! cursor: cursor prev calls that return an error */
#define	WT_STAT_CONN_CURSOR_PREV_ERROR			1252
/*!
 * cursor: cursor prev calls that skip due to a globally visible history
 * store tombstone
 */
#define	WT_STAT_CONN_CURSOR_PREV_HS_TOMBSTONE		1253
/*!
 * cursor: cursor prev calls that skip greater than or equal to 100
 * entries
 */
#define	WT_STAT_CONN_CURSOR_PREV_SKIP_GE_100		1254
/*! cursor: cursor prev calls that skip less than 100 entries */
#define	WT_STAT_CONN_CURSOR_PREV_SKIP_LT_100		1255
/*! cursor: cursor reconfigure calls that return an error */
#define	WT_STAT_CONN_CURSOR_RECONFIGURE_ERROR		1256
/*! cursor: cursor remove calls */
#define	WT_STAT_CONN_CURSOR_REMOVE			1257
/*! cursor: cursor remove calls that return an error */
#define	WT_STAT_CONN_CURSOR_REMOVE_ERROR		1258
/*! cursor: cursor remove key bytes removed */
#define	WT_STAT_CONN_CURSOR_REMOVE_BYTES		1259
/*! cursor: cursor reopen calls that return an error */
#define	WT_STAT_CONN_CURSOR_REOPEN_ERROR		1260
/*! cursor: cursor reserve calls */
#define	WT_STAT_CONN_CURSOR_RESERVE			1261
/*! cursor: cursor reserve calls that return an error */
#define	WT_STAT_CONN_CURSOR_RESERVE_ERROR		1262
/*! cursor: cursor reset calls */
#define	WT_STAT_CONN_CURSOR_RESET			1263
/*! cursor: cursor reset calls that return an error */
#define	WT_STAT_CONN_CURSOR_RESET_ERROR			1264
/*! cursor: cursor search calls */
#define	WT_STAT_CONN_CURSOR_SEARCH			1265
/*! cursor: cursor search calls that return an error */
#define	WT_STAT_CONN_CURSOR_SEARCH_ERROR		1266
/*! cursor: cursor search history store calls */
#define	WT_STAT_CONN_CURSOR_SEARCH_HS			1267
/*! cursor: cursor search near calls */
#define	WT_STAT_CONN_CURSOR_SEARCH_NEAR			1268
/*! cursor: cursor search near calls that return an error */
#define	WT_STAT_CONN_CURSOR_SEARCH_NEAR_ERROR		1269
/*! cursor: cursor sweep buckets */
#define	WT_STAT_CONN_CURSOR_SWEEP_BUCKETS		1270
/*! cursor: cursor sweep cursors closed */
#define	WT_STAT_CONN_CURSOR_SWEEP_CLOSED		1271
/*! cursor: cursor sweep cursors examined */
#define	WT_STAT_CONN_CURSOR_SWEEP_EXAMINED		1272
/*! cursor: cursor sweeps */
#define	WT_STAT_CONN_CURSOR_SWEEP			1273
/*! cursor: cursor truncate calls */
<<<<<<< HEAD
#define	WT_STAT_CONN_CURSOR_TRUNCATE			1274
/*! cursor: cursor update calls */
#define	WT_STAT_CONN_CURSOR_UPDATE			1275
/*! cursor: cursor update calls that return an error */
#define	WT_STAT_CONN_CURSOR_UPDATE_ERROR		1276
/*! cursor: cursor update key and value bytes */
#define	WT_STAT_CONN_CURSOR_UPDATE_BYTES		1277
/*! cursor: cursor update value size change */
#define	WT_STAT_CONN_CURSOR_UPDATE_BYTES_CHANGED	1278
/*! cursor: cursors reused from cache */
#define	WT_STAT_CONN_CURSOR_REOPEN			1279
/*! cursor: open cursor count */
#define	WT_STAT_CONN_CURSOR_OPEN_COUNT			1280
/*! data-handle: connection data handle size */
#define	WT_STAT_CONN_DH_CONN_HANDLE_SIZE		1281
/*! data-handle: connection data handles currently active */
#define	WT_STAT_CONN_DH_CONN_HANDLE_COUNT		1282
/*! data-handle: connection sweep candidate became referenced */
#define	WT_STAT_CONN_DH_SWEEP_REF			1283
/*! data-handle: connection sweep dhandles closed */
#define	WT_STAT_CONN_DH_SWEEP_CLOSE			1284
/*! data-handle: connection sweep dhandles removed from hash list */
#define	WT_STAT_CONN_DH_SWEEP_REMOVE			1285
/*! data-handle: connection sweep time-of-death sets */
#define	WT_STAT_CONN_DH_SWEEP_TOD			1286
/*! data-handle: connection sweeps */
#define	WT_STAT_CONN_DH_SWEEPS				1287
=======
#define	WT_STAT_CONN_CURSOR_TRUNCATE			1270
/*! cursor: cursor truncates performed on individual keys */
#define	WT_STAT_CONN_CURSOR_TRUNCATE_KEYS_DELETED	1271
/*! cursor: cursor update calls */
#define	WT_STAT_CONN_CURSOR_UPDATE			1272
/*! cursor: cursor update calls that return an error */
#define	WT_STAT_CONN_CURSOR_UPDATE_ERROR		1273
/*! cursor: cursor update key and value bytes */
#define	WT_STAT_CONN_CURSOR_UPDATE_BYTES		1274
/*! cursor: cursor update value size change */
#define	WT_STAT_CONN_CURSOR_UPDATE_BYTES_CHANGED	1275
/*! cursor: cursors reused from cache */
#define	WT_STAT_CONN_CURSOR_REOPEN			1276
/*! cursor: open cursor count */
#define	WT_STAT_CONN_CURSOR_OPEN_COUNT			1277
/*! data-handle: connection data handle size */
#define	WT_STAT_CONN_DH_CONN_HANDLE_SIZE		1278
/*! data-handle: connection data handles currently active */
#define	WT_STAT_CONN_DH_CONN_HANDLE_COUNT		1279
/*! data-handle: connection sweep candidate became referenced */
#define	WT_STAT_CONN_DH_SWEEP_REF			1280
/*! data-handle: connection sweep dhandles closed */
#define	WT_STAT_CONN_DH_SWEEP_CLOSE			1281
/*! data-handle: connection sweep dhandles removed from hash list */
#define	WT_STAT_CONN_DH_SWEEP_REMOVE			1282
/*! data-handle: connection sweep time-of-death sets */
#define	WT_STAT_CONN_DH_SWEEP_TOD			1283
/*! data-handle: connection sweeps */
#define	WT_STAT_CONN_DH_SWEEPS				1284
>>>>>>> f8fca788
/*!
 * data-handle: connection sweeps skipped due to checkpoint gathering
 * handles
 */
<<<<<<< HEAD
#define	WT_STAT_CONN_DH_SWEEP_SKIP_CKPT			1288
/*! data-handle: session dhandles swept */
#define	WT_STAT_CONN_DH_SESSION_HANDLES			1289
/*! data-handle: session sweep attempts */
#define	WT_STAT_CONN_DH_SESSION_SWEEPS			1290
/*! lock: checkpoint lock acquisitions */
#define	WT_STAT_CONN_LOCK_CHECKPOINT_COUNT		1291
/*! lock: checkpoint lock application thread wait time (usecs) */
#define	WT_STAT_CONN_LOCK_CHECKPOINT_WAIT_APPLICATION	1292
/*! lock: checkpoint lock internal thread wait time (usecs) */
#define	WT_STAT_CONN_LOCK_CHECKPOINT_WAIT_INTERNAL	1293
/*! lock: dhandle lock application thread time waiting (usecs) */
#define	WT_STAT_CONN_LOCK_DHANDLE_WAIT_APPLICATION	1294
/*! lock: dhandle lock internal thread time waiting (usecs) */
#define	WT_STAT_CONN_LOCK_DHANDLE_WAIT_INTERNAL		1295
/*! lock: dhandle read lock acquisitions */
#define	WT_STAT_CONN_LOCK_DHANDLE_READ_COUNT		1296
/*! lock: dhandle write lock acquisitions */
#define	WT_STAT_CONN_LOCK_DHANDLE_WRITE_COUNT		1297
=======
#define	WT_STAT_CONN_DH_SWEEP_SKIP_CKPT			1285
/*! data-handle: session dhandles swept */
#define	WT_STAT_CONN_DH_SESSION_HANDLES			1286
/*! data-handle: session sweep attempts */
#define	WT_STAT_CONN_DH_SESSION_SWEEPS			1287
/*! lock: checkpoint lock acquisitions */
#define	WT_STAT_CONN_LOCK_CHECKPOINT_COUNT		1288
/*! lock: checkpoint lock application thread wait time (usecs) */
#define	WT_STAT_CONN_LOCK_CHECKPOINT_WAIT_APPLICATION	1289
/*! lock: checkpoint lock internal thread wait time (usecs) */
#define	WT_STAT_CONN_LOCK_CHECKPOINT_WAIT_INTERNAL	1290
/*! lock: dhandle lock application thread time waiting (usecs) */
#define	WT_STAT_CONN_LOCK_DHANDLE_WAIT_APPLICATION	1291
/*! lock: dhandle lock internal thread time waiting (usecs) */
#define	WT_STAT_CONN_LOCK_DHANDLE_WAIT_INTERNAL		1292
/*! lock: dhandle read lock acquisitions */
#define	WT_STAT_CONN_LOCK_DHANDLE_READ_COUNT		1293
/*! lock: dhandle write lock acquisitions */
#define	WT_STAT_CONN_LOCK_DHANDLE_WRITE_COUNT		1294
>>>>>>> f8fca788
/*!
 * lock: durable timestamp queue lock application thread time waiting
 * (usecs)
 */
<<<<<<< HEAD
#define	WT_STAT_CONN_LOCK_DURABLE_TIMESTAMP_WAIT_APPLICATION	1298
=======
#define	WT_STAT_CONN_LOCK_DURABLE_TIMESTAMP_WAIT_APPLICATION	1295
>>>>>>> f8fca788
/*!
 * lock: durable timestamp queue lock internal thread time waiting
 * (usecs)
 */
<<<<<<< HEAD
#define	WT_STAT_CONN_LOCK_DURABLE_TIMESTAMP_WAIT_INTERNAL	1299
/*! lock: durable timestamp queue read lock acquisitions */
#define	WT_STAT_CONN_LOCK_DURABLE_TIMESTAMP_READ_COUNT	1300
/*! lock: durable timestamp queue write lock acquisitions */
#define	WT_STAT_CONN_LOCK_DURABLE_TIMESTAMP_WRITE_COUNT	1301
/*! lock: metadata lock acquisitions */
#define	WT_STAT_CONN_LOCK_METADATA_COUNT		1302
/*! lock: metadata lock application thread wait time (usecs) */
#define	WT_STAT_CONN_LOCK_METADATA_WAIT_APPLICATION	1303
/*! lock: metadata lock internal thread wait time (usecs) */
#define	WT_STAT_CONN_LOCK_METADATA_WAIT_INTERNAL	1304
=======
#define	WT_STAT_CONN_LOCK_DURABLE_TIMESTAMP_WAIT_INTERNAL	1296
/*! lock: durable timestamp queue read lock acquisitions */
#define	WT_STAT_CONN_LOCK_DURABLE_TIMESTAMP_READ_COUNT	1297
/*! lock: durable timestamp queue write lock acquisitions */
#define	WT_STAT_CONN_LOCK_DURABLE_TIMESTAMP_WRITE_COUNT	1298
/*! lock: metadata lock acquisitions */
#define	WT_STAT_CONN_LOCK_METADATA_COUNT		1299
/*! lock: metadata lock application thread wait time (usecs) */
#define	WT_STAT_CONN_LOCK_METADATA_WAIT_APPLICATION	1300
/*! lock: metadata lock internal thread wait time (usecs) */
#define	WT_STAT_CONN_LOCK_METADATA_WAIT_INTERNAL	1301
>>>>>>> f8fca788
/*!
 * lock: read timestamp queue lock application thread time waiting
 * (usecs)
 */
<<<<<<< HEAD
#define	WT_STAT_CONN_LOCK_READ_TIMESTAMP_WAIT_APPLICATION	1305
/*! lock: read timestamp queue lock internal thread time waiting (usecs) */
#define	WT_STAT_CONN_LOCK_READ_TIMESTAMP_WAIT_INTERNAL	1306
/*! lock: read timestamp queue read lock acquisitions */
#define	WT_STAT_CONN_LOCK_READ_TIMESTAMP_READ_COUNT	1307
/*! lock: read timestamp queue write lock acquisitions */
#define	WT_STAT_CONN_LOCK_READ_TIMESTAMP_WRITE_COUNT	1308
/*! lock: schema lock acquisitions */
#define	WT_STAT_CONN_LOCK_SCHEMA_COUNT			1309
/*! lock: schema lock application thread wait time (usecs) */
#define	WT_STAT_CONN_LOCK_SCHEMA_WAIT_APPLICATION	1310
/*! lock: schema lock internal thread wait time (usecs) */
#define	WT_STAT_CONN_LOCK_SCHEMA_WAIT_INTERNAL		1311
=======
#define	WT_STAT_CONN_LOCK_READ_TIMESTAMP_WAIT_APPLICATION	1302
/*! lock: read timestamp queue lock internal thread time waiting (usecs) */
#define	WT_STAT_CONN_LOCK_READ_TIMESTAMP_WAIT_INTERNAL	1303
/*! lock: read timestamp queue read lock acquisitions */
#define	WT_STAT_CONN_LOCK_READ_TIMESTAMP_READ_COUNT	1304
/*! lock: read timestamp queue write lock acquisitions */
#define	WT_STAT_CONN_LOCK_READ_TIMESTAMP_WRITE_COUNT	1305
/*! lock: schema lock acquisitions */
#define	WT_STAT_CONN_LOCK_SCHEMA_COUNT			1306
/*! lock: schema lock application thread wait time (usecs) */
#define	WT_STAT_CONN_LOCK_SCHEMA_WAIT_APPLICATION	1307
/*! lock: schema lock internal thread wait time (usecs) */
#define	WT_STAT_CONN_LOCK_SCHEMA_WAIT_INTERNAL		1308
>>>>>>> f8fca788
/*!
 * lock: table lock application thread time waiting for the table lock
 * (usecs)
 */
<<<<<<< HEAD
#define	WT_STAT_CONN_LOCK_TABLE_WAIT_APPLICATION	1312
=======
#define	WT_STAT_CONN_LOCK_TABLE_WAIT_APPLICATION	1309
>>>>>>> f8fca788
/*!
 * lock: table lock internal thread time waiting for the table lock
 * (usecs)
 */
<<<<<<< HEAD
#define	WT_STAT_CONN_LOCK_TABLE_WAIT_INTERNAL		1313
/*! lock: table read lock acquisitions */
#define	WT_STAT_CONN_LOCK_TABLE_READ_COUNT		1314
/*! lock: table write lock acquisitions */
#define	WT_STAT_CONN_LOCK_TABLE_WRITE_COUNT		1315
/*! lock: txn global lock application thread time waiting (usecs) */
#define	WT_STAT_CONN_LOCK_TXN_GLOBAL_WAIT_APPLICATION	1316
/*! lock: txn global lock internal thread time waiting (usecs) */
#define	WT_STAT_CONN_LOCK_TXN_GLOBAL_WAIT_INTERNAL	1317
/*! lock: txn global read lock acquisitions */
#define	WT_STAT_CONN_LOCK_TXN_GLOBAL_READ_COUNT		1318
/*! lock: txn global write lock acquisitions */
#define	WT_STAT_CONN_LOCK_TXN_GLOBAL_WRITE_COUNT	1319
/*! log: busy returns attempting to switch slots */
#define	WT_STAT_CONN_LOG_SLOT_SWITCH_BUSY		1320
/*! log: force log remove time sleeping (usecs) */
#define	WT_STAT_CONN_LOG_FORCE_REMOVE_SLEEP		1321
/*! log: log bytes of payload data */
#define	WT_STAT_CONN_LOG_BYTES_PAYLOAD			1322
/*! log: log bytes written */
#define	WT_STAT_CONN_LOG_BYTES_WRITTEN			1323
/*! log: log files manually zero-filled */
#define	WT_STAT_CONN_LOG_ZERO_FILLS			1324
/*! log: log flush operations */
#define	WT_STAT_CONN_LOG_FLUSH				1325
/*! log: log force write operations */
#define	WT_STAT_CONN_LOG_FORCE_WRITE			1326
/*! log: log force write operations skipped */
#define	WT_STAT_CONN_LOG_FORCE_WRITE_SKIP		1327
/*! log: log records compressed */
#define	WT_STAT_CONN_LOG_COMPRESS_WRITES		1328
/*! log: log records not compressed */
#define	WT_STAT_CONN_LOG_COMPRESS_WRITE_FAILS		1329
/*! log: log records too small to compress */
#define	WT_STAT_CONN_LOG_COMPRESS_SMALL			1330
/*! log: log release advances write LSN */
#define	WT_STAT_CONN_LOG_RELEASE_WRITE_LSN		1331
/*! log: log scan operations */
#define	WT_STAT_CONN_LOG_SCANS				1332
/*! log: log scan records requiring two reads */
#define	WT_STAT_CONN_LOG_SCAN_REREADS			1333
/*! log: log server thread advances write LSN */
#define	WT_STAT_CONN_LOG_WRITE_LSN			1334
/*! log: log server thread write LSN walk skipped */
#define	WT_STAT_CONN_LOG_WRITE_LSN_SKIP			1335
/*! log: log sync operations */
#define	WT_STAT_CONN_LOG_SYNC				1336
/*! log: log sync time duration (usecs) */
#define	WT_STAT_CONN_LOG_SYNC_DURATION			1337
/*! log: log sync_dir operations */
#define	WT_STAT_CONN_LOG_SYNC_DIR			1338
/*! log: log sync_dir time duration (usecs) */
#define	WT_STAT_CONN_LOG_SYNC_DIR_DURATION		1339
/*! log: log write operations */
#define	WT_STAT_CONN_LOG_WRITES				1340
/*! log: logging bytes consolidated */
#define	WT_STAT_CONN_LOG_SLOT_CONSOLIDATED		1341
/*! log: maximum log file size */
#define	WT_STAT_CONN_LOG_MAX_FILESIZE			1342
/*! log: number of pre-allocated log files to create */
#define	WT_STAT_CONN_LOG_PREALLOC_MAX			1343
/*! log: pre-allocated log files not ready and missed */
#define	WT_STAT_CONN_LOG_PREALLOC_MISSED		1344
/*! log: pre-allocated log files prepared */
#define	WT_STAT_CONN_LOG_PREALLOC_FILES			1345
/*! log: pre-allocated log files used */
#define	WT_STAT_CONN_LOG_PREALLOC_USED			1346
/*! log: records processed by log scan */
#define	WT_STAT_CONN_LOG_SCAN_RECORDS			1347
/*! log: slot close lost race */
#define	WT_STAT_CONN_LOG_SLOT_CLOSE_RACE		1348
/*! log: slot close unbuffered waits */
#define	WT_STAT_CONN_LOG_SLOT_CLOSE_UNBUF		1349
/*! log: slot closures */
#define	WT_STAT_CONN_LOG_SLOT_CLOSES			1350
/*! log: slot join atomic update races */
#define	WT_STAT_CONN_LOG_SLOT_RACES			1351
/*! log: slot join calls atomic updates raced */
#define	WT_STAT_CONN_LOG_SLOT_YIELD_RACE		1352
/*! log: slot join calls did not yield */
#define	WT_STAT_CONN_LOG_SLOT_IMMEDIATE			1353
/*! log: slot join calls found active slot closed */
#define	WT_STAT_CONN_LOG_SLOT_YIELD_CLOSE		1354
/*! log: slot join calls slept */
#define	WT_STAT_CONN_LOG_SLOT_YIELD_SLEEP		1355
/*! log: slot join calls yielded */
#define	WT_STAT_CONN_LOG_SLOT_YIELD			1356
/*! log: slot join found active slot closed */
#define	WT_STAT_CONN_LOG_SLOT_ACTIVE_CLOSED		1357
/*! log: slot joins yield time (usecs) */
#define	WT_STAT_CONN_LOG_SLOT_YIELD_DURATION		1358
/*! log: slot transitions unable to find free slot */
#define	WT_STAT_CONN_LOG_SLOT_NO_FREE_SLOTS		1359
/*! log: slot unbuffered writes */
#define	WT_STAT_CONN_LOG_SLOT_UNBUFFERED		1360
/*! log: total in-memory size of compressed records */
#define	WT_STAT_CONN_LOG_COMPRESS_MEM			1361
/*! log: total log buffer size */
#define	WT_STAT_CONN_LOG_BUFFER_SIZE			1362
/*! log: total size of compressed records */
#define	WT_STAT_CONN_LOG_COMPRESS_LEN			1363
/*! log: written slots coalesced */
#define	WT_STAT_CONN_LOG_SLOT_COALESCED			1364
/*! log: yields waiting for previous log file close */
#define	WT_STAT_CONN_LOG_CLOSE_YIELDS			1365
/*! perf: file system read latency histogram (bucket 1) - 10-49ms */
#define	WT_STAT_CONN_PERF_HIST_FSREAD_LATENCY_LT50	1366
/*! perf: file system read latency histogram (bucket 2) - 50-99ms */
#define	WT_STAT_CONN_PERF_HIST_FSREAD_LATENCY_LT100	1367
/*! perf: file system read latency histogram (bucket 3) - 100-249ms */
#define	WT_STAT_CONN_PERF_HIST_FSREAD_LATENCY_LT250	1368
/*! perf: file system read latency histogram (bucket 4) - 250-499ms */
#define	WT_STAT_CONN_PERF_HIST_FSREAD_LATENCY_LT500	1369
/*! perf: file system read latency histogram (bucket 5) - 500-999ms */
#define	WT_STAT_CONN_PERF_HIST_FSREAD_LATENCY_LT1000	1370
/*! perf: file system read latency histogram (bucket 6) - 1000ms+ */
#define	WT_STAT_CONN_PERF_HIST_FSREAD_LATENCY_GT1000	1371
/*! perf: file system write latency histogram (bucket 1) - 10-49ms */
#define	WT_STAT_CONN_PERF_HIST_FSWRITE_LATENCY_LT50	1372
/*! perf: file system write latency histogram (bucket 2) - 50-99ms */
#define	WT_STAT_CONN_PERF_HIST_FSWRITE_LATENCY_LT100	1373
/*! perf: file system write latency histogram (bucket 3) - 100-249ms */
#define	WT_STAT_CONN_PERF_HIST_FSWRITE_LATENCY_LT250	1374
/*! perf: file system write latency histogram (bucket 4) - 250-499ms */
#define	WT_STAT_CONN_PERF_HIST_FSWRITE_LATENCY_LT500	1375
/*! perf: file system write latency histogram (bucket 5) - 500-999ms */
#define	WT_STAT_CONN_PERF_HIST_FSWRITE_LATENCY_LT1000	1376
/*! perf: file system write latency histogram (bucket 6) - 1000ms+ */
#define	WT_STAT_CONN_PERF_HIST_FSWRITE_LATENCY_GT1000	1377
/*! perf: operation read latency histogram (bucket 1) - 100-249us */
#define	WT_STAT_CONN_PERF_HIST_OPREAD_LATENCY_LT250	1378
/*! perf: operation read latency histogram (bucket 2) - 250-499us */
#define	WT_STAT_CONN_PERF_HIST_OPREAD_LATENCY_LT500	1379
/*! perf: operation read latency histogram (bucket 3) - 500-999us */
#define	WT_STAT_CONN_PERF_HIST_OPREAD_LATENCY_LT1000	1380
/*! perf: operation read latency histogram (bucket 4) - 1000-9999us */
#define	WT_STAT_CONN_PERF_HIST_OPREAD_LATENCY_LT10000	1381
/*! perf: operation read latency histogram (bucket 5) - 10000us+ */
#define	WT_STAT_CONN_PERF_HIST_OPREAD_LATENCY_GT10000	1382
/*! perf: operation write latency histogram (bucket 1) - 100-249us */
#define	WT_STAT_CONN_PERF_HIST_OPWRITE_LATENCY_LT250	1383
/*! perf: operation write latency histogram (bucket 2) - 250-499us */
#define	WT_STAT_CONN_PERF_HIST_OPWRITE_LATENCY_LT500	1384
/*! perf: operation write latency histogram (bucket 3) - 500-999us */
#define	WT_STAT_CONN_PERF_HIST_OPWRITE_LATENCY_LT1000	1385
/*! perf: operation write latency histogram (bucket 4) - 1000-9999us */
#define	WT_STAT_CONN_PERF_HIST_OPWRITE_LATENCY_LT10000	1386
/*! perf: operation write latency histogram (bucket 5) - 10000us+ */
#define	WT_STAT_CONN_PERF_HIST_OPWRITE_LATENCY_GT10000	1387
/*! reconciliation: approximate byte size of timestamps in pages written */
#define	WT_STAT_CONN_REC_TIME_WINDOW_BYTES_TS		1388
=======
#define	WT_STAT_CONN_LOCK_TABLE_WAIT_INTERNAL		1310
/*! lock: table read lock acquisitions */
#define	WT_STAT_CONN_LOCK_TABLE_READ_COUNT		1311
/*! lock: table write lock acquisitions */
#define	WT_STAT_CONN_LOCK_TABLE_WRITE_COUNT		1312
/*! lock: txn global lock application thread time waiting (usecs) */
#define	WT_STAT_CONN_LOCK_TXN_GLOBAL_WAIT_APPLICATION	1313
/*! lock: txn global lock internal thread time waiting (usecs) */
#define	WT_STAT_CONN_LOCK_TXN_GLOBAL_WAIT_INTERNAL	1314
/*! lock: txn global read lock acquisitions */
#define	WT_STAT_CONN_LOCK_TXN_GLOBAL_READ_COUNT		1315
/*! lock: txn global write lock acquisitions */
#define	WT_STAT_CONN_LOCK_TXN_GLOBAL_WRITE_COUNT	1316
/*! log: busy returns attempting to switch slots */
#define	WT_STAT_CONN_LOG_SLOT_SWITCH_BUSY		1317
/*! log: force log remove time sleeping (usecs) */
#define	WT_STAT_CONN_LOG_FORCE_REMOVE_SLEEP		1318
/*! log: log bytes of payload data */
#define	WT_STAT_CONN_LOG_BYTES_PAYLOAD			1319
/*! log: log bytes written */
#define	WT_STAT_CONN_LOG_BYTES_WRITTEN			1320
/*! log: log files manually zero-filled */
#define	WT_STAT_CONN_LOG_ZERO_FILLS			1321
/*! log: log flush operations */
#define	WT_STAT_CONN_LOG_FLUSH				1322
/*! log: log force write operations */
#define	WT_STAT_CONN_LOG_FORCE_WRITE			1323
/*! log: log force write operations skipped */
#define	WT_STAT_CONN_LOG_FORCE_WRITE_SKIP		1324
/*! log: log records compressed */
#define	WT_STAT_CONN_LOG_COMPRESS_WRITES		1325
/*! log: log records not compressed */
#define	WT_STAT_CONN_LOG_COMPRESS_WRITE_FAILS		1326
/*! log: log records too small to compress */
#define	WT_STAT_CONN_LOG_COMPRESS_SMALL			1327
/*! log: log release advances write LSN */
#define	WT_STAT_CONN_LOG_RELEASE_WRITE_LSN		1328
/*! log: log scan operations */
#define	WT_STAT_CONN_LOG_SCANS				1329
/*! log: log scan records requiring two reads */
#define	WT_STAT_CONN_LOG_SCAN_REREADS			1330
/*! log: log server thread advances write LSN */
#define	WT_STAT_CONN_LOG_WRITE_LSN			1331
/*! log: log server thread write LSN walk skipped */
#define	WT_STAT_CONN_LOG_WRITE_LSN_SKIP			1332
/*! log: log sync operations */
#define	WT_STAT_CONN_LOG_SYNC				1333
/*! log: log sync time duration (usecs) */
#define	WT_STAT_CONN_LOG_SYNC_DURATION			1334
/*! log: log sync_dir operations */
#define	WT_STAT_CONN_LOG_SYNC_DIR			1335
/*! log: log sync_dir time duration (usecs) */
#define	WT_STAT_CONN_LOG_SYNC_DIR_DURATION		1336
/*! log: log write operations */
#define	WT_STAT_CONN_LOG_WRITES				1337
/*! log: logging bytes consolidated */
#define	WT_STAT_CONN_LOG_SLOT_CONSOLIDATED		1338
/*! log: maximum log file size */
#define	WT_STAT_CONN_LOG_MAX_FILESIZE			1339
/*! log: number of pre-allocated log files to create */
#define	WT_STAT_CONN_LOG_PREALLOC_MAX			1340
/*! log: pre-allocated log files not ready and missed */
#define	WT_STAT_CONN_LOG_PREALLOC_MISSED		1341
/*! log: pre-allocated log files prepared */
#define	WT_STAT_CONN_LOG_PREALLOC_FILES			1342
/*! log: pre-allocated log files used */
#define	WT_STAT_CONN_LOG_PREALLOC_USED			1343
/*! log: records processed by log scan */
#define	WT_STAT_CONN_LOG_SCAN_RECORDS			1344
/*! log: slot close lost race */
#define	WT_STAT_CONN_LOG_SLOT_CLOSE_RACE		1345
/*! log: slot close unbuffered waits */
#define	WT_STAT_CONN_LOG_SLOT_CLOSE_UNBUF		1346
/*! log: slot closures */
#define	WT_STAT_CONN_LOG_SLOT_CLOSES			1347
/*! log: slot join atomic update races */
#define	WT_STAT_CONN_LOG_SLOT_RACES			1348
/*! log: slot join calls atomic updates raced */
#define	WT_STAT_CONN_LOG_SLOT_YIELD_RACE		1349
/*! log: slot join calls did not yield */
#define	WT_STAT_CONN_LOG_SLOT_IMMEDIATE			1350
/*! log: slot join calls found active slot closed */
#define	WT_STAT_CONN_LOG_SLOT_YIELD_CLOSE		1351
/*! log: slot join calls slept */
#define	WT_STAT_CONN_LOG_SLOT_YIELD_SLEEP		1352
/*! log: slot join calls yielded */
#define	WT_STAT_CONN_LOG_SLOT_YIELD			1353
/*! log: slot join found active slot closed */
#define	WT_STAT_CONN_LOG_SLOT_ACTIVE_CLOSED		1354
/*! log: slot joins yield time (usecs) */
#define	WT_STAT_CONN_LOG_SLOT_YIELD_DURATION		1355
/*! log: slot transitions unable to find free slot */
#define	WT_STAT_CONN_LOG_SLOT_NO_FREE_SLOTS		1356
/*! log: slot unbuffered writes */
#define	WT_STAT_CONN_LOG_SLOT_UNBUFFERED		1357
/*! log: total in-memory size of compressed records */
#define	WT_STAT_CONN_LOG_COMPRESS_MEM			1358
/*! log: total log buffer size */
#define	WT_STAT_CONN_LOG_BUFFER_SIZE			1359
/*! log: total size of compressed records */
#define	WT_STAT_CONN_LOG_COMPRESS_LEN			1360
/*! log: written slots coalesced */
#define	WT_STAT_CONN_LOG_SLOT_COALESCED			1361
/*! log: yields waiting for previous log file close */
#define	WT_STAT_CONN_LOG_CLOSE_YIELDS			1362
/*! perf: file system read latency histogram (bucket 1) - 10-49ms */
#define	WT_STAT_CONN_PERF_HIST_FSREAD_LATENCY_LT50	1363
/*! perf: file system read latency histogram (bucket 2) - 50-99ms */
#define	WT_STAT_CONN_PERF_HIST_FSREAD_LATENCY_LT100	1364
/*! perf: file system read latency histogram (bucket 3) - 100-249ms */
#define	WT_STAT_CONN_PERF_HIST_FSREAD_LATENCY_LT250	1365
/*! perf: file system read latency histogram (bucket 4) - 250-499ms */
#define	WT_STAT_CONN_PERF_HIST_FSREAD_LATENCY_LT500	1366
/*! perf: file system read latency histogram (bucket 5) - 500-999ms */
#define	WT_STAT_CONN_PERF_HIST_FSREAD_LATENCY_LT1000	1367
/*! perf: file system read latency histogram (bucket 6) - 1000ms+ */
#define	WT_STAT_CONN_PERF_HIST_FSREAD_LATENCY_GT1000	1368
/*! perf: file system write latency histogram (bucket 1) - 10-49ms */
#define	WT_STAT_CONN_PERF_HIST_FSWRITE_LATENCY_LT50	1369
/*! perf: file system write latency histogram (bucket 2) - 50-99ms */
#define	WT_STAT_CONN_PERF_HIST_FSWRITE_LATENCY_LT100	1370
/*! perf: file system write latency histogram (bucket 3) - 100-249ms */
#define	WT_STAT_CONN_PERF_HIST_FSWRITE_LATENCY_LT250	1371
/*! perf: file system write latency histogram (bucket 4) - 250-499ms */
#define	WT_STAT_CONN_PERF_HIST_FSWRITE_LATENCY_LT500	1372
/*! perf: file system write latency histogram (bucket 5) - 500-999ms */
#define	WT_STAT_CONN_PERF_HIST_FSWRITE_LATENCY_LT1000	1373
/*! perf: file system write latency histogram (bucket 6) - 1000ms+ */
#define	WT_STAT_CONN_PERF_HIST_FSWRITE_LATENCY_GT1000	1374
/*! perf: operation read latency histogram (bucket 1) - 100-249us */
#define	WT_STAT_CONN_PERF_HIST_OPREAD_LATENCY_LT250	1375
/*! perf: operation read latency histogram (bucket 2) - 250-499us */
#define	WT_STAT_CONN_PERF_HIST_OPREAD_LATENCY_LT500	1376
/*! perf: operation read latency histogram (bucket 3) - 500-999us */
#define	WT_STAT_CONN_PERF_HIST_OPREAD_LATENCY_LT1000	1377
/*! perf: operation read latency histogram (bucket 4) - 1000-9999us */
#define	WT_STAT_CONN_PERF_HIST_OPREAD_LATENCY_LT10000	1378
/*! perf: operation read latency histogram (bucket 5) - 10000us+ */
#define	WT_STAT_CONN_PERF_HIST_OPREAD_LATENCY_GT10000	1379
/*! perf: operation write latency histogram (bucket 1) - 100-249us */
#define	WT_STAT_CONN_PERF_HIST_OPWRITE_LATENCY_LT250	1380
/*! perf: operation write latency histogram (bucket 2) - 250-499us */
#define	WT_STAT_CONN_PERF_HIST_OPWRITE_LATENCY_LT500	1381
/*! perf: operation write latency histogram (bucket 3) - 500-999us */
#define	WT_STAT_CONN_PERF_HIST_OPWRITE_LATENCY_LT1000	1382
/*! perf: operation write latency histogram (bucket 4) - 1000-9999us */
#define	WT_STAT_CONN_PERF_HIST_OPWRITE_LATENCY_LT10000	1383
/*! perf: operation write latency histogram (bucket 5) - 10000us+ */
#define	WT_STAT_CONN_PERF_HIST_OPWRITE_LATENCY_GT10000	1384
/*! reconciliation: approximate byte size of timestamps in pages written */
#define	WT_STAT_CONN_REC_TIME_WINDOW_BYTES_TS		1385
>>>>>>> f8fca788
/*!
 * reconciliation: approximate byte size of transaction IDs in pages
 * written
 */
<<<<<<< HEAD
#define	WT_STAT_CONN_REC_TIME_WINDOW_BYTES_TXN		1389
/*! reconciliation: fast-path pages deleted */
#define	WT_STAT_CONN_REC_PAGE_DELETE_FAST		1390
/*! reconciliation: leaf-page overflow keys */
#define	WT_STAT_CONN_REC_OVERFLOW_KEY_LEAF		1391
/*! reconciliation: maximum seconds spent in a reconciliation call */
#define	WT_STAT_CONN_REC_MAXIMUM_SECONDS		1392
/*! reconciliation: page reconciliation calls */
#define	WT_STAT_CONN_REC_PAGES				1393
/*! reconciliation: page reconciliation calls for eviction */
#define	WT_STAT_CONN_REC_PAGES_EVICTION			1394
=======
#define	WT_STAT_CONN_REC_TIME_WINDOW_BYTES_TXN		1386
/*! reconciliation: fast-path pages deleted */
#define	WT_STAT_CONN_REC_PAGE_DELETE_FAST		1387
/*! reconciliation: leaf-page overflow keys */
#define	WT_STAT_CONN_REC_OVERFLOW_KEY_LEAF		1388
/*! reconciliation: maximum seconds spent in a reconciliation call */
#define	WT_STAT_CONN_REC_MAXIMUM_SECONDS		1389
/*! reconciliation: page reconciliation calls */
#define	WT_STAT_CONN_REC_PAGES				1390
/*! reconciliation: page reconciliation calls for eviction */
#define	WT_STAT_CONN_REC_PAGES_EVICTION			1391
>>>>>>> f8fca788
/*!
 * reconciliation: page reconciliation calls that resulted in values with
 * prepared transaction metadata
 */
<<<<<<< HEAD
#define	WT_STAT_CONN_REC_PAGES_WITH_PREPARE		1395
=======
#define	WT_STAT_CONN_REC_PAGES_WITH_PREPARE		1392
>>>>>>> f8fca788
/*!
 * reconciliation: page reconciliation calls that resulted in values with
 * timestamps
 */
<<<<<<< HEAD
#define	WT_STAT_CONN_REC_PAGES_WITH_TS			1396
=======
#define	WT_STAT_CONN_REC_PAGES_WITH_TS			1393
>>>>>>> f8fca788
/*!
 * reconciliation: page reconciliation calls that resulted in values with
 * transaction ids
 */
<<<<<<< HEAD
#define	WT_STAT_CONN_REC_PAGES_WITH_TXN			1397
/*! reconciliation: pages deleted */
#define	WT_STAT_CONN_REC_PAGE_DELETE			1398
=======
#define	WT_STAT_CONN_REC_PAGES_WITH_TXN			1394
/*! reconciliation: pages deleted */
#define	WT_STAT_CONN_REC_PAGE_DELETE			1395
>>>>>>> f8fca788
/*!
 * reconciliation: pages written including an aggregated newest start
 * durable timestamp
 */
<<<<<<< HEAD
#define	WT_STAT_CONN_REC_TIME_AGGR_NEWEST_START_DURABLE_TS	1399
=======
#define	WT_STAT_CONN_REC_TIME_AGGR_NEWEST_START_DURABLE_TS	1396
>>>>>>> f8fca788
/*!
 * reconciliation: pages written including an aggregated newest stop
 * durable timestamp
 */
<<<<<<< HEAD
#define	WT_STAT_CONN_REC_TIME_AGGR_NEWEST_STOP_DURABLE_TS	1400
=======
#define	WT_STAT_CONN_REC_TIME_AGGR_NEWEST_STOP_DURABLE_TS	1397
>>>>>>> f8fca788
/*!
 * reconciliation: pages written including an aggregated newest stop
 * timestamp
 */
<<<<<<< HEAD
#define	WT_STAT_CONN_REC_TIME_AGGR_NEWEST_STOP_TS	1401
=======
#define	WT_STAT_CONN_REC_TIME_AGGR_NEWEST_STOP_TS	1398
>>>>>>> f8fca788
/*!
 * reconciliation: pages written including an aggregated newest stop
 * transaction ID
 */
<<<<<<< HEAD
#define	WT_STAT_CONN_REC_TIME_AGGR_NEWEST_STOP_TXN	1402
=======
#define	WT_STAT_CONN_REC_TIME_AGGR_NEWEST_STOP_TXN	1399
>>>>>>> f8fca788
/*!
 * reconciliation: pages written including an aggregated newest
 * transaction ID
 */
<<<<<<< HEAD
#define	WT_STAT_CONN_REC_TIME_AGGR_NEWEST_TXN		1403
=======
#define	WT_STAT_CONN_REC_TIME_AGGR_NEWEST_TXN		1400
>>>>>>> f8fca788
/*!
 * reconciliation: pages written including an aggregated oldest start
 * timestamp
 */
<<<<<<< HEAD
#define	WT_STAT_CONN_REC_TIME_AGGR_OLDEST_START_TS	1404
/*! reconciliation: pages written including an aggregated prepare */
#define	WT_STAT_CONN_REC_TIME_AGGR_PREPARED		1405
/*! reconciliation: pages written including at least one prepare state */
#define	WT_STAT_CONN_REC_TIME_WINDOW_PAGES_PREPARED	1406
=======
#define	WT_STAT_CONN_REC_TIME_AGGR_OLDEST_START_TS	1401
/*! reconciliation: pages written including an aggregated prepare */
#define	WT_STAT_CONN_REC_TIME_AGGR_PREPARED		1402
/*! reconciliation: pages written including at least one prepare state */
#define	WT_STAT_CONN_REC_TIME_WINDOW_PAGES_PREPARED	1403
>>>>>>> f8fca788
/*!
 * reconciliation: pages written including at least one start durable
 * timestamp
 */
<<<<<<< HEAD
#define	WT_STAT_CONN_REC_TIME_WINDOW_PAGES_DURABLE_START_TS	1407
/*! reconciliation: pages written including at least one start timestamp */
#define	WT_STAT_CONN_REC_TIME_WINDOW_PAGES_START_TS	1408
=======
#define	WT_STAT_CONN_REC_TIME_WINDOW_PAGES_DURABLE_START_TS	1404
/*! reconciliation: pages written including at least one start timestamp */
#define	WT_STAT_CONN_REC_TIME_WINDOW_PAGES_START_TS	1405
>>>>>>> f8fca788
/*!
 * reconciliation: pages written including at least one start transaction
 * ID
 */
<<<<<<< HEAD
#define	WT_STAT_CONN_REC_TIME_WINDOW_PAGES_START_TXN	1409
=======
#define	WT_STAT_CONN_REC_TIME_WINDOW_PAGES_START_TXN	1406
>>>>>>> f8fca788
/*!
 * reconciliation: pages written including at least one stop durable
 * timestamp
 */
<<<<<<< HEAD
#define	WT_STAT_CONN_REC_TIME_WINDOW_PAGES_DURABLE_STOP_TS	1410
/*! reconciliation: pages written including at least one stop timestamp */
#define	WT_STAT_CONN_REC_TIME_WINDOW_PAGES_STOP_TS	1411
=======
#define	WT_STAT_CONN_REC_TIME_WINDOW_PAGES_DURABLE_STOP_TS	1407
/*! reconciliation: pages written including at least one stop timestamp */
#define	WT_STAT_CONN_REC_TIME_WINDOW_PAGES_STOP_TS	1408
>>>>>>> f8fca788
/*!
 * reconciliation: pages written including at least one stop transaction
 * ID
 */
<<<<<<< HEAD
#define	WT_STAT_CONN_REC_TIME_WINDOW_PAGES_STOP_TXN	1412
/*! reconciliation: records written including a prepare state */
#define	WT_STAT_CONN_REC_TIME_WINDOW_PREPARED		1413
/*! reconciliation: records written including a start durable timestamp */
#define	WT_STAT_CONN_REC_TIME_WINDOW_DURABLE_START_TS	1414
/*! reconciliation: records written including a start timestamp */
#define	WT_STAT_CONN_REC_TIME_WINDOW_START_TS		1415
/*! reconciliation: records written including a start transaction ID */
#define	WT_STAT_CONN_REC_TIME_WINDOW_START_TXN		1416
/*! reconciliation: records written including a stop durable timestamp */
#define	WT_STAT_CONN_REC_TIME_WINDOW_DURABLE_STOP_TS	1417
/*! reconciliation: records written including a stop timestamp */
#define	WT_STAT_CONN_REC_TIME_WINDOW_STOP_TS		1418
/*! reconciliation: records written including a stop transaction ID */
#define	WT_STAT_CONN_REC_TIME_WINDOW_STOP_TXN		1419
/*! reconciliation: split bytes currently awaiting free */
#define	WT_STAT_CONN_REC_SPLIT_STASHED_BYTES		1420
/*! reconciliation: split objects currently awaiting free */
#define	WT_STAT_CONN_REC_SPLIT_STASHED_OBJECTS		1421
/*! session: attempts to remove a local object and the object is in use */
#define	WT_STAT_CONN_LOCAL_OBJECTS_INUSE		1422
/*! session: flush_tier operation calls */
#define	WT_STAT_CONN_FLUSH_TIER				1423
/*! session: flush_tier tables skipped due to no checkpoint */
#define	WT_STAT_CONN_FLUSH_TIER_SKIPPED			1424
/*! session: flush_tier tables switched */
#define	WT_STAT_CONN_FLUSH_TIER_SWITCHED		1425
/*! session: local objects removed */
#define	WT_STAT_CONN_LOCAL_OBJECTS_REMOVED		1426
/*! session: open session count */
#define	WT_STAT_CONN_SESSION_OPEN			1427
/*! session: session query timestamp calls */
#define	WT_STAT_CONN_SESSION_QUERY_TS			1428
/*! session: table alter failed calls */
#define	WT_STAT_CONN_SESSION_TABLE_ALTER_FAIL		1429
/*! session: table alter successful calls */
#define	WT_STAT_CONN_SESSION_TABLE_ALTER_SUCCESS	1430
/*! session: table alter triggering checkpoint calls */
#define	WT_STAT_CONN_SESSION_TABLE_ALTER_TRIGGER_CHECKPOINT	1431
/*! session: table alter unchanged and skipped */
#define	WT_STAT_CONN_SESSION_TABLE_ALTER_SKIP		1432
/*! session: table compact failed calls */
#define	WT_STAT_CONN_SESSION_TABLE_COMPACT_FAIL		1433
/*! session: table compact failed calls due to cache pressure */
#define	WT_STAT_CONN_SESSION_TABLE_COMPACT_FAIL_CACHE_PRESSURE	1434
/*! session: table compact running */
#define	WT_STAT_CONN_SESSION_TABLE_COMPACT_RUNNING	1435
/*! session: table compact skipped as process would not reduce file size */
#define	WT_STAT_CONN_SESSION_TABLE_COMPACT_SKIPPED	1436
/*! session: table compact successful calls */
#define	WT_STAT_CONN_SESSION_TABLE_COMPACT_SUCCESS	1437
/*! session: table compact timeout */
#define	WT_STAT_CONN_SESSION_TABLE_COMPACT_TIMEOUT	1438
/*! session: table create failed calls */
#define	WT_STAT_CONN_SESSION_TABLE_CREATE_FAIL		1439
/*! session: table create successful calls */
#define	WT_STAT_CONN_SESSION_TABLE_CREATE_SUCCESS	1440
/*! session: table create with import failed calls */
#define	WT_STAT_CONN_SESSION_TABLE_CREATE_IMPORT_FAIL	1441
/*! session: table create with import successful calls */
#define	WT_STAT_CONN_SESSION_TABLE_CREATE_IMPORT_SUCCESS	1442
/*! session: table drop failed calls */
#define	WT_STAT_CONN_SESSION_TABLE_DROP_FAIL		1443
/*! session: table drop successful calls */
#define	WT_STAT_CONN_SESSION_TABLE_DROP_SUCCESS		1444
/*! session: table rename failed calls */
#define	WT_STAT_CONN_SESSION_TABLE_RENAME_FAIL		1445
/*! session: table rename successful calls */
#define	WT_STAT_CONN_SESSION_TABLE_RENAME_SUCCESS	1446
/*! session: table salvage failed calls */
#define	WT_STAT_CONN_SESSION_TABLE_SALVAGE_FAIL		1447
/*! session: table salvage successful calls */
#define	WT_STAT_CONN_SESSION_TABLE_SALVAGE_SUCCESS	1448
/*! session: table truncate failed calls */
#define	WT_STAT_CONN_SESSION_TABLE_TRUNCATE_FAIL	1449
/*! session: table truncate successful calls */
#define	WT_STAT_CONN_SESSION_TABLE_TRUNCATE_SUCCESS	1450
/*! session: table verify failed calls */
#define	WT_STAT_CONN_SESSION_TABLE_VERIFY_FAIL		1451
/*! session: table verify successful calls */
#define	WT_STAT_CONN_SESSION_TABLE_VERIFY_SUCCESS	1452
/*! session: tiered operations dequeued and processed */
#define	WT_STAT_CONN_TIERED_WORK_UNITS_DEQUEUED		1453
/*! session: tiered operations scheduled */
#define	WT_STAT_CONN_TIERED_WORK_UNITS_CREATED		1454
/*! session: tiered storage local retention time (secs) */
#define	WT_STAT_CONN_TIERED_RETENTION			1455
/*! thread-state: active filesystem fsync calls */
#define	WT_STAT_CONN_THREAD_FSYNC_ACTIVE		1456
/*! thread-state: active filesystem read calls */
#define	WT_STAT_CONN_THREAD_READ_ACTIVE			1457
/*! thread-state: active filesystem write calls */
#define	WT_STAT_CONN_THREAD_WRITE_ACTIVE		1458
/*! thread-yield: application thread time evicting (usecs) */
#define	WT_STAT_CONN_APPLICATION_EVICT_TIME		1459
/*! thread-yield: application thread time waiting for cache (usecs) */
#define	WT_STAT_CONN_APPLICATION_CACHE_TIME		1460
=======
#define	WT_STAT_CONN_REC_TIME_WINDOW_PAGES_STOP_TXN	1409
/*! reconciliation: records written including a prepare state */
#define	WT_STAT_CONN_REC_TIME_WINDOW_PREPARED		1410
/*! reconciliation: records written including a start durable timestamp */
#define	WT_STAT_CONN_REC_TIME_WINDOW_DURABLE_START_TS	1411
/*! reconciliation: records written including a start timestamp */
#define	WT_STAT_CONN_REC_TIME_WINDOW_START_TS		1412
/*! reconciliation: records written including a start transaction ID */
#define	WT_STAT_CONN_REC_TIME_WINDOW_START_TXN		1413
/*! reconciliation: records written including a stop durable timestamp */
#define	WT_STAT_CONN_REC_TIME_WINDOW_DURABLE_STOP_TS	1414
/*! reconciliation: records written including a stop timestamp */
#define	WT_STAT_CONN_REC_TIME_WINDOW_STOP_TS		1415
/*! reconciliation: records written including a stop transaction ID */
#define	WT_STAT_CONN_REC_TIME_WINDOW_STOP_TXN		1416
/*! reconciliation: split bytes currently awaiting free */
#define	WT_STAT_CONN_REC_SPLIT_STASHED_BYTES		1417
/*! reconciliation: split objects currently awaiting free */
#define	WT_STAT_CONN_REC_SPLIT_STASHED_OBJECTS		1418
/*! session: attempts to remove a local object and the object is in use */
#define	WT_STAT_CONN_LOCAL_OBJECTS_INUSE		1419
/*! session: flush_tier operation calls */
#define	WT_STAT_CONN_FLUSH_TIER				1420
/*! session: flush_tier tables skipped due to no checkpoint */
#define	WT_STAT_CONN_FLUSH_TIER_SKIPPED			1421
/*! session: flush_tier tables switched */
#define	WT_STAT_CONN_FLUSH_TIER_SWITCHED		1422
/*! session: local objects removed */
#define	WT_STAT_CONN_LOCAL_OBJECTS_REMOVED		1423
/*! session: open session count */
#define	WT_STAT_CONN_SESSION_OPEN			1424
/*! session: session query timestamp calls */
#define	WT_STAT_CONN_SESSION_QUERY_TS			1425
/*! session: table alter failed calls */
#define	WT_STAT_CONN_SESSION_TABLE_ALTER_FAIL		1426
/*! session: table alter successful calls */
#define	WT_STAT_CONN_SESSION_TABLE_ALTER_SUCCESS	1427
/*! session: table alter triggering checkpoint calls */
#define	WT_STAT_CONN_SESSION_TABLE_ALTER_TRIGGER_CHECKPOINT	1428
/*! session: table alter unchanged and skipped */
#define	WT_STAT_CONN_SESSION_TABLE_ALTER_SKIP		1429
/*! session: table compact failed calls */
#define	WT_STAT_CONN_SESSION_TABLE_COMPACT_FAIL		1430
/*! session: table compact failed calls due to cache pressure */
#define	WT_STAT_CONN_SESSION_TABLE_COMPACT_FAIL_CACHE_PRESSURE	1431
/*! session: table compact running */
#define	WT_STAT_CONN_SESSION_TABLE_COMPACT_RUNNING	1432
/*! session: table compact skipped as process would not reduce file size */
#define	WT_STAT_CONN_SESSION_TABLE_COMPACT_SKIPPED	1433
/*! session: table compact successful calls */
#define	WT_STAT_CONN_SESSION_TABLE_COMPACT_SUCCESS	1434
/*! session: table compact timeout */
#define	WT_STAT_CONN_SESSION_TABLE_COMPACT_TIMEOUT	1435
/*! session: table create failed calls */
#define	WT_STAT_CONN_SESSION_TABLE_CREATE_FAIL		1436
/*! session: table create successful calls */
#define	WT_STAT_CONN_SESSION_TABLE_CREATE_SUCCESS	1437
/*! session: table create with import failed calls */
#define	WT_STAT_CONN_SESSION_TABLE_CREATE_IMPORT_FAIL	1438
/*! session: table create with import successful calls */
#define	WT_STAT_CONN_SESSION_TABLE_CREATE_IMPORT_SUCCESS	1439
/*! session: table drop failed calls */
#define	WT_STAT_CONN_SESSION_TABLE_DROP_FAIL		1440
/*! session: table drop successful calls */
#define	WT_STAT_CONN_SESSION_TABLE_DROP_SUCCESS		1441
/*! session: table rename failed calls */
#define	WT_STAT_CONN_SESSION_TABLE_RENAME_FAIL		1442
/*! session: table rename successful calls */
#define	WT_STAT_CONN_SESSION_TABLE_RENAME_SUCCESS	1443
/*! session: table salvage failed calls */
#define	WT_STAT_CONN_SESSION_TABLE_SALVAGE_FAIL		1444
/*! session: table salvage successful calls */
#define	WT_STAT_CONN_SESSION_TABLE_SALVAGE_SUCCESS	1445
/*! session: table truncate failed calls */
#define	WT_STAT_CONN_SESSION_TABLE_TRUNCATE_FAIL	1446
/*! session: table truncate successful calls */
#define	WT_STAT_CONN_SESSION_TABLE_TRUNCATE_SUCCESS	1447
/*! session: table verify failed calls */
#define	WT_STAT_CONN_SESSION_TABLE_VERIFY_FAIL		1448
/*! session: table verify successful calls */
#define	WT_STAT_CONN_SESSION_TABLE_VERIFY_SUCCESS	1449
/*! session: tiered operations dequeued and processed */
#define	WT_STAT_CONN_TIERED_WORK_UNITS_DEQUEUED		1450
/*! session: tiered operations scheduled */
#define	WT_STAT_CONN_TIERED_WORK_UNITS_CREATED		1451
/*! session: tiered storage local retention time (secs) */
#define	WT_STAT_CONN_TIERED_RETENTION			1452
/*! thread-state: active filesystem fsync calls */
#define	WT_STAT_CONN_THREAD_FSYNC_ACTIVE		1453
/*! thread-state: active filesystem read calls */
#define	WT_STAT_CONN_THREAD_READ_ACTIVE			1454
/*! thread-state: active filesystem write calls */
#define	WT_STAT_CONN_THREAD_WRITE_ACTIVE		1455
/*! thread-yield: application thread time evicting (usecs) */
#define	WT_STAT_CONN_APPLICATION_EVICT_TIME		1456
/*! thread-yield: application thread time waiting for cache (usecs) */
#define	WT_STAT_CONN_APPLICATION_CACHE_TIME		1457
>>>>>>> f8fca788
/*!
 * thread-yield: connection close blocked waiting for transaction state
 * stabilization
 */
<<<<<<< HEAD
#define	WT_STAT_CONN_TXN_RELEASE_BLOCKED		1461
/*! thread-yield: connection close yielded for lsm manager shutdown */
#define	WT_STAT_CONN_CONN_CLOSE_BLOCKED_LSM		1462
/*! thread-yield: data handle lock yielded */
#define	WT_STAT_CONN_DHANDLE_LOCK_BLOCKED		1463
=======
#define	WT_STAT_CONN_TXN_RELEASE_BLOCKED		1458
/*! thread-yield: connection close yielded for lsm manager shutdown */
#define	WT_STAT_CONN_CONN_CLOSE_BLOCKED_LSM		1459
/*! thread-yield: data handle lock yielded */
#define	WT_STAT_CONN_DHANDLE_LOCK_BLOCKED		1460
>>>>>>> f8fca788
/*!
 * thread-yield: get reference for page index and slot time sleeping
 * (usecs)
 */
<<<<<<< HEAD
#define	WT_STAT_CONN_PAGE_INDEX_SLOT_REF_BLOCKED	1464
/*! thread-yield: page access yielded due to prepare state change */
#define	WT_STAT_CONN_PREPARED_TRANSITION_BLOCKED_PAGE	1465
/*! thread-yield: page acquire busy blocked */
#define	WT_STAT_CONN_PAGE_BUSY_BLOCKED			1466
/*! thread-yield: page acquire eviction blocked */
#define	WT_STAT_CONN_PAGE_FORCIBLE_EVICT_BLOCKED	1467
/*! thread-yield: page acquire locked blocked */
#define	WT_STAT_CONN_PAGE_LOCKED_BLOCKED		1468
/*! thread-yield: page acquire read blocked */
#define	WT_STAT_CONN_PAGE_READ_BLOCKED			1469
/*! thread-yield: page acquire time sleeping (usecs) */
#define	WT_STAT_CONN_PAGE_SLEEP				1470
=======
#define	WT_STAT_CONN_PAGE_INDEX_SLOT_REF_BLOCKED	1461
/*! thread-yield: page access yielded due to prepare state change */
#define	WT_STAT_CONN_PREPARED_TRANSITION_BLOCKED_PAGE	1462
/*! thread-yield: page acquire busy blocked */
#define	WT_STAT_CONN_PAGE_BUSY_BLOCKED			1463
/*! thread-yield: page acquire eviction blocked */
#define	WT_STAT_CONN_PAGE_FORCIBLE_EVICT_BLOCKED	1464
/*! thread-yield: page acquire locked blocked */
#define	WT_STAT_CONN_PAGE_LOCKED_BLOCKED		1465
/*! thread-yield: page acquire read blocked */
#define	WT_STAT_CONN_PAGE_READ_BLOCKED			1466
/*! thread-yield: page acquire time sleeping (usecs) */
#define	WT_STAT_CONN_PAGE_SLEEP				1467
>>>>>>> f8fca788
/*!
 * thread-yield: page delete rollback time sleeping for state change
 * (usecs)
 */
<<<<<<< HEAD
#define	WT_STAT_CONN_PAGE_DEL_ROLLBACK_BLOCKED		1471
/*! thread-yield: page reconciliation yielded due to child modification */
#define	WT_STAT_CONN_CHILD_MODIFY_BLOCKED_PAGE		1472
/*! transaction: Number of prepared updates */
#define	WT_STAT_CONN_TXN_PREPARED_UPDATES		1473
/*! transaction: Number of prepared updates committed */
#define	WT_STAT_CONN_TXN_PREPARED_UPDATES_COMMITTED	1474
/*! transaction: Number of prepared updates repeated on the same key */
#define	WT_STAT_CONN_TXN_PREPARED_UPDATES_KEY_REPEATED	1475
/*! transaction: Number of prepared updates rolled back */
#define	WT_STAT_CONN_TXN_PREPARED_UPDATES_ROLLEDBACK	1476
/*! transaction: prepared transactions */
#define	WT_STAT_CONN_TXN_PREPARE			1477
/*! transaction: prepared transactions committed */
#define	WT_STAT_CONN_TXN_PREPARE_COMMIT			1478
/*! transaction: prepared transactions currently active */
#define	WT_STAT_CONN_TXN_PREPARE_ACTIVE			1479
/*! transaction: prepared transactions rolled back */
#define	WT_STAT_CONN_TXN_PREPARE_ROLLBACK		1480
/*! transaction: query timestamp calls */
#define	WT_STAT_CONN_TXN_QUERY_TS			1481
/*! transaction: race to read prepared update retry */
#define	WT_STAT_CONN_TXN_READ_RACE_PREPARE_UPDATE	1482
/*! transaction: rollback to stable calls */
#define	WT_STAT_CONN_TXN_RTS				1483
=======
#define	WT_STAT_CONN_PAGE_DEL_ROLLBACK_BLOCKED		1468
/*! thread-yield: page reconciliation yielded due to child modification */
#define	WT_STAT_CONN_CHILD_MODIFY_BLOCKED_PAGE		1469
/*! transaction: Number of prepared updates */
#define	WT_STAT_CONN_TXN_PREPARED_UPDATES		1470
/*! transaction: Number of prepared updates committed */
#define	WT_STAT_CONN_TXN_PREPARED_UPDATES_COMMITTED	1471
/*! transaction: Number of prepared updates repeated on the same key */
#define	WT_STAT_CONN_TXN_PREPARED_UPDATES_KEY_REPEATED	1472
/*! transaction: Number of prepared updates rolled back */
#define	WT_STAT_CONN_TXN_PREPARED_UPDATES_ROLLEDBACK	1473
/*! transaction: prepared transactions */
#define	WT_STAT_CONN_TXN_PREPARE			1474
/*! transaction: prepared transactions committed */
#define	WT_STAT_CONN_TXN_PREPARE_COMMIT			1475
/*! transaction: prepared transactions currently active */
#define	WT_STAT_CONN_TXN_PREPARE_ACTIVE			1476
/*! transaction: prepared transactions rolled back */
#define	WT_STAT_CONN_TXN_PREPARE_ROLLBACK		1477
/*! transaction: query timestamp calls */
#define	WT_STAT_CONN_TXN_QUERY_TS			1478
/*! transaction: race to read prepared update retry */
#define	WT_STAT_CONN_TXN_READ_RACE_PREPARE_UPDATE	1479
/*! transaction: rollback to stable calls */
#define	WT_STAT_CONN_TXN_RTS				1480
>>>>>>> f8fca788
/*!
 * transaction: rollback to stable history store records with stop
 * timestamps older than newer records
 */
<<<<<<< HEAD
#define	WT_STAT_CONN_TXN_RTS_HS_STOP_OLDER_THAN_NEWER_START	1484
/*! transaction: rollback to stable inconsistent checkpoint */
#define	WT_STAT_CONN_TXN_RTS_INCONSISTENT_CKPT		1485
/*! transaction: rollback to stable keys removed */
#define	WT_STAT_CONN_TXN_RTS_KEYS_REMOVED		1486
/*! transaction: rollback to stable keys restored */
#define	WT_STAT_CONN_TXN_RTS_KEYS_RESTORED		1487
/*! transaction: rollback to stable pages visited */
#define	WT_STAT_CONN_TXN_RTS_PAGES_VISITED		1488
/*! transaction: rollback to stable restored tombstones from history store */
#define	WT_STAT_CONN_TXN_RTS_HS_RESTORE_TOMBSTONES	1489
/*! transaction: rollback to stable restored updates from history store */
#define	WT_STAT_CONN_TXN_RTS_HS_RESTORE_UPDATES		1490
/*! transaction: rollback to stable skipping delete rle */
#define	WT_STAT_CONN_TXN_RTS_DELETE_RLE_SKIPPED		1491
/*! transaction: rollback to stable skipping stable rle */
#define	WT_STAT_CONN_TXN_RTS_STABLE_RLE_SKIPPED		1492
/*! transaction: rollback to stable sweeping history store keys */
#define	WT_STAT_CONN_TXN_RTS_SWEEP_HS_KEYS		1493
/*! transaction: rollback to stable tree walk skipping pages */
#define	WT_STAT_CONN_TXN_RTS_TREE_WALK_SKIP_PAGES	1494
/*! transaction: rollback to stable updates aborted */
#define	WT_STAT_CONN_TXN_RTS_UPD_ABORTED		1495
/*! transaction: rollback to stable updates removed from history store */
#define	WT_STAT_CONN_TXN_RTS_HS_REMOVED			1496
/*! transaction: sessions scanned in each walk of concurrent sessions */
#define	WT_STAT_CONN_TXN_SESSIONS_WALKED		1497
/*! transaction: set timestamp calls */
#define	WT_STAT_CONN_TXN_SET_TS				1498
/*! transaction: set timestamp durable calls */
#define	WT_STAT_CONN_TXN_SET_TS_DURABLE			1499
/*! transaction: set timestamp durable updates */
#define	WT_STAT_CONN_TXN_SET_TS_DURABLE_UPD		1500
/*! transaction: set timestamp oldest calls */
#define	WT_STAT_CONN_TXN_SET_TS_OLDEST			1501
/*! transaction: set timestamp oldest updates */
#define	WT_STAT_CONN_TXN_SET_TS_OLDEST_UPD		1502
/*! transaction: set timestamp stable calls */
#define	WT_STAT_CONN_TXN_SET_TS_STABLE			1503
/*! transaction: set timestamp stable updates */
#define	WT_STAT_CONN_TXN_SET_TS_STABLE_UPD		1504
/*! transaction: transaction begins */
#define	WT_STAT_CONN_TXN_BEGIN				1505
/*! transaction: transaction checkpoint currently running */
#define	WT_STAT_CONN_TXN_CHECKPOINT_RUNNING		1506
=======
#define	WT_STAT_CONN_TXN_RTS_HS_STOP_OLDER_THAN_NEWER_START	1481
/*! transaction: rollback to stable inconsistent checkpoint */
#define	WT_STAT_CONN_TXN_RTS_INCONSISTENT_CKPT		1482
/*! transaction: rollback to stable keys removed */
#define	WT_STAT_CONN_TXN_RTS_KEYS_REMOVED		1483
/*! transaction: rollback to stable keys restored */
#define	WT_STAT_CONN_TXN_RTS_KEYS_RESTORED		1484
/*! transaction: rollback to stable pages visited */
#define	WT_STAT_CONN_TXN_RTS_PAGES_VISITED		1485
/*! transaction: rollback to stable restored tombstones from history store */
#define	WT_STAT_CONN_TXN_RTS_HS_RESTORE_TOMBSTONES	1486
/*! transaction: rollback to stable restored updates from history store */
#define	WT_STAT_CONN_TXN_RTS_HS_RESTORE_UPDATES		1487
/*! transaction: rollback to stable skipping delete rle */
#define	WT_STAT_CONN_TXN_RTS_DELETE_RLE_SKIPPED		1488
/*! transaction: rollback to stable skipping stable rle */
#define	WT_STAT_CONN_TXN_RTS_STABLE_RLE_SKIPPED		1489
/*! transaction: rollback to stable sweeping history store keys */
#define	WT_STAT_CONN_TXN_RTS_SWEEP_HS_KEYS		1490
/*! transaction: rollback to stable tree walk skipping pages */
#define	WT_STAT_CONN_TXN_RTS_TREE_WALK_SKIP_PAGES	1491
/*! transaction: rollback to stable updates aborted */
#define	WT_STAT_CONN_TXN_RTS_UPD_ABORTED		1492
/*! transaction: rollback to stable updates removed from history store */
#define	WT_STAT_CONN_TXN_RTS_HS_REMOVED			1493
/*! transaction: sessions scanned in each walk of concurrent sessions */
#define	WT_STAT_CONN_TXN_SESSIONS_WALKED		1494
/*! transaction: set timestamp calls */
#define	WT_STAT_CONN_TXN_SET_TS				1495
/*! transaction: set timestamp durable calls */
#define	WT_STAT_CONN_TXN_SET_TS_DURABLE			1496
/*! transaction: set timestamp durable updates */
#define	WT_STAT_CONN_TXN_SET_TS_DURABLE_UPD		1497
/*! transaction: set timestamp oldest calls */
#define	WT_STAT_CONN_TXN_SET_TS_OLDEST			1498
/*! transaction: set timestamp oldest updates */
#define	WT_STAT_CONN_TXN_SET_TS_OLDEST_UPD		1499
/*! transaction: set timestamp stable calls */
#define	WT_STAT_CONN_TXN_SET_TS_STABLE			1500
/*! transaction: set timestamp stable updates */
#define	WT_STAT_CONN_TXN_SET_TS_STABLE_UPD		1501
/*! transaction: transaction begins */
#define	WT_STAT_CONN_TXN_BEGIN				1502
/*! transaction: transaction checkpoint currently running */
#define	WT_STAT_CONN_TXN_CHECKPOINT_RUNNING		1503
>>>>>>> f8fca788
/*!
 * transaction: transaction checkpoint currently running for history
 * store file
 */
<<<<<<< HEAD
#define	WT_STAT_CONN_TXN_CHECKPOINT_RUNNING_HS		1507
/*! transaction: transaction checkpoint generation */
#define	WT_STAT_CONN_TXN_CHECKPOINT_GENERATION		1508
=======
#define	WT_STAT_CONN_TXN_CHECKPOINT_RUNNING_HS		1504
/*! transaction: transaction checkpoint generation */
#define	WT_STAT_CONN_TXN_CHECKPOINT_GENERATION		1505
>>>>>>> f8fca788
/*!
 * transaction: transaction checkpoint history store file duration
 * (usecs)
 */
<<<<<<< HEAD
#define	WT_STAT_CONN_TXN_HS_CKPT_DURATION		1509
/*! transaction: transaction checkpoint max time (msecs) */
#define	WT_STAT_CONN_TXN_CHECKPOINT_TIME_MAX		1510
/*! transaction: transaction checkpoint min time (msecs) */
#define	WT_STAT_CONN_TXN_CHECKPOINT_TIME_MIN		1511
=======
#define	WT_STAT_CONN_TXN_HS_CKPT_DURATION		1506
/*! transaction: transaction checkpoint max time (msecs) */
#define	WT_STAT_CONN_TXN_CHECKPOINT_TIME_MAX		1507
/*! transaction: transaction checkpoint min time (msecs) */
#define	WT_STAT_CONN_TXN_CHECKPOINT_TIME_MIN		1508
>>>>>>> f8fca788
/*!
 * transaction: transaction checkpoint most recent duration for gathering
 * all handles (usecs)
 */
<<<<<<< HEAD
#define	WT_STAT_CONN_TXN_CHECKPOINT_HANDLE_DURATION	1512
=======
#define	WT_STAT_CONN_TXN_CHECKPOINT_HANDLE_DURATION	1509
>>>>>>> f8fca788
/*!
 * transaction: transaction checkpoint most recent duration for gathering
 * applied handles (usecs)
 */
<<<<<<< HEAD
#define	WT_STAT_CONN_TXN_CHECKPOINT_HANDLE_DURATION_APPLY	1513
=======
#define	WT_STAT_CONN_TXN_CHECKPOINT_HANDLE_DURATION_APPLY	1510
>>>>>>> f8fca788
/*!
 * transaction: transaction checkpoint most recent duration for gathering
 * skipped handles (usecs)
 */
<<<<<<< HEAD
#define	WT_STAT_CONN_TXN_CHECKPOINT_HANDLE_DURATION_SKIP	1514
/*! transaction: transaction checkpoint most recent handles applied */
#define	WT_STAT_CONN_TXN_CHECKPOINT_HANDLE_APPLIED	1515
/*! transaction: transaction checkpoint most recent handles skipped */
#define	WT_STAT_CONN_TXN_CHECKPOINT_HANDLE_SKIPPED	1516
/*! transaction: transaction checkpoint most recent handles walked */
#define	WT_STAT_CONN_TXN_CHECKPOINT_HANDLE_WALKED	1517
/*! transaction: transaction checkpoint most recent time (msecs) */
#define	WT_STAT_CONN_TXN_CHECKPOINT_TIME_RECENT		1518
/*! transaction: transaction checkpoint prepare currently running */
#define	WT_STAT_CONN_TXN_CHECKPOINT_PREP_RUNNING	1519
/*! transaction: transaction checkpoint prepare max time (msecs) */
#define	WT_STAT_CONN_TXN_CHECKPOINT_PREP_MAX		1520
/*! transaction: transaction checkpoint prepare min time (msecs) */
#define	WT_STAT_CONN_TXN_CHECKPOINT_PREP_MIN		1521
/*! transaction: transaction checkpoint prepare most recent time (msecs) */
#define	WT_STAT_CONN_TXN_CHECKPOINT_PREP_RECENT		1522
/*! transaction: transaction checkpoint prepare total time (msecs) */
#define	WT_STAT_CONN_TXN_CHECKPOINT_PREP_TOTAL		1523
/*! transaction: transaction checkpoint scrub dirty target */
#define	WT_STAT_CONN_TXN_CHECKPOINT_SCRUB_TARGET	1524
/*! transaction: transaction checkpoint scrub time (msecs) */
#define	WT_STAT_CONN_TXN_CHECKPOINT_SCRUB_TIME		1525
/*! transaction: transaction checkpoint stop timing stress active */
#define	WT_STAT_CONN_TXN_CHECKPOINT_STOP_STRESS_ACTIVE	1526
/*! transaction: transaction checkpoint total time (msecs) */
#define	WT_STAT_CONN_TXN_CHECKPOINT_TIME_TOTAL		1527
/*! transaction: transaction checkpoints */
#define	WT_STAT_CONN_TXN_CHECKPOINT			1528
/*! transaction: transaction checkpoints due to obsolete pages */
#define	WT_STAT_CONN_TXN_CHECKPOINT_OBSOLETE_APPLIED	1529
=======
#define	WT_STAT_CONN_TXN_CHECKPOINT_HANDLE_DURATION_SKIP	1511
/*! transaction: transaction checkpoint most recent handles applied */
#define	WT_STAT_CONN_TXN_CHECKPOINT_HANDLE_APPLIED	1512
/*! transaction: transaction checkpoint most recent handles skipped */
#define	WT_STAT_CONN_TXN_CHECKPOINT_HANDLE_SKIPPED	1513
/*! transaction: transaction checkpoint most recent handles walked */
#define	WT_STAT_CONN_TXN_CHECKPOINT_HANDLE_WALKED	1514
/*! transaction: transaction checkpoint most recent time (msecs) */
#define	WT_STAT_CONN_TXN_CHECKPOINT_TIME_RECENT		1515
/*! transaction: transaction checkpoint prepare currently running */
#define	WT_STAT_CONN_TXN_CHECKPOINT_PREP_RUNNING	1516
/*! transaction: transaction checkpoint prepare max time (msecs) */
#define	WT_STAT_CONN_TXN_CHECKPOINT_PREP_MAX		1517
/*! transaction: transaction checkpoint prepare min time (msecs) */
#define	WT_STAT_CONN_TXN_CHECKPOINT_PREP_MIN		1518
/*! transaction: transaction checkpoint prepare most recent time (msecs) */
#define	WT_STAT_CONN_TXN_CHECKPOINT_PREP_RECENT		1519
/*! transaction: transaction checkpoint prepare total time (msecs) */
#define	WT_STAT_CONN_TXN_CHECKPOINT_PREP_TOTAL		1520
/*! transaction: transaction checkpoint scrub dirty target */
#define	WT_STAT_CONN_TXN_CHECKPOINT_SCRUB_TARGET	1521
/*! transaction: transaction checkpoint scrub time (msecs) */
#define	WT_STAT_CONN_TXN_CHECKPOINT_SCRUB_TIME		1522
/*! transaction: transaction checkpoint stop timing stress active */
#define	WT_STAT_CONN_TXN_CHECKPOINT_STOP_STRESS_ACTIVE	1523
/*! transaction: transaction checkpoint total time (msecs) */
#define	WT_STAT_CONN_TXN_CHECKPOINT_TIME_TOTAL		1524
/*! transaction: transaction checkpoints */
#define	WT_STAT_CONN_TXN_CHECKPOINT			1525
/*! transaction: transaction checkpoints due to obsolete pages */
#define	WT_STAT_CONN_TXN_CHECKPOINT_OBSOLETE_APPLIED	1526
>>>>>>> f8fca788
/*!
 * transaction: transaction checkpoints skipped because database was
 * clean
 */
<<<<<<< HEAD
#define	WT_STAT_CONN_TXN_CHECKPOINT_SKIPPED		1530
/*! transaction: transaction failures due to history store */
#define	WT_STAT_CONN_TXN_FAIL_CACHE			1531
=======
#define	WT_STAT_CONN_TXN_CHECKPOINT_SKIPPED		1527
/*! transaction: transaction failures due to history store */
#define	WT_STAT_CONN_TXN_FAIL_CACHE			1528
>>>>>>> f8fca788
/*!
 * transaction: transaction fsync calls for checkpoint after allocating
 * the transaction ID
 */
<<<<<<< HEAD
#define	WT_STAT_CONN_TXN_CHECKPOINT_FSYNC_POST		1532
=======
#define	WT_STAT_CONN_TXN_CHECKPOINT_FSYNC_POST		1529
>>>>>>> f8fca788
/*!
 * transaction: transaction fsync duration for checkpoint after
 * allocating the transaction ID (usecs)
 */
<<<<<<< HEAD
#define	WT_STAT_CONN_TXN_CHECKPOINT_FSYNC_POST_DURATION	1533
/*! transaction: transaction range of IDs currently pinned */
#define	WT_STAT_CONN_TXN_PINNED_RANGE			1534
/*! transaction: transaction range of IDs currently pinned by a checkpoint */
#define	WT_STAT_CONN_TXN_PINNED_CHECKPOINT_RANGE	1535
/*! transaction: transaction range of timestamps currently pinned */
#define	WT_STAT_CONN_TXN_PINNED_TIMESTAMP		1536
/*! transaction: transaction range of timestamps pinned by a checkpoint */
#define	WT_STAT_CONN_TXN_PINNED_TIMESTAMP_CHECKPOINT	1537
=======
#define	WT_STAT_CONN_TXN_CHECKPOINT_FSYNC_POST_DURATION	1530
/*! transaction: transaction range of IDs currently pinned */
#define	WT_STAT_CONN_TXN_PINNED_RANGE			1531
/*! transaction: transaction range of IDs currently pinned by a checkpoint */
#define	WT_STAT_CONN_TXN_PINNED_CHECKPOINT_RANGE	1532
/*! transaction: transaction range of timestamps currently pinned */
#define	WT_STAT_CONN_TXN_PINNED_TIMESTAMP		1533
/*! transaction: transaction range of timestamps pinned by a checkpoint */
#define	WT_STAT_CONN_TXN_PINNED_TIMESTAMP_CHECKPOINT	1534
>>>>>>> f8fca788
/*!
 * transaction: transaction range of timestamps pinned by the oldest
 * active read timestamp
 */
<<<<<<< HEAD
#define	WT_STAT_CONN_TXN_PINNED_TIMESTAMP_READER	1538
=======
#define	WT_STAT_CONN_TXN_PINNED_TIMESTAMP_READER	1535
>>>>>>> f8fca788
/*!
 * transaction: transaction range of timestamps pinned by the oldest
 * timestamp
 */
<<<<<<< HEAD
#define	WT_STAT_CONN_TXN_PINNED_TIMESTAMP_OLDEST	1539
/*! transaction: transaction read timestamp of the oldest active reader */
#define	WT_STAT_CONN_TXN_TIMESTAMP_OLDEST_ACTIVE_READ	1540
/*! transaction: transaction rollback to stable currently running */
#define	WT_STAT_CONN_TXN_ROLLBACK_TO_STABLE_RUNNING	1541
/*! transaction: transaction walk of concurrent sessions */
#define	WT_STAT_CONN_TXN_WALK_SESSIONS			1542
/*! transaction: transactions committed */
#define	WT_STAT_CONN_TXN_COMMIT				1543
/*! transaction: transactions rolled back */
#define	WT_STAT_CONN_TXN_ROLLBACK			1544
/*! transaction: update conflicts */
#define	WT_STAT_CONN_TXN_UPDATE_CONFLICT		1545
=======
#define	WT_STAT_CONN_TXN_PINNED_TIMESTAMP_OLDEST	1536
/*! transaction: transaction read timestamp of the oldest active reader */
#define	WT_STAT_CONN_TXN_TIMESTAMP_OLDEST_ACTIVE_READ	1537
/*! transaction: transaction rollback to stable currently running */
#define	WT_STAT_CONN_TXN_ROLLBACK_TO_STABLE_RUNNING	1538
/*! transaction: transaction walk of concurrent sessions */
#define	WT_STAT_CONN_TXN_WALK_SESSIONS			1539
/*! transaction: transactions committed */
#define	WT_STAT_CONN_TXN_COMMIT				1540
/*! transaction: transactions rolled back */
#define	WT_STAT_CONN_TXN_ROLLBACK			1541
/*! transaction: update conflicts */
#define	WT_STAT_CONN_TXN_UPDATE_CONFLICT		1542
>>>>>>> f8fca788

/*!
 * @}
 * @name Statistics for data sources
 * @anchor statistics_dsrc
 * @{
 */
/*! LSM: bloom filter false positives */
#define	WT_STAT_DSRC_BLOOM_FALSE_POSITIVE		2000
/*! LSM: bloom filter hits */
#define	WT_STAT_DSRC_BLOOM_HIT				2001
/*! LSM: bloom filter misses */
#define	WT_STAT_DSRC_BLOOM_MISS				2002
/*! LSM: bloom filter pages evicted from cache */
#define	WT_STAT_DSRC_BLOOM_PAGE_EVICT			2003
/*! LSM: bloom filter pages read into cache */
#define	WT_STAT_DSRC_BLOOM_PAGE_READ			2004
/*! LSM: bloom filters in the LSM tree */
#define	WT_STAT_DSRC_BLOOM_COUNT			2005
/*! LSM: chunks in the LSM tree */
#define	WT_STAT_DSRC_LSM_CHUNK_COUNT			2006
/*! LSM: highest merge generation in the LSM tree */
#define	WT_STAT_DSRC_LSM_GENERATION_MAX			2007
/*!
 * LSM: queries that could have benefited from a Bloom filter that did
 * not exist
 */
#define	WT_STAT_DSRC_LSM_LOOKUP_NO_BLOOM		2008
/*! LSM: sleep for LSM checkpoint throttle */
#define	WT_STAT_DSRC_LSM_CHECKPOINT_THROTTLE		2009
/*! LSM: sleep for LSM merge throttle */
#define	WT_STAT_DSRC_LSM_MERGE_THROTTLE			2010
/*! LSM: total size of bloom filters */
#define	WT_STAT_DSRC_BLOOM_SIZE				2011
/*! block-manager: allocations requiring file extension */
#define	WT_STAT_DSRC_BLOCK_EXTENSION			2012
/*! block-manager: blocks allocated */
#define	WT_STAT_DSRC_BLOCK_ALLOC			2013
/*! block-manager: blocks freed */
#define	WT_STAT_DSRC_BLOCK_FREE				2014
/*! block-manager: checkpoint size */
#define	WT_STAT_DSRC_BLOCK_CHECKPOINT_SIZE		2015
/*! block-manager: file allocation unit size */
#define	WT_STAT_DSRC_ALLOCATION_SIZE			2016
/*! block-manager: file bytes available for reuse */
#define	WT_STAT_DSRC_BLOCK_REUSE_BYTES			2017
/*! block-manager: file magic number */
#define	WT_STAT_DSRC_BLOCK_MAGIC			2018
/*! block-manager: file major version number */
#define	WT_STAT_DSRC_BLOCK_MAJOR			2019
/*! block-manager: file size in bytes */
#define	WT_STAT_DSRC_BLOCK_SIZE				2020
/*! block-manager: minor version number */
#define	WT_STAT_DSRC_BLOCK_MINOR			2021
/*! btree: btree checkpoint generation */
#define	WT_STAT_DSRC_BTREE_CHECKPOINT_GENERATION	2022
/*! btree: btree clean tree checkpoint expiration time */
#define	WT_STAT_DSRC_BTREE_CLEAN_CHECKPOINT_TIMER	2023
/*! btree: btree compact pages reviewed */
#define	WT_STAT_DSRC_BTREE_COMPACT_PAGES_REVIEWED	2024
/*! btree: btree compact pages rewritten */
#define	WT_STAT_DSRC_BTREE_COMPACT_PAGES_REWRITTEN	2025
/*! btree: btree compact pages skipped */
#define	WT_STAT_DSRC_BTREE_COMPACT_PAGES_SKIPPED	2026
/*! btree: btree skipped by compaction as process would not reduce size */
#define	WT_STAT_DSRC_BTREE_COMPACT_SKIPPED		2027
/*!
 * btree: column-store fixed-size leaf pages, only reported if tree_walk
 * or all statistics are enabled
 */
#define	WT_STAT_DSRC_BTREE_COLUMN_FIX			2028
/*!
 * btree: column-store fixed-size time windows, only reported if
 * tree_walk or all statistics are enabled
 */
#define	WT_STAT_DSRC_BTREE_COLUMN_TWS			2029
/*!
 * btree: column-store internal pages, only reported if tree_walk or all
 * statistics are enabled
 */
#define	WT_STAT_DSRC_BTREE_COLUMN_INTERNAL		2030
/*!
 * btree: column-store variable-size RLE encoded values, only reported if
 * tree_walk or all statistics are enabled
 */
#define	WT_STAT_DSRC_BTREE_COLUMN_RLE			2031
/*!
 * btree: column-store variable-size deleted values, only reported if
 * tree_walk or all statistics are enabled
 */
#define	WT_STAT_DSRC_BTREE_COLUMN_DELETED		2032
/*!
 * btree: column-store variable-size leaf pages, only reported if
 * tree_walk or all statistics are enabled
 */
#define	WT_STAT_DSRC_BTREE_COLUMN_VARIABLE		2033
/*! btree: fixed-record size */
#define	WT_STAT_DSRC_BTREE_FIXED_LEN			2034
/*! btree: maximum internal page size */
#define	WT_STAT_DSRC_BTREE_MAXINTLPAGE			2035
/*! btree: maximum leaf page key size */
#define	WT_STAT_DSRC_BTREE_MAXLEAFKEY			2036
/*! btree: maximum leaf page size */
#define	WT_STAT_DSRC_BTREE_MAXLEAFPAGE			2037
/*! btree: maximum leaf page value size */
#define	WT_STAT_DSRC_BTREE_MAXLEAFVALUE			2038
/*! btree: maximum tree depth */
#define	WT_STAT_DSRC_BTREE_MAXIMUM_DEPTH		2039
/*!
 * btree: number of key/value pairs, only reported if tree_walk or all
 * statistics are enabled
 */
#define	WT_STAT_DSRC_BTREE_ENTRIES			2040
/*!
 * btree: overflow pages, only reported if tree_walk or all statistics
 * are enabled
 */
#define	WT_STAT_DSRC_BTREE_OVERFLOW			2041
/*!
 * btree: row-store empty values, only reported if tree_walk or all
 * statistics are enabled
 */
#define	WT_STAT_DSRC_BTREE_ROW_EMPTY_VALUES		2042
/*!
 * btree: row-store internal pages, only reported if tree_walk or all
 * statistics are enabled
 */
#define	WT_STAT_DSRC_BTREE_ROW_INTERNAL			2043
/*!
 * btree: row-store leaf pages, only reported if tree_walk or all
 * statistics are enabled
 */
#define	WT_STAT_DSRC_BTREE_ROW_LEAF			2044
/*! cache: bytes currently in the cache */
#define	WT_STAT_DSRC_CACHE_BYTES_INUSE			2045
/*! cache: bytes dirty in the cache cumulative */
#define	WT_STAT_DSRC_CACHE_BYTES_DIRTY_TOTAL		2046
/*! cache: bytes read into cache */
#define	WT_STAT_DSRC_CACHE_BYTES_READ			2047
/*! cache: bytes written from cache */
#define	WT_STAT_DSRC_CACHE_BYTES_WRITE			2048
/*! cache: checkpoint blocked page eviction */
#define	WT_STAT_DSRC_CACHE_EVICTION_CHECKPOINT		2049
/*!
 * cache: checkpoint of history store file blocked non-history store page
 * eviction
 */
#define	WT_STAT_DSRC_CACHE_EVICTION_BLOCKED_CHECKPOINT_HS	2050
/*! cache: data source pages selected for eviction unable to be evicted */
#define	WT_STAT_DSRC_CACHE_EVICTION_FAIL		2051
/*!
 * cache: eviction gave up due to detecting a disk value without a
 * timestamp behind the last update on the chain
 */
#define	WT_STAT_DSRC_CACHE_EVICTION_BLOCKED_NO_TS_CHECKPOINT_RACE_1	2052
/*!
 * cache: eviction gave up due to detecting a tombstone without a
 * timestamp ahead of the selected on disk update
 */
#define	WT_STAT_DSRC_CACHE_EVICTION_BLOCKED_NO_TS_CHECKPOINT_RACE_2	2053
/*!
 * cache: eviction gave up due to detecting a tombstone without a
 * timestamp ahead of the selected on disk update after validating the
 * update chain
 */
#define	WT_STAT_DSRC_CACHE_EVICTION_BLOCKED_NO_TS_CHECKPOINT_RACE_3	2054
/*!
 * cache: eviction gave up due to detecting update chain entries without
 * timestamps after the selected on disk update
 */
#define	WT_STAT_DSRC_CACHE_EVICTION_BLOCKED_NO_TS_CHECKPOINT_RACE_4	2055
/*!
 * cache: eviction gave up due to needing to remove a record from the
 * history store but checkpoint is running
 */
#define	WT_STAT_DSRC_CACHE_EVICTION_BLOCKED_REMOVE_HS_RACE_WITH_CHECKPOINT	2056
/*! cache: eviction walk passes of a file */
#define	WT_STAT_DSRC_CACHE_EVICTION_WALK_PASSES		2057
/*! cache: eviction walk target pages histogram - 0-9 */
#define	WT_STAT_DSRC_CACHE_EVICTION_TARGET_PAGE_LT10	2058
/*! cache: eviction walk target pages histogram - 10-31 */
#define	WT_STAT_DSRC_CACHE_EVICTION_TARGET_PAGE_LT32	2059
/*! cache: eviction walk target pages histogram - 128 and higher */
#define	WT_STAT_DSRC_CACHE_EVICTION_TARGET_PAGE_GE128	2060
/*! cache: eviction walk target pages histogram - 32-63 */
#define	WT_STAT_DSRC_CACHE_EVICTION_TARGET_PAGE_LT64	2061
/*! cache: eviction walk target pages histogram - 64-128 */
#define	WT_STAT_DSRC_CACHE_EVICTION_TARGET_PAGE_LT128	2062
/*!
 * cache: eviction walk target pages reduced due to history store cache
 * pressure
 */
#define	WT_STAT_DSRC_CACHE_EVICTION_TARGET_PAGE_REDUCED	2063
/*! cache: eviction walks abandoned */
#define	WT_STAT_DSRC_CACHE_EVICTION_WALKS_ABANDONED	2064
/*! cache: eviction walks gave up because they restarted their walk twice */
#define	WT_STAT_DSRC_CACHE_EVICTION_WALKS_STOPPED	2065
/*!
 * cache: eviction walks gave up because they saw too many pages and
 * found no candidates
 */
#define	WT_STAT_DSRC_CACHE_EVICTION_WALKS_GAVE_UP_NO_TARGETS	2066
/*!
 * cache: eviction walks gave up because they saw too many pages and
 * found too few candidates
 */
#define	WT_STAT_DSRC_CACHE_EVICTION_WALKS_GAVE_UP_RATIO	2067
/*! cache: eviction walks reached end of tree */
#define	WT_STAT_DSRC_CACHE_EVICTION_WALKS_ENDED		2068
/*! cache: eviction walks restarted */
#define	WT_STAT_DSRC_CACHE_EVICTION_WALK_RESTART	2069
/*! cache: eviction walks started from root of tree */
#define	WT_STAT_DSRC_CACHE_EVICTION_WALK_FROM_ROOT	2070
/*! cache: eviction walks started from saved location in tree */
#define	WT_STAT_DSRC_CACHE_EVICTION_WALK_SAVED_POS	2071
/*! cache: hazard pointer blocked page eviction */
#define	WT_STAT_DSRC_CACHE_EVICTION_HAZARD		2072
/*! cache: history store table insert calls */
#define	WT_STAT_DSRC_CACHE_HS_INSERT			2073
/*! cache: history store table insert calls that returned restart */
#define	WT_STAT_DSRC_CACHE_HS_INSERT_RESTART		2074
/*! cache: history store table reads */
#define	WT_STAT_DSRC_CACHE_HS_READ			2075
/*! cache: history store table reads missed */
#define	WT_STAT_DSRC_CACHE_HS_READ_MISS			2076
/*! cache: history store table reads requiring squashed modifies */
#define	WT_STAT_DSRC_CACHE_HS_READ_SQUASH		2077
/*!
 * cache: history store table resolved updates without timestamps that
 * lose their durable timestamp
 */
#define	WT_STAT_DSRC_CACHE_HS_ORDER_LOSE_DURABLE_TIMESTAMP	2078
/*!
 * cache: history store table truncation by rollback to stable to remove
 * an unstable update
 */
#define	WT_STAT_DSRC_CACHE_HS_KEY_TRUNCATE_RTS_UNSTABLE	2079
/*!
 * cache: history store table truncation by rollback to stable to remove
 * an update
 */
#define	WT_STAT_DSRC_CACHE_HS_KEY_TRUNCATE_RTS		2080
/*! cache: history store table truncation to remove an update */
#define	WT_STAT_DSRC_CACHE_HS_KEY_TRUNCATE		2081
/*!
 * cache: history store table truncation to remove range of updates due
 * to an update without a timestamp on data page
 */
#define	WT_STAT_DSRC_CACHE_HS_ORDER_REMOVE		2082
/*!
 * cache: history store table truncation to remove range of updates due
 * to key being removed from the data page during reconciliation
 */
#define	WT_STAT_DSRC_CACHE_HS_KEY_TRUNCATE_ONPAGE_REMOVAL	2083
/*!
 * cache: history store table updates without timestamps fixed up by
 * reinserting with the fixed timestamp
 */
#define	WT_STAT_DSRC_CACHE_HS_ORDER_REINSERT		2084
/*! cache: history store table writes requiring squashed modifies */
#define	WT_STAT_DSRC_CACHE_HS_WRITE_SQUASH		2085
/*! cache: in-memory page passed criteria to be split */
#define	WT_STAT_DSRC_CACHE_INMEM_SPLITTABLE		2086
/*! cache: in-memory page splits */
#define	WT_STAT_DSRC_CACHE_INMEM_SPLIT			2087
/*! cache: internal pages evicted */
#define	WT_STAT_DSRC_CACHE_EVICTION_INTERNAL		2088
/*! cache: internal pages split during eviction */
#define	WT_STAT_DSRC_CACHE_EVICTION_SPLIT_INTERNAL	2089
/*! cache: leaf pages split during eviction */
#define	WT_STAT_DSRC_CACHE_EVICTION_SPLIT_LEAF		2090
/*! cache: modified pages evicted */
#define	WT_STAT_DSRC_CACHE_EVICTION_DIRTY		2091
/*! cache: overflow pages read into cache */
#define	WT_STAT_DSRC_CACHE_READ_OVERFLOW		2092
/*! cache: page split during eviction deepened the tree */
#define	WT_STAT_DSRC_CACHE_EVICTION_DEEPEN		2093
/*! cache: page written requiring history store records */
#define	WT_STAT_DSRC_CACHE_WRITE_HS			2094
/*! cache: pages read into cache */
#define	WT_STAT_DSRC_CACHE_READ				2095
/*! cache: pages read into cache after truncate */
#define	WT_STAT_DSRC_CACHE_READ_DELETED			2096
/*! cache: pages read into cache after truncate in prepare state */
#define	WT_STAT_DSRC_CACHE_READ_DELETED_PREPARED	2097
/*! cache: pages requested from the cache */
#define	WT_STAT_DSRC_CACHE_PAGES_REQUESTED		2098
/*! cache: pages seen by eviction walk */
#define	WT_STAT_DSRC_CACHE_EVICTION_PAGES_SEEN		2099
/*! cache: pages written from cache */
#define	WT_STAT_DSRC_CACHE_WRITE			2100
/*! cache: pages written requiring in-memory restoration */
#define	WT_STAT_DSRC_CACHE_WRITE_RESTORE		2101
/*! cache: the number of times full update inserted to history store */
#define	WT_STAT_DSRC_CACHE_HS_INSERT_FULL_UPDATE	2102
/*! cache: the number of times reverse modify inserted to history store */
#define	WT_STAT_DSRC_CACHE_HS_INSERT_REVERSE_MODIFY	2103
/*! cache: tracked dirty bytes in the cache */
#define	WT_STAT_DSRC_CACHE_BYTES_DIRTY			2104
/*! cache: unmodified pages evicted */
#define	WT_STAT_DSRC_CACHE_EVICTION_CLEAN		2105
/*!
 * cache_walk: Average difference between current eviction generation
 * when the page was last considered, only reported if cache_walk or all
 * statistics are enabled
 */
#define	WT_STAT_DSRC_CACHE_STATE_GEN_AVG_GAP		2106
/*!
 * cache_walk: Average on-disk page image size seen, only reported if
 * cache_walk or all statistics are enabled
 */
#define	WT_STAT_DSRC_CACHE_STATE_AVG_WRITTEN_SIZE	2107
/*!
 * cache_walk: Average time in cache for pages that have been visited by
 * the eviction server, only reported if cache_walk or all statistics are
 * enabled
 */
#define	WT_STAT_DSRC_CACHE_STATE_AVG_VISITED_AGE	2108
/*!
 * cache_walk: Average time in cache for pages that have not been visited
 * by the eviction server, only reported if cache_walk or all statistics
 * are enabled
 */
#define	WT_STAT_DSRC_CACHE_STATE_AVG_UNVISITED_AGE	2109
/*!
 * cache_walk: Clean pages currently in cache, only reported if
 * cache_walk or all statistics are enabled
 */
#define	WT_STAT_DSRC_CACHE_STATE_PAGES_CLEAN		2110
/*!
 * cache_walk: Current eviction generation, only reported if cache_walk
 * or all statistics are enabled
 */
#define	WT_STAT_DSRC_CACHE_STATE_GEN_CURRENT		2111
/*!
 * cache_walk: Dirty pages currently in cache, only reported if
 * cache_walk or all statistics are enabled
 */
#define	WT_STAT_DSRC_CACHE_STATE_PAGES_DIRTY		2112
/*!
 * cache_walk: Entries in the root page, only reported if cache_walk or
 * all statistics are enabled
 */
#define	WT_STAT_DSRC_CACHE_STATE_ROOT_ENTRIES		2113
/*!
 * cache_walk: Internal pages currently in cache, only reported if
 * cache_walk or all statistics are enabled
 */
#define	WT_STAT_DSRC_CACHE_STATE_PAGES_INTERNAL		2114
/*!
 * cache_walk: Leaf pages currently in cache, only reported if cache_walk
 * or all statistics are enabled
 */
#define	WT_STAT_DSRC_CACHE_STATE_PAGES_LEAF		2115
/*!
 * cache_walk: Maximum difference between current eviction generation
 * when the page was last considered, only reported if cache_walk or all
 * statistics are enabled
 */
#define	WT_STAT_DSRC_CACHE_STATE_GEN_MAX_GAP		2116
/*!
 * cache_walk: Maximum page size seen, only reported if cache_walk or all
 * statistics are enabled
 */
#define	WT_STAT_DSRC_CACHE_STATE_MAX_PAGESIZE		2117
/*!
 * cache_walk: Minimum on-disk page image size seen, only reported if
 * cache_walk or all statistics are enabled
 */
#define	WT_STAT_DSRC_CACHE_STATE_MIN_WRITTEN_SIZE	2118
/*!
 * cache_walk: Number of pages never visited by eviction server, only
 * reported if cache_walk or all statistics are enabled
 */
#define	WT_STAT_DSRC_CACHE_STATE_UNVISITED_COUNT	2119
/*!
 * cache_walk: On-disk page image sizes smaller than a single allocation
 * unit, only reported if cache_walk or all statistics are enabled
 */
#define	WT_STAT_DSRC_CACHE_STATE_SMALLER_ALLOC_SIZE	2120
/*!
 * cache_walk: Pages created in memory and never written, only reported
 * if cache_walk or all statistics are enabled
 */
#define	WT_STAT_DSRC_CACHE_STATE_MEMORY			2121
/*!
 * cache_walk: Pages currently queued for eviction, only reported if
 * cache_walk or all statistics are enabled
 */
#define	WT_STAT_DSRC_CACHE_STATE_QUEUED			2122
/*!
 * cache_walk: Pages that could not be queued for eviction, only reported
 * if cache_walk or all statistics are enabled
 */
#define	WT_STAT_DSRC_CACHE_STATE_NOT_QUEUEABLE		2123
/*!
 * cache_walk: Refs skipped during cache traversal, only reported if
 * cache_walk or all statistics are enabled
 */
#define	WT_STAT_DSRC_CACHE_STATE_REFS_SKIPPED		2124
/*!
 * cache_walk: Size of the root page, only reported if cache_walk or all
 * statistics are enabled
 */
#define	WT_STAT_DSRC_CACHE_STATE_ROOT_SIZE		2125
/*!
 * cache_walk: Total number of pages currently in cache, only reported if
 * cache_walk or all statistics are enabled
 */
#define	WT_STAT_DSRC_CACHE_STATE_PAGES			2126
/*! checkpoint-cleanup: pages added for eviction */
#define	WT_STAT_DSRC_CC_PAGES_EVICT			2127
/*! checkpoint-cleanup: pages removed */
#define	WT_STAT_DSRC_CC_PAGES_REMOVED			2128
/*! checkpoint-cleanup: pages skipped during tree walk */
#define	WT_STAT_DSRC_CC_PAGES_WALK_SKIPPED		2129
/*! checkpoint-cleanup: pages visited */
#define	WT_STAT_DSRC_CC_PAGES_VISITED			2130
/*!
 * compression: compressed page maximum internal page size prior to
 * compression
 */
#define	WT_STAT_DSRC_COMPRESS_PRECOMP_INTL_MAX_PAGE_SIZE	2131
/*!
 * compression: compressed page maximum leaf page size prior to
 * compression
 */
#define	WT_STAT_DSRC_COMPRESS_PRECOMP_LEAF_MAX_PAGE_SIZE	2132
/*! compression: compressed pages read */
#define	WT_STAT_DSRC_COMPRESS_READ			2133
/*! compression: compressed pages written */
#define	WT_STAT_DSRC_COMPRESS_WRITE			2134
/*! compression: number of blocks with compress ratio greater than 64 */
#define	WT_STAT_DSRC_COMPRESS_HIST_RATIO_MAX		2135
/*! compression: number of blocks with compress ratio smaller than 16 */
#define	WT_STAT_DSRC_COMPRESS_HIST_RATIO_16		2136
/*! compression: number of blocks with compress ratio smaller than 2 */
#define	WT_STAT_DSRC_COMPRESS_HIST_RATIO_2		2137
/*! compression: number of blocks with compress ratio smaller than 32 */
#define	WT_STAT_DSRC_COMPRESS_HIST_RATIO_32		2138
/*! compression: number of blocks with compress ratio smaller than 4 */
#define	WT_STAT_DSRC_COMPRESS_HIST_RATIO_4		2139
/*! compression: number of blocks with compress ratio smaller than 64 */
#define	WT_STAT_DSRC_COMPRESS_HIST_RATIO_64		2140
/*! compression: number of blocks with compress ratio smaller than 8 */
#define	WT_STAT_DSRC_COMPRESS_HIST_RATIO_8		2141
/*! compression: page written failed to compress */
#define	WT_STAT_DSRC_COMPRESS_WRITE_FAIL		2142
/*! compression: page written was too small to compress */
#define	WT_STAT_DSRC_COMPRESS_WRITE_TOO_SMALL		2143
/*! cursor: Total number of entries skipped by cursor next calls */
#define	WT_STAT_DSRC_CURSOR_NEXT_SKIP_TOTAL		2144
/*! cursor: Total number of entries skipped by cursor prev calls */
#define	WT_STAT_DSRC_CURSOR_PREV_SKIP_TOTAL		2145
/*!
 * cursor: Total number of entries skipped to position the history store
 * cursor
 */
#define	WT_STAT_DSRC_CURSOR_SKIP_HS_CUR_POSITION	2146
/*!
 * cursor: Total number of times a search near has exited due to prefix
 * config
 */
#define	WT_STAT_DSRC_CURSOR_SEARCH_NEAR_PREFIX_FAST_PATHS	2147
/*!
 * cursor: Total number of times cursor fails to temporarily release
 * pinned page to encourage eviction of hot or large page
 */
#define	WT_STAT_DSRC_CURSOR_REPOSITION_FAILED		2148
/*!
 * cursor: Total number of times cursor temporarily releases pinned page
 * to encourage eviction of hot or large page
 */
#define	WT_STAT_DSRC_CURSOR_REPOSITION			2149
/*! cursor: bulk loaded cursor insert calls */
#define	WT_STAT_DSRC_CURSOR_INSERT_BULK			2150
/*! cursor: cache cursors reuse count */
#define	WT_STAT_DSRC_CURSOR_REOPEN			2151
/*! cursor: close calls that result in cache */
#define	WT_STAT_DSRC_CURSOR_CACHE			2152
/*! cursor: create calls */
#define	WT_STAT_DSRC_CURSOR_CREATE			2153
/*! cursor: cursor bound calls that return an error */
#define	WT_STAT_DSRC_CURSOR_BOUND_ERROR			2154
/*! cursor: cursor bounds cleared from reset */
#define	WT_STAT_DSRC_CURSOR_BOUNDS_RESET		2155
/*! cursor: cursor bounds cleared from reset */
#define	WT_STAT_DSRC_CURSOR_BOUNDS_RESET		2156
/*! cursor: cursor bounds next called on an unpositioned cursor */
#define	WT_STAT_DSRC_CURSOR_BOUNDS_NEXT_UNPOSITIONED	2157
/*! cursor: cursor bounds next early exit */
#define	WT_STAT_DSRC_CURSOR_BOUNDS_NEXT_EARLY_EXIT	2158
/*! cursor: cursor bounds next early exit */
#define	WT_STAT_DSRC_CURSOR_BOUNDS_NEXT_EARLY_EXIT	2159
/*! cursor: cursor bounds prev called on an unpositioned cursor */
#define	WT_STAT_DSRC_CURSOR_BOUNDS_PREV_UNPOSITIONED	2160
/*! cursor: cursor bounds prev early exit */
#define	WT_STAT_DSRC_CURSOR_BOUNDS_PREV_EARLY_EXIT	2161
/*! cursor: cursor bounds prev early exit */
#define	WT_STAT_DSRC_CURSOR_BOUNDS_PREV_EARLY_EXIT	2162
/*! cursor: cursor cache calls that return an error */
#define	WT_STAT_DSRC_CURSOR_CACHE_ERROR			2163
/*! cursor: cursor close calls that return an error */
#define	WT_STAT_DSRC_CURSOR_CLOSE_ERROR			2164
/*! cursor: cursor compare calls that return an error */
#define	WT_STAT_DSRC_CURSOR_COMPARE_ERROR		2165
/*! cursor: cursor equals calls that return an error */
#define	WT_STAT_DSRC_CURSOR_EQUALS_ERROR		2166
/*! cursor: cursor get key calls that return an error */
#define	WT_STAT_DSRC_CURSOR_GET_KEY_ERROR		2167
/*! cursor: cursor get value calls that return an error */
#define	WT_STAT_DSRC_CURSOR_GET_VALUE_ERROR		2168
/*! cursor: cursor insert calls that return an error */
#define	WT_STAT_DSRC_CURSOR_INSERT_ERROR		2169
/*! cursor: cursor insert check calls that return an error */
#define	WT_STAT_DSRC_CURSOR_INSERT_CHECK_ERROR		2170
/*! cursor: cursor largest key calls that return an error */
#define	WT_STAT_DSRC_CURSOR_LARGEST_KEY_ERROR		2171
/*! cursor: cursor modify calls that return an error */
#define	WT_STAT_DSRC_CURSOR_MODIFY_ERROR		2172
/*! cursor: cursor next calls that return an error */
#define	WT_STAT_DSRC_CURSOR_NEXT_ERROR			2173
/*!
 * cursor: cursor next calls that skip due to a globally visible history
 * store tombstone
 */
#define	WT_STAT_DSRC_CURSOR_NEXT_HS_TOMBSTONE		2174
/*!
 * cursor: cursor next calls that skip greater than or equal to 100
 * entries
 */
#define	WT_STAT_DSRC_CURSOR_NEXT_SKIP_GE_100		2175
/*! cursor: cursor next calls that skip less than 100 entries */
#define	WT_STAT_DSRC_CURSOR_NEXT_SKIP_LT_100		2176
/*! cursor: cursor next random calls that return an error */
#define	WT_STAT_DSRC_CURSOR_NEXT_RANDOM_ERROR		2177
/*! cursor: cursor prev calls that return an error */
#define	WT_STAT_DSRC_CURSOR_PREV_ERROR			2178
/*!
 * cursor: cursor prev calls that skip due to a globally visible history
 * store tombstone
 */
#define	WT_STAT_DSRC_CURSOR_PREV_HS_TOMBSTONE		2179
/*!
 * cursor: cursor prev calls that skip greater than or equal to 100
 * entries
 */
#define	WT_STAT_DSRC_CURSOR_PREV_SKIP_GE_100		2180
/*! cursor: cursor prev calls that skip less than 100 entries */
#define	WT_STAT_DSRC_CURSOR_PREV_SKIP_LT_100		2181
/*! cursor: cursor reconfigure calls that return an error */
#define	WT_STAT_DSRC_CURSOR_RECONFIGURE_ERROR		2182
/*! cursor: cursor remove calls that return an error */
#define	WT_STAT_DSRC_CURSOR_REMOVE_ERROR		2183
/*! cursor: cursor reopen calls that return an error */
#define	WT_STAT_DSRC_CURSOR_REOPEN_ERROR		2184
/*! cursor: cursor reserve calls that return an error */
#define	WT_STAT_DSRC_CURSOR_RESERVE_ERROR		2185
/*! cursor: cursor reset calls that return an error */
#define	WT_STAT_DSRC_CURSOR_RESET_ERROR			2186
/*! cursor: cursor search calls that return an error */
#define	WT_STAT_DSRC_CURSOR_SEARCH_ERROR		2187
/*! cursor: cursor search near calls that return an error */
#define	WT_STAT_DSRC_CURSOR_SEARCH_NEAR_ERROR		2188
/*! cursor: cursor update calls that return an error */
#define	WT_STAT_DSRC_CURSOR_UPDATE_ERROR		2189
/*! cursor: insert calls */
#define	WT_STAT_DSRC_CURSOR_INSERT			2190
/*! cursor: insert key and value bytes */
#define	WT_STAT_DSRC_CURSOR_INSERT_BYTES		2191
/*! cursor: modify */
#define	WT_STAT_DSRC_CURSOR_MODIFY			2192
/*! cursor: modify key and value bytes affected */
#define	WT_STAT_DSRC_CURSOR_MODIFY_BYTES		2193
/*! cursor: modify value bytes modified */
#define	WT_STAT_DSRC_CURSOR_MODIFY_BYTES_TOUCH		2194
/*! cursor: next calls */
#define	WT_STAT_DSRC_CURSOR_NEXT			2195
/*! cursor: open cursor count */
#define	WT_STAT_DSRC_CURSOR_OPEN_COUNT			2196
/*! cursor: operation restarted */
#define	WT_STAT_DSRC_CURSOR_RESTART			2197
/*! cursor: prev calls */
#define	WT_STAT_DSRC_CURSOR_PREV			2198
/*! cursor: remove calls */
#define	WT_STAT_DSRC_CURSOR_REMOVE			2199
/*! cursor: remove key bytes removed */
#define	WT_STAT_DSRC_CURSOR_REMOVE_BYTES		2200
/*! cursor: reserve calls */
#define	WT_STAT_DSRC_CURSOR_RESERVE			2201
/*! cursor: reset calls */
#define	WT_STAT_DSRC_CURSOR_RESET			2202
/*! cursor: search calls */
#define	WT_STAT_DSRC_CURSOR_SEARCH			2203
/*! cursor: search history store calls */
#define	WT_STAT_DSRC_CURSOR_SEARCH_HS			2204
/*! cursor: search near calls */
#define	WT_STAT_DSRC_CURSOR_SEARCH_NEAR			2205
/*! cursor: truncate calls */
#define	WT_STAT_DSRC_CURSOR_TRUNCATE			2206
/*! cursor: update calls */
#define	WT_STAT_DSRC_CURSOR_UPDATE			2207
/*! cursor: update key and value bytes */
#define	WT_STAT_DSRC_CURSOR_UPDATE_BYTES		2208
/*! cursor: update value size change */
#define	WT_STAT_DSRC_CURSOR_UPDATE_BYTES_CHANGED	2209
/*! reconciliation: approximate byte size of timestamps in pages written */
#define	WT_STAT_DSRC_REC_TIME_WINDOW_BYTES_TS		2210
/*!
 * reconciliation: approximate byte size of transaction IDs in pages
 * written
 */
#define	WT_STAT_DSRC_REC_TIME_WINDOW_BYTES_TXN		2211
/*! reconciliation: dictionary matches */
#define	WT_STAT_DSRC_REC_DICTIONARY			2212
/*! reconciliation: fast-path pages deleted */
#define	WT_STAT_DSRC_REC_PAGE_DELETE_FAST		2213
/*!
 * reconciliation: internal page key bytes discarded using suffix
 * compression
 */
#define	WT_STAT_DSRC_REC_SUFFIX_COMPRESSION		2214
/*! reconciliation: internal page multi-block writes */
#define	WT_STAT_DSRC_REC_MULTIBLOCK_INTERNAL		2215
/*! reconciliation: leaf page key bytes discarded using prefix compression */
#define	WT_STAT_DSRC_REC_PREFIX_COMPRESSION		2216
/*! reconciliation: leaf page multi-block writes */
#define	WT_STAT_DSRC_REC_MULTIBLOCK_LEAF		2217
/*! reconciliation: leaf-page overflow keys */
#define	WT_STAT_DSRC_REC_OVERFLOW_KEY_LEAF		2218
/*! reconciliation: maximum blocks required for a page */
#define	WT_STAT_DSRC_REC_MULTIBLOCK_MAX			2219
/*! reconciliation: overflow values written */
#define	WT_STAT_DSRC_REC_OVERFLOW_VALUE			2220
/*! reconciliation: page checksum matches */
#define	WT_STAT_DSRC_REC_PAGE_MATCH			2221
/*! reconciliation: page reconciliation calls */
#define	WT_STAT_DSRC_REC_PAGES				2222
/*! reconciliation: page reconciliation calls for eviction */
#define	WT_STAT_DSRC_REC_PAGES_EVICTION			2223
/*! reconciliation: pages deleted */
#define	WT_STAT_DSRC_REC_PAGE_DELETE			2224
/*!
 * reconciliation: pages written including an aggregated newest start
 * durable timestamp
 */
#define	WT_STAT_DSRC_REC_TIME_AGGR_NEWEST_START_DURABLE_TS	2225
/*!
 * reconciliation: pages written including an aggregated newest stop
 * durable timestamp
 */
#define	WT_STAT_DSRC_REC_TIME_AGGR_NEWEST_STOP_DURABLE_TS	2226
/*!
 * reconciliation: pages written including an aggregated newest stop
 * timestamp
 */
#define	WT_STAT_DSRC_REC_TIME_AGGR_NEWEST_STOP_TS	2227
/*!
 * reconciliation: pages written including an aggregated newest stop
 * transaction ID
 */
#define	WT_STAT_DSRC_REC_TIME_AGGR_NEWEST_STOP_TXN	2228
/*!
 * reconciliation: pages written including an aggregated newest
 * transaction ID
 */
#define	WT_STAT_DSRC_REC_TIME_AGGR_NEWEST_TXN		2229
/*!
 * reconciliation: pages written including an aggregated oldest start
 * timestamp
 */
#define	WT_STAT_DSRC_REC_TIME_AGGR_OLDEST_START_TS	2230
/*! reconciliation: pages written including an aggregated prepare */
#define	WT_STAT_DSRC_REC_TIME_AGGR_PREPARED		2231
/*! reconciliation: pages written including at least one prepare */
#define	WT_STAT_DSRC_REC_TIME_WINDOW_PAGES_PREPARED	2232
/*!
 * reconciliation: pages written including at least one start durable
 * timestamp
 */
#define	WT_STAT_DSRC_REC_TIME_WINDOW_PAGES_DURABLE_START_TS	2233
/*! reconciliation: pages written including at least one start timestamp */
#define	WT_STAT_DSRC_REC_TIME_WINDOW_PAGES_START_TS	2234
/*!
 * reconciliation: pages written including at least one start transaction
 * ID
 */
#define	WT_STAT_DSRC_REC_TIME_WINDOW_PAGES_START_TXN	2235
/*!
 * reconciliation: pages written including at least one stop durable
 * timestamp
 */
#define	WT_STAT_DSRC_REC_TIME_WINDOW_PAGES_DURABLE_STOP_TS	2236
/*! reconciliation: pages written including at least one stop timestamp */
#define	WT_STAT_DSRC_REC_TIME_WINDOW_PAGES_STOP_TS	2237
/*!
 * reconciliation: pages written including at least one stop transaction
 * ID
 */
#define	WT_STAT_DSRC_REC_TIME_WINDOW_PAGES_STOP_TXN	2238
/*! reconciliation: records written including a prepare */
#define	WT_STAT_DSRC_REC_TIME_WINDOW_PREPARED		2239
/*! reconciliation: records written including a start durable timestamp */
#define	WT_STAT_DSRC_REC_TIME_WINDOW_DURABLE_START_TS	2240
/*! reconciliation: records written including a start timestamp */
#define	WT_STAT_DSRC_REC_TIME_WINDOW_START_TS		2241
/*! reconciliation: records written including a start transaction ID */
#define	WT_STAT_DSRC_REC_TIME_WINDOW_START_TXN		2242
/*! reconciliation: records written including a stop durable timestamp */
#define	WT_STAT_DSRC_REC_TIME_WINDOW_DURABLE_STOP_TS	2243
/*! reconciliation: records written including a stop timestamp */
#define	WT_STAT_DSRC_REC_TIME_WINDOW_STOP_TS		2244
/*! reconciliation: records written including a stop transaction ID */
#define	WT_STAT_DSRC_REC_TIME_WINDOW_STOP_TXN		2245
/*! session: object compaction */
#define	WT_STAT_DSRC_SESSION_COMPACT			2246
/*! transaction: race to read prepared update retry */
#define	WT_STAT_DSRC_TXN_READ_RACE_PREPARE_UPDATE	2247
/*!
 * transaction: rollback to stable history store records with stop
 * timestamps older than newer records
 */
#define	WT_STAT_DSRC_TXN_RTS_HS_STOP_OLDER_THAN_NEWER_START	2248
/*! transaction: rollback to stable inconsistent checkpoint */
#define	WT_STAT_DSRC_TXN_RTS_INCONSISTENT_CKPT		2249
/*! transaction: rollback to stable keys removed */
#define	WT_STAT_DSRC_TXN_RTS_KEYS_REMOVED		2250
/*! transaction: rollback to stable keys restored */
#define	WT_STAT_DSRC_TXN_RTS_KEYS_RESTORED		2251
/*! transaction: rollback to stable restored tombstones from history store */
#define	WT_STAT_DSRC_TXN_RTS_HS_RESTORE_TOMBSTONES	2252
/*! transaction: rollback to stable restored updates from history store */
#define	WT_STAT_DSRC_TXN_RTS_HS_RESTORE_UPDATES		2253
/*! transaction: rollback to stable skipping delete rle */
#define	WT_STAT_DSRC_TXN_RTS_DELETE_RLE_SKIPPED		2254
/*! transaction: rollback to stable skipping stable rle */
#define	WT_STAT_DSRC_TXN_RTS_STABLE_RLE_SKIPPED		2255
/*! transaction: rollback to stable sweeping history store keys */
#define	WT_STAT_DSRC_TXN_RTS_SWEEP_HS_KEYS		2256
/*! transaction: rollback to stable updates removed from history store */
#define	WT_STAT_DSRC_TXN_RTS_HS_REMOVED			2257
/*! transaction: transaction checkpoints due to obsolete pages */
#define	WT_STAT_DSRC_TXN_CHECKPOINT_OBSOLETE_APPLIED	2258
/*! transaction: update conflicts */
#define	WT_STAT_DSRC_TXN_UPDATE_CONFLICT		2259

/*!
 * @}
 * @name Statistics for join cursors
 * @anchor statistics_join
 * @{
 */
/*! : accesses to the main table */
#define	WT_STAT_JOIN_MAIN_ACCESS			3000
/*! : bloom filter false positives */
#define	WT_STAT_JOIN_BLOOM_FALSE_POSITIVE		3001
/*! : checks that conditions of membership are satisfied */
#define	WT_STAT_JOIN_MEMBERSHIP_CHECK			3002
/*! : items inserted into a bloom filter */
#define	WT_STAT_JOIN_BLOOM_INSERT			3003
/*! : items iterated */
#define	WT_STAT_JOIN_ITERATED				3004

/*!
 * @}
 * @name Statistics for session
 * @anchor statistics_session
 * @{
 */
/*! session: bytes read into cache */
#define	WT_STAT_SESSION_BYTES_READ			4000
/*! session: bytes written from cache */
#define	WT_STAT_SESSION_BYTES_WRITE			4001
/*! session: dhandle lock wait time (usecs) */
#define	WT_STAT_SESSION_LOCK_DHANDLE_WAIT		4002
/*! session: page read from disk to cache time (usecs) */
#define	WT_STAT_SESSION_READ_TIME			4003
/*! session: page write from cache to disk time (usecs) */
#define	WT_STAT_SESSION_WRITE_TIME			4004
/*! session: schema lock wait time (usecs) */
#define	WT_STAT_SESSION_LOCK_SCHEMA_WAIT		4005
/*! session: time waiting for cache (usecs) */
#define	WT_STAT_SESSION_CACHE_TIME			4006
/*! @} */
/*
 * Statistics section: END
 * DO NOT EDIT: automatically built by dist/stat.py.
 */
/*! @} */

/*******************************************
 * Verbose categories
 *******************************************/
/*!
 * @addtogroup wt
 * @{
 */
/*!
 * @name Verbose categories
 * @anchor verbose_categories
 * @{
 */
/*!
 * WiredTiger verbose event categories.
 * Note that the verbose categories cover a wide set of sub-systems and operations
 * within WiredTiger. As such, the categories are subject to change and evolve
 * between different WiredTiger releases.
 */
typedef enum {
/* VERBOSE ENUM START */
    WT_VERB_API,                  /*!< API messages. */
    WT_VERB_BACKUP,               /*!< Backup messages. */
    WT_VERB_BLKCACHE,
    WT_VERB_BLOCK,                /*!< Block manager messages. */
    WT_VERB_CHECKPOINT,           /*!< Checkpoint messages. */
    WT_VERB_CHECKPOINT_CLEANUP,
    WT_VERB_CHECKPOINT_PROGRESS,  /*!< Checkpoint progress messages. */
    WT_VERB_COMPACT,              /*!< Compact messages. */
    WT_VERB_COMPACT_PROGRESS,     /*!< Compact progress messages. */
    WT_VERB_DEFAULT,
    WT_VERB_ERROR_RETURNS,
    WT_VERB_EVICT,                /*!< Eviction messages. */
    WT_VERB_EVICTSERVER,          /*!< Eviction server messages. */
    WT_VERB_EVICT_STUCK,
    WT_VERB_EXTENSION,            /*!< Extension messages. */
    WT_VERB_FILEOPS,
    WT_VERB_GENERATION,
    WT_VERB_HANDLEOPS,
    WT_VERB_HS,                   /*!< History store messages. */
    WT_VERB_HS_ACTIVITY,          /*!< History store activity messages. */
    WT_VERB_LOG,                  /*!< Log messages. */
    WT_VERB_LSM,                  /*!< LSM messages. */
    WT_VERB_LSM_MANAGER,
    WT_VERB_MUTEX,
    WT_VERB_METADATA,             /*!< Metadata messages. */
    WT_VERB_OUT_OF_ORDER,
    WT_VERB_OVERFLOW,
    WT_VERB_READ,
    WT_VERB_RECONCILE,            /*!< Reconcile messages. */
    WT_VERB_RECOVERY,             /*!< Recovery messages. */
    WT_VERB_RECOVERY_PROGRESS,    /*!< Recovery progress messages. */
    WT_VERB_RTS,                  /*!< RTS messages. */
    WT_VERB_SALVAGE,              /*!< Salvage messages. */
    WT_VERB_SHARED_CACHE,
    WT_VERB_SPLIT,
    WT_VERB_TEMPORARY,
    WT_VERB_THREAD_GROUP,
    WT_VERB_TIERED,               /*!< Tiered messages. */
    WT_VERB_TIMESTAMP,            /*!< Timestamp messages. */
    WT_VERB_TRANSACTION,          /*!< Transaction messages. */
    WT_VERB_VERIFY,               /*!< Verify messages. */
    WT_VERB_VERSION,              /*!< Version messages. */
    WT_VERB_WRITE,
/* VERBOSE ENUM STOP */
    WT_VERB_NUM_CATEGORIES
} WT_VERBOSE_CATEGORY;
/*! @} */

/*******************************************
 * Verbose levels
 *******************************************/
/*!
 * @name Verbose levels
 * @anchor verbose_levels
 * @{
 */
/*!
 * WiredTiger verbosity levels. The levels define a range of severity categories, with
 * \c WT_VERBOSE_ERROR being the lowest, most critical level (used by messages on critical error
 * paths) and \c WT_VERBOSE_DEBUG being the highest verbosity/informational level (mostly adopted
 * for debugging).
 */
typedef enum {
    WT_VERBOSE_ERROR = -3,  /*!< Error conditions triggered in WiredTiger. */
    WT_VERBOSE_WARNING,     /*!< Warning conditions potentially signaling non-imminent errors and
                            behaviors. */
    WT_VERBOSE_NOTICE,      /*!< Messages for significant events in WiredTiger, usually worth
                            noting. */
    WT_VERBOSE_INFO,        /*!< Informational style messages. */
    WT_VERBOSE_DEBUG        /*!< Low severity messages, useful for debugging purposes. */
} WT_VERBOSE_LEVEL;
/*! @} */
/*
 * Verbose section: END
 */
/*! @} */

#undef __F

#if defined(__cplusplus)
}
#endif
#endif /* __WIREDTIGER_H_ */<|MERGE_RESOLUTION|>--- conflicted
+++ resolved
@@ -5867,1267 +5867,653 @@
 /*! cursor: cursor sweeps */
 #define	WT_STAT_CONN_CURSOR_SWEEP			1273
 /*! cursor: cursor truncate calls */
-<<<<<<< HEAD
 #define	WT_STAT_CONN_CURSOR_TRUNCATE			1274
+/*! cursor: cursor truncates performed on individual keys */
+#define	WT_STAT_CONN_CURSOR_TRUNCATE_KEYS_DELETED	1275
 /*! cursor: cursor update calls */
-#define	WT_STAT_CONN_CURSOR_UPDATE			1275
+#define	WT_STAT_CONN_CURSOR_UPDATE			1276
 /*! cursor: cursor update calls that return an error */
-#define	WT_STAT_CONN_CURSOR_UPDATE_ERROR		1276
+#define	WT_STAT_CONN_CURSOR_UPDATE_ERROR		1277
 /*! cursor: cursor update key and value bytes */
-#define	WT_STAT_CONN_CURSOR_UPDATE_BYTES		1277
+#define	WT_STAT_CONN_CURSOR_UPDATE_BYTES		1278
 /*! cursor: cursor update value size change */
-#define	WT_STAT_CONN_CURSOR_UPDATE_BYTES_CHANGED	1278
+#define	WT_STAT_CONN_CURSOR_UPDATE_BYTES_CHANGED	1279
 /*! cursor: cursors reused from cache */
-#define	WT_STAT_CONN_CURSOR_REOPEN			1279
+#define	WT_STAT_CONN_CURSOR_REOPEN			1280
 /*! cursor: open cursor count */
-#define	WT_STAT_CONN_CURSOR_OPEN_COUNT			1280
+#define	WT_STAT_CONN_CURSOR_OPEN_COUNT			1281
 /*! data-handle: connection data handle size */
-#define	WT_STAT_CONN_DH_CONN_HANDLE_SIZE		1281
+#define	WT_STAT_CONN_DH_CONN_HANDLE_SIZE		1282
 /*! data-handle: connection data handles currently active */
-#define	WT_STAT_CONN_DH_CONN_HANDLE_COUNT		1282
+#define	WT_STAT_CONN_DH_CONN_HANDLE_COUNT		1283
 /*! data-handle: connection sweep candidate became referenced */
-#define	WT_STAT_CONN_DH_SWEEP_REF			1283
+#define	WT_STAT_CONN_DH_SWEEP_REF			1284
 /*! data-handle: connection sweep dhandles closed */
-#define	WT_STAT_CONN_DH_SWEEP_CLOSE			1284
+#define	WT_STAT_CONN_DH_SWEEP_CLOSE			1285
 /*! data-handle: connection sweep dhandles removed from hash list */
-#define	WT_STAT_CONN_DH_SWEEP_REMOVE			1285
+#define	WT_STAT_CONN_DH_SWEEP_REMOVE			1286
 /*! data-handle: connection sweep time-of-death sets */
-#define	WT_STAT_CONN_DH_SWEEP_TOD			1286
+#define	WT_STAT_CONN_DH_SWEEP_TOD			1287
 /*! data-handle: connection sweeps */
-#define	WT_STAT_CONN_DH_SWEEPS				1287
-=======
-#define	WT_STAT_CONN_CURSOR_TRUNCATE			1270
-/*! cursor: cursor truncates performed on individual keys */
-#define	WT_STAT_CONN_CURSOR_TRUNCATE_KEYS_DELETED	1271
-/*! cursor: cursor update calls */
-#define	WT_STAT_CONN_CURSOR_UPDATE			1272
-/*! cursor: cursor update calls that return an error */
-#define	WT_STAT_CONN_CURSOR_UPDATE_ERROR		1273
-/*! cursor: cursor update key and value bytes */
-#define	WT_STAT_CONN_CURSOR_UPDATE_BYTES		1274
-/*! cursor: cursor update value size change */
-#define	WT_STAT_CONN_CURSOR_UPDATE_BYTES_CHANGED	1275
-/*! cursor: cursors reused from cache */
-#define	WT_STAT_CONN_CURSOR_REOPEN			1276
-/*! cursor: open cursor count */
-#define	WT_STAT_CONN_CURSOR_OPEN_COUNT			1277
-/*! data-handle: connection data handle size */
-#define	WT_STAT_CONN_DH_CONN_HANDLE_SIZE		1278
-/*! data-handle: connection data handles currently active */
-#define	WT_STAT_CONN_DH_CONN_HANDLE_COUNT		1279
-/*! data-handle: connection sweep candidate became referenced */
-#define	WT_STAT_CONN_DH_SWEEP_REF			1280
-/*! data-handle: connection sweep dhandles closed */
-#define	WT_STAT_CONN_DH_SWEEP_CLOSE			1281
-/*! data-handle: connection sweep dhandles removed from hash list */
-#define	WT_STAT_CONN_DH_SWEEP_REMOVE			1282
-/*! data-handle: connection sweep time-of-death sets */
-#define	WT_STAT_CONN_DH_SWEEP_TOD			1283
-/*! data-handle: connection sweeps */
-#define	WT_STAT_CONN_DH_SWEEPS				1284
->>>>>>> f8fca788
+#define	WT_STAT_CONN_DH_SWEEPS				1288
 /*!
  * data-handle: connection sweeps skipped due to checkpoint gathering
  * handles
  */
-<<<<<<< HEAD
-#define	WT_STAT_CONN_DH_SWEEP_SKIP_CKPT			1288
+#define	WT_STAT_CONN_DH_SWEEP_SKIP_CKPT			1289
 /*! data-handle: session dhandles swept */
-#define	WT_STAT_CONN_DH_SESSION_HANDLES			1289
+#define	WT_STAT_CONN_DH_SESSION_HANDLES			1290
 /*! data-handle: session sweep attempts */
-#define	WT_STAT_CONN_DH_SESSION_SWEEPS			1290
+#define	WT_STAT_CONN_DH_SESSION_SWEEPS			1291
 /*! lock: checkpoint lock acquisitions */
-#define	WT_STAT_CONN_LOCK_CHECKPOINT_COUNT		1291
+#define	WT_STAT_CONN_LOCK_CHECKPOINT_COUNT		1292
 /*! lock: checkpoint lock application thread wait time (usecs) */
-#define	WT_STAT_CONN_LOCK_CHECKPOINT_WAIT_APPLICATION	1292
+#define	WT_STAT_CONN_LOCK_CHECKPOINT_WAIT_APPLICATION	1293
 /*! lock: checkpoint lock internal thread wait time (usecs) */
-#define	WT_STAT_CONN_LOCK_CHECKPOINT_WAIT_INTERNAL	1293
+#define	WT_STAT_CONN_LOCK_CHECKPOINT_WAIT_INTERNAL	1294
 /*! lock: dhandle lock application thread time waiting (usecs) */
-#define	WT_STAT_CONN_LOCK_DHANDLE_WAIT_APPLICATION	1294
+#define	WT_STAT_CONN_LOCK_DHANDLE_WAIT_APPLICATION	1295
 /*! lock: dhandle lock internal thread time waiting (usecs) */
-#define	WT_STAT_CONN_LOCK_DHANDLE_WAIT_INTERNAL		1295
+#define	WT_STAT_CONN_LOCK_DHANDLE_WAIT_INTERNAL		1296
 /*! lock: dhandle read lock acquisitions */
-#define	WT_STAT_CONN_LOCK_DHANDLE_READ_COUNT		1296
+#define	WT_STAT_CONN_LOCK_DHANDLE_READ_COUNT		1297
 /*! lock: dhandle write lock acquisitions */
-#define	WT_STAT_CONN_LOCK_DHANDLE_WRITE_COUNT		1297
-=======
-#define	WT_STAT_CONN_DH_SWEEP_SKIP_CKPT			1285
-/*! data-handle: session dhandles swept */
-#define	WT_STAT_CONN_DH_SESSION_HANDLES			1286
-/*! data-handle: session sweep attempts */
-#define	WT_STAT_CONN_DH_SESSION_SWEEPS			1287
-/*! lock: checkpoint lock acquisitions */
-#define	WT_STAT_CONN_LOCK_CHECKPOINT_COUNT		1288
-/*! lock: checkpoint lock application thread wait time (usecs) */
-#define	WT_STAT_CONN_LOCK_CHECKPOINT_WAIT_APPLICATION	1289
-/*! lock: checkpoint lock internal thread wait time (usecs) */
-#define	WT_STAT_CONN_LOCK_CHECKPOINT_WAIT_INTERNAL	1290
-/*! lock: dhandle lock application thread time waiting (usecs) */
-#define	WT_STAT_CONN_LOCK_DHANDLE_WAIT_APPLICATION	1291
-/*! lock: dhandle lock internal thread time waiting (usecs) */
-#define	WT_STAT_CONN_LOCK_DHANDLE_WAIT_INTERNAL		1292
-/*! lock: dhandle read lock acquisitions */
-#define	WT_STAT_CONN_LOCK_DHANDLE_READ_COUNT		1293
-/*! lock: dhandle write lock acquisitions */
-#define	WT_STAT_CONN_LOCK_DHANDLE_WRITE_COUNT		1294
->>>>>>> f8fca788
+#define	WT_STAT_CONN_LOCK_DHANDLE_WRITE_COUNT		1298
 /*!
  * lock: durable timestamp queue lock application thread time waiting
  * (usecs)
  */
-<<<<<<< HEAD
-#define	WT_STAT_CONN_LOCK_DURABLE_TIMESTAMP_WAIT_APPLICATION	1298
-=======
-#define	WT_STAT_CONN_LOCK_DURABLE_TIMESTAMP_WAIT_APPLICATION	1295
->>>>>>> f8fca788
+#define	WT_STAT_CONN_LOCK_DURABLE_TIMESTAMP_WAIT_APPLICATION	1299
 /*!
  * lock: durable timestamp queue lock internal thread time waiting
  * (usecs)
  */
-<<<<<<< HEAD
-#define	WT_STAT_CONN_LOCK_DURABLE_TIMESTAMP_WAIT_INTERNAL	1299
+#define	WT_STAT_CONN_LOCK_DURABLE_TIMESTAMP_WAIT_INTERNAL	1300
 /*! lock: durable timestamp queue read lock acquisitions */
-#define	WT_STAT_CONN_LOCK_DURABLE_TIMESTAMP_READ_COUNT	1300
+#define	WT_STAT_CONN_LOCK_DURABLE_TIMESTAMP_READ_COUNT	1301
 /*! lock: durable timestamp queue write lock acquisitions */
-#define	WT_STAT_CONN_LOCK_DURABLE_TIMESTAMP_WRITE_COUNT	1301
+#define	WT_STAT_CONN_LOCK_DURABLE_TIMESTAMP_WRITE_COUNT	1302
 /*! lock: metadata lock acquisitions */
-#define	WT_STAT_CONN_LOCK_METADATA_COUNT		1302
+#define	WT_STAT_CONN_LOCK_METADATA_COUNT		1303
 /*! lock: metadata lock application thread wait time (usecs) */
-#define	WT_STAT_CONN_LOCK_METADATA_WAIT_APPLICATION	1303
+#define	WT_STAT_CONN_LOCK_METADATA_WAIT_APPLICATION	1304
 /*! lock: metadata lock internal thread wait time (usecs) */
-#define	WT_STAT_CONN_LOCK_METADATA_WAIT_INTERNAL	1304
-=======
-#define	WT_STAT_CONN_LOCK_DURABLE_TIMESTAMP_WAIT_INTERNAL	1296
-/*! lock: durable timestamp queue read lock acquisitions */
-#define	WT_STAT_CONN_LOCK_DURABLE_TIMESTAMP_READ_COUNT	1297
-/*! lock: durable timestamp queue write lock acquisitions */
-#define	WT_STAT_CONN_LOCK_DURABLE_TIMESTAMP_WRITE_COUNT	1298
-/*! lock: metadata lock acquisitions */
-#define	WT_STAT_CONN_LOCK_METADATA_COUNT		1299
-/*! lock: metadata lock application thread wait time (usecs) */
-#define	WT_STAT_CONN_LOCK_METADATA_WAIT_APPLICATION	1300
-/*! lock: metadata lock internal thread wait time (usecs) */
-#define	WT_STAT_CONN_LOCK_METADATA_WAIT_INTERNAL	1301
->>>>>>> f8fca788
+#define	WT_STAT_CONN_LOCK_METADATA_WAIT_INTERNAL	1305
 /*!
  * lock: read timestamp queue lock application thread time waiting
  * (usecs)
  */
-<<<<<<< HEAD
-#define	WT_STAT_CONN_LOCK_READ_TIMESTAMP_WAIT_APPLICATION	1305
+#define	WT_STAT_CONN_LOCK_READ_TIMESTAMP_WAIT_APPLICATION	1306
 /*! lock: read timestamp queue lock internal thread time waiting (usecs) */
-#define	WT_STAT_CONN_LOCK_READ_TIMESTAMP_WAIT_INTERNAL	1306
+#define	WT_STAT_CONN_LOCK_READ_TIMESTAMP_WAIT_INTERNAL	1307
 /*! lock: read timestamp queue read lock acquisitions */
-#define	WT_STAT_CONN_LOCK_READ_TIMESTAMP_READ_COUNT	1307
+#define	WT_STAT_CONN_LOCK_READ_TIMESTAMP_READ_COUNT	1308
 /*! lock: read timestamp queue write lock acquisitions */
-#define	WT_STAT_CONN_LOCK_READ_TIMESTAMP_WRITE_COUNT	1308
+#define	WT_STAT_CONN_LOCK_READ_TIMESTAMP_WRITE_COUNT	1309
 /*! lock: schema lock acquisitions */
-#define	WT_STAT_CONN_LOCK_SCHEMA_COUNT			1309
+#define	WT_STAT_CONN_LOCK_SCHEMA_COUNT			1310
 /*! lock: schema lock application thread wait time (usecs) */
-#define	WT_STAT_CONN_LOCK_SCHEMA_WAIT_APPLICATION	1310
+#define	WT_STAT_CONN_LOCK_SCHEMA_WAIT_APPLICATION	1311
 /*! lock: schema lock internal thread wait time (usecs) */
-#define	WT_STAT_CONN_LOCK_SCHEMA_WAIT_INTERNAL		1311
-=======
-#define	WT_STAT_CONN_LOCK_READ_TIMESTAMP_WAIT_APPLICATION	1302
-/*! lock: read timestamp queue lock internal thread time waiting (usecs) */
-#define	WT_STAT_CONN_LOCK_READ_TIMESTAMP_WAIT_INTERNAL	1303
-/*! lock: read timestamp queue read lock acquisitions */
-#define	WT_STAT_CONN_LOCK_READ_TIMESTAMP_READ_COUNT	1304
-/*! lock: read timestamp queue write lock acquisitions */
-#define	WT_STAT_CONN_LOCK_READ_TIMESTAMP_WRITE_COUNT	1305
-/*! lock: schema lock acquisitions */
-#define	WT_STAT_CONN_LOCK_SCHEMA_COUNT			1306
-/*! lock: schema lock application thread wait time (usecs) */
-#define	WT_STAT_CONN_LOCK_SCHEMA_WAIT_APPLICATION	1307
-/*! lock: schema lock internal thread wait time (usecs) */
-#define	WT_STAT_CONN_LOCK_SCHEMA_WAIT_INTERNAL		1308
->>>>>>> f8fca788
+#define	WT_STAT_CONN_LOCK_SCHEMA_WAIT_INTERNAL		1312
 /*!
  * lock: table lock application thread time waiting for the table lock
  * (usecs)
  */
-<<<<<<< HEAD
-#define	WT_STAT_CONN_LOCK_TABLE_WAIT_APPLICATION	1312
-=======
-#define	WT_STAT_CONN_LOCK_TABLE_WAIT_APPLICATION	1309
->>>>>>> f8fca788
+#define	WT_STAT_CONN_LOCK_TABLE_WAIT_APPLICATION	1313
 /*!
  * lock: table lock internal thread time waiting for the table lock
  * (usecs)
  */
-<<<<<<< HEAD
-#define	WT_STAT_CONN_LOCK_TABLE_WAIT_INTERNAL		1313
+#define	WT_STAT_CONN_LOCK_TABLE_WAIT_INTERNAL		1314
 /*! lock: table read lock acquisitions */
-#define	WT_STAT_CONN_LOCK_TABLE_READ_COUNT		1314
+#define	WT_STAT_CONN_LOCK_TABLE_READ_COUNT		1315
 /*! lock: table write lock acquisitions */
-#define	WT_STAT_CONN_LOCK_TABLE_WRITE_COUNT		1315
+#define	WT_STAT_CONN_LOCK_TABLE_WRITE_COUNT		1316
 /*! lock: txn global lock application thread time waiting (usecs) */
-#define	WT_STAT_CONN_LOCK_TXN_GLOBAL_WAIT_APPLICATION	1316
+#define	WT_STAT_CONN_LOCK_TXN_GLOBAL_WAIT_APPLICATION	1317
 /*! lock: txn global lock internal thread time waiting (usecs) */
-#define	WT_STAT_CONN_LOCK_TXN_GLOBAL_WAIT_INTERNAL	1317
+#define	WT_STAT_CONN_LOCK_TXN_GLOBAL_WAIT_INTERNAL	1318
 /*! lock: txn global read lock acquisitions */
-#define	WT_STAT_CONN_LOCK_TXN_GLOBAL_READ_COUNT		1318
+#define	WT_STAT_CONN_LOCK_TXN_GLOBAL_READ_COUNT		1319
 /*! lock: txn global write lock acquisitions */
-#define	WT_STAT_CONN_LOCK_TXN_GLOBAL_WRITE_COUNT	1319
+#define	WT_STAT_CONN_LOCK_TXN_GLOBAL_WRITE_COUNT	1320
 /*! log: busy returns attempting to switch slots */
-#define	WT_STAT_CONN_LOG_SLOT_SWITCH_BUSY		1320
+#define	WT_STAT_CONN_LOG_SLOT_SWITCH_BUSY		1321
 /*! log: force log remove time sleeping (usecs) */
-#define	WT_STAT_CONN_LOG_FORCE_REMOVE_SLEEP		1321
+#define	WT_STAT_CONN_LOG_FORCE_REMOVE_SLEEP		1322
 /*! log: log bytes of payload data */
-#define	WT_STAT_CONN_LOG_BYTES_PAYLOAD			1322
+#define	WT_STAT_CONN_LOG_BYTES_PAYLOAD			1323
 /*! log: log bytes written */
-#define	WT_STAT_CONN_LOG_BYTES_WRITTEN			1323
+#define	WT_STAT_CONN_LOG_BYTES_WRITTEN			1324
 /*! log: log files manually zero-filled */
-#define	WT_STAT_CONN_LOG_ZERO_FILLS			1324
+#define	WT_STAT_CONN_LOG_ZERO_FILLS			1325
 /*! log: log flush operations */
-#define	WT_STAT_CONN_LOG_FLUSH				1325
+#define	WT_STAT_CONN_LOG_FLUSH				1326
 /*! log: log force write operations */
-#define	WT_STAT_CONN_LOG_FORCE_WRITE			1326
+#define	WT_STAT_CONN_LOG_FORCE_WRITE			1327
 /*! log: log force write operations skipped */
-#define	WT_STAT_CONN_LOG_FORCE_WRITE_SKIP		1327
+#define	WT_STAT_CONN_LOG_FORCE_WRITE_SKIP		1328
 /*! log: log records compressed */
-#define	WT_STAT_CONN_LOG_COMPRESS_WRITES		1328
+#define	WT_STAT_CONN_LOG_COMPRESS_WRITES		1329
 /*! log: log records not compressed */
-#define	WT_STAT_CONN_LOG_COMPRESS_WRITE_FAILS		1329
+#define	WT_STAT_CONN_LOG_COMPRESS_WRITE_FAILS		1330
 /*! log: log records too small to compress */
-#define	WT_STAT_CONN_LOG_COMPRESS_SMALL			1330
+#define	WT_STAT_CONN_LOG_COMPRESS_SMALL			1331
 /*! log: log release advances write LSN */
-#define	WT_STAT_CONN_LOG_RELEASE_WRITE_LSN		1331
+#define	WT_STAT_CONN_LOG_RELEASE_WRITE_LSN		1332
 /*! log: log scan operations */
-#define	WT_STAT_CONN_LOG_SCANS				1332
+#define	WT_STAT_CONN_LOG_SCANS				1333
 /*! log: log scan records requiring two reads */
-#define	WT_STAT_CONN_LOG_SCAN_REREADS			1333
+#define	WT_STAT_CONN_LOG_SCAN_REREADS			1334
 /*! log: log server thread advances write LSN */
-#define	WT_STAT_CONN_LOG_WRITE_LSN			1334
+#define	WT_STAT_CONN_LOG_WRITE_LSN			1335
 /*! log: log server thread write LSN walk skipped */
-#define	WT_STAT_CONN_LOG_WRITE_LSN_SKIP			1335
+#define	WT_STAT_CONN_LOG_WRITE_LSN_SKIP			1336
 /*! log: log sync operations */
-#define	WT_STAT_CONN_LOG_SYNC				1336
+#define	WT_STAT_CONN_LOG_SYNC				1337
 /*! log: log sync time duration (usecs) */
-#define	WT_STAT_CONN_LOG_SYNC_DURATION			1337
+#define	WT_STAT_CONN_LOG_SYNC_DURATION			1338
 /*! log: log sync_dir operations */
-#define	WT_STAT_CONN_LOG_SYNC_DIR			1338
+#define	WT_STAT_CONN_LOG_SYNC_DIR			1339
 /*! log: log sync_dir time duration (usecs) */
-#define	WT_STAT_CONN_LOG_SYNC_DIR_DURATION		1339
+#define	WT_STAT_CONN_LOG_SYNC_DIR_DURATION		1340
 /*! log: log write operations */
-#define	WT_STAT_CONN_LOG_WRITES				1340
+#define	WT_STAT_CONN_LOG_WRITES				1341
 /*! log: logging bytes consolidated */
-#define	WT_STAT_CONN_LOG_SLOT_CONSOLIDATED		1341
+#define	WT_STAT_CONN_LOG_SLOT_CONSOLIDATED		1342
 /*! log: maximum log file size */
-#define	WT_STAT_CONN_LOG_MAX_FILESIZE			1342
+#define	WT_STAT_CONN_LOG_MAX_FILESIZE			1343
 /*! log: number of pre-allocated log files to create */
-#define	WT_STAT_CONN_LOG_PREALLOC_MAX			1343
+#define	WT_STAT_CONN_LOG_PREALLOC_MAX			1344
 /*! log: pre-allocated log files not ready and missed */
-#define	WT_STAT_CONN_LOG_PREALLOC_MISSED		1344
+#define	WT_STAT_CONN_LOG_PREALLOC_MISSED		1345
 /*! log: pre-allocated log files prepared */
-#define	WT_STAT_CONN_LOG_PREALLOC_FILES			1345
+#define	WT_STAT_CONN_LOG_PREALLOC_FILES			1346
 /*! log: pre-allocated log files used */
-#define	WT_STAT_CONN_LOG_PREALLOC_USED			1346
+#define	WT_STAT_CONN_LOG_PREALLOC_USED			1347
 /*! log: records processed by log scan */
-#define	WT_STAT_CONN_LOG_SCAN_RECORDS			1347
+#define	WT_STAT_CONN_LOG_SCAN_RECORDS			1348
 /*! log: slot close lost race */
-#define	WT_STAT_CONN_LOG_SLOT_CLOSE_RACE		1348
+#define	WT_STAT_CONN_LOG_SLOT_CLOSE_RACE		1349
 /*! log: slot close unbuffered waits */
-#define	WT_STAT_CONN_LOG_SLOT_CLOSE_UNBUF		1349
+#define	WT_STAT_CONN_LOG_SLOT_CLOSE_UNBUF		1350
 /*! log: slot closures */
-#define	WT_STAT_CONN_LOG_SLOT_CLOSES			1350
+#define	WT_STAT_CONN_LOG_SLOT_CLOSES			1351
 /*! log: slot join atomic update races */
-#define	WT_STAT_CONN_LOG_SLOT_RACES			1351
+#define	WT_STAT_CONN_LOG_SLOT_RACES			1352
 /*! log: slot join calls atomic updates raced */
-#define	WT_STAT_CONN_LOG_SLOT_YIELD_RACE		1352
+#define	WT_STAT_CONN_LOG_SLOT_YIELD_RACE		1353
 /*! log: slot join calls did not yield */
-#define	WT_STAT_CONN_LOG_SLOT_IMMEDIATE			1353
+#define	WT_STAT_CONN_LOG_SLOT_IMMEDIATE			1354
 /*! log: slot join calls found active slot closed */
-#define	WT_STAT_CONN_LOG_SLOT_YIELD_CLOSE		1354
+#define	WT_STAT_CONN_LOG_SLOT_YIELD_CLOSE		1355
 /*! log: slot join calls slept */
-#define	WT_STAT_CONN_LOG_SLOT_YIELD_SLEEP		1355
+#define	WT_STAT_CONN_LOG_SLOT_YIELD_SLEEP		1356
 /*! log: slot join calls yielded */
-#define	WT_STAT_CONN_LOG_SLOT_YIELD			1356
+#define	WT_STAT_CONN_LOG_SLOT_YIELD			1357
 /*! log: slot join found active slot closed */
-#define	WT_STAT_CONN_LOG_SLOT_ACTIVE_CLOSED		1357
+#define	WT_STAT_CONN_LOG_SLOT_ACTIVE_CLOSED		1358
 /*! log: slot joins yield time (usecs) */
-#define	WT_STAT_CONN_LOG_SLOT_YIELD_DURATION		1358
+#define	WT_STAT_CONN_LOG_SLOT_YIELD_DURATION		1359
 /*! log: slot transitions unable to find free slot */
-#define	WT_STAT_CONN_LOG_SLOT_NO_FREE_SLOTS		1359
+#define	WT_STAT_CONN_LOG_SLOT_NO_FREE_SLOTS		1360
 /*! log: slot unbuffered writes */
-#define	WT_STAT_CONN_LOG_SLOT_UNBUFFERED		1360
+#define	WT_STAT_CONN_LOG_SLOT_UNBUFFERED		1361
 /*! log: total in-memory size of compressed records */
-#define	WT_STAT_CONN_LOG_COMPRESS_MEM			1361
+#define	WT_STAT_CONN_LOG_COMPRESS_MEM			1362
 /*! log: total log buffer size */
-#define	WT_STAT_CONN_LOG_BUFFER_SIZE			1362
+#define	WT_STAT_CONN_LOG_BUFFER_SIZE			1363
 /*! log: total size of compressed records */
-#define	WT_STAT_CONN_LOG_COMPRESS_LEN			1363
+#define	WT_STAT_CONN_LOG_COMPRESS_LEN			1364
 /*! log: written slots coalesced */
-#define	WT_STAT_CONN_LOG_SLOT_COALESCED			1364
+#define	WT_STAT_CONN_LOG_SLOT_COALESCED			1365
 /*! log: yields waiting for previous log file close */
-#define	WT_STAT_CONN_LOG_CLOSE_YIELDS			1365
+#define	WT_STAT_CONN_LOG_CLOSE_YIELDS			1366
 /*! perf: file system read latency histogram (bucket 1) - 10-49ms */
-#define	WT_STAT_CONN_PERF_HIST_FSREAD_LATENCY_LT50	1366
+#define	WT_STAT_CONN_PERF_HIST_FSREAD_LATENCY_LT50	1367
 /*! perf: file system read latency histogram (bucket 2) - 50-99ms */
-#define	WT_STAT_CONN_PERF_HIST_FSREAD_LATENCY_LT100	1367
+#define	WT_STAT_CONN_PERF_HIST_FSREAD_LATENCY_LT100	1368
 /*! perf: file system read latency histogram (bucket 3) - 100-249ms */
-#define	WT_STAT_CONN_PERF_HIST_FSREAD_LATENCY_LT250	1368
+#define	WT_STAT_CONN_PERF_HIST_FSREAD_LATENCY_LT250	1369
 /*! perf: file system read latency histogram (bucket 4) - 250-499ms */
-#define	WT_STAT_CONN_PERF_HIST_FSREAD_LATENCY_LT500	1369
+#define	WT_STAT_CONN_PERF_HIST_FSREAD_LATENCY_LT500	1370
 /*! perf: file system read latency histogram (bucket 5) - 500-999ms */
-#define	WT_STAT_CONN_PERF_HIST_FSREAD_LATENCY_LT1000	1370
+#define	WT_STAT_CONN_PERF_HIST_FSREAD_LATENCY_LT1000	1371
 /*! perf: file system read latency histogram (bucket 6) - 1000ms+ */
-#define	WT_STAT_CONN_PERF_HIST_FSREAD_LATENCY_GT1000	1371
+#define	WT_STAT_CONN_PERF_HIST_FSREAD_LATENCY_GT1000	1372
 /*! perf: file system write latency histogram (bucket 1) - 10-49ms */
-#define	WT_STAT_CONN_PERF_HIST_FSWRITE_LATENCY_LT50	1372
+#define	WT_STAT_CONN_PERF_HIST_FSWRITE_LATENCY_LT50	1373
 /*! perf: file system write latency histogram (bucket 2) - 50-99ms */
-#define	WT_STAT_CONN_PERF_HIST_FSWRITE_LATENCY_LT100	1373
+#define	WT_STAT_CONN_PERF_HIST_FSWRITE_LATENCY_LT100	1374
 /*! perf: file system write latency histogram (bucket 3) - 100-249ms */
-#define	WT_STAT_CONN_PERF_HIST_FSWRITE_LATENCY_LT250	1374
+#define	WT_STAT_CONN_PERF_HIST_FSWRITE_LATENCY_LT250	1375
 /*! perf: file system write latency histogram (bucket 4) - 250-499ms */
-#define	WT_STAT_CONN_PERF_HIST_FSWRITE_LATENCY_LT500	1375
+#define	WT_STAT_CONN_PERF_HIST_FSWRITE_LATENCY_LT500	1376
 /*! perf: file system write latency histogram (bucket 5) - 500-999ms */
-#define	WT_STAT_CONN_PERF_HIST_FSWRITE_LATENCY_LT1000	1376
+#define	WT_STAT_CONN_PERF_HIST_FSWRITE_LATENCY_LT1000	1377
 /*! perf: file system write latency histogram (bucket 6) - 1000ms+ */
-#define	WT_STAT_CONN_PERF_HIST_FSWRITE_LATENCY_GT1000	1377
+#define	WT_STAT_CONN_PERF_HIST_FSWRITE_LATENCY_GT1000	1378
 /*! perf: operation read latency histogram (bucket 1) - 100-249us */
-#define	WT_STAT_CONN_PERF_HIST_OPREAD_LATENCY_LT250	1378
+#define	WT_STAT_CONN_PERF_HIST_OPREAD_LATENCY_LT250	1379
 /*! perf: operation read latency histogram (bucket 2) - 250-499us */
-#define	WT_STAT_CONN_PERF_HIST_OPREAD_LATENCY_LT500	1379
+#define	WT_STAT_CONN_PERF_HIST_OPREAD_LATENCY_LT500	1380
 /*! perf: operation read latency histogram (bucket 3) - 500-999us */
-#define	WT_STAT_CONN_PERF_HIST_OPREAD_LATENCY_LT1000	1380
+#define	WT_STAT_CONN_PERF_HIST_OPREAD_LATENCY_LT1000	1381
 /*! perf: operation read latency histogram (bucket 4) - 1000-9999us */
-#define	WT_STAT_CONN_PERF_HIST_OPREAD_LATENCY_LT10000	1381
+#define	WT_STAT_CONN_PERF_HIST_OPREAD_LATENCY_LT10000	1382
 /*! perf: operation read latency histogram (bucket 5) - 10000us+ */
-#define	WT_STAT_CONN_PERF_HIST_OPREAD_LATENCY_GT10000	1382
+#define	WT_STAT_CONN_PERF_HIST_OPREAD_LATENCY_GT10000	1383
 /*! perf: operation write latency histogram (bucket 1) - 100-249us */
-#define	WT_STAT_CONN_PERF_HIST_OPWRITE_LATENCY_LT250	1383
+#define	WT_STAT_CONN_PERF_HIST_OPWRITE_LATENCY_LT250	1384
 /*! perf: operation write latency histogram (bucket 2) - 250-499us */
-#define	WT_STAT_CONN_PERF_HIST_OPWRITE_LATENCY_LT500	1384
+#define	WT_STAT_CONN_PERF_HIST_OPWRITE_LATENCY_LT500	1385
 /*! perf: operation write latency histogram (bucket 3) - 500-999us */
-#define	WT_STAT_CONN_PERF_HIST_OPWRITE_LATENCY_LT1000	1385
+#define	WT_STAT_CONN_PERF_HIST_OPWRITE_LATENCY_LT1000	1386
 /*! perf: operation write latency histogram (bucket 4) - 1000-9999us */
-#define	WT_STAT_CONN_PERF_HIST_OPWRITE_LATENCY_LT10000	1386
+#define	WT_STAT_CONN_PERF_HIST_OPWRITE_LATENCY_LT10000	1387
 /*! perf: operation write latency histogram (bucket 5) - 10000us+ */
-#define	WT_STAT_CONN_PERF_HIST_OPWRITE_LATENCY_GT10000	1387
+#define	WT_STAT_CONN_PERF_HIST_OPWRITE_LATENCY_GT10000	1388
 /*! reconciliation: approximate byte size of timestamps in pages written */
-#define	WT_STAT_CONN_REC_TIME_WINDOW_BYTES_TS		1388
-=======
-#define	WT_STAT_CONN_LOCK_TABLE_WAIT_INTERNAL		1310
-/*! lock: table read lock acquisitions */
-#define	WT_STAT_CONN_LOCK_TABLE_READ_COUNT		1311
-/*! lock: table write lock acquisitions */
-#define	WT_STAT_CONN_LOCK_TABLE_WRITE_COUNT		1312
-/*! lock: txn global lock application thread time waiting (usecs) */
-#define	WT_STAT_CONN_LOCK_TXN_GLOBAL_WAIT_APPLICATION	1313
-/*! lock: txn global lock internal thread time waiting (usecs) */
-#define	WT_STAT_CONN_LOCK_TXN_GLOBAL_WAIT_INTERNAL	1314
-/*! lock: txn global read lock acquisitions */
-#define	WT_STAT_CONN_LOCK_TXN_GLOBAL_READ_COUNT		1315
-/*! lock: txn global write lock acquisitions */
-#define	WT_STAT_CONN_LOCK_TXN_GLOBAL_WRITE_COUNT	1316
-/*! log: busy returns attempting to switch slots */
-#define	WT_STAT_CONN_LOG_SLOT_SWITCH_BUSY		1317
-/*! log: force log remove time sleeping (usecs) */
-#define	WT_STAT_CONN_LOG_FORCE_REMOVE_SLEEP		1318
-/*! log: log bytes of payload data */
-#define	WT_STAT_CONN_LOG_BYTES_PAYLOAD			1319
-/*! log: log bytes written */
-#define	WT_STAT_CONN_LOG_BYTES_WRITTEN			1320
-/*! log: log files manually zero-filled */
-#define	WT_STAT_CONN_LOG_ZERO_FILLS			1321
-/*! log: log flush operations */
-#define	WT_STAT_CONN_LOG_FLUSH				1322
-/*! log: log force write operations */
-#define	WT_STAT_CONN_LOG_FORCE_WRITE			1323
-/*! log: log force write operations skipped */
-#define	WT_STAT_CONN_LOG_FORCE_WRITE_SKIP		1324
-/*! log: log records compressed */
-#define	WT_STAT_CONN_LOG_COMPRESS_WRITES		1325
-/*! log: log records not compressed */
-#define	WT_STAT_CONN_LOG_COMPRESS_WRITE_FAILS		1326
-/*! log: log records too small to compress */
-#define	WT_STAT_CONN_LOG_COMPRESS_SMALL			1327
-/*! log: log release advances write LSN */
-#define	WT_STAT_CONN_LOG_RELEASE_WRITE_LSN		1328
-/*! log: log scan operations */
-#define	WT_STAT_CONN_LOG_SCANS				1329
-/*! log: log scan records requiring two reads */
-#define	WT_STAT_CONN_LOG_SCAN_REREADS			1330
-/*! log: log server thread advances write LSN */
-#define	WT_STAT_CONN_LOG_WRITE_LSN			1331
-/*! log: log server thread write LSN walk skipped */
-#define	WT_STAT_CONN_LOG_WRITE_LSN_SKIP			1332
-/*! log: log sync operations */
-#define	WT_STAT_CONN_LOG_SYNC				1333
-/*! log: log sync time duration (usecs) */
-#define	WT_STAT_CONN_LOG_SYNC_DURATION			1334
-/*! log: log sync_dir operations */
-#define	WT_STAT_CONN_LOG_SYNC_DIR			1335
-/*! log: log sync_dir time duration (usecs) */
-#define	WT_STAT_CONN_LOG_SYNC_DIR_DURATION		1336
-/*! log: log write operations */
-#define	WT_STAT_CONN_LOG_WRITES				1337
-/*! log: logging bytes consolidated */
-#define	WT_STAT_CONN_LOG_SLOT_CONSOLIDATED		1338
-/*! log: maximum log file size */
-#define	WT_STAT_CONN_LOG_MAX_FILESIZE			1339
-/*! log: number of pre-allocated log files to create */
-#define	WT_STAT_CONN_LOG_PREALLOC_MAX			1340
-/*! log: pre-allocated log files not ready and missed */
-#define	WT_STAT_CONN_LOG_PREALLOC_MISSED		1341
-/*! log: pre-allocated log files prepared */
-#define	WT_STAT_CONN_LOG_PREALLOC_FILES			1342
-/*! log: pre-allocated log files used */
-#define	WT_STAT_CONN_LOG_PREALLOC_USED			1343
-/*! log: records processed by log scan */
-#define	WT_STAT_CONN_LOG_SCAN_RECORDS			1344
-/*! log: slot close lost race */
-#define	WT_STAT_CONN_LOG_SLOT_CLOSE_RACE		1345
-/*! log: slot close unbuffered waits */
-#define	WT_STAT_CONN_LOG_SLOT_CLOSE_UNBUF		1346
-/*! log: slot closures */
-#define	WT_STAT_CONN_LOG_SLOT_CLOSES			1347
-/*! log: slot join atomic update races */
-#define	WT_STAT_CONN_LOG_SLOT_RACES			1348
-/*! log: slot join calls atomic updates raced */
-#define	WT_STAT_CONN_LOG_SLOT_YIELD_RACE		1349
-/*! log: slot join calls did not yield */
-#define	WT_STAT_CONN_LOG_SLOT_IMMEDIATE			1350
-/*! log: slot join calls found active slot closed */
-#define	WT_STAT_CONN_LOG_SLOT_YIELD_CLOSE		1351
-/*! log: slot join calls slept */
-#define	WT_STAT_CONN_LOG_SLOT_YIELD_SLEEP		1352
-/*! log: slot join calls yielded */
-#define	WT_STAT_CONN_LOG_SLOT_YIELD			1353
-/*! log: slot join found active slot closed */
-#define	WT_STAT_CONN_LOG_SLOT_ACTIVE_CLOSED		1354
-/*! log: slot joins yield time (usecs) */
-#define	WT_STAT_CONN_LOG_SLOT_YIELD_DURATION		1355
-/*! log: slot transitions unable to find free slot */
-#define	WT_STAT_CONN_LOG_SLOT_NO_FREE_SLOTS		1356
-/*! log: slot unbuffered writes */
-#define	WT_STAT_CONN_LOG_SLOT_UNBUFFERED		1357
-/*! log: total in-memory size of compressed records */
-#define	WT_STAT_CONN_LOG_COMPRESS_MEM			1358
-/*! log: total log buffer size */
-#define	WT_STAT_CONN_LOG_BUFFER_SIZE			1359
-/*! log: total size of compressed records */
-#define	WT_STAT_CONN_LOG_COMPRESS_LEN			1360
-/*! log: written slots coalesced */
-#define	WT_STAT_CONN_LOG_SLOT_COALESCED			1361
-/*! log: yields waiting for previous log file close */
-#define	WT_STAT_CONN_LOG_CLOSE_YIELDS			1362
-/*! perf: file system read latency histogram (bucket 1) - 10-49ms */
-#define	WT_STAT_CONN_PERF_HIST_FSREAD_LATENCY_LT50	1363
-/*! perf: file system read latency histogram (bucket 2) - 50-99ms */
-#define	WT_STAT_CONN_PERF_HIST_FSREAD_LATENCY_LT100	1364
-/*! perf: file system read latency histogram (bucket 3) - 100-249ms */
-#define	WT_STAT_CONN_PERF_HIST_FSREAD_LATENCY_LT250	1365
-/*! perf: file system read latency histogram (bucket 4) - 250-499ms */
-#define	WT_STAT_CONN_PERF_HIST_FSREAD_LATENCY_LT500	1366
-/*! perf: file system read latency histogram (bucket 5) - 500-999ms */
-#define	WT_STAT_CONN_PERF_HIST_FSREAD_LATENCY_LT1000	1367
-/*! perf: file system read latency histogram (bucket 6) - 1000ms+ */
-#define	WT_STAT_CONN_PERF_HIST_FSREAD_LATENCY_GT1000	1368
-/*! perf: file system write latency histogram (bucket 1) - 10-49ms */
-#define	WT_STAT_CONN_PERF_HIST_FSWRITE_LATENCY_LT50	1369
-/*! perf: file system write latency histogram (bucket 2) - 50-99ms */
-#define	WT_STAT_CONN_PERF_HIST_FSWRITE_LATENCY_LT100	1370
-/*! perf: file system write latency histogram (bucket 3) - 100-249ms */
-#define	WT_STAT_CONN_PERF_HIST_FSWRITE_LATENCY_LT250	1371
-/*! perf: file system write latency histogram (bucket 4) - 250-499ms */
-#define	WT_STAT_CONN_PERF_HIST_FSWRITE_LATENCY_LT500	1372
-/*! perf: file system write latency histogram (bucket 5) - 500-999ms */
-#define	WT_STAT_CONN_PERF_HIST_FSWRITE_LATENCY_LT1000	1373
-/*! perf: file system write latency histogram (bucket 6) - 1000ms+ */
-#define	WT_STAT_CONN_PERF_HIST_FSWRITE_LATENCY_GT1000	1374
-/*! perf: operation read latency histogram (bucket 1) - 100-249us */
-#define	WT_STAT_CONN_PERF_HIST_OPREAD_LATENCY_LT250	1375
-/*! perf: operation read latency histogram (bucket 2) - 250-499us */
-#define	WT_STAT_CONN_PERF_HIST_OPREAD_LATENCY_LT500	1376
-/*! perf: operation read latency histogram (bucket 3) - 500-999us */
-#define	WT_STAT_CONN_PERF_HIST_OPREAD_LATENCY_LT1000	1377
-/*! perf: operation read latency histogram (bucket 4) - 1000-9999us */
-#define	WT_STAT_CONN_PERF_HIST_OPREAD_LATENCY_LT10000	1378
-/*! perf: operation read latency histogram (bucket 5) - 10000us+ */
-#define	WT_STAT_CONN_PERF_HIST_OPREAD_LATENCY_GT10000	1379
-/*! perf: operation write latency histogram (bucket 1) - 100-249us */
-#define	WT_STAT_CONN_PERF_HIST_OPWRITE_LATENCY_LT250	1380
-/*! perf: operation write latency histogram (bucket 2) - 250-499us */
-#define	WT_STAT_CONN_PERF_HIST_OPWRITE_LATENCY_LT500	1381
-/*! perf: operation write latency histogram (bucket 3) - 500-999us */
-#define	WT_STAT_CONN_PERF_HIST_OPWRITE_LATENCY_LT1000	1382
-/*! perf: operation write latency histogram (bucket 4) - 1000-9999us */
-#define	WT_STAT_CONN_PERF_HIST_OPWRITE_LATENCY_LT10000	1383
-/*! perf: operation write latency histogram (bucket 5) - 10000us+ */
-#define	WT_STAT_CONN_PERF_HIST_OPWRITE_LATENCY_GT10000	1384
-/*! reconciliation: approximate byte size of timestamps in pages written */
-#define	WT_STAT_CONN_REC_TIME_WINDOW_BYTES_TS		1385
->>>>>>> f8fca788
+#define	WT_STAT_CONN_REC_TIME_WINDOW_BYTES_TS		1389
 /*!
  * reconciliation: approximate byte size of transaction IDs in pages
  * written
  */
-<<<<<<< HEAD
-#define	WT_STAT_CONN_REC_TIME_WINDOW_BYTES_TXN		1389
+#define	WT_STAT_CONN_REC_TIME_WINDOW_BYTES_TXN		1390
 /*! reconciliation: fast-path pages deleted */
-#define	WT_STAT_CONN_REC_PAGE_DELETE_FAST		1390
+#define	WT_STAT_CONN_REC_PAGE_DELETE_FAST		1391
 /*! reconciliation: leaf-page overflow keys */
-#define	WT_STAT_CONN_REC_OVERFLOW_KEY_LEAF		1391
+#define	WT_STAT_CONN_REC_OVERFLOW_KEY_LEAF		1392
 /*! reconciliation: maximum seconds spent in a reconciliation call */
-#define	WT_STAT_CONN_REC_MAXIMUM_SECONDS		1392
+#define	WT_STAT_CONN_REC_MAXIMUM_SECONDS		1393
 /*! reconciliation: page reconciliation calls */
-#define	WT_STAT_CONN_REC_PAGES				1393
+#define	WT_STAT_CONN_REC_PAGES				1394
 /*! reconciliation: page reconciliation calls for eviction */
-#define	WT_STAT_CONN_REC_PAGES_EVICTION			1394
-=======
-#define	WT_STAT_CONN_REC_TIME_WINDOW_BYTES_TXN		1386
-/*! reconciliation: fast-path pages deleted */
-#define	WT_STAT_CONN_REC_PAGE_DELETE_FAST		1387
-/*! reconciliation: leaf-page overflow keys */
-#define	WT_STAT_CONN_REC_OVERFLOW_KEY_LEAF		1388
-/*! reconciliation: maximum seconds spent in a reconciliation call */
-#define	WT_STAT_CONN_REC_MAXIMUM_SECONDS		1389
-/*! reconciliation: page reconciliation calls */
-#define	WT_STAT_CONN_REC_PAGES				1390
-/*! reconciliation: page reconciliation calls for eviction */
-#define	WT_STAT_CONN_REC_PAGES_EVICTION			1391
->>>>>>> f8fca788
+#define	WT_STAT_CONN_REC_PAGES_EVICTION			1395
 /*!
  * reconciliation: page reconciliation calls that resulted in values with
  * prepared transaction metadata
  */
-<<<<<<< HEAD
-#define	WT_STAT_CONN_REC_PAGES_WITH_PREPARE		1395
-=======
-#define	WT_STAT_CONN_REC_PAGES_WITH_PREPARE		1392
->>>>>>> f8fca788
+#define	WT_STAT_CONN_REC_PAGES_WITH_PREPARE		1396
 /*!
  * reconciliation: page reconciliation calls that resulted in values with
  * timestamps
  */
-<<<<<<< HEAD
-#define	WT_STAT_CONN_REC_PAGES_WITH_TS			1396
-=======
-#define	WT_STAT_CONN_REC_PAGES_WITH_TS			1393
->>>>>>> f8fca788
+#define	WT_STAT_CONN_REC_PAGES_WITH_TS			1397
 /*!
  * reconciliation: page reconciliation calls that resulted in values with
  * transaction ids
  */
-<<<<<<< HEAD
-#define	WT_STAT_CONN_REC_PAGES_WITH_TXN			1397
+#define	WT_STAT_CONN_REC_PAGES_WITH_TXN			1398
 /*! reconciliation: pages deleted */
-#define	WT_STAT_CONN_REC_PAGE_DELETE			1398
-=======
-#define	WT_STAT_CONN_REC_PAGES_WITH_TXN			1394
-/*! reconciliation: pages deleted */
-#define	WT_STAT_CONN_REC_PAGE_DELETE			1395
->>>>>>> f8fca788
+#define	WT_STAT_CONN_REC_PAGE_DELETE			1399
 /*!
  * reconciliation: pages written including an aggregated newest start
  * durable timestamp
  */
-<<<<<<< HEAD
-#define	WT_STAT_CONN_REC_TIME_AGGR_NEWEST_START_DURABLE_TS	1399
-=======
-#define	WT_STAT_CONN_REC_TIME_AGGR_NEWEST_START_DURABLE_TS	1396
->>>>>>> f8fca788
+#define	WT_STAT_CONN_REC_TIME_AGGR_NEWEST_START_DURABLE_TS	1400
 /*!
  * reconciliation: pages written including an aggregated newest stop
  * durable timestamp
  */
-<<<<<<< HEAD
-#define	WT_STAT_CONN_REC_TIME_AGGR_NEWEST_STOP_DURABLE_TS	1400
-=======
-#define	WT_STAT_CONN_REC_TIME_AGGR_NEWEST_STOP_DURABLE_TS	1397
->>>>>>> f8fca788
+#define	WT_STAT_CONN_REC_TIME_AGGR_NEWEST_STOP_DURABLE_TS	1401
 /*!
  * reconciliation: pages written including an aggregated newest stop
  * timestamp
  */
-<<<<<<< HEAD
-#define	WT_STAT_CONN_REC_TIME_AGGR_NEWEST_STOP_TS	1401
-=======
-#define	WT_STAT_CONN_REC_TIME_AGGR_NEWEST_STOP_TS	1398
->>>>>>> f8fca788
+#define	WT_STAT_CONN_REC_TIME_AGGR_NEWEST_STOP_TS	1402
 /*!
  * reconciliation: pages written including an aggregated newest stop
  * transaction ID
  */
-<<<<<<< HEAD
-#define	WT_STAT_CONN_REC_TIME_AGGR_NEWEST_STOP_TXN	1402
-=======
-#define	WT_STAT_CONN_REC_TIME_AGGR_NEWEST_STOP_TXN	1399
->>>>>>> f8fca788
+#define	WT_STAT_CONN_REC_TIME_AGGR_NEWEST_STOP_TXN	1403
 /*!
  * reconciliation: pages written including an aggregated newest
  * transaction ID
  */
-<<<<<<< HEAD
-#define	WT_STAT_CONN_REC_TIME_AGGR_NEWEST_TXN		1403
-=======
-#define	WT_STAT_CONN_REC_TIME_AGGR_NEWEST_TXN		1400
->>>>>>> f8fca788
+#define	WT_STAT_CONN_REC_TIME_AGGR_NEWEST_TXN		1404
 /*!
  * reconciliation: pages written including an aggregated oldest start
  * timestamp
  */
-<<<<<<< HEAD
-#define	WT_STAT_CONN_REC_TIME_AGGR_OLDEST_START_TS	1404
+#define	WT_STAT_CONN_REC_TIME_AGGR_OLDEST_START_TS	1405
 /*! reconciliation: pages written including an aggregated prepare */
-#define	WT_STAT_CONN_REC_TIME_AGGR_PREPARED		1405
+#define	WT_STAT_CONN_REC_TIME_AGGR_PREPARED		1406
 /*! reconciliation: pages written including at least one prepare state */
-#define	WT_STAT_CONN_REC_TIME_WINDOW_PAGES_PREPARED	1406
-=======
-#define	WT_STAT_CONN_REC_TIME_AGGR_OLDEST_START_TS	1401
-/*! reconciliation: pages written including an aggregated prepare */
-#define	WT_STAT_CONN_REC_TIME_AGGR_PREPARED		1402
-/*! reconciliation: pages written including at least one prepare state */
-#define	WT_STAT_CONN_REC_TIME_WINDOW_PAGES_PREPARED	1403
->>>>>>> f8fca788
+#define	WT_STAT_CONN_REC_TIME_WINDOW_PAGES_PREPARED	1407
 /*!
  * reconciliation: pages written including at least one start durable
  * timestamp
  */
-<<<<<<< HEAD
-#define	WT_STAT_CONN_REC_TIME_WINDOW_PAGES_DURABLE_START_TS	1407
+#define	WT_STAT_CONN_REC_TIME_WINDOW_PAGES_DURABLE_START_TS	1408
 /*! reconciliation: pages written including at least one start timestamp */
-#define	WT_STAT_CONN_REC_TIME_WINDOW_PAGES_START_TS	1408
-=======
-#define	WT_STAT_CONN_REC_TIME_WINDOW_PAGES_DURABLE_START_TS	1404
-/*! reconciliation: pages written including at least one start timestamp */
-#define	WT_STAT_CONN_REC_TIME_WINDOW_PAGES_START_TS	1405
->>>>>>> f8fca788
+#define	WT_STAT_CONN_REC_TIME_WINDOW_PAGES_START_TS	1409
 /*!
  * reconciliation: pages written including at least one start transaction
  * ID
  */
-<<<<<<< HEAD
-#define	WT_STAT_CONN_REC_TIME_WINDOW_PAGES_START_TXN	1409
-=======
-#define	WT_STAT_CONN_REC_TIME_WINDOW_PAGES_START_TXN	1406
->>>>>>> f8fca788
+#define	WT_STAT_CONN_REC_TIME_WINDOW_PAGES_START_TXN	1410
 /*!
  * reconciliation: pages written including at least one stop durable
  * timestamp
  */
-<<<<<<< HEAD
-#define	WT_STAT_CONN_REC_TIME_WINDOW_PAGES_DURABLE_STOP_TS	1410
+#define	WT_STAT_CONN_REC_TIME_WINDOW_PAGES_DURABLE_STOP_TS	1411
 /*! reconciliation: pages written including at least one stop timestamp */
-#define	WT_STAT_CONN_REC_TIME_WINDOW_PAGES_STOP_TS	1411
-=======
-#define	WT_STAT_CONN_REC_TIME_WINDOW_PAGES_DURABLE_STOP_TS	1407
-/*! reconciliation: pages written including at least one stop timestamp */
-#define	WT_STAT_CONN_REC_TIME_WINDOW_PAGES_STOP_TS	1408
->>>>>>> f8fca788
+#define	WT_STAT_CONN_REC_TIME_WINDOW_PAGES_STOP_TS	1412
 /*!
  * reconciliation: pages written including at least one stop transaction
  * ID
  */
-<<<<<<< HEAD
-#define	WT_STAT_CONN_REC_TIME_WINDOW_PAGES_STOP_TXN	1412
+#define	WT_STAT_CONN_REC_TIME_WINDOW_PAGES_STOP_TXN	1413
 /*! reconciliation: records written including a prepare state */
-#define	WT_STAT_CONN_REC_TIME_WINDOW_PREPARED		1413
+#define	WT_STAT_CONN_REC_TIME_WINDOW_PREPARED		1414
 /*! reconciliation: records written including a start durable timestamp */
-#define	WT_STAT_CONN_REC_TIME_WINDOW_DURABLE_START_TS	1414
+#define	WT_STAT_CONN_REC_TIME_WINDOW_DURABLE_START_TS	1415
 /*! reconciliation: records written including a start timestamp */
-#define	WT_STAT_CONN_REC_TIME_WINDOW_START_TS		1415
+#define	WT_STAT_CONN_REC_TIME_WINDOW_START_TS		1416
 /*! reconciliation: records written including a start transaction ID */
-#define	WT_STAT_CONN_REC_TIME_WINDOW_START_TXN		1416
+#define	WT_STAT_CONN_REC_TIME_WINDOW_START_TXN		1417
 /*! reconciliation: records written including a stop durable timestamp */
-#define	WT_STAT_CONN_REC_TIME_WINDOW_DURABLE_STOP_TS	1417
+#define	WT_STAT_CONN_REC_TIME_WINDOW_DURABLE_STOP_TS	1418
 /*! reconciliation: records written including a stop timestamp */
-#define	WT_STAT_CONN_REC_TIME_WINDOW_STOP_TS		1418
+#define	WT_STAT_CONN_REC_TIME_WINDOW_STOP_TS		1419
 /*! reconciliation: records written including a stop transaction ID */
-#define	WT_STAT_CONN_REC_TIME_WINDOW_STOP_TXN		1419
+#define	WT_STAT_CONN_REC_TIME_WINDOW_STOP_TXN		1420
 /*! reconciliation: split bytes currently awaiting free */
-#define	WT_STAT_CONN_REC_SPLIT_STASHED_BYTES		1420
+#define	WT_STAT_CONN_REC_SPLIT_STASHED_BYTES		1421
 /*! reconciliation: split objects currently awaiting free */
-#define	WT_STAT_CONN_REC_SPLIT_STASHED_OBJECTS		1421
+#define	WT_STAT_CONN_REC_SPLIT_STASHED_OBJECTS		1422
 /*! session: attempts to remove a local object and the object is in use */
-#define	WT_STAT_CONN_LOCAL_OBJECTS_INUSE		1422
+#define	WT_STAT_CONN_LOCAL_OBJECTS_INUSE		1423
 /*! session: flush_tier operation calls */
-#define	WT_STAT_CONN_FLUSH_TIER				1423
+#define	WT_STAT_CONN_FLUSH_TIER				1424
 /*! session: flush_tier tables skipped due to no checkpoint */
-#define	WT_STAT_CONN_FLUSH_TIER_SKIPPED			1424
+#define	WT_STAT_CONN_FLUSH_TIER_SKIPPED			1425
 /*! session: flush_tier tables switched */
-#define	WT_STAT_CONN_FLUSH_TIER_SWITCHED		1425
+#define	WT_STAT_CONN_FLUSH_TIER_SWITCHED		1426
 /*! session: local objects removed */
-#define	WT_STAT_CONN_LOCAL_OBJECTS_REMOVED		1426
+#define	WT_STAT_CONN_LOCAL_OBJECTS_REMOVED		1427
 /*! session: open session count */
-#define	WT_STAT_CONN_SESSION_OPEN			1427
+#define	WT_STAT_CONN_SESSION_OPEN			1428
 /*! session: session query timestamp calls */
-#define	WT_STAT_CONN_SESSION_QUERY_TS			1428
+#define	WT_STAT_CONN_SESSION_QUERY_TS			1429
 /*! session: table alter failed calls */
-#define	WT_STAT_CONN_SESSION_TABLE_ALTER_FAIL		1429
+#define	WT_STAT_CONN_SESSION_TABLE_ALTER_FAIL		1430
 /*! session: table alter successful calls */
-#define	WT_STAT_CONN_SESSION_TABLE_ALTER_SUCCESS	1430
+#define	WT_STAT_CONN_SESSION_TABLE_ALTER_SUCCESS	1431
 /*! session: table alter triggering checkpoint calls */
-#define	WT_STAT_CONN_SESSION_TABLE_ALTER_TRIGGER_CHECKPOINT	1431
+#define	WT_STAT_CONN_SESSION_TABLE_ALTER_TRIGGER_CHECKPOINT	1432
 /*! session: table alter unchanged and skipped */
-#define	WT_STAT_CONN_SESSION_TABLE_ALTER_SKIP		1432
+#define	WT_STAT_CONN_SESSION_TABLE_ALTER_SKIP		1433
 /*! session: table compact failed calls */
-#define	WT_STAT_CONN_SESSION_TABLE_COMPACT_FAIL		1433
+#define	WT_STAT_CONN_SESSION_TABLE_COMPACT_FAIL		1434
 /*! session: table compact failed calls due to cache pressure */
-#define	WT_STAT_CONN_SESSION_TABLE_COMPACT_FAIL_CACHE_PRESSURE	1434
+#define	WT_STAT_CONN_SESSION_TABLE_COMPACT_FAIL_CACHE_PRESSURE	1435
 /*! session: table compact running */
-#define	WT_STAT_CONN_SESSION_TABLE_COMPACT_RUNNING	1435
+#define	WT_STAT_CONN_SESSION_TABLE_COMPACT_RUNNING	1436
 /*! session: table compact skipped as process would not reduce file size */
-#define	WT_STAT_CONN_SESSION_TABLE_COMPACT_SKIPPED	1436
+#define	WT_STAT_CONN_SESSION_TABLE_COMPACT_SKIPPED	1437
 /*! session: table compact successful calls */
-#define	WT_STAT_CONN_SESSION_TABLE_COMPACT_SUCCESS	1437
+#define	WT_STAT_CONN_SESSION_TABLE_COMPACT_SUCCESS	1438
 /*! session: table compact timeout */
-#define	WT_STAT_CONN_SESSION_TABLE_COMPACT_TIMEOUT	1438
+#define	WT_STAT_CONN_SESSION_TABLE_COMPACT_TIMEOUT	1439
 /*! session: table create failed calls */
-#define	WT_STAT_CONN_SESSION_TABLE_CREATE_FAIL		1439
+#define	WT_STAT_CONN_SESSION_TABLE_CREATE_FAIL		1440
 /*! session: table create successful calls */
-#define	WT_STAT_CONN_SESSION_TABLE_CREATE_SUCCESS	1440
+#define	WT_STAT_CONN_SESSION_TABLE_CREATE_SUCCESS	1441
 /*! session: table create with import failed calls */
-#define	WT_STAT_CONN_SESSION_TABLE_CREATE_IMPORT_FAIL	1441
+#define	WT_STAT_CONN_SESSION_TABLE_CREATE_IMPORT_FAIL	1442
 /*! session: table create with import successful calls */
-#define	WT_STAT_CONN_SESSION_TABLE_CREATE_IMPORT_SUCCESS	1442
+#define	WT_STAT_CONN_SESSION_TABLE_CREATE_IMPORT_SUCCESS	1443
 /*! session: table drop failed calls */
-#define	WT_STAT_CONN_SESSION_TABLE_DROP_FAIL		1443
+#define	WT_STAT_CONN_SESSION_TABLE_DROP_FAIL		1444
 /*! session: table drop successful calls */
-#define	WT_STAT_CONN_SESSION_TABLE_DROP_SUCCESS		1444
+#define	WT_STAT_CONN_SESSION_TABLE_DROP_SUCCESS		1445
 /*! session: table rename failed calls */
-#define	WT_STAT_CONN_SESSION_TABLE_RENAME_FAIL		1445
+#define	WT_STAT_CONN_SESSION_TABLE_RENAME_FAIL		1446
 /*! session: table rename successful calls */
-#define	WT_STAT_CONN_SESSION_TABLE_RENAME_SUCCESS	1446
+#define	WT_STAT_CONN_SESSION_TABLE_RENAME_SUCCESS	1447
 /*! session: table salvage failed calls */
-#define	WT_STAT_CONN_SESSION_TABLE_SALVAGE_FAIL		1447
+#define	WT_STAT_CONN_SESSION_TABLE_SALVAGE_FAIL		1448
 /*! session: table salvage successful calls */
-#define	WT_STAT_CONN_SESSION_TABLE_SALVAGE_SUCCESS	1448
+#define	WT_STAT_CONN_SESSION_TABLE_SALVAGE_SUCCESS	1449
 /*! session: table truncate failed calls */
-#define	WT_STAT_CONN_SESSION_TABLE_TRUNCATE_FAIL	1449
+#define	WT_STAT_CONN_SESSION_TABLE_TRUNCATE_FAIL	1450
 /*! session: table truncate successful calls */
-#define	WT_STAT_CONN_SESSION_TABLE_TRUNCATE_SUCCESS	1450
+#define	WT_STAT_CONN_SESSION_TABLE_TRUNCATE_SUCCESS	1451
 /*! session: table verify failed calls */
-#define	WT_STAT_CONN_SESSION_TABLE_VERIFY_FAIL		1451
+#define	WT_STAT_CONN_SESSION_TABLE_VERIFY_FAIL		1452
 /*! session: table verify successful calls */
-#define	WT_STAT_CONN_SESSION_TABLE_VERIFY_SUCCESS	1452
+#define	WT_STAT_CONN_SESSION_TABLE_VERIFY_SUCCESS	1453
 /*! session: tiered operations dequeued and processed */
-#define	WT_STAT_CONN_TIERED_WORK_UNITS_DEQUEUED		1453
+#define	WT_STAT_CONN_TIERED_WORK_UNITS_DEQUEUED		1454
 /*! session: tiered operations scheduled */
-#define	WT_STAT_CONN_TIERED_WORK_UNITS_CREATED		1454
+#define	WT_STAT_CONN_TIERED_WORK_UNITS_CREATED		1455
 /*! session: tiered storage local retention time (secs) */
-#define	WT_STAT_CONN_TIERED_RETENTION			1455
+#define	WT_STAT_CONN_TIERED_RETENTION			1456
 /*! thread-state: active filesystem fsync calls */
-#define	WT_STAT_CONN_THREAD_FSYNC_ACTIVE		1456
+#define	WT_STAT_CONN_THREAD_FSYNC_ACTIVE		1457
 /*! thread-state: active filesystem read calls */
-#define	WT_STAT_CONN_THREAD_READ_ACTIVE			1457
+#define	WT_STAT_CONN_THREAD_READ_ACTIVE			1458
 /*! thread-state: active filesystem write calls */
-#define	WT_STAT_CONN_THREAD_WRITE_ACTIVE		1458
+#define	WT_STAT_CONN_THREAD_WRITE_ACTIVE		1459
 /*! thread-yield: application thread time evicting (usecs) */
-#define	WT_STAT_CONN_APPLICATION_EVICT_TIME		1459
+#define	WT_STAT_CONN_APPLICATION_EVICT_TIME		1460
 /*! thread-yield: application thread time waiting for cache (usecs) */
-#define	WT_STAT_CONN_APPLICATION_CACHE_TIME		1460
-=======
-#define	WT_STAT_CONN_REC_TIME_WINDOW_PAGES_STOP_TXN	1409
-/*! reconciliation: records written including a prepare state */
-#define	WT_STAT_CONN_REC_TIME_WINDOW_PREPARED		1410
-/*! reconciliation: records written including a start durable timestamp */
-#define	WT_STAT_CONN_REC_TIME_WINDOW_DURABLE_START_TS	1411
-/*! reconciliation: records written including a start timestamp */
-#define	WT_STAT_CONN_REC_TIME_WINDOW_START_TS		1412
-/*! reconciliation: records written including a start transaction ID */
-#define	WT_STAT_CONN_REC_TIME_WINDOW_START_TXN		1413
-/*! reconciliation: records written including a stop durable timestamp */
-#define	WT_STAT_CONN_REC_TIME_WINDOW_DURABLE_STOP_TS	1414
-/*! reconciliation: records written including a stop timestamp */
-#define	WT_STAT_CONN_REC_TIME_WINDOW_STOP_TS		1415
-/*! reconciliation: records written including a stop transaction ID */
-#define	WT_STAT_CONN_REC_TIME_WINDOW_STOP_TXN		1416
-/*! reconciliation: split bytes currently awaiting free */
-#define	WT_STAT_CONN_REC_SPLIT_STASHED_BYTES		1417
-/*! reconciliation: split objects currently awaiting free */
-#define	WT_STAT_CONN_REC_SPLIT_STASHED_OBJECTS		1418
-/*! session: attempts to remove a local object and the object is in use */
-#define	WT_STAT_CONN_LOCAL_OBJECTS_INUSE		1419
-/*! session: flush_tier operation calls */
-#define	WT_STAT_CONN_FLUSH_TIER				1420
-/*! session: flush_tier tables skipped due to no checkpoint */
-#define	WT_STAT_CONN_FLUSH_TIER_SKIPPED			1421
-/*! session: flush_tier tables switched */
-#define	WT_STAT_CONN_FLUSH_TIER_SWITCHED		1422
-/*! session: local objects removed */
-#define	WT_STAT_CONN_LOCAL_OBJECTS_REMOVED		1423
-/*! session: open session count */
-#define	WT_STAT_CONN_SESSION_OPEN			1424
-/*! session: session query timestamp calls */
-#define	WT_STAT_CONN_SESSION_QUERY_TS			1425
-/*! session: table alter failed calls */
-#define	WT_STAT_CONN_SESSION_TABLE_ALTER_FAIL		1426
-/*! session: table alter successful calls */
-#define	WT_STAT_CONN_SESSION_TABLE_ALTER_SUCCESS	1427
-/*! session: table alter triggering checkpoint calls */
-#define	WT_STAT_CONN_SESSION_TABLE_ALTER_TRIGGER_CHECKPOINT	1428
-/*! session: table alter unchanged and skipped */
-#define	WT_STAT_CONN_SESSION_TABLE_ALTER_SKIP		1429
-/*! session: table compact failed calls */
-#define	WT_STAT_CONN_SESSION_TABLE_COMPACT_FAIL		1430
-/*! session: table compact failed calls due to cache pressure */
-#define	WT_STAT_CONN_SESSION_TABLE_COMPACT_FAIL_CACHE_PRESSURE	1431
-/*! session: table compact running */
-#define	WT_STAT_CONN_SESSION_TABLE_COMPACT_RUNNING	1432
-/*! session: table compact skipped as process would not reduce file size */
-#define	WT_STAT_CONN_SESSION_TABLE_COMPACT_SKIPPED	1433
-/*! session: table compact successful calls */
-#define	WT_STAT_CONN_SESSION_TABLE_COMPACT_SUCCESS	1434
-/*! session: table compact timeout */
-#define	WT_STAT_CONN_SESSION_TABLE_COMPACT_TIMEOUT	1435
-/*! session: table create failed calls */
-#define	WT_STAT_CONN_SESSION_TABLE_CREATE_FAIL		1436
-/*! session: table create successful calls */
-#define	WT_STAT_CONN_SESSION_TABLE_CREATE_SUCCESS	1437
-/*! session: table create with import failed calls */
-#define	WT_STAT_CONN_SESSION_TABLE_CREATE_IMPORT_FAIL	1438
-/*! session: table create with import successful calls */
-#define	WT_STAT_CONN_SESSION_TABLE_CREATE_IMPORT_SUCCESS	1439
-/*! session: table drop failed calls */
-#define	WT_STAT_CONN_SESSION_TABLE_DROP_FAIL		1440
-/*! session: table drop successful calls */
-#define	WT_STAT_CONN_SESSION_TABLE_DROP_SUCCESS		1441
-/*! session: table rename failed calls */
-#define	WT_STAT_CONN_SESSION_TABLE_RENAME_FAIL		1442
-/*! session: table rename successful calls */
-#define	WT_STAT_CONN_SESSION_TABLE_RENAME_SUCCESS	1443
-/*! session: table salvage failed calls */
-#define	WT_STAT_CONN_SESSION_TABLE_SALVAGE_FAIL		1444
-/*! session: table salvage successful calls */
-#define	WT_STAT_CONN_SESSION_TABLE_SALVAGE_SUCCESS	1445
-/*! session: table truncate failed calls */
-#define	WT_STAT_CONN_SESSION_TABLE_TRUNCATE_FAIL	1446
-/*! session: table truncate successful calls */
-#define	WT_STAT_CONN_SESSION_TABLE_TRUNCATE_SUCCESS	1447
-/*! session: table verify failed calls */
-#define	WT_STAT_CONN_SESSION_TABLE_VERIFY_FAIL		1448
-/*! session: table verify successful calls */
-#define	WT_STAT_CONN_SESSION_TABLE_VERIFY_SUCCESS	1449
-/*! session: tiered operations dequeued and processed */
-#define	WT_STAT_CONN_TIERED_WORK_UNITS_DEQUEUED		1450
-/*! session: tiered operations scheduled */
-#define	WT_STAT_CONN_TIERED_WORK_UNITS_CREATED		1451
-/*! session: tiered storage local retention time (secs) */
-#define	WT_STAT_CONN_TIERED_RETENTION			1452
-/*! thread-state: active filesystem fsync calls */
-#define	WT_STAT_CONN_THREAD_FSYNC_ACTIVE		1453
-/*! thread-state: active filesystem read calls */
-#define	WT_STAT_CONN_THREAD_READ_ACTIVE			1454
-/*! thread-state: active filesystem write calls */
-#define	WT_STAT_CONN_THREAD_WRITE_ACTIVE		1455
-/*! thread-yield: application thread time evicting (usecs) */
-#define	WT_STAT_CONN_APPLICATION_EVICT_TIME		1456
-/*! thread-yield: application thread time waiting for cache (usecs) */
-#define	WT_STAT_CONN_APPLICATION_CACHE_TIME		1457
->>>>>>> f8fca788
+#define	WT_STAT_CONN_APPLICATION_CACHE_TIME		1461
 /*!
  * thread-yield: connection close blocked waiting for transaction state
  * stabilization
  */
-<<<<<<< HEAD
-#define	WT_STAT_CONN_TXN_RELEASE_BLOCKED		1461
+#define	WT_STAT_CONN_TXN_RELEASE_BLOCKED		1462
 /*! thread-yield: connection close yielded for lsm manager shutdown */
-#define	WT_STAT_CONN_CONN_CLOSE_BLOCKED_LSM		1462
+#define	WT_STAT_CONN_CONN_CLOSE_BLOCKED_LSM		1463
 /*! thread-yield: data handle lock yielded */
-#define	WT_STAT_CONN_DHANDLE_LOCK_BLOCKED		1463
-=======
-#define	WT_STAT_CONN_TXN_RELEASE_BLOCKED		1458
-/*! thread-yield: connection close yielded for lsm manager shutdown */
-#define	WT_STAT_CONN_CONN_CLOSE_BLOCKED_LSM		1459
-/*! thread-yield: data handle lock yielded */
-#define	WT_STAT_CONN_DHANDLE_LOCK_BLOCKED		1460
->>>>>>> f8fca788
+#define	WT_STAT_CONN_DHANDLE_LOCK_BLOCKED		1464
 /*!
  * thread-yield: get reference for page index and slot time sleeping
  * (usecs)
  */
-<<<<<<< HEAD
-#define	WT_STAT_CONN_PAGE_INDEX_SLOT_REF_BLOCKED	1464
+#define	WT_STAT_CONN_PAGE_INDEX_SLOT_REF_BLOCKED	1465
 /*! thread-yield: page access yielded due to prepare state change */
-#define	WT_STAT_CONN_PREPARED_TRANSITION_BLOCKED_PAGE	1465
+#define	WT_STAT_CONN_PREPARED_TRANSITION_BLOCKED_PAGE	1466
 /*! thread-yield: page acquire busy blocked */
-#define	WT_STAT_CONN_PAGE_BUSY_BLOCKED			1466
+#define	WT_STAT_CONN_PAGE_BUSY_BLOCKED			1467
 /*! thread-yield: page acquire eviction blocked */
-#define	WT_STAT_CONN_PAGE_FORCIBLE_EVICT_BLOCKED	1467
+#define	WT_STAT_CONN_PAGE_FORCIBLE_EVICT_BLOCKED	1468
 /*! thread-yield: page acquire locked blocked */
-#define	WT_STAT_CONN_PAGE_LOCKED_BLOCKED		1468
+#define	WT_STAT_CONN_PAGE_LOCKED_BLOCKED		1469
 /*! thread-yield: page acquire read blocked */
-#define	WT_STAT_CONN_PAGE_READ_BLOCKED			1469
+#define	WT_STAT_CONN_PAGE_READ_BLOCKED			1470
 /*! thread-yield: page acquire time sleeping (usecs) */
-#define	WT_STAT_CONN_PAGE_SLEEP				1470
-=======
-#define	WT_STAT_CONN_PAGE_INDEX_SLOT_REF_BLOCKED	1461
-/*! thread-yield: page access yielded due to prepare state change */
-#define	WT_STAT_CONN_PREPARED_TRANSITION_BLOCKED_PAGE	1462
-/*! thread-yield: page acquire busy blocked */
-#define	WT_STAT_CONN_PAGE_BUSY_BLOCKED			1463
-/*! thread-yield: page acquire eviction blocked */
-#define	WT_STAT_CONN_PAGE_FORCIBLE_EVICT_BLOCKED	1464
-/*! thread-yield: page acquire locked blocked */
-#define	WT_STAT_CONN_PAGE_LOCKED_BLOCKED		1465
-/*! thread-yield: page acquire read blocked */
-#define	WT_STAT_CONN_PAGE_READ_BLOCKED			1466
-/*! thread-yield: page acquire time sleeping (usecs) */
-#define	WT_STAT_CONN_PAGE_SLEEP				1467
->>>>>>> f8fca788
+#define	WT_STAT_CONN_PAGE_SLEEP				1471
 /*!
  * thread-yield: page delete rollback time sleeping for state change
  * (usecs)
  */
-<<<<<<< HEAD
-#define	WT_STAT_CONN_PAGE_DEL_ROLLBACK_BLOCKED		1471
+#define	WT_STAT_CONN_PAGE_DEL_ROLLBACK_BLOCKED		1472
 /*! thread-yield: page reconciliation yielded due to child modification */
-#define	WT_STAT_CONN_CHILD_MODIFY_BLOCKED_PAGE		1472
+#define	WT_STAT_CONN_CHILD_MODIFY_BLOCKED_PAGE		1473
 /*! transaction: Number of prepared updates */
-#define	WT_STAT_CONN_TXN_PREPARED_UPDATES		1473
+#define	WT_STAT_CONN_TXN_PREPARED_UPDATES		1474
 /*! transaction: Number of prepared updates committed */
-#define	WT_STAT_CONN_TXN_PREPARED_UPDATES_COMMITTED	1474
+#define	WT_STAT_CONN_TXN_PREPARED_UPDATES_COMMITTED	1475
 /*! transaction: Number of prepared updates repeated on the same key */
-#define	WT_STAT_CONN_TXN_PREPARED_UPDATES_KEY_REPEATED	1475
+#define	WT_STAT_CONN_TXN_PREPARED_UPDATES_KEY_REPEATED	1476
 /*! transaction: Number of prepared updates rolled back */
-#define	WT_STAT_CONN_TXN_PREPARED_UPDATES_ROLLEDBACK	1476
+#define	WT_STAT_CONN_TXN_PREPARED_UPDATES_ROLLEDBACK	1477
 /*! transaction: prepared transactions */
-#define	WT_STAT_CONN_TXN_PREPARE			1477
+#define	WT_STAT_CONN_TXN_PREPARE			1478
 /*! transaction: prepared transactions committed */
-#define	WT_STAT_CONN_TXN_PREPARE_COMMIT			1478
+#define	WT_STAT_CONN_TXN_PREPARE_COMMIT			1479
 /*! transaction: prepared transactions currently active */
-#define	WT_STAT_CONN_TXN_PREPARE_ACTIVE			1479
+#define	WT_STAT_CONN_TXN_PREPARE_ACTIVE			1480
 /*! transaction: prepared transactions rolled back */
-#define	WT_STAT_CONN_TXN_PREPARE_ROLLBACK		1480
+#define	WT_STAT_CONN_TXN_PREPARE_ROLLBACK		1481
 /*! transaction: query timestamp calls */
-#define	WT_STAT_CONN_TXN_QUERY_TS			1481
+#define	WT_STAT_CONN_TXN_QUERY_TS			1482
 /*! transaction: race to read prepared update retry */
-#define	WT_STAT_CONN_TXN_READ_RACE_PREPARE_UPDATE	1482
+#define	WT_STAT_CONN_TXN_READ_RACE_PREPARE_UPDATE	1483
 /*! transaction: rollback to stable calls */
-#define	WT_STAT_CONN_TXN_RTS				1483
-=======
-#define	WT_STAT_CONN_PAGE_DEL_ROLLBACK_BLOCKED		1468
-/*! thread-yield: page reconciliation yielded due to child modification */
-#define	WT_STAT_CONN_CHILD_MODIFY_BLOCKED_PAGE		1469
-/*! transaction: Number of prepared updates */
-#define	WT_STAT_CONN_TXN_PREPARED_UPDATES		1470
-/*! transaction: Number of prepared updates committed */
-#define	WT_STAT_CONN_TXN_PREPARED_UPDATES_COMMITTED	1471
-/*! transaction: Number of prepared updates repeated on the same key */
-#define	WT_STAT_CONN_TXN_PREPARED_UPDATES_KEY_REPEATED	1472
-/*! transaction: Number of prepared updates rolled back */
-#define	WT_STAT_CONN_TXN_PREPARED_UPDATES_ROLLEDBACK	1473
-/*! transaction: prepared transactions */
-#define	WT_STAT_CONN_TXN_PREPARE			1474
-/*! transaction: prepared transactions committed */
-#define	WT_STAT_CONN_TXN_PREPARE_COMMIT			1475
-/*! transaction: prepared transactions currently active */
-#define	WT_STAT_CONN_TXN_PREPARE_ACTIVE			1476
-/*! transaction: prepared transactions rolled back */
-#define	WT_STAT_CONN_TXN_PREPARE_ROLLBACK		1477
-/*! transaction: query timestamp calls */
-#define	WT_STAT_CONN_TXN_QUERY_TS			1478
-/*! transaction: race to read prepared update retry */
-#define	WT_STAT_CONN_TXN_READ_RACE_PREPARE_UPDATE	1479
-/*! transaction: rollback to stable calls */
-#define	WT_STAT_CONN_TXN_RTS				1480
->>>>>>> f8fca788
+#define	WT_STAT_CONN_TXN_RTS				1484
 /*!
  * transaction: rollback to stable history store records with stop
  * timestamps older than newer records
  */
-<<<<<<< HEAD
-#define	WT_STAT_CONN_TXN_RTS_HS_STOP_OLDER_THAN_NEWER_START	1484
+#define	WT_STAT_CONN_TXN_RTS_HS_STOP_OLDER_THAN_NEWER_START	1485
 /*! transaction: rollback to stable inconsistent checkpoint */
-#define	WT_STAT_CONN_TXN_RTS_INCONSISTENT_CKPT		1485
+#define	WT_STAT_CONN_TXN_RTS_INCONSISTENT_CKPT		1486
 /*! transaction: rollback to stable keys removed */
-#define	WT_STAT_CONN_TXN_RTS_KEYS_REMOVED		1486
+#define	WT_STAT_CONN_TXN_RTS_KEYS_REMOVED		1487
 /*! transaction: rollback to stable keys restored */
-#define	WT_STAT_CONN_TXN_RTS_KEYS_RESTORED		1487
+#define	WT_STAT_CONN_TXN_RTS_KEYS_RESTORED		1488
 /*! transaction: rollback to stable pages visited */
-#define	WT_STAT_CONN_TXN_RTS_PAGES_VISITED		1488
+#define	WT_STAT_CONN_TXN_RTS_PAGES_VISITED		1489
 /*! transaction: rollback to stable restored tombstones from history store */
-#define	WT_STAT_CONN_TXN_RTS_HS_RESTORE_TOMBSTONES	1489
+#define	WT_STAT_CONN_TXN_RTS_HS_RESTORE_TOMBSTONES	1490
 /*! transaction: rollback to stable restored updates from history store */
-#define	WT_STAT_CONN_TXN_RTS_HS_RESTORE_UPDATES		1490
+#define	WT_STAT_CONN_TXN_RTS_HS_RESTORE_UPDATES		1491
 /*! transaction: rollback to stable skipping delete rle */
-#define	WT_STAT_CONN_TXN_RTS_DELETE_RLE_SKIPPED		1491
+#define	WT_STAT_CONN_TXN_RTS_DELETE_RLE_SKIPPED		1492
 /*! transaction: rollback to stable skipping stable rle */
-#define	WT_STAT_CONN_TXN_RTS_STABLE_RLE_SKIPPED		1492
+#define	WT_STAT_CONN_TXN_RTS_STABLE_RLE_SKIPPED		1493
 /*! transaction: rollback to stable sweeping history store keys */
-#define	WT_STAT_CONN_TXN_RTS_SWEEP_HS_KEYS		1493
+#define	WT_STAT_CONN_TXN_RTS_SWEEP_HS_KEYS		1494
 /*! transaction: rollback to stable tree walk skipping pages */
-#define	WT_STAT_CONN_TXN_RTS_TREE_WALK_SKIP_PAGES	1494
+#define	WT_STAT_CONN_TXN_RTS_TREE_WALK_SKIP_PAGES	1495
 /*! transaction: rollback to stable updates aborted */
-#define	WT_STAT_CONN_TXN_RTS_UPD_ABORTED		1495
+#define	WT_STAT_CONN_TXN_RTS_UPD_ABORTED		1496
 /*! transaction: rollback to stable updates removed from history store */
-#define	WT_STAT_CONN_TXN_RTS_HS_REMOVED			1496
+#define	WT_STAT_CONN_TXN_RTS_HS_REMOVED			1497
 /*! transaction: sessions scanned in each walk of concurrent sessions */
-#define	WT_STAT_CONN_TXN_SESSIONS_WALKED		1497
+#define	WT_STAT_CONN_TXN_SESSIONS_WALKED		1498
 /*! transaction: set timestamp calls */
-#define	WT_STAT_CONN_TXN_SET_TS				1498
+#define	WT_STAT_CONN_TXN_SET_TS				1499
 /*! transaction: set timestamp durable calls */
-#define	WT_STAT_CONN_TXN_SET_TS_DURABLE			1499
+#define	WT_STAT_CONN_TXN_SET_TS_DURABLE			1500
 /*! transaction: set timestamp durable updates */
-#define	WT_STAT_CONN_TXN_SET_TS_DURABLE_UPD		1500
+#define	WT_STAT_CONN_TXN_SET_TS_DURABLE_UPD		1501
 /*! transaction: set timestamp oldest calls */
-#define	WT_STAT_CONN_TXN_SET_TS_OLDEST			1501
+#define	WT_STAT_CONN_TXN_SET_TS_OLDEST			1502
 /*! transaction: set timestamp oldest updates */
-#define	WT_STAT_CONN_TXN_SET_TS_OLDEST_UPD		1502
+#define	WT_STAT_CONN_TXN_SET_TS_OLDEST_UPD		1503
 /*! transaction: set timestamp stable calls */
-#define	WT_STAT_CONN_TXN_SET_TS_STABLE			1503
+#define	WT_STAT_CONN_TXN_SET_TS_STABLE			1504
 /*! transaction: set timestamp stable updates */
-#define	WT_STAT_CONN_TXN_SET_TS_STABLE_UPD		1504
+#define	WT_STAT_CONN_TXN_SET_TS_STABLE_UPD		1505
 /*! transaction: transaction begins */
-#define	WT_STAT_CONN_TXN_BEGIN				1505
+#define	WT_STAT_CONN_TXN_BEGIN				1506
 /*! transaction: transaction checkpoint currently running */
-#define	WT_STAT_CONN_TXN_CHECKPOINT_RUNNING		1506
-=======
-#define	WT_STAT_CONN_TXN_RTS_HS_STOP_OLDER_THAN_NEWER_START	1481
-/*! transaction: rollback to stable inconsistent checkpoint */
-#define	WT_STAT_CONN_TXN_RTS_INCONSISTENT_CKPT		1482
-/*! transaction: rollback to stable keys removed */
-#define	WT_STAT_CONN_TXN_RTS_KEYS_REMOVED		1483
-/*! transaction: rollback to stable keys restored */
-#define	WT_STAT_CONN_TXN_RTS_KEYS_RESTORED		1484
-/*! transaction: rollback to stable pages visited */
-#define	WT_STAT_CONN_TXN_RTS_PAGES_VISITED		1485
-/*! transaction: rollback to stable restored tombstones from history store */
-#define	WT_STAT_CONN_TXN_RTS_HS_RESTORE_TOMBSTONES	1486
-/*! transaction: rollback to stable restored updates from history store */
-#define	WT_STAT_CONN_TXN_RTS_HS_RESTORE_UPDATES		1487
-/*! transaction: rollback to stable skipping delete rle */
-#define	WT_STAT_CONN_TXN_RTS_DELETE_RLE_SKIPPED		1488
-/*! transaction: rollback to stable skipping stable rle */
-#define	WT_STAT_CONN_TXN_RTS_STABLE_RLE_SKIPPED		1489
-/*! transaction: rollback to stable sweeping history store keys */
-#define	WT_STAT_CONN_TXN_RTS_SWEEP_HS_KEYS		1490
-/*! transaction: rollback to stable tree walk skipping pages */
-#define	WT_STAT_CONN_TXN_RTS_TREE_WALK_SKIP_PAGES	1491
-/*! transaction: rollback to stable updates aborted */
-#define	WT_STAT_CONN_TXN_RTS_UPD_ABORTED		1492
-/*! transaction: rollback to stable updates removed from history store */
-#define	WT_STAT_CONN_TXN_RTS_HS_REMOVED			1493
-/*! transaction: sessions scanned in each walk of concurrent sessions */
-#define	WT_STAT_CONN_TXN_SESSIONS_WALKED		1494
-/*! transaction: set timestamp calls */
-#define	WT_STAT_CONN_TXN_SET_TS				1495
-/*! transaction: set timestamp durable calls */
-#define	WT_STAT_CONN_TXN_SET_TS_DURABLE			1496
-/*! transaction: set timestamp durable updates */
-#define	WT_STAT_CONN_TXN_SET_TS_DURABLE_UPD		1497
-/*! transaction: set timestamp oldest calls */
-#define	WT_STAT_CONN_TXN_SET_TS_OLDEST			1498
-/*! transaction: set timestamp oldest updates */
-#define	WT_STAT_CONN_TXN_SET_TS_OLDEST_UPD		1499
-/*! transaction: set timestamp stable calls */
-#define	WT_STAT_CONN_TXN_SET_TS_STABLE			1500
-/*! transaction: set timestamp stable updates */
-#define	WT_STAT_CONN_TXN_SET_TS_STABLE_UPD		1501
-/*! transaction: transaction begins */
-#define	WT_STAT_CONN_TXN_BEGIN				1502
-/*! transaction: transaction checkpoint currently running */
-#define	WT_STAT_CONN_TXN_CHECKPOINT_RUNNING		1503
->>>>>>> f8fca788
+#define	WT_STAT_CONN_TXN_CHECKPOINT_RUNNING		1507
 /*!
  * transaction: transaction checkpoint currently running for history
  * store file
  */
-<<<<<<< HEAD
-#define	WT_STAT_CONN_TXN_CHECKPOINT_RUNNING_HS		1507
+#define	WT_STAT_CONN_TXN_CHECKPOINT_RUNNING_HS		1508
 /*! transaction: transaction checkpoint generation */
-#define	WT_STAT_CONN_TXN_CHECKPOINT_GENERATION		1508
-=======
-#define	WT_STAT_CONN_TXN_CHECKPOINT_RUNNING_HS		1504
-/*! transaction: transaction checkpoint generation */
-#define	WT_STAT_CONN_TXN_CHECKPOINT_GENERATION		1505
->>>>>>> f8fca788
+#define	WT_STAT_CONN_TXN_CHECKPOINT_GENERATION		1509
 /*!
  * transaction: transaction checkpoint history store file duration
  * (usecs)
  */
-<<<<<<< HEAD
-#define	WT_STAT_CONN_TXN_HS_CKPT_DURATION		1509
+#define	WT_STAT_CONN_TXN_HS_CKPT_DURATION		1510
 /*! transaction: transaction checkpoint max time (msecs) */
-#define	WT_STAT_CONN_TXN_CHECKPOINT_TIME_MAX		1510
+#define	WT_STAT_CONN_TXN_CHECKPOINT_TIME_MAX		1511
 /*! transaction: transaction checkpoint min time (msecs) */
-#define	WT_STAT_CONN_TXN_CHECKPOINT_TIME_MIN		1511
-=======
-#define	WT_STAT_CONN_TXN_HS_CKPT_DURATION		1506
-/*! transaction: transaction checkpoint max time (msecs) */
-#define	WT_STAT_CONN_TXN_CHECKPOINT_TIME_MAX		1507
-/*! transaction: transaction checkpoint min time (msecs) */
-#define	WT_STAT_CONN_TXN_CHECKPOINT_TIME_MIN		1508
->>>>>>> f8fca788
+#define	WT_STAT_CONN_TXN_CHECKPOINT_TIME_MIN		1512
 /*!
  * transaction: transaction checkpoint most recent duration for gathering
  * all handles (usecs)
  */
-<<<<<<< HEAD
-#define	WT_STAT_CONN_TXN_CHECKPOINT_HANDLE_DURATION	1512
-=======
-#define	WT_STAT_CONN_TXN_CHECKPOINT_HANDLE_DURATION	1509
->>>>>>> f8fca788
+#define	WT_STAT_CONN_TXN_CHECKPOINT_HANDLE_DURATION	1513
 /*!
  * transaction: transaction checkpoint most recent duration for gathering
  * applied handles (usecs)
  */
-<<<<<<< HEAD
-#define	WT_STAT_CONN_TXN_CHECKPOINT_HANDLE_DURATION_APPLY	1513
-=======
-#define	WT_STAT_CONN_TXN_CHECKPOINT_HANDLE_DURATION_APPLY	1510
->>>>>>> f8fca788
+#define	WT_STAT_CONN_TXN_CHECKPOINT_HANDLE_DURATION_APPLY	1514
 /*!
  * transaction: transaction checkpoint most recent duration for gathering
  * skipped handles (usecs)
  */
-<<<<<<< HEAD
-#define	WT_STAT_CONN_TXN_CHECKPOINT_HANDLE_DURATION_SKIP	1514
+#define	WT_STAT_CONN_TXN_CHECKPOINT_HANDLE_DURATION_SKIP	1515
 /*! transaction: transaction checkpoint most recent handles applied */
-#define	WT_STAT_CONN_TXN_CHECKPOINT_HANDLE_APPLIED	1515
+#define	WT_STAT_CONN_TXN_CHECKPOINT_HANDLE_APPLIED	1516
 /*! transaction: transaction checkpoint most recent handles skipped */
-#define	WT_STAT_CONN_TXN_CHECKPOINT_HANDLE_SKIPPED	1516
+#define	WT_STAT_CONN_TXN_CHECKPOINT_HANDLE_SKIPPED	1517
 /*! transaction: transaction checkpoint most recent handles walked */
-#define	WT_STAT_CONN_TXN_CHECKPOINT_HANDLE_WALKED	1517
+#define	WT_STAT_CONN_TXN_CHECKPOINT_HANDLE_WALKED	1518
 /*! transaction: transaction checkpoint most recent time (msecs) */
-#define	WT_STAT_CONN_TXN_CHECKPOINT_TIME_RECENT		1518
+#define	WT_STAT_CONN_TXN_CHECKPOINT_TIME_RECENT		1519
 /*! transaction: transaction checkpoint prepare currently running */
-#define	WT_STAT_CONN_TXN_CHECKPOINT_PREP_RUNNING	1519
+#define	WT_STAT_CONN_TXN_CHECKPOINT_PREP_RUNNING	1520
 /*! transaction: transaction checkpoint prepare max time (msecs) */
-#define	WT_STAT_CONN_TXN_CHECKPOINT_PREP_MAX		1520
+#define	WT_STAT_CONN_TXN_CHECKPOINT_PREP_MAX		1521
 /*! transaction: transaction checkpoint prepare min time (msecs) */
-#define	WT_STAT_CONN_TXN_CHECKPOINT_PREP_MIN		1521
+#define	WT_STAT_CONN_TXN_CHECKPOINT_PREP_MIN		1522
 /*! transaction: transaction checkpoint prepare most recent time (msecs) */
-#define	WT_STAT_CONN_TXN_CHECKPOINT_PREP_RECENT		1522
+#define	WT_STAT_CONN_TXN_CHECKPOINT_PREP_RECENT		1523
 /*! transaction: transaction checkpoint prepare total time (msecs) */
-#define	WT_STAT_CONN_TXN_CHECKPOINT_PREP_TOTAL		1523
+#define	WT_STAT_CONN_TXN_CHECKPOINT_PREP_TOTAL		1524
 /*! transaction: transaction checkpoint scrub dirty target */
-#define	WT_STAT_CONN_TXN_CHECKPOINT_SCRUB_TARGET	1524
+#define	WT_STAT_CONN_TXN_CHECKPOINT_SCRUB_TARGET	1525
 /*! transaction: transaction checkpoint scrub time (msecs) */
-#define	WT_STAT_CONN_TXN_CHECKPOINT_SCRUB_TIME		1525
+#define	WT_STAT_CONN_TXN_CHECKPOINT_SCRUB_TIME		1526
 /*! transaction: transaction checkpoint stop timing stress active */
-#define	WT_STAT_CONN_TXN_CHECKPOINT_STOP_STRESS_ACTIVE	1526
+#define	WT_STAT_CONN_TXN_CHECKPOINT_STOP_STRESS_ACTIVE	1527
 /*! transaction: transaction checkpoint total time (msecs) */
-#define	WT_STAT_CONN_TXN_CHECKPOINT_TIME_TOTAL		1527
+#define	WT_STAT_CONN_TXN_CHECKPOINT_TIME_TOTAL		1528
 /*! transaction: transaction checkpoints */
-#define	WT_STAT_CONN_TXN_CHECKPOINT			1528
+#define	WT_STAT_CONN_TXN_CHECKPOINT			1529
 /*! transaction: transaction checkpoints due to obsolete pages */
-#define	WT_STAT_CONN_TXN_CHECKPOINT_OBSOLETE_APPLIED	1529
-=======
-#define	WT_STAT_CONN_TXN_CHECKPOINT_HANDLE_DURATION_SKIP	1511
-/*! transaction: transaction checkpoint most recent handles applied */
-#define	WT_STAT_CONN_TXN_CHECKPOINT_HANDLE_APPLIED	1512
-/*! transaction: transaction checkpoint most recent handles skipped */
-#define	WT_STAT_CONN_TXN_CHECKPOINT_HANDLE_SKIPPED	1513
-/*! transaction: transaction checkpoint most recent handles walked */
-#define	WT_STAT_CONN_TXN_CHECKPOINT_HANDLE_WALKED	1514
-/*! transaction: transaction checkpoint most recent time (msecs) */
-#define	WT_STAT_CONN_TXN_CHECKPOINT_TIME_RECENT		1515
-/*! transaction: transaction checkpoint prepare currently running */
-#define	WT_STAT_CONN_TXN_CHECKPOINT_PREP_RUNNING	1516
-/*! transaction: transaction checkpoint prepare max time (msecs) */
-#define	WT_STAT_CONN_TXN_CHECKPOINT_PREP_MAX		1517
-/*! transaction: transaction checkpoint prepare min time (msecs) */
-#define	WT_STAT_CONN_TXN_CHECKPOINT_PREP_MIN		1518
-/*! transaction: transaction checkpoint prepare most recent time (msecs) */
-#define	WT_STAT_CONN_TXN_CHECKPOINT_PREP_RECENT		1519
-/*! transaction: transaction checkpoint prepare total time (msecs) */
-#define	WT_STAT_CONN_TXN_CHECKPOINT_PREP_TOTAL		1520
-/*! transaction: transaction checkpoint scrub dirty target */
-#define	WT_STAT_CONN_TXN_CHECKPOINT_SCRUB_TARGET	1521
-/*! transaction: transaction checkpoint scrub time (msecs) */
-#define	WT_STAT_CONN_TXN_CHECKPOINT_SCRUB_TIME		1522
-/*! transaction: transaction checkpoint stop timing stress active */
-#define	WT_STAT_CONN_TXN_CHECKPOINT_STOP_STRESS_ACTIVE	1523
-/*! transaction: transaction checkpoint total time (msecs) */
-#define	WT_STAT_CONN_TXN_CHECKPOINT_TIME_TOTAL		1524
-/*! transaction: transaction checkpoints */
-#define	WT_STAT_CONN_TXN_CHECKPOINT			1525
-/*! transaction: transaction checkpoints due to obsolete pages */
-#define	WT_STAT_CONN_TXN_CHECKPOINT_OBSOLETE_APPLIED	1526
->>>>>>> f8fca788
+#define	WT_STAT_CONN_TXN_CHECKPOINT_OBSOLETE_APPLIED	1530
 /*!
  * transaction: transaction checkpoints skipped because database was
  * clean
  */
-<<<<<<< HEAD
-#define	WT_STAT_CONN_TXN_CHECKPOINT_SKIPPED		1530
+#define	WT_STAT_CONN_TXN_CHECKPOINT_SKIPPED		1531
 /*! transaction: transaction failures due to history store */
-#define	WT_STAT_CONN_TXN_FAIL_CACHE			1531
-=======
-#define	WT_STAT_CONN_TXN_CHECKPOINT_SKIPPED		1527
-/*! transaction: transaction failures due to history store */
-#define	WT_STAT_CONN_TXN_FAIL_CACHE			1528
->>>>>>> f8fca788
+#define	WT_STAT_CONN_TXN_FAIL_CACHE			1532
 /*!
  * transaction: transaction fsync calls for checkpoint after allocating
  * the transaction ID
  */
-<<<<<<< HEAD
-#define	WT_STAT_CONN_TXN_CHECKPOINT_FSYNC_POST		1532
-=======
-#define	WT_STAT_CONN_TXN_CHECKPOINT_FSYNC_POST		1529
->>>>>>> f8fca788
+#define	WT_STAT_CONN_TXN_CHECKPOINT_FSYNC_POST		1533
 /*!
  * transaction: transaction fsync duration for checkpoint after
  * allocating the transaction ID (usecs)
  */
-<<<<<<< HEAD
-#define	WT_STAT_CONN_TXN_CHECKPOINT_FSYNC_POST_DURATION	1533
+#define	WT_STAT_CONN_TXN_CHECKPOINT_FSYNC_POST_DURATION	1534
 /*! transaction: transaction range of IDs currently pinned */
-#define	WT_STAT_CONN_TXN_PINNED_RANGE			1534
+#define	WT_STAT_CONN_TXN_PINNED_RANGE			1535
 /*! transaction: transaction range of IDs currently pinned by a checkpoint */
-#define	WT_STAT_CONN_TXN_PINNED_CHECKPOINT_RANGE	1535
+#define	WT_STAT_CONN_TXN_PINNED_CHECKPOINT_RANGE	1536
 /*! transaction: transaction range of timestamps currently pinned */
-#define	WT_STAT_CONN_TXN_PINNED_TIMESTAMP		1536
+#define	WT_STAT_CONN_TXN_PINNED_TIMESTAMP		1537
 /*! transaction: transaction range of timestamps pinned by a checkpoint */
-#define	WT_STAT_CONN_TXN_PINNED_TIMESTAMP_CHECKPOINT	1537
-=======
-#define	WT_STAT_CONN_TXN_CHECKPOINT_FSYNC_POST_DURATION	1530
-/*! transaction: transaction range of IDs currently pinned */
-#define	WT_STAT_CONN_TXN_PINNED_RANGE			1531
-/*! transaction: transaction range of IDs currently pinned by a checkpoint */
-#define	WT_STAT_CONN_TXN_PINNED_CHECKPOINT_RANGE	1532
-/*! transaction: transaction range of timestamps currently pinned */
-#define	WT_STAT_CONN_TXN_PINNED_TIMESTAMP		1533
-/*! transaction: transaction range of timestamps pinned by a checkpoint */
-#define	WT_STAT_CONN_TXN_PINNED_TIMESTAMP_CHECKPOINT	1534
->>>>>>> f8fca788
+#define	WT_STAT_CONN_TXN_PINNED_TIMESTAMP_CHECKPOINT	1538
 /*!
  * transaction: transaction range of timestamps pinned by the oldest
  * active read timestamp
  */
-<<<<<<< HEAD
-#define	WT_STAT_CONN_TXN_PINNED_TIMESTAMP_READER	1538
-=======
-#define	WT_STAT_CONN_TXN_PINNED_TIMESTAMP_READER	1535
->>>>>>> f8fca788
+#define	WT_STAT_CONN_TXN_PINNED_TIMESTAMP_READER	1539
 /*!
  * transaction: transaction range of timestamps pinned by the oldest
  * timestamp
  */
-<<<<<<< HEAD
-#define	WT_STAT_CONN_TXN_PINNED_TIMESTAMP_OLDEST	1539
+#define	WT_STAT_CONN_TXN_PINNED_TIMESTAMP_OLDEST	1540
 /*! transaction: transaction read timestamp of the oldest active reader */
-#define	WT_STAT_CONN_TXN_TIMESTAMP_OLDEST_ACTIVE_READ	1540
+#define	WT_STAT_CONN_TXN_TIMESTAMP_OLDEST_ACTIVE_READ	1541
 /*! transaction: transaction rollback to stable currently running */
-#define	WT_STAT_CONN_TXN_ROLLBACK_TO_STABLE_RUNNING	1541
+#define	WT_STAT_CONN_TXN_ROLLBACK_TO_STABLE_RUNNING	1542
 /*! transaction: transaction walk of concurrent sessions */
-#define	WT_STAT_CONN_TXN_WALK_SESSIONS			1542
+#define	WT_STAT_CONN_TXN_WALK_SESSIONS			1543
 /*! transaction: transactions committed */
-#define	WT_STAT_CONN_TXN_COMMIT				1543
+#define	WT_STAT_CONN_TXN_COMMIT				1544
 /*! transaction: transactions rolled back */
-#define	WT_STAT_CONN_TXN_ROLLBACK			1544
+#define	WT_STAT_CONN_TXN_ROLLBACK			1545
 /*! transaction: update conflicts */
-#define	WT_STAT_CONN_TXN_UPDATE_CONFLICT		1545
-=======
-#define	WT_STAT_CONN_TXN_PINNED_TIMESTAMP_OLDEST	1536
-/*! transaction: transaction read timestamp of the oldest active reader */
-#define	WT_STAT_CONN_TXN_TIMESTAMP_OLDEST_ACTIVE_READ	1537
-/*! transaction: transaction rollback to stable currently running */
-#define	WT_STAT_CONN_TXN_ROLLBACK_TO_STABLE_RUNNING	1538
-/*! transaction: transaction walk of concurrent sessions */
-#define	WT_STAT_CONN_TXN_WALK_SESSIONS			1539
-/*! transaction: transactions committed */
-#define	WT_STAT_CONN_TXN_COMMIT				1540
-/*! transaction: transactions rolled back */
-#define	WT_STAT_CONN_TXN_ROLLBACK			1541
-/*! transaction: update conflicts */
-#define	WT_STAT_CONN_TXN_UPDATE_CONFLICT		1542
->>>>>>> f8fca788
+#define	WT_STAT_CONN_TXN_UPDATE_CONFLICT		1546
 
 /*!
  * @}
