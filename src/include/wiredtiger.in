/*-
 * Copyright (c) 2014-present MongoDB, Inc.
 * Copyright (c) 2008-2014 WiredTiger, Inc.
 *  All rights reserved.
 *
 * See the file LICENSE for redistribution information.
 */

#ifndef __WIREDTIGER_H_
#define __WIREDTIGER_H_

#if defined(__cplusplus)
extern "C" {
#endif

/*******************************************
 * Version information
 *******************************************/
#define WIREDTIGER_VERSION_MAJOR    @VERSION_MAJOR@
#define WIREDTIGER_VERSION_MINOR    @VERSION_MINOR@
#define WIREDTIGER_VERSION_PATCH    @VERSION_PATCH@
#define WIREDTIGER_VERSION_STRING   @VERSION_STRING@

/*******************************************
 * Required includes
 *******************************************/
@wiredtiger_includes_decl@

/*******************************************
 * Portable type names
 *******************************************/
@off_t_decl@
@uintmax_t_decl@
@uintptr_t_decl@

#if defined(DOXYGEN) || defined(SWIG)
#define __F(func) func
#else
/* NOLINTNEXTLINE(misc-macro-parentheses) */
#define __F(func) (*func)
#endif

/*
 * We support configuring WiredTiger with the gcc/clang -fvisibility=hidden
 * flags, but that requires public APIs be specifically marked.
 */
#if defined(DOXYGEN) || defined(SWIG) || !defined(__GNUC__)
#define WT_ATTRIBUTE_LIBRARY_VISIBLE
#else
#define WT_ATTRIBUTE_LIBRARY_VISIBLE    __attribute__((visibility("default")))
#endif

/*!
 * @defgroup wt WiredTiger API
 * The functions, handles and methods applications use to access and manage
 * data with WiredTiger.
 *
 * @{
 */

/*******************************************
 * Public forward structure declarations
 *******************************************/
struct __wt_collator;       typedef struct __wt_collator WT_COLLATOR;
struct __wt_compressor;     typedef struct __wt_compressor WT_COMPRESSOR;
struct __wt_config_item;    typedef struct __wt_config_item WT_CONFIG_ITEM;
struct __wt_config_parser;
    typedef struct __wt_config_parser WT_CONFIG_PARSER;
struct __wt_connection;     typedef struct __wt_connection WT_CONNECTION;
struct __wt_cursor;     typedef struct __wt_cursor WT_CURSOR;
struct __wt_data_source;    typedef struct __wt_data_source WT_DATA_SOURCE;
struct __wt_encryptor;      typedef struct __wt_encryptor WT_ENCRYPTOR;
struct __wt_event_handler;  typedef struct __wt_event_handler WT_EVENT_HANDLER;
struct __wt_extension_api;  typedef struct __wt_extension_api WT_EXTENSION_API;
struct __wt_extractor;      typedef struct __wt_extractor WT_EXTRACTOR;
struct __wt_file_handle;    typedef struct __wt_file_handle WT_FILE_HANDLE;
struct __wt_file_system;    typedef struct __wt_file_system WT_FILE_SYSTEM;
struct __wt_item;       typedef struct __wt_item WT_ITEM;
struct __wt_modify;     typedef struct __wt_modify WT_MODIFY;
struct __wt_session;        typedef struct __wt_session WT_SESSION;
#if !defined(DOXYGEN)
struct __wt_storage_source; typedef struct __wt_storage_source WT_STORAGE_SOURCE;
#endif

/*!
 * A raw item of data to be managed, including a pointer to the data and a
 * length.
 *
 * WT_ITEM structures do not need to be cleared before use.
 */
struct __wt_item {
    /*!
     * The memory reference of the data item.
     *
     * For items returned by a WT_CURSOR, the pointer is only valid until
     * the next operation on that cursor.  Applications that need to keep
     * an item across multiple cursor operations must make a copy.
     */
    const void *data;

    /*!
     * The number of bytes in the data item.
     *
     * The maximum length of a single column stored in a table is not fixed
     * (as it partially depends on the underlying file configuration), but
     * is always a small number of bytes less than 4GB.
     */
    size_t size;

#ifndef DOXYGEN
    /*! Managed memory chunk (internal use). */
    void *mem;

    /*! Managed memory size (internal use). */
    size_t memsize;

    /*! Object flags (internal use). */
/* AUTOMATIC FLAG VALUE GENERATION START 0 */
#define WT_ITEM_ALIGNED 0x1u
#define WT_ITEM_INUSE   0x2u
/* AUTOMATIC FLAG VALUE GENERATION STOP 32 */
    uint32_t flags;
#endif
};

/*!
 * A set of modifications for a value, including a pointer to new data and a
 * length, plus a target offset in the value and an optional length of data
 * in the value to be replaced.
 *
 * WT_MODIFY structures do not need to be cleared before use.
 */
struct __wt_modify {
    /*!
     * New data. The size of the new data may be zero when no new data is
     * provided.
     */
    WT_ITEM data;

    /*!
     * The zero-based byte offset in the value where the new data is placed.
     *
     * If the offset is past the end of the value, padding bytes are
     * appended to the value up to the specified offset. If the value is a
     * string (value format \c S), the padding byte is a space. If the value
     * is a raw byte array accessed using a WT_ITEM structure (value format
     * \c u), the padding byte is a nul.
     */
     size_t offset;

    /*!
     * The number of bytes in the value to be replaced.
     *
     * If the size is zero, no bytes from the value are replaced and the new
     * data is inserted.
     *
     * If the offset is past the end of the value, the size is ignored.
     *
     * If the offset plus the size overlaps the end of the previous value,
     * bytes from the offset to the end of the value are replaced and any
     * remaining new data is appended.
     */
     size_t size;
};

/*!
 * The maximum packed size of a 64-bit integer.  The ::wiredtiger_struct_pack
 * function will pack single long integers into at most this many bytes.
 */
#define WT_INTPACK64_MAXSIZE    ((int)sizeof(int64_t) + 1)

/*!
 * The maximum packed size of a 32-bit integer.  The ::wiredtiger_struct_pack
 * function will pack single integers into at most this many bytes.
 */
#define WT_INTPACK32_MAXSIZE    ((int)sizeof(int32_t) + 1)

/*!
 * A WT_CURSOR handle is the interface to a cursor.
 *
 * Cursors allow data to be searched, iterated and modified, implementing the
 * CRUD (create, read, update and delete) operations.  Cursors are opened in
 * the context of a session.  If a transaction is started, cursors operate in
 * the context of the transaction until the transaction is resolved.
 *
 * Raw data is represented by key/value pairs of WT_ITEM structures, but
 * cursors can also provide access to fields within the key and value if the
 * formats are described in the WT_SESSION::create method.
 *
 * In the common case, a cursor is used to access records in a table.  However,
 * cursors can be used on subsets of tables (such as a single column or a
 * projection of multiple columns), as an interface to statistics, configuration
 * data or application-specific data sources.  See WT_SESSION::open_cursor for
 * more information.
 *
 * <b>Thread safety:</b> A WT_CURSOR handle is not usually shared between
 * threads. See @ref threads for more information.
 */
struct __wt_cursor {
    WT_SESSION *session;    /*!< The session handle for this cursor. */

    /*!
     * The name of the data source for the cursor, matches the \c uri
     * parameter to WT_SESSION::open_cursor used to open the cursor.
     */
    const char *uri;

    /*!
     * The format of the data packed into key items.  See @ref packing for
     * details.  If not set, a default value of "u" is assumed, and
     * applications must use WT_ITEM structures to manipulate untyped byte
     * arrays.
     */
    const char *key_format;

    /*!
     * The format of the data packed into value items.  See @ref packing
     * for details.  If not set, a default value of "u" is assumed, and
     * applications must use WT_ITEM structures to manipulate untyped byte
     * arrays.
     */
    const char *value_format;

    /*!
     * @name Data access
     * @{
     */
    /*!
     * Get the key for the current record.
     *
     * @snippet ex_all.c Get the cursor's string key
     *
     * @snippet ex_all.c Get the cursor's record number key
     *
     * @param cursor the cursor handle
     * @param ... pointers to hold key fields corresponding to
     * WT_CURSOR::key_format.
     * The API does not validate the argument types passed in; the caller is
     * responsible for passing the correct argument types according to
     * WT_CURSOR::key_format.
     * @errors
     */
    int __F(get_key)(WT_CURSOR *cursor, ...);

    /*!
     * Get the value for the current record.
     *
     * @snippet ex_all.c Get the cursor's string value
     *
     * @snippet ex_all.c Get the cursor's raw value
     *
     * @param cursor the cursor handle
     * @param ... pointers to hold value fields corresponding to
     * WT_CURSOR::value_format.
     * The API does not validate the argument types passed in; the caller is
     * responsible for passing the correct argument types according to
     * WT_CURSOR::value_format.
     * @errors
     */
    int __F(get_value)(WT_CURSOR *cursor, ...);

    /*!
     * Get the raw key and value for the current record.
     *
     * @snippet ex_all.c Get the raw key and value for the current record.
     *
     * @snippet ex_all.c Set the cursor's record number key
     *
     * @param cursor the cursor handle
     * @param key pointer to an item that will contains the current record's raw key
     * @param value pointer to an item that will contains the current record's raw value
     *
     * The caller can optionally pass in NULL for either key or value to retrieve only
     * the other of the key or value.
     *
     * If an error occurs during this operation, a flag will be set in the
     * cursor, and the next operation to access the key will fail.  This
     * simplifies error handling in applications.
     * @errors
     */
        int __F(get_raw_key_value)(WT_CURSOR *cursor, WT_ITEM* key, WT_ITEM* value);

    /*!
     * Set the key for the next operation.
     *
     * @snippet ex_all.c Set the cursor's string key
     *
     * @snippet ex_all.c Set the cursor's record number key
     *
     * @param cursor the cursor handle
     * @param ... key fields corresponding to WT_CURSOR::key_format.
     *
     * If an error occurs during this operation, a flag will be set in the
     * cursor, and the next operation to access the key will fail.  This
     * simplifies error handling in applications.
     */
    void __F(set_key)(WT_CURSOR *cursor, ...);

    /*!
     * Set the value for the next operation.
     *
     * @snippet ex_all.c Set the cursor's string value
     *
     * @snippet ex_all.c Set the cursor's raw value
     *
     * @param cursor the cursor handle
     * @param ... value fields corresponding to WT_CURSOR::value_format.
     *
     * If an error occurs during this operation, a flag will be set in the
     * cursor, and the next operation to access the value will fail.  This
     * simplifies error handling in applications.
     */
    void __F(set_value)(WT_CURSOR *cursor, ...);
    /*! @} */

    /*!
     * @name Cursor positioning
     * @{
     */
    /*!
     * Return the ordering relationship between two cursors: both cursors
     * must have the same data source and have valid keys. (When testing
     * only for equality, WT_CURSOR::equals may be faster.)
     *
     * @snippet ex_all.c Cursor comparison
     *
     * @param cursor the cursor handle
     * @param other another cursor handle
     * @param comparep the status of the comparison: < 0 if
     * <code>cursor</code> refers to a key that appears before
     * <code>other</code>, 0 if the cursors refer to the same key,
     * and > 0 if <code>cursor</code> refers to a key that appears after
     * <code>other</code>.
     * @errors
     */
    int __F(compare)(WT_CURSOR *cursor, WT_CURSOR *other, int *comparep);

    /*!
     * Return the ordering relationship between two cursors, testing only
     * for equality: both cursors must have the same data source and have
     * valid keys.
     *
     * @snippet ex_all.c Cursor equality
     *
     * @param cursor the cursor handle
     * @param other another cursor handle
     * @param[out] equalp the status of the comparison: 1 if the cursors
     * refer to the same key, otherwise 0.
     * @errors
     */
    int __F(equals)(WT_CURSOR *cursor, WT_CURSOR *other, int *equalp);

    /*!
     * Return the next record.
     *
     * @snippet ex_all.c Return the next record
     *
     * @param cursor the cursor handle
     * @errors
     */
    int __F(next)(WT_CURSOR *cursor);

    /*!
     * Return the previous record.
     *
     * @snippet ex_all.c Return the previous record
     *
     * @param cursor the cursor handle
     * @errors
     */
    int __F(prev)(WT_CURSOR *cursor);

    /*!
     * Reset the cursor. Any resources held by the cursor are released,
     * and the cursor's key and position are no longer valid. Subsequent
     * iterations with WT_CURSOR::next will move to the first record, or
     * with WT_CURSOR::prev will move to the last record.
     *
     * In the case of a statistics cursor, resetting the cursor refreshes
     * the statistics information returned. Resetting a session statistics
     * cursor resets all the session statistics values to zero.
     *
     * @snippet ex_all.c Reset the cursor
     *
     * @param cursor the cursor handle
     * @errors
     */
    int __F(reset)(WT_CURSOR *cursor);

    /*!
     * Return the record matching the key. The key must first be set.
     *
     * @snippet ex_all.c Search for an exact match
     *
     * On success, the cursor ends positioned at the returned record; to
     * minimize cursor resources, the WT_CURSOR::reset method should be
     * called as soon as the record has been retrieved and the cursor no
     * longer needs that position.
     *
     * @param cursor the cursor handle
     * @errors
     */
    int __F(search)(WT_CURSOR *cursor);

    /*!
     * Return the record matching the key if it exists, or an adjacent
     * record.  An adjacent record is either the smallest record larger
     * than the key or the largest record smaller than the key (in other
     * words, a logically adjacent key).
     *
     * The key must first be set.
     *
     * An example of a search for an exact or adjacent match:
     *
     * @snippet ex_all.c Search for an exact or adjacent match
     *
     * An example of a forward scan through the table, where all keys
     * greater than or equal to a specified prefix are included in the
     * scan:
     *
     * @snippet ex_all.c Forward scan greater than or equal
     *
     * An example of a backward scan through the table, where all keys
     * less than a specified prefix are included in the scan:
     *
     * @snippet ex_all.c Backward scan less than
     *
     * On success, the cursor ends positioned at the returned record; to
     * minimize cursor resources, the WT_CURSOR::reset method should be
     * called as soon as the record has been retrieved and the cursor no
     * longer needs that position.
     *
     * @param cursor the cursor handle
     * @param exactp the status of the search: 0 if an exact match is
     * found, < 0 if a smaller key is returned, > 0 if a larger key is
     * returned
     * @errors
     */
    int __F(search_near)(WT_CURSOR *cursor, int *exactp);
    /*! @} */

    /*!
     * @name Data modification
     * @{
     */
    /*!
     * Insert a record and optionally update an existing record.
     *
     * If the cursor was configured with "overwrite=true" (the default),
     * both the key and value must be set; if the record already exists,
     * the key's value will be updated, otherwise, the record will be
     * inserted.
     *
     * @snippet ex_all.c Insert a new record or overwrite an existing record
     *
     * If the cursor was not configured with "overwrite=true", both the key
     * and value must be set and the record must not already exist; the
     * record will be inserted. If the record already exists, the
     * ::WT_DUPLICATE_KEY error is returned and the value found in the tree
     * can be retrieved using WT_CURSOR::get_value.
     *
     * @snippet ex_all.c Insert a new record and fail if the record exists
     *
     * If a cursor with record number keys was configured with
     * "append=true" (not the default), the value must be set; a new record
     * will be appended and the new record number can be retrieved using
     * WT_CURSOR::get_key.
     *
     * @snippet ex_all.c Insert a new record and assign a record number
     *
     * The cursor ends with no position, and a subsequent call to the
     * WT_CURSOR::next (WT_CURSOR::prev) method will iterate from the
     * beginning (end) of the table.
     *
     * If the cursor does not have record number keys or was not configured
     * with "append=true", the cursor ends with no key set and a subsequent
     * call to the WT_CURSOR::get_key method will fail. The cursor ends with
     * no value set and a subsequent call to the WT_CURSOR::get_value method
     * will fail, except for the ::WT_DUPLICATE_KEY error return, in which
     * case the value currently stored for the key can be retrieved.
     *
     * Inserting a new record after the current maximum record in a
     * fixed-length bit field column-store (that is, a store with an
     * 'r' type key and 't' type value) will implicitly create the missing
     * records as records with a value of 0.
     *
     * When loading a large amount of data into a new object, using
     * a cursor with the \c bulk configuration string enabled and
     * loading the data in sorted order will be much faster than doing
     * out-of-order inserts.  See @ref tune_bulk_load for more information.
     *
     * The maximum length of a single column stored in a table is not fixed
     * (as it partially depends on the underlying file configuration), but
     * is always a small number of bytes less than 4GB.
     *
     * The WT_CURSOR::insert method can only be used at snapshot isolation.
     *
     * @param cursor the cursor handle
     * @errors
     * In particular, if \c overwrite=false is configured and a record with
     * the specified key already exists, ::WT_DUPLICATE_KEY is returned.
     * Also, if \c in_memory is configured for the database and the insert
     * requires more than the configured cache size to complete,
     * ::WT_CACHE_FULL is returned.
     */
    int __F(insert)(WT_CURSOR *cursor);

    /*!
     * Modify an existing record. Both the key and value must be set and the record must
     * already exist.
     *
     * Modifications are specified in WT_MODIFY structures. Modifications
     * are applied in order and later modifications can update earlier ones.
     *
     * The modify method is only supported on strings (value format type
     * \c S), or raw byte arrays accessed using a WT_ITEM structure (value
     * format type \c u).
     *
     * The WT_CURSOR::modify method stores a change record in cache and writes a change record
     * to the log instead of the usual complete values. Using WT_CURSOR::modify will result in
     * slower reads, and slower writes than the WT_CURSOR::insert or WT_CURSOR::update methods,
     * because of the need to assemble the complete value in both the read and write paths. The
     * WT_CURSOR::modify method is intended for applications where memory and log amplification
     * are issues (in other words, applications where there is cache or I/O pressure and the
     * application wants to trade performance for a smaller working set in cache and smaller
     * log records).
     *
     * @snippet ex_all.c Modify an existing record
     *
     * On success, the cursor ends positioned at the modified record; to
     * minimize cursor resources, the WT_CURSOR::reset method should be
     * called as soon as the cursor no longer needs that position.
     *
     * The maximum length of a single column stored in a table is not fixed
     * (as it partially depends on the underlying file configuration), but
     * is always a small number of bytes less than 4GB.
     *
     * The WT_CURSOR::modify method can only be used at snapshot isolation.
     *
     * @param cursor the cursor handle
     * @param entries an array of modification data structures
     * @param nentries the number of modification data structures
     * @errors
     * In particular, if \c in_memory is configured for the database and
     * the modify requires more than the configured cache size to complete,
     * ::WT_CACHE_FULL is returned.
     */
    int __F(modify)(WT_CURSOR *cursor, WT_MODIFY *entries, int nentries);

    /*!
     * Update an existing record and optionally insert a record.
     *
     * If the cursor was configured with "overwrite=true" (the default),
     * both the key and value must be set; if the record already exists, the
     * key's value will be updated, otherwise, the record will be inserted.
     *
     * @snippet ex_all.c Update an existing record or insert a new record
     *
     * If the cursor was not configured with "overwrite=true", both the key
     * and value must be set and the record must already exist; the
     * record will be updated.
     *
     * @snippet ex_all.c Update an existing record and fail if DNE
     *
     * On success, the cursor ends positioned at the modified record; to
     * minimize cursor resources, the WT_CURSOR::reset method should be
     * called as soon as the cursor no longer needs that position. (The
     * WT_CURSOR::insert method never keeps a cursor position and may be
     * more efficient for that reason.)
     *
     * The maximum length of a single column stored in a table is not fixed
     * (as it partially depends on the underlying file configuration), but
     * is always a small number of bytes less than 4GB.
     *
     * The WT_CURSOR::update method can only be used at snapshot isolation.
     *
     * @param cursor the cursor handle
     * @errors
     * In particular, if \c overwrite=false is configured and no record with
     * the specified key exists, ::WT_NOTFOUND is returned.
     * Also, if \c in_memory is configured for the database and the update
     * requires more than the configured cache size to complete,
     * ::WT_CACHE_FULL is returned.
     */
    int __F(update)(WT_CURSOR *cursor);

    /*!
     * Remove a record.
     *
     * The key must be set; the key's record will be removed if it exists.
     *
     * @snippet ex_all.c Remove a record
     *
     * Any cursor position does not change: if the cursor was positioned
     * before the WT_CURSOR::remove call, the cursor remains positioned
     * at the removed record; to minimize cursor resources, the
     * WT_CURSOR::reset method should be called as soon as the cursor no
     * longer needs that position. If the cursor was not positioned before
     * the WT_CURSOR::remove call, the cursor ends with no position, and a
     * subsequent call to the WT_CURSOR::next (WT_CURSOR::prev) method will
     * iterate from the beginning (end) of the table.
     *
     * @snippet ex_all.c Remove a record and fail if DNE
     *
     * Removing a record in a fixed-length bit field column-store
     * (that is, a store with an 'r' type key and 't' type value) is
     * identical to setting the record's value to 0.
     *
     * The WT_CURSOR::remove method can only be used at snapshot isolation.
     *
     * @param cursor the cursor handle
     * @errors
     */
    int __F(remove)(WT_CURSOR *cursor);

    /*!
     * Reserve an existing record so a subsequent write is less likely to
     * fail due to a conflict between concurrent operations.
     *
     * The key must first be set and the record must already exist.
     *
     * Note that reserve works by doing a special update operation that is
     * not logged and does not change the value of the record. This update
     * is aborted when the enclosing transaction ends regardless of whether
     * it commits or rolls back. Given that, reserve can only be used to
     * detect conflicts between transactions that execute concurrently. It
     * cannot detect all logical conflicts between transactions. For that,
     * some update to the record must be committed.
     *
     * @snippet ex_all.c Reserve a record
     *
     * On success, the cursor ends positioned at the specified record; to
     * minimize cursor resources, the WT_CURSOR::reset method should be
     * called as soon as the cursor no longer needs that position.
     *
     * @param cursor the cursor handle
     * @errors
     */
    int __F(reserve)(WT_CURSOR *cursor);
    /*! @} */

#ifndef DOXYGEN
    /*!
     * If the cursor is opened on a checkpoint, return a unique identifier for the checkpoint;
     * otherwise return 0.
     *
     * This allows applications to confirm that checkpoint cursors opened on default checkpoints
     * in different objects reference the same database checkpoint.
     *
     * @param cursor the cursor handle
     * @errors
     */
    uint64_t __F(checkpoint_id)(WT_CURSOR *cursor);
#endif

    /*!
     * Close the cursor.
     *
     * This releases the resources associated with the cursor handle.
     * Cursors are closed implicitly by ending the enclosing connection or
     * closing the session in which they were opened.
     *
     * @snippet ex_all.c Close the cursor
     *
     * @param cursor the cursor handle
     * @errors
     */
    int __F(close)(WT_CURSOR *cursor);

    /*!
     * Get the table's largest key, ignoring visibility. This method is only supported by
     * file: or table: objects. The cursor ends with no position.
     *
     * @snippet ex_all.c Get the table's largest key
     *
     * @param cursor the cursor handle
     * @errors
     */
    int __F(largest_key)(WT_CURSOR *cursor);

    /*!
     * Reconfigure the cursor.
     *
     * The cursor is reset.
     *
     * @snippet ex_all.c Reconfigure a cursor
     *
     * @param cursor the cursor handle
     * @configstart{WT_CURSOR.reconfigure, see dist/api_data.py}
     * @config{append, append written values as new records\, giving each a new record number key;
     * valid only for cursors with record number keys., a boolean flag; default \c false.}
     * @config{overwrite, configures whether the cursor's insert and update methods check the
     * existing state of the record.  If \c overwrite is \c false\, WT_CURSOR::insert fails with
     * ::WT_DUPLICATE_KEY if the record exists\, and WT_CURSOR::update fails with ::WT_NOTFOUND if
     * the record does not exist., a boolean flag; default \c true.}
     * @configend
     * @errors
     */
    int __F(reconfigure)(WT_CURSOR *cursor, const char *config);

    /*!
     * Set range bounds on the cursor.
     *
     * @param cursor the cursor handle
     * @configstart{WT_CURSOR.bound, see dist/api_data.py}
     * @config{action, configures whether this call into the API will set or clear range bounds on
     * the given cursor.  It takes one of two values\, "set" or "clear". If "set" is specified then
     * "bound" must also be specified.  The keys relevant to the given bound must have been set
     * prior to the call using WT_CURSOR::set_key., a string\, chosen from the following options: \c
     * "clear"\, \c "set"; default \c set.}
     * @config{bound, configures which bound is being operated on.  It takes one of two values\,
     * "lower" or "upper"., a string\, chosen from the following options: \c "lower"\, \c "upper";
     * default empty.}
     * @config{inclusive, configures whether the given bound is inclusive or not., a boolean flag;
     * default \c true.}
     * @configend
     * @errors
     */
    int __F(bound)(WT_CURSOR *cursor, const char *config);

    /*
     * Protected fields, only to be used by cursor implementations.
     */
#if !defined(SWIG) && !defined(DOXYGEN)
    int __F(cache)(WT_CURSOR *cursor);  /* Cache the cursor */
                        /* Reopen a cached cursor */
    int __F(reopen)(WT_CURSOR *cursor, bool check_only);

    uint64_t uri_hash;          /* Hash of URI */

    /*
     * !!!
     * Explicit representations of structures from queue.h.
     * TAILQ_ENTRY(wt_cursor) q;
     */
    struct {
        WT_CURSOR *tqe_next;
        WT_CURSOR **tqe_prev;
    } q;                /* Linked list of WT_CURSORs. */

    uint64_t recno;         /* Record number, normal and raw mode */
    uint8_t raw_recno_buf[WT_INTPACK64_MAXSIZE];

    void    *json_private;      /* JSON specific storage */
    void    *lang_private;      /* Language specific private storage */

    WT_ITEM key, value;
    int saved_err;          /* Saved error in set_{key,value}. */
    /*
     * URI used internally, may differ from the URI provided by the
     * user on open.
     */
    const char *internal_uri;

    /*
     * Lower bound and upper bound buffers that is used for the bound API. Store the key set for
     * either the lower bound and upper bound such that cursor operations can limit the returned key
     * to be within the bounded ranges.
     */
    WT_ITEM lower_bound, upper_bound;

/* AUTOMATIC FLAG VALUE GENERATION START 0 */
#define WT_CURSTD_APPEND        0x000000001ull
#define WT_CURSTD_BOUND_LOWER    0x000000002ull       /* Lower bound. */
#define WT_CURSTD_BOUND_LOWER_INCLUSIVE 0x000000004ull /* Inclusive lower bound. */
#define WT_CURSTD_BOUND_UPPER           0x000000008ull /* Upper bound. */
#define WT_CURSTD_BOUND_UPPER_INCLUSIVE 0x000000010ull /* Inclusive upper bound. */
#define WT_CURSTD_BULK          0x000000020ull
#define WT_CURSTD_CACHEABLE     0x000000040ull
#define WT_CURSTD_CACHED        0x000000080ull
#define WT_CURSTD_DEAD          0x000000100ull
#define WT_CURSTD_DEBUG_COPY_KEY    0x000000200ull
#define WT_CURSTD_DEBUG_COPY_VALUE  0x000000400ull
#define WT_CURSTD_DEBUG_RESET_EVICT 0x000000800ull
#define WT_CURSTD_DUMP_HEX      0x000001000ull
#define WT_CURSTD_DUMP_JSON     0x000002000ull
#define WT_CURSTD_DUMP_PRETTY       0x000004000ull
#define WT_CURSTD_DUMP_PRINT        0x000008000ull
#define WT_CURSTD_DUP_NO_VALUE          0x000010000ull
#define WT_CURSTD_EVICT_REPOSITION     0x000020000ull
#define WT_CURSTD_HS_READ_ACROSS_BTREE 0x000040000ull
#define WT_CURSTD_HS_READ_ALL       0x000080000ull
#define WT_CURSTD_HS_READ_COMMITTED 0x000100000ull
#define WT_CURSTD_IGNORE_TOMBSTONE  0x000200000ull
#define WT_CURSTD_JOINED        0x000400000ull
#define WT_CURSTD_KEY_EXT       0x000800000ull /* Key points out of tree. */
#define WT_CURSTD_KEY_INT       0x001000000ull /* Key points into tree. */
#define WT_CURSTD_KEY_ONLY      0x002000000ull
#define WT_CURSTD_META_INUSE        0x004000000ull
#define WT_CURSTD_OPEN          0x008000000ull
#define WT_CURSTD_OVERWRITE     0x010000000ull
#define WT_CURSTD_RAW           0x020000000ull
#define WT_CURSTD_RAW_SEARCH        0x040000000ull
#define WT_CURSTD_VALUE_EXT     0x080000000ull /* Value points out of tree. */
#define WT_CURSTD_VALUE_INT     0x100000000ull /* Value points into tree. */
#define WT_CURSTD_VERSION_CURSOR    0x200000000ull /* Version cursor. */
/* AUTOMATIC FLAG VALUE GENERATION STOP 64 */
#define WT_CURSTD_KEY_SET   (WT_CURSTD_KEY_EXT | WT_CURSTD_KEY_INT)
#define WT_CURSTD_VALUE_SET (WT_CURSTD_VALUE_EXT | WT_CURSTD_VALUE_INT)
#define WT_CURSTD_BOUND_ALL (WT_CURSTD_BOUND_UPPER | WT_CURSTD_BOUND_UPPER_INCLUSIVE \
| WT_CURSTD_BOUND_LOWER | WT_CURSTD_BOUND_LOWER_INCLUSIVE)
    uint64_t flags;
#endif
};

/*! WT_SESSION::timestamp_transaction_uint timestamp types */
typedef enum {
    WT_TS_TXN_TYPE_COMMIT, /*!< Commit timestamp. */
    WT_TS_TXN_TYPE_DURABLE, /*!< Durable timestamp. */
    WT_TS_TXN_TYPE_PREPARE, /*!< Prepare timestamp. */
    WT_TS_TXN_TYPE_READ /*!< Read timestamp. */
} WT_TS_TXN_TYPE;

/*!
 * All data operations are performed in the context of a WT_SESSION.  This
 * encapsulates the thread and transactional context of the operation.
 *
 * <b>Thread safety:</b> A WT_SESSION handle is not usually shared between
 * threads, see @ref threads for more information.
 */
struct __wt_session {
    /*! The connection for this session. */
    WT_CONNECTION *connection;

    /*
     * Don't expose app_private to non-C language bindings - they have
     * their own way to attach data to an operation.
     */
#if !defined(SWIG)
    /*!
     * A location for applications to store information that will be
     * available in callbacks taking a WT_SESSION handle.
     */
    void *app_private;
#endif

    /*!
     * Close the session handle.
     *
     * This will release the resources associated with the session handle,
     * including rolling back any active transactions and closing any
     * cursors that remain open in the session.
     *
     * @snippet ex_all.c Close a session
     *
     * @param session the session handle
     * @configempty{WT_SESSION.close, see dist/api_data.py}
     * @errors
     */
    int __F(close)(WT_SESSION *session, const char *config);

    /*!
     * Reconfigure a session handle.
     *
     * Only configurations listed in the method arguments are modified, other configurations
     * remain in their current state. This method additionally resets the cursors associated
     * with the session. WT_SESSION::reconfigure will fail if a transaction is in progress in
     * the session.
     *
     * @snippet ex_all.c Reconfigure a session
     *
     * @param session the session handle
     * @configstart{WT_SESSION.reconfigure, see dist/api_data.py}
     * @config{cache_cursors, enable caching of cursors for reuse.  Any calls to WT_CURSOR::close
     * for a cursor created in this session will mark the cursor as cached and keep it available to
     * be reused for later calls to WT_SESSION::open_cursor.  Cached cursors may be eventually
     * closed.  This value is inherited from ::wiredtiger_open \c cache_cursors., a boolean flag;
     * default \c true.}
     * @config{cache_max_wait_ms, the maximum number of milliseconds an application thread will wait
     * for space to be available in cache before giving up.  Default value will be the global
     * setting of the connection config., an integer greater than or equal to \c 0; default \c 0.}
     * @config{debug = (, configure debug specific behavior on a session.  Generally only used for
     * internal testing purposes., a set of related configuration options defined as follows.}
     * @config{&nbsp;&nbsp;&nbsp;&nbsp;release_evict_page, Configure the session to evict the page
     * when it is released and no longer needed., a boolean flag; default \c false.}
     * @config{ ),,}
     * @config{ignore_cache_size, when set\, operations performed by this session ignore the cache
     * size and are not blocked when the cache is full.  Note that use of this option for operations
     * that create cache pressure can starve ordinary sessions that obey the cache size., a boolean
     * flag; default \c false.}
     * @config{isolation, the default isolation level for operations in this session., a string\,
     * chosen from the following options: \c "read-uncommitted"\, \c "read-committed"\, \c
     * "snapshot"; default \c snapshot.}
     * @configend
     * @errors
     */
    int __F(reconfigure)(WT_SESSION *session, const char *config);

    /*!
     * Return information about an error as a string.
     *
     * @snippet ex_all.c Display an error thread safe
     *
     * @param session the session handle
     * @param error a return value from a WiredTiger, ISO C, or POSIX
     * standard API call
     * @returns a string representation of the error
     */
    const char *__F(strerror)(WT_SESSION *session, int error);

    /*!
     * @name Cursor handles
     * @{
     */

    /*!
     * Open a new cursor on a data source or duplicate an existing cursor.
     *
     * @snippet ex_all.c Open a cursor
     *
     * An existing cursor can be duplicated by passing it as the \c to_dup
     * parameter and setting the \c uri parameter to \c NULL:
     *
     * @snippet ex_all.c Duplicate a cursor
     *
     * Cursors being duplicated must have a key set, and successfully
     * duplicated cursors are positioned at the same place in the data
     * source as the original.
     *
     * Cursor handles should be discarded by calling WT_CURSOR::close.
     *
     * Cursors capable of supporting transactional operations operate in the
     * context of the current transaction, if any.
     *
     * WT_SESSION::rollback_transaction implicitly resets all cursors associated with the
         * session.
     *
     * Cursors are relatively light-weight objects but may hold references
     * to heavier-weight objects; applications should re-use cursors when
     * possible, but instantiating new cursors is not so expensive that
     * applications need to cache cursors at all cost.
     *
     * @param session the session handle
     * @param uri the data source on which the cursor operates; cursors
     *  are usually opened on tables, however, cursors can be opened on
     *  any data source, regardless of whether it is ultimately stored
     *  in a table.  Some cursor types may have limited functionality
     *  (for example, they may be read-only or not support transactional
     *  updates).  See @ref data_sources for more information.
     *  <br>
     *  @copydoc doc_cursor_types
     * @param to_dup a cursor to duplicate or gather statistics on
     * @configstart{WT_SESSION.open_cursor, see dist/api_data.py}
     * @config{append, append written values as new records\, giving each a new record number key;
     * valid only for cursors with record number keys., a boolean flag; default \c false.}
     * @config{bulk, configure the cursor for bulk-loading\, a fast\, initial load path (see @ref
     * tune_bulk_load for more information). Bulk-load may only be used for newly created objects
     * and applications should use the WT_CURSOR::insert method to insert rows.  When bulk-loading\,
     * rows must be loaded in sorted order.  The value is usually a true/false flag; when
     * bulk-loading fixed-length column store objects\, the special value \c bitmap allows chunks of
     * a memory resident bitmap to be loaded directly into a file by passing a \c WT_ITEM to
     * WT_CURSOR::set_value where the \c size field indicates the number of records in the bitmap
     * (as specified by the object's \c value_format configuration). Bulk-loaded bitmap values must
     * end on a byte boundary relative to the bit count (except for the last set of values loaded).,
     * a string; default \c false.}
     * @config{checkpoint, the name of a checkpoint to open.  (The reserved name
     * "WiredTigerCheckpoint" opens the most recent checkpoint taken for the object.) The cursor
     * does not support data modification., a string; default empty.}
     * @config{debug = (, configure debug specific behavior on a cursor.  Generally only used for
     * internal testing purposes., a set of related configuration options defined as follows.}
     * @config{&nbsp;&nbsp;&nbsp;&nbsp;dump_version, open a version cursor\, which is a debug cursor
     * on a table that enables iteration through the history of values for a given key., a boolean
     * flag; default \c false.}
     * @config{&nbsp;&nbsp;&nbsp;&nbsp;release_evict, Configure the cursor
     * to evict the page positioned on when the reset API call is used., a boolean flag; default \c
     * false.}
     * @config{ ),,}
     * @config{dump, configure the cursor for dump format inputs and outputs: "hex" selects a simple
     * hexadecimal format\, "json" selects a JSON format with each record formatted as fields named
     * by column names if available\, "pretty" selects a human-readable format (making it
     * incompatible with the "load")\, "pretty_hex" is similar to "pretty" (also incompatible with
     * "load") except raw byte data elements will be printed like "hex" format\, and "print" selects
     * a format where only non-printing characters are hexadecimal encoded.  These formats are
     * compatible with the @ref util_dump and @ref util_load commands., a string\, chosen from the
     * following options: \c "hex"\, \c "json"\, \c "pretty"\, \c "pretty_hex"\, \c "print"; default
     * empty.}
     * @config{incremental = (, configure the cursor for block incremental backup usage.  These
     * formats are only compatible with the backup data source; see @ref backup., a set of related
     * configuration options defined as follows.}
     * @config{&nbsp;&nbsp;&nbsp;&nbsp;consolidate,
     * causes block incremental backup information to be consolidated if adjacent granularity blocks
     * are modified.  If false\, information will be returned in granularity sized blocks only.
     * This must be set on the primary backup cursor and it applies to all files for this backup., a
     * boolean flag; default \c false.}
     * @config{&nbsp;&nbsp;&nbsp;&nbsp;enabled, whether to
     * configure this backup as the starting point for a subsequent incremental backup., a boolean
     * flag; default \c false.}
     * @config{&nbsp;&nbsp;&nbsp;&nbsp;file, the file name when opening a
     * duplicate incremental backup cursor.  That duplicate cursor will return the block
     * modifications relevant to the given file name., a string; default empty.}
     * @config{&nbsp;&nbsp;&nbsp;&nbsp;force_stop, causes all block incremental backup information
     * to be released.  This is on an open_cursor call and the resources will be released when this
     * cursor is closed.  No other operations should be done on this open cursor., a boolean flag;
     * default \c false.}
     * @config{&nbsp;&nbsp;&nbsp;&nbsp;granularity, this setting manages the
     * granularity of how WiredTiger maintains modification maps internally.  The larger the
     * granularity\, the smaller amount of information WiredTiger need to maintain., an integer
     * between \c 4KB and \c 2GB; default \c 16MB.}
     * @config{&nbsp;&nbsp;&nbsp;&nbsp;src_id, a string
     * that identifies a previous checkpoint backup source as the source of this incremental backup.
     * This identifier must have already been created by use of the 'this_id' configuration in an
     * earlier backup.  A source id is required to begin an incremental backup., a string; default
     * empty.}
     * @config{&nbsp;&nbsp;&nbsp;&nbsp;this_id, a string that identifies the current system
     * state as a future backup source for an incremental backup via \c src_id.  This identifier is
     * required when opening an incremental backup cursor and an error will be returned if one is
     * not provided.  The identifiers can be any text string\, but should be unique., a string;
     * default empty.}
     * @config{ ),,}
     * @config{next_random, configure the cursor to return a pseudo-random record from the object
     * when the WT_CURSOR::next method is called; valid only for row-store cursors.  See @ref
     * cursor_random for details., a boolean flag; default \c false.}
     * @config{next_random_sample_size, cursors configured by \c next_random to return pseudo-random
     * records from the object randomly select from the entire object\, by default.  Setting \c
     * next_random_sample_size to a non-zero value sets the number of samples the application
     * expects to take using the \c next_random cursor.  A cursor configured with both \c
     * next_random and \c next_random_sample_size attempts to divide the object into \c
     * next_random_sample_size equal-sized pieces\, and each retrieval returns a record from one of
     * those pieces.  See @ref cursor_random for details., a string; default \c 0.}
     * @config{overwrite, configures whether the cursor's insert and update methods check the
     * existing state of the record.  If \c overwrite is \c false\, WT_CURSOR::insert fails with
     * ::WT_DUPLICATE_KEY if the record exists\, and WT_CURSOR::update fails with ::WT_NOTFOUND if
     * the record does not exist., a boolean flag; default \c true.}
     * @config{raw, ignore the encodings for the key and value\, manage data as if the formats were
     * \c "u". See @ref cursor_raw for details., a boolean flag; default \c false.}
     * @config{read_once, results that are brought into cache from disk by this cursor will be given
     * less priority in the cache., a boolean flag; default \c false.}
     * @config{readonly, only query operations are supported by this cursor.  An error is returned
     * if a modification is attempted using the cursor.  The default is false for all cursor types
     * except for metadata cursors and checkpoint cursors., a boolean flag; default \c false.}
     * @config{statistics, Specify the statistics to be gathered.  Choosing "all" gathers statistics
     * regardless of cost and may include traversing on-disk files; "fast" gathers a subset of
     * relatively inexpensive statistics.  The selection must agree with the database \c statistics
     * configuration specified to ::wiredtiger_open or WT_CONNECTION::reconfigure.  For example\,
     * "all" or "fast" can be configured when the database is configured with "all"\, but the cursor
     * open will fail if "all" is specified when the database is configured with "fast"\, and the
     * cursor open will fail in all cases when the database is configured with "none". If "size" is
     * configured\, only the underlying size of the object on disk is filled in and the object is
     * not opened.  If \c statistics is not configured\, the default configuration is the database
     * configuration.  The "clear" configuration resets statistics after gathering them\, where
     * appropriate (for example\, a cache size statistic is not cleared\, while the count of cursor
     * insert operations will be cleared). See @ref statistics for more information., a list\, with
     * values chosen from the following options: \c "all"\, \c "cache_walk"\, \c "fast"\, \c
     * "clear"\, \c "size"\, \c "tree_walk"; default empty.}
     * @config{target, if non-empty\, back up the given list of objects; valid only for a backup
     * data source., a list of strings; default empty.}
     * @configend
     * @param[out] cursorp a pointer to the newly opened cursor
     * @errors
     */
    int __F(open_cursor)(WT_SESSION *session,
        const char *uri, WT_CURSOR *to_dup, const char *config, WT_CURSOR **cursorp);
    /*! @} */

    /*!
     * @name Table operations
     * @{
     */
    /*!
     * Alter a table.
     *
     * This will allow modification of some table settings after
     * creation.
     *
     * @exclusive
     *
     * @snippet ex_all.c Alter a table
     *
     * @param session the session handle
     * @param name the URI of the object to alter, such as \c "table:stock"
     * @configstart{WT_SESSION.alter, see dist/api_data.py}
     * @config{access_pattern_hint, It is recommended that workloads that consist primarily of
     * updates and/or point queries specify \c random.  Workloads that do many cursor scans through
     * large ranges of data should specify \c sequential and other workloads should specify \c none.
     * The option leads to an appropriate operating system advisory call where available., a
     * string\, chosen from the following options: \c "none"\, \c "random"\, \c "sequential";
     * default \c none.}
     * @config{app_metadata, application-owned metadata for this object., a string; default empty.}
     * @config{assert = (, declare timestamp usage., a set of related configuration options defined
     * as follows.}
     * @config{&nbsp;&nbsp;&nbsp;&nbsp;read_timestamp, if set\, check that timestamps
     * are \c always or \c never used on reads with this table\, writing an error message if the
     * policy is violated.  If the library was built in diagnostic mode\, drop core at the failing
     * check., a string\, chosen from the following options: \c "always"\, \c "never"\, \c "none";
     * default \c none.}
     * @config{ ),,}
     * @config{cache_resident, do not ever evict the object's pages from cache.  Not compatible with
     * LSM tables; see @ref tuning_cache_resident for more information., a boolean flag; default \c
     * false.}
     * @config{log = (, the transaction log configuration for this object.  Only valid if \c log is
     * enabled in ::wiredtiger_open., a set of related configuration options defined as follows.}
     * @config{&nbsp;&nbsp;&nbsp;&nbsp;enabled, if false\, this object has checkpoint-level
     * durability., a boolean flag; default \c true.}
     * @config{ ),,}
     * @config{os_cache_dirty_max, maximum dirty system buffer cache usage\, in bytes.  If
     * non-zero\, schedule writes for dirty blocks belonging to this object in the system buffer
     * cache after that many bytes from this object are written into the buffer cache., an integer
     * greater than or equal to \c 0; default \c 0.}
     * @config{os_cache_max, maximum system buffer cache usage\, in bytes.  If non-zero\, evict
     * object blocks from the system buffer cache after that many bytes from this object are read or
     * written into the buffer cache., an integer greater than or equal to \c 0; default \c 0.}
     * @config{write_timestamp_usage, describe how timestamps are expected to be used on table
     * modifications.  The choices are the default\, which ensures that once timestamps are used for
     * a key\, they are always used\, and also that multiple updates to a key never use decreasing
     * timestamps and \c never which enforces that timestamps are never used for a table.  (The \c
     * always\, \c key_consistent\, \c mixed_mode and \c ordered choices should not be used\, and
     * are retained for backward compatibility.)., a string\, chosen from the following options: \c
     * "always"\, \c "key_consistent"\, \c "mixed_mode"\, \c "never"\, \c "none"\, \c "ordered";
     * default \c none.}
     * @configend
     * @ebusy_errors
     */
    int __F(alter)(WT_SESSION *session,
        const char *name, const char *config);

    /*!
     * Create a table, column group, index or file.
     *
     * @not_transactional
     *
     * @snippet ex_all.c Create a table
     *
     * @param session the session handle
     * @param name the URI of the object to create, such as
     * \c "table:stock". For a description of URI formats
     * see @ref data_sources.
     * @configstart{WT_SESSION.create, see dist/api_data.py}
     * @config{access_pattern_hint, It is recommended that workloads that consist primarily of
     * updates and/or point queries specify \c random.  Workloads that do many cursor scans through
     * large ranges of data should specify \c sequential and other workloads should specify \c none.
     * The option leads to an appropriate operating system advisory call where available., a
     * string\, chosen from the following options: \c "none"\, \c "random"\, \c "sequential";
     * default \c none.}
     * @config{allocation_size, the file unit allocation size\, in bytes\, must be a power of two;
     * smaller values decrease the file space required by overflow items\, and the default value of
     * 4KB is a good choice absent requirements from the operating system or storage device., an
     * integer between \c 512B and \c 128MB; default \c 4KB.}
     * @config{app_metadata, application-owned metadata for this object., a string; default empty.}
     * @config{assert = (, declare timestamp usage., a set of related configuration options defined
     * as follows.}
     * @config{&nbsp;&nbsp;&nbsp;&nbsp;read_timestamp, if set\, check that timestamps
     * are \c always or \c never used on reads with this table\, writing an error message if the
     * policy is violated.  If the library was built in diagnostic mode\, drop core at the failing
     * check., a string\, chosen from the following options: \c "always"\, \c "never"\, \c "none";
     * default \c none.}
     * @config{ ),,}
     * @config{block_allocation, configure block allocation.  Permitted values are \c "best" or \c
     * "first"; the \c "best" configuration uses a best-fit algorithm\, the \c "first" configuration
     * uses a first-available algorithm during block allocation., a string\, chosen from the
     * following options: \c "best"\, \c "first"; default \c best.}
     * @config{block_compressor, configure a compressor for file blocks.  Permitted values are \c
     * "none" or a custom compression engine name created with WT_CONNECTION::add_compressor.  If
     * WiredTiger has builtin support for \c "lz4"\, \c "snappy"\, \c "zlib" or \c "zstd"
     * compression\, these names are also available.  See @ref compression for more information., a
     * string; default \c none.}
     * @config{cache_resident, do not ever evict the object's pages from cache.  Not compatible with
     * LSM tables; see @ref tuning_cache_resident for more information., a boolean flag; default \c
     * false.}
     * @config{checksum, configure block checksums; the permitted values are \c on\, \c off\, \c
     * uncompressed and \c unencrypted.  The default is \c on\, in which case all block writes
     * include a checksum subsequently verified when the block is read.  The \c off setting does no
     * checksums\, the \c uncompressed setting only checksums blocks that are not compressed\, and
     * the \c unencrypted setting only checksums blocks that are not encrypted.  See @ref
     * tune_checksum for more information., a string\, chosen from the following options: \c "on"\,
     * \c "off"\, \c "uncompressed"\, \c "unencrypted"; default \c on.}
     * @config{colgroups, comma-separated list of names of column groups.  Each column group is
     * stored separately\, keyed by the primary key of the table.  If no column groups are
     * specified\, all columns are stored together in a single file.  All value columns in the table
     * must appear in at least one column group.  Each column group must be created with a separate
     * call to WT_SESSION::create using a \c colgroup: URI., a list of strings; default empty.}
     * @config{collator, configure custom collation for keys.  Permitted values are \c "none" or a
     * custom collator name created with WT_CONNECTION::add_collator., a string; default \c none.}
     * @config{columns, list of the column names.  Comma-separated list of the form
     * <code>(column[\,...])</code>. For tables\, the number of entries must match the total number
     * of values in \c key_format and \c value_format.  For colgroups and indices\, all column names
     * must appear in the list of columns for the table., a list of strings; default empty.}
     * @config{dictionary, the maximum number of unique values remembered in the Btree row-store
     * leaf page value dictionary; see @ref file_formats_compression for more information., an
     * integer greater than or equal to \c 0; default \c 0.}
     * @config{encryption = (, configure an encryptor for file blocks.  When a table is created\,
     * its encryptor is not implicitly used for any related indices or column groups., a set of
     * related configuration options defined as follows.}
     * @config{&nbsp;&nbsp;&nbsp;&nbsp;keyid, An
     * identifier that identifies a unique instance of the encryptor.  It is stored in clear text\,
     * and thus is available when the WiredTiger database is reopened.  On the first use of a
     * (name\, keyid) combination\, the WT_ENCRYPTOR::customize function is called with the keyid as
     * an argument., a string; default empty.}
     * @config{&nbsp;&nbsp;&nbsp;&nbsp;name, Permitted
     * values are \c "none" or a custom encryption engine name created with
     * WT_CONNECTION::add_encryptor.  See @ref encryption for more information., a string; default
     * \c none.}
     * @config{ ),,}
     * @config{exclusive, fail if the object exists.  When false (the default)\, if the object
     * exists\, check that its settings match the specified configuration., a boolean flag; default
     * \c false.}
     * @config{extractor, configure a custom extractor for indices.  Permitted values are \c "none"
     * or an extractor name created with WT_CONNECTION::add_extractor., a string; default \c none.}
     * @config{format, the file format., a string\, chosen from the following options: \c "btree";
     * default \c btree.}
     * @config{huffman_key, This option is no longer supported\, retained for backward
     * compatibility., a string; default \c none.}
     * @config{huffman_value, configure Huffman encoding for values.  Permitted values are \c
     * "none"\, \c "english"\, \c "utf8<file>" or \c "utf16<file>". See @ref huffman for more
     * information., a string; default \c none.}
     * @config{ignore_in_memory_cache_size, allow update and insert operations to proceed even if
     * the cache is already at capacity.  Only valid in conjunction with in-memory databases.
     * Should be used with caution - this configuration allows WiredTiger to consume memory over the
     * configured cache limit., a boolean flag; default \c false.}
     * @config{immutable, configure the index to be immutable -- that is\, the index is not changed
     * by any update to a record in the table., a boolean flag; default \c false.}
     * @config{import = (, configure import of an existing object into the currently running
     * database., a set of related configuration options defined as follows.}
     * @config{&nbsp;&nbsp;&nbsp;&nbsp;compare_timestamp, allow importing files with timestamps
     * smaller or equal to the configured global timestamps.  Note the history of the files are not
     * imported together and thus snapshot read of historical data will not work with the option
     * "stable_timestamp". (The \c oldest and \c stable arguments are deprecated short-hand for \c
     * oldest_timestamp and \c stable_timestamp\, respectively)., a string\, chosen from the
     * following options: \c "oldest"\, \c "oldest_timestamp"\, \c "stable"\, \c "stable_timestamp";
     * default \c oldest_timestamp.}
     * @config{&nbsp;&nbsp;&nbsp;&nbsp;enabled, whether to import the
     * input URI from disk., a boolean flag; default \c false.}
     * @config{&nbsp;&nbsp;&nbsp;&nbsp;
     * file_metadata, the file configuration extracted from the metadata of the export database., a
     * string; default empty.}
     * @config{&nbsp;&nbsp;&nbsp;&nbsp;metadata_file, a text file that
     * contains all the relevant metadata information for the URI to import.  The file is generated
     * by backup:export cursor., a string; default empty.}
     * @config{&nbsp;&nbsp;&nbsp;&nbsp;repair,
     * whether to reconstruct the metadata from the raw file content., a boolean flag; default \c
     * false.}
     * @config{ ),,}
     * @config{internal_key_max, This option is no longer supported\, retained for backward
     * compatibility., an integer greater than or equal to \c 0; default \c 0.}
     * @config{internal_key_truncate, configure internal key truncation\, discarding unnecessary
     * trailing bytes on internal keys (ignored for custom collators)., a boolean flag; default \c
     * true.}
     * @config{internal_page_max, the maximum page size for internal nodes\, in bytes; the size must
     * be a multiple of the allocation size and is significant for applications wanting to avoid
     * excessive L2 cache misses while searching the tree.  The page maximum is the bytes of
     * uncompressed data\, that is\, the limit is applied before any block compression is done., an
     * integer between \c 512B and \c 512MB; default \c 4KB.}
     * @config{key_format, the format of the data packed into key items.  See @ref
     * schema_format_types for details.  By default\, the key_format is \c 'u' and applications use
     * WT_ITEM structures to manipulate raw byte arrays.  By default\, records are stored in
     * row-store files: keys of type \c 'r' are record numbers and records referenced by record
     * number are stored in column-store files., a format string; default \c u.}
     * @config{key_gap, This option is no longer supported\, retained for backward compatibility.,
     * an integer greater than or equal to \c 0; default \c 10.}
     * @config{leaf_key_max, the largest key stored in a leaf node\, in bytes.  If set\, keys larger
     * than the specified size are stored as overflow items (which may require additional I/O to
     * access). The default value is one-tenth the size of a newly split leaf page., an integer
     * greater than or equal to \c 0; default \c 0.}
     * @config{leaf_page_max, the maximum page size for leaf nodes\, in bytes; the size must be a
     * multiple of the allocation size\, and is significant for applications wanting to maximize
     * sequential data transfer from a storage device.  The page maximum is the bytes of
     * uncompressed data\, that is\, the limit is applied before any block compression is done.  For
     * fixed-length column store\, the size includes only the bitmap data; pages containing
     * timestamp information can be larger\, and the size is limited to 128KB rather than 512MB., an
     * integer between \c 512B and \c 512MB; default \c 32KB.}
     * @config{leaf_value_max, the largest value stored in a leaf node\, in bytes.  If set\, values
     * larger than the specified size are stored as overflow items (which may require additional I/O
     * to access). If the size is larger than the maximum leaf page size\, the page size is
     * temporarily ignored when large values are written.  The default is one-half the size of a
     * newly split leaf page., an integer greater than or equal to \c 0; default \c 0.}
     * @config{log = (, the transaction log configuration for this object.  Only valid if \c log is
     * enabled in ::wiredtiger_open., a set of related configuration options defined as follows.}
     * @config{&nbsp;&nbsp;&nbsp;&nbsp;enabled, if false\, this object has checkpoint-level
     * durability., a boolean flag; default \c true.}
     * @config{ ),,}
     * @config{lsm = (, options only relevant for LSM data sources., a set of related configuration
     * options defined as follows.}
     * @config{&nbsp;&nbsp;&nbsp;&nbsp;auto_throttle, Throttle inserts
     * into LSM trees if flushing to disk isn't keeping up., a boolean flag; default \c true.}
     * @config{&nbsp;&nbsp;&nbsp;&nbsp;bloom, create Bloom filters on LSM tree chunks as they are
     * merged., a boolean flag; default \c true.}
     * @config{&nbsp;&nbsp;&nbsp;&nbsp;bloom_bit_count,
     * the number of bits used per item for LSM Bloom filters., an integer between \c 2 and \c 1000;
     * default \c 16.}
     * @config{&nbsp;&nbsp;&nbsp;&nbsp;bloom_config, config string used when
     * creating Bloom filter files\, passed to WT_SESSION::create., a string; default empty.}
     * @config{&nbsp;&nbsp;&nbsp;&nbsp;bloom_hash_count, the number of hash values per item used for
     * LSM Bloom filters., an integer between \c 2 and \c 100; default \c 8.}
     * @config{&nbsp;&nbsp;&nbsp;&nbsp;bloom_oldest, create a Bloom filter on the oldest LSM tree
     * chunk.  Only supported if Bloom filters are enabled., a boolean flag; default \c false.}
     * @config{&nbsp;&nbsp;&nbsp;&nbsp;chunk_count_limit, the maximum number of chunks to allow in
     * an LSM tree.  This option automatically times out old data.  As new chunks are added old
     * chunks will be removed.  Enabling this option disables LSM background merges., an integer;
     * default \c 0.}
     * @config{&nbsp;&nbsp;&nbsp;&nbsp;chunk_max, the maximum size a single chunk can
     * be.  Chunks larger than this size are not considered for further merges.  This is a soft
     * limit\, and chunks larger than this value can be created.  Must be larger than chunk_size.,
     * an integer between \c 100MB and \c 10TB; default \c 5GB.}
     * @config{&nbsp;&nbsp;&nbsp;&nbsp;
     * chunk_size, the maximum size of the in-memory chunk of an LSM tree.  This limit is soft\, it
     * is possible for chunks to be temporarily larger than this value.  This overrides the \c
     * memory_page_max setting., an integer between \c 512K and \c 500MB; default \c 10MB.}
     * @config{&nbsp;&nbsp;&nbsp;&nbsp;merge_custom = (, configure the tree to merge into a custom
     * data source., a set of related configuration options defined as follows.}
     * @config{&nbsp;&nbsp;&nbsp;&nbsp;&nbsp;&nbsp;&nbsp;&nbsp;prefix, custom data source prefix
     * instead of \c "file"., a string; default empty.}
     * @config{&nbsp;&nbsp;&nbsp;&nbsp;&nbsp;&nbsp;&nbsp;&nbsp;start_generation, merge generation at
     * which the custom data source is used (zero indicates no custom data source)., an integer
     * between \c 0 and \c 10; default \c 0.}
     * @config{&nbsp;&nbsp;&nbsp;&nbsp;&nbsp;&nbsp;&nbsp;&nbsp;suffix, custom data source suffix
     * instead of \c ".lsm"., a string; default empty.}
     * @config{&nbsp;&nbsp;&nbsp;&nbsp; ),,}
     * @config{&nbsp;&nbsp;&nbsp;&nbsp;merge_max, the maximum number of chunks to include in a merge
     * operation., an integer between \c 2 and \c 100; default \c 15.}
     * @config{&nbsp;&nbsp;&nbsp;&nbsp;merge_min, the minimum number of chunks to include in a merge
     * operation.  If set to 0 or 1 half the value of merge_max is used., an integer no more than \c
     * 100; default \c 0.}
     * @config{ ),,}
     * @config{memory_page_image_max, the maximum in-memory page image represented by a single
     * storage block.  Depending on compression efficiency\, compression can create storage blocks
     * which require significant resources to re-instantiate in the cache\, penalizing the
     * performance of future point updates.  The value limits the maximum in-memory page image a
     * storage block will need.  If set to 0\, a default of 4 times \c leaf_page_max is used., an
     * integer greater than or equal to \c 0; default \c 0.}
     * @config{memory_page_max, the maximum size a page can grow to in memory before being
     * reconciled to disk.  The specified size will be adjusted to a lower bound of
     * <code>leaf_page_max</code>\, and an upper bound of <code>cache_size / 10</code>. This limit
     * is soft - it is possible for pages to be temporarily larger than this value.  This setting is
     * ignored for LSM trees\, see \c chunk_size., an integer between \c 512B and \c 10TB; default
     * \c 5MB.}
     * @config{os_cache_dirty_max, maximum dirty system buffer cache usage\, in bytes.  If
     * non-zero\, schedule writes for dirty blocks belonging to this object in the system buffer
     * cache after that many bytes from this object are written into the buffer cache., an integer
     * greater than or equal to \c 0; default \c 0.}
     * @config{os_cache_max, maximum system buffer cache usage\, in bytes.  If non-zero\, evict
     * object blocks from the system buffer cache after that many bytes from this object are read or
     * written into the buffer cache., an integer greater than or equal to \c 0; default \c 0.}
     * @config{prefix_compression, configure prefix compression on row-store leaf pages., a boolean
     * flag; default \c false.}
     * @config{prefix_compression_min, minimum gain before prefix compression will be used on
     * row-store leaf pages., an integer greater than or equal to \c 0; default \c 4.}
     * @config{split_pct, the Btree page split size as a percentage of the maximum Btree page size\,
     * that is\, when a Btree page is split\, it will be split into smaller pages\, where each page
     * is the specified percentage of the maximum Btree page size., an integer between \c 50 and \c
     * 100; default \c 90.}
     * @config{tiered_storage = (, configure a storage source for this table., a set of related
     * configuration options defined as follows.}
     * @config{&nbsp;&nbsp;&nbsp;&nbsp;auth_token,
     * authentication string identifier., a string; default empty.}
     * @config{&nbsp;&nbsp;&nbsp;&nbsp;
     * bucket, the bucket indicating the location for this table., a string; default empty.}
     * @config{&nbsp;&nbsp;&nbsp;&nbsp;bucket_prefix, the unique bucket prefix for this table., a
     * string; default empty.}
     * @config{&nbsp;&nbsp;&nbsp;&nbsp;cache_directory, a directory to store
     * locally cached versions of files in the storage source.  By default\, it is named with \c
     * "-cache" appended to the bucket name.  A relative directory name is relative to the home
     * directory., a string; default empty.}
     * @config{&nbsp;&nbsp;&nbsp;&nbsp;local_retention, time
     * in seconds to retain data on tiered storage on the local tier for faster read access., an
     * integer between \c 0 and \c 10000; default \c 300.}
     * @config{&nbsp;&nbsp;&nbsp;&nbsp;name,
     * permitted values are \c "none" or a custom storage source name created with
     * WT_CONNECTION::add_storage_source.  See @ref custom_storage_sources for more information., a
     * string; default \c none.}
     * @config{&nbsp;&nbsp;&nbsp;&nbsp;shared, enable sharing tiered
     * tables across other WiredTiger instances., a boolean flag; default \c false.}
     * @config{ ),,}
     * @config{type, set the type of data source used to store a column group\, index or simple
     * table.  By default\, a \c "file:" URI is derived from the object name.  The \c type
     * configuration can be used to switch to a different data source\, such as LSM or an extension
     * configured by the application., a string; default \c file.}
     * @config{value_format, the format of the data packed into value items.  See @ref
     * schema_format_types for details.  By default\, the value_format is \c 'u' and applications
     * use a WT_ITEM structure to manipulate raw byte arrays.  Value items of type 't' are
     * bitfields\, and when configured with record number type keys\, will be stored using a
     * fixed-length store., a format string; default \c u.}
     * @config{write_timestamp_usage, describe how timestamps are expected to be used on table
     * modifications.  The choices are the default\, which ensures that once timestamps are used for
     * a key\, they are always used\, and also that multiple updates to a key never use decreasing
     * timestamps and \c never which enforces that timestamps are never used for a table.  (The \c
     * always\, \c key_consistent\, \c mixed_mode and \c ordered choices should not be used\, and
     * are retained for backward compatibility.)., a string\, chosen from the following options: \c
     * "always"\, \c "key_consistent"\, \c "mixed_mode"\, \c "never"\, \c "none"\, \c "ordered";
     * default \c none.}
     * @configend
     * @errors
     */
    int __F(create)(WT_SESSION *session,
        const char *name, const char *config);

    /*!
     * Compact a live row- or column-store btree or LSM tree.
     *
     * @snippet ex_all.c Compact a table
     *
     * @param session the session handle
     * @param name the URI of the object to compact, such as
     * \c "table:stock"
     * @configstart{WT_SESSION.compact, see dist/api_data.py}
     * @config{background, enable/disabled the background compaction server., a boolean flag;
     * default empty.}
     * @config{free_space_target, minimum amount of space recoverable for compaction to proceed., an
     * integer greater than or equal to \c 1MB; default \c 20MB.}
     * @config{timeout, maximum amount of time to allow for compact in seconds.  The actual amount
     * of time spent in compact may exceed the configured value.  A value of zero disables the
     * timeout., an integer; default \c 1200.}
     * @configend
     * @errors
     */
    int __F(compact)(WT_SESSION *session,
        const char *name, const char *config);

    /*!
     * Drop (delete) a table.
     *
     * @exclusive
     *
     * @not_transactional
     *
     * @snippet ex_all.c Drop a table
     *
     * @param session the session handle
     * @param name the URI of the object to drop, such as \c "table:stock"
     * @configstart{WT_SESSION.drop, see dist/api_data.py}
     * @config{force, return success if the object does not exist., a boolean flag; default \c
     * false.}
     * @config{remove_files, if the underlying files should be removed., a boolean flag; default \c
     * true.}
     * @configend
     * @ebusy_errors
     */
    int __F(drop)(WT_SESSION *session,
        const char *name, const char *config);

    /*!
     * Join a join cursor with a reference cursor.
     *
     * @snippet ex_schema.c Join cursors
     *
     * @param session the session handle
     * @param join_cursor a cursor that was opened using a
     * \c "join:" URI. It may not have been used for any operations
     * other than other join calls.
     * @param ref_cursor an index cursor having the same base table
     * as the join_cursor, or a table cursor open on the same base table,
     * or another join cursor. Unless the ref_cursor is another join
     * cursor, it must be positioned.
     *
     * The ref_cursor limits the results seen by iterating the
     * join_cursor to table items referred to by the key in this
     * index. The set of keys referred to is modified by the compare
     * config option.
     *
     * Multiple join calls builds up a set of ref_cursors, and
     * by default, the results seen by iteration are the intersection
     * of the cursor ranges participating in the join. When configured
     * with \c "operation=or", the results seen are the union of
     * the participating cursor ranges.
     *
     * After the join call completes, the ref_cursor cursor may not be
     * used for any purpose other than get_key and get_value. Any other
     * cursor method (e.g. next, prev,close) will fail. When the
     * join_cursor is closed, the ref_cursor is made available for
     * general use again. The application should close ref_cursor when
     * finished with it, although not before the join_cursor is closed.
     *
     * @configstart{WT_SESSION.join, see dist/api_data.py}
     * @config{bloom_bit_count, the number of bits used per item for the Bloom filter., an integer
     * between \c 2 and \c 1000; default \c 16.}
     * @config{bloom_false_positives, return all values that pass the Bloom filter\, without
     * eliminating any false positives., a boolean flag; default \c false.}
     * @config{bloom_hash_count, the number of hash values per item for the Bloom filter., an
     * integer between \c 2 and \c 100; default \c 8.}
     * @config{compare, modifies the set of items to be returned so that the index key satisfies the
     * given comparison relative to the key set in this cursor., a string\, chosen from the
     * following options: \c "eq"\, \c "ge"\, \c "gt"\, \c "le"\, \c "lt"; default \c "eq".}
     * @config{count, set an approximate count of the elements that would be included in the join.
     * This is used in sizing the Bloom filter\, and also influences evaluation order for cursors in
     * the join.  When the count is equal for multiple Bloom filters in a composition of joins\, the
     * Bloom filter may be shared., an integer; default \c 0.}
     * @config{operation, the operation applied between this and other joined cursors.  When
     * "operation=and" is specified\, all the conditions implied by joins must be satisfied for an
     * entry to be returned by the join cursor; when "operation=or" is specified\, only one must be
     * satisfied.  All cursors joined to a join cursor must have matching operations., a string\,
     * chosen from the following options: \c "and"\, \c "or"; default \c "and".}
     * @config{strategy, when set to \c bloom\, a Bloom filter is created and populated for this
     * index.  This has an up front cost but may reduce the number of accesses to the main table
     * when iterating the joined cursor.  The \c bloom setting requires that \c count be set., a
     * string\, chosen from the following options: \c "bloom"\, \c "default"; default empty.}
     * @configend
     * @errors
     */
    int __F(join)(WT_SESSION *session, WT_CURSOR *join_cursor,
        WT_CURSOR *ref_cursor, const char *config);

    /*!
     * Flush the log.
     *
     * WT_SESSION::log_flush will fail if logging is not enabled.
     *
     * @param session the session handle
     * @configstart{WT_SESSION.log_flush, see dist/api_data.py}
     * @config{sync, forcibly flush the log and wait for it to achieve the synchronization level
     * specified.  The \c off setting forces any buffered log records to be written to the file
     * system.  The \c on setting forces log records to be written to the storage device., a
     * string\, chosen from the following options: \c "off"\, \c "on"; default \c on.}
     * @configend
     * @errors
     */
    int __F(log_flush)(WT_SESSION *session, const char *config);

    /*!
     * Insert a ::WT_LOGREC_MESSAGE type record in the database log files
     * (the database must be configured for logging when this method is
     * called).
     *
     * @param session the session handle
     * @param format a printf format specifier
     * @errors
     */
    int __F(log_printf)(WT_SESSION *session, const char *format, ...);

    /*!
     * Rename an object.
     *
     * @not_transactional
     *
     * @snippet ex_all.c Rename a table
     *
     * @exclusive
     *
     * @param session the session handle
     * @param uri the current URI of the object, such as \c "table:old"
     * @param newuri the new URI of the object, such as \c "table:new"
     * @configempty{WT_SESSION.rename, see dist/api_data.py}
     * @ebusy_errors
     */
    int __F(rename)(WT_SESSION *session,
        const char *uri, const char *newuri, const char *config);

    /*!
     * Reset the session handle.
     *
     * This method resets the cursors associated with the session, clears session statistics and
     * discards cached resources. No session configurations are modified (or reset to their
     * default values). WT_SESSION::reset will fail if a transaction is in progress in the
     * session.
     *
     * @snippet ex_all.c Reset the session
     *
     * @param session the session handle
     * @errors
     */
    int __F(reset)(WT_SESSION *session);

    /*!
     * Salvage a table.
     *
     * Salvage rebuilds the file or files which comprise a table,
     * discarding any corrupted file blocks.
     *
     * When salvage is done, previously deleted records may re-appear, and
     * inserted records may disappear, so salvage should not be run
     * unless it is known to be necessary.  Normally, salvage should be
     * called after a table or file has been corrupted, as reported by the
     * WT_SESSION::verify method.
     *
     * Files are rebuilt in place. The salvage method overwrites the
     * existing files.
     *
     * @exclusive
     *
     * @snippet ex_all.c Salvage a table
     *
     * @param session the session handle
     * @param name the URI of the table or file to salvage
     * @configstart{WT_SESSION.salvage, see dist/api_data.py}
     * @config{force, force salvage even of files that do not appear to be WiredTiger files., a
     * boolean flag; default \c false.}
     * @configend
     * @ebusy_errors
     */
    int __F(salvage)(WT_SESSION *session,
        const char *name, const char *config);

    /*!
     * Truncate a file, table, cursor range, or backup cursor
     *
     * Truncate a table or file.
     * @snippet ex_all.c Truncate a table
     *
     * Truncate a cursor range.  When truncating based on a cursor position,
     * it is not required the cursor reference a record in the object, only
     * that the key be set.  This allows applications to discard portions of
     * the object name space without knowing exactly what records the object
     * contains. The start and stop points are both inclusive; that is, the
     * key set in the start cursor is the first record to be deleted and the
     * key set in the stop cursor is the last.
     *
     * @snippet ex_all.c Truncate a range
     *
     * Range truncate is implemented as a "scan and write" operation, specifically without range
     * locks. Inserts or other operations in the range, as well as operations before or after
     * the range when no explicit starting or ending key is set, are not well defined: conflicts
     * may be detected or both transactions may commit. If both commit, there's a failure and
     * recovery runs, the result may be different than what was in cache before the crash.
     *
     * The WT_CURSOR::truncate range truncate operation can only be used at snapshot isolation.
     *
     * Any specified cursors end with no position, and subsequent calls to
     * the WT_CURSOR::next (WT_CURSOR::prev) method will iterate from the
     * beginning (end) of the table.
     *
     * Example: truncate a backup cursor.  This operation removes all log files that
     * have been returned by the backup cursor.  It can be used to remove log
     * files after copying them during @ref backup_incremental.
     * @snippet ex_backup.c Truncate a backup cursor
     *
     * @param session the session handle
     * @param name the URI of the table or file to truncate, or \c "log:"
     * for a backup cursor
     * @param start optional cursor marking the first record discarded;
     * if <code>NULL</code>, the truncate starts from the beginning of
     * the object; must be provided when truncating a backup cursor
     * @param stop optional cursor marking the last record discarded;
     * if <code>NULL</code>, the truncate continues to the end of the
     * object; ignored when truncating a backup cursor
     * @configempty{WT_SESSION.truncate, see dist/api_data.py}
     * @errors
     */
    int __F(truncate)(WT_SESSION *session,
        const char *name, WT_CURSOR *start, WT_CURSOR *stop, const char *config);

    /*!
     * Upgrade a table.
     *
     * Upgrade upgrades a table or file, if upgrade is required.
     *
     * @exclusive
     *
     * @snippet ex_all.c Upgrade a table
     *
     * @param session the session handle
     * @param name the URI of the table or file to upgrade
     * @configempty{WT_SESSION.upgrade, see dist/api_data.py}
     * @ebusy_errors
     */
    int __F(upgrade)(WT_SESSION *session,
        const char *name, const char *config);

    /*!
     * Verify a table.
     *
     * Verify reports if a file, or the files that comprise a table, have been corrupted.
     * The WT_SESSION::salvage method can be used to repair a corrupted file.
     *
     * @snippet ex_all.c Verify a table
     *
     * @exclusive
     *
     * @param session the session handle
     * @param name the URI of the table or file to verify, optional if verifying the history
     * store
     * @configstart{WT_SESSION.verify, see dist/api_data.py}
     * @config{do_not_clear_txn_id, Turn off transaction id clearing\, intended for debugging and
     * better diagnosis of crashes or failures., a boolean flag; default \c false.}
     * @config{dump_address, Display page addresses\, time windows\, and page types as pages are
     * verified\, using the application's message handler\, intended for debugging., a boolean flag;
     * default \c false.}
     * @config{dump_app_data, Display application data as pages or blocks are verified\, using the
     * application's message handler\, intended for debugging.  Disabling this does not guarantee
     * that no user data will be output., a boolean flag; default \c false.}
     * @config{dump_blocks, Display the contents of on-disk blocks as they are verified\, using the
     * application's message handler\, intended for debugging., a boolean flag; default \c false.}
     * @config{dump_layout, Display the layout of the files as they are verified\, using the
     * application's message handler\, intended for debugging; requires optional support from the
     * block manager., a boolean flag; default \c false.}
     * @config{dump_offsets, Display the contents of specific on-disk blocks\, using the
     * application's message handler\, intended for debugging., a list of strings; default empty.}
     * @config{dump_pages, Display the contents of in-memory pages as they are verified\, using the
     * application's message handler\, intended for debugging., a boolean flag; default \c false.}
     * @config{read_corrupt, A mode that allows verify to continue reading after encountering a
     * checksum error.  It will skip past the corrupt block and continue with the verification
     * process., a boolean flag; default \c false.}
     * @config{stable_timestamp, Ensure that no data has a start timestamp after the stable
     * timestamp\, to be run after rollback_to_stable., a boolean flag; default \c false.}
     * @config{strict, Treat any verification problem as an error; by default\, verify will warn\,
     * but not fail\, in the case of errors that won't affect future behavior (for example\, a
     * leaked block)., a boolean flag; default \c false.}
     * @configend
     * @ebusy_errors
     */
    int __F(verify)(WT_SESSION *session,
        const char *name, const char *config);
    /*! @} */

    /*!
     * @name Transactions
     * @{
     */
    /*!
     * Start a transaction in this session.
     *
     * The transaction remains active until ended by
     * WT_SESSION::commit_transaction or WT_SESSION::rollback_transaction.
     * Operations performed on cursors capable of supporting transactional
     * operations that are already open in this session, or which are opened
     * before the transaction ends, will operate in the context of the
     * transaction.
     *
     * @requires_notransaction
     *
     * @snippet ex_all.c transaction commit/rollback
     *
     * @param session the session handle
     * @configstart{WT_SESSION.begin_transaction, see dist/api_data.py}
     * @config{ignore_prepare, whether to ignore updates by other prepared transactions when doing
     * of read operations of this transaction.  When \c true\, forces the transaction to be
     * read-only.  Use \c force to ignore prepared updates and permit writes (see @ref
     * timestamp_prepare_ignore_prepare for more information)., a string\, chosen from the following
     * options: \c "false"\, \c "force"\, \c "true"; default \c false.}
     * @config{isolation, the isolation level for this transaction; defaults to the session's
     * isolation level., a string\, chosen from the following options: \c "read-uncommitted"\, \c
     * "read-committed"\, \c "snapshot"; default empty.}
     * @config{name, name of the transaction for tracing and debugging., a string; default empty.}
     * @config{no_timestamp, allow a commit without a timestamp\, creating values that have "always
     * existed" and are visible regardless of timestamp.  See @ref timestamp_txn_api., a boolean
     * flag; default \c false.}
     * @config{operation_timeout_ms, when non-zero\, a requested limit on the time taken to complete
     * operations in this transaction.  Time is measured in real time milliseconds from the start of
     * each WiredTiger API call.  There is no guarantee any operation will not take longer than this
     * amount of time.  If WiredTiger notices the limit has been exceeded\, an operation may return
     * a WT_ROLLBACK error.  Default is to have no limit., an integer greater than or equal to \c 0;
     * default \c 0.}
     * @config{priority, priority of the transaction for resolving conflicts.  Transactions with
     * higher values are less likely to abort., an integer between \c -100 and \c 100; default \c
     * 0.}
     * @config{read_timestamp, read using the specified timestamp.  The value must not be older than
     * the current oldest timestamp.  See @ref timestamp_txn_api., a string; default empty.}
     * @config{roundup_timestamps = (, round up timestamps of the transaction., a set of related
     * configuration options defined as follows.}
     * @config{&nbsp;&nbsp;&nbsp;&nbsp;prepared,
     * applicable only for prepared transactions\, and intended only for special-purpose use.  See
     * @ref timestamp_prepare_roundup.  Allows the prepare timestamp and the commit timestamp of
     * this transaction to be rounded up to be no older than the oldest timestamp\, and allows
     * violating the usual restriction that the prepare timestamp must be newer than the stable
     * timestamp.  Specifically: at transaction prepare\, if the prepare timestamp is less than or
     * equal to the oldest timestamp\, the prepare timestamp will be rounded to the oldest
     * timestamp.  Subsequently\, at commit time\, if the commit timestamp is less than the (now
     * rounded) prepare timestamp\, the commit timestamp will be rounded up to it and thus to at
     * least oldest.  Neither timestamp will be checked against the stable timestamp., a boolean
     * flag; default \c false.}
     * @config{&nbsp;&nbsp;&nbsp;&nbsp;read, if the read timestamp is less
     * than the oldest timestamp\, the read timestamp will be rounded up to the oldest timestamp.
     * See @ref timestamp_read_roundup., a boolean flag; default \c false.}
     * @config{ ),,}
     * @config{sync, whether to sync log records when the transaction commits\, inherited from
     * ::wiredtiger_open \c transaction_sync., a boolean flag; default empty.}
     * @configend
     * @errors
     */
    int __F(begin_transaction)(WT_SESSION *session, const char *config);

    /*!
     * Commit the current transaction.
     *
     * A transaction must be in progress when this method is called.
     *
     * If WT_SESSION::commit_transaction returns an error, the transaction
     * was rolled back, not committed, and all cursors associated with the session are reset.
     *
     * @requires_transaction
     *
     * @snippet ex_all.c transaction commit/rollback
     *
     * @param session the session handle
     * @configstart{WT_SESSION.commit_transaction, see dist/api_data.py}
     * @config{commit_timestamp, set the commit timestamp for the current transaction.  For
     * non-prepared transactions\, the value must not be older than the first commit timestamp
     * already set for the current transaction (if any)\, must not be older than the current oldest
     * timestamp\, and must be after the current stable timestamp.  For prepared transactions\, a
     * commit timestamp is required\, must not be older than the prepare timestamp\, and can be set
     * only once.  See @ref timestamp_txn_api and @ref timestamp_prepare., a string; default empty.}
     * @config{durable_timestamp, set the durable timestamp for the current transaction.  Required
     * for the commit of a prepared transaction\, and otherwise not permitted.  The value must also
     * be after the current oldest and stable timestamps and must not be older than the commit
     * timestamp.  See @ref timestamp_prepare., a string; default empty.}
     * @config{operation_timeout_ms, when non-zero\, a requested limit on the time taken to complete
     * operations in this transaction.  Time is measured in real time milliseconds from the start of
     * each WiredTiger API call.  There is no guarantee any operation will not take longer than this
     * amount of time.  If WiredTiger notices the limit has been exceeded\, an operation may return
     * a WT_ROLLBACK error.  Default is to have no limit., an integer greater than or equal to \c 0;
     * default \c 0.}
     * @config{sync, override whether to sync log records when the transaction commits.  The default
     * is inherited from ::wiredtiger_open \c transaction_sync.  The \c off setting does not wait
     * for records to be written or synchronized.  The \c on setting forces log records to be
     * written to the storage device., a string\, chosen from the following options: \c "off"\, \c
     * "on"; default empty.}
     * @configend
     * @errors
     */
    int __F(commit_transaction)(WT_SESSION *session, const char *config);

    /*!
     * Prepare the current transaction.
     *
     * A transaction must be in progress when this method is called.
     *
     * Preparing a transaction will guarantee a subsequent commit will
     * succeed. Only commit and rollback are allowed on a transaction after
     * it has been prepared. The transaction prepare API is designed to
     * support MongoDB exclusively, and guarantees update conflicts have
     * been resolved, but does not guarantee durability.
     *
     * @requires_transaction
     *
     * @snippet ex_all.c transaction prepare
     *
     * @param session the session handle
     * @configstart{WT_SESSION.prepare_transaction, see dist/api_data.py}
     * @config{prepare_timestamp, set the prepare timestamp for the updates of the current
     * transaction.  The value must not be older than any active read timestamps\, and must be newer
     * than the current stable timestamp.  See @ref timestamp_prepare., a string; default empty.}
     * @configend
     * @errors
     */
    int __F(prepare_transaction)(WT_SESSION *session, const char *config);

    /*!
     * Roll back the current transaction.
     *
     * A transaction must be in progress when this method is called.
     *
     * All cursors associated with the session are reset.
     *
     * @requires_transaction
     *
     * @snippet ex_all.c transaction commit/rollback
     *
     * @param session the session handle
     * @configstart{WT_SESSION.rollback_transaction, see dist/api_data.py}
     * @config{operation_timeout_ms, when non-zero\, a requested limit on the time taken to complete
     * operations in this transaction.  Time is measured in real time milliseconds from the start of
     * each WiredTiger API call.  There is no guarantee any operation will not take longer than this
     * amount of time.  If WiredTiger notices the limit has been exceeded\, an operation may return
     * a WT_ROLLBACK error.  Default is to have no limit., an integer greater than or equal to \c 0;
     * default \c 0.}
     * @configend
     * @errors
     */
    int __F(rollback_transaction)(WT_SESSION *session, const char *config);
    /*! @} */

    /*!
     * @name Transaction timestamps
     * @{
     */
    /*!
     * Query the session's transaction timestamp state.
     *
     * The WT_SESSION.query_timestamp method can only be used at snapshot isolation.
     *
     * @param session the session handle
     * @param[out] hex_timestamp a buffer that will be set to the
     * hexadecimal encoding of the timestamp being queried.  Must be large
     * enough to hold a NUL terminated, hex-encoded 8B timestamp (17 bytes).
     * @configstart{WT_SESSION.query_timestamp, see dist/api_data.py}
     * @config{get, specify which timestamp to query: \c commit returns the most recently set
     * commit_timestamp; \c first_commit returns the first set commit_timestamp; \c prepare returns
     * the timestamp used in preparing a transaction; \c read returns the timestamp at which the
     * transaction is reading.  See @ref timestamp_txn_api., a string\, chosen from the following
     * options: \c "commit"\, \c "first_commit"\, \c "prepare"\, \c "read"; default \c read.}
     * @configend
     *
     * A timestamp of 0 is returned if the timestamp is not available or has not been set.
     * @errors
     */
    int __F(query_timestamp)(
        WT_SESSION *session, char *hex_timestamp, const char *config);

    /*!
     * Set a timestamp on a transaction.
     *
     * The WT_SESSION.timestamp_transaction method can only be used at snapshot isolation.
     *
     * @snippet ex_all.c transaction timestamp
     *
     * @requires_transaction
     *
     * @param session the session handle
     * @configstart{WT_SESSION.timestamp_transaction, see dist/api_data.py}
     * @config{commit_timestamp, set the commit timestamp for the current transaction.  For
     * non-prepared transactions\, the value must not be older than the first commit timestamp
     * already set for the current transaction\, if any\, must not be older than the current oldest
     * timestamp and must be after the current stable timestamp.  For prepared transactions\, a
     * commit timestamp is required\, must not be older than the prepare timestamp\, can be set only
     * once\, and must not be set until after the transaction has successfully prepared.  See @ref
     * timestamp_txn_api and @ref timestamp_prepare., a string; default empty.}
     * @config{durable_timestamp, set the durable timestamp for the current transaction.  Required
     * for the commit of a prepared transaction\, and otherwise not permitted.  Can only be set
     * after the transaction has been prepared and a commit timestamp has been set.  The value must
     * be after the current oldest and stable timestamps and must not be older than the commit
     * timestamp.  See @ref timestamp_prepare., a string; default empty.}
     * @config{prepare_timestamp, set the prepare timestamp for the updates of the current
     * transaction.  The value must not be older than any active read timestamps\, and must be newer
     * than the current stable timestamp.  Can be set only once per transaction.  Setting the
     * prepare timestamp does not by itself prepare the transaction\, but does oblige the
     * application to eventually prepare the transaction before committing it.  See @ref
     * timestamp_prepare., a string; default empty.}
     * @config{read_timestamp, read using the specified timestamp.  The value must not be older than
     * the current oldest timestamp.  This can only be set once for a transaction.  See @ref
     * timestamp_txn_api., a string; default empty.}
     * @configend
     * @errors
     */
    int __F(timestamp_transaction)(WT_SESSION *session, const char *config);

    /*!
     * Set a timestamp on a transaction numerically.  Prefer this method over
     * WT_SESSION::timestamp_transaction if the hexadecimal string parsing done in that method
     * becomes a bottleneck.
     *
     * The WT_SESSION.timestamp_transaction_uint method can only be used at snapshot isolation.
     *
     * @snippet ex_all.c transaction timestamp_uint
     *
     * @requires_transaction
     *
     * @param session the session handle
     * @param which the timestamp being set (see ::WT_TS_TXN_TYPE for available options, and
     * WT_SESSION::timestamp_transaction for constraints on the timestamps).
     * @param ts the timestamp.
     * @errors
     */
    int __F(timestamp_transaction_uint)(WT_SESSION *session, WT_TS_TXN_TYPE which,
            uint64_t ts);
    /*! @} */

    /*!
     * @name Transaction support
     * @{
     */
    /*!
     * Write a transactionally consistent snapshot of a database or set of individual objects.
     *
     * When timestamps are not in use, the checkpoint includes all transactions committed
     * before the checkpoint starts. When timestamps are in use and the checkpoint runs with
     * \c use_timestamp=true (the default), updates committed with a timestamp after the
     * \c stable timestamp, in tables configured for checkpoint-level durability, are not
     * included in the checkpoint. Updates committed in tables configured for commit-level
     * durability are always included in the checkpoint. See @ref durability_checkpoint and
     * @ref durability_log for more information.
     *
     * Calling the checkpoint method multiple times serializes the checkpoints; new checkpoint
     * calls wait for running checkpoint calls to complete.
     *
     * Existing named checkpoints may optionally be discarded.
     *
     * @requires_notransaction
     *
     * @snippet ex_all.c Checkpoint examples
     *
     * @param session the session handle
     * @configstart{WT_SESSION.checkpoint, see dist/api_data.py}
     * @config{drop, specify a list of checkpoints to drop.  The list may additionally contain one
     * of the following keys: \c "from=all" to drop all checkpoints\, \c "from=<checkpoint>" to drop
     * all checkpoints after and including the named checkpoint\, or \c "to=<checkpoint>" to drop
     * all checkpoints before and including the named checkpoint.  Checkpoints cannot be dropped if
     * open in a cursor.  While a hot backup is in progress\, checkpoints created prior to the start
     * of the backup cannot be dropped., a list of strings; default empty.}
     * @config{flush_tier = (, configure flushing objects to tiered storage after checkpoint., a set
     * of related configuration options defined as follows.}
     * @config{&nbsp;&nbsp;&nbsp;&nbsp;
     * enabled, if true and tiered storage is in use\, perform one iteration of object switching and
     * flushing objects to tiered storage., a boolean flag; default \c false.}
     * @config{&nbsp;&nbsp;&nbsp;&nbsp;force, if false (the default)\, flush_tier of any individual
     * object may be skipped if the underlying object has not been modified since the previous
     * flush_tier.  If true\, this option forces the flush_tier., a boolean flag; default \c false.}
     * @config{&nbsp;&nbsp;&nbsp;&nbsp;sync, wait for all objects to be flushed to the shared
     * storage to the level specified.  When false\, do not wait for any objects to be written to
     * the tiered storage system but return immediately after generating the objects and work units
     * for an internal thread.  When true\, the caller waits until all work queued for this call to
     * be completely processed before returning., a boolean flag; default \c true.}
     * @config{&nbsp;&nbsp;&nbsp;&nbsp;timeout, amount of time\, in seconds\, to wait for flushing
     * of objects to complete.  WiredTiger returns EBUSY if the timeout is reached.  A value of zero
     * disables the timeout., an integer; default \c 0.}
     * @config{ ),,}
     * @config{force, if false (the default)\, checkpoints may be skipped if the underlying object
     * has not been modified.  If true\, this option forces the checkpoint., a boolean flag; default
     * \c false.}
     * @config{name, if set\, specify a name for the checkpoint (note that checkpoints including LSM
     * trees may not be named)., a string; default empty.}
     * @config{target, if non-empty\, checkpoint the list of objects.  Checkpointing a list of
     * objects separately from a database-wide checkpoint can lead to data inconsistencies; see @ref
     * checkpoint_target for more information., a list of strings; default empty.}
     * @config{use_timestamp, if true (the default)\, create the checkpoint as of the last stable
     * timestamp if timestamps are in use\, or with all committed updates if there is no stable
     * timestamp set.  If false\, always generate a checkpoint with all committed updates\, ignoring
     * any stable timestamp., a boolean flag; default \c true.}
     * @configend
     * @errors
     */
    int __F(checkpoint)(WT_SESSION *session, const char *config);

    /*!
     * Reset the snapshot used for database visibility.
     *
     * For transactions running with snapshot isolation, this method releases the existing
     * snapshot of the database and gets a new one. This makes newer commits visible. The
     * call can be used to avoid pinning old and no-longer-needed content in the database.
     * Applications not using read timestamps for search may see different results after the
     * snapshot is updated.
     *
     * It is an error to call this method when using an isolation level other than snapshot
     * isolation, or if the current transaction has already written any data.
     *
     * @requires_transaction
     *
     * @snippet ex_all.c reset snapshot
     *
     * @param session the session handle
     * @errors
     */
    int __F(reset_snapshot)(WT_SESSION *session);

    /*!
     * Return the transaction ID range pinned by the session handle.
     *
     * The ID range is an approximate count of transactions and is calculated
     * based on the oldest ID needed for the active transaction in this session,
     * compared to the newest transaction in the system.
     *
     * @snippet ex_all.c transaction pinned range
     *
     * @param session the session handle
     * @param[out] range the range of IDs pinned by this session. Zero if
     * there is no active transaction.
     * @errors
     */
    int __F(transaction_pinned_range)(WT_SESSION* session, uint64_t *range);
    /*! @} */

#ifndef DOXYGEN
    /*!
     * Optionally returns the reason for the most recent rollback error returned from the API.
     *
     * There is no guarantee a rollback reason will be set and thus the caller
     * must check for a NULL pointer.
     *
     * @param session the session handle
     * @returns an optional string indicating the reason for the rollback
     */
    const char * __F(get_rollback_reason)(WT_SESSION *session);

    /*!
     * Call into the library.
     *
     * This method is used for breakpoints and to set other configuration
     * when debugging layers not directly supporting those features.
     *
     * @param session the session handle
     * @errors
     */
    int __F(breakpoint)(WT_SESSION *session);
#endif
};

/*!
 * A connection to a WiredTiger database.  The connection may be opened within
 * the same address space as the caller or accessed over a socket connection.
 *
 * Most applications will open a single connection to a database for each
 * process.  The first process to open a connection to a database will access
 * the database in its own address space.  Subsequent connections (if allowed)
 * will communicate with the first process over a socket connection to perform
 * their operations.
 *
 * <b>Thread safety:</b> A WT_CONNECTION handle may be shared between threads.
 * See @ref threads for more information.
 */
struct __wt_connection {
    /*!
     * Close a connection.
     *
     * Any open sessions will be closed. This will release the resources
     * associated with the session handle, including rolling back any
     * active transactions and closing any cursors that remain open in the
     * session.
     *
     * @snippet ex_all.c Close a connection
     *
     * @param connection the connection handle
     * @configstart{WT_CONNECTION.close, see dist/api_data.py}
     * @config{leak_memory, don't free memory during close., a boolean flag; default \c false.}
     * @config{use_timestamp, by default\, create the close checkpoint as of the last stable
     * timestamp if timestamps are in use\, or all current updates if there is no stable timestamp
     * set.  If false\, this option generates a checkpoint with all updates., a boolean flag;
     * default \c true.}
     * @configend
     * @errors
     */
    int __F(close)(WT_CONNECTION *connection, const char *config);

#ifndef DOXYGEN
    /*!
     * Output debug information for various subsystems. The output format
     * may change over time, gathering the debug information may be
     * invasive, and the information reported may not provide a point in
     * time view of the system.
     *
     * @param connection the connection handle
     * @configstart{WT_CONNECTION.debug_info, see dist/api_data.py}
     * @config{cache, print cache information., a boolean flag; default \c false.}
     * @config{cursors, print all open cursor information., a boolean flag; default \c false.}
     * @config{handles, print open handles information., a boolean flag; default \c false.}
     * @config{log, print log information., a boolean flag; default \c false.}
     * @config{sessions, print open session information., a boolean flag; default \c false.}
     * @config{txn, print global txn information., a boolean flag; default \c false.}
     * @configend
     * @errors
     */
    int __F(debug_info)(WT_CONNECTION *connection, const char *config);
#endif

    /*!
     * Reconfigure a connection handle.
     *
     * @snippet ex_all.c Reconfigure a connection
     *
     * @param connection the connection handle
     * @configstart{WT_CONNECTION.reconfigure, see dist/api_data.py}
     * @config{block_cache = (, block cache configuration options., a set of related configuration
     * options defined as follows.}
     * @config{&nbsp;&nbsp;&nbsp;&nbsp;blkcache_eviction_aggression,
     * seconds an unused block remains in the cache before it is evicted., an integer between \c 1
     * and \c 7200; default \c 1800.}
     * @config{&nbsp;&nbsp;&nbsp;&nbsp;cache_on_checkpoint, cache
     * blocks written by a checkpoint., a boolean flag; default \c true.}
     * @config{&nbsp;&nbsp;&nbsp;&nbsp;cache_on_writes, cache blocks as they are written (other than
     * checkpoint blocks)., a boolean flag; default \c true.}
     * @config{&nbsp;&nbsp;&nbsp;&nbsp;
     * enabled, enable block cache., a boolean flag; default \c false.}
     * @config{&nbsp;&nbsp;&nbsp;&nbsp;full_target, the fraction of the block cache that must be
     * full before eviction will remove unused blocks., an integer between \c 30 and \c 100; default
     * \c 95.}
     * @config{&nbsp;&nbsp;&nbsp;&nbsp;hashsize, number of buckets in the hashtable that
     * keeps track of blocks., an integer between \c 512 and \c 256K; default \c 32768.}
     * @config{&nbsp;&nbsp;&nbsp;&nbsp;max_percent_overhead, maximum tolerated overhead expressed as
     * the number of blocks added and removed as percent of blocks looked up; cache population and
     * eviction will be suppressed if the overhead exceeds the threshold., an integer between \c 1
     * and \c 500; default \c 10.}
     * @config{&nbsp;&nbsp;&nbsp;&nbsp;nvram_path, the absolute path to
     * the file system mounted on the NVRAM device., a string; default empty.}
     * @config{&nbsp;&nbsp;&nbsp;&nbsp;percent_file_in_dram, bypass cache for a file if the set
     * percentage of the file fits in system DRAM (as specified by block_cache.system_ram)., an
     * integer between \c 0 and \c 100; default \c 50.}
     * @config{&nbsp;&nbsp;&nbsp;&nbsp;size,
     * maximum memory to allocate for the block cache., an integer between \c 0 and \c 10TB; default
     * \c 0.}
     * @config{&nbsp;&nbsp;&nbsp;&nbsp;system_ram, the bytes of system DRAM available for
     * caching filesystem blocks., an integer between \c 0 and \c 1024GB; default \c 0.}
     * @config{&nbsp;&nbsp;&nbsp;&nbsp;type, cache location: DRAM or NVRAM., a string; default
     * empty.}
     * @config{ ),,}
     * @config{cache_max_wait_ms, the maximum number of milliseconds an application thread will wait
     * for space to be available in cache before giving up.  Default will wait forever., an integer
     * greater than or equal to \c 0; default \c 0.}
     * @config{cache_overhead, assume the heap allocator overhead is the specified percentage\, and
     * adjust the cache usage by that amount (for example\, if there is 10GB of data in cache\, a
     * percentage of 10 means WiredTiger treats this as 11GB). This value is configurable because
     * different heap allocators have different overhead and different workloads will have different
     * heap allocation sizes and patterns\, therefore applications may need to adjust this value
     * based on allocator choice and behavior in measured workloads., an integer between \c 0 and \c
     * 30; default \c 8.}
     * @config{cache_size, maximum heap memory to allocate for the cache.  A database should
     * configure either \c cache_size or \c shared_cache but not both., an integer between \c 1MB
     * and \c 10TB; default \c 100MB.}
     * @config{cache_stuck_timeout_ms, the number of milliseconds to wait before a stuck cache times
     * out in diagnostic mode.  Default will wait for 5 minutes\, 0 will wait forever., an integer
     * greater than or equal to \c 0; default \c 300000.}
     * @config{checkpoint = (, periodically checkpoint the database.  Enabling the checkpoint server
     * uses a session from the configured \c session_max., a set of related configuration options
     * defined as follows.}
     * @config{&nbsp;&nbsp;&nbsp;&nbsp;log_size, wait for this amount of log
     * record bytes to be written to the log between each checkpoint.  If non-zero\, this value will
     * use a minimum of the log file size.  A database can configure both log_size and wait to set
     * an upper bound for checkpoints; setting this value above 0 configures periodic checkpoints.,
     * an integer between \c 0 and \c 2GB; default \c 0.}
     * @config{&nbsp;&nbsp;&nbsp;&nbsp;wait,
     * seconds to wait between each checkpoint; setting this value above 0 configures periodic
     * checkpoints., an integer between \c 0 and \c 100000; default \c 0.}
     * @config{ ),,}
     * @config{checkpoint_cleanup, control how aggressively obsolete content is removed when
     * creating checkpoints.  Default to none\, which means no additional work is done to find
     * obsolete content., a string\, chosen from the following options: \c "none"\, \c
     * "reclaim_space"; default \c none.}
     * @config{chunk_cache = (, chunk cache reconfiguration options., a set of related configuration
     * options defined as follows.}
     * @config{&nbsp;&nbsp;&nbsp;&nbsp;pinned, List of "table:" URIs
     * exempt from cache eviction.  Capacity config overrides this\, tables exceeding capacity will
     * not be fully retained.  Table names can appear in both this and the preload list\, but not in
     * both this and the exclude list.  Duplicate names are allowed., a list of strings; default
     * empty.}
     * @config{ ),,}
     * @config{compatibility = (, set compatibility version of database.  Changing the compatibility
     * version requires that there are no active operations for the duration of the call., a set of
     * related configuration options defined as follows.}
     * @config{&nbsp;&nbsp;&nbsp;&nbsp;release,
     * compatibility release version string., a string; default empty.}
     * @config{ ),,}
     * @config{debug_mode = (, control the settings of various extended debugging features., a set
     * of related configuration options defined as follows.}
     * @config{&nbsp;&nbsp;&nbsp;&nbsp;
     * checkpoint_retention, adjust log removal to retain the log records of this number of
     * checkpoints.  Zero or one means perform normal removal., an integer between \c 0 and \c 1024;
     * default \c 0.}
     * @config{&nbsp;&nbsp;&nbsp;&nbsp;corruption_abort, if true and built in
     * diagnostic mode\, dump core in the case of data corruption., a boolean flag; default \c
     * true.}
     * @config{&nbsp;&nbsp;&nbsp;&nbsp;cursor_copy, if true\, use the system allocator to
     * make a copy of any data returned by a cursor operation and return the copy instead.  The copy
     * is freed on the next cursor operation.  This allows memory sanitizers to detect inappropriate
     * references to memory owned by cursors., a boolean flag; default \c false.}
     * @config{&nbsp;&nbsp;&nbsp;&nbsp;cursor_reposition, if true\, for operations with snapshot
     * isolation the cursor temporarily releases any page that requires force eviction\, then
     * repositions back to the page for further operations.  A page release encourages eviction of
     * hot or large pages\, which is more likely to succeed without a cursor keeping the page
     * pinned., a boolean flag; default \c false.}
     * @config{&nbsp;&nbsp;&nbsp;&nbsp;eviction, if
     * true\, modify internal algorithms to change skew to force history store eviction to happen
     * more aggressively.  This includes but is not limited to not skewing newest\, not favoring
     * leaf pages\, and modifying the eviction score mechanism., a boolean flag; default \c false.}
     * @config{&nbsp;&nbsp;&nbsp;&nbsp;log_retention, adjust log removal to retain at least this
     * number of log files.  (Warning: this option can remove log files required for recovery if no
     * checkpoints have yet been done and the number of log files exceeds the configured value.  As
     * WiredTiger cannot detect the difference between a system that has not yet checkpointed and
     * one that will never checkpoint\, it might discard log files before any checkpoint is done.)
     * Ignored if set to 0., an integer between \c 0 and \c 1024; default \c 0.}
     * @config{&nbsp;&nbsp;&nbsp;&nbsp;realloc_exact, if true\, reallocation of memory will only
     * provide the exact amount requested.  This will help with spotting memory allocation issues
     * more easily., a boolean flag; default \c false.}
     * @config{&nbsp;&nbsp;&nbsp;&nbsp;
     * realloc_malloc, if true\, every realloc call will force a new memory allocation by using
     * malloc., a boolean flag; default \c false.}
     * @config{&nbsp;&nbsp;&nbsp;&nbsp;rollback_error,
     * return a WT_ROLLBACK error from a transaction operation about every Nth operation to simulate
     * a collision., an integer between \c 0 and \c 10M; default \c 0.}
     * @config{&nbsp;&nbsp;&nbsp;&nbsp;slow_checkpoint, if true\, slow down checkpoint creation by
     * slowing down internal page processing., a boolean flag; default \c false.}
     * @config{&nbsp;&nbsp;&nbsp;&nbsp;stress_skiplist, Configure various internal parameters to
     * encourage race conditions and other issues with internal skip lists\, e.g.  using a more
     * dense representation., a boolean flag; default \c false.}
     * @config{&nbsp;&nbsp;&nbsp;&nbsp;
     * table_logging, if true\, write transaction related information to the log for all
     * operations\, even operations for tables with logging turned off.  This additional logging
     * information is intended for debugging and is informational only\, that is\, it is ignored
     * during recovery., a boolean flag; default \c false.}
     * @config{&nbsp;&nbsp;&nbsp;&nbsp;
     * tiered_flush_error_continue, on a write to tiered storage\, continue when an error occurs., a
     * boolean flag; default \c false.}
     * @config{&nbsp;&nbsp;&nbsp;&nbsp;update_restore_evict, if
     * true\, control all dirty page evictions through forcing update restore eviction., a boolean
     * flag; default \c false.}
     * @config{ ),,}
     * @config{error_prefix, prefix string for error messages., a string; default empty.}
     * @config{eviction = (, eviction configuration options., a set of related configuration options
     * defined as follows.}
     * @config{&nbsp;&nbsp;&nbsp;&nbsp;threads_max, maximum number of threads
     * WiredTiger will start to help evict pages from cache.  The number of threads started will
     * vary depending on the current eviction load.  Each eviction worker thread uses a session from
     * the configured session_max., an integer between \c 1 and \c 20; default \c 8.}
     * @config{&nbsp;&nbsp;&nbsp;&nbsp;threads_min, minimum number of threads WiredTiger will start
     * to help evict pages from cache.  The number of threads currently running will vary depending
     * on the current eviction load., an integer between \c 1 and \c 20; default \c 1.}
     * @config{
     * ),,}
     * @config{eviction_checkpoint_target, perform eviction at the beginning of checkpoints to bring
     * the dirty content in cache to this level.  It is a percentage of the cache size if the value
     * is within the range of 0 to 100 or an absolute size when greater than 100. The value is not
     * allowed to exceed the \c cache_size.  Ignored if set to zero., an integer between \c 0 and \c
     * 10TB; default \c 1.}
     * @config{eviction_dirty_target, perform eviction in worker threads when the cache contains at
     * least this much dirty content.  It is a percentage of the cache size if the value is within
     * the range of 1 to 100 or an absolute size when greater than 100. The value is not allowed to
     * exceed the \c cache_size and has to be lower than its counterpart \c eviction_dirty_trigger.,
     * an integer between \c 1 and \c 10TB; default \c 5.}
     * @config{eviction_dirty_trigger, trigger application threads to perform eviction when the
     * cache contains at least this much dirty content.  It is a percentage of the cache size if the
     * value is within the range of 1 to 100 or an absolute size when greater than 100. The value is
     * not allowed to exceed the \c cache_size and has to be greater than its counterpart \c
     * eviction_dirty_target.  This setting only alters behavior if it is lower than
     * eviction_trigger., an integer between \c 1 and \c 10TB; default \c 20.}
     * @config{eviction_target, perform eviction in worker threads when the cache contains at least
     * this much content.  It is a percentage of the cache size if the value is within the range of
     * 10 to 100 or an absolute size when greater than 100. The value is not allowed to exceed the
     * \c cache_size and has to be lower than its counterpart \c eviction_trigger., an integer
     * between \c 10 and \c 10TB; default \c 80.}
     * @config{eviction_trigger, trigger application threads to perform eviction when the cache
     * contains at least this much content.  It is a percentage of the cache size if the value is
     * within the range of 10 to 100 or an absolute size when greater than 100. The value is not
     * allowed to exceed the \c cache_size and has to be greater than its counterpart \c
     * eviction_target., an integer between \c 10 and \c 10TB; default \c 95.}
     * @config{eviction_updates_target, perform eviction in worker threads when the cache contains
     * at least this many bytes of updates.  It is a percentage of the cache size if the value is
     * within the range of 0 to 100 or an absolute size when greater than 100. Calculated as half of
     * \c eviction_dirty_target by default.  The value is not allowed to exceed the \c cache_size
     * and has to be lower than its counterpart \c eviction_updates_trigger., an integer between \c
     * 0 and \c 10TB; default \c 0.}
     * @config{eviction_updates_trigger, trigger application threads to perform eviction when the
     * cache contains at least this many bytes of updates.  It is a percentage of the cache size if
     * the value is within the range of 1 to 100 or an absolute size when greater than 100\.
     * Calculated as half of \c eviction_dirty_trigger by default.  The value is not allowed to
     * exceed the \c cache_size and has to be greater than its counterpart \c
     * eviction_updates_target.  This setting only alters behavior if it is lower than \c
     * eviction_trigger., an integer between \c 0 and \c 10TB; default \c 0.}
     * @config{extra_diagnostics, enable additional diagnostics in WiredTiger.  These additional
     * diagnostics include diagnostic assertions that can cause WiredTiger to abort when an invalid
     * state is detected.  Options are given as a list\, such as
     * <code>"extra_diagnostics=[out_of_order\,visibility]"</code>. Choosing \c all enables all
     * assertions.  When WiredTiger is compiled with \c HAVE_DIAGNOSTIC=1 all assertions are enabled
     * and cannot be reconfigured., a list\, with values chosen from the following options: \c
     * "all"\, \c "checkpoint_validate"\, \c "cursor_check"\, \c "disk_validate"\, \c
     * "eviction_check"\, \c "generation_check"\, \c "hs_validate"\, \c "key_out_of_order"\, \c
     * "log_validate"\, \c "prepared"\, \c "slow_operation"\, \c "txn_visibility"; default \c [].}
     * @config{file_manager = (, control how file handles are managed., a set of related
     * configuration options defined as follows.}
     * @config{&nbsp;&nbsp;&nbsp;&nbsp;
     * close_handle_minimum, number of handles open before the file manager will look for handles to
     * close., an integer greater than or equal to \c 0; default \c 250.}
     * @config{&nbsp;&nbsp;&nbsp;&nbsp;close_idle_time, amount of time in seconds a file handle
     * needs to be idle before attempting to close it.  A setting of 0 means that idle handles are
     * not closed., an integer between \c 0 and \c 100000; default \c 30.}
     * @config{&nbsp;&nbsp;&nbsp;&nbsp;close_scan_interval, interval in seconds at which to check
     * for files that are inactive and close them., an integer between \c 1 and \c 100000; default
     * \c 10.}
     * @config{ ),,}
     * @config{generation_drain_timeout_ms, the number of milliseconds to wait for a resource to
     * drain before timing out in diagnostic mode.  Default will wait for 4 minutes\, 0 will wait
     * forever., an integer greater than or equal to \c 0; default \c 240000.}
     * @config{history_store = (, history store configuration options., a set of related
     * configuration options defined as follows.}
     * @config{&nbsp;&nbsp;&nbsp;&nbsp;file_max, the
     * maximum number of bytes that WiredTiger is allowed to use for its history store mechanism.
     * If the history store file exceeds this size\, a panic will be triggered.  The default value
     * means that the history store file is unbounded and may use as much space as the filesystem
     * will accommodate.  The minimum non-zero setting is 100MB., an integer greater than or equal
     * to \c 0; default \c 0.}
     * @config{ ),,}
     * @config{io_capacity = (, control how many bytes per second are written and read.  Exceeding
     * the capacity results in throttling., a set of related configuration options defined as
     * follows.}
     * @config{&nbsp;&nbsp;&nbsp;&nbsp;total, number of bytes per second available to all
     * subsystems in total.  When set\, decisions about what subsystems are throttled\, and in what
     * proportion\, are made internally.  The minimum non-zero setting is 1MB., an integer between
     * \c 0 and \c 1TB; default \c 0.}
     * @config{ ),,}
     * @config{json_output, enable JSON formatted messages on the event handler interface.  Options
     * are given as a list\, where each option specifies an event handler category e.g.  'error'
     * represents the messages from the WT_EVENT_HANDLER::handle_error method., a list\, with values
     * chosen from the following options: \c "error"\, \c "message"; default \c [].}
     * @config{log = (, enable logging.  Enabling logging uses three sessions from the configured
     * session_max., a set of related configuration options defined as follows.}
     * @config{&nbsp;&nbsp;&nbsp;&nbsp;os_cache_dirty_pct, maximum dirty system buffer cache usage\,
     * as a percentage of the log's \c file_max.  If non-zero\, schedule writes for dirty blocks
     * belonging to the log in the system buffer cache after that percentage of the log has been
     * written into the buffer cache without an intervening file sync., an integer between \c 0 and
     * \c 100; default \c 0.}
     * @config{&nbsp;&nbsp;&nbsp;&nbsp;prealloc, pre-allocate log files., a
     * boolean flag; default \c true.}
     * @config{&nbsp;&nbsp;&nbsp;&nbsp;remove, automatically remove
     * unneeded log files., a boolean flag; default \c true.}
     * @config{&nbsp;&nbsp;&nbsp;&nbsp;
     * zero_fill, manually write zeroes into log files., a boolean flag; default \c false.}
     * @config{
     * ),,}
     * @config{lsm_manager = (, configure database wide options for LSM tree management.  The LSM
     * manager is started automatically the first time an LSM tree is opened.  The LSM manager uses
     * a session from the configured session_max., a set of related configuration options defined as
     * follows.}
     * @config{&nbsp;&nbsp;&nbsp;&nbsp;merge, merge LSM chunks where possible., a boolean
     * flag; default \c true.}
     * @config{&nbsp;&nbsp;&nbsp;&nbsp;worker_thread_max, Configure a set of
     * threads to manage merging LSM trees in the database.  Each worker thread uses a session
     * handle from the configured session_max., an integer between \c 3 and \c 20; default \c 4.}
     * @config{ ),,}
     * @config{operation_timeout_ms, this option is no longer supported\, retained for backward
     * compatibility., an integer greater than or equal to \c 0; default \c 0.}
     * @config{operation_tracking = (, enable tracking of performance-critical functions.  See @ref
     * operation_tracking for more information., a set of related configuration options defined as
     * follows.}
     * @config{&nbsp;&nbsp;&nbsp;&nbsp;enabled, enable operation tracking subsystem., a
     * boolean flag; default \c false.}
     * @config{&nbsp;&nbsp;&nbsp;&nbsp;path, the name of a
     * directory into which operation tracking files are written.  The directory must already exist.
     * If the value is not an absolute path\, the path is relative to the database home (see @ref
     * absolute_path for more information)., a string; default \c ".".}
     * @config{ ),,}
     * @config{shared_cache = (, shared cache configuration options.  A database should configure
     * either a cache_size or a shared_cache not both.  Enabling a shared cache uses a session from
     * the configured session_max.  A shared cache can not have absolute values configured for cache
     * eviction settings., a set of related configuration options defined as follows.}
     * @config{&nbsp;&nbsp;&nbsp;&nbsp;chunk, the granularity that a shared cache is redistributed.,
     * an integer between \c 1MB and \c 10TB; default \c 10MB.}
     * @config{&nbsp;&nbsp;&nbsp;&nbsp;
     * name, the name of a cache that is shared between databases or \c "none" when no shared cache
     * is configured., a string; default \c none.}
     * @config{&nbsp;&nbsp;&nbsp;&nbsp;quota, maximum
     * size of cache this database can be allocated from the shared cache.  Defaults to the entire
     * shared cache size., an integer; default \c 0.}
     * @config{&nbsp;&nbsp;&nbsp;&nbsp;reserve,
     * amount of cache this database is guaranteed to have available from the shared cache.  This
     * setting is per database.  Defaults to the chunk size., an integer; default \c 0.}
     * @config{&nbsp;&nbsp;&nbsp;&nbsp;size, maximum memory to allocate for the shared cache.
     * Setting this will update the value if one is already set., an integer between \c 1MB and \c
     * 10TB; default \c 500MB.}
     * @config{ ),,}
     * @config{statistics, Maintain database statistics\, which may impact performance.  Choosing
     * "all" maintains all statistics regardless of cost\, "fast" maintains a subset of statistics
     * that are relatively inexpensive\, "none" turns off all statistics.  The "clear" configuration
     * resets statistics after they are gathered\, where appropriate (for example\, a cache size
     * statistic is not cleared\, while the count of cursor insert operations will be cleared). When
     * "clear" is configured for the database\, gathered statistics are reset each time a statistics
     * cursor is used to gather statistics\, as well as each time statistics are logged using the \c
     * statistics_log configuration.  See @ref statistics for more information., a list\, with
     * values chosen from the following options: \c "all"\, \c "cache_walk"\, \c "fast"\, \c
     * "none"\, \c "clear"\, \c "tree_walk"; default \c none.}
     * @config{statistics_log = (, log any statistics the database is configured to maintain\, to a
     * file.  See @ref statistics for more information.  Enabling the statistics log server uses a
     * session from the configured session_max., a set of related configuration options defined as
     * follows.}
     * @config{&nbsp;&nbsp;&nbsp;&nbsp;json, encode statistics in JSON format., a boolean
     * flag; default \c false.}
     * @config{&nbsp;&nbsp;&nbsp;&nbsp;on_close, log statistics on database
     * close., a boolean flag; default \c false.}
     * @config{&nbsp;&nbsp;&nbsp;&nbsp;sources, if
     * non-empty\, include statistics for the list of data source URIs\, if they are open at the
     * time of the statistics logging.  The list may include URIs matching a single data source
     * ("table:mytable")\, or a URI matching all data sources of a particular type ("table:")., a
     * list of strings; default empty.}
     * @config{&nbsp;&nbsp;&nbsp;&nbsp;timestamp, a timestamp
     * prepended to each log record.  May contain \c strftime conversion specifications.  When \c
     * json is configured\, defaults to \c "%Y-%m-%dT%H:%M:%S.000Z"., a string; default \c "%b %d
     * %H:%M:%S".}
     * @config{&nbsp;&nbsp;&nbsp;&nbsp;wait, seconds to wait between each write of the
     * log records; setting this value above 0 configures statistics logging., an integer between \c
     * 0 and \c 100000; default \c 0.}
     * @config{ ),,}
     * @config{tiered_storage = (, enable tiered storage.  Enabling tiered storage may use one
     * session from the configured session_max., a set of related configuration options defined as
     * follows.}
     * @config{&nbsp;&nbsp;&nbsp;&nbsp;local_retention, time in seconds to retain data on
     * tiered storage on the local tier for faster read access., an integer between \c 0 and \c
     * 10000; default \c 300.}
     * @config{ ),,}
     * @config{verbose, enable messages for various subsystems and operations.  Options are given as
     * a list\, where each message type can optionally define an associated verbosity level\, such
     * as <code>"verbose=[evictserver\,read:1\,rts:0]"</code>. Verbosity levels that can be provided
     * include <code>0</code> (INFO) and <code>1</code> through <code>5</code>\, corresponding to
     * (DEBUG_1) to (DEBUG_5)., a list\, with values chosen from the following options: \c "api"\,
     * \c "backup"\, \c "block"\, \c "block_cache"\, \c "checkpoint"\, \c "checkpoint_cleanup"\, \c
     * "checkpoint_progress"\, \c "chunkcache"\, \c "compact"\, \c "compact_progress"\, \c
     * "error_returns"\, \c "evict"\, \c "evict_stuck"\, \c "evictserver"\, \c "fileops"\, \c
     * "generation"\, \c "handleops"\, \c "history_store"\, \c "history_store_activity"\, \c "log"\,
     * \c "lsm"\, \c "lsm_manager"\, \c "metadata"\, \c "mutex"\, \c "out_of_order"\, \c
     * "overflow"\, \c "read"\, \c "reconcile"\, \c "recovery"\, \c "recovery_progress"\, \c "rts"\,
     * \c "salvage"\, \c "shared_cache"\, \c "split"\, \c "temporary"\, \c "thread_group"\, \c
     * "tiered"\, \c "timestamp"\, \c "transaction"\, \c "verify"\, \c "version"\, \c "write";
     * default \c [].}
     * @configend
     * @errors
     */
    int __F(reconfigure)(WT_CONNECTION *connection, const char *config);

    /*!
     * The home directory of the connection.
     *
     * @snippet ex_all.c Get the database home directory
     *
     * @param connection the connection handle
     * @returns a pointer to a string naming the home directory
     */
    const char *__F(get_home)(WT_CONNECTION *connection);

    /*!
     * Add configuration options for a method.  See
     * @ref custom_ds_config_add for more information.
     *
     * @snippet ex_all.c Configure method configuration
     *
     * @param connection the connection handle
     * @param method the method being configured
     * @param uri the object type or NULL for all object types
     * @param config the additional configuration's name and default value
     * @param type the additional configuration's type (must be one of
     * \c "boolean"\, \c "int", \c "list" or \c "string")
     * @param check the additional configuration check string, or NULL if
     * none
     * @errors
     */
    int __F(configure_method)(WT_CONNECTION *connection,
        const char *method, const char *uri,
        const char *config, const char *type, const char *check);

    /*!
     * Return if opening this handle created the database.
     *
     * @snippet ex_all.c Check if the database is newly created
     *
     * @param connection the connection handle
     * @returns false (zero) if the connection existed before the call to
     * ::wiredtiger_open, true (non-zero) if it was created by opening this
     * handle.
     */
    int __F(is_new)(WT_CONNECTION *connection);

    /*!
     * @name Session handles
     * @{
     */
    /*!
     * Open a session.
     *
     * @snippet ex_all.c Open a session
     *
     * @param connection the connection handle
     * @param event_handler An event handler. If <code>NULL</code>, the
     * connection's event handler is used. See @ref event_message_handling
     * for more information.
     * @configstart{WT_CONNECTION.open_session, see dist/api_data.py}
     * @config{cache_cursors, enable caching of cursors for reuse.  Any calls to WT_CURSOR::close
     * for a cursor created in this session will mark the cursor as cached and keep it available to
     * be reused for later calls to WT_SESSION::open_cursor.  Cached cursors may be eventually
     * closed.  This value is inherited from ::wiredtiger_open \c cache_cursors., a boolean flag;
     * default \c true.}
     * @config{cache_max_wait_ms, the maximum number of milliseconds an application thread will wait
     * for space to be available in cache before giving up.  Default value will be the global
     * setting of the connection config., an integer greater than or equal to \c 0; default \c 0.}
     * @config{debug = (, configure debug specific behavior on a session.  Generally only used for
     * internal testing purposes., a set of related configuration options defined as follows.}
     * @config{&nbsp;&nbsp;&nbsp;&nbsp;release_evict_page, Configure the session to evict the page
     * when it is released and no longer needed., a boolean flag; default \c false.}
     * @config{ ),,}
     * @config{ignore_cache_size, when set\, operations performed by this session ignore the cache
     * size and are not blocked when the cache is full.  Note that use of this option for operations
     * that create cache pressure can starve ordinary sessions that obey the cache size., a boolean
     * flag; default \c false.}
     * @config{isolation, the default isolation level for operations in this session., a string\,
     * chosen from the following options: \c "read-uncommitted"\, \c "read-committed"\, \c
     * "snapshot"; default \c snapshot.}
     * @configend
     * @param[out] sessionp the new session handle
     * @errors
     */
    int __F(open_session)(WT_CONNECTION *connection,
        WT_EVENT_HANDLER *event_handler, const char *config,
        WT_SESSION **sessionp);
    /*! @} */

    /*!
     * @name Transactions
     * @{
     */
    /*!
     * Query the global transaction timestamp state.
     *
     * @snippet ex_all.c query timestamp
     *
     * @param connection the connection handle
     * @param[out] hex_timestamp a buffer that will be set to the
     * hexadecimal encoding of the timestamp being queried.  Must be large
     * enough to hold a NUL terminated, hex-encoded 8B timestamp (17 bytes).
     * @configstart{WT_CONNECTION.query_timestamp, see dist/api_data.py}
     * @config{get, specify which timestamp to query: \c all_durable returns the largest timestamp
     * such that all timestamps up to and including that value have been committed (possibly bounded
     * by the application-set \c durable timestamp); \c last_checkpoint returns the timestamp of the
     * most recent stable checkpoint; \c oldest_timestamp returns the most recent \c
     * oldest_timestamp set with WT_CONNECTION::set_timestamp; \c oldest_reader returns the minimum
     * of the read timestamps of all active readers; \c pinned returns the minimum of the \c
     * oldest_timestamp and the read timestamps of all active readers; \c recovery returns the
     * timestamp of the most recent stable checkpoint taken prior to a shutdown; \c stable_timestamp
     * returns the most recent \c stable_timestamp set with WT_CONNECTION::set_timestamp.  (The \c
     * oldest and \c stable arguments are deprecated short-hand for \c oldest_timestamp and \c
     * stable_timestamp\, respectively.) See @ref timestamp_global_api., a string\, chosen from the
     * following options: \c "all_durable"\, \c "last_checkpoint"\, \c "oldest"\, \c
     * "oldest_reader"\, \c "oldest_timestamp"\, \c "pinned"\, \c "recovery"\, \c "stable"\, \c
     * "stable_timestamp"; default \c all_durable.}
     * @configend
     *
     * A timestamp of 0 is returned if the timestamp is not available or has not been set.
     * @errors
     */
    int __F(query_timestamp)(
        WT_CONNECTION *connection, char *hex_timestamp, const char *config);

    /*!
     * Set a global transaction timestamp.
     *
     * @snippet ex_all.c set durable timestamp
     *
     * @snippet ex_all.c set oldest timestamp
     *
     * @snippet ex_all.c set stable timestamp
     *
     * @param connection the connection handle
     * @configstart{WT_CONNECTION.set_timestamp, see dist/api_data.py}
     * @config{durable_timestamp, temporarily set the system's maximum durable timestamp\, bounding
     * the timestamp returned by WT_CONNECTION::query_timestamp with the \c all_durable
     * configuration.  Calls to WT_CONNECTION::query_timestamp will ignore durable timestamps
     * greater than the specified value until a subsequent transaction commit advances the maximum
     * durable timestamp\, or rollback-to-stable resets the value.  See @ref timestamp_global_api.,
     * a string; default empty.}
     * @config{oldest_timestamp, future commits and queries will be no earlier than the specified
     * timestamp.  Values must be monotonically increasing; any attempt to set the value to older
     * than the current is silently ignored.  The value must not be newer than the current stable
     * timestamp.  See @ref timestamp_global_api., a string; default empty.}
     * @config{stable_timestamp, checkpoints will not include commits that are newer than the
     * specified timestamp in tables configured with \c "log=(enabled=false)". Values must be
     * monotonically increasing; any attempt to set the value to older than the current is silently
     * ignored.  The value must not be older than the current oldest timestamp.  See @ref
     * timestamp_global_api., a string; default empty.}
     * @configend
     * @errors
     */
    int __F(set_timestamp)(
        WT_CONNECTION *connection, const char *config);

    /*!
     * Rollback tables to an earlier point in time, discarding all updates to checkpoint durable
     * tables that have commit times more recent than the current global stable timestamp.
     *
     * No updates made to logged tables or updates made without an associated commit timestamp
     * will be discarded. See @ref timestamp_misc.
     *
     * Applications must resolve all running transactions and close or reset all open cursors
     * before the call, and no other API calls should be made for the duration of the call.
     *
     * @snippet ex_all.c rollback to stable
     *
     * @param connection the connection handle
     * @configstart{WT_CONNECTION.rollback_to_stable, see dist/api_data.py}
     * @config{dryrun, perform the checks associated with RTS\, but don't modify any data., a
     * boolean flag; default \c false.}
     * @configend
     * @errors
     * An error should occur only in the case of a system problem, and an application typically
     * will retry WT_CONNECTION::rollback_to_stable on error, or fail outright.
     */
    int __F(rollback_to_stable)(
        WT_CONNECTION *connection, const char *config);

    /*! @} */

    /*!
     * @name Extensions
     * @{
     */
    /*!
     * Load an extension.
     *
     * @snippet ex_all.c Load an extension
     *
     * @param connection the connection handle
     * @param path the filename of the extension module, or \c "local" to
     * search the current application binary for the initialization
     * function, see @ref extensions for more details.
     * @configstart{WT_CONNECTION.load_extension, see dist/api_data.py}
     * @config{config, configuration string passed to the entry point of the extension as its
     * WT_CONFIG_ARG argument., a string; default empty.}
     * @config{early_load, whether this extension should be loaded at the beginning of
     * ::wiredtiger_open.  Only applicable to extensions loaded via the wiredtiger_open
     * configurations string., a boolean flag; default \c false.}
     * @config{entry, the entry point of the extension\, called to initialize the extension when it
     * is loaded.  The signature of the function must match ::wiredtiger_extension_init., a string;
     * default \c wiredtiger_extension_init.}
     * @config{terminate, an optional function in the extension that is called before the extension
     * is unloaded during WT_CONNECTION::close.  The signature of the function must match
     * ::wiredtiger_extension_terminate., a string; default \c wiredtiger_extension_terminate.}
     * @configend
     * @errors
     */
    int __F(load_extension)(WT_CONNECTION *connection,
        const char *path, const char *config);

    /*!
     * Add a custom data source.  See @ref custom_data_sources for more
     * information.
     *
     * The application must first implement the WT_DATA_SOURCE interface
     * and then register the implementation with WiredTiger:
     *
     * @snippet ex_data_source.c WT_DATA_SOURCE register
     *
     * @param connection the connection handle
     * @param prefix the URI prefix for this data source, e.g., "file:"
     * @param data_source the application-supplied implementation of
     *  WT_DATA_SOURCE to manage this data source.
     * @configempty{WT_CONNECTION.add_data_source, see dist/api_data.py}
     * @errors
     */
    int __F(add_data_source)(WT_CONNECTION *connection, const char *prefix,
        WT_DATA_SOURCE *data_source, const char *config);

    /*!
     * Add a custom collation function.
     *
     * The application must first implement the WT_COLLATOR interface and
     * then register the implementation with WiredTiger:
     *
     * @snippet ex_all.c WT_COLLATOR register
     *
     * @param connection the connection handle
     * @param name the name of the collation to be used in calls to
     *  WT_SESSION::create, may not be \c "none"
     * @param collator the application-supplied collation handler
     * @configempty{WT_CONNECTION.add_collator, see dist/api_data.py}
     * @errors
     */
    int __F(add_collator)(WT_CONNECTION *connection,
        const char *name, WT_COLLATOR *collator, const char *config);

    /*!
     * Add a compression function.
     *
     * The application must first implement the WT_COMPRESSOR interface
     * and then register the implementation with WiredTiger:
     *
     * @snippet nop_compress.c WT_COMPRESSOR initialization structure
     *
     * @snippet nop_compress.c WT_COMPRESSOR initialization function
     *
     * @param connection the connection handle
     * @param name the name of the compression function to be used in calls
     *  to WT_SESSION::create, may not be \c "none"
     * @param compressor the application-supplied compression handler
     * @configempty{WT_CONNECTION.add_compressor, see dist/api_data.py}
     * @errors
     */
    int __F(add_compressor)(WT_CONNECTION *connection,
        const char *name, WT_COMPRESSOR *compressor, const char *config);

    /*!
     * Add an encryption function.
     *
     * The application must first implement the WT_ENCRYPTOR interface
     * and then register the implementation with WiredTiger:
     *
     * @snippet nop_encrypt.c WT_ENCRYPTOR initialization structure
     *
     * @snippet nop_encrypt.c WT_ENCRYPTOR initialization function
     *
     * @param connection the connection handle
     * @param name the name of the encryption function to be used in calls
     *  to WT_SESSION::create, may not be \c "none"
     * @param encryptor the application-supplied encryption handler
     * @configempty{WT_CONNECTION.add_encryptor, see dist/api_data.py}
     * @errors
     */
    int __F(add_encryptor)(WT_CONNECTION *connection,
        const char *name, WT_ENCRYPTOR *encryptor, const char *config);

    /*!
     * Add a custom extractor for index keys or column groups.
     *
     * The application must first implement the WT_EXTRACTOR interface and
     * then register the implementation with WiredTiger:
     *
     * @snippet ex_all.c WT_EXTRACTOR register
     *
     * @param connection the connection handle
     * @param name the name of the extractor to be used in calls to
     *  WT_SESSION::create, may not be \c "none"
     * @param extractor the application-supplied extractor
     * @configempty{WT_CONNECTION.add_extractor, see dist/api_data.py}
     * @errors
     */
    int __F(add_extractor)(WT_CONNECTION *connection, const char *name,
        WT_EXTRACTOR *extractor, const char *config);

    /*!
     * Configure a custom file system.
     *
     * This method can only be called from an early loaded extension
     * module. The application must first implement the WT_FILE_SYSTEM
     * interface and then register the implementation with WiredTiger:
     *
     * @snippet ex_file_system.c WT_FILE_SYSTEM register
     *
     * @param connection the connection handle
     * @param fs the populated file system structure
     * @configempty{WT_CONNECTION.set_file_system, see dist/api_data.py}
     * @errors
     */
    int __F(set_file_system)(
        WT_CONNECTION *connection, WT_FILE_SYSTEM *fs, const char *config);

#if !defined(DOXYGEN)
#if !defined(SWIG)
    /*!
     * Add a storage source implementation.
     *
     * The application must first implement the WT_STORAGE_SOURCE
     * interface and then register the implementation with WiredTiger:
     *
     * @snippet ex_storage_source.c WT_STORAGE_SOURCE register
     *
     * @param connection the connection handle
     * @param name the name of the storage source implementation
     * @param storage_source the populated storage source structure
     * @configempty{WT_CONNECTION.add_storage_source, see dist/api_data.py}
     * @errors
     */
    int __F(add_storage_source)(WT_CONNECTION *connection, const char *name,
        WT_STORAGE_SOURCE *storage_source, const char *config);
#endif

    /*!
     * Get a storage source implementation.
     *
     * Look up a storage source by name and return it. The returned storage source
     * must be released by calling WT_STORAGE_SOURCE::terminate.
     *
     * @snippet ex_storage_source.c WT_STORAGE_SOURCE register
     *
     * @param connection the connection handle
     * @param name the name of the storage source implementation
     * @param storage_source the storage source structure
     * @errors
     */
    int __F(get_storage_source)(WT_CONNECTION *connection, const char *name,
        WT_STORAGE_SOURCE **storage_sourcep);
#endif

    /*!
     * Return a reference to the WiredTiger extension functions.
     *
     * @snippet ex_data_source.c WT_EXTENSION_API declaration
     *
     * @param wt_conn the WT_CONNECTION handle
     * @returns a reference to a WT_EXTENSION_API structure.
     */
    WT_EXTENSION_API *__F(get_extension_api)(WT_CONNECTION *wt_conn);
    /*! @} */
};

/*!
 * Open a connection to a database.
 *
 * @snippet ex_all.c Open a connection
 *
 * @param home The path to the database home directory.  See @ref home
 * for more information.
 * @param event_handler An event handler. If <code>NULL</code>, a default
 * event handler is installed that writes error messages to stderr. See
 * @ref event_message_handling for more information.
 * @configstart{wiredtiger_open, see dist/api_data.py}
 * @config{backup_restore_target, If non-empty and restoring from a backup\, restore only the table
 * object targets listed.  WiredTiger will remove all the metadata entries for the tables that are
 * not listed in the list from the reconstructed metadata.  The target list must include URIs of
 * type \c table:., a list of strings; default empty.}
 * @config{block_cache = (, block cache configuration options., a set of related configuration
 * options defined as follows.}
 * @config{&nbsp;&nbsp;&nbsp;&nbsp;blkcache_eviction_aggression,
 * seconds an unused block remains in the cache before it is evicted., an integer between \c 1 and
 * \c 7200; default \c 1800.}
 * @config{&nbsp;&nbsp;&nbsp;&nbsp;cache_on_checkpoint, cache blocks
 * written by a checkpoint., a boolean flag; default \c true.}
 * @config{&nbsp;&nbsp;&nbsp;&nbsp;
 * cache_on_writes, cache blocks as they are written (other than checkpoint blocks)., a boolean
 * flag; default \c true.}
 * @config{&nbsp;&nbsp;&nbsp;&nbsp;enabled, enable block cache., a boolean
 * flag; default \c false.}
 * @config{&nbsp;&nbsp;&nbsp;&nbsp;full_target, the fraction of the block
 * cache that must be full before eviction will remove unused blocks., an integer between \c 30 and
 * \c 100; default \c 95.}
 * @config{&nbsp;&nbsp;&nbsp;&nbsp;hashsize, number of buckets in the
 * hashtable that keeps track of blocks., an integer between \c 512 and \c 256K; default \c 32768.}
 * @config{&nbsp;&nbsp;&nbsp;&nbsp;max_percent_overhead, maximum tolerated overhead expressed as the
 * number of blocks added and removed as percent of blocks looked up; cache population and eviction
 * will be suppressed if the overhead exceeds the threshold., an integer between \c 1 and \c 500;
 * default \c 10.}
 * @config{&nbsp;&nbsp;&nbsp;&nbsp;nvram_path, the absolute path to the file system
 * mounted on the NVRAM device., a string; default empty.}
 * @config{&nbsp;&nbsp;&nbsp;&nbsp;
 * percent_file_in_dram, bypass cache for a file if the set percentage of the file fits in system
 * DRAM (as specified by block_cache.system_ram)., an integer between \c 0 and \c 100; default \c
 * 50.}
 * @config{&nbsp;&nbsp;&nbsp;&nbsp;size, maximum memory to allocate for the block cache., an
 * integer between \c 0 and \c 10TB; default \c 0.}
 * @config{&nbsp;&nbsp;&nbsp;&nbsp;system_ram, the
 * bytes of system DRAM available for caching filesystem blocks., an integer between \c 0 and \c
 * 1024GB; default \c 0.}
 * @config{&nbsp;&nbsp;&nbsp;&nbsp;type, cache location: DRAM or NVRAM., a
 * string; default empty.}
 * @config{ ),,}
 * @config{buffer_alignment, in-memory alignment (in bytes) for buffers used for I/O. The default
 * value of -1 indicates a platform-specific alignment value should be used (4KB on Linux systems
 * when direct I/O is configured\, zero elsewhere). If the configured alignment is larger than
 * default or configured object page sizes\, file allocation and page sizes are silently increased
 * to the buffer alignment size.  Requires the \c posix_memalign API. See @ref
 * tuning_system_buffer_cache_direct_io., an integer between \c -1 and \c 1MB; default \c -1.}
 * @config{builtin_extension_config, A structure where the keys are the names of builtin extensions
 * and the values are passed to WT_CONNECTION::load_extension as the \c config parameter (for
 * example\, <code>builtin_extension_config={zlib={compression_level=3}}</code>)., a string; default
 * empty.}
 * @config{cache_cursors, enable caching of cursors for reuse.  This is the default value for any
 * sessions created\, and can be overridden in configuring \c cache_cursors in
 * WT_CONNECTION.open_session., a boolean flag; default \c true.}
 * @config{cache_max_wait_ms, the maximum number of milliseconds an application thread will wait for
 * space to be available in cache before giving up.  Default will wait forever., an integer greater
 * than or equal to \c 0; default \c 0.}
 * @config{cache_overhead, assume the heap allocator overhead is the specified percentage\, and
 * adjust the cache usage by that amount (for example\, if there is 10GB of data in cache\, a
 * percentage of 10 means WiredTiger treats this as 11GB). This value is configurable because
 * different heap allocators have different overhead and different workloads will have different
 * heap allocation sizes and patterns\, therefore applications may need to adjust this value based
 * on allocator choice and behavior in measured workloads., an integer between \c 0 and \c 30;
 * default \c 8.}
 * @config{cache_size, maximum heap memory to allocate for the cache.  A database should configure
 * either \c cache_size or \c shared_cache but not both., an integer between \c 1MB and \c 10TB;
 * default \c 100MB.}
 * @config{cache_stuck_timeout_ms, the number of milliseconds to wait before a stuck cache times out
 * in diagnostic mode.  Default will wait for 5 minutes\, 0 will wait forever., an integer greater
 * than or equal to \c 0; default \c 300000.}
 * @config{checkpoint = (, periodically checkpoint the database.  Enabling the checkpoint server
 * uses a session from the configured \c session_max., a set of related configuration options
 * defined as follows.}
 * @config{&nbsp;&nbsp;&nbsp;&nbsp;log_size, wait for this amount of log record
 * bytes to be written to the log between each checkpoint.  If non-zero\, this value will use a
 * minimum of the log file size.  A database can configure both log_size and wait to set an upper
 * bound for checkpoints; setting this value above 0 configures periodic checkpoints., an integer
 * between \c 0 and \c 2GB; default \c 0.}
 * @config{&nbsp;&nbsp;&nbsp;&nbsp;wait, seconds to wait
 * between each checkpoint; setting this value above 0 configures periodic checkpoints., an integer
 * between \c 0 and \c 100000; default \c 0.}
 * @config{ ),,}
 * @config{checkpoint_cleanup, control how aggressively obsolete content is removed when creating
 * checkpoints.  Default to none\, which means no additional work is done to find obsolete content.,
 * a string\, chosen from the following options: \c "none"\, \c "reclaim_space"; default \c none.}
 * @config{checkpoint_sync, flush files to stable storage when closing or writing checkpoints., a
 * boolean flag; default \c true.}
 * @config{chunk_cache = (, chunk cache configuration options., a set of related configuration
 * options defined as follows.}
 * @config{&nbsp;&nbsp;&nbsp;&nbsp;capacity, maximum memory or storage
 * to use for the chunk cache., an integer between \c 0 and \c 100TB; default \c 10GB.}
 * @config{&nbsp;&nbsp;&nbsp;&nbsp;chunk_cache_evict_trigger, chunk cache percent full that triggers
 * eviction., an integer between \c 0 and \c 100; default \c 90.}
 * @config{&nbsp;&nbsp;&nbsp;&nbsp;
 * chunk_size, size of cached chunks., an integer between \c 512KB and \c 100GB; default \c 1MB.}
 * @config{&nbsp;&nbsp;&nbsp;&nbsp;enabled, enable chunk cache., a boolean flag; default \c false.}
 * @config{&nbsp;&nbsp;&nbsp;&nbsp;hashsize, number of buckets in the hashtable that keeps track of
 * objects., an integer between \c 64 and \c 1048576; default \c 1024.}
 * @config{&nbsp;&nbsp;&nbsp;&nbsp;pinned, List of "table:" URIs exempt from cache eviction.
 * Capacity config overrides this\, tables exceeding capacity will not be fully retained.  Table
 * names can appear in both this and the preload list\, but not in both this and the exclude list.
 * Duplicate names are allowed., a list of strings; default empty.}
 * @config{&nbsp;&nbsp;&nbsp;&nbsp;
 * storage_path, the absolute path to the file used as cache location., a string; default empty.}
 * @config{ ),,}
 * @config{compatibility = (, set compatibility version of database.  Changing the compatibility
 * version requires that there are no active operations for the duration of the call., a set of
 * related configuration options defined as follows.}
 * @config{&nbsp;&nbsp;&nbsp;&nbsp;release,
 * compatibility release version string., a string; default empty.}
 * @config{&nbsp;&nbsp;&nbsp;&nbsp;
 * require_max, required maximum compatibility version of existing data files.  Must be greater than
 * or equal to any release version set in the \c release setting.  Has no effect if creating the
 * database., a string; default empty.}
 * @config{&nbsp;&nbsp;&nbsp;&nbsp;require_min, required
 * minimum compatibility version of existing data files.  Must be less than or equal to any release
 * version set in the \c release setting.  Has no effect if creating the database., a string;
 * default empty.}
 * @config{ ),,}
 * @config{config_base, write the base configuration file if creating the database.  If \c false in
 * the config passed directly to ::wiredtiger_open\, will ignore any existing base configuration
 * file in addition to not creating one.  See @ref config_base for more information., a boolean
 * flag; default \c true.}
 * @config{create, create the database if it does not exist., a boolean flag; default \c false.}
 * @config{debug_mode = (, control the settings of various extended debugging features., a set of
 * related configuration options defined as follows.}
 * @config{&nbsp;&nbsp;&nbsp;&nbsp;
 * checkpoint_retention, adjust log removal to retain the log records of this number of checkpoints.
 * Zero or one means perform normal removal., an integer between \c 0 and \c 1024; default \c 0.}
 * @config{&nbsp;&nbsp;&nbsp;&nbsp;corruption_abort, if true and built in diagnostic mode\, dump
 * core in the case of data corruption., a boolean flag; default \c true.}
 * @config{&nbsp;&nbsp;&nbsp;&nbsp;cursor_copy, if true\, use the system allocator to make a copy of
 * any data returned by a cursor operation and return the copy instead.  The copy is freed on the
 * next cursor operation.  This allows memory sanitizers to detect inappropriate references to
 * memory owned by cursors., a boolean flag; default \c false.}
 * @config{&nbsp;&nbsp;&nbsp;&nbsp;
 * cursor_reposition, if true\, for operations with snapshot isolation the cursor temporarily
 * releases any page that requires force eviction\, then repositions back to the page for further
 * operations.  A page release encourages eviction of hot or large pages\, which is more likely to
 * succeed without a cursor keeping the page pinned., a boolean flag; default \c false.}
 * @config{&nbsp;&nbsp;&nbsp;&nbsp;eviction, if true\, modify internal algorithms to change skew to
 * force history store eviction to happen more aggressively.  This includes but is not limited to
 * not skewing newest\, not favoring leaf pages\, and modifying the eviction score mechanism., a
 * boolean flag; default \c false.}
 * @config{&nbsp;&nbsp;&nbsp;&nbsp;log_retention, adjust log
 * removal to retain at least this number of log files.  (Warning: this option can remove log files
 * required for recovery if no checkpoints have yet been done and the number of log files exceeds
 * the configured value.  As WiredTiger cannot detect the difference between a system that has not
 * yet checkpointed and one that will never checkpoint\, it might discard log files before any
 * checkpoint is done.) Ignored if set to 0., an integer between \c 0 and \c 1024; default \c 0.}
 * @config{&nbsp;&nbsp;&nbsp;&nbsp;realloc_exact, if true\, reallocation of memory will only provide
 * the exact amount requested.  This will help with spotting memory allocation issues more easily.,
 * a boolean flag; default \c false.}
 * @config{&nbsp;&nbsp;&nbsp;&nbsp;realloc_malloc, if true\,
 * every realloc call will force a new memory allocation by using malloc., a boolean flag; default
 * \c false.}
 * @config{&nbsp;&nbsp;&nbsp;&nbsp;rollback_error, return a WT_ROLLBACK error from a
 * transaction operation about every Nth operation to simulate a collision., an integer between \c 0
 * and \c 10M; default \c 0.}
 * @config{&nbsp;&nbsp;&nbsp;&nbsp;slow_checkpoint, if true\, slow down
 * checkpoint creation by slowing down internal page processing., a boolean flag; default \c false.}
 * @config{&nbsp;&nbsp;&nbsp;&nbsp;stress_skiplist, Configure various internal parameters to
 * encourage race conditions and other issues with internal skip lists\, e.g.  using a more dense
 * representation., a boolean flag; default \c false.}
 * @config{&nbsp;&nbsp;&nbsp;&nbsp;
 * table_logging, if true\, write transaction related information to the log for all operations\,
 * even operations for tables with logging turned off.  This additional logging information is
 * intended for debugging and is informational only\, that is\, it is ignored during recovery., a
 * boolean flag; default \c false.}
 * @config{&nbsp;&nbsp;&nbsp;&nbsp;tiered_flush_error_continue, on
 * a write to tiered storage\, continue when an error occurs., a boolean flag; default \c false.}
 * @config{&nbsp;&nbsp;&nbsp;&nbsp;update_restore_evict, if true\, control all dirty page evictions
 * through forcing update restore eviction., a boolean flag; default \c false.}
 * @config{ ),,}
 * @config{direct_io, Use \c O_DIRECT on POSIX systems\, and \c FILE_FLAG_NO_BUFFERING on Windows to
 * access files.  Options are given as a list\, such as <code>"direct_io=[data]"</code>. Configuring
 * \c direct_io requires care; see @ref tuning_system_buffer_cache_direct_io for important warnings.
 * Including \c "data" will cause WiredTiger data files\, including WiredTiger internal data files\,
 * to use direct I/O; including \c "log" will cause WiredTiger log files to use direct I/O;
 * including \c "checkpoint" will cause WiredTiger data files opened using a (read-only) checkpoint
 * cursor to use direct I/O. \c direct_io should be combined with \c write_through to get the
 * equivalent of \c O_DIRECT on Windows., a list\, with values chosen from the following options: \c
 * "checkpoint"\, \c "data"\, \c "log"; default empty.}
 * @config{encryption = (, configure an encryptor for system wide metadata and logs.  If a system
 * wide encryptor is set\, it is also used for encrypting data files and tables\, unless encryption
 * configuration is explicitly set for them when they are created with WT_SESSION::create., a set of
 * related configuration options defined as follows.}
 * @config{&nbsp;&nbsp;&nbsp;&nbsp;keyid, An
 * identifier that identifies a unique instance of the encryptor.  It is stored in clear text\, and
 * thus is available when the WiredTiger database is reopened.  On the first use of a (name\, keyid)
 * combination\, the WT_ENCRYPTOR::customize function is called with the keyid as an argument., a
 * string; default empty.}
 * @config{&nbsp;&nbsp;&nbsp;&nbsp;name, Permitted values are \c "none" or a
 * custom encryption engine name created with WT_CONNECTION::add_encryptor.  See @ref encryption for
 * more information., a string; default \c none.}
 * @config{&nbsp;&nbsp;&nbsp;&nbsp;secretkey, A
 * string that is passed to the WT_ENCRYPTOR::customize function.  It is never stored in clear
 * text\, so must be given to any subsequent ::wiredtiger_open calls to reopen the database.  It
 * must also be provided to any "wt" commands used with this database., a string; default empty.}
 * @config{ ),,}
 * @config{error_prefix, prefix string for error messages., a string; default empty.}
 * @config{eviction = (, eviction configuration options., a set of related configuration options
 * defined as follows.}
 * @config{&nbsp;&nbsp;&nbsp;&nbsp;threads_max, maximum number of threads
 * WiredTiger will start to help evict pages from cache.  The number of threads started will vary
 * depending on the current eviction load.  Each eviction worker thread uses a session from the
 * configured session_max., an integer between \c 1 and \c 20; default \c 8.}
 * @config{&nbsp;&nbsp;&nbsp;&nbsp;threads_min, minimum number of threads WiredTiger will start to
 * help evict pages from cache.  The number of threads currently running will vary depending on the
 * current eviction load., an integer between \c 1 and \c 20; default \c 1.}
 * @config{ ),,}
 * @config{eviction_checkpoint_target, perform eviction at the beginning of checkpoints to bring the
 * dirty content in cache to this level.  It is a percentage of the cache size if the value is
 * within the range of 0 to 100 or an absolute size when greater than 100. The value is not allowed
 * to exceed the \c cache_size.  Ignored if set to zero., an integer between \c 0 and \c 10TB;
 * default \c 1.}
 * @config{eviction_dirty_target, perform eviction in worker threads when the cache contains at
 * least this much dirty content.  It is a percentage of the cache size if the value is within the
 * range of 1 to 100 or an absolute size when greater than 100. The value is not allowed to exceed
 * the \c cache_size and has to be lower than its counterpart \c eviction_dirty_trigger., an integer
 * between \c 1 and \c 10TB; default \c 5.}
 * @config{eviction_dirty_trigger, trigger application threads to perform eviction when the cache
 * contains at least this much dirty content.  It is a percentage of the cache size if the value is
 * within the range of 1 to 100 or an absolute size when greater than 100. The value is not allowed
 * to exceed the \c cache_size and has to be greater than its counterpart \c eviction_dirty_target.
 * This setting only alters behavior if it is lower than eviction_trigger., an integer between \c 1
 * and \c 10TB; default \c 20.}
 * @config{eviction_target, perform eviction in worker threads when the cache contains at least this
 * much content.  It is a percentage of the cache size if the value is within the range of 10 to 100
 * or an absolute size when greater than 100. The value is not allowed to exceed the \c cache_size
 * and has to be lower than its counterpart \c eviction_trigger., an integer between \c 10 and \c
 * 10TB; default \c 80.}
 * @config{eviction_trigger, trigger application threads to perform eviction when the cache contains
 * at least this much content.  It is a percentage of the cache size if the value is within the
 * range of 10 to 100 or an absolute size when greater than 100. The value is not allowed to exceed
 * the \c cache_size and has to be greater than its counterpart \c eviction_target., an integer
 * between \c 10 and \c 10TB; default \c 95.}
 * @config{eviction_updates_target, perform eviction in worker threads when the cache contains at
 * least this many bytes of updates.  It is a percentage of the cache size if the value is within
 * the range of 0 to 100 or an absolute size when greater than 100. Calculated as half of \c
 * eviction_dirty_target by default.  The value is not allowed to exceed the \c cache_size and has
 * to be lower than its counterpart \c eviction_updates_trigger., an integer between \c 0 and \c
 * 10TB; default \c 0.}
 * @config{eviction_updates_trigger, trigger application threads to perform eviction when the cache
 * contains at least this many bytes of updates.  It is a percentage of the cache size if the value
 * is within the range of 1 to 100 or an absolute size when greater than 100\. Calculated as half of
 * \c eviction_dirty_trigger by default.  The value is not allowed to exceed the \c cache_size and
 * has to be greater than its counterpart \c eviction_updates_target.  This setting only alters
 * behavior if it is lower than \c eviction_trigger., an integer between \c 0 and \c 10TB; default
 * \c 0.}
 * @config{exclusive, fail if the database already exists\, generally used with the \c create
 * option., a boolean flag; default \c false.}
 * @config{extensions, list of shared library extensions to load (using dlopen). Any values
 * specified to a library extension are passed to WT_CONNECTION::load_extension as the \c config
 * parameter (for example\, <code>extensions=(/path/ext.so={entry=my_entry})</code>)., a list of
 * strings; default empty.}
 * @config{extra_diagnostics, enable additional diagnostics in WiredTiger.  These additional
 * diagnostics include diagnostic assertions that can cause WiredTiger to abort when an invalid
 * state is detected.  Options are given as a list\, such as
 * <code>"extra_diagnostics=[out_of_order\,visibility]"</code>. Choosing \c all enables all
 * assertions.  When WiredTiger is compiled with \c HAVE_DIAGNOSTIC=1 all assertions are enabled and
 * cannot be reconfigured., a list\, with values chosen from the following options: \c "all"\, \c
 * "checkpoint_validate"\, \c "cursor_check"\, \c "disk_validate"\, \c "eviction_check"\, \c
 * "generation_check"\, \c "hs_validate"\, \c "key_out_of_order"\, \c "log_validate"\, \c
 * "prepared"\, \c "slow_operation"\, \c "txn_visibility"; default \c [].}
 * @config{file_extend, file size extension configuration.  If set\, extend files of the given type
 * in allocations of the given size\, instead of a block at a time as each new block is written.
 * For example\, <code>file_extend=(data=16MB)</code>. If set to 0\, disable file size extension for
 * the given type.  For log files\, the allowed range is between 100KB and 2GB; values larger than
 * the configured maximum log size and the default config would extend log files in allocations of
 * the maximum log file size., a list\, with values chosen from the following options: \c "data"\,
 * \c "log"; default empty.}
 * @config{file_manager = (, control how file handles are managed., a set of related configuration
 * options defined as follows.}
 * @config{&nbsp;&nbsp;&nbsp;&nbsp;close_handle_minimum, number of
 * handles open before the file manager will look for handles to close., an integer greater than or
 * equal to \c 0; default \c 250.}
 * @config{&nbsp;&nbsp;&nbsp;&nbsp;close_idle_time, amount of time
 * in seconds a file handle needs to be idle before attempting to close it.  A setting of 0 means
 * that idle handles are not closed., an integer between \c 0 and \c 100000; default \c 30.}
 * @config{&nbsp;&nbsp;&nbsp;&nbsp;close_scan_interval, interval in seconds at which to check for
 * files that are inactive and close them., an integer between \c 1 and \c 100000; default \c 10.}
 * @config{ ),,}
 * @config{generation_drain_timeout_ms, the number of milliseconds to wait for a resource to drain
 * before timing out in diagnostic mode.  Default will wait for 4 minutes\, 0 will wait forever., an
 * integer greater than or equal to \c 0; default \c 240000.}
 * @config{hash = (, manage resources used by hash bucket arrays.  All values must be a power of
 * two.  Note that setting large values can significantly increase memory usage inside WiredTiger.,
 * a set of related configuration options defined as follows.}
 * @config{&nbsp;&nbsp;&nbsp;&nbsp;
 * buckets, configure the number of hash buckets for most system hash arrays., an integer between \c
 * 64 and \c 65536; default \c 512.}
 * @config{&nbsp;&nbsp;&nbsp;&nbsp;dhandle_buckets, configure the
 * number of hash buckets for hash arrays relating to data handles., an integer between \c 64 and \c
 * 65536; default \c 512.}
 * @config{ ),,}
 * @config{history_store = (, history store configuration options., a set of related configuration
 * options defined as follows.}
 * @config{&nbsp;&nbsp;&nbsp;&nbsp;file_max, the maximum number of
 * bytes that WiredTiger is allowed to use for its history store mechanism.  If the history store
 * file exceeds this size\, a panic will be triggered.  The default value means that the history
 * store file is unbounded and may use as much space as the filesystem will accommodate.  The
 * minimum non-zero setting is 100MB., an integer greater than or equal to \c 0; default \c 0.}
 * @config{ ),,}
 * @config{in_memory, keep data in memory only.  See @ref in_memory for more information., a boolean
 * flag; default \c false.}
 * @config{io_capacity = (, control how many bytes per second are written and read.  Exceeding the
 * capacity results in throttling., a set of related configuration options defined as follows.}
 * @config{&nbsp;&nbsp;&nbsp;&nbsp;total, number of bytes per second available to all subsystems in
 * total.  When set\, decisions about what subsystems are throttled\, and in what proportion\, are
 * made internally.  The minimum non-zero setting is 1MB., an integer between \c 0 and \c 1TB;
 * default \c 0.}
 * @config{ ),,}
 * @config{json_output, enable JSON formatted messages on the event handler interface.  Options are
 * given as a list\, where each option specifies an event handler category e.g.  'error' represents
 * the messages from the WT_EVENT_HANDLER::handle_error method., a list\, with values chosen from
 * the following options: \c "error"\, \c "message"; default \c [].}
 * @config{log = (, enable logging.  Enabling logging uses three sessions from the configured
 * session_max., a set of related configuration options defined as follows.}
 * @config{&nbsp;&nbsp;&nbsp;&nbsp;compressor, configure a compressor for log records.  Permitted
 * values are \c "none" or a custom compression engine name created with
 * WT_CONNECTION::add_compressor.  If WiredTiger has builtin support for \c "lz4"\, \c "snappy"\, \c
 * "zlib" or \c "zstd" compression\, these names are also available.  See @ref compression for more
 * information., a string; default \c none.}
 * @config{&nbsp;&nbsp;&nbsp;&nbsp;enabled, enable logging
 * subsystem., a boolean flag; default \c false.}
 * @config{&nbsp;&nbsp;&nbsp;&nbsp;file_max, the
 * maximum size of log files., an integer between \c 100KB and \c 2GB; default \c 100MB.}
 * @config{&nbsp;&nbsp;&nbsp;&nbsp;os_cache_dirty_pct, maximum dirty system buffer cache usage\, as
 * a percentage of the log's \c file_max.  If non-zero\, schedule writes for dirty blocks belonging
 * to the log in the system buffer cache after that percentage of the log has been written into the
 * buffer cache without an intervening file sync., an integer between \c 0 and \c 100; default \c
 * 0.}
 * @config{&nbsp;&nbsp;&nbsp;&nbsp;path, the name of a directory into which log files are
 * written.  The directory must already exist.  If the value is not an absolute path\, the path is
 * relative to the database home (see @ref absolute_path for more information)., a string; default
 * \c ".".}
 * @config{&nbsp;&nbsp;&nbsp;&nbsp;prealloc, pre-allocate log files., a boolean flag;
 * default \c true.}
 * @config{&nbsp;&nbsp;&nbsp;&nbsp;recover, run recovery or fail with an error if
 * recovery needs to run after an unclean shutdown., a string\, chosen from the following options:
 * \c "error"\, \c "on"; default \c on.}
 * @config{&nbsp;&nbsp;&nbsp;&nbsp;remove, automatically
 * remove unneeded log files., a boolean flag; default \c true.}
 * @config{&nbsp;&nbsp;&nbsp;&nbsp;
 * zero_fill, manually write zeroes into log files., a boolean flag; default \c false.}
 * @config{
 * ),,}
 * @config{lsm_manager = (, configure database wide options for LSM tree management.  The LSM
 * manager is started automatically the first time an LSM tree is opened.  The LSM manager uses a
 * session from the configured session_max., a set of related configuration options defined as
 * follows.}
 * @config{&nbsp;&nbsp;&nbsp;&nbsp;merge, merge LSM chunks where possible., a boolean
 * flag; default \c true.}
 * @config{&nbsp;&nbsp;&nbsp;&nbsp;worker_thread_max, Configure a set of
 * threads to manage merging LSM trees in the database.  Each worker thread uses a session handle
 * from the configured session_max., an integer between \c 3 and \c 20; default \c 4.}
 * @config{ ),,}
 * @config{mmap, Use memory mapping when accessing files in a read-only mode., a boolean flag;
 * default \c true.}
 * @config{mmap_all, Use memory mapping to read and write all data files.  May not be configured
 * with direct I/O., a boolean flag; default \c false.}
 * @config{multiprocess, permit sharing between processes (will automatically start an RPC server
 * for primary processes and use RPC for secondary processes). <b>Not yet supported in
 * WiredTiger</b>., a boolean flag; default \c false.}
 * @config{operation_timeout_ms, this option is no longer supported\, retained for backward
 * compatibility., an integer greater than or equal to \c 0; default \c 0.}
 * @config{operation_tracking = (, enable tracking of performance-critical functions.  See @ref
 * operation_tracking for more information., a set of related configuration options defined as
 * follows.}
 * @config{&nbsp;&nbsp;&nbsp;&nbsp;enabled, enable operation tracking subsystem., a
 * boolean flag; default \c false.}
 * @config{&nbsp;&nbsp;&nbsp;&nbsp;path, the name of a directory
 * into which operation tracking files are written.  The directory must already exist.  If the value
 * is not an absolute path\, the path is relative to the database home (see @ref absolute_path for
 * more information)., a string; default \c ".".}
 * @config{ ),,}
 * @config{readonly, open connection in read-only mode.  The database must exist.  All methods that
 * may modify a database are disabled.  See @ref readonly for more information., a boolean flag;
 * default \c false.}
 * @config{salvage, open connection and salvage any WiredTiger-owned database and log files that it
 * detects as corrupted.  This call should only be used after getting an error return of
 * WT_TRY_SALVAGE. Salvage rebuilds files in place\, overwriting existing files.  We recommend
 * making a backup copy of all files with the WiredTiger prefix prior to passing this flag., a
 * boolean flag; default \c false.}
 * @config{session_max, maximum expected number of sessions (including server threads)., an integer
 * greater than or equal to \c 1; default \c 100.}
 * @config{shared_cache = (, shared cache configuration options.  A database should configure either
 * a cache_size or a shared_cache not both.  Enabling a shared cache uses a session from the
 * configured session_max.  A shared cache can not have absolute values configured for cache
 * eviction settings., a set of related configuration options defined as follows.}
 * @config{&nbsp;&nbsp;&nbsp;&nbsp;chunk, the granularity that a shared cache is redistributed., an
 * integer between \c 1MB and \c 10TB; default \c 10MB.}
 * @config{&nbsp;&nbsp;&nbsp;&nbsp;name, the
 * name of a cache that is shared between databases or \c "none" when no shared cache is
 * configured., a string; default \c none.}
 * @config{&nbsp;&nbsp;&nbsp;&nbsp;quota, maximum size of
 * cache this database can be allocated from the shared cache.  Defaults to the entire shared cache
 * size., an integer; default \c 0.}
 * @config{&nbsp;&nbsp;&nbsp;&nbsp;reserve, amount of cache this
 * database is guaranteed to have available from the shared cache.  This setting is per database.
 * Defaults to the chunk size., an integer; default \c 0.}
 * @config{&nbsp;&nbsp;&nbsp;&nbsp;size,
 * maximum memory to allocate for the shared cache.  Setting this will update the value if one is
 * already set., an integer between \c 1MB and \c 10TB; default \c 500MB.}
 * @config{ ),,}
 * @config{statistics, Maintain database statistics\, which may impact performance.  Choosing "all"
 * maintains all statistics regardless of cost\, "fast" maintains a subset of statistics that are
 * relatively inexpensive\, "none" turns off all statistics.  The "clear" configuration resets
 * statistics after they are gathered\, where appropriate (for example\, a cache size statistic is
 * not cleared\, while the count of cursor insert operations will be cleared). When "clear" is
 * configured for the database\, gathered statistics are reset each time a statistics cursor is used
 * to gather statistics\, as well as each time statistics are logged using the \c statistics_log
 * configuration.  See @ref statistics for more information., a list\, with values chosen from the
 * following options: \c "all"\, \c "cache_walk"\, \c "fast"\, \c "none"\, \c "clear"\, \c
 * "tree_walk"; default \c none.}
 * @config{statistics_log = (, log any statistics the database is configured to maintain\, to a
 * file.  See @ref statistics for more information.  Enabling the statistics log server uses a
 * session from the configured session_max., a set of related configuration options defined as
 * follows.}
 * @config{&nbsp;&nbsp;&nbsp;&nbsp;json, encode statistics in JSON format., a boolean
 * flag; default \c false.}
 * @config{&nbsp;&nbsp;&nbsp;&nbsp;on_close, log statistics on database
 * close., a boolean flag; default \c false.}
 * @config{&nbsp;&nbsp;&nbsp;&nbsp;path, the name of a
 * directory into which statistics files are written.  The directory must already exist.  If the
 * value is not an absolute path\, the path is relative to the database home (see @ref absolute_path
 * for more information)., a string; default \c ".".}
 * @config{&nbsp;&nbsp;&nbsp;&nbsp;sources, if
 * non-empty\, include statistics for the list of data source URIs\, if they are open at the time of
 * the statistics logging.  The list may include URIs matching a single data source
 * ("table:mytable")\, or a URI matching all data sources of a particular type ("table:")., a list
 * of strings; default empty.}
 * @config{&nbsp;&nbsp;&nbsp;&nbsp;timestamp, a timestamp prepended to
 * each log record.  May contain \c strftime conversion specifications.  When \c json is
 * configured\, defaults to \c "%Y-%m-%dT%H:%M:%S.000Z"., a string; default \c "%b %d %H:%M:%S".}
 * @config{&nbsp;&nbsp;&nbsp;&nbsp;wait, seconds to wait between each write of the log records;
 * setting this value above 0 configures statistics logging., an integer between \c 0 and \c 100000;
 * default \c 0.}
 * @config{ ),,}
 * @config{transaction_sync = (, how to sync log records when the transaction commits., a set of
 * related configuration options defined as follows.}
 * @config{&nbsp;&nbsp;&nbsp;&nbsp;enabled,
 * whether to sync the log on every commit by default\, can be overridden by the \c sync setting to
 * WT_SESSION::commit_transaction., a boolean flag; default \c false.}
 * @config{&nbsp;&nbsp;&nbsp;&nbsp;method, the method used to ensure log records are stable on
 * disk\, see @ref tune_durability for more information., a string\, chosen from the following
 * options: \c "dsync"\, \c "fsync"\, \c "none"; default \c fsync.}
 * @config{ ),,}
 * @config{use_environment, use the \c WIREDTIGER_CONFIG and \c WIREDTIGER_HOME environment
 * variables if the process is not running with special privileges.  See @ref home for more
 * information., a boolean flag; default \c true.}
 * @config{use_environment_priv, use the \c WIREDTIGER_CONFIG and \c WIREDTIGER_HOME environment
 * variables even if the process is running with special privileges.  See @ref home for more
 * information., a boolean flag; default \c false.}
 * @config{verbose, enable messages for various subsystems and operations.  Options are given as a
 * list\, where each message type can optionally define an associated verbosity level\, such as
 * <code>"verbose=[evictserver\,read:1\,rts:0]"</code>. Verbosity levels that can be provided
 * include <code>0</code> (INFO) and <code>1</code> through <code>5</code>\, corresponding to
 * (DEBUG_1) to (DEBUG_5)., a list\, with values chosen from the following options: \c "api"\, \c
 * "backup"\, \c "block"\, \c "block_cache"\, \c "checkpoint"\, \c "checkpoint_cleanup"\, \c
 * "checkpoint_progress"\, \c "chunkcache"\, \c "compact"\, \c "compact_progress"\, \c
 * "error_returns"\, \c "evict"\, \c "evict_stuck"\, \c "evictserver"\, \c "fileops"\, \c
 * "generation"\, \c "handleops"\, \c "history_store"\, \c "history_store_activity"\, \c "log"\, \c
 * "lsm"\, \c "lsm_manager"\, \c "metadata"\, \c "mutex"\, \c "out_of_order"\, \c "overflow"\, \c
 * "read"\, \c "reconcile"\, \c "recovery"\, \c "recovery_progress"\, \c "rts"\, \c "salvage"\, \c
 * "shared_cache"\, \c "split"\, \c "temporary"\, \c "thread_group"\, \c "tiered"\, \c "timestamp"\,
 * \c "transaction"\, \c "verify"\, \c "version"\, \c "write"; default \c [].}
 * @config{verify_metadata, open connection and verify any WiredTiger metadata.  Not supported when
 * opening a connection from a backup.  This API allows verification and detection of corruption in
 * WiredTiger metadata., a boolean flag; default \c false.}
 * @config{write_through, Use \c FILE_FLAG_WRITE_THROUGH on Windows to write to files.  Ignored on
 * non-Windows systems.  Options are given as a list\, such as <code>"write_through=[data]"</code>.
 * Configuring \c write_through requires care; see @ref tuning_system_buffer_cache_direct_io for
 * important warnings.  Including \c "data" will cause WiredTiger data files to write through
 * cache\, including \c "log" will cause WiredTiger log files to write through cache.  \c
 * write_through should be combined with \c direct_io to get the equivalent of POSIX \c O_DIRECT on
 * Windows., a list\, with values chosen from the following options: \c "data"\, \c "log"; default
 * empty.}
 * @configend
 * Additionally, if files named \c WiredTiger.config or \c WiredTiger.basecfg
 * appear in the WiredTiger home directory, they are read for configuration
 * values (see @ref config_file and @ref config_base for details).
 * See @ref config_order for ordering of the configuration mechanisms.
 * @param[out] connectionp A pointer to the newly opened connection handle
 * @errors
 */
int wiredtiger_open(const char *home,
    WT_EVENT_HANDLER *event_handler, const char *config,
    WT_CONNECTION **connectionp) WT_ATTRIBUTE_LIBRARY_VISIBLE;

/*!
 * Return information about a WiredTiger error as a string (see
 * WT_SESSION::strerror for a thread-safe API).
 *
 * @snippet ex_all.c Display an error
 *
 * @param error a return value from a WiredTiger, ISO C, or POSIX standard API call
 * @returns a string representation of the error
 */
const char *wiredtiger_strerror(int error) WT_ATTRIBUTE_LIBRARY_VISIBLE;

/*! WT_EVENT_HANDLER::special event types */
typedef enum {
    WT_EVENT_COMPACT_CHECK, /*!< Compact check iteration. */
    WT_EVENT_CONN_CLOSE, /*!< Connection closing. */
    WT_EVENT_CONN_READY /*!< Connection is ready. */
} WT_EVENT_TYPE;

/*!
 * The interface implemented by applications to handle error, informational and
 * progress messages.  Entries set to NULL are ignored and the default handlers
 * will continue to be used.
 */
struct __wt_event_handler {
    /*!
     * Callback to handle error messages; by default, error messages are
     * written to the stderr stream. See @ref event_message_handling for
     * more information.
     *
     * Errors that require the application to exit and restart will have
     * their \c error value set to \c WT_PANIC. The application can exit
     * immediately when \c WT_PANIC is passed to an event handler; there
     * is no reason to return into WiredTiger.
     *
     * Event handler returns are not ignored: if the handler returns
     * non-zero, the error may cause the WiredTiger function posting the
     * event to fail, and may even cause operation or library failure.
     *
     * @param session the WiredTiger session handle in use when the error
     * was generated. The handle may have been created by the application
     * or automatically by WiredTiger.
     * @param error a return value from a WiredTiger, ISO C, or
     * POSIX standard API call, which can be converted to a string using
     * WT_SESSION::strerror
     * @param message an error string
     */
    int (*handle_error)(WT_EVENT_HANDLER *handler,
        WT_SESSION *session, int error, const char *message);

    /*!
     * Callback to handle informational messages; by default, informational
     * messages are written to the stdout stream. See
     * @ref event_message_handling for more information.
     *
     * Message handler returns are not ignored: if the handler returns
     * non-zero, the error may cause the WiredTiger function posting the
     * event to fail, and may even cause operation or library failure.
     *
     * @param session the WiredTiger session handle in use when the message
     * was generated. The handle may have been created by the application
     * or automatically by WiredTiger.
     * @param message an informational string
     */
    int (*handle_message)(WT_EVENT_HANDLER *handler,
        WT_SESSION *session, const char *message);

    /*!
     * Callback to handle progress messages; by default, progress messages
     * are not written. See @ref event_message_handling for more
     * information.
     *
     * Progress handler returns are not ignored: if the handler returns
     * non-zero, the error may cause the WiredTiger function posting the
     * event to fail, and may even cause operation or library failure.
     *
     * @param session the WiredTiger session handle in use when the
     * progress message was generated. The handle may have been created by
     * the application or automatically by WiredTiger.
     * @param operation a string representation of the operation
     * @param progress a counter
     */
    int (*handle_progress)(WT_EVENT_HANDLER *handler,
        WT_SESSION *session, const char *operation, uint64_t progress);

    /*!
     * Callback to handle automatic close of a WiredTiger handle.
     *
     * Close handler returns are not ignored: if the handler returns
     * non-zero, the error may cause the WiredTiger function posting the
     * event to fail, and may even cause operation or library failure.
     *
     * @param session The session handle that is being closed if the
     * cursor parameter is NULL.
     * @param cursor The cursor handle that is being closed, or NULL if
     * it is a session handle being closed.
     */
    int (*handle_close)(WT_EVENT_HANDLER *handler,
        WT_SESSION *session, WT_CURSOR *cursor);

    /*!
     * Callback to handle general events. The application may choose to handle
     * only some types of events. An unhandled event should return 0.
     *
     * General event returns are not ignored in most cases. If the handler
     * returns non-zero, the error may cause the WiredTiger function posting
     * the event to fail.
     *
     * @param wt_conn The connection handle for the database.
     * @param session the WiredTiger session handle in use when the
     * progress message was generated. The handle may have been created by
     * the application or automatically by WiredTiger or may be NULL.
     * @param type A type indicator for what special event occurred.
         * @param arg A generic argument that has a specific meaning
         * depending on the event type.
     * (see ::WT_EVENT_TYPE for available options.)
     */
        int (*handle_general)(WT_EVENT_HANDLER *handler,
            WT_CONNECTION *wt_conn, WT_SESSION *session, WT_EVENT_TYPE type, void *arg);
};

/*!
 * @name Data packing and unpacking
 * @{
 */

/*!
 * Pack a structure into a buffer.
 *
 * See @ref packing for a description of the permitted format strings.
 *
 * @section pack_examples Packing Examples
 *
 * For example, the string <code>"iSh"</code> will pack a 32-bit integer
 * followed by a NUL-terminated string, followed by a 16-bit integer.  The
 * default, big-endian encoding will be used, with no alignment.  This could be
 * used in C as follows:
 *
 * @snippet ex_all.c Pack fields into a buffer
 *
 * Then later, the values can be unpacked as follows:
 *
 * @snippet ex_all.c Unpack fields from a buffer
 *
 * @param session the session handle
 * @param buffer a pointer to a packed byte array
 * @param len the number of valid bytes in the buffer
 * @param format the data format, see @ref packing
 * @errors
 */
int wiredtiger_struct_pack(WT_SESSION *session,
    void *buffer, size_t len, const char *format, ...)
    WT_ATTRIBUTE_LIBRARY_VISIBLE;

/*!
 * Calculate the size required to pack a structure.
 *
 * Note that for variable-sized fields including variable-sized strings and
 * integers, the calculated sized merely reflects the expected sizes specified
 * in the format string itself.
 *
 * @snippet ex_all.c Get the packed size
 *
 * @param session the session handle
 * @param lenp a location where the number of bytes needed for the
 * matching call to ::wiredtiger_struct_pack is returned
 * @param format the data format, see @ref packing
 * @errors
 */
int wiredtiger_struct_size(WT_SESSION *session,
    size_t *lenp, const char *format, ...) WT_ATTRIBUTE_LIBRARY_VISIBLE;

/*!
 * Unpack a structure from a buffer.
 *
 * Reverse of ::wiredtiger_struct_pack: gets values out of a
 * packed byte string.
 *
 * @snippet ex_all.c Unpack fields from a buffer
 *
 * @param session the session handle
 * @param buffer a pointer to a packed byte array
 * @param len the number of valid bytes in the buffer
 * @param format the data format, see @ref packing
 * @errors
 */
int wiredtiger_struct_unpack(WT_SESSION *session,
    const void *buffer, size_t len, const char *format, ...)
    WT_ATTRIBUTE_LIBRARY_VISIBLE;

#if !defined(SWIG)

/*!
 * Streaming interface to packing.
 *
 * This allows applications to pack or unpack records one field at a time.
 * This is an opaque handle returned by ::wiredtiger_pack_start or
 * ::wiredtiger_unpack_start.  It must be closed with ::wiredtiger_pack_close.
 */
typedef struct __wt_pack_stream WT_PACK_STREAM;

/*!
 * Start a packing operation into a buffer with the given format string.  This
 * should be followed by a series of calls to ::wiredtiger_pack_item,
 * ::wiredtiger_pack_int, ::wiredtiger_pack_str or ::wiredtiger_pack_uint
 * to fill in the values.
 *
 * @param session the session handle
 * @param format the data format, see @ref packing
 * @param buffer a pointer to memory to hold the packed data
 * @param size the size of the buffer
 * @param[out] psp the new packing stream handle
 * @errors
 */
int wiredtiger_pack_start(WT_SESSION *session,
    const char *format, void *buffer, size_t size, WT_PACK_STREAM **psp)
    WT_ATTRIBUTE_LIBRARY_VISIBLE;

/*!
 * Start an unpacking operation from a buffer with the given format string.
 * This should be followed by a series of calls to ::wiredtiger_unpack_item,
 * ::wiredtiger_unpack_int, ::wiredtiger_unpack_str or ::wiredtiger_unpack_uint
 * to retrieve the packed values.
 *
 * @param session the session handle
 * @param format the data format, see @ref packing
 * @param buffer a pointer to memory holding the packed data
 * @param size the size of the buffer
 * @param[out] psp the new packing stream handle
 * @errors
 */
int wiredtiger_unpack_start(WT_SESSION *session,
    const char *format, const void *buffer, size_t size, WT_PACK_STREAM **psp)
    WT_ATTRIBUTE_LIBRARY_VISIBLE;

/*!
 * Close a packing stream.
 *
 * @param ps the packing stream handle
 * @param[out] usedp the number of bytes in the buffer used by the stream
 * @errors
 */
int wiredtiger_pack_close(WT_PACK_STREAM *ps, size_t *usedp)
    WT_ATTRIBUTE_LIBRARY_VISIBLE;

/*!
 * Pack an item into a packing stream.
 *
 * @param ps the packing stream handle
 * @param item an item to pack
 * @errors
 */
int wiredtiger_pack_item(WT_PACK_STREAM *ps, WT_ITEM *item)
    WT_ATTRIBUTE_LIBRARY_VISIBLE;

/*!
 * Pack a signed integer into a packing stream.
 *
 * @param ps the packing stream handle
 * @param i a signed integer to pack
 * @errors
 */
int wiredtiger_pack_int(WT_PACK_STREAM *ps, int64_t i)
    WT_ATTRIBUTE_LIBRARY_VISIBLE;

/*!
 * Pack a string into a packing stream.
 *
 * @param ps the packing stream handle
 * @param s a string to pack
 * @errors
 */
int wiredtiger_pack_str(WT_PACK_STREAM *ps, const char *s)
    WT_ATTRIBUTE_LIBRARY_VISIBLE;

/*!
 * Pack an unsigned integer into a packing stream.
 *
 * @param ps the packing stream handle
 * @param u an unsigned integer to pack
 * @errors
 */
int wiredtiger_pack_uint(WT_PACK_STREAM *ps, uint64_t u)
    WT_ATTRIBUTE_LIBRARY_VISIBLE;

/*!
 * Unpack an item from a packing stream.
 *
 * @param ps the packing stream handle
 * @param item an item to unpack
 * @errors
 */
int wiredtiger_unpack_item(WT_PACK_STREAM *ps, WT_ITEM *item)
    WT_ATTRIBUTE_LIBRARY_VISIBLE;

/*!
 * Unpack a signed integer from a packing stream.
 *
 * @param ps the packing stream handle
 * @param[out] ip the unpacked signed integer
 * @errors
 */
int wiredtiger_unpack_int(WT_PACK_STREAM *ps, int64_t *ip)
    WT_ATTRIBUTE_LIBRARY_VISIBLE;

/*!
 * Unpack a string from a packing stream.
 *
 * @param ps the packing stream handle
 * @param[out] sp the unpacked string
 * @errors
 */
int wiredtiger_unpack_str(WT_PACK_STREAM *ps, const char **sp)
    WT_ATTRIBUTE_LIBRARY_VISIBLE;

/*!
 * Unpack an unsigned integer from a packing stream.
 *
 * @param ps the packing stream handle
 * @param[out] up the unpacked unsigned integer
 * @errors
 */
int wiredtiger_unpack_uint(WT_PACK_STREAM *ps, uint64_t *up)
    WT_ATTRIBUTE_LIBRARY_VISIBLE;
/*! @} */

/*!
 * @name Configuration strings
 * @{
 */

/*!
 * The configuration information returned by the WiredTiger configuration
 * parsing functions in the WT_EXTENSION_API and the public API.
 */
struct __wt_config_item {
    /*!
     * The value of a configuration string.
     *
     * Regardless of the type of the configuration string (boolean, int,
     * list or string), the \c str field will reference the value of the
     * configuration string.
     *
     * The bytes referenced by \c str are <b>not</b> nul-terminated.
     * Use the \c len field instead of a terminating nul byte.
     */
    const char *str;

    /*! The number of bytes in the value referenced by \c str. */
    size_t len;

    /*!
     * The numeric value of a configuration boolean or integer.
     *
     * If the configuration string's value is "true" or "false", the
     * \c val field will be set to 1 (true), or 0 (false).
     *
     * If the configuration string can be legally interpreted as an integer,
     * using the \c strtoll function rules as specified in ISO/IEC 9899:1990
     * ("ISO C90"), that integer will be stored in the \c val field.
     */
    int64_t val;

    /*! Permitted values of the \c type field. */
    enum {
        /*! A string value with quotes stripped. */
        WT_CONFIG_ITEM_STRING,
        /*! A boolean literal ("true" or "false"). */
        WT_CONFIG_ITEM_BOOL,
        /*! An unquoted identifier: a string value without quotes. */
        WT_CONFIG_ITEM_ID,
        /*! A numeric value. */
        WT_CONFIG_ITEM_NUM,
        /*! A nested structure or list, including brackets. */
        WT_CONFIG_ITEM_STRUCT
    }
    /*!
     * The type of value determined by the parser.  In all cases,
     * the \c str and \c len fields are set.
     */
    type;
};

#if !defined(SWIG) && !defined(DOXYGEN)
/*!
 * Validate a configuration string for a WiredTiger API call.
 * This call is outside the scope of a WiredTiger connection handle, since
 * applications may need to validate configuration strings prior to calling
 * ::wiredtiger_open.
 * @param session the session handle (may be \c NULL if the database not yet
 * opened).
 * @param event_handler An event handler (used if \c session is \c NULL; if both
 * \c session and \c event_handler are \c NULL, error messages will be written
 * to stderr).
 * @param name the WiredTiger function or method to validate.
 * @param config the configuration string being parsed.
 * @returns zero for success, non-zero to indicate an error.
 *
 * @snippet ex_all.c Validate a configuration string
 */
int wiredtiger_config_validate(WT_SESSION *session,
    WT_EVENT_HANDLER *event_handler, const char *name, const char *config)
    WT_ATTRIBUTE_LIBRARY_VISIBLE;

/*
 * Validate a configuration string for a WiredTiger test program.
 */
int wiredtiger_test_config_validate(WT_SESSION *session,
    WT_EVENT_HANDLER *event_handler, const char *name, const char *config)
    WT_ATTRIBUTE_LIBRARY_VISIBLE;
#endif

/*!
 * Create a handle that can be used to parse or create configuration strings
 * compatible with the WiredTiger API.
 * This call is outside the scope of a WiredTiger connection handle, since
 * applications may need to generate configuration strings prior to calling
 * ::wiredtiger_open.
 * @param session the session handle to be used for error reporting (if NULL,
 *  error messages will be written to stderr).
 * @param config the configuration string being parsed. The string must
 *  remain valid for the lifetime of the parser handle.
 * @param len the number of valid bytes in \c config
 * @param[out] config_parserp A pointer to the newly opened handle
 * @errors
 *
 * @snippet ex_config_parse.c Create a configuration parser
 */
int wiredtiger_config_parser_open(WT_SESSION *session,
    const char *config, size_t len, WT_CONFIG_PARSER **config_parserp)
    WT_ATTRIBUTE_LIBRARY_VISIBLE;

/*!
 * A handle that can be used to search and traverse configuration strings
 * compatible with the WiredTiger API.
 * To parse the contents of a list or nested configuration string use a new
 * configuration parser handle based on the content of the ::WT_CONFIG_ITEM
 * retrieved from the parent configuration string.
 *
 * @section config_parse_examples Configuration String Parsing examples
 *
 * This could be used in C to create a configuration parser as follows:
 *
 * @snippet ex_config_parse.c Create a configuration parser
 *
 * Once the parser has been created the content can be queried directly:
 *
 * @snippet ex_config_parse.c get
 *
 * Or the content can be traversed linearly:
 *
 * @snippet ex_config_parse.c next
 *
 * Nested configuration values can be queried using a shorthand notation:
 *
 * @snippet ex_config_parse.c nested get
 *
 * Nested configuration values can be traversed using multiple
 * ::WT_CONFIG_PARSER handles:
 *
 * @snippet ex_config_parse.c nested traverse
 */
struct __wt_config_parser {

    /*!
     * Close the configuration scanner releasing any resources.
     *
     * @param config_parser the configuration parser handle
     * @errors
     *
     */
    int __F(close)(WT_CONFIG_PARSER *config_parser);

    /*!
     * Return the next key/value pair.
     *
     * If an item has no explicitly assigned value, the item will be
     * returned in \c key and the \c value will be set to the boolean
     * \c "true" value.
     *
     * @param config_parser the configuration parser handle
     * @param key the returned key
     * @param value the returned value
     * @errors
     * When iteration would pass the end of the configuration string
     * ::WT_NOTFOUND will be returned.
     */
    int __F(next)(WT_CONFIG_PARSER *config_parser,
        WT_CONFIG_ITEM *key, WT_CONFIG_ITEM *value);

    /*!
     * Return the value of an item in the configuration string.
     *
     * @param config_parser the configuration parser handle
     * @param key configuration key string
     * @param value the returned value
     * @errors
     *
     */
    int __F(get)(WT_CONFIG_PARSER *config_parser,
        const char *key, WT_CONFIG_ITEM *value);
};

/*! @} */

/*!
 * @name Support functions
 * @anchor support_functions
 * @{
 */

/*!
 * Return a pointer to a function that calculates a CRC32C checksum.
 *
 * The WiredTiger library CRC32C checksum function uses hardware support where available, else it
 * falls back to a software implementation. Selecting a CRC32C checksum function can be slow, so the
 * return value should be cached by the caller for repeated use.
 *
 * @snippet ex_all.c Checksum a buffer
 *
 * @returns a pointer to a function that takes a buffer and length and returns the CRC32C checksum
 */
uint32_t (*wiredtiger_crc32c_func(void))(const void *, size_t)
    WT_ATTRIBUTE_LIBRARY_VISIBLE;

#endif /* !defined(SWIG) */

/*!
 * Calculate a set of WT_MODIFY operations to represent an update.
 * This call will calculate a set of modifications to an old value that produce
 * the new value.  If more modifications are required than fit in the array
 * passed in by the caller, or if more bytes have changed than the \c maxdiff
 * parameter, the call will fail.  The matching algorithm is approximate, so it
 * may fail and return WT_NOTFOUND if a matching set of WT_MODIFY operations
 * is not found.
 *
 * The \c maxdiff parameter bounds how much work will be done searching for a
 * match: to ensure a match is found, it may need to be set larger than actual
 * number of bytes that differ between the old and new values.  In particular,
 * repeated patterns of bytes in the values can lead to suboptimal matching,
 * and matching ranges less than 64 bytes long will not be detected.
 *
 * If the call succeeds, the WT_MODIFY operations will point into \c newv,
 * which must remain valid until WT_CURSOR::modify is called.
 *
 * @snippet ex_all.c Calculate a modify operation
 *
 * @param session the current WiredTiger session (may be NULL)
 * @param oldv old value
 * @param newv new value
 * @param maxdiff maximum bytes difference
 * @param[out] entries array of modifications producing the new value
 * @param[in,out] nentriesp size of \c entries array passed in,
 *  set to the number of entries used
 * @errors
 */
int wiredtiger_calc_modify(WT_SESSION *session,
    const WT_ITEM *oldv, const WT_ITEM *newv,
    size_t maxdiff, WT_MODIFY *entries, int *nentriesp)
    WT_ATTRIBUTE_LIBRARY_VISIBLE;

/*!
 * Get version information.
 *
 * @snippet ex_all.c Get the WiredTiger library version #1
 * @snippet ex_all.c Get the WiredTiger library version #2
 *
 * @param majorp a location where the major version number is returned
 * @param minorp a location where the minor version number is returned
 * @param patchp a location where the patch version number is returned
 * @returns a string representation of the version
 */
const char *wiredtiger_version(int *majorp, int *minorp, int *patchp)
    WT_ATTRIBUTE_LIBRARY_VISIBLE;

/*! @} */

/*******************************************
 * Error returns
 *******************************************/
/*!
 * @name Error returns
 * Most functions and methods in WiredTiger return an integer code indicating
 * whether the operation succeeded or failed.  A return of zero indicates
 * success; all non-zero return values indicate some kind of failure.
 *
 * WiredTiger reserves all values from -31,800 to -31,999 as possible error
 * return values.  WiredTiger may also return C99/POSIX error codes such as
 * \c ENOMEM, \c EINVAL and \c ENOTSUP, with the usual meanings.
 *
 * The following are all of the WiredTiger-specific error returns:
 * @{
 */
/*
 * DO NOT EDIT: automatically built by dist/api_err.py.
 * Error return section: BEGIN
 */
/*!
 * Conflict between concurrent operations.
 * This error is generated when an operation cannot be completed due to a
 * conflict with concurrent operations.  The operation may be retried; if a
 * transaction is in progress, it should be rolled back and the operation
 * retried in a new transaction.
 */
#define	WT_ROLLBACK	(-31800)
/*!
 * Attempt to insert an existing key.
 * This error is generated when the application attempts to insert a record with
 * the same key as an existing record without the 'overwrite' configuration to
 * WT_SESSION::open_cursor.
 */
#define	WT_DUPLICATE_KEY	(-31801)
/*!
 * Non-specific WiredTiger error.
 * This error is returned when an error is not covered by a specific error
 * return. The operation may be retried; if a transaction is in progress, it
 * should be rolled back and the operation retried in a new transaction.
 */
#define	WT_ERROR	(-31802)
/*!
 * Item not found.
 * This error indicates an operation did not find a value to return.  This
 * includes cursor search and other operations where no record matched the
 * cursor's search key such as WT_CURSOR::update or WT_CURSOR::remove.
 */
#define	WT_NOTFOUND	(-31803)
/*!
 * WiredTiger library panic.
 * This error indicates an underlying problem that requires a database restart.
 * The application may exit immediately, no further WiredTiger calls are
 * required (and further calls will themselves immediately fail).
 */
#define	WT_PANIC	(-31804)
/*! @cond internal */
/*! Restart the operation (internal). */
#define	WT_RESTART	(-31805)
/*! @endcond */
/*!
 * Recovery must be run to continue.
 * This error is generated when ::wiredtiger_open is configured to return an
 * error if recovery is required to use the database.
 */
#define	WT_RUN_RECOVERY	(-31806)
/*!
 * Operation would overflow cache.
 * This error is generated when wiredtiger_open is configured to run in-memory,
 * and a data modification operation requires more than the configured cache
 * size to complete. The operation may be retried; if a transaction is in
 * progress, it should be rolled back and the operation retried in a new
 * transaction.
 */
#define	WT_CACHE_FULL	(-31807)
/*!
 * Conflict with a prepared update.
 * This error is generated when the application attempts to read an updated
 * record which is part of a transaction that has been prepared but not yet
 * resolved.
 */
#define	WT_PREPARE_CONFLICT	(-31808)
/*!
 * Database corruption detected.
 * This error is generated when corruption is detected in an on-disk file.
 * During normal operations, this may occur in rare circumstances as a result of
 * a system crash. The application may choose to salvage the file or retry
 * wiredtiger_open with the 'salvage=true' configuration setting.
 */
#define	WT_TRY_SALVAGE	(-31809)
/*
 * Error return section: END
 * DO NOT EDIT: automatically built by dist/api_err.py.
 */
/*! @} */

#ifndef DOXYGEN
#define WT_DEADLOCK WT_ROLLBACK     /* Backward compatibility */
#endif

/*! @} */

/*!
 * @defgroup wt_ext WiredTiger Extension API
 * The functions and interfaces applications use to customize and extend the
 * behavior of WiredTiger.
 * @{
 */

/*******************************************
 * Forward structure declarations for the extension API
 *******************************************/
struct __wt_config_arg; typedef struct __wt_config_arg WT_CONFIG_ARG;

/*!
 * The interface implemented by applications to provide custom ordering of
 * records.
 *
 * Applications register their implementation with WiredTiger by calling
 * WT_CONNECTION::add_collator.  See @ref custom_collators for more
 * information.
 *
 * @snippet ex_extending.c add collator nocase
 *
 * @snippet ex_extending.c add collator prefix10
 */
struct __wt_collator {
    /*!
     * Callback to compare keys.
     *
     * @param[out] cmp set to -1 if <code>key1 < key2</code>,
     *  0 if <code>key1 == key2</code>,
     *  1 if <code>key1 > key2</code>.
     * @returns zero for success, non-zero to indicate an error.
     *
     * @snippet ex_all.c Implement WT_COLLATOR
     *
     * @snippet ex_extending.c case insensitive comparator
     *
     * @snippet ex_extending.c n character comparator
     */
    int (*compare)(WT_COLLATOR *collator, WT_SESSION *session,
        const WT_ITEM *key1, const WT_ITEM *key2, int *cmp);

    /*!
     * If non-NULL, this callback is called to customize the collator
     * for each data source.  If the callback returns a non-NULL
     * collator, that instance is used instead of this one for all
     * comparisons.
     */
    int (*customize)(WT_COLLATOR *collator, WT_SESSION *session,
        const char *uri, WT_CONFIG_ITEM *passcfg, WT_COLLATOR **customp);

    /*!
     * If non-NULL a callback performed when the data source is closed
     * for customized extractors otherwise when the database is closed.
     *
     * The WT_COLLATOR::terminate callback is intended to allow cleanup;
     * the handle will not be subsequently accessed by WiredTiger.
     */
    int (*terminate)(WT_COLLATOR *collator, WT_SESSION *session);
};

/*!
 * The interface implemented by applications to provide custom compression.
 *
 * Compressors must implement the WT_COMPRESSOR interface: the
 * WT_COMPRESSOR::compress and WT_COMPRESSOR::decompress callbacks must be
 * specified, and WT_COMPRESSOR::pre_size is optional.  To build your own
 * compressor, use one of the compressors in \c ext/compressors as a template:
 * \c ext/nop_compress is a simple compressor that passes through data
 * unchanged, and is a reasonable starting point.
 *
 * Applications register their implementation with WiredTiger by calling
 * WT_CONNECTION::add_compressor.
 *
 * @snippet nop_compress.c WT_COMPRESSOR initialization structure
 * @snippet nop_compress.c WT_COMPRESSOR initialization function
 */
struct __wt_compressor {
    /*!
     * Callback to compress a chunk of data.
     *
     * WT_COMPRESSOR::compress takes a source buffer and a destination
     * buffer, by default of the same size.  If the callback can compress
     * the buffer to a smaller size in the destination, it does so, sets
     * the \c compression_failed return to 0 and returns 0.  If compression
     * does not produce a smaller result, the callback sets the
     * \c compression_failed return to 1 and returns 0. If another
     * error occurs, it returns an errno or WiredTiger error code.
     *
     * On entry, \c src will point to memory, with the length of the memory
     * in \c src_len.  After successful completion, the callback should
     * return \c 0 and set \c result_lenp to the number of bytes required
     * for the compressed representation.
     *
     * On entry, \c dst points to the destination buffer with a length
     * of \c dst_len.  If the WT_COMPRESSOR::pre_size method is specified,
     * the destination buffer will be at least the size returned by that
     * method; otherwise, the destination buffer will be at least as large
     * as the length of the data to compress.
     *
     * If compression would not shrink the data or the \c dst buffer is not
     * large enough to hold the compressed data, the callback should set
     * \c compression_failed to a non-zero value and return 0.
     *
     * @param[in] src the data to compress
     * @param[in] src_len the length of the data to compress
     * @param[in] dst the destination buffer
     * @param[in] dst_len the length of the destination buffer
     * @param[out] result_lenp the length of the compressed data
     * @param[out] compression_failed non-zero if compression did not
     * decrease the length of the data (compression may not have completed)
     * @returns zero for success, non-zero to indicate an error.
     *
     * @snippet nop_compress.c WT_COMPRESSOR compress
     */
    int (*compress)(WT_COMPRESSOR *compressor, WT_SESSION *session,
        uint8_t *src, size_t src_len,
        uint8_t *dst, size_t dst_len,
        size_t *result_lenp, int *compression_failed);

    /*!
     * Callback to decompress a chunk of data.
     *
     * WT_COMPRESSOR::decompress takes a source buffer and a destination
     * buffer.  The contents are switched from \c compress: the
     * source buffer is the compressed value, and the destination buffer is
     * sized to be the original size.  If the callback successfully
     * decompresses the source buffer to the destination buffer, it returns
     * 0.  If an error occurs, it returns an errno or WiredTiger error code.
     * The source buffer that WT_COMPRESSOR::decompress takes may have a
     * size that is rounded up from the size originally produced by
     * WT_COMPRESSOR::compress, with the remainder of the buffer set to
     * zeroes. Most compressors do not care about this difference if the
     * size to be decompressed can be implicitly discovered from the
     * compressed data.  If your compressor cares, you may need to allocate
     * space for, and store, the actual size in the compressed buffer.  See
     * the source code for the included snappy compressor for an example.
     *
     * On entry, \c src will point to memory, with the length of the memory
     * in \c src_len.  After successful completion, the callback should
     * return \c 0 and set \c result_lenp to the number of bytes required
     * for the decompressed representation.
     *
     * If the \c dst buffer is not big enough to hold the decompressed
     * data, the callback should return an error.
     *
     * @param[in] src the data to decompress
     * @param[in] src_len the length of the data to decompress
     * @param[in] dst the destination buffer
     * @param[in] dst_len the length of the destination buffer
     * @param[out] result_lenp the length of the decompressed data
     * @returns zero for success, non-zero to indicate an error.
     *
     * @snippet nop_compress.c WT_COMPRESSOR decompress
     */
    int (*decompress)(WT_COMPRESSOR *compressor, WT_SESSION *session,
        uint8_t *src, size_t src_len,
        uint8_t *dst, size_t dst_len,
        size_t *result_lenp);

    /*!
     * Callback to size a destination buffer for compression
     *
     * WT_COMPRESSOR::pre_size is an optional callback that, given the
     * source buffer and size, produces the size of the destination buffer
     * to be given to WT_COMPRESSOR::compress.  This is useful for
     * compressors that assume that the output buffer is sized for the
     * worst case and thus no overrun checks are made.  If your compressor
     * works like this, WT_COMPRESSOR::pre_size will need to be defined.
     * See the source code for the snappy compressor for an example.
     * However, if your compressor detects and avoids overruns against its
     * target buffer, you will not need to define WT_COMPRESSOR::pre_size.
     * When WT_COMPRESSOR::pre_size is set to NULL, the destination buffer
     * is sized the same as the source buffer.  This is always sufficient,
     * since a compression result that is larger than the source buffer is
     * discarded by WiredTiger.
     *
     * If not NULL, this callback is called before each call to
     * WT_COMPRESSOR::compress to determine the size of the destination
     * buffer to provide.  If the callback is NULL, the destination
     * buffer will be the same size as the source buffer.
     *
     * The callback should set \c result_lenp to a suitable buffer size
     * for compression, typically the maximum length required by
     * WT_COMPRESSOR::compress.
     *
     * This callback function is for compressors that require an output
     * buffer larger than the source buffer (for example, that do not
     * check for buffer overflow during compression).
     *
     * @param[in] src the data to compress
     * @param[in] src_len the length of the data to compress
     * @param[out] result_lenp the required destination buffer size
     * @returns zero for success, non-zero to indicate an error.
     *
     * @snippet nop_compress.c WT_COMPRESSOR presize
     */
    int (*pre_size)(WT_COMPRESSOR *compressor, WT_SESSION *session,
        uint8_t *src, size_t src_len, size_t *result_lenp);

    /*!
     * If non-NULL, a callback performed when the database is closed.
     *
     * The WT_COMPRESSOR::terminate callback is intended to allow cleanup;
     * the handle will not be subsequently accessed by WiredTiger.
     *
     * @snippet nop_compress.c WT_COMPRESSOR terminate
     */
    int (*terminate)(WT_COMPRESSOR *compressor, WT_SESSION *session);
};

/*!
 * Applications can extend WiredTiger by providing new implementations of the
 * WT_DATA_SOURCE class.  Each data source supports a different URI scheme for
 * data sources to WT_SESSION::create, WT_SESSION::open_cursor and related
 * methods.  See @ref custom_data_sources for more information.
 *
 * <b>Thread safety:</b> WiredTiger may invoke methods on the WT_DATA_SOURCE
 * interface from multiple threads concurrently.  It is the responsibility of
 * the implementation to protect any shared data.
 *
 * Applications register their implementation with WiredTiger by calling
 * WT_CONNECTION::add_data_source.
 *
 * @snippet ex_data_source.c WT_DATA_SOURCE register
 */
struct __wt_data_source {
    /*!
     * Callback to alter an object.
     *
     * @snippet ex_data_source.c WT_DATA_SOURCE alter
     */
    int (*alter)(WT_DATA_SOURCE *dsrc, WT_SESSION *session,
        const char *uri, WT_CONFIG_ARG *config);

    /*!
     * Callback to create a new object.
     *
     * @snippet ex_data_source.c WT_DATA_SOURCE create
     */
    int (*create)(WT_DATA_SOURCE *dsrc, WT_SESSION *session,
        const char *uri, WT_CONFIG_ARG *config);

    /*!
     * Callback to compact an object.
     *
     * @snippet ex_data_source.c WT_DATA_SOURCE compact
     */
    int (*compact)(WT_DATA_SOURCE *dsrc, WT_SESSION *session,
        const char *uri, WT_CONFIG_ARG *config);

    /*!
     * Callback to drop an object.
     *
     * @snippet ex_data_source.c WT_DATA_SOURCE drop
     */
    int (*drop)(WT_DATA_SOURCE *dsrc, WT_SESSION *session,
        const char *uri, WT_CONFIG_ARG *config);

    /*!
     * Callback to initialize a cursor.
     *
     * @snippet ex_data_source.c WT_DATA_SOURCE open_cursor
     */
    int (*open_cursor)(WT_DATA_SOURCE *dsrc, WT_SESSION *session,
        const char *uri, WT_CONFIG_ARG *config, WT_CURSOR **new_cursor);

    /*!
     * Callback to rename an object.
     *
     * @snippet ex_data_source.c WT_DATA_SOURCE rename
     */
    int (*rename)(WT_DATA_SOURCE *dsrc, WT_SESSION *session,
        const char *uri, const char *newuri, WT_CONFIG_ARG *config);

    /*!
     * Callback to salvage an object.
     *
     * @snippet ex_data_source.c WT_DATA_SOURCE salvage
     */
    int (*salvage)(WT_DATA_SOURCE *dsrc, WT_SESSION *session,
        const char *uri, WT_CONFIG_ARG *config);

    /*!
     * Callback to get the size of an object.
     *
     * @snippet ex_data_source.c WT_DATA_SOURCE size
     */
    int (*size)(WT_DATA_SOURCE *dsrc, WT_SESSION *session,
        const char *uri, wt_off_t *size);

    /*!
     * Callback to truncate an object.
     *
     * @snippet ex_data_source.c WT_DATA_SOURCE truncate
     */
    int (*truncate)(WT_DATA_SOURCE *dsrc, WT_SESSION *session,
        const char *uri, WT_CONFIG_ARG *config);

    /*!
     * Callback to truncate a range of an object.
     *
     * @snippet ex_data_source.c WT_DATA_SOURCE range truncate
     */
    int (*range_truncate)(WT_DATA_SOURCE *dsrc, WT_SESSION *session,
        WT_CURSOR *start, WT_CURSOR *stop);

    /*!
     * Callback to verify an object.
     *
     * @snippet ex_data_source.c WT_DATA_SOURCE verify
     */
    int (*verify)(WT_DATA_SOURCE *dsrc, WT_SESSION *session,
        const char *uri, WT_CONFIG_ARG *config);

    /*!
     * Callback to checkpoint the database.
     *
     * @snippet ex_data_source.c WT_DATA_SOURCE checkpoint
     */
    int (*checkpoint)(
        WT_DATA_SOURCE *dsrc, WT_SESSION *session, WT_CONFIG_ARG *config);

    /*!
     * If non-NULL, a callback performed when the database is closed.
     *
     * The WT_DATA_SOURCE::terminate callback is intended to allow cleanup;
     * the handle will not be subsequently accessed by WiredTiger.
     *
     * @snippet ex_data_source.c WT_DATA_SOURCE terminate
     */
    int (*terminate)(WT_DATA_SOURCE *dsrc, WT_SESSION *session);

    /*!
     * If non-NULL, a callback performed before an LSM merge.
     *
     * @param[in] source a cursor configured with the data being merged
     * @param[in] dest a cursor on the new object being filled by the merge
     *
     * @snippet ex_data_source.c WT_DATA_SOURCE lsm_pre_merge
     */
    int (*lsm_pre_merge)(
        WT_DATA_SOURCE *dsrc, WT_CURSOR *source, WT_CURSOR *dest);
};

/*!
 * The interface implemented by applications to provide custom encryption.
 *
 * Encryptors must implement the WT_ENCRYPTOR interface: the WT_ENCRYPTOR::encrypt,
 * WT_ENCRYPTOR::decrypt and WT_ENCRYPTOR::sizing callbacks must be specified,
 * WT_ENCRYPTOR::customize and WT_ENCRYPTOR::terminate are optional.  To build your own
 * encryptor, use one of the encryptors in \c ext/encryptors as a template: \c
 * ext/encryptors/sodium_encrypt uses the open-source libsodium cryptographic library, and
 * \c ext/encryptors/nop_encrypt is a simple template that passes through data unchanged,
 * and is a reasonable starting point.  \c ext/encryptors/rotn_encrypt is an encryptor
 * implementing a simple (insecure) rotation cipher meant for testing.  See @ref
 * encryption "the encryptors page" for further information.
 *
 * Applications register their implementation with WiredTiger by calling
 * WT_CONNECTION::add_encryptor.
 *
 * @snippet nop_encrypt.c WT_ENCRYPTOR initialization structure
 * @snippet nop_encrypt.c WT_ENCRYPTOR initialization function
 */
struct __wt_encryptor {
    /*!
     * Callback to encrypt a chunk of data.
     *
     * WT_ENCRYPTOR::encrypt takes a source buffer and a destination buffer. The
     * callback encrypts the source buffer (plain text) into the destination buffer.
     *
     * On entry, \c src will point to a block of memory to encrypt, with the length of
     * the block in \c src_len.
     *
     * On entry, \c dst points to the destination buffer with a length of \c dst_len.
     * The destination buffer will be at least src_len plus the size returned by that
     * WT_ENCRYPT::sizing.
     *
     * After successful completion, the callback should return \c 0 and set \c
     * result_lenp to the number of bytes required for the encrypted representation,
     * which should be less than or equal to \c dst_len.
     *
     * This callback cannot be NULL.
     *
     * @param[in] src the data to encrypt
     * @param[in] src_len the length of the data to encrypt
     * @param[in] dst the destination buffer
     * @param[in] dst_len the length of the destination buffer
     * @param[out] result_lenp the length of the encrypted data
     * @returns zero for success, non-zero to indicate an error.
     *
     * @snippet nop_encrypt.c WT_ENCRYPTOR encrypt
     */
    int (*encrypt)(WT_ENCRYPTOR *encryptor, WT_SESSION *session,
        uint8_t *src, size_t src_len,
        uint8_t *dst, size_t dst_len,
        size_t *result_lenp);

    /*!
     * Callback to decrypt a chunk of data.
     *
     * WT_ENCRYPTOR::decrypt takes a source buffer and a destination buffer. The
     * contents are switched from \c encrypt: the source buffer is the encrypted
     * value, and the destination buffer is sized to be the original size of the
     * decrypted data. If the callback successfully decrypts the source buffer to the
     * destination buffer, it returns 0. If an error occurs, it returns an errno or
     * WiredTiger error code.
     *
     * On entry, \c src will point to memory, with the length of the memory in \c
     * src_len. After successful completion, the callback should return \c 0 and set
     * \c result_lenp to the number of bytes required for the decrypted
     * representation.
     *
     * If the \c dst buffer is not big enough to hold the decrypted data, the callback
     * should return an error.
     *
     * This callback cannot be NULL.
     *
     * @param[in] src the data to decrypt
     * @param[in] src_len the length of the data to decrypt
     * @param[in] dst the destination buffer
     * @param[in] dst_len the length of the destination buffer
     * @param[out] result_lenp the length of the decrypted data
     * @returns zero for success, non-zero to indicate an error.
     *
     * @snippet nop_encrypt.c WT_ENCRYPTOR decrypt
     */
    int (*decrypt)(WT_ENCRYPTOR *encryptor, WT_SESSION *session,
        uint8_t *src, size_t src_len,
        uint8_t *dst, size_t dst_len,
        size_t *result_lenp);

    /*!
     * Callback to size a destination buffer for encryption.
     *
     * WT_ENCRYPTOR::sizing is an callback that returns the number of additional bytes
     * that is needed when encrypting a data block. This is always necessary, since
     * encryptors should always generate some sort of cryptographic checksum as well
     * as the ciphertext. Without such a call, WiredTiger would have no way to know
     * the worst case for the encrypted buffer size.
     *
     * The WiredTiger encryption infrastructure assumes that buffer sizing is not
     * dependent on the number of bytes of input, that there is a one-to-one
     * relationship in number of bytes needed between input and output. This means
     * that if the encryption uses a block cipher in such a way that the input size
     * needs to be padded to the cipher block size, the sizing method should return
     * the worst case to ensure enough space is available.
     *
     * This callback cannot be NULL.
     *
     * The callback should set \c expansion_constantp to the additional number of
     * bytes needed.
     *
     * @param[out] expansion_constantp the additional number of bytes needed when
     *    encrypting.
     * @returns zero for success, non-zero to indicate an error.
     *
     * @snippet nop_encrypt.c WT_ENCRYPTOR sizing
     */
    int (*sizing)(WT_ENCRYPTOR *encryptor, WT_SESSION *session,
        size_t *expansion_constantp);

    /*!
     * If non-NULL, this callback is called to load keys into the encryptor. (That
     * is, "customize" it for a given key.) The customize function is called whenever
     * a new keyid is used for the first time with this encryptor, whether it be in
     * the ::wiredtiger_open call or the WT_SESSION::create call. This should create a
     * new encryptor instance and insert the requested key in it.
     *
     * The key may be specified either via \c keyid or \c secretkey in the \c
     * encrypt_config parameter. In the former case, the encryptor should look up the
     * requested key ID with whatever key management service is in use and install it
     * in the new encryptor. In the latter case, the encryptor should save the
     * provided secret key (or some transformation of it) in the new
     * encryptor. Further encryption with the same \c keyid will use this new
     * encryptor instance. (In the case of \c secretkey, only one key can be
     * configured, for the system encryption, and the new encryptor will be used for
     * all encryption involving it.) See @ref encryption for more information.
     *
     * This callback may return NULL as the new encryptor, in which case the original
     * encryptor will be used for further operations on the selected key. Unless this
     * happens, the original encryptor structure created during extension
     * initialization will never be used for encryption or decryption.
     *
     * This callback may itself be NULL, in which case it is not called, but in that
     * case there is no way to configure a key. This may be suitable for an
     * environment where a key management service returns a single key under a
     * well-known name that can be compiled in, but in a more general environment is
     * not a useful approach. One should of course never compile in actual keys!
     *
     * @param[in] encrypt_config the "encryption" portion of the configuration from
     *    the wiredtiger_open or WT_SESSION::create call, containing the \c keyid or
     *    \c secretkey setting.
     * @param[out] customp the new modified encryptor, or NULL.
     * @returns zero for success, non-zero to indicate an error.
     */
    int (*customize)(WT_ENCRYPTOR *encryptor, WT_SESSION *session,
        WT_CONFIG_ARG *encrypt_config, WT_ENCRYPTOR **customp);

    /*!
     * If non-NULL, a callback performed when the database is closed. It is called for
     * each encryptor that was added using WT_CONNECTION::add_encryptor or returned by
     * the WT_ENCRYPTOR::customize callback.
     *
     * The WT_ENCRYPTOR::terminate callback is intended to allow cleanup; the handle
     * will not be subsequently accessed by WiredTiger.
     *
     * @snippet nop_encrypt.c WT_ENCRYPTOR terminate
     */
    int (*terminate)(WT_ENCRYPTOR *encryptor, WT_SESSION *session);
};

/*!
 * The interface implemented by applications to provide custom extraction of
 * index keys or column group values.
 *
 * Applications register implementations with WiredTiger by calling
 * WT_CONNECTION::add_extractor.  See @ref custom_extractors for more
 * information.
 *
 * @snippet ex_all.c WT_EXTRACTOR register
 */
struct __wt_extractor {
    /*!
     * Callback to extract a value for an index or column group.
     *
     * @errors
     *
     * @snippet ex_all.c WT_EXTRACTOR
     *
     * @param extractor the WT_EXTRACTOR implementation
     * @param session the current WiredTiger session
     * @param key the table key in raw format, see @ref cursor_raw for
     *  details
     * @param value the table value in raw format, see @ref cursor_raw for
     *  details
     * @param[out] result_cursor the method should call WT_CURSOR::set_key
     *  and WT_CURSOR::insert on this cursor to return a key.  The \c
     *  key_format of the cursor will match that passed to
     *  WT_SESSION::create for the index.  Multiple index keys can be
     *  created for each record by calling WT_CURSOR::insert multiple
     *  times.
     */
    int (*extract)(WT_EXTRACTOR *extractor, WT_SESSION *session,
        const WT_ITEM *key, const WT_ITEM *value,
        WT_CURSOR *result_cursor);

    /*!
     * If non-NULL, this callback is called to customize the extractor for
     * each index.  If the callback returns a non-NULL extractor, that
     * instance is used instead of this one for all comparisons.
     */
    int (*customize)(WT_EXTRACTOR *extractor, WT_SESSION *session,
        const char *uri, WT_CONFIG_ITEM *appcfg, WT_EXTRACTOR **customp);

    /*!
     * If non-NULL a callback performed when the index or column group
     * is closed for customized extractors otherwise when the database
     * is closed.
     *
     * The WT_EXTRACTOR::terminate callback is intended to allow cleanup;
     * the handle will not be subsequently accessed by WiredTiger.
     */
    int (*terminate)(WT_EXTRACTOR *extractor, WT_SESSION *session);
};

/*! WT_FILE_SYSTEM::open_file file types */
typedef enum {
    WT_FS_OPEN_FILE_TYPE_CHECKPOINT,/*!< open a data file checkpoint */
    WT_FS_OPEN_FILE_TYPE_DATA,  /*!< open a data file */
    WT_FS_OPEN_FILE_TYPE_DIRECTORY, /*!< open a directory */
    WT_FS_OPEN_FILE_TYPE_LOG,   /*!< open a log file */
    WT_FS_OPEN_FILE_TYPE_REGULAR    /*!< open a regular file */
} WT_FS_OPEN_FILE_TYPE;

#ifdef DOXYGEN
/*! WT_FILE_SYSTEM::open_file flags: random access pattern */
#define WT_FS_OPEN_ACCESS_RAND  0x0
/*! WT_FILE_SYSTEM::open_file flags: sequential access pattern */
#define WT_FS_OPEN_ACCESS_SEQ   0x0
/*! WT_FILE_SYSTEM::open_file flags: create if does not exist */
#define WT_FS_OPEN_CREATE   0x0
/*! WT_FILE_SYSTEM::open_file flags: direct I/O requested */
#define WT_FS_OPEN_DIRECTIO 0x0
/*! WT_FILE_SYSTEM::open_file flags: file creation must be durable */
#define WT_FS_OPEN_DURABLE  0x0
/*!
 * WT_FILE_SYSTEM::open_file flags: return EBUSY if exclusive use not available
 */
#define WT_FS_OPEN_EXCLUSIVE    0x0
/*! WT_FILE_SYSTEM::open_file flags: open is read-only */
#define WT_FS_OPEN_READONLY 0x0

/*!
 * WT_FILE_SYSTEM::remove or WT_FILE_SYSTEM::rename flags: the remove or rename
 * operation must be durable
 */
#define WT_FS_DURABLE       0x0
#else
/* AUTOMATIC FLAG VALUE GENERATION START 0 */
#define WT_FS_OPEN_ACCESS_RAND  0x001u
#define WT_FS_OPEN_ACCESS_SEQ   0x002u
#define WT_FS_OPEN_CREATE   0x004u
#define WT_FS_OPEN_DIRECTIO 0x008u
#define WT_FS_OPEN_DURABLE  0x010u
#define WT_FS_OPEN_EXCLUSIVE    0x020u
#define WT_FS_OPEN_FIXED    0x040u   /* Path not home relative (internal) */
#define WT_FS_OPEN_FORCE_MMAP 0x080u
#define WT_FS_OPEN_READONLY 0x100u
/* AUTOMATIC FLAG VALUE GENERATION STOP 32 */

/* AUTOMATIC FLAG VALUE GENERATION START 0 */
#define WT_FS_DURABLE       0x1u
/* AUTOMATIC FLAG VALUE GENERATION STOP 32 */
#endif

/*!
 * The interface implemented by applications to provide a custom file system
 * implementation.
 *
 * <b>Thread safety:</b> WiredTiger may invoke methods on the WT_FILE_SYSTEM
 * interface from multiple threads concurrently. It is the responsibility of
 * the implementation to protect any shared data.
 *
 * Applications register implementations with WiredTiger by calling
 * WT_CONNECTION::set_file_system.  See @ref custom_file_systems for more
 * information.
 *
 * @snippet ex_file_system.c WT_FILE_SYSTEM register
 */
struct __wt_file_system {
    /*!
     * Return a list of file names for the named directory.
     *
     * @errors
     *
     * @param file_system the WT_FILE_SYSTEM
     * @param session the current WiredTiger session
     * @param directory the name of the directory
     * @param prefix if not NULL, only files with names matching the prefix
     *    are returned
     * @param[out] dirlist the method returns an allocated array of
     *    individually allocated strings, one for each entry in the
     *    directory.
     * @param[out] countp the number of entries returned
     */
    int (*fs_directory_list)(WT_FILE_SYSTEM *file_system,
        WT_SESSION *session, const char *directory, const char *prefix,
        char ***dirlist, uint32_t *countp);

#if !defined(DOXYGEN)
    /*
     * Return a single file name for the named directory.
     */
    int (*fs_directory_list_single)(WT_FILE_SYSTEM *file_system,
        WT_SESSION *session, const char *directory, const char *prefix,
        char ***dirlist, uint32_t *countp);
#endif

    /*!
     * Free memory allocated by WT_FILE_SYSTEM::directory_list.
     *
     * @errors
     *
     * @param file_system the WT_FILE_SYSTEM
     * @param session the current WiredTiger session
     * @param dirlist array returned by WT_FILE_SYSTEM::directory_list
     * @param count count returned by WT_FILE_SYSTEM::directory_list
     */
    int (*fs_directory_list_free)(WT_FILE_SYSTEM *file_system,
        WT_SESSION *session, char **dirlist, uint32_t count);

    /*!
     * Return if the named file system object exists.
     *
     * @errors
     *
     * @param file_system the WT_FILE_SYSTEM
     * @param session the current WiredTiger session
     * @param name the name of the file
     * @param[out] existp If the named file system object exists
     */
    int (*fs_exist)(WT_FILE_SYSTEM *file_system,
        WT_SESSION *session, const char *name, bool *existp);

    /*!
     * Open a handle for a named file system object
     *
     * The method should return ENOENT if the file is not being created and
     * does not exist.
     *
     * The method should return EACCES if the file cannot be opened in the
     * requested mode (for example, a file opened for writing in a readonly
     * file system).
     *
     * The method should return EBUSY if ::WT_FS_OPEN_EXCLUSIVE is set and
     * the file is in use.
     *
     * @errors
     *
     * @param file_system the WT_FILE_SYSTEM
     * @param session the current WiredTiger session
     * @param name the name of the file system object
     * @param file_type the type of the file
     *    The file type is provided to allow optimization for different file
     *    access patterns.
     * @param flags flags indicating how to open the file, one or more of
     *    ::WT_FS_OPEN_CREATE, ::WT_FS_OPEN_DIRECTIO, ::WT_FS_OPEN_DURABLE,
     *    ::WT_FS_OPEN_EXCLUSIVE or ::WT_FS_OPEN_READONLY.
     * @param[out] file_handlep the handle to the newly opened file. File
     *    system implementations must allocate memory for the handle and
     *    the WT_FILE_HANDLE::name field, and fill in the WT_FILE_HANDLE::
     *    fields. Applications wanting to associate private information
     *    with the WT_FILE_HANDLE:: structure should declare and allocate
     *    their own structure as a superset of a WT_FILE_HANDLE:: structure.
     */
    int (*fs_open_file)(WT_FILE_SYSTEM *file_system, WT_SESSION *session,
        const char *name, WT_FS_OPEN_FILE_TYPE file_type, uint32_t flags,
        WT_FILE_HANDLE **file_handlep);

    /*!
     * Remove a named file system object
     *
     * This method is not required for readonly file systems and should be
     * set to NULL when not required by the file system.
     *
     * @errors
     *
     * @param file_system the WT_FILE_SYSTEM
     * @param session the current WiredTiger session
     * @param name the name of the file system object
     * @param flags 0 or ::WT_FS_DURABLE
     */
    int (*fs_remove)(WT_FILE_SYSTEM *file_system,
        WT_SESSION *session, const char *name, uint32_t flags);

    /*!
     * Rename a named file system object
     *
     * This method is not required for readonly file systems and should be
     * set to NULL when not required by the file system.
     *
     * @errors
     *
     * @param file_system the WT_FILE_SYSTEM
     * @param session the current WiredTiger session
     * @param from the original name of the object
     * @param to the new name for the object
     * @param flags 0 or ::WT_FS_DURABLE
     */
    int (*fs_rename)(WT_FILE_SYSTEM *file_system, WT_SESSION *session,
        const char *from, const char *to, uint32_t flags);

    /*!
     * Return the size of a named file system object
     *
     * @errors
     *
     * @param file_system the WT_FILE_SYSTEM
     * @param session the current WiredTiger session
     * @param name the name of the file system object
     * @param[out] sizep the size of the file system entry
     */
    int (*fs_size)(WT_FILE_SYSTEM *file_system,
        WT_SESSION *session, const char *name, wt_off_t *sizep);

    /*!
     * A callback performed when the file system is closed and will no
     * longer be accessed by the WiredTiger database.
     *
     * This method is not required and should be set to NULL when not
     * required by the file system.
     *
     * The WT_FILE_SYSTEM::terminate callback is intended to allow cleanup;
     * the handle will not be subsequently accessed by WiredTiger.
     */
    int (*terminate)(WT_FILE_SYSTEM *file_system, WT_SESSION *session);
};

/*! WT_FILE_HANDLE::fadvise flags: no longer need */
#define WT_FILE_HANDLE_DONTNEED 1
/*! WT_FILE_HANDLE::fadvise flags: will need */
#define WT_FILE_HANDLE_WILLNEED 2

/*!
 * A file handle implementation returned by WT_FILE_SYSTEM::fs_open_file.
 *
 * <b>Thread safety:</b> Unless explicitly stated otherwise, WiredTiger may
 * invoke methods on the WT_FILE_HANDLE interface from multiple threads
 * concurrently. It is the responsibility of the implementation to protect
 * any shared data.
 *
 * See @ref custom_file_systems for more information.
 */
struct __wt_file_handle {
    /*!
     * The enclosing file system, set by WT_FILE_SYSTEM::fs_open_file.
     */
    WT_FILE_SYSTEM *file_system;

    /*!
     * The name of the file, set by WT_FILE_SYSTEM::fs_open_file.
     */
    char *name;

    /*!
     * Close a file handle. The handle will not be further accessed by
     * WiredTiger.
     *
     * @errors
     *
     * @param file_handle the WT_FILE_HANDLE
     * @param session the current WiredTiger session
     */
    int (*close)(WT_FILE_HANDLE *file_handle, WT_SESSION *session);

    /*!
     * Indicate expected future use of file ranges, based on the POSIX
     * 1003.1 standard fadvise.
     *
     * This method is not required, and should be set to NULL when not
     * supported by the file.
     *
     * @errors
     *
     * @param file_handle the WT_FILE_HANDLE
     * @param session the current WiredTiger session
     * @param offset the file offset
     * @param len the size of the advisory
     * @param advice one of ::WT_FILE_HANDLE_WILLNEED or
     *    ::WT_FILE_HANDLE_DONTNEED.
     */
    int (*fh_advise)(WT_FILE_HANDLE *file_handle,
        WT_SESSION *session, wt_off_t offset, wt_off_t len, int advice);

    /*!
     * Extend the file.
     *
     * This method is not required, and should be set to NULL when not
     * supported by the file.
     *
     * Any allocated disk space must read as 0 bytes, and no existing file
     * data may change. Allocating all necessary underlying storage (not
     * changing just the file's metadata), is likely to result in increased
     * performance.
     *
     * This method is not called by multiple threads concurrently (on the
     * same file handle). If the file handle's extension method supports
     * concurrent calls, set the WT_FILE_HANDLE::fh_extend_nolock method
     * instead. See @ref custom_file_systems for more information.
     *
     * @errors
     *
     * @param file_handle the WT_FILE_HANDLE
     * @param session the current WiredTiger session
     * @param offset desired file size after extension
     */
    int (*fh_extend)(
        WT_FILE_HANDLE *file_handle, WT_SESSION *session, wt_off_t offset);

    /*!
     * Extend the file.
     *
     * This method is not required, and should be set to NULL when not
     * supported by the file.
     *
     * Any allocated disk space must read as 0 bytes, and no existing file
     * data may change. Allocating all necessary underlying storage (not
     * only changing the file's metadata), is likely to result in increased
     * performance.
     *
     * This method may be called by multiple threads concurrently (on the
     * same file handle). If the file handle's extension method does not
     * support concurrent calls, set the WT_FILE_HANDLE::fh_extend method
     * instead. See @ref custom_file_systems for more information.
     *
     * @errors
     *
     * @param file_handle the WT_FILE_HANDLE
     * @param session the current WiredTiger session
     * @param offset desired file size after extension
     */
    int (*fh_extend_nolock)(
        WT_FILE_HANDLE *file_handle, WT_SESSION *session, wt_off_t offset);

    /*!
     * Lock/unlock a file from the perspective of other processes running
     * in the system, where necessary.
     *
     * @errors
     *
     * @param file_handle the WT_FILE_HANDLE
     * @param session the current WiredTiger session
     * @param lock whether to lock or unlock
     */
    int (*fh_lock)(
        WT_FILE_HANDLE *file_handle, WT_SESSION *session, bool lock);

    /*!
     * Map a file into memory, based on the POSIX 1003.1 standard mmap.
     *
     * This method is not required, and should be set to NULL when not
     * supported by the file.
     *
     * @errors
     *
     * @param file_handle the WT_FILE_HANDLE
     * @param session the current WiredTiger session
     * @param[out] mapped_regionp a reference to a memory location into
     *    which should be stored a pointer to the start of the mapped region
     * @param[out] lengthp a reference to a memory location into which
     *    should be stored the length of the region
     * @param[out] mapped_cookiep a reference to a memory location into
     *    which can be optionally stored a pointer to an opaque cookie
     *    which is subsequently passed to WT_FILE_HANDLE::unmap.
     */
    int (*fh_map)(WT_FILE_HANDLE *file_handle, WT_SESSION *session,
        void **mapped_regionp, size_t *lengthp, void **mapped_cookiep);

    /*!
     * Unmap part of a memory mapped file, based on the POSIX 1003.1
     * standard madvise.
     *
     * This method is not required, and should be set to NULL when not
     * supported by the file.
     *
     * @errors
     *
     * @param file_handle the WT_FILE_HANDLE
     * @param session the current WiredTiger session
     * @param map a location in the mapped region unlikely to be used in the
     *    near future
     * @param length the length of the mapped region to discard
     * @param mapped_cookie any cookie set by the WT_FILE_HANDLE::map method
     */
    int (*fh_map_discard)(WT_FILE_HANDLE *file_handle,
        WT_SESSION *session, void *map, size_t length, void *mapped_cookie);

    /*!
     * Preload part of a memory mapped file, based on the POSIX 1003.1
     * standard madvise.
     *
     * This method is not required, and should be set to NULL when not
     * supported by the file.
     *
     * @errors
     *
     * @param file_handle the WT_FILE_HANDLE
     * @param session the current WiredTiger session
     * @param map a location in the mapped region likely to be used in the
     *    near future
     * @param length the size of the mapped region to preload
     * @param mapped_cookie any cookie set by the WT_FILE_HANDLE::map method
     */
    int (*fh_map_preload)(WT_FILE_HANDLE *file_handle, WT_SESSION *session,
        const void *map, size_t length, void *mapped_cookie);

    /*!
     * Unmap a memory mapped file, based on the POSIX 1003.1 standard
     * munmap.
     *
     * This method is only required if a valid implementation of map is
     * provided by the file, and should be set to NULL otherwise.
     *
     * @errors
     *
     * @param file_handle the WT_FILE_HANDLE
     * @param session the current WiredTiger session
     * @param mapped_region a pointer to the start of the mapped region
     * @param length the length of the mapped region
     * @param mapped_cookie any cookie set by the WT_FILE_HANDLE::map method
     */
    int (*fh_unmap)(WT_FILE_HANDLE *file_handle, WT_SESSION *session,
        void *mapped_region, size_t length, void *mapped_cookie);

    /*!
     * Read from a file, based on the POSIX 1003.1 standard pread.
     *
     * @errors
     *
     * @param file_handle the WT_FILE_HANDLE
     * @param session the current WiredTiger session
     * @param offset the offset in the file to start reading from
     * @param len the amount to read
     * @param[out] buf buffer to hold the content read from file
     */
    int (*fh_read)(WT_FILE_HANDLE *file_handle,
        WT_SESSION *session, wt_off_t offset, size_t len, void *buf);

    /*!
     * Return the size of a file.
     *
     * @errors
     *
     * @param file_handle the WT_FILE_HANDLE
     * @param session the current WiredTiger session
     * @param sizep the size of the file
     */
    int (*fh_size)(
        WT_FILE_HANDLE *file_handle, WT_SESSION *session, wt_off_t *sizep);

    /*!
     * Make outstanding file writes durable and do not return until writes
     * are complete.
     *
     * This method is not required for read-only files, and should be set
     * to NULL when not supported by the file.
     *
     * @errors
     *
     * @param file_handle the WT_FILE_HANDLE
     * @param session the current WiredTiger session
     */
    int (*fh_sync)(WT_FILE_HANDLE *file_handle, WT_SESSION *session);

    /*!
     * Schedule the outstanding file writes required for durability and
     * return immediately.
     *
     * This method is not required, and should be set to NULL when not
     * supported by the file.
     *
     * @errors
     *
     * @param file_handle the WT_FILE_HANDLE
     * @param session the current WiredTiger session
     */
    int (*fh_sync_nowait)(WT_FILE_HANDLE *file_handle, WT_SESSION *session);

    /*!
     * Truncate the file.
     *
     * This method is not required, and should be set to NULL when not
     * supported by the file.
     *
     * This method is not called by multiple threads concurrently (on the
     * same file handle).
     *
     * @errors
     *
     * @param file_handle the WT_FILE_HANDLE
     * @param session the current WiredTiger session
     * @param offset desired file size after truncate
     */
    int (*fh_truncate)(
        WT_FILE_HANDLE *file_handle, WT_SESSION *session, wt_off_t offset);

    /*!
     * Write to a file, based on the POSIX 1003.1 standard pwrite.
     *
     * This method is not required for read-only files, and should be set
     * to NULL when not supported by the file.
     *
     * @errors
     *
     * @param file_handle the WT_FILE_HANDLE
     * @param session the current WiredTiger session
     * @param offset offset at which to start writing
     * @param length amount of data to write
     * @param buf content to be written to the file
     */
    int (*fh_write)(WT_FILE_HANDLE *file_handle, WT_SESSION *session,
        wt_off_t offset, size_t length, const void *buf);
};

#if !defined(DOXYGEN)
/* This interface is not yet public. */

/*!
 * The interface implemented by applications to provide a storage source
 * implementation. This documentation refers to "object" and "bucket"
 * to mean a "file-like object" and a "container of objects", respectively.
 *
 * <b>Thread safety:</b> WiredTiger may invoke methods on the WT_STORAGE_SOURCE
 * interface from multiple threads concurrently. It is the responsibility of
 * the implementation to protect any shared data.
 *
 * Applications register implementations with WiredTiger by calling
 * WT_CONNECTION::add_storage_source.
 *
 * @snippet ex_storage_source.c WT_STORAGE_SOURCE register
 */
struct __wt_storage_source {
    /*!
     * A reference is added to the storage source.  The reference is released by a
     * call to WT_STORAGE_SOURCE::terminate.  A reference is added as a side effect
     * of calling WT_CONNECTION::get_storage_source.
     *
     * @errors
     *
     * @param storage_source the WT_STORAGE_SOURCE
     */
    int (*ss_add_reference)(WT_STORAGE_SOURCE *storage_source);

    /*!
     * Create a customized file system to access the storage source
     * objects.
     *
     * The file system returned behaves as if objects in the specified buckets are
     * files in the file system.  In particular, the fs_open_file method requires
     * its flags argument to include either WT_FS_OPEN_CREATE or WT_FS_OPEN_READONLY.
     * Objects being created are not deemed to "exist" and be visible to
     * WT_FILE_SYSTEM::fs_exist and other file system methods until the new handle has
     * been closed.  Objects once created are immutable. That is, only objects that
     * do not already exist can be opened with the create flag, and objects that
     * already exist can only be opened with the readonly flag.  Only objects that
     * exist can be transferred to the underlying shared object storage.  This can
     * happen at any time after an object is created, and can be forced to happen using
     * WT_STORAGE_SOURCE::ss_flush.
     *
     * Additionally file handles returned by the file system behave as file handles to a
     * local file.  For example, WT_FILE_HANDLE::fh_sync synchronizes writes to the
     * local file, and does not imply any transferring of data to the shared object store.
     *
     * The directory argument to the WT_FILE_SYSTEM::fs_directory_list method is normally
     * the empty string as the cloud equivalent (bucket) has already been given when
     * customizing the file system.  If specified, the directory path is interpreted
     * as another prefix, which is removed from the results.
     *
     * Names used by the file system methods are generally flat.  However, in some
     * implementations of a file system returned by a storage source, "..", ".", "/"
     * may have a particular meaning, as in a POSIX file system.  We suggest that
     * these constructs be avoided when a caller chooses file names within the returned
     * file system; they may be rejected by the implementation.  Within a bucket name,
     * these characters may or may not be acceptable. That is implementation dependent.
     * In the prefix, "/" is specifically allowed, as this may have performance or
     * administrative benefits.  That said, within a prefix, certain combinations
     * involving "/" may be rejected, for example "/../".
     *
     * @errors
     *
     * @param storage_source the WT_STORAGE_SOURCE
     * @param session the current WiredTiger session
     * @param bucket_name the name of the bucket.  Use of '/' is implementation dependent.
     * @param auth_token the authorization identifier.
     * @param config additional configuration. The only allowable value is \c cache_directory,
     *    the name of a directory holding cached objects. Its default is
     *    \c "<home>/cache-<bucket>" with \c <home> replaced by the @ref home, and
     *    \c <bucket> replaced by the bucket_name.
     * @param[out] file_system the customized file system returned
     */
    int (*ss_customize_file_system)(WT_STORAGE_SOURCE *storage_source, WT_SESSION *session,
        const char *bucket_name, const char *auth_token, const char *config,
        WT_FILE_SYSTEM **file_system);

    /*!
     * Copy a file from the default file system to an object name in shared object storage.
     *
     * @errors
     *
     * @param storage_source the WT_STORAGE_SOURCE
     * @param session the current WiredTiger session
     * @param file_system the destination bucket and credentials
     * @param source the name of the source input file
     * @param object the name of the destination object
     * @param config additional configuration, currently must be NULL
     */
    int (*ss_flush)(WT_STORAGE_SOURCE *storage_source, WT_SESSION *session,
        WT_FILE_SYSTEM *file_system, const char *source, const char *object,
            const char *config);

    /*!
     * After a flush, rename the source file from the default file system to be cached in
         * the shared object storage.
     *
     * @errors
     *
     * @param storage_source the WT_STORAGE_SOURCE
     * @param session the current WiredTiger session
     * @param file_system the destination bucket and credentials
     * @param source the name of the source input file
     * @param object the name of the destination object
     * @param config additional configuration, currently must be NULL
     */
    int (*ss_flush_finish)(WT_STORAGE_SOURCE *storage_source, WT_SESSION *session,
        WT_FILE_SYSTEM *file_system, const char *source, const char *object,
        const char *config);

    /*!
     * A callback performed when the storage source or reference is closed
     * and will no longer be used.  The initial creation of the storage source
     * counts as a reference, and each call to WT_STORAGE_SOURCE::add_reference
     * increase the number of references.  When all references are released, the
     * storage source and any resources associated with it are released.
     *
     * This method is not required and should be set to NULL when not
     * required by the storage source implementation.
     *
     * The WT_STORAGE_SOURCE::terminate callback is intended to allow cleanup;
     * the handle will not be subsequently accessed by WiredTiger.
     */
    int (*terminate)(WT_STORAGE_SOURCE *storage_source, WT_SESSION *session);
};
#endif

/*!
 * Entry point to an extension, called when the extension is loaded.
 *
 * @param connection the connection handle
 * @param config the config information passed to WT_CONNECTION::load_extension
 * @errors
 */
extern int wiredtiger_extension_init(
    WT_CONNECTION *connection, WT_CONFIG_ARG *config);

/*!
 * Optional cleanup function for an extension, called during
 * WT_CONNECTION::close.
 *
 * @param connection the connection handle
 * @errors
 */
extern int wiredtiger_extension_terminate(WT_CONNECTION *connection);

/*! @} */

/*!
 * @addtogroup wt
 * @{
 */
/*!
 * @name Incremental backup types
 * @anchor backup_types
 * @{
 */
/*! Invalid backup type. */
#define WT_BACKUP_INVALID   0
/*! Whole file. */
#define WT_BACKUP_FILE      1
/*! File range. */
#define WT_BACKUP_RANGE     2
/*! @} */

/*!
 * @name Log record and operation types
 * @anchor log_types
 * @{
 */
/*
 * NOTE:  The values of these record types and operations must
 * never change because they're written into the log.  Append
 * any new records or operations to the appropriate set.
 */
/*! Checkpoint. */
#define WT_LOGREC_CHECKPOINT    0
/*! Transaction commit. */
#define WT_LOGREC_COMMIT    1
/*! File sync. */
#define WT_LOGREC_FILE_SYNC 2
/*! Message. */
#define WT_LOGREC_MESSAGE   3
/*! System/internal record. */
#define WT_LOGREC_SYSTEM    4
/*! Invalid operation. */
#define WT_LOGOP_INVALID    0
/*! Column-store put. */
#define WT_LOGOP_COL_PUT    1
/*! Column-store remove. */
#define WT_LOGOP_COL_REMOVE 2
/*! Column-store truncate. */
#define WT_LOGOP_COL_TRUNCATE   3
/*! Row-store put. */
#define WT_LOGOP_ROW_PUT    4
/*! Row-store remove. */
#define WT_LOGOP_ROW_REMOVE 5
/*! Row-store truncate. */
#define WT_LOGOP_ROW_TRUNCATE   6
/*! Checkpoint start. */
#define WT_LOGOP_CHECKPOINT_START   7
/*! Previous LSN. */
#define WT_LOGOP_PREV_LSN   8
/*! Column-store modify. */
#define WT_LOGOP_COL_MODIFY 9
/*! Row-store modify. */
#define WT_LOGOP_ROW_MODIFY 10
/*
 * NOTE: Diagnostic-only log operations should have values in
 * the ignore range.
 */
/*! Diagnostic: transaction timestamps */
#define WT_LOGOP_TXN_TIMESTAMP  (WT_LOGOP_IGNORE | 11)
/*! @} */

/*******************************************
 * Statistic reference.
 *******************************************/
/*
 * DO NOT EDIT: automatically built by dist/stat.py.
 * Statistics section: BEGIN
 */

/*!
 * @name Connection statistics
 * @anchor statistics_keys
 * @anchor statistics_conn
 * Statistics are accessed through cursors with \c "statistics:" URIs.
 * Individual statistics can be queried through the cursor using the following
 * keys.  See @ref data_statistics for more information.
 * @{
 */
/*! LSM: application work units currently queued */
#define	WT_STAT_CONN_LSM_WORK_QUEUE_APP			1000
/*! LSM: merge work units currently queued */
#define	WT_STAT_CONN_LSM_WORK_QUEUE_MANAGER		1001
/*! LSM: rows merged in an LSM tree */
#define	WT_STAT_CONN_LSM_ROWS_MERGED			1002
/*! LSM: sleep for LSM checkpoint throttle */
#define	WT_STAT_CONN_LSM_CHECKPOINT_THROTTLE		1003
/*! LSM: sleep for LSM merge throttle */
#define	WT_STAT_CONN_LSM_MERGE_THROTTLE			1004
/*! LSM: switch work units currently queued */
#define	WT_STAT_CONN_LSM_WORK_QUEUE_SWITCH		1005
/*! LSM: tree maintenance operations discarded */
#define	WT_STAT_CONN_LSM_WORK_UNITS_DISCARDED		1006
/*! LSM: tree maintenance operations executed */
#define	WT_STAT_CONN_LSM_WORK_UNITS_DONE		1007
/*! LSM: tree maintenance operations scheduled */
#define	WT_STAT_CONN_LSM_WORK_UNITS_CREATED		1008
/*! LSM: tree queue hit maximum */
#define	WT_STAT_CONN_LSM_WORK_QUEUE_MAX			1009
/*! autocommit: retries for readonly operations */
#define	WT_STAT_CONN_AUTOCOMMIT_READONLY_RETRY		1010
/*! autocommit: retries for update operations */
#define	WT_STAT_CONN_AUTOCOMMIT_UPDATE_RETRY		1011
/*! block-cache: cached blocks updated */
#define	WT_STAT_CONN_BLOCK_CACHE_BLOCKS_UPDATE		1012
/*! block-cache: cached bytes updated */
#define	WT_STAT_CONN_BLOCK_CACHE_BYTES_UPDATE		1013
/*! block-cache: evicted blocks */
#define	WT_STAT_CONN_BLOCK_CACHE_BLOCKS_EVICTED		1014
/*! block-cache: file size causing bypass */
#define	WT_STAT_CONN_BLOCK_CACHE_BYPASS_FILESIZE	1015
/*! block-cache: lookups */
#define	WT_STAT_CONN_BLOCK_CACHE_LOOKUPS		1016
/*! block-cache: number of blocks not evicted due to overhead */
#define	WT_STAT_CONN_BLOCK_CACHE_NOT_EVICTED_OVERHEAD	1017
/*!
 * block-cache: number of bypasses because no-write-allocate setting was
 * on
 */
#define	WT_STAT_CONN_BLOCK_CACHE_BYPASS_WRITEALLOC	1018
/*! block-cache: number of bypasses due to overhead on put */
#define	WT_STAT_CONN_BLOCK_CACHE_BYPASS_OVERHEAD_PUT	1019
/*! block-cache: number of bypasses on get */
#define	WT_STAT_CONN_BLOCK_CACHE_BYPASS_GET		1020
/*! block-cache: number of bypasses on put because file is too small */
#define	WT_STAT_CONN_BLOCK_CACHE_BYPASS_PUT		1021
/*! block-cache: number of eviction passes */
#define	WT_STAT_CONN_BLOCK_CACHE_EVICTION_PASSES	1022
/*! block-cache: number of hits */
#define	WT_STAT_CONN_BLOCK_CACHE_HITS			1023
/*! block-cache: number of misses */
#define	WT_STAT_CONN_BLOCK_CACHE_MISSES			1024
/*! block-cache: number of put bypasses on checkpoint I/O */
#define	WT_STAT_CONN_BLOCK_CACHE_BYPASS_CHKPT		1025
/*! block-cache: removed blocks */
#define	WT_STAT_CONN_BLOCK_CACHE_BLOCKS_REMOVED		1026
/*! block-cache: time sleeping to remove block (usecs) */
#define	WT_STAT_CONN_BLOCK_CACHE_BLOCKS_REMOVED_BLOCKED	1027
/*! block-cache: total blocks */
#define	WT_STAT_CONN_BLOCK_CACHE_BLOCKS			1028
/*! block-cache: total blocks inserted on read path */
#define	WT_STAT_CONN_BLOCK_CACHE_BLOCKS_INSERT_READ	1029
/*! block-cache: total blocks inserted on write path */
#define	WT_STAT_CONN_BLOCK_CACHE_BLOCKS_INSERT_WRITE	1030
/*! block-cache: total bytes */
#define	WT_STAT_CONN_BLOCK_CACHE_BYTES			1031
/*! block-cache: total bytes inserted on read path */
#define	WT_STAT_CONN_BLOCK_CACHE_BYTES_INSERT_READ	1032
/*! block-cache: total bytes inserted on write path */
#define	WT_STAT_CONN_BLOCK_CACHE_BYTES_INSERT_WRITE	1033
/*! block-manager: blocks pre-loaded */
#define	WT_STAT_CONN_BLOCK_PRELOAD			1034
/*! block-manager: blocks read */
#define	WT_STAT_CONN_BLOCK_READ				1035
/*! block-manager: blocks written */
#define	WT_STAT_CONN_BLOCK_WRITE			1036
/*! block-manager: bytes read */
#define	WT_STAT_CONN_BLOCK_BYTE_READ			1037
/*! block-manager: bytes read via memory map API */
#define	WT_STAT_CONN_BLOCK_BYTE_READ_MMAP		1038
/*! block-manager: bytes read via system call API */
#define	WT_STAT_CONN_BLOCK_BYTE_READ_SYSCALL		1039
/*! block-manager: bytes written */
#define	WT_STAT_CONN_BLOCK_BYTE_WRITE			1040
/*! block-manager: bytes written for checkpoint */
#define	WT_STAT_CONN_BLOCK_BYTE_WRITE_CHECKPOINT	1041
/*! block-manager: bytes written via memory map API */
#define	WT_STAT_CONN_BLOCK_BYTE_WRITE_MMAP		1042
/*! block-manager: bytes written via system call API */
#define	WT_STAT_CONN_BLOCK_BYTE_WRITE_SYSCALL		1043
/*! block-manager: mapped blocks read */
#define	WT_STAT_CONN_BLOCK_MAP_READ			1044
/*! block-manager: mapped bytes read */
#define	WT_STAT_CONN_BLOCK_BYTE_MAP_READ		1045
/*!
 * block-manager: number of times the file was remapped because it
 * changed size via fallocate or truncate
 */
#define	WT_STAT_CONN_BLOCK_REMAP_FILE_RESIZE		1046
/*! block-manager: number of times the region was remapped via write */
#define	WT_STAT_CONN_BLOCK_REMAP_FILE_WRITE		1047
/*! cache: application threads page read from disk to cache count */
#define	WT_STAT_CONN_CACHE_READ_APP_COUNT		1048
/*! cache: application threads page read from disk to cache time (usecs) */
#define	WT_STAT_CONN_CACHE_READ_APP_TIME		1049
/*! cache: application threads page write from cache to disk count */
#define	WT_STAT_CONN_CACHE_WRITE_APP_COUNT		1050
/*! cache: application threads page write from cache to disk time (usecs) */
#define	WT_STAT_CONN_CACHE_WRITE_APP_TIME		1051
/*! cache: bytes allocated for updates */
#define	WT_STAT_CONN_CACHE_BYTES_UPDATES		1052
/*! cache: bytes belonging to page images in the cache */
#define	WT_STAT_CONN_CACHE_BYTES_IMAGE			1053
/*! cache: bytes belonging to the history store table in the cache */
#define	WT_STAT_CONN_CACHE_BYTES_HS			1054
/*! cache: bytes currently in the cache */
#define	WT_STAT_CONN_CACHE_BYTES_INUSE			1055
/*! cache: bytes dirty in the cache cumulative */
#define	WT_STAT_CONN_CACHE_BYTES_DIRTY_TOTAL		1056
/*! cache: bytes not belonging to page images in the cache */
#define	WT_STAT_CONN_CACHE_BYTES_OTHER			1057
/*! cache: bytes read into cache */
#define	WT_STAT_CONN_CACHE_BYTES_READ			1058
/*! cache: bytes written from cache */
#define	WT_STAT_CONN_CACHE_BYTES_WRITE			1059
/*! cache: checkpoint blocked page eviction */
#define	WT_STAT_CONN_CACHE_EVICTION_BLOCKED_CHECKPOINT	1060
/*!
 * cache: checkpoint of history store file blocked non-history store page
 * eviction
 */
#define	WT_STAT_CONN_CACHE_EVICTION_BLOCKED_CHECKPOINT_HS	1061
/*! cache: eviction calls to get a page */
#define	WT_STAT_CONN_CACHE_EVICTION_GET_REF		1062
/*! cache: eviction calls to get a page found queue empty */
#define	WT_STAT_CONN_CACHE_EVICTION_GET_REF_EMPTY	1063
/*! cache: eviction calls to get a page found queue empty after locking */
#define	WT_STAT_CONN_CACHE_EVICTION_GET_REF_EMPTY2	1064
/*! cache: eviction currently operating in aggressive mode */
#define	WT_STAT_CONN_CACHE_EVICTION_AGGRESSIVE_SET	1065
/*! cache: eviction empty score */
#define	WT_STAT_CONN_CACHE_EVICTION_EMPTY_SCORE		1066
/*!
 * cache: eviction gave up due to detecting a disk value without a
 * timestamp behind the last update on the chain
 */
#define	WT_STAT_CONN_CACHE_EVICTION_BLOCKED_NO_TS_CHECKPOINT_RACE_1	1067
/*!
 * cache: eviction gave up due to detecting a tombstone without a
 * timestamp ahead of the selected on disk update
 */
#define	WT_STAT_CONN_CACHE_EVICTION_BLOCKED_NO_TS_CHECKPOINT_RACE_2	1068
/*!
 * cache: eviction gave up due to detecting a tombstone without a
 * timestamp ahead of the selected on disk update after validating the
 * update chain
 */
#define	WT_STAT_CONN_CACHE_EVICTION_BLOCKED_NO_TS_CHECKPOINT_RACE_3	1069
/*!
 * cache: eviction gave up due to detecting update chain entries without
 * timestamps after the selected on disk update
 */
#define	WT_STAT_CONN_CACHE_EVICTION_BLOCKED_NO_TS_CHECKPOINT_RACE_4	1070
/*!
 * cache: eviction gave up due to needing to remove a record from the
 * history store but checkpoint is running
 */
#define	WT_STAT_CONN_CACHE_EVICTION_BLOCKED_REMOVE_HS_RACE_WITH_CHECKPOINT	1071
/*! cache: eviction passes of a file */
#define	WT_STAT_CONN_CACHE_EVICTION_WALK_PASSES		1072
/*! cache: eviction server candidate queue empty when topping up */
#define	WT_STAT_CONN_CACHE_EVICTION_QUEUE_EMPTY		1073
/*! cache: eviction server candidate queue not empty when topping up */
#define	WT_STAT_CONN_CACHE_EVICTION_QUEUE_NOT_EMPTY	1074
/*! cache: eviction server evicting pages */
#define	WT_STAT_CONN_CACHE_EVICTION_SERVER_EVICTING	1075
/*!
 * cache: eviction server slept, because we did not make progress with
 * eviction
 */
#define	WT_STAT_CONN_CACHE_EVICTION_SERVER_SLEPT	1076
/*! cache: eviction server unable to reach eviction goal */
#define	WT_STAT_CONN_CACHE_EVICTION_SLOW		1077
/*! cache: eviction server waiting for a leaf page */
#define	WT_STAT_CONN_CACHE_EVICTION_WALK_LEAF_NOTFOUND	1078
/*! cache: eviction state */
#define	WT_STAT_CONN_CACHE_EVICTION_STATE		1079
/*!
 * cache: eviction walk most recent sleeps for checkpoint handle
 * gathering
 */
#define	WT_STAT_CONN_CACHE_EVICTION_WALK_SLEEPS		1080
/*! cache: eviction walk target pages histogram - 0-9 */
#define	WT_STAT_CONN_CACHE_EVICTION_TARGET_PAGE_LT10	1081
/*! cache: eviction walk target pages histogram - 10-31 */
#define	WT_STAT_CONN_CACHE_EVICTION_TARGET_PAGE_LT32	1082
/*! cache: eviction walk target pages histogram - 128 and higher */
#define	WT_STAT_CONN_CACHE_EVICTION_TARGET_PAGE_GE128	1083
/*! cache: eviction walk target pages histogram - 32-63 */
#define	WT_STAT_CONN_CACHE_EVICTION_TARGET_PAGE_LT64	1084
/*! cache: eviction walk target pages histogram - 64-128 */
#define	WT_STAT_CONN_CACHE_EVICTION_TARGET_PAGE_LT128	1085
/*!
 * cache: eviction walk target pages reduced due to history store cache
 * pressure
 */
#define	WT_STAT_CONN_CACHE_EVICTION_TARGET_PAGE_REDUCED	1086
/*! cache: eviction walk target strategy both clean and dirty pages */
#define	WT_STAT_CONN_CACHE_EVICTION_TARGET_STRATEGY_BOTH_CLEAN_AND_DIRTY	1087
/*! cache: eviction walk target strategy only clean pages */
#define	WT_STAT_CONN_CACHE_EVICTION_TARGET_STRATEGY_CLEAN	1088
/*! cache: eviction walk target strategy only dirty pages */
#define	WT_STAT_CONN_CACHE_EVICTION_TARGET_STRATEGY_DIRTY	1089
/*! cache: eviction walks abandoned */
#define	WT_STAT_CONN_CACHE_EVICTION_WALKS_ABANDONED	1090
/*! cache: eviction walks gave up because they restarted their walk twice */
#define	WT_STAT_CONN_CACHE_EVICTION_WALKS_STOPPED	1091
/*!
 * cache: eviction walks gave up because they saw too many pages and
 * found no candidates
 */
#define	WT_STAT_CONN_CACHE_EVICTION_WALKS_GAVE_UP_NO_TARGETS	1092
/*!
 * cache: eviction walks gave up because they saw too many pages and
 * found too few candidates
 */
#define	WT_STAT_CONN_CACHE_EVICTION_WALKS_GAVE_UP_RATIO	1093
/*! cache: eviction walks reached end of tree */
#define	WT_STAT_CONN_CACHE_EVICTION_WALKS_ENDED		1094
/*! cache: eviction walks restarted */
#define	WT_STAT_CONN_CACHE_EVICTION_WALK_RESTART	1095
/*! cache: eviction walks started from root of tree */
#define	WT_STAT_CONN_CACHE_EVICTION_WALK_FROM_ROOT	1096
/*! cache: eviction walks started from saved location in tree */
#define	WT_STAT_CONN_CACHE_EVICTION_WALK_SAVED_POS	1097
/*! cache: eviction worker thread active */
#define	WT_STAT_CONN_CACHE_EVICTION_ACTIVE_WORKERS	1098
/*! cache: eviction worker thread created */
#define	WT_STAT_CONN_CACHE_EVICTION_WORKER_CREATED	1099
/*! cache: eviction worker thread evicting pages */
#define	WT_STAT_CONN_CACHE_EVICTION_WORKER_EVICTING	1100
/*! cache: eviction worker thread removed */
#define	WT_STAT_CONN_CACHE_EVICTION_WORKER_REMOVED	1101
/*! cache: eviction worker thread stable number */
#define	WT_STAT_CONN_CACHE_EVICTION_STABLE_STATE_WORKERS	1102
/*! cache: files with active eviction walks */
#define	WT_STAT_CONN_CACHE_EVICTION_WALKS_ACTIVE	1103
/*! cache: files with new eviction walks started */
#define	WT_STAT_CONN_CACHE_EVICTION_WALKS_STARTED	1104
/*! cache: force re-tuning of eviction workers once in a while */
#define	WT_STAT_CONN_CACHE_EVICTION_FORCE_RETUNE	1105
/*!
 * cache: forced eviction - do not retry count to evict pages selected to
 * evict during reconciliation
 */
#define	WT_STAT_CONN_CACHE_EVICTION_FORCE_NO_RETRY	1106
/*!
 * cache: forced eviction - history store pages failed to evict while
 * session has history store cursor open
 */
#define	WT_STAT_CONN_CACHE_EVICTION_FORCE_HS_FAIL	1107
/*!
 * cache: forced eviction - history store pages selected while session
 * has history store cursor open
 */
#define	WT_STAT_CONN_CACHE_EVICTION_FORCE_HS		1108
/*!
 * cache: forced eviction - history store pages successfully evicted
 * while session has history store cursor open
 */
#define	WT_STAT_CONN_CACHE_EVICTION_FORCE_HS_SUCCESS	1109
/*! cache: forced eviction - pages evicted that were clean count */
#define	WT_STAT_CONN_CACHE_EVICTION_FORCE_CLEAN		1110
/*! cache: forced eviction - pages evicted that were clean time (usecs) */
#define	WT_STAT_CONN_CACHE_EVICTION_FORCE_CLEAN_TIME	1111
/*! cache: forced eviction - pages evicted that were dirty count */
#define	WT_STAT_CONN_CACHE_EVICTION_FORCE_DIRTY		1112
/*! cache: forced eviction - pages evicted that were dirty time (usecs) */
#define	WT_STAT_CONN_CACHE_EVICTION_FORCE_DIRTY_TIME	1113
/*!
 * cache: forced eviction - pages selected because of a large number of
 * updates to a single item
 */
#define	WT_STAT_CONN_CACHE_EVICTION_FORCE_LONG_UPDATE_LIST	1114
/*!
 * cache: forced eviction - pages selected because of too many deleted
 * items count
 */
#define	WT_STAT_CONN_CACHE_EVICTION_FORCE_DELETE	1115
/*!
 * cache: forced eviction - pages selected because of too many obsolete
 * deleted items count
 */
#define	WT_STAT_CONN_CACHE_EVICTION_FORCE_OBSOLETE_DELETE	1116
/*! cache: forced eviction - pages selected count */
#define	WT_STAT_CONN_CACHE_EVICTION_FORCE		1117
/*! cache: forced eviction - pages selected unable to be evicted count */
#define	WT_STAT_CONN_CACHE_EVICTION_FORCE_FAIL		1118
/*! cache: forced eviction - pages selected unable to be evicted time */
#define	WT_STAT_CONN_CACHE_EVICTION_FORCE_FAIL_TIME	1119
/*! cache: hazard pointer blocked page eviction */
#define	WT_STAT_CONN_CACHE_EVICTION_BLOCKED_HAZARD	1120
/*! cache: hazard pointer check calls */
#define	WT_STAT_CONN_CACHE_HAZARD_CHECKS		1121
/*! cache: hazard pointer check entries walked */
#define	WT_STAT_CONN_CACHE_HAZARD_WALKS			1122
/*! cache: hazard pointer maximum array length */
#define	WT_STAT_CONN_CACHE_HAZARD_MAX			1123
/*! cache: history store table insert calls */
#define	WT_STAT_CONN_CACHE_HS_INSERT			1124
/*! cache: history store table insert calls that returned restart */
#define	WT_STAT_CONN_CACHE_HS_INSERT_RESTART		1125
/*! cache: history store table max on-disk size */
#define	WT_STAT_CONN_CACHE_HS_ONDISK_MAX		1126
/*! cache: history store table on-disk size */
#define	WT_STAT_CONN_CACHE_HS_ONDISK			1127
/*! cache: history store table reads */
#define	WT_STAT_CONN_CACHE_HS_READ			1128
/*! cache: history store table reads missed */
#define	WT_STAT_CONN_CACHE_HS_READ_MISS			1129
/*! cache: history store table reads requiring squashed modifies */
#define	WT_STAT_CONN_CACHE_HS_READ_SQUASH		1130
/*!
 * cache: history store table resolved updates without timestamps that
 * lose their durable timestamp
 */
#define	WT_STAT_CONN_CACHE_HS_ORDER_LOSE_DURABLE_TIMESTAMP	1131
/*!
 * cache: history store table truncation by rollback to stable to remove
 * an unstable update
 */
#define	WT_STAT_CONN_CACHE_HS_KEY_TRUNCATE_RTS_UNSTABLE	1132
/*!
 * cache: history store table truncation by rollback to stable to remove
 * an update
 */
#define	WT_STAT_CONN_CACHE_HS_KEY_TRUNCATE_RTS		1133
/*!
 * cache: history store table truncation to remove all the keys of a
 * btree
 */
#define	WT_STAT_CONN_CACHE_HS_BTREE_TRUNCATE		1134
/*! cache: history store table truncation to remove an update */
#define	WT_STAT_CONN_CACHE_HS_KEY_TRUNCATE		1135
/*!
 * cache: history store table truncation to remove range of updates due
 * to an update without a timestamp on data page
 */
#define	WT_STAT_CONN_CACHE_HS_ORDER_REMOVE		1136
/*!
 * cache: history store table truncation to remove range of updates due
 * to key being removed from the data page during reconciliation
 */
#define	WT_STAT_CONN_CACHE_HS_KEY_TRUNCATE_ONPAGE_REMOVAL	1137
/*!
 * cache: history store table truncations that would have happened in
 * non-dryrun mode
 */
#define	WT_STAT_CONN_CACHE_HS_BTREE_TRUNCATE_DRYRUN	1138
/*!
 * cache: history store table truncations to remove an unstable update
 * that would have happened in non-dryrun mode
 */
#define	WT_STAT_CONN_CACHE_HS_KEY_TRUNCATE_RTS_UNSTABLE_DRYRUN	1139
/*!
 * cache: history store table truncations to remove an update that would
 * have happened in non-dryrun mode
 */
#define	WT_STAT_CONN_CACHE_HS_KEY_TRUNCATE_RTS_DRYRUN	1140
/*!
 * cache: history store table updates without timestamps fixed up by
 * reinserting with the fixed timestamp
 */
#define	WT_STAT_CONN_CACHE_HS_ORDER_REINSERT		1141
/*! cache: history store table writes requiring squashed modifies */
#define	WT_STAT_CONN_CACHE_HS_WRITE_SQUASH		1142
/*! cache: in-memory page passed criteria to be split */
#define	WT_STAT_CONN_CACHE_INMEM_SPLITTABLE		1143
/*! cache: in-memory page splits */
#define	WT_STAT_CONN_CACHE_INMEM_SPLIT			1144
/*! cache: internal page split blocked its eviction */
#define	WT_STAT_CONN_CACHE_EVICTION_BLOCKED_INTERNAL_PAGE_SPLIT	1145
/*! cache: internal pages evicted */
#define	WT_STAT_CONN_CACHE_EVICTION_INTERNAL		1146
/*! cache: internal pages queued for eviction */
#define	WT_STAT_CONN_CACHE_EVICTION_INTERNAL_PAGES_QUEUED	1147
/*! cache: internal pages seen by eviction walk */
#define	WT_STAT_CONN_CACHE_EVICTION_INTERNAL_PAGES_SEEN	1148
/*! cache: internal pages seen by eviction walk that are already queued */
#define	WT_STAT_CONN_CACHE_EVICTION_INTERNAL_PAGES_ALREADY_QUEUED	1149
/*! cache: internal pages split during eviction */
#define	WT_STAT_CONN_CACHE_EVICTION_SPLIT_INTERNAL	1150
/*! cache: leaf pages split during eviction */
#define	WT_STAT_CONN_CACHE_EVICTION_SPLIT_LEAF		1151
/*! cache: maximum bytes configured */
#define	WT_STAT_CONN_CACHE_BYTES_MAX			1152
/*! cache: maximum milliseconds spent at a single eviction */
#define	WT_STAT_CONN_CACHE_EVICTION_MAXIMUM_MILLISECONDS	1153
/*! cache: maximum page size seen at eviction */
#define	WT_STAT_CONN_CACHE_EVICTION_MAXIMUM_PAGE_SIZE	1154
/*! cache: modified pages evicted */
#define	WT_STAT_CONN_CACHE_EVICTION_DIRTY		1155
/*! cache: modified pages evicted by application threads */
#define	WT_STAT_CONN_CACHE_EVICTION_APP_DIRTY		1156
/*! cache: operations timed out waiting for space in cache */
#define	WT_STAT_CONN_CACHE_TIMED_OUT_OPS		1157
/*!
 * cache: overflow keys on a multiblock row-store page blocked its
 * eviction
 */
#define	WT_STAT_CONN_CACHE_EVICTION_BLOCKED_OVERFLOW_KEYS	1158
/*! cache: overflow pages read into cache */
#define	WT_STAT_CONN_CACHE_READ_OVERFLOW		1159
/*! cache: page split during eviction deepened the tree */
#define	WT_STAT_CONN_CACHE_EVICTION_DEEPEN		1160
/*! cache: page written requiring history store records */
#define	WT_STAT_CONN_CACHE_WRITE_HS			1161
/*! cache: pages currently held in the cache */
#define	WT_STAT_CONN_CACHE_PAGES_INUSE			1162
/*! cache: pages evicted by application threads */
#define	WT_STAT_CONN_CACHE_EVICTION_APP			1163
/*! cache: pages evicted in parallel with checkpoint */
#define	WT_STAT_CONN_CACHE_EVICTION_PAGES_IN_PARALLEL_WITH_CHECKPOINT	1164
/*! cache: pages queued for eviction */
#define	WT_STAT_CONN_CACHE_EVICTION_PAGES_QUEUED	1165
/*! cache: pages queued for eviction post lru sorting */
#define	WT_STAT_CONN_CACHE_EVICTION_PAGES_QUEUED_POST_LRU	1166
/*! cache: pages queued for urgent eviction */
#define	WT_STAT_CONN_CACHE_EVICTION_PAGES_QUEUED_URGENT	1167
/*! cache: pages queued for urgent eviction during walk */
#define	WT_STAT_CONN_CACHE_EVICTION_PAGES_QUEUED_OLDEST	1168
/*!
 * cache: pages queued for urgent eviction from history store due to high
 * dirty content
 */
#define	WT_STAT_CONN_CACHE_EVICTION_PAGES_QUEUED_URGENT_HS_DIRTY	1169
/*! cache: pages read into cache */
#define	WT_STAT_CONN_CACHE_READ				1170
/*! cache: pages read into cache after truncate */
#define	WT_STAT_CONN_CACHE_READ_DELETED			1171
/*! cache: pages read into cache after truncate in prepare state */
#define	WT_STAT_CONN_CACHE_READ_DELETED_PREPARED	1172
/*!
 * cache: pages removed from the ordinary queue to be queued for urgent
 * eviction
 */
#define	WT_STAT_CONN_CACHE_EVICTION_CLEAR_ORDINARY	1173
/*! cache: pages requested from the cache */
#define	WT_STAT_CONN_CACHE_PAGES_REQUESTED		1174
/*! cache: pages seen by eviction walk */
#define	WT_STAT_CONN_CACHE_EVICTION_PAGES_SEEN		1175
/*! cache: pages seen by eviction walk that are already queued */
#define	WT_STAT_CONN_CACHE_EVICTION_PAGES_ALREADY_QUEUED	1176
/*! cache: pages selected for eviction unable to be evicted */
#define	WT_STAT_CONN_CACHE_EVICTION_FAIL		1177
/*!
 * cache: pages selected for eviction unable to be evicted because of
 * active children on an internal page
 */
#define	WT_STAT_CONN_CACHE_EVICTION_FAIL_ACTIVE_CHILDREN_ON_AN_INTERNAL_PAGE	1178
/*!
 * cache: pages selected for eviction unable to be evicted because of
 * failure in reconciliation
 */
#define	WT_STAT_CONN_CACHE_EVICTION_FAIL_IN_RECONCILIATION	1179
/*!
 * cache: pages selected for eviction unable to be evicted because of
 * race between checkpoint and updates without timestamps
 */
#define	WT_STAT_CONN_CACHE_EVICTION_FAIL_CHECKPOINT_NO_TS	1180
/*! cache: pages walked for eviction */
#define	WT_STAT_CONN_CACHE_EVICTION_WALK		1181
/*! cache: pages written from cache */
#define	WT_STAT_CONN_CACHE_WRITE			1182
/*! cache: pages written requiring in-memory restoration */
#define	WT_STAT_CONN_CACHE_WRITE_RESTORE		1183
/*! cache: percentage overhead */
#define	WT_STAT_CONN_CACHE_OVERHEAD			1184
/*! cache: recent modification of a page blocked its eviction */
#define	WT_STAT_CONN_CACHE_EVICTION_BLOCKED_RECENTLY_MODIFIED	1185
/*! cache: reverse splits performed */
#define	WT_STAT_CONN_CACHE_REVERSE_SPLITS		1186
/*!
 * cache: reverse splits skipped because of VLCS namespace gap
 * restrictions
 */
#define	WT_STAT_CONN_CACHE_REVERSE_SPLITS_SKIPPED_VLCS	1187
/*! cache: the number of times full update inserted to history store */
#define	WT_STAT_CONN_CACHE_HS_INSERT_FULL_UPDATE	1188
/*! cache: the number of times reverse modify inserted to history store */
#define	WT_STAT_CONN_CACHE_HS_INSERT_REVERSE_MODIFY	1189
/*!
 * cache: total milliseconds spent inside reentrant history store
 * evictions in a reconciliation
 */
#define	WT_STAT_CONN_CACHE_REENTRY_HS_EVICTION_MILLISECONDS	1190
/*! cache: tracked bytes belonging to internal pages in the cache */
#define	WT_STAT_CONN_CACHE_BYTES_INTERNAL		1191
/*! cache: tracked bytes belonging to leaf pages in the cache */
#define	WT_STAT_CONN_CACHE_BYTES_LEAF			1192
/*! cache: tracked dirty bytes in the cache */
#define	WT_STAT_CONN_CACHE_BYTES_DIRTY			1193
/*! cache: tracked dirty pages in the cache */
#define	WT_STAT_CONN_CACHE_PAGES_DIRTY			1194
/*! cache: uncommitted truncate blocked page eviction */
#define	WT_STAT_CONN_CACHE_EVICTION_BLOCKED_UNCOMMITTED_TRUNCATE	1195
/*! cache: unmodified pages evicted */
#define	WT_STAT_CONN_CACHE_EVICTION_CLEAN		1196
/*! capacity: background fsync file handles considered */
#define	WT_STAT_CONN_FSYNC_ALL_FH_TOTAL			1197
/*! capacity: background fsync file handles synced */
#define	WT_STAT_CONN_FSYNC_ALL_FH			1198
/*! capacity: background fsync time (msecs) */
#define	WT_STAT_CONN_FSYNC_ALL_TIME			1199
/*! capacity: bytes read */
#define	WT_STAT_CONN_CAPACITY_BYTES_READ		1200
/*! capacity: bytes written for checkpoint */
#define	WT_STAT_CONN_CAPACITY_BYTES_CKPT		1201
/*! capacity: bytes written for eviction */
#define	WT_STAT_CONN_CAPACITY_BYTES_EVICT		1202
/*! capacity: bytes written for log */
#define	WT_STAT_CONN_CAPACITY_BYTES_LOG			1203
/*! capacity: bytes written total */
#define	WT_STAT_CONN_CAPACITY_BYTES_WRITTEN		1204
/*! capacity: threshold to call fsync */
#define	WT_STAT_CONN_CAPACITY_THRESHOLD			1205
/*! capacity: time waiting due to total capacity (usecs) */
#define	WT_STAT_CONN_CAPACITY_TIME_TOTAL		1206
/*! capacity: time waiting during checkpoint (usecs) */
#define	WT_STAT_CONN_CAPACITY_TIME_CKPT			1207
/*! capacity: time waiting during eviction (usecs) */
#define	WT_STAT_CONN_CAPACITY_TIME_EVICT		1208
/*! capacity: time waiting during logging (usecs) */
#define	WT_STAT_CONN_CAPACITY_TIME_LOG			1209
/*! capacity: time waiting during read (usecs) */
#define	WT_STAT_CONN_CAPACITY_TIME_READ			1210
/*! checkpoint-cleanup: pages added for eviction */
#define	WT_STAT_CONN_CC_PAGES_EVICT			1211
/*! checkpoint-cleanup: pages removed */
#define	WT_STAT_CONN_CC_PAGES_REMOVED			1212
/*! checkpoint-cleanup: pages skipped during tree walk */
#define	WT_STAT_CONN_CC_PAGES_WALK_SKIPPED		1213
/*! checkpoint-cleanup: pages visited */
#define	WT_STAT_CONN_CC_PAGES_VISITED			1214
/*! chunk-cache: aggregate number of spanned chunks on read */
#define	WT_STAT_CONN_CHUNK_CACHE_SPANS_CHUNKS_READ	1215
/*! chunk-cache: aggregate number of spanned chunks on remove */
#define	WT_STAT_CONN_CHUNK_CACHE_SPANS_CHUNKS_REMOVE	1216
/*! chunk-cache: chunks evicted */
#define	WT_STAT_CONN_CHUNK_CACHE_CHUNKS_EVICTED		1217
/*! chunk-cache: could not allocate due to exceeding capacity */
#define	WT_STAT_CONN_CHUNK_CACHE_EXCEEDED_CAPACITY	1218
/*! chunk-cache: lookups */
#define	WT_STAT_CONN_CHUNK_CACHE_LOOKUPS		1219
/*! chunk-cache: number of misses */
#define	WT_STAT_CONN_CHUNK_CACHE_MISSES			1220
/*! chunk-cache: number of times a read from storage failed */
#define	WT_STAT_CONN_CHUNK_CACHE_IO_FAILED		1221
/*! chunk-cache: retried accessing a chunk while I/O was in progress */
#define	WT_STAT_CONN_CHUNK_CACHE_RETRIES		1222
/*! chunk-cache: timed out due to too many retries */
#define	WT_STAT_CONN_CHUNK_CACHE_TOOMANY_RETRIES	1223
/*! chunk-cache: total bytes used by the cache */
<<<<<<< HEAD
#define	WT_STAT_CONN_CHUNK_CACHE_BYTES_INUSE		1224
/*! chunk-cache: total chunks held by the chunk cache */
#define	WT_STAT_CONN_CHUNK_CACHE_CHUNKS_INUSE		1225
/*! connection: auto adjusting condition resets */
#define	WT_STAT_CONN_COND_AUTO_WAIT_RESET		1226
/*! connection: auto adjusting condition wait calls */
#define	WT_STAT_CONN_COND_AUTO_WAIT			1227
=======
#define	WT_STAT_CONN_CHUNK_CACHE_BYTES_INUSE		1223
/*! chunk-cache: total bytes used by the cache for pinned chunks */
#define	WT_STAT_CONN_CHUNK_CACHE_BYTES_INUSE_PINNED	1224
/*! chunk-cache: total chunks held by the chunk cache */
#define	WT_STAT_CONN_CHUNK_CACHE_CHUNKS_INUSE		1225
/*! chunk-cache: total pinned chunks held by the chunk cache */
#define	WT_STAT_CONN_CHUNK_CACHE_CHUNKS_PINNED		1226
/*! connection: auto adjusting condition resets */
#define	WT_STAT_CONN_COND_AUTO_WAIT_RESET		1227
/*! connection: auto adjusting condition wait calls */
#define	WT_STAT_CONN_COND_AUTO_WAIT			1228
>>>>>>> d7735e20
/*!
 * connection: auto adjusting condition wait raced to update timeout and
 * skipped updating
 */
<<<<<<< HEAD
#define	WT_STAT_CONN_COND_AUTO_WAIT_SKIPPED		1228
/*! connection: detected system time went backwards */
#define	WT_STAT_CONN_TIME_TRAVEL			1229
/*! connection: files currently open */
#define	WT_STAT_CONN_FILE_OPEN				1230
/*! connection: hash bucket array size for data handles */
#define	WT_STAT_CONN_BUCKETS_DH				1231
/*! connection: hash bucket array size general */
#define	WT_STAT_CONN_BUCKETS				1232
/*! connection: memory allocations */
#define	WT_STAT_CONN_MEMORY_ALLOCATION			1233
/*! connection: memory frees */
#define	WT_STAT_CONN_MEMORY_FREE			1234
/*! connection: memory re-allocations */
#define	WT_STAT_CONN_MEMORY_GROW			1235
/*! connection: number of sessions without a sweep for 5+ minutes */
#define	WT_STAT_CONN_NO_SESSION_SWEEP_5MIN		1236
/*! connection: number of sessions without a sweep for 60+ minutes */
#define	WT_STAT_CONN_NO_SESSION_SWEEP_60MIN		1237
/*! connection: pthread mutex condition wait calls */
#define	WT_STAT_CONN_COND_WAIT				1238
/*! connection: pthread mutex shared lock read-lock calls */
#define	WT_STAT_CONN_RWLOCK_READ			1239
/*! connection: pthread mutex shared lock write-lock calls */
#define	WT_STAT_CONN_RWLOCK_WRITE			1240
/*! connection: total fsync I/Os */
#define	WT_STAT_CONN_FSYNC_IO				1241
/*! connection: total read I/Os */
#define	WT_STAT_CONN_READ_IO				1242
/*! connection: total write I/Os */
#define	WT_STAT_CONN_WRITE_IO				1243
/*! cursor: Total number of entries skipped by cursor next calls */
#define	WT_STAT_CONN_CURSOR_NEXT_SKIP_TOTAL		1244
/*! cursor: Total number of entries skipped by cursor prev calls */
#define	WT_STAT_CONN_CURSOR_PREV_SKIP_TOTAL		1245
=======
#define	WT_STAT_CONN_COND_AUTO_WAIT_SKIPPED		1229
/*! connection: detected system time went backwards */
#define	WT_STAT_CONN_TIME_TRAVEL			1230
/*! connection: files currently open */
#define	WT_STAT_CONN_FILE_OPEN				1231
/*! connection: hash bucket array size for data handles */
#define	WT_STAT_CONN_BUCKETS_DH				1232
/*! connection: hash bucket array size general */
#define	WT_STAT_CONN_BUCKETS				1233
/*! connection: memory allocations */
#define	WT_STAT_CONN_MEMORY_ALLOCATION			1234
/*! connection: memory frees */
#define	WT_STAT_CONN_MEMORY_FREE			1235
/*! connection: memory re-allocations */
#define	WT_STAT_CONN_MEMORY_GROW			1236
/*! connection: number of sessions without a sweep for 5+ minutes */
#define	WT_STAT_CONN_NO_SESSION_SWEEP_5MIN		1237
/*! connection: number of sessions without a sweep for 60+ minutes */
#define	WT_STAT_CONN_NO_SESSION_SWEEP_60MIN		1238
/*! connection: pthread mutex condition wait calls */
#define	WT_STAT_CONN_COND_WAIT				1239
/*! connection: pthread mutex shared lock read-lock calls */
#define	WT_STAT_CONN_RWLOCK_READ			1240
/*! connection: pthread mutex shared lock write-lock calls */
#define	WT_STAT_CONN_RWLOCK_WRITE			1241
/*! connection: total fsync I/Os */
#define	WT_STAT_CONN_FSYNC_IO				1242
/*! connection: total read I/Os */
#define	WT_STAT_CONN_READ_IO				1243
/*! connection: total write I/Os */
#define	WT_STAT_CONN_WRITE_IO				1244
/*! cursor: Total number of entries skipped by cursor next calls */
#define	WT_STAT_CONN_CURSOR_NEXT_SKIP_TOTAL		1245
/*! cursor: Total number of entries skipped by cursor prev calls */
#define	WT_STAT_CONN_CURSOR_PREV_SKIP_TOTAL		1246
>>>>>>> d7735e20
/*!
 * cursor: Total number of entries skipped to position the history store
 * cursor
 */
<<<<<<< HEAD
#define	WT_STAT_CONN_CURSOR_SKIP_HS_CUR_POSITION	1246
=======
#define	WT_STAT_CONN_CURSOR_SKIP_HS_CUR_POSITION	1247
>>>>>>> d7735e20
/*!
 * cursor: Total number of times a search near has exited due to prefix
 * config
 */
<<<<<<< HEAD
#define	WT_STAT_CONN_CURSOR_SEARCH_NEAR_PREFIX_FAST_PATHS	1247
=======
#define	WT_STAT_CONN_CURSOR_SEARCH_NEAR_PREFIX_FAST_PATHS	1248
>>>>>>> d7735e20
/*!
 * cursor: Total number of times cursor fails to temporarily release
 * pinned page to encourage eviction of hot or large page
 */
<<<<<<< HEAD
#define	WT_STAT_CONN_CURSOR_REPOSITION_FAILED		1248
=======
#define	WT_STAT_CONN_CURSOR_REPOSITION_FAILED		1249
>>>>>>> d7735e20
/*!
 * cursor: Total number of times cursor temporarily releases pinned page
 * to encourage eviction of hot or large page
 */
<<<<<<< HEAD
#define	WT_STAT_CONN_CURSOR_REPOSITION			1249
/*! cursor: cached cursor count */
#define	WT_STAT_CONN_CURSOR_CACHED_COUNT		1250
/*! cursor: cursor bound calls that return an error */
#define	WT_STAT_CONN_CURSOR_BOUND_ERROR			1251
/*! cursor: cursor bounds cleared from reset */
#define	WT_STAT_CONN_CURSOR_BOUNDS_RESET		1252
/*! cursor: cursor bounds comparisons performed */
#define	WT_STAT_CONN_CURSOR_BOUNDS_COMPARISONS		1253
/*! cursor: cursor bounds next called on an unpositioned cursor */
#define	WT_STAT_CONN_CURSOR_BOUNDS_NEXT_UNPOSITIONED	1254
/*! cursor: cursor bounds next early exit */
#define	WT_STAT_CONN_CURSOR_BOUNDS_NEXT_EARLY_EXIT	1255
/*! cursor: cursor bounds prev called on an unpositioned cursor */
#define	WT_STAT_CONN_CURSOR_BOUNDS_PREV_UNPOSITIONED	1256
/*! cursor: cursor bounds prev early exit */
#define	WT_STAT_CONN_CURSOR_BOUNDS_PREV_EARLY_EXIT	1257
/*! cursor: cursor bounds search early exit */
#define	WT_STAT_CONN_CURSOR_BOUNDS_SEARCH_EARLY_EXIT	1258
/*! cursor: cursor bounds search near call repositioned cursor */
#define	WT_STAT_CONN_CURSOR_BOUNDS_SEARCH_NEAR_REPOSITIONED_CURSOR	1259
/*! cursor: cursor bulk loaded cursor insert calls */
#define	WT_STAT_CONN_CURSOR_INSERT_BULK			1260
/*! cursor: cursor cache calls that return an error */
#define	WT_STAT_CONN_CURSOR_CACHE_ERROR			1261
/*! cursor: cursor close calls that result in cache */
#define	WT_STAT_CONN_CURSOR_CACHE			1262
/*! cursor: cursor close calls that return an error */
#define	WT_STAT_CONN_CURSOR_CLOSE_ERROR			1263
/*! cursor: cursor compare calls that return an error */
#define	WT_STAT_CONN_CURSOR_COMPARE_ERROR		1264
/*! cursor: cursor create calls */
#define	WT_STAT_CONN_CURSOR_CREATE			1265
/*! cursor: cursor equals calls that return an error */
#define	WT_STAT_CONN_CURSOR_EQUALS_ERROR		1266
/*! cursor: cursor get key calls that return an error */
#define	WT_STAT_CONN_CURSOR_GET_KEY_ERROR		1267
/*! cursor: cursor get value calls that return an error */
#define	WT_STAT_CONN_CURSOR_GET_VALUE_ERROR		1268
/*! cursor: cursor insert calls */
#define	WT_STAT_CONN_CURSOR_INSERT			1269
/*! cursor: cursor insert calls that return an error */
#define	WT_STAT_CONN_CURSOR_INSERT_ERROR		1270
/*! cursor: cursor insert check calls that return an error */
#define	WT_STAT_CONN_CURSOR_INSERT_CHECK_ERROR		1271
/*! cursor: cursor insert key and value bytes */
#define	WT_STAT_CONN_CURSOR_INSERT_BYTES		1272
/*! cursor: cursor largest key calls that return an error */
#define	WT_STAT_CONN_CURSOR_LARGEST_KEY_ERROR		1273
/*! cursor: cursor modify calls */
#define	WT_STAT_CONN_CURSOR_MODIFY			1274
/*! cursor: cursor modify calls that return an error */
#define	WT_STAT_CONN_CURSOR_MODIFY_ERROR		1275
/*! cursor: cursor modify key and value bytes affected */
#define	WT_STAT_CONN_CURSOR_MODIFY_BYTES		1276
/*! cursor: cursor modify value bytes modified */
#define	WT_STAT_CONN_CURSOR_MODIFY_BYTES_TOUCH		1277
/*! cursor: cursor next calls */
#define	WT_STAT_CONN_CURSOR_NEXT			1278
/*! cursor: cursor next calls that return an error */
#define	WT_STAT_CONN_CURSOR_NEXT_ERROR			1279
=======
#define	WT_STAT_CONN_CURSOR_REPOSITION			1250
/*! cursor: cached cursor count */
#define	WT_STAT_CONN_CURSOR_CACHED_COUNT		1251
/*! cursor: cursor bound calls that return an error */
#define	WT_STAT_CONN_CURSOR_BOUND_ERROR			1252
/*! cursor: cursor bounds cleared from reset */
#define	WT_STAT_CONN_CURSOR_BOUNDS_RESET		1253
/*! cursor: cursor bounds comparisons performed */
#define	WT_STAT_CONN_CURSOR_BOUNDS_COMPARISONS		1254
/*! cursor: cursor bounds next called on an unpositioned cursor */
#define	WT_STAT_CONN_CURSOR_BOUNDS_NEXT_UNPOSITIONED	1255
/*! cursor: cursor bounds next early exit */
#define	WT_STAT_CONN_CURSOR_BOUNDS_NEXT_EARLY_EXIT	1256
/*! cursor: cursor bounds prev called on an unpositioned cursor */
#define	WT_STAT_CONN_CURSOR_BOUNDS_PREV_UNPOSITIONED	1257
/*! cursor: cursor bounds prev early exit */
#define	WT_STAT_CONN_CURSOR_BOUNDS_PREV_EARLY_EXIT	1258
/*! cursor: cursor bounds search early exit */
#define	WT_STAT_CONN_CURSOR_BOUNDS_SEARCH_EARLY_EXIT	1259
/*! cursor: cursor bounds search near call repositioned cursor */
#define	WT_STAT_CONN_CURSOR_BOUNDS_SEARCH_NEAR_REPOSITIONED_CURSOR	1260
/*! cursor: cursor bulk loaded cursor insert calls */
#define	WT_STAT_CONN_CURSOR_INSERT_BULK			1261
/*! cursor: cursor cache calls that return an error */
#define	WT_STAT_CONN_CURSOR_CACHE_ERROR			1262
/*! cursor: cursor close calls that result in cache */
#define	WT_STAT_CONN_CURSOR_CACHE			1263
/*! cursor: cursor close calls that return an error */
#define	WT_STAT_CONN_CURSOR_CLOSE_ERROR			1264
/*! cursor: cursor compare calls that return an error */
#define	WT_STAT_CONN_CURSOR_COMPARE_ERROR		1265
/*! cursor: cursor create calls */
#define	WT_STAT_CONN_CURSOR_CREATE			1266
/*! cursor: cursor equals calls that return an error */
#define	WT_STAT_CONN_CURSOR_EQUALS_ERROR		1267
/*! cursor: cursor get key calls that return an error */
#define	WT_STAT_CONN_CURSOR_GET_KEY_ERROR		1268
/*! cursor: cursor get value calls that return an error */
#define	WT_STAT_CONN_CURSOR_GET_VALUE_ERROR		1269
/*! cursor: cursor insert calls */
#define	WT_STAT_CONN_CURSOR_INSERT			1270
/*! cursor: cursor insert calls that return an error */
#define	WT_STAT_CONN_CURSOR_INSERT_ERROR		1271
/*! cursor: cursor insert check calls that return an error */
#define	WT_STAT_CONN_CURSOR_INSERT_CHECK_ERROR		1272
/*! cursor: cursor insert key and value bytes */
#define	WT_STAT_CONN_CURSOR_INSERT_BYTES		1273
/*! cursor: cursor largest key calls that return an error */
#define	WT_STAT_CONN_CURSOR_LARGEST_KEY_ERROR		1274
/*! cursor: cursor modify calls */
#define	WT_STAT_CONN_CURSOR_MODIFY			1275
/*! cursor: cursor modify calls that return an error */
#define	WT_STAT_CONN_CURSOR_MODIFY_ERROR		1276
/*! cursor: cursor modify key and value bytes affected */
#define	WT_STAT_CONN_CURSOR_MODIFY_BYTES		1277
/*! cursor: cursor modify value bytes modified */
#define	WT_STAT_CONN_CURSOR_MODIFY_BYTES_TOUCH		1278
/*! cursor: cursor next calls */
#define	WT_STAT_CONN_CURSOR_NEXT			1279
/*! cursor: cursor next calls that return an error */
#define	WT_STAT_CONN_CURSOR_NEXT_ERROR			1280
>>>>>>> d7735e20
/*!
 * cursor: cursor next calls that skip due to a globally visible history
 * store tombstone
 */
<<<<<<< HEAD
#define	WT_STAT_CONN_CURSOR_NEXT_HS_TOMBSTONE		1280
=======
#define	WT_STAT_CONN_CURSOR_NEXT_HS_TOMBSTONE		1281
>>>>>>> d7735e20
/*!
 * cursor: cursor next calls that skip greater than 1 and fewer than 100
 * entries
 */
<<<<<<< HEAD
#define	WT_STAT_CONN_CURSOR_NEXT_SKIP_LT_100		1281
=======
#define	WT_STAT_CONN_CURSOR_NEXT_SKIP_LT_100		1282
>>>>>>> d7735e20
/*!
 * cursor: cursor next calls that skip greater than or equal to 100
 * entries
 */
<<<<<<< HEAD
#define	WT_STAT_CONN_CURSOR_NEXT_SKIP_GE_100		1282
/*! cursor: cursor next random calls that return an error */
#define	WT_STAT_CONN_CURSOR_NEXT_RANDOM_ERROR		1283
/*! cursor: cursor operation restarted */
#define	WT_STAT_CONN_CURSOR_RESTART			1284
/*! cursor: cursor prev calls */
#define	WT_STAT_CONN_CURSOR_PREV			1285
/*! cursor: cursor prev calls that return an error */
#define	WT_STAT_CONN_CURSOR_PREV_ERROR			1286
=======
#define	WT_STAT_CONN_CURSOR_NEXT_SKIP_GE_100		1283
/*! cursor: cursor next random calls that return an error */
#define	WT_STAT_CONN_CURSOR_NEXT_RANDOM_ERROR		1284
/*! cursor: cursor operation restarted */
#define	WT_STAT_CONN_CURSOR_RESTART			1285
/*! cursor: cursor prev calls */
#define	WT_STAT_CONN_CURSOR_PREV			1286
/*! cursor: cursor prev calls that return an error */
#define	WT_STAT_CONN_CURSOR_PREV_ERROR			1287
>>>>>>> d7735e20
/*!
 * cursor: cursor prev calls that skip due to a globally visible history
 * store tombstone
 */
<<<<<<< HEAD
#define	WT_STAT_CONN_CURSOR_PREV_HS_TOMBSTONE		1287
=======
#define	WT_STAT_CONN_CURSOR_PREV_HS_TOMBSTONE		1288
>>>>>>> d7735e20
/*!
 * cursor: cursor prev calls that skip greater than or equal to 100
 * entries
 */
<<<<<<< HEAD
#define	WT_STAT_CONN_CURSOR_PREV_SKIP_GE_100		1288
/*! cursor: cursor prev calls that skip less than 100 entries */
#define	WT_STAT_CONN_CURSOR_PREV_SKIP_LT_100		1289
/*! cursor: cursor reconfigure calls that return an error */
#define	WT_STAT_CONN_CURSOR_RECONFIGURE_ERROR		1290
/*! cursor: cursor remove calls */
#define	WT_STAT_CONN_CURSOR_REMOVE			1291
/*! cursor: cursor remove calls that return an error */
#define	WT_STAT_CONN_CURSOR_REMOVE_ERROR		1292
/*! cursor: cursor remove key bytes removed */
#define	WT_STAT_CONN_CURSOR_REMOVE_BYTES		1293
/*! cursor: cursor reopen calls that return an error */
#define	WT_STAT_CONN_CURSOR_REOPEN_ERROR		1294
/*! cursor: cursor reserve calls */
#define	WT_STAT_CONN_CURSOR_RESERVE			1295
/*! cursor: cursor reserve calls that return an error */
#define	WT_STAT_CONN_CURSOR_RESERVE_ERROR		1296
/*! cursor: cursor reset calls */
#define	WT_STAT_CONN_CURSOR_RESET			1297
/*! cursor: cursor reset calls that return an error */
#define	WT_STAT_CONN_CURSOR_RESET_ERROR			1298
/*! cursor: cursor search calls */
#define	WT_STAT_CONN_CURSOR_SEARCH			1299
/*! cursor: cursor search calls that return an error */
#define	WT_STAT_CONN_CURSOR_SEARCH_ERROR		1300
/*! cursor: cursor search history store calls */
#define	WT_STAT_CONN_CURSOR_SEARCH_HS			1301
/*! cursor: cursor search near calls */
#define	WT_STAT_CONN_CURSOR_SEARCH_NEAR			1302
/*! cursor: cursor search near calls that return an error */
#define	WT_STAT_CONN_CURSOR_SEARCH_NEAR_ERROR		1303
/*! cursor: cursor sweep buckets */
#define	WT_STAT_CONN_CURSOR_SWEEP_BUCKETS		1304
/*! cursor: cursor sweep cursors closed */
#define	WT_STAT_CONN_CURSOR_SWEEP_CLOSED		1305
/*! cursor: cursor sweep cursors examined */
#define	WT_STAT_CONN_CURSOR_SWEEP_EXAMINED		1306
/*! cursor: cursor sweeps */
#define	WT_STAT_CONN_CURSOR_SWEEP			1307
/*! cursor: cursor truncate calls */
#define	WT_STAT_CONN_CURSOR_TRUNCATE			1308
/*! cursor: cursor truncates performed on individual keys */
#define	WT_STAT_CONN_CURSOR_TRUNCATE_KEYS_DELETED	1309
/*! cursor: cursor update calls */
#define	WT_STAT_CONN_CURSOR_UPDATE			1310
/*! cursor: cursor update calls that return an error */
#define	WT_STAT_CONN_CURSOR_UPDATE_ERROR		1311
/*! cursor: cursor update key and value bytes */
#define	WT_STAT_CONN_CURSOR_UPDATE_BYTES		1312
/*! cursor: cursor update value size change */
#define	WT_STAT_CONN_CURSOR_UPDATE_BYTES_CHANGED	1313
/*! cursor: cursors reused from cache */
#define	WT_STAT_CONN_CURSOR_REOPEN			1314
/*! cursor: open cursor count */
#define	WT_STAT_CONN_CURSOR_OPEN_COUNT			1315
/*! data-handle: connection data handle size */
#define	WT_STAT_CONN_DH_CONN_HANDLE_SIZE		1316
/*! data-handle: connection data handles currently active */
#define	WT_STAT_CONN_DH_CONN_HANDLE_COUNT		1317
/*! data-handle: connection sweep candidate became referenced */
#define	WT_STAT_CONN_DH_SWEEP_REF			1318
/*! data-handle: connection sweep dhandles closed */
#define	WT_STAT_CONN_DH_SWEEP_CLOSE			1319
/*! data-handle: connection sweep dhandles removed from hash list */
#define	WT_STAT_CONN_DH_SWEEP_REMOVE			1320
/*! data-handle: connection sweep time-of-death sets */
#define	WT_STAT_CONN_DH_SWEEP_TOD			1321
/*! data-handle: connection sweeps */
#define	WT_STAT_CONN_DH_SWEEPS				1322
=======
#define	WT_STAT_CONN_CURSOR_PREV_SKIP_GE_100		1289
/*! cursor: cursor prev calls that skip less than 100 entries */
#define	WT_STAT_CONN_CURSOR_PREV_SKIP_LT_100		1290
/*! cursor: cursor reconfigure calls that return an error */
#define	WT_STAT_CONN_CURSOR_RECONFIGURE_ERROR		1291
/*! cursor: cursor remove calls */
#define	WT_STAT_CONN_CURSOR_REMOVE			1292
/*! cursor: cursor remove calls that return an error */
#define	WT_STAT_CONN_CURSOR_REMOVE_ERROR		1293
/*! cursor: cursor remove key bytes removed */
#define	WT_STAT_CONN_CURSOR_REMOVE_BYTES		1294
/*! cursor: cursor reopen calls that return an error */
#define	WT_STAT_CONN_CURSOR_REOPEN_ERROR		1295
/*! cursor: cursor reserve calls */
#define	WT_STAT_CONN_CURSOR_RESERVE			1296
/*! cursor: cursor reserve calls that return an error */
#define	WT_STAT_CONN_CURSOR_RESERVE_ERROR		1297
/*! cursor: cursor reset calls */
#define	WT_STAT_CONN_CURSOR_RESET			1298
/*! cursor: cursor reset calls that return an error */
#define	WT_STAT_CONN_CURSOR_RESET_ERROR			1299
/*! cursor: cursor search calls */
#define	WT_STAT_CONN_CURSOR_SEARCH			1300
/*! cursor: cursor search calls that return an error */
#define	WT_STAT_CONN_CURSOR_SEARCH_ERROR		1301
/*! cursor: cursor search history store calls */
#define	WT_STAT_CONN_CURSOR_SEARCH_HS			1302
/*! cursor: cursor search near calls */
#define	WT_STAT_CONN_CURSOR_SEARCH_NEAR			1303
/*! cursor: cursor search near calls that return an error */
#define	WT_STAT_CONN_CURSOR_SEARCH_NEAR_ERROR		1304
/*! cursor: cursor sweep buckets */
#define	WT_STAT_CONN_CURSOR_SWEEP_BUCKETS		1305
/*! cursor: cursor sweep cursors closed */
#define	WT_STAT_CONN_CURSOR_SWEEP_CLOSED		1306
/*! cursor: cursor sweep cursors examined */
#define	WT_STAT_CONN_CURSOR_SWEEP_EXAMINED		1307
/*! cursor: cursor sweeps */
#define	WT_STAT_CONN_CURSOR_SWEEP			1308
/*! cursor: cursor truncate calls */
#define	WT_STAT_CONN_CURSOR_TRUNCATE			1309
/*! cursor: cursor truncates performed on individual keys */
#define	WT_STAT_CONN_CURSOR_TRUNCATE_KEYS_DELETED	1310
/*! cursor: cursor update calls */
#define	WT_STAT_CONN_CURSOR_UPDATE			1311
/*! cursor: cursor update calls that return an error */
#define	WT_STAT_CONN_CURSOR_UPDATE_ERROR		1312
/*! cursor: cursor update key and value bytes */
#define	WT_STAT_CONN_CURSOR_UPDATE_BYTES		1313
/*! cursor: cursor update value size change */
#define	WT_STAT_CONN_CURSOR_UPDATE_BYTES_CHANGED	1314
/*! cursor: cursors reused from cache */
#define	WT_STAT_CONN_CURSOR_REOPEN			1315
/*! cursor: open cursor count */
#define	WT_STAT_CONN_CURSOR_OPEN_COUNT			1316
/*! data-handle: connection data handle size */
#define	WT_STAT_CONN_DH_CONN_HANDLE_SIZE		1317
/*! data-handle: connection data handles currently active */
#define	WT_STAT_CONN_DH_CONN_HANDLE_COUNT		1318
/*! data-handle: connection sweep candidate became referenced */
#define	WT_STAT_CONN_DH_SWEEP_REF			1319
/*! data-handle: connection sweep dhandles closed */
#define	WT_STAT_CONN_DH_SWEEP_CLOSE			1320
/*! data-handle: connection sweep dhandles removed from hash list */
#define	WT_STAT_CONN_DH_SWEEP_REMOVE			1321
/*! data-handle: connection sweep time-of-death sets */
#define	WT_STAT_CONN_DH_SWEEP_TOD			1322
/*! data-handle: connection sweeps */
#define	WT_STAT_CONN_DH_SWEEPS				1323
>>>>>>> d7735e20
/*!
 * data-handle: connection sweeps skipped due to checkpoint gathering
 * handles
 */
<<<<<<< HEAD
#define	WT_STAT_CONN_DH_SWEEP_SKIP_CKPT			1323
/*! data-handle: session dhandles swept */
#define	WT_STAT_CONN_DH_SESSION_HANDLES			1324
/*! data-handle: session sweep attempts */
#define	WT_STAT_CONN_DH_SESSION_SWEEPS			1325
/*! lock: checkpoint lock acquisitions */
#define	WT_STAT_CONN_LOCK_CHECKPOINT_COUNT		1326
/*! lock: checkpoint lock application thread wait time (usecs) */
#define	WT_STAT_CONN_LOCK_CHECKPOINT_WAIT_APPLICATION	1327
/*! lock: checkpoint lock internal thread wait time (usecs) */
#define	WT_STAT_CONN_LOCK_CHECKPOINT_WAIT_INTERNAL	1328
/*! lock: dhandle lock application thread time waiting (usecs) */
#define	WT_STAT_CONN_LOCK_DHANDLE_WAIT_APPLICATION	1329
/*! lock: dhandle lock internal thread time waiting (usecs) */
#define	WT_STAT_CONN_LOCK_DHANDLE_WAIT_INTERNAL		1330
/*! lock: dhandle read lock acquisitions */
#define	WT_STAT_CONN_LOCK_DHANDLE_READ_COUNT		1331
/*! lock: dhandle write lock acquisitions */
#define	WT_STAT_CONN_LOCK_DHANDLE_WRITE_COUNT		1332
=======
#define	WT_STAT_CONN_DH_SWEEP_SKIP_CKPT			1324
/*! data-handle: session dhandles swept */
#define	WT_STAT_CONN_DH_SESSION_HANDLES			1325
/*! data-handle: session sweep attempts */
#define	WT_STAT_CONN_DH_SESSION_SWEEPS			1326
/*! lock: checkpoint lock acquisitions */
#define	WT_STAT_CONN_LOCK_CHECKPOINT_COUNT		1327
/*! lock: checkpoint lock application thread wait time (usecs) */
#define	WT_STAT_CONN_LOCK_CHECKPOINT_WAIT_APPLICATION	1328
/*! lock: checkpoint lock internal thread wait time (usecs) */
#define	WT_STAT_CONN_LOCK_CHECKPOINT_WAIT_INTERNAL	1329
/*! lock: dhandle lock application thread time waiting (usecs) */
#define	WT_STAT_CONN_LOCK_DHANDLE_WAIT_APPLICATION	1330
/*! lock: dhandle lock internal thread time waiting (usecs) */
#define	WT_STAT_CONN_LOCK_DHANDLE_WAIT_INTERNAL		1331
/*! lock: dhandle read lock acquisitions */
#define	WT_STAT_CONN_LOCK_DHANDLE_READ_COUNT		1332
/*! lock: dhandle write lock acquisitions */
#define	WT_STAT_CONN_LOCK_DHANDLE_WRITE_COUNT		1333
>>>>>>> d7735e20
/*!
 * lock: durable timestamp queue lock application thread time waiting
 * (usecs)
 */
<<<<<<< HEAD
#define	WT_STAT_CONN_LOCK_DURABLE_TIMESTAMP_WAIT_APPLICATION	1333
=======
#define	WT_STAT_CONN_LOCK_DURABLE_TIMESTAMP_WAIT_APPLICATION	1334
>>>>>>> d7735e20
/*!
 * lock: durable timestamp queue lock internal thread time waiting
 * (usecs)
 */
<<<<<<< HEAD
#define	WT_STAT_CONN_LOCK_DURABLE_TIMESTAMP_WAIT_INTERNAL	1334
/*! lock: durable timestamp queue read lock acquisitions */
#define	WT_STAT_CONN_LOCK_DURABLE_TIMESTAMP_READ_COUNT	1335
/*! lock: durable timestamp queue write lock acquisitions */
#define	WT_STAT_CONN_LOCK_DURABLE_TIMESTAMP_WRITE_COUNT	1336
/*! lock: metadata lock acquisitions */
#define	WT_STAT_CONN_LOCK_METADATA_COUNT		1337
/*! lock: metadata lock application thread wait time (usecs) */
#define	WT_STAT_CONN_LOCK_METADATA_WAIT_APPLICATION	1338
/*! lock: metadata lock internal thread wait time (usecs) */
#define	WT_STAT_CONN_LOCK_METADATA_WAIT_INTERNAL	1339
=======
#define	WT_STAT_CONN_LOCK_DURABLE_TIMESTAMP_WAIT_INTERNAL	1335
/*! lock: durable timestamp queue read lock acquisitions */
#define	WT_STAT_CONN_LOCK_DURABLE_TIMESTAMP_READ_COUNT	1336
/*! lock: durable timestamp queue write lock acquisitions */
#define	WT_STAT_CONN_LOCK_DURABLE_TIMESTAMP_WRITE_COUNT	1337
/*! lock: metadata lock acquisitions */
#define	WT_STAT_CONN_LOCK_METADATA_COUNT		1338
/*! lock: metadata lock application thread wait time (usecs) */
#define	WT_STAT_CONN_LOCK_METADATA_WAIT_APPLICATION	1339
/*! lock: metadata lock internal thread wait time (usecs) */
#define	WT_STAT_CONN_LOCK_METADATA_WAIT_INTERNAL	1340
>>>>>>> d7735e20
/*!
 * lock: read timestamp queue lock application thread time waiting
 * (usecs)
 */
<<<<<<< HEAD
#define	WT_STAT_CONN_LOCK_READ_TIMESTAMP_WAIT_APPLICATION	1340
/*! lock: read timestamp queue lock internal thread time waiting (usecs) */
#define	WT_STAT_CONN_LOCK_READ_TIMESTAMP_WAIT_INTERNAL	1341
/*! lock: read timestamp queue read lock acquisitions */
#define	WT_STAT_CONN_LOCK_READ_TIMESTAMP_READ_COUNT	1342
/*! lock: read timestamp queue write lock acquisitions */
#define	WT_STAT_CONN_LOCK_READ_TIMESTAMP_WRITE_COUNT	1343
/*! lock: schema lock acquisitions */
#define	WT_STAT_CONN_LOCK_SCHEMA_COUNT			1344
/*! lock: schema lock application thread wait time (usecs) */
#define	WT_STAT_CONN_LOCK_SCHEMA_WAIT_APPLICATION	1345
/*! lock: schema lock internal thread wait time (usecs) */
#define	WT_STAT_CONN_LOCK_SCHEMA_WAIT_INTERNAL		1346
=======
#define	WT_STAT_CONN_LOCK_READ_TIMESTAMP_WAIT_APPLICATION	1341
/*! lock: read timestamp queue lock internal thread time waiting (usecs) */
#define	WT_STAT_CONN_LOCK_READ_TIMESTAMP_WAIT_INTERNAL	1342
/*! lock: read timestamp queue read lock acquisitions */
#define	WT_STAT_CONN_LOCK_READ_TIMESTAMP_READ_COUNT	1343
/*! lock: read timestamp queue write lock acquisitions */
#define	WT_STAT_CONN_LOCK_READ_TIMESTAMP_WRITE_COUNT	1344
/*! lock: schema lock acquisitions */
#define	WT_STAT_CONN_LOCK_SCHEMA_COUNT			1345
/*! lock: schema lock application thread wait time (usecs) */
#define	WT_STAT_CONN_LOCK_SCHEMA_WAIT_APPLICATION	1346
/*! lock: schema lock internal thread wait time (usecs) */
#define	WT_STAT_CONN_LOCK_SCHEMA_WAIT_INTERNAL		1347
>>>>>>> d7735e20
/*!
 * lock: table lock application thread time waiting for the table lock
 * (usecs)
 */
<<<<<<< HEAD
#define	WT_STAT_CONN_LOCK_TABLE_WAIT_APPLICATION	1347
=======
#define	WT_STAT_CONN_LOCK_TABLE_WAIT_APPLICATION	1348
>>>>>>> d7735e20
/*!
 * lock: table lock internal thread time waiting for the table lock
 * (usecs)
 */
<<<<<<< HEAD
#define	WT_STAT_CONN_LOCK_TABLE_WAIT_INTERNAL		1348
/*! lock: table read lock acquisitions */
#define	WT_STAT_CONN_LOCK_TABLE_READ_COUNT		1349
/*! lock: table write lock acquisitions */
#define	WT_STAT_CONN_LOCK_TABLE_WRITE_COUNT		1350
/*! lock: txn global lock application thread time waiting (usecs) */
#define	WT_STAT_CONN_LOCK_TXN_GLOBAL_WAIT_APPLICATION	1351
/*! lock: txn global lock internal thread time waiting (usecs) */
#define	WT_STAT_CONN_LOCK_TXN_GLOBAL_WAIT_INTERNAL	1352
/*! lock: txn global read lock acquisitions */
#define	WT_STAT_CONN_LOCK_TXN_GLOBAL_READ_COUNT		1353
/*! lock: txn global write lock acquisitions */
#define	WT_STAT_CONN_LOCK_TXN_GLOBAL_WRITE_COUNT	1354
/*! log: busy returns attempting to switch slots */
#define	WT_STAT_CONN_LOG_SLOT_SWITCH_BUSY		1355
/*! log: force log remove time sleeping (usecs) */
#define	WT_STAT_CONN_LOG_FORCE_REMOVE_SLEEP		1356
/*! log: log bytes of payload data */
#define	WT_STAT_CONN_LOG_BYTES_PAYLOAD			1357
/*! log: log bytes written */
#define	WT_STAT_CONN_LOG_BYTES_WRITTEN			1358
/*! log: log files manually zero-filled */
#define	WT_STAT_CONN_LOG_ZERO_FILLS			1359
/*! log: log flush operations */
#define	WT_STAT_CONN_LOG_FLUSH				1360
/*! log: log force write operations */
#define	WT_STAT_CONN_LOG_FORCE_WRITE			1361
/*! log: log force write operations skipped */
#define	WT_STAT_CONN_LOG_FORCE_WRITE_SKIP		1362
/*! log: log records compressed */
#define	WT_STAT_CONN_LOG_COMPRESS_WRITES		1363
/*! log: log records not compressed */
#define	WT_STAT_CONN_LOG_COMPRESS_WRITE_FAILS		1364
/*! log: log records too small to compress */
#define	WT_STAT_CONN_LOG_COMPRESS_SMALL			1365
/*! log: log release advances write LSN */
#define	WT_STAT_CONN_LOG_RELEASE_WRITE_LSN		1366
/*! log: log scan operations */
#define	WT_STAT_CONN_LOG_SCANS				1367
/*! log: log scan records requiring two reads */
#define	WT_STAT_CONN_LOG_SCAN_REREADS			1368
/*! log: log server thread advances write LSN */
#define	WT_STAT_CONN_LOG_WRITE_LSN			1369
/*! log: log server thread write LSN walk skipped */
#define	WT_STAT_CONN_LOG_WRITE_LSN_SKIP			1370
/*! log: log sync operations */
#define	WT_STAT_CONN_LOG_SYNC				1371
/*! log: log sync time duration (usecs) */
#define	WT_STAT_CONN_LOG_SYNC_DURATION			1372
/*! log: log sync_dir operations */
#define	WT_STAT_CONN_LOG_SYNC_DIR			1373
/*! log: log sync_dir time duration (usecs) */
#define	WT_STAT_CONN_LOG_SYNC_DIR_DURATION		1374
/*! log: log write operations */
#define	WT_STAT_CONN_LOG_WRITES				1375
/*! log: logging bytes consolidated */
#define	WT_STAT_CONN_LOG_SLOT_CONSOLIDATED		1376
/*! log: maximum log file size */
#define	WT_STAT_CONN_LOG_MAX_FILESIZE			1377
/*! log: number of pre-allocated log files to create */
#define	WT_STAT_CONN_LOG_PREALLOC_MAX			1378
/*! log: pre-allocated log files not ready and missed */
#define	WT_STAT_CONN_LOG_PREALLOC_MISSED		1379
/*! log: pre-allocated log files prepared */
#define	WT_STAT_CONN_LOG_PREALLOC_FILES			1380
/*! log: pre-allocated log files used */
#define	WT_STAT_CONN_LOG_PREALLOC_USED			1381
/*! log: records processed by log scan */
#define	WT_STAT_CONN_LOG_SCAN_RECORDS			1382
/*! log: slot close lost race */
#define	WT_STAT_CONN_LOG_SLOT_CLOSE_RACE		1383
/*! log: slot close unbuffered waits */
#define	WT_STAT_CONN_LOG_SLOT_CLOSE_UNBUF		1384
/*! log: slot closures */
#define	WT_STAT_CONN_LOG_SLOT_CLOSES			1385
/*! log: slot join atomic update races */
#define	WT_STAT_CONN_LOG_SLOT_RACES			1386
/*! log: slot join calls atomic updates raced */
#define	WT_STAT_CONN_LOG_SLOT_YIELD_RACE		1387
/*! log: slot join calls did not yield */
#define	WT_STAT_CONN_LOG_SLOT_IMMEDIATE			1388
/*! log: slot join calls found active slot closed */
#define	WT_STAT_CONN_LOG_SLOT_YIELD_CLOSE		1389
/*! log: slot join calls slept */
#define	WT_STAT_CONN_LOG_SLOT_YIELD_SLEEP		1390
/*! log: slot join calls yielded */
#define	WT_STAT_CONN_LOG_SLOT_YIELD			1391
/*! log: slot join found active slot closed */
#define	WT_STAT_CONN_LOG_SLOT_ACTIVE_CLOSED		1392
/*! log: slot joins yield time (usecs) */
#define	WT_STAT_CONN_LOG_SLOT_YIELD_DURATION		1393
/*! log: slot transitions unable to find free slot */
#define	WT_STAT_CONN_LOG_SLOT_NO_FREE_SLOTS		1394
/*! log: slot unbuffered writes */
#define	WT_STAT_CONN_LOG_SLOT_UNBUFFERED		1395
/*! log: total in-memory size of compressed records */
#define	WT_STAT_CONN_LOG_COMPRESS_MEM			1396
/*! log: total log buffer size */
#define	WT_STAT_CONN_LOG_BUFFER_SIZE			1397
/*! log: total size of compressed records */
#define	WT_STAT_CONN_LOG_COMPRESS_LEN			1398
/*! log: written slots coalesced */
#define	WT_STAT_CONN_LOG_SLOT_COALESCED			1399
/*! log: yields waiting for previous log file close */
#define	WT_STAT_CONN_LOG_CLOSE_YIELDS			1400
/*! perf: file system read latency histogram (bucket 1) - 10-49ms */
#define	WT_STAT_CONN_PERF_HIST_FSREAD_LATENCY_LT50	1401
/*! perf: file system read latency histogram (bucket 2) - 50-99ms */
#define	WT_STAT_CONN_PERF_HIST_FSREAD_LATENCY_LT100	1402
/*! perf: file system read latency histogram (bucket 3) - 100-249ms */
#define	WT_STAT_CONN_PERF_HIST_FSREAD_LATENCY_LT250	1403
/*! perf: file system read latency histogram (bucket 4) - 250-499ms */
#define	WT_STAT_CONN_PERF_HIST_FSREAD_LATENCY_LT500	1404
/*! perf: file system read latency histogram (bucket 5) - 500-999ms */
#define	WT_STAT_CONN_PERF_HIST_FSREAD_LATENCY_LT1000	1405
/*! perf: file system read latency histogram (bucket 6) - 1000ms+ */
#define	WT_STAT_CONN_PERF_HIST_FSREAD_LATENCY_GT1000	1406
/*! perf: file system write latency histogram (bucket 1) - 10-49ms */
#define	WT_STAT_CONN_PERF_HIST_FSWRITE_LATENCY_LT50	1407
/*! perf: file system write latency histogram (bucket 2) - 50-99ms */
#define	WT_STAT_CONN_PERF_HIST_FSWRITE_LATENCY_LT100	1408
/*! perf: file system write latency histogram (bucket 3) - 100-249ms */
#define	WT_STAT_CONN_PERF_HIST_FSWRITE_LATENCY_LT250	1409
/*! perf: file system write latency histogram (bucket 4) - 250-499ms */
#define	WT_STAT_CONN_PERF_HIST_FSWRITE_LATENCY_LT500	1410
/*! perf: file system write latency histogram (bucket 5) - 500-999ms */
#define	WT_STAT_CONN_PERF_HIST_FSWRITE_LATENCY_LT1000	1411
/*! perf: file system write latency histogram (bucket 6) - 1000ms+ */
#define	WT_STAT_CONN_PERF_HIST_FSWRITE_LATENCY_GT1000	1412
/*! perf: operation read latency histogram (bucket 1) - 100-249us */
#define	WT_STAT_CONN_PERF_HIST_OPREAD_LATENCY_LT250	1413
/*! perf: operation read latency histogram (bucket 2) - 250-499us */
#define	WT_STAT_CONN_PERF_HIST_OPREAD_LATENCY_LT500	1414
/*! perf: operation read latency histogram (bucket 3) - 500-999us */
#define	WT_STAT_CONN_PERF_HIST_OPREAD_LATENCY_LT1000	1415
/*! perf: operation read latency histogram (bucket 4) - 1000-9999us */
#define	WT_STAT_CONN_PERF_HIST_OPREAD_LATENCY_LT10000	1416
/*! perf: operation read latency histogram (bucket 5) - 10000us+ */
#define	WT_STAT_CONN_PERF_HIST_OPREAD_LATENCY_GT10000	1417
/*! perf: operation write latency histogram (bucket 1) - 100-249us */
#define	WT_STAT_CONN_PERF_HIST_OPWRITE_LATENCY_LT250	1418
/*! perf: operation write latency histogram (bucket 2) - 250-499us */
#define	WT_STAT_CONN_PERF_HIST_OPWRITE_LATENCY_LT500	1419
/*! perf: operation write latency histogram (bucket 3) - 500-999us */
#define	WT_STAT_CONN_PERF_HIST_OPWRITE_LATENCY_LT1000	1420
/*! perf: operation write latency histogram (bucket 4) - 1000-9999us */
#define	WT_STAT_CONN_PERF_HIST_OPWRITE_LATENCY_LT10000	1421
/*! perf: operation write latency histogram (bucket 5) - 10000us+ */
#define	WT_STAT_CONN_PERF_HIST_OPWRITE_LATENCY_GT10000	1422
/*! reconciliation: VLCS pages explicitly reconciled as empty */
#define	WT_STAT_CONN_REC_VLCS_EMPTIED_PAGES		1423
/*! reconciliation: approximate byte size of timestamps in pages written */
#define	WT_STAT_CONN_REC_TIME_WINDOW_BYTES_TS		1424
=======
#define	WT_STAT_CONN_LOCK_TABLE_WAIT_INTERNAL		1349
/*! lock: table read lock acquisitions */
#define	WT_STAT_CONN_LOCK_TABLE_READ_COUNT		1350
/*! lock: table write lock acquisitions */
#define	WT_STAT_CONN_LOCK_TABLE_WRITE_COUNT		1351
/*! lock: txn global lock application thread time waiting (usecs) */
#define	WT_STAT_CONN_LOCK_TXN_GLOBAL_WAIT_APPLICATION	1352
/*! lock: txn global lock internal thread time waiting (usecs) */
#define	WT_STAT_CONN_LOCK_TXN_GLOBAL_WAIT_INTERNAL	1353
/*! lock: txn global read lock acquisitions */
#define	WT_STAT_CONN_LOCK_TXN_GLOBAL_READ_COUNT		1354
/*! lock: txn global write lock acquisitions */
#define	WT_STAT_CONN_LOCK_TXN_GLOBAL_WRITE_COUNT	1355
/*! log: busy returns attempting to switch slots */
#define	WT_STAT_CONN_LOG_SLOT_SWITCH_BUSY		1356
/*! log: force log remove time sleeping (usecs) */
#define	WT_STAT_CONN_LOG_FORCE_REMOVE_SLEEP		1357
/*! log: log bytes of payload data */
#define	WT_STAT_CONN_LOG_BYTES_PAYLOAD			1358
/*! log: log bytes written */
#define	WT_STAT_CONN_LOG_BYTES_WRITTEN			1359
/*! log: log files manually zero-filled */
#define	WT_STAT_CONN_LOG_ZERO_FILLS			1360
/*! log: log flush operations */
#define	WT_STAT_CONN_LOG_FLUSH				1361
/*! log: log force write operations */
#define	WT_STAT_CONN_LOG_FORCE_WRITE			1362
/*! log: log force write operations skipped */
#define	WT_STAT_CONN_LOG_FORCE_WRITE_SKIP		1363
/*! log: log records compressed */
#define	WT_STAT_CONN_LOG_COMPRESS_WRITES		1364
/*! log: log records not compressed */
#define	WT_STAT_CONN_LOG_COMPRESS_WRITE_FAILS		1365
/*! log: log records too small to compress */
#define	WT_STAT_CONN_LOG_COMPRESS_SMALL			1366
/*! log: log release advances write LSN */
#define	WT_STAT_CONN_LOG_RELEASE_WRITE_LSN		1367
/*! log: log scan operations */
#define	WT_STAT_CONN_LOG_SCANS				1368
/*! log: log scan records requiring two reads */
#define	WT_STAT_CONN_LOG_SCAN_REREADS			1369
/*! log: log server thread advances write LSN */
#define	WT_STAT_CONN_LOG_WRITE_LSN			1370
/*! log: log server thread write LSN walk skipped */
#define	WT_STAT_CONN_LOG_WRITE_LSN_SKIP			1371
/*! log: log sync operations */
#define	WT_STAT_CONN_LOG_SYNC				1372
/*! log: log sync time duration (usecs) */
#define	WT_STAT_CONN_LOG_SYNC_DURATION			1373
/*! log: log sync_dir operations */
#define	WT_STAT_CONN_LOG_SYNC_DIR			1374
/*! log: log sync_dir time duration (usecs) */
#define	WT_STAT_CONN_LOG_SYNC_DIR_DURATION		1375
/*! log: log write operations */
#define	WT_STAT_CONN_LOG_WRITES				1376
/*! log: logging bytes consolidated */
#define	WT_STAT_CONN_LOG_SLOT_CONSOLIDATED		1377
/*! log: maximum log file size */
#define	WT_STAT_CONN_LOG_MAX_FILESIZE			1378
/*! log: number of pre-allocated log files to create */
#define	WT_STAT_CONN_LOG_PREALLOC_MAX			1379
/*! log: pre-allocated log files not ready and missed */
#define	WT_STAT_CONN_LOG_PREALLOC_MISSED		1380
/*! log: pre-allocated log files prepared */
#define	WT_STAT_CONN_LOG_PREALLOC_FILES			1381
/*! log: pre-allocated log files used */
#define	WT_STAT_CONN_LOG_PREALLOC_USED			1382
/*! log: records processed by log scan */
#define	WT_STAT_CONN_LOG_SCAN_RECORDS			1383
/*! log: slot close lost race */
#define	WT_STAT_CONN_LOG_SLOT_CLOSE_RACE		1384
/*! log: slot close unbuffered waits */
#define	WT_STAT_CONN_LOG_SLOT_CLOSE_UNBUF		1385
/*! log: slot closures */
#define	WT_STAT_CONN_LOG_SLOT_CLOSES			1386
/*! log: slot join atomic update races */
#define	WT_STAT_CONN_LOG_SLOT_RACES			1387
/*! log: slot join calls atomic updates raced */
#define	WT_STAT_CONN_LOG_SLOT_YIELD_RACE		1388
/*! log: slot join calls did not yield */
#define	WT_STAT_CONN_LOG_SLOT_IMMEDIATE			1389
/*! log: slot join calls found active slot closed */
#define	WT_STAT_CONN_LOG_SLOT_YIELD_CLOSE		1390
/*! log: slot join calls slept */
#define	WT_STAT_CONN_LOG_SLOT_YIELD_SLEEP		1391
/*! log: slot join calls yielded */
#define	WT_STAT_CONN_LOG_SLOT_YIELD			1392
/*! log: slot join found active slot closed */
#define	WT_STAT_CONN_LOG_SLOT_ACTIVE_CLOSED		1393
/*! log: slot joins yield time (usecs) */
#define	WT_STAT_CONN_LOG_SLOT_YIELD_DURATION		1394
/*! log: slot transitions unable to find free slot */
#define	WT_STAT_CONN_LOG_SLOT_NO_FREE_SLOTS		1395
/*! log: slot unbuffered writes */
#define	WT_STAT_CONN_LOG_SLOT_UNBUFFERED		1396
/*! log: total in-memory size of compressed records */
#define	WT_STAT_CONN_LOG_COMPRESS_MEM			1397
/*! log: total log buffer size */
#define	WT_STAT_CONN_LOG_BUFFER_SIZE			1398
/*! log: total size of compressed records */
#define	WT_STAT_CONN_LOG_COMPRESS_LEN			1399
/*! log: written slots coalesced */
#define	WT_STAT_CONN_LOG_SLOT_COALESCED			1400
/*! log: yields waiting for previous log file close */
#define	WT_STAT_CONN_LOG_CLOSE_YIELDS			1401
/*! perf: file system read latency histogram (bucket 1) - 10-49ms */
#define	WT_STAT_CONN_PERF_HIST_FSREAD_LATENCY_LT50	1402
/*! perf: file system read latency histogram (bucket 2) - 50-99ms */
#define	WT_STAT_CONN_PERF_HIST_FSREAD_LATENCY_LT100	1403
/*! perf: file system read latency histogram (bucket 3) - 100-249ms */
#define	WT_STAT_CONN_PERF_HIST_FSREAD_LATENCY_LT250	1404
/*! perf: file system read latency histogram (bucket 4) - 250-499ms */
#define	WT_STAT_CONN_PERF_HIST_FSREAD_LATENCY_LT500	1405
/*! perf: file system read latency histogram (bucket 5) - 500-999ms */
#define	WT_STAT_CONN_PERF_HIST_FSREAD_LATENCY_LT1000	1406
/*! perf: file system read latency histogram (bucket 6) - 1000ms+ */
#define	WT_STAT_CONN_PERF_HIST_FSREAD_LATENCY_GT1000	1407
/*! perf: file system write latency histogram (bucket 1) - 10-49ms */
#define	WT_STAT_CONN_PERF_HIST_FSWRITE_LATENCY_LT50	1408
/*! perf: file system write latency histogram (bucket 2) - 50-99ms */
#define	WT_STAT_CONN_PERF_HIST_FSWRITE_LATENCY_LT100	1409
/*! perf: file system write latency histogram (bucket 3) - 100-249ms */
#define	WT_STAT_CONN_PERF_HIST_FSWRITE_LATENCY_LT250	1410
/*! perf: file system write latency histogram (bucket 4) - 250-499ms */
#define	WT_STAT_CONN_PERF_HIST_FSWRITE_LATENCY_LT500	1411
/*! perf: file system write latency histogram (bucket 5) - 500-999ms */
#define	WT_STAT_CONN_PERF_HIST_FSWRITE_LATENCY_LT1000	1412
/*! perf: file system write latency histogram (bucket 6) - 1000ms+ */
#define	WT_STAT_CONN_PERF_HIST_FSWRITE_LATENCY_GT1000	1413
/*! perf: operation read latency histogram (bucket 1) - 100-249us */
#define	WT_STAT_CONN_PERF_HIST_OPREAD_LATENCY_LT250	1414
/*! perf: operation read latency histogram (bucket 2) - 250-499us */
#define	WT_STAT_CONN_PERF_HIST_OPREAD_LATENCY_LT500	1415
/*! perf: operation read latency histogram (bucket 3) - 500-999us */
#define	WT_STAT_CONN_PERF_HIST_OPREAD_LATENCY_LT1000	1416
/*! perf: operation read latency histogram (bucket 4) - 1000-9999us */
#define	WT_STAT_CONN_PERF_HIST_OPREAD_LATENCY_LT10000	1417
/*! perf: operation read latency histogram (bucket 5) - 10000us+ */
#define	WT_STAT_CONN_PERF_HIST_OPREAD_LATENCY_GT10000	1418
/*! perf: operation write latency histogram (bucket 1) - 100-249us */
#define	WT_STAT_CONN_PERF_HIST_OPWRITE_LATENCY_LT250	1419
/*! perf: operation write latency histogram (bucket 2) - 250-499us */
#define	WT_STAT_CONN_PERF_HIST_OPWRITE_LATENCY_LT500	1420
/*! perf: operation write latency histogram (bucket 3) - 500-999us */
#define	WT_STAT_CONN_PERF_HIST_OPWRITE_LATENCY_LT1000	1421
/*! perf: operation write latency histogram (bucket 4) - 1000-9999us */
#define	WT_STAT_CONN_PERF_HIST_OPWRITE_LATENCY_LT10000	1422
/*! perf: operation write latency histogram (bucket 5) - 10000us+ */
#define	WT_STAT_CONN_PERF_HIST_OPWRITE_LATENCY_GT10000	1423
/*! reconciliation: VLCS pages explicitly reconciled as empty */
#define	WT_STAT_CONN_REC_VLCS_EMPTIED_PAGES		1424
/*! reconciliation: approximate byte size of timestamps in pages written */
#define	WT_STAT_CONN_REC_TIME_WINDOW_BYTES_TS		1425
>>>>>>> d7735e20
/*!
 * reconciliation: approximate byte size of transaction IDs in pages
 * written
 */
<<<<<<< HEAD
#define	WT_STAT_CONN_REC_TIME_WINDOW_BYTES_TXN		1425
/*! reconciliation: fast-path pages deleted */
#define	WT_STAT_CONN_REC_PAGE_DELETE_FAST		1426
/*! reconciliation: leaf-page overflow keys */
#define	WT_STAT_CONN_REC_OVERFLOW_KEY_LEAF		1427
/*! reconciliation: maximum milliseconds spent in a reconciliation call */
#define	WT_STAT_CONN_REC_MAXIMUM_MILLISECONDS		1428
=======
#define	WT_STAT_CONN_REC_TIME_WINDOW_BYTES_TXN		1426
/*! reconciliation: fast-path pages deleted */
#define	WT_STAT_CONN_REC_PAGE_DELETE_FAST		1427
/*! reconciliation: leaf-page overflow keys */
#define	WT_STAT_CONN_REC_OVERFLOW_KEY_LEAF		1428
/*! reconciliation: maximum milliseconds spent in a reconciliation call */
#define	WT_STAT_CONN_REC_MAXIMUM_MILLISECONDS		1429
>>>>>>> d7735e20
/*!
 * reconciliation: maximum milliseconds spent in building a disk image in
 * a reconciliation
 */
<<<<<<< HEAD
#define	WT_STAT_CONN_REC_MAXIMUM_IMAGE_BUILD_MILLISECONDS	1429
=======
#define	WT_STAT_CONN_REC_MAXIMUM_IMAGE_BUILD_MILLISECONDS	1430
>>>>>>> d7735e20
/*!
 * reconciliation: maximum milliseconds spent in moving updates to the
 * history store in a reconciliation
 */
<<<<<<< HEAD
#define	WT_STAT_CONN_REC_MAXIMUM_HS_WRAPUP_MILLISECONDS	1430
/*! reconciliation: page reconciliation calls */
#define	WT_STAT_CONN_REC_PAGES				1431
/*! reconciliation: page reconciliation calls for eviction */
#define	WT_STAT_CONN_REC_PAGES_EVICTION			1432
=======
#define	WT_STAT_CONN_REC_MAXIMUM_HS_WRAPUP_MILLISECONDS	1431
/*! reconciliation: page reconciliation calls */
#define	WT_STAT_CONN_REC_PAGES				1432
/*! reconciliation: page reconciliation calls for eviction */
#define	WT_STAT_CONN_REC_PAGES_EVICTION			1433
>>>>>>> d7735e20
/*!
 * reconciliation: page reconciliation calls that resulted in values with
 * prepared transaction metadata
 */
<<<<<<< HEAD
#define	WT_STAT_CONN_REC_PAGES_WITH_PREPARE		1433
=======
#define	WT_STAT_CONN_REC_PAGES_WITH_PREPARE		1434
>>>>>>> d7735e20
/*!
 * reconciliation: page reconciliation calls that resulted in values with
 * timestamps
 */
<<<<<<< HEAD
#define	WT_STAT_CONN_REC_PAGES_WITH_TS			1434
=======
#define	WT_STAT_CONN_REC_PAGES_WITH_TS			1435
>>>>>>> d7735e20
/*!
 * reconciliation: page reconciliation calls that resulted in values with
 * transaction ids
 */
<<<<<<< HEAD
#define	WT_STAT_CONN_REC_PAGES_WITH_TXN			1435
/*! reconciliation: pages deleted */
#define	WT_STAT_CONN_REC_PAGE_DELETE			1436
=======
#define	WT_STAT_CONN_REC_PAGES_WITH_TXN			1436
/*! reconciliation: pages deleted */
#define	WT_STAT_CONN_REC_PAGE_DELETE			1437
>>>>>>> d7735e20
/*!
 * reconciliation: pages written including an aggregated newest start
 * durable timestamp
 */
<<<<<<< HEAD
#define	WT_STAT_CONN_REC_TIME_AGGR_NEWEST_START_DURABLE_TS	1437
=======
#define	WT_STAT_CONN_REC_TIME_AGGR_NEWEST_START_DURABLE_TS	1438
>>>>>>> d7735e20
/*!
 * reconciliation: pages written including an aggregated newest stop
 * durable timestamp
 */
<<<<<<< HEAD
#define	WT_STAT_CONN_REC_TIME_AGGR_NEWEST_STOP_DURABLE_TS	1438
=======
#define	WT_STAT_CONN_REC_TIME_AGGR_NEWEST_STOP_DURABLE_TS	1439
>>>>>>> d7735e20
/*!
 * reconciliation: pages written including an aggregated newest stop
 * timestamp
 */
<<<<<<< HEAD
#define	WT_STAT_CONN_REC_TIME_AGGR_NEWEST_STOP_TS	1439
=======
#define	WT_STAT_CONN_REC_TIME_AGGR_NEWEST_STOP_TS	1440
>>>>>>> d7735e20
/*!
 * reconciliation: pages written including an aggregated newest stop
 * transaction ID
 */
<<<<<<< HEAD
#define	WT_STAT_CONN_REC_TIME_AGGR_NEWEST_STOP_TXN	1440
=======
#define	WT_STAT_CONN_REC_TIME_AGGR_NEWEST_STOP_TXN	1441
>>>>>>> d7735e20
/*!
 * reconciliation: pages written including an aggregated newest
 * transaction ID
 */
<<<<<<< HEAD
#define	WT_STAT_CONN_REC_TIME_AGGR_NEWEST_TXN		1441
=======
#define	WT_STAT_CONN_REC_TIME_AGGR_NEWEST_TXN		1442
>>>>>>> d7735e20
/*!
 * reconciliation: pages written including an aggregated oldest start
 * timestamp
 */
<<<<<<< HEAD
#define	WT_STAT_CONN_REC_TIME_AGGR_OLDEST_START_TS	1442
/*! reconciliation: pages written including an aggregated prepare */
#define	WT_STAT_CONN_REC_TIME_AGGR_PREPARED		1443
/*! reconciliation: pages written including at least one prepare state */
#define	WT_STAT_CONN_REC_TIME_WINDOW_PAGES_PREPARED	1444
=======
#define	WT_STAT_CONN_REC_TIME_AGGR_OLDEST_START_TS	1443
/*! reconciliation: pages written including an aggregated prepare */
#define	WT_STAT_CONN_REC_TIME_AGGR_PREPARED		1444
/*! reconciliation: pages written including at least one prepare state */
#define	WT_STAT_CONN_REC_TIME_WINDOW_PAGES_PREPARED	1445
>>>>>>> d7735e20
/*!
 * reconciliation: pages written including at least one start durable
 * timestamp
 */
<<<<<<< HEAD
#define	WT_STAT_CONN_REC_TIME_WINDOW_PAGES_DURABLE_START_TS	1445
/*! reconciliation: pages written including at least one start timestamp */
#define	WT_STAT_CONN_REC_TIME_WINDOW_PAGES_START_TS	1446
=======
#define	WT_STAT_CONN_REC_TIME_WINDOW_PAGES_DURABLE_START_TS	1446
/*! reconciliation: pages written including at least one start timestamp */
#define	WT_STAT_CONN_REC_TIME_WINDOW_PAGES_START_TS	1447
>>>>>>> d7735e20
/*!
 * reconciliation: pages written including at least one start transaction
 * ID
 */
<<<<<<< HEAD
#define	WT_STAT_CONN_REC_TIME_WINDOW_PAGES_START_TXN	1447
=======
#define	WT_STAT_CONN_REC_TIME_WINDOW_PAGES_START_TXN	1448
>>>>>>> d7735e20
/*!
 * reconciliation: pages written including at least one stop durable
 * timestamp
 */
<<<<<<< HEAD
#define	WT_STAT_CONN_REC_TIME_WINDOW_PAGES_DURABLE_STOP_TS	1448
/*! reconciliation: pages written including at least one stop timestamp */
#define	WT_STAT_CONN_REC_TIME_WINDOW_PAGES_STOP_TS	1449
=======
#define	WT_STAT_CONN_REC_TIME_WINDOW_PAGES_DURABLE_STOP_TS	1449
/*! reconciliation: pages written including at least one stop timestamp */
#define	WT_STAT_CONN_REC_TIME_WINDOW_PAGES_STOP_TS	1450
>>>>>>> d7735e20
/*!
 * reconciliation: pages written including at least one stop transaction
 * ID
 */
<<<<<<< HEAD
#define	WT_STAT_CONN_REC_TIME_WINDOW_PAGES_STOP_TXN	1450
/*! reconciliation: records written including a prepare state */
#define	WT_STAT_CONN_REC_TIME_WINDOW_PREPARED		1451
/*! reconciliation: records written including a start durable timestamp */
#define	WT_STAT_CONN_REC_TIME_WINDOW_DURABLE_START_TS	1452
/*! reconciliation: records written including a start timestamp */
#define	WT_STAT_CONN_REC_TIME_WINDOW_START_TS		1453
/*! reconciliation: records written including a start transaction ID */
#define	WT_STAT_CONN_REC_TIME_WINDOW_START_TXN		1454
/*! reconciliation: records written including a stop durable timestamp */
#define	WT_STAT_CONN_REC_TIME_WINDOW_DURABLE_STOP_TS	1455
/*! reconciliation: records written including a stop timestamp */
#define	WT_STAT_CONN_REC_TIME_WINDOW_STOP_TS		1456
/*! reconciliation: records written including a stop transaction ID */
#define	WT_STAT_CONN_REC_TIME_WINDOW_STOP_TXN		1457
/*! reconciliation: split bytes currently awaiting free */
#define	WT_STAT_CONN_REC_SPLIT_STASHED_BYTES		1458
/*! reconciliation: split objects currently awaiting free */
#define	WT_STAT_CONN_REC_SPLIT_STASHED_OBJECTS		1459
/*! session: attempts to remove a local object and the object is in use */
#define	WT_STAT_CONN_LOCAL_OBJECTS_INUSE		1460
/*! session: background compact running */
#define	WT_STAT_CONN_SESSION_BACKGROUND_COMPACT_RUNNING	1461
/*! session: flush_tier failed calls */
#define	WT_STAT_CONN_FLUSH_TIER_FAIL			1462
/*! session: flush_tier operation calls */
#define	WT_STAT_CONN_FLUSH_TIER				1463
/*! session: flush_tier tables skipped due to no checkpoint */
#define	WT_STAT_CONN_FLUSH_TIER_SKIPPED			1464
/*! session: flush_tier tables switched */
#define	WT_STAT_CONN_FLUSH_TIER_SWITCHED		1465
/*! session: local objects removed */
#define	WT_STAT_CONN_LOCAL_OBJECTS_REMOVED		1466
/*! session: open session count */
#define	WT_STAT_CONN_SESSION_OPEN			1467
/*! session: session query timestamp calls */
#define	WT_STAT_CONN_SESSION_QUERY_TS			1468
/*! session: table alter failed calls */
#define	WT_STAT_CONN_SESSION_TABLE_ALTER_FAIL		1469
/*! session: table alter successful calls */
#define	WT_STAT_CONN_SESSION_TABLE_ALTER_SUCCESS	1470
/*! session: table alter triggering checkpoint calls */
#define	WT_STAT_CONN_SESSION_TABLE_ALTER_TRIGGER_CHECKPOINT	1471
/*! session: table alter unchanged and skipped */
#define	WT_STAT_CONN_SESSION_TABLE_ALTER_SKIP		1472
/*! session: table compact failed calls */
#define	WT_STAT_CONN_SESSION_TABLE_COMPACT_FAIL		1473
/*! session: table compact failed calls due to cache pressure */
#define	WT_STAT_CONN_SESSION_TABLE_COMPACT_FAIL_CACHE_PRESSURE	1474
/*! session: table compact running */
#define	WT_STAT_CONN_SESSION_TABLE_COMPACT_RUNNING	1475
/*! session: table compact skipped as process would not reduce file size */
#define	WT_STAT_CONN_SESSION_TABLE_COMPACT_SKIPPED	1476
/*! session: table compact successful calls */
#define	WT_STAT_CONN_SESSION_TABLE_COMPACT_SUCCESS	1477
/*! session: table compact timeout */
#define	WT_STAT_CONN_SESSION_TABLE_COMPACT_TIMEOUT	1478
/*! session: table create failed calls */
#define	WT_STAT_CONN_SESSION_TABLE_CREATE_FAIL		1479
/*! session: table create successful calls */
#define	WT_STAT_CONN_SESSION_TABLE_CREATE_SUCCESS	1480
/*! session: table create with import failed calls */
#define	WT_STAT_CONN_SESSION_TABLE_CREATE_IMPORT_FAIL	1481
/*! session: table create with import successful calls */
#define	WT_STAT_CONN_SESSION_TABLE_CREATE_IMPORT_SUCCESS	1482
/*! session: table drop failed calls */
#define	WT_STAT_CONN_SESSION_TABLE_DROP_FAIL		1483
/*! session: table drop successful calls */
#define	WT_STAT_CONN_SESSION_TABLE_DROP_SUCCESS		1484
/*! session: table rename failed calls */
#define	WT_STAT_CONN_SESSION_TABLE_RENAME_FAIL		1485
/*! session: table rename successful calls */
#define	WT_STAT_CONN_SESSION_TABLE_RENAME_SUCCESS	1486
/*! session: table salvage failed calls */
#define	WT_STAT_CONN_SESSION_TABLE_SALVAGE_FAIL		1487
/*! session: table salvage successful calls */
#define	WT_STAT_CONN_SESSION_TABLE_SALVAGE_SUCCESS	1488
/*! session: table truncate failed calls */
#define	WT_STAT_CONN_SESSION_TABLE_TRUNCATE_FAIL	1489
/*! session: table truncate successful calls */
#define	WT_STAT_CONN_SESSION_TABLE_TRUNCATE_SUCCESS	1490
/*! session: table verify failed calls */
#define	WT_STAT_CONN_SESSION_TABLE_VERIFY_FAIL		1491
/*! session: table verify successful calls */
#define	WT_STAT_CONN_SESSION_TABLE_VERIFY_SUCCESS	1492
/*! session: tiered operations dequeued and processed */
#define	WT_STAT_CONN_TIERED_WORK_UNITS_DEQUEUED		1493
/*! session: tiered operations removed without processing */
#define	WT_STAT_CONN_TIERED_WORK_UNITS_REMOVED		1494
/*! session: tiered operations scheduled */
#define	WT_STAT_CONN_TIERED_WORK_UNITS_CREATED		1495
/*! session: tiered storage local retention time (secs) */
#define	WT_STAT_CONN_TIERED_RETENTION			1496
/*! thread-state: active filesystem fsync calls */
#define	WT_STAT_CONN_THREAD_FSYNC_ACTIVE		1497
/*! thread-state: active filesystem read calls */
#define	WT_STAT_CONN_THREAD_READ_ACTIVE			1498
/*! thread-state: active filesystem write calls */
#define	WT_STAT_CONN_THREAD_WRITE_ACTIVE		1499
/*! thread-yield: application thread time evicting (usecs) */
#define	WT_STAT_CONN_APPLICATION_EVICT_TIME		1500
/*! thread-yield: application thread time waiting for cache (usecs) */
#define	WT_STAT_CONN_APPLICATION_CACHE_TIME		1501
=======
#define	WT_STAT_CONN_REC_TIME_WINDOW_PAGES_STOP_TXN	1451
/*! reconciliation: records written including a prepare state */
#define	WT_STAT_CONN_REC_TIME_WINDOW_PREPARED		1452
/*! reconciliation: records written including a start durable timestamp */
#define	WT_STAT_CONN_REC_TIME_WINDOW_DURABLE_START_TS	1453
/*! reconciliation: records written including a start timestamp */
#define	WT_STAT_CONN_REC_TIME_WINDOW_START_TS		1454
/*! reconciliation: records written including a start transaction ID */
#define	WT_STAT_CONN_REC_TIME_WINDOW_START_TXN		1455
/*! reconciliation: records written including a stop durable timestamp */
#define	WT_STAT_CONN_REC_TIME_WINDOW_DURABLE_STOP_TS	1456
/*! reconciliation: records written including a stop timestamp */
#define	WT_STAT_CONN_REC_TIME_WINDOW_STOP_TS		1457
/*! reconciliation: records written including a stop transaction ID */
#define	WT_STAT_CONN_REC_TIME_WINDOW_STOP_TXN		1458
/*! reconciliation: split bytes currently awaiting free */
#define	WT_STAT_CONN_REC_SPLIT_STASHED_BYTES		1459
/*! reconciliation: split objects currently awaiting free */
#define	WT_STAT_CONN_REC_SPLIT_STASHED_OBJECTS		1460
/*! session: attempts to remove a local object and the object is in use */
#define	WT_STAT_CONN_LOCAL_OBJECTS_INUSE		1461
/*! session: background compact running */
#define	WT_STAT_CONN_SESSION_BACKGROUND_COMPACT_RUNNING	1462
/*! session: flush_tier failed calls */
#define	WT_STAT_CONN_FLUSH_TIER_FAIL			1463
/*! session: flush_tier operation calls */
#define	WT_STAT_CONN_FLUSH_TIER				1464
/*! session: flush_tier tables skipped due to no checkpoint */
#define	WT_STAT_CONN_FLUSH_TIER_SKIPPED			1465
/*! session: flush_tier tables switched */
#define	WT_STAT_CONN_FLUSH_TIER_SWITCHED		1466
/*! session: local objects removed */
#define	WT_STAT_CONN_LOCAL_OBJECTS_REMOVED		1467
/*! session: open session count */
#define	WT_STAT_CONN_SESSION_OPEN			1468
/*! session: session query timestamp calls */
#define	WT_STAT_CONN_SESSION_QUERY_TS			1469
/*! session: table alter failed calls */
#define	WT_STAT_CONN_SESSION_TABLE_ALTER_FAIL		1470
/*! session: table alter successful calls */
#define	WT_STAT_CONN_SESSION_TABLE_ALTER_SUCCESS	1471
/*! session: table alter triggering checkpoint calls */
#define	WT_STAT_CONN_SESSION_TABLE_ALTER_TRIGGER_CHECKPOINT	1472
/*! session: table alter unchanged and skipped */
#define	WT_STAT_CONN_SESSION_TABLE_ALTER_SKIP		1473
/*! session: table compact failed calls */
#define	WT_STAT_CONN_SESSION_TABLE_COMPACT_FAIL		1474
/*! session: table compact failed calls due to cache pressure */
#define	WT_STAT_CONN_SESSION_TABLE_COMPACT_FAIL_CACHE_PRESSURE	1475
/*! session: table compact running */
#define	WT_STAT_CONN_SESSION_TABLE_COMPACT_RUNNING	1476
/*! session: table compact skipped as process would not reduce file size */
#define	WT_STAT_CONN_SESSION_TABLE_COMPACT_SKIPPED	1477
/*! session: table compact successful calls */
#define	WT_STAT_CONN_SESSION_TABLE_COMPACT_SUCCESS	1478
/*! session: table compact timeout */
#define	WT_STAT_CONN_SESSION_TABLE_COMPACT_TIMEOUT	1479
/*! session: table create failed calls */
#define	WT_STAT_CONN_SESSION_TABLE_CREATE_FAIL		1480
/*! session: table create successful calls */
#define	WT_STAT_CONN_SESSION_TABLE_CREATE_SUCCESS	1481
/*! session: table create with import failed calls */
#define	WT_STAT_CONN_SESSION_TABLE_CREATE_IMPORT_FAIL	1482
/*! session: table create with import successful calls */
#define	WT_STAT_CONN_SESSION_TABLE_CREATE_IMPORT_SUCCESS	1483
/*! session: table drop failed calls */
#define	WT_STAT_CONN_SESSION_TABLE_DROP_FAIL		1484
/*! session: table drop successful calls */
#define	WT_STAT_CONN_SESSION_TABLE_DROP_SUCCESS		1485
/*! session: table rename failed calls */
#define	WT_STAT_CONN_SESSION_TABLE_RENAME_FAIL		1486
/*! session: table rename successful calls */
#define	WT_STAT_CONN_SESSION_TABLE_RENAME_SUCCESS	1487
/*! session: table salvage failed calls */
#define	WT_STAT_CONN_SESSION_TABLE_SALVAGE_FAIL		1488
/*! session: table salvage successful calls */
#define	WT_STAT_CONN_SESSION_TABLE_SALVAGE_SUCCESS	1489
/*! session: table truncate failed calls */
#define	WT_STAT_CONN_SESSION_TABLE_TRUNCATE_FAIL	1490
/*! session: table truncate successful calls */
#define	WT_STAT_CONN_SESSION_TABLE_TRUNCATE_SUCCESS	1491
/*! session: table verify failed calls */
#define	WT_STAT_CONN_SESSION_TABLE_VERIFY_FAIL		1492
/*! session: table verify successful calls */
#define	WT_STAT_CONN_SESSION_TABLE_VERIFY_SUCCESS	1493
/*! session: tiered operations dequeued and processed */
#define	WT_STAT_CONN_TIERED_WORK_UNITS_DEQUEUED		1494
/*! session: tiered operations removed without processing */
#define	WT_STAT_CONN_TIERED_WORK_UNITS_REMOVED		1495
/*! session: tiered operations scheduled */
#define	WT_STAT_CONN_TIERED_WORK_UNITS_CREATED		1496
/*! session: tiered storage local retention time (secs) */
#define	WT_STAT_CONN_TIERED_RETENTION			1497
/*! thread-state: active filesystem fsync calls */
#define	WT_STAT_CONN_THREAD_FSYNC_ACTIVE		1498
/*! thread-state: active filesystem read calls */
#define	WT_STAT_CONN_THREAD_READ_ACTIVE			1499
/*! thread-state: active filesystem write calls */
#define	WT_STAT_CONN_THREAD_WRITE_ACTIVE		1500
/*! thread-yield: application thread time evicting (usecs) */
#define	WT_STAT_CONN_APPLICATION_EVICT_TIME		1501
/*! thread-yield: application thread time waiting for cache (usecs) */
#define	WT_STAT_CONN_APPLICATION_CACHE_TIME		1502
>>>>>>> d7735e20
/*!
 * thread-yield: connection close blocked waiting for transaction state
 * stabilization
 */
<<<<<<< HEAD
#define	WT_STAT_CONN_TXN_RELEASE_BLOCKED		1502
/*! thread-yield: connection close yielded for lsm manager shutdown */
#define	WT_STAT_CONN_CONN_CLOSE_BLOCKED_LSM		1503
/*! thread-yield: data handle lock yielded */
#define	WT_STAT_CONN_DHANDLE_LOCK_BLOCKED		1504
=======
#define	WT_STAT_CONN_TXN_RELEASE_BLOCKED		1503
/*! thread-yield: connection close yielded for lsm manager shutdown */
#define	WT_STAT_CONN_CONN_CLOSE_BLOCKED_LSM		1504
/*! thread-yield: data handle lock yielded */
#define	WT_STAT_CONN_DHANDLE_LOCK_BLOCKED		1505
>>>>>>> d7735e20
/*!
 * thread-yield: get reference for page index and slot time sleeping
 * (usecs)
 */
<<<<<<< HEAD
#define	WT_STAT_CONN_PAGE_INDEX_SLOT_REF_BLOCKED	1505
/*! thread-yield: page access yielded due to prepare state change */
#define	WT_STAT_CONN_PREPARED_TRANSITION_BLOCKED_PAGE	1506
/*! thread-yield: page acquire busy blocked */
#define	WT_STAT_CONN_PAGE_BUSY_BLOCKED			1507
/*! thread-yield: page acquire eviction blocked */
#define	WT_STAT_CONN_PAGE_FORCIBLE_EVICT_BLOCKED	1508
/*! thread-yield: page acquire locked blocked */
#define	WT_STAT_CONN_PAGE_LOCKED_BLOCKED		1509
/*! thread-yield: page acquire read blocked */
#define	WT_STAT_CONN_PAGE_READ_BLOCKED			1510
/*! thread-yield: page acquire time sleeping (usecs) */
#define	WT_STAT_CONN_PAGE_SLEEP				1511
=======
#define	WT_STAT_CONN_PAGE_INDEX_SLOT_REF_BLOCKED	1506
/*! thread-yield: page access yielded due to prepare state change */
#define	WT_STAT_CONN_PREPARED_TRANSITION_BLOCKED_PAGE	1507
/*! thread-yield: page acquire busy blocked */
#define	WT_STAT_CONN_PAGE_BUSY_BLOCKED			1508
/*! thread-yield: page acquire eviction blocked */
#define	WT_STAT_CONN_PAGE_FORCIBLE_EVICT_BLOCKED	1509
/*! thread-yield: page acquire locked blocked */
#define	WT_STAT_CONN_PAGE_LOCKED_BLOCKED		1510
/*! thread-yield: page acquire read blocked */
#define	WT_STAT_CONN_PAGE_READ_BLOCKED			1511
/*! thread-yield: page acquire time sleeping (usecs) */
#define	WT_STAT_CONN_PAGE_SLEEP				1512
>>>>>>> d7735e20
/*!
 * thread-yield: page delete rollback time sleeping for state change
 * (usecs)
 */
<<<<<<< HEAD
#define	WT_STAT_CONN_PAGE_DEL_ROLLBACK_BLOCKED		1512
/*! thread-yield: page reconciliation yielded due to child modification */
#define	WT_STAT_CONN_CHILD_MODIFY_BLOCKED_PAGE		1513
/*! transaction: Number of prepared updates */
#define	WT_STAT_CONN_TXN_PREPARED_UPDATES		1514
/*! transaction: Number of prepared updates committed */
#define	WT_STAT_CONN_TXN_PREPARED_UPDATES_COMMITTED	1515
/*! transaction: Number of prepared updates repeated on the same key */
#define	WT_STAT_CONN_TXN_PREPARED_UPDATES_KEY_REPEATED	1516
/*! transaction: Number of prepared updates rolled back */
#define	WT_STAT_CONN_TXN_PREPARED_UPDATES_ROLLEDBACK	1517
=======
#define	WT_STAT_CONN_PAGE_DEL_ROLLBACK_BLOCKED		1513
/*! thread-yield: page reconciliation yielded due to child modification */
#define	WT_STAT_CONN_CHILD_MODIFY_BLOCKED_PAGE		1514
/*! transaction: Number of prepared updates */
#define	WT_STAT_CONN_TXN_PREPARED_UPDATES		1515
/*! transaction: Number of prepared updates committed */
#define	WT_STAT_CONN_TXN_PREPARED_UPDATES_COMMITTED	1516
/*! transaction: Number of prepared updates repeated on the same key */
#define	WT_STAT_CONN_TXN_PREPARED_UPDATES_KEY_REPEATED	1517
/*! transaction: Number of prepared updates rolled back */
#define	WT_STAT_CONN_TXN_PREPARED_UPDATES_ROLLEDBACK	1518
>>>>>>> d7735e20
/*!
 * transaction: a reader raced with a prepared transaction commit and
 * skipped an update or updates
 */
<<<<<<< HEAD
#define	WT_STAT_CONN_TXN_READ_RACE_PREPARE_COMMIT	1518
/*! transaction: checkpoint has acquired a snapshot for its transaction */
#define	WT_STAT_CONN_TXN_CHECKPOINT_SNAPSHOT_ACQUIRED	1519
/*! transaction: number of times overflow removed value is read */
#define	WT_STAT_CONN_TXN_READ_OVERFLOW_REMOVE		1520
/*! transaction: oldest pinned transaction ID rolled back for eviction */
#define	WT_STAT_CONN_TXN_ROLLBACK_OLDEST_PINNED		1521
/*! transaction: prepared transactions */
#define	WT_STAT_CONN_TXN_PREPARE			1522
/*! transaction: prepared transactions committed */
#define	WT_STAT_CONN_TXN_PREPARE_COMMIT			1523
/*! transaction: prepared transactions currently active */
#define	WT_STAT_CONN_TXN_PREPARE_ACTIVE			1524
/*! transaction: prepared transactions rolled back */
#define	WT_STAT_CONN_TXN_PREPARE_ROLLBACK		1525
/*! transaction: query timestamp calls */
#define	WT_STAT_CONN_TXN_QUERY_TS			1526
/*! transaction: race to read prepared update retry */
#define	WT_STAT_CONN_TXN_READ_RACE_PREPARE_UPDATE	1527
/*! transaction: rollback to stable calls */
#define	WT_STAT_CONN_TXN_RTS				1528
=======
#define	WT_STAT_CONN_TXN_READ_RACE_PREPARE_COMMIT	1519
/*! transaction: checkpoint has acquired a snapshot for its transaction */
#define	WT_STAT_CONN_TXN_CHECKPOINT_SNAPSHOT_ACQUIRED	1520
/*! transaction: number of times overflow removed value is read */
#define	WT_STAT_CONN_TXN_READ_OVERFLOW_REMOVE		1521
/*! transaction: oldest pinned transaction ID rolled back for eviction */
#define	WT_STAT_CONN_TXN_ROLLBACK_OLDEST_PINNED		1522
/*! transaction: prepared transactions */
#define	WT_STAT_CONN_TXN_PREPARE			1523
/*! transaction: prepared transactions committed */
#define	WT_STAT_CONN_TXN_PREPARE_COMMIT			1524
/*! transaction: prepared transactions currently active */
#define	WT_STAT_CONN_TXN_PREPARE_ACTIVE			1525
/*! transaction: prepared transactions rolled back */
#define	WT_STAT_CONN_TXN_PREPARE_ROLLBACK		1526
/*! transaction: query timestamp calls */
#define	WT_STAT_CONN_TXN_QUERY_TS			1527
/*! transaction: race to read prepared update retry */
#define	WT_STAT_CONN_TXN_READ_RACE_PREPARE_UPDATE	1528
/*! transaction: rollback to stable calls */
#define	WT_STAT_CONN_TXN_RTS				1529
>>>>>>> d7735e20
/*!
 * transaction: rollback to stable history store keys that would have
 * been swept in non-dryrun mode
 */
<<<<<<< HEAD
#define	WT_STAT_CONN_TXN_RTS_SWEEP_HS_KEYS_DRYRUN	1529
=======
#define	WT_STAT_CONN_TXN_RTS_SWEEP_HS_KEYS_DRYRUN	1530
>>>>>>> d7735e20
/*!
 * transaction: rollback to stable history store records with stop
 * timestamps older than newer records
 */
<<<<<<< HEAD
#define	WT_STAT_CONN_TXN_RTS_HS_STOP_OLDER_THAN_NEWER_START	1530
/*! transaction: rollback to stable inconsistent checkpoint */
#define	WT_STAT_CONN_TXN_RTS_INCONSISTENT_CKPT		1531
/*! transaction: rollback to stable keys removed */
#define	WT_STAT_CONN_TXN_RTS_KEYS_REMOVED		1532
/*! transaction: rollback to stable keys restored */
#define	WT_STAT_CONN_TXN_RTS_KEYS_RESTORED		1533
=======
#define	WT_STAT_CONN_TXN_RTS_HS_STOP_OLDER_THAN_NEWER_START	1531
/*! transaction: rollback to stable inconsistent checkpoint */
#define	WT_STAT_CONN_TXN_RTS_INCONSISTENT_CKPT		1532
/*! transaction: rollback to stable keys removed */
#define	WT_STAT_CONN_TXN_RTS_KEYS_REMOVED		1533
/*! transaction: rollback to stable keys restored */
#define	WT_STAT_CONN_TXN_RTS_KEYS_RESTORED		1534
>>>>>>> d7735e20
/*!
 * transaction: rollback to stable keys that would have been removed in
 * non-dryrun mode
 */
<<<<<<< HEAD
#define	WT_STAT_CONN_TXN_RTS_KEYS_REMOVED_DRYRUN	1534
=======
#define	WT_STAT_CONN_TXN_RTS_KEYS_REMOVED_DRYRUN	1535
>>>>>>> d7735e20
/*!
 * transaction: rollback to stable keys that would have been restored in
 * non-dryrun mode
 */
<<<<<<< HEAD
#define	WT_STAT_CONN_TXN_RTS_KEYS_RESTORED_DRYRUN	1535
/*! transaction: rollback to stable pages visited */
#define	WT_STAT_CONN_TXN_RTS_PAGES_VISITED		1536
/*! transaction: rollback to stable restored tombstones from history store */
#define	WT_STAT_CONN_TXN_RTS_HS_RESTORE_TOMBSTONES	1537
/*! transaction: rollback to stable restored updates from history store */
#define	WT_STAT_CONN_TXN_RTS_HS_RESTORE_UPDATES		1538
/*! transaction: rollback to stable skipping delete rle */
#define	WT_STAT_CONN_TXN_RTS_DELETE_RLE_SKIPPED		1539
/*! transaction: rollback to stable skipping stable rle */
#define	WT_STAT_CONN_TXN_RTS_STABLE_RLE_SKIPPED		1540
/*! transaction: rollback to stable sweeping history store keys */
#define	WT_STAT_CONN_TXN_RTS_SWEEP_HS_KEYS		1541
=======
#define	WT_STAT_CONN_TXN_RTS_KEYS_RESTORED_DRYRUN	1536
/*! transaction: rollback to stable pages visited */
#define	WT_STAT_CONN_TXN_RTS_PAGES_VISITED		1537
/*! transaction: rollback to stable restored tombstones from history store */
#define	WT_STAT_CONN_TXN_RTS_HS_RESTORE_TOMBSTONES	1538
/*! transaction: rollback to stable restored updates from history store */
#define	WT_STAT_CONN_TXN_RTS_HS_RESTORE_UPDATES		1539
/*! transaction: rollback to stable skipping delete rle */
#define	WT_STAT_CONN_TXN_RTS_DELETE_RLE_SKIPPED		1540
/*! transaction: rollback to stable skipping stable rle */
#define	WT_STAT_CONN_TXN_RTS_STABLE_RLE_SKIPPED		1541
/*! transaction: rollback to stable sweeping history store keys */
#define	WT_STAT_CONN_TXN_RTS_SWEEP_HS_KEYS		1542
>>>>>>> d7735e20
/*!
 * transaction: rollback to stable tombstones from history store that
 * would have been restored in non-dryrun mode
 */
<<<<<<< HEAD
#define	WT_STAT_CONN_TXN_RTS_HS_RESTORE_TOMBSTONES_DRYRUN	1542
/*! transaction: rollback to stable tree walk skipping pages */
#define	WT_STAT_CONN_TXN_RTS_TREE_WALK_SKIP_PAGES	1543
/*! transaction: rollback to stable updates aborted */
#define	WT_STAT_CONN_TXN_RTS_UPD_ABORTED		1544
=======
#define	WT_STAT_CONN_TXN_RTS_HS_RESTORE_TOMBSTONES_DRYRUN	1543
/*! transaction: rollback to stable tree walk skipping pages */
#define	WT_STAT_CONN_TXN_RTS_TREE_WALK_SKIP_PAGES	1544
/*! transaction: rollback to stable updates aborted */
#define	WT_STAT_CONN_TXN_RTS_UPD_ABORTED		1545
>>>>>>> d7735e20
/*!
 * transaction: rollback to stable updates from history store that would
 * have been restored in non-dryrun mode
 */
<<<<<<< HEAD
#define	WT_STAT_CONN_TXN_RTS_HS_RESTORE_UPDATES_DRYRUN	1545
/*! transaction: rollback to stable updates removed from history store */
#define	WT_STAT_CONN_TXN_RTS_HS_REMOVED			1546
=======
#define	WT_STAT_CONN_TXN_RTS_HS_RESTORE_UPDATES_DRYRUN	1546
/*! transaction: rollback to stable updates removed from history store */
#define	WT_STAT_CONN_TXN_RTS_HS_REMOVED			1547
>>>>>>> d7735e20
/*!
 * transaction: rollback to stable updates that would have been aborted
 * in non-dryrun mode
 */
<<<<<<< HEAD
#define	WT_STAT_CONN_TXN_RTS_UPD_ABORTED_DRYRUN		1547
=======
#define	WT_STAT_CONN_TXN_RTS_UPD_ABORTED_DRYRUN		1548
>>>>>>> d7735e20
/*!
 * transaction: rollback to stable updates that would have been removed
 * from history store in non-dryrun mode
 */
<<<<<<< HEAD
#define	WT_STAT_CONN_TXN_RTS_HS_REMOVED_DRYRUN		1548
/*! transaction: sessions scanned in each walk of concurrent sessions */
#define	WT_STAT_CONN_TXN_SESSIONS_WALKED		1549
/*! transaction: set timestamp calls */
#define	WT_STAT_CONN_TXN_SET_TS				1550
/*! transaction: set timestamp durable calls */
#define	WT_STAT_CONN_TXN_SET_TS_DURABLE			1551
/*! transaction: set timestamp durable updates */
#define	WT_STAT_CONN_TXN_SET_TS_DURABLE_UPD		1552
/*! transaction: set timestamp oldest calls */
#define	WT_STAT_CONN_TXN_SET_TS_OLDEST			1553
/*! transaction: set timestamp oldest updates */
#define	WT_STAT_CONN_TXN_SET_TS_OLDEST_UPD		1554
/*! transaction: set timestamp stable calls */
#define	WT_STAT_CONN_TXN_SET_TS_STABLE			1555
/*! transaction: set timestamp stable updates */
#define	WT_STAT_CONN_TXN_SET_TS_STABLE_UPD		1556
/*! transaction: transaction begins */
#define	WT_STAT_CONN_TXN_BEGIN				1557
/*! transaction: transaction checkpoint currently running */
#define	WT_STAT_CONN_TXN_CHECKPOINT_RUNNING		1558
=======
#define	WT_STAT_CONN_TXN_RTS_HS_REMOVED_DRYRUN		1549
/*! transaction: sessions scanned in each walk of concurrent sessions */
#define	WT_STAT_CONN_TXN_SESSIONS_WALKED		1550
/*! transaction: set timestamp calls */
#define	WT_STAT_CONN_TXN_SET_TS				1551
/*! transaction: set timestamp durable calls */
#define	WT_STAT_CONN_TXN_SET_TS_DURABLE			1552
/*! transaction: set timestamp durable updates */
#define	WT_STAT_CONN_TXN_SET_TS_DURABLE_UPD		1553
/*! transaction: set timestamp oldest calls */
#define	WT_STAT_CONN_TXN_SET_TS_OLDEST			1554
/*! transaction: set timestamp oldest updates */
#define	WT_STAT_CONN_TXN_SET_TS_OLDEST_UPD		1555
/*! transaction: set timestamp stable calls */
#define	WT_STAT_CONN_TXN_SET_TS_STABLE			1556
/*! transaction: set timestamp stable updates */
#define	WT_STAT_CONN_TXN_SET_TS_STABLE_UPD		1557
/*! transaction: transaction begins */
#define	WT_STAT_CONN_TXN_BEGIN				1558
/*! transaction: transaction checkpoint currently running */
#define	WT_STAT_CONN_TXN_CHECKPOINT_RUNNING		1559
>>>>>>> d7735e20
/*!
 * transaction: transaction checkpoint currently running for history
 * store file
 */
<<<<<<< HEAD
#define	WT_STAT_CONN_TXN_CHECKPOINT_RUNNING_HS		1559
/*! transaction: transaction checkpoint generation */
#define	WT_STAT_CONN_TXN_CHECKPOINT_GENERATION		1560
=======
#define	WT_STAT_CONN_TXN_CHECKPOINT_RUNNING_HS		1560
/*! transaction: transaction checkpoint generation */
#define	WT_STAT_CONN_TXN_CHECKPOINT_GENERATION		1561
>>>>>>> d7735e20
/*!
 * transaction: transaction checkpoint history store file duration
 * (usecs)
 */
<<<<<<< HEAD
#define	WT_STAT_CONN_TXN_HS_CKPT_DURATION		1561
/*! transaction: transaction checkpoint max time (msecs) */
#define	WT_STAT_CONN_TXN_CHECKPOINT_TIME_MAX		1562
/*! transaction: transaction checkpoint min time (msecs) */
#define	WT_STAT_CONN_TXN_CHECKPOINT_TIME_MIN		1563
=======
#define	WT_STAT_CONN_TXN_HS_CKPT_DURATION		1562
/*! transaction: transaction checkpoint max time (msecs) */
#define	WT_STAT_CONN_TXN_CHECKPOINT_TIME_MAX		1563
/*! transaction: transaction checkpoint min time (msecs) */
#define	WT_STAT_CONN_TXN_CHECKPOINT_TIME_MIN		1564
>>>>>>> d7735e20
/*!
 * transaction: transaction checkpoint most recent duration for gathering
 * all handles (usecs)
 */
<<<<<<< HEAD
#define	WT_STAT_CONN_TXN_CHECKPOINT_HANDLE_DURATION	1564
=======
#define	WT_STAT_CONN_TXN_CHECKPOINT_HANDLE_DURATION	1565
>>>>>>> d7735e20
/*!
 * transaction: transaction checkpoint most recent duration for gathering
 * applied handles (usecs)
 */
<<<<<<< HEAD
#define	WT_STAT_CONN_TXN_CHECKPOINT_HANDLE_DURATION_APPLY	1565
=======
#define	WT_STAT_CONN_TXN_CHECKPOINT_HANDLE_DURATION_APPLY	1566
>>>>>>> d7735e20
/*!
 * transaction: transaction checkpoint most recent duration for gathering
 * skipped handles (usecs)
 */
<<<<<<< HEAD
#define	WT_STAT_CONN_TXN_CHECKPOINT_HANDLE_DURATION_SKIP	1566
/*! transaction: transaction checkpoint most recent handles applied */
#define	WT_STAT_CONN_TXN_CHECKPOINT_HANDLE_APPLIED	1567
/*! transaction: transaction checkpoint most recent handles skipped */
#define	WT_STAT_CONN_TXN_CHECKPOINT_HANDLE_SKIPPED	1568
/*! transaction: transaction checkpoint most recent handles walked */
#define	WT_STAT_CONN_TXN_CHECKPOINT_HANDLE_WALKED	1569
/*! transaction: transaction checkpoint most recent time (msecs) */
#define	WT_STAT_CONN_TXN_CHECKPOINT_TIME_RECENT		1570
/*! transaction: transaction checkpoint prepare currently running */
#define	WT_STAT_CONN_TXN_CHECKPOINT_PREP_RUNNING	1571
/*! transaction: transaction checkpoint prepare max time (msecs) */
#define	WT_STAT_CONN_TXN_CHECKPOINT_PREP_MAX		1572
/*! transaction: transaction checkpoint prepare min time (msecs) */
#define	WT_STAT_CONN_TXN_CHECKPOINT_PREP_MIN		1573
/*! transaction: transaction checkpoint prepare most recent time (msecs) */
#define	WT_STAT_CONN_TXN_CHECKPOINT_PREP_RECENT		1574
/*! transaction: transaction checkpoint prepare total time (msecs) */
#define	WT_STAT_CONN_TXN_CHECKPOINT_PREP_TOTAL		1575
/*! transaction: transaction checkpoint scrub dirty target */
#define	WT_STAT_CONN_TXN_CHECKPOINT_SCRUB_TARGET	1576
/*! transaction: transaction checkpoint scrub time (msecs) */
#define	WT_STAT_CONN_TXN_CHECKPOINT_SCRUB_TIME		1577
/*! transaction: transaction checkpoint stop timing stress active */
#define	WT_STAT_CONN_TXN_CHECKPOINT_STOP_STRESS_ACTIVE	1578
/*! transaction: transaction checkpoint total time (msecs) */
#define	WT_STAT_CONN_TXN_CHECKPOINT_TIME_TOTAL		1579
/*! transaction: transaction checkpoints */
#define	WT_STAT_CONN_TXN_CHECKPOINT			1580
/*! transaction: transaction checkpoints due to obsolete pages */
#define	WT_STAT_CONN_TXN_CHECKPOINT_OBSOLETE_APPLIED	1581
=======
#define	WT_STAT_CONN_TXN_CHECKPOINT_HANDLE_DURATION_SKIP	1567
/*! transaction: transaction checkpoint most recent handles applied */
#define	WT_STAT_CONN_TXN_CHECKPOINT_HANDLE_APPLIED	1568
/*! transaction: transaction checkpoint most recent handles skipped */
#define	WT_STAT_CONN_TXN_CHECKPOINT_HANDLE_SKIPPED	1569
/*! transaction: transaction checkpoint most recent handles walked */
#define	WT_STAT_CONN_TXN_CHECKPOINT_HANDLE_WALKED	1570
/*! transaction: transaction checkpoint most recent time (msecs) */
#define	WT_STAT_CONN_TXN_CHECKPOINT_TIME_RECENT		1571
/*! transaction: transaction checkpoint prepare currently running */
#define	WT_STAT_CONN_TXN_CHECKPOINT_PREP_RUNNING	1572
/*! transaction: transaction checkpoint prepare max time (msecs) */
#define	WT_STAT_CONN_TXN_CHECKPOINT_PREP_MAX		1573
/*! transaction: transaction checkpoint prepare min time (msecs) */
#define	WT_STAT_CONN_TXN_CHECKPOINT_PREP_MIN		1574
/*! transaction: transaction checkpoint prepare most recent time (msecs) */
#define	WT_STAT_CONN_TXN_CHECKPOINT_PREP_RECENT		1575
/*! transaction: transaction checkpoint prepare total time (msecs) */
#define	WT_STAT_CONN_TXN_CHECKPOINT_PREP_TOTAL		1576
/*! transaction: transaction checkpoint scrub dirty target */
#define	WT_STAT_CONN_TXN_CHECKPOINT_SCRUB_TARGET	1577
/*! transaction: transaction checkpoint scrub time (msecs) */
#define	WT_STAT_CONN_TXN_CHECKPOINT_SCRUB_TIME		1578
/*! transaction: transaction checkpoint stop timing stress active */
#define	WT_STAT_CONN_TXN_CHECKPOINT_STOP_STRESS_ACTIVE	1579
/*! transaction: transaction checkpoint total time (msecs) */
#define	WT_STAT_CONN_TXN_CHECKPOINT_TIME_TOTAL		1580
/*! transaction: transaction checkpoints */
#define	WT_STAT_CONN_TXN_CHECKPOINT			1581
/*! transaction: transaction checkpoints due to obsolete pages */
#define	WT_STAT_CONN_TXN_CHECKPOINT_OBSOLETE_APPLIED	1582
>>>>>>> d7735e20
/*!
 * transaction: transaction checkpoints skipped because database was
 * clean
 */
<<<<<<< HEAD
#define	WT_STAT_CONN_TXN_CHECKPOINT_SKIPPED		1582
=======
#define	WT_STAT_CONN_TXN_CHECKPOINT_SKIPPED		1583
>>>>>>> d7735e20
/*!
 * transaction: transaction fsync calls for checkpoint after allocating
 * the transaction ID
 */
<<<<<<< HEAD
#define	WT_STAT_CONN_TXN_CHECKPOINT_FSYNC_POST		1583
=======
#define	WT_STAT_CONN_TXN_CHECKPOINT_FSYNC_POST		1584
>>>>>>> d7735e20
/*!
 * transaction: transaction fsync duration for checkpoint after
 * allocating the transaction ID (usecs)
 */
<<<<<<< HEAD
#define	WT_STAT_CONN_TXN_CHECKPOINT_FSYNC_POST_DURATION	1584
/*! transaction: transaction range of IDs currently pinned */
#define	WT_STAT_CONN_TXN_PINNED_RANGE			1585
/*! transaction: transaction range of IDs currently pinned by a checkpoint */
#define	WT_STAT_CONN_TXN_PINNED_CHECKPOINT_RANGE	1586
/*! transaction: transaction range of timestamps currently pinned */
#define	WT_STAT_CONN_TXN_PINNED_TIMESTAMP		1587
/*! transaction: transaction range of timestamps pinned by a checkpoint */
#define	WT_STAT_CONN_TXN_PINNED_TIMESTAMP_CHECKPOINT	1588
=======
#define	WT_STAT_CONN_TXN_CHECKPOINT_FSYNC_POST_DURATION	1585
/*! transaction: transaction range of IDs currently pinned */
#define	WT_STAT_CONN_TXN_PINNED_RANGE			1586
/*! transaction: transaction range of IDs currently pinned by a checkpoint */
#define	WT_STAT_CONN_TXN_PINNED_CHECKPOINT_RANGE	1587
/*! transaction: transaction range of timestamps currently pinned */
#define	WT_STAT_CONN_TXN_PINNED_TIMESTAMP		1588
/*! transaction: transaction range of timestamps pinned by a checkpoint */
#define	WT_STAT_CONN_TXN_PINNED_TIMESTAMP_CHECKPOINT	1589
>>>>>>> d7735e20
/*!
 * transaction: transaction range of timestamps pinned by the oldest
 * active read timestamp
 */
<<<<<<< HEAD
#define	WT_STAT_CONN_TXN_PINNED_TIMESTAMP_READER	1589
=======
#define	WT_STAT_CONN_TXN_PINNED_TIMESTAMP_READER	1590
>>>>>>> d7735e20
/*!
 * transaction: transaction range of timestamps pinned by the oldest
 * timestamp
 */
<<<<<<< HEAD
#define	WT_STAT_CONN_TXN_PINNED_TIMESTAMP_OLDEST	1590
/*! transaction: transaction read timestamp of the oldest active reader */
#define	WT_STAT_CONN_TXN_TIMESTAMP_OLDEST_ACTIVE_READ	1591
/*! transaction: transaction rollback to stable currently running */
#define	WT_STAT_CONN_TXN_ROLLBACK_TO_STABLE_RUNNING	1592
/*! transaction: transaction walk of concurrent sessions */
#define	WT_STAT_CONN_TXN_WALK_SESSIONS			1593
/*! transaction: transactions committed */
#define	WT_STAT_CONN_TXN_COMMIT				1594
/*! transaction: transactions rolled back */
#define	WT_STAT_CONN_TXN_ROLLBACK			1595
/*! transaction: update conflicts */
#define	WT_STAT_CONN_TXN_UPDATE_CONFLICT		1596
=======
#define	WT_STAT_CONN_TXN_PINNED_TIMESTAMP_OLDEST	1591
/*! transaction: transaction read timestamp of the oldest active reader */
#define	WT_STAT_CONN_TXN_TIMESTAMP_OLDEST_ACTIVE_READ	1592
/*! transaction: transaction rollback to stable currently running */
#define	WT_STAT_CONN_TXN_ROLLBACK_TO_STABLE_RUNNING	1593
/*! transaction: transaction walk of concurrent sessions */
#define	WT_STAT_CONN_TXN_WALK_SESSIONS			1594
/*! transaction: transactions committed */
#define	WT_STAT_CONN_TXN_COMMIT				1595
/*! transaction: transactions rolled back */
#define	WT_STAT_CONN_TXN_ROLLBACK			1596
/*! transaction: update conflicts */
#define	WT_STAT_CONN_TXN_UPDATE_CONFLICT		1597
>>>>>>> d7735e20

/*!
 * @}
 * @name Statistics for data sources
 * @anchor statistics_dsrc
 * @{
 */
/*! LSM: bloom filter false positives */
#define	WT_STAT_DSRC_BLOOM_FALSE_POSITIVE		2000
/*! LSM: bloom filter hits */
#define	WT_STAT_DSRC_BLOOM_HIT				2001
/*! LSM: bloom filter misses */
#define	WT_STAT_DSRC_BLOOM_MISS				2002
/*! LSM: bloom filter pages evicted from cache */
#define	WT_STAT_DSRC_BLOOM_PAGE_EVICT			2003
/*! LSM: bloom filter pages read into cache */
#define	WT_STAT_DSRC_BLOOM_PAGE_READ			2004
/*! LSM: bloom filters in the LSM tree */
#define	WT_STAT_DSRC_BLOOM_COUNT			2005
/*! LSM: chunks in the LSM tree */
#define	WT_STAT_DSRC_LSM_CHUNK_COUNT			2006
/*! LSM: highest merge generation in the LSM tree */
#define	WT_STAT_DSRC_LSM_GENERATION_MAX			2007
/*!
 * LSM: queries that could have benefited from a Bloom filter that did
 * not exist
 */
#define	WT_STAT_DSRC_LSM_LOOKUP_NO_BLOOM		2008
/*! LSM: sleep for LSM checkpoint throttle */
#define	WT_STAT_DSRC_LSM_CHECKPOINT_THROTTLE		2009
/*! LSM: sleep for LSM merge throttle */
#define	WT_STAT_DSRC_LSM_MERGE_THROTTLE			2010
/*! LSM: total size of bloom filters */
#define	WT_STAT_DSRC_BLOOM_SIZE				2011
/*! autocommit: retries for readonly operations */
#define	WT_STAT_DSRC_AUTOCOMMIT_READONLY_RETRY		2012
/*! autocommit: retries for update operations */
#define	WT_STAT_DSRC_AUTOCOMMIT_UPDATE_RETRY		2013
/*! block-manager: allocations requiring file extension */
#define	WT_STAT_DSRC_BLOCK_EXTENSION			2014
/*! block-manager: blocks allocated */
#define	WT_STAT_DSRC_BLOCK_ALLOC			2015
/*! block-manager: blocks freed */
#define	WT_STAT_DSRC_BLOCK_FREE				2016
/*! block-manager: checkpoint size */
#define	WT_STAT_DSRC_BLOCK_CHECKPOINT_SIZE		2017
/*! block-manager: file allocation unit size */
#define	WT_STAT_DSRC_ALLOCATION_SIZE			2018
/*! block-manager: file bytes available for reuse */
#define	WT_STAT_DSRC_BLOCK_REUSE_BYTES			2019
/*! block-manager: file magic number */
#define	WT_STAT_DSRC_BLOCK_MAGIC			2020
/*! block-manager: file major version number */
#define	WT_STAT_DSRC_BLOCK_MAJOR			2021
/*! block-manager: file size in bytes */
#define	WT_STAT_DSRC_BLOCK_SIZE				2022
/*! block-manager: minor version number */
#define	WT_STAT_DSRC_BLOCK_MINOR			2023
/*! btree: btree checkpoint generation */
#define	WT_STAT_DSRC_BTREE_CHECKPOINT_GENERATION	2024
/*! btree: btree clean tree checkpoint expiration time */
#define	WT_STAT_DSRC_BTREE_CLEAN_CHECKPOINT_TIMER	2025
/*! btree: btree compact pages reviewed */
#define	WT_STAT_DSRC_BTREE_COMPACT_PAGES_REVIEWED	2026
/*! btree: btree compact pages rewritten */
#define	WT_STAT_DSRC_BTREE_COMPACT_PAGES_REWRITTEN	2027
/*! btree: btree compact pages skipped */
#define	WT_STAT_DSRC_BTREE_COMPACT_PAGES_SKIPPED	2028
/*! btree: btree expected number of compact pages rewritten */
#define	WT_STAT_DSRC_BTREE_COMPACT_PAGES_REWRITTEN_EXPECTED	2029
/*! btree: btree skipped by compaction as process would not reduce size */
#define	WT_STAT_DSRC_BTREE_COMPACT_SKIPPED		2030
/*!
 * btree: column-store fixed-size leaf pages, only reported if tree_walk
 * or all statistics are enabled
 */
#define	WT_STAT_DSRC_BTREE_COLUMN_FIX			2031
/*!
 * btree: column-store fixed-size time windows, only reported if
 * tree_walk or all statistics are enabled
 */
#define	WT_STAT_DSRC_BTREE_COLUMN_TWS			2032
/*!
 * btree: column-store internal pages, only reported if tree_walk or all
 * statistics are enabled
 */
#define	WT_STAT_DSRC_BTREE_COLUMN_INTERNAL		2033
/*!
 * btree: column-store variable-size RLE encoded values, only reported if
 * tree_walk or all statistics are enabled
 */
#define	WT_STAT_DSRC_BTREE_COLUMN_RLE			2034
/*!
 * btree: column-store variable-size deleted values, only reported if
 * tree_walk or all statistics are enabled
 */
#define	WT_STAT_DSRC_BTREE_COLUMN_DELETED		2035
/*!
 * btree: column-store variable-size leaf pages, only reported if
 * tree_walk or all statistics are enabled
 */
#define	WT_STAT_DSRC_BTREE_COLUMN_VARIABLE		2036
/*! btree: fixed-record size */
#define	WT_STAT_DSRC_BTREE_FIXED_LEN			2037
/*! btree: maximum internal page size */
#define	WT_STAT_DSRC_BTREE_MAXINTLPAGE			2038
/*! btree: maximum leaf page key size */
#define	WT_STAT_DSRC_BTREE_MAXLEAFKEY			2039
/*! btree: maximum leaf page size */
#define	WT_STAT_DSRC_BTREE_MAXLEAFPAGE			2040
/*! btree: maximum leaf page value size */
#define	WT_STAT_DSRC_BTREE_MAXLEAFVALUE			2041
/*! btree: maximum tree depth */
#define	WT_STAT_DSRC_BTREE_MAXIMUM_DEPTH		2042
/*!
 * btree: number of key/value pairs, only reported if tree_walk or all
 * statistics are enabled
 */
#define	WT_STAT_DSRC_BTREE_ENTRIES			2043
/*!
 * btree: overflow pages, only reported if tree_walk or all statistics
 * are enabled
 */
#define	WT_STAT_DSRC_BTREE_OVERFLOW			2044
/*!
 * btree: row-store empty values, only reported if tree_walk or all
 * statistics are enabled
 */
#define	WT_STAT_DSRC_BTREE_ROW_EMPTY_VALUES		2045
/*!
 * btree: row-store internal pages, only reported if tree_walk or all
 * statistics are enabled
 */
#define	WT_STAT_DSRC_BTREE_ROW_INTERNAL			2046
/*!
 * btree: row-store leaf pages, only reported if tree_walk or all
 * statistics are enabled
 */
#define	WT_STAT_DSRC_BTREE_ROW_LEAF			2047
/*! cache: bytes currently in the cache */
#define	WT_STAT_DSRC_CACHE_BYTES_INUSE			2048
/*! cache: bytes dirty in the cache cumulative */
#define	WT_STAT_DSRC_CACHE_BYTES_DIRTY_TOTAL		2049
/*! cache: bytes read into cache */
#define	WT_STAT_DSRC_CACHE_BYTES_READ			2050
/*! cache: bytes written from cache */
#define	WT_STAT_DSRC_CACHE_BYTES_WRITE			2051
/*! cache: checkpoint blocked page eviction */
#define	WT_STAT_DSRC_CACHE_EVICTION_BLOCKED_CHECKPOINT	2052
/*!
 * cache: checkpoint of history store file blocked non-history store page
 * eviction
 */
#define	WT_STAT_DSRC_CACHE_EVICTION_BLOCKED_CHECKPOINT_HS	2053
/*! cache: data source pages selected for eviction unable to be evicted */
#define	WT_STAT_DSRC_CACHE_EVICTION_FAIL		2054
/*!
 * cache: eviction gave up due to detecting a disk value without a
 * timestamp behind the last update on the chain
 */
#define	WT_STAT_DSRC_CACHE_EVICTION_BLOCKED_NO_TS_CHECKPOINT_RACE_1	2055
/*!
 * cache: eviction gave up due to detecting a tombstone without a
 * timestamp ahead of the selected on disk update
 */
#define	WT_STAT_DSRC_CACHE_EVICTION_BLOCKED_NO_TS_CHECKPOINT_RACE_2	2056
/*!
 * cache: eviction gave up due to detecting a tombstone without a
 * timestamp ahead of the selected on disk update after validating the
 * update chain
 */
#define	WT_STAT_DSRC_CACHE_EVICTION_BLOCKED_NO_TS_CHECKPOINT_RACE_3	2057
/*!
 * cache: eviction gave up due to detecting update chain entries without
 * timestamps after the selected on disk update
 */
#define	WT_STAT_DSRC_CACHE_EVICTION_BLOCKED_NO_TS_CHECKPOINT_RACE_4	2058
/*!
 * cache: eviction gave up due to needing to remove a record from the
 * history store but checkpoint is running
 */
#define	WT_STAT_DSRC_CACHE_EVICTION_BLOCKED_REMOVE_HS_RACE_WITH_CHECKPOINT	2059
/*! cache: eviction walk passes of a file */
#define	WT_STAT_DSRC_CACHE_EVICTION_WALK_PASSES		2060
/*! cache: eviction walk target pages histogram - 0-9 */
#define	WT_STAT_DSRC_CACHE_EVICTION_TARGET_PAGE_LT10	2061
/*! cache: eviction walk target pages histogram - 10-31 */
#define	WT_STAT_DSRC_CACHE_EVICTION_TARGET_PAGE_LT32	2062
/*! cache: eviction walk target pages histogram - 128 and higher */
#define	WT_STAT_DSRC_CACHE_EVICTION_TARGET_PAGE_GE128	2063
/*! cache: eviction walk target pages histogram - 32-63 */
#define	WT_STAT_DSRC_CACHE_EVICTION_TARGET_PAGE_LT64	2064
/*! cache: eviction walk target pages histogram - 64-128 */
#define	WT_STAT_DSRC_CACHE_EVICTION_TARGET_PAGE_LT128	2065
/*!
 * cache: eviction walk target pages reduced due to history store cache
 * pressure
 */
#define	WT_STAT_DSRC_CACHE_EVICTION_TARGET_PAGE_REDUCED	2066
/*! cache: eviction walks abandoned */
#define	WT_STAT_DSRC_CACHE_EVICTION_WALKS_ABANDONED	2067
/*! cache: eviction walks gave up because they restarted their walk twice */
#define	WT_STAT_DSRC_CACHE_EVICTION_WALKS_STOPPED	2068
/*!
 * cache: eviction walks gave up because they saw too many pages and
 * found no candidates
 */
#define	WT_STAT_DSRC_CACHE_EVICTION_WALKS_GAVE_UP_NO_TARGETS	2069
/*!
 * cache: eviction walks gave up because they saw too many pages and
 * found too few candidates
 */
#define	WT_STAT_DSRC_CACHE_EVICTION_WALKS_GAVE_UP_RATIO	2070
/*! cache: eviction walks reached end of tree */
#define	WT_STAT_DSRC_CACHE_EVICTION_WALKS_ENDED		2071
/*! cache: eviction walks restarted */
#define	WT_STAT_DSRC_CACHE_EVICTION_WALK_RESTART	2072
/*! cache: eviction walks started from root of tree */
#define	WT_STAT_DSRC_CACHE_EVICTION_WALK_FROM_ROOT	2073
/*! cache: eviction walks started from saved location in tree */
#define	WT_STAT_DSRC_CACHE_EVICTION_WALK_SAVED_POS	2074
/*! cache: hazard pointer blocked page eviction */
#define	WT_STAT_DSRC_CACHE_EVICTION_BLOCKED_HAZARD	2075
/*! cache: history store table insert calls */
#define	WT_STAT_DSRC_CACHE_HS_INSERT			2076
/*! cache: history store table insert calls that returned restart */
#define	WT_STAT_DSRC_CACHE_HS_INSERT_RESTART		2077
/*! cache: history store table reads */
#define	WT_STAT_DSRC_CACHE_HS_READ			2078
/*! cache: history store table reads missed */
#define	WT_STAT_DSRC_CACHE_HS_READ_MISS			2079
/*! cache: history store table reads requiring squashed modifies */
#define	WT_STAT_DSRC_CACHE_HS_READ_SQUASH		2080
/*!
 * cache: history store table resolved updates without timestamps that
 * lose their durable timestamp
 */
#define	WT_STAT_DSRC_CACHE_HS_ORDER_LOSE_DURABLE_TIMESTAMP	2081
/*!
 * cache: history store table truncation by rollback to stable to remove
 * an unstable update
 */
#define	WT_STAT_DSRC_CACHE_HS_KEY_TRUNCATE_RTS_UNSTABLE	2082
/*!
 * cache: history store table truncation by rollback to stable to remove
 * an update
 */
#define	WT_STAT_DSRC_CACHE_HS_KEY_TRUNCATE_RTS		2083
/*!
 * cache: history store table truncation to remove all the keys of a
 * btree
 */
#define	WT_STAT_DSRC_CACHE_HS_BTREE_TRUNCATE		2084
/*! cache: history store table truncation to remove an update */
#define	WT_STAT_DSRC_CACHE_HS_KEY_TRUNCATE		2085
/*!
 * cache: history store table truncation to remove range of updates due
 * to an update without a timestamp on data page
 */
#define	WT_STAT_DSRC_CACHE_HS_ORDER_REMOVE		2086
/*!
 * cache: history store table truncation to remove range of updates due
 * to key being removed from the data page during reconciliation
 */
#define	WT_STAT_DSRC_CACHE_HS_KEY_TRUNCATE_ONPAGE_REMOVAL	2087
/*!
 * cache: history store table truncations that would have happened in
 * non-dryrun mode
 */
#define	WT_STAT_DSRC_CACHE_HS_BTREE_TRUNCATE_DRYRUN	2088
/*!
 * cache: history store table truncations to remove an unstable update
 * that would have happened in non-dryrun mode
 */
#define	WT_STAT_DSRC_CACHE_HS_KEY_TRUNCATE_RTS_UNSTABLE_DRYRUN	2089
/*!
 * cache: history store table truncations to remove an update that would
 * have happened in non-dryrun mode
 */
#define	WT_STAT_DSRC_CACHE_HS_KEY_TRUNCATE_RTS_DRYRUN	2090
/*!
 * cache: history store table updates without timestamps fixed up by
 * reinserting with the fixed timestamp
 */
#define	WT_STAT_DSRC_CACHE_HS_ORDER_REINSERT		2091
/*! cache: history store table writes requiring squashed modifies */
#define	WT_STAT_DSRC_CACHE_HS_WRITE_SQUASH		2092
/*! cache: in-memory page passed criteria to be split */
#define	WT_STAT_DSRC_CACHE_INMEM_SPLITTABLE		2093
/*! cache: in-memory page splits */
#define	WT_STAT_DSRC_CACHE_INMEM_SPLIT			2094
/*! cache: internal page split blocked its eviction */
#define	WT_STAT_DSRC_CACHE_EVICTION_BLOCKED_INTERNAL_PAGE_SPLIT	2095
/*! cache: internal pages evicted */
#define	WT_STAT_DSRC_CACHE_EVICTION_INTERNAL		2096
/*! cache: internal pages split during eviction */
#define	WT_STAT_DSRC_CACHE_EVICTION_SPLIT_INTERNAL	2097
/*! cache: leaf pages split during eviction */
#define	WT_STAT_DSRC_CACHE_EVICTION_SPLIT_LEAF		2098
/*! cache: modified pages evicted */
#define	WT_STAT_DSRC_CACHE_EVICTION_DIRTY		2099
/*!
 * cache: overflow keys on a multiblock row-store page blocked its
 * eviction
 */
#define	WT_STAT_DSRC_CACHE_EVICTION_BLOCKED_OVERFLOW_KEYS	2100
/*! cache: overflow pages read into cache */
#define	WT_STAT_DSRC_CACHE_READ_OVERFLOW		2101
/*! cache: page split during eviction deepened the tree */
#define	WT_STAT_DSRC_CACHE_EVICTION_DEEPEN		2102
/*! cache: page written requiring history store records */
#define	WT_STAT_DSRC_CACHE_WRITE_HS			2103
/*! cache: pages read into cache */
#define	WT_STAT_DSRC_CACHE_READ				2104
/*! cache: pages read into cache after truncate */
#define	WT_STAT_DSRC_CACHE_READ_DELETED			2105
/*! cache: pages read into cache after truncate in prepare state */
#define	WT_STAT_DSRC_CACHE_READ_DELETED_PREPARED	2106
/*! cache: pages requested from the cache */
#define	WT_STAT_DSRC_CACHE_PAGES_REQUESTED		2107
/*! cache: pages seen by eviction walk */
#define	WT_STAT_DSRC_CACHE_EVICTION_PAGES_SEEN		2108
/*! cache: pages written from cache */
#define	WT_STAT_DSRC_CACHE_WRITE			2109
/*! cache: pages written requiring in-memory restoration */
#define	WT_STAT_DSRC_CACHE_WRITE_RESTORE		2110
/*! cache: recent modification of a page blocked its eviction */
#define	WT_STAT_DSRC_CACHE_EVICTION_BLOCKED_RECENTLY_MODIFIED	2111
/*! cache: reverse splits performed */
#define	WT_STAT_DSRC_CACHE_REVERSE_SPLITS		2112
/*!
 * cache: reverse splits skipped because of VLCS namespace gap
 * restrictions
 */
#define	WT_STAT_DSRC_CACHE_REVERSE_SPLITS_SKIPPED_VLCS	2113
/*! cache: the number of times full update inserted to history store */
#define	WT_STAT_DSRC_CACHE_HS_INSERT_FULL_UPDATE	2114
/*! cache: the number of times reverse modify inserted to history store */
#define	WT_STAT_DSRC_CACHE_HS_INSERT_REVERSE_MODIFY	2115
/*! cache: tracked dirty bytes in the cache */
#define	WT_STAT_DSRC_CACHE_BYTES_DIRTY			2116
/*! cache: uncommitted truncate blocked page eviction */
#define	WT_STAT_DSRC_CACHE_EVICTION_BLOCKED_UNCOMMITTED_TRUNCATE	2117
/*! cache: unmodified pages evicted */
#define	WT_STAT_DSRC_CACHE_EVICTION_CLEAN		2118
/*!
 * cache_walk: Average difference between current eviction generation
 * when the page was last considered, only reported if cache_walk or all
 * statistics are enabled
 */
#define	WT_STAT_DSRC_CACHE_STATE_GEN_AVG_GAP		2119
/*!
 * cache_walk: Average on-disk page image size seen, only reported if
 * cache_walk or all statistics are enabled
 */
#define	WT_STAT_DSRC_CACHE_STATE_AVG_WRITTEN_SIZE	2120
/*!
 * cache_walk: Average time in cache for pages that have been visited by
 * the eviction server, only reported if cache_walk or all statistics are
 * enabled
 */
#define	WT_STAT_DSRC_CACHE_STATE_AVG_VISITED_AGE	2121
/*!
 * cache_walk: Average time in cache for pages that have not been visited
 * by the eviction server, only reported if cache_walk or all statistics
 * are enabled
 */
#define	WT_STAT_DSRC_CACHE_STATE_AVG_UNVISITED_AGE	2122
/*!
 * cache_walk: Clean pages currently in cache, only reported if
 * cache_walk or all statistics are enabled
 */
#define	WT_STAT_DSRC_CACHE_STATE_PAGES_CLEAN		2123
/*!
 * cache_walk: Current eviction generation, only reported if cache_walk
 * or all statistics are enabled
 */
#define	WT_STAT_DSRC_CACHE_STATE_GEN_CURRENT		2124
/*!
 * cache_walk: Dirty pages currently in cache, only reported if
 * cache_walk or all statistics are enabled
 */
#define	WT_STAT_DSRC_CACHE_STATE_PAGES_DIRTY		2125
/*!
 * cache_walk: Entries in the root page, only reported if cache_walk or
 * all statistics are enabled
 */
#define	WT_STAT_DSRC_CACHE_STATE_ROOT_ENTRIES		2126
/*!
 * cache_walk: Internal pages currently in cache, only reported if
 * cache_walk or all statistics are enabled
 */
#define	WT_STAT_DSRC_CACHE_STATE_PAGES_INTERNAL		2127
/*!
 * cache_walk: Leaf pages currently in cache, only reported if cache_walk
 * or all statistics are enabled
 */
#define	WT_STAT_DSRC_CACHE_STATE_PAGES_LEAF		2128
/*!
 * cache_walk: Maximum difference between current eviction generation
 * when the page was last considered, only reported if cache_walk or all
 * statistics are enabled
 */
#define	WT_STAT_DSRC_CACHE_STATE_GEN_MAX_GAP		2129
/*!
 * cache_walk: Maximum page size seen, only reported if cache_walk or all
 * statistics are enabled
 */
#define	WT_STAT_DSRC_CACHE_STATE_MAX_PAGESIZE		2130
/*!
 * cache_walk: Minimum on-disk page image size seen, only reported if
 * cache_walk or all statistics are enabled
 */
#define	WT_STAT_DSRC_CACHE_STATE_MIN_WRITTEN_SIZE	2131
/*!
 * cache_walk: Number of pages never visited by eviction server, only
 * reported if cache_walk or all statistics are enabled
 */
#define	WT_STAT_DSRC_CACHE_STATE_UNVISITED_COUNT	2132
/*!
 * cache_walk: On-disk page image sizes smaller than a single allocation
 * unit, only reported if cache_walk or all statistics are enabled
 */
#define	WT_STAT_DSRC_CACHE_STATE_SMALLER_ALLOC_SIZE	2133
/*!
 * cache_walk: Pages created in memory and never written, only reported
 * if cache_walk or all statistics are enabled
 */
#define	WT_STAT_DSRC_CACHE_STATE_MEMORY			2134
/*!
 * cache_walk: Pages currently queued for eviction, only reported if
 * cache_walk or all statistics are enabled
 */
#define	WT_STAT_DSRC_CACHE_STATE_QUEUED			2135
/*!
 * cache_walk: Pages that could not be queued for eviction, only reported
 * if cache_walk or all statistics are enabled
 */
#define	WT_STAT_DSRC_CACHE_STATE_NOT_QUEUEABLE		2136
/*!
 * cache_walk: Refs skipped during cache traversal, only reported if
 * cache_walk or all statistics are enabled
 */
#define	WT_STAT_DSRC_CACHE_STATE_REFS_SKIPPED		2137
/*!
 * cache_walk: Size of the root page, only reported if cache_walk or all
 * statistics are enabled
 */
#define	WT_STAT_DSRC_CACHE_STATE_ROOT_SIZE		2138
/*!
 * cache_walk: Total number of pages currently in cache, only reported if
 * cache_walk or all statistics are enabled
 */
#define	WT_STAT_DSRC_CACHE_STATE_PAGES			2139
/*! checkpoint-cleanup: pages added for eviction */
#define	WT_STAT_DSRC_CC_PAGES_EVICT			2140
/*! checkpoint-cleanup: pages removed */
#define	WT_STAT_DSRC_CC_PAGES_REMOVED			2141
/*! checkpoint-cleanup: pages skipped during tree walk */
#define	WT_STAT_DSRC_CC_PAGES_WALK_SKIPPED		2142
/*! checkpoint-cleanup: pages visited */
#define	WT_STAT_DSRC_CC_PAGES_VISITED			2143
/*!
 * compression: compressed page maximum internal page size prior to
 * compression
 */
#define	WT_STAT_DSRC_COMPRESS_PRECOMP_INTL_MAX_PAGE_SIZE	2144
/*!
 * compression: compressed page maximum leaf page size prior to
 * compression
 */
#define	WT_STAT_DSRC_COMPRESS_PRECOMP_LEAF_MAX_PAGE_SIZE	2145
/*! compression: compressed pages read */
#define	WT_STAT_DSRC_COMPRESS_READ			2146
/*! compression: compressed pages written */
#define	WT_STAT_DSRC_COMPRESS_WRITE			2147
/*! compression: number of blocks with compress ratio greater than 64 */
#define	WT_STAT_DSRC_COMPRESS_HIST_RATIO_MAX		2148
/*! compression: number of blocks with compress ratio smaller than 16 */
#define	WT_STAT_DSRC_COMPRESS_HIST_RATIO_16		2149
/*! compression: number of blocks with compress ratio smaller than 2 */
#define	WT_STAT_DSRC_COMPRESS_HIST_RATIO_2		2150
/*! compression: number of blocks with compress ratio smaller than 32 */
#define	WT_STAT_DSRC_COMPRESS_HIST_RATIO_32		2151
/*! compression: number of blocks with compress ratio smaller than 4 */
#define	WT_STAT_DSRC_COMPRESS_HIST_RATIO_4		2152
/*! compression: number of blocks with compress ratio smaller than 64 */
#define	WT_STAT_DSRC_COMPRESS_HIST_RATIO_64		2153
/*! compression: number of blocks with compress ratio smaller than 8 */
#define	WT_STAT_DSRC_COMPRESS_HIST_RATIO_8		2154
/*! compression: page written failed to compress */
#define	WT_STAT_DSRC_COMPRESS_WRITE_FAIL		2155
/*! compression: page written was too small to compress */
#define	WT_STAT_DSRC_COMPRESS_WRITE_TOO_SMALL		2156
/*! cursor: Total number of entries skipped by cursor next calls */
#define	WT_STAT_DSRC_CURSOR_NEXT_SKIP_TOTAL		2157
/*! cursor: Total number of entries skipped by cursor prev calls */
#define	WT_STAT_DSRC_CURSOR_PREV_SKIP_TOTAL		2158
/*!
 * cursor: Total number of entries skipped to position the history store
 * cursor
 */
#define	WT_STAT_DSRC_CURSOR_SKIP_HS_CUR_POSITION	2159
/*!
 * cursor: Total number of times a search near has exited due to prefix
 * config
 */
#define	WT_STAT_DSRC_CURSOR_SEARCH_NEAR_PREFIX_FAST_PATHS	2160
/*!
 * cursor: Total number of times cursor fails to temporarily release
 * pinned page to encourage eviction of hot or large page
 */
#define	WT_STAT_DSRC_CURSOR_REPOSITION_FAILED		2161
/*!
 * cursor: Total number of times cursor temporarily releases pinned page
 * to encourage eviction of hot or large page
 */
#define	WT_STAT_DSRC_CURSOR_REPOSITION			2162
/*! cursor: bulk loaded cursor insert calls */
#define	WT_STAT_DSRC_CURSOR_INSERT_BULK			2163
/*! cursor: cache cursors reuse count */
#define	WT_STAT_DSRC_CURSOR_REOPEN			2164
/*! cursor: close calls that result in cache */
#define	WT_STAT_DSRC_CURSOR_CACHE			2165
/*! cursor: create calls */
#define	WT_STAT_DSRC_CURSOR_CREATE			2166
/*! cursor: cursor bound calls that return an error */
#define	WT_STAT_DSRC_CURSOR_BOUND_ERROR			2167
/*! cursor: cursor bounds cleared from reset */
#define	WT_STAT_DSRC_CURSOR_BOUNDS_RESET		2168
/*! cursor: cursor bounds comparisons performed */
#define	WT_STAT_DSRC_CURSOR_BOUNDS_COMPARISONS		2169
/*! cursor: cursor bounds next called on an unpositioned cursor */
#define	WT_STAT_DSRC_CURSOR_BOUNDS_NEXT_UNPOSITIONED	2170
/*! cursor: cursor bounds next early exit */
#define	WT_STAT_DSRC_CURSOR_BOUNDS_NEXT_EARLY_EXIT	2171
/*! cursor: cursor bounds prev called on an unpositioned cursor */
#define	WT_STAT_DSRC_CURSOR_BOUNDS_PREV_UNPOSITIONED	2172
/*! cursor: cursor bounds prev early exit */
#define	WT_STAT_DSRC_CURSOR_BOUNDS_PREV_EARLY_EXIT	2173
/*! cursor: cursor bounds search early exit */
#define	WT_STAT_DSRC_CURSOR_BOUNDS_SEARCH_EARLY_EXIT	2174
/*! cursor: cursor bounds search near call repositioned cursor */
#define	WT_STAT_DSRC_CURSOR_BOUNDS_SEARCH_NEAR_REPOSITIONED_CURSOR	2175
/*! cursor: cursor cache calls that return an error */
#define	WT_STAT_DSRC_CURSOR_CACHE_ERROR			2176
/*! cursor: cursor close calls that return an error */
#define	WT_STAT_DSRC_CURSOR_CLOSE_ERROR			2177
/*! cursor: cursor compare calls that return an error */
#define	WT_STAT_DSRC_CURSOR_COMPARE_ERROR		2178
/*! cursor: cursor equals calls that return an error */
#define	WT_STAT_DSRC_CURSOR_EQUALS_ERROR		2179
/*! cursor: cursor get key calls that return an error */
#define	WT_STAT_DSRC_CURSOR_GET_KEY_ERROR		2180
/*! cursor: cursor get value calls that return an error */
#define	WT_STAT_DSRC_CURSOR_GET_VALUE_ERROR		2181
/*! cursor: cursor insert calls that return an error */
#define	WT_STAT_DSRC_CURSOR_INSERT_ERROR		2182
/*! cursor: cursor insert check calls that return an error */
#define	WT_STAT_DSRC_CURSOR_INSERT_CHECK_ERROR		2183
/*! cursor: cursor largest key calls that return an error */
#define	WT_STAT_DSRC_CURSOR_LARGEST_KEY_ERROR		2184
/*! cursor: cursor modify calls that return an error */
#define	WT_STAT_DSRC_CURSOR_MODIFY_ERROR		2185
/*! cursor: cursor next calls that return an error */
#define	WT_STAT_DSRC_CURSOR_NEXT_ERROR			2186
/*!
 * cursor: cursor next calls that skip due to a globally visible history
 * store tombstone
 */
#define	WT_STAT_DSRC_CURSOR_NEXT_HS_TOMBSTONE		2187
/*!
 * cursor: cursor next calls that skip greater than 1 and fewer than 100
 * entries
 */
#define	WT_STAT_DSRC_CURSOR_NEXT_SKIP_LT_100		2188
/*!
 * cursor: cursor next calls that skip greater than or equal to 100
 * entries
 */
#define	WT_STAT_DSRC_CURSOR_NEXT_SKIP_GE_100		2189
/*! cursor: cursor next random calls that return an error */
#define	WT_STAT_DSRC_CURSOR_NEXT_RANDOM_ERROR		2190
/*! cursor: cursor prev calls that return an error */
#define	WT_STAT_DSRC_CURSOR_PREV_ERROR			2191
/*!
 * cursor: cursor prev calls that skip due to a globally visible history
 * store tombstone
 */
#define	WT_STAT_DSRC_CURSOR_PREV_HS_TOMBSTONE		2192
/*!
 * cursor: cursor prev calls that skip greater than or equal to 100
 * entries
 */
#define	WT_STAT_DSRC_CURSOR_PREV_SKIP_GE_100		2193
/*! cursor: cursor prev calls that skip less than 100 entries */
#define	WT_STAT_DSRC_CURSOR_PREV_SKIP_LT_100		2194
/*! cursor: cursor reconfigure calls that return an error */
#define	WT_STAT_DSRC_CURSOR_RECONFIGURE_ERROR		2195
/*! cursor: cursor remove calls that return an error */
#define	WT_STAT_DSRC_CURSOR_REMOVE_ERROR		2196
/*! cursor: cursor reopen calls that return an error */
#define	WT_STAT_DSRC_CURSOR_REOPEN_ERROR		2197
/*! cursor: cursor reserve calls that return an error */
#define	WT_STAT_DSRC_CURSOR_RESERVE_ERROR		2198
/*! cursor: cursor reset calls that return an error */
#define	WT_STAT_DSRC_CURSOR_RESET_ERROR			2199
/*! cursor: cursor search calls that return an error */
#define	WT_STAT_DSRC_CURSOR_SEARCH_ERROR		2200
/*! cursor: cursor search near calls that return an error */
#define	WT_STAT_DSRC_CURSOR_SEARCH_NEAR_ERROR		2201
/*! cursor: cursor update calls that return an error */
#define	WT_STAT_DSRC_CURSOR_UPDATE_ERROR		2202
/*! cursor: insert calls */
#define	WT_STAT_DSRC_CURSOR_INSERT			2203
/*! cursor: insert key and value bytes */
#define	WT_STAT_DSRC_CURSOR_INSERT_BYTES		2204
/*! cursor: modify */
#define	WT_STAT_DSRC_CURSOR_MODIFY			2205
/*! cursor: modify key and value bytes affected */
#define	WT_STAT_DSRC_CURSOR_MODIFY_BYTES		2206
/*! cursor: modify value bytes modified */
#define	WT_STAT_DSRC_CURSOR_MODIFY_BYTES_TOUCH		2207
/*! cursor: next calls */
#define	WT_STAT_DSRC_CURSOR_NEXT			2208
/*! cursor: open cursor count */
#define	WT_STAT_DSRC_CURSOR_OPEN_COUNT			2209
/*! cursor: operation restarted */
#define	WT_STAT_DSRC_CURSOR_RESTART			2210
/*! cursor: prev calls */
#define	WT_STAT_DSRC_CURSOR_PREV			2211
/*! cursor: remove calls */
#define	WT_STAT_DSRC_CURSOR_REMOVE			2212
/*! cursor: remove key bytes removed */
#define	WT_STAT_DSRC_CURSOR_REMOVE_BYTES		2213
/*! cursor: reserve calls */
#define	WT_STAT_DSRC_CURSOR_RESERVE			2214
/*! cursor: reset calls */
#define	WT_STAT_DSRC_CURSOR_RESET			2215
/*! cursor: search calls */
#define	WT_STAT_DSRC_CURSOR_SEARCH			2216
/*! cursor: search history store calls */
#define	WT_STAT_DSRC_CURSOR_SEARCH_HS			2217
/*! cursor: search near calls */
#define	WT_STAT_DSRC_CURSOR_SEARCH_NEAR			2218
/*! cursor: truncate calls */
#define	WT_STAT_DSRC_CURSOR_TRUNCATE			2219
/*! cursor: update calls */
#define	WT_STAT_DSRC_CURSOR_UPDATE			2220
/*! cursor: update key and value bytes */
#define	WT_STAT_DSRC_CURSOR_UPDATE_BYTES		2221
/*! cursor: update value size change */
#define	WT_STAT_DSRC_CURSOR_UPDATE_BYTES_CHANGED	2222
/*! reconciliation: VLCS pages explicitly reconciled as empty */
#define	WT_STAT_DSRC_REC_VLCS_EMPTIED_PAGES		2223
/*! reconciliation: approximate byte size of timestamps in pages written */
#define	WT_STAT_DSRC_REC_TIME_WINDOW_BYTES_TS		2224
/*!
 * reconciliation: approximate byte size of transaction IDs in pages
 * written
 */
#define	WT_STAT_DSRC_REC_TIME_WINDOW_BYTES_TXN		2225
/*! reconciliation: dictionary matches */
#define	WT_STAT_DSRC_REC_DICTIONARY			2226
/*! reconciliation: fast-path pages deleted */
#define	WT_STAT_DSRC_REC_PAGE_DELETE_FAST		2227
/*!
 * reconciliation: internal page key bytes discarded using suffix
 * compression
 */
#define	WT_STAT_DSRC_REC_SUFFIX_COMPRESSION		2228
/*! reconciliation: internal page multi-block writes */
#define	WT_STAT_DSRC_REC_MULTIBLOCK_INTERNAL		2229
/*! reconciliation: leaf page key bytes discarded using prefix compression */
#define	WT_STAT_DSRC_REC_PREFIX_COMPRESSION		2230
/*! reconciliation: leaf page multi-block writes */
#define	WT_STAT_DSRC_REC_MULTIBLOCK_LEAF		2231
/*! reconciliation: leaf-page overflow keys */
#define	WT_STAT_DSRC_REC_OVERFLOW_KEY_LEAF		2232
/*! reconciliation: maximum blocks required for a page */
#define	WT_STAT_DSRC_REC_MULTIBLOCK_MAX			2233
/*! reconciliation: overflow values written */
#define	WT_STAT_DSRC_REC_OVERFLOW_VALUE			2234
/*! reconciliation: page reconciliation calls */
#define	WT_STAT_DSRC_REC_PAGES				2235
/*! reconciliation: page reconciliation calls for eviction */
#define	WT_STAT_DSRC_REC_PAGES_EVICTION			2236
/*! reconciliation: pages deleted */
#define	WT_STAT_DSRC_REC_PAGE_DELETE			2237
/*!
 * reconciliation: pages written including an aggregated newest start
 * durable timestamp
 */
#define	WT_STAT_DSRC_REC_TIME_AGGR_NEWEST_START_DURABLE_TS	2238
/*!
 * reconciliation: pages written including an aggregated newest stop
 * durable timestamp
 */
#define	WT_STAT_DSRC_REC_TIME_AGGR_NEWEST_STOP_DURABLE_TS	2239
/*!
 * reconciliation: pages written including an aggregated newest stop
 * timestamp
 */
#define	WT_STAT_DSRC_REC_TIME_AGGR_NEWEST_STOP_TS	2240
/*!
 * reconciliation: pages written including an aggregated newest stop
 * transaction ID
 */
#define	WT_STAT_DSRC_REC_TIME_AGGR_NEWEST_STOP_TXN	2241
/*!
 * reconciliation: pages written including an aggregated newest
 * transaction ID
 */
#define	WT_STAT_DSRC_REC_TIME_AGGR_NEWEST_TXN		2242
/*!
 * reconciliation: pages written including an aggregated oldest start
 * timestamp
 */
#define	WT_STAT_DSRC_REC_TIME_AGGR_OLDEST_START_TS	2243
/*! reconciliation: pages written including an aggregated prepare */
#define	WT_STAT_DSRC_REC_TIME_AGGR_PREPARED		2244
/*! reconciliation: pages written including at least one prepare */
#define	WT_STAT_DSRC_REC_TIME_WINDOW_PAGES_PREPARED	2245
/*!
 * reconciliation: pages written including at least one start durable
 * timestamp
 */
#define	WT_STAT_DSRC_REC_TIME_WINDOW_PAGES_DURABLE_START_TS	2246
/*! reconciliation: pages written including at least one start timestamp */
#define	WT_STAT_DSRC_REC_TIME_WINDOW_PAGES_START_TS	2247
/*!
 * reconciliation: pages written including at least one start transaction
 * ID
 */
#define	WT_STAT_DSRC_REC_TIME_WINDOW_PAGES_START_TXN	2248
/*!
 * reconciliation: pages written including at least one stop durable
 * timestamp
 */
#define	WT_STAT_DSRC_REC_TIME_WINDOW_PAGES_DURABLE_STOP_TS	2249
/*! reconciliation: pages written including at least one stop timestamp */
#define	WT_STAT_DSRC_REC_TIME_WINDOW_PAGES_STOP_TS	2250
/*!
 * reconciliation: pages written including at least one stop transaction
 * ID
 */
#define	WT_STAT_DSRC_REC_TIME_WINDOW_PAGES_STOP_TXN	2251
/*! reconciliation: records written including a prepare */
#define	WT_STAT_DSRC_REC_TIME_WINDOW_PREPARED		2252
/*! reconciliation: records written including a start durable timestamp */
#define	WT_STAT_DSRC_REC_TIME_WINDOW_DURABLE_START_TS	2253
/*! reconciliation: records written including a start timestamp */
#define	WT_STAT_DSRC_REC_TIME_WINDOW_START_TS		2254
/*! reconciliation: records written including a start transaction ID */
#define	WT_STAT_DSRC_REC_TIME_WINDOW_START_TXN		2255
/*! reconciliation: records written including a stop durable timestamp */
#define	WT_STAT_DSRC_REC_TIME_WINDOW_DURABLE_STOP_TS	2256
/*! reconciliation: records written including a stop timestamp */
#define	WT_STAT_DSRC_REC_TIME_WINDOW_STOP_TS		2257
/*! reconciliation: records written including a stop transaction ID */
#define	WT_STAT_DSRC_REC_TIME_WINDOW_STOP_TXN		2258
/*! session: object compaction */
#define	WT_STAT_DSRC_SESSION_COMPACT			2259
/*!
 * transaction: a reader raced with a prepared transaction commit and
 * skipped an update or updates
 */
#define	WT_STAT_DSRC_TXN_READ_RACE_PREPARE_COMMIT	2260
/*! transaction: checkpoint has acquired a snapshot for its transaction */
#define	WT_STAT_DSRC_TXN_CHECKPOINT_SNAPSHOT_ACQUIRED	2261
/*! transaction: number of times overflow removed value is read */
#define	WT_STAT_DSRC_TXN_READ_OVERFLOW_REMOVE		2262
/*! transaction: race to read prepared update retry */
#define	WT_STAT_DSRC_TXN_READ_RACE_PREPARE_UPDATE	2263
/*!
 * transaction: rollback to stable history store keys that would have
 * been swept in non-dryrun mode
 */
#define	WT_STAT_DSRC_TXN_RTS_SWEEP_HS_KEYS_DRYRUN	2264
/*!
 * transaction: rollback to stable history store records with stop
 * timestamps older than newer records
 */
#define	WT_STAT_DSRC_TXN_RTS_HS_STOP_OLDER_THAN_NEWER_START	2265
/*! transaction: rollback to stable inconsistent checkpoint */
#define	WT_STAT_DSRC_TXN_RTS_INCONSISTENT_CKPT		2266
/*! transaction: rollback to stable keys removed */
#define	WT_STAT_DSRC_TXN_RTS_KEYS_REMOVED		2267
/*! transaction: rollback to stable keys restored */
#define	WT_STAT_DSRC_TXN_RTS_KEYS_RESTORED		2268
/*!
 * transaction: rollback to stable keys that would have been removed in
 * non-dryrun mode
 */
#define	WT_STAT_DSRC_TXN_RTS_KEYS_REMOVED_DRYRUN	2269
/*!
 * transaction: rollback to stable keys that would have been restored in
 * non-dryrun mode
 */
#define	WT_STAT_DSRC_TXN_RTS_KEYS_RESTORED_DRYRUN	2270
/*! transaction: rollback to stable restored tombstones from history store */
#define	WT_STAT_DSRC_TXN_RTS_HS_RESTORE_TOMBSTONES	2271
/*! transaction: rollback to stable restored updates from history store */
#define	WT_STAT_DSRC_TXN_RTS_HS_RESTORE_UPDATES		2272
/*! transaction: rollback to stable skipping delete rle */
#define	WT_STAT_DSRC_TXN_RTS_DELETE_RLE_SKIPPED		2273
/*! transaction: rollback to stable skipping stable rle */
#define	WT_STAT_DSRC_TXN_RTS_STABLE_RLE_SKIPPED		2274
/*! transaction: rollback to stable sweeping history store keys */
#define	WT_STAT_DSRC_TXN_RTS_SWEEP_HS_KEYS		2275
/*!
 * transaction: rollback to stable tombstones from history store that
 * would have been restored in non-dryrun mode
 */
#define	WT_STAT_DSRC_TXN_RTS_HS_RESTORE_TOMBSTONES_DRYRUN	2276
/*!
 * transaction: rollback to stable updates from history store that would
 * have been restored in non-dryrun mode
 */
#define	WT_STAT_DSRC_TXN_RTS_HS_RESTORE_UPDATES_DRYRUN	2277
/*! transaction: rollback to stable updates removed from history store */
#define	WT_STAT_DSRC_TXN_RTS_HS_REMOVED			2278
/*!
 * transaction: rollback to stable updates that would have been removed
 * from history store in non-dryrun mode
 */
#define	WT_STAT_DSRC_TXN_RTS_HS_REMOVED_DRYRUN		2279
/*! transaction: transaction checkpoints due to obsolete pages */
#define	WT_STAT_DSRC_TXN_CHECKPOINT_OBSOLETE_APPLIED	2280
/*! transaction: update conflicts */
#define	WT_STAT_DSRC_TXN_UPDATE_CONFLICT		2281

/*!
 * @}
 * @name Statistics for join cursors
 * @anchor statistics_join
 * @{
 */
/*! join: accesses to the main table */
#define	WT_STAT_JOIN_MAIN_ACCESS			3000
/*! join: bloom filter false positives */
#define	WT_STAT_JOIN_BLOOM_FALSE_POSITIVE		3001
/*! join: checks that conditions of membership are satisfied */
#define	WT_STAT_JOIN_MEMBERSHIP_CHECK			3002
/*! join: items inserted into a bloom filter */
#define	WT_STAT_JOIN_BLOOM_INSERT			3003
/*! join: items iterated */
#define	WT_STAT_JOIN_ITERATED				3004

/*!
 * @}
 * @name Statistics for session
 * @anchor statistics_session
 * @{
 */
/*! session: bytes read into cache */
#define	WT_STAT_SESSION_BYTES_READ			4000
/*! session: bytes written from cache */
#define	WT_STAT_SESSION_BYTES_WRITE			4001
/*! session: dhandle lock wait time (usecs) */
#define	WT_STAT_SESSION_LOCK_DHANDLE_WAIT		4002
/*! session: dirty bytes in this txn */
#define	WT_STAT_SESSION_TXN_BYTES_DIRTY			4003
/*! session: page read from disk to cache time (usecs) */
#define	WT_STAT_SESSION_READ_TIME			4004
/*! session: page write from cache to disk time (usecs) */
#define	WT_STAT_SESSION_WRITE_TIME			4005
/*! session: schema lock wait time (usecs) */
#define	WT_STAT_SESSION_LOCK_SCHEMA_WAIT		4006
/*! session: time waiting for cache (usecs) */
#define	WT_STAT_SESSION_CACHE_TIME			4007
/*! @} */
/*
 * Statistics section: END
 * DO NOT EDIT: automatically built by dist/stat.py.
 */
/*! @} */

/*******************************************
 * Verbose categories
 *******************************************/
/*!
 * @addtogroup wt
 * @{
 */
/*!
 * @name Verbose categories
 * @anchor verbose_categories
 * @{
 */
/*!
 * WiredTiger verbose event categories.
 * Note that the verbose categories cover a wide set of sub-systems and operations
 * within WiredTiger. As such, the categories are subject to change and evolve
 * between different WiredTiger releases.
 */
typedef enum {
/* VERBOSE ENUM START */
    WT_VERB_API,                  /*!< API messages. */
    WT_VERB_BACKUP,               /*!< Backup messages. */
    WT_VERB_BLKCACHE,
    WT_VERB_BLOCK,                /*!< Block manager messages. */
    WT_VERB_CHECKPOINT,           /*!< Checkpoint messages. */
    WT_VERB_CHECKPOINT_CLEANUP,
    WT_VERB_CHECKPOINT_PROGRESS,  /*!< Checkpoint progress messages. */
    WT_VERB_CHUNKCACHE,           /*!< Chunk cache messages. */
    WT_VERB_COMPACT,              /*!< Compact messages. */
    WT_VERB_COMPACT_PROGRESS,     /*!< Compact progress messages. */
    WT_VERB_DEFAULT,
    WT_VERB_ERROR_RETURNS,
    WT_VERB_EVICT,                /*!< Eviction messages. */
    WT_VERB_EVICTSERVER,          /*!< Eviction server messages. */
    WT_VERB_EVICT_STUCK,
    WT_VERB_EXTENSION,            /*!< Extension messages. */
    WT_VERB_FILEOPS,
    WT_VERB_GENERATION,
    WT_VERB_HANDLEOPS,
    WT_VERB_HS,                   /*!< History store messages. */
    WT_VERB_HS_ACTIVITY,          /*!< History store activity messages. */
    WT_VERB_LOG,                  /*!< Log messages. */
    WT_VERB_LSM,                  /*!< LSM messages. */
    WT_VERB_LSM_MANAGER,
    WT_VERB_MUTEX,
    WT_VERB_METADATA,             /*!< Metadata messages. */
    WT_VERB_OUT_OF_ORDER,
    WT_VERB_OVERFLOW,
    WT_VERB_READ,
    WT_VERB_RECONCILE,            /*!< Reconcile messages. */
    WT_VERB_RECOVERY,             /*!< Recovery messages. */
    WT_VERB_RECOVERY_PROGRESS,    /*!< Recovery progress messages. */
    WT_VERB_RTS,                  /*!< RTS messages. */
    WT_VERB_SALVAGE,              /*!< Salvage messages. */
    WT_VERB_SHARED_CACHE,
    WT_VERB_SPLIT,
    WT_VERB_TEMPORARY,
    WT_VERB_THREAD_GROUP,
    WT_VERB_TIERED,               /*!< Tiered storage messages. */
    WT_VERB_TIMESTAMP,            /*!< Timestamp messages. */
    WT_VERB_TRANSACTION,          /*!< Transaction messages. */
    WT_VERB_VERIFY,               /*!< Verify messages. */
    WT_VERB_VERSION,              /*!< Version messages. */
    WT_VERB_WRITE,
/* VERBOSE ENUM STOP */
    WT_VERB_NUM_CATEGORIES
} WT_VERBOSE_CATEGORY;
/*! @} */

/*******************************************
 * Verbose levels
 *******************************************/
/*!
 * @name Verbose levels
 * @anchor verbose_levels
 * @{
 */
/*!
 * WiredTiger verbosity levels. The levels define a range of severity categories, with
 * \c WT_VERBOSE_ERROR being the lowest, most critical level (used by messages on critical error
 * paths) and \c WT_VERBOSE_DEBUG_5 being the highest verbosity/informational level (mostly adopted
 * for debugging).
 */
typedef enum {
    WT_VERBOSE_ERROR = -3,  /*!< Error conditions triggered in WiredTiger. */
    WT_VERBOSE_WARNING,     /*!< Warning conditions potentially signaling non-imminent errors and
                            behaviors. */
    WT_VERBOSE_NOTICE,      /*!< Messages for significant events in WiredTiger, usually worth
                            noting. */
    WT_VERBOSE_INFO,        /*!< Informational style messages. */
    WT_VERBOSE_DEBUG_1,     /*!< Low severity messages, useful for debugging purposes. This is
                            the default level when debugging. */
    WT_VERBOSE_DEBUG_2,     /*!< Low severity messages, an increase in verbosity from
                            the previous level. */
    WT_VERBOSE_DEBUG_3,     /*!< Low severity messages. */
    WT_VERBOSE_DEBUG_4,     /*!< Low severity messages. */
    WT_VERBOSE_DEBUG_5      /*!< Lowest severity messages. */
} WT_VERBOSE_LEVEL;
/*! @} */
/*
 * Verbose section: END
 */
/*! @} */

#undef __F

#if defined(__cplusplus)
}
#endif
#endif /* __WIREDTIGER_H_ */<|MERGE_RESOLUTION|>--- conflicted
+++ resolved
@@ -5878,1773 +5878,917 @@
 /*! chunk-cache: timed out due to too many retries */
 #define	WT_STAT_CONN_CHUNK_CACHE_TOOMANY_RETRIES	1223
 /*! chunk-cache: total bytes used by the cache */
-<<<<<<< HEAD
 #define	WT_STAT_CONN_CHUNK_CACHE_BYTES_INUSE		1224
+/*! chunk-cache: total bytes used by the cache for pinned chunks */
+#define	WT_STAT_CONN_CHUNK_CACHE_BYTES_INUSE_PINNED	1225
 /*! chunk-cache: total chunks held by the chunk cache */
-#define	WT_STAT_CONN_CHUNK_CACHE_CHUNKS_INUSE		1225
+#define	WT_STAT_CONN_CHUNK_CACHE_CHUNKS_INUSE		1226
+/*! chunk-cache: total pinned chunks held by the chunk cache */
+#define	WT_STAT_CONN_CHUNK_CACHE_CHUNKS_PINNED		1227
 /*! connection: auto adjusting condition resets */
-#define	WT_STAT_CONN_COND_AUTO_WAIT_RESET		1226
+#define	WT_STAT_CONN_COND_AUTO_WAIT_RESET		1228
 /*! connection: auto adjusting condition wait calls */
-#define	WT_STAT_CONN_COND_AUTO_WAIT			1227
-=======
-#define	WT_STAT_CONN_CHUNK_CACHE_BYTES_INUSE		1223
-/*! chunk-cache: total bytes used by the cache for pinned chunks */
-#define	WT_STAT_CONN_CHUNK_CACHE_BYTES_INUSE_PINNED	1224
-/*! chunk-cache: total chunks held by the chunk cache */
-#define	WT_STAT_CONN_CHUNK_CACHE_CHUNKS_INUSE		1225
-/*! chunk-cache: total pinned chunks held by the chunk cache */
-#define	WT_STAT_CONN_CHUNK_CACHE_CHUNKS_PINNED		1226
-/*! connection: auto adjusting condition resets */
-#define	WT_STAT_CONN_COND_AUTO_WAIT_RESET		1227
-/*! connection: auto adjusting condition wait calls */
-#define	WT_STAT_CONN_COND_AUTO_WAIT			1228
->>>>>>> d7735e20
+#define	WT_STAT_CONN_COND_AUTO_WAIT			1229
 /*!
  * connection: auto adjusting condition wait raced to update timeout and
  * skipped updating
  */
-<<<<<<< HEAD
-#define	WT_STAT_CONN_COND_AUTO_WAIT_SKIPPED		1228
+#define	WT_STAT_CONN_COND_AUTO_WAIT_SKIPPED		1230
 /*! connection: detected system time went backwards */
-#define	WT_STAT_CONN_TIME_TRAVEL			1229
+#define	WT_STAT_CONN_TIME_TRAVEL			1231
 /*! connection: files currently open */
-#define	WT_STAT_CONN_FILE_OPEN				1230
+#define	WT_STAT_CONN_FILE_OPEN				1232
 /*! connection: hash bucket array size for data handles */
-#define	WT_STAT_CONN_BUCKETS_DH				1231
+#define	WT_STAT_CONN_BUCKETS_DH				1233
 /*! connection: hash bucket array size general */
-#define	WT_STAT_CONN_BUCKETS				1232
+#define	WT_STAT_CONN_BUCKETS				1234
 /*! connection: memory allocations */
-#define	WT_STAT_CONN_MEMORY_ALLOCATION			1233
+#define	WT_STAT_CONN_MEMORY_ALLOCATION			1235
 /*! connection: memory frees */
-#define	WT_STAT_CONN_MEMORY_FREE			1234
+#define	WT_STAT_CONN_MEMORY_FREE			1236
 /*! connection: memory re-allocations */
-#define	WT_STAT_CONN_MEMORY_GROW			1235
+#define	WT_STAT_CONN_MEMORY_GROW			1237
 /*! connection: number of sessions without a sweep for 5+ minutes */
-#define	WT_STAT_CONN_NO_SESSION_SWEEP_5MIN		1236
+#define	WT_STAT_CONN_NO_SESSION_SWEEP_5MIN		1238
 /*! connection: number of sessions without a sweep for 60+ minutes */
-#define	WT_STAT_CONN_NO_SESSION_SWEEP_60MIN		1237
+#define	WT_STAT_CONN_NO_SESSION_SWEEP_60MIN		1239
 /*! connection: pthread mutex condition wait calls */
-#define	WT_STAT_CONN_COND_WAIT				1238
+#define	WT_STAT_CONN_COND_WAIT				1240
 /*! connection: pthread mutex shared lock read-lock calls */
-#define	WT_STAT_CONN_RWLOCK_READ			1239
+#define	WT_STAT_CONN_RWLOCK_READ			1241
 /*! connection: pthread mutex shared lock write-lock calls */
-#define	WT_STAT_CONN_RWLOCK_WRITE			1240
+#define	WT_STAT_CONN_RWLOCK_WRITE			1242
 /*! connection: total fsync I/Os */
-#define	WT_STAT_CONN_FSYNC_IO				1241
+#define	WT_STAT_CONN_FSYNC_IO				1243
 /*! connection: total read I/Os */
-#define	WT_STAT_CONN_READ_IO				1242
+#define	WT_STAT_CONN_READ_IO				1244
 /*! connection: total write I/Os */
-#define	WT_STAT_CONN_WRITE_IO				1243
+#define	WT_STAT_CONN_WRITE_IO				1245
 /*! cursor: Total number of entries skipped by cursor next calls */
-#define	WT_STAT_CONN_CURSOR_NEXT_SKIP_TOTAL		1244
+#define	WT_STAT_CONN_CURSOR_NEXT_SKIP_TOTAL		1246
 /*! cursor: Total number of entries skipped by cursor prev calls */
-#define	WT_STAT_CONN_CURSOR_PREV_SKIP_TOTAL		1245
-=======
-#define	WT_STAT_CONN_COND_AUTO_WAIT_SKIPPED		1229
-/*! connection: detected system time went backwards */
-#define	WT_STAT_CONN_TIME_TRAVEL			1230
-/*! connection: files currently open */
-#define	WT_STAT_CONN_FILE_OPEN				1231
-/*! connection: hash bucket array size for data handles */
-#define	WT_STAT_CONN_BUCKETS_DH				1232
-/*! connection: hash bucket array size general */
-#define	WT_STAT_CONN_BUCKETS				1233
-/*! connection: memory allocations */
-#define	WT_STAT_CONN_MEMORY_ALLOCATION			1234
-/*! connection: memory frees */
-#define	WT_STAT_CONN_MEMORY_FREE			1235
-/*! connection: memory re-allocations */
-#define	WT_STAT_CONN_MEMORY_GROW			1236
-/*! connection: number of sessions without a sweep for 5+ minutes */
-#define	WT_STAT_CONN_NO_SESSION_SWEEP_5MIN		1237
-/*! connection: number of sessions without a sweep for 60+ minutes */
-#define	WT_STAT_CONN_NO_SESSION_SWEEP_60MIN		1238
-/*! connection: pthread mutex condition wait calls */
-#define	WT_STAT_CONN_COND_WAIT				1239
-/*! connection: pthread mutex shared lock read-lock calls */
-#define	WT_STAT_CONN_RWLOCK_READ			1240
-/*! connection: pthread mutex shared lock write-lock calls */
-#define	WT_STAT_CONN_RWLOCK_WRITE			1241
-/*! connection: total fsync I/Os */
-#define	WT_STAT_CONN_FSYNC_IO				1242
-/*! connection: total read I/Os */
-#define	WT_STAT_CONN_READ_IO				1243
-/*! connection: total write I/Os */
-#define	WT_STAT_CONN_WRITE_IO				1244
-/*! cursor: Total number of entries skipped by cursor next calls */
-#define	WT_STAT_CONN_CURSOR_NEXT_SKIP_TOTAL		1245
-/*! cursor: Total number of entries skipped by cursor prev calls */
-#define	WT_STAT_CONN_CURSOR_PREV_SKIP_TOTAL		1246
->>>>>>> d7735e20
+#define	WT_STAT_CONN_CURSOR_PREV_SKIP_TOTAL		1247
 /*!
  * cursor: Total number of entries skipped to position the history store
  * cursor
  */
-<<<<<<< HEAD
-#define	WT_STAT_CONN_CURSOR_SKIP_HS_CUR_POSITION	1246
-=======
-#define	WT_STAT_CONN_CURSOR_SKIP_HS_CUR_POSITION	1247
->>>>>>> d7735e20
+#define	WT_STAT_CONN_CURSOR_SKIP_HS_CUR_POSITION	1248
 /*!
  * cursor: Total number of times a search near has exited due to prefix
  * config
  */
-<<<<<<< HEAD
-#define	WT_STAT_CONN_CURSOR_SEARCH_NEAR_PREFIX_FAST_PATHS	1247
-=======
-#define	WT_STAT_CONN_CURSOR_SEARCH_NEAR_PREFIX_FAST_PATHS	1248
->>>>>>> d7735e20
+#define	WT_STAT_CONN_CURSOR_SEARCH_NEAR_PREFIX_FAST_PATHS	1249
 /*!
  * cursor: Total number of times cursor fails to temporarily release
  * pinned page to encourage eviction of hot or large page
  */
-<<<<<<< HEAD
-#define	WT_STAT_CONN_CURSOR_REPOSITION_FAILED		1248
-=======
-#define	WT_STAT_CONN_CURSOR_REPOSITION_FAILED		1249
->>>>>>> d7735e20
+#define	WT_STAT_CONN_CURSOR_REPOSITION_FAILED		1250
 /*!
  * cursor: Total number of times cursor temporarily releases pinned page
  * to encourage eviction of hot or large page
  */
-<<<<<<< HEAD
-#define	WT_STAT_CONN_CURSOR_REPOSITION			1249
+#define	WT_STAT_CONN_CURSOR_REPOSITION			1251
 /*! cursor: cached cursor count */
-#define	WT_STAT_CONN_CURSOR_CACHED_COUNT		1250
+#define	WT_STAT_CONN_CURSOR_CACHED_COUNT		1252
 /*! cursor: cursor bound calls that return an error */
-#define	WT_STAT_CONN_CURSOR_BOUND_ERROR			1251
+#define	WT_STAT_CONN_CURSOR_BOUND_ERROR			1253
 /*! cursor: cursor bounds cleared from reset */
-#define	WT_STAT_CONN_CURSOR_BOUNDS_RESET		1252
+#define	WT_STAT_CONN_CURSOR_BOUNDS_RESET		1254
 /*! cursor: cursor bounds comparisons performed */
-#define	WT_STAT_CONN_CURSOR_BOUNDS_COMPARISONS		1253
+#define	WT_STAT_CONN_CURSOR_BOUNDS_COMPARISONS		1255
 /*! cursor: cursor bounds next called on an unpositioned cursor */
-#define	WT_STAT_CONN_CURSOR_BOUNDS_NEXT_UNPOSITIONED	1254
+#define	WT_STAT_CONN_CURSOR_BOUNDS_NEXT_UNPOSITIONED	1256
 /*! cursor: cursor bounds next early exit */
-#define	WT_STAT_CONN_CURSOR_BOUNDS_NEXT_EARLY_EXIT	1255
+#define	WT_STAT_CONN_CURSOR_BOUNDS_NEXT_EARLY_EXIT	1257
 /*! cursor: cursor bounds prev called on an unpositioned cursor */
-#define	WT_STAT_CONN_CURSOR_BOUNDS_PREV_UNPOSITIONED	1256
+#define	WT_STAT_CONN_CURSOR_BOUNDS_PREV_UNPOSITIONED	1258
 /*! cursor: cursor bounds prev early exit */
-#define	WT_STAT_CONN_CURSOR_BOUNDS_PREV_EARLY_EXIT	1257
+#define	WT_STAT_CONN_CURSOR_BOUNDS_PREV_EARLY_EXIT	1259
 /*! cursor: cursor bounds search early exit */
-#define	WT_STAT_CONN_CURSOR_BOUNDS_SEARCH_EARLY_EXIT	1258
+#define	WT_STAT_CONN_CURSOR_BOUNDS_SEARCH_EARLY_EXIT	1260
 /*! cursor: cursor bounds search near call repositioned cursor */
-#define	WT_STAT_CONN_CURSOR_BOUNDS_SEARCH_NEAR_REPOSITIONED_CURSOR	1259
+#define	WT_STAT_CONN_CURSOR_BOUNDS_SEARCH_NEAR_REPOSITIONED_CURSOR	1261
 /*! cursor: cursor bulk loaded cursor insert calls */
-#define	WT_STAT_CONN_CURSOR_INSERT_BULK			1260
+#define	WT_STAT_CONN_CURSOR_INSERT_BULK			1262
 /*! cursor: cursor cache calls that return an error */
-#define	WT_STAT_CONN_CURSOR_CACHE_ERROR			1261
+#define	WT_STAT_CONN_CURSOR_CACHE_ERROR			1263
 /*! cursor: cursor close calls that result in cache */
-#define	WT_STAT_CONN_CURSOR_CACHE			1262
+#define	WT_STAT_CONN_CURSOR_CACHE			1264
 /*! cursor: cursor close calls that return an error */
-#define	WT_STAT_CONN_CURSOR_CLOSE_ERROR			1263
+#define	WT_STAT_CONN_CURSOR_CLOSE_ERROR			1265
 /*! cursor: cursor compare calls that return an error */
-#define	WT_STAT_CONN_CURSOR_COMPARE_ERROR		1264
+#define	WT_STAT_CONN_CURSOR_COMPARE_ERROR		1266
 /*! cursor: cursor create calls */
-#define	WT_STAT_CONN_CURSOR_CREATE			1265
+#define	WT_STAT_CONN_CURSOR_CREATE			1267
 /*! cursor: cursor equals calls that return an error */
-#define	WT_STAT_CONN_CURSOR_EQUALS_ERROR		1266
+#define	WT_STAT_CONN_CURSOR_EQUALS_ERROR		1268
 /*! cursor: cursor get key calls that return an error */
-#define	WT_STAT_CONN_CURSOR_GET_KEY_ERROR		1267
+#define	WT_STAT_CONN_CURSOR_GET_KEY_ERROR		1269
 /*! cursor: cursor get value calls that return an error */
-#define	WT_STAT_CONN_CURSOR_GET_VALUE_ERROR		1268
+#define	WT_STAT_CONN_CURSOR_GET_VALUE_ERROR		1270
 /*! cursor: cursor insert calls */
-#define	WT_STAT_CONN_CURSOR_INSERT			1269
+#define	WT_STAT_CONN_CURSOR_INSERT			1271
 /*! cursor: cursor insert calls that return an error */
-#define	WT_STAT_CONN_CURSOR_INSERT_ERROR		1270
+#define	WT_STAT_CONN_CURSOR_INSERT_ERROR		1272
 /*! cursor: cursor insert check calls that return an error */
-#define	WT_STAT_CONN_CURSOR_INSERT_CHECK_ERROR		1271
+#define	WT_STAT_CONN_CURSOR_INSERT_CHECK_ERROR		1273
 /*! cursor: cursor insert key and value bytes */
-#define	WT_STAT_CONN_CURSOR_INSERT_BYTES		1272
+#define	WT_STAT_CONN_CURSOR_INSERT_BYTES		1274
 /*! cursor: cursor largest key calls that return an error */
-#define	WT_STAT_CONN_CURSOR_LARGEST_KEY_ERROR		1273
+#define	WT_STAT_CONN_CURSOR_LARGEST_KEY_ERROR		1275
 /*! cursor: cursor modify calls */
-#define	WT_STAT_CONN_CURSOR_MODIFY			1274
+#define	WT_STAT_CONN_CURSOR_MODIFY			1276
 /*! cursor: cursor modify calls that return an error */
-#define	WT_STAT_CONN_CURSOR_MODIFY_ERROR		1275
+#define	WT_STAT_CONN_CURSOR_MODIFY_ERROR		1277
 /*! cursor: cursor modify key and value bytes affected */
-#define	WT_STAT_CONN_CURSOR_MODIFY_BYTES		1276
+#define	WT_STAT_CONN_CURSOR_MODIFY_BYTES		1278
 /*! cursor: cursor modify value bytes modified */
-#define	WT_STAT_CONN_CURSOR_MODIFY_BYTES_TOUCH		1277
+#define	WT_STAT_CONN_CURSOR_MODIFY_BYTES_TOUCH		1279
 /*! cursor: cursor next calls */
-#define	WT_STAT_CONN_CURSOR_NEXT			1278
+#define	WT_STAT_CONN_CURSOR_NEXT			1280
 /*! cursor: cursor next calls that return an error */
-#define	WT_STAT_CONN_CURSOR_NEXT_ERROR			1279
-=======
-#define	WT_STAT_CONN_CURSOR_REPOSITION			1250
-/*! cursor: cached cursor count */
-#define	WT_STAT_CONN_CURSOR_CACHED_COUNT		1251
-/*! cursor: cursor bound calls that return an error */
-#define	WT_STAT_CONN_CURSOR_BOUND_ERROR			1252
-/*! cursor: cursor bounds cleared from reset */
-#define	WT_STAT_CONN_CURSOR_BOUNDS_RESET		1253
-/*! cursor: cursor bounds comparisons performed */
-#define	WT_STAT_CONN_CURSOR_BOUNDS_COMPARISONS		1254
-/*! cursor: cursor bounds next called on an unpositioned cursor */
-#define	WT_STAT_CONN_CURSOR_BOUNDS_NEXT_UNPOSITIONED	1255
-/*! cursor: cursor bounds next early exit */
-#define	WT_STAT_CONN_CURSOR_BOUNDS_NEXT_EARLY_EXIT	1256
-/*! cursor: cursor bounds prev called on an unpositioned cursor */
-#define	WT_STAT_CONN_CURSOR_BOUNDS_PREV_UNPOSITIONED	1257
-/*! cursor: cursor bounds prev early exit */
-#define	WT_STAT_CONN_CURSOR_BOUNDS_PREV_EARLY_EXIT	1258
-/*! cursor: cursor bounds search early exit */
-#define	WT_STAT_CONN_CURSOR_BOUNDS_SEARCH_EARLY_EXIT	1259
-/*! cursor: cursor bounds search near call repositioned cursor */
-#define	WT_STAT_CONN_CURSOR_BOUNDS_SEARCH_NEAR_REPOSITIONED_CURSOR	1260
-/*! cursor: cursor bulk loaded cursor insert calls */
-#define	WT_STAT_CONN_CURSOR_INSERT_BULK			1261
-/*! cursor: cursor cache calls that return an error */
-#define	WT_STAT_CONN_CURSOR_CACHE_ERROR			1262
-/*! cursor: cursor close calls that result in cache */
-#define	WT_STAT_CONN_CURSOR_CACHE			1263
-/*! cursor: cursor close calls that return an error */
-#define	WT_STAT_CONN_CURSOR_CLOSE_ERROR			1264
-/*! cursor: cursor compare calls that return an error */
-#define	WT_STAT_CONN_CURSOR_COMPARE_ERROR		1265
-/*! cursor: cursor create calls */
-#define	WT_STAT_CONN_CURSOR_CREATE			1266
-/*! cursor: cursor equals calls that return an error */
-#define	WT_STAT_CONN_CURSOR_EQUALS_ERROR		1267
-/*! cursor: cursor get key calls that return an error */
-#define	WT_STAT_CONN_CURSOR_GET_KEY_ERROR		1268
-/*! cursor: cursor get value calls that return an error */
-#define	WT_STAT_CONN_CURSOR_GET_VALUE_ERROR		1269
-/*! cursor: cursor insert calls */
-#define	WT_STAT_CONN_CURSOR_INSERT			1270
-/*! cursor: cursor insert calls that return an error */
-#define	WT_STAT_CONN_CURSOR_INSERT_ERROR		1271
-/*! cursor: cursor insert check calls that return an error */
-#define	WT_STAT_CONN_CURSOR_INSERT_CHECK_ERROR		1272
-/*! cursor: cursor insert key and value bytes */
-#define	WT_STAT_CONN_CURSOR_INSERT_BYTES		1273
-/*! cursor: cursor largest key calls that return an error */
-#define	WT_STAT_CONN_CURSOR_LARGEST_KEY_ERROR		1274
-/*! cursor: cursor modify calls */
-#define	WT_STAT_CONN_CURSOR_MODIFY			1275
-/*! cursor: cursor modify calls that return an error */
-#define	WT_STAT_CONN_CURSOR_MODIFY_ERROR		1276
-/*! cursor: cursor modify key and value bytes affected */
-#define	WT_STAT_CONN_CURSOR_MODIFY_BYTES		1277
-/*! cursor: cursor modify value bytes modified */
-#define	WT_STAT_CONN_CURSOR_MODIFY_BYTES_TOUCH		1278
-/*! cursor: cursor next calls */
-#define	WT_STAT_CONN_CURSOR_NEXT			1279
-/*! cursor: cursor next calls that return an error */
-#define	WT_STAT_CONN_CURSOR_NEXT_ERROR			1280
->>>>>>> d7735e20
+#define	WT_STAT_CONN_CURSOR_NEXT_ERROR			1281
 /*!
  * cursor: cursor next calls that skip due to a globally visible history
  * store tombstone
  */
-<<<<<<< HEAD
-#define	WT_STAT_CONN_CURSOR_NEXT_HS_TOMBSTONE		1280
-=======
-#define	WT_STAT_CONN_CURSOR_NEXT_HS_TOMBSTONE		1281
->>>>>>> d7735e20
+#define	WT_STAT_CONN_CURSOR_NEXT_HS_TOMBSTONE		1282
 /*!
  * cursor: cursor next calls that skip greater than 1 and fewer than 100
  * entries
  */
-<<<<<<< HEAD
-#define	WT_STAT_CONN_CURSOR_NEXT_SKIP_LT_100		1281
-=======
-#define	WT_STAT_CONN_CURSOR_NEXT_SKIP_LT_100		1282
->>>>>>> d7735e20
+#define	WT_STAT_CONN_CURSOR_NEXT_SKIP_LT_100		1283
 /*!
  * cursor: cursor next calls that skip greater than or equal to 100
  * entries
  */
-<<<<<<< HEAD
-#define	WT_STAT_CONN_CURSOR_NEXT_SKIP_GE_100		1282
+#define	WT_STAT_CONN_CURSOR_NEXT_SKIP_GE_100		1284
 /*! cursor: cursor next random calls that return an error */
-#define	WT_STAT_CONN_CURSOR_NEXT_RANDOM_ERROR		1283
+#define	WT_STAT_CONN_CURSOR_NEXT_RANDOM_ERROR		1285
 /*! cursor: cursor operation restarted */
-#define	WT_STAT_CONN_CURSOR_RESTART			1284
+#define	WT_STAT_CONN_CURSOR_RESTART			1286
 /*! cursor: cursor prev calls */
-#define	WT_STAT_CONN_CURSOR_PREV			1285
+#define	WT_STAT_CONN_CURSOR_PREV			1287
 /*! cursor: cursor prev calls that return an error */
-#define	WT_STAT_CONN_CURSOR_PREV_ERROR			1286
-=======
-#define	WT_STAT_CONN_CURSOR_NEXT_SKIP_GE_100		1283
-/*! cursor: cursor next random calls that return an error */
-#define	WT_STAT_CONN_CURSOR_NEXT_RANDOM_ERROR		1284
-/*! cursor: cursor operation restarted */
-#define	WT_STAT_CONN_CURSOR_RESTART			1285
-/*! cursor: cursor prev calls */
-#define	WT_STAT_CONN_CURSOR_PREV			1286
-/*! cursor: cursor prev calls that return an error */
-#define	WT_STAT_CONN_CURSOR_PREV_ERROR			1287
->>>>>>> d7735e20
+#define	WT_STAT_CONN_CURSOR_PREV_ERROR			1288
 /*!
  * cursor: cursor prev calls that skip due to a globally visible history
  * store tombstone
  */
-<<<<<<< HEAD
-#define	WT_STAT_CONN_CURSOR_PREV_HS_TOMBSTONE		1287
-=======
-#define	WT_STAT_CONN_CURSOR_PREV_HS_TOMBSTONE		1288
->>>>>>> d7735e20
+#define	WT_STAT_CONN_CURSOR_PREV_HS_TOMBSTONE		1289
 /*!
  * cursor: cursor prev calls that skip greater than or equal to 100
  * entries
  */
-<<<<<<< HEAD
-#define	WT_STAT_CONN_CURSOR_PREV_SKIP_GE_100		1288
+#define	WT_STAT_CONN_CURSOR_PREV_SKIP_GE_100		1290
 /*! cursor: cursor prev calls that skip less than 100 entries */
-#define	WT_STAT_CONN_CURSOR_PREV_SKIP_LT_100		1289
+#define	WT_STAT_CONN_CURSOR_PREV_SKIP_LT_100		1291
 /*! cursor: cursor reconfigure calls that return an error */
-#define	WT_STAT_CONN_CURSOR_RECONFIGURE_ERROR		1290
+#define	WT_STAT_CONN_CURSOR_RECONFIGURE_ERROR		1292
 /*! cursor: cursor remove calls */
-#define	WT_STAT_CONN_CURSOR_REMOVE			1291
+#define	WT_STAT_CONN_CURSOR_REMOVE			1293
 /*! cursor: cursor remove calls that return an error */
-#define	WT_STAT_CONN_CURSOR_REMOVE_ERROR		1292
+#define	WT_STAT_CONN_CURSOR_REMOVE_ERROR		1294
 /*! cursor: cursor remove key bytes removed */
-#define	WT_STAT_CONN_CURSOR_REMOVE_BYTES		1293
+#define	WT_STAT_CONN_CURSOR_REMOVE_BYTES		1295
 /*! cursor: cursor reopen calls that return an error */
-#define	WT_STAT_CONN_CURSOR_REOPEN_ERROR		1294
+#define	WT_STAT_CONN_CURSOR_REOPEN_ERROR		1296
 /*! cursor: cursor reserve calls */
-#define	WT_STAT_CONN_CURSOR_RESERVE			1295
+#define	WT_STAT_CONN_CURSOR_RESERVE			1297
 /*! cursor: cursor reserve calls that return an error */
-#define	WT_STAT_CONN_CURSOR_RESERVE_ERROR		1296
+#define	WT_STAT_CONN_CURSOR_RESERVE_ERROR		1298
 /*! cursor: cursor reset calls */
-#define	WT_STAT_CONN_CURSOR_RESET			1297
+#define	WT_STAT_CONN_CURSOR_RESET			1299
 /*! cursor: cursor reset calls that return an error */
-#define	WT_STAT_CONN_CURSOR_RESET_ERROR			1298
+#define	WT_STAT_CONN_CURSOR_RESET_ERROR			1300
 /*! cursor: cursor search calls */
-#define	WT_STAT_CONN_CURSOR_SEARCH			1299
+#define	WT_STAT_CONN_CURSOR_SEARCH			1301
 /*! cursor: cursor search calls that return an error */
-#define	WT_STAT_CONN_CURSOR_SEARCH_ERROR		1300
+#define	WT_STAT_CONN_CURSOR_SEARCH_ERROR		1302
 /*! cursor: cursor search history store calls */
-#define	WT_STAT_CONN_CURSOR_SEARCH_HS			1301
+#define	WT_STAT_CONN_CURSOR_SEARCH_HS			1303
 /*! cursor: cursor search near calls */
-#define	WT_STAT_CONN_CURSOR_SEARCH_NEAR			1302
+#define	WT_STAT_CONN_CURSOR_SEARCH_NEAR			1304
 /*! cursor: cursor search near calls that return an error */
-#define	WT_STAT_CONN_CURSOR_SEARCH_NEAR_ERROR		1303
+#define	WT_STAT_CONN_CURSOR_SEARCH_NEAR_ERROR		1305
 /*! cursor: cursor sweep buckets */
-#define	WT_STAT_CONN_CURSOR_SWEEP_BUCKETS		1304
+#define	WT_STAT_CONN_CURSOR_SWEEP_BUCKETS		1306
 /*! cursor: cursor sweep cursors closed */
-#define	WT_STAT_CONN_CURSOR_SWEEP_CLOSED		1305
+#define	WT_STAT_CONN_CURSOR_SWEEP_CLOSED		1307
 /*! cursor: cursor sweep cursors examined */
-#define	WT_STAT_CONN_CURSOR_SWEEP_EXAMINED		1306
+#define	WT_STAT_CONN_CURSOR_SWEEP_EXAMINED		1308
 /*! cursor: cursor sweeps */
-#define	WT_STAT_CONN_CURSOR_SWEEP			1307
+#define	WT_STAT_CONN_CURSOR_SWEEP			1309
 /*! cursor: cursor truncate calls */
-#define	WT_STAT_CONN_CURSOR_TRUNCATE			1308
+#define	WT_STAT_CONN_CURSOR_TRUNCATE			1310
 /*! cursor: cursor truncates performed on individual keys */
-#define	WT_STAT_CONN_CURSOR_TRUNCATE_KEYS_DELETED	1309
+#define	WT_STAT_CONN_CURSOR_TRUNCATE_KEYS_DELETED	1311
 /*! cursor: cursor update calls */
-#define	WT_STAT_CONN_CURSOR_UPDATE			1310
+#define	WT_STAT_CONN_CURSOR_UPDATE			1312
 /*! cursor: cursor update calls that return an error */
-#define	WT_STAT_CONN_CURSOR_UPDATE_ERROR		1311
+#define	WT_STAT_CONN_CURSOR_UPDATE_ERROR		1313
 /*! cursor: cursor update key and value bytes */
-#define	WT_STAT_CONN_CURSOR_UPDATE_BYTES		1312
+#define	WT_STAT_CONN_CURSOR_UPDATE_BYTES		1314
 /*! cursor: cursor update value size change */
-#define	WT_STAT_CONN_CURSOR_UPDATE_BYTES_CHANGED	1313
+#define	WT_STAT_CONN_CURSOR_UPDATE_BYTES_CHANGED	1315
 /*! cursor: cursors reused from cache */
-#define	WT_STAT_CONN_CURSOR_REOPEN			1314
+#define	WT_STAT_CONN_CURSOR_REOPEN			1316
 /*! cursor: open cursor count */
-#define	WT_STAT_CONN_CURSOR_OPEN_COUNT			1315
+#define	WT_STAT_CONN_CURSOR_OPEN_COUNT			1317
 /*! data-handle: connection data handle size */
-#define	WT_STAT_CONN_DH_CONN_HANDLE_SIZE		1316
+#define	WT_STAT_CONN_DH_CONN_HANDLE_SIZE		1318
 /*! data-handle: connection data handles currently active */
-#define	WT_STAT_CONN_DH_CONN_HANDLE_COUNT		1317
+#define	WT_STAT_CONN_DH_CONN_HANDLE_COUNT		1319
 /*! data-handle: connection sweep candidate became referenced */
-#define	WT_STAT_CONN_DH_SWEEP_REF			1318
+#define	WT_STAT_CONN_DH_SWEEP_REF			1320
 /*! data-handle: connection sweep dhandles closed */
-#define	WT_STAT_CONN_DH_SWEEP_CLOSE			1319
+#define	WT_STAT_CONN_DH_SWEEP_CLOSE			1321
 /*! data-handle: connection sweep dhandles removed from hash list */
-#define	WT_STAT_CONN_DH_SWEEP_REMOVE			1320
+#define	WT_STAT_CONN_DH_SWEEP_REMOVE			1322
 /*! data-handle: connection sweep time-of-death sets */
-#define	WT_STAT_CONN_DH_SWEEP_TOD			1321
+#define	WT_STAT_CONN_DH_SWEEP_TOD			1323
 /*! data-handle: connection sweeps */
-#define	WT_STAT_CONN_DH_SWEEPS				1322
-=======
-#define	WT_STAT_CONN_CURSOR_PREV_SKIP_GE_100		1289
-/*! cursor: cursor prev calls that skip less than 100 entries */
-#define	WT_STAT_CONN_CURSOR_PREV_SKIP_LT_100		1290
-/*! cursor: cursor reconfigure calls that return an error */
-#define	WT_STAT_CONN_CURSOR_RECONFIGURE_ERROR		1291
-/*! cursor: cursor remove calls */
-#define	WT_STAT_CONN_CURSOR_REMOVE			1292
-/*! cursor: cursor remove calls that return an error */
-#define	WT_STAT_CONN_CURSOR_REMOVE_ERROR		1293
-/*! cursor: cursor remove key bytes removed */
-#define	WT_STAT_CONN_CURSOR_REMOVE_BYTES		1294
-/*! cursor: cursor reopen calls that return an error */
-#define	WT_STAT_CONN_CURSOR_REOPEN_ERROR		1295
-/*! cursor: cursor reserve calls */
-#define	WT_STAT_CONN_CURSOR_RESERVE			1296
-/*! cursor: cursor reserve calls that return an error */
-#define	WT_STAT_CONN_CURSOR_RESERVE_ERROR		1297
-/*! cursor: cursor reset calls */
-#define	WT_STAT_CONN_CURSOR_RESET			1298
-/*! cursor: cursor reset calls that return an error */
-#define	WT_STAT_CONN_CURSOR_RESET_ERROR			1299
-/*! cursor: cursor search calls */
-#define	WT_STAT_CONN_CURSOR_SEARCH			1300
-/*! cursor: cursor search calls that return an error */
-#define	WT_STAT_CONN_CURSOR_SEARCH_ERROR		1301
-/*! cursor: cursor search history store calls */
-#define	WT_STAT_CONN_CURSOR_SEARCH_HS			1302
-/*! cursor: cursor search near calls */
-#define	WT_STAT_CONN_CURSOR_SEARCH_NEAR			1303
-/*! cursor: cursor search near calls that return an error */
-#define	WT_STAT_CONN_CURSOR_SEARCH_NEAR_ERROR		1304
-/*! cursor: cursor sweep buckets */
-#define	WT_STAT_CONN_CURSOR_SWEEP_BUCKETS		1305
-/*! cursor: cursor sweep cursors closed */
-#define	WT_STAT_CONN_CURSOR_SWEEP_CLOSED		1306
-/*! cursor: cursor sweep cursors examined */
-#define	WT_STAT_CONN_CURSOR_SWEEP_EXAMINED		1307
-/*! cursor: cursor sweeps */
-#define	WT_STAT_CONN_CURSOR_SWEEP			1308
-/*! cursor: cursor truncate calls */
-#define	WT_STAT_CONN_CURSOR_TRUNCATE			1309
-/*! cursor: cursor truncates performed on individual keys */
-#define	WT_STAT_CONN_CURSOR_TRUNCATE_KEYS_DELETED	1310
-/*! cursor: cursor update calls */
-#define	WT_STAT_CONN_CURSOR_UPDATE			1311
-/*! cursor: cursor update calls that return an error */
-#define	WT_STAT_CONN_CURSOR_UPDATE_ERROR		1312
-/*! cursor: cursor update key and value bytes */
-#define	WT_STAT_CONN_CURSOR_UPDATE_BYTES		1313
-/*! cursor: cursor update value size change */
-#define	WT_STAT_CONN_CURSOR_UPDATE_BYTES_CHANGED	1314
-/*! cursor: cursors reused from cache */
-#define	WT_STAT_CONN_CURSOR_REOPEN			1315
-/*! cursor: open cursor count */
-#define	WT_STAT_CONN_CURSOR_OPEN_COUNT			1316
-/*! data-handle: connection data handle size */
-#define	WT_STAT_CONN_DH_CONN_HANDLE_SIZE		1317
-/*! data-handle: connection data handles currently active */
-#define	WT_STAT_CONN_DH_CONN_HANDLE_COUNT		1318
-/*! data-handle: connection sweep candidate became referenced */
-#define	WT_STAT_CONN_DH_SWEEP_REF			1319
-/*! data-handle: connection sweep dhandles closed */
-#define	WT_STAT_CONN_DH_SWEEP_CLOSE			1320
-/*! data-handle: connection sweep dhandles removed from hash list */
-#define	WT_STAT_CONN_DH_SWEEP_REMOVE			1321
-/*! data-handle: connection sweep time-of-death sets */
-#define	WT_STAT_CONN_DH_SWEEP_TOD			1322
-/*! data-handle: connection sweeps */
-#define	WT_STAT_CONN_DH_SWEEPS				1323
->>>>>>> d7735e20
+#define	WT_STAT_CONN_DH_SWEEPS				1324
 /*!
  * data-handle: connection sweeps skipped due to checkpoint gathering
  * handles
  */
-<<<<<<< HEAD
-#define	WT_STAT_CONN_DH_SWEEP_SKIP_CKPT			1323
+#define	WT_STAT_CONN_DH_SWEEP_SKIP_CKPT			1325
 /*! data-handle: session dhandles swept */
-#define	WT_STAT_CONN_DH_SESSION_HANDLES			1324
+#define	WT_STAT_CONN_DH_SESSION_HANDLES			1326
 /*! data-handle: session sweep attempts */
-#define	WT_STAT_CONN_DH_SESSION_SWEEPS			1325
+#define	WT_STAT_CONN_DH_SESSION_SWEEPS			1327
 /*! lock: checkpoint lock acquisitions */
-#define	WT_STAT_CONN_LOCK_CHECKPOINT_COUNT		1326
+#define	WT_STAT_CONN_LOCK_CHECKPOINT_COUNT		1328
 /*! lock: checkpoint lock application thread wait time (usecs) */
-#define	WT_STAT_CONN_LOCK_CHECKPOINT_WAIT_APPLICATION	1327
+#define	WT_STAT_CONN_LOCK_CHECKPOINT_WAIT_APPLICATION	1329
 /*! lock: checkpoint lock internal thread wait time (usecs) */
-#define	WT_STAT_CONN_LOCK_CHECKPOINT_WAIT_INTERNAL	1328
+#define	WT_STAT_CONN_LOCK_CHECKPOINT_WAIT_INTERNAL	1330
 /*! lock: dhandle lock application thread time waiting (usecs) */
-#define	WT_STAT_CONN_LOCK_DHANDLE_WAIT_APPLICATION	1329
+#define	WT_STAT_CONN_LOCK_DHANDLE_WAIT_APPLICATION	1331
 /*! lock: dhandle lock internal thread time waiting (usecs) */
-#define	WT_STAT_CONN_LOCK_DHANDLE_WAIT_INTERNAL		1330
+#define	WT_STAT_CONN_LOCK_DHANDLE_WAIT_INTERNAL		1332
 /*! lock: dhandle read lock acquisitions */
-#define	WT_STAT_CONN_LOCK_DHANDLE_READ_COUNT		1331
+#define	WT_STAT_CONN_LOCK_DHANDLE_READ_COUNT		1333
 /*! lock: dhandle write lock acquisitions */
-#define	WT_STAT_CONN_LOCK_DHANDLE_WRITE_COUNT		1332
-=======
-#define	WT_STAT_CONN_DH_SWEEP_SKIP_CKPT			1324
-/*! data-handle: session dhandles swept */
-#define	WT_STAT_CONN_DH_SESSION_HANDLES			1325
-/*! data-handle: session sweep attempts */
-#define	WT_STAT_CONN_DH_SESSION_SWEEPS			1326
-/*! lock: checkpoint lock acquisitions */
-#define	WT_STAT_CONN_LOCK_CHECKPOINT_COUNT		1327
-/*! lock: checkpoint lock application thread wait time (usecs) */
-#define	WT_STAT_CONN_LOCK_CHECKPOINT_WAIT_APPLICATION	1328
-/*! lock: checkpoint lock internal thread wait time (usecs) */
-#define	WT_STAT_CONN_LOCK_CHECKPOINT_WAIT_INTERNAL	1329
-/*! lock: dhandle lock application thread time waiting (usecs) */
-#define	WT_STAT_CONN_LOCK_DHANDLE_WAIT_APPLICATION	1330
-/*! lock: dhandle lock internal thread time waiting (usecs) */
-#define	WT_STAT_CONN_LOCK_DHANDLE_WAIT_INTERNAL		1331
-/*! lock: dhandle read lock acquisitions */
-#define	WT_STAT_CONN_LOCK_DHANDLE_READ_COUNT		1332
-/*! lock: dhandle write lock acquisitions */
-#define	WT_STAT_CONN_LOCK_DHANDLE_WRITE_COUNT		1333
->>>>>>> d7735e20
+#define	WT_STAT_CONN_LOCK_DHANDLE_WRITE_COUNT		1334
 /*!
  * lock: durable timestamp queue lock application thread time waiting
  * (usecs)
  */
-<<<<<<< HEAD
-#define	WT_STAT_CONN_LOCK_DURABLE_TIMESTAMP_WAIT_APPLICATION	1333
-=======
-#define	WT_STAT_CONN_LOCK_DURABLE_TIMESTAMP_WAIT_APPLICATION	1334
->>>>>>> d7735e20
+#define	WT_STAT_CONN_LOCK_DURABLE_TIMESTAMP_WAIT_APPLICATION	1335
 /*!
  * lock: durable timestamp queue lock internal thread time waiting
  * (usecs)
  */
-<<<<<<< HEAD
-#define	WT_STAT_CONN_LOCK_DURABLE_TIMESTAMP_WAIT_INTERNAL	1334
+#define	WT_STAT_CONN_LOCK_DURABLE_TIMESTAMP_WAIT_INTERNAL	1336
 /*! lock: durable timestamp queue read lock acquisitions */
-#define	WT_STAT_CONN_LOCK_DURABLE_TIMESTAMP_READ_COUNT	1335
+#define	WT_STAT_CONN_LOCK_DURABLE_TIMESTAMP_READ_COUNT	1337
 /*! lock: durable timestamp queue write lock acquisitions */
-#define	WT_STAT_CONN_LOCK_DURABLE_TIMESTAMP_WRITE_COUNT	1336
+#define	WT_STAT_CONN_LOCK_DURABLE_TIMESTAMP_WRITE_COUNT	1338
 /*! lock: metadata lock acquisitions */
-#define	WT_STAT_CONN_LOCK_METADATA_COUNT		1337
+#define	WT_STAT_CONN_LOCK_METADATA_COUNT		1339
 /*! lock: metadata lock application thread wait time (usecs) */
-#define	WT_STAT_CONN_LOCK_METADATA_WAIT_APPLICATION	1338
+#define	WT_STAT_CONN_LOCK_METADATA_WAIT_APPLICATION	1340
 /*! lock: metadata lock internal thread wait time (usecs) */
-#define	WT_STAT_CONN_LOCK_METADATA_WAIT_INTERNAL	1339
-=======
-#define	WT_STAT_CONN_LOCK_DURABLE_TIMESTAMP_WAIT_INTERNAL	1335
-/*! lock: durable timestamp queue read lock acquisitions */
-#define	WT_STAT_CONN_LOCK_DURABLE_TIMESTAMP_READ_COUNT	1336
-/*! lock: durable timestamp queue write lock acquisitions */
-#define	WT_STAT_CONN_LOCK_DURABLE_TIMESTAMP_WRITE_COUNT	1337
-/*! lock: metadata lock acquisitions */
-#define	WT_STAT_CONN_LOCK_METADATA_COUNT		1338
-/*! lock: metadata lock application thread wait time (usecs) */
-#define	WT_STAT_CONN_LOCK_METADATA_WAIT_APPLICATION	1339
-/*! lock: metadata lock internal thread wait time (usecs) */
-#define	WT_STAT_CONN_LOCK_METADATA_WAIT_INTERNAL	1340
->>>>>>> d7735e20
+#define	WT_STAT_CONN_LOCK_METADATA_WAIT_INTERNAL	1341
 /*!
  * lock: read timestamp queue lock application thread time waiting
  * (usecs)
  */
-<<<<<<< HEAD
-#define	WT_STAT_CONN_LOCK_READ_TIMESTAMP_WAIT_APPLICATION	1340
+#define	WT_STAT_CONN_LOCK_READ_TIMESTAMP_WAIT_APPLICATION	1342
 /*! lock: read timestamp queue lock internal thread time waiting (usecs) */
-#define	WT_STAT_CONN_LOCK_READ_TIMESTAMP_WAIT_INTERNAL	1341
+#define	WT_STAT_CONN_LOCK_READ_TIMESTAMP_WAIT_INTERNAL	1343
 /*! lock: read timestamp queue read lock acquisitions */
-#define	WT_STAT_CONN_LOCK_READ_TIMESTAMP_READ_COUNT	1342
+#define	WT_STAT_CONN_LOCK_READ_TIMESTAMP_READ_COUNT	1344
 /*! lock: read timestamp queue write lock acquisitions */
-#define	WT_STAT_CONN_LOCK_READ_TIMESTAMP_WRITE_COUNT	1343
+#define	WT_STAT_CONN_LOCK_READ_TIMESTAMP_WRITE_COUNT	1345
 /*! lock: schema lock acquisitions */
-#define	WT_STAT_CONN_LOCK_SCHEMA_COUNT			1344
+#define	WT_STAT_CONN_LOCK_SCHEMA_COUNT			1346
 /*! lock: schema lock application thread wait time (usecs) */
-#define	WT_STAT_CONN_LOCK_SCHEMA_WAIT_APPLICATION	1345
+#define	WT_STAT_CONN_LOCK_SCHEMA_WAIT_APPLICATION	1347
 /*! lock: schema lock internal thread wait time (usecs) */
-#define	WT_STAT_CONN_LOCK_SCHEMA_WAIT_INTERNAL		1346
-=======
-#define	WT_STAT_CONN_LOCK_READ_TIMESTAMP_WAIT_APPLICATION	1341
-/*! lock: read timestamp queue lock internal thread time waiting (usecs) */
-#define	WT_STAT_CONN_LOCK_READ_TIMESTAMP_WAIT_INTERNAL	1342
-/*! lock: read timestamp queue read lock acquisitions */
-#define	WT_STAT_CONN_LOCK_READ_TIMESTAMP_READ_COUNT	1343
-/*! lock: read timestamp queue write lock acquisitions */
-#define	WT_STAT_CONN_LOCK_READ_TIMESTAMP_WRITE_COUNT	1344
-/*! lock: schema lock acquisitions */
-#define	WT_STAT_CONN_LOCK_SCHEMA_COUNT			1345
-/*! lock: schema lock application thread wait time (usecs) */
-#define	WT_STAT_CONN_LOCK_SCHEMA_WAIT_APPLICATION	1346
-/*! lock: schema lock internal thread wait time (usecs) */
-#define	WT_STAT_CONN_LOCK_SCHEMA_WAIT_INTERNAL		1347
->>>>>>> d7735e20
+#define	WT_STAT_CONN_LOCK_SCHEMA_WAIT_INTERNAL		1348
 /*!
  * lock: table lock application thread time waiting for the table lock
  * (usecs)
  */
-<<<<<<< HEAD
-#define	WT_STAT_CONN_LOCK_TABLE_WAIT_APPLICATION	1347
-=======
-#define	WT_STAT_CONN_LOCK_TABLE_WAIT_APPLICATION	1348
->>>>>>> d7735e20
+#define	WT_STAT_CONN_LOCK_TABLE_WAIT_APPLICATION	1349
 /*!
  * lock: table lock internal thread time waiting for the table lock
  * (usecs)
  */
-<<<<<<< HEAD
-#define	WT_STAT_CONN_LOCK_TABLE_WAIT_INTERNAL		1348
+#define	WT_STAT_CONN_LOCK_TABLE_WAIT_INTERNAL		1350
 /*! lock: table read lock acquisitions */
-#define	WT_STAT_CONN_LOCK_TABLE_READ_COUNT		1349
+#define	WT_STAT_CONN_LOCK_TABLE_READ_COUNT		1351
 /*! lock: table write lock acquisitions */
-#define	WT_STAT_CONN_LOCK_TABLE_WRITE_COUNT		1350
+#define	WT_STAT_CONN_LOCK_TABLE_WRITE_COUNT		1352
 /*! lock: txn global lock application thread time waiting (usecs) */
-#define	WT_STAT_CONN_LOCK_TXN_GLOBAL_WAIT_APPLICATION	1351
+#define	WT_STAT_CONN_LOCK_TXN_GLOBAL_WAIT_APPLICATION	1353
 /*! lock: txn global lock internal thread time waiting (usecs) */
-#define	WT_STAT_CONN_LOCK_TXN_GLOBAL_WAIT_INTERNAL	1352
+#define	WT_STAT_CONN_LOCK_TXN_GLOBAL_WAIT_INTERNAL	1354
 /*! lock: txn global read lock acquisitions */
-#define	WT_STAT_CONN_LOCK_TXN_GLOBAL_READ_COUNT		1353
+#define	WT_STAT_CONN_LOCK_TXN_GLOBAL_READ_COUNT		1355
 /*! lock: txn global write lock acquisitions */
-#define	WT_STAT_CONN_LOCK_TXN_GLOBAL_WRITE_COUNT	1354
+#define	WT_STAT_CONN_LOCK_TXN_GLOBAL_WRITE_COUNT	1356
 /*! log: busy returns attempting to switch slots */
-#define	WT_STAT_CONN_LOG_SLOT_SWITCH_BUSY		1355
+#define	WT_STAT_CONN_LOG_SLOT_SWITCH_BUSY		1357
 /*! log: force log remove time sleeping (usecs) */
-#define	WT_STAT_CONN_LOG_FORCE_REMOVE_SLEEP		1356
+#define	WT_STAT_CONN_LOG_FORCE_REMOVE_SLEEP		1358
 /*! log: log bytes of payload data */
-#define	WT_STAT_CONN_LOG_BYTES_PAYLOAD			1357
+#define	WT_STAT_CONN_LOG_BYTES_PAYLOAD			1359
 /*! log: log bytes written */
-#define	WT_STAT_CONN_LOG_BYTES_WRITTEN			1358
+#define	WT_STAT_CONN_LOG_BYTES_WRITTEN			1360
 /*! log: log files manually zero-filled */
-#define	WT_STAT_CONN_LOG_ZERO_FILLS			1359
+#define	WT_STAT_CONN_LOG_ZERO_FILLS			1361
 /*! log: log flush operations */
-#define	WT_STAT_CONN_LOG_FLUSH				1360
+#define	WT_STAT_CONN_LOG_FLUSH				1362
 /*! log: log force write operations */
-#define	WT_STAT_CONN_LOG_FORCE_WRITE			1361
+#define	WT_STAT_CONN_LOG_FORCE_WRITE			1363
 /*! log: log force write operations skipped */
-#define	WT_STAT_CONN_LOG_FORCE_WRITE_SKIP		1362
+#define	WT_STAT_CONN_LOG_FORCE_WRITE_SKIP		1364
 /*! log: log records compressed */
-#define	WT_STAT_CONN_LOG_COMPRESS_WRITES		1363
+#define	WT_STAT_CONN_LOG_COMPRESS_WRITES		1365
 /*! log: log records not compressed */
-#define	WT_STAT_CONN_LOG_COMPRESS_WRITE_FAILS		1364
+#define	WT_STAT_CONN_LOG_COMPRESS_WRITE_FAILS		1366
 /*! log: log records too small to compress */
-#define	WT_STAT_CONN_LOG_COMPRESS_SMALL			1365
+#define	WT_STAT_CONN_LOG_COMPRESS_SMALL			1367
 /*! log: log release advances write LSN */
-#define	WT_STAT_CONN_LOG_RELEASE_WRITE_LSN		1366
+#define	WT_STAT_CONN_LOG_RELEASE_WRITE_LSN		1368
 /*! log: log scan operations */
-#define	WT_STAT_CONN_LOG_SCANS				1367
+#define	WT_STAT_CONN_LOG_SCANS				1369
 /*! log: log scan records requiring two reads */
-#define	WT_STAT_CONN_LOG_SCAN_REREADS			1368
+#define	WT_STAT_CONN_LOG_SCAN_REREADS			1370
 /*! log: log server thread advances write LSN */
-#define	WT_STAT_CONN_LOG_WRITE_LSN			1369
+#define	WT_STAT_CONN_LOG_WRITE_LSN			1371
 /*! log: log server thread write LSN walk skipped */
-#define	WT_STAT_CONN_LOG_WRITE_LSN_SKIP			1370
+#define	WT_STAT_CONN_LOG_WRITE_LSN_SKIP			1372
 /*! log: log sync operations */
-#define	WT_STAT_CONN_LOG_SYNC				1371
+#define	WT_STAT_CONN_LOG_SYNC				1373
 /*! log: log sync time duration (usecs) */
-#define	WT_STAT_CONN_LOG_SYNC_DURATION			1372
+#define	WT_STAT_CONN_LOG_SYNC_DURATION			1374
 /*! log: log sync_dir operations */
-#define	WT_STAT_CONN_LOG_SYNC_DIR			1373
+#define	WT_STAT_CONN_LOG_SYNC_DIR			1375
 /*! log: log sync_dir time duration (usecs) */
-#define	WT_STAT_CONN_LOG_SYNC_DIR_DURATION		1374
+#define	WT_STAT_CONN_LOG_SYNC_DIR_DURATION		1376
 /*! log: log write operations */
-#define	WT_STAT_CONN_LOG_WRITES				1375
+#define	WT_STAT_CONN_LOG_WRITES				1377
 /*! log: logging bytes consolidated */
-#define	WT_STAT_CONN_LOG_SLOT_CONSOLIDATED		1376
+#define	WT_STAT_CONN_LOG_SLOT_CONSOLIDATED		1378
 /*! log: maximum log file size */
-#define	WT_STAT_CONN_LOG_MAX_FILESIZE			1377
+#define	WT_STAT_CONN_LOG_MAX_FILESIZE			1379
 /*! log: number of pre-allocated log files to create */
-#define	WT_STAT_CONN_LOG_PREALLOC_MAX			1378
+#define	WT_STAT_CONN_LOG_PREALLOC_MAX			1380
 /*! log: pre-allocated log files not ready and missed */
-#define	WT_STAT_CONN_LOG_PREALLOC_MISSED		1379
+#define	WT_STAT_CONN_LOG_PREALLOC_MISSED		1381
 /*! log: pre-allocated log files prepared */
-#define	WT_STAT_CONN_LOG_PREALLOC_FILES			1380
+#define	WT_STAT_CONN_LOG_PREALLOC_FILES			1382
 /*! log: pre-allocated log files used */
-#define	WT_STAT_CONN_LOG_PREALLOC_USED			1381
+#define	WT_STAT_CONN_LOG_PREALLOC_USED			1383
 /*! log: records processed by log scan */
-#define	WT_STAT_CONN_LOG_SCAN_RECORDS			1382
+#define	WT_STAT_CONN_LOG_SCAN_RECORDS			1384
 /*! log: slot close lost race */
-#define	WT_STAT_CONN_LOG_SLOT_CLOSE_RACE		1383
+#define	WT_STAT_CONN_LOG_SLOT_CLOSE_RACE		1385
 /*! log: slot close unbuffered waits */
-#define	WT_STAT_CONN_LOG_SLOT_CLOSE_UNBUF		1384
+#define	WT_STAT_CONN_LOG_SLOT_CLOSE_UNBUF		1386
 /*! log: slot closures */
-#define	WT_STAT_CONN_LOG_SLOT_CLOSES			1385
+#define	WT_STAT_CONN_LOG_SLOT_CLOSES			1387
 /*! log: slot join atomic update races */
-#define	WT_STAT_CONN_LOG_SLOT_RACES			1386
+#define	WT_STAT_CONN_LOG_SLOT_RACES			1388
 /*! log: slot join calls atomic updates raced */
-#define	WT_STAT_CONN_LOG_SLOT_YIELD_RACE		1387
+#define	WT_STAT_CONN_LOG_SLOT_YIELD_RACE		1389
 /*! log: slot join calls did not yield */
-#define	WT_STAT_CONN_LOG_SLOT_IMMEDIATE			1388
+#define	WT_STAT_CONN_LOG_SLOT_IMMEDIATE			1390
 /*! log: slot join calls found active slot closed */
-#define	WT_STAT_CONN_LOG_SLOT_YIELD_CLOSE		1389
+#define	WT_STAT_CONN_LOG_SLOT_YIELD_CLOSE		1391
 /*! log: slot join calls slept */
-#define	WT_STAT_CONN_LOG_SLOT_YIELD_SLEEP		1390
+#define	WT_STAT_CONN_LOG_SLOT_YIELD_SLEEP		1392
 /*! log: slot join calls yielded */
-#define	WT_STAT_CONN_LOG_SLOT_YIELD			1391
+#define	WT_STAT_CONN_LOG_SLOT_YIELD			1393
 /*! log: slot join found active slot closed */
-#define	WT_STAT_CONN_LOG_SLOT_ACTIVE_CLOSED		1392
+#define	WT_STAT_CONN_LOG_SLOT_ACTIVE_CLOSED		1394
 /*! log: slot joins yield time (usecs) */
-#define	WT_STAT_CONN_LOG_SLOT_YIELD_DURATION		1393
+#define	WT_STAT_CONN_LOG_SLOT_YIELD_DURATION		1395
 /*! log: slot transitions unable to find free slot */
-#define	WT_STAT_CONN_LOG_SLOT_NO_FREE_SLOTS		1394
+#define	WT_STAT_CONN_LOG_SLOT_NO_FREE_SLOTS		1396
 /*! log: slot unbuffered writes */
-#define	WT_STAT_CONN_LOG_SLOT_UNBUFFERED		1395
+#define	WT_STAT_CONN_LOG_SLOT_UNBUFFERED		1397
 /*! log: total in-memory size of compressed records */
-#define	WT_STAT_CONN_LOG_COMPRESS_MEM			1396
+#define	WT_STAT_CONN_LOG_COMPRESS_MEM			1398
 /*! log: total log buffer size */
-#define	WT_STAT_CONN_LOG_BUFFER_SIZE			1397
+#define	WT_STAT_CONN_LOG_BUFFER_SIZE			1399
 /*! log: total size of compressed records */
-#define	WT_STAT_CONN_LOG_COMPRESS_LEN			1398
+#define	WT_STAT_CONN_LOG_COMPRESS_LEN			1400
 /*! log: written slots coalesced */
-#define	WT_STAT_CONN_LOG_SLOT_COALESCED			1399
+#define	WT_STAT_CONN_LOG_SLOT_COALESCED			1401
 /*! log: yields waiting for previous log file close */
-#define	WT_STAT_CONN_LOG_CLOSE_YIELDS			1400
+#define	WT_STAT_CONN_LOG_CLOSE_YIELDS			1402
 /*! perf: file system read latency histogram (bucket 1) - 10-49ms */
-#define	WT_STAT_CONN_PERF_HIST_FSREAD_LATENCY_LT50	1401
+#define	WT_STAT_CONN_PERF_HIST_FSREAD_LATENCY_LT50	1403
 /*! perf: file system read latency histogram (bucket 2) - 50-99ms */
-#define	WT_STAT_CONN_PERF_HIST_FSREAD_LATENCY_LT100	1402
+#define	WT_STAT_CONN_PERF_HIST_FSREAD_LATENCY_LT100	1404
 /*! perf: file system read latency histogram (bucket 3) - 100-249ms */
-#define	WT_STAT_CONN_PERF_HIST_FSREAD_LATENCY_LT250	1403
+#define	WT_STAT_CONN_PERF_HIST_FSREAD_LATENCY_LT250	1405
 /*! perf: file system read latency histogram (bucket 4) - 250-499ms */
-#define	WT_STAT_CONN_PERF_HIST_FSREAD_LATENCY_LT500	1404
+#define	WT_STAT_CONN_PERF_HIST_FSREAD_LATENCY_LT500	1406
 /*! perf: file system read latency histogram (bucket 5) - 500-999ms */
-#define	WT_STAT_CONN_PERF_HIST_FSREAD_LATENCY_LT1000	1405
+#define	WT_STAT_CONN_PERF_HIST_FSREAD_LATENCY_LT1000	1407
 /*! perf: file system read latency histogram (bucket 6) - 1000ms+ */
-#define	WT_STAT_CONN_PERF_HIST_FSREAD_LATENCY_GT1000	1406
+#define	WT_STAT_CONN_PERF_HIST_FSREAD_LATENCY_GT1000	1408
 /*! perf: file system write latency histogram (bucket 1) - 10-49ms */
-#define	WT_STAT_CONN_PERF_HIST_FSWRITE_LATENCY_LT50	1407
+#define	WT_STAT_CONN_PERF_HIST_FSWRITE_LATENCY_LT50	1409
 /*! perf: file system write latency histogram (bucket 2) - 50-99ms */
-#define	WT_STAT_CONN_PERF_HIST_FSWRITE_LATENCY_LT100	1408
+#define	WT_STAT_CONN_PERF_HIST_FSWRITE_LATENCY_LT100	1410
 /*! perf: file system write latency histogram (bucket 3) - 100-249ms */
-#define	WT_STAT_CONN_PERF_HIST_FSWRITE_LATENCY_LT250	1409
+#define	WT_STAT_CONN_PERF_HIST_FSWRITE_LATENCY_LT250	1411
 /*! perf: file system write latency histogram (bucket 4) - 250-499ms */
-#define	WT_STAT_CONN_PERF_HIST_FSWRITE_LATENCY_LT500	1410
+#define	WT_STAT_CONN_PERF_HIST_FSWRITE_LATENCY_LT500	1412
 /*! perf: file system write latency histogram (bucket 5) - 500-999ms */
-#define	WT_STAT_CONN_PERF_HIST_FSWRITE_LATENCY_LT1000	1411
+#define	WT_STAT_CONN_PERF_HIST_FSWRITE_LATENCY_LT1000	1413
 /*! perf: file system write latency histogram (bucket 6) - 1000ms+ */
-#define	WT_STAT_CONN_PERF_HIST_FSWRITE_LATENCY_GT1000	1412
+#define	WT_STAT_CONN_PERF_HIST_FSWRITE_LATENCY_GT1000	1414
 /*! perf: operation read latency histogram (bucket 1) - 100-249us */
-#define	WT_STAT_CONN_PERF_HIST_OPREAD_LATENCY_LT250	1413
+#define	WT_STAT_CONN_PERF_HIST_OPREAD_LATENCY_LT250	1415
 /*! perf: operation read latency histogram (bucket 2) - 250-499us */
-#define	WT_STAT_CONN_PERF_HIST_OPREAD_LATENCY_LT500	1414
+#define	WT_STAT_CONN_PERF_HIST_OPREAD_LATENCY_LT500	1416
 /*! perf: operation read latency histogram (bucket 3) - 500-999us */
-#define	WT_STAT_CONN_PERF_HIST_OPREAD_LATENCY_LT1000	1415
+#define	WT_STAT_CONN_PERF_HIST_OPREAD_LATENCY_LT1000	1417
 /*! perf: operation read latency histogram (bucket 4) - 1000-9999us */
-#define	WT_STAT_CONN_PERF_HIST_OPREAD_LATENCY_LT10000	1416
+#define	WT_STAT_CONN_PERF_HIST_OPREAD_LATENCY_LT10000	1418
 /*! perf: operation read latency histogram (bucket 5) - 10000us+ */
-#define	WT_STAT_CONN_PERF_HIST_OPREAD_LATENCY_GT10000	1417
+#define	WT_STAT_CONN_PERF_HIST_OPREAD_LATENCY_GT10000	1419
 /*! perf: operation write latency histogram (bucket 1) - 100-249us */
-#define	WT_STAT_CONN_PERF_HIST_OPWRITE_LATENCY_LT250	1418
+#define	WT_STAT_CONN_PERF_HIST_OPWRITE_LATENCY_LT250	1420
 /*! perf: operation write latency histogram (bucket 2) - 250-499us */
-#define	WT_STAT_CONN_PERF_HIST_OPWRITE_LATENCY_LT500	1419
+#define	WT_STAT_CONN_PERF_HIST_OPWRITE_LATENCY_LT500	1421
 /*! perf: operation write latency histogram (bucket 3) - 500-999us */
-#define	WT_STAT_CONN_PERF_HIST_OPWRITE_LATENCY_LT1000	1420
+#define	WT_STAT_CONN_PERF_HIST_OPWRITE_LATENCY_LT1000	1422
 /*! perf: operation write latency histogram (bucket 4) - 1000-9999us */
-#define	WT_STAT_CONN_PERF_HIST_OPWRITE_LATENCY_LT10000	1421
+#define	WT_STAT_CONN_PERF_HIST_OPWRITE_LATENCY_LT10000	1423
 /*! perf: operation write latency histogram (bucket 5) - 10000us+ */
-#define	WT_STAT_CONN_PERF_HIST_OPWRITE_LATENCY_GT10000	1422
+#define	WT_STAT_CONN_PERF_HIST_OPWRITE_LATENCY_GT10000	1424
 /*! reconciliation: VLCS pages explicitly reconciled as empty */
-#define	WT_STAT_CONN_REC_VLCS_EMPTIED_PAGES		1423
+#define	WT_STAT_CONN_REC_VLCS_EMPTIED_PAGES		1425
 /*! reconciliation: approximate byte size of timestamps in pages written */
-#define	WT_STAT_CONN_REC_TIME_WINDOW_BYTES_TS		1424
-=======
-#define	WT_STAT_CONN_LOCK_TABLE_WAIT_INTERNAL		1349
-/*! lock: table read lock acquisitions */
-#define	WT_STAT_CONN_LOCK_TABLE_READ_COUNT		1350
-/*! lock: table write lock acquisitions */
-#define	WT_STAT_CONN_LOCK_TABLE_WRITE_COUNT		1351
-/*! lock: txn global lock application thread time waiting (usecs) */
-#define	WT_STAT_CONN_LOCK_TXN_GLOBAL_WAIT_APPLICATION	1352
-/*! lock: txn global lock internal thread time waiting (usecs) */
-#define	WT_STAT_CONN_LOCK_TXN_GLOBAL_WAIT_INTERNAL	1353
-/*! lock: txn global read lock acquisitions */
-#define	WT_STAT_CONN_LOCK_TXN_GLOBAL_READ_COUNT		1354
-/*! lock: txn global write lock acquisitions */
-#define	WT_STAT_CONN_LOCK_TXN_GLOBAL_WRITE_COUNT	1355
-/*! log: busy returns attempting to switch slots */
-#define	WT_STAT_CONN_LOG_SLOT_SWITCH_BUSY		1356
-/*! log: force log remove time sleeping (usecs) */
-#define	WT_STAT_CONN_LOG_FORCE_REMOVE_SLEEP		1357
-/*! log: log bytes of payload data */
-#define	WT_STAT_CONN_LOG_BYTES_PAYLOAD			1358
-/*! log: log bytes written */
-#define	WT_STAT_CONN_LOG_BYTES_WRITTEN			1359
-/*! log: log files manually zero-filled */
-#define	WT_STAT_CONN_LOG_ZERO_FILLS			1360
-/*! log: log flush operations */
-#define	WT_STAT_CONN_LOG_FLUSH				1361
-/*! log: log force write operations */
-#define	WT_STAT_CONN_LOG_FORCE_WRITE			1362
-/*! log: log force write operations skipped */
-#define	WT_STAT_CONN_LOG_FORCE_WRITE_SKIP		1363
-/*! log: log records compressed */
-#define	WT_STAT_CONN_LOG_COMPRESS_WRITES		1364
-/*! log: log records not compressed */
-#define	WT_STAT_CONN_LOG_COMPRESS_WRITE_FAILS		1365
-/*! log: log records too small to compress */
-#define	WT_STAT_CONN_LOG_COMPRESS_SMALL			1366
-/*! log: log release advances write LSN */
-#define	WT_STAT_CONN_LOG_RELEASE_WRITE_LSN		1367
-/*! log: log scan operations */
-#define	WT_STAT_CONN_LOG_SCANS				1368
-/*! log: log scan records requiring two reads */
-#define	WT_STAT_CONN_LOG_SCAN_REREADS			1369
-/*! log: log server thread advances write LSN */
-#define	WT_STAT_CONN_LOG_WRITE_LSN			1370
-/*! log: log server thread write LSN walk skipped */
-#define	WT_STAT_CONN_LOG_WRITE_LSN_SKIP			1371
-/*! log: log sync operations */
-#define	WT_STAT_CONN_LOG_SYNC				1372
-/*! log: log sync time duration (usecs) */
-#define	WT_STAT_CONN_LOG_SYNC_DURATION			1373
-/*! log: log sync_dir operations */
-#define	WT_STAT_CONN_LOG_SYNC_DIR			1374
-/*! log: log sync_dir time duration (usecs) */
-#define	WT_STAT_CONN_LOG_SYNC_DIR_DURATION		1375
-/*! log: log write operations */
-#define	WT_STAT_CONN_LOG_WRITES				1376
-/*! log: logging bytes consolidated */
-#define	WT_STAT_CONN_LOG_SLOT_CONSOLIDATED		1377
-/*! log: maximum log file size */
-#define	WT_STAT_CONN_LOG_MAX_FILESIZE			1378
-/*! log: number of pre-allocated log files to create */
-#define	WT_STAT_CONN_LOG_PREALLOC_MAX			1379
-/*! log: pre-allocated log files not ready and missed */
-#define	WT_STAT_CONN_LOG_PREALLOC_MISSED		1380
-/*! log: pre-allocated log files prepared */
-#define	WT_STAT_CONN_LOG_PREALLOC_FILES			1381
-/*! log: pre-allocated log files used */
-#define	WT_STAT_CONN_LOG_PREALLOC_USED			1382
-/*! log: records processed by log scan */
-#define	WT_STAT_CONN_LOG_SCAN_RECORDS			1383
-/*! log: slot close lost race */
-#define	WT_STAT_CONN_LOG_SLOT_CLOSE_RACE		1384
-/*! log: slot close unbuffered waits */
-#define	WT_STAT_CONN_LOG_SLOT_CLOSE_UNBUF		1385
-/*! log: slot closures */
-#define	WT_STAT_CONN_LOG_SLOT_CLOSES			1386
-/*! log: slot join atomic update races */
-#define	WT_STAT_CONN_LOG_SLOT_RACES			1387
-/*! log: slot join calls atomic updates raced */
-#define	WT_STAT_CONN_LOG_SLOT_YIELD_RACE		1388
-/*! log: slot join calls did not yield */
-#define	WT_STAT_CONN_LOG_SLOT_IMMEDIATE			1389
-/*! log: slot join calls found active slot closed */
-#define	WT_STAT_CONN_LOG_SLOT_YIELD_CLOSE		1390
-/*! log: slot join calls slept */
-#define	WT_STAT_CONN_LOG_SLOT_YIELD_SLEEP		1391
-/*! log: slot join calls yielded */
-#define	WT_STAT_CONN_LOG_SLOT_YIELD			1392
-/*! log: slot join found active slot closed */
-#define	WT_STAT_CONN_LOG_SLOT_ACTIVE_CLOSED		1393
-/*! log: slot joins yield time (usecs) */
-#define	WT_STAT_CONN_LOG_SLOT_YIELD_DURATION		1394
-/*! log: slot transitions unable to find free slot */
-#define	WT_STAT_CONN_LOG_SLOT_NO_FREE_SLOTS		1395
-/*! log: slot unbuffered writes */
-#define	WT_STAT_CONN_LOG_SLOT_UNBUFFERED		1396
-/*! log: total in-memory size of compressed records */
-#define	WT_STAT_CONN_LOG_COMPRESS_MEM			1397
-/*! log: total log buffer size */
-#define	WT_STAT_CONN_LOG_BUFFER_SIZE			1398
-/*! log: total size of compressed records */
-#define	WT_STAT_CONN_LOG_COMPRESS_LEN			1399
-/*! log: written slots coalesced */
-#define	WT_STAT_CONN_LOG_SLOT_COALESCED			1400
-/*! log: yields waiting for previous log file close */
-#define	WT_STAT_CONN_LOG_CLOSE_YIELDS			1401
-/*! perf: file system read latency histogram (bucket 1) - 10-49ms */
-#define	WT_STAT_CONN_PERF_HIST_FSREAD_LATENCY_LT50	1402
-/*! perf: file system read latency histogram (bucket 2) - 50-99ms */
-#define	WT_STAT_CONN_PERF_HIST_FSREAD_LATENCY_LT100	1403
-/*! perf: file system read latency histogram (bucket 3) - 100-249ms */
-#define	WT_STAT_CONN_PERF_HIST_FSREAD_LATENCY_LT250	1404
-/*! perf: file system read latency histogram (bucket 4) - 250-499ms */
-#define	WT_STAT_CONN_PERF_HIST_FSREAD_LATENCY_LT500	1405
-/*! perf: file system read latency histogram (bucket 5) - 500-999ms */
-#define	WT_STAT_CONN_PERF_HIST_FSREAD_LATENCY_LT1000	1406
-/*! perf: file system read latency histogram (bucket 6) - 1000ms+ */
-#define	WT_STAT_CONN_PERF_HIST_FSREAD_LATENCY_GT1000	1407
-/*! perf: file system write latency histogram (bucket 1) - 10-49ms */
-#define	WT_STAT_CONN_PERF_HIST_FSWRITE_LATENCY_LT50	1408
-/*! perf: file system write latency histogram (bucket 2) - 50-99ms */
-#define	WT_STAT_CONN_PERF_HIST_FSWRITE_LATENCY_LT100	1409
-/*! perf: file system write latency histogram (bucket 3) - 100-249ms */
-#define	WT_STAT_CONN_PERF_HIST_FSWRITE_LATENCY_LT250	1410
-/*! perf: file system write latency histogram (bucket 4) - 250-499ms */
-#define	WT_STAT_CONN_PERF_HIST_FSWRITE_LATENCY_LT500	1411
-/*! perf: file system write latency histogram (bucket 5) - 500-999ms */
-#define	WT_STAT_CONN_PERF_HIST_FSWRITE_LATENCY_LT1000	1412
-/*! perf: file system write latency histogram (bucket 6) - 1000ms+ */
-#define	WT_STAT_CONN_PERF_HIST_FSWRITE_LATENCY_GT1000	1413
-/*! perf: operation read latency histogram (bucket 1) - 100-249us */
-#define	WT_STAT_CONN_PERF_HIST_OPREAD_LATENCY_LT250	1414
-/*! perf: operation read latency histogram (bucket 2) - 250-499us */
-#define	WT_STAT_CONN_PERF_HIST_OPREAD_LATENCY_LT500	1415
-/*! perf: operation read latency histogram (bucket 3) - 500-999us */
-#define	WT_STAT_CONN_PERF_HIST_OPREAD_LATENCY_LT1000	1416
-/*! perf: operation read latency histogram (bucket 4) - 1000-9999us */
-#define	WT_STAT_CONN_PERF_HIST_OPREAD_LATENCY_LT10000	1417
-/*! perf: operation read latency histogram (bucket 5) - 10000us+ */
-#define	WT_STAT_CONN_PERF_HIST_OPREAD_LATENCY_GT10000	1418
-/*! perf: operation write latency histogram (bucket 1) - 100-249us */
-#define	WT_STAT_CONN_PERF_HIST_OPWRITE_LATENCY_LT250	1419
-/*! perf: operation write latency histogram (bucket 2) - 250-499us */
-#define	WT_STAT_CONN_PERF_HIST_OPWRITE_LATENCY_LT500	1420
-/*! perf: operation write latency histogram (bucket 3) - 500-999us */
-#define	WT_STAT_CONN_PERF_HIST_OPWRITE_LATENCY_LT1000	1421
-/*! perf: operation write latency histogram (bucket 4) - 1000-9999us */
-#define	WT_STAT_CONN_PERF_HIST_OPWRITE_LATENCY_LT10000	1422
-/*! perf: operation write latency histogram (bucket 5) - 10000us+ */
-#define	WT_STAT_CONN_PERF_HIST_OPWRITE_LATENCY_GT10000	1423
-/*! reconciliation: VLCS pages explicitly reconciled as empty */
-#define	WT_STAT_CONN_REC_VLCS_EMPTIED_PAGES		1424
-/*! reconciliation: approximate byte size of timestamps in pages written */
-#define	WT_STAT_CONN_REC_TIME_WINDOW_BYTES_TS		1425
->>>>>>> d7735e20
+#define	WT_STAT_CONN_REC_TIME_WINDOW_BYTES_TS		1426
 /*!
  * reconciliation: approximate byte size of transaction IDs in pages
  * written
  */
-<<<<<<< HEAD
-#define	WT_STAT_CONN_REC_TIME_WINDOW_BYTES_TXN		1425
+#define	WT_STAT_CONN_REC_TIME_WINDOW_BYTES_TXN		1427
 /*! reconciliation: fast-path pages deleted */
-#define	WT_STAT_CONN_REC_PAGE_DELETE_FAST		1426
+#define	WT_STAT_CONN_REC_PAGE_DELETE_FAST		1428
 /*! reconciliation: leaf-page overflow keys */
-#define	WT_STAT_CONN_REC_OVERFLOW_KEY_LEAF		1427
+#define	WT_STAT_CONN_REC_OVERFLOW_KEY_LEAF		1429
 /*! reconciliation: maximum milliseconds spent in a reconciliation call */
-#define	WT_STAT_CONN_REC_MAXIMUM_MILLISECONDS		1428
-=======
-#define	WT_STAT_CONN_REC_TIME_WINDOW_BYTES_TXN		1426
-/*! reconciliation: fast-path pages deleted */
-#define	WT_STAT_CONN_REC_PAGE_DELETE_FAST		1427
-/*! reconciliation: leaf-page overflow keys */
-#define	WT_STAT_CONN_REC_OVERFLOW_KEY_LEAF		1428
-/*! reconciliation: maximum milliseconds spent in a reconciliation call */
-#define	WT_STAT_CONN_REC_MAXIMUM_MILLISECONDS		1429
->>>>>>> d7735e20
+#define	WT_STAT_CONN_REC_MAXIMUM_MILLISECONDS		1430
 /*!
  * reconciliation: maximum milliseconds spent in building a disk image in
  * a reconciliation
  */
-<<<<<<< HEAD
-#define	WT_STAT_CONN_REC_MAXIMUM_IMAGE_BUILD_MILLISECONDS	1429
-=======
-#define	WT_STAT_CONN_REC_MAXIMUM_IMAGE_BUILD_MILLISECONDS	1430
->>>>>>> d7735e20
+#define	WT_STAT_CONN_REC_MAXIMUM_IMAGE_BUILD_MILLISECONDS	1431
 /*!
  * reconciliation: maximum milliseconds spent in moving updates to the
  * history store in a reconciliation
  */
-<<<<<<< HEAD
-#define	WT_STAT_CONN_REC_MAXIMUM_HS_WRAPUP_MILLISECONDS	1430
+#define	WT_STAT_CONN_REC_MAXIMUM_HS_WRAPUP_MILLISECONDS	1432
 /*! reconciliation: page reconciliation calls */
-#define	WT_STAT_CONN_REC_PAGES				1431
+#define	WT_STAT_CONN_REC_PAGES				1433
 /*! reconciliation: page reconciliation calls for eviction */
-#define	WT_STAT_CONN_REC_PAGES_EVICTION			1432
-=======
-#define	WT_STAT_CONN_REC_MAXIMUM_HS_WRAPUP_MILLISECONDS	1431
-/*! reconciliation: page reconciliation calls */
-#define	WT_STAT_CONN_REC_PAGES				1432
-/*! reconciliation: page reconciliation calls for eviction */
-#define	WT_STAT_CONN_REC_PAGES_EVICTION			1433
->>>>>>> d7735e20
+#define	WT_STAT_CONN_REC_PAGES_EVICTION			1434
 /*!
  * reconciliation: page reconciliation calls that resulted in values with
  * prepared transaction metadata
  */
-<<<<<<< HEAD
-#define	WT_STAT_CONN_REC_PAGES_WITH_PREPARE		1433
-=======
-#define	WT_STAT_CONN_REC_PAGES_WITH_PREPARE		1434
->>>>>>> d7735e20
+#define	WT_STAT_CONN_REC_PAGES_WITH_PREPARE		1435
 /*!
  * reconciliation: page reconciliation calls that resulted in values with
  * timestamps
  */
-<<<<<<< HEAD
-#define	WT_STAT_CONN_REC_PAGES_WITH_TS			1434
-=======
-#define	WT_STAT_CONN_REC_PAGES_WITH_TS			1435
->>>>>>> d7735e20
+#define	WT_STAT_CONN_REC_PAGES_WITH_TS			1436
 /*!
  * reconciliation: page reconciliation calls that resulted in values with
  * transaction ids
  */
-<<<<<<< HEAD
-#define	WT_STAT_CONN_REC_PAGES_WITH_TXN			1435
+#define	WT_STAT_CONN_REC_PAGES_WITH_TXN			1437
 /*! reconciliation: pages deleted */
-#define	WT_STAT_CONN_REC_PAGE_DELETE			1436
-=======
-#define	WT_STAT_CONN_REC_PAGES_WITH_TXN			1436
-/*! reconciliation: pages deleted */
-#define	WT_STAT_CONN_REC_PAGE_DELETE			1437
->>>>>>> d7735e20
+#define	WT_STAT_CONN_REC_PAGE_DELETE			1438
 /*!
  * reconciliation: pages written including an aggregated newest start
  * durable timestamp
  */
-<<<<<<< HEAD
-#define	WT_STAT_CONN_REC_TIME_AGGR_NEWEST_START_DURABLE_TS	1437
-=======
-#define	WT_STAT_CONN_REC_TIME_AGGR_NEWEST_START_DURABLE_TS	1438
->>>>>>> d7735e20
+#define	WT_STAT_CONN_REC_TIME_AGGR_NEWEST_START_DURABLE_TS	1439
 /*!
  * reconciliation: pages written including an aggregated newest stop
  * durable timestamp
  */
-<<<<<<< HEAD
-#define	WT_STAT_CONN_REC_TIME_AGGR_NEWEST_STOP_DURABLE_TS	1438
-=======
-#define	WT_STAT_CONN_REC_TIME_AGGR_NEWEST_STOP_DURABLE_TS	1439
->>>>>>> d7735e20
+#define	WT_STAT_CONN_REC_TIME_AGGR_NEWEST_STOP_DURABLE_TS	1440
 /*!
  * reconciliation: pages written including an aggregated newest stop
  * timestamp
  */
-<<<<<<< HEAD
-#define	WT_STAT_CONN_REC_TIME_AGGR_NEWEST_STOP_TS	1439
-=======
-#define	WT_STAT_CONN_REC_TIME_AGGR_NEWEST_STOP_TS	1440
->>>>>>> d7735e20
+#define	WT_STAT_CONN_REC_TIME_AGGR_NEWEST_STOP_TS	1441
 /*!
  * reconciliation: pages written including an aggregated newest stop
  * transaction ID
  */
-<<<<<<< HEAD
-#define	WT_STAT_CONN_REC_TIME_AGGR_NEWEST_STOP_TXN	1440
-=======
-#define	WT_STAT_CONN_REC_TIME_AGGR_NEWEST_STOP_TXN	1441
->>>>>>> d7735e20
+#define	WT_STAT_CONN_REC_TIME_AGGR_NEWEST_STOP_TXN	1442
 /*!
  * reconciliation: pages written including an aggregated newest
  * transaction ID
  */
-<<<<<<< HEAD
-#define	WT_STAT_CONN_REC_TIME_AGGR_NEWEST_TXN		1441
-=======
-#define	WT_STAT_CONN_REC_TIME_AGGR_NEWEST_TXN		1442
->>>>>>> d7735e20
+#define	WT_STAT_CONN_REC_TIME_AGGR_NEWEST_TXN		1443
 /*!
  * reconciliation: pages written including an aggregated oldest start
  * timestamp
  */
-<<<<<<< HEAD
-#define	WT_STAT_CONN_REC_TIME_AGGR_OLDEST_START_TS	1442
+#define	WT_STAT_CONN_REC_TIME_AGGR_OLDEST_START_TS	1444
 /*! reconciliation: pages written including an aggregated prepare */
-#define	WT_STAT_CONN_REC_TIME_AGGR_PREPARED		1443
+#define	WT_STAT_CONN_REC_TIME_AGGR_PREPARED		1445
 /*! reconciliation: pages written including at least one prepare state */
-#define	WT_STAT_CONN_REC_TIME_WINDOW_PAGES_PREPARED	1444
-=======
-#define	WT_STAT_CONN_REC_TIME_AGGR_OLDEST_START_TS	1443
-/*! reconciliation: pages written including an aggregated prepare */
-#define	WT_STAT_CONN_REC_TIME_AGGR_PREPARED		1444
-/*! reconciliation: pages written including at least one prepare state */
-#define	WT_STAT_CONN_REC_TIME_WINDOW_PAGES_PREPARED	1445
->>>>>>> d7735e20
+#define	WT_STAT_CONN_REC_TIME_WINDOW_PAGES_PREPARED	1446
 /*!
  * reconciliation: pages written including at least one start durable
  * timestamp
  */
-<<<<<<< HEAD
-#define	WT_STAT_CONN_REC_TIME_WINDOW_PAGES_DURABLE_START_TS	1445
+#define	WT_STAT_CONN_REC_TIME_WINDOW_PAGES_DURABLE_START_TS	1447
 /*! reconciliation: pages written including at least one start timestamp */
-#define	WT_STAT_CONN_REC_TIME_WINDOW_PAGES_START_TS	1446
-=======
-#define	WT_STAT_CONN_REC_TIME_WINDOW_PAGES_DURABLE_START_TS	1446
-/*! reconciliation: pages written including at least one start timestamp */
-#define	WT_STAT_CONN_REC_TIME_WINDOW_PAGES_START_TS	1447
->>>>>>> d7735e20
+#define	WT_STAT_CONN_REC_TIME_WINDOW_PAGES_START_TS	1448
 /*!
  * reconciliation: pages written including at least one start transaction
  * ID
  */
-<<<<<<< HEAD
-#define	WT_STAT_CONN_REC_TIME_WINDOW_PAGES_START_TXN	1447
-=======
-#define	WT_STAT_CONN_REC_TIME_WINDOW_PAGES_START_TXN	1448
->>>>>>> d7735e20
+#define	WT_STAT_CONN_REC_TIME_WINDOW_PAGES_START_TXN	1449
 /*!
  * reconciliation: pages written including at least one stop durable
  * timestamp
  */
-<<<<<<< HEAD
-#define	WT_STAT_CONN_REC_TIME_WINDOW_PAGES_DURABLE_STOP_TS	1448
+#define	WT_STAT_CONN_REC_TIME_WINDOW_PAGES_DURABLE_STOP_TS	1450
 /*! reconciliation: pages written including at least one stop timestamp */
-#define	WT_STAT_CONN_REC_TIME_WINDOW_PAGES_STOP_TS	1449
-=======
-#define	WT_STAT_CONN_REC_TIME_WINDOW_PAGES_DURABLE_STOP_TS	1449
-/*! reconciliation: pages written including at least one stop timestamp */
-#define	WT_STAT_CONN_REC_TIME_WINDOW_PAGES_STOP_TS	1450
->>>>>>> d7735e20
+#define	WT_STAT_CONN_REC_TIME_WINDOW_PAGES_STOP_TS	1451
 /*!
  * reconciliation: pages written including at least one stop transaction
  * ID
  */
-<<<<<<< HEAD
-#define	WT_STAT_CONN_REC_TIME_WINDOW_PAGES_STOP_TXN	1450
+#define	WT_STAT_CONN_REC_TIME_WINDOW_PAGES_STOP_TXN	1452
 /*! reconciliation: records written including a prepare state */
-#define	WT_STAT_CONN_REC_TIME_WINDOW_PREPARED		1451
+#define	WT_STAT_CONN_REC_TIME_WINDOW_PREPARED		1453
 /*! reconciliation: records written including a start durable timestamp */
-#define	WT_STAT_CONN_REC_TIME_WINDOW_DURABLE_START_TS	1452
+#define	WT_STAT_CONN_REC_TIME_WINDOW_DURABLE_START_TS	1454
 /*! reconciliation: records written including a start timestamp */
-#define	WT_STAT_CONN_REC_TIME_WINDOW_START_TS		1453
+#define	WT_STAT_CONN_REC_TIME_WINDOW_START_TS		1455
 /*! reconciliation: records written including a start transaction ID */
-#define	WT_STAT_CONN_REC_TIME_WINDOW_START_TXN		1454
+#define	WT_STAT_CONN_REC_TIME_WINDOW_START_TXN		1456
 /*! reconciliation: records written including a stop durable timestamp */
-#define	WT_STAT_CONN_REC_TIME_WINDOW_DURABLE_STOP_TS	1455
+#define	WT_STAT_CONN_REC_TIME_WINDOW_DURABLE_STOP_TS	1457
 /*! reconciliation: records written including a stop timestamp */
-#define	WT_STAT_CONN_REC_TIME_WINDOW_STOP_TS		1456
+#define	WT_STAT_CONN_REC_TIME_WINDOW_STOP_TS		1458
 /*! reconciliation: records written including a stop transaction ID */
-#define	WT_STAT_CONN_REC_TIME_WINDOW_STOP_TXN		1457
+#define	WT_STAT_CONN_REC_TIME_WINDOW_STOP_TXN		1459
 /*! reconciliation: split bytes currently awaiting free */
-#define	WT_STAT_CONN_REC_SPLIT_STASHED_BYTES		1458
+#define	WT_STAT_CONN_REC_SPLIT_STASHED_BYTES		1460
 /*! reconciliation: split objects currently awaiting free */
-#define	WT_STAT_CONN_REC_SPLIT_STASHED_OBJECTS		1459
+#define	WT_STAT_CONN_REC_SPLIT_STASHED_OBJECTS		1461
 /*! session: attempts to remove a local object and the object is in use */
-#define	WT_STAT_CONN_LOCAL_OBJECTS_INUSE		1460
+#define	WT_STAT_CONN_LOCAL_OBJECTS_INUSE		1462
 /*! session: background compact running */
-#define	WT_STAT_CONN_SESSION_BACKGROUND_COMPACT_RUNNING	1461
+#define	WT_STAT_CONN_SESSION_BACKGROUND_COMPACT_RUNNING	1463
 /*! session: flush_tier failed calls */
-#define	WT_STAT_CONN_FLUSH_TIER_FAIL			1462
+#define	WT_STAT_CONN_FLUSH_TIER_FAIL			1464
 /*! session: flush_tier operation calls */
-#define	WT_STAT_CONN_FLUSH_TIER				1463
+#define	WT_STAT_CONN_FLUSH_TIER				1465
 /*! session: flush_tier tables skipped due to no checkpoint */
-#define	WT_STAT_CONN_FLUSH_TIER_SKIPPED			1464
+#define	WT_STAT_CONN_FLUSH_TIER_SKIPPED			1466
 /*! session: flush_tier tables switched */
-#define	WT_STAT_CONN_FLUSH_TIER_SWITCHED		1465
+#define	WT_STAT_CONN_FLUSH_TIER_SWITCHED		1467
 /*! session: local objects removed */
-#define	WT_STAT_CONN_LOCAL_OBJECTS_REMOVED		1466
+#define	WT_STAT_CONN_LOCAL_OBJECTS_REMOVED		1468
 /*! session: open session count */
-#define	WT_STAT_CONN_SESSION_OPEN			1467
+#define	WT_STAT_CONN_SESSION_OPEN			1469
 /*! session: session query timestamp calls */
-#define	WT_STAT_CONN_SESSION_QUERY_TS			1468
+#define	WT_STAT_CONN_SESSION_QUERY_TS			1470
 /*! session: table alter failed calls */
-#define	WT_STAT_CONN_SESSION_TABLE_ALTER_FAIL		1469
+#define	WT_STAT_CONN_SESSION_TABLE_ALTER_FAIL		1471
 /*! session: table alter successful calls */
-#define	WT_STAT_CONN_SESSION_TABLE_ALTER_SUCCESS	1470
+#define	WT_STAT_CONN_SESSION_TABLE_ALTER_SUCCESS	1472
 /*! session: table alter triggering checkpoint calls */
-#define	WT_STAT_CONN_SESSION_TABLE_ALTER_TRIGGER_CHECKPOINT	1471
+#define	WT_STAT_CONN_SESSION_TABLE_ALTER_TRIGGER_CHECKPOINT	1473
 /*! session: table alter unchanged and skipped */
-#define	WT_STAT_CONN_SESSION_TABLE_ALTER_SKIP		1472
+#define	WT_STAT_CONN_SESSION_TABLE_ALTER_SKIP		1474
 /*! session: table compact failed calls */
-#define	WT_STAT_CONN_SESSION_TABLE_COMPACT_FAIL		1473
+#define	WT_STAT_CONN_SESSION_TABLE_COMPACT_FAIL		1475
 /*! session: table compact failed calls due to cache pressure */
-#define	WT_STAT_CONN_SESSION_TABLE_COMPACT_FAIL_CACHE_PRESSURE	1474
+#define	WT_STAT_CONN_SESSION_TABLE_COMPACT_FAIL_CACHE_PRESSURE	1476
 /*! session: table compact running */
-#define	WT_STAT_CONN_SESSION_TABLE_COMPACT_RUNNING	1475
+#define	WT_STAT_CONN_SESSION_TABLE_COMPACT_RUNNING	1477
 /*! session: table compact skipped as process would not reduce file size */
-#define	WT_STAT_CONN_SESSION_TABLE_COMPACT_SKIPPED	1476
+#define	WT_STAT_CONN_SESSION_TABLE_COMPACT_SKIPPED	1478
 /*! session: table compact successful calls */
-#define	WT_STAT_CONN_SESSION_TABLE_COMPACT_SUCCESS	1477
+#define	WT_STAT_CONN_SESSION_TABLE_COMPACT_SUCCESS	1479
 /*! session: table compact timeout */
-#define	WT_STAT_CONN_SESSION_TABLE_COMPACT_TIMEOUT	1478
+#define	WT_STAT_CONN_SESSION_TABLE_COMPACT_TIMEOUT	1480
 /*! session: table create failed calls */
-#define	WT_STAT_CONN_SESSION_TABLE_CREATE_FAIL		1479
+#define	WT_STAT_CONN_SESSION_TABLE_CREATE_FAIL		1481
 /*! session: table create successful calls */
-#define	WT_STAT_CONN_SESSION_TABLE_CREATE_SUCCESS	1480
+#define	WT_STAT_CONN_SESSION_TABLE_CREATE_SUCCESS	1482
 /*! session: table create with import failed calls */
-#define	WT_STAT_CONN_SESSION_TABLE_CREATE_IMPORT_FAIL	1481
+#define	WT_STAT_CONN_SESSION_TABLE_CREATE_IMPORT_FAIL	1483
 /*! session: table create with import successful calls */
-#define	WT_STAT_CONN_SESSION_TABLE_CREATE_IMPORT_SUCCESS	1482
+#define	WT_STAT_CONN_SESSION_TABLE_CREATE_IMPORT_SUCCESS	1484
 /*! session: table drop failed calls */
-#define	WT_STAT_CONN_SESSION_TABLE_DROP_FAIL		1483
+#define	WT_STAT_CONN_SESSION_TABLE_DROP_FAIL		1485
 /*! session: table drop successful calls */
-#define	WT_STAT_CONN_SESSION_TABLE_DROP_SUCCESS		1484
+#define	WT_STAT_CONN_SESSION_TABLE_DROP_SUCCESS		1486
 /*! session: table rename failed calls */
-#define	WT_STAT_CONN_SESSION_TABLE_RENAME_FAIL		1485
+#define	WT_STAT_CONN_SESSION_TABLE_RENAME_FAIL		1487
 /*! session: table rename successful calls */
-#define	WT_STAT_CONN_SESSION_TABLE_RENAME_SUCCESS	1486
+#define	WT_STAT_CONN_SESSION_TABLE_RENAME_SUCCESS	1488
 /*! session: table salvage failed calls */
-#define	WT_STAT_CONN_SESSION_TABLE_SALVAGE_FAIL		1487
+#define	WT_STAT_CONN_SESSION_TABLE_SALVAGE_FAIL		1489
 /*! session: table salvage successful calls */
-#define	WT_STAT_CONN_SESSION_TABLE_SALVAGE_SUCCESS	1488
+#define	WT_STAT_CONN_SESSION_TABLE_SALVAGE_SUCCESS	1490
 /*! session: table truncate failed calls */
-#define	WT_STAT_CONN_SESSION_TABLE_TRUNCATE_FAIL	1489
+#define	WT_STAT_CONN_SESSION_TABLE_TRUNCATE_FAIL	1491
 /*! session: table truncate successful calls */
-#define	WT_STAT_CONN_SESSION_TABLE_TRUNCATE_SUCCESS	1490
+#define	WT_STAT_CONN_SESSION_TABLE_TRUNCATE_SUCCESS	1492
 /*! session: table verify failed calls */
-#define	WT_STAT_CONN_SESSION_TABLE_VERIFY_FAIL		1491
+#define	WT_STAT_CONN_SESSION_TABLE_VERIFY_FAIL		1493
 /*! session: table verify successful calls */
-#define	WT_STAT_CONN_SESSION_TABLE_VERIFY_SUCCESS	1492
+#define	WT_STAT_CONN_SESSION_TABLE_VERIFY_SUCCESS	1494
 /*! session: tiered operations dequeued and processed */
-#define	WT_STAT_CONN_TIERED_WORK_UNITS_DEQUEUED		1493
+#define	WT_STAT_CONN_TIERED_WORK_UNITS_DEQUEUED		1495
 /*! session: tiered operations removed without processing */
-#define	WT_STAT_CONN_TIERED_WORK_UNITS_REMOVED		1494
+#define	WT_STAT_CONN_TIERED_WORK_UNITS_REMOVED		1496
 /*! session: tiered operations scheduled */
-#define	WT_STAT_CONN_TIERED_WORK_UNITS_CREATED		1495
+#define	WT_STAT_CONN_TIERED_WORK_UNITS_CREATED		1497
 /*! session: tiered storage local retention time (secs) */
-#define	WT_STAT_CONN_TIERED_RETENTION			1496
+#define	WT_STAT_CONN_TIERED_RETENTION			1498
 /*! thread-state: active filesystem fsync calls */
-#define	WT_STAT_CONN_THREAD_FSYNC_ACTIVE		1497
+#define	WT_STAT_CONN_THREAD_FSYNC_ACTIVE		1499
 /*! thread-state: active filesystem read calls */
-#define	WT_STAT_CONN_THREAD_READ_ACTIVE			1498
+#define	WT_STAT_CONN_THREAD_READ_ACTIVE			1500
 /*! thread-state: active filesystem write calls */
-#define	WT_STAT_CONN_THREAD_WRITE_ACTIVE		1499
+#define	WT_STAT_CONN_THREAD_WRITE_ACTIVE		1501
 /*! thread-yield: application thread time evicting (usecs) */
-#define	WT_STAT_CONN_APPLICATION_EVICT_TIME		1500
+#define	WT_STAT_CONN_APPLICATION_EVICT_TIME		1502
 /*! thread-yield: application thread time waiting for cache (usecs) */
-#define	WT_STAT_CONN_APPLICATION_CACHE_TIME		1501
-=======
-#define	WT_STAT_CONN_REC_TIME_WINDOW_PAGES_STOP_TXN	1451
-/*! reconciliation: records written including a prepare state */
-#define	WT_STAT_CONN_REC_TIME_WINDOW_PREPARED		1452
-/*! reconciliation: records written including a start durable timestamp */
-#define	WT_STAT_CONN_REC_TIME_WINDOW_DURABLE_START_TS	1453
-/*! reconciliation: records written including a start timestamp */
-#define	WT_STAT_CONN_REC_TIME_WINDOW_START_TS		1454
-/*! reconciliation: records written including a start transaction ID */
-#define	WT_STAT_CONN_REC_TIME_WINDOW_START_TXN		1455
-/*! reconciliation: records written including a stop durable timestamp */
-#define	WT_STAT_CONN_REC_TIME_WINDOW_DURABLE_STOP_TS	1456
-/*! reconciliation: records written including a stop timestamp */
-#define	WT_STAT_CONN_REC_TIME_WINDOW_STOP_TS		1457
-/*! reconciliation: records written including a stop transaction ID */
-#define	WT_STAT_CONN_REC_TIME_WINDOW_STOP_TXN		1458
-/*! reconciliation: split bytes currently awaiting free */
-#define	WT_STAT_CONN_REC_SPLIT_STASHED_BYTES		1459
-/*! reconciliation: split objects currently awaiting free */
-#define	WT_STAT_CONN_REC_SPLIT_STASHED_OBJECTS		1460
-/*! session: attempts to remove a local object and the object is in use */
-#define	WT_STAT_CONN_LOCAL_OBJECTS_INUSE		1461
-/*! session: background compact running */
-#define	WT_STAT_CONN_SESSION_BACKGROUND_COMPACT_RUNNING	1462
-/*! session: flush_tier failed calls */
-#define	WT_STAT_CONN_FLUSH_TIER_FAIL			1463
-/*! session: flush_tier operation calls */
-#define	WT_STAT_CONN_FLUSH_TIER				1464
-/*! session: flush_tier tables skipped due to no checkpoint */
-#define	WT_STAT_CONN_FLUSH_TIER_SKIPPED			1465
-/*! session: flush_tier tables switched */
-#define	WT_STAT_CONN_FLUSH_TIER_SWITCHED		1466
-/*! session: local objects removed */
-#define	WT_STAT_CONN_LOCAL_OBJECTS_REMOVED		1467
-/*! session: open session count */
-#define	WT_STAT_CONN_SESSION_OPEN			1468
-/*! session: session query timestamp calls */
-#define	WT_STAT_CONN_SESSION_QUERY_TS			1469
-/*! session: table alter failed calls */
-#define	WT_STAT_CONN_SESSION_TABLE_ALTER_FAIL		1470
-/*! session: table alter successful calls */
-#define	WT_STAT_CONN_SESSION_TABLE_ALTER_SUCCESS	1471
-/*! session: table alter triggering checkpoint calls */
-#define	WT_STAT_CONN_SESSION_TABLE_ALTER_TRIGGER_CHECKPOINT	1472
-/*! session: table alter unchanged and skipped */
-#define	WT_STAT_CONN_SESSION_TABLE_ALTER_SKIP		1473
-/*! session: table compact failed calls */
-#define	WT_STAT_CONN_SESSION_TABLE_COMPACT_FAIL		1474
-/*! session: table compact failed calls due to cache pressure */
-#define	WT_STAT_CONN_SESSION_TABLE_COMPACT_FAIL_CACHE_PRESSURE	1475
-/*! session: table compact running */
-#define	WT_STAT_CONN_SESSION_TABLE_COMPACT_RUNNING	1476
-/*! session: table compact skipped as process would not reduce file size */
-#define	WT_STAT_CONN_SESSION_TABLE_COMPACT_SKIPPED	1477
-/*! session: table compact successful calls */
-#define	WT_STAT_CONN_SESSION_TABLE_COMPACT_SUCCESS	1478
-/*! session: table compact timeout */
-#define	WT_STAT_CONN_SESSION_TABLE_COMPACT_TIMEOUT	1479
-/*! session: table create failed calls */
-#define	WT_STAT_CONN_SESSION_TABLE_CREATE_FAIL		1480
-/*! session: table create successful calls */
-#define	WT_STAT_CONN_SESSION_TABLE_CREATE_SUCCESS	1481
-/*! session: table create with import failed calls */
-#define	WT_STAT_CONN_SESSION_TABLE_CREATE_IMPORT_FAIL	1482
-/*! session: table create with import successful calls */
-#define	WT_STAT_CONN_SESSION_TABLE_CREATE_IMPORT_SUCCESS	1483
-/*! session: table drop failed calls */
-#define	WT_STAT_CONN_SESSION_TABLE_DROP_FAIL		1484
-/*! session: table drop successful calls */
-#define	WT_STAT_CONN_SESSION_TABLE_DROP_SUCCESS		1485
-/*! session: table rename failed calls */
-#define	WT_STAT_CONN_SESSION_TABLE_RENAME_FAIL		1486
-/*! session: table rename successful calls */
-#define	WT_STAT_CONN_SESSION_TABLE_RENAME_SUCCESS	1487
-/*! session: table salvage failed calls */
-#define	WT_STAT_CONN_SESSION_TABLE_SALVAGE_FAIL		1488
-/*! session: table salvage successful calls */
-#define	WT_STAT_CONN_SESSION_TABLE_SALVAGE_SUCCESS	1489
-/*! session: table truncate failed calls */
-#define	WT_STAT_CONN_SESSION_TABLE_TRUNCATE_FAIL	1490
-/*! session: table truncate successful calls */
-#define	WT_STAT_CONN_SESSION_TABLE_TRUNCATE_SUCCESS	1491
-/*! session: table verify failed calls */
-#define	WT_STAT_CONN_SESSION_TABLE_VERIFY_FAIL		1492
-/*! session: table verify successful calls */
-#define	WT_STAT_CONN_SESSION_TABLE_VERIFY_SUCCESS	1493
-/*! session: tiered operations dequeued and processed */
-#define	WT_STAT_CONN_TIERED_WORK_UNITS_DEQUEUED		1494
-/*! session: tiered operations removed without processing */
-#define	WT_STAT_CONN_TIERED_WORK_UNITS_REMOVED		1495
-/*! session: tiered operations scheduled */
-#define	WT_STAT_CONN_TIERED_WORK_UNITS_CREATED		1496
-/*! session: tiered storage local retention time (secs) */
-#define	WT_STAT_CONN_TIERED_RETENTION			1497
-/*! thread-state: active filesystem fsync calls */
-#define	WT_STAT_CONN_THREAD_FSYNC_ACTIVE		1498
-/*! thread-state: active filesystem read calls */
-#define	WT_STAT_CONN_THREAD_READ_ACTIVE			1499
-/*! thread-state: active filesystem write calls */
-#define	WT_STAT_CONN_THREAD_WRITE_ACTIVE		1500
-/*! thread-yield: application thread time evicting (usecs) */
-#define	WT_STAT_CONN_APPLICATION_EVICT_TIME		1501
-/*! thread-yield: application thread time waiting for cache (usecs) */
-#define	WT_STAT_CONN_APPLICATION_CACHE_TIME		1502
->>>>>>> d7735e20
+#define	WT_STAT_CONN_APPLICATION_CACHE_TIME		1503
 /*!
  * thread-yield: connection close blocked waiting for transaction state
  * stabilization
  */
-<<<<<<< HEAD
-#define	WT_STAT_CONN_TXN_RELEASE_BLOCKED		1502
+#define	WT_STAT_CONN_TXN_RELEASE_BLOCKED		1504
 /*! thread-yield: connection close yielded for lsm manager shutdown */
-#define	WT_STAT_CONN_CONN_CLOSE_BLOCKED_LSM		1503
+#define	WT_STAT_CONN_CONN_CLOSE_BLOCKED_LSM		1505
 /*! thread-yield: data handle lock yielded */
-#define	WT_STAT_CONN_DHANDLE_LOCK_BLOCKED		1504
-=======
-#define	WT_STAT_CONN_TXN_RELEASE_BLOCKED		1503
-/*! thread-yield: connection close yielded for lsm manager shutdown */
-#define	WT_STAT_CONN_CONN_CLOSE_BLOCKED_LSM		1504
-/*! thread-yield: data handle lock yielded */
-#define	WT_STAT_CONN_DHANDLE_LOCK_BLOCKED		1505
->>>>>>> d7735e20
+#define	WT_STAT_CONN_DHANDLE_LOCK_BLOCKED		1506
 /*!
  * thread-yield: get reference for page index and slot time sleeping
  * (usecs)
  */
-<<<<<<< HEAD
-#define	WT_STAT_CONN_PAGE_INDEX_SLOT_REF_BLOCKED	1505
+#define	WT_STAT_CONN_PAGE_INDEX_SLOT_REF_BLOCKED	1507
 /*! thread-yield: page access yielded due to prepare state change */
-#define	WT_STAT_CONN_PREPARED_TRANSITION_BLOCKED_PAGE	1506
+#define	WT_STAT_CONN_PREPARED_TRANSITION_BLOCKED_PAGE	1508
 /*! thread-yield: page acquire busy blocked */
-#define	WT_STAT_CONN_PAGE_BUSY_BLOCKED			1507
+#define	WT_STAT_CONN_PAGE_BUSY_BLOCKED			1509
 /*! thread-yield: page acquire eviction blocked */
-#define	WT_STAT_CONN_PAGE_FORCIBLE_EVICT_BLOCKED	1508
+#define	WT_STAT_CONN_PAGE_FORCIBLE_EVICT_BLOCKED	1510
 /*! thread-yield: page acquire locked blocked */
-#define	WT_STAT_CONN_PAGE_LOCKED_BLOCKED		1509
+#define	WT_STAT_CONN_PAGE_LOCKED_BLOCKED		1511
 /*! thread-yield: page acquire read blocked */
-#define	WT_STAT_CONN_PAGE_READ_BLOCKED			1510
+#define	WT_STAT_CONN_PAGE_READ_BLOCKED			1512
 /*! thread-yield: page acquire time sleeping (usecs) */
-#define	WT_STAT_CONN_PAGE_SLEEP				1511
-=======
-#define	WT_STAT_CONN_PAGE_INDEX_SLOT_REF_BLOCKED	1506
-/*! thread-yield: page access yielded due to prepare state change */
-#define	WT_STAT_CONN_PREPARED_TRANSITION_BLOCKED_PAGE	1507
-/*! thread-yield: page acquire busy blocked */
-#define	WT_STAT_CONN_PAGE_BUSY_BLOCKED			1508
-/*! thread-yield: page acquire eviction blocked */
-#define	WT_STAT_CONN_PAGE_FORCIBLE_EVICT_BLOCKED	1509
-/*! thread-yield: page acquire locked blocked */
-#define	WT_STAT_CONN_PAGE_LOCKED_BLOCKED		1510
-/*! thread-yield: page acquire read blocked */
-#define	WT_STAT_CONN_PAGE_READ_BLOCKED			1511
-/*! thread-yield: page acquire time sleeping (usecs) */
-#define	WT_STAT_CONN_PAGE_SLEEP				1512
->>>>>>> d7735e20
+#define	WT_STAT_CONN_PAGE_SLEEP				1513
 /*!
  * thread-yield: page delete rollback time sleeping for state change
  * (usecs)
  */
-<<<<<<< HEAD
-#define	WT_STAT_CONN_PAGE_DEL_ROLLBACK_BLOCKED		1512
+#define	WT_STAT_CONN_PAGE_DEL_ROLLBACK_BLOCKED		1514
 /*! thread-yield: page reconciliation yielded due to child modification */
-#define	WT_STAT_CONN_CHILD_MODIFY_BLOCKED_PAGE		1513
+#define	WT_STAT_CONN_CHILD_MODIFY_BLOCKED_PAGE		1515
 /*! transaction: Number of prepared updates */
-#define	WT_STAT_CONN_TXN_PREPARED_UPDATES		1514
+#define	WT_STAT_CONN_TXN_PREPARED_UPDATES		1516
 /*! transaction: Number of prepared updates committed */
-#define	WT_STAT_CONN_TXN_PREPARED_UPDATES_COMMITTED	1515
+#define	WT_STAT_CONN_TXN_PREPARED_UPDATES_COMMITTED	1517
 /*! transaction: Number of prepared updates repeated on the same key */
-#define	WT_STAT_CONN_TXN_PREPARED_UPDATES_KEY_REPEATED	1516
+#define	WT_STAT_CONN_TXN_PREPARED_UPDATES_KEY_REPEATED	1518
 /*! transaction: Number of prepared updates rolled back */
-#define	WT_STAT_CONN_TXN_PREPARED_UPDATES_ROLLEDBACK	1517
-=======
-#define	WT_STAT_CONN_PAGE_DEL_ROLLBACK_BLOCKED		1513
-/*! thread-yield: page reconciliation yielded due to child modification */
-#define	WT_STAT_CONN_CHILD_MODIFY_BLOCKED_PAGE		1514
-/*! transaction: Number of prepared updates */
-#define	WT_STAT_CONN_TXN_PREPARED_UPDATES		1515
-/*! transaction: Number of prepared updates committed */
-#define	WT_STAT_CONN_TXN_PREPARED_UPDATES_COMMITTED	1516
-/*! transaction: Number of prepared updates repeated on the same key */
-#define	WT_STAT_CONN_TXN_PREPARED_UPDATES_KEY_REPEATED	1517
-/*! transaction: Number of prepared updates rolled back */
-#define	WT_STAT_CONN_TXN_PREPARED_UPDATES_ROLLEDBACK	1518
->>>>>>> d7735e20
+#define	WT_STAT_CONN_TXN_PREPARED_UPDATES_ROLLEDBACK	1519
 /*!
  * transaction: a reader raced with a prepared transaction commit and
  * skipped an update or updates
  */
-<<<<<<< HEAD
-#define	WT_STAT_CONN_TXN_READ_RACE_PREPARE_COMMIT	1518
+#define	WT_STAT_CONN_TXN_READ_RACE_PREPARE_COMMIT	1520
 /*! transaction: checkpoint has acquired a snapshot for its transaction */
-#define	WT_STAT_CONN_TXN_CHECKPOINT_SNAPSHOT_ACQUIRED	1519
+#define	WT_STAT_CONN_TXN_CHECKPOINT_SNAPSHOT_ACQUIRED	1521
 /*! transaction: number of times overflow removed value is read */
-#define	WT_STAT_CONN_TXN_READ_OVERFLOW_REMOVE		1520
+#define	WT_STAT_CONN_TXN_READ_OVERFLOW_REMOVE		1522
 /*! transaction: oldest pinned transaction ID rolled back for eviction */
-#define	WT_STAT_CONN_TXN_ROLLBACK_OLDEST_PINNED		1521
+#define	WT_STAT_CONN_TXN_ROLLBACK_OLDEST_PINNED		1523
 /*! transaction: prepared transactions */
-#define	WT_STAT_CONN_TXN_PREPARE			1522
+#define	WT_STAT_CONN_TXN_PREPARE			1524
 /*! transaction: prepared transactions committed */
-#define	WT_STAT_CONN_TXN_PREPARE_COMMIT			1523
+#define	WT_STAT_CONN_TXN_PREPARE_COMMIT			1525
 /*! transaction: prepared transactions currently active */
-#define	WT_STAT_CONN_TXN_PREPARE_ACTIVE			1524
+#define	WT_STAT_CONN_TXN_PREPARE_ACTIVE			1526
 /*! transaction: prepared transactions rolled back */
-#define	WT_STAT_CONN_TXN_PREPARE_ROLLBACK		1525
+#define	WT_STAT_CONN_TXN_PREPARE_ROLLBACK		1527
 /*! transaction: query timestamp calls */
-#define	WT_STAT_CONN_TXN_QUERY_TS			1526
+#define	WT_STAT_CONN_TXN_QUERY_TS			1528
 /*! transaction: race to read prepared update retry */
-#define	WT_STAT_CONN_TXN_READ_RACE_PREPARE_UPDATE	1527
+#define	WT_STAT_CONN_TXN_READ_RACE_PREPARE_UPDATE	1529
 /*! transaction: rollback to stable calls */
-#define	WT_STAT_CONN_TXN_RTS				1528
-=======
-#define	WT_STAT_CONN_TXN_READ_RACE_PREPARE_COMMIT	1519
-/*! transaction: checkpoint has acquired a snapshot for its transaction */
-#define	WT_STAT_CONN_TXN_CHECKPOINT_SNAPSHOT_ACQUIRED	1520
-/*! transaction: number of times overflow removed value is read */
-#define	WT_STAT_CONN_TXN_READ_OVERFLOW_REMOVE		1521
-/*! transaction: oldest pinned transaction ID rolled back for eviction */
-#define	WT_STAT_CONN_TXN_ROLLBACK_OLDEST_PINNED		1522
-/*! transaction: prepared transactions */
-#define	WT_STAT_CONN_TXN_PREPARE			1523
-/*! transaction: prepared transactions committed */
-#define	WT_STAT_CONN_TXN_PREPARE_COMMIT			1524
-/*! transaction: prepared transactions currently active */
-#define	WT_STAT_CONN_TXN_PREPARE_ACTIVE			1525
-/*! transaction: prepared transactions rolled back */
-#define	WT_STAT_CONN_TXN_PREPARE_ROLLBACK		1526
-/*! transaction: query timestamp calls */
-#define	WT_STAT_CONN_TXN_QUERY_TS			1527
-/*! transaction: race to read prepared update retry */
-#define	WT_STAT_CONN_TXN_READ_RACE_PREPARE_UPDATE	1528
-/*! transaction: rollback to stable calls */
-#define	WT_STAT_CONN_TXN_RTS				1529
->>>>>>> d7735e20
+#define	WT_STAT_CONN_TXN_RTS				1530
 /*!
  * transaction: rollback to stable history store keys that would have
  * been swept in non-dryrun mode
  */
-<<<<<<< HEAD
-#define	WT_STAT_CONN_TXN_RTS_SWEEP_HS_KEYS_DRYRUN	1529
-=======
-#define	WT_STAT_CONN_TXN_RTS_SWEEP_HS_KEYS_DRYRUN	1530
->>>>>>> d7735e20
+#define	WT_STAT_CONN_TXN_RTS_SWEEP_HS_KEYS_DRYRUN	1531
 /*!
  * transaction: rollback to stable history store records with stop
  * timestamps older than newer records
  */
-<<<<<<< HEAD
-#define	WT_STAT_CONN_TXN_RTS_HS_STOP_OLDER_THAN_NEWER_START	1530
+#define	WT_STAT_CONN_TXN_RTS_HS_STOP_OLDER_THAN_NEWER_START	1532
 /*! transaction: rollback to stable inconsistent checkpoint */
-#define	WT_STAT_CONN_TXN_RTS_INCONSISTENT_CKPT		1531
+#define	WT_STAT_CONN_TXN_RTS_INCONSISTENT_CKPT		1533
 /*! transaction: rollback to stable keys removed */
-#define	WT_STAT_CONN_TXN_RTS_KEYS_REMOVED		1532
+#define	WT_STAT_CONN_TXN_RTS_KEYS_REMOVED		1534
 /*! transaction: rollback to stable keys restored */
-#define	WT_STAT_CONN_TXN_RTS_KEYS_RESTORED		1533
-=======
-#define	WT_STAT_CONN_TXN_RTS_HS_STOP_OLDER_THAN_NEWER_START	1531
-/*! transaction: rollback to stable inconsistent checkpoint */
-#define	WT_STAT_CONN_TXN_RTS_INCONSISTENT_CKPT		1532
-/*! transaction: rollback to stable keys removed */
-#define	WT_STAT_CONN_TXN_RTS_KEYS_REMOVED		1533
-/*! transaction: rollback to stable keys restored */
-#define	WT_STAT_CONN_TXN_RTS_KEYS_RESTORED		1534
->>>>>>> d7735e20
+#define	WT_STAT_CONN_TXN_RTS_KEYS_RESTORED		1535
 /*!
  * transaction: rollback to stable keys that would have been removed in
  * non-dryrun mode
  */
-<<<<<<< HEAD
-#define	WT_STAT_CONN_TXN_RTS_KEYS_REMOVED_DRYRUN	1534
-=======
-#define	WT_STAT_CONN_TXN_RTS_KEYS_REMOVED_DRYRUN	1535
->>>>>>> d7735e20
+#define	WT_STAT_CONN_TXN_RTS_KEYS_REMOVED_DRYRUN	1536
 /*!
  * transaction: rollback to stable keys that would have been restored in
  * non-dryrun mode
  */
-<<<<<<< HEAD
-#define	WT_STAT_CONN_TXN_RTS_KEYS_RESTORED_DRYRUN	1535
+#define	WT_STAT_CONN_TXN_RTS_KEYS_RESTORED_DRYRUN	1537
 /*! transaction: rollback to stable pages visited */
-#define	WT_STAT_CONN_TXN_RTS_PAGES_VISITED		1536
+#define	WT_STAT_CONN_TXN_RTS_PAGES_VISITED		1538
 /*! transaction: rollback to stable restored tombstones from history store */
-#define	WT_STAT_CONN_TXN_RTS_HS_RESTORE_TOMBSTONES	1537
+#define	WT_STAT_CONN_TXN_RTS_HS_RESTORE_TOMBSTONES	1539
 /*! transaction: rollback to stable restored updates from history store */
-#define	WT_STAT_CONN_TXN_RTS_HS_RESTORE_UPDATES		1538
+#define	WT_STAT_CONN_TXN_RTS_HS_RESTORE_UPDATES		1540
 /*! transaction: rollback to stable skipping delete rle */
-#define	WT_STAT_CONN_TXN_RTS_DELETE_RLE_SKIPPED		1539
+#define	WT_STAT_CONN_TXN_RTS_DELETE_RLE_SKIPPED		1541
 /*! transaction: rollback to stable skipping stable rle */
-#define	WT_STAT_CONN_TXN_RTS_STABLE_RLE_SKIPPED		1540
+#define	WT_STAT_CONN_TXN_RTS_STABLE_RLE_SKIPPED		1542
 /*! transaction: rollback to stable sweeping history store keys */
-#define	WT_STAT_CONN_TXN_RTS_SWEEP_HS_KEYS		1541
-=======
-#define	WT_STAT_CONN_TXN_RTS_KEYS_RESTORED_DRYRUN	1536
-/*! transaction: rollback to stable pages visited */
-#define	WT_STAT_CONN_TXN_RTS_PAGES_VISITED		1537
-/*! transaction: rollback to stable restored tombstones from history store */
-#define	WT_STAT_CONN_TXN_RTS_HS_RESTORE_TOMBSTONES	1538
-/*! transaction: rollback to stable restored updates from history store */
-#define	WT_STAT_CONN_TXN_RTS_HS_RESTORE_UPDATES		1539
-/*! transaction: rollback to stable skipping delete rle */
-#define	WT_STAT_CONN_TXN_RTS_DELETE_RLE_SKIPPED		1540
-/*! transaction: rollback to stable skipping stable rle */
-#define	WT_STAT_CONN_TXN_RTS_STABLE_RLE_SKIPPED		1541
-/*! transaction: rollback to stable sweeping history store keys */
-#define	WT_STAT_CONN_TXN_RTS_SWEEP_HS_KEYS		1542
->>>>>>> d7735e20
+#define	WT_STAT_CONN_TXN_RTS_SWEEP_HS_KEYS		1543
 /*!
  * transaction: rollback to stable tombstones from history store that
  * would have been restored in non-dryrun mode
  */
-<<<<<<< HEAD
-#define	WT_STAT_CONN_TXN_RTS_HS_RESTORE_TOMBSTONES_DRYRUN	1542
+#define	WT_STAT_CONN_TXN_RTS_HS_RESTORE_TOMBSTONES_DRYRUN	1544
 /*! transaction: rollback to stable tree walk skipping pages */
-#define	WT_STAT_CONN_TXN_RTS_TREE_WALK_SKIP_PAGES	1543
+#define	WT_STAT_CONN_TXN_RTS_TREE_WALK_SKIP_PAGES	1545
 /*! transaction: rollback to stable updates aborted */
-#define	WT_STAT_CONN_TXN_RTS_UPD_ABORTED		1544
-=======
-#define	WT_STAT_CONN_TXN_RTS_HS_RESTORE_TOMBSTONES_DRYRUN	1543
-/*! transaction: rollback to stable tree walk skipping pages */
-#define	WT_STAT_CONN_TXN_RTS_TREE_WALK_SKIP_PAGES	1544
-/*! transaction: rollback to stable updates aborted */
-#define	WT_STAT_CONN_TXN_RTS_UPD_ABORTED		1545
->>>>>>> d7735e20
+#define	WT_STAT_CONN_TXN_RTS_UPD_ABORTED		1546
 /*!
  * transaction: rollback to stable updates from history store that would
  * have been restored in non-dryrun mode
  */
-<<<<<<< HEAD
-#define	WT_STAT_CONN_TXN_RTS_HS_RESTORE_UPDATES_DRYRUN	1545
+#define	WT_STAT_CONN_TXN_RTS_HS_RESTORE_UPDATES_DRYRUN	1547
 /*! transaction: rollback to stable updates removed from history store */
-#define	WT_STAT_CONN_TXN_RTS_HS_REMOVED			1546
-=======
-#define	WT_STAT_CONN_TXN_RTS_HS_RESTORE_UPDATES_DRYRUN	1546
-/*! transaction: rollback to stable updates removed from history store */
-#define	WT_STAT_CONN_TXN_RTS_HS_REMOVED			1547
->>>>>>> d7735e20
+#define	WT_STAT_CONN_TXN_RTS_HS_REMOVED			1548
 /*!
  * transaction: rollback to stable updates that would have been aborted
  * in non-dryrun mode
  */
-<<<<<<< HEAD
-#define	WT_STAT_CONN_TXN_RTS_UPD_ABORTED_DRYRUN		1547
-=======
-#define	WT_STAT_CONN_TXN_RTS_UPD_ABORTED_DRYRUN		1548
->>>>>>> d7735e20
+#define	WT_STAT_CONN_TXN_RTS_UPD_ABORTED_DRYRUN		1549
 /*!
  * transaction: rollback to stable updates that would have been removed
  * from history store in non-dryrun mode
  */
-<<<<<<< HEAD
-#define	WT_STAT_CONN_TXN_RTS_HS_REMOVED_DRYRUN		1548
+#define	WT_STAT_CONN_TXN_RTS_HS_REMOVED_DRYRUN		1550
 /*! transaction: sessions scanned in each walk of concurrent sessions */
-#define	WT_STAT_CONN_TXN_SESSIONS_WALKED		1549
+#define	WT_STAT_CONN_TXN_SESSIONS_WALKED		1551
 /*! transaction: set timestamp calls */
-#define	WT_STAT_CONN_TXN_SET_TS				1550
+#define	WT_STAT_CONN_TXN_SET_TS				1552
 /*! transaction: set timestamp durable calls */
-#define	WT_STAT_CONN_TXN_SET_TS_DURABLE			1551
+#define	WT_STAT_CONN_TXN_SET_TS_DURABLE			1553
 /*! transaction: set timestamp durable updates */
-#define	WT_STAT_CONN_TXN_SET_TS_DURABLE_UPD		1552
+#define	WT_STAT_CONN_TXN_SET_TS_DURABLE_UPD		1554
 /*! transaction: set timestamp oldest calls */
-#define	WT_STAT_CONN_TXN_SET_TS_OLDEST			1553
+#define	WT_STAT_CONN_TXN_SET_TS_OLDEST			1555
 /*! transaction: set timestamp oldest updates */
-#define	WT_STAT_CONN_TXN_SET_TS_OLDEST_UPD		1554
+#define	WT_STAT_CONN_TXN_SET_TS_OLDEST_UPD		1556
 /*! transaction: set timestamp stable calls */
-#define	WT_STAT_CONN_TXN_SET_TS_STABLE			1555
+#define	WT_STAT_CONN_TXN_SET_TS_STABLE			1557
 /*! transaction: set timestamp stable updates */
-#define	WT_STAT_CONN_TXN_SET_TS_STABLE_UPD		1556
+#define	WT_STAT_CONN_TXN_SET_TS_STABLE_UPD		1558
 /*! transaction: transaction begins */
-#define	WT_STAT_CONN_TXN_BEGIN				1557
+#define	WT_STAT_CONN_TXN_BEGIN				1559
 /*! transaction: transaction checkpoint currently running */
-#define	WT_STAT_CONN_TXN_CHECKPOINT_RUNNING		1558
-=======
-#define	WT_STAT_CONN_TXN_RTS_HS_REMOVED_DRYRUN		1549
-/*! transaction: sessions scanned in each walk of concurrent sessions */
-#define	WT_STAT_CONN_TXN_SESSIONS_WALKED		1550
-/*! transaction: set timestamp calls */
-#define	WT_STAT_CONN_TXN_SET_TS				1551
-/*! transaction: set timestamp durable calls */
-#define	WT_STAT_CONN_TXN_SET_TS_DURABLE			1552
-/*! transaction: set timestamp durable updates */
-#define	WT_STAT_CONN_TXN_SET_TS_DURABLE_UPD		1553
-/*! transaction: set timestamp oldest calls */
-#define	WT_STAT_CONN_TXN_SET_TS_OLDEST			1554
-/*! transaction: set timestamp oldest updates */
-#define	WT_STAT_CONN_TXN_SET_TS_OLDEST_UPD		1555
-/*! transaction: set timestamp stable calls */
-#define	WT_STAT_CONN_TXN_SET_TS_STABLE			1556
-/*! transaction: set timestamp stable updates */
-#define	WT_STAT_CONN_TXN_SET_TS_STABLE_UPD		1557
-/*! transaction: transaction begins */
-#define	WT_STAT_CONN_TXN_BEGIN				1558
-/*! transaction: transaction checkpoint currently running */
-#define	WT_STAT_CONN_TXN_CHECKPOINT_RUNNING		1559
->>>>>>> d7735e20
+#define	WT_STAT_CONN_TXN_CHECKPOINT_RUNNING		1560
 /*!
  * transaction: transaction checkpoint currently running for history
  * store file
  */
-<<<<<<< HEAD
-#define	WT_STAT_CONN_TXN_CHECKPOINT_RUNNING_HS		1559
+#define	WT_STAT_CONN_TXN_CHECKPOINT_RUNNING_HS		1561
 /*! transaction: transaction checkpoint generation */
-#define	WT_STAT_CONN_TXN_CHECKPOINT_GENERATION		1560
-=======
-#define	WT_STAT_CONN_TXN_CHECKPOINT_RUNNING_HS		1560
-/*! transaction: transaction checkpoint generation */
-#define	WT_STAT_CONN_TXN_CHECKPOINT_GENERATION		1561
->>>>>>> d7735e20
+#define	WT_STAT_CONN_TXN_CHECKPOINT_GENERATION		1562
 /*!
  * transaction: transaction checkpoint history store file duration
  * (usecs)
  */
-<<<<<<< HEAD
-#define	WT_STAT_CONN_TXN_HS_CKPT_DURATION		1561
+#define	WT_STAT_CONN_TXN_HS_CKPT_DURATION		1563
 /*! transaction: transaction checkpoint max time (msecs) */
-#define	WT_STAT_CONN_TXN_CHECKPOINT_TIME_MAX		1562
+#define	WT_STAT_CONN_TXN_CHECKPOINT_TIME_MAX		1564
 /*! transaction: transaction checkpoint min time (msecs) */
-#define	WT_STAT_CONN_TXN_CHECKPOINT_TIME_MIN		1563
-=======
-#define	WT_STAT_CONN_TXN_HS_CKPT_DURATION		1562
-/*! transaction: transaction checkpoint max time (msecs) */
-#define	WT_STAT_CONN_TXN_CHECKPOINT_TIME_MAX		1563
-/*! transaction: transaction checkpoint min time (msecs) */
-#define	WT_STAT_CONN_TXN_CHECKPOINT_TIME_MIN		1564
->>>>>>> d7735e20
+#define	WT_STAT_CONN_TXN_CHECKPOINT_TIME_MIN		1565
 /*!
  * transaction: transaction checkpoint most recent duration for gathering
  * all handles (usecs)
  */
-<<<<<<< HEAD
-#define	WT_STAT_CONN_TXN_CHECKPOINT_HANDLE_DURATION	1564
-=======
-#define	WT_STAT_CONN_TXN_CHECKPOINT_HANDLE_DURATION	1565
->>>>>>> d7735e20
+#define	WT_STAT_CONN_TXN_CHECKPOINT_HANDLE_DURATION	1566
 /*!
  * transaction: transaction checkpoint most recent duration for gathering
  * applied handles (usecs)
  */
-<<<<<<< HEAD
-#define	WT_STAT_CONN_TXN_CHECKPOINT_HANDLE_DURATION_APPLY	1565
-=======
-#define	WT_STAT_CONN_TXN_CHECKPOINT_HANDLE_DURATION_APPLY	1566
->>>>>>> d7735e20
+#define	WT_STAT_CONN_TXN_CHECKPOINT_HANDLE_DURATION_APPLY	1567
 /*!
  * transaction: transaction checkpoint most recent duration for gathering
  * skipped handles (usecs)
  */
-<<<<<<< HEAD
-#define	WT_STAT_CONN_TXN_CHECKPOINT_HANDLE_DURATION_SKIP	1566
+#define	WT_STAT_CONN_TXN_CHECKPOINT_HANDLE_DURATION_SKIP	1568
 /*! transaction: transaction checkpoint most recent handles applied */
-#define	WT_STAT_CONN_TXN_CHECKPOINT_HANDLE_APPLIED	1567
+#define	WT_STAT_CONN_TXN_CHECKPOINT_HANDLE_APPLIED	1569
 /*! transaction: transaction checkpoint most recent handles skipped */
-#define	WT_STAT_CONN_TXN_CHECKPOINT_HANDLE_SKIPPED	1568
+#define	WT_STAT_CONN_TXN_CHECKPOINT_HANDLE_SKIPPED	1570
 /*! transaction: transaction checkpoint most recent handles walked */
-#define	WT_STAT_CONN_TXN_CHECKPOINT_HANDLE_WALKED	1569
+#define	WT_STAT_CONN_TXN_CHECKPOINT_HANDLE_WALKED	1571
 /*! transaction: transaction checkpoint most recent time (msecs) */
-#define	WT_STAT_CONN_TXN_CHECKPOINT_TIME_RECENT		1570
+#define	WT_STAT_CONN_TXN_CHECKPOINT_TIME_RECENT		1572
 /*! transaction: transaction checkpoint prepare currently running */
-#define	WT_STAT_CONN_TXN_CHECKPOINT_PREP_RUNNING	1571
+#define	WT_STAT_CONN_TXN_CHECKPOINT_PREP_RUNNING	1573
 /*! transaction: transaction checkpoint prepare max time (msecs) */
-#define	WT_STAT_CONN_TXN_CHECKPOINT_PREP_MAX		1572
+#define	WT_STAT_CONN_TXN_CHECKPOINT_PREP_MAX		1574
 /*! transaction: transaction checkpoint prepare min time (msecs) */
-#define	WT_STAT_CONN_TXN_CHECKPOINT_PREP_MIN		1573
+#define	WT_STAT_CONN_TXN_CHECKPOINT_PREP_MIN		1575
 /*! transaction: transaction checkpoint prepare most recent time (msecs) */
-#define	WT_STAT_CONN_TXN_CHECKPOINT_PREP_RECENT		1574
+#define	WT_STAT_CONN_TXN_CHECKPOINT_PREP_RECENT		1576
 /*! transaction: transaction checkpoint prepare total time (msecs) */
-#define	WT_STAT_CONN_TXN_CHECKPOINT_PREP_TOTAL		1575
+#define	WT_STAT_CONN_TXN_CHECKPOINT_PREP_TOTAL		1577
 /*! transaction: transaction checkpoint scrub dirty target */
-#define	WT_STAT_CONN_TXN_CHECKPOINT_SCRUB_TARGET	1576
+#define	WT_STAT_CONN_TXN_CHECKPOINT_SCRUB_TARGET	1578
 /*! transaction: transaction checkpoint scrub time (msecs) */
-#define	WT_STAT_CONN_TXN_CHECKPOINT_SCRUB_TIME		1577
+#define	WT_STAT_CONN_TXN_CHECKPOINT_SCRUB_TIME		1579
 /*! transaction: transaction checkpoint stop timing stress active */
-#define	WT_STAT_CONN_TXN_CHECKPOINT_STOP_STRESS_ACTIVE	1578
+#define	WT_STAT_CONN_TXN_CHECKPOINT_STOP_STRESS_ACTIVE	1580
 /*! transaction: transaction checkpoint total time (msecs) */
-#define	WT_STAT_CONN_TXN_CHECKPOINT_TIME_TOTAL		1579
+#define	WT_STAT_CONN_TXN_CHECKPOINT_TIME_TOTAL		1581
 /*! transaction: transaction checkpoints */
-#define	WT_STAT_CONN_TXN_CHECKPOINT			1580
+#define	WT_STAT_CONN_TXN_CHECKPOINT			1582
 /*! transaction: transaction checkpoints due to obsolete pages */
-#define	WT_STAT_CONN_TXN_CHECKPOINT_OBSOLETE_APPLIED	1581
-=======
-#define	WT_STAT_CONN_TXN_CHECKPOINT_HANDLE_DURATION_SKIP	1567
-/*! transaction: transaction checkpoint most recent handles applied */
-#define	WT_STAT_CONN_TXN_CHECKPOINT_HANDLE_APPLIED	1568
-/*! transaction: transaction checkpoint most recent handles skipped */
-#define	WT_STAT_CONN_TXN_CHECKPOINT_HANDLE_SKIPPED	1569
-/*! transaction: transaction checkpoint most recent handles walked */
-#define	WT_STAT_CONN_TXN_CHECKPOINT_HANDLE_WALKED	1570
-/*! transaction: transaction checkpoint most recent time (msecs) */
-#define	WT_STAT_CONN_TXN_CHECKPOINT_TIME_RECENT		1571
-/*! transaction: transaction checkpoint prepare currently running */
-#define	WT_STAT_CONN_TXN_CHECKPOINT_PREP_RUNNING	1572
-/*! transaction: transaction checkpoint prepare max time (msecs) */
-#define	WT_STAT_CONN_TXN_CHECKPOINT_PREP_MAX		1573
-/*! transaction: transaction checkpoint prepare min time (msecs) */
-#define	WT_STAT_CONN_TXN_CHECKPOINT_PREP_MIN		1574
-/*! transaction: transaction checkpoint prepare most recent time (msecs) */
-#define	WT_STAT_CONN_TXN_CHECKPOINT_PREP_RECENT		1575
-/*! transaction: transaction checkpoint prepare total time (msecs) */
-#define	WT_STAT_CONN_TXN_CHECKPOINT_PREP_TOTAL		1576
-/*! transaction: transaction checkpoint scrub dirty target */
-#define	WT_STAT_CONN_TXN_CHECKPOINT_SCRUB_TARGET	1577
-/*! transaction: transaction checkpoint scrub time (msecs) */
-#define	WT_STAT_CONN_TXN_CHECKPOINT_SCRUB_TIME		1578
-/*! transaction: transaction checkpoint stop timing stress active */
-#define	WT_STAT_CONN_TXN_CHECKPOINT_STOP_STRESS_ACTIVE	1579
-/*! transaction: transaction checkpoint total time (msecs) */
-#define	WT_STAT_CONN_TXN_CHECKPOINT_TIME_TOTAL		1580
-/*! transaction: transaction checkpoints */
-#define	WT_STAT_CONN_TXN_CHECKPOINT			1581
-/*! transaction: transaction checkpoints due to obsolete pages */
-#define	WT_STAT_CONN_TXN_CHECKPOINT_OBSOLETE_APPLIED	1582
->>>>>>> d7735e20
+#define	WT_STAT_CONN_TXN_CHECKPOINT_OBSOLETE_APPLIED	1583
 /*!
  * transaction: transaction checkpoints skipped because database was
  * clean
  */
-<<<<<<< HEAD
-#define	WT_STAT_CONN_TXN_CHECKPOINT_SKIPPED		1582
-=======
-#define	WT_STAT_CONN_TXN_CHECKPOINT_SKIPPED		1583
->>>>>>> d7735e20
+#define	WT_STAT_CONN_TXN_CHECKPOINT_SKIPPED		1584
 /*!
  * transaction: transaction fsync calls for checkpoint after allocating
  * the transaction ID
  */
-<<<<<<< HEAD
-#define	WT_STAT_CONN_TXN_CHECKPOINT_FSYNC_POST		1583
-=======
-#define	WT_STAT_CONN_TXN_CHECKPOINT_FSYNC_POST		1584
->>>>>>> d7735e20
+#define	WT_STAT_CONN_TXN_CHECKPOINT_FSYNC_POST		1585
 /*!
  * transaction: transaction fsync duration for checkpoint after
  * allocating the transaction ID (usecs)
  */
-<<<<<<< HEAD
-#define	WT_STAT_CONN_TXN_CHECKPOINT_FSYNC_POST_DURATION	1584
+#define	WT_STAT_CONN_TXN_CHECKPOINT_FSYNC_POST_DURATION	1586
 /*! transaction: transaction range of IDs currently pinned */
-#define	WT_STAT_CONN_TXN_PINNED_RANGE			1585
+#define	WT_STAT_CONN_TXN_PINNED_RANGE			1587
 /*! transaction: transaction range of IDs currently pinned by a checkpoint */
-#define	WT_STAT_CONN_TXN_PINNED_CHECKPOINT_RANGE	1586
+#define	WT_STAT_CONN_TXN_PINNED_CHECKPOINT_RANGE	1588
 /*! transaction: transaction range of timestamps currently pinned */
-#define	WT_STAT_CONN_TXN_PINNED_TIMESTAMP		1587
+#define	WT_STAT_CONN_TXN_PINNED_TIMESTAMP		1589
 /*! transaction: transaction range of timestamps pinned by a checkpoint */
-#define	WT_STAT_CONN_TXN_PINNED_TIMESTAMP_CHECKPOINT	1588
-=======
-#define	WT_STAT_CONN_TXN_CHECKPOINT_FSYNC_POST_DURATION	1585
-/*! transaction: transaction range of IDs currently pinned */
-#define	WT_STAT_CONN_TXN_PINNED_RANGE			1586
-/*! transaction: transaction range of IDs currently pinned by a checkpoint */
-#define	WT_STAT_CONN_TXN_PINNED_CHECKPOINT_RANGE	1587
-/*! transaction: transaction range of timestamps currently pinned */
-#define	WT_STAT_CONN_TXN_PINNED_TIMESTAMP		1588
-/*! transaction: transaction range of timestamps pinned by a checkpoint */
-#define	WT_STAT_CONN_TXN_PINNED_TIMESTAMP_CHECKPOINT	1589
->>>>>>> d7735e20
+#define	WT_STAT_CONN_TXN_PINNED_TIMESTAMP_CHECKPOINT	1590
 /*!
  * transaction: transaction range of timestamps pinned by the oldest
  * active read timestamp
  */
-<<<<<<< HEAD
-#define	WT_STAT_CONN_TXN_PINNED_TIMESTAMP_READER	1589
-=======
-#define	WT_STAT_CONN_TXN_PINNED_TIMESTAMP_READER	1590
->>>>>>> d7735e20
+#define	WT_STAT_CONN_TXN_PINNED_TIMESTAMP_READER	1591
 /*!
  * transaction: transaction range of timestamps pinned by the oldest
  * timestamp
  */
-<<<<<<< HEAD
-#define	WT_STAT_CONN_TXN_PINNED_TIMESTAMP_OLDEST	1590
+#define	WT_STAT_CONN_TXN_PINNED_TIMESTAMP_OLDEST	1592
 /*! transaction: transaction read timestamp of the oldest active reader */
-#define	WT_STAT_CONN_TXN_TIMESTAMP_OLDEST_ACTIVE_READ	1591
+#define	WT_STAT_CONN_TXN_TIMESTAMP_OLDEST_ACTIVE_READ	1593
 /*! transaction: transaction rollback to stable currently running */
-#define	WT_STAT_CONN_TXN_ROLLBACK_TO_STABLE_RUNNING	1592
+#define	WT_STAT_CONN_TXN_ROLLBACK_TO_STABLE_RUNNING	1594
 /*! transaction: transaction walk of concurrent sessions */
-#define	WT_STAT_CONN_TXN_WALK_SESSIONS			1593
+#define	WT_STAT_CONN_TXN_WALK_SESSIONS			1595
 /*! transaction: transactions committed */
-#define	WT_STAT_CONN_TXN_COMMIT				1594
+#define	WT_STAT_CONN_TXN_COMMIT				1596
 /*! transaction: transactions rolled back */
-#define	WT_STAT_CONN_TXN_ROLLBACK			1595
+#define	WT_STAT_CONN_TXN_ROLLBACK			1597
 /*! transaction: update conflicts */
-#define	WT_STAT_CONN_TXN_UPDATE_CONFLICT		1596
-=======
-#define	WT_STAT_CONN_TXN_PINNED_TIMESTAMP_OLDEST	1591
-/*! transaction: transaction read timestamp of the oldest active reader */
-#define	WT_STAT_CONN_TXN_TIMESTAMP_OLDEST_ACTIVE_READ	1592
-/*! transaction: transaction rollback to stable currently running */
-#define	WT_STAT_CONN_TXN_ROLLBACK_TO_STABLE_RUNNING	1593
-/*! transaction: transaction walk of concurrent sessions */
-#define	WT_STAT_CONN_TXN_WALK_SESSIONS			1594
-/*! transaction: transactions committed */
-#define	WT_STAT_CONN_TXN_COMMIT				1595
-/*! transaction: transactions rolled back */
-#define	WT_STAT_CONN_TXN_ROLLBACK			1596
-/*! transaction: update conflicts */
-#define	WT_STAT_CONN_TXN_UPDATE_CONFLICT		1597
->>>>>>> d7735e20
+#define	WT_STAT_CONN_TXN_UPDATE_CONFLICT		1598
 
 /*!
  * @}
