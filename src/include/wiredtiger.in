--- conflicted
+++ resolved
@@ -6872,20 +6872,12 @@
  * reconciliation: pages written including an aggregated newest durable
  * timestamp
  */
-<<<<<<< HEAD
-#define	WT_STAT_CONN_REC_TIME_AGGR_NEWEST_DURABLE_TS	1572
-=======
-#define	WT_STAT_CONN_REC_TIME_AGGR_NEWEST_START_DURABLE_TS	1573
->>>>>>> 3fdcfd1d
+#define	WT_STAT_CONN_REC_TIME_AGGR_NEWEST_DURABLE_TS	1573
 /*!
  * reconciliation: pages written including an aggregated newest page stop
  * durable timestamp
  */
-<<<<<<< HEAD
-#define	WT_STAT_CONN_REC_TIME_AGGR_NEWEST_PAGE_STOP_DURABLE_TS	1573
-=======
-#define	WT_STAT_CONN_REC_TIME_AGGR_NEWEST_STOP_DURABLE_TS	1574
->>>>>>> 3fdcfd1d
+#define	WT_STAT_CONN_REC_TIME_AGGR_NEWEST_PAGE_STOP_DURABLE_TS	1574
 /*!
  * reconciliation: pages written including an aggregated newest stop
  * timestamp
