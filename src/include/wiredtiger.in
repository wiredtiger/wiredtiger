--- conflicted
+++ resolved
@@ -4649,7 +4649,7 @@
  * cache: eviction walks gave up because they saw too many pages and
  * found no candidates
  */
-#define	WT_STAT_CONN_CACHE_EVICTION_WALKS_GAVE_UP_NO_TARGET	1060
+#define	WT_STAT_CONN_CACHE_EVICTION_WALKS_GAVE_UP_NO_TARGETS	1060
 /*!
  * cache: eviction walks gave up because they saw too many pages and
  * found too few candidates
@@ -4718,791 +4718,401 @@
 /*! cache: modified pages evicted by application threads */
 #define	WT_STAT_CONN_CACHE_EVICTION_APP_DIRTY		1089
 /*! cache: overflow pages read into cache */
-<<<<<<< HEAD
 #define	WT_STAT_CONN_CACHE_READ_OVERFLOW		1090
-/*! cache: overflow values cached in memory */
-#define	WT_STAT_CONN_CACHE_OVERFLOW_VALUE		1091
 /*! cache: page split during eviction deepened the tree */
-#define	WT_STAT_CONN_CACHE_EVICTION_DEEPEN		1092
+#define	WT_STAT_CONN_CACHE_EVICTION_DEEPEN		1091
 /*! cache: page written requiring lookaside records */
-#define	WT_STAT_CONN_CACHE_WRITE_LOOKASIDE		1093
+#define	WT_STAT_CONN_CACHE_WRITE_LOOKASIDE		1092
 /*! cache: pages currently held in the cache */
-#define	WT_STAT_CONN_CACHE_PAGES_INUSE			1094
+#define	WT_STAT_CONN_CACHE_PAGES_INUSE			1093
 /*! cache: pages evicted because they exceeded the in-memory maximum count */
-#define	WT_STAT_CONN_CACHE_EVICTION_FORCE		1095
-=======
-#define	WT_STAT_CONN_CACHE_READ_OVERFLOW		1078
-/*! cache: page split during eviction deepened the tree */
-#define	WT_STAT_CONN_CACHE_EVICTION_DEEPEN		1079
-/*! cache: page written requiring lookaside records */
-#define	WT_STAT_CONN_CACHE_WRITE_LOOKASIDE		1080
-/*! cache: pages currently held in the cache */
-#define	WT_STAT_CONN_CACHE_PAGES_INUSE			1081
-/*! cache: pages evicted because they exceeded the in-memory maximum count */
-#define	WT_STAT_CONN_CACHE_EVICTION_FORCE		1082
->>>>>>> beb4fc2a
+#define	WT_STAT_CONN_CACHE_EVICTION_FORCE		1094
 /*!
  * cache: pages evicted because they exceeded the in-memory maximum time
  * (usecs)
  */
-<<<<<<< HEAD
-#define	WT_STAT_CONN_CACHE_EVICTION_FORCE_TIME		1096
+#define	WT_STAT_CONN_CACHE_EVICTION_FORCE_TIME		1095
 /*! cache: pages evicted because they had chains of deleted items count */
-#define	WT_STAT_CONN_CACHE_EVICTION_FORCE_DELETE	1097
-=======
-#define	WT_STAT_CONN_CACHE_EVICTION_FORCE_TIME		1083
-/*! cache: pages evicted because they had chains of deleted items count */
-#define	WT_STAT_CONN_CACHE_EVICTION_FORCE_DELETE	1084
->>>>>>> beb4fc2a
+#define	WT_STAT_CONN_CACHE_EVICTION_FORCE_DELETE	1096
 /*!
  * cache: pages evicted because they had chains of deleted items time
  * (usecs)
  */
-<<<<<<< HEAD
-#define	WT_STAT_CONN_CACHE_EVICTION_FORCE_DELETE_TIME	1098
+#define	WT_STAT_CONN_CACHE_EVICTION_FORCE_DELETE_TIME	1097
 /*! cache: pages evicted by application threads */
-#define	WT_STAT_CONN_CACHE_EVICTION_APP			1099
+#define	WT_STAT_CONN_CACHE_EVICTION_APP			1098
 /*! cache: pages queued for eviction */
-#define	WT_STAT_CONN_CACHE_EVICTION_PAGES_QUEUED	1100
+#define	WT_STAT_CONN_CACHE_EVICTION_PAGES_QUEUED	1099
 /*! cache: pages queued for urgent eviction */
-#define	WT_STAT_CONN_CACHE_EVICTION_PAGES_QUEUED_URGENT	1101
+#define	WT_STAT_CONN_CACHE_EVICTION_PAGES_QUEUED_URGENT	1100
 /*! cache: pages queued for urgent eviction during walk */
-#define	WT_STAT_CONN_CACHE_EVICTION_PAGES_QUEUED_OLDEST	1102
+#define	WT_STAT_CONN_CACHE_EVICTION_PAGES_QUEUED_OLDEST	1101
 /*! cache: pages read into cache */
-#define	WT_STAT_CONN_CACHE_READ				1103
+#define	WT_STAT_CONN_CACHE_READ				1102
 /*! cache: pages read into cache requiring lookaside entries */
-#define	WT_STAT_CONN_CACHE_READ_LOOKASIDE		1104
+#define	WT_STAT_CONN_CACHE_READ_LOOKASIDE		1103
 /*! cache: pages requested from the cache */
-#define	WT_STAT_CONN_CACHE_PAGES_REQUESTED		1105
+#define	WT_STAT_CONN_CACHE_PAGES_REQUESTED		1104
 /*! cache: pages seen by eviction walk */
-#define	WT_STAT_CONN_CACHE_EVICTION_PAGES_SEEN		1106
+#define	WT_STAT_CONN_CACHE_EVICTION_PAGES_SEEN		1105
 /*! cache: pages selected for eviction unable to be evicted */
-#define	WT_STAT_CONN_CACHE_EVICTION_FAIL		1107
+#define	WT_STAT_CONN_CACHE_EVICTION_FAIL		1106
 /*! cache: pages walked for eviction */
-#define	WT_STAT_CONN_CACHE_EVICTION_WALK		1108
+#define	WT_STAT_CONN_CACHE_EVICTION_WALK		1107
 /*! cache: pages written from cache */
-#define	WT_STAT_CONN_CACHE_WRITE			1109
+#define	WT_STAT_CONN_CACHE_WRITE			1108
 /*! cache: pages written requiring in-memory restoration */
-#define	WT_STAT_CONN_CACHE_WRITE_RESTORE		1110
+#define	WT_STAT_CONN_CACHE_WRITE_RESTORE		1109
 /*! cache: percentage overhead */
-#define	WT_STAT_CONN_CACHE_OVERHEAD			1111
+#define	WT_STAT_CONN_CACHE_OVERHEAD			1110
 /*! cache: tracked bytes belonging to internal pages in the cache */
-#define	WT_STAT_CONN_CACHE_BYTES_INTERNAL		1112
+#define	WT_STAT_CONN_CACHE_BYTES_INTERNAL		1111
 /*! cache: tracked bytes belonging to leaf pages in the cache */
-#define	WT_STAT_CONN_CACHE_BYTES_LEAF			1113
+#define	WT_STAT_CONN_CACHE_BYTES_LEAF			1112
 /*! cache: tracked dirty bytes in the cache */
-#define	WT_STAT_CONN_CACHE_BYTES_DIRTY			1114
+#define	WT_STAT_CONN_CACHE_BYTES_DIRTY			1113
 /*! cache: tracked dirty pages in the cache */
-#define	WT_STAT_CONN_CACHE_PAGES_DIRTY			1115
+#define	WT_STAT_CONN_CACHE_PAGES_DIRTY			1114
 /*! cache: unmodified pages evicted */
-#define	WT_STAT_CONN_CACHE_EVICTION_CLEAN		1116
+#define	WT_STAT_CONN_CACHE_EVICTION_CLEAN		1115
 /*! connection: auto adjusting condition resets */
-#define	WT_STAT_CONN_COND_AUTO_WAIT_RESET		1117
+#define	WT_STAT_CONN_COND_AUTO_WAIT_RESET		1116
 /*! connection: auto adjusting condition wait calls */
-#define	WT_STAT_CONN_COND_AUTO_WAIT			1118
+#define	WT_STAT_CONN_COND_AUTO_WAIT			1117
 /*! connection: detected system time went backwards */
-#define	WT_STAT_CONN_TIME_TRAVEL			1119
+#define	WT_STAT_CONN_TIME_TRAVEL			1118
 /*! connection: files currently open */
-#define	WT_STAT_CONN_FILE_OPEN				1120
+#define	WT_STAT_CONN_FILE_OPEN				1119
 /*! connection: memory allocations */
-#define	WT_STAT_CONN_MEMORY_ALLOCATION			1121
+#define	WT_STAT_CONN_MEMORY_ALLOCATION			1120
 /*! connection: memory frees */
-#define	WT_STAT_CONN_MEMORY_FREE			1122
+#define	WT_STAT_CONN_MEMORY_FREE			1121
 /*! connection: memory re-allocations */
-#define	WT_STAT_CONN_MEMORY_GROW			1123
+#define	WT_STAT_CONN_MEMORY_GROW			1122
 /*! connection: pthread mutex condition wait calls */
-#define	WT_STAT_CONN_COND_WAIT				1124
+#define	WT_STAT_CONN_COND_WAIT				1123
 /*! connection: pthread mutex shared lock read-lock calls */
-#define	WT_STAT_CONN_RWLOCK_READ			1125
+#define	WT_STAT_CONN_RWLOCK_READ			1124
 /*! connection: pthread mutex shared lock write-lock calls */
-#define	WT_STAT_CONN_RWLOCK_WRITE			1126
+#define	WT_STAT_CONN_RWLOCK_WRITE			1125
 /*! connection: total fsync I/Os */
-#define	WT_STAT_CONN_FSYNC_IO				1127
+#define	WT_STAT_CONN_FSYNC_IO				1126
 /*! connection: total read I/Os */
-#define	WT_STAT_CONN_READ_IO				1128
+#define	WT_STAT_CONN_READ_IO				1127
 /*! connection: total write I/Os */
-#define	WT_STAT_CONN_WRITE_IO				1129
+#define	WT_STAT_CONN_WRITE_IO				1128
 /*! cursor: cursor create calls */
-#define	WT_STAT_CONN_CURSOR_CREATE			1130
+#define	WT_STAT_CONN_CURSOR_CREATE			1129
 /*! cursor: cursor insert calls */
-#define	WT_STAT_CONN_CURSOR_INSERT			1131
+#define	WT_STAT_CONN_CURSOR_INSERT			1130
 /*! cursor: cursor modify calls */
-#define	WT_STAT_CONN_CURSOR_MODIFY			1132
+#define	WT_STAT_CONN_CURSOR_MODIFY			1131
 /*! cursor: cursor next calls */
-#define	WT_STAT_CONN_CURSOR_NEXT			1133
+#define	WT_STAT_CONN_CURSOR_NEXT			1132
 /*! cursor: cursor prev calls */
-#define	WT_STAT_CONN_CURSOR_PREV			1134
+#define	WT_STAT_CONN_CURSOR_PREV			1133
 /*! cursor: cursor remove calls */
-#define	WT_STAT_CONN_CURSOR_REMOVE			1135
+#define	WT_STAT_CONN_CURSOR_REMOVE			1134
 /*! cursor: cursor reserve calls */
-#define	WT_STAT_CONN_CURSOR_RESERVE			1136
+#define	WT_STAT_CONN_CURSOR_RESERVE			1135
 /*! cursor: cursor reset calls */
-#define	WT_STAT_CONN_CURSOR_RESET			1137
+#define	WT_STAT_CONN_CURSOR_RESET			1136
 /*! cursor: cursor restarted searches */
-#define	WT_STAT_CONN_CURSOR_RESTART			1138
+#define	WT_STAT_CONN_CURSOR_RESTART			1137
 /*! cursor: cursor search calls */
-#define	WT_STAT_CONN_CURSOR_SEARCH			1139
+#define	WT_STAT_CONN_CURSOR_SEARCH			1138
 /*! cursor: cursor search near calls */
-#define	WT_STAT_CONN_CURSOR_SEARCH_NEAR			1140
+#define	WT_STAT_CONN_CURSOR_SEARCH_NEAR			1139
 /*! cursor: cursor update calls */
-#define	WT_STAT_CONN_CURSOR_UPDATE			1141
+#define	WT_STAT_CONN_CURSOR_UPDATE			1140
 /*! cursor: truncate calls */
-#define	WT_STAT_CONN_CURSOR_TRUNCATE			1142
+#define	WT_STAT_CONN_CURSOR_TRUNCATE			1141
 /*! data-handle: connection data handles currently active */
-#define	WT_STAT_CONN_DH_CONN_HANDLE_COUNT		1143
+#define	WT_STAT_CONN_DH_CONN_HANDLE_COUNT		1142
 /*! data-handle: connection sweep candidate became referenced */
-#define	WT_STAT_CONN_DH_SWEEP_REF			1144
+#define	WT_STAT_CONN_DH_SWEEP_REF			1143
 /*! data-handle: connection sweep dhandles closed */
-#define	WT_STAT_CONN_DH_SWEEP_CLOSE			1145
+#define	WT_STAT_CONN_DH_SWEEP_CLOSE			1144
 /*! data-handle: connection sweep dhandles removed from hash list */
-#define	WT_STAT_CONN_DH_SWEEP_REMOVE			1146
+#define	WT_STAT_CONN_DH_SWEEP_REMOVE			1145
 /*! data-handle: connection sweep time-of-death sets */
-#define	WT_STAT_CONN_DH_SWEEP_TOD			1147
+#define	WT_STAT_CONN_DH_SWEEP_TOD			1146
 /*! data-handle: connection sweeps */
-#define	WT_STAT_CONN_DH_SWEEPS				1148
+#define	WT_STAT_CONN_DH_SWEEPS				1147
 /*! data-handle: session dhandles swept */
-#define	WT_STAT_CONN_DH_SESSION_HANDLES			1149
+#define	WT_STAT_CONN_DH_SESSION_HANDLES			1148
 /*! data-handle: session sweep attempts */
-#define	WT_STAT_CONN_DH_SESSION_SWEEPS			1150
+#define	WT_STAT_CONN_DH_SESSION_SWEEPS			1149
 /*! lock: checkpoint lock acquisitions */
-#define	WT_STAT_CONN_LOCK_CHECKPOINT_COUNT		1151
+#define	WT_STAT_CONN_LOCK_CHECKPOINT_COUNT		1150
 /*! lock: checkpoint lock application thread wait time (usecs) */
-#define	WT_STAT_CONN_LOCK_CHECKPOINT_WAIT_APPLICATION	1152
+#define	WT_STAT_CONN_LOCK_CHECKPOINT_WAIT_APPLICATION	1151
 /*! lock: checkpoint lock internal thread wait time (usecs) */
-#define	WT_STAT_CONN_LOCK_CHECKPOINT_WAIT_INTERNAL	1153
-=======
-#define	WT_STAT_CONN_CACHE_EVICTION_FORCE_DELETE_TIME	1085
-/*! cache: pages evicted by application threads */
-#define	WT_STAT_CONN_CACHE_EVICTION_APP			1086
-/*! cache: pages queued for eviction */
-#define	WT_STAT_CONN_CACHE_EVICTION_PAGES_QUEUED	1087
-/*! cache: pages queued for urgent eviction */
-#define	WT_STAT_CONN_CACHE_EVICTION_PAGES_QUEUED_URGENT	1088
-/*! cache: pages queued for urgent eviction during walk */
-#define	WT_STAT_CONN_CACHE_EVICTION_PAGES_QUEUED_OLDEST	1089
-/*! cache: pages read into cache */
-#define	WT_STAT_CONN_CACHE_READ				1090
-/*! cache: pages read into cache requiring lookaside entries */
-#define	WT_STAT_CONN_CACHE_READ_LOOKASIDE		1091
-/*! cache: pages requested from the cache */
-#define	WT_STAT_CONN_CACHE_PAGES_REQUESTED		1092
-/*! cache: pages seen by eviction walk */
-#define	WT_STAT_CONN_CACHE_EVICTION_PAGES_SEEN		1093
-/*! cache: pages selected for eviction unable to be evicted */
-#define	WT_STAT_CONN_CACHE_EVICTION_FAIL		1094
-/*! cache: pages walked for eviction */
-#define	WT_STAT_CONN_CACHE_EVICTION_WALK		1095
-/*! cache: pages written from cache */
-#define	WT_STAT_CONN_CACHE_WRITE			1096
-/*! cache: pages written requiring in-memory restoration */
-#define	WT_STAT_CONN_CACHE_WRITE_RESTORE		1097
-/*! cache: percentage overhead */
-#define	WT_STAT_CONN_CACHE_OVERHEAD			1098
-/*! cache: tracked bytes belonging to internal pages in the cache */
-#define	WT_STAT_CONN_CACHE_BYTES_INTERNAL		1099
-/*! cache: tracked bytes belonging to leaf pages in the cache */
-#define	WT_STAT_CONN_CACHE_BYTES_LEAF			1100
-/*! cache: tracked dirty bytes in the cache */
-#define	WT_STAT_CONN_CACHE_BYTES_DIRTY			1101
-/*! cache: tracked dirty pages in the cache */
-#define	WT_STAT_CONN_CACHE_PAGES_DIRTY			1102
-/*! cache: unmodified pages evicted */
-#define	WT_STAT_CONN_CACHE_EVICTION_CLEAN		1103
-/*! connection: auto adjusting condition resets */
-#define	WT_STAT_CONN_COND_AUTO_WAIT_RESET		1104
-/*! connection: auto adjusting condition wait calls */
-#define	WT_STAT_CONN_COND_AUTO_WAIT			1105
-/*! connection: detected system time went backwards */
-#define	WT_STAT_CONN_TIME_TRAVEL			1106
-/*! connection: files currently open */
-#define	WT_STAT_CONN_FILE_OPEN				1107
-/*! connection: memory allocations */
-#define	WT_STAT_CONN_MEMORY_ALLOCATION			1108
-/*! connection: memory frees */
-#define	WT_STAT_CONN_MEMORY_FREE			1109
-/*! connection: memory re-allocations */
-#define	WT_STAT_CONN_MEMORY_GROW			1110
-/*! connection: pthread mutex condition wait calls */
-#define	WT_STAT_CONN_COND_WAIT				1111
-/*! connection: pthread mutex shared lock read-lock calls */
-#define	WT_STAT_CONN_RWLOCK_READ			1112
-/*! connection: pthread mutex shared lock write-lock calls */
-#define	WT_STAT_CONN_RWLOCK_WRITE			1113
-/*! connection: total fsync I/Os */
-#define	WT_STAT_CONN_FSYNC_IO				1114
-/*! connection: total read I/Os */
-#define	WT_STAT_CONN_READ_IO				1115
-/*! connection: total write I/Os */
-#define	WT_STAT_CONN_WRITE_IO				1116
-/*! cursor: cursor create calls */
-#define	WT_STAT_CONN_CURSOR_CREATE			1117
-/*! cursor: cursor insert calls */
-#define	WT_STAT_CONN_CURSOR_INSERT			1118
-/*! cursor: cursor modify calls */
-#define	WT_STAT_CONN_CURSOR_MODIFY			1119
-/*! cursor: cursor next calls */
-#define	WT_STAT_CONN_CURSOR_NEXT			1120
-/*! cursor: cursor prev calls */
-#define	WT_STAT_CONN_CURSOR_PREV			1121
-/*! cursor: cursor remove calls */
-#define	WT_STAT_CONN_CURSOR_REMOVE			1122
-/*! cursor: cursor reserve calls */
-#define	WT_STAT_CONN_CURSOR_RESERVE			1123
-/*! cursor: cursor reset calls */
-#define	WT_STAT_CONN_CURSOR_RESET			1124
-/*! cursor: cursor restarted searches */
-#define	WT_STAT_CONN_CURSOR_RESTART			1125
-/*! cursor: cursor search calls */
-#define	WT_STAT_CONN_CURSOR_SEARCH			1126
-/*! cursor: cursor search near calls */
-#define	WT_STAT_CONN_CURSOR_SEARCH_NEAR			1127
-/*! cursor: cursor update calls */
-#define	WT_STAT_CONN_CURSOR_UPDATE			1128
-/*! cursor: truncate calls */
-#define	WT_STAT_CONN_CURSOR_TRUNCATE			1129
-/*! data-handle: connection data handles currently active */
-#define	WT_STAT_CONN_DH_CONN_HANDLE_COUNT		1130
-/*! data-handle: connection sweep candidate became referenced */
-#define	WT_STAT_CONN_DH_SWEEP_REF			1131
-/*! data-handle: connection sweep dhandles closed */
-#define	WT_STAT_CONN_DH_SWEEP_CLOSE			1132
-/*! data-handle: connection sweep dhandles removed from hash list */
-#define	WT_STAT_CONN_DH_SWEEP_REMOVE			1133
-/*! data-handle: connection sweep time-of-death sets */
-#define	WT_STAT_CONN_DH_SWEEP_TOD			1134
-/*! data-handle: connection sweeps */
-#define	WT_STAT_CONN_DH_SWEEPS				1135
-/*! data-handle: session dhandles swept */
-#define	WT_STAT_CONN_DH_SESSION_HANDLES			1136
-/*! data-handle: session sweep attempts */
-#define	WT_STAT_CONN_DH_SESSION_SWEEPS			1137
-/*! lock: checkpoint lock acquisitions */
-#define	WT_STAT_CONN_LOCK_CHECKPOINT_COUNT		1138
-/*! lock: checkpoint lock application thread wait time (usecs) */
-#define	WT_STAT_CONN_LOCK_CHECKPOINT_WAIT_APPLICATION	1139
-/*! lock: checkpoint lock internal thread wait time (usecs) */
-#define	WT_STAT_CONN_LOCK_CHECKPOINT_WAIT_INTERNAL	1140
->>>>>>> beb4fc2a
+#define	WT_STAT_CONN_LOCK_CHECKPOINT_WAIT_INTERNAL	1152
 /*!
  * lock: dhandle lock application thread time waiting for the dhandle
  * lock (usecs)
  */
-<<<<<<< HEAD
-#define	WT_STAT_CONN_LOCK_DHANDLE_WAIT_APPLICATION	1154
-=======
-#define	WT_STAT_CONN_LOCK_DHANDLE_WAIT_APPLICATION	1141
->>>>>>> beb4fc2a
+#define	WT_STAT_CONN_LOCK_DHANDLE_WAIT_APPLICATION	1153
 /*!
  * lock: dhandle lock internal thread time waiting for the dhandle lock
  * (usecs)
  */
-<<<<<<< HEAD
-#define	WT_STAT_CONN_LOCK_DHANDLE_WAIT_INTERNAL		1155
+#define	WT_STAT_CONN_LOCK_DHANDLE_WAIT_INTERNAL		1154
 /*! lock: dhandle read lock acquisitions */
-#define	WT_STAT_CONN_LOCK_DHANDLE_READ_COUNT		1156
+#define	WT_STAT_CONN_LOCK_DHANDLE_READ_COUNT		1155
 /*! lock: dhandle write lock acquisitions */
-#define	WT_STAT_CONN_LOCK_DHANDLE_WRITE_COUNT		1157
+#define	WT_STAT_CONN_LOCK_DHANDLE_WRITE_COUNT		1156
 /*! lock: metadata lock acquisitions */
-#define	WT_STAT_CONN_LOCK_METADATA_COUNT		1158
+#define	WT_STAT_CONN_LOCK_METADATA_COUNT		1157
 /*! lock: metadata lock application thread wait time (usecs) */
-#define	WT_STAT_CONN_LOCK_METADATA_WAIT_APPLICATION	1159
+#define	WT_STAT_CONN_LOCK_METADATA_WAIT_APPLICATION	1158
 /*! lock: metadata lock internal thread wait time (usecs) */
-#define	WT_STAT_CONN_LOCK_METADATA_WAIT_INTERNAL	1160
+#define	WT_STAT_CONN_LOCK_METADATA_WAIT_INTERNAL	1159
 /*! lock: schema lock acquisitions */
-#define	WT_STAT_CONN_LOCK_SCHEMA_COUNT			1161
+#define	WT_STAT_CONN_LOCK_SCHEMA_COUNT			1160
 /*! lock: schema lock application thread wait time (usecs) */
-#define	WT_STAT_CONN_LOCK_SCHEMA_WAIT_APPLICATION	1162
+#define	WT_STAT_CONN_LOCK_SCHEMA_WAIT_APPLICATION	1161
 /*! lock: schema lock internal thread wait time (usecs) */
-#define	WT_STAT_CONN_LOCK_SCHEMA_WAIT_INTERNAL		1163
-=======
-#define	WT_STAT_CONN_LOCK_DHANDLE_WAIT_INTERNAL		1142
-/*! lock: dhandle read lock acquisitions */
-#define	WT_STAT_CONN_LOCK_DHANDLE_READ_COUNT		1143
-/*! lock: dhandle write lock acquisitions */
-#define	WT_STAT_CONN_LOCK_DHANDLE_WRITE_COUNT		1144
-/*! lock: metadata lock acquisitions */
-#define	WT_STAT_CONN_LOCK_METADATA_COUNT		1145
-/*! lock: metadata lock application thread wait time (usecs) */
-#define	WT_STAT_CONN_LOCK_METADATA_WAIT_APPLICATION	1146
-/*! lock: metadata lock internal thread wait time (usecs) */
-#define	WT_STAT_CONN_LOCK_METADATA_WAIT_INTERNAL	1147
-/*! lock: schema lock acquisitions */
-#define	WT_STAT_CONN_LOCK_SCHEMA_COUNT			1148
-/*! lock: schema lock application thread wait time (usecs) */
-#define	WT_STAT_CONN_LOCK_SCHEMA_WAIT_APPLICATION	1149
-/*! lock: schema lock internal thread wait time (usecs) */
-#define	WT_STAT_CONN_LOCK_SCHEMA_WAIT_INTERNAL		1150
->>>>>>> beb4fc2a
+#define	WT_STAT_CONN_LOCK_SCHEMA_WAIT_INTERNAL		1162
 /*!
  * lock: table lock application thread time waiting for the table lock
  * (usecs)
  */
-<<<<<<< HEAD
-#define	WT_STAT_CONN_LOCK_TABLE_WAIT_APPLICATION	1164
-=======
-#define	WT_STAT_CONN_LOCK_TABLE_WAIT_APPLICATION	1151
->>>>>>> beb4fc2a
+#define	WT_STAT_CONN_LOCK_TABLE_WAIT_APPLICATION	1163
 /*!
  * lock: table lock internal thread time waiting for the table lock
  * (usecs)
  */
-<<<<<<< HEAD
-#define	WT_STAT_CONN_LOCK_TABLE_WAIT_INTERNAL		1165
+#define	WT_STAT_CONN_LOCK_TABLE_WAIT_INTERNAL		1164
 /*! lock: table read lock acquisitions */
-#define	WT_STAT_CONN_LOCK_TABLE_READ_COUNT		1166
+#define	WT_STAT_CONN_LOCK_TABLE_READ_COUNT		1165
 /*! lock: table write lock acquisitions */
-#define	WT_STAT_CONN_LOCK_TABLE_WRITE_COUNT		1167
+#define	WT_STAT_CONN_LOCK_TABLE_WRITE_COUNT		1166
 /*! log: busy returns attempting to switch slots */
-#define	WT_STAT_CONN_LOG_SLOT_SWITCH_BUSY		1168
+#define	WT_STAT_CONN_LOG_SLOT_SWITCH_BUSY		1167
 /*! log: force checkpoint calls slept */
-#define	WT_STAT_CONN_LOG_FORCE_CKPT_SLEEP		1169
+#define	WT_STAT_CONN_LOG_FORCE_CKPT_SLEEP		1168
 /*! log: log bytes of payload data */
-#define	WT_STAT_CONN_LOG_BYTES_PAYLOAD			1170
+#define	WT_STAT_CONN_LOG_BYTES_PAYLOAD			1169
 /*! log: log bytes written */
-#define	WT_STAT_CONN_LOG_BYTES_WRITTEN			1171
+#define	WT_STAT_CONN_LOG_BYTES_WRITTEN			1170
 /*! log: log files manually zero-filled */
-#define	WT_STAT_CONN_LOG_ZERO_FILLS			1172
+#define	WT_STAT_CONN_LOG_ZERO_FILLS			1171
 /*! log: log flush operations */
-#define	WT_STAT_CONN_LOG_FLUSH				1173
+#define	WT_STAT_CONN_LOG_FLUSH				1172
 /*! log: log force write operations */
-#define	WT_STAT_CONN_LOG_FORCE_WRITE			1174
+#define	WT_STAT_CONN_LOG_FORCE_WRITE			1173
 /*! log: log force write operations skipped */
-#define	WT_STAT_CONN_LOG_FORCE_WRITE_SKIP		1175
+#define	WT_STAT_CONN_LOG_FORCE_WRITE_SKIP		1174
 /*! log: log records compressed */
-#define	WT_STAT_CONN_LOG_COMPRESS_WRITES		1176
+#define	WT_STAT_CONN_LOG_COMPRESS_WRITES		1175
 /*! log: log records not compressed */
-#define	WT_STAT_CONN_LOG_COMPRESS_WRITE_FAILS		1177
+#define	WT_STAT_CONN_LOG_COMPRESS_WRITE_FAILS		1176
 /*! log: log records too small to compress */
-#define	WT_STAT_CONN_LOG_COMPRESS_SMALL			1178
+#define	WT_STAT_CONN_LOG_COMPRESS_SMALL			1177
 /*! log: log release advances write LSN */
-#define	WT_STAT_CONN_LOG_RELEASE_WRITE_LSN		1179
+#define	WT_STAT_CONN_LOG_RELEASE_WRITE_LSN		1178
 /*! log: log scan operations */
-#define	WT_STAT_CONN_LOG_SCANS				1180
+#define	WT_STAT_CONN_LOG_SCANS				1179
 /*! log: log scan records requiring two reads */
-#define	WT_STAT_CONN_LOG_SCAN_REREADS			1181
+#define	WT_STAT_CONN_LOG_SCAN_REREADS			1180
 /*! log: log server thread advances write LSN */
-#define	WT_STAT_CONN_LOG_WRITE_LSN			1182
+#define	WT_STAT_CONN_LOG_WRITE_LSN			1181
 /*! log: log server thread write LSN walk skipped */
-#define	WT_STAT_CONN_LOG_WRITE_LSN_SKIP			1183
+#define	WT_STAT_CONN_LOG_WRITE_LSN_SKIP			1182
 /*! log: log sync operations */
-#define	WT_STAT_CONN_LOG_SYNC				1184
+#define	WT_STAT_CONN_LOG_SYNC				1183
 /*! log: log sync time duration (usecs) */
-#define	WT_STAT_CONN_LOG_SYNC_DURATION			1185
+#define	WT_STAT_CONN_LOG_SYNC_DURATION			1184
 /*! log: log sync_dir operations */
-#define	WT_STAT_CONN_LOG_SYNC_DIR			1186
+#define	WT_STAT_CONN_LOG_SYNC_DIR			1185
 /*! log: log sync_dir time duration (usecs) */
-#define	WT_STAT_CONN_LOG_SYNC_DIR_DURATION		1187
+#define	WT_STAT_CONN_LOG_SYNC_DIR_DURATION		1186
 /*! log: log write operations */
-#define	WT_STAT_CONN_LOG_WRITES				1188
+#define	WT_STAT_CONN_LOG_WRITES				1187
 /*! log: logging bytes consolidated */
-#define	WT_STAT_CONN_LOG_SLOT_CONSOLIDATED		1189
+#define	WT_STAT_CONN_LOG_SLOT_CONSOLIDATED		1188
 /*! log: maximum log file size */
-#define	WT_STAT_CONN_LOG_MAX_FILESIZE			1190
+#define	WT_STAT_CONN_LOG_MAX_FILESIZE			1189
 /*! log: number of pre-allocated log files to create */
-#define	WT_STAT_CONN_LOG_PREALLOC_MAX			1191
+#define	WT_STAT_CONN_LOG_PREALLOC_MAX			1190
 /*! log: pre-allocated log files not ready and missed */
-#define	WT_STAT_CONN_LOG_PREALLOC_MISSED		1192
+#define	WT_STAT_CONN_LOG_PREALLOC_MISSED		1191
 /*! log: pre-allocated log files prepared */
-#define	WT_STAT_CONN_LOG_PREALLOC_FILES			1193
+#define	WT_STAT_CONN_LOG_PREALLOC_FILES			1192
 /*! log: pre-allocated log files used */
-#define	WT_STAT_CONN_LOG_PREALLOC_USED			1194
+#define	WT_STAT_CONN_LOG_PREALLOC_USED			1193
 /*! log: records processed by log scan */
-#define	WT_STAT_CONN_LOG_SCAN_RECORDS			1195
+#define	WT_STAT_CONN_LOG_SCAN_RECORDS			1194
 /*! log: slot close lost race */
-#define	WT_STAT_CONN_LOG_SLOT_CLOSE_RACE		1196
+#define	WT_STAT_CONN_LOG_SLOT_CLOSE_RACE		1195
 /*! log: slot close unbuffered waits */
-#define	WT_STAT_CONN_LOG_SLOT_CLOSE_UNBUF		1197
+#define	WT_STAT_CONN_LOG_SLOT_CLOSE_UNBUF		1196
 /*! log: slot closures */
-#define	WT_STAT_CONN_LOG_SLOT_CLOSES			1198
+#define	WT_STAT_CONN_LOG_SLOT_CLOSES			1197
 /*! log: slot join atomic update races */
-#define	WT_STAT_CONN_LOG_SLOT_RACES			1199
+#define	WT_STAT_CONN_LOG_SLOT_RACES			1198
 /*! log: slot join calls atomic updates raced */
-#define	WT_STAT_CONN_LOG_SLOT_YIELD_RACE		1200
+#define	WT_STAT_CONN_LOG_SLOT_YIELD_RACE		1199
 /*! log: slot join calls did not yield */
-#define	WT_STAT_CONN_LOG_SLOT_IMMEDIATE			1201
+#define	WT_STAT_CONN_LOG_SLOT_IMMEDIATE			1200
 /*! log: slot join calls found active slot closed */
-#define	WT_STAT_CONN_LOG_SLOT_YIELD_CLOSE		1202
+#define	WT_STAT_CONN_LOG_SLOT_YIELD_CLOSE		1201
 /*! log: slot join calls slept */
-#define	WT_STAT_CONN_LOG_SLOT_YIELD_SLEEP		1203
+#define	WT_STAT_CONN_LOG_SLOT_YIELD_SLEEP		1202
 /*! log: slot join calls yielded */
-#define	WT_STAT_CONN_LOG_SLOT_YIELD			1204
+#define	WT_STAT_CONN_LOG_SLOT_YIELD			1203
 /*! log: slot join found active slot closed */
-#define	WT_STAT_CONN_LOG_SLOT_ACTIVE_CLOSED		1205
+#define	WT_STAT_CONN_LOG_SLOT_ACTIVE_CLOSED		1204
 /*! log: slot joins yield time (usecs) */
-#define	WT_STAT_CONN_LOG_SLOT_YIELD_DURATION		1206
+#define	WT_STAT_CONN_LOG_SLOT_YIELD_DURATION		1205
 /*! log: slot transitions unable to find free slot */
-#define	WT_STAT_CONN_LOG_SLOT_NO_FREE_SLOTS		1207
+#define	WT_STAT_CONN_LOG_SLOT_NO_FREE_SLOTS		1206
 /*! log: slot unbuffered writes */
-#define	WT_STAT_CONN_LOG_SLOT_UNBUFFERED		1208
+#define	WT_STAT_CONN_LOG_SLOT_UNBUFFERED		1207
 /*! log: total in-memory size of compressed records */
-#define	WT_STAT_CONN_LOG_COMPRESS_MEM			1209
+#define	WT_STAT_CONN_LOG_COMPRESS_MEM			1208
 /*! log: total log buffer size */
-#define	WT_STAT_CONN_LOG_BUFFER_SIZE			1210
+#define	WT_STAT_CONN_LOG_BUFFER_SIZE			1209
 /*! log: total size of compressed records */
-#define	WT_STAT_CONN_LOG_COMPRESS_LEN			1211
+#define	WT_STAT_CONN_LOG_COMPRESS_LEN			1210
 /*! log: written slots coalesced */
-#define	WT_STAT_CONN_LOG_SLOT_COALESCED			1212
+#define	WT_STAT_CONN_LOG_SLOT_COALESCED			1211
 /*! log: yields waiting for previous log file close */
-#define	WT_STAT_CONN_LOG_CLOSE_YIELDS			1213
+#define	WT_STAT_CONN_LOG_CLOSE_YIELDS			1212
 /*! reconciliation: fast-path pages deleted */
-#define	WT_STAT_CONN_REC_PAGE_DELETE_FAST		1214
+#define	WT_STAT_CONN_REC_PAGE_DELETE_FAST		1213
 /*! reconciliation: page reconciliation calls */
-#define	WT_STAT_CONN_REC_PAGES				1215
+#define	WT_STAT_CONN_REC_PAGES				1214
 /*! reconciliation: page reconciliation calls for eviction */
-#define	WT_STAT_CONN_REC_PAGES_EVICTION			1216
+#define	WT_STAT_CONN_REC_PAGES_EVICTION			1215
 /*! reconciliation: pages deleted */
-#define	WT_STAT_CONN_REC_PAGE_DELETE			1217
+#define	WT_STAT_CONN_REC_PAGE_DELETE			1216
 /*! reconciliation: split bytes currently awaiting free */
-#define	WT_STAT_CONN_REC_SPLIT_STASHED_BYTES		1218
+#define	WT_STAT_CONN_REC_SPLIT_STASHED_BYTES		1217
 /*! reconciliation: split objects currently awaiting free */
-#define	WT_STAT_CONN_REC_SPLIT_STASHED_OBJECTS		1219
+#define	WT_STAT_CONN_REC_SPLIT_STASHED_OBJECTS		1218
 /*! session: open cursor count */
-#define	WT_STAT_CONN_SESSION_CURSOR_OPEN		1220
+#define	WT_STAT_CONN_SESSION_CURSOR_OPEN		1219
 /*! session: open session count */
-#define	WT_STAT_CONN_SESSION_OPEN			1221
+#define	WT_STAT_CONN_SESSION_OPEN			1220
 /*! session: table alter failed calls */
-#define	WT_STAT_CONN_SESSION_TABLE_ALTER_FAIL		1222
+#define	WT_STAT_CONN_SESSION_TABLE_ALTER_FAIL		1221
 /*! session: table alter successful calls */
-#define	WT_STAT_CONN_SESSION_TABLE_ALTER_SUCCESS	1223
+#define	WT_STAT_CONN_SESSION_TABLE_ALTER_SUCCESS	1222
 /*! session: table alter unchanged and skipped */
-#define	WT_STAT_CONN_SESSION_TABLE_ALTER_SKIP		1224
+#define	WT_STAT_CONN_SESSION_TABLE_ALTER_SKIP		1223
 /*! session: table compact failed calls */
-#define	WT_STAT_CONN_SESSION_TABLE_COMPACT_FAIL		1225
+#define	WT_STAT_CONN_SESSION_TABLE_COMPACT_FAIL		1224
 /*! session: table compact successful calls */
-#define	WT_STAT_CONN_SESSION_TABLE_COMPACT_SUCCESS	1226
+#define	WT_STAT_CONN_SESSION_TABLE_COMPACT_SUCCESS	1225
 /*! session: table create failed calls */
-#define	WT_STAT_CONN_SESSION_TABLE_CREATE_FAIL		1227
+#define	WT_STAT_CONN_SESSION_TABLE_CREATE_FAIL		1226
 /*! session: table create successful calls */
-#define	WT_STAT_CONN_SESSION_TABLE_CREATE_SUCCESS	1228
+#define	WT_STAT_CONN_SESSION_TABLE_CREATE_SUCCESS	1227
 /*! session: table drop failed calls */
-#define	WT_STAT_CONN_SESSION_TABLE_DROP_FAIL		1229
+#define	WT_STAT_CONN_SESSION_TABLE_DROP_FAIL		1228
 /*! session: table drop successful calls */
-#define	WT_STAT_CONN_SESSION_TABLE_DROP_SUCCESS		1230
+#define	WT_STAT_CONN_SESSION_TABLE_DROP_SUCCESS		1229
 /*! session: table rebalance failed calls */
-#define	WT_STAT_CONN_SESSION_TABLE_REBALANCE_FAIL	1231
+#define	WT_STAT_CONN_SESSION_TABLE_REBALANCE_FAIL	1230
 /*! session: table rebalance successful calls */
-#define	WT_STAT_CONN_SESSION_TABLE_REBALANCE_SUCCESS	1232
+#define	WT_STAT_CONN_SESSION_TABLE_REBALANCE_SUCCESS	1231
 /*! session: table rename failed calls */
-#define	WT_STAT_CONN_SESSION_TABLE_RENAME_FAIL		1233
+#define	WT_STAT_CONN_SESSION_TABLE_RENAME_FAIL		1232
 /*! session: table rename successful calls */
-#define	WT_STAT_CONN_SESSION_TABLE_RENAME_SUCCESS	1234
+#define	WT_STAT_CONN_SESSION_TABLE_RENAME_SUCCESS	1233
 /*! session: table salvage failed calls */
-#define	WT_STAT_CONN_SESSION_TABLE_SALVAGE_FAIL		1235
+#define	WT_STAT_CONN_SESSION_TABLE_SALVAGE_FAIL		1234
 /*! session: table salvage successful calls */
-#define	WT_STAT_CONN_SESSION_TABLE_SALVAGE_SUCCESS	1236
+#define	WT_STAT_CONN_SESSION_TABLE_SALVAGE_SUCCESS	1235
 /*! session: table truncate failed calls */
-#define	WT_STAT_CONN_SESSION_TABLE_TRUNCATE_FAIL	1237
+#define	WT_STAT_CONN_SESSION_TABLE_TRUNCATE_FAIL	1236
 /*! session: table truncate successful calls */
-#define	WT_STAT_CONN_SESSION_TABLE_TRUNCATE_SUCCESS	1238
+#define	WT_STAT_CONN_SESSION_TABLE_TRUNCATE_SUCCESS	1237
 /*! session: table verify failed calls */
-#define	WT_STAT_CONN_SESSION_TABLE_VERIFY_FAIL		1239
+#define	WT_STAT_CONN_SESSION_TABLE_VERIFY_FAIL		1238
 /*! session: table verify successful calls */
-#define	WT_STAT_CONN_SESSION_TABLE_VERIFY_SUCCESS	1240
+#define	WT_STAT_CONN_SESSION_TABLE_VERIFY_SUCCESS	1239
 /*! thread-state: active filesystem fsync calls */
-#define	WT_STAT_CONN_THREAD_FSYNC_ACTIVE		1241
+#define	WT_STAT_CONN_THREAD_FSYNC_ACTIVE		1240
 /*! thread-state: active filesystem read calls */
-#define	WT_STAT_CONN_THREAD_READ_ACTIVE			1242
+#define	WT_STAT_CONN_THREAD_READ_ACTIVE			1241
 /*! thread-state: active filesystem write calls */
-#define	WT_STAT_CONN_THREAD_WRITE_ACTIVE		1243
+#define	WT_STAT_CONN_THREAD_WRITE_ACTIVE		1242
 /*! thread-yield: application thread time evicting (usecs) */
-#define	WT_STAT_CONN_APPLICATION_EVICT_TIME		1244
+#define	WT_STAT_CONN_APPLICATION_EVICT_TIME		1243
 /*! thread-yield: application thread time waiting for cache (usecs) */
-#define	WT_STAT_CONN_APPLICATION_CACHE_TIME		1245
+#define	WT_STAT_CONN_APPLICATION_CACHE_TIME		1244
 /*! thread-yield: page acquire busy blocked */
-#define	WT_STAT_CONN_PAGE_BUSY_BLOCKED			1246
+#define	WT_STAT_CONN_PAGE_BUSY_BLOCKED			1245
 /*! thread-yield: page acquire eviction blocked */
-#define	WT_STAT_CONN_PAGE_FORCIBLE_EVICT_BLOCKED	1247
+#define	WT_STAT_CONN_PAGE_FORCIBLE_EVICT_BLOCKED	1246
 /*! thread-yield: page acquire locked blocked */
-#define	WT_STAT_CONN_PAGE_LOCKED_BLOCKED		1248
+#define	WT_STAT_CONN_PAGE_LOCKED_BLOCKED		1247
 /*! thread-yield: page acquire read blocked */
-#define	WT_STAT_CONN_PAGE_READ_BLOCKED			1249
+#define	WT_STAT_CONN_PAGE_READ_BLOCKED			1248
 /*! thread-yield: page acquire time sleeping (usecs) */
-#define	WT_STAT_CONN_PAGE_SLEEP				1250
+#define	WT_STAT_CONN_PAGE_SLEEP				1249
 /*! transaction: number of named snapshots created */
-#define	WT_STAT_CONN_TXN_SNAPSHOTS_CREATED		1251
+#define	WT_STAT_CONN_TXN_SNAPSHOTS_CREATED		1250
 /*! transaction: number of named snapshots dropped */
-#define	WT_STAT_CONN_TXN_SNAPSHOTS_DROPPED		1252
+#define	WT_STAT_CONN_TXN_SNAPSHOTS_DROPPED		1251
 /*! transaction: transaction begins */
-#define	WT_STAT_CONN_TXN_BEGIN				1253
+#define	WT_STAT_CONN_TXN_BEGIN				1252
 /*! transaction: transaction checkpoint currently running */
-#define	WT_STAT_CONN_TXN_CHECKPOINT_RUNNING		1254
+#define	WT_STAT_CONN_TXN_CHECKPOINT_RUNNING		1253
 /*! transaction: transaction checkpoint generation */
-#define	WT_STAT_CONN_TXN_CHECKPOINT_GENERATION		1255
+#define	WT_STAT_CONN_TXN_CHECKPOINT_GENERATION		1254
 /*! transaction: transaction checkpoint max time (msecs) */
-#define	WT_STAT_CONN_TXN_CHECKPOINT_TIME_MAX		1256
+#define	WT_STAT_CONN_TXN_CHECKPOINT_TIME_MAX		1255
 /*! transaction: transaction checkpoint min time (msecs) */
-#define	WT_STAT_CONN_TXN_CHECKPOINT_TIME_MIN		1257
+#define	WT_STAT_CONN_TXN_CHECKPOINT_TIME_MIN		1256
 /*! transaction: transaction checkpoint most recent time (msecs) */
-#define	WT_STAT_CONN_TXN_CHECKPOINT_TIME_RECENT		1258
+#define	WT_STAT_CONN_TXN_CHECKPOINT_TIME_RECENT		1257
 /*! transaction: transaction checkpoint scrub dirty target */
-#define	WT_STAT_CONN_TXN_CHECKPOINT_SCRUB_TARGET	1259
+#define	WT_STAT_CONN_TXN_CHECKPOINT_SCRUB_TARGET	1258
 /*! transaction: transaction checkpoint scrub time (msecs) */
-#define	WT_STAT_CONN_TXN_CHECKPOINT_SCRUB_TIME		1260
+#define	WT_STAT_CONN_TXN_CHECKPOINT_SCRUB_TIME		1259
 /*! transaction: transaction checkpoint total time (msecs) */
-#define	WT_STAT_CONN_TXN_CHECKPOINT_TIME_TOTAL		1261
+#define	WT_STAT_CONN_TXN_CHECKPOINT_TIME_TOTAL		1260
 /*! transaction: transaction checkpoints */
-#define	WT_STAT_CONN_TXN_CHECKPOINT			1262
-=======
-#define	WT_STAT_CONN_LOCK_TABLE_WAIT_INTERNAL		1152
-/*! lock: table read lock acquisitions */
-#define	WT_STAT_CONN_LOCK_TABLE_READ_COUNT		1153
-/*! lock: table write lock acquisitions */
-#define	WT_STAT_CONN_LOCK_TABLE_WRITE_COUNT		1154
-/*! log: busy returns attempting to switch slots */
-#define	WT_STAT_CONN_LOG_SLOT_SWITCH_BUSY		1155
-/*! log: force checkpoint calls slept */
-#define	WT_STAT_CONN_LOG_FORCE_CKPT_SLEEP		1156
-/*! log: log bytes of payload data */
-#define	WT_STAT_CONN_LOG_BYTES_PAYLOAD			1157
-/*! log: log bytes written */
-#define	WT_STAT_CONN_LOG_BYTES_WRITTEN			1158
-/*! log: log files manually zero-filled */
-#define	WT_STAT_CONN_LOG_ZERO_FILLS			1159
-/*! log: log flush operations */
-#define	WT_STAT_CONN_LOG_FLUSH				1160
-/*! log: log force write operations */
-#define	WT_STAT_CONN_LOG_FORCE_WRITE			1161
-/*! log: log force write operations skipped */
-#define	WT_STAT_CONN_LOG_FORCE_WRITE_SKIP		1162
-/*! log: log records compressed */
-#define	WT_STAT_CONN_LOG_COMPRESS_WRITES		1163
-/*! log: log records not compressed */
-#define	WT_STAT_CONN_LOG_COMPRESS_WRITE_FAILS		1164
-/*! log: log records too small to compress */
-#define	WT_STAT_CONN_LOG_COMPRESS_SMALL			1165
-/*! log: log release advances write LSN */
-#define	WT_STAT_CONN_LOG_RELEASE_WRITE_LSN		1166
-/*! log: log scan operations */
-#define	WT_STAT_CONN_LOG_SCANS				1167
-/*! log: log scan records requiring two reads */
-#define	WT_STAT_CONN_LOG_SCAN_REREADS			1168
-/*! log: log server thread advances write LSN */
-#define	WT_STAT_CONN_LOG_WRITE_LSN			1169
-/*! log: log server thread write LSN walk skipped */
-#define	WT_STAT_CONN_LOG_WRITE_LSN_SKIP			1170
-/*! log: log sync operations */
-#define	WT_STAT_CONN_LOG_SYNC				1171
-/*! log: log sync time duration (usecs) */
-#define	WT_STAT_CONN_LOG_SYNC_DURATION			1172
-/*! log: log sync_dir operations */
-#define	WT_STAT_CONN_LOG_SYNC_DIR			1173
-/*! log: log sync_dir time duration (usecs) */
-#define	WT_STAT_CONN_LOG_SYNC_DIR_DURATION		1174
-/*! log: log write operations */
-#define	WT_STAT_CONN_LOG_WRITES				1175
-/*! log: logging bytes consolidated */
-#define	WT_STAT_CONN_LOG_SLOT_CONSOLIDATED		1176
-/*! log: maximum log file size */
-#define	WT_STAT_CONN_LOG_MAX_FILESIZE			1177
-/*! log: number of pre-allocated log files to create */
-#define	WT_STAT_CONN_LOG_PREALLOC_MAX			1178
-/*! log: pre-allocated log files not ready and missed */
-#define	WT_STAT_CONN_LOG_PREALLOC_MISSED		1179
-/*! log: pre-allocated log files prepared */
-#define	WT_STAT_CONN_LOG_PREALLOC_FILES			1180
-/*! log: pre-allocated log files used */
-#define	WT_STAT_CONN_LOG_PREALLOC_USED			1181
-/*! log: records processed by log scan */
-#define	WT_STAT_CONN_LOG_SCAN_RECORDS			1182
-/*! log: slot close lost race */
-#define	WT_STAT_CONN_LOG_SLOT_CLOSE_RACE		1183
-/*! log: slot close unbuffered waits */
-#define	WT_STAT_CONN_LOG_SLOT_CLOSE_UNBUF		1184
-/*! log: slot closures */
-#define	WT_STAT_CONN_LOG_SLOT_CLOSES			1185
-/*! log: slot join atomic update races */
-#define	WT_STAT_CONN_LOG_SLOT_RACES			1186
-/*! log: slot join calls atomic updates raced */
-#define	WT_STAT_CONN_LOG_SLOT_YIELD_RACE		1187
-/*! log: slot join calls did not yield */
-#define	WT_STAT_CONN_LOG_SLOT_IMMEDIATE			1188
-/*! log: slot join calls found active slot closed */
-#define	WT_STAT_CONN_LOG_SLOT_YIELD_CLOSE		1189
-/*! log: slot join calls slept */
-#define	WT_STAT_CONN_LOG_SLOT_YIELD_SLEEP		1190
-/*! log: slot join calls yielded */
-#define	WT_STAT_CONN_LOG_SLOT_YIELD			1191
-/*! log: slot join found active slot closed */
-#define	WT_STAT_CONN_LOG_SLOT_ACTIVE_CLOSED		1192
-/*! log: slot joins yield time (usecs) */
-#define	WT_STAT_CONN_LOG_SLOT_YIELD_DURATION		1193
-/*! log: slot transitions unable to find free slot */
-#define	WT_STAT_CONN_LOG_SLOT_NO_FREE_SLOTS		1194
-/*! log: slot unbuffered writes */
-#define	WT_STAT_CONN_LOG_SLOT_UNBUFFERED		1195
-/*! log: total in-memory size of compressed records */
-#define	WT_STAT_CONN_LOG_COMPRESS_MEM			1196
-/*! log: total log buffer size */
-#define	WT_STAT_CONN_LOG_BUFFER_SIZE			1197
-/*! log: total size of compressed records */
-#define	WT_STAT_CONN_LOG_COMPRESS_LEN			1198
-/*! log: written slots coalesced */
-#define	WT_STAT_CONN_LOG_SLOT_COALESCED			1199
-/*! log: yields waiting for previous log file close */
-#define	WT_STAT_CONN_LOG_CLOSE_YIELDS			1200
-/*! reconciliation: fast-path pages deleted */
-#define	WT_STAT_CONN_REC_PAGE_DELETE_FAST		1201
-/*! reconciliation: page reconciliation calls */
-#define	WT_STAT_CONN_REC_PAGES				1202
-/*! reconciliation: page reconciliation calls for eviction */
-#define	WT_STAT_CONN_REC_PAGES_EVICTION			1203
-/*! reconciliation: pages deleted */
-#define	WT_STAT_CONN_REC_PAGE_DELETE			1204
-/*! reconciliation: split bytes currently awaiting free */
-#define	WT_STAT_CONN_REC_SPLIT_STASHED_BYTES		1205
-/*! reconciliation: split objects currently awaiting free */
-#define	WT_STAT_CONN_REC_SPLIT_STASHED_OBJECTS		1206
-/*! session: open cursor count */
-#define	WT_STAT_CONN_SESSION_CURSOR_OPEN		1207
-/*! session: open session count */
-#define	WT_STAT_CONN_SESSION_OPEN			1208
-/*! session: table alter failed calls */
-#define	WT_STAT_CONN_SESSION_TABLE_ALTER_FAIL		1209
-/*! session: table alter successful calls */
-#define	WT_STAT_CONN_SESSION_TABLE_ALTER_SUCCESS	1210
-/*! session: table alter unchanged and skipped */
-#define	WT_STAT_CONN_SESSION_TABLE_ALTER_SKIP		1211
-/*! session: table compact failed calls */
-#define	WT_STAT_CONN_SESSION_TABLE_COMPACT_FAIL		1212
-/*! session: table compact successful calls */
-#define	WT_STAT_CONN_SESSION_TABLE_COMPACT_SUCCESS	1213
-/*! session: table create failed calls */
-#define	WT_STAT_CONN_SESSION_TABLE_CREATE_FAIL		1214
-/*! session: table create successful calls */
-#define	WT_STAT_CONN_SESSION_TABLE_CREATE_SUCCESS	1215
-/*! session: table drop failed calls */
-#define	WT_STAT_CONN_SESSION_TABLE_DROP_FAIL		1216
-/*! session: table drop successful calls */
-#define	WT_STAT_CONN_SESSION_TABLE_DROP_SUCCESS		1217
-/*! session: table rebalance failed calls */
-#define	WT_STAT_CONN_SESSION_TABLE_REBALANCE_FAIL	1218
-/*! session: table rebalance successful calls */
-#define	WT_STAT_CONN_SESSION_TABLE_REBALANCE_SUCCESS	1219
-/*! session: table rename failed calls */
-#define	WT_STAT_CONN_SESSION_TABLE_RENAME_FAIL		1220
-/*! session: table rename successful calls */
-#define	WT_STAT_CONN_SESSION_TABLE_RENAME_SUCCESS	1221
-/*! session: table salvage failed calls */
-#define	WT_STAT_CONN_SESSION_TABLE_SALVAGE_FAIL		1222
-/*! session: table salvage successful calls */
-#define	WT_STAT_CONN_SESSION_TABLE_SALVAGE_SUCCESS	1223
-/*! session: table truncate failed calls */
-#define	WT_STAT_CONN_SESSION_TABLE_TRUNCATE_FAIL	1224
-/*! session: table truncate successful calls */
-#define	WT_STAT_CONN_SESSION_TABLE_TRUNCATE_SUCCESS	1225
-/*! session: table verify failed calls */
-#define	WT_STAT_CONN_SESSION_TABLE_VERIFY_FAIL		1226
-/*! session: table verify successful calls */
-#define	WT_STAT_CONN_SESSION_TABLE_VERIFY_SUCCESS	1227
-/*! thread-state: active filesystem fsync calls */
-#define	WT_STAT_CONN_THREAD_FSYNC_ACTIVE		1228
-/*! thread-state: active filesystem read calls */
-#define	WT_STAT_CONN_THREAD_READ_ACTIVE			1229
-/*! thread-state: active filesystem write calls */
-#define	WT_STAT_CONN_THREAD_WRITE_ACTIVE		1230
-/*! thread-yield: application thread time evicting (usecs) */
-#define	WT_STAT_CONN_APPLICATION_EVICT_TIME		1231
-/*! thread-yield: application thread time waiting for cache (usecs) */
-#define	WT_STAT_CONN_APPLICATION_CACHE_TIME		1232
-/*! thread-yield: page acquire busy blocked */
-#define	WT_STAT_CONN_PAGE_BUSY_BLOCKED			1233
-/*! thread-yield: page acquire eviction blocked */
-#define	WT_STAT_CONN_PAGE_FORCIBLE_EVICT_BLOCKED	1234
-/*! thread-yield: page acquire locked blocked */
-#define	WT_STAT_CONN_PAGE_LOCKED_BLOCKED		1235
-/*! thread-yield: page acquire read blocked */
-#define	WT_STAT_CONN_PAGE_READ_BLOCKED			1236
-/*! thread-yield: page acquire time sleeping (usecs) */
-#define	WT_STAT_CONN_PAGE_SLEEP				1237
-/*! transaction: number of named snapshots created */
-#define	WT_STAT_CONN_TXN_SNAPSHOTS_CREATED		1238
-/*! transaction: number of named snapshots dropped */
-#define	WT_STAT_CONN_TXN_SNAPSHOTS_DROPPED		1239
-/*! transaction: transaction begins */
-#define	WT_STAT_CONN_TXN_BEGIN				1240
-/*! transaction: transaction checkpoint currently running */
-#define	WT_STAT_CONN_TXN_CHECKPOINT_RUNNING		1241
-/*! transaction: transaction checkpoint generation */
-#define	WT_STAT_CONN_TXN_CHECKPOINT_GENERATION		1242
-/*! transaction: transaction checkpoint max time (msecs) */
-#define	WT_STAT_CONN_TXN_CHECKPOINT_TIME_MAX		1243
-/*! transaction: transaction checkpoint min time (msecs) */
-#define	WT_STAT_CONN_TXN_CHECKPOINT_TIME_MIN		1244
-/*! transaction: transaction checkpoint most recent time (msecs) */
-#define	WT_STAT_CONN_TXN_CHECKPOINT_TIME_RECENT		1245
-/*! transaction: transaction checkpoint scrub dirty target */
-#define	WT_STAT_CONN_TXN_CHECKPOINT_SCRUB_TARGET	1246
-/*! transaction: transaction checkpoint scrub time (msecs) */
-#define	WT_STAT_CONN_TXN_CHECKPOINT_SCRUB_TIME		1247
-/*! transaction: transaction checkpoint total time (msecs) */
-#define	WT_STAT_CONN_TXN_CHECKPOINT_TIME_TOTAL		1248
-/*! transaction: transaction checkpoints */
-#define	WT_STAT_CONN_TXN_CHECKPOINT			1249
->>>>>>> beb4fc2a
+#define	WT_STAT_CONN_TXN_CHECKPOINT			1261
 /*!
  * transaction: transaction checkpoints skipped because database was
  * clean
  */
-<<<<<<< HEAD
-#define	WT_STAT_CONN_TXN_CHECKPOINT_SKIPPED		1263
+#define	WT_STAT_CONN_TXN_CHECKPOINT_SKIPPED		1262
 /*! transaction: transaction failures due to cache overflow */
-#define	WT_STAT_CONN_TXN_FAIL_CACHE			1264
-=======
-#define	WT_STAT_CONN_TXN_CHECKPOINT_SKIPPED		1250
-/*! transaction: transaction failures due to cache overflow */
-#define	WT_STAT_CONN_TXN_FAIL_CACHE			1251
->>>>>>> beb4fc2a
+#define	WT_STAT_CONN_TXN_FAIL_CACHE			1263
 /*!
  * transaction: transaction fsync calls for checkpoint after allocating
  * the transaction ID
  */
-<<<<<<< HEAD
-#define	WT_STAT_CONN_TXN_CHECKPOINT_FSYNC_POST		1265
-=======
-#define	WT_STAT_CONN_TXN_CHECKPOINT_FSYNC_POST		1252
->>>>>>> beb4fc2a
+#define	WT_STAT_CONN_TXN_CHECKPOINT_FSYNC_POST		1264
 /*!
  * transaction: transaction fsync duration for checkpoint after
  * allocating the transaction ID (usecs)
  */
-<<<<<<< HEAD
-#define	WT_STAT_CONN_TXN_CHECKPOINT_FSYNC_POST_DURATION	1266
+#define	WT_STAT_CONN_TXN_CHECKPOINT_FSYNC_POST_DURATION	1265
 /*! transaction: transaction range of IDs currently pinned */
-#define	WT_STAT_CONN_TXN_PINNED_RANGE			1267
+#define	WT_STAT_CONN_TXN_PINNED_RANGE			1266
 /*! transaction: transaction range of IDs currently pinned by a checkpoint */
-#define	WT_STAT_CONN_TXN_PINNED_CHECKPOINT_RANGE	1268
-=======
-#define	WT_STAT_CONN_TXN_CHECKPOINT_FSYNC_POST_DURATION	1253
-/*! transaction: transaction range of IDs currently pinned */
-#define	WT_STAT_CONN_TXN_PINNED_RANGE			1254
-/*! transaction: transaction range of IDs currently pinned by a checkpoint */
-#define	WT_STAT_CONN_TXN_PINNED_CHECKPOINT_RANGE	1255
->>>>>>> beb4fc2a
+#define	WT_STAT_CONN_TXN_PINNED_CHECKPOINT_RANGE	1267
 /*!
  * transaction: transaction range of IDs currently pinned by named
  * snapshots
  */
-<<<<<<< HEAD
-#define	WT_STAT_CONN_TXN_PINNED_SNAPSHOT_RANGE		1269
+#define	WT_STAT_CONN_TXN_PINNED_SNAPSHOT_RANGE		1268
 /*! transaction: transaction sync calls */
-#define	WT_STAT_CONN_TXN_SYNC				1270
+#define	WT_STAT_CONN_TXN_SYNC				1269
 /*! transaction: transactions committed */
-#define	WT_STAT_CONN_TXN_COMMIT				1271
+#define	WT_STAT_CONN_TXN_COMMIT				1270
 /*! transaction: transactions rolled back */
-#define	WT_STAT_CONN_TXN_ROLLBACK			1272
+#define	WT_STAT_CONN_TXN_ROLLBACK			1271
 /*! transaction: update conflicts */
-#define	WT_STAT_CONN_TXN_UPDATE_CONFLICT		1273
-=======
-#define	WT_STAT_CONN_TXN_PINNED_SNAPSHOT_RANGE		1256
-/*! transaction: transaction sync calls */
-#define	WT_STAT_CONN_TXN_SYNC				1257
-/*! transaction: transactions committed */
-#define	WT_STAT_CONN_TXN_COMMIT				1258
-/*! transaction: transactions rolled back */
-#define	WT_STAT_CONN_TXN_ROLLBACK			1259
-/*! transaction: update conflicts */
-#define	WT_STAT_CONN_TXN_UPDATE_CONFLICT		1260
->>>>>>> beb4fc2a
+#define	WT_STAT_CONN_TXN_UPDATE_CONFLICT		1272
 
 /*!
  * @}
@@ -5650,7 +5260,7 @@
  * cache: eviction walks gave up because they saw too many pages and
  * found no candidates
  */
-#define	WT_STAT_DSRC_CACHE_EVICTION_WALKS_GAVE_UP_NO_TARGET	2053
+#define	WT_STAT_DSRC_CACHE_EVICTION_WALKS_GAVE_UP_NO_TARGETS	2053
 /*!
  * cache: eviction walks gave up because they saw too many pages and
  * found too few candidates
@@ -5677,401 +5287,221 @@
 /*! cache: modified pages evicted */
 #define	WT_STAT_DSRC_CACHE_EVICTION_DIRTY		2064
 /*! cache: overflow pages read into cache */
-<<<<<<< HEAD
 #define	WT_STAT_DSRC_CACHE_READ_OVERFLOW		2065
-/*! cache: overflow values cached in memory */
-#define	WT_STAT_DSRC_CACHE_OVERFLOW_VALUE		2066
 /*! cache: page split during eviction deepened the tree */
-#define	WT_STAT_DSRC_CACHE_EVICTION_DEEPEN		2067
+#define	WT_STAT_DSRC_CACHE_EVICTION_DEEPEN		2066
 /*! cache: page written requiring lookaside records */
-#define	WT_STAT_DSRC_CACHE_WRITE_LOOKASIDE		2068
+#define	WT_STAT_DSRC_CACHE_WRITE_LOOKASIDE		2067
 /*! cache: pages read into cache */
-#define	WT_STAT_DSRC_CACHE_READ				2069
+#define	WT_STAT_DSRC_CACHE_READ				2068
 /*! cache: pages read into cache requiring lookaside entries */
-#define	WT_STAT_DSRC_CACHE_READ_LOOKASIDE		2070
+#define	WT_STAT_DSRC_CACHE_READ_LOOKASIDE		2069
 /*! cache: pages requested from the cache */
-#define	WT_STAT_DSRC_CACHE_PAGES_REQUESTED		2071
+#define	WT_STAT_DSRC_CACHE_PAGES_REQUESTED		2070
 /*! cache: pages seen by eviction walk */
-#define	WT_STAT_DSRC_CACHE_EVICTION_PAGES_SEEN		2072
+#define	WT_STAT_DSRC_CACHE_EVICTION_PAGES_SEEN		2071
 /*! cache: pages written from cache */
-#define	WT_STAT_DSRC_CACHE_WRITE			2073
+#define	WT_STAT_DSRC_CACHE_WRITE			2072
 /*! cache: pages written requiring in-memory restoration */
-#define	WT_STAT_DSRC_CACHE_WRITE_RESTORE		2074
+#define	WT_STAT_DSRC_CACHE_WRITE_RESTORE		2073
 /*! cache: tracked dirty bytes in the cache */
-#define	WT_STAT_DSRC_CACHE_BYTES_DIRTY			2075
+#define	WT_STAT_DSRC_CACHE_BYTES_DIRTY			2074
 /*! cache: unmodified pages evicted */
-#define	WT_STAT_DSRC_CACHE_EVICTION_CLEAN		2076
-=======
-#define	WT_STAT_DSRC_CACHE_READ_OVERFLOW		2052
-/*! cache: page split during eviction deepened the tree */
-#define	WT_STAT_DSRC_CACHE_EVICTION_DEEPEN		2053
-/*! cache: page written requiring lookaside records */
-#define	WT_STAT_DSRC_CACHE_WRITE_LOOKASIDE		2054
-/*! cache: pages read into cache */
-#define	WT_STAT_DSRC_CACHE_READ				2055
-/*! cache: pages read into cache requiring lookaside entries */
-#define	WT_STAT_DSRC_CACHE_READ_LOOKASIDE		2056
-/*! cache: pages requested from the cache */
-#define	WT_STAT_DSRC_CACHE_PAGES_REQUESTED		2057
-/*! cache: pages written from cache */
-#define	WT_STAT_DSRC_CACHE_WRITE			2058
-/*! cache: pages written requiring in-memory restoration */
-#define	WT_STAT_DSRC_CACHE_WRITE_RESTORE		2059
-/*! cache: tracked dirty bytes in the cache */
-#define	WT_STAT_DSRC_CACHE_BYTES_DIRTY			2060
-/*! cache: unmodified pages evicted */
-#define	WT_STAT_DSRC_CACHE_EVICTION_CLEAN		2061
->>>>>>> beb4fc2a
+#define	WT_STAT_DSRC_CACHE_EVICTION_CLEAN		2075
 /*!
  * cache_walk: Average difference between current eviction generation
  * when the page was last considered, only reported if cache_walk or all
  * statistics are enabled
  */
-<<<<<<< HEAD
-#define	WT_STAT_DSRC_CACHE_STATE_GEN_AVG_GAP		2077
-=======
-#define	WT_STAT_DSRC_CACHE_STATE_GEN_AVG_GAP		2062
->>>>>>> beb4fc2a
+#define	WT_STAT_DSRC_CACHE_STATE_GEN_AVG_GAP		2076
 /*!
  * cache_walk: Average on-disk page image size seen, only reported if
  * cache_walk or all statistics are enabled
  */
-<<<<<<< HEAD
-#define	WT_STAT_DSRC_CACHE_STATE_AVG_WRITTEN_SIZE	2078
+#define	WT_STAT_DSRC_CACHE_STATE_AVG_WRITTEN_SIZE	2077
 /*!
  * cache_walk: Average time in cache for pages that have been visited by
  * the eviction server, only reported if cache_walk or all statistics are
  * enabled
  */
-#define	WT_STAT_DSRC_CACHE_STATE_AVG_VISITED_AGE	2079
+#define	WT_STAT_DSRC_CACHE_STATE_AVG_VISITED_AGE	2078
 /*!
  * cache_walk: Average time in cache for pages that have not been visited
  * by the eviction server, only reported if cache_walk or all statistics
  * are enabled
  */
-#define	WT_STAT_DSRC_CACHE_STATE_AVG_UNVISITED_AGE	2080
-=======
-#define	WT_STAT_DSRC_CACHE_STATE_AVG_WRITTEN_SIZE	2063
->>>>>>> beb4fc2a
+#define	WT_STAT_DSRC_CACHE_STATE_AVG_UNVISITED_AGE	2079
 /*!
  * cache_walk: Clean pages currently in cache, only reported if
  * cache_walk or all statistics are enabled
  */
-<<<<<<< HEAD
-#define	WT_STAT_DSRC_CACHE_STATE_PAGES_CLEAN		2081
-=======
-#define	WT_STAT_DSRC_CACHE_STATE_PAGES_CLEAN		2064
->>>>>>> beb4fc2a
+#define	WT_STAT_DSRC_CACHE_STATE_PAGES_CLEAN		2080
 /*!
  * cache_walk: Current eviction generation, only reported if cache_walk
  * or all statistics are enabled
  */
-<<<<<<< HEAD
-#define	WT_STAT_DSRC_CACHE_STATE_GEN_CURRENT		2082
-=======
-#define	WT_STAT_DSRC_CACHE_STATE_GEN_CURRENT		2065
->>>>>>> beb4fc2a
+#define	WT_STAT_DSRC_CACHE_STATE_GEN_CURRENT		2081
 /*!
  * cache_walk: Dirty pages currently in cache, only reported if
  * cache_walk or all statistics are enabled
  */
-<<<<<<< HEAD
-#define	WT_STAT_DSRC_CACHE_STATE_PAGES_DIRTY		2083
-=======
-#define	WT_STAT_DSRC_CACHE_STATE_PAGES_DIRTY		2066
->>>>>>> beb4fc2a
+#define	WT_STAT_DSRC_CACHE_STATE_PAGES_DIRTY		2082
 /*!
  * cache_walk: Entries in the root page, only reported if cache_walk or
  * all statistics are enabled
  */
-<<<<<<< HEAD
-#define	WT_STAT_DSRC_CACHE_STATE_ROOT_ENTRIES		2084
-=======
-#define	WT_STAT_DSRC_CACHE_STATE_ROOT_ENTRIES		2067
->>>>>>> beb4fc2a
+#define	WT_STAT_DSRC_CACHE_STATE_ROOT_ENTRIES		2083
 /*!
  * cache_walk: Internal pages currently in cache, only reported if
  * cache_walk or all statistics are enabled
  */
-<<<<<<< HEAD
-#define	WT_STAT_DSRC_CACHE_STATE_PAGES_INTERNAL		2085
-=======
-#define	WT_STAT_DSRC_CACHE_STATE_PAGES_INTERNAL		2068
->>>>>>> beb4fc2a
+#define	WT_STAT_DSRC_CACHE_STATE_PAGES_INTERNAL		2084
 /*!
  * cache_walk: Leaf pages currently in cache, only reported if cache_walk
  * or all statistics are enabled
  */
-<<<<<<< HEAD
-#define	WT_STAT_DSRC_CACHE_STATE_PAGES_LEAF		2086
-=======
-#define	WT_STAT_DSRC_CACHE_STATE_PAGES_LEAF		2069
->>>>>>> beb4fc2a
+#define	WT_STAT_DSRC_CACHE_STATE_PAGES_LEAF		2085
 /*!
  * cache_walk: Maximum difference between current eviction generation
  * when the page was last considered, only reported if cache_walk or all
  * statistics are enabled
  */
-<<<<<<< HEAD
-#define	WT_STAT_DSRC_CACHE_STATE_GEN_MAX_GAP		2087
-=======
-#define	WT_STAT_DSRC_CACHE_STATE_GEN_MAX_GAP		2070
->>>>>>> beb4fc2a
+#define	WT_STAT_DSRC_CACHE_STATE_GEN_MAX_GAP		2086
 /*!
  * cache_walk: Maximum page size seen, only reported if cache_walk or all
  * statistics are enabled
  */
-<<<<<<< HEAD
-#define	WT_STAT_DSRC_CACHE_STATE_MAX_PAGESIZE		2088
-=======
-#define	WT_STAT_DSRC_CACHE_STATE_MAX_PAGESIZE		2071
->>>>>>> beb4fc2a
+#define	WT_STAT_DSRC_CACHE_STATE_MAX_PAGESIZE		2087
 /*!
  * cache_walk: Minimum on-disk page image size seen, only reported if
  * cache_walk or all statistics are enabled
  */
-<<<<<<< HEAD
-#define	WT_STAT_DSRC_CACHE_STATE_MIN_WRITTEN_SIZE	2089
+#define	WT_STAT_DSRC_CACHE_STATE_MIN_WRITTEN_SIZE	2088
 /*!
  * cache_walk: Number of pages never visited by eviction server, only
  * reported if cache_walk or all statistics are enabled
  */
-#define	WT_STAT_DSRC_CACHE_STATE_UNVISITED_COUNT	2090
-=======
-#define	WT_STAT_DSRC_CACHE_STATE_MIN_WRITTEN_SIZE	2072
->>>>>>> beb4fc2a
+#define	WT_STAT_DSRC_CACHE_STATE_UNVISITED_COUNT	2089
 /*!
  * cache_walk: On-disk page image sizes smaller than a single allocation
  * unit, only reported if cache_walk or all statistics are enabled
  */
-<<<<<<< HEAD
-#define	WT_STAT_DSRC_CACHE_STATE_SMALLER_ALLOC_SIZE	2091
-=======
-#define	WT_STAT_DSRC_CACHE_STATE_SMALLER_ALLOC_SIZE	2073
->>>>>>> beb4fc2a
+#define	WT_STAT_DSRC_CACHE_STATE_SMALLER_ALLOC_SIZE	2090
 /*!
  * cache_walk: Pages created in memory and never written, only reported
  * if cache_walk or all statistics are enabled
  */
-<<<<<<< HEAD
-#define	WT_STAT_DSRC_CACHE_STATE_MEMORY			2092
-=======
-#define	WT_STAT_DSRC_CACHE_STATE_MEMORY			2074
->>>>>>> beb4fc2a
+#define	WT_STAT_DSRC_CACHE_STATE_MEMORY			2091
 /*!
  * cache_walk: Pages currently queued for eviction, only reported if
  * cache_walk or all statistics are enabled
  */
-<<<<<<< HEAD
-#define	WT_STAT_DSRC_CACHE_STATE_QUEUED			2093
-=======
-#define	WT_STAT_DSRC_CACHE_STATE_QUEUED			2075
->>>>>>> beb4fc2a
+#define	WT_STAT_DSRC_CACHE_STATE_QUEUED			2092
 /*!
  * cache_walk: Pages that could not be queued for eviction, only reported
  * if cache_walk or all statistics are enabled
  */
-<<<<<<< HEAD
-#define	WT_STAT_DSRC_CACHE_STATE_NOT_QUEUEABLE		2094
-=======
-#define	WT_STAT_DSRC_CACHE_STATE_NOT_QUEUEABLE		2076
->>>>>>> beb4fc2a
+#define	WT_STAT_DSRC_CACHE_STATE_NOT_QUEUEABLE		2093
 /*!
  * cache_walk: Refs skipped during cache traversal, only reported if
  * cache_walk or all statistics are enabled
  */
-<<<<<<< HEAD
-#define	WT_STAT_DSRC_CACHE_STATE_REFS_SKIPPED		2095
-=======
-#define	WT_STAT_DSRC_CACHE_STATE_REFS_SKIPPED		2077
->>>>>>> beb4fc2a
+#define	WT_STAT_DSRC_CACHE_STATE_REFS_SKIPPED		2094
 /*!
  * cache_walk: Size of the root page, only reported if cache_walk or all
  * statistics are enabled
  */
-<<<<<<< HEAD
-#define	WT_STAT_DSRC_CACHE_STATE_ROOT_SIZE		2096
-=======
-#define	WT_STAT_DSRC_CACHE_STATE_ROOT_SIZE		2078
->>>>>>> beb4fc2a
+#define	WT_STAT_DSRC_CACHE_STATE_ROOT_SIZE		2095
 /*!
  * cache_walk: Total number of pages currently in cache, only reported if
  * cache_walk or all statistics are enabled
  */
-<<<<<<< HEAD
-#define	WT_STAT_DSRC_CACHE_STATE_PAGES			2097
+#define	WT_STAT_DSRC_CACHE_STATE_PAGES			2096
 /*! compression: compressed pages read */
-#define	WT_STAT_DSRC_COMPRESS_READ			2098
+#define	WT_STAT_DSRC_COMPRESS_READ			2097
 /*! compression: compressed pages written */
-#define	WT_STAT_DSRC_COMPRESS_WRITE			2099
+#define	WT_STAT_DSRC_COMPRESS_WRITE			2098
 /*! compression: page written failed to compress */
-#define	WT_STAT_DSRC_COMPRESS_WRITE_FAIL		2100
+#define	WT_STAT_DSRC_COMPRESS_WRITE_FAIL		2099
 /*! compression: page written was too small to compress */
-#define	WT_STAT_DSRC_COMPRESS_WRITE_TOO_SMALL		2101
+#define	WT_STAT_DSRC_COMPRESS_WRITE_TOO_SMALL		2100
 /*! compression: raw compression call failed, additional data available */
-#define	WT_STAT_DSRC_COMPRESS_RAW_FAIL_TEMPORARY	2102
+#define	WT_STAT_DSRC_COMPRESS_RAW_FAIL_TEMPORARY	2101
 /*! compression: raw compression call failed, no additional data available */
-#define	WT_STAT_DSRC_COMPRESS_RAW_FAIL			2103
+#define	WT_STAT_DSRC_COMPRESS_RAW_FAIL			2102
 /*! compression: raw compression call succeeded */
-#define	WT_STAT_DSRC_COMPRESS_RAW_OK			2104
+#define	WT_STAT_DSRC_COMPRESS_RAW_OK			2103
 /*! cursor: bulk-loaded cursor-insert calls */
-#define	WT_STAT_DSRC_CURSOR_INSERT_BULK			2105
+#define	WT_STAT_DSRC_CURSOR_INSERT_BULK			2104
 /*! cursor: create calls */
-#define	WT_STAT_DSRC_CURSOR_CREATE			2106
+#define	WT_STAT_DSRC_CURSOR_CREATE			2105
 /*! cursor: cursor-insert key and value bytes inserted */
-#define	WT_STAT_DSRC_CURSOR_INSERT_BYTES		2107
+#define	WT_STAT_DSRC_CURSOR_INSERT_BYTES		2106
 /*! cursor: cursor-remove key bytes removed */
-#define	WT_STAT_DSRC_CURSOR_REMOVE_BYTES		2108
+#define	WT_STAT_DSRC_CURSOR_REMOVE_BYTES		2107
 /*! cursor: cursor-update value bytes updated */
-#define	WT_STAT_DSRC_CURSOR_UPDATE_BYTES		2109
+#define	WT_STAT_DSRC_CURSOR_UPDATE_BYTES		2108
 /*! cursor: insert calls */
-#define	WT_STAT_DSRC_CURSOR_INSERT			2110
+#define	WT_STAT_DSRC_CURSOR_INSERT			2109
 /*! cursor: modify calls */
-#define	WT_STAT_DSRC_CURSOR_MODIFY			2111
+#define	WT_STAT_DSRC_CURSOR_MODIFY			2110
 /*! cursor: next calls */
-#define	WT_STAT_DSRC_CURSOR_NEXT			2112
+#define	WT_STAT_DSRC_CURSOR_NEXT			2111
 /*! cursor: prev calls */
-#define	WT_STAT_DSRC_CURSOR_PREV			2113
+#define	WT_STAT_DSRC_CURSOR_PREV			2112
 /*! cursor: remove calls */
-#define	WT_STAT_DSRC_CURSOR_REMOVE			2114
+#define	WT_STAT_DSRC_CURSOR_REMOVE			2113
 /*! cursor: reserve calls */
-#define	WT_STAT_DSRC_CURSOR_RESERVE			2115
+#define	WT_STAT_DSRC_CURSOR_RESERVE			2114
 /*! cursor: reset calls */
-#define	WT_STAT_DSRC_CURSOR_RESET			2116
+#define	WT_STAT_DSRC_CURSOR_RESET			2115
 /*! cursor: restarted searches */
-#define	WT_STAT_DSRC_CURSOR_RESTART			2117
+#define	WT_STAT_DSRC_CURSOR_RESTART			2116
 /*! cursor: search calls */
-#define	WT_STAT_DSRC_CURSOR_SEARCH			2118
+#define	WT_STAT_DSRC_CURSOR_SEARCH			2117
 /*! cursor: search near calls */
-#define	WT_STAT_DSRC_CURSOR_SEARCH_NEAR			2119
+#define	WT_STAT_DSRC_CURSOR_SEARCH_NEAR			2118
 /*! cursor: truncate calls */
-#define	WT_STAT_DSRC_CURSOR_TRUNCATE			2120
+#define	WT_STAT_DSRC_CURSOR_TRUNCATE			2119
 /*! cursor: update calls */
-#define	WT_STAT_DSRC_CURSOR_UPDATE			2121
+#define	WT_STAT_DSRC_CURSOR_UPDATE			2120
 /*! reconciliation: dictionary matches */
-#define	WT_STAT_DSRC_REC_DICTIONARY			2122
+#define	WT_STAT_DSRC_REC_DICTIONARY			2121
 /*! reconciliation: fast-path pages deleted */
-#define	WT_STAT_DSRC_REC_PAGE_DELETE_FAST		2123
-=======
-#define	WT_STAT_DSRC_CACHE_STATE_PAGES			2079
-/*! compression: compressed pages read */
-#define	WT_STAT_DSRC_COMPRESS_READ			2080
-/*! compression: compressed pages written */
-#define	WT_STAT_DSRC_COMPRESS_WRITE			2081
-/*! compression: page written failed to compress */
-#define	WT_STAT_DSRC_COMPRESS_WRITE_FAIL		2082
-/*! compression: page written was too small to compress */
-#define	WT_STAT_DSRC_COMPRESS_WRITE_TOO_SMALL		2083
-/*! compression: raw compression call failed, additional data available */
-#define	WT_STAT_DSRC_COMPRESS_RAW_FAIL_TEMPORARY	2084
-/*! compression: raw compression call failed, no additional data available */
-#define	WT_STAT_DSRC_COMPRESS_RAW_FAIL			2085
-/*! compression: raw compression call succeeded */
-#define	WT_STAT_DSRC_COMPRESS_RAW_OK			2086
-/*! cursor: bulk-loaded cursor-insert calls */
-#define	WT_STAT_DSRC_CURSOR_INSERT_BULK			2087
-/*! cursor: create calls */
-#define	WT_STAT_DSRC_CURSOR_CREATE			2088
-/*! cursor: cursor-insert key and value bytes inserted */
-#define	WT_STAT_DSRC_CURSOR_INSERT_BYTES		2089
-/*! cursor: cursor-remove key bytes removed */
-#define	WT_STAT_DSRC_CURSOR_REMOVE_BYTES		2090
-/*! cursor: cursor-update value bytes updated */
-#define	WT_STAT_DSRC_CURSOR_UPDATE_BYTES		2091
-/*! cursor: insert calls */
-#define	WT_STAT_DSRC_CURSOR_INSERT			2092
-/*! cursor: modify calls */
-#define	WT_STAT_DSRC_CURSOR_MODIFY			2093
-/*! cursor: next calls */
-#define	WT_STAT_DSRC_CURSOR_NEXT			2094
-/*! cursor: prev calls */
-#define	WT_STAT_DSRC_CURSOR_PREV			2095
-/*! cursor: remove calls */
-#define	WT_STAT_DSRC_CURSOR_REMOVE			2096
-/*! cursor: reserve calls */
-#define	WT_STAT_DSRC_CURSOR_RESERVE			2097
-/*! cursor: reset calls */
-#define	WT_STAT_DSRC_CURSOR_RESET			2098
-/*! cursor: restarted searches */
-#define	WT_STAT_DSRC_CURSOR_RESTART			2099
-/*! cursor: search calls */
-#define	WT_STAT_DSRC_CURSOR_SEARCH			2100
-/*! cursor: search near calls */
-#define	WT_STAT_DSRC_CURSOR_SEARCH_NEAR			2101
-/*! cursor: truncate calls */
-#define	WT_STAT_DSRC_CURSOR_TRUNCATE			2102
-/*! cursor: update calls */
-#define	WT_STAT_DSRC_CURSOR_UPDATE			2103
-/*! reconciliation: dictionary matches */
-#define	WT_STAT_DSRC_REC_DICTIONARY			2104
-/*! reconciliation: fast-path pages deleted */
-#define	WT_STAT_DSRC_REC_PAGE_DELETE_FAST		2105
->>>>>>> beb4fc2a
+#define	WT_STAT_DSRC_REC_PAGE_DELETE_FAST		2122
 /*!
  * reconciliation: internal page key bytes discarded using suffix
  * compression
  */
-<<<<<<< HEAD
-#define	WT_STAT_DSRC_REC_SUFFIX_COMPRESSION		2124
+#define	WT_STAT_DSRC_REC_SUFFIX_COMPRESSION		2123
 /*! reconciliation: internal page multi-block writes */
-#define	WT_STAT_DSRC_REC_MULTIBLOCK_INTERNAL		2125
+#define	WT_STAT_DSRC_REC_MULTIBLOCK_INTERNAL		2124
 /*! reconciliation: internal-page overflow keys */
-#define	WT_STAT_DSRC_REC_OVERFLOW_KEY_INTERNAL		2126
+#define	WT_STAT_DSRC_REC_OVERFLOW_KEY_INTERNAL		2125
 /*! reconciliation: leaf page key bytes discarded using prefix compression */
-#define	WT_STAT_DSRC_REC_PREFIX_COMPRESSION		2127
+#define	WT_STAT_DSRC_REC_PREFIX_COMPRESSION		2126
 /*! reconciliation: leaf page multi-block writes */
-#define	WT_STAT_DSRC_REC_MULTIBLOCK_LEAF		2128
+#define	WT_STAT_DSRC_REC_MULTIBLOCK_LEAF		2127
 /*! reconciliation: leaf-page overflow keys */
-#define	WT_STAT_DSRC_REC_OVERFLOW_KEY_LEAF		2129
+#define	WT_STAT_DSRC_REC_OVERFLOW_KEY_LEAF		2128
 /*! reconciliation: maximum blocks required for a page */
-#define	WT_STAT_DSRC_REC_MULTIBLOCK_MAX			2130
+#define	WT_STAT_DSRC_REC_MULTIBLOCK_MAX			2129
 /*! reconciliation: overflow values written */
-#define	WT_STAT_DSRC_REC_OVERFLOW_VALUE			2131
+#define	WT_STAT_DSRC_REC_OVERFLOW_VALUE			2130
 /*! reconciliation: page checksum matches */
-#define	WT_STAT_DSRC_REC_PAGE_MATCH			2132
+#define	WT_STAT_DSRC_REC_PAGE_MATCH			2131
 /*! reconciliation: page reconciliation calls */
-#define	WT_STAT_DSRC_REC_PAGES				2133
+#define	WT_STAT_DSRC_REC_PAGES				2132
 /*! reconciliation: page reconciliation calls for eviction */
-#define	WT_STAT_DSRC_REC_PAGES_EVICTION			2134
+#define	WT_STAT_DSRC_REC_PAGES_EVICTION			2133
 /*! reconciliation: pages deleted */
-#define	WT_STAT_DSRC_REC_PAGE_DELETE			2135
+#define	WT_STAT_DSRC_REC_PAGE_DELETE			2134
 /*! session: object compaction */
-#define	WT_STAT_DSRC_SESSION_COMPACT			2136
+#define	WT_STAT_DSRC_SESSION_COMPACT			2135
 /*! session: open cursor count */
-#define	WT_STAT_DSRC_SESSION_CURSOR_OPEN		2137
+#define	WT_STAT_DSRC_SESSION_CURSOR_OPEN		2136
 /*! transaction: update conflicts */
-#define	WT_STAT_DSRC_TXN_UPDATE_CONFLICT		2138
-=======
-#define	WT_STAT_DSRC_REC_SUFFIX_COMPRESSION		2106
-/*! reconciliation: internal page multi-block writes */
-#define	WT_STAT_DSRC_REC_MULTIBLOCK_INTERNAL		2107
-/*! reconciliation: internal-page overflow keys */
-#define	WT_STAT_DSRC_REC_OVERFLOW_KEY_INTERNAL		2108
-/*! reconciliation: leaf page key bytes discarded using prefix compression */
-#define	WT_STAT_DSRC_REC_PREFIX_COMPRESSION		2109
-/*! reconciliation: leaf page multi-block writes */
-#define	WT_STAT_DSRC_REC_MULTIBLOCK_LEAF		2110
-/*! reconciliation: leaf-page overflow keys */
-#define	WT_STAT_DSRC_REC_OVERFLOW_KEY_LEAF		2111
-/*! reconciliation: maximum blocks required for a page */
-#define	WT_STAT_DSRC_REC_MULTIBLOCK_MAX			2112
-/*! reconciliation: overflow values written */
-#define	WT_STAT_DSRC_REC_OVERFLOW_VALUE			2113
-/*! reconciliation: page checksum matches */
-#define	WT_STAT_DSRC_REC_PAGE_MATCH			2114
-/*! reconciliation: page reconciliation calls */
-#define	WT_STAT_DSRC_REC_PAGES				2115
-/*! reconciliation: page reconciliation calls for eviction */
-#define	WT_STAT_DSRC_REC_PAGES_EVICTION			2116
-/*! reconciliation: pages deleted */
-#define	WT_STAT_DSRC_REC_PAGE_DELETE			2117
-/*! session: object compaction */
-#define	WT_STAT_DSRC_SESSION_COMPACT			2118
-/*! session: open cursor count */
-#define	WT_STAT_DSRC_SESSION_CURSOR_OPEN		2119
-/*! transaction: update conflicts */
-#define	WT_STAT_DSRC_TXN_UPDATE_CONFLICT		2120
->>>>>>> beb4fc2a
+#define	WT_STAT_DSRC_TXN_UPDATE_CONFLICT		2137
 
 /*!
  * @}
