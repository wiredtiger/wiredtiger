/*-
 * Copyright (c) 2014-2017 MongoDB, Inc.
 * Copyright (c) 2008-2014 WiredTiger, Inc.
 *	All rights reserved.
 *
 * See the file LICENSE for redistribution information.
 */

#ifndef	__WIREDTIGER_H_
#define	__WIREDTIGER_H_

#if defined(__cplusplus)
extern "C" {
#endif

/*******************************************
 * Version information
 *******************************************/
#define	WIREDTIGER_VERSION_MAJOR	@VERSION_MAJOR@
#define	WIREDTIGER_VERSION_MINOR	@VERSION_MINOR@
#define	WIREDTIGER_VERSION_PATCH	@VERSION_PATCH@
#define	WIREDTIGER_VERSION_STRING	@VERSION_STRING@

/*******************************************
 * Required includes
 *******************************************/
@wiredtiger_includes_decl@

/*******************************************
 * Portable type names
 *******************************************/
@off_t_decl@
@uintmax_t_decl@
@uintptr_t_decl@

#if defined(DOXYGEN) || defined(SWIG)
#define	__F(func) func
#else
#define	__F(func) (*(func))
#endif

/*
 * We support configuring WiredTiger with the gcc/clang -fvisibility=hidden
 * flags, but that requires public APIs be specifically marked.
 */
#if defined(DOXYGEN) || defined(SWIG) || !defined(__GNUC__)
#define	WT_ATTRIBUTE_LIBRARY_VISIBLE
#else
#define	WT_ATTRIBUTE_LIBRARY_VISIBLE	__attribute__((visibility("default")))
#endif

/*!
 * @defgroup wt WiredTiger API
 * The functions, handles and methods applications use to access and manage
 * data with WiredTiger.
 *
 * @{
 */

/*******************************************
 * Public forward structure declarations
 *******************************************/
struct __wt_async_callback;
	typedef struct __wt_async_callback WT_ASYNC_CALLBACK;
struct __wt_async_op;	    typedef struct __wt_async_op WT_ASYNC_OP;
struct __wt_collator;	    typedef struct __wt_collator WT_COLLATOR;
struct __wt_compressor;	    typedef struct __wt_compressor WT_COMPRESSOR;
struct __wt_config_item;    typedef struct __wt_config_item WT_CONFIG_ITEM;
struct __wt_config_parser;
	typedef struct __wt_config_parser WT_CONFIG_PARSER;
struct __wt_connection;	    typedef struct __wt_connection WT_CONNECTION;
struct __wt_cursor;	    typedef struct __wt_cursor WT_CURSOR;
struct __wt_data_source;    typedef struct __wt_data_source WT_DATA_SOURCE;
struct __wt_encryptor;	    typedef struct __wt_encryptor WT_ENCRYPTOR;
struct __wt_event_handler;  typedef struct __wt_event_handler WT_EVENT_HANDLER;
struct __wt_extension_api;  typedef struct __wt_extension_api WT_EXTENSION_API;
struct __wt_extractor;	    typedef struct __wt_extractor WT_EXTRACTOR;
struct __wt_file_handle;    typedef struct __wt_file_handle WT_FILE_HANDLE;
struct __wt_file_system;    typedef struct __wt_file_system WT_FILE_SYSTEM;
struct __wt_item;	    typedef struct __wt_item WT_ITEM;
struct __wt_modify;	    typedef struct __wt_modify WT_MODIFY;
struct __wt_session;	    typedef struct __wt_session WT_SESSION;

#if defined(SWIGJAVA)
#define	WT_HANDLE_NULLABLE(typename)	typename##_NULLABLE
#define	WT_HANDLE_CLOSED(typename)	typename##_CLOSED
typedef WT_CURSOR			WT_CURSOR_NULLABLE;
typedef WT_CURSOR			WT_CURSOR_CLOSED;
typedef WT_SESSION			WT_SESSION_CLOSED;
typedef WT_CONNECTION			WT_CONNECTION_CLOSED;
#elif !defined(DOXYGEN)
#define	WT_HANDLE_NULLABLE(typename)	typename
#define	WT_HANDLE_CLOSED(typename)	typename
#endif

/*!
 * A raw item of data to be managed, including a pointer to the data and a
 * length.
 *
 * WT_ITEM structures do not need to be cleared before use.
 */
struct __wt_item {
	/*!
	 * The memory reference of the data item.
	 *
	 * For items returned by a WT_CURSOR, the pointer is only valid until
	 * the next operation on that cursor.  Applications that need to keep
	 * an item across multiple cursor operations must make a copy.
	 */
	const void *data;

	/*!
	 * The number of bytes in the data item.
	 *
	 * The maximum length of a single column stored in a table is not fixed
	 * (as it partially depends on the underlying file configuration), but
	 * is always a small number of bytes less than 4GB.
	 */
	size_t size;

#ifndef DOXYGEN
	/*! Managed memory chunk (internal use). */
	void *mem;

	/*! Managed memory size (internal use). */
	size_t memsize;

#define	WT_ITEM_ALIGNED					0x00000001
#define	WT_ITEM_INUSE					0x00000002
	/*! Object flags (internal use). */
	uint32_t flags;
#endif
};

/*!
 * A set of modifications for a value, including a pointer to new data and a
 * length, plus a target offset in the value and an optional length of data
 * in the value to be replaced.
 *
 * WT_MODIFY structures do not need to be cleared before use.
 */
struct __wt_modify {
	/*!
	 * New data. The size of the new data may be zero when no new data is
	 * provided.
	 */
	WT_ITEM data;

	/*!
	 * The zero-based byte offset in the value where the new data is placed.
	 *
	 * If the offset is past the end of the value, nul bytes are appended to
	 * the value up to the specified offset.
	 */
	 size_t offset;

	/*!
	 * The number of bytes in the value to be replaced.
	 *
	 * If the size is zero, no bytes from the value are replaced and the new
	 * data is inserted.
	 *
	 * If the offset is past the end of the value, the size is ignored.
	 *
	 * If the offset plus the size overlaps the end of the previous value,
	 * bytes from the offset to the end of the value are replaced and any
	 * remaining new data is appended.
	 */
	 size_t size;
};

/*!
 * The maximum packed size of a 64-bit integer.  The ::wiredtiger_struct_pack
 * function will pack single long integers into at most this many bytes.
 */
#define	WT_INTPACK64_MAXSIZE	((int)sizeof(int64_t) + 1)

/*!
 * The maximum packed size of a 32-bit integer.  The ::wiredtiger_struct_pack
 * function will pack single integers into at most this many bytes.
 */
#define	WT_INTPACK32_MAXSIZE	((int)sizeof(int32_t) + 1)

/*!
 * A WT_CURSOR handle is the interface to a cursor.
 *
 * Cursors allow data to be searched, iterated and modified, implementing the
 * CRUD (create, read, update and delete) operations.  Cursors are opened in
 * the context of a session.  If a transaction is started, cursors operate in
 * the context of the transaction until the transaction is resolved.
 *
 * Raw data is represented by key/value pairs of WT_ITEM structures, but
 * cursors can also provide access to fields within the key and value if the
 * formats are described in the WT_SESSION::create method.
 *
 * In the common case, a cursor is used to access records in a table.  However,
 * cursors can be used on subsets of tables (such as a single column or a
 * projection of multiple columns), as an interface to statistics, configuration
 * data or application-specific data sources.  See WT_SESSION::open_cursor for
 * more information.
 *
 * <b>Thread safety:</b> A WT_CURSOR handle is not usually shared between
 * threads, see @ref threads for more information.
 */
struct __wt_cursor {
	WT_SESSION *session;	/*!< The session handle for this cursor. */

	/*!
	 * The name of the data source for the cursor, matches the \c uri
	 * parameter to WT_SESSION::open_cursor used to open the cursor.
	 */
	const char *uri;

	/*!
	 * The format of the data packed into key items.  See @ref packing for
	 * details.  If not set, a default value of "u" is assumed, and
	 * applications must use WT_ITEM structures to manipulate untyped byte
	 * arrays.
	 */
	const char *key_format;

	/*!
	 * The format of the data packed into value items.  See @ref packing
	 * for details.  If not set, a default value of "u" is assumed, and
	 * applications must use WT_ITEM structures to manipulate untyped byte
	 * arrays.
	 */
	const char *value_format;

	/*!
	 * @name Data access
	 * @{
	 */
	/*!
	 * Get the key for the current record.
	 *
	 * @snippet ex_all.c Get the cursor's string key
	 *
	 * @snippet ex_all.c Get the cursor's record number key
	 *
	 * @param cursor the cursor handle
	 * @param ... pointers to hold key fields corresponding to
	 * WT_CURSOR::key_format.
	 * @errors
	 */
	int __F(get_key)(WT_CURSOR *cursor, ...);

	/*!
	 * Get the value for the current record.
	 *
	 * @snippet ex_all.c Get the cursor's string value
	 *
	 * @snippet ex_all.c Get the cursor's raw value
	 *
	 * @param cursor the cursor handle
	 * @param ... pointers to hold value fields corresponding to
	 * WT_CURSOR::value_format.
	 * @errors
	 */
	int __F(get_value)(WT_CURSOR *cursor, ...);

	/*!
	 * Set the key for the next operation.
	 *
	 * @snippet ex_all.c Set the cursor's string key
	 *
	 * @snippet ex_all.c Set the cursor's record number key
	 *
	 * @param cursor the cursor handle
	 * @param ... key fields corresponding to WT_CURSOR::key_format.
	 *
	 * If an error occurs during this operation, a flag will be set in the
	 * cursor, and the next operation to access the key will fail.  This
	 * simplifies error handling in applications.
	 */
	void __F(set_key)(WT_CURSOR *cursor, ...);

	/*!
	 * Set the value for the next operation.
	 *
	 * @snippet ex_all.c Set the cursor's string value
	 *
	 * @snippet ex_all.c Set the cursor's raw value
	 *
	 * @param cursor the cursor handle
	 * @param ... value fields corresponding to WT_CURSOR::value_format.
	 *
	 * If an error occurs during this operation, a flag will be set in the
	 * cursor, and the next operation to access the value will fail.  This
	 * simplifies error handling in applications.
	 */
	void __F(set_value)(WT_CURSOR *cursor, ...);
	/*! @} */

	/*!
	 * @name Cursor positioning
	 * @{
	 */
	/*!
	 * Return the ordering relationship between two cursors: both cursors
	 * must have the same data source and have valid keys. (When testing
	 * only for equality, WT_CURSOR::equals may be faster.)
	 *
	 * @snippet ex_all.c Cursor comparison
	 *
	 * @param cursor the cursor handle
	 * @param other another cursor handle
	 * @param comparep the status of the comparison: < 0 if
	 * <code>cursor</code> refers to a key that appears before
	 * <code>other</code>, 0 if the cursors refer to the same key,
	 * and > 0 if <code>cursor</code> refers to a key that appears after
	 * <code>other</code>.
	 * @errors
	 */
	int __F(compare)(WT_CURSOR *cursor, WT_CURSOR *other, int *comparep);

	/*!
	 * Return the ordering relationship between two cursors, testing only
	 * for equality: both cursors must have the same data source and have
	 * valid keys.
	 *
	 * @snippet ex_all.c Cursor equality
	 *
	 * @param cursor the cursor handle
	 * @param other another cursor handle
	 * @param[out] equalp the status of the comparison: 1 if the cursors
	 * refer to the same key, otherwise 0.
	 * @errors
	 */
	int __F(equals)(WT_CURSOR *cursor, WT_CURSOR *other, int *equalp);

	/*!
	 * Return the next record.
	 *
	 * @snippet ex_all.c Return the next record
	 *
	 * @param cursor the cursor handle
	 * @errors
	 */
	int __F(next)(WT_CURSOR *cursor);

	/*!
	 * Return the previous record.
	 *
	 * @snippet ex_all.c Return the previous record
	 *
	 * @param cursor the cursor handle
	 * @errors
	 */
	int __F(prev)(WT_CURSOR *cursor);

	/*!
	 * Reset the cursor. Any resources held by the cursor are released,
	 * and the cursor's key and position are no longer valid. Subsequent
	 * iterations with WT_CURSOR::next will move to the first record, or
	 * with WT_CURSOR::prev will move to the last record.
	 *
	 * In the case of a statistics cursor, resetting the cursor refreshes
	 * the statistics information returned.
	 *
	 * @snippet ex_all.c Reset the cursor
	 *
	 * @param cursor the cursor handle
	 * @errors
	 */
	int __F(reset)(WT_CURSOR *cursor);

	/*!
	 * Return the record matching the key. The key must first be set.
	 *
	 * @snippet ex_all.c Search for an exact match
	 *
	 * On success, the cursor ends positioned at the returned record; to
	 * minimize cursor resources, the WT_CURSOR::reset method should be
	 * called as soon as the record has been retrieved and the cursor no
	 * longer needs that position.
	 *
	 * @param cursor the cursor handle
	 * @errors
	 */
	int __F(search)(WT_CURSOR *cursor);

	/*!
	 * Return the record matching the key if it exists, or an adjacent
	 * record.  An adjacent record is either the smallest record larger
	 * than the key or the largest record smaller than the key (in other
	 * words, a logically adjacent key).
	 *
	 * The key must first be set.
	 *
	 * An example of a search for an exact or adjacent match:
	 *
	 * @snippet ex_all.c Search for an exact or adjacent match
	 *
	 * An example of a forward scan through the table, where all keys
	 * greater than or equal to a specified prefix are included in the
	 * scan:
	 *
	 * @snippet ex_all.c Forward scan greater than or equal
	 *
	 * An example of a backward scan through the table, where all keys
	 * less than a specified prefix are included in the scan:
	 *
	 * @snippet ex_all.c Backward scan less than
	 *
	 * On success, the cursor ends positioned at the returned record; to
	 * minimize cursor resources, the WT_CURSOR::reset method should be
	 * called as soon as the record has been retrieved and the cursor no
	 * longer needs that position.
	 *
	 * @param cursor the cursor handle
	 * @param exactp the status of the search: 0 if an exact match is
	 * found, < 0 if a smaller key is returned, > 0 if a larger key is
	 * returned
	 * @errors
	 */
	int __F(search_near)(WT_CURSOR *cursor, int *exactp);
	/*! @} */

	/*!
	 * @name Data modification
	 * @{
	 */
	/*!
	 * Insert a record and optionally update an existing record.
	 *
	 * If the cursor was configured with "overwrite=true" (the default),
	 * both the key and value must be set; if the record already exists,
	 * the key's value will be updated, otherwise, the record will be
	 * inserted.
	 *
	 * @snippet ex_all.c Insert a new record or overwrite an existing record
	 *
	 * If the cursor was not configured with "overwrite=true", both the key
	 * and value must be set and the record must not already exist; the
	 * record will be inserted.
	 *
	 * @snippet ex_all.c Insert a new record and fail if the record exists
	 *
	 * If a cursor with record number keys was configured with
	 * "append=true" (not the default), the value must be set; a new record
	 * will be appended and the record number set as the cursor key value.
	 *
	 * @snippet ex_all.c Insert a new record and assign a record number
	 *
	 * The cursor ends with no position, and a subsequent call to the
	 * WT_CURSOR::next (WT_CURSOR::prev) method will iterate from the
	 * beginning (end) of the table.
	 *
	 * If the cursor does not have record number keys or was not configured
	 * with "append=true", the cursor ends with no key set and a subsequent
	 * call to the WT_CURSOR::get_key method will fail. The cursor ends with
	 * no value set and a subsequent call to the WT_CURSOR::get_value method
	 * will fail.
	 *
	 * Inserting a new record after the current maximum record in a
	 * fixed-length bit field column-store (that is, a store with an
	 * 'r' type key and 't' type value) may implicitly create the missing
	 * records as records with a value of 0.
	 *
	 * When loading a large amount of data into a new object, using
	 * a cursor with the \c bulk configuration string enabled and
	 * loading the data in sorted order will be much faster than doing
	 * out-of-order inserts.  See @ref tune_bulk_load for more information.
	 *
	 * The maximum length of a single column stored in a table is not fixed
	 * (as it partially depends on the underlying file configuration), but
	 * is always a small number of bytes less than 4GB.
	 *
	 * @param cursor the cursor handle
	 * @errors
	 * In particular, if \c overwrite=false is configured and a record with
	 * the specified key already exists, ::WT_DUPLICATE_KEY is returned.
	 * Also, if \c in_memory is configured for the database and the insert
	 * requires more than the configured cache size to complete,
	 * ::WT_CACHE_FULL is returned.
	 */
	int __F(insert)(WT_CURSOR *cursor);

	/*!
	 * Modify an existing record.
	 *
	 * Both the key and value must be set and the record must already exist;
	 * the record will be updated.
	 *
	 * Modification structures are applied in order, and later modifications
	 * can update earlier modifications.
	 *
	 * The modify method is only supported on raw byte arrays accessed using
	 * a WT_ITEM structure, that is, a format type of \c u.
	 *
	 * @snippet ex_all.c Modify an existing record
	 *
	 * On success, the cursor ends positioned at the modified record; to
	 * minimize cursor resources, the WT_CURSOR::reset method should be
	 * called as soon as the cursor no longer needs that position.
	 *
	 * The maximum length of a single column stored in a table is not fixed
	 * (as it partially depends on the underlying file configuration), but
	 * is always a small number of bytes less than 4GB.
	 *
	 * @param cursor the cursor handle
	 * @param entries an array of modification data structures
	 * @param nentries the number of modification data structures
	 * @errors
	 * In particular, if \c in_memory is configured for the database and
	 * the modify requires more than the configured cache size to complete,
	 * ::WT_CACHE_FULL is returned.
	 */
	int __F(modify)(WT_CURSOR *cursor, WT_MODIFY *entries, int nentries);

	/*!
	 * Update an existing record and optionally insert a record.
	 *
	 * If the cursor was configured with "overwrite=true" (the default),
	 * both the key and value must be set; if the record already exists, the
	 * key's value will be updated, otherwise, the record will be inserted.
	 *
	 * @snippet ex_all.c Update an existing record or insert a new record
	 *
	 * If the cursor was not configured with "overwrite=true", both the key
	 * and value must be set and the record must already exist; the
	 * record will be updated.
	 *
	 * @snippet ex_all.c Update an existing record and fail if DNE
	 *
	 * On success, the cursor ends positioned at the modified record; to
	 * minimize cursor resources, the WT_CURSOR::reset method should be
	 * called as soon as the cursor no longer needs that position. (The
	 * WT_CURSOR::insert method never keeps a cursor position and may be
	 * more efficient for that reason.)
	 *
	 * The maximum length of a single column stored in a table is not fixed
	 * (as it partially depends on the underlying file configuration), but
	 * is always a small number of bytes less than 4GB.
	 *
	 * @param cursor the cursor handle
	 * @errors
	 * In particular, if \c overwrite=false is configured and no record with
	 * the specified key exists, ::WT_NOTFOUND is returned.
	 * Also, if \c in_memory is configured for the database and the update
	 * requires more than the configured cache size to complete,
	 * ::WT_CACHE_FULL is returned.
	 */
	int __F(update)(WT_CURSOR *cursor);

	/*!
	 * Remove a record.
	 *
	 * If the cursor was configured with "overwrite=true" (the default),
	 * the key must be set; the key's record will be removed if it exists,
	 * no error will be returned if the record does not exist.
	 *
	 * @snippet ex_all.c Remove a record
	 *
	 * If the cursor was configured with "overwrite=false" (not the
	 * default), the key must be set and the key's record must exist; the
	 * record will be removed.
	 *
	 * Any cursor position does not change: if the cursor was positioned
	 * before the WT_CURSOR::remove call, the cursor remains positioned
	 * at the removed record; to minimize cursor resources, the
	 * WT_CURSOR::reset method should be called as soon as the cursor no
	 * longer needs that position. If the cursor was not positioned before
	 * the WT_CURSOR::remove call, the cursor ends with no position, and a
	 * subsequent call to the WT_CURSOR::next (WT_CURSOR::prev) method will
	 * iterate from the beginning (end) of the table.
	 *
	 * @snippet ex_all.c Remove a record and fail if DNE
	 *
	 * Removing a record in a fixed-length bit field column-store
	 * (that is, a store with an 'r' type key and 't' type value) is
	 * identical to setting the record's value to 0.
	 *
	 * @param cursor the cursor handle
	 * @errors
	 * In particular, if \c overwrite=false is configured and no record
	 * with the specified key exists, ::WT_NOTFOUND is returned.
	 */
	int __F(remove)(WT_CURSOR *cursor);

	/*!
	 * Reserve an existing record so a subsequent write is less likely to
	 * fail due to a conflict between concurrent operations.
	 *
	 * The key must first be set and the record must already exist.
	 *
	 * @snippet ex_all.c Reserve a record
	 *
	 * On success, the cursor ends positioned at the specified record; to
	 * minimize cursor resources, the WT_CURSOR::reset method should be
	 * called as soon as the cursor no longer needs that position.
	 *
	 * @param cursor the cursor handle
	 * @errors
	 */
	int __F(reserve)(WT_CURSOR *cursor);
	/*! @} */

	/*!
	 * Close the cursor.
	 *
	 * This releases the resources associated with the cursor handle.
	 * Cursors are closed implicitly by ending the enclosing connection or
	 * closing the session in which they were opened.
	 *
	 * @snippet ex_all.c Close the cursor
	 *
	 * @param cursor the cursor handle
	 * @errors
	 */
	int __F(close)(WT_HANDLE_CLOSED(WT_CURSOR) *cursor);

	/*!
	 * Reconfigure the cursor.
	 *
	 * The cursor is reset.
	 *
	 * @snippet ex_all.c Reconfigure a cursor
	 *
	 * @param cursor the cursor handle
	 * @configstart{WT_CURSOR.reconfigure, see dist/api_data.py}
	 * @config{append, append the value as a new record\, creating a new
	 * record number key; valid only for cursors with record number keys., a
	 * boolean flag; default \c false.}
	 * @config{overwrite, configures whether the cursor's insert\, update
	 * and remove methods check the existing state of the record.  If \c
	 * overwrite is \c false\, WT_CURSOR::insert fails with
	 * ::WT_DUPLICATE_KEY if the record exists\, WT_CURSOR::update and
	 * WT_CURSOR::remove fail with ::WT_NOTFOUND if the record does not
	 * exist., a boolean flag; default \c true.}
	 * @configend
	 * @errors
	 */
	int __F(reconfigure)(WT_CURSOR *cursor, const char *config);

	/*
	 * Protected fields, only to be used by cursor implementations.
	 */
#if !defined(SWIG) && !defined(DOXYGEN)
	/*
	 * !!!
	 * Explicit representations of structures from queue.h.
	 * TAILQ_ENTRY(wt_cursor) q;
	 */
	struct {
		WT_CURSOR *tqe_next;
		WT_CURSOR **tqe_prev;
	} q;				/* Linked list of WT_CURSORs. */

	uint64_t recno;			/* Record number, normal and raw mode */
	uint8_t raw_recno_buf[WT_INTPACK64_MAXSIZE];

	void	*json_private;		/* JSON specific storage */
	void	*lang_private;		/* Language specific private storage */

	WT_ITEM key, value;
	int saved_err;			/* Saved error in set_{key,value}. */
	/*
	 * URI used internally, may differ from the URI provided by the
	 * user on open.
	 */
	const char *internal_uri;

#define	WT_CURSTD_APPEND	0x00001
#define	WT_CURSTD_BULK		0x00002
#define	WT_CURSTD_DUMP_HEX	0x00004
#define	WT_CURSTD_DUMP_JSON	0x00008
#define	WT_CURSTD_DUMP_PRINT	0x00010
#define	WT_CURSTD_JOINED	0x00020
#define	WT_CURSTD_KEY_EXT	0x00040	/* Key points out of the tree. */
#define	WT_CURSTD_KEY_INT	0x00080	/* Key points into the tree. */
#define	WT_CURSTD_KEY_SET	(WT_CURSTD_KEY_EXT | WT_CURSTD_KEY_INT)
#define	WT_CURSTD_META_INUSE	0x00100
#define	WT_CURSTD_OPEN		0x00200
#define	WT_CURSTD_OVERWRITE	0x00400
#define	WT_CURSTD_RAW		0x00800
#define	WT_CURSTD_RAW_SEARCH	0x01000
#define	WT_CURSTD_VALUE_EXT	0x02000	/* Value points out of the tree. */
#define	WT_CURSTD_VALUE_INT	0x04000	/* Value points into the tree. */
#define	WT_CURSTD_VALUE_SET	(WT_CURSTD_VALUE_EXT | WT_CURSTD_VALUE_INT)
	uint32_t flags;
#endif
};

/*! Asynchronous operation types. */
typedef enum {
	WT_AOP_NONE=0,	/*!< No operation type set */
	WT_AOP_COMPACT, /*!< WT_ASYNC_OP::compact */
	WT_AOP_INSERT,	/*!< WT_ASYNC_OP::insert */
	WT_AOP_REMOVE,	/*!< WT_ASYNC_OP::remove */
	WT_AOP_SEARCH,	/*!< WT_ASYNC_OP::search */
	WT_AOP_UPDATE	/*!< WT_ASYNC_OP::update */
} WT_ASYNC_OPTYPE;

/*!
 * A WT_ASYNC_OP handle is the interface to an asynchronous operation.
 *
 * An asynchronous operation describes a data manipulation to be performed
 * asynchronously by a WiredTiger worker thread.  These operations implement
 * the CRUD (create, read, update and delete) operations.  Each operation
 * is a self-contained work unit.  The operation will be performed in the
 * context of the worker thread's session.  Each operation is performed
 * within the context of a transaction.  The application is notified of its
 * completion with a callback.  The transaction is resolved once the callback
 * returns.
 *
 * The table referenced in an operation must already exist.
 *
 * Raw data is represented by key/value pairs of WT_ITEM structures, but
 * operations can also provide access to fields within the key and value if
 * the formats are described in the WT_SESSION::create method.
 *
 * <b>Thread safety:</b> A WT_ASYNC_OP handle may not be shared between
 * threads, see @ref threads for more information.
 */
struct __wt_async_op {
	/*! The connection for this operation. */
	WT_CONNECTION *connection;

	/*!
	 * The format of the data packed into key items.  See @ref packing for
	 * details.  If not set, a default value of "u" is assumed, and
	 * applications must use WT_ITEM structures to manipulate untyped byte
	 * arrays.
	 */
	const char *key_format;

	/*!
	 * The format of the data packed into value items.  See @ref packing
	 * for details.  If not set, a default value of "u" is assumed, and
	 * applications must use WT_ITEM structures to manipulate untyped byte
	 * arrays.
	 */
	const char *value_format;

	/*
	 * Don't expose app_private to non-C language bindings - they have
	 * their own way to attach data to an operation.
	 */
#if !defined(SWIG)
	/*!
	 * A location for applications to store information that will be
	 * available in the callback from an async operation.
	 */
	void *app_private;
#endif

	/*!
	 * @name Data access
	 * @{
	 */
	/*!
	 * Invoke the underlying WT_CURSOR::get_key method; see that method
	 * for configuration, return and error values.
	 *
	 * @param op the operation handle
	 * @returns as described for WT_CURSOR::get_key
	 */
	int __F(get_key)(WT_ASYNC_OP *op, ...);

	/*!
	 * Invoke the underlying WT_CURSOR::get_value method; see that method
	 * for configuration, return and error values.
	 *
	 * @param op the operation handle
	 * @returns as described for WT_CURSOR::get_value
	 */
	int __F(get_value)(WT_ASYNC_OP *op, ...);

	/*!
	 * Invoke the underlying WT_CURSOR::set_key method; see that method
	 * for configuration, return and error values.
	 *
	 * @param op the operation handle
	 */
	void __F(set_key)(WT_ASYNC_OP *op, ...);

	/*!
	 * Invoke the underlying WT_CURSOR::set_value method; see that method
	 * for configuration, return and error values.
	 *
	 * @param op the operation handle
	 */
	void __F(set_value)(WT_ASYNC_OP *op, ...);
	/*! @} */

	/*!
	 * @name Positioning
	 * @{
	 */
	/*!
	 * Invoke the underlying WT_CURSOR::search method; see that method
	 * for configuration, return and error values.
	 *
	 * @param op the operation handle
	 * @returns via the callback as described for WT_CURSOR::search
	 */
	int __F(search)(WT_ASYNC_OP *op);
	/*! @} */

	/*!
	 * @name Data modification
	 * @{
	 */
	/*!
	 * Invoke the underlying WT_CURSOR::insert method; see that method
	 * for configuration, return and error values.
	 *
	 * @param op the operation handle
	 * @returns via the callback as described for WT_CURSOR::insert
	 */
	int __F(insert)(WT_ASYNC_OP *op);

	/*!
	 * Invoke the underlying WT_CURSOR::update method; see that method
	 * for configuration, return and error values.
	 *
	 * @param op the operation handle
	 * @returns via the callback as described for WT_CURSOR::update
	 */
	int __F(update)(WT_ASYNC_OP *op);

	/*!
	 * Invoke the underlying WT_CURSOR::remove method; see that method
	 * for configuration, return and error values.
	 *
	 * @param op the operation handle
	 * @returns via the callback as described for WT_CURSOR::remove
	 */
	int __F(remove)(WT_ASYNC_OP *op);
	/*! @} */

	/*!
	 * @name Table operations
	 * @{
	 */
	/*!
	 * Invoke the underlying WT_SESSION::compact method; see that method
	 * for configuration, return and error values.
	 *
	 * @param op the operation handle
	 * @returns via the callback as described for WT_SESSION::compact
	 */
	int __F(compact)(WT_ASYNC_OP *op);
	/*! @} */

	/*!
	 * Get the unique identifier for this operation.
	 *
	 * @snippet ex_async.c async get identifier
	 *
	 * @param op the operation handle
	 * @returns the id of the operation
	 */
	uint64_t __F(get_id)(WT_ASYNC_OP *op);

	/*!
	 * Get the type for this operation.
	 *
	 * @snippet ex_async.c async get type
	 *
	 * @param op the operation handle
	 * @returns the ::WT_ASYNC_OPTYPE of the operation
	 */
	WT_ASYNC_OPTYPE __F(get_type)(WT_ASYNC_OP *op);

	/*
	 * Protected fields, only to be used by internal implementation.
	 * Everything we need for maintaining the key/value is part of
	 * a cursor.  So, include one here so that we can use the cursor
	 * functions to manage them.
	 */
#if !defined(SWIG) && !defined(DOXYGEN)
	WT_CURSOR	c;
#endif
};

/*!
 * All data operations are performed in the context of a WT_SESSION.  This
 * encapsulates the thread and transactional context of the operation.
 *
 * <b>Thread safety:</b> A WT_SESSION handle is not usually shared between
 * threads, see @ref threads for more information.
 */
struct __wt_session {
	/*! The connection for this session. */
	WT_CONNECTION *connection;

	/*
	 * Don't expose app_private to non-C language bindings - they have
	 * their own way to attach data to an operation.
	 */
#if !defined(SWIG)
	/*!
	 * A location for applications to store information that will be
	 * available in callbacks taking a WT_SESSION handle.
	 */
	void *app_private;
#endif

	/*!
	 * Alter a table.
	 *
	 * This will allow modification of some table settings after
	 * creation.
	 *
	 * @snippet ex_all.c Alter a table
	 *
	 * @param session the session handle
	 * @param name the URI of the object to alter, such as \c "table:stock"
	 * @configstart{WT_SESSION.alter, see dist/api_data.py}
	 * @config{access_pattern_hint, It is recommended that workloads that
	 * consist primarily of updates and/or point queries specify \c random.
	 * Workloads that do many cursor scans through large ranges of data
	 * specify \c sequential and other workloads specify \c none.  The
	 * option leads to an advisory call to an appropriate operating system
	 * API where available., a string\, chosen from the following options:
	 * \c "none"\, \c "random"\, \c "sequential"; default \c none.}
	 * @config{cache_resident, do not ever evict the object's pages from
	 * cache.  Not compatible with LSM tables; see @ref
	 * tuning_cache_resident for more information., a boolean flag; default
	 * \c false.}
	 * @configend
	 * @errors
	 */
	int __F(alter)(WT_HANDLE_CLOSED(WT_SESSION) *session,
	    const char *name, const char *config);

	/*!
	 * Close the session handle.
	 *
	 * This will release the resources associated with the session handle,
	 * including rolling back any active transactions and closing any
	 * cursors that remain open in the session.
	 *
	 * @snippet ex_all.c Close a session
	 *
	 * @param session the session handle
	 * @configempty{WT_SESSION.close, see dist/api_data.py}
	 * @errors
	 */
	int __F(close)(WT_HANDLE_CLOSED(WT_SESSION) *session,
	    const char *config);

	/*!
	 * Reconfigure a session handle.
	 *
	 * @snippet ex_all.c Reconfigure a session
	 *
	 * WT_SESSION::reconfigure will fail if a transaction is in progress
	 * in the session.
	 *
	 * All cursors are reset.
	 *
	 * @param session the session handle
	 * @configstart{WT_SESSION.reconfigure, see dist/api_data.py}
	 * @config{ignore_cache_size, when set\, operations performed by this
	 * session ignore the cache size and are not blocked when the cache is
	 * full.  Note that use of this option for operations that create cache
	 * pressure can starve ordinary sessions that obey the cache size., a
	 * boolean flag; default \c false.}
	 * @config{isolation, the default isolation level for operations in this
	 * session., a string\, chosen from the following options: \c
	 * "read-uncommitted"\, \c "read-committed"\, \c "snapshot"; default \c
	 * read-committed.}
	 * @configend
	 * @errors
	 */
	int __F(reconfigure)(WT_SESSION *session, const char *config);

	/*!
	 * Return information about an error as a string.
	 *
	 * @snippet ex_all.c Display an error thread safe
	 *
	 * @param session the session handle
	 * @param error a return value from a WiredTiger, ISO C, or POSIX
	 * standard API
	 * @returns a string representation of the error
	 */
	const char *__F(strerror)(WT_SESSION *session, int error);

	/*!
	 * @name Cursor handles
	 * @{
	 */

	/*!
	 * Open a new cursor on a data source or duplicate an existing cursor.
	 *
	 * @snippet ex_all.c Open a cursor
	 *
	 * An existing cursor can be duplicated by passing it as the \c to_dup
	 * parameter and setting the \c uri parameter to \c NULL:
	 *
	 * @snippet ex_all.c Duplicate a cursor
	 *
	 * Cursors being duplicated must have a key set, and successfully
	 * duplicated cursors are positioned at the same place in the data
	 * source as the original.
	 *
	 * Cursor handles should be discarded by calling WT_CURSOR::close.
	 *
	 * Cursors capable of supporting transactional operations operate in the
	 * context of the current transaction, if any.
	 *
	 * WT_SESSION::rollback_transaction implicitly resets all cursors.
	 *
	 * Cursors are relatively light-weight objects but may hold references
	 * to heavier-weight objects; applications should re-use cursors when
	 * possible, but instantiating new cursors is not so expensive that
	 * applications need to cache cursors at all cost.
	 *
	 * @param session the session handle
	 * @param uri the data source on which the cursor operates; cursors
	 *  are usually opened on tables, however, cursors can be opened on
	 *  any data source, regardless of whether it is ultimately stored
	 *  in a table.  Some cursor types may have limited functionality
	 *  (for example, they may be read-only or not support transactional
	 *  updates).  See @ref data_sources for more information.
	 *  <br>
	 *  @copydoc doc_cursor_types
	 * @param to_dup a cursor to duplicate or gather statistics on
	 * @configstart{WT_SESSION.open_cursor, see dist/api_data.py}
	 * @config{append, append the value as a new record\, creating a new
	 * record number key; valid only for cursors with record number keys., a
	 * boolean flag; default \c false.}
	 * @config{bulk, configure the cursor for bulk-loading\, a fast\,
	 * initial load path (see @ref tune_bulk_load for more information).
	 * Bulk-load may only be used for newly created objects and applications
	 * should use the WT_CURSOR::insert method to insert rows.  When
	 * bulk-loading\, rows must be loaded in sorted order.  The value is
	 * usually a true/false flag; when bulk-loading fixed-length column
	 * store objects\, the special value \c bitmap allows chunks of a memory
	 * resident bitmap to be loaded directly into a file by passing a \c
	 * WT_ITEM to WT_CURSOR::set_value where the \c size field indicates the
	 * number of records in the bitmap (as specified by the object's \c
	 * value_format configuration). Bulk-loaded bitmap values must end on a
	 * byte boundary relative to the bit count (except for the last set of
	 * values loaded)., a string; default \c false.}
	 * @config{checkpoint, the name of a checkpoint to open (the reserved
	 * name "WiredTigerCheckpoint" opens the most recent internal checkpoint
	 * taken for the object). The cursor does not support data
	 * modification., a string; default empty.}
	 * @config{dump, configure the cursor for dump format inputs and
	 * outputs: "hex" selects a simple hexadecimal format\, "json" selects a
	 * JSON format with each record formatted as fields named by column
	 * names if available\, and "print" selects a format where only
	 * non-printing characters are hexadecimal encoded.  These formats are
	 * compatible with the @ref util_dump and @ref util_load commands., a
	 * string\, chosen from the following options: \c "hex"\, \c "json"\, \c
	 * "print"; default empty.}
	 * @config{next_random, configure the cursor to return a pseudo-random
	 * record from the object when the WT_CURSOR::next method is called;
	 * valid only for row-store cursors.  See @ref cursor_random for
	 * details., a boolean flag; default \c false.}
	 * @config{next_random_sample_size, cursors configured by \c next_random
	 * to return pseudo-random records from the object randomly select from
	 * the entire object\, by default.  Setting \c next_random_sample_size
	 * to a non-zero value sets the number of samples the application
	 * expects to take using the \c next_random cursor.  A cursor configured
	 * with both \c next_random and \c next_random_sample_size attempts to
	 * divide the object into \c next_random_sample_size equal-sized
	 * pieces\, and each retrieval returns a record from one of those
	 * pieces.  See @ref cursor_random for details., a string; default \c
	 * 0.}
	 * @config{overwrite, configures whether the cursor's insert\, update
	 * and remove methods check the existing state of the record.  If \c
	 * overwrite is \c false\, WT_CURSOR::insert fails with
	 * ::WT_DUPLICATE_KEY if the record exists\, WT_CURSOR::update and
	 * WT_CURSOR::remove fail with ::WT_NOTFOUND if the record does not
	 * exist., a boolean flag; default \c true.}
	 * @config{raw, ignore the encodings for the key and value\, manage data
	 * as if the formats were \c "u". See @ref cursor_raw for details., a
	 * boolean flag; default \c false.}
	 * @config{readonly, only query operations are supported by this cursor.
	 * An error is returned if a modification is attempted using the cursor.
	 * The default is false for all cursor types except for log and metadata
	 * cursors., a boolean flag; default \c false.}
	 * @config{statistics, Specify the statistics to be gathered.  Choosing
	 * "all" gathers statistics regardless of cost and may include
	 * traversing on-disk files; "fast" gathers a subset of relatively
	 * inexpensive statistics.  The selection must agree with the database
	 * \c statistics configuration specified to ::wiredtiger_open or
	 * WT_CONNECTION::reconfigure.  For example\, "all" or "fast" can be
	 * configured when the database is configured with "all"\, but the
	 * cursor open will fail if "all" is specified when the database is
	 * configured with "fast"\, and the cursor open will fail in all cases
	 * when the database is configured with "none". If "size" is
	 * configured\, only the underlying size of the object on disk is filled
	 * in and the object is not opened.  If \c statistics is not
	 * configured\, the default configuration is the database configuration.
	 * The "clear" configuration resets statistics after gathering them\,
	 * where appropriate (for example\, a cache size statistic is not
	 * cleared\, while the count of cursor insert operations will be
	 * cleared). See @ref statistics for more information., a list\, with
	 * values chosen from the following options: \c "all"\, \c
	 * "cache_walk"\, \c "fast"\, \c "clear"\, \c "size"\, \c "tree_walk";
	 * default empty.}
	 * @config{target, if non-empty\, backup the list of objects; valid only
	 * for a backup data source., a list of strings; default empty.}
	 * @configend
	 * @param[out] cursorp a pointer to the newly opened cursor
	 * @errors
	 */
	int __F(open_cursor)(WT_SESSION *session,
	    const char *uri, WT_HANDLE_NULLABLE(WT_CURSOR) *to_dup,
	    const char *config, WT_CURSOR **cursorp);
	/*! @} */

	/*!
	 * @name Table operations
	 * @{
	 */
	/*!
	 * Create a table, column group, index or file.
	 *
	 * @snippet ex_all.c Create a table
	 *
	 * @param session the session handle
	 * @param name the URI of the object to create, such as
	 * \c "table:stock". For a description of URI formats
	 * see @ref data_sources.
	 * @configstart{WT_SESSION.create, see dist/api_data.py}
	 * @config{access_pattern_hint, It is recommended that workloads that
	 * consist primarily of updates and/or point queries specify \c random.
	 * Workloads that do many cursor scans through large ranges of data
	 * specify \c sequential and other workloads specify \c none.  The
	 * option leads to an advisory call to an appropriate operating system
	 * API where available., a string\, chosen from the following options:
	 * \c "none"\, \c "random"\, \c "sequential"; default \c none.}
	 * @config{allocation_size, the file unit allocation size\, in bytes\,
	 * must a power-of-two; smaller values decrease the file space required
	 * by overflow items\, and the default value of 4KB is a good choice
	 * absent requirements from the operating system or storage device., an
	 * integer between 512B and 128MB; default \c 4KB.}
	 * @config{app_metadata, application-owned metadata for this object., a
	 * string; default empty.}
	 * @config{block_allocation, configure block allocation.  Permitted
	 * values are \c "first" or \c "best"; the \c "first" configuration uses
	 * a first-available algorithm during block allocation\, the \c "best"
	 * configuration uses a best-fit algorithm., a string\, chosen from the
	 * following options: \c "first"\, \c "best"; default \c best.}
	 * @config{block_compressor, configure a compressor for file blocks.
	 * Permitted values are \c "none" or custom compression engine name
	 * created with WT_CONNECTION::add_compressor.  If WiredTiger has
	 * builtin support for \c "lz4"\, \c "snappy"\, \c "zlib" or \c "zstd"
	 * compression\, these names are also available.  See @ref compression
	 * for more information., a string; default \c none.}
	 * @config{cache_resident, do not ever evict the object's pages from
	 * cache.  Not compatible with LSM tables; see @ref
	 * tuning_cache_resident for more information., a boolean flag; default
	 * \c false.}
	 * @config{checksum, configure block checksums; permitted values are
	 * <code>on</code> (checksum all blocks)\, <code>off</code> (checksum no
	 * blocks) and <code>uncompresssed</code> (checksum only blocks which
	 * are not compressed for any reason). The \c uncompressed setting is
	 * for applications which can rely on decompression to fail if a block
	 * has been corrupted., a string\, chosen from the following options: \c
	 * "on"\, \c "off"\, \c "uncompressed"; default \c uncompressed.}
	 * @config{colgroups, comma-separated list of names of column groups.
	 * Each column group is stored separately\, keyed by the primary key of
	 * the table.  If no column groups are specified\, all columns are
	 * stored together in a single file.  All value columns in the table
	 * must appear in at least one column group.  Each column group must be
	 * created with a separate call to WT_SESSION::create., a list of
	 * strings; default empty.}
	 * @config{collator, configure custom collation for keys.  Permitted
	 * values are \c "none" or a custom collator name created with
	 * WT_CONNECTION::add_collator., a string; default \c none.}
	 * @config{columns, list of the column names.  Comma-separated list of
	 * the form <code>(column[\,...])</code>. For tables\, the number of
	 * entries must match the total number of values in \c key_format and \c
	 * value_format.  For colgroups and indices\, all column names must
	 * appear in the list of columns for the table., a list of strings;
	 * default empty.}
	 * @config{dictionary, the maximum number of unique values remembered in
	 * the Btree row-store leaf page value dictionary; see @ref
	 * file_formats_compression for more information., an integer greater
	 * than or equal to 0; default \c 0.}
	 * @config{encryption = (, configure an encryptor for file blocks.  When
	 * a table is created\, its encryptor is not implicitly used for any
	 * related indices or column groups., a set of related configuration
	 * options defined below.}
	 * @config{&nbsp;&nbsp;&nbsp;&nbsp;keyid, An
	 * identifier that identifies a unique instance of the encryptor.  It is
	 * stored in clear text\, and thus is available when the wiredtiger
	 * database is reopened.  On the first use of a (name\, keyid)
	 * combination\, the WT_ENCRYPTOR::customize function is called with the
	 * keyid as an argument., a string; default empty.}
	 * @config{&nbsp;&nbsp;&nbsp;&nbsp;name, Permitted values are \c "none"
	 * or custom encryption engine name created with
	 * WT_CONNECTION::add_encryptor.  See @ref encryption for more
	 * information., a string; default \c none.}
	 * @config{ ),,}
	 * @config{exclusive, fail if the object exists.  When false (the
	 * default)\, if the object exists\, check that its settings match the
	 * specified configuration., a boolean flag; default \c false.}
	 * @config{extractor, configure custom extractor for indices.  Permitted
	 * values are \c "none" or an extractor name created with
	 * WT_CONNECTION::add_extractor., a string; default \c none.}
	 * @config{format, the file format., a string\, chosen from the
	 * following options: \c "btree"; default \c btree.}
	 * @config{huffman_key, configure Huffman encoding for keys.  Permitted
	 * values are \c "none"\, \c "english"\, \c "utf8<file>" or \c
	 * "utf16<file>". See @ref huffman for more information., a string;
	 * default \c none.}
	 * @config{huffman_value, configure Huffman encoding for values.
	 * Permitted values are \c "none"\, \c "english"\, \c "utf8<file>" or \c
	 * "utf16<file>". See @ref huffman for more information., a string;
	 * default \c none.}
	 * @config{ignore_in_memory_cache_size, allow update and insert
	 * operations to proceed even if the cache is already at capacity.  Only
	 * valid in conjunction with in-memory databases.  Should be used with
	 * caution - this configuration allows WiredTiger to consume memory over
	 * the configured cache limit., a boolean flag; default \c false.}
	 * @config{immutable, configure the index to be immutable - that is an
	 * index is not changed by any update to a record in the table., a
	 * boolean flag; default \c false.}
	 * @config{internal_key_max, the largest key stored in an internal
	 * node\, in bytes.  If set\, keys larger than the specified size are
	 * stored as overflow items (which may require additional I/O to
	 * access). The default and the maximum allowed value are both one-tenth
	 * the size of a newly split internal page., an integer greater than or
	 * equal to 0; default \c 0.}
	 * @config{internal_key_truncate, configure internal key truncation\,
	 * discarding unnecessary trailing bytes on internal keys (ignored for
	 * custom collators)., a boolean flag; default \c true.}
	 * @config{internal_page_max, the maximum page size for internal nodes\,
	 * in bytes; the size must be a multiple of the allocation size and is
	 * significant for applications wanting to avoid excessive L2 cache
	 * misses while searching the tree.  The page maximum is the bytes of
	 * uncompressed data\, that is\, the limit is applied before any block
	 * compression is done., an integer between 512B and 512MB; default \c
	 * 4KB.}
	 * @config{key_format, the format of the data packed into key items.
	 * See @ref schema_format_types for details.  By default\, the
	 * key_format is \c 'u' and applications use WT_ITEM structures to
	 * manipulate raw byte arrays.  By default\, records are stored in
	 * row-store files: keys of type \c 'r' are record numbers and records
	 * referenced by record number are stored in column-store files., a
	 * format string; default \c u.}
	 * @config{leaf_key_max, the largest key stored in a leaf node\, in
	 * bytes.  If set\, keys larger than the specified size are stored as
	 * overflow items (which may require additional I/O to access). The
	 * default value is one-tenth the size of a newly split leaf page., an
	 * integer greater than or equal to 0; default \c 0.}
	 * @config{leaf_page_max, the maximum page size for leaf nodes\, in
	 * bytes; the size must be a multiple of the allocation size\, and is
	 * significant for applications wanting to maximize sequential data
	 * transfer from a storage device.  The page maximum is the bytes of
	 * uncompressed data\, that is\, the limit is applied before any block
	 * compression is done., an integer between 512B and 512MB; default \c
	 * 32KB.}
	 * @config{leaf_value_max, the largest value stored in a leaf node\, in
	 * bytes.  If set\, values larger than the specified size are stored as
	 * overflow items (which may require additional I/O to access). If the
	 * size is larger than the maximum leaf page size\, the page size is
	 * temporarily ignored when large values are written.  The default is
	 * one-half the size of a newly split leaf page., an integer greater
	 * than or equal to 0; default \c 0.}
	 * @config{log = (, the transaction log configuration for this object.
	 * Only valid if log is enabled in ::wiredtiger_open., a set of related
	 * configuration options defined below.}
	 * @config{&nbsp;&nbsp;&nbsp;&nbsp;enabled, if false\, this object has
	 * checkpoint-level durability., a boolean flag; default \c true.}
	 * @config{ ),,}
	 * @config{lsm = (, options only relevant for LSM data sources., a set
	 * of related configuration options defined below.}
	 * @config{&nbsp;&nbsp;&nbsp;&nbsp;auto_throttle, Throttle inserts into
	 * LSM trees if flushing to disk isn't keeping up., a boolean flag;
	 * default \c true.}
	 * @config{&nbsp;&nbsp;&nbsp;&nbsp;bloom, create bloom
	 * filters on LSM tree chunks as they are merged., a boolean flag;
	 * default \c true.}
	 * @config{&nbsp;&nbsp;&nbsp;&nbsp;bloom_bit_count,
	 * the number of bits used per item for LSM bloom filters., an integer
	 * between 2 and 1000; default \c 16.}
	 * @config{&nbsp;&nbsp;&nbsp;&nbsp;bloom_config, config string used when
	 * creating Bloom filter files\, passed to WT_SESSION::create., a
	 * string; default empty.}
	 * @config{&nbsp;&nbsp;&nbsp;&nbsp;bloom_hash_count, the number of hash
	 * values per item used for LSM bloom filters., an integer between 2 and
	 * 100; default \c 8.}
	 * @config{&nbsp;&nbsp;&nbsp;&nbsp;bloom_oldest,
	 * create a bloom filter on the oldest LSM tree chunk.  Only supported
	 * if bloom filters are enabled., a boolean flag; default \c false.}
	 * @config{&nbsp;&nbsp;&nbsp;&nbsp;chunk_count_limit, the maximum number
	 * of chunks to allow in an LSM tree.  This option automatically times
	 * out old data.  As new chunks are added old chunks will be removed.
	 * Enabling this option disables LSM background merges., an integer;
	 * default \c 0.}
	 * @config{&nbsp;&nbsp;&nbsp;&nbsp;chunk_max, the maximum
	 * size a single chunk can be.  Chunks larger than this size are not
	 * considered for further merges.  This is a soft limit\, and chunks
	 * larger than this value can be created.  Must be larger than
	 * chunk_size., an integer between 100MB and 10TB; default \c 5GB.}
	 * @config{&nbsp;&nbsp;&nbsp;&nbsp;chunk_size, the maximum size of the
	 * in-memory chunk of an LSM tree.  This limit is soft - it is possible
	 * for chunks to be temporarily larger than this value.  This overrides
	 * the \c memory_page_max setting., an integer between 512K and 500MB;
	 * default \c 10MB.}
	 * @config{&nbsp;&nbsp;&nbsp;&nbsp;merge_max, the
	 * maximum number of chunks to include in a merge operation., an integer
	 * between 2 and 100; default \c 15.}
	 * @config{&nbsp;&nbsp;&nbsp;&nbsp;merge_min, the minimum number of
	 * chunks to include in a merge operation.  If set to 0 or 1 half the
	 * value of merge_max is used., an integer no more than 100; default \c
	 * 0.}
	 * @config{ ),,}
	 * @config{memory_page_max, the maximum size a page can grow to in
	 * memory before being reconciled to disk.  The specified size will be
	 * adjusted to a lower bound of <code>leaf_page_max</code>\, and an
	 * upper bound of <code>cache_size / 10</code>. This limit is soft - it
	 * is possible for pages to be temporarily larger than this value.  This
	 * setting is ignored for LSM trees\, see \c chunk_size., an integer
	 * between 512B and 10TB; default \c 5MB.}
	 * @config{os_cache_dirty_max, maximum dirty system buffer cache usage\,
	 * in bytes.  If non-zero\, schedule writes for dirty blocks belonging
	 * to this object in the system buffer cache after that many bytes from
	 * this object are written into the buffer cache., an integer greater
	 * than or equal to 0; default \c 0.}
	 * @config{os_cache_max, maximum system buffer cache usage\, in bytes.
	 * If non-zero\, evict object blocks from the system buffer cache after
	 * that many bytes from this object are read or written into the buffer
	 * cache., an integer greater than or equal to 0; default \c 0.}
	 * @config{prefix_compression, configure prefix compression on row-store
	 * leaf pages., a boolean flag; default \c false.}
	 * @config{prefix_compression_min, minimum gain before prefix
	 * compression will be used on row-store leaf pages., an integer greater
	 * than or equal to 0; default \c 4.}
	 * @config{split_pct, the Btree page split size as a percentage of the
	 * maximum Btree page size\, that is\, when a Btree page is split\, it
	 * will be split into smaller pages\, where each page is the specified
	 * percentage of the maximum Btree page size., an integer between 50 and
	 * 100; default \c 90.}
	 * @config{type, set the type of data source used to store a column
	 * group\, index or simple table.  By default\, a \c "file:" URI is
	 * derived from the object name.  The \c type configuration can be used
	 * to switch to a different data source\, such as LSM or an extension
	 * configured by the application., a string; default \c file.}
	 * @config{value_format, the format of the data packed into value items.
	 * See @ref schema_format_types for details.  By default\, the
	 * value_format is \c 'u' and applications use a WT_ITEM structure to
	 * manipulate raw byte arrays.  Value items of type 't' are bitfields\,
	 * and when configured with record number type keys\, will be stored
	 * using a fixed-length store., a format string; default \c u.}
	 * @configend
	 * @errors
	 */
	int __F(create)(WT_SESSION *session,
	    const char *name, const char *config);

	/*!
	 * Compact a live row- or column-store btree or LSM tree.
	 *
	 * @snippet ex_all.c Compact a table
	 *
	 * @param session the session handle
	 * @param name the URI of the object to compact, such as
	 * \c "table:stock"
	 * @configstart{WT_SESSION.compact, see dist/api_data.py}
	 * @config{timeout, maximum amount of time to allow for compact in
	 * seconds.  The actual amount of time spent in compact may exceed the
	 * configured value.  A value of zero disables the timeout., an integer;
	 * default \c 1200.}
	 * @configend
	 * @errors
	 */
	int __F(compact)(WT_SESSION *session,
	    const char *name, const char *config);

	/*!
	 * Drop (delete) an object.
	 *
	 * @snippet ex_all.c Drop a table
	 *
	 * @param session the session handle
	 * @param name the URI of the object to drop, such as \c "table:stock"
	 * @configstart{WT_SESSION.drop, see dist/api_data.py}
	 * @config{force, return success if the object does not exist., a
	 * boolean flag; default \c false.}
	 * @config{remove_files, should the underlying files be removed?., a
	 * boolean flag; default \c true.}
	 * @configend
	 * @ebusy_errors
	 */
	int __F(drop)(WT_SESSION *session,
	    const char *name, const char *config);

	/*!
	 * Join a join cursor with a reference cursor.
	 *
	 * @snippet ex_schema.c Join cursors
	 *
	 * @param session the session handle
	 * @param join_cursor a cursor that was opened using a
	 * \c "join:" URI. It may not have been used for any operations
	 * other than other join calls.
	 * @param ref_cursor an index cursor having the same base table
	 * as the join_cursor, or a table cursor open on the same base table,
	 * or another join cursor. Unless the ref_cursor is another join
	 * cursor, it must be positioned.
	 *
	 * The ref_cursor limits the results seen by iterating the
	 * join_cursor to table items referred to by the key in this
	 * index. The set of keys referred to is modified by the compare
	 * config option.
	 *
	 * Multiple join calls builds up a set of ref_cursors, and
	 * by default, the results seen by iteration are the intersection
	 * of the cursor ranges participating in the join. When configured
	 * with \c "operation=or", the results seen are the union of
	 * the participating cursor ranges.
	 *
	 * After the join call completes, the ref_cursor cursor may not be
	 * used for any purpose other than get_key and get_value. Any other
	 * cursor method (e.g. next, prev,close) will fail. When the
	 * join_cursor is closed, the ref_cursor is made available for
	 * general use again. The application should close ref_cursor when
	 * finished with it, although not before the join_cursor is closed.
	 *
	 * @configstart{WT_SESSION.join, see dist/api_data.py}
	 * @config{bloom_bit_count, the number of bits used per item for the
	 * bloom filter., an integer between 2 and 1000; default \c 16.}
	 * @config{bloom_false_positives, return all values that pass the bloom
	 * filter\, without eliminating any false positives., a boolean flag;
	 * default \c false.}
	 * @config{bloom_hash_count, the number of hash values per item for the
	 * bloom filter., an integer between 2 and 100; default \c 8.}
	 * @config{compare, modifies the set of items to be returned so that the
	 * index key satisfies the given comparison relative to the key set in
	 * this cursor., a string\, chosen from the following options: \c "eq"\,
	 * \c "ge"\, \c "gt"\, \c "le"\, \c "lt"; default \c "eq".}
	 * @config{count, set an approximate count of the elements that would be
	 * included in the join.  This is used in sizing the bloom filter\, and
	 * also influences evaluation order for cursors in the join.  When the
	 * count is equal for multiple bloom filters in a composition of joins\,
	 * the bloom filter may be shared., an integer; default \c .}
	 * @config{operation, the operation applied between this and other
	 * joined cursors.  When "operation=and" is specified\, all the
	 * conditions implied by joins must be satisfied for an entry to be
	 * returned by the join cursor; when "operation=or" is specified\, only
	 * one must be satisfied.  All cursors joined to a join cursor must have
	 * matching operations., a string\, chosen from the following options:
	 * \c "and"\, \c "or"; default \c "and".}
	 * @config{strategy, when set to bloom\, a bloom filter is created and
	 * populated for this index.  This has an up front cost but may reduce
	 * the number of accesses to the main table when iterating the joined
	 * cursor.  The bloom setting requires that count be set., a string\,
	 * chosen from the following options: \c "bloom"\, \c "default"; default
	 * empty.}
	 * @configend
	 * @errors
	 */
	int __F(join)(WT_SESSION *session, WT_CURSOR *join_cursor,
	    WT_CURSOR *ref_cursor, const char *config);

	/*!
	 * Flush the log.
	 *
	 * @param session the session handle
	 * @configstart{WT_SESSION.log_flush, see dist/api_data.py}
	 * @config{sync, forcibly flush the log and wait for it to achieve the
	 * synchronization level specified.  The \c background setting initiates
	 * a background synchronization intended to be used with a later call to
	 * WT_SESSION::transaction_sync.  The \c off setting forces any buffered
	 * log records to be written to the file system.  The \c on setting
	 * forces log records to be written to the storage device., a string\,
	 * chosen from the following options: \c "background"\, \c "off"\, \c
	 * "on"; default \c on.}
	 * @configend
	 * @errors
	 */
	int __F(log_flush)(WT_SESSION *session, const char *config);

	/*!
	 * Insert a ::WT_LOGREC_MESSAGE type record in the database log files
	 * (the database must be configured for logging when this method is
	 * called).
	 *
	 * @param session the session handle
	 * @param fmt a printf format specifier
	 * @errors
	 */
	int __F(log_printf)(WT_SESSION *session, const char *fmt, ...);

	/*!
	 * Rebalance a table, see @ref rebalance.
	 *
	 * @snippet ex_all.c Rebalance a table
	 *
	 * @param session the session handle
	 * @param uri the current URI of the object, such as \c "table:mytable"
	 * @configempty{WT_SESSION.rebalance, see dist/api_data.py}
	 * @ebusy_errors
	 */
	int __F(rebalance)(
	    WT_SESSION *session, const char *uri, const char *config);

	/*!
	 * Rename an object.
	 *
	 * @snippet ex_all.c Rename a table
	 *
	 * @param session the session handle
	 * @param uri the current URI of the object, such as \c "table:old"
	 * @param newuri the new URI of the object, such as \c "table:new"
	 * @configempty{WT_SESSION.rename, see dist/api_data.py}
	 * @ebusy_errors
	 */
	int __F(rename)(WT_SESSION *session,
	    const char *uri, const char *newuri, const char *config);

	/*!
	 * Reset the session handle.
	 *
	 * This will reset all cursors associated with this session and clear
	 * any buffers that each cursor held. After this the buffers associated
	 * with the session will be discarded. The session can be re-used
	 * immediately after this call returns. If a transaction is running on
	 * this session, then this call will take no action and return a busy
	 * error.
	 *
	 * @snippet ex_all.c Reset the session
	 *
	 * @param session the session handle
	 * @ebusy_errors
	 */
	int __F(reset)(WT_SESSION *session);

	/*!
	 * Salvage a file or table
	 *
	 * Salvage rebuilds the file, or files of which a table is comprised,
	 * discarding any corrupted file blocks.
	 *
	 * Previously deleted records may re-appear, and inserted records may
	 * disappear, when salvage is done, so salvage should not be run
	 * unless it is known to be necessary.  Normally, salvage should be
	 * called after a file or table has been corrupted, as reported by the
	 * WT_SESSION::verify method.
	 *
	 * Files are rebuilt in place, the salvage method overwrites the
	 * existing files.
	 *
	 * @snippet ex_all.c Salvage a table
	 *
	 * @param session the session handle
	 * @param name the URI of the file or table to salvage
	 * @configstart{WT_SESSION.salvage, see dist/api_data.py}
	 * @config{force, force salvage even of files that do not appear to be
	 * WiredTiger files., a boolean flag; default \c false.}
	 * @configend
	 * @ebusy_errors
	 */
	int __F(salvage)(WT_SESSION *session,
	    const char *name, const char *config);

	/*!
	 * Truncate a file, table or cursor range.
	 *
	 * Truncate a file or table.
	 * @snippet ex_all.c Truncate a table
	 *
	 * Truncate a cursor range.  When truncating based on a cursor position,
	 * it is not required the cursor reference a record in the object, only
	 * that the key be set.  This allows applications to discard portions of
	 * the object name space without knowing exactly what records the object
	 * contains.
	 * @snippet ex_all.c Truncate a range
	 *
	 * Any specified cursors end with no position, and subsequent calls to
	 * the WT_CURSOR::next (WT_CURSOR::prev) method will iterate from the
	 * beginning (end) of the table.
	 *
	 * @param session the session handle
	 * @param name the URI of the file or table to truncate
	 * @param start optional cursor marking the first record discarded;
	 * if <code>NULL</code>, the truncate starts from the beginning of
	 * the object
	 * @param stop optional cursor marking the last record discarded;
	 * if <code>NULL</code>, the truncate continues to the end of the
	 * object
	 * @configempty{WT_SESSION.truncate, see dist/api_data.py}
	 * @errors
	 */
	int __F(truncate)(WT_SESSION *session,
	    const char *name,
	    WT_HANDLE_NULLABLE(WT_CURSOR) *start,
	    WT_HANDLE_NULLABLE(WT_CURSOR) *stop,
	    const char *config);

	/*!
	 * Upgrade a file or table.
	 *
	 * Upgrade upgrades a file or table, if upgrade is required.
	 *
	 * @snippet ex_all.c Upgrade a table
	 *
	 * @param session the session handle
	 * @param name the URI of the file or table to upgrade
	 * @configempty{WT_SESSION.upgrade, see dist/api_data.py}
	 * @ebusy_errors
	 */
	int __F(upgrade)(WT_SESSION *session,
	    const char *name, const char *config);

	/*!
	 * Verify a file or table.
	 *
	 * Verify reports if a file, or the files of which a table is
	 * comprised, have been corrupted.  The WT_SESSION::salvage method
	 * can be used to repair a corrupted file,
	 *
	 * @snippet ex_all.c Verify a table
	 *
	 * @param session the session handle
	 * @param name the URI of the file or table to verify
	 * @configstart{WT_SESSION.verify, see dist/api_data.py}
	 * @config{dump_address, Display addresses and page types as pages are
	 * verified\, using the application's message handler\, intended for
	 * debugging., a boolean flag; default \c false.}
	 * @config{dump_blocks, Display the contents of on-disk blocks as they
	 * are verified\, using the application's message handler\, intended for
	 * debugging., a boolean flag; default \c false.}
	 * @config{dump_layout, Display the layout of the files as they are
	 * verified\, using the application's message handler\, intended for
	 * debugging; requires optional support from the block manager., a
	 * boolean flag; default \c false.}
	 * @config{dump_offsets, Display the contents of specific on-disk
	 * blocks\, using the application's message handler\, intended for
	 * debugging., a list of strings; default empty.}
	 * @config{dump_pages, Display the contents of in-memory pages as they
	 * are verified\, using the application's message handler\, intended for
	 * debugging., a boolean flag; default \c false.}
	 * @config{strict, Treat any verification problem as an error; by
	 * default\, verify will warn\, but not fail\, in the case of errors
	 * that won't affect future behavior (for example\, a leaked block)., a
	 * boolean flag; default \c false.}
	 * @configend
	 * @ebusy_errors
	 */
	int __F(verify)(WT_SESSION *session,
	    const char *name, const char *config);
	/*! @} */

	/*!
	 * @name Transactions
	 * @{
	 */
	/*!
	 * Start a transaction in this session.
	 *
	 * The transaction remains active until ended by
	 * WT_SESSION::commit_transaction or WT_SESSION::rollback_transaction.
	 * Operations performed on cursors capable of supporting transactional
	 * operations that are already open in this session, or which are opened
	 * before the transaction ends, will operate in the context of the
	 * transaction.
	 *
	 * WT_SESSION::begin_transaction will fail if a transaction is already
	 * in progress in the session.
	 *
	 * @snippet ex_all.c transaction commit/rollback
	 *
	 * @param session the session handle
	 * @configstart{WT_SESSION.begin_transaction, see dist/api_data.py}
	 * @config{isolation, the isolation level for this transaction; defaults
	 * to the session's isolation level., a string\, chosen from the
	 * following options: \c "read-uncommitted"\, \c "read-committed"\, \c
	 * "snapshot"; default empty.}
	 * @config{name, name of the transaction for tracing and debugging., a
	 * string; default empty.}
	 * @config{priority, priority of the transaction for resolving
	 * conflicts.  Transactions with higher values are less likely to
	 * abort., an integer between -100 and 100; default \c 0.}
	 * @config{snapshot, use a named\, in-memory snapshot\, see @ref
	 * transaction_named_snapshots., a string; default empty.}
	 * @config{sync, whether to sync log records when the transaction
	 * commits\, inherited from ::wiredtiger_open \c transaction_sync., a
	 * boolean flag; default empty.}
	 * @configend
	 * @errors
	 */
	int __F(begin_transaction)(WT_SESSION *session, const char *config);

	/*!
	 * Commit the current transaction.
	 *
	 * A transaction must be in progress when this method is called.
	 *
	 * If WT_SESSION::commit_transaction returns an error, the transaction
	 * was rolled back, not committed.
	 *
	 * @snippet ex_all.c transaction commit/rollback
	 *
	 * @param session the session handle
	 * @configstart{WT_SESSION.commit_transaction, see dist/api_data.py}
	 * @config{sync, override whether to sync log records when the
	 * transaction commits\, inherited from ::wiredtiger_open \c
	 * transaction_sync.  The \c background setting initiates a background
	 * synchronization intended to be used with a later call to
	 * WT_SESSION::transaction_sync.  The \c off setting does not wait for
	 * record to be written or synchronized.  The \c on setting forces log
	 * records to be written to the storage device., a string\, chosen from
	 * the following options: \c "background"\, \c "off"\, \c "on"; default
	 * empty.}
	 * @configend
	 * @errors
	 */
	int __F(commit_transaction)(WT_SESSION *session, const char *config);

	/*!
	 * Roll back the current transaction.
	 *
	 * A transaction must be in progress when this method is called.
	 *
	 * All cursors are reset.
	 *
	 * @snippet ex_all.c transaction commit/rollback
	 *
	 * @param session the session handle
	 * @configempty{WT_SESSION.rollback_transaction, see dist/api_data.py}
	 * @errors
	 */
	int __F(rollback_transaction)(WT_SESSION *session, const char *config);

	/*!
	 * Write a transactionally consistent snapshot of a database or set of
	 * objects.  The checkpoint includes all transactions committed before
	 * the checkpoint starts.  Additionally, checkpoints may optionally be
	 * discarded.
	 *
	 * @snippet ex_all.c Checkpoint examples
	 *
	 * @param session the session handle
	 * @configstart{WT_SESSION.checkpoint, see dist/api_data.py}
	 * @config{drop, specify a list of checkpoints to drop.  The list may
	 * additionally contain one of the following keys: \c "from=all" to drop
	 * all checkpoints\, \c "from=<checkpoint>" to drop all checkpoints
	 * after and including the named checkpoint\, or \c "to=<checkpoint>" to
	 * drop all checkpoints before and including the named checkpoint.
	 * Checkpoints cannot be dropped while a hot backup is in progress or if
	 * open in a cursor., a list of strings; default empty.}
	 * @config{force, by default\, checkpoints may be skipped if the
	 * underlying object has not been modified\, this option forces the
	 * checkpoint., a boolean flag; default \c false.}
	 * @config{name, if set\, specify a name for the checkpoint (note that
	 * checkpoints including LSM trees may not be named)., a string; default
	 * empty.}
	 * @config{target, if non-empty\, checkpoint the list of objects., a
	 * list of strings; default empty.}
	 * @configend
	 * @errors
	 */
	int __F(checkpoint)(WT_SESSION *session, const char *config);

	/*!
	 * Manage named snapshot transactions. Use this API to create and drop
	 * named snapshots. Named snapshot transactions can be accessed via
	 * WT_CURSOR::open. See @ref transaction_named_snapshots.
	 *
	 * @snippet ex_all.c Snapshot examples
	 *
	 * @param session the session handle
	 * @configstart{WT_SESSION.snapshot, see dist/api_data.py}
	 * @config{drop = (, if non-empty\, specifies which snapshots to drop.
	 * Where a group of snapshots are being dropped\, the order is based on
	 * snapshot creation order not alphanumeric name order., a set of
	 * related configuration options defined below.}
	 * @config{&nbsp;&nbsp;&nbsp;&nbsp;all, drop all named snapshots., a
	 * boolean flag; default \c false.}
	 * @config{&nbsp;&nbsp;&nbsp;&nbsp;before, drop all snapshots up to but
	 * not including the specified name., a string; default empty.}
	 * @config{&nbsp;&nbsp;&nbsp;&nbsp;names, drop specific named
	 * snapshots., a list of strings; default empty.}
	 * @config{&nbsp;&nbsp;&nbsp;&nbsp;to, drop all snapshots up to and
	 * including the specified name., a string; default empty.}
	 * @config{
	 * ),,}
	 * @config{include_updates, make updates from the current transaction
	 * visible to users of the named snapshot.  Transactions started with
	 * such a named snapshot are restricted to being read-only., a boolean
	 * flag; default \c false.}
	 * @config{name, specify a name for the snapshot., a string; default
	 * empty.}
	 * @configend
	 * @errors
	 */
	int __F(snapshot)(WT_SESSION *session, const char *config);

	/*!
	 * Return the transaction ID range pinned by the session handle.
	 *
	 * The ID range is approximate and is calculated based on the oldest
	 * ID needed for the active transaction in this session, compared
	 * to the newest transaction in the system.
	 *
	 * @snippet ex_all.c transaction pinned range
	 *
	 * @param session the session handle
	 * @param[out] range the range of IDs pinned by this session. Zero if
	 * there is no active transaction.
	 * @errors
	 */
	int __F(transaction_pinned_range)(WT_SESSION* session, uint64_t *range);

	/*!
	 * Wait for a transaction to become synchronized.  This method is
	 * only useful when ::wiredtiger_open is configured with the
	 * \c transaction_sync setting disabled.  This method must be called
	 * when no transactions are active in the session.
	 *
	 * @snippet ex_all.c Transaction sync
	 *
	 * @param session the session handle
	 * @configstart{WT_SESSION.transaction_sync, see dist/api_data.py}
	 * @config{timeout_ms, maximum amount of time to wait for background
	 * sync to complete in milliseconds.  A value of zero disables the
	 * timeout and returns immediately., an integer; default \c 1200000.}
	 * @configend
	 * @errors
	 */
	int __F(transaction_sync)(WT_SESSION *session, const char *config);
	/*! @} */
};

/*!
 * A connection to a WiredTiger database.  The connection may be opened within
 * the same address space as the caller or accessed over a socket connection.
 *
 * Most applications will open a single connection to a database for each
 * process.  The first process to open a connection to a database will access
 * the database in its own address space.  Subsequent connections (if allowed)
 * will communicate with the first process over a socket connection to perform
 * their operations.
 *
 * <b>Thread safety:</b> A WT_CONNECTION handle may be shared between threads,
 * see @ref threads for more information.
 */
struct __wt_connection {
	/*!
	 * @name Async operation handles
	 * @{
	 */
	/*!
	 * Wait for all outstanding operations to complete.
	 *
	 * @snippet ex_async.c async flush
	 *
	 * @param connection the connection handle
	 * @errors
	 */
	int __F(async_flush)(WT_CONNECTION *connection);

	/*!
	 * Return an async operation handle
	 *
	 * @snippet ex_async.c async handle allocation
	 *
	 * @param connection the connection handle
	 * @param uri the connection handle
	 * @configstart{WT_CONNECTION.async_new_op, see dist/api_data.py}
	 * @config{append, append the value as a new record\, creating a new
	 * record number key; valid only for operations with record number
	 * keys., a boolean flag; default \c false.}
	 * @config{overwrite, configures whether the cursor's insert\, update
	 * and remove methods check the existing state of the record.  If \c
	 * overwrite is \c false\, WT_CURSOR::insert fails with
	 * ::WT_DUPLICATE_KEY if the record exists\, WT_CURSOR::update and
	 * WT_CURSOR::remove fail with ::WT_NOTFOUND if the record does not
	 * exist., a boolean flag; default \c true.}
	 * @config{raw, ignore the encodings for the key and value\, manage data
	 * as if the formats were \c "u". See @ref cursor_raw for details., a
	 * boolean flag; default \c false.}
	 * @config{timeout, maximum amount of time to allow for compact in
	 * seconds.  The actual amount of time spent in compact may exceed the
	 * configured value.  A value of zero disables the timeout., an integer;
	 * default \c 1200.}
	 * @configend
	 * @param callback the operation callback
	 * @param[out] asyncopp the new op handle
	 * @errors
	 * If there are no available handles, \c EBUSY is returned.
	 */
	int __F(async_new_op)(WT_CONNECTION *connection,
	    const char *uri, const char *config, WT_ASYNC_CALLBACK *callback,
	    WT_ASYNC_OP **asyncopp);
	/*! @} */

	/*!
	 * Close a connection.
	 *
	 * Any open sessions will be closed.
	 *
	 * @snippet ex_all.c Close a connection
	 *
	 * @param connection the connection handle
	 * @configstart{WT_CONNECTION.close, see dist/api_data.py}
	 * @config{leak_memory, don't free memory during close., a boolean flag;
	 * default \c false.}
	 * @configend
	 * @errors
	 */
	int __F(close)(WT_HANDLE_CLOSED(WT_CONNECTION) *connection,
	    const char *config);

	/*!
	 * Reconfigure a connection handle.
	 *
	 * @snippet ex_all.c Reconfigure a connection
	 *
	 * @param connection the connection handle
	 * @configstart{WT_CONNECTION.reconfigure, see dist/api_data.py}
	 * @config{async = (, asynchronous operations configuration options., a
	 * set of related configuration options defined below.}
	 * @config{&nbsp;&nbsp;&nbsp;&nbsp;enabled, enable asynchronous
	 * operation., a boolean flag; default \c false.}
	 * @config{&nbsp;&nbsp;&nbsp;&nbsp;ops_max, maximum number of expected
	 * simultaneous asynchronous operations., an integer between 1 and 4096;
	 * default \c 1024.}
	 * @config{&nbsp;&nbsp;&nbsp;&nbsp;threads, the number
	 * of worker threads to service asynchronous requests.  Each worker
	 * thread uses a session from the configured session_max., an integer
	 * between 1 and 20; default \c 2.}
	 * @config{ ),,}
	 * @config{cache_overhead, assume the heap allocator overhead is the
	 * specified percentage\, and adjust the cache usage by that amount (for
	 * example\, if there is 10GB of data in cache\, a percentage of 10
	 * means WiredTiger treats this as 11GB). This value is configurable
	 * because different heap allocators have different overhead and
	 * different workloads will have different heap allocation sizes and
	 * patterns\, therefore applications may need to adjust this value based
	 * on allocator choice and behavior in measured workloads., an integer
	 * between 0 and 30; default \c 8.}
	 * @config{cache_size, maximum heap memory to allocate for the cache.  A
	 * database should configure either \c cache_size or \c shared_cache but
	 * not both., an integer between 1MB and 10TB; default \c 100MB.}
	 * @config{checkpoint = (, periodically checkpoint the database.
	 * Enabling the checkpoint server uses a session from the configured
	 * session_max., a set of related configuration options defined below.}
	 * @config{&nbsp;&nbsp;&nbsp;&nbsp;log_size, wait for this amount of log
	 * record bytes to be written to the log between each checkpoint.  If
	 * non-zero\, this value will use a minimum of the log file size.  A
	 * database can configure both log_size and wait to set an upper bound
	 * for checkpoints; setting this value above 0 configures periodic
	 * checkpoints., an integer between 0 and 2GB; default \c 0.}
	 * @config{&nbsp;&nbsp;&nbsp;&nbsp;wait, seconds to wait between each
	 * checkpoint; setting this value above 0 configures periodic
	 * checkpoints., an integer between 0 and 100000; default \c 0.}
	 * @config{ ),,}
	 * @config{error_prefix, prefix string for error messages., a string;
	 * default empty.}
	 * @config{eviction = (, eviction configuration options., a set of
	 * related configuration options defined below.}
	 * @config{&nbsp;&nbsp;&nbsp;&nbsp;threads_max, maximum number of
	 * threads WiredTiger will start to help evict pages from cache.  The
	 * number of threads started will vary depending on the current eviction
	 * load.  Each eviction worker thread uses a session from the configured
	 * session_max., an integer between 1 and 20; default \c 8.}
	 * @config{&nbsp;&nbsp;&nbsp;&nbsp;threads_min, minimum number of
	 * threads WiredTiger will start to help evict pages from cache.  The
	 * number of threads currently running will vary depending on the
	 * current eviction load., an integer between 1 and 20; default \c 1.}
	 * @config{ ),,}
	 * @config{eviction_checkpoint_target, perform eviction at the beginning
	 * of checkpoints to bring the dirty content in cache to this level\,
	 * expressed as a percentage of the total cache size.  Ignored if set to
	 * zero or \c in_memory is \c true., an integer between 0 and 99;
	 * default \c 5.}
	 * @config{eviction_dirty_target, perform eviction in worker threads
	 * when the cache contains at least this much dirty content\, expressed
	 * as a percentage of the total cache size., an integer between 1 and
	 * 99; default \c 5.}
	 * @config{eviction_dirty_trigger, trigger application threads to
	 * perform eviction when the cache contains at least this much dirty
	 * content\, expressed as a percentage of the total cache size.  This
	 * setting only alters behavior if it is lower than eviction_trigger.,
	 * an integer between 1 and 99; default \c 20.}
	 * @config{eviction_target, perform eviction in worker threads when the
	 * cache contains at least this much content\, expressed as a percentage
	 * of the total cache size.  Must be less than \c eviction_trigger., an
	 * integer between 10 and 99; default \c 80.}
	 * @config{eviction_trigger, trigger application threads to perform
	 * eviction when the cache contains at least this much content\,
	 * expressed as a percentage of the total cache size., an integer
	 * between 10 and 99; default \c 95.}
	 * @config{file_manager = (, control how file handles are managed., a
	 * set of related configuration options defined below.}
	 * @config{&nbsp;&nbsp;&nbsp;&nbsp;close_handle_minimum, number of
	 * handles open before the file manager will look for handles to close.,
	 * an integer greater than or equal to 0; default \c 250.}
	 * @config{&nbsp;&nbsp;&nbsp;&nbsp;close_idle_time, amount of time in
	 * seconds a file handle needs to be idle before attempting to close it.
	 * A setting of 0 means that idle handles are not closed., an integer
	 * between 0 and 100000; default \c 30.}
	 * @config{&nbsp;&nbsp;&nbsp;&nbsp;close_scan_interval, interval in
	 * seconds at which to check for files that are inactive and close
	 * them., an integer between 1 and 100000; default \c 10.}
	 * @config{ ),,}
	 * @config{log = (, enable logging.  Enabling logging uses three
	 * sessions from the configured session_max., a set of related
	 * configuration options defined below.}
	 * @config{&nbsp;&nbsp;&nbsp;&nbsp;archive, automatically archive
	 * unneeded log files., a boolean flag; default \c true.}
	 * @config{&nbsp;&nbsp;&nbsp;&nbsp;prealloc, pre-allocate log files., a
	 * boolean flag; default \c true.}
	 * @config{&nbsp;&nbsp;&nbsp;&nbsp;zero_fill, manually write zeroes into
	 * log files., a boolean flag; default \c false.}
	 * @config{ ),,}
	 * @config{lsm_manager = (, configure database wide options for LSM tree
	 * management.  The LSM manager is started automatically the first time
	 * an LSM tree is opened.  The LSM manager uses a session from the
	 * configured session_max., a set of related configuration options
	 * defined below.}
	 * @config{&nbsp;&nbsp;&nbsp;&nbsp;merge, merge LSM
	 * chunks where possible., a boolean flag; default \c true.}
	 * @config{&nbsp;&nbsp;&nbsp;&nbsp;worker_thread_max, Configure a set of
	 * threads to manage merging LSM trees in the database.  Each worker
	 * thread uses a session handle from the configured session_max., an
	 * integer between 3 and 20; default \c 4.}
	 * @config{ ),,}
	 * @config{shared_cache = (, shared cache configuration options.  A
	 * database should configure either a cache_size or a shared_cache not
	 * both.  Enabling a shared cache uses a session from the configured
	 * session_max., a set of related configuration options defined below.}
	 * @config{&nbsp;&nbsp;&nbsp;&nbsp;chunk, the granularity that a shared
	 * cache is redistributed., an integer between 1MB and 10TB; default \c
	 * 10MB.}
	 * @config{&nbsp;&nbsp;&nbsp;&nbsp;name, the name of a cache that
	 * is shared between databases or \c "none" when no shared cache is
	 * configured., a string; default \c none.}
	 * @config{&nbsp;&nbsp;&nbsp;&nbsp;quota, maximum size of cache this
	 * database can be allocated from the shared cache.  Defaults to the
	 * entire shared cache size., an integer; default \c 0.}
	 * @config{&nbsp;&nbsp;&nbsp;&nbsp;reserve, amount of cache this
	 * database is guaranteed to have available from the shared cache.  This
	 * setting is per database.  Defaults to the chunk size., an integer;
	 * default \c 0.}
	 * @config{&nbsp;&nbsp;&nbsp;&nbsp;size, maximum memory
	 * to allocate for the shared cache.  Setting this will update the value
	 * if one is already set., an integer between 1MB and 10TB; default \c
	 * 500MB.}
	 * @config{ ),,}
	 * @config{statistics, Maintain database statistics\, which may impact
	 * performance.  Choosing "all" maintains all statistics regardless of
	 * cost\, "fast" maintains a subset of statistics that are relatively
	 * inexpensive\, "none" turns off all statistics.  The "clear"
	 * configuration resets statistics after they are gathered\, where
	 * appropriate (for example\, a cache size statistic is not cleared\,
	 * while the count of cursor insert operations will be cleared). When
	 * "clear" is configured for the database\, gathered statistics are
	 * reset each time a statistics cursor is used to gather statistics\, as
	 * well as each time statistics are logged using the \c statistics_log
	 * configuration.  See @ref statistics for more information., a list\,
	 * with values chosen from the following options: \c "all"\, \c
	 * "cache_walk"\, \c "fast"\, \c "none"\, \c "clear"\, \c "tree_walk";
	 * default \c none.}
	 * @config{statistics_log = (, log any statistics the database is
	 * configured to maintain\, to a file.  See @ref statistics for more
	 * information.  Enabling the statistics log server uses a session from
	 * the configured session_max., a set of related configuration options
	 * defined below.}
	 * @config{&nbsp;&nbsp;&nbsp;&nbsp;json, encode
	 * statistics in JSON format., a boolean flag; default \c false.}
	 * @config{&nbsp;&nbsp;&nbsp;&nbsp;on_close, log statistics on database
	 * close., a boolean flag; default \c false.}
	 * @config{&nbsp;&nbsp;&nbsp;&nbsp;sources, if non-empty\, include
	 * statistics for the list of data source URIs\, if they are open at the
	 * time of the statistics logging.  The list may include URIs matching a
	 * single data source ("table:mytable")\, or a URI matching all data
	 * sources of a particular type ("table:")., a list of strings; default
	 * empty.}
	 * @config{&nbsp;&nbsp;&nbsp;&nbsp;timestamp, a timestamp
	 * prepended to each log record\, may contain strftime conversion
	 * specifications\, when \c json is configured\, defaults to \c
	 * "%FT%Y.000Z"., a string; default \c "%b %d %H:%M:%S".}
	 * @config{&nbsp;&nbsp;&nbsp;&nbsp;wait, seconds to wait between each
	 * write of the log records; setting this value above 0 configures
	 * statistics logging., an integer between 0 and 100000; default \c 0.}
	 * @config{ ),,}
	 * @config{verbose, enable messages for various events.  Only available
	 * if WiredTiger is configured with --enable-verbose.  Options are given
	 * as a list\, such as <code>"verbose=[evictserver\,read]"</code>., a
	 * list\, with values chosen from the following options: \c "api"\, \c
	 * "block"\, \c "checkpoint"\, \c "compact"\, \c "evict"\, \c
	 * "evict_stuck"\, \c "evictserver"\, \c "fileops"\, \c "handleops"\, \c
	 * "log"\, \c "lookaside_activity"\, \c "lsm"\, \c "lsm_manager"\, \c
	 * "metadata"\, \c "mutex"\, \c "overflow"\, \c "read"\, \c
	 * "rebalance"\, \c "reconcile"\, \c "recovery"\, \c
	 * "recovery_progress"\, \c "salvage"\, \c "shared_cache"\, \c "split"\,
	 * \c "temporary"\, \c "thread_group"\, \c "transaction"\, \c "verify"\,
	 * \c "version"\, \c "write"; default empty.}
	 * @configend
	 * @errors
	 */
	int __F(reconfigure)(WT_CONNECTION *connection, const char *config);

	/*!
	 * The home directory of the connection.
	 *
	 * @snippet ex_all.c Get the database home directory
	 *
	 * @param connection the connection handle
	 * @returns a pointer to a string naming the home directory
	 */
	const char *__F(get_home)(WT_CONNECTION *connection);

	/*!
	 * Add configuration options for a method.  See
	 * @ref custom_ds_config_add for more information.
	 *
	 * @snippet ex_all.c Configure method configuration
	 *
	 * @param connection the connection handle
	 * @param method the method being configured
	 * @param uri the object type or NULL for all object types
	 * @param config the additional configuration's name and default value
	 * @param type the additional configuration's type (must be one of
	 * \c "boolean"\, \c "int", \c "list" or \c "string")
	 * @param check the additional configuration check string, or NULL if
	 * none
	 * @errors
	 */
	int __F(configure_method)(WT_CONNECTION *connection,
	    const char *method, const char *uri,
	    const char *config, const char *type, const char *check);

	/*!
	 * Return if opening this handle created the database.
	 *
	 * @snippet ex_all.c Check if the database is newly created
	 *
	 * @param connection the connection handle
	 * @returns false (zero) if the connection existed before the call to
	 * ::wiredtiger_open, true (non-zero) if it was created by opening this
	 * handle.
	 */
	int __F(is_new)(WT_CONNECTION *connection);

	/*!
	 * @name Session handles
	 * @{
	 */
	/*!
	 * Open a session.
	 *
	 * @snippet ex_all.c Open a session
	 *
	 * @param connection the connection handle
	 * @param errhandler An error handler.  If <code>NULL</code>, the
	 * connection's error handler is used. See @ref error_handling_event
	 * for more information.
	 * @configstart{WT_CONNECTION.open_session, see dist/api_data.py}
	 * @config{ignore_cache_size, when set\, operations performed by this
	 * session ignore the cache size and are not blocked when the cache is
	 * full.  Note that use of this option for operations that create cache
	 * pressure can starve ordinary sessions that obey the cache size., a
	 * boolean flag; default \c false.}
	 * @config{isolation, the default isolation level for operations in this
	 * session., a string\, chosen from the following options: \c
	 * "read-uncommitted"\, \c "read-committed"\, \c "snapshot"; default \c
	 * read-committed.}
	 * @configend
	 * @param[out] sessionp the new session handle
	 * @errors
	 */
	int __F(open_session)(WT_CONNECTION *connection,
	    WT_EVENT_HANDLER *errhandler, const char *config,
	    WT_SESSION **sessionp);
	/*! @} */

	/*!
	 * @name Extensions
	 * @{
	 */
	/*!
	 * Load an extension.
	 *
	 * @snippet ex_all.c Load an extension
	 *
	 * @param connection the connection handle
	 * @param path the filename of the extension module, or \c "local" to
	 * search the current application binary for the initialization
	 * function, see @ref extensions for more details.
	 * @configstart{WT_CONNECTION.load_extension, see dist/api_data.py}
	 * @config{config, configuration string passed to the entry point of the
	 * extension as its WT_CONFIG_ARG argument., a string; default empty.}
	 * @config{early_load, whether this extension should be loaded at the
	 * beginning of ::wiredtiger_open.  Only applicable to extensions loaded
	 * via the wiredtiger_open configurations string., a boolean flag;
	 * default \c false.}
	 * @config{entry, the entry point of the extension\, called to
	 * initialize the extension when it is loaded.  The signature of the
	 * function must match ::wiredtiger_extension_init., a string; default
	 * \c wiredtiger_extension_init.}
	 * @config{terminate, an optional function in the extension that is
	 * called before the extension is unloaded during WT_CONNECTION::close.
	 * The signature of the function must match
	 * ::wiredtiger_extension_terminate., a string; default \c
	 * wiredtiger_extension_terminate.}
	 * @configend
	 * @errors
	 */
	int __F(load_extension)(WT_CONNECTION *connection,
	    const char *path, const char *config);

	/*!
	 * Add a custom data source.  See @ref custom_data_sources for more
	 * information.
	 *
	 * The application must first implement the WT_DATA_SOURCE interface
	 * and then register the implementation with WiredTiger:
	 *
	 * @snippet ex_data_source.c WT_DATA_SOURCE register
	 *
	 * @param connection the connection handle
	 * @param prefix the URI prefix for this data source, e.g., "file:"
	 * @param data_source the application-supplied implementation of
	 *	WT_DATA_SOURCE to manage this data source.
	 * @configempty{WT_CONNECTION.add_data_source, see dist/api_data.py}
	 * @errors
	 */
	int __F(add_data_source)(WT_CONNECTION *connection, const char *prefix,
	    WT_DATA_SOURCE *data_source, const char *config);

	/*!
	 * Add a custom collation function.
	 *
	 * The application must first implement the WT_COLLATOR interface and
	 * then register the implementation with WiredTiger:
	 *
	 * @snippet ex_all.c WT_COLLATOR register
	 *
	 * @param connection the connection handle
	 * @param name the name of the collation to be used in calls to
	 * 	WT_SESSION::create, may not be \c "none"
	 * @param collator the application-supplied collation handler
	 * @configempty{WT_CONNECTION.add_collator, see dist/api_data.py}
	 * @errors
	 */
	int __F(add_collator)(WT_CONNECTION *connection,
	    const char *name, WT_COLLATOR *collator, const char *config);

	/*!
	 * Add a compression function.
	 *
	 * The application must first implement the WT_COMPRESSOR interface
	 * and then register the implementation with WiredTiger:
	 *
	 * @snippet nop_compress.c WT_COMPRESSOR initialization structure
	 *
	 * @snippet nop_compress.c WT_COMPRESSOR initialization function
	 *
	 * @param connection the connection handle
	 * @param name the name of the compression function to be used in calls
	 *	to WT_SESSION::create, may not be \c "none"
	 * @param compressor the application-supplied compression handler
	 * @configempty{WT_CONNECTION.add_compressor, see dist/api_data.py}
	 * @errors
	 */
	int __F(add_compressor)(WT_CONNECTION *connection,
	    const char *name, WT_COMPRESSOR *compressor, const char *config);

	/*!
	 * Add an encryption function.
	 *
	 * The application must first implement the WT_ENCRYPTOR interface
	 * and then register the implementation with WiredTiger:
	 *
	 * @snippet nop_encrypt.c WT_ENCRYPTOR initialization structure
	 *
	 * @snippet nop_encrypt.c WT_ENCRYPTOR initialization function
	 *
	 * @param connection the connection handle
	 * @param name the name of the encryption function to be used in calls
	 *	to WT_SESSION::create, may not be \c "none"
	 * @param encryptor the application-supplied encryption handler
	 * @configempty{WT_CONNECTION.add_encryptor, see dist/api_data.py}
	 * @errors
	 */
	int __F(add_encryptor)(WT_CONNECTION *connection,
	    const char *name, WT_ENCRYPTOR *encryptor, const char *config);

	/*!
	 * Add a custom extractor for index keys or column groups.
	 *
	 * The application must first implement the WT_EXTRACTOR interface and
	 * then register the implementation with WiredTiger:
	 *
	 * @snippet ex_all.c WT_EXTRACTOR register
	 *
	 * @param connection the connection handle
	 * @param name the name of the extractor to be used in calls to
	 * 	WT_SESSION::create, may not be \c "none"
	 * @param extractor the application-supplied extractor
	 * @configempty{WT_CONNECTION.add_extractor, see dist/api_data.py}
	 * @errors
	 */
	int __F(add_extractor)(WT_CONNECTION *connection, const char *name,
	    WT_EXTRACTOR *extractor, const char *config);

	/*!
	 * Configure a custom file system.
	 *
	 * This method can only be called from an early loaded extension
	 * module. The application must first implement the WT_FILE_SYSTEM
	 * interface and then register the implementation with WiredTiger:
	 *
	 * @snippet ex_file_system.c WT_FILE_SYSTEM register
	 *
	 * @param connection the connection handle
	 * @param fs the populated file system structure
	 * @configempty{WT_CONNECTION.set_file_system, see dist/api_data.py}
	 * @errors
	 */
	int __F(set_file_system)(
	    WT_CONNECTION *connection, WT_FILE_SYSTEM *fs, const char *config);

	/*!
	 * Return a reference to the WiredTiger extension functions.
	 *
	 * @snippet ex_data_source.c WT_EXTENSION_API declaration
	 *
	 * @param wt_conn the WT_CONNECTION handle
	 * @returns a reference to a WT_EXTENSION_API structure.
	 */
	WT_EXTENSION_API *__F(get_extension_api)(WT_CONNECTION *wt_conn);
	/*! @} */
};

/*!
 * Open a connection to a database.
 *
 * @snippet ex_all.c Open a connection
 *
 * @param home The path to the database home directory.  See @ref home
 * for more information.
 * @param errhandler An error handler.  If <code>NULL</code>, a builtin error
 * handler is installed that writes error messages to stderr. See
 * @ref error_handling_event for more information.
 * @configstart{wiredtiger_open, see dist/api_data.py}
 * @config{async = (, asynchronous operations configuration options., a set of
 * related configuration options defined below.}
 * @config{&nbsp;&nbsp;&nbsp;&nbsp;enabled, enable asynchronous operation., a
 * boolean flag; default \c false.}
 * @config{&nbsp;&nbsp;&nbsp;&nbsp;ops_max,
 * maximum number of expected simultaneous asynchronous operations., an integer
 * between 1 and 4096; default \c 1024.}
 * @config{&nbsp;&nbsp;&nbsp;&nbsp;threads, the number of worker threads to
 * service asynchronous requests.  Each worker thread uses a session from the
 * configured session_max., an integer between 1 and 20; default \c 2.}
 * @config{
 * ),,}
 * @config{buffer_alignment, in-memory alignment (in bytes) for buffers used for
 * I/O. The default value of -1 indicates a platform-specific alignment value
 * should be used (4KB on Linux systems when direct I/O is configured\, zero
 * elsewhere)., an integer between -1 and 1MB; default \c -1.}
 * @config{builtin_extension_config, A structure where the keys are the names of
 * builtin extensions and the values are passed to WT_CONNECTION::load_extension
 * as the \c config parameter (for example\,
 * <code>builtin_extension_config={zlib={compression_level=3}}</code>)., a
 * string; default empty.}
 * @config{cache_overhead, assume the heap allocator overhead is the specified
 * percentage\, and adjust the cache usage by that amount (for example\, if
 * there is 10GB of data in cache\, a percentage of 10 means WiredTiger treats
 * this as 11GB). This value is configurable because different heap allocators
 * have different overhead and different workloads will have different heap
 * allocation sizes and patterns\, therefore applications may need to adjust
 * this value based on allocator choice and behavior in measured workloads., an
 * integer between 0 and 30; default \c 8.}
 * @config{cache_size, maximum heap memory to allocate for the cache.  A
 * database should configure either \c cache_size or \c shared_cache but not
 * both., an integer between 1MB and 10TB; default \c 100MB.}
 * @config{checkpoint = (, periodically checkpoint the database.  Enabling the
 * checkpoint server uses a session from the configured session_max., a set of
 * related configuration options defined below.}
 * @config{&nbsp;&nbsp;&nbsp;&nbsp;log_size, wait for this amount of log record
 * bytes to be written to the log between each checkpoint.  If non-zero\, this
 * value will use a minimum of the log file size.  A database can configure both
 * log_size and wait to set an upper bound for checkpoints; setting this value
 * above 0 configures periodic checkpoints., an integer between 0 and 2GB;
 * default \c 0.}
 * @config{&nbsp;&nbsp;&nbsp;&nbsp;wait, seconds to wait between
 * each checkpoint; setting this value above 0 configures periodic checkpoints.,
 * an integer between 0 and 100000; default \c 0.}
 * @config{ ),,}
 * @config{checkpoint_sync, flush files to stable storage when closing or
 * writing checkpoints., a boolean flag; default \c true.}
 * @config{config_base, write the base configuration file if creating the
 * database.  If \c false in the config passed directly to ::wiredtiger_open\,
 * will ignore any existing base configuration file in addition to not creating
 * one.  See @ref config_base for more information., a boolean flag; default \c
 * true.}
 * @config{create, create the database if it does not exist., a boolean flag;
 * default \c false.}
 * @config{direct_io, Use \c O_DIRECT on POSIX systems\, and \c
 * FILE_FLAG_NO_BUFFERING on Windows to access files.  Options are given as a
 * list\, such as <code>"direct_io=[data]"</code>. Configuring \c direct_io
 * requires care\, see @ref tuning_system_buffer_cache_direct_io for important
 * warnings.  Including \c "data" will cause WiredTiger data files to use direct
 * I/O\, including \c "log" will cause WiredTiger log files to use direct I/O\,
 * and including \c "checkpoint" will cause WiredTiger data files opened at a
 * checkpoint (i.e: read only) to use direct I/O. \c direct_io should be
 * combined with \c write_through to get the equivalent of \c O_DIRECT on
 * Windows., a list\, with values chosen from the following options: \c
 * "checkpoint"\, \c "data"\, \c "log"; default empty.}
 * @config{encryption = (, configure an encryptor for system wide metadata and
 * logs.  If a system wide encryptor is set\, it is also used for encrypting
 * data files and tables\, unless encryption configuration is explicitly set for
 * them when they are created with WT_SESSION::create., a set of related
 * configuration options defined below.}
 * @config{&nbsp;&nbsp;&nbsp;&nbsp;keyid,
 * An identifier that identifies a unique instance of the encryptor.  It is
 * stored in clear text\, and thus is available when the wiredtiger database is
 * reopened.  On the first use of a (name\, keyid) combination\, the
 * WT_ENCRYPTOR::customize function is called with the keyid as an argument., a
 * string; default empty.}
 * @config{&nbsp;&nbsp;&nbsp;&nbsp;name, Permitted
 * values are \c "none" or custom encryption engine name created with
 * WT_CONNECTION::add_encryptor.  See @ref encryption for more information., a
 * string; default \c none.}
 * @config{&nbsp;&nbsp;&nbsp;&nbsp;secretkey, A string
 * that is passed to the WT_ENCRYPTOR::customize function.  It is never stored
 * in clear text\, so must be given to any subsequent ::wiredtiger_open calls to
 * reopen the database.  It must also be provided to any "wt" commands used with
 * this database., a string; default empty.}
 * @config{ ),,}
 * @config{error_prefix, prefix string for error messages., a string; default
 * empty.}
 * @config{eviction = (, eviction configuration options., a set of related
 * configuration options defined below.}
 * @config{&nbsp;&nbsp;&nbsp;&nbsp;threads_max, maximum number of threads
 * WiredTiger will start to help evict pages from cache.  The number of threads
 * started will vary depending on the current eviction load.  Each eviction
 * worker thread uses a session from the configured session_max., an integer
 * between 1 and 20; default \c 8.}
 * @config{&nbsp;&nbsp;&nbsp;&nbsp;threads_min,
 * minimum number of threads WiredTiger will start to help evict pages from
 * cache.  The number of threads currently running will vary depending on the
 * current eviction load., an integer between 1 and 20; default \c 1.}
 * @config{
 * ),,}
 * @config{eviction_checkpoint_target, perform eviction at the beginning of
 * checkpoints to bring the dirty content in cache to this level\, expressed as
 * a percentage of the total cache size.  Ignored if set to zero or \c in_memory
 * is \c true., an integer between 0 and 99; default \c 5.}
 * @config{eviction_dirty_target, perform eviction in worker threads when the
 * cache contains at least this much dirty content\, expressed as a percentage
 * of the total cache size., an integer between 1 and 99; default \c 5.}
 * @config{eviction_dirty_trigger, trigger application threads to perform
 * eviction when the cache contains at least this much dirty content\, expressed
 * as a percentage of the total cache size.  This setting only alters behavior
 * if it is lower than eviction_trigger., an integer between 1 and 99; default
 * \c 20.}
 * @config{eviction_target, perform eviction in worker threads when the cache
 * contains at least this much content\, expressed as a percentage of the total
 * cache size.  Must be less than \c eviction_trigger., an integer between 10
 * and 99; default \c 80.}
 * @config{eviction_trigger, trigger application threads to perform eviction
 * when the cache contains at least this much content\, expressed as a
 * percentage of the total cache size., an integer between 10 and 99; default \c
 * 95.}
 * @config{exclusive, fail if the database already exists\, generally used with
 * the \c create option., a boolean flag; default \c false.}
 * @config{extensions, list of shared library extensions to load (using dlopen).
 * Any values specified to a library extension are passed to
 * WT_CONNECTION::load_extension as the \c config parameter (for example\,
 * <code>extensions=(/path/ext.so={entry=my_entry})</code>)., a list of strings;
 * default empty.}
 * @config{file_extend, file extension configuration.  If set\, extend files of
 * the set type in allocations of the set size\, instead of a block at a time as
 * each new block is written.  For example\,
 * <code>file_extend=(data=16MB)</code>., a list\, with values chosen from the
 * following options: \c "data"\, \c "log"; default empty.}
 * @config{file_manager = (, control how file handles are managed., a set of
 * related configuration options defined below.}
 * @config{&nbsp;&nbsp;&nbsp;&nbsp;close_handle_minimum, number of handles open
 * before the file manager will look for handles to close., an integer greater
 * than or equal to 0; default \c 250.}
 * @config{&nbsp;&nbsp;&nbsp;&nbsp;close_idle_time, amount of time in seconds a
 * file handle needs to be idle before attempting to close it.  A setting of 0
 * means that idle handles are not closed., an integer between 0 and 100000;
 * default \c 30.}
 * @config{&nbsp;&nbsp;&nbsp;&nbsp;close_scan_interval, interval
 * in seconds at which to check for files that are inactive and close them., an
 * integer between 1 and 100000; default \c 10.}
 * @config{ ),,}
 * @config{in_memory, keep data in-memory only.  See @ref in_memory for more
 * information., a boolean flag; default \c false.}
 * @config{log = (, enable logging.  Enabling logging uses three sessions from
 * the configured session_max., a set of related configuration options defined
 * below.}
 * @config{&nbsp;&nbsp;&nbsp;&nbsp;archive, automatically archive
 * unneeded log files., a boolean flag; default \c true.}
 * @config{&nbsp;&nbsp;&nbsp;&nbsp;compressor, configure a compressor for log
 * records.  Permitted values are \c "none" or custom compression engine name
 * created with WT_CONNECTION::add_compressor.  If WiredTiger has builtin
 * support for \c "lz4"\, \c "snappy"\, \c "zlib" or \c "zstd" compression\,
 * these names are also available.  See @ref compression for more information.,
 * a string; default \c none.}
 * @config{&nbsp;&nbsp;&nbsp;&nbsp;enabled, enable
 * logging subsystem., a boolean flag; default \c false.}
 * @config{&nbsp;&nbsp;&nbsp;&nbsp;file_max, the maximum size of log files., an
 * integer between 100KB and 2GB; default \c 100MB.}
 * @config{&nbsp;&nbsp;&nbsp;&nbsp;path, the name of a directory into which log
 * files are written.  The directory must already exist.  If the value is not an
 * absolute path\, the path is relative to the database home (see @ref
 * absolute_path for more information)., a string; default \c ".".}
 * @config{&nbsp;&nbsp;&nbsp;&nbsp;prealloc, pre-allocate log files., a boolean
 * flag; default \c true.}
 * @config{&nbsp;&nbsp;&nbsp;&nbsp;recover, run recovery
 * or error if recovery needs to run after an unclean shutdown., a string\,
 * chosen from the following options: \c "error"\, \c "on"; default \c on.}
 * @config{&nbsp;&nbsp;&nbsp;&nbsp;zero_fill, manually write zeroes into log
 * files., a boolean flag; default \c false.}
 * @config{ ),,}
 * @config{lsm_manager = (, configure database wide options for LSM tree
 * management.  The LSM manager is started automatically the first time an LSM
 * tree is opened.  The LSM manager uses a session from the configured
 * session_max., a set of related configuration options defined below.}
 * @config{&nbsp;&nbsp;&nbsp;&nbsp;merge, merge LSM chunks where possible., a
 * boolean flag; default \c true.}
 * @config{&nbsp;&nbsp;&nbsp;&nbsp;worker_thread_max, Configure a set of threads
 * to manage merging LSM trees in the database.  Each worker thread uses a
 * session handle from the configured session_max., an integer between 3 and 20;
 * default \c 4.}
 * @config{ ),,}
 * @config{mmap, Use memory mapping to access files when possible., a boolean
 * flag; default \c true.}
 * @config{multiprocess, permit sharing between processes (will automatically
 * start an RPC server for primary processes and use RPC for secondary
 * processes). <b>Not yet supported in WiredTiger</b>., a boolean flag; default
 * \c false.}
 * @config{readonly, open connection in read-only mode.  The database must
 * exist.  All methods that may modify a database are disabled.  See @ref
 * readonly for more information., a boolean flag; default \c false.}
 * @config{session_max, maximum expected number of sessions (including server
 * threads)., an integer greater than or equal to 1; default \c 100.}
 * @config{shared_cache = (, shared cache configuration options.  A database
 * should configure either a cache_size or a shared_cache not both.  Enabling a
 * shared cache uses a session from the configured session_max., a set of
 * related configuration options defined below.}
 * @config{&nbsp;&nbsp;&nbsp;&nbsp;chunk, the granularity that a shared cache is
 * redistributed., an integer between 1MB and 10TB; default \c 10MB.}
 * @config{&nbsp;&nbsp;&nbsp;&nbsp;name, the name of a cache that is shared
 * between databases or \c "none" when no shared cache is configured., a string;
 * default \c none.}
 * @config{&nbsp;&nbsp;&nbsp;&nbsp;quota, maximum size of
 * cache this database can be allocated from the shared cache.  Defaults to the
 * entire shared cache size., an integer; default \c 0.}
 * @config{&nbsp;&nbsp;&nbsp;&nbsp;reserve, amount of cache this database is
 * guaranteed to have available from the shared cache.  This setting is per
 * database.  Defaults to the chunk size., an integer; default \c 0.}
 * @config{&nbsp;&nbsp;&nbsp;&nbsp;size, maximum memory to allocate for the
 * shared cache.  Setting this will update the value if one is already set., an
 * integer between 1MB and 10TB; default \c 500MB.}
 * @config{ ),,}
 * @config{statistics, Maintain database statistics\, which may impact
 * performance.  Choosing "all" maintains all statistics regardless of cost\,
 * "fast" maintains a subset of statistics that are relatively inexpensive\,
 * "none" turns off all statistics.  The "clear" configuration resets statistics
 * after they are gathered\, where appropriate (for example\, a cache size
 * statistic is not cleared\, while the count of cursor insert operations will
 * be cleared). When "clear" is configured for the database\, gathered
 * statistics are reset each time a statistics cursor is used to gather
 * statistics\, as well as each time statistics are logged using the \c
 * statistics_log configuration.  See @ref statistics for more information., a
 * list\, with values chosen from the following options: \c "all"\, \c
 * "cache_walk"\, \c "fast"\, \c "none"\, \c "clear"\, \c "tree_walk"; default
 * \c none.}
 * @config{statistics_log = (, log any statistics the database is configured to
 * maintain\, to a file.  See @ref statistics for more information.  Enabling
 * the statistics log server uses a session from the configured session_max., a
 * set of related configuration options defined below.}
 * @config{&nbsp;&nbsp;&nbsp;&nbsp;json, encode statistics in JSON format., a
 * boolean flag; default \c false.}
 * @config{&nbsp;&nbsp;&nbsp;&nbsp;on_close,
 * log statistics on database close., a boolean flag; default \c false.}
 * @config{&nbsp;&nbsp;&nbsp;&nbsp;path, the name of a directory into which
 * statistics files are written.  The directory must already exist.  If the
 * value is not an absolute path\, the path is relative to the database home
 * (see @ref absolute_path for more information)., a string; default \c ".".}
 * @config{&nbsp;&nbsp;&nbsp;&nbsp;sources, if non-empty\, include statistics
 * for the list of data source URIs\, if they are open at the time of the
 * statistics logging.  The list may include URIs matching a single data source
 * ("table:mytable")\, or a URI matching all data sources of a particular type
 * ("table:")., a list of strings; default empty.}
 * @config{&nbsp;&nbsp;&nbsp;&nbsp;timestamp, a timestamp prepended to each log
 * record\, may contain strftime conversion specifications\, when \c json is
 * configured\, defaults to \c "%FT%Y.000Z"., a string; default \c "%b %d
 * %H:%M:%S".}
 * @config{&nbsp;&nbsp;&nbsp;&nbsp;wait, seconds to wait between
 * each write of the log records; setting this value above 0 configures
 * statistics logging., an integer between 0 and 100000; default \c 0.}
 * @config{
 * ),,}
 * @config{transaction_sync = (, how to sync log records when the transaction
 * commits., a set of related configuration options defined below.}
 * @config{&nbsp;&nbsp;&nbsp;&nbsp;enabled, whether to sync the log on every
 * commit by default\, can be overridden by the \c sync setting to
 * WT_SESSION::commit_transaction., a boolean flag; default \c false.}
 * @config{&nbsp;&nbsp;&nbsp;&nbsp;method, the method used to ensure log records
 * are stable on disk\, see @ref tune_durability for more information., a
 * string\, chosen from the following options: \c "dsync"\, \c "fsync"\, \c
 * "none"; default \c fsync.}
 * @config{ ),,}
 * @config{use_environment, use the \c WIREDTIGER_CONFIG and \c WIREDTIGER_HOME
 * environment variables if the process is not running with special privileges.
 * See @ref home for more information., a boolean flag; default \c true.}
 * @config{use_environment_priv, use the \c WIREDTIGER_CONFIG and \c
 * WIREDTIGER_HOME environment variables even if the process is running with
 * special privileges.  See @ref home for more information., a boolean flag;
 * default \c false.}
 * @config{verbose, enable messages for various events.  Only available if
 * WiredTiger is configured with --enable-verbose.  Options are given as a
 * list\, such as <code>"verbose=[evictserver\,read]"</code>., a list\, with
 * values chosen from the following options: \c "api"\, \c "block"\, \c
 * "checkpoint"\, \c "compact"\, \c "evict"\, \c "evict_stuck"\, \c
 * "evictserver"\, \c "fileops"\, \c "handleops"\, \c "log"\, \c
 * "lookaside_activity"\, \c "lsm"\, \c "lsm_manager"\, \c "metadata"\, \c
 * "mutex"\, \c "overflow"\, \c "read"\, \c "rebalance"\, \c "reconcile"\, \c
 * "recovery"\, \c "recovery_progress"\, \c "salvage"\, \c "shared_cache"\, \c
 * "split"\, \c "temporary"\, \c "thread_group"\, \c "transaction"\, \c
 * "verify"\, \c "version"\, \c "write"; default empty.}
 * @config{write_through, Use \c FILE_FLAG_WRITE_THROUGH on Windows to write to
 * files.  Ignored on non-Windows systems.  Options are given as a list\, such
 * as <code>"write_through=[data]"</code>. Configuring \c write_through requires
 * care\, see @ref tuning_system_buffer_cache_direct_io for important warnings.
 * Including \c "data" will cause WiredTiger data files to write through cache\,
 * including \c "log" will cause WiredTiger log files to write through cache.
 * \c write_through should be combined with \c direct_io to get the equivalent
 * of POSIX \c O_DIRECT on Windows., a list\, with values chosen from the
 * following options: \c "data"\, \c "log"; default empty.}
 * @configend
 * Additionally, if files named \c WiredTiger.config or \c WiredTiger.basecfg
 * appear in the WiredTiger home directory, they are read for configuration
 * values (see @ref config_file and @ref config_base for details).
 * See @ref config_order for ordering of the configuration mechanisms.
 * @param[out] connectionp A pointer to the newly opened connection handle
 * @errors
 */
int wiredtiger_open(const char *home,
    WT_EVENT_HANDLER *errhandler, const char *config,
    WT_CONNECTION **connectionp) WT_ATTRIBUTE_LIBRARY_VISIBLE;

/*!
 * Return information about a WiredTiger error as a string (see
 * WT_SESSION::strerror for a thread-safe API).
 *
 * @snippet ex_all.c Display an error
 *
 * @param error a return value from a WiredTiger, ISO C, or POSIX standard API
 * @returns a string representation of the error
 */
const char *wiredtiger_strerror(int error) WT_ATTRIBUTE_LIBRARY_VISIBLE;

#if !defined(SWIG)
/*!
 * The interface implemented by applications to accept notifications
 * of the completion of asynchronous operations.
 *
 * Applications register their implementation with WiredTiger by calling
 * WT_CONNECTION::async_new_op.
 *
 * @snippet ex_async.c async handle allocation
 */
struct __wt_async_callback {
	/*!
	 * Callback to receive completion notification.
	 *
	 * @param[in] op the operation handle
	 * @param[in] op_ret the result of the async operation
	 * @param[in] flags currently unused
	 * @returns zero for success, non-zero to indicate an error.
	 *
	 * @snippet ex_async.c async example callback implementation
	 */
	int (*notify)(WT_ASYNC_CALLBACK *cb, WT_ASYNC_OP *op,
	    int op_ret, uint32_t flags);
};
#endif

/*!
 * The interface implemented by applications to handle error, informational and
 * progress messages.  Entries set to NULL are ignored and the default handlers
 * will continue to be used.
 */
struct __wt_event_handler {
	/*!
	 * Callback to handle error messages; by default, error messages are
	 * written to the stderr stream. See @ref error_handling.
	 *
	 * Errors that require the application to exit and restart will have
	 * their \c error value set to \c WT_PANIC. The application can exit
	 * immediately when \c WT_PANIC is passed to an error handler, there
	 * is no reason to return into WiredTiger.
	 *
	 * Error handler returns are not ignored: if the handler returns
	 * non-zero, the error may cause the WiredTiger function posting the
	 * event to fail, and may even cause operation or library failure.
	 *
	 * @param session the WiredTiger session handle in use when the error
	 * was generated. The handle may have been created by the application
	 * or automatically by WiredTiger.
	 * @param error a return value from a WiredTiger, ISO C, or
	 * POSIX standard API, which can be converted to a string using
	 * WT_SESSION::strerror
	 * @param message an error string
	 */
	int (*handle_error)(WT_EVENT_HANDLER *handler,
	    WT_SESSION *session, int error, const char *message);

	/*!
	 * Callback to handle informational messages; by default, informational
	 * messages are written to the stdout stream. See @ref error_handling.
	 *
	 * Message handler returns are not ignored: if the handler returns
	 * non-zero, the error may cause the WiredTiger function posting the
	 * event to fail, and may even cause operation or library failure.
	 *
	 * @param session the WiredTiger session handle in use when the message
	 * was generated. The handle may have been created by the application
	 * or automatically by WiredTiger.
	 * @param message an informational string
	 */
	int (*handle_message)(WT_EVENT_HANDLER *handler,
	    WT_SESSION *session, const char *message);

	/*!
	 * Callback to handle progress messages; by default, no progress
	 * messages are written. See @ref error_handling.
	 *
	 * Progress handler returns are not ignored: if the handler returns
	 * non-zero, the error may cause the WiredTiger function posting the
	 * event to fail, and may even cause operation or library failure.
	 *
	 * @param session the WiredTiger session handle in use when the
	 * progress message was generated. The handle may have been created by
	 * the application or automatically by WiredTiger.
	 * @param operation a string representation of the operation
	 * @param progress a counter
	 */
	int (*handle_progress)(WT_EVENT_HANDLER *handler,
	    WT_SESSION *session, const char *operation, uint64_t progress);

	/*!
	 * Callback to handle automatic close of a WiredTiger handle.
	 *
	 * Close handler returns are not ignored: if the handler returns
	 * non-zero, the error may cause the WiredTiger function posting the
	 * event to fail, and may even cause operation or library failure.
	 *
	 * @param session The session handle that is being closed if the
	 * cursor parameter is NULL.
	 * @param cursor The cursor handle that is being closed, or NULL if
	 * it is a session handle being closed.
	 */
	int (*handle_close)(WT_EVENT_HANDLER *handler,
	    WT_SESSION *session, WT_CURSOR *cursor);
};

/*!
 * @name Data packing and unpacking
 * @{
 */

/*!
 * Pack a structure into a buffer.
 *
 * See @ref packing for a description of the permitted format strings.
 *
 * @section pack_examples Packing Examples
 *
 * For example, the string <code>"iSh"</code> will pack a 32-bit integer
 * followed by a NUL-terminated string, followed by a 16-bit integer.  The
 * default, big-endian encoding will be used, with no alignment.  This could be
 * used in C as follows:
 *
 * @snippet ex_all.c Pack fields into a buffer
 *
 * Then later, the values can be unpacked as follows:
 *
 * @snippet ex_all.c Unpack fields from a buffer
 *
 * @param session the session handle
 * @param buffer a pointer to a packed byte array
 * @param size the number of valid bytes in the buffer
 * @param format the data format, see @ref packing
 * @errors
 */
int wiredtiger_struct_pack(WT_SESSION *session,
    void *buffer, size_t size, const char *format, ...)
    WT_ATTRIBUTE_LIBRARY_VISIBLE;

/*!
 * Calculate the size required to pack a structure.
 *
 * Note that for variable-sized fields including variable-sized strings and
 * integers, the calculated sized merely reflects the expected sizes specified
 * in the format string itself.
 *
 * @snippet ex_all.c Get the packed size
 *
 * @param session the session handle
 * @param sizep a location where the number of bytes needed for the
 * matching call to ::wiredtiger_struct_pack is returned
 * @param format the data format, see @ref packing
 * @errors
 */
int wiredtiger_struct_size(WT_SESSION *session,
    size_t *sizep, const char *format, ...) WT_ATTRIBUTE_LIBRARY_VISIBLE;

/*!
 * Unpack a structure from a buffer.
 *
 * Reverse of ::wiredtiger_struct_pack: gets values out of a
 * packed byte string.
 *
 * @snippet ex_all.c Unpack fields from a buffer
 *
 * @param session the session handle
 * @param buffer a pointer to a packed byte array
 * @param size the number of valid bytes in the buffer
 * @param format the data format, see @ref packing
 * @errors
 */
int wiredtiger_struct_unpack(WT_SESSION *session,
    const void *buffer, size_t size, const char *format, ...)
    WT_ATTRIBUTE_LIBRARY_VISIBLE;

#if !defined(SWIG)

/*!
 * Streaming interface to packing.
 *
 * This allows applications to pack or unpack records one field at a time.
 * This is an opaque handle returned by ::wiredtiger_pack_start or
 * ::wiredtiger_unpack_start.  It must be closed with ::wiredtiger_pack_close.
 */
typedef struct __wt_pack_stream WT_PACK_STREAM;

/*!
 * Start a packing operation into a buffer with the given format string.  This
 * should be followed by a series of calls to ::wiredtiger_pack_item,
 * ::wiredtiger_pack_int, ::wiredtiger_pack_str or ::wiredtiger_pack_uint
 * to fill in the values.
 *
 * @param session the session handle
 * @param format the data format, see @ref packing
 * @param buffer a pointer to memory to hold the packed data
 * @param size the size of the buffer
 * @param[out] psp the new packing stream handle
 * @errors
 */
int wiredtiger_pack_start(WT_SESSION *session,
    const char *format, void *buffer, size_t size, WT_PACK_STREAM **psp)
    WT_ATTRIBUTE_LIBRARY_VISIBLE;

/*!
 * Start an unpacking operation from a buffer with the given format string.
 * This should be followed by a series of calls to ::wiredtiger_unpack_item,
 * ::wiredtiger_unpack_int, ::wiredtiger_unpack_str or ::wiredtiger_unpack_uint
 * to retrieve the packed values.
 *
 * @param session the session handle
 * @param format the data format, see @ref packing
 * @param buffer a pointer to memory holding the packed data
 * @param size the size of the buffer
 * @param[out] psp the new packing stream handle
 * @errors
 */
int wiredtiger_unpack_start(WT_SESSION *session,
    const char *format, const void *buffer, size_t size, WT_PACK_STREAM **psp)
    WT_ATTRIBUTE_LIBRARY_VISIBLE;

/*!
 * Close a packing stream.
 *
 * @param ps the packing stream handle
 * @param[out] usedp the number of bytes in the buffer used by the stream
 * @errors
 */
int wiredtiger_pack_close(WT_PACK_STREAM *ps, size_t *usedp)
    WT_ATTRIBUTE_LIBRARY_VISIBLE;

/*!
 * Pack an item into a packing stream.
 *
 * @param ps the packing stream handle
 * @param item an item to pack
 * @errors
 */
int wiredtiger_pack_item(WT_PACK_STREAM *ps, WT_ITEM *item)
    WT_ATTRIBUTE_LIBRARY_VISIBLE;

/*!
 * Pack a signed integer into a packing stream.
 *
 * @param ps the packing stream handle
 * @param i a signed integer to pack
 * @errors
 */
int wiredtiger_pack_int(WT_PACK_STREAM *ps, int64_t i)
    WT_ATTRIBUTE_LIBRARY_VISIBLE;

/*!
 * Pack a string into a packing stream.
 *
 * @param ps the packing stream handle
 * @param s a string to pack
 * @errors
 */
int wiredtiger_pack_str(WT_PACK_STREAM *ps, const char *s)
    WT_ATTRIBUTE_LIBRARY_VISIBLE;

/*!
 * Pack an unsigned integer into a packing stream.
 *
 * @param ps the packing stream handle
 * @param u an unsigned integer to pack
 * @errors
 */
int wiredtiger_pack_uint(WT_PACK_STREAM *ps, uint64_t u)
    WT_ATTRIBUTE_LIBRARY_VISIBLE;

/*!
 * Unpack an item from a packing stream.
 *
 * @param ps the packing stream handle
 * @param item an item to unpack
 * @errors
 */
int wiredtiger_unpack_item(WT_PACK_STREAM *ps, WT_ITEM *item)
    WT_ATTRIBUTE_LIBRARY_VISIBLE;

/*!
 * Unpack a signed integer from a packing stream.
 *
 * @param ps the packing stream handle
 * @param[out] ip the unpacked signed integer
 * @errors
 */
int wiredtiger_unpack_int(WT_PACK_STREAM *ps, int64_t *ip)
    WT_ATTRIBUTE_LIBRARY_VISIBLE;

/*!
 * Unpack a string from a packing stream.
 *
 * @param ps the packing stream handle
 * @param[out] sp the unpacked string
 * @errors
 */
int wiredtiger_unpack_str(WT_PACK_STREAM *ps, const char **sp)
    WT_ATTRIBUTE_LIBRARY_VISIBLE;

/*!
 * Unpack an unsigned integer from a packing stream.
 *
 * @param ps the packing stream handle
 * @param[out] up the unpacked unsigned integer
 * @errors
 */
int wiredtiger_unpack_uint(WT_PACK_STREAM *ps, uint64_t *up)
    WT_ATTRIBUTE_LIBRARY_VISIBLE;
/*! @} */

/*!
 * @name Configuration strings
 * @{
 */

/*!
 * The configuration information returned by the WiredTiger configuration
 * parsing functions in the WT_EXTENSION_API and the public API.
 */
struct __wt_config_item {
	/*!
	 * The value of a configuration string.
	 *
	 * Regardless of the type of the configuration string (boolean, int,
	 * list or string), the \c str field will reference the value of the
	 * configuration string.
	 *
	 * The bytes referenced by \c str are <b>not</b> nul-terminated,
	 * use the \c len field instead of a terminating nul byte.
	 */
	const char *str;

	/*! The number of bytes in the value referenced by \c str. */
	size_t len;

	/*!
	 * The numeric value of a configuration boolean or integer.
	 *
	 * If the configuration string's value is "true" or "false", the
	 * \c val field will be set to 1 (true), or 0 (false).
	 *
	 * If the configuration string can be legally interpreted as an integer,
	 * using the strtoll function rules as specified in ISO/IEC 9899:1990
	 * ("ISO C90"), that integer will be stored in the \c val field.
	 */
	int64_t val;

	/*! Permitted values of the \c type field. */
	enum {
		/*! A string value with quotes stripped. */
		WT_CONFIG_ITEM_STRING,
		/*! A boolean literal ("true" or "false"). */
		WT_CONFIG_ITEM_BOOL,
		/*! An unquoted identifier: a string value without quotes. */
		WT_CONFIG_ITEM_ID,
		/*! A numeric value. */
		WT_CONFIG_ITEM_NUM,
		/*! A nested structure or list, including brackets. */
		WT_CONFIG_ITEM_STRUCT
	}
	/*!
	 * The type of value determined by the parser.  In all cases,
	 * the \c str and \c len fields are set.
	 */
	type;
};

#if !defined(SWIG) && !defined(DOXYGEN)
/*!
 * Validate a configuration string for a WiredTiger API.
 * This API is outside the scope of a WiredTiger connection handle, since
 * applications may need to validate configuration strings prior to calling
 * ::wiredtiger_open.
 * @param session the session handle (may be \c NULL if the database not yet
 * opened).
 * @param errhandler An error handler (used if \c session is \c NULL; if both
 * \c session and \c errhandler are \c NULL, error messages will be written to
 * stderr).
 * @param name the WiredTiger function or method to validate.
 * @param config the configuration string being parsed.
 * @returns zero for success, non-zero to indicate an error.
 *
 * @snippet ex_all.c Validate a configuration string
 */
int wiredtiger_config_validate(WT_SESSION *session,
    WT_EVENT_HANDLER *errhandler, const char *name, const char *config)
    WT_ATTRIBUTE_LIBRARY_VISIBLE;
#endif

/*!
 * Create a handle that can be used to parse or create configuration strings
 * compatible with WiredTiger APIs.
 * This API is outside the scope of a WiredTiger connection handle, since
 * applications may need to generate configuration strings prior to calling
 * ::wiredtiger_open.
 * @param session the session handle to be used for error reporting (if NULL,
 *	error messages will be written to stderr).
 * @param config the configuration string being parsed. The string must
 *	remain valid for the lifetime of the parser handle.
 * @param len the number of valid bytes in \c config
 * @param[out] config_parserp A pointer to the newly opened handle
 * @errors
 *
 * @snippet ex_config_parse.c Create a configuration parser
 */
int wiredtiger_config_parser_open(WT_SESSION *session,
    const char *config, size_t len, WT_CONFIG_PARSER **config_parserp)
    WT_ATTRIBUTE_LIBRARY_VISIBLE;

/*!
 * A handle that can be used to search and traverse configuration strings
 * compatible with WiredTiger APIs.
 * To parse the contents of a list or nested configuration string use a new
 * configuration parser handle based on the content of the ::WT_CONFIG_ITEM
 * retrieved from the parent configuration string.
 *
 * @section config_parse_examples Configuration String Parsing examples
 *
 * This could be used in C to create a configuration parser as follows:
 *
 * @snippet ex_config_parse.c Create a configuration parser
 *
 * Once the parser has been created the content can be queried directly:
 *
 * @snippet ex_config_parse.c get
 *
 * Or the content can be traversed linearly:
 *
 * @snippet ex_config_parse.c next
 *
 * Nested configuration values can be queried using a shorthand notation:
 *
 * @snippet ex_config_parse.c nested get
 *
 * Nested configuration values can be traversed using multiple
 * ::WT_CONFIG_PARSER handles:
 *
 * @snippet ex_config_parse.c nested traverse
 */
struct __wt_config_parser {

	/*!
	 * Close the configuration scanner releasing any resources.
	 *
	 * @param config_parser the configuration parser handle
	 * @errors
	 *
	 */
	int __F(close)(WT_CONFIG_PARSER *config_parser);

	/*!
	 * Return the next key/value pair.
	 *
	 * When iteration would pass the end of the configuration string
	 * ::WT_NOTFOUND will be returned.
	 *
	 * If an item has no explicitly assigned value, the item will be
	 * returned in \c key and the \c value will be set to the boolean
	 * \c "true" value.
	 *
	 * @param config_parser the configuration parser handle
	 * @param key the returned key
	 * @param value the returned value
	 * @errors
	 *
	 */
	int __F(next)(WT_CONFIG_PARSER *config_parser,
	    WT_CONFIG_ITEM *key, WT_CONFIG_ITEM *value);

	/*!
	 * Return the value of an item in the configuration string.
	 *
	 * @param config_parser the configuration parser handle
	 * @param key configuration key string
	 * @param value the returned value
	 * @errors
	 *
	 */
	int __F(get)(WT_CONFIG_PARSER *config_parser,
	    const char *key, WT_CONFIG_ITEM *value);
};

#endif /* !defined(SWIG) */
/*! @} */

/*!
 * Get version information.
 *
 * @snippet ex_all.c Get the WiredTiger library version #1
 * @snippet ex_all.c Get the WiredTiger library version #2
 *
 * @param majorp a location where the major version number is returned
 * @param minorp a location where the minor version number is returned
 * @param patchp a location where the patch version number is returned
 * @returns a string representation of the version
 */
const char *wiredtiger_version(int *majorp, int *minorp, int *patchp)
    WT_ATTRIBUTE_LIBRARY_VISIBLE;

/*******************************************
 * Error returns
 *******************************************/
/*!
 * @anchor error_returns
 * @name Error returns
 * Most functions and methods in WiredTiger return an integer code indicating
 * whether the operation succeeded or failed.  A return of zero indicates
 * success, all non-zero return values indicate some kind of failure.
 *
 * WiredTiger reserves all values from -31,800 to -31,999 as possible error
 * return values.  WiredTiger may also return C99/POSIX error codes such as
 * \c ENOMEM, \c EINVAL and \c ENOTSUP, with the usual meanings.
 *
 * The following are all of the WiredTiger-specific error returns:
 * @{
 */
/*
 * DO NOT EDIT: automatically built by dist/api_err.py.
 * Error return section: BEGIN
 */
/*!
 * Conflict between concurrent operations.
 * This error is generated when an operation cannot be completed due to a
 * conflict with concurrent operations.  The operation may be retried; if a
 * transaction is in progress, it should be rolled back and the operation
 * retried in a new transaction.
 */
#define	WT_ROLLBACK	(-31800)
/*!
 * Attempt to insert an existing key.
 * This error is generated when the application attempts to insert a record with
 * the same key as an existing record without the 'overwrite' configuration to
 * WT_SESSION::open_cursor.
 */
#define	WT_DUPLICATE_KEY	(-31801)
/*!
 * Non-specific WiredTiger error.
 * This error is returned when an error is not covered by a specific error
 * return.
 */
#define	WT_ERROR	(-31802)
/*!
 * Item not found.
 * This error indicates an operation did not find a value to return.  This
 * includes cursor search and other operations where no record matched the
 * cursor's search key such as WT_CURSOR::update or WT_CURSOR::remove.
 */
#define	WT_NOTFOUND	(-31803)
/*!
 * WiredTiger library panic.
 * This error indicates an underlying problem that requires a database restart.
 * The application may exit immediately, no further WiredTiger calls are
 * required (and further calls will themselves immediately fail).
 */
#define	WT_PANIC	(-31804)
/*! @cond internal */
/*! Restart the operation (internal). */
#define	WT_RESTART	(-31805)
/*! @endcond */
/*!
 * Recovery must be run to continue.
 * This error is generated when wiredtiger_open is configured to return an error
 * if recovery is required to use the database.
 */
#define	WT_RUN_RECOVERY	(-31806)
/*!
 * Operation would overflow cache.
 * This error is only generated when wiredtiger_open is configured to run in-
 * memory, and an insert or update operation requires more than the configured
 * cache size to complete. The operation may be retried; if a transaction is in
 * progress, it should be rolled back and the operation retried in a new
 * transaction.
 */
#define	WT_CACHE_FULL	(-31807)
/*
 * Error return section: END
 * DO NOT EDIT: automatically built by dist/api_err.py.
 */
/*! @} */

#ifndef DOXYGEN
#define	WT_DEADLOCK	WT_ROLLBACK		/* Backward compatibility */
#endif

/*! @} */

/*!
 * @defgroup wt_ext WiredTiger Extension API
 * The functions and interfaces applications use to customize and extend the
 * behavior of WiredTiger.
 * @{
 */

/*******************************************
 * Forward structure declarations for the extension API
 *******************************************/
struct __wt_config_arg;	typedef struct __wt_config_arg WT_CONFIG_ARG;

/*!
 * The interface implemented by applications to provide custom ordering of
 * records.
 *
 * Applications register their implementation with WiredTiger by calling
 * WT_CONNECTION::add_collator.  See @ref custom_collators for more
 * information.
 *
 * @snippet ex_extending.c add collator nocase
 *
 * @snippet ex_extending.c add collator prefix10
 */
struct __wt_collator {
	/*!
	 * Callback to compare keys.
	 *
	 * @param[out] cmp set to -1 if <code>key1 < key2</code>,
	 * 	0 if <code>key1 == key2</code>,
	 * 	1 if <code>key1 > key2</code>.
	 * @returns zero for success, non-zero to indicate an error.
	 *
	 * @snippet ex_all.c Implement WT_COLLATOR
	 *
	 * @snippet ex_extending.c case insensitive comparator
	 *
	 * @snippet ex_extending.c n character comparator
	 */
	int (*compare)(WT_COLLATOR *collator, WT_SESSION *session,
	    const WT_ITEM *key1, const WT_ITEM *key2, int *cmp);

	/*!
	 * If non-NULL, this callback is called to customize the collator
	 * for each data source.  If the callback returns a non-NULL
	 * collator, that instance is used instead of this one for all
	 * comparisons.
	 */
	int (*customize)(WT_COLLATOR *collator, WT_SESSION *session,
	    const char *uri, WT_CONFIG_ITEM *passcfg, WT_COLLATOR **customp);

	/*!
	 * If non-NULL a callback performed when the data source is closed
	 * for customized extractors otherwise when the database is closed.
	 *
	 * The WT_COLLATOR::terminate callback is intended to allow cleanup,
	 * the handle will not be subsequently accessed by WiredTiger.
	 */
	int (*terminate)(WT_COLLATOR *collator, WT_SESSION *session);
};

/*!
 * The interface implemented by applications to provide custom compression.
 *
 * Compressors must implement the WT_COMPRESSOR interface: the
 * WT_COMPRESSOR::compress and WT_COMPRESSOR::decompress callbacks must be
 * specified, and WT_COMPRESSOR::pre_size is optional.  To build your own
 * compressor, use one of the compressors in \c ext/compressors as a template:
 * \c ext/nop_compress is a simple compressor that passes through data
 * unchanged, and is a reasonable starting point.
 *
 * Applications register their implementation with WiredTiger by calling
 * WT_CONNECTION::add_compressor.
 *
 * @snippet nop_compress.c WT_COMPRESSOR initialization structure
 * @snippet nop_compress.c WT_COMPRESSOR initialization function
 */
struct __wt_compressor {
	/*!
	 * Callback to compress a chunk of data.
	 *
	 * WT_COMPRESSOR::compress takes a source buffer and a destination
	 * buffer, by default of the same size.  If the callback can compress
	 * the buffer to a smaller size in the destination, it does so, sets
	 * the \c compression_failed return to 0 and returns 0.  If compression
	 * does not produce a smaller result, the callback sets the
	 * \c compression_failed return to 1 and returns 0. If another
	 * error occurs, it returns an errno or WiredTiger error code.
	 *
	 * On entry, \c src will point to memory, with the length of the memory
	 * in \c src_len.  After successful completion, the callback should
	 * return \c 0 and set \c result_lenp to the number of bytes required
	 * for the compressed representation.
	 *
	 * On entry, \c dst points to the destination buffer with a length
	 * of \c dst_len.  If the WT_COMPRESSOR::pre_size method is specified,
	 * the destination buffer will be at least the size returned by that
	 * method; otherwise, the destination buffer will be at least as large
	 * as the length of the data to compress.
	 *
	 * If compression would not shrink the data or the \c dst buffer is not
	 * large enough to hold the compressed data, the callback should set
	 * \c compression_failed to a non-zero value and return 0.
	 *
	 * @param[in] src the data to compress
	 * @param[in] src_len the length of the data to compress
	 * @param[in] dst the destination buffer
	 * @param[in] dst_len the length of the destination buffer
	 * @param[out] result_lenp the length of the compressed data
	 * @param[out] compression_failed non-zero if compression did not
	 * decrease the length of the data (compression may not have completed)
	 * @returns zero for success, non-zero to indicate an error.
	 *
	 * @snippet nop_compress.c WT_COMPRESSOR compress
	 */
	int (*compress)(WT_COMPRESSOR *compressor, WT_SESSION *session,
	    uint8_t *src, size_t src_len,
	    uint8_t *dst, size_t dst_len,
	    size_t *result_lenp, int *compression_failed);

	/*!
	 * Callback to compress a list of byte strings.
	 *
	 * WT_COMPRESSOR::compress_raw gives applications fine-grained control
	 * over disk block size when writing row-store or variable-length
	 * column-store pages.  Where this level of control is not required by
	 * the underlying storage device, set the WT_COMPRESSOR::compress_raw
	 * callback to \c NULL and WiredTiger will internally split each page
	 * into blocks, each block then compressed by WT_COMPRESSOR::compress.
	 *
	 * WT_COMPRESSOR::compress_raw takes a source buffer and an array of
	 * 0-based offsets of byte strings in that buffer.  The callback then
	 * encodes none, some or all of the byte strings and copies the encoded
	 * representation into a destination buffer.  The callback returns the
	 * number of byte strings encoded and the bytes needed for the encoded
	 * representation. The encoded representation has header information
	 * prepended and is written as a block to the underlying file object.
	 *
	 * On entry, \c page_max is the configured maximum size for objects of
	 * this type.  (This value is provided for convenience, and will be
	 * either the \c internal_page_max or \c leaf_page_max value specified
	 * to WT_SESSION::create when the object was created.)
	 *
	 * On entry, \c split_pct is the configured Btree page split size for
	 * this object.  (This value is provided for convenience, and will be
	 * the \c split_pct value specified to WT_SESSION::create when the
	 * object was created.)
	 *
	 * On entry, \c extra is a count of additional bytes that will be added
	 * to the encoded representation before it is written.  In other words,
	 * if the target write size is 8KB, the returned encoded representation
	 * should be less than or equal to (8KB - \c extra).  The method does
	 * not need to skip bytes in the destination buffer based on \c extra,
	 * the method should only use \c extra to decide how many bytes to store
	 * into the destination buffer for its ideal block size.
	 *
	 * On entry, \c src points to the source buffer; \c offsets is an array
	 * of \c slots 0-based offsets into \c src, where each offset is the
	 * start of a byte string, except for the last offset, which is the
	 * offset of the first byte past the end of the last byte string.  (In
	 * other words, <code>offsets[0]</code> will be 0, the offset of the
	 * first byte of the first byte string in \c src, and
	 * <code>offsets[slots]</code> is the total length of all of the byte
	 * strings in the \c src buffer.)
	 *
	 * On entry, \c dst points to the destination buffer with a length
	 * of \c dst_len.  If the WT_COMPRESSOR::pre_size method is specified,
	 * the destination buffer will be at least the size returned by that
	 * method; otherwise, the destination buffer will be at least as large
	 * as the length of the data to compress.
	 *
	 * After successful completion, the callback should return \c 0, and
	 * set \c result_slotsp to the number of byte strings encoded and
	 * \c result_lenp to the bytes needed for the encoded representation.
	 *
	 * There is no requirement the callback encode any or all of the byte
	 * strings passed by WiredTiger.  If the callback does not encode any
	 * of the byte strings and compression should not be retried, the
	 * callback should set \c result_slotsp to 0.
	 *
	 * If the callback does not encode any of the byte strings and
	 * compression should be retried with additional byte strings, the
	 * callback must return \c EAGAIN.  In that case, WiredTiger will
	 * accumulate more rows and repeat the call.
	 *
	 * If there are no more rows to accumulate or the callback indicates
	 * that it cannot be retried, WiredTiger writes the remaining rows
	 * using \c WT_COMPRESSOR::compress.
	 *
	 * On entry, \c final is zero if there are more rows to be written as
	 * part of this page (if there will be additional data provided to the
	 * callback), and non-zero if there are no more rows to be written as
	 * part of this page.  If \c final is set and the callback fails to
	 * encode any rows, WiredTiger writes the remaining rows without further
	 * calls to the callback.  If \c final is set and the callback encodes
	 * any number of rows, WiredTiger continues to call the callback until
	 * all of the rows are encoded or the callback fails to encode any rows.
	 *
	 * The WT_COMPRESSOR::compress_raw callback is intended for applications
	 * wanting to create disk blocks in specific sizes.
	 * WT_COMPRESSOR::compress_raw is not a replacement for
	 * WT_COMPRESSOR::compress: objects which WT_COMPRESSOR::compress_raw
	 * cannot handle (for example, overflow key or value items), or which
	 * WT_COMPRESSOR::compress_raw chooses not to compress for any reason
	 * (for example, if WT_COMPRESSOR::compress_raw callback chooses not to
	 * compress a small number of rows, but the page being written has no
	 * more rows to accumulate), will be passed to WT_COMPRESSOR::compress.
	 *
	 * The WT_COMPRESSOR::compress_raw callback is only called for objects
	 * where it is applicable, that is, for row-store and variable-length
	 * column-store objects, where both row-store key prefix compression
	 * and row-store and variable-length column-store dictionary compression
	 * are \b not configured.  When WT_COMPRESSOR::compress_raw is not
	 * applicable, the WT_COMPRESSOR::compress callback is used instead.
	 *
	 * @param[in] page_max the configured maximum page size for this object
	 * @param[in] split_pct the configured page split size for this object
	 * @param[in] extra the count of the additional bytes
	 * @param[in] src the data to compress
	 * @param[in] offsets the byte offsets of the byte strings in src
	 * @param[in] slots the number of entries in offsets
	 * @param[in] dst the destination buffer
	 * @param[in] dst_len the length of the destination buffer
	 * @param[in] final non-zero if there are no more rows to accumulate
	 * @param[out] result_lenp the length of the compressed data
	 * @param[out] result_slotsp the number of byte offsets taken
	 * @returns zero for success, non-zero to indicate an error.
	 */
	int (*compress_raw)(WT_COMPRESSOR *compressor, WT_SESSION *session,
	    size_t page_max, int split_pct, size_t extra,
	    uint8_t *src, uint32_t *offsets, uint32_t slots,
	    uint8_t *dst, size_t dst_len,
	    int final,
	    size_t *result_lenp, uint32_t *result_slotsp);

	/*!
	 * Callback to decompress a chunk of data.
	 *
	 * WT_COMPRESSOR::decompress takes a source buffer and a destination
	 * buffer.  The contents are switched from \c compress: the
	 * source buffer is the compressed value, and the destination buffer is
	 * sized to be the original size.  If the callback successfully
	 * decompresses the source buffer to the destination buffer, it returns
	 * 0.  If an error occurs, it returns an errno or WiredTiger error code.
	 * The source buffer that WT_COMPRESSOR::decompress takes may have a
	 * size that is rounded up from the size originally produced by
	 * WT_COMPRESSOR::compress, with the remainder of the buffer set to
	 * zeroes. Most compressors do not care about this difference if the
	 * size to be decompressed can be implicitly discovered from the
	 * compressed data.  If your compressor cares, you may need to allocate
	 * space for, and store, the actual size in the compressed buffer.  See
	 * the source code for the included snappy compressor for an example.
	 *
	 * On entry, \c src will point to memory, with the length of the memory
	 * in \c src_len.  After successful completion, the callback should
	 * return \c 0 and set \c result_lenp to the number of bytes required
	 * for the decompressed representation.
	 *
	 * If the \c dst buffer is not big enough to hold the decompressed
	 * data, the callback should return an error.
	 *
	 * @param[in] src the data to decompress
	 * @param[in] src_len the length of the data to decompress
	 * @param[in] dst the destination buffer
	 * @param[in] dst_len the length of the destination buffer
	 * @param[out] result_lenp the length of the decompressed data
	 * @returns zero for success, non-zero to indicate an error.
	 *
	 * @snippet nop_compress.c WT_COMPRESSOR decompress
	 */
	int (*decompress)(WT_COMPRESSOR *compressor, WT_SESSION *session,
	    uint8_t *src, size_t src_len,
	    uint8_t *dst, size_t dst_len,
	    size_t *result_lenp);

	/*!
	 * Callback to size a destination buffer for compression
	 *
	 * WT_COMPRESSOR::pre_size is an optional callback that, given the
	 * source buffer and size, produces the size of the destination buffer
	 * to be given to WT_COMPRESSOR::compress.  This is useful for
	 * compressors that assume that the output buffer is sized for the
	 * worst case and thus no overrun checks are made.  If your compressor
	 * works like this, WT_COMPRESSOR::pre_size will need to be defined.
	 * See the source code for the snappy compressor for an example.
	 * However, if your compressor detects and avoids overruns against its
	 * target buffer, you will not need to define WT_COMPRESSOR::pre_size.
	 * When WT_COMPRESSOR::pre_size is set to NULL, the destination buffer
	 * is sized the same as the source buffer.  This is always sufficient,
	 * since a compression result that is larger than the source buffer is
	 * discarded by WiredTiger.
	 *
	 * If not NULL, this callback is called before each call to
	 * WT_COMPRESSOR::compress to determine the size of the destination
	 * buffer to provide.  If the callback is NULL, the destination
	 * buffer will be the same size as the source buffer.
	 *
	 * The callback should set \c result_lenp to a suitable buffer size
	 * for compression, typically the maximum length required by
	 * WT_COMPRESSOR::compress.
	 *
	 * This callback function is for compressors that require an output
	 * buffer larger than the source buffer (for example, that do not
	 * check for buffer overflow during compression).
	 *
	 * @param[in] src the data to compress
	 * @param[in] src_len the length of the data to compress
	 * @param[out] result_lenp the required destination buffer size
	 * @returns zero for success, non-zero to indicate an error.
	 *
	 * @snippet nop_compress.c WT_COMPRESSOR presize
	 */
	int (*pre_size)(WT_COMPRESSOR *compressor, WT_SESSION *session,
	    uint8_t *src, size_t src_len, size_t *result_lenp);

	/*!
	 * If non-NULL, a callback performed when the database is closed.
	 *
	 * The WT_COMPRESSOR::terminate callback is intended to allow cleanup,
	 * the handle will not be subsequently accessed by WiredTiger.
	 *
	 * @snippet nop_compress.c WT_COMPRESSOR terminate
	 */
	int (*terminate)(WT_COMPRESSOR *compressor, WT_SESSION *session);
};

/*!
 * Applications can extend WiredTiger by providing new implementations of the
 * WT_DATA_SOURCE class.  Each data source supports a different URI scheme for
 * data sources to WT_SESSION::create, WT_SESSION::open_cursor and related
 * methods.  See @ref custom_data_sources for more information.
 *
 * <b>Thread safety:</b> WiredTiger may invoke methods on the WT_DATA_SOURCE
 * interface from multiple threads concurrently.  It is the responsibility of
 * the implementation to protect any shared data.
 *
 * Applications register their implementation with WiredTiger by calling
 * WT_CONNECTION::add_data_source.
 *
 * @snippet ex_data_source.c WT_DATA_SOURCE register
 */
struct __wt_data_source {
	/*!
	 * Callback to alter an object.
	 *
	 * @snippet ex_data_source.c WT_DATA_SOURCE alter
	 */
	int (*alter)(WT_DATA_SOURCE *dsrc, WT_SESSION *session,
	    const char *uri, WT_CONFIG_ARG *config);

	/*!
	 * Callback to create a new object.
	 *
	 * @snippet ex_data_source.c WT_DATA_SOURCE create
	 */
	int (*create)(WT_DATA_SOURCE *dsrc, WT_SESSION *session,
	    const char *uri, WT_CONFIG_ARG *config);

	/*!
	 * Callback to compact an object.
	 *
	 * @snippet ex_data_source.c WT_DATA_SOURCE compact
	 */
	int (*compact)(WT_DATA_SOURCE *dsrc, WT_SESSION *session,
	    const char *uri, WT_CONFIG_ARG *config);

	/*!
	 * Callback to drop an object.
	 *
	 * @snippet ex_data_source.c WT_DATA_SOURCE drop
	 */
	int (*drop)(WT_DATA_SOURCE *dsrc, WT_SESSION *session,
	    const char *uri, WT_CONFIG_ARG *config);

	/*!
	 * Callback to initialize a cursor.
	 *
	 * @snippet ex_data_source.c WT_DATA_SOURCE open_cursor
	 */
	int (*open_cursor)(WT_DATA_SOURCE *dsrc, WT_SESSION *session,
	    const char *uri, WT_CONFIG_ARG *config, WT_CURSOR **new_cursor);

	/*!
	 * Callback to rename an object.
	 *
	 * @snippet ex_data_source.c WT_DATA_SOURCE rename
	 */
	int (*rename)(WT_DATA_SOURCE *dsrc, WT_SESSION *session,
	    const char *uri, const char *newuri, WT_CONFIG_ARG *config);

	/*!
	 * Callback to salvage an object.
	 *
	 * @snippet ex_data_source.c WT_DATA_SOURCE salvage
	 */
	int (*salvage)(WT_DATA_SOURCE *dsrc, WT_SESSION *session,
	    const char *uri, WT_CONFIG_ARG *config);

	/*!
	 * Callback to truncate an object.
	 *
	 * @snippet ex_data_source.c WT_DATA_SOURCE truncate
	 */
	int (*truncate)(WT_DATA_SOURCE *dsrc, WT_SESSION *session,
	    const char *uri, WT_CONFIG_ARG *config);

	/*!
	 * Callback to truncate a range of an object.
	 *
	 * @snippet ex_data_source.c WT_DATA_SOURCE range truncate
	 */
	int (*range_truncate)(WT_DATA_SOURCE *dsrc, WT_SESSION *session,
	    WT_CURSOR *start, WT_CURSOR *stop);

	/*!
	 * Callback to verify an object.
	 *
	 * @snippet ex_data_source.c WT_DATA_SOURCE verify
	 */
	int (*verify)(WT_DATA_SOURCE *dsrc, WT_SESSION *session,
	    const char *uri, WT_CONFIG_ARG *config);

	/*!
	 * Callback to checkpoint the database.
	 *
	 * @snippet ex_data_source.c WT_DATA_SOURCE checkpoint
	 */
	int (*checkpoint)(
	    WT_DATA_SOURCE *dsrc, WT_SESSION *session, WT_CONFIG_ARG *config);

	/*!
	 * If non-NULL, a callback performed when the database is closed.
	 *
	 * The WT_DATA_SOURCE::terminate callback is intended to allow cleanup,
	 * the handle will not be subsequently accessed by WiredTiger.
	 *
	 * @snippet ex_data_source.c WT_DATA_SOURCE terminate
	 */
	int (*terminate)(WT_DATA_SOURCE *dsrc, WT_SESSION *session);
};

/*!
 * The interface implemented by applications to provide custom encryption.
 *
 * Encryptors must implement the WT_ENCRYPTOR interface: the
 * WT_ENCRYPTOR::encrypt, WT_ENCRYPTOR::decrypt and WT_ENCRYPTOR::sizing
 * callbacks must be specified, WT_ENCRYPTOR::customize and
 * WT_ENCRYPTOR::terminate are optional.  To build your own encryptor, use
 * one of the encryptors in \c ext/encryptors as a template:
 * \c ext/encryptors/nop_encrypt is a simple encryptor that passes through
 * data unchanged, and is a reasonable starting point;
 * \c ext/encryptors/rotn_encrypt is an encryptor implementing
 * a simple rotation cipher, it shows the use of \c keyid, \c secretkey,
 * and implements the WT_ENCRYPTOR::customize and
 * WT_ENCRYPTOR::terminate callbacks.
 *
 * Applications register their implementation with WiredTiger by calling
 * WT_CONNECTION::add_encryptor.
 *
 * @snippet nop_encrypt.c WT_ENCRYPTOR initialization structure
 * @snippet nop_encrypt.c WT_ENCRYPTOR initialization function
 */
struct __wt_encryptor {
	/*!
	 * Callback to encrypt a chunk of data.
	 *
	 * WT_ENCRYPTOR::encrypt takes a source buffer and a destination
	 * buffer.  The callback encrypts the source buffer (plain text)
	 * into the destination buffer.
	 *
	 * On entry, \c src will point to memory, with the length of the memory
	 * in \c src_len.  After successful completion, the callback should
	 * return \c 0 and set \c result_lenp to the number of bytes required
	 * for the encrypted representation.
	 *
	 * On entry, \c dst points to the destination buffer with a length
	 * of \c dst_len.  The destination buffer will be at least src_len
	 * plus the size returned by that WT_ENCRYPT::sizing.
	 *
	 * This callback cannot be NULL.
	 *
	 * @param[in] src the data to encrypt
	 * @param[in] src_len the length of the data to encrypt
	 * @param[in] dst the destination buffer
	 * @param[in] dst_len the length of the destination buffer
	 * @param[out] result_lenp the length of the encrypted data
	 * @returns zero for success, non-zero to indicate an error.
	 *
	 * @snippet nop_encrypt.c WT_ENCRYPTOR encrypt
	 */
	int (*encrypt)(WT_ENCRYPTOR *encryptor, WT_SESSION *session,
	    uint8_t *src, size_t src_len,
	    uint8_t *dst, size_t dst_len,
	    size_t *result_lenp);

	/*!
	 * Callback to decrypt a chunk of data.
	 *
	 * WT_ENCRYPTOR::decrypt takes a source buffer and a destination
	 * buffer.  The contents are switched from \c encrypt: the
	 * source buffer is the encrypted value, and the destination buffer is
	 * sized to be the original size.  If the callback successfully
	 * decrypts the source buffer to the destination buffer, it returns
	 * 0.  If an error occurs, it returns an errno or WiredTiger error code.
	 *
	 * On entry, \c src will point to memory, with the length of the memory
	 * in \c src_len.  After successful completion, the callback should
	 * return \c 0 and set \c result_lenp to the number of bytes required
	 * for the decrypted representation.
	 *
	 * If the \c dst buffer is not big enough to hold the decrypted
	 * data, the callback should return an error.
	 *
	 * This callback cannot be NULL.
	 *
	 * @param[in] src the data to decrypt
	 * @param[in] src_len the length of the data to decrypt
	 * @param[in] dst the destination buffer
	 * @param[in] dst_len the length of the destination buffer
	 * @param[out] result_lenp the length of the decrypted data
	 * @returns zero for success, non-zero to indicate an error.
	 *
	 * @snippet nop_encrypt.c WT_ENCRYPTOR decrypt
	 */
	int (*decrypt)(WT_ENCRYPTOR *encryptor, WT_SESSION *session,
	    uint8_t *src, size_t src_len,
	    uint8_t *dst, size_t dst_len,
	    size_t *result_lenp);

	/*!
	 * Callback to size a destination buffer for encryption.
	 *
	 * WT_ENCRYPTOR::sizing is an callback that returns the number
	 * of additional bytes that is needed when encrypting a
	 * text buffer.  This is always necessary, since encryptors
	 * typically generate encrypted text that is larger than the
	 * plain text input. Without such a call, WiredTiger would
	 * have no way to know the worst case for the encrypted buffer size.
	 * The WiredTiger encryption infrastructure assumes that
	 * buffer sizing is not dependent on the number of bytes
	 * of input, that there is a one to one relationship in number
	 * of bytes needed between input and output.
	 *
	 * This callback cannot be NULL.
	 *
	 * The callback should set \c expansion_constantp to the additional
	 * number of bytes needed.
	 *
	 * @param[out] expansion_constantp the additional number of bytes needed
	 *    when encrypting.
	 * @returns zero for success, non-zero to indicate an error.
	 *
	 * @snippet nop_encrypt.c WT_ENCRYPTOR sizing
	 */
	int (*sizing)(WT_ENCRYPTOR *encryptor, WT_SESSION *session,
	    size_t *expansion_constantp);

	/*!
	 * If non-NULL, this callback is called to customize the encryptor.
	 * The customize function is called whenever a keyid is used for the
	 * first time with this encryptor, whether it be in
	 * the ::wiredtiger_open call or the WT_SESSION::create
	 * call. This gives the algorithm an
	 * opportunity to retrieve and save keys in a customized encryptor.
	 * If the callback returns a non-NULL encryptor, that instance
	 * is used instead of this one for any callbacks.
	 *
	 * @param[in] encrypt_config the "encryption" portion of the
	 *    configuration from the wiredtiger_open or WT_SESSION::create call
	 * @param[out] customp the new modified encryptor, or NULL.
	 * @returns zero for success, non-zero to indicate an error.
	 */
	int (*customize)(WT_ENCRYPTOR *encryptor, WT_SESSION *session,
	    WT_CONFIG_ARG *encrypt_config, WT_ENCRYPTOR **customp);

	/*!
	 * If non-NULL, a callback performed when the database is closed.
	 * It is called for each encryptor that was added using
	 * WT_CONNECTION::add_encryptor or returned by the
	 * WT_ENCRYPTOR::customize callback.
	 *
	 * The WT_ENCRYPTOR::terminate callback is intended to allow cleanup,
	 * the handle will not be subsequently accessed by WiredTiger.
	 *
	 * @snippet nop_encrypt.c WT_ENCRYPTOR terminate
	 */
	int (*terminate)(WT_ENCRYPTOR *encryptor, WT_SESSION *session);
};

/*!
 * The interface implemented by applications to provide custom extraction of
 * index keys or column group values.
 *
 * Applications register implementations with WiredTiger by calling
 * WT_CONNECTION::add_extractor.  See @ref custom_extractors for more
 * information.
 *
 * @snippet ex_all.c WT_EXTRACTOR register
 */
struct __wt_extractor {
	/*!
	 * Callback to extract a value for an index or column group.
	 *
	 * @errors
	 *
	 * @snippet ex_all.c WT_EXTRACTOR
	 *
	 * @param extractor the WT_EXTRACTOR implementation
	 * @param session the current WiredTiger session
	 * @param key the table key in raw format, see @ref cursor_raw for
	 *	details
	 * @param value the table value in raw format, see @ref cursor_raw for
	 *	details
	 * @param[out] result_cursor the method should call WT_CURSOR::set_key
	 *	and WT_CURSOR::insert on this cursor to return a key.  The \c
	 *	key_format of the cursor will match that passed to
	 *	WT_SESSION::create for the index.  Multiple index keys can be
	 *	created for each record by calling WT_CURSOR::insert multiple
	 *	times.
	 */
	int (*extract)(WT_EXTRACTOR *extractor, WT_SESSION *session,
	    const WT_ITEM *key, const WT_ITEM *value,
	    WT_CURSOR *result_cursor);

	/*!
	 * If non-NULL, this callback is called to customize the extractor for
	 * each index.  If the callback returns a non-NULL extractor, that
	 * instance is used instead of this one for all comparisons.
	 */
	int (*customize)(WT_EXTRACTOR *extractor, WT_SESSION *session,
	    const char *uri, WT_CONFIG_ITEM *appcfg, WT_EXTRACTOR **customp);

	/*!
	 * If non-NULL a callback performed when the index or column group
	 * is closed for customized extractors otherwise when the database
	 * is closed.
	 *
	 * The WT_EXTRACTOR::terminate callback is intended to allow cleanup,
	 * the handle will not be subsequently accessed by WiredTiger.
	 */
	int (*terminate)(WT_EXTRACTOR *extractor, WT_SESSION *session);
};

#if !defined(SWIG)
/*! WT_FILE_SYSTEM::open_file file types */
typedef enum {
	WT_FS_OPEN_FILE_TYPE_CHECKPOINT,/*!< open a data file checkpoint */
	WT_FS_OPEN_FILE_TYPE_DATA,	/*!< open a data file */
	WT_FS_OPEN_FILE_TYPE_DIRECTORY,	/*!< open a directory */
	WT_FS_OPEN_FILE_TYPE_LOG,	/*!< open a log file */
	WT_FS_OPEN_FILE_TYPE_REGULAR	/*!< open a regular file */
} WT_FS_OPEN_FILE_TYPE;

/*! WT_FILE_SYSTEM::open_file flags: random access pattern */
#define	WT_FS_OPEN_ACCESS_RAND	0x001
/*! WT_FILE_SYSTEM::open_file flags: sequential access pattern */
#define	WT_FS_OPEN_ACCESS_SEQ	0x002
/*! WT_FILE_SYSTEM::open_file flags: create if does not exist */
#define	WT_FS_OPEN_CREATE	0x004
/*! WT_FILE_SYSTEM::open_file flags: direct I/O requested */
#define	WT_FS_OPEN_DIRECTIO	0x008
/*! WT_FILE_SYSTEM::open_file flags: file creation must be durable */
#define	WT_FS_OPEN_DURABLE	0x010
/*!
 * WT_FILE_SYSTEM::open_file flags: return EBUSY if exclusive use not available
 */
#define	WT_FS_OPEN_EXCLUSIVE	0x020
#ifndef DOXYGEN
#define	WT_FS_OPEN_FIXED	0x040	/* Path not home relative (internal) */
#endif
/*! WT_FILE_SYSTEM::open_file flags: open is read-only */
#define	WT_FS_OPEN_READONLY	0x080

/*!
 * WT_FILE_SYSTEM::remove or WT_FILE_SYSTEM::rename flags: the remove or rename
 * operation must be durable
 */
#define	WT_FS_DURABLE		0x001

/*!
 * The interface implemented by applications to provide a custom file system
 * implementation.
 *
 * <b>Thread safety:</b> WiredTiger may invoke methods on the WT_FILE_SYSTEM
 * interface from multiple threads concurrently. It is the responsibility of
 * the implementation to protect any shared data.
 *
 * Applications register implementations with WiredTiger by calling
 * WT_CONNECTION::add_file_system.  See @ref custom_file_systems for more
 * information.
 *
 * @snippet ex_file_system.c WT_FILE_SYSTEM register
 */
struct __wt_file_system {
	/*!
	 * Return a list of file names for the named directory.
	 *
	 * @errors
	 *
	 * @param file_system the WT_FILE_SYSTEM
	 * @param session the current WiredTiger session
	 * @param directory the name of the directory
	 * @param prefix if not NULL, only files with names matching the prefix
	 *    are returned
	 * @param[out] dirlist the method returns an allocated array of
	 *    individually allocated strings, one for each entry in the
	 *    directory.
	 * @param[out] countp the number of entries returned
	 */
	int (*fs_directory_list)(WT_FILE_SYSTEM *file_system,
	    WT_SESSION *session, const char *directory, const char *prefix,
	    char ***dirlist, uint32_t *countp);

	/*!
	 * Free memory allocated by WT_FILE_SYSTEM::directory_list.
	 *
	 * @errors
	 *
	 * @param file_system the WT_FILE_SYSTEM
	 * @param session the current WiredTiger session
	 * @param dirlist array returned by WT_FILE_SYSTEM::directory_list
	 * @param count count returned by WT_FILE_SYSTEM::directory_list
	 */
	int (*fs_directory_list_free)(WT_FILE_SYSTEM *file_system,
	    WT_SESSION *session, char **dirlist, uint32_t count);

	/*!
	 * Return if the named file system object exists.
	 *
	 * @errors
	 *
	 * @param file_system the WT_FILE_SYSTEM
	 * @param session the current WiredTiger session
	 * @param name the name of the file
	 * @param[out] existp If the named file system object exists
	 */
	int (*fs_exist)(WT_FILE_SYSTEM *file_system,
	    WT_SESSION *session, const char *name, bool *existp);

	/*!
	 * Open a handle for a named file system object
	 *
	 * The method should return ENOENT if the file is not being created and
	 * does not exist.
	 *
	 * The method should return EACCES if the file cannot be opened in the
	 * requested mode (for example, a file opened for writing in a readonly
	 * file system).
	 *
	 * The method should return EBUSY if ::WT_FS_OPEN_EXCLUSIVE is set and
	 * the file is in use.
	 *
	 * @errors
	 *
	 * @param file_system the WT_FILE_SYSTEM
	 * @param session the current WiredTiger session
	 * @param name the name of the file system object
	 * @param file_type the type of the file
	 *    The file type is provided to allow optimization for different file
	 *    access patterns.
	 * @param flags flags indicating how to open the file, one or more of
	 *    ::WT_FS_OPEN_CREATE, ::WT_FS_OPEN_DIRECTIO, ::WT_FS_OPEN_DURABLE,
	 *    ::WT_FS_OPEN_EXCLUSIVE or ::WT_FS_OPEN_READONLY.
	 * @param[out] file_handlep the handle to the newly opened file. File
	 *    system implementations must allocate memory for the handle and
	 *    the WT_FILE_HANDLE::name field, and fill in the WT_FILE_HANDLE::
	 *    fields. Applications wanting to associate private information
	 *    with the WT_FILE_HANDLE:: structure should declare and allocate
	 *    their own structure as a superset of a WT_FILE_HANDLE:: structure.
	 */
	int (*fs_open_file)(WT_FILE_SYSTEM *file_system, WT_SESSION *session,
	    const char *name, WT_FS_OPEN_FILE_TYPE file_type, uint32_t flags,
	    WT_FILE_HANDLE **file_handlep);

	/*!
	 * Remove a named file system object
	 *
	 * This method is not required for readonly file systems and should be
	 * set to NULL when not required by the file system.
	 *
	 * @errors
	 *
	 * @param file_system the WT_FILE_SYSTEM
	 * @param session the current WiredTiger session
	 * @param name the name of the file system object
	 * @param durable if the operation requires durability
	 * @param flags 0 or ::WT_FS_DURABLE
	 */
	int (*fs_remove)(WT_FILE_SYSTEM *file_system,
	    WT_SESSION *session, const char *name, uint32_t flags);

	/*!
	 * Rename a named file system object
	 *
	 * This method is not required for readonly file systems and should be
	 * set to NULL when not required by the file system.
	 *
	 * @errors
	 *
	 * @param file_system the WT_FILE_SYSTEM
	 * @param session the current WiredTiger session
	 * @param from the original name of the object
	 * @param to the new name for the object
	 * @param flags 0 or ::WT_FS_DURABLE
	 */
	int (*fs_rename)(WT_FILE_SYSTEM *file_system, WT_SESSION *session,
	    const char *from, const char *to, uint32_t flags);

	/*!
	 * Return the size of a named file system object
	 *
	 * @errors
	 *
	 * @param file_system the WT_FILE_SYSTEM
	 * @param session the current WiredTiger session
	 * @param name the name of the file system object
	 * @param[out] sizep the size of the file system entry
	 */
	int (*fs_size)(WT_FILE_SYSTEM *file_system,
	    WT_SESSION *session, const char *name, wt_off_t *sizep);

	/*!
	 * A callback performed when the file system is closed and will no
	 * longer be accessed by the WiredTiger database.
	 *
	 * This method is not required and should be set to NULL when not
	 * required by the file system.
	 *
	 * The WT_FILE_SYSTEM::terminate callback is intended to allow cleanup,
	 * the handle will not be subsequently accessed by WiredTiger.
	 */
	int (*terminate)(WT_FILE_SYSTEM *file_system, WT_SESSION *session);
};

/*! WT_FILE_HANDLE::fadvise flags: no longer need */
#define	WT_FILE_HANDLE_DONTNEED	1
/*! WT_FILE_HANDLE::fadvise flags: will need */
#define	WT_FILE_HANDLE_WILLNEED	2

/*!
 * A file handle implementation returned by WT_FILE_SYSTEM::open_file.
 *
 * <b>Thread safety:</b> Unless explicitly stated otherwise, WiredTiger may
 * invoke methods on the WT_FILE_HANDLE interface from multiple threads
 * concurrently. It is the responsibility of the implementation to protect
 * any shared data.
 *
 * See @ref custom_file_systems for more information.
 */
struct __wt_file_handle {
	/*!
	 * The enclosing file system, set by WT_FILE_SYSTEM::open_file.
	 */
	WT_FILE_SYSTEM *file_system;

	/*!
	 * The name of the file, set by WT_FILE_SYSTEM::open_file.
	 */
	char *name;

	/*!
	 * Close a file handle, the handle will not be further accessed by
	 * WiredTiger.
	 *
	 * @errors
	 *
	 * @param file_handle the WT_FILE_HANDLE
	 * @param session the current WiredTiger session
	 */
	int (*close)(WT_FILE_HANDLE *file_handle, WT_SESSION *session);

	/*!
	 * Indicate expected future use of file ranges, based on the POSIX
	 * 1003.1 standard fadvise.
	 *
	 * This method is not required, and should be set to NULL when not
	 * supported by the file.
	 *
	 * @errors
	 *
	 * @param file_handle the WT_FILE_HANDLE
	 * @param session the current WiredTiger session
	 * @param offset the file offset
	 * @param len the size of the advisory
	 * @param advice one of ::WT_FILE_HANDLE_WILLNEED or
	 *    ::WT_FILE_HANDLE_DONTNEED.
	 */
	int (*fh_advise)(WT_FILE_HANDLE *file_handle,
	    WT_SESSION *session, wt_off_t offset, wt_off_t len, int advice);

	/*!
	 * Extend the file.
	 *
	 * This method is not required, and should be set to NULL when not
	 * supported by the file.
	 *
	 * Any allocated disk space must read as 0 bytes, and no existing file
	 * data may change. Allocating all necessary underlying storage (not
	 * changing just the file's metadata), is likely to result in increased
	 * performance.
	 *
	 * This method is not called by multiple threads concurrently (on the
	 * same file handle). If the file handle's extension method supports
	 * concurrent calls, set the WT_FILE_HANDLE::fh_extend_nolock method
	 * instead. See @ref custom_file_systems for more information.
	 *
	 * @errors
	 *
	 * @param file_handle the WT_FILE_HANDLE
	 * @param session the current WiredTiger session
	 * @param offset desired file size after extension
	 */
	int (*fh_extend)(
	    WT_FILE_HANDLE *file_handle, WT_SESSION *session, wt_off_t offset);

	/*!
	 * Extend the file.
	 *
	 * This method is not required, and should be set to NULL when not
	 * supported by the file.
	 *
	 * Any allocated disk space must read as 0 bytes, and no existing file
	 * data may change. Allocating all necessary underlying storage (not
	 * only changing the file's metadata), is likely to result in increased
	 * performance.
	 *
	 * This method may be called by multiple threads concurrently (on the
	 * same file handle). If the file handle's extension method does not
	 * support concurrent calls, set the WT_FILE_HANDLE::fh_extend method
	 * instead. See @ref custom_file_systems for more information.
	 *
	 * @errors
	 *
	 * @param file_handle the WT_FILE_HANDLE
	 * @param session the current WiredTiger session
	 * @param offset desired file size after extension
	 */
	int (*fh_extend_nolock)(
	    WT_FILE_HANDLE *file_handle, WT_SESSION *session, wt_off_t offset);

	/*!
	 * Lock/unlock a file from the perspective of other processes running
	 * in the system, where necessary.
	 *
	 * @errors
	 *
	 * @param file_handle the WT_FILE_HANDLE
	 * @param session the current WiredTiger session
	 * @param lock whether to lock or unlock
	 */
	int (*fh_lock)(
	    WT_FILE_HANDLE *file_handle, WT_SESSION *session, bool lock);

	/*!
	 * Map a file into memory, based on the POSIX 1003.1 standard mmap.
	 *
	 * This method is not required, and should be set to NULL when not
	 * supported by the file.
	 *
	 * @errors
	 *
	 * @param file_handle the WT_FILE_HANDLE
	 * @param session the current WiredTiger session
	 * @param[out] mapped_regionp a reference to a memory location into
	 *    which should be stored a pointer to the start of the mapped region
	 * @param[out] lengthp a reference to a memory location into which
	 *    should be stored the length of the region
	 * @param[out] mapped_cookiep a reference to a memory location into
	 *    which can be optionally stored a pointer to an opaque cookie
	 *    which is subsequently passed to WT_FILE_HANDLE::unmap.
	 */
	int (*fh_map)(WT_FILE_HANDLE *file_handle, WT_SESSION *session,
	    void *mapped_regionp, size_t *lengthp, void *mapped_cookiep);

	/*!
	 * Unmap part of a memory mapped file, based on the POSIX 1003.1
	 * standard madvise.
	 *
	 * This method is not required, and should be set to NULL when not
	 * supported by the file.
	 *
	 * @errors
	 *
	 * @param file_handle the WT_FILE_HANDLE
	 * @param session the current WiredTiger session
	 * @param map a location in the mapped region unlikely to be used in the
	 *    near future
	 * @param length the length of the mapped region to discard
	 * @param mapped_cookie any cookie set by the WT_FILE_HANDLE::map method
	 */
	int (*fh_map_discard)(WT_FILE_HANDLE *file_handle,
	    WT_SESSION *session, void *map, size_t length, void *mapped_cookie);

	/*!
	 * Preload part of a memory mapped file, based on the POSIX 1003.1
	 * standard madvise.
	 *
	 * This method is not required, and should be set to NULL when not
	 * supported by the file.
	 *
	 * @errors
	 *
	 * @param file_handle the WT_FILE_HANDLE
	 * @param session the current WiredTiger session
	 * @param map a location in the mapped region likely to be used in the
	 *    near future
	 * @param length the size of the mapped region to preload
	 * @param mapped_cookie any cookie set by the WT_FILE_HANDLE::map method
	 */
	int (*fh_map_preload)(WT_FILE_HANDLE *file_handle, WT_SESSION *session,
	    const void *map, size_t length, void *mapped_cookie);

	/*!
	 * Unmap a memory mapped file, based on the POSIX 1003.1 standard
	 * munmap.
	 *
	 * This method is only required if a valid implementation of map is
	 * provided by the file, and should be set to NULL otherwise.
	 *
	 * @errors
	 *
	 * @param file_handle the WT_FILE_HANDLE
	 * @param session the current WiredTiger session
	 * @param mapped_region a pointer to the start of the mapped region
	 * @param length the length of the mapped region
	 * @param mapped_cookie any cookie set by the WT_FILE_HANDLE::map method
	 */
	int (*fh_unmap)(WT_FILE_HANDLE *file_handle, WT_SESSION *session,
	    void *mapped_region, size_t length, void *mapped_cookie);

	/*!
	 * Read from a file, based on the POSIX 1003.1 standard pread.
	 *
	 * @errors
	 *
	 * @param file_handle the WT_FILE_HANDLE
	 * @param session the current WiredTiger session
	 * @param offset the offset in the file to start reading from
	 * @param len the amount to read
	 * @param[out] buf buffer to hold the content read from file
	 */
	int (*fh_read)(WT_FILE_HANDLE *file_handle,
	    WT_SESSION *session, wt_off_t offset, size_t len, void *buf);

	/*!
	 * Return the size of a file.
	 *
	 * @errors
	 *
	 * @param file_handle the WT_FILE_HANDLE
	 * @param session the current WiredTiger session
	 * @param sizep the size of the file
	 */
	int (*fh_size)(
	    WT_FILE_HANDLE *file_handle, WT_SESSION *session, wt_off_t *sizep);

	/*!
	 * Make outstanding file writes durable and do not return until writes
	 * are complete.
	 *
	 * This method is not required for read-only files, and should be set
	 * to NULL when not supported by the file.
	 *
	 * @errors
	 *
	 * @param file_handle the WT_FILE_HANDLE
	 * @param session the current WiredTiger session
	 */
	int (*fh_sync)(WT_FILE_HANDLE *file_handle, WT_SESSION *session);

	/*!
	 * Schedule the outstanding file writes required for durability and
	 * return immediately.
	 *
	 * This method is not required, and should be set to NULL when not
	 * supported by the file.
	 *
	 * @errors
	 *
	 * @param file_handle the WT_FILE_HANDLE
	 * @param session the current WiredTiger session
	 */
	int (*fh_sync_nowait)(WT_FILE_HANDLE *file_handle, WT_SESSION *session);

	/*!
	 * Truncate the file.
	 *
	 * This method is not required, and should be set to NULL when not
	 * supported by the file.
	 *
	 * This method is not called by multiple threads concurrently (on the
	 * same file handle).
	 *
	 * @errors
	 *
	 * @param file_handle the WT_FILE_HANDLE
	 * @param session the current WiredTiger session
	 * @param offset desired file size after truncate
	 */
	int (*fh_truncate)(
	    WT_FILE_HANDLE *file_handle, WT_SESSION *session, wt_off_t offset);

	/*!
	 * Write to a file, based on the POSIX 1003.1 standard pwrite.
	 *
	 * This method is not required for read-only files, and should be set
	 * to NULL when not supported by the file.
	 *
	 * @errors
	 *
	 * @param file_handle the WT_FILE_HANDLE
	 * @param session the current WiredTiger session
	 * @param offset offset at which to start writing
	 * @param length amount of data to write
	 * @param buf content to be written to the file
	 */
	int (*fh_write)(WT_FILE_HANDLE *file_handle, WT_SESSION *session,
	    wt_off_t offset, size_t length, const void *buf);
};
#endif /* !defined(SWIG) */

/*!
 * Entry point to an extension, called when the extension is loaded.
 *
 * @param connection the connection handle
 * @param config the config information passed to WT_CONNECTION::load_extension
 * @errors
 */
extern int wiredtiger_extension_init(
    WT_CONNECTION *connection, WT_CONFIG_ARG *config);

/*!
 * Optional cleanup function for an extension, called during
 * WT_CONNECTION::close.
 *
 * @param connection the connection handle
 * @errors
 */
extern int wiredtiger_extension_terminate(WT_CONNECTION *connection);

/*! @} */

/*!
 * @addtogroup wt
 * @{
 */

/*!
 * @name Log record and operation types
 * @anchor log_types
 * @{
 */
/*
 * NOTE:  The values of these record types and operations must
 * never change because they're written into the log.  Append
 * any new records or operations to the appropriate set.
 */
/*! checkpoint */
#define	WT_LOGREC_CHECKPOINT	0
/*! transaction commit */
#define	WT_LOGREC_COMMIT	1
/*! file sync */
#define	WT_LOGREC_FILE_SYNC	2
/*! message */
#define	WT_LOGREC_MESSAGE	3
/*! invalid operation */
#define	WT_LOGOP_INVALID	0
/*! column put */
#define	WT_LOGOP_COL_PUT	1
/*! column remove */
#define	WT_LOGOP_COL_REMOVE	2
/*! column truncate */
#define	WT_LOGOP_COL_TRUNCATE	3
/*! row put */
#define	WT_LOGOP_ROW_PUT	4
/*! row remove */
#define	WT_LOGOP_ROW_REMOVE	5
/*! row truncate */
#define	WT_LOGOP_ROW_TRUNCATE	6
/*! @} */

/*******************************************
 * Statistic reference.
 *******************************************/
/*
 * DO NOT EDIT: automatically built by dist/api_stat.py.
 * Statistics section: BEGIN
 */

/*!
 * @name Connection statistics
 * @anchor statistics_keys
 * @anchor statistics_conn
 * Statistics are accessed through cursors with \c "statistics:" URIs.
 * Individual statistics can be queried through the cursor using the following
 * keys.  See @ref data_statistics for more information.
 * @{
 */
/*! LSM: application work units currently queued */
#define	WT_STAT_CONN_LSM_WORK_QUEUE_APP			1000
/*! LSM: merge work units currently queued */
#define	WT_STAT_CONN_LSM_WORK_QUEUE_MANAGER		1001
/*! LSM: rows merged in an LSM tree */
#define	WT_STAT_CONN_LSM_ROWS_MERGED			1002
/*! LSM: sleep for LSM checkpoint throttle */
#define	WT_STAT_CONN_LSM_CHECKPOINT_THROTTLE		1003
/*! LSM: sleep for LSM merge throttle */
#define	WT_STAT_CONN_LSM_MERGE_THROTTLE			1004
/*! LSM: switch work units currently queued */
#define	WT_STAT_CONN_LSM_WORK_QUEUE_SWITCH		1005
/*! LSM: tree maintenance operations discarded */
#define	WT_STAT_CONN_LSM_WORK_UNITS_DISCARDED		1006
/*! LSM: tree maintenance operations executed */
#define	WT_STAT_CONN_LSM_WORK_UNITS_DONE		1007
/*! LSM: tree maintenance operations scheduled */
#define	WT_STAT_CONN_LSM_WORK_UNITS_CREATED		1008
/*! LSM: tree queue hit maximum */
#define	WT_STAT_CONN_LSM_WORK_QUEUE_MAX			1009
/*! async: current work queue length */
#define	WT_STAT_CONN_ASYNC_CUR_QUEUE			1010
/*! async: maximum work queue length */
#define	WT_STAT_CONN_ASYNC_MAX_QUEUE			1011
/*! async: number of allocation state races */
#define	WT_STAT_CONN_ASYNC_ALLOC_RACE			1012
/*! async: number of flush calls */
#define	WT_STAT_CONN_ASYNC_FLUSH			1013
/*! async: number of operation slots viewed for allocation */
#define	WT_STAT_CONN_ASYNC_ALLOC_VIEW			1014
/*! async: number of times operation allocation failed */
#define	WT_STAT_CONN_ASYNC_FULL				1015
/*! async: number of times worker found no work */
#define	WT_STAT_CONN_ASYNC_NOWORK			1016
/*! async: total allocations */
#define	WT_STAT_CONN_ASYNC_OP_ALLOC			1017
/*! async: total compact calls */
#define	WT_STAT_CONN_ASYNC_OP_COMPACT			1018
/*! async: total insert calls */
#define	WT_STAT_CONN_ASYNC_OP_INSERT			1019
/*! async: total remove calls */
#define	WT_STAT_CONN_ASYNC_OP_REMOVE			1020
/*! async: total search calls */
#define	WT_STAT_CONN_ASYNC_OP_SEARCH			1021
/*! async: total update calls */
#define	WT_STAT_CONN_ASYNC_OP_UPDATE			1022
/*! block-manager: blocks pre-loaded */
#define	WT_STAT_CONN_BLOCK_PRELOAD			1023
/*! block-manager: blocks read */
#define	WT_STAT_CONN_BLOCK_READ				1024
/*! block-manager: blocks written */
#define	WT_STAT_CONN_BLOCK_WRITE			1025
/*! block-manager: bytes read */
#define	WT_STAT_CONN_BLOCK_BYTE_READ			1026
/*! block-manager: bytes written */
#define	WT_STAT_CONN_BLOCK_BYTE_WRITE			1027
/*! block-manager: bytes written for checkpoint */
#define	WT_STAT_CONN_BLOCK_BYTE_WRITE_CHECKPOINT	1028
/*! block-manager: mapped blocks read */
#define	WT_STAT_CONN_BLOCK_MAP_READ			1029
/*! block-manager: mapped bytes read */
#define	WT_STAT_CONN_BLOCK_BYTE_MAP_READ		1030
/*! cache: Per tree page target greater than 64 */
#define	WT_STAT_CONN_CACHE_EVICTION_TARGET_PAGE_GE64	1031
/*! cache: Per tree page target less than 16 */
#define	WT_STAT_CONN_CACHE_EVICTION_TARGET_PAGE_LT16	1032
/*! cache: Per tree page target less than 2 */
#define	WT_STAT_CONN_CACHE_EVICTION_TARGET_PAGE_LT2	1033
/*! cache: Per tree page target less than 32 */
#define	WT_STAT_CONN_CACHE_EVICTION_TARGET_PAGE_LT32	1034
/*! cache: Per tree page target less than 4 */
#define	WT_STAT_CONN_CACHE_EVICTION_TARGET_PAGE_LT4	1035
/*! cache: Per tree page target less than 6 */
#define	WT_STAT_CONN_CACHE_EVICTION_TARGET_PAGE_LT6	1036
/*! cache: Per tree page target less than 64 */
#define	WT_STAT_CONN_CACHE_EVICTION_TARGET_PAGE_LT64	1037
/*! cache: Per tree page target less than 8 */
#define	WT_STAT_CONN_CACHE_EVICTION_TARGET_PAGE_LT8	1038
/*! cache: application threads page read from disk to cache count */
#define	WT_STAT_CONN_CACHE_READ_APP_COUNT		1039
/*! cache: application threads page read from disk to cache time (usecs) */
#define	WT_STAT_CONN_CACHE_READ_APP_TIME		1040
/*! cache: application threads page write from cache to disk count */
#define	WT_STAT_CONN_CACHE_WRITE_APP_COUNT		1041
/*! cache: application threads page write from cache to disk time (usecs) */
#define	WT_STAT_CONN_CACHE_WRITE_APP_TIME		1042
/*! cache: bytes belonging to page images in the cache */
#define	WT_STAT_CONN_CACHE_BYTES_IMAGE			1043
/*! cache: bytes currently in the cache */
#define	WT_STAT_CONN_CACHE_BYTES_INUSE			1044
/*! cache: bytes not belonging to page images in the cache */
#define	WT_STAT_CONN_CACHE_BYTES_OTHER			1045
/*! cache: bytes read into cache */
#define	WT_STAT_CONN_CACHE_BYTES_READ			1046
/*! cache: bytes written from cache */
#define	WT_STAT_CONN_CACHE_BYTES_WRITE			1047
/*! cache: checkpoint blocked page eviction */
#define	WT_STAT_CONN_CACHE_EVICTION_CHECKPOINT		1048
/*! cache: eviction calls to get a page */
#define	WT_STAT_CONN_CACHE_EVICTION_GET_REF		1049
/*! cache: eviction calls to get a page found queue empty */
#define	WT_STAT_CONN_CACHE_EVICTION_GET_REF_EMPTY	1050
/*! cache: eviction calls to get a page found queue empty after locking */
#define	WT_STAT_CONN_CACHE_EVICTION_GET_REF_EMPTY2	1051
/*! cache: eviction currently operating in aggressive mode */
#define	WT_STAT_CONN_CACHE_EVICTION_AGGRESSIVE_SET	1052
/*! cache: eviction empty score */
#define	WT_STAT_CONN_CACHE_EVICTION_EMPTY_SCORE		1053
/*! cache: eviction server candidate queue empty when topping up */
#define	WT_STAT_CONN_CACHE_EVICTION_QUEUE_EMPTY		1054
/*! cache: eviction server candidate queue not empty when topping up */
#define	WT_STAT_CONN_CACHE_EVICTION_QUEUE_NOT_EMPTY	1055
/*! cache: eviction server evicting pages */
#define	WT_STAT_CONN_CACHE_EVICTION_SERVER_EVICTING	1056
/*!
 * cache: eviction server slept, because we did not make progress with
 * eviction
 */
#define	WT_STAT_CONN_CACHE_EVICTION_SERVER_SLEPT	1057
/*! cache: eviction server unable to reach eviction goal */
#define	WT_STAT_CONN_CACHE_EVICTION_SLOW		1058
/*! cache: eviction state */
#define	WT_STAT_CONN_CACHE_EVICTION_STATE		1059
/*! cache: eviction walk tree passes */
#define	WT_STAT_CONN_CACHE_EVICTION_WALK_PASSES		1060
/*! cache: eviction walks abandoned */
#define	WT_STAT_CONN_CACHE_EVICTION_WALKS_ABANDONED	1061
/*! cache: eviction walks gave up because they saw too many pages */
#define	WT_STAT_CONN_CACHE_EVICTION_WALKS_GAVE_UP	1062
/*! cache: eviction walks started from root of tree */
#define	WT_STAT_CONN_CACHE_EVICTION_WALK_FROM_ROOT	1063
/*! cache: eviction walks started from saved location */
#define	WT_STAT_CONN_CACHE_EVICTION_WALK_SAVED_POS	1064
/*! cache: eviction walks traversed whole file */
#define	WT_STAT_CONN_CACHE_EVICTION_WALKS_ENDED		1065
/*! cache: eviction worker thread active */
#define	WT_STAT_CONN_CACHE_EVICTION_ACTIVE_WORKERS	1066
/*! cache: eviction worker thread created */
#define	WT_STAT_CONN_CACHE_EVICTION_WORKER_CREATED	1067
/*! cache: eviction worker thread evicting pages */
#define	WT_STAT_CONN_CACHE_EVICTION_WORKER_EVICTING	1068
/*! cache: eviction worker thread removed */
#define	WT_STAT_CONN_CACHE_EVICTION_WORKER_REMOVED	1069
/*! cache: eviction worker thread stable number */
<<<<<<< HEAD
#define	WT_STAT_CONN_CACHE_EVICTION_STABLE_STATE_WORKERS	1070
/*! cache: failed eviction of pages that exceeded the in-memory maximum */
#define	WT_STAT_CONN_CACHE_EVICTION_FORCE_FAIL		1071
/*! cache: files with active eviction walks */
#define	WT_STAT_CONN_CACHE_EVICTION_WALKS_ACTIVE	1072
/*! cache: files with new eviction walks started */
#define	WT_STAT_CONN_CACHE_EVICTION_WALKS_STARTED	1073
/*! cache: hazard pointer blocked page eviction */
#define	WT_STAT_CONN_CACHE_EVICTION_HAZARD		1074
/*! cache: hazard pointer check calls */
#define	WT_STAT_CONN_CACHE_HAZARD_CHECKS		1075
/*! cache: hazard pointer check entries walked */
#define	WT_STAT_CONN_CACHE_HAZARD_WALKS			1076
/*! cache: hazard pointer maximum array length */
#define	WT_STAT_CONN_CACHE_HAZARD_MAX			1077
/*! cache: in-memory page passed criteria to be split */
#define	WT_STAT_CONN_CACHE_INMEM_SPLITTABLE		1078
/*! cache: in-memory page splits */
#define	WT_STAT_CONN_CACHE_INMEM_SPLIT			1079
/*! cache: internal pages evicted */
#define	WT_STAT_CONN_CACHE_EVICTION_INTERNAL		1080
/*! cache: internal pages split during eviction */
#define	WT_STAT_CONN_CACHE_EVICTION_SPLIT_INTERNAL	1081
/*! cache: leaf pages split during eviction */
#define	WT_STAT_CONN_CACHE_EVICTION_SPLIT_LEAF		1082
/*! cache: lookaside table insert calls */
#define	WT_STAT_CONN_CACHE_LOOKASIDE_INSERT		1083
/*! cache: lookaside table remove calls */
#define	WT_STAT_CONN_CACHE_LOOKASIDE_REMOVE		1084
/*! cache: maximum bytes configured */
#define	WT_STAT_CONN_CACHE_BYTES_MAX			1085
/*! cache: maximum page size at eviction */
#define	WT_STAT_CONN_CACHE_EVICTION_MAXIMUM_PAGE_SIZE	1086
/*! cache: modified pages evicted */
#define	WT_STAT_CONN_CACHE_EVICTION_DIRTY		1087
/*! cache: modified pages evicted by application threads */
#define	WT_STAT_CONN_CACHE_EVICTION_APP_DIRTY		1088
/*! cache: overflow pages read into cache */
#define	WT_STAT_CONN_CACHE_READ_OVERFLOW		1089
/*! cache: overflow values cached in memory */
#define	WT_STAT_CONN_CACHE_OVERFLOW_VALUE		1090
/*! cache: page split during eviction deepened the tree */
#define	WT_STAT_CONN_CACHE_EVICTION_DEEPEN		1091
/*! cache: page written requiring lookaside records */
#define	WT_STAT_CONN_CACHE_WRITE_LOOKASIDE		1092
/*! cache: pages currently held in the cache */
#define	WT_STAT_CONN_CACHE_PAGES_INUSE			1093
/*! cache: pages evicted because they exceeded the in-memory maximum */
#define	WT_STAT_CONN_CACHE_EVICTION_FORCE		1094
/*! cache: pages evicted because they had chains of deleted items */
#define	WT_STAT_CONN_CACHE_EVICTION_FORCE_DELETE	1095
/*! cache: pages evicted by application threads */
#define	WT_STAT_CONN_CACHE_EVICTION_APP			1096
/*! cache: pages queued for eviction */
#define	WT_STAT_CONN_CACHE_EVICTION_PAGES_QUEUED	1097
/*! cache: pages queued for urgent eviction */
#define	WT_STAT_CONN_CACHE_EVICTION_PAGES_QUEUED_URGENT	1098
/*! cache: pages queued for urgent eviction during walk */
#define	WT_STAT_CONN_CACHE_EVICTION_PAGES_QUEUED_OLDEST	1099
/*! cache: pages read into cache */
#define	WT_STAT_CONN_CACHE_READ				1100
/*! cache: pages read into cache requiring lookaside entries */
#define	WT_STAT_CONN_CACHE_READ_LOOKASIDE		1101
/*! cache: pages requested from the cache */
#define	WT_STAT_CONN_CACHE_PAGES_REQUESTED		1102
/*! cache: pages seen by eviction walk */
#define	WT_STAT_CONN_CACHE_EVICTION_PAGES_SEEN		1103
/*! cache: pages selected for eviction unable to be evicted */
#define	WT_STAT_CONN_CACHE_EVICTION_FAIL		1104
/*! cache: pages walked for eviction */
#define	WT_STAT_CONN_CACHE_EVICTION_WALK		1105
/*! cache: pages written from cache */
#define	WT_STAT_CONN_CACHE_WRITE			1106
/*! cache: pages written requiring in-memory restoration */
#define	WT_STAT_CONN_CACHE_WRITE_RESTORE		1107
/*! cache: percentage overhead */
#define	WT_STAT_CONN_CACHE_OVERHEAD			1108
/*! cache: tracked bytes belonging to internal pages in the cache */
#define	WT_STAT_CONN_CACHE_BYTES_INTERNAL		1109
/*! cache: tracked bytes belonging to leaf pages in the cache */
#define	WT_STAT_CONN_CACHE_BYTES_LEAF			1110
/*! cache: tracked dirty bytes in the cache */
#define	WT_STAT_CONN_CACHE_BYTES_DIRTY			1111
/*! cache: tracked dirty pages in the cache */
#define	WT_STAT_CONN_CACHE_PAGES_DIRTY			1112
/*! cache: unmodified pages evicted */
#define	WT_STAT_CONN_CACHE_EVICTION_CLEAN		1113
/*! connection: auto adjusting condition resets */
#define	WT_STAT_CONN_COND_AUTO_WAIT_RESET		1114
/*! connection: auto adjusting condition wait calls */
#define	WT_STAT_CONN_COND_AUTO_WAIT			1115
/*! connection: files currently open */
#define	WT_STAT_CONN_FILE_OPEN				1116
/*! connection: memory allocations */
#define	WT_STAT_CONN_MEMORY_ALLOCATION			1117
/*! connection: memory frees */
#define	WT_STAT_CONN_MEMORY_FREE			1118
/*! connection: memory re-allocations */
#define	WT_STAT_CONN_MEMORY_GROW			1119
/*! connection: pthread mutex condition wait calls */
#define	WT_STAT_CONN_COND_WAIT				1120
/*! connection: pthread mutex shared lock read-lock calls */
#define	WT_STAT_CONN_RWLOCK_READ			1121
/*! connection: pthread mutex shared lock write-lock calls */
#define	WT_STAT_CONN_RWLOCK_WRITE			1122
/*! connection: total fsync I/Os */
#define	WT_STAT_CONN_FSYNC_IO				1123
/*! connection: total read I/Os */
#define	WT_STAT_CONN_READ_IO				1124
/*! connection: total write I/Os */
#define	WT_STAT_CONN_WRITE_IO				1125
/*! cursor: cursor create calls */
#define	WT_STAT_CONN_CURSOR_CREATE			1126
/*! cursor: cursor insert calls */
#define	WT_STAT_CONN_CURSOR_INSERT			1127
/*! cursor: cursor next calls */
#define	WT_STAT_CONN_CURSOR_NEXT			1128
/*! cursor: cursor prev calls */
#define	WT_STAT_CONN_CURSOR_PREV			1129
/*! cursor: cursor remove calls */
#define	WT_STAT_CONN_CURSOR_REMOVE			1130
/*! cursor: cursor reset calls */
#define	WT_STAT_CONN_CURSOR_RESET			1131
/*! cursor: cursor restarted searches */
#define	WT_STAT_CONN_CURSOR_RESTART			1132
/*! cursor: cursor search calls */
#define	WT_STAT_CONN_CURSOR_SEARCH			1133
/*! cursor: cursor search near calls */
#define	WT_STAT_CONN_CURSOR_SEARCH_NEAR			1134
/*! cursor: cursor update calls */
#define	WT_STAT_CONN_CURSOR_UPDATE			1135
/*! cursor: truncate calls */
#define	WT_STAT_CONN_CURSOR_TRUNCATE			1136
/*! data-handle: connection data handles currently active */
#define	WT_STAT_CONN_DH_CONN_HANDLE_COUNT		1137
/*! data-handle: connection sweep candidate became referenced */
#define	WT_STAT_CONN_DH_SWEEP_REF			1138
/*! data-handle: connection sweep dhandles closed */
#define	WT_STAT_CONN_DH_SWEEP_CLOSE			1139
/*! data-handle: connection sweep dhandles removed from hash list */
#define	WT_STAT_CONN_DH_SWEEP_REMOVE			1140
/*! data-handle: connection sweep time-of-death sets */
#define	WT_STAT_CONN_DH_SWEEP_TOD			1141
/*! data-handle: connection sweeps */
#define	WT_STAT_CONN_DH_SWEEPS				1142
/*! data-handle: session dhandles swept */
#define	WT_STAT_CONN_DH_SESSION_HANDLES			1143
/*! data-handle: session sweep attempts */
#define	WT_STAT_CONN_DH_SESSION_SWEEPS			1144
/*! lock: checkpoint lock acquisitions */
#define	WT_STAT_CONN_LOCK_CHECKPOINT_COUNT		1145
/*! lock: checkpoint lock application thread wait time (usecs) */
#define	WT_STAT_CONN_LOCK_CHECKPOINT_WAIT_APPLICATION	1146
/*! lock: checkpoint lock internal thread wait time (usecs) */
#define	WT_STAT_CONN_LOCK_CHECKPOINT_WAIT_INTERNAL	1147
/*! lock: handle-list lock acquisitions */
#define	WT_STAT_CONN_LOCK_HANDLE_LIST_COUNT		1148
/*! lock: handle-list lock application thread wait time (usecs) */
#define	WT_STAT_CONN_LOCK_HANDLE_LIST_WAIT_APPLICATION	1149
/*! lock: handle-list lock internal thread wait time (usecs) */
#define	WT_STAT_CONN_LOCK_HANDLE_LIST_WAIT_INTERNAL	1150
/*! lock: metadata lock acquisitions */
#define	WT_STAT_CONN_LOCK_METADATA_COUNT		1151
/*! lock: metadata lock application thread wait time (usecs) */
#define	WT_STAT_CONN_LOCK_METADATA_WAIT_APPLICATION	1152
/*! lock: metadata lock internal thread wait time (usecs) */
#define	WT_STAT_CONN_LOCK_METADATA_WAIT_INTERNAL	1153
/*! lock: schema lock acquisitions */
#define	WT_STAT_CONN_LOCK_SCHEMA_COUNT			1154
/*! lock: schema lock application thread wait time (usecs) */
#define	WT_STAT_CONN_LOCK_SCHEMA_WAIT_APPLICATION	1155
/*! lock: schema lock internal thread wait time (usecs) */
#define	WT_STAT_CONN_LOCK_SCHEMA_WAIT_INTERNAL		1156
/*! lock: table lock acquisitions */
#define	WT_STAT_CONN_LOCK_TABLE_COUNT			1157
=======
#define	WT_STAT_CONN_CACHE_EVICTION_STABLE_STATE_WORKERS	1057
/*!
 * cache: failed eviction of pages that exceeded the in-memory maximum
 * count
 */
#define	WT_STAT_CONN_CACHE_EVICTION_FORCE_FAIL		1058
/*!
 * cache: failed eviction of pages that exceeded the in-memory maximum
 * time (usecs)
 */
#define	WT_STAT_CONN_CACHE_EVICTION_FORCE_FAIL_TIME	1059
/*! cache: files with active eviction walks */
#define	WT_STAT_CONN_CACHE_EVICTION_WALKS_ACTIVE	1060
/*! cache: files with new eviction walks started */
#define	WT_STAT_CONN_CACHE_EVICTION_WALKS_STARTED	1061
/*! cache: force re-tuning of eviction workers once in a while */
#define	WT_STAT_CONN_CACHE_EVICTION_FORCE_RETUNE	1062
/*! cache: hazard pointer blocked page eviction */
#define	WT_STAT_CONN_CACHE_EVICTION_HAZARD		1063
/*! cache: hazard pointer check calls */
#define	WT_STAT_CONN_CACHE_HAZARD_CHECKS		1064
/*! cache: hazard pointer check entries walked */
#define	WT_STAT_CONN_CACHE_HAZARD_WALKS			1065
/*! cache: hazard pointer maximum array length */
#define	WT_STAT_CONN_CACHE_HAZARD_MAX			1066
/*! cache: in-memory page passed criteria to be split */
#define	WT_STAT_CONN_CACHE_INMEM_SPLITTABLE		1067
/*! cache: in-memory page splits */
#define	WT_STAT_CONN_CACHE_INMEM_SPLIT			1068
/*! cache: internal pages evicted */
#define	WT_STAT_CONN_CACHE_EVICTION_INTERNAL		1069
/*! cache: internal pages split during eviction */
#define	WT_STAT_CONN_CACHE_EVICTION_SPLIT_INTERNAL	1070
/*! cache: leaf pages split during eviction */
#define	WT_STAT_CONN_CACHE_EVICTION_SPLIT_LEAF		1071
/*! cache: lookaside table insert calls */
#define	WT_STAT_CONN_CACHE_LOOKASIDE_INSERT		1072
/*! cache: lookaside table remove calls */
#define	WT_STAT_CONN_CACHE_LOOKASIDE_REMOVE		1073
/*! cache: maximum bytes configured */
#define	WT_STAT_CONN_CACHE_BYTES_MAX			1074
/*! cache: maximum page size at eviction */
#define	WT_STAT_CONN_CACHE_EVICTION_MAXIMUM_PAGE_SIZE	1075
/*! cache: modified pages evicted */
#define	WT_STAT_CONN_CACHE_EVICTION_DIRTY		1076
/*! cache: modified pages evicted by application threads */
#define	WT_STAT_CONN_CACHE_EVICTION_APP_DIRTY		1077
/*! cache: overflow pages read into cache */
#define	WT_STAT_CONN_CACHE_READ_OVERFLOW		1078
/*! cache: overflow values cached in memory */
#define	WT_STAT_CONN_CACHE_OVERFLOW_VALUE		1079
/*! cache: page split during eviction deepened the tree */
#define	WT_STAT_CONN_CACHE_EVICTION_DEEPEN		1080
/*! cache: page written requiring lookaside records */
#define	WT_STAT_CONN_CACHE_WRITE_LOOKASIDE		1081
/*! cache: pages currently held in the cache */
#define	WT_STAT_CONN_CACHE_PAGES_INUSE			1082
/*! cache: pages evicted because they exceeded the in-memory maximum count */
#define	WT_STAT_CONN_CACHE_EVICTION_FORCE		1083
/*!
 * cache: pages evicted because they exceeded the in-memory maximum time
 * (usecs)
 */
#define	WT_STAT_CONN_CACHE_EVICTION_FORCE_TIME		1084
/*! cache: pages evicted because they had chains of deleted items count */
#define	WT_STAT_CONN_CACHE_EVICTION_FORCE_DELETE	1085
/*!
 * cache: pages evicted because they had chains of deleted items time
 * (usecs)
 */
#define	WT_STAT_CONN_CACHE_EVICTION_FORCE_DELETE_TIME	1086
/*! cache: pages evicted by application threads */
#define	WT_STAT_CONN_CACHE_EVICTION_APP			1087
/*! cache: pages queued for eviction */
#define	WT_STAT_CONN_CACHE_EVICTION_PAGES_QUEUED	1088
/*! cache: pages queued for urgent eviction */
#define	WT_STAT_CONN_CACHE_EVICTION_PAGES_QUEUED_URGENT	1089
/*! cache: pages queued for urgent eviction during walk */
#define	WT_STAT_CONN_CACHE_EVICTION_PAGES_QUEUED_OLDEST	1090
/*! cache: pages read into cache */
#define	WT_STAT_CONN_CACHE_READ				1091
/*! cache: pages read into cache requiring lookaside entries */
#define	WT_STAT_CONN_CACHE_READ_LOOKASIDE		1092
/*! cache: pages requested from the cache */
#define	WT_STAT_CONN_CACHE_PAGES_REQUESTED		1093
/*! cache: pages seen by eviction walk */
#define	WT_STAT_CONN_CACHE_EVICTION_PAGES_SEEN		1094
/*! cache: pages selected for eviction unable to be evicted */
#define	WT_STAT_CONN_CACHE_EVICTION_FAIL		1095
/*! cache: pages walked for eviction */
#define	WT_STAT_CONN_CACHE_EVICTION_WALK		1096
/*! cache: pages written from cache */
#define	WT_STAT_CONN_CACHE_WRITE			1097
/*! cache: pages written requiring in-memory restoration */
#define	WT_STAT_CONN_CACHE_WRITE_RESTORE		1098
/*! cache: percentage overhead */
#define	WT_STAT_CONN_CACHE_OVERHEAD			1099
/*! cache: tracked bytes belonging to internal pages in the cache */
#define	WT_STAT_CONN_CACHE_BYTES_INTERNAL		1100
/*! cache: tracked bytes belonging to leaf pages in the cache */
#define	WT_STAT_CONN_CACHE_BYTES_LEAF			1101
/*! cache: tracked dirty bytes in the cache */
#define	WT_STAT_CONN_CACHE_BYTES_DIRTY			1102
/*! cache: tracked dirty pages in the cache */
#define	WT_STAT_CONN_CACHE_PAGES_DIRTY			1103
/*! cache: unmodified pages evicted */
#define	WT_STAT_CONN_CACHE_EVICTION_CLEAN		1104
/*! connection: auto adjusting condition resets */
#define	WT_STAT_CONN_COND_AUTO_WAIT_RESET		1105
/*! connection: auto adjusting condition wait calls */
#define	WT_STAT_CONN_COND_AUTO_WAIT			1106
/*! connection: detected system time went backwards */
#define	WT_STAT_CONN_TIME_TRAVEL			1107
/*! connection: files currently open */
#define	WT_STAT_CONN_FILE_OPEN				1108
/*! connection: memory allocations */
#define	WT_STAT_CONN_MEMORY_ALLOCATION			1109
/*! connection: memory frees */
#define	WT_STAT_CONN_MEMORY_FREE			1110
/*! connection: memory re-allocations */
#define	WT_STAT_CONN_MEMORY_GROW			1111
/*! connection: pthread mutex condition wait calls */
#define	WT_STAT_CONN_COND_WAIT				1112
/*! connection: pthread mutex shared lock read-lock calls */
#define	WT_STAT_CONN_RWLOCK_READ			1113
/*! connection: pthread mutex shared lock write-lock calls */
#define	WT_STAT_CONN_RWLOCK_WRITE			1114
/*! connection: total fsync I/Os */
#define	WT_STAT_CONN_FSYNC_IO				1115
/*! connection: total read I/Os */
#define	WT_STAT_CONN_READ_IO				1116
/*! connection: total write I/Os */
#define	WT_STAT_CONN_WRITE_IO				1117
/*! cursor: cursor create calls */
#define	WT_STAT_CONN_CURSOR_CREATE			1118
/*! cursor: cursor insert calls */
#define	WT_STAT_CONN_CURSOR_INSERT			1119
/*! cursor: cursor modify calls */
#define	WT_STAT_CONN_CURSOR_MODIFY			1120
/*! cursor: cursor next calls */
#define	WT_STAT_CONN_CURSOR_NEXT			1121
/*! cursor: cursor prev calls */
#define	WT_STAT_CONN_CURSOR_PREV			1122
/*! cursor: cursor remove calls */
#define	WT_STAT_CONN_CURSOR_REMOVE			1123
/*! cursor: cursor reserve calls */
#define	WT_STAT_CONN_CURSOR_RESERVE			1124
/*! cursor: cursor reset calls */
#define	WT_STAT_CONN_CURSOR_RESET			1125
/*! cursor: cursor restarted searches */
#define	WT_STAT_CONN_CURSOR_RESTART			1126
/*! cursor: cursor search calls */
#define	WT_STAT_CONN_CURSOR_SEARCH			1127
/*! cursor: cursor search near calls */
#define	WT_STAT_CONN_CURSOR_SEARCH_NEAR			1128
/*! cursor: cursor update calls */
#define	WT_STAT_CONN_CURSOR_UPDATE			1129
/*! cursor: truncate calls */
#define	WT_STAT_CONN_CURSOR_TRUNCATE			1130
/*! data-handle: connection data handles currently active */
#define	WT_STAT_CONN_DH_CONN_HANDLE_COUNT		1131
/*! data-handle: connection sweep candidate became referenced */
#define	WT_STAT_CONN_DH_SWEEP_REF			1132
/*! data-handle: connection sweep dhandles closed */
#define	WT_STAT_CONN_DH_SWEEP_CLOSE			1133
/*! data-handle: connection sweep dhandles removed from hash list */
#define	WT_STAT_CONN_DH_SWEEP_REMOVE			1134
/*! data-handle: connection sweep time-of-death sets */
#define	WT_STAT_CONN_DH_SWEEP_TOD			1135
/*! data-handle: connection sweeps */
#define	WT_STAT_CONN_DH_SWEEPS				1136
/*! data-handle: session dhandles swept */
#define	WT_STAT_CONN_DH_SESSION_HANDLES			1137
/*! data-handle: session sweep attempts */
#define	WT_STAT_CONN_DH_SESSION_SWEEPS			1138
/*! lock: checkpoint lock acquisitions */
#define	WT_STAT_CONN_LOCK_CHECKPOINT_COUNT		1139
/*! lock: checkpoint lock application thread wait time (usecs) */
#define	WT_STAT_CONN_LOCK_CHECKPOINT_WAIT_APPLICATION	1140
/*! lock: checkpoint lock internal thread wait time (usecs) */
#define	WT_STAT_CONN_LOCK_CHECKPOINT_WAIT_INTERNAL	1141
/*!
 * lock: dhandle lock application thread time waiting for the dhandle
 * lock (usecs)
 */
#define	WT_STAT_CONN_LOCK_DHANDLE_WAIT_APPLICATION	1142
/*!
 * lock: dhandle lock internal thread time waiting for the dhandle lock
 * (usecs)
 */
#define	WT_STAT_CONN_LOCK_DHANDLE_WAIT_INTERNAL		1143
/*! lock: dhandle read lock acquisitions */
#define	WT_STAT_CONN_LOCK_DHANDLE_READ_COUNT		1144
/*! lock: dhandle write lock acquisitions */
#define	WT_STAT_CONN_LOCK_DHANDLE_WRITE_COUNT		1145
/*! lock: metadata lock acquisitions */
#define	WT_STAT_CONN_LOCK_METADATA_COUNT		1146
/*! lock: metadata lock application thread wait time (usecs) */
#define	WT_STAT_CONN_LOCK_METADATA_WAIT_APPLICATION	1147
/*! lock: metadata lock internal thread wait time (usecs) */
#define	WT_STAT_CONN_LOCK_METADATA_WAIT_INTERNAL	1148
/*! lock: schema lock acquisitions */
#define	WT_STAT_CONN_LOCK_SCHEMA_COUNT			1149
/*! lock: schema lock application thread wait time (usecs) */
#define	WT_STAT_CONN_LOCK_SCHEMA_WAIT_APPLICATION	1150
/*! lock: schema lock internal thread wait time (usecs) */
#define	WT_STAT_CONN_LOCK_SCHEMA_WAIT_INTERNAL		1151
>>>>>>> b970000e
/*!
 * lock: table lock application thread time waiting for the table lock
 * (usecs)
 */
<<<<<<< HEAD
#define	WT_STAT_CONN_LOCK_TABLE_WAIT_APPLICATION	1158
=======
#define	WT_STAT_CONN_LOCK_TABLE_WAIT_APPLICATION	1152
>>>>>>> b970000e
/*!
 * lock: table lock internal thread time waiting for the table lock
 * (usecs)
 */
<<<<<<< HEAD
#define	WT_STAT_CONN_LOCK_TABLE_WAIT_INTERNAL		1159
/*! log: busy returns attempting to switch slots */
#define	WT_STAT_CONN_LOG_SLOT_SWITCH_BUSY		1160
/*! log: consolidated slot closures */
#define	WT_STAT_CONN_LOG_SLOT_CLOSES			1161
/*! log: consolidated slot join races */
#define	WT_STAT_CONN_LOG_SLOT_RACES			1162
/*! log: consolidated slot join transitions */
#define	WT_STAT_CONN_LOG_SLOT_TRANSITIONS		1163
/*! log: consolidated slot joins */
#define	WT_STAT_CONN_LOG_SLOT_JOINS			1164
/*! log: consolidated slot unbuffered writes */
#define	WT_STAT_CONN_LOG_SLOT_UNBUFFERED		1165
/*! log: log bytes of payload data */
#define	WT_STAT_CONN_LOG_BYTES_PAYLOAD			1166
/*! log: log bytes written */
#define	WT_STAT_CONN_LOG_BYTES_WRITTEN			1167
/*! log: log files manually zero-filled */
#define	WT_STAT_CONN_LOG_ZERO_FILLS			1168
/*! log: log flush operations */
#define	WT_STAT_CONN_LOG_FLUSH				1169
/*! log: log force write operations */
#define	WT_STAT_CONN_LOG_FORCE_WRITE			1170
/*! log: log force write operations skipped */
#define	WT_STAT_CONN_LOG_FORCE_WRITE_SKIP		1171
/*! log: log records compressed */
#define	WT_STAT_CONN_LOG_COMPRESS_WRITES		1172
/*! log: log records not compressed */
#define	WT_STAT_CONN_LOG_COMPRESS_WRITE_FAILS		1173
/*! log: log records too small to compress */
#define	WT_STAT_CONN_LOG_COMPRESS_SMALL			1174
/*! log: log release advances write LSN */
#define	WT_STAT_CONN_LOG_RELEASE_WRITE_LSN		1175
/*! log: log scan operations */
#define	WT_STAT_CONN_LOG_SCANS				1176
/*! log: log scan records requiring two reads */
#define	WT_STAT_CONN_LOG_SCAN_REREADS			1177
/*! log: log server thread advances write LSN */
#define	WT_STAT_CONN_LOG_WRITE_LSN			1178
/*! log: log server thread write LSN walk skipped */
#define	WT_STAT_CONN_LOG_WRITE_LSN_SKIP			1179
/*! log: log sync operations */
#define	WT_STAT_CONN_LOG_SYNC				1180
/*! log: log sync time duration (usecs) */
#define	WT_STAT_CONN_LOG_SYNC_DURATION			1181
/*! log: log sync_dir operations */
#define	WT_STAT_CONN_LOG_SYNC_DIR			1182
/*! log: log sync_dir time duration (usecs) */
#define	WT_STAT_CONN_LOG_SYNC_DIR_DURATION		1183
/*! log: log write operations */
#define	WT_STAT_CONN_LOG_WRITES				1184
/*! log: logging bytes consolidated */
#define	WT_STAT_CONN_LOG_SLOT_CONSOLIDATED		1185
/*! log: maximum log file size */
#define	WT_STAT_CONN_LOG_MAX_FILESIZE			1186
/*! log: number of pre-allocated log files to create */
#define	WT_STAT_CONN_LOG_PREALLOC_MAX			1187
/*! log: pre-allocated log files not ready and missed */
#define	WT_STAT_CONN_LOG_PREALLOC_MISSED		1188
/*! log: pre-allocated log files prepared */
#define	WT_STAT_CONN_LOG_PREALLOC_FILES			1189
/*! log: pre-allocated log files used */
#define	WT_STAT_CONN_LOG_PREALLOC_USED			1190
/*! log: records processed by log scan */
#define	WT_STAT_CONN_LOG_SCAN_RECORDS			1191
/*! log: total in-memory size of compressed records */
#define	WT_STAT_CONN_LOG_COMPRESS_MEM			1192
/*! log: total log buffer size */
#define	WT_STAT_CONN_LOG_BUFFER_SIZE			1193
/*! log: total size of compressed records */
#define	WT_STAT_CONN_LOG_COMPRESS_LEN			1194
/*! log: written slots coalesced */
#define	WT_STAT_CONN_LOG_SLOT_COALESCED			1195
/*! log: yields waiting for previous log file close */
#define	WT_STAT_CONN_LOG_CLOSE_YIELDS			1196
/*! reconciliation: fast-path pages deleted */
#define	WT_STAT_CONN_REC_PAGE_DELETE_FAST		1197
/*! reconciliation: page reconciliation calls */
#define	WT_STAT_CONN_REC_PAGES				1198
/*! reconciliation: page reconciliation calls for eviction */
#define	WT_STAT_CONN_REC_PAGES_EVICTION			1199
/*! reconciliation: pages deleted */
#define	WT_STAT_CONN_REC_PAGE_DELETE			1200
/*! reconciliation: split bytes currently awaiting free */
#define	WT_STAT_CONN_REC_SPLIT_STASHED_BYTES		1201
/*! reconciliation: split objects currently awaiting free */
#define	WT_STAT_CONN_REC_SPLIT_STASHED_OBJECTS		1202
/*! session: open cursor count */
#define	WT_STAT_CONN_SESSION_CURSOR_OPEN		1203
/*! session: open session count */
#define	WT_STAT_CONN_SESSION_OPEN			1204
/*! session: table alter failed calls */
#define	WT_STAT_CONN_SESSION_TABLE_ALTER_FAIL		1205
/*! session: table alter successful calls */
#define	WT_STAT_CONN_SESSION_TABLE_ALTER_SUCCESS	1206
/*! session: table alter unchanged and skipped */
#define	WT_STAT_CONN_SESSION_TABLE_ALTER_SKIP		1207
/*! session: table compact failed calls */
#define	WT_STAT_CONN_SESSION_TABLE_COMPACT_FAIL		1208
/*! session: table compact successful calls */
#define	WT_STAT_CONN_SESSION_TABLE_COMPACT_SUCCESS	1209
/*! session: table create failed calls */
#define	WT_STAT_CONN_SESSION_TABLE_CREATE_FAIL		1210
/*! session: table create successful calls */
#define	WT_STAT_CONN_SESSION_TABLE_CREATE_SUCCESS	1211
/*! session: table drop failed calls */
#define	WT_STAT_CONN_SESSION_TABLE_DROP_FAIL		1212
/*! session: table drop successful calls */
#define	WT_STAT_CONN_SESSION_TABLE_DROP_SUCCESS		1213
/*! session: table rebalance failed calls */
#define	WT_STAT_CONN_SESSION_TABLE_REBALANCE_FAIL	1214
/*! session: table rebalance successful calls */
#define	WT_STAT_CONN_SESSION_TABLE_REBALANCE_SUCCESS	1215
/*! session: table rename failed calls */
#define	WT_STAT_CONN_SESSION_TABLE_RENAME_FAIL		1216
/*! session: table rename successful calls */
#define	WT_STAT_CONN_SESSION_TABLE_RENAME_SUCCESS	1217
/*! session: table salvage failed calls */
#define	WT_STAT_CONN_SESSION_TABLE_SALVAGE_FAIL		1218
/*! session: table salvage successful calls */
#define	WT_STAT_CONN_SESSION_TABLE_SALVAGE_SUCCESS	1219
/*! session: table truncate failed calls */
#define	WT_STAT_CONN_SESSION_TABLE_TRUNCATE_FAIL	1220
/*! session: table truncate successful calls */
#define	WT_STAT_CONN_SESSION_TABLE_TRUNCATE_SUCCESS	1221
/*! session: table verify failed calls */
#define	WT_STAT_CONN_SESSION_TABLE_VERIFY_FAIL		1222
/*! session: table verify successful calls */
#define	WT_STAT_CONN_SESSION_TABLE_VERIFY_SUCCESS	1223
/*! thread-state: active filesystem fsync calls */
#define	WT_STAT_CONN_THREAD_FSYNC_ACTIVE		1224
/*! thread-state: active filesystem read calls */
#define	WT_STAT_CONN_THREAD_READ_ACTIVE			1225
/*! thread-state: active filesystem write calls */
#define	WT_STAT_CONN_THREAD_WRITE_ACTIVE		1226
/*! thread-yield: application thread time evicting (usecs) */
#define	WT_STAT_CONN_APPLICATION_EVICT_TIME		1227
/*! thread-yield: application thread time waiting for cache (usecs) */
#define	WT_STAT_CONN_APPLICATION_CACHE_TIME		1228
/*! thread-yield: page acquire busy blocked */
#define	WT_STAT_CONN_PAGE_BUSY_BLOCKED			1229
/*! thread-yield: page acquire eviction blocked */
#define	WT_STAT_CONN_PAGE_FORCIBLE_EVICT_BLOCKED	1230
/*! thread-yield: page acquire locked blocked */
#define	WT_STAT_CONN_PAGE_LOCKED_BLOCKED		1231
/*! thread-yield: page acquire read blocked */
#define	WT_STAT_CONN_PAGE_READ_BLOCKED			1232
/*! thread-yield: page acquire time sleeping (usecs) */
#define	WT_STAT_CONN_PAGE_SLEEP				1233
/*! transaction: number of named snapshots created */
#define	WT_STAT_CONN_TXN_SNAPSHOTS_CREATED		1234
/*! transaction: number of named snapshots dropped */
#define	WT_STAT_CONN_TXN_SNAPSHOTS_DROPPED		1235
/*! transaction: transaction begins */
#define	WT_STAT_CONN_TXN_BEGIN				1236
/*! transaction: transaction checkpoint currently running */
#define	WT_STAT_CONN_TXN_CHECKPOINT_RUNNING		1237
/*! transaction: transaction checkpoint generation */
#define	WT_STAT_CONN_TXN_CHECKPOINT_GENERATION		1238
/*! transaction: transaction checkpoint max time (msecs) */
#define	WT_STAT_CONN_TXN_CHECKPOINT_TIME_MAX		1239
/*! transaction: transaction checkpoint min time (msecs) */
#define	WT_STAT_CONN_TXN_CHECKPOINT_TIME_MIN		1240
/*! transaction: transaction checkpoint most recent time (msecs) */
#define	WT_STAT_CONN_TXN_CHECKPOINT_TIME_RECENT		1241
/*! transaction: transaction checkpoint scrub dirty target */
#define	WT_STAT_CONN_TXN_CHECKPOINT_SCRUB_TARGET	1242
/*! transaction: transaction checkpoint scrub time (msecs) */
#define	WT_STAT_CONN_TXN_CHECKPOINT_SCRUB_TIME		1243
/*! transaction: transaction checkpoint total time (msecs) */
#define	WT_STAT_CONN_TXN_CHECKPOINT_TIME_TOTAL		1244
/*! transaction: transaction checkpoints */
#define	WT_STAT_CONN_TXN_CHECKPOINT			1245
=======
#define	WT_STAT_CONN_LOCK_TABLE_WAIT_INTERNAL		1153
/*! lock: table read lock acquisitions */
#define	WT_STAT_CONN_LOCK_TABLE_READ_COUNT		1154
/*! lock: table write lock acquisitions */
#define	WT_STAT_CONN_LOCK_TABLE_WRITE_COUNT		1155
/*! log: busy returns attempting to switch slots */
#define	WT_STAT_CONN_LOG_SLOT_SWITCH_BUSY		1156
/*! log: log bytes of payload data */
#define	WT_STAT_CONN_LOG_BYTES_PAYLOAD			1157
/*! log: log bytes written */
#define	WT_STAT_CONN_LOG_BYTES_WRITTEN			1158
/*! log: log files manually zero-filled */
#define	WT_STAT_CONN_LOG_ZERO_FILLS			1159
/*! log: log flush operations */
#define	WT_STAT_CONN_LOG_FLUSH				1160
/*! log: log force write operations */
#define	WT_STAT_CONN_LOG_FORCE_WRITE			1161
/*! log: log force write operations skipped */
#define	WT_STAT_CONN_LOG_FORCE_WRITE_SKIP		1162
/*! log: log records compressed */
#define	WT_STAT_CONN_LOG_COMPRESS_WRITES		1163
/*! log: log records not compressed */
#define	WT_STAT_CONN_LOG_COMPRESS_WRITE_FAILS		1164
/*! log: log records too small to compress */
#define	WT_STAT_CONN_LOG_COMPRESS_SMALL			1165
/*! log: log release advances write LSN */
#define	WT_STAT_CONN_LOG_RELEASE_WRITE_LSN		1166
/*! log: log scan operations */
#define	WT_STAT_CONN_LOG_SCANS				1167
/*! log: log scan records requiring two reads */
#define	WT_STAT_CONN_LOG_SCAN_REREADS			1168
/*! log: log server thread advances write LSN */
#define	WT_STAT_CONN_LOG_WRITE_LSN			1169
/*! log: log server thread write LSN walk skipped */
#define	WT_STAT_CONN_LOG_WRITE_LSN_SKIP			1170
/*! log: log sync operations */
#define	WT_STAT_CONN_LOG_SYNC				1171
/*! log: log sync time duration (usecs) */
#define	WT_STAT_CONN_LOG_SYNC_DURATION			1172
/*! log: log sync_dir operations */
#define	WT_STAT_CONN_LOG_SYNC_DIR			1173
/*! log: log sync_dir time duration (usecs) */
#define	WT_STAT_CONN_LOG_SYNC_DIR_DURATION		1174
/*! log: log write operations */
#define	WT_STAT_CONN_LOG_WRITES				1175
/*! log: logging bytes consolidated */
#define	WT_STAT_CONN_LOG_SLOT_CONSOLIDATED		1176
/*! log: maximum log file size */
#define	WT_STAT_CONN_LOG_MAX_FILESIZE			1177
/*! log: number of pre-allocated log files to create */
#define	WT_STAT_CONN_LOG_PREALLOC_MAX			1178
/*! log: pre-allocated log files not ready and missed */
#define	WT_STAT_CONN_LOG_PREALLOC_MISSED		1179
/*! log: pre-allocated log files prepared */
#define	WT_STAT_CONN_LOG_PREALLOC_FILES			1180
/*! log: pre-allocated log files used */
#define	WT_STAT_CONN_LOG_PREALLOC_USED			1181
/*! log: records processed by log scan */
#define	WT_STAT_CONN_LOG_SCAN_RECORDS			1182
/*! log: slot close lost race */
#define	WT_STAT_CONN_LOG_SLOT_CLOSE_RACE		1183
/*! log: slot close unbuffered waits */
#define	WT_STAT_CONN_LOG_SLOT_CLOSE_UNBUF		1184
/*! log: slot closures */
#define	WT_STAT_CONN_LOG_SLOT_CLOSES			1185
/*! log: slot join atomic update races */
#define	WT_STAT_CONN_LOG_SLOT_RACES			1186
/*! log: slot join calls atomic updates raced */
#define	WT_STAT_CONN_LOG_SLOT_YIELD_RACE		1187
/*! log: slot join calls did not yield */
#define	WT_STAT_CONN_LOG_SLOT_IMMEDIATE			1188
/*! log: slot join calls found active slot closed */
#define	WT_STAT_CONN_LOG_SLOT_YIELD_CLOSE		1189
/*! log: slot join calls slept */
#define	WT_STAT_CONN_LOG_SLOT_YIELD_SLEEP		1190
/*! log: slot join calls yielded */
#define	WT_STAT_CONN_LOG_SLOT_YIELD			1191
/*! log: slot join found active slot closed */
#define	WT_STAT_CONN_LOG_SLOT_ACTIVE_CLOSED		1192
/*! log: slot joins yield time (usecs) */
#define	WT_STAT_CONN_LOG_SLOT_YIELD_DURATION		1193
/*! log: slot transitions unable to find free slot */
#define	WT_STAT_CONN_LOG_SLOT_NO_FREE_SLOTS		1194
/*! log: slot unbuffered writes */
#define	WT_STAT_CONN_LOG_SLOT_UNBUFFERED		1195
/*! log: total in-memory size of compressed records */
#define	WT_STAT_CONN_LOG_COMPRESS_MEM			1196
/*! log: total log buffer size */
#define	WT_STAT_CONN_LOG_BUFFER_SIZE			1197
/*! log: total size of compressed records */
#define	WT_STAT_CONN_LOG_COMPRESS_LEN			1198
/*! log: written slots coalesced */
#define	WT_STAT_CONN_LOG_SLOT_COALESCED			1199
/*! log: yields waiting for previous log file close */
#define	WT_STAT_CONN_LOG_CLOSE_YIELDS			1200
/*! reconciliation: fast-path pages deleted */
#define	WT_STAT_CONN_REC_PAGE_DELETE_FAST		1201
/*! reconciliation: page reconciliation calls */
#define	WT_STAT_CONN_REC_PAGES				1202
/*! reconciliation: page reconciliation calls for eviction */
#define	WT_STAT_CONN_REC_PAGES_EVICTION			1203
/*! reconciliation: pages deleted */
#define	WT_STAT_CONN_REC_PAGE_DELETE			1204
/*! reconciliation: split bytes currently awaiting free */
#define	WT_STAT_CONN_REC_SPLIT_STASHED_BYTES		1205
/*! reconciliation: split objects currently awaiting free */
#define	WT_STAT_CONN_REC_SPLIT_STASHED_OBJECTS		1206
/*! session: open cursor count */
#define	WT_STAT_CONN_SESSION_CURSOR_OPEN		1207
/*! session: open session count */
#define	WT_STAT_CONN_SESSION_OPEN			1208
/*! session: table alter failed calls */
#define	WT_STAT_CONN_SESSION_TABLE_ALTER_FAIL		1209
/*! session: table alter successful calls */
#define	WT_STAT_CONN_SESSION_TABLE_ALTER_SUCCESS	1210
/*! session: table alter unchanged and skipped */
#define	WT_STAT_CONN_SESSION_TABLE_ALTER_SKIP		1211
/*! session: table compact failed calls */
#define	WT_STAT_CONN_SESSION_TABLE_COMPACT_FAIL		1212
/*! session: table compact successful calls */
#define	WT_STAT_CONN_SESSION_TABLE_COMPACT_SUCCESS	1213
/*! session: table create failed calls */
#define	WT_STAT_CONN_SESSION_TABLE_CREATE_FAIL		1214
/*! session: table create successful calls */
#define	WT_STAT_CONN_SESSION_TABLE_CREATE_SUCCESS	1215
/*! session: table drop failed calls */
#define	WT_STAT_CONN_SESSION_TABLE_DROP_FAIL		1216
/*! session: table drop successful calls */
#define	WT_STAT_CONN_SESSION_TABLE_DROP_SUCCESS		1217
/*! session: table rebalance failed calls */
#define	WT_STAT_CONN_SESSION_TABLE_REBALANCE_FAIL	1218
/*! session: table rebalance successful calls */
#define	WT_STAT_CONN_SESSION_TABLE_REBALANCE_SUCCESS	1219
/*! session: table rename failed calls */
#define	WT_STAT_CONN_SESSION_TABLE_RENAME_FAIL		1220
/*! session: table rename successful calls */
#define	WT_STAT_CONN_SESSION_TABLE_RENAME_SUCCESS	1221
/*! session: table salvage failed calls */
#define	WT_STAT_CONN_SESSION_TABLE_SALVAGE_FAIL		1222
/*! session: table salvage successful calls */
#define	WT_STAT_CONN_SESSION_TABLE_SALVAGE_SUCCESS	1223
/*! session: table truncate failed calls */
#define	WT_STAT_CONN_SESSION_TABLE_TRUNCATE_FAIL	1224
/*! session: table truncate successful calls */
#define	WT_STAT_CONN_SESSION_TABLE_TRUNCATE_SUCCESS	1225
/*! session: table verify failed calls */
#define	WT_STAT_CONN_SESSION_TABLE_VERIFY_FAIL		1226
/*! session: table verify successful calls */
#define	WT_STAT_CONN_SESSION_TABLE_VERIFY_SUCCESS	1227
/*! thread-state: active filesystem fsync calls */
#define	WT_STAT_CONN_THREAD_FSYNC_ACTIVE		1228
/*! thread-state: active filesystem read calls */
#define	WT_STAT_CONN_THREAD_READ_ACTIVE			1229
/*! thread-state: active filesystem write calls */
#define	WT_STAT_CONN_THREAD_WRITE_ACTIVE		1230
/*! thread-yield: application thread time evicting (usecs) */
#define	WT_STAT_CONN_APPLICATION_EVICT_TIME		1231
/*! thread-yield: application thread time waiting for cache (usecs) */
#define	WT_STAT_CONN_APPLICATION_CACHE_TIME		1232
/*! thread-yield: page acquire busy blocked */
#define	WT_STAT_CONN_PAGE_BUSY_BLOCKED			1233
/*! thread-yield: page acquire eviction blocked */
#define	WT_STAT_CONN_PAGE_FORCIBLE_EVICT_BLOCKED	1234
/*! thread-yield: page acquire locked blocked */
#define	WT_STAT_CONN_PAGE_LOCKED_BLOCKED		1235
/*! thread-yield: page acquire read blocked */
#define	WT_STAT_CONN_PAGE_READ_BLOCKED			1236
/*! thread-yield: page acquire time sleeping (usecs) */
#define	WT_STAT_CONN_PAGE_SLEEP				1237
/*! transaction: number of named snapshots created */
#define	WT_STAT_CONN_TXN_SNAPSHOTS_CREATED		1238
/*! transaction: number of named snapshots dropped */
#define	WT_STAT_CONN_TXN_SNAPSHOTS_DROPPED		1239
/*! transaction: transaction begins */
#define	WT_STAT_CONN_TXN_BEGIN				1240
/*! transaction: transaction checkpoint currently running */
#define	WT_STAT_CONN_TXN_CHECKPOINT_RUNNING		1241
/*! transaction: transaction checkpoint generation */
#define	WT_STAT_CONN_TXN_CHECKPOINT_GENERATION		1242
/*! transaction: transaction checkpoint max time (msecs) */
#define	WT_STAT_CONN_TXN_CHECKPOINT_TIME_MAX		1243
/*! transaction: transaction checkpoint min time (msecs) */
#define	WT_STAT_CONN_TXN_CHECKPOINT_TIME_MIN		1244
/*! transaction: transaction checkpoint most recent time (msecs) */
#define	WT_STAT_CONN_TXN_CHECKPOINT_TIME_RECENT		1245
/*! transaction: transaction checkpoint scrub dirty target */
#define	WT_STAT_CONN_TXN_CHECKPOINT_SCRUB_TARGET	1246
/*! transaction: transaction checkpoint scrub time (msecs) */
#define	WT_STAT_CONN_TXN_CHECKPOINT_SCRUB_TIME		1247
/*! transaction: transaction checkpoint total time (msecs) */
#define	WT_STAT_CONN_TXN_CHECKPOINT_TIME_TOTAL		1248
/*! transaction: transaction checkpoints */
#define	WT_STAT_CONN_TXN_CHECKPOINT			1249
>>>>>>> b970000e
/*!
 * transaction: transaction checkpoints skipped because database was
 * clean
 */
<<<<<<< HEAD
#define	WT_STAT_CONN_TXN_CHECKPOINT_SKIPPED		1246
/*! transaction: transaction failures due to cache overflow */
#define	WT_STAT_CONN_TXN_FAIL_CACHE			1247
=======
#define	WT_STAT_CONN_TXN_CHECKPOINT_SKIPPED		1250
/*! transaction: transaction failures due to cache overflow */
#define	WT_STAT_CONN_TXN_FAIL_CACHE			1251
>>>>>>> b970000e
/*!
 * transaction: transaction fsync calls for checkpoint after allocating
 * the transaction ID
 */
<<<<<<< HEAD
#define	WT_STAT_CONN_TXN_CHECKPOINT_FSYNC_POST		1248
=======
#define	WT_STAT_CONN_TXN_CHECKPOINT_FSYNC_POST		1252
>>>>>>> b970000e
/*!
 * transaction: transaction fsync duration for checkpoint after
 * allocating the transaction ID (usecs)
 */
<<<<<<< HEAD
#define	WT_STAT_CONN_TXN_CHECKPOINT_FSYNC_POST_DURATION	1249
/*! transaction: transaction range of IDs currently pinned */
#define	WT_STAT_CONN_TXN_PINNED_RANGE			1250
/*! transaction: transaction range of IDs currently pinned by a checkpoint */
#define	WT_STAT_CONN_TXN_PINNED_CHECKPOINT_RANGE	1251
=======
#define	WT_STAT_CONN_TXN_CHECKPOINT_FSYNC_POST_DURATION	1253
/*! transaction: transaction range of IDs currently pinned */
#define	WT_STAT_CONN_TXN_PINNED_RANGE			1254
/*! transaction: transaction range of IDs currently pinned by a checkpoint */
#define	WT_STAT_CONN_TXN_PINNED_CHECKPOINT_RANGE	1255
>>>>>>> b970000e
/*!
 * transaction: transaction range of IDs currently pinned by named
 * snapshots
 */
<<<<<<< HEAD
#define	WT_STAT_CONN_TXN_PINNED_SNAPSHOT_RANGE		1252
/*! transaction: transaction sync calls */
#define	WT_STAT_CONN_TXN_SYNC				1253
/*! transaction: transactions committed */
#define	WT_STAT_CONN_TXN_COMMIT				1254
/*! transaction: transactions rolled back */
#define	WT_STAT_CONN_TXN_ROLLBACK			1255
=======
#define	WT_STAT_CONN_TXN_PINNED_SNAPSHOT_RANGE		1256
/*! transaction: transaction sync calls */
#define	WT_STAT_CONN_TXN_SYNC				1257
/*! transaction: transactions committed */
#define	WT_STAT_CONN_TXN_COMMIT				1258
/*! transaction: transactions rolled back */
#define	WT_STAT_CONN_TXN_ROLLBACK			1259
/*! transaction: update conflicts */
#define	WT_STAT_CONN_TXN_UPDATE_CONFLICT		1260
>>>>>>> b970000e

/*!
 * @}
 * @name Statistics for data sources
 * @anchor statistics_dsrc
 * @{
 */
/*! LSM: bloom filter false positives */
#define	WT_STAT_DSRC_BLOOM_FALSE_POSITIVE		2000
/*! LSM: bloom filter hits */
#define	WT_STAT_DSRC_BLOOM_HIT				2001
/*! LSM: bloom filter misses */
#define	WT_STAT_DSRC_BLOOM_MISS				2002
/*! LSM: bloom filter pages evicted from cache */
#define	WT_STAT_DSRC_BLOOM_PAGE_EVICT			2003
/*! LSM: bloom filter pages read into cache */
#define	WT_STAT_DSRC_BLOOM_PAGE_READ			2004
/*! LSM: bloom filters in the LSM tree */
#define	WT_STAT_DSRC_BLOOM_COUNT			2005
/*! LSM: chunks in the LSM tree */
#define	WT_STAT_DSRC_LSM_CHUNK_COUNT			2006
/*! LSM: highest merge generation in the LSM tree */
#define	WT_STAT_DSRC_LSM_GENERATION_MAX			2007
/*!
 * LSM: queries that could have benefited from a Bloom filter that did
 * not exist
 */
#define	WT_STAT_DSRC_LSM_LOOKUP_NO_BLOOM		2008
/*! LSM: sleep for LSM checkpoint throttle */
#define	WT_STAT_DSRC_LSM_CHECKPOINT_THROTTLE		2009
/*! LSM: sleep for LSM merge throttle */
#define	WT_STAT_DSRC_LSM_MERGE_THROTTLE			2010
/*! LSM: total size of bloom filters */
#define	WT_STAT_DSRC_BLOOM_SIZE				2011
/*! block-manager: allocations requiring file extension */
#define	WT_STAT_DSRC_BLOCK_EXTENSION			2012
/*! block-manager: blocks allocated */
#define	WT_STAT_DSRC_BLOCK_ALLOC			2013
/*! block-manager: blocks freed */
#define	WT_STAT_DSRC_BLOCK_FREE				2014
/*! block-manager: checkpoint size */
#define	WT_STAT_DSRC_BLOCK_CHECKPOINT_SIZE		2015
/*! block-manager: file allocation unit size */
#define	WT_STAT_DSRC_ALLOCATION_SIZE			2016
/*! block-manager: file bytes available for reuse */
#define	WT_STAT_DSRC_BLOCK_REUSE_BYTES			2017
/*! block-manager: file magic number */
#define	WT_STAT_DSRC_BLOCK_MAGIC			2018
/*! block-manager: file major version number */
#define	WT_STAT_DSRC_BLOCK_MAJOR			2019
/*! block-manager: file size in bytes */
#define	WT_STAT_DSRC_BLOCK_SIZE				2020
/*! block-manager: minor version number */
#define	WT_STAT_DSRC_BLOCK_MINOR			2021
/*! btree: btree checkpoint generation */
#define	WT_STAT_DSRC_BTREE_CHECKPOINT_GENERATION	2022
/*!
 * btree: column-store fixed-size leaf pages, only reported if tree_walk
 * or all statistics are enabled
 */
#define	WT_STAT_DSRC_BTREE_COLUMN_FIX			2023
/*!
 * btree: column-store internal pages, only reported if tree_walk or all
 * statistics are enabled
 */
#define	WT_STAT_DSRC_BTREE_COLUMN_INTERNAL		2024
/*!
 * btree: column-store variable-size RLE encoded values, only reported if
 * tree_walk or all statistics are enabled
 */
#define	WT_STAT_DSRC_BTREE_COLUMN_RLE			2025
/*!
 * btree: column-store variable-size deleted values, only reported if
 * tree_walk or all statistics are enabled
 */
#define	WT_STAT_DSRC_BTREE_COLUMN_DELETED		2026
/*!
 * btree: column-store variable-size leaf pages, only reported if
 * tree_walk or all statistics are enabled
 */
#define	WT_STAT_DSRC_BTREE_COLUMN_VARIABLE		2027
/*! btree: fixed-record size */
#define	WT_STAT_DSRC_BTREE_FIXED_LEN			2028
/*! btree: maximum internal page key size */
#define	WT_STAT_DSRC_BTREE_MAXINTLKEY			2029
/*! btree: maximum internal page size */
#define	WT_STAT_DSRC_BTREE_MAXINTLPAGE			2030
/*! btree: maximum leaf page key size */
#define	WT_STAT_DSRC_BTREE_MAXLEAFKEY			2031
/*! btree: maximum leaf page size */
#define	WT_STAT_DSRC_BTREE_MAXLEAFPAGE			2032
/*! btree: maximum leaf page value size */
#define	WT_STAT_DSRC_BTREE_MAXLEAFVALUE			2033
/*! btree: maximum tree depth */
#define	WT_STAT_DSRC_BTREE_MAXIMUM_DEPTH		2034
/*!
 * btree: number of key/value pairs, only reported if tree_walk or all
 * statistics are enabled
 */
#define	WT_STAT_DSRC_BTREE_ENTRIES			2035
/*!
 * btree: overflow pages, only reported if tree_walk or all statistics
 * are enabled
 */
#define	WT_STAT_DSRC_BTREE_OVERFLOW			2036
/*! btree: pages rewritten by compaction */
#define	WT_STAT_DSRC_BTREE_COMPACT_REWRITE		2037
/*!
 * btree: row-store internal pages, only reported if tree_walk or all
 * statistics are enabled
 */
#define	WT_STAT_DSRC_BTREE_ROW_INTERNAL			2038
/*!
 * btree: row-store leaf pages, only reported if tree_walk or all
 * statistics are enabled
 */
#define	WT_STAT_DSRC_BTREE_ROW_LEAF			2039
/*! cache: Per tree page target greater than 64 */
#define	WT_STAT_DSRC_CACHE_EVICTION_TARGET_PAGE_GE64	2040
/*! cache: Per tree page target less than 16 */
#define	WT_STAT_DSRC_CACHE_EVICTION_TARGET_PAGE_LT16	2041
/*! cache: Per tree page target less than 2 */
#define	WT_STAT_DSRC_CACHE_EVICTION_TARGET_PAGE_LT2	2042
/*! cache: Per tree page target less than 32 */
#define	WT_STAT_DSRC_CACHE_EVICTION_TARGET_PAGE_LT32	2043
/*! cache: Per tree page target less than 4 */
#define	WT_STAT_DSRC_CACHE_EVICTION_TARGET_PAGE_LT4	2044
/*! cache: Per tree page target less than 6 */
#define	WT_STAT_DSRC_CACHE_EVICTION_TARGET_PAGE_LT6	2045
/*! cache: Per tree page target less than 64 */
#define	WT_STAT_DSRC_CACHE_EVICTION_TARGET_PAGE_LT64	2046
/*! cache: Per tree page target less than 8 */
#define	WT_STAT_DSRC_CACHE_EVICTION_TARGET_PAGE_LT8	2047
/*! cache: bytes currently in the cache */
#define	WT_STAT_DSRC_CACHE_BYTES_INUSE			2048
/*! cache: bytes read into cache */
#define	WT_STAT_DSRC_CACHE_BYTES_READ			2049
/*! cache: bytes written from cache */
#define	WT_STAT_DSRC_CACHE_BYTES_WRITE			2050
/*! cache: checkpoint blocked page eviction */
#define	WT_STAT_DSRC_CACHE_EVICTION_CHECKPOINT		2051
/*! cache: data source pages selected for eviction unable to be evicted */
#define	WT_STAT_DSRC_CACHE_EVICTION_FAIL		2052
/*! cache: eviction walk tree passes */
#define	WT_STAT_DSRC_CACHE_EVICTION_WALK_PASSES		2053
/*! cache: eviction walks abandoned */
#define	WT_STAT_DSRC_CACHE_EVICTION_WALKS_ABANDONED	2054
/*! cache: eviction walks gave up because they saw too many pages */
#define	WT_STAT_DSRC_CACHE_EVICTION_WALKS_GAVE_UP	2055
/*! cache: eviction walks started from root of tree */
#define	WT_STAT_DSRC_CACHE_EVICTION_WALK_FROM_ROOT	2056
/*! cache: eviction walks started from saved location */
#define	WT_STAT_DSRC_CACHE_EVICTION_WALK_SAVED_POS	2057
/*! cache: eviction walks traversed whole file */
#define	WT_STAT_DSRC_CACHE_EVICTION_WALKS_ENDED		2058
/*! cache: hazard pointer blocked page eviction */
#define	WT_STAT_DSRC_CACHE_EVICTION_HAZARD		2059
/*! cache: in-memory page passed criteria to be split */
#define	WT_STAT_DSRC_CACHE_INMEM_SPLITTABLE		2060
/*! cache: in-memory page splits */
#define	WT_STAT_DSRC_CACHE_INMEM_SPLIT			2061
/*! cache: internal pages evicted */
#define	WT_STAT_DSRC_CACHE_EVICTION_INTERNAL		2062
/*! cache: internal pages split during eviction */
#define	WT_STAT_DSRC_CACHE_EVICTION_SPLIT_INTERNAL	2063
/*! cache: leaf pages split during eviction */
#define	WT_STAT_DSRC_CACHE_EVICTION_SPLIT_LEAF		2064
/*! cache: modified pages evicted */
#define	WT_STAT_DSRC_CACHE_EVICTION_DIRTY		2065
/*! cache: overflow pages read into cache */
#define	WT_STAT_DSRC_CACHE_READ_OVERFLOW		2066
/*! cache: overflow values cached in memory */
#define	WT_STAT_DSRC_CACHE_OVERFLOW_VALUE		2067
/*! cache: page split during eviction deepened the tree */
#define	WT_STAT_DSRC_CACHE_EVICTION_DEEPEN		2068
/*! cache: page written requiring lookaside records */
#define	WT_STAT_DSRC_CACHE_WRITE_LOOKASIDE		2069
/*! cache: pages read into cache */
#define	WT_STAT_DSRC_CACHE_READ				2070
/*! cache: pages read into cache requiring lookaside entries */
#define	WT_STAT_DSRC_CACHE_READ_LOOKASIDE		2071
/*! cache: pages requested from the cache */
#define	WT_STAT_DSRC_CACHE_PAGES_REQUESTED		2072
/*! cache: pages seen by eviction walk */
#define	WT_STAT_DSRC_CACHE_EVICTION_PAGES_SEEN		2073
/*! cache: pages written from cache */
#define	WT_STAT_DSRC_CACHE_WRITE			2074
/*! cache: pages written requiring in-memory restoration */
#define	WT_STAT_DSRC_CACHE_WRITE_RESTORE		2075
/*! cache: tracked dirty bytes in the cache */
#define	WT_STAT_DSRC_CACHE_BYTES_DIRTY			2076
/*! cache: unmodified pages evicted */
#define	WT_STAT_DSRC_CACHE_EVICTION_CLEAN		2077
/*!
 * cache_walk: Average difference between current eviction generation
 * when the page was last considered, only reported if cache_walk or all
 * statistics are enabled
 */
#define	WT_STAT_DSRC_CACHE_STATE_GEN_AVG_GAP		2078
/*!
 * cache_walk: Average on-disk page image size seen, only reported if
 * cache_walk or all statistics are enabled
 */
#define	WT_STAT_DSRC_CACHE_STATE_AVG_WRITTEN_SIZE	2079
/*!
 * cache_walk: Average time in cache for pages that have been visited by
 * the eviction server, only reported if cache_walk or all statistics are
 * enabled
 */
#define	WT_STAT_DSRC_CACHE_STATE_AVG_VISITED_AGE	2080
/*!
 * cache_walk: Average time in cache for pages that have not been visited
 * by the eviction server, only reported if cache_walk or all statistics
 * are enabled
 */
#define	WT_STAT_DSRC_CACHE_STATE_AVG_UNVISITED_AGE	2081
/*!
 * cache_walk: Clean pages currently in cache, only reported if
 * cache_walk or all statistics are enabled
 */
#define	WT_STAT_DSRC_CACHE_STATE_PAGES_CLEAN		2082
/*!
 * cache_walk: Current eviction generation, only reported if cache_walk
 * or all statistics are enabled
 */
#define	WT_STAT_DSRC_CACHE_STATE_GEN_CURRENT		2083
/*!
 * cache_walk: Dirty pages currently in cache, only reported if
 * cache_walk or all statistics are enabled
 */
#define	WT_STAT_DSRC_CACHE_STATE_PAGES_DIRTY		2084
/*!
 * cache_walk: Entries in the root page, only reported if cache_walk or
 * all statistics are enabled
 */
#define	WT_STAT_DSRC_CACHE_STATE_ROOT_ENTRIES		2085
/*!
 * cache_walk: Internal pages currently in cache, only reported if
 * cache_walk or all statistics are enabled
 */
#define	WT_STAT_DSRC_CACHE_STATE_PAGES_INTERNAL		2086
/*!
 * cache_walk: Leaf pages currently in cache, only reported if cache_walk
 * or all statistics are enabled
 */
#define	WT_STAT_DSRC_CACHE_STATE_PAGES_LEAF		2087
/*!
 * cache_walk: Maximum difference between current eviction generation
 * when the page was last considered, only reported if cache_walk or all
 * statistics are enabled
 */
#define	WT_STAT_DSRC_CACHE_STATE_GEN_MAX_GAP		2088
/*!
 * cache_walk: Maximum page size seen, only reported if cache_walk or all
 * statistics are enabled
 */
#define	WT_STAT_DSRC_CACHE_STATE_MAX_PAGESIZE		2089
/*!
 * cache_walk: Minimum on-disk page image size seen, only reported if
 * cache_walk or all statistics are enabled
 */
#define	WT_STAT_DSRC_CACHE_STATE_MIN_WRITTEN_SIZE	2090
/*!
 * cache_walk: Number of pages never visited by eviction server, only
 * reported if cache_walk or all statistics are enabled
 */
#define	WT_STAT_DSRC_CACHE_STATE_UNVISITED_COUNT	2091
/*!
 * cache_walk: On-disk page image sizes smaller than a single allocation
 * unit, only reported if cache_walk or all statistics are enabled
 */
#define	WT_STAT_DSRC_CACHE_STATE_SMALLER_ALLOC_SIZE	2092
/*!
 * cache_walk: Pages created in memory and never written, only reported
 * if cache_walk or all statistics are enabled
 */
#define	WT_STAT_DSRC_CACHE_STATE_MEMORY			2093
/*!
 * cache_walk: Pages currently queued for eviction, only reported if
 * cache_walk or all statistics are enabled
 */
#define	WT_STAT_DSRC_CACHE_STATE_QUEUED			2094
/*!
 * cache_walk: Pages that could not be queued for eviction, only reported
 * if cache_walk or all statistics are enabled
 */
#define	WT_STAT_DSRC_CACHE_STATE_NOT_QUEUEABLE		2095
/*!
 * cache_walk: Refs skipped during cache traversal, only reported if
 * cache_walk or all statistics are enabled
 */
#define	WT_STAT_DSRC_CACHE_STATE_REFS_SKIPPED		2096
/*!
 * cache_walk: Size of the root page, only reported if cache_walk or all
 * statistics are enabled
 */
#define	WT_STAT_DSRC_CACHE_STATE_ROOT_SIZE		2097
/*!
 * cache_walk: Total number of pages currently in cache, only reported if
 * cache_walk or all statistics are enabled
 */
#define	WT_STAT_DSRC_CACHE_STATE_PAGES			2098
/*! compression: compressed pages read */
#define	WT_STAT_DSRC_COMPRESS_READ			2099
/*! compression: compressed pages written */
#define	WT_STAT_DSRC_COMPRESS_WRITE			2100
/*! compression: page written failed to compress */
#define	WT_STAT_DSRC_COMPRESS_WRITE_FAIL		2101
/*! compression: page written was too small to compress */
#define	WT_STAT_DSRC_COMPRESS_WRITE_TOO_SMALL		2102
/*! compression: raw compression call failed, additional data available */
#define	WT_STAT_DSRC_COMPRESS_RAW_FAIL_TEMPORARY	2103
/*! compression: raw compression call failed, no additional data available */
#define	WT_STAT_DSRC_COMPRESS_RAW_FAIL			2104
/*! compression: raw compression call succeeded */
#define	WT_STAT_DSRC_COMPRESS_RAW_OK			2105
/*! cursor: bulk-loaded cursor-insert calls */
#define	WT_STAT_DSRC_CURSOR_INSERT_BULK			2106
/*! cursor: create calls */
#define	WT_STAT_DSRC_CURSOR_CREATE			2107
/*! cursor: cursor-insert key and value bytes inserted */
#define	WT_STAT_DSRC_CURSOR_INSERT_BYTES		2108
/*! cursor: cursor-remove key bytes removed */
#define	WT_STAT_DSRC_CURSOR_REMOVE_BYTES		2109
/*! cursor: cursor-update value bytes updated */
#define	WT_STAT_DSRC_CURSOR_UPDATE_BYTES		2110
/*! cursor: insert calls */
<<<<<<< HEAD
#define	WT_STAT_DSRC_CURSOR_INSERT			2111
/*! cursor: next calls */
#define	WT_STAT_DSRC_CURSOR_NEXT			2112
/*! cursor: prev calls */
#define	WT_STAT_DSRC_CURSOR_PREV			2113
/*! cursor: remove calls */
#define	WT_STAT_DSRC_CURSOR_REMOVE			2114
/*! cursor: reset calls */
#define	WT_STAT_DSRC_CURSOR_RESET			2115
/*! cursor: restarted searches */
#define	WT_STAT_DSRC_CURSOR_RESTART			2116
/*! cursor: search calls */
#define	WT_STAT_DSRC_CURSOR_SEARCH			2117
/*! cursor: search near calls */
#define	WT_STAT_DSRC_CURSOR_SEARCH_NEAR			2118
/*! cursor: truncate calls */
#define	WT_STAT_DSRC_CURSOR_TRUNCATE			2119
/*! cursor: update calls */
#define	WT_STAT_DSRC_CURSOR_UPDATE			2120
/*! reconciliation: dictionary matches */
#define	WT_STAT_DSRC_REC_DICTIONARY			2121
/*! reconciliation: fast-path pages deleted */
#define	WT_STAT_DSRC_REC_PAGE_DELETE_FAST		2122
=======
#define	WT_STAT_DSRC_CURSOR_INSERT			2093
/*! cursor: modify calls */
#define	WT_STAT_DSRC_CURSOR_MODIFY			2094
/*! cursor: next calls */
#define	WT_STAT_DSRC_CURSOR_NEXT			2095
/*! cursor: prev calls */
#define	WT_STAT_DSRC_CURSOR_PREV			2096
/*! cursor: remove calls */
#define	WT_STAT_DSRC_CURSOR_REMOVE			2097
/*! cursor: reserve calls */
#define	WT_STAT_DSRC_CURSOR_RESERVE			2098
/*! cursor: reset calls */
#define	WT_STAT_DSRC_CURSOR_RESET			2099
/*! cursor: restarted searches */
#define	WT_STAT_DSRC_CURSOR_RESTART			2100
/*! cursor: search calls */
#define	WT_STAT_DSRC_CURSOR_SEARCH			2101
/*! cursor: search near calls */
#define	WT_STAT_DSRC_CURSOR_SEARCH_NEAR			2102
/*! cursor: truncate calls */
#define	WT_STAT_DSRC_CURSOR_TRUNCATE			2103
/*! cursor: update calls */
#define	WT_STAT_DSRC_CURSOR_UPDATE			2104
/*! reconciliation: dictionary matches */
#define	WT_STAT_DSRC_REC_DICTIONARY			2105
/*! reconciliation: fast-path pages deleted */
#define	WT_STAT_DSRC_REC_PAGE_DELETE_FAST		2106
>>>>>>> b970000e
/*!
 * reconciliation: internal page key bytes discarded using suffix
 * compression
 */
<<<<<<< HEAD
#define	WT_STAT_DSRC_REC_SUFFIX_COMPRESSION		2123
/*! reconciliation: internal page multi-block writes */
#define	WT_STAT_DSRC_REC_MULTIBLOCK_INTERNAL		2124
/*! reconciliation: internal-page overflow keys */
#define	WT_STAT_DSRC_REC_OVERFLOW_KEY_INTERNAL		2125
/*! reconciliation: leaf page key bytes discarded using prefix compression */
#define	WT_STAT_DSRC_REC_PREFIX_COMPRESSION		2126
/*! reconciliation: leaf page multi-block writes */
#define	WT_STAT_DSRC_REC_MULTIBLOCK_LEAF		2127
/*! reconciliation: leaf-page overflow keys */
#define	WT_STAT_DSRC_REC_OVERFLOW_KEY_LEAF		2128
/*! reconciliation: maximum blocks required for a page */
#define	WT_STAT_DSRC_REC_MULTIBLOCK_MAX			2129
/*! reconciliation: overflow values written */
#define	WT_STAT_DSRC_REC_OVERFLOW_VALUE			2130
/*! reconciliation: page checksum matches */
#define	WT_STAT_DSRC_REC_PAGE_MATCH			2131
/*! reconciliation: page reconciliation calls */
#define	WT_STAT_DSRC_REC_PAGES				2132
/*! reconciliation: page reconciliation calls for eviction */
#define	WT_STAT_DSRC_REC_PAGES_EVICTION			2133
/*! reconciliation: pages deleted */
#define	WT_STAT_DSRC_REC_PAGE_DELETE			2134
/*! session: object compaction */
#define	WT_STAT_DSRC_SESSION_COMPACT			2135
/*! session: open cursor count */
#define	WT_STAT_DSRC_SESSION_CURSOR_OPEN		2136
/*! transaction: update conflicts */
#define	WT_STAT_DSRC_TXN_UPDATE_CONFLICT		2137
=======
#define	WT_STAT_DSRC_REC_SUFFIX_COMPRESSION		2107
/*! reconciliation: internal page multi-block writes */
#define	WT_STAT_DSRC_REC_MULTIBLOCK_INTERNAL		2108
/*! reconciliation: internal-page overflow keys */
#define	WT_STAT_DSRC_REC_OVERFLOW_KEY_INTERNAL		2109
/*! reconciliation: leaf page key bytes discarded using prefix compression */
#define	WT_STAT_DSRC_REC_PREFIX_COMPRESSION		2110
/*! reconciliation: leaf page multi-block writes */
#define	WT_STAT_DSRC_REC_MULTIBLOCK_LEAF		2111
/*! reconciliation: leaf-page overflow keys */
#define	WT_STAT_DSRC_REC_OVERFLOW_KEY_LEAF		2112
/*! reconciliation: maximum blocks required for a page */
#define	WT_STAT_DSRC_REC_MULTIBLOCK_MAX			2113
/*! reconciliation: overflow values written */
#define	WT_STAT_DSRC_REC_OVERFLOW_VALUE			2114
/*! reconciliation: page checksum matches */
#define	WT_STAT_DSRC_REC_PAGE_MATCH			2115
/*! reconciliation: page reconciliation calls */
#define	WT_STAT_DSRC_REC_PAGES				2116
/*! reconciliation: page reconciliation calls for eviction */
#define	WT_STAT_DSRC_REC_PAGES_EVICTION			2117
/*! reconciliation: pages deleted */
#define	WT_STAT_DSRC_REC_PAGE_DELETE			2118
/*! session: object compaction */
#define	WT_STAT_DSRC_SESSION_COMPACT			2119
/*! session: open cursor count */
#define	WT_STAT_DSRC_SESSION_CURSOR_OPEN		2120
/*! transaction: update conflicts */
#define	WT_STAT_DSRC_TXN_UPDATE_CONFLICT		2121
>>>>>>> b970000e

/*!
 * @}
 * @name Statistics for join cursors
 * @anchor statistics_join
 * @{
 */
/*! : accesses to the main table */
#define	WT_STAT_JOIN_MAIN_ACCESS			3000
/*! : bloom filter false positives */
#define	WT_STAT_JOIN_BLOOM_FALSE_POSITIVE		3001
/*! : checks that conditions of membership are satisfied */
#define	WT_STAT_JOIN_MEMBERSHIP_CHECK			3002
/*! : items inserted into a bloom filter */
#define	WT_STAT_JOIN_BLOOM_INSERT			3003
/*! : items iterated */
#define	WT_STAT_JOIN_ITERATED				3004
/*! @} */
/*
 * Statistics section: END
 * DO NOT EDIT: automatically built by dist/api_stat.py.
 */
/*! @} */

#undef __F

#if defined(__cplusplus)
}
#endif
#endif /* __WIREDTIGER_H_ */<|MERGE_RESOLUTION|>--- conflicted
+++ resolved
@@ -4585,835 +4585,449 @@
 /*! cache: eviction worker thread removed */
 #define	WT_STAT_CONN_CACHE_EVICTION_WORKER_REMOVED	1069
 /*! cache: eviction worker thread stable number */
-<<<<<<< HEAD
 #define	WT_STAT_CONN_CACHE_EVICTION_STABLE_STATE_WORKERS	1070
-/*! cache: failed eviction of pages that exceeded the in-memory maximum */
-#define	WT_STAT_CONN_CACHE_EVICTION_FORCE_FAIL		1071
-/*! cache: files with active eviction walks */
-#define	WT_STAT_CONN_CACHE_EVICTION_WALKS_ACTIVE	1072
-/*! cache: files with new eviction walks started */
-#define	WT_STAT_CONN_CACHE_EVICTION_WALKS_STARTED	1073
-/*! cache: hazard pointer blocked page eviction */
-#define	WT_STAT_CONN_CACHE_EVICTION_HAZARD		1074
-/*! cache: hazard pointer check calls */
-#define	WT_STAT_CONN_CACHE_HAZARD_CHECKS		1075
-/*! cache: hazard pointer check entries walked */
-#define	WT_STAT_CONN_CACHE_HAZARD_WALKS			1076
-/*! cache: hazard pointer maximum array length */
-#define	WT_STAT_CONN_CACHE_HAZARD_MAX			1077
-/*! cache: in-memory page passed criteria to be split */
-#define	WT_STAT_CONN_CACHE_INMEM_SPLITTABLE		1078
-/*! cache: in-memory page splits */
-#define	WT_STAT_CONN_CACHE_INMEM_SPLIT			1079
-/*! cache: internal pages evicted */
-#define	WT_STAT_CONN_CACHE_EVICTION_INTERNAL		1080
-/*! cache: internal pages split during eviction */
-#define	WT_STAT_CONN_CACHE_EVICTION_SPLIT_INTERNAL	1081
-/*! cache: leaf pages split during eviction */
-#define	WT_STAT_CONN_CACHE_EVICTION_SPLIT_LEAF		1082
-/*! cache: lookaside table insert calls */
-#define	WT_STAT_CONN_CACHE_LOOKASIDE_INSERT		1083
-/*! cache: lookaside table remove calls */
-#define	WT_STAT_CONN_CACHE_LOOKASIDE_REMOVE		1084
-/*! cache: maximum bytes configured */
-#define	WT_STAT_CONN_CACHE_BYTES_MAX			1085
-/*! cache: maximum page size at eviction */
-#define	WT_STAT_CONN_CACHE_EVICTION_MAXIMUM_PAGE_SIZE	1086
-/*! cache: modified pages evicted */
-#define	WT_STAT_CONN_CACHE_EVICTION_DIRTY		1087
-/*! cache: modified pages evicted by application threads */
-#define	WT_STAT_CONN_CACHE_EVICTION_APP_DIRTY		1088
-/*! cache: overflow pages read into cache */
-#define	WT_STAT_CONN_CACHE_READ_OVERFLOW		1089
-/*! cache: overflow values cached in memory */
-#define	WT_STAT_CONN_CACHE_OVERFLOW_VALUE		1090
-/*! cache: page split during eviction deepened the tree */
-#define	WT_STAT_CONN_CACHE_EVICTION_DEEPEN		1091
-/*! cache: page written requiring lookaside records */
-#define	WT_STAT_CONN_CACHE_WRITE_LOOKASIDE		1092
-/*! cache: pages currently held in the cache */
-#define	WT_STAT_CONN_CACHE_PAGES_INUSE			1093
-/*! cache: pages evicted because they exceeded the in-memory maximum */
-#define	WT_STAT_CONN_CACHE_EVICTION_FORCE		1094
-/*! cache: pages evicted because they had chains of deleted items */
-#define	WT_STAT_CONN_CACHE_EVICTION_FORCE_DELETE	1095
-/*! cache: pages evicted by application threads */
-#define	WT_STAT_CONN_CACHE_EVICTION_APP			1096
-/*! cache: pages queued for eviction */
-#define	WT_STAT_CONN_CACHE_EVICTION_PAGES_QUEUED	1097
-/*! cache: pages queued for urgent eviction */
-#define	WT_STAT_CONN_CACHE_EVICTION_PAGES_QUEUED_URGENT	1098
-/*! cache: pages queued for urgent eviction during walk */
-#define	WT_STAT_CONN_CACHE_EVICTION_PAGES_QUEUED_OLDEST	1099
-/*! cache: pages read into cache */
-#define	WT_STAT_CONN_CACHE_READ				1100
-/*! cache: pages read into cache requiring lookaside entries */
-#define	WT_STAT_CONN_CACHE_READ_LOOKASIDE		1101
-/*! cache: pages requested from the cache */
-#define	WT_STAT_CONN_CACHE_PAGES_REQUESTED		1102
-/*! cache: pages seen by eviction walk */
-#define	WT_STAT_CONN_CACHE_EVICTION_PAGES_SEEN		1103
-/*! cache: pages selected for eviction unable to be evicted */
-#define	WT_STAT_CONN_CACHE_EVICTION_FAIL		1104
-/*! cache: pages walked for eviction */
-#define	WT_STAT_CONN_CACHE_EVICTION_WALK		1105
-/*! cache: pages written from cache */
-#define	WT_STAT_CONN_CACHE_WRITE			1106
-/*! cache: pages written requiring in-memory restoration */
-#define	WT_STAT_CONN_CACHE_WRITE_RESTORE		1107
-/*! cache: percentage overhead */
-#define	WT_STAT_CONN_CACHE_OVERHEAD			1108
-/*! cache: tracked bytes belonging to internal pages in the cache */
-#define	WT_STAT_CONN_CACHE_BYTES_INTERNAL		1109
-/*! cache: tracked bytes belonging to leaf pages in the cache */
-#define	WT_STAT_CONN_CACHE_BYTES_LEAF			1110
-/*! cache: tracked dirty bytes in the cache */
-#define	WT_STAT_CONN_CACHE_BYTES_DIRTY			1111
-/*! cache: tracked dirty pages in the cache */
-#define	WT_STAT_CONN_CACHE_PAGES_DIRTY			1112
-/*! cache: unmodified pages evicted */
-#define	WT_STAT_CONN_CACHE_EVICTION_CLEAN		1113
-/*! connection: auto adjusting condition resets */
-#define	WT_STAT_CONN_COND_AUTO_WAIT_RESET		1114
-/*! connection: auto adjusting condition wait calls */
-#define	WT_STAT_CONN_COND_AUTO_WAIT			1115
-/*! connection: files currently open */
-#define	WT_STAT_CONN_FILE_OPEN				1116
-/*! connection: memory allocations */
-#define	WT_STAT_CONN_MEMORY_ALLOCATION			1117
-/*! connection: memory frees */
-#define	WT_STAT_CONN_MEMORY_FREE			1118
-/*! connection: memory re-allocations */
-#define	WT_STAT_CONN_MEMORY_GROW			1119
-/*! connection: pthread mutex condition wait calls */
-#define	WT_STAT_CONN_COND_WAIT				1120
-/*! connection: pthread mutex shared lock read-lock calls */
-#define	WT_STAT_CONN_RWLOCK_READ			1121
-/*! connection: pthread mutex shared lock write-lock calls */
-#define	WT_STAT_CONN_RWLOCK_WRITE			1122
-/*! connection: total fsync I/Os */
-#define	WT_STAT_CONN_FSYNC_IO				1123
-/*! connection: total read I/Os */
-#define	WT_STAT_CONN_READ_IO				1124
-/*! connection: total write I/Os */
-#define	WT_STAT_CONN_WRITE_IO				1125
-/*! cursor: cursor create calls */
-#define	WT_STAT_CONN_CURSOR_CREATE			1126
-/*! cursor: cursor insert calls */
-#define	WT_STAT_CONN_CURSOR_INSERT			1127
-/*! cursor: cursor next calls */
-#define	WT_STAT_CONN_CURSOR_NEXT			1128
-/*! cursor: cursor prev calls */
-#define	WT_STAT_CONN_CURSOR_PREV			1129
-/*! cursor: cursor remove calls */
-#define	WT_STAT_CONN_CURSOR_REMOVE			1130
-/*! cursor: cursor reset calls */
-#define	WT_STAT_CONN_CURSOR_RESET			1131
-/*! cursor: cursor restarted searches */
-#define	WT_STAT_CONN_CURSOR_RESTART			1132
-/*! cursor: cursor search calls */
-#define	WT_STAT_CONN_CURSOR_SEARCH			1133
-/*! cursor: cursor search near calls */
-#define	WT_STAT_CONN_CURSOR_SEARCH_NEAR			1134
-/*! cursor: cursor update calls */
-#define	WT_STAT_CONN_CURSOR_UPDATE			1135
-/*! cursor: truncate calls */
-#define	WT_STAT_CONN_CURSOR_TRUNCATE			1136
-/*! data-handle: connection data handles currently active */
-#define	WT_STAT_CONN_DH_CONN_HANDLE_COUNT		1137
-/*! data-handle: connection sweep candidate became referenced */
-#define	WT_STAT_CONN_DH_SWEEP_REF			1138
-/*! data-handle: connection sweep dhandles closed */
-#define	WT_STAT_CONN_DH_SWEEP_CLOSE			1139
-/*! data-handle: connection sweep dhandles removed from hash list */
-#define	WT_STAT_CONN_DH_SWEEP_REMOVE			1140
-/*! data-handle: connection sweep time-of-death sets */
-#define	WT_STAT_CONN_DH_SWEEP_TOD			1141
-/*! data-handle: connection sweeps */
-#define	WT_STAT_CONN_DH_SWEEPS				1142
-/*! data-handle: session dhandles swept */
-#define	WT_STAT_CONN_DH_SESSION_HANDLES			1143
-/*! data-handle: session sweep attempts */
-#define	WT_STAT_CONN_DH_SESSION_SWEEPS			1144
-/*! lock: checkpoint lock acquisitions */
-#define	WT_STAT_CONN_LOCK_CHECKPOINT_COUNT		1145
-/*! lock: checkpoint lock application thread wait time (usecs) */
-#define	WT_STAT_CONN_LOCK_CHECKPOINT_WAIT_APPLICATION	1146
-/*! lock: checkpoint lock internal thread wait time (usecs) */
-#define	WT_STAT_CONN_LOCK_CHECKPOINT_WAIT_INTERNAL	1147
-/*! lock: handle-list lock acquisitions */
-#define	WT_STAT_CONN_LOCK_HANDLE_LIST_COUNT		1148
-/*! lock: handle-list lock application thread wait time (usecs) */
-#define	WT_STAT_CONN_LOCK_HANDLE_LIST_WAIT_APPLICATION	1149
-/*! lock: handle-list lock internal thread wait time (usecs) */
-#define	WT_STAT_CONN_LOCK_HANDLE_LIST_WAIT_INTERNAL	1150
-/*! lock: metadata lock acquisitions */
-#define	WT_STAT_CONN_LOCK_METADATA_COUNT		1151
-/*! lock: metadata lock application thread wait time (usecs) */
-#define	WT_STAT_CONN_LOCK_METADATA_WAIT_APPLICATION	1152
-/*! lock: metadata lock internal thread wait time (usecs) */
-#define	WT_STAT_CONN_LOCK_METADATA_WAIT_INTERNAL	1153
-/*! lock: schema lock acquisitions */
-#define	WT_STAT_CONN_LOCK_SCHEMA_COUNT			1154
-/*! lock: schema lock application thread wait time (usecs) */
-#define	WT_STAT_CONN_LOCK_SCHEMA_WAIT_APPLICATION	1155
-/*! lock: schema lock internal thread wait time (usecs) */
-#define	WT_STAT_CONN_LOCK_SCHEMA_WAIT_INTERNAL		1156
-/*! lock: table lock acquisitions */
-#define	WT_STAT_CONN_LOCK_TABLE_COUNT			1157
-=======
-#define	WT_STAT_CONN_CACHE_EVICTION_STABLE_STATE_WORKERS	1057
 /*!
  * cache: failed eviction of pages that exceeded the in-memory maximum
  * count
  */
-#define	WT_STAT_CONN_CACHE_EVICTION_FORCE_FAIL		1058
+#define	WT_STAT_CONN_CACHE_EVICTION_FORCE_FAIL		1071
 /*!
  * cache: failed eviction of pages that exceeded the in-memory maximum
  * time (usecs)
  */
-#define	WT_STAT_CONN_CACHE_EVICTION_FORCE_FAIL_TIME	1059
+#define	WT_STAT_CONN_CACHE_EVICTION_FORCE_FAIL_TIME	1072
 /*! cache: files with active eviction walks */
-#define	WT_STAT_CONN_CACHE_EVICTION_WALKS_ACTIVE	1060
+#define	WT_STAT_CONN_CACHE_EVICTION_WALKS_ACTIVE	1073
 /*! cache: files with new eviction walks started */
-#define	WT_STAT_CONN_CACHE_EVICTION_WALKS_STARTED	1061
+#define	WT_STAT_CONN_CACHE_EVICTION_WALKS_STARTED	1074
 /*! cache: force re-tuning of eviction workers once in a while */
-#define	WT_STAT_CONN_CACHE_EVICTION_FORCE_RETUNE	1062
+#define	WT_STAT_CONN_CACHE_EVICTION_FORCE_RETUNE	1075
 /*! cache: hazard pointer blocked page eviction */
-#define	WT_STAT_CONN_CACHE_EVICTION_HAZARD		1063
+#define	WT_STAT_CONN_CACHE_EVICTION_HAZARD		1076
 /*! cache: hazard pointer check calls */
-#define	WT_STAT_CONN_CACHE_HAZARD_CHECKS		1064
+#define	WT_STAT_CONN_CACHE_HAZARD_CHECKS		1077
 /*! cache: hazard pointer check entries walked */
-#define	WT_STAT_CONN_CACHE_HAZARD_WALKS			1065
+#define	WT_STAT_CONN_CACHE_HAZARD_WALKS			1078
 /*! cache: hazard pointer maximum array length */
-#define	WT_STAT_CONN_CACHE_HAZARD_MAX			1066
+#define	WT_STAT_CONN_CACHE_HAZARD_MAX			1079
 /*! cache: in-memory page passed criteria to be split */
-#define	WT_STAT_CONN_CACHE_INMEM_SPLITTABLE		1067
+#define	WT_STAT_CONN_CACHE_INMEM_SPLITTABLE		1080
 /*! cache: in-memory page splits */
-#define	WT_STAT_CONN_CACHE_INMEM_SPLIT			1068
+#define	WT_STAT_CONN_CACHE_INMEM_SPLIT			1081
 /*! cache: internal pages evicted */
-#define	WT_STAT_CONN_CACHE_EVICTION_INTERNAL		1069
+#define	WT_STAT_CONN_CACHE_EVICTION_INTERNAL		1082
 /*! cache: internal pages split during eviction */
-#define	WT_STAT_CONN_CACHE_EVICTION_SPLIT_INTERNAL	1070
+#define	WT_STAT_CONN_CACHE_EVICTION_SPLIT_INTERNAL	1083
 /*! cache: leaf pages split during eviction */
-#define	WT_STAT_CONN_CACHE_EVICTION_SPLIT_LEAF		1071
+#define	WT_STAT_CONN_CACHE_EVICTION_SPLIT_LEAF		1084
 /*! cache: lookaside table insert calls */
-#define	WT_STAT_CONN_CACHE_LOOKASIDE_INSERT		1072
+#define	WT_STAT_CONN_CACHE_LOOKASIDE_INSERT		1085
 /*! cache: lookaside table remove calls */
-#define	WT_STAT_CONN_CACHE_LOOKASIDE_REMOVE		1073
+#define	WT_STAT_CONN_CACHE_LOOKASIDE_REMOVE		1086
 /*! cache: maximum bytes configured */
-#define	WT_STAT_CONN_CACHE_BYTES_MAX			1074
+#define	WT_STAT_CONN_CACHE_BYTES_MAX			1087
 /*! cache: maximum page size at eviction */
-#define	WT_STAT_CONN_CACHE_EVICTION_MAXIMUM_PAGE_SIZE	1075
+#define	WT_STAT_CONN_CACHE_EVICTION_MAXIMUM_PAGE_SIZE	1088
 /*! cache: modified pages evicted */
-#define	WT_STAT_CONN_CACHE_EVICTION_DIRTY		1076
+#define	WT_STAT_CONN_CACHE_EVICTION_DIRTY		1089
 /*! cache: modified pages evicted by application threads */
-#define	WT_STAT_CONN_CACHE_EVICTION_APP_DIRTY		1077
+#define	WT_STAT_CONN_CACHE_EVICTION_APP_DIRTY		1090
 /*! cache: overflow pages read into cache */
-#define	WT_STAT_CONN_CACHE_READ_OVERFLOW		1078
+#define	WT_STAT_CONN_CACHE_READ_OVERFLOW		1091
 /*! cache: overflow values cached in memory */
-#define	WT_STAT_CONN_CACHE_OVERFLOW_VALUE		1079
+#define	WT_STAT_CONN_CACHE_OVERFLOW_VALUE		1092
 /*! cache: page split during eviction deepened the tree */
-#define	WT_STAT_CONN_CACHE_EVICTION_DEEPEN		1080
+#define	WT_STAT_CONN_CACHE_EVICTION_DEEPEN		1093
 /*! cache: page written requiring lookaside records */
-#define	WT_STAT_CONN_CACHE_WRITE_LOOKASIDE		1081
+#define	WT_STAT_CONN_CACHE_WRITE_LOOKASIDE		1094
 /*! cache: pages currently held in the cache */
-#define	WT_STAT_CONN_CACHE_PAGES_INUSE			1082
+#define	WT_STAT_CONN_CACHE_PAGES_INUSE			1095
 /*! cache: pages evicted because they exceeded the in-memory maximum count */
-#define	WT_STAT_CONN_CACHE_EVICTION_FORCE		1083
+#define	WT_STAT_CONN_CACHE_EVICTION_FORCE		1096
 /*!
  * cache: pages evicted because they exceeded the in-memory maximum time
  * (usecs)
  */
-#define	WT_STAT_CONN_CACHE_EVICTION_FORCE_TIME		1084
+#define	WT_STAT_CONN_CACHE_EVICTION_FORCE_TIME		1097
 /*! cache: pages evicted because they had chains of deleted items count */
-#define	WT_STAT_CONN_CACHE_EVICTION_FORCE_DELETE	1085
+#define	WT_STAT_CONN_CACHE_EVICTION_FORCE_DELETE	1098
 /*!
  * cache: pages evicted because they had chains of deleted items time
  * (usecs)
  */
-#define	WT_STAT_CONN_CACHE_EVICTION_FORCE_DELETE_TIME	1086
+#define	WT_STAT_CONN_CACHE_EVICTION_FORCE_DELETE_TIME	1099
 /*! cache: pages evicted by application threads */
-#define	WT_STAT_CONN_CACHE_EVICTION_APP			1087
+#define	WT_STAT_CONN_CACHE_EVICTION_APP			1100
 /*! cache: pages queued for eviction */
-#define	WT_STAT_CONN_CACHE_EVICTION_PAGES_QUEUED	1088
+#define	WT_STAT_CONN_CACHE_EVICTION_PAGES_QUEUED	1101
 /*! cache: pages queued for urgent eviction */
-#define	WT_STAT_CONN_CACHE_EVICTION_PAGES_QUEUED_URGENT	1089
+#define	WT_STAT_CONN_CACHE_EVICTION_PAGES_QUEUED_URGENT	1102
 /*! cache: pages queued for urgent eviction during walk */
-#define	WT_STAT_CONN_CACHE_EVICTION_PAGES_QUEUED_OLDEST	1090
+#define	WT_STAT_CONN_CACHE_EVICTION_PAGES_QUEUED_OLDEST	1103
 /*! cache: pages read into cache */
-#define	WT_STAT_CONN_CACHE_READ				1091
+#define	WT_STAT_CONN_CACHE_READ				1104
 /*! cache: pages read into cache requiring lookaside entries */
-#define	WT_STAT_CONN_CACHE_READ_LOOKASIDE		1092
+#define	WT_STAT_CONN_CACHE_READ_LOOKASIDE		1105
 /*! cache: pages requested from the cache */
-#define	WT_STAT_CONN_CACHE_PAGES_REQUESTED		1093
+#define	WT_STAT_CONN_CACHE_PAGES_REQUESTED		1106
 /*! cache: pages seen by eviction walk */
-#define	WT_STAT_CONN_CACHE_EVICTION_PAGES_SEEN		1094
+#define	WT_STAT_CONN_CACHE_EVICTION_PAGES_SEEN		1107
 /*! cache: pages selected for eviction unable to be evicted */
-#define	WT_STAT_CONN_CACHE_EVICTION_FAIL		1095
+#define	WT_STAT_CONN_CACHE_EVICTION_FAIL		1108
 /*! cache: pages walked for eviction */
-#define	WT_STAT_CONN_CACHE_EVICTION_WALK		1096
+#define	WT_STAT_CONN_CACHE_EVICTION_WALK		1109
 /*! cache: pages written from cache */
-#define	WT_STAT_CONN_CACHE_WRITE			1097
+#define	WT_STAT_CONN_CACHE_WRITE			1110
 /*! cache: pages written requiring in-memory restoration */
-#define	WT_STAT_CONN_CACHE_WRITE_RESTORE		1098
+#define	WT_STAT_CONN_CACHE_WRITE_RESTORE		1111
 /*! cache: percentage overhead */
-#define	WT_STAT_CONN_CACHE_OVERHEAD			1099
+#define	WT_STAT_CONN_CACHE_OVERHEAD			1112
 /*! cache: tracked bytes belonging to internal pages in the cache */
-#define	WT_STAT_CONN_CACHE_BYTES_INTERNAL		1100
+#define	WT_STAT_CONN_CACHE_BYTES_INTERNAL		1113
 /*! cache: tracked bytes belonging to leaf pages in the cache */
-#define	WT_STAT_CONN_CACHE_BYTES_LEAF			1101
+#define	WT_STAT_CONN_CACHE_BYTES_LEAF			1114
 /*! cache: tracked dirty bytes in the cache */
-#define	WT_STAT_CONN_CACHE_BYTES_DIRTY			1102
+#define	WT_STAT_CONN_CACHE_BYTES_DIRTY			1115
 /*! cache: tracked dirty pages in the cache */
-#define	WT_STAT_CONN_CACHE_PAGES_DIRTY			1103
+#define	WT_STAT_CONN_CACHE_PAGES_DIRTY			1116
 /*! cache: unmodified pages evicted */
-#define	WT_STAT_CONN_CACHE_EVICTION_CLEAN		1104
+#define	WT_STAT_CONN_CACHE_EVICTION_CLEAN		1117
 /*! connection: auto adjusting condition resets */
-#define	WT_STAT_CONN_COND_AUTO_WAIT_RESET		1105
+#define	WT_STAT_CONN_COND_AUTO_WAIT_RESET		1118
 /*! connection: auto adjusting condition wait calls */
-#define	WT_STAT_CONN_COND_AUTO_WAIT			1106
+#define	WT_STAT_CONN_COND_AUTO_WAIT			1119
 /*! connection: detected system time went backwards */
-#define	WT_STAT_CONN_TIME_TRAVEL			1107
+#define	WT_STAT_CONN_TIME_TRAVEL			1120
 /*! connection: files currently open */
-#define	WT_STAT_CONN_FILE_OPEN				1108
+#define	WT_STAT_CONN_FILE_OPEN				1121
 /*! connection: memory allocations */
-#define	WT_STAT_CONN_MEMORY_ALLOCATION			1109
+#define	WT_STAT_CONN_MEMORY_ALLOCATION			1122
 /*! connection: memory frees */
-#define	WT_STAT_CONN_MEMORY_FREE			1110
+#define	WT_STAT_CONN_MEMORY_FREE			1123
 /*! connection: memory re-allocations */
-#define	WT_STAT_CONN_MEMORY_GROW			1111
+#define	WT_STAT_CONN_MEMORY_GROW			1124
 /*! connection: pthread mutex condition wait calls */
-#define	WT_STAT_CONN_COND_WAIT				1112
+#define	WT_STAT_CONN_COND_WAIT				1125
 /*! connection: pthread mutex shared lock read-lock calls */
-#define	WT_STAT_CONN_RWLOCK_READ			1113
+#define	WT_STAT_CONN_RWLOCK_READ			1126
 /*! connection: pthread mutex shared lock write-lock calls */
-#define	WT_STAT_CONN_RWLOCK_WRITE			1114
+#define	WT_STAT_CONN_RWLOCK_WRITE			1127
 /*! connection: total fsync I/Os */
-#define	WT_STAT_CONN_FSYNC_IO				1115
+#define	WT_STAT_CONN_FSYNC_IO				1128
 /*! connection: total read I/Os */
-#define	WT_STAT_CONN_READ_IO				1116
+#define	WT_STAT_CONN_READ_IO				1129
 /*! connection: total write I/Os */
-#define	WT_STAT_CONN_WRITE_IO				1117
+#define	WT_STAT_CONN_WRITE_IO				1130
 /*! cursor: cursor create calls */
-#define	WT_STAT_CONN_CURSOR_CREATE			1118
+#define	WT_STAT_CONN_CURSOR_CREATE			1131
 /*! cursor: cursor insert calls */
-#define	WT_STAT_CONN_CURSOR_INSERT			1119
+#define	WT_STAT_CONN_CURSOR_INSERT			1132
 /*! cursor: cursor modify calls */
-#define	WT_STAT_CONN_CURSOR_MODIFY			1120
+#define	WT_STAT_CONN_CURSOR_MODIFY			1133
 /*! cursor: cursor next calls */
-#define	WT_STAT_CONN_CURSOR_NEXT			1121
+#define	WT_STAT_CONN_CURSOR_NEXT			1134
 /*! cursor: cursor prev calls */
-#define	WT_STAT_CONN_CURSOR_PREV			1122
+#define	WT_STAT_CONN_CURSOR_PREV			1135
 /*! cursor: cursor remove calls */
-#define	WT_STAT_CONN_CURSOR_REMOVE			1123
+#define	WT_STAT_CONN_CURSOR_REMOVE			1136
 /*! cursor: cursor reserve calls */
-#define	WT_STAT_CONN_CURSOR_RESERVE			1124
+#define	WT_STAT_CONN_CURSOR_RESERVE			1137
 /*! cursor: cursor reset calls */
-#define	WT_STAT_CONN_CURSOR_RESET			1125
+#define	WT_STAT_CONN_CURSOR_RESET			1138
 /*! cursor: cursor restarted searches */
-#define	WT_STAT_CONN_CURSOR_RESTART			1126
+#define	WT_STAT_CONN_CURSOR_RESTART			1139
 /*! cursor: cursor search calls */
-#define	WT_STAT_CONN_CURSOR_SEARCH			1127
+#define	WT_STAT_CONN_CURSOR_SEARCH			1140
 /*! cursor: cursor search near calls */
-#define	WT_STAT_CONN_CURSOR_SEARCH_NEAR			1128
+#define	WT_STAT_CONN_CURSOR_SEARCH_NEAR			1141
 /*! cursor: cursor update calls */
-#define	WT_STAT_CONN_CURSOR_UPDATE			1129
+#define	WT_STAT_CONN_CURSOR_UPDATE			1142
 /*! cursor: truncate calls */
-#define	WT_STAT_CONN_CURSOR_TRUNCATE			1130
+#define	WT_STAT_CONN_CURSOR_TRUNCATE			1143
 /*! data-handle: connection data handles currently active */
-#define	WT_STAT_CONN_DH_CONN_HANDLE_COUNT		1131
+#define	WT_STAT_CONN_DH_CONN_HANDLE_COUNT		1144
 /*! data-handle: connection sweep candidate became referenced */
-#define	WT_STAT_CONN_DH_SWEEP_REF			1132
+#define	WT_STAT_CONN_DH_SWEEP_REF			1145
 /*! data-handle: connection sweep dhandles closed */
-#define	WT_STAT_CONN_DH_SWEEP_CLOSE			1133
+#define	WT_STAT_CONN_DH_SWEEP_CLOSE			1146
 /*! data-handle: connection sweep dhandles removed from hash list */
-#define	WT_STAT_CONN_DH_SWEEP_REMOVE			1134
+#define	WT_STAT_CONN_DH_SWEEP_REMOVE			1147
 /*! data-handle: connection sweep time-of-death sets */
-#define	WT_STAT_CONN_DH_SWEEP_TOD			1135
+#define	WT_STAT_CONN_DH_SWEEP_TOD			1148
 /*! data-handle: connection sweeps */
-#define	WT_STAT_CONN_DH_SWEEPS				1136
+#define	WT_STAT_CONN_DH_SWEEPS				1149
 /*! data-handle: session dhandles swept */
-#define	WT_STAT_CONN_DH_SESSION_HANDLES			1137
+#define	WT_STAT_CONN_DH_SESSION_HANDLES			1150
 /*! data-handle: session sweep attempts */
-#define	WT_STAT_CONN_DH_SESSION_SWEEPS			1138
+#define	WT_STAT_CONN_DH_SESSION_SWEEPS			1151
 /*! lock: checkpoint lock acquisitions */
-#define	WT_STAT_CONN_LOCK_CHECKPOINT_COUNT		1139
+#define	WT_STAT_CONN_LOCK_CHECKPOINT_COUNT		1152
 /*! lock: checkpoint lock application thread wait time (usecs) */
-#define	WT_STAT_CONN_LOCK_CHECKPOINT_WAIT_APPLICATION	1140
+#define	WT_STAT_CONN_LOCK_CHECKPOINT_WAIT_APPLICATION	1153
 /*! lock: checkpoint lock internal thread wait time (usecs) */
-#define	WT_STAT_CONN_LOCK_CHECKPOINT_WAIT_INTERNAL	1141
+#define	WT_STAT_CONN_LOCK_CHECKPOINT_WAIT_INTERNAL	1154
 /*!
  * lock: dhandle lock application thread time waiting for the dhandle
  * lock (usecs)
  */
-#define	WT_STAT_CONN_LOCK_DHANDLE_WAIT_APPLICATION	1142
+#define	WT_STAT_CONN_LOCK_DHANDLE_WAIT_APPLICATION	1155
 /*!
  * lock: dhandle lock internal thread time waiting for the dhandle lock
  * (usecs)
  */
-#define	WT_STAT_CONN_LOCK_DHANDLE_WAIT_INTERNAL		1143
+#define	WT_STAT_CONN_LOCK_DHANDLE_WAIT_INTERNAL		1156
 /*! lock: dhandle read lock acquisitions */
-#define	WT_STAT_CONN_LOCK_DHANDLE_READ_COUNT		1144
+#define	WT_STAT_CONN_LOCK_DHANDLE_READ_COUNT		1157
 /*! lock: dhandle write lock acquisitions */
-#define	WT_STAT_CONN_LOCK_DHANDLE_WRITE_COUNT		1145
+#define	WT_STAT_CONN_LOCK_DHANDLE_WRITE_COUNT		1158
 /*! lock: metadata lock acquisitions */
-#define	WT_STAT_CONN_LOCK_METADATA_COUNT		1146
+#define	WT_STAT_CONN_LOCK_METADATA_COUNT		1159
 /*! lock: metadata lock application thread wait time (usecs) */
-#define	WT_STAT_CONN_LOCK_METADATA_WAIT_APPLICATION	1147
+#define	WT_STAT_CONN_LOCK_METADATA_WAIT_APPLICATION	1160
 /*! lock: metadata lock internal thread wait time (usecs) */
-#define	WT_STAT_CONN_LOCK_METADATA_WAIT_INTERNAL	1148
+#define	WT_STAT_CONN_LOCK_METADATA_WAIT_INTERNAL	1161
 /*! lock: schema lock acquisitions */
-#define	WT_STAT_CONN_LOCK_SCHEMA_COUNT			1149
+#define	WT_STAT_CONN_LOCK_SCHEMA_COUNT			1162
 /*! lock: schema lock application thread wait time (usecs) */
-#define	WT_STAT_CONN_LOCK_SCHEMA_WAIT_APPLICATION	1150
+#define	WT_STAT_CONN_LOCK_SCHEMA_WAIT_APPLICATION	1163
 /*! lock: schema lock internal thread wait time (usecs) */
-#define	WT_STAT_CONN_LOCK_SCHEMA_WAIT_INTERNAL		1151
->>>>>>> b970000e
+#define	WT_STAT_CONN_LOCK_SCHEMA_WAIT_INTERNAL		1164
 /*!
  * lock: table lock application thread time waiting for the table lock
  * (usecs)
  */
-<<<<<<< HEAD
-#define	WT_STAT_CONN_LOCK_TABLE_WAIT_APPLICATION	1158
-=======
-#define	WT_STAT_CONN_LOCK_TABLE_WAIT_APPLICATION	1152
->>>>>>> b970000e
+#define	WT_STAT_CONN_LOCK_TABLE_WAIT_APPLICATION	1165
 /*!
  * lock: table lock internal thread time waiting for the table lock
  * (usecs)
  */
-<<<<<<< HEAD
-#define	WT_STAT_CONN_LOCK_TABLE_WAIT_INTERNAL		1159
+#define	WT_STAT_CONN_LOCK_TABLE_WAIT_INTERNAL		1166
+/*! lock: table read lock acquisitions */
+#define	WT_STAT_CONN_LOCK_TABLE_READ_COUNT		1167
+/*! lock: table write lock acquisitions */
+#define	WT_STAT_CONN_LOCK_TABLE_WRITE_COUNT		1168
 /*! log: busy returns attempting to switch slots */
-#define	WT_STAT_CONN_LOG_SLOT_SWITCH_BUSY		1160
-/*! log: consolidated slot closures */
-#define	WT_STAT_CONN_LOG_SLOT_CLOSES			1161
-/*! log: consolidated slot join races */
-#define	WT_STAT_CONN_LOG_SLOT_RACES			1162
-/*! log: consolidated slot join transitions */
-#define	WT_STAT_CONN_LOG_SLOT_TRANSITIONS		1163
-/*! log: consolidated slot joins */
-#define	WT_STAT_CONN_LOG_SLOT_JOINS			1164
-/*! log: consolidated slot unbuffered writes */
-#define	WT_STAT_CONN_LOG_SLOT_UNBUFFERED		1165
+#define	WT_STAT_CONN_LOG_SLOT_SWITCH_BUSY		1169
 /*! log: log bytes of payload data */
-#define	WT_STAT_CONN_LOG_BYTES_PAYLOAD			1166
+#define	WT_STAT_CONN_LOG_BYTES_PAYLOAD			1170
 /*! log: log bytes written */
-#define	WT_STAT_CONN_LOG_BYTES_WRITTEN			1167
+#define	WT_STAT_CONN_LOG_BYTES_WRITTEN			1171
 /*! log: log files manually zero-filled */
-#define	WT_STAT_CONN_LOG_ZERO_FILLS			1168
+#define	WT_STAT_CONN_LOG_ZERO_FILLS			1172
 /*! log: log flush operations */
-#define	WT_STAT_CONN_LOG_FLUSH				1169
+#define	WT_STAT_CONN_LOG_FLUSH				1173
 /*! log: log force write operations */
-#define	WT_STAT_CONN_LOG_FORCE_WRITE			1170
+#define	WT_STAT_CONN_LOG_FORCE_WRITE			1174
 /*! log: log force write operations skipped */
-#define	WT_STAT_CONN_LOG_FORCE_WRITE_SKIP		1171
+#define	WT_STAT_CONN_LOG_FORCE_WRITE_SKIP		1175
 /*! log: log records compressed */
-#define	WT_STAT_CONN_LOG_COMPRESS_WRITES		1172
+#define	WT_STAT_CONN_LOG_COMPRESS_WRITES		1176
 /*! log: log records not compressed */
-#define	WT_STAT_CONN_LOG_COMPRESS_WRITE_FAILS		1173
+#define	WT_STAT_CONN_LOG_COMPRESS_WRITE_FAILS		1177
 /*! log: log records too small to compress */
-#define	WT_STAT_CONN_LOG_COMPRESS_SMALL			1174
+#define	WT_STAT_CONN_LOG_COMPRESS_SMALL			1178
 /*! log: log release advances write LSN */
-#define	WT_STAT_CONN_LOG_RELEASE_WRITE_LSN		1175
+#define	WT_STAT_CONN_LOG_RELEASE_WRITE_LSN		1179
 /*! log: log scan operations */
-#define	WT_STAT_CONN_LOG_SCANS				1176
+#define	WT_STAT_CONN_LOG_SCANS				1180
 /*! log: log scan records requiring two reads */
-#define	WT_STAT_CONN_LOG_SCAN_REREADS			1177
+#define	WT_STAT_CONN_LOG_SCAN_REREADS			1181
 /*! log: log server thread advances write LSN */
-#define	WT_STAT_CONN_LOG_WRITE_LSN			1178
+#define	WT_STAT_CONN_LOG_WRITE_LSN			1182
 /*! log: log server thread write LSN walk skipped */
-#define	WT_STAT_CONN_LOG_WRITE_LSN_SKIP			1179
+#define	WT_STAT_CONN_LOG_WRITE_LSN_SKIP			1183
 /*! log: log sync operations */
-#define	WT_STAT_CONN_LOG_SYNC				1180
+#define	WT_STAT_CONN_LOG_SYNC				1184
 /*! log: log sync time duration (usecs) */
-#define	WT_STAT_CONN_LOG_SYNC_DURATION			1181
+#define	WT_STAT_CONN_LOG_SYNC_DURATION			1185
 /*! log: log sync_dir operations */
-#define	WT_STAT_CONN_LOG_SYNC_DIR			1182
+#define	WT_STAT_CONN_LOG_SYNC_DIR			1186
 /*! log: log sync_dir time duration (usecs) */
-#define	WT_STAT_CONN_LOG_SYNC_DIR_DURATION		1183
+#define	WT_STAT_CONN_LOG_SYNC_DIR_DURATION		1187
 /*! log: log write operations */
-#define	WT_STAT_CONN_LOG_WRITES				1184
+#define	WT_STAT_CONN_LOG_WRITES				1188
 /*! log: logging bytes consolidated */
-#define	WT_STAT_CONN_LOG_SLOT_CONSOLIDATED		1185
+#define	WT_STAT_CONN_LOG_SLOT_CONSOLIDATED		1189
 /*! log: maximum log file size */
-#define	WT_STAT_CONN_LOG_MAX_FILESIZE			1186
+#define	WT_STAT_CONN_LOG_MAX_FILESIZE			1190
 /*! log: number of pre-allocated log files to create */
-#define	WT_STAT_CONN_LOG_PREALLOC_MAX			1187
+#define	WT_STAT_CONN_LOG_PREALLOC_MAX			1191
 /*! log: pre-allocated log files not ready and missed */
-#define	WT_STAT_CONN_LOG_PREALLOC_MISSED		1188
+#define	WT_STAT_CONN_LOG_PREALLOC_MISSED		1192
 /*! log: pre-allocated log files prepared */
-#define	WT_STAT_CONN_LOG_PREALLOC_FILES			1189
+#define	WT_STAT_CONN_LOG_PREALLOC_FILES			1193
 /*! log: pre-allocated log files used */
-#define	WT_STAT_CONN_LOG_PREALLOC_USED			1190
+#define	WT_STAT_CONN_LOG_PREALLOC_USED			1194
 /*! log: records processed by log scan */
-#define	WT_STAT_CONN_LOG_SCAN_RECORDS			1191
+#define	WT_STAT_CONN_LOG_SCAN_RECORDS			1195
+/*! log: slot close lost race */
+#define	WT_STAT_CONN_LOG_SLOT_CLOSE_RACE		1196
+/*! log: slot close unbuffered waits */
+#define	WT_STAT_CONN_LOG_SLOT_CLOSE_UNBUF		1197
+/*! log: slot closures */
+#define	WT_STAT_CONN_LOG_SLOT_CLOSES			1198
+/*! log: slot join atomic update races */
+#define	WT_STAT_CONN_LOG_SLOT_RACES			1199
+/*! log: slot join calls atomic updates raced */
+#define	WT_STAT_CONN_LOG_SLOT_YIELD_RACE		1200
+/*! log: slot join calls did not yield */
+#define	WT_STAT_CONN_LOG_SLOT_IMMEDIATE			1201
+/*! log: slot join calls found active slot closed */
+#define	WT_STAT_CONN_LOG_SLOT_YIELD_CLOSE		1202
+/*! log: slot join calls slept */
+#define	WT_STAT_CONN_LOG_SLOT_YIELD_SLEEP		1203
+/*! log: slot join calls yielded */
+#define	WT_STAT_CONN_LOG_SLOT_YIELD			1204
+/*! log: slot join found active slot closed */
+#define	WT_STAT_CONN_LOG_SLOT_ACTIVE_CLOSED		1205
+/*! log: slot joins yield time (usecs) */
+#define	WT_STAT_CONN_LOG_SLOT_YIELD_DURATION		1206
+/*! log: slot transitions unable to find free slot */
+#define	WT_STAT_CONN_LOG_SLOT_NO_FREE_SLOTS		1207
+/*! log: slot unbuffered writes */
+#define	WT_STAT_CONN_LOG_SLOT_UNBUFFERED		1208
 /*! log: total in-memory size of compressed records */
-#define	WT_STAT_CONN_LOG_COMPRESS_MEM			1192
+#define	WT_STAT_CONN_LOG_COMPRESS_MEM			1209
 /*! log: total log buffer size */
-#define	WT_STAT_CONN_LOG_BUFFER_SIZE			1193
+#define	WT_STAT_CONN_LOG_BUFFER_SIZE			1210
 /*! log: total size of compressed records */
-#define	WT_STAT_CONN_LOG_COMPRESS_LEN			1194
+#define	WT_STAT_CONN_LOG_COMPRESS_LEN			1211
 /*! log: written slots coalesced */
-#define	WT_STAT_CONN_LOG_SLOT_COALESCED			1195
+#define	WT_STAT_CONN_LOG_SLOT_COALESCED			1212
 /*! log: yields waiting for previous log file close */
-#define	WT_STAT_CONN_LOG_CLOSE_YIELDS			1196
+#define	WT_STAT_CONN_LOG_CLOSE_YIELDS			1213
 /*! reconciliation: fast-path pages deleted */
-#define	WT_STAT_CONN_REC_PAGE_DELETE_FAST		1197
+#define	WT_STAT_CONN_REC_PAGE_DELETE_FAST		1214
 /*! reconciliation: page reconciliation calls */
-#define	WT_STAT_CONN_REC_PAGES				1198
+#define	WT_STAT_CONN_REC_PAGES				1215
 /*! reconciliation: page reconciliation calls for eviction */
-#define	WT_STAT_CONN_REC_PAGES_EVICTION			1199
+#define	WT_STAT_CONN_REC_PAGES_EVICTION			1216
 /*! reconciliation: pages deleted */
-#define	WT_STAT_CONN_REC_PAGE_DELETE			1200
+#define	WT_STAT_CONN_REC_PAGE_DELETE			1217
 /*! reconciliation: split bytes currently awaiting free */
-#define	WT_STAT_CONN_REC_SPLIT_STASHED_BYTES		1201
+#define	WT_STAT_CONN_REC_SPLIT_STASHED_BYTES		1218
 /*! reconciliation: split objects currently awaiting free */
-#define	WT_STAT_CONN_REC_SPLIT_STASHED_OBJECTS		1202
+#define	WT_STAT_CONN_REC_SPLIT_STASHED_OBJECTS		1219
 /*! session: open cursor count */
-#define	WT_STAT_CONN_SESSION_CURSOR_OPEN		1203
+#define	WT_STAT_CONN_SESSION_CURSOR_OPEN		1220
 /*! session: open session count */
-#define	WT_STAT_CONN_SESSION_OPEN			1204
+#define	WT_STAT_CONN_SESSION_OPEN			1221
 /*! session: table alter failed calls */
-#define	WT_STAT_CONN_SESSION_TABLE_ALTER_FAIL		1205
+#define	WT_STAT_CONN_SESSION_TABLE_ALTER_FAIL		1222
 /*! session: table alter successful calls */
-#define	WT_STAT_CONN_SESSION_TABLE_ALTER_SUCCESS	1206
+#define	WT_STAT_CONN_SESSION_TABLE_ALTER_SUCCESS	1223
 /*! session: table alter unchanged and skipped */
-#define	WT_STAT_CONN_SESSION_TABLE_ALTER_SKIP		1207
+#define	WT_STAT_CONN_SESSION_TABLE_ALTER_SKIP		1224
 /*! session: table compact failed calls */
-#define	WT_STAT_CONN_SESSION_TABLE_COMPACT_FAIL		1208
+#define	WT_STAT_CONN_SESSION_TABLE_COMPACT_FAIL		1225
 /*! session: table compact successful calls */
-#define	WT_STAT_CONN_SESSION_TABLE_COMPACT_SUCCESS	1209
+#define	WT_STAT_CONN_SESSION_TABLE_COMPACT_SUCCESS	1226
 /*! session: table create failed calls */
-#define	WT_STAT_CONN_SESSION_TABLE_CREATE_FAIL		1210
+#define	WT_STAT_CONN_SESSION_TABLE_CREATE_FAIL		1227
 /*! session: table create successful calls */
-#define	WT_STAT_CONN_SESSION_TABLE_CREATE_SUCCESS	1211
+#define	WT_STAT_CONN_SESSION_TABLE_CREATE_SUCCESS	1228
 /*! session: table drop failed calls */
-#define	WT_STAT_CONN_SESSION_TABLE_DROP_FAIL		1212
+#define	WT_STAT_CONN_SESSION_TABLE_DROP_FAIL		1229
 /*! session: table drop successful calls */
-#define	WT_STAT_CONN_SESSION_TABLE_DROP_SUCCESS		1213
+#define	WT_STAT_CONN_SESSION_TABLE_DROP_SUCCESS		1230
 /*! session: table rebalance failed calls */
-#define	WT_STAT_CONN_SESSION_TABLE_REBALANCE_FAIL	1214
+#define	WT_STAT_CONN_SESSION_TABLE_REBALANCE_FAIL	1231
 /*! session: table rebalance successful calls */
-#define	WT_STAT_CONN_SESSION_TABLE_REBALANCE_SUCCESS	1215
+#define	WT_STAT_CONN_SESSION_TABLE_REBALANCE_SUCCESS	1232
 /*! session: table rename failed calls */
-#define	WT_STAT_CONN_SESSION_TABLE_RENAME_FAIL		1216
+#define	WT_STAT_CONN_SESSION_TABLE_RENAME_FAIL		1233
 /*! session: table rename successful calls */
-#define	WT_STAT_CONN_SESSION_TABLE_RENAME_SUCCESS	1217
+#define	WT_STAT_CONN_SESSION_TABLE_RENAME_SUCCESS	1234
 /*! session: table salvage failed calls */
-#define	WT_STAT_CONN_SESSION_TABLE_SALVAGE_FAIL		1218
+#define	WT_STAT_CONN_SESSION_TABLE_SALVAGE_FAIL		1235
 /*! session: table salvage successful calls */
-#define	WT_STAT_CONN_SESSION_TABLE_SALVAGE_SUCCESS	1219
+#define	WT_STAT_CONN_SESSION_TABLE_SALVAGE_SUCCESS	1236
 /*! session: table truncate failed calls */
-#define	WT_STAT_CONN_SESSION_TABLE_TRUNCATE_FAIL	1220
+#define	WT_STAT_CONN_SESSION_TABLE_TRUNCATE_FAIL	1237
 /*! session: table truncate successful calls */
-#define	WT_STAT_CONN_SESSION_TABLE_TRUNCATE_SUCCESS	1221
+#define	WT_STAT_CONN_SESSION_TABLE_TRUNCATE_SUCCESS	1238
 /*! session: table verify failed calls */
-#define	WT_STAT_CONN_SESSION_TABLE_VERIFY_FAIL		1222
+#define	WT_STAT_CONN_SESSION_TABLE_VERIFY_FAIL		1239
 /*! session: table verify successful calls */
-#define	WT_STAT_CONN_SESSION_TABLE_VERIFY_SUCCESS	1223
+#define	WT_STAT_CONN_SESSION_TABLE_VERIFY_SUCCESS	1240
 /*! thread-state: active filesystem fsync calls */
-#define	WT_STAT_CONN_THREAD_FSYNC_ACTIVE		1224
+#define	WT_STAT_CONN_THREAD_FSYNC_ACTIVE		1241
 /*! thread-state: active filesystem read calls */
-#define	WT_STAT_CONN_THREAD_READ_ACTIVE			1225
+#define	WT_STAT_CONN_THREAD_READ_ACTIVE			1242
 /*! thread-state: active filesystem write calls */
-#define	WT_STAT_CONN_THREAD_WRITE_ACTIVE		1226
+#define	WT_STAT_CONN_THREAD_WRITE_ACTIVE		1243
 /*! thread-yield: application thread time evicting (usecs) */
-#define	WT_STAT_CONN_APPLICATION_EVICT_TIME		1227
+#define	WT_STAT_CONN_APPLICATION_EVICT_TIME		1244
 /*! thread-yield: application thread time waiting for cache (usecs) */
-#define	WT_STAT_CONN_APPLICATION_CACHE_TIME		1228
+#define	WT_STAT_CONN_APPLICATION_CACHE_TIME		1245
 /*! thread-yield: page acquire busy blocked */
-#define	WT_STAT_CONN_PAGE_BUSY_BLOCKED			1229
+#define	WT_STAT_CONN_PAGE_BUSY_BLOCKED			1246
 /*! thread-yield: page acquire eviction blocked */
-#define	WT_STAT_CONN_PAGE_FORCIBLE_EVICT_BLOCKED	1230
+#define	WT_STAT_CONN_PAGE_FORCIBLE_EVICT_BLOCKED	1247
 /*! thread-yield: page acquire locked blocked */
-#define	WT_STAT_CONN_PAGE_LOCKED_BLOCKED		1231
+#define	WT_STAT_CONN_PAGE_LOCKED_BLOCKED		1248
 /*! thread-yield: page acquire read blocked */
-#define	WT_STAT_CONN_PAGE_READ_BLOCKED			1232
+#define	WT_STAT_CONN_PAGE_READ_BLOCKED			1249
 /*! thread-yield: page acquire time sleeping (usecs) */
-#define	WT_STAT_CONN_PAGE_SLEEP				1233
+#define	WT_STAT_CONN_PAGE_SLEEP				1250
 /*! transaction: number of named snapshots created */
-#define	WT_STAT_CONN_TXN_SNAPSHOTS_CREATED		1234
+#define	WT_STAT_CONN_TXN_SNAPSHOTS_CREATED		1251
 /*! transaction: number of named snapshots dropped */
-#define	WT_STAT_CONN_TXN_SNAPSHOTS_DROPPED		1235
+#define	WT_STAT_CONN_TXN_SNAPSHOTS_DROPPED		1252
 /*! transaction: transaction begins */
-#define	WT_STAT_CONN_TXN_BEGIN				1236
+#define	WT_STAT_CONN_TXN_BEGIN				1253
 /*! transaction: transaction checkpoint currently running */
-#define	WT_STAT_CONN_TXN_CHECKPOINT_RUNNING		1237
+#define	WT_STAT_CONN_TXN_CHECKPOINT_RUNNING		1254
 /*! transaction: transaction checkpoint generation */
-#define	WT_STAT_CONN_TXN_CHECKPOINT_GENERATION		1238
+#define	WT_STAT_CONN_TXN_CHECKPOINT_GENERATION		1255
 /*! transaction: transaction checkpoint max time (msecs) */
-#define	WT_STAT_CONN_TXN_CHECKPOINT_TIME_MAX		1239
+#define	WT_STAT_CONN_TXN_CHECKPOINT_TIME_MAX		1256
 /*! transaction: transaction checkpoint min time (msecs) */
-#define	WT_STAT_CONN_TXN_CHECKPOINT_TIME_MIN		1240
+#define	WT_STAT_CONN_TXN_CHECKPOINT_TIME_MIN		1257
 /*! transaction: transaction checkpoint most recent time (msecs) */
-#define	WT_STAT_CONN_TXN_CHECKPOINT_TIME_RECENT		1241
+#define	WT_STAT_CONN_TXN_CHECKPOINT_TIME_RECENT		1258
 /*! transaction: transaction checkpoint scrub dirty target */
-#define	WT_STAT_CONN_TXN_CHECKPOINT_SCRUB_TARGET	1242
+#define	WT_STAT_CONN_TXN_CHECKPOINT_SCRUB_TARGET	1259
 /*! transaction: transaction checkpoint scrub time (msecs) */
-#define	WT_STAT_CONN_TXN_CHECKPOINT_SCRUB_TIME		1243
+#define	WT_STAT_CONN_TXN_CHECKPOINT_SCRUB_TIME		1260
 /*! transaction: transaction checkpoint total time (msecs) */
-#define	WT_STAT_CONN_TXN_CHECKPOINT_TIME_TOTAL		1244
+#define	WT_STAT_CONN_TXN_CHECKPOINT_TIME_TOTAL		1261
 /*! transaction: transaction checkpoints */
-#define	WT_STAT_CONN_TXN_CHECKPOINT			1245
-=======
-#define	WT_STAT_CONN_LOCK_TABLE_WAIT_INTERNAL		1153
-/*! lock: table read lock acquisitions */
-#define	WT_STAT_CONN_LOCK_TABLE_READ_COUNT		1154
-/*! lock: table write lock acquisitions */
-#define	WT_STAT_CONN_LOCK_TABLE_WRITE_COUNT		1155
-/*! log: busy returns attempting to switch slots */
-#define	WT_STAT_CONN_LOG_SLOT_SWITCH_BUSY		1156
-/*! log: log bytes of payload data */
-#define	WT_STAT_CONN_LOG_BYTES_PAYLOAD			1157
-/*! log: log bytes written */
-#define	WT_STAT_CONN_LOG_BYTES_WRITTEN			1158
-/*! log: log files manually zero-filled */
-#define	WT_STAT_CONN_LOG_ZERO_FILLS			1159
-/*! log: log flush operations */
-#define	WT_STAT_CONN_LOG_FLUSH				1160
-/*! log: log force write operations */
-#define	WT_STAT_CONN_LOG_FORCE_WRITE			1161
-/*! log: log force write operations skipped */
-#define	WT_STAT_CONN_LOG_FORCE_WRITE_SKIP		1162
-/*! log: log records compressed */
-#define	WT_STAT_CONN_LOG_COMPRESS_WRITES		1163
-/*! log: log records not compressed */
-#define	WT_STAT_CONN_LOG_COMPRESS_WRITE_FAILS		1164
-/*! log: log records too small to compress */
-#define	WT_STAT_CONN_LOG_COMPRESS_SMALL			1165
-/*! log: log release advances write LSN */
-#define	WT_STAT_CONN_LOG_RELEASE_WRITE_LSN		1166
-/*! log: log scan operations */
-#define	WT_STAT_CONN_LOG_SCANS				1167
-/*! log: log scan records requiring two reads */
-#define	WT_STAT_CONN_LOG_SCAN_REREADS			1168
-/*! log: log server thread advances write LSN */
-#define	WT_STAT_CONN_LOG_WRITE_LSN			1169
-/*! log: log server thread write LSN walk skipped */
-#define	WT_STAT_CONN_LOG_WRITE_LSN_SKIP			1170
-/*! log: log sync operations */
-#define	WT_STAT_CONN_LOG_SYNC				1171
-/*! log: log sync time duration (usecs) */
-#define	WT_STAT_CONN_LOG_SYNC_DURATION			1172
-/*! log: log sync_dir operations */
-#define	WT_STAT_CONN_LOG_SYNC_DIR			1173
-/*! log: log sync_dir time duration (usecs) */
-#define	WT_STAT_CONN_LOG_SYNC_DIR_DURATION		1174
-/*! log: log write operations */
-#define	WT_STAT_CONN_LOG_WRITES				1175
-/*! log: logging bytes consolidated */
-#define	WT_STAT_CONN_LOG_SLOT_CONSOLIDATED		1176
-/*! log: maximum log file size */
-#define	WT_STAT_CONN_LOG_MAX_FILESIZE			1177
-/*! log: number of pre-allocated log files to create */
-#define	WT_STAT_CONN_LOG_PREALLOC_MAX			1178
-/*! log: pre-allocated log files not ready and missed */
-#define	WT_STAT_CONN_LOG_PREALLOC_MISSED		1179
-/*! log: pre-allocated log files prepared */
-#define	WT_STAT_CONN_LOG_PREALLOC_FILES			1180
-/*! log: pre-allocated log files used */
-#define	WT_STAT_CONN_LOG_PREALLOC_USED			1181
-/*! log: records processed by log scan */
-#define	WT_STAT_CONN_LOG_SCAN_RECORDS			1182
-/*! log: slot close lost race */
-#define	WT_STAT_CONN_LOG_SLOT_CLOSE_RACE		1183
-/*! log: slot close unbuffered waits */
-#define	WT_STAT_CONN_LOG_SLOT_CLOSE_UNBUF		1184
-/*! log: slot closures */
-#define	WT_STAT_CONN_LOG_SLOT_CLOSES			1185
-/*! log: slot join atomic update races */
-#define	WT_STAT_CONN_LOG_SLOT_RACES			1186
-/*! log: slot join calls atomic updates raced */
-#define	WT_STAT_CONN_LOG_SLOT_YIELD_RACE		1187
-/*! log: slot join calls did not yield */
-#define	WT_STAT_CONN_LOG_SLOT_IMMEDIATE			1188
-/*! log: slot join calls found active slot closed */
-#define	WT_STAT_CONN_LOG_SLOT_YIELD_CLOSE		1189
-/*! log: slot join calls slept */
-#define	WT_STAT_CONN_LOG_SLOT_YIELD_SLEEP		1190
-/*! log: slot join calls yielded */
-#define	WT_STAT_CONN_LOG_SLOT_YIELD			1191
-/*! log: slot join found active slot closed */
-#define	WT_STAT_CONN_LOG_SLOT_ACTIVE_CLOSED		1192
-/*! log: slot joins yield time (usecs) */
-#define	WT_STAT_CONN_LOG_SLOT_YIELD_DURATION		1193
-/*! log: slot transitions unable to find free slot */
-#define	WT_STAT_CONN_LOG_SLOT_NO_FREE_SLOTS		1194
-/*! log: slot unbuffered writes */
-#define	WT_STAT_CONN_LOG_SLOT_UNBUFFERED		1195
-/*! log: total in-memory size of compressed records */
-#define	WT_STAT_CONN_LOG_COMPRESS_MEM			1196
-/*! log: total log buffer size */
-#define	WT_STAT_CONN_LOG_BUFFER_SIZE			1197
-/*! log: total size of compressed records */
-#define	WT_STAT_CONN_LOG_COMPRESS_LEN			1198
-/*! log: written slots coalesced */
-#define	WT_STAT_CONN_LOG_SLOT_COALESCED			1199
-/*! log: yields waiting for previous log file close */
-#define	WT_STAT_CONN_LOG_CLOSE_YIELDS			1200
-/*! reconciliation: fast-path pages deleted */
-#define	WT_STAT_CONN_REC_PAGE_DELETE_FAST		1201
-/*! reconciliation: page reconciliation calls */
-#define	WT_STAT_CONN_REC_PAGES				1202
-/*! reconciliation: page reconciliation calls for eviction */
-#define	WT_STAT_CONN_REC_PAGES_EVICTION			1203
-/*! reconciliation: pages deleted */
-#define	WT_STAT_CONN_REC_PAGE_DELETE			1204
-/*! reconciliation: split bytes currently awaiting free */
-#define	WT_STAT_CONN_REC_SPLIT_STASHED_BYTES		1205
-/*! reconciliation: split objects currently awaiting free */
-#define	WT_STAT_CONN_REC_SPLIT_STASHED_OBJECTS		1206
-/*! session: open cursor count */
-#define	WT_STAT_CONN_SESSION_CURSOR_OPEN		1207
-/*! session: open session count */
-#define	WT_STAT_CONN_SESSION_OPEN			1208
-/*! session: table alter failed calls */
-#define	WT_STAT_CONN_SESSION_TABLE_ALTER_FAIL		1209
-/*! session: table alter successful calls */
-#define	WT_STAT_CONN_SESSION_TABLE_ALTER_SUCCESS	1210
-/*! session: table alter unchanged and skipped */
-#define	WT_STAT_CONN_SESSION_TABLE_ALTER_SKIP		1211
-/*! session: table compact failed calls */
-#define	WT_STAT_CONN_SESSION_TABLE_COMPACT_FAIL		1212
-/*! session: table compact successful calls */
-#define	WT_STAT_CONN_SESSION_TABLE_COMPACT_SUCCESS	1213
-/*! session: table create failed calls */
-#define	WT_STAT_CONN_SESSION_TABLE_CREATE_FAIL		1214
-/*! session: table create successful calls */
-#define	WT_STAT_CONN_SESSION_TABLE_CREATE_SUCCESS	1215
-/*! session: table drop failed calls */
-#define	WT_STAT_CONN_SESSION_TABLE_DROP_FAIL		1216
-/*! session: table drop successful calls */
-#define	WT_STAT_CONN_SESSION_TABLE_DROP_SUCCESS		1217
-/*! session: table rebalance failed calls */
-#define	WT_STAT_CONN_SESSION_TABLE_REBALANCE_FAIL	1218
-/*! session: table rebalance successful calls */
-#define	WT_STAT_CONN_SESSION_TABLE_REBALANCE_SUCCESS	1219
-/*! session: table rename failed calls */
-#define	WT_STAT_CONN_SESSION_TABLE_RENAME_FAIL		1220
-/*! session: table rename successful calls */
-#define	WT_STAT_CONN_SESSION_TABLE_RENAME_SUCCESS	1221
-/*! session: table salvage failed calls */
-#define	WT_STAT_CONN_SESSION_TABLE_SALVAGE_FAIL		1222
-/*! session: table salvage successful calls */
-#define	WT_STAT_CONN_SESSION_TABLE_SALVAGE_SUCCESS	1223
-/*! session: table truncate failed calls */
-#define	WT_STAT_CONN_SESSION_TABLE_TRUNCATE_FAIL	1224
-/*! session: table truncate successful calls */
-#define	WT_STAT_CONN_SESSION_TABLE_TRUNCATE_SUCCESS	1225
-/*! session: table verify failed calls */
-#define	WT_STAT_CONN_SESSION_TABLE_VERIFY_FAIL		1226
-/*! session: table verify successful calls */
-#define	WT_STAT_CONN_SESSION_TABLE_VERIFY_SUCCESS	1227
-/*! thread-state: active filesystem fsync calls */
-#define	WT_STAT_CONN_THREAD_FSYNC_ACTIVE		1228
-/*! thread-state: active filesystem read calls */
-#define	WT_STAT_CONN_THREAD_READ_ACTIVE			1229
-/*! thread-state: active filesystem write calls */
-#define	WT_STAT_CONN_THREAD_WRITE_ACTIVE		1230
-/*! thread-yield: application thread time evicting (usecs) */
-#define	WT_STAT_CONN_APPLICATION_EVICT_TIME		1231
-/*! thread-yield: application thread time waiting for cache (usecs) */
-#define	WT_STAT_CONN_APPLICATION_CACHE_TIME		1232
-/*! thread-yield: page acquire busy blocked */
-#define	WT_STAT_CONN_PAGE_BUSY_BLOCKED			1233
-/*! thread-yield: page acquire eviction blocked */
-#define	WT_STAT_CONN_PAGE_FORCIBLE_EVICT_BLOCKED	1234
-/*! thread-yield: page acquire locked blocked */
-#define	WT_STAT_CONN_PAGE_LOCKED_BLOCKED		1235
-/*! thread-yield: page acquire read blocked */
-#define	WT_STAT_CONN_PAGE_READ_BLOCKED			1236
-/*! thread-yield: page acquire time sleeping (usecs) */
-#define	WT_STAT_CONN_PAGE_SLEEP				1237
-/*! transaction: number of named snapshots created */
-#define	WT_STAT_CONN_TXN_SNAPSHOTS_CREATED		1238
-/*! transaction: number of named snapshots dropped */
-#define	WT_STAT_CONN_TXN_SNAPSHOTS_DROPPED		1239
-/*! transaction: transaction begins */
-#define	WT_STAT_CONN_TXN_BEGIN				1240
-/*! transaction: transaction checkpoint currently running */
-#define	WT_STAT_CONN_TXN_CHECKPOINT_RUNNING		1241
-/*! transaction: transaction checkpoint generation */
-#define	WT_STAT_CONN_TXN_CHECKPOINT_GENERATION		1242
-/*! transaction: transaction checkpoint max time (msecs) */
-#define	WT_STAT_CONN_TXN_CHECKPOINT_TIME_MAX		1243
-/*! transaction: transaction checkpoint min time (msecs) */
-#define	WT_STAT_CONN_TXN_CHECKPOINT_TIME_MIN		1244
-/*! transaction: transaction checkpoint most recent time (msecs) */
-#define	WT_STAT_CONN_TXN_CHECKPOINT_TIME_RECENT		1245
-/*! transaction: transaction checkpoint scrub dirty target */
-#define	WT_STAT_CONN_TXN_CHECKPOINT_SCRUB_TARGET	1246
-/*! transaction: transaction checkpoint scrub time (msecs) */
-#define	WT_STAT_CONN_TXN_CHECKPOINT_SCRUB_TIME		1247
-/*! transaction: transaction checkpoint total time (msecs) */
-#define	WT_STAT_CONN_TXN_CHECKPOINT_TIME_TOTAL		1248
-/*! transaction: transaction checkpoints */
-#define	WT_STAT_CONN_TXN_CHECKPOINT			1249
->>>>>>> b970000e
+#define	WT_STAT_CONN_TXN_CHECKPOINT			1262
 /*!
  * transaction: transaction checkpoints skipped because database was
  * clean
  */
-<<<<<<< HEAD
-#define	WT_STAT_CONN_TXN_CHECKPOINT_SKIPPED		1246
+#define	WT_STAT_CONN_TXN_CHECKPOINT_SKIPPED		1263
 /*! transaction: transaction failures due to cache overflow */
-#define	WT_STAT_CONN_TXN_FAIL_CACHE			1247
-=======
-#define	WT_STAT_CONN_TXN_CHECKPOINT_SKIPPED		1250
-/*! transaction: transaction failures due to cache overflow */
-#define	WT_STAT_CONN_TXN_FAIL_CACHE			1251
->>>>>>> b970000e
+#define	WT_STAT_CONN_TXN_FAIL_CACHE			1264
 /*!
  * transaction: transaction fsync calls for checkpoint after allocating
  * the transaction ID
  */
-<<<<<<< HEAD
-#define	WT_STAT_CONN_TXN_CHECKPOINT_FSYNC_POST		1248
-=======
-#define	WT_STAT_CONN_TXN_CHECKPOINT_FSYNC_POST		1252
->>>>>>> b970000e
+#define	WT_STAT_CONN_TXN_CHECKPOINT_FSYNC_POST		1265
 /*!
  * transaction: transaction fsync duration for checkpoint after
  * allocating the transaction ID (usecs)
  */
-<<<<<<< HEAD
-#define	WT_STAT_CONN_TXN_CHECKPOINT_FSYNC_POST_DURATION	1249
+#define	WT_STAT_CONN_TXN_CHECKPOINT_FSYNC_POST_DURATION	1266
 /*! transaction: transaction range of IDs currently pinned */
-#define	WT_STAT_CONN_TXN_PINNED_RANGE			1250
+#define	WT_STAT_CONN_TXN_PINNED_RANGE			1267
 /*! transaction: transaction range of IDs currently pinned by a checkpoint */
-#define	WT_STAT_CONN_TXN_PINNED_CHECKPOINT_RANGE	1251
-=======
-#define	WT_STAT_CONN_TXN_CHECKPOINT_FSYNC_POST_DURATION	1253
-/*! transaction: transaction range of IDs currently pinned */
-#define	WT_STAT_CONN_TXN_PINNED_RANGE			1254
-/*! transaction: transaction range of IDs currently pinned by a checkpoint */
-#define	WT_STAT_CONN_TXN_PINNED_CHECKPOINT_RANGE	1255
->>>>>>> b970000e
+#define	WT_STAT_CONN_TXN_PINNED_CHECKPOINT_RANGE	1268
 /*!
  * transaction: transaction range of IDs currently pinned by named
  * snapshots
  */
-<<<<<<< HEAD
-#define	WT_STAT_CONN_TXN_PINNED_SNAPSHOT_RANGE		1252
+#define	WT_STAT_CONN_TXN_PINNED_SNAPSHOT_RANGE		1269
 /*! transaction: transaction sync calls */
-#define	WT_STAT_CONN_TXN_SYNC				1253
+#define	WT_STAT_CONN_TXN_SYNC				1270
 /*! transaction: transactions committed */
-#define	WT_STAT_CONN_TXN_COMMIT				1254
+#define	WT_STAT_CONN_TXN_COMMIT				1271
 /*! transaction: transactions rolled back */
-#define	WT_STAT_CONN_TXN_ROLLBACK			1255
-=======
-#define	WT_STAT_CONN_TXN_PINNED_SNAPSHOT_RANGE		1256
-/*! transaction: transaction sync calls */
-#define	WT_STAT_CONN_TXN_SYNC				1257
-/*! transaction: transactions committed */
-#define	WT_STAT_CONN_TXN_COMMIT				1258
-/*! transaction: transactions rolled back */
-#define	WT_STAT_CONN_TXN_ROLLBACK			1259
+#define	WT_STAT_CONN_TXN_ROLLBACK			1272
 /*! transaction: update conflicts */
-#define	WT_STAT_CONN_TXN_UPDATE_CONFLICT		1260
->>>>>>> b970000e
+#define	WT_STAT_CONN_TXN_UPDATE_CONFLICT		1273
 
 /*!
  * @}
@@ -5741,124 +5355,66 @@
 /*! cursor: cursor-update value bytes updated */
 #define	WT_STAT_DSRC_CURSOR_UPDATE_BYTES		2110
 /*! cursor: insert calls */
-<<<<<<< HEAD
 #define	WT_STAT_DSRC_CURSOR_INSERT			2111
+/*! cursor: modify calls */
+#define	WT_STAT_DSRC_CURSOR_MODIFY			2112
 /*! cursor: next calls */
-#define	WT_STAT_DSRC_CURSOR_NEXT			2112
+#define	WT_STAT_DSRC_CURSOR_NEXT			2113
 /*! cursor: prev calls */
-#define	WT_STAT_DSRC_CURSOR_PREV			2113
+#define	WT_STAT_DSRC_CURSOR_PREV			2114
 /*! cursor: remove calls */
-#define	WT_STAT_DSRC_CURSOR_REMOVE			2114
+#define	WT_STAT_DSRC_CURSOR_REMOVE			2115
+/*! cursor: reserve calls */
+#define	WT_STAT_DSRC_CURSOR_RESERVE			2116
 /*! cursor: reset calls */
-#define	WT_STAT_DSRC_CURSOR_RESET			2115
+#define	WT_STAT_DSRC_CURSOR_RESET			2117
 /*! cursor: restarted searches */
-#define	WT_STAT_DSRC_CURSOR_RESTART			2116
+#define	WT_STAT_DSRC_CURSOR_RESTART			2118
 /*! cursor: search calls */
-#define	WT_STAT_DSRC_CURSOR_SEARCH			2117
+#define	WT_STAT_DSRC_CURSOR_SEARCH			2119
 /*! cursor: search near calls */
-#define	WT_STAT_DSRC_CURSOR_SEARCH_NEAR			2118
+#define	WT_STAT_DSRC_CURSOR_SEARCH_NEAR			2120
 /*! cursor: truncate calls */
-#define	WT_STAT_DSRC_CURSOR_TRUNCATE			2119
+#define	WT_STAT_DSRC_CURSOR_TRUNCATE			2121
 /*! cursor: update calls */
-#define	WT_STAT_DSRC_CURSOR_UPDATE			2120
+#define	WT_STAT_DSRC_CURSOR_UPDATE			2122
 /*! reconciliation: dictionary matches */
-#define	WT_STAT_DSRC_REC_DICTIONARY			2121
+#define	WT_STAT_DSRC_REC_DICTIONARY			2123
 /*! reconciliation: fast-path pages deleted */
-#define	WT_STAT_DSRC_REC_PAGE_DELETE_FAST		2122
-=======
-#define	WT_STAT_DSRC_CURSOR_INSERT			2093
-/*! cursor: modify calls */
-#define	WT_STAT_DSRC_CURSOR_MODIFY			2094
-/*! cursor: next calls */
-#define	WT_STAT_DSRC_CURSOR_NEXT			2095
-/*! cursor: prev calls */
-#define	WT_STAT_DSRC_CURSOR_PREV			2096
-/*! cursor: remove calls */
-#define	WT_STAT_DSRC_CURSOR_REMOVE			2097
-/*! cursor: reserve calls */
-#define	WT_STAT_DSRC_CURSOR_RESERVE			2098
-/*! cursor: reset calls */
-#define	WT_STAT_DSRC_CURSOR_RESET			2099
-/*! cursor: restarted searches */
-#define	WT_STAT_DSRC_CURSOR_RESTART			2100
-/*! cursor: search calls */
-#define	WT_STAT_DSRC_CURSOR_SEARCH			2101
-/*! cursor: search near calls */
-#define	WT_STAT_DSRC_CURSOR_SEARCH_NEAR			2102
-/*! cursor: truncate calls */
-#define	WT_STAT_DSRC_CURSOR_TRUNCATE			2103
-/*! cursor: update calls */
-#define	WT_STAT_DSRC_CURSOR_UPDATE			2104
-/*! reconciliation: dictionary matches */
-#define	WT_STAT_DSRC_REC_DICTIONARY			2105
-/*! reconciliation: fast-path pages deleted */
-#define	WT_STAT_DSRC_REC_PAGE_DELETE_FAST		2106
->>>>>>> b970000e
+#define	WT_STAT_DSRC_REC_PAGE_DELETE_FAST		2124
 /*!
  * reconciliation: internal page key bytes discarded using suffix
  * compression
  */
-<<<<<<< HEAD
-#define	WT_STAT_DSRC_REC_SUFFIX_COMPRESSION		2123
+#define	WT_STAT_DSRC_REC_SUFFIX_COMPRESSION		2125
 /*! reconciliation: internal page multi-block writes */
-#define	WT_STAT_DSRC_REC_MULTIBLOCK_INTERNAL		2124
+#define	WT_STAT_DSRC_REC_MULTIBLOCK_INTERNAL		2126
 /*! reconciliation: internal-page overflow keys */
-#define	WT_STAT_DSRC_REC_OVERFLOW_KEY_INTERNAL		2125
+#define	WT_STAT_DSRC_REC_OVERFLOW_KEY_INTERNAL		2127
 /*! reconciliation: leaf page key bytes discarded using prefix compression */
-#define	WT_STAT_DSRC_REC_PREFIX_COMPRESSION		2126
+#define	WT_STAT_DSRC_REC_PREFIX_COMPRESSION		2128
 /*! reconciliation: leaf page multi-block writes */
-#define	WT_STAT_DSRC_REC_MULTIBLOCK_LEAF		2127
+#define	WT_STAT_DSRC_REC_MULTIBLOCK_LEAF		2129
 /*! reconciliation: leaf-page overflow keys */
-#define	WT_STAT_DSRC_REC_OVERFLOW_KEY_LEAF		2128
+#define	WT_STAT_DSRC_REC_OVERFLOW_KEY_LEAF		2130
 /*! reconciliation: maximum blocks required for a page */
-#define	WT_STAT_DSRC_REC_MULTIBLOCK_MAX			2129
+#define	WT_STAT_DSRC_REC_MULTIBLOCK_MAX			2131
 /*! reconciliation: overflow values written */
-#define	WT_STAT_DSRC_REC_OVERFLOW_VALUE			2130
+#define	WT_STAT_DSRC_REC_OVERFLOW_VALUE			2132
 /*! reconciliation: page checksum matches */
-#define	WT_STAT_DSRC_REC_PAGE_MATCH			2131
+#define	WT_STAT_DSRC_REC_PAGE_MATCH			2133
 /*! reconciliation: page reconciliation calls */
-#define	WT_STAT_DSRC_REC_PAGES				2132
+#define	WT_STAT_DSRC_REC_PAGES				2134
 /*! reconciliation: page reconciliation calls for eviction */
-#define	WT_STAT_DSRC_REC_PAGES_EVICTION			2133
+#define	WT_STAT_DSRC_REC_PAGES_EVICTION			2135
 /*! reconciliation: pages deleted */
-#define	WT_STAT_DSRC_REC_PAGE_DELETE			2134
+#define	WT_STAT_DSRC_REC_PAGE_DELETE			2136
 /*! session: object compaction */
-#define	WT_STAT_DSRC_SESSION_COMPACT			2135
+#define	WT_STAT_DSRC_SESSION_COMPACT			2137
 /*! session: open cursor count */
-#define	WT_STAT_DSRC_SESSION_CURSOR_OPEN		2136
+#define	WT_STAT_DSRC_SESSION_CURSOR_OPEN		2138
 /*! transaction: update conflicts */
-#define	WT_STAT_DSRC_TXN_UPDATE_CONFLICT		2137
-=======
-#define	WT_STAT_DSRC_REC_SUFFIX_COMPRESSION		2107
-/*! reconciliation: internal page multi-block writes */
-#define	WT_STAT_DSRC_REC_MULTIBLOCK_INTERNAL		2108
-/*! reconciliation: internal-page overflow keys */
-#define	WT_STAT_DSRC_REC_OVERFLOW_KEY_INTERNAL		2109
-/*! reconciliation: leaf page key bytes discarded using prefix compression */
-#define	WT_STAT_DSRC_REC_PREFIX_COMPRESSION		2110
-/*! reconciliation: leaf page multi-block writes */
-#define	WT_STAT_DSRC_REC_MULTIBLOCK_LEAF		2111
-/*! reconciliation: leaf-page overflow keys */
-#define	WT_STAT_DSRC_REC_OVERFLOW_KEY_LEAF		2112
-/*! reconciliation: maximum blocks required for a page */
-#define	WT_STAT_DSRC_REC_MULTIBLOCK_MAX			2113
-/*! reconciliation: overflow values written */
-#define	WT_STAT_DSRC_REC_OVERFLOW_VALUE			2114
-/*! reconciliation: page checksum matches */
-#define	WT_STAT_DSRC_REC_PAGE_MATCH			2115
-/*! reconciliation: page reconciliation calls */
-#define	WT_STAT_DSRC_REC_PAGES				2116
-/*! reconciliation: page reconciliation calls for eviction */
-#define	WT_STAT_DSRC_REC_PAGES_EVICTION			2117
-/*! reconciliation: pages deleted */
-#define	WT_STAT_DSRC_REC_PAGE_DELETE			2118
-/*! session: object compaction */
-#define	WT_STAT_DSRC_SESSION_COMPACT			2119
-/*! session: open cursor count */
-#define	WT_STAT_DSRC_SESSION_CURSOR_OPEN		2120
-/*! transaction: update conflicts */
-#define	WT_STAT_DSRC_TXN_UPDATE_CONFLICT		2121
->>>>>>> b970000e
+#define	WT_STAT_DSRC_TXN_UPDATE_CONFLICT		2139
 
 /*!
  * @}
