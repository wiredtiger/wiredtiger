--- conflicted
+++ resolved
@@ -1705,15 +1705,15 @@
 	 * @param name the URI of the table or file to verify, optional if verifying the history
 	 * store
 	 * @configstart{WT_SESSION.verify, see dist/api_data.py}
-	 * @config{dump_address, Display page addresses\, time windows\, and page types as pages are
-	 * verified\, using the application's message handler\, intended for debugging., a boolean
-	 * flag; default \c false.}
+	 * @config{dump_address, Display page addresses\, start and stop time pairs and page types
+	 * as pages are verified\, using the application's message handler\, intended for
+	 * debugging., a boolean flag; default \c false.}
 	 * @config{dump_blocks, Display the contents of on-disk blocks as they are verified\, using
 	 * the application's message handler\, intended for debugging., a boolean flag; default \c
 	 * false.}
-	 * @config{dump_history, Display a key's values along with its time window as they are
-	 * verified against the history store\, using the application's message handler\, intended
-	 * for debugging., a boolean flag; default \c false.}
+	 * @config{dump_history, Display a key's values along with its start and stop time pairs as
+	 * they are verified against the history store\, using the application's message handler\,
+	 * intended for debugging., a boolean flag; default \c false.}
 	 * @config{dump_layout, Display the layout of the files as they are verified\, using the
 	 * application's message handler\, intended for debugging; requires optional support from
 	 * the block manager., a boolean flag; default \c false.}
@@ -2974,8 +2974,8 @@
  * @config{ ),,}
  * @config{mmap, Use memory mapping when accessing files in a read-only mode., a boolean flag;
  * default \c true.}
- * @config{mmap_all, Use memory mapping to read and write all data files\, may not be configured
- * with direct I/O., a boolean flag; default \c false.}
+ * @config{mmap_all, Use memory mapping to read and write all data files., a boolean flag; default
+ * \c false.}
  * @config{multiprocess, permit sharing between processes (will automatically start an RPC server
  * for primary processes and use RPC for secondary processes). <b>Not yet supported in
  * WiredTiger</b>., a boolean flag; default \c false.}
@@ -5406,998 +5406,546 @@
 /*! history: history pages removed for garbage collection */
 #define	WT_STAT_CONN_HS_GC_PAGES_REMOVED		1219
 /*! history: history pages visited for garbage collection */
-<<<<<<< HEAD
-#define	WT_STAT_CONN_HS_GC_PAGES_VISITED		1217
+#define	WT_STAT_CONN_HS_GC_PAGES_VISITED		1220
 /*! history: pages written that included at least one prepare state */
-#define	WT_STAT_CONN_HS_WRITE_ADDR_PREPARED		1218
+#define	WT_STAT_CONN_HS_WRITE_ADDR_PREPARED		1221
 /*! lock: checkpoint lock acquisitions */
-#define	WT_STAT_CONN_LOCK_CHECKPOINT_COUNT		1219
+#define	WT_STAT_CONN_LOCK_CHECKPOINT_COUNT		1222
 /*! lock: checkpoint lock application thread wait time (usecs) */
-#define	WT_STAT_CONN_LOCK_CHECKPOINT_WAIT_APPLICATION	1220
+#define	WT_STAT_CONN_LOCK_CHECKPOINT_WAIT_APPLICATION	1223
 /*! lock: checkpoint lock internal thread wait time (usecs) */
-#define	WT_STAT_CONN_LOCK_CHECKPOINT_WAIT_INTERNAL	1221
+#define	WT_STAT_CONN_LOCK_CHECKPOINT_WAIT_INTERNAL	1224
 /*! lock: dhandle lock application thread time waiting (usecs) */
-#define	WT_STAT_CONN_LOCK_DHANDLE_WAIT_APPLICATION	1222
+#define	WT_STAT_CONN_LOCK_DHANDLE_WAIT_APPLICATION	1225
 /*! lock: dhandle lock internal thread time waiting (usecs) */
-#define	WT_STAT_CONN_LOCK_DHANDLE_WAIT_INTERNAL		1223
+#define	WT_STAT_CONN_LOCK_DHANDLE_WAIT_INTERNAL		1226
 /*! lock: dhandle read lock acquisitions */
-#define	WT_STAT_CONN_LOCK_DHANDLE_READ_COUNT		1224
+#define	WT_STAT_CONN_LOCK_DHANDLE_READ_COUNT		1227
 /*! lock: dhandle write lock acquisitions */
-#define	WT_STAT_CONN_LOCK_DHANDLE_WRITE_COUNT		1225
-=======
-#define	WT_STAT_CONN_HS_GC_PAGES_VISITED		1220
-/*! lock: checkpoint lock acquisitions */
-#define	WT_STAT_CONN_LOCK_CHECKPOINT_COUNT		1221
-/*! lock: checkpoint lock application thread wait time (usecs) */
-#define	WT_STAT_CONN_LOCK_CHECKPOINT_WAIT_APPLICATION	1222
-/*! lock: checkpoint lock internal thread wait time (usecs) */
-#define	WT_STAT_CONN_LOCK_CHECKPOINT_WAIT_INTERNAL	1223
-/*! lock: dhandle lock application thread time waiting (usecs) */
-#define	WT_STAT_CONN_LOCK_DHANDLE_WAIT_APPLICATION	1224
-/*! lock: dhandle lock internal thread time waiting (usecs) */
-#define	WT_STAT_CONN_LOCK_DHANDLE_WAIT_INTERNAL		1225
-/*! lock: dhandle read lock acquisitions */
-#define	WT_STAT_CONN_LOCK_DHANDLE_READ_COUNT		1226
-/*! lock: dhandle write lock acquisitions */
-#define	WT_STAT_CONN_LOCK_DHANDLE_WRITE_COUNT		1227
->>>>>>> 97ce8c0d
+#define	WT_STAT_CONN_LOCK_DHANDLE_WRITE_COUNT		1228
 /*!
  * lock: durable timestamp queue lock application thread time waiting
  * (usecs)
  */
-<<<<<<< HEAD
-#define	WT_STAT_CONN_LOCK_DURABLE_TIMESTAMP_WAIT_APPLICATION	1226
-=======
-#define	WT_STAT_CONN_LOCK_DURABLE_TIMESTAMP_WAIT_APPLICATION	1228
->>>>>>> 97ce8c0d
+#define	WT_STAT_CONN_LOCK_DURABLE_TIMESTAMP_WAIT_APPLICATION	1229
 /*!
  * lock: durable timestamp queue lock internal thread time waiting
  * (usecs)
  */
-<<<<<<< HEAD
-#define	WT_STAT_CONN_LOCK_DURABLE_TIMESTAMP_WAIT_INTERNAL	1227
+#define	WT_STAT_CONN_LOCK_DURABLE_TIMESTAMP_WAIT_INTERNAL	1230
 /*! lock: durable timestamp queue read lock acquisitions */
-#define	WT_STAT_CONN_LOCK_DURABLE_TIMESTAMP_READ_COUNT	1228
+#define	WT_STAT_CONN_LOCK_DURABLE_TIMESTAMP_READ_COUNT	1231
 /*! lock: durable timestamp queue write lock acquisitions */
-#define	WT_STAT_CONN_LOCK_DURABLE_TIMESTAMP_WRITE_COUNT	1229
+#define	WT_STAT_CONN_LOCK_DURABLE_TIMESTAMP_WRITE_COUNT	1232
 /*! lock: metadata lock acquisitions */
-#define	WT_STAT_CONN_LOCK_METADATA_COUNT		1230
+#define	WT_STAT_CONN_LOCK_METADATA_COUNT		1233
 /*! lock: metadata lock application thread wait time (usecs) */
-#define	WT_STAT_CONN_LOCK_METADATA_WAIT_APPLICATION	1231
+#define	WT_STAT_CONN_LOCK_METADATA_WAIT_APPLICATION	1234
 /*! lock: metadata lock internal thread wait time (usecs) */
-#define	WT_STAT_CONN_LOCK_METADATA_WAIT_INTERNAL	1232
-=======
-#define	WT_STAT_CONN_LOCK_DURABLE_TIMESTAMP_WAIT_INTERNAL	1229
-/*! lock: durable timestamp queue read lock acquisitions */
-#define	WT_STAT_CONN_LOCK_DURABLE_TIMESTAMP_READ_COUNT	1230
-/*! lock: durable timestamp queue write lock acquisitions */
-#define	WT_STAT_CONN_LOCK_DURABLE_TIMESTAMP_WRITE_COUNT	1231
-/*! lock: metadata lock acquisitions */
-#define	WT_STAT_CONN_LOCK_METADATA_COUNT		1232
-/*! lock: metadata lock application thread wait time (usecs) */
-#define	WT_STAT_CONN_LOCK_METADATA_WAIT_APPLICATION	1233
-/*! lock: metadata lock internal thread wait time (usecs) */
-#define	WT_STAT_CONN_LOCK_METADATA_WAIT_INTERNAL	1234
->>>>>>> 97ce8c0d
+#define	WT_STAT_CONN_LOCK_METADATA_WAIT_INTERNAL	1235
 /*!
  * lock: read timestamp queue lock application thread time waiting
  * (usecs)
  */
-<<<<<<< HEAD
-#define	WT_STAT_CONN_LOCK_READ_TIMESTAMP_WAIT_APPLICATION	1233
+#define	WT_STAT_CONN_LOCK_READ_TIMESTAMP_WAIT_APPLICATION	1236
 /*! lock: read timestamp queue lock internal thread time waiting (usecs) */
-#define	WT_STAT_CONN_LOCK_READ_TIMESTAMP_WAIT_INTERNAL	1234
+#define	WT_STAT_CONN_LOCK_READ_TIMESTAMP_WAIT_INTERNAL	1237
 /*! lock: read timestamp queue read lock acquisitions */
-#define	WT_STAT_CONN_LOCK_READ_TIMESTAMP_READ_COUNT	1235
+#define	WT_STAT_CONN_LOCK_READ_TIMESTAMP_READ_COUNT	1238
 /*! lock: read timestamp queue write lock acquisitions */
-#define	WT_STAT_CONN_LOCK_READ_TIMESTAMP_WRITE_COUNT	1236
+#define	WT_STAT_CONN_LOCK_READ_TIMESTAMP_WRITE_COUNT	1239
 /*! lock: schema lock acquisitions */
-#define	WT_STAT_CONN_LOCK_SCHEMA_COUNT			1237
+#define	WT_STAT_CONN_LOCK_SCHEMA_COUNT			1240
 /*! lock: schema lock application thread wait time (usecs) */
-#define	WT_STAT_CONN_LOCK_SCHEMA_WAIT_APPLICATION	1238
+#define	WT_STAT_CONN_LOCK_SCHEMA_WAIT_APPLICATION	1241
 /*! lock: schema lock internal thread wait time (usecs) */
-#define	WT_STAT_CONN_LOCK_SCHEMA_WAIT_INTERNAL		1239
-=======
-#define	WT_STAT_CONN_LOCK_READ_TIMESTAMP_WAIT_APPLICATION	1235
-/*! lock: read timestamp queue lock internal thread time waiting (usecs) */
-#define	WT_STAT_CONN_LOCK_READ_TIMESTAMP_WAIT_INTERNAL	1236
-/*! lock: read timestamp queue read lock acquisitions */
-#define	WT_STAT_CONN_LOCK_READ_TIMESTAMP_READ_COUNT	1237
-/*! lock: read timestamp queue write lock acquisitions */
-#define	WT_STAT_CONN_LOCK_READ_TIMESTAMP_WRITE_COUNT	1238
-/*! lock: schema lock acquisitions */
-#define	WT_STAT_CONN_LOCK_SCHEMA_COUNT			1239
-/*! lock: schema lock application thread wait time (usecs) */
-#define	WT_STAT_CONN_LOCK_SCHEMA_WAIT_APPLICATION	1240
-/*! lock: schema lock internal thread wait time (usecs) */
-#define	WT_STAT_CONN_LOCK_SCHEMA_WAIT_INTERNAL		1241
->>>>>>> 97ce8c0d
+#define	WT_STAT_CONN_LOCK_SCHEMA_WAIT_INTERNAL		1242
 /*!
  * lock: table lock application thread time waiting for the table lock
  * (usecs)
  */
-<<<<<<< HEAD
-#define	WT_STAT_CONN_LOCK_TABLE_WAIT_APPLICATION	1240
-=======
-#define	WT_STAT_CONN_LOCK_TABLE_WAIT_APPLICATION	1242
->>>>>>> 97ce8c0d
+#define	WT_STAT_CONN_LOCK_TABLE_WAIT_APPLICATION	1243
 /*!
  * lock: table lock internal thread time waiting for the table lock
  * (usecs)
  */
-<<<<<<< HEAD
-#define	WT_STAT_CONN_LOCK_TABLE_WAIT_INTERNAL		1241
+#define	WT_STAT_CONN_LOCK_TABLE_WAIT_INTERNAL		1244
 /*! lock: table read lock acquisitions */
-#define	WT_STAT_CONN_LOCK_TABLE_READ_COUNT		1242
+#define	WT_STAT_CONN_LOCK_TABLE_READ_COUNT		1245
 /*! lock: table write lock acquisitions */
-#define	WT_STAT_CONN_LOCK_TABLE_WRITE_COUNT		1243
+#define	WT_STAT_CONN_LOCK_TABLE_WRITE_COUNT		1246
 /*! lock: txn global lock application thread time waiting (usecs) */
-#define	WT_STAT_CONN_LOCK_TXN_GLOBAL_WAIT_APPLICATION	1244
+#define	WT_STAT_CONN_LOCK_TXN_GLOBAL_WAIT_APPLICATION	1247
 /*! lock: txn global lock internal thread time waiting (usecs) */
-#define	WT_STAT_CONN_LOCK_TXN_GLOBAL_WAIT_INTERNAL	1245
+#define	WT_STAT_CONN_LOCK_TXN_GLOBAL_WAIT_INTERNAL	1248
 /*! lock: txn global read lock acquisitions */
-#define	WT_STAT_CONN_LOCK_TXN_GLOBAL_READ_COUNT		1246
+#define	WT_STAT_CONN_LOCK_TXN_GLOBAL_READ_COUNT		1249
 /*! lock: txn global write lock acquisitions */
-#define	WT_STAT_CONN_LOCK_TXN_GLOBAL_WRITE_COUNT	1247
+#define	WT_STAT_CONN_LOCK_TXN_GLOBAL_WRITE_COUNT	1250
 /*! log: busy returns attempting to switch slots */
-#define	WT_STAT_CONN_LOG_SLOT_SWITCH_BUSY		1248
+#define	WT_STAT_CONN_LOG_SLOT_SWITCH_BUSY		1251
 /*! log: force archive time sleeping (usecs) */
-#define	WT_STAT_CONN_LOG_FORCE_ARCHIVE_SLEEP		1249
+#define	WT_STAT_CONN_LOG_FORCE_ARCHIVE_SLEEP		1252
 /*! log: log bytes of payload data */
-#define	WT_STAT_CONN_LOG_BYTES_PAYLOAD			1250
+#define	WT_STAT_CONN_LOG_BYTES_PAYLOAD			1253
 /*! log: log bytes written */
-#define	WT_STAT_CONN_LOG_BYTES_WRITTEN			1251
+#define	WT_STAT_CONN_LOG_BYTES_WRITTEN			1254
 /*! log: log files manually zero-filled */
-#define	WT_STAT_CONN_LOG_ZERO_FILLS			1252
+#define	WT_STAT_CONN_LOG_ZERO_FILLS			1255
 /*! log: log flush operations */
-#define	WT_STAT_CONN_LOG_FLUSH				1253
+#define	WT_STAT_CONN_LOG_FLUSH				1256
 /*! log: log force write operations */
-#define	WT_STAT_CONN_LOG_FORCE_WRITE			1254
+#define	WT_STAT_CONN_LOG_FORCE_WRITE			1257
 /*! log: log force write operations skipped */
-#define	WT_STAT_CONN_LOG_FORCE_WRITE_SKIP		1255
+#define	WT_STAT_CONN_LOG_FORCE_WRITE_SKIP		1258
 /*! log: log records compressed */
-#define	WT_STAT_CONN_LOG_COMPRESS_WRITES		1256
+#define	WT_STAT_CONN_LOG_COMPRESS_WRITES		1259
 /*! log: log records not compressed */
-#define	WT_STAT_CONN_LOG_COMPRESS_WRITE_FAILS		1257
+#define	WT_STAT_CONN_LOG_COMPRESS_WRITE_FAILS		1260
 /*! log: log records too small to compress */
-#define	WT_STAT_CONN_LOG_COMPRESS_SMALL			1258
+#define	WT_STAT_CONN_LOG_COMPRESS_SMALL			1261
 /*! log: log release advances write LSN */
-#define	WT_STAT_CONN_LOG_RELEASE_WRITE_LSN		1259
+#define	WT_STAT_CONN_LOG_RELEASE_WRITE_LSN		1262
 /*! log: log scan operations */
-#define	WT_STAT_CONN_LOG_SCANS				1260
+#define	WT_STAT_CONN_LOG_SCANS				1263
 /*! log: log scan records requiring two reads */
-#define	WT_STAT_CONN_LOG_SCAN_REREADS			1261
+#define	WT_STAT_CONN_LOG_SCAN_REREADS			1264
 /*! log: log server thread advances write LSN */
-#define	WT_STAT_CONN_LOG_WRITE_LSN			1262
+#define	WT_STAT_CONN_LOG_WRITE_LSN			1265
 /*! log: log server thread write LSN walk skipped */
-#define	WT_STAT_CONN_LOG_WRITE_LSN_SKIP			1263
+#define	WT_STAT_CONN_LOG_WRITE_LSN_SKIP			1266
 /*! log: log sync operations */
-#define	WT_STAT_CONN_LOG_SYNC				1264
+#define	WT_STAT_CONN_LOG_SYNC				1267
 /*! log: log sync time duration (usecs) */
-#define	WT_STAT_CONN_LOG_SYNC_DURATION			1265
+#define	WT_STAT_CONN_LOG_SYNC_DURATION			1268
 /*! log: log sync_dir operations */
-#define	WT_STAT_CONN_LOG_SYNC_DIR			1266
+#define	WT_STAT_CONN_LOG_SYNC_DIR			1269
 /*! log: log sync_dir time duration (usecs) */
-#define	WT_STAT_CONN_LOG_SYNC_DIR_DURATION		1267
+#define	WT_STAT_CONN_LOG_SYNC_DIR_DURATION		1270
 /*! log: log write operations */
-#define	WT_STAT_CONN_LOG_WRITES				1268
+#define	WT_STAT_CONN_LOG_WRITES				1271
 /*! log: logging bytes consolidated */
-#define	WT_STAT_CONN_LOG_SLOT_CONSOLIDATED		1269
+#define	WT_STAT_CONN_LOG_SLOT_CONSOLIDATED		1272
 /*! log: maximum log file size */
-#define	WT_STAT_CONN_LOG_MAX_FILESIZE			1270
+#define	WT_STAT_CONN_LOG_MAX_FILESIZE			1273
 /*! log: number of pre-allocated log files to create */
-#define	WT_STAT_CONN_LOG_PREALLOC_MAX			1271
+#define	WT_STAT_CONN_LOG_PREALLOC_MAX			1274
 /*! log: pre-allocated log files not ready and missed */
-#define	WT_STAT_CONN_LOG_PREALLOC_MISSED		1272
+#define	WT_STAT_CONN_LOG_PREALLOC_MISSED		1275
 /*! log: pre-allocated log files prepared */
-#define	WT_STAT_CONN_LOG_PREALLOC_FILES			1273
+#define	WT_STAT_CONN_LOG_PREALLOC_FILES			1276
 /*! log: pre-allocated log files used */
-#define	WT_STAT_CONN_LOG_PREALLOC_USED			1274
+#define	WT_STAT_CONN_LOG_PREALLOC_USED			1277
 /*! log: records processed by log scan */
-#define	WT_STAT_CONN_LOG_SCAN_RECORDS			1275
+#define	WT_STAT_CONN_LOG_SCAN_RECORDS			1278
 /*! log: slot close lost race */
-#define	WT_STAT_CONN_LOG_SLOT_CLOSE_RACE		1276
+#define	WT_STAT_CONN_LOG_SLOT_CLOSE_RACE		1279
 /*! log: slot close unbuffered waits */
-#define	WT_STAT_CONN_LOG_SLOT_CLOSE_UNBUF		1277
+#define	WT_STAT_CONN_LOG_SLOT_CLOSE_UNBUF		1280
 /*! log: slot closures */
-#define	WT_STAT_CONN_LOG_SLOT_CLOSES			1278
+#define	WT_STAT_CONN_LOG_SLOT_CLOSES			1281
 /*! log: slot join atomic update races */
-#define	WT_STAT_CONN_LOG_SLOT_RACES			1279
+#define	WT_STAT_CONN_LOG_SLOT_RACES			1282
 /*! log: slot join calls atomic updates raced */
-#define	WT_STAT_CONN_LOG_SLOT_YIELD_RACE		1280
+#define	WT_STAT_CONN_LOG_SLOT_YIELD_RACE		1283
 /*! log: slot join calls did not yield */
-#define	WT_STAT_CONN_LOG_SLOT_IMMEDIATE			1281
+#define	WT_STAT_CONN_LOG_SLOT_IMMEDIATE			1284
 /*! log: slot join calls found active slot closed */
-#define	WT_STAT_CONN_LOG_SLOT_YIELD_CLOSE		1282
+#define	WT_STAT_CONN_LOG_SLOT_YIELD_CLOSE		1285
 /*! log: slot join calls slept */
-#define	WT_STAT_CONN_LOG_SLOT_YIELD_SLEEP		1283
+#define	WT_STAT_CONN_LOG_SLOT_YIELD_SLEEP		1286
 /*! log: slot join calls yielded */
-#define	WT_STAT_CONN_LOG_SLOT_YIELD			1284
+#define	WT_STAT_CONN_LOG_SLOT_YIELD			1287
 /*! log: slot join found active slot closed */
-#define	WT_STAT_CONN_LOG_SLOT_ACTIVE_CLOSED		1285
+#define	WT_STAT_CONN_LOG_SLOT_ACTIVE_CLOSED		1288
 /*! log: slot joins yield time (usecs) */
-#define	WT_STAT_CONN_LOG_SLOT_YIELD_DURATION		1286
+#define	WT_STAT_CONN_LOG_SLOT_YIELD_DURATION		1289
 /*! log: slot transitions unable to find free slot */
-#define	WT_STAT_CONN_LOG_SLOT_NO_FREE_SLOTS		1287
+#define	WT_STAT_CONN_LOG_SLOT_NO_FREE_SLOTS		1290
 /*! log: slot unbuffered writes */
-#define	WT_STAT_CONN_LOG_SLOT_UNBUFFERED		1288
+#define	WT_STAT_CONN_LOG_SLOT_UNBUFFERED		1291
 /*! log: total in-memory size of compressed records */
-#define	WT_STAT_CONN_LOG_COMPRESS_MEM			1289
+#define	WT_STAT_CONN_LOG_COMPRESS_MEM			1292
 /*! log: total log buffer size */
-#define	WT_STAT_CONN_LOG_BUFFER_SIZE			1290
+#define	WT_STAT_CONN_LOG_BUFFER_SIZE			1293
 /*! log: total size of compressed records */
-#define	WT_STAT_CONN_LOG_COMPRESS_LEN			1291
+#define	WT_STAT_CONN_LOG_COMPRESS_LEN			1294
 /*! log: written slots coalesced */
-#define	WT_STAT_CONN_LOG_SLOT_COALESCED			1292
+#define	WT_STAT_CONN_LOG_SLOT_COALESCED			1295
 /*! log: yields waiting for previous log file close */
-#define	WT_STAT_CONN_LOG_CLOSE_YIELDS			1293
+#define	WT_STAT_CONN_LOG_CLOSE_YIELDS			1296
 /*! perf: file system read latency histogram (bucket 1) - 10-49ms */
-#define	WT_STAT_CONN_PERF_HIST_FSREAD_LATENCY_LT50	1294
+#define	WT_STAT_CONN_PERF_HIST_FSREAD_LATENCY_LT50	1297
 /*! perf: file system read latency histogram (bucket 2) - 50-99ms */
-#define	WT_STAT_CONN_PERF_HIST_FSREAD_LATENCY_LT100	1295
+#define	WT_STAT_CONN_PERF_HIST_FSREAD_LATENCY_LT100	1298
 /*! perf: file system read latency histogram (bucket 3) - 100-249ms */
-#define	WT_STAT_CONN_PERF_HIST_FSREAD_LATENCY_LT250	1296
+#define	WT_STAT_CONN_PERF_HIST_FSREAD_LATENCY_LT250	1299
 /*! perf: file system read latency histogram (bucket 4) - 250-499ms */
-#define	WT_STAT_CONN_PERF_HIST_FSREAD_LATENCY_LT500	1297
+#define	WT_STAT_CONN_PERF_HIST_FSREAD_LATENCY_LT500	1300
 /*! perf: file system read latency histogram (bucket 5) - 500-999ms */
-#define	WT_STAT_CONN_PERF_HIST_FSREAD_LATENCY_LT1000	1298
+#define	WT_STAT_CONN_PERF_HIST_FSREAD_LATENCY_LT1000	1301
 /*! perf: file system read latency histogram (bucket 6) - 1000ms+ */
-#define	WT_STAT_CONN_PERF_HIST_FSREAD_LATENCY_GT1000	1299
+#define	WT_STAT_CONN_PERF_HIST_FSREAD_LATENCY_GT1000	1302
 /*! perf: file system write latency histogram (bucket 1) - 10-49ms */
-#define	WT_STAT_CONN_PERF_HIST_FSWRITE_LATENCY_LT50	1300
+#define	WT_STAT_CONN_PERF_HIST_FSWRITE_LATENCY_LT50	1303
 /*! perf: file system write latency histogram (bucket 2) - 50-99ms */
-#define	WT_STAT_CONN_PERF_HIST_FSWRITE_LATENCY_LT100	1301
+#define	WT_STAT_CONN_PERF_HIST_FSWRITE_LATENCY_LT100	1304
 /*! perf: file system write latency histogram (bucket 3) - 100-249ms */
-#define	WT_STAT_CONN_PERF_HIST_FSWRITE_LATENCY_LT250	1302
+#define	WT_STAT_CONN_PERF_HIST_FSWRITE_LATENCY_LT250	1305
 /*! perf: file system write latency histogram (bucket 4) - 250-499ms */
-#define	WT_STAT_CONN_PERF_HIST_FSWRITE_LATENCY_LT500	1303
+#define	WT_STAT_CONN_PERF_HIST_FSWRITE_LATENCY_LT500	1306
 /*! perf: file system write latency histogram (bucket 5) - 500-999ms */
-#define	WT_STAT_CONN_PERF_HIST_FSWRITE_LATENCY_LT1000	1304
+#define	WT_STAT_CONN_PERF_HIST_FSWRITE_LATENCY_LT1000	1307
 /*! perf: file system write latency histogram (bucket 6) - 1000ms+ */
-#define	WT_STAT_CONN_PERF_HIST_FSWRITE_LATENCY_GT1000	1305
+#define	WT_STAT_CONN_PERF_HIST_FSWRITE_LATENCY_GT1000	1308
 /*! perf: operation read latency histogram (bucket 1) - 100-249us */
-#define	WT_STAT_CONN_PERF_HIST_OPREAD_LATENCY_LT250	1306
+#define	WT_STAT_CONN_PERF_HIST_OPREAD_LATENCY_LT250	1309
 /*! perf: operation read latency histogram (bucket 2) - 250-499us */
-#define	WT_STAT_CONN_PERF_HIST_OPREAD_LATENCY_LT500	1307
+#define	WT_STAT_CONN_PERF_HIST_OPREAD_LATENCY_LT500	1310
 /*! perf: operation read latency histogram (bucket 3) - 500-999us */
-#define	WT_STAT_CONN_PERF_HIST_OPREAD_LATENCY_LT1000	1308
+#define	WT_STAT_CONN_PERF_HIST_OPREAD_LATENCY_LT1000	1311
 /*! perf: operation read latency histogram (bucket 4) - 1000-9999us */
-#define	WT_STAT_CONN_PERF_HIST_OPREAD_LATENCY_LT10000	1309
+#define	WT_STAT_CONN_PERF_HIST_OPREAD_LATENCY_LT10000	1312
 /*! perf: operation read latency histogram (bucket 5) - 10000us+ */
-#define	WT_STAT_CONN_PERF_HIST_OPREAD_LATENCY_GT10000	1310
+#define	WT_STAT_CONN_PERF_HIST_OPREAD_LATENCY_GT10000	1313
 /*! perf: operation write latency histogram (bucket 1) - 100-249us */
-#define	WT_STAT_CONN_PERF_HIST_OPWRITE_LATENCY_LT250	1311
+#define	WT_STAT_CONN_PERF_HIST_OPWRITE_LATENCY_LT250	1314
 /*! perf: operation write latency histogram (bucket 2) - 250-499us */
-#define	WT_STAT_CONN_PERF_HIST_OPWRITE_LATENCY_LT500	1312
+#define	WT_STAT_CONN_PERF_HIST_OPWRITE_LATENCY_LT500	1315
 /*! perf: operation write latency histogram (bucket 3) - 500-999us */
-#define	WT_STAT_CONN_PERF_HIST_OPWRITE_LATENCY_LT1000	1313
+#define	WT_STAT_CONN_PERF_HIST_OPWRITE_LATENCY_LT1000	1316
 /*! perf: operation write latency histogram (bucket 4) - 1000-9999us */
-#define	WT_STAT_CONN_PERF_HIST_OPWRITE_LATENCY_LT10000	1314
+#define	WT_STAT_CONN_PERF_HIST_OPWRITE_LATENCY_LT10000	1317
 /*! perf: operation write latency histogram (bucket 5) - 10000us+ */
-#define	WT_STAT_CONN_PERF_HIST_OPWRITE_LATENCY_GT10000	1315
+#define	WT_STAT_CONN_PERF_HIST_OPWRITE_LATENCY_GT10000	1318
 /*! reconciliation: fast-path pages deleted */
-#define	WT_STAT_CONN_REC_PAGE_DELETE_FAST		1316
+#define	WT_STAT_CONN_REC_PAGE_DELETE_FAST		1319
 /*! reconciliation: page reconciliation calls */
-#define	WT_STAT_CONN_REC_PAGES				1317
+#define	WT_STAT_CONN_REC_PAGES				1320
 /*! reconciliation: page reconciliation calls for eviction */
-#define	WT_STAT_CONN_REC_PAGES_EVICTION			1318
-=======
-#define	WT_STAT_CONN_LOCK_TABLE_WAIT_INTERNAL		1243
-/*! lock: table read lock acquisitions */
-#define	WT_STAT_CONN_LOCK_TABLE_READ_COUNT		1244
-/*! lock: table write lock acquisitions */
-#define	WT_STAT_CONN_LOCK_TABLE_WRITE_COUNT		1245
-/*! lock: txn global lock application thread time waiting (usecs) */
-#define	WT_STAT_CONN_LOCK_TXN_GLOBAL_WAIT_APPLICATION	1246
-/*! lock: txn global lock internal thread time waiting (usecs) */
-#define	WT_STAT_CONN_LOCK_TXN_GLOBAL_WAIT_INTERNAL	1247
-/*! lock: txn global read lock acquisitions */
-#define	WT_STAT_CONN_LOCK_TXN_GLOBAL_READ_COUNT		1248
-/*! lock: txn global write lock acquisitions */
-#define	WT_STAT_CONN_LOCK_TXN_GLOBAL_WRITE_COUNT	1249
-/*! log: busy returns attempting to switch slots */
-#define	WT_STAT_CONN_LOG_SLOT_SWITCH_BUSY		1250
-/*! log: force archive time sleeping (usecs) */
-#define	WT_STAT_CONN_LOG_FORCE_ARCHIVE_SLEEP		1251
-/*! log: log bytes of payload data */
-#define	WT_STAT_CONN_LOG_BYTES_PAYLOAD			1252
-/*! log: log bytes written */
-#define	WT_STAT_CONN_LOG_BYTES_WRITTEN			1253
-/*! log: log files manually zero-filled */
-#define	WT_STAT_CONN_LOG_ZERO_FILLS			1254
-/*! log: log flush operations */
-#define	WT_STAT_CONN_LOG_FLUSH				1255
-/*! log: log force write operations */
-#define	WT_STAT_CONN_LOG_FORCE_WRITE			1256
-/*! log: log force write operations skipped */
-#define	WT_STAT_CONN_LOG_FORCE_WRITE_SKIP		1257
-/*! log: log records compressed */
-#define	WT_STAT_CONN_LOG_COMPRESS_WRITES		1258
-/*! log: log records not compressed */
-#define	WT_STAT_CONN_LOG_COMPRESS_WRITE_FAILS		1259
-/*! log: log records too small to compress */
-#define	WT_STAT_CONN_LOG_COMPRESS_SMALL			1260
-/*! log: log release advances write LSN */
-#define	WT_STAT_CONN_LOG_RELEASE_WRITE_LSN		1261
-/*! log: log scan operations */
-#define	WT_STAT_CONN_LOG_SCANS				1262
-/*! log: log scan records requiring two reads */
-#define	WT_STAT_CONN_LOG_SCAN_REREADS			1263
-/*! log: log server thread advances write LSN */
-#define	WT_STAT_CONN_LOG_WRITE_LSN			1264
-/*! log: log server thread write LSN walk skipped */
-#define	WT_STAT_CONN_LOG_WRITE_LSN_SKIP			1265
-/*! log: log sync operations */
-#define	WT_STAT_CONN_LOG_SYNC				1266
-/*! log: log sync time duration (usecs) */
-#define	WT_STAT_CONN_LOG_SYNC_DURATION			1267
-/*! log: log sync_dir operations */
-#define	WT_STAT_CONN_LOG_SYNC_DIR			1268
-/*! log: log sync_dir time duration (usecs) */
-#define	WT_STAT_CONN_LOG_SYNC_DIR_DURATION		1269
-/*! log: log write operations */
-#define	WT_STAT_CONN_LOG_WRITES				1270
-/*! log: logging bytes consolidated */
-#define	WT_STAT_CONN_LOG_SLOT_CONSOLIDATED		1271
-/*! log: maximum log file size */
-#define	WT_STAT_CONN_LOG_MAX_FILESIZE			1272
-/*! log: number of pre-allocated log files to create */
-#define	WT_STAT_CONN_LOG_PREALLOC_MAX			1273
-/*! log: pre-allocated log files not ready and missed */
-#define	WT_STAT_CONN_LOG_PREALLOC_MISSED		1274
-/*! log: pre-allocated log files prepared */
-#define	WT_STAT_CONN_LOG_PREALLOC_FILES			1275
-/*! log: pre-allocated log files used */
-#define	WT_STAT_CONN_LOG_PREALLOC_USED			1276
-/*! log: records processed by log scan */
-#define	WT_STAT_CONN_LOG_SCAN_RECORDS			1277
-/*! log: slot close lost race */
-#define	WT_STAT_CONN_LOG_SLOT_CLOSE_RACE		1278
-/*! log: slot close unbuffered waits */
-#define	WT_STAT_CONN_LOG_SLOT_CLOSE_UNBUF		1279
-/*! log: slot closures */
-#define	WT_STAT_CONN_LOG_SLOT_CLOSES			1280
-/*! log: slot join atomic update races */
-#define	WT_STAT_CONN_LOG_SLOT_RACES			1281
-/*! log: slot join calls atomic updates raced */
-#define	WT_STAT_CONN_LOG_SLOT_YIELD_RACE		1282
-/*! log: slot join calls did not yield */
-#define	WT_STAT_CONN_LOG_SLOT_IMMEDIATE			1283
-/*! log: slot join calls found active slot closed */
-#define	WT_STAT_CONN_LOG_SLOT_YIELD_CLOSE		1284
-/*! log: slot join calls slept */
-#define	WT_STAT_CONN_LOG_SLOT_YIELD_SLEEP		1285
-/*! log: slot join calls yielded */
-#define	WT_STAT_CONN_LOG_SLOT_YIELD			1286
-/*! log: slot join found active slot closed */
-#define	WT_STAT_CONN_LOG_SLOT_ACTIVE_CLOSED		1287
-/*! log: slot joins yield time (usecs) */
-#define	WT_STAT_CONN_LOG_SLOT_YIELD_DURATION		1288
-/*! log: slot transitions unable to find free slot */
-#define	WT_STAT_CONN_LOG_SLOT_NO_FREE_SLOTS		1289
-/*! log: slot unbuffered writes */
-#define	WT_STAT_CONN_LOG_SLOT_UNBUFFERED		1290
-/*! log: total in-memory size of compressed records */
-#define	WT_STAT_CONN_LOG_COMPRESS_MEM			1291
-/*! log: total log buffer size */
-#define	WT_STAT_CONN_LOG_BUFFER_SIZE			1292
-/*! log: total size of compressed records */
-#define	WT_STAT_CONN_LOG_COMPRESS_LEN			1293
-/*! log: written slots coalesced */
-#define	WT_STAT_CONN_LOG_SLOT_COALESCED			1294
-/*! log: yields waiting for previous log file close */
-#define	WT_STAT_CONN_LOG_CLOSE_YIELDS			1295
-/*! perf: file system read latency histogram (bucket 1) - 10-49ms */
-#define	WT_STAT_CONN_PERF_HIST_FSREAD_LATENCY_LT50	1296
-/*! perf: file system read latency histogram (bucket 2) - 50-99ms */
-#define	WT_STAT_CONN_PERF_HIST_FSREAD_LATENCY_LT100	1297
-/*! perf: file system read latency histogram (bucket 3) - 100-249ms */
-#define	WT_STAT_CONN_PERF_HIST_FSREAD_LATENCY_LT250	1298
-/*! perf: file system read latency histogram (bucket 4) - 250-499ms */
-#define	WT_STAT_CONN_PERF_HIST_FSREAD_LATENCY_LT500	1299
-/*! perf: file system read latency histogram (bucket 5) - 500-999ms */
-#define	WT_STAT_CONN_PERF_HIST_FSREAD_LATENCY_LT1000	1300
-/*! perf: file system read latency histogram (bucket 6) - 1000ms+ */
-#define	WT_STAT_CONN_PERF_HIST_FSREAD_LATENCY_GT1000	1301
-/*! perf: file system write latency histogram (bucket 1) - 10-49ms */
-#define	WT_STAT_CONN_PERF_HIST_FSWRITE_LATENCY_LT50	1302
-/*! perf: file system write latency histogram (bucket 2) - 50-99ms */
-#define	WT_STAT_CONN_PERF_HIST_FSWRITE_LATENCY_LT100	1303
-/*! perf: file system write latency histogram (bucket 3) - 100-249ms */
-#define	WT_STAT_CONN_PERF_HIST_FSWRITE_LATENCY_LT250	1304
-/*! perf: file system write latency histogram (bucket 4) - 250-499ms */
-#define	WT_STAT_CONN_PERF_HIST_FSWRITE_LATENCY_LT500	1305
-/*! perf: file system write latency histogram (bucket 5) - 500-999ms */
-#define	WT_STAT_CONN_PERF_HIST_FSWRITE_LATENCY_LT1000	1306
-/*! perf: file system write latency histogram (bucket 6) - 1000ms+ */
-#define	WT_STAT_CONN_PERF_HIST_FSWRITE_LATENCY_GT1000	1307
-/*! perf: operation read latency histogram (bucket 1) - 100-249us */
-#define	WT_STAT_CONN_PERF_HIST_OPREAD_LATENCY_LT250	1308
-/*! perf: operation read latency histogram (bucket 2) - 250-499us */
-#define	WT_STAT_CONN_PERF_HIST_OPREAD_LATENCY_LT500	1309
-/*! perf: operation read latency histogram (bucket 3) - 500-999us */
-#define	WT_STAT_CONN_PERF_HIST_OPREAD_LATENCY_LT1000	1310
-/*! perf: operation read latency histogram (bucket 4) - 1000-9999us */
-#define	WT_STAT_CONN_PERF_HIST_OPREAD_LATENCY_LT10000	1311
-/*! perf: operation read latency histogram (bucket 5) - 10000us+ */
-#define	WT_STAT_CONN_PERF_HIST_OPREAD_LATENCY_GT10000	1312
-/*! perf: operation write latency histogram (bucket 1) - 100-249us */
-#define	WT_STAT_CONN_PERF_HIST_OPWRITE_LATENCY_LT250	1313
-/*! perf: operation write latency histogram (bucket 2) - 250-499us */
-#define	WT_STAT_CONN_PERF_HIST_OPWRITE_LATENCY_LT500	1314
-/*! perf: operation write latency histogram (bucket 3) - 500-999us */
-#define	WT_STAT_CONN_PERF_HIST_OPWRITE_LATENCY_LT1000	1315
-/*! perf: operation write latency histogram (bucket 4) - 1000-9999us */
-#define	WT_STAT_CONN_PERF_HIST_OPWRITE_LATENCY_LT10000	1316
-/*! perf: operation write latency histogram (bucket 5) - 10000us+ */
-#define	WT_STAT_CONN_PERF_HIST_OPWRITE_LATENCY_GT10000	1317
-/*! reconciliation: fast-path pages deleted */
-#define	WT_STAT_CONN_REC_PAGE_DELETE_FAST		1318
-/*! reconciliation: page reconciliation calls */
-#define	WT_STAT_CONN_REC_PAGES				1319
-/*! reconciliation: page reconciliation calls for eviction */
-#define	WT_STAT_CONN_REC_PAGES_EVICTION			1320
->>>>>>> 97ce8c0d
+#define	WT_STAT_CONN_REC_PAGES_EVICTION			1321
 /*!
  * reconciliation: page reconciliation calls that resulted in values with
  * prepared transaction metadata
  */
-<<<<<<< HEAD
-#define	WT_STAT_CONN_REC_PAGES_WITH_PREPARE		1319
-=======
-#define	WT_STAT_CONN_REC_PAGES_WITH_PREPARE		1321
->>>>>>> 97ce8c0d
+#define	WT_STAT_CONN_REC_PAGES_WITH_PREPARE		1322
 /*!
  * reconciliation: page reconciliation calls that resulted in values with
  * timestamps
  */
-<<<<<<< HEAD
-#define	WT_STAT_CONN_REC_PAGES_WITH_TS			1320
-=======
-#define	WT_STAT_CONN_REC_PAGES_WITH_TS			1322
->>>>>>> 97ce8c0d
+#define	WT_STAT_CONN_REC_PAGES_WITH_TS			1323
 /*!
  * reconciliation: page reconciliation calls that resulted in values with
  * transaction ids
  */
-<<<<<<< HEAD
-#define	WT_STAT_CONN_REC_PAGES_WITH_TXN			1321
+#define	WT_STAT_CONN_REC_PAGES_WITH_TXN			1324
 /*! reconciliation: pages deleted */
-#define	WT_STAT_CONN_REC_PAGE_DELETE			1322
+#define	WT_STAT_CONN_REC_PAGE_DELETE			1325
 /*!
  * reconciliation: pages written including an aggregated newest start
  * durable timestamp
  */
-#define	WT_STAT_CONN_REC_TIME_AGGR_NEWEST_START_DURABLE_TS	1323
+#define	WT_STAT_CONN_REC_TIME_AGGR_NEWEST_START_DURABLE_TS	1326
 /*!
  * reconciliation: pages written including an aggregated newest stop
  * durable timestamp
  */
-#define	WT_STAT_CONN_REC_TIME_AGGR_NEWEST_STOP_DURABLE_TS	1324
+#define	WT_STAT_CONN_REC_TIME_AGGR_NEWEST_STOP_DURABLE_TS	1327
 /*!
  * reconciliation: pages written including an aggregated newest stop
  * timestamp
  */
-#define	WT_STAT_CONN_REC_TIME_AGGR_NEWEST_STOP_TS	1325
+#define	WT_STAT_CONN_REC_TIME_AGGR_NEWEST_STOP_TS	1328
 /*!
  * reconciliation: pages written including an aggregated newest stop
  * transaction ID
  */
-#define	WT_STAT_CONN_REC_TIME_AGGR_NEWEST_STOP_TXN	1326
+#define	WT_STAT_CONN_REC_TIME_AGGR_NEWEST_STOP_TXN	1329
 /*!
  * reconciliation: pages written including an aggregated oldest start
  * timestamp
  */
-#define	WT_STAT_CONN_REC_TIME_AGGR_OLDEST_START_TS	1327
+#define	WT_STAT_CONN_REC_TIME_AGGR_OLDEST_START_TS	1330
 /*!
  * reconciliation: pages written including an aggregated oldest start
  * transaction ID
  */
-#define	WT_STAT_CONN_REC_TIME_AGGR_OLDEST_START_TXN	1328
+#define	WT_STAT_CONN_REC_TIME_AGGR_OLDEST_START_TXN	1331
 /*! reconciliation: pages written including an aggregated prepare */
-#define	WT_STAT_CONN_REC_TIME_AGGR_PREPARED		1329
+#define	WT_STAT_CONN_REC_TIME_AGGR_PREPARED		1332
 /*! reconciliation: pages written including at least one prepare state */
-#define	WT_STAT_CONN_REC_TIME_PAGES_PREPARED		1330
+#define	WT_STAT_CONN_REC_TIME_PAGES_PREPARED		1333
 /*!
  * reconciliation: pages written including at least one start durable
  * timestamp
  */
-#define	WT_STAT_CONN_REC_TIME_PAGES_DURABLE_START_TS	1331
+#define	WT_STAT_CONN_REC_TIME_PAGES_DURABLE_START_TS	1334
 /*! reconciliation: pages written including at least one start timestamp */
-#define	WT_STAT_CONN_REC_TIME_PAGES_START_TS		1332
+#define	WT_STAT_CONN_REC_TIME_PAGES_START_TS		1335
 /*!
  * reconciliation: pages written including at least one start transaction
  * ID
  */
-#define	WT_STAT_CONN_REC_TIME_PAGES_START_TXN		1333
+#define	WT_STAT_CONN_REC_TIME_PAGES_START_TXN		1336
 /*!
  * reconciliation: pages written including at least one stop durable
  * timestamp
  */
-#define	WT_STAT_CONN_REC_TIME_PAGES_DURABLE_STOP_TS	1334
+#define	WT_STAT_CONN_REC_TIME_PAGES_DURABLE_STOP_TS	1337
 /*! reconciliation: pages written including at least one stop timestamp */
-#define	WT_STAT_CONN_REC_TIME_PAGES_STOP_TS		1335
+#define	WT_STAT_CONN_REC_TIME_PAGES_STOP_TS		1338
 /*!
  * reconciliation: pages written including at least one stop transaction
  * ID
  */
-#define	WT_STAT_CONN_REC_TIME_PAGES_STOP_TXN		1336
+#define	WT_STAT_CONN_REC_TIME_PAGES_STOP_TXN		1339
 /*! reconciliation: records written including a prepare state */
-#define	WT_STAT_CONN_REC_TIME_PREPARED			1337
+#define	WT_STAT_CONN_REC_TIME_PREPARED			1340
 /*! reconciliation: records written including a start durable timestamp */
-#define	WT_STAT_CONN_REC_TIME_DURABLE_START_TS		1338
+#define	WT_STAT_CONN_REC_TIME_DURABLE_START_TS		1341
 /*! reconciliation: records written including a start timestamp */
-#define	WT_STAT_CONN_REC_TIME_START_TS			1339
+#define	WT_STAT_CONN_REC_TIME_START_TS			1342
 /*! reconciliation: records written including a start transaction ID */
-#define	WT_STAT_CONN_REC_TIME_START_TXN			1340
+#define	WT_STAT_CONN_REC_TIME_START_TXN			1343
 /*! reconciliation: records written including a stop durable timestamp */
-#define	WT_STAT_CONN_REC_TIME_DURABLE_STOP_TS		1341
+#define	WT_STAT_CONN_REC_TIME_DURABLE_STOP_TS		1344
 /*! reconciliation: records written including a stop timestamp */
-#define	WT_STAT_CONN_REC_TIME_STOP_TS			1342
+#define	WT_STAT_CONN_REC_TIME_STOP_TS			1345
 /*! reconciliation: records written including a stop transaction ID */
-#define	WT_STAT_CONN_REC_TIME_STOP_TXN			1343
+#define	WT_STAT_CONN_REC_TIME_STOP_TXN			1346
 /*! reconciliation: split bytes currently awaiting free */
-#define	WT_STAT_CONN_REC_SPLIT_STASHED_BYTES		1344
+#define	WT_STAT_CONN_REC_SPLIT_STASHED_BYTES		1347
 /*! reconciliation: split objects currently awaiting free */
-#define	WT_STAT_CONN_REC_SPLIT_STASHED_OBJECTS		1345
+#define	WT_STAT_CONN_REC_SPLIT_STASHED_OBJECTS		1348
 /*! session: open session count */
-#define	WT_STAT_CONN_SESSION_OPEN			1346
+#define	WT_STAT_CONN_SESSION_OPEN			1349
 /*! session: session query timestamp calls */
-#define	WT_STAT_CONN_SESSION_QUERY_TS			1347
+#define	WT_STAT_CONN_SESSION_QUERY_TS			1350
 /*! session: table alter failed calls */
-#define	WT_STAT_CONN_SESSION_TABLE_ALTER_FAIL		1348
+#define	WT_STAT_CONN_SESSION_TABLE_ALTER_FAIL		1351
 /*! session: table alter successful calls */
-#define	WT_STAT_CONN_SESSION_TABLE_ALTER_SUCCESS	1349
+#define	WT_STAT_CONN_SESSION_TABLE_ALTER_SUCCESS	1352
 /*! session: table alter unchanged and skipped */
-#define	WT_STAT_CONN_SESSION_TABLE_ALTER_SKIP		1350
+#define	WT_STAT_CONN_SESSION_TABLE_ALTER_SKIP		1353
 /*! session: table compact failed calls */
-#define	WT_STAT_CONN_SESSION_TABLE_COMPACT_FAIL		1351
+#define	WT_STAT_CONN_SESSION_TABLE_COMPACT_FAIL		1354
 /*! session: table compact successful calls */
-#define	WT_STAT_CONN_SESSION_TABLE_COMPACT_SUCCESS	1352
+#define	WT_STAT_CONN_SESSION_TABLE_COMPACT_SUCCESS	1355
 /*! session: table create failed calls */
-#define	WT_STAT_CONN_SESSION_TABLE_CREATE_FAIL		1353
+#define	WT_STAT_CONN_SESSION_TABLE_CREATE_FAIL		1356
 /*! session: table create successful calls */
-#define	WT_STAT_CONN_SESSION_TABLE_CREATE_SUCCESS	1354
+#define	WT_STAT_CONN_SESSION_TABLE_CREATE_SUCCESS	1357
 /*! session: table drop failed calls */
-#define	WT_STAT_CONN_SESSION_TABLE_DROP_FAIL		1355
+#define	WT_STAT_CONN_SESSION_TABLE_DROP_FAIL		1358
 /*! session: table drop successful calls */
-#define	WT_STAT_CONN_SESSION_TABLE_DROP_SUCCESS		1356
+#define	WT_STAT_CONN_SESSION_TABLE_DROP_SUCCESS		1359
 /*! session: table import failed calls */
-#define	WT_STAT_CONN_SESSION_TABLE_IMPORT_FAIL		1357
+#define	WT_STAT_CONN_SESSION_TABLE_IMPORT_FAIL		1360
 /*! session: table import successful calls */
-#define	WT_STAT_CONN_SESSION_TABLE_IMPORT_SUCCESS	1358
+#define	WT_STAT_CONN_SESSION_TABLE_IMPORT_SUCCESS	1361
 /*! session: table rebalance failed calls */
-#define	WT_STAT_CONN_SESSION_TABLE_REBALANCE_FAIL	1359
+#define	WT_STAT_CONN_SESSION_TABLE_REBALANCE_FAIL	1362
 /*! session: table rebalance successful calls */
-#define	WT_STAT_CONN_SESSION_TABLE_REBALANCE_SUCCESS	1360
+#define	WT_STAT_CONN_SESSION_TABLE_REBALANCE_SUCCESS	1363
 /*! session: table rename failed calls */
-#define	WT_STAT_CONN_SESSION_TABLE_RENAME_FAIL		1361
+#define	WT_STAT_CONN_SESSION_TABLE_RENAME_FAIL		1364
 /*! session: table rename successful calls */
-#define	WT_STAT_CONN_SESSION_TABLE_RENAME_SUCCESS	1362
+#define	WT_STAT_CONN_SESSION_TABLE_RENAME_SUCCESS	1365
 /*! session: table salvage failed calls */
-#define	WT_STAT_CONN_SESSION_TABLE_SALVAGE_FAIL		1363
+#define	WT_STAT_CONN_SESSION_TABLE_SALVAGE_FAIL		1366
 /*! session: table salvage successful calls */
-#define	WT_STAT_CONN_SESSION_TABLE_SALVAGE_SUCCESS	1364
+#define	WT_STAT_CONN_SESSION_TABLE_SALVAGE_SUCCESS	1367
 /*! session: table truncate failed calls */
-#define	WT_STAT_CONN_SESSION_TABLE_TRUNCATE_FAIL	1365
+#define	WT_STAT_CONN_SESSION_TABLE_TRUNCATE_FAIL	1368
 /*! session: table truncate successful calls */
-#define	WT_STAT_CONN_SESSION_TABLE_TRUNCATE_SUCCESS	1366
+#define	WT_STAT_CONN_SESSION_TABLE_TRUNCATE_SUCCESS	1369
 /*! session: table verify failed calls */
-#define	WT_STAT_CONN_SESSION_TABLE_VERIFY_FAIL		1367
+#define	WT_STAT_CONN_SESSION_TABLE_VERIFY_FAIL		1370
 /*! session: table verify successful calls */
-#define	WT_STAT_CONN_SESSION_TABLE_VERIFY_SUCCESS	1368
+#define	WT_STAT_CONN_SESSION_TABLE_VERIFY_SUCCESS	1371
 /*! thread-state: active filesystem fsync calls */
-#define	WT_STAT_CONN_THREAD_FSYNC_ACTIVE		1369
+#define	WT_STAT_CONN_THREAD_FSYNC_ACTIVE		1372
 /*! thread-state: active filesystem read calls */
-#define	WT_STAT_CONN_THREAD_READ_ACTIVE			1370
+#define	WT_STAT_CONN_THREAD_READ_ACTIVE			1373
 /*! thread-state: active filesystem write calls */
-#define	WT_STAT_CONN_THREAD_WRITE_ACTIVE		1371
+#define	WT_STAT_CONN_THREAD_WRITE_ACTIVE		1374
 /*! thread-yield: application thread time evicting (usecs) */
-#define	WT_STAT_CONN_APPLICATION_EVICT_TIME		1372
+#define	WT_STAT_CONN_APPLICATION_EVICT_TIME		1375
 /*! thread-yield: application thread time waiting for cache (usecs) */
-#define	WT_STAT_CONN_APPLICATION_CACHE_TIME		1373
-=======
-#define	WT_STAT_CONN_REC_PAGES_WITH_TXN			1323
-/*! reconciliation: pages deleted */
-#define	WT_STAT_CONN_REC_PAGE_DELETE			1324
-/*! reconciliation: split bytes currently awaiting free */
-#define	WT_STAT_CONN_REC_SPLIT_STASHED_BYTES		1325
-/*! reconciliation: split objects currently awaiting free */
-#define	WT_STAT_CONN_REC_SPLIT_STASHED_OBJECTS		1326
-/*! session: open session count */
-#define	WT_STAT_CONN_SESSION_OPEN			1327
-/*! session: session query timestamp calls */
-#define	WT_STAT_CONN_SESSION_QUERY_TS			1328
-/*! session: table alter failed calls */
-#define	WT_STAT_CONN_SESSION_TABLE_ALTER_FAIL		1329
-/*! session: table alter successful calls */
-#define	WT_STAT_CONN_SESSION_TABLE_ALTER_SUCCESS	1330
-/*! session: table alter unchanged and skipped */
-#define	WT_STAT_CONN_SESSION_TABLE_ALTER_SKIP		1331
-/*! session: table compact failed calls */
-#define	WT_STAT_CONN_SESSION_TABLE_COMPACT_FAIL		1332
-/*! session: table compact successful calls */
-#define	WT_STAT_CONN_SESSION_TABLE_COMPACT_SUCCESS	1333
-/*! session: table create failed calls */
-#define	WT_STAT_CONN_SESSION_TABLE_CREATE_FAIL		1334
-/*! session: table create successful calls */
-#define	WT_STAT_CONN_SESSION_TABLE_CREATE_SUCCESS	1335
-/*! session: table drop failed calls */
-#define	WT_STAT_CONN_SESSION_TABLE_DROP_FAIL		1336
-/*! session: table drop successful calls */
-#define	WT_STAT_CONN_SESSION_TABLE_DROP_SUCCESS		1337
-/*! session: table import failed calls */
-#define	WT_STAT_CONN_SESSION_TABLE_IMPORT_FAIL		1338
-/*! session: table import successful calls */
-#define	WT_STAT_CONN_SESSION_TABLE_IMPORT_SUCCESS	1339
-/*! session: table rebalance failed calls */
-#define	WT_STAT_CONN_SESSION_TABLE_REBALANCE_FAIL	1340
-/*! session: table rebalance successful calls */
-#define	WT_STAT_CONN_SESSION_TABLE_REBALANCE_SUCCESS	1341
-/*! session: table rename failed calls */
-#define	WT_STAT_CONN_SESSION_TABLE_RENAME_FAIL		1342
-/*! session: table rename successful calls */
-#define	WT_STAT_CONN_SESSION_TABLE_RENAME_SUCCESS	1343
-/*! session: table salvage failed calls */
-#define	WT_STAT_CONN_SESSION_TABLE_SALVAGE_FAIL		1344
-/*! session: table salvage successful calls */
-#define	WT_STAT_CONN_SESSION_TABLE_SALVAGE_SUCCESS	1345
-/*! session: table truncate failed calls */
-#define	WT_STAT_CONN_SESSION_TABLE_TRUNCATE_FAIL	1346
-/*! session: table truncate successful calls */
-#define	WT_STAT_CONN_SESSION_TABLE_TRUNCATE_SUCCESS	1347
-/*! session: table verify failed calls */
-#define	WT_STAT_CONN_SESSION_TABLE_VERIFY_FAIL		1348
-/*! session: table verify successful calls */
-#define	WT_STAT_CONN_SESSION_TABLE_VERIFY_SUCCESS	1349
-/*! thread-state: active filesystem fsync calls */
-#define	WT_STAT_CONN_THREAD_FSYNC_ACTIVE		1350
-/*! thread-state: active filesystem read calls */
-#define	WT_STAT_CONN_THREAD_READ_ACTIVE			1351
-/*! thread-state: active filesystem write calls */
-#define	WT_STAT_CONN_THREAD_WRITE_ACTIVE		1352
-/*! thread-yield: application thread time evicting (usecs) */
-#define	WT_STAT_CONN_APPLICATION_EVICT_TIME		1353
-/*! thread-yield: application thread time waiting for cache (usecs) */
-#define	WT_STAT_CONN_APPLICATION_CACHE_TIME		1354
->>>>>>> 97ce8c0d
+#define	WT_STAT_CONN_APPLICATION_CACHE_TIME		1376
 /*!
  * thread-yield: connection close blocked waiting for transaction state
  * stabilization
  */
-<<<<<<< HEAD
-#define	WT_STAT_CONN_TXN_RELEASE_BLOCKED		1374
+#define	WT_STAT_CONN_TXN_RELEASE_BLOCKED		1377
 /*! thread-yield: connection close yielded for lsm manager shutdown */
-#define	WT_STAT_CONN_CONN_CLOSE_BLOCKED_LSM		1375
+#define	WT_STAT_CONN_CONN_CLOSE_BLOCKED_LSM		1378
 /*! thread-yield: data handle lock yielded */
-#define	WT_STAT_CONN_DHANDLE_LOCK_BLOCKED		1376
-=======
-#define	WT_STAT_CONN_TXN_RELEASE_BLOCKED		1355
-/*! thread-yield: connection close yielded for lsm manager shutdown */
-#define	WT_STAT_CONN_CONN_CLOSE_BLOCKED_LSM		1356
-/*! thread-yield: data handle lock yielded */
-#define	WT_STAT_CONN_DHANDLE_LOCK_BLOCKED		1357
->>>>>>> 97ce8c0d
+#define	WT_STAT_CONN_DHANDLE_LOCK_BLOCKED		1379
 /*!
  * thread-yield: get reference for page index and slot time sleeping
  * (usecs)
  */
-<<<<<<< HEAD
-#define	WT_STAT_CONN_PAGE_INDEX_SLOT_REF_BLOCKED	1377
+#define	WT_STAT_CONN_PAGE_INDEX_SLOT_REF_BLOCKED	1380
 /*! thread-yield: log server sync yielded for log write */
-#define	WT_STAT_CONN_LOG_SERVER_SYNC_BLOCKED		1378
+#define	WT_STAT_CONN_LOG_SERVER_SYNC_BLOCKED		1381
 /*! thread-yield: page access yielded due to prepare state change */
-#define	WT_STAT_CONN_PREPARED_TRANSITION_BLOCKED_PAGE	1379
+#define	WT_STAT_CONN_PREPARED_TRANSITION_BLOCKED_PAGE	1382
 /*! thread-yield: page acquire busy blocked */
-#define	WT_STAT_CONN_PAGE_BUSY_BLOCKED			1380
+#define	WT_STAT_CONN_PAGE_BUSY_BLOCKED			1383
 /*! thread-yield: page acquire eviction blocked */
-#define	WT_STAT_CONN_PAGE_FORCIBLE_EVICT_BLOCKED	1381
+#define	WT_STAT_CONN_PAGE_FORCIBLE_EVICT_BLOCKED	1384
 /*! thread-yield: page acquire locked blocked */
-#define	WT_STAT_CONN_PAGE_LOCKED_BLOCKED		1382
+#define	WT_STAT_CONN_PAGE_LOCKED_BLOCKED		1385
 /*! thread-yield: page acquire read blocked */
-#define	WT_STAT_CONN_PAGE_READ_BLOCKED			1383
+#define	WT_STAT_CONN_PAGE_READ_BLOCKED			1386
 /*! thread-yield: page acquire time sleeping (usecs) */
-#define	WT_STAT_CONN_PAGE_SLEEP				1384
-=======
-#define	WT_STAT_CONN_PAGE_INDEX_SLOT_REF_BLOCKED	1358
-/*! thread-yield: log server sync yielded for log write */
-#define	WT_STAT_CONN_LOG_SERVER_SYNC_BLOCKED		1359
-/*! thread-yield: page access yielded due to prepare state change */
-#define	WT_STAT_CONN_PREPARED_TRANSITION_BLOCKED_PAGE	1360
-/*! thread-yield: page acquire busy blocked */
-#define	WT_STAT_CONN_PAGE_BUSY_BLOCKED			1361
-/*! thread-yield: page acquire eviction blocked */
-#define	WT_STAT_CONN_PAGE_FORCIBLE_EVICT_BLOCKED	1362
-/*! thread-yield: page acquire locked blocked */
-#define	WT_STAT_CONN_PAGE_LOCKED_BLOCKED		1363
-/*! thread-yield: page acquire read blocked */
-#define	WT_STAT_CONN_PAGE_READ_BLOCKED			1364
-/*! thread-yield: page acquire time sleeping (usecs) */
-#define	WT_STAT_CONN_PAGE_SLEEP				1365
->>>>>>> 97ce8c0d
+#define	WT_STAT_CONN_PAGE_SLEEP				1387
 /*!
  * thread-yield: page delete rollback time sleeping for state change
  * (usecs)
  */
-<<<<<<< HEAD
-#define	WT_STAT_CONN_PAGE_DEL_ROLLBACK_BLOCKED		1385
+#define	WT_STAT_CONN_PAGE_DEL_ROLLBACK_BLOCKED		1388
 /*! thread-yield: page reconciliation yielded due to child modification */
-#define	WT_STAT_CONN_CHILD_MODIFY_BLOCKED_PAGE		1386
+#define	WT_STAT_CONN_CHILD_MODIFY_BLOCKED_PAGE		1389
 /*! transaction: Number of prepared updates */
-#define	WT_STAT_CONN_TXN_PREPARED_UPDATES_COUNT		1387
+#define	WT_STAT_CONN_TXN_PREPARED_UPDATES_COUNT		1390
 /*! transaction: durable timestamp queue entries walked */
-#define	WT_STAT_CONN_TXN_DURABLE_QUEUE_WALKED		1388
+#define	WT_STAT_CONN_TXN_DURABLE_QUEUE_WALKED		1391
 /*! transaction: durable timestamp queue insert to empty */
-#define	WT_STAT_CONN_TXN_DURABLE_QUEUE_EMPTY		1389
+#define	WT_STAT_CONN_TXN_DURABLE_QUEUE_EMPTY		1392
 /*! transaction: durable timestamp queue inserts to head */
-#define	WT_STAT_CONN_TXN_DURABLE_QUEUE_HEAD		1390
+#define	WT_STAT_CONN_TXN_DURABLE_QUEUE_HEAD		1393
 /*! transaction: durable timestamp queue inserts total */
-#define	WT_STAT_CONN_TXN_DURABLE_QUEUE_INSERTS		1391
+#define	WT_STAT_CONN_TXN_DURABLE_QUEUE_INSERTS		1394
 /*! transaction: durable timestamp queue length */
-#define	WT_STAT_CONN_TXN_DURABLE_QUEUE_LEN		1392
+#define	WT_STAT_CONN_TXN_DURABLE_QUEUE_LEN		1395
 /*! transaction: prepared transactions */
-#define	WT_STAT_CONN_TXN_PREPARE			1393
+#define	WT_STAT_CONN_TXN_PREPARE			1396
 /*! transaction: prepared transactions committed */
-#define	WT_STAT_CONN_TXN_PREPARE_COMMIT			1394
+#define	WT_STAT_CONN_TXN_PREPARE_COMMIT			1397
 /*! transaction: prepared transactions currently active */
-#define	WT_STAT_CONN_TXN_PREPARE_ACTIVE			1395
+#define	WT_STAT_CONN_TXN_PREPARE_ACTIVE			1398
 /*! transaction: prepared transactions rolled back */
-#define	WT_STAT_CONN_TXN_PREPARE_ROLLBACK		1396
+#define	WT_STAT_CONN_TXN_PREPARE_ROLLBACK		1399
 /*! transaction: query timestamp calls */
-#define	WT_STAT_CONN_TXN_QUERY_TS			1397
+#define	WT_STAT_CONN_TXN_QUERY_TS			1400
 /*! transaction: read timestamp queue entries walked */
-#define	WT_STAT_CONN_TXN_READ_QUEUE_WALKED		1398
+#define	WT_STAT_CONN_TXN_READ_QUEUE_WALKED		1401
 /*! transaction: read timestamp queue insert to empty */
-#define	WT_STAT_CONN_TXN_READ_QUEUE_EMPTY		1399
+#define	WT_STAT_CONN_TXN_READ_QUEUE_EMPTY		1402
 /*! transaction: read timestamp queue inserts to head */
-#define	WT_STAT_CONN_TXN_READ_QUEUE_HEAD		1400
+#define	WT_STAT_CONN_TXN_READ_QUEUE_HEAD		1403
 /*! transaction: read timestamp queue inserts total */
-#define	WT_STAT_CONN_TXN_READ_QUEUE_INSERTS		1401
+#define	WT_STAT_CONN_TXN_READ_QUEUE_INSERTS		1404
 /*! transaction: read timestamp queue length */
-#define	WT_STAT_CONN_TXN_READ_QUEUE_LEN			1402
+#define	WT_STAT_CONN_TXN_READ_QUEUE_LEN			1405
 /*! transaction: rollback to stable calls */
-#define	WT_STAT_CONN_TXN_RTS				1403
+#define	WT_STAT_CONN_TXN_RTS				1406
 /*! transaction: rollback to stable keys removed */
-#define	WT_STAT_CONN_TXN_RTS_KEYS_REMOVED		1404
+#define	WT_STAT_CONN_TXN_RTS_KEYS_REMOVED		1407
 /*! transaction: rollback to stable keys restored */
-#define	WT_STAT_CONN_TXN_RTS_KEYS_RESTORED		1405
+#define	WT_STAT_CONN_TXN_RTS_KEYS_RESTORED		1408
 /*! transaction: rollback to stable pages visited */
-#define	WT_STAT_CONN_TXN_RTS_PAGES_VISITED		1406
+#define	WT_STAT_CONN_TXN_RTS_PAGES_VISITED		1409
 /*! transaction: rollback to stable updates aborted */
-#define	WT_STAT_CONN_TXN_RTS_UPD_ABORTED		1407
+#define	WT_STAT_CONN_TXN_RTS_UPD_ABORTED		1410
 /*! transaction: rollback to stable updates removed from history store */
-#define	WT_STAT_CONN_TXN_RTS_HS_REMOVED			1408
+#define	WT_STAT_CONN_TXN_RTS_HS_REMOVED			1411
 /*! transaction: set timestamp calls */
-#define	WT_STAT_CONN_TXN_SET_TS				1409
+#define	WT_STAT_CONN_TXN_SET_TS				1412
 /*! transaction: set timestamp durable calls */
-#define	WT_STAT_CONN_TXN_SET_TS_DURABLE			1410
+#define	WT_STAT_CONN_TXN_SET_TS_DURABLE			1413
 /*! transaction: set timestamp durable updates */
-#define	WT_STAT_CONN_TXN_SET_TS_DURABLE_UPD		1411
+#define	WT_STAT_CONN_TXN_SET_TS_DURABLE_UPD		1414
 /*! transaction: set timestamp oldest calls */
-#define	WT_STAT_CONN_TXN_SET_TS_OLDEST			1412
+#define	WT_STAT_CONN_TXN_SET_TS_OLDEST			1415
 /*! transaction: set timestamp oldest updates */
-#define	WT_STAT_CONN_TXN_SET_TS_OLDEST_UPD		1413
+#define	WT_STAT_CONN_TXN_SET_TS_OLDEST_UPD		1416
 /*! transaction: set timestamp stable calls */
-#define	WT_STAT_CONN_TXN_SET_TS_STABLE			1414
+#define	WT_STAT_CONN_TXN_SET_TS_STABLE			1417
 /*! transaction: set timestamp stable updates */
-#define	WT_STAT_CONN_TXN_SET_TS_STABLE_UPD		1415
+#define	WT_STAT_CONN_TXN_SET_TS_STABLE_UPD		1418
 /*! transaction: transaction begins */
-#define	WT_STAT_CONN_TXN_BEGIN				1416
+#define	WT_STAT_CONN_TXN_BEGIN				1419
 /*! transaction: transaction checkpoint currently running */
-#define	WT_STAT_CONN_TXN_CHECKPOINT_RUNNING		1417
+#define	WT_STAT_CONN_TXN_CHECKPOINT_RUNNING		1420
 /*! transaction: transaction checkpoint generation */
-#define	WT_STAT_CONN_TXN_CHECKPOINT_GENERATION		1418
-=======
-#define	WT_STAT_CONN_PAGE_DEL_ROLLBACK_BLOCKED		1366
-/*! thread-yield: page reconciliation yielded due to child modification */
-#define	WT_STAT_CONN_CHILD_MODIFY_BLOCKED_PAGE		1367
-/*! transaction: Number of prepared updates */
-#define	WT_STAT_CONN_TXN_PREPARED_UPDATES_COUNT		1368
-/*! transaction: durable timestamp queue entries walked */
-#define	WT_STAT_CONN_TXN_DURABLE_QUEUE_WALKED		1369
-/*! transaction: durable timestamp queue insert to empty */
-#define	WT_STAT_CONN_TXN_DURABLE_QUEUE_EMPTY		1370
-/*! transaction: durable timestamp queue inserts to head */
-#define	WT_STAT_CONN_TXN_DURABLE_QUEUE_HEAD		1371
-/*! transaction: durable timestamp queue inserts total */
-#define	WT_STAT_CONN_TXN_DURABLE_QUEUE_INSERTS		1372
-/*! transaction: durable timestamp queue length */
-#define	WT_STAT_CONN_TXN_DURABLE_QUEUE_LEN		1373
-/*! transaction: prepared transactions */
-#define	WT_STAT_CONN_TXN_PREPARE			1374
-/*! transaction: prepared transactions committed */
-#define	WT_STAT_CONN_TXN_PREPARE_COMMIT			1375
-/*! transaction: prepared transactions currently active */
-#define	WT_STAT_CONN_TXN_PREPARE_ACTIVE			1376
-/*! transaction: prepared transactions rolled back */
-#define	WT_STAT_CONN_TXN_PREPARE_ROLLBACK		1377
-/*! transaction: query timestamp calls */
-#define	WT_STAT_CONN_TXN_QUERY_TS			1378
-/*! transaction: read timestamp queue entries walked */
-#define	WT_STAT_CONN_TXN_READ_QUEUE_WALKED		1379
-/*! transaction: read timestamp queue insert to empty */
-#define	WT_STAT_CONN_TXN_READ_QUEUE_EMPTY		1380
-/*! transaction: read timestamp queue inserts to head */
-#define	WT_STAT_CONN_TXN_READ_QUEUE_HEAD		1381
-/*! transaction: read timestamp queue inserts total */
-#define	WT_STAT_CONN_TXN_READ_QUEUE_INSERTS		1382
-/*! transaction: read timestamp queue length */
-#define	WT_STAT_CONN_TXN_READ_QUEUE_LEN			1383
-/*! transaction: rollback to stable calls */
-#define	WT_STAT_CONN_TXN_RTS				1384
-/*! transaction: rollback to stable keys removed */
-#define	WT_STAT_CONN_TXN_RTS_KEYS_REMOVED		1385
-/*! transaction: rollback to stable keys restored */
-#define	WT_STAT_CONN_TXN_RTS_KEYS_RESTORED		1386
-/*! transaction: rollback to stable pages visited */
-#define	WT_STAT_CONN_TXN_RTS_PAGES_VISITED		1387
-/*! transaction: rollback to stable updates aborted */
-#define	WT_STAT_CONN_TXN_RTS_UPD_ABORTED		1388
-/*! transaction: rollback to stable updates removed from history store */
-#define	WT_STAT_CONN_TXN_RTS_HS_REMOVED			1389
-/*! transaction: set timestamp calls */
-#define	WT_STAT_CONN_TXN_SET_TS				1390
-/*! transaction: set timestamp durable calls */
-#define	WT_STAT_CONN_TXN_SET_TS_DURABLE			1391
-/*! transaction: set timestamp durable updates */
-#define	WT_STAT_CONN_TXN_SET_TS_DURABLE_UPD		1392
-/*! transaction: set timestamp oldest calls */
-#define	WT_STAT_CONN_TXN_SET_TS_OLDEST			1393
-/*! transaction: set timestamp oldest updates */
-#define	WT_STAT_CONN_TXN_SET_TS_OLDEST_UPD		1394
-/*! transaction: set timestamp stable calls */
-#define	WT_STAT_CONN_TXN_SET_TS_STABLE			1395
-/*! transaction: set timestamp stable updates */
-#define	WT_STAT_CONN_TXN_SET_TS_STABLE_UPD		1396
-/*! transaction: transaction begins */
-#define	WT_STAT_CONN_TXN_BEGIN				1397
-/*! transaction: transaction checkpoint currently running */
-#define	WT_STAT_CONN_TXN_CHECKPOINT_RUNNING		1398
-/*! transaction: transaction checkpoint generation */
-#define	WT_STAT_CONN_TXN_CHECKPOINT_GENERATION		1399
->>>>>>> 97ce8c0d
+#define	WT_STAT_CONN_TXN_CHECKPOINT_GENERATION		1421
 /*!
  * transaction: transaction checkpoint history store file duration
  * (usecs)
  */
-<<<<<<< HEAD
-#define	WT_STAT_CONN_TXN_HS_CKPT_DURATION		1419
+#define	WT_STAT_CONN_TXN_HS_CKPT_DURATION		1422
 /*! transaction: transaction checkpoint max time (msecs) */
-#define	WT_STAT_CONN_TXN_CHECKPOINT_TIME_MAX		1420
+#define	WT_STAT_CONN_TXN_CHECKPOINT_TIME_MAX		1423
 /*! transaction: transaction checkpoint min time (msecs) */
-#define	WT_STAT_CONN_TXN_CHECKPOINT_TIME_MIN		1421
+#define	WT_STAT_CONN_TXN_CHECKPOINT_TIME_MIN		1424
 /*! transaction: transaction checkpoint most recent time (msecs) */
-#define	WT_STAT_CONN_TXN_CHECKPOINT_TIME_RECENT		1422
+#define	WT_STAT_CONN_TXN_CHECKPOINT_TIME_RECENT		1425
 /*! transaction: transaction checkpoint prepare currently running */
-#define	WT_STAT_CONN_TXN_CHECKPOINT_PREP_RUNNING	1423
+#define	WT_STAT_CONN_TXN_CHECKPOINT_PREP_RUNNING	1426
 /*! transaction: transaction checkpoint prepare max time (msecs) */
-#define	WT_STAT_CONN_TXN_CHECKPOINT_PREP_MAX		1424
+#define	WT_STAT_CONN_TXN_CHECKPOINT_PREP_MAX		1427
 /*! transaction: transaction checkpoint prepare min time (msecs) */
-#define	WT_STAT_CONN_TXN_CHECKPOINT_PREP_MIN		1425
+#define	WT_STAT_CONN_TXN_CHECKPOINT_PREP_MIN		1428
 /*! transaction: transaction checkpoint prepare most recent time (msecs) */
-#define	WT_STAT_CONN_TXN_CHECKPOINT_PREP_RECENT		1426
+#define	WT_STAT_CONN_TXN_CHECKPOINT_PREP_RECENT		1429
 /*! transaction: transaction checkpoint prepare total time (msecs) */
-#define	WT_STAT_CONN_TXN_CHECKPOINT_PREP_TOTAL		1427
+#define	WT_STAT_CONN_TXN_CHECKPOINT_PREP_TOTAL		1430
 /*! transaction: transaction checkpoint scrub dirty target */
-#define	WT_STAT_CONN_TXN_CHECKPOINT_SCRUB_TARGET	1428
+#define	WT_STAT_CONN_TXN_CHECKPOINT_SCRUB_TARGET	1431
 /*! transaction: transaction checkpoint scrub time (msecs) */
-#define	WT_STAT_CONN_TXN_CHECKPOINT_SCRUB_TIME		1429
+#define	WT_STAT_CONN_TXN_CHECKPOINT_SCRUB_TIME		1432
 /*! transaction: transaction checkpoint total time (msecs) */
-#define	WT_STAT_CONN_TXN_CHECKPOINT_TIME_TOTAL		1430
+#define	WT_STAT_CONN_TXN_CHECKPOINT_TIME_TOTAL		1433
 /*! transaction: transaction checkpoints */
-#define	WT_STAT_CONN_TXN_CHECKPOINT			1431
-=======
-#define	WT_STAT_CONN_TXN_HS_CKPT_DURATION		1400
-/*! transaction: transaction checkpoint max time (msecs) */
-#define	WT_STAT_CONN_TXN_CHECKPOINT_TIME_MAX		1401
-/*! transaction: transaction checkpoint min time (msecs) */
-#define	WT_STAT_CONN_TXN_CHECKPOINT_TIME_MIN		1402
-/*! transaction: transaction checkpoint most recent time (msecs) */
-#define	WT_STAT_CONN_TXN_CHECKPOINT_TIME_RECENT		1403
-/*! transaction: transaction checkpoint prepare currently running */
-#define	WT_STAT_CONN_TXN_CHECKPOINT_PREP_RUNNING	1404
-/*! transaction: transaction checkpoint prepare max time (msecs) */
-#define	WT_STAT_CONN_TXN_CHECKPOINT_PREP_MAX		1405
-/*! transaction: transaction checkpoint prepare min time (msecs) */
-#define	WT_STAT_CONN_TXN_CHECKPOINT_PREP_MIN		1406
-/*! transaction: transaction checkpoint prepare most recent time (msecs) */
-#define	WT_STAT_CONN_TXN_CHECKPOINT_PREP_RECENT		1407
-/*! transaction: transaction checkpoint prepare total time (msecs) */
-#define	WT_STAT_CONN_TXN_CHECKPOINT_PREP_TOTAL		1408
-/*! transaction: transaction checkpoint scrub dirty target */
-#define	WT_STAT_CONN_TXN_CHECKPOINT_SCRUB_TARGET	1409
-/*! transaction: transaction checkpoint scrub time (msecs) */
-#define	WT_STAT_CONN_TXN_CHECKPOINT_SCRUB_TIME		1410
-/*! transaction: transaction checkpoint total time (msecs) */
-#define	WT_STAT_CONN_TXN_CHECKPOINT_TIME_TOTAL		1411
-/*! transaction: transaction checkpoints */
-#define	WT_STAT_CONN_TXN_CHECKPOINT			1412
->>>>>>> 97ce8c0d
+#define	WT_STAT_CONN_TXN_CHECKPOINT			1434
 /*!
  * transaction: transaction checkpoints skipped because database was
  * clean
  */
-<<<<<<< HEAD
-#define	WT_STAT_CONN_TXN_CHECKPOINT_SKIPPED		1432
+#define	WT_STAT_CONN_TXN_CHECKPOINT_SKIPPED		1435
 /*! transaction: transaction failures due to history store */
-#define	WT_STAT_CONN_TXN_FAIL_CACHE			1433
-=======
-#define	WT_STAT_CONN_TXN_CHECKPOINT_SKIPPED		1413
-/*! transaction: transaction failures due to history store */
-#define	WT_STAT_CONN_TXN_FAIL_CACHE			1414
->>>>>>> 97ce8c0d
+#define	WT_STAT_CONN_TXN_FAIL_CACHE			1436
 /*!
  * transaction: transaction fsync calls for checkpoint after allocating
  * the transaction ID
  */
-<<<<<<< HEAD
-#define	WT_STAT_CONN_TXN_CHECKPOINT_FSYNC_POST		1434
-=======
-#define	WT_STAT_CONN_TXN_CHECKPOINT_FSYNC_POST		1415
->>>>>>> 97ce8c0d
+#define	WT_STAT_CONN_TXN_CHECKPOINT_FSYNC_POST		1437
 /*!
  * transaction: transaction fsync duration for checkpoint after
  * allocating the transaction ID (usecs)
  */
-<<<<<<< HEAD
-#define	WT_STAT_CONN_TXN_CHECKPOINT_FSYNC_POST_DURATION	1435
+#define	WT_STAT_CONN_TXN_CHECKPOINT_FSYNC_POST_DURATION	1438
 /*! transaction: transaction range of IDs currently pinned */
-#define	WT_STAT_CONN_TXN_PINNED_RANGE			1436
+#define	WT_STAT_CONN_TXN_PINNED_RANGE			1439
 /*! transaction: transaction range of IDs currently pinned by a checkpoint */
-#define	WT_STAT_CONN_TXN_PINNED_CHECKPOINT_RANGE	1437
+#define	WT_STAT_CONN_TXN_PINNED_CHECKPOINT_RANGE	1440
 /*! transaction: transaction range of timestamps currently pinned */
-#define	WT_STAT_CONN_TXN_PINNED_TIMESTAMP		1438
+#define	WT_STAT_CONN_TXN_PINNED_TIMESTAMP		1441
 /*! transaction: transaction range of timestamps pinned by a checkpoint */
-#define	WT_STAT_CONN_TXN_PINNED_TIMESTAMP_CHECKPOINT	1439
-=======
-#define	WT_STAT_CONN_TXN_CHECKPOINT_FSYNC_POST_DURATION	1416
-/*! transaction: transaction range of IDs currently pinned */
-#define	WT_STAT_CONN_TXN_PINNED_RANGE			1417
-/*! transaction: transaction range of IDs currently pinned by a checkpoint */
-#define	WT_STAT_CONN_TXN_PINNED_CHECKPOINT_RANGE	1418
-/*! transaction: transaction range of timestamps currently pinned */
-#define	WT_STAT_CONN_TXN_PINNED_TIMESTAMP		1419
-/*! transaction: transaction range of timestamps pinned by a checkpoint */
-#define	WT_STAT_CONN_TXN_PINNED_TIMESTAMP_CHECKPOINT	1420
->>>>>>> 97ce8c0d
+#define	WT_STAT_CONN_TXN_PINNED_TIMESTAMP_CHECKPOINT	1442
 /*!
  * transaction: transaction range of timestamps pinned by the oldest
  * active read timestamp
  */
-<<<<<<< HEAD
-#define	WT_STAT_CONN_TXN_PINNED_TIMESTAMP_READER	1440
-=======
-#define	WT_STAT_CONN_TXN_PINNED_TIMESTAMP_READER	1421
->>>>>>> 97ce8c0d
+#define	WT_STAT_CONN_TXN_PINNED_TIMESTAMP_READER	1443
 /*!
  * transaction: transaction range of timestamps pinned by the oldest
  * timestamp
  */
-<<<<<<< HEAD
-#define	WT_STAT_CONN_TXN_PINNED_TIMESTAMP_OLDEST	1441
+#define	WT_STAT_CONN_TXN_PINNED_TIMESTAMP_OLDEST	1444
 /*! transaction: transaction read timestamp of the oldest active reader */
-#define	WT_STAT_CONN_TXN_TIMESTAMP_OLDEST_ACTIVE_READ	1442
+#define	WT_STAT_CONN_TXN_TIMESTAMP_OLDEST_ACTIVE_READ	1445
 /*! transaction: transaction sync calls */
-#define	WT_STAT_CONN_TXN_SYNC				1443
+#define	WT_STAT_CONN_TXN_SYNC				1446
 /*! transaction: transactions committed */
-#define	WT_STAT_CONN_TXN_COMMIT				1444
+#define	WT_STAT_CONN_TXN_COMMIT				1447
 /*! transaction: transactions rolled back */
-#define	WT_STAT_CONN_TXN_ROLLBACK			1445
+#define	WT_STAT_CONN_TXN_ROLLBACK			1448
 /*! transaction: update conflicts */
-#define	WT_STAT_CONN_TXN_UPDATE_CONFLICT		1446
-=======
-#define	WT_STAT_CONN_TXN_PINNED_TIMESTAMP_OLDEST	1422
-/*! transaction: transaction read timestamp of the oldest active reader */
-#define	WT_STAT_CONN_TXN_TIMESTAMP_OLDEST_ACTIVE_READ	1423
-/*! transaction: transaction sync calls */
-#define	WT_STAT_CONN_TXN_SYNC				1424
-/*! transaction: transactions committed */
-#define	WT_STAT_CONN_TXN_COMMIT				1425
-/*! transaction: transactions rolled back */
-#define	WT_STAT_CONN_TXN_ROLLBACK			1426
-/*! transaction: update conflicts */
-#define	WT_STAT_CONN_TXN_UPDATE_CONFLICT		1427
->>>>>>> 97ce8c0d
+#define	WT_STAT_CONN_TXN_UPDATE_CONFLICT		1449
 
 /*!
  * @}
