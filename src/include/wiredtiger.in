/*-
 * Copyright (c) 2014-present MongoDB, Inc.
 * Copyright (c) 2008-2014 WiredTiger, Inc.
 *  All rights reserved.
 *
 * See the file LICENSE for redistribution information.
 */

#ifndef __WIREDTIGER_H_
#define __WIREDTIGER_H_

#if defined(__cplusplus)
extern "C" {
#endif

/*******************************************
 * Version information
 *******************************************/
#define WIREDTIGER_VERSION_MAJOR    @VERSION_MAJOR@
#define WIREDTIGER_VERSION_MINOR    @VERSION_MINOR@
#define WIREDTIGER_VERSION_PATCH    @VERSION_PATCH@
#define WIREDTIGER_VERSION_STRING   @VERSION_STRING@

/*******************************************
 * Required includes
 *******************************************/
@wiredtiger_includes_decl@

/*******************************************
 * Portable type names
 *******************************************/
@off_t_decl@
@uintmax_t_decl@
@uintptr_t_decl@

#if defined(DOXYGEN) || defined(SWIG)
#define __F(func) func
#else
/* NOLINTNEXTLINE(misc-macro-parentheses) */
#define __F(func) (*func)
#endif

/*
 * We support configuring WiredTiger with the gcc/clang -fvisibility=hidden
 * flags, but that requires public APIs be specifically marked.
 */
#if defined(DOXYGEN) || defined(SWIG) || !defined(__GNUC__)
#define WT_ATTRIBUTE_LIBRARY_VISIBLE
#else
#define WT_ATTRIBUTE_LIBRARY_VISIBLE    __attribute__((visibility("default")))
#endif

/*!
 * @defgroup wt WiredTiger API
 * The functions, handles and methods applications use to access and manage
 * data with WiredTiger.
 *
 * @{
 */

/*******************************************
 * Public forward structure declarations
 *******************************************/
struct __wt_collator;       typedef struct __wt_collator WT_COLLATOR;
struct __wt_compressor;     typedef struct __wt_compressor WT_COMPRESSOR;
struct __wt_config_item;    typedef struct __wt_config_item WT_CONFIG_ITEM;
struct __wt_config_parser;
    typedef struct __wt_config_parser WT_CONFIG_PARSER;
struct __wt_connection;     typedef struct __wt_connection WT_CONNECTION;
struct __wt_cursor;     typedef struct __wt_cursor WT_CURSOR;
struct __wt_data_source;    typedef struct __wt_data_source WT_DATA_SOURCE;
struct __wt_encryptor;      typedef struct __wt_encryptor WT_ENCRYPTOR;
struct __wt_event_handler;  typedef struct __wt_event_handler WT_EVENT_HANDLER;
struct __wt_extension_api;  typedef struct __wt_extension_api WT_EXTENSION_API;
struct __wt_extractor;      typedef struct __wt_extractor WT_EXTRACTOR;
struct __wt_file_handle;    typedef struct __wt_file_handle WT_FILE_HANDLE;
struct __wt_file_system;    typedef struct __wt_file_system WT_FILE_SYSTEM;
struct __wt_item;       typedef struct __wt_item WT_ITEM;
struct __wt_modify;     typedef struct __wt_modify WT_MODIFY;
#if !defined(DOXYGEN)
struct __wt_page_log; typedef struct __wt_page_log WT_PAGE_LOG;
struct __wt_page_log_get_args; typedef struct __wt_page_log_get_args WT_PAGE_LOG_GET_ARGS;
struct __wt_page_log_put_args; typedef struct __wt_page_log_put_args WT_PAGE_LOG_PUT_ARGS;
struct __wt_page_log_handle; typedef struct __wt_page_log_handle WT_PAGE_LOG_HANDLE;
#endif
struct __wt_session;        typedef struct __wt_session WT_SESSION;
#if !defined(DOXYGEN)
struct __wt_storage_source; typedef struct __wt_storage_source WT_STORAGE_SOURCE;
#endif

/*!
 * A raw item of data to be managed, including a pointer to the data and a
 * length.
 *
 * WT_ITEM structures do not need to be cleared before use.
 */
struct __wt_item {
    /*!
     * The memory reference of the data item.
     *
     * For items returned by a WT_CURSOR, the pointer is only valid until
     * the next operation on that cursor.  Applications that need to keep
     * an item across multiple cursor operations must make a copy.
     */
    const void *data;

    /*!
     * The number of bytes in the data item.
     *
     * The maximum length of a single column stored in a table is not fixed
     * (as it partially depends on the underlying file configuration), but
     * is always a small number of bytes less than 4GB.
     */
    size_t size;

#ifndef DOXYGEN
    /*! Managed memory chunk (internal use). */
    void *mem;

    /*! Managed memory size (internal use). */
    size_t memsize;

    /*! Object flags (internal use). */
/* AUTOMATIC FLAG VALUE GENERATION START 0 */
#define WT_ITEM_ALIGNED 0x1u
#define WT_ITEM_INUSE   0x2u
/* AUTOMATIC FLAG VALUE GENERATION STOP 32 */
    uint32_t flags;
#endif
};

/*!
 * A set of modifications for a value, including a pointer to new data and a
 * length, plus a target offset in the value and an optional length of data
 * in the value to be replaced.
 *
 * WT_MODIFY structures do not need to be cleared before use.
 */
struct __wt_modify {
    /*!
     * New data. The size of the new data may be zero when no new data is
     * provided.
     */
    WT_ITEM data;

    /*!
     * The zero-based byte offset in the value where the new data is placed.
     *
     * If the offset is past the end of the value, padding bytes are
     * appended to the value up to the specified offset. If the value is a
     * string (value format \c S), the padding byte is a space. If the value
     * is a raw byte array accessed using a WT_ITEM structure (value format
     * \c u), the padding byte is a nul.
     */
     size_t offset;

    /*!
     * The number of bytes in the value to be replaced.
     *
     * If the size is zero, no bytes from the value are replaced and the new
     * data is inserted.
     *
     * If the offset is past the end of the value, the size is ignored.
     *
     * If the offset plus the size overlaps the end of the previous value,
     * bytes from the offset to the end of the value are replaced and any
     * remaining new data is appended.
     */
     size_t size;
};

/*!
 * The maximum packed size of a 64-bit integer.  The ::wiredtiger_struct_pack
 * function will pack single long integers into at most this many bytes.
 */
#define WT_INTPACK64_MAXSIZE    ((int)sizeof(int64_t) + 1)

/*!
 * The maximum packed size of a 32-bit integer.  The ::wiredtiger_struct_pack
 * function will pack single integers into at most this many bytes.
 */
#define WT_INTPACK32_MAXSIZE    ((int)sizeof(int32_t) + 1)

/*!
 * A WT_CURSOR handle is the interface to a cursor.
 *
 * Cursors allow data to be searched, iterated and modified, implementing the
 * CRUD (create, read, update and delete) operations.  Cursors are opened in
 * the context of a session.  If a transaction is started, cursors operate in
 * the context of the transaction until the transaction is resolved.
 *
 * Raw data is represented by key/value pairs of WT_ITEM structures, but
 * cursors can also provide access to fields within the key and value if the
 * formats are described in the WT_SESSION::create method.
 *
 * In the common case, a cursor is used to access records in a table.  However,
 * cursors can be used on subsets of tables (such as a single column or a
 * projection of multiple columns), as an interface to statistics, configuration
 * data or application-specific data sources.  See WT_SESSION::open_cursor for
 * more information.
 *
 * <b>Thread safety:</b> A WT_CURSOR handle is not usually shared between
 * threads. See @ref threads for more information.
 */
struct __wt_cursor {
    WT_SESSION *session;    /*!< The session handle for this cursor. */

    /*!
     * The name of the data source for the cursor, matches the \c uri
     * parameter to WT_SESSION::open_cursor used to open the cursor.
     */
    const char *uri;

    /*!
     * The format of the data packed into key items.  See @ref packing for
     * details.  If not set, a default value of "u" is assumed, and
     * applications must use WT_ITEM structures to manipulate untyped byte
     * arrays.
     */
    const char *key_format;

    /*!
     * The format of the data packed into value items.  See @ref packing
     * for details.  If not set, a default value of "u" is assumed, and
     * applications must use WT_ITEM structures to manipulate untyped byte
     * arrays.
     */
    const char *value_format;

    /*!
     * @name Data access
     * @{
     */
    /*!
     * Get the key for the current record.
     *
     * @snippet ex_all.c Get the cursor's string key
     *
     * @snippet ex_all.c Get the cursor's record number key
     *
     * @param cursor the cursor handle
     * @param ... pointers to hold key fields corresponding to
     * WT_CURSOR::key_format.
     * The API does not validate the argument types passed in; the caller is
     * responsible for passing the correct argument types according to
     * WT_CURSOR::key_format.
     * @errors
     */
    int __F(get_key)(WT_CURSOR *cursor, ...);

    /*!
     * Get the value for the current record.
     *
     * @snippet ex_all.c Get the cursor's string value
     *
     * @snippet ex_all.c Get the cursor's raw value
     *
     * @param cursor the cursor handle
     * @param ... pointers to hold value fields corresponding to
     * WT_CURSOR::value_format.
     * The API does not validate the argument types passed in; the caller is
     * responsible for passing the correct argument types according to
     * WT_CURSOR::value_format.
     * @errors
     */
    int __F(get_value)(WT_CURSOR *cursor, ...);

    /*!
     * Get the raw key and value for the current record.
     *
     * @snippet ex_all.c Get the raw key and value for the current record.
     *
     * @snippet ex_all.c Set the cursor's record number key
     *
     * @param cursor the cursor handle
     * @param key pointer to an item that will contains the current record's raw key
     * @param value pointer to an item that will contains the current record's raw value
     *
     * The caller can optionally pass in NULL for either key or value to retrieve only
     * the other of the key or value.
     *
     * If an error occurs during this operation, a flag will be set in the
     * cursor, and the next operation to access the key will fail.  This
     * simplifies error handling in applications.
     * @errors
     */
        int __F(get_raw_key_value)(WT_CURSOR *cursor, WT_ITEM* key, WT_ITEM* value);

    /*!
     * Set the key for the next operation.
     *
     * @snippet ex_all.c Set the cursor's string key
     *
     * @snippet ex_all.c Set the cursor's record number key
     *
     * @param cursor the cursor handle
     * @param ... key fields corresponding to WT_CURSOR::key_format.
     *
     * If an error occurs during this operation, a flag will be set in the
     * cursor, and the next operation to access the key will fail.  This
     * simplifies error handling in applications.
     */
    void __F(set_key)(WT_CURSOR *cursor, ...);

    /*!
     * Set the value for the next operation.
     *
     * @snippet ex_all.c Set the cursor's string value
     *
     * @snippet ex_all.c Set the cursor's raw value
     *
     * @param cursor the cursor handle
     * @param ... value fields corresponding to WT_CURSOR::value_format.
     *
     * If an error occurs during this operation, a flag will be set in the
     * cursor, and the next operation to access the value will fail.  This
     * simplifies error handling in applications.
     */
    void __F(set_value)(WT_CURSOR *cursor, ...);
    /*! @} */

    /*!
     * @name Cursor positioning
     * @{
     */
    /*!
     * Return the ordering relationship between two cursors: both cursors
     * must have the same data source and have valid keys. (When testing
     * only for equality, WT_CURSOR::equals may be faster.)
     *
     * @snippet ex_all.c Cursor comparison
     *
     * @param cursor the cursor handle
     * @param other another cursor handle
     * @param comparep the status of the comparison: < 0 if
     * <code>cursor</code> refers to a key that appears before
     * <code>other</code>, 0 if the cursors refer to the same key,
     * and > 0 if <code>cursor</code> refers to a key that appears after
     * <code>other</code>.
     * @errors
     */
    int __F(compare)(WT_CURSOR *cursor, WT_CURSOR *other, int *comparep);

    /*!
     * Return the ordering relationship between two cursors, testing only
     * for equality: both cursors must have the same data source and have
     * valid keys.
     *
     * @snippet ex_all.c Cursor equality
     *
     * @param cursor the cursor handle
     * @param other another cursor handle
     * @param[out] equalp the status of the comparison: 1 if the cursors
     * refer to the same key, otherwise 0.
     * @errors
     */
    int __F(equals)(WT_CURSOR *cursor, WT_CURSOR *other, int *equalp);

    /*!
     * Return the next record.
     *
     * @snippet ex_all.c Return the next record
     *
     * @param cursor the cursor handle
     * @errors
     */
    int __F(next)(WT_CURSOR *cursor);

    /*!
     * Return the previous record.
     *
     * @snippet ex_all.c Return the previous record
     *
     * @param cursor the cursor handle
     * @errors
     */
    int __F(prev)(WT_CURSOR *cursor);

    /*!
     * Reset the cursor. Any resources held by the cursor are released,
     * and the cursor's key and position are no longer valid. Subsequent
     * iterations with WT_CURSOR::next will move to the first record, or
     * with WT_CURSOR::prev will move to the last record.
     *
     * In the case of a statistics cursor, resetting the cursor refreshes
     * the statistics information returned. Resetting a session statistics
     * cursor resets all the session statistics values to zero.
     *
     * @snippet ex_all.c Reset the cursor
     *
     * @param cursor the cursor handle
     * @errors
     */
    int __F(reset)(WT_CURSOR *cursor);

    /*!
     * Return the record matching the key. The key must first be set.
     *
     * @snippet ex_all.c Search for an exact match
     *
     * On success, the cursor ends positioned at the returned record; to
     * minimize cursor resources, the WT_CURSOR::reset method should be
     * called as soon as the record has been retrieved and the cursor no
     * longer needs that position.
     *
     * @param cursor the cursor handle
     * @errors
     */
    int __F(search)(WT_CURSOR *cursor);

    /*!
     * Return the record matching the key if it exists, or an adjacent
     * record.  An adjacent record is either the smallest record larger
     * than the key or the largest record smaller than the key (in other
     * words, a logically adjacent key).
     *
     * The key must first be set.
     *
     * An example of a search for an exact or adjacent match:
     *
     * @snippet ex_all.c Search for an exact or adjacent match
     *
     * An example of a forward scan through the table, where all keys
     * greater than or equal to a specified prefix are included in the
     * scan:
     *
     * @snippet ex_all.c Forward scan greater than or equal
     *
     * An example of a backward scan through the table, where all keys
     * less than a specified prefix are included in the scan:
     *
     * @snippet ex_all.c Backward scan less than
     *
     * On success, the cursor ends positioned at the returned record; to
     * minimize cursor resources, the WT_CURSOR::reset method should be
     * called as soon as the record has been retrieved and the cursor no
     * longer needs that position.
     *
     * @param cursor the cursor handle
     * @param exactp the status of the search: 0 if an exact match is
     * found, < 0 if a smaller key is returned, > 0 if a larger key is
     * returned
     * @errors
     */
    int __F(search_near)(WT_CURSOR *cursor, int *exactp);
    /*! @} */

    /*!
     * @name Data modification
     * @{
     */
    /*!
     * Insert a record and optionally update an existing record.
     *
     * If the cursor was configured with "overwrite=true" (the default),
     * both the key and value must be set; if the record already exists,
     * the key's value will be updated, otherwise, the record will be
     * inserted.
     *
     * @snippet ex_all.c Insert a new record or overwrite an existing record
     *
     * If the cursor was not configured with "overwrite=true", both the key
     * and value must be set and the record must not already exist; the
     * record will be inserted. If the record already exists, the
     * ::WT_DUPLICATE_KEY error is returned and the value found in the tree
     * can be retrieved using WT_CURSOR::get_value.
     *
     * @snippet ex_all.c Insert a new record and fail if the record exists
     *
     * If a cursor with record number keys was configured with
     * "append=true" (not the default), the value must be set; a new record
     * will be appended and the new record number can be retrieved using
     * WT_CURSOR::get_key.
     *
     * @snippet ex_all.c Insert a new record and assign a record number
     *
     * The cursor ends with no position, and a subsequent call to the
     * WT_CURSOR::next (WT_CURSOR::prev) method will iterate from the
     * beginning (end) of the table.
     *
     * If the cursor does not have record number keys or was not configured
     * with "append=true", the cursor ends with no key set and a subsequent
     * call to the WT_CURSOR::get_key method will fail. The cursor ends with
     * no value set and a subsequent call to the WT_CURSOR::get_value method
     * will fail, except for the ::WT_DUPLICATE_KEY error return, in which
     * case the value currently stored for the key can be retrieved.
     *
     * Inserting a new record after the current maximum record in a
     * fixed-length bit field column-store (that is, a store with an
     * 'r' type key and 't' type value) will implicitly create the missing
     * records as records with a value of 0.
     *
     * When loading a large amount of data into a new object, using
     * a cursor with the \c bulk configuration string enabled and
     * loading the data in sorted order will be much faster than doing
     * out-of-order inserts.  See @ref tune_bulk_load for more information.
     *
     * The maximum length of a single column stored in a table is not fixed
     * (as it partially depends on the underlying file configuration), but
     * is always a small number of bytes less than 4GB.
     *
     * The WT_CURSOR::insert method can only be used at snapshot isolation.
     *
     * @param cursor the cursor handle
     * @errors
     * In particular, if \c overwrite=false is configured and a record with
     * the specified key already exists, ::WT_DUPLICATE_KEY is returned.
     * Also, if \c in_memory is configured for the database and the insert
     * requires more than the configured cache size to complete,
     * ::WT_CACHE_FULL is returned.
     */
    int __F(insert)(WT_CURSOR *cursor);

    /*!
     * Modify an existing record. Both the key and value must be set and the record must
     * already exist.
     *
     * Modifications are specified in WT_MODIFY structures. Modifications
     * are applied in order and later modifications can update earlier ones.
     *
     * The modify method is only supported on strings (value format type
     * \c S), or raw byte arrays accessed using a WT_ITEM structure (value
     * format type \c u).
     *
     * The WT_CURSOR::modify method stores a change record in cache and writes a change record
     * to the log instead of the usual complete values. Using WT_CURSOR::modify will result in
     * slower reads, and slower writes than the WT_CURSOR::insert or WT_CURSOR::update methods,
     * because of the need to assemble the complete value in both the read and write paths. The
     * WT_CURSOR::modify method is intended for applications where memory and log amplification
     * are issues (in other words, applications where there is cache or I/O pressure and the
     * application wants to trade performance for a smaller working set in cache and smaller
     * log records).
     *
     * @snippet ex_all.c Modify an existing record
     *
     * On success, the cursor ends positioned at the modified record; to
     * minimize cursor resources, the WT_CURSOR::reset method should be
     * called as soon as the cursor no longer needs that position.
     *
     * The maximum length of a single column stored in a table is not fixed
     * (as it partially depends on the underlying file configuration), but
     * is always a small number of bytes less than 4GB.
     *
     * The WT_CURSOR::modify method can only be used at snapshot isolation.
     *
     * @param cursor the cursor handle
     * @param entries an array of modification data structures
     * @param nentries the number of modification data structures
     * @errors
     * In particular, if \c in_memory is configured for the database and
     * the modify requires more than the configured cache size to complete,
     * ::WT_CACHE_FULL is returned.
     */
    int __F(modify)(WT_CURSOR *cursor, WT_MODIFY *entries, int nentries);

    /*!
     * Update an existing record and optionally insert a record.
     *
     * If the cursor was configured with "overwrite=true" (the default),
     * both the key and value must be set; if the record already exists, the
     * key's value will be updated, otherwise, the record will be inserted.
     *
     * @snippet ex_all.c Update an existing record or insert a new record
     *
     * If the cursor was not configured with "overwrite=true", both the key
     * and value must be set and the record must already exist; the
     * record will be updated.
     *
     * @snippet ex_all.c Update an existing record and fail if DNE
     *
     * On success, the cursor ends positioned at the modified record; to
     * minimize cursor resources, the WT_CURSOR::reset method should be
     * called as soon as the cursor no longer needs that position. (The
     * WT_CURSOR::insert method never keeps a cursor position and may be
     * more efficient for that reason.)
     *
     * The maximum length of a single column stored in a table is not fixed
     * (as it partially depends on the underlying file configuration), but
     * is always a small number of bytes less than 4GB.
     *
     * The WT_CURSOR::update method can only be used at snapshot isolation.
     *
     * @param cursor the cursor handle
     * @errors
     * In particular, if \c overwrite=false is configured and no record with
     * the specified key exists, ::WT_NOTFOUND is returned.
     * Also, if \c in_memory is configured for the database and the update
     * requires more than the configured cache size to complete,
     * ::WT_CACHE_FULL is returned.
     */
    int __F(update)(WT_CURSOR *cursor);

    /*!
     * Remove a record.
     *
     * The key must be set; the key's record will be removed if it exists.
     *
     * @snippet ex_all.c Remove a record
     *
     * Any cursor position does not change: if the cursor was positioned
     * before the WT_CURSOR::remove call, the cursor remains positioned
     * at the removed record; to minimize cursor resources, the
     * WT_CURSOR::reset method should be called as soon as the cursor no
     * longer needs that position. If the cursor was not positioned before
     * the WT_CURSOR::remove call, the cursor ends with no position, and a
     * subsequent call to the WT_CURSOR::next (WT_CURSOR::prev) method will
     * iterate from the beginning (end) of the table.
     *
     * @snippet ex_all.c Remove a record and fail if DNE
     *
     * Removing a record in a fixed-length bit field column-store
     * (that is, a store with an 'r' type key and 't' type value) is
     * identical to setting the record's value to 0.
     *
     * The WT_CURSOR::remove method can only be used at snapshot isolation.
     *
     * @param cursor the cursor handle
     * @errors
     */
    int __F(remove)(WT_CURSOR *cursor);

    /*!
     * Reserve an existing record so a subsequent write is less likely to
     * fail due to a conflict between concurrent operations.
     *
     * The key must first be set and the record must already exist.
     *
     * Note that reserve works by doing a special update operation that is
     * not logged and does not change the value of the record. This update
     * is aborted when the enclosing transaction ends regardless of whether
     * it commits or rolls back. Given that, reserve can only be used to
     * detect conflicts between transactions that execute concurrently. It
     * cannot detect all logical conflicts between transactions. For that,
     * some update to the record must be committed.
     *
     * @snippet ex_all.c Reserve a record
     *
     * On success, the cursor ends positioned at the specified record; to
     * minimize cursor resources, the WT_CURSOR::reset method should be
     * called as soon as the cursor no longer needs that position.
     *
     * @param cursor the cursor handle
     * @errors
     */
    int __F(reserve)(WT_CURSOR *cursor);
    /*! @} */

#ifndef DOXYGEN
    /*!
     * If the cursor is opened on a checkpoint, return a unique identifier for the checkpoint;
     * otherwise return 0.
     *
     * This allows applications to confirm that checkpoint cursors opened on default checkpoints
     * in different objects reference the same database checkpoint.
     *
     * @param cursor the cursor handle
     * @errors
     */
    uint64_t __F(checkpoint_id)(WT_CURSOR *cursor);
#endif

    /*!
     * Close the cursor.
     *
     * This releases the resources associated with the cursor handle.
     * Cursors are closed implicitly by ending the enclosing connection or
     * closing the session in which they were opened.
     *
     * @snippet ex_all.c Close the cursor
     *
     * @param cursor the cursor handle
     * @errors
     */
    int __F(close)(WT_CURSOR *cursor);

    /*!
     * Get the table's largest key, ignoring visibility. This method is only supported by
     * file: or table: objects. The cursor ends with no position.
     *
     * @snippet ex_all.c Get the table's largest key
     *
     * @param cursor the cursor handle
     * @errors
     */
    int __F(largest_key)(WT_CURSOR *cursor);

    /*!
     * Reconfigure the cursor.
     *
     * The cursor is reset.
     *
     * @snippet ex_all.c Reconfigure a cursor
     *
     * @param cursor the cursor handle
     * @configstart{WT_CURSOR.reconfigure, see dist/api_data.py}
     * @config{append, append written values as new records\, giving each a new record number key;
     * valid only for cursors with record number keys., a boolean flag; default \c false.}
     * @config{force, forcibly open a new dhandle., a boolean flag; default \c false.}
     * @config{overwrite, configures whether the cursor's insert and update methods check the
     * existing state of the record.  If \c overwrite is \c false\, WT_CURSOR::insert fails with
     * ::WT_DUPLICATE_KEY if the record exists\, and WT_CURSOR::update fails with ::WT_NOTFOUND if
     * the record does not exist., a boolean flag; default \c true.}
     * @configend
     * @errors
     */
    int __F(reconfigure)(WT_CURSOR *cursor, const char *config);

    /*!
     * Set range bounds on the cursor.
     *
     * @param cursor the cursor handle
     * @configstart{WT_CURSOR.bound, see dist/api_data.py}
     * @config{action, configures whether this call into the API will set or clear range bounds on
     * the given cursor.  It takes one of two values\, "set" or "clear". If "set" is specified then
     * "bound" must also be specified.  The keys relevant to the given bound must have been set
     * prior to the call using WT_CURSOR::set_key., a string\, chosen from the following options: \c
     * "clear"\, \c "set"; default \c set.}
     * @config{bound, configures which bound is being operated on.  It takes one of two values\,
     * "lower" or "upper"., a string\, chosen from the following options: \c "lower"\, \c "upper";
     * default empty.}
     * @config{inclusive, configures whether the given bound is inclusive or not., a boolean flag;
     * default \c true.}
     * @configend
     * @errors
     */
    int __F(bound)(WT_CURSOR *cursor, const char *config);

    /*
     * Protected fields, only to be used by cursor implementations.
     */
#if !defined(SWIG) && !defined(DOXYGEN)
    int __F(cache)(WT_CURSOR *cursor);  /* Cache the cursor */
                        /* Reopen a cached cursor */
    int __F(reopen)(WT_CURSOR *cursor, bool check_only);

    uint64_t uri_hash;          /* Hash of URI */

    /*
     * !!!
     * Explicit representations of structures from queue.h.
     * TAILQ_ENTRY(wt_cursor) q;
     */
    struct {
        WT_CURSOR *tqe_next;
        WT_CURSOR **tqe_prev;
    } q;                /* Linked list of WT_CURSORs. */

    uint64_t recno;         /* Record number, normal and raw mode */
    uint8_t raw_recno_buf[WT_INTPACK64_MAXSIZE];

    void    *json_private;      /* JSON specific storage */
    void    *lang_private;      /* Language specific private storage */

    WT_ITEM key, value;
    int saved_err;          /* Saved error in set_{key,value}. */
    /*
     * URI used internally, may differ from the URI provided by the
     * user on open.
     */
    const char *internal_uri;

    /*
     * Lower bound and upper bound buffers that is used for the bound API. Store the key set for
     * either the lower bound and upper bound such that cursor operations can limit the returned key
     * to be within the bounded ranges.
     */
    WT_ITEM lower_bound, upper_bound;

/* AUTOMATIC FLAG VALUE GENERATION START 0 */
#define WT_CURSTD_APPEND        0x000000001ull
#define WT_CURSTD_BOUND_LOWER    0x000000002ull       /* Lower bound. */
#define WT_CURSTD_BOUND_LOWER_INCLUSIVE 0x000000004ull /* Inclusive lower bound. */
#define WT_CURSTD_BOUND_UPPER           0x000000008ull /* Upper bound. */
#define WT_CURSTD_BOUND_UPPER_INCLUSIVE 0x000000010ull /* Inclusive upper bound. */
#define WT_CURSTD_BULK          0x000000020ull
#define WT_CURSTD_CACHEABLE     0x000000040ull
#define WT_CURSTD_CACHED        0x000000080ull
#define WT_CURSTD_CACHED_WITH_MEM 0x000000100ull /* A cached cursor with allocated memory. */
#define WT_CURSTD_DEAD          0x000000200ull
#define WT_CURSTD_DEBUG_COPY_KEY    0x000000400ull
#define WT_CURSTD_DEBUG_COPY_VALUE  0x000000800ull
#define WT_CURSTD_DEBUG_RESET_EVICT 0x000001000ull
#define WT_CURSTD_DUMP_HEX      0x000002000ull
#define WT_CURSTD_DUMP_JSON     0x000004000ull
#define WT_CURSTD_DUMP_PRETTY       0x000008000ull
#define WT_CURSTD_DUMP_PRINT        0x000010000ull
#define WT_CURSTD_DUP_NO_VALUE          0x000020000ull
#define WT_CURSTD_EVICT_REPOSITION     0x000040000ull
#define WT_CURSTD_HS_READ_ACROSS_BTREE 0x000080000ull
#define WT_CURSTD_HS_READ_ALL       0x000100000ull
#define WT_CURSTD_HS_READ_COMMITTED 0x000200000ull
#define WT_CURSTD_IGNORE_TOMBSTONE  0x000400000ull
#define WT_CURSTD_JOINED        0x000800000ull
#define WT_CURSTD_KEY_EXT       0x001000000ull /* Key points out of tree. */
#define WT_CURSTD_KEY_INT       0x002000000ull /* Key points into tree. */
#define WT_CURSTD_KEY_ONLY      0x004000000ull
#define WT_CURSTD_META_INUSE        0x008000000ull
#define WT_CURSTD_OPEN          0x010000000ull
#define WT_CURSTD_OVERWRITE     0x020000000ull
#define WT_CURSTD_RAW           0x040000000ull
#define WT_CURSTD_RAW_SEARCH        0x080000000ull
#define WT_CURSTD_VALUE_EXT     0x100000000ull /* Value points out of tree. */
#define WT_CURSTD_VALUE_INT     0x200000000ull /* Value points into tree. */
#define WT_CURSTD_VERSION_CURSOR    0x400000000ull /* Version cursor. */
/* AUTOMATIC FLAG VALUE GENERATION STOP 64 */
#define WT_CURSTD_KEY_SET   (WT_CURSTD_KEY_EXT | WT_CURSTD_KEY_INT)
#define WT_CURSTD_VALUE_SET (WT_CURSTD_VALUE_EXT | WT_CURSTD_VALUE_INT)
#define WT_CURSTD_BOUND_ALL (WT_CURSTD_BOUND_UPPER | WT_CURSTD_BOUND_UPPER_INCLUSIVE \
| WT_CURSTD_BOUND_LOWER | WT_CURSTD_BOUND_LOWER_INCLUSIVE)
    uint64_t flags;
#endif
};

/*! WT_SESSION::timestamp_transaction_uint timestamp types */
typedef enum {
    WT_TS_TXN_TYPE_COMMIT, /*!< Commit timestamp. */
    WT_TS_TXN_TYPE_DURABLE, /*!< Durable timestamp. */
    WT_TS_TXN_TYPE_PREPARE, /*!< Prepare timestamp. */
    WT_TS_TXN_TYPE_READ /*!< Read timestamp. */
} WT_TS_TXN_TYPE;

/*!
 * All data operations are performed in the context of a WT_SESSION.  This
 * encapsulates the thread and transactional context of the operation.
 *
 * <b>Thread safety:</b> A WT_SESSION handle is not usually shared between
 * threads, see @ref threads for more information.
 */
struct __wt_session {
    /*! The connection for this session. */
    WT_CONNECTION *connection;

    /*
     * Don't expose app_private to non-C language bindings - they have
     * their own way to attach data to an operation.
     */
#if !defined(SWIG)
    /*!
     * A location for applications to store information that will be
     * available in callbacks taking a WT_SESSION handle.
     */
    void *app_private;
#endif

    /*!
     * Close the session handle.
     *
     * This will release the resources associated with the session handle,
     * including rolling back any active transactions and closing any
     * cursors that remain open in the session.
     *
     * @snippet ex_all.c Close a session
     *
     * @param session the session handle
     * @configempty{WT_SESSION.close, see dist/api_data.py}
     * @errors
     */
    int __F(close)(WT_SESSION *session, const char *config);

    /*!
     * Reconfigure a session handle.
     *
     * Only configurations listed in the method arguments are modified, other configurations
     * remain in their current state. This method additionally resets the cursors associated
     * with the session. WT_SESSION::reconfigure will fail if a transaction is in progress in
     * the session.
     *
     * @snippet ex_all.c Reconfigure a session
     *
     * @param session the session handle
     * @configstart{WT_SESSION.reconfigure, see dist/api_data.py}
     * @config{cache_cursors, enable caching of cursors for reuse.  Any calls to WT_CURSOR::close
     * for a cursor created in this session will mark the cursor as cached and keep it available to
     * be reused for later calls to WT_SESSION::open_cursor.  Cached cursors may be eventually
     * closed.  This value is inherited from ::wiredtiger_open \c cache_cursors., a boolean flag;
     * default \c true.}
     * @config{cache_max_wait_ms, the maximum number of milliseconds an application thread will wait
     * for space to be available in cache before giving up.  Default value will be the global
     * setting of the connection config., an integer greater than or equal to \c 0; default \c 0.}
     * @config{debug = (, configure debug specific behavior on a session.  Generally only used for
     * internal testing purposes., a set of related configuration options defined as follows.}
     * @config{&nbsp;&nbsp;&nbsp;&nbsp;checkpoint_fail_before_turtle_update, Fail before writing a
     * turtle file at the end of a checkpoint., a boolean flag; default \c false.}
     * @config{&nbsp;&nbsp;&nbsp;&nbsp;release_evict_page, Configure the session to evict the page
     * when it is released and no longer needed., a boolean flag; default \c false.}
     * @config{ ),,}
     * @config{ignore_cache_size, when set\, operations performed by this session ignore the cache
     * size and are not blocked when the cache is full.  Note that use of this option for operations
     * that create cache pressure can starve ordinary sessions that obey the cache size., a boolean
     * flag; default \c false.}
     * @config{isolation, the default isolation level for operations in this session., a string\,
     * chosen from the following options: \c "read-uncommitted"\, \c "read-committed"\, \c
     * "snapshot"; default \c snapshot.}
     * @config{prefetch = (, Enable automatic detection of scans by applications\, and attempt to
     * pre-fetch future content into the cache., a set of related configuration options defined as
     * follows.}
     * @config{&nbsp;&nbsp;&nbsp;&nbsp;enabled, whether pre-fetch is enabled for this
     * session., a boolean flag; default \c false.}
     * @config{ ),,}
     * @configend
     * @errors
     */
    int __F(reconfigure)(WT_SESSION *session, const char *config);

    /*!
     * Return information about an error as a string.
     *
     * @snippet ex_all.c Display an error thread safe
     *
     * @param session the session handle
     * @param error a return value from a WiredTiger, ISO C, or POSIX
     * standard API call
     * @returns a string representation of the error
     */
    const char *__F(strerror)(WT_SESSION *session, int error);

    /*!
     * @name Cursor handles
     * @{
     */

    /*!
     * Open a new cursor on a data source or duplicate an existing cursor.
     *
     * @snippet ex_all.c Open a cursor
     *
     * An existing cursor can be duplicated by passing it as the \c to_dup
     * parameter and setting the \c uri parameter to \c NULL:
     *
     * @snippet ex_all.c Duplicate a cursor
     *
     * Cursors being duplicated must have a key set, and successfully
     * duplicated cursors are positioned at the same place in the data
     * source as the original.
     *
     * Cursor handles should be discarded by calling WT_CURSOR::close.
     *
     * Cursors capable of supporting transactional operations operate in the
     * context of the current transaction, if any.
     *
     * WT_SESSION::rollback_transaction implicitly resets all cursors associated with the
         * session.
     *
     * Cursors are relatively light-weight objects but may hold references
     * to heavier-weight objects; applications should re-use cursors when
     * possible, but instantiating new cursors is not so expensive that
     * applications need to cache cursors at all cost.
     *
     * @param session the session handle
     * @param uri the data source on which the cursor operates; cursors
     *  are usually opened on tables, however, cursors can be opened on
     *  any data source, regardless of whether it is ultimately stored
     *  in a table.  Some cursor types may have limited functionality
     *  (for example, they may be read-only or not support transactional
     *  updates).  See @ref data_sources for more information.
     *  <br>
     *  @copydoc doc_cursor_types
     * @param to_dup a cursor to duplicate or gather statistics on
     * @configstart{WT_SESSION.open_cursor, see dist/api_data.py}
     * @config{append, append written values as new records\, giving each a new record number key;
     * valid only for cursors with record number keys., a boolean flag; default \c false.}
     * @config{bulk, configure the cursor for bulk-loading\, a fast\, initial load path (see @ref
     * tune_bulk_load for more information). Bulk-load may only be used for newly created objects
     * and applications should use the WT_CURSOR::insert method to insert rows.  When bulk-loading\,
     * rows must be loaded in sorted order.  The value is usually a true/false flag; when
     * bulk-loading fixed-length column store objects\, the special value \c bitmap allows chunks of
     * a memory resident bitmap to be loaded directly into a file by passing a \c WT_ITEM to
     * WT_CURSOR::set_value where the \c size field indicates the number of records in the bitmap
     * (as specified by the object's \c value_format configuration). Bulk-loaded bitmap values must
     * end on a byte boundary relative to the bit count (except for the last set of values loaded).,
     * a string; default \c false.}
     * @config{checkpoint, the name of a checkpoint to open.  (The reserved name
     * "WiredTigerCheckpoint" opens the most recent checkpoint taken for the object.) The cursor
     * does not support data modification., a string; default empty.}
     * @config{debug = (, configure debug specific behavior on a cursor.  Generally only used for
     * internal testing purposes., a set of related configuration options defined as follows.}
     * @config{&nbsp;&nbsp;&nbsp;&nbsp;dump_version = (, open a version cursor\, which is a debug
     * cursor on a table that enables iteration through the history of values for all the keys., a
     * set of related configuration options defined as follows.}
     * @config{&nbsp;&nbsp;&nbsp;&nbsp;
     * ),,}
     * @config{&nbsp;&nbsp;&nbsp;&nbsp;release_evict, Configure the cursor to evict the page
     * positioned on when the reset API call is used., a boolean flag; default \c false.}
     * @config{
     * ),,}
     * @config{dump, configure the cursor for dump format inputs and outputs: "hex" selects a simple
     * hexadecimal format\, "json" selects a JSON format with each record formatted as fields named
     * by column names if available\, "pretty" selects a human-readable format (making it
     * incompatible with the "load")\, "pretty_hex" is similar to "pretty" (also incompatible with
     * "load") except raw byte data elements will be printed like "hex" format\, and "print" selects
     * a format where only non-printing characters are hexadecimal encoded.  These formats are
     * compatible with the @ref util_dump and @ref util_load commands., a string\, chosen from the
     * following options: \c "hex"\, \c "json"\, \c "pretty"\, \c "pretty_hex"\, \c "print"; default
     * empty.}
     * @config{force, forcibly open a new dhandle., a boolean flag; default \c false.}
     * @config{incremental = (, configure the cursor for block incremental backup usage.  These
     * formats are only compatible with the backup data source; see @ref backup., a set of related
     * configuration options defined as follows.}
     * @config{&nbsp;&nbsp;&nbsp;&nbsp;consolidate,
     * causes block incremental backup information to be consolidated if adjacent granularity blocks
     * are modified.  If false\, information will be returned in granularity sized blocks only.
     * This must be set on the primary backup cursor and it applies to all files for this backup., a
     * boolean flag; default \c false.}
     * @config{&nbsp;&nbsp;&nbsp;&nbsp;enabled, whether to
     * configure this backup as the starting point for a subsequent incremental backup., a boolean
     * flag; default \c false.}
     * @config{&nbsp;&nbsp;&nbsp;&nbsp;file, the file name when opening a
     * duplicate incremental backup cursor.  That duplicate cursor will return the block
     * modifications relevant to the given file name., a string; default empty.}
     * @config{&nbsp;&nbsp;&nbsp;&nbsp;force_stop, causes all block incremental backup information
     * to be released.  This is on an open_cursor call and the resources will be released when this
     * cursor is closed.  No other operations should be done on this open cursor., a boolean flag;
     * default \c false.}
     * @config{&nbsp;&nbsp;&nbsp;&nbsp;granularity, this setting manages the
     * granularity of how WiredTiger maintains modification maps internally.  The larger the
     * granularity\, the smaller amount of information WiredTiger need to maintain., an integer
     * between \c 4KB and \c 2GB; default \c 16MB.}
     * @config{&nbsp;&nbsp;&nbsp;&nbsp;src_id, a string
     * that identifies a previous checkpoint backup source as the source of this incremental backup.
     * This identifier must have already been created by use of the 'this_id' configuration in an
     * earlier backup.  A source id is required to begin an incremental backup., a string; default
     * empty.}
     * @config{&nbsp;&nbsp;&nbsp;&nbsp;this_id, a string that identifies the current system
     * state as a future backup source for an incremental backup via \c src_id.  This identifier is
     * required when opening an incremental backup cursor and an error will be returned if one is
     * not provided.  The identifiers can be any text string\, but should be unique., a string;
     * default empty.}
     * @config{ ),,}
     * @config{next_random, configure the cursor to return a pseudo-random record from the object
     * when the WT_CURSOR::next method is called; valid only for row-store cursors.  See @ref
     * cursor_random for details., a boolean flag; default \c false.}
     * @config{next_random_sample_size, cursors configured by \c next_random to return pseudo-random
     * records from the object randomly select from the entire object\, by default.  Setting \c
     * next_random_sample_size to a non-zero value sets the number of samples the application
     * expects to take using the \c next_random cursor.  A cursor configured with both \c
     * next_random and \c next_random_sample_size attempts to divide the object into \c
     * next_random_sample_size equal-sized pieces\, and each retrieval returns a record from one of
     * those pieces.  See @ref cursor_random for details., a string; default \c 0.}
     * @config{next_random_seed, configure the cursor to set an initial random seed when using \c
     * next_random configuration.  This is used for testing purposes only.  See @ref cursor_random
     * for details., a string; default \c 0.}
     * @config{overwrite, configures whether the cursor's insert and update methods check the
     * existing state of the record.  If \c overwrite is \c false\, WT_CURSOR::insert fails with
     * ::WT_DUPLICATE_KEY if the record exists\, and WT_CURSOR::update fails with ::WT_NOTFOUND if
     * the record does not exist., a boolean flag; default \c true.}
     * @config{raw, ignore the encodings for the key and value\, manage data as if the formats were
     * \c "u". See @ref cursor_raw for details., a boolean flag; default \c false.}
     * @config{read_once, results that are brought into cache from disk by this cursor will be given
     * less priority in the cache., a boolean flag; default \c false.}
     * @config{readonly, only query operations are supported by this cursor.  An error is returned
     * if a modification is attempted using the cursor.  The default is false for all cursor types
     * except for metadata cursors and checkpoint cursors., a boolean flag; default \c false.}
     * @config{statistics, Specify the statistics to be gathered.  Choosing "all" gathers statistics
     * regardless of cost and may include traversing on-disk files; "fast" gathers a subset of
     * relatively inexpensive statistics.  The selection must agree with the database \c statistics
     * configuration specified to ::wiredtiger_open or WT_CONNECTION::reconfigure.  For example\,
     * "all" or "fast" can be configured when the database is configured with "all"\, but the cursor
     * open will fail if "all" is specified when the database is configured with "fast"\, and the
     * cursor open will fail in all cases when the database is configured with "none". If "size" is
     * configured\, only the underlying size of the object on disk is filled in and the object is
     * not opened.  If \c statistics is not configured\, the default configuration is the database
     * configuration.  The "clear" configuration resets statistics after gathering them\, where
     * appropriate (for example\, a cache size statistic is not cleared\, while the count of cursor
     * insert operations will be cleared). See @ref statistics for more information., a list\, with
     * values chosen from the following options: \c "all"\, \c "cache_walk"\, \c "fast"\, \c
     * "clear"\, \c "size"\, \c "tree_walk"; default empty.}
     * @config{target, if non-empty\, back up the given list of objects; valid only for a backup
     * data source., a list of strings; default empty.}
     * @configend
     * @param[out] cursorp a pointer to the newly opened cursor
     * @errors
     */
    int __F(open_cursor)(WT_SESSION *session,
        const char *uri, WT_CURSOR *to_dup, const char *config, WT_CURSOR **cursorp);
    /*! @} */

    /*!
     * @name Table operations
     * @{
     */
    /*!
     * Alter a table.
     *
     * This will allow modification of some table settings after
     * creation.
     *
     * @exclusive
     *
     * @snippet ex_all.c Alter a table
     *
     * @param session the session handle
     * @param name the URI of the object to alter, such as \c "table:stock"
     * @configstart{WT_SESSION.alter, see dist/api_data.py}
     * @config{access_pattern_hint, It is recommended that workloads that consist primarily of
     * updates and/or point queries specify \c random.  Workloads that do many cursor scans through
     * large ranges of data should specify \c sequential and other workloads should specify \c none.
     * The option leads to an appropriate operating system advisory call where available., a
     * string\, chosen from the following options: \c "none"\, \c "random"\, \c "sequential";
     * default \c none.}
     * @config{app_metadata, application-owned metadata for this object., a string; default empty.}
     * @config{assert = (, declare timestamp usage., a set of related configuration options defined
     * as follows.}
     * @config{&nbsp;&nbsp;&nbsp;&nbsp;read_timestamp, if set\, check that timestamps
     * are \c always or \c never used on reads with this table\, writing an error message if the
     * policy is violated.  If the library was built in diagnostic mode\, drop core at the failing
     * check., a string\, chosen from the following options: \c "always"\, \c "never"\, \c "none";
     * default \c none.}
     * @config{ ),,}
     * @config{cache_resident, do not ever evict the object's pages from cache.  Not compatible with
     * LSM tables; see @ref tuning_cache_resident for more information., a boolean flag; default \c
     * false.}
     * @config{log = (, the transaction log configuration for this object.  Only valid if \c log is
     * enabled in ::wiredtiger_open., a set of related configuration options defined as follows.}
     * @config{&nbsp;&nbsp;&nbsp;&nbsp;enabled, if false\, this object has checkpoint-level
     * durability., a boolean flag; default \c true.}
     * @config{ ),,}
     * @config{os_cache_dirty_max, maximum dirty system buffer cache usage\, in bytes.  If
     * non-zero\, schedule writes for dirty blocks belonging to this object in the system buffer
     * cache after that many bytes from this object are written into the buffer cache., an integer
     * greater than or equal to \c 0; default \c 0.}
     * @config{os_cache_max, maximum system buffer cache usage\, in bytes.  If non-zero\, evict
     * object blocks from the system buffer cache after that many bytes from this object are read or
     * written into the buffer cache., an integer greater than or equal to \c 0; default \c 0.}
     * @config{write_timestamp_usage, describe how timestamps are expected to be used on table
     * modifications.  The choices are the default\, which ensures that once timestamps are used for
     * a key\, they are always used\, and also that multiple updates to a key never use decreasing
     * timestamps and \c never which enforces that timestamps are never used for a table.  (The \c
     * always\, \c key_consistent\, \c mixed_mode and \c ordered choices should not be used\, and
     * are retained for backward compatibility.)., a string\, chosen from the following options: \c
     * "always"\, \c "key_consistent"\, \c "mixed_mode"\, \c "never"\, \c "none"\, \c "ordered";
     * default \c none.}
     * @configend
     * @ebusy_errors
     */
    int __F(alter)(WT_SESSION *session,
        const char *name, const char *config);

    /*!
     * Bind values for a compiled configuration.  The bindings hold for API calls in this
     * session that use the compiled string.  Strings passed into this call are not duplicated,
     * the application must ensure that strings remain valid while the bindings are being
     * used.
     *
     * This API may change in future releases.
     *
     * @param session the session handle
     * @param compiled a string returned from WT_CONNECTION::compile_configuration
     * @errors
     */
    int __F(bind_configuration)(WT_SESSION *session, const char *compiled, ...);

    /*!
     * Create a table, column group, index or file.
     *
     * @not_transactional
     *
     * @snippet ex_all.c Create a table
     *
     * @param session the session handle
     * @param name the URI of the object to create, such as
     * \c "table:stock". For a description of URI formats
     * see @ref data_sources.
     * @configstart{WT_SESSION.create, see dist/api_data.py}
     * @config{access_pattern_hint, It is recommended that workloads that consist primarily of
     * updates and/or point queries specify \c random.  Workloads that do many cursor scans through
     * large ranges of data should specify \c sequential and other workloads should specify \c none.
     * The option leads to an appropriate operating system advisory call where available., a
     * string\, chosen from the following options: \c "none"\, \c "random"\, \c "sequential";
     * default \c none.}
     * @config{allocation_size, the file unit allocation size\, in bytes\, must be a power of two;
     * smaller values decrease the file space required by overflow items\, and the default value of
     * 4KB is a good choice absent requirements from the operating system or storage device., an
     * integer between \c 512B and \c 128MB; default \c 4KB.}
     * @config{app_metadata, application-owned metadata for this object., a string; default empty.}
     * @config{assert = (, declare timestamp usage., a set of related configuration options defined
     * as follows.}
     * @config{&nbsp;&nbsp;&nbsp;&nbsp;read_timestamp, if set\, check that timestamps
     * are \c always or \c never used on reads with this table\, writing an error message if the
     * policy is violated.  If the library was built in diagnostic mode\, drop core at the failing
     * check., a string\, chosen from the following options: \c "always"\, \c "never"\, \c "none";
     * default \c none.}
     * @config{ ),,}
     * @config{block_allocation, configure block allocation.  Permitted values are \c "best" or \c
     * "first"; the \c "best" configuration uses a best-fit algorithm\, the \c "first" configuration
     * uses a first-available algorithm during block allocation., a string\, chosen from the
     * following options: \c "best"\, \c "first"; default \c best.}
     * @config{block_compressor, configure a compressor for file blocks.  Permitted values are \c
     * "none" or a custom compression engine name created with WT_CONNECTION::add_compressor.  If
     * WiredTiger has builtin support for \c "lz4"\, \c "snappy"\, \c "zlib" or \c "zstd"
     * compression\, these names are also available.  See @ref compression for more information., a
     * string; default \c none.}
     * @config{block_manager, configure a manager for file blocks.  Permitted values are \c
     * "default" or the disaggregated storage block manager backed by \c PALI., a string\, chosen
     * from the following options: \c "default"\, \c "disagg"; default \c default.}
     * @config{cache_resident, do not ever evict the object's pages from cache.  Not compatible with
     * LSM tables; see @ref tuning_cache_resident for more information., a boolean flag; default \c
     * false.}
     * @config{checksum, configure block checksums; the permitted values are \c on\, \c off\, \c
     * uncompressed and \c unencrypted.  The default is \c on\, in which case all block writes
     * include a checksum subsequently verified when the block is read.  The \c off setting does no
     * checksums\, the \c uncompressed setting only checksums blocks that are not compressed\, and
     * the \c unencrypted setting only checksums blocks that are not encrypted.  See @ref
     * tune_checksum for more information., a string\, chosen from the following options: \c "on"\,
     * \c "off"\, \c "uncompressed"\, \c "unencrypted"; default \c on.}
     * @config{colgroups, comma-separated list of names of column groups.  Each column group is
     * stored separately\, keyed by the primary key of the table.  If no column groups are
     * specified\, all columns are stored together in a single file.  All value columns in the table
     * must appear in at least one column group.  Each column group must be created with a separate
     * call to WT_SESSION::create using a \c colgroup: URI., a list of strings; default empty.}
     * @config{collator, configure custom collation for keys.  Permitted values are \c "none" or a
     * custom collator name created with WT_CONNECTION::add_collator., a string; default \c none.}
     * @config{columns, list of the column names.  Comma-separated list of the form
     * <code>(column[\,...])</code>. For tables\, the number of entries must match the total number
     * of values in \c key_format and \c value_format.  For colgroups and indices\, all column names
     * must appear in the list of columns for the table., a list of strings; default empty.}
     * @config{dictionary, the maximum number of unique values remembered in the
     * row-store/variable-length column-store leaf page value dictionary; see @ref
     * file_formats_compression for more information., an integer greater than or equal to \c 0;
     * default \c 0.}
     * @config{disaggregated = (, configure disaggregated storage for this file., a set of related
     * configuration options defined as follows.}
     * @config{&nbsp;&nbsp;&nbsp;&nbsp;delta_pct, the
     * size threshold (as a percentage) at which a delta will cease to be emitted when reconciling a
     * page.  For example\, if this is set to 20\, the size of a delta is 20 bytes\, and the size of
     * the full page image is 100 bytes\, reconciliation can emit a delta for the page (if various
     * other preconditions are met). Conversely\, if the delta came to 21 bytes\, reconciliation
     * would not emit a delta.  Deltas larger than full pages are permitted for measurement and
     * testing reasons\, and may be disallowed in future., an integer between \c 1 and \c 1000;
     * default \c 20.}
     * @config{&nbsp;&nbsp;&nbsp;&nbsp;max_consecutive_delta, the max consecutive
     * deltas allowed for a single page.  The maximum value is set at 32 (WT_DELTA_LIMIT). If we
     * need to change that\, please change WT_DELTA_LIMIT as well., an integer between \c 1 and \c
     * 32; default \c 32.}
     * @config{ ),,}
     * @config{encryption = (, configure an encryptor for file blocks.  When a table is created\,
     * its encryptor is not implicitly used for any related indices or column groups., a set of
     * related configuration options defined as follows.}
     * @config{&nbsp;&nbsp;&nbsp;&nbsp;keyid, An
     * identifier that identifies a unique instance of the encryptor.  It is stored in clear text\,
     * and thus is available when the WiredTiger database is reopened.  On the first use of a
     * (name\, keyid) combination\, the WT_ENCRYPTOR::customize function is called with the keyid as
     * an argument., a string; default empty.}
     * @config{&nbsp;&nbsp;&nbsp;&nbsp;name, Permitted
     * values are \c "none" or a custom encryption engine name created with
     * WT_CONNECTION::add_encryptor.  See @ref encryption for more information., a string; default
     * \c none.}
     * @config{ ),,}
     * @config{exclusive, fail if the object exists.  When false (the default)\, if the object
     * exists\, check that its settings match the specified configuration., a boolean flag; default
     * \c false.}
     * @config{extractor, configure a custom extractor for indices.  Permitted values are \c "none"
     * or an extractor name created with WT_CONNECTION::add_extractor., a string; default \c none.}
     * @config{format, the file format., a string\, chosen from the following options: \c "btree";
     * default \c btree.}
     * @config{ignore_in_memory_cache_size, allow update and insert operations to proceed even if
     * the cache is already at capacity.  Only valid in conjunction with in-memory databases.
     * Should be used with caution - this configuration allows WiredTiger to consume memory over the
     * configured cache limit., a boolean flag; default \c false.}
     * @config{immutable, configure the index to be immutable -- that is\, the index is not changed
     * by any update to a record in the table., a boolean flag; default \c false.}
     * @config{import = (, configure import of an existing object into the currently running
     * database., a set of related configuration options defined as follows.}
     * @config{&nbsp;&nbsp;&nbsp;&nbsp;compare_timestamp, allow importing files with timestamps
     * smaller or equal to the configured global timestamps.  Note the history of the files are not
     * imported together and thus snapshot read of historical data will not work with the option
     * "stable_timestamp". (The \c oldest and \c stable arguments are deprecated short-hand for \c
     * oldest_timestamp and \c stable_timestamp\, respectively)., a string\, chosen from the
     * following options: \c "oldest"\, \c "oldest_timestamp"\, \c "stable"\, \c "stable_timestamp";
     * default \c oldest_timestamp.}
     * @config{&nbsp;&nbsp;&nbsp;&nbsp;enabled, whether to import the
     * input URI from disk., a boolean flag; default \c false.}
     * @config{&nbsp;&nbsp;&nbsp;&nbsp;
     * file_metadata, the file configuration extracted from the metadata of the export database., a
     * string; default empty.}
     * @config{&nbsp;&nbsp;&nbsp;&nbsp;metadata_file, a text file that
     * contains all the relevant metadata information for the URI to import.  The file is generated
     * by backup:export cursor., a string; default empty.}
     * @config{&nbsp;&nbsp;&nbsp;&nbsp;repair,
     * whether to reconstruct the metadata from the raw file content., a boolean flag; default \c
     * false.}
     * @config{ ),,}
     * @config{internal_key_max, This option is no longer supported\, retained for backward
     * compatibility., an integer greater than or equal to \c 0; default \c 0.}
     * @config{internal_key_truncate, configure internal key truncation\, discarding unnecessary
     * trailing bytes on internal keys (ignored for custom collators)., a boolean flag; default \c
     * true.}
     * @config{internal_page_max, the maximum page size for internal nodes\, in bytes; the size must
     * be a multiple of the allocation size and is significant for applications wanting to avoid
     * excessive L2 cache misses while searching the tree.  The page maximum is the bytes of
     * uncompressed data\, that is\, the limit is applied before any block compression is done., an
     * integer between \c 512B and \c 512MB; default \c 4KB.}
     * @config{key_format, the format of the data packed into key items.  See @ref
     * schema_format_types for details.  By default\, the key_format is \c 'u' and applications use
     * WT_ITEM structures to manipulate raw byte arrays.  By default\, records are stored in
     * row-store files: keys of type \c 'r' are record numbers and records referenced by record
     * number are stored in column-store files., a format string; default \c u.}
     * @config{key_gap, This option is no longer supported\, retained for backward compatibility.,
     * an integer greater than or equal to \c 0; default \c 10.}
     * @config{leaf_key_max, the largest key stored in a leaf node\, in bytes.  If set\, keys larger
     * than the specified size are stored as overflow items (which may require additional I/O to
     * access). The default value is one-tenth the size of a newly split leaf page., an integer
     * greater than or equal to \c 0; default \c 0.}
     * @config{leaf_page_max, the maximum page size for leaf nodes\, in bytes; the size must be a
     * multiple of the allocation size\, and is significant for applications wanting to maximize
     * sequential data transfer from a storage device.  The page maximum is the bytes of
     * uncompressed data\, that is\, the limit is applied before any block compression is done.  For
     * fixed-length column store\, the size includes only the bitmap data; pages containing
     * timestamp information can be larger\, and the size is limited to 128KB rather than 512MB., an
     * integer between \c 512B and \c 512MB; default \c 32KB.}
     * @config{leaf_value_max, the largest value stored in a leaf node\, in bytes.  If set\, values
     * larger than the specified size are stored as overflow items (which may require additional I/O
     * to access). If the size is larger than the maximum leaf page size\, the page size is
     * temporarily ignored when large values are written.  The default is one-half the size of a
     * newly split leaf page., an integer greater than or equal to \c 0; default \c 0.}
     * @config{log = (, the transaction log configuration for this object.  Only valid if \c log is
     * enabled in ::wiredtiger_open., a set of related configuration options defined as follows.}
     * @config{&nbsp;&nbsp;&nbsp;&nbsp;enabled, if false\, this object has checkpoint-level
     * durability., a boolean flag; default \c true.}
     * @config{ ),,}
     * @config{lsm = (, options only relevant for LSM data sources., a set of related configuration
     * options defined as follows.}
     * @config{&nbsp;&nbsp;&nbsp;&nbsp;auto_throttle, Throttle inserts
     * into LSM trees if flushing to disk isn't keeping up., a boolean flag; default \c true.}
     * @config{&nbsp;&nbsp;&nbsp;&nbsp;bloom, create Bloom filters on LSM tree chunks as they are
     * merged., a boolean flag; default \c true.}
     * @config{&nbsp;&nbsp;&nbsp;&nbsp;bloom_bit_count,
     * the number of bits used per item for LSM Bloom filters., an integer between \c 2 and \c 1000;
     * default \c 16.}
     * @config{&nbsp;&nbsp;&nbsp;&nbsp;bloom_config, config string used when
     * creating Bloom filter files\, passed to WT_SESSION::create., a string; default empty.}
     * @config{&nbsp;&nbsp;&nbsp;&nbsp;bloom_hash_count, the number of hash values per item used for
     * LSM Bloom filters., an integer between \c 2 and \c 100; default \c 8.}
     * @config{&nbsp;&nbsp;&nbsp;&nbsp;bloom_oldest, create a Bloom filter on the oldest LSM tree
     * chunk.  Only supported if Bloom filters are enabled., a boolean flag; default \c false.}
     * @config{&nbsp;&nbsp;&nbsp;&nbsp;chunk_count_limit, the maximum number of chunks to allow in
     * an LSM tree.  This option automatically times out old data.  As new chunks are added old
     * chunks will be removed.  Enabling this option disables LSM background merges., an integer;
     * default \c 0.}
     * @config{&nbsp;&nbsp;&nbsp;&nbsp;chunk_max, the maximum size a single chunk can
     * be.  Chunks larger than this size are not considered for further merges.  This is a soft
     * limit\, and chunks larger than this value can be created.  Must be larger than chunk_size.,
     * an integer between \c 100MB and \c 10TB; default \c 5GB.}
     * @config{&nbsp;&nbsp;&nbsp;&nbsp;
     * chunk_size, the maximum size of the in-memory chunk of an LSM tree.  This limit is soft\, it
     * is possible for chunks to be temporarily larger than this value.  This overrides the \c
     * memory_page_max setting., an integer between \c 512K and \c 500MB; default \c 10MB.}
     * @config{&nbsp;&nbsp;&nbsp;&nbsp;merge_custom = (, configure the tree to merge into a custom
     * data source., a set of related configuration options defined as follows.}
     * @config{&nbsp;&nbsp;&nbsp;&nbsp;&nbsp;&nbsp;&nbsp;&nbsp;prefix, custom data source prefix
     * instead of \c "file"., a string; default empty.}
     * @config{&nbsp;&nbsp;&nbsp;&nbsp;&nbsp;&nbsp;&nbsp;&nbsp;start_generation, merge generation at
     * which the custom data source is used (zero indicates no custom data source)., an integer
     * between \c 0 and \c 10; default \c 0.}
     * @config{&nbsp;&nbsp;&nbsp;&nbsp;&nbsp;&nbsp;&nbsp;&nbsp;suffix, custom data source suffix
     * instead of \c ".lsm"., a string; default empty.}
     * @config{&nbsp;&nbsp;&nbsp;&nbsp; ),,}
     * @config{&nbsp;&nbsp;&nbsp;&nbsp;merge_max, the maximum number of chunks to include in a merge
     * operation., an integer between \c 2 and \c 100; default \c 15.}
     * @config{&nbsp;&nbsp;&nbsp;&nbsp;merge_min, the minimum number of chunks to include in a merge
     * operation.  If set to 0 or 1 half the value of merge_max is used., an integer no more than \c
     * 100; default \c 0.}
     * @config{ ),,}
     * @config{memory_page_image_max, the maximum in-memory page image represented by a single
     * storage block.  Depending on compression efficiency\, compression can create storage blocks
     * which require significant resources to re-instantiate in the cache\, penalizing the
     * performance of future point updates.  The value limits the maximum in-memory page image a
     * storage block will need.  If set to 0\, a default of 4 times \c leaf_page_max is used., an
     * integer greater than or equal to \c 0; default \c 0.}
     * @config{memory_page_max, the maximum size a page can grow to in memory before being
     * reconciled to disk.  The specified size will be adjusted to a lower bound of
     * <code>leaf_page_max</code>\, and an upper bound of <code>cache_size / 10</code>. This limit
     * is soft - it is possible for pages to be temporarily larger than this value.  This setting is
     * ignored for LSM trees\, see \c chunk_size., an integer between \c 512B and \c 10TB; default
     * \c 5MB.}
     * @config{os_cache_dirty_max, maximum dirty system buffer cache usage\, in bytes.  If
     * non-zero\, schedule writes for dirty blocks belonging to this object in the system buffer
     * cache after that many bytes from this object are written into the buffer cache., an integer
     * greater than or equal to \c 0; default \c 0.}
     * @config{os_cache_max, maximum system buffer cache usage\, in bytes.  If non-zero\, evict
     * object blocks from the system buffer cache after that many bytes from this object are read or
     * written into the buffer cache., an integer greater than or equal to \c 0; default \c 0.}
     * @config{prefix_compression, configure prefix compression on row-store leaf pages., a boolean
     * flag; default \c false.}
     * @config{prefix_compression_min, minimum gain before prefix compression will be used on
     * row-store leaf pages., an integer greater than or equal to \c 0; default \c 4.}
     * @config{split_pct, the Btree page split size as a percentage of the maximum Btree page size\,
     * that is\, when a Btree page is split\, it will be split into smaller pages\, where each page
     * is the specified percentage of the maximum Btree page size., an integer between \c 50 and \c
     * 100; default \c 90.}
     * @config{tiered_storage = (, configure a storage source for this table., a set of related
     * configuration options defined as follows.}
     * @config{&nbsp;&nbsp;&nbsp;&nbsp;auth_token,
     * authentication string identifier., a string; default empty.}
     * @config{&nbsp;&nbsp;&nbsp;&nbsp;
     * bucket, the bucket indicating the location for this table., a string; default empty.}
     * @config{&nbsp;&nbsp;&nbsp;&nbsp;bucket_prefix, the unique bucket prefix for this table., a
     * string; default empty.}
     * @config{&nbsp;&nbsp;&nbsp;&nbsp;cache_directory, a directory to store
     * locally cached versions of files in the storage source.  By default\, it is named with \c
     * "-cache" appended to the bucket name.  A relative directory name is relative to the home
     * directory., a string; default empty.}
     * @config{&nbsp;&nbsp;&nbsp;&nbsp;local_retention, time
     * in seconds to retain data on tiered storage on the local tier for faster read access., an
     * integer between \c 0 and \c 10000; default \c 300.}
     * @config{&nbsp;&nbsp;&nbsp;&nbsp;name,
     * permitted values are \c "none" or a custom storage source name created with
     * WT_CONNECTION::add_storage_source.  See @ref custom_storage_sources for more information., a
     * string; default \c none.}
     * @config{&nbsp;&nbsp;&nbsp;&nbsp;shared, enable sharing tiered
     * tables across other WiredTiger instances., a boolean flag; default \c false.}
     * @config{ ),,}
     * @config{type, set the type of data source used to store a column group\, index or simple
     * table.  By default\, a \c "file:" URI is derived from the object name.  The \c type
     * configuration can be used to switch to a different data source\, such as LSM or an extension
     * configured by the application., a string; default \c file.}
     * @config{value_format, the format of the data packed into value items.  See @ref
     * schema_format_types for details.  By default\, the value_format is \c 'u' and applications
     * use a WT_ITEM structure to manipulate raw byte arrays.  Value items of type 't' are
     * bitfields\, and when configured with record number type keys\, will be stored using a
     * fixed-length store., a format string; default \c u.}
     * @config{write_timestamp_usage, describe how timestamps are expected to be used on table
     * modifications.  The choices are the default\, which ensures that once timestamps are used for
     * a key\, they are always used\, and also that multiple updates to a key never use decreasing
     * timestamps and \c never which enforces that timestamps are never used for a table.  (The \c
     * always\, \c key_consistent\, \c mixed_mode and \c ordered choices should not be used\, and
     * are retained for backward compatibility.)., a string\, chosen from the following options: \c
     * "always"\, \c "key_consistent"\, \c "mixed_mode"\, \c "never"\, \c "none"\, \c "ordered";
     * default \c none.}
     * @configend
     * @errors
     */
    int __F(create)(WT_SESSION *session,
        const char *name, const char *config);

    /*!
     * Compact a live row- or column-store btree or LSM tree.
     *
     * @snippet ex_all.c Compact a table
     *
     * @param session the session handle
     * @param name the URI of the object to compact, such as
     * \c "table:stock"
     * @configstart{WT_SESSION.compact, see dist/api_data.py}
     * @config{background, enable/disabled the background compaction server., a boolean flag;
     * default empty.}
     * @config{dryrun, run only the estimation phase of compact., a boolean flag; default \c false.}
     * @config{exclude, list of table objects to be excluded from background compaction.  The list
     * is immutable and only applied when the background compaction gets enabled.  The list is not
     * saved between the calls and needs to be reapplied each time the service is enabled.  The
     * individual objects in the list can only be of the \c table: URI type., a list of strings;
     * default empty.}
     * @config{free_space_target, minimum amount of space recoverable for compaction to proceed., an
     * integer greater than or equal to \c 1MB; default \c 20MB.}
     * @config{run_once, configure background compaction server to run once.  In this mode\,
     * compaction is always attempted on each table unless explicitly excluded., a boolean flag;
     * default \c false.}
     * @config{timeout, maximum amount of time to allow for compact in seconds.  The actual amount
     * of time spent in compact may exceed the configured value.  A value of zero disables the
     * timeout., an integer; default \c 1200.}
     * @configend
     * @errors
     */
    int __F(compact)(WT_SESSION *session,
        const char *name, const char *config);

    /*!
     * Drop (delete) a table.
     *
     * @exclusive
     *
     * @not_transactional
     *
     * @snippet ex_all.c Drop a table
     *
     * @param session the session handle
     * @param name the URI of the object to drop, such as \c "table:stock"
     * @configstart{WT_SESSION.drop, see dist/api_data.py}
     * @config{force, return success if the object does not exist., a boolean flag; default \c
     * false.}
     * @config{remove_files, if the underlying files should be removed., a boolean flag; default \c
     * true.}
     * @configend
     * @ebusy_errors
     */
    int __F(drop)(WT_SESSION *session,
        const char *name, const char *config);

    /*!
     * Join a join cursor with a reference cursor.
     *
     * @snippet ex_schema.c Join cursors
     *
     * @param session the session handle
     * @param join_cursor a cursor that was opened using a
     * \c "join:" URI. It may not have been used for any operations
     * other than other join calls.
     * @param ref_cursor an index cursor having the same base table
     * as the join_cursor, or a table cursor open on the same base table,
     * or another join cursor. Unless the ref_cursor is another join
     * cursor, it must be positioned.
     *
     * The ref_cursor limits the results seen by iterating the
     * join_cursor to table items referred to by the key in this
     * index. The set of keys referred to is modified by the compare
     * config option.
     *
     * Multiple join calls builds up a set of ref_cursors, and
     * by default, the results seen by iteration are the intersection
     * of the cursor ranges participating in the join. When configured
     * with \c "operation=or", the results seen are the union of
     * the participating cursor ranges.
     *
     * After the join call completes, the ref_cursor cursor may not be
     * used for any purpose other than get_key and get_value. Any other
     * cursor method (e.g. next, prev,close) will fail. When the
     * join_cursor is closed, the ref_cursor is made available for
     * general use again. The application should close ref_cursor when
     * finished with it, although not before the join_cursor is closed.
     *
     * @configstart{WT_SESSION.join, see dist/api_data.py}
     * @config{bloom_bit_count, the number of bits used per item for the Bloom filter., an integer
     * between \c 2 and \c 1000; default \c 16.}
     * @config{bloom_false_positives, return all values that pass the Bloom filter\, without
     * eliminating any false positives., a boolean flag; default \c false.}
     * @config{bloom_hash_count, the number of hash values per item for the Bloom filter., an
     * integer between \c 2 and \c 100; default \c 8.}
     * @config{compare, modifies the set of items to be returned so that the index key satisfies the
     * given comparison relative to the key set in this cursor., a string\, chosen from the
     * following options: \c "eq"\, \c "ge"\, \c "gt"\, \c "le"\, \c "lt"; default \c "eq".}
     * @config{count, set an approximate count of the elements that would be included in the join.
     * This is used in sizing the Bloom filter\, and also influences evaluation order for cursors in
     * the join.  When the count is equal for multiple Bloom filters in a composition of joins\, the
     * Bloom filter may be shared., an integer; default \c 0.}
     * @config{operation, the operation applied between this and other joined cursors.  When
     * "operation=and" is specified\, all the conditions implied by joins must be satisfied for an
     * entry to be returned by the join cursor; when "operation=or" is specified\, only one must be
     * satisfied.  All cursors joined to a join cursor must have matching operations., a string\,
     * chosen from the following options: \c "and"\, \c "or"; default \c "and".}
     * @config{strategy, when set to \c bloom\, a Bloom filter is created and populated for this
     * index.  This has an up front cost but may reduce the number of accesses to the main table
     * when iterating the joined cursor.  The \c bloom setting requires that \c count be set., a
     * string\, chosen from the following options: \c "bloom"\, \c "default"; default empty.}
     * @configend
     * @errors
     */
    int __F(join)(WT_SESSION *session, WT_CURSOR *join_cursor,
        WT_CURSOR *ref_cursor, const char *config);

    /*!
     * Flush the log.
     *
     * WT_SESSION::log_flush will fail if logging is not enabled.
     *
     * @param session the session handle
     * @configstart{WT_SESSION.log_flush, see dist/api_data.py}
     * @config{sync, forcibly flush the log and wait for it to achieve the synchronization level
     * specified.  The \c off setting forces any buffered log records to be written to the file
     * system.  The \c on setting forces log records to be written to the storage device., a
     * string\, chosen from the following options: \c "off"\, \c "on"; default \c on.}
     * @configend
     * @errors
     */
    int __F(log_flush)(WT_SESSION *session, const char *config);

    /*!
     * Insert a ::WT_LOGREC_MESSAGE type record in the database log files
     * (the database must be configured for logging when this method is
     * called).
     *
     * @param session the session handle
     * @param format a printf format specifier
     * @errors
     */
    int __F(log_printf)(WT_SESSION *session, const char *format, ...);

    /*!
     * Rename an object.
     *
     * @not_transactional
     *
     * @snippet ex_all.c Rename a table
     *
     * @exclusive
     *
     * @param session the session handle
     * @param uri the current URI of the object, such as \c "table:old"
     * @param newuri the new URI of the object, such as \c "table:new"
     * @configempty{WT_SESSION.rename, see dist/api_data.py}
     * @ebusy_errors
     */
    int __F(rename)(WT_SESSION *session,
        const char *uri, const char *newuri, const char *config);

    /*!
     * Reset the session handle.
     *
     * This method resets the cursors associated with the session, clears session statistics and
     * discards cached resources. No session configurations are modified (or reset to their
     * default values). WT_SESSION::reset will fail if a transaction is in progress in the
     * session.
     *
     * @snippet ex_all.c Reset the session
     *
     * @param session the session handle
     * @errors
     */
    int __F(reset)(WT_SESSION *session);

    /*!
     * Salvage a table.
     *
     * Salvage rebuilds the file or files which comprise a table,
     * discarding any corrupted file blocks.
     *
     * When salvage is done, previously deleted records may re-appear, and
     * inserted records may disappear, so salvage should not be run
     * unless it is known to be necessary.  Normally, salvage should be
     * called after a table or file has been corrupted, as reported by the
     * WT_SESSION::verify method.
     *
     * Files are rebuilt in place. The salvage method overwrites the
     * existing files.
     *
     * @exclusive
     *
     * @snippet ex_all.c Salvage a table
     *
     * @param session the session handle
     * @param name the URI of the table or file to salvage
     * @configstart{WT_SESSION.salvage, see dist/api_data.py}
     * @config{force, force salvage even of files that do not appear to be WiredTiger files., a
     * boolean flag; default \c false.}
     * @configend
     * @ebusy_errors
     */
    int __F(salvage)(WT_SESSION *session,
        const char *name, const char *config);

    /*!
     * Truncate a file, table, cursor range, or backup cursor
     *
     * Truncate a table or file.
     * @snippet ex_all.c Truncate a table
     *
     * Truncate a cursor range.  When truncating based on a cursor position,
     * it is not required the cursor reference a record in the object, only
     * that the key be set.  This allows applications to discard portions of
     * the object name space without knowing exactly what records the object
     * contains. The start and stop points are both inclusive; that is, the
     * key set in the start cursor is the first record to be deleted and the
     * key set in the stop cursor is the last.
     *
     * @snippet ex_all.c Truncate a range
     *
     * Range truncate is implemented as a "scan and write" operation, specifically without range
     * locks. Inserts or other operations in the range, as well as operations before or after
     * the range when no explicit starting or ending key is set, are not well defined: conflicts
     * may be detected or both transactions may commit. If both commit, there's a failure and
     * recovery runs, the result may be different than what was in cache before the crash.
     *
     * The WT_CURSOR::truncate range truncate operation can only be used at snapshot isolation.
     *
     * Any specified cursors end with no position, and subsequent calls to
     * the WT_CURSOR::next (WT_CURSOR::prev) method will iterate from the
     * beginning (end) of the table.
     *
     * Example: truncate a backup cursor.  This operation removes all log files that
     * have been returned by the backup cursor.  It can be used to remove log
     * files after copying them during @ref backup_incremental.
     * @snippet ex_backup.c Truncate a backup cursor
     *
     * @param session the session handle
     * @param name the URI of the table or file to truncate, or \c "log:"
     * for a backup cursor
     * @param start optional cursor marking the first record discarded;
     * if <code>NULL</code>, the truncate starts from the beginning of
     * the object; must be provided when truncating a backup cursor
     * @param stop optional cursor marking the last record discarded;
     * if <code>NULL</code>, the truncate continues to the end of the
     * object; ignored when truncating a backup cursor
     * @configempty{WT_SESSION.truncate, see dist/api_data.py}
     * @errors
     */
    int __F(truncate)(WT_SESSION *session,
        const char *name, WT_CURSOR *start, WT_CURSOR *stop, const char *config);

    /*!
     * Verify a table.
     *
     * Verify reports if a file, or the files that comprise a table, have been corrupted.
     * The WT_SESSION::salvage method can be used to repair a corrupted file.
     *
     * @snippet ex_all.c Verify a table
     *
     * @exclusive
     *
     * @param session the session handle
     * @param name the URI of the table or file to verify, optional if verifying the history
     * store
     * @configstart{WT_SESSION.verify, see dist/api_data.py}
     * @config{do_not_clear_txn_id, Turn off transaction id clearing\, intended for debugging and
     * better diagnosis of crashes or failures.  Note: History store validation is disabled when the
     * configuration is set as visibility rules may not work correctly because the transaction ids
     * are not cleared., a boolean flag; default \c false.}
     * @config{dump_address, Display page addresses\, time windows\, and page types as pages are
     * verified\, using the application's message handler\, intended for debugging., a boolean flag;
     * default \c false.}
     * @config{dump_all_data, Display application data as pages or blocks are verified\, using the
     * application's message handler\, intended for debugging.  Disabling this does not guarantee
     * that no user data will be output., a boolean flag; default \c false.}
     * @config{dump_blocks, Display the contents of on-disk blocks as they are verified\, using the
     * application's message handler\, intended for debugging., a boolean flag; default \c false.}
     * @config{dump_key_data, Display application data keys as pages or blocks are verified\, using
     * the application's message handler\, intended for debugging.  Disabling this does not
     * guarantee that no user data will be output., a boolean flag; default \c false.}
     * @config{dump_layout, Display the layout of the files as they are verified\, using the
     * application's message handler\, intended for debugging; requires optional support from the
     * block manager., a boolean flag; default \c false.}
     * @config{dump_offsets, Display the contents of specific on-disk blocks\, using the
     * application's message handler\, intended for debugging., a list of strings; default empty.}
     * @config{dump_pages, Display the contents of in-memory pages as they are verified\, using the
     * application's message handler\, intended for debugging., a boolean flag; default \c false.}
     * @config{dump_tree_shape, Display the btree shapes as they are verified\, using the
     * application's message handler\, intended for debugging; requires optional support from the
     * block manager., a boolean flag; default \c false.}
     * @config{read_corrupt, A mode that allows verify to continue reading after encountering a
     * checksum error.  It will skip past the corrupt block and continue with the verification
     * process., a boolean flag; default \c false.}
     * @config{stable_timestamp, Ensure that no data has a start timestamp after the stable
     * timestamp\, to be run after rollback_to_stable., a boolean flag; default \c false.}
     * @config{strict, Treat any verification problem as an error; by default\, verify will warn\,
     * but not fail\, in the case of errors that won't affect future behavior (for example\, a
     * leaked block)., a boolean flag; default \c false.}
     * @configend
     * @ebusy_errors
     */
    int __F(verify)(WT_SESSION *session,
        const char *name, const char *config);
    /*! @} */

    /*!
     * @name Transactions
     * @{
     */
    /*!
     * Start a transaction in this session.
     *
     * The transaction remains active until ended by
     * WT_SESSION::commit_transaction or WT_SESSION::rollback_transaction.
     * Operations performed on cursors capable of supporting transactional
     * operations that are already open in this session, or which are opened
     * before the transaction ends, will operate in the context of the
     * transaction.
     *
     * @requires_notransaction
     *
     * @snippet ex_all.c transaction commit/rollback
     *
     * @param session the session handle
     * @configstart{WT_SESSION.begin_transaction, see dist/api_data.py}
     * @config{ignore_prepare, whether to ignore updates by other prepared transactions when doing
     * of read operations of this transaction.  When \c true\, forces the transaction to be
     * read-only.  Use \c force to ignore prepared updates and permit writes (see @ref
     * timestamp_prepare_ignore_prepare for more information)., a string\, chosen from the following
     * options: \c "false"\, \c "force"\, \c "true"; default \c false.}
     * @config{isolation, the isolation level for this transaction; defaults to the session's
     * isolation level., a string\, chosen from the following options: \c "read-uncommitted"\, \c
     * "read-committed"\, \c "snapshot"; default empty.}
     * @config{name, name of the transaction for tracing and debugging., a string; default empty.}
     * @config{no_timestamp, allow a commit without a timestamp\, creating values that have "always
     * existed" and are visible regardless of timestamp.  See @ref timestamp_txn_api., a boolean
     * flag; default \c false.}
     * @config{operation_timeout_ms, when non-zero\, a requested limit on the time taken to complete
     * operations in this transaction.  Time is measured in real time milliseconds from the start of
     * each WiredTiger API call.  There is no guarantee any operation will not take longer than this
     * amount of time.  If WiredTiger notices the limit has been exceeded\, an operation may return
     * a WT_ROLLBACK error.  Default is to have no limit., an integer greater than or equal to \c 0;
     * default \c 0.}
     * @config{priority, priority of the transaction for resolving conflicts.  Transactions with
     * higher values are less likely to abort., an integer between \c -100 and \c 100; default \c
     * 0.}
     * @config{read_timestamp, read using the specified timestamp.  The value must not be older than
     * the current oldest timestamp.  See @ref timestamp_txn_api., a string; default empty.}
     * @config{roundup_timestamps = (, round up timestamps of the transaction., a set of related
     * configuration options defined as follows.}
     * @config{&nbsp;&nbsp;&nbsp;&nbsp;prepared,
     * applicable only for prepared transactions\, and intended only for special-purpose use.  See
     * @ref timestamp_prepare_roundup.  Allows the prepare timestamp and the commit timestamp of
     * this transaction to be rounded up to be no older than the oldest timestamp\, and allows
     * violating the usual restriction that the prepare timestamp must be newer than the stable
     * timestamp.  Specifically: at transaction prepare\, if the prepare timestamp is less than or
     * equal to the oldest timestamp\, the prepare timestamp will be rounded to the oldest
     * timestamp.  Subsequently\, at commit time\, if the commit timestamp is less than the (now
     * rounded) prepare timestamp\, the commit timestamp will be rounded up to it and thus to at
     * least oldest.  Neither timestamp will be checked against the stable timestamp., a boolean
     * flag; default \c false.}
     * @config{&nbsp;&nbsp;&nbsp;&nbsp;read, if the read timestamp is less
     * than the oldest timestamp\, the read timestamp will be rounded up to the oldest timestamp.
     * See @ref timestamp_read_roundup., a boolean flag; default \c false.}
     * @config{ ),,}
     * @config{sync, whether to sync log records when the transaction commits\, inherited from
     * ::wiredtiger_open \c transaction_sync., a boolean flag; default empty.}
     * @configend
     * @errors
     */
    int __F(begin_transaction)(WT_SESSION *session, const char *config);

    /*!
     * Commit the current transaction.
     *
     * A transaction must be in progress when this method is called.
     *
     * If WT_SESSION::commit_transaction returns an error, the transaction
     * was rolled back, not committed, and all cursors associated with the session are reset.
     *
     * @requires_transaction
     *
     * @snippet ex_all.c transaction commit/rollback
     *
     * @param session the session handle
     * @configstart{WT_SESSION.commit_transaction, see dist/api_data.py}
     * @config{commit_timestamp, set the commit timestamp for the current transaction.  For
     * non-prepared transactions\, the value must not be older than the first commit timestamp
     * already set for the current transaction (if any)\, must not be older than the current oldest
     * timestamp\, and must be after the current stable timestamp.  For prepared transactions\, a
     * commit timestamp is required\, must not be older than the prepare timestamp\, and can be set
     * only once.  See @ref timestamp_txn_api and @ref timestamp_prepare., a string; default empty.}
     * @config{durable_timestamp, set the durable timestamp for the current transaction.  Required
     * for the commit of a prepared transaction\, and otherwise not permitted.  The value must also
     * be after the current oldest and stable timestamps and must not be older than the commit
     * timestamp.  See @ref timestamp_prepare., a string; default empty.}
     * @config{operation_timeout_ms, when non-zero\, a requested limit on the time taken to complete
     * operations in this transaction.  Time is measured in real time milliseconds from the start of
     * each WiredTiger API call.  There is no guarantee any operation will not take longer than this
     * amount of time.  If WiredTiger notices the limit has been exceeded\, an operation may return
     * a WT_ROLLBACK error.  Default is to have no limit., an integer greater than or equal to \c 0;
     * default \c 0.}
     * @config{sync, override whether to sync log records when the transaction commits.  The default
     * is inherited from ::wiredtiger_open \c transaction_sync.  The \c off setting does not wait
     * for records to be written or synchronized.  The \c on setting forces log records to be
     * written to the storage device., a string\, chosen from the following options: \c "off"\, \c
     * "on"; default empty.}
     * @configend
     * @errors
     */
    int __F(commit_transaction)(WT_SESSION *session, const char *config);

    /*!
     * Prepare the current transaction.
     *
     * A transaction must be in progress when this method is called.
     *
     * Preparing a transaction will guarantee a subsequent commit will
     * succeed. Only commit and rollback are allowed on a transaction after
     * it has been prepared. The transaction prepare API is designed to
     * support MongoDB exclusively, and guarantees update conflicts have
     * been resolved, but does not guarantee durability.
     *
     * @requires_transaction
     *
     * @snippet ex_all.c transaction prepare
     *
     * @param session the session handle
     * @configstart{WT_SESSION.prepare_transaction, see dist/api_data.py}
     * @config{prepare_timestamp, set the prepare timestamp for the updates of the current
     * transaction.  The value must not be older than any active read timestamps\, and must be newer
     * than the current stable timestamp.  See @ref timestamp_prepare., a string; default empty.}
     * @configend
     * @errors
     */
    int __F(prepare_transaction)(WT_SESSION *session, const char *config);

    /*!
     * Roll back the current transaction.
     *
     * A transaction must be in progress when this method is called.
     *
     * All cursors associated with the session are reset.
     *
     * @requires_transaction
     *
     * @snippet ex_all.c transaction commit/rollback
     *
     * @param session the session handle
     * @configstart{WT_SESSION.rollback_transaction, see dist/api_data.py}
     * @config{operation_timeout_ms, when non-zero\, a requested limit on the time taken to complete
     * operations in this transaction.  Time is measured in real time milliseconds from the start of
     * each WiredTiger API call.  There is no guarantee any operation will not take longer than this
     * amount of time.  If WiredTiger notices the limit has been exceeded\, an operation may return
     * a WT_ROLLBACK error.  Default is to have no limit., an integer greater than or equal to \c 0;
     * default \c 0.}
     * @configend
     * @errors
     */
    int __F(rollback_transaction)(WT_SESSION *session, const char *config);
    /*! @} */

    /*!
     * @name Transaction timestamps
     * @{
     */
    /*!
     * Query the session's transaction timestamp state.
     *
     * The WT_SESSION.query_timestamp method can only be used at snapshot isolation.
     *
     * @param session the session handle
     * @param[out] hex_timestamp a buffer that will be set to the
     * hexadecimal encoding of the timestamp being queried.  Must be large
     * enough to hold a NUL terminated, hex-encoded 8B timestamp (17 bytes).
     * @configstart{WT_SESSION.query_timestamp, see dist/api_data.py}
     * @config{get, specify which timestamp to query: \c commit returns the most recently set
     * commit_timestamp; \c first_commit returns the first set commit_timestamp; \c prepare returns
     * the timestamp used in preparing a transaction; \c read returns the timestamp at which the
     * transaction is reading.  See @ref timestamp_txn_api., a string\, chosen from the following
     * options: \c "commit"\, \c "first_commit"\, \c "prepare"\, \c "read"; default \c read.}
     * @configend
     *
     * A timestamp of 0 is returned if the timestamp is not available or has not been set.
     * @errors
     */
    int __F(query_timestamp)(
        WT_SESSION *session, char *hex_timestamp, const char *config);

    /*!
     * Set a timestamp on a transaction.
     *
     * The WT_SESSION.timestamp_transaction method can only be used at snapshot isolation.
     *
     * @snippet ex_all.c transaction timestamp
     *
     * @requires_transaction
     *
     * @param session the session handle
     * @configstart{WT_SESSION.timestamp_transaction, see dist/api_data.py}
     * @config{commit_timestamp, set the commit timestamp for the current transaction.  For
     * non-prepared transactions\, the value must not be older than the first commit timestamp
     * already set for the current transaction\, if any\, must not be older than the current oldest
     * timestamp and must be after the current stable timestamp.  For prepared transactions\, a
     * commit timestamp is required\, must not be older than the prepare timestamp\, can be set only
     * once\, and must not be set until after the transaction has successfully prepared.  See @ref
     * timestamp_txn_api and @ref timestamp_prepare., a string; default empty.}
     * @config{durable_timestamp, set the durable timestamp for the current transaction.  Required
     * for the commit of a prepared transaction\, and otherwise not permitted.  Can only be set
     * after the transaction has been prepared and a commit timestamp has been set.  The value must
     * be after the current oldest and stable timestamps and must not be older than the commit
     * timestamp.  See @ref timestamp_prepare., a string; default empty.}
     * @config{prepare_timestamp, set the prepare timestamp for the updates of the current
     * transaction.  The value must not be older than any active read timestamps\, and must be newer
     * than the current stable timestamp.  Can be set only once per transaction.  Setting the
     * prepare timestamp does not by itself prepare the transaction\, but does oblige the
     * application to eventually prepare the transaction before committing it.  See @ref
     * timestamp_prepare., a string; default empty.}
     * @config{read_timestamp, read using the specified timestamp.  The value must not be older than
     * the current oldest timestamp.  This can only be set once for a transaction.  See @ref
     * timestamp_txn_api., a string; default empty.}
     * @configend
     * @errors
     */
    int __F(timestamp_transaction)(WT_SESSION *session, const char *config);

    /*!
     * Set a timestamp on a transaction numerically.  Prefer this method over
     * WT_SESSION::timestamp_transaction if the hexadecimal string parsing done in that method
     * becomes a bottleneck.
     *
     * The WT_SESSION.timestamp_transaction_uint method can only be used at snapshot isolation.
     *
     * @snippet ex_all.c transaction timestamp_uint
     *
     * @requires_transaction
     *
     * @param session the session handle
     * @param which the timestamp being set (see ::WT_TS_TXN_TYPE for available options, and
     * WT_SESSION::timestamp_transaction for constraints on the timestamps).
     * @param ts the timestamp.
     * @errors
     */
    int __F(timestamp_transaction_uint)(WT_SESSION *session, WT_TS_TXN_TYPE which,
            uint64_t ts);
    /*! @} */

    /*!
     * @name Transaction support
     * @{
     */
    /*!
     * Write a transactionally consistent snapshot of a database or set of individual objects.
     *
     * When timestamps are not in use, the checkpoint includes all transactions committed
     * before the checkpoint starts. When timestamps are in use and the checkpoint runs with
     * \c use_timestamp=true (the default), updates committed with a timestamp after the
     * \c stable timestamp, in tables configured for checkpoint-level durability, are not
     * included in the checkpoint. Updates committed in tables configured for commit-level
     * durability are always included in the checkpoint. See @ref durability_checkpoint and
     * @ref durability_log for more information.
     *
     * Calling the checkpoint method multiple times serializes the checkpoints; new checkpoint
     * calls wait for running checkpoint calls to complete.
     *
     * Existing named checkpoints may optionally be discarded.
     *
     * @requires_notransaction
     *
     * @snippet ex_all.c Checkpoint examples
     *
     * @param session the session handle
     * @configstart{WT_SESSION.checkpoint, see dist/api_data.py}
     * @config{debug = (, configure debug specific behavior on a checkpoint.  Generally only used
     * for internal testing purposes., a set of related configuration options defined as follows.}
     * @config{&nbsp;&nbsp;&nbsp;&nbsp;checkpoint_cleanup, if true\, checkpoint cleanup thread is
     * triggered to perform the checkpoint cleanup., a boolean flag; default \c false.}
     * @config{
     * ),,}
     * @config{drop, specify a list of checkpoints to drop.  The list may additionally contain one
     * of the following keys: \c "from=all" to drop all checkpoints\, \c "from=<checkpoint>" to drop
     * all checkpoints after and including the named checkpoint\, or \c "to=<checkpoint>" to drop
     * all checkpoints before and including the named checkpoint.  Checkpoints cannot be dropped if
     * open in a cursor.  While a hot backup is in progress\, checkpoints created prior to the start
     * of the backup cannot be dropped., a list of strings; default empty.}
     * @config{flush_tier = (, configure flushing objects to tiered storage after checkpoint.  See
     * @ref tiered_storage., a set of related configuration options defined as follows.}
     * @config{&nbsp;&nbsp;&nbsp;&nbsp;enabled, if true and tiered storage is in use\, perform one
     * iteration of object switching and flushing objects to tiered storage., a boolean flag;
     * default \c false.}
     * @config{&nbsp;&nbsp;&nbsp;&nbsp;force, if false (the default)\, flush_tier
     * of any individual object may be skipped if the underlying object has not been modified since
     * the previous flush_tier.  If true\, this option forces the flush_tier., a boolean flag;
     * default \c false.}
     * @config{&nbsp;&nbsp;&nbsp;&nbsp;sync, wait for all objects to be flushed
     * to the shared storage to the level specified.  When false\, do not wait for any objects to be
     * written to the tiered storage system but return immediately after generating the objects and
     * work units for an internal thread.  When true\, the caller waits until all work queued for
     * this call to be completely processed before returning., a boolean flag; default \c true.}
     * @config{&nbsp;&nbsp;&nbsp;&nbsp;timeout, amount of time\, in seconds\, to wait for flushing
     * of objects to complete.  WiredTiger returns EBUSY if the timeout is reached.  A value of zero
     * disables the timeout., an integer; default \c 0.}
     * @config{ ),,}
     * @config{force, if false (the default)\, checkpoints may be skipped if the underlying object
     * has not been modified.  If true\, this option forces the checkpoint., a boolean flag; default
     * \c false.}
     * @config{name, if set\, specify a name for the checkpoint (note that checkpoints including LSM
     * trees may not be named)., a string; default empty.}
     * @config{target, if non-empty\, checkpoint the list of objects.  Checkpointing a list of
     * objects separately from a database-wide checkpoint can lead to data inconsistencies; see @ref
     * checkpoint_target for more information., a list of strings; default empty.}
     * @config{use_timestamp, if true (the default)\, create the checkpoint as of the last stable
     * timestamp if timestamps are in use\, or with all committed updates if there is no stable
     * timestamp set.  If false\, always generate a checkpoint with all committed updates\, ignoring
     * any stable timestamp., a boolean flag; default \c true.}
     * @configend
     * @errors
     */
    int __F(checkpoint)(WT_SESSION *session, const char *config);

    /*!
     * Reset the snapshot used for database visibility.
     *
     * For transactions running with snapshot isolation, this method releases the existing
     * snapshot of the database and gets a new one. This makes newer commits visible. The
     * call can be used to avoid pinning old and no-longer-needed content in the database.
     * Applications not using read timestamps for search may see different results after the
     * snapshot is updated.
     *
     * It is an error to call this method when using an isolation level other than snapshot
     * isolation, or if the current transaction has already written any data.
     *
     * @requires_transaction
     *
     * @snippet ex_all.c reset snapshot
     *
     * @param session the session handle
     * @errors
     */
    int __F(reset_snapshot)(WT_SESSION *session);

    /*!
     * Return the transaction ID range pinned by the session handle.
     *
     * The ID range is an approximate count of transactions and is calculated
     * based on the oldest ID needed for the active transaction in this session,
     * compared to the newest transaction in the system.
     *
     * @snippet ex_all.c transaction pinned range
     *
     * @param session the session handle
     * @param[out] range the range of IDs pinned by this session. Zero if
     * there is no active transaction.
     * @errors
     */
    int __F(transaction_pinned_range)(WT_SESSION* session, uint64_t *range);
    /*! @} */

#ifndef DOXYGEN
    /*!
     * Optionally returns the reason for the most recent rollback error returned from the API.
     *
     * There is no guarantee a rollback reason will be set and thus the caller
     * must check for a NULL pointer.
     *
     * @param session the session handle
     * @returns an optional string indicating the reason for the rollback
     */
    const char * __F(get_rollback_reason)(WT_SESSION *session);

    /*!
     * Call into the library.
     *
     * This method is used for breakpoints and to set other configuration
     * when debugging layers not directly supporting those features.
     *
     * @param session the session handle
     * @errors
     */
    int __F(breakpoint)(WT_SESSION *session);
#endif
};

/*!
 * A connection to a WiredTiger database.  The connection may be opened within
 * the same address space as the caller or accessed over a socket connection.
 *
 * Most applications will open a single connection to a database for each
 * process.  The first process to open a connection to a database will access
 * the database in its own address space.  Subsequent connections (if allowed)
 * will communicate with the first process over a socket connection to perform
 * their operations.
 *
 * <b>Thread safety:</b> A WT_CONNECTION handle may be shared between threads.
 * See @ref threads for more information.
 */
struct __wt_connection {
    /*!
     * Close a connection.
     *
     * Any open sessions will be closed. This will release the resources
     * associated with the session handle, including rolling back any
     * active transactions and closing any cursors that remain open in the
     * session.
     *
     * @snippet ex_all.c Close a connection
     *
     * @param connection the connection handle
     * @configstart{WT_CONNECTION.close, see dist/api_data.py}
     * @config{leak_memory, don't free memory during close., a boolean flag; default \c false.}
     * @config{use_timestamp, by default\, create the close checkpoint as of the last stable
     * timestamp if timestamps are in use\, or all current updates if there is no stable timestamp
     * set.  If false\, this option generates a checkpoint with all updates., a boolean flag;
     * default \c true.}
     * @configend
     * @errors
     */
    int __F(close)(WT_CONNECTION *connection, const char *config);

#ifndef DOXYGEN
    /*!
     * Output debug information for various subsystems. The output format
     * may change over time, gathering the debug information may be
     * invasive, and the information reported may not provide a point in
     * time view of the system.
     *
     * @param connection the connection handle
     * @configstart{WT_CONNECTION.debug_info, see dist/api_data.py}
     * @config{backup, print incremental backup information., a boolean flag; default \c false.}
     * @config{cache, print cache information., a boolean flag; default \c false.}
     * @config{cursors, print all open cursor information., a boolean flag; default \c false.}
     * @config{handles, print open handles information., a boolean flag; default \c false.}
     * @config{log, print log information., a boolean flag; default \c false.}
     * @config{sessions, print open session information., a boolean flag; default \c false.}
     * @config{txn, print global txn information., a boolean flag; default \c false.}
     * @configend
     * @errors
     */
    int __F(debug_info)(WT_CONNECTION *connection, const char *config);
#endif

    /*!
     * Reconfigure a connection handle.
     *
     * @snippet ex_all.c Reconfigure a connection
     *
     * @param connection the connection handle
     * @configstart{WT_CONNECTION.reconfigure, see dist/api_data.py}
     * @config{block_cache = (, block cache configuration options., a set of related configuration
     * options defined as follows.}
     * @config{&nbsp;&nbsp;&nbsp;&nbsp;blkcache_eviction_aggression,
     * seconds an unused block remains in the cache before it is evicted., an integer between \c 1
     * and \c 7200; default \c 1800.}
     * @config{&nbsp;&nbsp;&nbsp;&nbsp;cache_on_checkpoint, cache
     * blocks written by a checkpoint., a boolean flag; default \c true.}
     * @config{&nbsp;&nbsp;&nbsp;&nbsp;cache_on_writes, cache blocks as they are written (other than
     * checkpoint blocks)., a boolean flag; default \c true.}
     * @config{&nbsp;&nbsp;&nbsp;&nbsp;
     * enabled, enable block cache., a boolean flag; default \c false.}
     * @config{&nbsp;&nbsp;&nbsp;&nbsp;full_target, the fraction of the block cache that must be
     * full before eviction will remove unused blocks., an integer between \c 30 and \c 100; default
     * \c 95.}
     * @config{&nbsp;&nbsp;&nbsp;&nbsp;hashsize, number of buckets in the hashtable that
     * keeps track of blocks., an integer between \c 512 and \c 256K; default \c 32768.}
     * @config{&nbsp;&nbsp;&nbsp;&nbsp;max_percent_overhead, maximum tolerated overhead expressed as
     * the number of blocks added and removed as percent of blocks looked up; cache population and
     * eviction will be suppressed if the overhead exceeds the threshold., an integer between \c 1
     * and \c 500; default \c 10.}
     * @config{&nbsp;&nbsp;&nbsp;&nbsp;nvram_path, the absolute path to
     * the file system mounted on the NVRAM device., a string; default empty.}
     * @config{&nbsp;&nbsp;&nbsp;&nbsp;percent_file_in_dram, bypass cache for a file if the set
     * percentage of the file fits in system DRAM (as specified by block_cache.system_ram)., an
     * integer between \c 0 and \c 100; default \c 50.}
     * @config{&nbsp;&nbsp;&nbsp;&nbsp;size,
     * maximum memory to allocate for the block cache., an integer between \c 0 and \c 10TB; default
     * \c 0.}
     * @config{&nbsp;&nbsp;&nbsp;&nbsp;system_ram, the bytes of system DRAM available for
     * caching filesystem blocks., an integer between \c 0 and \c 1024GB; default \c 0.}
     * @config{&nbsp;&nbsp;&nbsp;&nbsp;type, cache location: DRAM or NVRAM., a string; default
     * empty.}
     * @config{ ),,}
     * @config{cache_max_wait_ms, the maximum number of milliseconds an application thread will wait
     * for space to be available in cache before giving up.  Default will wait forever., an integer
     * greater than or equal to \c 0; default \c 0.}
     * @config{cache_overhead, assume the heap allocator overhead is the specified percentage\, and
     * adjust the cache usage by that amount (for example\, if there is 10GB of data in cache\, a
     * percentage of 10 means WiredTiger treats this as 11GB). This value is configurable because
     * different heap allocators have different overhead and different workloads will have different
     * heap allocation sizes and patterns\, therefore applications may need to adjust this value
     * based on allocator choice and behavior in measured workloads., an integer between \c 0 and \c
     * 30; default \c 8.}
     * @config{cache_size, maximum heap memory to allocate for the cache.  A database should
     * configure either \c cache_size or \c shared_cache but not both., an integer between \c 1MB
     * and \c 10TB; default \c 100MB.}
     * @config{cache_stuck_timeout_ms, the number of milliseconds to wait before a stuck cache times
     * out in diagnostic mode.  Default will wait for 5 minutes\, 0 will wait forever., an integer
     * greater than or equal to \c 0; default \c 300000.}
     * @config{checkpoint = (, periodically checkpoint the database.  Enabling the checkpoint server
     * uses a session from the configured \c session_max., a set of related configuration options
     * defined as follows.}
     * @config{&nbsp;&nbsp;&nbsp;&nbsp;log_size, wait for this amount of log
     * record bytes to be written to the log between each checkpoint.  If non-zero\, this value will
     * use a minimum of the log file size.  A database can configure both log_size and wait to set
     * an upper bound for checkpoints; setting this value above 0 configures periodic checkpoints.,
     * an integer between \c 0 and \c 2GB; default \c 0.}
     * @config{&nbsp;&nbsp;&nbsp;&nbsp;precise,
     * Only write data with timestamps that are smaller or equal to the stable timestamp to the
     * checkpoint.  Rollback to stable after restart is a no-op if enabled.  However\, it leads to
     * extra cache pressure., a boolean flag; default \c false.}
     * @config{&nbsp;&nbsp;&nbsp;&nbsp;
     * wait, seconds to wait between each checkpoint; setting this value above 0 configures periodic
     * checkpoints., an integer between \c 0 and \c 100000; default \c 0.}
     * @config{ ),,}
     * @config{checkpoint_cleanup = (, periodically checkpoint cleanup the database., a set of
     * related configuration options defined as follows.}
     * @config{&nbsp;&nbsp;&nbsp;&nbsp;method,
     * control how aggressively obsolete content is removed by reading the internal pages.  Default
     * to none\, which means no additional work is done to find obsolete content., a string\, chosen
     * from the following options: \c "none"\, \c "reclaim_space"; default \c none.}
     * @config{&nbsp;&nbsp;&nbsp;&nbsp;wait, seconds to wait between each checkpoint cleanup., an
     * integer between \c 60 and \c 100000; default \c 300.}
     * @config{ ),,}
     * @config{chunk_cache = (, chunk cache reconfiguration options., a set of related configuration
     * options defined as follows.}
     * @config{&nbsp;&nbsp;&nbsp;&nbsp;pinned, List of "table:" URIs
     * exempt from cache eviction.  Capacity config overrides this\, tables exceeding capacity will
     * not be fully retained.  Table names can appear in both this and the preload list\, but not in
     * both this and the exclude list.  Duplicate names are allowed., a list of strings; default
     * empty.}
     * @config{ ),,}
     * @config{compatibility = (, set compatibility version of database.  Changing the compatibility
     * version requires that there are no active operations for the duration of the call., a set of
     * related configuration options defined as follows.}
     * @config{&nbsp;&nbsp;&nbsp;&nbsp;release,
     * compatibility release version string., a string; default empty.}
     * @config{ ),,}
     * @config{debug_mode = (, control the settings of various extended debugging features., a set
     * of related configuration options defined as follows.}
     * @config{&nbsp;&nbsp;&nbsp;&nbsp;
     * background_compact, if true\, background compact aggressively removes compact statistics for
     * a file and decreases the max amount of time a file can be skipped for., a boolean flag;
     * default \c false.}
     * @config{&nbsp;&nbsp;&nbsp;&nbsp;checkpoint_retention, adjust log removal
     * to retain the log records of this number of checkpoints.  Zero or one means perform normal
     * removal., an integer between \c 0 and \c 1024; default \c 0.}
     * @config{&nbsp;&nbsp;&nbsp;&nbsp;configuration, if true\, display invalid cache configuration
     * warnings., a boolean flag; default \c false.}
     * @config{&nbsp;&nbsp;&nbsp;&nbsp;
     * corruption_abort, if true and built in diagnostic mode\, dump core in the case of data
     * corruption., a boolean flag; default \c true.}
     * @config{&nbsp;&nbsp;&nbsp;&nbsp;cursor_copy,
     * if true\, use the system allocator to make a copy of any data returned by a cursor operation
     * and return the copy instead.  The copy is freed on the next cursor operation.  This allows
     * memory sanitizers to detect inappropriate references to memory owned by cursors., a boolean
     * flag; default \c false.}
     * @config{&nbsp;&nbsp;&nbsp;&nbsp;cursor_reposition, if true\, for
     * operations with snapshot isolation the cursor temporarily releases any page that requires
     * force eviction\, then repositions back to the page for further operations.  A page release
     * encourages eviction of hot or large pages\, which is more likely to succeed without a cursor
     * keeping the page pinned., a boolean flag; default \c false.}
     * @config{&nbsp;&nbsp;&nbsp;&nbsp;
     * eviction, if true\, modify internal algorithms to change skew to force history store eviction
     * to happen more aggressively.  This includes but is not limited to not skewing newest\, not
     * favoring leaf pages\, and modifying the eviction score mechanism., a boolean flag; default \c
     * false.}
     * @config{&nbsp;&nbsp;&nbsp;&nbsp;eviction_checkpoint_ts_ordering, if true\, act as if
     * eviction is being run in parallel to checkpoint.  We should return EBUSY in eviction if we
     * detect any timestamp ordering issue., a boolean flag; default \c false.}
     * @config{&nbsp;&nbsp;&nbsp;&nbsp;log_retention, adjust log removal to retain at least this
     * number of log files.  (Warning: this option can remove log files required for recovery if no
     * checkpoints have yet been done and the number of log files exceeds the configured value.  As
     * WiredTiger cannot detect the difference between a system that has not yet checkpointed and
     * one that will never checkpoint\, it might discard log files before any checkpoint is done.)
     * Ignored if set to 0., an integer between \c 0 and \c 1024; default \c 0.}
     * @config{&nbsp;&nbsp;&nbsp;&nbsp;realloc_exact, if true\, reallocation of memory will only
     * provide the exact amount requested.  This will help with spotting memory allocation issues
     * more easily., a boolean flag; default \c false.}
     * @config{&nbsp;&nbsp;&nbsp;&nbsp;
     * realloc_malloc, if true\, every realloc call will force a new memory allocation by using
     * malloc., a boolean flag; default \c false.}
     * @config{&nbsp;&nbsp;&nbsp;&nbsp;rollback_error,
     * return a WT_ROLLBACK error from a transaction operation about every Nth operation to simulate
     * a collision., an integer between \c 0 and \c 10M; default \c 0.}
     * @config{&nbsp;&nbsp;&nbsp;&nbsp;slow_checkpoint, if true\, slow down checkpoint creation by
     * slowing down internal page processing., a boolean flag; default \c false.}
     * @config{&nbsp;&nbsp;&nbsp;&nbsp;stress_skiplist, Configure various internal parameters to
     * encourage race conditions and other issues with internal skip lists\, e.g.  using a more
     * dense representation., a boolean flag; default \c false.}
     * @config{&nbsp;&nbsp;&nbsp;&nbsp;
     * table_logging, if true\, write transaction related information to the log for all
     * operations\, even operations for tables with logging turned off.  This additional logging
     * information is intended for debugging and is informational only\, that is\, it is ignored
     * during recovery., a boolean flag; default \c false.}
     * @config{&nbsp;&nbsp;&nbsp;&nbsp;
     * tiered_flush_error_continue, on a write to tiered storage\, continue when an error occurs., a
     * boolean flag; default \c false.}
     * @config{&nbsp;&nbsp;&nbsp;&nbsp;update_restore_evict, if
     * true\, control all dirty page evictions through forcing update restore eviction., a boolean
     * flag; default \c false.}
     * @config{ ),,}
     * @config{disaggregated = (, configure disaggregated storage for this connection., a set of
     * related configuration options defined as follows.}
     * @config{&nbsp;&nbsp;&nbsp;&nbsp;
     * shutdown_checkpoint, whether do checkpoint at shutdown., a boolean flag; default \c false.}
     * @config{ ),,}
     * @config{error_prefix, prefix string for error messages., a string; default empty.}
     * @config{eviction = (, eviction configuration options., a set of related configuration options
     * defined as follows.}
     * @config{&nbsp;&nbsp;&nbsp;&nbsp;evict_sample_inmem, If no in-memory ref
     * is found on the root page\, attempt to locate a random in-memory page by examining all
     * entries on the root page., a boolean flag; default \c true.}
     * @config{&nbsp;&nbsp;&nbsp;&nbsp;
     * threads_max, maximum number of threads WiredTiger will start to help evict pages from cache.
     * The number of threads started will vary depending on the current eviction load.  Each
     * eviction worker thread uses a session from the configured session_max., an integer between \c
     * 1 and \c 20; default \c 8.}
     * @config{&nbsp;&nbsp;&nbsp;&nbsp;threads_min, minimum number of
     * threads WiredTiger will start to help evict pages from cache.  The number of threads
     * currently running will vary depending on the current eviction load., an integer between \c 1
     * and \c 20; default \c 1.}
     * @config{ ),,}
     * @config{eviction_checkpoint_target, perform eviction at the beginning of checkpoints to bring
     * the dirty content in cache to this level.  It is a percentage of the cache size if the value
     * is within the range of 0 to 100 or an absolute size when greater than 100. The value is not
     * allowed to exceed the \c cache_size.  Ignored if set to zero., an integer between \c 0 and \c
     * 10TB; default \c 1.}
     * @config{eviction_dirty_target, perform eviction in worker threads when the cache contains at
     * least this much dirty content.  It is a percentage of the cache size if the value is within
     * the range of 1 to 100 or an absolute size when greater than 100. The value is not allowed to
     * exceed the \c cache_size and has to be lower than its counterpart \c eviction_dirty_trigger.,
     * an integer between \c 1 and \c 10TB; default \c 5.}
     * @config{eviction_dirty_trigger, trigger application threads to perform eviction when the
     * cache contains at least this much dirty content.  It is a percentage of the cache size if the
     * value is within the range of 1 to 100 or an absolute size when greater than 100. The value is
     * not allowed to exceed the \c cache_size and has to be greater than its counterpart \c
     * eviction_dirty_target.  This setting only alters behavior if it is lower than
     * eviction_trigger., an integer between \c 1 and \c 10TB; default \c 20.}
     * @config{eviction_target, perform eviction in worker threads when the cache contains at least
     * this much content.  It is a percentage of the cache size if the value is within the range of
     * 10 to 100 or an absolute size when greater than 100. The value is not allowed to exceed the
     * \c cache_size and has to be lower than its counterpart \c eviction_trigger., an integer
     * between \c 10 and \c 10TB; default \c 80.}
     * @config{eviction_trigger, trigger application threads to perform eviction when the cache
     * contains at least this much content.  It is a percentage of the cache size if the value is
     * within the range of 10 to 100 or an absolute size when greater than 100. The value is not
     * allowed to exceed the \c cache_size and has to be greater than its counterpart \c
     * eviction_target., an integer between \c 10 and \c 10TB; default \c 95.}
     * @config{eviction_updates_target, perform eviction in worker threads when the cache contains
     * at least this many bytes of updates.  It is a percentage of the cache size if the value is
     * within the range of 0 to 100 or an absolute size when greater than 100. Calculated as half of
     * \c eviction_dirty_target by default.  The value is not allowed to exceed the \c cache_size
     * and has to be lower than its counterpart \c eviction_updates_trigger., an integer between \c
     * 0 and \c 10TB; default \c 0.}
     * @config{eviction_updates_trigger, trigger application threads to perform eviction when the
     * cache contains at least this many bytes of updates.  It is a percentage of the cache size if
     * the value is within the range of 1 to 100 or an absolute size when greater than 100\.
     * Calculated as half of \c eviction_dirty_trigger by default.  The value is not allowed to
     * exceed the \c cache_size and has to be greater than its counterpart \c
     * eviction_updates_target.  This setting only alters behavior if it is lower than \c
     * eviction_trigger., an integer between \c 0 and \c 10TB; default \c 0.}
     * @config{extra_diagnostics, enable additional diagnostics in WiredTiger.  These additional
     * diagnostics include diagnostic assertions that can cause WiredTiger to abort when an invalid
     * state is detected.  Options are given as a list\, such as
     * <code>"extra_diagnostics=[out_of_order\,visibility]"</code>. Choosing \c all enables all
     * assertions.  When WiredTiger is compiled with \c HAVE_DIAGNOSTIC=1 all assertions are enabled
     * and cannot be reconfigured., a list\, with values chosen from the following options: \c
     * "all"\, \c "checkpoint_validate"\, \c "cursor_check"\, \c "disk_validate"\, \c
     * "eviction_check"\, \c "generation_check"\, \c "hs_validate"\, \c "key_out_of_order"\, \c
     * "log_validate"\, \c "prepared"\, \c "slow_operation"\, \c "txn_visibility"; default \c [].}
     * @config{file_manager = (, control how file handles are managed., a set of related
     * configuration options defined as follows.}
     * @config{&nbsp;&nbsp;&nbsp;&nbsp;
     * close_handle_minimum, number of handles open before the file manager will look for handles to
     * close., an integer greater than or equal to \c 0; default \c 250.}
     * @config{&nbsp;&nbsp;&nbsp;&nbsp;close_idle_time, amount of time in seconds a file handle
     * needs to be idle before attempting to close it.  A setting of 0 means that idle handles are
     * not closed., an integer between \c 0 and \c 100000; default \c 30.}
     * @config{&nbsp;&nbsp;&nbsp;&nbsp;close_scan_interval, interval in seconds at which to check
     * for files that are inactive and close them., an integer between \c 1 and \c 100000; default
     * \c 10.}
     * @config{ ),,}
     * @config{generation_drain_timeout_ms, the number of milliseconds to wait for a resource to
     * drain before timing out in diagnostic mode.  Default will wait for 4 minutes\, 0 will wait
     * forever., an integer greater than or equal to \c 0; default \c 240000.}
     * @config{heuristic_controls = (, control the behavior of various optimizations.  This is
     * primarily used as a mechanism for rolling out changes to internal heuristics while providing
     * a mechanism for quickly reverting to prior behavior in the field., a set of related
     * configuration options defined as follows.}
     * @config{&nbsp;&nbsp;&nbsp;&nbsp;
     * checkpoint_cleanup_obsolete_tw_pages_dirty_max, maximum number of obsolete time window pages
     * that can be marked as dirty per btree in a single checkpoint by the checkpoint cleanup., an
     * integer between \c 0 and \c 100000; default \c 100.}
     * @config{&nbsp;&nbsp;&nbsp;&nbsp;
     * eviction_obsolete_tw_pages_dirty_max, maximum number of obsolete time window pages that can
     * be marked dirty per btree in a single checkpoint by the eviction threads., an integer between
     * \c 0 and \c 100000; default \c 100.}
     * @config{&nbsp;&nbsp;&nbsp;&nbsp;obsolete_tw_btree_max,
     * maximum number of btrees that can be checked for obsolete time window cleanup in a single
     * checkpoint., an integer between \c 0 and \c 500000; default \c 100.}
     * @config{ ),,}
     * @config{history_store = (, history store configuration options., a set of related
     * configuration options defined as follows.}
     * @config{&nbsp;&nbsp;&nbsp;&nbsp;file_max, the
     * maximum number of bytes that WiredTiger is allowed to use for its history store mechanism.
     * If the history store file exceeds this size\, a panic will be triggered.  The default value
     * means that the history store file is unbounded and may use as much space as the filesystem
     * will accommodate.  The minimum non-zero setting is 100MB., an integer greater than or equal
     * to \c 0; default \c 0.}
     * @config{ ),,}
     * @config{io_capacity = (, control how many bytes per second are written and read.  Exceeding
     * the capacity results in throttling., a set of related configuration options defined as
     * follows.}
     * @config{&nbsp;&nbsp;&nbsp;&nbsp;chunk_cache, number of bytes per second available
     * to the chunk cache.  The minimum non-zero setting is 1MB., an integer between \c 0 and \c
     * 1TB; default \c 0.}
     * @config{&nbsp;&nbsp;&nbsp;&nbsp;total, number of bytes per second
     * available to all subsystems in total.  When set\, decisions about what subsystems are
     * throttled\, and in what proportion\, are made internally.  The minimum non-zero setting is
     * 1MB., an integer between \c 0 and \c 1TB; default \c 0.}
     * @config{ ),,}
     * @config{json_output, enable JSON formatted messages on the event handler interface.  Options
     * are given as a list\, where each option specifies an event handler category e.g.  'error'
     * represents the messages from the WT_EVENT_HANDLER::handle_error method., a list\, with values
     * chosen from the following options: \c "error"\, \c "message"; default \c [].}
     * @config{log = (, enable logging.  Enabling logging uses three sessions from the configured
     * session_max., a set of related configuration options defined as follows.}
     * @config{&nbsp;&nbsp;&nbsp;&nbsp;os_cache_dirty_pct, maximum dirty system buffer cache usage\,
     * as a percentage of the log's \c file_max.  If non-zero\, schedule writes for dirty blocks
     * belonging to the log in the system buffer cache after that percentage of the log has been
     * written into the buffer cache without an intervening file sync., an integer between \c 0 and
     * \c 100; default \c 0.}
     * @config{&nbsp;&nbsp;&nbsp;&nbsp;prealloc, pre-allocate log files., a
     * boolean flag; default \c true.}
     * @config{&nbsp;&nbsp;&nbsp;&nbsp;prealloc_init_count, initial
     * number of pre-allocated log files., an integer between \c 1 and \c 500; default \c 1.}
     * @config{&nbsp;&nbsp;&nbsp;&nbsp;remove, automatically remove unneeded log files., a boolean
     * flag; default \c true.}
     * @config{&nbsp;&nbsp;&nbsp;&nbsp;zero_fill, manually write zeroes into
     * log files., a boolean flag; default \c false.}
     * @config{ ),,}
     * @config{lsm_manager = (, configure database wide options for LSM tree management.  The LSM
     * manager is started automatically the first time an LSM tree is opened.  The LSM manager uses
     * a session from the configured session_max., a set of related configuration options defined as
     * follows.}
     * @config{&nbsp;&nbsp;&nbsp;&nbsp;merge, merge LSM chunks where possible., a boolean
     * flag; default \c true.}
     * @config{&nbsp;&nbsp;&nbsp;&nbsp;worker_thread_max, Configure a set of
     * threads to manage merging LSM trees in the database.  Each worker thread uses a session
     * handle from the configured session_max., an integer between \c 3 and \c 20; default \c 4.}
     * @config{ ),,}
     * @config{operation_timeout_ms, this option is no longer supported\, retained for backward
     * compatibility., an integer greater than or equal to \c 0; default \c 0.}
     * @config{operation_tracking = (, enable tracking of performance-critical functions.  See @ref
     * operation_tracking for more information., a set of related configuration options defined as
     * follows.}
     * @config{&nbsp;&nbsp;&nbsp;&nbsp;enabled, enable operation tracking subsystem., a
     * boolean flag; default \c false.}
     * @config{&nbsp;&nbsp;&nbsp;&nbsp;path, the name of a
     * directory into which operation tracking files are written.  The directory must already exist.
     * If the value is not an absolute path\, the path is relative to the database home (see @ref
     * absolute_path for more information)., a string; default \c ".".}
     * @config{ ),,}
     * @config{shared_cache = (, shared cache configuration options.  A database should configure
     * either a cache_size or a shared_cache not both.  Enabling a shared cache uses a session from
     * the configured session_max.  A shared cache can not have absolute values configured for cache
     * eviction settings., a set of related configuration options defined as follows.}
     * @config{&nbsp;&nbsp;&nbsp;&nbsp;chunk, the granularity that a shared cache is redistributed.,
     * an integer between \c 1MB and \c 10TB; default \c 10MB.}
     * @config{&nbsp;&nbsp;&nbsp;&nbsp;
     * name, the name of a cache that is shared between databases or \c "none" when no shared cache
     * is configured., a string; default \c none.}
     * @config{&nbsp;&nbsp;&nbsp;&nbsp;quota, maximum
     * size of cache this database can be allocated from the shared cache.  Defaults to the entire
     * shared cache size., an integer; default \c 0.}
     * @config{&nbsp;&nbsp;&nbsp;&nbsp;reserve,
     * amount of cache this database is guaranteed to have available from the shared cache.  This
     * setting is per database.  Defaults to the chunk size., an integer; default \c 0.}
     * @config{&nbsp;&nbsp;&nbsp;&nbsp;size, maximum memory to allocate for the shared cache.
     * Setting this will update the value if one is already set., an integer between \c 1MB and \c
     * 10TB; default \c 500MB.}
     * @config{ ),,}
     * @config{statistics, Maintain database statistics\, which may impact performance.  Choosing
     * "all" maintains all statistics regardless of cost\, "fast" maintains a subset of statistics
     * that are relatively inexpensive\, "none" turns off all statistics.  The "clear" configuration
     * resets statistics after they are gathered\, where appropriate (for example\, a cache size
     * statistic is not cleared\, while the count of cursor insert operations will be cleared). When
     * "clear" is configured for the database\, gathered statistics are reset each time a statistics
     * cursor is used to gather statistics\, as well as each time statistics are logged using the \c
     * statistics_log configuration.  See @ref statistics for more information., a list\, with
     * values chosen from the following options: \c "all"\, \c "cache_walk"\, \c "fast"\, \c
     * "none"\, \c "clear"\, \c "tree_walk"; default \c none.}
     * @config{statistics_log = (, log any statistics the database is configured to maintain\, to a
     * file.  See @ref statistics for more information.  Enabling the statistics log server uses a
     * session from the configured session_max., a set of related configuration options defined as
     * follows.}
     * @config{&nbsp;&nbsp;&nbsp;&nbsp;json, encode statistics in JSON format., a boolean
     * flag; default \c false.}
     * @config{&nbsp;&nbsp;&nbsp;&nbsp;on_close, log statistics on database
     * close., a boolean flag; default \c false.}
     * @config{&nbsp;&nbsp;&nbsp;&nbsp;sources, if
     * non-empty\, include statistics for the list of "file:" and "lsm:" data source URIs\, if they
     * are open at the time of the statistics logging., a list of strings; default empty.}
     * @config{&nbsp;&nbsp;&nbsp;&nbsp;timestamp, a timestamp prepended to each log record.  May
     * contain \c strftime conversion specifications.  When \c json is configured\, defaults to \c
     * "%Y-%m-%dT%H:%M:%S.000Z"., a string; default \c "%b %d %H:%M:%S".}
     * @config{&nbsp;&nbsp;&nbsp;&nbsp;wait, seconds to wait between each write of the log records;
     * setting this value above 0 configures statistics logging., an integer between \c 0 and \c
     * 100000; default \c 0.}
     * @config{ ),,}
     * @config{tiered_storage = (, enable tiered storage.  Enabling tiered storage may use one
     * session from the configured session_max., a set of related configuration options defined as
     * follows.}
     * @config{&nbsp;&nbsp;&nbsp;&nbsp;local_retention, time in seconds to retain data on
     * tiered storage on the local tier for faster read access., an integer between \c 0 and \c
     * 10000; default \c 300.}
     * @config{ ),,}
     * @config{verbose, enable messages for various subsystems and operations.  Options are given as
     * a list\, where each message type can optionally define an associated verbosity level\, such
     * as <code>"verbose=[eviction\,read:1\,rts:0]"</code>. Verbosity levels that can be provided
     * include <code>0</code> (INFO) and <code>1</code> through <code>5</code>\, corresponding to
     * (DEBUG_1) to (DEBUG_5). \c all is a special case that defines the verbosity level for all
     * categories not explicitly set in the config string., a list\, with values chosen from the
     * following options: \c "all"\, \c "api"\, \c "backup"\, \c "block"\, \c "block_cache"\, \c
     * "checkpoint"\, \c "checkpoint_cleanup"\, \c "checkpoint_progress"\, \c "chunkcache"\, \c
     * "compact"\, \c "compact_progress"\, \c "configuration"\, \c "disaggregated_storage"\, \c
     * "error_returns"\, \c "eviction"\, \c "fileops"\, \c "generation"\, \c "handleops"\, \c
     * "history_store"\, \c "history_store_activity"\, \c "layered"\, \c "log"\, \c "lsm"\, \c
     * "lsm_manager"\, \c "metadata"\, \c "mutex"\, \c "out_of_order"\, \c "overflow"\, \c
     * "page_delta"\, \c "prefetch"\, \c "read"\, \c "reconcile"\, \c "recovery"\, \c
     * "recovery_progress"\, \c "rts"\, \c "salvage"\, \c "shared_cache"\, \c "split"\, \c
     * "temporary"\, \c "thread_group"\, \c "tiered"\, \c "timestamp"\, \c "transaction"\, \c
     * "verify"\, \c "version"\, \c "write"; default \c [].}
     * @configend
     * @errors
     */
    int __F(reconfigure)(WT_CONNECTION *connection, const char *config);

    /*!
     * The home directory of the connection.
     *
     * @snippet ex_all.c Get the database home directory
     *
     * @param connection the connection handle
     * @returns a pointer to a string naming the home directory
     */
    const char *__F(get_home)(WT_CONNECTION *connection);

    /*!
     * Compile a configuration string to be used with an API.  The string returned by this
     * method can be used with the indicated API call as its configuration argument.
     * Precompiled strings should be used where configuration parsing has proved to be a
     * performance bottleneck. The lifetime of a configuration string ends when the connection
     * is closed. The number of compilation strings that can be made is limited by
     * the \c compile_configuration_count configuration in ::wiredtiger_open .
     *
     * Configuration strings containing '%d' or '%s' can have values bound, see
     * WT_SESSION::bind_configuration.
     *
     * This API may change in future releases.
     *
     * @param connection the connection handle
     * @param method the API to the configuration string applies to, e.g.
     * \c "WT_SESSION.open_cursor"
     * @param str the configuration string to compile
     * @param compiled the returned configuration string
     * @errors
     */
    int __F(compile_configuration)(WT_CONNECTION *connection, const char *method,
        const char *str, const char **compiled);

    /*!
     * Add configuration options for a method.  See
     * @ref custom_ds_config_add for more information.
     *
     * @snippet ex_all.c Configure method configuration
     *
     * @param connection the connection handle
     * @param method the method being configured
     * @param uri the object type or NULL for all object types
     * @param config the additional configuration's name and default value
     * @param type the additional configuration's type (must be one of
     * \c "boolean"\, \c "int", \c "list" or \c "string")
     * @param check the additional configuration check string, or NULL if
     * none
     * @errors
     */
    int __F(configure_method)(WT_CONNECTION *connection,
        const char *method, const char *uri,
        const char *config, const char *type, const char *check);

    /*!
     * Return if opening this handle created the database.
     *
     * @snippet ex_all.c Check if the database is newly created
     *
     * @param connection the connection handle
     * @returns false (zero) if the connection existed before the call to
     * ::wiredtiger_open, true (non-zero) if it was created by opening this
     * handle.
     */
    int __F(is_new)(WT_CONNECTION *connection);

    /*!
     * @name Session handles
     * @{
     */
    /*!
     * Open a session.
     *
     * @snippet ex_all.c Open a session
     *
     * @param connection the connection handle
     * @param event_handler An event handler. If <code>NULL</code>, the
     * connection's event handler is used. See @ref event_message_handling
     * for more information.
     * @configstart{WT_CONNECTION.open_session, see dist/api_data.py}
     * @config{cache_cursors, enable caching of cursors for reuse.  Any calls to WT_CURSOR::close
     * for a cursor created in this session will mark the cursor as cached and keep it available to
     * be reused for later calls to WT_SESSION::open_cursor.  Cached cursors may be eventually
     * closed.  This value is inherited from ::wiredtiger_open \c cache_cursors., a boolean flag;
     * default \c true.}
     * @config{cache_max_wait_ms, the maximum number of milliseconds an application thread will wait
     * for space to be available in cache before giving up.  Default value will be the global
     * setting of the connection config., an integer greater than or equal to \c 0; default \c 0.}
     * @config{debug = (, configure debug specific behavior on a session.  Generally only used for
     * internal testing purposes., a set of related configuration options defined as follows.}
     * @config{&nbsp;&nbsp;&nbsp;&nbsp;checkpoint_fail_before_turtle_update, Fail before writing a
     * turtle file at the end of a checkpoint., a boolean flag; default \c false.}
     * @config{&nbsp;&nbsp;&nbsp;&nbsp;release_evict_page, Configure the session to evict the page
     * when it is released and no longer needed., a boolean flag; default \c false.}
     * @config{ ),,}
     * @config{ignore_cache_size, when set\, operations performed by this session ignore the cache
     * size and are not blocked when the cache is full.  Note that use of this option for operations
     * that create cache pressure can starve ordinary sessions that obey the cache size., a boolean
     * flag; default \c false.}
     * @config{isolation, the default isolation level for operations in this session., a string\,
     * chosen from the following options: \c "read-uncommitted"\, \c "read-committed"\, \c
     * "snapshot"; default \c snapshot.}
     * @config{prefetch = (, Enable automatic detection of scans by applications\, and attempt to
     * pre-fetch future content into the cache., a set of related configuration options defined as
     * follows.}
     * @config{&nbsp;&nbsp;&nbsp;&nbsp;enabled, whether pre-fetch is enabled for this
     * session., a boolean flag; default \c false.}
     * @config{ ),,}
     * @configend
     * @param[out] sessionp the new session handle
     * @errors
     */
    int __F(open_session)(WT_CONNECTION *connection,
        WT_EVENT_HANDLER *event_handler, const char *config,
        WT_SESSION **sessionp);
    /*! @} */

    /*!
     * @name Transactions
     * @{
     */
    /*!
     * Query the global transaction timestamp state.
     *
     * @snippet ex_all.c query timestamp
     *
     * @param connection the connection handle
     * @param[out] hex_timestamp a buffer that will be set to the
     * hexadecimal encoding of the timestamp being queried.  Must be large
     * enough to hold a NUL terminated, hex-encoded 8B timestamp (17 bytes).
     * @configstart{WT_CONNECTION.query_timestamp, see dist/api_data.py}
     * @config{get, specify which timestamp to query: \c all_durable returns the largest timestamp
     * such that all timestamps up to and including that value have been committed (possibly bounded
     * by the application-set \c durable timestamp); \c backup_checkpoint returns the stable
     * timestamp of the checkpoint pinned for an open backup cursor; \c last_checkpoint returns the
     * timestamp of the most recent stable checkpoint; \c oldest_timestamp returns the most recent
     * \c oldest_timestamp set with WT_CONNECTION::set_timestamp; \c oldest_reader returns the
     * minimum of the read timestamps of all active readers; \c pinned returns the minimum of the \c
     * oldest_timestamp and the read timestamps of all active readers; \c recovery returns the
     * timestamp of the most recent stable checkpoint taken prior to a shutdown; \c stable_timestamp
     * returns the most recent \c stable_timestamp set with WT_CONNECTION::set_timestamp.  (The \c
     * oldest and \c stable arguments are deprecated short-hand for \c oldest_timestamp and \c
     * stable_timestamp\, respectively.) See @ref timestamp_global_api., a string\, chosen from the
     * following options: \c "all_durable"\, \c "backup_checkpoint"\, \c "last_checkpoint"\, \c
     * "oldest"\, \c "oldest_reader"\, \c "oldest_timestamp"\, \c "pinned"\, \c "recovery"\, \c
     * "stable"\, \c "stable_timestamp"; default \c all_durable.}
     * @configend
     *
     * A timestamp of 0 is returned if the timestamp is not available or has not been set.
     * @errors
     */
    int __F(query_timestamp)(
        WT_CONNECTION *connection, char *hex_timestamp, const char *config);

    /*!
     * Set a global transaction timestamp.
     *
     * @snippet ex_all.c set durable timestamp
     *
     * @snippet ex_all.c set oldest timestamp
     *
     * @snippet ex_all.c set stable timestamp
     *
     * @param connection the connection handle
     * @configstart{WT_CONNECTION.set_timestamp, see dist/api_data.py}
     * @config{durable_timestamp, temporarily set the system's maximum durable timestamp\, bounding
     * the timestamp returned by WT_CONNECTION::query_timestamp with the \c all_durable
     * configuration.  Calls to WT_CONNECTION::query_timestamp will ignore durable timestamps
     * greater than the specified value until a subsequent transaction commit advances the maximum
     * durable timestamp\, or rollback-to-stable resets the value.  See @ref timestamp_global_api.,
     * a string; default empty.}
     * @config{oldest_timestamp, future commits and queries will be no earlier than the specified
     * timestamp.  Values must be monotonically increasing.  The value must not be newer than the
     * current stable timestamp.  See @ref timestamp_global_api., a string; default empty.}
     * @config{stable_timestamp, checkpoints will not include commits that are newer than the
     * specified timestamp in tables configured with \c "log=(enabled=false)". Values must be
     * monotonically increasing.  The value must not be older than the current oldest timestamp.
     * See @ref timestamp_global_api., a string; default empty.}
     * @configend
     * @errors
     */
    int __F(set_timestamp)(
        WT_CONNECTION *connection, const char *config);

    /*!
     * Rollback tables to an earlier point in time, discarding all updates to checkpoint durable
     * tables that have commit times more recent than the current global stable timestamp.
     *
     * No updates made to logged tables or updates made without an associated commit timestamp
     * will be discarded. See @ref timestamp_misc.
     *
     * Applications must resolve all running transactions and close or reset all open cursors
     * before the call, and no other API calls should be made for the duration of the call.
     *
     * @snippet ex_all.c rollback to stable
     *
     * @param connection the connection handle
     * @configstart{WT_CONNECTION.rollback_to_stable, see dist/api_data.py}
     * @config{dryrun, perform the checks associated with RTS\, but don't modify any data., a
     * boolean flag; default \c false.}
     * @config{threads, maximum number of threads WiredTiger will start to help RTS. Each RTS worker
     * thread uses a session from the configured session_max., an integer between \c 0 and \c 10;
     * default \c 4.}
     * @configend
     * @errors
     * An error should occur only in the case of a system problem, and an application typically
     * will retry WT_CONNECTION::rollback_to_stable on error, or fail outright.
     */
    int __F(rollback_to_stable)(
        WT_CONNECTION *connection, const char *config);

    /*! @} */

    /*!
     * @name Extensions
     * @{
     */
    /*!
     * Load an extension.
     *
     * @snippet ex_all.c Load an extension
     *
     * @param connection the connection handle
     * @param path the filename of the extension module, or \c "local" to
     * search the current application binary for the initialization
     * function, see @ref extensions for more details.
     * @configstart{WT_CONNECTION.load_extension, see dist/api_data.py}
     * @config{config, configuration string passed to the entry point of the extension as its
     * WT_CONFIG_ARG argument., a string; default empty.}
     * @config{early_load, whether this extension should be loaded at the beginning of
     * ::wiredtiger_open.  Only applicable to extensions loaded via the wiredtiger_open
     * configurations string., a boolean flag; default \c false.}
     * @config{entry, the entry point of the extension\, called to initialize the extension when it
     * is loaded.  The signature of the function must match ::wiredtiger_extension_init., a string;
     * default \c wiredtiger_extension_init.}
     * @config{terminate, an optional function in the extension that is called before the extension
     * is unloaded during WT_CONNECTION::close.  The signature of the function must match
     * ::wiredtiger_extension_terminate., a string; default \c wiredtiger_extension_terminate.}
     * @configend
     * @errors
     */
    int __F(load_extension)(WT_CONNECTION *connection,
        const char *path, const char *config);

    /*!
     * Add a custom data source.  See @ref custom_data_sources for more
     * information.
     *
     * The application must first implement the WT_DATA_SOURCE interface
     * and then register the implementation with WiredTiger:
     *
     * @snippet ex_data_source.c WT_DATA_SOURCE register
     *
     * @param connection the connection handle
     * @param prefix the URI prefix for this data source, e.g., "file:"
     * @param data_source the application-supplied implementation of
     *  WT_DATA_SOURCE to manage this data source.
     * @configempty{WT_CONNECTION.add_data_source, see dist/api_data.py}
     * @errors
     */
    int __F(add_data_source)(WT_CONNECTION *connection, const char *prefix,
        WT_DATA_SOURCE *data_source, const char *config);

    /*!
     * Add a custom collation function.
     *
     * The application must first implement the WT_COLLATOR interface and
     * then register the implementation with WiredTiger:
     *
     * @snippet ex_all.c WT_COLLATOR register
     *
     * @param connection the connection handle
     * @param name the name of the collation to be used in calls to
     *  WT_SESSION::create, may not be \c "none"
     * @param collator the application-supplied collation handler
     * @configempty{WT_CONNECTION.add_collator, see dist/api_data.py}
     * @errors
     */
    int __F(add_collator)(WT_CONNECTION *connection,
        const char *name, WT_COLLATOR *collator, const char *config);

    /*!
     * Add a compression function.
     *
     * The application must first implement the WT_COMPRESSOR interface
     * and then register the implementation with WiredTiger:
     *
     * @snippet nop_compress.c WT_COMPRESSOR initialization structure
     *
     * @snippet nop_compress.c WT_COMPRESSOR initialization function
     *
     * @param connection the connection handle
     * @param name the name of the compression function to be used in calls
     *  to WT_SESSION::create, may not be \c "none"
     * @param compressor the application-supplied compression handler
     * @configempty{WT_CONNECTION.add_compressor, see dist/api_data.py}
     * @errors
     */
    int __F(add_compressor)(WT_CONNECTION *connection,
        const char *name, WT_COMPRESSOR *compressor, const char *config);

    /*!
     * Add an encryption function.
     *
     * The application must first implement the WT_ENCRYPTOR interface
     * and then register the implementation with WiredTiger:
     *
     * @snippet nop_encrypt.c WT_ENCRYPTOR initialization structure
     *
     * @snippet nop_encrypt.c WT_ENCRYPTOR initialization function
     *
     * @param connection the connection handle
     * @param name the name of the encryption function to be used in calls
     *  to WT_SESSION::create, may not be \c "none"
     * @param encryptor the application-supplied encryption handler
     * @configempty{WT_CONNECTION.add_encryptor, see dist/api_data.py}
     * @errors
     */
    int __F(add_encryptor)(WT_CONNECTION *connection,
        const char *name, WT_ENCRYPTOR *encryptor, const char *config);

    /*!
     * Add a custom extractor for index keys or column groups.
     *
     * The application must first implement the WT_EXTRACTOR interface and
     * then register the implementation with WiredTiger:
     *
     * @snippet ex_all.c WT_EXTRACTOR register
     *
     * @param connection the connection handle
     * @param name the name of the extractor to be used in calls to
     *  WT_SESSION::create, may not be \c "none"
     * @param extractor the application-supplied extractor
     * @configempty{WT_CONNECTION.add_extractor, see dist/api_data.py}
     * @errors
     */
    int __F(add_extractor)(WT_CONNECTION *connection, const char *name,
        WT_EXTRACTOR *extractor, const char *config);

    /*!
     * Configure a custom file system.
     *
     * This method can only be called from an early loaded extension
     * module. The application must first implement the WT_FILE_SYSTEM
     * interface and then register the implementation with WiredTiger:
     *
     * @snippet ex_file_system.c WT_FILE_SYSTEM register
     *
     * @param connection the connection handle
     * @param fs the populated file system structure
     * @configempty{WT_CONNECTION.set_file_system, see dist/api_data.py}
     * @errors
     */
    int __F(set_file_system)(
        WT_CONNECTION *connection, WT_FILE_SYSTEM *fs, const char *config);

#if !defined(DOXYGEN)
#if !defined(SWIG)
    /*!
     * Add a page and log service implementation.
     *
     * The application must first implement the WT_PAGE_LOG
     * interface and then register the implementation with WiredTiger:
     *
     * @param connection the connection handle
     * @param name the name of the storage source implementation
     * @param page_log the populated page log service structure
     * @configempty{WT_CONNECTION.add_page_log, see dist/api_data.py}
     * @errors
     */
    int __F(add_page_log)(WT_CONNECTION *connection, const char *name,
        WT_PAGE_LOG *page_log, const char *config);

    /*!
     * Add a storage source implementation.
     *
     * The application must first implement the WT_STORAGE_SOURCE
     * interface and then register the implementation with WiredTiger:
     *
     * @snippet ex_storage_source.c WT_STORAGE_SOURCE register
     *
     * @param connection the connection handle
     * @param name the name of the storage source implementation
     * @param storage_source the populated storage source structure
     * @configempty{WT_CONNECTION.add_storage_source, see dist/api_data.py}
     * @errors
     */
    int __F(add_storage_source)(WT_CONNECTION *connection, const char *name,
        WT_STORAGE_SOURCE *storage_source, const char *config);
#endif

    /*!
     * Get a page log service implementation.
     *
     * Look up a page log service by name and return it. The returned page log service
     * must be released by calling WT_STORAGE_SOURCE::terminate.
     *
     * @snippet ex_storage_source.c WT_STORAGE_SOURCE register
     *
     * @param connection the connection handle
     * @param name the name of the page log service implementation
     * @param storage_source the page log service structure
     * @errors
     */
    int __F(get_page_log)(WT_CONNECTION *connection, const char *name,
        WT_PAGE_LOG **page_logp);

    /*!
     * Get a storage source implementation.
     *
     * Look up a storage source by name and return it. The returned storage source
     * must be released by calling WT_STORAGE_SOURCE::terminate.
     *
     * @snippet ex_storage_source.c WT_STORAGE_SOURCE register
     *
     * @param connection the connection handle
     * @param name the name of the storage source implementation
     * @param storage_source the storage source structure
     * @errors
     */
    int __F(get_storage_source)(WT_CONNECTION *connection, const char *name,
        WT_STORAGE_SOURCE **storage_sourcep);
#endif

    /*!
     * Return a reference to the WiredTiger extension functions.
     *
     * @snippet ex_data_source.c WT_EXTENSION_API declaration
     *
     * @param wt_conn the WT_CONNECTION handle
     * @returns a reference to a WT_EXTENSION_API structure.
     */
    WT_EXTENSION_API *__F(get_extension_api)(WT_CONNECTION *wt_conn);
    /*! @} */
};

/*!
 * Open a connection to a database.
 *
 * @snippet ex_all.c Open a connection
 *
 * @param home The path to the database home directory.  See @ref home
 * for more information.
 * @param event_handler An event handler. If <code>NULL</code>, a default
 * event handler is installed that writes error messages to stderr. See
 * @ref event_message_handling for more information.
 * @configstart{wiredtiger_open, see dist/api_data.py}
 * @config{backup_restore_target, If non-empty and restoring from a backup\, restore only the table
 * object targets listed.  WiredTiger will remove all the metadata entries for the tables that are
 * not listed in the list from the reconstructed metadata.  The target list must include URIs of
 * type \c table:., a list of strings; default empty.}
 * @config{block_cache = (, block cache configuration options., a set of related configuration
 * options defined as follows.}
 * @config{&nbsp;&nbsp;&nbsp;&nbsp;blkcache_eviction_aggression,
 * seconds an unused block remains in the cache before it is evicted., an integer between \c 1 and
 * \c 7200; default \c 1800.}
 * @config{&nbsp;&nbsp;&nbsp;&nbsp;cache_on_checkpoint, cache blocks
 * written by a checkpoint., a boolean flag; default \c true.}
 * @config{&nbsp;&nbsp;&nbsp;&nbsp;
 * cache_on_writes, cache blocks as they are written (other than checkpoint blocks)., a boolean
 * flag; default \c true.}
 * @config{&nbsp;&nbsp;&nbsp;&nbsp;enabled, enable block cache., a boolean
 * flag; default \c false.}
 * @config{&nbsp;&nbsp;&nbsp;&nbsp;full_target, the fraction of the block
 * cache that must be full before eviction will remove unused blocks., an integer between \c 30 and
 * \c 100; default \c 95.}
 * @config{&nbsp;&nbsp;&nbsp;&nbsp;hashsize, number of buckets in the
 * hashtable that keeps track of blocks., an integer between \c 512 and \c 256K; default \c 32768.}
 * @config{&nbsp;&nbsp;&nbsp;&nbsp;max_percent_overhead, maximum tolerated overhead expressed as the
 * number of blocks added and removed as percent of blocks looked up; cache population and eviction
 * will be suppressed if the overhead exceeds the threshold., an integer between \c 1 and \c 500;
 * default \c 10.}
 * @config{&nbsp;&nbsp;&nbsp;&nbsp;nvram_path, the absolute path to the file system
 * mounted on the NVRAM device., a string; default empty.}
 * @config{&nbsp;&nbsp;&nbsp;&nbsp;
 * percent_file_in_dram, bypass cache for a file if the set percentage of the file fits in system
 * DRAM (as specified by block_cache.system_ram)., an integer between \c 0 and \c 100; default \c
 * 50.}
 * @config{&nbsp;&nbsp;&nbsp;&nbsp;size, maximum memory to allocate for the block cache., an
 * integer between \c 0 and \c 10TB; default \c 0.}
 * @config{&nbsp;&nbsp;&nbsp;&nbsp;system_ram, the
 * bytes of system DRAM available for caching filesystem blocks., an integer between \c 0 and \c
 * 1024GB; default \c 0.}
 * @config{&nbsp;&nbsp;&nbsp;&nbsp;type, cache location: DRAM or NVRAM., a
 * string; default empty.}
 * @config{ ),,}
 * @config{buffer_alignment, in-memory alignment (in bytes) for buffers used for I/O. The default
 * value of -1 indicates a platform-specific alignment value should be used (4KB on Linux systems
 * when direct I/O is configured\, zero elsewhere). If the configured alignment is larger than
 * default or configured object page sizes\, file allocation and page sizes are silently increased
 * to the buffer alignment size.  Requires the \c posix_memalign API. See @ref
 * tuning_system_buffer_cache_direct_io., an integer between \c -1 and \c 1MB; default \c -1.}
 * @config{builtin_extension_config, A structure where the keys are the names of builtin extensions
 * and the values are passed to WT_CONNECTION::load_extension as the \c config parameter (for
 * example\, <code>builtin_extension_config={zlib={compression_level=3}}</code>)., a string; default
 * empty.}
 * @config{cache_cursors, enable caching of cursors for reuse.  This is the default value for any
 * sessions created\, and can be overridden in configuring \c cache_cursors in
 * WT_CONNECTION.open_session., a boolean flag; default \c true.}
 * @config{cache_max_wait_ms, the maximum number of milliseconds an application thread will wait for
 * space to be available in cache before giving up.  Default will wait forever., an integer greater
 * than or equal to \c 0; default \c 0.}
 * @config{cache_overhead, assume the heap allocator overhead is the specified percentage\, and
 * adjust the cache usage by that amount (for example\, if there is 10GB of data in cache\, a
 * percentage of 10 means WiredTiger treats this as 11GB). This value is configurable because
 * different heap allocators have different overhead and different workloads will have different
 * heap allocation sizes and patterns\, therefore applications may need to adjust this value based
 * on allocator choice and behavior in measured workloads., an integer between \c 0 and \c 30;
 * default \c 8.}
 * @config{cache_size, maximum heap memory to allocate for the cache.  A database should configure
 * either \c cache_size or \c shared_cache but not both., an integer between \c 1MB and \c 10TB;
 * default \c 100MB.}
 * @config{cache_stuck_timeout_ms, the number of milliseconds to wait before a stuck cache times out
 * in diagnostic mode.  Default will wait for 5 minutes\, 0 will wait forever., an integer greater
 * than or equal to \c 0; default \c 300000.}
 * @config{checkpoint = (, periodically checkpoint the database.  Enabling the checkpoint server
 * uses a session from the configured \c session_max., a set of related configuration options
 * defined as follows.}
 * @config{&nbsp;&nbsp;&nbsp;&nbsp;log_size, wait for this amount of log record
 * bytes to be written to the log between each checkpoint.  If non-zero\, this value will use a
 * minimum of the log file size.  A database can configure both log_size and wait to set an upper
 * bound for checkpoints; setting this value above 0 configures periodic checkpoints., an integer
 * between \c 0 and \c 2GB; default \c 0.}
 * @config{&nbsp;&nbsp;&nbsp;&nbsp;precise, Only write data
 * with timestamps that are smaller or equal to the stable timestamp to the checkpoint.  Rollback to
 * stable after restart is a no-op if enabled.  However\, it leads to extra cache pressure., a
 * boolean flag; default \c false.}
 * @config{&nbsp;&nbsp;&nbsp;&nbsp;wait, seconds to wait between
 * each checkpoint; setting this value above 0 configures periodic checkpoints., an integer between
 * \c 0 and \c 100000; default \c 0.}
 * @config{ ),,}
 * @config{checkpoint_cleanup = (, periodically checkpoint cleanup the database., a set of related
 * configuration options defined as follows.}
 * @config{&nbsp;&nbsp;&nbsp;&nbsp;method, control how
 * aggressively obsolete content is removed by reading the internal pages.  Default to none\, which
 * means no additional work is done to find obsolete content., a string\, chosen from the following
 * options: \c "none"\, \c "reclaim_space"; default \c none.}
 * @config{&nbsp;&nbsp;&nbsp;&nbsp;wait,
 * seconds to wait between each checkpoint cleanup., an integer between \c 60 and \c 100000; default
 * \c 300.}
 * @config{ ),,}
 * @config{checkpoint_sync, flush files to stable storage when closing or writing checkpoints., a
 * boolean flag; default \c true.}
 * @config{chunk_cache = (, chunk cache configuration options., a set of related configuration
 * options defined as follows.}
 * @config{&nbsp;&nbsp;&nbsp;&nbsp;capacity, maximum memory or storage
 * to use for the chunk cache., an integer between \c 512KB and \c 100TB; default \c 10GB.}
 * @config{&nbsp;&nbsp;&nbsp;&nbsp;chunk_cache_evict_trigger, chunk cache percent full that triggers
 * eviction., an integer between \c 0 and \c 100; default \c 90.}
 * @config{&nbsp;&nbsp;&nbsp;&nbsp;
 * chunk_size, size of cached chunks., an integer between \c 512KB and \c 100GB; default \c 1MB.}
 * @config{&nbsp;&nbsp;&nbsp;&nbsp;enabled, enable chunk cache., a boolean flag; default \c false.}
 * @config{&nbsp;&nbsp;&nbsp;&nbsp;hashsize, number of buckets in the hashtable that keeps track of
 * objects., an integer between \c 64 and \c 1048576; default \c 1024.}
 * @config{&nbsp;&nbsp;&nbsp;&nbsp;pinned, List of "table:" URIs exempt from cache eviction.
 * Capacity config overrides this\, tables exceeding capacity will not be fully retained.  Table
 * names can appear in both this and the preload list\, but not in both this and the exclude list.
 * Duplicate names are allowed., a list of strings; default empty.}
 * @config{&nbsp;&nbsp;&nbsp;&nbsp;
 * storage_path, the path (absolute or relative) to the file used as cache location.  This should be
 * on a filesystem that supports file truncation.  All filesystems in common use meet this
 * criteria., a string; default empty.}
 * @config{ ),,}
 * @config{compatibility = (, set compatibility version of database.  Changing the compatibility
 * version requires that there are no active operations for the duration of the call., a set of
 * related configuration options defined as follows.}
 * @config{&nbsp;&nbsp;&nbsp;&nbsp;release,
 * compatibility release version string., a string; default empty.}
 * @config{&nbsp;&nbsp;&nbsp;&nbsp;
 * require_max, required maximum compatibility version of existing data files.  Must be greater than
 * or equal to any release version set in the \c release setting.  Has no effect if creating the
 * database., a string; default empty.}
 * @config{&nbsp;&nbsp;&nbsp;&nbsp;require_min, required
 * minimum compatibility version of existing data files.  Must be less than or equal to any release
 * version set in the \c release setting.  Has no effect if creating the database., a string;
 * default empty.}
 * @config{ ),,}
 * @config{compile_configuration_count, the number of configuration strings that can be precompiled.
 * Some configuration strings are compiled internally when the connection is opened., an integer
 * greater than or equal to \c 500; default \c 1000.}
 * @config{config_base, write the base configuration file if creating the database.  If \c false in
 * the config passed directly to ::wiredtiger_open\, will ignore any existing base configuration
 * file in addition to not creating one.  See @ref config_base for more information., a boolean
 * flag; default \c true.}
 * @config{create, create the database if it does not exist., a boolean flag; default \c false.}
 * @config{debug_mode = (, control the settings of various extended debugging features., a set of
 * related configuration options defined as follows.}
 * @config{&nbsp;&nbsp;&nbsp;&nbsp;
 * background_compact, if true\, background compact aggressively removes compact statistics for a
 * file and decreases the max amount of time a file can be skipped for., a boolean flag; default \c
 * false.}
 * @config{&nbsp;&nbsp;&nbsp;&nbsp;checkpoint_retention, adjust log removal to retain the
 * log records of this number of checkpoints.  Zero or one means perform normal removal., an integer
 * between \c 0 and \c 1024; default \c 0.}
 * @config{&nbsp;&nbsp;&nbsp;&nbsp;configuration, if true\,
 * display invalid cache configuration warnings., a boolean flag; default \c false.}
 * @config{&nbsp;&nbsp;&nbsp;&nbsp;corruption_abort, if true and built in diagnostic mode\, dump
 * core in the case of data corruption., a boolean flag; default \c true.}
 * @config{&nbsp;&nbsp;&nbsp;&nbsp;cursor_copy, if true\, use the system allocator to make a copy of
 * any data returned by a cursor operation and return the copy instead.  The copy is freed on the
 * next cursor operation.  This allows memory sanitizers to detect inappropriate references to
 * memory owned by cursors., a boolean flag; default \c false.}
 * @config{&nbsp;&nbsp;&nbsp;&nbsp;
 * cursor_reposition, if true\, for operations with snapshot isolation the cursor temporarily
 * releases any page that requires force eviction\, then repositions back to the page for further
 * operations.  A page release encourages eviction of hot or large pages\, which is more likely to
 * succeed without a cursor keeping the page pinned., a boolean flag; default \c false.}
 * @config{&nbsp;&nbsp;&nbsp;&nbsp;eviction, if true\, modify internal algorithms to change skew to
 * force history store eviction to happen more aggressively.  This includes but is not limited to
 * not skewing newest\, not favoring leaf pages\, and modifying the eviction score mechanism., a
 * boolean flag; default \c false.}
 * @config{&nbsp;&nbsp;&nbsp;&nbsp;eviction_checkpoint_ts_ordering,
 * if true\, act as if eviction is being run in parallel to checkpoint.  We should return EBUSY in
 * eviction if we detect any timestamp ordering issue., a boolean flag; default \c false.}
 * @config{&nbsp;&nbsp;&nbsp;&nbsp;log_retention, adjust log removal to retain at least this number
 * of log files.  (Warning: this option can remove log files required for recovery if no checkpoints
 * have yet been done and the number of log files exceeds the configured value.  As WiredTiger
 * cannot detect the difference between a system that has not yet checkpointed and one that will
 * never checkpoint\, it might discard log files before any checkpoint is done.) Ignored if set to
 * 0., an integer between \c 0 and \c 1024; default \c 0.}
 * @config{&nbsp;&nbsp;&nbsp;&nbsp;
 * realloc_exact, if true\, reallocation of memory will only provide the exact amount requested.
 * This will help with spotting memory allocation issues more easily., a boolean flag; default \c
 * false.}
 * @config{&nbsp;&nbsp;&nbsp;&nbsp;realloc_malloc, if true\, every realloc call will force a
 * new memory allocation by using malloc., a boolean flag; default \c false.}
 * @config{&nbsp;&nbsp;&nbsp;&nbsp;rollback_error, return a WT_ROLLBACK error from a transaction
 * operation about every Nth operation to simulate a collision., an integer between \c 0 and \c 10M;
 * default \c 0.}
 * @config{&nbsp;&nbsp;&nbsp;&nbsp;slow_checkpoint, if true\, slow down checkpoint
 * creation by slowing down internal page processing., a boolean flag; default \c false.}
 * @config{&nbsp;&nbsp;&nbsp;&nbsp;stress_skiplist, Configure various internal parameters to
 * encourage race conditions and other issues with internal skip lists\, e.g.  using a more dense
 * representation., a boolean flag; default \c false.}
 * @config{&nbsp;&nbsp;&nbsp;&nbsp;
 * table_logging, if true\, write transaction related information to the log for all operations\,
 * even operations for tables with logging turned off.  This additional logging information is
 * intended for debugging and is informational only\, that is\, it is ignored during recovery., a
 * boolean flag; default \c false.}
 * @config{&nbsp;&nbsp;&nbsp;&nbsp;tiered_flush_error_continue, on
 * a write to tiered storage\, continue when an error occurs., a boolean flag; default \c false.}
 * @config{&nbsp;&nbsp;&nbsp;&nbsp;update_restore_evict, if true\, control all dirty page evictions
 * through forcing update restore eviction., a boolean flag; default \c false.}
 * @config{ ),,}
 * @config{direct_io, Use \c O_DIRECT on POSIX systems\, and \c FILE_FLAG_NO_BUFFERING on Windows to
 * access files.  Options are given as a list\, such as <code>"direct_io=[data]"</code>. Configuring
 * \c direct_io requires care; see @ref tuning_system_buffer_cache_direct_io for important warnings.
 * Including \c "data" will cause WiredTiger data files\, including WiredTiger internal data files\,
 * to use direct I/O; including \c "log" will cause WiredTiger log files to use direct I/O;
 * including \c "checkpoint" will cause WiredTiger data files opened using a (read-only) checkpoint
 * cursor to use direct I/O. \c direct_io should be combined with \c write_through to get the
 * equivalent of \c O_DIRECT on Windows., a list\, with values chosen from the following options: \c
 * "checkpoint"\, \c "data"\, \c "log"; default empty.}
 * @config{disaggregated = (, configure disaggregated storage for this connection., a set of related
 * configuration options defined as follows.}
 * @config{&nbsp;&nbsp;&nbsp;&nbsp;shutdown_checkpoint,
 * whether do checkpoint at shutdown., a boolean flag; default \c false.}
 * @config{ ),,}
 * @config{encryption = (, configure an encryptor for system wide metadata and logs.  If a system
 * wide encryptor is set\, it is also used for encrypting data files and tables\, unless encryption
 * configuration is explicitly set for them when they are created with WT_SESSION::create., a set of
 * related configuration options defined as follows.}
 * @config{&nbsp;&nbsp;&nbsp;&nbsp;keyid, An
 * identifier that identifies a unique instance of the encryptor.  It is stored in clear text\, and
 * thus is available when the WiredTiger database is reopened.  On the first use of a (name\, keyid)
 * combination\, the WT_ENCRYPTOR::customize function is called with the keyid as an argument., a
 * string; default empty.}
 * @config{&nbsp;&nbsp;&nbsp;&nbsp;name, Permitted values are \c "none" or a
 * custom encryption engine name created with WT_CONNECTION::add_encryptor.  See @ref encryption for
 * more information., a string; default \c none.}
 * @config{&nbsp;&nbsp;&nbsp;&nbsp;secretkey, A
 * string that is passed to the WT_ENCRYPTOR::customize function.  It is never stored in clear
 * text\, so must be given to any subsequent ::wiredtiger_open calls to reopen the database.  It
 * must also be provided to any "wt" commands used with this database., a string; default empty.}
 * @config{ ),,}
 * @config{error_prefix, prefix string for error messages., a string; default empty.}
 * @config{eviction = (, eviction configuration options., a set of related configuration options
 * defined as follows.}
 * @config{&nbsp;&nbsp;&nbsp;&nbsp;evict_sample_inmem, If no in-memory ref is
 * found on the root page\, attempt to locate a random in-memory page by examining all entries on
 * the root page., a boolean flag; default \c true.}
 * @config{&nbsp;&nbsp;&nbsp;&nbsp;threads_max,
 * maximum number of threads WiredTiger will start to help evict pages from cache.  The number of
 * threads started will vary depending on the current eviction load.  Each eviction worker thread
 * uses a session from the configured session_max., an integer between \c 1 and \c 20; default \c
 * 8.}
 * @config{&nbsp;&nbsp;&nbsp;&nbsp;threads_min, minimum number of threads WiredTiger will start
 * to help evict pages from cache.  The number of threads currently running will vary depending on
 * the current eviction load., an integer between \c 1 and \c 20; default \c 1.}
 * @config{ ),,}
 * @config{eviction_checkpoint_target, perform eviction at the beginning of checkpoints to bring the
 * dirty content in cache to this level.  It is a percentage of the cache size if the value is
 * within the range of 0 to 100 or an absolute size when greater than 100. The value is not allowed
 * to exceed the \c cache_size.  Ignored if set to zero., an integer between \c 0 and \c 10TB;
 * default \c 1.}
 * @config{eviction_dirty_target, perform eviction in worker threads when the cache contains at
 * least this much dirty content.  It is a percentage of the cache size if the value is within the
 * range of 1 to 100 or an absolute size when greater than 100. The value is not allowed to exceed
 * the \c cache_size and has to be lower than its counterpart \c eviction_dirty_trigger., an integer
 * between \c 1 and \c 10TB; default \c 5.}
 * @config{eviction_dirty_trigger, trigger application threads to perform eviction when the cache
 * contains at least this much dirty content.  It is a percentage of the cache size if the value is
 * within the range of 1 to 100 or an absolute size when greater than 100. The value is not allowed
 * to exceed the \c cache_size and has to be greater than its counterpart \c eviction_dirty_target.
 * This setting only alters behavior if it is lower than eviction_trigger., an integer between \c 1
 * and \c 10TB; default \c 20.}
 * @config{eviction_target, perform eviction in worker threads when the cache contains at least this
 * much content.  It is a percentage of the cache size if the value is within the range of 10 to 100
 * or an absolute size when greater than 100. The value is not allowed to exceed the \c cache_size
 * and has to be lower than its counterpart \c eviction_trigger., an integer between \c 10 and \c
 * 10TB; default \c 80.}
 * @config{eviction_trigger, trigger application threads to perform eviction when the cache contains
 * at least this much content.  It is a percentage of the cache size if the value is within the
 * range of 10 to 100 or an absolute size when greater than 100. The value is not allowed to exceed
 * the \c cache_size and has to be greater than its counterpart \c eviction_target., an integer
 * between \c 10 and \c 10TB; default \c 95.}
 * @config{eviction_updates_target, perform eviction in worker threads when the cache contains at
 * least this many bytes of updates.  It is a percentage of the cache size if the value is within
 * the range of 0 to 100 or an absolute size when greater than 100. Calculated as half of \c
 * eviction_dirty_target by default.  The value is not allowed to exceed the \c cache_size and has
 * to be lower than its counterpart \c eviction_updates_trigger., an integer between \c 0 and \c
 * 10TB; default \c 0.}
 * @config{eviction_updates_trigger, trigger application threads to perform eviction when the cache
 * contains at least this many bytes of updates.  It is a percentage of the cache size if the value
 * is within the range of 1 to 100 or an absolute size when greater than 100\. Calculated as half of
 * \c eviction_dirty_trigger by default.  The value is not allowed to exceed the \c cache_size and
 * has to be greater than its counterpart \c eviction_updates_target.  This setting only alters
 * behavior if it is lower than \c eviction_trigger., an integer between \c 0 and \c 10TB; default
 * \c 0.}
 * @config{exclusive, fail if the database already exists\, generally used with the \c create
 * option., a boolean flag; default \c false.}
 * @config{extensions, list of shared library extensions to load (using dlopen). Any values
 * specified to a library extension are passed to WT_CONNECTION::load_extension as the \c config
 * parameter (for example\, <code>extensions=(/path/ext.so={entry=my_entry})</code>)., a list of
 * strings; default empty.}
 * @config{extra_diagnostics, enable additional diagnostics in WiredTiger.  These additional
 * diagnostics include diagnostic assertions that can cause WiredTiger to abort when an invalid
 * state is detected.  Options are given as a list\, such as
 * <code>"extra_diagnostics=[out_of_order\,visibility]"</code>. Choosing \c all enables all
 * assertions.  When WiredTiger is compiled with \c HAVE_DIAGNOSTIC=1 all assertions are enabled and
 * cannot be reconfigured., a list\, with values chosen from the following options: \c "all"\, \c
 * "checkpoint_validate"\, \c "cursor_check"\, \c "disk_validate"\, \c "eviction_check"\, \c
 * "generation_check"\, \c "hs_validate"\, \c "key_out_of_order"\, \c "log_validate"\, \c
 * "prepared"\, \c "slow_operation"\, \c "txn_visibility"; default \c [].}
 * @config{file_extend, file size extension configuration.  If set\, extend files of the given type
 * in allocations of the given size\, instead of a block at a time as each new block is written.
 * For example\, <code>file_extend=(data=16MB)</code>. If set to 0\, disable file size extension for
 * the given type.  For log files\, the allowed range is between 100KB and 2GB; values larger than
 * the configured maximum log size and the default config would extend log files in allocations of
 * the maximum log file size., a list\, with values chosen from the following options: \c "data"\,
 * \c "log"; default empty.}
 * @config{file_manager = (, control how file handles are managed., a set of related configuration
 * options defined as follows.}
 * @config{&nbsp;&nbsp;&nbsp;&nbsp;close_handle_minimum, number of
 * handles open before the file manager will look for handles to close., an integer greater than or
 * equal to \c 0; default \c 250.}
 * @config{&nbsp;&nbsp;&nbsp;&nbsp;close_idle_time, amount of time
 * in seconds a file handle needs to be idle before attempting to close it.  A setting of 0 means
 * that idle handles are not closed., an integer between \c 0 and \c 100000; default \c 30.}
 * @config{&nbsp;&nbsp;&nbsp;&nbsp;close_scan_interval, interval in seconds at which to check for
 * files that are inactive and close them., an integer between \c 1 and \c 100000; default \c 10.}
 * @config{ ),,}
 * @config{generation_drain_timeout_ms, the number of milliseconds to wait for a resource to drain
 * before timing out in diagnostic mode.  Default will wait for 4 minutes\, 0 will wait forever., an
 * integer greater than or equal to \c 0; default \c 240000.}
 * @config{hash = (, manage resources used by hash bucket arrays.  All values must be a power of
 * two.  Note that setting large values can significantly increase memory usage inside WiredTiger.,
 * a set of related configuration options defined as follows.}
 * @config{&nbsp;&nbsp;&nbsp;&nbsp;
 * buckets, configure the number of hash buckets for most system hash arrays., an integer between \c
 * 64 and \c 65536; default \c 512.}
 * @config{&nbsp;&nbsp;&nbsp;&nbsp;dhandle_buckets, configure the
 * number of hash buckets for hash arrays relating to data handles., an integer between \c 64 and \c
 * 65536; default \c 512.}
 * @config{ ),,}
 * @config{heuristic_controls = (, control the behavior of various optimizations.  This is primarily
 * used as a mechanism for rolling out changes to internal heuristics while providing a mechanism
 * for quickly reverting to prior behavior in the field., a set of related configuration options
 * defined as follows.}
 * @config{&nbsp;&nbsp;&nbsp;&nbsp;
 * checkpoint_cleanup_obsolete_tw_pages_dirty_max, maximum number of obsolete time window pages that
 * can be marked as dirty per btree in a single checkpoint by the checkpoint cleanup., an integer
 * between \c 0 and \c 100000; default \c 100.}
 * @config{&nbsp;&nbsp;&nbsp;&nbsp;
 * eviction_obsolete_tw_pages_dirty_max, maximum number of obsolete time window pages that can be
 * marked dirty per btree in a single checkpoint by the eviction threads., an integer between \c 0
 * and \c 100000; default \c 100.}
 * @config{&nbsp;&nbsp;&nbsp;&nbsp;obsolete_tw_btree_max, maximum
 * number of btrees that can be checked for obsolete time window cleanup in a single checkpoint., an
 * integer between \c 0 and \c 500000; default \c 100.}
 * @config{ ),,}
 * @config{history_store = (, history store configuration options., a set of related configuration
 * options defined as follows.}
 * @config{&nbsp;&nbsp;&nbsp;&nbsp;file_max, the maximum number of
 * bytes that WiredTiger is allowed to use for its history store mechanism.  If the history store
 * file exceeds this size\, a panic will be triggered.  The default value means that the history
 * store file is unbounded and may use as much space as the filesystem will accommodate.  The
 * minimum non-zero setting is 100MB., an integer greater than or equal to \c 0; default \c 0.}
 * @config{ ),,}
 * @config{in_memory, keep data in memory only.  See @ref in_memory for more information., a boolean
 * flag; default \c false.}
 * @config{io_capacity = (, control how many bytes per second are written and read.  Exceeding the
 * capacity results in throttling., a set of related configuration options defined as follows.}
 * @config{&nbsp;&nbsp;&nbsp;&nbsp;chunk_cache, number of bytes per second available to the chunk
 * cache.  The minimum non-zero setting is 1MB., an integer between \c 0 and \c 1TB; default \c 0.}
 * @config{&nbsp;&nbsp;&nbsp;&nbsp;total, number of bytes per second available to all subsystems in
 * total.  When set\, decisions about what subsystems are throttled\, and in what proportion\, are
 * made internally.  The minimum non-zero setting is 1MB., an integer between \c 0 and \c 1TB;
 * default \c 0.}
 * @config{ ),,}
 * @config{json_output, enable JSON formatted messages on the event handler interface.  Options are
 * given as a list\, where each option specifies an event handler category e.g.  'error' represents
 * the messages from the WT_EVENT_HANDLER::handle_error method., a list\, with values chosen from
 * the following options: \c "error"\, \c "message"; default \c [].}
 * @config{log = (, enable logging.  Enabling logging uses three sessions from the configured
 * session_max., a set of related configuration options defined as follows.}
 * @config{&nbsp;&nbsp;&nbsp;&nbsp;compressor, configure a compressor for log records.  Permitted
 * values are \c "none" or a custom compression engine name created with
 * WT_CONNECTION::add_compressor.  If WiredTiger has builtin support for \c "lz4"\, \c "snappy"\, \c
 * "zlib" or \c "zstd" compression\, these names are also available.  See @ref compression for more
 * information., a string; default \c none.}
 * @config{&nbsp;&nbsp;&nbsp;&nbsp;enabled, enable logging
 * subsystem., a boolean flag; default \c false.}
 * @config{&nbsp;&nbsp;&nbsp;&nbsp;file_max, the
 * maximum size of log files., an integer between \c 100KB and \c 2GB; default \c 100MB.}
 * @config{&nbsp;&nbsp;&nbsp;&nbsp;os_cache_dirty_pct, maximum dirty system buffer cache usage\, as
 * a percentage of the log's \c file_max.  If non-zero\, schedule writes for dirty blocks belonging
 * to the log in the system buffer cache after that percentage of the log has been written into the
 * buffer cache without an intervening file sync., an integer between \c 0 and \c 100; default \c
 * 0.}
 * @config{&nbsp;&nbsp;&nbsp;&nbsp;path, the name of a directory into which log files are
 * written.  The directory must already exist.  If the value is not an absolute path\, the path is
 * relative to the database home (see @ref absolute_path for more information)., a string; default
 * \c ".".}
 * @config{&nbsp;&nbsp;&nbsp;&nbsp;prealloc, pre-allocate log files., a boolean flag;
 * default \c true.}
 * @config{&nbsp;&nbsp;&nbsp;&nbsp;prealloc_init_count, initial number of
 * pre-allocated log files., an integer between \c 1 and \c 500; default \c 1.}
 * @config{&nbsp;&nbsp;&nbsp;&nbsp;recover, run recovery or fail with an error if recovery needs to
 * run after an unclean shutdown., a string\, chosen from the following options: \c "error"\, \c
 * "on"; default \c on.}
 * @config{&nbsp;&nbsp;&nbsp;&nbsp;remove, automatically remove unneeded log
 * files., a boolean flag; default \c true.}
 * @config{&nbsp;&nbsp;&nbsp;&nbsp;zero_fill, manually
 * write zeroes into log files., a boolean flag; default \c false.}
 * @config{ ),,}
 * @config{lsm_manager = (, configure database wide options for LSM tree management.  The LSM
 * manager is started automatically the first time an LSM tree is opened.  The LSM manager uses a
 * session from the configured session_max., a set of related configuration options defined as
 * follows.}
 * @config{&nbsp;&nbsp;&nbsp;&nbsp;merge, merge LSM chunks where possible., a boolean
 * flag; default \c true.}
 * @config{&nbsp;&nbsp;&nbsp;&nbsp;worker_thread_max, Configure a set of
 * threads to manage merging LSM trees in the database.  Each worker thread uses a session handle
 * from the configured session_max., an integer between \c 3 and \c 20; default \c 4.}
 * @config{ ),,}
 * @config{mmap, Use memory mapping when accessing files in a read-only mode., a boolean flag;
 * default \c true.}
 * @config{mmap_all, Use memory mapping to read and write all data files.  May not be configured
 * with direct I/O., a boolean flag; default \c false.}
 * @config{multiprocess, permit sharing between processes (will automatically start an RPC server
 * for primary processes and use RPC for secondary processes). <b>Not yet supported in
 * WiredTiger</b>., a boolean flag; default \c false.}
 * @config{operation_timeout_ms, this option is no longer supported\, retained for backward
 * compatibility., an integer greater than or equal to \c 0; default \c 0.}
 * @config{operation_tracking = (, enable tracking of performance-critical functions.  See @ref
 * operation_tracking for more information., a set of related configuration options defined as
 * follows.}
 * @config{&nbsp;&nbsp;&nbsp;&nbsp;enabled, enable operation tracking subsystem., a
 * boolean flag; default \c false.}
 * @config{&nbsp;&nbsp;&nbsp;&nbsp;path, the name of a directory
 * into which operation tracking files are written.  The directory must already exist.  If the value
 * is not an absolute path\, the path is relative to the database home (see @ref absolute_path for
 * more information)., a string; default \c ".".}
 * @config{ ),,}
 * @config{prefetch = (, Enable automatic detection of scans by applications\, and attempt to
 * pre-fetch future content into the cache., a set of related configuration options defined as
 * follows.}
 * @config{&nbsp;&nbsp;&nbsp;&nbsp;available, whether the thread pool for the pre-fetch
 * functionality is started., a boolean flag; default \c false.}
 * @config{&nbsp;&nbsp;&nbsp;&nbsp;
 * default, whether pre-fetch is enabled for all sessions by default., a boolean flag; default \c
 * false.}
 * @config{ ),,}
 * @config{readonly, open connection in read-only mode.  The database must exist.  All methods that
 * may modify a database are disabled.  See @ref readonly for more information., a boolean flag;
 * default \c false.}
 * @config{salvage, open connection and salvage any WiredTiger-owned database and log files that it
 * detects as corrupted.  This call should only be used after getting an error return of
 * WT_TRY_SALVAGE. Salvage rebuilds files in place\, overwriting existing files.  We recommend
 * making a backup copy of all files with the WiredTiger prefix prior to passing this flag., a
 * boolean flag; default \c false.}
 * @config{session_max, maximum expected number of sessions (including server threads)., an integer
 * greater than or equal to \c 1; default \c 100.}
 * @config{shared_cache = (, shared cache configuration options.  A database should configure either
 * a cache_size or a shared_cache not both.  Enabling a shared cache uses a session from the
 * configured session_max.  A shared cache can not have absolute values configured for cache
 * eviction settings., a set of related configuration options defined as follows.}
 * @config{&nbsp;&nbsp;&nbsp;&nbsp;chunk, the granularity that a shared cache is redistributed., an
 * integer between \c 1MB and \c 10TB; default \c 10MB.}
 * @config{&nbsp;&nbsp;&nbsp;&nbsp;name, the
 * name of a cache that is shared between databases or \c "none" when no shared cache is
 * configured., a string; default \c none.}
 * @config{&nbsp;&nbsp;&nbsp;&nbsp;quota, maximum size of
 * cache this database can be allocated from the shared cache.  Defaults to the entire shared cache
 * size., an integer; default \c 0.}
 * @config{&nbsp;&nbsp;&nbsp;&nbsp;reserve, amount of cache this
 * database is guaranteed to have available from the shared cache.  This setting is per database.
 * Defaults to the chunk size., an integer; default \c 0.}
 * @config{&nbsp;&nbsp;&nbsp;&nbsp;size,
 * maximum memory to allocate for the shared cache.  Setting this will update the value if one is
 * already set., an integer between \c 1MB and \c 10TB; default \c 500MB.}
 * @config{ ),,}
 * @config{statistics, Maintain database statistics\, which may impact performance.  Choosing "all"
 * maintains all statistics regardless of cost\, "fast" maintains a subset of statistics that are
 * relatively inexpensive\, "none" turns off all statistics.  The "clear" configuration resets
 * statistics after they are gathered\, where appropriate (for example\, a cache size statistic is
 * not cleared\, while the count of cursor insert operations will be cleared). When "clear" is
 * configured for the database\, gathered statistics are reset each time a statistics cursor is used
 * to gather statistics\, as well as each time statistics are logged using the \c statistics_log
 * configuration.  See @ref statistics for more information., a list\, with values chosen from the
 * following options: \c "all"\, \c "cache_walk"\, \c "fast"\, \c "none"\, \c "clear"\, \c
 * "tree_walk"; default \c none.}
 * @config{statistics_log = (, log any statistics the database is configured to maintain\, to a
 * file.  See @ref statistics for more information.  Enabling the statistics log server uses a
 * session from the configured session_max., a set of related configuration options defined as
 * follows.}
 * @config{&nbsp;&nbsp;&nbsp;&nbsp;json, encode statistics in JSON format., a boolean
 * flag; default \c false.}
 * @config{&nbsp;&nbsp;&nbsp;&nbsp;on_close, log statistics on database
 * close., a boolean flag; default \c false.}
 * @config{&nbsp;&nbsp;&nbsp;&nbsp;path, the name of a
 * directory into which statistics files are written.  The directory must already exist.  If the
 * value is not an absolute path\, the path is relative to the database home (see @ref absolute_path
 * for more information)., a string; default \c ".".}
 * @config{&nbsp;&nbsp;&nbsp;&nbsp;sources, if
 * non-empty\, include statistics for the list of "file:" and "lsm:" data source URIs\, if they are
 * open at the time of the statistics logging., a list of strings; default empty.}
 * @config{&nbsp;&nbsp;&nbsp;&nbsp;timestamp, a timestamp prepended to each log record.  May contain
 * \c strftime conversion specifications.  When \c json is configured\, defaults to \c
 * "%Y-%m-%dT%H:%M:%S.000Z"., a string; default \c "%b %d %H:%M:%S".}
 * @config{&nbsp;&nbsp;&nbsp;&nbsp;wait, seconds to wait between each write of the log records;
 * setting this value above 0 configures statistics logging., an integer between \c 0 and \c 100000;
 * default \c 0.}
 * @config{ ),,}
 * @config{transaction_sync = (, how to sync log records when the transaction commits., a set of
 * related configuration options defined as follows.}
 * @config{&nbsp;&nbsp;&nbsp;&nbsp;enabled,
 * whether to sync the log on every commit by default\, can be overridden by the \c sync setting to
 * WT_SESSION::commit_transaction., a boolean flag; default \c false.}
 * @config{&nbsp;&nbsp;&nbsp;&nbsp;method, the method used to ensure log records are stable on
 * disk\, see @ref tune_durability for more information., a string\, chosen from the following
 * options: \c "dsync"\, \c "fsync"\, \c "none"; default \c fsync.}
 * @config{ ),,}
 * @config{use_environment, use the \c WIREDTIGER_CONFIG and \c WIREDTIGER_HOME environment
 * variables if the process is not running with special privileges.  See @ref home for more
 * information., a boolean flag; default \c true.}
 * @config{use_environment_priv, use the \c WIREDTIGER_CONFIG and \c WIREDTIGER_HOME environment
 * variables even if the process is running with special privileges.  See @ref home for more
 * information., a boolean flag; default \c false.}
 * @config{verbose, enable messages for various subsystems and operations.  Options are given as a
 * list\, where each message type can optionally define an associated verbosity level\, such as
 * <code>"verbose=[eviction\,read:1\,rts:0]"</code>. Verbosity levels that can be provided include
 * <code>0</code> (INFO) and <code>1</code> through <code>5</code>\, corresponding to (DEBUG_1) to
 * (DEBUG_5). \c all is a special case that defines the verbosity level for all categories not
 * explicitly set in the config string., a list\, with values chosen from the following options: \c
 * "all"\, \c "api"\, \c "backup"\, \c "block"\, \c "block_cache"\, \c "checkpoint"\, \c
 * "checkpoint_cleanup"\, \c "checkpoint_progress"\, \c "chunkcache"\, \c "compact"\, \c
 * "compact_progress"\, \c "configuration"\, \c "disaggregated_storage"\, \c "error_returns"\, \c
 * "eviction"\, \c "fileops"\, \c "generation"\, \c "handleops"\, \c "history_store"\, \c
 * "history_store_activity"\, \c "layered"\, \c "log"\, \c "lsm"\, \c "lsm_manager"\, \c
 * "metadata"\, \c "mutex"\, \c "out_of_order"\, \c "overflow"\, \c "page_delta"\, \c "prefetch"\,
 * \c "read"\, \c "reconcile"\, \c "recovery"\, \c "recovery_progress"\, \c "rts"\, \c "salvage"\,
 * \c "shared_cache"\, \c "split"\, \c "temporary"\, \c "thread_group"\, \c "tiered"\, \c
 * "timestamp"\, \c "transaction"\, \c "verify"\, \c "version"\, \c "write"; default \c [].}
 * @config{verify_metadata, open connection and verify any WiredTiger metadata.  Not supported when
 * opening a connection from a backup.  This API allows verification and detection of corruption in
 * WiredTiger metadata., a boolean flag; default \c false.}
 * @config{write_through, Use \c FILE_FLAG_WRITE_THROUGH on Windows to write to files.  Ignored on
 * non-Windows systems.  Options are given as a list\, such as <code>"write_through=[data]"</code>.
 * Configuring \c write_through requires care; see @ref tuning_system_buffer_cache_direct_io for
 * important warnings.  Including \c "data" will cause WiredTiger data files to write through
 * cache\, including \c "log" will cause WiredTiger log files to write through cache.  \c
 * write_through should be combined with \c direct_io to get the equivalent of POSIX \c O_DIRECT on
 * Windows., a list\, with values chosen from the following options: \c "data"\, \c "log"; default
 * empty.}
 * @configend
 * Additionally, if files named \c WiredTiger.config or \c WiredTiger.basecfg
 * appear in the WiredTiger home directory, they are read for configuration
 * values (see @ref config_file and @ref config_base for details).
 * See @ref config_order for ordering of the configuration mechanisms.
 * @param[out] connectionp A pointer to the newly opened connection handle
 * @errors
 */
int wiredtiger_open(const char *home,
    WT_EVENT_HANDLER *event_handler, const char *config,
    WT_CONNECTION **connectionp) WT_ATTRIBUTE_LIBRARY_VISIBLE;

/*!
 * Return information about a WiredTiger error as a string (see
 * WT_SESSION::strerror for a thread-safe API).
 *
 * @snippet ex_all.c Display an error
 *
 * @param error a return value from a WiredTiger, ISO C, or POSIX standard API call
 * @returns a string representation of the error
 */
const char *wiredtiger_strerror(int error) WT_ATTRIBUTE_LIBRARY_VISIBLE;

/*! WT_EVENT_HANDLER::special event types */
typedef enum {
    WT_EVENT_COMPACT_CHECK, /*!< Compact check iteration. */
    WT_EVENT_CONN_CLOSE, /*!< Connection closing. */
    WT_EVENT_CONN_READY /*!< Connection is ready. */
} WT_EVENT_TYPE;

/*!
 * The interface implemented by applications to handle error, informational and
 * progress messages.  Entries set to NULL are ignored and the default handlers
 * will continue to be used.
 */
struct __wt_event_handler {
    /*!
     * Callback to handle error messages; by default, error messages are
     * written to the stderr stream. See @ref event_message_handling for
     * more information.
     *
     * Errors that require the application to exit and restart will have
     * their \c error value set to \c WT_PANIC. The application can exit
     * immediately when \c WT_PANIC is passed to an event handler; there
     * is no reason to return into WiredTiger.
     *
     * Event handler returns are not ignored: if the handler returns
     * non-zero, the error may cause the WiredTiger function posting the
     * event to fail, and may even cause operation or library failure.
     *
     * @param session the WiredTiger session handle in use when the error
     * was generated. The handle may have been created by the application
     * or automatically by WiredTiger.
     * @param error a return value from a WiredTiger, ISO C, or
     * POSIX standard API call, which can be converted to a string using
     * WT_SESSION::strerror
     * @param message an error string
     */
    int (*handle_error)(WT_EVENT_HANDLER *handler,
        WT_SESSION *session, int error, const char *message);

    /*!
     * Callback to handle informational messages; by default, informational
     * messages are written to the stdout stream. See
     * @ref event_message_handling for more information.
     *
     * Message handler returns are not ignored: if the handler returns
     * non-zero, the error may cause the WiredTiger function posting the
     * event to fail, and may even cause operation or library failure.
     *
     * @param session the WiredTiger session handle in use when the message
     * was generated. The handle may have been created by the application
     * or automatically by WiredTiger.
     * @param message an informational string
     */
    int (*handle_message)(WT_EVENT_HANDLER *handler,
        WT_SESSION *session, const char *message);

    /*!
     * Callback to handle progress messages; by default, progress messages
     * are not written. See @ref event_message_handling for more
     * information.
     *
     * Progress handler returns are not ignored: if the handler returns
     * non-zero, the error may cause the WiredTiger function posting the
     * event to fail, and may even cause operation or library failure.
     *
     * @param session the WiredTiger session handle in use when the
     * progress message was generated. The handle may have been created by
     * the application or automatically by WiredTiger.
     * @param operation a string representation of the operation
     * @param progress a counter
     */
    int (*handle_progress)(WT_EVENT_HANDLER *handler,
        WT_SESSION *session, const char *operation, uint64_t progress);

    /*!
     * Callback to handle automatic close of a WiredTiger handle.
     *
     * Close handler returns are not ignored: if the handler returns
     * non-zero, the error may cause the WiredTiger function posting the
     * event to fail, and may even cause operation or library failure.
     *
     * @param session The session handle that is being closed if the
     * cursor parameter is NULL.
     * @param cursor The cursor handle that is being closed, or NULL if
     * it is a session handle being closed.
     */
    int (*handle_close)(WT_EVENT_HANDLER *handler,
        WT_SESSION *session, WT_CURSOR *cursor);

    /*!
     * Callback to handle general events. The application may choose to handle
     * only some types of events. An unhandled event should return 0.
     *
     * General event returns are not ignored in most cases. If the handler
     * returns non-zero, the error may cause the WiredTiger function posting
     * the event to fail.
     *
     * @param wt_conn The connection handle for the database.
     * @param session the WiredTiger session handle in use when the
     * progress message was generated. The handle may have been created by
     * the application or automatically by WiredTiger or may be NULL.
     * @param type A type indicator for what special event occurred.
         * @param arg A generic argument that has a specific meaning
         * depending on the event type.
     * (see ::WT_EVENT_TYPE for available options.)
     */
        int (*handle_general)(WT_EVENT_HANDLER *handler,
            WT_CONNECTION *wt_conn, WT_SESSION *session, WT_EVENT_TYPE type, void *arg);
};

/*!
 * @name Data packing and unpacking
 * @{
 */

/*!
 * Pack a structure into a buffer.
 *
 * See @ref packing for a description of the permitted format strings.
 *
 * @section pack_examples Packing Examples
 *
 * For example, the string <code>"iSh"</code> will pack a 32-bit integer
 * followed by a NUL-terminated string, followed by a 16-bit integer.  The
 * default, big-endian encoding will be used, with no alignment.  This could be
 * used in C as follows:
 *
 * @snippet ex_all.c Pack fields into a buffer
 *
 * Then later, the values can be unpacked as follows:
 *
 * @snippet ex_all.c Unpack fields from a buffer
 *
 * @param session the session handle
 * @param buffer a pointer to a packed byte array
 * @param len the number of valid bytes in the buffer
 * @param format the data format, see @ref packing
 * @errors
 */
int wiredtiger_struct_pack(WT_SESSION *session,
    void *buffer, size_t len, const char *format, ...)
    WT_ATTRIBUTE_LIBRARY_VISIBLE;

/*!
 * Calculate the size required to pack a structure.
 *
 * Note that for variable-sized fields including variable-sized strings and
 * integers, the calculated sized merely reflects the expected sizes specified
 * in the format string itself.
 *
 * @snippet ex_all.c Get the packed size
 *
 * @param session the session handle
 * @param lenp a location where the number of bytes needed for the
 * matching call to ::wiredtiger_struct_pack is returned
 * @param format the data format, see @ref packing
 * @errors
 */
int wiredtiger_struct_size(WT_SESSION *session,
    size_t *lenp, const char *format, ...) WT_ATTRIBUTE_LIBRARY_VISIBLE;

/*!
 * Unpack a structure from a buffer.
 *
 * Reverse of ::wiredtiger_struct_pack: gets values out of a
 * packed byte string.
 *
 * @snippet ex_all.c Unpack fields from a buffer
 *
 * @param session the session handle
 * @param buffer a pointer to a packed byte array
 * @param len the number of valid bytes in the buffer
 * @param format the data format, see @ref packing
 * @errors
 */
int wiredtiger_struct_unpack(WT_SESSION *session,
    const void *buffer, size_t len, const char *format, ...)
    WT_ATTRIBUTE_LIBRARY_VISIBLE;

#if !defined(SWIG)

/*!
 * Streaming interface to packing.
 *
 * This allows applications to pack or unpack records one field at a time.
 * This is an opaque handle returned by ::wiredtiger_pack_start or
 * ::wiredtiger_unpack_start.  It must be closed with ::wiredtiger_pack_close.
 */
typedef struct __wt_pack_stream WT_PACK_STREAM;

/*!
 * Start a packing operation into a buffer with the given format string.  This
 * should be followed by a series of calls to ::wiredtiger_pack_item,
 * ::wiredtiger_pack_int, ::wiredtiger_pack_str or ::wiredtiger_pack_uint
 * to fill in the values.
 *
 * @param session the session handle
 * @param format the data format, see @ref packing
 * @param buffer a pointer to memory to hold the packed data
 * @param size the size of the buffer
 * @param[out] psp the new packing stream handle
 * @errors
 */
int wiredtiger_pack_start(WT_SESSION *session,
    const char *format, void *buffer, size_t size, WT_PACK_STREAM **psp)
    WT_ATTRIBUTE_LIBRARY_VISIBLE;

/*!
 * Start an unpacking operation from a buffer with the given format string.
 * This should be followed by a series of calls to ::wiredtiger_unpack_item,
 * ::wiredtiger_unpack_int, ::wiredtiger_unpack_str or ::wiredtiger_unpack_uint
 * to retrieve the packed values.
 *
 * @param session the session handle
 * @param format the data format, see @ref packing
 * @param buffer a pointer to memory holding the packed data
 * @param size the size of the buffer
 * @param[out] psp the new packing stream handle
 * @errors
 */
int wiredtiger_unpack_start(WT_SESSION *session,
    const char *format, const void *buffer, size_t size, WT_PACK_STREAM **psp)
    WT_ATTRIBUTE_LIBRARY_VISIBLE;

/*!
 * Close a packing stream.
 *
 * @param ps the packing stream handle
 * @param[out] usedp the number of bytes in the buffer used by the stream
 * @errors
 */
int wiredtiger_pack_close(WT_PACK_STREAM *ps, size_t *usedp)
    WT_ATTRIBUTE_LIBRARY_VISIBLE;

/*!
 * Pack an item into a packing stream.
 *
 * @param ps the packing stream handle
 * @param item an item to pack
 * @errors
 */
int wiredtiger_pack_item(WT_PACK_STREAM *ps, WT_ITEM *item)
    WT_ATTRIBUTE_LIBRARY_VISIBLE;

/*!
 * Pack a signed integer into a packing stream.
 *
 * @param ps the packing stream handle
 * @param i a signed integer to pack
 * @errors
 */
int wiredtiger_pack_int(WT_PACK_STREAM *ps, int64_t i)
    WT_ATTRIBUTE_LIBRARY_VISIBLE;

/*!
 * Pack a string into a packing stream.
 *
 * @param ps the packing stream handle
 * @param s a string to pack
 * @errors
 */
int wiredtiger_pack_str(WT_PACK_STREAM *ps, const char *s)
    WT_ATTRIBUTE_LIBRARY_VISIBLE;

/*!
 * Pack an unsigned integer into a packing stream.
 *
 * @param ps the packing stream handle
 * @param u an unsigned integer to pack
 * @errors
 */
int wiredtiger_pack_uint(WT_PACK_STREAM *ps, uint64_t u)
    WT_ATTRIBUTE_LIBRARY_VISIBLE;

/*!
 * Unpack an item from a packing stream.
 *
 * @param ps the packing stream handle
 * @param item an item to unpack
 * @errors
 */
int wiredtiger_unpack_item(WT_PACK_STREAM *ps, WT_ITEM *item)
    WT_ATTRIBUTE_LIBRARY_VISIBLE;

/*!
 * Unpack a signed integer from a packing stream.
 *
 * @param ps the packing stream handle
 * @param[out] ip the unpacked signed integer
 * @errors
 */
int wiredtiger_unpack_int(WT_PACK_STREAM *ps, int64_t *ip)
    WT_ATTRIBUTE_LIBRARY_VISIBLE;

/*!
 * Unpack a string from a packing stream.
 *
 * @param ps the packing stream handle
 * @param[out] sp the unpacked string
 * @errors
 */
int wiredtiger_unpack_str(WT_PACK_STREAM *ps, const char **sp)
    WT_ATTRIBUTE_LIBRARY_VISIBLE;

/*!
 * Unpack an unsigned integer from a packing stream.
 *
 * @param ps the packing stream handle
 * @param[out] up the unpacked unsigned integer
 * @errors
 */
int wiredtiger_unpack_uint(WT_PACK_STREAM *ps, uint64_t *up)
    WT_ATTRIBUTE_LIBRARY_VISIBLE;
/*! @} */

/*!
 * @name Configuration strings
 * @{
 */

/*!
 * The configuration information returned by the WiredTiger configuration
 * parsing functions in the WT_EXTENSION_API and the public API.
 */
struct __wt_config_item {
    /*!
     * The value of a configuration string.
     *
     * Regardless of the type of the configuration string (boolean, int,
     * list or string), the \c str field will reference the value of the
     * configuration string.
     *
     * The bytes referenced by \c str are <b>not</b> nul-terminated.
     * Use the \c len field instead of a terminating nul byte.
     */
    const char *str;

    /*! The number of bytes in the value referenced by \c str. */
    size_t len;

    /*!
     * The numeric value of a configuration boolean or integer.
     *
     * If the configuration string's value is "true" or "false", the
     * \c val field will be set to 1 (true), or 0 (false).
     *
     * If the configuration string can be legally interpreted as an integer,
     * using the \c strtoll function rules as specified in ISO/IEC 9899:1990
     * ("ISO C90"), that integer will be stored in the \c val field.
     */
    int64_t val;

    /*! Permitted values of the \c type field. */
    enum WT_CONFIG_ITEM_TYPE {
        /*! A string value with quotes stripped. */
        WT_CONFIG_ITEM_STRING,
        /*! A boolean literal ("true" or "false"). */
        WT_CONFIG_ITEM_BOOL,
        /*! An unquoted identifier: a string value without quotes. */
        WT_CONFIG_ITEM_ID,
        /*! A numeric value. */
        WT_CONFIG_ITEM_NUM,
        /*! A nested structure or list, including brackets. */
        WT_CONFIG_ITEM_STRUCT
    }
    /*!
     * The type of value determined by the parser.  In all cases,
     * the \c str and \c len fields are set.
     */
    type;
};

/*
 * This is needed for compatible usage of this embedded enum type.
 */
#if !defined(SWIG) && !defined(DOXYGEN)
#if defined(__cplusplus)
typedef enum __wt_config_item::WT_CONFIG_ITEM_TYPE WT_CONFIG_ITEM_TYPE;
#else
typedef enum WT_CONFIG_ITEM_TYPE WT_CONFIG_ITEM_TYPE;
#endif
#endif

#if !defined(SWIG) && !defined(DOXYGEN)
/*!
 * Validate a configuration string for a WiredTiger API call.
 * This call is outside the scope of a WiredTiger connection handle, since
 * applications may need to validate configuration strings prior to calling
 * ::wiredtiger_open.
 * @param session the session handle (may be \c NULL if the database not yet
 * opened).
 * @param event_handler An event handler (used if \c session is \c NULL; if both
 * \c session and \c event_handler are \c NULL, error messages will be written
 * to stderr).
 * @param name the WiredTiger function or method to validate.
 * @param config the configuration string being parsed.
 * @returns zero for success, non-zero to indicate an error.
 *
 * @snippet ex_all.c Validate a configuration string
 */
int wiredtiger_config_validate(WT_SESSION *session,
    WT_EVENT_HANDLER *event_handler, const char *name, const char *config)
    WT_ATTRIBUTE_LIBRARY_VISIBLE;

#endif

/*!
 * Create a handle that can be used to parse or create configuration strings
 * compatible with the WiredTiger API.
 * This call is outside the scope of a WiredTiger connection handle, since
 * applications may need to generate configuration strings prior to calling
 * ::wiredtiger_open.
 * @param session the session handle to be used for error reporting (if NULL,
 *  error messages will be written to stderr).
 * @param config the configuration string being parsed. The string must
 *  remain valid for the lifetime of the parser handle.
 * @param len the number of valid bytes in \c config
 * @param[out] config_parserp A pointer to the newly opened handle
 * @errors
 *
 * @snippet ex_config_parse.c Create a configuration parser
 */
int wiredtiger_config_parser_open(WT_SESSION *session,
    const char *config, size_t len, WT_CONFIG_PARSER **config_parserp)
    WT_ATTRIBUTE_LIBRARY_VISIBLE;

/*!
 * A handle that can be used to search and traverse configuration strings
 * compatible with the WiredTiger API.
 * To parse the contents of a list or nested configuration string use a new
 * configuration parser handle based on the content of the ::WT_CONFIG_ITEM
 * retrieved from the parent configuration string.
 *
 * @section config_parse_examples Configuration String Parsing examples
 *
 * This could be used in C to create a configuration parser as follows:
 *
 * @snippet ex_config_parse.c Create a configuration parser
 *
 * Once the parser has been created the content can be queried directly:
 *
 * @snippet ex_config_parse.c get
 *
 * Or the content can be traversed linearly:
 *
 * @snippet ex_config_parse.c next
 *
 * Nested configuration values can be queried using a shorthand notation:
 *
 * @snippet ex_config_parse.c nested get
 *
 * Nested configuration values can be traversed using multiple
 * ::WT_CONFIG_PARSER handles:
 *
 * @snippet ex_config_parse.c nested traverse
 */
struct __wt_config_parser {

    /*!
     * Close the configuration scanner releasing any resources.
     *
     * @param config_parser the configuration parser handle
     * @errors
     *
     */
    int __F(close)(WT_CONFIG_PARSER *config_parser);

    /*!
     * Return the next key/value pair.
     *
     * If an item has no explicitly assigned value, the item will be
     * returned in \c key and the \c value will be set to the boolean
     * \c "true" value.
     *
     * @param config_parser the configuration parser handle
     * @param key the returned key
     * @param value the returned value
     * @errors
     * When iteration would pass the end of the configuration string
     * ::WT_NOTFOUND will be returned.
     */
    int __F(next)(WT_CONFIG_PARSER *config_parser,
        WT_CONFIG_ITEM *key, WT_CONFIG_ITEM *value);

    /*!
     * Return the value of an item in the configuration string.
     *
     * @param config_parser the configuration parser handle
     * @param key configuration key string
     * @param value the returned value
     * @errors
     *
     */
    int __F(get)(WT_CONFIG_PARSER *config_parser,
        const char *key, WT_CONFIG_ITEM *value);
};

/*! @} */

/*!
 * @name Support functions
 * @anchor support_functions
 * @{
 */

/*!
 * Return a pointer to a function that calculates a CRC32C checksum.
 *
 * The WiredTiger library CRC32C checksum function uses hardware support where available, else it
 * falls back to a software implementation. Selecting a CRC32C checksum function can be slow, so the
 * return value should be cached by the caller for repeated use.
 *
 * @snippet ex_all.c Checksum a buffer
 *
 * @returns a pointer to a function that takes a buffer and length and returns the CRC32C checksum
 */
uint32_t (*wiredtiger_crc32c_func(void))(const void *, size_t)
    WT_ATTRIBUTE_LIBRARY_VISIBLE;

/*!
 * Return a pointer to a function that calculates a CRC32C checksum given a starting CRC seed.
 *
 * The WiredTiger library CRC32C checksum function uses hardware support where available, else it
 * falls back to a software implementation. Selecting a CRC32C checksum function can be slow, so the
 * return value should be cached by the caller for repeated use. This version returns a function
 * that accepts a starting seed value for the CRC. This version is useful where an application wants
 * to calculate the CRC of a large buffer in smaller incremental pieces. The starting seed to
 * calculate the CRC of a piece is then the cumulative CRC of all the previous pieces.
 *
 * @snippet ex_all.c Checksum a large buffer in smaller pieces
 *
 * @returns a pointer to a function that takes a starting seed, a buffer and length and returns the
 * CRC32C checksum
 */
uint32_t (*wiredtiger_crc32c_with_seed_func(void))(uint32_t seed, const void *, size_t)
    WT_ATTRIBUTE_LIBRARY_VISIBLE;

#endif /* !defined(SWIG) */

/*!
 * Calculate a set of WT_MODIFY operations to represent an update.
 * This call will calculate a set of modifications to an old value that produce
 * the new value.  If more modifications are required than fit in the array
 * passed in by the caller, or if more bytes have changed than the \c maxdiff
 * parameter, the call will fail.  The matching algorithm is approximate, so it
 * may fail and return WT_NOTFOUND if a matching set of WT_MODIFY operations
 * is not found.
 *
 * The \c maxdiff parameter bounds how much work will be done searching for a
 * match: to ensure a match is found, it may need to be set larger than actual
 * number of bytes that differ between the old and new values.  In particular,
 * repeated patterns of bytes in the values can lead to suboptimal matching,
 * and matching ranges less than 64 bytes long will not be detected.
 *
 * If the call succeeds, the WT_MODIFY operations will point into \c newv,
 * which must remain valid until WT_CURSOR::modify is called.
 *
 * @snippet ex_all.c Calculate a modify operation
 *
 * @param session the current WiredTiger session (may be NULL)
 * @param oldv old value
 * @param newv new value
 * @param maxdiff maximum bytes difference
 * @param[out] entries array of modifications producing the new value
 * @param[in,out] nentriesp size of \c entries array passed in,
 *  set to the number of entries used
 * @errors
 */
int wiredtiger_calc_modify(WT_SESSION *session,
    const WT_ITEM *oldv, const WT_ITEM *newv,
    size_t maxdiff, WT_MODIFY *entries, int *nentriesp)
    WT_ATTRIBUTE_LIBRARY_VISIBLE;

/*!
 * Get version information.
 *
 * @snippet ex_all.c Get the WiredTiger library version #1
 * @snippet ex_all.c Get the WiredTiger library version #2
 *
 * @param majorp a location where the major version number is returned
 * @param minorp a location where the minor version number is returned
 * @param patchp a location where the patch version number is returned
 * @returns a string representation of the version
 */
const char *wiredtiger_version(int *majorp, int *minorp, int *patchp)
    WT_ATTRIBUTE_LIBRARY_VISIBLE;

/*! @} */

/*******************************************
 * Error returns
 *******************************************/
/*!
 * @name Error returns
 * Most functions and methods in WiredTiger return an integer code indicating
 * whether the operation succeeded or failed.  A return of zero indicates
 * success; all non-zero return values indicate some kind of failure.
 *
 * WiredTiger reserves all values from -31,800 to -31,999 as possible error
 * return values.  WiredTiger may also return C99/POSIX error codes such as
 * \c ENOMEM, \c EINVAL and \c ENOTSUP, with the usual meanings.
 *
 * The following are all of the WiredTiger-specific error returns:
 * @{
 */
/*
 * DO NOT EDIT: automatically built by dist/api_err.py.
 * Error return section: BEGIN
 */
/*!
 * Conflict between concurrent operations.
 * This error is generated when an operation cannot be completed due to a
 * conflict with concurrent operations.  The operation may be retried; if a
 * transaction is in progress, it should be rolled back and the operation
 * retried in a new transaction.
 */
#define	WT_ROLLBACK	(-31800)
/*!
 * Attempt to insert an existing key.
 * This error is generated when the application attempts to insert a record with
 * the same key as an existing record without the 'overwrite' configuration to
 * WT_SESSION::open_cursor.
 */
#define	WT_DUPLICATE_KEY	(-31801)
/*!
 * Non-specific WiredTiger error.
 * This error is returned when an error is not covered by a specific error
 * return. The operation may be retried; if a transaction is in progress, it
 * should be rolled back and the operation retried in a new transaction.
 */
#define	WT_ERROR	(-31802)
/*!
 * Item not found.
 * This error indicates an operation did not find a value to return.  This
 * includes cursor search and other operations where no record matched the
 * cursor's search key such as WT_CURSOR::update or WT_CURSOR::remove.
 */
#define	WT_NOTFOUND	(-31803)
/*!
 * WiredTiger library panic.
 * This error indicates an underlying problem that requires a database restart.
 * The application may exit immediately, no further WiredTiger calls are
 * required (and further calls will themselves immediately fail).
 */
#define	WT_PANIC	(-31804)
/*! @cond internal */
/*! Restart the operation (internal). */
#define	WT_RESTART	(-31805)
/*! @endcond */
/*!
 * Recovery must be run to continue.
 * This error is generated when ::wiredtiger_open is configured to return an
 * error if recovery is required to use the database.
 */
#define	WT_RUN_RECOVERY	(-31806)
/*!
 * Operation would overflow cache.
 * This error is generated when wiredtiger_open is configured to run in-memory,
 * and a data modification operation requires more than the configured cache
 * size to complete. The operation may be retried; if a transaction is in
 * progress, it should be rolled back and the operation retried in a new
 * transaction.
 */
#define	WT_CACHE_FULL	(-31807)
/*!
 * Conflict with a prepared update.
 * This error is generated when the application attempts to read an updated
 * record which is part of a transaction that has been prepared but not yet
 * resolved.
 */
#define	WT_PREPARE_CONFLICT	(-31808)
/*!
 * Database corruption detected.
 * This error is generated when corruption is detected in an on-disk file.
 * During normal operations, this may occur in rare circumstances as a result of
 * a system crash. The application may choose to salvage the file or retry
 * wiredtiger_open with the 'salvage=true' configuration setting.
 */
#define	WT_TRY_SALVAGE	(-31809)
/*
 * Error return section: END
 * DO NOT EDIT: automatically built by dist/api_err.py.
 */
/*! @} */

#ifndef DOXYGEN
#define WT_DEADLOCK WT_ROLLBACK     /* Backward compatibility */
#endif

/*! @} */

/*!
 * @defgroup wt_ext WiredTiger Extension API
 * The functions and interfaces applications use to customize and extend the
 * behavior of WiredTiger.
 * @{
 */

/*******************************************
 * Forward structure declarations for the extension API
 *******************************************/
struct __wt_config_arg; typedef struct __wt_config_arg WT_CONFIG_ARG;

/*!
 * The interface implemented by applications to provide custom ordering of
 * records.
 *
 * Applications register their implementation with WiredTiger by calling
 * WT_CONNECTION::add_collator.  See @ref custom_collators for more
 * information.
 *
 * @snippet ex_extending.c add collator nocase
 *
 * @snippet ex_extending.c add collator prefix10
 */
struct __wt_collator {
    /*!
     * Callback to compare keys.
     *
     * @param[out] cmp set to -1 if <code>key1 < key2</code>,
     *  0 if <code>key1 == key2</code>,
     *  1 if <code>key1 > key2</code>.
     * @returns zero for success, non-zero to indicate an error.
     *
     * @snippet ex_all.c Implement WT_COLLATOR
     *
     * @snippet ex_extending.c case insensitive comparator
     *
     * @snippet ex_extending.c n character comparator
     */
    int (*compare)(WT_COLLATOR *collator, WT_SESSION *session,
        const WT_ITEM *key1, const WT_ITEM *key2, int *cmp);

    /*!
     * If non-NULL, this callback is called to customize the collator
     * for each data source.  If the callback returns a non-NULL
     * collator, that instance is used instead of this one for all
     * comparisons.
     */
    int (*customize)(WT_COLLATOR *collator, WT_SESSION *session,
        const char *uri, WT_CONFIG_ITEM *passcfg, WT_COLLATOR **customp);

    /*!
     * If non-NULL a callback performed when the data source is closed
     * for customized extractors otherwise when the database is closed.
     *
     * The WT_COLLATOR::terminate callback is intended to allow cleanup;
     * the handle will not be subsequently accessed by WiredTiger.
     */
    int (*terminate)(WT_COLLATOR *collator, WT_SESSION *session);
};

/*!
 * The interface implemented by applications to provide custom compression.
 *
 * Compressors must implement the WT_COMPRESSOR interface: the
 * WT_COMPRESSOR::compress and WT_COMPRESSOR::decompress callbacks must be
 * specified, and WT_COMPRESSOR::pre_size is optional.  To build your own
 * compressor, use one of the compressors in \c ext/compressors as a template:
 * \c ext/nop_compress is a simple compressor that passes through data
 * unchanged, and is a reasonable starting point.
 *
 * Applications register their implementation with WiredTiger by calling
 * WT_CONNECTION::add_compressor.
 *
 * @snippet nop_compress.c WT_COMPRESSOR initialization structure
 * @snippet nop_compress.c WT_COMPRESSOR initialization function
 */
struct __wt_compressor {
    /*!
     * Callback to compress a chunk of data.
     *
     * WT_COMPRESSOR::compress takes a source buffer and a destination
     * buffer, by default of the same size.  If the callback can compress
     * the buffer to a smaller size in the destination, it does so, sets
     * the \c compression_failed return to 0 and returns 0.  If compression
     * does not produce a smaller result, the callback sets the
     * \c compression_failed return to 1 and returns 0. If another
     * error occurs, it returns an errno or WiredTiger error code.
     *
     * On entry, \c src will point to memory, with the length of the memory
     * in \c src_len.  After successful completion, the callback should
     * return \c 0 and set \c result_lenp to the number of bytes required
     * for the compressed representation.
     *
     * On entry, \c dst points to the destination buffer with a length
     * of \c dst_len.  If the WT_COMPRESSOR::pre_size method is specified,
     * the destination buffer will be at least the size returned by that
     * method; otherwise, the destination buffer will be at least as large
     * as the length of the data to compress.
     *
     * If compression would not shrink the data or the \c dst buffer is not
     * large enough to hold the compressed data, the callback should set
     * \c compression_failed to a non-zero value and return 0.
     *
     * @param[in] src the data to compress
     * @param[in] src_len the length of the data to compress
     * @param[in] dst the destination buffer
     * @param[in] dst_len the length of the destination buffer
     * @param[out] result_lenp the length of the compressed data
     * @param[out] compression_failed non-zero if compression did not
     * decrease the length of the data (compression may not have completed)
     * @returns zero for success, non-zero to indicate an error.
     *
     * @snippet nop_compress.c WT_COMPRESSOR compress
     */
    int (*compress)(WT_COMPRESSOR *compressor, WT_SESSION *session,
        uint8_t *src, size_t src_len,
        uint8_t *dst, size_t dst_len,
        size_t *result_lenp, int *compression_failed);

    /*!
     * Callback to decompress a chunk of data.
     *
     * WT_COMPRESSOR::decompress takes a source buffer and a destination
     * buffer.  The contents are switched from \c compress: the
     * source buffer is the compressed value, and the destination buffer is
     * sized to be the original size.  If the callback successfully
     * decompresses the source buffer to the destination buffer, it returns
     * 0.  If an error occurs, it returns an errno or WiredTiger error code.
     * The source buffer that WT_COMPRESSOR::decompress takes may have a
     * size that is rounded up from the size originally produced by
     * WT_COMPRESSOR::compress, with the remainder of the buffer set to
     * zeroes. Most compressors do not care about this difference if the
     * size to be decompressed can be implicitly discovered from the
     * compressed data.  If your compressor cares, you may need to allocate
     * space for, and store, the actual size in the compressed buffer.  See
     * the source code for the included snappy compressor for an example.
     *
     * On entry, \c src will point to memory, with the length of the memory
     * in \c src_len.  After successful completion, the callback should
     * return \c 0 and set \c result_lenp to the number of bytes required
     * for the decompressed representation.
     *
     * If the \c dst buffer is not big enough to hold the decompressed
     * data, the callback should return an error.
     *
     * @param[in] src the data to decompress
     * @param[in] src_len the length of the data to decompress
     * @param[in] dst the destination buffer
     * @param[in] dst_len the length of the destination buffer
     * @param[out] result_lenp the length of the decompressed data
     * @returns zero for success, non-zero to indicate an error.
     *
     * @snippet nop_compress.c WT_COMPRESSOR decompress
     */
    int (*decompress)(WT_COMPRESSOR *compressor, WT_SESSION *session,
        uint8_t *src, size_t src_len,
        uint8_t *dst, size_t dst_len,
        size_t *result_lenp);

    /*!
     * Callback to size a destination buffer for compression
     *
     * WT_COMPRESSOR::pre_size is an optional callback that, given the
     * source buffer and size, produces the size of the destination buffer
     * to be given to WT_COMPRESSOR::compress.  This is useful for
     * compressors that assume that the output buffer is sized for the
     * worst case and thus no overrun checks are made.  If your compressor
     * works like this, WT_COMPRESSOR::pre_size will need to be defined.
     * See the source code for the snappy compressor for an example.
     * However, if your compressor detects and avoids overruns against its
     * target buffer, you will not need to define WT_COMPRESSOR::pre_size.
     * When WT_COMPRESSOR::pre_size is set to NULL, the destination buffer
     * is sized the same as the source buffer.  This is always sufficient,
     * since a compression result that is larger than the source buffer is
     * discarded by WiredTiger.
     *
     * If not NULL, this callback is called before each call to
     * WT_COMPRESSOR::compress to determine the size of the destination
     * buffer to provide.  If the callback is NULL, the destination
     * buffer will be the same size as the source buffer.
     *
     * The callback should set \c result_lenp to a suitable buffer size
     * for compression, typically the maximum length required by
     * WT_COMPRESSOR::compress.
     *
     * This callback function is for compressors that require an output
     * buffer larger than the source buffer (for example, that do not
     * check for buffer overflow during compression).
     *
     * @param[in] src the data to compress
     * @param[in] src_len the length of the data to compress
     * @param[out] result_lenp the required destination buffer size
     * @returns zero for success, non-zero to indicate an error.
     *
     * @snippet nop_compress.c WT_COMPRESSOR presize
     */
    int (*pre_size)(WT_COMPRESSOR *compressor, WT_SESSION *session,
        uint8_t *src, size_t src_len, size_t *result_lenp);

    /*!
     * If non-NULL, a callback performed when the database is closed.
     *
     * The WT_COMPRESSOR::terminate callback is intended to allow cleanup;
     * the handle will not be subsequently accessed by WiredTiger.
     *
     * @snippet nop_compress.c WT_COMPRESSOR terminate
     */
    int (*terminate)(WT_COMPRESSOR *compressor, WT_SESSION *session);
};

/*!
 * Applications can extend WiredTiger by providing new implementations of the
 * WT_DATA_SOURCE class.  Each data source supports a different URI scheme for
 * data sources to WT_SESSION::create, WT_SESSION::open_cursor and related
 * methods.  See @ref custom_data_sources for more information.
 *
 * <b>Thread safety:</b> WiredTiger may invoke methods on the WT_DATA_SOURCE
 * interface from multiple threads concurrently.  It is the responsibility of
 * the implementation to protect any shared data.
 *
 * Applications register their implementation with WiredTiger by calling
 * WT_CONNECTION::add_data_source.
 *
 * @snippet ex_data_source.c WT_DATA_SOURCE register
 */
struct __wt_data_source {
    /*!
     * Callback to alter an object.
     *
     * @snippet ex_data_source.c WT_DATA_SOURCE alter
     */
    int (*alter)(WT_DATA_SOURCE *dsrc, WT_SESSION *session,
        const char *uri, WT_CONFIG_ARG *config);

    /*!
     * Callback to create a new object.
     *
     * @snippet ex_data_source.c WT_DATA_SOURCE create
     */
    int (*create)(WT_DATA_SOURCE *dsrc, WT_SESSION *session,
        const char *uri, WT_CONFIG_ARG *config);

    /*!
     * Callback to compact an object.
     *
     * @snippet ex_data_source.c WT_DATA_SOURCE compact
     */
    int (*compact)(WT_DATA_SOURCE *dsrc, WT_SESSION *session,
        const char *uri, WT_CONFIG_ARG *config);

    /*!
     * Callback to drop an object.
     *
     * @snippet ex_data_source.c WT_DATA_SOURCE drop
     */
    int (*drop)(WT_DATA_SOURCE *dsrc, WT_SESSION *session,
        const char *uri, WT_CONFIG_ARG *config);

    /*!
     * Callback to initialize a cursor.
     *
     * @snippet ex_data_source.c WT_DATA_SOURCE open_cursor
     */
    int (*open_cursor)(WT_DATA_SOURCE *dsrc, WT_SESSION *session,
        const char *uri, WT_CONFIG_ARG *config, WT_CURSOR **new_cursor);

    /*!
     * Callback to rename an object.
     *
     * @snippet ex_data_source.c WT_DATA_SOURCE rename
     */
    int (*rename)(WT_DATA_SOURCE *dsrc, WT_SESSION *session,
        const char *uri, const char *newuri, WT_CONFIG_ARG *config);

    /*!
     * Callback to salvage an object.
     *
     * @snippet ex_data_source.c WT_DATA_SOURCE salvage
     */
    int (*salvage)(WT_DATA_SOURCE *dsrc, WT_SESSION *session,
        const char *uri, WT_CONFIG_ARG *config);

    /*!
     * Callback to get the size of an object.
     *
     * @snippet ex_data_source.c WT_DATA_SOURCE size
     */
    int (*size)(WT_DATA_SOURCE *dsrc, WT_SESSION *session,
        const char *uri, wt_off_t *size);

    /*!
     * Callback to truncate an object.
     *
     * @snippet ex_data_source.c WT_DATA_SOURCE truncate
     */
    int (*truncate)(WT_DATA_SOURCE *dsrc, WT_SESSION *session,
        const char *uri, WT_CONFIG_ARG *config);

    /*!
     * Callback to truncate a range of an object.
     *
     * @snippet ex_data_source.c WT_DATA_SOURCE range truncate
     */
    int (*range_truncate)(WT_DATA_SOURCE *dsrc, WT_SESSION *session,
        WT_CURSOR *start, WT_CURSOR *stop);

    /*!
     * Callback to verify an object.
     *
     * @snippet ex_data_source.c WT_DATA_SOURCE verify
     */
    int (*verify)(WT_DATA_SOURCE *dsrc, WT_SESSION *session,
        const char *uri, WT_CONFIG_ARG *config);

    /*!
     * Callback to checkpoint the database.
     *
     * @snippet ex_data_source.c WT_DATA_SOURCE checkpoint
     */
    int (*checkpoint)(
        WT_DATA_SOURCE *dsrc, WT_SESSION *session, WT_CONFIG_ARG *config);

    /*!
     * If non-NULL, a callback performed when the database is closed.
     *
     * The WT_DATA_SOURCE::terminate callback is intended to allow cleanup;
     * the handle will not be subsequently accessed by WiredTiger.
     *
     * @snippet ex_data_source.c WT_DATA_SOURCE terminate
     */
    int (*terminate)(WT_DATA_SOURCE *dsrc, WT_SESSION *session);

    /*!
     * If non-NULL, a callback performed before an LSM merge.
     *
     * @param[in] source a cursor configured with the data being merged
     * @param[in] dest a cursor on the new object being filled by the merge
     *
     * @snippet ex_data_source.c WT_DATA_SOURCE lsm_pre_merge
     */
    int (*lsm_pre_merge)(
        WT_DATA_SOURCE *dsrc, WT_CURSOR *source, WT_CURSOR *dest);
};

/*!
 * The interface implemented by applications to provide custom encryption.
 *
 * Encryptors must implement the WT_ENCRYPTOR interface: the WT_ENCRYPTOR::encrypt,
 * WT_ENCRYPTOR::decrypt and WT_ENCRYPTOR::sizing callbacks must be specified,
 * WT_ENCRYPTOR::customize and WT_ENCRYPTOR::terminate are optional.  To build your own
 * encryptor, use one of the encryptors in \c ext/encryptors as a template: \c
 * ext/encryptors/sodium_encrypt uses the open-source libsodium cryptographic library, and
 * \c ext/encryptors/nop_encrypt is a simple template that passes through data unchanged,
 * and is a reasonable starting point.  \c ext/encryptors/rotn_encrypt is an encryptor
 * implementing a simple (insecure) rotation cipher meant for testing.  See @ref
 * encryption "the encryptors page" for further information.
 *
 * Applications register their implementation with WiredTiger by calling
 * WT_CONNECTION::add_encryptor.
 *
 * @snippet nop_encrypt.c WT_ENCRYPTOR initialization structure
 * @snippet nop_encrypt.c WT_ENCRYPTOR initialization function
 */
struct __wt_encryptor {
    /*!
     * Callback to encrypt a chunk of data.
     *
     * WT_ENCRYPTOR::encrypt takes a source buffer and a destination buffer. The
     * callback encrypts the source buffer (plain text) into the destination buffer.
     *
     * On entry, \c src will point to a block of memory to encrypt, with the length of
     * the block in \c src_len.
     *
     * On entry, \c dst points to the destination buffer with a length of \c dst_len.
     * The destination buffer will be at least src_len plus the size returned by that
     * WT_ENCRYPT::sizing.
     *
     * After successful completion, the callback should return \c 0 and set \c
     * result_lenp to the number of bytes required for the encrypted representation,
     * which should be less than or equal to \c dst_len.
     *
     * This callback cannot be NULL.
     *
     * @param[in] src the data to encrypt
     * @param[in] src_len the length of the data to encrypt
     * @param[in] dst the destination buffer
     * @param[in] dst_len the length of the destination buffer
     * @param[out] result_lenp the length of the encrypted data
     * @returns zero for success, non-zero to indicate an error.
     *
     * @snippet nop_encrypt.c WT_ENCRYPTOR encrypt
     */
    int (*encrypt)(WT_ENCRYPTOR *encryptor, WT_SESSION *session,
        uint8_t *src, size_t src_len,
        uint8_t *dst, size_t dst_len,
        size_t *result_lenp);

    /*!
     * Callback to decrypt a chunk of data.
     *
     * WT_ENCRYPTOR::decrypt takes a source buffer and a destination buffer. The
     * contents are switched from \c encrypt: the source buffer is the encrypted
     * value, and the destination buffer is sized to be the original size of the
     * decrypted data. If the callback successfully decrypts the source buffer to the
     * destination buffer, it returns 0. If an error occurs, it returns an errno or
     * WiredTiger error code.
     *
     * On entry, \c src will point to memory, with the length of the memory in \c
     * src_len. After successful completion, the callback should return \c 0 and set
     * \c result_lenp to the number of bytes required for the decrypted
     * representation.
     *
     * If the \c dst buffer is not big enough to hold the decrypted data, the callback
     * should return an error.
     *
     * This callback cannot be NULL.
     *
     * @param[in] src the data to decrypt
     * @param[in] src_len the length of the data to decrypt
     * @param[in] dst the destination buffer
     * @param[in] dst_len the length of the destination buffer
     * @param[out] result_lenp the length of the decrypted data
     * @returns zero for success, non-zero to indicate an error.
     *
     * @snippet nop_encrypt.c WT_ENCRYPTOR decrypt
     */
    int (*decrypt)(WT_ENCRYPTOR *encryptor, WT_SESSION *session,
        uint8_t *src, size_t src_len,
        uint8_t *dst, size_t dst_len,
        size_t *result_lenp);

    /*!
     * Callback to size a destination buffer for encryption.
     *
     * WT_ENCRYPTOR::sizing is an callback that returns the number of additional bytes
     * that is needed when encrypting a data block. This is always necessary, since
     * encryptors should always generate some sort of cryptographic checksum as well
     * as the ciphertext. Without such a call, WiredTiger would have no way to know
     * the worst case for the encrypted buffer size.
     *
     * The WiredTiger encryption infrastructure assumes that buffer sizing is not
     * dependent on the number of bytes of input, that there is a one-to-one
     * relationship in number of bytes needed between input and output. This means
     * that if the encryption uses a block cipher in such a way that the input size
     * needs to be padded to the cipher block size, the sizing method should return
     * the worst case to ensure enough space is available.
     *
     * This callback cannot be NULL.
     *
     * The callback should set \c expansion_constantp to the additional number of
     * bytes needed.
     *
     * @param[out] expansion_constantp the additional number of bytes needed when
     *    encrypting.
     * @returns zero for success, non-zero to indicate an error.
     *
     * @snippet nop_encrypt.c WT_ENCRYPTOR sizing
     */
    int (*sizing)(WT_ENCRYPTOR *encryptor, WT_SESSION *session,
        size_t *expansion_constantp);

    /*!
     * If non-NULL, this callback is called to load keys into the encryptor. (That
     * is, "customize" it for a given key.) The customize function is called whenever
     * a new keyid is used for the first time with this encryptor, whether it be in
     * the ::wiredtiger_open call or the WT_SESSION::create call. This should create a
     * new encryptor instance and insert the requested key in it.
     *
     * The key may be specified either via \c keyid or \c secretkey in the \c
     * encrypt_config parameter. In the former case, the encryptor should look up the
     * requested key ID with whatever key management service is in use and install it
     * in the new encryptor. In the latter case, the encryptor should save the
     * provided secret key (or some transformation of it) in the new
     * encryptor. Further encryption with the same \c keyid will use this new
     * encryptor instance. (In the case of \c secretkey, only one key can be
     * configured, for the system encryption, and the new encryptor will be used for
     * all encryption involving it.) See @ref encryption for more information.
     *
     * This callback may return NULL as the new encryptor, in which case the original
     * encryptor will be used for further operations on the selected key. Unless this
     * happens, the original encryptor structure created during extension
     * initialization will never be used for encryption or decryption.
     *
     * This callback may itself be NULL, in which case it is not called, but in that
     * case there is no way to configure a key. This may be suitable for an
     * environment where a key management service returns a single key under a
     * well-known name that can be compiled in, but in a more general environment is
     * not a useful approach. One should of course never compile in actual keys!
     *
     * @param[in] encrypt_config the "encryption" portion of the configuration from
     *    the wiredtiger_open or WT_SESSION::create call, containing the \c keyid or
     *    \c secretkey setting.
     * @param[out] customp the new modified encryptor, or NULL.
     * @returns zero for success, non-zero to indicate an error.
     */
    int (*customize)(WT_ENCRYPTOR *encryptor, WT_SESSION *session,
        WT_CONFIG_ARG *encrypt_config, WT_ENCRYPTOR **customp);

    /*!
     * If non-NULL, a callback performed when the database is closed. It is called for
     * each encryptor that was added using WT_CONNECTION::add_encryptor or returned by
     * the WT_ENCRYPTOR::customize callback.
     *
     * The WT_ENCRYPTOR::terminate callback is intended to allow cleanup; the handle
     * will not be subsequently accessed by WiredTiger.
     *
     * @snippet nop_encrypt.c WT_ENCRYPTOR terminate
     */
    int (*terminate)(WT_ENCRYPTOR *encryptor, WT_SESSION *session);
};

/*!
 * The interface implemented by applications to provide custom extraction of
 * index keys or column group values.
 *
 * Applications register implementations with WiredTiger by calling
 * WT_CONNECTION::add_extractor.  See @ref custom_extractors for more
 * information.
 *
 * @snippet ex_all.c WT_EXTRACTOR register
 */
struct __wt_extractor {
    /*!
     * Callback to extract a value for an index or column group.
     *
     * @errors
     *
     * @snippet ex_all.c WT_EXTRACTOR
     *
     * @param extractor the WT_EXTRACTOR implementation
     * @param session the current WiredTiger session
     * @param key the table key in raw format, see @ref cursor_raw for
     *  details
     * @param value the table value in raw format, see @ref cursor_raw for
     *  details
     * @param[out] result_cursor the method should call WT_CURSOR::set_key
     *  and WT_CURSOR::insert on this cursor to return a key.  The \c
     *  key_format of the cursor will match that passed to
     *  WT_SESSION::create for the index.  Multiple index keys can be
     *  created for each record by calling WT_CURSOR::insert multiple
     *  times.
     */
    int (*extract)(WT_EXTRACTOR *extractor, WT_SESSION *session,
        const WT_ITEM *key, const WT_ITEM *value,
        WT_CURSOR *result_cursor);

    /*!
     * If non-NULL, this callback is called to customize the extractor for
     * each index.  If the callback returns a non-NULL extractor, that
     * instance is used instead of this one for all comparisons.
     */
    int (*customize)(WT_EXTRACTOR *extractor, WT_SESSION *session,
        const char *uri, WT_CONFIG_ITEM *appcfg, WT_EXTRACTOR **customp);

    /*!
     * If non-NULL a callback performed when the index or column group
     * is closed for customized extractors otherwise when the database
     * is closed.
     *
     * The WT_EXTRACTOR::terminate callback is intended to allow cleanup;
     * the handle will not be subsequently accessed by WiredTiger.
     */
    int (*terminate)(WT_EXTRACTOR *extractor, WT_SESSION *session);
};

/*! WT_FILE_SYSTEM::open_file file types */
typedef enum {
    WT_FS_OPEN_FILE_TYPE_CHECKPOINT,/*!< open a data file checkpoint */
    WT_FS_OPEN_FILE_TYPE_DATA,  /*!< open a data file */
    WT_FS_OPEN_FILE_TYPE_DIRECTORY, /*!< open a directory */
    WT_FS_OPEN_FILE_TYPE_LOG,   /*!< open a log file */
    WT_FS_OPEN_FILE_TYPE_REGULAR    /*!< open a regular file */
} WT_FS_OPEN_FILE_TYPE;

#ifdef DOXYGEN
/*! WT_FILE_SYSTEM::open_file flags: random access pattern */
#define WT_FS_OPEN_ACCESS_RAND  0x0
/*! WT_FILE_SYSTEM::open_file flags: sequential access pattern */
#define WT_FS_OPEN_ACCESS_SEQ   0x0
/*! WT_FILE_SYSTEM::open_file flags: create if does not exist */
#define WT_FS_OPEN_CREATE   0x0
/*! WT_FILE_SYSTEM::open_file flags: direct I/O requested */
#define WT_FS_OPEN_DIRECTIO 0x0
/*! WT_FILE_SYSTEM::open_file flags: file creation must be durable */
#define WT_FS_OPEN_DURABLE  0x0
/*!
 * WT_FILE_SYSTEM::open_file flags: return EBUSY if exclusive use not available
 */
#define WT_FS_OPEN_EXCLUSIVE    0x0
/*! WT_FILE_SYSTEM::open_file flags: open is read-only */
#define WT_FS_OPEN_READONLY 0x0

/*!
 * WT_FILE_SYSTEM::remove or WT_FILE_SYSTEM::rename flags: the remove or rename
 * operation must be durable
 */
#define WT_FS_DURABLE       0x0
#else
/* AUTOMATIC FLAG VALUE GENERATION START 0 */
#define WT_FS_OPEN_ACCESS_RAND  0x001u
#define WT_FS_OPEN_ACCESS_SEQ   0x002u
#define WT_FS_OPEN_CREATE   0x004u
#define WT_FS_OPEN_DIRECTIO 0x008u
#define WT_FS_OPEN_DURABLE  0x010u
#define WT_FS_OPEN_EXCLUSIVE    0x020u
#define WT_FS_OPEN_FIXED    0x040u   /* Path not home relative (internal) */
#define WT_FS_OPEN_FORCE_MMAP 0x080u
#define WT_FS_OPEN_READONLY 0x100u
/* AUTOMATIC FLAG VALUE GENERATION STOP 32 */

/* AUTOMATIC FLAG VALUE GENERATION START 0 */
#define WT_FS_DURABLE       0x1u
/* AUTOMATIC FLAG VALUE GENERATION STOP 32 */
#endif

/*!
 * The interface implemented by applications to provide a custom file system
 * implementation.
 *
 * <b>Thread safety:</b> WiredTiger may invoke methods on the WT_FILE_SYSTEM
 * interface from multiple threads concurrently. It is the responsibility of
 * the implementation to protect any shared data.
 *
 * Applications register implementations with WiredTiger by calling
 * WT_CONNECTION::set_file_system.  See @ref custom_file_systems for more
 * information.
 *
 * @snippet ex_file_system.c WT_FILE_SYSTEM register
 */
struct __wt_file_system {
    /*!
     * Return a list of file names for the named directory.
     *
     * @errors
     *
     * @param file_system the WT_FILE_SYSTEM
     * @param session the current WiredTiger session
     * @param directory the name of the directory
     * @param prefix if not NULL, only files with names matching the prefix
     *    are returned
     * @param[out] dirlist the method returns an allocated array of
     *    individually allocated strings, one for each entry in the
     *    directory.
     * @param[out] countp the number of entries returned
     */
    int (*fs_directory_list)(WT_FILE_SYSTEM *file_system,
        WT_SESSION *session, const char *directory, const char *prefix,
        char ***dirlist, uint32_t *countp);

#if !defined(DOXYGEN)
    /*
     * Return a single file name for the named directory.
     */
    int (*fs_directory_list_single)(WT_FILE_SYSTEM *file_system,
        WT_SESSION *session, const char *directory, const char *prefix,
        char ***dirlist, uint32_t *countp);
#endif

    /*!
     * Free memory allocated by WT_FILE_SYSTEM::directory_list.
     *
     * @errors
     *
     * @param file_system the WT_FILE_SYSTEM
     * @param session the current WiredTiger session
     * @param dirlist array returned by WT_FILE_SYSTEM::directory_list
     * @param count count returned by WT_FILE_SYSTEM::directory_list
     */
    int (*fs_directory_list_free)(WT_FILE_SYSTEM *file_system,
        WT_SESSION *session, char **dirlist, uint32_t count);

    /*!
     * Return if the named file system object exists.
     *
     * @errors
     *
     * @param file_system the WT_FILE_SYSTEM
     * @param session the current WiredTiger session
     * @param name the name of the file
     * @param[out] existp If the named file system object exists
     */
    int (*fs_exist)(WT_FILE_SYSTEM *file_system,
        WT_SESSION *session, const char *name, bool *existp);

    /*!
     * Open a handle for a named file system object
     *
     * The method should return ENOENT if the file is not being created and
     * does not exist.
     *
     * The method should return EACCES if the file cannot be opened in the
     * requested mode (for example, a file opened for writing in a readonly
     * file system).
     *
     * The method should return EBUSY if ::WT_FS_OPEN_EXCLUSIVE is set and
     * the file is in use.
     *
     * @errors
     *
     * @param file_system the WT_FILE_SYSTEM
     * @param session the current WiredTiger session
     * @param name the name of the file system object
     * @param file_type the type of the file
     *    The file type is provided to allow optimization for different file
     *    access patterns.
     * @param flags flags indicating how to open the file, one or more of
     *    ::WT_FS_OPEN_CREATE, ::WT_FS_OPEN_DIRECTIO, ::WT_FS_OPEN_DURABLE,
     *    ::WT_FS_OPEN_EXCLUSIVE or ::WT_FS_OPEN_READONLY.
     * @param[out] file_handlep the handle to the newly opened file. File
     *    system implementations must allocate memory for the handle and
     *    the WT_FILE_HANDLE::name field, and fill in the WT_FILE_HANDLE::
     *    fields. Applications wanting to associate private information
     *    with the WT_FILE_HANDLE:: structure should declare and allocate
     *    their own structure as a superset of a WT_FILE_HANDLE:: structure.
     */
    int (*fs_open_file)(WT_FILE_SYSTEM *file_system, WT_SESSION *session,
        const char *name, WT_FS_OPEN_FILE_TYPE file_type, uint32_t flags,
        WT_FILE_HANDLE **file_handlep);

    /*!
     * Remove a named file system object
     *
     * This method is not required for readonly file systems and should be
     * set to NULL when not required by the file system.
     *
     * @errors
     *
     * @param file_system the WT_FILE_SYSTEM
     * @param session the current WiredTiger session
     * @param name the name of the file system object
     * @param flags 0 or ::WT_FS_DURABLE
     */
    int (*fs_remove)(WT_FILE_SYSTEM *file_system,
        WT_SESSION *session, const char *name, uint32_t flags);

    /*!
     * Rename a named file system object
     *
     * This method is not required for readonly file systems and should be
     * set to NULL when not required by the file system.
     *
     * @errors
     *
     * @param file_system the WT_FILE_SYSTEM
     * @param session the current WiredTiger session
     * @param from the original name of the object
     * @param to the new name for the object
     * @param flags 0 or ::WT_FS_DURABLE
     */
    int (*fs_rename)(WT_FILE_SYSTEM *file_system, WT_SESSION *session,
        const char *from, const char *to, uint32_t flags);

    /*!
     * Return the size of a named file system object
     *
     * @errors
     *
     * @param file_system the WT_FILE_SYSTEM
     * @param session the current WiredTiger session
     * @param name the name of the file system object
     * @param[out] sizep the size of the file system entry
     */
    int (*fs_size)(WT_FILE_SYSTEM *file_system,
        WT_SESSION *session, const char *name, wt_off_t *sizep);

    /*!
     * A callback performed when the file system is closed and will no
     * longer be accessed by the WiredTiger database.
     *
     * This method is not required and should be set to NULL when not
     * required by the file system.
     *
     * The WT_FILE_SYSTEM::terminate callback is intended to allow cleanup;
     * the handle will not be subsequently accessed by WiredTiger.
     */
    int (*terminate)(WT_FILE_SYSTEM *file_system, WT_SESSION *session);
};

/*! WT_FILE_HANDLE::fadvise flags: no longer need */
#define WT_FILE_HANDLE_DONTNEED 1
/*! WT_FILE_HANDLE::fadvise flags: will need */
#define WT_FILE_HANDLE_WILLNEED 2

/*!
 * A file handle implementation returned by WT_FILE_SYSTEM::fs_open_file.
 *
 * <b>Thread safety:</b> Unless explicitly stated otherwise, WiredTiger may
 * invoke methods on the WT_FILE_HANDLE interface from multiple threads
 * concurrently. It is the responsibility of the implementation to protect
 * any shared data.
 *
 * See @ref custom_file_systems for more information.
 */
struct __wt_file_handle {
    /*!
     * The enclosing file system, set by WT_FILE_SYSTEM::fs_open_file.
     */
    WT_FILE_SYSTEM *file_system;

    /*!
     * The name of the file, set by WT_FILE_SYSTEM::fs_open_file.
     */
    char *name;

    /*!
     * Close a file handle. The handle will not be further accessed by
     * WiredTiger.
     *
     * @errors
     *
     * @param file_handle the WT_FILE_HANDLE
     * @param session the current WiredTiger session
     */
    int (*close)(WT_FILE_HANDLE *file_handle, WT_SESSION *session);

    /*!
     * Indicate expected future use of file ranges, based on the POSIX
     * 1003.1 standard fadvise.
     *
     * This method is not required, and should be set to NULL when not
     * supported by the file.
     *
     * @errors
     *
     * @param file_handle the WT_FILE_HANDLE
     * @param session the current WiredTiger session
     * @param offset the file offset
     * @param len the size of the advisory
     * @param advice one of ::WT_FILE_HANDLE_WILLNEED or
     *    ::WT_FILE_HANDLE_DONTNEED.
     */
    int (*fh_advise)(WT_FILE_HANDLE *file_handle,
        WT_SESSION *session, wt_off_t offset, wt_off_t len, int advice);

    /*!
     * Extend the file.
     *
     * This method is not required, and should be set to NULL when not
     * supported by the file.
     *
     * Any allocated disk space must read as 0 bytes, and no existing file
     * data may change. Allocating all necessary underlying storage (not
     * changing just the file's metadata), is likely to result in increased
     * performance.
     *
     * This method is not called by multiple threads concurrently (on the
     * same file handle). If the file handle's extension method supports
     * concurrent calls, set the WT_FILE_HANDLE::fh_extend_nolock method
     * instead. See @ref custom_file_systems for more information.
     *
     * @errors
     *
     * @param file_handle the WT_FILE_HANDLE
     * @param session the current WiredTiger session
     * @param offset desired file size after extension
     */
    int (*fh_extend)(
        WT_FILE_HANDLE *file_handle, WT_SESSION *session, wt_off_t offset);

    /*!
     * Extend the file.
     *
     * This method is not required, and should be set to NULL when not
     * supported by the file.
     *
     * Any allocated disk space must read as 0 bytes, and no existing file
     * data may change. Allocating all necessary underlying storage (not
     * only changing the file's metadata), is likely to result in increased
     * performance.
     *
     * This method may be called by multiple threads concurrently (on the
     * same file handle). If the file handle's extension method does not
     * support concurrent calls, set the WT_FILE_HANDLE::fh_extend method
     * instead. See @ref custom_file_systems for more information.
     *
     * @errors
     *
     * @param file_handle the WT_FILE_HANDLE
     * @param session the current WiredTiger session
     * @param offset desired file size after extension
     */
    int (*fh_extend_nolock)(
        WT_FILE_HANDLE *file_handle, WT_SESSION *session, wt_off_t offset);

    /*!
     * Lock/unlock a file from the perspective of other processes running
     * in the system, where necessary.
     *
     * @errors
     *
     * @param file_handle the WT_FILE_HANDLE
     * @param session the current WiredTiger session
     * @param lock whether to lock or unlock
     */
    int (*fh_lock)(
        WT_FILE_HANDLE *file_handle, WT_SESSION *session, bool lock);

    /*!
     * Map a file into memory, based on the POSIX 1003.1 standard mmap.
     *
     * This method is not required, and should be set to NULL when not
     * supported by the file.
     *
     * @errors
     *
     * @param file_handle the WT_FILE_HANDLE
     * @param session the current WiredTiger session
     * @param[out] mapped_regionp a reference to a memory location into
     *    which should be stored a pointer to the start of the mapped region
     * @param[out] lengthp a reference to a memory location into which
     *    should be stored the length of the region
     * @param[out] mapped_cookiep a reference to a memory location into
     *    which can be optionally stored a pointer to an opaque cookie
     *    which is subsequently passed to WT_FILE_HANDLE::unmap.
     */
    int (*fh_map)(WT_FILE_HANDLE *file_handle, WT_SESSION *session,
        void **mapped_regionp, size_t *lengthp, void **mapped_cookiep);

    /*!
     * Unmap part of a memory mapped file, based on the POSIX 1003.1
     * standard madvise.
     *
     * This method is not required, and should be set to NULL when not
     * supported by the file.
     *
     * @errors
     *
     * @param file_handle the WT_FILE_HANDLE
     * @param session the current WiredTiger session
     * @param map a location in the mapped region unlikely to be used in the
     *    near future
     * @param length the length of the mapped region to discard
     * @param mapped_cookie any cookie set by the WT_FILE_HANDLE::map method
     */
    int (*fh_map_discard)(WT_FILE_HANDLE *file_handle,
        WT_SESSION *session, void *map, size_t length, void *mapped_cookie);

    /*!
     * Preload part of a memory mapped file, based on the POSIX 1003.1
     * standard madvise.
     *
     * This method is not required, and should be set to NULL when not
     * supported by the file.
     *
     * @errors
     *
     * @param file_handle the WT_FILE_HANDLE
     * @param session the current WiredTiger session
     * @param map a location in the mapped region likely to be used in the
     *    near future
     * @param length the size of the mapped region to preload
     * @param mapped_cookie any cookie set by the WT_FILE_HANDLE::map method
     */
    int (*fh_map_preload)(WT_FILE_HANDLE *file_handle, WT_SESSION *session,
        const void *map, size_t length, void *mapped_cookie);

    /*!
     * Unmap a memory mapped file, based on the POSIX 1003.1 standard
     * munmap.
     *
     * This method is only required if a valid implementation of map is
     * provided by the file, and should be set to NULL otherwise.
     *
     * @errors
     *
     * @param file_handle the WT_FILE_HANDLE
     * @param session the current WiredTiger session
     * @param mapped_region a pointer to the start of the mapped region
     * @param length the length of the mapped region
     * @param mapped_cookie any cookie set by the WT_FILE_HANDLE::map method
     */
    int (*fh_unmap)(WT_FILE_HANDLE *file_handle, WT_SESSION *session,
        void *mapped_region, size_t length, void *mapped_cookie);

    /*!
     * Read from a file, based on the POSIX 1003.1 standard pread.
     *
     * @errors
     *
     * @param file_handle the WT_FILE_HANDLE
     * @param session the current WiredTiger session
     * @param offset the offset in the file to start reading from
     * @param len the amount to read
     * @param[out] buf buffer to hold the content read from file
     */
    int (*fh_read)(WT_FILE_HANDLE *file_handle,
        WT_SESSION *session, wt_off_t offset, size_t len, void *buf);

    /*!
     * Return the size of a file.
     *
     * @errors
     *
     * @param file_handle the WT_FILE_HANDLE
     * @param session the current WiredTiger session
     * @param sizep the size of the file
     */
    int (*fh_size)(
        WT_FILE_HANDLE *file_handle, WT_SESSION *session, wt_off_t *sizep);

    /*!
     * Make outstanding file writes durable and do not return until writes
     * are complete.
     *
     * This method is not required for read-only files, and should be set
     * to NULL when not supported by the file.
     *
     * @errors
     *
     * @param file_handle the WT_FILE_HANDLE
     * @param session the current WiredTiger session
     */
    int (*fh_sync)(WT_FILE_HANDLE *file_handle, WT_SESSION *session);

    /*!
     * Schedule the outstanding file writes required for durability and
     * return immediately.
     *
     * This method is not required, and should be set to NULL when not
     * supported by the file.
     *
     * @errors
     *
     * @param file_handle the WT_FILE_HANDLE
     * @param session the current WiredTiger session
     */
    int (*fh_sync_nowait)(WT_FILE_HANDLE *file_handle, WT_SESSION *session);

    /*!
     * Truncate the file.
     *
     * This method is not required, and should be set to NULL when not
     * supported by the file.
     *
     * This method is not called by multiple threads concurrently (on the
     * same file handle).
     *
     * @errors
     *
     * @param file_handle the WT_FILE_HANDLE
     * @param session the current WiredTiger session
     * @param offset desired file size after truncate
     */
    int (*fh_truncate)(
        WT_FILE_HANDLE *file_handle, WT_SESSION *session, wt_off_t offset);

    /*!
     * Write to a file, based on the POSIX 1003.1 standard pwrite.
     *
     * This method is not required for read-only files, and should be set
     * to NULL when not supported by the file.
     *
     * @errors
     *
     * @param file_handle the WT_FILE_HANDLE
     * @param session the current WiredTiger session
     * @param offset offset at which to start writing
     * @param length amount of data to write
     * @param buf content to be written to the file
     */
    int (*fh_write)(WT_FILE_HANDLE *file_handle, WT_SESSION *session,
        wt_off_t offset, size_t length, const void *buf);
};

#if !defined(DOXYGEN)
/* This interface is not yet public. */

/*!
 * The interface implemented by applications to provide a storage source
 * implementation. This documentation refers to "object" and "bucket"
 * to mean a "file-like object" and a "container of objects", respectively.
 *
 * <b>Thread safety:</b> WiredTiger may invoke methods on the WT_STORAGE_SOURCE
 * interface from multiple threads concurrently. It is the responsibility of
 * the implementation to protect any shared data.
 *
 * Applications register implementations with WiredTiger by calling
 * WT_CONNECTION::add_storage_source.
 *
 * @snippet ex_storage_source.c WT_STORAGE_SOURCE register
 */
struct __wt_storage_source {
    /*!
     * A reference is added to the storage source.  The reference is released by a
     * call to WT_STORAGE_SOURCE::terminate.  A reference is added as a side effect
     * of calling WT_CONNECTION::get_storage_source.
     *
     * @errors
     *
     * @param storage_source the WT_STORAGE_SOURCE
     */
    int (*ss_add_reference)(WT_STORAGE_SOURCE *storage_source);

    /*!
     * Create a customized file system to access the storage source
     * objects.
     *
     * The file system returned behaves as if objects in the specified buckets are
     * files in the file system.  In particular, the fs_open_file method requires
     * its flags argument to include either WT_FS_OPEN_CREATE or WT_FS_OPEN_READONLY.
     * Objects being created are not deemed to "exist" and be visible to
     * WT_FILE_SYSTEM::fs_exist and other file system methods until the new handle has
     * been closed.  Objects once created are immutable. That is, only objects that
     * do not already exist can be opened with the create flag, and objects that
     * already exist can only be opened with the readonly flag.  Only objects that
     * exist can be transferred to the underlying shared object storage.  This can
     * happen at any time after an object is created, and can be forced to happen using
     * WT_STORAGE_SOURCE::ss_flush.
     *
     * Additionally file handles returned by the file system behave as file handles to a
     * local file.  For example, WT_FILE_HANDLE::fh_sync synchronizes writes to the
     * local file, and does not imply any transferring of data to the shared object store.
     *
     * The directory argument to the WT_FILE_SYSTEM::fs_directory_list method is normally
     * the empty string as the cloud equivalent (bucket) has already been given when
     * customizing the file system.  If specified, the directory path is interpreted
     * as another prefix, which is removed from the results.
     *
     * Names used by the file system methods are generally flat.  However, in some
     * implementations of a file system returned by a storage source, "..", ".", "/"
     * may have a particular meaning, as in a POSIX file system.  We suggest that
     * these constructs be avoided when a caller chooses file names within the returned
     * file system; they may be rejected by the implementation.  Within a bucket name,
     * these characters may or may not be acceptable. That is implementation dependent.
     * In the prefix, "/" is specifically allowed, as this may have performance or
     * administrative benefits.  That said, within a prefix, certain combinations
     * involving "/" may be rejected, for example "/../".
     *
     * @errors
     *
     * @param storage_source the WT_STORAGE_SOURCE
     * @param session the current WiredTiger session
     * @param bucket_name the name of the bucket.  Use of '/' is implementation dependent.
     * @param auth_token the authorization identifier.
     * @param config additional configuration. The only allowable value is \c cache_directory,
     *    the name of a directory holding cached objects. Its default is
     *    \c "<home>/cache-<bucket>" with \c <home> replaced by the @ref home, and
     *    \c <bucket> replaced by the bucket_name.
     * @param[out] file_system the customized file system returned
     */
    int (*ss_customize_file_system)(WT_STORAGE_SOURCE *storage_source, WT_SESSION *session,
        const char *bucket_name, const char *auth_token, const char *config,
        WT_FILE_SYSTEM **file_system);

    /*!
     * Copy a file from the default file system to an object name in shared object storage.
     *
     * @errors
     *
     * @param storage_source the WT_STORAGE_SOURCE
     * @param session the current WiredTiger session
     * @param file_system the destination bucket and credentials
     * @param source the name of the source input file
     * @param object the name of the destination object
     * @param config additional configuration, currently must be NULL
     */
    int (*ss_flush)(WT_STORAGE_SOURCE *storage_source, WT_SESSION *session,
        WT_FILE_SYSTEM *file_system, const char *source, const char *object,
            const char *config);

    /*!
     * After a flush, rename the source file from the default file system to be cached in
     * the shared object storage.
     *
     * @errors
     *
     * @param storage_source the WT_STORAGE_SOURCE
     * @param session the current WiredTiger session
     * @param file_system the destination bucket and credentials
     * @param source the name of the source input file
     * @param object the name of the destination object
     * @param config additional configuration, currently must be NULL
     */
    int (*ss_flush_finish)(WT_STORAGE_SOURCE *storage_source, WT_SESSION *session,
        WT_FILE_SYSTEM *file_system, const char *source, const char *object,
        const char *config);

    /*!
     * A callback performed when the storage source or reference is closed
     * and will no longer be used.  The initial creation of the storage source
     * counts as a reference, and each call to WT_STORAGE_SOURCE::add_reference
     * increase the number of references.  When all references are released, the
     * storage source and any resources associated with it are released.
     *
     * This method is not required and should be set to NULL when not
     * required by the storage source implementation.
     *
     * The WT_STORAGE_SOURCE::terminate callback is intended to allow cleanup;
     * the handle will not be subsequently accessed by WiredTiger.
     */
    int (*terminate)(WT_STORAGE_SOURCE *storage_source, WT_SESSION *session);
};

/*!
 * The interface implemented by applications to provide a page log service
 * implementation.
 *
 * <b>Thread safety:</b> WiredTiger may invoke methods on the WT_PAGE_LOG
 * interface from multiple threads concurrently. It is the responsibility of
 * the implementation to protect any shared data.
 *
 * <b>Reentrancy:</b>Methods on the WT_PAGE_LOG interface are not expected to
 * support reentrant use.
 *
 * Applications register implementations with WiredTiger by calling
 * WT_CONNECTION::add_page_log.
 *
 * @snippet ex_page_log.c WT_PAGE_LOG register
 */
struct __wt_page_log {

    /*!
     * A reference is added to the page log service.  The reference is released by a
     * call to WT_PAGE_LOG::terminate.  A reference is added as a side effect
     * of calling WT_CONNECTION::get_page_log.
     *
     * @errors
     *
     * @param page_log the WT_PAGE_LOG
     */
    int (*pl_add_reference)(WT_PAGE_LOG *page_log);

    /*!
     * Begin checkpointing using the given checkpoint_id.  After this call, any handle
     * can put or get using the checkpoint id.  The checkpoint id must be greater than
     * any previous checkpoint id used with this call.
     *
     * @errors
     *
     * @param page_log the WT_PAGE_LOG
     * @param session the current WiredTiger session
     * @param checkpoint_id the checkpoint id to use. Must be greater than any other
     *        checkpoint_id used with this call.
     */
    int (*pl_begin_checkpoint)(WT_PAGE_LOG *page_log, WT_SESSION *session, uint64_t checkpoint_id);

    /*!
     * Complete checkpointing using the given checkpoint_id. This implies that other
     * nodes can now use the given checkpoint_id. (Do not use - will be deprecated.)
     *
     * @errors
     *
     * @param page_log the WT_PAGE_LOG
     * @param session the current WiredTiger session
     * @param checkpoint_id the checkpoint id to use. Must be greater than any other
     *        checkpoint_id used with this call.
     */
    int (*pl_complete_checkpoint)(WT_PAGE_LOG *page_log, WT_SESSION *session,
        uint64_t checkpoint_id);

    /*!
     * Complete checkpointing using the given checkpoint_id. This implies that other
     * nodes can now use the given checkpoint_id.
     *
     * @errors
     *
     * @param page_log the WT_PAGE_LOG
     * @param session the current WiredTiger session
     * @param checkpoint_id the checkpoint id to use. Must be greater than any other
     *        checkpoint_id used with this call.
     * @param checkpoint_timestamp the stable timestamp associated with the checkpoint
     * @param checkpoint_metadata the buffer with checkpoint metadata
     * @param lsnp an optional output argument for the checkpoint completion record's LSN
     */
    int (*pl_complete_checkpoint_ext)(WT_PAGE_LOG *page_log, WT_SESSION *session,
        uint64_t checkpoint_id, uint64_t checkpoint_timestamp, const WT_ITEM *checkpoint_metadata,
        uint64_t *lsnp);

    /*!
     * Get the most recent completed checkpoint number.
     *
     * @errors
     *
     * @param page_log the WT_PAGE_LOG
     * @param session the current WiredTiger session
     * @param checkpoint_id the checkpoint id returned
     */
    int (*pl_get_complete_checkpoint)(WT_PAGE_LOG *page_log, WT_SESSION *session,
        uint64_t *checkpoint_id);

    /*!
     * Get information about the most recently completed checkpoint.
     *
     * @errors
     *
     * @param page_log the WT_PAGE_LOG
     * @param session the current WiredTiger session
     * @param checkpoint_lsn the checkpoint LSN
     * @param checkpoint_id the checkpoint ID
     * @param checkpoint_timestamp the checkpoint timestamp
     * @param checkpoint_metadata the checkpoint metadata
     */
    int (*pl_get_complete_checkpoint_ext)(WT_PAGE_LOG *page_log, WT_SESSION *session,
        uint64_t *checkpoint_lsn, uint64_t *checkpoint_id, uint64_t *checkpoint_timestamp,
        WT_ITEM *checkpoint_metadata);

    /*!
     * Get the most recently opened checkpoint number.
     *
     * @errors
     *
     * @param page_log the WT_PAGE_LOG
     * @param session the current WiredTiger session
     * @param checkpoint_id the checkpoint id returned
     */
    int (*pl_get_open_checkpoint)(WT_PAGE_LOG *page_log, WT_SESSION *session,
        uint64_t *checkpoint_id);

    /*!
     * Open a handle for further operations on a table.
     *
     * @errors
     *
     * @param page_log the WT_PAGE_LOG
     * @param session the current WiredTiger session
     * @param table_id the unique table id for the given table
     * @param plh the returned handle
     */
    int (*pl_open_handle)(WT_PAGE_LOG *page_log, WT_SESSION *session, uint64_t table_id,
        WT_PAGE_LOG_HANDLE **plh);

    /*!
     * A callback performed when the page log service or reference is closed
     * and will no longer be used.  The initial creation of the page log service
     * counts as a reference, and each call to WT_PAGE_LOG::add_reference
     * increase the number of references.  When all references are released, the
     * page log service and any resources associated with it are released.
     *
     * This method is not required and should be set to NULL when not
     * required by the page log service implementation.
     *
     * The WT_PAGE_LOG::terminate callback is intended to allow cleanup;
     * the handle will not be subsequently accessed by WiredTiger.
     */
    int (*terminate)(WT_PAGE_LOG *page_log, WT_SESSION *session);
};

/*!
 * Values given to, or returned by the WT_PAGE_LOG_HANDLE::plh_put interface.
 */
struct __wt_page_log_put_args {
       /*
        * Input arguments
        */
       uint64_t backlink_lsn;
       uint64_t base_lsn;
       uint64_t backlink_checkpoint_id;
       uint64_t base_checkpoint_id;

       /* AUTOMATIC FLAG VALUE GENERATION START 0 */
#define WT_PAGE_LOG_COMPRESSED 0x1u
#define WT_PAGE_LOG_DELTA 0x2u
#define WT_PAGE_LOG_ENCRYPTED 0x4u
        /* AUTOMATIC FLAG VALUE GENERATION STOP 32 */
       uint32_t flags;

       /*
        * Output arguments, returned by the call
        */
       uint64_t lsn;
};

/*!
 * Values given to, or returned by the WT_PAGE_LOG_HANDLE::plh_get interface.
 */
struct __wt_page_log_get_args {
       /*
        * Input/output arguments
        */
       uint64_t lsn;    /* If non-zero, we are asking for a specific LSN */

       /*
        * Output arguments, returned by the call
        */
       uint64_t backlink_lsn;
       uint64_t base_lsn;
       uint64_t backlink_checkpoint_id;
       uint64_t base_checkpoint_id;
       uint32_t delta_count;
};

/*!
 * The interface implemented by applications to provide handles used
 * by a page log service implementation. This interface is returned by
 * WT_PAGE_LOG::pl_open_handle .
 *
 * <b>Thread safety:</b> WiredTiger may invoke methods on the WT_PAGE_LOG_HANDLES
 * interface from multiple threads concurrently. It is the responsibility of
 * the implementation to protect any shared data.
 *
 * <b>Reentrancy:</b>Methods on the WT_PAGE_LOG_HANDLE interface are not expected to
 * support reentrant use.
 */
struct __wt_page_log_handle {

    /*
     * The containing page log service.
     */
    WT_PAGE_LOG *page_log;

    /*!
     * Put an object into the paging/logging service.
     *
     * @errors
     *
     * @param plh the WT_PAGE_LOG_HANDLE
     * @param session the current WiredTiger session
     * @param page_id the page to be written
     * @param checkpoint_id the checkpoint to be written to
     * @param args additional arguments used or returned by the call, memory owned by caller
     * @param buf content to be written
     */
    int (*plh_put)(WT_PAGE_LOG_HANDLE *plh, WT_SESSION *session,
        uint64_t page_id, uint64_t checkpoint_id, WT_PAGE_LOG_PUT_ARGS *args,
        const WT_ITEM *buf);

    /*!
     * Get an object from the paging/logging service.
     *
     * @errors
     *
     * @param plh the WT_PAGE_LOG_HANDLE
     * @param session the current WiredTiger session
     * @param page_id the page to be read
     * @param checkpoint_id the checkpoint to use
     * @param args additional arguments returned by the call, memory owned by caller
     * @param results_array an array of results allocated by the
     *        caller. Each result, up to the returned count, must be
     *        filled in by the implementation.  The implementation
     *        may allocate storage to hold results using the WT_ITEM::mem field,
     *        if that is done, the caller will call free to dispose of the memory
     *        when done.
     * @param results_count on input, the size of allocated results_array.
     *        On output, the number of items filled by the call.
     */
    int (*plh_get)(WT_PAGE_LOG_HANDLE *plh, WT_SESSION *session,
        uint64_t page_id, uint64_t checkpoint_id, WT_PAGE_LOG_GET_ARGS *args,
        WT_ITEM *results_array, uint32_t *results_count);

    /*!
     * Close the handle
     *
     * @errors
     *
     * @param plh the WT_PAGE_LOG_HANDLE
     * @param session the current WiredTiger session
     */
    int (*plh_close)(WT_PAGE_LOG_HANDLE *plh, WT_SESSION *session);
};

#endif

/*!
 * Entry point to an extension, called when the extension is loaded.
 *
 * @param connection the connection handle
 * @param config the config information passed to WT_CONNECTION::load_extension
 * @errors
 */
extern int wiredtiger_extension_init(
    WT_CONNECTION *connection, WT_CONFIG_ARG *config);

/*!
 * Optional cleanup function for an extension, called during
 * WT_CONNECTION::close.
 *
 * @param connection the connection handle
 * @errors
 */
extern int wiredtiger_extension_terminate(WT_CONNECTION *connection);

/*! @} */

/*!
 * @addtogroup wt
 * @{
 */
/*!
 * @name Incremental backup types
 * @anchor backup_types
 * @{
 */
/*! Invalid backup type. */
#define WT_BACKUP_INVALID   0
/*! Whole file. */
#define WT_BACKUP_FILE      1
/*! File range. */
#define WT_BACKUP_RANGE     2
/*! @} */

/*!
 * @name Log record and operation types
 * @anchor log_types
 * @{
 */
/*
 * NOTE:  The values of these record types and operations must
 * never change because they're written into the log.  Append
 * any new records or operations to the appropriate set.
 */
/*! Checkpoint. */
#define WT_LOGREC_CHECKPOINT    0
/*! Transaction commit. */
#define WT_LOGREC_COMMIT    1
/*! File sync. */
#define WT_LOGREC_FILE_SYNC 2
/*! Message. */
#define WT_LOGREC_MESSAGE   3
/*! System/internal record. */
#define WT_LOGREC_SYSTEM    4
/*! Invalid operation. */
#define WT_LOGOP_INVALID    0
/*! Column-store put. */
#define WT_LOGOP_COL_PUT    1
/*! Column-store remove. */
#define WT_LOGOP_COL_REMOVE 2
/*! Column-store truncate. */
#define WT_LOGOP_COL_TRUNCATE   3
/*! Row-store put. */
#define WT_LOGOP_ROW_PUT    4
/*! Row-store remove. */
#define WT_LOGOP_ROW_REMOVE 5
/*! Row-store truncate. */
#define WT_LOGOP_ROW_TRUNCATE   6
/*! Checkpoint start. */
#define WT_LOGOP_CHECKPOINT_START   7
/*! Previous LSN. */
#define WT_LOGOP_PREV_LSN   8
/*! Column-store modify. */
#define WT_LOGOP_COL_MODIFY 9
/*! Row-store modify. */
#define WT_LOGOP_ROW_MODIFY 10
/*
 * NOTE: Diagnostic-only log operations should have values in
 * the ignore range.
 */
/*! Diagnostic: transaction timestamps */
#define WT_LOGOP_TXN_TIMESTAMP  (WT_LOGOP_IGNORE | 11)
/*! Incremental backup IDs. */
#define WT_LOGOP_BACKUP_ID 12
/*! @} */

/*******************************************
 * Statistic reference.
 *******************************************/
/*
 * DO NOT EDIT: automatically built by dist/stat.py.
 * Statistics section: BEGIN
 */

/*!
 * @name Connection statistics
 * @anchor statistics_keys
 * @anchor statistics_conn
 * Statistics are accessed through cursors with \c "statistics:" URIs.
 * Individual statistics can be queried through the cursor using the following
 * keys.  See @ref data_statistics for more information.
 * @{
 */
/*! LSM: application work units currently queued */
#define	WT_STAT_CONN_LSM_WORK_QUEUE_APP			1000
/*! LSM: merge work units currently queued */
#define	WT_STAT_CONN_LSM_WORK_QUEUE_MANAGER		1001
/*! LSM: rows merged in an LSM tree */
#define	WT_STAT_CONN_LSM_ROWS_MERGED			1002
/*! LSM: sleep for LSM checkpoint throttle */
#define	WT_STAT_CONN_LSM_CHECKPOINT_THROTTLE		1003
/*! LSM: sleep for LSM merge throttle */
#define	WT_STAT_CONN_LSM_MERGE_THROTTLE			1004
/*! LSM: switch work units currently queued */
#define	WT_STAT_CONN_LSM_WORK_QUEUE_SWITCH		1005
/*! LSM: tree maintenance operations discarded */
#define	WT_STAT_CONN_LSM_WORK_UNITS_DISCARDED		1006
/*! LSM: tree maintenance operations executed */
#define	WT_STAT_CONN_LSM_WORK_UNITS_DONE		1007
/*! LSM: tree maintenance operations scheduled */
#define	WT_STAT_CONN_LSM_WORK_UNITS_CREATED		1008
/*! LSM: tree queue hit maximum */
#define	WT_STAT_CONN_LSM_WORK_QUEUE_MAX			1009
/*! autocommit: retries for readonly operations */
#define	WT_STAT_CONN_AUTOCOMMIT_READONLY_RETRY		1010
/*! autocommit: retries for update operations */
#define	WT_STAT_CONN_AUTOCOMMIT_UPDATE_RETRY		1011
/*! background-compact: background compact failed calls */
#define	WT_STAT_CONN_BACKGROUND_COMPACT_FAIL		1012
/*!
 * background-compact: background compact failed calls due to cache
 * pressure
 */
#define	WT_STAT_CONN_BACKGROUND_COMPACT_FAIL_CACHE_PRESSURE	1013
/*! background-compact: background compact interrupted */
#define	WT_STAT_CONN_BACKGROUND_COMPACT_INTERRUPTED	1014
/*!
 * background-compact: background compact moving average of bytes
 * rewritten
 */
#define	WT_STAT_CONN_BACKGROUND_COMPACT_EMA		1015
/*! background-compact: background compact recovered bytes */
#define	WT_STAT_CONN_BACKGROUND_COMPACT_BYTES_RECOVERED	1016
/*! background-compact: background compact running */
#define	WT_STAT_CONN_BACKGROUND_COMPACT_RUNNING		1017
/*!
 * background-compact: background compact skipped file as it is part of
 * the exclude list
 */
#define	WT_STAT_CONN_BACKGROUND_COMPACT_EXCLUDE		1018
/*!
 * background-compact: background compact skipped file as not meeting
 * requirements for compaction
 */
#define	WT_STAT_CONN_BACKGROUND_COMPACT_SKIPPED		1019
/*! background-compact: background compact sleeps due to cache pressure */
#define	WT_STAT_CONN_BACKGROUND_COMPACT_SLEEP_CACHE_PRESSURE	1020
/*! background-compact: background compact successful calls */
#define	WT_STAT_CONN_BACKGROUND_COMPACT_SUCCESS		1021
/*! background-compact: background compact timeout */
#define	WT_STAT_CONN_BACKGROUND_COMPACT_TIMEOUT		1022
/*! background-compact: number of files tracked by background compaction */
#define	WT_STAT_CONN_BACKGROUND_COMPACT_FILES_TRACKED	1023
/*! backup: backup cursor open */
#define	WT_STAT_CONN_BACKUP_CURSOR_OPEN			1024
/*! backup: backup duplicate cursor open */
#define	WT_STAT_CONN_BACKUP_DUP_OPEN			1025
/*! backup: backup granularity size */
#define	WT_STAT_CONN_BACKUP_GRANULARITY			1026
/*! backup: incremental backup enabled */
#define	WT_STAT_CONN_BACKUP_INCREMENTAL			1027
/*! backup: opening the backup cursor in progress */
#define	WT_STAT_CONN_BACKUP_START			1028
/*! backup: total modified incremental blocks */
#define	WT_STAT_CONN_BACKUP_BLOCKS			1029
/*! backup: total modified incremental blocks with compressed data */
#define	WT_STAT_CONN_BACKUP_BLOCKS_COMPRESSED		1030
/*! backup: total modified incremental blocks without compressed data */
#define	WT_STAT_CONN_BACKUP_BLOCKS_UNCOMPRESSED		1031
/*! block-cache: cached blocks updated */
#define	WT_STAT_CONN_BLOCK_CACHE_BLOCKS_UPDATE		1032
/*! block-cache: cached bytes updated */
#define	WT_STAT_CONN_BLOCK_CACHE_BYTES_UPDATE		1033
/*! block-cache: evicted blocks */
#define	WT_STAT_CONN_BLOCK_CACHE_BLOCKS_EVICTED		1034
/*! block-cache: file size causing bypass */
#define	WT_STAT_CONN_BLOCK_CACHE_BYPASS_FILESIZE	1035
/*! block-cache: lookups */
#define	WT_STAT_CONN_BLOCK_CACHE_LOOKUPS		1036
/*! block-cache: number of blocks not evicted due to overhead */
#define	WT_STAT_CONN_BLOCK_CACHE_NOT_EVICTED_OVERHEAD	1037
/*!
 * block-cache: number of bypasses because no-write-allocate setting was
 * on
 */
#define	WT_STAT_CONN_BLOCK_CACHE_BYPASS_WRITEALLOC	1038
/*! block-cache: number of bypasses due to overhead on put */
#define	WT_STAT_CONN_BLOCK_CACHE_BYPASS_OVERHEAD_PUT	1039
/*! block-cache: number of bypasses on get */
#define	WT_STAT_CONN_BLOCK_CACHE_BYPASS_GET		1040
/*! block-cache: number of bypasses on put because file is too small */
#define	WT_STAT_CONN_BLOCK_CACHE_BYPASS_PUT		1041
/*! block-cache: number of eviction passes */
#define	WT_STAT_CONN_BLOCK_CACHE_EVICTION_PASSES	1042
/*! block-cache: number of hits */
#define	WT_STAT_CONN_BLOCK_CACHE_HITS			1043
/*! block-cache: number of misses */
#define	WT_STAT_CONN_BLOCK_CACHE_MISSES			1044
/*! block-cache: number of put bypasses on checkpoint I/O */
#define	WT_STAT_CONN_BLOCK_CACHE_BYPASS_CHKPT		1045
/*! block-cache: removed blocks */
#define	WT_STAT_CONN_BLOCK_CACHE_BLOCKS_REMOVED		1046
/*! block-cache: time sleeping to remove block (usecs) */
#define	WT_STAT_CONN_BLOCK_CACHE_BLOCKS_REMOVED_BLOCKED	1047
/*! block-cache: total blocks */
#define	WT_STAT_CONN_BLOCK_CACHE_BLOCKS			1048
/*! block-cache: total blocks inserted on read path */
#define	WT_STAT_CONN_BLOCK_CACHE_BLOCKS_INSERT_READ	1049
/*! block-cache: total blocks inserted on write path */
#define	WT_STAT_CONN_BLOCK_CACHE_BLOCKS_INSERT_WRITE	1050
/*! block-cache: total bytes */
#define	WT_STAT_CONN_BLOCK_CACHE_BYTES			1051
/*! block-cache: total bytes inserted on read path */
#define	WT_STAT_CONN_BLOCK_CACHE_BYTES_INSERT_READ	1052
/*! block-cache: total bytes inserted on write path */
#define	WT_STAT_CONN_BLOCK_CACHE_BYTES_INSERT_WRITE	1053
/*! block-disagg: Bytes read from the shared history store in SLS */
#define	WT_STAT_CONN_DISAGG_BLOCK_HS_BYTE_READ		1054
/*! block-disagg: Bytes written to the shared history store in SLS */
#define	WT_STAT_CONN_DISAGG_BLOCK_HS_BYTE_WRITE		1055
/*! block-disagg: Disaggregated block manager get */
#define	WT_STAT_CONN_DISAGG_BLOCK_GET			1056
/*!
 * block-disagg: Disaggregated block manager get from the shared history
 * store in SLS
 */
#define	WT_STAT_CONN_DISAGG_BLOCK_HS_GET		1057
/*! block-disagg: Disaggregated block manager put  */
#define	WT_STAT_CONN_DISAGG_BLOCK_PUT			1058
/*!
 * block-disagg: Disaggregated block manager put to the shared history
 * store in SLS
 */
#define	WT_STAT_CONN_DISAGG_BLOCK_HS_PUT		1059
/*! block-manager: blocks pre-loaded */
#define	WT_STAT_CONN_BLOCK_PRELOAD			1060
/*! block-manager: blocks read */
#define	WT_STAT_CONN_BLOCK_READ				1061
/*! block-manager: blocks written */
#define	WT_STAT_CONN_BLOCK_WRITE			1062
/*! block-manager: bytes read */
#define	WT_STAT_CONN_BLOCK_BYTE_READ			1063
/*! block-manager: bytes read for internal pages */
#define	WT_STAT_CONN_BLOCK_BYTE_READ_INTL		1064
/*!
 * block-manager: bytes read for internal pages before decompression and
 * decryption
 */
#define	WT_STAT_CONN_BLOCK_BYTE_READ_INTL_DISK		1065
/*! block-manager: bytes read for leaf pages */
#define	WT_STAT_CONN_BLOCK_BYTE_READ_LEAF		1066
/*!
 * block-manager: bytes read for leaf pages before decompression and
 * decryption
 */
#define	WT_STAT_CONN_BLOCK_BYTE_READ_LEAF_DISK		1067
/*! block-manager: bytes read via memory map API */
#define	WT_STAT_CONN_BLOCK_BYTE_READ_MMAP		1068
/*! block-manager: bytes read via system call API */
#define	WT_STAT_CONN_BLOCK_BYTE_READ_SYSCALL		1069
/*! block-manager: bytes written */
#define	WT_STAT_CONN_BLOCK_BYTE_WRITE			1070
/*! block-manager: bytes written by compaction */
#define	WT_STAT_CONN_BLOCK_BYTE_WRITE_COMPACT		1071
/*! block-manager: bytes written for checkpoint */
#define	WT_STAT_CONN_BLOCK_BYTE_WRITE_CHECKPOINT	1072
/*!
 * block-manager: bytes written for internal pages after compression and
 * encryption
 */
#define	WT_STAT_CONN_BLOCK_BYTE_WRITE_INTL_DISK		1073
/*!
 * block-manager: bytes written for internal pages before compression and
 * encryption
 */
#define	WT_STAT_CONN_BLOCK_BYTE_WRITE_INTL		1074
/*!
 * block-manager: bytes written for leaf pages after compression and
 * encryption
 */
#define	WT_STAT_CONN_BLOCK_BYTE_WRITE_LEAF_DISK		1075
/*!
 * block-manager: bytes written for leaf pages before compression and
 * encryption
 */
#define	WT_STAT_CONN_BLOCK_BYTE_WRITE_LEAF		1076
/*! block-manager: bytes written via memory map API */
#define	WT_STAT_CONN_BLOCK_BYTE_WRITE_MMAP		1077
/*! block-manager: bytes written via system call API */
#define	WT_STAT_CONN_BLOCK_BYTE_WRITE_SYSCALL		1078
/*! block-manager: mapped blocks read */
#define	WT_STAT_CONN_BLOCK_MAP_READ			1079
/*! block-manager: mapped bytes read */
#define	WT_STAT_CONN_BLOCK_BYTE_MAP_READ		1080
/*!
 * block-manager: number of times the file was remapped because it
 * changed size via fallocate or truncate
 */
#define	WT_STAT_CONN_BLOCK_REMAP_FILE_RESIZE		1081
/*! block-manager: number of times the region was remapped via write */
<<<<<<< HEAD
#define	WT_STAT_CONN_BLOCK_REMAP_FILE_WRITE		1082
/*! cache: application threads page read from disk to cache count */
#define	WT_STAT_CONN_CACHE_READ_APP_COUNT		1083
/*! cache: application threads page read from disk to cache time (usecs) */
#define	WT_STAT_CONN_CACHE_READ_APP_TIME		1084
/*! cache: application threads page write from cache to disk count */
#define	WT_STAT_CONN_CACHE_WRITE_APP_COUNT		1085
/*! cache: application threads page write from cache to disk time (usecs) */
#define	WT_STAT_CONN_CACHE_WRITE_APP_TIME		1086
/*! cache: bytes allocated for updates */
#define	WT_STAT_CONN_CACHE_BYTES_UPDATES		1087
/*! cache: bytes belonging to page images in the cache */
#define	WT_STAT_CONN_CACHE_BYTES_IMAGE			1088
/*! cache: bytes belonging to the history store table in the cache */
#define	WT_STAT_CONN_CACHE_BYTES_HS			1089
/*! cache: bytes currently in the cache */
#define	WT_STAT_CONN_CACHE_BYTES_INUSE			1090
/*! cache: bytes dirty in the cache cumulative */
#define	WT_STAT_CONN_CACHE_BYTES_DIRTY_TOTAL		1091
/*! cache: bytes not belonging to page images in the cache */
#define	WT_STAT_CONN_CACHE_BYTES_OTHER			1092
/*! cache: bytes read into cache */
#define	WT_STAT_CONN_CACHE_BYTES_READ			1093
/*! cache: bytes written from cache */
#define	WT_STAT_CONN_CACHE_BYTES_WRITE			1094
/*! cache: checkpoint blocked page eviction */
#define	WT_STAT_CONN_CACHE_EVICTION_BLOCKED_CHECKPOINT	1095
=======
#define	WT_STAT_CONN_BLOCK_REMAP_FILE_WRITE		1068
/*! cache: application thread time evicting (usecs) */
#define	WT_STAT_CONN_EVICTION_APP_TIME			1069
/*! cache: application threads page read from disk to cache count */
#define	WT_STAT_CONN_CACHE_READ_APP_COUNT		1070
/*! cache: application threads page read from disk to cache time (usecs) */
#define	WT_STAT_CONN_CACHE_READ_APP_TIME		1071
/*! cache: application threads page write from cache to disk count */
#define	WT_STAT_CONN_CACHE_WRITE_APP_COUNT		1072
/*! cache: application threads page write from cache to disk time (usecs) */
#define	WT_STAT_CONN_CACHE_WRITE_APP_TIME		1073
/*! cache: bytes allocated for updates */
#define	WT_STAT_CONN_CACHE_BYTES_UPDATES		1074
/*! cache: bytes belonging to page images in the cache */
#define	WT_STAT_CONN_CACHE_BYTES_IMAGE			1075
/*! cache: bytes belonging to the history store table in the cache */
#define	WT_STAT_CONN_CACHE_BYTES_HS			1076
/*! cache: bytes currently in the cache */
#define	WT_STAT_CONN_CACHE_BYTES_INUSE			1077
/*! cache: bytes dirty in the cache cumulative */
#define	WT_STAT_CONN_CACHE_BYTES_DIRTY_TOTAL		1078
/*! cache: bytes not belonging to page images in the cache */
#define	WT_STAT_CONN_CACHE_BYTES_OTHER			1079
/*! cache: bytes read into cache */
#define	WT_STAT_CONN_CACHE_BYTES_READ			1080
/*! cache: bytes written from cache */
#define	WT_STAT_CONN_CACHE_BYTES_WRITE			1081
/*! cache: checkpoint blocked page eviction */
#define	WT_STAT_CONN_CACHE_EVICTION_BLOCKED_CHECKPOINT	1082
>>>>>>> 8e682e2a
/*!
 * cache: checkpoint of history store file blocked non-history store page
 * eviction
 */
<<<<<<< HEAD
#define	WT_STAT_CONN_CACHE_EVICTION_BLOCKED_CHECKPOINT_HS	1096
=======
#define	WT_STAT_CONN_CACHE_EVICTION_BLOCKED_CHECKPOINT_HS	1083
/*! cache: evict page attempts by eviction server */
#define	WT_STAT_CONN_EVICTION_SERVER_EVICT_ATTEMPT	1084
/*! cache: evict page attempts by eviction worker threads */
#define	WT_STAT_CONN_EVICTION_WORKER_EVICT_ATTEMPT	1085
/*! cache: evict page failures by eviction server */
#define	WT_STAT_CONN_EVICTION_SERVER_EVICT_FAIL		1086
/*! cache: evict page failures by eviction worker threads */
#define	WT_STAT_CONN_EVICTION_WORKER_EVICT_FAIL		1087
/*! cache: eviction calls to get a page found queue empty */
#define	WT_STAT_CONN_EVICTION_GET_REF_EMPTY		1088
/*! cache: eviction calls to get a page found queue empty after locking */
#define	WT_STAT_CONN_EVICTION_GET_REF_EMPTY2		1089
/*! cache: eviction currently operating in aggressive mode */
#define	WT_STAT_CONN_EVICTION_AGGRESSIVE_SET		1090
/*! cache: eviction empty score */
#define	WT_STAT_CONN_EVICTION_EMPTY_SCORE		1091
>>>>>>> 8e682e2a
/*!
 * cache: eviction gave up due to detecting a disk value without a
 * timestamp behind the last update on the chain
 */
<<<<<<< HEAD
#define	WT_STAT_CONN_CACHE_EVICTION_BLOCKED_NO_TS_CHECKPOINT_RACE_1	1097
=======
#define	WT_STAT_CONN_CACHE_EVICTION_BLOCKED_NO_TS_CHECKPOINT_RACE_1	1092
>>>>>>> 8e682e2a
/*!
 * cache: eviction gave up due to detecting a tombstone without a
 * timestamp ahead of the selected on disk update
 */
<<<<<<< HEAD
#define	WT_STAT_CONN_CACHE_EVICTION_BLOCKED_NO_TS_CHECKPOINT_RACE_2	1098
=======
#define	WT_STAT_CONN_CACHE_EVICTION_BLOCKED_NO_TS_CHECKPOINT_RACE_2	1093
>>>>>>> 8e682e2a
/*!
 * cache: eviction gave up due to detecting a tombstone without a
 * timestamp ahead of the selected on disk update after validating the
 * update chain
 */
<<<<<<< HEAD
#define	WT_STAT_CONN_CACHE_EVICTION_BLOCKED_NO_TS_CHECKPOINT_RACE_3	1099
=======
#define	WT_STAT_CONN_CACHE_EVICTION_BLOCKED_NO_TS_CHECKPOINT_RACE_3	1094
>>>>>>> 8e682e2a
/*!
 * cache: eviction gave up due to detecting update chain entries without
 * timestamps after the selected on disk update
 */
<<<<<<< HEAD
#define	WT_STAT_CONN_CACHE_EVICTION_BLOCKED_NO_TS_CHECKPOINT_RACE_4	1100
=======
#define	WT_STAT_CONN_CACHE_EVICTION_BLOCKED_NO_TS_CHECKPOINT_RACE_4	1095
>>>>>>> 8e682e2a
/*!
 * cache: eviction gave up due to needing to remove a record from the
 * history store but checkpoint is running
 */
<<<<<<< HEAD
#define	WT_STAT_CONN_CACHE_EVICTION_BLOCKED_REMOVE_HS_RACE_WITH_CHECKPOINT	1101
/*! cache: eviction gave up due to no progress being made */
#define	WT_STAT_CONN_CACHE_EVICTION_BLOCKED_NO_PROGRESS	1102
/*! cache: eviction walk target pages histogram - 0-9 */
#define	WT_STAT_CONN_CACHE_EVICTION_TARGET_PAGE_LT10	1103
/*! cache: eviction walk target pages histogram - 10-31 */
#define	WT_STAT_CONN_CACHE_EVICTION_TARGET_PAGE_LT32	1104
/*! cache: eviction walk target pages histogram - 128 and higher */
#define	WT_STAT_CONN_CACHE_EVICTION_TARGET_PAGE_GE128	1105
/*! cache: eviction walk target pages histogram - 32-63 */
#define	WT_STAT_CONN_CACHE_EVICTION_TARGET_PAGE_LT64	1106
/*! cache: eviction walk target pages histogram - 64-128 */
#define	WT_STAT_CONN_CACHE_EVICTION_TARGET_PAGE_LT128	1107
=======
#define	WT_STAT_CONN_CACHE_EVICTION_BLOCKED_REMOVE_HS_RACE_WITH_CHECKPOINT	1096
/*! cache: eviction gave up due to no progress being made */
#define	WT_STAT_CONN_CACHE_EVICTION_BLOCKED_NO_PROGRESS	1097
/*! cache: eviction passes of a file */
#define	WT_STAT_CONN_EVICTION_WALK_PASSES		1098
/*! cache: eviction server candidate queue empty when topping up */
#define	WT_STAT_CONN_EVICTION_QUEUE_EMPTY		1099
/*! cache: eviction server candidate queue not empty when topping up */
#define	WT_STAT_CONN_EVICTION_QUEUE_NOT_EMPTY		1100
/*! cache: eviction server skips dirty pages during a running checkpoint */
#define	WT_STAT_CONN_EVICTION_SERVER_SKIP_DIRTY_PAGES_DURING_CHECKPOINT	1101
/*! cache: eviction server skips internal pages as it has an active child. */
#define	WT_STAT_CONN_EVICTION_SERVER_SKIP_INTL_PAGE_WITH_ACTIVE_CHILD	1102
/*! cache: eviction server skips metadata pages with history */
#define	WT_STAT_CONN_EVICTION_SERVER_SKIP_METATDATA_WITH_HISTORY	1103
/*!
 * cache: eviction server skips pages that are written with transactions
 * greater than the last running
 */
#define	WT_STAT_CONN_EVICTION_SERVER_SKIP_PAGES_LAST_RUNNING	1104
/*!
 * cache: eviction server skips pages that previously failed eviction and
 * likely will again
 */
#define	WT_STAT_CONN_EVICTION_SERVER_SKIP_PAGES_RETRY	1105
/*! cache: eviction server skips pages that we do not want to evict */
#define	WT_STAT_CONN_EVICTION_SERVER_SKIP_UNWANTED_PAGES	1106
/*! cache: eviction server skips tree that we do not want to evict */
#define	WT_STAT_CONN_EVICTION_SERVER_SKIP_UNWANTED_TREE	1107
/*!
 * cache: eviction server skips trees because there are too many active
 * walks
 */
#define	WT_STAT_CONN_EVICTION_SERVER_SKIP_TREES_TOO_MANY_ACTIVE_WALKS	1108
/*! cache: eviction server skips trees that are being checkpointed */
#define	WT_STAT_CONN_EVICTION_SERVER_SKIP_CHECKPOINTING_TREES	1109
/*!
 * cache: eviction server skips trees that are configured to stick in
 * cache
 */
#define	WT_STAT_CONN_EVICTION_SERVER_SKIP_TREES_STICK_IN_CACHE	1110
/*! cache: eviction server skips trees that disable eviction */
#define	WT_STAT_CONN_EVICTION_SERVER_SKIP_TREES_EVICTION_DISABLED	1111
/*! cache: eviction server skips trees that were not useful before */
#define	WT_STAT_CONN_EVICTION_SERVER_SKIP_TREES_NOT_USEFUL_BEFORE	1112
/*!
 * cache: eviction server slept, because we did not make progress with
 * eviction
 */
#define	WT_STAT_CONN_EVICTION_SERVER_SLEPT		1113
/*! cache: eviction server unable to reach eviction goal */
#define	WT_STAT_CONN_EVICTION_SLOW			1114
/*! cache: eviction server waiting for a leaf page */
#define	WT_STAT_CONN_EVICTION_WALK_LEAF_NOTFOUND	1115
/*! cache: eviction state */
#define	WT_STAT_CONN_EVICTION_STATE			1116
/*!
 * cache: eviction walk most recent sleeps for checkpoint handle
 * gathering
 */
#define	WT_STAT_CONN_EVICTION_WALK_SLEEPS		1117
/*! cache: eviction walk target pages histogram - 0-9 */
#define	WT_STAT_CONN_CACHE_EVICTION_TARGET_PAGE_LT10	1118
/*! cache: eviction walk target pages histogram - 10-31 */
#define	WT_STAT_CONN_CACHE_EVICTION_TARGET_PAGE_LT32	1119
/*! cache: eviction walk target pages histogram - 128 and higher */
#define	WT_STAT_CONN_CACHE_EVICTION_TARGET_PAGE_GE128	1120
/*! cache: eviction walk target pages histogram - 32-63 */
#define	WT_STAT_CONN_CACHE_EVICTION_TARGET_PAGE_LT64	1121
/*! cache: eviction walk target pages histogram - 64-128 */
#define	WT_STAT_CONN_CACHE_EVICTION_TARGET_PAGE_LT128	1122
>>>>>>> 8e682e2a
/*!
 * cache: eviction walk target pages reduced due to history store cache
 * pressure
 */
<<<<<<< HEAD
#define	WT_STAT_CONN_CACHE_EVICTION_TARGET_PAGE_REDUCED	1108
/*! cache: eviction walks abandoned */
#define	WT_STAT_CONN_CACHE_EVICTION_WALKS_ABANDONED	1109
/*! cache: eviction walks gave up because they restarted their walk twice */
#define	WT_STAT_CONN_CACHE_EVICTION_WALKS_STOPPED	1110
=======
#define	WT_STAT_CONN_CACHE_EVICTION_TARGET_PAGE_REDUCED	1123
/*! cache: eviction walk target strategy both clean and dirty pages */
#define	WT_STAT_CONN_EVICTION_TARGET_STRATEGY_BOTH_CLEAN_AND_DIRTY	1124
/*! cache: eviction walk target strategy only clean pages */
#define	WT_STAT_CONN_EVICTION_TARGET_STRATEGY_CLEAN	1125
/*! cache: eviction walk target strategy only dirty pages */
#define	WT_STAT_CONN_EVICTION_TARGET_STRATEGY_DIRTY	1126
/*! cache: eviction walks abandoned */
#define	WT_STAT_CONN_CACHE_EVICTION_WALKS_ABANDONED	1127
/*! cache: eviction walks gave up because they restarted their walk twice */
#define	WT_STAT_CONN_CACHE_EVICTION_WALKS_STOPPED	1128
>>>>>>> 8e682e2a
/*!
 * cache: eviction walks gave up because they saw too many pages and
 * found no candidates
 */
<<<<<<< HEAD
#define	WT_STAT_CONN_CACHE_EVICTION_WALKS_GAVE_UP_NO_TARGETS	1111
=======
#define	WT_STAT_CONN_CACHE_EVICTION_WALKS_GAVE_UP_NO_TARGETS	1129
>>>>>>> 8e682e2a
/*!
 * cache: eviction walks gave up because they saw too many pages and
 * found too few candidates
 */
<<<<<<< HEAD
#define	WT_STAT_CONN_CACHE_EVICTION_WALKS_GAVE_UP_RATIO	1112
=======
#define	WT_STAT_CONN_CACHE_EVICTION_WALKS_GAVE_UP_RATIO	1130
>>>>>>> 8e682e2a
/*!
 * cache: eviction walks random search fails to locate a page, results in
 * a null position
 */
<<<<<<< HEAD
#define	WT_STAT_CONN_CACHE_EVICTION_WALK_RANDOM_RETURNS_NULL_POSITION	1113
/*! cache: eviction walks reached end of tree */
#define	WT_STAT_CONN_CACHE_EVICTION_WALKS_ENDED		1114
/*! cache: eviction walks restarted */
#define	WT_STAT_CONN_CACHE_EVICTION_WALK_RESTART	1115
/*! cache: eviction walks started from root of tree */
#define	WT_STAT_CONN_CACHE_EVICTION_WALK_FROM_ROOT	1116
/*! cache: eviction walks started from saved location in tree */
#define	WT_STAT_CONN_CACHE_EVICTION_WALK_SAVED_POS	1117
/*! cache: hazard pointer blocked page eviction */
#define	WT_STAT_CONN_CACHE_EVICTION_BLOCKED_HAZARD	1118
/*! cache: hazard pointer check calls */
#define	WT_STAT_CONN_CACHE_HAZARD_CHECKS		1119
/*! cache: hazard pointer check entries walked */
#define	WT_STAT_CONN_CACHE_HAZARD_WALKS			1120
/*! cache: hazard pointer maximum array length */
#define	WT_STAT_CONN_CACHE_HAZARD_MAX			1121
/*! cache: history store table insert calls */
#define	WT_STAT_CONN_CACHE_HS_INSERT			1122
/*! cache: history store table insert calls that returned restart */
#define	WT_STAT_CONN_CACHE_HS_INSERT_RESTART		1123
/*! cache: history store table max on-disk size */
#define	WT_STAT_CONN_CACHE_HS_ONDISK_MAX		1124
/*! cache: history store table on-disk size */
#define	WT_STAT_CONN_CACHE_HS_ONDISK			1125
/*! cache: history store table reads */
#define	WT_STAT_CONN_CACHE_HS_READ			1126
/*! cache: history store table reads missed */
#define	WT_STAT_CONN_CACHE_HS_READ_MISS			1127
/*! cache: history store table reads requiring squashed modifies */
#define	WT_STAT_CONN_CACHE_HS_READ_SQUASH		1128
=======
#define	WT_STAT_CONN_CACHE_EVICTION_WALK_RANDOM_RETURNS_NULL_POSITION	1131
/*! cache: eviction walks reached end of tree */
#define	WT_STAT_CONN_CACHE_EVICTION_WALKS_ENDED		1132
/*! cache: eviction walks restarted */
#define	WT_STAT_CONN_CACHE_EVICTION_WALK_RESTART	1133
/*! cache: eviction walks started from root of tree */
#define	WT_STAT_CONN_CACHE_EVICTION_WALK_FROM_ROOT	1134
/*! cache: eviction walks started from saved location in tree */
#define	WT_STAT_CONN_CACHE_EVICTION_WALK_SAVED_POS	1135
/*! cache: eviction worker thread active */
#define	WT_STAT_CONN_EVICTION_ACTIVE_WORKERS		1136
/*! cache: eviction worker thread stable number */
#define	WT_STAT_CONN_EVICTION_STABLE_STATE_WORKERS	1137
/*! cache: files with active eviction walks */
#define	WT_STAT_CONN_EVICTION_WALKS_ACTIVE		1138
/*! cache: files with new eviction walks started */
#define	WT_STAT_CONN_EVICTION_WALKS_STARTED		1139
/*!
 * cache: forced eviction - do not retry count to evict pages selected to
 * evict during reconciliation
 */
#define	WT_STAT_CONN_EVICTION_FORCE_NO_RETRY		1140
/*!
 * cache: forced eviction - history store pages failed to evict while
 * session has history store cursor open
 */
#define	WT_STAT_CONN_EVICTION_FORCE_HS_FAIL		1141
/*!
 * cache: forced eviction - history store pages selected while session
 * has history store cursor open
 */
#define	WT_STAT_CONN_EVICTION_FORCE_HS			1142
/*!
 * cache: forced eviction - history store pages successfully evicted
 * while session has history store cursor open
 */
#define	WT_STAT_CONN_EVICTION_FORCE_HS_SUCCESS		1143
/*! cache: forced eviction - pages evicted that were clean count */
#define	WT_STAT_CONN_EVICTION_FORCE_CLEAN		1144
/*! cache: forced eviction - pages evicted that were dirty count */
#define	WT_STAT_CONN_EVICTION_FORCE_DIRTY		1145
/*!
 * cache: forced eviction - pages selected because of a large number of
 * updates to a single item
 */
#define	WT_STAT_CONN_EVICTION_FORCE_LONG_UPDATE_LIST	1146
/*!
 * cache: forced eviction - pages selected because of too many deleted
 * items count
 */
#define	WT_STAT_CONN_EVICTION_FORCE_DELETE		1147
/*! cache: forced eviction - pages selected count */
#define	WT_STAT_CONN_EVICTION_FORCE			1148
/*! cache: forced eviction - pages selected unable to be evicted count */
#define	WT_STAT_CONN_EVICTION_FORCE_FAIL		1149
/*! cache: hazard pointer blocked page eviction */
#define	WT_STAT_CONN_CACHE_EVICTION_BLOCKED_HAZARD	1150
/*! cache: hazard pointer check calls */
#define	WT_STAT_CONN_CACHE_HAZARD_CHECKS		1151
/*! cache: hazard pointer check entries walked */
#define	WT_STAT_CONN_CACHE_HAZARD_WALKS			1152
/*! cache: hazard pointer maximum array length */
#define	WT_STAT_CONN_CACHE_HAZARD_MAX			1153
/*! cache: history store table insert calls */
#define	WT_STAT_CONN_CACHE_HS_INSERT			1154
/*! cache: history store table insert calls that returned restart */
#define	WT_STAT_CONN_CACHE_HS_INSERT_RESTART		1155
/*! cache: history store table max on-disk size */
#define	WT_STAT_CONN_CACHE_HS_ONDISK_MAX		1156
/*! cache: history store table on-disk size */
#define	WT_STAT_CONN_CACHE_HS_ONDISK			1157
/*! cache: history store table reads */
#define	WT_STAT_CONN_CACHE_HS_READ			1158
/*! cache: history store table reads missed */
#define	WT_STAT_CONN_CACHE_HS_READ_MISS			1159
/*! cache: history store table reads requiring squashed modifies */
#define	WT_STAT_CONN_CACHE_HS_READ_SQUASH		1160
>>>>>>> 8e682e2a
/*!
 * cache: history store table resolved updates without timestamps that
 * lose their durable timestamp
 */
<<<<<<< HEAD
#define	WT_STAT_CONN_CACHE_HS_ORDER_LOSE_DURABLE_TIMESTAMP	1129
=======
#define	WT_STAT_CONN_CACHE_HS_ORDER_LOSE_DURABLE_TIMESTAMP	1161
>>>>>>> 8e682e2a
/*!
 * cache: history store table truncation by rollback to stable to remove
 * an unstable update
 */
<<<<<<< HEAD
#define	WT_STAT_CONN_CACHE_HS_KEY_TRUNCATE_RTS_UNSTABLE	1130
=======
#define	WT_STAT_CONN_CACHE_HS_KEY_TRUNCATE_RTS_UNSTABLE	1162
>>>>>>> 8e682e2a
/*!
 * cache: history store table truncation by rollback to stable to remove
 * an update
 */
<<<<<<< HEAD
#define	WT_STAT_CONN_CACHE_HS_KEY_TRUNCATE_RTS		1131
=======
#define	WT_STAT_CONN_CACHE_HS_KEY_TRUNCATE_RTS		1163
>>>>>>> 8e682e2a
/*!
 * cache: history store table truncation to remove all the keys of a
 * btree
 */
<<<<<<< HEAD
#define	WT_STAT_CONN_CACHE_HS_BTREE_TRUNCATE		1132
/*! cache: history store table truncation to remove an update */
#define	WT_STAT_CONN_CACHE_HS_KEY_TRUNCATE		1133
=======
#define	WT_STAT_CONN_CACHE_HS_BTREE_TRUNCATE		1164
/*! cache: history store table truncation to remove an update */
#define	WT_STAT_CONN_CACHE_HS_KEY_TRUNCATE		1165
>>>>>>> 8e682e2a
/*!
 * cache: history store table truncation to remove range of updates due
 * to an update without a timestamp on data page
 */
<<<<<<< HEAD
#define	WT_STAT_CONN_CACHE_HS_ORDER_REMOVE		1134
=======
#define	WT_STAT_CONN_CACHE_HS_ORDER_REMOVE		1166
>>>>>>> 8e682e2a
/*!
 * cache: history store table truncation to remove range of updates due
 * to key being removed from the data page during reconciliation
 */
<<<<<<< HEAD
#define	WT_STAT_CONN_CACHE_HS_KEY_TRUNCATE_ONPAGE_REMOVAL	1135
=======
#define	WT_STAT_CONN_CACHE_HS_KEY_TRUNCATE_ONPAGE_REMOVAL	1167
>>>>>>> 8e682e2a
/*!
 * cache: history store table truncations that would have happened in
 * non-dryrun mode
 */
<<<<<<< HEAD
#define	WT_STAT_CONN_CACHE_HS_BTREE_TRUNCATE_DRYRUN	1136
=======
#define	WT_STAT_CONN_CACHE_HS_BTREE_TRUNCATE_DRYRUN	1168
>>>>>>> 8e682e2a
/*!
 * cache: history store table truncations to remove an unstable update
 * that would have happened in non-dryrun mode
 */
<<<<<<< HEAD
#define	WT_STAT_CONN_CACHE_HS_KEY_TRUNCATE_RTS_UNSTABLE_DRYRUN	1137
=======
#define	WT_STAT_CONN_CACHE_HS_KEY_TRUNCATE_RTS_UNSTABLE_DRYRUN	1169
>>>>>>> 8e682e2a
/*!
 * cache: history store table truncations to remove an update that would
 * have happened in non-dryrun mode
 */
<<<<<<< HEAD
#define	WT_STAT_CONN_CACHE_HS_KEY_TRUNCATE_RTS_DRYRUN	1138
=======
#define	WT_STAT_CONN_CACHE_HS_KEY_TRUNCATE_RTS_DRYRUN	1170
>>>>>>> 8e682e2a
/*!
 * cache: history store table updates without timestamps fixed up by
 * reinserting with the fixed timestamp
 */
<<<<<<< HEAD
#define	WT_STAT_CONN_CACHE_HS_ORDER_REINSERT		1139
/*! cache: history store table writes requiring squashed modifies */
#define	WT_STAT_CONN_CACHE_HS_WRITE_SQUASH		1140
/*! cache: in-memory page passed criteria to be split */
#define	WT_STAT_CONN_CACHE_INMEM_SPLITTABLE		1141
/*! cache: in-memory page splits */
#define	WT_STAT_CONN_CACHE_INMEM_SPLIT			1142
/*! cache: internal page split blocked its eviction */
#define	WT_STAT_CONN_CACHE_EVICTION_BLOCKED_INTERNAL_PAGE_SPLIT	1143
/*! cache: internal pages evicted */
#define	WT_STAT_CONN_CACHE_EVICTION_INTERNAL		1144
/*! cache: internal pages split during eviction */
#define	WT_STAT_CONN_CACHE_EVICTION_SPLIT_INTERNAL	1145
/*! cache: leaf pages split during eviction */
#define	WT_STAT_CONN_CACHE_EVICTION_SPLIT_LEAF		1146
=======
#define	WT_STAT_CONN_CACHE_HS_ORDER_REINSERT		1171
/*! cache: history store table writes requiring squashed modifies */
#define	WT_STAT_CONN_CACHE_HS_WRITE_SQUASH		1172
/*! cache: in-memory page passed criteria to be split */
#define	WT_STAT_CONN_CACHE_INMEM_SPLITTABLE		1173
/*! cache: in-memory page splits */
#define	WT_STAT_CONN_CACHE_INMEM_SPLIT			1174
/*! cache: internal page split blocked its eviction */
#define	WT_STAT_CONN_CACHE_EVICTION_BLOCKED_INTERNAL_PAGE_SPLIT	1175
/*! cache: internal pages evicted */
#define	WT_STAT_CONN_CACHE_EVICTION_INTERNAL		1176
/*! cache: internal pages queued for eviction */
#define	WT_STAT_CONN_EVICTION_INTERNAL_PAGES_QUEUED	1177
/*! cache: internal pages seen by eviction walk */
#define	WT_STAT_CONN_EVICTION_INTERNAL_PAGES_SEEN	1178
/*! cache: internal pages seen by eviction walk that are already queued */
#define	WT_STAT_CONN_EVICTION_INTERNAL_PAGES_ALREADY_QUEUED	1179
/*! cache: internal pages split during eviction */
#define	WT_STAT_CONN_CACHE_EVICTION_SPLIT_INTERNAL	1180
/*! cache: leaf pages split during eviction */
#define	WT_STAT_CONN_CACHE_EVICTION_SPLIT_LEAF		1181
>>>>>>> 8e682e2a
/*!
 * cache: locate a random in-mem ref by examining all entries on the root
 * page
 */
<<<<<<< HEAD
#define	WT_STAT_CONN_CACHE_EVICTION_RANDOM_SAMPLE_INMEM_ROOT	1147
/*! cache: maximum bytes configured */
#define	WT_STAT_CONN_CACHE_BYTES_MAX			1148
/*! cache: modified pages evicted */
#define	WT_STAT_CONN_CACHE_EVICTION_DIRTY		1149
/*! cache: multi-block reconciliation blocked whilst checkpoint is running */
#define	WT_STAT_CONN_CACHE_EVICTION_BLOCKED_MULTI_BLOCK_RECONCILIATION_DURING_CHECKPOINT	1150
/*! cache: number of pages read that had deltas attached */
#define	WT_STAT_CONN_CACHE_READ_DELTA			1151
=======
#define	WT_STAT_CONN_CACHE_EVICTION_RANDOM_SAMPLE_INMEM_ROOT	1182
/*! cache: maximum bytes configured */
#define	WT_STAT_CONN_CACHE_BYTES_MAX			1183
/*! cache: maximum milliseconds spent at a single eviction */
#define	WT_STAT_CONN_EVICTION_MAXIMUM_MILLISECONDS	1184
/*! cache: maximum page size seen at eviction */
#define	WT_STAT_CONN_EVICTION_MAXIMUM_PAGE_SIZE		1185
/*! cache: modified page evict attempts by application threads */
#define	WT_STAT_CONN_EVICTION_APP_DIRTY_ATTEMPT		1186
/*! cache: modified page evict failures by application threads */
#define	WT_STAT_CONN_EVICTION_APP_DIRTY_FAIL		1187
/*! cache: modified pages evicted */
#define	WT_STAT_CONN_CACHE_EVICTION_DIRTY		1188
/*! cache: multi-block reconciliation blocked whilst checkpoint is running */
#define	WT_STAT_CONN_CACHE_EVICTION_BLOCKED_MULTI_BLOCK_RECONCILIATION_DURING_CHECKPOINT	1189
/*! cache: operations timed out waiting for space in cache */
#define	WT_STAT_CONN_EVICTION_TIMED_OUT_OPS		1190
>>>>>>> 8e682e2a
/*!
 * cache: overflow keys on a multiblock row-store page blocked its
 * eviction
 */
<<<<<<< HEAD
#define	WT_STAT_CONN_CACHE_EVICTION_BLOCKED_OVERFLOW_KEYS	1152
/*! cache: overflow pages read into cache */
#define	WT_STAT_CONN_CACHE_READ_OVERFLOW		1153
/*! cache: page split during eviction deepened the tree */
#define	WT_STAT_CONN_CACHE_EVICTION_DEEPEN		1154
/*! cache: page written requiring history store records */
#define	WT_STAT_CONN_CACHE_WRITE_HS			1155
/*! cache: pages currently held in the cache */
#define	WT_STAT_CONN_CACHE_PAGES_INUSE			1156
/*! cache: pages dirtied due to obsolete time window by eviction */
#define	WT_STAT_CONN_CACHE_EVICTION_DIRTY_OBSOLETE_TW	1157
/*! cache: pages read into cache */
#define	WT_STAT_CONN_CACHE_READ				1158
/*! cache: pages read into cache after truncate */
#define	WT_STAT_CONN_CACHE_READ_DELETED			1159
/*! cache: pages read into cache after truncate in prepare state */
#define	WT_STAT_CONN_CACHE_READ_DELETED_PREPARED	1160
/*! cache: pages read into cache by checkpoint */
#define	WT_STAT_CONN_CACHE_READ_CHECKPOINT		1161
/*! cache: pages requested from the cache */
#define	WT_STAT_CONN_CACHE_PAGES_REQUESTED		1162
/*! cache: pages requested from the cache due to pre-fetch */
#define	WT_STAT_CONN_CACHE_PAGES_PREFETCH		1163
/*! cache: pages seen by eviction walk */
#define	WT_STAT_CONN_CACHE_EVICTION_PAGES_SEEN		1164
/*! cache: pages written from cache */
#define	WT_STAT_CONN_CACHE_WRITE			1165
/*! cache: pages written requiring in-memory restoration */
#define	WT_STAT_CONN_CACHE_WRITE_RESTORE		1166
/*! cache: percentage overhead */
#define	WT_STAT_CONN_CACHE_OVERHEAD			1167
/*! cache: recent modification of a page blocked its eviction */
#define	WT_STAT_CONN_CACHE_EVICTION_BLOCKED_RECENTLY_MODIFIED	1168
/*! cache: reverse splits performed */
#define	WT_STAT_CONN_CACHE_REVERSE_SPLITS		1169
=======
#define	WT_STAT_CONN_CACHE_EVICTION_BLOCKED_OVERFLOW_KEYS	1191
/*! cache: overflow pages read into cache */
#define	WT_STAT_CONN_CACHE_READ_OVERFLOW		1192
/*! cache: page evict attempts by application threads */
#define	WT_STAT_CONN_EVICTION_APP_ATTEMPT		1193
/*! cache: page evict failures by application threads */
#define	WT_STAT_CONN_EVICTION_APP_FAIL			1194
/*! cache: page split during eviction deepened the tree */
#define	WT_STAT_CONN_CACHE_EVICTION_DEEPEN		1195
/*! cache: page written requiring history store records */
#define	WT_STAT_CONN_CACHE_WRITE_HS			1196
/*! cache: pages considered for eviction that were brought in by pre-fetch */
#define	WT_STAT_CONN_EVICTION_CONSIDER_PREFETCH		1197
/*! cache: pages currently held in the cache */
#define	WT_STAT_CONN_CACHE_PAGES_INUSE			1198
/*! cache: pages dirtied due to obsolete time window by eviction */
#define	WT_STAT_CONN_CACHE_EVICTION_DIRTY_OBSOLETE_TW	1199
/*! cache: pages evicted in parallel with checkpoint */
#define	WT_STAT_CONN_EVICTION_PAGES_IN_PARALLEL_WITH_CHECKPOINT	1200
/*! cache: pages queued for eviction */
#define	WT_STAT_CONN_EVICTION_PAGES_ORDINARY_QUEUED	1201
/*! cache: pages queued for eviction post lru sorting */
#define	WT_STAT_CONN_EVICTION_PAGES_QUEUED_POST_LRU	1202
/*! cache: pages queued for urgent eviction */
#define	WT_STAT_CONN_EVICTION_PAGES_QUEUED_URGENT	1203
/*! cache: pages queued for urgent eviction during walk */
#define	WT_STAT_CONN_EVICTION_PAGES_QUEUED_OLDEST	1204
/*!
 * cache: pages queued for urgent eviction from history store due to high
 * dirty content
 */
#define	WT_STAT_CONN_EVICTION_PAGES_QUEUED_URGENT_HS_DIRTY	1205
/*! cache: pages read into cache */
#define	WT_STAT_CONN_CACHE_READ				1206
/*! cache: pages read into cache after truncate */
#define	WT_STAT_CONN_CACHE_READ_DELETED			1207
/*! cache: pages read into cache after truncate in prepare state */
#define	WT_STAT_CONN_CACHE_READ_DELETED_PREPARED	1208
/*! cache: pages read into cache by checkpoint */
#define	WT_STAT_CONN_CACHE_READ_CHECKPOINT		1209
/*!
 * cache: pages removed from the ordinary queue to be queued for urgent
 * eviction
 */
#define	WT_STAT_CONN_EVICTION_CLEAR_ORDINARY		1210
/*! cache: pages requested from the cache */
#define	WT_STAT_CONN_CACHE_PAGES_REQUESTED		1211
/*! cache: pages requested from the cache due to pre-fetch */
#define	WT_STAT_CONN_CACHE_PAGES_PREFETCH		1212
/*! cache: pages seen by eviction walk */
#define	WT_STAT_CONN_CACHE_EVICTION_PAGES_SEEN		1213
/*! cache: pages seen by eviction walk that are already queued */
#define	WT_STAT_CONN_EVICTION_PAGES_ALREADY_QUEUED	1214
/*! cache: pages selected for eviction unable to be evicted */
#define	WT_STAT_CONN_EVICTION_FAIL			1215
/*!
 * cache: pages selected for eviction unable to be evicted because of
 * active children on an internal page
 */
#define	WT_STAT_CONN_EVICTION_FAIL_ACTIVE_CHILDREN_ON_AN_INTERNAL_PAGE	1216
/*!
 * cache: pages selected for eviction unable to be evicted because of
 * failure in reconciliation
 */
#define	WT_STAT_CONN_EVICTION_FAIL_IN_RECONCILIATION	1217
/*!
 * cache: pages selected for eviction unable to be evicted because of
 * race between checkpoint and updates without timestamps
 */
#define	WT_STAT_CONN_EVICTION_FAIL_CHECKPOINT_NO_TS	1218
/*! cache: pages walked for eviction */
#define	WT_STAT_CONN_EVICTION_WALK			1219
/*! cache: pages written from cache */
#define	WT_STAT_CONN_CACHE_WRITE			1220
/*! cache: pages written requiring in-memory restoration */
#define	WT_STAT_CONN_CACHE_WRITE_RESTORE		1221
/*! cache: percentage overhead */
#define	WT_STAT_CONN_CACHE_OVERHEAD			1222
/*! cache: recent modification of a page blocked its eviction */
#define	WT_STAT_CONN_CACHE_EVICTION_BLOCKED_RECENTLY_MODIFIED	1223
/*! cache: reverse splits performed */
#define	WT_STAT_CONN_CACHE_REVERSE_SPLITS		1224
>>>>>>> 8e682e2a
/*!
 * cache: reverse splits skipped because of VLCS namespace gap
 * restrictions
 */
<<<<<<< HEAD
#define	WT_STAT_CONN_CACHE_REVERSE_SPLITS_SKIPPED_VLCS	1170
/*! cache: the number of times full update inserted to history store */
#define	WT_STAT_CONN_CACHE_HS_INSERT_FULL_UPDATE	1171
/*! cache: the number of times reverse modify inserted to history store */
#define	WT_STAT_CONN_CACHE_HS_INSERT_REVERSE_MODIFY	1172
/*! cache: tracked bytes belonging to internal pages in the cache */
#define	WT_STAT_CONN_CACHE_BYTES_INTERNAL		1173
/*! cache: tracked bytes belonging to leaf pages in the cache */
#define	WT_STAT_CONN_CACHE_BYTES_LEAF			1174
/*! cache: tracked dirty bytes in the cache */
#define	WT_STAT_CONN_CACHE_BYTES_DIRTY			1175
/*! cache: tracked dirty pages in the cache */
#define	WT_STAT_CONN_CACHE_PAGES_DIRTY			1176
/*! cache: uncommitted truncate blocked page eviction */
#define	WT_STAT_CONN_CACHE_EVICTION_BLOCKED_UNCOMMITTED_TRUNCATE	1177
/*! cache: unmodified pages evicted */
#define	WT_STAT_CONN_CACHE_EVICTION_CLEAN		1178
/*! capacity: background fsync file handles considered */
#define	WT_STAT_CONN_FSYNC_ALL_FH_TOTAL			1179
/*! capacity: background fsync file handles synced */
#define	WT_STAT_CONN_FSYNC_ALL_FH			1180
/*! capacity: background fsync time (msecs) */
#define	WT_STAT_CONN_FSYNC_ALL_TIME			1181
/*! capacity: bytes read */
#define	WT_STAT_CONN_CAPACITY_BYTES_READ		1182
/*! capacity: bytes written for checkpoint */
#define	WT_STAT_CONN_CAPACITY_BYTES_CKPT		1183
/*! capacity: bytes written for chunk cache */
#define	WT_STAT_CONN_CAPACITY_BYTES_CHUNKCACHE		1184
/*! capacity: bytes written for eviction */
#define	WT_STAT_CONN_CAPACITY_BYTES_EVICT		1185
/*! capacity: bytes written for log */
#define	WT_STAT_CONN_CAPACITY_BYTES_LOG			1186
/*! capacity: bytes written total */
#define	WT_STAT_CONN_CAPACITY_BYTES_WRITTEN		1187
/*! capacity: threshold to call fsync */
#define	WT_STAT_CONN_CAPACITY_THRESHOLD			1188
/*! capacity: time waiting due to total capacity (usecs) */
#define	WT_STAT_CONN_CAPACITY_TIME_TOTAL		1189
/*! capacity: time waiting during checkpoint (usecs) */
#define	WT_STAT_CONN_CAPACITY_TIME_CKPT			1190
/*! capacity: time waiting during eviction (usecs) */
#define	WT_STAT_CONN_CAPACITY_TIME_EVICT		1191
/*! capacity: time waiting during logging (usecs) */
#define	WT_STAT_CONN_CAPACITY_TIME_LOG			1192
/*! capacity: time waiting during read (usecs) */
#define	WT_STAT_CONN_CAPACITY_TIME_READ			1193
/*! capacity: time waiting for chunk cache IO bandwidth (usecs) */
#define	WT_STAT_CONN_CAPACITY_TIME_CHUNKCACHE		1194
/*! checkpoint: checkpoint cleanup successful calls */
#define	WT_STAT_CONN_CHECKPOINT_CLEANUP_SUCCESS		1195
/*! checkpoint: checkpoint has acquired a snapshot for its transaction */
#define	WT_STAT_CONN_CHECKPOINT_SNAPSHOT_ACQUIRED	1196
/*! checkpoint: checkpoints skipped because database was clean */
#define	WT_STAT_CONN_CHECKPOINT_SKIPPED			1197
/*! checkpoint: fsync calls after allocating the transaction ID */
#define	WT_STAT_CONN_CHECKPOINT_FSYNC_POST		1198
/*! checkpoint: fsync duration after allocating the transaction ID (usecs) */
#define	WT_STAT_CONN_CHECKPOINT_FSYNC_POST_DURATION	1199
/*! checkpoint: generation */
#define	WT_STAT_CONN_CHECKPOINT_GENERATION		1200
/*! checkpoint: max time (msecs) */
#define	WT_STAT_CONN_CHECKPOINT_TIME_MAX		1201
/*! checkpoint: min time (msecs) */
#define	WT_STAT_CONN_CHECKPOINT_TIME_MIN		1202
=======
#define	WT_STAT_CONN_CACHE_REVERSE_SPLITS_SKIPPED_VLCS	1225
/*! cache: the number of times full update inserted to history store */
#define	WT_STAT_CONN_CACHE_HS_INSERT_FULL_UPDATE	1226
/*! cache: the number of times reverse modify inserted to history store */
#define	WT_STAT_CONN_CACHE_HS_INSERT_REVERSE_MODIFY	1227
/*!
 * cache: total milliseconds spent inside reentrant history store
 * evictions in a reconciliation
 */
#define	WT_STAT_CONN_EVICTION_REENTRY_HS_EVICTION_MILLISECONDS	1228
/*! cache: tracked bytes belonging to internal pages in the cache */
#define	WT_STAT_CONN_CACHE_BYTES_INTERNAL		1229
/*! cache: tracked bytes belonging to leaf pages in the cache */
#define	WT_STAT_CONN_CACHE_BYTES_LEAF			1230
/*! cache: tracked dirty bytes in the cache */
#define	WT_STAT_CONN_CACHE_BYTES_DIRTY			1231
/*! cache: tracked dirty pages in the cache */
#define	WT_STAT_CONN_CACHE_PAGES_DIRTY			1232
/*! cache: uncommitted truncate blocked page eviction */
#define	WT_STAT_CONN_CACHE_EVICTION_BLOCKED_UNCOMMITTED_TRUNCATE	1233
/*! cache: unmodified pages evicted */
#define	WT_STAT_CONN_CACHE_EVICTION_CLEAN		1234
/*! capacity: background fsync file handles considered */
#define	WT_STAT_CONN_FSYNC_ALL_FH_TOTAL			1235
/*! capacity: background fsync file handles synced */
#define	WT_STAT_CONN_FSYNC_ALL_FH			1236
/*! capacity: background fsync time (msecs) */
#define	WT_STAT_CONN_FSYNC_ALL_TIME			1237
/*! capacity: bytes read */
#define	WT_STAT_CONN_CAPACITY_BYTES_READ		1238
/*! capacity: bytes written for checkpoint */
#define	WT_STAT_CONN_CAPACITY_BYTES_CKPT		1239
/*! capacity: bytes written for chunk cache */
#define	WT_STAT_CONN_CAPACITY_BYTES_CHUNKCACHE		1240
/*! capacity: bytes written for eviction */
#define	WT_STAT_CONN_CAPACITY_BYTES_EVICT		1241
/*! capacity: bytes written for log */
#define	WT_STAT_CONN_CAPACITY_BYTES_LOG			1242
/*! capacity: bytes written total */
#define	WT_STAT_CONN_CAPACITY_BYTES_WRITTEN		1243
/*! capacity: threshold to call fsync */
#define	WT_STAT_CONN_CAPACITY_THRESHOLD			1244
/*! capacity: time waiting due to total capacity (usecs) */
#define	WT_STAT_CONN_CAPACITY_TIME_TOTAL		1245
/*! capacity: time waiting during checkpoint (usecs) */
#define	WT_STAT_CONN_CAPACITY_TIME_CKPT			1246
/*! capacity: time waiting during eviction (usecs) */
#define	WT_STAT_CONN_CAPACITY_TIME_EVICT		1247
/*! capacity: time waiting during logging (usecs) */
#define	WT_STAT_CONN_CAPACITY_TIME_LOG			1248
/*! capacity: time waiting during read (usecs) */
#define	WT_STAT_CONN_CAPACITY_TIME_READ			1249
/*! capacity: time waiting for chunk cache IO bandwidth (usecs) */
#define	WT_STAT_CONN_CAPACITY_TIME_CHUNKCACHE		1250
/*! checkpoint: checkpoint cleanup successful calls */
#define	WT_STAT_CONN_CHECKPOINT_CLEANUP_SUCCESS		1251
/*! checkpoint: checkpoint has acquired a snapshot for its transaction */
#define	WT_STAT_CONN_CHECKPOINT_SNAPSHOT_ACQUIRED	1252
/*! checkpoint: checkpoints skipped because database was clean */
#define	WT_STAT_CONN_CHECKPOINT_SKIPPED			1253
/*! checkpoint: fsync calls after allocating the transaction ID */
#define	WT_STAT_CONN_CHECKPOINT_FSYNC_POST		1254
/*! checkpoint: fsync duration after allocating the transaction ID (usecs) */
#define	WT_STAT_CONN_CHECKPOINT_FSYNC_POST_DURATION	1255
/*! checkpoint: generation */
#define	WT_STAT_CONN_CHECKPOINT_GENERATION		1256
/*! checkpoint: max time (msecs) */
#define	WT_STAT_CONN_CHECKPOINT_TIME_MAX		1257
/*! checkpoint: min time (msecs) */
#define	WT_STAT_CONN_CHECKPOINT_TIME_MIN		1258
>>>>>>> 8e682e2a
/*!
 * checkpoint: most recent duration for checkpoint dropping all handles
 * (usecs)
 */
<<<<<<< HEAD
#define	WT_STAT_CONN_CHECKPOINT_HANDLE_DROP_DURATION	1203
/*! checkpoint: most recent duration for gathering all handles (usecs) */
#define	WT_STAT_CONN_CHECKPOINT_HANDLE_DURATION		1204
/*! checkpoint: most recent duration for gathering applied handles (usecs) */
#define	WT_STAT_CONN_CHECKPOINT_HANDLE_APPLY_DURATION	1205
/*! checkpoint: most recent duration for gathering skipped handles (usecs) */
#define	WT_STAT_CONN_CHECKPOINT_HANDLE_SKIP_DURATION	1206
/*! checkpoint: most recent duration for handles metadata checked (usecs) */
#define	WT_STAT_CONN_CHECKPOINT_HANDLE_META_CHECK_DURATION	1207
/*! checkpoint: most recent duration for locking the handles (usecs) */
#define	WT_STAT_CONN_CHECKPOINT_HANDLE_LOCK_DURATION	1208
/*! checkpoint: most recent handles applied */
#define	WT_STAT_CONN_CHECKPOINT_HANDLE_APPLIED		1209
/*! checkpoint: most recent handles checkpoint dropped */
#define	WT_STAT_CONN_CHECKPOINT_HANDLE_DROPPED		1210
/*! checkpoint: most recent handles metadata checked */
#define	WT_STAT_CONN_CHECKPOINT_HANDLE_META_CHECKED	1211
/*! checkpoint: most recent handles metadata locked */
#define	WT_STAT_CONN_CHECKPOINT_HANDLE_LOCKED		1212
/*! checkpoint: most recent handles skipped */
#define	WT_STAT_CONN_CHECKPOINT_HANDLE_SKIPPED		1213
/*! checkpoint: most recent handles walked */
#define	WT_STAT_CONN_CHECKPOINT_HANDLE_WALKED		1214
/*! checkpoint: most recent time (msecs) */
#define	WT_STAT_CONN_CHECKPOINT_TIME_RECENT		1215
/*! checkpoint: number of checkpoints started by api */
#define	WT_STAT_CONN_CHECKPOINTS_API			1216
/*! checkpoint: number of checkpoints started by compaction */
#define	WT_STAT_CONN_CHECKPOINTS_COMPACT		1217
/*! checkpoint: number of files synced */
#define	WT_STAT_CONN_CHECKPOINT_SYNC			1218
/*! checkpoint: number of handles visited after writes complete */
#define	WT_STAT_CONN_CHECKPOINT_PRESYNC			1219
/*! checkpoint: number of history store pages caused to be reconciled */
#define	WT_STAT_CONN_CHECKPOINT_HS_PAGES_RECONCILED	1220
/*! checkpoint: number of internal pages visited */
#define	WT_STAT_CONN_CHECKPOINT_PAGES_VISITED_INTERNAL	1221
/*! checkpoint: number of leaf pages visited */
#define	WT_STAT_CONN_CHECKPOINT_PAGES_VISITED_LEAF	1222
/*! checkpoint: number of pages caused to be reconciled */
#define	WT_STAT_CONN_CHECKPOINT_PAGES_RECONCILED	1223
/*! checkpoint: pages added for eviction during checkpoint cleanup */
#define	WT_STAT_CONN_CHECKPOINT_CLEANUP_PAGES_EVICT	1224
=======
#define	WT_STAT_CONN_CHECKPOINT_HANDLE_DROP_DURATION	1259
/*! checkpoint: most recent duration for gathering all handles (usecs) */
#define	WT_STAT_CONN_CHECKPOINT_HANDLE_DURATION		1260
/*! checkpoint: most recent duration for gathering applied handles (usecs) */
#define	WT_STAT_CONN_CHECKPOINT_HANDLE_APPLY_DURATION	1261
/*! checkpoint: most recent duration for gathering skipped handles (usecs) */
#define	WT_STAT_CONN_CHECKPOINT_HANDLE_SKIP_DURATION	1262
/*! checkpoint: most recent duration for handles metadata checked (usecs) */
#define	WT_STAT_CONN_CHECKPOINT_HANDLE_META_CHECK_DURATION	1263
/*! checkpoint: most recent duration for locking the handles (usecs) */
#define	WT_STAT_CONN_CHECKPOINT_HANDLE_LOCK_DURATION	1264
/*! checkpoint: most recent handles applied */
#define	WT_STAT_CONN_CHECKPOINT_HANDLE_APPLIED		1265
/*! checkpoint: most recent handles checkpoint dropped */
#define	WT_STAT_CONN_CHECKPOINT_HANDLE_DROPPED		1266
/*! checkpoint: most recent handles metadata checked */
#define	WT_STAT_CONN_CHECKPOINT_HANDLE_META_CHECKED	1267
/*! checkpoint: most recent handles metadata locked */
#define	WT_STAT_CONN_CHECKPOINT_HANDLE_LOCKED		1268
/*! checkpoint: most recent handles skipped */
#define	WT_STAT_CONN_CHECKPOINT_HANDLE_SKIPPED		1269
/*! checkpoint: most recent handles walked */
#define	WT_STAT_CONN_CHECKPOINT_HANDLE_WALKED		1270
/*! checkpoint: most recent time (msecs) */
#define	WT_STAT_CONN_CHECKPOINT_TIME_RECENT		1271
/*! checkpoint: number of checkpoints started by api */
#define	WT_STAT_CONN_CHECKPOINTS_API			1272
/*! checkpoint: number of checkpoints started by compaction */
#define	WT_STAT_CONN_CHECKPOINTS_COMPACT		1273
/*! checkpoint: number of files synced */
#define	WT_STAT_CONN_CHECKPOINT_SYNC			1274
/*! checkpoint: number of handles visited after writes complete */
#define	WT_STAT_CONN_CHECKPOINT_PRESYNC			1275
/*! checkpoint: number of history store pages caused to be reconciled */
#define	WT_STAT_CONN_CHECKPOINT_HS_PAGES_RECONCILED	1276
/*! checkpoint: number of internal pages visited */
#define	WT_STAT_CONN_CHECKPOINT_PAGES_VISITED_INTERNAL	1277
/*! checkpoint: number of leaf pages visited */
#define	WT_STAT_CONN_CHECKPOINT_PAGES_VISITED_LEAF	1278
/*! checkpoint: number of pages caused to be reconciled */
#define	WT_STAT_CONN_CHECKPOINT_PAGES_RECONCILED	1279
/*! checkpoint: pages added for eviction during checkpoint cleanup */
#define	WT_STAT_CONN_CHECKPOINT_CLEANUP_PAGES_EVICT	1280
>>>>>>> 8e682e2a
/*!
 * checkpoint: pages dirtied due to obsolete time window by checkpoint
 * cleanup
 */
<<<<<<< HEAD
#define	WT_STAT_CONN_CHECKPOINT_CLEANUP_PAGES_OBSOLETE_TW	1225
=======
#define	WT_STAT_CONN_CHECKPOINT_CLEANUP_PAGES_OBSOLETE_TW	1281
>>>>>>> 8e682e2a
/*!
 * checkpoint: pages read into cache during checkpoint cleanup
 * (reclaim_space)
 */
<<<<<<< HEAD
#define	WT_STAT_CONN_CHECKPOINT_CLEANUP_PAGES_READ_RECLAIM_SPACE	1226
=======
#define	WT_STAT_CONN_CHECKPOINT_CLEANUP_PAGES_READ_RECLAIM_SPACE	1282
>>>>>>> 8e682e2a
/*!
 * checkpoint: pages read into cache during checkpoint cleanup due to
 * obsolete time window
 */
<<<<<<< HEAD
#define	WT_STAT_CONN_CHECKPOINT_CLEANUP_PAGES_READ_OBSOLETE_TW	1227
/*! checkpoint: pages removed during checkpoint cleanup */
#define	WT_STAT_CONN_CHECKPOINT_CLEANUP_PAGES_REMOVED	1228
/*! checkpoint: pages skipped during checkpoint cleanup tree walk */
#define	WT_STAT_CONN_CHECKPOINT_CLEANUP_PAGES_WALK_SKIPPED	1229
/*! checkpoint: pages visited during checkpoint cleanup */
#define	WT_STAT_CONN_CHECKPOINT_CLEANUP_PAGES_VISITED	1230
/*! checkpoint: prepare currently running */
#define	WT_STAT_CONN_CHECKPOINT_PREP_RUNNING		1231
/*! checkpoint: prepare max time (msecs) */
#define	WT_STAT_CONN_CHECKPOINT_PREP_MAX		1232
/*! checkpoint: prepare min time (msecs) */
#define	WT_STAT_CONN_CHECKPOINT_PREP_MIN		1233
/*! checkpoint: prepare most recent time (msecs) */
#define	WT_STAT_CONN_CHECKPOINT_PREP_RECENT		1234
/*! checkpoint: prepare total time (msecs) */
#define	WT_STAT_CONN_CHECKPOINT_PREP_TOTAL		1235
/*! checkpoint: progress state */
#define	WT_STAT_CONN_CHECKPOINT_STATE			1236
/*! checkpoint: scrub dirty target */
#define	WT_STAT_CONN_CHECKPOINT_SCRUB_TARGET		1237
/*! checkpoint: scrub max time (msecs) */
#define	WT_STAT_CONN_CHECKPOINT_SCRUB_MAX		1238
/*! checkpoint: scrub min time (msecs) */
#define	WT_STAT_CONN_CHECKPOINT_SCRUB_MIN		1239
/*! checkpoint: scrub most recent time (msecs) */
#define	WT_STAT_CONN_CHECKPOINT_SCRUB_RECENT		1240
/*! checkpoint: scrub total time (msecs) */
#define	WT_STAT_CONN_CHECKPOINT_SCRUB_TOTAL		1241
/*! checkpoint: stop timing stress active */
#define	WT_STAT_CONN_CHECKPOINT_STOP_STRESS_ACTIVE	1242
/*! checkpoint: time spent on per-tree checkpoint work (usecs) */
#define	WT_STAT_CONN_CHECKPOINT_TREE_DURATION		1243
/*! checkpoint: total failed number of checkpoints */
#define	WT_STAT_CONN_CHECKPOINTS_TOTAL_FAILED		1244
/*! checkpoint: total succeed number of checkpoints */
#define	WT_STAT_CONN_CHECKPOINTS_TOTAL_SUCCEED		1245
/*! checkpoint: total time (msecs) */
#define	WT_STAT_CONN_CHECKPOINT_TIME_TOTAL		1246
/*! checkpoint: transaction checkpoints due to obsolete pages */
#define	WT_STAT_CONN_CHECKPOINT_OBSOLETE_APPLIED	1247
/*! checkpoint: wait cycles while cache dirty level is decreasing */
#define	WT_STAT_CONN_CHECKPOINT_WAIT_REDUCE_DIRTY	1248
/*! chunk-cache: aggregate number of spanned chunks on read */
#define	WT_STAT_CONN_CHUNKCACHE_SPANS_CHUNKS_READ	1249
/*! chunk-cache: chunks evicted */
#define	WT_STAT_CONN_CHUNKCACHE_CHUNKS_EVICTED		1250
/*! chunk-cache: could not allocate due to exceeding bitmap capacity */
#define	WT_STAT_CONN_CHUNKCACHE_EXCEEDED_BITMAP_CAPACITY	1251
/*! chunk-cache: could not allocate due to exceeding capacity */
#define	WT_STAT_CONN_CHUNKCACHE_EXCEEDED_CAPACITY	1252
/*! chunk-cache: lookups */
#define	WT_STAT_CONN_CHUNKCACHE_LOOKUPS			1253
=======
#define	WT_STAT_CONN_CHECKPOINT_CLEANUP_PAGES_READ_OBSOLETE_TW	1283
/*! checkpoint: pages removed during checkpoint cleanup */
#define	WT_STAT_CONN_CHECKPOINT_CLEANUP_PAGES_REMOVED	1284
/*! checkpoint: pages skipped during checkpoint cleanup tree walk */
#define	WT_STAT_CONN_CHECKPOINT_CLEANUP_PAGES_WALK_SKIPPED	1285
/*! checkpoint: pages visited during checkpoint cleanup */
#define	WT_STAT_CONN_CHECKPOINT_CLEANUP_PAGES_VISITED	1286
/*! checkpoint: prepare currently running */
#define	WT_STAT_CONN_CHECKPOINT_PREP_RUNNING		1287
/*! checkpoint: prepare max time (msecs) */
#define	WT_STAT_CONN_CHECKPOINT_PREP_MAX		1288
/*! checkpoint: prepare min time (msecs) */
#define	WT_STAT_CONN_CHECKPOINT_PREP_MIN		1289
/*! checkpoint: prepare most recent time (msecs) */
#define	WT_STAT_CONN_CHECKPOINT_PREP_RECENT		1290
/*! checkpoint: prepare total time (msecs) */
#define	WT_STAT_CONN_CHECKPOINT_PREP_TOTAL		1291
/*! checkpoint: progress state */
#define	WT_STAT_CONN_CHECKPOINT_STATE			1292
/*! checkpoint: scrub dirty target */
#define	WT_STAT_CONN_CHECKPOINT_SCRUB_TARGET		1293
/*! checkpoint: scrub max time (msecs) */
#define	WT_STAT_CONN_CHECKPOINT_SCRUB_MAX		1294
/*! checkpoint: scrub min time (msecs) */
#define	WT_STAT_CONN_CHECKPOINT_SCRUB_MIN		1295
/*! checkpoint: scrub most recent time (msecs) */
#define	WT_STAT_CONN_CHECKPOINT_SCRUB_RECENT		1296
/*! checkpoint: scrub total time (msecs) */
#define	WT_STAT_CONN_CHECKPOINT_SCRUB_TOTAL		1297
/*! checkpoint: stop timing stress active */
#define	WT_STAT_CONN_CHECKPOINT_STOP_STRESS_ACTIVE	1298
/*! checkpoint: time spent on per-tree checkpoint work (usecs) */
#define	WT_STAT_CONN_CHECKPOINT_TREE_DURATION		1299
/*! checkpoint: total failed number of checkpoints */
#define	WT_STAT_CONN_CHECKPOINTS_TOTAL_FAILED		1300
/*! checkpoint: total succeed number of checkpoints */
#define	WT_STAT_CONN_CHECKPOINTS_TOTAL_SUCCEED		1301
/*! checkpoint: total time (msecs) */
#define	WT_STAT_CONN_CHECKPOINT_TIME_TOTAL		1302
/*! checkpoint: transaction checkpoints due to obsolete pages */
#define	WT_STAT_CONN_CHECKPOINT_OBSOLETE_APPLIED	1303
/*! checkpoint: wait cycles while cache dirty level is decreasing */
#define	WT_STAT_CONN_CHECKPOINT_WAIT_REDUCE_DIRTY	1304
/*! chunk-cache: aggregate number of spanned chunks on read */
#define	WT_STAT_CONN_CHUNKCACHE_SPANS_CHUNKS_READ	1305
/*! chunk-cache: chunks evicted */
#define	WT_STAT_CONN_CHUNKCACHE_CHUNKS_EVICTED		1306
/*! chunk-cache: could not allocate due to exceeding bitmap capacity */
#define	WT_STAT_CONN_CHUNKCACHE_EXCEEDED_BITMAP_CAPACITY	1307
/*! chunk-cache: could not allocate due to exceeding capacity */
#define	WT_STAT_CONN_CHUNKCACHE_EXCEEDED_CAPACITY	1308
/*! chunk-cache: lookups */
#define	WT_STAT_CONN_CHUNKCACHE_LOOKUPS			1309
>>>>>>> 8e682e2a
/*!
 * chunk-cache: number of chunks loaded from flushed tables in chunk
 * cache
 */
<<<<<<< HEAD
#define	WT_STAT_CONN_CHUNKCACHE_CHUNKS_LOADED_FROM_FLUSHED_TABLES	1254
/*! chunk-cache: number of metadata entries inserted */
#define	WT_STAT_CONN_CHUNKCACHE_METADATA_INSERTED	1255
/*! chunk-cache: number of metadata entries removed */
#define	WT_STAT_CONN_CHUNKCACHE_METADATA_REMOVED	1256
=======
#define	WT_STAT_CONN_CHUNKCACHE_CHUNKS_LOADED_FROM_FLUSHED_TABLES	1310
/*! chunk-cache: number of metadata entries inserted */
#define	WT_STAT_CONN_CHUNKCACHE_METADATA_INSERTED	1311
/*! chunk-cache: number of metadata entries removed */
#define	WT_STAT_CONN_CHUNKCACHE_METADATA_REMOVED	1312
>>>>>>> 8e682e2a
/*!
 * chunk-cache: number of metadata inserts/deletes dropped by the worker
 * thread
 */
<<<<<<< HEAD
#define	WT_STAT_CONN_CHUNKCACHE_METADATA_WORK_UNITS_DROPPED	1257
=======
#define	WT_STAT_CONN_CHUNKCACHE_METADATA_WORK_UNITS_DROPPED	1313
>>>>>>> 8e682e2a
/*!
 * chunk-cache: number of metadata inserts/deletes pushed to the worker
 * thread
 */
<<<<<<< HEAD
#define	WT_STAT_CONN_CHUNKCACHE_METADATA_WORK_UNITS_CREATED	1258
=======
#define	WT_STAT_CONN_CHUNKCACHE_METADATA_WORK_UNITS_CREATED	1314
>>>>>>> 8e682e2a
/*!
 * chunk-cache: number of metadata inserts/deletes read by the worker
 * thread
 */
<<<<<<< HEAD
#define	WT_STAT_CONN_CHUNKCACHE_METADATA_WORK_UNITS_DEQUEUED	1259
/*! chunk-cache: number of misses */
#define	WT_STAT_CONN_CHUNKCACHE_MISSES			1260
/*! chunk-cache: number of times a read from storage failed */
#define	WT_STAT_CONN_CHUNKCACHE_IO_FAILED		1261
/*! chunk-cache: retried accessing a chunk while I/O was in progress */
#define	WT_STAT_CONN_CHUNKCACHE_RETRIES			1262
/*! chunk-cache: retries from a chunk cache checksum mismatch */
#define	WT_STAT_CONN_CHUNKCACHE_RETRIES_CHECKSUM_MISMATCH	1263
/*! chunk-cache: timed out due to too many retries */
#define	WT_STAT_CONN_CHUNKCACHE_TOOMANY_RETRIES		1264
/*! chunk-cache: total bytes read from persistent content */
#define	WT_STAT_CONN_CHUNKCACHE_BYTES_READ_PERSISTENT	1265
/*! chunk-cache: total bytes used by the cache */
#define	WT_STAT_CONN_CHUNKCACHE_BYTES_INUSE		1266
/*! chunk-cache: total bytes used by the cache for pinned chunks */
#define	WT_STAT_CONN_CHUNKCACHE_BYTES_INUSE_PINNED	1267
/*! chunk-cache: total chunks held by the chunk cache */
#define	WT_STAT_CONN_CHUNKCACHE_CHUNKS_INUSE		1268
=======
#define	WT_STAT_CONN_CHUNKCACHE_METADATA_WORK_UNITS_DEQUEUED	1315
/*! chunk-cache: number of misses */
#define	WT_STAT_CONN_CHUNKCACHE_MISSES			1316
/*! chunk-cache: number of times a read from storage failed */
#define	WT_STAT_CONN_CHUNKCACHE_IO_FAILED		1317
/*! chunk-cache: retried accessing a chunk while I/O was in progress */
#define	WT_STAT_CONN_CHUNKCACHE_RETRIES			1318
/*! chunk-cache: retries from a chunk cache checksum mismatch */
#define	WT_STAT_CONN_CHUNKCACHE_RETRIES_CHECKSUM_MISMATCH	1319
/*! chunk-cache: timed out due to too many retries */
#define	WT_STAT_CONN_CHUNKCACHE_TOOMANY_RETRIES		1320
/*! chunk-cache: total bytes read from persistent content */
#define	WT_STAT_CONN_CHUNKCACHE_BYTES_READ_PERSISTENT	1321
/*! chunk-cache: total bytes used by the cache */
#define	WT_STAT_CONN_CHUNKCACHE_BYTES_INUSE		1322
/*! chunk-cache: total bytes used by the cache for pinned chunks */
#define	WT_STAT_CONN_CHUNKCACHE_BYTES_INUSE_PINNED	1323
/*! chunk-cache: total chunks held by the chunk cache */
#define	WT_STAT_CONN_CHUNKCACHE_CHUNKS_INUSE		1324
>>>>>>> 8e682e2a
/*!
 * chunk-cache: total number of chunks inserted on startup from persisted
 * metadata.
 */
<<<<<<< HEAD
#define	WT_STAT_CONN_CHUNKCACHE_CREATED_FROM_METADATA	1269
/*! chunk-cache: total pinned chunks held by the chunk cache */
#define	WT_STAT_CONN_CHUNKCACHE_CHUNKS_PINNED		1270
/*! connection: auto adjusting condition resets */
#define	WT_STAT_CONN_COND_AUTO_WAIT_RESET		1271
/*! connection: auto adjusting condition wait calls */
#define	WT_STAT_CONN_COND_AUTO_WAIT			1272
=======
#define	WT_STAT_CONN_CHUNKCACHE_CREATED_FROM_METADATA	1325
/*! chunk-cache: total pinned chunks held by the chunk cache */
#define	WT_STAT_CONN_CHUNKCACHE_CHUNKS_PINNED		1326
/*! connection: auto adjusting condition resets */
#define	WT_STAT_CONN_COND_AUTO_WAIT_RESET		1327
/*! connection: auto adjusting condition wait calls */
#define	WT_STAT_CONN_COND_AUTO_WAIT			1328
>>>>>>> 8e682e2a
/*!
 * connection: auto adjusting condition wait raced to update timeout and
 * skipped updating
 */
<<<<<<< HEAD
#define	WT_STAT_CONN_COND_AUTO_WAIT_SKIPPED		1273
/*! connection: detected system time went backwards */
#define	WT_STAT_CONN_TIME_TRAVEL			1274
/*! connection: files currently open */
#define	WT_STAT_CONN_FILE_OPEN				1275
/*! connection: hash bucket array size for data handles */
#define	WT_STAT_CONN_BUCKETS_DH				1276
/*! connection: hash bucket array size general */
#define	WT_STAT_CONN_BUCKETS				1277
/*! connection: memory allocations */
#define	WT_STAT_CONN_MEMORY_ALLOCATION			1278
/*! connection: memory frees */
#define	WT_STAT_CONN_MEMORY_FREE			1279
/*! connection: memory re-allocations */
#define	WT_STAT_CONN_MEMORY_GROW			1280
/*! connection: number of sessions without a sweep for 5+ minutes */
#define	WT_STAT_CONN_NO_SESSION_SWEEP_5MIN		1281
/*! connection: number of sessions without a sweep for 60+ minutes */
#define	WT_STAT_CONN_NO_SESSION_SWEEP_60MIN		1282
/*! connection: pthread mutex condition wait calls */
#define	WT_STAT_CONN_COND_WAIT				1283
/*! connection: pthread mutex shared lock read-lock calls */
#define	WT_STAT_CONN_RWLOCK_READ			1284
/*! connection: pthread mutex shared lock write-lock calls */
#define	WT_STAT_CONN_RWLOCK_WRITE			1285
/*! connection: total fsync I/Os */
#define	WT_STAT_CONN_FSYNC_IO				1286
/*! connection: total read I/Os */
#define	WT_STAT_CONN_READ_IO				1287
/*! connection: total write I/Os */
#define	WT_STAT_CONN_WRITE_IO				1288
/*! cursor: Total number of deleted pages skipped during tree walk */
#define	WT_STAT_CONN_CURSOR_TREE_WALK_DEL_PAGE_SKIP	1289
/*! cursor: Total number of entries skipped by cursor next calls */
#define	WT_STAT_CONN_CURSOR_NEXT_SKIP_TOTAL		1290
/*! cursor: Total number of entries skipped by cursor prev calls */
#define	WT_STAT_CONN_CURSOR_PREV_SKIP_TOTAL		1291
=======
#define	WT_STAT_CONN_COND_AUTO_WAIT_SKIPPED		1329
/*! connection: detected system time went backwards */
#define	WT_STAT_CONN_TIME_TRAVEL			1330
/*! connection: files currently open */
#define	WT_STAT_CONN_FILE_OPEN				1331
/*! connection: hash bucket array size for data handles */
#define	WT_STAT_CONN_BUCKETS_DH				1332
/*! connection: hash bucket array size general */
#define	WT_STAT_CONN_BUCKETS				1333
/*! connection: memory allocations */
#define	WT_STAT_CONN_MEMORY_ALLOCATION			1334
/*! connection: memory frees */
#define	WT_STAT_CONN_MEMORY_FREE			1335
/*! connection: memory re-allocations */
#define	WT_STAT_CONN_MEMORY_GROW			1336
/*! connection: number of sessions without a sweep for 5+ minutes */
#define	WT_STAT_CONN_NO_SESSION_SWEEP_5MIN		1337
/*! connection: number of sessions without a sweep for 60+ minutes */
#define	WT_STAT_CONN_NO_SESSION_SWEEP_60MIN		1338
/*! connection: pthread mutex condition wait calls */
#define	WT_STAT_CONN_COND_WAIT				1339
/*! connection: pthread mutex shared lock read-lock calls */
#define	WT_STAT_CONN_RWLOCK_READ			1340
/*! connection: pthread mutex shared lock write-lock calls */
#define	WT_STAT_CONN_RWLOCK_WRITE			1341
/*! connection: total fsync I/Os */
#define	WT_STAT_CONN_FSYNC_IO				1342
/*! connection: total read I/Os */
#define	WT_STAT_CONN_READ_IO				1343
/*! connection: total write I/Os */
#define	WT_STAT_CONN_WRITE_IO				1344
/*! cursor: Total number of deleted pages skipped during tree walk */
#define	WT_STAT_CONN_CURSOR_TREE_WALK_DEL_PAGE_SKIP	1345
/*! cursor: Total number of entries skipped by cursor next calls */
#define	WT_STAT_CONN_CURSOR_NEXT_SKIP_TOTAL		1346
/*! cursor: Total number of entries skipped by cursor prev calls */
#define	WT_STAT_CONN_CURSOR_PREV_SKIP_TOTAL		1347
>>>>>>> 8e682e2a
/*!
 * cursor: Total number of entries skipped to position the history store
 * cursor
 */
<<<<<<< HEAD
#define	WT_STAT_CONN_CURSOR_SKIP_HS_CUR_POSITION	1292
=======
#define	WT_STAT_CONN_CURSOR_SKIP_HS_CUR_POSITION	1348
>>>>>>> 8e682e2a
/*!
 * cursor: Total number of in-memory deleted pages skipped during tree
 * walk
 */
<<<<<<< HEAD
#define	WT_STAT_CONN_CURSOR_TREE_WALK_INMEM_DEL_PAGE_SKIP	1293
/*! cursor: Total number of on-disk deleted pages skipped during tree walk */
#define	WT_STAT_CONN_CURSOR_TREE_WALK_ONDISK_DEL_PAGE_SKIP	1294
=======
#define	WT_STAT_CONN_CURSOR_TREE_WALK_INMEM_DEL_PAGE_SKIP	1349
/*! cursor: Total number of on-disk deleted pages skipped during tree walk */
#define	WT_STAT_CONN_CURSOR_TREE_WALK_ONDISK_DEL_PAGE_SKIP	1350
>>>>>>> 8e682e2a
/*!
 * cursor: Total number of times a search near has exited due to prefix
 * config
 */
<<<<<<< HEAD
#define	WT_STAT_CONN_CURSOR_SEARCH_NEAR_PREFIX_FAST_PATHS	1295
=======
#define	WT_STAT_CONN_CURSOR_SEARCH_NEAR_PREFIX_FAST_PATHS	1351
>>>>>>> 8e682e2a
/*!
 * cursor: Total number of times cursor fails to temporarily release
 * pinned page to encourage eviction of hot or large page
 */
<<<<<<< HEAD
#define	WT_STAT_CONN_CURSOR_REPOSITION_FAILED		1296
=======
#define	WT_STAT_CONN_CURSOR_REPOSITION_FAILED		1352
>>>>>>> 8e682e2a
/*!
 * cursor: Total number of times cursor temporarily releases pinned page
 * to encourage eviction of hot or large page
 */
<<<<<<< HEAD
#define	WT_STAT_CONN_CURSOR_REPOSITION			1297
/*! cursor: bulk cursor count */
#define	WT_STAT_CONN_CURSOR_BULK_COUNT			1298
/*! cursor: cached cursor count */
#define	WT_STAT_CONN_CURSOR_CACHED_COUNT		1299
/*! cursor: cursor bound calls that return an error */
#define	WT_STAT_CONN_CURSOR_BOUND_ERROR			1300
/*! cursor: cursor bounds cleared from reset */
#define	WT_STAT_CONN_CURSOR_BOUNDS_RESET		1301
/*! cursor: cursor bounds comparisons performed */
#define	WT_STAT_CONN_CURSOR_BOUNDS_COMPARISONS		1302
/*! cursor: cursor bounds next called on an unpositioned cursor */
#define	WT_STAT_CONN_CURSOR_BOUNDS_NEXT_UNPOSITIONED	1303
/*! cursor: cursor bounds next early exit */
#define	WT_STAT_CONN_CURSOR_BOUNDS_NEXT_EARLY_EXIT	1304
/*! cursor: cursor bounds prev called on an unpositioned cursor */
#define	WT_STAT_CONN_CURSOR_BOUNDS_PREV_UNPOSITIONED	1305
/*! cursor: cursor bounds prev early exit */
#define	WT_STAT_CONN_CURSOR_BOUNDS_PREV_EARLY_EXIT	1306
/*! cursor: cursor bounds search early exit */
#define	WT_STAT_CONN_CURSOR_BOUNDS_SEARCH_EARLY_EXIT	1307
/*! cursor: cursor bounds search near call repositioned cursor */
#define	WT_STAT_CONN_CURSOR_BOUNDS_SEARCH_NEAR_REPOSITIONED_CURSOR	1308
/*! cursor: cursor bulk loaded cursor insert calls */
#define	WT_STAT_CONN_CURSOR_INSERT_BULK			1309
/*! cursor: cursor cache calls that return an error */
#define	WT_STAT_CONN_CURSOR_CACHE_ERROR			1310
/*! cursor: cursor close calls that result in cache */
#define	WT_STAT_CONN_CURSOR_CACHE			1311
/*! cursor: cursor close calls that return an error */
#define	WT_STAT_CONN_CURSOR_CLOSE_ERROR			1312
/*! cursor: cursor compare calls that return an error */
#define	WT_STAT_CONN_CURSOR_COMPARE_ERROR		1313
/*! cursor: cursor create calls */
#define	WT_STAT_CONN_CURSOR_CREATE			1314
/*! cursor: cursor equals calls that return an error */
#define	WT_STAT_CONN_CURSOR_EQUALS_ERROR		1315
/*! cursor: cursor get key calls that return an error */
#define	WT_STAT_CONN_CURSOR_GET_KEY_ERROR		1316
/*! cursor: cursor get value calls that return an error */
#define	WT_STAT_CONN_CURSOR_GET_VALUE_ERROR		1317
/*! cursor: cursor insert calls */
#define	WT_STAT_CONN_CURSOR_INSERT			1318
/*! cursor: cursor insert calls that return an error */
#define	WT_STAT_CONN_CURSOR_INSERT_ERROR		1319
/*! cursor: cursor insert check calls that return an error */
#define	WT_STAT_CONN_CURSOR_INSERT_CHECK_ERROR		1320
/*! cursor: cursor insert key and value bytes */
#define	WT_STAT_CONN_CURSOR_INSERT_BYTES		1321
/*! cursor: cursor largest key calls that return an error */
#define	WT_STAT_CONN_CURSOR_LARGEST_KEY_ERROR		1322
/*! cursor: cursor modify calls */
#define	WT_STAT_CONN_CURSOR_MODIFY			1323
/*! cursor: cursor modify calls that return an error */
#define	WT_STAT_CONN_CURSOR_MODIFY_ERROR		1324
/*! cursor: cursor modify key and value bytes affected */
#define	WT_STAT_CONN_CURSOR_MODIFY_BYTES		1325
/*! cursor: cursor modify value bytes modified */
#define	WT_STAT_CONN_CURSOR_MODIFY_BYTES_TOUCH		1326
/*! cursor: cursor next calls */
#define	WT_STAT_CONN_CURSOR_NEXT			1327
/*! cursor: cursor next calls that return an error */
#define	WT_STAT_CONN_CURSOR_NEXT_ERROR			1328
=======
#define	WT_STAT_CONN_CURSOR_REPOSITION			1353
/*! cursor: bulk cursor count */
#define	WT_STAT_CONN_CURSOR_BULK_COUNT			1354
/*! cursor: cached cursor count */
#define	WT_STAT_CONN_CURSOR_CACHED_COUNT		1355
/*! cursor: cursor bound calls that return an error */
#define	WT_STAT_CONN_CURSOR_BOUND_ERROR			1356
/*! cursor: cursor bounds cleared from reset */
#define	WT_STAT_CONN_CURSOR_BOUNDS_RESET		1357
/*! cursor: cursor bounds comparisons performed */
#define	WT_STAT_CONN_CURSOR_BOUNDS_COMPARISONS		1358
/*! cursor: cursor bounds next called on an unpositioned cursor */
#define	WT_STAT_CONN_CURSOR_BOUNDS_NEXT_UNPOSITIONED	1359
/*! cursor: cursor bounds next early exit */
#define	WT_STAT_CONN_CURSOR_BOUNDS_NEXT_EARLY_EXIT	1360
/*! cursor: cursor bounds prev called on an unpositioned cursor */
#define	WT_STAT_CONN_CURSOR_BOUNDS_PREV_UNPOSITIONED	1361
/*! cursor: cursor bounds prev early exit */
#define	WT_STAT_CONN_CURSOR_BOUNDS_PREV_EARLY_EXIT	1362
/*! cursor: cursor bounds search early exit */
#define	WT_STAT_CONN_CURSOR_BOUNDS_SEARCH_EARLY_EXIT	1363
/*! cursor: cursor bounds search near call repositioned cursor */
#define	WT_STAT_CONN_CURSOR_BOUNDS_SEARCH_NEAR_REPOSITIONED_CURSOR	1364
/*! cursor: cursor bulk loaded cursor insert calls */
#define	WT_STAT_CONN_CURSOR_INSERT_BULK			1365
/*! cursor: cursor cache calls that return an error */
#define	WT_STAT_CONN_CURSOR_CACHE_ERROR			1366
/*! cursor: cursor close calls that result in cache */
#define	WT_STAT_CONN_CURSOR_CACHE			1367
/*! cursor: cursor close calls that return an error */
#define	WT_STAT_CONN_CURSOR_CLOSE_ERROR			1368
/*! cursor: cursor compare calls that return an error */
#define	WT_STAT_CONN_CURSOR_COMPARE_ERROR		1369
/*! cursor: cursor create calls */
#define	WT_STAT_CONN_CURSOR_CREATE			1370
/*! cursor: cursor equals calls that return an error */
#define	WT_STAT_CONN_CURSOR_EQUALS_ERROR		1371
/*! cursor: cursor get key calls that return an error */
#define	WT_STAT_CONN_CURSOR_GET_KEY_ERROR		1372
/*! cursor: cursor get value calls that return an error */
#define	WT_STAT_CONN_CURSOR_GET_VALUE_ERROR		1373
/*! cursor: cursor insert calls */
#define	WT_STAT_CONN_CURSOR_INSERT			1374
/*! cursor: cursor insert calls that return an error */
#define	WT_STAT_CONN_CURSOR_INSERT_ERROR		1375
/*! cursor: cursor insert check calls that return an error */
#define	WT_STAT_CONN_CURSOR_INSERT_CHECK_ERROR		1376
/*! cursor: cursor insert key and value bytes */
#define	WT_STAT_CONN_CURSOR_INSERT_BYTES		1377
/*! cursor: cursor largest key calls that return an error */
#define	WT_STAT_CONN_CURSOR_LARGEST_KEY_ERROR		1378
/*! cursor: cursor modify calls */
#define	WT_STAT_CONN_CURSOR_MODIFY			1379
/*! cursor: cursor modify calls that return an error */
#define	WT_STAT_CONN_CURSOR_MODIFY_ERROR		1380
/*! cursor: cursor modify key and value bytes affected */
#define	WT_STAT_CONN_CURSOR_MODIFY_BYTES		1381
/*! cursor: cursor modify value bytes modified */
#define	WT_STAT_CONN_CURSOR_MODIFY_BYTES_TOUCH		1382
/*! cursor: cursor next calls */
#define	WT_STAT_CONN_CURSOR_NEXT			1383
/*! cursor: cursor next calls that return an error */
#define	WT_STAT_CONN_CURSOR_NEXT_ERROR			1384
>>>>>>> 8e682e2a
/*!
 * cursor: cursor next calls that skip due to a globally visible history
 * store tombstone
 */
<<<<<<< HEAD
#define	WT_STAT_CONN_CURSOR_NEXT_HS_TOMBSTONE		1329
=======
#define	WT_STAT_CONN_CURSOR_NEXT_HS_TOMBSTONE		1385
>>>>>>> 8e682e2a
/*!
 * cursor: cursor next calls that skip greater than 1 and fewer than 100
 * entries
 */
<<<<<<< HEAD
#define	WT_STAT_CONN_CURSOR_NEXT_SKIP_LT_100		1330
=======
#define	WT_STAT_CONN_CURSOR_NEXT_SKIP_LT_100		1386
>>>>>>> 8e682e2a
/*!
 * cursor: cursor next calls that skip greater than or equal to 100
 * entries
 */
<<<<<<< HEAD
#define	WT_STAT_CONN_CURSOR_NEXT_SKIP_GE_100		1331
/*! cursor: cursor next random calls that return an error */
#define	WT_STAT_CONN_CURSOR_NEXT_RANDOM_ERROR		1332
/*! cursor: cursor operation restarted */
#define	WT_STAT_CONN_CURSOR_RESTART			1333
/*! cursor: cursor prev calls */
#define	WT_STAT_CONN_CURSOR_PREV			1334
/*! cursor: cursor prev calls that return an error */
#define	WT_STAT_CONN_CURSOR_PREV_ERROR			1335
=======
#define	WT_STAT_CONN_CURSOR_NEXT_SKIP_GE_100		1387
/*! cursor: cursor next random calls that return an error */
#define	WT_STAT_CONN_CURSOR_NEXT_RANDOM_ERROR		1388
/*! cursor: cursor operation restarted */
#define	WT_STAT_CONN_CURSOR_RESTART			1389
/*! cursor: cursor prev calls */
#define	WT_STAT_CONN_CURSOR_PREV			1390
/*! cursor: cursor prev calls that return an error */
#define	WT_STAT_CONN_CURSOR_PREV_ERROR			1391
>>>>>>> 8e682e2a
/*!
 * cursor: cursor prev calls that skip due to a globally visible history
 * store tombstone
 */
<<<<<<< HEAD
#define	WT_STAT_CONN_CURSOR_PREV_HS_TOMBSTONE		1336
=======
#define	WT_STAT_CONN_CURSOR_PREV_HS_TOMBSTONE		1392
>>>>>>> 8e682e2a
/*!
 * cursor: cursor prev calls that skip greater than or equal to 100
 * entries
 */
<<<<<<< HEAD
#define	WT_STAT_CONN_CURSOR_PREV_SKIP_GE_100		1337
/*! cursor: cursor prev calls that skip less than 100 entries */
#define	WT_STAT_CONN_CURSOR_PREV_SKIP_LT_100		1338
/*! cursor: cursor reconfigure calls that return an error */
#define	WT_STAT_CONN_CURSOR_RECONFIGURE_ERROR		1339
/*! cursor: cursor remove calls */
#define	WT_STAT_CONN_CURSOR_REMOVE			1340
/*! cursor: cursor remove calls that return an error */
#define	WT_STAT_CONN_CURSOR_REMOVE_ERROR		1341
/*! cursor: cursor remove key bytes removed */
#define	WT_STAT_CONN_CURSOR_REMOVE_BYTES		1342
/*! cursor: cursor reopen calls that return an error */
#define	WT_STAT_CONN_CURSOR_REOPEN_ERROR		1343
/*! cursor: cursor reserve calls */
#define	WT_STAT_CONN_CURSOR_RESERVE			1344
/*! cursor: cursor reserve calls that return an error */
#define	WT_STAT_CONN_CURSOR_RESERVE_ERROR		1345
/*! cursor: cursor reset calls */
#define	WT_STAT_CONN_CURSOR_RESET			1346
/*! cursor: cursor reset calls that return an error */
#define	WT_STAT_CONN_CURSOR_RESET_ERROR			1347
/*! cursor: cursor search calls */
#define	WT_STAT_CONN_CURSOR_SEARCH			1348
/*! cursor: cursor search calls that return an error */
#define	WT_STAT_CONN_CURSOR_SEARCH_ERROR		1349
/*! cursor: cursor search history store calls */
#define	WT_STAT_CONN_CURSOR_SEARCH_HS			1350
/*! cursor: cursor search near calls */
#define	WT_STAT_CONN_CURSOR_SEARCH_NEAR			1351
/*! cursor: cursor search near calls that return an error */
#define	WT_STAT_CONN_CURSOR_SEARCH_NEAR_ERROR		1352
/*! cursor: cursor sweep buckets */
#define	WT_STAT_CONN_CURSOR_SWEEP_BUCKETS		1353
/*! cursor: cursor sweep cursors closed */
#define	WT_STAT_CONN_CURSOR_SWEEP_CLOSED		1354
/*! cursor: cursor sweep cursors examined */
#define	WT_STAT_CONN_CURSOR_SWEEP_EXAMINED		1355
/*! cursor: cursor sweeps */
#define	WT_STAT_CONN_CURSOR_SWEEP			1356
/*! cursor: cursor truncate calls */
#define	WT_STAT_CONN_CURSOR_TRUNCATE			1357
/*! cursor: cursor truncates performed on individual keys */
#define	WT_STAT_CONN_CURSOR_TRUNCATE_KEYS_DELETED	1358
/*! cursor: cursor update calls */
#define	WT_STAT_CONN_CURSOR_UPDATE			1359
/*! cursor: cursor update calls that return an error */
#define	WT_STAT_CONN_CURSOR_UPDATE_ERROR		1360
/*! cursor: cursor update key and value bytes */
#define	WT_STAT_CONN_CURSOR_UPDATE_BYTES		1361
/*! cursor: cursor update value size change */
#define	WT_STAT_CONN_CURSOR_UPDATE_BYTES_CHANGED	1362
/*! cursor: cursors reused from cache */
#define	WT_STAT_CONN_CURSOR_REOPEN			1363
/*! cursor: open cursor count */
#define	WT_STAT_CONN_CURSOR_OPEN_COUNT			1364
/*! data-handle: Table connection data handles currently active */
#define	WT_STAT_CONN_DH_CONN_HANDLE_TABLE_COUNT		1365
/*! data-handle: Tiered connection data handles currently active */
#define	WT_STAT_CONN_DH_CONN_HANDLE_TIERED_COUNT	1366
/*! data-handle: Tiered_Tree connection data handles currently active */
#define	WT_STAT_CONN_DH_CONN_HANDLE_TIERED_TREE_COUNT	1367
/*! data-handle: btree connection data handles currently active */
#define	WT_STAT_CONN_DH_CONN_HANDLE_BTREE_COUNT		1368
/*! data-handle: checkpoint connection data handles currently active */
#define	WT_STAT_CONN_DH_CONN_HANDLE_CHECKPOINT_COUNT	1369
/*! data-handle: connection data handle size */
#define	WT_STAT_CONN_DH_CONN_HANDLE_SIZE		1370
/*! data-handle: connection data handles currently active */
#define	WT_STAT_CONN_DH_CONN_HANDLE_COUNT		1371
/*! data-handle: connection sweep candidate became referenced */
#define	WT_STAT_CONN_DH_SWEEP_REF			1372
/*! data-handle: connection sweep dead dhandles closed */
#define	WT_STAT_CONN_DH_SWEEP_DEAD_CLOSE		1373
/*! data-handle: connection sweep dhandles removed from hash list */
#define	WT_STAT_CONN_DH_SWEEP_REMOVE			1374
/*! data-handle: connection sweep expired dhandles closed */
#define	WT_STAT_CONN_DH_SWEEP_EXPIRED_CLOSE		1375
/*! data-handle: connection sweep time-of-death sets */
#define	WT_STAT_CONN_DH_SWEEP_TOD			1376
/*! data-handle: connection sweeps */
#define	WT_STAT_CONN_DH_SWEEPS				1377
=======
#define	WT_STAT_CONN_CURSOR_PREV_SKIP_GE_100		1393
/*! cursor: cursor prev calls that skip less than 100 entries */
#define	WT_STAT_CONN_CURSOR_PREV_SKIP_LT_100		1394
/*! cursor: cursor reconfigure calls that return an error */
#define	WT_STAT_CONN_CURSOR_RECONFIGURE_ERROR		1395
/*! cursor: cursor remove calls */
#define	WT_STAT_CONN_CURSOR_REMOVE			1396
/*! cursor: cursor remove calls that return an error */
#define	WT_STAT_CONN_CURSOR_REMOVE_ERROR		1397
/*! cursor: cursor remove key bytes removed */
#define	WT_STAT_CONN_CURSOR_REMOVE_BYTES		1398
/*! cursor: cursor reopen calls that return an error */
#define	WT_STAT_CONN_CURSOR_REOPEN_ERROR		1399
/*! cursor: cursor reserve calls */
#define	WT_STAT_CONN_CURSOR_RESERVE			1400
/*! cursor: cursor reserve calls that return an error */
#define	WT_STAT_CONN_CURSOR_RESERVE_ERROR		1401
/*! cursor: cursor reset calls */
#define	WT_STAT_CONN_CURSOR_RESET			1402
/*! cursor: cursor reset calls that return an error */
#define	WT_STAT_CONN_CURSOR_RESET_ERROR			1403
/*! cursor: cursor search calls */
#define	WT_STAT_CONN_CURSOR_SEARCH			1404
/*! cursor: cursor search calls that return an error */
#define	WT_STAT_CONN_CURSOR_SEARCH_ERROR		1405
/*! cursor: cursor search history store calls */
#define	WT_STAT_CONN_CURSOR_SEARCH_HS			1406
/*! cursor: cursor search near calls */
#define	WT_STAT_CONN_CURSOR_SEARCH_NEAR			1407
/*! cursor: cursor search near calls that return an error */
#define	WT_STAT_CONN_CURSOR_SEARCH_NEAR_ERROR		1408
/*! cursor: cursor sweep buckets */
#define	WT_STAT_CONN_CURSOR_SWEEP_BUCKETS		1409
/*! cursor: cursor sweep cursors closed */
#define	WT_STAT_CONN_CURSOR_SWEEP_CLOSED		1410
/*! cursor: cursor sweep cursors examined */
#define	WT_STAT_CONN_CURSOR_SWEEP_EXAMINED		1411
/*! cursor: cursor sweeps */
#define	WT_STAT_CONN_CURSOR_SWEEP			1412
/*! cursor: cursor truncate calls */
#define	WT_STAT_CONN_CURSOR_TRUNCATE			1413
/*! cursor: cursor truncates performed on individual keys */
#define	WT_STAT_CONN_CURSOR_TRUNCATE_KEYS_DELETED	1414
/*! cursor: cursor update calls */
#define	WT_STAT_CONN_CURSOR_UPDATE			1415
/*! cursor: cursor update calls that return an error */
#define	WT_STAT_CONN_CURSOR_UPDATE_ERROR		1416
/*! cursor: cursor update key and value bytes */
#define	WT_STAT_CONN_CURSOR_UPDATE_BYTES		1417
/*! cursor: cursor update value size change */
#define	WT_STAT_CONN_CURSOR_UPDATE_BYTES_CHANGED	1418
/*! cursor: cursors reused from cache */
#define	WT_STAT_CONN_CURSOR_REOPEN			1419
/*! cursor: open cursor count */
#define	WT_STAT_CONN_CURSOR_OPEN_COUNT			1420
/*! data-handle: Table connection data handles currently active */
#define	WT_STAT_CONN_DH_CONN_HANDLE_TABLE_COUNT		1421
/*! data-handle: Tiered connection data handles currently active */
#define	WT_STAT_CONN_DH_CONN_HANDLE_TIERED_COUNT	1422
/*! data-handle: Tiered_Tree connection data handles currently active */
#define	WT_STAT_CONN_DH_CONN_HANDLE_TIERED_TREE_COUNT	1423
/*! data-handle: btree connection data handles currently active */
#define	WT_STAT_CONN_DH_CONN_HANDLE_BTREE_COUNT		1424
/*! data-handle: checkpoint connection data handles currently active */
#define	WT_STAT_CONN_DH_CONN_HANDLE_CHECKPOINT_COUNT	1425
/*! data-handle: connection data handle size */
#define	WT_STAT_CONN_DH_CONN_HANDLE_SIZE		1426
/*! data-handle: connection data handles currently active */
#define	WT_STAT_CONN_DH_CONN_HANDLE_COUNT		1427
/*! data-handle: connection sweep candidate became referenced */
#define	WT_STAT_CONN_DH_SWEEP_REF			1428
/*! data-handle: connection sweep dead dhandles closed */
#define	WT_STAT_CONN_DH_SWEEP_DEAD_CLOSE		1429
/*! data-handle: connection sweep dhandles removed from hash list */
#define	WT_STAT_CONN_DH_SWEEP_REMOVE			1430
/*! data-handle: connection sweep expired dhandles closed */
#define	WT_STAT_CONN_DH_SWEEP_EXPIRED_CLOSE		1431
/*! data-handle: connection sweep time-of-death sets */
#define	WT_STAT_CONN_DH_SWEEP_TOD			1432
/*! data-handle: connection sweeps */
#define	WT_STAT_CONN_DH_SWEEPS				1433
>>>>>>> 8e682e2a
/*!
 * data-handle: connection sweeps skipped due to checkpoint gathering
 * handles
 */
<<<<<<< HEAD
#define	WT_STAT_CONN_DH_SWEEP_SKIP_CKPT			1378
/*! data-handle: session dhandles swept */
#define	WT_STAT_CONN_DH_SESSION_HANDLES			1379
/*! data-handle: session sweep attempts */
#define	WT_STAT_CONN_DH_SESSION_SWEEPS			1380
/*! eviction: application thread time evicting (usecs) */
#define	WT_STAT_CONN_EVICTION_APP_TIME			1381
/*! eviction: evict page attempts by eviction server */
#define	WT_STAT_CONN_EVICTION_SERVER_EVICT_ATTEMPT	1382
/*! eviction: evict page attempts by eviction worker threads */
#define	WT_STAT_CONN_EVICTION_WORKER_EVICT_ATTEMPT	1383
/*! eviction: evict page failures by eviction server */
#define	WT_STAT_CONN_EVICTION_SERVER_EVICT_FAIL		1384
/*! eviction: evict page failures by eviction worker threads */
#define	WT_STAT_CONN_EVICTION_WORKER_EVICT_FAIL		1385
/*! eviction: eviction calls to get a page found queue empty */
#define	WT_STAT_CONN_EVICTION_GET_REF_EMPTY		1386
/*! eviction: eviction calls to get a page found queue empty after locking */
#define	WT_STAT_CONN_EVICTION_GET_REF_EMPTY2		1387
/*! eviction: eviction currently operating in aggressive mode */
#define	WT_STAT_CONN_EVICTION_AGGRESSIVE_SET		1388
/*! eviction: eviction empty score */
#define	WT_STAT_CONN_EVICTION_EMPTY_SCORE		1389
/*! eviction: eviction passes of a file */
#define	WT_STAT_CONN_EVICTION_WALK_PASSES		1390
/*! eviction: eviction server candidate queue empty when topping up */
#define	WT_STAT_CONN_EVICTION_QUEUE_EMPTY		1391
/*! eviction: eviction server candidate queue not empty when topping up */
#define	WT_STAT_CONN_EVICTION_QUEUE_NOT_EMPTY		1392
/*!
 * eviction: eviction server skips dirty pages during a running
 * checkpoint
 */
#define	WT_STAT_CONN_EVICTION_SERVER_SKIP_DIRTY_PAGES_DURING_CHECKPOINT	1393
/*!
 * eviction: eviction server skips internal pages as it has an active
 * child.
 */
#define	WT_STAT_CONN_EVICTION_SERVER_SKIP_INTL_PAGE_WITH_ACTIVE_CHILD	1394
/*! eviction: eviction server skips metadata pages with history */
#define	WT_STAT_CONN_EVICTION_SERVER_SKIP_METATDATA_WITH_HISTORY	1395
/*!
 * eviction: eviction server skips pages that are written with
 * transactions greater than the last running
 */
#define	WT_STAT_CONN_EVICTION_SERVER_SKIP_PAGES_LAST_RUNNING	1396
/*!
 * eviction: eviction server skips pages that previously failed eviction
 * and likely will again
 */
#define	WT_STAT_CONN_EVICTION_SERVER_SKIP_PAGES_RETRY	1397
/*! eviction: eviction server skips pages that we do not want to evict */
#define	WT_STAT_CONN_EVICTION_SERVER_SKIP_UNWANTED_PAGES	1398
/*! eviction: eviction server skips tree that we do not want to evict */
#define	WT_STAT_CONN_EVICTION_SERVER_SKIP_UNWANTED_TREE	1399
/*!
 * eviction: eviction server skips trees because there are too many
 * active walks
 */
#define	WT_STAT_CONN_EVICTION_SERVER_SKIP_TREES_TOO_MANY_ACTIVE_WALKS	1400
/*! eviction: eviction server skips trees that are being checkpointed */
#define	WT_STAT_CONN_EVICTION_SERVER_SKIP_CHECKPOINTING_TREES	1401
/*!
 * eviction: eviction server skips trees that are configured to stick in
 * cache
 */
#define	WT_STAT_CONN_EVICTION_SERVER_SKIP_TREES_STICK_IN_CACHE	1402
/*! eviction: eviction server skips trees that disable eviction */
#define	WT_STAT_CONN_EVICTION_SERVER_SKIP_TREES_EVICTION_DISABLED	1403
/*! eviction: eviction server skips trees that were not useful before */
#define	WT_STAT_CONN_EVICTION_SERVER_SKIP_TREES_NOT_USEFUL_BEFORE	1404
/*!
 * eviction: eviction server slept, because we did not make progress with
 * eviction
 */
#define	WT_STAT_CONN_EVICTION_SERVER_SLEPT		1405
/*! eviction: eviction server unable to reach eviction goal */
#define	WT_STAT_CONN_EVICTION_SLOW			1406
/*! eviction: eviction server waiting for a leaf page */
#define	WT_STAT_CONN_EVICTION_WALK_LEAF_NOTFOUND	1407
/*! eviction: eviction state */
#define	WT_STAT_CONN_EVICTION_STATE			1408
/*!
 * eviction: eviction walk most recent sleeps for checkpoint handle
 * gathering
 */
#define	WT_STAT_CONN_EVICTION_WALK_SLEEPS		1409
/*! eviction: eviction walk target strategy both clean and dirty pages */
#define	WT_STAT_CONN_EVICTION_TARGET_STRATEGY_BOTH_CLEAN_AND_DIRTY	1410
/*! eviction: eviction walk target strategy only clean pages */
#define	WT_STAT_CONN_EVICTION_TARGET_STRATEGY_CLEAN	1411
/*! eviction: eviction walk target strategy only dirty pages */
#define	WT_STAT_CONN_EVICTION_TARGET_STRATEGY_DIRTY	1412
/*! eviction: eviction worker thread active */
#define	WT_STAT_CONN_EVICTION_ACTIVE_WORKERS		1413
/*! eviction: eviction worker thread stable number */
#define	WT_STAT_CONN_EVICTION_STABLE_STATE_WORKERS	1414
/*! eviction: files with active eviction walks */
#define	WT_STAT_CONN_EVICTION_WALKS_ACTIVE		1415
/*! eviction: files with new eviction walks started */
#define	WT_STAT_CONN_EVICTION_WALKS_STARTED		1416
/*!
 * eviction: forced eviction - do not retry count to evict pages selected
 * to evict during reconciliation
 */
#define	WT_STAT_CONN_EVICTION_FORCE_NO_RETRY		1417
/*!
 * eviction: forced eviction - history store pages failed to evict while
 * session has history store cursor open
 */
#define	WT_STAT_CONN_EVICTION_FORCE_HS_FAIL		1418
/*!
 * eviction: forced eviction - history store pages selected while session
 * has history store cursor open
 */
#define	WT_STAT_CONN_EVICTION_FORCE_HS			1419
/*!
 * eviction: forced eviction - history store pages successfully evicted
 * while session has history store cursor open
 */
#define	WT_STAT_CONN_EVICTION_FORCE_HS_SUCCESS		1420
/*! eviction: forced eviction - pages evicted that were clean count */
#define	WT_STAT_CONN_EVICTION_FORCE_CLEAN		1421
/*! eviction: forced eviction - pages evicted that were dirty count */
#define	WT_STAT_CONN_EVICTION_FORCE_DIRTY		1422
/*!
 * eviction: forced eviction - pages selected because of a large number
 * of updates to a single item
 */
#define	WT_STAT_CONN_EVICTION_FORCE_LONG_UPDATE_LIST	1423
/*!
 * eviction: forced eviction - pages selected because of too many deleted
 * items count
 */
#define	WT_STAT_CONN_EVICTION_FORCE_DELETE		1424
/*! eviction: forced eviction - pages selected count */
#define	WT_STAT_CONN_EVICTION_FORCE			1425
/*! eviction: forced eviction - pages selected unable to be evicted count */
#define	WT_STAT_CONN_EVICTION_FORCE_FAIL		1426
/*! eviction: internal pages queued for eviction */
#define	WT_STAT_CONN_EVICTION_INTERNAL_PAGES_QUEUED	1427
/*! eviction: internal pages seen by eviction walk */
#define	WT_STAT_CONN_EVICTION_INTERNAL_PAGES_SEEN	1428
/*! eviction: internal pages seen by eviction walk that are already queued */
#define	WT_STAT_CONN_EVICTION_INTERNAL_PAGES_ALREADY_QUEUED	1429
/*! eviction: maximum milliseconds spent at a single eviction */
#define	WT_STAT_CONN_EVICTION_MAXIMUM_MILLISECONDS	1430
/*! eviction: maximum page size seen at eviction */
#define	WT_STAT_CONN_EVICTION_MAXIMUM_PAGE_SIZE		1431
/*! eviction: modified page evict attempts by application threads */
#define	WT_STAT_CONN_EVICTION_APP_DIRTY_ATTEMPT		1432
/*! eviction: modified page evict failures by application threads */
#define	WT_STAT_CONN_EVICTION_APP_DIRTY_FAIL		1433
/*! eviction: operations timed out waiting for space in cache */
#define	WT_STAT_CONN_EVICTION_TIMED_OUT_OPS		1434
/*! eviction: page evict attempts by application threads */
#define	WT_STAT_CONN_EVICTION_APP_ATTEMPT		1435
/*! eviction: page evict failures by application threads */
#define	WT_STAT_CONN_EVICTION_APP_FAIL			1436
/*!
 * eviction: pages considered for eviction that were brought in by pre-
 * fetch
 */
#define	WT_STAT_CONN_EVICTION_CONSIDER_PREFETCH		1437
/*! eviction: pages evicted in parallel with checkpoint */
#define	WT_STAT_CONN_EVICTION_PAGES_IN_PARALLEL_WITH_CHECKPOINT	1438
/*! eviction: pages queued for eviction */
#define	WT_STAT_CONN_EVICTION_PAGES_ORDINARY_QUEUED	1439
/*! eviction: pages queued for eviction post lru sorting */
#define	WT_STAT_CONN_EVICTION_PAGES_QUEUED_POST_LRU	1440
/*! eviction: pages queued for urgent eviction */
#define	WT_STAT_CONN_EVICTION_PAGES_QUEUED_URGENT	1441
/*! eviction: pages queued for urgent eviction during walk */
#define	WT_STAT_CONN_EVICTION_PAGES_QUEUED_OLDEST	1442
/*!
 * eviction: pages queued for urgent eviction from history store due to
 * high dirty content
 */
#define	WT_STAT_CONN_EVICTION_PAGES_QUEUED_URGENT_HS_DIRTY	1443
/*!
 * eviction: pages removed from the ordinary queue to be queued for
 * urgent eviction
 */
#define	WT_STAT_CONN_EVICTION_CLEAR_ORDINARY		1444
/*! eviction: pages seen by eviction walk that are already queued */
#define	WT_STAT_CONN_EVICTION_PAGES_ALREADY_QUEUED	1445
/*! eviction: pages selected for eviction unable to be evicted */
#define	WT_STAT_CONN_EVICTION_FAIL			1446
/*!
 * eviction: pages selected for eviction unable to be evicted because of
 * active children on an internal page
 */
#define	WT_STAT_CONN_EVICTION_FAIL_ACTIVE_CHILDREN_ON_AN_INTERNAL_PAGE	1447
/*!
 * eviction: pages selected for eviction unable to be evicted because of
 * failure in reconciliation
 */
#define	WT_STAT_CONN_EVICTION_FAIL_IN_RECONCILIATION	1448
/*!
 * eviction: pages selected for eviction unable to be evicted because of
 * race between checkpoint and updates without timestamps
 */
#define	WT_STAT_CONN_EVICTION_FAIL_CHECKPOINT_NO_TS	1449
/*! eviction: pages walked for eviction */
#define	WT_STAT_CONN_EVICTION_WALK			1450
/*!
 * eviction: total milliseconds spent inside reentrant history store
 * evictions in a reconciliation
 */
#define	WT_STAT_CONN_EVICTION_REENTRY_HS_EVICTION_MILLISECONDS	1451
/*! layered: Layered table cursor insert operations */
#define	WT_STAT_CONN_LAYERED_CURS_INSERT		1452
/*! layered: Layered table cursor next operations */
#define	WT_STAT_CONN_LAYERED_CURS_NEXT			1453
/*! layered: Layered table cursor next operations from ingest table */
#define	WT_STAT_CONN_LAYERED_CURS_NEXT_INGEST		1454
/*! layered: Layered table cursor next operations from stable table */
#define	WT_STAT_CONN_LAYERED_CURS_NEXT_STABLE		1455
/*! layered: Layered table cursor prev operations */
#define	WT_STAT_CONN_LAYERED_CURS_PREV			1456
/*! layered: Layered table cursor prev operations from ingest table */
#define	WT_STAT_CONN_LAYERED_CURS_PREV_INGEST		1457
/*! layered: Layered table cursor prev operations from stable table */
#define	WT_STAT_CONN_LAYERED_CURS_PREV_STABLE		1458
/*! layered: Layered table cursor remove operations */
#define	WT_STAT_CONN_LAYERED_CURS_REMOVE		1459
/*! layered: Layered table cursor search near operations */
#define	WT_STAT_CONN_LAYERED_CURS_SEARCH_NEAR		1460
/*! layered: Layered table cursor search near operations from ingest table */
#define	WT_STAT_CONN_LAYERED_CURS_SEARCH_NEAR_INGEST	1461
/*! layered: Layered table cursor search near operations from stable table */
#define	WT_STAT_CONN_LAYERED_CURS_SEARCH_NEAR_STABLE	1462
/*! layered: Layered table cursor search operations */
#define	WT_STAT_CONN_LAYERED_CURS_SEARCH		1463
/*! layered: Layered table cursor search operations from ingest table */
#define	WT_STAT_CONN_LAYERED_CURS_SEARCH_INGEST		1464
/*! layered: Layered table cursor search operations from stable table */
#define	WT_STAT_CONN_LAYERED_CURS_SEARCH_STABLE		1465
/*! layered: Layered table cursor update operations */
#define	WT_STAT_CONN_LAYERED_CURS_UPDATE		1466
/*!
 * layered: checkpoints performed on this table by the layered table
 * manager
 */
#define	WT_STAT_CONN_LAYERED_TABLE_MANAGER_CHECKPOINTS	1467
/*! layered: checkpoints refreshed on shared layered constituents */
#define	WT_STAT_CONN_LAYERED_TABLE_MANAGER_CHECKPOINTS_REFRESHED	1468
/*!
 * layered: how many log applications the layered table manager applied
 * on this tree
 */
#define	WT_STAT_CONN_LAYERED_TABLE_MANAGER_LOGOPS_APPLIED	1469
/*!
 * layered: how many log applications the layered table manager skipped
 * on this tree
 */
#define	WT_STAT_CONN_LAYERED_TABLE_MANAGER_LOGOPS_SKIPPED	1470
/*!
 * layered: how many previously-applied LSNs the layered table manager
 * skipped on this tree
 */
#define	WT_STAT_CONN_LAYERED_TABLE_MANAGER_SKIP_LSN	1471
/*! layered: the number of tables the layered table manager has open */
#define	WT_STAT_CONN_LAYERED_TABLE_MANAGER_TABLES	1472
/*! layered: whether the layered table manager thread has been started */
#define	WT_STAT_CONN_LAYERED_TABLE_MANAGER_RUNNING	1473
/*!
 * layered: whether the layered table manager thread is currently busy
 * doing work
 */
#define	WT_STAT_CONN_LAYERED_TABLE_MANAGER_ACTIVE	1474
=======
#define	WT_STAT_CONN_DH_SWEEP_SKIP_CKPT			1434
/*! data-handle: session dhandles swept */
#define	WT_STAT_CONN_DH_SESSION_HANDLES			1435
/*! data-handle: session sweep attempts */
#define	WT_STAT_CONN_DH_SESSION_SWEEPS			1436
>>>>>>> 8e682e2a
/*! lock: btree page lock acquisitions */
#define	WT_STAT_CONN_LOCK_BTREE_PAGE_COUNT		1475
/*! lock: btree page lock application thread wait time (usecs) */
#define	WT_STAT_CONN_LOCK_BTREE_PAGE_WAIT_APPLICATION	1476
/*! lock: btree page lock internal thread wait time (usecs) */
#define	WT_STAT_CONN_LOCK_BTREE_PAGE_WAIT_INTERNAL	1477
/*! lock: checkpoint lock acquisitions */
#define	WT_STAT_CONN_LOCK_CHECKPOINT_COUNT		1478
/*! lock: checkpoint lock application thread wait time (usecs) */
#define	WT_STAT_CONN_LOCK_CHECKPOINT_WAIT_APPLICATION	1479
/*! lock: checkpoint lock internal thread wait time (usecs) */
#define	WT_STAT_CONN_LOCK_CHECKPOINT_WAIT_INTERNAL	1480
/*! lock: dhandle lock application thread time waiting (usecs) */
#define	WT_STAT_CONN_LOCK_DHANDLE_WAIT_APPLICATION	1481
/*! lock: dhandle lock internal thread time waiting (usecs) */
#define	WT_STAT_CONN_LOCK_DHANDLE_WAIT_INTERNAL		1482
/*! lock: dhandle read lock acquisitions */
#define	WT_STAT_CONN_LOCK_DHANDLE_READ_COUNT		1483
/*! lock: dhandle write lock acquisitions */
#define	WT_STAT_CONN_LOCK_DHANDLE_WRITE_COUNT		1484
/*! lock: metadata lock acquisitions */
#define	WT_STAT_CONN_LOCK_METADATA_COUNT		1485
/*! lock: metadata lock application thread wait time (usecs) */
#define	WT_STAT_CONN_LOCK_METADATA_WAIT_APPLICATION	1486
/*! lock: metadata lock internal thread wait time (usecs) */
#define	WT_STAT_CONN_LOCK_METADATA_WAIT_INTERNAL	1487
/*! lock: schema lock acquisitions */
#define	WT_STAT_CONN_LOCK_SCHEMA_COUNT			1488
/*! lock: schema lock application thread wait time (usecs) */
#define	WT_STAT_CONN_LOCK_SCHEMA_WAIT_APPLICATION	1489
/*! lock: schema lock internal thread wait time (usecs) */
#define	WT_STAT_CONN_LOCK_SCHEMA_WAIT_INTERNAL		1490
/*!
 * lock: table lock application thread time waiting for the table lock
 * (usecs)
 */
#define	WT_STAT_CONN_LOCK_TABLE_WAIT_APPLICATION	1491
/*!
 * lock: table lock internal thread time waiting for the table lock
 * (usecs)
 */
#define	WT_STAT_CONN_LOCK_TABLE_WAIT_INTERNAL		1492
/*! lock: table read lock acquisitions */
#define	WT_STAT_CONN_LOCK_TABLE_READ_COUNT		1493
/*! lock: table write lock acquisitions */
#define	WT_STAT_CONN_LOCK_TABLE_WRITE_COUNT		1494
/*! lock: txn global lock application thread time waiting (usecs) */
#define	WT_STAT_CONN_LOCK_TXN_GLOBAL_WAIT_APPLICATION	1495
/*! lock: txn global lock internal thread time waiting (usecs) */
#define	WT_STAT_CONN_LOCK_TXN_GLOBAL_WAIT_INTERNAL	1496
/*! lock: txn global read lock acquisitions */
#define	WT_STAT_CONN_LOCK_TXN_GLOBAL_READ_COUNT		1497
/*! lock: txn global write lock acquisitions */
#define	WT_STAT_CONN_LOCK_TXN_GLOBAL_WRITE_COUNT	1498
/*! log: busy returns attempting to switch slots */
#define	WT_STAT_CONN_LOG_SLOT_SWITCH_BUSY		1499
/*! log: force log remove time sleeping (usecs) */
#define	WT_STAT_CONN_LOG_FORCE_REMOVE_SLEEP		1500
/*! log: log bytes of payload data */
#define	WT_STAT_CONN_LOG_BYTES_PAYLOAD			1501
/*! log: log bytes written */
#define	WT_STAT_CONN_LOG_BYTES_WRITTEN			1502
/*! log: log files manually zero-filled */
#define	WT_STAT_CONN_LOG_ZERO_FILLS			1503
/*! log: log flush operations */
#define	WT_STAT_CONN_LOG_FLUSH				1504
/*! log: log force write operations */
#define	WT_STAT_CONN_LOG_FORCE_WRITE			1505
/*! log: log force write operations skipped */
#define	WT_STAT_CONN_LOG_FORCE_WRITE_SKIP		1506
/*! log: log records compressed */
#define	WT_STAT_CONN_LOG_COMPRESS_WRITES		1507
/*! log: log records not compressed */
#define	WT_STAT_CONN_LOG_COMPRESS_WRITE_FAILS		1508
/*! log: log records too small to compress */
#define	WT_STAT_CONN_LOG_COMPRESS_SMALL			1509
/*! log: log release advances write LSN */
#define	WT_STAT_CONN_LOG_RELEASE_WRITE_LSN		1510
/*! log: log scan operations */
#define	WT_STAT_CONN_LOG_SCANS				1511
/*! log: log scan records requiring two reads */
#define	WT_STAT_CONN_LOG_SCAN_REREADS			1512
/*! log: log server thread advances write LSN */
#define	WT_STAT_CONN_LOG_WRITE_LSN			1513
/*! log: log server thread write LSN walk skipped */
#define	WT_STAT_CONN_LOG_WRITE_LSN_SKIP			1514
/*! log: log sync operations */
#define	WT_STAT_CONN_LOG_SYNC				1515
/*! log: log sync time duration (usecs) */
#define	WT_STAT_CONN_LOG_SYNC_DURATION			1516
/*! log: log sync_dir operations */
#define	WT_STAT_CONN_LOG_SYNC_DIR			1517
/*! log: log sync_dir time duration (usecs) */
#define	WT_STAT_CONN_LOG_SYNC_DIR_DURATION		1518
/*! log: log write operations */
#define	WT_STAT_CONN_LOG_WRITES				1519
/*! log: logging bytes consolidated */
#define	WT_STAT_CONN_LOG_SLOT_CONSOLIDATED		1520
/*! log: maximum log file size */
#define	WT_STAT_CONN_LOG_MAX_FILESIZE			1521
/*! log: number of pre-allocated log files to create */
#define	WT_STAT_CONN_LOG_PREALLOC_MAX			1522
/*! log: pre-allocated log files not ready and missed */
#define	WT_STAT_CONN_LOG_PREALLOC_MISSED		1523
/*! log: pre-allocated log files prepared */
#define	WT_STAT_CONN_LOG_PREALLOC_FILES			1524
/*! log: pre-allocated log files used */
#define	WT_STAT_CONN_LOG_PREALLOC_USED			1525
/*! log: records processed by log scan */
#define	WT_STAT_CONN_LOG_SCAN_RECORDS			1526
/*! log: slot close lost race */
#define	WT_STAT_CONN_LOG_SLOT_CLOSE_RACE		1527
/*! log: slot close unbuffered waits */
#define	WT_STAT_CONN_LOG_SLOT_CLOSE_UNBUF		1528
/*! log: slot closures */
#define	WT_STAT_CONN_LOG_SLOT_CLOSES			1529
/*! log: slot join atomic update races */
#define	WT_STAT_CONN_LOG_SLOT_RACES			1530
/*! log: slot join calls atomic updates raced */
#define	WT_STAT_CONN_LOG_SLOT_YIELD_RACE		1531
/*! log: slot join calls did not yield */
#define	WT_STAT_CONN_LOG_SLOT_IMMEDIATE			1532
/*! log: slot join calls found active slot closed */
#define	WT_STAT_CONN_LOG_SLOT_YIELD_CLOSE		1533
/*! log: slot join calls slept */
#define	WT_STAT_CONN_LOG_SLOT_YIELD_SLEEP		1534
/*! log: slot join calls yielded */
#define	WT_STAT_CONN_LOG_SLOT_YIELD			1535
/*! log: slot join found active slot closed */
#define	WT_STAT_CONN_LOG_SLOT_ACTIVE_CLOSED		1536
/*! log: slot joins yield time (usecs) */
#define	WT_STAT_CONN_LOG_SLOT_YIELD_DURATION		1537
/*! log: slot transitions unable to find free slot */
#define	WT_STAT_CONN_LOG_SLOT_NO_FREE_SLOTS		1538
/*! log: slot unbuffered writes */
#define	WT_STAT_CONN_LOG_SLOT_UNBUFFERED		1539
/*! log: total in-memory size of compressed records */
#define	WT_STAT_CONN_LOG_COMPRESS_MEM			1540
/*! log: total log buffer size */
#define	WT_STAT_CONN_LOG_BUFFER_SIZE			1541
/*! log: total size of compressed records */
#define	WT_STAT_CONN_LOG_COMPRESS_LEN			1542
/*! log: written slots coalesced */
#define	WT_STAT_CONN_LOG_SLOT_COALESCED			1543
/*! log: yields waiting for previous log file close */
#define	WT_STAT_CONN_LOG_CLOSE_YIELDS			1544
/*! perf: block manager read latency histogram (bucket 1) - 0-10ms */
#define	WT_STAT_CONN_PERF_HIST_BMREAD_LATENCY_LT10	1545
/*! perf: block manager read latency histogram (bucket 2) - 10-49ms */
#define	WT_STAT_CONN_PERF_HIST_BMREAD_LATENCY_LT50	1546
/*! perf: block manager read latency histogram (bucket 3) - 50-99ms */
#define	WT_STAT_CONN_PERF_HIST_BMREAD_LATENCY_LT100	1547
/*! perf: block manager read latency histogram (bucket 4) - 100-249ms */
#define	WT_STAT_CONN_PERF_HIST_BMREAD_LATENCY_LT250	1548
/*! perf: block manager read latency histogram (bucket 5) - 250-499ms */
#define	WT_STAT_CONN_PERF_HIST_BMREAD_LATENCY_LT500	1549
/*! perf: block manager read latency histogram (bucket 6) - 500-999ms */
#define	WT_STAT_CONN_PERF_HIST_BMREAD_LATENCY_LT1000	1550
/*! perf: block manager read latency histogram (bucket 7) - 1000ms+ */
#define	WT_STAT_CONN_PERF_HIST_BMREAD_LATENCY_GT1000	1551
/*! perf: block manager read latency histogram total (msecs) */
#define	WT_STAT_CONN_PERF_HIST_BMREAD_LATENCY_TOTAL_MSECS	1552
/*! perf: block manager write latency histogram (bucket 1) - 0-10ms */
#define	WT_STAT_CONN_PERF_HIST_BMWRITE_LATENCY_LT10	1553
/*! perf: block manager write latency histogram (bucket 2) - 10-49ms */
#define	WT_STAT_CONN_PERF_HIST_BMWRITE_LATENCY_LT50	1554
/*! perf: block manager write latency histogram (bucket 3) - 50-99ms */
#define	WT_STAT_CONN_PERF_HIST_BMWRITE_LATENCY_LT100	1555
/*! perf: block manager write latency histogram (bucket 4) - 100-249ms */
#define	WT_STAT_CONN_PERF_HIST_BMWRITE_LATENCY_LT250	1556
/*! perf: block manager write latency histogram (bucket 5) - 250-499ms */
#define	WT_STAT_CONN_PERF_HIST_BMWRITE_LATENCY_LT500	1557
/*! perf: block manager write latency histogram (bucket 6) - 500-999ms */
#define	WT_STAT_CONN_PERF_HIST_BMWRITE_LATENCY_LT1000	1558
/*! perf: block manager write latency histogram (bucket 7) - 1000ms+ */
#define	WT_STAT_CONN_PERF_HIST_BMWRITE_LATENCY_GT1000	1559
/*! perf: block manager write latency histogram total (msecs) */
#define	WT_STAT_CONN_PERF_HIST_BMWRITE_LATENCY_TOTAL_MSECS	1560
/*! perf: file system read latency histogram (bucket 1) - 0-10ms */
#define	WT_STAT_CONN_PERF_HIST_FSREAD_LATENCY_LT10	1561
/*! perf: file system read latency histogram (bucket 2) - 10-49ms */
#define	WT_STAT_CONN_PERF_HIST_FSREAD_LATENCY_LT50	1562
/*! perf: file system read latency histogram (bucket 3) - 50-99ms */
#define	WT_STAT_CONN_PERF_HIST_FSREAD_LATENCY_LT100	1563
/*! perf: file system read latency histogram (bucket 4) - 100-249ms */
#define	WT_STAT_CONN_PERF_HIST_FSREAD_LATENCY_LT250	1564
/*! perf: file system read latency histogram (bucket 5) - 250-499ms */
#define	WT_STAT_CONN_PERF_HIST_FSREAD_LATENCY_LT500	1565
/*! perf: file system read latency histogram (bucket 6) - 500-999ms */
#define	WT_STAT_CONN_PERF_HIST_FSREAD_LATENCY_LT1000	1566
/*! perf: file system read latency histogram (bucket 7) - 1000ms+ */
#define	WT_STAT_CONN_PERF_HIST_FSREAD_LATENCY_GT1000	1567
/*! perf: file system read latency histogram total (msecs) */
#define	WT_STAT_CONN_PERF_HIST_FSREAD_LATENCY_TOTAL_MSECS	1568
/*! perf: file system write latency histogram (bucket 1) - 0-10ms */
#define	WT_STAT_CONN_PERF_HIST_FSWRITE_LATENCY_LT10	1569
/*! perf: file system write latency histogram (bucket 2) - 10-49ms */
#define	WT_STAT_CONN_PERF_HIST_FSWRITE_LATENCY_LT50	1570
/*! perf: file system write latency histogram (bucket 3) - 50-99ms */
#define	WT_STAT_CONN_PERF_HIST_FSWRITE_LATENCY_LT100	1571
/*! perf: file system write latency histogram (bucket 4) - 100-249ms */
#define	WT_STAT_CONN_PERF_HIST_FSWRITE_LATENCY_LT250	1572
/*! perf: file system write latency histogram (bucket 5) - 250-499ms */
#define	WT_STAT_CONN_PERF_HIST_FSWRITE_LATENCY_LT500	1573
/*! perf: file system write latency histogram (bucket 6) - 500-999ms */
#define	WT_STAT_CONN_PERF_HIST_FSWRITE_LATENCY_LT1000	1574
/*! perf: file system write latency histogram (bucket 7) - 1000ms+ */
#define	WT_STAT_CONN_PERF_HIST_FSWRITE_LATENCY_GT1000	1575
/*! perf: file system write latency histogram total (msecs) */
#define	WT_STAT_CONN_PERF_HIST_FSWRITE_LATENCY_TOTAL_MSECS	1576
/*! perf: operation read latency histogram (bucket 1) - 0-100us */
#define	WT_STAT_CONN_PERF_HIST_OPREAD_LATENCY_LT100	1577
/*! perf: operation read latency histogram (bucket 2) - 100-249us */
#define	WT_STAT_CONN_PERF_HIST_OPREAD_LATENCY_LT250	1578
/*! perf: operation read latency histogram (bucket 3) - 250-499us */
#define	WT_STAT_CONN_PERF_HIST_OPREAD_LATENCY_LT500	1579
/*! perf: operation read latency histogram (bucket 4) - 500-999us */
#define	WT_STAT_CONN_PERF_HIST_OPREAD_LATENCY_LT1000	1580
/*! perf: operation read latency histogram (bucket 5) - 1000-9999us */
#define	WT_STAT_CONN_PERF_HIST_OPREAD_LATENCY_LT10000	1581
/*! perf: operation read latency histogram (bucket 6) - 10000us+ */
#define	WT_STAT_CONN_PERF_HIST_OPREAD_LATENCY_GT10000	1582
/*! perf: operation read latency histogram total (usecs) */
#define	WT_STAT_CONN_PERF_HIST_OPREAD_LATENCY_TOTAL_USECS	1583
/*! perf: operation write latency histogram (bucket 1) - 0-100us */
#define	WT_STAT_CONN_PERF_HIST_OPWRITE_LATENCY_LT100	1584
/*! perf: operation write latency histogram (bucket 2) - 100-249us */
#define	WT_STAT_CONN_PERF_HIST_OPWRITE_LATENCY_LT250	1585
/*! perf: operation write latency histogram (bucket 3) - 250-499us */
#define	WT_STAT_CONN_PERF_HIST_OPWRITE_LATENCY_LT500	1586
/*! perf: operation write latency histogram (bucket 4) - 500-999us */
#define	WT_STAT_CONN_PERF_HIST_OPWRITE_LATENCY_LT1000	1587
/*! perf: operation write latency histogram (bucket 5) - 1000-9999us */
#define	WT_STAT_CONN_PERF_HIST_OPWRITE_LATENCY_LT10000	1588
/*! perf: operation write latency histogram (bucket 6) - 10000us+ */
#define	WT_STAT_CONN_PERF_HIST_OPWRITE_LATENCY_GT10000	1589
/*! perf: operation write latency histogram total (usecs) */
#define	WT_STAT_CONN_PERF_HIST_OPWRITE_LATENCY_TOTAL_USECS	1590
/*! prefetch: could not perform pre-fetch on internal page */
#define	WT_STAT_CONN_PREFETCH_SKIPPED_INTERNAL_PAGE	1591
/*!
 * prefetch: could not perform pre-fetch on ref without the pre-fetch
 * flag set
 */
#define	WT_STAT_CONN_PREFETCH_SKIPPED_NO_FLAG_SET	1592
/*! prefetch: number of times pre-fetch failed to start */
#define	WT_STAT_CONN_PREFETCH_FAILED_START		1593
/*! prefetch: pre-fetch not repeating for recently pre-fetched ref */
#define	WT_STAT_CONN_PREFETCH_SKIPPED_SAME_REF		1594
/*! prefetch: pre-fetch not triggered after single disk read */
#define	WT_STAT_CONN_PREFETCH_DISK_ONE			1595
/*! prefetch: pre-fetch not triggered as there is no valid dhandle */
#define	WT_STAT_CONN_PREFETCH_SKIPPED_NO_VALID_DHANDLE	1596
/*! prefetch: pre-fetch not triggered by page read */
#define	WT_STAT_CONN_PREFETCH_SKIPPED			1597
/*! prefetch: pre-fetch not triggered due to disk read count */
#define	WT_STAT_CONN_PREFETCH_SKIPPED_DISK_READ_COUNT	1598
/*! prefetch: pre-fetch not triggered due to internal session */
#define	WT_STAT_CONN_PREFETCH_SKIPPED_INTERNAL_SESSION	1599
/*! prefetch: pre-fetch not triggered due to special btree handle */
#define	WT_STAT_CONN_PREFETCH_SKIPPED_SPECIAL_HANDLE	1600
/*! prefetch: pre-fetch page not on disk when reading */
#define	WT_STAT_CONN_PREFETCH_PAGES_FAIL		1601
/*! prefetch: pre-fetch pages queued */
#define	WT_STAT_CONN_PREFETCH_PAGES_QUEUED		1602
/*! prefetch: pre-fetch pages read in background */
#define	WT_STAT_CONN_PREFETCH_PAGES_READ		1603
/*! prefetch: pre-fetch skipped reading in a page due to harmless error */
#define	WT_STAT_CONN_PREFETCH_SKIPPED_ERROR_OK		1604
/*! prefetch: pre-fetch triggered by page read */
#define	WT_STAT_CONN_PREFETCH_ATTEMPTS			1605
/*! reconciliation: VLCS pages explicitly reconciled as empty */
#define	WT_STAT_CONN_REC_VLCS_EMPTIED_PAGES		1606
/*! reconciliation: approximate byte size of timestamps in pages written */
#define	WT_STAT_CONN_REC_TIME_WINDOW_BYTES_TS		1607
/*!
 * reconciliation: approximate byte size of transaction IDs in pages
 * written
 */
#define	WT_STAT_CONN_REC_TIME_WINDOW_BYTES_TXN		1608
/*! reconciliation: fast-path pages deleted */
#define	WT_STAT_CONN_REC_PAGE_DELETE_FAST		1609
/*! reconciliation: leaf-page overflow keys */
#define	WT_STAT_CONN_REC_OVERFLOW_KEY_LEAF		1610
/*! reconciliation: maximum milliseconds spent in a reconciliation call */
#define	WT_STAT_CONN_REC_MAXIMUM_MILLISECONDS		1611
/*!
 * reconciliation: maximum milliseconds spent in building a disk image in
 * a reconciliation
 */
#define	WT_STAT_CONN_REC_MAXIMUM_IMAGE_BUILD_MILLISECONDS	1612
/*!
 * reconciliation: maximum milliseconds spent in moving updates to the
 * history store in a reconciliation
 */
#define	WT_STAT_CONN_REC_MAXIMUM_HS_WRAPUP_MILLISECONDS	1613
/*! reconciliation: overflow values written */
#define	WT_STAT_CONN_REC_OVERFLOW_VALUE			1614
/*! reconciliation: page reconciliation calls */
#define	WT_STAT_CONN_REC_PAGES				1615
/*! reconciliation: page reconciliation calls for eviction */
#define	WT_STAT_CONN_REC_PAGES_EVICTION			1616
/*!
 * reconciliation: page reconciliation calls that resulted in values with
 * prepared transaction metadata
 */
#define	WT_STAT_CONN_REC_PAGES_WITH_PREPARE		1617
/*!
 * reconciliation: page reconciliation calls that resulted in values with
 * timestamps
 */
#define	WT_STAT_CONN_REC_PAGES_WITH_TS			1618
/*!
 * reconciliation: page reconciliation calls that resulted in values with
 * transaction ids
 */
#define	WT_STAT_CONN_REC_PAGES_WITH_TXN			1619
/*! reconciliation: pages deleted */
#define	WT_STAT_CONN_REC_PAGE_DELETE			1620
/*!
 * reconciliation: pages written including an aggregated newest start
 * durable timestamp
 */
#define	WT_STAT_CONN_REC_TIME_AGGR_NEWEST_START_DURABLE_TS	1621
/*!
 * reconciliation: pages written including an aggregated newest stop
 * durable timestamp
 */
#define	WT_STAT_CONN_REC_TIME_AGGR_NEWEST_STOP_DURABLE_TS	1622
/*!
 * reconciliation: pages written including an aggregated newest stop
 * timestamp
 */
#define	WT_STAT_CONN_REC_TIME_AGGR_NEWEST_STOP_TS	1623
/*!
 * reconciliation: pages written including an aggregated newest stop
 * transaction ID
 */
#define	WT_STAT_CONN_REC_TIME_AGGR_NEWEST_STOP_TXN	1624
/*!
 * reconciliation: pages written including an aggregated newest
 * transaction ID
 */
#define	WT_STAT_CONN_REC_TIME_AGGR_NEWEST_TXN		1625
/*!
 * reconciliation: pages written including an aggregated oldest start
 * timestamp
 */
#define	WT_STAT_CONN_REC_TIME_AGGR_OLDEST_START_TS	1626
/*! reconciliation: pages written including an aggregated prepare */
#define	WT_STAT_CONN_REC_TIME_AGGR_PREPARED		1627
/*! reconciliation: pages written including at least one prepare state */
#define	WT_STAT_CONN_REC_TIME_WINDOW_PAGES_PREPARED	1628
/*!
 * reconciliation: pages written including at least one start durable
 * timestamp
 */
#define	WT_STAT_CONN_REC_TIME_WINDOW_PAGES_DURABLE_START_TS	1629
/*! reconciliation: pages written including at least one start timestamp */
#define	WT_STAT_CONN_REC_TIME_WINDOW_PAGES_START_TS	1630
/*!
 * reconciliation: pages written including at least one start transaction
 * ID
 */
#define	WT_STAT_CONN_REC_TIME_WINDOW_PAGES_START_TXN	1631
/*!
 * reconciliation: pages written including at least one stop durable
 * timestamp
 */
#define	WT_STAT_CONN_REC_TIME_WINDOW_PAGES_DURABLE_STOP_TS	1632
/*! reconciliation: pages written including at least one stop timestamp */
#define	WT_STAT_CONN_REC_TIME_WINDOW_PAGES_STOP_TS	1633
/*!
 * reconciliation: pages written including at least one stop transaction
 * ID
 */
#define	WT_STAT_CONN_REC_TIME_WINDOW_PAGES_STOP_TXN	1634
/*! reconciliation: records written including a prepare state */
#define	WT_STAT_CONN_REC_TIME_WINDOW_PREPARED		1635
/*! reconciliation: records written including a start durable timestamp */
#define	WT_STAT_CONN_REC_TIME_WINDOW_DURABLE_START_TS	1636
/*! reconciliation: records written including a start timestamp */
#define	WT_STAT_CONN_REC_TIME_WINDOW_START_TS		1637
/*! reconciliation: records written including a start transaction ID */
#define	WT_STAT_CONN_REC_TIME_WINDOW_START_TXN		1638
/*! reconciliation: records written including a stop durable timestamp */
#define	WT_STAT_CONN_REC_TIME_WINDOW_DURABLE_STOP_TS	1639
/*! reconciliation: records written including a stop timestamp */
#define	WT_STAT_CONN_REC_TIME_WINDOW_STOP_TS		1640
/*! reconciliation: records written including a stop transaction ID */
#define	WT_STAT_CONN_REC_TIME_WINDOW_STOP_TXN		1641
/*! reconciliation: split bytes currently awaiting free */
#define	WT_STAT_CONN_REC_SPLIT_STASHED_BYTES		1642
/*! reconciliation: split objects currently awaiting free */
#define	WT_STAT_CONN_REC_SPLIT_STASHED_OBJECTS		1643
/*! session: attempts to remove a local object and the object is in use */
#define	WT_STAT_CONN_LOCAL_OBJECTS_INUSE		1644
/*! session: flush_tier failed calls */
#define	WT_STAT_CONN_FLUSH_TIER_FAIL			1645
/*! session: flush_tier operation calls */
#define	WT_STAT_CONN_FLUSH_TIER				1646
/*! session: flush_tier tables skipped due to no checkpoint */
#define	WT_STAT_CONN_FLUSH_TIER_SKIPPED			1647
/*! session: flush_tier tables switched */
#define	WT_STAT_CONN_FLUSH_TIER_SWITCHED		1648
/*! session: local objects removed */
#define	WT_STAT_CONN_LOCAL_OBJECTS_REMOVED		1649
/*! session: open session count */
#define	WT_STAT_CONN_SESSION_OPEN			1650
/*! session: session query timestamp calls */
#define	WT_STAT_CONN_SESSION_QUERY_TS			1651
/*! session: table alter failed calls */
#define	WT_STAT_CONN_SESSION_TABLE_ALTER_FAIL		1652
/*! session: table alter successful calls */
#define	WT_STAT_CONN_SESSION_TABLE_ALTER_SUCCESS	1653
/*! session: table alter triggering checkpoint calls */
#define	WT_STAT_CONN_SESSION_TABLE_ALTER_TRIGGER_CHECKPOINT	1654
/*! session: table alter unchanged and skipped */
#define	WT_STAT_CONN_SESSION_TABLE_ALTER_SKIP		1655
/*! session: table compact conflicted with checkpoint */
#define	WT_STAT_CONN_SESSION_TABLE_COMPACT_CONFLICTING_CHECKPOINT	1656
/*! session: table compact dhandle successful calls */
#define	WT_STAT_CONN_SESSION_TABLE_COMPACT_DHANDLE_SUCCESS	1657
/*! session: table compact failed calls */
#define	WT_STAT_CONN_SESSION_TABLE_COMPACT_FAIL		1658
/*! session: table compact failed calls due to cache pressure */
#define	WT_STAT_CONN_SESSION_TABLE_COMPACT_FAIL_CACHE_PRESSURE	1659
/*! session: table compact passes */
#define	WT_STAT_CONN_SESSION_TABLE_COMPACT_PASSES	1660
/*! session: table compact pulled into eviction */
#define	WT_STAT_CONN_SESSION_TABLE_COMPACT_EVICTION	1661
/*! session: table compact running */
#define	WT_STAT_CONN_SESSION_TABLE_COMPACT_RUNNING	1662
/*! session: table compact skipped as process would not reduce file size */
#define	WT_STAT_CONN_SESSION_TABLE_COMPACT_SKIPPED	1663
/*! session: table compact successful calls */
#define	WT_STAT_CONN_SESSION_TABLE_COMPACT_SUCCESS	1664
/*! session: table compact timeout */
#define	WT_STAT_CONN_SESSION_TABLE_COMPACT_TIMEOUT	1665
/*! session: table create failed calls */
#define	WT_STAT_CONN_SESSION_TABLE_CREATE_FAIL		1666
/*! session: table create successful calls */
#define	WT_STAT_CONN_SESSION_TABLE_CREATE_SUCCESS	1667
/*! session: table create with import failed calls */
#define	WT_STAT_CONN_SESSION_TABLE_CREATE_IMPORT_FAIL	1668
/*! session: table create with import successful calls */
#define	WT_STAT_CONN_SESSION_TABLE_CREATE_IMPORT_SUCCESS	1669
/*! session: table drop failed calls */
#define	WT_STAT_CONN_SESSION_TABLE_DROP_FAIL		1670
/*! session: table drop successful calls */
#define	WT_STAT_CONN_SESSION_TABLE_DROP_SUCCESS		1671
/*! session: table rename failed calls */
#define	WT_STAT_CONN_SESSION_TABLE_RENAME_FAIL		1672
/*! session: table rename successful calls */
#define	WT_STAT_CONN_SESSION_TABLE_RENAME_SUCCESS	1673
/*! session: table salvage failed calls */
#define	WT_STAT_CONN_SESSION_TABLE_SALVAGE_FAIL		1674
/*! session: table salvage successful calls */
#define	WT_STAT_CONN_SESSION_TABLE_SALVAGE_SUCCESS	1675
/*! session: table truncate failed calls */
#define	WT_STAT_CONN_SESSION_TABLE_TRUNCATE_FAIL	1676
/*! session: table truncate successful calls */
#define	WT_STAT_CONN_SESSION_TABLE_TRUNCATE_SUCCESS	1677
/*! session: table verify failed calls */
#define	WT_STAT_CONN_SESSION_TABLE_VERIFY_FAIL		1678
/*! session: table verify successful calls */
#define	WT_STAT_CONN_SESSION_TABLE_VERIFY_SUCCESS	1679
/*! session: tiered operations dequeued and processed */
#define	WT_STAT_CONN_TIERED_WORK_UNITS_DEQUEUED		1680
/*! session: tiered operations removed without processing */
#define	WT_STAT_CONN_TIERED_WORK_UNITS_REMOVED		1681
/*! session: tiered operations scheduled */
#define	WT_STAT_CONN_TIERED_WORK_UNITS_CREATED		1682
/*! session: tiered storage local retention time (secs) */
#define	WT_STAT_CONN_TIERED_RETENTION			1683
/*! thread-state: active filesystem fsync calls */
#define	WT_STAT_CONN_THREAD_FSYNC_ACTIVE		1684
/*! thread-state: active filesystem read calls */
#define	WT_STAT_CONN_THREAD_READ_ACTIVE			1685
/*! thread-state: active filesystem write calls */
#define	WT_STAT_CONN_THREAD_WRITE_ACTIVE		1686
/*! thread-yield: application thread operations waiting for cache */
#define	WT_STAT_CONN_APPLICATION_CACHE_OPS		1687
/*! thread-yield: application thread snapshot refreshed for eviction */
#define	WT_STAT_CONN_APPLICATION_EVICT_SNAPSHOT_REFRESHED	1688
/*! thread-yield: application thread time waiting for cache (usecs) */
#define	WT_STAT_CONN_APPLICATION_CACHE_TIME		1689
/*!
 * thread-yield: connection close blocked waiting for transaction state
 * stabilization
 */
#define	WT_STAT_CONN_TXN_RELEASE_BLOCKED		1690
/*! thread-yield: connection close yielded for lsm manager shutdown */
#define	WT_STAT_CONN_CONN_CLOSE_BLOCKED_LSM		1691
/*! thread-yield: data handle lock yielded */
#define	WT_STAT_CONN_DHANDLE_LOCK_BLOCKED		1692
/*!
 * thread-yield: get reference for page index and slot time sleeping
 * (usecs)
 */
#define	WT_STAT_CONN_PAGE_INDEX_SLOT_REF_BLOCKED	1693
/*! thread-yield: page access yielded due to prepare state change */
#define	WT_STAT_CONN_PREPARED_TRANSITION_BLOCKED_PAGE	1694
/*! thread-yield: page acquire busy blocked */
#define	WT_STAT_CONN_PAGE_BUSY_BLOCKED			1695
/*! thread-yield: page acquire eviction blocked */
#define	WT_STAT_CONN_PAGE_FORCIBLE_EVICT_BLOCKED	1696
/*! thread-yield: page acquire locked blocked */
#define	WT_STAT_CONN_PAGE_LOCKED_BLOCKED		1697
/*! thread-yield: page acquire read blocked */
#define	WT_STAT_CONN_PAGE_READ_BLOCKED			1698
/*! thread-yield: page acquire time sleeping (usecs) */
#define	WT_STAT_CONN_PAGE_SLEEP				1699
/*!
 * thread-yield: page delete rollback time sleeping for state change
 * (usecs)
 */
#define	WT_STAT_CONN_PAGE_DEL_ROLLBACK_BLOCKED		1700
/*! thread-yield: page reconciliation yielded due to child modification */
#define	WT_STAT_CONN_CHILD_MODIFY_BLOCKED_PAGE		1701
/*! transaction: Number of prepared updates */
#define	WT_STAT_CONN_TXN_PREPARED_UPDATES		1702
/*! transaction: Number of prepared updates committed */
#define	WT_STAT_CONN_TXN_PREPARED_UPDATES_COMMITTED	1703
/*! transaction: Number of prepared updates repeated on the same key */
#define	WT_STAT_CONN_TXN_PREPARED_UPDATES_KEY_REPEATED	1704
/*! transaction: Number of prepared updates rolled back */
#define	WT_STAT_CONN_TXN_PREPARED_UPDATES_ROLLEDBACK	1705
/*!
 * transaction: a reader raced with a prepared transaction commit and
 * skipped an update or updates
 */
#define	WT_STAT_CONN_TXN_READ_RACE_PREPARE_COMMIT	1706
/*! transaction: number of times overflow removed value is read */
#define	WT_STAT_CONN_TXN_READ_OVERFLOW_REMOVE		1707
/*! transaction: oldest pinned transaction ID rolled back for eviction */
#define	WT_STAT_CONN_TXN_ROLLBACK_OLDEST_PINNED		1708
/*! transaction: prepared transactions */
#define	WT_STAT_CONN_TXN_PREPARE			1709
/*! transaction: prepared transactions committed */
#define	WT_STAT_CONN_TXN_PREPARE_COMMIT			1710
/*! transaction: prepared transactions currently active */
#define	WT_STAT_CONN_TXN_PREPARE_ACTIVE			1711
/*! transaction: prepared transactions rolled back */
#define	WT_STAT_CONN_TXN_PREPARE_ROLLBACK		1712
/*! transaction: query timestamp calls */
#define	WT_STAT_CONN_TXN_QUERY_TS			1713
/*! transaction: race to read prepared update retry */
#define	WT_STAT_CONN_TXN_READ_RACE_PREPARE_UPDATE	1714
/*! transaction: rollback to stable calls */
#define	WT_STAT_CONN_TXN_RTS				1715
/*!
 * transaction: rollback to stable history store keys that would have
 * been swept in non-dryrun mode
 */
#define	WT_STAT_CONN_TXN_RTS_SWEEP_HS_KEYS_DRYRUN	1716
/*!
 * transaction: rollback to stable history store records with stop
 * timestamps older than newer records
 */
#define	WT_STAT_CONN_TXN_RTS_HS_STOP_OLDER_THAN_NEWER_START	1717
/*! transaction: rollback to stable inconsistent checkpoint */
#define	WT_STAT_CONN_TXN_RTS_INCONSISTENT_CKPT		1718
/*! transaction: rollback to stable keys removed */
#define	WT_STAT_CONN_TXN_RTS_KEYS_REMOVED		1719
/*! transaction: rollback to stable keys restored */
#define	WT_STAT_CONN_TXN_RTS_KEYS_RESTORED		1720
/*!
 * transaction: rollback to stable keys that would have been removed in
 * non-dryrun mode
 */
#define	WT_STAT_CONN_TXN_RTS_KEYS_REMOVED_DRYRUN	1721
/*!
 * transaction: rollback to stable keys that would have been restored in
 * non-dryrun mode
 */
#define	WT_STAT_CONN_TXN_RTS_KEYS_RESTORED_DRYRUN	1722
/*! transaction: rollback to stable pages visited */
#define	WT_STAT_CONN_TXN_RTS_PAGES_VISITED		1723
/*! transaction: rollback to stable restored tombstones from history store */
#define	WT_STAT_CONN_TXN_RTS_HS_RESTORE_TOMBSTONES	1724
/*! transaction: rollback to stable restored updates from history store */
#define	WT_STAT_CONN_TXN_RTS_HS_RESTORE_UPDATES		1725
/*! transaction: rollback to stable skipping delete rle */
#define	WT_STAT_CONN_TXN_RTS_DELETE_RLE_SKIPPED		1726
/*! transaction: rollback to stable skipping stable rle */
#define	WT_STAT_CONN_TXN_RTS_STABLE_RLE_SKIPPED		1727
/*! transaction: rollback to stable sweeping history store keys */
#define	WT_STAT_CONN_TXN_RTS_SWEEP_HS_KEYS		1728
/*!
 * transaction: rollback to stable tombstones from history store that
 * would have been restored in non-dryrun mode
 */
#define	WT_STAT_CONN_TXN_RTS_HS_RESTORE_TOMBSTONES_DRYRUN	1729
/*! transaction: rollback to stable tree walk skipping pages */
#define	WT_STAT_CONN_TXN_RTS_TREE_WALK_SKIP_PAGES	1730
/*! transaction: rollback to stable updates aborted */
#define	WT_STAT_CONN_TXN_RTS_UPD_ABORTED		1731
/*!
 * transaction: rollback to stable updates from history store that would
 * have been restored in non-dryrun mode
 */
#define	WT_STAT_CONN_TXN_RTS_HS_RESTORE_UPDATES_DRYRUN	1732
/*! transaction: rollback to stable updates removed from history store */
#define	WT_STAT_CONN_TXN_RTS_HS_REMOVED			1733
/*!
 * transaction: rollback to stable updates that would have been aborted
 * in non-dryrun mode
 */
#define	WT_STAT_CONN_TXN_RTS_UPD_ABORTED_DRYRUN		1734
/*!
 * transaction: rollback to stable updates that would have been removed
 * from history store in non-dryrun mode
 */
#define	WT_STAT_CONN_TXN_RTS_HS_REMOVED_DRYRUN		1735
/*! transaction: sessions scanned in each walk of concurrent sessions */
#define	WT_STAT_CONN_TXN_SESSIONS_WALKED		1736
/*! transaction: set timestamp calls */
#define	WT_STAT_CONN_TXN_SET_TS				1737
/*! transaction: set timestamp durable calls */
#define	WT_STAT_CONN_TXN_SET_TS_DURABLE			1738
/*! transaction: set timestamp durable updates */
#define	WT_STAT_CONN_TXN_SET_TS_DURABLE_UPD		1739
/*! transaction: set timestamp force calls */
#define	WT_STAT_CONN_TXN_SET_TS_FORCE			1740
/*!
 * transaction: set timestamp global oldest timestamp set to be more
 * recent than the global stable timestamp
 */
#define	WT_STAT_CONN_TXN_SET_TS_OUT_OF_ORDER		1741
/*! transaction: set timestamp oldest calls */
#define	WT_STAT_CONN_TXN_SET_TS_OLDEST			1742
/*! transaction: set timestamp oldest updates */
#define	WT_STAT_CONN_TXN_SET_TS_OLDEST_UPD		1743
/*! transaction: set timestamp stable calls */
#define	WT_STAT_CONN_TXN_SET_TS_STABLE			1744
/*! transaction: set timestamp stable updates */
#define	WT_STAT_CONN_TXN_SET_TS_STABLE_UPD		1745
/*! transaction: transaction begins */
#define	WT_STAT_CONN_TXN_BEGIN				1746
/*!
 * transaction: transaction checkpoint history store file duration
 * (usecs)
 */
#define	WT_STAT_CONN_TXN_HS_CKPT_DURATION		1747
/*! transaction: transaction range of IDs currently pinned */
#define	WT_STAT_CONN_TXN_PINNED_RANGE			1748
/*! transaction: transaction range of IDs currently pinned by a checkpoint */
#define	WT_STAT_CONN_TXN_PINNED_CHECKPOINT_RANGE	1749
/*! transaction: transaction range of timestamps currently pinned */
#define	WT_STAT_CONN_TXN_PINNED_TIMESTAMP		1750
/*! transaction: transaction range of timestamps pinned by a checkpoint */
#define	WT_STAT_CONN_TXN_PINNED_TIMESTAMP_CHECKPOINT	1751
/*!
 * transaction: transaction range of timestamps pinned by the oldest
 * active read timestamp
 */
#define	WT_STAT_CONN_TXN_PINNED_TIMESTAMP_READER	1752
/*!
 * transaction: transaction range of timestamps pinned by the oldest
 * timestamp
 */
#define	WT_STAT_CONN_TXN_PINNED_TIMESTAMP_OLDEST	1753
/*! transaction: transaction read timestamp of the oldest active reader */
#define	WT_STAT_CONN_TXN_TIMESTAMP_OLDEST_ACTIVE_READ	1754
/*! transaction: transaction rollback to stable currently running */
#define	WT_STAT_CONN_TXN_ROLLBACK_TO_STABLE_RUNNING	1755
/*! transaction: transaction walk of concurrent sessions */
#define	WT_STAT_CONN_TXN_WALK_SESSIONS			1756
/*! transaction: transactions committed */
#define	WT_STAT_CONN_TXN_COMMIT				1757
/*! transaction: transactions rolled back */
#define	WT_STAT_CONN_TXN_ROLLBACK			1758
/*! transaction: update conflicts */
#define	WT_STAT_CONN_TXN_UPDATE_CONFLICT		1759

/*!
 * @}
 * @name Statistics for data sources
 * @anchor statistics_dsrc
 * @{
 */
/*! LSM: bloom filter false positives */
#define	WT_STAT_DSRC_BLOOM_FALSE_POSITIVE		2000
/*! LSM: bloom filter hits */
#define	WT_STAT_DSRC_BLOOM_HIT				2001
/*! LSM: bloom filter misses */
#define	WT_STAT_DSRC_BLOOM_MISS				2002
/*! LSM: bloom filter pages evicted from cache */
#define	WT_STAT_DSRC_BLOOM_PAGE_EVICT			2003
/*! LSM: bloom filter pages read into cache */
#define	WT_STAT_DSRC_BLOOM_PAGE_READ			2004
/*! LSM: bloom filters in the LSM tree */
#define	WT_STAT_DSRC_BLOOM_COUNT			2005
/*! LSM: chunks in the LSM tree */
#define	WT_STAT_DSRC_LSM_CHUNK_COUNT			2006
/*! LSM: highest merge generation in the LSM tree */
#define	WT_STAT_DSRC_LSM_GENERATION_MAX			2007
/*!
 * LSM: queries that could have benefited from a Bloom filter that did
 * not exist
 */
#define	WT_STAT_DSRC_LSM_LOOKUP_NO_BLOOM		2008
/*! LSM: sleep for LSM checkpoint throttle */
#define	WT_STAT_DSRC_LSM_CHECKPOINT_THROTTLE		2009
/*! LSM: sleep for LSM merge throttle */
#define	WT_STAT_DSRC_LSM_MERGE_THROTTLE			2010
/*! LSM: total size of bloom filters */
#define	WT_STAT_DSRC_BLOOM_SIZE				2011
/*! autocommit: retries for readonly operations */
#define	WT_STAT_DSRC_AUTOCOMMIT_READONLY_RETRY		2012
/*! autocommit: retries for update operations */
#define	WT_STAT_DSRC_AUTOCOMMIT_UPDATE_RETRY		2013
/*! backup: total modified incremental blocks with compressed data */
#define	WT_STAT_DSRC_BACKUP_BLOCKS_COMPRESSED		2014
/*! backup: total modified incremental blocks without compressed data */
#define	WT_STAT_DSRC_BACKUP_BLOCKS_UNCOMPRESSED		2015
/*! block-disagg: Bytes read from the shared history store in SLS */
#define	WT_STAT_DSRC_DISAGG_BLOCK_HS_BYTE_READ		2016
/*! block-disagg: Bytes written to the shared history store in SLS */
#define	WT_STAT_DSRC_DISAGG_BLOCK_HS_BYTE_WRITE		2017
/*! block-disagg: Disaggregated block manager get */
#define	WT_STAT_DSRC_DISAGG_BLOCK_GET			2018
/*!
 * block-disagg: Disaggregated block manager get from the shared history
 * store in SLS
 */
#define	WT_STAT_DSRC_DISAGG_BLOCK_HS_GET		2019
/*! block-disagg: Disaggregated block manager put  */
#define	WT_STAT_DSRC_DISAGG_BLOCK_PUT			2020
/*!
 * block-disagg: Disaggregated block manager put to the shared history
 * store in SLS
 */
#define	WT_STAT_DSRC_DISAGG_BLOCK_HS_PUT		2021
/*! block-manager: allocations requiring file extension */
#define	WT_STAT_DSRC_BLOCK_EXTENSION			2022
/*! block-manager: blocks allocated */
#define	WT_STAT_DSRC_BLOCK_ALLOC			2023
/*! block-manager: blocks freed */
#define	WT_STAT_DSRC_BLOCK_FREE				2024
/*! block-manager: checkpoint size */
#define	WT_STAT_DSRC_BLOCK_CHECKPOINT_SIZE		2025
/*! block-manager: file allocation unit size */
#define	WT_STAT_DSRC_ALLOCATION_SIZE			2026
/*! block-manager: file bytes available for reuse */
#define	WT_STAT_DSRC_BLOCK_REUSE_BYTES			2027
/*! block-manager: file magic number */
#define	WT_STAT_DSRC_BLOCK_MAGIC			2028
/*! block-manager: file major version number */
#define	WT_STAT_DSRC_BLOCK_MAJOR			2029
/*! block-manager: file size in bytes */
#define	WT_STAT_DSRC_BLOCK_SIZE				2030
/*! block-manager: minor version number */
#define	WT_STAT_DSRC_BLOCK_MINOR			2031
/*! btree: btree checkpoint generation */
#define	WT_STAT_DSRC_BTREE_CHECKPOINT_GENERATION	2032
/*! btree: btree clean tree checkpoint expiration time */
#define	WT_STAT_DSRC_BTREE_CLEAN_CHECKPOINT_TIMER	2033
/*! btree: btree compact pages reviewed */
#define	WT_STAT_DSRC_BTREE_COMPACT_PAGES_REVIEWED	2034
/*! btree: btree compact pages rewritten */
#define	WT_STAT_DSRC_BTREE_COMPACT_PAGES_REWRITTEN	2035
/*! btree: btree compact pages skipped */
#define	WT_STAT_DSRC_BTREE_COMPACT_PAGES_SKIPPED	2036
/*! btree: btree expected number of compact bytes rewritten */
#define	WT_STAT_DSRC_BTREE_COMPACT_BYTES_REWRITTEN_EXPECTED	2037
/*! btree: btree expected number of compact pages rewritten */
#define	WT_STAT_DSRC_BTREE_COMPACT_PAGES_REWRITTEN_EXPECTED	2038
/*! btree: btree number of pages reconciled during checkpoint */
#define	WT_STAT_DSRC_BTREE_CHECKPOINT_PAGES_RECONCILED	2039
/*! btree: btree skipped by compaction as process would not reduce size */
#define	WT_STAT_DSRC_BTREE_COMPACT_SKIPPED		2040
/*!
 * btree: column-store fixed-size leaf pages, only reported if tree_walk
 * or all statistics are enabled
 */
#define	WT_STAT_DSRC_BTREE_COLUMN_FIX			2041
/*!
 * btree: column-store fixed-size time windows, only reported if
 * tree_walk or all statistics are enabled
 */
#define	WT_STAT_DSRC_BTREE_COLUMN_TWS			2042
/*!
 * btree: column-store internal pages, only reported if tree_walk or all
 * statistics are enabled
 */
#define	WT_STAT_DSRC_BTREE_COLUMN_INTERNAL		2043
/*!
 * btree: column-store variable-size RLE encoded values, only reported if
 * tree_walk or all statistics are enabled
 */
#define	WT_STAT_DSRC_BTREE_COLUMN_RLE			2044
/*!
 * btree: column-store variable-size deleted values, only reported if
 * tree_walk or all statistics are enabled
 */
#define	WT_STAT_DSRC_BTREE_COLUMN_DELETED		2045
/*!
 * btree: column-store variable-size leaf pages, only reported if
 * tree_walk or all statistics are enabled
 */
#define	WT_STAT_DSRC_BTREE_COLUMN_VARIABLE		2046
/*! btree: fixed-record size */
#define	WT_STAT_DSRC_BTREE_FIXED_LEN			2047
/*! btree: maximum internal page size */
#define	WT_STAT_DSRC_BTREE_MAXINTLPAGE			2048
/*! btree: maximum leaf page key size */
#define	WT_STAT_DSRC_BTREE_MAXLEAFKEY			2049
/*! btree: maximum leaf page size */
#define	WT_STAT_DSRC_BTREE_MAXLEAFPAGE			2050
/*! btree: maximum leaf page value size */
#define	WT_STAT_DSRC_BTREE_MAXLEAFVALUE			2051
/*! btree: maximum tree depth */
#define	WT_STAT_DSRC_BTREE_MAXIMUM_DEPTH		2052
/*!
 * btree: number of key/value pairs, only reported if tree_walk or all
 * statistics are enabled
 */
#define	WT_STAT_DSRC_BTREE_ENTRIES			2053
/*!
 * btree: overflow pages, only reported if tree_walk or all statistics
 * are enabled
 */
#define	WT_STAT_DSRC_BTREE_OVERFLOW			2054
/*!
 * btree: row-store empty values, only reported if tree_walk or all
 * statistics are enabled
 */
#define	WT_STAT_DSRC_BTREE_ROW_EMPTY_VALUES		2055
/*!
 * btree: row-store internal pages, only reported if tree_walk or all
 * statistics are enabled
 */
#define	WT_STAT_DSRC_BTREE_ROW_INTERNAL			2056
/*!
 * btree: row-store leaf pages, only reported if tree_walk or all
 * statistics are enabled
 */
#define	WT_STAT_DSRC_BTREE_ROW_LEAF			2057
/*! cache: bytes currently in the cache */
#define	WT_STAT_DSRC_CACHE_BYTES_INUSE			2058
/*! cache: bytes dirty in the cache cumulative */
#define	WT_STAT_DSRC_CACHE_BYTES_DIRTY_TOTAL		2059
/*! cache: bytes read into cache */
#define	WT_STAT_DSRC_CACHE_BYTES_READ			2060
/*! cache: bytes written from cache */
#define	WT_STAT_DSRC_CACHE_BYTES_WRITE			2061
/*! cache: checkpoint blocked page eviction */
#define	WT_STAT_DSRC_CACHE_EVICTION_BLOCKED_CHECKPOINT	2062
/*!
 * cache: checkpoint of history store file blocked non-history store page
 * eviction
 */
<<<<<<< HEAD
#define	WT_STAT_DSRC_CACHE_EVICTION_BLOCKED_CHECKPOINT_HS	2063
=======
#define	WT_STAT_DSRC_CACHE_EVICTION_BLOCKED_CHECKPOINT_HS	2057
/*! cache: data source pages selected for eviction unable to be evicted */
#define	WT_STAT_DSRC_EVICTION_FAIL			2058
>>>>>>> 8e682e2a
/*!
 * cache: eviction gave up due to detecting a disk value without a
 * timestamp behind the last update on the chain
 */
<<<<<<< HEAD
#define	WT_STAT_DSRC_CACHE_EVICTION_BLOCKED_NO_TS_CHECKPOINT_RACE_1	2064
=======
#define	WT_STAT_DSRC_CACHE_EVICTION_BLOCKED_NO_TS_CHECKPOINT_RACE_1	2059
>>>>>>> 8e682e2a
/*!
 * cache: eviction gave up due to detecting a tombstone without a
 * timestamp ahead of the selected on disk update
 */
<<<<<<< HEAD
#define	WT_STAT_DSRC_CACHE_EVICTION_BLOCKED_NO_TS_CHECKPOINT_RACE_2	2065
=======
#define	WT_STAT_DSRC_CACHE_EVICTION_BLOCKED_NO_TS_CHECKPOINT_RACE_2	2060
>>>>>>> 8e682e2a
/*!
 * cache: eviction gave up due to detecting a tombstone without a
 * timestamp ahead of the selected on disk update after validating the
 * update chain
 */
<<<<<<< HEAD
#define	WT_STAT_DSRC_CACHE_EVICTION_BLOCKED_NO_TS_CHECKPOINT_RACE_3	2066
=======
#define	WT_STAT_DSRC_CACHE_EVICTION_BLOCKED_NO_TS_CHECKPOINT_RACE_3	2061
>>>>>>> 8e682e2a
/*!
 * cache: eviction gave up due to detecting update chain entries without
 * timestamps after the selected on disk update
 */
<<<<<<< HEAD
#define	WT_STAT_DSRC_CACHE_EVICTION_BLOCKED_NO_TS_CHECKPOINT_RACE_4	2067
=======
#define	WT_STAT_DSRC_CACHE_EVICTION_BLOCKED_NO_TS_CHECKPOINT_RACE_4	2062
>>>>>>> 8e682e2a
/*!
 * cache: eviction gave up due to needing to remove a record from the
 * history store but checkpoint is running
 */
<<<<<<< HEAD
#define	WT_STAT_DSRC_CACHE_EVICTION_BLOCKED_REMOVE_HS_RACE_WITH_CHECKPOINT	2068
/*! cache: eviction gave up due to no progress being made */
#define	WT_STAT_DSRC_CACHE_EVICTION_BLOCKED_NO_PROGRESS	2069
/*! cache: eviction walk target pages histogram - 0-9 */
#define	WT_STAT_DSRC_CACHE_EVICTION_TARGET_PAGE_LT10	2070
/*! cache: eviction walk target pages histogram - 10-31 */
#define	WT_STAT_DSRC_CACHE_EVICTION_TARGET_PAGE_LT32	2071
/*! cache: eviction walk target pages histogram - 128 and higher */
#define	WT_STAT_DSRC_CACHE_EVICTION_TARGET_PAGE_GE128	2072
/*! cache: eviction walk target pages histogram - 32-63 */
#define	WT_STAT_DSRC_CACHE_EVICTION_TARGET_PAGE_LT64	2073
/*! cache: eviction walk target pages histogram - 64-128 */
#define	WT_STAT_DSRC_CACHE_EVICTION_TARGET_PAGE_LT128	2074
=======
#define	WT_STAT_DSRC_CACHE_EVICTION_BLOCKED_REMOVE_HS_RACE_WITH_CHECKPOINT	2063
/*! cache: eviction gave up due to no progress being made */
#define	WT_STAT_DSRC_CACHE_EVICTION_BLOCKED_NO_PROGRESS	2064
/*! cache: eviction walk passes of a file */
#define	WT_STAT_DSRC_EVICTION_WALK_PASSES		2065
/*! cache: eviction walk target pages histogram - 0-9 */
#define	WT_STAT_DSRC_CACHE_EVICTION_TARGET_PAGE_LT10	2066
/*! cache: eviction walk target pages histogram - 10-31 */
#define	WT_STAT_DSRC_CACHE_EVICTION_TARGET_PAGE_LT32	2067
/*! cache: eviction walk target pages histogram - 128 and higher */
#define	WT_STAT_DSRC_CACHE_EVICTION_TARGET_PAGE_GE128	2068
/*! cache: eviction walk target pages histogram - 32-63 */
#define	WT_STAT_DSRC_CACHE_EVICTION_TARGET_PAGE_LT64	2069
/*! cache: eviction walk target pages histogram - 64-128 */
#define	WT_STAT_DSRC_CACHE_EVICTION_TARGET_PAGE_LT128	2070
>>>>>>> 8e682e2a
/*!
 * cache: eviction walk target pages reduced due to history store cache
 * pressure
 */
<<<<<<< HEAD
#define	WT_STAT_DSRC_CACHE_EVICTION_TARGET_PAGE_REDUCED	2075
/*! cache: eviction walks abandoned */
#define	WT_STAT_DSRC_CACHE_EVICTION_WALKS_ABANDONED	2076
/*! cache: eviction walks gave up because they restarted their walk twice */
#define	WT_STAT_DSRC_CACHE_EVICTION_WALKS_STOPPED	2077
=======
#define	WT_STAT_DSRC_CACHE_EVICTION_TARGET_PAGE_REDUCED	2071
/*! cache: eviction walks abandoned */
#define	WT_STAT_DSRC_CACHE_EVICTION_WALKS_ABANDONED	2072
/*! cache: eviction walks gave up because they restarted their walk twice */
#define	WT_STAT_DSRC_CACHE_EVICTION_WALKS_STOPPED	2073
>>>>>>> 8e682e2a
/*!
 * cache: eviction walks gave up because they saw too many pages and
 * found no candidates
 */
<<<<<<< HEAD
#define	WT_STAT_DSRC_CACHE_EVICTION_WALKS_GAVE_UP_NO_TARGETS	2078
=======
#define	WT_STAT_DSRC_CACHE_EVICTION_WALKS_GAVE_UP_NO_TARGETS	2074
>>>>>>> 8e682e2a
/*!
 * cache: eviction walks gave up because they saw too many pages and
 * found too few candidates
 */
<<<<<<< HEAD
#define	WT_STAT_DSRC_CACHE_EVICTION_WALKS_GAVE_UP_RATIO	2079
=======
#define	WT_STAT_DSRC_CACHE_EVICTION_WALKS_GAVE_UP_RATIO	2075
>>>>>>> 8e682e2a
/*!
 * cache: eviction walks random search fails to locate a page, results in
 * a null position
 */
<<<<<<< HEAD
#define	WT_STAT_DSRC_CACHE_EVICTION_WALK_RANDOM_RETURNS_NULL_POSITION	2080
/*! cache: eviction walks reached end of tree */
#define	WT_STAT_DSRC_CACHE_EVICTION_WALKS_ENDED		2081
/*! cache: eviction walks restarted */
#define	WT_STAT_DSRC_CACHE_EVICTION_WALK_RESTART	2082
/*! cache: eviction walks started from root of tree */
#define	WT_STAT_DSRC_CACHE_EVICTION_WALK_FROM_ROOT	2083
/*! cache: eviction walks started from saved location in tree */
#define	WT_STAT_DSRC_CACHE_EVICTION_WALK_SAVED_POS	2084
/*! cache: hazard pointer blocked page eviction */
#define	WT_STAT_DSRC_CACHE_EVICTION_BLOCKED_HAZARD	2085
/*! cache: history store table insert calls */
#define	WT_STAT_DSRC_CACHE_HS_INSERT			2086
/*! cache: history store table insert calls that returned restart */
#define	WT_STAT_DSRC_CACHE_HS_INSERT_RESTART		2087
/*! cache: history store table reads */
#define	WT_STAT_DSRC_CACHE_HS_READ			2088
/*! cache: history store table reads missed */
#define	WT_STAT_DSRC_CACHE_HS_READ_MISS			2089
/*! cache: history store table reads requiring squashed modifies */
#define	WT_STAT_DSRC_CACHE_HS_READ_SQUASH		2090
=======
#define	WT_STAT_DSRC_CACHE_EVICTION_WALK_RANDOM_RETURNS_NULL_POSITION	2076
/*! cache: eviction walks reached end of tree */
#define	WT_STAT_DSRC_CACHE_EVICTION_WALKS_ENDED		2077
/*! cache: eviction walks restarted */
#define	WT_STAT_DSRC_CACHE_EVICTION_WALK_RESTART	2078
/*! cache: eviction walks started from root of tree */
#define	WT_STAT_DSRC_CACHE_EVICTION_WALK_FROM_ROOT	2079
/*! cache: eviction walks started from saved location in tree */
#define	WT_STAT_DSRC_CACHE_EVICTION_WALK_SAVED_POS	2080
/*! cache: hazard pointer blocked page eviction */
#define	WT_STAT_DSRC_CACHE_EVICTION_BLOCKED_HAZARD	2081
/*! cache: history store table insert calls */
#define	WT_STAT_DSRC_CACHE_HS_INSERT			2082
/*! cache: history store table insert calls that returned restart */
#define	WT_STAT_DSRC_CACHE_HS_INSERT_RESTART		2083
/*! cache: history store table reads */
#define	WT_STAT_DSRC_CACHE_HS_READ			2084
/*! cache: history store table reads missed */
#define	WT_STAT_DSRC_CACHE_HS_READ_MISS			2085
/*! cache: history store table reads requiring squashed modifies */
#define	WT_STAT_DSRC_CACHE_HS_READ_SQUASH		2086
>>>>>>> 8e682e2a
/*!
 * cache: history store table resolved updates without timestamps that
 * lose their durable timestamp
 */
<<<<<<< HEAD
#define	WT_STAT_DSRC_CACHE_HS_ORDER_LOSE_DURABLE_TIMESTAMP	2091
=======
#define	WT_STAT_DSRC_CACHE_HS_ORDER_LOSE_DURABLE_TIMESTAMP	2087
>>>>>>> 8e682e2a
/*!
 * cache: history store table truncation by rollback to stable to remove
 * an unstable update
 */
<<<<<<< HEAD
#define	WT_STAT_DSRC_CACHE_HS_KEY_TRUNCATE_RTS_UNSTABLE	2092
=======
#define	WT_STAT_DSRC_CACHE_HS_KEY_TRUNCATE_RTS_UNSTABLE	2088
>>>>>>> 8e682e2a
/*!
 * cache: history store table truncation by rollback to stable to remove
 * an update
 */
<<<<<<< HEAD
#define	WT_STAT_DSRC_CACHE_HS_KEY_TRUNCATE_RTS		2093
=======
#define	WT_STAT_DSRC_CACHE_HS_KEY_TRUNCATE_RTS		2089
>>>>>>> 8e682e2a
/*!
 * cache: history store table truncation to remove all the keys of a
 * btree
 */
<<<<<<< HEAD
#define	WT_STAT_DSRC_CACHE_HS_BTREE_TRUNCATE		2094
/*! cache: history store table truncation to remove an update */
#define	WT_STAT_DSRC_CACHE_HS_KEY_TRUNCATE		2095
=======
#define	WT_STAT_DSRC_CACHE_HS_BTREE_TRUNCATE		2090
/*! cache: history store table truncation to remove an update */
#define	WT_STAT_DSRC_CACHE_HS_KEY_TRUNCATE		2091
>>>>>>> 8e682e2a
/*!
 * cache: history store table truncation to remove range of updates due
 * to an update without a timestamp on data page
 */
<<<<<<< HEAD
#define	WT_STAT_DSRC_CACHE_HS_ORDER_REMOVE		2096
=======
#define	WT_STAT_DSRC_CACHE_HS_ORDER_REMOVE		2092
>>>>>>> 8e682e2a
/*!
 * cache: history store table truncation to remove range of updates due
 * to key being removed from the data page during reconciliation
 */
<<<<<<< HEAD
#define	WT_STAT_DSRC_CACHE_HS_KEY_TRUNCATE_ONPAGE_REMOVAL	2097
=======
#define	WT_STAT_DSRC_CACHE_HS_KEY_TRUNCATE_ONPAGE_REMOVAL	2093
>>>>>>> 8e682e2a
/*!
 * cache: history store table truncations that would have happened in
 * non-dryrun mode
 */
<<<<<<< HEAD
#define	WT_STAT_DSRC_CACHE_HS_BTREE_TRUNCATE_DRYRUN	2098
=======
#define	WT_STAT_DSRC_CACHE_HS_BTREE_TRUNCATE_DRYRUN	2094
>>>>>>> 8e682e2a
/*!
 * cache: history store table truncations to remove an unstable update
 * that would have happened in non-dryrun mode
 */
<<<<<<< HEAD
#define	WT_STAT_DSRC_CACHE_HS_KEY_TRUNCATE_RTS_UNSTABLE_DRYRUN	2099
=======
#define	WT_STAT_DSRC_CACHE_HS_KEY_TRUNCATE_RTS_UNSTABLE_DRYRUN	2095
>>>>>>> 8e682e2a
/*!
 * cache: history store table truncations to remove an update that would
 * have happened in non-dryrun mode
 */
<<<<<<< HEAD
#define	WT_STAT_DSRC_CACHE_HS_KEY_TRUNCATE_RTS_DRYRUN	2100
=======
#define	WT_STAT_DSRC_CACHE_HS_KEY_TRUNCATE_RTS_DRYRUN	2096
>>>>>>> 8e682e2a
/*!
 * cache: history store table updates without timestamps fixed up by
 * reinserting with the fixed timestamp
 */
<<<<<<< HEAD
#define	WT_STAT_DSRC_CACHE_HS_ORDER_REINSERT		2101
/*! cache: history store table writes requiring squashed modifies */
#define	WT_STAT_DSRC_CACHE_HS_WRITE_SQUASH		2102
/*! cache: in-memory page passed criteria to be split */
#define	WT_STAT_DSRC_CACHE_INMEM_SPLITTABLE		2103
/*! cache: in-memory page splits */
#define	WT_STAT_DSRC_CACHE_INMEM_SPLIT			2104
/*! cache: internal page split blocked its eviction */
#define	WT_STAT_DSRC_CACHE_EVICTION_BLOCKED_INTERNAL_PAGE_SPLIT	2105
/*! cache: internal pages evicted */
#define	WT_STAT_DSRC_CACHE_EVICTION_INTERNAL		2106
/*! cache: internal pages split during eviction */
#define	WT_STAT_DSRC_CACHE_EVICTION_SPLIT_INTERNAL	2107
/*! cache: leaf pages split during eviction */
#define	WT_STAT_DSRC_CACHE_EVICTION_SPLIT_LEAF		2108
=======
#define	WT_STAT_DSRC_CACHE_HS_ORDER_REINSERT		2097
/*! cache: history store table writes requiring squashed modifies */
#define	WT_STAT_DSRC_CACHE_HS_WRITE_SQUASH		2098
/*! cache: in-memory page passed criteria to be split */
#define	WT_STAT_DSRC_CACHE_INMEM_SPLITTABLE		2099
/*! cache: in-memory page splits */
#define	WT_STAT_DSRC_CACHE_INMEM_SPLIT			2100
/*! cache: internal page split blocked its eviction */
#define	WT_STAT_DSRC_CACHE_EVICTION_BLOCKED_INTERNAL_PAGE_SPLIT	2101
/*! cache: internal pages evicted */
#define	WT_STAT_DSRC_CACHE_EVICTION_INTERNAL		2102
/*! cache: internal pages split during eviction */
#define	WT_STAT_DSRC_CACHE_EVICTION_SPLIT_INTERNAL	2103
/*! cache: leaf pages split during eviction */
#define	WT_STAT_DSRC_CACHE_EVICTION_SPLIT_LEAF		2104
>>>>>>> 8e682e2a
/*!
 * cache: locate a random in-mem ref by examining all entries on the root
 * page
 */
<<<<<<< HEAD
#define	WT_STAT_DSRC_CACHE_EVICTION_RANDOM_SAMPLE_INMEM_ROOT	2109
/*! cache: modified pages evicted */
#define	WT_STAT_DSRC_CACHE_EVICTION_DIRTY		2110
/*! cache: multi-block reconciliation blocked whilst checkpoint is running */
#define	WT_STAT_DSRC_CACHE_EVICTION_BLOCKED_MULTI_BLOCK_RECONCILIATION_DURING_CHECKPOINT	2111
/*! cache: number of pages read that had deltas attached */
#define	WT_STAT_DSRC_CACHE_READ_DELTA			2112
=======
#define	WT_STAT_DSRC_CACHE_EVICTION_RANDOM_SAMPLE_INMEM_ROOT	2105
/*! cache: modified pages evicted */
#define	WT_STAT_DSRC_CACHE_EVICTION_DIRTY		2106
/*! cache: multi-block reconciliation blocked whilst checkpoint is running */
#define	WT_STAT_DSRC_CACHE_EVICTION_BLOCKED_MULTI_BLOCK_RECONCILIATION_DURING_CHECKPOINT	2107
>>>>>>> 8e682e2a
/*!
 * cache: overflow keys on a multiblock row-store page blocked its
 * eviction
 */
<<<<<<< HEAD
#define	WT_STAT_DSRC_CACHE_EVICTION_BLOCKED_OVERFLOW_KEYS	2113
/*! cache: overflow pages read into cache */
#define	WT_STAT_DSRC_CACHE_READ_OVERFLOW		2114
/*! cache: page split during eviction deepened the tree */
#define	WT_STAT_DSRC_CACHE_EVICTION_DEEPEN		2115
/*! cache: page written requiring history store records */
#define	WT_STAT_DSRC_CACHE_WRITE_HS			2116
/*! cache: pages dirtied due to obsolete time window by eviction */
#define	WT_STAT_DSRC_CACHE_EVICTION_DIRTY_OBSOLETE_TW	2117
/*! cache: pages read into cache */
#define	WT_STAT_DSRC_CACHE_READ				2118
/*! cache: pages read into cache after truncate */
#define	WT_STAT_DSRC_CACHE_READ_DELETED			2119
/*! cache: pages read into cache after truncate in prepare state */
#define	WT_STAT_DSRC_CACHE_READ_DELETED_PREPARED	2120
/*! cache: pages read into cache by checkpoint */
#define	WT_STAT_DSRC_CACHE_READ_CHECKPOINT		2121
/*! cache: pages requested from the cache */
#define	WT_STAT_DSRC_CACHE_PAGES_REQUESTED		2122
/*! cache: pages requested from the cache due to pre-fetch */
#define	WT_STAT_DSRC_CACHE_PAGES_PREFETCH		2123
/*! cache: pages seen by eviction walk */
#define	WT_STAT_DSRC_CACHE_EVICTION_PAGES_SEEN		2124
/*! cache: pages written from cache */
#define	WT_STAT_DSRC_CACHE_WRITE			2125
/*! cache: pages written requiring in-memory restoration */
#define	WT_STAT_DSRC_CACHE_WRITE_RESTORE		2126
/*! cache: recent modification of a page blocked its eviction */
#define	WT_STAT_DSRC_CACHE_EVICTION_BLOCKED_RECENTLY_MODIFIED	2127
/*! cache: reverse splits performed */
#define	WT_STAT_DSRC_CACHE_REVERSE_SPLITS		2128
=======
#define	WT_STAT_DSRC_CACHE_EVICTION_BLOCKED_OVERFLOW_KEYS	2108
/*! cache: overflow pages read into cache */
#define	WT_STAT_DSRC_CACHE_READ_OVERFLOW		2109
/*! cache: page split during eviction deepened the tree */
#define	WT_STAT_DSRC_CACHE_EVICTION_DEEPEN		2110
/*! cache: page written requiring history store records */
#define	WT_STAT_DSRC_CACHE_WRITE_HS			2111
/*! cache: pages dirtied due to obsolete time window by eviction */
#define	WT_STAT_DSRC_CACHE_EVICTION_DIRTY_OBSOLETE_TW	2112
/*! cache: pages read into cache */
#define	WT_STAT_DSRC_CACHE_READ				2113
/*! cache: pages read into cache after truncate */
#define	WT_STAT_DSRC_CACHE_READ_DELETED			2114
/*! cache: pages read into cache after truncate in prepare state */
#define	WT_STAT_DSRC_CACHE_READ_DELETED_PREPARED	2115
/*! cache: pages read into cache by checkpoint */
#define	WT_STAT_DSRC_CACHE_READ_CHECKPOINT		2116
/*! cache: pages requested from the cache */
#define	WT_STAT_DSRC_CACHE_PAGES_REQUESTED		2117
/*! cache: pages requested from the cache due to pre-fetch */
#define	WT_STAT_DSRC_CACHE_PAGES_PREFETCH		2118
/*! cache: pages seen by eviction walk */
#define	WT_STAT_DSRC_CACHE_EVICTION_PAGES_SEEN		2119
/*! cache: pages written from cache */
#define	WT_STAT_DSRC_CACHE_WRITE			2120
/*! cache: pages written requiring in-memory restoration */
#define	WT_STAT_DSRC_CACHE_WRITE_RESTORE		2121
/*! cache: recent modification of a page blocked its eviction */
#define	WT_STAT_DSRC_CACHE_EVICTION_BLOCKED_RECENTLY_MODIFIED	2122
/*! cache: reverse splits performed */
#define	WT_STAT_DSRC_CACHE_REVERSE_SPLITS		2123
>>>>>>> 8e682e2a
/*!
 * cache: reverse splits skipped because of VLCS namespace gap
 * restrictions
 */
<<<<<<< HEAD
#define	WT_STAT_DSRC_CACHE_REVERSE_SPLITS_SKIPPED_VLCS	2129
/*! cache: the number of times full update inserted to history store */
#define	WT_STAT_DSRC_CACHE_HS_INSERT_FULL_UPDATE	2130
/*! cache: the number of times reverse modify inserted to history store */
#define	WT_STAT_DSRC_CACHE_HS_INSERT_REVERSE_MODIFY	2131
/*! cache: tracked dirty bytes in the cache */
#define	WT_STAT_DSRC_CACHE_BYTES_DIRTY			2132
/*! cache: uncommitted truncate blocked page eviction */
#define	WT_STAT_DSRC_CACHE_EVICTION_BLOCKED_UNCOMMITTED_TRUNCATE	2133
/*! cache: unmodified pages evicted */
#define	WT_STAT_DSRC_CACHE_EVICTION_CLEAN		2134
=======
#define	WT_STAT_DSRC_CACHE_REVERSE_SPLITS_SKIPPED_VLCS	2124
/*! cache: the number of times full update inserted to history store */
#define	WT_STAT_DSRC_CACHE_HS_INSERT_FULL_UPDATE	2125
/*! cache: the number of times reverse modify inserted to history store */
#define	WT_STAT_DSRC_CACHE_HS_INSERT_REVERSE_MODIFY	2126
/*! cache: tracked dirty bytes in the cache */
#define	WT_STAT_DSRC_CACHE_BYTES_DIRTY			2127
/*! cache: uncommitted truncate blocked page eviction */
#define	WT_STAT_DSRC_CACHE_EVICTION_BLOCKED_UNCOMMITTED_TRUNCATE	2128
/*! cache: unmodified pages evicted */
#define	WT_STAT_DSRC_CACHE_EVICTION_CLEAN		2129
>>>>>>> 8e682e2a
/*!
 * cache_walk: Average difference between current eviction generation
 * when the page was last considered, only reported if cache_walk or all
 * statistics are enabled
 */
<<<<<<< HEAD
#define	WT_STAT_DSRC_CACHE_STATE_GEN_AVG_GAP		2135
=======
#define	WT_STAT_DSRC_CACHE_STATE_GEN_AVG_GAP		2130
>>>>>>> 8e682e2a
/*!
 * cache_walk: Average on-disk page image size seen, only reported if
 * cache_walk or all statistics are enabled
 */
<<<<<<< HEAD
#define	WT_STAT_DSRC_CACHE_STATE_AVG_WRITTEN_SIZE	2136
=======
#define	WT_STAT_DSRC_CACHE_STATE_AVG_WRITTEN_SIZE	2131
>>>>>>> 8e682e2a
/*!
 * cache_walk: Average time in cache for pages that have been visited by
 * the eviction server, only reported if cache_walk or all statistics are
 * enabled
 */
<<<<<<< HEAD
#define	WT_STAT_DSRC_CACHE_STATE_AVG_VISITED_AGE	2137
=======
#define	WT_STAT_DSRC_CACHE_STATE_AVG_VISITED_AGE	2132
>>>>>>> 8e682e2a
/*!
 * cache_walk: Average time in cache for pages that have not been visited
 * by the eviction server, only reported if cache_walk or all statistics
 * are enabled
 */
<<<<<<< HEAD
#define	WT_STAT_DSRC_CACHE_STATE_AVG_UNVISITED_AGE	2138
=======
#define	WT_STAT_DSRC_CACHE_STATE_AVG_UNVISITED_AGE	2133
>>>>>>> 8e682e2a
/*!
 * cache_walk: Clean pages currently in cache, only reported if
 * cache_walk or all statistics are enabled
 */
<<<<<<< HEAD
#define	WT_STAT_DSRC_CACHE_STATE_PAGES_CLEAN		2139
=======
#define	WT_STAT_DSRC_CACHE_STATE_PAGES_CLEAN		2134
>>>>>>> 8e682e2a
/*!
 * cache_walk: Current eviction generation, only reported if cache_walk
 * or all statistics are enabled
 */
<<<<<<< HEAD
#define	WT_STAT_DSRC_CACHE_STATE_GEN_CURRENT		2140
=======
#define	WT_STAT_DSRC_CACHE_STATE_GEN_CURRENT		2135
>>>>>>> 8e682e2a
/*!
 * cache_walk: Dirty pages currently in cache, only reported if
 * cache_walk or all statistics are enabled
 */
<<<<<<< HEAD
#define	WT_STAT_DSRC_CACHE_STATE_PAGES_DIRTY		2141
=======
#define	WT_STAT_DSRC_CACHE_STATE_PAGES_DIRTY		2136
>>>>>>> 8e682e2a
/*!
 * cache_walk: Entries in the root page, only reported if cache_walk or
 * all statistics are enabled
 */
<<<<<<< HEAD
#define	WT_STAT_DSRC_CACHE_STATE_ROOT_ENTRIES		2142
=======
#define	WT_STAT_DSRC_CACHE_STATE_ROOT_ENTRIES		2137
>>>>>>> 8e682e2a
/*!
 * cache_walk: Internal pages currently in cache, only reported if
 * cache_walk or all statistics are enabled
 */
<<<<<<< HEAD
#define	WT_STAT_DSRC_CACHE_STATE_PAGES_INTERNAL		2143
=======
#define	WT_STAT_DSRC_CACHE_STATE_PAGES_INTERNAL		2138
>>>>>>> 8e682e2a
/*!
 * cache_walk: Leaf pages currently in cache, only reported if cache_walk
 * or all statistics are enabled
 */
<<<<<<< HEAD
#define	WT_STAT_DSRC_CACHE_STATE_PAGES_LEAF		2144
=======
#define	WT_STAT_DSRC_CACHE_STATE_PAGES_LEAF		2139
>>>>>>> 8e682e2a
/*!
 * cache_walk: Maximum difference between current eviction generation
 * when the page was last considered, only reported if cache_walk or all
 * statistics are enabled
 */
<<<<<<< HEAD
#define	WT_STAT_DSRC_CACHE_STATE_GEN_MAX_GAP		2145
=======
#define	WT_STAT_DSRC_CACHE_STATE_GEN_MAX_GAP		2140
>>>>>>> 8e682e2a
/*!
 * cache_walk: Maximum page size seen, only reported if cache_walk or all
 * statistics are enabled
 */
<<<<<<< HEAD
#define	WT_STAT_DSRC_CACHE_STATE_MAX_PAGESIZE		2146
=======
#define	WT_STAT_DSRC_CACHE_STATE_MAX_PAGESIZE		2141
>>>>>>> 8e682e2a
/*!
 * cache_walk: Minimum on-disk page image size seen, only reported if
 * cache_walk or all statistics are enabled
 */
<<<<<<< HEAD
#define	WT_STAT_DSRC_CACHE_STATE_MIN_WRITTEN_SIZE	2147
=======
#define	WT_STAT_DSRC_CACHE_STATE_MIN_WRITTEN_SIZE	2142
>>>>>>> 8e682e2a
/*!
 * cache_walk: Number of pages never visited by eviction server, only
 * reported if cache_walk or all statistics are enabled
 */
<<<<<<< HEAD
#define	WT_STAT_DSRC_CACHE_STATE_UNVISITED_COUNT	2148
=======
#define	WT_STAT_DSRC_CACHE_STATE_UNVISITED_COUNT	2143
>>>>>>> 8e682e2a
/*!
 * cache_walk: On-disk page image sizes smaller than a single allocation
 * unit, only reported if cache_walk or all statistics are enabled
 */
<<<<<<< HEAD
#define	WT_STAT_DSRC_CACHE_STATE_SMALLER_ALLOC_SIZE	2149
=======
#define	WT_STAT_DSRC_CACHE_STATE_SMALLER_ALLOC_SIZE	2144
>>>>>>> 8e682e2a
/*!
 * cache_walk: Pages created in memory and never written, only reported
 * if cache_walk or all statistics are enabled
 */
<<<<<<< HEAD
#define	WT_STAT_DSRC_CACHE_STATE_MEMORY			2150
=======
#define	WT_STAT_DSRC_CACHE_STATE_MEMORY			2145
>>>>>>> 8e682e2a
/*!
 * cache_walk: Pages currently queued for eviction, only reported if
 * cache_walk or all statistics are enabled
 */
<<<<<<< HEAD
#define	WT_STAT_DSRC_CACHE_STATE_QUEUED			2151
=======
#define	WT_STAT_DSRC_CACHE_STATE_QUEUED			2146
>>>>>>> 8e682e2a
/*!
 * cache_walk: Pages that could not be queued for eviction, only reported
 * if cache_walk or all statistics are enabled
 */
<<<<<<< HEAD
#define	WT_STAT_DSRC_CACHE_STATE_NOT_QUEUEABLE		2152
=======
#define	WT_STAT_DSRC_CACHE_STATE_NOT_QUEUEABLE		2147
>>>>>>> 8e682e2a
/*!
 * cache_walk: Refs skipped during cache traversal, only reported if
 * cache_walk or all statistics are enabled
 */
<<<<<<< HEAD
#define	WT_STAT_DSRC_CACHE_STATE_REFS_SKIPPED		2153
=======
#define	WT_STAT_DSRC_CACHE_STATE_REFS_SKIPPED		2148
>>>>>>> 8e682e2a
/*!
 * cache_walk: Size of the root page, only reported if cache_walk or all
 * statistics are enabled
 */
<<<<<<< HEAD
#define	WT_STAT_DSRC_CACHE_STATE_ROOT_SIZE		2154
=======
#define	WT_STAT_DSRC_CACHE_STATE_ROOT_SIZE		2149
>>>>>>> 8e682e2a
/*!
 * cache_walk: Total number of pages currently in cache, only reported if
 * cache_walk or all statistics are enabled
 */
<<<<<<< HEAD
#define	WT_STAT_DSRC_CACHE_STATE_PAGES			2155
/*! checkpoint: checkpoint has acquired a snapshot for its transaction */
#define	WT_STAT_DSRC_CHECKPOINT_SNAPSHOT_ACQUIRED	2156
/*! checkpoint: pages added for eviction during checkpoint cleanup */
#define	WT_STAT_DSRC_CHECKPOINT_CLEANUP_PAGES_EVICT	2157
=======
#define	WT_STAT_DSRC_CACHE_STATE_PAGES			2150
/*! checkpoint: checkpoint has acquired a snapshot for its transaction */
#define	WT_STAT_DSRC_CHECKPOINT_SNAPSHOT_ACQUIRED	2151
/*! checkpoint: pages added for eviction during checkpoint cleanup */
#define	WT_STAT_DSRC_CHECKPOINT_CLEANUP_PAGES_EVICT	2152
>>>>>>> 8e682e2a
/*!
 * checkpoint: pages dirtied due to obsolete time window by checkpoint
 * cleanup
 */
<<<<<<< HEAD
#define	WT_STAT_DSRC_CHECKPOINT_CLEANUP_PAGES_OBSOLETE_TW	2158
=======
#define	WT_STAT_DSRC_CHECKPOINT_CLEANUP_PAGES_OBSOLETE_TW	2153
>>>>>>> 8e682e2a
/*!
 * checkpoint: pages read into cache during checkpoint cleanup
 * (reclaim_space)
 */
<<<<<<< HEAD
#define	WT_STAT_DSRC_CHECKPOINT_CLEANUP_PAGES_READ_RECLAIM_SPACE	2159
=======
#define	WT_STAT_DSRC_CHECKPOINT_CLEANUP_PAGES_READ_RECLAIM_SPACE	2154
>>>>>>> 8e682e2a
/*!
 * checkpoint: pages read into cache during checkpoint cleanup due to
 * obsolete time window
 */
<<<<<<< HEAD
#define	WT_STAT_DSRC_CHECKPOINT_CLEANUP_PAGES_READ_OBSOLETE_TW	2160
/*! checkpoint: pages removed during checkpoint cleanup */
#define	WT_STAT_DSRC_CHECKPOINT_CLEANUP_PAGES_REMOVED	2161
/*! checkpoint: pages skipped during checkpoint cleanup tree walk */
#define	WT_STAT_DSRC_CHECKPOINT_CLEANUP_PAGES_WALK_SKIPPED	2162
/*! checkpoint: pages visited during checkpoint cleanup */
#define	WT_STAT_DSRC_CHECKPOINT_CLEANUP_PAGES_VISITED	2163
/*! checkpoint: transaction checkpoints due to obsolete pages */
#define	WT_STAT_DSRC_CHECKPOINT_OBSOLETE_APPLIED	2164
=======
#define	WT_STAT_DSRC_CHECKPOINT_CLEANUP_PAGES_READ_OBSOLETE_TW	2155
/*! checkpoint: pages removed during checkpoint cleanup */
#define	WT_STAT_DSRC_CHECKPOINT_CLEANUP_PAGES_REMOVED	2156
/*! checkpoint: pages skipped during checkpoint cleanup tree walk */
#define	WT_STAT_DSRC_CHECKPOINT_CLEANUP_PAGES_WALK_SKIPPED	2157
/*! checkpoint: pages visited during checkpoint cleanup */
#define	WT_STAT_DSRC_CHECKPOINT_CLEANUP_PAGES_VISITED	2158
/*! checkpoint: transaction checkpoints due to obsolete pages */
#define	WT_STAT_DSRC_CHECKPOINT_OBSOLETE_APPLIED	2159
>>>>>>> 8e682e2a
/*!
 * compression: compressed page maximum internal page size prior to
 * compression
 */
<<<<<<< HEAD
#define	WT_STAT_DSRC_COMPRESS_PRECOMP_INTL_MAX_PAGE_SIZE	2165
=======
#define	WT_STAT_DSRC_COMPRESS_PRECOMP_INTL_MAX_PAGE_SIZE	2160
>>>>>>> 8e682e2a
/*!
 * compression: compressed page maximum leaf page size prior to
 * compression
 */
<<<<<<< HEAD
#define	WT_STAT_DSRC_COMPRESS_PRECOMP_LEAF_MAX_PAGE_SIZE	2166
/*! compression: page written to disk failed to compress */
#define	WT_STAT_DSRC_COMPRESS_WRITE_FAIL		2167
/*! compression: page written to disk was too small to compress */
#define	WT_STAT_DSRC_COMPRESS_WRITE_TOO_SMALL		2168
/*! compression: pages read from disk */
#define	WT_STAT_DSRC_COMPRESS_READ			2169
=======
#define	WT_STAT_DSRC_COMPRESS_PRECOMP_LEAF_MAX_PAGE_SIZE	2161
/*! compression: page written to disk failed to compress */
#define	WT_STAT_DSRC_COMPRESS_WRITE_FAIL		2162
/*! compression: page written to disk was too small to compress */
#define	WT_STAT_DSRC_COMPRESS_WRITE_TOO_SMALL		2163
/*! compression: pages read from disk */
#define	WT_STAT_DSRC_COMPRESS_READ			2164
>>>>>>> 8e682e2a
/*!
 * compression: pages read from disk with compression ratio greater than
 * 64
 */
<<<<<<< HEAD
#define	WT_STAT_DSRC_COMPRESS_READ_RATIO_HIST_MAX	2170
=======
#define	WT_STAT_DSRC_COMPRESS_READ_RATIO_HIST_MAX	2165
>>>>>>> 8e682e2a
/*!
 * compression: pages read from disk with compression ratio smaller than
 * 2
 */
<<<<<<< HEAD
#define	WT_STAT_DSRC_COMPRESS_READ_RATIO_HIST_2		2171
=======
#define	WT_STAT_DSRC_COMPRESS_READ_RATIO_HIST_2		2166
>>>>>>> 8e682e2a
/*!
 * compression: pages read from disk with compression ratio smaller than
 * 4
 */
<<<<<<< HEAD
#define	WT_STAT_DSRC_COMPRESS_READ_RATIO_HIST_4		2172
=======
#define	WT_STAT_DSRC_COMPRESS_READ_RATIO_HIST_4		2167
>>>>>>> 8e682e2a
/*!
 * compression: pages read from disk with compression ratio smaller than
 * 8
 */
<<<<<<< HEAD
#define	WT_STAT_DSRC_COMPRESS_READ_RATIO_HIST_8		2173
=======
#define	WT_STAT_DSRC_COMPRESS_READ_RATIO_HIST_8		2168
>>>>>>> 8e682e2a
/*!
 * compression: pages read from disk with compression ratio smaller than
 * 16
 */
<<<<<<< HEAD
#define	WT_STAT_DSRC_COMPRESS_READ_RATIO_HIST_16	2174
=======
#define	WT_STAT_DSRC_COMPRESS_READ_RATIO_HIST_16	2169
>>>>>>> 8e682e2a
/*!
 * compression: pages read from disk with compression ratio smaller than
 * 32
 */
<<<<<<< HEAD
#define	WT_STAT_DSRC_COMPRESS_READ_RATIO_HIST_32	2175
=======
#define	WT_STAT_DSRC_COMPRESS_READ_RATIO_HIST_32	2170
>>>>>>> 8e682e2a
/*!
 * compression: pages read from disk with compression ratio smaller than
 * 64
 */
<<<<<<< HEAD
#define	WT_STAT_DSRC_COMPRESS_READ_RATIO_HIST_64	2176
/*! compression: pages written to disk */
#define	WT_STAT_DSRC_COMPRESS_WRITE			2177
=======
#define	WT_STAT_DSRC_COMPRESS_READ_RATIO_HIST_64	2171
/*! compression: pages written to disk */
#define	WT_STAT_DSRC_COMPRESS_WRITE			2172
>>>>>>> 8e682e2a
/*!
 * compression: pages written to disk with compression ratio greater than
 * 64
 */
<<<<<<< HEAD
#define	WT_STAT_DSRC_COMPRESS_WRITE_RATIO_HIST_MAX	2178
=======
#define	WT_STAT_DSRC_COMPRESS_WRITE_RATIO_HIST_MAX	2173
>>>>>>> 8e682e2a
/*!
 * compression: pages written to disk with compression ratio smaller than
 * 2
 */
<<<<<<< HEAD
#define	WT_STAT_DSRC_COMPRESS_WRITE_RATIO_HIST_2	2179
=======
#define	WT_STAT_DSRC_COMPRESS_WRITE_RATIO_HIST_2	2174
>>>>>>> 8e682e2a
/*!
 * compression: pages written to disk with compression ratio smaller than
 * 4
 */
<<<<<<< HEAD
#define	WT_STAT_DSRC_COMPRESS_WRITE_RATIO_HIST_4	2180
=======
#define	WT_STAT_DSRC_COMPRESS_WRITE_RATIO_HIST_4	2175
>>>>>>> 8e682e2a
/*!
 * compression: pages written to disk with compression ratio smaller than
 * 8
 */
<<<<<<< HEAD
#define	WT_STAT_DSRC_COMPRESS_WRITE_RATIO_HIST_8	2181
=======
#define	WT_STAT_DSRC_COMPRESS_WRITE_RATIO_HIST_8	2176
>>>>>>> 8e682e2a
/*!
 * compression: pages written to disk with compression ratio smaller than
 * 16
 */
<<<<<<< HEAD
#define	WT_STAT_DSRC_COMPRESS_WRITE_RATIO_HIST_16	2182
=======
#define	WT_STAT_DSRC_COMPRESS_WRITE_RATIO_HIST_16	2177
>>>>>>> 8e682e2a
/*!
 * compression: pages written to disk with compression ratio smaller than
 * 32
 */
<<<<<<< HEAD
#define	WT_STAT_DSRC_COMPRESS_WRITE_RATIO_HIST_32	2183
=======
#define	WT_STAT_DSRC_COMPRESS_WRITE_RATIO_HIST_32	2178
>>>>>>> 8e682e2a
/*!
 * compression: pages written to disk with compression ratio smaller than
 * 64
 */
<<<<<<< HEAD
#define	WT_STAT_DSRC_COMPRESS_WRITE_RATIO_HIST_64	2184
/*! cursor: Total number of deleted pages skipped during tree walk */
#define	WT_STAT_DSRC_CURSOR_TREE_WALK_DEL_PAGE_SKIP	2185
/*! cursor: Total number of entries skipped by cursor next calls */
#define	WT_STAT_DSRC_CURSOR_NEXT_SKIP_TOTAL		2186
/*! cursor: Total number of entries skipped by cursor prev calls */
#define	WT_STAT_DSRC_CURSOR_PREV_SKIP_TOTAL		2187
=======
#define	WT_STAT_DSRC_COMPRESS_WRITE_RATIO_HIST_64	2179
/*! cursor: Total number of deleted pages skipped during tree walk */
#define	WT_STAT_DSRC_CURSOR_TREE_WALK_DEL_PAGE_SKIP	2180
/*! cursor: Total number of entries skipped by cursor next calls */
#define	WT_STAT_DSRC_CURSOR_NEXT_SKIP_TOTAL		2181
/*! cursor: Total number of entries skipped by cursor prev calls */
#define	WT_STAT_DSRC_CURSOR_PREV_SKIP_TOTAL		2182
>>>>>>> 8e682e2a
/*!
 * cursor: Total number of entries skipped to position the history store
 * cursor
 */
<<<<<<< HEAD
#define	WT_STAT_DSRC_CURSOR_SKIP_HS_CUR_POSITION	2188
=======
#define	WT_STAT_DSRC_CURSOR_SKIP_HS_CUR_POSITION	2183
>>>>>>> 8e682e2a
/*!
 * cursor: Total number of in-memory deleted pages skipped during tree
 * walk
 */
<<<<<<< HEAD
#define	WT_STAT_DSRC_CURSOR_TREE_WALK_INMEM_DEL_PAGE_SKIP	2189
/*! cursor: Total number of on-disk deleted pages skipped during tree walk */
#define	WT_STAT_DSRC_CURSOR_TREE_WALK_ONDISK_DEL_PAGE_SKIP	2190
=======
#define	WT_STAT_DSRC_CURSOR_TREE_WALK_INMEM_DEL_PAGE_SKIP	2184
/*! cursor: Total number of on-disk deleted pages skipped during tree walk */
#define	WT_STAT_DSRC_CURSOR_TREE_WALK_ONDISK_DEL_PAGE_SKIP	2185
>>>>>>> 8e682e2a
/*!
 * cursor: Total number of times a search near has exited due to prefix
 * config
 */
<<<<<<< HEAD
#define	WT_STAT_DSRC_CURSOR_SEARCH_NEAR_PREFIX_FAST_PATHS	2191
=======
#define	WT_STAT_DSRC_CURSOR_SEARCH_NEAR_PREFIX_FAST_PATHS	2186
>>>>>>> 8e682e2a
/*!
 * cursor: Total number of times cursor fails to temporarily release
 * pinned page to encourage eviction of hot or large page
 */
<<<<<<< HEAD
#define	WT_STAT_DSRC_CURSOR_REPOSITION_FAILED		2192
=======
#define	WT_STAT_DSRC_CURSOR_REPOSITION_FAILED		2187
>>>>>>> 8e682e2a
/*!
 * cursor: Total number of times cursor temporarily releases pinned page
 * to encourage eviction of hot or large page
 */
<<<<<<< HEAD
#define	WT_STAT_DSRC_CURSOR_REPOSITION			2193
/*! cursor: bulk loaded cursor insert calls */
#define	WT_STAT_DSRC_CURSOR_INSERT_BULK			2194
/*! cursor: cache cursors reuse count */
#define	WT_STAT_DSRC_CURSOR_REOPEN			2195
/*! cursor: close calls that result in cache */
#define	WT_STAT_DSRC_CURSOR_CACHE			2196
/*! cursor: create calls */
#define	WT_STAT_DSRC_CURSOR_CREATE			2197
/*! cursor: cursor bound calls that return an error */
#define	WT_STAT_DSRC_CURSOR_BOUND_ERROR			2198
/*! cursor: cursor bounds cleared from reset */
#define	WT_STAT_DSRC_CURSOR_BOUNDS_RESET		2199
/*! cursor: cursor bounds comparisons performed */
#define	WT_STAT_DSRC_CURSOR_BOUNDS_COMPARISONS		2200
/*! cursor: cursor bounds next called on an unpositioned cursor */
#define	WT_STAT_DSRC_CURSOR_BOUNDS_NEXT_UNPOSITIONED	2201
/*! cursor: cursor bounds next early exit */
#define	WT_STAT_DSRC_CURSOR_BOUNDS_NEXT_EARLY_EXIT	2202
/*! cursor: cursor bounds prev called on an unpositioned cursor */
#define	WT_STAT_DSRC_CURSOR_BOUNDS_PREV_UNPOSITIONED	2203
/*! cursor: cursor bounds prev early exit */
#define	WT_STAT_DSRC_CURSOR_BOUNDS_PREV_EARLY_EXIT	2204
/*! cursor: cursor bounds search early exit */
#define	WT_STAT_DSRC_CURSOR_BOUNDS_SEARCH_EARLY_EXIT	2205
/*! cursor: cursor bounds search near call repositioned cursor */
#define	WT_STAT_DSRC_CURSOR_BOUNDS_SEARCH_NEAR_REPOSITIONED_CURSOR	2206
/*! cursor: cursor cache calls that return an error */
#define	WT_STAT_DSRC_CURSOR_CACHE_ERROR			2207
/*! cursor: cursor close calls that return an error */
#define	WT_STAT_DSRC_CURSOR_CLOSE_ERROR			2208
/*! cursor: cursor compare calls that return an error */
#define	WT_STAT_DSRC_CURSOR_COMPARE_ERROR		2209
/*! cursor: cursor equals calls that return an error */
#define	WT_STAT_DSRC_CURSOR_EQUALS_ERROR		2210
/*! cursor: cursor get key calls that return an error */
#define	WT_STAT_DSRC_CURSOR_GET_KEY_ERROR		2211
/*! cursor: cursor get value calls that return an error */
#define	WT_STAT_DSRC_CURSOR_GET_VALUE_ERROR		2212
/*! cursor: cursor insert calls that return an error */
#define	WT_STAT_DSRC_CURSOR_INSERT_ERROR		2213
/*! cursor: cursor insert check calls that return an error */
#define	WT_STAT_DSRC_CURSOR_INSERT_CHECK_ERROR		2214
/*! cursor: cursor largest key calls that return an error */
#define	WT_STAT_DSRC_CURSOR_LARGEST_KEY_ERROR		2215
/*! cursor: cursor modify calls that return an error */
#define	WT_STAT_DSRC_CURSOR_MODIFY_ERROR		2216
/*! cursor: cursor next calls that return an error */
#define	WT_STAT_DSRC_CURSOR_NEXT_ERROR			2217
=======
#define	WT_STAT_DSRC_CURSOR_REPOSITION			2188
/*! cursor: bulk loaded cursor insert calls */
#define	WT_STAT_DSRC_CURSOR_INSERT_BULK			2189
/*! cursor: cache cursors reuse count */
#define	WT_STAT_DSRC_CURSOR_REOPEN			2190
/*! cursor: close calls that result in cache */
#define	WT_STAT_DSRC_CURSOR_CACHE			2191
/*! cursor: create calls */
#define	WT_STAT_DSRC_CURSOR_CREATE			2192
/*! cursor: cursor bound calls that return an error */
#define	WT_STAT_DSRC_CURSOR_BOUND_ERROR			2193
/*! cursor: cursor bounds cleared from reset */
#define	WT_STAT_DSRC_CURSOR_BOUNDS_RESET		2194
/*! cursor: cursor bounds comparisons performed */
#define	WT_STAT_DSRC_CURSOR_BOUNDS_COMPARISONS		2195
/*! cursor: cursor bounds next called on an unpositioned cursor */
#define	WT_STAT_DSRC_CURSOR_BOUNDS_NEXT_UNPOSITIONED	2196
/*! cursor: cursor bounds next early exit */
#define	WT_STAT_DSRC_CURSOR_BOUNDS_NEXT_EARLY_EXIT	2197
/*! cursor: cursor bounds prev called on an unpositioned cursor */
#define	WT_STAT_DSRC_CURSOR_BOUNDS_PREV_UNPOSITIONED	2198
/*! cursor: cursor bounds prev early exit */
#define	WT_STAT_DSRC_CURSOR_BOUNDS_PREV_EARLY_EXIT	2199
/*! cursor: cursor bounds search early exit */
#define	WT_STAT_DSRC_CURSOR_BOUNDS_SEARCH_EARLY_EXIT	2200
/*! cursor: cursor bounds search near call repositioned cursor */
#define	WT_STAT_DSRC_CURSOR_BOUNDS_SEARCH_NEAR_REPOSITIONED_CURSOR	2201
/*! cursor: cursor cache calls that return an error */
#define	WT_STAT_DSRC_CURSOR_CACHE_ERROR			2202
/*! cursor: cursor close calls that return an error */
#define	WT_STAT_DSRC_CURSOR_CLOSE_ERROR			2203
/*! cursor: cursor compare calls that return an error */
#define	WT_STAT_DSRC_CURSOR_COMPARE_ERROR		2204
/*! cursor: cursor equals calls that return an error */
#define	WT_STAT_DSRC_CURSOR_EQUALS_ERROR		2205
/*! cursor: cursor get key calls that return an error */
#define	WT_STAT_DSRC_CURSOR_GET_KEY_ERROR		2206
/*! cursor: cursor get value calls that return an error */
#define	WT_STAT_DSRC_CURSOR_GET_VALUE_ERROR		2207
/*! cursor: cursor insert calls that return an error */
#define	WT_STAT_DSRC_CURSOR_INSERT_ERROR		2208
/*! cursor: cursor insert check calls that return an error */
#define	WT_STAT_DSRC_CURSOR_INSERT_CHECK_ERROR		2209
/*! cursor: cursor largest key calls that return an error */
#define	WT_STAT_DSRC_CURSOR_LARGEST_KEY_ERROR		2210
/*! cursor: cursor modify calls that return an error */
#define	WT_STAT_DSRC_CURSOR_MODIFY_ERROR		2211
/*! cursor: cursor next calls that return an error */
#define	WT_STAT_DSRC_CURSOR_NEXT_ERROR			2212
>>>>>>> 8e682e2a
/*!
 * cursor: cursor next calls that skip due to a globally visible history
 * store tombstone
 */
<<<<<<< HEAD
#define	WT_STAT_DSRC_CURSOR_NEXT_HS_TOMBSTONE		2218
=======
#define	WT_STAT_DSRC_CURSOR_NEXT_HS_TOMBSTONE		2213
>>>>>>> 8e682e2a
/*!
 * cursor: cursor next calls that skip greater than 1 and fewer than 100
 * entries
 */
<<<<<<< HEAD
#define	WT_STAT_DSRC_CURSOR_NEXT_SKIP_LT_100		2219
=======
#define	WT_STAT_DSRC_CURSOR_NEXT_SKIP_LT_100		2214
>>>>>>> 8e682e2a
/*!
 * cursor: cursor next calls that skip greater than or equal to 100
 * entries
 */
<<<<<<< HEAD
#define	WT_STAT_DSRC_CURSOR_NEXT_SKIP_GE_100		2220
/*! cursor: cursor next random calls that return an error */
#define	WT_STAT_DSRC_CURSOR_NEXT_RANDOM_ERROR		2221
/*! cursor: cursor prev calls that return an error */
#define	WT_STAT_DSRC_CURSOR_PREV_ERROR			2222
=======
#define	WT_STAT_DSRC_CURSOR_NEXT_SKIP_GE_100		2215
/*! cursor: cursor next random calls that return an error */
#define	WT_STAT_DSRC_CURSOR_NEXT_RANDOM_ERROR		2216
/*! cursor: cursor prev calls that return an error */
#define	WT_STAT_DSRC_CURSOR_PREV_ERROR			2217
>>>>>>> 8e682e2a
/*!
 * cursor: cursor prev calls that skip due to a globally visible history
 * store tombstone
 */
<<<<<<< HEAD
#define	WT_STAT_DSRC_CURSOR_PREV_HS_TOMBSTONE		2223
=======
#define	WT_STAT_DSRC_CURSOR_PREV_HS_TOMBSTONE		2218
>>>>>>> 8e682e2a
/*!
 * cursor: cursor prev calls that skip greater than or equal to 100
 * entries
 */
<<<<<<< HEAD
#define	WT_STAT_DSRC_CURSOR_PREV_SKIP_GE_100		2224
/*! cursor: cursor prev calls that skip less than 100 entries */
#define	WT_STAT_DSRC_CURSOR_PREV_SKIP_LT_100		2225
/*! cursor: cursor reconfigure calls that return an error */
#define	WT_STAT_DSRC_CURSOR_RECONFIGURE_ERROR		2226
/*! cursor: cursor remove calls that return an error */
#define	WT_STAT_DSRC_CURSOR_REMOVE_ERROR		2227
/*! cursor: cursor reopen calls that return an error */
#define	WT_STAT_DSRC_CURSOR_REOPEN_ERROR		2228
/*! cursor: cursor reserve calls that return an error */
#define	WT_STAT_DSRC_CURSOR_RESERVE_ERROR		2229
/*! cursor: cursor reset calls that return an error */
#define	WT_STAT_DSRC_CURSOR_RESET_ERROR			2230
/*! cursor: cursor search calls that return an error */
#define	WT_STAT_DSRC_CURSOR_SEARCH_ERROR		2231
/*! cursor: cursor search near calls that return an error */
#define	WT_STAT_DSRC_CURSOR_SEARCH_NEAR_ERROR		2232
/*! cursor: cursor update calls that return an error */
#define	WT_STAT_DSRC_CURSOR_UPDATE_ERROR		2233
/*! cursor: insert calls */
#define	WT_STAT_DSRC_CURSOR_INSERT			2234
/*! cursor: insert key and value bytes */
#define	WT_STAT_DSRC_CURSOR_INSERT_BYTES		2235
/*! cursor: modify */
#define	WT_STAT_DSRC_CURSOR_MODIFY			2236
/*! cursor: modify key and value bytes affected */
#define	WT_STAT_DSRC_CURSOR_MODIFY_BYTES		2237
/*! cursor: modify value bytes modified */
#define	WT_STAT_DSRC_CURSOR_MODIFY_BYTES_TOUCH		2238
/*! cursor: next calls */
#define	WT_STAT_DSRC_CURSOR_NEXT			2239
/*! cursor: open cursor count */
#define	WT_STAT_DSRC_CURSOR_OPEN_COUNT			2240
/*! cursor: operation restarted */
#define	WT_STAT_DSRC_CURSOR_RESTART			2241
/*! cursor: prev calls */
#define	WT_STAT_DSRC_CURSOR_PREV			2242
/*! cursor: remove calls */
#define	WT_STAT_DSRC_CURSOR_REMOVE			2243
/*! cursor: remove key bytes removed */
#define	WT_STAT_DSRC_CURSOR_REMOVE_BYTES		2244
/*! cursor: reserve calls */
#define	WT_STAT_DSRC_CURSOR_RESERVE			2245
/*! cursor: reset calls */
#define	WT_STAT_DSRC_CURSOR_RESET			2246
/*! cursor: search calls */
#define	WT_STAT_DSRC_CURSOR_SEARCH			2247
/*! cursor: search history store calls */
#define	WT_STAT_DSRC_CURSOR_SEARCH_HS			2248
/*! cursor: search near calls */
#define	WT_STAT_DSRC_CURSOR_SEARCH_NEAR			2249
/*! cursor: truncate calls */
#define	WT_STAT_DSRC_CURSOR_TRUNCATE			2250
/*! cursor: update calls */
#define	WT_STAT_DSRC_CURSOR_UPDATE			2251
/*! cursor: update key and value bytes */
#define	WT_STAT_DSRC_CURSOR_UPDATE_BYTES		2252
/*! cursor: update value size change */
#define	WT_STAT_DSRC_CURSOR_UPDATE_BYTES_CHANGED	2253
/*! eviction: data source pages selected for eviction unable to be evicted */
#define	WT_STAT_DSRC_EVICTION_FAIL			2254
/*! eviction: eviction walk passes of a file */
#define	WT_STAT_DSRC_EVICTION_WALK_PASSES		2255
/*! layered: Layered table cursor insert operations */
#define	WT_STAT_DSRC_LAYERED_CURS_INSERT		2256
/*! layered: Layered table cursor next operations */
#define	WT_STAT_DSRC_LAYERED_CURS_NEXT			2257
/*! layered: Layered table cursor next operations from ingest table */
#define	WT_STAT_DSRC_LAYERED_CURS_NEXT_INGEST		2258
/*! layered: Layered table cursor next operations from stable table */
#define	WT_STAT_DSRC_LAYERED_CURS_NEXT_STABLE		2259
/*! layered: Layered table cursor prev operations */
#define	WT_STAT_DSRC_LAYERED_CURS_PREV			2260
/*! layered: Layered table cursor prev operations from ingest table */
#define	WT_STAT_DSRC_LAYERED_CURS_PREV_INGEST		2261
/*! layered: Layered table cursor prev operations from stable table */
#define	WT_STAT_DSRC_LAYERED_CURS_PREV_STABLE		2262
/*! layered: Layered table cursor remove operations */
#define	WT_STAT_DSRC_LAYERED_CURS_REMOVE		2263
/*! layered: Layered table cursor search near operations */
#define	WT_STAT_DSRC_LAYERED_CURS_SEARCH_NEAR		2264
/*! layered: Layered table cursor search near operations from ingest table */
#define	WT_STAT_DSRC_LAYERED_CURS_SEARCH_NEAR_INGEST	2265
/*! layered: Layered table cursor search near operations from stable table */
#define	WT_STAT_DSRC_LAYERED_CURS_SEARCH_NEAR_STABLE	2266
/*! layered: Layered table cursor search operations */
#define	WT_STAT_DSRC_LAYERED_CURS_SEARCH		2267
/*! layered: Layered table cursor search operations from ingest table */
#define	WT_STAT_DSRC_LAYERED_CURS_SEARCH_INGEST		2268
/*! layered: Layered table cursor search operations from stable table */
#define	WT_STAT_DSRC_LAYERED_CURS_SEARCH_STABLE		2269
/*! layered: Layered table cursor update operations */
#define	WT_STAT_DSRC_LAYERED_CURS_UPDATE		2270
/*!
 * layered: checkpoints performed on this table by the layered table
 * manager
 */
#define	WT_STAT_DSRC_LAYERED_TABLE_MANAGER_CHECKPOINTS	2271
/*! layered: checkpoints refreshed on shared layered constituents */
#define	WT_STAT_DSRC_LAYERED_TABLE_MANAGER_CHECKPOINTS_REFRESHED	2272
/*!
 * layered: how many log applications the layered table manager applied
 * on this tree
 */
#define	WT_STAT_DSRC_LAYERED_TABLE_MANAGER_LOGOPS_APPLIED	2273
/*!
 * layered: how many log applications the layered table manager skipped
 * on this tree
 */
#define	WT_STAT_DSRC_LAYERED_TABLE_MANAGER_LOGOPS_SKIPPED	2274
/*!
 * layered: how many previously-applied LSNs the layered table manager
 * skipped on this tree
 */
#define	WT_STAT_DSRC_LAYERED_TABLE_MANAGER_SKIP_LSN	2275
=======
#define	WT_STAT_DSRC_CURSOR_PREV_SKIP_GE_100		2219
/*! cursor: cursor prev calls that skip less than 100 entries */
#define	WT_STAT_DSRC_CURSOR_PREV_SKIP_LT_100		2220
/*! cursor: cursor reconfigure calls that return an error */
#define	WT_STAT_DSRC_CURSOR_RECONFIGURE_ERROR		2221
/*! cursor: cursor remove calls that return an error */
#define	WT_STAT_DSRC_CURSOR_REMOVE_ERROR		2222
/*! cursor: cursor reopen calls that return an error */
#define	WT_STAT_DSRC_CURSOR_REOPEN_ERROR		2223
/*! cursor: cursor reserve calls that return an error */
#define	WT_STAT_DSRC_CURSOR_RESERVE_ERROR		2224
/*! cursor: cursor reset calls that return an error */
#define	WT_STAT_DSRC_CURSOR_RESET_ERROR			2225
/*! cursor: cursor search calls that return an error */
#define	WT_STAT_DSRC_CURSOR_SEARCH_ERROR		2226
/*! cursor: cursor search near calls that return an error */
#define	WT_STAT_DSRC_CURSOR_SEARCH_NEAR_ERROR		2227
/*! cursor: cursor update calls that return an error */
#define	WT_STAT_DSRC_CURSOR_UPDATE_ERROR		2228
/*! cursor: insert calls */
#define	WT_STAT_DSRC_CURSOR_INSERT			2229
/*! cursor: insert key and value bytes */
#define	WT_STAT_DSRC_CURSOR_INSERT_BYTES		2230
/*! cursor: modify */
#define	WT_STAT_DSRC_CURSOR_MODIFY			2231
/*! cursor: modify key and value bytes affected */
#define	WT_STAT_DSRC_CURSOR_MODIFY_BYTES		2232
/*! cursor: modify value bytes modified */
#define	WT_STAT_DSRC_CURSOR_MODIFY_BYTES_TOUCH		2233
/*! cursor: next calls */
#define	WT_STAT_DSRC_CURSOR_NEXT			2234
/*! cursor: open cursor count */
#define	WT_STAT_DSRC_CURSOR_OPEN_COUNT			2235
/*! cursor: operation restarted */
#define	WT_STAT_DSRC_CURSOR_RESTART			2236
/*! cursor: prev calls */
#define	WT_STAT_DSRC_CURSOR_PREV			2237
/*! cursor: remove calls */
#define	WT_STAT_DSRC_CURSOR_REMOVE			2238
/*! cursor: remove key bytes removed */
#define	WT_STAT_DSRC_CURSOR_REMOVE_BYTES		2239
/*! cursor: reserve calls */
#define	WT_STAT_DSRC_CURSOR_RESERVE			2240
/*! cursor: reset calls */
#define	WT_STAT_DSRC_CURSOR_RESET			2241
/*! cursor: search calls */
#define	WT_STAT_DSRC_CURSOR_SEARCH			2242
/*! cursor: search history store calls */
#define	WT_STAT_DSRC_CURSOR_SEARCH_HS			2243
/*! cursor: search near calls */
#define	WT_STAT_DSRC_CURSOR_SEARCH_NEAR			2244
/*! cursor: truncate calls */
#define	WT_STAT_DSRC_CURSOR_TRUNCATE			2245
/*! cursor: update calls */
#define	WT_STAT_DSRC_CURSOR_UPDATE			2246
/*! cursor: update key and value bytes */
#define	WT_STAT_DSRC_CURSOR_UPDATE_BYTES		2247
/*! cursor: update value size change */
#define	WT_STAT_DSRC_CURSOR_UPDATE_BYTES_CHANGED	2248
>>>>>>> 8e682e2a
/*! reconciliation: VLCS pages explicitly reconciled as empty */
#define	WT_STAT_DSRC_REC_VLCS_EMPTIED_PAGES		2276
/*! reconciliation: approximate byte size of timestamps in pages written */
#define	WT_STAT_DSRC_REC_TIME_WINDOW_BYTES_TS		2277
/*!
 * reconciliation: approximate byte size of transaction IDs in pages
 * written
 */
#define	WT_STAT_DSRC_REC_TIME_WINDOW_BYTES_TXN		2278
/*! reconciliation: dictionary matches */
#define	WT_STAT_DSRC_REC_DICTIONARY			2279
/*! reconciliation: fast-path pages deleted */
#define	WT_STAT_DSRC_REC_PAGE_DELETE_FAST		2280
/*!
 * reconciliation: internal page key bytes discarded using suffix
 * compression
 */
#define	WT_STAT_DSRC_REC_SUFFIX_COMPRESSION		2281
/*! reconciliation: internal page multi-block writes */
#define	WT_STAT_DSRC_REC_MULTIBLOCK_INTERNAL		2282
/*! reconciliation: leaf page key bytes discarded using prefix compression */
#define	WT_STAT_DSRC_REC_PREFIX_COMPRESSION		2283
/*! reconciliation: leaf page multi-block writes */
#define	WT_STAT_DSRC_REC_MULTIBLOCK_LEAF		2284
/*! reconciliation: leaf-page overflow keys */
#define	WT_STAT_DSRC_REC_OVERFLOW_KEY_LEAF		2285
/*! reconciliation: maximum blocks required for a page */
#define	WT_STAT_DSRC_REC_MULTIBLOCK_MAX			2286
/*! reconciliation: overflow values written */
#define	WT_STAT_DSRC_REC_OVERFLOW_VALUE			2287
/*! reconciliation: page reconciliation calls */
#define	WT_STAT_DSRC_REC_PAGES				2288
/*! reconciliation: page reconciliation calls for eviction */
#define	WT_STAT_DSRC_REC_PAGES_EVICTION			2289
/*! reconciliation: pages deleted */
#define	WT_STAT_DSRC_REC_PAGE_DELETE			2290
/*!
 * reconciliation: pages written including an aggregated newest start
 * durable timestamp
 */
#define	WT_STAT_DSRC_REC_TIME_AGGR_NEWEST_START_DURABLE_TS	2291
/*!
 * reconciliation: pages written including an aggregated newest stop
 * durable timestamp
 */
#define	WT_STAT_DSRC_REC_TIME_AGGR_NEWEST_STOP_DURABLE_TS	2292
/*!
 * reconciliation: pages written including an aggregated newest stop
 * timestamp
 */
#define	WT_STAT_DSRC_REC_TIME_AGGR_NEWEST_STOP_TS	2293
/*!
 * reconciliation: pages written including an aggregated newest stop
 * transaction ID
 */
#define	WT_STAT_DSRC_REC_TIME_AGGR_NEWEST_STOP_TXN	2294
/*!
 * reconciliation: pages written including an aggregated newest
 * transaction ID
 */
#define	WT_STAT_DSRC_REC_TIME_AGGR_NEWEST_TXN		2295
/*!
 * reconciliation: pages written including an aggregated oldest start
 * timestamp
 */
#define	WT_STAT_DSRC_REC_TIME_AGGR_OLDEST_START_TS	2296
/*! reconciliation: pages written including an aggregated prepare */
#define	WT_STAT_DSRC_REC_TIME_AGGR_PREPARED		2297
/*! reconciliation: pages written including at least one prepare */
#define	WT_STAT_DSRC_REC_TIME_WINDOW_PAGES_PREPARED	2298
/*!
 * reconciliation: pages written including at least one start durable
 * timestamp
 */
#define	WT_STAT_DSRC_REC_TIME_WINDOW_PAGES_DURABLE_START_TS	2299
/*! reconciliation: pages written including at least one start timestamp */
#define	WT_STAT_DSRC_REC_TIME_WINDOW_PAGES_START_TS	2300
/*!
 * reconciliation: pages written including at least one start transaction
 * ID
 */
#define	WT_STAT_DSRC_REC_TIME_WINDOW_PAGES_START_TXN	2301
/*!
 * reconciliation: pages written including at least one stop durable
 * timestamp
 */
#define	WT_STAT_DSRC_REC_TIME_WINDOW_PAGES_DURABLE_STOP_TS	2302
/*! reconciliation: pages written including at least one stop timestamp */
#define	WT_STAT_DSRC_REC_TIME_WINDOW_PAGES_STOP_TS	2303
/*!
 * reconciliation: pages written including at least one stop transaction
 * ID
 */
#define	WT_STAT_DSRC_REC_TIME_WINDOW_PAGES_STOP_TXN	2304
/*! reconciliation: records written including a prepare */
#define	WT_STAT_DSRC_REC_TIME_WINDOW_PREPARED		2305
/*! reconciliation: records written including a start durable timestamp */
#define	WT_STAT_DSRC_REC_TIME_WINDOW_DURABLE_START_TS	2306
/*! reconciliation: records written including a start timestamp */
#define	WT_STAT_DSRC_REC_TIME_WINDOW_START_TS		2307
/*! reconciliation: records written including a start transaction ID */
#define	WT_STAT_DSRC_REC_TIME_WINDOW_START_TXN		2308
/*! reconciliation: records written including a stop durable timestamp */
#define	WT_STAT_DSRC_REC_TIME_WINDOW_DURABLE_STOP_TS	2309
/*! reconciliation: records written including a stop timestamp */
#define	WT_STAT_DSRC_REC_TIME_WINDOW_STOP_TS		2310
/*! reconciliation: records written including a stop transaction ID */
#define	WT_STAT_DSRC_REC_TIME_WINDOW_STOP_TXN		2311
/*! session: object compaction */
#define	WT_STAT_DSRC_SESSION_COMPACT			2312
/*!
 * transaction: a reader raced with a prepared transaction commit and
 * skipped an update or updates
 */
#define	WT_STAT_DSRC_TXN_READ_RACE_PREPARE_COMMIT	2313
/*! transaction: number of times overflow removed value is read */
#define	WT_STAT_DSRC_TXN_READ_OVERFLOW_REMOVE		2314
/*! transaction: race to read prepared update retry */
#define	WT_STAT_DSRC_TXN_READ_RACE_PREPARE_UPDATE	2315
/*!
 * transaction: rollback to stable history store keys that would have
 * been swept in non-dryrun mode
 */
#define	WT_STAT_DSRC_TXN_RTS_SWEEP_HS_KEYS_DRYRUN	2316
/*!
 * transaction: rollback to stable history store records with stop
 * timestamps older than newer records
 */
#define	WT_STAT_DSRC_TXN_RTS_HS_STOP_OLDER_THAN_NEWER_START	2317
/*! transaction: rollback to stable inconsistent checkpoint */
#define	WT_STAT_DSRC_TXN_RTS_INCONSISTENT_CKPT		2318
/*! transaction: rollback to stable keys removed */
#define	WT_STAT_DSRC_TXN_RTS_KEYS_REMOVED		2319
/*! transaction: rollback to stable keys restored */
#define	WT_STAT_DSRC_TXN_RTS_KEYS_RESTORED		2320
/*!
 * transaction: rollback to stable keys that would have been removed in
 * non-dryrun mode
 */
#define	WT_STAT_DSRC_TXN_RTS_KEYS_REMOVED_DRYRUN	2321
/*!
 * transaction: rollback to stable keys that would have been restored in
 * non-dryrun mode
 */
#define	WT_STAT_DSRC_TXN_RTS_KEYS_RESTORED_DRYRUN	2322
/*! transaction: rollback to stable restored tombstones from history store */
#define	WT_STAT_DSRC_TXN_RTS_HS_RESTORE_TOMBSTONES	2323
/*! transaction: rollback to stable restored updates from history store */
#define	WT_STAT_DSRC_TXN_RTS_HS_RESTORE_UPDATES		2324
/*! transaction: rollback to stable skipping delete rle */
#define	WT_STAT_DSRC_TXN_RTS_DELETE_RLE_SKIPPED		2325
/*! transaction: rollback to stable skipping stable rle */
#define	WT_STAT_DSRC_TXN_RTS_STABLE_RLE_SKIPPED		2326
/*! transaction: rollback to stable sweeping history store keys */
#define	WT_STAT_DSRC_TXN_RTS_SWEEP_HS_KEYS		2327
/*!
 * transaction: rollback to stable tombstones from history store that
 * would have been restored in non-dryrun mode
 */
#define	WT_STAT_DSRC_TXN_RTS_HS_RESTORE_TOMBSTONES_DRYRUN	2328
/*!
 * transaction: rollback to stable updates from history store that would
 * have been restored in non-dryrun mode
 */
#define	WT_STAT_DSRC_TXN_RTS_HS_RESTORE_UPDATES_DRYRUN	2329
/*! transaction: rollback to stable updates removed from history store */
#define	WT_STAT_DSRC_TXN_RTS_HS_REMOVED			2330
/*!
 * transaction: rollback to stable updates that would have been removed
 * from history store in non-dryrun mode
 */
#define	WT_STAT_DSRC_TXN_RTS_HS_REMOVED_DRYRUN		2331
/*! transaction: update conflicts */
#define	WT_STAT_DSRC_TXN_UPDATE_CONFLICT		2332

/*!
 * @}
 * @name Statistics for join cursors
 * @anchor statistics_join
 * @{
 */
/*! join: accesses to the main table */
#define	WT_STAT_JOIN_MAIN_ACCESS			3000
/*! join: bloom filter false positives */
#define	WT_STAT_JOIN_BLOOM_FALSE_POSITIVE		3001
/*! join: checks that conditions of membership are satisfied */
#define	WT_STAT_JOIN_MEMBERSHIP_CHECK			3002
/*! join: items inserted into a bloom filter */
#define	WT_STAT_JOIN_BLOOM_INSERT			3003
/*! join: items iterated */
#define	WT_STAT_JOIN_ITERATED				3004

/*!
 * @}
 * @name Statistics for session
 * @anchor statistics_session
 * @{
 */
/*! session: bytes read into cache */
#define	WT_STAT_SESSION_BYTES_READ			4000
/*! session: bytes written from cache */
#define	WT_STAT_SESSION_BYTES_WRITE			4001
/*! session: dhandle lock wait time (usecs) */
#define	WT_STAT_SESSION_LOCK_DHANDLE_WAIT		4002
/*! session: dirty bytes in this txn */
#define	WT_STAT_SESSION_TXN_BYTES_DIRTY			4003
/*! session: page read from disk to cache time (usecs) */
#define	WT_STAT_SESSION_READ_TIME			4004
/*! session: page write from cache to disk time (usecs) */
#define	WT_STAT_SESSION_WRITE_TIME			4005
/*! session: schema lock wait time (usecs) */
#define	WT_STAT_SESSION_LOCK_SCHEMA_WAIT		4006
/*! session: time waiting for cache (usecs) */
#define	WT_STAT_SESSION_CACHE_TIME			4007
/*! @} */
/*
 * Statistics section: END
 * DO NOT EDIT: automatically built by dist/stat.py.
 */
/*! @} */

/*******************************************
 * Verbose categories
 *******************************************/
/*!
 * @addtogroup wt
 * @{
 */
/*!
 * @name Verbose categories
 * @anchor verbose_categories
 * @{
 */
/*!
 * WiredTiger verbose event categories.
 * Note that the verbose categories cover a wide set of sub-systems and operations
 * within WiredTiger. As such, the categories are subject to change and evolve
 * between different WiredTiger releases.
 */
typedef enum {
/* VERBOSE ENUM START */
    WT_VERB_ALL,                    /*!< ALL module messages. */
    WT_VERB_API,                    /*!< API messages. */
    WT_VERB_BACKUP,                 /*!< Backup messages. */
    WT_VERB_BLKCACHE,
    WT_VERB_BLOCK,                  /*!< Block manager messages. */
    WT_VERB_CHECKPOINT,             /*!< Checkpoint messages. */
    WT_VERB_CHECKPOINT_CLEANUP,
    WT_VERB_CHECKPOINT_PROGRESS,    /*!< Checkpoint progress messages. */
    WT_VERB_CHUNKCACHE,             /*!< Chunk cache messages. */
    WT_VERB_COMPACT,                /*!< Compact messages. */
    WT_VERB_COMPACT_PROGRESS,       /*!< Compact progress messages. */
    WT_VERB_CONFIGURATION,
    WT_VERB_DEFAULT,
    WT_VERB_DISAGGREGATED_STORAGE,  /*!< Disaggregated storage, other than layered tables. */
    WT_VERB_ERROR_RETURNS,
    WT_VERB_EVICTION,                /*!< Eviction messages. */
    WT_VERB_EXTENSION,            /*!< Extension messages. */
    WT_VERB_FILEOPS,
    WT_VERB_GENERATION,
    WT_VERB_HANDLEOPS,
    WT_VERB_HS,                     /*!< History store messages. */
    WT_VERB_HS_ACTIVITY,            /*!< History store activity messages. */
    WT_VERB_LAYERED,                /*!< Layered table manager messages. */
    WT_VERB_LOG,                    /*!< Log messages. */
    WT_VERB_LSM,                    /*!< LSM messages. */
    WT_VERB_LSM_MANAGER,
    WT_VERB_MUTEX,
    WT_VERB_METADATA,               /*!< Metadata messages. */
    WT_VERB_OUT_OF_ORDER,
    WT_VERB_OVERFLOW,
    WT_VERB_PREFETCH,
    WT_VERB_READ,
    WT_VERB_RECONCILE,              /*!< Reconcile messages. */
    WT_VERB_RECOVERY,               /*!< Recovery messages. */
    WT_VERB_RECOVERY_PROGRESS,      /*!< Recovery progress messages. */
    WT_VERB_RTS,                    /*!< RTS messages. */
    WT_VERB_SALVAGE,                /*!< Salvage messages. */
    WT_VERB_SHARED_CACHE,
    WT_VERB_SPLIT,
    WT_VERB_TEMPORARY,
    WT_VERB_THREAD_GROUP,
    WT_VERB_TIERED,                 /*!< Tiered storage messages. */
    WT_VERB_TIMESTAMP,              /*!< Timestamp messages. */
    WT_VERB_TRANSACTION,            /*!< Transaction messages. */
    WT_VERB_VERIFY,                 /*!< Verify messages. */
    WT_VERB_VERSION,                /*!< Version messages. */
    WT_VERB_WRITE,
    WT_VERB_PAGE_DELTA,
/* VERBOSE ENUM STOP */
    WT_VERB_NUM_CATEGORIES
} WT_VERBOSE_CATEGORY;
/*! @} */

/*******************************************
 * Verbose levels
 *******************************************/
/*!
 * @name Verbose levels
 * @anchor verbose_levels
 * @{
 */
/*!
 * WiredTiger verbosity levels. The levels define a range of severity categories, with
 * \c WT_VERBOSE_ERROR being the lowest, most critical level (used by messages on critical error
 * paths) and \c WT_VERBOSE_DEBUG_5 being the highest verbosity/informational level (mostly adopted
 * for debugging).
 */
typedef enum {
    WT_VERBOSE_ERROR = -3,  /*!< Error conditions triggered in WiredTiger. */
    WT_VERBOSE_WARNING,     /*!< Warning conditions potentially signaling non-imminent errors and
                            behaviors. */
    WT_VERBOSE_NOTICE,      /*!< Messages for significant events in WiredTiger, usually worth
                            noting. */
    WT_VERBOSE_INFO,        /*!< Informational style messages. */
    WT_VERBOSE_DEBUG_1,     /*!< Low severity messages, useful for debugging purposes. This is
                            the default level when debugging. */
    WT_VERBOSE_DEBUG_2,     /*!< Low severity messages, an increase in verbosity from
                            the previous level. */
    WT_VERBOSE_DEBUG_3,     /*!< Low severity messages. */
    WT_VERBOSE_DEBUG_4,     /*!< Low severity messages. */
    WT_VERBOSE_DEBUG_5      /*!< Lowest severity messages. */
} WT_VERBOSE_LEVEL;
/*! @} */
/*
 * Verbose section: END
 */
/*! @} */

#undef __F

#if defined(__cplusplus)
}
#endif
#endif /* __WIREDTIGER_H_ */<|MERGE_RESOLUTION|>--- conflicted
+++ resolved
@@ -6035,1816 +6035,932 @@
  */
 #define	WT_STAT_CONN_BLOCK_REMAP_FILE_RESIZE		1081
 /*! block-manager: number of times the region was remapped via write */
-<<<<<<< HEAD
 #define	WT_STAT_CONN_BLOCK_REMAP_FILE_WRITE		1082
+/*! cache: application thread time evicting (usecs) */
+#define	WT_STAT_CONN_EVICTION_APP_TIME			1083
 /*! cache: application threads page read from disk to cache count */
-#define	WT_STAT_CONN_CACHE_READ_APP_COUNT		1083
+#define	WT_STAT_CONN_CACHE_READ_APP_COUNT		1084
 /*! cache: application threads page read from disk to cache time (usecs) */
-#define	WT_STAT_CONN_CACHE_READ_APP_TIME		1084
+#define	WT_STAT_CONN_CACHE_READ_APP_TIME		1085
 /*! cache: application threads page write from cache to disk count */
-#define	WT_STAT_CONN_CACHE_WRITE_APP_COUNT		1085
+#define	WT_STAT_CONN_CACHE_WRITE_APP_COUNT		1086
 /*! cache: application threads page write from cache to disk time (usecs) */
-#define	WT_STAT_CONN_CACHE_WRITE_APP_TIME		1086
+#define	WT_STAT_CONN_CACHE_WRITE_APP_TIME		1087
 /*! cache: bytes allocated for updates */
-#define	WT_STAT_CONN_CACHE_BYTES_UPDATES		1087
+#define	WT_STAT_CONN_CACHE_BYTES_UPDATES		1088
 /*! cache: bytes belonging to page images in the cache */
-#define	WT_STAT_CONN_CACHE_BYTES_IMAGE			1088
+#define	WT_STAT_CONN_CACHE_BYTES_IMAGE			1089
 /*! cache: bytes belonging to the history store table in the cache */
-#define	WT_STAT_CONN_CACHE_BYTES_HS			1089
+#define	WT_STAT_CONN_CACHE_BYTES_HS			1090
 /*! cache: bytes currently in the cache */
-#define	WT_STAT_CONN_CACHE_BYTES_INUSE			1090
+#define	WT_STAT_CONN_CACHE_BYTES_INUSE			1091
 /*! cache: bytes dirty in the cache cumulative */
-#define	WT_STAT_CONN_CACHE_BYTES_DIRTY_TOTAL		1091
+#define	WT_STAT_CONN_CACHE_BYTES_DIRTY_TOTAL		1092
 /*! cache: bytes not belonging to page images in the cache */
-#define	WT_STAT_CONN_CACHE_BYTES_OTHER			1092
+#define	WT_STAT_CONN_CACHE_BYTES_OTHER			1093
 /*! cache: bytes read into cache */
-#define	WT_STAT_CONN_CACHE_BYTES_READ			1093
+#define	WT_STAT_CONN_CACHE_BYTES_READ			1094
 /*! cache: bytes written from cache */
-#define	WT_STAT_CONN_CACHE_BYTES_WRITE			1094
+#define	WT_STAT_CONN_CACHE_BYTES_WRITE			1095
 /*! cache: checkpoint blocked page eviction */
-#define	WT_STAT_CONN_CACHE_EVICTION_BLOCKED_CHECKPOINT	1095
-=======
-#define	WT_STAT_CONN_BLOCK_REMAP_FILE_WRITE		1068
-/*! cache: application thread time evicting (usecs) */
-#define	WT_STAT_CONN_EVICTION_APP_TIME			1069
-/*! cache: application threads page read from disk to cache count */
-#define	WT_STAT_CONN_CACHE_READ_APP_COUNT		1070
-/*! cache: application threads page read from disk to cache time (usecs) */
-#define	WT_STAT_CONN_CACHE_READ_APP_TIME		1071
-/*! cache: application threads page write from cache to disk count */
-#define	WT_STAT_CONN_CACHE_WRITE_APP_COUNT		1072
-/*! cache: application threads page write from cache to disk time (usecs) */
-#define	WT_STAT_CONN_CACHE_WRITE_APP_TIME		1073
-/*! cache: bytes allocated for updates */
-#define	WT_STAT_CONN_CACHE_BYTES_UPDATES		1074
-/*! cache: bytes belonging to page images in the cache */
-#define	WT_STAT_CONN_CACHE_BYTES_IMAGE			1075
-/*! cache: bytes belonging to the history store table in the cache */
-#define	WT_STAT_CONN_CACHE_BYTES_HS			1076
-/*! cache: bytes currently in the cache */
-#define	WT_STAT_CONN_CACHE_BYTES_INUSE			1077
-/*! cache: bytes dirty in the cache cumulative */
-#define	WT_STAT_CONN_CACHE_BYTES_DIRTY_TOTAL		1078
-/*! cache: bytes not belonging to page images in the cache */
-#define	WT_STAT_CONN_CACHE_BYTES_OTHER			1079
-/*! cache: bytes read into cache */
-#define	WT_STAT_CONN_CACHE_BYTES_READ			1080
-/*! cache: bytes written from cache */
-#define	WT_STAT_CONN_CACHE_BYTES_WRITE			1081
-/*! cache: checkpoint blocked page eviction */
-#define	WT_STAT_CONN_CACHE_EVICTION_BLOCKED_CHECKPOINT	1082
->>>>>>> 8e682e2a
+#define	WT_STAT_CONN_CACHE_EVICTION_BLOCKED_CHECKPOINT	1096
 /*!
  * cache: checkpoint of history store file blocked non-history store page
  * eviction
  */
-<<<<<<< HEAD
-#define	WT_STAT_CONN_CACHE_EVICTION_BLOCKED_CHECKPOINT_HS	1096
-=======
-#define	WT_STAT_CONN_CACHE_EVICTION_BLOCKED_CHECKPOINT_HS	1083
+#define	WT_STAT_CONN_CACHE_EVICTION_BLOCKED_CHECKPOINT_HS	1097
 /*! cache: evict page attempts by eviction server */
-#define	WT_STAT_CONN_EVICTION_SERVER_EVICT_ATTEMPT	1084
+#define	WT_STAT_CONN_EVICTION_SERVER_EVICT_ATTEMPT	1098
 /*! cache: evict page attempts by eviction worker threads */
-#define	WT_STAT_CONN_EVICTION_WORKER_EVICT_ATTEMPT	1085
+#define	WT_STAT_CONN_EVICTION_WORKER_EVICT_ATTEMPT	1099
 /*! cache: evict page failures by eviction server */
-#define	WT_STAT_CONN_EVICTION_SERVER_EVICT_FAIL		1086
+#define	WT_STAT_CONN_EVICTION_SERVER_EVICT_FAIL		1100
 /*! cache: evict page failures by eviction worker threads */
-#define	WT_STAT_CONN_EVICTION_WORKER_EVICT_FAIL		1087
+#define	WT_STAT_CONN_EVICTION_WORKER_EVICT_FAIL		1101
 /*! cache: eviction calls to get a page found queue empty */
-#define	WT_STAT_CONN_EVICTION_GET_REF_EMPTY		1088
+#define	WT_STAT_CONN_EVICTION_GET_REF_EMPTY		1102
 /*! cache: eviction calls to get a page found queue empty after locking */
-#define	WT_STAT_CONN_EVICTION_GET_REF_EMPTY2		1089
+#define	WT_STAT_CONN_EVICTION_GET_REF_EMPTY2		1103
 /*! cache: eviction currently operating in aggressive mode */
-#define	WT_STAT_CONN_EVICTION_AGGRESSIVE_SET		1090
+#define	WT_STAT_CONN_EVICTION_AGGRESSIVE_SET		1104
 /*! cache: eviction empty score */
-#define	WT_STAT_CONN_EVICTION_EMPTY_SCORE		1091
->>>>>>> 8e682e2a
+#define	WT_STAT_CONN_EVICTION_EMPTY_SCORE		1105
 /*!
  * cache: eviction gave up due to detecting a disk value without a
  * timestamp behind the last update on the chain
  */
-<<<<<<< HEAD
-#define	WT_STAT_CONN_CACHE_EVICTION_BLOCKED_NO_TS_CHECKPOINT_RACE_1	1097
-=======
-#define	WT_STAT_CONN_CACHE_EVICTION_BLOCKED_NO_TS_CHECKPOINT_RACE_1	1092
->>>>>>> 8e682e2a
+#define	WT_STAT_CONN_CACHE_EVICTION_BLOCKED_NO_TS_CHECKPOINT_RACE_1	1106
 /*!
  * cache: eviction gave up due to detecting a tombstone without a
  * timestamp ahead of the selected on disk update
  */
-<<<<<<< HEAD
-#define	WT_STAT_CONN_CACHE_EVICTION_BLOCKED_NO_TS_CHECKPOINT_RACE_2	1098
-=======
-#define	WT_STAT_CONN_CACHE_EVICTION_BLOCKED_NO_TS_CHECKPOINT_RACE_2	1093
->>>>>>> 8e682e2a
+#define	WT_STAT_CONN_CACHE_EVICTION_BLOCKED_NO_TS_CHECKPOINT_RACE_2	1107
 /*!
  * cache: eviction gave up due to detecting a tombstone without a
  * timestamp ahead of the selected on disk update after validating the
  * update chain
  */
-<<<<<<< HEAD
-#define	WT_STAT_CONN_CACHE_EVICTION_BLOCKED_NO_TS_CHECKPOINT_RACE_3	1099
-=======
-#define	WT_STAT_CONN_CACHE_EVICTION_BLOCKED_NO_TS_CHECKPOINT_RACE_3	1094
->>>>>>> 8e682e2a
+#define	WT_STAT_CONN_CACHE_EVICTION_BLOCKED_NO_TS_CHECKPOINT_RACE_3	1108
 /*!
  * cache: eviction gave up due to detecting update chain entries without
  * timestamps after the selected on disk update
  */
-<<<<<<< HEAD
-#define	WT_STAT_CONN_CACHE_EVICTION_BLOCKED_NO_TS_CHECKPOINT_RACE_4	1100
-=======
-#define	WT_STAT_CONN_CACHE_EVICTION_BLOCKED_NO_TS_CHECKPOINT_RACE_4	1095
->>>>>>> 8e682e2a
+#define	WT_STAT_CONN_CACHE_EVICTION_BLOCKED_NO_TS_CHECKPOINT_RACE_4	1109
 /*!
  * cache: eviction gave up due to needing to remove a record from the
  * history store but checkpoint is running
  */
-<<<<<<< HEAD
-#define	WT_STAT_CONN_CACHE_EVICTION_BLOCKED_REMOVE_HS_RACE_WITH_CHECKPOINT	1101
+#define	WT_STAT_CONN_CACHE_EVICTION_BLOCKED_REMOVE_HS_RACE_WITH_CHECKPOINT	1110
 /*! cache: eviction gave up due to no progress being made */
-#define	WT_STAT_CONN_CACHE_EVICTION_BLOCKED_NO_PROGRESS	1102
-/*! cache: eviction walk target pages histogram - 0-9 */
-#define	WT_STAT_CONN_CACHE_EVICTION_TARGET_PAGE_LT10	1103
-/*! cache: eviction walk target pages histogram - 10-31 */
-#define	WT_STAT_CONN_CACHE_EVICTION_TARGET_PAGE_LT32	1104
-/*! cache: eviction walk target pages histogram - 128 and higher */
-#define	WT_STAT_CONN_CACHE_EVICTION_TARGET_PAGE_GE128	1105
-/*! cache: eviction walk target pages histogram - 32-63 */
-#define	WT_STAT_CONN_CACHE_EVICTION_TARGET_PAGE_LT64	1106
-/*! cache: eviction walk target pages histogram - 64-128 */
-#define	WT_STAT_CONN_CACHE_EVICTION_TARGET_PAGE_LT128	1107
-=======
-#define	WT_STAT_CONN_CACHE_EVICTION_BLOCKED_REMOVE_HS_RACE_WITH_CHECKPOINT	1096
-/*! cache: eviction gave up due to no progress being made */
-#define	WT_STAT_CONN_CACHE_EVICTION_BLOCKED_NO_PROGRESS	1097
+#define	WT_STAT_CONN_CACHE_EVICTION_BLOCKED_NO_PROGRESS	1111
 /*! cache: eviction passes of a file */
-#define	WT_STAT_CONN_EVICTION_WALK_PASSES		1098
+#define	WT_STAT_CONN_EVICTION_WALK_PASSES		1112
 /*! cache: eviction server candidate queue empty when topping up */
-#define	WT_STAT_CONN_EVICTION_QUEUE_EMPTY		1099
+#define	WT_STAT_CONN_EVICTION_QUEUE_EMPTY		1113
 /*! cache: eviction server candidate queue not empty when topping up */
-#define	WT_STAT_CONN_EVICTION_QUEUE_NOT_EMPTY		1100
+#define	WT_STAT_CONN_EVICTION_QUEUE_NOT_EMPTY		1114
 /*! cache: eviction server skips dirty pages during a running checkpoint */
-#define	WT_STAT_CONN_EVICTION_SERVER_SKIP_DIRTY_PAGES_DURING_CHECKPOINT	1101
+#define	WT_STAT_CONN_EVICTION_SERVER_SKIP_DIRTY_PAGES_DURING_CHECKPOINT	1115
 /*! cache: eviction server skips internal pages as it has an active child. */
-#define	WT_STAT_CONN_EVICTION_SERVER_SKIP_INTL_PAGE_WITH_ACTIVE_CHILD	1102
+#define	WT_STAT_CONN_EVICTION_SERVER_SKIP_INTL_PAGE_WITH_ACTIVE_CHILD	1116
 /*! cache: eviction server skips metadata pages with history */
-#define	WT_STAT_CONN_EVICTION_SERVER_SKIP_METATDATA_WITH_HISTORY	1103
+#define	WT_STAT_CONN_EVICTION_SERVER_SKIP_METATDATA_WITH_HISTORY	1117
 /*!
  * cache: eviction server skips pages that are written with transactions
  * greater than the last running
  */
-#define	WT_STAT_CONN_EVICTION_SERVER_SKIP_PAGES_LAST_RUNNING	1104
+#define	WT_STAT_CONN_EVICTION_SERVER_SKIP_PAGES_LAST_RUNNING	1118
 /*!
  * cache: eviction server skips pages that previously failed eviction and
  * likely will again
  */
-#define	WT_STAT_CONN_EVICTION_SERVER_SKIP_PAGES_RETRY	1105
+#define	WT_STAT_CONN_EVICTION_SERVER_SKIP_PAGES_RETRY	1119
 /*! cache: eviction server skips pages that we do not want to evict */
-#define	WT_STAT_CONN_EVICTION_SERVER_SKIP_UNWANTED_PAGES	1106
+#define	WT_STAT_CONN_EVICTION_SERVER_SKIP_UNWANTED_PAGES	1120
 /*! cache: eviction server skips tree that we do not want to evict */
-#define	WT_STAT_CONN_EVICTION_SERVER_SKIP_UNWANTED_TREE	1107
+#define	WT_STAT_CONN_EVICTION_SERVER_SKIP_UNWANTED_TREE	1121
 /*!
  * cache: eviction server skips trees because there are too many active
  * walks
  */
-#define	WT_STAT_CONN_EVICTION_SERVER_SKIP_TREES_TOO_MANY_ACTIVE_WALKS	1108
+#define	WT_STAT_CONN_EVICTION_SERVER_SKIP_TREES_TOO_MANY_ACTIVE_WALKS	1122
 /*! cache: eviction server skips trees that are being checkpointed */
-#define	WT_STAT_CONN_EVICTION_SERVER_SKIP_CHECKPOINTING_TREES	1109
+#define	WT_STAT_CONN_EVICTION_SERVER_SKIP_CHECKPOINTING_TREES	1123
 /*!
  * cache: eviction server skips trees that are configured to stick in
  * cache
  */
-#define	WT_STAT_CONN_EVICTION_SERVER_SKIP_TREES_STICK_IN_CACHE	1110
+#define	WT_STAT_CONN_EVICTION_SERVER_SKIP_TREES_STICK_IN_CACHE	1124
 /*! cache: eviction server skips trees that disable eviction */
-#define	WT_STAT_CONN_EVICTION_SERVER_SKIP_TREES_EVICTION_DISABLED	1111
+#define	WT_STAT_CONN_EVICTION_SERVER_SKIP_TREES_EVICTION_DISABLED	1125
 /*! cache: eviction server skips trees that were not useful before */
-#define	WT_STAT_CONN_EVICTION_SERVER_SKIP_TREES_NOT_USEFUL_BEFORE	1112
+#define	WT_STAT_CONN_EVICTION_SERVER_SKIP_TREES_NOT_USEFUL_BEFORE	1126
 /*!
  * cache: eviction server slept, because we did not make progress with
  * eviction
  */
-#define	WT_STAT_CONN_EVICTION_SERVER_SLEPT		1113
+#define	WT_STAT_CONN_EVICTION_SERVER_SLEPT		1127
 /*! cache: eviction server unable to reach eviction goal */
-#define	WT_STAT_CONN_EVICTION_SLOW			1114
+#define	WT_STAT_CONN_EVICTION_SLOW			1128
 /*! cache: eviction server waiting for a leaf page */
-#define	WT_STAT_CONN_EVICTION_WALK_LEAF_NOTFOUND	1115
+#define	WT_STAT_CONN_EVICTION_WALK_LEAF_NOTFOUND	1129
 /*! cache: eviction state */
-#define	WT_STAT_CONN_EVICTION_STATE			1116
+#define	WT_STAT_CONN_EVICTION_STATE			1130
 /*!
  * cache: eviction walk most recent sleeps for checkpoint handle
  * gathering
  */
-#define	WT_STAT_CONN_EVICTION_WALK_SLEEPS		1117
+#define	WT_STAT_CONN_EVICTION_WALK_SLEEPS		1131
 /*! cache: eviction walk target pages histogram - 0-9 */
-#define	WT_STAT_CONN_CACHE_EVICTION_TARGET_PAGE_LT10	1118
+#define	WT_STAT_CONN_CACHE_EVICTION_TARGET_PAGE_LT10	1132
 /*! cache: eviction walk target pages histogram - 10-31 */
-#define	WT_STAT_CONN_CACHE_EVICTION_TARGET_PAGE_LT32	1119
+#define	WT_STAT_CONN_CACHE_EVICTION_TARGET_PAGE_LT32	1133
 /*! cache: eviction walk target pages histogram - 128 and higher */
-#define	WT_STAT_CONN_CACHE_EVICTION_TARGET_PAGE_GE128	1120
+#define	WT_STAT_CONN_CACHE_EVICTION_TARGET_PAGE_GE128	1134
 /*! cache: eviction walk target pages histogram - 32-63 */
-#define	WT_STAT_CONN_CACHE_EVICTION_TARGET_PAGE_LT64	1121
+#define	WT_STAT_CONN_CACHE_EVICTION_TARGET_PAGE_LT64	1135
 /*! cache: eviction walk target pages histogram - 64-128 */
-#define	WT_STAT_CONN_CACHE_EVICTION_TARGET_PAGE_LT128	1122
->>>>>>> 8e682e2a
+#define	WT_STAT_CONN_CACHE_EVICTION_TARGET_PAGE_LT128	1136
 /*!
  * cache: eviction walk target pages reduced due to history store cache
  * pressure
  */
-<<<<<<< HEAD
-#define	WT_STAT_CONN_CACHE_EVICTION_TARGET_PAGE_REDUCED	1108
+#define	WT_STAT_CONN_CACHE_EVICTION_TARGET_PAGE_REDUCED	1137
+/*! cache: eviction walk target strategy both clean and dirty pages */
+#define	WT_STAT_CONN_EVICTION_TARGET_STRATEGY_BOTH_CLEAN_AND_DIRTY	1138
+/*! cache: eviction walk target strategy only clean pages */
+#define	WT_STAT_CONN_EVICTION_TARGET_STRATEGY_CLEAN	1139
+/*! cache: eviction walk target strategy only dirty pages */
+#define	WT_STAT_CONN_EVICTION_TARGET_STRATEGY_DIRTY	1140
 /*! cache: eviction walks abandoned */
-#define	WT_STAT_CONN_CACHE_EVICTION_WALKS_ABANDONED	1109
+#define	WT_STAT_CONN_CACHE_EVICTION_WALKS_ABANDONED	1141
 /*! cache: eviction walks gave up because they restarted their walk twice */
-#define	WT_STAT_CONN_CACHE_EVICTION_WALKS_STOPPED	1110
-=======
-#define	WT_STAT_CONN_CACHE_EVICTION_TARGET_PAGE_REDUCED	1123
-/*! cache: eviction walk target strategy both clean and dirty pages */
-#define	WT_STAT_CONN_EVICTION_TARGET_STRATEGY_BOTH_CLEAN_AND_DIRTY	1124
-/*! cache: eviction walk target strategy only clean pages */
-#define	WT_STAT_CONN_EVICTION_TARGET_STRATEGY_CLEAN	1125
-/*! cache: eviction walk target strategy only dirty pages */
-#define	WT_STAT_CONN_EVICTION_TARGET_STRATEGY_DIRTY	1126
-/*! cache: eviction walks abandoned */
-#define	WT_STAT_CONN_CACHE_EVICTION_WALKS_ABANDONED	1127
-/*! cache: eviction walks gave up because they restarted their walk twice */
-#define	WT_STAT_CONN_CACHE_EVICTION_WALKS_STOPPED	1128
->>>>>>> 8e682e2a
+#define	WT_STAT_CONN_CACHE_EVICTION_WALKS_STOPPED	1142
 /*!
  * cache: eviction walks gave up because they saw too many pages and
  * found no candidates
  */
-<<<<<<< HEAD
-#define	WT_STAT_CONN_CACHE_EVICTION_WALKS_GAVE_UP_NO_TARGETS	1111
-=======
-#define	WT_STAT_CONN_CACHE_EVICTION_WALKS_GAVE_UP_NO_TARGETS	1129
->>>>>>> 8e682e2a
+#define	WT_STAT_CONN_CACHE_EVICTION_WALKS_GAVE_UP_NO_TARGETS	1143
 /*!
  * cache: eviction walks gave up because they saw too many pages and
  * found too few candidates
  */
-<<<<<<< HEAD
-#define	WT_STAT_CONN_CACHE_EVICTION_WALKS_GAVE_UP_RATIO	1112
-=======
-#define	WT_STAT_CONN_CACHE_EVICTION_WALKS_GAVE_UP_RATIO	1130
->>>>>>> 8e682e2a
+#define	WT_STAT_CONN_CACHE_EVICTION_WALKS_GAVE_UP_RATIO	1144
 /*!
  * cache: eviction walks random search fails to locate a page, results in
  * a null position
  */
-<<<<<<< HEAD
-#define	WT_STAT_CONN_CACHE_EVICTION_WALK_RANDOM_RETURNS_NULL_POSITION	1113
+#define	WT_STAT_CONN_CACHE_EVICTION_WALK_RANDOM_RETURNS_NULL_POSITION	1145
 /*! cache: eviction walks reached end of tree */
-#define	WT_STAT_CONN_CACHE_EVICTION_WALKS_ENDED		1114
+#define	WT_STAT_CONN_CACHE_EVICTION_WALKS_ENDED		1146
 /*! cache: eviction walks restarted */
-#define	WT_STAT_CONN_CACHE_EVICTION_WALK_RESTART	1115
+#define	WT_STAT_CONN_CACHE_EVICTION_WALK_RESTART	1147
 /*! cache: eviction walks started from root of tree */
-#define	WT_STAT_CONN_CACHE_EVICTION_WALK_FROM_ROOT	1116
+#define	WT_STAT_CONN_CACHE_EVICTION_WALK_FROM_ROOT	1148
 /*! cache: eviction walks started from saved location in tree */
-#define	WT_STAT_CONN_CACHE_EVICTION_WALK_SAVED_POS	1117
-/*! cache: hazard pointer blocked page eviction */
-#define	WT_STAT_CONN_CACHE_EVICTION_BLOCKED_HAZARD	1118
-/*! cache: hazard pointer check calls */
-#define	WT_STAT_CONN_CACHE_HAZARD_CHECKS		1119
-/*! cache: hazard pointer check entries walked */
-#define	WT_STAT_CONN_CACHE_HAZARD_WALKS			1120
-/*! cache: hazard pointer maximum array length */
-#define	WT_STAT_CONN_CACHE_HAZARD_MAX			1121
-/*! cache: history store table insert calls */
-#define	WT_STAT_CONN_CACHE_HS_INSERT			1122
-/*! cache: history store table insert calls that returned restart */
-#define	WT_STAT_CONN_CACHE_HS_INSERT_RESTART		1123
-/*! cache: history store table max on-disk size */
-#define	WT_STAT_CONN_CACHE_HS_ONDISK_MAX		1124
-/*! cache: history store table on-disk size */
-#define	WT_STAT_CONN_CACHE_HS_ONDISK			1125
-/*! cache: history store table reads */
-#define	WT_STAT_CONN_CACHE_HS_READ			1126
-/*! cache: history store table reads missed */
-#define	WT_STAT_CONN_CACHE_HS_READ_MISS			1127
-/*! cache: history store table reads requiring squashed modifies */
-#define	WT_STAT_CONN_CACHE_HS_READ_SQUASH		1128
-=======
-#define	WT_STAT_CONN_CACHE_EVICTION_WALK_RANDOM_RETURNS_NULL_POSITION	1131
-/*! cache: eviction walks reached end of tree */
-#define	WT_STAT_CONN_CACHE_EVICTION_WALKS_ENDED		1132
-/*! cache: eviction walks restarted */
-#define	WT_STAT_CONN_CACHE_EVICTION_WALK_RESTART	1133
-/*! cache: eviction walks started from root of tree */
-#define	WT_STAT_CONN_CACHE_EVICTION_WALK_FROM_ROOT	1134
-/*! cache: eviction walks started from saved location in tree */
-#define	WT_STAT_CONN_CACHE_EVICTION_WALK_SAVED_POS	1135
+#define	WT_STAT_CONN_CACHE_EVICTION_WALK_SAVED_POS	1149
 /*! cache: eviction worker thread active */
-#define	WT_STAT_CONN_EVICTION_ACTIVE_WORKERS		1136
+#define	WT_STAT_CONN_EVICTION_ACTIVE_WORKERS		1150
 /*! cache: eviction worker thread stable number */
-#define	WT_STAT_CONN_EVICTION_STABLE_STATE_WORKERS	1137
+#define	WT_STAT_CONN_EVICTION_STABLE_STATE_WORKERS	1151
 /*! cache: files with active eviction walks */
-#define	WT_STAT_CONN_EVICTION_WALKS_ACTIVE		1138
+#define	WT_STAT_CONN_EVICTION_WALKS_ACTIVE		1152
 /*! cache: files with new eviction walks started */
-#define	WT_STAT_CONN_EVICTION_WALKS_STARTED		1139
+#define	WT_STAT_CONN_EVICTION_WALKS_STARTED		1153
 /*!
  * cache: forced eviction - do not retry count to evict pages selected to
  * evict during reconciliation
  */
-#define	WT_STAT_CONN_EVICTION_FORCE_NO_RETRY		1140
+#define	WT_STAT_CONN_EVICTION_FORCE_NO_RETRY		1154
 /*!
  * cache: forced eviction - history store pages failed to evict while
  * session has history store cursor open
  */
-#define	WT_STAT_CONN_EVICTION_FORCE_HS_FAIL		1141
+#define	WT_STAT_CONN_EVICTION_FORCE_HS_FAIL		1155
 /*!
  * cache: forced eviction - history store pages selected while session
  * has history store cursor open
  */
-#define	WT_STAT_CONN_EVICTION_FORCE_HS			1142
+#define	WT_STAT_CONN_EVICTION_FORCE_HS			1156
 /*!
  * cache: forced eviction - history store pages successfully evicted
  * while session has history store cursor open
  */
-#define	WT_STAT_CONN_EVICTION_FORCE_HS_SUCCESS		1143
+#define	WT_STAT_CONN_EVICTION_FORCE_HS_SUCCESS		1157
 /*! cache: forced eviction - pages evicted that were clean count */
-#define	WT_STAT_CONN_EVICTION_FORCE_CLEAN		1144
+#define	WT_STAT_CONN_EVICTION_FORCE_CLEAN		1158
 /*! cache: forced eviction - pages evicted that were dirty count */
-#define	WT_STAT_CONN_EVICTION_FORCE_DIRTY		1145
+#define	WT_STAT_CONN_EVICTION_FORCE_DIRTY		1159
 /*!
  * cache: forced eviction - pages selected because of a large number of
  * updates to a single item
  */
-#define	WT_STAT_CONN_EVICTION_FORCE_LONG_UPDATE_LIST	1146
+#define	WT_STAT_CONN_EVICTION_FORCE_LONG_UPDATE_LIST	1160
 /*!
  * cache: forced eviction - pages selected because of too many deleted
  * items count
  */
-#define	WT_STAT_CONN_EVICTION_FORCE_DELETE		1147
+#define	WT_STAT_CONN_EVICTION_FORCE_DELETE		1161
 /*! cache: forced eviction - pages selected count */
-#define	WT_STAT_CONN_EVICTION_FORCE			1148
+#define	WT_STAT_CONN_EVICTION_FORCE			1162
 /*! cache: forced eviction - pages selected unable to be evicted count */
-#define	WT_STAT_CONN_EVICTION_FORCE_FAIL		1149
+#define	WT_STAT_CONN_EVICTION_FORCE_FAIL		1163
 /*! cache: hazard pointer blocked page eviction */
-#define	WT_STAT_CONN_CACHE_EVICTION_BLOCKED_HAZARD	1150
+#define	WT_STAT_CONN_CACHE_EVICTION_BLOCKED_HAZARD	1164
 /*! cache: hazard pointer check calls */
-#define	WT_STAT_CONN_CACHE_HAZARD_CHECKS		1151
+#define	WT_STAT_CONN_CACHE_HAZARD_CHECKS		1165
 /*! cache: hazard pointer check entries walked */
-#define	WT_STAT_CONN_CACHE_HAZARD_WALKS			1152
+#define	WT_STAT_CONN_CACHE_HAZARD_WALKS			1166
 /*! cache: hazard pointer maximum array length */
-#define	WT_STAT_CONN_CACHE_HAZARD_MAX			1153
+#define	WT_STAT_CONN_CACHE_HAZARD_MAX			1167
 /*! cache: history store table insert calls */
-#define	WT_STAT_CONN_CACHE_HS_INSERT			1154
+#define	WT_STAT_CONN_CACHE_HS_INSERT			1168
 /*! cache: history store table insert calls that returned restart */
-#define	WT_STAT_CONN_CACHE_HS_INSERT_RESTART		1155
+#define	WT_STAT_CONN_CACHE_HS_INSERT_RESTART		1169
 /*! cache: history store table max on-disk size */
-#define	WT_STAT_CONN_CACHE_HS_ONDISK_MAX		1156
+#define	WT_STAT_CONN_CACHE_HS_ONDISK_MAX		1170
 /*! cache: history store table on-disk size */
-#define	WT_STAT_CONN_CACHE_HS_ONDISK			1157
+#define	WT_STAT_CONN_CACHE_HS_ONDISK			1171
 /*! cache: history store table reads */
-#define	WT_STAT_CONN_CACHE_HS_READ			1158
+#define	WT_STAT_CONN_CACHE_HS_READ			1172
 /*! cache: history store table reads missed */
-#define	WT_STAT_CONN_CACHE_HS_READ_MISS			1159
+#define	WT_STAT_CONN_CACHE_HS_READ_MISS			1173
 /*! cache: history store table reads requiring squashed modifies */
-#define	WT_STAT_CONN_CACHE_HS_READ_SQUASH		1160
->>>>>>> 8e682e2a
+#define	WT_STAT_CONN_CACHE_HS_READ_SQUASH		1174
 /*!
  * cache: history store table resolved updates without timestamps that
  * lose their durable timestamp
  */
-<<<<<<< HEAD
-#define	WT_STAT_CONN_CACHE_HS_ORDER_LOSE_DURABLE_TIMESTAMP	1129
-=======
-#define	WT_STAT_CONN_CACHE_HS_ORDER_LOSE_DURABLE_TIMESTAMP	1161
->>>>>>> 8e682e2a
+#define	WT_STAT_CONN_CACHE_HS_ORDER_LOSE_DURABLE_TIMESTAMP	1175
 /*!
  * cache: history store table truncation by rollback to stable to remove
  * an unstable update
  */
-<<<<<<< HEAD
-#define	WT_STAT_CONN_CACHE_HS_KEY_TRUNCATE_RTS_UNSTABLE	1130
-=======
-#define	WT_STAT_CONN_CACHE_HS_KEY_TRUNCATE_RTS_UNSTABLE	1162
->>>>>>> 8e682e2a
+#define	WT_STAT_CONN_CACHE_HS_KEY_TRUNCATE_RTS_UNSTABLE	1176
 /*!
  * cache: history store table truncation by rollback to stable to remove
  * an update
  */
-<<<<<<< HEAD
-#define	WT_STAT_CONN_CACHE_HS_KEY_TRUNCATE_RTS		1131
-=======
-#define	WT_STAT_CONN_CACHE_HS_KEY_TRUNCATE_RTS		1163
->>>>>>> 8e682e2a
+#define	WT_STAT_CONN_CACHE_HS_KEY_TRUNCATE_RTS		1177
 /*!
  * cache: history store table truncation to remove all the keys of a
  * btree
  */
-<<<<<<< HEAD
-#define	WT_STAT_CONN_CACHE_HS_BTREE_TRUNCATE		1132
+#define	WT_STAT_CONN_CACHE_HS_BTREE_TRUNCATE		1178
 /*! cache: history store table truncation to remove an update */
-#define	WT_STAT_CONN_CACHE_HS_KEY_TRUNCATE		1133
-=======
-#define	WT_STAT_CONN_CACHE_HS_BTREE_TRUNCATE		1164
-/*! cache: history store table truncation to remove an update */
-#define	WT_STAT_CONN_CACHE_HS_KEY_TRUNCATE		1165
->>>>>>> 8e682e2a
+#define	WT_STAT_CONN_CACHE_HS_KEY_TRUNCATE		1179
 /*!
  * cache: history store table truncation to remove range of updates due
  * to an update without a timestamp on data page
  */
-<<<<<<< HEAD
-#define	WT_STAT_CONN_CACHE_HS_ORDER_REMOVE		1134
-=======
-#define	WT_STAT_CONN_CACHE_HS_ORDER_REMOVE		1166
->>>>>>> 8e682e2a
+#define	WT_STAT_CONN_CACHE_HS_ORDER_REMOVE		1180
 /*!
  * cache: history store table truncation to remove range of updates due
  * to key being removed from the data page during reconciliation
  */
-<<<<<<< HEAD
-#define	WT_STAT_CONN_CACHE_HS_KEY_TRUNCATE_ONPAGE_REMOVAL	1135
-=======
-#define	WT_STAT_CONN_CACHE_HS_KEY_TRUNCATE_ONPAGE_REMOVAL	1167
->>>>>>> 8e682e2a
+#define	WT_STAT_CONN_CACHE_HS_KEY_TRUNCATE_ONPAGE_REMOVAL	1181
 /*!
  * cache: history store table truncations that would have happened in
  * non-dryrun mode
  */
-<<<<<<< HEAD
-#define	WT_STAT_CONN_CACHE_HS_BTREE_TRUNCATE_DRYRUN	1136
-=======
-#define	WT_STAT_CONN_CACHE_HS_BTREE_TRUNCATE_DRYRUN	1168
->>>>>>> 8e682e2a
+#define	WT_STAT_CONN_CACHE_HS_BTREE_TRUNCATE_DRYRUN	1182
 /*!
  * cache: history store table truncations to remove an unstable update
  * that would have happened in non-dryrun mode
  */
-<<<<<<< HEAD
-#define	WT_STAT_CONN_CACHE_HS_KEY_TRUNCATE_RTS_UNSTABLE_DRYRUN	1137
-=======
-#define	WT_STAT_CONN_CACHE_HS_KEY_TRUNCATE_RTS_UNSTABLE_DRYRUN	1169
->>>>>>> 8e682e2a
+#define	WT_STAT_CONN_CACHE_HS_KEY_TRUNCATE_RTS_UNSTABLE_DRYRUN	1183
 /*!
  * cache: history store table truncations to remove an update that would
  * have happened in non-dryrun mode
  */
-<<<<<<< HEAD
-#define	WT_STAT_CONN_CACHE_HS_KEY_TRUNCATE_RTS_DRYRUN	1138
-=======
-#define	WT_STAT_CONN_CACHE_HS_KEY_TRUNCATE_RTS_DRYRUN	1170
->>>>>>> 8e682e2a
+#define	WT_STAT_CONN_CACHE_HS_KEY_TRUNCATE_RTS_DRYRUN	1184
 /*!
  * cache: history store table updates without timestamps fixed up by
  * reinserting with the fixed timestamp
  */
-<<<<<<< HEAD
-#define	WT_STAT_CONN_CACHE_HS_ORDER_REINSERT		1139
+#define	WT_STAT_CONN_CACHE_HS_ORDER_REINSERT		1185
 /*! cache: history store table writes requiring squashed modifies */
-#define	WT_STAT_CONN_CACHE_HS_WRITE_SQUASH		1140
+#define	WT_STAT_CONN_CACHE_HS_WRITE_SQUASH		1186
 /*! cache: in-memory page passed criteria to be split */
-#define	WT_STAT_CONN_CACHE_INMEM_SPLITTABLE		1141
+#define	WT_STAT_CONN_CACHE_INMEM_SPLITTABLE		1187
 /*! cache: in-memory page splits */
-#define	WT_STAT_CONN_CACHE_INMEM_SPLIT			1142
+#define	WT_STAT_CONN_CACHE_INMEM_SPLIT			1188
 /*! cache: internal page split blocked its eviction */
-#define	WT_STAT_CONN_CACHE_EVICTION_BLOCKED_INTERNAL_PAGE_SPLIT	1143
+#define	WT_STAT_CONN_CACHE_EVICTION_BLOCKED_INTERNAL_PAGE_SPLIT	1189
 /*! cache: internal pages evicted */
-#define	WT_STAT_CONN_CACHE_EVICTION_INTERNAL		1144
+#define	WT_STAT_CONN_CACHE_EVICTION_INTERNAL		1190
+/*! cache: internal pages queued for eviction */
+#define	WT_STAT_CONN_EVICTION_INTERNAL_PAGES_QUEUED	1191
+/*! cache: internal pages seen by eviction walk */
+#define	WT_STAT_CONN_EVICTION_INTERNAL_PAGES_SEEN	1192
+/*! cache: internal pages seen by eviction walk that are already queued */
+#define	WT_STAT_CONN_EVICTION_INTERNAL_PAGES_ALREADY_QUEUED	1193
 /*! cache: internal pages split during eviction */
-#define	WT_STAT_CONN_CACHE_EVICTION_SPLIT_INTERNAL	1145
+#define	WT_STAT_CONN_CACHE_EVICTION_SPLIT_INTERNAL	1194
 /*! cache: leaf pages split during eviction */
-#define	WT_STAT_CONN_CACHE_EVICTION_SPLIT_LEAF		1146
-=======
-#define	WT_STAT_CONN_CACHE_HS_ORDER_REINSERT		1171
-/*! cache: history store table writes requiring squashed modifies */
-#define	WT_STAT_CONN_CACHE_HS_WRITE_SQUASH		1172
-/*! cache: in-memory page passed criteria to be split */
-#define	WT_STAT_CONN_CACHE_INMEM_SPLITTABLE		1173
-/*! cache: in-memory page splits */
-#define	WT_STAT_CONN_CACHE_INMEM_SPLIT			1174
-/*! cache: internal page split blocked its eviction */
-#define	WT_STAT_CONN_CACHE_EVICTION_BLOCKED_INTERNAL_PAGE_SPLIT	1175
-/*! cache: internal pages evicted */
-#define	WT_STAT_CONN_CACHE_EVICTION_INTERNAL		1176
-/*! cache: internal pages queued for eviction */
-#define	WT_STAT_CONN_EVICTION_INTERNAL_PAGES_QUEUED	1177
-/*! cache: internal pages seen by eviction walk */
-#define	WT_STAT_CONN_EVICTION_INTERNAL_PAGES_SEEN	1178
-/*! cache: internal pages seen by eviction walk that are already queued */
-#define	WT_STAT_CONN_EVICTION_INTERNAL_PAGES_ALREADY_QUEUED	1179
-/*! cache: internal pages split during eviction */
-#define	WT_STAT_CONN_CACHE_EVICTION_SPLIT_INTERNAL	1180
-/*! cache: leaf pages split during eviction */
-#define	WT_STAT_CONN_CACHE_EVICTION_SPLIT_LEAF		1181
->>>>>>> 8e682e2a
+#define	WT_STAT_CONN_CACHE_EVICTION_SPLIT_LEAF		1195
 /*!
  * cache: locate a random in-mem ref by examining all entries on the root
  * page
  */
-<<<<<<< HEAD
-#define	WT_STAT_CONN_CACHE_EVICTION_RANDOM_SAMPLE_INMEM_ROOT	1147
+#define	WT_STAT_CONN_CACHE_EVICTION_RANDOM_SAMPLE_INMEM_ROOT	1196
 /*! cache: maximum bytes configured */
-#define	WT_STAT_CONN_CACHE_BYTES_MAX			1148
+#define	WT_STAT_CONN_CACHE_BYTES_MAX			1197
+/*! cache: maximum milliseconds spent at a single eviction */
+#define	WT_STAT_CONN_EVICTION_MAXIMUM_MILLISECONDS	1198
+/*! cache: maximum page size seen at eviction */
+#define	WT_STAT_CONN_EVICTION_MAXIMUM_PAGE_SIZE		1199
+/*! cache: modified page evict attempts by application threads */
+#define	WT_STAT_CONN_EVICTION_APP_DIRTY_ATTEMPT		1200
+/*! cache: modified page evict failures by application threads */
+#define	WT_STAT_CONN_EVICTION_APP_DIRTY_FAIL		1201
 /*! cache: modified pages evicted */
-#define	WT_STAT_CONN_CACHE_EVICTION_DIRTY		1149
+#define	WT_STAT_CONN_CACHE_EVICTION_DIRTY		1202
 /*! cache: multi-block reconciliation blocked whilst checkpoint is running */
-#define	WT_STAT_CONN_CACHE_EVICTION_BLOCKED_MULTI_BLOCK_RECONCILIATION_DURING_CHECKPOINT	1150
+#define	WT_STAT_CONN_CACHE_EVICTION_BLOCKED_MULTI_BLOCK_RECONCILIATION_DURING_CHECKPOINT	1203
 /*! cache: number of pages read that had deltas attached */
-#define	WT_STAT_CONN_CACHE_READ_DELTA			1151
-=======
-#define	WT_STAT_CONN_CACHE_EVICTION_RANDOM_SAMPLE_INMEM_ROOT	1182
-/*! cache: maximum bytes configured */
-#define	WT_STAT_CONN_CACHE_BYTES_MAX			1183
-/*! cache: maximum milliseconds spent at a single eviction */
-#define	WT_STAT_CONN_EVICTION_MAXIMUM_MILLISECONDS	1184
-/*! cache: maximum page size seen at eviction */
-#define	WT_STAT_CONN_EVICTION_MAXIMUM_PAGE_SIZE		1185
-/*! cache: modified page evict attempts by application threads */
-#define	WT_STAT_CONN_EVICTION_APP_DIRTY_ATTEMPT		1186
-/*! cache: modified page evict failures by application threads */
-#define	WT_STAT_CONN_EVICTION_APP_DIRTY_FAIL		1187
-/*! cache: modified pages evicted */
-#define	WT_STAT_CONN_CACHE_EVICTION_DIRTY		1188
-/*! cache: multi-block reconciliation blocked whilst checkpoint is running */
-#define	WT_STAT_CONN_CACHE_EVICTION_BLOCKED_MULTI_BLOCK_RECONCILIATION_DURING_CHECKPOINT	1189
+#define	WT_STAT_CONN_CACHE_READ_DELTA			1204
 /*! cache: operations timed out waiting for space in cache */
-#define	WT_STAT_CONN_EVICTION_TIMED_OUT_OPS		1190
->>>>>>> 8e682e2a
+#define	WT_STAT_CONN_EVICTION_TIMED_OUT_OPS		1205
 /*!
  * cache: overflow keys on a multiblock row-store page blocked its
  * eviction
  */
-<<<<<<< HEAD
-#define	WT_STAT_CONN_CACHE_EVICTION_BLOCKED_OVERFLOW_KEYS	1152
+#define	WT_STAT_CONN_CACHE_EVICTION_BLOCKED_OVERFLOW_KEYS	1206
 /*! cache: overflow pages read into cache */
-#define	WT_STAT_CONN_CACHE_READ_OVERFLOW		1153
+#define	WT_STAT_CONN_CACHE_READ_OVERFLOW		1207
+/*! cache: page evict attempts by application threads */
+#define	WT_STAT_CONN_EVICTION_APP_ATTEMPT		1208
+/*! cache: page evict failures by application threads */
+#define	WT_STAT_CONN_EVICTION_APP_FAIL			1209
 /*! cache: page split during eviction deepened the tree */
-#define	WT_STAT_CONN_CACHE_EVICTION_DEEPEN		1154
+#define	WT_STAT_CONN_CACHE_EVICTION_DEEPEN		1210
 /*! cache: page written requiring history store records */
-#define	WT_STAT_CONN_CACHE_WRITE_HS			1155
+#define	WT_STAT_CONN_CACHE_WRITE_HS			1211
+/*! cache: pages considered for eviction that were brought in by pre-fetch */
+#define	WT_STAT_CONN_EVICTION_CONSIDER_PREFETCH		1212
 /*! cache: pages currently held in the cache */
-#define	WT_STAT_CONN_CACHE_PAGES_INUSE			1156
+#define	WT_STAT_CONN_CACHE_PAGES_INUSE			1213
 /*! cache: pages dirtied due to obsolete time window by eviction */
-#define	WT_STAT_CONN_CACHE_EVICTION_DIRTY_OBSOLETE_TW	1157
-/*! cache: pages read into cache */
-#define	WT_STAT_CONN_CACHE_READ				1158
-/*! cache: pages read into cache after truncate */
-#define	WT_STAT_CONN_CACHE_READ_DELETED			1159
-/*! cache: pages read into cache after truncate in prepare state */
-#define	WT_STAT_CONN_CACHE_READ_DELETED_PREPARED	1160
-/*! cache: pages read into cache by checkpoint */
-#define	WT_STAT_CONN_CACHE_READ_CHECKPOINT		1161
-/*! cache: pages requested from the cache */
-#define	WT_STAT_CONN_CACHE_PAGES_REQUESTED		1162
-/*! cache: pages requested from the cache due to pre-fetch */
-#define	WT_STAT_CONN_CACHE_PAGES_PREFETCH		1163
-/*! cache: pages seen by eviction walk */
-#define	WT_STAT_CONN_CACHE_EVICTION_PAGES_SEEN		1164
-/*! cache: pages written from cache */
-#define	WT_STAT_CONN_CACHE_WRITE			1165
-/*! cache: pages written requiring in-memory restoration */
-#define	WT_STAT_CONN_CACHE_WRITE_RESTORE		1166
-/*! cache: percentage overhead */
-#define	WT_STAT_CONN_CACHE_OVERHEAD			1167
-/*! cache: recent modification of a page blocked its eviction */
-#define	WT_STAT_CONN_CACHE_EVICTION_BLOCKED_RECENTLY_MODIFIED	1168
-/*! cache: reverse splits performed */
-#define	WT_STAT_CONN_CACHE_REVERSE_SPLITS		1169
-=======
-#define	WT_STAT_CONN_CACHE_EVICTION_BLOCKED_OVERFLOW_KEYS	1191
-/*! cache: overflow pages read into cache */
-#define	WT_STAT_CONN_CACHE_READ_OVERFLOW		1192
-/*! cache: page evict attempts by application threads */
-#define	WT_STAT_CONN_EVICTION_APP_ATTEMPT		1193
-/*! cache: page evict failures by application threads */
-#define	WT_STAT_CONN_EVICTION_APP_FAIL			1194
-/*! cache: page split during eviction deepened the tree */
-#define	WT_STAT_CONN_CACHE_EVICTION_DEEPEN		1195
-/*! cache: page written requiring history store records */
-#define	WT_STAT_CONN_CACHE_WRITE_HS			1196
-/*! cache: pages considered for eviction that were brought in by pre-fetch */
-#define	WT_STAT_CONN_EVICTION_CONSIDER_PREFETCH		1197
-/*! cache: pages currently held in the cache */
-#define	WT_STAT_CONN_CACHE_PAGES_INUSE			1198
-/*! cache: pages dirtied due to obsolete time window by eviction */
-#define	WT_STAT_CONN_CACHE_EVICTION_DIRTY_OBSOLETE_TW	1199
+#define	WT_STAT_CONN_CACHE_EVICTION_DIRTY_OBSOLETE_TW	1214
 /*! cache: pages evicted in parallel with checkpoint */
-#define	WT_STAT_CONN_EVICTION_PAGES_IN_PARALLEL_WITH_CHECKPOINT	1200
+#define	WT_STAT_CONN_EVICTION_PAGES_IN_PARALLEL_WITH_CHECKPOINT	1215
 /*! cache: pages queued for eviction */
-#define	WT_STAT_CONN_EVICTION_PAGES_ORDINARY_QUEUED	1201
+#define	WT_STAT_CONN_EVICTION_PAGES_ORDINARY_QUEUED	1216
 /*! cache: pages queued for eviction post lru sorting */
-#define	WT_STAT_CONN_EVICTION_PAGES_QUEUED_POST_LRU	1202
+#define	WT_STAT_CONN_EVICTION_PAGES_QUEUED_POST_LRU	1217
 /*! cache: pages queued for urgent eviction */
-#define	WT_STAT_CONN_EVICTION_PAGES_QUEUED_URGENT	1203
+#define	WT_STAT_CONN_EVICTION_PAGES_QUEUED_URGENT	1218
 /*! cache: pages queued for urgent eviction during walk */
-#define	WT_STAT_CONN_EVICTION_PAGES_QUEUED_OLDEST	1204
+#define	WT_STAT_CONN_EVICTION_PAGES_QUEUED_OLDEST	1219
 /*!
  * cache: pages queued for urgent eviction from history store due to high
  * dirty content
  */
-#define	WT_STAT_CONN_EVICTION_PAGES_QUEUED_URGENT_HS_DIRTY	1205
+#define	WT_STAT_CONN_EVICTION_PAGES_QUEUED_URGENT_HS_DIRTY	1220
 /*! cache: pages read into cache */
-#define	WT_STAT_CONN_CACHE_READ				1206
+#define	WT_STAT_CONN_CACHE_READ				1221
 /*! cache: pages read into cache after truncate */
-#define	WT_STAT_CONN_CACHE_READ_DELETED			1207
+#define	WT_STAT_CONN_CACHE_READ_DELETED			1222
 /*! cache: pages read into cache after truncate in prepare state */
-#define	WT_STAT_CONN_CACHE_READ_DELETED_PREPARED	1208
+#define	WT_STAT_CONN_CACHE_READ_DELETED_PREPARED	1223
 /*! cache: pages read into cache by checkpoint */
-#define	WT_STAT_CONN_CACHE_READ_CHECKPOINT		1209
+#define	WT_STAT_CONN_CACHE_READ_CHECKPOINT		1224
 /*!
  * cache: pages removed from the ordinary queue to be queued for urgent
  * eviction
  */
-#define	WT_STAT_CONN_EVICTION_CLEAR_ORDINARY		1210
+#define	WT_STAT_CONN_EVICTION_CLEAR_ORDINARY		1225
 /*! cache: pages requested from the cache */
-#define	WT_STAT_CONN_CACHE_PAGES_REQUESTED		1211
+#define	WT_STAT_CONN_CACHE_PAGES_REQUESTED		1226
 /*! cache: pages requested from the cache due to pre-fetch */
-#define	WT_STAT_CONN_CACHE_PAGES_PREFETCH		1212
+#define	WT_STAT_CONN_CACHE_PAGES_PREFETCH		1227
 /*! cache: pages seen by eviction walk */
-#define	WT_STAT_CONN_CACHE_EVICTION_PAGES_SEEN		1213
+#define	WT_STAT_CONN_CACHE_EVICTION_PAGES_SEEN		1228
 /*! cache: pages seen by eviction walk that are already queued */
-#define	WT_STAT_CONN_EVICTION_PAGES_ALREADY_QUEUED	1214
+#define	WT_STAT_CONN_EVICTION_PAGES_ALREADY_QUEUED	1229
 /*! cache: pages selected for eviction unable to be evicted */
-#define	WT_STAT_CONN_EVICTION_FAIL			1215
+#define	WT_STAT_CONN_EVICTION_FAIL			1230
 /*!
  * cache: pages selected for eviction unable to be evicted because of
  * active children on an internal page
  */
-#define	WT_STAT_CONN_EVICTION_FAIL_ACTIVE_CHILDREN_ON_AN_INTERNAL_PAGE	1216
+#define	WT_STAT_CONN_EVICTION_FAIL_ACTIVE_CHILDREN_ON_AN_INTERNAL_PAGE	1231
 /*!
  * cache: pages selected for eviction unable to be evicted because of
  * failure in reconciliation
  */
-#define	WT_STAT_CONN_EVICTION_FAIL_IN_RECONCILIATION	1217
+#define	WT_STAT_CONN_EVICTION_FAIL_IN_RECONCILIATION	1232
 /*!
  * cache: pages selected for eviction unable to be evicted because of
  * race between checkpoint and updates without timestamps
  */
-#define	WT_STAT_CONN_EVICTION_FAIL_CHECKPOINT_NO_TS	1218
+#define	WT_STAT_CONN_EVICTION_FAIL_CHECKPOINT_NO_TS	1233
 /*! cache: pages walked for eviction */
-#define	WT_STAT_CONN_EVICTION_WALK			1219
+#define	WT_STAT_CONN_EVICTION_WALK			1234
 /*! cache: pages written from cache */
-#define	WT_STAT_CONN_CACHE_WRITE			1220
+#define	WT_STAT_CONN_CACHE_WRITE			1235
 /*! cache: pages written requiring in-memory restoration */
-#define	WT_STAT_CONN_CACHE_WRITE_RESTORE		1221
+#define	WT_STAT_CONN_CACHE_WRITE_RESTORE		1236
 /*! cache: percentage overhead */
-#define	WT_STAT_CONN_CACHE_OVERHEAD			1222
+#define	WT_STAT_CONN_CACHE_OVERHEAD			1237
 /*! cache: recent modification of a page blocked its eviction */
-#define	WT_STAT_CONN_CACHE_EVICTION_BLOCKED_RECENTLY_MODIFIED	1223
+#define	WT_STAT_CONN_CACHE_EVICTION_BLOCKED_RECENTLY_MODIFIED	1238
 /*! cache: reverse splits performed */
-#define	WT_STAT_CONN_CACHE_REVERSE_SPLITS		1224
->>>>>>> 8e682e2a
+#define	WT_STAT_CONN_CACHE_REVERSE_SPLITS		1239
 /*!
  * cache: reverse splits skipped because of VLCS namespace gap
  * restrictions
  */
-<<<<<<< HEAD
-#define	WT_STAT_CONN_CACHE_REVERSE_SPLITS_SKIPPED_VLCS	1170
+#define	WT_STAT_CONN_CACHE_REVERSE_SPLITS_SKIPPED_VLCS	1240
 /*! cache: the number of times full update inserted to history store */
-#define	WT_STAT_CONN_CACHE_HS_INSERT_FULL_UPDATE	1171
+#define	WT_STAT_CONN_CACHE_HS_INSERT_FULL_UPDATE	1241
 /*! cache: the number of times reverse modify inserted to history store */
-#define	WT_STAT_CONN_CACHE_HS_INSERT_REVERSE_MODIFY	1172
-/*! cache: tracked bytes belonging to internal pages in the cache */
-#define	WT_STAT_CONN_CACHE_BYTES_INTERNAL		1173
-/*! cache: tracked bytes belonging to leaf pages in the cache */
-#define	WT_STAT_CONN_CACHE_BYTES_LEAF			1174
-/*! cache: tracked dirty bytes in the cache */
-#define	WT_STAT_CONN_CACHE_BYTES_DIRTY			1175
-/*! cache: tracked dirty pages in the cache */
-#define	WT_STAT_CONN_CACHE_PAGES_DIRTY			1176
-/*! cache: uncommitted truncate blocked page eviction */
-#define	WT_STAT_CONN_CACHE_EVICTION_BLOCKED_UNCOMMITTED_TRUNCATE	1177
-/*! cache: unmodified pages evicted */
-#define	WT_STAT_CONN_CACHE_EVICTION_CLEAN		1178
-/*! capacity: background fsync file handles considered */
-#define	WT_STAT_CONN_FSYNC_ALL_FH_TOTAL			1179
-/*! capacity: background fsync file handles synced */
-#define	WT_STAT_CONN_FSYNC_ALL_FH			1180
-/*! capacity: background fsync time (msecs) */
-#define	WT_STAT_CONN_FSYNC_ALL_TIME			1181
-/*! capacity: bytes read */
-#define	WT_STAT_CONN_CAPACITY_BYTES_READ		1182
-/*! capacity: bytes written for checkpoint */
-#define	WT_STAT_CONN_CAPACITY_BYTES_CKPT		1183
-/*! capacity: bytes written for chunk cache */
-#define	WT_STAT_CONN_CAPACITY_BYTES_CHUNKCACHE		1184
-/*! capacity: bytes written for eviction */
-#define	WT_STAT_CONN_CAPACITY_BYTES_EVICT		1185
-/*! capacity: bytes written for log */
-#define	WT_STAT_CONN_CAPACITY_BYTES_LOG			1186
-/*! capacity: bytes written total */
-#define	WT_STAT_CONN_CAPACITY_BYTES_WRITTEN		1187
-/*! capacity: threshold to call fsync */
-#define	WT_STAT_CONN_CAPACITY_THRESHOLD			1188
-/*! capacity: time waiting due to total capacity (usecs) */
-#define	WT_STAT_CONN_CAPACITY_TIME_TOTAL		1189
-/*! capacity: time waiting during checkpoint (usecs) */
-#define	WT_STAT_CONN_CAPACITY_TIME_CKPT			1190
-/*! capacity: time waiting during eviction (usecs) */
-#define	WT_STAT_CONN_CAPACITY_TIME_EVICT		1191
-/*! capacity: time waiting during logging (usecs) */
-#define	WT_STAT_CONN_CAPACITY_TIME_LOG			1192
-/*! capacity: time waiting during read (usecs) */
-#define	WT_STAT_CONN_CAPACITY_TIME_READ			1193
-/*! capacity: time waiting for chunk cache IO bandwidth (usecs) */
-#define	WT_STAT_CONN_CAPACITY_TIME_CHUNKCACHE		1194
-/*! checkpoint: checkpoint cleanup successful calls */
-#define	WT_STAT_CONN_CHECKPOINT_CLEANUP_SUCCESS		1195
-/*! checkpoint: checkpoint has acquired a snapshot for its transaction */
-#define	WT_STAT_CONN_CHECKPOINT_SNAPSHOT_ACQUIRED	1196
-/*! checkpoint: checkpoints skipped because database was clean */
-#define	WT_STAT_CONN_CHECKPOINT_SKIPPED			1197
-/*! checkpoint: fsync calls after allocating the transaction ID */
-#define	WT_STAT_CONN_CHECKPOINT_FSYNC_POST		1198
-/*! checkpoint: fsync duration after allocating the transaction ID (usecs) */
-#define	WT_STAT_CONN_CHECKPOINT_FSYNC_POST_DURATION	1199
-/*! checkpoint: generation */
-#define	WT_STAT_CONN_CHECKPOINT_GENERATION		1200
-/*! checkpoint: max time (msecs) */
-#define	WT_STAT_CONN_CHECKPOINT_TIME_MAX		1201
-/*! checkpoint: min time (msecs) */
-#define	WT_STAT_CONN_CHECKPOINT_TIME_MIN		1202
-=======
-#define	WT_STAT_CONN_CACHE_REVERSE_SPLITS_SKIPPED_VLCS	1225
-/*! cache: the number of times full update inserted to history store */
-#define	WT_STAT_CONN_CACHE_HS_INSERT_FULL_UPDATE	1226
-/*! cache: the number of times reverse modify inserted to history store */
-#define	WT_STAT_CONN_CACHE_HS_INSERT_REVERSE_MODIFY	1227
+#define	WT_STAT_CONN_CACHE_HS_INSERT_REVERSE_MODIFY	1242
 /*!
  * cache: total milliseconds spent inside reentrant history store
  * evictions in a reconciliation
  */
-#define	WT_STAT_CONN_EVICTION_REENTRY_HS_EVICTION_MILLISECONDS	1228
+#define	WT_STAT_CONN_EVICTION_REENTRY_HS_EVICTION_MILLISECONDS	1243
 /*! cache: tracked bytes belonging to internal pages in the cache */
-#define	WT_STAT_CONN_CACHE_BYTES_INTERNAL		1229
+#define	WT_STAT_CONN_CACHE_BYTES_INTERNAL		1244
 /*! cache: tracked bytes belonging to leaf pages in the cache */
-#define	WT_STAT_CONN_CACHE_BYTES_LEAF			1230
+#define	WT_STAT_CONN_CACHE_BYTES_LEAF			1245
 /*! cache: tracked dirty bytes in the cache */
-#define	WT_STAT_CONN_CACHE_BYTES_DIRTY			1231
+#define	WT_STAT_CONN_CACHE_BYTES_DIRTY			1246
 /*! cache: tracked dirty pages in the cache */
-#define	WT_STAT_CONN_CACHE_PAGES_DIRTY			1232
+#define	WT_STAT_CONN_CACHE_PAGES_DIRTY			1247
 /*! cache: uncommitted truncate blocked page eviction */
-#define	WT_STAT_CONN_CACHE_EVICTION_BLOCKED_UNCOMMITTED_TRUNCATE	1233
+#define	WT_STAT_CONN_CACHE_EVICTION_BLOCKED_UNCOMMITTED_TRUNCATE	1248
 /*! cache: unmodified pages evicted */
-#define	WT_STAT_CONN_CACHE_EVICTION_CLEAN		1234
+#define	WT_STAT_CONN_CACHE_EVICTION_CLEAN		1249
 /*! capacity: background fsync file handles considered */
-#define	WT_STAT_CONN_FSYNC_ALL_FH_TOTAL			1235
+#define	WT_STAT_CONN_FSYNC_ALL_FH_TOTAL			1250
 /*! capacity: background fsync file handles synced */
-#define	WT_STAT_CONN_FSYNC_ALL_FH			1236
+#define	WT_STAT_CONN_FSYNC_ALL_FH			1251
 /*! capacity: background fsync time (msecs) */
-#define	WT_STAT_CONN_FSYNC_ALL_TIME			1237
+#define	WT_STAT_CONN_FSYNC_ALL_TIME			1252
 /*! capacity: bytes read */
-#define	WT_STAT_CONN_CAPACITY_BYTES_READ		1238
+#define	WT_STAT_CONN_CAPACITY_BYTES_READ		1253
 /*! capacity: bytes written for checkpoint */
-#define	WT_STAT_CONN_CAPACITY_BYTES_CKPT		1239
+#define	WT_STAT_CONN_CAPACITY_BYTES_CKPT		1254
 /*! capacity: bytes written for chunk cache */
-#define	WT_STAT_CONN_CAPACITY_BYTES_CHUNKCACHE		1240
+#define	WT_STAT_CONN_CAPACITY_BYTES_CHUNKCACHE		1255
 /*! capacity: bytes written for eviction */
-#define	WT_STAT_CONN_CAPACITY_BYTES_EVICT		1241
+#define	WT_STAT_CONN_CAPACITY_BYTES_EVICT		1256
 /*! capacity: bytes written for log */
-#define	WT_STAT_CONN_CAPACITY_BYTES_LOG			1242
+#define	WT_STAT_CONN_CAPACITY_BYTES_LOG			1257
 /*! capacity: bytes written total */
-#define	WT_STAT_CONN_CAPACITY_BYTES_WRITTEN		1243
+#define	WT_STAT_CONN_CAPACITY_BYTES_WRITTEN		1258
 /*! capacity: threshold to call fsync */
-#define	WT_STAT_CONN_CAPACITY_THRESHOLD			1244
+#define	WT_STAT_CONN_CAPACITY_THRESHOLD			1259
 /*! capacity: time waiting due to total capacity (usecs) */
-#define	WT_STAT_CONN_CAPACITY_TIME_TOTAL		1245
+#define	WT_STAT_CONN_CAPACITY_TIME_TOTAL		1260
 /*! capacity: time waiting during checkpoint (usecs) */
-#define	WT_STAT_CONN_CAPACITY_TIME_CKPT			1246
+#define	WT_STAT_CONN_CAPACITY_TIME_CKPT			1261
 /*! capacity: time waiting during eviction (usecs) */
-#define	WT_STAT_CONN_CAPACITY_TIME_EVICT		1247
+#define	WT_STAT_CONN_CAPACITY_TIME_EVICT		1262
 /*! capacity: time waiting during logging (usecs) */
-#define	WT_STAT_CONN_CAPACITY_TIME_LOG			1248
+#define	WT_STAT_CONN_CAPACITY_TIME_LOG			1263
 /*! capacity: time waiting during read (usecs) */
-#define	WT_STAT_CONN_CAPACITY_TIME_READ			1249
+#define	WT_STAT_CONN_CAPACITY_TIME_READ			1264
 /*! capacity: time waiting for chunk cache IO bandwidth (usecs) */
-#define	WT_STAT_CONN_CAPACITY_TIME_CHUNKCACHE		1250
+#define	WT_STAT_CONN_CAPACITY_TIME_CHUNKCACHE		1265
 /*! checkpoint: checkpoint cleanup successful calls */
-#define	WT_STAT_CONN_CHECKPOINT_CLEANUP_SUCCESS		1251
+#define	WT_STAT_CONN_CHECKPOINT_CLEANUP_SUCCESS		1266
 /*! checkpoint: checkpoint has acquired a snapshot for its transaction */
-#define	WT_STAT_CONN_CHECKPOINT_SNAPSHOT_ACQUIRED	1252
+#define	WT_STAT_CONN_CHECKPOINT_SNAPSHOT_ACQUIRED	1267
 /*! checkpoint: checkpoints skipped because database was clean */
-#define	WT_STAT_CONN_CHECKPOINT_SKIPPED			1253
+#define	WT_STAT_CONN_CHECKPOINT_SKIPPED			1268
 /*! checkpoint: fsync calls after allocating the transaction ID */
-#define	WT_STAT_CONN_CHECKPOINT_FSYNC_POST		1254
+#define	WT_STAT_CONN_CHECKPOINT_FSYNC_POST		1269
 /*! checkpoint: fsync duration after allocating the transaction ID (usecs) */
-#define	WT_STAT_CONN_CHECKPOINT_FSYNC_POST_DURATION	1255
+#define	WT_STAT_CONN_CHECKPOINT_FSYNC_POST_DURATION	1270
 /*! checkpoint: generation */
-#define	WT_STAT_CONN_CHECKPOINT_GENERATION		1256
+#define	WT_STAT_CONN_CHECKPOINT_GENERATION		1271
 /*! checkpoint: max time (msecs) */
-#define	WT_STAT_CONN_CHECKPOINT_TIME_MAX		1257
+#define	WT_STAT_CONN_CHECKPOINT_TIME_MAX		1272
 /*! checkpoint: min time (msecs) */
-#define	WT_STAT_CONN_CHECKPOINT_TIME_MIN		1258
->>>>>>> 8e682e2a
+#define	WT_STAT_CONN_CHECKPOINT_TIME_MIN		1273
 /*!
  * checkpoint: most recent duration for checkpoint dropping all handles
  * (usecs)
  */
-<<<<<<< HEAD
-#define	WT_STAT_CONN_CHECKPOINT_HANDLE_DROP_DURATION	1203
+#define	WT_STAT_CONN_CHECKPOINT_HANDLE_DROP_DURATION	1274
 /*! checkpoint: most recent duration for gathering all handles (usecs) */
-#define	WT_STAT_CONN_CHECKPOINT_HANDLE_DURATION		1204
+#define	WT_STAT_CONN_CHECKPOINT_HANDLE_DURATION		1275
 /*! checkpoint: most recent duration for gathering applied handles (usecs) */
-#define	WT_STAT_CONN_CHECKPOINT_HANDLE_APPLY_DURATION	1205
+#define	WT_STAT_CONN_CHECKPOINT_HANDLE_APPLY_DURATION	1276
 /*! checkpoint: most recent duration for gathering skipped handles (usecs) */
-#define	WT_STAT_CONN_CHECKPOINT_HANDLE_SKIP_DURATION	1206
+#define	WT_STAT_CONN_CHECKPOINT_HANDLE_SKIP_DURATION	1277
 /*! checkpoint: most recent duration for handles metadata checked (usecs) */
-#define	WT_STAT_CONN_CHECKPOINT_HANDLE_META_CHECK_DURATION	1207
+#define	WT_STAT_CONN_CHECKPOINT_HANDLE_META_CHECK_DURATION	1278
 /*! checkpoint: most recent duration for locking the handles (usecs) */
-#define	WT_STAT_CONN_CHECKPOINT_HANDLE_LOCK_DURATION	1208
+#define	WT_STAT_CONN_CHECKPOINT_HANDLE_LOCK_DURATION	1279
 /*! checkpoint: most recent handles applied */
-#define	WT_STAT_CONN_CHECKPOINT_HANDLE_APPLIED		1209
+#define	WT_STAT_CONN_CHECKPOINT_HANDLE_APPLIED		1280
 /*! checkpoint: most recent handles checkpoint dropped */
-#define	WT_STAT_CONN_CHECKPOINT_HANDLE_DROPPED		1210
+#define	WT_STAT_CONN_CHECKPOINT_HANDLE_DROPPED		1281
 /*! checkpoint: most recent handles metadata checked */
-#define	WT_STAT_CONN_CHECKPOINT_HANDLE_META_CHECKED	1211
+#define	WT_STAT_CONN_CHECKPOINT_HANDLE_META_CHECKED	1282
 /*! checkpoint: most recent handles metadata locked */
-#define	WT_STAT_CONN_CHECKPOINT_HANDLE_LOCKED		1212
+#define	WT_STAT_CONN_CHECKPOINT_HANDLE_LOCKED		1283
 /*! checkpoint: most recent handles skipped */
-#define	WT_STAT_CONN_CHECKPOINT_HANDLE_SKIPPED		1213
+#define	WT_STAT_CONN_CHECKPOINT_HANDLE_SKIPPED		1284
 /*! checkpoint: most recent handles walked */
-#define	WT_STAT_CONN_CHECKPOINT_HANDLE_WALKED		1214
+#define	WT_STAT_CONN_CHECKPOINT_HANDLE_WALKED		1285
 /*! checkpoint: most recent time (msecs) */
-#define	WT_STAT_CONN_CHECKPOINT_TIME_RECENT		1215
+#define	WT_STAT_CONN_CHECKPOINT_TIME_RECENT		1286
 /*! checkpoint: number of checkpoints started by api */
-#define	WT_STAT_CONN_CHECKPOINTS_API			1216
+#define	WT_STAT_CONN_CHECKPOINTS_API			1287
 /*! checkpoint: number of checkpoints started by compaction */
-#define	WT_STAT_CONN_CHECKPOINTS_COMPACT		1217
+#define	WT_STAT_CONN_CHECKPOINTS_COMPACT		1288
 /*! checkpoint: number of files synced */
-#define	WT_STAT_CONN_CHECKPOINT_SYNC			1218
+#define	WT_STAT_CONN_CHECKPOINT_SYNC			1289
 /*! checkpoint: number of handles visited after writes complete */
-#define	WT_STAT_CONN_CHECKPOINT_PRESYNC			1219
+#define	WT_STAT_CONN_CHECKPOINT_PRESYNC			1290
 /*! checkpoint: number of history store pages caused to be reconciled */
-#define	WT_STAT_CONN_CHECKPOINT_HS_PAGES_RECONCILED	1220
+#define	WT_STAT_CONN_CHECKPOINT_HS_PAGES_RECONCILED	1291
 /*! checkpoint: number of internal pages visited */
-#define	WT_STAT_CONN_CHECKPOINT_PAGES_VISITED_INTERNAL	1221
+#define	WT_STAT_CONN_CHECKPOINT_PAGES_VISITED_INTERNAL	1292
 /*! checkpoint: number of leaf pages visited */
-#define	WT_STAT_CONN_CHECKPOINT_PAGES_VISITED_LEAF	1222
+#define	WT_STAT_CONN_CHECKPOINT_PAGES_VISITED_LEAF	1293
 /*! checkpoint: number of pages caused to be reconciled */
-#define	WT_STAT_CONN_CHECKPOINT_PAGES_RECONCILED	1223
+#define	WT_STAT_CONN_CHECKPOINT_PAGES_RECONCILED	1294
 /*! checkpoint: pages added for eviction during checkpoint cleanup */
-#define	WT_STAT_CONN_CHECKPOINT_CLEANUP_PAGES_EVICT	1224
-=======
-#define	WT_STAT_CONN_CHECKPOINT_HANDLE_DROP_DURATION	1259
-/*! checkpoint: most recent duration for gathering all handles (usecs) */
-#define	WT_STAT_CONN_CHECKPOINT_HANDLE_DURATION		1260
-/*! checkpoint: most recent duration for gathering applied handles (usecs) */
-#define	WT_STAT_CONN_CHECKPOINT_HANDLE_APPLY_DURATION	1261
-/*! checkpoint: most recent duration for gathering skipped handles (usecs) */
-#define	WT_STAT_CONN_CHECKPOINT_HANDLE_SKIP_DURATION	1262
-/*! checkpoint: most recent duration for handles metadata checked (usecs) */
-#define	WT_STAT_CONN_CHECKPOINT_HANDLE_META_CHECK_DURATION	1263
-/*! checkpoint: most recent duration for locking the handles (usecs) */
-#define	WT_STAT_CONN_CHECKPOINT_HANDLE_LOCK_DURATION	1264
-/*! checkpoint: most recent handles applied */
-#define	WT_STAT_CONN_CHECKPOINT_HANDLE_APPLIED		1265
-/*! checkpoint: most recent handles checkpoint dropped */
-#define	WT_STAT_CONN_CHECKPOINT_HANDLE_DROPPED		1266
-/*! checkpoint: most recent handles metadata checked */
-#define	WT_STAT_CONN_CHECKPOINT_HANDLE_META_CHECKED	1267
-/*! checkpoint: most recent handles metadata locked */
-#define	WT_STAT_CONN_CHECKPOINT_HANDLE_LOCKED		1268
-/*! checkpoint: most recent handles skipped */
-#define	WT_STAT_CONN_CHECKPOINT_HANDLE_SKIPPED		1269
-/*! checkpoint: most recent handles walked */
-#define	WT_STAT_CONN_CHECKPOINT_HANDLE_WALKED		1270
-/*! checkpoint: most recent time (msecs) */
-#define	WT_STAT_CONN_CHECKPOINT_TIME_RECENT		1271
-/*! checkpoint: number of checkpoints started by api */
-#define	WT_STAT_CONN_CHECKPOINTS_API			1272
-/*! checkpoint: number of checkpoints started by compaction */
-#define	WT_STAT_CONN_CHECKPOINTS_COMPACT		1273
-/*! checkpoint: number of files synced */
-#define	WT_STAT_CONN_CHECKPOINT_SYNC			1274
-/*! checkpoint: number of handles visited after writes complete */
-#define	WT_STAT_CONN_CHECKPOINT_PRESYNC			1275
-/*! checkpoint: number of history store pages caused to be reconciled */
-#define	WT_STAT_CONN_CHECKPOINT_HS_PAGES_RECONCILED	1276
-/*! checkpoint: number of internal pages visited */
-#define	WT_STAT_CONN_CHECKPOINT_PAGES_VISITED_INTERNAL	1277
-/*! checkpoint: number of leaf pages visited */
-#define	WT_STAT_CONN_CHECKPOINT_PAGES_VISITED_LEAF	1278
-/*! checkpoint: number of pages caused to be reconciled */
-#define	WT_STAT_CONN_CHECKPOINT_PAGES_RECONCILED	1279
-/*! checkpoint: pages added for eviction during checkpoint cleanup */
-#define	WT_STAT_CONN_CHECKPOINT_CLEANUP_PAGES_EVICT	1280
->>>>>>> 8e682e2a
+#define	WT_STAT_CONN_CHECKPOINT_CLEANUP_PAGES_EVICT	1295
 /*!
  * checkpoint: pages dirtied due to obsolete time window by checkpoint
  * cleanup
  */
-<<<<<<< HEAD
-#define	WT_STAT_CONN_CHECKPOINT_CLEANUP_PAGES_OBSOLETE_TW	1225
-=======
-#define	WT_STAT_CONN_CHECKPOINT_CLEANUP_PAGES_OBSOLETE_TW	1281
->>>>>>> 8e682e2a
+#define	WT_STAT_CONN_CHECKPOINT_CLEANUP_PAGES_OBSOLETE_TW	1296
 /*!
  * checkpoint: pages read into cache during checkpoint cleanup
  * (reclaim_space)
  */
-<<<<<<< HEAD
-#define	WT_STAT_CONN_CHECKPOINT_CLEANUP_PAGES_READ_RECLAIM_SPACE	1226
-=======
-#define	WT_STAT_CONN_CHECKPOINT_CLEANUP_PAGES_READ_RECLAIM_SPACE	1282
->>>>>>> 8e682e2a
+#define	WT_STAT_CONN_CHECKPOINT_CLEANUP_PAGES_READ_RECLAIM_SPACE	1297
 /*!
  * checkpoint: pages read into cache during checkpoint cleanup due to
  * obsolete time window
  */
-<<<<<<< HEAD
-#define	WT_STAT_CONN_CHECKPOINT_CLEANUP_PAGES_READ_OBSOLETE_TW	1227
+#define	WT_STAT_CONN_CHECKPOINT_CLEANUP_PAGES_READ_OBSOLETE_TW	1298
 /*! checkpoint: pages removed during checkpoint cleanup */
-#define	WT_STAT_CONN_CHECKPOINT_CLEANUP_PAGES_REMOVED	1228
+#define	WT_STAT_CONN_CHECKPOINT_CLEANUP_PAGES_REMOVED	1299
 /*! checkpoint: pages skipped during checkpoint cleanup tree walk */
-#define	WT_STAT_CONN_CHECKPOINT_CLEANUP_PAGES_WALK_SKIPPED	1229
+#define	WT_STAT_CONN_CHECKPOINT_CLEANUP_PAGES_WALK_SKIPPED	1300
 /*! checkpoint: pages visited during checkpoint cleanup */
-#define	WT_STAT_CONN_CHECKPOINT_CLEANUP_PAGES_VISITED	1230
+#define	WT_STAT_CONN_CHECKPOINT_CLEANUP_PAGES_VISITED	1301
 /*! checkpoint: prepare currently running */
-#define	WT_STAT_CONN_CHECKPOINT_PREP_RUNNING		1231
+#define	WT_STAT_CONN_CHECKPOINT_PREP_RUNNING		1302
 /*! checkpoint: prepare max time (msecs) */
-#define	WT_STAT_CONN_CHECKPOINT_PREP_MAX		1232
+#define	WT_STAT_CONN_CHECKPOINT_PREP_MAX		1303
 /*! checkpoint: prepare min time (msecs) */
-#define	WT_STAT_CONN_CHECKPOINT_PREP_MIN		1233
+#define	WT_STAT_CONN_CHECKPOINT_PREP_MIN		1304
 /*! checkpoint: prepare most recent time (msecs) */
-#define	WT_STAT_CONN_CHECKPOINT_PREP_RECENT		1234
+#define	WT_STAT_CONN_CHECKPOINT_PREP_RECENT		1305
 /*! checkpoint: prepare total time (msecs) */
-#define	WT_STAT_CONN_CHECKPOINT_PREP_TOTAL		1235
+#define	WT_STAT_CONN_CHECKPOINT_PREP_TOTAL		1306
 /*! checkpoint: progress state */
-#define	WT_STAT_CONN_CHECKPOINT_STATE			1236
+#define	WT_STAT_CONN_CHECKPOINT_STATE			1307
 /*! checkpoint: scrub dirty target */
-#define	WT_STAT_CONN_CHECKPOINT_SCRUB_TARGET		1237
+#define	WT_STAT_CONN_CHECKPOINT_SCRUB_TARGET		1308
 /*! checkpoint: scrub max time (msecs) */
-#define	WT_STAT_CONN_CHECKPOINT_SCRUB_MAX		1238
+#define	WT_STAT_CONN_CHECKPOINT_SCRUB_MAX		1309
 /*! checkpoint: scrub min time (msecs) */
-#define	WT_STAT_CONN_CHECKPOINT_SCRUB_MIN		1239
+#define	WT_STAT_CONN_CHECKPOINT_SCRUB_MIN		1310
 /*! checkpoint: scrub most recent time (msecs) */
-#define	WT_STAT_CONN_CHECKPOINT_SCRUB_RECENT		1240
+#define	WT_STAT_CONN_CHECKPOINT_SCRUB_RECENT		1311
 /*! checkpoint: scrub total time (msecs) */
-#define	WT_STAT_CONN_CHECKPOINT_SCRUB_TOTAL		1241
+#define	WT_STAT_CONN_CHECKPOINT_SCRUB_TOTAL		1312
 /*! checkpoint: stop timing stress active */
-#define	WT_STAT_CONN_CHECKPOINT_STOP_STRESS_ACTIVE	1242
+#define	WT_STAT_CONN_CHECKPOINT_STOP_STRESS_ACTIVE	1313
 /*! checkpoint: time spent on per-tree checkpoint work (usecs) */
-#define	WT_STAT_CONN_CHECKPOINT_TREE_DURATION		1243
+#define	WT_STAT_CONN_CHECKPOINT_TREE_DURATION		1314
 /*! checkpoint: total failed number of checkpoints */
-#define	WT_STAT_CONN_CHECKPOINTS_TOTAL_FAILED		1244
+#define	WT_STAT_CONN_CHECKPOINTS_TOTAL_FAILED		1315
 /*! checkpoint: total succeed number of checkpoints */
-#define	WT_STAT_CONN_CHECKPOINTS_TOTAL_SUCCEED		1245
+#define	WT_STAT_CONN_CHECKPOINTS_TOTAL_SUCCEED		1316
 /*! checkpoint: total time (msecs) */
-#define	WT_STAT_CONN_CHECKPOINT_TIME_TOTAL		1246
+#define	WT_STAT_CONN_CHECKPOINT_TIME_TOTAL		1317
 /*! checkpoint: transaction checkpoints due to obsolete pages */
-#define	WT_STAT_CONN_CHECKPOINT_OBSOLETE_APPLIED	1247
+#define	WT_STAT_CONN_CHECKPOINT_OBSOLETE_APPLIED	1318
 /*! checkpoint: wait cycles while cache dirty level is decreasing */
-#define	WT_STAT_CONN_CHECKPOINT_WAIT_REDUCE_DIRTY	1248
+#define	WT_STAT_CONN_CHECKPOINT_WAIT_REDUCE_DIRTY	1319
 /*! chunk-cache: aggregate number of spanned chunks on read */
-#define	WT_STAT_CONN_CHUNKCACHE_SPANS_CHUNKS_READ	1249
+#define	WT_STAT_CONN_CHUNKCACHE_SPANS_CHUNKS_READ	1320
 /*! chunk-cache: chunks evicted */
-#define	WT_STAT_CONN_CHUNKCACHE_CHUNKS_EVICTED		1250
+#define	WT_STAT_CONN_CHUNKCACHE_CHUNKS_EVICTED		1321
 /*! chunk-cache: could not allocate due to exceeding bitmap capacity */
-#define	WT_STAT_CONN_CHUNKCACHE_EXCEEDED_BITMAP_CAPACITY	1251
+#define	WT_STAT_CONN_CHUNKCACHE_EXCEEDED_BITMAP_CAPACITY	1322
 /*! chunk-cache: could not allocate due to exceeding capacity */
-#define	WT_STAT_CONN_CHUNKCACHE_EXCEEDED_CAPACITY	1252
+#define	WT_STAT_CONN_CHUNKCACHE_EXCEEDED_CAPACITY	1323
 /*! chunk-cache: lookups */
-#define	WT_STAT_CONN_CHUNKCACHE_LOOKUPS			1253
-=======
-#define	WT_STAT_CONN_CHECKPOINT_CLEANUP_PAGES_READ_OBSOLETE_TW	1283
-/*! checkpoint: pages removed during checkpoint cleanup */
-#define	WT_STAT_CONN_CHECKPOINT_CLEANUP_PAGES_REMOVED	1284
-/*! checkpoint: pages skipped during checkpoint cleanup tree walk */
-#define	WT_STAT_CONN_CHECKPOINT_CLEANUP_PAGES_WALK_SKIPPED	1285
-/*! checkpoint: pages visited during checkpoint cleanup */
-#define	WT_STAT_CONN_CHECKPOINT_CLEANUP_PAGES_VISITED	1286
-/*! checkpoint: prepare currently running */
-#define	WT_STAT_CONN_CHECKPOINT_PREP_RUNNING		1287
-/*! checkpoint: prepare max time (msecs) */
-#define	WT_STAT_CONN_CHECKPOINT_PREP_MAX		1288
-/*! checkpoint: prepare min time (msecs) */
-#define	WT_STAT_CONN_CHECKPOINT_PREP_MIN		1289
-/*! checkpoint: prepare most recent time (msecs) */
-#define	WT_STAT_CONN_CHECKPOINT_PREP_RECENT		1290
-/*! checkpoint: prepare total time (msecs) */
-#define	WT_STAT_CONN_CHECKPOINT_PREP_TOTAL		1291
-/*! checkpoint: progress state */
-#define	WT_STAT_CONN_CHECKPOINT_STATE			1292
-/*! checkpoint: scrub dirty target */
-#define	WT_STAT_CONN_CHECKPOINT_SCRUB_TARGET		1293
-/*! checkpoint: scrub max time (msecs) */
-#define	WT_STAT_CONN_CHECKPOINT_SCRUB_MAX		1294
-/*! checkpoint: scrub min time (msecs) */
-#define	WT_STAT_CONN_CHECKPOINT_SCRUB_MIN		1295
-/*! checkpoint: scrub most recent time (msecs) */
-#define	WT_STAT_CONN_CHECKPOINT_SCRUB_RECENT		1296
-/*! checkpoint: scrub total time (msecs) */
-#define	WT_STAT_CONN_CHECKPOINT_SCRUB_TOTAL		1297
-/*! checkpoint: stop timing stress active */
-#define	WT_STAT_CONN_CHECKPOINT_STOP_STRESS_ACTIVE	1298
-/*! checkpoint: time spent on per-tree checkpoint work (usecs) */
-#define	WT_STAT_CONN_CHECKPOINT_TREE_DURATION		1299
-/*! checkpoint: total failed number of checkpoints */
-#define	WT_STAT_CONN_CHECKPOINTS_TOTAL_FAILED		1300
-/*! checkpoint: total succeed number of checkpoints */
-#define	WT_STAT_CONN_CHECKPOINTS_TOTAL_SUCCEED		1301
-/*! checkpoint: total time (msecs) */
-#define	WT_STAT_CONN_CHECKPOINT_TIME_TOTAL		1302
-/*! checkpoint: transaction checkpoints due to obsolete pages */
-#define	WT_STAT_CONN_CHECKPOINT_OBSOLETE_APPLIED	1303
-/*! checkpoint: wait cycles while cache dirty level is decreasing */
-#define	WT_STAT_CONN_CHECKPOINT_WAIT_REDUCE_DIRTY	1304
-/*! chunk-cache: aggregate number of spanned chunks on read */
-#define	WT_STAT_CONN_CHUNKCACHE_SPANS_CHUNKS_READ	1305
-/*! chunk-cache: chunks evicted */
-#define	WT_STAT_CONN_CHUNKCACHE_CHUNKS_EVICTED		1306
-/*! chunk-cache: could not allocate due to exceeding bitmap capacity */
-#define	WT_STAT_CONN_CHUNKCACHE_EXCEEDED_BITMAP_CAPACITY	1307
-/*! chunk-cache: could not allocate due to exceeding capacity */
-#define	WT_STAT_CONN_CHUNKCACHE_EXCEEDED_CAPACITY	1308
-/*! chunk-cache: lookups */
-#define	WT_STAT_CONN_CHUNKCACHE_LOOKUPS			1309
->>>>>>> 8e682e2a
+#define	WT_STAT_CONN_CHUNKCACHE_LOOKUPS			1324
 /*!
  * chunk-cache: number of chunks loaded from flushed tables in chunk
  * cache
  */
-<<<<<<< HEAD
-#define	WT_STAT_CONN_CHUNKCACHE_CHUNKS_LOADED_FROM_FLUSHED_TABLES	1254
+#define	WT_STAT_CONN_CHUNKCACHE_CHUNKS_LOADED_FROM_FLUSHED_TABLES	1325
 /*! chunk-cache: number of metadata entries inserted */
-#define	WT_STAT_CONN_CHUNKCACHE_METADATA_INSERTED	1255
+#define	WT_STAT_CONN_CHUNKCACHE_METADATA_INSERTED	1326
 /*! chunk-cache: number of metadata entries removed */
-#define	WT_STAT_CONN_CHUNKCACHE_METADATA_REMOVED	1256
-=======
-#define	WT_STAT_CONN_CHUNKCACHE_CHUNKS_LOADED_FROM_FLUSHED_TABLES	1310
-/*! chunk-cache: number of metadata entries inserted */
-#define	WT_STAT_CONN_CHUNKCACHE_METADATA_INSERTED	1311
-/*! chunk-cache: number of metadata entries removed */
-#define	WT_STAT_CONN_CHUNKCACHE_METADATA_REMOVED	1312
->>>>>>> 8e682e2a
+#define	WT_STAT_CONN_CHUNKCACHE_METADATA_REMOVED	1327
 /*!
  * chunk-cache: number of metadata inserts/deletes dropped by the worker
  * thread
  */
-<<<<<<< HEAD
-#define	WT_STAT_CONN_CHUNKCACHE_METADATA_WORK_UNITS_DROPPED	1257
-=======
-#define	WT_STAT_CONN_CHUNKCACHE_METADATA_WORK_UNITS_DROPPED	1313
->>>>>>> 8e682e2a
+#define	WT_STAT_CONN_CHUNKCACHE_METADATA_WORK_UNITS_DROPPED	1328
 /*!
  * chunk-cache: number of metadata inserts/deletes pushed to the worker
  * thread
  */
-<<<<<<< HEAD
-#define	WT_STAT_CONN_CHUNKCACHE_METADATA_WORK_UNITS_CREATED	1258
-=======
-#define	WT_STAT_CONN_CHUNKCACHE_METADATA_WORK_UNITS_CREATED	1314
->>>>>>> 8e682e2a
+#define	WT_STAT_CONN_CHUNKCACHE_METADATA_WORK_UNITS_CREATED	1329
 /*!
  * chunk-cache: number of metadata inserts/deletes read by the worker
  * thread
  */
-<<<<<<< HEAD
-#define	WT_STAT_CONN_CHUNKCACHE_METADATA_WORK_UNITS_DEQUEUED	1259
+#define	WT_STAT_CONN_CHUNKCACHE_METADATA_WORK_UNITS_DEQUEUED	1330
 /*! chunk-cache: number of misses */
-#define	WT_STAT_CONN_CHUNKCACHE_MISSES			1260
+#define	WT_STAT_CONN_CHUNKCACHE_MISSES			1331
 /*! chunk-cache: number of times a read from storage failed */
-#define	WT_STAT_CONN_CHUNKCACHE_IO_FAILED		1261
+#define	WT_STAT_CONN_CHUNKCACHE_IO_FAILED		1332
 /*! chunk-cache: retried accessing a chunk while I/O was in progress */
-#define	WT_STAT_CONN_CHUNKCACHE_RETRIES			1262
+#define	WT_STAT_CONN_CHUNKCACHE_RETRIES			1333
 /*! chunk-cache: retries from a chunk cache checksum mismatch */
-#define	WT_STAT_CONN_CHUNKCACHE_RETRIES_CHECKSUM_MISMATCH	1263
+#define	WT_STAT_CONN_CHUNKCACHE_RETRIES_CHECKSUM_MISMATCH	1334
 /*! chunk-cache: timed out due to too many retries */
-#define	WT_STAT_CONN_CHUNKCACHE_TOOMANY_RETRIES		1264
+#define	WT_STAT_CONN_CHUNKCACHE_TOOMANY_RETRIES		1335
 /*! chunk-cache: total bytes read from persistent content */
-#define	WT_STAT_CONN_CHUNKCACHE_BYTES_READ_PERSISTENT	1265
+#define	WT_STAT_CONN_CHUNKCACHE_BYTES_READ_PERSISTENT	1336
 /*! chunk-cache: total bytes used by the cache */
-#define	WT_STAT_CONN_CHUNKCACHE_BYTES_INUSE		1266
+#define	WT_STAT_CONN_CHUNKCACHE_BYTES_INUSE		1337
 /*! chunk-cache: total bytes used by the cache for pinned chunks */
-#define	WT_STAT_CONN_CHUNKCACHE_BYTES_INUSE_PINNED	1267
+#define	WT_STAT_CONN_CHUNKCACHE_BYTES_INUSE_PINNED	1338
 /*! chunk-cache: total chunks held by the chunk cache */
-#define	WT_STAT_CONN_CHUNKCACHE_CHUNKS_INUSE		1268
-=======
-#define	WT_STAT_CONN_CHUNKCACHE_METADATA_WORK_UNITS_DEQUEUED	1315
-/*! chunk-cache: number of misses */
-#define	WT_STAT_CONN_CHUNKCACHE_MISSES			1316
-/*! chunk-cache: number of times a read from storage failed */
-#define	WT_STAT_CONN_CHUNKCACHE_IO_FAILED		1317
-/*! chunk-cache: retried accessing a chunk while I/O was in progress */
-#define	WT_STAT_CONN_CHUNKCACHE_RETRIES			1318
-/*! chunk-cache: retries from a chunk cache checksum mismatch */
-#define	WT_STAT_CONN_CHUNKCACHE_RETRIES_CHECKSUM_MISMATCH	1319
-/*! chunk-cache: timed out due to too many retries */
-#define	WT_STAT_CONN_CHUNKCACHE_TOOMANY_RETRIES		1320
-/*! chunk-cache: total bytes read from persistent content */
-#define	WT_STAT_CONN_CHUNKCACHE_BYTES_READ_PERSISTENT	1321
-/*! chunk-cache: total bytes used by the cache */
-#define	WT_STAT_CONN_CHUNKCACHE_BYTES_INUSE		1322
-/*! chunk-cache: total bytes used by the cache for pinned chunks */
-#define	WT_STAT_CONN_CHUNKCACHE_BYTES_INUSE_PINNED	1323
-/*! chunk-cache: total chunks held by the chunk cache */
-#define	WT_STAT_CONN_CHUNKCACHE_CHUNKS_INUSE		1324
->>>>>>> 8e682e2a
+#define	WT_STAT_CONN_CHUNKCACHE_CHUNKS_INUSE		1339
 /*!
  * chunk-cache: total number of chunks inserted on startup from persisted
  * metadata.
  */
-<<<<<<< HEAD
-#define	WT_STAT_CONN_CHUNKCACHE_CREATED_FROM_METADATA	1269
+#define	WT_STAT_CONN_CHUNKCACHE_CREATED_FROM_METADATA	1340
 /*! chunk-cache: total pinned chunks held by the chunk cache */
-#define	WT_STAT_CONN_CHUNKCACHE_CHUNKS_PINNED		1270
+#define	WT_STAT_CONN_CHUNKCACHE_CHUNKS_PINNED		1341
 /*! connection: auto adjusting condition resets */
-#define	WT_STAT_CONN_COND_AUTO_WAIT_RESET		1271
+#define	WT_STAT_CONN_COND_AUTO_WAIT_RESET		1342
 /*! connection: auto adjusting condition wait calls */
-#define	WT_STAT_CONN_COND_AUTO_WAIT			1272
-=======
-#define	WT_STAT_CONN_CHUNKCACHE_CREATED_FROM_METADATA	1325
-/*! chunk-cache: total pinned chunks held by the chunk cache */
-#define	WT_STAT_CONN_CHUNKCACHE_CHUNKS_PINNED		1326
-/*! connection: auto adjusting condition resets */
-#define	WT_STAT_CONN_COND_AUTO_WAIT_RESET		1327
-/*! connection: auto adjusting condition wait calls */
-#define	WT_STAT_CONN_COND_AUTO_WAIT			1328
->>>>>>> 8e682e2a
+#define	WT_STAT_CONN_COND_AUTO_WAIT			1343
 /*!
  * connection: auto adjusting condition wait raced to update timeout and
  * skipped updating
  */
-<<<<<<< HEAD
-#define	WT_STAT_CONN_COND_AUTO_WAIT_SKIPPED		1273
+#define	WT_STAT_CONN_COND_AUTO_WAIT_SKIPPED		1344
 /*! connection: detected system time went backwards */
-#define	WT_STAT_CONN_TIME_TRAVEL			1274
+#define	WT_STAT_CONN_TIME_TRAVEL			1345
 /*! connection: files currently open */
-#define	WT_STAT_CONN_FILE_OPEN				1275
+#define	WT_STAT_CONN_FILE_OPEN				1346
 /*! connection: hash bucket array size for data handles */
-#define	WT_STAT_CONN_BUCKETS_DH				1276
+#define	WT_STAT_CONN_BUCKETS_DH				1347
 /*! connection: hash bucket array size general */
-#define	WT_STAT_CONN_BUCKETS				1277
+#define	WT_STAT_CONN_BUCKETS				1348
 /*! connection: memory allocations */
-#define	WT_STAT_CONN_MEMORY_ALLOCATION			1278
+#define	WT_STAT_CONN_MEMORY_ALLOCATION			1349
 /*! connection: memory frees */
-#define	WT_STAT_CONN_MEMORY_FREE			1279
+#define	WT_STAT_CONN_MEMORY_FREE			1350
 /*! connection: memory re-allocations */
-#define	WT_STAT_CONN_MEMORY_GROW			1280
+#define	WT_STAT_CONN_MEMORY_GROW			1351
 /*! connection: number of sessions without a sweep for 5+ minutes */
-#define	WT_STAT_CONN_NO_SESSION_SWEEP_5MIN		1281
+#define	WT_STAT_CONN_NO_SESSION_SWEEP_5MIN		1352
 /*! connection: number of sessions without a sweep for 60+ minutes */
-#define	WT_STAT_CONN_NO_SESSION_SWEEP_60MIN		1282
+#define	WT_STAT_CONN_NO_SESSION_SWEEP_60MIN		1353
 /*! connection: pthread mutex condition wait calls */
-#define	WT_STAT_CONN_COND_WAIT				1283
+#define	WT_STAT_CONN_COND_WAIT				1354
 /*! connection: pthread mutex shared lock read-lock calls */
-#define	WT_STAT_CONN_RWLOCK_READ			1284
+#define	WT_STAT_CONN_RWLOCK_READ			1355
 /*! connection: pthread mutex shared lock write-lock calls */
-#define	WT_STAT_CONN_RWLOCK_WRITE			1285
+#define	WT_STAT_CONN_RWLOCK_WRITE			1356
 /*! connection: total fsync I/Os */
-#define	WT_STAT_CONN_FSYNC_IO				1286
+#define	WT_STAT_CONN_FSYNC_IO				1357
 /*! connection: total read I/Os */
-#define	WT_STAT_CONN_READ_IO				1287
+#define	WT_STAT_CONN_READ_IO				1358
 /*! connection: total write I/Os */
-#define	WT_STAT_CONN_WRITE_IO				1288
+#define	WT_STAT_CONN_WRITE_IO				1359
 /*! cursor: Total number of deleted pages skipped during tree walk */
-#define	WT_STAT_CONN_CURSOR_TREE_WALK_DEL_PAGE_SKIP	1289
+#define	WT_STAT_CONN_CURSOR_TREE_WALK_DEL_PAGE_SKIP	1360
 /*! cursor: Total number of entries skipped by cursor next calls */
-#define	WT_STAT_CONN_CURSOR_NEXT_SKIP_TOTAL		1290
+#define	WT_STAT_CONN_CURSOR_NEXT_SKIP_TOTAL		1361
 /*! cursor: Total number of entries skipped by cursor prev calls */
-#define	WT_STAT_CONN_CURSOR_PREV_SKIP_TOTAL		1291
-=======
-#define	WT_STAT_CONN_COND_AUTO_WAIT_SKIPPED		1329
-/*! connection: detected system time went backwards */
-#define	WT_STAT_CONN_TIME_TRAVEL			1330
-/*! connection: files currently open */
-#define	WT_STAT_CONN_FILE_OPEN				1331
-/*! connection: hash bucket array size for data handles */
-#define	WT_STAT_CONN_BUCKETS_DH				1332
-/*! connection: hash bucket array size general */
-#define	WT_STAT_CONN_BUCKETS				1333
-/*! connection: memory allocations */
-#define	WT_STAT_CONN_MEMORY_ALLOCATION			1334
-/*! connection: memory frees */
-#define	WT_STAT_CONN_MEMORY_FREE			1335
-/*! connection: memory re-allocations */
-#define	WT_STAT_CONN_MEMORY_GROW			1336
-/*! connection: number of sessions without a sweep for 5+ minutes */
-#define	WT_STAT_CONN_NO_SESSION_SWEEP_5MIN		1337
-/*! connection: number of sessions without a sweep for 60+ minutes */
-#define	WT_STAT_CONN_NO_SESSION_SWEEP_60MIN		1338
-/*! connection: pthread mutex condition wait calls */
-#define	WT_STAT_CONN_COND_WAIT				1339
-/*! connection: pthread mutex shared lock read-lock calls */
-#define	WT_STAT_CONN_RWLOCK_READ			1340
-/*! connection: pthread mutex shared lock write-lock calls */
-#define	WT_STAT_CONN_RWLOCK_WRITE			1341
-/*! connection: total fsync I/Os */
-#define	WT_STAT_CONN_FSYNC_IO				1342
-/*! connection: total read I/Os */
-#define	WT_STAT_CONN_READ_IO				1343
-/*! connection: total write I/Os */
-#define	WT_STAT_CONN_WRITE_IO				1344
-/*! cursor: Total number of deleted pages skipped during tree walk */
-#define	WT_STAT_CONN_CURSOR_TREE_WALK_DEL_PAGE_SKIP	1345
-/*! cursor: Total number of entries skipped by cursor next calls */
-#define	WT_STAT_CONN_CURSOR_NEXT_SKIP_TOTAL		1346
-/*! cursor: Total number of entries skipped by cursor prev calls */
-#define	WT_STAT_CONN_CURSOR_PREV_SKIP_TOTAL		1347
->>>>>>> 8e682e2a
+#define	WT_STAT_CONN_CURSOR_PREV_SKIP_TOTAL		1362
 /*!
  * cursor: Total number of entries skipped to position the history store
  * cursor
  */
-<<<<<<< HEAD
-#define	WT_STAT_CONN_CURSOR_SKIP_HS_CUR_POSITION	1292
-=======
-#define	WT_STAT_CONN_CURSOR_SKIP_HS_CUR_POSITION	1348
->>>>>>> 8e682e2a
+#define	WT_STAT_CONN_CURSOR_SKIP_HS_CUR_POSITION	1363
 /*!
  * cursor: Total number of in-memory deleted pages skipped during tree
  * walk
  */
-<<<<<<< HEAD
-#define	WT_STAT_CONN_CURSOR_TREE_WALK_INMEM_DEL_PAGE_SKIP	1293
+#define	WT_STAT_CONN_CURSOR_TREE_WALK_INMEM_DEL_PAGE_SKIP	1364
 /*! cursor: Total number of on-disk deleted pages skipped during tree walk */
-#define	WT_STAT_CONN_CURSOR_TREE_WALK_ONDISK_DEL_PAGE_SKIP	1294
-=======
-#define	WT_STAT_CONN_CURSOR_TREE_WALK_INMEM_DEL_PAGE_SKIP	1349
-/*! cursor: Total number of on-disk deleted pages skipped during tree walk */
-#define	WT_STAT_CONN_CURSOR_TREE_WALK_ONDISK_DEL_PAGE_SKIP	1350
->>>>>>> 8e682e2a
+#define	WT_STAT_CONN_CURSOR_TREE_WALK_ONDISK_DEL_PAGE_SKIP	1365
 /*!
  * cursor: Total number of times a search near has exited due to prefix
  * config
  */
-<<<<<<< HEAD
-#define	WT_STAT_CONN_CURSOR_SEARCH_NEAR_PREFIX_FAST_PATHS	1295
-=======
-#define	WT_STAT_CONN_CURSOR_SEARCH_NEAR_PREFIX_FAST_PATHS	1351
->>>>>>> 8e682e2a
+#define	WT_STAT_CONN_CURSOR_SEARCH_NEAR_PREFIX_FAST_PATHS	1366
 /*!
  * cursor: Total number of times cursor fails to temporarily release
  * pinned page to encourage eviction of hot or large page
  */
-<<<<<<< HEAD
-#define	WT_STAT_CONN_CURSOR_REPOSITION_FAILED		1296
-=======
-#define	WT_STAT_CONN_CURSOR_REPOSITION_FAILED		1352
->>>>>>> 8e682e2a
+#define	WT_STAT_CONN_CURSOR_REPOSITION_FAILED		1367
 /*!
  * cursor: Total number of times cursor temporarily releases pinned page
  * to encourage eviction of hot or large page
  */
-<<<<<<< HEAD
-#define	WT_STAT_CONN_CURSOR_REPOSITION			1297
+#define	WT_STAT_CONN_CURSOR_REPOSITION			1368
 /*! cursor: bulk cursor count */
-#define	WT_STAT_CONN_CURSOR_BULK_COUNT			1298
+#define	WT_STAT_CONN_CURSOR_BULK_COUNT			1369
 /*! cursor: cached cursor count */
-#define	WT_STAT_CONN_CURSOR_CACHED_COUNT		1299
+#define	WT_STAT_CONN_CURSOR_CACHED_COUNT		1370
 /*! cursor: cursor bound calls that return an error */
-#define	WT_STAT_CONN_CURSOR_BOUND_ERROR			1300
+#define	WT_STAT_CONN_CURSOR_BOUND_ERROR			1371
 /*! cursor: cursor bounds cleared from reset */
-#define	WT_STAT_CONN_CURSOR_BOUNDS_RESET		1301
+#define	WT_STAT_CONN_CURSOR_BOUNDS_RESET		1372
 /*! cursor: cursor bounds comparisons performed */
-#define	WT_STAT_CONN_CURSOR_BOUNDS_COMPARISONS		1302
+#define	WT_STAT_CONN_CURSOR_BOUNDS_COMPARISONS		1373
 /*! cursor: cursor bounds next called on an unpositioned cursor */
-#define	WT_STAT_CONN_CURSOR_BOUNDS_NEXT_UNPOSITIONED	1303
+#define	WT_STAT_CONN_CURSOR_BOUNDS_NEXT_UNPOSITIONED	1374
 /*! cursor: cursor bounds next early exit */
-#define	WT_STAT_CONN_CURSOR_BOUNDS_NEXT_EARLY_EXIT	1304
+#define	WT_STAT_CONN_CURSOR_BOUNDS_NEXT_EARLY_EXIT	1375
 /*! cursor: cursor bounds prev called on an unpositioned cursor */
-#define	WT_STAT_CONN_CURSOR_BOUNDS_PREV_UNPOSITIONED	1305
+#define	WT_STAT_CONN_CURSOR_BOUNDS_PREV_UNPOSITIONED	1376
 /*! cursor: cursor bounds prev early exit */
-#define	WT_STAT_CONN_CURSOR_BOUNDS_PREV_EARLY_EXIT	1306
+#define	WT_STAT_CONN_CURSOR_BOUNDS_PREV_EARLY_EXIT	1377
 /*! cursor: cursor bounds search early exit */
-#define	WT_STAT_CONN_CURSOR_BOUNDS_SEARCH_EARLY_EXIT	1307
+#define	WT_STAT_CONN_CURSOR_BOUNDS_SEARCH_EARLY_EXIT	1378
 /*! cursor: cursor bounds search near call repositioned cursor */
-#define	WT_STAT_CONN_CURSOR_BOUNDS_SEARCH_NEAR_REPOSITIONED_CURSOR	1308
+#define	WT_STAT_CONN_CURSOR_BOUNDS_SEARCH_NEAR_REPOSITIONED_CURSOR	1379
 /*! cursor: cursor bulk loaded cursor insert calls */
-#define	WT_STAT_CONN_CURSOR_INSERT_BULK			1309
+#define	WT_STAT_CONN_CURSOR_INSERT_BULK			1380
 /*! cursor: cursor cache calls that return an error */
-#define	WT_STAT_CONN_CURSOR_CACHE_ERROR			1310
+#define	WT_STAT_CONN_CURSOR_CACHE_ERROR			1381
 /*! cursor: cursor close calls that result in cache */
-#define	WT_STAT_CONN_CURSOR_CACHE			1311
+#define	WT_STAT_CONN_CURSOR_CACHE			1382
 /*! cursor: cursor close calls that return an error */
-#define	WT_STAT_CONN_CURSOR_CLOSE_ERROR			1312
+#define	WT_STAT_CONN_CURSOR_CLOSE_ERROR			1383
 /*! cursor: cursor compare calls that return an error */
-#define	WT_STAT_CONN_CURSOR_COMPARE_ERROR		1313
+#define	WT_STAT_CONN_CURSOR_COMPARE_ERROR		1384
 /*! cursor: cursor create calls */
-#define	WT_STAT_CONN_CURSOR_CREATE			1314
+#define	WT_STAT_CONN_CURSOR_CREATE			1385
 /*! cursor: cursor equals calls that return an error */
-#define	WT_STAT_CONN_CURSOR_EQUALS_ERROR		1315
+#define	WT_STAT_CONN_CURSOR_EQUALS_ERROR		1386
 /*! cursor: cursor get key calls that return an error */
-#define	WT_STAT_CONN_CURSOR_GET_KEY_ERROR		1316
+#define	WT_STAT_CONN_CURSOR_GET_KEY_ERROR		1387
 /*! cursor: cursor get value calls that return an error */
-#define	WT_STAT_CONN_CURSOR_GET_VALUE_ERROR		1317
+#define	WT_STAT_CONN_CURSOR_GET_VALUE_ERROR		1388
 /*! cursor: cursor insert calls */
-#define	WT_STAT_CONN_CURSOR_INSERT			1318
+#define	WT_STAT_CONN_CURSOR_INSERT			1389
 /*! cursor: cursor insert calls that return an error */
-#define	WT_STAT_CONN_CURSOR_INSERT_ERROR		1319
+#define	WT_STAT_CONN_CURSOR_INSERT_ERROR		1390
 /*! cursor: cursor insert check calls that return an error */
-#define	WT_STAT_CONN_CURSOR_INSERT_CHECK_ERROR		1320
+#define	WT_STAT_CONN_CURSOR_INSERT_CHECK_ERROR		1391
 /*! cursor: cursor insert key and value bytes */
-#define	WT_STAT_CONN_CURSOR_INSERT_BYTES		1321
+#define	WT_STAT_CONN_CURSOR_INSERT_BYTES		1392
 /*! cursor: cursor largest key calls that return an error */
-#define	WT_STAT_CONN_CURSOR_LARGEST_KEY_ERROR		1322
+#define	WT_STAT_CONN_CURSOR_LARGEST_KEY_ERROR		1393
 /*! cursor: cursor modify calls */
-#define	WT_STAT_CONN_CURSOR_MODIFY			1323
+#define	WT_STAT_CONN_CURSOR_MODIFY			1394
 /*! cursor: cursor modify calls that return an error */
-#define	WT_STAT_CONN_CURSOR_MODIFY_ERROR		1324
+#define	WT_STAT_CONN_CURSOR_MODIFY_ERROR		1395
 /*! cursor: cursor modify key and value bytes affected */
-#define	WT_STAT_CONN_CURSOR_MODIFY_BYTES		1325
+#define	WT_STAT_CONN_CURSOR_MODIFY_BYTES		1396
 /*! cursor: cursor modify value bytes modified */
-#define	WT_STAT_CONN_CURSOR_MODIFY_BYTES_TOUCH		1326
+#define	WT_STAT_CONN_CURSOR_MODIFY_BYTES_TOUCH		1397
 /*! cursor: cursor next calls */
-#define	WT_STAT_CONN_CURSOR_NEXT			1327
+#define	WT_STAT_CONN_CURSOR_NEXT			1398
 /*! cursor: cursor next calls that return an error */
-#define	WT_STAT_CONN_CURSOR_NEXT_ERROR			1328
-=======
-#define	WT_STAT_CONN_CURSOR_REPOSITION			1353
-/*! cursor: bulk cursor count */
-#define	WT_STAT_CONN_CURSOR_BULK_COUNT			1354
-/*! cursor: cached cursor count */
-#define	WT_STAT_CONN_CURSOR_CACHED_COUNT		1355
-/*! cursor: cursor bound calls that return an error */
-#define	WT_STAT_CONN_CURSOR_BOUND_ERROR			1356
-/*! cursor: cursor bounds cleared from reset */
-#define	WT_STAT_CONN_CURSOR_BOUNDS_RESET		1357
-/*! cursor: cursor bounds comparisons performed */
-#define	WT_STAT_CONN_CURSOR_BOUNDS_COMPARISONS		1358
-/*! cursor: cursor bounds next called on an unpositioned cursor */
-#define	WT_STAT_CONN_CURSOR_BOUNDS_NEXT_UNPOSITIONED	1359
-/*! cursor: cursor bounds next early exit */
-#define	WT_STAT_CONN_CURSOR_BOUNDS_NEXT_EARLY_EXIT	1360
-/*! cursor: cursor bounds prev called on an unpositioned cursor */
-#define	WT_STAT_CONN_CURSOR_BOUNDS_PREV_UNPOSITIONED	1361
-/*! cursor: cursor bounds prev early exit */
-#define	WT_STAT_CONN_CURSOR_BOUNDS_PREV_EARLY_EXIT	1362
-/*! cursor: cursor bounds search early exit */
-#define	WT_STAT_CONN_CURSOR_BOUNDS_SEARCH_EARLY_EXIT	1363
-/*! cursor: cursor bounds search near call repositioned cursor */
-#define	WT_STAT_CONN_CURSOR_BOUNDS_SEARCH_NEAR_REPOSITIONED_CURSOR	1364
-/*! cursor: cursor bulk loaded cursor insert calls */
-#define	WT_STAT_CONN_CURSOR_INSERT_BULK			1365
-/*! cursor: cursor cache calls that return an error */
-#define	WT_STAT_CONN_CURSOR_CACHE_ERROR			1366
-/*! cursor: cursor close calls that result in cache */
-#define	WT_STAT_CONN_CURSOR_CACHE			1367
-/*! cursor: cursor close calls that return an error */
-#define	WT_STAT_CONN_CURSOR_CLOSE_ERROR			1368
-/*! cursor: cursor compare calls that return an error */
-#define	WT_STAT_CONN_CURSOR_COMPARE_ERROR		1369
-/*! cursor: cursor create calls */
-#define	WT_STAT_CONN_CURSOR_CREATE			1370
-/*! cursor: cursor equals calls that return an error */
-#define	WT_STAT_CONN_CURSOR_EQUALS_ERROR		1371
-/*! cursor: cursor get key calls that return an error */
-#define	WT_STAT_CONN_CURSOR_GET_KEY_ERROR		1372
-/*! cursor: cursor get value calls that return an error */
-#define	WT_STAT_CONN_CURSOR_GET_VALUE_ERROR		1373
-/*! cursor: cursor insert calls */
-#define	WT_STAT_CONN_CURSOR_INSERT			1374
-/*! cursor: cursor insert calls that return an error */
-#define	WT_STAT_CONN_CURSOR_INSERT_ERROR		1375
-/*! cursor: cursor insert check calls that return an error */
-#define	WT_STAT_CONN_CURSOR_INSERT_CHECK_ERROR		1376
-/*! cursor: cursor insert key and value bytes */
-#define	WT_STAT_CONN_CURSOR_INSERT_BYTES		1377
-/*! cursor: cursor largest key calls that return an error */
-#define	WT_STAT_CONN_CURSOR_LARGEST_KEY_ERROR		1378
-/*! cursor: cursor modify calls */
-#define	WT_STAT_CONN_CURSOR_MODIFY			1379
-/*! cursor: cursor modify calls that return an error */
-#define	WT_STAT_CONN_CURSOR_MODIFY_ERROR		1380
-/*! cursor: cursor modify key and value bytes affected */
-#define	WT_STAT_CONN_CURSOR_MODIFY_BYTES		1381
-/*! cursor: cursor modify value bytes modified */
-#define	WT_STAT_CONN_CURSOR_MODIFY_BYTES_TOUCH		1382
-/*! cursor: cursor next calls */
-#define	WT_STAT_CONN_CURSOR_NEXT			1383
-/*! cursor: cursor next calls that return an error */
-#define	WT_STAT_CONN_CURSOR_NEXT_ERROR			1384
->>>>>>> 8e682e2a
+#define	WT_STAT_CONN_CURSOR_NEXT_ERROR			1399
 /*!
  * cursor: cursor next calls that skip due to a globally visible history
  * store tombstone
  */
-<<<<<<< HEAD
-#define	WT_STAT_CONN_CURSOR_NEXT_HS_TOMBSTONE		1329
-=======
-#define	WT_STAT_CONN_CURSOR_NEXT_HS_TOMBSTONE		1385
->>>>>>> 8e682e2a
+#define	WT_STAT_CONN_CURSOR_NEXT_HS_TOMBSTONE		1400
 /*!
  * cursor: cursor next calls that skip greater than 1 and fewer than 100
  * entries
  */
-<<<<<<< HEAD
-#define	WT_STAT_CONN_CURSOR_NEXT_SKIP_LT_100		1330
-=======
-#define	WT_STAT_CONN_CURSOR_NEXT_SKIP_LT_100		1386
->>>>>>> 8e682e2a
+#define	WT_STAT_CONN_CURSOR_NEXT_SKIP_LT_100		1401
 /*!
  * cursor: cursor next calls that skip greater than or equal to 100
  * entries
  */
-<<<<<<< HEAD
-#define	WT_STAT_CONN_CURSOR_NEXT_SKIP_GE_100		1331
+#define	WT_STAT_CONN_CURSOR_NEXT_SKIP_GE_100		1402
 /*! cursor: cursor next random calls that return an error */
-#define	WT_STAT_CONN_CURSOR_NEXT_RANDOM_ERROR		1332
+#define	WT_STAT_CONN_CURSOR_NEXT_RANDOM_ERROR		1403
 /*! cursor: cursor operation restarted */
-#define	WT_STAT_CONN_CURSOR_RESTART			1333
+#define	WT_STAT_CONN_CURSOR_RESTART			1404
 /*! cursor: cursor prev calls */
-#define	WT_STAT_CONN_CURSOR_PREV			1334
+#define	WT_STAT_CONN_CURSOR_PREV			1405
 /*! cursor: cursor prev calls that return an error */
-#define	WT_STAT_CONN_CURSOR_PREV_ERROR			1335
-=======
-#define	WT_STAT_CONN_CURSOR_NEXT_SKIP_GE_100		1387
-/*! cursor: cursor next random calls that return an error */
-#define	WT_STAT_CONN_CURSOR_NEXT_RANDOM_ERROR		1388
-/*! cursor: cursor operation restarted */
-#define	WT_STAT_CONN_CURSOR_RESTART			1389
-/*! cursor: cursor prev calls */
-#define	WT_STAT_CONN_CURSOR_PREV			1390
-/*! cursor: cursor prev calls that return an error */
-#define	WT_STAT_CONN_CURSOR_PREV_ERROR			1391
->>>>>>> 8e682e2a
+#define	WT_STAT_CONN_CURSOR_PREV_ERROR			1406
 /*!
  * cursor: cursor prev calls that skip due to a globally visible history
  * store tombstone
  */
-<<<<<<< HEAD
-#define	WT_STAT_CONN_CURSOR_PREV_HS_TOMBSTONE		1336
-=======
-#define	WT_STAT_CONN_CURSOR_PREV_HS_TOMBSTONE		1392
->>>>>>> 8e682e2a
+#define	WT_STAT_CONN_CURSOR_PREV_HS_TOMBSTONE		1407
 /*!
  * cursor: cursor prev calls that skip greater than or equal to 100
  * entries
  */
-<<<<<<< HEAD
-#define	WT_STAT_CONN_CURSOR_PREV_SKIP_GE_100		1337
+#define	WT_STAT_CONN_CURSOR_PREV_SKIP_GE_100		1408
 /*! cursor: cursor prev calls that skip less than 100 entries */
-#define	WT_STAT_CONN_CURSOR_PREV_SKIP_LT_100		1338
+#define	WT_STAT_CONN_CURSOR_PREV_SKIP_LT_100		1409
 /*! cursor: cursor reconfigure calls that return an error */
-#define	WT_STAT_CONN_CURSOR_RECONFIGURE_ERROR		1339
+#define	WT_STAT_CONN_CURSOR_RECONFIGURE_ERROR		1410
 /*! cursor: cursor remove calls */
-#define	WT_STAT_CONN_CURSOR_REMOVE			1340
+#define	WT_STAT_CONN_CURSOR_REMOVE			1411
 /*! cursor: cursor remove calls that return an error */
-#define	WT_STAT_CONN_CURSOR_REMOVE_ERROR		1341
+#define	WT_STAT_CONN_CURSOR_REMOVE_ERROR		1412
 /*! cursor: cursor remove key bytes removed */
-#define	WT_STAT_CONN_CURSOR_REMOVE_BYTES		1342
+#define	WT_STAT_CONN_CURSOR_REMOVE_BYTES		1413
 /*! cursor: cursor reopen calls that return an error */
-#define	WT_STAT_CONN_CURSOR_REOPEN_ERROR		1343
+#define	WT_STAT_CONN_CURSOR_REOPEN_ERROR		1414
 /*! cursor: cursor reserve calls */
-#define	WT_STAT_CONN_CURSOR_RESERVE			1344
+#define	WT_STAT_CONN_CURSOR_RESERVE			1415
 /*! cursor: cursor reserve calls that return an error */
-#define	WT_STAT_CONN_CURSOR_RESERVE_ERROR		1345
+#define	WT_STAT_CONN_CURSOR_RESERVE_ERROR		1416
 /*! cursor: cursor reset calls */
-#define	WT_STAT_CONN_CURSOR_RESET			1346
+#define	WT_STAT_CONN_CURSOR_RESET			1417
 /*! cursor: cursor reset calls that return an error */
-#define	WT_STAT_CONN_CURSOR_RESET_ERROR			1347
+#define	WT_STAT_CONN_CURSOR_RESET_ERROR			1418
 /*! cursor: cursor search calls */
-#define	WT_STAT_CONN_CURSOR_SEARCH			1348
+#define	WT_STAT_CONN_CURSOR_SEARCH			1419
 /*! cursor: cursor search calls that return an error */
-#define	WT_STAT_CONN_CURSOR_SEARCH_ERROR		1349
+#define	WT_STAT_CONN_CURSOR_SEARCH_ERROR		1420
 /*! cursor: cursor search history store calls */
-#define	WT_STAT_CONN_CURSOR_SEARCH_HS			1350
+#define	WT_STAT_CONN_CURSOR_SEARCH_HS			1421
 /*! cursor: cursor search near calls */
-#define	WT_STAT_CONN_CURSOR_SEARCH_NEAR			1351
+#define	WT_STAT_CONN_CURSOR_SEARCH_NEAR			1422
 /*! cursor: cursor search near calls that return an error */
-#define	WT_STAT_CONN_CURSOR_SEARCH_NEAR_ERROR		1352
+#define	WT_STAT_CONN_CURSOR_SEARCH_NEAR_ERROR		1423
 /*! cursor: cursor sweep buckets */
-#define	WT_STAT_CONN_CURSOR_SWEEP_BUCKETS		1353
+#define	WT_STAT_CONN_CURSOR_SWEEP_BUCKETS		1424
 /*! cursor: cursor sweep cursors closed */
-#define	WT_STAT_CONN_CURSOR_SWEEP_CLOSED		1354
+#define	WT_STAT_CONN_CURSOR_SWEEP_CLOSED		1425
 /*! cursor: cursor sweep cursors examined */
-#define	WT_STAT_CONN_CURSOR_SWEEP_EXAMINED		1355
+#define	WT_STAT_CONN_CURSOR_SWEEP_EXAMINED		1426
 /*! cursor: cursor sweeps */
-#define	WT_STAT_CONN_CURSOR_SWEEP			1356
+#define	WT_STAT_CONN_CURSOR_SWEEP			1427
 /*! cursor: cursor truncate calls */
-#define	WT_STAT_CONN_CURSOR_TRUNCATE			1357
+#define	WT_STAT_CONN_CURSOR_TRUNCATE			1428
 /*! cursor: cursor truncates performed on individual keys */
-#define	WT_STAT_CONN_CURSOR_TRUNCATE_KEYS_DELETED	1358
+#define	WT_STAT_CONN_CURSOR_TRUNCATE_KEYS_DELETED	1429
 /*! cursor: cursor update calls */
-#define	WT_STAT_CONN_CURSOR_UPDATE			1359
+#define	WT_STAT_CONN_CURSOR_UPDATE			1430
 /*! cursor: cursor update calls that return an error */
-#define	WT_STAT_CONN_CURSOR_UPDATE_ERROR		1360
+#define	WT_STAT_CONN_CURSOR_UPDATE_ERROR		1431
 /*! cursor: cursor update key and value bytes */
-#define	WT_STAT_CONN_CURSOR_UPDATE_BYTES		1361
+#define	WT_STAT_CONN_CURSOR_UPDATE_BYTES		1432
 /*! cursor: cursor update value size change */
-#define	WT_STAT_CONN_CURSOR_UPDATE_BYTES_CHANGED	1362
+#define	WT_STAT_CONN_CURSOR_UPDATE_BYTES_CHANGED	1433
 /*! cursor: cursors reused from cache */
-#define	WT_STAT_CONN_CURSOR_REOPEN			1363
+#define	WT_STAT_CONN_CURSOR_REOPEN			1434
 /*! cursor: open cursor count */
-#define	WT_STAT_CONN_CURSOR_OPEN_COUNT			1364
+#define	WT_STAT_CONN_CURSOR_OPEN_COUNT			1435
 /*! data-handle: Table connection data handles currently active */
-#define	WT_STAT_CONN_DH_CONN_HANDLE_TABLE_COUNT		1365
+#define	WT_STAT_CONN_DH_CONN_HANDLE_TABLE_COUNT		1436
 /*! data-handle: Tiered connection data handles currently active */
-#define	WT_STAT_CONN_DH_CONN_HANDLE_TIERED_COUNT	1366
+#define	WT_STAT_CONN_DH_CONN_HANDLE_TIERED_COUNT	1437
 /*! data-handle: Tiered_Tree connection data handles currently active */
-#define	WT_STAT_CONN_DH_CONN_HANDLE_TIERED_TREE_COUNT	1367
+#define	WT_STAT_CONN_DH_CONN_HANDLE_TIERED_TREE_COUNT	1438
 /*! data-handle: btree connection data handles currently active */
-#define	WT_STAT_CONN_DH_CONN_HANDLE_BTREE_COUNT		1368
+#define	WT_STAT_CONN_DH_CONN_HANDLE_BTREE_COUNT		1439
 /*! data-handle: checkpoint connection data handles currently active */
-#define	WT_STAT_CONN_DH_CONN_HANDLE_CHECKPOINT_COUNT	1369
+#define	WT_STAT_CONN_DH_CONN_HANDLE_CHECKPOINT_COUNT	1440
 /*! data-handle: connection data handle size */
-#define	WT_STAT_CONN_DH_CONN_HANDLE_SIZE		1370
+#define	WT_STAT_CONN_DH_CONN_HANDLE_SIZE		1441
 /*! data-handle: connection data handles currently active */
-#define	WT_STAT_CONN_DH_CONN_HANDLE_COUNT		1371
+#define	WT_STAT_CONN_DH_CONN_HANDLE_COUNT		1442
 /*! data-handle: connection sweep candidate became referenced */
-#define	WT_STAT_CONN_DH_SWEEP_REF			1372
+#define	WT_STAT_CONN_DH_SWEEP_REF			1443
 /*! data-handle: connection sweep dead dhandles closed */
-#define	WT_STAT_CONN_DH_SWEEP_DEAD_CLOSE		1373
+#define	WT_STAT_CONN_DH_SWEEP_DEAD_CLOSE		1444
 /*! data-handle: connection sweep dhandles removed from hash list */
-#define	WT_STAT_CONN_DH_SWEEP_REMOVE			1374
+#define	WT_STAT_CONN_DH_SWEEP_REMOVE			1445
 /*! data-handle: connection sweep expired dhandles closed */
-#define	WT_STAT_CONN_DH_SWEEP_EXPIRED_CLOSE		1375
+#define	WT_STAT_CONN_DH_SWEEP_EXPIRED_CLOSE		1446
 /*! data-handle: connection sweep time-of-death sets */
-#define	WT_STAT_CONN_DH_SWEEP_TOD			1376
+#define	WT_STAT_CONN_DH_SWEEP_TOD			1447
 /*! data-handle: connection sweeps */
-#define	WT_STAT_CONN_DH_SWEEPS				1377
-=======
-#define	WT_STAT_CONN_CURSOR_PREV_SKIP_GE_100		1393
-/*! cursor: cursor prev calls that skip less than 100 entries */
-#define	WT_STAT_CONN_CURSOR_PREV_SKIP_LT_100		1394
-/*! cursor: cursor reconfigure calls that return an error */
-#define	WT_STAT_CONN_CURSOR_RECONFIGURE_ERROR		1395
-/*! cursor: cursor remove calls */
-#define	WT_STAT_CONN_CURSOR_REMOVE			1396
-/*! cursor: cursor remove calls that return an error */
-#define	WT_STAT_CONN_CURSOR_REMOVE_ERROR		1397
-/*! cursor: cursor remove key bytes removed */
-#define	WT_STAT_CONN_CURSOR_REMOVE_BYTES		1398
-/*! cursor: cursor reopen calls that return an error */
-#define	WT_STAT_CONN_CURSOR_REOPEN_ERROR		1399
-/*! cursor: cursor reserve calls */
-#define	WT_STAT_CONN_CURSOR_RESERVE			1400
-/*! cursor: cursor reserve calls that return an error */
-#define	WT_STAT_CONN_CURSOR_RESERVE_ERROR		1401
-/*! cursor: cursor reset calls */
-#define	WT_STAT_CONN_CURSOR_RESET			1402
-/*! cursor: cursor reset calls that return an error */
-#define	WT_STAT_CONN_CURSOR_RESET_ERROR			1403
-/*! cursor: cursor search calls */
-#define	WT_STAT_CONN_CURSOR_SEARCH			1404
-/*! cursor: cursor search calls that return an error */
-#define	WT_STAT_CONN_CURSOR_SEARCH_ERROR		1405
-/*! cursor: cursor search history store calls */
-#define	WT_STAT_CONN_CURSOR_SEARCH_HS			1406
-/*! cursor: cursor search near calls */
-#define	WT_STAT_CONN_CURSOR_SEARCH_NEAR			1407
-/*! cursor: cursor search near calls that return an error */
-#define	WT_STAT_CONN_CURSOR_SEARCH_NEAR_ERROR		1408
-/*! cursor: cursor sweep buckets */
-#define	WT_STAT_CONN_CURSOR_SWEEP_BUCKETS		1409
-/*! cursor: cursor sweep cursors closed */
-#define	WT_STAT_CONN_CURSOR_SWEEP_CLOSED		1410
-/*! cursor: cursor sweep cursors examined */
-#define	WT_STAT_CONN_CURSOR_SWEEP_EXAMINED		1411
-/*! cursor: cursor sweeps */
-#define	WT_STAT_CONN_CURSOR_SWEEP			1412
-/*! cursor: cursor truncate calls */
-#define	WT_STAT_CONN_CURSOR_TRUNCATE			1413
-/*! cursor: cursor truncates performed on individual keys */
-#define	WT_STAT_CONN_CURSOR_TRUNCATE_KEYS_DELETED	1414
-/*! cursor: cursor update calls */
-#define	WT_STAT_CONN_CURSOR_UPDATE			1415
-/*! cursor: cursor update calls that return an error */
-#define	WT_STAT_CONN_CURSOR_UPDATE_ERROR		1416
-/*! cursor: cursor update key and value bytes */
-#define	WT_STAT_CONN_CURSOR_UPDATE_BYTES		1417
-/*! cursor: cursor update value size change */
-#define	WT_STAT_CONN_CURSOR_UPDATE_BYTES_CHANGED	1418
-/*! cursor: cursors reused from cache */
-#define	WT_STAT_CONN_CURSOR_REOPEN			1419
-/*! cursor: open cursor count */
-#define	WT_STAT_CONN_CURSOR_OPEN_COUNT			1420
-/*! data-handle: Table connection data handles currently active */
-#define	WT_STAT_CONN_DH_CONN_HANDLE_TABLE_COUNT		1421
-/*! data-handle: Tiered connection data handles currently active */
-#define	WT_STAT_CONN_DH_CONN_HANDLE_TIERED_COUNT	1422
-/*! data-handle: Tiered_Tree connection data handles currently active */
-#define	WT_STAT_CONN_DH_CONN_HANDLE_TIERED_TREE_COUNT	1423
-/*! data-handle: btree connection data handles currently active */
-#define	WT_STAT_CONN_DH_CONN_HANDLE_BTREE_COUNT		1424
-/*! data-handle: checkpoint connection data handles currently active */
-#define	WT_STAT_CONN_DH_CONN_HANDLE_CHECKPOINT_COUNT	1425
-/*! data-handle: connection data handle size */
-#define	WT_STAT_CONN_DH_CONN_HANDLE_SIZE		1426
-/*! data-handle: connection data handles currently active */
-#define	WT_STAT_CONN_DH_CONN_HANDLE_COUNT		1427
-/*! data-handle: connection sweep candidate became referenced */
-#define	WT_STAT_CONN_DH_SWEEP_REF			1428
-/*! data-handle: connection sweep dead dhandles closed */
-#define	WT_STAT_CONN_DH_SWEEP_DEAD_CLOSE		1429
-/*! data-handle: connection sweep dhandles removed from hash list */
-#define	WT_STAT_CONN_DH_SWEEP_REMOVE			1430
-/*! data-handle: connection sweep expired dhandles closed */
-#define	WT_STAT_CONN_DH_SWEEP_EXPIRED_CLOSE		1431
-/*! data-handle: connection sweep time-of-death sets */
-#define	WT_STAT_CONN_DH_SWEEP_TOD			1432
-/*! data-handle: connection sweeps */
-#define	WT_STAT_CONN_DH_SWEEPS				1433
->>>>>>> 8e682e2a
+#define	WT_STAT_CONN_DH_SWEEPS				1448
 /*!
  * data-handle: connection sweeps skipped due to checkpoint gathering
  * handles
  */
-<<<<<<< HEAD
-#define	WT_STAT_CONN_DH_SWEEP_SKIP_CKPT			1378
+#define	WT_STAT_CONN_DH_SWEEP_SKIP_CKPT			1449
 /*! data-handle: session dhandles swept */
-#define	WT_STAT_CONN_DH_SESSION_HANDLES			1379
+#define	WT_STAT_CONN_DH_SESSION_HANDLES			1450
 /*! data-handle: session sweep attempts */
-#define	WT_STAT_CONN_DH_SESSION_SWEEPS			1380
-/*! eviction: application thread time evicting (usecs) */
-#define	WT_STAT_CONN_EVICTION_APP_TIME			1381
-/*! eviction: evict page attempts by eviction server */
-#define	WT_STAT_CONN_EVICTION_SERVER_EVICT_ATTEMPT	1382
-/*! eviction: evict page attempts by eviction worker threads */
-#define	WT_STAT_CONN_EVICTION_WORKER_EVICT_ATTEMPT	1383
-/*! eviction: evict page failures by eviction server */
-#define	WT_STAT_CONN_EVICTION_SERVER_EVICT_FAIL		1384
-/*! eviction: evict page failures by eviction worker threads */
-#define	WT_STAT_CONN_EVICTION_WORKER_EVICT_FAIL		1385
-/*! eviction: eviction calls to get a page found queue empty */
-#define	WT_STAT_CONN_EVICTION_GET_REF_EMPTY		1386
-/*! eviction: eviction calls to get a page found queue empty after locking */
-#define	WT_STAT_CONN_EVICTION_GET_REF_EMPTY2		1387
-/*! eviction: eviction currently operating in aggressive mode */
-#define	WT_STAT_CONN_EVICTION_AGGRESSIVE_SET		1388
-/*! eviction: eviction empty score */
-#define	WT_STAT_CONN_EVICTION_EMPTY_SCORE		1389
-/*! eviction: eviction passes of a file */
-#define	WT_STAT_CONN_EVICTION_WALK_PASSES		1390
-/*! eviction: eviction server candidate queue empty when topping up */
-#define	WT_STAT_CONN_EVICTION_QUEUE_EMPTY		1391
-/*! eviction: eviction server candidate queue not empty when topping up */
-#define	WT_STAT_CONN_EVICTION_QUEUE_NOT_EMPTY		1392
-/*!
- * eviction: eviction server skips dirty pages during a running
- * checkpoint
- */
-#define	WT_STAT_CONN_EVICTION_SERVER_SKIP_DIRTY_PAGES_DURING_CHECKPOINT	1393
-/*!
- * eviction: eviction server skips internal pages as it has an active
- * child.
- */
-#define	WT_STAT_CONN_EVICTION_SERVER_SKIP_INTL_PAGE_WITH_ACTIVE_CHILD	1394
-/*! eviction: eviction server skips metadata pages with history */
-#define	WT_STAT_CONN_EVICTION_SERVER_SKIP_METATDATA_WITH_HISTORY	1395
-/*!
- * eviction: eviction server skips pages that are written with
- * transactions greater than the last running
- */
-#define	WT_STAT_CONN_EVICTION_SERVER_SKIP_PAGES_LAST_RUNNING	1396
-/*!
- * eviction: eviction server skips pages that previously failed eviction
- * and likely will again
- */
-#define	WT_STAT_CONN_EVICTION_SERVER_SKIP_PAGES_RETRY	1397
-/*! eviction: eviction server skips pages that we do not want to evict */
-#define	WT_STAT_CONN_EVICTION_SERVER_SKIP_UNWANTED_PAGES	1398
-/*! eviction: eviction server skips tree that we do not want to evict */
-#define	WT_STAT_CONN_EVICTION_SERVER_SKIP_UNWANTED_TREE	1399
-/*!
- * eviction: eviction server skips trees because there are too many
- * active walks
- */
-#define	WT_STAT_CONN_EVICTION_SERVER_SKIP_TREES_TOO_MANY_ACTIVE_WALKS	1400
-/*! eviction: eviction server skips trees that are being checkpointed */
-#define	WT_STAT_CONN_EVICTION_SERVER_SKIP_CHECKPOINTING_TREES	1401
-/*!
- * eviction: eviction server skips trees that are configured to stick in
- * cache
- */
-#define	WT_STAT_CONN_EVICTION_SERVER_SKIP_TREES_STICK_IN_CACHE	1402
-/*! eviction: eviction server skips trees that disable eviction */
-#define	WT_STAT_CONN_EVICTION_SERVER_SKIP_TREES_EVICTION_DISABLED	1403
-/*! eviction: eviction server skips trees that were not useful before */
-#define	WT_STAT_CONN_EVICTION_SERVER_SKIP_TREES_NOT_USEFUL_BEFORE	1404
-/*!
- * eviction: eviction server slept, because we did not make progress with
- * eviction
- */
-#define	WT_STAT_CONN_EVICTION_SERVER_SLEPT		1405
-/*! eviction: eviction server unable to reach eviction goal */
-#define	WT_STAT_CONN_EVICTION_SLOW			1406
-/*! eviction: eviction server waiting for a leaf page */
-#define	WT_STAT_CONN_EVICTION_WALK_LEAF_NOTFOUND	1407
-/*! eviction: eviction state */
-#define	WT_STAT_CONN_EVICTION_STATE			1408
-/*!
- * eviction: eviction walk most recent sleeps for checkpoint handle
- * gathering
- */
-#define	WT_STAT_CONN_EVICTION_WALK_SLEEPS		1409
-/*! eviction: eviction walk target strategy both clean and dirty pages */
-#define	WT_STAT_CONN_EVICTION_TARGET_STRATEGY_BOTH_CLEAN_AND_DIRTY	1410
-/*! eviction: eviction walk target strategy only clean pages */
-#define	WT_STAT_CONN_EVICTION_TARGET_STRATEGY_CLEAN	1411
-/*! eviction: eviction walk target strategy only dirty pages */
-#define	WT_STAT_CONN_EVICTION_TARGET_STRATEGY_DIRTY	1412
-/*! eviction: eviction worker thread active */
-#define	WT_STAT_CONN_EVICTION_ACTIVE_WORKERS		1413
-/*! eviction: eviction worker thread stable number */
-#define	WT_STAT_CONN_EVICTION_STABLE_STATE_WORKERS	1414
-/*! eviction: files with active eviction walks */
-#define	WT_STAT_CONN_EVICTION_WALKS_ACTIVE		1415
-/*! eviction: files with new eviction walks started */
-#define	WT_STAT_CONN_EVICTION_WALKS_STARTED		1416
-/*!
- * eviction: forced eviction - do not retry count to evict pages selected
- * to evict during reconciliation
- */
-#define	WT_STAT_CONN_EVICTION_FORCE_NO_RETRY		1417
-/*!
- * eviction: forced eviction - history store pages failed to evict while
- * session has history store cursor open
- */
-#define	WT_STAT_CONN_EVICTION_FORCE_HS_FAIL		1418
-/*!
- * eviction: forced eviction - history store pages selected while session
- * has history store cursor open
- */
-#define	WT_STAT_CONN_EVICTION_FORCE_HS			1419
-/*!
- * eviction: forced eviction - history store pages successfully evicted
- * while session has history store cursor open
- */
-#define	WT_STAT_CONN_EVICTION_FORCE_HS_SUCCESS		1420
-/*! eviction: forced eviction - pages evicted that were clean count */
-#define	WT_STAT_CONN_EVICTION_FORCE_CLEAN		1421
-/*! eviction: forced eviction - pages evicted that were dirty count */
-#define	WT_STAT_CONN_EVICTION_FORCE_DIRTY		1422
-/*!
- * eviction: forced eviction - pages selected because of a large number
- * of updates to a single item
- */
-#define	WT_STAT_CONN_EVICTION_FORCE_LONG_UPDATE_LIST	1423
-/*!
- * eviction: forced eviction - pages selected because of too many deleted
- * items count
- */
-#define	WT_STAT_CONN_EVICTION_FORCE_DELETE		1424
-/*! eviction: forced eviction - pages selected count */
-#define	WT_STAT_CONN_EVICTION_FORCE			1425
-/*! eviction: forced eviction - pages selected unable to be evicted count */
-#define	WT_STAT_CONN_EVICTION_FORCE_FAIL		1426
-/*! eviction: internal pages queued for eviction */
-#define	WT_STAT_CONN_EVICTION_INTERNAL_PAGES_QUEUED	1427
-/*! eviction: internal pages seen by eviction walk */
-#define	WT_STAT_CONN_EVICTION_INTERNAL_PAGES_SEEN	1428
-/*! eviction: internal pages seen by eviction walk that are already queued */
-#define	WT_STAT_CONN_EVICTION_INTERNAL_PAGES_ALREADY_QUEUED	1429
-/*! eviction: maximum milliseconds spent at a single eviction */
-#define	WT_STAT_CONN_EVICTION_MAXIMUM_MILLISECONDS	1430
-/*! eviction: maximum page size seen at eviction */
-#define	WT_STAT_CONN_EVICTION_MAXIMUM_PAGE_SIZE		1431
-/*! eviction: modified page evict attempts by application threads */
-#define	WT_STAT_CONN_EVICTION_APP_DIRTY_ATTEMPT		1432
-/*! eviction: modified page evict failures by application threads */
-#define	WT_STAT_CONN_EVICTION_APP_DIRTY_FAIL		1433
-/*! eviction: operations timed out waiting for space in cache */
-#define	WT_STAT_CONN_EVICTION_TIMED_OUT_OPS		1434
-/*! eviction: page evict attempts by application threads */
-#define	WT_STAT_CONN_EVICTION_APP_ATTEMPT		1435
-/*! eviction: page evict failures by application threads */
-#define	WT_STAT_CONN_EVICTION_APP_FAIL			1436
-/*!
- * eviction: pages considered for eviction that were brought in by pre-
- * fetch
- */
-#define	WT_STAT_CONN_EVICTION_CONSIDER_PREFETCH		1437
-/*! eviction: pages evicted in parallel with checkpoint */
-#define	WT_STAT_CONN_EVICTION_PAGES_IN_PARALLEL_WITH_CHECKPOINT	1438
-/*! eviction: pages queued for eviction */
-#define	WT_STAT_CONN_EVICTION_PAGES_ORDINARY_QUEUED	1439
-/*! eviction: pages queued for eviction post lru sorting */
-#define	WT_STAT_CONN_EVICTION_PAGES_QUEUED_POST_LRU	1440
-/*! eviction: pages queued for urgent eviction */
-#define	WT_STAT_CONN_EVICTION_PAGES_QUEUED_URGENT	1441
-/*! eviction: pages queued for urgent eviction during walk */
-#define	WT_STAT_CONN_EVICTION_PAGES_QUEUED_OLDEST	1442
-/*!
- * eviction: pages queued for urgent eviction from history store due to
- * high dirty content
- */
-#define	WT_STAT_CONN_EVICTION_PAGES_QUEUED_URGENT_HS_DIRTY	1443
-/*!
- * eviction: pages removed from the ordinary queue to be queued for
- * urgent eviction
- */
-#define	WT_STAT_CONN_EVICTION_CLEAR_ORDINARY		1444
-/*! eviction: pages seen by eviction walk that are already queued */
-#define	WT_STAT_CONN_EVICTION_PAGES_ALREADY_QUEUED	1445
-/*! eviction: pages selected for eviction unable to be evicted */
-#define	WT_STAT_CONN_EVICTION_FAIL			1446
-/*!
- * eviction: pages selected for eviction unable to be evicted because of
- * active children on an internal page
- */
-#define	WT_STAT_CONN_EVICTION_FAIL_ACTIVE_CHILDREN_ON_AN_INTERNAL_PAGE	1447
-/*!
- * eviction: pages selected for eviction unable to be evicted because of
- * failure in reconciliation
- */
-#define	WT_STAT_CONN_EVICTION_FAIL_IN_RECONCILIATION	1448
-/*!
- * eviction: pages selected for eviction unable to be evicted because of
- * race between checkpoint and updates without timestamps
- */
-#define	WT_STAT_CONN_EVICTION_FAIL_CHECKPOINT_NO_TS	1449
-/*! eviction: pages walked for eviction */
-#define	WT_STAT_CONN_EVICTION_WALK			1450
-/*!
- * eviction: total milliseconds spent inside reentrant history store
- * evictions in a reconciliation
- */
-#define	WT_STAT_CONN_EVICTION_REENTRY_HS_EVICTION_MILLISECONDS	1451
+#define	WT_STAT_CONN_DH_SESSION_SWEEPS			1451
 /*! layered: Layered table cursor insert operations */
 #define	WT_STAT_CONN_LAYERED_CURS_INSERT		1452
 /*! layered: Layered table cursor next operations */
@@ -7906,13 +7022,6 @@
  * doing work
  */
 #define	WT_STAT_CONN_LAYERED_TABLE_MANAGER_ACTIVE	1474
-=======
-#define	WT_STAT_CONN_DH_SWEEP_SKIP_CKPT			1434
-/*! data-handle: session dhandles swept */
-#define	WT_STAT_CONN_DH_SESSION_HANDLES			1435
-/*! data-handle: session sweep attempts */
-#define	WT_STAT_CONN_DH_SESSION_SWEEPS			1436
->>>>>>> 8e682e2a
 /*! lock: btree page lock acquisitions */
 #define	WT_STAT_CONN_LOCK_BTREE_PAGE_COUNT		1475
 /*! lock: btree page lock application thread wait time (usecs) */
@@ -8767,1081 +7876,612 @@
  * cache: checkpoint of history store file blocked non-history store page
  * eviction
  */
-<<<<<<< HEAD
 #define	WT_STAT_DSRC_CACHE_EVICTION_BLOCKED_CHECKPOINT_HS	2063
-=======
-#define	WT_STAT_DSRC_CACHE_EVICTION_BLOCKED_CHECKPOINT_HS	2057
 /*! cache: data source pages selected for eviction unable to be evicted */
-#define	WT_STAT_DSRC_EVICTION_FAIL			2058
->>>>>>> 8e682e2a
+#define	WT_STAT_DSRC_EVICTION_FAIL			2064
 /*!
  * cache: eviction gave up due to detecting a disk value without a
  * timestamp behind the last update on the chain
  */
-<<<<<<< HEAD
-#define	WT_STAT_DSRC_CACHE_EVICTION_BLOCKED_NO_TS_CHECKPOINT_RACE_1	2064
-=======
-#define	WT_STAT_DSRC_CACHE_EVICTION_BLOCKED_NO_TS_CHECKPOINT_RACE_1	2059
->>>>>>> 8e682e2a
+#define	WT_STAT_DSRC_CACHE_EVICTION_BLOCKED_NO_TS_CHECKPOINT_RACE_1	2065
 /*!
  * cache: eviction gave up due to detecting a tombstone without a
  * timestamp ahead of the selected on disk update
  */
-<<<<<<< HEAD
-#define	WT_STAT_DSRC_CACHE_EVICTION_BLOCKED_NO_TS_CHECKPOINT_RACE_2	2065
-=======
-#define	WT_STAT_DSRC_CACHE_EVICTION_BLOCKED_NO_TS_CHECKPOINT_RACE_2	2060
->>>>>>> 8e682e2a
+#define	WT_STAT_DSRC_CACHE_EVICTION_BLOCKED_NO_TS_CHECKPOINT_RACE_2	2066
 /*!
  * cache: eviction gave up due to detecting a tombstone without a
  * timestamp ahead of the selected on disk update after validating the
  * update chain
  */
-<<<<<<< HEAD
-#define	WT_STAT_DSRC_CACHE_EVICTION_BLOCKED_NO_TS_CHECKPOINT_RACE_3	2066
-=======
-#define	WT_STAT_DSRC_CACHE_EVICTION_BLOCKED_NO_TS_CHECKPOINT_RACE_3	2061
->>>>>>> 8e682e2a
+#define	WT_STAT_DSRC_CACHE_EVICTION_BLOCKED_NO_TS_CHECKPOINT_RACE_3	2067
 /*!
  * cache: eviction gave up due to detecting update chain entries without
  * timestamps after the selected on disk update
  */
-<<<<<<< HEAD
-#define	WT_STAT_DSRC_CACHE_EVICTION_BLOCKED_NO_TS_CHECKPOINT_RACE_4	2067
-=======
-#define	WT_STAT_DSRC_CACHE_EVICTION_BLOCKED_NO_TS_CHECKPOINT_RACE_4	2062
->>>>>>> 8e682e2a
+#define	WT_STAT_DSRC_CACHE_EVICTION_BLOCKED_NO_TS_CHECKPOINT_RACE_4	2068
 /*!
  * cache: eviction gave up due to needing to remove a record from the
  * history store but checkpoint is running
  */
-<<<<<<< HEAD
-#define	WT_STAT_DSRC_CACHE_EVICTION_BLOCKED_REMOVE_HS_RACE_WITH_CHECKPOINT	2068
+#define	WT_STAT_DSRC_CACHE_EVICTION_BLOCKED_REMOVE_HS_RACE_WITH_CHECKPOINT	2069
 /*! cache: eviction gave up due to no progress being made */
-#define	WT_STAT_DSRC_CACHE_EVICTION_BLOCKED_NO_PROGRESS	2069
+#define	WT_STAT_DSRC_CACHE_EVICTION_BLOCKED_NO_PROGRESS	2070
+/*! cache: eviction walk passes of a file */
+#define	WT_STAT_DSRC_EVICTION_WALK_PASSES		2071
 /*! cache: eviction walk target pages histogram - 0-9 */
-#define	WT_STAT_DSRC_CACHE_EVICTION_TARGET_PAGE_LT10	2070
+#define	WT_STAT_DSRC_CACHE_EVICTION_TARGET_PAGE_LT10	2072
 /*! cache: eviction walk target pages histogram - 10-31 */
-#define	WT_STAT_DSRC_CACHE_EVICTION_TARGET_PAGE_LT32	2071
+#define	WT_STAT_DSRC_CACHE_EVICTION_TARGET_PAGE_LT32	2073
 /*! cache: eviction walk target pages histogram - 128 and higher */
-#define	WT_STAT_DSRC_CACHE_EVICTION_TARGET_PAGE_GE128	2072
+#define	WT_STAT_DSRC_CACHE_EVICTION_TARGET_PAGE_GE128	2074
 /*! cache: eviction walk target pages histogram - 32-63 */
-#define	WT_STAT_DSRC_CACHE_EVICTION_TARGET_PAGE_LT64	2073
+#define	WT_STAT_DSRC_CACHE_EVICTION_TARGET_PAGE_LT64	2075
 /*! cache: eviction walk target pages histogram - 64-128 */
-#define	WT_STAT_DSRC_CACHE_EVICTION_TARGET_PAGE_LT128	2074
-=======
-#define	WT_STAT_DSRC_CACHE_EVICTION_BLOCKED_REMOVE_HS_RACE_WITH_CHECKPOINT	2063
-/*! cache: eviction gave up due to no progress being made */
-#define	WT_STAT_DSRC_CACHE_EVICTION_BLOCKED_NO_PROGRESS	2064
-/*! cache: eviction walk passes of a file */
-#define	WT_STAT_DSRC_EVICTION_WALK_PASSES		2065
-/*! cache: eviction walk target pages histogram - 0-9 */
-#define	WT_STAT_DSRC_CACHE_EVICTION_TARGET_PAGE_LT10	2066
-/*! cache: eviction walk target pages histogram - 10-31 */
-#define	WT_STAT_DSRC_CACHE_EVICTION_TARGET_PAGE_LT32	2067
-/*! cache: eviction walk target pages histogram - 128 and higher */
-#define	WT_STAT_DSRC_CACHE_EVICTION_TARGET_PAGE_GE128	2068
-/*! cache: eviction walk target pages histogram - 32-63 */
-#define	WT_STAT_DSRC_CACHE_EVICTION_TARGET_PAGE_LT64	2069
-/*! cache: eviction walk target pages histogram - 64-128 */
-#define	WT_STAT_DSRC_CACHE_EVICTION_TARGET_PAGE_LT128	2070
->>>>>>> 8e682e2a
+#define	WT_STAT_DSRC_CACHE_EVICTION_TARGET_PAGE_LT128	2076
 /*!
  * cache: eviction walk target pages reduced due to history store cache
  * pressure
  */
-<<<<<<< HEAD
-#define	WT_STAT_DSRC_CACHE_EVICTION_TARGET_PAGE_REDUCED	2075
+#define	WT_STAT_DSRC_CACHE_EVICTION_TARGET_PAGE_REDUCED	2077
 /*! cache: eviction walks abandoned */
-#define	WT_STAT_DSRC_CACHE_EVICTION_WALKS_ABANDONED	2076
+#define	WT_STAT_DSRC_CACHE_EVICTION_WALKS_ABANDONED	2078
 /*! cache: eviction walks gave up because they restarted their walk twice */
-#define	WT_STAT_DSRC_CACHE_EVICTION_WALKS_STOPPED	2077
-=======
-#define	WT_STAT_DSRC_CACHE_EVICTION_TARGET_PAGE_REDUCED	2071
-/*! cache: eviction walks abandoned */
-#define	WT_STAT_DSRC_CACHE_EVICTION_WALKS_ABANDONED	2072
-/*! cache: eviction walks gave up because they restarted their walk twice */
-#define	WT_STAT_DSRC_CACHE_EVICTION_WALKS_STOPPED	2073
->>>>>>> 8e682e2a
+#define	WT_STAT_DSRC_CACHE_EVICTION_WALKS_STOPPED	2079
 /*!
  * cache: eviction walks gave up because they saw too many pages and
  * found no candidates
  */
-<<<<<<< HEAD
-#define	WT_STAT_DSRC_CACHE_EVICTION_WALKS_GAVE_UP_NO_TARGETS	2078
-=======
-#define	WT_STAT_DSRC_CACHE_EVICTION_WALKS_GAVE_UP_NO_TARGETS	2074
->>>>>>> 8e682e2a
+#define	WT_STAT_DSRC_CACHE_EVICTION_WALKS_GAVE_UP_NO_TARGETS	2080
 /*!
  * cache: eviction walks gave up because they saw too many pages and
  * found too few candidates
  */
-<<<<<<< HEAD
-#define	WT_STAT_DSRC_CACHE_EVICTION_WALKS_GAVE_UP_RATIO	2079
-=======
-#define	WT_STAT_DSRC_CACHE_EVICTION_WALKS_GAVE_UP_RATIO	2075
->>>>>>> 8e682e2a
+#define	WT_STAT_DSRC_CACHE_EVICTION_WALKS_GAVE_UP_RATIO	2081
 /*!
  * cache: eviction walks random search fails to locate a page, results in
  * a null position
  */
-<<<<<<< HEAD
-#define	WT_STAT_DSRC_CACHE_EVICTION_WALK_RANDOM_RETURNS_NULL_POSITION	2080
+#define	WT_STAT_DSRC_CACHE_EVICTION_WALK_RANDOM_RETURNS_NULL_POSITION	2082
 /*! cache: eviction walks reached end of tree */
-#define	WT_STAT_DSRC_CACHE_EVICTION_WALKS_ENDED		2081
+#define	WT_STAT_DSRC_CACHE_EVICTION_WALKS_ENDED		2083
 /*! cache: eviction walks restarted */
-#define	WT_STAT_DSRC_CACHE_EVICTION_WALK_RESTART	2082
+#define	WT_STAT_DSRC_CACHE_EVICTION_WALK_RESTART	2084
 /*! cache: eviction walks started from root of tree */
-#define	WT_STAT_DSRC_CACHE_EVICTION_WALK_FROM_ROOT	2083
+#define	WT_STAT_DSRC_CACHE_EVICTION_WALK_FROM_ROOT	2085
 /*! cache: eviction walks started from saved location in tree */
-#define	WT_STAT_DSRC_CACHE_EVICTION_WALK_SAVED_POS	2084
+#define	WT_STAT_DSRC_CACHE_EVICTION_WALK_SAVED_POS	2086
 /*! cache: hazard pointer blocked page eviction */
-#define	WT_STAT_DSRC_CACHE_EVICTION_BLOCKED_HAZARD	2085
+#define	WT_STAT_DSRC_CACHE_EVICTION_BLOCKED_HAZARD	2087
 /*! cache: history store table insert calls */
-#define	WT_STAT_DSRC_CACHE_HS_INSERT			2086
+#define	WT_STAT_DSRC_CACHE_HS_INSERT			2088
 /*! cache: history store table insert calls that returned restart */
-#define	WT_STAT_DSRC_CACHE_HS_INSERT_RESTART		2087
+#define	WT_STAT_DSRC_CACHE_HS_INSERT_RESTART		2089
 /*! cache: history store table reads */
-#define	WT_STAT_DSRC_CACHE_HS_READ			2088
+#define	WT_STAT_DSRC_CACHE_HS_READ			2090
 /*! cache: history store table reads missed */
-#define	WT_STAT_DSRC_CACHE_HS_READ_MISS			2089
+#define	WT_STAT_DSRC_CACHE_HS_READ_MISS			2091
 /*! cache: history store table reads requiring squashed modifies */
-#define	WT_STAT_DSRC_CACHE_HS_READ_SQUASH		2090
-=======
-#define	WT_STAT_DSRC_CACHE_EVICTION_WALK_RANDOM_RETURNS_NULL_POSITION	2076
-/*! cache: eviction walks reached end of tree */
-#define	WT_STAT_DSRC_CACHE_EVICTION_WALKS_ENDED		2077
-/*! cache: eviction walks restarted */
-#define	WT_STAT_DSRC_CACHE_EVICTION_WALK_RESTART	2078
-/*! cache: eviction walks started from root of tree */
-#define	WT_STAT_DSRC_CACHE_EVICTION_WALK_FROM_ROOT	2079
-/*! cache: eviction walks started from saved location in tree */
-#define	WT_STAT_DSRC_CACHE_EVICTION_WALK_SAVED_POS	2080
-/*! cache: hazard pointer blocked page eviction */
-#define	WT_STAT_DSRC_CACHE_EVICTION_BLOCKED_HAZARD	2081
-/*! cache: history store table insert calls */
-#define	WT_STAT_DSRC_CACHE_HS_INSERT			2082
-/*! cache: history store table insert calls that returned restart */
-#define	WT_STAT_DSRC_CACHE_HS_INSERT_RESTART		2083
-/*! cache: history store table reads */
-#define	WT_STAT_DSRC_CACHE_HS_READ			2084
-/*! cache: history store table reads missed */
-#define	WT_STAT_DSRC_CACHE_HS_READ_MISS			2085
-/*! cache: history store table reads requiring squashed modifies */
-#define	WT_STAT_DSRC_CACHE_HS_READ_SQUASH		2086
->>>>>>> 8e682e2a
+#define	WT_STAT_DSRC_CACHE_HS_READ_SQUASH		2092
 /*!
  * cache: history store table resolved updates without timestamps that
  * lose their durable timestamp
  */
-<<<<<<< HEAD
-#define	WT_STAT_DSRC_CACHE_HS_ORDER_LOSE_DURABLE_TIMESTAMP	2091
-=======
-#define	WT_STAT_DSRC_CACHE_HS_ORDER_LOSE_DURABLE_TIMESTAMP	2087
->>>>>>> 8e682e2a
+#define	WT_STAT_DSRC_CACHE_HS_ORDER_LOSE_DURABLE_TIMESTAMP	2093
 /*!
  * cache: history store table truncation by rollback to stable to remove
  * an unstable update
  */
-<<<<<<< HEAD
-#define	WT_STAT_DSRC_CACHE_HS_KEY_TRUNCATE_RTS_UNSTABLE	2092
-=======
-#define	WT_STAT_DSRC_CACHE_HS_KEY_TRUNCATE_RTS_UNSTABLE	2088
->>>>>>> 8e682e2a
+#define	WT_STAT_DSRC_CACHE_HS_KEY_TRUNCATE_RTS_UNSTABLE	2094
 /*!
  * cache: history store table truncation by rollback to stable to remove
  * an update
  */
-<<<<<<< HEAD
-#define	WT_STAT_DSRC_CACHE_HS_KEY_TRUNCATE_RTS		2093
-=======
-#define	WT_STAT_DSRC_CACHE_HS_KEY_TRUNCATE_RTS		2089
->>>>>>> 8e682e2a
+#define	WT_STAT_DSRC_CACHE_HS_KEY_TRUNCATE_RTS		2095
 /*!
  * cache: history store table truncation to remove all the keys of a
  * btree
  */
-<<<<<<< HEAD
-#define	WT_STAT_DSRC_CACHE_HS_BTREE_TRUNCATE		2094
+#define	WT_STAT_DSRC_CACHE_HS_BTREE_TRUNCATE		2096
 /*! cache: history store table truncation to remove an update */
-#define	WT_STAT_DSRC_CACHE_HS_KEY_TRUNCATE		2095
-=======
-#define	WT_STAT_DSRC_CACHE_HS_BTREE_TRUNCATE		2090
-/*! cache: history store table truncation to remove an update */
-#define	WT_STAT_DSRC_CACHE_HS_KEY_TRUNCATE		2091
->>>>>>> 8e682e2a
+#define	WT_STAT_DSRC_CACHE_HS_KEY_TRUNCATE		2097
 /*!
  * cache: history store table truncation to remove range of updates due
  * to an update without a timestamp on data page
  */
-<<<<<<< HEAD
-#define	WT_STAT_DSRC_CACHE_HS_ORDER_REMOVE		2096
-=======
-#define	WT_STAT_DSRC_CACHE_HS_ORDER_REMOVE		2092
->>>>>>> 8e682e2a
+#define	WT_STAT_DSRC_CACHE_HS_ORDER_REMOVE		2098
 /*!
  * cache: history store table truncation to remove range of updates due
  * to key being removed from the data page during reconciliation
  */
-<<<<<<< HEAD
-#define	WT_STAT_DSRC_CACHE_HS_KEY_TRUNCATE_ONPAGE_REMOVAL	2097
-=======
-#define	WT_STAT_DSRC_CACHE_HS_KEY_TRUNCATE_ONPAGE_REMOVAL	2093
->>>>>>> 8e682e2a
+#define	WT_STAT_DSRC_CACHE_HS_KEY_TRUNCATE_ONPAGE_REMOVAL	2099
 /*!
  * cache: history store table truncations that would have happened in
  * non-dryrun mode
  */
-<<<<<<< HEAD
-#define	WT_STAT_DSRC_CACHE_HS_BTREE_TRUNCATE_DRYRUN	2098
-=======
-#define	WT_STAT_DSRC_CACHE_HS_BTREE_TRUNCATE_DRYRUN	2094
->>>>>>> 8e682e2a
+#define	WT_STAT_DSRC_CACHE_HS_BTREE_TRUNCATE_DRYRUN	2100
 /*!
  * cache: history store table truncations to remove an unstable update
  * that would have happened in non-dryrun mode
  */
-<<<<<<< HEAD
-#define	WT_STAT_DSRC_CACHE_HS_KEY_TRUNCATE_RTS_UNSTABLE_DRYRUN	2099
-=======
-#define	WT_STAT_DSRC_CACHE_HS_KEY_TRUNCATE_RTS_UNSTABLE_DRYRUN	2095
->>>>>>> 8e682e2a
+#define	WT_STAT_DSRC_CACHE_HS_KEY_TRUNCATE_RTS_UNSTABLE_DRYRUN	2101
 /*!
  * cache: history store table truncations to remove an update that would
  * have happened in non-dryrun mode
  */
-<<<<<<< HEAD
-#define	WT_STAT_DSRC_CACHE_HS_KEY_TRUNCATE_RTS_DRYRUN	2100
-=======
-#define	WT_STAT_DSRC_CACHE_HS_KEY_TRUNCATE_RTS_DRYRUN	2096
->>>>>>> 8e682e2a
+#define	WT_STAT_DSRC_CACHE_HS_KEY_TRUNCATE_RTS_DRYRUN	2102
 /*!
  * cache: history store table updates without timestamps fixed up by
  * reinserting with the fixed timestamp
  */
-<<<<<<< HEAD
-#define	WT_STAT_DSRC_CACHE_HS_ORDER_REINSERT		2101
+#define	WT_STAT_DSRC_CACHE_HS_ORDER_REINSERT		2103
 /*! cache: history store table writes requiring squashed modifies */
-#define	WT_STAT_DSRC_CACHE_HS_WRITE_SQUASH		2102
+#define	WT_STAT_DSRC_CACHE_HS_WRITE_SQUASH		2104
 /*! cache: in-memory page passed criteria to be split */
-#define	WT_STAT_DSRC_CACHE_INMEM_SPLITTABLE		2103
+#define	WT_STAT_DSRC_CACHE_INMEM_SPLITTABLE		2105
 /*! cache: in-memory page splits */
-#define	WT_STAT_DSRC_CACHE_INMEM_SPLIT			2104
+#define	WT_STAT_DSRC_CACHE_INMEM_SPLIT			2106
 /*! cache: internal page split blocked its eviction */
-#define	WT_STAT_DSRC_CACHE_EVICTION_BLOCKED_INTERNAL_PAGE_SPLIT	2105
+#define	WT_STAT_DSRC_CACHE_EVICTION_BLOCKED_INTERNAL_PAGE_SPLIT	2107
 /*! cache: internal pages evicted */
-#define	WT_STAT_DSRC_CACHE_EVICTION_INTERNAL		2106
+#define	WT_STAT_DSRC_CACHE_EVICTION_INTERNAL		2108
 /*! cache: internal pages split during eviction */
-#define	WT_STAT_DSRC_CACHE_EVICTION_SPLIT_INTERNAL	2107
+#define	WT_STAT_DSRC_CACHE_EVICTION_SPLIT_INTERNAL	2109
 /*! cache: leaf pages split during eviction */
-#define	WT_STAT_DSRC_CACHE_EVICTION_SPLIT_LEAF		2108
-=======
-#define	WT_STAT_DSRC_CACHE_HS_ORDER_REINSERT		2097
-/*! cache: history store table writes requiring squashed modifies */
-#define	WT_STAT_DSRC_CACHE_HS_WRITE_SQUASH		2098
-/*! cache: in-memory page passed criteria to be split */
-#define	WT_STAT_DSRC_CACHE_INMEM_SPLITTABLE		2099
-/*! cache: in-memory page splits */
-#define	WT_STAT_DSRC_CACHE_INMEM_SPLIT			2100
-/*! cache: internal page split blocked its eviction */
-#define	WT_STAT_DSRC_CACHE_EVICTION_BLOCKED_INTERNAL_PAGE_SPLIT	2101
-/*! cache: internal pages evicted */
-#define	WT_STAT_DSRC_CACHE_EVICTION_INTERNAL		2102
-/*! cache: internal pages split during eviction */
-#define	WT_STAT_DSRC_CACHE_EVICTION_SPLIT_INTERNAL	2103
-/*! cache: leaf pages split during eviction */
-#define	WT_STAT_DSRC_CACHE_EVICTION_SPLIT_LEAF		2104
->>>>>>> 8e682e2a
+#define	WT_STAT_DSRC_CACHE_EVICTION_SPLIT_LEAF		2110
 /*!
  * cache: locate a random in-mem ref by examining all entries on the root
  * page
  */
-<<<<<<< HEAD
-#define	WT_STAT_DSRC_CACHE_EVICTION_RANDOM_SAMPLE_INMEM_ROOT	2109
+#define	WT_STAT_DSRC_CACHE_EVICTION_RANDOM_SAMPLE_INMEM_ROOT	2111
 /*! cache: modified pages evicted */
-#define	WT_STAT_DSRC_CACHE_EVICTION_DIRTY		2110
+#define	WT_STAT_DSRC_CACHE_EVICTION_DIRTY		2112
 /*! cache: multi-block reconciliation blocked whilst checkpoint is running */
-#define	WT_STAT_DSRC_CACHE_EVICTION_BLOCKED_MULTI_BLOCK_RECONCILIATION_DURING_CHECKPOINT	2111
+#define	WT_STAT_DSRC_CACHE_EVICTION_BLOCKED_MULTI_BLOCK_RECONCILIATION_DURING_CHECKPOINT	2113
 /*! cache: number of pages read that had deltas attached */
-#define	WT_STAT_DSRC_CACHE_READ_DELTA			2112
-=======
-#define	WT_STAT_DSRC_CACHE_EVICTION_RANDOM_SAMPLE_INMEM_ROOT	2105
-/*! cache: modified pages evicted */
-#define	WT_STAT_DSRC_CACHE_EVICTION_DIRTY		2106
-/*! cache: multi-block reconciliation blocked whilst checkpoint is running */
-#define	WT_STAT_DSRC_CACHE_EVICTION_BLOCKED_MULTI_BLOCK_RECONCILIATION_DURING_CHECKPOINT	2107
->>>>>>> 8e682e2a
+#define	WT_STAT_DSRC_CACHE_READ_DELTA			2114
 /*!
  * cache: overflow keys on a multiblock row-store page blocked its
  * eviction
  */
-<<<<<<< HEAD
-#define	WT_STAT_DSRC_CACHE_EVICTION_BLOCKED_OVERFLOW_KEYS	2113
+#define	WT_STAT_DSRC_CACHE_EVICTION_BLOCKED_OVERFLOW_KEYS	2115
 /*! cache: overflow pages read into cache */
-#define	WT_STAT_DSRC_CACHE_READ_OVERFLOW		2114
+#define	WT_STAT_DSRC_CACHE_READ_OVERFLOW		2116
 /*! cache: page split during eviction deepened the tree */
-#define	WT_STAT_DSRC_CACHE_EVICTION_DEEPEN		2115
+#define	WT_STAT_DSRC_CACHE_EVICTION_DEEPEN		2117
 /*! cache: page written requiring history store records */
-#define	WT_STAT_DSRC_CACHE_WRITE_HS			2116
+#define	WT_STAT_DSRC_CACHE_WRITE_HS			2118
 /*! cache: pages dirtied due to obsolete time window by eviction */
-#define	WT_STAT_DSRC_CACHE_EVICTION_DIRTY_OBSOLETE_TW	2117
+#define	WT_STAT_DSRC_CACHE_EVICTION_DIRTY_OBSOLETE_TW	2119
 /*! cache: pages read into cache */
-#define	WT_STAT_DSRC_CACHE_READ				2118
+#define	WT_STAT_DSRC_CACHE_READ				2120
 /*! cache: pages read into cache after truncate */
-#define	WT_STAT_DSRC_CACHE_READ_DELETED			2119
+#define	WT_STAT_DSRC_CACHE_READ_DELETED			2121
 /*! cache: pages read into cache after truncate in prepare state */
-#define	WT_STAT_DSRC_CACHE_READ_DELETED_PREPARED	2120
+#define	WT_STAT_DSRC_CACHE_READ_DELETED_PREPARED	2122
 /*! cache: pages read into cache by checkpoint */
-#define	WT_STAT_DSRC_CACHE_READ_CHECKPOINT		2121
+#define	WT_STAT_DSRC_CACHE_READ_CHECKPOINT		2123
 /*! cache: pages requested from the cache */
-#define	WT_STAT_DSRC_CACHE_PAGES_REQUESTED		2122
+#define	WT_STAT_DSRC_CACHE_PAGES_REQUESTED		2124
 /*! cache: pages requested from the cache due to pre-fetch */
-#define	WT_STAT_DSRC_CACHE_PAGES_PREFETCH		2123
+#define	WT_STAT_DSRC_CACHE_PAGES_PREFETCH		2125
 /*! cache: pages seen by eviction walk */
-#define	WT_STAT_DSRC_CACHE_EVICTION_PAGES_SEEN		2124
+#define	WT_STAT_DSRC_CACHE_EVICTION_PAGES_SEEN		2126
 /*! cache: pages written from cache */
-#define	WT_STAT_DSRC_CACHE_WRITE			2125
+#define	WT_STAT_DSRC_CACHE_WRITE			2127
 /*! cache: pages written requiring in-memory restoration */
-#define	WT_STAT_DSRC_CACHE_WRITE_RESTORE		2126
+#define	WT_STAT_DSRC_CACHE_WRITE_RESTORE		2128
 /*! cache: recent modification of a page blocked its eviction */
-#define	WT_STAT_DSRC_CACHE_EVICTION_BLOCKED_RECENTLY_MODIFIED	2127
+#define	WT_STAT_DSRC_CACHE_EVICTION_BLOCKED_RECENTLY_MODIFIED	2129
 /*! cache: reverse splits performed */
-#define	WT_STAT_DSRC_CACHE_REVERSE_SPLITS		2128
-=======
-#define	WT_STAT_DSRC_CACHE_EVICTION_BLOCKED_OVERFLOW_KEYS	2108
-/*! cache: overflow pages read into cache */
-#define	WT_STAT_DSRC_CACHE_READ_OVERFLOW		2109
-/*! cache: page split during eviction deepened the tree */
-#define	WT_STAT_DSRC_CACHE_EVICTION_DEEPEN		2110
-/*! cache: page written requiring history store records */
-#define	WT_STAT_DSRC_CACHE_WRITE_HS			2111
-/*! cache: pages dirtied due to obsolete time window by eviction */
-#define	WT_STAT_DSRC_CACHE_EVICTION_DIRTY_OBSOLETE_TW	2112
-/*! cache: pages read into cache */
-#define	WT_STAT_DSRC_CACHE_READ				2113
-/*! cache: pages read into cache after truncate */
-#define	WT_STAT_DSRC_CACHE_READ_DELETED			2114
-/*! cache: pages read into cache after truncate in prepare state */
-#define	WT_STAT_DSRC_CACHE_READ_DELETED_PREPARED	2115
-/*! cache: pages read into cache by checkpoint */
-#define	WT_STAT_DSRC_CACHE_READ_CHECKPOINT		2116
-/*! cache: pages requested from the cache */
-#define	WT_STAT_DSRC_CACHE_PAGES_REQUESTED		2117
-/*! cache: pages requested from the cache due to pre-fetch */
-#define	WT_STAT_DSRC_CACHE_PAGES_PREFETCH		2118
-/*! cache: pages seen by eviction walk */
-#define	WT_STAT_DSRC_CACHE_EVICTION_PAGES_SEEN		2119
-/*! cache: pages written from cache */
-#define	WT_STAT_DSRC_CACHE_WRITE			2120
-/*! cache: pages written requiring in-memory restoration */
-#define	WT_STAT_DSRC_CACHE_WRITE_RESTORE		2121
-/*! cache: recent modification of a page blocked its eviction */
-#define	WT_STAT_DSRC_CACHE_EVICTION_BLOCKED_RECENTLY_MODIFIED	2122
-/*! cache: reverse splits performed */
-#define	WT_STAT_DSRC_CACHE_REVERSE_SPLITS		2123
->>>>>>> 8e682e2a
+#define	WT_STAT_DSRC_CACHE_REVERSE_SPLITS		2130
 /*!
  * cache: reverse splits skipped because of VLCS namespace gap
  * restrictions
  */
-<<<<<<< HEAD
-#define	WT_STAT_DSRC_CACHE_REVERSE_SPLITS_SKIPPED_VLCS	2129
+#define	WT_STAT_DSRC_CACHE_REVERSE_SPLITS_SKIPPED_VLCS	2131
 /*! cache: the number of times full update inserted to history store */
-#define	WT_STAT_DSRC_CACHE_HS_INSERT_FULL_UPDATE	2130
+#define	WT_STAT_DSRC_CACHE_HS_INSERT_FULL_UPDATE	2132
 /*! cache: the number of times reverse modify inserted to history store */
-#define	WT_STAT_DSRC_CACHE_HS_INSERT_REVERSE_MODIFY	2131
+#define	WT_STAT_DSRC_CACHE_HS_INSERT_REVERSE_MODIFY	2133
 /*! cache: tracked dirty bytes in the cache */
-#define	WT_STAT_DSRC_CACHE_BYTES_DIRTY			2132
+#define	WT_STAT_DSRC_CACHE_BYTES_DIRTY			2134
 /*! cache: uncommitted truncate blocked page eviction */
-#define	WT_STAT_DSRC_CACHE_EVICTION_BLOCKED_UNCOMMITTED_TRUNCATE	2133
+#define	WT_STAT_DSRC_CACHE_EVICTION_BLOCKED_UNCOMMITTED_TRUNCATE	2135
 /*! cache: unmodified pages evicted */
-#define	WT_STAT_DSRC_CACHE_EVICTION_CLEAN		2134
-=======
-#define	WT_STAT_DSRC_CACHE_REVERSE_SPLITS_SKIPPED_VLCS	2124
-/*! cache: the number of times full update inserted to history store */
-#define	WT_STAT_DSRC_CACHE_HS_INSERT_FULL_UPDATE	2125
-/*! cache: the number of times reverse modify inserted to history store */
-#define	WT_STAT_DSRC_CACHE_HS_INSERT_REVERSE_MODIFY	2126
-/*! cache: tracked dirty bytes in the cache */
-#define	WT_STAT_DSRC_CACHE_BYTES_DIRTY			2127
-/*! cache: uncommitted truncate blocked page eviction */
-#define	WT_STAT_DSRC_CACHE_EVICTION_BLOCKED_UNCOMMITTED_TRUNCATE	2128
-/*! cache: unmodified pages evicted */
-#define	WT_STAT_DSRC_CACHE_EVICTION_CLEAN		2129
->>>>>>> 8e682e2a
+#define	WT_STAT_DSRC_CACHE_EVICTION_CLEAN		2136
 /*!
  * cache_walk: Average difference between current eviction generation
  * when the page was last considered, only reported if cache_walk or all
  * statistics are enabled
  */
-<<<<<<< HEAD
-#define	WT_STAT_DSRC_CACHE_STATE_GEN_AVG_GAP		2135
-=======
-#define	WT_STAT_DSRC_CACHE_STATE_GEN_AVG_GAP		2130
->>>>>>> 8e682e2a
+#define	WT_STAT_DSRC_CACHE_STATE_GEN_AVG_GAP		2137
 /*!
  * cache_walk: Average on-disk page image size seen, only reported if
  * cache_walk or all statistics are enabled
  */
-<<<<<<< HEAD
-#define	WT_STAT_DSRC_CACHE_STATE_AVG_WRITTEN_SIZE	2136
-=======
-#define	WT_STAT_DSRC_CACHE_STATE_AVG_WRITTEN_SIZE	2131
->>>>>>> 8e682e2a
+#define	WT_STAT_DSRC_CACHE_STATE_AVG_WRITTEN_SIZE	2138
 /*!
  * cache_walk: Average time in cache for pages that have been visited by
  * the eviction server, only reported if cache_walk or all statistics are
  * enabled
  */
-<<<<<<< HEAD
-#define	WT_STAT_DSRC_CACHE_STATE_AVG_VISITED_AGE	2137
-=======
-#define	WT_STAT_DSRC_CACHE_STATE_AVG_VISITED_AGE	2132
->>>>>>> 8e682e2a
+#define	WT_STAT_DSRC_CACHE_STATE_AVG_VISITED_AGE	2139
 /*!
  * cache_walk: Average time in cache for pages that have not been visited
  * by the eviction server, only reported if cache_walk or all statistics
  * are enabled
  */
-<<<<<<< HEAD
-#define	WT_STAT_DSRC_CACHE_STATE_AVG_UNVISITED_AGE	2138
-=======
-#define	WT_STAT_DSRC_CACHE_STATE_AVG_UNVISITED_AGE	2133
->>>>>>> 8e682e2a
+#define	WT_STAT_DSRC_CACHE_STATE_AVG_UNVISITED_AGE	2140
 /*!
  * cache_walk: Clean pages currently in cache, only reported if
  * cache_walk or all statistics are enabled
  */
-<<<<<<< HEAD
-#define	WT_STAT_DSRC_CACHE_STATE_PAGES_CLEAN		2139
-=======
-#define	WT_STAT_DSRC_CACHE_STATE_PAGES_CLEAN		2134
->>>>>>> 8e682e2a
+#define	WT_STAT_DSRC_CACHE_STATE_PAGES_CLEAN		2141
 /*!
  * cache_walk: Current eviction generation, only reported if cache_walk
  * or all statistics are enabled
  */
-<<<<<<< HEAD
-#define	WT_STAT_DSRC_CACHE_STATE_GEN_CURRENT		2140
-=======
-#define	WT_STAT_DSRC_CACHE_STATE_GEN_CURRENT		2135
->>>>>>> 8e682e2a
+#define	WT_STAT_DSRC_CACHE_STATE_GEN_CURRENT		2142
 /*!
  * cache_walk: Dirty pages currently in cache, only reported if
  * cache_walk or all statistics are enabled
  */
-<<<<<<< HEAD
-#define	WT_STAT_DSRC_CACHE_STATE_PAGES_DIRTY		2141
-=======
-#define	WT_STAT_DSRC_CACHE_STATE_PAGES_DIRTY		2136
->>>>>>> 8e682e2a
+#define	WT_STAT_DSRC_CACHE_STATE_PAGES_DIRTY		2143
 /*!
  * cache_walk: Entries in the root page, only reported if cache_walk or
  * all statistics are enabled
  */
-<<<<<<< HEAD
-#define	WT_STAT_DSRC_CACHE_STATE_ROOT_ENTRIES		2142
-=======
-#define	WT_STAT_DSRC_CACHE_STATE_ROOT_ENTRIES		2137
->>>>>>> 8e682e2a
+#define	WT_STAT_DSRC_CACHE_STATE_ROOT_ENTRIES		2144
 /*!
  * cache_walk: Internal pages currently in cache, only reported if
  * cache_walk or all statistics are enabled
  */
-<<<<<<< HEAD
-#define	WT_STAT_DSRC_CACHE_STATE_PAGES_INTERNAL		2143
-=======
-#define	WT_STAT_DSRC_CACHE_STATE_PAGES_INTERNAL		2138
->>>>>>> 8e682e2a
+#define	WT_STAT_DSRC_CACHE_STATE_PAGES_INTERNAL		2145
 /*!
  * cache_walk: Leaf pages currently in cache, only reported if cache_walk
  * or all statistics are enabled
  */
-<<<<<<< HEAD
-#define	WT_STAT_DSRC_CACHE_STATE_PAGES_LEAF		2144
-=======
-#define	WT_STAT_DSRC_CACHE_STATE_PAGES_LEAF		2139
->>>>>>> 8e682e2a
+#define	WT_STAT_DSRC_CACHE_STATE_PAGES_LEAF		2146
 /*!
  * cache_walk: Maximum difference between current eviction generation
  * when the page was last considered, only reported if cache_walk or all
  * statistics are enabled
  */
-<<<<<<< HEAD
-#define	WT_STAT_DSRC_CACHE_STATE_GEN_MAX_GAP		2145
-=======
-#define	WT_STAT_DSRC_CACHE_STATE_GEN_MAX_GAP		2140
->>>>>>> 8e682e2a
+#define	WT_STAT_DSRC_CACHE_STATE_GEN_MAX_GAP		2147
 /*!
  * cache_walk: Maximum page size seen, only reported if cache_walk or all
  * statistics are enabled
  */
-<<<<<<< HEAD
-#define	WT_STAT_DSRC_CACHE_STATE_MAX_PAGESIZE		2146
-=======
-#define	WT_STAT_DSRC_CACHE_STATE_MAX_PAGESIZE		2141
->>>>>>> 8e682e2a
+#define	WT_STAT_DSRC_CACHE_STATE_MAX_PAGESIZE		2148
 /*!
  * cache_walk: Minimum on-disk page image size seen, only reported if
  * cache_walk or all statistics are enabled
  */
-<<<<<<< HEAD
-#define	WT_STAT_DSRC_CACHE_STATE_MIN_WRITTEN_SIZE	2147
-=======
-#define	WT_STAT_DSRC_CACHE_STATE_MIN_WRITTEN_SIZE	2142
->>>>>>> 8e682e2a
+#define	WT_STAT_DSRC_CACHE_STATE_MIN_WRITTEN_SIZE	2149
 /*!
  * cache_walk: Number of pages never visited by eviction server, only
  * reported if cache_walk or all statistics are enabled
  */
-<<<<<<< HEAD
-#define	WT_STAT_DSRC_CACHE_STATE_UNVISITED_COUNT	2148
-=======
-#define	WT_STAT_DSRC_CACHE_STATE_UNVISITED_COUNT	2143
->>>>>>> 8e682e2a
+#define	WT_STAT_DSRC_CACHE_STATE_UNVISITED_COUNT	2150
 /*!
  * cache_walk: On-disk page image sizes smaller than a single allocation
  * unit, only reported if cache_walk or all statistics are enabled
  */
-<<<<<<< HEAD
-#define	WT_STAT_DSRC_CACHE_STATE_SMALLER_ALLOC_SIZE	2149
-=======
-#define	WT_STAT_DSRC_CACHE_STATE_SMALLER_ALLOC_SIZE	2144
->>>>>>> 8e682e2a
+#define	WT_STAT_DSRC_CACHE_STATE_SMALLER_ALLOC_SIZE	2151
 /*!
  * cache_walk: Pages created in memory and never written, only reported
  * if cache_walk or all statistics are enabled
  */
-<<<<<<< HEAD
-#define	WT_STAT_DSRC_CACHE_STATE_MEMORY			2150
-=======
-#define	WT_STAT_DSRC_CACHE_STATE_MEMORY			2145
->>>>>>> 8e682e2a
+#define	WT_STAT_DSRC_CACHE_STATE_MEMORY			2152
 /*!
  * cache_walk: Pages currently queued for eviction, only reported if
  * cache_walk or all statistics are enabled
  */
-<<<<<<< HEAD
-#define	WT_STAT_DSRC_CACHE_STATE_QUEUED			2151
-=======
-#define	WT_STAT_DSRC_CACHE_STATE_QUEUED			2146
->>>>>>> 8e682e2a
+#define	WT_STAT_DSRC_CACHE_STATE_QUEUED			2153
 /*!
  * cache_walk: Pages that could not be queued for eviction, only reported
  * if cache_walk or all statistics are enabled
  */
-<<<<<<< HEAD
-#define	WT_STAT_DSRC_CACHE_STATE_NOT_QUEUEABLE		2152
-=======
-#define	WT_STAT_DSRC_CACHE_STATE_NOT_QUEUEABLE		2147
->>>>>>> 8e682e2a
+#define	WT_STAT_DSRC_CACHE_STATE_NOT_QUEUEABLE		2154
 /*!
  * cache_walk: Refs skipped during cache traversal, only reported if
  * cache_walk or all statistics are enabled
  */
-<<<<<<< HEAD
-#define	WT_STAT_DSRC_CACHE_STATE_REFS_SKIPPED		2153
-=======
-#define	WT_STAT_DSRC_CACHE_STATE_REFS_SKIPPED		2148
->>>>>>> 8e682e2a
+#define	WT_STAT_DSRC_CACHE_STATE_REFS_SKIPPED		2155
 /*!
  * cache_walk: Size of the root page, only reported if cache_walk or all
  * statistics are enabled
  */
-<<<<<<< HEAD
-#define	WT_STAT_DSRC_CACHE_STATE_ROOT_SIZE		2154
-=======
-#define	WT_STAT_DSRC_CACHE_STATE_ROOT_SIZE		2149
->>>>>>> 8e682e2a
+#define	WT_STAT_DSRC_CACHE_STATE_ROOT_SIZE		2156
 /*!
  * cache_walk: Total number of pages currently in cache, only reported if
  * cache_walk or all statistics are enabled
  */
-<<<<<<< HEAD
-#define	WT_STAT_DSRC_CACHE_STATE_PAGES			2155
+#define	WT_STAT_DSRC_CACHE_STATE_PAGES			2157
 /*! checkpoint: checkpoint has acquired a snapshot for its transaction */
-#define	WT_STAT_DSRC_CHECKPOINT_SNAPSHOT_ACQUIRED	2156
+#define	WT_STAT_DSRC_CHECKPOINT_SNAPSHOT_ACQUIRED	2158
 /*! checkpoint: pages added for eviction during checkpoint cleanup */
-#define	WT_STAT_DSRC_CHECKPOINT_CLEANUP_PAGES_EVICT	2157
-=======
-#define	WT_STAT_DSRC_CACHE_STATE_PAGES			2150
-/*! checkpoint: checkpoint has acquired a snapshot for its transaction */
-#define	WT_STAT_DSRC_CHECKPOINT_SNAPSHOT_ACQUIRED	2151
-/*! checkpoint: pages added for eviction during checkpoint cleanup */
-#define	WT_STAT_DSRC_CHECKPOINT_CLEANUP_PAGES_EVICT	2152
->>>>>>> 8e682e2a
+#define	WT_STAT_DSRC_CHECKPOINT_CLEANUP_PAGES_EVICT	2159
 /*!
  * checkpoint: pages dirtied due to obsolete time window by checkpoint
  * cleanup
  */
-<<<<<<< HEAD
-#define	WT_STAT_DSRC_CHECKPOINT_CLEANUP_PAGES_OBSOLETE_TW	2158
-=======
-#define	WT_STAT_DSRC_CHECKPOINT_CLEANUP_PAGES_OBSOLETE_TW	2153
->>>>>>> 8e682e2a
+#define	WT_STAT_DSRC_CHECKPOINT_CLEANUP_PAGES_OBSOLETE_TW	2160
 /*!
  * checkpoint: pages read into cache during checkpoint cleanup
  * (reclaim_space)
  */
-<<<<<<< HEAD
-#define	WT_STAT_DSRC_CHECKPOINT_CLEANUP_PAGES_READ_RECLAIM_SPACE	2159
-=======
-#define	WT_STAT_DSRC_CHECKPOINT_CLEANUP_PAGES_READ_RECLAIM_SPACE	2154
->>>>>>> 8e682e2a
+#define	WT_STAT_DSRC_CHECKPOINT_CLEANUP_PAGES_READ_RECLAIM_SPACE	2161
 /*!
  * checkpoint: pages read into cache during checkpoint cleanup due to
  * obsolete time window
  */
-<<<<<<< HEAD
-#define	WT_STAT_DSRC_CHECKPOINT_CLEANUP_PAGES_READ_OBSOLETE_TW	2160
+#define	WT_STAT_DSRC_CHECKPOINT_CLEANUP_PAGES_READ_OBSOLETE_TW	2162
 /*! checkpoint: pages removed during checkpoint cleanup */
-#define	WT_STAT_DSRC_CHECKPOINT_CLEANUP_PAGES_REMOVED	2161
+#define	WT_STAT_DSRC_CHECKPOINT_CLEANUP_PAGES_REMOVED	2163
 /*! checkpoint: pages skipped during checkpoint cleanup tree walk */
-#define	WT_STAT_DSRC_CHECKPOINT_CLEANUP_PAGES_WALK_SKIPPED	2162
+#define	WT_STAT_DSRC_CHECKPOINT_CLEANUP_PAGES_WALK_SKIPPED	2164
 /*! checkpoint: pages visited during checkpoint cleanup */
-#define	WT_STAT_DSRC_CHECKPOINT_CLEANUP_PAGES_VISITED	2163
+#define	WT_STAT_DSRC_CHECKPOINT_CLEANUP_PAGES_VISITED	2165
 /*! checkpoint: transaction checkpoints due to obsolete pages */
-#define	WT_STAT_DSRC_CHECKPOINT_OBSOLETE_APPLIED	2164
-=======
-#define	WT_STAT_DSRC_CHECKPOINT_CLEANUP_PAGES_READ_OBSOLETE_TW	2155
-/*! checkpoint: pages removed during checkpoint cleanup */
-#define	WT_STAT_DSRC_CHECKPOINT_CLEANUP_PAGES_REMOVED	2156
-/*! checkpoint: pages skipped during checkpoint cleanup tree walk */
-#define	WT_STAT_DSRC_CHECKPOINT_CLEANUP_PAGES_WALK_SKIPPED	2157
-/*! checkpoint: pages visited during checkpoint cleanup */
-#define	WT_STAT_DSRC_CHECKPOINT_CLEANUP_PAGES_VISITED	2158
-/*! checkpoint: transaction checkpoints due to obsolete pages */
-#define	WT_STAT_DSRC_CHECKPOINT_OBSOLETE_APPLIED	2159
->>>>>>> 8e682e2a
+#define	WT_STAT_DSRC_CHECKPOINT_OBSOLETE_APPLIED	2166
 /*!
  * compression: compressed page maximum internal page size prior to
  * compression
  */
-<<<<<<< HEAD
-#define	WT_STAT_DSRC_COMPRESS_PRECOMP_INTL_MAX_PAGE_SIZE	2165
-=======
-#define	WT_STAT_DSRC_COMPRESS_PRECOMP_INTL_MAX_PAGE_SIZE	2160
->>>>>>> 8e682e2a
+#define	WT_STAT_DSRC_COMPRESS_PRECOMP_INTL_MAX_PAGE_SIZE	2167
 /*!
  * compression: compressed page maximum leaf page size prior to
  * compression
  */
-<<<<<<< HEAD
-#define	WT_STAT_DSRC_COMPRESS_PRECOMP_LEAF_MAX_PAGE_SIZE	2166
+#define	WT_STAT_DSRC_COMPRESS_PRECOMP_LEAF_MAX_PAGE_SIZE	2168
 /*! compression: page written to disk failed to compress */
-#define	WT_STAT_DSRC_COMPRESS_WRITE_FAIL		2167
+#define	WT_STAT_DSRC_COMPRESS_WRITE_FAIL		2169
 /*! compression: page written to disk was too small to compress */
-#define	WT_STAT_DSRC_COMPRESS_WRITE_TOO_SMALL		2168
+#define	WT_STAT_DSRC_COMPRESS_WRITE_TOO_SMALL		2170
 /*! compression: pages read from disk */
-#define	WT_STAT_DSRC_COMPRESS_READ			2169
-=======
-#define	WT_STAT_DSRC_COMPRESS_PRECOMP_LEAF_MAX_PAGE_SIZE	2161
-/*! compression: page written to disk failed to compress */
-#define	WT_STAT_DSRC_COMPRESS_WRITE_FAIL		2162
-/*! compression: page written to disk was too small to compress */
-#define	WT_STAT_DSRC_COMPRESS_WRITE_TOO_SMALL		2163
-/*! compression: pages read from disk */
-#define	WT_STAT_DSRC_COMPRESS_READ			2164
->>>>>>> 8e682e2a
+#define	WT_STAT_DSRC_COMPRESS_READ			2171
 /*!
  * compression: pages read from disk with compression ratio greater than
  * 64
  */
-<<<<<<< HEAD
-#define	WT_STAT_DSRC_COMPRESS_READ_RATIO_HIST_MAX	2170
-=======
-#define	WT_STAT_DSRC_COMPRESS_READ_RATIO_HIST_MAX	2165
->>>>>>> 8e682e2a
+#define	WT_STAT_DSRC_COMPRESS_READ_RATIO_HIST_MAX	2172
 /*!
  * compression: pages read from disk with compression ratio smaller than
  * 2
  */
-<<<<<<< HEAD
-#define	WT_STAT_DSRC_COMPRESS_READ_RATIO_HIST_2		2171
-=======
-#define	WT_STAT_DSRC_COMPRESS_READ_RATIO_HIST_2		2166
->>>>>>> 8e682e2a
+#define	WT_STAT_DSRC_COMPRESS_READ_RATIO_HIST_2		2173
 /*!
  * compression: pages read from disk with compression ratio smaller than
  * 4
  */
-<<<<<<< HEAD
-#define	WT_STAT_DSRC_COMPRESS_READ_RATIO_HIST_4		2172
-=======
-#define	WT_STAT_DSRC_COMPRESS_READ_RATIO_HIST_4		2167
->>>>>>> 8e682e2a
+#define	WT_STAT_DSRC_COMPRESS_READ_RATIO_HIST_4		2174
 /*!
  * compression: pages read from disk with compression ratio smaller than
  * 8
  */
-<<<<<<< HEAD
-#define	WT_STAT_DSRC_COMPRESS_READ_RATIO_HIST_8		2173
-=======
-#define	WT_STAT_DSRC_COMPRESS_READ_RATIO_HIST_8		2168
->>>>>>> 8e682e2a
+#define	WT_STAT_DSRC_COMPRESS_READ_RATIO_HIST_8		2175
 /*!
  * compression: pages read from disk with compression ratio smaller than
  * 16
  */
-<<<<<<< HEAD
-#define	WT_STAT_DSRC_COMPRESS_READ_RATIO_HIST_16	2174
-=======
-#define	WT_STAT_DSRC_COMPRESS_READ_RATIO_HIST_16	2169
->>>>>>> 8e682e2a
+#define	WT_STAT_DSRC_COMPRESS_READ_RATIO_HIST_16	2176
 /*!
  * compression: pages read from disk with compression ratio smaller than
  * 32
  */
-<<<<<<< HEAD
-#define	WT_STAT_DSRC_COMPRESS_READ_RATIO_HIST_32	2175
-=======
-#define	WT_STAT_DSRC_COMPRESS_READ_RATIO_HIST_32	2170
->>>>>>> 8e682e2a
+#define	WT_STAT_DSRC_COMPRESS_READ_RATIO_HIST_32	2177
 /*!
  * compression: pages read from disk with compression ratio smaller than
  * 64
  */
-<<<<<<< HEAD
-#define	WT_STAT_DSRC_COMPRESS_READ_RATIO_HIST_64	2176
+#define	WT_STAT_DSRC_COMPRESS_READ_RATIO_HIST_64	2178
 /*! compression: pages written to disk */
-#define	WT_STAT_DSRC_COMPRESS_WRITE			2177
-=======
-#define	WT_STAT_DSRC_COMPRESS_READ_RATIO_HIST_64	2171
-/*! compression: pages written to disk */
-#define	WT_STAT_DSRC_COMPRESS_WRITE			2172
->>>>>>> 8e682e2a
+#define	WT_STAT_DSRC_COMPRESS_WRITE			2179
 /*!
  * compression: pages written to disk with compression ratio greater than
  * 64
  */
-<<<<<<< HEAD
-#define	WT_STAT_DSRC_COMPRESS_WRITE_RATIO_HIST_MAX	2178
-=======
-#define	WT_STAT_DSRC_COMPRESS_WRITE_RATIO_HIST_MAX	2173
->>>>>>> 8e682e2a
+#define	WT_STAT_DSRC_COMPRESS_WRITE_RATIO_HIST_MAX	2180
 /*!
  * compression: pages written to disk with compression ratio smaller than
  * 2
  */
-<<<<<<< HEAD
-#define	WT_STAT_DSRC_COMPRESS_WRITE_RATIO_HIST_2	2179
-=======
-#define	WT_STAT_DSRC_COMPRESS_WRITE_RATIO_HIST_2	2174
->>>>>>> 8e682e2a
+#define	WT_STAT_DSRC_COMPRESS_WRITE_RATIO_HIST_2	2181
 /*!
  * compression: pages written to disk with compression ratio smaller than
  * 4
  */
-<<<<<<< HEAD
-#define	WT_STAT_DSRC_COMPRESS_WRITE_RATIO_HIST_4	2180
-=======
-#define	WT_STAT_DSRC_COMPRESS_WRITE_RATIO_HIST_4	2175
->>>>>>> 8e682e2a
+#define	WT_STAT_DSRC_COMPRESS_WRITE_RATIO_HIST_4	2182
 /*!
  * compression: pages written to disk with compression ratio smaller than
  * 8
  */
-<<<<<<< HEAD
-#define	WT_STAT_DSRC_COMPRESS_WRITE_RATIO_HIST_8	2181
-=======
-#define	WT_STAT_DSRC_COMPRESS_WRITE_RATIO_HIST_8	2176
->>>>>>> 8e682e2a
+#define	WT_STAT_DSRC_COMPRESS_WRITE_RATIO_HIST_8	2183
 /*!
  * compression: pages written to disk with compression ratio smaller than
  * 16
  */
-<<<<<<< HEAD
-#define	WT_STAT_DSRC_COMPRESS_WRITE_RATIO_HIST_16	2182
-=======
-#define	WT_STAT_DSRC_COMPRESS_WRITE_RATIO_HIST_16	2177
->>>>>>> 8e682e2a
+#define	WT_STAT_DSRC_COMPRESS_WRITE_RATIO_HIST_16	2184
 /*!
  * compression: pages written to disk with compression ratio smaller than
  * 32
  */
-<<<<<<< HEAD
-#define	WT_STAT_DSRC_COMPRESS_WRITE_RATIO_HIST_32	2183
-=======
-#define	WT_STAT_DSRC_COMPRESS_WRITE_RATIO_HIST_32	2178
->>>>>>> 8e682e2a
+#define	WT_STAT_DSRC_COMPRESS_WRITE_RATIO_HIST_32	2185
 /*!
  * compression: pages written to disk with compression ratio smaller than
  * 64
  */
-<<<<<<< HEAD
-#define	WT_STAT_DSRC_COMPRESS_WRITE_RATIO_HIST_64	2184
+#define	WT_STAT_DSRC_COMPRESS_WRITE_RATIO_HIST_64	2186
 /*! cursor: Total number of deleted pages skipped during tree walk */
-#define	WT_STAT_DSRC_CURSOR_TREE_WALK_DEL_PAGE_SKIP	2185
+#define	WT_STAT_DSRC_CURSOR_TREE_WALK_DEL_PAGE_SKIP	2187
 /*! cursor: Total number of entries skipped by cursor next calls */
-#define	WT_STAT_DSRC_CURSOR_NEXT_SKIP_TOTAL		2186
+#define	WT_STAT_DSRC_CURSOR_NEXT_SKIP_TOTAL		2188
 /*! cursor: Total number of entries skipped by cursor prev calls */
-#define	WT_STAT_DSRC_CURSOR_PREV_SKIP_TOTAL		2187
-=======
-#define	WT_STAT_DSRC_COMPRESS_WRITE_RATIO_HIST_64	2179
-/*! cursor: Total number of deleted pages skipped during tree walk */
-#define	WT_STAT_DSRC_CURSOR_TREE_WALK_DEL_PAGE_SKIP	2180
-/*! cursor: Total number of entries skipped by cursor next calls */
-#define	WT_STAT_DSRC_CURSOR_NEXT_SKIP_TOTAL		2181
-/*! cursor: Total number of entries skipped by cursor prev calls */
-#define	WT_STAT_DSRC_CURSOR_PREV_SKIP_TOTAL		2182
->>>>>>> 8e682e2a
+#define	WT_STAT_DSRC_CURSOR_PREV_SKIP_TOTAL		2189
 /*!
  * cursor: Total number of entries skipped to position the history store
  * cursor
  */
-<<<<<<< HEAD
-#define	WT_STAT_DSRC_CURSOR_SKIP_HS_CUR_POSITION	2188
-=======
-#define	WT_STAT_DSRC_CURSOR_SKIP_HS_CUR_POSITION	2183
->>>>>>> 8e682e2a
+#define	WT_STAT_DSRC_CURSOR_SKIP_HS_CUR_POSITION	2190
 /*!
  * cursor: Total number of in-memory deleted pages skipped during tree
  * walk
  */
-<<<<<<< HEAD
-#define	WT_STAT_DSRC_CURSOR_TREE_WALK_INMEM_DEL_PAGE_SKIP	2189
+#define	WT_STAT_DSRC_CURSOR_TREE_WALK_INMEM_DEL_PAGE_SKIP	2191
 /*! cursor: Total number of on-disk deleted pages skipped during tree walk */
-#define	WT_STAT_DSRC_CURSOR_TREE_WALK_ONDISK_DEL_PAGE_SKIP	2190
-=======
-#define	WT_STAT_DSRC_CURSOR_TREE_WALK_INMEM_DEL_PAGE_SKIP	2184
-/*! cursor: Total number of on-disk deleted pages skipped during tree walk */
-#define	WT_STAT_DSRC_CURSOR_TREE_WALK_ONDISK_DEL_PAGE_SKIP	2185
->>>>>>> 8e682e2a
+#define	WT_STAT_DSRC_CURSOR_TREE_WALK_ONDISK_DEL_PAGE_SKIP	2192
 /*!
  * cursor: Total number of times a search near has exited due to prefix
  * config
  */
-<<<<<<< HEAD
-#define	WT_STAT_DSRC_CURSOR_SEARCH_NEAR_PREFIX_FAST_PATHS	2191
-=======
-#define	WT_STAT_DSRC_CURSOR_SEARCH_NEAR_PREFIX_FAST_PATHS	2186
->>>>>>> 8e682e2a
+#define	WT_STAT_DSRC_CURSOR_SEARCH_NEAR_PREFIX_FAST_PATHS	2193
 /*!
  * cursor: Total number of times cursor fails to temporarily release
  * pinned page to encourage eviction of hot or large page
  */
-<<<<<<< HEAD
-#define	WT_STAT_DSRC_CURSOR_REPOSITION_FAILED		2192
-=======
-#define	WT_STAT_DSRC_CURSOR_REPOSITION_FAILED		2187
->>>>>>> 8e682e2a
+#define	WT_STAT_DSRC_CURSOR_REPOSITION_FAILED		2194
 /*!
  * cursor: Total number of times cursor temporarily releases pinned page
  * to encourage eviction of hot or large page
  */
-<<<<<<< HEAD
-#define	WT_STAT_DSRC_CURSOR_REPOSITION			2193
+#define	WT_STAT_DSRC_CURSOR_REPOSITION			2195
 /*! cursor: bulk loaded cursor insert calls */
-#define	WT_STAT_DSRC_CURSOR_INSERT_BULK			2194
+#define	WT_STAT_DSRC_CURSOR_INSERT_BULK			2196
 /*! cursor: cache cursors reuse count */
-#define	WT_STAT_DSRC_CURSOR_REOPEN			2195
+#define	WT_STAT_DSRC_CURSOR_REOPEN			2197
 /*! cursor: close calls that result in cache */
-#define	WT_STAT_DSRC_CURSOR_CACHE			2196
+#define	WT_STAT_DSRC_CURSOR_CACHE			2198
 /*! cursor: create calls */
-#define	WT_STAT_DSRC_CURSOR_CREATE			2197
+#define	WT_STAT_DSRC_CURSOR_CREATE			2199
 /*! cursor: cursor bound calls that return an error */
-#define	WT_STAT_DSRC_CURSOR_BOUND_ERROR			2198
+#define	WT_STAT_DSRC_CURSOR_BOUND_ERROR			2200
 /*! cursor: cursor bounds cleared from reset */
-#define	WT_STAT_DSRC_CURSOR_BOUNDS_RESET		2199
+#define	WT_STAT_DSRC_CURSOR_BOUNDS_RESET		2201
 /*! cursor: cursor bounds comparisons performed */
-#define	WT_STAT_DSRC_CURSOR_BOUNDS_COMPARISONS		2200
+#define	WT_STAT_DSRC_CURSOR_BOUNDS_COMPARISONS		2202
 /*! cursor: cursor bounds next called on an unpositioned cursor */
-#define	WT_STAT_DSRC_CURSOR_BOUNDS_NEXT_UNPOSITIONED	2201
+#define	WT_STAT_DSRC_CURSOR_BOUNDS_NEXT_UNPOSITIONED	2203
 /*! cursor: cursor bounds next early exit */
-#define	WT_STAT_DSRC_CURSOR_BOUNDS_NEXT_EARLY_EXIT	2202
+#define	WT_STAT_DSRC_CURSOR_BOUNDS_NEXT_EARLY_EXIT	2204
 /*! cursor: cursor bounds prev called on an unpositioned cursor */
-#define	WT_STAT_DSRC_CURSOR_BOUNDS_PREV_UNPOSITIONED	2203
+#define	WT_STAT_DSRC_CURSOR_BOUNDS_PREV_UNPOSITIONED	2205
 /*! cursor: cursor bounds prev early exit */
-#define	WT_STAT_DSRC_CURSOR_BOUNDS_PREV_EARLY_EXIT	2204
+#define	WT_STAT_DSRC_CURSOR_BOUNDS_PREV_EARLY_EXIT	2206
 /*! cursor: cursor bounds search early exit */
-#define	WT_STAT_DSRC_CURSOR_BOUNDS_SEARCH_EARLY_EXIT	2205
+#define	WT_STAT_DSRC_CURSOR_BOUNDS_SEARCH_EARLY_EXIT	2207
 /*! cursor: cursor bounds search near call repositioned cursor */
-#define	WT_STAT_DSRC_CURSOR_BOUNDS_SEARCH_NEAR_REPOSITIONED_CURSOR	2206
+#define	WT_STAT_DSRC_CURSOR_BOUNDS_SEARCH_NEAR_REPOSITIONED_CURSOR	2208
 /*! cursor: cursor cache calls that return an error */
-#define	WT_STAT_DSRC_CURSOR_CACHE_ERROR			2207
+#define	WT_STAT_DSRC_CURSOR_CACHE_ERROR			2209
 /*! cursor: cursor close calls that return an error */
-#define	WT_STAT_DSRC_CURSOR_CLOSE_ERROR			2208
+#define	WT_STAT_DSRC_CURSOR_CLOSE_ERROR			2210
 /*! cursor: cursor compare calls that return an error */
-#define	WT_STAT_DSRC_CURSOR_COMPARE_ERROR		2209
+#define	WT_STAT_DSRC_CURSOR_COMPARE_ERROR		2211
 /*! cursor: cursor equals calls that return an error */
-#define	WT_STAT_DSRC_CURSOR_EQUALS_ERROR		2210
+#define	WT_STAT_DSRC_CURSOR_EQUALS_ERROR		2212
 /*! cursor: cursor get key calls that return an error */
-#define	WT_STAT_DSRC_CURSOR_GET_KEY_ERROR		2211
+#define	WT_STAT_DSRC_CURSOR_GET_KEY_ERROR		2213
 /*! cursor: cursor get value calls that return an error */
-#define	WT_STAT_DSRC_CURSOR_GET_VALUE_ERROR		2212
+#define	WT_STAT_DSRC_CURSOR_GET_VALUE_ERROR		2214
 /*! cursor: cursor insert calls that return an error */
-#define	WT_STAT_DSRC_CURSOR_INSERT_ERROR		2213
+#define	WT_STAT_DSRC_CURSOR_INSERT_ERROR		2215
 /*! cursor: cursor insert check calls that return an error */
-#define	WT_STAT_DSRC_CURSOR_INSERT_CHECK_ERROR		2214
+#define	WT_STAT_DSRC_CURSOR_INSERT_CHECK_ERROR		2216
 /*! cursor: cursor largest key calls that return an error */
-#define	WT_STAT_DSRC_CURSOR_LARGEST_KEY_ERROR		2215
+#define	WT_STAT_DSRC_CURSOR_LARGEST_KEY_ERROR		2217
 /*! cursor: cursor modify calls that return an error */
-#define	WT_STAT_DSRC_CURSOR_MODIFY_ERROR		2216
+#define	WT_STAT_DSRC_CURSOR_MODIFY_ERROR		2218
 /*! cursor: cursor next calls that return an error */
-#define	WT_STAT_DSRC_CURSOR_NEXT_ERROR			2217
-=======
-#define	WT_STAT_DSRC_CURSOR_REPOSITION			2188
-/*! cursor: bulk loaded cursor insert calls */
-#define	WT_STAT_DSRC_CURSOR_INSERT_BULK			2189
-/*! cursor: cache cursors reuse count */
-#define	WT_STAT_DSRC_CURSOR_REOPEN			2190
-/*! cursor: close calls that result in cache */
-#define	WT_STAT_DSRC_CURSOR_CACHE			2191
-/*! cursor: create calls */
-#define	WT_STAT_DSRC_CURSOR_CREATE			2192
-/*! cursor: cursor bound calls that return an error */
-#define	WT_STAT_DSRC_CURSOR_BOUND_ERROR			2193
-/*! cursor: cursor bounds cleared from reset */
-#define	WT_STAT_DSRC_CURSOR_BOUNDS_RESET		2194
-/*! cursor: cursor bounds comparisons performed */
-#define	WT_STAT_DSRC_CURSOR_BOUNDS_COMPARISONS		2195
-/*! cursor: cursor bounds next called on an unpositioned cursor */
-#define	WT_STAT_DSRC_CURSOR_BOUNDS_NEXT_UNPOSITIONED	2196
-/*! cursor: cursor bounds next early exit */
-#define	WT_STAT_DSRC_CURSOR_BOUNDS_NEXT_EARLY_EXIT	2197
-/*! cursor: cursor bounds prev called on an unpositioned cursor */
-#define	WT_STAT_DSRC_CURSOR_BOUNDS_PREV_UNPOSITIONED	2198
-/*! cursor: cursor bounds prev early exit */
-#define	WT_STAT_DSRC_CURSOR_BOUNDS_PREV_EARLY_EXIT	2199
-/*! cursor: cursor bounds search early exit */
-#define	WT_STAT_DSRC_CURSOR_BOUNDS_SEARCH_EARLY_EXIT	2200
-/*! cursor: cursor bounds search near call repositioned cursor */
-#define	WT_STAT_DSRC_CURSOR_BOUNDS_SEARCH_NEAR_REPOSITIONED_CURSOR	2201
-/*! cursor: cursor cache calls that return an error */
-#define	WT_STAT_DSRC_CURSOR_CACHE_ERROR			2202
-/*! cursor: cursor close calls that return an error */
-#define	WT_STAT_DSRC_CURSOR_CLOSE_ERROR			2203
-/*! cursor: cursor compare calls that return an error */
-#define	WT_STAT_DSRC_CURSOR_COMPARE_ERROR		2204
-/*! cursor: cursor equals calls that return an error */
-#define	WT_STAT_DSRC_CURSOR_EQUALS_ERROR		2205
-/*! cursor: cursor get key calls that return an error */
-#define	WT_STAT_DSRC_CURSOR_GET_KEY_ERROR		2206
-/*! cursor: cursor get value calls that return an error */
-#define	WT_STAT_DSRC_CURSOR_GET_VALUE_ERROR		2207
-/*! cursor: cursor insert calls that return an error */
-#define	WT_STAT_DSRC_CURSOR_INSERT_ERROR		2208
-/*! cursor: cursor insert check calls that return an error */
-#define	WT_STAT_DSRC_CURSOR_INSERT_CHECK_ERROR		2209
-/*! cursor: cursor largest key calls that return an error */
-#define	WT_STAT_DSRC_CURSOR_LARGEST_KEY_ERROR		2210
-/*! cursor: cursor modify calls that return an error */
-#define	WT_STAT_DSRC_CURSOR_MODIFY_ERROR		2211
-/*! cursor: cursor next calls that return an error */
-#define	WT_STAT_DSRC_CURSOR_NEXT_ERROR			2212
->>>>>>> 8e682e2a
+#define	WT_STAT_DSRC_CURSOR_NEXT_ERROR			2219
 /*!
  * cursor: cursor next calls that skip due to a globally visible history
  * store tombstone
  */
-<<<<<<< HEAD
-#define	WT_STAT_DSRC_CURSOR_NEXT_HS_TOMBSTONE		2218
-=======
-#define	WT_STAT_DSRC_CURSOR_NEXT_HS_TOMBSTONE		2213
->>>>>>> 8e682e2a
+#define	WT_STAT_DSRC_CURSOR_NEXT_HS_TOMBSTONE		2220
 /*!
  * cursor: cursor next calls that skip greater than 1 and fewer than 100
  * entries
  */
-<<<<<<< HEAD
-#define	WT_STAT_DSRC_CURSOR_NEXT_SKIP_LT_100		2219
-=======
-#define	WT_STAT_DSRC_CURSOR_NEXT_SKIP_LT_100		2214
->>>>>>> 8e682e2a
+#define	WT_STAT_DSRC_CURSOR_NEXT_SKIP_LT_100		2221
 /*!
  * cursor: cursor next calls that skip greater than or equal to 100
  * entries
  */
-<<<<<<< HEAD
-#define	WT_STAT_DSRC_CURSOR_NEXT_SKIP_GE_100		2220
+#define	WT_STAT_DSRC_CURSOR_NEXT_SKIP_GE_100		2222
 /*! cursor: cursor next random calls that return an error */
-#define	WT_STAT_DSRC_CURSOR_NEXT_RANDOM_ERROR		2221
+#define	WT_STAT_DSRC_CURSOR_NEXT_RANDOM_ERROR		2223
 /*! cursor: cursor prev calls that return an error */
-#define	WT_STAT_DSRC_CURSOR_PREV_ERROR			2222
-=======
-#define	WT_STAT_DSRC_CURSOR_NEXT_SKIP_GE_100		2215
-/*! cursor: cursor next random calls that return an error */
-#define	WT_STAT_DSRC_CURSOR_NEXT_RANDOM_ERROR		2216
-/*! cursor: cursor prev calls that return an error */
-#define	WT_STAT_DSRC_CURSOR_PREV_ERROR			2217
->>>>>>> 8e682e2a
+#define	WT_STAT_DSRC_CURSOR_PREV_ERROR			2224
 /*!
  * cursor: cursor prev calls that skip due to a globally visible history
  * store tombstone
  */
-<<<<<<< HEAD
-#define	WT_STAT_DSRC_CURSOR_PREV_HS_TOMBSTONE		2223
-=======
-#define	WT_STAT_DSRC_CURSOR_PREV_HS_TOMBSTONE		2218
->>>>>>> 8e682e2a
+#define	WT_STAT_DSRC_CURSOR_PREV_HS_TOMBSTONE		2225
 /*!
  * cursor: cursor prev calls that skip greater than or equal to 100
  * entries
  */
-<<<<<<< HEAD
-#define	WT_STAT_DSRC_CURSOR_PREV_SKIP_GE_100		2224
+#define	WT_STAT_DSRC_CURSOR_PREV_SKIP_GE_100		2226
 /*! cursor: cursor prev calls that skip less than 100 entries */
-#define	WT_STAT_DSRC_CURSOR_PREV_SKIP_LT_100		2225
+#define	WT_STAT_DSRC_CURSOR_PREV_SKIP_LT_100		2227
 /*! cursor: cursor reconfigure calls that return an error */
-#define	WT_STAT_DSRC_CURSOR_RECONFIGURE_ERROR		2226
+#define	WT_STAT_DSRC_CURSOR_RECONFIGURE_ERROR		2228
 /*! cursor: cursor remove calls that return an error */
-#define	WT_STAT_DSRC_CURSOR_REMOVE_ERROR		2227
+#define	WT_STAT_DSRC_CURSOR_REMOVE_ERROR		2229
 /*! cursor: cursor reopen calls that return an error */
-#define	WT_STAT_DSRC_CURSOR_REOPEN_ERROR		2228
+#define	WT_STAT_DSRC_CURSOR_REOPEN_ERROR		2230
 /*! cursor: cursor reserve calls that return an error */
-#define	WT_STAT_DSRC_CURSOR_RESERVE_ERROR		2229
+#define	WT_STAT_DSRC_CURSOR_RESERVE_ERROR		2231
 /*! cursor: cursor reset calls that return an error */
-#define	WT_STAT_DSRC_CURSOR_RESET_ERROR			2230
+#define	WT_STAT_DSRC_CURSOR_RESET_ERROR			2232
 /*! cursor: cursor search calls that return an error */
-#define	WT_STAT_DSRC_CURSOR_SEARCH_ERROR		2231
+#define	WT_STAT_DSRC_CURSOR_SEARCH_ERROR		2233
 /*! cursor: cursor search near calls that return an error */
-#define	WT_STAT_DSRC_CURSOR_SEARCH_NEAR_ERROR		2232
+#define	WT_STAT_DSRC_CURSOR_SEARCH_NEAR_ERROR		2234
 /*! cursor: cursor update calls that return an error */
-#define	WT_STAT_DSRC_CURSOR_UPDATE_ERROR		2233
+#define	WT_STAT_DSRC_CURSOR_UPDATE_ERROR		2235
 /*! cursor: insert calls */
-#define	WT_STAT_DSRC_CURSOR_INSERT			2234
+#define	WT_STAT_DSRC_CURSOR_INSERT			2236
 /*! cursor: insert key and value bytes */
-#define	WT_STAT_DSRC_CURSOR_INSERT_BYTES		2235
+#define	WT_STAT_DSRC_CURSOR_INSERT_BYTES		2237
 /*! cursor: modify */
-#define	WT_STAT_DSRC_CURSOR_MODIFY			2236
+#define	WT_STAT_DSRC_CURSOR_MODIFY			2238
 /*! cursor: modify key and value bytes affected */
-#define	WT_STAT_DSRC_CURSOR_MODIFY_BYTES		2237
+#define	WT_STAT_DSRC_CURSOR_MODIFY_BYTES		2239
 /*! cursor: modify value bytes modified */
-#define	WT_STAT_DSRC_CURSOR_MODIFY_BYTES_TOUCH		2238
+#define	WT_STAT_DSRC_CURSOR_MODIFY_BYTES_TOUCH		2240
 /*! cursor: next calls */
-#define	WT_STAT_DSRC_CURSOR_NEXT			2239
+#define	WT_STAT_DSRC_CURSOR_NEXT			2241
 /*! cursor: open cursor count */
-#define	WT_STAT_DSRC_CURSOR_OPEN_COUNT			2240
+#define	WT_STAT_DSRC_CURSOR_OPEN_COUNT			2242
 /*! cursor: operation restarted */
-#define	WT_STAT_DSRC_CURSOR_RESTART			2241
+#define	WT_STAT_DSRC_CURSOR_RESTART			2243
 /*! cursor: prev calls */
-#define	WT_STAT_DSRC_CURSOR_PREV			2242
+#define	WT_STAT_DSRC_CURSOR_PREV			2244
 /*! cursor: remove calls */
-#define	WT_STAT_DSRC_CURSOR_REMOVE			2243
+#define	WT_STAT_DSRC_CURSOR_REMOVE			2245
 /*! cursor: remove key bytes removed */
-#define	WT_STAT_DSRC_CURSOR_REMOVE_BYTES		2244
+#define	WT_STAT_DSRC_CURSOR_REMOVE_BYTES		2246
 /*! cursor: reserve calls */
-#define	WT_STAT_DSRC_CURSOR_RESERVE			2245
+#define	WT_STAT_DSRC_CURSOR_RESERVE			2247
 /*! cursor: reset calls */
-#define	WT_STAT_DSRC_CURSOR_RESET			2246
+#define	WT_STAT_DSRC_CURSOR_RESET			2248
 /*! cursor: search calls */
-#define	WT_STAT_DSRC_CURSOR_SEARCH			2247
+#define	WT_STAT_DSRC_CURSOR_SEARCH			2249
 /*! cursor: search history store calls */
-#define	WT_STAT_DSRC_CURSOR_SEARCH_HS			2248
+#define	WT_STAT_DSRC_CURSOR_SEARCH_HS			2250
 /*! cursor: search near calls */
-#define	WT_STAT_DSRC_CURSOR_SEARCH_NEAR			2249
+#define	WT_STAT_DSRC_CURSOR_SEARCH_NEAR			2251
 /*! cursor: truncate calls */
-#define	WT_STAT_DSRC_CURSOR_TRUNCATE			2250
+#define	WT_STAT_DSRC_CURSOR_TRUNCATE			2252
 /*! cursor: update calls */
-#define	WT_STAT_DSRC_CURSOR_UPDATE			2251
+#define	WT_STAT_DSRC_CURSOR_UPDATE			2253
 /*! cursor: update key and value bytes */
-#define	WT_STAT_DSRC_CURSOR_UPDATE_BYTES		2252
+#define	WT_STAT_DSRC_CURSOR_UPDATE_BYTES		2254
 /*! cursor: update value size change */
-#define	WT_STAT_DSRC_CURSOR_UPDATE_BYTES_CHANGED	2253
-/*! eviction: data source pages selected for eviction unable to be evicted */
-#define	WT_STAT_DSRC_EVICTION_FAIL			2254
-/*! eviction: eviction walk passes of a file */
-#define	WT_STAT_DSRC_EVICTION_WALK_PASSES		2255
+#define	WT_STAT_DSRC_CURSOR_UPDATE_BYTES_CHANGED	2255
 /*! layered: Layered table cursor insert operations */
 #define	WT_STAT_DSRC_LAYERED_CURS_INSERT		2256
 /*! layered: Layered table cursor next operations */
@@ -9894,67 +8534,6 @@
  * skipped on this tree
  */
 #define	WT_STAT_DSRC_LAYERED_TABLE_MANAGER_SKIP_LSN	2275
-=======
-#define	WT_STAT_DSRC_CURSOR_PREV_SKIP_GE_100		2219
-/*! cursor: cursor prev calls that skip less than 100 entries */
-#define	WT_STAT_DSRC_CURSOR_PREV_SKIP_LT_100		2220
-/*! cursor: cursor reconfigure calls that return an error */
-#define	WT_STAT_DSRC_CURSOR_RECONFIGURE_ERROR		2221
-/*! cursor: cursor remove calls that return an error */
-#define	WT_STAT_DSRC_CURSOR_REMOVE_ERROR		2222
-/*! cursor: cursor reopen calls that return an error */
-#define	WT_STAT_DSRC_CURSOR_REOPEN_ERROR		2223
-/*! cursor: cursor reserve calls that return an error */
-#define	WT_STAT_DSRC_CURSOR_RESERVE_ERROR		2224
-/*! cursor: cursor reset calls that return an error */
-#define	WT_STAT_DSRC_CURSOR_RESET_ERROR			2225
-/*! cursor: cursor search calls that return an error */
-#define	WT_STAT_DSRC_CURSOR_SEARCH_ERROR		2226
-/*! cursor: cursor search near calls that return an error */
-#define	WT_STAT_DSRC_CURSOR_SEARCH_NEAR_ERROR		2227
-/*! cursor: cursor update calls that return an error */
-#define	WT_STAT_DSRC_CURSOR_UPDATE_ERROR		2228
-/*! cursor: insert calls */
-#define	WT_STAT_DSRC_CURSOR_INSERT			2229
-/*! cursor: insert key and value bytes */
-#define	WT_STAT_DSRC_CURSOR_INSERT_BYTES		2230
-/*! cursor: modify */
-#define	WT_STAT_DSRC_CURSOR_MODIFY			2231
-/*! cursor: modify key and value bytes affected */
-#define	WT_STAT_DSRC_CURSOR_MODIFY_BYTES		2232
-/*! cursor: modify value bytes modified */
-#define	WT_STAT_DSRC_CURSOR_MODIFY_BYTES_TOUCH		2233
-/*! cursor: next calls */
-#define	WT_STAT_DSRC_CURSOR_NEXT			2234
-/*! cursor: open cursor count */
-#define	WT_STAT_DSRC_CURSOR_OPEN_COUNT			2235
-/*! cursor: operation restarted */
-#define	WT_STAT_DSRC_CURSOR_RESTART			2236
-/*! cursor: prev calls */
-#define	WT_STAT_DSRC_CURSOR_PREV			2237
-/*! cursor: remove calls */
-#define	WT_STAT_DSRC_CURSOR_REMOVE			2238
-/*! cursor: remove key bytes removed */
-#define	WT_STAT_DSRC_CURSOR_REMOVE_BYTES		2239
-/*! cursor: reserve calls */
-#define	WT_STAT_DSRC_CURSOR_RESERVE			2240
-/*! cursor: reset calls */
-#define	WT_STAT_DSRC_CURSOR_RESET			2241
-/*! cursor: search calls */
-#define	WT_STAT_DSRC_CURSOR_SEARCH			2242
-/*! cursor: search history store calls */
-#define	WT_STAT_DSRC_CURSOR_SEARCH_HS			2243
-/*! cursor: search near calls */
-#define	WT_STAT_DSRC_CURSOR_SEARCH_NEAR			2244
-/*! cursor: truncate calls */
-#define	WT_STAT_DSRC_CURSOR_TRUNCATE			2245
-/*! cursor: update calls */
-#define	WT_STAT_DSRC_CURSOR_UPDATE			2246
-/*! cursor: update key and value bytes */
-#define	WT_STAT_DSRC_CURSOR_UPDATE_BYTES		2247
-/*! cursor: update value size change */
-#define	WT_STAT_DSRC_CURSOR_UPDATE_BYTES_CHANGED	2248
->>>>>>> 8e682e2a
 /*! reconciliation: VLCS pages explicitly reconciled as empty */
 #define	WT_STAT_DSRC_REC_VLCS_EMPTIED_PAGES		2276
 /*! reconciliation: approximate byte size of timestamps in pages written */
