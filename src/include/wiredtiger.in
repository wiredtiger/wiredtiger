--- conflicted
+++ resolved
@@ -1782,15 +1782,11 @@
 	 * Prepare the current transaction.
 	 *
 	 * A transaction must be in progress when this method is called.
-<<<<<<< HEAD
-	 *
-	 * All cursors are reset.
-=======
+	 *
 	 * Preparing a transaction will guarantee subsequent commit will
 	 * succeed. Only commit and rollback are allowed on a transaction after
 	 * it has been prepared. At the moment, prepare transaction is designed
 	 * to support MongoDB exclusively.
->>>>>>> ff4b4e84
 	 *
 	 * @requires_transaction
 	 *
@@ -1800,14 +1796,9 @@
 	 * @configstart{WT_SESSION.prepare_transaction, see dist/api_data.py}
 	 * @config{prepare_timestamp, set the prepare timestamp for the updates
 	 * of the current transaction.  The supplied value should not be older
-<<<<<<< HEAD
-	 * than any active read timestamps.  See @ref transaction_timestamps., a
-	 * string; default empty.}
-=======
 	 * than any active read timestamps.  This configuration option is
 	 * mandatory.  See @ref transaction_timestamps., a string; default
 	 * empty.}
->>>>>>> ff4b4e84
 	 * @configend
 	 * @errors
 	 */
