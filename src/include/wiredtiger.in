/*-
 * Copyright (c) 2014-2017 MongoDB, Inc.
 * Copyright (c) 2008-2014 WiredTiger, Inc.
 *	All rights reserved.
 *
 * See the file LICENSE for redistribution information.
 */

#ifndef	__WIREDTIGER_H_
#define	__WIREDTIGER_H_

#if defined(__cplusplus)
extern "C" {
#endif

/*******************************************
 * Version information
 *******************************************/
#define	WIREDTIGER_VERSION_MAJOR	@VERSION_MAJOR@
#define	WIREDTIGER_VERSION_MINOR	@VERSION_MINOR@
#define	WIREDTIGER_VERSION_PATCH	@VERSION_PATCH@
#define	WIREDTIGER_VERSION_STRING	@VERSION_STRING@

/*******************************************
 * Required includes
 *******************************************/
@wiredtiger_includes_decl@

/*******************************************
 * Portable type names
 *******************************************/
@off_t_decl@
@uintmax_t_decl@
@uintptr_t_decl@

#if defined(DOXYGEN) || defined(SWIG)
#define	__F(func) func
#else
#define	__F(func) (*(func))
#endif

/*
 * We support configuring WiredTiger with the gcc/clang -fvisibility=hidden
 * flags, but that requires public APIs be specifically marked.
 */
#if defined(DOXYGEN) || defined(SWIG) || !defined(__GNUC__)
#define	WT_ATTRIBUTE_LIBRARY_VISIBLE
#else
#define	WT_ATTRIBUTE_LIBRARY_VISIBLE	__attribute__((visibility("default")))
#endif

/*!
 * @defgroup wt WiredTiger API
 * The functions, handles and methods applications use to access and manage
 * data with WiredTiger.
 *
 * @{
 */

/*******************************************
 * Public forward structure declarations
 *******************************************/
struct __wt_async_callback;
	typedef struct __wt_async_callback WT_ASYNC_CALLBACK;
struct __wt_async_op;	    typedef struct __wt_async_op WT_ASYNC_OP;
struct __wt_collator;	    typedef struct __wt_collator WT_COLLATOR;
struct __wt_compressor;	    typedef struct __wt_compressor WT_COMPRESSOR;
struct __wt_config_item;    typedef struct __wt_config_item WT_CONFIG_ITEM;
struct __wt_config_parser;
	typedef struct __wt_config_parser WT_CONFIG_PARSER;
struct __wt_connection;	    typedef struct __wt_connection WT_CONNECTION;
struct __wt_cursor;	    typedef struct __wt_cursor WT_CURSOR;
struct __wt_data_source;    typedef struct __wt_data_source WT_DATA_SOURCE;
struct __wt_encryptor;	    typedef struct __wt_encryptor WT_ENCRYPTOR;
struct __wt_event_handler;  typedef struct __wt_event_handler WT_EVENT_HANDLER;
struct __wt_extension_api;  typedef struct __wt_extension_api WT_EXTENSION_API;
struct __wt_extractor;	    typedef struct __wt_extractor WT_EXTRACTOR;
struct __wt_file_handle;    typedef struct __wt_file_handle WT_FILE_HANDLE;
struct __wt_file_system;    typedef struct __wt_file_system WT_FILE_SYSTEM;
struct __wt_item;	    typedef struct __wt_item WT_ITEM;
struct __wt_modify;	    typedef struct __wt_modify WT_MODIFY;
struct __wt_session;	    typedef struct __wt_session WT_SESSION;

#if defined(SWIGJAVA)
#define	WT_HANDLE_NULLABLE(typename)	typename##_NULLABLE
#define	WT_HANDLE_CLOSED(typename)	typename##_CLOSED
typedef WT_CURSOR			WT_CURSOR_NULLABLE;
typedef WT_CURSOR			WT_CURSOR_CLOSED;
typedef WT_SESSION			WT_SESSION_CLOSED;
typedef WT_CONNECTION			WT_CONNECTION_CLOSED;
#elif !defined(DOXYGEN)
#define	WT_HANDLE_NULLABLE(typename)	typename
#define	WT_HANDLE_CLOSED(typename)	typename
#endif

/*!
 * A raw item of data to be managed, including a pointer to the data and a
 * length.
 *
 * WT_ITEM structures do not need to be cleared before use.
 */
struct __wt_item {
	/*!
	 * The memory reference of the data item.
	 *
	 * For items returned by a WT_CURSOR, the pointer is only valid until
	 * the next operation on that cursor.  Applications that need to keep
	 * an item across multiple cursor operations must make a copy.
	 */
	const void *data;

	/*!
	 * The number of bytes in the data item.
	 *
	 * The maximum length of a single column stored in a table is not fixed
	 * (as it partially depends on the underlying file configuration), but
	 * is always a small number of bytes less than 4GB.
	 */
	size_t size;

#ifndef DOXYGEN
	/*! Managed memory chunk (internal use). */
	void *mem;

	/*! Managed memory size (internal use). */
	size_t memsize;

	/*! Object flags (internal use). */
/* AUTOMATIC FLAG VALUE GENERATION START */
#define	WT_ITEM_ALIGNED	0x1u
#define	WT_ITEM_INUSE	0x2u
/* AUTOMATIC FLAG VALUE GENERATION STOP */
	uint32_t flags;
#endif
};

/*!
 * A set of modifications for a value, including a pointer to new data and a
 * length, plus a target offset in the value and an optional length of data
 * in the value to be replaced.
 *
 * WT_MODIFY structures do not need to be cleared before use.
 */
struct __wt_modify {
	/*!
	 * New data. The size of the new data may be zero when no new data is
	 * provided.
	 */
	WT_ITEM data;

	/*!
	 * The zero-based byte offset in the value where the new data is placed.
	 *
	 * If the offset is past the end of the value, nul bytes are appended to
	 * the value up to the specified offset.
	 */
	 size_t offset;

	/*!
	 * The number of bytes in the value to be replaced.
	 *
	 * If the size is zero, no bytes from the value are replaced and the new
	 * data is inserted.
	 *
	 * If the offset is past the end of the value, the size is ignored.
	 *
	 * If the offset plus the size overlaps the end of the previous value,
	 * bytes from the offset to the end of the value are replaced and any
	 * remaining new data is appended.
	 */
	 size_t size;
};

/*!
 * The maximum packed size of a 64-bit integer.  The ::wiredtiger_struct_pack
 * function will pack single long integers into at most this many bytes.
 */
#define	WT_INTPACK64_MAXSIZE	((int)sizeof(int64_t) + 1)

/*!
 * The maximum packed size of a 32-bit integer.  The ::wiredtiger_struct_pack
 * function will pack single integers into at most this many bytes.
 */
#define	WT_INTPACK32_MAXSIZE	((int)sizeof(int32_t) + 1)

/*!
 * A WT_CURSOR handle is the interface to a cursor.
 *
 * Cursors allow data to be searched, iterated and modified, implementing the
 * CRUD (create, read, update and delete) operations.  Cursors are opened in
 * the context of a session.  If a transaction is started, cursors operate in
 * the context of the transaction until the transaction is resolved.
 *
 * Raw data is represented by key/value pairs of WT_ITEM structures, but
 * cursors can also provide access to fields within the key and value if the
 * formats are described in the WT_SESSION::create method.
 *
 * In the common case, a cursor is used to access records in a table.  However,
 * cursors can be used on subsets of tables (such as a single column or a
 * projection of multiple columns), as an interface to statistics, configuration
 * data or application-specific data sources.  See WT_SESSION::open_cursor for
 * more information.
 *
 * <b>Thread safety:</b> A WT_CURSOR handle is not usually shared between
 * threads, see @ref threads for more information.
 */
struct __wt_cursor {
	WT_SESSION *session;	/*!< The session handle for this cursor. */

	/*!
	 * The name of the data source for the cursor, matches the \c uri
	 * parameter to WT_SESSION::open_cursor used to open the cursor.
	 */
	const char *uri;

	/*!
	 * The format of the data packed into key items.  See @ref packing for
	 * details.  If not set, a default value of "u" is assumed, and
	 * applications must use WT_ITEM structures to manipulate untyped byte
	 * arrays.
	 */
	const char *key_format;

	/*!
	 * The format of the data packed into value items.  See @ref packing
	 * for details.  If not set, a default value of "u" is assumed, and
	 * applications must use WT_ITEM structures to manipulate untyped byte
	 * arrays.
	 */
	const char *value_format;

	/*!
	 * @name Data access
	 * @{
	 */
	/*!
	 * Get the key for the current record.
	 *
	 * @snippet ex_all.c Get the cursor's string key
	 *
	 * @snippet ex_all.c Get the cursor's record number key
	 *
	 * @param cursor the cursor handle
	 * @param ... pointers to hold key fields corresponding to
	 * WT_CURSOR::key_format.
	 * @errors
	 */
	int __F(get_key)(WT_CURSOR *cursor, ...);

	/*!
	 * Get the value for the current record.
	 *
	 * @snippet ex_all.c Get the cursor's string value
	 *
	 * @snippet ex_all.c Get the cursor's raw value
	 *
	 * @param cursor the cursor handle
	 * @param ... pointers to hold value fields corresponding to
	 * WT_CURSOR::value_format.
	 * @errors
	 */
	int __F(get_value)(WT_CURSOR *cursor, ...);

	/*!
	 * Set the key for the next operation.
	 *
	 * @snippet ex_all.c Set the cursor's string key
	 *
	 * @snippet ex_all.c Set the cursor's record number key
	 *
	 * @param cursor the cursor handle
	 * @param ... key fields corresponding to WT_CURSOR::key_format.
	 *
	 * If an error occurs during this operation, a flag will be set in the
	 * cursor, and the next operation to access the key will fail.  This
	 * simplifies error handling in applications.
	 */
	void __F(set_key)(WT_CURSOR *cursor, ...);

	/*!
	 * Set the value for the next operation.
	 *
	 * @snippet ex_all.c Set the cursor's string value
	 *
	 * @snippet ex_all.c Set the cursor's raw value
	 *
	 * @param cursor the cursor handle
	 * @param ... value fields corresponding to WT_CURSOR::value_format.
	 *
	 * If an error occurs during this operation, a flag will be set in the
	 * cursor, and the next operation to access the value will fail.  This
	 * simplifies error handling in applications.
	 */
	void __F(set_value)(WT_CURSOR *cursor, ...);
	/*! @} */

	/*!
	 * @name Cursor positioning
	 * @{
	 */
	/*!
	 * Return the ordering relationship between two cursors: both cursors
	 * must have the same data source and have valid keys. (When testing
	 * only for equality, WT_CURSOR::equals may be faster.)
	 *
	 * @snippet ex_all.c Cursor comparison
	 *
	 * @param cursor the cursor handle
	 * @param other another cursor handle
	 * @param comparep the status of the comparison: < 0 if
	 * <code>cursor</code> refers to a key that appears before
	 * <code>other</code>, 0 if the cursors refer to the same key,
	 * and > 0 if <code>cursor</code> refers to a key that appears after
	 * <code>other</code>.
	 * @errors
	 */
	int __F(compare)(WT_CURSOR *cursor, WT_CURSOR *other, int *comparep);

	/*!
	 * Return the ordering relationship between two cursors, testing only
	 * for equality: both cursors must have the same data source and have
	 * valid keys.
	 *
	 * @snippet ex_all.c Cursor equality
	 *
	 * @param cursor the cursor handle
	 * @param other another cursor handle
	 * @param[out] equalp the status of the comparison: 1 if the cursors
	 * refer to the same key, otherwise 0.
	 * @errors
	 */
	int __F(equals)(WT_CURSOR *cursor, WT_CURSOR *other, int *equalp);

	/*!
	 * Return the next record.
	 *
	 * @snippet ex_all.c Return the next record
	 *
	 * @param cursor the cursor handle
	 * @errors
	 */
	int __F(next)(WT_CURSOR *cursor);

	/*!
	 * Return the previous record.
	 *
	 * @snippet ex_all.c Return the previous record
	 *
	 * @param cursor the cursor handle
	 * @errors
	 */
	int __F(prev)(WT_CURSOR *cursor);

	/*!
	 * Reset the cursor. Any resources held by the cursor are released,
	 * and the cursor's key and position are no longer valid. Subsequent
	 * iterations with WT_CURSOR::next will move to the first record, or
	 * with WT_CURSOR::prev will move to the last record.
	 *
	 * In the case of a statistics cursor, resetting the cursor refreshes
	 * the statistics information returned.
	 *
	 * @snippet ex_all.c Reset the cursor
	 *
	 * @param cursor the cursor handle
	 * @errors
	 */
	int __F(reset)(WT_CURSOR *cursor);

	/*!
	 * Return the record matching the key. The key must first be set.
	 *
	 * @snippet ex_all.c Search for an exact match
	 *
	 * On success, the cursor ends positioned at the returned record; to
	 * minimize cursor resources, the WT_CURSOR::reset method should be
	 * called as soon as the record has been retrieved and the cursor no
	 * longer needs that position.
	 *
	 * @param cursor the cursor handle
	 * @errors
	 */
	int __F(search)(WT_CURSOR *cursor);

	/*!
	 * Return the record matching the key if it exists, or an adjacent
	 * record.  An adjacent record is either the smallest record larger
	 * than the key or the largest record smaller than the key (in other
	 * words, a logically adjacent key).
	 *
	 * The key must first be set.
	 *
	 * An example of a search for an exact or adjacent match:
	 *
	 * @snippet ex_all.c Search for an exact or adjacent match
	 *
	 * An example of a forward scan through the table, where all keys
	 * greater than or equal to a specified prefix are included in the
	 * scan:
	 *
	 * @snippet ex_all.c Forward scan greater than or equal
	 *
	 * An example of a backward scan through the table, where all keys
	 * less than a specified prefix are included in the scan:
	 *
	 * @snippet ex_all.c Backward scan less than
	 *
	 * On success, the cursor ends positioned at the returned record; to
	 * minimize cursor resources, the WT_CURSOR::reset method should be
	 * called as soon as the record has been retrieved and the cursor no
	 * longer needs that position.
	 *
	 * @param cursor the cursor handle
	 * @param exactp the status of the search: 0 if an exact match is
	 * found, < 0 if a smaller key is returned, > 0 if a larger key is
	 * returned
	 * @errors
	 */
	int __F(search_near)(WT_CURSOR *cursor, int *exactp);
	/*! @} */

	/*!
	 * @name Data modification
	 * @{
	 */
	/*!
	 * Insert a record and optionally update an existing record.
	 *
	 * If the cursor was configured with "overwrite=true" (the default),
	 * both the key and value must be set; if the record already exists,
	 * the key's value will be updated, otherwise, the record will be
	 * inserted.
	 *
	 * @snippet ex_all.c Insert a new record or overwrite an existing record
	 *
	 * If the cursor was not configured with "overwrite=true", both the key
	 * and value must be set and the record must not already exist; the
	 * record will be inserted.
	 *
	 * @snippet ex_all.c Insert a new record and fail if the record exists
	 *
	 * If a cursor with record number keys was configured with
	 * "append=true" (not the default), the value must be set; a new record
	 * will be appended and the record number set as the cursor key value.
	 *
	 * @snippet ex_all.c Insert a new record and assign a record number
	 *
	 * The cursor ends with no position, and a subsequent call to the
	 * WT_CURSOR::next (WT_CURSOR::prev) method will iterate from the
	 * beginning (end) of the table.
	 *
	 * If the cursor does not have record number keys or was not configured
	 * with "append=true", the cursor ends with no key set and a subsequent
	 * call to the WT_CURSOR::get_key method will fail. The cursor ends with
	 * no value set and a subsequent call to the WT_CURSOR::get_value method
	 * will fail.
	 *
	 * Inserting a new record after the current maximum record in a
	 * fixed-length bit field column-store (that is, a store with an
	 * 'r' type key and 't' type value) may implicitly create the missing
	 * records as records with a value of 0.
	 *
	 * When loading a large amount of data into a new object, using
	 * a cursor with the \c bulk configuration string enabled and
	 * loading the data in sorted order will be much faster than doing
	 * out-of-order inserts.  See @ref tune_bulk_load for more information.
	 *
	 * The maximum length of a single column stored in a table is not fixed
	 * (as it partially depends on the underlying file configuration), but
	 * is always a small number of bytes less than 4GB.
	 *
	 * @param cursor the cursor handle
	 * @errors
	 * In particular, if \c overwrite=false is configured and a record with
	 * the specified key already exists, ::WT_DUPLICATE_KEY is returned.
	 * Also, if \c in_memory is configured for the database and the insert
	 * requires more than the configured cache size to complete,
	 * ::WT_CACHE_FULL is returned.
	 */
	int __F(insert)(WT_CURSOR *cursor);

	/*!
	 * Modify an existing record.
	 *
	 * Both the key and value must be set and the record must already exist;
	 * the record will be updated.
	 *
	 * Modification structures are applied in order, and later modifications
	 * can update earlier modifications.
	 *
	 * The modify method is only supported on raw byte arrays accessed using
	 * a WT_ITEM structure, that is, a format type of \c u.
	 *
	 * Calling the WT_CURSOR::modify method outside of snapshot isolation
	 * can lead to unexpected results. While \c read-committed isolation
	 * is supported with the WT_CURSOR::modify method, \c read-uncommitted
	 * isolation is not.
	 *
	 * @snippet ex_all.c Modify an existing record
	 *
	 * On success, the cursor ends positioned at the modified record; to
	 * minimize cursor resources, the WT_CURSOR::reset method should be
	 * called as soon as the cursor no longer needs that position.
	 *
	 * The maximum length of a single column stored in a table is not fixed
	 * (as it partially depends on the underlying file configuration), but
	 * is always a small number of bytes less than 4GB.
	 *
	 * The WT_CURSOR::modify method stores a change record in cache and
	 * writes a change record to the log, instead of the usual complete
	 * value. This can reduce cache and logging requirements, but may result
	 * in slower reads because the complete value must be assembled during
	 * retrieval.
	 *
	 * @param cursor the cursor handle
	 * @param entries an array of modification data structures
	 * @param nentries the number of modification data structures
	 * @errors
	 * In particular, if \c in_memory is configured for the database and
	 * the modify requires more than the configured cache size to complete,
	 * ::WT_CACHE_FULL is returned.
	 */
	int __F(modify)(WT_CURSOR *cursor, WT_MODIFY *entries, int nentries);

	/*!
	 * Update an existing record and optionally insert a record.
	 *
	 * If the cursor was configured with "overwrite=true" (the default),
	 * both the key and value must be set; if the record already exists, the
	 * key's value will be updated, otherwise, the record will be inserted.
	 *
	 * @snippet ex_all.c Update an existing record or insert a new record
	 *
	 * If the cursor was not configured with "overwrite=true", both the key
	 * and value must be set and the record must already exist; the
	 * record will be updated.
	 *
	 * @snippet ex_all.c Update an existing record and fail if DNE
	 *
	 * On success, the cursor ends positioned at the modified record; to
	 * minimize cursor resources, the WT_CURSOR::reset method should be
	 * called as soon as the cursor no longer needs that position. (The
	 * WT_CURSOR::insert method never keeps a cursor position and may be
	 * more efficient for that reason.)
	 *
	 * The maximum length of a single column stored in a table is not fixed
	 * (as it partially depends on the underlying file configuration), but
	 * is always a small number of bytes less than 4GB.
	 *
	 * @param cursor the cursor handle
	 * @errors
	 * In particular, if \c overwrite=false is configured and no record with
	 * the specified key exists, ::WT_NOTFOUND is returned.
	 * Also, if \c in_memory is configured for the database and the update
	 * requires more than the configured cache size to complete,
	 * ::WT_CACHE_FULL is returned.
	 */
	int __F(update)(WT_CURSOR *cursor);

	/*!
	 * Remove a record.
	 *
	 * If the cursor was configured with "overwrite=true" (the default),
	 * the key must be set; the key's record will be removed if it exists,
	 * no error will be returned if the record does not exist.
	 *
	 * @snippet ex_all.c Remove a record
	 *
	 * If the cursor was configured with "overwrite=false" (not the
	 * default), the key must be set and the key's record must exist; the
	 * record will be removed.
	 *
	 * Any cursor position does not change: if the cursor was positioned
	 * before the WT_CURSOR::remove call, the cursor remains positioned
	 * at the removed record; to minimize cursor resources, the
	 * WT_CURSOR::reset method should be called as soon as the cursor no
	 * longer needs that position. If the cursor was not positioned before
	 * the WT_CURSOR::remove call, the cursor ends with no position, and a
	 * subsequent call to the WT_CURSOR::next (WT_CURSOR::prev) method will
	 * iterate from the beginning (end) of the table.
	 *
	 * @snippet ex_all.c Remove a record and fail if DNE
	 *
	 * Removing a record in a fixed-length bit field column-store
	 * (that is, a store with an 'r' type key and 't' type value) is
	 * identical to setting the record's value to 0.
	 *
	 * @param cursor the cursor handle
	 * @errors
	 * In particular, if \c overwrite=false is configured and no record
	 * with the specified key exists, ::WT_NOTFOUND is returned.
	 */
	int __F(remove)(WT_CURSOR *cursor);

	/*!
	 * Reserve an existing record so a subsequent write is less likely to
	 * fail due to a conflict between concurrent operations.
	 *
	 * The key must first be set and the record must already exist.
	 *
	 * @snippet ex_all.c Reserve a record
	 *
	 * On success, the cursor ends positioned at the specified record; to
	 * minimize cursor resources, the WT_CURSOR::reset method should be
	 * called as soon as the cursor no longer needs that position.
	 *
	 * @param cursor the cursor handle
	 * @errors
	 */
	int __F(reserve)(WT_CURSOR *cursor);
	/*! @} */

	/*!
	 * Close the cursor.
	 *
	 * This releases the resources associated with the cursor handle.
	 * Cursors are closed implicitly by ending the enclosing connection or
	 * closing the session in which they were opened.
	 *
	 * @snippet ex_all.c Close the cursor
	 *
	 * @param cursor the cursor handle
	 * @errors
	 */
	int __F(close)(WT_HANDLE_CLOSED(WT_CURSOR) *cursor);

	/*!
	 * Reconfigure the cursor.
	 *
	 * The cursor is reset.
	 *
	 * @snippet ex_all.c Reconfigure a cursor
	 *
	 * @param cursor the cursor handle
	 * @configstart{WT_CURSOR.reconfigure, see dist/api_data.py}
	 * @config{append, append the value as a new record\, creating a new
	 * record number key; valid only for cursors with record number keys., a
	 * boolean flag; default \c false.}
	 * @config{overwrite, configures whether the cursor's insert\, update
	 * and remove methods check the existing state of the record.  If \c
	 * overwrite is \c false\, WT_CURSOR::insert fails with
	 * ::WT_DUPLICATE_KEY if the record exists\, WT_CURSOR::update and
	 * WT_CURSOR::remove fail with ::WT_NOTFOUND if the record does not
	 * exist., a boolean flag; default \c true.}
	 * @configend
	 * @errors
	 */
	int __F(reconfigure)(WT_CURSOR *cursor, const char *config);

	/*
	 * Protected fields, only to be used by cursor implementations.
	 */
#if !defined(SWIG) && !defined(DOXYGEN)
	/*
	 * !!!
	 * Explicit representations of structures from queue.h.
	 * TAILQ_ENTRY(wt_cursor) q;
	 */
	struct {
		WT_CURSOR *tqe_next;
		WT_CURSOR **tqe_prev;
	} q;				/* Linked list of WT_CURSORs. */

	uint64_t recno;			/* Record number, normal and raw mode */
	uint8_t raw_recno_buf[WT_INTPACK64_MAXSIZE];

	void	*json_private;		/* JSON specific storage */
	void	*lang_private;		/* Language specific private storage */

	WT_ITEM key, value;
	int saved_err;			/* Saved error in set_{key,value}. */
	/*
	 * URI used internally, may differ from the URI provided by the
	 * user on open.
	 */
	const char *internal_uri;

/* AUTOMATIC FLAG VALUE GENERATION START */
#define	WT_CURSTD_APPEND	0x0001u
#define	WT_CURSTD_BULK		0x0002u
#define	WT_CURSTD_DUMP_HEX	0x0004u
#define	WT_CURSTD_DUMP_JSON	0x0008u
#define	WT_CURSTD_DUMP_PRINT	0x0010u
#define	WT_CURSTD_JOINED	0x0020u
#define	WT_CURSTD_KEY_EXT	0x0040u	/* Key points out of the tree. */
#define	WT_CURSTD_KEY_INT	0x0080u	/* Key points into the tree. */
#define	WT_CURSTD_META_INUSE	0x0100u
#define	WT_CURSTD_OPEN		0x0200u
#define	WT_CURSTD_OVERWRITE	0x0400u
#define	WT_CURSTD_RAW		0x0800u
#define	WT_CURSTD_RAW_SEARCH	0x1000u
#define	WT_CURSTD_VALUE_EXT	0x2000u	/* Value points out of the tree. */
#define	WT_CURSTD_VALUE_INT	0x4000u	/* Value points into the tree. */
/* AUTOMATIC FLAG VALUE GENERATION STOP */
#define	WT_CURSTD_KEY_SET	(WT_CURSTD_KEY_EXT | WT_CURSTD_KEY_INT)
#define	WT_CURSTD_VALUE_SET	(WT_CURSTD_VALUE_EXT | WT_CURSTD_VALUE_INT)
	uint32_t flags;
#endif
};

/*! Asynchronous operation types. */
typedef enum {
	WT_AOP_NONE=0,	/*!< No operation type set */
	WT_AOP_COMPACT, /*!< WT_ASYNC_OP::compact */
	WT_AOP_INSERT,	/*!< WT_ASYNC_OP::insert */
	WT_AOP_REMOVE,	/*!< WT_ASYNC_OP::remove */
	WT_AOP_SEARCH,	/*!< WT_ASYNC_OP::search */
	WT_AOP_UPDATE	/*!< WT_ASYNC_OP::update */
} WT_ASYNC_OPTYPE;

/*!
 * A WT_ASYNC_OP handle is the interface to an asynchronous operation.
 *
 * An asynchronous operation describes a data manipulation to be performed
 * asynchronously by a WiredTiger worker thread.  These operations implement
 * the CRUD (create, read, update and delete) operations.  Each operation
 * is a self-contained work unit.  The operation will be performed in the
 * context of the worker thread's session.  Each operation is performed
 * within the context of a transaction.  The application is notified of its
 * completion with a callback.  The transaction is resolved once the callback
 * returns.
 *
 * The table referenced in an operation must already exist.
 *
 * Raw data is represented by key/value pairs of WT_ITEM structures, but
 * operations can also provide access to fields within the key and value if
 * the formats are described in the WT_SESSION::create method.
 *
 * <b>Thread safety:</b> A WT_ASYNC_OP handle may not be shared between
 * threads, see @ref threads for more information.
 */
struct __wt_async_op {
	/*! The connection for this operation. */
	WT_CONNECTION *connection;

	/*!
	 * The format of the data packed into key items.  See @ref packing for
	 * details.  If not set, a default value of "u" is assumed, and
	 * applications must use WT_ITEM structures to manipulate untyped byte
	 * arrays.
	 */
	const char *key_format;

	/*!
	 * The format of the data packed into value items.  See @ref packing
	 * for details.  If not set, a default value of "u" is assumed, and
	 * applications must use WT_ITEM structures to manipulate untyped byte
	 * arrays.
	 */
	const char *value_format;

	/*
	 * Don't expose app_private to non-C language bindings - they have
	 * their own way to attach data to an operation.
	 */
#if !defined(SWIG)
	/*!
	 * A location for applications to store information that will be
	 * available in the callback from an async operation.
	 */
	void *app_private;
#endif

	/*!
	 * @name Data access
	 * @{
	 */
	/*!
	 * Invoke the underlying WT_CURSOR::get_key method; see that method
	 * for configuration, return and error values.
	 *
	 * @param op the operation handle
	 * @returns as described for WT_CURSOR::get_key
	 */
	int __F(get_key)(WT_ASYNC_OP *op, ...);

	/*!
	 * Invoke the underlying WT_CURSOR::get_value method; see that method
	 * for configuration, return and error values.
	 *
	 * @param op the operation handle
	 * @returns as described for WT_CURSOR::get_value
	 */
	int __F(get_value)(WT_ASYNC_OP *op, ...);

	/*!
	 * Invoke the underlying WT_CURSOR::set_key method; see that method
	 * for configuration, return and error values.
	 *
	 * @param op the operation handle
	 */
	void __F(set_key)(WT_ASYNC_OP *op, ...);

	/*!
	 * Invoke the underlying WT_CURSOR::set_value method; see that method
	 * for configuration, return and error values.
	 *
	 * @param op the operation handle
	 */
	void __F(set_value)(WT_ASYNC_OP *op, ...);
	/*! @} */

	/*!
	 * @name Positioning
	 * @{
	 */
	/*!
	 * Invoke the underlying WT_CURSOR::search method; see that method
	 * for configuration, return and error values.
	 *
	 * @param op the operation handle
	 * @returns via the callback as described for WT_CURSOR::search
	 */
	int __F(search)(WT_ASYNC_OP *op);
	/*! @} */

	/*!
	 * @name Data modification
	 * @{
	 */
	/*!
	 * Invoke the underlying WT_CURSOR::insert method; see that method
	 * for configuration, return and error values.
	 *
	 * @param op the operation handle
	 * @returns via the callback as described for WT_CURSOR::insert
	 */
	int __F(insert)(WT_ASYNC_OP *op);

	/*!
	 * Invoke the underlying WT_CURSOR::update method; see that method
	 * for configuration, return and error values.
	 *
	 * @param op the operation handle
	 * @returns via the callback as described for WT_CURSOR::update
	 */
	int __F(update)(WT_ASYNC_OP *op);

	/*!
	 * Invoke the underlying WT_CURSOR::remove method; see that method
	 * for configuration, return and error values.
	 *
	 * @param op the operation handle
	 * @returns via the callback as described for WT_CURSOR::remove
	 */
	int __F(remove)(WT_ASYNC_OP *op);
	/*! @} */

	/*!
	 * @name Table operations
	 * @{
	 */
	/*!
	 * Invoke the underlying WT_SESSION::compact method; see that method
	 * for configuration, return and error values.
	 *
	 * @param op the operation handle
	 * @returns via the callback as described for WT_SESSION::compact
	 */
	int __F(compact)(WT_ASYNC_OP *op);
	/*! @} */

	/*!
	 * Get the unique identifier for this operation.
	 *
	 * @snippet ex_async.c async get identifier
	 *
	 * @param op the operation handle
	 * @returns the id of the operation
	 */
	uint64_t __F(get_id)(WT_ASYNC_OP *op);

	/*!
	 * Get the type for this operation.
	 *
	 * @snippet ex_async.c async get type
	 *
	 * @param op the operation handle
	 * @returns the ::WT_ASYNC_OPTYPE of the operation
	 */
	WT_ASYNC_OPTYPE __F(get_type)(WT_ASYNC_OP *op);

	/*
	 * Protected fields, only to be used by internal implementation.
	 * Everything we need for maintaining the key/value is part of
	 * a cursor.  So, include one here so that we can use the cursor
	 * functions to manage them.
	 */
#if !defined(SWIG) && !defined(DOXYGEN)
	WT_CURSOR	c;
#endif
};

/*!
 * All data operations are performed in the context of a WT_SESSION.  This
 * encapsulates the thread and transactional context of the operation.
 *
 * <b>Thread safety:</b> A WT_SESSION handle is not usually shared between
 * threads, see @ref threads for more information.
 */
struct __wt_session {
	/*! The connection for this session. */
	WT_CONNECTION *connection;

	/*
	 * Don't expose app_private to non-C language bindings - they have
	 * their own way to attach data to an operation.
	 */
#if !defined(SWIG)
	/*!
	 * A location for applications to store information that will be
	 * available in callbacks taking a WT_SESSION handle.
	 */
	void *app_private;
#endif

	/*!
	 * Close the session handle.
	 *
	 * This will release the resources associated with the session handle,
	 * including rolling back any active transactions and closing any
	 * cursors that remain open in the session.
	 *
	 * @snippet ex_all.c Close a session
	 *
	 * @param session the session handle
	 * @configempty{WT_SESSION.close, see dist/api_data.py}
	 * @errors
	 */
	int __F(close)(WT_HANDLE_CLOSED(WT_SESSION) *session,
	    const char *config);

	/*!
	 * Reconfigure a session handle.
	 *
	 * @snippet ex_all.c Reconfigure a session
	 *
	 * WT_SESSION::reconfigure will fail if a transaction is in progress
	 * in the session.
	 *
	 * All cursors are reset.
	 *
	 * @param session the session handle
	 * @configstart{WT_SESSION.reconfigure, see dist/api_data.py}
	 * @config{ignore_cache_size, when set\, operations performed by this
	 * session ignore the cache size and are not blocked when the cache is
	 * full.  Note that use of this option for operations that create cache
	 * pressure can starve ordinary sessions that obey the cache size., a
	 * boolean flag; default \c false.}
	 * @config{isolation, the default isolation level for operations in this
	 * session., a string\, chosen from the following options: \c
	 * "read-uncommitted"\, \c "read-committed"\, \c "snapshot"; default \c
	 * read-committed.}
	 * @configend
	 * @errors
	 */
	int __F(reconfigure)(WT_SESSION *session, const char *config);

	/*!
	 * Return information about an error as a string.
	 *
	 * @snippet ex_all.c Display an error thread safe
	 *
	 * @param session the session handle
	 * @param error a return value from a WiredTiger, ISO C, or POSIX
	 * standard API
	 * @returns a string representation of the error
	 */
	const char *__F(strerror)(WT_SESSION *session, int error);

	/*!
	 * @name Cursor handles
	 * @{
	 */

	/*!
	 * Open a new cursor on a data source or duplicate an existing cursor.
	 *
	 * @snippet ex_all.c Open a cursor
	 *
	 * An existing cursor can be duplicated by passing it as the \c to_dup
	 * parameter and setting the \c uri parameter to \c NULL:
	 *
	 * @snippet ex_all.c Duplicate a cursor
	 *
	 * Cursors being duplicated must have a key set, and successfully
	 * duplicated cursors are positioned at the same place in the data
	 * source as the original.
	 *
	 * Cursor handles should be discarded by calling WT_CURSOR::close.
	 *
	 * Cursors capable of supporting transactional operations operate in the
	 * context of the current transaction, if any.
	 *
	 * WT_SESSION::rollback_transaction implicitly resets all cursors.
	 *
	 * Cursors are relatively light-weight objects but may hold references
	 * to heavier-weight objects; applications should re-use cursors when
	 * possible, but instantiating new cursors is not so expensive that
	 * applications need to cache cursors at all cost.
	 *
	 * @param session the session handle
	 * @param uri the data source on which the cursor operates; cursors
	 *  are usually opened on tables, however, cursors can be opened on
	 *  any data source, regardless of whether it is ultimately stored
	 *  in a table.  Some cursor types may have limited functionality
	 *  (for example, they may be read-only or not support transactional
	 *  updates).  See @ref data_sources for more information.
	 *  <br>
	 *  @copydoc doc_cursor_types
	 * @param to_dup a cursor to duplicate or gather statistics on
	 * @configstart{WT_SESSION.open_cursor, see dist/api_data.py}
	 * @config{append, append the value as a new record\, creating a new
	 * record number key; valid only for cursors with record number keys., a
	 * boolean flag; default \c false.}
	 * @config{bulk, configure the cursor for bulk-loading\, a fast\,
	 * initial load path (see @ref tune_bulk_load for more information).
	 * Bulk-load may only be used for newly created objects and applications
	 * should use the WT_CURSOR::insert method to insert rows.  When
	 * bulk-loading\, rows must be loaded in sorted order.  The value is
	 * usually a true/false flag; when bulk-loading fixed-length column
	 * store objects\, the special value \c bitmap allows chunks of a memory
	 * resident bitmap to be loaded directly into a file by passing a \c
	 * WT_ITEM to WT_CURSOR::set_value where the \c size field indicates the
	 * number of records in the bitmap (as specified by the object's \c
	 * value_format configuration). Bulk-loaded bitmap values must end on a
	 * byte boundary relative to the bit count (except for the last set of
	 * values loaded)., a string; default \c false.}
	 * @config{checkpoint, the name of a checkpoint to open (the reserved
	 * name "WiredTigerCheckpoint" opens the most recent internal checkpoint
	 * taken for the object). The cursor does not support data
	 * modification., a string; default empty.}
	 * @config{dump, configure the cursor for dump format inputs and
	 * outputs: "hex" selects a simple hexadecimal format\, "json" selects a
	 * JSON format with each record formatted as fields named by column
	 * names if available\, and "print" selects a format where only
	 * non-printing characters are hexadecimal encoded.  These formats are
	 * compatible with the @ref util_dump and @ref util_load commands., a
	 * string\, chosen from the following options: \c "hex"\, \c "json"\, \c
	 * "print"; default empty.}
	 * @config{next_random, configure the cursor to return a pseudo-random
	 * record from the object when the WT_CURSOR::next method is called;
	 * valid only for row-store cursors.  See @ref cursor_random for
	 * details., a boolean flag; default \c false.}
	 * @config{next_random_sample_size, cursors configured by \c next_random
	 * to return pseudo-random records from the object randomly select from
	 * the entire object\, by default.  Setting \c next_random_sample_size
	 * to a non-zero value sets the number of samples the application
	 * expects to take using the \c next_random cursor.  A cursor configured
	 * with both \c next_random and \c next_random_sample_size attempts to
	 * divide the object into \c next_random_sample_size equal-sized
	 * pieces\, and each retrieval returns a record from one of those
	 * pieces.  See @ref cursor_random for details., a string; default \c
	 * 0.}
	 * @config{overwrite, configures whether the cursor's insert\, update
	 * and remove methods check the existing state of the record.  If \c
	 * overwrite is \c false\, WT_CURSOR::insert fails with
	 * ::WT_DUPLICATE_KEY if the record exists\, WT_CURSOR::update and
	 * WT_CURSOR::remove fail with ::WT_NOTFOUND if the record does not
	 * exist., a boolean flag; default \c true.}
	 * @config{raw, ignore the encodings for the key and value\, manage data
	 * as if the formats were \c "u". See @ref cursor_raw for details., a
	 * boolean flag; default \c false.}
	 * @config{readonly, only query operations are supported by this cursor.
	 * An error is returned if a modification is attempted using the cursor.
	 * The default is false for all cursor types except for log and metadata
	 * cursors., a boolean flag; default \c false.}
	 * @config{statistics, Specify the statistics to be gathered.  Choosing
	 * "all" gathers statistics regardless of cost and may include
	 * traversing on-disk files; "fast" gathers a subset of relatively
	 * inexpensive statistics.  The selection must agree with the database
	 * \c statistics configuration specified to ::wiredtiger_open or
	 * WT_CONNECTION::reconfigure.  For example\, "all" or "fast" can be
	 * configured when the database is configured with "all"\, but the
	 * cursor open will fail if "all" is specified when the database is
	 * configured with "fast"\, and the cursor open will fail in all cases
	 * when the database is configured with "none". If "size" is
	 * configured\, only the underlying size of the object on disk is filled
	 * in and the object is not opened.  If \c statistics is not
	 * configured\, the default configuration is the database configuration.
	 * The "clear" configuration resets statistics after gathering them\,
	 * where appropriate (for example\, a cache size statistic is not
	 * cleared\, while the count of cursor insert operations will be
	 * cleared). See @ref statistics for more information., a list\, with
	 * values chosen from the following options: \c "all"\, \c
	 * "cache_walk"\, \c "fast"\, \c "clear"\, \c "size"\, \c "tree_walk";
	 * default empty.}
	 * @config{target, if non-empty\, backup the list of objects; valid only
	 * for a backup data source., a list of strings; default empty.}
	 * @configend
	 * @param[out] cursorp a pointer to the newly opened cursor
	 * @errors
	 */
	int __F(open_cursor)(WT_SESSION *session,
	    const char *uri, WT_HANDLE_NULLABLE(WT_CURSOR) *to_dup,
	    const char *config, WT_CURSOR **cursorp);
	/*! @} */

	/*!
	 * @name Table operations
	 * @{
	 */
	/*!
	 * Alter a table.
	 *
	 * This will allow modification of some table settings after
	 * creation.
	 *
	 * @exclusive
	 *
	 * @snippet ex_all.c Alter a table
	 *
	 * @param session the session handle
	 * @param name the URI of the object to alter, such as \c "table:stock"
	 * @configstart{WT_SESSION.alter, see dist/api_data.py}
	 * @config{access_pattern_hint, It is recommended that workloads that
	 * consist primarily of updates and/or point queries specify \c random.
	 * Workloads that do many cursor scans through large ranges of data
	 * specify \c sequential and other workloads specify \c none.  The
	 * option leads to an advisory call to an appropriate operating system
	 * API where available., a string\, chosen from the following options:
	 * \c "none"\, \c "random"\, \c "sequential"; default \c none.}
	 * @config{cache_resident, do not ever evict the object's pages from
	 * cache.  Not compatible with LSM tables; see @ref
	 * tuning_cache_resident for more information., a boolean flag; default
	 * \c false.}
	 * @config{log = (, the transaction log configuration for this object.
	 * Only valid if log is enabled in ::wiredtiger_open., a set of related
	 * configuration options defined below.}
	 * @config{&nbsp;&nbsp;&nbsp;&nbsp;enabled, if false\, this object has
	 * checkpoint-level durability., a boolean flag; default \c true.}
	 * @config{ ),,}
	 * @configend
	 * @errors
	 */
	int __F(alter)(WT_SESSION *session,
	    const char *name, const char *config);

	/*!
	 * Create a table, column group, index or file.
	 *
	 * @snippet ex_all.c Create a table
	 *
	 * @param session the session handle
	 * @param name the URI of the object to create, such as
	 * \c "table:stock". For a description of URI formats
	 * see @ref data_sources.
	 * @configstart{WT_SESSION.create, see dist/api_data.py}
	 * @config{access_pattern_hint, It is recommended that workloads that
	 * consist primarily of updates and/or point queries specify \c random.
	 * Workloads that do many cursor scans through large ranges of data
	 * specify \c sequential and other workloads specify \c none.  The
	 * option leads to an advisory call to an appropriate operating system
	 * API where available., a string\, chosen from the following options:
	 * \c "none"\, \c "random"\, \c "sequential"; default \c none.}
	 * @config{allocation_size, the file unit allocation size\, in bytes\,
	 * must a power-of-two; smaller values decrease the file space required
	 * by overflow items\, and the default value of 4KB is a good choice
	 * absent requirements from the operating system or storage device., an
	 * integer between 512B and 128MB; default \c 4KB.}
	 * @config{app_metadata, application-owned metadata for this object., a
	 * string; default empty.}
	 * @config{block_allocation, configure block allocation.  Permitted
	 * values are \c "first" or \c "best"; the \c "first" configuration uses
	 * a first-available algorithm during block allocation\, the \c "best"
	 * configuration uses a best-fit algorithm., a string\, chosen from the
	 * following options: \c "first"\, \c "best"; default \c best.}
	 * @config{block_compressor, configure a compressor for file blocks.
	 * Permitted values are \c "none" or custom compression engine name
	 * created with WT_CONNECTION::add_compressor.  If WiredTiger has
	 * builtin support for \c "lz4"\, \c "snappy"\, \c "zlib" or \c "zstd"
	 * compression\, these names are also available.  See @ref compression
	 * for more information., a string; default \c none.}
	 * @config{cache_resident, do not ever evict the object's pages from
	 * cache.  Not compatible with LSM tables; see @ref
	 * tuning_cache_resident for more information., a boolean flag; default
	 * \c false.}
	 * @config{checksum, configure block checksums; permitted values are
	 * <code>on</code> (checksum all blocks)\, <code>off</code> (checksum no
	 * blocks) and <code>uncompresssed</code> (checksum only blocks which
	 * are not compressed for any reason). The \c uncompressed setting is
	 * for applications which can rely on decompression to fail if a block
	 * has been corrupted., a string\, chosen from the following options: \c
	 * "on"\, \c "off"\, \c "uncompressed"; default \c uncompressed.}
	 * @config{colgroups, comma-separated list of names of column groups.
	 * Each column group is stored separately\, keyed by the primary key of
	 * the table.  If no column groups are specified\, all columns are
	 * stored together in a single file.  All value columns in the table
	 * must appear in at least one column group.  Each column group must be
	 * created with a separate call to WT_SESSION::create., a list of
	 * strings; default empty.}
	 * @config{collator, configure custom collation for keys.  Permitted
	 * values are \c "none" or a custom collator name created with
	 * WT_CONNECTION::add_collator., a string; default \c none.}
	 * @config{columns, list of the column names.  Comma-separated list of
	 * the form <code>(column[\,...])</code>. For tables\, the number of
	 * entries must match the total number of values in \c key_format and \c
	 * value_format.  For colgroups and indices\, all column names must
	 * appear in the list of columns for the table., a list of strings;
	 * default empty.}
	 * @config{dictionary, the maximum number of unique values remembered in
	 * the Btree row-store leaf page value dictionary; see @ref
	 * file_formats_compression for more information., an integer greater
	 * than or equal to 0; default \c 0.}
	 * @config{encryption = (, configure an encryptor for file blocks.  When
	 * a table is created\, its encryptor is not implicitly used for any
	 * related indices or column groups., a set of related configuration
	 * options defined below.}
	 * @config{&nbsp;&nbsp;&nbsp;&nbsp;keyid, An
	 * identifier that identifies a unique instance of the encryptor.  It is
	 * stored in clear text\, and thus is available when the wiredtiger
	 * database is reopened.  On the first use of a (name\, keyid)
	 * combination\, the WT_ENCRYPTOR::customize function is called with the
	 * keyid as an argument., a string; default empty.}
	 * @config{&nbsp;&nbsp;&nbsp;&nbsp;name, Permitted values are \c "none"
	 * or custom encryption engine name created with
	 * WT_CONNECTION::add_encryptor.  See @ref encryption for more
	 * information., a string; default \c none.}
	 * @config{ ),,}
	 * @config{exclusive, fail if the object exists.  When false (the
	 * default)\, if the object exists\, check that its settings match the
	 * specified configuration., a boolean flag; default \c false.}
	 * @config{extractor, configure custom extractor for indices.  Permitted
	 * values are \c "none" or an extractor name created with
	 * WT_CONNECTION::add_extractor., a string; default \c none.}
	 * @config{format, the file format., a string\, chosen from the
	 * following options: \c "btree"; default \c btree.}
	 * @config{huffman_key, configure Huffman encoding for keys.  Permitted
	 * values are \c "none"\, \c "english"\, \c "utf8<file>" or \c
	 * "utf16<file>". See @ref huffman for more information., a string;
	 * default \c none.}
	 * @config{huffman_value, configure Huffman encoding for values.
	 * Permitted values are \c "none"\, \c "english"\, \c "utf8<file>" or \c
	 * "utf16<file>". See @ref huffman for more information., a string;
	 * default \c none.}
	 * @config{ignore_in_memory_cache_size, allow update and insert
	 * operations to proceed even if the cache is already at capacity.  Only
	 * valid in conjunction with in-memory databases.  Should be used with
	 * caution - this configuration allows WiredTiger to consume memory over
	 * the configured cache limit., a boolean flag; default \c false.}
	 * @config{immutable, configure the index to be immutable - that is an
	 * index is not changed by any update to a record in the table., a
	 * boolean flag; default \c false.}
	 * @config{internal_key_max, the largest key stored in an internal
	 * node\, in bytes.  If set\, keys larger than the specified size are
	 * stored as overflow items (which may require additional I/O to
	 * access). The default and the maximum allowed value are both one-tenth
	 * the size of a newly split internal page., an integer greater than or
	 * equal to 0; default \c 0.}
	 * @config{internal_key_truncate, configure internal key truncation\,
	 * discarding unnecessary trailing bytes on internal keys (ignored for
	 * custom collators)., a boolean flag; default \c true.}
	 * @config{internal_page_max, the maximum page size for internal nodes\,
	 * in bytes; the size must be a multiple of the allocation size and is
	 * significant for applications wanting to avoid excessive L2 cache
	 * misses while searching the tree.  The page maximum is the bytes of
	 * uncompressed data\, that is\, the limit is applied before any block
	 * compression is done., an integer between 512B and 512MB; default \c
	 * 4KB.}
	 * @config{key_format, the format of the data packed into key items.
	 * See @ref schema_format_types for details.  By default\, the
	 * key_format is \c 'u' and applications use WT_ITEM structures to
	 * manipulate raw byte arrays.  By default\, records are stored in
	 * row-store files: keys of type \c 'r' are record numbers and records
	 * referenced by record number are stored in column-store files., a
	 * format string; default \c u.}
	 * @config{leaf_key_max, the largest key stored in a leaf node\, in
	 * bytes.  If set\, keys larger than the specified size are stored as
	 * overflow items (which may require additional I/O to access). The
	 * default value is one-tenth the size of a newly split leaf page., an
	 * integer greater than or equal to 0; default \c 0.}
	 * @config{leaf_page_max, the maximum page size for leaf nodes\, in
	 * bytes; the size must be a multiple of the allocation size\, and is
	 * significant for applications wanting to maximize sequential data
	 * transfer from a storage device.  The page maximum is the bytes of
	 * uncompressed data\, that is\, the limit is applied before any block
	 * compression is done., an integer between 512B and 512MB; default \c
	 * 32KB.}
	 * @config{leaf_value_max, the largest value stored in a leaf node\, in
	 * bytes.  If set\, values larger than the specified size are stored as
	 * overflow items (which may require additional I/O to access). If the
	 * size is larger than the maximum leaf page size\, the page size is
	 * temporarily ignored when large values are written.  The default is
	 * one-half the size of a newly split leaf page., an integer greater
	 * than or equal to 0; default \c 0.}
	 * @config{log = (, the transaction log configuration for this object.
	 * Only valid if log is enabled in ::wiredtiger_open., a set of related
	 * configuration options defined below.}
	 * @config{&nbsp;&nbsp;&nbsp;&nbsp;enabled, if false\, this object has
	 * checkpoint-level durability., a boolean flag; default \c true.}
	 * @config{ ),,}
	 * @config{lsm = (, options only relevant for LSM data sources., a set
	 * of related configuration options defined below.}
	 * @config{&nbsp;&nbsp;&nbsp;&nbsp;auto_throttle, Throttle inserts into
	 * LSM trees if flushing to disk isn't keeping up., a boolean flag;
	 * default \c true.}
	 * @config{&nbsp;&nbsp;&nbsp;&nbsp;bloom, create bloom
	 * filters on LSM tree chunks as they are merged., a boolean flag;
	 * default \c true.}
	 * @config{&nbsp;&nbsp;&nbsp;&nbsp;bloom_bit_count,
	 * the number of bits used per item for LSM bloom filters., an integer
	 * between 2 and 1000; default \c 16.}
	 * @config{&nbsp;&nbsp;&nbsp;&nbsp;bloom_config, config string used when
	 * creating Bloom filter files\, passed to WT_SESSION::create., a
	 * string; default empty.}
	 * @config{&nbsp;&nbsp;&nbsp;&nbsp;bloom_hash_count, the number of hash
	 * values per item used for LSM bloom filters., an integer between 2 and
	 * 100; default \c 8.}
	 * @config{&nbsp;&nbsp;&nbsp;&nbsp;bloom_oldest,
	 * create a bloom filter on the oldest LSM tree chunk.  Only supported
	 * if bloom filters are enabled., a boolean flag; default \c false.}
	 * @config{&nbsp;&nbsp;&nbsp;&nbsp;chunk_count_limit, the maximum number
	 * of chunks to allow in an LSM tree.  This option automatically times
	 * out old data.  As new chunks are added old chunks will be removed.
	 * Enabling this option disables LSM background merges., an integer;
	 * default \c 0.}
	 * @config{&nbsp;&nbsp;&nbsp;&nbsp;chunk_max, the maximum
	 * size a single chunk can be.  Chunks larger than this size are not
	 * considered for further merges.  This is a soft limit\, and chunks
	 * larger than this value can be created.  Must be larger than
	 * chunk_size., an integer between 100MB and 10TB; default \c 5GB.}
	 * @config{&nbsp;&nbsp;&nbsp;&nbsp;chunk_size, the maximum size of the
	 * in-memory chunk of an LSM tree.  This limit is soft - it is possible
	 * for chunks to be temporarily larger than this value.  This overrides
	 * the \c memory_page_max setting., an integer between 512K and 500MB;
	 * default \c 10MB.}
	 * @config{&nbsp;&nbsp;&nbsp;&nbsp;merge_custom = (,
	 * configure the tree to merge into a custom data source., a set of
	 * related configuration options defined below.}
	 * @config{&nbsp;&nbsp;&nbsp;&nbsp;&nbsp;&nbsp;&nbsp;&nbsp;prefix,
	 * custom data source prefix instead of \c "file"., a string; default
	 * empty.}
	 * @config{&nbsp;&nbsp;&nbsp;&nbsp;&nbsp;&nbsp;&nbsp;&nbsp;start
	 * _generation, merge generation at which the custom data source is used
	 * (zero indicates no custom data source)., an integer between 0 and 10;
	 * default \c 0.}
	 * @config{&nbsp;&nbsp;&nbsp;&nbsp;&nbsp;&nbsp;&nbsp;&nbsp;suffix,
	 * custom data source suffix instead of \c ".lsm"., a string; default
	 * empty.}
	 * @config{ ),,}
	 * @config{&nbsp;&nbsp;&nbsp;&nbsp;merge_max, the
	 * maximum number of chunks to include in a merge operation., an integer
	 * between 2 and 100; default \c 15.}
	 * @config{&nbsp;&nbsp;&nbsp;&nbsp;merge_min, the minimum number of
	 * chunks to include in a merge operation.  If set to 0 or 1 half the
	 * value of merge_max is used., an integer no more than 100; default \c
	 * 0.}
	 * @config{ ),,}
	 * @config{memory_page_max, the maximum size a page can grow to in
	 * memory before being reconciled to disk.  The specified size will be
	 * adjusted to a lower bound of <code>leaf_page_max</code>\, and an
	 * upper bound of <code>cache_size / 10</code>. This limit is soft - it
	 * is possible for pages to be temporarily larger than this value.  This
	 * setting is ignored for LSM trees\, see \c chunk_size., an integer
	 * between 512B and 10TB; default \c 5MB.}
	 * @config{os_cache_dirty_max, maximum dirty system buffer cache usage\,
	 * in bytes.  If non-zero\, schedule writes for dirty blocks belonging
	 * to this object in the system buffer cache after that many bytes from
	 * this object are written into the buffer cache., an integer greater
	 * than or equal to 0; default \c 0.}
	 * @config{os_cache_max, maximum system buffer cache usage\, in bytes.
	 * If non-zero\, evict object blocks from the system buffer cache after
	 * that many bytes from this object are read or written into the buffer
	 * cache., an integer greater than or equal to 0; default \c 0.}
	 * @config{prefix_compression, configure prefix compression on row-store
	 * leaf pages., a boolean flag; default \c false.}
	 * @config{prefix_compression_min, minimum gain before prefix
	 * compression will be used on row-store leaf pages., an integer greater
	 * than or equal to 0; default \c 4.}
	 * @config{split_pct, the Btree page split size as a percentage of the
	 * maximum Btree page size\, that is\, when a Btree page is split\, it
	 * will be split into smaller pages\, where each page is the specified
	 * percentage of the maximum Btree page size., an integer between 50 and
	 * 100; default \c 90.}
	 * @config{type, set the type of data source used to store a column
	 * group\, index or simple table.  By default\, a \c "file:" URI is
	 * derived from the object name.  The \c type configuration can be used
	 * to switch to a different data source\, such as LSM or an extension
	 * configured by the application., a string; default \c file.}
	 * @config{value_format, the format of the data packed into value items.
	 * See @ref schema_format_types for details.  By default\, the
	 * value_format is \c 'u' and applications use a WT_ITEM structure to
	 * manipulate raw byte arrays.  Value items of type 't' are bitfields\,
	 * and when configured with record number type keys\, will be stored
	 * using a fixed-length store., a format string; default \c u.}
	 * @configend
	 * @errors
	 */
	int __F(create)(WT_SESSION *session,
	    const char *name, const char *config);

	/*!
	 * Compact a live row- or column-store btree or LSM tree.
	 *
	 * @snippet ex_all.c Compact a table
	 *
	 * @param session the session handle
	 * @param name the URI of the object to compact, such as
	 * \c "table:stock"
	 * @configstart{WT_SESSION.compact, see dist/api_data.py}
	 * @config{timeout, maximum amount of time to allow for compact in
	 * seconds.  The actual amount of time spent in compact may exceed the
	 * configured value.  A value of zero disables the timeout., an integer;
	 * default \c 1200.}
	 * @configend
	 * @errors
	 */
	int __F(compact)(WT_SESSION *session,
	    const char *name, const char *config);

	/*!
	 * Drop (delete) an object.
	 *
	 * @exclusive
	 *
	 * @snippet ex_all.c Drop a table
	 *
	 * @param session the session handle
	 * @param name the URI of the object to drop, such as \c "table:stock"
	 * @configstart{WT_SESSION.drop, see dist/api_data.py}
	 * @config{force, return success if the object does not exist., a
	 * boolean flag; default \c false.}
	 * @config{remove_files, if the underlying files should be removed., a
	 * boolean flag; default \c true.}
	 * @configend
	 * @ebusy_errors
	 */
	int __F(drop)(WT_SESSION *session,
	    const char *name, const char *config);

	/*!
	 * Join a join cursor with a reference cursor.
	 *
	 * @snippet ex_schema.c Join cursors
	 *
	 * @param session the session handle
	 * @param join_cursor a cursor that was opened using a
	 * \c "join:" URI. It may not have been used for any operations
	 * other than other join calls.
	 * @param ref_cursor an index cursor having the same base table
	 * as the join_cursor, or a table cursor open on the same base table,
	 * or another join cursor. Unless the ref_cursor is another join
	 * cursor, it must be positioned.
	 *
	 * The ref_cursor limits the results seen by iterating the
	 * join_cursor to table items referred to by the key in this
	 * index. The set of keys referred to is modified by the compare
	 * config option.
	 *
	 * Multiple join calls builds up a set of ref_cursors, and
	 * by default, the results seen by iteration are the intersection
	 * of the cursor ranges participating in the join. When configured
	 * with \c "operation=or", the results seen are the union of
	 * the participating cursor ranges.
	 *
	 * After the join call completes, the ref_cursor cursor may not be
	 * used for any purpose other than get_key and get_value. Any other
	 * cursor method (e.g. next, prev,close) will fail. When the
	 * join_cursor is closed, the ref_cursor is made available for
	 * general use again. The application should close ref_cursor when
	 * finished with it, although not before the join_cursor is closed.
	 *
	 * @configstart{WT_SESSION.join, see dist/api_data.py}
	 * @config{bloom_bit_count, the number of bits used per item for the
	 * bloom filter., an integer between 2 and 1000; default \c 16.}
	 * @config{bloom_false_positives, return all values that pass the bloom
	 * filter\, without eliminating any false positives., a boolean flag;
	 * default \c false.}
	 * @config{bloom_hash_count, the number of hash values per item for the
	 * bloom filter., an integer between 2 and 100; default \c 8.}
	 * @config{compare, modifies the set of items to be returned so that the
	 * index key satisfies the given comparison relative to the key set in
	 * this cursor., a string\, chosen from the following options: \c "eq"\,
	 * \c "ge"\, \c "gt"\, \c "le"\, \c "lt"; default \c "eq".}
	 * @config{count, set an approximate count of the elements that would be
	 * included in the join.  This is used in sizing the bloom filter\, and
	 * also influences evaluation order for cursors in the join.  When the
	 * count is equal for multiple bloom filters in a composition of joins\,
	 * the bloom filter may be shared., an integer; default \c .}
	 * @config{operation, the operation applied between this and other
	 * joined cursors.  When "operation=and" is specified\, all the
	 * conditions implied by joins must be satisfied for an entry to be
	 * returned by the join cursor; when "operation=or" is specified\, only
	 * one must be satisfied.  All cursors joined to a join cursor must have
	 * matching operations., a string\, chosen from the following options:
	 * \c "and"\, \c "or"; default \c "and".}
	 * @config{strategy, when set to bloom\, a bloom filter is created and
	 * populated for this index.  This has an up front cost but may reduce
	 * the number of accesses to the main table when iterating the joined
	 * cursor.  The bloom setting requires that count be set., a string\,
	 * chosen from the following options: \c "bloom"\, \c "default"; default
	 * empty.}
	 * @configend
	 * @errors
	 */
	int __F(join)(WT_SESSION *session, WT_CURSOR *join_cursor,
	    WT_CURSOR *ref_cursor, const char *config);

	/*!
	 * Flush the log.
	 *
	 * @param session the session handle
	 * @configstart{WT_SESSION.log_flush, see dist/api_data.py}
	 * @config{sync, forcibly flush the log and wait for it to achieve the
	 * synchronization level specified.  The \c background setting initiates
	 * a background synchronization intended to be used with a later call to
	 * WT_SESSION::transaction_sync.  The \c off setting forces any buffered
	 * log records to be written to the file system.  The \c on setting
	 * forces log records to be written to the storage device., a string\,
	 * chosen from the following options: \c "background"\, \c "off"\, \c
	 * "on"; default \c on.}
	 * @configend
	 * @errors
	 */
	int __F(log_flush)(WT_SESSION *session, const char *config);

	/*!
	 * Insert a ::WT_LOGREC_MESSAGE type record in the database log files
	 * (the database must be configured for logging when this method is
	 * called).
	 *
	 * @param session the session handle
	 * @param fmt a printf format specifier
	 * @errors
	 */
	int __F(log_printf)(WT_SESSION *session, const char *fmt, ...);

	/*!
	 * Rebalance a table or file, see @ref rebalance.
	 *
	 * @exclusive
	 *
	 * @snippet ex_all.c Rebalance a table
	 *
	 * @param session the session handle
	 * @param uri the current URI of the object, such as \c "table:mytable"
	 * @configempty{WT_SESSION.rebalance, see dist/api_data.py}
	 * @ebusy_errors
	 */
	int __F(rebalance)(
	    WT_SESSION *session, const char *uri, const char *config);

	/*!
	 * Rename an object.
	 *
	 * @snippet ex_all.c Rename a table
	 *
	 * @exclusive
	 *
	 * @param session the session handle
	 * @param uri the current URI of the object, such as \c "table:old"
	 * @param newuri the new URI of the object, such as \c "table:new"
	 * @configempty{WT_SESSION.rename, see dist/api_data.py}
	 * @ebusy_errors
	 */
	int __F(rename)(WT_SESSION *session,
	    const char *uri, const char *newuri, const char *config);

	/*!
	 * Reset the session handle.
	 *
	 * This method resets all cursors associated with this session and
	 * discards cached resources.  The session can be re-used immediately
	 * after this call returns. If a transaction is running on this
	 * session, then this call takes no action and return an error.
	 *
	 * @snippet ex_all.c Reset the session
	 *
	 * @param session the session handle
	 * @errors
	 */
	int __F(reset)(WT_SESSION *session);

	/*!
	 * Salvage a table or file.
	 *
	 * Salvage rebuilds the file, or files of which a table is comprised,
	 * discarding any corrupted file blocks.
	 *
	 * Previously deleted records may re-appear, and inserted records may
	 * disappear, when salvage is done, so salvage should not be run
	 * unless it is known to be necessary.  Normally, salvage should be
	 * called after a table or file has been corrupted, as reported by the
	 * WT_SESSION::verify method.
	 *
	 * Files are rebuilt in place, the salvage method overwrites the
	 * existing files.
	 *
	 * @exclusive
	 *
	 * @snippet ex_all.c Salvage a table
	 *
	 * @param session the session handle
	 * @param name the URI of the table or file to salvage
	 * @configstart{WT_SESSION.salvage, see dist/api_data.py}
	 * @config{force, force salvage even of files that do not appear to be
	 * WiredTiger files., a boolean flag; default \c false.}
	 * @configend
	 * @ebusy_errors
	 */
	int __F(salvage)(WT_SESSION *session,
	    const char *name, const char *config);

	/*!
	 * Truncate a file, table or cursor range.
	 *
	 * Truncate a table or file.
	 * @snippet ex_all.c Truncate a table
	 *
	 * Truncate a cursor range.  When truncating based on a cursor position,
	 * it is not required the cursor reference a record in the object, only
	 * that the key be set.  This allows applications to discard portions of
	 * the object name space without knowing exactly what records the object
	 * contains.
	 * @snippet ex_all.c Truncate a range
	 *
	 * Any specified cursors end with no position, and subsequent calls to
	 * the WT_CURSOR::next (WT_CURSOR::prev) method will iterate from the
	 * beginning (end) of the table.
	 *
	 * @param session the session handle
	 * @param name the URI of the table or file to truncate
	 * @param start optional cursor marking the first record discarded;
	 * if <code>NULL</code>, the truncate starts from the beginning of
	 * the object
	 * @param stop optional cursor marking the last record discarded;
	 * if <code>NULL</code>, the truncate continues to the end of the
	 * object
	 * @configempty{WT_SESSION.truncate, see dist/api_data.py}
	 * @errors
	 */
	int __F(truncate)(WT_SESSION *session,
	    const char *name,
	    WT_HANDLE_NULLABLE(WT_CURSOR) *start,
	    WT_HANDLE_NULLABLE(WT_CURSOR) *stop,
	    const char *config);

	/*!
	 * Upgrade a table or file.
	 *
	 * Upgrade upgrades a table or file, if upgrade is required.
	 *
	 * @exclusive
	 *
	 * @snippet ex_all.c Upgrade a table
	 *
	 * @param session the session handle
	 * @param name the URI of the table or file to upgrade
	 * @configempty{WT_SESSION.upgrade, see dist/api_data.py}
	 * @ebusy_errors
	 */
	int __F(upgrade)(WT_SESSION *session,
	    const char *name, const char *config);

	/*!
	 * Verify a table or file.
	 *
	 * Verify reports if a file, or the files of which a table is
	 * comprised, have been corrupted.  The WT_SESSION::salvage method
	 * can be used to repair a corrupted file,
	 *
	 * @snippet ex_all.c Verify a table
	 *
	 * @exclusive
	 *
	 * @param session the session handle
	 * @param name the URI of the table or file to verify
	 * @configstart{WT_SESSION.verify, see dist/api_data.py}
	 * @config{dump_address, Display addresses and page types as pages are
	 * verified\, using the application's message handler\, intended for
	 * debugging., a boolean flag; default \c false.}
	 * @config{dump_blocks, Display the contents of on-disk blocks as they
	 * are verified\, using the application's message handler\, intended for
	 * debugging., a boolean flag; default \c false.}
	 * @config{dump_layout, Display the layout of the files as they are
	 * verified\, using the application's message handler\, intended for
	 * debugging; requires optional support from the block manager., a
	 * boolean flag; default \c false.}
	 * @config{dump_offsets, Display the contents of specific on-disk
	 * blocks\, using the application's message handler\, intended for
	 * debugging., a list of strings; default empty.}
	 * @config{dump_pages, Display the contents of in-memory pages as they
	 * are verified\, using the application's message handler\, intended for
	 * debugging., a boolean flag; default \c false.}
	 * @config{strict, Treat any verification problem as an error; by
	 * default\, verify will warn\, but not fail\, in the case of errors
	 * that won't affect future behavior (for example\, a leaked block)., a
	 * boolean flag; default \c false.}
	 * @configend
	 * @ebusy_errors
	 */
	int __F(verify)(WT_SESSION *session,
	    const char *name, const char *config);
	/*! @} */

	/*!
	 * @name Transactions
	 * @{
	 */
	/*!
	 * Start a transaction in this session.
	 *
	 * The transaction remains active until ended by
	 * WT_SESSION::commit_transaction or WT_SESSION::rollback_transaction.
	 * Operations performed on cursors capable of supporting transactional
	 * operations that are already open in this session, or which are opened
	 * before the transaction ends, will operate in the context of the
	 * transaction.
	 *
	 * @requires_notransaction
	 *
	 * @snippet ex_all.c transaction commit/rollback
	 *
	 * @param session the session handle
	 * @configstart{WT_SESSION.begin_transaction, see dist/api_data.py}
	 * @config{isolation, the isolation level for this transaction; defaults
	 * to the session's isolation level., a string\, chosen from the
	 * following options: \c "read-uncommitted"\, \c "read-committed"\, \c
	 * "snapshot"; default empty.}
	 * @config{name, name of the transaction for tracing and debugging., a
	 * string; default empty.}
	 * @config{priority, priority of the transaction for resolving
	 * conflicts.  Transactions with higher values are less likely to
	 * abort., an integer between -100 and 100; default \c 0.}
	 * @config{read_timestamp, read using the specified timestamp.  The
	 * supplied value should not be older than the current oldest timestamp.
	 * See @ref transaction_timestamps., a string; default empty.}
	 * @config{round_to_oldest, if read timestamp is earlier than oldest
	 * timestamp\, read timestamp will be rounded to oldest timestamp., a
	 * boolean flag; default \c false.}
	 * @config{snapshot, use a named\, in-memory snapshot\, see @ref
	 * transaction_named_snapshots., a string; default empty.}
	 * @config{sync, whether to sync log records when the transaction
	 * commits\, inherited from ::wiredtiger_open \c transaction_sync., a
	 * boolean flag; default empty.}
	 * @configend
	 * @errors
	 */
	int __F(begin_transaction)(WT_SESSION *session, const char *config);

	/*!
	 * Commit the current transaction.
	 *
	 * A transaction must be in progress when this method is called.
	 *
	 * If WT_SESSION::commit_transaction returns an error, the transaction
	 * was rolled back, not committed.
	 *
	 * @requires_transaction
	 *
	 * @snippet ex_all.c transaction commit/rollback
	 *
	 * @param session the session handle
	 * @configstart{WT_SESSION.commit_transaction, see dist/api_data.py}
	 * @config{commit_timestamp, set the commit timestamp for the current
	 * transaction.  The supplied value should not be older than the first
	 * commit timestamp set for the current transaction.  The value should
	 * also not be older than the current oldest and stable timestamps.  See
	 * @ref transaction_timestamps., a string; default empty.}
	 * @config{sync, override whether to sync log records when the
	 * transaction commits\, inherited from ::wiredtiger_open \c
	 * transaction_sync.  The \c background setting initiates a background
	 * synchronization intended to be used with a later call to
	 * WT_SESSION::transaction_sync.  The \c off setting does not wait for
	 * record to be written or synchronized.  The \c on setting forces log
	 * records to be written to the storage device., a string\, chosen from
	 * the following options: \c "background"\, \c "off"\, \c "on"; default
	 * empty.}
	 * @configend
	 * @errors
	 */
	int __F(commit_transaction)(WT_SESSION *session, const char *config);

	/*!
	 * Roll back the current transaction.
	 *
	 * A transaction must be in progress when this method is called.
	 *
	 * All cursors are reset.
	 *
	 * @requires_transaction
	 *
	 * @snippet ex_all.c transaction commit/rollback
	 *
	 * @param session the session handle
	 * @configempty{WT_SESSION.rollback_transaction, see dist/api_data.py}
	 * @errors
	 */
	int __F(rollback_transaction)(WT_SESSION *session, const char *config);

	/*!
	 * Set a timestamp on a transaction.
	 *
	 * @snippet ex_all.c transaction timestamp
	 *
	 * @requires_transaction
	 *
	 * @param session the session handle
	 * @configstart{WT_SESSION.timestamp_transaction, see dist/api_data.py}
	 * @config{commit_timestamp, set the commit timestamp for the current
	 * transaction.  The supplied value should not be older than the first
	 * commit timestamp set for the current transaction.  The value should
	 * also not be older than the current oldest and stable timestamps.  See
	 * @ref transaction_timestamps., a string; default empty.}
	 * @configend
	 * @errors
	 */
	int __F(timestamp_transaction)(WT_SESSION *session, const char *config);

	/*!
	 * Write a transactionally consistent snapshot of a database or set of
	 * objects.  In the absence of transaction timestamps, the checkpoint
	 * includes all transactions committed before the checkpoint starts.
	 *
	 * When timestamps are in use and a \c stable_timestamp has been set
	 * via WT_CONNECTION::set_timestamp and the checkpoint runs with
	 * \c use_timestamp=true (the default), updates committed with a
	 * timestamp larger than the \c stable_timestamp will not be included
	 * in the checkpoint for tables configured with \c log=(enabled=false).
	 * For tables with logging enabled, all committed changes will be
	 * included in the checkpoint (since recovery would roll them forward
	 * anyway).
	 *
	 * Additionally, existing named checkpoints may optionally be
	 * discarded.
	 *
	 * @requires_notransaction
	 *
	 * @snippet ex_all.c Checkpoint examples
	 *
	 * @param session the session handle
	 * @configstart{WT_SESSION.checkpoint, see dist/api_data.py}
	 * @config{drop, specify a list of checkpoints to drop.  The list may
	 * additionally contain one of the following keys: \c "from=all" to drop
	 * all checkpoints\, \c "from=<checkpoint>" to drop all checkpoints
	 * after and including the named checkpoint\, or \c "to=<checkpoint>" to
	 * drop all checkpoints before and including the named checkpoint.
	 * Checkpoints cannot be dropped while a hot backup is in progress or if
	 * open in a cursor., a list of strings; default empty.}
	 * @config{force, by default\, checkpoints may be skipped if the
	 * underlying object has not been modified\, this option forces the
	 * checkpoint., a boolean flag; default \c false.}
	 * @config{name, if set\, specify a name for the checkpoint (note that
	 * checkpoints including LSM trees may not be named)., a string; default
	 * empty.}
	 * @config{target, if non-empty\, checkpoint the list of objects., a
	 * list of strings; default empty.}
	 * @config{use_timestamp, by default\, create the checkpoint as of the
	 * last stable timestamp if timestamps are in use\, or all current
	 * updates if there is no stable timestamp set.  If false\, this option
	 * generates a checkpoint with all updates including those later than
	 * the timestamp., a boolean flag; default \c true.}
	 * @configend
	 * @errors
	 */
	int __F(checkpoint)(WT_SESSION *session, const char *config);

	/*!
	 * Manage named snapshot transactions. Use this API to create and drop
	 * named snapshots. Named snapshot transactions can be accessed via
	 * WT_CURSOR::open. See @ref transaction_named_snapshots.
	 *
	 * @snippet ex_all.c Snapshot examples
	 *
	 * @param session the session handle
	 * @configstart{WT_SESSION.snapshot, see dist/api_data.py}
	 * @config{drop = (, if non-empty\, specifies which snapshots to drop.
	 * Where a group of snapshots are being dropped\, the order is based on
	 * snapshot creation order not alphanumeric name order., a set of
	 * related configuration options defined below.}
	 * @config{&nbsp;&nbsp;&nbsp;&nbsp;all, drop all named snapshots., a
	 * boolean flag; default \c false.}
	 * @config{&nbsp;&nbsp;&nbsp;&nbsp;before, drop all snapshots up to but
	 * not including the specified name., a string; default empty.}
	 * @config{&nbsp;&nbsp;&nbsp;&nbsp;names, drop specific named
	 * snapshots., a list of strings; default empty.}
	 * @config{&nbsp;&nbsp;&nbsp;&nbsp;to, drop all snapshots up to and
	 * including the specified name., a string; default empty.}
	 * @config{
	 * ),,}
	 * @config{include_updates, make updates from the current transaction
	 * visible to users of the named snapshot.  Transactions started with
	 * such a named snapshot are restricted to being read-only., a boolean
	 * flag; default \c false.}
	 * @config{name, specify a name for the snapshot., a string; default
	 * empty.}
	 * @configend
	 * @errors
	 */
	int __F(snapshot)(WT_SESSION *session, const char *config);

	/*!
	 * Return the transaction ID range pinned by the session handle.
	 *
	 * The ID range is approximate and is calculated based on the oldest
	 * ID needed for the active transaction in this session, compared
	 * to the newest transaction in the system.
	 *
	 * @snippet ex_all.c transaction pinned range
	 *
	 * @param session the session handle
	 * @param[out] range the range of IDs pinned by this session. Zero if
	 * there is no active transaction.
	 * @errors
	 */
	int __F(transaction_pinned_range)(WT_SESSION* session, uint64_t *range);

	/*!
	 * Wait for a transaction to become synchronized.  This method is
	 * only useful when ::wiredtiger_open is configured with the
	 * \c transaction_sync setting disabled.
	 *
	 * @requires_notransaction
	 *
	 * @snippet ex_all.c Transaction sync
	 *
	 * @param session the session handle
	 * @configstart{WT_SESSION.transaction_sync, see dist/api_data.py}
	 * @config{timeout_ms, maximum amount of time to wait for background
	 * sync to complete in milliseconds.  A value of zero disables the
	 * timeout and returns immediately., an integer; default \c 1200000.}
	 * @configend
	 * @errors
	 */
	int __F(transaction_sync)(WT_SESSION *session, const char *config);
	/*! @} */
};

/*!
 * A connection to a WiredTiger database.  The connection may be opened within
 * the same address space as the caller or accessed over a socket connection.
 *
 * Most applications will open a single connection to a database for each
 * process.  The first process to open a connection to a database will access
 * the database in its own address space.  Subsequent connections (if allowed)
 * will communicate with the first process over a socket connection to perform
 * their operations.
 *
 * <b>Thread safety:</b> A WT_CONNECTION handle may be shared between threads,
 * see @ref threads for more information.
 */
struct __wt_connection {
	/*!
	 * @name Async operation handles
	 * @{
	 */
	/*!
	 * Wait for all outstanding operations to complete.
	 *
	 * @snippet ex_async.c async flush
	 *
	 * @param connection the connection handle
	 * @errors
	 */
	int __F(async_flush)(WT_CONNECTION *connection);

	/*!
	 * Return an async operation handle
	 *
	 * @snippet ex_async.c async handle allocation
	 *
	 * @param connection the connection handle
	 * @param uri the connection handle
	 * @configstart{WT_CONNECTION.async_new_op, see dist/api_data.py}
	 * @config{append, append the value as a new record\, creating a new
	 * record number key; valid only for operations with record number
	 * keys., a boolean flag; default \c false.}
	 * @config{overwrite, configures whether the cursor's insert\, update
	 * and remove methods check the existing state of the record.  If \c
	 * overwrite is \c false\, WT_CURSOR::insert fails with
	 * ::WT_DUPLICATE_KEY if the record exists\, WT_CURSOR::update and
	 * WT_CURSOR::remove fail with ::WT_NOTFOUND if the record does not
	 * exist., a boolean flag; default \c true.}
	 * @config{raw, ignore the encodings for the key and value\, manage data
	 * as if the formats were \c "u". See @ref cursor_raw for details., a
	 * boolean flag; default \c false.}
	 * @config{timeout, maximum amount of time to allow for compact in
	 * seconds.  The actual amount of time spent in compact may exceed the
	 * configured value.  A value of zero disables the timeout., an integer;
	 * default \c 1200.}
	 * @configend
	 * @param callback the operation callback
	 * @param[out] asyncopp the new op handle
	 * @errors
	 * If there are no available handles, \c EBUSY is returned.
	 */
	int __F(async_new_op)(WT_CONNECTION *connection,
	    const char *uri, const char *config, WT_ASYNC_CALLBACK *callback,
	    WT_ASYNC_OP **asyncopp);
	/*! @} */

	/*!
	 * Close a connection.
	 *
	 * Any open sessions will be closed.
	 *
	 * @snippet ex_all.c Close a connection
	 *
	 * @param connection the connection handle
	 * @configstart{WT_CONNECTION.close, see dist/api_data.py}
	 * @config{leak_memory, don't free memory during close., a boolean flag;
	 * default \c false.}
	 * @configend
	 * @errors
	 */
	int __F(close)(WT_HANDLE_CLOSED(WT_CONNECTION) *connection,
	    const char *config);

#ifndef DOXYGEN
	/*!
	 * Output debug information for various subsystems. The output format
	 * may change over time, gathering the debug information may be
	 * invasive, and the information reported may not provide a point in
	 * time view of the system.
	 *
	 * @param connection the connection handle
	 * @configstart{WT_CONNECTION.debug_info, see dist/api_data.py}
	 * @config{cache, print cache information., a boolean flag; default \c
	 * false.}
	 * @config{cursors, print all open cursor information., a boolean flag;
	 * default \c false.}
	 * @config{handles, print open handles information., a boolean flag;
	 * default \c false.}
	 * @config{log, print log information., a boolean flag; default \c
	 * false.}
	 * @config{sessions, print open session information., a boolean flag;
	 * default \c false.}
	 * @config{txn, print global txn information., a boolean flag; default
	 * \c false.}
	 * @configend
	 * @errors
	 */
	int __F(debug_info)(WT_CONNECTION *connection, const char *config);
#endif

	/*!
	 * Reconfigure a connection handle.
	 *
	 * @snippet ex_all.c Reconfigure a connection
	 *
	 * @param connection the connection handle
	 * @configstart{WT_CONNECTION.reconfigure, see dist/api_data.py}
	 * @config{async = (, asynchronous operations configuration options., a
	 * set of related configuration options defined below.}
	 * @config{&nbsp;&nbsp;&nbsp;&nbsp;enabled, enable asynchronous
	 * operation., a boolean flag; default \c false.}
	 * @config{&nbsp;&nbsp;&nbsp;&nbsp;ops_max, maximum number of expected
	 * simultaneous asynchronous operations., an integer between 1 and 4096;
	 * default \c 1024.}
	 * @config{&nbsp;&nbsp;&nbsp;&nbsp;threads, the number
	 * of worker threads to service asynchronous requests.  Each worker
	 * thread uses a session from the configured session_max., an integer
	 * between 1 and 20; default \c 2.}
	 * @config{ ),,}
	 * @config{cache_overhead, assume the heap allocator overhead is the
	 * specified percentage\, and adjust the cache usage by that amount (for
	 * example\, if there is 10GB of data in cache\, a percentage of 10
	 * means WiredTiger treats this as 11GB). This value is configurable
	 * because different heap allocators have different overhead and
	 * different workloads will have different heap allocation sizes and
	 * patterns\, therefore applications may need to adjust this value based
	 * on allocator choice and behavior in measured workloads., an integer
	 * between 0 and 30; default \c 8.}
	 * @config{cache_size, maximum heap memory to allocate for the cache.  A
	 * database should configure either \c cache_size or \c shared_cache but
	 * not both., an integer between 1MB and 10TB; default \c 100MB.}
	 * @config{checkpoint = (, periodically checkpoint the database.
	 * Enabling the checkpoint server uses a session from the configured
	 * session_max., a set of related configuration options defined below.}
	 * @config{&nbsp;&nbsp;&nbsp;&nbsp;log_size, wait for this amount of log
	 * record bytes to be written to the log between each checkpoint.  If
	 * non-zero\, this value will use a minimum of the log file size.  A
	 * database can configure both log_size and wait to set an upper bound
	 * for checkpoints; setting this value above 0 configures periodic
	 * checkpoints., an integer between 0 and 2GB; default \c 0.}
	 * @config{&nbsp;&nbsp;&nbsp;&nbsp;wait, seconds to wait between each
	 * checkpoint; setting this value above 0 configures periodic
	 * checkpoints., an integer between 0 and 100000; default \c 0.}
	 * @config{ ),,}
	 * @config{compatibility = (, set compatibility version of database.
	 * Changing the compatibility version requires that there are no active
	 * operations for the duration of the call., a set of related
	 * configuration options defined below.}
	 * @config{&nbsp;&nbsp;&nbsp;&nbsp;release, compatibility release
	 * version string., a string; default empty.}
	 * @config{ ),,}
	 * @config{error_prefix, prefix string for error messages., a string;
	 * default empty.}
	 * @config{eviction = (, eviction configuration options., a set of
	 * related configuration options defined below.}
	 * @config{&nbsp;&nbsp;&nbsp;&nbsp;threads_max, maximum number of
	 * threads WiredTiger will start to help evict pages from cache.  The
	 * number of threads started will vary depending on the current eviction
	 * load.  Each eviction worker thread uses a session from the configured
	 * session_max., an integer between 1 and 20; default \c 8.}
	 * @config{&nbsp;&nbsp;&nbsp;&nbsp;threads_min, minimum number of
	 * threads WiredTiger will start to help evict pages from cache.  The
	 * number of threads currently running will vary depending on the
	 * current eviction load., an integer between 1 and 20; default \c 1.}
	 * @config{ ),,}
	 * @config{eviction_checkpoint_target, perform eviction at the beginning
	 * of checkpoints to bring the dirty content in cache to this level\,
	 * expressed as a percentage of the total cache size.  Ignored if set to
	 * zero or \c in_memory is \c true., an integer between 0 and 99;
	 * default \c 5.}
	 * @config{eviction_dirty_target, perform eviction in worker threads
	 * when the cache contains at least this much dirty content\, expressed
	 * as a percentage of the total cache size., an integer between 1 and
	 * 99; default \c 5.}
	 * @config{eviction_dirty_trigger, trigger application threads to
	 * perform eviction when the cache contains at least this much dirty
	 * content\, expressed as a percentage of the total cache size.  This
	 * setting only alters behavior if it is lower than eviction_trigger.,
	 * an integer between 1 and 99; default \c 20.}
	 * @config{eviction_target, perform eviction in worker threads when the
	 * cache contains at least this much content\, expressed as a percentage
	 * of the total cache size.  Must be less than \c eviction_trigger., an
	 * integer between 10 and 99; default \c 80.}
	 * @config{eviction_trigger, trigger application threads to perform
	 * eviction when the cache contains at least this much content\,
	 * expressed as a percentage of the total cache size., an integer
	 * between 10 and 99; default \c 95.}
	 * @config{file_manager = (, control how file handles are managed., a
	 * set of related configuration options defined below.}
	 * @config{&nbsp;&nbsp;&nbsp;&nbsp;close_handle_minimum, number of
	 * handles open before the file manager will look for handles to close.,
	 * an integer greater than or equal to 0; default \c 250.}
	 * @config{&nbsp;&nbsp;&nbsp;&nbsp;close_idle_time, amount of time in
	 * seconds a file handle needs to be idle before attempting to close it.
	 * A setting of 0 means that idle handles are not closed., an integer
	 * between 0 and 100000; default \c 30.}
	 * @config{&nbsp;&nbsp;&nbsp;&nbsp;close_scan_interval, interval in
	 * seconds at which to check for files that are inactive and close
	 * them., an integer between 1 and 100000; default \c 10.}
	 * @config{ ),,}
	 * @config{log = (, enable logging.  Enabling logging uses three
	 * sessions from the configured session_max., a set of related
	 * configuration options defined below.}
	 * @config{&nbsp;&nbsp;&nbsp;&nbsp;archive, automatically archive
	 * unneeded log files., a boolean flag; default \c true.}
	 * @config{&nbsp;&nbsp;&nbsp;&nbsp;prealloc, pre-allocate log files., a
	 * boolean flag; default \c true.}
	 * @config{&nbsp;&nbsp;&nbsp;&nbsp;zero_fill, manually write zeroes into
	 * log files., a boolean flag; default \c false.}
	 * @config{ ),,}
	 * @config{lsm_manager = (, configure database wide options for LSM tree
	 * management.  The LSM manager is started automatically the first time
	 * an LSM tree is opened.  The LSM manager uses a session from the
	 * configured session_max., a set of related configuration options
	 * defined below.}
	 * @config{&nbsp;&nbsp;&nbsp;&nbsp;merge, merge LSM
	 * chunks where possible., a boolean flag; default \c true.}
	 * @config{&nbsp;&nbsp;&nbsp;&nbsp;worker_thread_max, Configure a set of
	 * threads to manage merging LSM trees in the database.  Each worker
	 * thread uses a session handle from the configured session_max., an
	 * integer between 3 and 20; default \c 4.}
	 * @config{ ),,}
	 * @config{operation_tracking = (, enable tracking of
	 * performance-critical functions.  See @ref operation_tracking for more
	 * information., a set of related configuration options defined below.}
	 * @config{&nbsp;&nbsp;&nbsp;&nbsp;enabled, enable operation tracking
	 * subsystem., a boolean flag; default \c false.}
	 * @config{&nbsp;&nbsp;&nbsp;&nbsp;path, the name of a directory into
	 * which operation tracking files are written.  The directory must
	 * already exist.  If the value is not an absolute path\, the path is
	 * relative to the database home (see @ref absolute_path for more
	 * information)., a string; default \c ".".}
	 * @config{ ),,}
	 * @config{shared_cache = (, shared cache configuration options.  A
	 * database should configure either a cache_size or a shared_cache not
	 * both.  Enabling a shared cache uses a session from the configured
	 * session_max., a set of related configuration options defined below.}
	 * @config{&nbsp;&nbsp;&nbsp;&nbsp;chunk, the granularity that a shared
	 * cache is redistributed., an integer between 1MB and 10TB; default \c
	 * 10MB.}
	 * @config{&nbsp;&nbsp;&nbsp;&nbsp;name, the name of a cache that
	 * is shared between databases or \c "none" when no shared cache is
	 * configured., a string; default \c none.}
	 * @config{&nbsp;&nbsp;&nbsp;&nbsp;quota, maximum size of cache this
	 * database can be allocated from the shared cache.  Defaults to the
	 * entire shared cache size., an integer; default \c 0.}
	 * @config{&nbsp;&nbsp;&nbsp;&nbsp;reserve, amount of cache this
	 * database is guaranteed to have available from the shared cache.  This
	 * setting is per database.  Defaults to the chunk size., an integer;
	 * default \c 0.}
	 * @config{&nbsp;&nbsp;&nbsp;&nbsp;size, maximum memory
	 * to allocate for the shared cache.  Setting this will update the value
	 * if one is already set., an integer between 1MB and 10TB; default \c
	 * 500MB.}
	 * @config{ ),,}
	 * @config{statistics, Maintain database statistics\, which may impact
	 * performance.  Choosing "all" maintains all statistics regardless of
	 * cost\, "fast" maintains a subset of statistics that are relatively
	 * inexpensive\, "none" turns off all statistics.  The "clear"
	 * configuration resets statistics after they are gathered\, where
	 * appropriate (for example\, a cache size statistic is not cleared\,
	 * while the count of cursor insert operations will be cleared). When
	 * "clear" is configured for the database\, gathered statistics are
	 * reset each time a statistics cursor is used to gather statistics\, as
	 * well as each time statistics are logged using the \c statistics_log
	 * configuration.  See @ref statistics for more information., a list\,
	 * with values chosen from the following options: \c "all"\, \c
	 * "cache_walk"\, \c "fast"\, \c "none"\, \c "clear"\, \c "tree_walk";
	 * default \c none.}
	 * @config{statistics_log = (, log any statistics the database is
	 * configured to maintain\, to a file.  See @ref statistics for more
	 * information.  Enabling the statistics log server uses a session from
	 * the configured session_max., a set of related configuration options
	 * defined below.}
	 * @config{&nbsp;&nbsp;&nbsp;&nbsp;json, encode
	 * statistics in JSON format., a boolean flag; default \c false.}
	 * @config{&nbsp;&nbsp;&nbsp;&nbsp;on_close, log statistics on database
	 * close., a boolean flag; default \c false.}
	 * @config{&nbsp;&nbsp;&nbsp;&nbsp;sources, if non-empty\, include
	 * statistics for the list of data source URIs\, if they are open at the
	 * time of the statistics logging.  The list may include URIs matching a
	 * single data source ("table:mytable")\, or a URI matching all data
	 * sources of a particular type ("table:")., a list of strings; default
	 * empty.}
	 * @config{&nbsp;&nbsp;&nbsp;&nbsp;timestamp, a timestamp
	 * prepended to each log record\, may contain strftime conversion
	 * specifications\, when \c json is configured\, defaults to \c
	 * "%FT%Y.000Z"., a string; default \c "%b %d %H:%M:%S".}
	 * @config{&nbsp;&nbsp;&nbsp;&nbsp;wait, seconds to wait between each
	 * write of the log records; setting this value above 0 configures
	 * statistics logging., an integer between 0 and 100000; default \c 0.}
	 * @config{ ),,}
	 * @config{verbose, enable messages for various events.  Options are
	 * given as a list\, such as
	 * <code>"verbose=[evictserver\,read]"</code>., a list\, with values
	 * chosen from the following options: \c "api"\, \c "block"\, \c
	 * "checkpoint"\, \c "checkpoint_progress"\, \c "compact"\, \c "evict"\,
	 * \c "evict_stuck"\, \c "evictserver"\, \c "fileops"\, \c "handleops"\,
	 * \c "log"\, \c "lookaside"\, \c "lookaside_activity"\, \c "lsm"\, \c
	 * "lsm_manager"\, \c "metadata"\, \c "mutex"\, \c "overflow"\, \c
	 * "read"\, \c "rebalance"\, \c "reconcile"\, \c "recovery"\, \c
	 * "recovery_progress"\, \c "salvage"\, \c "shared_cache"\, \c "split"\,
	 * \c "temporary"\, \c "thread_group"\, \c "timestamp"\, \c
	 * "transaction"\, \c "verify"\, \c "version"\, \c "write"; default
	 * empty.}
	 * @configend
	 * @errors
	 */
	int __F(reconfigure)(WT_CONNECTION *connection, const char *config);

	/*!
	 * The home directory of the connection.
	 *
	 * @snippet ex_all.c Get the database home directory
	 *
	 * @param connection the connection handle
	 * @returns a pointer to a string naming the home directory
	 */
	const char *__F(get_home)(WT_CONNECTION *connection);

	/*!
	 * Add configuration options for a method.  See
	 * @ref custom_ds_config_add for more information.
	 *
	 * @snippet ex_all.c Configure method configuration
	 *
	 * @param connection the connection handle
	 * @param method the method being configured
	 * @param uri the object type or NULL for all object types
	 * @param config the additional configuration's name and default value
	 * @param type the additional configuration's type (must be one of
	 * \c "boolean"\, \c "int", \c "list" or \c "string")
	 * @param check the additional configuration check string, or NULL if
	 * none
	 * @errors
	 */
	int __F(configure_method)(WT_CONNECTION *connection,
	    const char *method, const char *uri,
	    const char *config, const char *type, const char *check);

	/*!
	 * Return if opening this handle created the database.
	 *
	 * @snippet ex_all.c Check if the database is newly created
	 *
	 * @param connection the connection handle
	 * @returns false (zero) if the connection existed before the call to
	 * ::wiredtiger_open, true (non-zero) if it was created by opening this
	 * handle.
	 */
	int __F(is_new)(WT_CONNECTION *connection);

	/*!
	 * @name Session handles
	 * @{
	 */
	/*!
	 * Open a session.
	 *
	 * @snippet ex_all.c Open a session
	 *
	 * @param connection the connection handle
	 * @param errhandler An error handler.  If <code>NULL</code>, the
	 * connection's error handler is used. See @ref error_handling_event
	 * for more information.
	 * @configstart{WT_CONNECTION.open_session, see dist/api_data.py}
	 * @config{ignore_cache_size, when set\, operations performed by this
	 * session ignore the cache size and are not blocked when the cache is
	 * full.  Note that use of this option for operations that create cache
	 * pressure can starve ordinary sessions that obey the cache size., a
	 * boolean flag; default \c false.}
	 * @config{isolation, the default isolation level for operations in this
	 * session., a string\, chosen from the following options: \c
	 * "read-uncommitted"\, \c "read-committed"\, \c "snapshot"; default \c
	 * read-committed.}
	 * @configend
	 * @param[out] sessionp the new session handle
	 * @errors
	 */
	int __F(open_session)(WT_CONNECTION *connection,
	    WT_EVENT_HANDLER *errhandler, const char *config,
	    WT_SESSION **sessionp);
	/*! @} */

	/*!
	 * @name Transactions
	 * @{
	 */
	/*!
	 * Query the global transaction timestamp state.
	 *
	 * @snippet ex_all.c query timestamp
	 *
	 * @param connection the connection handle
	 * @param[out] hex_timestamp a buffer that will be set to the
	 * hexadecimal encoding of the timestamp being queried.  Must be large
	 * enough to hold a hex-encoded timestamp (i.e., double the timestamp
	 * size plus one byte for NUL termination).
	 * @configstart{WT_CONNECTION.query_timestamp, see dist/api_data.py}
	 * @config{get, specify which timestamp to query: \c all_committed
	 * returns the largest timestamp such that all earlier timestamps have
	 * committed\, \c oldest returns the most recent \c oldest_timestamp set
	 * with WT_CONNECTION::set_timestamp\, \c pinned returns the minimum of
	 * the \c oldest_timestamp and the read timestamps of all active
	 * readers\, and \c stable returns the most recent \c stable_timestamp
	 * set with WT_CONNECTION::set_timestamp.  See @ref
	 * transaction_timestamps., a string\, chosen from the following
	 * options: \c "all_committed"\, \c "oldest"\, \c "pinned"\, \c
	 * "stable"; default \c all_committed.}
	 * @configend
	 * @errors
	 * If there is no matching timestamp (e.g., if this method is called
	 * before timestamps are used) ::WT_NOTFOUND will be returned.
	 */
	int __F(query_timestamp)(
	    WT_CONNECTION *connection, char *hex_timestamp, const char *config);

	/*!
	 * Set a global transaction timestamp.
	 *
	 * @snippet ex_all.c set commit timestamp
	 *
	 * @snippet ex_all.c set oldest timestamp
	 *
	 * @snippet ex_all.c set stable timestamp
	 *
	 * @param connection the connection handle
	 * @configstart{WT_CONNECTION.set_timestamp, see dist/api_data.py}
	 * @config{commit_timestamp, reset the maximum commit timestamp tracked
	 * by WiredTiger.  This will cause future calls to
	 * WT_CONNECTION::query_timestamp to ignore commit timestamps greater
	 * than the specified value until the next commit moves the tracked
	 * commit timestamp forwards.  This is only intended for use where the
	 * application is rolling back locally committed transactions.  The
	 * supplied value should not be older than the current oldest and stable
	 * timestamps.  See @ref transaction_timestamps., a string; default
	 * empty.}
	 * @config{force, set timestamps even if they violate normal ordering
	 * requirements.  For example allow the \c oldest_timestamp to move
	 * backwards., a boolean flag; default \c false.}
	 * @config{oldest_timestamp, future commits and queries will be no
	 * earlier than the specified timestamp.  Supplied values must be
	 * monotonically increasing\, any attempt to set the value to older than
	 * the current is silently ignored.  The supplied value should not be
	 * newer than the current stable timestamp.  See @ref
	 * transaction_timestamps., a string; default empty.}
	 * @config{stable_timestamp, checkpoints will not include commits that
	 * are newer than the specified timestamp in tables configured with \c
	 * log=(enabled=false). Supplied values must be monotonically
	 * increasing\, any attempt to set the value to older than the current
	 * is silently ignored.  The supplied value should not be older than the
	 * current oldest timestamp.  See @ref transaction_timestamps., a
	 * string; default empty.}
	 * @configend
	 * @errors
	 */
	int __F(set_timestamp)(
	    WT_CONNECTION *connection, const char *config);

	/*!
	 * Rollback in-memory non-logged state to an earlier point in time.
	 *
	 * This method uses a timestamp to define the rollback point, and thus
	 * requires that the application uses timestamps and that the
	 * stable_timestamp must have been set via a call to
	 * WT_CONNECTION::set_timestamp. Any updates to checkpoint durable
	 * tables that are more recent than the stable timestamp are removed.
	 *
	 * This method requires that there are no active operations for the
	 * duration of the call.
	 *
	 * Any updates made to logged tables will not be rolled back. Any
	 * updates made without an associated timestamp will not be rolled
	 * back. See @ref transaction_timestamps.
	 *
	 * @snippet ex_all.c rollback to stable
	 *
	 * @param connection the connection handle
	 * @configempty{WT_CONNECTION.rollback_to_stable, see dist/api_data.py}
	 * @errors
	 */
	int __F(rollback_to_stable)(
	    WT_CONNECTION *connection, const char *config);

	/*! @} */

	/*!
	 * @name Extensions
	 * @{
	 */
	/*!
	 * Load an extension.
	 *
	 * @snippet ex_all.c Load an extension
	 *
	 * @param connection the connection handle
	 * @param path the filename of the extension module, or \c "local" to
	 * search the current application binary for the initialization
	 * function, see @ref extensions for more details.
	 * @configstart{WT_CONNECTION.load_extension, see dist/api_data.py}
	 * @config{config, configuration string passed to the entry point of the
	 * extension as its WT_CONFIG_ARG argument., a string; default empty.}
	 * @config{early_load, whether this extension should be loaded at the
	 * beginning of ::wiredtiger_open.  Only applicable to extensions loaded
	 * via the wiredtiger_open configurations string., a boolean flag;
	 * default \c false.}
	 * @config{entry, the entry point of the extension\, called to
	 * initialize the extension when it is loaded.  The signature of the
	 * function must match ::wiredtiger_extension_init., a string; default
	 * \c wiredtiger_extension_init.}
	 * @config{terminate, an optional function in the extension that is
	 * called before the extension is unloaded during WT_CONNECTION::close.
	 * The signature of the function must match
	 * ::wiredtiger_extension_terminate., a string; default \c
	 * wiredtiger_extension_terminate.}
	 * @configend
	 * @errors
	 */
	int __F(load_extension)(WT_CONNECTION *connection,
	    const char *path, const char *config);

	/*!
	 * Add a custom data source.  See @ref custom_data_sources for more
	 * information.
	 *
	 * The application must first implement the WT_DATA_SOURCE interface
	 * and then register the implementation with WiredTiger:
	 *
	 * @snippet ex_data_source.c WT_DATA_SOURCE register
	 *
	 * @param connection the connection handle
	 * @param prefix the URI prefix for this data source, e.g., "file:"
	 * @param data_source the application-supplied implementation of
	 *	WT_DATA_SOURCE to manage this data source.
	 * @configempty{WT_CONNECTION.add_data_source, see dist/api_data.py}
	 * @errors
	 */
	int __F(add_data_source)(WT_CONNECTION *connection, const char *prefix,
	    WT_DATA_SOURCE *data_source, const char *config);

	/*!
	 * Add a custom collation function.
	 *
	 * The application must first implement the WT_COLLATOR interface and
	 * then register the implementation with WiredTiger:
	 *
	 * @snippet ex_all.c WT_COLLATOR register
	 *
	 * @param connection the connection handle
	 * @param name the name of the collation to be used in calls to
	 * 	WT_SESSION::create, may not be \c "none"
	 * @param collator the application-supplied collation handler
	 * @configempty{WT_CONNECTION.add_collator, see dist/api_data.py}
	 * @errors
	 */
	int __F(add_collator)(WT_CONNECTION *connection,
	    const char *name, WT_COLLATOR *collator, const char *config);

	/*!
	 * Add a compression function.
	 *
	 * The application must first implement the WT_COMPRESSOR interface
	 * and then register the implementation with WiredTiger:
	 *
	 * @snippet nop_compress.c WT_COMPRESSOR initialization structure
	 *
	 * @snippet nop_compress.c WT_COMPRESSOR initialization function
	 *
	 * @param connection the connection handle
	 * @param name the name of the compression function to be used in calls
	 *	to WT_SESSION::create, may not be \c "none"
	 * @param compressor the application-supplied compression handler
	 * @configempty{WT_CONNECTION.add_compressor, see dist/api_data.py}
	 * @errors
	 */
	int __F(add_compressor)(WT_CONNECTION *connection,
	    const char *name, WT_COMPRESSOR *compressor, const char *config);

	/*!
	 * Add an encryption function.
	 *
	 * The application must first implement the WT_ENCRYPTOR interface
	 * and then register the implementation with WiredTiger:
	 *
	 * @snippet nop_encrypt.c WT_ENCRYPTOR initialization structure
	 *
	 * @snippet nop_encrypt.c WT_ENCRYPTOR initialization function
	 *
	 * @param connection the connection handle
	 * @param name the name of the encryption function to be used in calls
	 *	to WT_SESSION::create, may not be \c "none"
	 * @param encryptor the application-supplied encryption handler
	 * @configempty{WT_CONNECTION.add_encryptor, see dist/api_data.py}
	 * @errors
	 */
	int __F(add_encryptor)(WT_CONNECTION *connection,
	    const char *name, WT_ENCRYPTOR *encryptor, const char *config);

	/*!
	 * Add a custom extractor for index keys or column groups.
	 *
	 * The application must first implement the WT_EXTRACTOR interface and
	 * then register the implementation with WiredTiger:
	 *
	 * @snippet ex_all.c WT_EXTRACTOR register
	 *
	 * @param connection the connection handle
	 * @param name the name of the extractor to be used in calls to
	 * 	WT_SESSION::create, may not be \c "none"
	 * @param extractor the application-supplied extractor
	 * @configempty{WT_CONNECTION.add_extractor, see dist/api_data.py}
	 * @errors
	 */
	int __F(add_extractor)(WT_CONNECTION *connection, const char *name,
	    WT_EXTRACTOR *extractor, const char *config);

	/*!
	 * Configure a custom file system.
	 *
	 * This method can only be called from an early loaded extension
	 * module. The application must first implement the WT_FILE_SYSTEM
	 * interface and then register the implementation with WiredTiger:
	 *
	 * @snippet ex_file_system.c WT_FILE_SYSTEM register
	 *
	 * @param connection the connection handle
	 * @param fs the populated file system structure
	 * @configempty{WT_CONNECTION.set_file_system, see dist/api_data.py}
	 * @errors
	 */
	int __F(set_file_system)(
	    WT_CONNECTION *connection, WT_FILE_SYSTEM *fs, const char *config);

	/*!
	 * Return a reference to the WiredTiger extension functions.
	 *
	 * @snippet ex_data_source.c WT_EXTENSION_API declaration
	 *
	 * @param wt_conn the WT_CONNECTION handle
	 * @returns a reference to a WT_EXTENSION_API structure.
	 */
	WT_EXTENSION_API *__F(get_extension_api)(WT_CONNECTION *wt_conn);
	/*! @} */
};

/*!
 * Open a connection to a database.
 *
 * @snippet ex_all.c Open a connection
 *
 * @param home The path to the database home directory.  See @ref home
 * for more information.
 * @param errhandler An error handler.  If <code>NULL</code>, a builtin error
 * handler is installed that writes error messages to stderr. See
 * @ref error_handling_event for more information.
 * @configstart{wiredtiger_open, see dist/api_data.py}
 * @config{async = (, asynchronous operations configuration options., a set of
 * related configuration options defined below.}
 * @config{&nbsp;&nbsp;&nbsp;&nbsp;enabled, enable asynchronous operation., a
 * boolean flag; default \c false.}
 * @config{&nbsp;&nbsp;&nbsp;&nbsp;ops_max,
 * maximum number of expected simultaneous asynchronous operations., an integer
 * between 1 and 4096; default \c 1024.}
 * @config{&nbsp;&nbsp;&nbsp;&nbsp;threads, the number of worker threads to
 * service asynchronous requests.  Each worker thread uses a session from the
 * configured session_max., an integer between 1 and 20; default \c 2.}
 * @config{
 * ),,}
 * @config{buffer_alignment, in-memory alignment (in bytes) for buffers used for
 * I/O. The default value of -1 indicates a platform-specific alignment value
 * should be used (4KB on Linux systems when direct I/O is configured\, zero
 * elsewhere)., an integer between -1 and 1MB; default \c -1.}
 * @config{builtin_extension_config, A structure where the keys are the names of
 * builtin extensions and the values are passed to WT_CONNECTION::load_extension
 * as the \c config parameter (for example\,
 * <code>builtin_extension_config={zlib={compression_level=3}}</code>)., a
 * string; default empty.}
 * @config{cache_overhead, assume the heap allocator overhead is the specified
 * percentage\, and adjust the cache usage by that amount (for example\, if
 * there is 10GB of data in cache\, a percentage of 10 means WiredTiger treats
 * this as 11GB). This value is configurable because different heap allocators
 * have different overhead and different workloads will have different heap
 * allocation sizes and patterns\, therefore applications may need to adjust
 * this value based on allocator choice and behavior in measured workloads., an
 * integer between 0 and 30; default \c 8.}
 * @config{cache_size, maximum heap memory to allocate for the cache.  A
 * database should configure either \c cache_size or \c shared_cache but not
 * both., an integer between 1MB and 10TB; default \c 100MB.}
 * @config{checkpoint = (, periodically checkpoint the database.  Enabling the
 * checkpoint server uses a session from the configured session_max., a set of
 * related configuration options defined below.}
 * @config{&nbsp;&nbsp;&nbsp;&nbsp;log_size, wait for this amount of log record
 * bytes to be written to the log between each checkpoint.  If non-zero\, this
 * value will use a minimum of the log file size.  A database can configure both
 * log_size and wait to set an upper bound for checkpoints; setting this value
 * above 0 configures periodic checkpoints., an integer between 0 and 2GB;
 * default \c 0.}
 * @config{&nbsp;&nbsp;&nbsp;&nbsp;wait, seconds to wait between
 * each checkpoint; setting this value above 0 configures periodic checkpoints.,
 * an integer between 0 and 100000; default \c 0.}
 * @config{ ),,}
 * @config{checkpoint_sync, flush files to stable storage when closing or
 * writing checkpoints., a boolean flag; default \c true.}
 * @config{compatibility = (, set compatibility version of database.  Changing
 * the compatibility version requires that there are no active operations for
 * the duration of the call., a set of related configuration options defined
 * below.}
 * @config{&nbsp;&nbsp;&nbsp;&nbsp;release, compatibility release
 * version string., a string; default empty.}
 * @config{ ),,}
 * @config{config_base, write the base configuration file if creating the
 * database.  If \c false in the config passed directly to ::wiredtiger_open\,
 * will ignore any existing base configuration file in addition to not creating
 * one.  See @ref config_base for more information., a boolean flag; default \c
 * true.}
 * @config{create, create the database if it does not exist., a boolean flag;
 * default \c false.}
 * @config{direct_io, Use \c O_DIRECT on POSIX systems\, and \c
 * FILE_FLAG_NO_BUFFERING on Windows to access files.  Options are given as a
 * list\, such as <code>"direct_io=[data]"</code>. Configuring \c direct_io
 * requires care\, see @ref tuning_system_buffer_cache_direct_io for important
 * warnings.  Including \c "data" will cause WiredTiger data files to use direct
 * I/O\, including \c "log" will cause WiredTiger log files to use direct I/O\,
 * and including \c "checkpoint" will cause WiredTiger data files opened at a
 * checkpoint (i.e: read only) to use direct I/O. \c direct_io should be
 * combined with \c write_through to get the equivalent of \c O_DIRECT on
 * Windows., a list\, with values chosen from the following options: \c
 * "checkpoint"\, \c "data"\, \c "log"; default empty.}
 * @config{encryption = (, configure an encryptor for system wide metadata and
 * logs.  If a system wide encryptor is set\, it is also used for encrypting
 * data files and tables\, unless encryption configuration is explicitly set for
 * them when they are created with WT_SESSION::create., a set of related
 * configuration options defined below.}
 * @config{&nbsp;&nbsp;&nbsp;&nbsp;keyid,
 * An identifier that identifies a unique instance of the encryptor.  It is
 * stored in clear text\, and thus is available when the wiredtiger database is
 * reopened.  On the first use of a (name\, keyid) combination\, the
 * WT_ENCRYPTOR::customize function is called with the keyid as an argument., a
 * string; default empty.}
 * @config{&nbsp;&nbsp;&nbsp;&nbsp;name, Permitted
 * values are \c "none" or custom encryption engine name created with
 * WT_CONNECTION::add_encryptor.  See @ref encryption for more information., a
 * string; default \c none.}
 * @config{&nbsp;&nbsp;&nbsp;&nbsp;secretkey, A string
 * that is passed to the WT_ENCRYPTOR::customize function.  It is never stored
 * in clear text\, so must be given to any subsequent ::wiredtiger_open calls to
 * reopen the database.  It must also be provided to any "wt" commands used with
 * this database., a string; default empty.}
 * @config{ ),,}
 * @config{error_prefix, prefix string for error messages., a string; default
 * empty.}
 * @config{eviction = (, eviction configuration options., a set of related
 * configuration options defined below.}
 * @config{&nbsp;&nbsp;&nbsp;&nbsp;threads_max, maximum number of threads
 * WiredTiger will start to help evict pages from cache.  The number of threads
 * started will vary depending on the current eviction load.  Each eviction
 * worker thread uses a session from the configured session_max., an integer
 * between 1 and 20; default \c 8.}
 * @config{&nbsp;&nbsp;&nbsp;&nbsp;threads_min,
 * minimum number of threads WiredTiger will start to help evict pages from
 * cache.  The number of threads currently running will vary depending on the
 * current eviction load., an integer between 1 and 20; default \c 1.}
 * @config{
 * ),,}
 * @config{eviction_checkpoint_target, perform eviction at the beginning of
 * checkpoints to bring the dirty content in cache to this level\, expressed as
 * a percentage of the total cache size.  Ignored if set to zero or \c in_memory
 * is \c true., an integer between 0 and 99; default \c 5.}
 * @config{eviction_dirty_target, perform eviction in worker threads when the
 * cache contains at least this much dirty content\, expressed as a percentage
 * of the total cache size., an integer between 1 and 99; default \c 5.}
 * @config{eviction_dirty_trigger, trigger application threads to perform
 * eviction when the cache contains at least this much dirty content\, expressed
 * as a percentage of the total cache size.  This setting only alters behavior
 * if it is lower than eviction_trigger., an integer between 1 and 99; default
 * \c 20.}
 * @config{eviction_target, perform eviction in worker threads when the cache
 * contains at least this much content\, expressed as a percentage of the total
 * cache size.  Must be less than \c eviction_trigger., an integer between 10
 * and 99; default \c 80.}
 * @config{eviction_trigger, trigger application threads to perform eviction
 * when the cache contains at least this much content\, expressed as a
 * percentage of the total cache size., an integer between 10 and 99; default \c
 * 95.}
 * @config{exclusive, fail if the database already exists\, generally used with
 * the \c create option., a boolean flag; default \c false.}
 * @config{extensions, list of shared library extensions to load (using dlopen).
 * Any values specified to a library extension are passed to
 * WT_CONNECTION::load_extension as the \c config parameter (for example\,
 * <code>extensions=(/path/ext.so={entry=my_entry})</code>)., a list of strings;
 * default empty.}
 * @config{file_extend, file extension configuration.  If set\, extend files of
 * the set type in allocations of the set size\, instead of a block at a time as
 * each new block is written.  For example\,
 * <code>file_extend=(data=16MB)</code>., a list\, with values chosen from the
 * following options: \c "data"\, \c "log"; default empty.}
 * @config{file_manager = (, control how file handles are managed., a set of
 * related configuration options defined below.}
 * @config{&nbsp;&nbsp;&nbsp;&nbsp;close_handle_minimum, number of handles open
 * before the file manager will look for handles to close., an integer greater
 * than or equal to 0; default \c 250.}
 * @config{&nbsp;&nbsp;&nbsp;&nbsp;close_idle_time, amount of time in seconds a
 * file handle needs to be idle before attempting to close it.  A setting of 0
 * means that idle handles are not closed., an integer between 0 and 100000;
 * default \c 30.}
 * @config{&nbsp;&nbsp;&nbsp;&nbsp;close_scan_interval, interval
 * in seconds at which to check for files that are inactive and close them., an
 * integer between 1 and 100000; default \c 10.}
 * @config{ ),,}
 * @config{in_memory, keep data in-memory only.  See @ref in_memory for more
 * information., a boolean flag; default \c false.}
 * @config{log = (, enable logging.  Enabling logging uses three sessions from
 * the configured session_max., a set of related configuration options defined
 * below.}
 * @config{&nbsp;&nbsp;&nbsp;&nbsp;archive, automatically archive
 * unneeded log files., a boolean flag; default \c true.}
 * @config{&nbsp;&nbsp;&nbsp;&nbsp;compressor, configure a compressor for log
 * records.  Permitted values are \c "none" or custom compression engine name
 * created with WT_CONNECTION::add_compressor.  If WiredTiger has builtin
 * support for \c "lz4"\, \c "snappy"\, \c "zlib" or \c "zstd" compression\,
 * these names are also available.  See @ref compression for more information.,
 * a string; default \c none.}
 * @config{&nbsp;&nbsp;&nbsp;&nbsp;enabled, enable
 * logging subsystem., a boolean flag; default \c false.}
 * @config{&nbsp;&nbsp;&nbsp;&nbsp;file_max, the maximum size of log files., an
 * integer between 100KB and 2GB; default \c 100MB.}
 * @config{&nbsp;&nbsp;&nbsp;&nbsp;path, the name of a directory into which log
 * files are written.  The directory must already exist.  If the value is not an
 * absolute path\, the path is relative to the database home (see @ref
 * absolute_path for more information)., a string; default \c ".".}
 * @config{&nbsp;&nbsp;&nbsp;&nbsp;prealloc, pre-allocate log files., a boolean
 * flag; default \c true.}
 * @config{&nbsp;&nbsp;&nbsp;&nbsp;recover, run recovery
 * or error if recovery needs to run after an unclean shutdown., a string\,
 * chosen from the following options: \c "error"\, \c "on"; default \c on.}
 * @config{&nbsp;&nbsp;&nbsp;&nbsp;zero_fill, manually write zeroes into log
 * files., a boolean flag; default \c false.}
 * @config{ ),,}
 * @config{lsm_manager = (, configure database wide options for LSM tree
 * management.  The LSM manager is started automatically the first time an LSM
 * tree is opened.  The LSM manager uses a session from the configured
 * session_max., a set of related configuration options defined below.}
 * @config{&nbsp;&nbsp;&nbsp;&nbsp;merge, merge LSM chunks where possible., a
 * boolean flag; default \c true.}
 * @config{&nbsp;&nbsp;&nbsp;&nbsp;worker_thread_max, Configure a set of threads
 * to manage merging LSM trees in the database.  Each worker thread uses a
 * session handle from the configured session_max., an integer between 3 and 20;
 * default \c 4.}
 * @config{ ),,}
 * @config{mmap, Use memory mapping to access files when possible., a boolean
 * flag; default \c true.}
 * @config{multiprocess, permit sharing between processes (will automatically
 * start an RPC server for primary processes and use RPC for secondary
 * processes). <b>Not yet supported in WiredTiger</b>., a boolean flag; default
 * \c false.}
 * @config{operation_tracking = (, enable tracking of performance-critical
 * functions.  See @ref operation_tracking for more information., a set of
 * related configuration options defined below.}
 * @config{&nbsp;&nbsp;&nbsp;&nbsp;enabled, enable operation tracking
 * subsystem., a boolean flag; default \c false.}
 * @config{&nbsp;&nbsp;&nbsp;&nbsp;path, the name of a directory into which
 * operation tracking files are written.  The directory must already exist.  If
 * the value is not an absolute path\, the path is relative to the database home
 * (see @ref absolute_path for more information)., a string; default \c ".".}
 * @config{ ),,}
 * @config{readonly, open connection in read-only mode.  The database must
 * exist.  All methods that may modify a database are disabled.  See @ref
 * readonly for more information., a boolean flag; default \c false.}
 * @config{session_max, maximum expected number of sessions (including server
 * threads)., an integer greater than or equal to 1; default \c 100.}
 * @config{shared_cache = (, shared cache configuration options.  A database
 * should configure either a cache_size or a shared_cache not both.  Enabling a
 * shared cache uses a session from the configured session_max., a set of
 * related configuration options defined below.}
 * @config{&nbsp;&nbsp;&nbsp;&nbsp;chunk, the granularity that a shared cache is
 * redistributed., an integer between 1MB and 10TB; default \c 10MB.}
 * @config{&nbsp;&nbsp;&nbsp;&nbsp;name, the name of a cache that is shared
 * between databases or \c "none" when no shared cache is configured., a string;
 * default \c none.}
 * @config{&nbsp;&nbsp;&nbsp;&nbsp;quota, maximum size of
 * cache this database can be allocated from the shared cache.  Defaults to the
 * entire shared cache size., an integer; default \c 0.}
 * @config{&nbsp;&nbsp;&nbsp;&nbsp;reserve, amount of cache this database is
 * guaranteed to have available from the shared cache.  This setting is per
 * database.  Defaults to the chunk size., an integer; default \c 0.}
 * @config{&nbsp;&nbsp;&nbsp;&nbsp;size, maximum memory to allocate for the
 * shared cache.  Setting this will update the value if one is already set., an
 * integer between 1MB and 10TB; default \c 500MB.}
 * @config{ ),,}
 * @config{statistics, Maintain database statistics\, which may impact
 * performance.  Choosing "all" maintains all statistics regardless of cost\,
 * "fast" maintains a subset of statistics that are relatively inexpensive\,
 * "none" turns off all statistics.  The "clear" configuration resets statistics
 * after they are gathered\, where appropriate (for example\, a cache size
 * statistic is not cleared\, while the count of cursor insert operations will
 * be cleared). When "clear" is configured for the database\, gathered
 * statistics are reset each time a statistics cursor is used to gather
 * statistics\, as well as each time statistics are logged using the \c
 * statistics_log configuration.  See @ref statistics for more information., a
 * list\, with values chosen from the following options: \c "all"\, \c
 * "cache_walk"\, \c "fast"\, \c "none"\, \c "clear"\, \c "tree_walk"; default
 * \c none.}
 * @config{statistics_log = (, log any statistics the database is configured to
 * maintain\, to a file.  See @ref statistics for more information.  Enabling
 * the statistics log server uses a session from the configured session_max., a
 * set of related configuration options defined below.}
 * @config{&nbsp;&nbsp;&nbsp;&nbsp;json, encode statistics in JSON format., a
 * boolean flag; default \c false.}
 * @config{&nbsp;&nbsp;&nbsp;&nbsp;on_close,
 * log statistics on database close., a boolean flag; default \c false.}
 * @config{&nbsp;&nbsp;&nbsp;&nbsp;path, the name of a directory into which
 * statistics files are written.  The directory must already exist.  If the
 * value is not an absolute path\, the path is relative to the database home
 * (see @ref absolute_path for more information)., a string; default \c ".".}
 * @config{&nbsp;&nbsp;&nbsp;&nbsp;sources, if non-empty\, include statistics
 * for the list of data source URIs\, if they are open at the time of the
 * statistics logging.  The list may include URIs matching a single data source
 * ("table:mytable")\, or a URI matching all data sources of a particular type
 * ("table:")., a list of strings; default empty.}
 * @config{&nbsp;&nbsp;&nbsp;&nbsp;timestamp, a timestamp prepended to each log
 * record\, may contain strftime conversion specifications\, when \c json is
 * configured\, defaults to \c "%FT%Y.000Z"., a string; default \c "%b %d
 * %H:%M:%S".}
 * @config{&nbsp;&nbsp;&nbsp;&nbsp;wait, seconds to wait between
 * each write of the log records; setting this value above 0 configures
 * statistics logging., an integer between 0 and 100000; default \c 0.}
 * @config{
 * ),,}
 * @config{transaction_sync = (, how to sync log records when the transaction
 * commits., a set of related configuration options defined below.}
 * @config{&nbsp;&nbsp;&nbsp;&nbsp;enabled, whether to sync the log on every
 * commit by default\, can be overridden by the \c sync setting to
 * WT_SESSION::commit_transaction., a boolean flag; default \c false.}
 * @config{&nbsp;&nbsp;&nbsp;&nbsp;method, the method used to ensure log records
 * are stable on disk\, see @ref tune_durability for more information., a
 * string\, chosen from the following options: \c "dsync"\, \c "fsync"\, \c
 * "none"; default \c fsync.}
 * @config{ ),,}
 * @config{use_environment, use the \c WIREDTIGER_CONFIG and \c WIREDTIGER_HOME
 * environment variables if the process is not running with special privileges.
 * See @ref home for more information., a boolean flag; default \c true.}
 * @config{use_environment_priv, use the \c WIREDTIGER_CONFIG and \c
 * WIREDTIGER_HOME environment variables even if the process is running with
 * special privileges.  See @ref home for more information., a boolean flag;
 * default \c false.}
 * @config{verbose, enable messages for various events.  Options are given as a
 * list\, such as <code>"verbose=[evictserver\,read]"</code>., a list\, with
 * values chosen from the following options: \c "api"\, \c "block"\, \c
 * "checkpoint"\, \c "checkpoint_progress"\, \c "compact"\, \c "evict"\, \c
 * "evict_stuck"\, \c "evictserver"\, \c "fileops"\, \c "handleops"\, \c "log"\,
 * \c "lookaside"\, \c "lookaside_activity"\, \c "lsm"\, \c "lsm_manager"\, \c
 * "metadata"\, \c "mutex"\, \c "overflow"\, \c "read"\, \c "rebalance"\, \c
 * "reconcile"\, \c "recovery"\, \c "recovery_progress"\, \c "salvage"\, \c
 * "shared_cache"\, \c "split"\, \c "temporary"\, \c "thread_group"\, \c
 * "timestamp"\, \c "transaction"\, \c "verify"\, \c "version"\, \c "write";
 * default empty.}
 * @config{write_through, Use \c FILE_FLAG_WRITE_THROUGH on Windows to write to
 * files.  Ignored on non-Windows systems.  Options are given as a list\, such
 * as <code>"write_through=[data]"</code>. Configuring \c write_through requires
 * care\, see @ref tuning_system_buffer_cache_direct_io for important warnings.
 * Including \c "data" will cause WiredTiger data files to write through cache\,
 * including \c "log" will cause WiredTiger log files to write through cache.
 * \c write_through should be combined with \c direct_io to get the equivalent
 * of POSIX \c O_DIRECT on Windows., a list\, with values chosen from the
 * following options: \c "data"\, \c "log"; default empty.}
 * @configend
 * Additionally, if files named \c WiredTiger.config or \c WiredTiger.basecfg
 * appear in the WiredTiger home directory, they are read for configuration
 * values (see @ref config_file and @ref config_base for details).
 * See @ref config_order for ordering of the configuration mechanisms.
 * @param[out] connectionp A pointer to the newly opened connection handle
 * @errors
 */
int wiredtiger_open(const char *home,
    WT_EVENT_HANDLER *errhandler, const char *config,
    WT_CONNECTION **connectionp) WT_ATTRIBUTE_LIBRARY_VISIBLE;

/*!
 * Return information about a WiredTiger error as a string (see
 * WT_SESSION::strerror for a thread-safe API).
 *
 * @snippet ex_all.c Display an error
 *
 * @param error a return value from a WiredTiger, ISO C, or POSIX standard API
 * @returns a string representation of the error
 */
const char *wiredtiger_strerror(int error) WT_ATTRIBUTE_LIBRARY_VISIBLE;

#if !defined(SWIG)
/*!
 * The interface implemented by applications to accept notifications
 * of the completion of asynchronous operations.
 *
 * Applications register their implementation with WiredTiger by calling
 * WT_CONNECTION::async_new_op.
 *
 * @snippet ex_async.c async handle allocation
 */
struct __wt_async_callback {
	/*!
	 * Callback to receive completion notification.
	 *
	 * @param[in] op the operation handle
	 * @param[in] op_ret the result of the async operation
	 * @param[in] flags currently unused
	 * @returns zero for success, non-zero to indicate an error.
	 *
	 * @snippet ex_async.c async example callback implementation
	 */
	int (*notify)(WT_ASYNC_CALLBACK *cb, WT_ASYNC_OP *op,
	    int op_ret, uint32_t flags);
};
#endif

/*!
 * The interface implemented by applications to handle error, informational and
 * progress messages.  Entries set to NULL are ignored and the default handlers
 * will continue to be used.
 */
struct __wt_event_handler {
	/*!
	 * Callback to handle error messages; by default, error messages are
	 * written to the stderr stream. See @ref error_handling.
	 *
	 * Errors that require the application to exit and restart will have
	 * their \c error value set to \c WT_PANIC. The application can exit
	 * immediately when \c WT_PANIC is passed to an error handler, there
	 * is no reason to return into WiredTiger.
	 *
	 * Error handler returns are not ignored: if the handler returns
	 * non-zero, the error may cause the WiredTiger function posting the
	 * event to fail, and may even cause operation or library failure.
	 *
	 * @param session the WiredTiger session handle in use when the error
	 * was generated. The handle may have been created by the application
	 * or automatically by WiredTiger.
	 * @param error a return value from a WiredTiger, ISO C, or
	 * POSIX standard API, which can be converted to a string using
	 * WT_SESSION::strerror
	 * @param message an error string
	 */
	int (*handle_error)(WT_EVENT_HANDLER *handler,
	    WT_SESSION *session, int error, const char *message);

	/*!
	 * Callback to handle informational messages; by default, informational
	 * messages are written to the stdout stream. See @ref error_handling.
	 *
	 * Message handler returns are not ignored: if the handler returns
	 * non-zero, the error may cause the WiredTiger function posting the
	 * event to fail, and may even cause operation or library failure.
	 *
	 * @param session the WiredTiger session handle in use when the message
	 * was generated. The handle may have been created by the application
	 * or automatically by WiredTiger.
	 * @param message an informational string
	 */
	int (*handle_message)(WT_EVENT_HANDLER *handler,
	    WT_SESSION *session, const char *message);

	/*!
	 * Callback to handle progress messages; by default, no progress
	 * messages are written. See @ref error_handling.
	 *
	 * Progress handler returns are not ignored: if the handler returns
	 * non-zero, the error may cause the WiredTiger function posting the
	 * event to fail, and may even cause operation or library failure.
	 *
	 * @param session the WiredTiger session handle in use when the
	 * progress message was generated. The handle may have been created by
	 * the application or automatically by WiredTiger.
	 * @param operation a string representation of the operation
	 * @param progress a counter
	 */
	int (*handle_progress)(WT_EVENT_HANDLER *handler,
	    WT_SESSION *session, const char *operation, uint64_t progress);

	/*!
	 * Callback to handle automatic close of a WiredTiger handle.
	 *
	 * Close handler returns are not ignored: if the handler returns
	 * non-zero, the error may cause the WiredTiger function posting the
	 * event to fail, and may even cause operation or library failure.
	 *
	 * @param session The session handle that is being closed if the
	 * cursor parameter is NULL.
	 * @param cursor The cursor handle that is being closed, or NULL if
	 * it is a session handle being closed.
	 */
	int (*handle_close)(WT_EVENT_HANDLER *handler,
	    WT_SESSION *session, WT_CURSOR *cursor);
};

/*!
 * @name Data packing and unpacking
 * @{
 */

/*!
 * Pack a structure into a buffer.
 *
 * See @ref packing for a description of the permitted format strings.
 *
 * @section pack_examples Packing Examples
 *
 * For example, the string <code>"iSh"</code> will pack a 32-bit integer
 * followed by a NUL-terminated string, followed by a 16-bit integer.  The
 * default, big-endian encoding will be used, with no alignment.  This could be
 * used in C as follows:
 *
 * @snippet ex_all.c Pack fields into a buffer
 *
 * Then later, the values can be unpacked as follows:
 *
 * @snippet ex_all.c Unpack fields from a buffer
 *
 * @param session the session handle
 * @param buffer a pointer to a packed byte array
 * @param size the number of valid bytes in the buffer
 * @param format the data format, see @ref packing
 * @errors
 */
int wiredtiger_struct_pack(WT_SESSION *session,
    void *buffer, size_t size, const char *format, ...)
    WT_ATTRIBUTE_LIBRARY_VISIBLE;

/*!
 * Calculate the size required to pack a structure.
 *
 * Note that for variable-sized fields including variable-sized strings and
 * integers, the calculated sized merely reflects the expected sizes specified
 * in the format string itself.
 *
 * @snippet ex_all.c Get the packed size
 *
 * @param session the session handle
 * @param sizep a location where the number of bytes needed for the
 * matching call to ::wiredtiger_struct_pack is returned
 * @param format the data format, see @ref packing
 * @errors
 */
int wiredtiger_struct_size(WT_SESSION *session,
    size_t *sizep, const char *format, ...) WT_ATTRIBUTE_LIBRARY_VISIBLE;

/*!
 * Unpack a structure from a buffer.
 *
 * Reverse of ::wiredtiger_struct_pack: gets values out of a
 * packed byte string.
 *
 * @snippet ex_all.c Unpack fields from a buffer
 *
 * @param session the session handle
 * @param buffer a pointer to a packed byte array
 * @param size the number of valid bytes in the buffer
 * @param format the data format, see @ref packing
 * @errors
 */
int wiredtiger_struct_unpack(WT_SESSION *session,
    const void *buffer, size_t size, const char *format, ...)
    WT_ATTRIBUTE_LIBRARY_VISIBLE;

#if !defined(SWIG)

/*!
 * Streaming interface to packing.
 *
 * This allows applications to pack or unpack records one field at a time.
 * This is an opaque handle returned by ::wiredtiger_pack_start or
 * ::wiredtiger_unpack_start.  It must be closed with ::wiredtiger_pack_close.
 */
typedef struct __wt_pack_stream WT_PACK_STREAM;

/*!
 * Start a packing operation into a buffer with the given format string.  This
 * should be followed by a series of calls to ::wiredtiger_pack_item,
 * ::wiredtiger_pack_int, ::wiredtiger_pack_str or ::wiredtiger_pack_uint
 * to fill in the values.
 *
 * @param session the session handle
 * @param format the data format, see @ref packing
 * @param buffer a pointer to memory to hold the packed data
 * @param size the size of the buffer
 * @param[out] psp the new packing stream handle
 * @errors
 */
int wiredtiger_pack_start(WT_SESSION *session,
    const char *format, void *buffer, size_t size, WT_PACK_STREAM **psp)
    WT_ATTRIBUTE_LIBRARY_VISIBLE;

/*!
 * Start an unpacking operation from a buffer with the given format string.
 * This should be followed by a series of calls to ::wiredtiger_unpack_item,
 * ::wiredtiger_unpack_int, ::wiredtiger_unpack_str or ::wiredtiger_unpack_uint
 * to retrieve the packed values.
 *
 * @param session the session handle
 * @param format the data format, see @ref packing
 * @param buffer a pointer to memory holding the packed data
 * @param size the size of the buffer
 * @param[out] psp the new packing stream handle
 * @errors
 */
int wiredtiger_unpack_start(WT_SESSION *session,
    const char *format, const void *buffer, size_t size, WT_PACK_STREAM **psp)
    WT_ATTRIBUTE_LIBRARY_VISIBLE;

/*!
 * Close a packing stream.
 *
 * @param ps the packing stream handle
 * @param[out] usedp the number of bytes in the buffer used by the stream
 * @errors
 */
int wiredtiger_pack_close(WT_PACK_STREAM *ps, size_t *usedp)
    WT_ATTRIBUTE_LIBRARY_VISIBLE;

/*!
 * Pack an item into a packing stream.
 *
 * @param ps the packing stream handle
 * @param item an item to pack
 * @errors
 */
int wiredtiger_pack_item(WT_PACK_STREAM *ps, WT_ITEM *item)
    WT_ATTRIBUTE_LIBRARY_VISIBLE;

/*!
 * Pack a signed integer into a packing stream.
 *
 * @param ps the packing stream handle
 * @param i a signed integer to pack
 * @errors
 */
int wiredtiger_pack_int(WT_PACK_STREAM *ps, int64_t i)
    WT_ATTRIBUTE_LIBRARY_VISIBLE;

/*!
 * Pack a string into a packing stream.
 *
 * @param ps the packing stream handle
 * @param s a string to pack
 * @errors
 */
int wiredtiger_pack_str(WT_PACK_STREAM *ps, const char *s)
    WT_ATTRIBUTE_LIBRARY_VISIBLE;

/*!
 * Pack an unsigned integer into a packing stream.
 *
 * @param ps the packing stream handle
 * @param u an unsigned integer to pack
 * @errors
 */
int wiredtiger_pack_uint(WT_PACK_STREAM *ps, uint64_t u)
    WT_ATTRIBUTE_LIBRARY_VISIBLE;

/*!
 * Unpack an item from a packing stream.
 *
 * @param ps the packing stream handle
 * @param item an item to unpack
 * @errors
 */
int wiredtiger_unpack_item(WT_PACK_STREAM *ps, WT_ITEM *item)
    WT_ATTRIBUTE_LIBRARY_VISIBLE;

/*!
 * Unpack a signed integer from a packing stream.
 *
 * @param ps the packing stream handle
 * @param[out] ip the unpacked signed integer
 * @errors
 */
int wiredtiger_unpack_int(WT_PACK_STREAM *ps, int64_t *ip)
    WT_ATTRIBUTE_LIBRARY_VISIBLE;

/*!
 * Unpack a string from a packing stream.
 *
 * @param ps the packing stream handle
 * @param[out] sp the unpacked string
 * @errors
 */
int wiredtiger_unpack_str(WT_PACK_STREAM *ps, const char **sp)
    WT_ATTRIBUTE_LIBRARY_VISIBLE;

/*!
 * Unpack an unsigned integer from a packing stream.
 *
 * @param ps the packing stream handle
 * @param[out] up the unpacked unsigned integer
 * @errors
 */
int wiredtiger_unpack_uint(WT_PACK_STREAM *ps, uint64_t *up)
    WT_ATTRIBUTE_LIBRARY_VISIBLE;
/*! @} */

/*!
 * @name Configuration strings
 * @{
 */

/*!
 * The configuration information returned by the WiredTiger configuration
 * parsing functions in the WT_EXTENSION_API and the public API.
 */
struct __wt_config_item {
	/*!
	 * The value of a configuration string.
	 *
	 * Regardless of the type of the configuration string (boolean, int,
	 * list or string), the \c str field will reference the value of the
	 * configuration string.
	 *
	 * The bytes referenced by \c str are <b>not</b> nul-terminated,
	 * use the \c len field instead of a terminating nul byte.
	 */
	const char *str;

	/*! The number of bytes in the value referenced by \c str. */
	size_t len;

	/*!
	 * The numeric value of a configuration boolean or integer.
	 *
	 * If the configuration string's value is "true" or "false", the
	 * \c val field will be set to 1 (true), or 0 (false).
	 *
	 * If the configuration string can be legally interpreted as an integer,
	 * using the strtoll function rules as specified in ISO/IEC 9899:1990
	 * ("ISO C90"), that integer will be stored in the \c val field.
	 */
	int64_t val;

	/*! Permitted values of the \c type field. */
	enum {
		/*! A string value with quotes stripped. */
		WT_CONFIG_ITEM_STRING,
		/*! A boolean literal ("true" or "false"). */
		WT_CONFIG_ITEM_BOOL,
		/*! An unquoted identifier: a string value without quotes. */
		WT_CONFIG_ITEM_ID,
		/*! A numeric value. */
		WT_CONFIG_ITEM_NUM,
		/*! A nested structure or list, including brackets. */
		WT_CONFIG_ITEM_STRUCT
	}
	/*!
	 * The type of value determined by the parser.  In all cases,
	 * the \c str and \c len fields are set.
	 */
	type;
};

#if !defined(SWIG) && !defined(DOXYGEN)
/*!
 * Validate a configuration string for a WiredTiger API.
 * This API is outside the scope of a WiredTiger connection handle, since
 * applications may need to validate configuration strings prior to calling
 * ::wiredtiger_open.
 * @param session the session handle (may be \c NULL if the database not yet
 * opened).
 * @param errhandler An error handler (used if \c session is \c NULL; if both
 * \c session and \c errhandler are \c NULL, error messages will be written to
 * stderr).
 * @param name the WiredTiger function or method to validate.
 * @param config the configuration string being parsed.
 * @returns zero for success, non-zero to indicate an error.
 *
 * @snippet ex_all.c Validate a configuration string
 */
int wiredtiger_config_validate(WT_SESSION *session,
    WT_EVENT_HANDLER *errhandler, const char *name, const char *config)
    WT_ATTRIBUTE_LIBRARY_VISIBLE;
#endif

/*!
 * Create a handle that can be used to parse or create configuration strings
 * compatible with WiredTiger APIs.
 * This API is outside the scope of a WiredTiger connection handle, since
 * applications may need to generate configuration strings prior to calling
 * ::wiredtiger_open.
 * @param session the session handle to be used for error reporting (if NULL,
 *	error messages will be written to stderr).
 * @param config the configuration string being parsed. The string must
 *	remain valid for the lifetime of the parser handle.
 * @param len the number of valid bytes in \c config
 * @param[out] config_parserp A pointer to the newly opened handle
 * @errors
 *
 * @snippet ex_config_parse.c Create a configuration parser
 */
int wiredtiger_config_parser_open(WT_SESSION *session,
    const char *config, size_t len, WT_CONFIG_PARSER **config_parserp)
    WT_ATTRIBUTE_LIBRARY_VISIBLE;

/*!
 * A handle that can be used to search and traverse configuration strings
 * compatible with WiredTiger APIs.
 * To parse the contents of a list or nested configuration string use a new
 * configuration parser handle based on the content of the ::WT_CONFIG_ITEM
 * retrieved from the parent configuration string.
 *
 * @section config_parse_examples Configuration String Parsing examples
 *
 * This could be used in C to create a configuration parser as follows:
 *
 * @snippet ex_config_parse.c Create a configuration parser
 *
 * Once the parser has been created the content can be queried directly:
 *
 * @snippet ex_config_parse.c get
 *
 * Or the content can be traversed linearly:
 *
 * @snippet ex_config_parse.c next
 *
 * Nested configuration values can be queried using a shorthand notation:
 *
 * @snippet ex_config_parse.c nested get
 *
 * Nested configuration values can be traversed using multiple
 * ::WT_CONFIG_PARSER handles:
 *
 * @snippet ex_config_parse.c nested traverse
 */
struct __wt_config_parser {

	/*!
	 * Close the configuration scanner releasing any resources.
	 *
	 * @param config_parser the configuration parser handle
	 * @errors
	 *
	 */
	int __F(close)(WT_CONFIG_PARSER *config_parser);

	/*!
	 * Return the next key/value pair.
	 *
	 * If an item has no explicitly assigned value, the item will be
	 * returned in \c key and the \c value will be set to the boolean
	 * \c "true" value.
	 *
	 * @param config_parser the configuration parser handle
	 * @param key the returned key
	 * @param value the returned value
	 * @errors
	 * When iteration would pass the end of the configuration string
	 * ::WT_NOTFOUND will be returned.
	 */
	int __F(next)(WT_CONFIG_PARSER *config_parser,
	    WT_CONFIG_ITEM *key, WT_CONFIG_ITEM *value);

	/*!
	 * Return the value of an item in the configuration string.
	 *
	 * @param config_parser the configuration parser handle
	 * @param key configuration key string
	 * @param value the returned value
	 * @errors
	 *
	 */
	int __F(get)(WT_CONFIG_PARSER *config_parser,
	    const char *key, WT_CONFIG_ITEM *value);
};

#endif /* !defined(SWIG) */
/*! @} */

/*!
 * Get version information.
 *
 * @snippet ex_all.c Get the WiredTiger library version #1
 * @snippet ex_all.c Get the WiredTiger library version #2
 *
 * @param majorp a location where the major version number is returned
 * @param minorp a location where the minor version number is returned
 * @param patchp a location where the patch version number is returned
 * @returns a string representation of the version
 */
const char *wiredtiger_version(int *majorp, int *minorp, int *patchp)
    WT_ATTRIBUTE_LIBRARY_VISIBLE;

/*******************************************
 * Error returns
 *******************************************/
/*!
 * @name Error returns
 * Most functions and methods in WiredTiger return an integer code indicating
 * whether the operation succeeded or failed.  A return of zero indicates
 * success, all non-zero return values indicate some kind of failure.
 *
 * WiredTiger reserves all values from -31,800 to -31,999 as possible error
 * return values.  WiredTiger may also return C99/POSIX error codes such as
 * \c ENOMEM, \c EINVAL and \c ENOTSUP, with the usual meanings.
 *
 * The following are all of the WiredTiger-specific error returns:
 * @{
 */
/*
 * DO NOT EDIT: automatically built by dist/api_err.py.
 * Error return section: BEGIN
 */
/*!
 * Conflict between concurrent operations.
 * This error is generated when an operation cannot be completed due to a
 * conflict with concurrent operations.  The operation may be retried; if a
 * transaction is in progress, it should be rolled back and the operation
 * retried in a new transaction.
 */
#define	WT_ROLLBACK	(-31800)
/*!
 * Attempt to insert an existing key.
 * This error is generated when the application attempts to insert a record with
 * the same key as an existing record without the 'overwrite' configuration to
 * WT_SESSION::open_cursor.
 */
#define	WT_DUPLICATE_KEY	(-31801)
/*!
 * Non-specific WiredTiger error.
 * This error is returned when an error is not covered by a specific error
 * return.
 */
#define	WT_ERROR	(-31802)
/*!
 * Item not found.
 * This error indicates an operation did not find a value to return.  This
 * includes cursor search and other operations where no record matched the
 * cursor's search key such as WT_CURSOR::update or WT_CURSOR::remove.
 */
#define	WT_NOTFOUND	(-31803)
/*!
 * WiredTiger library panic.
 * This error indicates an underlying problem that requires a database restart.
 * The application may exit immediately, no further WiredTiger calls are
 * required (and further calls will themselves immediately fail).
 */
#define	WT_PANIC	(-31804)
/*! @cond internal */
/*! Restart the operation (internal). */
#define	WT_RESTART	(-31805)
/*! @endcond */
/*!
 * Recovery must be run to continue.
 * This error is generated when wiredtiger_open is configured to return an error
 * if recovery is required to use the database.
 */
#define	WT_RUN_RECOVERY	(-31806)
/*!
 * Operation would overflow cache.
 * This error is only generated when wiredtiger_open is configured to run in-
 * memory, and an insert or update operation requires more than the configured
 * cache size to complete. The operation may be retried; if a transaction is in
 * progress, it should be rolled back and the operation retried in a new
 * transaction.
 */
#define	WT_CACHE_FULL	(-31807)
/*
 * Error return section: END
 * DO NOT EDIT: automatically built by dist/api_err.py.
 */
/*! @} */

#ifndef DOXYGEN
#define	WT_DEADLOCK	WT_ROLLBACK		/* Backward compatibility */
#endif

/*! @} */

/*!
 * @defgroup wt_ext WiredTiger Extension API
 * The functions and interfaces applications use to customize and extend the
 * behavior of WiredTiger.
 * @{
 */

/*******************************************
 * Forward structure declarations for the extension API
 *******************************************/
struct __wt_config_arg;	typedef struct __wt_config_arg WT_CONFIG_ARG;

/*!
 * The interface implemented by applications to provide custom ordering of
 * records.
 *
 * Applications register their implementation with WiredTiger by calling
 * WT_CONNECTION::add_collator.  See @ref custom_collators for more
 * information.
 *
 * @snippet ex_extending.c add collator nocase
 *
 * @snippet ex_extending.c add collator prefix10
 */
struct __wt_collator {
	/*!
	 * Callback to compare keys.
	 *
	 * @param[out] cmp set to -1 if <code>key1 < key2</code>,
	 * 	0 if <code>key1 == key2</code>,
	 * 	1 if <code>key1 > key2</code>.
	 * @returns zero for success, non-zero to indicate an error.
	 *
	 * @snippet ex_all.c Implement WT_COLLATOR
	 *
	 * @snippet ex_extending.c case insensitive comparator
	 *
	 * @snippet ex_extending.c n character comparator
	 */
	int (*compare)(WT_COLLATOR *collator, WT_SESSION *session,
	    const WT_ITEM *key1, const WT_ITEM *key2, int *cmp);

	/*!
	 * If non-NULL, this callback is called to customize the collator
	 * for each data source.  If the callback returns a non-NULL
	 * collator, that instance is used instead of this one for all
	 * comparisons.
	 */
	int (*customize)(WT_COLLATOR *collator, WT_SESSION *session,
	    const char *uri, WT_CONFIG_ITEM *passcfg, WT_COLLATOR **customp);

	/*!
	 * If non-NULL a callback performed when the data source is closed
	 * for customized extractors otherwise when the database is closed.
	 *
	 * The WT_COLLATOR::terminate callback is intended to allow cleanup,
	 * the handle will not be subsequently accessed by WiredTiger.
	 */
	int (*terminate)(WT_COLLATOR *collator, WT_SESSION *session);
};

/*!
 * The interface implemented by applications to provide custom compression.
 *
 * Compressors must implement the WT_COMPRESSOR interface: the
 * WT_COMPRESSOR::compress and WT_COMPRESSOR::decompress callbacks must be
 * specified, and WT_COMPRESSOR::pre_size is optional.  To build your own
 * compressor, use one of the compressors in \c ext/compressors as a template:
 * \c ext/nop_compress is a simple compressor that passes through data
 * unchanged, and is a reasonable starting point.
 *
 * Applications register their implementation with WiredTiger by calling
 * WT_CONNECTION::add_compressor.
 *
 * @snippet nop_compress.c WT_COMPRESSOR initialization structure
 * @snippet nop_compress.c WT_COMPRESSOR initialization function
 */
struct __wt_compressor {
	/*!
	 * Callback to compress a chunk of data.
	 *
	 * WT_COMPRESSOR::compress takes a source buffer and a destination
	 * buffer, by default of the same size.  If the callback can compress
	 * the buffer to a smaller size in the destination, it does so, sets
	 * the \c compression_failed return to 0 and returns 0.  If compression
	 * does not produce a smaller result, the callback sets the
	 * \c compression_failed return to 1 and returns 0. If another
	 * error occurs, it returns an errno or WiredTiger error code.
	 *
	 * On entry, \c src will point to memory, with the length of the memory
	 * in \c src_len.  After successful completion, the callback should
	 * return \c 0 and set \c result_lenp to the number of bytes required
	 * for the compressed representation.
	 *
	 * On entry, \c dst points to the destination buffer with a length
	 * of \c dst_len.  If the WT_COMPRESSOR::pre_size method is specified,
	 * the destination buffer will be at least the size returned by that
	 * method; otherwise, the destination buffer will be at least as large
	 * as the length of the data to compress.
	 *
	 * If compression would not shrink the data or the \c dst buffer is not
	 * large enough to hold the compressed data, the callback should set
	 * \c compression_failed to a non-zero value and return 0.
	 *
	 * @param[in] src the data to compress
	 * @param[in] src_len the length of the data to compress
	 * @param[in] dst the destination buffer
	 * @param[in] dst_len the length of the destination buffer
	 * @param[out] result_lenp the length of the compressed data
	 * @param[out] compression_failed non-zero if compression did not
	 * decrease the length of the data (compression may not have completed)
	 * @returns zero for success, non-zero to indicate an error.
	 *
	 * @snippet nop_compress.c WT_COMPRESSOR compress
	 */
	int (*compress)(WT_COMPRESSOR *compressor, WT_SESSION *session,
	    uint8_t *src, size_t src_len,
	    uint8_t *dst, size_t dst_len,
	    size_t *result_lenp, int *compression_failed);

	/*!
	 * Callback to compress a list of byte strings.
	 *
	 * WT_COMPRESSOR::compress_raw gives applications fine-grained control
	 * over disk block size when writing row-store or variable-length
	 * column-store pages.  Where this level of control is not required by
	 * the underlying storage device, set the WT_COMPRESSOR::compress_raw
	 * callback to \c NULL and WiredTiger will internally split each page
	 * into blocks, each block then compressed by WT_COMPRESSOR::compress.
	 *
	 * WT_COMPRESSOR::compress_raw takes a source buffer and an array of
	 * 0-based offsets of byte strings in that buffer.  The callback then
	 * encodes none, some or all of the byte strings and copies the encoded
	 * representation into a destination buffer.  The callback returns the
	 * number of byte strings encoded and the bytes needed for the encoded
	 * representation. The encoded representation has header information
	 * prepended and is written as a block to the underlying file object.
	 *
	 * On entry, \c page_max is the configured maximum size for objects of
	 * this type.  (This value is provided for convenience, and will be
	 * either the \c internal_page_max or \c leaf_page_max value specified
	 * to WT_SESSION::create when the object was created.)
	 *
	 * On entry, \c split_pct is the configured Btree page split size for
	 * this object.  (This value is provided for convenience, and will be
	 * the \c split_pct value specified to WT_SESSION::create when the
	 * object was created.)
	 *
	 * On entry, \c extra is a count of additional bytes that will be added
	 * to the encoded representation before it is written.  In other words,
	 * if the target write size is 8KB, the returned encoded representation
	 * should be less than or equal to (8KB - \c extra).  The method does
	 * not need to skip bytes in the destination buffer based on \c extra,
	 * the method should only use \c extra to decide how many bytes to store
	 * into the destination buffer for its ideal block size.
	 *
	 * On entry, \c src points to the source buffer; \c offsets is an array
	 * of \c slots 0-based offsets into \c src, where each offset is the
	 * start of a byte string, except for the last offset, which is the
	 * offset of the first byte past the end of the last byte string.  (In
	 * other words, <code>offsets[0]</code> will be 0, the offset of the
	 * first byte of the first byte string in \c src, and
	 * <code>offsets[slots]</code> is the total length of all of the byte
	 * strings in the \c src buffer.)
	 *
	 * On entry, \c dst points to the destination buffer with a length
	 * of \c dst_len.  If the WT_COMPRESSOR::pre_size method is specified,
	 * the destination buffer will be at least the size returned by that
	 * method; otherwise, the destination buffer will be at least as large
	 * as the length of the data to compress.
	 *
	 * After successful completion, the callback should return \c 0, and
	 * set \c result_slotsp to the number of byte strings encoded and
	 * \c result_lenp to the bytes needed for the encoded representation.
	 *
	 * There is no requirement the callback encode any or all of the byte
	 * strings passed by WiredTiger.  If the callback does not encode any
	 * of the byte strings and compression should not be retried, the
	 * callback should set \c result_slotsp to 0.
	 *
	 * If the callback does not encode any of the byte strings and
	 * compression should be retried with additional byte strings, the
	 * callback must return \c EAGAIN.  In that case, WiredTiger will
	 * accumulate more rows and repeat the call.
	 *
	 * If there are no more rows to accumulate or the callback indicates
	 * that it cannot be retried, WiredTiger writes the remaining rows
	 * using \c WT_COMPRESSOR::compress.
	 *
	 * On entry, \c final is zero if there are more rows to be written as
	 * part of this page (if there will be additional data provided to the
	 * callback), and non-zero if there are no more rows to be written as
	 * part of this page.  If \c final is set and the callback fails to
	 * encode any rows, WiredTiger writes the remaining rows without further
	 * calls to the callback.  If \c final is set and the callback encodes
	 * any number of rows, WiredTiger continues to call the callback until
	 * all of the rows are encoded or the callback fails to encode any rows.
	 *
	 * The WT_COMPRESSOR::compress_raw callback is intended for applications
	 * wanting to create disk blocks in specific sizes.
	 * WT_COMPRESSOR::compress_raw is not a replacement for
	 * WT_COMPRESSOR::compress: objects which WT_COMPRESSOR::compress_raw
	 * cannot handle (for example, overflow key or value items), or which
	 * WT_COMPRESSOR::compress_raw chooses not to compress for any reason
	 * (for example, if WT_COMPRESSOR::compress_raw callback chooses not to
	 * compress a small number of rows, but the page being written has no
	 * more rows to accumulate), will be passed to WT_COMPRESSOR::compress.
	 *
	 * The WT_COMPRESSOR::compress_raw callback is only called for objects
	 * where it is applicable, that is, for row-store and variable-length
	 * column-store objects, where both row-store key prefix compression
	 * and row-store and variable-length column-store dictionary compression
	 * are \b not configured.  When WT_COMPRESSOR::compress_raw is not
	 * applicable, the WT_COMPRESSOR::compress callback is used instead.
	 *
	 * @param[in] page_max the configured maximum page size for this object
	 * @param[in] split_pct the configured page split size for this object
	 * @param[in] extra the count of the additional bytes
	 * @param[in] src the data to compress
	 * @param[in] offsets the byte offsets of the byte strings in src
	 * @param[in] slots the number of entries in offsets
	 * @param[in] dst the destination buffer
	 * @param[in] dst_len the length of the destination buffer
	 * @param[in] final non-zero if there are no more rows to accumulate
	 * @param[out] result_lenp the length of the compressed data
	 * @param[out] result_slotsp the number of byte offsets taken
	 * @returns zero for success, non-zero to indicate an error.
	 */
	int (*compress_raw)(WT_COMPRESSOR *compressor, WT_SESSION *session,
	    size_t page_max, int split_pct, size_t extra,
	    uint8_t *src, uint32_t *offsets, uint32_t slots,
	    uint8_t *dst, size_t dst_len,
	    int final,
	    size_t *result_lenp, uint32_t *result_slotsp);

	/*!
	 * Callback to decompress a chunk of data.
	 *
	 * WT_COMPRESSOR::decompress takes a source buffer and a destination
	 * buffer.  The contents are switched from \c compress: the
	 * source buffer is the compressed value, and the destination buffer is
	 * sized to be the original size.  If the callback successfully
	 * decompresses the source buffer to the destination buffer, it returns
	 * 0.  If an error occurs, it returns an errno or WiredTiger error code.
	 * The source buffer that WT_COMPRESSOR::decompress takes may have a
	 * size that is rounded up from the size originally produced by
	 * WT_COMPRESSOR::compress, with the remainder of the buffer set to
	 * zeroes. Most compressors do not care about this difference if the
	 * size to be decompressed can be implicitly discovered from the
	 * compressed data.  If your compressor cares, you may need to allocate
	 * space for, and store, the actual size in the compressed buffer.  See
	 * the source code for the included snappy compressor for an example.
	 *
	 * On entry, \c src will point to memory, with the length of the memory
	 * in \c src_len.  After successful completion, the callback should
	 * return \c 0 and set \c result_lenp to the number of bytes required
	 * for the decompressed representation.
	 *
	 * If the \c dst buffer is not big enough to hold the decompressed
	 * data, the callback should return an error.
	 *
	 * @param[in] src the data to decompress
	 * @param[in] src_len the length of the data to decompress
	 * @param[in] dst the destination buffer
	 * @param[in] dst_len the length of the destination buffer
	 * @param[out] result_lenp the length of the decompressed data
	 * @returns zero for success, non-zero to indicate an error.
	 *
	 * @snippet nop_compress.c WT_COMPRESSOR decompress
	 */
	int (*decompress)(WT_COMPRESSOR *compressor, WT_SESSION *session,
	    uint8_t *src, size_t src_len,
	    uint8_t *dst, size_t dst_len,
	    size_t *result_lenp);

	/*!
	 * Callback to size a destination buffer for compression
	 *
	 * WT_COMPRESSOR::pre_size is an optional callback that, given the
	 * source buffer and size, produces the size of the destination buffer
	 * to be given to WT_COMPRESSOR::compress.  This is useful for
	 * compressors that assume that the output buffer is sized for the
	 * worst case and thus no overrun checks are made.  If your compressor
	 * works like this, WT_COMPRESSOR::pre_size will need to be defined.
	 * See the source code for the snappy compressor for an example.
	 * However, if your compressor detects and avoids overruns against its
	 * target buffer, you will not need to define WT_COMPRESSOR::pre_size.
	 * When WT_COMPRESSOR::pre_size is set to NULL, the destination buffer
	 * is sized the same as the source buffer.  This is always sufficient,
	 * since a compression result that is larger than the source buffer is
	 * discarded by WiredTiger.
	 *
	 * If not NULL, this callback is called before each call to
	 * WT_COMPRESSOR::compress to determine the size of the destination
	 * buffer to provide.  If the callback is NULL, the destination
	 * buffer will be the same size as the source buffer.
	 *
	 * The callback should set \c result_lenp to a suitable buffer size
	 * for compression, typically the maximum length required by
	 * WT_COMPRESSOR::compress.
	 *
	 * This callback function is for compressors that require an output
	 * buffer larger than the source buffer (for example, that do not
	 * check for buffer overflow during compression).
	 *
	 * @param[in] src the data to compress
	 * @param[in] src_len the length of the data to compress
	 * @param[out] result_lenp the required destination buffer size
	 * @returns zero for success, non-zero to indicate an error.
	 *
	 * @snippet nop_compress.c WT_COMPRESSOR presize
	 */
	int (*pre_size)(WT_COMPRESSOR *compressor, WT_SESSION *session,
	    uint8_t *src, size_t src_len, size_t *result_lenp);

	/*!
	 * If non-NULL, a callback performed when the database is closed.
	 *
	 * The WT_COMPRESSOR::terminate callback is intended to allow cleanup,
	 * the handle will not be subsequently accessed by WiredTiger.
	 *
	 * @snippet nop_compress.c WT_COMPRESSOR terminate
	 */
	int (*terminate)(WT_COMPRESSOR *compressor, WT_SESSION *session);
};

/*!
 * Applications can extend WiredTiger by providing new implementations of the
 * WT_DATA_SOURCE class.  Each data source supports a different URI scheme for
 * data sources to WT_SESSION::create, WT_SESSION::open_cursor and related
 * methods.  See @ref custom_data_sources for more information.
 *
 * <b>Thread safety:</b> WiredTiger may invoke methods on the WT_DATA_SOURCE
 * interface from multiple threads concurrently.  It is the responsibility of
 * the implementation to protect any shared data.
 *
 * Applications register their implementation with WiredTiger by calling
 * WT_CONNECTION::add_data_source.
 *
 * @snippet ex_data_source.c WT_DATA_SOURCE register
 */
struct __wt_data_source {
	/*!
	 * Callback to alter an object.
	 *
	 * @snippet ex_data_source.c WT_DATA_SOURCE alter
	 */
	int (*alter)(WT_DATA_SOURCE *dsrc, WT_SESSION *session,
	    const char *uri, WT_CONFIG_ARG *config);

	/*!
	 * Callback to create a new object.
	 *
	 * @snippet ex_data_source.c WT_DATA_SOURCE create
	 */
	int (*create)(WT_DATA_SOURCE *dsrc, WT_SESSION *session,
	    const char *uri, WT_CONFIG_ARG *config);

	/*!
	 * Callback to compact an object.
	 *
	 * @snippet ex_data_source.c WT_DATA_SOURCE compact
	 */
	int (*compact)(WT_DATA_SOURCE *dsrc, WT_SESSION *session,
	    const char *uri, WT_CONFIG_ARG *config);

	/*!
	 * Callback to drop an object.
	 *
	 * @snippet ex_data_source.c WT_DATA_SOURCE drop
	 */
	int (*drop)(WT_DATA_SOURCE *dsrc, WT_SESSION *session,
	    const char *uri, WT_CONFIG_ARG *config);

	/*!
	 * Callback to initialize a cursor.
	 *
	 * @snippet ex_data_source.c WT_DATA_SOURCE open_cursor
	 */
	int (*open_cursor)(WT_DATA_SOURCE *dsrc, WT_SESSION *session,
	    const char *uri, WT_CONFIG_ARG *config, WT_CURSOR **new_cursor);

	/*!
	 * Callback to rename an object.
	 *
	 * @snippet ex_data_source.c WT_DATA_SOURCE rename
	 */
	int (*rename)(WT_DATA_SOURCE *dsrc, WT_SESSION *session,
	    const char *uri, const char *newuri, WT_CONFIG_ARG *config);

	/*!
	 * Callback to salvage an object.
	 *
	 * @snippet ex_data_source.c WT_DATA_SOURCE salvage
	 */
	int (*salvage)(WT_DATA_SOURCE *dsrc, WT_SESSION *session,
	    const char *uri, WT_CONFIG_ARG *config);

	/*!
	 * Callback to get the size of an object.
	 *
	 * @snippet ex_data_source.c WT_DATA_SOURCE size
	 */
	int (*size)(WT_DATA_SOURCE *dsrc, WT_SESSION *session,
	    const char *uri, wt_off_t *size);

	/*!
	 * Callback to truncate an object.
	 *
	 * @snippet ex_data_source.c WT_DATA_SOURCE truncate
	 */
	int (*truncate)(WT_DATA_SOURCE *dsrc, WT_SESSION *session,
	    const char *uri, WT_CONFIG_ARG *config);

	/*!
	 * Callback to truncate a range of an object.
	 *
	 * @snippet ex_data_source.c WT_DATA_SOURCE range truncate
	 */
	int (*range_truncate)(WT_DATA_SOURCE *dsrc, WT_SESSION *session,
	    WT_CURSOR *start, WT_CURSOR *stop);

	/*!
	 * Callback to verify an object.
	 *
	 * @snippet ex_data_source.c WT_DATA_SOURCE verify
	 */
	int (*verify)(WT_DATA_SOURCE *dsrc, WT_SESSION *session,
	    const char *uri, WT_CONFIG_ARG *config);

	/*!
	 * Callback to checkpoint the database.
	 *
	 * @snippet ex_data_source.c WT_DATA_SOURCE checkpoint
	 */
	int (*checkpoint)(
	    WT_DATA_SOURCE *dsrc, WT_SESSION *session, WT_CONFIG_ARG *config);

	/*!
	 * If non-NULL, a callback performed when the database is closed.
	 *
	 * The WT_DATA_SOURCE::terminate callback is intended to allow cleanup,
	 * the handle will not be subsequently accessed by WiredTiger.
	 *
	 * @snippet ex_data_source.c WT_DATA_SOURCE terminate
	 */
	int (*terminate)(WT_DATA_SOURCE *dsrc, WT_SESSION *session);

	/*!
	 * If non-NULL, a callback performed before an LSM merge.
	 *
	 * @param[in] source a cursor configured with the data being merged
	 * @param[in] dest a cursor on the new object being filled by the merge
	 *
	 * @snippet ex_data_source.c WT_DATA_SOURCE lsm_pre_merge
	 */
	int (*lsm_pre_merge)(
	    WT_DATA_SOURCE *dsrc, WT_CURSOR *source, WT_CURSOR *dest);
};

/*!
 * The interface implemented by applications to provide custom encryption.
 *
 * Encryptors must implement the WT_ENCRYPTOR interface: the
 * WT_ENCRYPTOR::encrypt, WT_ENCRYPTOR::decrypt and WT_ENCRYPTOR::sizing
 * callbacks must be specified, WT_ENCRYPTOR::customize and
 * WT_ENCRYPTOR::terminate are optional.  To build your own encryptor, use
 * one of the encryptors in \c ext/encryptors as a template:
 * \c ext/encryptors/nop_encrypt is a simple encryptor that passes through
 * data unchanged, and is a reasonable starting point;
 * \c ext/encryptors/rotn_encrypt is an encryptor implementing
 * a simple rotation cipher, it shows the use of \c keyid, \c secretkey,
 * and implements the WT_ENCRYPTOR::customize and
 * WT_ENCRYPTOR::terminate callbacks.
 *
 * Applications register their implementation with WiredTiger by calling
 * WT_CONNECTION::add_encryptor.
 *
 * @snippet nop_encrypt.c WT_ENCRYPTOR initialization structure
 * @snippet nop_encrypt.c WT_ENCRYPTOR initialization function
 */
struct __wt_encryptor {
	/*!
	 * Callback to encrypt a chunk of data.
	 *
	 * WT_ENCRYPTOR::encrypt takes a source buffer and a destination
	 * buffer.  The callback encrypts the source buffer (plain text)
	 * into the destination buffer.
	 *
	 * On entry, \c src will point to memory, with the length of the memory
	 * in \c src_len.  After successful completion, the callback should
	 * return \c 0 and set \c result_lenp to the number of bytes required
	 * for the encrypted representation.
	 *
	 * On entry, \c dst points to the destination buffer with a length
	 * of \c dst_len.  The destination buffer will be at least src_len
	 * plus the size returned by that WT_ENCRYPT::sizing.
	 *
	 * This callback cannot be NULL.
	 *
	 * @param[in] src the data to encrypt
	 * @param[in] src_len the length of the data to encrypt
	 * @param[in] dst the destination buffer
	 * @param[in] dst_len the length of the destination buffer
	 * @param[out] result_lenp the length of the encrypted data
	 * @returns zero for success, non-zero to indicate an error.
	 *
	 * @snippet nop_encrypt.c WT_ENCRYPTOR encrypt
	 */
	int (*encrypt)(WT_ENCRYPTOR *encryptor, WT_SESSION *session,
	    uint8_t *src, size_t src_len,
	    uint8_t *dst, size_t dst_len,
	    size_t *result_lenp);

	/*!
	 * Callback to decrypt a chunk of data.
	 *
	 * WT_ENCRYPTOR::decrypt takes a source buffer and a destination
	 * buffer.  The contents are switched from \c encrypt: the
	 * source buffer is the encrypted value, and the destination buffer is
	 * sized to be the original size.  If the callback successfully
	 * decrypts the source buffer to the destination buffer, it returns
	 * 0.  If an error occurs, it returns an errno or WiredTiger error code.
	 *
	 * On entry, \c src will point to memory, with the length of the memory
	 * in \c src_len.  After successful completion, the callback should
	 * return \c 0 and set \c result_lenp to the number of bytes required
	 * for the decrypted representation.
	 *
	 * If the \c dst buffer is not big enough to hold the decrypted
	 * data, the callback should return an error.
	 *
	 * This callback cannot be NULL.
	 *
	 * @param[in] src the data to decrypt
	 * @param[in] src_len the length of the data to decrypt
	 * @param[in] dst the destination buffer
	 * @param[in] dst_len the length of the destination buffer
	 * @param[out] result_lenp the length of the decrypted data
	 * @returns zero for success, non-zero to indicate an error.
	 *
	 * @snippet nop_encrypt.c WT_ENCRYPTOR decrypt
	 */
	int (*decrypt)(WT_ENCRYPTOR *encryptor, WT_SESSION *session,
	    uint8_t *src, size_t src_len,
	    uint8_t *dst, size_t dst_len,
	    size_t *result_lenp);

	/*!
	 * Callback to size a destination buffer for encryption.
	 *
	 * WT_ENCRYPTOR::sizing is an callback that returns the number
	 * of additional bytes that is needed when encrypting a
	 * text buffer.  This is always necessary, since encryptors
	 * typically generate encrypted text that is larger than the
	 * plain text input. Without such a call, WiredTiger would
	 * have no way to know the worst case for the encrypted buffer size.
	 * The WiredTiger encryption infrastructure assumes that
	 * buffer sizing is not dependent on the number of bytes
	 * of input, that there is a one to one relationship in number
	 * of bytes needed between input and output.
	 *
	 * This callback cannot be NULL.
	 *
	 * The callback should set \c expansion_constantp to the additional
	 * number of bytes needed.
	 *
	 * @param[out] expansion_constantp the additional number of bytes needed
	 *    when encrypting.
	 * @returns zero for success, non-zero to indicate an error.
	 *
	 * @snippet nop_encrypt.c WT_ENCRYPTOR sizing
	 */
	int (*sizing)(WT_ENCRYPTOR *encryptor, WT_SESSION *session,
	    size_t *expansion_constantp);

	/*!
	 * If non-NULL, this callback is called to customize the encryptor.
	 * The customize function is called whenever a keyid is used for the
	 * first time with this encryptor, whether it be in
	 * the ::wiredtiger_open call or the WT_SESSION::create
	 * call. This gives the algorithm an
	 * opportunity to retrieve and save keys in a customized encryptor.
	 * If the callback returns a non-NULL encryptor, that instance
	 * is used instead of this one for any callbacks.
	 *
	 * @param[in] encrypt_config the "encryption" portion of the
	 *    configuration from the wiredtiger_open or WT_SESSION::create call
	 * @param[out] customp the new modified encryptor, or NULL.
	 * @returns zero for success, non-zero to indicate an error.
	 */
	int (*customize)(WT_ENCRYPTOR *encryptor, WT_SESSION *session,
	    WT_CONFIG_ARG *encrypt_config, WT_ENCRYPTOR **customp);

	/*!
	 * If non-NULL, a callback performed when the database is closed.
	 * It is called for each encryptor that was added using
	 * WT_CONNECTION::add_encryptor or returned by the
	 * WT_ENCRYPTOR::customize callback.
	 *
	 * The WT_ENCRYPTOR::terminate callback is intended to allow cleanup,
	 * the handle will not be subsequently accessed by WiredTiger.
	 *
	 * @snippet nop_encrypt.c WT_ENCRYPTOR terminate
	 */
	int (*terminate)(WT_ENCRYPTOR *encryptor, WT_SESSION *session);
};

/*!
 * The interface implemented by applications to provide custom extraction of
 * index keys or column group values.
 *
 * Applications register implementations with WiredTiger by calling
 * WT_CONNECTION::add_extractor.  See @ref custom_extractors for more
 * information.
 *
 * @snippet ex_all.c WT_EXTRACTOR register
 */
struct __wt_extractor {
	/*!
	 * Callback to extract a value for an index or column group.
	 *
	 * @errors
	 *
	 * @snippet ex_all.c WT_EXTRACTOR
	 *
	 * @param extractor the WT_EXTRACTOR implementation
	 * @param session the current WiredTiger session
	 * @param key the table key in raw format, see @ref cursor_raw for
	 *	details
	 * @param value the table value in raw format, see @ref cursor_raw for
	 *	details
	 * @param[out] result_cursor the method should call WT_CURSOR::set_key
	 *	and WT_CURSOR::insert on this cursor to return a key.  The \c
	 *	key_format of the cursor will match that passed to
	 *	WT_SESSION::create for the index.  Multiple index keys can be
	 *	created for each record by calling WT_CURSOR::insert multiple
	 *	times.
	 */
	int (*extract)(WT_EXTRACTOR *extractor, WT_SESSION *session,
	    const WT_ITEM *key, const WT_ITEM *value,
	    WT_CURSOR *result_cursor);

	/*!
	 * If non-NULL, this callback is called to customize the extractor for
	 * each index.  If the callback returns a non-NULL extractor, that
	 * instance is used instead of this one for all comparisons.
	 */
	int (*customize)(WT_EXTRACTOR *extractor, WT_SESSION *session,
	    const char *uri, WT_CONFIG_ITEM *appcfg, WT_EXTRACTOR **customp);

	/*!
	 * If non-NULL a callback performed when the index or column group
	 * is closed for customized extractors otherwise when the database
	 * is closed.
	 *
	 * The WT_EXTRACTOR::terminate callback is intended to allow cleanup,
	 * the handle will not be subsequently accessed by WiredTiger.
	 */
	int (*terminate)(WT_EXTRACTOR *extractor, WT_SESSION *session);
};

#if !defined(SWIG)
/*! WT_FILE_SYSTEM::open_file file types */
typedef enum {
	WT_FS_OPEN_FILE_TYPE_CHECKPOINT,/*!< open a data file checkpoint */
	WT_FS_OPEN_FILE_TYPE_DATA,	/*!< open a data file */
	WT_FS_OPEN_FILE_TYPE_DIRECTORY,	/*!< open a directory */
	WT_FS_OPEN_FILE_TYPE_LOG,	/*!< open a log file */
	WT_FS_OPEN_FILE_TYPE_REGULAR	/*!< open a regular file */
} WT_FS_OPEN_FILE_TYPE;

#ifdef DOXYGEN
/*! WT_FILE_SYSTEM::open_file flags: random access pattern */
#define	WT_FS_OPEN_ACCESS_RAND	0x0
/*! WT_FILE_SYSTEM::open_file flags: sequential access pattern */
#define	WT_FS_OPEN_ACCESS_SEQ	0x0
/*! WT_FILE_SYSTEM::open_file flags: create if does not exist */
#define	WT_FS_OPEN_CREATE	0x0
/*! WT_FILE_SYSTEM::open_file flags: direct I/O requested */
#define	WT_FS_OPEN_DIRECTIO	0x0
/*! WT_FILE_SYSTEM::open_file flags: file creation must be durable */
#define	WT_FS_OPEN_DURABLE	0x0
/*!
 * WT_FILE_SYSTEM::open_file flags: return EBUSY if exclusive use not available
 */
#define	WT_FS_OPEN_EXCLUSIVE	0x0
/*! WT_FILE_SYSTEM::open_file flags: open is read-only */
#define	WT_FS_OPEN_READONLY	0x0

/*!
 * WT_FILE_SYSTEM::remove or WT_FILE_SYSTEM::rename flags: the remove or rename
 * operation must be durable
 */
#define	WT_FS_DURABLE		0x0
#else
/* AUTOMATIC FLAG VALUE GENERATION START */
#define	WT_FS_OPEN_ACCESS_RAND	0x01u
#define	WT_FS_OPEN_ACCESS_SEQ	0x02u
#define	WT_FS_OPEN_CREATE	0x04u
#define	WT_FS_OPEN_DIRECTIO	0x08u
#define	WT_FS_OPEN_DURABLE	0x10u
#define	WT_FS_OPEN_EXCLUSIVE	0x20u
#define	WT_FS_OPEN_FIXED	0x40u	/* Path not home relative (internal) */
#define	WT_FS_OPEN_READONLY	0x80u
/* AUTOMATIC FLAG VALUE GENERATION STOP */

/* AUTOMATIC FLAG VALUE GENERATION START */
#define	WT_FS_DURABLE		0x1u
/* AUTOMATIC FLAG VALUE GENERATION STOP */
#endif

/*!
 * The interface implemented by applications to provide a custom file system
 * implementation.
 *
 * <b>Thread safety:</b> WiredTiger may invoke methods on the WT_FILE_SYSTEM
 * interface from multiple threads concurrently. It is the responsibility of
 * the implementation to protect any shared data.
 *
 * Applications register implementations with WiredTiger by calling
 * WT_CONNECTION::add_file_system.  See @ref custom_file_systems for more
 * information.
 *
 * @snippet ex_file_system.c WT_FILE_SYSTEM register
 */
struct __wt_file_system {
	/*!
	 * Return a list of file names for the named directory.
	 *
	 * @errors
	 *
	 * @param file_system the WT_FILE_SYSTEM
	 * @param session the current WiredTiger session
	 * @param directory the name of the directory
	 * @param prefix if not NULL, only files with names matching the prefix
	 *    are returned
	 * @param[out] dirlist the method returns an allocated array of
	 *    individually allocated strings, one for each entry in the
	 *    directory.
	 * @param[out] countp the number of entries returned
	 */
	int (*fs_directory_list)(WT_FILE_SYSTEM *file_system,
	    WT_SESSION *session, const char *directory, const char *prefix,
	    char ***dirlist, uint32_t *countp);

	/*!
	 * Free memory allocated by WT_FILE_SYSTEM::directory_list.
	 *
	 * @errors
	 *
	 * @param file_system the WT_FILE_SYSTEM
	 * @param session the current WiredTiger session
	 * @param dirlist array returned by WT_FILE_SYSTEM::directory_list
	 * @param count count returned by WT_FILE_SYSTEM::directory_list
	 */
	int (*fs_directory_list_free)(WT_FILE_SYSTEM *file_system,
	    WT_SESSION *session, char **dirlist, uint32_t count);

	/*!
	 * Return if the named file system object exists.
	 *
	 * @errors
	 *
	 * @param file_system the WT_FILE_SYSTEM
	 * @param session the current WiredTiger session
	 * @param name the name of the file
	 * @param[out] existp If the named file system object exists
	 */
	int (*fs_exist)(WT_FILE_SYSTEM *file_system,
	    WT_SESSION *session, const char *name, bool *existp);

	/*!
	 * Open a handle for a named file system object
	 *
	 * The method should return ENOENT if the file is not being created and
	 * does not exist.
	 *
	 * The method should return EACCES if the file cannot be opened in the
	 * requested mode (for example, a file opened for writing in a readonly
	 * file system).
	 *
	 * The method should return EBUSY if ::WT_FS_OPEN_EXCLUSIVE is set and
	 * the file is in use.
	 *
	 * @errors
	 *
	 * @param file_system the WT_FILE_SYSTEM
	 * @param session the current WiredTiger session
	 * @param name the name of the file system object
	 * @param file_type the type of the file
	 *    The file type is provided to allow optimization for different file
	 *    access patterns.
	 * @param flags flags indicating how to open the file, one or more of
	 *    ::WT_FS_OPEN_CREATE, ::WT_FS_OPEN_DIRECTIO, ::WT_FS_OPEN_DURABLE,
	 *    ::WT_FS_OPEN_EXCLUSIVE or ::WT_FS_OPEN_READONLY.
	 * @param[out] file_handlep the handle to the newly opened file. File
	 *    system implementations must allocate memory for the handle and
	 *    the WT_FILE_HANDLE::name field, and fill in the WT_FILE_HANDLE::
	 *    fields. Applications wanting to associate private information
	 *    with the WT_FILE_HANDLE:: structure should declare and allocate
	 *    their own structure as a superset of a WT_FILE_HANDLE:: structure.
	 */
	int (*fs_open_file)(WT_FILE_SYSTEM *file_system, WT_SESSION *session,
	    const char *name, WT_FS_OPEN_FILE_TYPE file_type, uint32_t flags,
	    WT_FILE_HANDLE **file_handlep);

	/*!
	 * Remove a named file system object
	 *
	 * This method is not required for readonly file systems and should be
	 * set to NULL when not required by the file system.
	 *
	 * @errors
	 *
	 * @param file_system the WT_FILE_SYSTEM
	 * @param session the current WiredTiger session
	 * @param name the name of the file system object
	 * @param durable if the operation requires durability
	 * @param flags 0 or ::WT_FS_DURABLE
	 */
	int (*fs_remove)(WT_FILE_SYSTEM *file_system,
	    WT_SESSION *session, const char *name, uint32_t flags);

	/*!
	 * Rename a named file system object
	 *
	 * This method is not required for readonly file systems and should be
	 * set to NULL when not required by the file system.
	 *
	 * @errors
	 *
	 * @param file_system the WT_FILE_SYSTEM
	 * @param session the current WiredTiger session
	 * @param from the original name of the object
	 * @param to the new name for the object
	 * @param flags 0 or ::WT_FS_DURABLE
	 */
	int (*fs_rename)(WT_FILE_SYSTEM *file_system, WT_SESSION *session,
	    const char *from, const char *to, uint32_t flags);

	/*!
	 * Return the size of a named file system object
	 *
	 * @errors
	 *
	 * @param file_system the WT_FILE_SYSTEM
	 * @param session the current WiredTiger session
	 * @param name the name of the file system object
	 * @param[out] sizep the size of the file system entry
	 */
	int (*fs_size)(WT_FILE_SYSTEM *file_system,
	    WT_SESSION *session, const char *name, wt_off_t *sizep);

	/*!
	 * A callback performed when the file system is closed and will no
	 * longer be accessed by the WiredTiger database.
	 *
	 * This method is not required and should be set to NULL when not
	 * required by the file system.
	 *
	 * The WT_FILE_SYSTEM::terminate callback is intended to allow cleanup,
	 * the handle will not be subsequently accessed by WiredTiger.
	 */
	int (*terminate)(WT_FILE_SYSTEM *file_system, WT_SESSION *session);
};

/*! WT_FILE_HANDLE::fadvise flags: no longer need */
#define	WT_FILE_HANDLE_DONTNEED	1
/*! WT_FILE_HANDLE::fadvise flags: will need */
#define	WT_FILE_HANDLE_WILLNEED	2

/*!
 * A file handle implementation returned by WT_FILE_SYSTEM::open_file.
 *
 * <b>Thread safety:</b> Unless explicitly stated otherwise, WiredTiger may
 * invoke methods on the WT_FILE_HANDLE interface from multiple threads
 * concurrently. It is the responsibility of the implementation to protect
 * any shared data.
 *
 * See @ref custom_file_systems for more information.
 */
struct __wt_file_handle {
	/*!
	 * The enclosing file system, set by WT_FILE_SYSTEM::open_file.
	 */
	WT_FILE_SYSTEM *file_system;

	/*!
	 * The name of the file, set by WT_FILE_SYSTEM::open_file.
	 */
	char *name;

	/*!
	 * Close a file handle, the handle will not be further accessed by
	 * WiredTiger.
	 *
	 * @errors
	 *
	 * @param file_handle the WT_FILE_HANDLE
	 * @param session the current WiredTiger session
	 */
	int (*close)(WT_FILE_HANDLE *file_handle, WT_SESSION *session);

	/*!
	 * Indicate expected future use of file ranges, based on the POSIX
	 * 1003.1 standard fadvise.
	 *
	 * This method is not required, and should be set to NULL when not
	 * supported by the file.
	 *
	 * @errors
	 *
	 * @param file_handle the WT_FILE_HANDLE
	 * @param session the current WiredTiger session
	 * @param offset the file offset
	 * @param len the size of the advisory
	 * @param advice one of ::WT_FILE_HANDLE_WILLNEED or
	 *    ::WT_FILE_HANDLE_DONTNEED.
	 */
	int (*fh_advise)(WT_FILE_HANDLE *file_handle,
	    WT_SESSION *session, wt_off_t offset, wt_off_t len, int advice);

	/*!
	 * Extend the file.
	 *
	 * This method is not required, and should be set to NULL when not
	 * supported by the file.
	 *
	 * Any allocated disk space must read as 0 bytes, and no existing file
	 * data may change. Allocating all necessary underlying storage (not
	 * changing just the file's metadata), is likely to result in increased
	 * performance.
	 *
	 * This method is not called by multiple threads concurrently (on the
	 * same file handle). If the file handle's extension method supports
	 * concurrent calls, set the WT_FILE_HANDLE::fh_extend_nolock method
	 * instead. See @ref custom_file_systems for more information.
	 *
	 * @errors
	 *
	 * @param file_handle the WT_FILE_HANDLE
	 * @param session the current WiredTiger session
	 * @param offset desired file size after extension
	 */
	int (*fh_extend)(
	    WT_FILE_HANDLE *file_handle, WT_SESSION *session, wt_off_t offset);

	/*!
	 * Extend the file.
	 *
	 * This method is not required, and should be set to NULL when not
	 * supported by the file.
	 *
	 * Any allocated disk space must read as 0 bytes, and no existing file
	 * data may change. Allocating all necessary underlying storage (not
	 * only changing the file's metadata), is likely to result in increased
	 * performance.
	 *
	 * This method may be called by multiple threads concurrently (on the
	 * same file handle). If the file handle's extension method does not
	 * support concurrent calls, set the WT_FILE_HANDLE::fh_extend method
	 * instead. See @ref custom_file_systems for more information.
	 *
	 * @errors
	 *
	 * @param file_handle the WT_FILE_HANDLE
	 * @param session the current WiredTiger session
	 * @param offset desired file size after extension
	 */
	int (*fh_extend_nolock)(
	    WT_FILE_HANDLE *file_handle, WT_SESSION *session, wt_off_t offset);

	/*!
	 * Lock/unlock a file from the perspective of other processes running
	 * in the system, where necessary.
	 *
	 * @errors
	 *
	 * @param file_handle the WT_FILE_HANDLE
	 * @param session the current WiredTiger session
	 * @param lock whether to lock or unlock
	 */
	int (*fh_lock)(
	    WT_FILE_HANDLE *file_handle, WT_SESSION *session, bool lock);

	/*!
	 * Map a file into memory, based on the POSIX 1003.1 standard mmap.
	 *
	 * This method is not required, and should be set to NULL when not
	 * supported by the file.
	 *
	 * @errors
	 *
	 * @param file_handle the WT_FILE_HANDLE
	 * @param session the current WiredTiger session
	 * @param[out] mapped_regionp a reference to a memory location into
	 *    which should be stored a pointer to the start of the mapped region
	 * @param[out] lengthp a reference to a memory location into which
	 *    should be stored the length of the region
	 * @param[out] mapped_cookiep a reference to a memory location into
	 *    which can be optionally stored a pointer to an opaque cookie
	 *    which is subsequently passed to WT_FILE_HANDLE::unmap.
	 */
	int (*fh_map)(WT_FILE_HANDLE *file_handle, WT_SESSION *session,
	    void *mapped_regionp, size_t *lengthp, void *mapped_cookiep);

	/*!
	 * Unmap part of a memory mapped file, based on the POSIX 1003.1
	 * standard madvise.
	 *
	 * This method is not required, and should be set to NULL when not
	 * supported by the file.
	 *
	 * @errors
	 *
	 * @param file_handle the WT_FILE_HANDLE
	 * @param session the current WiredTiger session
	 * @param map a location in the mapped region unlikely to be used in the
	 *    near future
	 * @param length the length of the mapped region to discard
	 * @param mapped_cookie any cookie set by the WT_FILE_HANDLE::map method
	 */
	int (*fh_map_discard)(WT_FILE_HANDLE *file_handle,
	    WT_SESSION *session, void *map, size_t length, void *mapped_cookie);

	/*!
	 * Preload part of a memory mapped file, based on the POSIX 1003.1
	 * standard madvise.
	 *
	 * This method is not required, and should be set to NULL when not
	 * supported by the file.
	 *
	 * @errors
	 *
	 * @param file_handle the WT_FILE_HANDLE
	 * @param session the current WiredTiger session
	 * @param map a location in the mapped region likely to be used in the
	 *    near future
	 * @param length the size of the mapped region to preload
	 * @param mapped_cookie any cookie set by the WT_FILE_HANDLE::map method
	 */
	int (*fh_map_preload)(WT_FILE_HANDLE *file_handle, WT_SESSION *session,
	    const void *map, size_t length, void *mapped_cookie);

	/*!
	 * Unmap a memory mapped file, based on the POSIX 1003.1 standard
	 * munmap.
	 *
	 * This method is only required if a valid implementation of map is
	 * provided by the file, and should be set to NULL otherwise.
	 *
	 * @errors
	 *
	 * @param file_handle the WT_FILE_HANDLE
	 * @param session the current WiredTiger session
	 * @param mapped_region a pointer to the start of the mapped region
	 * @param length the length of the mapped region
	 * @param mapped_cookie any cookie set by the WT_FILE_HANDLE::map method
	 */
	int (*fh_unmap)(WT_FILE_HANDLE *file_handle, WT_SESSION *session,
	    void *mapped_region, size_t length, void *mapped_cookie);

	/*!
	 * Read from a file, based on the POSIX 1003.1 standard pread.
	 *
	 * @errors
	 *
	 * @param file_handle the WT_FILE_HANDLE
	 * @param session the current WiredTiger session
	 * @param offset the offset in the file to start reading from
	 * @param len the amount to read
	 * @param[out] buf buffer to hold the content read from file
	 */
	int (*fh_read)(WT_FILE_HANDLE *file_handle,
	    WT_SESSION *session, wt_off_t offset, size_t len, void *buf);

	/*!
	 * Return the size of a file.
	 *
	 * @errors
	 *
	 * @param file_handle the WT_FILE_HANDLE
	 * @param session the current WiredTiger session
	 * @param sizep the size of the file
	 */
	int (*fh_size)(
	    WT_FILE_HANDLE *file_handle, WT_SESSION *session, wt_off_t *sizep);

	/*!
	 * Make outstanding file writes durable and do not return until writes
	 * are complete.
	 *
	 * This method is not required for read-only files, and should be set
	 * to NULL when not supported by the file.
	 *
	 * @errors
	 *
	 * @param file_handle the WT_FILE_HANDLE
	 * @param session the current WiredTiger session
	 */
	int (*fh_sync)(WT_FILE_HANDLE *file_handle, WT_SESSION *session);

	/*!
	 * Schedule the outstanding file writes required for durability and
	 * return immediately.
	 *
	 * This method is not required, and should be set to NULL when not
	 * supported by the file.
	 *
	 * @errors
	 *
	 * @param file_handle the WT_FILE_HANDLE
	 * @param session the current WiredTiger session
	 */
	int (*fh_sync_nowait)(WT_FILE_HANDLE *file_handle, WT_SESSION *session);

	/*!
	 * Truncate the file.
	 *
	 * This method is not required, and should be set to NULL when not
	 * supported by the file.
	 *
	 * This method is not called by multiple threads concurrently (on the
	 * same file handle).
	 *
	 * @errors
	 *
	 * @param file_handle the WT_FILE_HANDLE
	 * @param session the current WiredTiger session
	 * @param offset desired file size after truncate
	 */
	int (*fh_truncate)(
	    WT_FILE_HANDLE *file_handle, WT_SESSION *session, wt_off_t offset);

	/*!
	 * Write to a file, based on the POSIX 1003.1 standard pwrite.
	 *
	 * This method is not required for read-only files, and should be set
	 * to NULL when not supported by the file.
	 *
	 * @errors
	 *
	 * @param file_handle the WT_FILE_HANDLE
	 * @param session the current WiredTiger session
	 * @param offset offset at which to start writing
	 * @param length amount of data to write
	 * @param buf content to be written to the file
	 */
	int (*fh_write)(WT_FILE_HANDLE *file_handle, WT_SESSION *session,
	    wt_off_t offset, size_t length, const void *buf);
};
#endif /* !defined(SWIG) */

/*!
 * Entry point to an extension, called when the extension is loaded.
 *
 * @param connection the connection handle
 * @param config the config information passed to WT_CONNECTION::load_extension
 * @errors
 */
extern int wiredtiger_extension_init(
    WT_CONNECTION *connection, WT_CONFIG_ARG *config);

/*!
 * Optional cleanup function for an extension, called during
 * WT_CONNECTION::close.
 *
 * @param connection the connection handle
 * @errors
 */
extern int wiredtiger_extension_terminate(WT_CONNECTION *connection);

/*! @} */

/*!
 * @addtogroup wt
 * @{
 */

/*!
 * @name Log record and operation types
 * @anchor log_types
 * @{
 */
/*
 * NOTE:  The values of these record types and operations must
 * never change because they're written into the log.  Append
 * any new records or operations to the appropriate set.
 */
/*! checkpoint */
#define	WT_LOGREC_CHECKPOINT	0
/*! transaction commit */
#define	WT_LOGREC_COMMIT	1
/*! file sync */
#define	WT_LOGREC_FILE_SYNC	2
/*! message */
#define	WT_LOGREC_MESSAGE	3
/*! system/internal record */
#define	WT_LOGREC_SYSTEM	4
/*! invalid operation */
#define	WT_LOGOP_INVALID	0
/*! column-store put */
#define	WT_LOGOP_COL_PUT	1
/*! column-store remove */
#define	WT_LOGOP_COL_REMOVE	2
/*! column-store truncate */
#define	WT_LOGOP_COL_TRUNCATE	3
/*! row-store put */
#define	WT_LOGOP_ROW_PUT	4
/*! row-store remove */
#define	WT_LOGOP_ROW_REMOVE	5
/*! row-store truncate */
#define	WT_LOGOP_ROW_TRUNCATE	6
/*! checkpoint start */
#define	WT_LOGOP_CHECKPOINT_START	7
/*! previous LSN */
#define	WT_LOGOP_PREV_LSN	8
/*! column-store modify */
#define	WT_LOGOP_COL_MODIFY	9
/*! row-store modify */
#define	WT_LOGOP_ROW_MODIFY	10
/*! @} */

/*******************************************
 * Statistic reference.
 *******************************************/
/*
 * DO NOT EDIT: automatically built by dist/api_stat.py.
 * Statistics section: BEGIN
 */

/*!
 * @name Connection statistics
 * @anchor statistics_keys
 * @anchor statistics_conn
 * Statistics are accessed through cursors with \c "statistics:" URIs.
 * Individual statistics can be queried through the cursor using the following
 * keys.  See @ref data_statistics for more information.
 * @{
 */
/*! LSM: application work units currently queued */
#define	WT_STAT_CONN_LSM_WORK_QUEUE_APP			1000
/*! LSM: merge work units currently queued */
#define	WT_STAT_CONN_LSM_WORK_QUEUE_MANAGER		1001
/*! LSM: rows merged in an LSM tree */
#define	WT_STAT_CONN_LSM_ROWS_MERGED			1002
/*! LSM: sleep for LSM checkpoint throttle */
#define	WT_STAT_CONN_LSM_CHECKPOINT_THROTTLE		1003
/*! LSM: sleep for LSM merge throttle */
#define	WT_STAT_CONN_LSM_MERGE_THROTTLE			1004
/*! LSM: switch work units currently queued */
#define	WT_STAT_CONN_LSM_WORK_QUEUE_SWITCH		1005
/*! LSM: tree maintenance operations discarded */
#define	WT_STAT_CONN_LSM_WORK_UNITS_DISCARDED		1006
/*! LSM: tree maintenance operations executed */
#define	WT_STAT_CONN_LSM_WORK_UNITS_DONE		1007
/*! LSM: tree maintenance operations scheduled */
#define	WT_STAT_CONN_LSM_WORK_UNITS_CREATED		1008
/*! LSM: tree queue hit maximum */
#define	WT_STAT_CONN_LSM_WORK_QUEUE_MAX			1009
/*! async: current work queue length */
#define	WT_STAT_CONN_ASYNC_CUR_QUEUE			1010
/*! async: maximum work queue length */
#define	WT_STAT_CONN_ASYNC_MAX_QUEUE			1011
/*! async: number of allocation state races */
#define	WT_STAT_CONN_ASYNC_ALLOC_RACE			1012
/*! async: number of flush calls */
#define	WT_STAT_CONN_ASYNC_FLUSH			1013
/*! async: number of operation slots viewed for allocation */
#define	WT_STAT_CONN_ASYNC_ALLOC_VIEW			1014
/*! async: number of times operation allocation failed */
#define	WT_STAT_CONN_ASYNC_FULL				1015
/*! async: number of times worker found no work */
#define	WT_STAT_CONN_ASYNC_NOWORK			1016
/*! async: total allocations */
#define	WT_STAT_CONN_ASYNC_OP_ALLOC			1017
/*! async: total compact calls */
#define	WT_STAT_CONN_ASYNC_OP_COMPACT			1018
/*! async: total insert calls */
#define	WT_STAT_CONN_ASYNC_OP_INSERT			1019
/*! async: total remove calls */
#define	WT_STAT_CONN_ASYNC_OP_REMOVE			1020
/*! async: total search calls */
#define	WT_STAT_CONN_ASYNC_OP_SEARCH			1021
/*! async: total update calls */
#define	WT_STAT_CONN_ASYNC_OP_UPDATE			1022
/*! block-manager: blocks pre-loaded */
#define	WT_STAT_CONN_BLOCK_PRELOAD			1023
/*! block-manager: blocks read */
#define	WT_STAT_CONN_BLOCK_READ				1024
/*! block-manager: blocks written */
#define	WT_STAT_CONN_BLOCK_WRITE			1025
/*! block-manager: bytes read */
#define	WT_STAT_CONN_BLOCK_BYTE_READ			1026
/*! block-manager: bytes written */
#define	WT_STAT_CONN_BLOCK_BYTE_WRITE			1027
/*! block-manager: bytes written for checkpoint */
#define	WT_STAT_CONN_BLOCK_BYTE_WRITE_CHECKPOINT	1028
/*! block-manager: mapped blocks read */
#define	WT_STAT_CONN_BLOCK_MAP_READ			1029
/*! block-manager: mapped bytes read */
#define	WT_STAT_CONN_BLOCK_BYTE_MAP_READ		1030
/*! cache: application threads page read from disk to cache count */
#define	WT_STAT_CONN_CACHE_READ_APP_COUNT		1031
/*! cache: application threads page read from disk to cache time (usecs) */
#define	WT_STAT_CONN_CACHE_READ_APP_TIME		1032
/*! cache: application threads page write from cache to disk count */
#define	WT_STAT_CONN_CACHE_WRITE_APP_COUNT		1033
/*! cache: application threads page write from cache to disk time (usecs) */
#define	WT_STAT_CONN_CACHE_WRITE_APP_TIME		1034
/*! cache: bytes belonging to page images in the cache */
#define	WT_STAT_CONN_CACHE_BYTES_IMAGE			1035
/*! cache: bytes belonging to the lookaside table in the cache */
#define	WT_STAT_CONN_CACHE_BYTES_LOOKASIDE		1036
/*! cache: bytes currently in the cache */
#define	WT_STAT_CONN_CACHE_BYTES_INUSE			1037
/*! cache: bytes not belonging to page images in the cache */
#define	WT_STAT_CONN_CACHE_BYTES_OTHER			1038
/*! cache: bytes read into cache */
#define	WT_STAT_CONN_CACHE_BYTES_READ			1039
/*! cache: bytes written from cache */
#define	WT_STAT_CONN_CACHE_BYTES_WRITE			1040
/*! cache: checkpoint blocked page eviction */
#define	WT_STAT_CONN_CACHE_EVICTION_CHECKPOINT		1041
/*! cache: eviction calls to get a page */
#define	WT_STAT_CONN_CACHE_EVICTION_GET_REF		1042
/*! cache: eviction calls to get a page found queue empty */
#define	WT_STAT_CONN_CACHE_EVICTION_GET_REF_EMPTY	1043
/*! cache: eviction calls to get a page found queue empty after locking */
#define	WT_STAT_CONN_CACHE_EVICTION_GET_REF_EMPTY2	1044
/*! cache: eviction currently operating in aggressive mode */
#define	WT_STAT_CONN_CACHE_EVICTION_AGGRESSIVE_SET	1045
/*! cache: eviction empty score */
#define	WT_STAT_CONN_CACHE_EVICTION_EMPTY_SCORE		1046
/*! cache: eviction passes of a file */
#define	WT_STAT_CONN_CACHE_EVICTION_WALK_PASSES		1047
/*! cache: eviction server candidate queue empty when topping up */
#define	WT_STAT_CONN_CACHE_EVICTION_QUEUE_EMPTY		1048
/*! cache: eviction server candidate queue not empty when topping up */
#define	WT_STAT_CONN_CACHE_EVICTION_QUEUE_NOT_EMPTY	1049
/*! cache: eviction server evicting pages */
#define	WT_STAT_CONN_CACHE_EVICTION_SERVER_EVICTING	1050
/*!
 * cache: eviction server slept, because we did not make progress with
 * eviction
 */
#define	WT_STAT_CONN_CACHE_EVICTION_SERVER_SLEPT	1051
/*! cache: eviction server unable to reach eviction goal */
#define	WT_STAT_CONN_CACHE_EVICTION_SLOW		1052
/*! cache: eviction state */
#define	WT_STAT_CONN_CACHE_EVICTION_STATE		1053
/*! cache: eviction walk target pages histogram - 0-9 */
#define	WT_STAT_CONN_CACHE_EVICTION_TARGET_PAGE_LT10	1054
/*! cache: eviction walk target pages histogram - 10-31 */
#define	WT_STAT_CONN_CACHE_EVICTION_TARGET_PAGE_LT32	1055
/*! cache: eviction walk target pages histogram - 128 and higher */
#define	WT_STAT_CONN_CACHE_EVICTION_TARGET_PAGE_GE128	1056
/*! cache: eviction walk target pages histogram - 32-63 */
#define	WT_STAT_CONN_CACHE_EVICTION_TARGET_PAGE_LT64	1057
/*! cache: eviction walk target pages histogram - 64-128 */
#define	WT_STAT_CONN_CACHE_EVICTION_TARGET_PAGE_LT128	1058
/*! cache: eviction walks abandoned */
#define	WT_STAT_CONN_CACHE_EVICTION_WALKS_ABANDONED	1059
/*! cache: eviction walks gave up because they restarted their walk twice */
#define	WT_STAT_CONN_CACHE_EVICTION_WALKS_STOPPED	1060
/*!
 * cache: eviction walks gave up because they saw too many pages and
 * found no candidates
 */
#define	WT_STAT_CONN_CACHE_EVICTION_WALKS_GAVE_UP_NO_TARGETS	1061
/*!
 * cache: eviction walks gave up because they saw too many pages and
 * found too few candidates
 */
#define	WT_STAT_CONN_CACHE_EVICTION_WALKS_GAVE_UP_RATIO	1062
/*! cache: eviction walks reached end of tree */
#define	WT_STAT_CONN_CACHE_EVICTION_WALKS_ENDED		1063
/*! cache: eviction walks started from root of tree */
#define	WT_STAT_CONN_CACHE_EVICTION_WALK_FROM_ROOT	1064
/*! cache: eviction walks started from saved location in tree */
#define	WT_STAT_CONN_CACHE_EVICTION_WALK_SAVED_POS	1065
/*! cache: eviction worker thread active */
#define	WT_STAT_CONN_CACHE_EVICTION_ACTIVE_WORKERS	1066
/*! cache: eviction worker thread created */
#define	WT_STAT_CONN_CACHE_EVICTION_WORKER_CREATED	1067
/*! cache: eviction worker thread evicting pages */
#define	WT_STAT_CONN_CACHE_EVICTION_WORKER_EVICTING	1068
/*! cache: eviction worker thread removed */
#define	WT_STAT_CONN_CACHE_EVICTION_WORKER_REMOVED	1069
/*! cache: eviction worker thread stable number */
#define	WT_STAT_CONN_CACHE_EVICTION_STABLE_STATE_WORKERS	1070
/*!
 * cache: failed eviction of pages that exceeded the in-memory maximum
 * count
 */
#define	WT_STAT_CONN_CACHE_EVICTION_FORCE_FAIL		1071
/*!
 * cache: failed eviction of pages that exceeded the in-memory maximum
 * time (usecs)
 */
#define	WT_STAT_CONN_CACHE_EVICTION_FORCE_FAIL_TIME	1072
/*! cache: files with active eviction walks */
#define	WT_STAT_CONN_CACHE_EVICTION_WALKS_ACTIVE	1073
/*! cache: files with new eviction walks started */
#define	WT_STAT_CONN_CACHE_EVICTION_WALKS_STARTED	1074
/*! cache: force re-tuning of eviction workers once in a while */
#define	WT_STAT_CONN_CACHE_EVICTION_FORCE_RETUNE	1075
/*! cache: hazard pointer blocked page eviction */
#define	WT_STAT_CONN_CACHE_EVICTION_HAZARD		1076
/*! cache: hazard pointer check calls */
#define	WT_STAT_CONN_CACHE_HAZARD_CHECKS		1077
/*! cache: hazard pointer check entries walked */
#define	WT_STAT_CONN_CACHE_HAZARD_WALKS			1078
/*! cache: hazard pointer maximum array length */
#define	WT_STAT_CONN_CACHE_HAZARD_MAX			1079
/*! cache: in-memory page passed criteria to be split */
#define	WT_STAT_CONN_CACHE_INMEM_SPLITTABLE		1080
/*! cache: in-memory page splits */
#define	WT_STAT_CONN_CACHE_INMEM_SPLIT			1081
/*! cache: internal pages evicted */
#define	WT_STAT_CONN_CACHE_EVICTION_INTERNAL		1082
/*! cache: internal pages split during eviction */
#define	WT_STAT_CONN_CACHE_EVICTION_SPLIT_INTERNAL	1083
/*! cache: leaf pages split during eviction */
#define	WT_STAT_CONN_CACHE_EVICTION_SPLIT_LEAF		1084
/*! cache: lookaside score */
#define	WT_STAT_CONN_CACHE_LOOKASIDE_SCORE		1085
/*! cache: lookaside table entries */
#define	WT_STAT_CONN_CACHE_LOOKASIDE_ENTRIES		1086
/*! cache: lookaside table insert calls */
#define	WT_STAT_CONN_CACHE_LOOKASIDE_INSERT		1087
/*! cache: lookaside table remove calls */
#define	WT_STAT_CONN_CACHE_LOOKASIDE_REMOVE		1088
/*! cache: maximum bytes configured */
#define	WT_STAT_CONN_CACHE_BYTES_MAX			1089
/*! cache: maximum page size at eviction */
#define	WT_STAT_CONN_CACHE_EVICTION_MAXIMUM_PAGE_SIZE	1090
/*! cache: modified pages evicted */
#define	WT_STAT_CONN_CACHE_EVICTION_DIRTY		1091
/*! cache: modified pages evicted by application threads */
#define	WT_STAT_CONN_CACHE_EVICTION_APP_DIRTY		1092
/*! cache: overflow pages read into cache */
#define	WT_STAT_CONN_CACHE_READ_OVERFLOW		1093
/*! cache: page split during eviction deepened the tree */
#define	WT_STAT_CONN_CACHE_EVICTION_DEEPEN		1094
/*! cache: page written requiring lookaside records */
#define	WT_STAT_CONN_CACHE_WRITE_LOOKASIDE		1095
/*! cache: pages currently held in the cache */
#define	WT_STAT_CONN_CACHE_PAGES_INUSE			1096
/*! cache: pages evicted because they exceeded the in-memory maximum count */
#define	WT_STAT_CONN_CACHE_EVICTION_FORCE		1097
/*!
 * cache: pages evicted because they exceeded the in-memory maximum time
 * (usecs)
 */
#define	WT_STAT_CONN_CACHE_EVICTION_FORCE_TIME		1098
/*! cache: pages evicted because they had chains of deleted items count */
#define	WT_STAT_CONN_CACHE_EVICTION_FORCE_DELETE	1099
/*!
 * cache: pages evicted because they had chains of deleted items time
 * (usecs)
 */
#define	WT_STAT_CONN_CACHE_EVICTION_FORCE_DELETE_TIME	1100
/*! cache: pages evicted by application threads */
#define	WT_STAT_CONN_CACHE_EVICTION_APP			1101
/*! cache: pages queued for eviction */
#define	WT_STAT_CONN_CACHE_EVICTION_PAGES_QUEUED	1102
/*! cache: pages queued for urgent eviction */
#define	WT_STAT_CONN_CACHE_EVICTION_PAGES_QUEUED_URGENT	1103
/*! cache: pages queued for urgent eviction during walk */
#define	WT_STAT_CONN_CACHE_EVICTION_PAGES_QUEUED_OLDEST	1104
/*! cache: pages read into cache */
#define	WT_STAT_CONN_CACHE_READ				1105
/*! cache: pages read into cache requiring lookaside entries */
#define	WT_STAT_CONN_CACHE_READ_LOOKASIDE		1106
/*! cache: pages read into cache skipping older lookaside entries */
#define	WT_STAT_CONN_CACHE_READ_LOOKASIDE_SKIPPED	1107
/*!
 * cache: pages read into cache with skipped lookaside entries needed
 * later
 */
#define	WT_STAT_CONN_CACHE_READ_LOOKASIDE_DELAY		1108
/*! cache: pages requested from the cache */
#define	WT_STAT_CONN_CACHE_PAGES_REQUESTED		1109
/*! cache: pages seen by eviction walk */
#define	WT_STAT_CONN_CACHE_EVICTION_PAGES_SEEN		1110
/*! cache: pages selected for eviction unable to be evicted */
#define	WT_STAT_CONN_CACHE_EVICTION_FAIL		1111
/*! cache: pages walked for eviction */
#define	WT_STAT_CONN_CACHE_EVICTION_WALK		1112
/*! cache: pages written from cache */
#define	WT_STAT_CONN_CACHE_WRITE			1113
/*! cache: pages written requiring in-memory restoration */
#define	WT_STAT_CONN_CACHE_WRITE_RESTORE		1114
/*! cache: percentage overhead */
#define	WT_STAT_CONN_CACHE_OVERHEAD			1115
/*! cache: tracked bytes belonging to internal pages in the cache */
#define	WT_STAT_CONN_CACHE_BYTES_INTERNAL		1116
/*! cache: tracked bytes belonging to leaf pages in the cache */
#define	WT_STAT_CONN_CACHE_BYTES_LEAF			1117
/*! cache: tracked dirty bytes in the cache */
#define	WT_STAT_CONN_CACHE_BYTES_DIRTY			1118
/*! cache: tracked dirty pages in the cache */
#define	WT_STAT_CONN_CACHE_PAGES_DIRTY			1119
/*! cache: unmodified pages evicted */
#define	WT_STAT_CONN_CACHE_EVICTION_CLEAN		1120
/*! connection: auto adjusting condition resets */
#define	WT_STAT_CONN_COND_AUTO_WAIT_RESET		1121
/*! connection: auto adjusting condition wait calls */
#define	WT_STAT_CONN_COND_AUTO_WAIT			1122
/*! connection: detected system time went backwards */
#define	WT_STAT_CONN_TIME_TRAVEL			1123
/*! connection: files currently open */
#define	WT_STAT_CONN_FILE_OPEN				1124
/*! connection: memory allocations */
#define	WT_STAT_CONN_MEMORY_ALLOCATION			1125
/*! connection: memory frees */
#define	WT_STAT_CONN_MEMORY_FREE			1126
/*! connection: memory re-allocations */
#define	WT_STAT_CONN_MEMORY_GROW			1127
/*! connection: pthread mutex condition wait calls */
#define	WT_STAT_CONN_COND_WAIT				1128
/*! connection: pthread mutex shared lock read-lock calls */
#define	WT_STAT_CONN_RWLOCK_READ			1129
/*! connection: pthread mutex shared lock write-lock calls */
#define	WT_STAT_CONN_RWLOCK_WRITE			1130
/*! connection: total fsync I/Os */
#define	WT_STAT_CONN_FSYNC_IO				1131
/*! connection: total read I/Os */
#define	WT_STAT_CONN_READ_IO				1132
/*! connection: total write I/Os */
#define	WT_STAT_CONN_WRITE_IO				1133
/*! cursor: cursor create calls */
#define	WT_STAT_CONN_CURSOR_CREATE			1134
/*! cursor: cursor insert calls */
#define	WT_STAT_CONN_CURSOR_INSERT			1135
/*! cursor: cursor modify calls */
#define	WT_STAT_CONN_CURSOR_MODIFY			1136
/*! cursor: cursor next calls */
#define	WT_STAT_CONN_CURSOR_NEXT			1137
/*! cursor: cursor prev calls */
#define	WT_STAT_CONN_CURSOR_PREV			1138
/*! cursor: cursor remove calls */
#define	WT_STAT_CONN_CURSOR_REMOVE			1139
/*! cursor: cursor reserve calls */
#define	WT_STAT_CONN_CURSOR_RESERVE			1140
/*! cursor: cursor reset calls */
#define	WT_STAT_CONN_CURSOR_RESET			1141
/*! cursor: cursor restarted searches */
#define	WT_STAT_CONN_CURSOR_RESTART			1142
/*! cursor: cursor search calls */
#define	WT_STAT_CONN_CURSOR_SEARCH			1143
/*! cursor: cursor search near calls */
#define	WT_STAT_CONN_CURSOR_SEARCH_NEAR			1144
/*! cursor: cursor update calls */
#define	WT_STAT_CONN_CURSOR_UPDATE			1145
/*! cursor: truncate calls */
#define	WT_STAT_CONN_CURSOR_TRUNCATE			1146
/*! data-handle: connection data handles currently active */
#define	WT_STAT_CONN_DH_CONN_HANDLE_COUNT		1147
/*! data-handle: connection sweep candidate became referenced */
#define	WT_STAT_CONN_DH_SWEEP_REF			1148
/*! data-handle: connection sweep dhandles closed */
#define	WT_STAT_CONN_DH_SWEEP_CLOSE			1149
/*! data-handle: connection sweep dhandles removed from hash list */
#define	WT_STAT_CONN_DH_SWEEP_REMOVE			1150
/*! data-handle: connection sweep time-of-death sets */
#define	WT_STAT_CONN_DH_SWEEP_TOD			1151
/*! data-handle: connection sweeps */
#define	WT_STAT_CONN_DH_SWEEPS				1152
/*! data-handle: session dhandles swept */
#define	WT_STAT_CONN_DH_SESSION_HANDLES			1153
/*! data-handle: session sweep attempts */
#define	WT_STAT_CONN_DH_SESSION_SWEEPS			1154
/*! lock: checkpoint lock acquisitions */
#define	WT_STAT_CONN_LOCK_CHECKPOINT_COUNT		1155
/*! lock: checkpoint lock application thread wait time (usecs) */
#define	WT_STAT_CONN_LOCK_CHECKPOINT_WAIT_APPLICATION	1156
/*! lock: checkpoint lock internal thread wait time (usecs) */
#define	WT_STAT_CONN_LOCK_CHECKPOINT_WAIT_INTERNAL	1157
/*!
 * lock: commit timestamp queue lock application thread time waiting for
 * the dhandle lock (usecs)
 */
#define	WT_STAT_CONN_LOCK_COMMIT_TIMESTAMP_WAIT_APPLICATION	1156
/*!
 * lock: commit timestamp queue lock internal thread time waiting for the
 * dhandle lock (usecs)
 */
#define	WT_STAT_CONN_LOCK_COMMIT_TIMESTAMP_WAIT_INTERNAL	1157
/*! lock: commit timestamp queue read lock acquisitions */
#define	WT_STAT_CONN_LOCK_COMMIT_TIMESTAMP_READ_COUNT	1158
/*! lock: commit timestamp queue write lock acquisitions */
#define	WT_STAT_CONN_LOCK_COMMIT_TIMESTAMP_WRITE_COUNT	1159
/*!
 * lock: dhandle lock application thread time waiting for the dhandle
 * lock (usecs)
 */
<<<<<<< HEAD
#define	WT_STAT_CONN_LOCK_DHANDLE_WAIT_APPLICATION	1158
=======
#define	WT_STAT_CONN_LOCK_DHANDLE_WAIT_APPLICATION	1160
>>>>>>> 0d276873
/*!
 * lock: dhandle lock internal thread time waiting for the dhandle lock
 * (usecs)
 */
<<<<<<< HEAD
#define	WT_STAT_CONN_LOCK_DHANDLE_WAIT_INTERNAL		1159
/*! lock: dhandle read lock acquisitions */
#define	WT_STAT_CONN_LOCK_DHANDLE_READ_COUNT		1160
/*! lock: dhandle write lock acquisitions */
#define	WT_STAT_CONN_LOCK_DHANDLE_WRITE_COUNT		1161
/*! lock: metadata lock acquisitions */
#define	WT_STAT_CONN_LOCK_METADATA_COUNT		1162
/*! lock: metadata lock application thread wait time (usecs) */
#define	WT_STAT_CONN_LOCK_METADATA_WAIT_APPLICATION	1163
/*! lock: metadata lock internal thread wait time (usecs) */
#define	WT_STAT_CONN_LOCK_METADATA_WAIT_INTERNAL	1164
/*! lock: schema lock acquisitions */
#define	WT_STAT_CONN_LOCK_SCHEMA_COUNT			1165
/*! lock: schema lock application thread wait time (usecs) */
#define	WT_STAT_CONN_LOCK_SCHEMA_WAIT_APPLICATION	1166
/*! lock: schema lock internal thread wait time (usecs) */
#define	WT_STAT_CONN_LOCK_SCHEMA_WAIT_INTERNAL		1167
=======
#define	WT_STAT_CONN_LOCK_DHANDLE_WAIT_INTERNAL		1161
/*! lock: dhandle read lock acquisitions */
#define	WT_STAT_CONN_LOCK_DHANDLE_READ_COUNT		1162
/*! lock: dhandle write lock acquisitions */
#define	WT_STAT_CONN_LOCK_DHANDLE_WRITE_COUNT		1163
/*! lock: metadata lock acquisitions */
#define	WT_STAT_CONN_LOCK_METADATA_COUNT		1164
/*! lock: metadata lock application thread wait time (usecs) */
#define	WT_STAT_CONN_LOCK_METADATA_WAIT_APPLICATION	1165
/*! lock: metadata lock internal thread wait time (usecs) */
#define	WT_STAT_CONN_LOCK_METADATA_WAIT_INTERNAL	1166
/*!
 * lock: read timestamp queue lock application thread time waiting for
 * the dhandle lock (usecs)
 */
#define	WT_STAT_CONN_LOCK_READ_TIMESTAMP_WAIT_APPLICATION	1167
/*!
 * lock: read timestamp queue lock internal thread time waiting for the
 * dhandle lock (usecs)
 */
#define	WT_STAT_CONN_LOCK_READ_TIMESTAMP_WAIT_INTERNAL	1168
/*! lock: read timestamp queue read lock acquisitions */
#define	WT_STAT_CONN_LOCK_READ_TIMESTAMP_READ_COUNT	1169
/*! lock: read timestamp queue write lock acquisitions */
#define	WT_STAT_CONN_LOCK_READ_TIMESTAMP_WRITE_COUNT	1170
/*! lock: schema lock acquisitions */
#define	WT_STAT_CONN_LOCK_SCHEMA_COUNT			1171
/*! lock: schema lock application thread wait time (usecs) */
#define	WT_STAT_CONN_LOCK_SCHEMA_WAIT_APPLICATION	1172
/*! lock: schema lock internal thread wait time (usecs) */
#define	WT_STAT_CONN_LOCK_SCHEMA_WAIT_INTERNAL		1173
>>>>>>> 0d276873
/*!
 * lock: table lock application thread time waiting for the table lock
 * (usecs)
 */
<<<<<<< HEAD
#define	WT_STAT_CONN_LOCK_TABLE_WAIT_APPLICATION	1168
=======
#define	WT_STAT_CONN_LOCK_TABLE_WAIT_APPLICATION	1174
>>>>>>> 0d276873
/*!
 * lock: table lock internal thread time waiting for the table lock
 * (usecs)
 */
<<<<<<< HEAD
#define	WT_STAT_CONN_LOCK_TABLE_WAIT_INTERNAL		1169
/*! lock: table read lock acquisitions */
#define	WT_STAT_CONN_LOCK_TABLE_READ_COUNT		1170
/*! lock: table write lock acquisitions */
#define	WT_STAT_CONN_LOCK_TABLE_WRITE_COUNT		1171
/*! log: busy returns attempting to switch slots */
#define	WT_STAT_CONN_LOG_SLOT_SWITCH_BUSY		1172
/*! log: force checkpoint calls slept */
#define	WT_STAT_CONN_LOG_FORCE_CKPT_SLEEP		1173
/*! log: log bytes of payload data */
#define	WT_STAT_CONN_LOG_BYTES_PAYLOAD			1174
/*! log: log bytes written */
#define	WT_STAT_CONN_LOG_BYTES_WRITTEN			1175
/*! log: log files manually zero-filled */
#define	WT_STAT_CONN_LOG_ZERO_FILLS			1176
/*! log: log flush operations */
#define	WT_STAT_CONN_LOG_FLUSH				1177
/*! log: log force write operations */
#define	WT_STAT_CONN_LOG_FORCE_WRITE			1178
/*! log: log force write operations skipped */
#define	WT_STAT_CONN_LOG_FORCE_WRITE_SKIP		1179
/*! log: log records compressed */
#define	WT_STAT_CONN_LOG_COMPRESS_WRITES		1180
/*! log: log records not compressed */
#define	WT_STAT_CONN_LOG_COMPRESS_WRITE_FAILS		1181
/*! log: log records too small to compress */
#define	WT_STAT_CONN_LOG_COMPRESS_SMALL			1182
/*! log: log release advances write LSN */
#define	WT_STAT_CONN_LOG_RELEASE_WRITE_LSN		1183
/*! log: log scan operations */
#define	WT_STAT_CONN_LOG_SCANS				1184
/*! log: log scan records requiring two reads */
#define	WT_STAT_CONN_LOG_SCAN_REREADS			1185
/*! log: log server thread advances write LSN */
#define	WT_STAT_CONN_LOG_WRITE_LSN			1186
/*! log: log server thread write LSN walk skipped */
#define	WT_STAT_CONN_LOG_WRITE_LSN_SKIP			1187
/*! log: log sync operations */
#define	WT_STAT_CONN_LOG_SYNC				1188
/*! log: log sync time duration (usecs) */
#define	WT_STAT_CONN_LOG_SYNC_DURATION			1189
/*! log: log sync_dir operations */
#define	WT_STAT_CONN_LOG_SYNC_DIR			1190
/*! log: log sync_dir time duration (usecs) */
#define	WT_STAT_CONN_LOG_SYNC_DIR_DURATION		1191
/*! log: log write operations */
#define	WT_STAT_CONN_LOG_WRITES				1192
/*! log: logging bytes consolidated */
#define	WT_STAT_CONN_LOG_SLOT_CONSOLIDATED		1193
/*! log: maximum log file size */
#define	WT_STAT_CONN_LOG_MAX_FILESIZE			1194
/*! log: number of pre-allocated log files to create */
#define	WT_STAT_CONN_LOG_PREALLOC_MAX			1195
/*! log: pre-allocated log files not ready and missed */
#define	WT_STAT_CONN_LOG_PREALLOC_MISSED		1196
/*! log: pre-allocated log files prepared */
#define	WT_STAT_CONN_LOG_PREALLOC_FILES			1197
/*! log: pre-allocated log files used */
#define	WT_STAT_CONN_LOG_PREALLOC_USED			1198
/*! log: records processed by log scan */
#define	WT_STAT_CONN_LOG_SCAN_RECORDS			1199
/*! log: slot close lost race */
#define	WT_STAT_CONN_LOG_SLOT_CLOSE_RACE		1200
/*! log: slot close unbuffered waits */
#define	WT_STAT_CONN_LOG_SLOT_CLOSE_UNBUF		1201
/*! log: slot closures */
#define	WT_STAT_CONN_LOG_SLOT_CLOSES			1202
/*! log: slot join atomic update races */
#define	WT_STAT_CONN_LOG_SLOT_RACES			1203
/*! log: slot join calls atomic updates raced */
#define	WT_STAT_CONN_LOG_SLOT_YIELD_RACE		1204
/*! log: slot join calls did not yield */
#define	WT_STAT_CONN_LOG_SLOT_IMMEDIATE			1205
/*! log: slot join calls found active slot closed */
#define	WT_STAT_CONN_LOG_SLOT_YIELD_CLOSE		1206
/*! log: slot join calls slept */
#define	WT_STAT_CONN_LOG_SLOT_YIELD_SLEEP		1207
/*! log: slot join calls yielded */
#define	WT_STAT_CONN_LOG_SLOT_YIELD			1208
/*! log: slot join found active slot closed */
#define	WT_STAT_CONN_LOG_SLOT_ACTIVE_CLOSED		1209
/*! log: slot joins yield time (usecs) */
#define	WT_STAT_CONN_LOG_SLOT_YIELD_DURATION		1210
/*! log: slot transitions unable to find free slot */
#define	WT_STAT_CONN_LOG_SLOT_NO_FREE_SLOTS		1211
/*! log: slot unbuffered writes */
#define	WT_STAT_CONN_LOG_SLOT_UNBUFFERED		1212
/*! log: total in-memory size of compressed records */
#define	WT_STAT_CONN_LOG_COMPRESS_MEM			1213
/*! log: total log buffer size */
#define	WT_STAT_CONN_LOG_BUFFER_SIZE			1214
/*! log: total size of compressed records */
#define	WT_STAT_CONN_LOG_COMPRESS_LEN			1215
/*! log: written slots coalesced */
#define	WT_STAT_CONN_LOG_SLOT_COALESCED			1216
/*! log: yields waiting for previous log file close */
#define	WT_STAT_CONN_LOG_CLOSE_YIELDS			1217
/*! reconciliation: fast-path pages deleted */
#define	WT_STAT_CONN_REC_PAGE_DELETE_FAST		1218
/*! reconciliation: page reconciliation calls */
#define	WT_STAT_CONN_REC_PAGES				1219
/*! reconciliation: page reconciliation calls for eviction */
#define	WT_STAT_CONN_REC_PAGES_EVICTION			1220
/*! reconciliation: pages deleted */
#define	WT_STAT_CONN_REC_PAGE_DELETE			1221
/*! reconciliation: split bytes currently awaiting free */
#define	WT_STAT_CONN_REC_SPLIT_STASHED_BYTES		1222
/*! reconciliation: split objects currently awaiting free */
#define	WT_STAT_CONN_REC_SPLIT_STASHED_OBJECTS		1223
/*! session: open cursor count */
#define	WT_STAT_CONN_SESSION_CURSOR_OPEN		1224
/*! session: open session count */
#define	WT_STAT_CONN_SESSION_OPEN			1225
/*! session: table alter failed calls */
#define	WT_STAT_CONN_SESSION_TABLE_ALTER_FAIL		1226
/*! session: table alter successful calls */
#define	WT_STAT_CONN_SESSION_TABLE_ALTER_SUCCESS	1227
/*! session: table alter unchanged and skipped */
#define	WT_STAT_CONN_SESSION_TABLE_ALTER_SKIP		1228
/*! session: table compact failed calls */
#define	WT_STAT_CONN_SESSION_TABLE_COMPACT_FAIL		1229
/*! session: table compact successful calls */
#define	WT_STAT_CONN_SESSION_TABLE_COMPACT_SUCCESS	1230
/*! session: table create failed calls */
#define	WT_STAT_CONN_SESSION_TABLE_CREATE_FAIL		1231
/*! session: table create successful calls */
#define	WT_STAT_CONN_SESSION_TABLE_CREATE_SUCCESS	1232
/*! session: table drop failed calls */
#define	WT_STAT_CONN_SESSION_TABLE_DROP_FAIL		1233
/*! session: table drop successful calls */
#define	WT_STAT_CONN_SESSION_TABLE_DROP_SUCCESS		1234
/*! session: table rebalance failed calls */
#define	WT_STAT_CONN_SESSION_TABLE_REBALANCE_FAIL	1235
/*! session: table rebalance successful calls */
#define	WT_STAT_CONN_SESSION_TABLE_REBALANCE_SUCCESS	1236
/*! session: table rename failed calls */
#define	WT_STAT_CONN_SESSION_TABLE_RENAME_FAIL		1237
/*! session: table rename successful calls */
#define	WT_STAT_CONN_SESSION_TABLE_RENAME_SUCCESS	1238
/*! session: table salvage failed calls */
#define	WT_STAT_CONN_SESSION_TABLE_SALVAGE_FAIL		1239
/*! session: table salvage successful calls */
#define	WT_STAT_CONN_SESSION_TABLE_SALVAGE_SUCCESS	1240
/*! session: table truncate failed calls */
#define	WT_STAT_CONN_SESSION_TABLE_TRUNCATE_FAIL	1241
/*! session: table truncate successful calls */
#define	WT_STAT_CONN_SESSION_TABLE_TRUNCATE_SUCCESS	1242
/*! session: table verify failed calls */
#define	WT_STAT_CONN_SESSION_TABLE_VERIFY_FAIL		1243
/*! session: table verify successful calls */
#define	WT_STAT_CONN_SESSION_TABLE_VERIFY_SUCCESS	1244
/*! thread-state: active filesystem fsync calls */
#define	WT_STAT_CONN_THREAD_FSYNC_ACTIVE		1245
/*! thread-state: active filesystem read calls */
#define	WT_STAT_CONN_THREAD_READ_ACTIVE			1246
/*! thread-state: active filesystem write calls */
#define	WT_STAT_CONN_THREAD_WRITE_ACTIVE		1247
/*! thread-yield: application thread time evicting (usecs) */
#define	WT_STAT_CONN_APPLICATION_EVICT_TIME		1248
/*! thread-yield: application thread time waiting for cache (usecs) */
#define	WT_STAT_CONN_APPLICATION_CACHE_TIME		1249
=======
#define	WT_STAT_CONN_LOCK_TABLE_WAIT_INTERNAL		1175
/*! lock: table read lock acquisitions */
#define	WT_STAT_CONN_LOCK_TABLE_READ_COUNT		1176
/*! lock: table write lock acquisitions */
#define	WT_STAT_CONN_LOCK_TABLE_WRITE_COUNT		1177
/*!
 * lock: txn global lock application thread time waiting for the dhandle
 * lock (usecs)
 */
#define	WT_STAT_CONN_LOCK_TXN_GLOBAL_WAIT_APPLICATION	1178
/*!
 * lock: txn global lock internal thread time waiting for the dhandle
 * lock (usecs)
 */
#define	WT_STAT_CONN_LOCK_TXN_GLOBAL_WAIT_INTERNAL	1179
/*! lock: txn global read lock acquisitions */
#define	WT_STAT_CONN_LOCK_TXN_GLOBAL_READ_COUNT		1180
/*! lock: txn global write lock acquisitions */
#define	WT_STAT_CONN_LOCK_TXN_GLOBAL_WRITE_COUNT	1181
/*! log: busy returns attempting to switch slots */
#define	WT_STAT_CONN_LOG_SLOT_SWITCH_BUSY		1182
/*! log: force checkpoint calls slept */
#define	WT_STAT_CONN_LOG_FORCE_CKPT_SLEEP		1183
/*! log: log bytes of payload data */
#define	WT_STAT_CONN_LOG_BYTES_PAYLOAD			1184
/*! log: log bytes written */
#define	WT_STAT_CONN_LOG_BYTES_WRITTEN			1185
/*! log: log files manually zero-filled */
#define	WT_STAT_CONN_LOG_ZERO_FILLS			1186
/*! log: log flush operations */
#define	WT_STAT_CONN_LOG_FLUSH				1187
/*! log: log force write operations */
#define	WT_STAT_CONN_LOG_FORCE_WRITE			1188
/*! log: log force write operations skipped */
#define	WT_STAT_CONN_LOG_FORCE_WRITE_SKIP		1189
/*! log: log records compressed */
#define	WT_STAT_CONN_LOG_COMPRESS_WRITES		1190
/*! log: log records not compressed */
#define	WT_STAT_CONN_LOG_COMPRESS_WRITE_FAILS		1191
/*! log: log records too small to compress */
#define	WT_STAT_CONN_LOG_COMPRESS_SMALL			1192
/*! log: log release advances write LSN */
#define	WT_STAT_CONN_LOG_RELEASE_WRITE_LSN		1193
/*! log: log scan operations */
#define	WT_STAT_CONN_LOG_SCANS				1194
/*! log: log scan records requiring two reads */
#define	WT_STAT_CONN_LOG_SCAN_REREADS			1195
/*! log: log server thread advances write LSN */
#define	WT_STAT_CONN_LOG_WRITE_LSN			1196
/*! log: log server thread write LSN walk skipped */
#define	WT_STAT_CONN_LOG_WRITE_LSN_SKIP			1197
/*! log: log sync operations */
#define	WT_STAT_CONN_LOG_SYNC				1198
/*! log: log sync time duration (usecs) */
#define	WT_STAT_CONN_LOG_SYNC_DURATION			1199
/*! log: log sync_dir operations */
#define	WT_STAT_CONN_LOG_SYNC_DIR			1200
/*! log: log sync_dir time duration (usecs) */
#define	WT_STAT_CONN_LOG_SYNC_DIR_DURATION		1201
/*! log: log write operations */
#define	WT_STAT_CONN_LOG_WRITES				1202
/*! log: logging bytes consolidated */
#define	WT_STAT_CONN_LOG_SLOT_CONSOLIDATED		1203
/*! log: maximum log file size */
#define	WT_STAT_CONN_LOG_MAX_FILESIZE			1204
/*! log: number of pre-allocated log files to create */
#define	WT_STAT_CONN_LOG_PREALLOC_MAX			1205
/*! log: pre-allocated log files not ready and missed */
#define	WT_STAT_CONN_LOG_PREALLOC_MISSED		1206
/*! log: pre-allocated log files prepared */
#define	WT_STAT_CONN_LOG_PREALLOC_FILES			1207
/*! log: pre-allocated log files used */
#define	WT_STAT_CONN_LOG_PREALLOC_USED			1208
/*! log: records processed by log scan */
#define	WT_STAT_CONN_LOG_SCAN_RECORDS			1209
/*! log: slot close lost race */
#define	WT_STAT_CONN_LOG_SLOT_CLOSE_RACE		1210
/*! log: slot close unbuffered waits */
#define	WT_STAT_CONN_LOG_SLOT_CLOSE_UNBUF		1211
/*! log: slot closures */
#define	WT_STAT_CONN_LOG_SLOT_CLOSES			1212
/*! log: slot join atomic update races */
#define	WT_STAT_CONN_LOG_SLOT_RACES			1213
/*! log: slot join calls atomic updates raced */
#define	WT_STAT_CONN_LOG_SLOT_YIELD_RACE		1214
/*! log: slot join calls did not yield */
#define	WT_STAT_CONN_LOG_SLOT_IMMEDIATE			1215
/*! log: slot join calls found active slot closed */
#define	WT_STAT_CONN_LOG_SLOT_YIELD_CLOSE		1216
/*! log: slot join calls slept */
#define	WT_STAT_CONN_LOG_SLOT_YIELD_SLEEP		1217
/*! log: slot join calls yielded */
#define	WT_STAT_CONN_LOG_SLOT_YIELD			1218
/*! log: slot join found active slot closed */
#define	WT_STAT_CONN_LOG_SLOT_ACTIVE_CLOSED		1219
/*! log: slot joins yield time (usecs) */
#define	WT_STAT_CONN_LOG_SLOT_YIELD_DURATION		1220
/*! log: slot transitions unable to find free slot */
#define	WT_STAT_CONN_LOG_SLOT_NO_FREE_SLOTS		1221
/*! log: slot unbuffered writes */
#define	WT_STAT_CONN_LOG_SLOT_UNBUFFERED		1222
/*! log: total in-memory size of compressed records */
#define	WT_STAT_CONN_LOG_COMPRESS_MEM			1223
/*! log: total log buffer size */
#define	WT_STAT_CONN_LOG_BUFFER_SIZE			1224
/*! log: total size of compressed records */
#define	WT_STAT_CONN_LOG_COMPRESS_LEN			1225
/*! log: written slots coalesced */
#define	WT_STAT_CONN_LOG_SLOT_COALESCED			1226
/*! log: yields waiting for previous log file close */
#define	WT_STAT_CONN_LOG_CLOSE_YIELDS			1227
/*! reconciliation: fast-path pages deleted */
#define	WT_STAT_CONN_REC_PAGE_DELETE_FAST		1228
/*! reconciliation: page reconciliation calls */
#define	WT_STAT_CONN_REC_PAGES				1229
/*! reconciliation: page reconciliation calls for eviction */
#define	WT_STAT_CONN_REC_PAGES_EVICTION			1230
/*! reconciliation: pages deleted */
#define	WT_STAT_CONN_REC_PAGE_DELETE			1231
/*! reconciliation: split bytes currently awaiting free */
#define	WT_STAT_CONN_REC_SPLIT_STASHED_BYTES		1232
/*! reconciliation: split objects currently awaiting free */
#define	WT_STAT_CONN_REC_SPLIT_STASHED_OBJECTS		1233
/*! session: open cursor count */
#define	WT_STAT_CONN_SESSION_CURSOR_OPEN		1234
/*! session: open session count */
#define	WT_STAT_CONN_SESSION_OPEN			1235
/*! session: table alter failed calls */
#define	WT_STAT_CONN_SESSION_TABLE_ALTER_FAIL		1236
/*! session: table alter successful calls */
#define	WT_STAT_CONN_SESSION_TABLE_ALTER_SUCCESS	1237
/*! session: table alter unchanged and skipped */
#define	WT_STAT_CONN_SESSION_TABLE_ALTER_SKIP		1238
/*! session: table compact failed calls */
#define	WT_STAT_CONN_SESSION_TABLE_COMPACT_FAIL		1239
/*! session: table compact successful calls */
#define	WT_STAT_CONN_SESSION_TABLE_COMPACT_SUCCESS	1240
/*! session: table create failed calls */
#define	WT_STAT_CONN_SESSION_TABLE_CREATE_FAIL		1241
/*! session: table create successful calls */
#define	WT_STAT_CONN_SESSION_TABLE_CREATE_SUCCESS	1242
/*! session: table drop failed calls */
#define	WT_STAT_CONN_SESSION_TABLE_DROP_FAIL		1243
/*! session: table drop successful calls */
#define	WT_STAT_CONN_SESSION_TABLE_DROP_SUCCESS		1244
/*! session: table rebalance failed calls */
#define	WT_STAT_CONN_SESSION_TABLE_REBALANCE_FAIL	1245
/*! session: table rebalance successful calls */
#define	WT_STAT_CONN_SESSION_TABLE_REBALANCE_SUCCESS	1246
/*! session: table rename failed calls */
#define	WT_STAT_CONN_SESSION_TABLE_RENAME_FAIL		1247
/*! session: table rename successful calls */
#define	WT_STAT_CONN_SESSION_TABLE_RENAME_SUCCESS	1248
/*! session: table salvage failed calls */
#define	WT_STAT_CONN_SESSION_TABLE_SALVAGE_FAIL		1249
/*! session: table salvage successful calls */
#define	WT_STAT_CONN_SESSION_TABLE_SALVAGE_SUCCESS	1250
/*! session: table truncate failed calls */
#define	WT_STAT_CONN_SESSION_TABLE_TRUNCATE_FAIL	1251
/*! session: table truncate successful calls */
#define	WT_STAT_CONN_SESSION_TABLE_TRUNCATE_SUCCESS	1252
/*! session: table verify failed calls */
#define	WT_STAT_CONN_SESSION_TABLE_VERIFY_FAIL		1253
/*! session: table verify successful calls */
#define	WT_STAT_CONN_SESSION_TABLE_VERIFY_SUCCESS	1254
/*! thread-state: active filesystem fsync calls */
#define	WT_STAT_CONN_THREAD_FSYNC_ACTIVE		1255
/*! thread-state: active filesystem read calls */
#define	WT_STAT_CONN_THREAD_READ_ACTIVE			1256
/*! thread-state: active filesystem write calls */
#define	WT_STAT_CONN_THREAD_WRITE_ACTIVE		1257
/*! thread-yield: application thread time evicting (usecs) */
#define	WT_STAT_CONN_APPLICATION_EVICT_TIME		1258
/*! thread-yield: application thread time waiting for cache (usecs) */
#define	WT_STAT_CONN_APPLICATION_CACHE_TIME		1259
>>>>>>> 0d276873
/*!
 * thread-yield: connection close blocked waiting for transaction state
 * stabilization
 */
<<<<<<< HEAD
#define	WT_STAT_CONN_TXN_RELEASE_BLOCKED		1250
/*! thread-yield: connection close yielded for lsm manager shutdown */
#define	WT_STAT_CONN_CONN_CLOSE_BLOCKED_LSM		1251
/*! thread-yield: data handle lock yielded */
#define	WT_STAT_CONN_DHANDLE_LOCK_BLOCKED		1252
=======
#define	WT_STAT_CONN_TXN_RELEASE_BLOCKED		1260
/*! thread-yield: connection close yielded for lsm manager shutdown */
#define	WT_STAT_CONN_CONN_CLOSE_BLOCKED_LSM		1261
/*! thread-yield: data handle lock yielded */
#define	WT_STAT_CONN_DHANDLE_LOCK_BLOCKED		1262
>>>>>>> 0d276873
/*!
 * thread-yield: get reference for page index and slot time sleeping
 * (usecs)
 */
<<<<<<< HEAD
#define	WT_STAT_CONN_PAGE_INDEX_SLOT_REF_BLOCKED	1253
/*! thread-yield: log server sync yielded for log write */
#define	WT_STAT_CONN_LOG_SERVER_SYNC_BLOCKED		1254
/*! thread-yield: page acquire busy blocked */
#define	WT_STAT_CONN_PAGE_BUSY_BLOCKED			1255
/*! thread-yield: page acquire eviction blocked */
#define	WT_STAT_CONN_PAGE_FORCIBLE_EVICT_BLOCKED	1256
/*! thread-yield: page acquire locked blocked */
#define	WT_STAT_CONN_PAGE_LOCKED_BLOCKED		1257
/*! thread-yield: page acquire read blocked */
#define	WT_STAT_CONN_PAGE_READ_BLOCKED			1258
/*! thread-yield: page acquire time sleeping (usecs) */
#define	WT_STAT_CONN_PAGE_SLEEP				1259
=======
#define	WT_STAT_CONN_PAGE_INDEX_SLOT_REF_BLOCKED	1263
/*! thread-yield: log server sync yielded for log write */
#define	WT_STAT_CONN_LOG_SERVER_SYNC_BLOCKED		1264
/*! thread-yield: page acquire busy blocked */
#define	WT_STAT_CONN_PAGE_BUSY_BLOCKED			1265
/*! thread-yield: page acquire eviction blocked */
#define	WT_STAT_CONN_PAGE_FORCIBLE_EVICT_BLOCKED	1266
/*! thread-yield: page acquire locked blocked */
#define	WT_STAT_CONN_PAGE_LOCKED_BLOCKED		1267
/*! thread-yield: page acquire read blocked */
#define	WT_STAT_CONN_PAGE_READ_BLOCKED			1268
/*! thread-yield: page acquire time sleeping (usecs) */
#define	WT_STAT_CONN_PAGE_SLEEP				1269
>>>>>>> 0d276873
/*!
 * thread-yield: page delete rollback time sleeping for state change
 * (usecs)
 */
<<<<<<< HEAD
#define	WT_STAT_CONN_PAGE_DEL_ROLLBACK_BLOCKED		1260
/*! thread-yield: page reconciliation yielded due to child modification */
#define	WT_STAT_CONN_CHILD_MODIFY_BLOCKED_PAGE		1261
=======
#define	WT_STAT_CONN_PAGE_DEL_ROLLBACK_BLOCKED		1270
/*! thread-yield: page reconciliation yielded due to child modification */
#define	WT_STAT_CONN_CHILD_MODIFY_BLOCKED_PAGE		1271
>>>>>>> 0d276873
/*!
 * thread-yield: tree descend one level yielded for split page index
 * update
 */
<<<<<<< HEAD
#define	WT_STAT_CONN_TREE_DESCEND_BLOCKED		1262
/*! transaction: number of named snapshots created */
#define	WT_STAT_CONN_TXN_SNAPSHOTS_CREATED		1263
/*! transaction: number of named snapshots dropped */
#define	WT_STAT_CONN_TXN_SNAPSHOTS_DROPPED		1264
/*! transaction: transaction begins */
#define	WT_STAT_CONN_TXN_BEGIN				1265
/*! transaction: transaction checkpoint currently running */
#define	WT_STAT_CONN_TXN_CHECKPOINT_RUNNING		1266
/*! transaction: transaction checkpoint generation */
#define	WT_STAT_CONN_TXN_CHECKPOINT_GENERATION		1267
/*! transaction: transaction checkpoint max time (msecs) */
#define	WT_STAT_CONN_TXN_CHECKPOINT_TIME_MAX		1268
/*! transaction: transaction checkpoint min time (msecs) */
#define	WT_STAT_CONN_TXN_CHECKPOINT_TIME_MIN		1269
/*! transaction: transaction checkpoint most recent time (msecs) */
#define	WT_STAT_CONN_TXN_CHECKPOINT_TIME_RECENT		1270
/*! transaction: transaction checkpoint scrub dirty target */
#define	WT_STAT_CONN_TXN_CHECKPOINT_SCRUB_TARGET	1271
/*! transaction: transaction checkpoint scrub time (msecs) */
#define	WT_STAT_CONN_TXN_CHECKPOINT_SCRUB_TIME		1272
/*! transaction: transaction checkpoint total time (msecs) */
#define	WT_STAT_CONN_TXN_CHECKPOINT_TIME_TOTAL		1273
/*! transaction: transaction checkpoints */
#define	WT_STAT_CONN_TXN_CHECKPOINT			1274
=======
#define	WT_STAT_CONN_TREE_DESCEND_BLOCKED		1272
/*! transaction: commit timestamp queue insert to empty */
#define	WT_STAT_CONN_TXN_COMMIT_QUEUE_EMPTY		1273
/*! transaction: commit timestamp queue inserts to head */
#define	WT_STAT_CONN_TXN_COMMIT_QUEUE_HEAD		1274
/*! transaction: commit timestamp queue inserts total */
#define	WT_STAT_CONN_TXN_COMMIT_QUEUE_INSERTS		1275
/*! transaction: commit timestamp queue length */
#define	WT_STAT_CONN_TXN_COMMIT_QUEUE_LEN		1276
/*! transaction: number of named snapshots created */
#define	WT_STAT_CONN_TXN_SNAPSHOTS_CREATED		1277
/*! transaction: number of named snapshots dropped */
#define	WT_STAT_CONN_TXN_SNAPSHOTS_DROPPED		1278
/*! transaction: query timestamp calls */
#define	WT_STAT_CONN_TXN_QUERY_TS			1279
/*! transaction: read timestamp queue insert to empty */
#define	WT_STAT_CONN_TXN_READ_QUEUE_EMPTY		1280
/*! transaction: read timestamp queue inserts to head */
#define	WT_STAT_CONN_TXN_READ_QUEUE_HEAD		1281
/*! transaction: read timestamp queue inserts total */
#define	WT_STAT_CONN_TXN_READ_QUEUE_INSERTS		1282
/*! transaction: read timestamp queue length */
#define	WT_STAT_CONN_TXN_READ_QUEUE_LEN			1283
/*! transaction: set timestamp calls */
#define	WT_STAT_CONN_TXN_SET_TS				1284
/*! transaction: set timestamp commit calls */
#define	WT_STAT_CONN_TXN_SET_TS_COMMIT			1285
/*! transaction: set timestamp commit updates */
#define	WT_STAT_CONN_TXN_SET_TS_COMMIT_UPD		1286
/*! transaction: set timestamp oldest calls */
#define	WT_STAT_CONN_TXN_SET_TS_OLDEST			1287
/*! transaction: set timestamp oldest updates */
#define	WT_STAT_CONN_TXN_SET_TS_OLDEST_UPD		1288
/*! transaction: set timestamp stable calls */
#define	WT_STAT_CONN_TXN_SET_TS_STABLE			1289
/*! transaction: set timestamp stable updates */
#define	WT_STAT_CONN_TXN_SET_TS_STABLE_UPD		1290
/*! transaction: transaction begins */
#define	WT_STAT_CONN_TXN_BEGIN				1291
/*! transaction: transaction checkpoint currently running */
#define	WT_STAT_CONN_TXN_CHECKPOINT_RUNNING		1292
/*! transaction: transaction checkpoint generation */
#define	WT_STAT_CONN_TXN_CHECKPOINT_GENERATION		1293
/*! transaction: transaction checkpoint max time (msecs) */
#define	WT_STAT_CONN_TXN_CHECKPOINT_TIME_MAX		1294
/*! transaction: transaction checkpoint min time (msecs) */
#define	WT_STAT_CONN_TXN_CHECKPOINT_TIME_MIN		1295
/*! transaction: transaction checkpoint most recent time (msecs) */
#define	WT_STAT_CONN_TXN_CHECKPOINT_TIME_RECENT		1296
/*! transaction: transaction checkpoint scrub dirty target */
#define	WT_STAT_CONN_TXN_CHECKPOINT_SCRUB_TARGET	1297
/*! transaction: transaction checkpoint scrub time (msecs) */
#define	WT_STAT_CONN_TXN_CHECKPOINT_SCRUB_TIME		1298
/*! transaction: transaction checkpoint total time (msecs) */
#define	WT_STAT_CONN_TXN_CHECKPOINT_TIME_TOTAL		1299
/*! transaction: transaction checkpoints */
#define	WT_STAT_CONN_TXN_CHECKPOINT			1300
>>>>>>> 0d276873
/*!
 * transaction: transaction checkpoints skipped because database was
 * clean
 */
<<<<<<< HEAD
#define	WT_STAT_CONN_TXN_CHECKPOINT_SKIPPED		1275
/*! transaction: transaction failures due to cache overflow */
#define	WT_STAT_CONN_TXN_FAIL_CACHE			1276
=======
#define	WT_STAT_CONN_TXN_CHECKPOINT_SKIPPED		1301
/*! transaction: transaction failures due to cache overflow */
#define	WT_STAT_CONN_TXN_FAIL_CACHE			1302
>>>>>>> 0d276873
/*!
 * transaction: transaction fsync calls for checkpoint after allocating
 * the transaction ID
 */
<<<<<<< HEAD
#define	WT_STAT_CONN_TXN_CHECKPOINT_FSYNC_POST		1277
=======
#define	WT_STAT_CONN_TXN_CHECKPOINT_FSYNC_POST		1303
>>>>>>> 0d276873
/*!
 * transaction: transaction fsync duration for checkpoint after
 * allocating the transaction ID (usecs)
 */
<<<<<<< HEAD
#define	WT_STAT_CONN_TXN_CHECKPOINT_FSYNC_POST_DURATION	1278
/*! transaction: transaction range of IDs currently pinned */
#define	WT_STAT_CONN_TXN_PINNED_RANGE			1279
/*! transaction: transaction range of IDs currently pinned by a checkpoint */
#define	WT_STAT_CONN_TXN_PINNED_CHECKPOINT_RANGE	1280
=======
#define	WT_STAT_CONN_TXN_CHECKPOINT_FSYNC_POST_DURATION	1304
/*! transaction: transaction range of IDs currently pinned */
#define	WT_STAT_CONN_TXN_PINNED_RANGE			1305
/*! transaction: transaction range of IDs currently pinned by a checkpoint */
#define	WT_STAT_CONN_TXN_PINNED_CHECKPOINT_RANGE	1306
>>>>>>> 0d276873
/*!
 * transaction: transaction range of IDs currently pinned by named
 * snapshots
 */
<<<<<<< HEAD
#define	WT_STAT_CONN_TXN_PINNED_SNAPSHOT_RANGE		1281
/*! transaction: transaction range of timestamps currently pinned */
#define	WT_STAT_CONN_TXN_PINNED_TIMESTAMP		1282
=======
#define	WT_STAT_CONN_TXN_PINNED_SNAPSHOT_RANGE		1307
/*! transaction: transaction range of timestamps currently pinned */
#define	WT_STAT_CONN_TXN_PINNED_TIMESTAMP		1308
>>>>>>> 0d276873
/*!
 * transaction: transaction range of timestamps pinned by the oldest
 * timestamp
 */
<<<<<<< HEAD
#define	WT_STAT_CONN_TXN_PINNED_TIMESTAMP_OLDEST	1283
/*! transaction: transaction sync calls */
#define	WT_STAT_CONN_TXN_SYNC				1284
/*! transaction: transactions commit timestamp queue inserts to head */
#define	WT_STAT_CONN_TXN_COMMIT_QUEUE_HEAD		1285
/*! transaction: transactions commit timestamp queue inserts total */
#define	WT_STAT_CONN_TXN_COMMIT_QUEUE_INSERTS		1286
/*! transaction: transactions commit timestamp queue length */
#define	WT_STAT_CONN_TXN_COMMIT_QUEUE_LEN		1287
/*! transaction: transactions committed */
#define	WT_STAT_CONN_TXN_COMMIT				1288
/*! transaction: transactions read timestamp queue inserts to head */
#define	WT_STAT_CONN_TXN_READ_QUEUE_HEAD		1289
/*! transaction: transactions read timestamp queue inserts total */
#define	WT_STAT_CONN_TXN_READ_QUEUE_INSERTS		1290
/*! transaction: transactions read timestamp queue length */
#define	WT_STAT_CONN_TXN_READ_QUEUE_LEN			1291
/*! transaction: transactions rolled back */
#define	WT_STAT_CONN_TXN_ROLLBACK			1292
/*! transaction: update conflicts */
#define	WT_STAT_CONN_TXN_UPDATE_CONFLICT		1293
=======
#define	WT_STAT_CONN_TXN_PINNED_TIMESTAMP_OLDEST	1309
/*! transaction: transaction sync calls */
#define	WT_STAT_CONN_TXN_SYNC				1310
/*! transaction: transactions committed */
#define	WT_STAT_CONN_TXN_COMMIT				1311
/*! transaction: transactions rolled back */
#define	WT_STAT_CONN_TXN_ROLLBACK			1312
/*! transaction: update conflicts */
#define	WT_STAT_CONN_TXN_UPDATE_CONFLICT		1313
>>>>>>> 0d276873

/*!
 * @}
 * @name Statistics for data sources
 * @anchor statistics_dsrc
 * @{
 */
/*! LSM: bloom filter false positives */
#define	WT_STAT_DSRC_BLOOM_FALSE_POSITIVE		2000
/*! LSM: bloom filter hits */
#define	WT_STAT_DSRC_BLOOM_HIT				2001
/*! LSM: bloom filter misses */
#define	WT_STAT_DSRC_BLOOM_MISS				2002
/*! LSM: bloom filter pages evicted from cache */
#define	WT_STAT_DSRC_BLOOM_PAGE_EVICT			2003
/*! LSM: bloom filter pages read into cache */
#define	WT_STAT_DSRC_BLOOM_PAGE_READ			2004
/*! LSM: bloom filters in the LSM tree */
#define	WT_STAT_DSRC_BLOOM_COUNT			2005
/*! LSM: chunks in the LSM tree */
#define	WT_STAT_DSRC_LSM_CHUNK_COUNT			2006
/*! LSM: highest merge generation in the LSM tree */
#define	WT_STAT_DSRC_LSM_GENERATION_MAX			2007
/*!
 * LSM: queries that could have benefited from a Bloom filter that did
 * not exist
 */
#define	WT_STAT_DSRC_LSM_LOOKUP_NO_BLOOM		2008
/*! LSM: sleep for LSM checkpoint throttle */
#define	WT_STAT_DSRC_LSM_CHECKPOINT_THROTTLE		2009
/*! LSM: sleep for LSM merge throttle */
#define	WT_STAT_DSRC_LSM_MERGE_THROTTLE			2010
/*! LSM: total size of bloom filters */
#define	WT_STAT_DSRC_BLOOM_SIZE				2011
/*! block-manager: allocations requiring file extension */
#define	WT_STAT_DSRC_BLOCK_EXTENSION			2012
/*! block-manager: blocks allocated */
#define	WT_STAT_DSRC_BLOCK_ALLOC			2013
/*! block-manager: blocks freed */
#define	WT_STAT_DSRC_BLOCK_FREE				2014
/*! block-manager: checkpoint size */
#define	WT_STAT_DSRC_BLOCK_CHECKPOINT_SIZE		2015
/*! block-manager: file allocation unit size */
#define	WT_STAT_DSRC_ALLOCATION_SIZE			2016
/*! block-manager: file bytes available for reuse */
#define	WT_STAT_DSRC_BLOCK_REUSE_BYTES			2017
/*! block-manager: file magic number */
#define	WT_STAT_DSRC_BLOCK_MAGIC			2018
/*! block-manager: file major version number */
#define	WT_STAT_DSRC_BLOCK_MAJOR			2019
/*! block-manager: file size in bytes */
#define	WT_STAT_DSRC_BLOCK_SIZE				2020
/*! block-manager: minor version number */
#define	WT_STAT_DSRC_BLOCK_MINOR			2021
/*! btree: btree checkpoint generation */
#define	WT_STAT_DSRC_BTREE_CHECKPOINT_GENERATION	2022
/*!
 * btree: column-store fixed-size leaf pages, only reported if tree_walk
 * or all statistics are enabled
 */
#define	WT_STAT_DSRC_BTREE_COLUMN_FIX			2023
/*!
 * btree: column-store internal pages, only reported if tree_walk or all
 * statistics are enabled
 */
#define	WT_STAT_DSRC_BTREE_COLUMN_INTERNAL		2024
/*!
 * btree: column-store variable-size RLE encoded values, only reported if
 * tree_walk or all statistics are enabled
 */
#define	WT_STAT_DSRC_BTREE_COLUMN_RLE			2025
/*!
 * btree: column-store variable-size deleted values, only reported if
 * tree_walk or all statistics are enabled
 */
#define	WT_STAT_DSRC_BTREE_COLUMN_DELETED		2026
/*!
 * btree: column-store variable-size leaf pages, only reported if
 * tree_walk or all statistics are enabled
 */
#define	WT_STAT_DSRC_BTREE_COLUMN_VARIABLE		2027
/*! btree: fixed-record size */
#define	WT_STAT_DSRC_BTREE_FIXED_LEN			2028
/*! btree: maximum internal page key size */
#define	WT_STAT_DSRC_BTREE_MAXINTLKEY			2029
/*! btree: maximum internal page size */
#define	WT_STAT_DSRC_BTREE_MAXINTLPAGE			2030
/*! btree: maximum leaf page key size */
#define	WT_STAT_DSRC_BTREE_MAXLEAFKEY			2031
/*! btree: maximum leaf page size */
#define	WT_STAT_DSRC_BTREE_MAXLEAFPAGE			2032
/*! btree: maximum leaf page value size */
#define	WT_STAT_DSRC_BTREE_MAXLEAFVALUE			2033
/*! btree: maximum tree depth */
#define	WT_STAT_DSRC_BTREE_MAXIMUM_DEPTH		2034
/*!
 * btree: number of key/value pairs, only reported if tree_walk or all
 * statistics are enabled
 */
#define	WT_STAT_DSRC_BTREE_ENTRIES			2035
/*!
 * btree: overflow pages, only reported if tree_walk or all statistics
 * are enabled
 */
#define	WT_STAT_DSRC_BTREE_OVERFLOW			2036
/*! btree: pages rewritten by compaction */
#define	WT_STAT_DSRC_BTREE_COMPACT_REWRITE		2037
/*!
 * btree: row-store internal pages, only reported if tree_walk or all
 * statistics are enabled
 */
#define	WT_STAT_DSRC_BTREE_ROW_INTERNAL			2038
/*!
 * btree: row-store leaf pages, only reported if tree_walk or all
 * statistics are enabled
 */
#define	WT_STAT_DSRC_BTREE_ROW_LEAF			2039
/*! cache: bytes currently in the cache */
#define	WT_STAT_DSRC_CACHE_BYTES_INUSE			2040
/*! cache: bytes read into cache */
#define	WT_STAT_DSRC_CACHE_BYTES_READ			2041
/*! cache: bytes written from cache */
#define	WT_STAT_DSRC_CACHE_BYTES_WRITE			2042
/*! cache: checkpoint blocked page eviction */
#define	WT_STAT_DSRC_CACHE_EVICTION_CHECKPOINT		2043
/*! cache: data source pages selected for eviction unable to be evicted */
#define	WT_STAT_DSRC_CACHE_EVICTION_FAIL		2044
/*! cache: eviction walk passes of a file */
#define	WT_STAT_DSRC_CACHE_EVICTION_WALK_PASSES		2045
/*! cache: eviction walk target pages histogram - 0-9 */
#define	WT_STAT_DSRC_CACHE_EVICTION_TARGET_PAGE_LT10	2046
/*! cache: eviction walk target pages histogram - 10-31 */
#define	WT_STAT_DSRC_CACHE_EVICTION_TARGET_PAGE_LT32	2047
/*! cache: eviction walk target pages histogram - 128 and higher */
#define	WT_STAT_DSRC_CACHE_EVICTION_TARGET_PAGE_GE128	2048
/*! cache: eviction walk target pages histogram - 32-63 */
#define	WT_STAT_DSRC_CACHE_EVICTION_TARGET_PAGE_LT64	2049
/*! cache: eviction walk target pages histogram - 64-128 */
#define	WT_STAT_DSRC_CACHE_EVICTION_TARGET_PAGE_LT128	2050
/*! cache: eviction walks abandoned */
#define	WT_STAT_DSRC_CACHE_EVICTION_WALKS_ABANDONED	2051
/*! cache: eviction walks gave up because they restarted their walk twice */
#define	WT_STAT_DSRC_CACHE_EVICTION_WALKS_STOPPED	2052
/*!
 * cache: eviction walks gave up because they saw too many pages and
 * found no candidates
 */
#define	WT_STAT_DSRC_CACHE_EVICTION_WALKS_GAVE_UP_NO_TARGETS	2053
/*!
 * cache: eviction walks gave up because they saw too many pages and
 * found too few candidates
 */
#define	WT_STAT_DSRC_CACHE_EVICTION_WALKS_GAVE_UP_RATIO	2054
/*! cache: eviction walks reached end of tree */
#define	WT_STAT_DSRC_CACHE_EVICTION_WALKS_ENDED		2055
/*! cache: eviction walks started from root of tree */
#define	WT_STAT_DSRC_CACHE_EVICTION_WALK_FROM_ROOT	2056
/*! cache: eviction walks started from saved location in tree */
#define	WT_STAT_DSRC_CACHE_EVICTION_WALK_SAVED_POS	2057
/*! cache: hazard pointer blocked page eviction */
#define	WT_STAT_DSRC_CACHE_EVICTION_HAZARD		2058
/*! cache: in-memory page passed criteria to be split */
#define	WT_STAT_DSRC_CACHE_INMEM_SPLITTABLE		2059
/*! cache: in-memory page splits */
#define	WT_STAT_DSRC_CACHE_INMEM_SPLIT			2060
/*! cache: internal pages evicted */
#define	WT_STAT_DSRC_CACHE_EVICTION_INTERNAL		2061
/*! cache: internal pages split during eviction */
#define	WT_STAT_DSRC_CACHE_EVICTION_SPLIT_INTERNAL	2062
/*! cache: leaf pages split during eviction */
#define	WT_STAT_DSRC_CACHE_EVICTION_SPLIT_LEAF		2063
/*! cache: modified pages evicted */
#define	WT_STAT_DSRC_CACHE_EVICTION_DIRTY		2064
/*! cache: overflow pages read into cache */
#define	WT_STAT_DSRC_CACHE_READ_OVERFLOW		2065
/*! cache: page split during eviction deepened the tree */
#define	WT_STAT_DSRC_CACHE_EVICTION_DEEPEN		2066
/*! cache: page written requiring lookaside records */
#define	WT_STAT_DSRC_CACHE_WRITE_LOOKASIDE		2067
/*! cache: pages read into cache */
#define	WT_STAT_DSRC_CACHE_READ				2068
/*! cache: pages read into cache requiring lookaside entries */
#define	WT_STAT_DSRC_CACHE_READ_LOOKASIDE		2069
/*! cache: pages requested from the cache */
#define	WT_STAT_DSRC_CACHE_PAGES_REQUESTED		2070
/*! cache: pages seen by eviction walk */
#define	WT_STAT_DSRC_CACHE_EVICTION_PAGES_SEEN		2071
/*! cache: pages written from cache */
#define	WT_STAT_DSRC_CACHE_WRITE			2072
/*! cache: pages written requiring in-memory restoration */
#define	WT_STAT_DSRC_CACHE_WRITE_RESTORE		2073
/*! cache: tracked dirty bytes in the cache */
#define	WT_STAT_DSRC_CACHE_BYTES_DIRTY			2074
/*! cache: unmodified pages evicted */
#define	WT_STAT_DSRC_CACHE_EVICTION_CLEAN		2075
/*!
 * cache_walk: Average difference between current eviction generation
 * when the page was last considered, only reported if cache_walk or all
 * statistics are enabled
 */
#define	WT_STAT_DSRC_CACHE_STATE_GEN_AVG_GAP		2076
/*!
 * cache_walk: Average on-disk page image size seen, only reported if
 * cache_walk or all statistics are enabled
 */
#define	WT_STAT_DSRC_CACHE_STATE_AVG_WRITTEN_SIZE	2077
/*!
 * cache_walk: Average time in cache for pages that have been visited by
 * the eviction server, only reported if cache_walk or all statistics are
 * enabled
 */
#define	WT_STAT_DSRC_CACHE_STATE_AVG_VISITED_AGE	2078
/*!
 * cache_walk: Average time in cache for pages that have not been visited
 * by the eviction server, only reported if cache_walk or all statistics
 * are enabled
 */
#define	WT_STAT_DSRC_CACHE_STATE_AVG_UNVISITED_AGE	2079
/*!
 * cache_walk: Clean pages currently in cache, only reported if
 * cache_walk or all statistics are enabled
 */
#define	WT_STAT_DSRC_CACHE_STATE_PAGES_CLEAN		2080
/*!
 * cache_walk: Current eviction generation, only reported if cache_walk
 * or all statistics are enabled
 */
#define	WT_STAT_DSRC_CACHE_STATE_GEN_CURRENT		2081
/*!
 * cache_walk: Dirty pages currently in cache, only reported if
 * cache_walk or all statistics are enabled
 */
#define	WT_STAT_DSRC_CACHE_STATE_PAGES_DIRTY		2082
/*!
 * cache_walk: Entries in the root page, only reported if cache_walk or
 * all statistics are enabled
 */
#define	WT_STAT_DSRC_CACHE_STATE_ROOT_ENTRIES		2083
/*!
 * cache_walk: Internal pages currently in cache, only reported if
 * cache_walk or all statistics are enabled
 */
#define	WT_STAT_DSRC_CACHE_STATE_PAGES_INTERNAL		2084
/*!
 * cache_walk: Leaf pages currently in cache, only reported if cache_walk
 * or all statistics are enabled
 */
#define	WT_STAT_DSRC_CACHE_STATE_PAGES_LEAF		2085
/*!
 * cache_walk: Maximum difference between current eviction generation
 * when the page was last considered, only reported if cache_walk or all
 * statistics are enabled
 */
#define	WT_STAT_DSRC_CACHE_STATE_GEN_MAX_GAP		2086
/*!
 * cache_walk: Maximum page size seen, only reported if cache_walk or all
 * statistics are enabled
 */
#define	WT_STAT_DSRC_CACHE_STATE_MAX_PAGESIZE		2087
/*!
 * cache_walk: Minimum on-disk page image size seen, only reported if
 * cache_walk or all statistics are enabled
 */
#define	WT_STAT_DSRC_CACHE_STATE_MIN_WRITTEN_SIZE	2088
/*!
 * cache_walk: Number of pages never visited by eviction server, only
 * reported if cache_walk or all statistics are enabled
 */
#define	WT_STAT_DSRC_CACHE_STATE_UNVISITED_COUNT	2089
/*!
 * cache_walk: On-disk page image sizes smaller than a single allocation
 * unit, only reported if cache_walk or all statistics are enabled
 */
#define	WT_STAT_DSRC_CACHE_STATE_SMALLER_ALLOC_SIZE	2090
/*!
 * cache_walk: Pages created in memory and never written, only reported
 * if cache_walk or all statistics are enabled
 */
#define	WT_STAT_DSRC_CACHE_STATE_MEMORY			2091
/*!
 * cache_walk: Pages currently queued for eviction, only reported if
 * cache_walk or all statistics are enabled
 */
#define	WT_STAT_DSRC_CACHE_STATE_QUEUED			2092
/*!
 * cache_walk: Pages that could not be queued for eviction, only reported
 * if cache_walk or all statistics are enabled
 */
#define	WT_STAT_DSRC_CACHE_STATE_NOT_QUEUEABLE		2093
/*!
 * cache_walk: Refs skipped during cache traversal, only reported if
 * cache_walk or all statistics are enabled
 */
#define	WT_STAT_DSRC_CACHE_STATE_REFS_SKIPPED		2094
/*!
 * cache_walk: Size of the root page, only reported if cache_walk or all
 * statistics are enabled
 */
#define	WT_STAT_DSRC_CACHE_STATE_ROOT_SIZE		2095
/*!
 * cache_walk: Total number of pages currently in cache, only reported if
 * cache_walk or all statistics are enabled
 */
#define	WT_STAT_DSRC_CACHE_STATE_PAGES			2096
/*! compression: compressed pages read */
#define	WT_STAT_DSRC_COMPRESS_READ			2097
/*! compression: compressed pages written */
#define	WT_STAT_DSRC_COMPRESS_WRITE			2098
/*! compression: page written failed to compress */
#define	WT_STAT_DSRC_COMPRESS_WRITE_FAIL		2099
/*! compression: page written was too small to compress */
#define	WT_STAT_DSRC_COMPRESS_WRITE_TOO_SMALL		2100
/*! compression: raw compression call failed, additional data available */
#define	WT_STAT_DSRC_COMPRESS_RAW_FAIL_TEMPORARY	2101
/*! compression: raw compression call failed, no additional data available */
#define	WT_STAT_DSRC_COMPRESS_RAW_FAIL			2102
/*! compression: raw compression call succeeded */
#define	WT_STAT_DSRC_COMPRESS_RAW_OK			2103
/*! cursor: bulk-loaded cursor-insert calls */
#define	WT_STAT_DSRC_CURSOR_INSERT_BULK			2104
/*! cursor: create calls */
#define	WT_STAT_DSRC_CURSOR_CREATE			2105
/*! cursor: cursor-insert key and value bytes inserted */
#define	WT_STAT_DSRC_CURSOR_INSERT_BYTES		2106
/*! cursor: cursor-remove key bytes removed */
#define	WT_STAT_DSRC_CURSOR_REMOVE_BYTES		2107
/*! cursor: cursor-update value bytes updated */
#define	WT_STAT_DSRC_CURSOR_UPDATE_BYTES		2108
/*! cursor: insert calls */
#define	WT_STAT_DSRC_CURSOR_INSERT			2109
/*! cursor: modify calls */
#define	WT_STAT_DSRC_CURSOR_MODIFY			2110
/*! cursor: next calls */
#define	WT_STAT_DSRC_CURSOR_NEXT			2111
/*! cursor: prev calls */
#define	WT_STAT_DSRC_CURSOR_PREV			2112
/*! cursor: remove calls */
#define	WT_STAT_DSRC_CURSOR_REMOVE			2113
/*! cursor: reserve calls */
#define	WT_STAT_DSRC_CURSOR_RESERVE			2114
/*! cursor: reset calls */
#define	WT_STAT_DSRC_CURSOR_RESET			2115
/*! cursor: restarted searches */
#define	WT_STAT_DSRC_CURSOR_RESTART			2116
/*! cursor: search calls */
#define	WT_STAT_DSRC_CURSOR_SEARCH			2117
/*! cursor: search near calls */
#define	WT_STAT_DSRC_CURSOR_SEARCH_NEAR			2118
/*! cursor: truncate calls */
#define	WT_STAT_DSRC_CURSOR_TRUNCATE			2119
/*! cursor: update calls */
#define	WT_STAT_DSRC_CURSOR_UPDATE			2120
/*! reconciliation: dictionary matches */
#define	WT_STAT_DSRC_REC_DICTIONARY			2121
/*! reconciliation: fast-path pages deleted */
#define	WT_STAT_DSRC_REC_PAGE_DELETE_FAST		2122
/*!
 * reconciliation: internal page key bytes discarded using suffix
 * compression
 */
#define	WT_STAT_DSRC_REC_SUFFIX_COMPRESSION		2123
/*! reconciliation: internal page multi-block writes */
#define	WT_STAT_DSRC_REC_MULTIBLOCK_INTERNAL		2124
/*! reconciliation: internal-page overflow keys */
#define	WT_STAT_DSRC_REC_OVERFLOW_KEY_INTERNAL		2125
/*! reconciliation: leaf page key bytes discarded using prefix compression */
#define	WT_STAT_DSRC_REC_PREFIX_COMPRESSION		2126
/*! reconciliation: leaf page multi-block writes */
#define	WT_STAT_DSRC_REC_MULTIBLOCK_LEAF		2127
/*! reconciliation: leaf-page overflow keys */
#define	WT_STAT_DSRC_REC_OVERFLOW_KEY_LEAF		2128
/*! reconciliation: maximum blocks required for a page */
#define	WT_STAT_DSRC_REC_MULTIBLOCK_MAX			2129
/*! reconciliation: overflow values written */
#define	WT_STAT_DSRC_REC_OVERFLOW_VALUE			2130
/*! reconciliation: page checksum matches */
#define	WT_STAT_DSRC_REC_PAGE_MATCH			2131
/*! reconciliation: page reconciliation calls */
#define	WT_STAT_DSRC_REC_PAGES				2132
/*! reconciliation: page reconciliation calls for eviction */
#define	WT_STAT_DSRC_REC_PAGES_EVICTION			2133
/*! reconciliation: pages deleted */
#define	WT_STAT_DSRC_REC_PAGE_DELETE			2134
/*! session: object compaction */
#define	WT_STAT_DSRC_SESSION_COMPACT			2135
/*! session: open cursor count */
#define	WT_STAT_DSRC_SESSION_CURSOR_OPEN		2136
/*! transaction: update conflicts */
#define	WT_STAT_DSRC_TXN_UPDATE_CONFLICT		2137

/*!
 * @}
 * @name Statistics for join cursors
 * @anchor statistics_join
 * @{
 */
/*! : accesses to the main table */
#define	WT_STAT_JOIN_MAIN_ACCESS			3000
/*! : bloom filter false positives */
#define	WT_STAT_JOIN_BLOOM_FALSE_POSITIVE		3001
/*! : checks that conditions of membership are satisfied */
#define	WT_STAT_JOIN_MEMBERSHIP_CHECK			3002
/*! : items inserted into a bloom filter */
#define	WT_STAT_JOIN_BLOOM_INSERT			3003
/*! : items iterated */
#define	WT_STAT_JOIN_ITERATED				3004
/*! @} */
/*
 * Statistics section: END
 * DO NOT EDIT: automatically built by dist/api_stat.py.
 */
/*! @} */

#undef __F

#if defined(__cplusplus)
}
#endif
#endif /* __WIREDTIGER_H_ */<|MERGE_RESOLUTION|>--- conflicted
+++ resolved
@@ -5089,673 +5089,375 @@
  * lock: commit timestamp queue lock application thread time waiting for
  * the dhandle lock (usecs)
  */
-#define	WT_STAT_CONN_LOCK_COMMIT_TIMESTAMP_WAIT_APPLICATION	1156
+#define	WT_STAT_CONN_LOCK_COMMIT_TIMESTAMP_WAIT_APPLICATION	1158
 /*!
  * lock: commit timestamp queue lock internal thread time waiting for the
  * dhandle lock (usecs)
  */
-#define	WT_STAT_CONN_LOCK_COMMIT_TIMESTAMP_WAIT_INTERNAL	1157
+#define	WT_STAT_CONN_LOCK_COMMIT_TIMESTAMP_WAIT_INTERNAL	1159
 /*! lock: commit timestamp queue read lock acquisitions */
-#define	WT_STAT_CONN_LOCK_COMMIT_TIMESTAMP_READ_COUNT	1158
+#define	WT_STAT_CONN_LOCK_COMMIT_TIMESTAMP_READ_COUNT	1160
 /*! lock: commit timestamp queue write lock acquisitions */
-#define	WT_STAT_CONN_LOCK_COMMIT_TIMESTAMP_WRITE_COUNT	1159
+#define	WT_STAT_CONN_LOCK_COMMIT_TIMESTAMP_WRITE_COUNT	1161
 /*!
  * lock: dhandle lock application thread time waiting for the dhandle
  * lock (usecs)
  */
-<<<<<<< HEAD
-#define	WT_STAT_CONN_LOCK_DHANDLE_WAIT_APPLICATION	1158
-=======
-#define	WT_STAT_CONN_LOCK_DHANDLE_WAIT_APPLICATION	1160
->>>>>>> 0d276873
+#define	WT_STAT_CONN_LOCK_DHANDLE_WAIT_APPLICATION	1162
 /*!
  * lock: dhandle lock internal thread time waiting for the dhandle lock
  * (usecs)
  */
-<<<<<<< HEAD
-#define	WT_STAT_CONN_LOCK_DHANDLE_WAIT_INTERNAL		1159
+#define	WT_STAT_CONN_LOCK_DHANDLE_WAIT_INTERNAL		1163
 /*! lock: dhandle read lock acquisitions */
-#define	WT_STAT_CONN_LOCK_DHANDLE_READ_COUNT		1160
+#define	WT_STAT_CONN_LOCK_DHANDLE_READ_COUNT		1164
 /*! lock: dhandle write lock acquisitions */
-#define	WT_STAT_CONN_LOCK_DHANDLE_WRITE_COUNT		1161
+#define	WT_STAT_CONN_LOCK_DHANDLE_WRITE_COUNT		1165
 /*! lock: metadata lock acquisitions */
-#define	WT_STAT_CONN_LOCK_METADATA_COUNT		1162
+#define	WT_STAT_CONN_LOCK_METADATA_COUNT		1166
 /*! lock: metadata lock application thread wait time (usecs) */
-#define	WT_STAT_CONN_LOCK_METADATA_WAIT_APPLICATION	1163
+#define	WT_STAT_CONN_LOCK_METADATA_WAIT_APPLICATION	1167
 /*! lock: metadata lock internal thread wait time (usecs) */
-#define	WT_STAT_CONN_LOCK_METADATA_WAIT_INTERNAL	1164
-/*! lock: schema lock acquisitions */
-#define	WT_STAT_CONN_LOCK_SCHEMA_COUNT			1165
-/*! lock: schema lock application thread wait time (usecs) */
-#define	WT_STAT_CONN_LOCK_SCHEMA_WAIT_APPLICATION	1166
-/*! lock: schema lock internal thread wait time (usecs) */
-#define	WT_STAT_CONN_LOCK_SCHEMA_WAIT_INTERNAL		1167
-=======
-#define	WT_STAT_CONN_LOCK_DHANDLE_WAIT_INTERNAL		1161
-/*! lock: dhandle read lock acquisitions */
-#define	WT_STAT_CONN_LOCK_DHANDLE_READ_COUNT		1162
-/*! lock: dhandle write lock acquisitions */
-#define	WT_STAT_CONN_LOCK_DHANDLE_WRITE_COUNT		1163
-/*! lock: metadata lock acquisitions */
-#define	WT_STAT_CONN_LOCK_METADATA_COUNT		1164
-/*! lock: metadata lock application thread wait time (usecs) */
-#define	WT_STAT_CONN_LOCK_METADATA_WAIT_APPLICATION	1165
-/*! lock: metadata lock internal thread wait time (usecs) */
-#define	WT_STAT_CONN_LOCK_METADATA_WAIT_INTERNAL	1166
+#define	WT_STAT_CONN_LOCK_METADATA_WAIT_INTERNAL	1168
 /*!
  * lock: read timestamp queue lock application thread time waiting for
  * the dhandle lock (usecs)
  */
-#define	WT_STAT_CONN_LOCK_READ_TIMESTAMP_WAIT_APPLICATION	1167
+#define	WT_STAT_CONN_LOCK_READ_TIMESTAMP_WAIT_APPLICATION	1169
 /*!
  * lock: read timestamp queue lock internal thread time waiting for the
  * dhandle lock (usecs)
  */
-#define	WT_STAT_CONN_LOCK_READ_TIMESTAMP_WAIT_INTERNAL	1168
+#define	WT_STAT_CONN_LOCK_READ_TIMESTAMP_WAIT_INTERNAL	1170
 /*! lock: read timestamp queue read lock acquisitions */
-#define	WT_STAT_CONN_LOCK_READ_TIMESTAMP_READ_COUNT	1169
+#define	WT_STAT_CONN_LOCK_READ_TIMESTAMP_READ_COUNT	1171
 /*! lock: read timestamp queue write lock acquisitions */
-#define	WT_STAT_CONN_LOCK_READ_TIMESTAMP_WRITE_COUNT	1170
+#define	WT_STAT_CONN_LOCK_READ_TIMESTAMP_WRITE_COUNT	1172
 /*! lock: schema lock acquisitions */
-#define	WT_STAT_CONN_LOCK_SCHEMA_COUNT			1171
+#define	WT_STAT_CONN_LOCK_SCHEMA_COUNT			1173
 /*! lock: schema lock application thread wait time (usecs) */
-#define	WT_STAT_CONN_LOCK_SCHEMA_WAIT_APPLICATION	1172
+#define	WT_STAT_CONN_LOCK_SCHEMA_WAIT_APPLICATION	1174
 /*! lock: schema lock internal thread wait time (usecs) */
-#define	WT_STAT_CONN_LOCK_SCHEMA_WAIT_INTERNAL		1173
->>>>>>> 0d276873
+#define	WT_STAT_CONN_LOCK_SCHEMA_WAIT_INTERNAL		1175
 /*!
  * lock: table lock application thread time waiting for the table lock
  * (usecs)
  */
-<<<<<<< HEAD
-#define	WT_STAT_CONN_LOCK_TABLE_WAIT_APPLICATION	1168
-=======
-#define	WT_STAT_CONN_LOCK_TABLE_WAIT_APPLICATION	1174
->>>>>>> 0d276873
+#define	WT_STAT_CONN_LOCK_TABLE_WAIT_APPLICATION	1176
 /*!
  * lock: table lock internal thread time waiting for the table lock
  * (usecs)
  */
-<<<<<<< HEAD
-#define	WT_STAT_CONN_LOCK_TABLE_WAIT_INTERNAL		1169
+#define	WT_STAT_CONN_LOCK_TABLE_WAIT_INTERNAL		1177
 /*! lock: table read lock acquisitions */
-#define	WT_STAT_CONN_LOCK_TABLE_READ_COUNT		1170
+#define	WT_STAT_CONN_LOCK_TABLE_READ_COUNT		1178
 /*! lock: table write lock acquisitions */
-#define	WT_STAT_CONN_LOCK_TABLE_WRITE_COUNT		1171
-/*! log: busy returns attempting to switch slots */
-#define	WT_STAT_CONN_LOG_SLOT_SWITCH_BUSY		1172
-/*! log: force checkpoint calls slept */
-#define	WT_STAT_CONN_LOG_FORCE_CKPT_SLEEP		1173
-/*! log: log bytes of payload data */
-#define	WT_STAT_CONN_LOG_BYTES_PAYLOAD			1174
-/*! log: log bytes written */
-#define	WT_STAT_CONN_LOG_BYTES_WRITTEN			1175
-/*! log: log files manually zero-filled */
-#define	WT_STAT_CONN_LOG_ZERO_FILLS			1176
-/*! log: log flush operations */
-#define	WT_STAT_CONN_LOG_FLUSH				1177
-/*! log: log force write operations */
-#define	WT_STAT_CONN_LOG_FORCE_WRITE			1178
-/*! log: log force write operations skipped */
-#define	WT_STAT_CONN_LOG_FORCE_WRITE_SKIP		1179
-/*! log: log records compressed */
-#define	WT_STAT_CONN_LOG_COMPRESS_WRITES		1180
-/*! log: log records not compressed */
-#define	WT_STAT_CONN_LOG_COMPRESS_WRITE_FAILS		1181
-/*! log: log records too small to compress */
-#define	WT_STAT_CONN_LOG_COMPRESS_SMALL			1182
-/*! log: log release advances write LSN */
-#define	WT_STAT_CONN_LOG_RELEASE_WRITE_LSN		1183
-/*! log: log scan operations */
-#define	WT_STAT_CONN_LOG_SCANS				1184
-/*! log: log scan records requiring two reads */
-#define	WT_STAT_CONN_LOG_SCAN_REREADS			1185
-/*! log: log server thread advances write LSN */
-#define	WT_STAT_CONN_LOG_WRITE_LSN			1186
-/*! log: log server thread write LSN walk skipped */
-#define	WT_STAT_CONN_LOG_WRITE_LSN_SKIP			1187
-/*! log: log sync operations */
-#define	WT_STAT_CONN_LOG_SYNC				1188
-/*! log: log sync time duration (usecs) */
-#define	WT_STAT_CONN_LOG_SYNC_DURATION			1189
-/*! log: log sync_dir operations */
-#define	WT_STAT_CONN_LOG_SYNC_DIR			1190
-/*! log: log sync_dir time duration (usecs) */
-#define	WT_STAT_CONN_LOG_SYNC_DIR_DURATION		1191
-/*! log: log write operations */
-#define	WT_STAT_CONN_LOG_WRITES				1192
-/*! log: logging bytes consolidated */
-#define	WT_STAT_CONN_LOG_SLOT_CONSOLIDATED		1193
-/*! log: maximum log file size */
-#define	WT_STAT_CONN_LOG_MAX_FILESIZE			1194
-/*! log: number of pre-allocated log files to create */
-#define	WT_STAT_CONN_LOG_PREALLOC_MAX			1195
-/*! log: pre-allocated log files not ready and missed */
-#define	WT_STAT_CONN_LOG_PREALLOC_MISSED		1196
-/*! log: pre-allocated log files prepared */
-#define	WT_STAT_CONN_LOG_PREALLOC_FILES			1197
-/*! log: pre-allocated log files used */
-#define	WT_STAT_CONN_LOG_PREALLOC_USED			1198
-/*! log: records processed by log scan */
-#define	WT_STAT_CONN_LOG_SCAN_RECORDS			1199
-/*! log: slot close lost race */
-#define	WT_STAT_CONN_LOG_SLOT_CLOSE_RACE		1200
-/*! log: slot close unbuffered waits */
-#define	WT_STAT_CONN_LOG_SLOT_CLOSE_UNBUF		1201
-/*! log: slot closures */
-#define	WT_STAT_CONN_LOG_SLOT_CLOSES			1202
-/*! log: slot join atomic update races */
-#define	WT_STAT_CONN_LOG_SLOT_RACES			1203
-/*! log: slot join calls atomic updates raced */
-#define	WT_STAT_CONN_LOG_SLOT_YIELD_RACE		1204
-/*! log: slot join calls did not yield */
-#define	WT_STAT_CONN_LOG_SLOT_IMMEDIATE			1205
-/*! log: slot join calls found active slot closed */
-#define	WT_STAT_CONN_LOG_SLOT_YIELD_CLOSE		1206
-/*! log: slot join calls slept */
-#define	WT_STAT_CONN_LOG_SLOT_YIELD_SLEEP		1207
-/*! log: slot join calls yielded */
-#define	WT_STAT_CONN_LOG_SLOT_YIELD			1208
-/*! log: slot join found active slot closed */
-#define	WT_STAT_CONN_LOG_SLOT_ACTIVE_CLOSED		1209
-/*! log: slot joins yield time (usecs) */
-#define	WT_STAT_CONN_LOG_SLOT_YIELD_DURATION		1210
-/*! log: slot transitions unable to find free slot */
-#define	WT_STAT_CONN_LOG_SLOT_NO_FREE_SLOTS		1211
-/*! log: slot unbuffered writes */
-#define	WT_STAT_CONN_LOG_SLOT_UNBUFFERED		1212
-/*! log: total in-memory size of compressed records */
-#define	WT_STAT_CONN_LOG_COMPRESS_MEM			1213
-/*! log: total log buffer size */
-#define	WT_STAT_CONN_LOG_BUFFER_SIZE			1214
-/*! log: total size of compressed records */
-#define	WT_STAT_CONN_LOG_COMPRESS_LEN			1215
-/*! log: written slots coalesced */
-#define	WT_STAT_CONN_LOG_SLOT_COALESCED			1216
-/*! log: yields waiting for previous log file close */
-#define	WT_STAT_CONN_LOG_CLOSE_YIELDS			1217
-/*! reconciliation: fast-path pages deleted */
-#define	WT_STAT_CONN_REC_PAGE_DELETE_FAST		1218
-/*! reconciliation: page reconciliation calls */
-#define	WT_STAT_CONN_REC_PAGES				1219
-/*! reconciliation: page reconciliation calls for eviction */
-#define	WT_STAT_CONN_REC_PAGES_EVICTION			1220
-/*! reconciliation: pages deleted */
-#define	WT_STAT_CONN_REC_PAGE_DELETE			1221
-/*! reconciliation: split bytes currently awaiting free */
-#define	WT_STAT_CONN_REC_SPLIT_STASHED_BYTES		1222
-/*! reconciliation: split objects currently awaiting free */
-#define	WT_STAT_CONN_REC_SPLIT_STASHED_OBJECTS		1223
-/*! session: open cursor count */
-#define	WT_STAT_CONN_SESSION_CURSOR_OPEN		1224
-/*! session: open session count */
-#define	WT_STAT_CONN_SESSION_OPEN			1225
-/*! session: table alter failed calls */
-#define	WT_STAT_CONN_SESSION_TABLE_ALTER_FAIL		1226
-/*! session: table alter successful calls */
-#define	WT_STAT_CONN_SESSION_TABLE_ALTER_SUCCESS	1227
-/*! session: table alter unchanged and skipped */
-#define	WT_STAT_CONN_SESSION_TABLE_ALTER_SKIP		1228
-/*! session: table compact failed calls */
-#define	WT_STAT_CONN_SESSION_TABLE_COMPACT_FAIL		1229
-/*! session: table compact successful calls */
-#define	WT_STAT_CONN_SESSION_TABLE_COMPACT_SUCCESS	1230
-/*! session: table create failed calls */
-#define	WT_STAT_CONN_SESSION_TABLE_CREATE_FAIL		1231
-/*! session: table create successful calls */
-#define	WT_STAT_CONN_SESSION_TABLE_CREATE_SUCCESS	1232
-/*! session: table drop failed calls */
-#define	WT_STAT_CONN_SESSION_TABLE_DROP_FAIL		1233
-/*! session: table drop successful calls */
-#define	WT_STAT_CONN_SESSION_TABLE_DROP_SUCCESS		1234
-/*! session: table rebalance failed calls */
-#define	WT_STAT_CONN_SESSION_TABLE_REBALANCE_FAIL	1235
-/*! session: table rebalance successful calls */
-#define	WT_STAT_CONN_SESSION_TABLE_REBALANCE_SUCCESS	1236
-/*! session: table rename failed calls */
-#define	WT_STAT_CONN_SESSION_TABLE_RENAME_FAIL		1237
-/*! session: table rename successful calls */
-#define	WT_STAT_CONN_SESSION_TABLE_RENAME_SUCCESS	1238
-/*! session: table salvage failed calls */
-#define	WT_STAT_CONN_SESSION_TABLE_SALVAGE_FAIL		1239
-/*! session: table salvage successful calls */
-#define	WT_STAT_CONN_SESSION_TABLE_SALVAGE_SUCCESS	1240
-/*! session: table truncate failed calls */
-#define	WT_STAT_CONN_SESSION_TABLE_TRUNCATE_FAIL	1241
-/*! session: table truncate successful calls */
-#define	WT_STAT_CONN_SESSION_TABLE_TRUNCATE_SUCCESS	1242
-/*! session: table verify failed calls */
-#define	WT_STAT_CONN_SESSION_TABLE_VERIFY_FAIL		1243
-/*! session: table verify successful calls */
-#define	WT_STAT_CONN_SESSION_TABLE_VERIFY_SUCCESS	1244
-/*! thread-state: active filesystem fsync calls */
-#define	WT_STAT_CONN_THREAD_FSYNC_ACTIVE		1245
-/*! thread-state: active filesystem read calls */
-#define	WT_STAT_CONN_THREAD_READ_ACTIVE			1246
-/*! thread-state: active filesystem write calls */
-#define	WT_STAT_CONN_THREAD_WRITE_ACTIVE		1247
-/*! thread-yield: application thread time evicting (usecs) */
-#define	WT_STAT_CONN_APPLICATION_EVICT_TIME		1248
-/*! thread-yield: application thread time waiting for cache (usecs) */
-#define	WT_STAT_CONN_APPLICATION_CACHE_TIME		1249
-=======
-#define	WT_STAT_CONN_LOCK_TABLE_WAIT_INTERNAL		1175
-/*! lock: table read lock acquisitions */
-#define	WT_STAT_CONN_LOCK_TABLE_READ_COUNT		1176
-/*! lock: table write lock acquisitions */
-#define	WT_STAT_CONN_LOCK_TABLE_WRITE_COUNT		1177
+#define	WT_STAT_CONN_LOCK_TABLE_WRITE_COUNT		1179
 /*!
  * lock: txn global lock application thread time waiting for the dhandle
  * lock (usecs)
  */
-#define	WT_STAT_CONN_LOCK_TXN_GLOBAL_WAIT_APPLICATION	1178
+#define	WT_STAT_CONN_LOCK_TXN_GLOBAL_WAIT_APPLICATION	1180
 /*!
  * lock: txn global lock internal thread time waiting for the dhandle
  * lock (usecs)
  */
-#define	WT_STAT_CONN_LOCK_TXN_GLOBAL_WAIT_INTERNAL	1179
+#define	WT_STAT_CONN_LOCK_TXN_GLOBAL_WAIT_INTERNAL	1181
 /*! lock: txn global read lock acquisitions */
-#define	WT_STAT_CONN_LOCK_TXN_GLOBAL_READ_COUNT		1180
+#define	WT_STAT_CONN_LOCK_TXN_GLOBAL_READ_COUNT		1182
 /*! lock: txn global write lock acquisitions */
-#define	WT_STAT_CONN_LOCK_TXN_GLOBAL_WRITE_COUNT	1181
+#define	WT_STAT_CONN_LOCK_TXN_GLOBAL_WRITE_COUNT	1183
 /*! log: busy returns attempting to switch slots */
-#define	WT_STAT_CONN_LOG_SLOT_SWITCH_BUSY		1182
+#define	WT_STAT_CONN_LOG_SLOT_SWITCH_BUSY		1184
 /*! log: force checkpoint calls slept */
-#define	WT_STAT_CONN_LOG_FORCE_CKPT_SLEEP		1183
+#define	WT_STAT_CONN_LOG_FORCE_CKPT_SLEEP		1185
 /*! log: log bytes of payload data */
-#define	WT_STAT_CONN_LOG_BYTES_PAYLOAD			1184
+#define	WT_STAT_CONN_LOG_BYTES_PAYLOAD			1186
 /*! log: log bytes written */
-#define	WT_STAT_CONN_LOG_BYTES_WRITTEN			1185
+#define	WT_STAT_CONN_LOG_BYTES_WRITTEN			1187
 /*! log: log files manually zero-filled */
-#define	WT_STAT_CONN_LOG_ZERO_FILLS			1186
+#define	WT_STAT_CONN_LOG_ZERO_FILLS			1188
 /*! log: log flush operations */
-#define	WT_STAT_CONN_LOG_FLUSH				1187
+#define	WT_STAT_CONN_LOG_FLUSH				1189
 /*! log: log force write operations */
-#define	WT_STAT_CONN_LOG_FORCE_WRITE			1188
+#define	WT_STAT_CONN_LOG_FORCE_WRITE			1190
 /*! log: log force write operations skipped */
-#define	WT_STAT_CONN_LOG_FORCE_WRITE_SKIP		1189
+#define	WT_STAT_CONN_LOG_FORCE_WRITE_SKIP		1191
 /*! log: log records compressed */
-#define	WT_STAT_CONN_LOG_COMPRESS_WRITES		1190
+#define	WT_STAT_CONN_LOG_COMPRESS_WRITES		1192
 /*! log: log records not compressed */
-#define	WT_STAT_CONN_LOG_COMPRESS_WRITE_FAILS		1191
+#define	WT_STAT_CONN_LOG_COMPRESS_WRITE_FAILS		1193
 /*! log: log records too small to compress */
-#define	WT_STAT_CONN_LOG_COMPRESS_SMALL			1192
+#define	WT_STAT_CONN_LOG_COMPRESS_SMALL			1194
 /*! log: log release advances write LSN */
-#define	WT_STAT_CONN_LOG_RELEASE_WRITE_LSN		1193
+#define	WT_STAT_CONN_LOG_RELEASE_WRITE_LSN		1195
 /*! log: log scan operations */
-#define	WT_STAT_CONN_LOG_SCANS				1194
+#define	WT_STAT_CONN_LOG_SCANS				1196
 /*! log: log scan records requiring two reads */
-#define	WT_STAT_CONN_LOG_SCAN_REREADS			1195
+#define	WT_STAT_CONN_LOG_SCAN_REREADS			1197
 /*! log: log server thread advances write LSN */
-#define	WT_STAT_CONN_LOG_WRITE_LSN			1196
+#define	WT_STAT_CONN_LOG_WRITE_LSN			1198
 /*! log: log server thread write LSN walk skipped */
-#define	WT_STAT_CONN_LOG_WRITE_LSN_SKIP			1197
+#define	WT_STAT_CONN_LOG_WRITE_LSN_SKIP			1199
 /*! log: log sync operations */
-#define	WT_STAT_CONN_LOG_SYNC				1198
+#define	WT_STAT_CONN_LOG_SYNC				1200
 /*! log: log sync time duration (usecs) */
-#define	WT_STAT_CONN_LOG_SYNC_DURATION			1199
+#define	WT_STAT_CONN_LOG_SYNC_DURATION			1201
 /*! log: log sync_dir operations */
-#define	WT_STAT_CONN_LOG_SYNC_DIR			1200
+#define	WT_STAT_CONN_LOG_SYNC_DIR			1202
 /*! log: log sync_dir time duration (usecs) */
-#define	WT_STAT_CONN_LOG_SYNC_DIR_DURATION		1201
+#define	WT_STAT_CONN_LOG_SYNC_DIR_DURATION		1203
 /*! log: log write operations */
-#define	WT_STAT_CONN_LOG_WRITES				1202
+#define	WT_STAT_CONN_LOG_WRITES				1204
 /*! log: logging bytes consolidated */
-#define	WT_STAT_CONN_LOG_SLOT_CONSOLIDATED		1203
+#define	WT_STAT_CONN_LOG_SLOT_CONSOLIDATED		1205
 /*! log: maximum log file size */
-#define	WT_STAT_CONN_LOG_MAX_FILESIZE			1204
+#define	WT_STAT_CONN_LOG_MAX_FILESIZE			1206
 /*! log: number of pre-allocated log files to create */
-#define	WT_STAT_CONN_LOG_PREALLOC_MAX			1205
+#define	WT_STAT_CONN_LOG_PREALLOC_MAX			1207
 /*! log: pre-allocated log files not ready and missed */
-#define	WT_STAT_CONN_LOG_PREALLOC_MISSED		1206
+#define	WT_STAT_CONN_LOG_PREALLOC_MISSED		1208
 /*! log: pre-allocated log files prepared */
-#define	WT_STAT_CONN_LOG_PREALLOC_FILES			1207
+#define	WT_STAT_CONN_LOG_PREALLOC_FILES			1209
 /*! log: pre-allocated log files used */
-#define	WT_STAT_CONN_LOG_PREALLOC_USED			1208
+#define	WT_STAT_CONN_LOG_PREALLOC_USED			1210
 /*! log: records processed by log scan */
-#define	WT_STAT_CONN_LOG_SCAN_RECORDS			1209
+#define	WT_STAT_CONN_LOG_SCAN_RECORDS			1211
 /*! log: slot close lost race */
-#define	WT_STAT_CONN_LOG_SLOT_CLOSE_RACE		1210
+#define	WT_STAT_CONN_LOG_SLOT_CLOSE_RACE		1212
 /*! log: slot close unbuffered waits */
-#define	WT_STAT_CONN_LOG_SLOT_CLOSE_UNBUF		1211
+#define	WT_STAT_CONN_LOG_SLOT_CLOSE_UNBUF		1213
 /*! log: slot closures */
-#define	WT_STAT_CONN_LOG_SLOT_CLOSES			1212
+#define	WT_STAT_CONN_LOG_SLOT_CLOSES			1214
 /*! log: slot join atomic update races */
-#define	WT_STAT_CONN_LOG_SLOT_RACES			1213
+#define	WT_STAT_CONN_LOG_SLOT_RACES			1215
 /*! log: slot join calls atomic updates raced */
-#define	WT_STAT_CONN_LOG_SLOT_YIELD_RACE		1214
+#define	WT_STAT_CONN_LOG_SLOT_YIELD_RACE		1216
 /*! log: slot join calls did not yield */
-#define	WT_STAT_CONN_LOG_SLOT_IMMEDIATE			1215
+#define	WT_STAT_CONN_LOG_SLOT_IMMEDIATE			1217
 /*! log: slot join calls found active slot closed */
-#define	WT_STAT_CONN_LOG_SLOT_YIELD_CLOSE		1216
+#define	WT_STAT_CONN_LOG_SLOT_YIELD_CLOSE		1218
 /*! log: slot join calls slept */
-#define	WT_STAT_CONN_LOG_SLOT_YIELD_SLEEP		1217
+#define	WT_STAT_CONN_LOG_SLOT_YIELD_SLEEP		1219
 /*! log: slot join calls yielded */
-#define	WT_STAT_CONN_LOG_SLOT_YIELD			1218
+#define	WT_STAT_CONN_LOG_SLOT_YIELD			1220
 /*! log: slot join found active slot closed */
-#define	WT_STAT_CONN_LOG_SLOT_ACTIVE_CLOSED		1219
+#define	WT_STAT_CONN_LOG_SLOT_ACTIVE_CLOSED		1221
 /*! log: slot joins yield time (usecs) */
-#define	WT_STAT_CONN_LOG_SLOT_YIELD_DURATION		1220
+#define	WT_STAT_CONN_LOG_SLOT_YIELD_DURATION		1222
 /*! log: slot transitions unable to find free slot */
-#define	WT_STAT_CONN_LOG_SLOT_NO_FREE_SLOTS		1221
+#define	WT_STAT_CONN_LOG_SLOT_NO_FREE_SLOTS		1223
 /*! log: slot unbuffered writes */
-#define	WT_STAT_CONN_LOG_SLOT_UNBUFFERED		1222
+#define	WT_STAT_CONN_LOG_SLOT_UNBUFFERED		1224
 /*! log: total in-memory size of compressed records */
-#define	WT_STAT_CONN_LOG_COMPRESS_MEM			1223
+#define	WT_STAT_CONN_LOG_COMPRESS_MEM			1225
 /*! log: total log buffer size */
-#define	WT_STAT_CONN_LOG_BUFFER_SIZE			1224
+#define	WT_STAT_CONN_LOG_BUFFER_SIZE			1226
 /*! log: total size of compressed records */
-#define	WT_STAT_CONN_LOG_COMPRESS_LEN			1225
+#define	WT_STAT_CONN_LOG_COMPRESS_LEN			1227
 /*! log: written slots coalesced */
-#define	WT_STAT_CONN_LOG_SLOT_COALESCED			1226
+#define	WT_STAT_CONN_LOG_SLOT_COALESCED			1228
 /*! log: yields waiting for previous log file close */
-#define	WT_STAT_CONN_LOG_CLOSE_YIELDS			1227
+#define	WT_STAT_CONN_LOG_CLOSE_YIELDS			1229
 /*! reconciliation: fast-path pages deleted */
-#define	WT_STAT_CONN_REC_PAGE_DELETE_FAST		1228
+#define	WT_STAT_CONN_REC_PAGE_DELETE_FAST		1230
 /*! reconciliation: page reconciliation calls */
-#define	WT_STAT_CONN_REC_PAGES				1229
+#define	WT_STAT_CONN_REC_PAGES				1231
 /*! reconciliation: page reconciliation calls for eviction */
-#define	WT_STAT_CONN_REC_PAGES_EVICTION			1230
+#define	WT_STAT_CONN_REC_PAGES_EVICTION			1232
 /*! reconciliation: pages deleted */
-#define	WT_STAT_CONN_REC_PAGE_DELETE			1231
+#define	WT_STAT_CONN_REC_PAGE_DELETE			1233
 /*! reconciliation: split bytes currently awaiting free */
-#define	WT_STAT_CONN_REC_SPLIT_STASHED_BYTES		1232
+#define	WT_STAT_CONN_REC_SPLIT_STASHED_BYTES		1234
 /*! reconciliation: split objects currently awaiting free */
-#define	WT_STAT_CONN_REC_SPLIT_STASHED_OBJECTS		1233
+#define	WT_STAT_CONN_REC_SPLIT_STASHED_OBJECTS		1235
 /*! session: open cursor count */
-#define	WT_STAT_CONN_SESSION_CURSOR_OPEN		1234
+#define	WT_STAT_CONN_SESSION_CURSOR_OPEN		1236
 /*! session: open session count */
-#define	WT_STAT_CONN_SESSION_OPEN			1235
+#define	WT_STAT_CONN_SESSION_OPEN			1237
 /*! session: table alter failed calls */
-#define	WT_STAT_CONN_SESSION_TABLE_ALTER_FAIL		1236
+#define	WT_STAT_CONN_SESSION_TABLE_ALTER_FAIL		1238
 /*! session: table alter successful calls */
-#define	WT_STAT_CONN_SESSION_TABLE_ALTER_SUCCESS	1237
+#define	WT_STAT_CONN_SESSION_TABLE_ALTER_SUCCESS	1239
 /*! session: table alter unchanged and skipped */
-#define	WT_STAT_CONN_SESSION_TABLE_ALTER_SKIP		1238
+#define	WT_STAT_CONN_SESSION_TABLE_ALTER_SKIP		1240
 /*! session: table compact failed calls */
-#define	WT_STAT_CONN_SESSION_TABLE_COMPACT_FAIL		1239
+#define	WT_STAT_CONN_SESSION_TABLE_COMPACT_FAIL		1241
 /*! session: table compact successful calls */
-#define	WT_STAT_CONN_SESSION_TABLE_COMPACT_SUCCESS	1240
+#define	WT_STAT_CONN_SESSION_TABLE_COMPACT_SUCCESS	1242
 /*! session: table create failed calls */
-#define	WT_STAT_CONN_SESSION_TABLE_CREATE_FAIL		1241
+#define	WT_STAT_CONN_SESSION_TABLE_CREATE_FAIL		1243
 /*! session: table create successful calls */
-#define	WT_STAT_CONN_SESSION_TABLE_CREATE_SUCCESS	1242
+#define	WT_STAT_CONN_SESSION_TABLE_CREATE_SUCCESS	1244
 /*! session: table drop failed calls */
-#define	WT_STAT_CONN_SESSION_TABLE_DROP_FAIL		1243
+#define	WT_STAT_CONN_SESSION_TABLE_DROP_FAIL		1245
 /*! session: table drop successful calls */
-#define	WT_STAT_CONN_SESSION_TABLE_DROP_SUCCESS		1244
+#define	WT_STAT_CONN_SESSION_TABLE_DROP_SUCCESS		1246
 /*! session: table rebalance failed calls */
-#define	WT_STAT_CONN_SESSION_TABLE_REBALANCE_FAIL	1245
+#define	WT_STAT_CONN_SESSION_TABLE_REBALANCE_FAIL	1247
 /*! session: table rebalance successful calls */
-#define	WT_STAT_CONN_SESSION_TABLE_REBALANCE_SUCCESS	1246
+#define	WT_STAT_CONN_SESSION_TABLE_REBALANCE_SUCCESS	1248
 /*! session: table rename failed calls */
-#define	WT_STAT_CONN_SESSION_TABLE_RENAME_FAIL		1247
+#define	WT_STAT_CONN_SESSION_TABLE_RENAME_FAIL		1249
 /*! session: table rename successful calls */
-#define	WT_STAT_CONN_SESSION_TABLE_RENAME_SUCCESS	1248
+#define	WT_STAT_CONN_SESSION_TABLE_RENAME_SUCCESS	1250
 /*! session: table salvage failed calls */
-#define	WT_STAT_CONN_SESSION_TABLE_SALVAGE_FAIL		1249
+#define	WT_STAT_CONN_SESSION_TABLE_SALVAGE_FAIL		1251
 /*! session: table salvage successful calls */
-#define	WT_STAT_CONN_SESSION_TABLE_SALVAGE_SUCCESS	1250
+#define	WT_STAT_CONN_SESSION_TABLE_SALVAGE_SUCCESS	1252
 /*! session: table truncate failed calls */
-#define	WT_STAT_CONN_SESSION_TABLE_TRUNCATE_FAIL	1251
+#define	WT_STAT_CONN_SESSION_TABLE_TRUNCATE_FAIL	1253
 /*! session: table truncate successful calls */
-#define	WT_STAT_CONN_SESSION_TABLE_TRUNCATE_SUCCESS	1252
+#define	WT_STAT_CONN_SESSION_TABLE_TRUNCATE_SUCCESS	1254
 /*! session: table verify failed calls */
-#define	WT_STAT_CONN_SESSION_TABLE_VERIFY_FAIL		1253
+#define	WT_STAT_CONN_SESSION_TABLE_VERIFY_FAIL		1255
 /*! session: table verify successful calls */
-#define	WT_STAT_CONN_SESSION_TABLE_VERIFY_SUCCESS	1254
+#define	WT_STAT_CONN_SESSION_TABLE_VERIFY_SUCCESS	1256
 /*! thread-state: active filesystem fsync calls */
-#define	WT_STAT_CONN_THREAD_FSYNC_ACTIVE		1255
+#define	WT_STAT_CONN_THREAD_FSYNC_ACTIVE		1257
 /*! thread-state: active filesystem read calls */
-#define	WT_STAT_CONN_THREAD_READ_ACTIVE			1256
+#define	WT_STAT_CONN_THREAD_READ_ACTIVE			1258
 /*! thread-state: active filesystem write calls */
-#define	WT_STAT_CONN_THREAD_WRITE_ACTIVE		1257
+#define	WT_STAT_CONN_THREAD_WRITE_ACTIVE		1259
 /*! thread-yield: application thread time evicting (usecs) */
-#define	WT_STAT_CONN_APPLICATION_EVICT_TIME		1258
+#define	WT_STAT_CONN_APPLICATION_EVICT_TIME		1260
 /*! thread-yield: application thread time waiting for cache (usecs) */
-#define	WT_STAT_CONN_APPLICATION_CACHE_TIME		1259
->>>>>>> 0d276873
+#define	WT_STAT_CONN_APPLICATION_CACHE_TIME		1261
 /*!
  * thread-yield: connection close blocked waiting for transaction state
  * stabilization
  */
-<<<<<<< HEAD
-#define	WT_STAT_CONN_TXN_RELEASE_BLOCKED		1250
+#define	WT_STAT_CONN_TXN_RELEASE_BLOCKED		1262
 /*! thread-yield: connection close yielded for lsm manager shutdown */
-#define	WT_STAT_CONN_CONN_CLOSE_BLOCKED_LSM		1251
+#define	WT_STAT_CONN_CONN_CLOSE_BLOCKED_LSM		1263
 /*! thread-yield: data handle lock yielded */
-#define	WT_STAT_CONN_DHANDLE_LOCK_BLOCKED		1252
-=======
-#define	WT_STAT_CONN_TXN_RELEASE_BLOCKED		1260
-/*! thread-yield: connection close yielded for lsm manager shutdown */
-#define	WT_STAT_CONN_CONN_CLOSE_BLOCKED_LSM		1261
-/*! thread-yield: data handle lock yielded */
-#define	WT_STAT_CONN_DHANDLE_LOCK_BLOCKED		1262
->>>>>>> 0d276873
+#define	WT_STAT_CONN_DHANDLE_LOCK_BLOCKED		1264
 /*!
  * thread-yield: get reference for page index and slot time sleeping
  * (usecs)
  */
-<<<<<<< HEAD
-#define	WT_STAT_CONN_PAGE_INDEX_SLOT_REF_BLOCKED	1253
+#define	WT_STAT_CONN_PAGE_INDEX_SLOT_REF_BLOCKED	1265
 /*! thread-yield: log server sync yielded for log write */
-#define	WT_STAT_CONN_LOG_SERVER_SYNC_BLOCKED		1254
+#define	WT_STAT_CONN_LOG_SERVER_SYNC_BLOCKED		1266
 /*! thread-yield: page acquire busy blocked */
-#define	WT_STAT_CONN_PAGE_BUSY_BLOCKED			1255
+#define	WT_STAT_CONN_PAGE_BUSY_BLOCKED			1267
 /*! thread-yield: page acquire eviction blocked */
-#define	WT_STAT_CONN_PAGE_FORCIBLE_EVICT_BLOCKED	1256
+#define	WT_STAT_CONN_PAGE_FORCIBLE_EVICT_BLOCKED	1268
 /*! thread-yield: page acquire locked blocked */
-#define	WT_STAT_CONN_PAGE_LOCKED_BLOCKED		1257
+#define	WT_STAT_CONN_PAGE_LOCKED_BLOCKED		1269
 /*! thread-yield: page acquire read blocked */
-#define	WT_STAT_CONN_PAGE_READ_BLOCKED			1258
+#define	WT_STAT_CONN_PAGE_READ_BLOCKED			1270
 /*! thread-yield: page acquire time sleeping (usecs) */
-#define	WT_STAT_CONN_PAGE_SLEEP				1259
-=======
-#define	WT_STAT_CONN_PAGE_INDEX_SLOT_REF_BLOCKED	1263
-/*! thread-yield: log server sync yielded for log write */
-#define	WT_STAT_CONN_LOG_SERVER_SYNC_BLOCKED		1264
-/*! thread-yield: page acquire busy blocked */
-#define	WT_STAT_CONN_PAGE_BUSY_BLOCKED			1265
-/*! thread-yield: page acquire eviction blocked */
-#define	WT_STAT_CONN_PAGE_FORCIBLE_EVICT_BLOCKED	1266
-/*! thread-yield: page acquire locked blocked */
-#define	WT_STAT_CONN_PAGE_LOCKED_BLOCKED		1267
-/*! thread-yield: page acquire read blocked */
-#define	WT_STAT_CONN_PAGE_READ_BLOCKED			1268
-/*! thread-yield: page acquire time sleeping (usecs) */
-#define	WT_STAT_CONN_PAGE_SLEEP				1269
->>>>>>> 0d276873
+#define	WT_STAT_CONN_PAGE_SLEEP				1271
 /*!
  * thread-yield: page delete rollback time sleeping for state change
  * (usecs)
  */
-<<<<<<< HEAD
-#define	WT_STAT_CONN_PAGE_DEL_ROLLBACK_BLOCKED		1260
+#define	WT_STAT_CONN_PAGE_DEL_ROLLBACK_BLOCKED		1272
 /*! thread-yield: page reconciliation yielded due to child modification */
-#define	WT_STAT_CONN_CHILD_MODIFY_BLOCKED_PAGE		1261
-=======
-#define	WT_STAT_CONN_PAGE_DEL_ROLLBACK_BLOCKED		1270
-/*! thread-yield: page reconciliation yielded due to child modification */
-#define	WT_STAT_CONN_CHILD_MODIFY_BLOCKED_PAGE		1271
->>>>>>> 0d276873
+#define	WT_STAT_CONN_CHILD_MODIFY_BLOCKED_PAGE		1273
 /*!
  * thread-yield: tree descend one level yielded for split page index
  * update
  */
-<<<<<<< HEAD
-#define	WT_STAT_CONN_TREE_DESCEND_BLOCKED		1262
+#define	WT_STAT_CONN_TREE_DESCEND_BLOCKED		1274
+/*! transaction: commit timestamp queue insert to empty */
+#define	WT_STAT_CONN_TXN_COMMIT_QUEUE_EMPTY		1275
+/*! transaction: commit timestamp queue inserts to head */
+#define	WT_STAT_CONN_TXN_COMMIT_QUEUE_HEAD		1276
+/*! transaction: commit timestamp queue inserts total */
+#define	WT_STAT_CONN_TXN_COMMIT_QUEUE_INSERTS		1277
+/*! transaction: commit timestamp queue length */
+#define	WT_STAT_CONN_TXN_COMMIT_QUEUE_LEN		1278
 /*! transaction: number of named snapshots created */
-#define	WT_STAT_CONN_TXN_SNAPSHOTS_CREATED		1263
+#define	WT_STAT_CONN_TXN_SNAPSHOTS_CREATED		1279
 /*! transaction: number of named snapshots dropped */
-#define	WT_STAT_CONN_TXN_SNAPSHOTS_DROPPED		1264
+#define	WT_STAT_CONN_TXN_SNAPSHOTS_DROPPED		1280
+/*! transaction: query timestamp calls */
+#define	WT_STAT_CONN_TXN_QUERY_TS			1281
+/*! transaction: read timestamp queue insert to empty */
+#define	WT_STAT_CONN_TXN_READ_QUEUE_EMPTY		1282
+/*! transaction: read timestamp queue inserts to head */
+#define	WT_STAT_CONN_TXN_READ_QUEUE_HEAD		1283
+/*! transaction: read timestamp queue inserts total */
+#define	WT_STAT_CONN_TXN_READ_QUEUE_INSERTS		1284
+/*! transaction: read timestamp queue length */
+#define	WT_STAT_CONN_TXN_READ_QUEUE_LEN			1285
+/*! transaction: set timestamp calls */
+#define	WT_STAT_CONN_TXN_SET_TS				1286
+/*! transaction: set timestamp commit calls */
+#define	WT_STAT_CONN_TXN_SET_TS_COMMIT			1287
+/*! transaction: set timestamp commit updates */
+#define	WT_STAT_CONN_TXN_SET_TS_COMMIT_UPD		1288
+/*! transaction: set timestamp oldest calls */
+#define	WT_STAT_CONN_TXN_SET_TS_OLDEST			1289
+/*! transaction: set timestamp oldest updates */
+#define	WT_STAT_CONN_TXN_SET_TS_OLDEST_UPD		1290
+/*! transaction: set timestamp stable calls */
+#define	WT_STAT_CONN_TXN_SET_TS_STABLE			1291
+/*! transaction: set timestamp stable updates */
+#define	WT_STAT_CONN_TXN_SET_TS_STABLE_UPD		1292
 /*! transaction: transaction begins */
-#define	WT_STAT_CONN_TXN_BEGIN				1265
+#define	WT_STAT_CONN_TXN_BEGIN				1293
 /*! transaction: transaction checkpoint currently running */
-#define	WT_STAT_CONN_TXN_CHECKPOINT_RUNNING		1266
+#define	WT_STAT_CONN_TXN_CHECKPOINT_RUNNING		1294
 /*! transaction: transaction checkpoint generation */
-#define	WT_STAT_CONN_TXN_CHECKPOINT_GENERATION		1267
+#define	WT_STAT_CONN_TXN_CHECKPOINT_GENERATION		1295
 /*! transaction: transaction checkpoint max time (msecs) */
-#define	WT_STAT_CONN_TXN_CHECKPOINT_TIME_MAX		1268
+#define	WT_STAT_CONN_TXN_CHECKPOINT_TIME_MAX		1296
 /*! transaction: transaction checkpoint min time (msecs) */
-#define	WT_STAT_CONN_TXN_CHECKPOINT_TIME_MIN		1269
+#define	WT_STAT_CONN_TXN_CHECKPOINT_TIME_MIN		1297
 /*! transaction: transaction checkpoint most recent time (msecs) */
-#define	WT_STAT_CONN_TXN_CHECKPOINT_TIME_RECENT		1270
+#define	WT_STAT_CONN_TXN_CHECKPOINT_TIME_RECENT		1298
 /*! transaction: transaction checkpoint scrub dirty target */
-#define	WT_STAT_CONN_TXN_CHECKPOINT_SCRUB_TARGET	1271
+#define	WT_STAT_CONN_TXN_CHECKPOINT_SCRUB_TARGET	1299
 /*! transaction: transaction checkpoint scrub time (msecs) */
-#define	WT_STAT_CONN_TXN_CHECKPOINT_SCRUB_TIME		1272
+#define	WT_STAT_CONN_TXN_CHECKPOINT_SCRUB_TIME		1300
 /*! transaction: transaction checkpoint total time (msecs) */
-#define	WT_STAT_CONN_TXN_CHECKPOINT_TIME_TOTAL		1273
+#define	WT_STAT_CONN_TXN_CHECKPOINT_TIME_TOTAL		1301
 /*! transaction: transaction checkpoints */
-#define	WT_STAT_CONN_TXN_CHECKPOINT			1274
-=======
-#define	WT_STAT_CONN_TREE_DESCEND_BLOCKED		1272
-/*! transaction: commit timestamp queue insert to empty */
-#define	WT_STAT_CONN_TXN_COMMIT_QUEUE_EMPTY		1273
-/*! transaction: commit timestamp queue inserts to head */
-#define	WT_STAT_CONN_TXN_COMMIT_QUEUE_HEAD		1274
-/*! transaction: commit timestamp queue inserts total */
-#define	WT_STAT_CONN_TXN_COMMIT_QUEUE_INSERTS		1275
-/*! transaction: commit timestamp queue length */
-#define	WT_STAT_CONN_TXN_COMMIT_QUEUE_LEN		1276
-/*! transaction: number of named snapshots created */
-#define	WT_STAT_CONN_TXN_SNAPSHOTS_CREATED		1277
-/*! transaction: number of named snapshots dropped */
-#define	WT_STAT_CONN_TXN_SNAPSHOTS_DROPPED		1278
-/*! transaction: query timestamp calls */
-#define	WT_STAT_CONN_TXN_QUERY_TS			1279
-/*! transaction: read timestamp queue insert to empty */
-#define	WT_STAT_CONN_TXN_READ_QUEUE_EMPTY		1280
-/*! transaction: read timestamp queue inserts to head */
-#define	WT_STAT_CONN_TXN_READ_QUEUE_HEAD		1281
-/*! transaction: read timestamp queue inserts total */
-#define	WT_STAT_CONN_TXN_READ_QUEUE_INSERTS		1282
-/*! transaction: read timestamp queue length */
-#define	WT_STAT_CONN_TXN_READ_QUEUE_LEN			1283
-/*! transaction: set timestamp calls */
-#define	WT_STAT_CONN_TXN_SET_TS				1284
-/*! transaction: set timestamp commit calls */
-#define	WT_STAT_CONN_TXN_SET_TS_COMMIT			1285
-/*! transaction: set timestamp commit updates */
-#define	WT_STAT_CONN_TXN_SET_TS_COMMIT_UPD		1286
-/*! transaction: set timestamp oldest calls */
-#define	WT_STAT_CONN_TXN_SET_TS_OLDEST			1287
-/*! transaction: set timestamp oldest updates */
-#define	WT_STAT_CONN_TXN_SET_TS_OLDEST_UPD		1288
-/*! transaction: set timestamp stable calls */
-#define	WT_STAT_CONN_TXN_SET_TS_STABLE			1289
-/*! transaction: set timestamp stable updates */
-#define	WT_STAT_CONN_TXN_SET_TS_STABLE_UPD		1290
-/*! transaction: transaction begins */
-#define	WT_STAT_CONN_TXN_BEGIN				1291
-/*! transaction: transaction checkpoint currently running */
-#define	WT_STAT_CONN_TXN_CHECKPOINT_RUNNING		1292
-/*! transaction: transaction checkpoint generation */
-#define	WT_STAT_CONN_TXN_CHECKPOINT_GENERATION		1293
-/*! transaction: transaction checkpoint max time (msecs) */
-#define	WT_STAT_CONN_TXN_CHECKPOINT_TIME_MAX		1294
-/*! transaction: transaction checkpoint min time (msecs) */
-#define	WT_STAT_CONN_TXN_CHECKPOINT_TIME_MIN		1295
-/*! transaction: transaction checkpoint most recent time (msecs) */
-#define	WT_STAT_CONN_TXN_CHECKPOINT_TIME_RECENT		1296
-/*! transaction: transaction checkpoint scrub dirty target */
-#define	WT_STAT_CONN_TXN_CHECKPOINT_SCRUB_TARGET	1297
-/*! transaction: transaction checkpoint scrub time (msecs) */
-#define	WT_STAT_CONN_TXN_CHECKPOINT_SCRUB_TIME		1298
-/*! transaction: transaction checkpoint total time (msecs) */
-#define	WT_STAT_CONN_TXN_CHECKPOINT_TIME_TOTAL		1299
-/*! transaction: transaction checkpoints */
-#define	WT_STAT_CONN_TXN_CHECKPOINT			1300
->>>>>>> 0d276873
+#define	WT_STAT_CONN_TXN_CHECKPOINT			1302
 /*!
  * transaction: transaction checkpoints skipped because database was
  * clean
  */
-<<<<<<< HEAD
-#define	WT_STAT_CONN_TXN_CHECKPOINT_SKIPPED		1275
+#define	WT_STAT_CONN_TXN_CHECKPOINT_SKIPPED		1303
 /*! transaction: transaction failures due to cache overflow */
-#define	WT_STAT_CONN_TXN_FAIL_CACHE			1276
-=======
-#define	WT_STAT_CONN_TXN_CHECKPOINT_SKIPPED		1301
-/*! transaction: transaction failures due to cache overflow */
-#define	WT_STAT_CONN_TXN_FAIL_CACHE			1302
->>>>>>> 0d276873
+#define	WT_STAT_CONN_TXN_FAIL_CACHE			1304
 /*!
  * transaction: transaction fsync calls for checkpoint after allocating
  * the transaction ID
  */
-<<<<<<< HEAD
-#define	WT_STAT_CONN_TXN_CHECKPOINT_FSYNC_POST		1277
-=======
-#define	WT_STAT_CONN_TXN_CHECKPOINT_FSYNC_POST		1303
->>>>>>> 0d276873
+#define	WT_STAT_CONN_TXN_CHECKPOINT_FSYNC_POST		1305
 /*!
  * transaction: transaction fsync duration for checkpoint after
  * allocating the transaction ID (usecs)
  */
-<<<<<<< HEAD
-#define	WT_STAT_CONN_TXN_CHECKPOINT_FSYNC_POST_DURATION	1278
+#define	WT_STAT_CONN_TXN_CHECKPOINT_FSYNC_POST_DURATION	1306
 /*! transaction: transaction range of IDs currently pinned */
-#define	WT_STAT_CONN_TXN_PINNED_RANGE			1279
+#define	WT_STAT_CONN_TXN_PINNED_RANGE			1307
 /*! transaction: transaction range of IDs currently pinned by a checkpoint */
-#define	WT_STAT_CONN_TXN_PINNED_CHECKPOINT_RANGE	1280
-=======
-#define	WT_STAT_CONN_TXN_CHECKPOINT_FSYNC_POST_DURATION	1304
-/*! transaction: transaction range of IDs currently pinned */
-#define	WT_STAT_CONN_TXN_PINNED_RANGE			1305
-/*! transaction: transaction range of IDs currently pinned by a checkpoint */
-#define	WT_STAT_CONN_TXN_PINNED_CHECKPOINT_RANGE	1306
->>>>>>> 0d276873
+#define	WT_STAT_CONN_TXN_PINNED_CHECKPOINT_RANGE	1308
 /*!
  * transaction: transaction range of IDs currently pinned by named
  * snapshots
  */
-<<<<<<< HEAD
-#define	WT_STAT_CONN_TXN_PINNED_SNAPSHOT_RANGE		1281
+#define	WT_STAT_CONN_TXN_PINNED_SNAPSHOT_RANGE		1309
 /*! transaction: transaction range of timestamps currently pinned */
-#define	WT_STAT_CONN_TXN_PINNED_TIMESTAMP		1282
-=======
-#define	WT_STAT_CONN_TXN_PINNED_SNAPSHOT_RANGE		1307
-/*! transaction: transaction range of timestamps currently pinned */
-#define	WT_STAT_CONN_TXN_PINNED_TIMESTAMP		1308
->>>>>>> 0d276873
+#define	WT_STAT_CONN_TXN_PINNED_TIMESTAMP		1310
 /*!
  * transaction: transaction range of timestamps pinned by the oldest
  * timestamp
  */
-<<<<<<< HEAD
-#define	WT_STAT_CONN_TXN_PINNED_TIMESTAMP_OLDEST	1283
+#define	WT_STAT_CONN_TXN_PINNED_TIMESTAMP_OLDEST	1311
 /*! transaction: transaction sync calls */
-#define	WT_STAT_CONN_TXN_SYNC				1284
-/*! transaction: transactions commit timestamp queue inserts to head */
-#define	WT_STAT_CONN_TXN_COMMIT_QUEUE_HEAD		1285
-/*! transaction: transactions commit timestamp queue inserts total */
-#define	WT_STAT_CONN_TXN_COMMIT_QUEUE_INSERTS		1286
-/*! transaction: transactions commit timestamp queue length */
-#define	WT_STAT_CONN_TXN_COMMIT_QUEUE_LEN		1287
+#define	WT_STAT_CONN_TXN_SYNC				1312
 /*! transaction: transactions committed */
-#define	WT_STAT_CONN_TXN_COMMIT				1288
-/*! transaction: transactions read timestamp queue inserts to head */
-#define	WT_STAT_CONN_TXN_READ_QUEUE_HEAD		1289
-/*! transaction: transactions read timestamp queue inserts total */
-#define	WT_STAT_CONN_TXN_READ_QUEUE_INSERTS		1290
-/*! transaction: transactions read timestamp queue length */
-#define	WT_STAT_CONN_TXN_READ_QUEUE_LEN			1291
+#define	WT_STAT_CONN_TXN_COMMIT				1313
 /*! transaction: transactions rolled back */
-#define	WT_STAT_CONN_TXN_ROLLBACK			1292
+#define	WT_STAT_CONN_TXN_ROLLBACK			1314
 /*! transaction: update conflicts */
-#define	WT_STAT_CONN_TXN_UPDATE_CONFLICT		1293
-=======
-#define	WT_STAT_CONN_TXN_PINNED_TIMESTAMP_OLDEST	1309
-/*! transaction: transaction sync calls */
-#define	WT_STAT_CONN_TXN_SYNC				1310
-/*! transaction: transactions committed */
-#define	WT_STAT_CONN_TXN_COMMIT				1311
-/*! transaction: transactions rolled back */
-#define	WT_STAT_CONN_TXN_ROLLBACK			1312
-/*! transaction: update conflicts */
-#define	WT_STAT_CONN_TXN_UPDATE_CONFLICT		1313
->>>>>>> 0d276873
+#define	WT_STAT_CONN_TXN_UPDATE_CONFLICT		1315
 
 /*!
  * @}
