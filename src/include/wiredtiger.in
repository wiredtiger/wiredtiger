/*-
 * Copyright (c) 2014-present MongoDB, Inc.
 * Copyright (c) 2008-2014 WiredTiger, Inc.
 *	All rights reserved.
 *
 * See the file LICENSE for redistribution information.
 */

#ifndef	__WIREDTIGER_H_
#define	__WIREDTIGER_H_

#if defined(__cplusplus)
extern "C" {
#endif

/*******************************************
 * Version information
 *******************************************/
#define	WIREDTIGER_VERSION_MAJOR	@VERSION_MAJOR@
#define	WIREDTIGER_VERSION_MINOR	@VERSION_MINOR@
#define	WIREDTIGER_VERSION_PATCH	@VERSION_PATCH@
#define	WIREDTIGER_VERSION_STRING	@VERSION_STRING@

/*******************************************
 * Required includes
 *******************************************/
@wiredtiger_includes_decl@

/*******************************************
 * Portable type names
 *******************************************/
@off_t_decl@
@uintmax_t_decl@
@uintptr_t_decl@

#if defined(DOXYGEN) || defined(SWIG)
#define	__F(func) func
#else
/* NOLINTNEXTLINE(misc-macro-parentheses) */
#define	__F(func) (*func)
#endif

/*
 * We support configuring WiredTiger with the gcc/clang -fvisibility=hidden
 * flags, but that requires public APIs be specifically marked.
 */
#if defined(DOXYGEN) || defined(SWIG) || !defined(__GNUC__)
#define	WT_ATTRIBUTE_LIBRARY_VISIBLE
#else
#define	WT_ATTRIBUTE_LIBRARY_VISIBLE	__attribute__((visibility("default")))
#endif

/*!
 * @defgroup wt WiredTiger API
 * The functions, handles and methods applications use to access and manage
 * data with WiredTiger.
 *
 * @{
 */

/*******************************************
 * Public forward structure declarations
 *******************************************/
struct __wt_collator;	    typedef struct __wt_collator WT_COLLATOR;
struct __wt_compressor;	    typedef struct __wt_compressor WT_COMPRESSOR;
struct __wt_config_item;    typedef struct __wt_config_item WT_CONFIG_ITEM;
struct __wt_config_parser;
	typedef struct __wt_config_parser WT_CONFIG_PARSER;
struct __wt_connection;	    typedef struct __wt_connection WT_CONNECTION;
struct __wt_cursor;	    typedef struct __wt_cursor WT_CURSOR;
struct __wt_data_source;    typedef struct __wt_data_source WT_DATA_SOURCE;
struct __wt_encryptor;	    typedef struct __wt_encryptor WT_ENCRYPTOR;
struct __wt_event_handler;  typedef struct __wt_event_handler WT_EVENT_HANDLER;
struct __wt_extension_api;  typedef struct __wt_extension_api WT_EXTENSION_API;
struct __wt_extractor;	    typedef struct __wt_extractor WT_EXTRACTOR;
struct __wt_file_handle;    typedef struct __wt_file_handle WT_FILE_HANDLE;
struct __wt_file_system;    typedef struct __wt_file_system WT_FILE_SYSTEM;
struct __wt_item;	    typedef struct __wt_item WT_ITEM;
struct __wt_modify;	    typedef struct __wt_modify WT_MODIFY;
struct __wt_session;	    typedef struct __wt_session WT_SESSION;
#if !defined(DOXYGEN)
struct __wt_storage_source; typedef struct __wt_storage_source WT_STORAGE_SOURCE;
#endif

/*!
 * A raw item of data to be managed, including a pointer to the data and a
 * length.
 *
 * WT_ITEM structures do not need to be cleared before use.
 */
struct __wt_item {
	/*!
	 * The memory reference of the data item.
	 *
	 * For items returned by a WT_CURSOR, the pointer is only valid until
	 * the next operation on that cursor.  Applications that need to keep
	 * an item across multiple cursor operations must make a copy.
	 */
	const void *data;

	/*!
	 * The number of bytes in the data item.
	 *
	 * The maximum length of a single column stored in a table is not fixed
	 * (as it partially depends on the underlying file configuration), but
	 * is always a small number of bytes less than 4GB.
	 */
	size_t size;

#ifndef DOXYGEN
	/*! Managed memory chunk (internal use). */
	void *mem;

	/*! Managed memory size (internal use). */
	size_t memsize;

	/*! Object flags (internal use). */
/* AUTOMATIC FLAG VALUE GENERATION START 0 */
#define	WT_ITEM_ALIGNED	0x1u
#define	WT_ITEM_INUSE	0x2u
/* AUTOMATIC FLAG VALUE GENERATION STOP 32 */
	uint32_t flags;
#endif
};

/*!
 * A set of modifications for a value, including a pointer to new data and a
 * length, plus a target offset in the value and an optional length of data
 * in the value to be replaced.
 *
 * WT_MODIFY structures do not need to be cleared before use.
 */
struct __wt_modify {
	/*!
	 * New data. The size of the new data may be zero when no new data is
	 * provided.
	 */
	WT_ITEM data;

	/*!
	 * The zero-based byte offset in the value where the new data is placed.
	 *
	 * If the offset is past the end of the value, padding bytes are
	 * appended to the value up to the specified offset. If the value is a
	 * string (value format \c S), the padding byte is a space. If the value
	 * is a raw byte array accessed using a WT_ITEM structure (value format
	 * \c u), the padding byte is a nul.
	 */
	 size_t offset;

	/*!
	 * The number of bytes in the value to be replaced.
	 *
	 * If the size is zero, no bytes from the value are replaced and the new
	 * data is inserted.
	 *
	 * If the offset is past the end of the value, the size is ignored.
	 *
	 * If the offset plus the size overlaps the end of the previous value,
	 * bytes from the offset to the end of the value are replaced and any
	 * remaining new data is appended.
	 */
	 size_t size;
};

/*!
 * The maximum packed size of a 64-bit integer.  The ::wiredtiger_struct_pack
 * function will pack single long integers into at most this many bytes.
 */
#define	WT_INTPACK64_MAXSIZE	((int)sizeof(int64_t) + 1)

/*!
 * The maximum packed size of a 32-bit integer.  The ::wiredtiger_struct_pack
 * function will pack single integers into at most this many bytes.
 */
#define	WT_INTPACK32_MAXSIZE	((int)sizeof(int32_t) + 1)

/*!
 * A WT_CURSOR handle is the interface to a cursor.
 *
 * Cursors allow data to be searched, iterated and modified, implementing the
 * CRUD (create, read, update and delete) operations.  Cursors are opened in
 * the context of a session.  If a transaction is started, cursors operate in
 * the context of the transaction until the transaction is resolved.
 *
 * Raw data is represented by key/value pairs of WT_ITEM structures, but
 * cursors can also provide access to fields within the key and value if the
 * formats are described in the WT_SESSION::create method.
 *
 * In the common case, a cursor is used to access records in a table.  However,
 * cursors can be used on subsets of tables (such as a single column or a
 * projection of multiple columns), as an interface to statistics, configuration
 * data or application-specific data sources.  See WT_SESSION::open_cursor for
 * more information.
 *
 * <b>Thread safety:</b> A WT_CURSOR handle is not usually shared between
 * threads. See @ref threads for more information.
 */
struct __wt_cursor {
	WT_SESSION *session;	/*!< The session handle for this cursor. */

	/*!
	 * The name of the data source for the cursor, matches the \c uri
	 * parameter to WT_SESSION::open_cursor used to open the cursor.
	 */
	const char *uri;

	/*!
	 * The format of the data packed into key items.  See @ref packing for
	 * details.  If not set, a default value of "u" is assumed, and
	 * applications must use WT_ITEM structures to manipulate untyped byte
	 * arrays.
	 */
	const char *key_format;

	/*!
	 * The format of the data packed into value items.  See @ref packing
	 * for details.  If not set, a default value of "u" is assumed, and
	 * applications must use WT_ITEM structures to manipulate untyped byte
	 * arrays.
	 */
	const char *value_format;

	/*!
	 * @name Data access
	 * @{
	 */
	/*!
	 * Get the key for the current record.
	 *
	 * @snippet ex_all.c Get the cursor's string key
	 *
	 * @snippet ex_all.c Get the cursor's record number key
	 *
	 * @param cursor the cursor handle
	 * @param ... pointers to hold key fields corresponding to
	 * WT_CURSOR::key_format.
	 * The API does not validate the argument types passed in; the caller is
	 * responsible for passing the correct argument types according to
	 * WT_CURSOR::key_format.
	 * @errors
	 */
	int __F(get_key)(WT_CURSOR *cursor, ...);

	/*!
	 * Get the value for the current record.
	 *
	 * @snippet ex_all.c Get the cursor's string value
	 *
	 * @snippet ex_all.c Get the cursor's raw value
	 *
	 * @param cursor the cursor handle
	 * @param ... pointers to hold value fields corresponding to
	 * WT_CURSOR::value_format.
	 * The API does not validate the argument types passed in; the caller is
	 * responsible for passing the correct argument types according to
	 * WT_CURSOR::value_format.
	 * @errors
	 */
	int __F(get_value)(WT_CURSOR *cursor, ...);

	/*!
	 * Set the key for the next operation.
	 *
	 * @snippet ex_all.c Set the cursor's string key
	 *
	 * @snippet ex_all.c Set the cursor's record number key
	 *
	 * @param cursor the cursor handle
	 * @param ... key fields corresponding to WT_CURSOR::key_format.
	 *
	 * If an error occurs during this operation, a flag will be set in the
	 * cursor, and the next operation to access the key will fail.  This
	 * simplifies error handling in applications.
	 */
	void __F(set_key)(WT_CURSOR *cursor, ...);

	/*!
	 * Set the value for the next operation.
	 *
	 * @snippet ex_all.c Set the cursor's string value
	 *
	 * @snippet ex_all.c Set the cursor's raw value
	 *
	 * @param cursor the cursor handle
	 * @param ... value fields corresponding to WT_CURSOR::value_format.
	 *
	 * If an error occurs during this operation, a flag will be set in the
	 * cursor, and the next operation to access the value will fail.  This
	 * simplifies error handling in applications.
	 */
	void __F(set_value)(WT_CURSOR *cursor, ...);
	/*! @} */

	/*!
	 * @name Cursor positioning
	 * @{
	 */
	/*!
	 * Return the ordering relationship between two cursors: both cursors
	 * must have the same data source and have valid keys. (When testing
	 * only for equality, WT_CURSOR::equals may be faster.)
	 *
	 * @snippet ex_all.c Cursor comparison
	 *
	 * @param cursor the cursor handle
	 * @param other another cursor handle
	 * @param comparep the status of the comparison: < 0 if
	 * <code>cursor</code> refers to a key that appears before
	 * <code>other</code>, 0 if the cursors refer to the same key,
	 * and > 0 if <code>cursor</code> refers to a key that appears after
	 * <code>other</code>.
	 * @errors
	 */
	int __F(compare)(WT_CURSOR *cursor, WT_CURSOR *other, int *comparep);

	/*!
	 * Return the ordering relationship between two cursors, testing only
	 * for equality: both cursors must have the same data source and have
	 * valid keys.
	 *
	 * @snippet ex_all.c Cursor equality
	 *
	 * @param cursor the cursor handle
	 * @param other another cursor handle
	 * @param[out] equalp the status of the comparison: 1 if the cursors
	 * refer to the same key, otherwise 0.
	 * @errors
	 */
	int __F(equals)(WT_CURSOR *cursor, WT_CURSOR *other, int *equalp);

	/*!
	 * Return the next record.
	 *
	 * @snippet ex_all.c Return the next record
	 *
	 * @param cursor the cursor handle
	 * @errors
	 */
	int __F(next)(WT_CURSOR *cursor);

	/*!
	 * Return the previous record.
	 *
	 * @snippet ex_all.c Return the previous record
	 *
	 * @param cursor the cursor handle
	 * @errors
	 */
	int __F(prev)(WT_CURSOR *cursor);

	/*!
	 * Reset the cursor. Any resources held by the cursor are released,
	 * and the cursor's key and position are no longer valid. Subsequent
	 * iterations with WT_CURSOR::next will move to the first record, or
	 * with WT_CURSOR::prev will move to the last record.
	 *
	 * In the case of a statistics cursor, resetting the cursor refreshes
	 * the statistics information returned. Resetting a session statistics
	 * cursor resets all the session statistics values to zero.
	 *
	 * @snippet ex_all.c Reset the cursor
	 *
	 * @param cursor the cursor handle
	 * @errors
	 */
	int __F(reset)(WT_CURSOR *cursor);

	/*!
	 * Return the record matching the key. The key must first be set.
	 *
	 * @snippet ex_all.c Search for an exact match
	 *
	 * On success, the cursor ends positioned at the returned record; to
	 * minimize cursor resources, the WT_CURSOR::reset method should be
	 * called as soon as the record has been retrieved and the cursor no
	 * longer needs that position.
	 *
	 * @param cursor the cursor handle
	 * @errors
	 */
	int __F(search)(WT_CURSOR *cursor);

	/*!
	 * Return the record matching the key if it exists, or an adjacent
	 * record.  An adjacent record is either the smallest record larger
	 * than the key or the largest record smaller than the key (in other
	 * words, a logically adjacent key).
	 *
	 * The key must first be set.
	 *
	 * An example of a search for an exact or adjacent match:
	 *
	 * @snippet ex_all.c Search for an exact or adjacent match
	 *
	 * An example of a forward scan through the table, where all keys
	 * greater than or equal to a specified prefix are included in the
	 * scan:
	 *
	 * @snippet ex_all.c Forward scan greater than or equal
	 *
	 * An example of a backward scan through the table, where all keys
	 * less than a specified prefix are included in the scan:
	 *
	 * @snippet ex_all.c Backward scan less than
	 *
	 * On success, the cursor ends positioned at the returned record; to
	 * minimize cursor resources, the WT_CURSOR::reset method should be
	 * called as soon as the record has been retrieved and the cursor no
	 * longer needs that position.
	 *
	 * @param cursor the cursor handle
	 * @param exactp the status of the search: 0 if an exact match is
	 * found, < 0 if a smaller key is returned, > 0 if a larger key is
	 * returned
	 * @errors
	 */
	int __F(search_near)(WT_CURSOR *cursor, int *exactp);
	/*! @} */

	/*!
	 * @name Data modification
	 * @{
	 */
	/*!
	 * Insert a record and optionally update an existing record.
	 *
	 * If the cursor was configured with "overwrite=true" (the default),
	 * both the key and value must be set; if the record already exists,
	 * the key's value will be updated, otherwise, the record will be
	 * inserted.
	 *
	 * @snippet ex_all.c Insert a new record or overwrite an existing record
	 *
	 * If the cursor was not configured with "overwrite=true", both the key
	 * and value must be set and the record must not already exist; the
	 * record will be inserted. If the record already exists, the
	 * ::WT_DUPLICATE_KEY error is returned and the value found in the tree
	 * can be retrieved using WT_CURSOR::get_value.
	 *
	 * @snippet ex_all.c Insert a new record and fail if the record exists
	 *
	 * If a cursor with record number keys was configured with
	 * "append=true" (not the default), the value must be set; a new record
	 * will be appended and the new record number can be retrieved using
	 * WT_CURSOR::get_key.
	 *
	 * @snippet ex_all.c Insert a new record and assign a record number
	 *
	 * The cursor ends with no position, and a subsequent call to the
	 * WT_CURSOR::next (WT_CURSOR::prev) method will iterate from the
	 * beginning (end) of the table.
	 *
	 * If the cursor does not have record number keys or was not configured
	 * with "append=true", the cursor ends with no key set and a subsequent
	 * call to the WT_CURSOR::get_key method will fail. The cursor ends with
	 * no value set and a subsequent call to the WT_CURSOR::get_value method
	 * will fail, except for the ::WT_DUPLICATE_KEY error return, in which
	 * case the value currently stored for the key can be retrieved.
	 *
	 * Inserting a new record after the current maximum record in a
	 * fixed-length bit field column-store (that is, a store with an
	 * 'r' type key and 't' type value) will implicitly create the missing
	 * records as records with a value of 0.
	 *
	 * When loading a large amount of data into a new object, using
	 * a cursor with the \c bulk configuration string enabled and
	 * loading the data in sorted order will be much faster than doing
	 * out-of-order inserts.  See @ref tune_bulk_load for more information.
	 *
	 * The maximum length of a single column stored in a table is not fixed
	 * (as it partially depends on the underlying file configuration), but
	 * is always a small number of bytes less than 4GB.
	 *
	 * The WT_CURSOR::insert method can only be used at snapshot isolation.
	 *
	 * @param cursor the cursor handle
	 * @errors
	 * In particular, if \c overwrite=false is configured and a record with
	 * the specified key already exists, ::WT_DUPLICATE_KEY is returned.
	 * Also, if \c in_memory is configured for the database and the insert
	 * requires more than the configured cache size to complete,
	 * ::WT_CACHE_FULL is returned.
	 */
	int __F(insert)(WT_CURSOR *cursor);

	/*!
	 * Modify an existing record. Both the key and value must be set and the record must
	 * already exist.
	 *
	 * Modifications are specified in WT_MODIFY structures. Modifications
	 * are applied in order and later modifications can update earlier ones.
	 *
	 * The modify method is only supported on strings (value format type
	 * \c S), or raw byte arrays accessed using a WT_ITEM structure (value
	 * format type \c u).
	 *
	 * The WT_CURSOR::modify method stores a change record in cache and writes a change record
	 * to the log instead of the usual complete values. Using WT_CURSOR::modify will result in
	 * slower reads, and slower writes than the WT_CURSOR::insert or WT_CURSOR::update methods,
	 * because of the need to assemble the complete value in both the read and write paths. The
	 * WT_CURSOR::modify method is intended for applications where memory and log amplification
	 * are issues (in other words, applications where there is cache or I/O pressure and the
	 * application wants to trade performance for a smaller working set in cache and smaller
	 * log records).
	 *
	 * @snippet ex_all.c Modify an existing record
	 *
	 * On success, the cursor ends positioned at the modified record; to
	 * minimize cursor resources, the WT_CURSOR::reset method should be
	 * called as soon as the cursor no longer needs that position.
	 *
	 * The maximum length of a single column stored in a table is not fixed
	 * (as it partially depends on the underlying file configuration), but
	 * is always a small number of bytes less than 4GB.
	 *
	 * The WT_CURSOR::modify method can only be used at snapshot isolation.
	 *
	 * @param cursor the cursor handle
	 * @param entries an array of modification data structures
	 * @param nentries the number of modification data structures
	 * @errors
	 * In particular, if \c in_memory is configured for the database and
	 * the modify requires more than the configured cache size to complete,
	 * ::WT_CACHE_FULL is returned.
	 */
	int __F(modify)(WT_CURSOR *cursor, WT_MODIFY *entries, int nentries);

	/*!
	 * Update an existing record and optionally insert a record.
	 *
	 * If the cursor was configured with "overwrite=true" (the default),
	 * both the key and value must be set; if the record already exists, the
	 * key's value will be updated, otherwise, the record will be inserted.
	 *
	 * @snippet ex_all.c Update an existing record or insert a new record
	 *
	 * If the cursor was not configured with "overwrite=true", both the key
	 * and value must be set and the record must already exist; the
	 * record will be updated.
	 *
	 * @snippet ex_all.c Update an existing record and fail if DNE
	 *
	 * On success, the cursor ends positioned at the modified record; to
	 * minimize cursor resources, the WT_CURSOR::reset method should be
	 * called as soon as the cursor no longer needs that position. (The
	 * WT_CURSOR::insert method never keeps a cursor position and may be
	 * more efficient for that reason.)
	 *
	 * The maximum length of a single column stored in a table is not fixed
	 * (as it partially depends on the underlying file configuration), but
	 * is always a small number of bytes less than 4GB.
	 *
	 * The WT_CURSOR::update method can only be used at snapshot isolation.
	 *
	 * @param cursor the cursor handle
	 * @errors
	 * In particular, if \c overwrite=false is configured and no record with
	 * the specified key exists, ::WT_NOTFOUND is returned.
	 * Also, if \c in_memory is configured for the database and the update
	 * requires more than the configured cache size to complete,
	 * ::WT_CACHE_FULL is returned.
	 */
	int __F(update)(WT_CURSOR *cursor);

	/*!
	 * Remove a record.
	 *
	 * The key must be set; the key's record will be removed if it exists.
	 *
	 * @snippet ex_all.c Remove a record
	 *
	 * Any cursor position does not change: if the cursor was positioned
	 * before the WT_CURSOR::remove call, the cursor remains positioned
	 * at the removed record; to minimize cursor resources, the
	 * WT_CURSOR::reset method should be called as soon as the cursor no
	 * longer needs that position. If the cursor was not positioned before
	 * the WT_CURSOR::remove call, the cursor ends with no position, and a
	 * subsequent call to the WT_CURSOR::next (WT_CURSOR::prev) method will
	 * iterate from the beginning (end) of the table.
	 *
	 * @snippet ex_all.c Remove a record and fail if DNE
	 *
	 * Removing a record in a fixed-length bit field column-store
	 * (that is, a store with an 'r' type key and 't' type value) is
	 * identical to setting the record's value to 0.
	 *
	 * The WT_CURSOR::remove method can only be used at snapshot isolation.
	 *
	 * @param cursor the cursor handle
	 * @errors
	 */
	int __F(remove)(WT_CURSOR *cursor);

	/*!
	 * Reserve an existing record so a subsequent write is less likely to
	 * fail due to a conflict between concurrent operations.
	 *
	 * The key must first be set and the record must already exist.
	 *
	 * Note that reserve works by doing a special update operation that is
	 * not logged and does not change the value of the record. This update
	 * is aborted when the enclosing transaction ends regardless of whether
	 * it commits or rolls back. Given that, reserve can only be used to
	 * detect conflicts between transactions that execute concurrently. It
	 * cannot detect all logical conflicts between transactions. For that,
	 * some update to the record must be committed.
	 *
	 * @snippet ex_all.c Reserve a record
	 *
	 * On success, the cursor ends positioned at the specified record; to
	 * minimize cursor resources, the WT_CURSOR::reset method should be
	 * called as soon as the cursor no longer needs that position.
	 *
	 * @param cursor the cursor handle
	 * @errors
	 */
	int __F(reserve)(WT_CURSOR *cursor);
	/*! @} */

#ifndef DOXYGEN
	/*!
	 * If the cursor is opened on a checkpoint, return a unique identifier for the checkpoint;
	 * otherwise return 0.
	 *
	 * This allows applications to confirm that checkpoint cursors opened on default checkpoints
	 * in different objects reference the same database checkpoint.
	 *
	 * @param cursor the cursor handle
	 * @errors
	 */
	uint64_t __F(checkpoint_id)(WT_CURSOR *cursor);
#endif

	/*!
	 * Close the cursor.
	 *
	 * This releases the resources associated with the cursor handle.
	 * Cursors are closed implicitly by ending the enclosing connection or
	 * closing the session in which they were opened.
	 *
	 * @snippet ex_all.c Close the cursor
	 *
	 * @param cursor the cursor handle
	 * @errors
	 */
	int __F(close)(WT_CURSOR *cursor);

	/*!
	 * Get the table's largest key, ignoring visibility. This method is only supported by
	 * file: or table: objects. The cursor ends with no position.
	 *
	 * @snippet ex_all.c Get the table's largest key
	 *
	 * @param cursor the cursor handle
	 * @errors
	 */
	int __F(largest_key)(WT_CURSOR *cursor);

	/*!
	 * Reconfigure the cursor.
	 *
	 * The cursor is reset.
	 *
	 * @snippet ex_all.c Reconfigure a cursor
	 *
	 * @param cursor the cursor handle
	 * @configstart{WT_CURSOR.reconfigure, see dist/api_data.py}
	 * @config{append, append written values as new records\, giving each a new record number
	 * key; valid only for cursors with record number keys., a boolean flag; default \c false.}
	 * @config{overwrite, configures whether the cursor's insert and update methods check the
	 * existing state of the record.  If \c overwrite is \c false\, WT_CURSOR::insert fails with
	 * ::WT_DUPLICATE_KEY if the record exists\, and WT_CURSOR::update fails with ::WT_NOTFOUND
	 * if the record does not exist., a boolean flag; default \c true.}
	 * @configend
	 * @errors
	 */
	int __F(reconfigure)(WT_CURSOR *cursor, const char *config);

	/*!
	 * Set range bounds on the cursor.
	 *
	 * @param cursor the cursor handle
	 * @configstart{WT_CURSOR.bound, see dist/api_data.py}
	 * @config{action, configures whether this call into the API will set or clear range bounds
	 * on the given cursor.  It takes one of two values\, "set" or "clear". If "set" is
	 * specified then "bound" must also be specified.  If "clear" is specified without any
	 * bounds then both bounds will be cleared.  The keys relevant to the given bound must have
	 * been set prior to the call using WT_CURSOR::set_key.  This configuration is currently a
	 * work in progress and should not be used., a string\, chosen from the following options:
	 * \c "clear"\, \c "set"; default \c set.}
	 * @config{bound, configures which bound is being operated on.  It takes one of two values\,
	 * "lower" or "upper". This configuration is currently a work in progress and should not be
	 * used., a string\, chosen from the following options: \c "lower"\, \c "upper"; default
	 * empty.}
	 * @config{inclusive, configures whether the given bound is inclusive or not.  This
	 * configuration is currently a work in progress and should not be used., a boolean flag;
	 * default \c true.}
	 * @configend
	 * @errors
	 */
	int __F(bound)(WT_CURSOR *cursor, const char *config);

	/*
	 * Protected fields, only to be used by cursor implementations.
	 */
#if !defined(SWIG) && !defined(DOXYGEN)
	int __F(cache)(WT_CURSOR *cursor);	/* Cache the cursor */
						/* Reopen a cached cursor */
	int __F(reopen)(WT_CURSOR *cursor, bool check_only);

	uint64_t uri_hash;			/* Hash of URI */

	/*
	 * !!!
	 * Explicit representations of structures from queue.h.
	 * TAILQ_ENTRY(wt_cursor) q;
	 */
	struct {
		WT_CURSOR *tqe_next;
		WT_CURSOR **tqe_prev;
	} q;				/* Linked list of WT_CURSORs. */

	uint64_t recno;			/* Record number, normal and raw mode */
	uint8_t raw_recno_buf[WT_INTPACK64_MAXSIZE];

	void	*json_private;		/* JSON specific storage */
	void	*lang_private;		/* Language specific private storage */

	WT_ITEM key, value;
	int saved_err;			/* Saved error in set_{key,value}. */
	/*
	 * URI used internally, may differ from the URI provided by the
	 * user on open.
	 */
	const char *internal_uri;

    /*
     * Lower bound and upper bound buffers that is used for the bound API. Store the key set for
     * either the lower bound and upper bound such that cursor operations can limit the returned key
     * to be within the bounded ranges.
     */
	WT_ITEM lower_bound, upper_bound;

/* AUTOMATIC FLAG VALUE GENERATION START 0 */
#define	WT_CURSTD_APPEND		0x000000001ull
#define	WT_CURSTD_BULK			0x000000002ull
#define	WT_CURSTD_CACHEABLE		0x000000004ull
#define	WT_CURSTD_CACHED		0x000000008ull
#define	WT_CURSTD_DEAD			0x000000010ull
#define	WT_CURSTD_DEBUG_COPY_KEY	0x000000020ull
#define	WT_CURSTD_DEBUG_COPY_VALUE	0x000000040ull
#define	WT_CURSTD_DEBUG_RESET_EVICT	0x000000080ull
#define	WT_CURSTD_DUMP_HEX		0x000000100ull
#define	WT_CURSTD_DUMP_JSON		0x000000200ull
#define	WT_CURSTD_DUMP_PRETTY		0x000000400ull
#define	WT_CURSTD_DUMP_PRINT		0x000000800ull
#define	WT_CURSTD_DUP_NO_VALUE          0x000001000ull
#define	WT_CURSTD_EVICT_REPOSITION     0x000002000ull
#define	WT_CURSTD_HS_READ_ACROSS_BTREE 0x000004000ull
#define	WT_CURSTD_HS_READ_ALL		0x000008000ull
#define	WT_CURSTD_HS_READ_COMMITTED	0x000010000ull
#define	WT_CURSTD_IGNORE_TOMBSTONE	0x000020000ull
#define	WT_CURSTD_JOINED		0x000040000ull
#define	WT_CURSTD_KEY_EXT		0x000080000ull /* Key points out of tree. */
#define	WT_CURSTD_KEY_INT		0x000100000ull /* Key points into tree. */
#define	WT_CURSTD_KEY_ONLY		0x000200000ull
#define	WT_CURSTD_META_INUSE		0x000400000ull
#define	WT_CURSTD_OPEN			0x000800000ull
#define	WT_CURSTD_OVERWRITE		0x001000000ull
#define	WT_CURSTD_PREFIX_SEARCH		0x002000000ull
#define	WT_CURSTD_RAW			0x004000000ull
#define	WT_CURSTD_RAW_SEARCH		0x008000000ull
#define	WT_CURSTD_VALUE_EXT		0x010000000ull /* Value points out of tree. */
#define	WT_CURSTD_VALUE_INT		0x020000000ull /* Value points into tree. */
#define WT_CURSTD_BOUND_LOWER    0x040000000ull       /* Lower bound. */
#define WT_CURSTD_BOUND_LOWER_INCLUSIVE 0x080000000ull /* Inclusive lower bound. */
#define WT_CURSTD_BOUND_UPPER           0x100000000ull /* Upper bound. */
#define WT_CURSTD_BOUND_UPPER_INCLUSIVE 0x200000000ull /* Inclusive upper bound. */
#define WT_CURSTD_VERSION_CURSOR	0x400000000ull /* Version cursor. */
/* AUTOMATIC FLAG VALUE GENERATION STOP 64 */
#define	WT_CURSTD_KEY_SET	(WT_CURSTD_KEY_EXT | WT_CURSTD_KEY_INT)
#define	WT_CURSTD_VALUE_SET	(WT_CURSTD_VALUE_EXT | WT_CURSTD_VALUE_INT)
#define WT_CURSTD_BOUNDS_SET (WT_CURSTD_BOUND_LOWER | WT_CURSTD_BOUND_UPPER)
	uint64_t flags;
#endif
};

/*! WT_SESSION::timestamp_transaction_uint timestamp types */
typedef enum {
	WT_TS_TXN_TYPE_COMMIT, /*!< Commit timestamp. */
	WT_TS_TXN_TYPE_DURABLE, /*!< Durable timestamp. */
	WT_TS_TXN_TYPE_PREPARE, /*!< Prepare timestamp. */
	WT_TS_TXN_TYPE_READ /*!< Read timestamp. */
} WT_TS_TXN_TYPE;

/*!
 * All data operations are performed in the context of a WT_SESSION.  This
 * encapsulates the thread and transactional context of the operation.
 *
 * <b>Thread safety:</b> A WT_SESSION handle is not usually shared between
 * threads, see @ref threads for more information.
 */
struct __wt_session {
	/*! The connection for this session. */
	WT_CONNECTION *connection;

	/*
	 * Don't expose app_private to non-C language bindings - they have
	 * their own way to attach data to an operation.
	 */
#if !defined(SWIG)
	/*!
	 * A location for applications to store information that will be
	 * available in callbacks taking a WT_SESSION handle.
	 */
	void *app_private;
#endif

	/*!
	 * Close the session handle.
	 *
	 * This will release the resources associated with the session handle,
	 * including rolling back any active transactions and closing any
	 * cursors that remain open in the session.
	 *
	 * @snippet ex_all.c Close a session
	 *
	 * @param session the session handle
	 * @configempty{WT_SESSION.close, see dist/api_data.py}
	 * @errors
	 */
	int __F(close)(WT_SESSION *session, const char *config);

	/*!
	 * Reconfigure a session handle.
	 *
	 * Only configurations listed in the method arguments are modified, other configurations
	 * remain in their current state. This method additionally resets the cursors associated
	 * with the session. WT_SESSION::reconfigure will fail if a transaction is in progress in
	 * the session.
	 *
	 * @snippet ex_all.c Reconfigure a session
	 *
	 * @param session the session handle
	 * @configstart{WT_SESSION.reconfigure, see dist/api_data.py}
	 * @config{cache_cursors, enable caching of cursors for reuse.  Any calls to
	 * WT_CURSOR::close for a cursor created in this session will mark the cursor as cached and
	 * keep it available to be reused for later calls to WT_SESSION::open_cursor.  Cached
	 * cursors may be eventually closed.  This value is inherited from ::wiredtiger_open \c
	 * cache_cursors., a boolean flag; default \c true.}
	 * @config{cache_max_wait_ms, the maximum number of milliseconds an application thread will
	 * wait for space to be available in cache before giving up.  Default value will be the
	 * global setting of the connection config., an integer greater than or equal to \c 0;
	 * default \c 0.}
	 * @config{debug = (, configure debug specific behavior on a session.  Generally only used
	 * for internal testing purposes., a set of related configuration options defined as
	 * follows.}
	 * @config{&nbsp;&nbsp;&nbsp;&nbsp;release_evict_page, Configure the session to
	 * evict the page when it is released and no longer needed., a boolean flag; default \c
	 * false.}
	 * @config{ ),,}
	 * @config{ignore_cache_size, when set\, operations performed by this session ignore the
	 * cache size and are not blocked when the cache is full.  Note that use of this option for
	 * operations that create cache pressure can starve ordinary sessions that obey the cache
	 * size., a boolean flag; default \c false.}
	 * @config{isolation, the default isolation level for operations in this session., a
	 * string\, chosen from the following options: \c "read-uncommitted"\, \c "read-committed"\,
	 * \c "snapshot"; default \c snapshot.}
	 * @configend
	 * @errors
	 */
	int __F(reconfigure)(WT_SESSION *session, const char *config);

#ifndef DOXYGEN
	/*!
	 * Initiate a single operation to manage tiered storage.
	 *
	 * @param session the session handle
	 * @configstart{WT_SESSION.flush_tier, see dist/api_data.py}
	 * @config{force, force sharing of all data., a boolean flag; default \c false.}
	 * @config{lock_wait, wait for locks\, if \c lock_wait=false\, fail if any required locks
	 * are not available immediately., a boolean flag; default \c true.}
	 * @config{sync, wait for all objects to be flushed to the shared storage to the level
	 * specified.  The \c off setting does not wait for any objects to be written to the tiered
	 * storage system but returns immediately after generating the objects and work units for an
	 * internal thread.  The \c on setting causes the caller to wait until all work queued for
	 * this call to be completely processed before returning., a string\, chosen from the
	 * following options: \c "off"\, \c "on"; default \c on.}
	 * @config{timeout, maximum amount of time to allow for waiting for previous flushing of
	 * objects\, in seconds.  The actual amount of time spent waiting may exceed the configured
	 * value.  A value of zero disables the timeout., an integer; default \c 0.}
	 * @configend
	 * @errors
	 */
	int __F(flush_tier)(WT_SESSION *session, const char *config);
#endif

	/*!
	 * Return information about an error as a string.
	 *
	 * @snippet ex_all.c Display an error thread safe
	 *
	 * @param session the session handle
	 * @param error a return value from a WiredTiger, ISO C, or POSIX
	 * standard API call
	 * @returns a string representation of the error
	 */
	const char *__F(strerror)(WT_SESSION *session, int error);

	/*!
	 * @name Cursor handles
	 * @{
	 */

	/*!
	 * Open a new cursor on a data source or duplicate an existing cursor.
	 *
	 * @snippet ex_all.c Open a cursor
	 *
	 * An existing cursor can be duplicated by passing it as the \c to_dup
	 * parameter and setting the \c uri parameter to \c NULL:
	 *
	 * @snippet ex_all.c Duplicate a cursor
	 *
	 * Cursors being duplicated must have a key set, and successfully
	 * duplicated cursors are positioned at the same place in the data
	 * source as the original.
	 *
	 * Cursor handles should be discarded by calling WT_CURSOR::close.
	 *
	 * Cursors capable of supporting transactional operations operate in the
	 * context of the current transaction, if any.
	 *
	 * WT_SESSION::rollback_transaction implicitly resets all cursors associated with the
         * session.
	 *
	 * Cursors are relatively light-weight objects but may hold references
	 * to heavier-weight objects; applications should re-use cursors when
	 * possible, but instantiating new cursors is not so expensive that
	 * applications need to cache cursors at all cost.
	 *
	 * @param session the session handle
	 * @param uri the data source on which the cursor operates; cursors
	 *  are usually opened on tables, however, cursors can be opened on
	 *  any data source, regardless of whether it is ultimately stored
	 *  in a table.  Some cursor types may have limited functionality
	 *  (for example, they may be read-only or not support transactional
	 *  updates).  See @ref data_sources for more information.
	 *  <br>
	 *  @copydoc doc_cursor_types
	 * @param to_dup a cursor to duplicate or gather statistics on
	 * @configstart{WT_SESSION.open_cursor, see dist/api_data.py}
	 * @config{append, append written values as new records\, giving each a new record number
	 * key; valid only for cursors with record number keys., a boolean flag; default \c false.}
	 * @config{bulk, configure the cursor for bulk-loading\, a fast\, initial load path (see
	 * @ref tune_bulk_load for more information). Bulk-load may only be used for newly created
	 * objects and applications should use the WT_CURSOR::insert method to insert rows.  When
	 * bulk-loading\, rows must be loaded in sorted order.  The value is usually a true/false
	 * flag; when bulk-loading fixed-length column store objects\, the special value \c bitmap
	 * allows chunks of a memory resident bitmap to be loaded directly into a file by passing a
	 * \c WT_ITEM to WT_CURSOR::set_value where the \c size field indicates the number of
	 * records in the bitmap (as specified by the object's \c value_format configuration).
	 * Bulk-loaded bitmap values must end on a byte boundary relative to the bit count (except
	 * for the last set of values loaded)., a string; default \c false.}
	 * @config{checkpoint, the name of a checkpoint to open.  (The reserved name
	 * "WiredTigerCheckpoint" opens the most recent checkpoint taken for the object.) The cursor
	 * does not support data modification., a string; default empty.}
	 * @config{debug = (, configure debug specific behavior on a cursor.  Generally only used
	 * for internal testing purposes., a set of related configuration options defined as
	 * follows.}
	 * @config{&nbsp;&nbsp;&nbsp;&nbsp;dump_version, open a version cursor\, which is
	 * a debug cursor on a table that enables iteration through the history of values for a
	 * given key., a boolean flag; default \c false.}
	 * @config{&nbsp;&nbsp;&nbsp;&nbsp;
	 * release_evict, Configure the cursor to evict the page positioned on when the reset API
	 * call is used., a boolean flag; default \c false.}
	 * @config{ ),,}
	 * @config{dump, configure the cursor for dump format inputs and outputs: "hex" selects a
	 * simple hexadecimal format\, "json" selects a JSON format with each record formatted as
	 * fields named by column names if available\, "pretty" selects a human-readable format
	 * (making it incompatible with the "load")\, "pretty_hex" is similar to "pretty" (also
	 * incompatible with "load") except raw byte data elements will be printed like "hex"
	 * format\, and "print" selects a format where only non-printing characters are hexadecimal
	 * encoded.  These formats are compatible with the @ref util_dump and @ref util_load
	 * commands., a string\, chosen from the following options: \c "hex"\, \c "json"\, \c
	 * "pretty"\, \c "pretty_hex"\, \c "print"; default empty.}
	 * @config{incremental = (, configure the cursor for block incremental backup usage.  These
	 * formats are only compatible with the backup data source; see @ref backup., a set of
	 * related configuration options defined as follows.}
	 * @config{&nbsp;&nbsp;&nbsp;&nbsp;
	 * consolidate, causes block incremental backup information to be consolidated if adjacent
	 * granularity blocks are modified.  If false\, information will be returned in granularity
	 * sized blocks only.  This must be set on the primary backup cursor and it applies to all
	 * files for this backup., a boolean flag; default \c false.}
	 * @config{&nbsp;&nbsp;&nbsp;&nbsp;enabled, whether to configure this backup as the starting
	 * point for a subsequent incremental backup., a boolean flag; default \c false.}
	 * @config{&nbsp;&nbsp;&nbsp;&nbsp;file, the file name when opening a duplicate incremental
	 * backup cursor.  That duplicate cursor will return the block modifications relevant to the
	 * given file name., a string; default empty.}
	 * @config{&nbsp;&nbsp;&nbsp;&nbsp;force_stop,
	 * causes all block incremental backup information to be released.  This is on an
	 * open_cursor call and the resources will be released when this cursor is closed.  No other
	 * operations should be done on this open cursor., a boolean flag; default \c false.}
	 * @config{&nbsp;&nbsp;&nbsp;&nbsp;granularity, this setting manages the granularity of how
	 * WiredTiger maintains modification maps internally.  The larger the granularity\, the
	 * smaller amount of information WiredTiger need to maintain., an integer between \c 4KB and
	 * \c 2GB; default \c 16MB.}
	 * @config{&nbsp;&nbsp;&nbsp;&nbsp;src_id, a string that
	 * identifies a previous checkpoint backup source as the source of this incremental backup.
	 * This identifier must have already been created by use of the 'this_id' configuration in
	 * an earlier backup.  A source id is required to begin an incremental backup., a string;
	 * default empty.}
	 * @config{&nbsp;&nbsp;&nbsp;&nbsp;this_id, a string that identifies the
	 * current system state as a future backup source for an incremental backup via \c src_id.
	 * This identifier is required when opening an incremental backup cursor and an error will
	 * be returned if one is not provided.  The identifiers can be any text string\, but should
	 * be unique., a string; default empty.}
	 * @config{ ),,}
	 * @config{next_random, configure the cursor to return a pseudo-random record from the
	 * object when the WT_CURSOR::next method is called; valid only for row-store cursors.  See
	 * @ref cursor_random for details., a boolean flag; default \c false.}
	 * @config{next_random_sample_size, cursors configured by \c next_random to return
	 * pseudo-random records from the object randomly select from the entire object\, by
	 * default.  Setting \c next_random_sample_size to a non-zero value sets the number of
	 * samples the application expects to take using the \c next_random cursor.  A cursor
	 * configured with both \c next_random and \c next_random_sample_size attempts to divide the
	 * object into \c next_random_sample_size equal-sized pieces\, and each retrieval returns a
	 * record from one of those pieces.  See @ref cursor_random for details., a string; default
	 * \c 0.}
	 * @config{overwrite, configures whether the cursor's insert and update methods check the
	 * existing state of the record.  If \c overwrite is \c false\, WT_CURSOR::insert fails with
	 * ::WT_DUPLICATE_KEY if the record exists\, and WT_CURSOR::update fails with ::WT_NOTFOUND
	 * if the record does not exist., a boolean flag; default \c true.}
	 * @config{raw, ignore the encodings for the key and value\, manage data as if the formats
	 * were \c "u". See @ref cursor_raw for details., a boolean flag; default \c false.}
	 * @config{read_once, results that are brought into cache from disk by this cursor will be
	 * given less priority in the cache., a boolean flag; default \c false.}
	 * @config{readonly, only query operations are supported by this cursor.  An error is
	 * returned if a modification is attempted using the cursor.  The default is false for all
	 * cursor types except for metadata cursors and checkpoint cursors., a boolean flag; default
	 * \c false.}
	 * @config{statistics, Specify the statistics to be gathered.  Choosing "all" gathers
	 * statistics regardless of cost and may include traversing on-disk files; "fast" gathers a
	 * subset of relatively inexpensive statistics.  The selection must agree with the database
	 * \c statistics configuration specified to ::wiredtiger_open or WT_CONNECTION::reconfigure.
	 * For example\, "all" or "fast" can be configured when the database is configured with
	 * "all"\, but the cursor open will fail if "all" is specified when the database is
	 * configured with "fast"\, and the cursor open will fail in all cases when the database is
	 * configured with "none". If "size" is configured\, only the underlying size of the object
	 * on disk is filled in and the object is not opened.  If \c statistics is not configured\,
	 * the default configuration is the database configuration.  The "clear" configuration
	 * resets statistics after gathering them\, where appropriate (for example\, a cache size
	 * statistic is not cleared\, while the count of cursor insert operations will be cleared).
	 * See @ref statistics for more information., a list\, with values chosen from the following
	 * options: \c "all"\, \c "cache_walk"\, \c "fast"\, \c "clear"\, \c "size"\, \c
	 * "tree_walk"; default empty.}
	 * @config{target, if non-empty\, back up the given list of objects; valid only for a backup
	 * data source., a list of strings; default empty.}
	 * @configend
	 * @param[out] cursorp a pointer to the newly opened cursor
	 * @errors
	 */
	int __F(open_cursor)(WT_SESSION *session,
	    const char *uri, WT_CURSOR *to_dup, const char *config, WT_CURSOR **cursorp);
	/*! @} */

	/*!
	 * @name Table operations
	 * @{
	 */
	/*!
	 * Alter a table.
	 *
	 * This will allow modification of some table settings after
	 * creation.
	 *
	 * @exclusive
	 *
	 * @snippet ex_all.c Alter a table
	 *
	 * @param session the session handle
	 * @param name the URI of the object to alter, such as \c "table:stock"
	 * @configstart{WT_SESSION.alter, see dist/api_data.py}
	 * @config{access_pattern_hint, It is recommended that workloads that consist primarily of
	 * updates and/or point queries specify \c random.  Workloads that do many cursor scans
	 * through large ranges of data should specify \c sequential and other workloads should
	 * specify \c none.  The option leads to an appropriate operating system advisory call where
	 * available., a string\, chosen from the following options: \c "none"\, \c "random"\, \c
	 * "sequential"; default \c none.}
	 * @config{app_metadata, application-owned metadata for this object., a string; default
	 * empty.}
	 * @config{assert = (, declare timestamp usage., a set of related configuration options
	 * defined as follows.}
	 * @config{&nbsp;&nbsp;&nbsp;&nbsp;read_timestamp, if set\, check that
	 * timestamps are \c always or \c never used on reads with this table\, writing an error
	 * message if the policy is violated.  If the library was built in diagnostic mode\, drop
	 * core at the failing check., a string\, chosen from the following options: \c "always"\,
	 * \c "never"\, \c "none"; default \c none.}
	 * @config{ ),,}
	 * @config{cache_resident, do not ever evict the object's pages from cache.  Not compatible
	 * with LSM tables; see @ref tuning_cache_resident for more information., a boolean flag;
	 * default \c false.}
	 * @config{log = (, the transaction log configuration for this object.  Only valid if \c log
	 * is enabled in ::wiredtiger_open., a set of related configuration options defined as
	 * follows.}
	 * @config{&nbsp;&nbsp;&nbsp;&nbsp;enabled, if false\, this object has
	 * checkpoint-level durability., a boolean flag; default \c true.}
	 * @config{ ),,}
	 * @config{os_cache_dirty_max, maximum dirty system buffer cache usage\, in bytes.  If
	 * non-zero\, schedule writes for dirty blocks belonging to this object in the system buffer
	 * cache after that many bytes from this object are written into the buffer cache., an
	 * integer greater than or equal to \c 0; default \c 0.}
	 * @config{os_cache_max, maximum system buffer cache usage\, in bytes.  If non-zero\, evict
	 * object blocks from the system buffer cache after that many bytes from this object are
	 * read or written into the buffer cache., an integer greater than or equal to \c 0; default
	 * \c 0.}
	 * @config{write_timestamp_usage, describe how timestamps are expected to be used on table
	 * modifications.  The choices are the default\, which ensures that once timestamps are used
	 * for a key\, they are always used\, and also that multiple updates to a key never use
	 * decreasing timestamps and \c never which enforces that timestamps are never used for a
	 * table.  (The \c always\, \c key_consistent\, \c mixed_mode and \c ordered choices should
	 * not be used\, and are retained for backward compatibility.)., a string\, chosen from the
	 * following options: \c "always"\, \c "key_consistent"\, \c "mixed_mode"\, \c "never"\, \c
	 * "none"\, \c "ordered"; default \c none.}
	 * @configend
	 * @ebusy_errors
	 */
	int __F(alter)(WT_SESSION *session,
	    const char *name, const char *config);

	/*!
	 * Create a table, column group, index or file.
	 *
	 * @not_transactional
	 *
	 * @snippet ex_all.c Create a table
	 *
	 * @param session the session handle
	 * @param name the URI of the object to create, such as
	 * \c "table:stock". For a description of URI formats
	 * see @ref data_sources.
	 * @configstart{WT_SESSION.create, see dist/api_data.py}
	 * @config{access_pattern_hint, It is recommended that workloads that consist primarily of
	 * updates and/or point queries specify \c random.  Workloads that do many cursor scans
	 * through large ranges of data should specify \c sequential and other workloads should
	 * specify \c none.  The option leads to an appropriate operating system advisory call where
	 * available., a string\, chosen from the following options: \c "none"\, \c "random"\, \c
	 * "sequential"; default \c none.}
	 * @config{allocation_size, the file unit allocation size\, in bytes\, must be a power of
	 * two; smaller values decrease the file space required by overflow items\, and the default
	 * value of 4KB is a good choice absent requirements from the operating system or storage
	 * device., an integer between \c 512B and \c 128MB; default \c 4KB.}
	 * @config{app_metadata, application-owned metadata for this object., a string; default
	 * empty.}
	 * @config{assert = (, declare timestamp usage., a set of related configuration options
	 * defined as follows.}
	 * @config{&nbsp;&nbsp;&nbsp;&nbsp;read_timestamp, if set\, check that
	 * timestamps are \c always or \c never used on reads with this table\, writing an error
	 * message if the policy is violated.  If the library was built in diagnostic mode\, drop
	 * core at the failing check., a string\, chosen from the following options: \c "always"\,
	 * \c "never"\, \c "none"; default \c none.}
	 * @config{ ),,}
	 * @config{block_allocation, configure block allocation.  Permitted values are \c "best" or
	 * \c "first"; the \c "best" configuration uses a best-fit algorithm\, the \c "first"
	 * configuration uses a first-available algorithm during block allocation., a string\,
	 * chosen from the following options: \c "best"\, \c "first"; default \c best.}
	 * @config{block_compressor, configure a compressor for file blocks.  Permitted values are
	 * \c "none" or a custom compression engine name created with WT_CONNECTION::add_compressor.
	 * If WiredTiger has builtin support for \c "lz4"\, \c "snappy"\, \c "zlib" or \c "zstd"
	 * compression\, these names are also available.  See @ref compression for more
	 * information., a string; default \c none.}
	 * @config{cache_resident, do not ever evict the object's pages from cache.  Not compatible
	 * with LSM tables; see @ref tuning_cache_resident for more information., a boolean flag;
	 * default \c false.}
	 * @config{checksum, configure block checksums; the permitted values are \c on\, \c off\, \c
	 * uncompressed and \c unencrypted.  The default is \c on\, in which case all block writes
	 * include a checksum subsequently verified when the block is read.  The \c off setting does
	 * no checksums\, the \c uncompressed setting only checksums blocks that are not
	 * compressed\, and the \c unencrypted setting only checksums blocks that are not encrypted.
	 * See @ref tune_checksum for more information., a string\, chosen from the following
	 * options: \c "on"\, \c "off"\, \c "uncompressed"\, \c "unencrypted"; default \c on.}
	 * @config{colgroups, comma-separated list of names of column groups.  Each column group is
	 * stored separately\, keyed by the primary key of the table.  If no column groups are
	 * specified\, all columns are stored together in a single file.  All value columns in the
	 * table must appear in at least one column group.  Each column group must be created with a
	 * separate call to WT_SESSION::create using a \c colgroup: URI., a list of strings; default
	 * empty.}
	 * @config{collator, configure custom collation for keys.  Permitted values are \c "none" or
	 * a custom collator name created with WT_CONNECTION::add_collator., a string; default \c
	 * none.}
	 * @config{columns, list of the column names.  Comma-separated list of the form
	 * <code>(column[\,...])</code>. For tables\, the number of entries must match the total
	 * number of values in \c key_format and \c value_format.  For colgroups and indices\, all
	 * column names must appear in the list of columns for the table., a list of strings;
	 * default empty.}
	 * @config{dictionary, the maximum number of unique values remembered in the Btree row-store
	 * leaf page value dictionary; see @ref file_formats_compression for more information., an
	 * integer greater than or equal to \c 0; default \c 0.}
	 * @config{encryption = (, configure an encryptor for file blocks.  When a table is
	 * created\, its encryptor is not implicitly used for any related indices or column groups.,
	 * a set of related configuration options defined as follows.}
	 * @config{&nbsp;&nbsp;&nbsp;&nbsp;keyid, An identifier that identifies a unique instance of
	 * the encryptor.  It is stored in clear text\, and thus is available when the WiredTiger
	 * database is reopened.  On the first use of a (name\, keyid) combination\, the
	 * WT_ENCRYPTOR::customize function is called with the keyid as an argument., a string;
	 * default empty.}
	 * @config{&nbsp;&nbsp;&nbsp;&nbsp;name, Permitted values are \c "none" or a
	 * custom encryption engine name created with WT_CONNECTION::add_encryptor.  See @ref
	 * encryption for more information., a string; default \c none.}
	 * @config{ ),,}
	 * @config{exclusive, fail if the object exists.  When false (the default)\, if the object
	 * exists\, check that its settings match the specified configuration., a boolean flag;
	 * default \c false.}
	 * @config{extractor, configure a custom extractor for indices.  Permitted values are \c
	 * "none" or an extractor name created with WT_CONNECTION::add_extractor., a string; default
	 * \c none.}
	 * @config{format, the file format., a string\, chosen from the following options: \c
	 * "btree"; default \c btree.}
	 * @config{huffman_key, This option is no longer supported\, retained for backward
	 * compatibility., a string; default \c none.}
	 * @config{huffman_value, configure Huffman encoding for values.  Permitted values are \c
	 * "none"\, \c "english"\, \c "utf8<file>" or \c "utf16<file>". See @ref huffman for more
	 * information., a string; default \c none.}
	 * @config{ignore_in_memory_cache_size, allow update and insert operations to proceed even
	 * if the cache is already at capacity.  Only valid in conjunction with in-memory databases.
	 * Should be used with caution - this configuration allows WiredTiger to consume memory over
	 * the configured cache limit., a boolean flag; default \c false.}
	 * @config{immutable, configure the index to be immutable -- that is\, the index is not
	 * changed by any update to a record in the table., a boolean flag; default \c false.}
	 * @config{import = (, configure import of an existing object into the currently running
	 * database., a set of related configuration options defined as follows.}
	 * @config{&nbsp;&nbsp;&nbsp;&nbsp;compare_timestamp, allow importing files with timestamps
	 * smaller or equal to the configured global timestamps.  Note the history of the files are
	 * not imported together and thus snapshot read of historical data will not work with the
	 * option "stable_timestamp". (The \c oldest and \c stable arguments are deprecated
	 * short-hand for \c oldest_timestamp and \c stable_timestamp\, respectively)., a string\,
	 * chosen from the following options: \c "oldest"\, \c "oldest_timestamp"\, \c "stable"\, \c
	 * "stable_timestamp"; default \c oldest_timestamp.}
	 * @config{&nbsp;&nbsp;&nbsp;&nbsp;
	 * enabled, whether to import the input URI from disk., a boolean flag; default \c false.}
	 * @config{&nbsp;&nbsp;&nbsp;&nbsp;file_metadata, the file configuration extracted from the
	 * metadata of the export database., a string; default empty.}
	 * @config{&nbsp;&nbsp;&nbsp;&nbsp;metadata_file, a text file that contains all the relevant
	 * metadata information for the URI to import.  The file is generated by backup:export
	 * cursor., a string; default empty.}
	 * @config{&nbsp;&nbsp;&nbsp;&nbsp;repair, whether to
	 * reconstruct the metadata from the raw file content., a boolean flag; default \c false.}
	 * @config{ ),,}
	 * @config{internal_key_max, This option is no longer supported\, retained for backward
	 * compatibility., an integer greater than or equal to \c 0; default \c 0.}
	 * @config{internal_key_truncate, configure internal key truncation\, discarding unnecessary
	 * trailing bytes on internal keys (ignored for custom collators)., a boolean flag; default
	 * \c true.}
	 * @config{internal_page_max, the maximum page size for internal nodes\, in bytes; the size
	 * must be a multiple of the allocation size and is significant for applications wanting to
	 * avoid excessive L2 cache misses while searching the tree.  The page maximum is the bytes
	 * of uncompressed data\, that is\, the limit is applied before any block compression is
	 * done., an integer between \c 512B and \c 512MB; default \c 4KB.}
	 * @config{key_format, the format of the data packed into key items.  See @ref
	 * schema_format_types for details.  By default\, the key_format is \c 'u' and applications
	 * use WT_ITEM structures to manipulate raw byte arrays.  By default\, records are stored in
	 * row-store files: keys of type \c 'r' are record numbers and records referenced by record
	 * number are stored in column-store files., a format string; default \c u.}
	 * @config{key_gap, This option is no longer supported\, retained for backward
	 * compatibility., an integer greater than or equal to \c 0; default \c 10.}
	 * @config{leaf_key_max, the largest key stored in a leaf node\, in bytes.  If set\, keys
	 * larger than the specified size are stored as overflow items (which may require additional
	 * I/O to access). The default value is one-tenth the size of a newly split leaf page., an
	 * integer greater than or equal to \c 0; default \c 0.}
	 * @config{leaf_page_max, the maximum page size for leaf nodes\, in bytes; the size must be
	 * a multiple of the allocation size\, and is significant for applications wanting to
	 * maximize sequential data transfer from a storage device.  The page maximum is the bytes
	 * of uncompressed data\, that is\, the limit is applied before any block compression is
	 * done.  For fixed-length column store\, the size includes only the bitmap data; pages
	 * containing timestamp information can be larger\, and the size is limited to 128KB rather
	 * than 512MB., an integer between \c 512B and \c 512MB; default \c 32KB.}
	 * @config{leaf_value_max, the largest value stored in a leaf node\, in bytes.  If set\,
	 * values larger than the specified size are stored as overflow items (which may require
	 * additional I/O to access). If the size is larger than the maximum leaf page size\, the
	 * page size is temporarily ignored when large values are written.  The default is one-half
	 * the size of a newly split leaf page., an integer greater than or equal to \c 0; default
	 * \c 0.}
	 * @config{log = (, the transaction log configuration for this object.  Only valid if \c log
	 * is enabled in ::wiredtiger_open., a set of related configuration options defined as
	 * follows.}
	 * @config{&nbsp;&nbsp;&nbsp;&nbsp;enabled, if false\, this object has
	 * checkpoint-level durability., a boolean flag; default \c true.}
	 * @config{ ),,}
	 * @config{lsm = (, options only relevant for LSM data sources., a set of related
	 * configuration options defined as follows.}
	 * @config{&nbsp;&nbsp;&nbsp;&nbsp;auto_throttle,
	 * Throttle inserts into LSM trees if flushing to disk isn't keeping up., a boolean flag;
	 * default \c true.}
	 * @config{&nbsp;&nbsp;&nbsp;&nbsp;bloom, create Bloom filters on LSM tree
	 * chunks as they are merged., a boolean flag; default \c true.}
	 * @config{&nbsp;&nbsp;&nbsp;&nbsp;bloom_bit_count, the number of bits used per item for LSM
	 * Bloom filters., an integer between \c 2 and \c 1000; default \c 16.}
	 * @config{&nbsp;&nbsp;&nbsp;&nbsp;bloom_config, config string used when creating Bloom
	 * filter files\, passed to WT_SESSION::create., a string; default empty.}
	 * @config{&nbsp;&nbsp;&nbsp;&nbsp;bloom_hash_count, the number of hash values per item used
	 * for LSM Bloom filters., an integer between \c 2 and \c 100; default \c 8.}
	 * @config{&nbsp;&nbsp;&nbsp;&nbsp;bloom_oldest, create a Bloom filter on the oldest LSM
	 * tree chunk.  Only supported if Bloom filters are enabled., a boolean flag; default \c
	 * false.}
	 * @config{&nbsp;&nbsp;&nbsp;&nbsp;chunk_count_limit, the maximum number of chunks
	 * to allow in an LSM tree.  This option automatically times out old data.  As new chunks
	 * are added old chunks will be removed.  Enabling this option disables LSM background
	 * merges., an integer; default \c 0.}
	 * @config{&nbsp;&nbsp;&nbsp;&nbsp;chunk_max, the
	 * maximum size a single chunk can be.  Chunks larger than this size are not considered for
	 * further merges.  This is a soft limit\, and chunks larger than this value can be created.
	 * Must be larger than chunk_size., an integer between \c 100MB and \c 10TB; default \c
	 * 5GB.}
	 * @config{&nbsp;&nbsp;&nbsp;&nbsp;chunk_size, the maximum size of the in-memory chunk
	 * of an LSM tree.  This limit is soft\, it is possible for chunks to be temporarily larger
	 * than this value.  This overrides the \c memory_page_max setting., an integer between \c
	 * 512K and \c 500MB; default \c 10MB.}
	 * @config{&nbsp;&nbsp;&nbsp;&nbsp;merge_custom = (,
	 * configure the tree to merge into a custom data source., a set of related configuration
	 * options defined as follows.}
	 * @config{&nbsp;&nbsp;&nbsp;&nbsp;&nbsp;&nbsp;&nbsp;&nbsp;
	 * prefix, custom data source prefix instead of \c "file"., a string; default empty.}
	 * @config{&nbsp;&nbsp;&nbsp;&nbsp;&nbsp;&nbsp;&nbsp;&nbsp;start_generation, merge
	 * generation at which the custom data source is used (zero indicates no custom data
	 * source)., an integer between \c 0 and \c 10; default \c 0.}
	 * @config{&nbsp;&nbsp;&nbsp;&nbsp;&nbsp;&nbsp;&nbsp;&nbsp;suffix, custom data source suffix
	 * instead of \c ".lsm"., a string; default empty.}
	 * @config{&nbsp;&nbsp;&nbsp;&nbsp; ),,}
	 * @config{&nbsp;&nbsp;&nbsp;&nbsp;merge_max, the maximum number of chunks to include in a
	 * merge operation., an integer between \c 2 and \c 100; default \c 15.}
	 * @config{&nbsp;&nbsp;&nbsp;&nbsp;merge_min, the minimum number of chunks to include in a
	 * merge operation.  If set to 0 or 1 half the value of merge_max is used., an integer no
	 * more than \c 100; default \c 0.}
	 * @config{ ),,}
	 * @config{memory_page_image_max, the maximum in-memory page image represented by a single
	 * storage block.  Depending on compression efficiency\, compression can create storage
	 * blocks which require significant resources to re-instantiate in the cache\, penalizing
	 * the performance of future point updates.  The value limits the maximum in-memory page
	 * image a storage block will need.  If set to 0\, a default of 4 times \c leaf_page_max is
	 * used., an integer greater than or equal to \c 0; default \c 0.}
	 * @config{memory_page_max, the maximum size a page can grow to in memory before being
	 * reconciled to disk.  The specified size will be adjusted to a lower bound of
	 * <code>leaf_page_max</code>\, and an upper bound of <code>cache_size / 10</code>. This
	 * limit is soft - it is possible for pages to be temporarily larger than this value.  This
	 * setting is ignored for LSM trees\, see \c chunk_size., an integer between \c 512B and \c
	 * 10TB; default \c 5MB.}
	 * @config{os_cache_dirty_max, maximum dirty system buffer cache usage\, in bytes.  If
	 * non-zero\, schedule writes for dirty blocks belonging to this object in the system buffer
	 * cache after that many bytes from this object are written into the buffer cache., an
	 * integer greater than or equal to \c 0; default \c 0.}
	 * @config{os_cache_max, maximum system buffer cache usage\, in bytes.  If non-zero\, evict
	 * object blocks from the system buffer cache after that many bytes from this object are
	 * read or written into the buffer cache., an integer greater than or equal to \c 0; default
	 * \c 0.}
	 * @config{prefix_compression, configure prefix compression on row-store leaf pages., a
	 * boolean flag; default \c false.}
	 * @config{prefix_compression_min, minimum gain before prefix compression will be used on
	 * row-store leaf pages., an integer greater than or equal to \c 0; default \c 4.}
	 * @config{split_pct, the Btree page split size as a percentage of the maximum Btree page
	 * size\, that is\, when a Btree page is split\, it will be split into smaller pages\, where
	 * each page is the specified percentage of the maximum Btree page size., an integer between
	 * \c 50 and \c 100; default \c 90.}
	 * @config{tiered_storage = (, configure a storage source for this table., a set of related
	 * configuration options defined as follows.}
	 * @config{&nbsp;&nbsp;&nbsp;&nbsp;auth_token,
	 * authentication string identifier., a string; default empty.}
	 * @config{&nbsp;&nbsp;&nbsp;&nbsp;bucket, the bucket indicating the location for this
	 * table., a string; default empty.}
	 * @config{&nbsp;&nbsp;&nbsp;&nbsp;bucket_prefix, the
	 * unique bucket prefix for this table., a string; default empty.}
	 * @config{&nbsp;&nbsp;&nbsp;&nbsp;cache_directory, a directory to store locally cached
	 * versions of files in the storage source.  By default\, it is named with \c "-cache"
	 * appended to the bucket name.  A relative directory name is relative to the home
	 * directory., a string; default empty.}
	 * @config{&nbsp;&nbsp;&nbsp;&nbsp;local_retention,
	 * time in seconds to retain data on tiered storage on the local tier for faster read
	 * access., an integer between \c 0 and \c 10000; default \c 300.}
	 * @config{&nbsp;&nbsp;&nbsp;&nbsp;name, permitted values are \c "none" or a custom storage
	 * source name created with WT_CONNECTION::add_storage_source.  See @ref
	 * custom_storage_sources for more information., a string; default \c none.}
	 * @config{ ),,}
	 * @config{type, set the type of data source used to store a column group\, index or simple
	 * table.  By default\, a \c "file:" URI is derived from the object name.  The \c type
	 * configuration can be used to switch to a different data source\, such as LSM or an
	 * extension configured by the application., a string; default \c file.}
	 * @config{value_format, the format of the data packed into value items.  See @ref
	 * schema_format_types for details.  By default\, the value_format is \c 'u' and
	 * applications use a WT_ITEM structure to manipulate raw byte arrays.  Value items of type
	 * 't' are bitfields\, and when configured with record number type keys\, will be stored
	 * using a fixed-length store., a format string; default \c u.}
	 * @config{write_timestamp_usage, describe how timestamps are expected to be used on table
	 * modifications.  The choices are the default\, which ensures that once timestamps are used
	 * for a key\, they are always used\, and also that multiple updates to a key never use
	 * decreasing timestamps and \c never which enforces that timestamps are never used for a
	 * table.  (The \c always\, \c key_consistent\, \c mixed_mode and \c ordered choices should
	 * not be used\, and are retained for backward compatibility.)., a string\, chosen from the
	 * following options: \c "always"\, \c "key_consistent"\, \c "mixed_mode"\, \c "never"\, \c
	 * "none"\, \c "ordered"; default \c none.}
	 * @configend
	 * @errors
	 */
	int __F(create)(WT_SESSION *session,
	    const char *name, const char *config);

	/*!
	 * Compact a live row- or column-store btree or LSM tree.
	 *
	 * @snippet ex_all.c Compact a table
	 *
	 * @param session the session handle
	 * @param name the URI of the object to compact, such as
	 * \c "table:stock"
	 * @configstart{WT_SESSION.compact, see dist/api_data.py}
	 * @config{timeout, maximum amount of time to allow for compact in seconds.  The actual
	 * amount of time spent in compact may exceed the configured value.  A value of zero
	 * disables the timeout., an integer; default \c 1200.}
	 * @configend
	 * @errors
	 */
	int __F(compact)(WT_SESSION *session,
	    const char *name, const char *config);

	/*!
	 * Drop (delete) a table.
	 *
	 * @exclusive
	 *
	 * @not_transactional
	 *
	 * @snippet ex_all.c Drop a table
	 *
	 * @param session the session handle
	 * @param name the URI of the object to drop, such as \c "table:stock"
	 * @configstart{WT_SESSION.drop, see dist/api_data.py}
	 * @config{force, return success if the object does not exist., a boolean flag; default \c
	 * false.}
	 * @config{remove_files, if the underlying files should be removed., a boolean flag; default
	 * \c true.}
	 * @configend
	 * @ebusy_errors
	 */
	int __F(drop)(WT_SESSION *session,
	    const char *name, const char *config);

	/*!
	 * Join a join cursor with a reference cursor.
	 *
	 * @snippet ex_schema.c Join cursors
	 *
	 * @param session the session handle
	 * @param join_cursor a cursor that was opened using a
	 * \c "join:" URI. It may not have been used for any operations
	 * other than other join calls.
	 * @param ref_cursor an index cursor having the same base table
	 * as the join_cursor, or a table cursor open on the same base table,
	 * or another join cursor. Unless the ref_cursor is another join
	 * cursor, it must be positioned.
	 *
	 * The ref_cursor limits the results seen by iterating the
	 * join_cursor to table items referred to by the key in this
	 * index. The set of keys referred to is modified by the compare
	 * config option.
	 *
	 * Multiple join calls builds up a set of ref_cursors, and
	 * by default, the results seen by iteration are the intersection
	 * of the cursor ranges participating in the join. When configured
	 * with \c "operation=or", the results seen are the union of
	 * the participating cursor ranges.
	 *
	 * After the join call completes, the ref_cursor cursor may not be
	 * used for any purpose other than get_key and get_value. Any other
	 * cursor method (e.g. next, prev,close) will fail. When the
	 * join_cursor is closed, the ref_cursor is made available for
	 * general use again. The application should close ref_cursor when
	 * finished with it, although not before the join_cursor is closed.
	 *
	 * @configstart{WT_SESSION.join, see dist/api_data.py}
	 * @config{bloom_bit_count, the number of bits used per item for the Bloom filter., an
	 * integer between \c 2 and \c 1000; default \c 16.}
	 * @config{bloom_false_positives, return all values that pass the Bloom filter\, without
	 * eliminating any false positives., a boolean flag; default \c false.}
	 * @config{bloom_hash_count, the number of hash values per item for the Bloom filter., an
	 * integer between \c 2 and \c 100; default \c 8.}
	 * @config{compare, modifies the set of items to be returned so that the index key satisfies
	 * the given comparison relative to the key set in this cursor., a string\, chosen from the
	 * following options: \c "eq"\, \c "ge"\, \c "gt"\, \c "le"\, \c "lt"; default \c "eq".}
	 * @config{count, set an approximate count of the elements that would be included in the
	 * join.  This is used in sizing the Bloom filter\, and also influences evaluation order for
	 * cursors in the join.  When the count is equal for multiple Bloom filters in a composition
	 * of joins\, the Bloom filter may be shared., an integer; default \c 0.}
	 * @config{operation, the operation applied between this and other joined cursors.  When
	 * "operation=and" is specified\, all the conditions implied by joins must be satisfied for
	 * an entry to be returned by the join cursor; when "operation=or" is specified\, only one
	 * must be satisfied.  All cursors joined to a join cursor must have matching operations., a
	 * string\, chosen from the following options: \c "and"\, \c "or"; default \c "and".}
	 * @config{strategy, when set to \c bloom\, a Bloom filter is created and populated for this
	 * index.  This has an up front cost but may reduce the number of accesses to the main table
	 * when iterating the joined cursor.  The \c bloom setting requires that \c count be set., a
	 * string\, chosen from the following options: \c "bloom"\, \c "default"; default empty.}
	 * @configend
	 * @errors
	 */
	int __F(join)(WT_SESSION *session, WT_CURSOR *join_cursor,
	    WT_CURSOR *ref_cursor, const char *config);

	/*!
	 * Flush the log.
	 *
	 * WT_SESSION::log_flush will fail if logging is not enabled.
	 *
	 * @param session the session handle
	 * @configstart{WT_SESSION.log_flush, see dist/api_data.py}
	 * @config{sync, forcibly flush the log and wait for it to achieve the synchronization level
	 * specified.  The \c off setting forces any buffered log records to be written to the file
	 * system.  The \c on setting forces log records to be written to the storage device., a
	 * string\, chosen from the following options: \c "off"\, \c "on"; default \c on.}
	 * @configend
	 * @errors
	 */
	int __F(log_flush)(WT_SESSION *session, const char *config);

	/*!
	 * Insert a ::WT_LOGREC_MESSAGE type record in the database log files
	 * (the database must be configured for logging when this method is
	 * called).
	 *
	 * @param session the session handle
	 * @param format a printf format specifier
	 * @errors
	 */
	int __F(log_printf)(WT_SESSION *session, const char *format, ...);

	/*!
	 * Rename an object.
	 *
	 * @not_transactional
	 *
	 * @snippet ex_all.c Rename a table
	 *
	 * @exclusive
	 *
	 * @param session the session handle
	 * @param uri the current URI of the object, such as \c "table:old"
	 * @param newuri the new URI of the object, such as \c "table:new"
	 * @configempty{WT_SESSION.rename, see dist/api_data.py}
	 * @ebusy_errors
	 */
	int __F(rename)(WT_SESSION *session,
	    const char *uri, const char *newuri, const char *config);

	/*!
	 * Reset the session handle.
	 *
	 * This method resets the cursors associated with the session, clears session statistics and
	 * discards cached resources. No session configurations are modified (or reset to their
	 * default values). WT_SESSION::reset will fail if a transaction is in progress in the
	 * session.
	 *
	 * @snippet ex_all.c Reset the session
	 *
	 * @param session the session handle
	 * @errors
	 */
	int __F(reset)(WT_SESSION *session);

	/*!
	 * Salvage a table.
	 *
	 * Salvage rebuilds the file or files which comprise a table,
	 * discarding any corrupted file blocks.
	 *
	 * When salvage is done, previously deleted records may re-appear, and
	 * inserted records may disappear, so salvage should not be run
	 * unless it is known to be necessary.  Normally, salvage should be
	 * called after a table or file has been corrupted, as reported by the
	 * WT_SESSION::verify method.
	 *
	 * Files are rebuilt in place. The salvage method overwrites the
	 * existing files.
	 *
	 * @exclusive
	 *
	 * @snippet ex_all.c Salvage a table
	 *
	 * @param session the session handle
	 * @param name the URI of the table or file to salvage
	 * @configstart{WT_SESSION.salvage, see dist/api_data.py}
	 * @config{force, force salvage even of files that do not appear to be WiredTiger files., a
	 * boolean flag; default \c false.}
	 * @configend
	 * @ebusy_errors
	 */
	int __F(salvage)(WT_SESSION *session,
	    const char *name, const char *config);

	/*!
	 * Truncate a file, table, cursor range, or backup cursor
	 *
	 * Truncate a table or file.
	 * @snippet ex_all.c Truncate a table
	 *
	 * Truncate a cursor range.  When truncating based on a cursor position,
	 * it is not required the cursor reference a record in the object, only
	 * that the key be set.  This allows applications to discard portions of
	 * the object name space without knowing exactly what records the object
	 * contains. The start and stop points are both inclusive; that is, the
	 * key set in the start cursor is the first record to be deleted and the
	 * key set in the stop cursor is the last.
	 *
	 * @snippet ex_all.c Truncate a range
	 *
	 * Range truncate is implemented as a "scan and write" operation, specifically without range
	 * locks. Inserts or other operations in the range, as well as operations before or after
	 * the range when no explicit starting or ending key is set, are not well defined: conflicts
	 * may be detected or both transactions may commit. If both commit, there's a failure and
	 * recovery runs, the result may be different than what was in cache before the crash.
	 *
	 * The WT_CURSOR::truncate range truncate operation can only be used at snapshot isolation.
	 *
	 * Any specified cursors end with no position, and subsequent calls to
	 * the WT_CURSOR::next (WT_CURSOR::prev) method will iterate from the
	 * beginning (end) of the table.
	 *
	 * Example: truncate a backup cursor.  This operation removes all log files that
	 * have been returned by the backup cursor.  It can be used to remove log
	 * files after copying them during @ref backup_incremental.
	 * @snippet ex_backup.c Truncate a backup cursor
	 *
	 * @param session the session handle
	 * @param name the URI of the table or file to truncate, or \c "log:"
	 * for a backup cursor
	 * @param start optional cursor marking the first record discarded;
	 * if <code>NULL</code>, the truncate starts from the beginning of
	 * the object; must be provided when truncating a backup cursor
	 * @param stop optional cursor marking the last record discarded;
	 * if <code>NULL</code>, the truncate continues to the end of the
	 * object; ignored when truncating a backup cursor
	 * @configempty{WT_SESSION.truncate, see dist/api_data.py}
	 * @errors
	 */
	int __F(truncate)(WT_SESSION *session,
	    const char *name, WT_CURSOR *start, WT_CURSOR *stop, const char *config);

	/*!
	 * Upgrade a table.
	 *
	 * Upgrade upgrades a table or file, if upgrade is required.
	 *
	 * @exclusive
	 *
	 * @snippet ex_all.c Upgrade a table
	 *
	 * @param session the session handle
	 * @param name the URI of the table or file to upgrade
	 * @configempty{WT_SESSION.upgrade, see dist/api_data.py}
	 * @ebusy_errors
	 */
	int __F(upgrade)(WT_SESSION *session,
	    const char *name, const char *config);

	/*!
	 * Verify a table.
	 *
	 * Verify reports if a file, or the files that comprise a table, have been corrupted.
	 * The WT_SESSION::salvage method can be used to repair a corrupted file.
	 *
	 * @snippet ex_all.c Verify a table
	 *
	 * @exclusive
	 *
	 * @param session the session handle
	 * @param name the URI of the table or file to verify, optional if verifying the history
	 * store
	 * @configstart{WT_SESSION.verify, see dist/api_data.py}
	 * @config{do_not_clear_txn_id, Turn off transaction id clearing\, intended for debugging
	 * and better diagnosis of crashes or failures., a boolean flag; default \c false.}
	 * @config{dump_address, Display page addresses\, time windows\, and page types as pages are
	 * verified\, using the application's message handler\, intended for debugging., a boolean
	 * flag; default \c false.}
	 * @config{dump_blocks, Display the contents of on-disk blocks as they are verified\, using
	 * the application's message handler\, intended for debugging., a boolean flag; default \c
	 * false.}
	 * @config{dump_layout, Display the layout of the files as they are verified\, using the
	 * application's message handler\, intended for debugging; requires optional support from
	 * the block manager., a boolean flag; default \c false.}
	 * @config{dump_offsets, Display the contents of specific on-disk blocks\, using the
	 * application's message handler\, intended for debugging., a list of strings; default
	 * empty.}
	 * @config{dump_pages, Display the contents of in-memory pages as they are verified\, using
	 * the application's message handler\, intended for debugging., a boolean flag; default \c
	 * false.}
	 * @config{stable_timestamp, Ensure that no data has a start timestamp after the stable
	 * timestamp\, to be run after rollback_to_stable., a boolean flag; default \c false.}
	 * @config{strict, Treat any verification problem as an error; by default\, verify will
	 * warn\, but not fail\, in the case of errors that won't affect future behavior (for
	 * example\, a leaked block)., a boolean flag; default \c false.}
	 * @configend
	 * @ebusy_errors
	 */
	int __F(verify)(WT_SESSION *session,
	    const char *name, const char *config);
	/*! @} */

	/*!
	 * @name Transactions
	 * @{
	 */
	/*!
	 * Start a transaction in this session.
	 *
	 * The transaction remains active until ended by
	 * WT_SESSION::commit_transaction or WT_SESSION::rollback_transaction.
	 * Operations performed on cursors capable of supporting transactional
	 * operations that are already open in this session, or which are opened
	 * before the transaction ends, will operate in the context of the
	 * transaction.
	 *
	 * @requires_notransaction
	 *
	 * @snippet ex_all.c transaction commit/rollback
	 *
	 * @param session the session handle
	 * @configstart{WT_SESSION.begin_transaction, see dist/api_data.py}
	 * @config{ignore_prepare, whether to ignore updates by other prepared transactions when
	 * doing of read operations of this transaction.  When \c true\, forces the transaction to
	 * be read-only.  Use \c force to ignore prepared updates and permit writes (see @ref
	 * timestamp_prepare_ignore_prepare for more information)., a string\, chosen from the
	 * following options: \c "false"\, \c "force"\, \c "true"; default \c false.}
	 * @config{isolation, the isolation level for this transaction; defaults to the session's
	 * isolation level., a string\, chosen from the following options: \c "read-uncommitted"\,
	 * \c "read-committed"\, \c "snapshot"; default empty.}
	 * @config{name, name of the transaction for tracing and debugging., a string; default
	 * empty.}
	 * @config{no_timestamp, allow a commit without a timestamp\, creating values that have
	 * "always existed" and are visible regardless of timestamp.  See @ref timestamp_txn_api., a
	 * boolean flag; default \c false.}
	 * @config{operation_timeout_ms, when non-zero\, a requested limit on the time taken to
	 * complete operations in this transaction.  Time is measured in real time milliseconds from
	 * the start of each WiredTiger API call.  There is no guarantee any operation will not take
	 * longer than this amount of time.  If WiredTiger notices the limit has been exceeded\, an
	 * operation may return a WT_ROLLBACK error.  Default is to have no limit., an integer
	 * greater than or equal to \c 1; default \c 0.}
	 * @config{priority, priority of the transaction for resolving conflicts.  Transactions with
	 * higher values are less likely to abort., an integer between \c -100 and \c 100; default
	 * \c 0.}
	 * @config{read_timestamp, read using the specified timestamp.  The value must not be older
	 * than the current oldest timestamp.  See @ref timestamp_txn_api., a string; default
	 * empty.}
	 * @config{roundup_timestamps = (, round up timestamps of the transaction., a set of related
	 * configuration options defined as follows.}
	 * @config{&nbsp;&nbsp;&nbsp;&nbsp;prepared,
	 * applicable only for prepared transactions\, and intended only for special-purpose use.
	 * See @ref timestamp_prepare_roundup.  Allows the prepare timestamp and the commit
	 * timestamp of this transaction to be rounded up to be no older than the oldest timestamp\,
	 * and allows violating the usual restriction that the prepare timestamp must be newer than
	 * the stable timestamp.  Specifically: at transaction prepare\, if the prepare timestamp is
	 * less than or equal to the oldest timestamp\, the prepare timestamp will be rounded to the
	 * oldest timestamp.  Subsequently\, at commit time\, if the commit timestamp is less than
	 * the (now rounded) prepare timestamp\, the commit timestamp will be rounded up to it and
	 * thus to at least oldest.  Neither timestamp will be checked against the stable
	 * timestamp., a boolean flag; default \c false.}
	 * @config{&nbsp;&nbsp;&nbsp;&nbsp;read, if
	 * the read timestamp is less than the oldest timestamp\, the read timestamp will be rounded
	 * up to the oldest timestamp.  See @ref timestamp_read_roundup., a boolean flag; default \c
	 * false.}
	 * @config{ ),,}
	 * @config{sync, whether to sync log records when the transaction commits\, inherited from
	 * ::wiredtiger_open \c transaction_sync., a boolean flag; default empty.}
	 * @configend
	 * @errors
	 */
	int __F(begin_transaction)(WT_SESSION *session, const char *config);

	/*!
	 * Commit the current transaction.
	 *
	 * A transaction must be in progress when this method is called.
	 *
	 * If WT_SESSION::commit_transaction returns an error, the transaction
	 * was rolled back, not committed, and all cursors associated with the session are reset.
	 *
	 * @requires_transaction
	 *
	 * @snippet ex_all.c transaction commit/rollback
	 *
	 * @param session the session handle
	 * @configstart{WT_SESSION.commit_transaction, see dist/api_data.py}
	 * @config{commit_timestamp, set the commit timestamp for the current transaction.  For
	 * non-prepared transactions\, the value must not be older than the first commit timestamp
	 * already set for the current transaction (if any)\, must not be older than the current
	 * oldest timestamp\, and must be after the current stable timestamp.  For prepared
	 * transactions\, a commit timestamp is required\, must not be older than the prepare
	 * timestamp\, and can be set only once.  See @ref timestamp_txn_api and @ref
	 * timestamp_prepare., a string; default empty.}
	 * @config{durable_timestamp, set the durable timestamp for the current transaction.
	 * Required for the commit of a prepared transaction\, and otherwise not permitted.  The
	 * value must also be after the current oldest and stable timestamps and must not be older
	 * than the commit timestamp.  See @ref timestamp_prepare., a string; default empty.}
	 * @config{operation_timeout_ms, when non-zero\, a requested limit on the time taken to
	 * complete operations in this transaction.  Time is measured in real time milliseconds from
	 * the start of each WiredTiger API call.  There is no guarantee any operation will not take
	 * longer than this amount of time.  If WiredTiger notices the limit has been exceeded\, an
	 * operation may return a WT_ROLLBACK error.  Default is to have no limit., an integer
	 * greater than or equal to \c 1; default \c 0.}
	 * @config{sync, override whether to sync log records when the transaction commits.  The
	 * default is inherited from ::wiredtiger_open \c transaction_sync.  The \c off setting does
	 * not wait for records to be written or synchronized.  The \c on setting forces log records
	 * to be written to the storage device., a string\, chosen from the following options: \c
	 * "off"\, \c "on"; default empty.}
	 * @configend
	 * @errors
	 */
	int __F(commit_transaction)(WT_SESSION *session, const char *config);

	/*!
	 * Prepare the current transaction.
	 *
	 * A transaction must be in progress when this method is called.
	 *
	 * Preparing a transaction will guarantee a subsequent commit will
	 * succeed. Only commit and rollback are allowed on a transaction after
	 * it has been prepared. The transaction prepare API is designed to
	 * support MongoDB exclusively, and guarantees update conflicts have
	 * been resolved, but does not guarantee durability.
	 *
	 * @requires_transaction
	 *
	 * @snippet ex_all.c transaction prepare
	 *
	 * @param session the session handle
	 * @configstart{WT_SESSION.prepare_transaction, see dist/api_data.py}
	 * @config{prepare_timestamp, set the prepare timestamp for the updates of the current
	 * transaction.  The value must not be older than any active read timestamps\, and must be
	 * newer than the current stable timestamp.  See @ref timestamp_prepare., a string; default
	 * empty.}
	 * @configend
	 * @errors
	 */
	int __F(prepare_transaction)(WT_SESSION *session, const char *config);

	/*!
	 * Roll back the current transaction.
	 *
	 * A transaction must be in progress when this method is called.
	 *
	 * All cursors associated with the session are reset.
	 *
	 * @requires_transaction
	 *
	 * @snippet ex_all.c transaction commit/rollback
	 *
	 * @param session the session handle
	 * @configstart{WT_SESSION.rollback_transaction, see dist/api_data.py}
	 * @config{operation_timeout_ms, when non-zero\, a requested limit on the time taken to
	 * complete operations in this transaction.  Time is measured in real time milliseconds from
	 * the start of each WiredTiger API call.  There is no guarantee any operation will not take
	 * longer than this amount of time.  If WiredTiger notices the limit has been exceeded\, an
	 * operation may return a WT_ROLLBACK error.  Default is to have no limit., an integer
	 * greater than or equal to \c 1; default \c 0.}
	 * @configend
	 * @errors
	 */
	int __F(rollback_transaction)(WT_SESSION *session, const char *config);
	/*! @} */

	/*!
	 * @name Transaction timestamps
	 * @{
	 */
	/*!
	 * Query the session's transaction timestamp state.
	 *
	 * The WT_SESSION.query_timestamp method can only be used at snapshot isolation.
	 *
	 * @param session the session handle
	 * @param[out] hex_timestamp a buffer that will be set to the
	 * hexadecimal encoding of the timestamp being queried.  Must be large
	 * enough to hold a NUL terminated, hex-encoded 8B timestamp (17 bytes).
	 * @configstart{WT_SESSION.query_timestamp, see dist/api_data.py}
	 * @config{get, specify which timestamp to query: \c commit returns the most recently set
	 * commit_timestamp; \c first_commit returns the first set commit_timestamp; \c prepare
	 * returns the timestamp used in preparing a transaction; \c read returns the timestamp at
	 * which the transaction is reading.  See @ref timestamp_txn_api., a string\, chosen from
	 * the following options: \c "commit"\, \c "first_commit"\, \c "prepare"\, \c "read";
	 * default \c read.}
	 * @configend
	 *
	 * A timestamp of 0 is returned if the timestamp is not available or has not been set.
	 * @errors
	 */
	int __F(query_timestamp)(
	    WT_SESSION *session, char *hex_timestamp, const char *config);

	/*!
	 * Set a timestamp on a transaction.
	 *
	 * The WT_SESSION.timestamp_transaction method can only be used at snapshot isolation.
	 *
	 * @snippet ex_all.c transaction timestamp
	 *
	 * @requires_transaction
	 *
	 * @param session the session handle
	 * @configstart{WT_SESSION.timestamp_transaction, see dist/api_data.py}
	 * @config{commit_timestamp, set the commit timestamp for the current transaction.  For
	 * non-prepared transactions\, the value must not be older than the first commit timestamp
	 * already set for the current transaction\, if any\, must not be older than the current
	 * oldest timestamp and must be after the current stable timestamp.  For prepared
	 * transactions\, a commit timestamp is required\, must not be older than the prepare
	 * timestamp\, can be set only once\, and must not be set until after the transaction has
	 * successfully prepared.  See @ref timestamp_txn_api and @ref timestamp_prepare., a string;
	 * default empty.}
	 * @config{durable_timestamp, set the durable timestamp for the current transaction.
	 * Required for the commit of a prepared transaction\, and otherwise not permitted.  Can
	 * only be set after the transaction has been prepared and a commit timestamp has been set.
	 * The value must be after the current oldest and stable timestamps and must not be older
	 * than the commit timestamp.  See @ref timestamp_prepare., a string; default empty.}
	 * @config{prepare_timestamp, set the prepare timestamp for the updates of the current
	 * transaction.  The value must not be older than any active read timestamps\, and must be
	 * newer than the current stable timestamp.  Can be set only once per transaction.  Setting
	 * the prepare timestamp does not by itself prepare the transaction\, but does oblige the
	 * application to eventually prepare the transaction before committing it.  See @ref
	 * timestamp_prepare., a string; default empty.}
	 * @config{read_timestamp, read using the specified timestamp.  The value must not be older
	 * than the current oldest timestamp.  This can only be set once for a transaction.  See
	 * @ref timestamp_txn_api., a string; default empty.}
	 * @configend
	 * @errors
	 */
	int __F(timestamp_transaction)(WT_SESSION *session, const char *config);

	/*!
	 * Set a timestamp on a transaction numerically.  Prefer this method over
	 * WT_SESSION::timestamp_transaction if the hexadecimal string parsing done in that method
	 * becomes a bottleneck.
	 *
	 * The WT_SESSION.timestamp_transaction_uint method can only be used at snapshot isolation.
	 *
	 * @snippet ex_all.c transaction timestamp_uint
	 *
	 * @requires_transaction
	 *
	 * @param session the session handle
	 * @param which the timestamp being set (see ::WT_TS_TXN_TYPE for available options, and
	 * WT_SESSION::timestamp_transaction for constraints on the timestamps).
	 * @param ts the timestamp.
	 * @errors
	 */
	int __F(timestamp_transaction_uint)(WT_SESSION *session, WT_TS_TXN_TYPE which,
	        uint64_t ts);
	/*! @} */

	/*!
	 * @name Transaction support
	 * @{
	 */
	/*!
	 * Write a transactionally consistent snapshot of a database or set of individual objects.
	 *
	 * When timestamps are not in use, the checkpoint includes all transactions committed
	 * before the checkpoint starts. When timestamps are in use and the checkpoint runs with
	 * \c use_timestamp=true (the default), updates committed with a timestamp after the
	 * \c stable timestamp, in tables configured for checkpoint-level durability, are not
	 * included in the checkpoint. Updates committed in tables configured for commit-level
	 * durability are always included in the checkpoint. See @ref durability_checkpoint and
	 * @ref durability_log for more information.
	 *
	 * Calling the checkpoint method multiple times serializes the checkpoints; new checkpoint
	 * calls wait for running checkpoint calls to complete.
	 *
	 * Existing named checkpoints may optionally be discarded.
	 *
	 * @requires_notransaction
	 *
	 * @snippet ex_all.c Checkpoint examples
	 *
	 * @param session the session handle
	 * @configstart{WT_SESSION.checkpoint, see dist/api_data.py}
	 * @config{drop, specify a list of checkpoints to drop.  The list may additionally contain
	 * one of the following keys: \c "from=all" to drop all checkpoints\, \c "from=<checkpoint>"
	 * to drop all checkpoints after and including the named checkpoint\, or \c
	 * "to=<checkpoint>" to drop all checkpoints before and including the named checkpoint.
	 * Checkpoints cannot be dropped if open in a cursor.  While a hot backup is in progress\,
	 * checkpoints created prior to the start of the backup cannot be dropped., a list of
	 * strings; default empty.}
	 * @config{force, if false (the default)\, checkpoints may be skipped if the underlying
	 * object has not been modified.  If true\, this option forces the checkpoint., a boolean
	 * flag; default \c false.}
	 * @config{name, if set\, specify a name for the checkpoint (note that checkpoints including
	 * LSM trees may not be named)., a string; default empty.}
	 * @config{target, if non-empty\, checkpoint the list of objects.  Checkpointing a list of
	 * objects separately from a database-wide checkpoint can lead to data inconsistencies; see
	 * @ref checkpoint_target for more information., a list of strings; default empty.}
	 * @config{use_timestamp, if true (the default)\, create the checkpoint as of the last
	 * stable timestamp if timestamps are in use\, or with all committed updates if there is no
	 * stable timestamp set.  If false\, always generate a checkpoint with all committed
	 * updates\, ignoring any stable timestamp., a boolean flag; default \c true.}
	 * @configend
	 * @errors
	 */
	int __F(checkpoint)(WT_SESSION *session, const char *config);

	/*!
	 * Reset the snapshot used for database visibility.
	 *
	 * For transactions running with snapshot isolation, this method releases the existing
	 * snapshot of the database and gets a new one. This makes newer commits visible. The
	 * call can be used to avoid pinning old and no-longer-needed content in the database.
	 * Applications not using read timestamps for search may see different results after the
	 * snapshot is updated.
	 *
 	 * It is an error to call this method when using an isolation level other than snapshot
	 * isolation, or if the current transaction has already written any data.
	 *
	 * @requires_transaction
	 *
	 * @snippet ex_all.c reset snapshot
	 *
	 * @param session the session handle
	 * @errors
	 */
	int __F(reset_snapshot)(WT_SESSION *session);

	/*!
	 * Return the transaction ID range pinned by the session handle.
	 *
	 * The ID range is an approximate count of transactions and is calculated
	 * based on the oldest ID needed for the active transaction in this session,
	 * compared to the newest transaction in the system.
	 *
	 * @snippet ex_all.c transaction pinned range
	 *
	 * @param session the session handle
	 * @param[out] range the range of IDs pinned by this session. Zero if
	 * there is no active transaction.
	 * @errors
	 */
	int __F(transaction_pinned_range)(WT_SESSION* session, uint64_t *range);
	/*! @} */

#ifndef DOXYGEN
	/*!
	 * Optionally returns the reason for the most recent rollback error returned from the API.
	 *
	 * There is no guarantee a rollback reason will be set and thus the caller
	 * must check for a NULL pointer.
	 *
	 * @param session the session handle
	 * @returns an optional string indicating the reason for the rollback
	 */
	const char * __F(get_rollback_reason)(WT_SESSION *session);

	/*!
	 * Call into the library.
	 *
	 * This method is used for breakpoints and to set other configuration
	 * when debugging layers not directly supporting those features.
	 *
	 * @param session the session handle
	 * @errors
	 */
	int __F(breakpoint)(WT_SESSION *session);
#endif
};

/*!
 * A connection to a WiredTiger database.  The connection may be opened within
 * the same address space as the caller or accessed over a socket connection.
 *
 * Most applications will open a single connection to a database for each
 * process.  The first process to open a connection to a database will access
 * the database in its own address space.  Subsequent connections (if allowed)
 * will communicate with the first process over a socket connection to perform
 * their operations.
 *
 * <b>Thread safety:</b> A WT_CONNECTION handle may be shared between threads.
 * See @ref threads for more information.
 */
struct __wt_connection {
	/*!
	 * Close a connection.
	 *
	 * Any open sessions will be closed. This will release the resources
	 * associated with the session handle, including rolling back any
	 * active transactions and closing any cursors that remain open in the
	 * session.
	 *
	 * @snippet ex_all.c Close a connection
	 *
	 * @param connection the connection handle
	 * @configstart{WT_CONNECTION.close, see dist/api_data.py}
	 * @config{leak_memory, don't free memory during close., a boolean flag; default \c false.}
	 * @config{use_timestamp, by default\, create the close checkpoint as of the last stable
	 * timestamp if timestamps are in use\, or all current updates if there is no stable
	 * timestamp set.  If false\, this option generates a checkpoint with all updates., a
	 * boolean flag; default \c true.}
	 * @configend
	 * @errors
	 */
	int __F(close)(WT_CONNECTION *connection, const char *config);

#ifndef DOXYGEN
	/*!
	 * Output debug information for various subsystems. The output format
	 * may change over time, gathering the debug information may be
	 * invasive, and the information reported may not provide a point in
	 * time view of the system.
	 *
	 * @param connection the connection handle
	 * @configstart{WT_CONNECTION.debug_info, see dist/api_data.py}
	 * @config{cache, print cache information., a boolean flag; default \c false.}
	 * @config{cursors, print all open cursor information., a boolean flag; default \c false.}
	 * @config{handles, print open handles information., a boolean flag; default \c false.}
	 * @config{log, print log information., a boolean flag; default \c false.}
	 * @config{sessions, print open session information., a boolean flag; default \c false.}
	 * @config{txn, print global txn information., a boolean flag; default \c false.}
	 * @configend
	 * @errors
	 */
	int __F(debug_info)(WT_CONNECTION *connection, const char *config);
#endif

	/*!
	 * Reconfigure a connection handle.
	 *
	 * @snippet ex_all.c Reconfigure a connection
	 *
	 * @param connection the connection handle
	 * @configstart{WT_CONNECTION.reconfigure, see dist/api_data.py}
	 * @config{block_cache = (, block cache configuration options., a set of related
	 * configuration options defined as follows.}
	 * @config{&nbsp;&nbsp;&nbsp;&nbsp;
	 * blkcache_eviction_aggression, seconds an unused block remains in the cache before it is
	 * evicted., an integer between \c 1 and \c 7200; default \c 1800.}
	 * @config{&nbsp;&nbsp;&nbsp;&nbsp;cache_on_checkpoint, cache blocks written by a
	 * checkpoint., a boolean flag; default \c true.}
	 * @config{&nbsp;&nbsp;&nbsp;&nbsp;
	 * cache_on_writes, cache blocks as they are written (other than checkpoint blocks)., a
	 * boolean flag; default \c true.}
	 * @config{&nbsp;&nbsp;&nbsp;&nbsp;enabled, enable block
	 * cache., a boolean flag; default \c false.}
	 * @config{&nbsp;&nbsp;&nbsp;&nbsp;full_target,
	 * the fraction of the block cache that must be full before eviction will remove unused
	 * blocks., an integer between \c 30 and \c 100; default \c 95.}
	 * @config{&nbsp;&nbsp;&nbsp;&nbsp;hashsize, number of buckets in the hashtable that keeps
	 * track of blocks., an integer between \c 512 and \c 256K; default \c 0.}
	 * @config{&nbsp;&nbsp;&nbsp;&nbsp;max_percent_overhead, maximum tolerated overhead
	 * expressed as the number of blocks added and removed as percent of blocks looked up; cache
	 * population and eviction will be suppressed if the overhead exceeds the threshold., an
	 * integer between \c 1 and \c 500; default \c 10.}
	 * @config{&nbsp;&nbsp;&nbsp;&nbsp;
	 * nvram_path, the absolute path to the file system mounted on the NVRAM device., a string;
	 * default empty.}
	 * @config{&nbsp;&nbsp;&nbsp;&nbsp;percent_file_in_dram, bypass cache for a
	 * file if the set percentage of the file fits in system DRAM (as specified by
	 * block_cache.system_ram)., an integer between \c 0 and \c 100; default \c 50.}
	 * @config{&nbsp;&nbsp;&nbsp;&nbsp;size, maximum memory to allocate for the block cache., an
	 * integer between \c 0 and \c 10TB; default \c 0.}
	 * @config{&nbsp;&nbsp;&nbsp;&nbsp;
	 * system_ram, the bytes of system DRAM available for caching filesystem blocks., an integer
	 * between \c 0 and \c 1024GB; default \c 0.}
	 * @config{&nbsp;&nbsp;&nbsp;&nbsp;type, cache
	 * location: DRAM or NVRAM., a string; default empty.}
	 * @config{ ),,}
	 * @config{cache_max_wait_ms, the maximum number of milliseconds an application thread will
	 * wait for space to be available in cache before giving up.  Default will wait forever., an
	 * integer greater than or equal to \c 0; default \c 0.}
	 * @config{cache_overhead, assume the heap allocator overhead is the specified percentage\,
	 * and adjust the cache usage by that amount (for example\, if there is 10GB of data in
	 * cache\, a percentage of 10 means WiredTiger treats this as 11GB). This value is
	 * configurable because different heap allocators have different overhead and different
	 * workloads will have different heap allocation sizes and patterns\, therefore applications
	 * may need to adjust this value based on allocator choice and behavior in measured
	 * workloads., an integer between \c 0 and \c 30; default \c 8.}
	 * @config{cache_size, maximum heap memory to allocate for the cache.  A database should
	 * configure either \c cache_size or \c shared_cache but not both., an integer between \c
	 * 1MB and \c 10TB; default \c 100MB.}
	 * @config{checkpoint = (, periodically checkpoint the database.  Enabling the checkpoint
	 * server uses a session from the configured \c session_max., a set of related configuration
	 * options defined as follows.}
	 * @config{&nbsp;&nbsp;&nbsp;&nbsp;log_size, wait for this
	 * amount of log record bytes to be written to the log between each checkpoint.  If
	 * non-zero\, this value will use a minimum of the log file size.  A database can configure
	 * both log_size and wait to set an upper bound for checkpoints; setting this value above 0
	 * configures periodic checkpoints., an integer between \c 0 and \c 2GB; default \c 0.}
	 * @config{&nbsp;&nbsp;&nbsp;&nbsp;wait, seconds to wait between each checkpoint; setting
	 * this value above 0 configures periodic checkpoints., an integer between \c 0 and \c
	 * 100000; default \c 0.}
	 * @config{ ),,}
	 * @config{compatibility = (, set compatibility version of database.  Changing the
	 * compatibility version requires that there are no active operations for the duration of
	 * the call., a set of related configuration options defined as follows.}
	 * @config{&nbsp;&nbsp;&nbsp;&nbsp;release, compatibility release version string., a string;
	 * default empty.}
	 * @config{ ),,}
	 * @config{debug_mode = (, control the settings of various extended debugging features., a
	 * set of related configuration options defined as follows.}
	 * @config{&nbsp;&nbsp;&nbsp;&nbsp;checkpoint_retention, adjust log removal to retain the
	 * log records of this number of checkpoints.  Zero or one means perform normal removal., an
	 * integer between \c 0 and \c 1024; default \c 0.}
	 * @config{&nbsp;&nbsp;&nbsp;&nbsp;
	 * corruption_abort, if true and built in diagnostic mode\, dump core in the case of data
	 * corruption., a boolean flag; default \c true.}
	 * @config{&nbsp;&nbsp;&nbsp;&nbsp;
	 * cursor_copy, if true\, use the system allocator to make a copy of any data returned by a
	 * cursor operation and return the copy instead.  The copy is freed on the next cursor
	 * operation.  This allows memory sanitizers to detect inappropriate references to memory
	 * owned by cursors., a boolean flag; default \c false.}
	 * @config{&nbsp;&nbsp;&nbsp;&nbsp;
	 * cursor_reposition, if true\, for operations with snapshot isolation the cursor
	 * temporarily releases any page that requires force eviction\, then repositions back to the
	 * page for further operations.  A page release encourages eviction of hot or large pages\,
	 * which is more likely to succeed without a cursor keeping the page pinned., a boolean
	 * flag; default \c false.}
	 * @config{&nbsp;&nbsp;&nbsp;&nbsp;eviction, if true\, modify
	 * internal algorithms to change skew to force history store eviction to happen more
	 * aggressively.  This includes but is not limited to not skewing newest\, not favoring leaf
	 * pages\, and modifying the eviction score mechanism., a boolean flag; default \c false.}
	 * @config{&nbsp;&nbsp;&nbsp;&nbsp;flush_checkpoint, if true\, call a system wide checkpoint
	 * immediately after a flush_tier completes to force objects out to disk so that a
	 * flush_tier can work single-threaded., a boolean flag; default \c false.}
	 * @config{&nbsp;&nbsp;&nbsp;&nbsp;log_retention, adjust log removal to retain at least this
	 * number of log files.  (Warning: this option can remove log files required for recovery if
	 * no checkpoints have yet been done and the number of log files exceeds the configured
	 * value.  As WiredTiger cannot detect the difference between a system that has not yet
	 * checkpointed and one that will never checkpoint\, it might discard log files before any
	 * checkpoint is done.) Ignored if set to 0., an integer between \c 0 and \c 1024; default
	 * \c 0.}
	 * @config{&nbsp;&nbsp;&nbsp;&nbsp;realloc_exact, if true\, reallocation of memory
	 * will only provide the exact amount requested.  This will help with spotting memory
	 * allocation issues more easily., a boolean flag; default \c false.}
	 * @config{&nbsp;&nbsp;&nbsp;&nbsp;rollback_error, return a WT_ROLLBACK error from a
	 * transaction operation about every Nth operation to simulate a collision., an integer
	 * between \c 0 and \c 10M; default \c 0.}
	 * @config{&nbsp;&nbsp;&nbsp;&nbsp;slow_checkpoint,
	 * if true\, slow down checkpoint creation by slowing down internal page processing., a
	 * boolean flag; default \c false.}
	 * @config{&nbsp;&nbsp;&nbsp;&nbsp;table_logging, if true\,
	 * write transaction related information to the log for all operations\, even operations for
	 * tables with logging turned off.  This additional logging information is intended for
	 * debugging and is informational only\, that is\, it is ignored during recovery., a boolean
	 * flag; default \c false.}
	 * @config{&nbsp;&nbsp;&nbsp;&nbsp;update_restore_evict, if true\,
	 * control all dirty page evictions through forcing update restore eviction., a boolean
	 * flag; default \c false.}
	 * @config{ ),,}
	 * @config{error_prefix, prefix string for error messages., a string; default empty.}
	 * @config{eviction = (, eviction configuration options., a set of related configuration
	 * options defined as follows.}
	 * @config{&nbsp;&nbsp;&nbsp;&nbsp;threads_max, maximum number
	 * of threads WiredTiger will start to help evict pages from cache.  The number of threads
	 * started will vary depending on the current eviction load.  Each eviction worker thread
	 * uses a session from the configured session_max., an integer between \c 1 and \c 20;
	 * default \c 8.}
	 * @config{&nbsp;&nbsp;&nbsp;&nbsp;threads_min, minimum number of threads
	 * WiredTiger will start to help evict pages from cache.  The number of threads currently
	 * running will vary depending on the current eviction load., an integer between \c 1 and \c
	 * 20; default \c 1.}
	 * @config{ ),,}
	 * @config{eviction_checkpoint_target, perform eviction at the beginning of checkpoints to
	 * bring the dirty content in cache to this level.  It is a percentage of the cache size if
	 * the value is within the range of 0 to 100 or an absolute size when greater than 100. The
	 * value is not allowed to exceed the \c cache_size.  Ignored if set to zero., an integer
	 * between \c 0 and \c 10TB; default \c 1.}
	 * @config{eviction_dirty_target, perform eviction in worker threads when the cache contains
	 * at least this much dirty content.  It is a percentage of the cache size if the value is
	 * within the range of 1 to 100 or an absolute size when greater than 100. The value is not
	 * allowed to exceed the \c cache_size and has to be lower than its counterpart \c
	 * eviction_dirty_trigger., an integer between \c 1 and \c 10TB; default \c 5.}
	 * @config{eviction_dirty_trigger, trigger application threads to perform eviction when the
	 * cache contains at least this much dirty content.  It is a percentage of the cache size if
	 * the value is within the range of 1 to 100 or an absolute size when greater than 100. The
	 * value is not allowed to exceed the \c cache_size and has to be greater than its
	 * counterpart \c eviction_dirty_target.  This setting only alters behavior if it is lower
	 * than eviction_trigger., an integer between \c 1 and \c 10TB; default \c 20.}
	 * @config{eviction_target, perform eviction in worker threads when the cache contains at
	 * least this much content.  It is a percentage of the cache size if the value is within the
	 * range of 10 to 100 or an absolute size when greater than 100. The value is not allowed to
	 * exceed the \c cache_size and has to be lower than its counterpart \c eviction_trigger.,
	 * an integer between \c 10 and \c 10TB; default \c 80.}
	 * @config{eviction_trigger, trigger application threads to perform eviction when the cache
	 * contains at least this much content.  It is a percentage of the cache size if the value
	 * is within the range of 10 to 100 or an absolute size when greater than 100. The value is
	 * not allowed to exceed the \c cache_size and has to be greater than its counterpart \c
	 * eviction_target., an integer between \c 10 and \c 10TB; default \c 95.}
	 * @config{eviction_updates_target, perform eviction in worker threads when the cache
	 * contains at least this many bytes of updates.  It is a percentage of the cache size if
	 * the value is within the range of 0 to 100 or an absolute size when greater than 100.
	 * Calculated as half of \c eviction_dirty_target by default.  The value is not allowed to
	 * exceed the \c cache_size and has to be lower than its counterpart \c
	 * eviction_updates_trigger., an integer between \c 0 and \c 10TB; default \c 0.}
	 * @config{eviction_updates_trigger, trigger application threads to perform eviction when
	 * the cache contains at least this many bytes of updates.  It is a percentage of the cache
	 * size if the value is within the range of 1 to 100 or an absolute size when greater than
	 * 100\. Calculated as half of \c eviction_dirty_trigger by default.  The value is not
	 * allowed to exceed the \c cache_size and has to be greater than its counterpart \c
	 * eviction_updates_target.  This setting only alters behavior if it is lower than \c
	 * eviction_trigger., an integer between \c 0 and \c 10TB; default \c 0.}
	 * @config{file_manager = (, control how file handles are managed., a set of related
	 * configuration options defined as follows.}
	 * @config{&nbsp;&nbsp;&nbsp;&nbsp;
	 * close_handle_minimum, number of handles open before the file manager will look for
	 * handles to close., an integer greater than or equal to \c 0; default \c 250.}
	 * @config{&nbsp;&nbsp;&nbsp;&nbsp;close_idle_time, amount of time in seconds a file handle
	 * needs to be idle before attempting to close it.  A setting of 0 means that idle handles
	 * are not closed., an integer between \c 0 and \c 100000; default \c 30.}
	 * @config{&nbsp;&nbsp;&nbsp;&nbsp;close_scan_interval, interval in seconds at which to
	 * check for files that are inactive and close them., an integer between \c 1 and \c 100000;
	 * default \c 10.}
	 * @config{ ),,}
	 * @config{history_store = (, history store configuration options., a set of related
	 * configuration options defined as follows.}
	 * @config{&nbsp;&nbsp;&nbsp;&nbsp;file_max, the
	 * maximum number of bytes that WiredTiger is allowed to use for its history store
	 * mechanism.  If the history store file exceeds this size\, a panic will be triggered.  The
	 * default value means that the history store file is unbounded and may use as much space as
	 * the filesystem will accommodate.  The minimum non-zero setting is 100MB., an integer
	 * greater than or equal to \c 0; default \c 0.}
	 * @config{ ),,}
	 * @config{io_capacity = (, control how many bytes per second are written and read.
	 * Exceeding the capacity results in throttling., a set of related configuration options
	 * defined as follows.}
	 * @config{&nbsp;&nbsp;&nbsp;&nbsp;total, number of bytes per second
	 * available to all subsystems in total.  When set\, decisions about what subsystems are
	 * throttled\, and in what proportion\, are made internally.  The minimum non-zero setting
	 * is 1MB., an integer between \c 0 and \c 1TB; default \c 0.}
	 * @config{ ),,}
	 * @config{json_output, enable JSON formatted messages on the event handler interface.
	 * Options are given as a list\, where each option specifies an event handler category e.g.
	 * 'error' represents the messages from the WT_EVENT_HANDLER::handle_error method., a list\,
	 * with values chosen from the following options: \c "error"\, \c "message"; default \c [].}
	 * @config{log = (, enable logging.  Enabling logging uses three sessions from the
	 * configured session_max., a set of related configuration options defined as follows.}
	 * @config{&nbsp;&nbsp;&nbsp;&nbsp;os_cache_dirty_pct, maximum dirty system buffer cache
	 * usage\, as a percentage of the log's \c file_max.  If non-zero\, schedule writes for
	 * dirty blocks belonging to the log in the system buffer cache after that percentage of the
	 * log has been written into the buffer cache without an intervening file sync., an integer
	 * between \c 0 and \c 100; default \c 0.}
	 * @config{&nbsp;&nbsp;&nbsp;&nbsp;prealloc,
	 * pre-allocate log files., a boolean flag; default \c true.}
	 * @config{&nbsp;&nbsp;&nbsp;&nbsp;remove, automatically remove unneeded log files., a
	 * boolean flag; default \c true.}
	 * @config{&nbsp;&nbsp;&nbsp;&nbsp;zero_fill, manually write
	 * zeroes into log files., a boolean flag; default \c false.}
	 * @config{ ),,}
	 * @config{lsm_manager = (, configure database wide options for LSM tree management.  The
	 * LSM manager is started automatically the first time an LSM tree is opened.  The LSM
	 * manager uses a session from the configured session_max., a set of related configuration
	 * options defined as follows.}
	 * @config{&nbsp;&nbsp;&nbsp;&nbsp;merge, merge LSM chunks
	 * where possible., a boolean flag; default \c true.}
	 * @config{&nbsp;&nbsp;&nbsp;&nbsp;
	 * worker_thread_max, Configure a set of threads to manage merging LSM trees in the
	 * database.  Each worker thread uses a session handle from the configured session_max., an
	 * integer between \c 3 and \c 20; default \c 4.}
	 * @config{ ),,}
	 * @config{operation_timeout_ms, if non-zero\, a requested limit on the number of elapsed
	 * real time milliseconds application threads will take to complete database operations.
	 * Time is measured from the start of each WiredTiger API call.  There is no guarantee any
	 * operation will not take longer than this amount of time.  If WiredTiger notices the limit
	 * has been exceeded\, an operation may return a WT_ROLLBACK error.  The default of 0 is to
	 * have no limit., an integer greater than or equal to \c 0; default \c 0.}
	 * @config{operation_tracking = (, enable tracking of performance-critical functions.  See
	 * @ref operation_tracking for more information., a set of related configuration options
	 * defined as follows.}
	 * @config{&nbsp;&nbsp;&nbsp;&nbsp;enabled, enable operation tracking
	 * subsystem., a boolean flag; default \c false.}
	 * @config{&nbsp;&nbsp;&nbsp;&nbsp;path, the
	 * name of a directory into which operation tracking files are written.  The directory must
	 * already exist.  If the value is not an absolute path\, the path is relative to the
	 * database home (see @ref absolute_path for more information)., a string; default \c ".".}
	 * @config{ ),,}
	 * @config{shared_cache = (, shared cache configuration options.  A database should
	 * configure either a cache_size or a shared_cache not both.  Enabling a shared cache uses a
	 * session from the configured session_max.  A shared cache can not have absolute values
	 * configured for cache eviction settings., a set of related configuration options defined
	 * as follows.}
	 * @config{&nbsp;&nbsp;&nbsp;&nbsp;chunk, the granularity that a shared cache
	 * is redistributed., an integer between \c 1MB and \c 10TB; default \c 10MB.}
	 * @config{&nbsp;&nbsp;&nbsp;&nbsp;name, the name of a cache that is shared between
	 * databases or \c "none" when no shared cache is configured., a string; default \c none.}
	 * @config{&nbsp;&nbsp;&nbsp;&nbsp;quota, maximum size of cache this database can be
	 * allocated from the shared cache.  Defaults to the entire shared cache size., an integer;
	 * default \c 0.}
	 * @config{&nbsp;&nbsp;&nbsp;&nbsp;reserve, amount of cache this database is
	 * guaranteed to have available from the shared cache.  This setting is per database.
	 * Defaults to the chunk size., an integer; default \c 0.}
	 * @config{&nbsp;&nbsp;&nbsp;&nbsp;
	 * size, maximum memory to allocate for the shared cache.  Setting this will update the
	 * value if one is already set., an integer between \c 1MB and \c 10TB; default \c 500MB.}
	 * @config{ ),,}
	 * @config{statistics, Maintain database statistics\, which may impact performance.
	 * Choosing "all" maintains all statistics regardless of cost\, "fast" maintains a subset of
	 * statistics that are relatively inexpensive\, "none" turns off all statistics.  The
	 * "clear" configuration resets statistics after they are gathered\, where appropriate (for
	 * example\, a cache size statistic is not cleared\, while the count of cursor insert
	 * operations will be cleared). When "clear" is configured for the database\, gathered
	 * statistics are reset each time a statistics cursor is used to gather statistics\, as well
	 * as each time statistics are logged using the \c statistics_log configuration.  See @ref
	 * statistics for more information., a list\, with values chosen from the following options:
	 * \c "all"\, \c "cache_walk"\, \c "fast"\, \c "none"\, \c "clear"\, \c "tree_walk"; default
	 * \c none.}
	 * @config{statistics_log = (, log any statistics the database is configured to maintain\,
	 * to a file.  See @ref statistics for more information.  Enabling the statistics log server
	 * uses a session from the configured session_max., a set of related configuration options
	 * defined as follows.}
	 * @config{&nbsp;&nbsp;&nbsp;&nbsp;json, encode statistics in JSON
	 * format., a boolean flag; default \c false.}
	 * @config{&nbsp;&nbsp;&nbsp;&nbsp;on_close, log
	 * statistics on database close., a boolean flag; default \c false.}
	 * @config{&nbsp;&nbsp;&nbsp;&nbsp;sources, if non-empty\, include statistics for the list
	 * of data source URIs\, if they are open at the time of the statistics logging.  The list
	 * may include URIs matching a single data source ("table:mytable")\, or a URI matching all
	 * data sources of a particular type ("table:")., a list of strings; default empty.}
	 * @config{&nbsp;&nbsp;&nbsp;&nbsp;timestamp, a timestamp prepended to each log record.  May
	 * contain \c strftime conversion specifications.  When \c json is configured\, defaults to
	 * \c "%Y-%m-%dT%H:%M:%S.000Z"., a string; default \c "%b %d %H:%M:%S".}
	 * @config{&nbsp;&nbsp;&nbsp;&nbsp;wait, seconds to wait between each write of the log
	 * records; setting this value above 0 configures statistics logging., an integer between \c
	 * 0 and \c 100000; default \c 0.}
	 * @config{ ),,}
	 * @config{tiered_storage = (, enable tiered storage.  Enabling tiered storage may use one
	 * session from the configured session_max., a set of related configuration options defined
	 * as follows.}
	 * @config{&nbsp;&nbsp;&nbsp;&nbsp;local_retention, time in seconds to retain
	 * data on tiered storage on the local tier for faster read access., an integer between \c 0
	 * and \c 10000; default \c 300.}
	 * @config{ ),,}
	 * @config{verbose, enable messages for various subsystems and operations.  Options are
	 * given as a list\, where each message type can optionally define an associated verbosity
	 * level\, such as <code>"verbose=[evictserver\,read:1\,rts:0]"</code>. Verbosity levels
	 * that can be provided include <code>0</code> (INFO) and <code>1</code> (DEBUG)., a list\,
	 * with values chosen from the following options: \c "api"\, \c "backup"\, \c "block"\, \c
	 * "block_cache"\, \c "checkpoint"\, \c "checkpoint_cleanup"\, \c "checkpoint_progress"\, \c
	 * "compact"\, \c "compact_progress"\, \c "error_returns"\, \c "evict"\, \c "evict_stuck"\,
	 * \c "evictserver"\, \c "fileops"\, \c "generation"\, \c "handleops"\, \c "history_store"\,
	 * \c "history_store_activity"\, \c "log"\, \c "lsm"\, \c "lsm_manager"\, \c "metadata"\, \c
	 * "mutex"\, \c "out_of_order"\, \c "overflow"\, \c "read"\, \c "reconcile"\, \c
	 * "recovery"\, \c "recovery_progress"\, \c "rts"\, \c "salvage"\, \c "shared_cache"\, \c
	 * "split"\, \c "temporary"\, \c "thread_group"\, \c "tiered"\, \c "timestamp"\, \c
	 * "transaction"\, \c "verify"\, \c "version"\, \c "write"; default \c [].}
	 * @configend
	 * @errors
	 */
	int __F(reconfigure)(WT_CONNECTION *connection, const char *config);

	/*!
	 * The home directory of the connection.
	 *
	 * @snippet ex_all.c Get the database home directory
	 *
	 * @param connection the connection handle
	 * @returns a pointer to a string naming the home directory
	 */
	const char *__F(get_home)(WT_CONNECTION *connection);

	/*!
	 * Add configuration options for a method.  See
	 * @ref custom_ds_config_add for more information.
	 *
	 * @snippet ex_all.c Configure method configuration
	 *
	 * @param connection the connection handle
	 * @param method the method being configured
	 * @param uri the object type or NULL for all object types
	 * @param config the additional configuration's name and default value
	 * @param type the additional configuration's type (must be one of
	 * \c "boolean"\, \c "int", \c "list" or \c "string")
	 * @param check the additional configuration check string, or NULL if
	 * none
	 * @errors
	 */
	int __F(configure_method)(WT_CONNECTION *connection,
	    const char *method, const char *uri,
	    const char *config, const char *type, const char *check);

	/*!
	 * Return if opening this handle created the database.
	 *
	 * @snippet ex_all.c Check if the database is newly created
	 *
	 * @param connection the connection handle
	 * @returns false (zero) if the connection existed before the call to
	 * ::wiredtiger_open, true (non-zero) if it was created by opening this
	 * handle.
	 */
	int __F(is_new)(WT_CONNECTION *connection);

	/*!
	 * @name Session handles
	 * @{
	 */
	/*!
	 * Open a session.
	 *
	 * @snippet ex_all.c Open a session
	 *
	 * @param connection the connection handle
	 * @param event_handler An event handler. If <code>NULL</code>, the
	 * connection's event handler is used. See @ref event_message_handling
	 * for more information.
	 * @configstart{WT_CONNECTION.open_session, see dist/api_data.py}
	 * @config{cache_cursors, enable caching of cursors for reuse.  Any calls to
	 * WT_CURSOR::close for a cursor created in this session will mark the cursor as cached and
	 * keep it available to be reused for later calls to WT_SESSION::open_cursor.  Cached
	 * cursors may be eventually closed.  This value is inherited from ::wiredtiger_open \c
	 * cache_cursors., a boolean flag; default \c true.}
	 * @config{cache_max_wait_ms, the maximum number of milliseconds an application thread will
	 * wait for space to be available in cache before giving up.  Default value will be the
	 * global setting of the connection config., an integer greater than or equal to \c 0;
	 * default \c 0.}
	 * @config{debug = (, configure debug specific behavior on a session.  Generally only used
	 * for internal testing purposes., a set of related configuration options defined as
	 * follows.}
	 * @config{&nbsp;&nbsp;&nbsp;&nbsp;release_evict_page, Configure the session to
	 * evict the page when it is released and no longer needed., a boolean flag; default \c
	 * false.}
	 * @config{ ),,}
	 * @config{ignore_cache_size, when set\, operations performed by this session ignore the
	 * cache size and are not blocked when the cache is full.  Note that use of this option for
	 * operations that create cache pressure can starve ordinary sessions that obey the cache
	 * size., a boolean flag; default \c false.}
	 * @config{isolation, the default isolation level for operations in this session., a
	 * string\, chosen from the following options: \c "read-uncommitted"\, \c "read-committed"\,
	 * \c "snapshot"; default \c snapshot.}
	 * @configend
	 * @param[out] sessionp the new session handle
	 * @errors
	 */
	int __F(open_session)(WT_CONNECTION *connection,
	    WT_EVENT_HANDLER *event_handler, const char *config,
	    WT_SESSION **sessionp);
	/*! @} */

	/*!
	 * @name Transactions
	 * @{
	 */
	/*!
	 * Query the global transaction timestamp state.
	 *
	 * @snippet ex_all.c query timestamp
	 *
	 * @param connection the connection handle
	 * @param[out] hex_timestamp a buffer that will be set to the
	 * hexadecimal encoding of the timestamp being queried.  Must be large
	 * enough to hold a NUL terminated, hex-encoded 8B timestamp (17 bytes).
	 * @configstart{WT_CONNECTION.query_timestamp, see dist/api_data.py}
	 * @config{get, specify which timestamp to query: \c all_durable returns the largest
	 * timestamp such that all timestamps up to and including that value have been committed
	 * (possibly bounded by the application-set \c durable timestamp); \c last_checkpoint
	 * returns the timestamp of the most recent stable checkpoint; \c oldest_timestamp returns
	 * the most recent \c oldest_timestamp set with WT_CONNECTION::set_timestamp; \c
	 * oldest_reader returns the minimum of the read timestamps of all active readers; \c pinned
	 * returns the minimum of the \c oldest_timestamp and the read timestamps of all active
	 * readers; \c recovery returns the timestamp of the most recent stable checkpoint taken
	 * prior to a shutdown; \c stable_timestamp returns the most recent \c stable_timestamp set
	 * with WT_CONNECTION::set_timestamp.  (The \c oldest and \c stable arguments are deprecated
	 * short-hand for \c oldest_timestamp and \c stable_timestamp\, respectively.) See @ref
	 * timestamp_global_api., a string\, chosen from the following options: \c "all_durable"\,
	 * \c "last_checkpoint"\, \c "oldest"\, \c "oldest_reader"\, \c "oldest_timestamp"\, \c
	 * "pinned"\, \c "recovery"\, \c "stable"\, \c "stable_timestamp"; default \c all_durable.}
	 * @configend
	 *
	 * A timestamp of 0 is returned if the timestamp is not available or has not been set.
	 * @errors
	 */
	int __F(query_timestamp)(
	    WT_CONNECTION *connection, char *hex_timestamp, const char *config);

	/*!
	 * Set a global transaction timestamp.
	 *
	 * @snippet ex_all.c set durable timestamp
	 *
	 * @snippet ex_all.c set oldest timestamp
	 *
	 * @snippet ex_all.c set stable timestamp
	 *
	 * @param connection the connection handle
	 * @configstart{WT_CONNECTION.set_timestamp, see dist/api_data.py}
	 * @config{durable_timestamp, temporarily set the system's maximum durable timestamp\,
	 * bounding the timestamp returned by WT_CONNECTION::query_timestamp with the \c all_durable
	 * configuration.  Calls to WT_CONNECTION::query_timestamp will ignore durable timestamps
	 * greater than the specified value until a subsequent transaction commit advances the
	 * maximum durable timestamp\, or rollback-to-stable resets the value.  See @ref
	 * timestamp_global_api., a string; default empty.}
	 * @config{oldest_timestamp, future commits and queries will be no earlier than the
	 * specified timestamp.  Values must be monotonically increasing; any attempt to set the
	 * value to older than the current is silently ignored.  The value must not be newer than
	 * the current stable timestamp.  See @ref timestamp_global_api., a string; default empty.}
	 * @config{stable_timestamp, checkpoints will not include commits that are newer than the
	 * specified timestamp in tables configured with \c "log=(enabled=false)". Values must be
	 * monotonically increasing; any attempt to set the value to older than the current is
	 * silently ignored.  The value must not be older than the current oldest timestamp.  See
	 * @ref timestamp_global_api., a string; default empty.}
	 * @configend
	 * @errors
	 */
	int __F(set_timestamp)(
	    WT_CONNECTION *connection, const char *config);

	/*!
	 * Rollback tables to an earlier point in time, discarding all updates to checkpoint durable
	 * tables that have commit times more recent than the current global stable timestamp.
	 *
	 * No updates made to logged tables or updates made without an associated commit timestamp
	 * will be discarded. See @ref timestamp_misc.
	 *
	 * Applications must resolve all running transactions and close or reset all open cursors
	 * before the call, and no other API calls should be made for the duration of the call.
	 *
	 * @snippet ex_all.c rollback to stable
	 *
	 * @param connection the connection handle
	 * @configempty{WT_CONNECTION.rollback_to_stable, see dist/api_data.py}
	 * @errors
	 * An error should occur only in the case of a system problem, and an application typically
	 * will retry WT_CONNECTION::rollback_to_stable on error, or fail outright.
	 */
	int __F(rollback_to_stable)(
	    WT_CONNECTION *connection, const char *config);

	/*! @} */

	/*!
	 * @name Extensions
	 * @{
	 */
	/*!
	 * Load an extension.
	 *
	 * @snippet ex_all.c Load an extension
	 *
	 * @param connection the connection handle
	 * @param path the filename of the extension module, or \c "local" to
	 * search the current application binary for the initialization
	 * function, see @ref extensions for more details.
	 * @configstart{WT_CONNECTION.load_extension, see dist/api_data.py}
	 * @config{config, configuration string passed to the entry point of the extension as its
	 * WT_CONFIG_ARG argument., a string; default empty.}
	 * @config{early_load, whether this extension should be loaded at the beginning of
	 * ::wiredtiger_open.  Only applicable to extensions loaded via the wiredtiger_open
	 * configurations string., a boolean flag; default \c false.}
	 * @config{entry, the entry point of the extension\, called to initialize the extension when
	 * it is loaded.  The signature of the function must match ::wiredtiger_extension_init., a
	 * string; default \c wiredtiger_extension_init.}
	 * @config{terminate, an optional function in the extension that is called before the
	 * extension is unloaded during WT_CONNECTION::close.  The signature of the function must
	 * match ::wiredtiger_extension_terminate., a string; default \c
	 * wiredtiger_extension_terminate.}
	 * @configend
	 * @errors
	 */
	int __F(load_extension)(WT_CONNECTION *connection,
	    const char *path, const char *config);

	/*!
	 * Add a custom data source.  See @ref custom_data_sources for more
	 * information.
	 *
	 * The application must first implement the WT_DATA_SOURCE interface
	 * and then register the implementation with WiredTiger:
	 *
	 * @snippet ex_data_source.c WT_DATA_SOURCE register
	 *
	 * @param connection the connection handle
	 * @param prefix the URI prefix for this data source, e.g., "file:"
	 * @param data_source the application-supplied implementation of
	 *	WT_DATA_SOURCE to manage this data source.
	 * @configempty{WT_CONNECTION.add_data_source, see dist/api_data.py}
	 * @errors
	 */
	int __F(add_data_source)(WT_CONNECTION *connection, const char *prefix,
	    WT_DATA_SOURCE *data_source, const char *config);

	/*!
	 * Add a custom collation function.
	 *
	 * The application must first implement the WT_COLLATOR interface and
	 * then register the implementation with WiredTiger:
	 *
	 * @snippet ex_all.c WT_COLLATOR register
	 *
	 * @param connection the connection handle
	 * @param name the name of the collation to be used in calls to
	 * 	WT_SESSION::create, may not be \c "none"
	 * @param collator the application-supplied collation handler
	 * @configempty{WT_CONNECTION.add_collator, see dist/api_data.py}
	 * @errors
	 */
	int __F(add_collator)(WT_CONNECTION *connection,
	    const char *name, WT_COLLATOR *collator, const char *config);

	/*!
	 * Add a compression function.
	 *
	 * The application must first implement the WT_COMPRESSOR interface
	 * and then register the implementation with WiredTiger:
	 *
	 * @snippet nop_compress.c WT_COMPRESSOR initialization structure
	 *
	 * @snippet nop_compress.c WT_COMPRESSOR initialization function
	 *
	 * @param connection the connection handle
	 * @param name the name of the compression function to be used in calls
	 *	to WT_SESSION::create, may not be \c "none"
	 * @param compressor the application-supplied compression handler
	 * @configempty{WT_CONNECTION.add_compressor, see dist/api_data.py}
	 * @errors
	 */
	int __F(add_compressor)(WT_CONNECTION *connection,
	    const char *name, WT_COMPRESSOR *compressor, const char *config);

	/*!
	 * Add an encryption function.
	 *
	 * The application must first implement the WT_ENCRYPTOR interface
	 * and then register the implementation with WiredTiger:
	 *
	 * @snippet nop_encrypt.c WT_ENCRYPTOR initialization structure
	 *
	 * @snippet nop_encrypt.c WT_ENCRYPTOR initialization function
	 *
	 * @param connection the connection handle
	 * @param name the name of the encryption function to be used in calls
	 *	to WT_SESSION::create, may not be \c "none"
	 * @param encryptor the application-supplied encryption handler
	 * @configempty{WT_CONNECTION.add_encryptor, see dist/api_data.py}
	 * @errors
	 */
	int __F(add_encryptor)(WT_CONNECTION *connection,
	    const char *name, WT_ENCRYPTOR *encryptor, const char *config);

	/*!
	 * Add a custom extractor for index keys or column groups.
	 *
	 * The application must first implement the WT_EXTRACTOR interface and
	 * then register the implementation with WiredTiger:
	 *
	 * @snippet ex_all.c WT_EXTRACTOR register
	 *
	 * @param connection the connection handle
	 * @param name the name of the extractor to be used in calls to
	 * 	WT_SESSION::create, may not be \c "none"
	 * @param extractor the application-supplied extractor
	 * @configempty{WT_CONNECTION.add_extractor, see dist/api_data.py}
	 * @errors
	 */
	int __F(add_extractor)(WT_CONNECTION *connection, const char *name,
	    WT_EXTRACTOR *extractor, const char *config);

	/*!
	 * Configure a custom file system.
	 *
	 * This method can only be called from an early loaded extension
	 * module. The application must first implement the WT_FILE_SYSTEM
	 * interface and then register the implementation with WiredTiger:
	 *
	 * @snippet ex_file_system.c WT_FILE_SYSTEM register
	 *
	 * @param connection the connection handle
	 * @param fs the populated file system structure
	 * @configempty{WT_CONNECTION.set_file_system, see dist/api_data.py}
	 * @errors
	 */
	int __F(set_file_system)(
	    WT_CONNECTION *connection, WT_FILE_SYSTEM *fs, const char *config);

#if !defined(DOXYGEN)
#if !defined(SWIG)
	/*!
	 * Add a storage source implementation.
	 *
	 * The application must first implement the WT_STORAGE_SOURCE
	 * interface and then register the implementation with WiredTiger:
	 *
	 * @snippet ex_storage_source.c WT_STORAGE_SOURCE register
	 *
	 * @param connection the connection handle
	 * @param name the name of the storage source implementation
	 * @param storage_source the populated storage source structure
	 * @configempty{WT_CONNECTION.add_storage_source, see dist/api_data.py}
	 * @errors
	 */
	int __F(add_storage_source)(WT_CONNECTION *connection, const char *name,
	    WT_STORAGE_SOURCE *storage_source, const char *config);
#endif

	/*!
	 * Get a storage source implementation.
	 *
	 * Look up a storage source by name and return it. The returned storage source
	 * must be released by calling WT_STORAGE_SOURCE::terminate.
	 *
	 * @snippet ex_storage_source.c WT_STORAGE_SOURCE register
	 *
	 * @param connection the connection handle
	 * @param name the name of the storage source implementation
	 * @param storage_source the storage source structure
	 * @errors
	 */
	int __F(get_storage_source)(WT_CONNECTION *connection, const char *name,
	    WT_STORAGE_SOURCE **storage_sourcep);
#endif

	/*!
	 * Return a reference to the WiredTiger extension functions.
	 *
	 * @snippet ex_data_source.c WT_EXTENSION_API declaration
	 *
	 * @param wt_conn the WT_CONNECTION handle
	 * @returns a reference to a WT_EXTENSION_API structure.
	 */
	WT_EXTENSION_API *__F(get_extension_api)(WT_CONNECTION *wt_conn);
	/*! @} */
};

/*!
 * Open a connection to a database.
 *
 * @snippet ex_all.c Open a connection
 *
 * @param home The path to the database home directory.  See @ref home
 * for more information.
 * @param event_handler An event handler. If <code>NULL</code>, a default
 * event handler is installed that writes error messages to stderr. See
 * @ref event_message_handling for more information.
 * @configstart{wiredtiger_open, see dist/api_data.py}
 * @config{backup_restore_target, If non-empty and restoring from a backup\, restore only the table
 * object targets listed.  WiredTiger will remove all the metadata entries for the tables that are
 * not listed in the list from the reconstructed metadata.  The target list must include URIs of
 * type \c table:., a list of strings; default empty.}
 * @config{block_cache = (, block cache configuration options., a set of related configuration
 * options defined as follows.}
 * @config{&nbsp;&nbsp;&nbsp;&nbsp;blkcache_eviction_aggression,
 * seconds an unused block remains in the cache before it is evicted., an integer between \c 1 and
 * \c 7200; default \c 1800.}
 * @config{&nbsp;&nbsp;&nbsp;&nbsp;cache_on_checkpoint, cache blocks
 * written by a checkpoint., a boolean flag; default \c true.}
 * @config{&nbsp;&nbsp;&nbsp;&nbsp;
 * cache_on_writes, cache blocks as they are written (other than checkpoint blocks)., a boolean
 * flag; default \c true.}
 * @config{&nbsp;&nbsp;&nbsp;&nbsp;enabled, enable block cache., a boolean
 * flag; default \c false.}
 * @config{&nbsp;&nbsp;&nbsp;&nbsp;full_target, the fraction of the block
 * cache that must be full before eviction will remove unused blocks., an integer between \c 30 and
 * \c 100; default \c 95.}
 * @config{&nbsp;&nbsp;&nbsp;&nbsp;hashsize, number of buckets in the
 * hashtable that keeps track of blocks., an integer between \c 512 and \c 256K; default \c 0.}
 * @config{&nbsp;&nbsp;&nbsp;&nbsp;max_percent_overhead, maximum tolerated overhead expressed as the
 * number of blocks added and removed as percent of blocks looked up; cache population and eviction
 * will be suppressed if the overhead exceeds the threshold., an integer between \c 1 and \c 500;
 * default \c 10.}
 * @config{&nbsp;&nbsp;&nbsp;&nbsp;nvram_path, the absolute path to the file system
 * mounted on the NVRAM device., a string; default empty.}
 * @config{&nbsp;&nbsp;&nbsp;&nbsp;
 * percent_file_in_dram, bypass cache for a file if the set percentage of the file fits in system
 * DRAM (as specified by block_cache.system_ram)., an integer between \c 0 and \c 100; default \c
 * 50.}
 * @config{&nbsp;&nbsp;&nbsp;&nbsp;size, maximum memory to allocate for the block cache., an
 * integer between \c 0 and \c 10TB; default \c 0.}
 * @config{&nbsp;&nbsp;&nbsp;&nbsp;system_ram, the
 * bytes of system DRAM available for caching filesystem blocks., an integer between \c 0 and \c
 * 1024GB; default \c 0.}
 * @config{&nbsp;&nbsp;&nbsp;&nbsp;type, cache location: DRAM or NVRAM., a
 * string; default empty.}
 * @config{ ),,}
 * @config{buffer_alignment, in-memory alignment (in bytes) for buffers used for I/O. The default
 * value of -1 indicates a platform-specific alignment value should be used (4KB on Linux systems
 * when direct I/O is configured\, zero elsewhere). If the configured alignment is larger than
 * default or configured object page sizes\, file allocation and page sizes are silently increased
 * to the buffer alignment size.  Requires the \c posix_memalign API. See @ref
 * tuning_system_buffer_cache_direct_io., an integer between \c -1 and \c 1MB; default \c -1.}
 * @config{builtin_extension_config, A structure where the keys are the names of builtin extensions
 * and the values are passed to WT_CONNECTION::load_extension as the \c config parameter (for
 * example\, <code>builtin_extension_config={zlib={compression_level=3}}</code>)., a string; default
 * empty.}
 * @config{cache_cursors, enable caching of cursors for reuse.  This is the default value for any
 * sessions created\, and can be overridden in configuring \c cache_cursors in
 * WT_CONNECTION.open_session., a boolean flag; default \c true.}
 * @config{cache_max_wait_ms, the maximum number of milliseconds an application thread will wait for
 * space to be available in cache before giving up.  Default will wait forever., an integer greater
 * than or equal to \c 0; default \c 0.}
 * @config{cache_overhead, assume the heap allocator overhead is the specified percentage\, and
 * adjust the cache usage by that amount (for example\, if there is 10GB of data in cache\, a
 * percentage of 10 means WiredTiger treats this as 11GB). This value is configurable because
 * different heap allocators have different overhead and different workloads will have different
 * heap allocation sizes and patterns\, therefore applications may need to adjust this value based
 * on allocator choice and behavior in measured workloads., an integer between \c 0 and \c 30;
 * default \c 8.}
 * @config{cache_size, maximum heap memory to allocate for the cache.  A database should configure
 * either \c cache_size or \c shared_cache but not both., an integer between \c 1MB and \c 10TB;
 * default \c 100MB.}
 * @config{checkpoint = (, periodically checkpoint the database.  Enabling the checkpoint server
 * uses a session from the configured \c session_max., a set of related configuration options
 * defined as follows.}
 * @config{&nbsp;&nbsp;&nbsp;&nbsp;log_size, wait for this amount of log record
 * bytes to be written to the log between each checkpoint.  If non-zero\, this value will use a
 * minimum of the log file size.  A database can configure both log_size and wait to set an upper
 * bound for checkpoints; setting this value above 0 configures periodic checkpoints., an integer
 * between \c 0 and \c 2GB; default \c 0.}
 * @config{&nbsp;&nbsp;&nbsp;&nbsp;wait, seconds to wait
 * between each checkpoint; setting this value above 0 configures periodic checkpoints., an integer
 * between \c 0 and \c 100000; default \c 0.}
 * @config{ ),,}
 * @config{checkpoint_sync, flush files to stable storage when closing or writing checkpoints., a
 * boolean flag; default \c true.}
 * @config{compatibility = (, set compatibility version of database.  Changing the compatibility
 * version requires that there are no active operations for the duration of the call., a set of
 * related configuration options defined as follows.}
 * @config{&nbsp;&nbsp;&nbsp;&nbsp;release,
 * compatibility release version string., a string; default empty.}
 * @config{&nbsp;&nbsp;&nbsp;&nbsp;
 * require_max, required maximum compatibility version of existing data files.  Must be greater than
 * or equal to any release version set in the \c release setting.  Has no effect if creating the
 * database., a string; default empty.}
 * @config{&nbsp;&nbsp;&nbsp;&nbsp;require_min, required
 * minimum compatibility version of existing data files.  Must be less than or equal to any release
 * version set in the \c release setting.  Has no effect if creating the database., a string;
 * default empty.}
 * @config{ ),,}
 * @config{config_base, write the base configuration file if creating the database.  If \c false in
 * the config passed directly to ::wiredtiger_open\, will ignore any existing base configuration
 * file in addition to not creating one.  See @ref config_base for more information., a boolean
 * flag; default \c true.}
 * @config{create, create the database if it does not exist., a boolean flag; default \c false.}
 * @config{debug_mode = (, control the settings of various extended debugging features., a set of
 * related configuration options defined as follows.}
 * @config{&nbsp;&nbsp;&nbsp;&nbsp;
 * checkpoint_retention, adjust log removal to retain the log records of this number of checkpoints.
 * Zero or one means perform normal removal., an integer between \c 0 and \c 1024; default \c 0.}
 * @config{&nbsp;&nbsp;&nbsp;&nbsp;corruption_abort, if true and built in diagnostic mode\, dump
 * core in the case of data corruption., a boolean flag; default \c true.}
 * @config{&nbsp;&nbsp;&nbsp;&nbsp;cursor_copy, if true\, use the system allocator to make a copy of
 * any data returned by a cursor operation and return the copy instead.  The copy is freed on the
 * next cursor operation.  This allows memory sanitizers to detect inappropriate references to
 * memory owned by cursors., a boolean flag; default \c false.}
 * @config{&nbsp;&nbsp;&nbsp;&nbsp;
 * cursor_reposition, if true\, for operations with snapshot isolation the cursor temporarily
 * releases any page that requires force eviction\, then repositions back to the page for further
 * operations.  A page release encourages eviction of hot or large pages\, which is more likely to
 * succeed without a cursor keeping the page pinned., a boolean flag; default \c false.}
 * @config{&nbsp;&nbsp;&nbsp;&nbsp;eviction, if true\, modify internal algorithms to change skew to
 * force history store eviction to happen more aggressively.  This includes but is not limited to
 * not skewing newest\, not favoring leaf pages\, and modifying the eviction score mechanism., a
 * boolean flag; default \c false.}
 * @config{&nbsp;&nbsp;&nbsp;&nbsp;flush_checkpoint, if true\, call
 * a system wide checkpoint immediately after a flush_tier completes to force objects out to disk so
 * that a flush_tier can work single-threaded., a boolean flag; default \c false.}
 * @config{&nbsp;&nbsp;&nbsp;&nbsp;log_retention, adjust log removal to retain at least this number
 * of log files.  (Warning: this option can remove log files required for recovery if no checkpoints
 * have yet been done and the number of log files exceeds the configured value.  As WiredTiger
 * cannot detect the difference between a system that has not yet checkpointed and one that will
 * never checkpoint\, it might discard log files before any checkpoint is done.) Ignored if set to
 * 0., an integer between \c 0 and \c 1024; default \c 0.}
 * @config{&nbsp;&nbsp;&nbsp;&nbsp;
 * realloc_exact, if true\, reallocation of memory will only provide the exact amount requested.
 * This will help with spotting memory allocation issues more easily., a boolean flag; default \c
 * false.}
 * @config{&nbsp;&nbsp;&nbsp;&nbsp;rollback_error, return a WT_ROLLBACK error from a
 * transaction operation about every Nth operation to simulate a collision., an integer between \c 0
 * and \c 10M; default \c 0.}
 * @config{&nbsp;&nbsp;&nbsp;&nbsp;slow_checkpoint, if true\, slow down
 * checkpoint creation by slowing down internal page processing., a boolean flag; default \c false.}
 * @config{&nbsp;&nbsp;&nbsp;&nbsp;table_logging, if true\, write transaction related information to
 * the log for all operations\, even operations for tables with logging turned off.  This additional
 * logging information is intended for debugging and is informational only\, that is\, it is ignored
 * during recovery., a boolean flag; default \c false.}
 * @config{&nbsp;&nbsp;&nbsp;&nbsp;
 * update_restore_evict, if true\, control all dirty page evictions through forcing update restore
 * eviction., a boolean flag; default \c false.}
 * @config{ ),,}
 * @config{direct_io, Use \c O_DIRECT on POSIX systems\, and \c FILE_FLAG_NO_BUFFERING on Windows to
 * access files.  Options are given as a list\, such as <code>"direct_io=[data]"</code>. Configuring
 * \c direct_io requires care; see @ref tuning_system_buffer_cache_direct_io for important warnings.
 * Including \c "data" will cause WiredTiger data files\, including WiredTiger internal data files\,
 * to use direct I/O; including \c "log" will cause WiredTiger log files to use direct I/O;
 * including \c "checkpoint" will cause WiredTiger data files opened using a (read-only) checkpoint
 * cursor to use direct I/O. \c direct_io should be combined with \c write_through to get the
 * equivalent of \c O_DIRECT on Windows., a list\, with values chosen from the following options: \c
 * "checkpoint"\, \c "data"\, \c "log"; default empty.}
 * @config{encryption = (, configure an encryptor for system wide metadata and logs.  If a system
 * wide encryptor is set\, it is also used for encrypting data files and tables\, unless encryption
 * configuration is explicitly set for them when they are created with WT_SESSION::create., a set of
 * related configuration options defined as follows.}
 * @config{&nbsp;&nbsp;&nbsp;&nbsp;keyid, An
 * identifier that identifies a unique instance of the encryptor.  It is stored in clear text\, and
 * thus is available when the WiredTiger database is reopened.  On the first use of a (name\, keyid)
 * combination\, the WT_ENCRYPTOR::customize function is called with the keyid as an argument., a
 * string; default empty.}
 * @config{&nbsp;&nbsp;&nbsp;&nbsp;name, Permitted values are \c "none" or a
 * custom encryption engine name created with WT_CONNECTION::add_encryptor.  See @ref encryption for
 * more information., a string; default \c none.}
 * @config{&nbsp;&nbsp;&nbsp;&nbsp;secretkey, A
 * string that is passed to the WT_ENCRYPTOR::customize function.  It is never stored in clear
 * text\, so must be given to any subsequent ::wiredtiger_open calls to reopen the database.  It
 * must also be provided to any "wt" commands used with this database., a string; default empty.}
 * @config{ ),,}
 * @config{error_prefix, prefix string for error messages., a string; default empty.}
 * @config{eviction = (, eviction configuration options., a set of related configuration options
 * defined as follows.}
 * @config{&nbsp;&nbsp;&nbsp;&nbsp;threads_max, maximum number of threads
 * WiredTiger will start to help evict pages from cache.  The number of threads started will vary
 * depending on the current eviction load.  Each eviction worker thread uses a session from the
 * configured session_max., an integer between \c 1 and \c 20; default \c 8.}
 * @config{&nbsp;&nbsp;&nbsp;&nbsp;threads_min, minimum number of threads WiredTiger will start to
 * help evict pages from cache.  The number of threads currently running will vary depending on the
 * current eviction load., an integer between \c 1 and \c 20; default \c 1.}
 * @config{ ),,}
 * @config{eviction_checkpoint_target, perform eviction at the beginning of checkpoints to bring the
 * dirty content in cache to this level.  It is a percentage of the cache size if the value is
 * within the range of 0 to 100 or an absolute size when greater than 100. The value is not allowed
 * to exceed the \c cache_size.  Ignored if set to zero., an integer between \c 0 and \c 10TB;
 * default \c 1.}
 * @config{eviction_dirty_target, perform eviction in worker threads when the cache contains at
 * least this much dirty content.  It is a percentage of the cache size if the value is within the
 * range of 1 to 100 or an absolute size when greater than 100. The value is not allowed to exceed
 * the \c cache_size and has to be lower than its counterpart \c eviction_dirty_trigger., an integer
 * between \c 1 and \c 10TB; default \c 5.}
 * @config{eviction_dirty_trigger, trigger application threads to perform eviction when the cache
 * contains at least this much dirty content.  It is a percentage of the cache size if the value is
 * within the range of 1 to 100 or an absolute size when greater than 100. The value is not allowed
 * to exceed the \c cache_size and has to be greater than its counterpart \c eviction_dirty_target.
 * This setting only alters behavior if it is lower than eviction_trigger., an integer between \c 1
 * and \c 10TB; default \c 20.}
 * @config{eviction_target, perform eviction in worker threads when the cache contains at least this
 * much content.  It is a percentage of the cache size if the value is within the range of 10 to 100
 * or an absolute size when greater than 100. The value is not allowed to exceed the \c cache_size
 * and has to be lower than its counterpart \c eviction_trigger., an integer between \c 10 and \c
 * 10TB; default \c 80.}
 * @config{eviction_trigger, trigger application threads to perform eviction when the cache contains
 * at least this much content.  It is a percentage of the cache size if the value is within the
 * range of 10 to 100 or an absolute size when greater than 100. The value is not allowed to exceed
 * the \c cache_size and has to be greater than its counterpart \c eviction_target., an integer
 * between \c 10 and \c 10TB; default \c 95.}
 * @config{eviction_updates_target, perform eviction in worker threads when the cache contains at
 * least this many bytes of updates.  It is a percentage of the cache size if the value is within
 * the range of 0 to 100 or an absolute size when greater than 100. Calculated as half of \c
 * eviction_dirty_target by default.  The value is not allowed to exceed the \c cache_size and has
 * to be lower than its counterpart \c eviction_updates_trigger., an integer between \c 0 and \c
 * 10TB; default \c 0.}
 * @config{eviction_updates_trigger, trigger application threads to perform eviction when the cache
 * contains at least this many bytes of updates.  It is a percentage of the cache size if the value
 * is within the range of 1 to 100 or an absolute size when greater than 100\. Calculated as half of
 * \c eviction_dirty_trigger by default.  The value is not allowed to exceed the \c cache_size and
 * has to be greater than its counterpart \c eviction_updates_target.  This setting only alters
 * behavior if it is lower than \c eviction_trigger., an integer between \c 0 and \c 10TB; default
 * \c 0.}
 * @config{exclusive, fail if the database already exists\, generally used with the \c create
 * option., a boolean flag; default \c false.}
 * @config{extensions, list of shared library extensions to load (using dlopen). Any values
 * specified to a library extension are passed to WT_CONNECTION::load_extension as the \c config
 * parameter (for example\, <code>extensions=(/path/ext.so={entry=my_entry})</code>)., a list of
 * strings; default empty.}
 * @config{file_extend, file size extension configuration.  If set\, extend files of the given type
 * in allocations of the given size\, instead of a block at a time as each new block is written.
 * For example\, <code>file_extend=(data=16MB)</code>. If set to 0\, disable file size extension for
 * the given type.  For log files\, the allowed range is between 100KB and 2GB; values larger than
 * the configured maximum log size and the default config would extend log files in allocations of
 * the maximum log file size., a list\, with values chosen from the following options: \c "data"\,
 * \c "log"; default empty.}
 * @config{file_manager = (, control how file handles are managed., a set of related configuration
 * options defined as follows.}
 * @config{&nbsp;&nbsp;&nbsp;&nbsp;close_handle_minimum, number of
 * handles open before the file manager will look for handles to close., an integer greater than or
 * equal to \c 0; default \c 250.}
 * @config{&nbsp;&nbsp;&nbsp;&nbsp;close_idle_time, amount of time
 * in seconds a file handle needs to be idle before attempting to close it.  A setting of 0 means
 * that idle handles are not closed., an integer between \c 0 and \c 100000; default \c 30.}
 * @config{&nbsp;&nbsp;&nbsp;&nbsp;close_scan_interval, interval in seconds at which to check for
 * files that are inactive and close them., an integer between \c 1 and \c 100000; default \c 10.}
 * @config{ ),,}
 * @config{hash = (, manage resources used by hash bucket arrays.  All values must be a power of
 * two.  Note that setting large values can significantly increase memory usage inside WiredTiger.,
 * a set of related configuration options defined as follows.}
 * @config{&nbsp;&nbsp;&nbsp;&nbsp;
 * buckets, configure the number of hash buckets for most system hash arrays., an integer between \c
 * 64 and \c 65536; default \c 512.}
 * @config{&nbsp;&nbsp;&nbsp;&nbsp;dhandle_buckets, configure the
 * number of hash buckets for hash arrays relating to data handles., an integer between \c 64 and \c
 * 65536; default \c 512.}
 * @config{ ),,}
 * @config{history_store = (, history store configuration options., a set of related configuration
 * options defined as follows.}
 * @config{&nbsp;&nbsp;&nbsp;&nbsp;file_max, the maximum number of
 * bytes that WiredTiger is allowed to use for its history store mechanism.  If the history store
 * file exceeds this size\, a panic will be triggered.  The default value means that the history
 * store file is unbounded and may use as much space as the filesystem will accommodate.  The
 * minimum non-zero setting is 100MB., an integer greater than or equal to \c 0; default \c 0.}
 * @config{ ),,}
 * @config{in_memory, keep data in memory only.  See @ref in_memory for more information., a boolean
 * flag; default \c false.}
 * @config{io_capacity = (, control how many bytes per second are written and read.  Exceeding the
 * capacity results in throttling., a set of related configuration options defined as follows.}
 * @config{&nbsp;&nbsp;&nbsp;&nbsp;total, number of bytes per second available to all subsystems in
 * total.  When set\, decisions about what subsystems are throttled\, and in what proportion\, are
 * made internally.  The minimum non-zero setting is 1MB., an integer between \c 0 and \c 1TB;
 * default \c 0.}
 * @config{ ),,}
 * @config{json_output, enable JSON formatted messages on the event handler interface.  Options are
 * given as a list\, where each option specifies an event handler category e.g.  'error' represents
 * the messages from the WT_EVENT_HANDLER::handle_error method., a list\, with values chosen from
 * the following options: \c "error"\, \c "message"; default \c [].}
 * @config{log = (, enable logging.  Enabling logging uses three sessions from the configured
 * session_max., a set of related configuration options defined as follows.}
 * @config{&nbsp;&nbsp;&nbsp;&nbsp;compressor, configure a compressor for log records.  Permitted
 * values are \c "none" or a custom compression engine name created with
 * WT_CONNECTION::add_compressor.  If WiredTiger has builtin support for \c "lz4"\, \c "snappy"\, \c
 * "zlib" or \c "zstd" compression\, these names are also available.  See @ref compression for more
 * information., a string; default \c none.}
 * @config{&nbsp;&nbsp;&nbsp;&nbsp;enabled, enable logging
 * subsystem., a boolean flag; default \c false.}
 * @config{&nbsp;&nbsp;&nbsp;&nbsp;file_max, the
 * maximum size of log files., an integer between \c 100KB and \c 2GB; default \c 100MB.}
 * @config{&nbsp;&nbsp;&nbsp;&nbsp;os_cache_dirty_pct, maximum dirty system buffer cache usage\, as
 * a percentage of the log's \c file_max.  If non-zero\, schedule writes for dirty blocks belonging
 * to the log in the system buffer cache after that percentage of the log has been written into the
 * buffer cache without an intervening file sync., an integer between \c 0 and \c 100; default \c
 * 0.}
 * @config{&nbsp;&nbsp;&nbsp;&nbsp;path, the name of a directory into which log files are
 * written.  The directory must already exist.  If the value is not an absolute path\, the path is
 * relative to the database home (see @ref absolute_path for more information)., a string; default
 * \c ".".}
 * @config{&nbsp;&nbsp;&nbsp;&nbsp;prealloc, pre-allocate log files., a boolean flag;
 * default \c true.}
 * @config{&nbsp;&nbsp;&nbsp;&nbsp;recover, run recovery or fail with an error if
 * recovery needs to run after an unclean shutdown., a string\, chosen from the following options:
 * \c "error"\, \c "on"; default \c on.}
 * @config{&nbsp;&nbsp;&nbsp;&nbsp;remove, automatically
 * remove unneeded log files., a boolean flag; default \c true.}
 * @config{&nbsp;&nbsp;&nbsp;&nbsp;
 * zero_fill, manually write zeroes into log files., a boolean flag; default \c false.}
 * @config{
 * ),,}
 * @config{lsm_manager = (, configure database wide options for LSM tree management.  The LSM
 * manager is started automatically the first time an LSM tree is opened.  The LSM manager uses a
 * session from the configured session_max., a set of related configuration options defined as
 * follows.}
 * @config{&nbsp;&nbsp;&nbsp;&nbsp;merge, merge LSM chunks where possible., a boolean
 * flag; default \c true.}
 * @config{&nbsp;&nbsp;&nbsp;&nbsp;worker_thread_max, Configure a set of
 * threads to manage merging LSM trees in the database.  Each worker thread uses a session handle
 * from the configured session_max., an integer between \c 3 and \c 20; default \c 4.}
 * @config{ ),,}
 * @config{mmap, Use memory mapping when accessing files in a read-only mode., a boolean flag;
 * default \c true.}
 * @config{mmap_all, Use memory mapping to read and write all data files.  May not be configured
 * with direct I/O., a boolean flag; default \c false.}
 * @config{multiprocess, permit sharing between processes (will automatically start an RPC server
 * for primary processes and use RPC for secondary processes). <b>Not yet supported in
 * WiredTiger</b>., a boolean flag; default \c false.}
 * @config{operation_timeout_ms, if non-zero\, a requested limit on the number of elapsed real time
 * milliseconds application threads will take to complete database operations.  Time is measured
 * from the start of each WiredTiger API call.  There is no guarantee any operation will not take
 * longer than this amount of time.  If WiredTiger notices the limit has been exceeded\, an
 * operation may return a WT_ROLLBACK error.  The default of 0 is to have no limit., an integer
 * greater than or equal to \c 0; default \c 0.}
 * @config{operation_tracking = (, enable tracking of performance-critical functions.  See @ref
 * operation_tracking for more information., a set of related configuration options defined as
 * follows.}
 * @config{&nbsp;&nbsp;&nbsp;&nbsp;enabled, enable operation tracking subsystem., a
 * boolean flag; default \c false.}
 * @config{&nbsp;&nbsp;&nbsp;&nbsp;path, the name of a directory
 * into which operation tracking files are written.  The directory must already exist.  If the value
 * is not an absolute path\, the path is relative to the database home (see @ref absolute_path for
 * more information)., a string; default \c ".".}
 * @config{ ),,}
 * @config{readonly, open connection in read-only mode.  The database must exist.  All methods that
 * may modify a database are disabled.  See @ref readonly for more information., a boolean flag;
 * default \c false.}
 * @config{salvage, open connection and salvage any WiredTiger-owned database and log files that it
 * detects as corrupted.  This call should only be used after getting an error return of
 * WT_TRY_SALVAGE. Salvage rebuilds files in place\, overwriting existing files.  We recommend
 * making a backup copy of all files with the WiredTiger prefix prior to passing this flag., a
 * boolean flag; default \c false.}
 * @config{session_max, maximum expected number of sessions (including server threads)., an integer
 * greater than or equal to \c 1; default \c 100.}
 * @config{shared_cache = (, shared cache configuration options.  A database should configure either
 * a cache_size or a shared_cache not both.  Enabling a shared cache uses a session from the
 * configured session_max.  A shared cache can not have absolute values configured for cache
 * eviction settings., a set of related configuration options defined as follows.}
 * @config{&nbsp;&nbsp;&nbsp;&nbsp;chunk, the granularity that a shared cache is redistributed., an
 * integer between \c 1MB and \c 10TB; default \c 10MB.}
 * @config{&nbsp;&nbsp;&nbsp;&nbsp;name, the
 * name of a cache that is shared between databases or \c "none" when no shared cache is
 * configured., a string; default \c none.}
 * @config{&nbsp;&nbsp;&nbsp;&nbsp;quota, maximum size of
 * cache this database can be allocated from the shared cache.  Defaults to the entire shared cache
 * size., an integer; default \c 0.}
 * @config{&nbsp;&nbsp;&nbsp;&nbsp;reserve, amount of cache this
 * database is guaranteed to have available from the shared cache.  This setting is per database.
 * Defaults to the chunk size., an integer; default \c 0.}
 * @config{&nbsp;&nbsp;&nbsp;&nbsp;size,
 * maximum memory to allocate for the shared cache.  Setting this will update the value if one is
 * already set., an integer between \c 1MB and \c 10TB; default \c 500MB.}
 * @config{ ),,}
 * @config{statistics, Maintain database statistics\, which may impact performance.  Choosing "all"
 * maintains all statistics regardless of cost\, "fast" maintains a subset of statistics that are
 * relatively inexpensive\, "none" turns off all statistics.  The "clear" configuration resets
 * statistics after they are gathered\, where appropriate (for example\, a cache size statistic is
 * not cleared\, while the count of cursor insert operations will be cleared). When "clear" is
 * configured for the database\, gathered statistics are reset each time a statistics cursor is used
 * to gather statistics\, as well as each time statistics are logged using the \c statistics_log
 * configuration.  See @ref statistics for more information., a list\, with values chosen from the
 * following options: \c "all"\, \c "cache_walk"\, \c "fast"\, \c "none"\, \c "clear"\, \c
 * "tree_walk"; default \c none.}
 * @config{statistics_log = (, log any statistics the database is configured to maintain\, to a
 * file.  See @ref statistics for more information.  Enabling the statistics log server uses a
 * session from the configured session_max., a set of related configuration options defined as
 * follows.}
 * @config{&nbsp;&nbsp;&nbsp;&nbsp;json, encode statistics in JSON format., a boolean
 * flag; default \c false.}
 * @config{&nbsp;&nbsp;&nbsp;&nbsp;on_close, log statistics on database
 * close., a boolean flag; default \c false.}
 * @config{&nbsp;&nbsp;&nbsp;&nbsp;path, the name of a
 * directory into which statistics files are written.  The directory must already exist.  If the
 * value is not an absolute path\, the path is relative to the database home (see @ref absolute_path
 * for more information)., a string; default \c ".".}
 * @config{&nbsp;&nbsp;&nbsp;&nbsp;sources, if
 * non-empty\, include statistics for the list of data source URIs\, if they are open at the time of
 * the statistics logging.  The list may include URIs matching a single data source
 * ("table:mytable")\, or a URI matching all data sources of a particular type ("table:")., a list
 * of strings; default empty.}
 * @config{&nbsp;&nbsp;&nbsp;&nbsp;timestamp, a timestamp prepended to
 * each log record.  May contain \c strftime conversion specifications.  When \c json is
 * configured\, defaults to \c "%Y-%m-%dT%H:%M:%S.000Z"., a string; default \c "%b %d %H:%M:%S".}
 * @config{&nbsp;&nbsp;&nbsp;&nbsp;wait, seconds to wait between each write of the log records;
 * setting this value above 0 configures statistics logging., an integer between \c 0 and \c 100000;
 * default \c 0.}
 * @config{ ),,}
 * @config{transaction_sync = (, how to sync log records when the transaction commits., a set of
 * related configuration options defined as follows.}
 * @config{&nbsp;&nbsp;&nbsp;&nbsp;enabled,
 * whether to sync the log on every commit by default\, can be overridden by the \c sync setting to
 * WT_SESSION::commit_transaction., a boolean flag; default \c false.}
 * @config{&nbsp;&nbsp;&nbsp;&nbsp;method, the method used to ensure log records are stable on
 * disk\, see @ref tune_durability for more information., a string\, chosen from the following
 * options: \c "dsync"\, \c "fsync"\, \c "none"; default \c fsync.}
 * @config{ ),,}
 * @config{use_environment, use the \c WIREDTIGER_CONFIG and \c WIREDTIGER_HOME environment
 * variables if the process is not running with special privileges.  See @ref home for more
 * information., a boolean flag; default \c true.}
 * @config{use_environment_priv, use the \c WIREDTIGER_CONFIG and \c WIREDTIGER_HOME environment
 * variables even if the process is running with special privileges.  See @ref home for more
 * information., a boolean flag; default \c false.}
 * @config{verbose, enable messages for various subsystems and operations.  Options are given as a
 * list\, where each message type can optionally define an associated verbosity level\, such as
 * <code>"verbose=[evictserver\,read:1\,rts:0]"</code>. Verbosity levels that can be provided
 * include <code>0</code> (INFO) and <code>1</code> (DEBUG)., a list\, with values chosen from the
 * following options: \c "api"\, \c "backup"\, \c "block"\, \c "block_cache"\, \c "checkpoint"\, \c
 * "checkpoint_cleanup"\, \c "checkpoint_progress"\, \c "compact"\, \c "compact_progress"\, \c
 * "error_returns"\, \c "evict"\, \c "evict_stuck"\, \c "evictserver"\, \c "fileops"\, \c
 * "generation"\, \c "handleops"\, \c "history_store"\, \c "history_store_activity"\, \c "log"\, \c
 * "lsm"\, \c "lsm_manager"\, \c "metadata"\, \c "mutex"\, \c "out_of_order"\, \c "overflow"\, \c
 * "read"\, \c "reconcile"\, \c "recovery"\, \c "recovery_progress"\, \c "rts"\, \c "salvage"\, \c
 * "shared_cache"\, \c "split"\, \c "temporary"\, \c "thread_group"\, \c "tiered"\, \c "timestamp"\,
 * \c "transaction"\, \c "verify"\, \c "version"\, \c "write"; default \c [].}
 * @config{verify_metadata, open connection and verify any WiredTiger metadata.  Not supported when
 * opening a connection from a backup.  This API allows verification and detection of corruption in
 * WiredTiger metadata., a boolean flag; default \c false.}
 * @config{write_through, Use \c FILE_FLAG_WRITE_THROUGH on Windows to write to files.  Ignored on
 * non-Windows systems.  Options are given as a list\, such as <code>"write_through=[data]"</code>.
 * Configuring \c write_through requires care; see @ref tuning_system_buffer_cache_direct_io for
 * important warnings.  Including \c "data" will cause WiredTiger data files to write through
 * cache\, including \c "log" will cause WiredTiger log files to write through cache.  \c
 * write_through should be combined with \c direct_io to get the equivalent of POSIX \c O_DIRECT on
 * Windows., a list\, with values chosen from the following options: \c "data"\, \c "log"; default
 * empty.}
 * @configend
 * Additionally, if files named \c WiredTiger.config or \c WiredTiger.basecfg
 * appear in the WiredTiger home directory, they are read for configuration
 * values (see @ref config_file and @ref config_base for details).
 * See @ref config_order for ordering of the configuration mechanisms.
 * @param[out] connectionp A pointer to the newly opened connection handle
 * @errors
 */
int wiredtiger_open(const char *home,
    WT_EVENT_HANDLER *event_handler, const char *config,
    WT_CONNECTION **connectionp) WT_ATTRIBUTE_LIBRARY_VISIBLE;

/*!
 * Return information about a WiredTiger error as a string (see
 * WT_SESSION::strerror for a thread-safe API).
 *
 * @snippet ex_all.c Display an error
 *
 * @param error a return value from a WiredTiger, ISO C, or POSIX standard API call
 * @returns a string representation of the error
 */
const char *wiredtiger_strerror(int error) WT_ATTRIBUTE_LIBRARY_VISIBLE;

/*!
 * The interface implemented by applications to handle error, informational and
 * progress messages.  Entries set to NULL are ignored and the default handlers
 * will continue to be used.
 */
struct __wt_event_handler {
	/*!
	 * Callback to handle error messages; by default, error messages are
	 * written to the stderr stream. See @ref event_message_handling for
	 * more information.
	 *
	 * Errors that require the application to exit and restart will have
	 * their \c error value set to \c WT_PANIC. The application can exit
	 * immediately when \c WT_PANIC is passed to an event handler; there
	 * is no reason to return into WiredTiger.
	 *
	 * Event handler returns are not ignored: if the handler returns
	 * non-zero, the error may cause the WiredTiger function posting the
	 * event to fail, and may even cause operation or library failure.
	 *
	 * @param session the WiredTiger session handle in use when the error
	 * was generated. The handle may have been created by the application
	 * or automatically by WiredTiger.
	 * @param error a return value from a WiredTiger, ISO C, or
	 * POSIX standard API call, which can be converted to a string using
	 * WT_SESSION::strerror
	 * @param message an error string
	 */
	int (*handle_error)(WT_EVENT_HANDLER *handler,
	    WT_SESSION *session, int error, const char *message);

	/*!
	 * Callback to handle informational messages; by default, informational
	 * messages are written to the stdout stream. See
	 * @ref event_message_handling for more information.
	 *
	 * Message handler returns are not ignored: if the handler returns
	 * non-zero, the error may cause the WiredTiger function posting the
	 * event to fail, and may even cause operation or library failure.
	 *
	 * @param session the WiredTiger session handle in use when the message
	 * was generated. The handle may have been created by the application
	 * or automatically by WiredTiger.
	 * @param message an informational string
	 */
	int (*handle_message)(WT_EVENT_HANDLER *handler,
	    WT_SESSION *session, const char *message);

	/*!
	 * Callback to handle progress messages; by default, progress messages
	 * are not written. See @ref event_message_handling for more
	 * information.
	 *
	 * Progress handler returns are not ignored: if the handler returns
	 * non-zero, the error may cause the WiredTiger function posting the
	 * event to fail, and may even cause operation or library failure.
	 *
	 * @param session the WiredTiger session handle in use when the
	 * progress message was generated. The handle may have been created by
	 * the application or automatically by WiredTiger.
	 * @param operation a string representation of the operation
	 * @param progress a counter
	 */
	int (*handle_progress)(WT_EVENT_HANDLER *handler,
	    WT_SESSION *session, const char *operation, uint64_t progress);

	/*!
	 * Callback to handle automatic close of a WiredTiger handle.
	 *
	 * Close handler returns are not ignored: if the handler returns
	 * non-zero, the error may cause the WiredTiger function posting the
	 * event to fail, and may even cause operation or library failure.
	 *
	 * @param session The session handle that is being closed if the
	 * cursor parameter is NULL.
	 * @param cursor The cursor handle that is being closed, or NULL if
	 * it is a session handle being closed.
	 */
	int (*handle_close)(WT_EVENT_HANDLER *handler,
	    WT_SESSION *session, WT_CURSOR *cursor);
};

/*!
 * @name Data packing and unpacking
 * @{
 */

/*!
 * Pack a structure into a buffer.
 *
 * See @ref packing for a description of the permitted format strings.
 *
 * @section pack_examples Packing Examples
 *
 * For example, the string <code>"iSh"</code> will pack a 32-bit integer
 * followed by a NUL-terminated string, followed by a 16-bit integer.  The
 * default, big-endian encoding will be used, with no alignment.  This could be
 * used in C as follows:
 *
 * @snippet ex_all.c Pack fields into a buffer
 *
 * Then later, the values can be unpacked as follows:
 *
 * @snippet ex_all.c Unpack fields from a buffer
 *
 * @param session the session handle
 * @param buffer a pointer to a packed byte array
 * @param len the number of valid bytes in the buffer
 * @param format the data format, see @ref packing
 * @errors
 */
int wiredtiger_struct_pack(WT_SESSION *session,
    void *buffer, size_t len, const char *format, ...)
    WT_ATTRIBUTE_LIBRARY_VISIBLE;

/*!
 * Calculate the size required to pack a structure.
 *
 * Note that for variable-sized fields including variable-sized strings and
 * integers, the calculated sized merely reflects the expected sizes specified
 * in the format string itself.
 *
 * @snippet ex_all.c Get the packed size
 *
 * @param session the session handle
 * @param lenp a location where the number of bytes needed for the
 * matching call to ::wiredtiger_struct_pack is returned
 * @param format the data format, see @ref packing
 * @errors
 */
int wiredtiger_struct_size(WT_SESSION *session,
    size_t *lenp, const char *format, ...) WT_ATTRIBUTE_LIBRARY_VISIBLE;

/*!
 * Unpack a structure from a buffer.
 *
 * Reverse of ::wiredtiger_struct_pack: gets values out of a
 * packed byte string.
 *
 * @snippet ex_all.c Unpack fields from a buffer
 *
 * @param session the session handle
 * @param buffer a pointer to a packed byte array
 * @param len the number of valid bytes in the buffer
 * @param format the data format, see @ref packing
 * @errors
 */
int wiredtiger_struct_unpack(WT_SESSION *session,
    const void *buffer, size_t len, const char *format, ...)
    WT_ATTRIBUTE_LIBRARY_VISIBLE;

#if !defined(SWIG)

/*!
 * Streaming interface to packing.
 *
 * This allows applications to pack or unpack records one field at a time.
 * This is an opaque handle returned by ::wiredtiger_pack_start or
 * ::wiredtiger_unpack_start.  It must be closed with ::wiredtiger_pack_close.
 */
typedef struct __wt_pack_stream WT_PACK_STREAM;

/*!
 * Start a packing operation into a buffer with the given format string.  This
 * should be followed by a series of calls to ::wiredtiger_pack_item,
 * ::wiredtiger_pack_int, ::wiredtiger_pack_str or ::wiredtiger_pack_uint
 * to fill in the values.
 *
 * @param session the session handle
 * @param format the data format, see @ref packing
 * @param buffer a pointer to memory to hold the packed data
 * @param size the size of the buffer
 * @param[out] psp the new packing stream handle
 * @errors
 */
int wiredtiger_pack_start(WT_SESSION *session,
    const char *format, void *buffer, size_t size, WT_PACK_STREAM **psp)
    WT_ATTRIBUTE_LIBRARY_VISIBLE;

/*!
 * Start an unpacking operation from a buffer with the given format string.
 * This should be followed by a series of calls to ::wiredtiger_unpack_item,
 * ::wiredtiger_unpack_int, ::wiredtiger_unpack_str or ::wiredtiger_unpack_uint
 * to retrieve the packed values.
 *
 * @param session the session handle
 * @param format the data format, see @ref packing
 * @param buffer a pointer to memory holding the packed data
 * @param size the size of the buffer
 * @param[out] psp the new packing stream handle
 * @errors
 */
int wiredtiger_unpack_start(WT_SESSION *session,
    const char *format, const void *buffer, size_t size, WT_PACK_STREAM **psp)
    WT_ATTRIBUTE_LIBRARY_VISIBLE;

/*!
 * Close a packing stream.
 *
 * @param ps the packing stream handle
 * @param[out] usedp the number of bytes in the buffer used by the stream
 * @errors
 */
int wiredtiger_pack_close(WT_PACK_STREAM *ps, size_t *usedp)
    WT_ATTRIBUTE_LIBRARY_VISIBLE;

/*!
 * Pack an item into a packing stream.
 *
 * @param ps the packing stream handle
 * @param item an item to pack
 * @errors
 */
int wiredtiger_pack_item(WT_PACK_STREAM *ps, WT_ITEM *item)
    WT_ATTRIBUTE_LIBRARY_VISIBLE;

/*!
 * Pack a signed integer into a packing stream.
 *
 * @param ps the packing stream handle
 * @param i a signed integer to pack
 * @errors
 */
int wiredtiger_pack_int(WT_PACK_STREAM *ps, int64_t i)
    WT_ATTRIBUTE_LIBRARY_VISIBLE;

/*!
 * Pack a string into a packing stream.
 *
 * @param ps the packing stream handle
 * @param s a string to pack
 * @errors
 */
int wiredtiger_pack_str(WT_PACK_STREAM *ps, const char *s)
    WT_ATTRIBUTE_LIBRARY_VISIBLE;

/*!
 * Pack an unsigned integer into a packing stream.
 *
 * @param ps the packing stream handle
 * @param u an unsigned integer to pack
 * @errors
 */
int wiredtiger_pack_uint(WT_PACK_STREAM *ps, uint64_t u)
    WT_ATTRIBUTE_LIBRARY_VISIBLE;

/*!
 * Unpack an item from a packing stream.
 *
 * @param ps the packing stream handle
 * @param item an item to unpack
 * @errors
 */
int wiredtiger_unpack_item(WT_PACK_STREAM *ps, WT_ITEM *item)
    WT_ATTRIBUTE_LIBRARY_VISIBLE;

/*!
 * Unpack a signed integer from a packing stream.
 *
 * @param ps the packing stream handle
 * @param[out] ip the unpacked signed integer
 * @errors
 */
int wiredtiger_unpack_int(WT_PACK_STREAM *ps, int64_t *ip)
    WT_ATTRIBUTE_LIBRARY_VISIBLE;

/*!
 * Unpack a string from a packing stream.
 *
 * @param ps the packing stream handle
 * @param[out] sp the unpacked string
 * @errors
 */
int wiredtiger_unpack_str(WT_PACK_STREAM *ps, const char **sp)
    WT_ATTRIBUTE_LIBRARY_VISIBLE;

/*!
 * Unpack an unsigned integer from a packing stream.
 *
 * @param ps the packing stream handle
 * @param[out] up the unpacked unsigned integer
 * @errors
 */
int wiredtiger_unpack_uint(WT_PACK_STREAM *ps, uint64_t *up)
    WT_ATTRIBUTE_LIBRARY_VISIBLE;
/*! @} */

/*!
 * @name Configuration strings
 * @{
 */

/*!
 * The configuration information returned by the WiredTiger configuration
 * parsing functions in the WT_EXTENSION_API and the public API.
 */
struct __wt_config_item {
	/*!
	 * The value of a configuration string.
	 *
	 * Regardless of the type of the configuration string (boolean, int,
	 * list or string), the \c str field will reference the value of the
	 * configuration string.
	 *
	 * The bytes referenced by \c str are <b>not</b> nul-terminated.
	 * Use the \c len field instead of a terminating nul byte.
	 */
	const char *str;

	/*! The number of bytes in the value referenced by \c str. */
	size_t len;

	/*!
	 * The numeric value of a configuration boolean or integer.
	 *
	 * If the configuration string's value is "true" or "false", the
	 * \c val field will be set to 1 (true), or 0 (false).
	 *
	 * If the configuration string can be legally interpreted as an integer,
	 * using the \c strtoll function rules as specified in ISO/IEC 9899:1990
	 * ("ISO C90"), that integer will be stored in the \c val field.
	 */
	int64_t val;

	/*! Permitted values of the \c type field. */
	enum {
		/*! A string value with quotes stripped. */
		WT_CONFIG_ITEM_STRING,
		/*! A boolean literal ("true" or "false"). */
		WT_CONFIG_ITEM_BOOL,
		/*! An unquoted identifier: a string value without quotes. */
		WT_CONFIG_ITEM_ID,
		/*! A numeric value. */
		WT_CONFIG_ITEM_NUM,
		/*! A nested structure or list, including brackets. */
		WT_CONFIG_ITEM_STRUCT
	}
	/*!
	 * The type of value determined by the parser.  In all cases,
	 * the \c str and \c len fields are set.
	 */
	type;
};

#if !defined(SWIG) && !defined(DOXYGEN)
/*!
 * Validate a configuration string for a WiredTiger API call.
 * This call is outside the scope of a WiredTiger connection handle, since
 * applications may need to validate configuration strings prior to calling
 * ::wiredtiger_open.
 * @param session the session handle (may be \c NULL if the database not yet
 * opened).
 * @param event_handler An event handler (used if \c session is \c NULL; if both
 * \c session and \c event_handler are \c NULL, error messages will be written
 * to stderr).
 * @param name the WiredTiger function or method to validate.
 * @param config the configuration string being parsed.
 * @returns zero for success, non-zero to indicate an error.
 *
 * @snippet ex_all.c Validate a configuration string
 */
int wiredtiger_config_validate(WT_SESSION *session,
    WT_EVENT_HANDLER *event_handler, const char *name, const char *config)
    WT_ATTRIBUTE_LIBRARY_VISIBLE;

/*
 * Validate a configuration string for a WiredTiger test program.
 */
int wiredtiger_test_config_validate(WT_SESSION *session,
    WT_EVENT_HANDLER *event_handler, const char *name, const char *config)
	WT_ATTRIBUTE_LIBRARY_VISIBLE;
#endif

/*!
 * Create a handle that can be used to parse or create configuration strings
 * compatible with the WiredTiger API.
 * This call is outside the scope of a WiredTiger connection handle, since
 * applications may need to generate configuration strings prior to calling
 * ::wiredtiger_open.
 * @param session the session handle to be used for error reporting (if NULL,
 *	error messages will be written to stderr).
 * @param config the configuration string being parsed. The string must
 *	remain valid for the lifetime of the parser handle.
 * @param len the number of valid bytes in \c config
 * @param[out] config_parserp A pointer to the newly opened handle
 * @errors
 *
 * @snippet ex_config_parse.c Create a configuration parser
 */
int wiredtiger_config_parser_open(WT_SESSION *session,
    const char *config, size_t len, WT_CONFIG_PARSER **config_parserp)
    WT_ATTRIBUTE_LIBRARY_VISIBLE;

/*!
 * A handle that can be used to search and traverse configuration strings
 * compatible with the WiredTiger API.
 * To parse the contents of a list or nested configuration string use a new
 * configuration parser handle based on the content of the ::WT_CONFIG_ITEM
 * retrieved from the parent configuration string.
 *
 * @section config_parse_examples Configuration String Parsing examples
 *
 * This could be used in C to create a configuration parser as follows:
 *
 * @snippet ex_config_parse.c Create a configuration parser
 *
 * Once the parser has been created the content can be queried directly:
 *
 * @snippet ex_config_parse.c get
 *
 * Or the content can be traversed linearly:
 *
 * @snippet ex_config_parse.c next
 *
 * Nested configuration values can be queried using a shorthand notation:
 *
 * @snippet ex_config_parse.c nested get
 *
 * Nested configuration values can be traversed using multiple
 * ::WT_CONFIG_PARSER handles:
 *
 * @snippet ex_config_parse.c nested traverse
 */
struct __wt_config_parser {

	/*!
	 * Close the configuration scanner releasing any resources.
	 *
	 * @param config_parser the configuration parser handle
	 * @errors
	 *
	 */
	int __F(close)(WT_CONFIG_PARSER *config_parser);

	/*!
	 * Return the next key/value pair.
	 *
	 * If an item has no explicitly assigned value, the item will be
	 * returned in \c key and the \c value will be set to the boolean
	 * \c "true" value.
	 *
	 * @param config_parser the configuration parser handle
	 * @param key the returned key
	 * @param value the returned value
	 * @errors
	 * When iteration would pass the end of the configuration string
	 * ::WT_NOTFOUND will be returned.
	 */
	int __F(next)(WT_CONFIG_PARSER *config_parser,
	    WT_CONFIG_ITEM *key, WT_CONFIG_ITEM *value);

	/*!
	 * Return the value of an item in the configuration string.
	 *
	 * @param config_parser the configuration parser handle
	 * @param key configuration key string
	 * @param value the returned value
	 * @errors
	 *
	 */
	int __F(get)(WT_CONFIG_PARSER *config_parser,
	    const char *key, WT_CONFIG_ITEM *value);
};

/*! @} */

/*!
 * @name Support functions
 * @anchor support_functions
 * @{
 */

/*!
 * Return a pointer to a function that calculates a CRC32C checksum.
 *
 * The WiredTiger library CRC32C checksum function uses hardware support where available, else it
 * falls back to a software implementation. Selecting a CRC32C checksum function can be slow, so the
 * return value should be cached by the caller for repeated use.
 *
 * @snippet ex_all.c Checksum a buffer
 *
 * @returns a pointer to a function that takes a buffer and length and returns the CRC32C checksum
 */
uint32_t (*wiredtiger_crc32c_func(void))(const void *, size_t)
    WT_ATTRIBUTE_LIBRARY_VISIBLE;

#endif /* !defined(SWIG) */

/*!
 * Calculate a set of WT_MODIFY operations to represent an update.
 * This call will calculate a set of modifications to an old value that produce
 * the new value.  If more modifications are required than fit in the array
 * passed in by the caller, or if more bytes have changed than the \c maxdiff
 * parameter, the call will fail.  The matching algorithm is approximate, so it
 * may fail and return WT_NOTFOUND if a matching set of WT_MODIFY operations
 * is not found.
 *
 * The \c maxdiff parameter bounds how much work will be done searching for a
 * match: to ensure a match is found, it may need to be set larger than actual
 * number of bytes that differ between the old and new values.  In particular,
 * repeated patterns of bytes in the values can lead to suboptimal matching,
 * and matching ranges less than 64 bytes long will not be detected.
 *
 * If the call succeeds, the WT_MODIFY operations will point into \c newv,
 * which must remain valid until WT_CURSOR::modify is called.
 *
 * @snippet ex_all.c Calculate a modify operation
 *
 * @param session the current WiredTiger session (may be NULL)
 * @param oldv old value
 * @param newv new value
 * @param maxdiff maximum bytes difference
 * @param[out] entries array of modifications producing the new value
 * @param[in,out] nentriesp size of \c entries array passed in,
 *	set to the number of entries used
 * @errors
 */
int wiredtiger_calc_modify(WT_SESSION *session,
    const WT_ITEM *oldv, const WT_ITEM *newv,
    size_t maxdiff, WT_MODIFY *entries, int *nentriesp)
    WT_ATTRIBUTE_LIBRARY_VISIBLE;

/*!
 * Get version information.
 *
 * @snippet ex_all.c Get the WiredTiger library version #1
 * @snippet ex_all.c Get the WiredTiger library version #2
 *
 * @param majorp a location where the major version number is returned
 * @param minorp a location where the minor version number is returned
 * @param patchp a location where the patch version number is returned
 * @returns a string representation of the version
 */
const char *wiredtiger_version(int *majorp, int *minorp, int *patchp)
    WT_ATTRIBUTE_LIBRARY_VISIBLE;

/*! @} */

/*******************************************
 * Error returns
 *******************************************/
/*!
 * @name Error returns
 * Most functions and methods in WiredTiger return an integer code indicating
 * whether the operation succeeded or failed.  A return of zero indicates
 * success; all non-zero return values indicate some kind of failure.
 *
 * WiredTiger reserves all values from -31,800 to -31,999 as possible error
 * return values.  WiredTiger may also return C99/POSIX error codes such as
 * \c ENOMEM, \c EINVAL and \c ENOTSUP, with the usual meanings.
 *
 * The following are all of the WiredTiger-specific error returns:
 * @{
 */
/*
 * DO NOT EDIT: automatically built by dist/api_err.py.
 * Error return section: BEGIN
 */
/*!
 * Conflict between concurrent operations.
 * This error is generated when an operation cannot be completed due to a
 * conflict with concurrent operations.  The operation may be retried; if a
 * transaction is in progress, it should be rolled back and the operation
 * retried in a new transaction.
 */
#define	WT_ROLLBACK	(-31800)
/*!
 * Attempt to insert an existing key.
 * This error is generated when the application attempts to insert a record with
 * the same key as an existing record without the 'overwrite' configuration to
 * WT_SESSION::open_cursor.
 */
#define	WT_DUPLICATE_KEY	(-31801)
/*!
 * Non-specific WiredTiger error.
 * This error is returned when an error is not covered by a specific error
 * return. The operation may be retried; if a transaction is in progress, it
 * should be rolled back and the operation retried in a new transaction.
 */
#define	WT_ERROR	(-31802)
/*!
 * Item not found.
 * This error indicates an operation did not find a value to return.  This
 * includes cursor search and other operations where no record matched the
 * cursor's search key such as WT_CURSOR::update or WT_CURSOR::remove.
 */
#define	WT_NOTFOUND	(-31803)
/*!
 * WiredTiger library panic.
 * This error indicates an underlying problem that requires a database restart.
 * The application may exit immediately, no further WiredTiger calls are
 * required (and further calls will themselves immediately fail).
 */
#define	WT_PANIC	(-31804)
/*! @cond internal */
/*! Restart the operation (internal). */
#define	WT_RESTART	(-31805)
/*! @endcond */
/*!
 * Recovery must be run to continue.
 * This error is generated when ::wiredtiger_open is configured to return an
 * error if recovery is required to use the database.
 */
#define	WT_RUN_RECOVERY	(-31806)
/*!
 * Operation would overflow cache.
 * This error is generated when wiredtiger_open is configured to run in-memory,
 * and a data modification operation requires more than the configured cache
 * size to complete. The operation may be retried; if a transaction is in
 * progress, it should be rolled back and the operation retried in a new
 * transaction.
 */
#define	WT_CACHE_FULL	(-31807)
/*!
 * Conflict with a prepared update.
 * This error is generated when the application attempts to read an updated
 * record which is part of a transaction that has been prepared but not yet
 * resolved.
 */
#define	WT_PREPARE_CONFLICT	(-31808)
/*!
 * Database corruption detected.
 * This error is generated when corruption is detected in an on-disk file.
 * During normal operations, this may occur in rare circumstances as a result of
 * a system crash. The application may choose to salvage the file or retry
 * wiredtiger_open with the 'salvage=true' configuration setting.
 */
#define	WT_TRY_SALVAGE	(-31809)
/*
 * Error return section: END
 * DO NOT EDIT: automatically built by dist/api_err.py.
 */
/*! @} */

#ifndef DOXYGEN
#define	WT_DEADLOCK	WT_ROLLBACK		/* Backward compatibility */
#endif

/*! @} */

/*!
 * @defgroup wt_ext WiredTiger Extension API
 * The functions and interfaces applications use to customize and extend the
 * behavior of WiredTiger.
 * @{
 */

/*******************************************
 * Forward structure declarations for the extension API
 *******************************************/
struct __wt_config_arg;	typedef struct __wt_config_arg WT_CONFIG_ARG;

/*!
 * The interface implemented by applications to provide custom ordering of
 * records.
 *
 * Applications register their implementation with WiredTiger by calling
 * WT_CONNECTION::add_collator.  See @ref custom_collators for more
 * information.
 *
 * @snippet ex_extending.c add collator nocase
 *
 * @snippet ex_extending.c add collator prefix10
 */
struct __wt_collator {
	/*!
	 * Callback to compare keys.
	 *
	 * @param[out] cmp set to -1 if <code>key1 < key2</code>,
	 * 	0 if <code>key1 == key2</code>,
	 * 	1 if <code>key1 > key2</code>.
	 * @returns zero for success, non-zero to indicate an error.
	 *
	 * @snippet ex_all.c Implement WT_COLLATOR
	 *
	 * @snippet ex_extending.c case insensitive comparator
	 *
	 * @snippet ex_extending.c n character comparator
	 */
	int (*compare)(WT_COLLATOR *collator, WT_SESSION *session,
	    const WT_ITEM *key1, const WT_ITEM *key2, int *cmp);

	/*!
	 * If non-NULL, this callback is called to customize the collator
	 * for each data source.  If the callback returns a non-NULL
	 * collator, that instance is used instead of this one for all
	 * comparisons.
	 */
	int (*customize)(WT_COLLATOR *collator, WT_SESSION *session,
	    const char *uri, WT_CONFIG_ITEM *passcfg, WT_COLLATOR **customp);

	/*!
	 * If non-NULL a callback performed when the data source is closed
	 * for customized extractors otherwise when the database is closed.
	 *
	 * The WT_COLLATOR::terminate callback is intended to allow cleanup;
	 * the handle will not be subsequently accessed by WiredTiger.
	 */
	int (*terminate)(WT_COLLATOR *collator, WT_SESSION *session);
};

/*!
 * The interface implemented by applications to provide custom compression.
 *
 * Compressors must implement the WT_COMPRESSOR interface: the
 * WT_COMPRESSOR::compress and WT_COMPRESSOR::decompress callbacks must be
 * specified, and WT_COMPRESSOR::pre_size is optional.  To build your own
 * compressor, use one of the compressors in \c ext/compressors as a template:
 * \c ext/nop_compress is a simple compressor that passes through data
 * unchanged, and is a reasonable starting point.
 *
 * Applications register their implementation with WiredTiger by calling
 * WT_CONNECTION::add_compressor.
 *
 * @snippet nop_compress.c WT_COMPRESSOR initialization structure
 * @snippet nop_compress.c WT_COMPRESSOR initialization function
 */
struct __wt_compressor {
	/*!
	 * Callback to compress a chunk of data.
	 *
	 * WT_COMPRESSOR::compress takes a source buffer and a destination
	 * buffer, by default of the same size.  If the callback can compress
	 * the buffer to a smaller size in the destination, it does so, sets
	 * the \c compression_failed return to 0 and returns 0.  If compression
	 * does not produce a smaller result, the callback sets the
	 * \c compression_failed return to 1 and returns 0. If another
	 * error occurs, it returns an errno or WiredTiger error code.
	 *
	 * On entry, \c src will point to memory, with the length of the memory
	 * in \c src_len.  After successful completion, the callback should
	 * return \c 0 and set \c result_lenp to the number of bytes required
	 * for the compressed representation.
	 *
	 * On entry, \c dst points to the destination buffer with a length
	 * of \c dst_len.  If the WT_COMPRESSOR::pre_size method is specified,
	 * the destination buffer will be at least the size returned by that
	 * method; otherwise, the destination buffer will be at least as large
	 * as the length of the data to compress.
	 *
	 * If compression would not shrink the data or the \c dst buffer is not
	 * large enough to hold the compressed data, the callback should set
	 * \c compression_failed to a non-zero value and return 0.
	 *
	 * @param[in] src the data to compress
	 * @param[in] src_len the length of the data to compress
	 * @param[in] dst the destination buffer
	 * @param[in] dst_len the length of the destination buffer
	 * @param[out] result_lenp the length of the compressed data
	 * @param[out] compression_failed non-zero if compression did not
	 * decrease the length of the data (compression may not have completed)
	 * @returns zero for success, non-zero to indicate an error.
	 *
	 * @snippet nop_compress.c WT_COMPRESSOR compress
	 */
	int (*compress)(WT_COMPRESSOR *compressor, WT_SESSION *session,
	    uint8_t *src, size_t src_len,
	    uint8_t *dst, size_t dst_len,
	    size_t *result_lenp, int *compression_failed);

	/*!
	 * Callback to decompress a chunk of data.
	 *
	 * WT_COMPRESSOR::decompress takes a source buffer and a destination
	 * buffer.  The contents are switched from \c compress: the
	 * source buffer is the compressed value, and the destination buffer is
	 * sized to be the original size.  If the callback successfully
	 * decompresses the source buffer to the destination buffer, it returns
	 * 0.  If an error occurs, it returns an errno or WiredTiger error code.
	 * The source buffer that WT_COMPRESSOR::decompress takes may have a
	 * size that is rounded up from the size originally produced by
	 * WT_COMPRESSOR::compress, with the remainder of the buffer set to
	 * zeroes. Most compressors do not care about this difference if the
	 * size to be decompressed can be implicitly discovered from the
	 * compressed data.  If your compressor cares, you may need to allocate
	 * space for, and store, the actual size in the compressed buffer.  See
	 * the source code for the included snappy compressor for an example.
	 *
	 * On entry, \c src will point to memory, with the length of the memory
	 * in \c src_len.  After successful completion, the callback should
	 * return \c 0 and set \c result_lenp to the number of bytes required
	 * for the decompressed representation.
	 *
	 * If the \c dst buffer is not big enough to hold the decompressed
	 * data, the callback should return an error.
	 *
	 * @param[in] src the data to decompress
	 * @param[in] src_len the length of the data to decompress
	 * @param[in] dst the destination buffer
	 * @param[in] dst_len the length of the destination buffer
	 * @param[out] result_lenp the length of the decompressed data
	 * @returns zero for success, non-zero to indicate an error.
	 *
	 * @snippet nop_compress.c WT_COMPRESSOR decompress
	 */
	int (*decompress)(WT_COMPRESSOR *compressor, WT_SESSION *session,
	    uint8_t *src, size_t src_len,
	    uint8_t *dst, size_t dst_len,
	    size_t *result_lenp);

	/*!
	 * Callback to size a destination buffer for compression
	 *
	 * WT_COMPRESSOR::pre_size is an optional callback that, given the
	 * source buffer and size, produces the size of the destination buffer
	 * to be given to WT_COMPRESSOR::compress.  This is useful for
	 * compressors that assume that the output buffer is sized for the
	 * worst case and thus no overrun checks are made.  If your compressor
	 * works like this, WT_COMPRESSOR::pre_size will need to be defined.
	 * See the source code for the snappy compressor for an example.
	 * However, if your compressor detects and avoids overruns against its
	 * target buffer, you will not need to define WT_COMPRESSOR::pre_size.
	 * When WT_COMPRESSOR::pre_size is set to NULL, the destination buffer
	 * is sized the same as the source buffer.  This is always sufficient,
	 * since a compression result that is larger than the source buffer is
	 * discarded by WiredTiger.
	 *
	 * If not NULL, this callback is called before each call to
	 * WT_COMPRESSOR::compress to determine the size of the destination
	 * buffer to provide.  If the callback is NULL, the destination
	 * buffer will be the same size as the source buffer.
	 *
	 * The callback should set \c result_lenp to a suitable buffer size
	 * for compression, typically the maximum length required by
	 * WT_COMPRESSOR::compress.
	 *
	 * This callback function is for compressors that require an output
	 * buffer larger than the source buffer (for example, that do not
	 * check for buffer overflow during compression).
	 *
	 * @param[in] src the data to compress
	 * @param[in] src_len the length of the data to compress
	 * @param[out] result_lenp the required destination buffer size
	 * @returns zero for success, non-zero to indicate an error.
	 *
	 * @snippet nop_compress.c WT_COMPRESSOR presize
	 */
	int (*pre_size)(WT_COMPRESSOR *compressor, WT_SESSION *session,
	    uint8_t *src, size_t src_len, size_t *result_lenp);

	/*!
	 * If non-NULL, a callback performed when the database is closed.
	 *
	 * The WT_COMPRESSOR::terminate callback is intended to allow cleanup;
	 * the handle will not be subsequently accessed by WiredTiger.
	 *
	 * @snippet nop_compress.c WT_COMPRESSOR terminate
	 */
	int (*terminate)(WT_COMPRESSOR *compressor, WT_SESSION *session);
};

/*!
 * Applications can extend WiredTiger by providing new implementations of the
 * WT_DATA_SOURCE class.  Each data source supports a different URI scheme for
 * data sources to WT_SESSION::create, WT_SESSION::open_cursor and related
 * methods.  See @ref custom_data_sources for more information.
 *
 * <b>Thread safety:</b> WiredTiger may invoke methods on the WT_DATA_SOURCE
 * interface from multiple threads concurrently.  It is the responsibility of
 * the implementation to protect any shared data.
 *
 * Applications register their implementation with WiredTiger by calling
 * WT_CONNECTION::add_data_source.
 *
 * @snippet ex_data_source.c WT_DATA_SOURCE register
 */
struct __wt_data_source {
	/*!
	 * Callback to alter an object.
	 *
	 * @snippet ex_data_source.c WT_DATA_SOURCE alter
	 */
	int (*alter)(WT_DATA_SOURCE *dsrc, WT_SESSION *session,
	    const char *uri, WT_CONFIG_ARG *config);

	/*!
	 * Callback to create a new object.
	 *
	 * @snippet ex_data_source.c WT_DATA_SOURCE create
	 */
	int (*create)(WT_DATA_SOURCE *dsrc, WT_SESSION *session,
	    const char *uri, WT_CONFIG_ARG *config);

	/*!
	 * Callback to compact an object.
	 *
	 * @snippet ex_data_source.c WT_DATA_SOURCE compact
	 */
	int (*compact)(WT_DATA_SOURCE *dsrc, WT_SESSION *session,
	    const char *uri, WT_CONFIG_ARG *config);

	/*!
	 * Callback to drop an object.
	 *
	 * @snippet ex_data_source.c WT_DATA_SOURCE drop
	 */
	int (*drop)(WT_DATA_SOURCE *dsrc, WT_SESSION *session,
	    const char *uri, WT_CONFIG_ARG *config);

	/*!
	 * Callback to initialize a cursor.
	 *
	 * @snippet ex_data_source.c WT_DATA_SOURCE open_cursor
	 */
	int (*open_cursor)(WT_DATA_SOURCE *dsrc, WT_SESSION *session,
	    const char *uri, WT_CONFIG_ARG *config, WT_CURSOR **new_cursor);

	/*!
	 * Callback to rename an object.
	 *
	 * @snippet ex_data_source.c WT_DATA_SOURCE rename
	 */
	int (*rename)(WT_DATA_SOURCE *dsrc, WT_SESSION *session,
	    const char *uri, const char *newuri, WT_CONFIG_ARG *config);

	/*!
	 * Callback to salvage an object.
	 *
	 * @snippet ex_data_source.c WT_DATA_SOURCE salvage
	 */
	int (*salvage)(WT_DATA_SOURCE *dsrc, WT_SESSION *session,
	    const char *uri, WT_CONFIG_ARG *config);

	/*!
	 * Callback to get the size of an object.
	 *
	 * @snippet ex_data_source.c WT_DATA_SOURCE size
	 */
	int (*size)(WT_DATA_SOURCE *dsrc, WT_SESSION *session,
	    const char *uri, wt_off_t *size);

	/*!
	 * Callback to truncate an object.
	 *
	 * @snippet ex_data_source.c WT_DATA_SOURCE truncate
	 */
	int (*truncate)(WT_DATA_SOURCE *dsrc, WT_SESSION *session,
	    const char *uri, WT_CONFIG_ARG *config);

	/*!
	 * Callback to truncate a range of an object.
	 *
	 * @snippet ex_data_source.c WT_DATA_SOURCE range truncate
	 */
	int (*range_truncate)(WT_DATA_SOURCE *dsrc, WT_SESSION *session,
	    WT_CURSOR *start, WT_CURSOR *stop);

	/*!
	 * Callback to verify an object.
	 *
	 * @snippet ex_data_source.c WT_DATA_SOURCE verify
	 */
	int (*verify)(WT_DATA_SOURCE *dsrc, WT_SESSION *session,
	    const char *uri, WT_CONFIG_ARG *config);

	/*!
	 * Callback to checkpoint the database.
	 *
	 * @snippet ex_data_source.c WT_DATA_SOURCE checkpoint
	 */
	int (*checkpoint)(
	    WT_DATA_SOURCE *dsrc, WT_SESSION *session, WT_CONFIG_ARG *config);

	/*!
	 * If non-NULL, a callback performed when the database is closed.
	 *
	 * The WT_DATA_SOURCE::terminate callback is intended to allow cleanup;
	 * the handle will not be subsequently accessed by WiredTiger.
	 *
	 * @snippet ex_data_source.c WT_DATA_SOURCE terminate
	 */
	int (*terminate)(WT_DATA_SOURCE *dsrc, WT_SESSION *session);

	/*!
	 * If non-NULL, a callback performed before an LSM merge.
	 *
	 * @param[in] source a cursor configured with the data being merged
	 * @param[in] dest a cursor on the new object being filled by the merge
	 *
	 * @snippet ex_data_source.c WT_DATA_SOURCE lsm_pre_merge
	 */
	int (*lsm_pre_merge)(
	    WT_DATA_SOURCE *dsrc, WT_CURSOR *source, WT_CURSOR *dest);
};

/*!
 * The interface implemented by applications to provide custom encryption.
 *
 * Encryptors must implement the WT_ENCRYPTOR interface: the WT_ENCRYPTOR::encrypt,
 * WT_ENCRYPTOR::decrypt and WT_ENCRYPTOR::sizing callbacks must be specified,
 * WT_ENCRYPTOR::customize and WT_ENCRYPTOR::terminate are optional.  To build your own
 * encryptor, use one of the encryptors in \c ext/encryptors as a template: \c
 * ext/encryptors/sodium_encrypt uses the open-source libsodium cryptographic library, and
 * \c ext/encryptors/nop_encrypt is a simple template that passes through data unchanged,
 * and is a reasonable starting point.  \c ext/encryptors/rotn_encrypt is an encryptor
 * implementing a simple (insecure) rotation cipher meant for testing.  See @ref
 * encryption "the encryptors page" for further information.
 *
 * Applications register their implementation with WiredTiger by calling
 * WT_CONNECTION::add_encryptor.
 *
 * @snippet nop_encrypt.c WT_ENCRYPTOR initialization structure
 * @snippet nop_encrypt.c WT_ENCRYPTOR initialization function
 */
struct __wt_encryptor {
	/*!
	 * Callback to encrypt a chunk of data.
	 *
	 * WT_ENCRYPTOR::encrypt takes a source buffer and a destination buffer. The
	 * callback encrypts the source buffer (plain text) into the destination buffer.
	 *
	 * On entry, \c src will point to a block of memory to encrypt, with the length of
	 * the block in \c src_len.
	 *
	 * On entry, \c dst points to the destination buffer with a length of \c dst_len.
	 * The destination buffer will be at least src_len plus the size returned by that
	 * WT_ENCRYPT::sizing.
	 *
	 * After successful completion, the callback should return \c 0 and set \c
	 * result_lenp to the number of bytes required for the encrypted representation,
	 * which should be less than or equal to \c dst_len.
	 *
	 * This callback cannot be NULL.
	 *
	 * @param[in] src the data to encrypt
	 * @param[in] src_len the length of the data to encrypt
	 * @param[in] dst the destination buffer
	 * @param[in] dst_len the length of the destination buffer
	 * @param[out] result_lenp the length of the encrypted data
	 * @returns zero for success, non-zero to indicate an error.
	 *
	 * @snippet nop_encrypt.c WT_ENCRYPTOR encrypt
	 */
	int (*encrypt)(WT_ENCRYPTOR *encryptor, WT_SESSION *session,
	    uint8_t *src, size_t src_len,
	    uint8_t *dst, size_t dst_len,
	    size_t *result_lenp);

	/*!
	 * Callback to decrypt a chunk of data.
	 *
	 * WT_ENCRYPTOR::decrypt takes a source buffer and a destination buffer. The
	 * contents are switched from \c encrypt: the source buffer is the encrypted
	 * value, and the destination buffer is sized to be the original size of the
	 * decrypted data. If the callback successfully decrypts the source buffer to the
	 * destination buffer, it returns 0. If an error occurs, it returns an errno or
	 * WiredTiger error code.
	 *
	 * On entry, \c src will point to memory, with the length of the memory in \c
	 * src_len. After successful completion, the callback should return \c 0 and set
	 * \c result_lenp to the number of bytes required for the decrypted
	 * representation.
	 *
	 * If the \c dst buffer is not big enough to hold the decrypted data, the callback
	 * should return an error.
	 *
	 * This callback cannot be NULL.
	 *
	 * @param[in] src the data to decrypt
	 * @param[in] src_len the length of the data to decrypt
	 * @param[in] dst the destination buffer
	 * @param[in] dst_len the length of the destination buffer
	 * @param[out] result_lenp the length of the decrypted data
	 * @returns zero for success, non-zero to indicate an error.
	 *
	 * @snippet nop_encrypt.c WT_ENCRYPTOR decrypt
	 */
	int (*decrypt)(WT_ENCRYPTOR *encryptor, WT_SESSION *session,
	    uint8_t *src, size_t src_len,
	    uint8_t *dst, size_t dst_len,
	    size_t *result_lenp);

	/*!
	 * Callback to size a destination buffer for encryption.
	 *
	 * WT_ENCRYPTOR::sizing is an callback that returns the number of additional bytes
	 * that is needed when encrypting a data block. This is always necessary, since
	 * encryptors should always generate some sort of cryptographic checksum as well
	 * as the ciphertext. Without such a call, WiredTiger would have no way to know
	 * the worst case for the encrypted buffer size.
	 *
	 * The WiredTiger encryption infrastructure assumes that buffer sizing is not
	 * dependent on the number of bytes of input, that there is a one-to-one
	 * relationship in number of bytes needed between input and output. This means
	 * that if the encryption uses a block cipher in such a way that the input size
	 * needs to be padded to the cipher block size, the sizing method should return
	 * the worst case to ensure enough space is available.
	 *
	 * This callback cannot be NULL.
	 *
	 * The callback should set \c expansion_constantp to the additional number of
	 * bytes needed.
	 *
	 * @param[out] expansion_constantp the additional number of bytes needed when
	 *    encrypting.
	 * @returns zero for success, non-zero to indicate an error.
	 *
	 * @snippet nop_encrypt.c WT_ENCRYPTOR sizing
	 */
	int (*sizing)(WT_ENCRYPTOR *encryptor, WT_SESSION *session,
	    size_t *expansion_constantp);

	/*!
	 * If non-NULL, this callback is called to load keys into the encryptor. (That
	 * is, "customize" it for a given key.) The customize function is called whenever
	 * a new keyid is used for the first time with this encryptor, whether it be in
	 * the ::wiredtiger_open call or the WT_SESSION::create call. This should create a
	 * new encryptor instance and insert the requested key in it.
	 *
	 * The key may be specified either via \c keyid or \c secretkey in the \c
	 * encrypt_config parameter. In the former case, the encryptor should look up the
	 * requested key ID with whatever key management service is in use and install it
	 * in the new encryptor. In the latter case, the encryptor should save the
	 * provided secret key (or some transformation of it) in the new
	 * encryptor. Further encryption with the same \c keyid will use this new
	 * encryptor instance. (In the case of \c secretkey, only one key can be
	 * configured, for the system encryption, and the new encryptor will be used for
	 * all encryption involving it.) See @ref encryption for more information.
	 *
	 * This callback may return NULL as the new encryptor, in which case the original
	 * encryptor will be used for further operations on the selected key. Unless this
	 * happens, the original encryptor structure created during extension
	 * initialization will never be used for encryption or decryption.
	 *
	 * This callback may itself be NULL, in which case it is not called, but in that
	 * case there is no way to configure a key. This may be suitable for an
	 * environment where a key management service returns a single key under a
	 * well-known name that can be compiled in, but in a more general environment is
	 * not a useful approach. One should of course never compile in actual keys!
	 *
	 * @param[in] encrypt_config the "encryption" portion of the configuration from
	 *    the wiredtiger_open or WT_SESSION::create call, containing the \c keyid or
	 *    \c secretkey setting.
	 * @param[out] customp the new modified encryptor, or NULL.
	 * @returns zero for success, non-zero to indicate an error.
	 */
	int (*customize)(WT_ENCRYPTOR *encryptor, WT_SESSION *session,
	    WT_CONFIG_ARG *encrypt_config, WT_ENCRYPTOR **customp);

	/*!
	 * If non-NULL, a callback performed when the database is closed. It is called for
	 * each encryptor that was added using WT_CONNECTION::add_encryptor or returned by
	 * the WT_ENCRYPTOR::customize callback.
	 *
	 * The WT_ENCRYPTOR::terminate callback is intended to allow cleanup; the handle
	 * will not be subsequently accessed by WiredTiger.
	 *
	 * @snippet nop_encrypt.c WT_ENCRYPTOR terminate
	 */
	int (*terminate)(WT_ENCRYPTOR *encryptor, WT_SESSION *session);
};

/*!
 * The interface implemented by applications to provide custom extraction of
 * index keys or column group values.
 *
 * Applications register implementations with WiredTiger by calling
 * WT_CONNECTION::add_extractor.  See @ref custom_extractors for more
 * information.
 *
 * @snippet ex_all.c WT_EXTRACTOR register
 */
struct __wt_extractor {
	/*!
	 * Callback to extract a value for an index or column group.
	 *
	 * @errors
	 *
	 * @snippet ex_all.c WT_EXTRACTOR
	 *
	 * @param extractor the WT_EXTRACTOR implementation
	 * @param session the current WiredTiger session
	 * @param key the table key in raw format, see @ref cursor_raw for
	 *	details
	 * @param value the table value in raw format, see @ref cursor_raw for
	 *	details
	 * @param[out] result_cursor the method should call WT_CURSOR::set_key
	 *	and WT_CURSOR::insert on this cursor to return a key.  The \c
	 *	key_format of the cursor will match that passed to
	 *	WT_SESSION::create for the index.  Multiple index keys can be
	 *	created for each record by calling WT_CURSOR::insert multiple
	 *	times.
	 */
	int (*extract)(WT_EXTRACTOR *extractor, WT_SESSION *session,
	    const WT_ITEM *key, const WT_ITEM *value,
	    WT_CURSOR *result_cursor);

	/*!
	 * If non-NULL, this callback is called to customize the extractor for
	 * each index.  If the callback returns a non-NULL extractor, that
	 * instance is used instead of this one for all comparisons.
	 */
	int (*customize)(WT_EXTRACTOR *extractor, WT_SESSION *session,
	    const char *uri, WT_CONFIG_ITEM *appcfg, WT_EXTRACTOR **customp);

	/*!
	 * If non-NULL a callback performed when the index or column group
	 * is closed for customized extractors otherwise when the database
	 * is closed.
	 *
	 * The WT_EXTRACTOR::terminate callback is intended to allow cleanup;
	 * the handle will not be subsequently accessed by WiredTiger.
	 */
	int (*terminate)(WT_EXTRACTOR *extractor, WT_SESSION *session);
};

/*! WT_FILE_SYSTEM::open_file file types */
typedef enum {
	WT_FS_OPEN_FILE_TYPE_CHECKPOINT,/*!< open a data file checkpoint */
	WT_FS_OPEN_FILE_TYPE_DATA,	/*!< open a data file */
	WT_FS_OPEN_FILE_TYPE_DIRECTORY,	/*!< open a directory */
	WT_FS_OPEN_FILE_TYPE_LOG,	/*!< open a log file */
	WT_FS_OPEN_FILE_TYPE_REGULAR	/*!< open a regular file */
} WT_FS_OPEN_FILE_TYPE;

#ifdef DOXYGEN
/*! WT_FILE_SYSTEM::open_file flags: random access pattern */
#define	WT_FS_OPEN_ACCESS_RAND	0x0
/*! WT_FILE_SYSTEM::open_file flags: sequential access pattern */
#define	WT_FS_OPEN_ACCESS_SEQ	0x0
/*! WT_FILE_SYSTEM::open_file flags: create if does not exist */
#define	WT_FS_OPEN_CREATE	0x0
/*! WT_FILE_SYSTEM::open_file flags: direct I/O requested */
#define	WT_FS_OPEN_DIRECTIO	0x0
/*! WT_FILE_SYSTEM::open_file flags: file creation must be durable */
#define	WT_FS_OPEN_DURABLE	0x0
/*!
 * WT_FILE_SYSTEM::open_file flags: return EBUSY if exclusive use not available
 */
#define	WT_FS_OPEN_EXCLUSIVE	0x0
/*! WT_FILE_SYSTEM::open_file flags: open is read-only */
#define	WT_FS_OPEN_READONLY	0x0

/*!
 * WT_FILE_SYSTEM::remove or WT_FILE_SYSTEM::rename flags: the remove or rename
 * operation must be durable
 */
#define	WT_FS_DURABLE		0x0
#else
/* AUTOMATIC FLAG VALUE GENERATION START 0 */
#define	WT_FS_OPEN_ACCESS_RAND	0x01u
#define	WT_FS_OPEN_ACCESS_SEQ	0x02u
#define	WT_FS_OPEN_CREATE	0x04u
#define	WT_FS_OPEN_DIRECTIO	0x08u
#define	WT_FS_OPEN_DURABLE	0x10u
#define	WT_FS_OPEN_EXCLUSIVE	0x20u
#define	WT_FS_OPEN_FIXED	0x40u	/* Path not home relative (internal) */
#define	WT_FS_OPEN_READONLY	0x80u
/* AUTOMATIC FLAG VALUE GENERATION STOP 32 */

/* AUTOMATIC FLAG VALUE GENERATION START 0 */
#define	WT_FS_DURABLE		0x1u
/* AUTOMATIC FLAG VALUE GENERATION STOP 32 */
#endif

/*!
 * The interface implemented by applications to provide a custom file system
 * implementation.
 *
 * <b>Thread safety:</b> WiredTiger may invoke methods on the WT_FILE_SYSTEM
 * interface from multiple threads concurrently. It is the responsibility of
 * the implementation to protect any shared data.
 *
 * Applications register implementations with WiredTiger by calling
 * WT_CONNECTION::set_file_system.  See @ref custom_file_systems for more
 * information.
 *
 * @snippet ex_file_system.c WT_FILE_SYSTEM register
 */
struct __wt_file_system {
	/*!
	 * Return a list of file names for the named directory.
	 *
	 * @errors
	 *
	 * @param file_system the WT_FILE_SYSTEM
	 * @param session the current WiredTiger session
	 * @param directory the name of the directory
	 * @param prefix if not NULL, only files with names matching the prefix
	 *    are returned
	 * @param[out] dirlist the method returns an allocated array of
	 *    individually allocated strings, one for each entry in the
	 *    directory.
	 * @param[out] countp the number of entries returned
	 */
	int (*fs_directory_list)(WT_FILE_SYSTEM *file_system,
	    WT_SESSION *session, const char *directory, const char *prefix,
	    char ***dirlist, uint32_t *countp);

#if !defined(DOXYGEN)
	/*
	 * Return a single file name for the named directory.
	 */
	int (*fs_directory_list_single)(WT_FILE_SYSTEM *file_system,
	    WT_SESSION *session, const char *directory, const char *prefix,
	    char ***dirlist, uint32_t *countp);
#endif

	/*!
	 * Free memory allocated by WT_FILE_SYSTEM::directory_list.
	 *
	 * @errors
	 *
	 * @param file_system the WT_FILE_SYSTEM
	 * @param session the current WiredTiger session
	 * @param dirlist array returned by WT_FILE_SYSTEM::directory_list
	 * @param count count returned by WT_FILE_SYSTEM::directory_list
	 */
	int (*fs_directory_list_free)(WT_FILE_SYSTEM *file_system,
	    WT_SESSION *session, char **dirlist, uint32_t count);

	/*!
	 * Return if the named file system object exists.
	 *
	 * @errors
	 *
	 * @param file_system the WT_FILE_SYSTEM
	 * @param session the current WiredTiger session
	 * @param name the name of the file
	 * @param[out] existp If the named file system object exists
	 */
	int (*fs_exist)(WT_FILE_SYSTEM *file_system,
	    WT_SESSION *session, const char *name, bool *existp);

	/*!
	 * Open a handle for a named file system object
	 *
	 * The method should return ENOENT if the file is not being created and
	 * does not exist.
	 *
	 * The method should return EACCES if the file cannot be opened in the
	 * requested mode (for example, a file opened for writing in a readonly
	 * file system).
	 *
	 * The method should return EBUSY if ::WT_FS_OPEN_EXCLUSIVE is set and
	 * the file is in use.
	 *
	 * @errors
	 *
	 * @param file_system the WT_FILE_SYSTEM
	 * @param session the current WiredTiger session
	 * @param name the name of the file system object
	 * @param file_type the type of the file
	 *    The file type is provided to allow optimization for different file
	 *    access patterns.
	 * @param flags flags indicating how to open the file, one or more of
	 *    ::WT_FS_OPEN_CREATE, ::WT_FS_OPEN_DIRECTIO, ::WT_FS_OPEN_DURABLE,
	 *    ::WT_FS_OPEN_EXCLUSIVE or ::WT_FS_OPEN_READONLY.
	 * @param[out] file_handlep the handle to the newly opened file. File
	 *    system implementations must allocate memory for the handle and
	 *    the WT_FILE_HANDLE::name field, and fill in the WT_FILE_HANDLE::
	 *    fields. Applications wanting to associate private information
	 *    with the WT_FILE_HANDLE:: structure should declare and allocate
	 *    their own structure as a superset of a WT_FILE_HANDLE:: structure.
	 */
	int (*fs_open_file)(WT_FILE_SYSTEM *file_system, WT_SESSION *session,
	    const char *name, WT_FS_OPEN_FILE_TYPE file_type, uint32_t flags,
	    WT_FILE_HANDLE **file_handlep);

	/*!
	 * Remove a named file system object
	 *
	 * This method is not required for readonly file systems and should be
	 * set to NULL when not required by the file system.
	 *
	 * @errors
	 *
	 * @param file_system the WT_FILE_SYSTEM
	 * @param session the current WiredTiger session
	 * @param name the name of the file system object
	 * @param flags 0 or ::WT_FS_DURABLE
	 */
	int (*fs_remove)(WT_FILE_SYSTEM *file_system,
	    WT_SESSION *session, const char *name, uint32_t flags);

	/*!
	 * Rename a named file system object
	 *
	 * This method is not required for readonly file systems and should be
	 * set to NULL when not required by the file system.
	 *
	 * @errors
	 *
	 * @param file_system the WT_FILE_SYSTEM
	 * @param session the current WiredTiger session
	 * @param from the original name of the object
	 * @param to the new name for the object
	 * @param flags 0 or ::WT_FS_DURABLE
	 */
	int (*fs_rename)(WT_FILE_SYSTEM *file_system, WT_SESSION *session,
	    const char *from, const char *to, uint32_t flags);

	/*!
	 * Return the size of a named file system object
	 *
	 * @errors
	 *
	 * @param file_system the WT_FILE_SYSTEM
	 * @param session the current WiredTiger session
	 * @param name the name of the file system object
	 * @param[out] sizep the size of the file system entry
	 */
	int (*fs_size)(WT_FILE_SYSTEM *file_system,
	    WT_SESSION *session, const char *name, wt_off_t *sizep);

	/*!
	 * A callback performed when the file system is closed and will no
	 * longer be accessed by the WiredTiger database.
	 *
	 * This method is not required and should be set to NULL when not
	 * required by the file system.
	 *
	 * The WT_FILE_SYSTEM::terminate callback is intended to allow cleanup;
	 * the handle will not be subsequently accessed by WiredTiger.
	 */
	int (*terminate)(WT_FILE_SYSTEM *file_system, WT_SESSION *session);
};

/*! WT_FILE_HANDLE::fadvise flags: no longer need */
#define	WT_FILE_HANDLE_DONTNEED	1
/*! WT_FILE_HANDLE::fadvise flags: will need */
#define	WT_FILE_HANDLE_WILLNEED	2

/*!
 * A file handle implementation returned by WT_FILE_SYSTEM::fs_open_file.
 *
 * <b>Thread safety:</b> Unless explicitly stated otherwise, WiredTiger may
 * invoke methods on the WT_FILE_HANDLE interface from multiple threads
 * concurrently. It is the responsibility of the implementation to protect
 * any shared data.
 *
 * See @ref custom_file_systems for more information.
 */
struct __wt_file_handle {
	/*!
	 * The enclosing file system, set by WT_FILE_SYSTEM::fs_open_file.
	 */
	WT_FILE_SYSTEM *file_system;

	/*!
	 * The name of the file, set by WT_FILE_SYSTEM::fs_open_file.
	 */
	char *name;

	/*!
	 * Close a file handle. The handle will not be further accessed by
	 * WiredTiger.
	 *
	 * @errors
	 *
	 * @param file_handle the WT_FILE_HANDLE
	 * @param session the current WiredTiger session
	 */
	int (*close)(WT_FILE_HANDLE *file_handle, WT_SESSION *session);

	/*!
	 * Indicate expected future use of file ranges, based on the POSIX
	 * 1003.1 standard fadvise.
	 *
	 * This method is not required, and should be set to NULL when not
	 * supported by the file.
	 *
	 * @errors
	 *
	 * @param file_handle the WT_FILE_HANDLE
	 * @param session the current WiredTiger session
	 * @param offset the file offset
	 * @param len the size of the advisory
	 * @param advice one of ::WT_FILE_HANDLE_WILLNEED or
	 *    ::WT_FILE_HANDLE_DONTNEED.
	 */
	int (*fh_advise)(WT_FILE_HANDLE *file_handle,
	    WT_SESSION *session, wt_off_t offset, wt_off_t len, int advice);

	/*!
	 * Extend the file.
	 *
	 * This method is not required, and should be set to NULL when not
	 * supported by the file.
	 *
	 * Any allocated disk space must read as 0 bytes, and no existing file
	 * data may change. Allocating all necessary underlying storage (not
	 * changing just the file's metadata), is likely to result in increased
	 * performance.
	 *
	 * This method is not called by multiple threads concurrently (on the
	 * same file handle). If the file handle's extension method supports
	 * concurrent calls, set the WT_FILE_HANDLE::fh_extend_nolock method
	 * instead. See @ref custom_file_systems for more information.
	 *
	 * @errors
	 *
	 * @param file_handle the WT_FILE_HANDLE
	 * @param session the current WiredTiger session
	 * @param offset desired file size after extension
	 */
	int (*fh_extend)(
	    WT_FILE_HANDLE *file_handle, WT_SESSION *session, wt_off_t offset);

	/*!
	 * Extend the file.
	 *
	 * This method is not required, and should be set to NULL when not
	 * supported by the file.
	 *
	 * Any allocated disk space must read as 0 bytes, and no existing file
	 * data may change. Allocating all necessary underlying storage (not
	 * only changing the file's metadata), is likely to result in increased
	 * performance.
	 *
	 * This method may be called by multiple threads concurrently (on the
	 * same file handle). If the file handle's extension method does not
	 * support concurrent calls, set the WT_FILE_HANDLE::fh_extend method
	 * instead. See @ref custom_file_systems for more information.
	 *
	 * @errors
	 *
	 * @param file_handle the WT_FILE_HANDLE
	 * @param session the current WiredTiger session
	 * @param offset desired file size after extension
	 */
	int (*fh_extend_nolock)(
	    WT_FILE_HANDLE *file_handle, WT_SESSION *session, wt_off_t offset);

	/*!
	 * Lock/unlock a file from the perspective of other processes running
	 * in the system, where necessary.
	 *
	 * @errors
	 *
	 * @param file_handle the WT_FILE_HANDLE
	 * @param session the current WiredTiger session
	 * @param lock whether to lock or unlock
	 */
	int (*fh_lock)(
	    WT_FILE_HANDLE *file_handle, WT_SESSION *session, bool lock);

	/*!
	 * Map a file into memory, based on the POSIX 1003.1 standard mmap.
	 *
	 * This method is not required, and should be set to NULL when not
	 * supported by the file.
	 *
	 * @errors
	 *
	 * @param file_handle the WT_FILE_HANDLE
	 * @param session the current WiredTiger session
	 * @param[out] mapped_regionp a reference to a memory location into
	 *    which should be stored a pointer to the start of the mapped region
	 * @param[out] lengthp a reference to a memory location into which
	 *    should be stored the length of the region
	 * @param[out] mapped_cookiep a reference to a memory location into
	 *    which can be optionally stored a pointer to an opaque cookie
	 *    which is subsequently passed to WT_FILE_HANDLE::unmap.
	 */
	int (*fh_map)(WT_FILE_HANDLE *file_handle, WT_SESSION *session,
	    void *mapped_regionp, size_t *lengthp, void *mapped_cookiep);

	/*!
	 * Unmap part of a memory mapped file, based on the POSIX 1003.1
	 * standard madvise.
	 *
	 * This method is not required, and should be set to NULL when not
	 * supported by the file.
	 *
	 * @errors
	 *
	 * @param file_handle the WT_FILE_HANDLE
	 * @param session the current WiredTiger session
	 * @param map a location in the mapped region unlikely to be used in the
	 *    near future
	 * @param length the length of the mapped region to discard
	 * @param mapped_cookie any cookie set by the WT_FILE_HANDLE::map method
	 */
	int (*fh_map_discard)(WT_FILE_HANDLE *file_handle,
	    WT_SESSION *session, void *map, size_t length, void *mapped_cookie);

	/*!
	 * Preload part of a memory mapped file, based on the POSIX 1003.1
	 * standard madvise.
	 *
	 * This method is not required, and should be set to NULL when not
	 * supported by the file.
	 *
	 * @errors
	 *
	 * @param file_handle the WT_FILE_HANDLE
	 * @param session the current WiredTiger session
	 * @param map a location in the mapped region likely to be used in the
	 *    near future
	 * @param length the size of the mapped region to preload
	 * @param mapped_cookie any cookie set by the WT_FILE_HANDLE::map method
	 */
	int (*fh_map_preload)(WT_FILE_HANDLE *file_handle, WT_SESSION *session,
	    const void *map, size_t length, void *mapped_cookie);

	/*!
	 * Unmap a memory mapped file, based on the POSIX 1003.1 standard
	 * munmap.
	 *
	 * This method is only required if a valid implementation of map is
	 * provided by the file, and should be set to NULL otherwise.
	 *
	 * @errors
	 *
	 * @param file_handle the WT_FILE_HANDLE
	 * @param session the current WiredTiger session
	 * @param mapped_region a pointer to the start of the mapped region
	 * @param length the length of the mapped region
	 * @param mapped_cookie any cookie set by the WT_FILE_HANDLE::map method
	 */
	int (*fh_unmap)(WT_FILE_HANDLE *file_handle, WT_SESSION *session,
	    void *mapped_region, size_t length, void *mapped_cookie);

	/*!
	 * Read from a file, based on the POSIX 1003.1 standard pread.
	 *
	 * @errors
	 *
	 * @param file_handle the WT_FILE_HANDLE
	 * @param session the current WiredTiger session
	 * @param offset the offset in the file to start reading from
	 * @param len the amount to read
	 * @param[out] buf buffer to hold the content read from file
	 */
	int (*fh_read)(WT_FILE_HANDLE *file_handle,
	    WT_SESSION *session, wt_off_t offset, size_t len, void *buf);

	/*!
	 * Return the size of a file.
	 *
	 * @errors
	 *
	 * @param file_handle the WT_FILE_HANDLE
	 * @param session the current WiredTiger session
	 * @param sizep the size of the file
	 */
	int (*fh_size)(
	    WT_FILE_HANDLE *file_handle, WT_SESSION *session, wt_off_t *sizep);

	/*!
	 * Make outstanding file writes durable and do not return until writes
	 * are complete.
	 *
	 * This method is not required for read-only files, and should be set
	 * to NULL when not supported by the file.
	 *
	 * @errors
	 *
	 * @param file_handle the WT_FILE_HANDLE
	 * @param session the current WiredTiger session
	 */
	int (*fh_sync)(WT_FILE_HANDLE *file_handle, WT_SESSION *session);

	/*!
	 * Schedule the outstanding file writes required for durability and
	 * return immediately.
	 *
	 * This method is not required, and should be set to NULL when not
	 * supported by the file.
	 *
	 * @errors
	 *
	 * @param file_handle the WT_FILE_HANDLE
	 * @param session the current WiredTiger session
	 */
	int (*fh_sync_nowait)(WT_FILE_HANDLE *file_handle, WT_SESSION *session);

	/*!
	 * Truncate the file.
	 *
	 * This method is not required, and should be set to NULL when not
	 * supported by the file.
	 *
	 * This method is not called by multiple threads concurrently (on the
	 * same file handle).
	 *
	 * @errors
	 *
	 * @param file_handle the WT_FILE_HANDLE
	 * @param session the current WiredTiger session
	 * @param offset desired file size after truncate
	 */
	int (*fh_truncate)(
	    WT_FILE_HANDLE *file_handle, WT_SESSION *session, wt_off_t offset);

	/*!
	 * Write to a file, based on the POSIX 1003.1 standard pwrite.
	 *
	 * This method is not required for read-only files, and should be set
	 * to NULL when not supported by the file.
	 *
	 * @errors
	 *
	 * @param file_handle the WT_FILE_HANDLE
	 * @param session the current WiredTiger session
	 * @param offset offset at which to start writing
	 * @param length amount of data to write
	 * @param buf content to be written to the file
	 */
	int (*fh_write)(WT_FILE_HANDLE *file_handle, WT_SESSION *session,
	    wt_off_t offset, size_t length, const void *buf);
};

#if !defined(DOXYGEN)
/* This interface is not yet public. */

/*!
 * The interface implemented by applications to provide a storage source
 * implementation. This documentation refers to "object" and "bucket"
 * to mean a "file-like object" and a "container of objects", respectively.
 *
 * <b>Thread safety:</b> WiredTiger may invoke methods on the WT_STORAGE_SOURCE
 * interface from multiple threads concurrently. It is the responsibility of
 * the implementation to protect any shared data.
 *
 * Applications register implementations with WiredTiger by calling
 * WT_CONNECTION::add_storage_source.
 *
 * @snippet ex_storage_source.c WT_STORAGE_SOURCE register
 */
struct __wt_storage_source {
	/*!
	 * A reference is added to the storage source.  The reference is released by a
	 * call to WT_STORAGE_SOURCE::terminate.  A reference is added as a side effect
	 * of calling WT_CONNECTION::get_storage_source.
	 *
	 * @errors
	 *
	 * @param storage_source the WT_STORAGE_SOURCE
	 */
	int (*ss_add_reference)(WT_STORAGE_SOURCE *storage_source);

	/*!
	 * Create a customized file system to access the storage source
	 * objects.
	 *
	 * The file system returned behaves as if objects in the specified buckets are
	 * files in the file system.  In particular, the fs_open_file method requires
	 * its flags argument to include either WT_FS_OPEN_CREATE or WT_FS_OPEN_READONLY.
	 * Objects being created are not deemed to "exist" and be visible to
	 * WT_FILE_SYSTEM::fs_exist and other file system methods until the new handle has
	 * been closed.  Objects once created are immutable. That is, only objects that
	 * do not already exist can be opened with the create flag, and objects that
	 * already exist can only be opened with the readonly flag.  Only objects that
	 * exist can be transferred to the underlying shared object storage.  This can
	 * happen at any time after an object is created, and can be forced to happen using
	 * WT_STORAGE_SOURCE::ss_flush.
	 *
	 * Additionally file handles returned by the file system behave as file handles to a
	 * local file.  For example, WT_FILE_HANDLE::fh_sync synchronizes writes to the
	 * local file, and does not imply any transferring of data to the shared object store.
	 *
	 * The directory argument to the WT_FILE_SYSTEM::fs_directory_list method is normally
	 * the empty string as the cloud equivalent (bucket) has already been given when
	 * customizing the file system.  If specified, the directory path is interpreted
	 * as another prefix, which is removed from the results.
	 *
	 * Names used by the file system methods are generally flat.  However, in some
	 * implementations of a file system returned by a storage source, "..", ".", "/"
	 * may have a particular meaning, as in a POSIX file system.  We suggest that
	 * these constructs be avoided when a caller chooses file names within the returned
	 * file system; they may be rejected by the implementation.  Within a bucket name,
	 * these characters may or may not be acceptable. That is implementation dependent.
	 * In the prefix, "/" is specifically allowed, as this may have performance or
	 * administrative benefits.  That said, within a prefix, certain combinations
	 * involving "/" may be rejected, for example "/../".
	 *
	 * @errors
	 *
	 * @param storage_source the WT_STORAGE_SOURCE
	 * @param session the current WiredTiger session
	 * @param bucket_name the name of the bucket.  Use of '/' is implementation dependent.
	 * @param auth_token the authorization identifier.
	 * @param config additional configuration. The only allowable value is \c cache_directory,
	 *    the name of a directory holding cached objects. Its default is
	 *    \c "<home>/cache-<bucket>" with \c <home> replaced by the @ref home, and
	 *    \c <bucket> replaced by the bucket_name.
	 * @param[out] file_system the customized file system returned
	 */
	int (*ss_customize_file_system)(WT_STORAGE_SOURCE *storage_source, WT_SESSION *session,
	    const char *bucket_name, const char *auth_token, const char *config,
	    WT_FILE_SYSTEM **file_system);

	/*!
	 * Copy a file from the default file system to an object name in shared object storage.
	 *
	 * @errors
	 *
	 * @param storage_source the WT_STORAGE_SOURCE
	 * @param session the current WiredTiger session
	 * @param file_system the destination bucket and credentials
	 * @param source the name of the source input file
	 * @param object the name of the destination object
	 * @param config additional configuration, currently must be NULL
	 */
	int (*ss_flush)(WT_STORAGE_SOURCE *storage_source, WT_SESSION *session,
	    WT_FILE_SYSTEM *file_system, const char *source, const char *object,
            const char *config);

	/*!
	 * After a flush, rename the source file from the default file system to be cached in
         * the shared object storage.
	 *
	 * @errors
	 *
	 * @param storage_source the WT_STORAGE_SOURCE
	 * @param session the current WiredTiger session
	 * @param file_system the destination bucket and credentials
	 * @param source the name of the source input file
	 * @param object the name of the destination object
	 * @param config additional configuration, currently must be NULL
	 */
	int (*ss_flush_finish)(WT_STORAGE_SOURCE *storage_source, WT_SESSION *session,
	    WT_FILE_SYSTEM *file_system, const char *source, const char *object,
	    const char *config);

	/*!
	 * A callback performed when the storage source or reference is closed
	 * and will no longer be used.  The initial creation of the storage source
	 * counts as a reference, and each call to WT_STORAGE_SOURCE::add_reference
	 * increase the number of references.  When all references are released, the
	 * storage source and any resources associated with it are released.
	 *
	 * This method is not required and should be set to NULL when not
	 * required by the storage source implementation.
	 *
	 * The WT_STORAGE_SOURCE::terminate callback is intended to allow cleanup;
	 * the handle will not be subsequently accessed by WiredTiger.
	 */
	int (*terminate)(WT_STORAGE_SOURCE *storage_source, WT_SESSION *session);
};
#endif

/*!
 * Entry point to an extension, called when the extension is loaded.
 *
 * @param connection the connection handle
 * @param config the config information passed to WT_CONNECTION::load_extension
 * @errors
 */
extern int wiredtiger_extension_init(
    WT_CONNECTION *connection, WT_CONFIG_ARG *config);

/*!
 * Optional cleanup function for an extension, called during
 * WT_CONNECTION::close.
 *
 * @param connection the connection handle
 * @errors
 */
extern int wiredtiger_extension_terminate(WT_CONNECTION *connection);

/*! @} */

/*!
 * @addtogroup wt
 * @{
 */
/*!
 * @name Incremental backup types
 * @anchor backup_types
 * @{
 */
/*! Invalid backup type. */
#define WT_BACKUP_INVALID	0
/*! Whole file. */
#define WT_BACKUP_FILE		1
/*! File range. */
#define WT_BACKUP_RANGE		2
/*! @} */

/*!
 * @name Log record and operation types
 * @anchor log_types
 * @{
 */
/*
 * NOTE:  The values of these record types and operations must
 * never change because they're written into the log.  Append
 * any new records or operations to the appropriate set.
 */
/*! Checkpoint. */
#define	WT_LOGREC_CHECKPOINT	0
/*! Transaction commit. */
#define	WT_LOGREC_COMMIT	1
/*! File sync. */
#define	WT_LOGREC_FILE_SYNC	2
/*! Message. */
#define	WT_LOGREC_MESSAGE	3
/*! System/internal record. */
#define	WT_LOGREC_SYSTEM	4
/*! Invalid operation. */
#define	WT_LOGOP_INVALID	0
/*! Column-store put. */
#define	WT_LOGOP_COL_PUT	1
/*! Column-store remove. */
#define	WT_LOGOP_COL_REMOVE	2
/*! Column-store truncate. */
#define	WT_LOGOP_COL_TRUNCATE	3
/*! Row-store put. */
#define	WT_LOGOP_ROW_PUT	4
/*! Row-store remove. */
#define	WT_LOGOP_ROW_REMOVE	5
/*! Row-store truncate. */
#define	WT_LOGOP_ROW_TRUNCATE	6
/*! Checkpoint start. */
#define	WT_LOGOP_CHECKPOINT_START	7
/*! Previous LSN. */
#define	WT_LOGOP_PREV_LSN	8
/*! Column-store modify. */
#define	WT_LOGOP_COL_MODIFY	9
/*! Row-store modify. */
#define	WT_LOGOP_ROW_MODIFY	10
/*
 * NOTE: Diagnostic-only log operations should have values in
 * the ignore range.
 */
/*! Diagnostic: transaction timestamps */
#define	WT_LOGOP_TXN_TIMESTAMP	(WT_LOGOP_IGNORE | 11)
/*! @} */

/*******************************************
 * Statistic reference.
 *******************************************/
/*
 * DO NOT EDIT: automatically built by dist/stat.py.
 * Statistics section: BEGIN
 */

/*!
 * @name Connection statistics
 * @anchor statistics_keys
 * @anchor statistics_conn
 * Statistics are accessed through cursors with \c "statistics:" URIs.
 * Individual statistics can be queried through the cursor using the following
 * keys.  See @ref data_statistics for more information.
 * @{
 */
/*! LSM: application work units currently queued */
#define	WT_STAT_CONN_LSM_WORK_QUEUE_APP			1000
/*! LSM: merge work units currently queued */
#define	WT_STAT_CONN_LSM_WORK_QUEUE_MANAGER		1001
/*! LSM: rows merged in an LSM tree */
#define	WT_STAT_CONN_LSM_ROWS_MERGED			1002
/*! LSM: sleep for LSM checkpoint throttle */
#define	WT_STAT_CONN_LSM_CHECKPOINT_THROTTLE		1003
/*! LSM: sleep for LSM merge throttle */
#define	WT_STAT_CONN_LSM_MERGE_THROTTLE			1004
/*! LSM: switch work units currently queued */
#define	WT_STAT_CONN_LSM_WORK_QUEUE_SWITCH		1005
/*! LSM: tree maintenance operations discarded */
#define	WT_STAT_CONN_LSM_WORK_UNITS_DISCARDED		1006
/*! LSM: tree maintenance operations executed */
#define	WT_STAT_CONN_LSM_WORK_UNITS_DONE		1007
/*! LSM: tree maintenance operations scheduled */
#define	WT_STAT_CONN_LSM_WORK_UNITS_CREATED		1008
/*! LSM: tree queue hit maximum */
#define	WT_STAT_CONN_LSM_WORK_QUEUE_MAX			1009
/*! block-cache: cached blocks updated */
#define	WT_STAT_CONN_BLOCK_CACHE_BLOCKS_UPDATE		1010
/*! block-cache: cached bytes updated */
#define	WT_STAT_CONN_BLOCK_CACHE_BYTES_UPDATE		1011
/*! block-cache: evicted blocks */
#define	WT_STAT_CONN_BLOCK_CACHE_BLOCKS_EVICTED		1012
/*! block-cache: file size causing bypass */
#define	WT_STAT_CONN_BLOCK_CACHE_BYPASS_FILESIZE	1013
/*! block-cache: lookups */
#define	WT_STAT_CONN_BLOCK_CACHE_LOOKUPS		1014
/*! block-cache: number of blocks not evicted due to overhead */
#define	WT_STAT_CONN_BLOCK_CACHE_NOT_EVICTED_OVERHEAD	1015
/*!
 * block-cache: number of bypasses because no-write-allocate setting was
 * on
 */
#define	WT_STAT_CONN_BLOCK_CACHE_BYPASS_WRITEALLOC	1016
/*! block-cache: number of bypasses due to overhead on put */
#define	WT_STAT_CONN_BLOCK_CACHE_BYPASS_OVERHEAD_PUT	1017
/*! block-cache: number of bypasses on get */
#define	WT_STAT_CONN_BLOCK_CACHE_BYPASS_GET		1018
/*! block-cache: number of bypasses on put because file is too small */
#define	WT_STAT_CONN_BLOCK_CACHE_BYPASS_PUT		1019
/*! block-cache: number of eviction passes */
#define	WT_STAT_CONN_BLOCK_CACHE_EVICTION_PASSES	1020
/*! block-cache: number of hits */
#define	WT_STAT_CONN_BLOCK_CACHE_HITS			1021
/*! block-cache: number of misses */
#define	WT_STAT_CONN_BLOCK_CACHE_MISSES			1022
/*! block-cache: number of put bypasses on checkpoint I/O */
#define	WT_STAT_CONN_BLOCK_CACHE_BYPASS_CHKPT		1023
/*! block-cache: removed blocks */
#define	WT_STAT_CONN_BLOCK_CACHE_BLOCKS_REMOVED		1024
/*! block-cache: total blocks */
#define	WT_STAT_CONN_BLOCK_CACHE_BLOCKS			1025
/*! block-cache: total blocks inserted on read path */
#define	WT_STAT_CONN_BLOCK_CACHE_BLOCKS_INSERT_READ	1026
/*! block-cache: total blocks inserted on write path */
#define	WT_STAT_CONN_BLOCK_CACHE_BLOCKS_INSERT_WRITE	1027
/*! block-cache: total bytes */
#define	WT_STAT_CONN_BLOCK_CACHE_BYTES			1028
/*! block-cache: total bytes inserted on read path */
#define	WT_STAT_CONN_BLOCK_CACHE_BYTES_INSERT_READ	1029
/*! block-cache: total bytes inserted on write path */
#define	WT_STAT_CONN_BLOCK_CACHE_BYTES_INSERT_WRITE	1030
/*! block-manager: blocks pre-loaded */
#define	WT_STAT_CONN_BLOCK_PRELOAD			1031
/*! block-manager: blocks read */
#define	WT_STAT_CONN_BLOCK_READ				1032
/*! block-manager: blocks written */
#define	WT_STAT_CONN_BLOCK_WRITE			1033
/*! block-manager: bytes read */
#define	WT_STAT_CONN_BLOCK_BYTE_READ			1034
/*! block-manager: bytes read via memory map API */
#define	WT_STAT_CONN_BLOCK_BYTE_READ_MMAP		1035
/*! block-manager: bytes read via system call API */
#define	WT_STAT_CONN_BLOCK_BYTE_READ_SYSCALL		1036
/*! block-manager: bytes written */
#define	WT_STAT_CONN_BLOCK_BYTE_WRITE			1037
/*! block-manager: bytes written for checkpoint */
#define	WT_STAT_CONN_BLOCK_BYTE_WRITE_CHECKPOINT	1038
/*! block-manager: bytes written via memory map API */
#define	WT_STAT_CONN_BLOCK_BYTE_WRITE_MMAP		1039
/*! block-manager: bytes written via system call API */
#define	WT_STAT_CONN_BLOCK_BYTE_WRITE_SYSCALL		1040
/*! block-manager: mapped blocks read */
#define	WT_STAT_CONN_BLOCK_MAP_READ			1041
/*! block-manager: mapped bytes read */
#define	WT_STAT_CONN_BLOCK_BYTE_MAP_READ		1042
/*!
 * block-manager: number of times the file was remapped because it
 * changed size via fallocate or truncate
 */
#define	WT_STAT_CONN_BLOCK_REMAP_FILE_RESIZE		1043
/*! block-manager: number of times the region was remapped via write */
#define	WT_STAT_CONN_BLOCK_REMAP_FILE_WRITE		1044
/*! cache: application threads page read from disk to cache count */
#define	WT_STAT_CONN_CACHE_READ_APP_COUNT		1045
/*! cache: application threads page read from disk to cache time (usecs) */
#define	WT_STAT_CONN_CACHE_READ_APP_TIME		1046
/*! cache: application threads page write from cache to disk count */
#define	WT_STAT_CONN_CACHE_WRITE_APP_COUNT		1047
/*! cache: application threads page write from cache to disk time (usecs) */
#define	WT_STAT_CONN_CACHE_WRITE_APP_TIME		1048
/*! cache: bytes allocated for updates */
#define	WT_STAT_CONN_CACHE_BYTES_UPDATES		1049
/*! cache: bytes belonging to page images in the cache */
#define	WT_STAT_CONN_CACHE_BYTES_IMAGE			1050
/*! cache: bytes belonging to the history store table in the cache */
#define	WT_STAT_CONN_CACHE_BYTES_HS			1051
/*! cache: bytes currently in the cache */
#define	WT_STAT_CONN_CACHE_BYTES_INUSE			1052
/*! cache: bytes dirty in the cache cumulative */
#define	WT_STAT_CONN_CACHE_BYTES_DIRTY_TOTAL		1053
/*! cache: bytes not belonging to page images in the cache */
#define	WT_STAT_CONN_CACHE_BYTES_OTHER			1054
/*! cache: bytes read into cache */
#define	WT_STAT_CONN_CACHE_BYTES_READ			1055
/*! cache: bytes written from cache */
#define	WT_STAT_CONN_CACHE_BYTES_WRITE			1056
/*! cache: checkpoint blocked page eviction */
#define	WT_STAT_CONN_CACHE_EVICTION_CHECKPOINT		1057
/*!
 * cache: checkpoint of history store file blocked non-history store page
 * eviction
 */
#define	WT_STAT_CONN_CACHE_EVICTION_BLOCKED_CHECKPOINT_HS	1058
/*! cache: eviction calls to get a page */
#define	WT_STAT_CONN_CACHE_EVICTION_GET_REF		1059
/*! cache: eviction calls to get a page found queue empty */
#define	WT_STAT_CONN_CACHE_EVICTION_GET_REF_EMPTY	1060
/*! cache: eviction calls to get a page found queue empty after locking */
#define	WT_STAT_CONN_CACHE_EVICTION_GET_REF_EMPTY2	1061
/*! cache: eviction currently operating in aggressive mode */
#define	WT_STAT_CONN_CACHE_EVICTION_AGGRESSIVE_SET	1062
/*! cache: eviction empty score */
#define	WT_STAT_CONN_CACHE_EVICTION_EMPTY_SCORE		1063
/*!
 * cache: eviction gave up due to detecting a disk value without a
 * timestamp behind the last update on the chain
 */
#define	WT_STAT_CONN_CACHE_EVICTION_BLOCKED_NO_TS_CHECKPOINT_RACE_1	1064
/*!
 * cache: eviction gave up due to detecting a tombstone without a
 * timestamp ahead of the selected on disk update
 */
#define	WT_STAT_CONN_CACHE_EVICTION_BLOCKED_NO_TS_CHECKPOINT_RACE_2	1065
/*!
 * cache: eviction gave up due to detecting a tombstone without a
 * timestamp ahead of the selected on disk update after validating the
 * update chain
 */
#define	WT_STAT_CONN_CACHE_EVICTION_BLOCKED_NO_TS_CHECKPOINT_RACE_3	1066
/*!
 * cache: eviction gave up due to detecting update chain entries without
 * timestamps after the selected on disk update
 */
#define	WT_STAT_CONN_CACHE_EVICTION_BLOCKED_NO_TS_CHECKPOINT_RACE_4	1067
/*!
 * cache: eviction gave up due to needing to remove a record from the
 * history store but checkpoint is running
 */
#define	WT_STAT_CONN_CACHE_EVICTION_BLOCKED_REMOVE_HS_RACE_WITH_CHECKPOINT	1068
/*! cache: eviction passes of a file */
#define	WT_STAT_CONN_CACHE_EVICTION_WALK_PASSES		1069
/*! cache: eviction server candidate queue empty when topping up */
#define	WT_STAT_CONN_CACHE_EVICTION_QUEUE_EMPTY		1070
/*! cache: eviction server candidate queue not empty when topping up */
#define	WT_STAT_CONN_CACHE_EVICTION_QUEUE_NOT_EMPTY	1071
/*! cache: eviction server evicting pages */
#define	WT_STAT_CONN_CACHE_EVICTION_SERVER_EVICTING	1072
/*!
 * cache: eviction server slept, because we did not make progress with
 * eviction
 */
#define	WT_STAT_CONN_CACHE_EVICTION_SERVER_SLEPT	1073
/*! cache: eviction server unable to reach eviction goal */
#define	WT_STAT_CONN_CACHE_EVICTION_SLOW		1074
/*! cache: eviction server waiting for a leaf page */
#define	WT_STAT_CONN_CACHE_EVICTION_WALK_LEAF_NOTFOUND	1075
/*! cache: eviction state */
#define	WT_STAT_CONN_CACHE_EVICTION_STATE		1076
/*!
 * cache: eviction walk most recent sleeps for checkpoint handle
 * gathering
 */
#define	WT_STAT_CONN_CACHE_EVICTION_WALK_SLEEPS		1077
/*! cache: eviction walk target pages histogram - 0-9 */
#define	WT_STAT_CONN_CACHE_EVICTION_TARGET_PAGE_LT10	1078
/*! cache: eviction walk target pages histogram - 10-31 */
#define	WT_STAT_CONN_CACHE_EVICTION_TARGET_PAGE_LT32	1079
/*! cache: eviction walk target pages histogram - 128 and higher */
#define	WT_STAT_CONN_CACHE_EVICTION_TARGET_PAGE_GE128	1080
/*! cache: eviction walk target pages histogram - 32-63 */
#define	WT_STAT_CONN_CACHE_EVICTION_TARGET_PAGE_LT64	1081
/*! cache: eviction walk target pages histogram - 64-128 */
#define	WT_STAT_CONN_CACHE_EVICTION_TARGET_PAGE_LT128	1082
/*!
 * cache: eviction walk target pages reduced due to history store cache
 * pressure
 */
#define	WT_STAT_CONN_CACHE_EVICTION_TARGET_PAGE_REDUCED	1083
/*! cache: eviction walk target strategy both clean and dirty pages */
#define	WT_STAT_CONN_CACHE_EVICTION_TARGET_STRATEGY_BOTH_CLEAN_AND_DIRTY	1084
/*! cache: eviction walk target strategy only clean pages */
#define	WT_STAT_CONN_CACHE_EVICTION_TARGET_STRATEGY_CLEAN	1085
/*! cache: eviction walk target strategy only dirty pages */
#define	WT_STAT_CONN_CACHE_EVICTION_TARGET_STRATEGY_DIRTY	1086
/*! cache: eviction walks abandoned */
#define	WT_STAT_CONN_CACHE_EVICTION_WALKS_ABANDONED	1087
/*! cache: eviction walks gave up because they restarted their walk twice */
#define	WT_STAT_CONN_CACHE_EVICTION_WALKS_STOPPED	1088
/*!
 * cache: eviction walks gave up because they saw too many pages and
 * found no candidates
 */
#define	WT_STAT_CONN_CACHE_EVICTION_WALKS_GAVE_UP_NO_TARGETS	1089
/*!
 * cache: eviction walks gave up because they saw too many pages and
 * found too few candidates
 */
#define	WT_STAT_CONN_CACHE_EVICTION_WALKS_GAVE_UP_RATIO	1090
/*! cache: eviction walks reached end of tree */
#define	WT_STAT_CONN_CACHE_EVICTION_WALKS_ENDED		1091
/*! cache: eviction walks restarted */
#define	WT_STAT_CONN_CACHE_EVICTION_WALK_RESTART	1092
/*! cache: eviction walks started from root of tree */
#define	WT_STAT_CONN_CACHE_EVICTION_WALK_FROM_ROOT	1093
/*! cache: eviction walks started from saved location in tree */
#define	WT_STAT_CONN_CACHE_EVICTION_WALK_SAVED_POS	1094
/*! cache: eviction worker thread active */
#define	WT_STAT_CONN_CACHE_EVICTION_ACTIVE_WORKERS	1095
/*! cache: eviction worker thread created */
#define	WT_STAT_CONN_CACHE_EVICTION_WORKER_CREATED	1096
/*! cache: eviction worker thread evicting pages */
#define	WT_STAT_CONN_CACHE_EVICTION_WORKER_EVICTING	1097
/*! cache: eviction worker thread removed */
#define	WT_STAT_CONN_CACHE_EVICTION_WORKER_REMOVED	1098
/*! cache: eviction worker thread stable number */
#define	WT_STAT_CONN_CACHE_EVICTION_STABLE_STATE_WORKERS	1099
/*! cache: files with active eviction walks */
#define	WT_STAT_CONN_CACHE_EVICTION_WALKS_ACTIVE	1100
/*! cache: files with new eviction walks started */
#define	WT_STAT_CONN_CACHE_EVICTION_WALKS_STARTED	1101
/*! cache: force re-tuning of eviction workers once in a while */
#define	WT_STAT_CONN_CACHE_EVICTION_FORCE_RETUNE	1102
/*!
 * cache: forced eviction - history store pages failed to evict while
 * session has history store cursor open
 */
#define	WT_STAT_CONN_CACHE_EVICTION_FORCE_HS_FAIL	1103
/*!
 * cache: forced eviction - history store pages selected while session
 * has history store cursor open
 */
#define	WT_STAT_CONN_CACHE_EVICTION_FORCE_HS		1104
/*!
 * cache: forced eviction - history store pages successfully evicted
 * while session has history store cursor open
 */
#define	WT_STAT_CONN_CACHE_EVICTION_FORCE_HS_SUCCESS	1105
/*! cache: forced eviction - pages evicted that were clean count */
#define	WT_STAT_CONN_CACHE_EVICTION_FORCE_CLEAN		1106
/*! cache: forced eviction - pages evicted that were clean time (usecs) */
#define	WT_STAT_CONN_CACHE_EVICTION_FORCE_CLEAN_TIME	1107
/*! cache: forced eviction - pages evicted that were dirty count */
#define	WT_STAT_CONN_CACHE_EVICTION_FORCE_DIRTY		1108
/*! cache: forced eviction - pages evicted that were dirty time (usecs) */
#define	WT_STAT_CONN_CACHE_EVICTION_FORCE_DIRTY_TIME	1109
/*!
 * cache: forced eviction - pages selected because of a large number of
 * updates to a single item
 */
#define	WT_STAT_CONN_CACHE_EVICTION_FORCE_LONG_UPDATE_LIST	1110
/*!
 * cache: forced eviction - pages selected because of too many deleted
 * items count
 */
#define	WT_STAT_CONN_CACHE_EVICTION_FORCE_DELETE	1111
/*! cache: forced eviction - pages selected count */
#define	WT_STAT_CONN_CACHE_EVICTION_FORCE		1112
/*! cache: forced eviction - pages selected unable to be evicted count */
#define	WT_STAT_CONN_CACHE_EVICTION_FORCE_FAIL		1113
/*! cache: forced eviction - pages selected unable to be evicted time */
#define	WT_STAT_CONN_CACHE_EVICTION_FORCE_FAIL_TIME	1114
/*! cache: hazard pointer blocked page eviction */
#define	WT_STAT_CONN_CACHE_EVICTION_HAZARD		1115
/*! cache: hazard pointer check calls */
#define	WT_STAT_CONN_CACHE_HAZARD_CHECKS		1116
/*! cache: hazard pointer check entries walked */
#define	WT_STAT_CONN_CACHE_HAZARD_WALKS			1117
/*! cache: hazard pointer maximum array length */
#define	WT_STAT_CONN_CACHE_HAZARD_MAX			1118
/*! cache: history store table insert calls */
#define	WT_STAT_CONN_CACHE_HS_INSERT			1119
/*! cache: history store table insert calls that returned restart */
#define	WT_STAT_CONN_CACHE_HS_INSERT_RESTART		1120
/*! cache: history store table max on-disk size */
#define	WT_STAT_CONN_CACHE_HS_ONDISK_MAX		1121
/*! cache: history store table on-disk size */
#define	WT_STAT_CONN_CACHE_HS_ONDISK			1122
/*! cache: history store table reads */
#define	WT_STAT_CONN_CACHE_HS_READ			1123
/*! cache: history store table reads missed */
#define	WT_STAT_CONN_CACHE_HS_READ_MISS			1124
/*! cache: history store table reads requiring squashed modifies */
#define	WT_STAT_CONN_CACHE_HS_READ_SQUASH		1125
/*!
 * cache: history store table resolved updates without timestamps that
 * lose their durable timestamp
 */
#define	WT_STAT_CONN_CACHE_HS_ORDER_LOSE_DURABLE_TIMESTAMP	1126
/*!
 * cache: history store table truncation by rollback to stable to remove
 * an unstable update
 */
#define	WT_STAT_CONN_CACHE_HS_KEY_TRUNCATE_RTS_UNSTABLE	1127
/*!
 * cache: history store table truncation by rollback to stable to remove
 * an update
 */
#define	WT_STAT_CONN_CACHE_HS_KEY_TRUNCATE_RTS		1128
/*!
 * cache: history store table truncation to remove all the keys of a
 * btree
 */
#define	WT_STAT_CONN_CACHE_HS_BTREE_TRUNCATE		1129
/*! cache: history store table truncation to remove an update */
#define	WT_STAT_CONN_CACHE_HS_KEY_TRUNCATE		1130
/*!
 * cache: history store table truncation to remove range of updates due
 * to an update without a timestamp on data page
 */
#define	WT_STAT_CONN_CACHE_HS_ORDER_REMOVE		1131
/*!
 * cache: history store table truncation to remove range of updates due
 * to key being removed from the data page during reconciliation
 */
#define	WT_STAT_CONN_CACHE_HS_KEY_TRUNCATE_ONPAGE_REMOVAL	1132
/*!
 * cache: history store table updates without timestamps fixed up by
 * reinserting with the fixed timestamp
 */
#define	WT_STAT_CONN_CACHE_HS_ORDER_REINSERT		1133
/*! cache: history store table writes requiring squashed modifies */
#define	WT_STAT_CONN_CACHE_HS_WRITE_SQUASH		1134
/*! cache: in-memory page passed criteria to be split */
#define	WT_STAT_CONN_CACHE_INMEM_SPLITTABLE		1135
/*! cache: in-memory page splits */
#define	WT_STAT_CONN_CACHE_INMEM_SPLIT			1136
/*! cache: internal pages evicted */
#define	WT_STAT_CONN_CACHE_EVICTION_INTERNAL		1137
/*! cache: internal pages queued for eviction */
#define	WT_STAT_CONN_CACHE_EVICTION_INTERNAL_PAGES_QUEUED	1138
/*! cache: internal pages seen by eviction walk */
#define	WT_STAT_CONN_CACHE_EVICTION_INTERNAL_PAGES_SEEN	1139
/*! cache: internal pages seen by eviction walk that are already queued */
#define	WT_STAT_CONN_CACHE_EVICTION_INTERNAL_PAGES_ALREADY_QUEUED	1140
/*! cache: internal pages split during eviction */
#define	WT_STAT_CONN_CACHE_EVICTION_SPLIT_INTERNAL	1141
/*! cache: leaf pages split during eviction */
#define	WT_STAT_CONN_CACHE_EVICTION_SPLIT_LEAF		1142
/*! cache: maximum bytes configured */
#define	WT_STAT_CONN_CACHE_BYTES_MAX			1143
/*! cache: maximum page size at eviction */
#define	WT_STAT_CONN_CACHE_EVICTION_MAXIMUM_PAGE_SIZE	1144
/*! cache: modified pages evicted */
#define	WT_STAT_CONN_CACHE_EVICTION_DIRTY		1145
/*! cache: modified pages evicted by application threads */
#define	WT_STAT_CONN_CACHE_EVICTION_APP_DIRTY		1146
/*! cache: operations timed out waiting for space in cache */
#define	WT_STAT_CONN_CACHE_TIMED_OUT_OPS		1147
/*! cache: overflow pages read into cache */
#define	WT_STAT_CONN_CACHE_READ_OVERFLOW		1148
/*! cache: page split during eviction deepened the tree */
#define	WT_STAT_CONN_CACHE_EVICTION_DEEPEN		1149
/*! cache: page written requiring history store records */
#define	WT_STAT_CONN_CACHE_WRITE_HS			1150
/*! cache: pages currently held in the cache */
#define	WT_STAT_CONN_CACHE_PAGES_INUSE			1151
/*! cache: pages evicted by application threads */
#define	WT_STAT_CONN_CACHE_EVICTION_APP			1152
/*! cache: pages evicted in parallel with checkpoint */
#define	WT_STAT_CONN_CACHE_EVICTION_PAGES_IN_PARALLEL_WITH_CHECKPOINT	1153
/*! cache: pages queued for eviction */
#define	WT_STAT_CONN_CACHE_EVICTION_PAGES_QUEUED	1154
/*! cache: pages queued for eviction post lru sorting */
#define	WT_STAT_CONN_CACHE_EVICTION_PAGES_QUEUED_POST_LRU	1155
/*! cache: pages queued for urgent eviction */
#define	WT_STAT_CONN_CACHE_EVICTION_PAGES_QUEUED_URGENT	1156
/*! cache: pages queued for urgent eviction during walk */
#define	WT_STAT_CONN_CACHE_EVICTION_PAGES_QUEUED_OLDEST	1157
/*!
 * cache: pages queued for urgent eviction from history store due to high
 * dirty content
 */
#define	WT_STAT_CONN_CACHE_EVICTION_PAGES_QUEUED_URGENT_HS_DIRTY	1158
/*! cache: pages read into cache */
#define	WT_STAT_CONN_CACHE_READ				1159
/*! cache: pages read into cache after truncate */
#define	WT_STAT_CONN_CACHE_READ_DELETED			1160
/*! cache: pages read into cache after truncate in prepare state */
#define	WT_STAT_CONN_CACHE_READ_DELETED_PREPARED	1161
/*! cache: pages requested from the cache */
#define	WT_STAT_CONN_CACHE_PAGES_REQUESTED		1162
/*! cache: pages seen by eviction walk */
#define	WT_STAT_CONN_CACHE_EVICTION_PAGES_SEEN		1163
/*! cache: pages seen by eviction walk that are already queued */
#define	WT_STAT_CONN_CACHE_EVICTION_PAGES_ALREADY_QUEUED	1164
/*! cache: pages selected for eviction unable to be evicted */
#define	WT_STAT_CONN_CACHE_EVICTION_FAIL		1165
/*!
 * cache: pages selected for eviction unable to be evicted because of
 * active children on an internal page
 */
#define	WT_STAT_CONN_CACHE_EVICTION_FAIL_ACTIVE_CHILDREN_ON_AN_INTERNAL_PAGE	1166
/*!
 * cache: pages selected for eviction unable to be evicted because of
 * failure in reconciliation
 */
#define	WT_STAT_CONN_CACHE_EVICTION_FAIL_IN_RECONCILIATION	1167
/*!
 * cache: pages selected for eviction unable to be evicted because of
 * race between checkpoint and updates without timestamps
 */
#define	WT_STAT_CONN_CACHE_EVICTION_FAIL_CHECKPOINT_NO_TS	1168
/*! cache: pages walked for eviction */
#define	WT_STAT_CONN_CACHE_EVICTION_WALK		1169
/*! cache: pages written from cache */
#define	WT_STAT_CONN_CACHE_WRITE			1170
/*! cache: pages written requiring in-memory restoration */
#define	WT_STAT_CONN_CACHE_WRITE_RESTORE		1171
/*! cache: percentage overhead */
#define	WT_STAT_CONN_CACHE_OVERHEAD			1172
/*! cache: the number of times full update inserted to history store */
#define	WT_STAT_CONN_CACHE_HS_INSERT_FULL_UPDATE	1173
/*! cache: the number of times reverse modify inserted to history store */
#define	WT_STAT_CONN_CACHE_HS_INSERT_REVERSE_MODIFY	1174
/*! cache: tracked bytes belonging to internal pages in the cache */
#define	WT_STAT_CONN_CACHE_BYTES_INTERNAL		1175
/*! cache: tracked bytes belonging to leaf pages in the cache */
#define	WT_STAT_CONN_CACHE_BYTES_LEAF			1176
/*! cache: tracked dirty bytes in the cache */
#define	WT_STAT_CONN_CACHE_BYTES_DIRTY			1177
/*! cache: tracked dirty pages in the cache */
#define	WT_STAT_CONN_CACHE_PAGES_DIRTY			1178
/*! cache: unmodified pages evicted */
#define	WT_STAT_CONN_CACHE_EVICTION_CLEAN		1179
/*! capacity: background fsync file handles considered */
#define	WT_STAT_CONN_FSYNC_ALL_FH_TOTAL			1180
/*! capacity: background fsync file handles synced */
#define	WT_STAT_CONN_FSYNC_ALL_FH			1181
/*! capacity: background fsync time (msecs) */
#define	WT_STAT_CONN_FSYNC_ALL_TIME			1182
/*! capacity: bytes read */
#define	WT_STAT_CONN_CAPACITY_BYTES_READ		1183
/*! capacity: bytes written for checkpoint */
#define	WT_STAT_CONN_CAPACITY_BYTES_CKPT		1184
/*! capacity: bytes written for eviction */
#define	WT_STAT_CONN_CAPACITY_BYTES_EVICT		1185
/*! capacity: bytes written for log */
#define	WT_STAT_CONN_CAPACITY_BYTES_LOG			1186
/*! capacity: bytes written total */
#define	WT_STAT_CONN_CAPACITY_BYTES_WRITTEN		1187
/*! capacity: threshold to call fsync */
#define	WT_STAT_CONN_CAPACITY_THRESHOLD			1188
/*! capacity: time waiting due to total capacity (usecs) */
#define	WT_STAT_CONN_CAPACITY_TIME_TOTAL		1189
/*! capacity: time waiting during checkpoint (usecs) */
#define	WT_STAT_CONN_CAPACITY_TIME_CKPT			1190
/*! capacity: time waiting during eviction (usecs) */
#define	WT_STAT_CONN_CAPACITY_TIME_EVICT		1191
/*! capacity: time waiting during logging (usecs) */
#define	WT_STAT_CONN_CAPACITY_TIME_LOG			1192
/*! capacity: time waiting during read (usecs) */
#define	WT_STAT_CONN_CAPACITY_TIME_READ			1193
/*! checkpoint-cleanup: pages added for eviction */
#define	WT_STAT_CONN_CC_PAGES_EVICT			1194
/*! checkpoint-cleanup: pages removed */
#define	WT_STAT_CONN_CC_PAGES_REMOVED			1195
/*! checkpoint-cleanup: pages skipped during tree walk */
#define	WT_STAT_CONN_CC_PAGES_WALK_SKIPPED		1196
/*! checkpoint-cleanup: pages visited */
#define	WT_STAT_CONN_CC_PAGES_VISITED			1197
/*! connection: auto adjusting condition resets */
#define	WT_STAT_CONN_COND_AUTO_WAIT_RESET		1198
/*! connection: auto adjusting condition wait calls */
#define	WT_STAT_CONN_COND_AUTO_WAIT			1199
/*!
 * connection: auto adjusting condition wait raced to update timeout and
 * skipped updating
 */
#define	WT_STAT_CONN_COND_AUTO_WAIT_SKIPPED		1200
/*! connection: detected system time went backwards */
#define	WT_STAT_CONN_TIME_TRAVEL			1201
/*! connection: files currently open */
#define	WT_STAT_CONN_FILE_OPEN				1202
/*! connection: hash bucket array size for data handles */
#define	WT_STAT_CONN_BUCKETS_DH				1203
/*! connection: hash bucket array size general */
#define	WT_STAT_CONN_BUCKETS				1204
/*! connection: memory allocations */
#define	WT_STAT_CONN_MEMORY_ALLOCATION			1205
/*! connection: memory frees */
#define	WT_STAT_CONN_MEMORY_FREE			1206
/*! connection: memory re-allocations */
#define	WT_STAT_CONN_MEMORY_GROW			1207
/*! connection: pthread mutex condition wait calls */
#define	WT_STAT_CONN_COND_WAIT				1208
/*! connection: pthread mutex shared lock read-lock calls */
#define	WT_STAT_CONN_RWLOCK_READ			1209
/*! connection: pthread mutex shared lock write-lock calls */
#define	WT_STAT_CONN_RWLOCK_WRITE			1210
/*! connection: total fsync I/Os */
#define	WT_STAT_CONN_FSYNC_IO				1211
/*! connection: total read I/Os */
#define	WT_STAT_CONN_READ_IO				1212
/*! connection: total write I/Os */
#define	WT_STAT_CONN_WRITE_IO				1213
/*! cursor: Total number of entries skipped by cursor next calls */
#define	WT_STAT_CONN_CURSOR_NEXT_SKIP_TOTAL		1214
/*! cursor: Total number of entries skipped by cursor prev calls */
#define	WT_STAT_CONN_CURSOR_PREV_SKIP_TOTAL		1215
/*!
 * cursor: Total number of entries skipped to position the history store
 * cursor
 */
#define	WT_STAT_CONN_CURSOR_SKIP_HS_CUR_POSITION	1216
/*!
 * cursor: Total number of times a search near has exited due to prefix
 * config
 */
#define	WT_STAT_CONN_CURSOR_SEARCH_NEAR_PREFIX_FAST_PATHS	1217
/*!
 * cursor: Total number of times cursor fails to temporarily release
 * pinned page to encourage eviction of hot or large page
 */
#define	WT_STAT_CONN_CURSOR_REPOSITION_FAILED		1218
/*!
 * cursor: Total number of times cursor temporarily releases pinned page
 * to encourage eviction of hot or large page
 */
#define	WT_STAT_CONN_CURSOR_REPOSITION			1219
/*! cursor: cached cursor count */
#define	WT_STAT_CONN_CURSOR_CACHED_COUNT		1220
/*! cursor: cursor bound calls that return an error */
#define	WT_STAT_CONN_CURSOR_BOUND_ERROR			1221
/*! cursor: cursor bounds cleared from reset */
#define	WT_STAT_CONN_CURSOR_BOUNDS_RESET		1222
/*! cursor: cursor bounds next called on an unpositioned cursor */
#define	WT_STAT_CONN_CURSOR_BOUNDS_NEXT_UNPOSITIONED	1223
/*! cursor: cursor bounds next early exit */
#define	WT_STAT_CONN_CURSOR_BOUNDS_NEXT_EARLY_EXIT	1224
/*! cursor: cursor bounds prev called on an unpositioned cursor */
#define	WT_STAT_CONN_CURSOR_BOUNDS_PREV_UNPOSITIONED	1225
/*! cursor: cursor bounds prev early exit */
<<<<<<< HEAD
#define	WT_STAT_CONN_CURSOR_BOUNDS_PREV_EARLY_EXIT	1226
=======
#define	WT_STAT_CONN_CURSOR_BOUNDS_PREV_EARLY_EXIT	1225
/*! cursor: cursor bounds search early exit */
#define	WT_STAT_CONN_CURSOR_BOUNDS_SEARCH_EARLY_EXIT	1226
>>>>>>> 2c40d4ee
/*! cursor: cursor bulk loaded cursor insert calls */
#define	WT_STAT_CONN_CURSOR_INSERT_BULK			1227
/*! cursor: cursor cache calls that return an error */
#define	WT_STAT_CONN_CURSOR_CACHE_ERROR			1228
/*! cursor: cursor close calls that result in cache */
#define	WT_STAT_CONN_CURSOR_CACHE			1229
/*! cursor: cursor close calls that return an error */
#define	WT_STAT_CONN_CURSOR_CLOSE_ERROR			1230
/*! cursor: cursor compare calls that return an error */
#define	WT_STAT_CONN_CURSOR_COMPARE_ERROR		1231
/*! cursor: cursor create calls */
#define	WT_STAT_CONN_CURSOR_CREATE			1232
/*! cursor: cursor equals calls that return an error */
#define	WT_STAT_CONN_CURSOR_EQUALS_ERROR		1233
/*! cursor: cursor get key calls that return an error */
#define	WT_STAT_CONN_CURSOR_GET_KEY_ERROR		1234
/*! cursor: cursor get value calls that return an error */
#define	WT_STAT_CONN_CURSOR_GET_VALUE_ERROR		1235
/*! cursor: cursor insert calls */
#define	WT_STAT_CONN_CURSOR_INSERT			1236
/*! cursor: cursor insert calls that return an error */
#define	WT_STAT_CONN_CURSOR_INSERT_ERROR		1237
/*! cursor: cursor insert check calls that return an error */
#define	WT_STAT_CONN_CURSOR_INSERT_CHECK_ERROR		1238
/*! cursor: cursor insert key and value bytes */
#define	WT_STAT_CONN_CURSOR_INSERT_BYTES		1239
/*! cursor: cursor largest key calls that return an error */
#define	WT_STAT_CONN_CURSOR_LARGEST_KEY_ERROR		1240
/*! cursor: cursor modify calls */
#define	WT_STAT_CONN_CURSOR_MODIFY			1241
/*! cursor: cursor modify calls that return an error */
#define	WT_STAT_CONN_CURSOR_MODIFY_ERROR		1242
/*! cursor: cursor modify key and value bytes affected */
#define	WT_STAT_CONN_CURSOR_MODIFY_BYTES		1243
/*! cursor: cursor modify value bytes modified */
#define	WT_STAT_CONN_CURSOR_MODIFY_BYTES_TOUCH		1244
/*! cursor: cursor next calls */
#define	WT_STAT_CONN_CURSOR_NEXT			1245
/*! cursor: cursor next calls that return an error */
#define	WT_STAT_CONN_CURSOR_NEXT_ERROR			1246
/*!
 * cursor: cursor next calls that skip due to a globally visible history
 * store tombstone
 */
#define	WT_STAT_CONN_CURSOR_NEXT_HS_TOMBSTONE		1247
/*!
 * cursor: cursor next calls that skip greater than or equal to 100
 * entries
 */
#define	WT_STAT_CONN_CURSOR_NEXT_SKIP_GE_100		1248
/*! cursor: cursor next calls that skip less than 100 entries */
#define	WT_STAT_CONN_CURSOR_NEXT_SKIP_LT_100		1249
/*! cursor: cursor next random calls that return an error */
#define	WT_STAT_CONN_CURSOR_NEXT_RANDOM_ERROR		1250
/*! cursor: cursor operation restarted */
#define	WT_STAT_CONN_CURSOR_RESTART			1251
/*! cursor: cursor prev calls */
#define	WT_STAT_CONN_CURSOR_PREV			1252
/*! cursor: cursor prev calls that return an error */
#define	WT_STAT_CONN_CURSOR_PREV_ERROR			1253
/*!
 * cursor: cursor prev calls that skip due to a globally visible history
 * store tombstone
 */
#define	WT_STAT_CONN_CURSOR_PREV_HS_TOMBSTONE		1254
/*!
 * cursor: cursor prev calls that skip greater than or equal to 100
 * entries
 */
#define	WT_STAT_CONN_CURSOR_PREV_SKIP_GE_100		1255
/*! cursor: cursor prev calls that skip less than 100 entries */
#define	WT_STAT_CONN_CURSOR_PREV_SKIP_LT_100		1256
/*! cursor: cursor reconfigure calls that return an error */
#define	WT_STAT_CONN_CURSOR_RECONFIGURE_ERROR		1257
/*! cursor: cursor remove calls */
#define	WT_STAT_CONN_CURSOR_REMOVE			1258
/*! cursor: cursor remove calls that return an error */
#define	WT_STAT_CONN_CURSOR_REMOVE_ERROR		1259
/*! cursor: cursor remove key bytes removed */
#define	WT_STAT_CONN_CURSOR_REMOVE_BYTES		1260
/*! cursor: cursor reopen calls that return an error */
#define	WT_STAT_CONN_CURSOR_REOPEN_ERROR		1261
/*! cursor: cursor reserve calls */
#define	WT_STAT_CONN_CURSOR_RESERVE			1262
/*! cursor: cursor reserve calls that return an error */
#define	WT_STAT_CONN_CURSOR_RESERVE_ERROR		1263
/*! cursor: cursor reset calls */
#define	WT_STAT_CONN_CURSOR_RESET			1264
/*! cursor: cursor reset calls that return an error */
#define	WT_STAT_CONN_CURSOR_RESET_ERROR			1265
/*! cursor: cursor search calls */
#define	WT_STAT_CONN_CURSOR_SEARCH			1266
/*! cursor: cursor search calls that return an error */
#define	WT_STAT_CONN_CURSOR_SEARCH_ERROR		1267
/*! cursor: cursor search history store calls */
#define	WT_STAT_CONN_CURSOR_SEARCH_HS			1268
/*! cursor: cursor search near calls */
#define	WT_STAT_CONN_CURSOR_SEARCH_NEAR			1269
/*! cursor: cursor search near calls that return an error */
#define	WT_STAT_CONN_CURSOR_SEARCH_NEAR_ERROR		1270
/*! cursor: cursor sweep buckets */
#define	WT_STAT_CONN_CURSOR_SWEEP_BUCKETS		1271
/*! cursor: cursor sweep cursors closed */
#define	WT_STAT_CONN_CURSOR_SWEEP_CLOSED		1272
/*! cursor: cursor sweep cursors examined */
#define	WT_STAT_CONN_CURSOR_SWEEP_EXAMINED		1273
/*! cursor: cursor sweeps */
#define	WT_STAT_CONN_CURSOR_SWEEP			1274
/*! cursor: cursor truncate calls */
#define	WT_STAT_CONN_CURSOR_TRUNCATE			1275
/*! cursor: cursor truncates performed on individual keys */
#define	WT_STAT_CONN_CURSOR_TRUNCATE_KEYS_DELETED	1276
/*! cursor: cursor update calls */
#define	WT_STAT_CONN_CURSOR_UPDATE			1277
/*! cursor: cursor update calls that return an error */
#define	WT_STAT_CONN_CURSOR_UPDATE_ERROR		1278
/*! cursor: cursor update key and value bytes */
#define	WT_STAT_CONN_CURSOR_UPDATE_BYTES		1279
/*! cursor: cursor update value size change */
#define	WT_STAT_CONN_CURSOR_UPDATE_BYTES_CHANGED	1280
/*! cursor: cursors reused from cache */
#define	WT_STAT_CONN_CURSOR_REOPEN			1281
/*! cursor: open cursor count */
#define	WT_STAT_CONN_CURSOR_OPEN_COUNT			1282
/*! data-handle: connection data handle size */
#define	WT_STAT_CONN_DH_CONN_HANDLE_SIZE		1283
/*! data-handle: connection data handles currently active */
#define	WT_STAT_CONN_DH_CONN_HANDLE_COUNT		1284
/*! data-handle: connection sweep candidate became referenced */
#define	WT_STAT_CONN_DH_SWEEP_REF			1285
/*! data-handle: connection sweep dhandles closed */
#define	WT_STAT_CONN_DH_SWEEP_CLOSE			1286
/*! data-handle: connection sweep dhandles removed from hash list */
#define	WT_STAT_CONN_DH_SWEEP_REMOVE			1287
/*! data-handle: connection sweep time-of-death sets */
#define	WT_STAT_CONN_DH_SWEEP_TOD			1288
/*! data-handle: connection sweeps */
#define	WT_STAT_CONN_DH_SWEEPS				1289
/*!
 * data-handle: connection sweeps skipped due to checkpoint gathering
 * handles
 */
#define	WT_STAT_CONN_DH_SWEEP_SKIP_CKPT			1290
/*! data-handle: session dhandles swept */
#define	WT_STAT_CONN_DH_SESSION_HANDLES			1291
/*! data-handle: session sweep attempts */
#define	WT_STAT_CONN_DH_SESSION_SWEEPS			1292
/*! lock: checkpoint lock acquisitions */
#define	WT_STAT_CONN_LOCK_CHECKPOINT_COUNT		1293
/*! lock: checkpoint lock application thread wait time (usecs) */
#define	WT_STAT_CONN_LOCK_CHECKPOINT_WAIT_APPLICATION	1294
/*! lock: checkpoint lock internal thread wait time (usecs) */
#define	WT_STAT_CONN_LOCK_CHECKPOINT_WAIT_INTERNAL	1295
/*! lock: dhandle lock application thread time waiting (usecs) */
#define	WT_STAT_CONN_LOCK_DHANDLE_WAIT_APPLICATION	1296
/*! lock: dhandle lock internal thread time waiting (usecs) */
#define	WT_STAT_CONN_LOCK_DHANDLE_WAIT_INTERNAL		1297
/*! lock: dhandle read lock acquisitions */
#define	WT_STAT_CONN_LOCK_DHANDLE_READ_COUNT		1298
/*! lock: dhandle write lock acquisitions */
#define	WT_STAT_CONN_LOCK_DHANDLE_WRITE_COUNT		1299
/*!
 * lock: durable timestamp queue lock application thread time waiting
 * (usecs)
 */
#define	WT_STAT_CONN_LOCK_DURABLE_TIMESTAMP_WAIT_APPLICATION	1300
/*!
 * lock: durable timestamp queue lock internal thread time waiting
 * (usecs)
 */
#define	WT_STAT_CONN_LOCK_DURABLE_TIMESTAMP_WAIT_INTERNAL	1301
/*! lock: durable timestamp queue read lock acquisitions */
#define	WT_STAT_CONN_LOCK_DURABLE_TIMESTAMP_READ_COUNT	1302
/*! lock: durable timestamp queue write lock acquisitions */
#define	WT_STAT_CONN_LOCK_DURABLE_TIMESTAMP_WRITE_COUNT	1303
/*! lock: metadata lock acquisitions */
#define	WT_STAT_CONN_LOCK_METADATA_COUNT		1304
/*! lock: metadata lock application thread wait time (usecs) */
#define	WT_STAT_CONN_LOCK_METADATA_WAIT_APPLICATION	1305
/*! lock: metadata lock internal thread wait time (usecs) */
#define	WT_STAT_CONN_LOCK_METADATA_WAIT_INTERNAL	1306
/*!
 * lock: read timestamp queue lock application thread time waiting
 * (usecs)
 */
#define	WT_STAT_CONN_LOCK_READ_TIMESTAMP_WAIT_APPLICATION	1307
/*! lock: read timestamp queue lock internal thread time waiting (usecs) */
#define	WT_STAT_CONN_LOCK_READ_TIMESTAMP_WAIT_INTERNAL	1308
/*! lock: read timestamp queue read lock acquisitions */
#define	WT_STAT_CONN_LOCK_READ_TIMESTAMP_READ_COUNT	1309
/*! lock: read timestamp queue write lock acquisitions */
#define	WT_STAT_CONN_LOCK_READ_TIMESTAMP_WRITE_COUNT	1310
/*! lock: schema lock acquisitions */
#define	WT_STAT_CONN_LOCK_SCHEMA_COUNT			1311
/*! lock: schema lock application thread wait time (usecs) */
#define	WT_STAT_CONN_LOCK_SCHEMA_WAIT_APPLICATION	1312
/*! lock: schema lock internal thread wait time (usecs) */
#define	WT_STAT_CONN_LOCK_SCHEMA_WAIT_INTERNAL		1313
/*!
 * lock: table lock application thread time waiting for the table lock
 * (usecs)
 */
#define	WT_STAT_CONN_LOCK_TABLE_WAIT_APPLICATION	1314
/*!
 * lock: table lock internal thread time waiting for the table lock
 * (usecs)
 */
#define	WT_STAT_CONN_LOCK_TABLE_WAIT_INTERNAL		1315
/*! lock: table read lock acquisitions */
#define	WT_STAT_CONN_LOCK_TABLE_READ_COUNT		1316
/*! lock: table write lock acquisitions */
#define	WT_STAT_CONN_LOCK_TABLE_WRITE_COUNT		1317
/*! lock: txn global lock application thread time waiting (usecs) */
#define	WT_STAT_CONN_LOCK_TXN_GLOBAL_WAIT_APPLICATION	1318
/*! lock: txn global lock internal thread time waiting (usecs) */
#define	WT_STAT_CONN_LOCK_TXN_GLOBAL_WAIT_INTERNAL	1319
/*! lock: txn global read lock acquisitions */
#define	WT_STAT_CONN_LOCK_TXN_GLOBAL_READ_COUNT		1320
/*! lock: txn global write lock acquisitions */
#define	WT_STAT_CONN_LOCK_TXN_GLOBAL_WRITE_COUNT	1321
/*! log: busy returns attempting to switch slots */
#define	WT_STAT_CONN_LOG_SLOT_SWITCH_BUSY		1322
/*! log: force log remove time sleeping (usecs) */
#define	WT_STAT_CONN_LOG_FORCE_REMOVE_SLEEP		1323
/*! log: log bytes of payload data */
#define	WT_STAT_CONN_LOG_BYTES_PAYLOAD			1324
/*! log: log bytes written */
#define	WT_STAT_CONN_LOG_BYTES_WRITTEN			1325
/*! log: log files manually zero-filled */
#define	WT_STAT_CONN_LOG_ZERO_FILLS			1326
/*! log: log flush operations */
#define	WT_STAT_CONN_LOG_FLUSH				1327
/*! log: log force write operations */
#define	WT_STAT_CONN_LOG_FORCE_WRITE			1328
/*! log: log force write operations skipped */
#define	WT_STAT_CONN_LOG_FORCE_WRITE_SKIP		1329
/*! log: log records compressed */
#define	WT_STAT_CONN_LOG_COMPRESS_WRITES		1330
/*! log: log records not compressed */
#define	WT_STAT_CONN_LOG_COMPRESS_WRITE_FAILS		1331
/*! log: log records too small to compress */
#define	WT_STAT_CONN_LOG_COMPRESS_SMALL			1332
/*! log: log release advances write LSN */
#define	WT_STAT_CONN_LOG_RELEASE_WRITE_LSN		1333
/*! log: log scan operations */
#define	WT_STAT_CONN_LOG_SCANS				1334
/*! log: log scan records requiring two reads */
#define	WT_STAT_CONN_LOG_SCAN_REREADS			1335
/*! log: log server thread advances write LSN */
#define	WT_STAT_CONN_LOG_WRITE_LSN			1336
/*! log: log server thread write LSN walk skipped */
#define	WT_STAT_CONN_LOG_WRITE_LSN_SKIP			1337
/*! log: log sync operations */
#define	WT_STAT_CONN_LOG_SYNC				1338
/*! log: log sync time duration (usecs) */
#define	WT_STAT_CONN_LOG_SYNC_DURATION			1339
/*! log: log sync_dir operations */
#define	WT_STAT_CONN_LOG_SYNC_DIR			1340
/*! log: log sync_dir time duration (usecs) */
#define	WT_STAT_CONN_LOG_SYNC_DIR_DURATION		1341
/*! log: log write operations */
#define	WT_STAT_CONN_LOG_WRITES				1342
/*! log: logging bytes consolidated */
#define	WT_STAT_CONN_LOG_SLOT_CONSOLIDATED		1343
/*! log: maximum log file size */
#define	WT_STAT_CONN_LOG_MAX_FILESIZE			1344
/*! log: number of pre-allocated log files to create */
#define	WT_STAT_CONN_LOG_PREALLOC_MAX			1345
/*! log: pre-allocated log files not ready and missed */
#define	WT_STAT_CONN_LOG_PREALLOC_MISSED		1346
/*! log: pre-allocated log files prepared */
#define	WT_STAT_CONN_LOG_PREALLOC_FILES			1347
/*! log: pre-allocated log files used */
#define	WT_STAT_CONN_LOG_PREALLOC_USED			1348
/*! log: records processed by log scan */
#define	WT_STAT_CONN_LOG_SCAN_RECORDS			1349
/*! log: slot close lost race */
#define	WT_STAT_CONN_LOG_SLOT_CLOSE_RACE		1350
/*! log: slot close unbuffered waits */
#define	WT_STAT_CONN_LOG_SLOT_CLOSE_UNBUF		1351
/*! log: slot closures */
#define	WT_STAT_CONN_LOG_SLOT_CLOSES			1352
/*! log: slot join atomic update races */
#define	WT_STAT_CONN_LOG_SLOT_RACES			1353
/*! log: slot join calls atomic updates raced */
#define	WT_STAT_CONN_LOG_SLOT_YIELD_RACE		1354
/*! log: slot join calls did not yield */
#define	WT_STAT_CONN_LOG_SLOT_IMMEDIATE			1355
/*! log: slot join calls found active slot closed */
#define	WT_STAT_CONN_LOG_SLOT_YIELD_CLOSE		1356
/*! log: slot join calls slept */
#define	WT_STAT_CONN_LOG_SLOT_YIELD_SLEEP		1357
/*! log: slot join calls yielded */
#define	WT_STAT_CONN_LOG_SLOT_YIELD			1358
/*! log: slot join found active slot closed */
#define	WT_STAT_CONN_LOG_SLOT_ACTIVE_CLOSED		1359
/*! log: slot joins yield time (usecs) */
#define	WT_STAT_CONN_LOG_SLOT_YIELD_DURATION		1360
/*! log: slot transitions unable to find free slot */
#define	WT_STAT_CONN_LOG_SLOT_NO_FREE_SLOTS		1361
/*! log: slot unbuffered writes */
#define	WT_STAT_CONN_LOG_SLOT_UNBUFFERED		1362
/*! log: total in-memory size of compressed records */
#define	WT_STAT_CONN_LOG_COMPRESS_MEM			1363
/*! log: total log buffer size */
#define	WT_STAT_CONN_LOG_BUFFER_SIZE			1364
/*! log: total size of compressed records */
#define	WT_STAT_CONN_LOG_COMPRESS_LEN			1365
/*! log: written slots coalesced */
#define	WT_STAT_CONN_LOG_SLOT_COALESCED			1366
/*! log: yields waiting for previous log file close */
#define	WT_STAT_CONN_LOG_CLOSE_YIELDS			1367
/*! perf: file system read latency histogram (bucket 1) - 10-49ms */
#define	WT_STAT_CONN_PERF_HIST_FSREAD_LATENCY_LT50	1368
/*! perf: file system read latency histogram (bucket 2) - 50-99ms */
#define	WT_STAT_CONN_PERF_HIST_FSREAD_LATENCY_LT100	1369
/*! perf: file system read latency histogram (bucket 3) - 100-249ms */
#define	WT_STAT_CONN_PERF_HIST_FSREAD_LATENCY_LT250	1370
/*! perf: file system read latency histogram (bucket 4) - 250-499ms */
#define	WT_STAT_CONN_PERF_HIST_FSREAD_LATENCY_LT500	1371
/*! perf: file system read latency histogram (bucket 5) - 500-999ms */
#define	WT_STAT_CONN_PERF_HIST_FSREAD_LATENCY_LT1000	1372
/*! perf: file system read latency histogram (bucket 6) - 1000ms+ */
#define	WT_STAT_CONN_PERF_HIST_FSREAD_LATENCY_GT1000	1373
/*! perf: file system write latency histogram (bucket 1) - 10-49ms */
#define	WT_STAT_CONN_PERF_HIST_FSWRITE_LATENCY_LT50	1374
/*! perf: file system write latency histogram (bucket 2) - 50-99ms */
#define	WT_STAT_CONN_PERF_HIST_FSWRITE_LATENCY_LT100	1375
/*! perf: file system write latency histogram (bucket 3) - 100-249ms */
#define	WT_STAT_CONN_PERF_HIST_FSWRITE_LATENCY_LT250	1376
/*! perf: file system write latency histogram (bucket 4) - 250-499ms */
#define	WT_STAT_CONN_PERF_HIST_FSWRITE_LATENCY_LT500	1377
/*! perf: file system write latency histogram (bucket 5) - 500-999ms */
#define	WT_STAT_CONN_PERF_HIST_FSWRITE_LATENCY_LT1000	1378
/*! perf: file system write latency histogram (bucket 6) - 1000ms+ */
#define	WT_STAT_CONN_PERF_HIST_FSWRITE_LATENCY_GT1000	1379
/*! perf: operation read latency histogram (bucket 1) - 100-249us */
#define	WT_STAT_CONN_PERF_HIST_OPREAD_LATENCY_LT250	1380
/*! perf: operation read latency histogram (bucket 2) - 250-499us */
#define	WT_STAT_CONN_PERF_HIST_OPREAD_LATENCY_LT500	1381
/*! perf: operation read latency histogram (bucket 3) - 500-999us */
#define	WT_STAT_CONN_PERF_HIST_OPREAD_LATENCY_LT1000	1382
/*! perf: operation read latency histogram (bucket 4) - 1000-9999us */
#define	WT_STAT_CONN_PERF_HIST_OPREAD_LATENCY_LT10000	1383
/*! perf: operation read latency histogram (bucket 5) - 10000us+ */
#define	WT_STAT_CONN_PERF_HIST_OPREAD_LATENCY_GT10000	1384
/*! perf: operation write latency histogram (bucket 1) - 100-249us */
#define	WT_STAT_CONN_PERF_HIST_OPWRITE_LATENCY_LT250	1385
/*! perf: operation write latency histogram (bucket 2) - 250-499us */
#define	WT_STAT_CONN_PERF_HIST_OPWRITE_LATENCY_LT500	1386
/*! perf: operation write latency histogram (bucket 3) - 500-999us */
#define	WT_STAT_CONN_PERF_HIST_OPWRITE_LATENCY_LT1000	1387
/*! perf: operation write latency histogram (bucket 4) - 1000-9999us */
#define	WT_STAT_CONN_PERF_HIST_OPWRITE_LATENCY_LT10000	1388
/*! perf: operation write latency histogram (bucket 5) - 10000us+ */
#define	WT_STAT_CONN_PERF_HIST_OPWRITE_LATENCY_GT10000	1389
/*! reconciliation: approximate byte size of timestamps in pages written */
#define	WT_STAT_CONN_REC_TIME_WINDOW_BYTES_TS		1390
/*!
 * reconciliation: approximate byte size of transaction IDs in pages
 * written
 */
#define	WT_STAT_CONN_REC_TIME_WINDOW_BYTES_TXN		1391
/*! reconciliation: fast-path pages deleted */
#define	WT_STAT_CONN_REC_PAGE_DELETE_FAST		1392
/*! reconciliation: leaf-page overflow keys */
#define	WT_STAT_CONN_REC_OVERFLOW_KEY_LEAF		1393
/*! reconciliation: maximum seconds spent in a reconciliation call */
#define	WT_STAT_CONN_REC_MAXIMUM_SECONDS		1394
/*! reconciliation: page reconciliation calls */
#define	WT_STAT_CONN_REC_PAGES				1395
/*! reconciliation: page reconciliation calls for eviction */
#define	WT_STAT_CONN_REC_PAGES_EVICTION			1396
/*!
 * reconciliation: page reconciliation calls that resulted in values with
 * prepared transaction metadata
 */
#define	WT_STAT_CONN_REC_PAGES_WITH_PREPARE		1397
/*!
 * reconciliation: page reconciliation calls that resulted in values with
 * timestamps
 */
#define	WT_STAT_CONN_REC_PAGES_WITH_TS			1398
/*!
 * reconciliation: page reconciliation calls that resulted in values with
 * transaction ids
 */
#define	WT_STAT_CONN_REC_PAGES_WITH_TXN			1399
/*! reconciliation: pages deleted */
#define	WT_STAT_CONN_REC_PAGE_DELETE			1400
/*!
 * reconciliation: pages written including an aggregated newest start
 * durable timestamp
 */
#define	WT_STAT_CONN_REC_TIME_AGGR_NEWEST_START_DURABLE_TS	1401
/*!
 * reconciliation: pages written including an aggregated newest stop
 * durable timestamp
 */
#define	WT_STAT_CONN_REC_TIME_AGGR_NEWEST_STOP_DURABLE_TS	1402
/*!
 * reconciliation: pages written including an aggregated newest stop
 * timestamp
 */
#define	WT_STAT_CONN_REC_TIME_AGGR_NEWEST_STOP_TS	1403
/*!
 * reconciliation: pages written including an aggregated newest stop
 * transaction ID
 */
#define	WT_STAT_CONN_REC_TIME_AGGR_NEWEST_STOP_TXN	1404
/*!
 * reconciliation: pages written including an aggregated newest
 * transaction ID
 */
#define	WT_STAT_CONN_REC_TIME_AGGR_NEWEST_TXN		1405
/*!
 * reconciliation: pages written including an aggregated oldest start
 * timestamp
 */
#define	WT_STAT_CONN_REC_TIME_AGGR_OLDEST_START_TS	1406
/*! reconciliation: pages written including an aggregated prepare */
#define	WT_STAT_CONN_REC_TIME_AGGR_PREPARED		1407
/*! reconciliation: pages written including at least one prepare state */
#define	WT_STAT_CONN_REC_TIME_WINDOW_PAGES_PREPARED	1408
/*!
 * reconciliation: pages written including at least one start durable
 * timestamp
 */
#define	WT_STAT_CONN_REC_TIME_WINDOW_PAGES_DURABLE_START_TS	1409
/*! reconciliation: pages written including at least one start timestamp */
#define	WT_STAT_CONN_REC_TIME_WINDOW_PAGES_START_TS	1410
/*!
 * reconciliation: pages written including at least one start transaction
 * ID
 */
#define	WT_STAT_CONN_REC_TIME_WINDOW_PAGES_START_TXN	1411
/*!
 * reconciliation: pages written including at least one stop durable
 * timestamp
 */
#define	WT_STAT_CONN_REC_TIME_WINDOW_PAGES_DURABLE_STOP_TS	1412
/*! reconciliation: pages written including at least one stop timestamp */
#define	WT_STAT_CONN_REC_TIME_WINDOW_PAGES_STOP_TS	1413
/*!
 * reconciliation: pages written including at least one stop transaction
 * ID
 */
#define	WT_STAT_CONN_REC_TIME_WINDOW_PAGES_STOP_TXN	1414
/*! reconciliation: records written including a prepare state */
#define	WT_STAT_CONN_REC_TIME_WINDOW_PREPARED		1415
/*! reconciliation: records written including a start durable timestamp */
#define	WT_STAT_CONN_REC_TIME_WINDOW_DURABLE_START_TS	1416
/*! reconciliation: records written including a start timestamp */
#define	WT_STAT_CONN_REC_TIME_WINDOW_START_TS		1417
/*! reconciliation: records written including a start transaction ID */
#define	WT_STAT_CONN_REC_TIME_WINDOW_START_TXN		1418
/*! reconciliation: records written including a stop durable timestamp */
#define	WT_STAT_CONN_REC_TIME_WINDOW_DURABLE_STOP_TS	1419
/*! reconciliation: records written including a stop timestamp */
#define	WT_STAT_CONN_REC_TIME_WINDOW_STOP_TS		1420
/*! reconciliation: records written including a stop transaction ID */
#define	WT_STAT_CONN_REC_TIME_WINDOW_STOP_TXN		1421
/*! reconciliation: split bytes currently awaiting free */
#define	WT_STAT_CONN_REC_SPLIT_STASHED_BYTES		1422
/*! reconciliation: split objects currently awaiting free */
#define	WT_STAT_CONN_REC_SPLIT_STASHED_OBJECTS		1423
/*! session: attempts to remove a local object and the object is in use */
#define	WT_STAT_CONN_LOCAL_OBJECTS_INUSE		1424
/*! session: flush_tier operation calls */
#define	WT_STAT_CONN_FLUSH_TIER				1425
/*! session: flush_tier tables skipped due to no checkpoint */
#define	WT_STAT_CONN_FLUSH_TIER_SKIPPED			1426
/*! session: flush_tier tables switched */
#define	WT_STAT_CONN_FLUSH_TIER_SWITCHED		1427
/*! session: local objects removed */
#define	WT_STAT_CONN_LOCAL_OBJECTS_REMOVED		1428
/*! session: open session count */
#define	WT_STAT_CONN_SESSION_OPEN			1429
/*! session: session query timestamp calls */
#define	WT_STAT_CONN_SESSION_QUERY_TS			1430
/*! session: table alter failed calls */
#define	WT_STAT_CONN_SESSION_TABLE_ALTER_FAIL		1431
/*! session: table alter successful calls */
#define	WT_STAT_CONN_SESSION_TABLE_ALTER_SUCCESS	1432
/*! session: table alter triggering checkpoint calls */
#define	WT_STAT_CONN_SESSION_TABLE_ALTER_TRIGGER_CHECKPOINT	1433
/*! session: table alter unchanged and skipped */
#define	WT_STAT_CONN_SESSION_TABLE_ALTER_SKIP		1434
/*! session: table compact failed calls */
#define	WT_STAT_CONN_SESSION_TABLE_COMPACT_FAIL		1435
/*! session: table compact failed calls due to cache pressure */
#define	WT_STAT_CONN_SESSION_TABLE_COMPACT_FAIL_CACHE_PRESSURE	1436
/*! session: table compact running */
#define	WT_STAT_CONN_SESSION_TABLE_COMPACT_RUNNING	1437
/*! session: table compact skipped as process would not reduce file size */
#define	WT_STAT_CONN_SESSION_TABLE_COMPACT_SKIPPED	1438
/*! session: table compact successful calls */
#define	WT_STAT_CONN_SESSION_TABLE_COMPACT_SUCCESS	1439
/*! session: table compact timeout */
#define	WT_STAT_CONN_SESSION_TABLE_COMPACT_TIMEOUT	1440
/*! session: table create failed calls */
#define	WT_STAT_CONN_SESSION_TABLE_CREATE_FAIL		1441
/*! session: table create successful calls */
#define	WT_STAT_CONN_SESSION_TABLE_CREATE_SUCCESS	1442
/*! session: table create with import failed calls */
#define	WT_STAT_CONN_SESSION_TABLE_CREATE_IMPORT_FAIL	1443
/*! session: table create with import successful calls */
#define	WT_STAT_CONN_SESSION_TABLE_CREATE_IMPORT_SUCCESS	1444
/*! session: table drop failed calls */
#define	WT_STAT_CONN_SESSION_TABLE_DROP_FAIL		1445
/*! session: table drop successful calls */
#define	WT_STAT_CONN_SESSION_TABLE_DROP_SUCCESS		1446
/*! session: table rename failed calls */
#define	WT_STAT_CONN_SESSION_TABLE_RENAME_FAIL		1447
/*! session: table rename successful calls */
#define	WT_STAT_CONN_SESSION_TABLE_RENAME_SUCCESS	1448
/*! session: table salvage failed calls */
#define	WT_STAT_CONN_SESSION_TABLE_SALVAGE_FAIL		1449
/*! session: table salvage successful calls */
#define	WT_STAT_CONN_SESSION_TABLE_SALVAGE_SUCCESS	1450
/*! session: table truncate failed calls */
#define	WT_STAT_CONN_SESSION_TABLE_TRUNCATE_FAIL	1451
/*! session: table truncate successful calls */
#define	WT_STAT_CONN_SESSION_TABLE_TRUNCATE_SUCCESS	1452
/*! session: table verify failed calls */
#define	WT_STAT_CONN_SESSION_TABLE_VERIFY_FAIL		1453
/*! session: table verify successful calls */
#define	WT_STAT_CONN_SESSION_TABLE_VERIFY_SUCCESS	1454
/*! session: tiered operations dequeued and processed */
#define	WT_STAT_CONN_TIERED_WORK_UNITS_DEQUEUED		1455
/*! session: tiered operations removed without processing */
#define	WT_STAT_CONN_TIERED_WORK_UNITS_REMOVED		1456
/*! session: tiered operations scheduled */
#define	WT_STAT_CONN_TIERED_WORK_UNITS_CREATED		1457
/*! session: tiered storage local retention time (secs) */
#define	WT_STAT_CONN_TIERED_RETENTION			1458
/*! thread-state: active filesystem fsync calls */
#define	WT_STAT_CONN_THREAD_FSYNC_ACTIVE		1459
/*! thread-state: active filesystem read calls */
#define	WT_STAT_CONN_THREAD_READ_ACTIVE			1460
/*! thread-state: active filesystem write calls */
#define	WT_STAT_CONN_THREAD_WRITE_ACTIVE		1461
/*! thread-yield: application thread time evicting (usecs) */
#define	WT_STAT_CONN_APPLICATION_EVICT_TIME		1462
/*! thread-yield: application thread time waiting for cache (usecs) */
#define	WT_STAT_CONN_APPLICATION_CACHE_TIME		1463
/*!
 * thread-yield: connection close blocked waiting for transaction state
 * stabilization
 */
#define	WT_STAT_CONN_TXN_RELEASE_BLOCKED		1464
/*! thread-yield: connection close yielded for lsm manager shutdown */
#define	WT_STAT_CONN_CONN_CLOSE_BLOCKED_LSM		1465
/*! thread-yield: data handle lock yielded */
#define	WT_STAT_CONN_DHANDLE_LOCK_BLOCKED		1466
/*!
 * thread-yield: get reference for page index and slot time sleeping
 * (usecs)
 */
#define	WT_STAT_CONN_PAGE_INDEX_SLOT_REF_BLOCKED	1467
/*! thread-yield: page access yielded due to prepare state change */
#define	WT_STAT_CONN_PREPARED_TRANSITION_BLOCKED_PAGE	1468
/*! thread-yield: page acquire busy blocked */
#define	WT_STAT_CONN_PAGE_BUSY_BLOCKED			1469
/*! thread-yield: page acquire eviction blocked */
#define	WT_STAT_CONN_PAGE_FORCIBLE_EVICT_BLOCKED	1470
/*! thread-yield: page acquire locked blocked */
#define	WT_STAT_CONN_PAGE_LOCKED_BLOCKED		1471
/*! thread-yield: page acquire read blocked */
#define	WT_STAT_CONN_PAGE_READ_BLOCKED			1472
/*! thread-yield: page acquire time sleeping (usecs) */
#define	WT_STAT_CONN_PAGE_SLEEP				1473
/*!
 * thread-yield: page delete rollback time sleeping for state change
 * (usecs)
 */
#define	WT_STAT_CONN_PAGE_DEL_ROLLBACK_BLOCKED		1474
/*! thread-yield: page reconciliation yielded due to child modification */
#define	WT_STAT_CONN_CHILD_MODIFY_BLOCKED_PAGE		1475
/*! transaction: Number of prepared updates */
#define	WT_STAT_CONN_TXN_PREPARED_UPDATES		1476
/*! transaction: Number of prepared updates committed */
#define	WT_STAT_CONN_TXN_PREPARED_UPDATES_COMMITTED	1477
/*! transaction: Number of prepared updates repeated on the same key */
#define	WT_STAT_CONN_TXN_PREPARED_UPDATES_KEY_REPEATED	1478
/*! transaction: Number of prepared updates rolled back */
#define	WT_STAT_CONN_TXN_PREPARED_UPDATES_ROLLEDBACK	1479
/*! transaction: prepared transactions */
#define	WT_STAT_CONN_TXN_PREPARE			1480
/*! transaction: prepared transactions committed */
#define	WT_STAT_CONN_TXN_PREPARE_COMMIT			1481
/*! transaction: prepared transactions currently active */
#define	WT_STAT_CONN_TXN_PREPARE_ACTIVE			1482
/*! transaction: prepared transactions rolled back */
#define	WT_STAT_CONN_TXN_PREPARE_ROLLBACK		1483
/*! transaction: query timestamp calls */
#define	WT_STAT_CONN_TXN_QUERY_TS			1484
/*! transaction: race to read prepared update retry */
#define	WT_STAT_CONN_TXN_READ_RACE_PREPARE_UPDATE	1485
/*! transaction: rollback to stable calls */
#define	WT_STAT_CONN_TXN_RTS				1486
/*!
 * transaction: rollback to stable history store records with stop
 * timestamps older than newer records
 */
#define	WT_STAT_CONN_TXN_RTS_HS_STOP_OLDER_THAN_NEWER_START	1487
/*! transaction: rollback to stable inconsistent checkpoint */
#define	WT_STAT_CONN_TXN_RTS_INCONSISTENT_CKPT		1488
/*! transaction: rollback to stable keys removed */
#define	WT_STAT_CONN_TXN_RTS_KEYS_REMOVED		1489
/*! transaction: rollback to stable keys restored */
#define	WT_STAT_CONN_TXN_RTS_KEYS_RESTORED		1490
/*! transaction: rollback to stable pages visited */
#define	WT_STAT_CONN_TXN_RTS_PAGES_VISITED		1491
/*! transaction: rollback to stable restored tombstones from history store */
#define	WT_STAT_CONN_TXN_RTS_HS_RESTORE_TOMBSTONES	1492
/*! transaction: rollback to stable restored updates from history store */
#define	WT_STAT_CONN_TXN_RTS_HS_RESTORE_UPDATES		1493
/*! transaction: rollback to stable skipping delete rle */
#define	WT_STAT_CONN_TXN_RTS_DELETE_RLE_SKIPPED		1494
/*! transaction: rollback to stable skipping stable rle */
#define	WT_STAT_CONN_TXN_RTS_STABLE_RLE_SKIPPED		1495
/*! transaction: rollback to stable sweeping history store keys */
#define	WT_STAT_CONN_TXN_RTS_SWEEP_HS_KEYS		1496
/*! transaction: rollback to stable tree walk skipping pages */
#define	WT_STAT_CONN_TXN_RTS_TREE_WALK_SKIP_PAGES	1497
/*! transaction: rollback to stable updates aborted */
#define	WT_STAT_CONN_TXN_RTS_UPD_ABORTED		1498
/*! transaction: rollback to stable updates removed from history store */
#define	WT_STAT_CONN_TXN_RTS_HS_REMOVED			1499
/*! transaction: sessions scanned in each walk of concurrent sessions */
#define	WT_STAT_CONN_TXN_SESSIONS_WALKED		1500
/*! transaction: set timestamp calls */
#define	WT_STAT_CONN_TXN_SET_TS				1501
/*! transaction: set timestamp durable calls */
#define	WT_STAT_CONN_TXN_SET_TS_DURABLE			1502
/*! transaction: set timestamp durable updates */
#define	WT_STAT_CONN_TXN_SET_TS_DURABLE_UPD		1503
/*! transaction: set timestamp oldest calls */
#define	WT_STAT_CONN_TXN_SET_TS_OLDEST			1504
/*! transaction: set timestamp oldest updates */
#define	WT_STAT_CONN_TXN_SET_TS_OLDEST_UPD		1505
/*! transaction: set timestamp stable calls */
#define	WT_STAT_CONN_TXN_SET_TS_STABLE			1506
/*! transaction: set timestamp stable updates */
#define	WT_STAT_CONN_TXN_SET_TS_STABLE_UPD		1507
/*! transaction: transaction begins */
#define	WT_STAT_CONN_TXN_BEGIN				1508
/*! transaction: transaction checkpoint currently running */
#define	WT_STAT_CONN_TXN_CHECKPOINT_RUNNING		1509
/*!
 * transaction: transaction checkpoint currently running for history
 * store file
 */
#define	WT_STAT_CONN_TXN_CHECKPOINT_RUNNING_HS		1510
/*! transaction: transaction checkpoint generation */
#define	WT_STAT_CONN_TXN_CHECKPOINT_GENERATION		1511
/*!
 * transaction: transaction checkpoint history store file duration
 * (usecs)
 */
#define	WT_STAT_CONN_TXN_HS_CKPT_DURATION		1512
/*! transaction: transaction checkpoint max time (msecs) */
#define	WT_STAT_CONN_TXN_CHECKPOINT_TIME_MAX		1513
/*! transaction: transaction checkpoint min time (msecs) */
#define	WT_STAT_CONN_TXN_CHECKPOINT_TIME_MIN		1514
/*!
 * transaction: transaction checkpoint most recent duration for gathering
 * all handles (usecs)
 */
#define	WT_STAT_CONN_TXN_CHECKPOINT_HANDLE_DURATION	1515
/*!
 * transaction: transaction checkpoint most recent duration for gathering
 * applied handles (usecs)
 */
#define	WT_STAT_CONN_TXN_CHECKPOINT_HANDLE_DURATION_APPLY	1516
/*!
 * transaction: transaction checkpoint most recent duration for gathering
 * skipped handles (usecs)
 */
#define	WT_STAT_CONN_TXN_CHECKPOINT_HANDLE_DURATION_SKIP	1517
/*! transaction: transaction checkpoint most recent handles applied */
#define	WT_STAT_CONN_TXN_CHECKPOINT_HANDLE_APPLIED	1518
/*! transaction: transaction checkpoint most recent handles skipped */
#define	WT_STAT_CONN_TXN_CHECKPOINT_HANDLE_SKIPPED	1519
/*! transaction: transaction checkpoint most recent handles walked */
#define	WT_STAT_CONN_TXN_CHECKPOINT_HANDLE_WALKED	1520
/*! transaction: transaction checkpoint most recent time (msecs) */
#define	WT_STAT_CONN_TXN_CHECKPOINT_TIME_RECENT		1521
/*! transaction: transaction checkpoint prepare currently running */
#define	WT_STAT_CONN_TXN_CHECKPOINT_PREP_RUNNING	1522
/*! transaction: transaction checkpoint prepare max time (msecs) */
#define	WT_STAT_CONN_TXN_CHECKPOINT_PREP_MAX		1523
/*! transaction: transaction checkpoint prepare min time (msecs) */
#define	WT_STAT_CONN_TXN_CHECKPOINT_PREP_MIN		1524
/*! transaction: transaction checkpoint prepare most recent time (msecs) */
#define	WT_STAT_CONN_TXN_CHECKPOINT_PREP_RECENT		1525
/*! transaction: transaction checkpoint prepare total time (msecs) */
#define	WT_STAT_CONN_TXN_CHECKPOINT_PREP_TOTAL		1526
/*! transaction: transaction checkpoint scrub dirty target */
#define	WT_STAT_CONN_TXN_CHECKPOINT_SCRUB_TARGET	1527
/*! transaction: transaction checkpoint scrub time (msecs) */
#define	WT_STAT_CONN_TXN_CHECKPOINT_SCRUB_TIME		1528
/*! transaction: transaction checkpoint stop timing stress active */
#define	WT_STAT_CONN_TXN_CHECKPOINT_STOP_STRESS_ACTIVE	1529
/*! transaction: transaction checkpoint total time (msecs) */
#define	WT_STAT_CONN_TXN_CHECKPOINT_TIME_TOTAL		1530
/*! transaction: transaction checkpoints */
#define	WT_STAT_CONN_TXN_CHECKPOINT			1531
/*! transaction: transaction checkpoints due to obsolete pages */
#define	WT_STAT_CONN_TXN_CHECKPOINT_OBSOLETE_APPLIED	1532
/*!
 * transaction: transaction checkpoints skipped because database was
 * clean
 */
#define	WT_STAT_CONN_TXN_CHECKPOINT_SKIPPED		1533
/*! transaction: transaction failures due to history store */
#define	WT_STAT_CONN_TXN_FAIL_CACHE			1534
/*!
 * transaction: transaction fsync calls for checkpoint after allocating
 * the transaction ID
 */
#define	WT_STAT_CONN_TXN_CHECKPOINT_FSYNC_POST		1535
/*!
 * transaction: transaction fsync duration for checkpoint after
 * allocating the transaction ID (usecs)
 */
#define	WT_STAT_CONN_TXN_CHECKPOINT_FSYNC_POST_DURATION	1536
/*! transaction: transaction range of IDs currently pinned */
#define	WT_STAT_CONN_TXN_PINNED_RANGE			1537
/*! transaction: transaction range of IDs currently pinned by a checkpoint */
#define	WT_STAT_CONN_TXN_PINNED_CHECKPOINT_RANGE	1538
/*! transaction: transaction range of timestamps currently pinned */
#define	WT_STAT_CONN_TXN_PINNED_TIMESTAMP		1539
/*! transaction: transaction range of timestamps pinned by a checkpoint */
#define	WT_STAT_CONN_TXN_PINNED_TIMESTAMP_CHECKPOINT	1540
/*!
 * transaction: transaction range of timestamps pinned by the oldest
 * active read timestamp
 */
#define	WT_STAT_CONN_TXN_PINNED_TIMESTAMP_READER	1541
/*!
 * transaction: transaction range of timestamps pinned by the oldest
 * timestamp
 */
#define	WT_STAT_CONN_TXN_PINNED_TIMESTAMP_OLDEST	1542
/*! transaction: transaction read timestamp of the oldest active reader */
#define	WT_STAT_CONN_TXN_TIMESTAMP_OLDEST_ACTIVE_READ	1543
/*! transaction: transaction rollback to stable currently running */
#define	WT_STAT_CONN_TXN_ROLLBACK_TO_STABLE_RUNNING	1544
/*! transaction: transaction walk of concurrent sessions */
#define	WT_STAT_CONN_TXN_WALK_SESSIONS			1545
/*! transaction: transactions committed */
#define	WT_STAT_CONN_TXN_COMMIT				1546
/*! transaction: transactions rolled back */
#define	WT_STAT_CONN_TXN_ROLLBACK			1547
/*! transaction: update conflicts */
#define	WT_STAT_CONN_TXN_UPDATE_CONFLICT		1548

/*!
 * @}
 * @name Statistics for data sources
 * @anchor statistics_dsrc
 * @{
 */
/*! LSM: bloom filter false positives */
#define	WT_STAT_DSRC_BLOOM_FALSE_POSITIVE		2000
/*! LSM: bloom filter hits */
#define	WT_STAT_DSRC_BLOOM_HIT				2001
/*! LSM: bloom filter misses */
#define	WT_STAT_DSRC_BLOOM_MISS				2002
/*! LSM: bloom filter pages evicted from cache */
#define	WT_STAT_DSRC_BLOOM_PAGE_EVICT			2003
/*! LSM: bloom filter pages read into cache */
#define	WT_STAT_DSRC_BLOOM_PAGE_READ			2004
/*! LSM: bloom filters in the LSM tree */
#define	WT_STAT_DSRC_BLOOM_COUNT			2005
/*! LSM: chunks in the LSM tree */
#define	WT_STAT_DSRC_LSM_CHUNK_COUNT			2006
/*! LSM: highest merge generation in the LSM tree */
#define	WT_STAT_DSRC_LSM_GENERATION_MAX			2007
/*!
 * LSM: queries that could have benefited from a Bloom filter that did
 * not exist
 */
#define	WT_STAT_DSRC_LSM_LOOKUP_NO_BLOOM		2008
/*! LSM: sleep for LSM checkpoint throttle */
#define	WT_STAT_DSRC_LSM_CHECKPOINT_THROTTLE		2009
/*! LSM: sleep for LSM merge throttle */
#define	WT_STAT_DSRC_LSM_MERGE_THROTTLE			2010
/*! LSM: total size of bloom filters */
#define	WT_STAT_DSRC_BLOOM_SIZE				2011
/*! block-manager: allocations requiring file extension */
#define	WT_STAT_DSRC_BLOCK_EXTENSION			2012
/*! block-manager: blocks allocated */
#define	WT_STAT_DSRC_BLOCK_ALLOC			2013
/*! block-manager: blocks freed */
#define	WT_STAT_DSRC_BLOCK_FREE				2014
/*! block-manager: checkpoint size */
#define	WT_STAT_DSRC_BLOCK_CHECKPOINT_SIZE		2015
/*! block-manager: file allocation unit size */
#define	WT_STAT_DSRC_ALLOCATION_SIZE			2016
/*! block-manager: file bytes available for reuse */
#define	WT_STAT_DSRC_BLOCK_REUSE_BYTES			2017
/*! block-manager: file magic number */
#define	WT_STAT_DSRC_BLOCK_MAGIC			2018
/*! block-manager: file major version number */
#define	WT_STAT_DSRC_BLOCK_MAJOR			2019
/*! block-manager: file size in bytes */
#define	WT_STAT_DSRC_BLOCK_SIZE				2020
/*! block-manager: minor version number */
#define	WT_STAT_DSRC_BLOCK_MINOR			2021
/*! btree: btree checkpoint generation */
#define	WT_STAT_DSRC_BTREE_CHECKPOINT_GENERATION	2022
/*! btree: btree clean tree checkpoint expiration time */
#define	WT_STAT_DSRC_BTREE_CLEAN_CHECKPOINT_TIMER	2023
/*! btree: btree compact pages reviewed */
#define	WT_STAT_DSRC_BTREE_COMPACT_PAGES_REVIEWED	2024
/*! btree: btree compact pages rewritten */
#define	WT_STAT_DSRC_BTREE_COMPACT_PAGES_REWRITTEN	2025
/*! btree: btree compact pages skipped */
#define	WT_STAT_DSRC_BTREE_COMPACT_PAGES_SKIPPED	2026
/*! btree: btree skipped by compaction as process would not reduce size */
#define	WT_STAT_DSRC_BTREE_COMPACT_SKIPPED		2027
/*!
 * btree: column-store fixed-size leaf pages, only reported if tree_walk
 * or all statistics are enabled
 */
#define	WT_STAT_DSRC_BTREE_COLUMN_FIX			2028
/*!
 * btree: column-store fixed-size time windows, only reported if
 * tree_walk or all statistics are enabled
 */
#define	WT_STAT_DSRC_BTREE_COLUMN_TWS			2029
/*!
 * btree: column-store internal pages, only reported if tree_walk or all
 * statistics are enabled
 */
#define	WT_STAT_DSRC_BTREE_COLUMN_INTERNAL		2030
/*!
 * btree: column-store variable-size RLE encoded values, only reported if
 * tree_walk or all statistics are enabled
 */
#define	WT_STAT_DSRC_BTREE_COLUMN_RLE			2031
/*!
 * btree: column-store variable-size deleted values, only reported if
 * tree_walk or all statistics are enabled
 */
#define	WT_STAT_DSRC_BTREE_COLUMN_DELETED		2032
/*!
 * btree: column-store variable-size leaf pages, only reported if
 * tree_walk or all statistics are enabled
 */
#define	WT_STAT_DSRC_BTREE_COLUMN_VARIABLE		2033
/*! btree: fixed-record size */
#define	WT_STAT_DSRC_BTREE_FIXED_LEN			2034
/*! btree: maximum internal page size */
#define	WT_STAT_DSRC_BTREE_MAXINTLPAGE			2035
/*! btree: maximum leaf page key size */
#define	WT_STAT_DSRC_BTREE_MAXLEAFKEY			2036
/*! btree: maximum leaf page size */
#define	WT_STAT_DSRC_BTREE_MAXLEAFPAGE			2037
/*! btree: maximum leaf page value size */
#define	WT_STAT_DSRC_BTREE_MAXLEAFVALUE			2038
/*! btree: maximum tree depth */
#define	WT_STAT_DSRC_BTREE_MAXIMUM_DEPTH		2039
/*!
 * btree: number of key/value pairs, only reported if tree_walk or all
 * statistics are enabled
 */
#define	WT_STAT_DSRC_BTREE_ENTRIES			2040
/*!
 * btree: overflow pages, only reported if tree_walk or all statistics
 * are enabled
 */
#define	WT_STAT_DSRC_BTREE_OVERFLOW			2041
/*!
 * btree: row-store empty values, only reported if tree_walk or all
 * statistics are enabled
 */
#define	WT_STAT_DSRC_BTREE_ROW_EMPTY_VALUES		2042
/*!
 * btree: row-store internal pages, only reported if tree_walk or all
 * statistics are enabled
 */
#define	WT_STAT_DSRC_BTREE_ROW_INTERNAL			2043
/*!
 * btree: row-store leaf pages, only reported if tree_walk or all
 * statistics are enabled
 */
#define	WT_STAT_DSRC_BTREE_ROW_LEAF			2044
/*! cache: bytes currently in the cache */
#define	WT_STAT_DSRC_CACHE_BYTES_INUSE			2045
/*! cache: bytes dirty in the cache cumulative */
#define	WT_STAT_DSRC_CACHE_BYTES_DIRTY_TOTAL		2046
/*! cache: bytes read into cache */
#define	WT_STAT_DSRC_CACHE_BYTES_READ			2047
/*! cache: bytes written from cache */
#define	WT_STAT_DSRC_CACHE_BYTES_WRITE			2048
/*! cache: checkpoint blocked page eviction */
#define	WT_STAT_DSRC_CACHE_EVICTION_CHECKPOINT		2049
/*!
 * cache: checkpoint of history store file blocked non-history store page
 * eviction
 */
#define	WT_STAT_DSRC_CACHE_EVICTION_BLOCKED_CHECKPOINT_HS	2050
/*! cache: data source pages selected for eviction unable to be evicted */
#define	WT_STAT_DSRC_CACHE_EVICTION_FAIL		2051
/*!
 * cache: eviction gave up due to detecting a disk value without a
 * timestamp behind the last update on the chain
 */
#define	WT_STAT_DSRC_CACHE_EVICTION_BLOCKED_NO_TS_CHECKPOINT_RACE_1	2052
/*!
 * cache: eviction gave up due to detecting a tombstone without a
 * timestamp ahead of the selected on disk update
 */
#define	WT_STAT_DSRC_CACHE_EVICTION_BLOCKED_NO_TS_CHECKPOINT_RACE_2	2053
/*!
 * cache: eviction gave up due to detecting a tombstone without a
 * timestamp ahead of the selected on disk update after validating the
 * update chain
 */
#define	WT_STAT_DSRC_CACHE_EVICTION_BLOCKED_NO_TS_CHECKPOINT_RACE_3	2054
/*!
 * cache: eviction gave up due to detecting update chain entries without
 * timestamps after the selected on disk update
 */
#define	WT_STAT_DSRC_CACHE_EVICTION_BLOCKED_NO_TS_CHECKPOINT_RACE_4	2055
/*!
 * cache: eviction gave up due to needing to remove a record from the
 * history store but checkpoint is running
 */
#define	WT_STAT_DSRC_CACHE_EVICTION_BLOCKED_REMOVE_HS_RACE_WITH_CHECKPOINT	2056
/*! cache: eviction walk passes of a file */
#define	WT_STAT_DSRC_CACHE_EVICTION_WALK_PASSES		2057
/*! cache: eviction walk target pages histogram - 0-9 */
#define	WT_STAT_DSRC_CACHE_EVICTION_TARGET_PAGE_LT10	2058
/*! cache: eviction walk target pages histogram - 10-31 */
#define	WT_STAT_DSRC_CACHE_EVICTION_TARGET_PAGE_LT32	2059
/*! cache: eviction walk target pages histogram - 128 and higher */
#define	WT_STAT_DSRC_CACHE_EVICTION_TARGET_PAGE_GE128	2060
/*! cache: eviction walk target pages histogram - 32-63 */
#define	WT_STAT_DSRC_CACHE_EVICTION_TARGET_PAGE_LT64	2061
/*! cache: eviction walk target pages histogram - 64-128 */
#define	WT_STAT_DSRC_CACHE_EVICTION_TARGET_PAGE_LT128	2062
/*!
 * cache: eviction walk target pages reduced due to history store cache
 * pressure
 */
#define	WT_STAT_DSRC_CACHE_EVICTION_TARGET_PAGE_REDUCED	2063
/*! cache: eviction walks abandoned */
#define	WT_STAT_DSRC_CACHE_EVICTION_WALKS_ABANDONED	2064
/*! cache: eviction walks gave up because they restarted their walk twice */
#define	WT_STAT_DSRC_CACHE_EVICTION_WALKS_STOPPED	2065
/*!
 * cache: eviction walks gave up because they saw too many pages and
 * found no candidates
 */
#define	WT_STAT_DSRC_CACHE_EVICTION_WALKS_GAVE_UP_NO_TARGETS	2066
/*!
 * cache: eviction walks gave up because they saw too many pages and
 * found too few candidates
 */
#define	WT_STAT_DSRC_CACHE_EVICTION_WALKS_GAVE_UP_RATIO	2067
/*! cache: eviction walks reached end of tree */
#define	WT_STAT_DSRC_CACHE_EVICTION_WALKS_ENDED		2068
/*! cache: eviction walks restarted */
#define	WT_STAT_DSRC_CACHE_EVICTION_WALK_RESTART	2069
/*! cache: eviction walks started from root of tree */
#define	WT_STAT_DSRC_CACHE_EVICTION_WALK_FROM_ROOT	2070
/*! cache: eviction walks started from saved location in tree */
#define	WT_STAT_DSRC_CACHE_EVICTION_WALK_SAVED_POS	2071
/*! cache: hazard pointer blocked page eviction */
#define	WT_STAT_DSRC_CACHE_EVICTION_HAZARD		2072
/*! cache: history store table insert calls */
#define	WT_STAT_DSRC_CACHE_HS_INSERT			2073
/*! cache: history store table insert calls that returned restart */
#define	WT_STAT_DSRC_CACHE_HS_INSERT_RESTART		2074
/*! cache: history store table reads */
#define	WT_STAT_DSRC_CACHE_HS_READ			2075
/*! cache: history store table reads missed */
#define	WT_STAT_DSRC_CACHE_HS_READ_MISS			2076
/*! cache: history store table reads requiring squashed modifies */
#define	WT_STAT_DSRC_CACHE_HS_READ_SQUASH		2077
/*!
 * cache: history store table resolved updates without timestamps that
 * lose their durable timestamp
 */
#define	WT_STAT_DSRC_CACHE_HS_ORDER_LOSE_DURABLE_TIMESTAMP	2078
/*!
 * cache: history store table truncation by rollback to stable to remove
 * an unstable update
 */
#define	WT_STAT_DSRC_CACHE_HS_KEY_TRUNCATE_RTS_UNSTABLE	2079
/*!
 * cache: history store table truncation by rollback to stable to remove
 * an update
 */
#define	WT_STAT_DSRC_CACHE_HS_KEY_TRUNCATE_RTS		2080
/*!
 * cache: history store table truncation to remove all the keys of a
 * btree
 */
#define	WT_STAT_DSRC_CACHE_HS_BTREE_TRUNCATE		2081
/*! cache: history store table truncation to remove an update */
#define	WT_STAT_DSRC_CACHE_HS_KEY_TRUNCATE		2082
/*!
 * cache: history store table truncation to remove range of updates due
 * to an update without a timestamp on data page
 */
#define	WT_STAT_DSRC_CACHE_HS_ORDER_REMOVE		2083
/*!
 * cache: history store table truncation to remove range of updates due
 * to key being removed from the data page during reconciliation
 */
#define	WT_STAT_DSRC_CACHE_HS_KEY_TRUNCATE_ONPAGE_REMOVAL	2084
/*!
 * cache: history store table updates without timestamps fixed up by
 * reinserting with the fixed timestamp
 */
#define	WT_STAT_DSRC_CACHE_HS_ORDER_REINSERT		2085
/*! cache: history store table writes requiring squashed modifies */
#define	WT_STAT_DSRC_CACHE_HS_WRITE_SQUASH		2086
/*! cache: in-memory page passed criteria to be split */
#define	WT_STAT_DSRC_CACHE_INMEM_SPLITTABLE		2087
/*! cache: in-memory page splits */
#define	WT_STAT_DSRC_CACHE_INMEM_SPLIT			2088
/*! cache: internal pages evicted */
#define	WT_STAT_DSRC_CACHE_EVICTION_INTERNAL		2089
/*! cache: internal pages split during eviction */
#define	WT_STAT_DSRC_CACHE_EVICTION_SPLIT_INTERNAL	2090
/*! cache: leaf pages split during eviction */
#define	WT_STAT_DSRC_CACHE_EVICTION_SPLIT_LEAF		2091
/*! cache: modified pages evicted */
#define	WT_STAT_DSRC_CACHE_EVICTION_DIRTY		2092
/*! cache: overflow pages read into cache */
#define	WT_STAT_DSRC_CACHE_READ_OVERFLOW		2093
/*! cache: page split during eviction deepened the tree */
#define	WT_STAT_DSRC_CACHE_EVICTION_DEEPEN		2094
/*! cache: page written requiring history store records */
#define	WT_STAT_DSRC_CACHE_WRITE_HS			2095
/*! cache: pages read into cache */
#define	WT_STAT_DSRC_CACHE_READ				2096
/*! cache: pages read into cache after truncate */
#define	WT_STAT_DSRC_CACHE_READ_DELETED			2097
/*! cache: pages read into cache after truncate in prepare state */
#define	WT_STAT_DSRC_CACHE_READ_DELETED_PREPARED	2098
/*! cache: pages requested from the cache */
#define	WT_STAT_DSRC_CACHE_PAGES_REQUESTED		2099
/*! cache: pages seen by eviction walk */
#define	WT_STAT_DSRC_CACHE_EVICTION_PAGES_SEEN		2100
/*! cache: pages written from cache */
#define	WT_STAT_DSRC_CACHE_WRITE			2101
/*! cache: pages written requiring in-memory restoration */
#define	WT_STAT_DSRC_CACHE_WRITE_RESTORE		2102
/*! cache: the number of times full update inserted to history store */
#define	WT_STAT_DSRC_CACHE_HS_INSERT_FULL_UPDATE	2103
/*! cache: the number of times reverse modify inserted to history store */
#define	WT_STAT_DSRC_CACHE_HS_INSERT_REVERSE_MODIFY	2104
/*! cache: tracked dirty bytes in the cache */
#define	WT_STAT_DSRC_CACHE_BYTES_DIRTY			2105
/*! cache: unmodified pages evicted */
#define	WT_STAT_DSRC_CACHE_EVICTION_CLEAN		2106
/*!
 * cache_walk: Average difference between current eviction generation
 * when the page was last considered, only reported if cache_walk or all
 * statistics are enabled
 */
#define	WT_STAT_DSRC_CACHE_STATE_GEN_AVG_GAP		2107
/*!
 * cache_walk: Average on-disk page image size seen, only reported if
 * cache_walk or all statistics are enabled
 */
#define	WT_STAT_DSRC_CACHE_STATE_AVG_WRITTEN_SIZE	2108
/*!
 * cache_walk: Average time in cache for pages that have been visited by
 * the eviction server, only reported if cache_walk or all statistics are
 * enabled
 */
#define	WT_STAT_DSRC_CACHE_STATE_AVG_VISITED_AGE	2109
/*!
 * cache_walk: Average time in cache for pages that have not been visited
 * by the eviction server, only reported if cache_walk or all statistics
 * are enabled
 */
#define	WT_STAT_DSRC_CACHE_STATE_AVG_UNVISITED_AGE	2110
/*!
 * cache_walk: Clean pages currently in cache, only reported if
 * cache_walk or all statistics are enabled
 */
#define	WT_STAT_DSRC_CACHE_STATE_PAGES_CLEAN		2111
/*!
 * cache_walk: Current eviction generation, only reported if cache_walk
 * or all statistics are enabled
 */
#define	WT_STAT_DSRC_CACHE_STATE_GEN_CURRENT		2112
/*!
 * cache_walk: Dirty pages currently in cache, only reported if
 * cache_walk or all statistics are enabled
 */
#define	WT_STAT_DSRC_CACHE_STATE_PAGES_DIRTY		2113
/*!
 * cache_walk: Entries in the root page, only reported if cache_walk or
 * all statistics are enabled
 */
#define	WT_STAT_DSRC_CACHE_STATE_ROOT_ENTRIES		2114
/*!
 * cache_walk: Internal pages currently in cache, only reported if
 * cache_walk or all statistics are enabled
 */
#define	WT_STAT_DSRC_CACHE_STATE_PAGES_INTERNAL		2115
/*!
 * cache_walk: Leaf pages currently in cache, only reported if cache_walk
 * or all statistics are enabled
 */
#define	WT_STAT_DSRC_CACHE_STATE_PAGES_LEAF		2116
/*!
 * cache_walk: Maximum difference between current eviction generation
 * when the page was last considered, only reported if cache_walk or all
 * statistics are enabled
 */
#define	WT_STAT_DSRC_CACHE_STATE_GEN_MAX_GAP		2117
/*!
 * cache_walk: Maximum page size seen, only reported if cache_walk or all
 * statistics are enabled
 */
#define	WT_STAT_DSRC_CACHE_STATE_MAX_PAGESIZE		2118
/*!
 * cache_walk: Minimum on-disk page image size seen, only reported if
 * cache_walk or all statistics are enabled
 */
#define	WT_STAT_DSRC_CACHE_STATE_MIN_WRITTEN_SIZE	2119
/*!
 * cache_walk: Number of pages never visited by eviction server, only
 * reported if cache_walk or all statistics are enabled
 */
#define	WT_STAT_DSRC_CACHE_STATE_UNVISITED_COUNT	2120
/*!
 * cache_walk: On-disk page image sizes smaller than a single allocation
 * unit, only reported if cache_walk or all statistics are enabled
 */
#define	WT_STAT_DSRC_CACHE_STATE_SMALLER_ALLOC_SIZE	2121
/*!
 * cache_walk: Pages created in memory and never written, only reported
 * if cache_walk or all statistics are enabled
 */
#define	WT_STAT_DSRC_CACHE_STATE_MEMORY			2122
/*!
 * cache_walk: Pages currently queued for eviction, only reported if
 * cache_walk or all statistics are enabled
 */
#define	WT_STAT_DSRC_CACHE_STATE_QUEUED			2123
/*!
 * cache_walk: Pages that could not be queued for eviction, only reported
 * if cache_walk or all statistics are enabled
 */
#define	WT_STAT_DSRC_CACHE_STATE_NOT_QUEUEABLE		2124
/*!
 * cache_walk: Refs skipped during cache traversal, only reported if
 * cache_walk or all statistics are enabled
 */
#define	WT_STAT_DSRC_CACHE_STATE_REFS_SKIPPED		2125
/*!
 * cache_walk: Size of the root page, only reported if cache_walk or all
 * statistics are enabled
 */
#define	WT_STAT_DSRC_CACHE_STATE_ROOT_SIZE		2126
/*!
 * cache_walk: Total number of pages currently in cache, only reported if
 * cache_walk or all statistics are enabled
 */
#define	WT_STAT_DSRC_CACHE_STATE_PAGES			2127
/*! checkpoint-cleanup: pages added for eviction */
#define	WT_STAT_DSRC_CC_PAGES_EVICT			2128
/*! checkpoint-cleanup: pages removed */
#define	WT_STAT_DSRC_CC_PAGES_REMOVED			2129
/*! checkpoint-cleanup: pages skipped during tree walk */
#define	WT_STAT_DSRC_CC_PAGES_WALK_SKIPPED		2130
/*! checkpoint-cleanup: pages visited */
#define	WT_STAT_DSRC_CC_PAGES_VISITED			2131
/*!
 * compression: compressed page maximum internal page size prior to
 * compression
 */
#define	WT_STAT_DSRC_COMPRESS_PRECOMP_INTL_MAX_PAGE_SIZE	2132
/*!
 * compression: compressed page maximum leaf page size prior to
 * compression
 */
#define	WT_STAT_DSRC_COMPRESS_PRECOMP_LEAF_MAX_PAGE_SIZE	2133
/*! compression: compressed pages read */
#define	WT_STAT_DSRC_COMPRESS_READ			2134
/*! compression: compressed pages written */
#define	WT_STAT_DSRC_COMPRESS_WRITE			2135
/*! compression: number of blocks with compress ratio greater than 64 */
#define	WT_STAT_DSRC_COMPRESS_HIST_RATIO_MAX		2136
/*! compression: number of blocks with compress ratio smaller than 16 */
#define	WT_STAT_DSRC_COMPRESS_HIST_RATIO_16		2137
/*! compression: number of blocks with compress ratio smaller than 2 */
#define	WT_STAT_DSRC_COMPRESS_HIST_RATIO_2		2138
/*! compression: number of blocks with compress ratio smaller than 32 */
#define	WT_STAT_DSRC_COMPRESS_HIST_RATIO_32		2139
/*! compression: number of blocks with compress ratio smaller than 4 */
#define	WT_STAT_DSRC_COMPRESS_HIST_RATIO_4		2140
/*! compression: number of blocks with compress ratio smaller than 64 */
#define	WT_STAT_DSRC_COMPRESS_HIST_RATIO_64		2141
/*! compression: number of blocks with compress ratio smaller than 8 */
#define	WT_STAT_DSRC_COMPRESS_HIST_RATIO_8		2142
/*! compression: page written failed to compress */
#define	WT_STAT_DSRC_COMPRESS_WRITE_FAIL		2143
/*! compression: page written was too small to compress */
#define	WT_STAT_DSRC_COMPRESS_WRITE_TOO_SMALL		2144
/*! cursor: Total number of entries skipped by cursor next calls */
#define	WT_STAT_DSRC_CURSOR_NEXT_SKIP_TOTAL		2145
/*! cursor: Total number of entries skipped by cursor prev calls */
#define	WT_STAT_DSRC_CURSOR_PREV_SKIP_TOTAL		2146
/*!
 * cursor: Total number of entries skipped to position the history store
 * cursor
 */
#define	WT_STAT_DSRC_CURSOR_SKIP_HS_CUR_POSITION	2147
/*!
 * cursor: Total number of times a search near has exited due to prefix
 * config
 */
#define	WT_STAT_DSRC_CURSOR_SEARCH_NEAR_PREFIX_FAST_PATHS	2148
/*!
 * cursor: Total number of times cursor fails to temporarily release
 * pinned page to encourage eviction of hot or large page
 */
#define	WT_STAT_DSRC_CURSOR_REPOSITION_FAILED		2149
/*!
 * cursor: Total number of times cursor temporarily releases pinned page
 * to encourage eviction of hot or large page
 */
#define	WT_STAT_DSRC_CURSOR_REPOSITION			2150
/*! cursor: bulk loaded cursor insert calls */
#define	WT_STAT_DSRC_CURSOR_INSERT_BULK			2151
/*! cursor: cache cursors reuse count */
#define	WT_STAT_DSRC_CURSOR_REOPEN			2152
/*! cursor: close calls that result in cache */
#define	WT_STAT_DSRC_CURSOR_CACHE			2153
/*! cursor: create calls */
#define	WT_STAT_DSRC_CURSOR_CREATE			2154
/*! cursor: cursor bound calls that return an error */
#define	WT_STAT_DSRC_CURSOR_BOUND_ERROR			2155
/*! cursor: cursor bounds cleared from reset */
#define	WT_STAT_DSRC_CURSOR_BOUNDS_RESET		2156
/*! cursor: cursor bounds next called on an unpositioned cursor */
#define	WT_STAT_DSRC_CURSOR_BOUNDS_NEXT_UNPOSITIONED	2157
/*! cursor: cursor bounds next early exit */
#define	WT_STAT_DSRC_CURSOR_BOUNDS_NEXT_EARLY_EXIT	2158
/*! cursor: cursor bounds prev called on an unpositioned cursor */
#define	WT_STAT_DSRC_CURSOR_BOUNDS_PREV_UNPOSITIONED	2159
/*! cursor: cursor bounds prev early exit */
<<<<<<< HEAD
#define	WT_STAT_DSRC_CURSOR_BOUNDS_PREV_EARLY_EXIT	2160
=======
#define	WT_STAT_DSRC_CURSOR_BOUNDS_PREV_EARLY_EXIT	2159
/*! cursor: cursor bounds search early exit */
#define	WT_STAT_DSRC_CURSOR_BOUNDS_SEARCH_EARLY_EXIT	2160
>>>>>>> 2c40d4ee
/*! cursor: cursor cache calls that return an error */
#define	WT_STAT_DSRC_CURSOR_CACHE_ERROR			2161
/*! cursor: cursor close calls that return an error */
#define	WT_STAT_DSRC_CURSOR_CLOSE_ERROR			2162
/*! cursor: cursor compare calls that return an error */
#define	WT_STAT_DSRC_CURSOR_COMPARE_ERROR		2163
/*! cursor: cursor equals calls that return an error */
#define	WT_STAT_DSRC_CURSOR_EQUALS_ERROR		2164
/*! cursor: cursor get key calls that return an error */
#define	WT_STAT_DSRC_CURSOR_GET_KEY_ERROR		2165
/*! cursor: cursor get value calls that return an error */
#define	WT_STAT_DSRC_CURSOR_GET_VALUE_ERROR		2166
/*! cursor: cursor insert calls that return an error */
#define	WT_STAT_DSRC_CURSOR_INSERT_ERROR		2167
/*! cursor: cursor insert check calls that return an error */
#define	WT_STAT_DSRC_CURSOR_INSERT_CHECK_ERROR		2168
/*! cursor: cursor largest key calls that return an error */
#define	WT_STAT_DSRC_CURSOR_LARGEST_KEY_ERROR		2169
/*! cursor: cursor modify calls that return an error */
#define	WT_STAT_DSRC_CURSOR_MODIFY_ERROR		2170
/*! cursor: cursor next calls that return an error */
#define	WT_STAT_DSRC_CURSOR_NEXT_ERROR			2171
/*!
 * cursor: cursor next calls that skip due to a globally visible history
 * store tombstone
 */
#define	WT_STAT_DSRC_CURSOR_NEXT_HS_TOMBSTONE		2172
/*!
 * cursor: cursor next calls that skip greater than or equal to 100
 * entries
 */
#define	WT_STAT_DSRC_CURSOR_NEXT_SKIP_GE_100		2173
/*! cursor: cursor next calls that skip less than 100 entries */
#define	WT_STAT_DSRC_CURSOR_NEXT_SKIP_LT_100		2174
/*! cursor: cursor next random calls that return an error */
#define	WT_STAT_DSRC_CURSOR_NEXT_RANDOM_ERROR		2175
/*! cursor: cursor prev calls that return an error */
#define	WT_STAT_DSRC_CURSOR_PREV_ERROR			2176
/*!
 * cursor: cursor prev calls that skip due to a globally visible history
 * store tombstone
 */
#define	WT_STAT_DSRC_CURSOR_PREV_HS_TOMBSTONE		2177
/*!
 * cursor: cursor prev calls that skip greater than or equal to 100
 * entries
 */
#define	WT_STAT_DSRC_CURSOR_PREV_SKIP_GE_100		2178
/*! cursor: cursor prev calls that skip less than 100 entries */
#define	WT_STAT_DSRC_CURSOR_PREV_SKIP_LT_100		2179
/*! cursor: cursor reconfigure calls that return an error */
#define	WT_STAT_DSRC_CURSOR_RECONFIGURE_ERROR		2180
/*! cursor: cursor remove calls that return an error */
#define	WT_STAT_DSRC_CURSOR_REMOVE_ERROR		2181
/*! cursor: cursor reopen calls that return an error */
#define	WT_STAT_DSRC_CURSOR_REOPEN_ERROR		2182
/*! cursor: cursor reserve calls that return an error */
#define	WT_STAT_DSRC_CURSOR_RESERVE_ERROR		2183
/*! cursor: cursor reset calls that return an error */
#define	WT_STAT_DSRC_CURSOR_RESET_ERROR			2184
/*! cursor: cursor search calls that return an error */
#define	WT_STAT_DSRC_CURSOR_SEARCH_ERROR		2185
/*! cursor: cursor search near calls that return an error */
#define	WT_STAT_DSRC_CURSOR_SEARCH_NEAR_ERROR		2186
/*! cursor: cursor update calls that return an error */
#define	WT_STAT_DSRC_CURSOR_UPDATE_ERROR		2187
/*! cursor: insert calls */
#define	WT_STAT_DSRC_CURSOR_INSERT			2188
/*! cursor: insert key and value bytes */
#define	WT_STAT_DSRC_CURSOR_INSERT_BYTES		2189
/*! cursor: modify */
#define	WT_STAT_DSRC_CURSOR_MODIFY			2190
/*! cursor: modify key and value bytes affected */
#define	WT_STAT_DSRC_CURSOR_MODIFY_BYTES		2191
/*! cursor: modify value bytes modified */
#define	WT_STAT_DSRC_CURSOR_MODIFY_BYTES_TOUCH		2192
/*! cursor: next calls */
#define	WT_STAT_DSRC_CURSOR_NEXT			2193
/*! cursor: open cursor count */
#define	WT_STAT_DSRC_CURSOR_OPEN_COUNT			2194
/*! cursor: operation restarted */
#define	WT_STAT_DSRC_CURSOR_RESTART			2195
/*! cursor: prev calls */
#define	WT_STAT_DSRC_CURSOR_PREV			2196
/*! cursor: remove calls */
#define	WT_STAT_DSRC_CURSOR_REMOVE			2197
/*! cursor: remove key bytes removed */
#define	WT_STAT_DSRC_CURSOR_REMOVE_BYTES		2198
/*! cursor: reserve calls */
#define	WT_STAT_DSRC_CURSOR_RESERVE			2199
/*! cursor: reset calls */
#define	WT_STAT_DSRC_CURSOR_RESET			2200
/*! cursor: search calls */
#define	WT_STAT_DSRC_CURSOR_SEARCH			2201
/*! cursor: search history store calls */
#define	WT_STAT_DSRC_CURSOR_SEARCH_HS			2202
/*! cursor: search near calls */
#define	WT_STAT_DSRC_CURSOR_SEARCH_NEAR			2203
/*! cursor: truncate calls */
#define	WT_STAT_DSRC_CURSOR_TRUNCATE			2204
/*! cursor: update calls */
#define	WT_STAT_DSRC_CURSOR_UPDATE			2205
/*! cursor: update key and value bytes */
#define	WT_STAT_DSRC_CURSOR_UPDATE_BYTES		2206
/*! cursor: update value size change */
#define	WT_STAT_DSRC_CURSOR_UPDATE_BYTES_CHANGED	2207
/*! reconciliation: approximate byte size of timestamps in pages written */
#define	WT_STAT_DSRC_REC_TIME_WINDOW_BYTES_TS		2208
/*!
 * reconciliation: approximate byte size of transaction IDs in pages
 * written
 */
#define	WT_STAT_DSRC_REC_TIME_WINDOW_BYTES_TXN		2209
/*! reconciliation: dictionary matches */
#define	WT_STAT_DSRC_REC_DICTIONARY			2210
/*! reconciliation: fast-path pages deleted */
#define	WT_STAT_DSRC_REC_PAGE_DELETE_FAST		2211
/*!
 * reconciliation: internal page key bytes discarded using suffix
 * compression
 */
#define	WT_STAT_DSRC_REC_SUFFIX_COMPRESSION		2212
/*! reconciliation: internal page multi-block writes */
#define	WT_STAT_DSRC_REC_MULTIBLOCK_INTERNAL		2213
/*! reconciliation: leaf page key bytes discarded using prefix compression */
#define	WT_STAT_DSRC_REC_PREFIX_COMPRESSION		2214
/*! reconciliation: leaf page multi-block writes */
#define	WT_STAT_DSRC_REC_MULTIBLOCK_LEAF		2215
/*! reconciliation: leaf-page overflow keys */
#define	WT_STAT_DSRC_REC_OVERFLOW_KEY_LEAF		2216
/*! reconciliation: maximum blocks required for a page */
#define	WT_STAT_DSRC_REC_MULTIBLOCK_MAX			2217
/*! reconciliation: overflow values written */
#define	WT_STAT_DSRC_REC_OVERFLOW_VALUE			2218
/*! reconciliation: page checksum matches */
#define	WT_STAT_DSRC_REC_PAGE_MATCH			2219
/*! reconciliation: page reconciliation calls */
#define	WT_STAT_DSRC_REC_PAGES				2220
/*! reconciliation: page reconciliation calls for eviction */
#define	WT_STAT_DSRC_REC_PAGES_EVICTION			2221
/*! reconciliation: pages deleted */
#define	WT_STAT_DSRC_REC_PAGE_DELETE			2222
/*!
 * reconciliation: pages written including an aggregated newest start
 * durable timestamp
 */
#define	WT_STAT_DSRC_REC_TIME_AGGR_NEWEST_START_DURABLE_TS	2223
/*!
 * reconciliation: pages written including an aggregated newest stop
 * durable timestamp
 */
#define	WT_STAT_DSRC_REC_TIME_AGGR_NEWEST_STOP_DURABLE_TS	2224
/*!
 * reconciliation: pages written including an aggregated newest stop
 * timestamp
 */
#define	WT_STAT_DSRC_REC_TIME_AGGR_NEWEST_STOP_TS	2225
/*!
 * reconciliation: pages written including an aggregated newest stop
 * transaction ID
 */
#define	WT_STAT_DSRC_REC_TIME_AGGR_NEWEST_STOP_TXN	2226
/*!
 * reconciliation: pages written including an aggregated newest
 * transaction ID
 */
#define	WT_STAT_DSRC_REC_TIME_AGGR_NEWEST_TXN		2227
/*!
 * reconciliation: pages written including an aggregated oldest start
 * timestamp
 */
#define	WT_STAT_DSRC_REC_TIME_AGGR_OLDEST_START_TS	2228
/*! reconciliation: pages written including an aggregated prepare */
#define	WT_STAT_DSRC_REC_TIME_AGGR_PREPARED		2229
/*! reconciliation: pages written including at least one prepare */
#define	WT_STAT_DSRC_REC_TIME_WINDOW_PAGES_PREPARED	2230
/*!
 * reconciliation: pages written including at least one start durable
 * timestamp
 */
#define	WT_STAT_DSRC_REC_TIME_WINDOW_PAGES_DURABLE_START_TS	2231
/*! reconciliation: pages written including at least one start timestamp */
#define	WT_STAT_DSRC_REC_TIME_WINDOW_PAGES_START_TS	2232
/*!
 * reconciliation: pages written including at least one start transaction
 * ID
 */
#define	WT_STAT_DSRC_REC_TIME_WINDOW_PAGES_START_TXN	2233
/*!
 * reconciliation: pages written including at least one stop durable
 * timestamp
 */
#define	WT_STAT_DSRC_REC_TIME_WINDOW_PAGES_DURABLE_STOP_TS	2234
/*! reconciliation: pages written including at least one stop timestamp */
#define	WT_STAT_DSRC_REC_TIME_WINDOW_PAGES_STOP_TS	2235
/*!
 * reconciliation: pages written including at least one stop transaction
 * ID
 */
#define	WT_STAT_DSRC_REC_TIME_WINDOW_PAGES_STOP_TXN	2236
/*! reconciliation: records written including a prepare */
#define	WT_STAT_DSRC_REC_TIME_WINDOW_PREPARED		2237
/*! reconciliation: records written including a start durable timestamp */
#define	WT_STAT_DSRC_REC_TIME_WINDOW_DURABLE_START_TS	2238
/*! reconciliation: records written including a start timestamp */
#define	WT_STAT_DSRC_REC_TIME_WINDOW_START_TS		2239
/*! reconciliation: records written including a start transaction ID */
#define	WT_STAT_DSRC_REC_TIME_WINDOW_START_TXN		2240
/*! reconciliation: records written including a stop durable timestamp */
#define	WT_STAT_DSRC_REC_TIME_WINDOW_DURABLE_STOP_TS	2241
/*! reconciliation: records written including a stop timestamp */
#define	WT_STAT_DSRC_REC_TIME_WINDOW_STOP_TS		2242
/*! reconciliation: records written including a stop transaction ID */
#define	WT_STAT_DSRC_REC_TIME_WINDOW_STOP_TXN		2243
/*! session: object compaction */
#define	WT_STAT_DSRC_SESSION_COMPACT			2244
/*! transaction: race to read prepared update retry */
#define	WT_STAT_DSRC_TXN_READ_RACE_PREPARE_UPDATE	2245
/*!
 * transaction: rollback to stable history store records with stop
 * timestamps older than newer records
 */
#define	WT_STAT_DSRC_TXN_RTS_HS_STOP_OLDER_THAN_NEWER_START	2246
/*! transaction: rollback to stable inconsistent checkpoint */
#define	WT_STAT_DSRC_TXN_RTS_INCONSISTENT_CKPT		2247
/*! transaction: rollback to stable keys removed */
#define	WT_STAT_DSRC_TXN_RTS_KEYS_REMOVED		2248
/*! transaction: rollback to stable keys restored */
#define	WT_STAT_DSRC_TXN_RTS_KEYS_RESTORED		2249
/*! transaction: rollback to stable restored tombstones from history store */
#define	WT_STAT_DSRC_TXN_RTS_HS_RESTORE_TOMBSTONES	2250
/*! transaction: rollback to stable restored updates from history store */
#define	WT_STAT_DSRC_TXN_RTS_HS_RESTORE_UPDATES		2251
/*! transaction: rollback to stable skipping delete rle */
#define	WT_STAT_DSRC_TXN_RTS_DELETE_RLE_SKIPPED		2252
/*! transaction: rollback to stable skipping stable rle */
#define	WT_STAT_DSRC_TXN_RTS_STABLE_RLE_SKIPPED		2253
/*! transaction: rollback to stable sweeping history store keys */
#define	WT_STAT_DSRC_TXN_RTS_SWEEP_HS_KEYS		2254
/*! transaction: rollback to stable updates removed from history store */
#define	WT_STAT_DSRC_TXN_RTS_HS_REMOVED			2255
/*! transaction: transaction checkpoints due to obsolete pages */
#define	WT_STAT_DSRC_TXN_CHECKPOINT_OBSOLETE_APPLIED	2256
/*! transaction: update conflicts */
#define	WT_STAT_DSRC_TXN_UPDATE_CONFLICT		2257

/*!
 * @}
 * @name Statistics for join cursors
 * @anchor statistics_join
 * @{
 */
/*! : accesses to the main table */
#define	WT_STAT_JOIN_MAIN_ACCESS			3000
/*! : bloom filter false positives */
#define	WT_STAT_JOIN_BLOOM_FALSE_POSITIVE		3001
/*! : checks that conditions of membership are satisfied */
#define	WT_STAT_JOIN_MEMBERSHIP_CHECK			3002
/*! : items inserted into a bloom filter */
#define	WT_STAT_JOIN_BLOOM_INSERT			3003
/*! : items iterated */
#define	WT_STAT_JOIN_ITERATED				3004

/*!
 * @}
 * @name Statistics for session
 * @anchor statistics_session
 * @{
 */
/*! session: bytes read into cache */
#define	WT_STAT_SESSION_BYTES_READ			4000
/*! session: bytes written from cache */
#define	WT_STAT_SESSION_BYTES_WRITE			4001
/*! session: dhandle lock wait time (usecs) */
#define	WT_STAT_SESSION_LOCK_DHANDLE_WAIT		4002
/*! session: page read from disk to cache time (usecs) */
#define	WT_STAT_SESSION_READ_TIME			4003
/*! session: page write from cache to disk time (usecs) */
#define	WT_STAT_SESSION_WRITE_TIME			4004
/*! session: schema lock wait time (usecs) */
#define	WT_STAT_SESSION_LOCK_SCHEMA_WAIT		4005
/*! session: time waiting for cache (usecs) */
#define	WT_STAT_SESSION_CACHE_TIME			4006
/*! @} */
/*
 * Statistics section: END
 * DO NOT EDIT: automatically built by dist/stat.py.
 */
/*! @} */

/*******************************************
 * Verbose categories
 *******************************************/
/*!
 * @addtogroup wt
 * @{
 */
/*!
 * @name Verbose categories
 * @anchor verbose_categories
 * @{
 */
/*!
 * WiredTiger verbose event categories.
 * Note that the verbose categories cover a wide set of sub-systems and operations
 * within WiredTiger. As such, the categories are subject to change and evolve
 * between different WiredTiger releases.
 */
typedef enum {
/* VERBOSE ENUM START */
    WT_VERB_API,                  /*!< API messages. */
    WT_VERB_BACKUP,               /*!< Backup messages. */
    WT_VERB_BLKCACHE,
    WT_VERB_BLOCK,                /*!< Block manager messages. */
    WT_VERB_CHECKPOINT,           /*!< Checkpoint messages. */
    WT_VERB_CHECKPOINT_CLEANUP,
    WT_VERB_CHECKPOINT_PROGRESS,  /*!< Checkpoint progress messages. */
    WT_VERB_COMPACT,              /*!< Compact messages. */
    WT_VERB_COMPACT_PROGRESS,     /*!< Compact progress messages. */
    WT_VERB_DEFAULT,
    WT_VERB_ERROR_RETURNS,
    WT_VERB_EVICT,                /*!< Eviction messages. */
    WT_VERB_EVICTSERVER,          /*!< Eviction server messages. */
    WT_VERB_EVICT_STUCK,
    WT_VERB_EXTENSION,            /*!< Extension messages. */
    WT_VERB_FILEOPS,
    WT_VERB_GENERATION,
    WT_VERB_HANDLEOPS,
    WT_VERB_HS,                   /*!< History store messages. */
    WT_VERB_HS_ACTIVITY,          /*!< History store activity messages. */
    WT_VERB_LOG,                  /*!< Log messages. */
    WT_VERB_LSM,                  /*!< LSM messages. */
    WT_VERB_LSM_MANAGER,
    WT_VERB_MUTEX,
    WT_VERB_METADATA,             /*!< Metadata messages. */
    WT_VERB_OUT_OF_ORDER,
    WT_VERB_OVERFLOW,
    WT_VERB_READ,
    WT_VERB_RECONCILE,            /*!< Reconcile messages. */
    WT_VERB_RECOVERY,             /*!< Recovery messages. */
    WT_VERB_RECOVERY_PROGRESS,    /*!< Recovery progress messages. */
    WT_VERB_RTS,                  /*!< RTS messages. */
    WT_VERB_SALVAGE,              /*!< Salvage messages. */
    WT_VERB_SHARED_CACHE,
    WT_VERB_SPLIT,
    WT_VERB_TEMPORARY,
    WT_VERB_THREAD_GROUP,
    WT_VERB_TIERED,               /*!< Tiered storage messages. */
    WT_VERB_TIMESTAMP,            /*!< Timestamp messages. */
    WT_VERB_TRANSACTION,          /*!< Transaction messages. */
    WT_VERB_VERIFY,               /*!< Verify messages. */
    WT_VERB_VERSION,              /*!< Version messages. */
    WT_VERB_WRITE,
/* VERBOSE ENUM STOP */
    WT_VERB_NUM_CATEGORIES
} WT_VERBOSE_CATEGORY;
/*! @} */

/*******************************************
 * Verbose levels
 *******************************************/
/*!
 * @name Verbose levels
 * @anchor verbose_levels
 * @{
 */
/*!
 * WiredTiger verbosity levels. The levels define a range of severity categories, with
 * \c WT_VERBOSE_ERROR being the lowest, most critical level (used by messages on critical error
 * paths) and \c WT_VERBOSE_DEBUG being the highest verbosity/informational level (mostly adopted
 * for debugging).
 */
typedef enum {
    WT_VERBOSE_ERROR = -3,  /*!< Error conditions triggered in WiredTiger. */
    WT_VERBOSE_WARNING,     /*!< Warning conditions potentially signaling non-imminent errors and
                            behaviors. */
    WT_VERBOSE_NOTICE,      /*!< Messages for significant events in WiredTiger, usually worth
                            noting. */
    WT_VERBOSE_INFO,        /*!< Informational style messages. */
    WT_VERBOSE_DEBUG        /*!< Low severity messages, useful for debugging purposes. */
} WT_VERBOSE_LEVEL;
/*! @} */
/*
 * Verbose section: END
 */
/*! @} */

#undef __F

#if defined(__cplusplus)
}
#endif
#endif /* __WIREDTIGER_H_ */<|MERGE_RESOLUTION|>--- conflicted
+++ resolved
@@ -5786,13 +5786,9 @@
 /*! cursor: cursor bounds prev called on an unpositioned cursor */
 #define	WT_STAT_CONN_CURSOR_BOUNDS_PREV_UNPOSITIONED	1225
 /*! cursor: cursor bounds prev early exit */
-<<<<<<< HEAD
-#define	WT_STAT_CONN_CURSOR_BOUNDS_PREV_EARLY_EXIT	1226
-=======
 #define	WT_STAT_CONN_CURSOR_BOUNDS_PREV_EARLY_EXIT	1225
 /*! cursor: cursor bounds search early exit */
 #define	WT_STAT_CONN_CURSOR_BOUNDS_SEARCH_EARLY_EXIT	1226
->>>>>>> 2c40d4ee
 /*! cursor: cursor bulk loaded cursor insert calls */
 #define	WT_STAT_CONN_CURSOR_INSERT_BULK			1227
 /*! cursor: cursor cache calls that return an error */
@@ -7049,13 +7045,9 @@
 /*! cursor: cursor bounds prev called on an unpositioned cursor */
 #define	WT_STAT_DSRC_CURSOR_BOUNDS_PREV_UNPOSITIONED	2159
 /*! cursor: cursor bounds prev early exit */
-<<<<<<< HEAD
-#define	WT_STAT_DSRC_CURSOR_BOUNDS_PREV_EARLY_EXIT	2160
-=======
 #define	WT_STAT_DSRC_CURSOR_BOUNDS_PREV_EARLY_EXIT	2159
 /*! cursor: cursor bounds search early exit */
 #define	WT_STAT_DSRC_CURSOR_BOUNDS_SEARCH_EARLY_EXIT	2160
->>>>>>> 2c40d4ee
 /*! cursor: cursor cache calls that return an error */
 #define	WT_STAT_DSRC_CURSOR_CACHE_ERROR			2161
 /*! cursor: cursor close calls that return an error */
