--- conflicted
+++ resolved
@@ -2745,25 +2745,6 @@
         const char *name, WT_ENCRYPTOR *encryptor, const char *config);
 
     /*!
-<<<<<<< HEAD
-=======
-     * Add a custom extractor for index keys or column groups.
-     *
-     * The application must first implement the WT_EXTRACTOR interface and
-     * then register the implementation with WiredTiger.
-     *
-     * @param connection the connection handle
-     * @param name the name of the extractor to be used in calls to
-     *  WT_SESSION::create, may not be \c "none"
-     * @param extractor the application-supplied extractor
-     * @configempty{WT_CONNECTION.add_extractor, see dist/api_data.py}
-     * @errors
-     */
-    int __F(add_extractor)(WT_CONNECTION *connection, const char *name,
-        WT_EXTRACTOR *extractor, const char *config);
-
-    /*!
->>>>>>> 9b4a22f1
      * Configure a custom file system.
      *
      * This method can only be called from an early loaded extension
@@ -4566,59 +4547,6 @@
     int (*terminate)(WT_ENCRYPTOR *encryptor, WT_SESSION *session);
 };
 
-<<<<<<< HEAD
-=======
-/*!
- * The interface implemented by applications to provide custom extraction of
- * index keys or column group values.
- *
- * Applications register implementations with WiredTiger by calling
- * WT_CONNECTION::add_extractor.  See @ref custom_extractors for more
- * information.
- */
-struct __wt_extractor {
-    /*!
-     * Callback to extract a value for an index or column group.
-     *
-     * @errors
-     *
-     * @param extractor the WT_EXTRACTOR implementation
-     * @param session the current WiredTiger session
-     * @param key the table key in raw format, see @ref cursor_raw for
-     *  details
-     * @param value the table value in raw format, see @ref cursor_raw for
-     *  details
-     * @param[out] result_cursor the method should call WT_CURSOR::set_key
-     *  and WT_CURSOR::insert on this cursor to return a key.  The \c
-     *  key_format of the cursor will match that passed to
-     *  WT_SESSION::create for the index.  Multiple index keys can be
-     *  created for each record by calling WT_CURSOR::insert multiple
-     *  times.
-     */
-    int (*extract)(WT_EXTRACTOR *extractor, WT_SESSION *session,
-        const WT_ITEM *key, const WT_ITEM *value,
-        WT_CURSOR *result_cursor);
-
-    /*!
-     * If non-NULL, this callback is called to customize the extractor for
-     * each index.  If the callback returns a non-NULL extractor, that
-     * instance is used instead of this one for all comparisons.
-     */
-    int (*customize)(WT_EXTRACTOR *extractor, WT_SESSION *session,
-        const char *uri, WT_CONFIG_ITEM *appcfg, WT_EXTRACTOR **customp);
-
-    /*!
-     * If non-NULL a callback performed when the index or column group
-     * is closed for customized extractors otherwise when the database
-     * is closed.
-     *
-     * The WT_EXTRACTOR::terminate callback is intended to allow cleanup;
-     * the handle will not be subsequently accessed by WiredTiger.
-     */
-    int (*terminate)(WT_EXTRACTOR *extractor, WT_SESSION *session);
-};
-
->>>>>>> 9b4a22f1
 /*! WT_FILE_SYSTEM::open_file file types */
 typedef enum {
     WT_FS_OPEN_FILE_TYPE_CHECKPOINT,/*!< open a data file checkpoint */
