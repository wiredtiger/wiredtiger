--- conflicted
+++ resolved
@@ -6738,368 +6738,192 @@
 /*! thread-state: active filesystem read calls */
 #define	WT_STAT_CONN_THREAD_READ_ACTIVE			1571
 /*! thread-state: active filesystem write calls */
-<<<<<<< HEAD
 #define	WT_STAT_CONN_THREAD_WRITE_ACTIVE		1572
-/*! thread-yield: application thread snapshot refreshed for eviction */
-#define	WT_STAT_CONN_APPLICATION_EVICT_SNAPSHOT_REFRESHED	1573
 /*! thread-yield: application thread time evicting (usecs) */
-#define	WT_STAT_CONN_APPLICATION_EVICT_TIME		1574
+#define	WT_STAT_CONN_APPLICATION_EVICT_TIME		1573
 /*! thread-yield: application thread time waiting for cache (usecs) */
-#define	WT_STAT_CONN_APPLICATION_CACHE_TIME		1575
-=======
-#define	WT_STAT_CONN_THREAD_WRITE_ACTIVE		1569
-/*! thread-yield: application thread time evicting (usecs) */
-#define	WT_STAT_CONN_APPLICATION_EVICT_TIME		1570
-/*! thread-yield: application thread time waiting for cache (usecs) */
-#define	WT_STAT_CONN_APPLICATION_CACHE_TIME		1571
->>>>>>> 6e4b47b6
+#define	WT_STAT_CONN_APPLICATION_CACHE_TIME		1574
 /*!
  * thread-yield: connection close blocked waiting for transaction state
  * stabilization
  */
-<<<<<<< HEAD
-#define	WT_STAT_CONN_TXN_RELEASE_BLOCKED		1576
+#define	WT_STAT_CONN_TXN_RELEASE_BLOCKED		1575
 /*! thread-yield: connection close yielded for lsm manager shutdown */
-#define	WT_STAT_CONN_CONN_CLOSE_BLOCKED_LSM		1577
+#define	WT_STAT_CONN_CONN_CLOSE_BLOCKED_LSM		1576
 /*! thread-yield: data handle lock yielded */
-#define	WT_STAT_CONN_DHANDLE_LOCK_BLOCKED		1578
-=======
-#define	WT_STAT_CONN_TXN_RELEASE_BLOCKED		1572
-/*! thread-yield: connection close yielded for lsm manager shutdown */
-#define	WT_STAT_CONN_CONN_CLOSE_BLOCKED_LSM		1573
-/*! thread-yield: data handle lock yielded */
-#define	WT_STAT_CONN_DHANDLE_LOCK_BLOCKED		1574
->>>>>>> 6e4b47b6
+#define	WT_STAT_CONN_DHANDLE_LOCK_BLOCKED		1577
 /*!
  * thread-yield: get reference for page index and slot time sleeping
  * (usecs)
  */
-<<<<<<< HEAD
-#define	WT_STAT_CONN_PAGE_INDEX_SLOT_REF_BLOCKED	1579
+#define	WT_STAT_CONN_PAGE_INDEX_SLOT_REF_BLOCKED	1578
 /*! thread-yield: page access yielded due to prepare state change */
-#define	WT_STAT_CONN_PREPARED_TRANSITION_BLOCKED_PAGE	1580
+#define	WT_STAT_CONN_PREPARED_TRANSITION_BLOCKED_PAGE	1579
 /*! thread-yield: page acquire busy blocked */
-#define	WT_STAT_CONN_PAGE_BUSY_BLOCKED			1581
+#define	WT_STAT_CONN_PAGE_BUSY_BLOCKED			1580
 /*! thread-yield: page acquire eviction blocked */
-#define	WT_STAT_CONN_PAGE_FORCIBLE_EVICT_BLOCKED	1582
+#define	WT_STAT_CONN_PAGE_FORCIBLE_EVICT_BLOCKED	1581
 /*! thread-yield: page acquire locked blocked */
-#define	WT_STAT_CONN_PAGE_LOCKED_BLOCKED		1583
+#define	WT_STAT_CONN_PAGE_LOCKED_BLOCKED		1582
 /*! thread-yield: page acquire read blocked */
-#define	WT_STAT_CONN_PAGE_READ_BLOCKED			1584
+#define	WT_STAT_CONN_PAGE_READ_BLOCKED			1583
 /*! thread-yield: page acquire time sleeping (usecs) */
-#define	WT_STAT_CONN_PAGE_SLEEP				1585
-=======
-#define	WT_STAT_CONN_PAGE_INDEX_SLOT_REF_BLOCKED	1575
-/*! thread-yield: page access yielded due to prepare state change */
-#define	WT_STAT_CONN_PREPARED_TRANSITION_BLOCKED_PAGE	1576
-/*! thread-yield: page acquire busy blocked */
-#define	WT_STAT_CONN_PAGE_BUSY_BLOCKED			1577
-/*! thread-yield: page acquire eviction blocked */
-#define	WT_STAT_CONN_PAGE_FORCIBLE_EVICT_BLOCKED	1578
-/*! thread-yield: page acquire locked blocked */
-#define	WT_STAT_CONN_PAGE_LOCKED_BLOCKED		1579
-/*! thread-yield: page acquire read blocked */
-#define	WT_STAT_CONN_PAGE_READ_BLOCKED			1580
-/*! thread-yield: page acquire time sleeping (usecs) */
-#define	WT_STAT_CONN_PAGE_SLEEP				1581
->>>>>>> 6e4b47b6
+#define	WT_STAT_CONN_PAGE_SLEEP				1584
 /*!
  * thread-yield: page delete rollback time sleeping for state change
  * (usecs)
  */
-<<<<<<< HEAD
-#define	WT_STAT_CONN_PAGE_DEL_ROLLBACK_BLOCKED		1586
+#define	WT_STAT_CONN_PAGE_DEL_ROLLBACK_BLOCKED		1585
 /*! thread-yield: page reconciliation yielded due to child modification */
-#define	WT_STAT_CONN_CHILD_MODIFY_BLOCKED_PAGE		1587
+#define	WT_STAT_CONN_CHILD_MODIFY_BLOCKED_PAGE		1586
 /*! transaction: Number of prepared updates */
-#define	WT_STAT_CONN_TXN_PREPARED_UPDATES		1588
+#define	WT_STAT_CONN_TXN_PREPARED_UPDATES		1587
 /*! transaction: Number of prepared updates committed */
-#define	WT_STAT_CONN_TXN_PREPARED_UPDATES_COMMITTED	1589
+#define	WT_STAT_CONN_TXN_PREPARED_UPDATES_COMMITTED	1588
 /*! transaction: Number of prepared updates repeated on the same key */
-#define	WT_STAT_CONN_TXN_PREPARED_UPDATES_KEY_REPEATED	1590
+#define	WT_STAT_CONN_TXN_PREPARED_UPDATES_KEY_REPEATED	1589
 /*! transaction: Number of prepared updates rolled back */
-#define	WT_STAT_CONN_TXN_PREPARED_UPDATES_ROLLEDBACK	1591
-=======
-#define	WT_STAT_CONN_PAGE_DEL_ROLLBACK_BLOCKED		1582
-/*! thread-yield: page reconciliation yielded due to child modification */
-#define	WT_STAT_CONN_CHILD_MODIFY_BLOCKED_PAGE		1583
-/*! transaction: Number of prepared updates */
-#define	WT_STAT_CONN_TXN_PREPARED_UPDATES		1584
-/*! transaction: Number of prepared updates committed */
-#define	WT_STAT_CONN_TXN_PREPARED_UPDATES_COMMITTED	1585
-/*! transaction: Number of prepared updates repeated on the same key */
-#define	WT_STAT_CONN_TXN_PREPARED_UPDATES_KEY_REPEATED	1586
-/*! transaction: Number of prepared updates rolled back */
-#define	WT_STAT_CONN_TXN_PREPARED_UPDATES_ROLLEDBACK	1587
->>>>>>> 6e4b47b6
+#define	WT_STAT_CONN_TXN_PREPARED_UPDATES_ROLLEDBACK	1590
 /*!
  * transaction: a reader raced with a prepared transaction commit and
  * skipped an update or updates
  */
-<<<<<<< HEAD
-#define	WT_STAT_CONN_TXN_READ_RACE_PREPARE_COMMIT	1592
+#define	WT_STAT_CONN_TXN_READ_RACE_PREPARE_COMMIT	1591
 /*! transaction: number of times overflow removed value is read */
-#define	WT_STAT_CONN_TXN_READ_OVERFLOW_REMOVE		1593
+#define	WT_STAT_CONN_TXN_READ_OVERFLOW_REMOVE		1592
 /*! transaction: oldest pinned transaction ID rolled back for eviction */
-#define	WT_STAT_CONN_TXN_ROLLBACK_OLDEST_PINNED		1594
+#define	WT_STAT_CONN_TXN_ROLLBACK_OLDEST_PINNED		1593
 /*! transaction: prepared transactions */
-#define	WT_STAT_CONN_TXN_PREPARE			1595
+#define	WT_STAT_CONN_TXN_PREPARE			1594
 /*! transaction: prepared transactions committed */
-#define	WT_STAT_CONN_TXN_PREPARE_COMMIT			1596
+#define	WT_STAT_CONN_TXN_PREPARE_COMMIT			1595
 /*! transaction: prepared transactions currently active */
-#define	WT_STAT_CONN_TXN_PREPARE_ACTIVE			1597
+#define	WT_STAT_CONN_TXN_PREPARE_ACTIVE			1596
 /*! transaction: prepared transactions rolled back */
-#define	WT_STAT_CONN_TXN_PREPARE_ROLLBACK		1598
+#define	WT_STAT_CONN_TXN_PREPARE_ROLLBACK		1597
 /*! transaction: query timestamp calls */
-#define	WT_STAT_CONN_TXN_QUERY_TS			1599
+#define	WT_STAT_CONN_TXN_QUERY_TS			1598
 /*! transaction: race to read prepared update retry */
-#define	WT_STAT_CONN_TXN_READ_RACE_PREPARE_UPDATE	1600
+#define	WT_STAT_CONN_TXN_READ_RACE_PREPARE_UPDATE	1599
 /*! transaction: rollback to stable calls */
-#define	WT_STAT_CONN_TXN_RTS				1601
-=======
-#define	WT_STAT_CONN_TXN_READ_RACE_PREPARE_COMMIT	1588
-/*! transaction: number of times overflow removed value is read */
-#define	WT_STAT_CONN_TXN_READ_OVERFLOW_REMOVE		1589
-/*! transaction: oldest pinned transaction ID rolled back for eviction */
-#define	WT_STAT_CONN_TXN_ROLLBACK_OLDEST_PINNED		1590
-/*! transaction: prepared transactions */
-#define	WT_STAT_CONN_TXN_PREPARE			1591
-/*! transaction: prepared transactions committed */
-#define	WT_STAT_CONN_TXN_PREPARE_COMMIT			1592
-/*! transaction: prepared transactions currently active */
-#define	WT_STAT_CONN_TXN_PREPARE_ACTIVE			1593
-/*! transaction: prepared transactions rolled back */
-#define	WT_STAT_CONN_TXN_PREPARE_ROLLBACK		1594
-/*! transaction: query timestamp calls */
-#define	WT_STAT_CONN_TXN_QUERY_TS			1595
-/*! transaction: race to read prepared update retry */
-#define	WT_STAT_CONN_TXN_READ_RACE_PREPARE_UPDATE	1596
-/*! transaction: rollback to stable calls */
-#define	WT_STAT_CONN_TXN_RTS				1597
->>>>>>> 6e4b47b6
+#define	WT_STAT_CONN_TXN_RTS				1600
 /*!
  * transaction: rollback to stable history store keys that would have
  * been swept in non-dryrun mode
  */
-<<<<<<< HEAD
-#define	WT_STAT_CONN_TXN_RTS_SWEEP_HS_KEYS_DRYRUN	1602
-=======
-#define	WT_STAT_CONN_TXN_RTS_SWEEP_HS_KEYS_DRYRUN	1598
->>>>>>> 6e4b47b6
+#define	WT_STAT_CONN_TXN_RTS_SWEEP_HS_KEYS_DRYRUN	1601
 /*!
  * transaction: rollback to stable history store records with stop
  * timestamps older than newer records
  */
-<<<<<<< HEAD
-#define	WT_STAT_CONN_TXN_RTS_HS_STOP_OLDER_THAN_NEWER_START	1603
+#define	WT_STAT_CONN_TXN_RTS_HS_STOP_OLDER_THAN_NEWER_START	1602
 /*! transaction: rollback to stable inconsistent checkpoint */
-#define	WT_STAT_CONN_TXN_RTS_INCONSISTENT_CKPT		1604
+#define	WT_STAT_CONN_TXN_RTS_INCONSISTENT_CKPT		1603
 /*! transaction: rollback to stable keys removed */
-#define	WT_STAT_CONN_TXN_RTS_KEYS_REMOVED		1605
+#define	WT_STAT_CONN_TXN_RTS_KEYS_REMOVED		1604
 /*! transaction: rollback to stable keys restored */
-#define	WT_STAT_CONN_TXN_RTS_KEYS_RESTORED		1606
-=======
-#define	WT_STAT_CONN_TXN_RTS_HS_STOP_OLDER_THAN_NEWER_START	1599
-/*! transaction: rollback to stable inconsistent checkpoint */
-#define	WT_STAT_CONN_TXN_RTS_INCONSISTENT_CKPT		1600
-/*! transaction: rollback to stable keys removed */
-#define	WT_STAT_CONN_TXN_RTS_KEYS_REMOVED		1601
-/*! transaction: rollback to stable keys restored */
-#define	WT_STAT_CONN_TXN_RTS_KEYS_RESTORED		1602
->>>>>>> 6e4b47b6
+#define	WT_STAT_CONN_TXN_RTS_KEYS_RESTORED		1605
 /*!
  * transaction: rollback to stable keys that would have been removed in
  * non-dryrun mode
  */
-<<<<<<< HEAD
-#define	WT_STAT_CONN_TXN_RTS_KEYS_REMOVED_DRYRUN	1607
-=======
-#define	WT_STAT_CONN_TXN_RTS_KEYS_REMOVED_DRYRUN	1603
->>>>>>> 6e4b47b6
+#define	WT_STAT_CONN_TXN_RTS_KEYS_REMOVED_DRYRUN	1606
 /*!
  * transaction: rollback to stable keys that would have been restored in
  * non-dryrun mode
  */
-<<<<<<< HEAD
-#define	WT_STAT_CONN_TXN_RTS_KEYS_RESTORED_DRYRUN	1608
+#define	WT_STAT_CONN_TXN_RTS_KEYS_RESTORED_DRYRUN	1607
 /*! transaction: rollback to stable pages visited */
-#define	WT_STAT_CONN_TXN_RTS_PAGES_VISITED		1609
+#define	WT_STAT_CONN_TXN_RTS_PAGES_VISITED		1608
 /*! transaction: rollback to stable restored tombstones from history store */
-#define	WT_STAT_CONN_TXN_RTS_HS_RESTORE_TOMBSTONES	1610
+#define	WT_STAT_CONN_TXN_RTS_HS_RESTORE_TOMBSTONES	1609
 /*! transaction: rollback to stable restored updates from history store */
-#define	WT_STAT_CONN_TXN_RTS_HS_RESTORE_UPDATES		1611
+#define	WT_STAT_CONN_TXN_RTS_HS_RESTORE_UPDATES		1610
 /*! transaction: rollback to stable skipping delete rle */
-#define	WT_STAT_CONN_TXN_RTS_DELETE_RLE_SKIPPED		1612
+#define	WT_STAT_CONN_TXN_RTS_DELETE_RLE_SKIPPED		1611
 /*! transaction: rollback to stable skipping stable rle */
-#define	WT_STAT_CONN_TXN_RTS_STABLE_RLE_SKIPPED		1613
+#define	WT_STAT_CONN_TXN_RTS_STABLE_RLE_SKIPPED		1612
 /*! transaction: rollback to stable sweeping history store keys */
-#define	WT_STAT_CONN_TXN_RTS_SWEEP_HS_KEYS		1614
-=======
-#define	WT_STAT_CONN_TXN_RTS_KEYS_RESTORED_DRYRUN	1604
-/*! transaction: rollback to stable pages visited */
-#define	WT_STAT_CONN_TXN_RTS_PAGES_VISITED		1605
-/*! transaction: rollback to stable restored tombstones from history store */
-#define	WT_STAT_CONN_TXN_RTS_HS_RESTORE_TOMBSTONES	1606
-/*! transaction: rollback to stable restored updates from history store */
-#define	WT_STAT_CONN_TXN_RTS_HS_RESTORE_UPDATES		1607
-/*! transaction: rollback to stable skipping delete rle */
-#define	WT_STAT_CONN_TXN_RTS_DELETE_RLE_SKIPPED		1608
-/*! transaction: rollback to stable skipping stable rle */
-#define	WT_STAT_CONN_TXN_RTS_STABLE_RLE_SKIPPED		1609
-/*! transaction: rollback to stable sweeping history store keys */
-#define	WT_STAT_CONN_TXN_RTS_SWEEP_HS_KEYS		1610
->>>>>>> 6e4b47b6
+#define	WT_STAT_CONN_TXN_RTS_SWEEP_HS_KEYS		1613
 /*!
  * transaction: rollback to stable tombstones from history store that
  * would have been restored in non-dryrun mode
  */
-<<<<<<< HEAD
-#define	WT_STAT_CONN_TXN_RTS_HS_RESTORE_TOMBSTONES_DRYRUN	1615
+#define	WT_STAT_CONN_TXN_RTS_HS_RESTORE_TOMBSTONES_DRYRUN	1614
 /*! transaction: rollback to stable tree walk skipping pages */
-#define	WT_STAT_CONN_TXN_RTS_TREE_WALK_SKIP_PAGES	1616
+#define	WT_STAT_CONN_TXN_RTS_TREE_WALK_SKIP_PAGES	1615
 /*! transaction: rollback to stable updates aborted */
-#define	WT_STAT_CONN_TXN_RTS_UPD_ABORTED		1617
-=======
-#define	WT_STAT_CONN_TXN_RTS_HS_RESTORE_TOMBSTONES_DRYRUN	1611
-/*! transaction: rollback to stable tree walk skipping pages */
-#define	WT_STAT_CONN_TXN_RTS_TREE_WALK_SKIP_PAGES	1612
-/*! transaction: rollback to stable updates aborted */
-#define	WT_STAT_CONN_TXN_RTS_UPD_ABORTED		1613
->>>>>>> 6e4b47b6
+#define	WT_STAT_CONN_TXN_RTS_UPD_ABORTED		1616
 /*!
  * transaction: rollback to stable updates from history store that would
  * have been restored in non-dryrun mode
  */
-<<<<<<< HEAD
-#define	WT_STAT_CONN_TXN_RTS_HS_RESTORE_UPDATES_DRYRUN	1618
+#define	WT_STAT_CONN_TXN_RTS_HS_RESTORE_UPDATES_DRYRUN	1617
 /*! transaction: rollback to stable updates removed from history store */
-#define	WT_STAT_CONN_TXN_RTS_HS_REMOVED			1619
-=======
-#define	WT_STAT_CONN_TXN_RTS_HS_RESTORE_UPDATES_DRYRUN	1614
-/*! transaction: rollback to stable updates removed from history store */
-#define	WT_STAT_CONN_TXN_RTS_HS_REMOVED			1615
->>>>>>> 6e4b47b6
+#define	WT_STAT_CONN_TXN_RTS_HS_REMOVED			1618
 /*!
  * transaction: rollback to stable updates that would have been aborted
  * in non-dryrun mode
  */
-<<<<<<< HEAD
-#define	WT_STAT_CONN_TXN_RTS_UPD_ABORTED_DRYRUN		1620
-=======
-#define	WT_STAT_CONN_TXN_RTS_UPD_ABORTED_DRYRUN		1616
->>>>>>> 6e4b47b6
+#define	WT_STAT_CONN_TXN_RTS_UPD_ABORTED_DRYRUN		1619
 /*!
  * transaction: rollback to stable updates that would have been removed
  * from history store in non-dryrun mode
  */
-<<<<<<< HEAD
-#define	WT_STAT_CONN_TXN_RTS_HS_REMOVED_DRYRUN		1621
+#define	WT_STAT_CONN_TXN_RTS_HS_REMOVED_DRYRUN		1620
 /*! transaction: sessions scanned in each walk of concurrent sessions */
-#define	WT_STAT_CONN_TXN_SESSIONS_WALKED		1622
+#define	WT_STAT_CONN_TXN_SESSIONS_WALKED		1621
 /*! transaction: set timestamp calls */
-#define	WT_STAT_CONN_TXN_SET_TS				1623
+#define	WT_STAT_CONN_TXN_SET_TS				1622
 /*! transaction: set timestamp durable calls */
-#define	WT_STAT_CONN_TXN_SET_TS_DURABLE			1624
+#define	WT_STAT_CONN_TXN_SET_TS_DURABLE			1623
 /*! transaction: set timestamp durable updates */
-#define	WT_STAT_CONN_TXN_SET_TS_DURABLE_UPD		1625
+#define	WT_STAT_CONN_TXN_SET_TS_DURABLE_UPD		1624
 /*! transaction: set timestamp oldest calls */
-#define	WT_STAT_CONN_TXN_SET_TS_OLDEST			1626
+#define	WT_STAT_CONN_TXN_SET_TS_OLDEST			1625
 /*! transaction: set timestamp oldest updates */
-#define	WT_STAT_CONN_TXN_SET_TS_OLDEST_UPD		1627
+#define	WT_STAT_CONN_TXN_SET_TS_OLDEST_UPD		1626
 /*! transaction: set timestamp stable calls */
-#define	WT_STAT_CONN_TXN_SET_TS_STABLE			1628
+#define	WT_STAT_CONN_TXN_SET_TS_STABLE			1627
 /*! transaction: set timestamp stable updates */
-#define	WT_STAT_CONN_TXN_SET_TS_STABLE_UPD		1629
+#define	WT_STAT_CONN_TXN_SET_TS_STABLE_UPD		1628
 /*! transaction: transaction begins */
-#define	WT_STAT_CONN_TXN_BEGIN				1630
-=======
-#define	WT_STAT_CONN_TXN_RTS_HS_REMOVED_DRYRUN		1617
-/*! transaction: sessions scanned in each walk of concurrent sessions */
-#define	WT_STAT_CONN_TXN_SESSIONS_WALKED		1618
-/*! transaction: set timestamp calls */
-#define	WT_STAT_CONN_TXN_SET_TS				1619
-/*! transaction: set timestamp durable calls */
-#define	WT_STAT_CONN_TXN_SET_TS_DURABLE			1620
-/*! transaction: set timestamp durable updates */
-#define	WT_STAT_CONN_TXN_SET_TS_DURABLE_UPD		1621
-/*! transaction: set timestamp oldest calls */
-#define	WT_STAT_CONN_TXN_SET_TS_OLDEST			1622
-/*! transaction: set timestamp oldest updates */
-#define	WT_STAT_CONN_TXN_SET_TS_OLDEST_UPD		1623
-/*! transaction: set timestamp stable calls */
-#define	WT_STAT_CONN_TXN_SET_TS_STABLE			1624
-/*! transaction: set timestamp stable updates */
-#define	WT_STAT_CONN_TXN_SET_TS_STABLE_UPD		1625
-/*! transaction: transaction begins */
-#define	WT_STAT_CONN_TXN_BEGIN				1626
->>>>>>> 6e4b47b6
+#define	WT_STAT_CONN_TXN_BEGIN				1629
 /*!
  * transaction: transaction checkpoint history store file duration
  * (usecs)
  */
-<<<<<<< HEAD
-#define	WT_STAT_CONN_TXN_HS_CKPT_DURATION		1631
+#define	WT_STAT_CONN_TXN_HS_CKPT_DURATION		1630
 /*! transaction: transaction range of IDs currently pinned */
-#define	WT_STAT_CONN_TXN_PINNED_RANGE			1632
+#define	WT_STAT_CONN_TXN_PINNED_RANGE			1631
 /*! transaction: transaction range of IDs currently pinned by a checkpoint */
-#define	WT_STAT_CONN_TXN_PINNED_CHECKPOINT_RANGE	1633
+#define	WT_STAT_CONN_TXN_PINNED_CHECKPOINT_RANGE	1632
 /*! transaction: transaction range of timestamps currently pinned */
-#define	WT_STAT_CONN_TXN_PINNED_TIMESTAMP		1634
+#define	WT_STAT_CONN_TXN_PINNED_TIMESTAMP		1633
 /*! transaction: transaction range of timestamps pinned by a checkpoint */
-#define	WT_STAT_CONN_TXN_PINNED_TIMESTAMP_CHECKPOINT	1635
-=======
-#define	WT_STAT_CONN_TXN_HS_CKPT_DURATION		1627
-/*! transaction: transaction range of IDs currently pinned */
-#define	WT_STAT_CONN_TXN_PINNED_RANGE			1628
-/*! transaction: transaction range of IDs currently pinned by a checkpoint */
-#define	WT_STAT_CONN_TXN_PINNED_CHECKPOINT_RANGE	1629
-/*! transaction: transaction range of timestamps currently pinned */
-#define	WT_STAT_CONN_TXN_PINNED_TIMESTAMP		1630
-/*! transaction: transaction range of timestamps pinned by a checkpoint */
-#define	WT_STAT_CONN_TXN_PINNED_TIMESTAMP_CHECKPOINT	1631
->>>>>>> 6e4b47b6
+#define	WT_STAT_CONN_TXN_PINNED_TIMESTAMP_CHECKPOINT	1634
 /*!
  * transaction: transaction range of timestamps pinned by the oldest
  * active read timestamp
  */
-<<<<<<< HEAD
-#define	WT_STAT_CONN_TXN_PINNED_TIMESTAMP_READER	1636
-=======
-#define	WT_STAT_CONN_TXN_PINNED_TIMESTAMP_READER	1632
->>>>>>> 6e4b47b6
+#define	WT_STAT_CONN_TXN_PINNED_TIMESTAMP_READER	1635
 /*!
  * transaction: transaction range of timestamps pinned by the oldest
  * timestamp
  */
-<<<<<<< HEAD
-#define	WT_STAT_CONN_TXN_PINNED_TIMESTAMP_OLDEST	1637
+#define	WT_STAT_CONN_TXN_PINNED_TIMESTAMP_OLDEST	1636
 /*! transaction: transaction read timestamp of the oldest active reader */
-#define	WT_STAT_CONN_TXN_TIMESTAMP_OLDEST_ACTIVE_READ	1638
+#define	WT_STAT_CONN_TXN_TIMESTAMP_OLDEST_ACTIVE_READ	1637
 /*! transaction: transaction rollback to stable currently running */
-#define	WT_STAT_CONN_TXN_ROLLBACK_TO_STABLE_RUNNING	1639
+#define	WT_STAT_CONN_TXN_ROLLBACK_TO_STABLE_RUNNING	1638
 /*! transaction: transaction walk of concurrent sessions */
-#define	WT_STAT_CONN_TXN_WALK_SESSIONS			1640
+#define	WT_STAT_CONN_TXN_WALK_SESSIONS			1639
 /*! transaction: transactions committed */
-#define	WT_STAT_CONN_TXN_COMMIT				1641
+#define	WT_STAT_CONN_TXN_COMMIT				1640
 /*! transaction: transactions rolled back */
-#define	WT_STAT_CONN_TXN_ROLLBACK			1642
+#define	WT_STAT_CONN_TXN_ROLLBACK			1641
 /*! transaction: update conflicts */
-#define	WT_STAT_CONN_TXN_UPDATE_CONFLICT		1643
-=======
-#define	WT_STAT_CONN_TXN_PINNED_TIMESTAMP_OLDEST	1633
-/*! transaction: transaction read timestamp of the oldest active reader */
-#define	WT_STAT_CONN_TXN_TIMESTAMP_OLDEST_ACTIVE_READ	1634
-/*! transaction: transaction rollback to stable currently running */
-#define	WT_STAT_CONN_TXN_ROLLBACK_TO_STABLE_RUNNING	1635
-/*! transaction: transaction walk of concurrent sessions */
-#define	WT_STAT_CONN_TXN_WALK_SESSIONS			1636
-/*! transaction: transactions committed */
-#define	WT_STAT_CONN_TXN_COMMIT				1637
-/*! transaction: transactions rolled back */
-#define	WT_STAT_CONN_TXN_ROLLBACK			1638
-/*! transaction: update conflicts */
-#define	WT_STAT_CONN_TXN_UPDATE_CONFLICT		1639
->>>>>>> 6e4b47b6
+#define	WT_STAT_CONN_TXN_UPDATE_CONFLICT		1642
 
 /*!
  * @}
