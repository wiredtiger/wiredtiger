--- conflicted
+++ resolved
@@ -5759,2650 +5759,1370 @@
  * cache: eviction walks gave up because they saw too many pages and
  * found too few candidates
  */
-<<<<<<< HEAD
-#define	WT_STAT_CONN_CACHE_EVICTION_WALKS_GAVE_UP_RATIO	1126
+#define	WT_STAT_CONN_CACHE_EVICTION_WALKS_GAVE_UP_RATIO	1127
 /*!
  * cache: eviction walks random retries to locate an in-memory entry in
  * the root page
  */
-#define	WT_STAT_CONN_CACHE_EVICTION_WALK_RANDOM_RETRIES	1127
+#define	WT_STAT_CONN_CACHE_EVICTION_WALK_RANDOM_RETRIES	1128
 /*!
  * cache: eviction walks random search fails to locate a page, results in
  * a null position
  */
-#define	WT_STAT_CONN_CACHE_EVICTION_WALK_RANDOM_RETURNS_NULL_POSITION	1128
+#define	WT_STAT_CONN_CACHE_EVICTION_WALK_RANDOM_RETURNS_NULL_POSITION	1129
 /*! cache: eviction walks reached end of tree */
-#define	WT_STAT_CONN_CACHE_EVICTION_WALKS_ENDED		1129
+#define	WT_STAT_CONN_CACHE_EVICTION_WALKS_ENDED		1130
 /*! cache: eviction walks restarted */
-#define	WT_STAT_CONN_CACHE_EVICTION_WALK_RESTART	1130
+#define	WT_STAT_CONN_CACHE_EVICTION_WALK_RESTART	1131
 /*! cache: eviction walks started from root of tree */
-#define	WT_STAT_CONN_CACHE_EVICTION_WALK_FROM_ROOT	1131
+#define	WT_STAT_CONN_CACHE_EVICTION_WALK_FROM_ROOT	1132
 /*! cache: eviction walks started from saved location in tree */
-#define	WT_STAT_CONN_CACHE_EVICTION_WALK_SAVED_POS	1132
+#define	WT_STAT_CONN_CACHE_EVICTION_WALK_SAVED_POS	1133
 /*! cache: eviction worker thread active */
-#define	WT_STAT_CONN_CACHE_EVICTION_ACTIVE_WORKERS	1133
+#define	WT_STAT_CONN_CACHE_EVICTION_ACTIVE_WORKERS	1134
 /*! cache: eviction worker thread created */
-#define	WT_STAT_CONN_CACHE_EVICTION_WORKER_CREATED	1134
+#define	WT_STAT_CONN_CACHE_EVICTION_WORKER_CREATED	1135
 /*! cache: eviction worker thread evicting pages */
-#define	WT_STAT_CONN_CACHE_EVICTION_WORKER_EVICTING	1135
+#define	WT_STAT_CONN_CACHE_EVICTION_WORKER_EVICTING	1136
 /*! cache: eviction worker thread removed */
-#define	WT_STAT_CONN_CACHE_EVICTION_WORKER_REMOVED	1136
+#define	WT_STAT_CONN_CACHE_EVICTION_WORKER_REMOVED	1137
 /*! cache: eviction worker thread stable number */
-#define	WT_STAT_CONN_CACHE_EVICTION_STABLE_STATE_WORKERS	1137
+#define	WT_STAT_CONN_CACHE_EVICTION_STABLE_STATE_WORKERS	1138
 /*! cache: files with active eviction walks */
-#define	WT_STAT_CONN_CACHE_EVICTION_WALKS_ACTIVE	1138
+#define	WT_STAT_CONN_CACHE_EVICTION_WALKS_ACTIVE	1139
 /*! cache: files with new eviction walks started */
-#define	WT_STAT_CONN_CACHE_EVICTION_WALKS_STARTED	1139
+#define	WT_STAT_CONN_CACHE_EVICTION_WALKS_STARTED	1140
 /*! cache: force re-tuning of eviction workers once in a while */
-#define	WT_STAT_CONN_CACHE_EVICTION_FORCE_RETUNE	1140
-=======
-#define	WT_STAT_CONN_CACHE_EVICTION_WALKS_GAVE_UP_RATIO	1127
-/*! cache: eviction walks reached end of tree */
-#define	WT_STAT_CONN_CACHE_EVICTION_WALKS_ENDED		1128
-/*! cache: eviction walks restarted */
-#define	WT_STAT_CONN_CACHE_EVICTION_WALK_RESTART	1129
-/*! cache: eviction walks started from root of tree */
-#define	WT_STAT_CONN_CACHE_EVICTION_WALK_FROM_ROOT	1130
-/*! cache: eviction walks started from saved location in tree */
-#define	WT_STAT_CONN_CACHE_EVICTION_WALK_SAVED_POS	1131
-/*! cache: eviction worker thread active */
-#define	WT_STAT_CONN_CACHE_EVICTION_ACTIVE_WORKERS	1132
-/*! cache: eviction worker thread created */
-#define	WT_STAT_CONN_CACHE_EVICTION_WORKER_CREATED	1133
-/*! cache: eviction worker thread evicting pages */
-#define	WT_STAT_CONN_CACHE_EVICTION_WORKER_EVICTING	1134
-/*! cache: eviction worker thread removed */
-#define	WT_STAT_CONN_CACHE_EVICTION_WORKER_REMOVED	1135
-/*! cache: eviction worker thread stable number */
-#define	WT_STAT_CONN_CACHE_EVICTION_STABLE_STATE_WORKERS	1136
-/*! cache: files with active eviction walks */
-#define	WT_STAT_CONN_CACHE_EVICTION_WALKS_ACTIVE	1137
-/*! cache: files with new eviction walks started */
-#define	WT_STAT_CONN_CACHE_EVICTION_WALKS_STARTED	1138
-/*! cache: force re-tuning of eviction workers once in a while */
-#define	WT_STAT_CONN_CACHE_EVICTION_FORCE_RETUNE	1139
->>>>>>> 1cc237d6
+#define	WT_STAT_CONN_CACHE_EVICTION_FORCE_RETUNE	1141
 /*!
  * cache: forced eviction - do not retry count to evict pages selected to
  * evict during reconciliation
  */
-<<<<<<< HEAD
-#define	WT_STAT_CONN_CACHE_EVICTION_FORCE_NO_RETRY	1141
-=======
-#define	WT_STAT_CONN_CACHE_EVICTION_FORCE_NO_RETRY	1140
->>>>>>> 1cc237d6
+#define	WT_STAT_CONN_CACHE_EVICTION_FORCE_NO_RETRY	1142
 /*!
  * cache: forced eviction - history store pages failed to evict while
  * session has history store cursor open
  */
-<<<<<<< HEAD
-#define	WT_STAT_CONN_CACHE_EVICTION_FORCE_HS_FAIL	1142
-=======
-#define	WT_STAT_CONN_CACHE_EVICTION_FORCE_HS_FAIL	1141
->>>>>>> 1cc237d6
+#define	WT_STAT_CONN_CACHE_EVICTION_FORCE_HS_FAIL	1143
 /*!
  * cache: forced eviction - history store pages selected while session
  * has history store cursor open
  */
-<<<<<<< HEAD
-#define	WT_STAT_CONN_CACHE_EVICTION_FORCE_HS		1143
-=======
-#define	WT_STAT_CONN_CACHE_EVICTION_FORCE_HS		1142
->>>>>>> 1cc237d6
+#define	WT_STAT_CONN_CACHE_EVICTION_FORCE_HS		1144
 /*!
  * cache: forced eviction - history store pages successfully evicted
  * while session has history store cursor open
  */
-<<<<<<< HEAD
-#define	WT_STAT_CONN_CACHE_EVICTION_FORCE_HS_SUCCESS	1144
+#define	WT_STAT_CONN_CACHE_EVICTION_FORCE_HS_SUCCESS	1145
 /*! cache: forced eviction - pages evicted that were clean count */
-#define	WT_STAT_CONN_CACHE_EVICTION_FORCE_CLEAN		1145
+#define	WT_STAT_CONN_CACHE_EVICTION_FORCE_CLEAN		1146
 /*! cache: forced eviction - pages evicted that were clean time (usecs) */
-#define	WT_STAT_CONN_CACHE_EVICTION_FORCE_CLEAN_TIME	1146
+#define	WT_STAT_CONN_CACHE_EVICTION_FORCE_CLEAN_TIME	1147
 /*! cache: forced eviction - pages evicted that were dirty count */
-#define	WT_STAT_CONN_CACHE_EVICTION_FORCE_DIRTY		1147
+#define	WT_STAT_CONN_CACHE_EVICTION_FORCE_DIRTY		1148
 /*! cache: forced eviction - pages evicted that were dirty time (usecs) */
-#define	WT_STAT_CONN_CACHE_EVICTION_FORCE_DIRTY_TIME	1148
-=======
-#define	WT_STAT_CONN_CACHE_EVICTION_FORCE_HS_SUCCESS	1143
-/*! cache: forced eviction - pages evicted that were clean count */
-#define	WT_STAT_CONN_CACHE_EVICTION_FORCE_CLEAN		1144
-/*! cache: forced eviction - pages evicted that were clean time (usecs) */
-#define	WT_STAT_CONN_CACHE_EVICTION_FORCE_CLEAN_TIME	1145
-/*! cache: forced eviction - pages evicted that were dirty count */
-#define	WT_STAT_CONN_CACHE_EVICTION_FORCE_DIRTY		1146
-/*! cache: forced eviction - pages evicted that were dirty time (usecs) */
-#define	WT_STAT_CONN_CACHE_EVICTION_FORCE_DIRTY_TIME	1147
->>>>>>> 1cc237d6
+#define	WT_STAT_CONN_CACHE_EVICTION_FORCE_DIRTY_TIME	1149
 /*!
  * cache: forced eviction - pages selected because of a large number of
  * updates to a single item
  */
-<<<<<<< HEAD
-#define	WT_STAT_CONN_CACHE_EVICTION_FORCE_LONG_UPDATE_LIST	1149
-=======
-#define	WT_STAT_CONN_CACHE_EVICTION_FORCE_LONG_UPDATE_LIST	1148
->>>>>>> 1cc237d6
+#define	WT_STAT_CONN_CACHE_EVICTION_FORCE_LONG_UPDATE_LIST	1150
 /*!
  * cache: forced eviction - pages selected because of too many deleted
  * items count
  */
-<<<<<<< HEAD
-#define	WT_STAT_CONN_CACHE_EVICTION_FORCE_DELETE	1150
+#define	WT_STAT_CONN_CACHE_EVICTION_FORCE_DELETE	1151
 /*! cache: forced eviction - pages selected count */
-#define	WT_STAT_CONN_CACHE_EVICTION_FORCE		1151
+#define	WT_STAT_CONN_CACHE_EVICTION_FORCE		1152
 /*! cache: forced eviction - pages selected unable to be evicted count */
-#define	WT_STAT_CONN_CACHE_EVICTION_FORCE_FAIL		1152
+#define	WT_STAT_CONN_CACHE_EVICTION_FORCE_FAIL		1153
 /*! cache: forced eviction - pages selected unable to be evicted time */
-#define	WT_STAT_CONN_CACHE_EVICTION_FORCE_FAIL_TIME	1153
+#define	WT_STAT_CONN_CACHE_EVICTION_FORCE_FAIL_TIME	1154
 /*! cache: hazard pointer blocked page eviction */
-#define	WT_STAT_CONN_CACHE_EVICTION_BLOCKED_HAZARD	1154
+#define	WT_STAT_CONN_CACHE_EVICTION_BLOCKED_HAZARD	1155
 /*! cache: hazard pointer check calls */
-#define	WT_STAT_CONN_CACHE_HAZARD_CHECKS		1155
+#define	WT_STAT_CONN_CACHE_HAZARD_CHECKS		1156
 /*! cache: hazard pointer check entries walked */
-#define	WT_STAT_CONN_CACHE_HAZARD_WALKS			1156
+#define	WT_STAT_CONN_CACHE_HAZARD_WALKS			1157
 /*! cache: hazard pointer maximum array length */
-#define	WT_STAT_CONN_CACHE_HAZARD_MAX			1157
+#define	WT_STAT_CONN_CACHE_HAZARD_MAX			1158
 /*! cache: history store table insert calls */
-#define	WT_STAT_CONN_CACHE_HS_INSERT			1158
+#define	WT_STAT_CONN_CACHE_HS_INSERT			1159
 /*! cache: history store table insert calls that returned restart */
-#define	WT_STAT_CONN_CACHE_HS_INSERT_RESTART		1159
+#define	WT_STAT_CONN_CACHE_HS_INSERT_RESTART		1160
 /*! cache: history store table max on-disk size */
-#define	WT_STAT_CONN_CACHE_HS_ONDISK_MAX		1160
+#define	WT_STAT_CONN_CACHE_HS_ONDISK_MAX		1161
 /*! cache: history store table on-disk size */
-#define	WT_STAT_CONN_CACHE_HS_ONDISK			1161
+#define	WT_STAT_CONN_CACHE_HS_ONDISK			1162
 /*! cache: history store table reads */
-#define	WT_STAT_CONN_CACHE_HS_READ			1162
+#define	WT_STAT_CONN_CACHE_HS_READ			1163
 /*! cache: history store table reads missed */
-#define	WT_STAT_CONN_CACHE_HS_READ_MISS			1163
+#define	WT_STAT_CONN_CACHE_HS_READ_MISS			1164
 /*! cache: history store table reads requiring squashed modifies */
-#define	WT_STAT_CONN_CACHE_HS_READ_SQUASH		1164
-=======
-#define	WT_STAT_CONN_CACHE_EVICTION_FORCE_DELETE	1149
-/*! cache: forced eviction - pages selected count */
-#define	WT_STAT_CONN_CACHE_EVICTION_FORCE		1150
-/*! cache: forced eviction - pages selected unable to be evicted count */
-#define	WT_STAT_CONN_CACHE_EVICTION_FORCE_FAIL		1151
-/*! cache: forced eviction - pages selected unable to be evicted time */
-#define	WT_STAT_CONN_CACHE_EVICTION_FORCE_FAIL_TIME	1152
-/*! cache: hazard pointer blocked page eviction */
-#define	WT_STAT_CONN_CACHE_EVICTION_BLOCKED_HAZARD	1153
-/*! cache: hazard pointer check calls */
-#define	WT_STAT_CONN_CACHE_HAZARD_CHECKS		1154
-/*! cache: hazard pointer check entries walked */
-#define	WT_STAT_CONN_CACHE_HAZARD_WALKS			1155
-/*! cache: hazard pointer maximum array length */
-#define	WT_STAT_CONN_CACHE_HAZARD_MAX			1156
-/*! cache: history store table insert calls */
-#define	WT_STAT_CONN_CACHE_HS_INSERT			1157
-/*! cache: history store table insert calls that returned restart */
-#define	WT_STAT_CONN_CACHE_HS_INSERT_RESTART		1158
-/*! cache: history store table max on-disk size */
-#define	WT_STAT_CONN_CACHE_HS_ONDISK_MAX		1159
-/*! cache: history store table on-disk size */
-#define	WT_STAT_CONN_CACHE_HS_ONDISK			1160
-/*! cache: history store table reads */
-#define	WT_STAT_CONN_CACHE_HS_READ			1161
-/*! cache: history store table reads missed */
-#define	WT_STAT_CONN_CACHE_HS_READ_MISS			1162
-/*! cache: history store table reads requiring squashed modifies */
-#define	WT_STAT_CONN_CACHE_HS_READ_SQUASH		1163
->>>>>>> 1cc237d6
+#define	WT_STAT_CONN_CACHE_HS_READ_SQUASH		1165
 /*!
  * cache: history store table resolved updates without timestamps that
  * lose their durable timestamp
  */
-<<<<<<< HEAD
-#define	WT_STAT_CONN_CACHE_HS_ORDER_LOSE_DURABLE_TIMESTAMP	1165
-=======
-#define	WT_STAT_CONN_CACHE_HS_ORDER_LOSE_DURABLE_TIMESTAMP	1164
->>>>>>> 1cc237d6
+#define	WT_STAT_CONN_CACHE_HS_ORDER_LOSE_DURABLE_TIMESTAMP	1166
 /*!
  * cache: history store table truncation by rollback to stable to remove
  * an unstable update
  */
-<<<<<<< HEAD
-#define	WT_STAT_CONN_CACHE_HS_KEY_TRUNCATE_RTS_UNSTABLE	1166
-=======
-#define	WT_STAT_CONN_CACHE_HS_KEY_TRUNCATE_RTS_UNSTABLE	1165
->>>>>>> 1cc237d6
+#define	WT_STAT_CONN_CACHE_HS_KEY_TRUNCATE_RTS_UNSTABLE	1167
 /*!
  * cache: history store table truncation by rollback to stable to remove
  * an update
  */
-<<<<<<< HEAD
-#define	WT_STAT_CONN_CACHE_HS_KEY_TRUNCATE_RTS		1167
-=======
-#define	WT_STAT_CONN_CACHE_HS_KEY_TRUNCATE_RTS		1166
->>>>>>> 1cc237d6
+#define	WT_STAT_CONN_CACHE_HS_KEY_TRUNCATE_RTS		1168
 /*!
  * cache: history store table truncation to remove all the keys of a
  * btree
  */
-<<<<<<< HEAD
-#define	WT_STAT_CONN_CACHE_HS_BTREE_TRUNCATE		1168
+#define	WT_STAT_CONN_CACHE_HS_BTREE_TRUNCATE		1169
 /*! cache: history store table truncation to remove an update */
-#define	WT_STAT_CONN_CACHE_HS_KEY_TRUNCATE		1169
-=======
-#define	WT_STAT_CONN_CACHE_HS_BTREE_TRUNCATE		1167
-/*! cache: history store table truncation to remove an update */
-#define	WT_STAT_CONN_CACHE_HS_KEY_TRUNCATE		1168
->>>>>>> 1cc237d6
+#define	WT_STAT_CONN_CACHE_HS_KEY_TRUNCATE		1170
 /*!
  * cache: history store table truncation to remove range of updates due
  * to an update without a timestamp on data page
  */
-<<<<<<< HEAD
-#define	WT_STAT_CONN_CACHE_HS_ORDER_REMOVE		1170
-=======
-#define	WT_STAT_CONN_CACHE_HS_ORDER_REMOVE		1169
->>>>>>> 1cc237d6
+#define	WT_STAT_CONN_CACHE_HS_ORDER_REMOVE		1171
 /*!
  * cache: history store table truncation to remove range of updates due
  * to key being removed from the data page during reconciliation
  */
-<<<<<<< HEAD
-#define	WT_STAT_CONN_CACHE_HS_KEY_TRUNCATE_ONPAGE_REMOVAL	1171
-=======
-#define	WT_STAT_CONN_CACHE_HS_KEY_TRUNCATE_ONPAGE_REMOVAL	1170
->>>>>>> 1cc237d6
+#define	WT_STAT_CONN_CACHE_HS_KEY_TRUNCATE_ONPAGE_REMOVAL	1172
 /*!
  * cache: history store table truncations that would have happened in
  * non-dryrun mode
  */
-<<<<<<< HEAD
-#define	WT_STAT_CONN_CACHE_HS_BTREE_TRUNCATE_DRYRUN	1172
-=======
-#define	WT_STAT_CONN_CACHE_HS_BTREE_TRUNCATE_DRYRUN	1171
->>>>>>> 1cc237d6
+#define	WT_STAT_CONN_CACHE_HS_BTREE_TRUNCATE_DRYRUN	1173
 /*!
  * cache: history store table truncations to remove an unstable update
  * that would have happened in non-dryrun mode
  */
-<<<<<<< HEAD
-#define	WT_STAT_CONN_CACHE_HS_KEY_TRUNCATE_RTS_UNSTABLE_DRYRUN	1173
-=======
-#define	WT_STAT_CONN_CACHE_HS_KEY_TRUNCATE_RTS_UNSTABLE_DRYRUN	1172
->>>>>>> 1cc237d6
+#define	WT_STAT_CONN_CACHE_HS_KEY_TRUNCATE_RTS_UNSTABLE_DRYRUN	1174
 /*!
  * cache: history store table truncations to remove an update that would
  * have happened in non-dryrun mode
  */
-<<<<<<< HEAD
-#define	WT_STAT_CONN_CACHE_HS_KEY_TRUNCATE_RTS_DRYRUN	1174
-=======
-#define	WT_STAT_CONN_CACHE_HS_KEY_TRUNCATE_RTS_DRYRUN	1173
->>>>>>> 1cc237d6
+#define	WT_STAT_CONN_CACHE_HS_KEY_TRUNCATE_RTS_DRYRUN	1175
 /*!
  * cache: history store table updates without timestamps fixed up by
  * reinserting with the fixed timestamp
  */
-<<<<<<< HEAD
-#define	WT_STAT_CONN_CACHE_HS_ORDER_REINSERT		1175
+#define	WT_STAT_CONN_CACHE_HS_ORDER_REINSERT		1176
 /*! cache: history store table writes requiring squashed modifies */
-#define	WT_STAT_CONN_CACHE_HS_WRITE_SQUASH		1176
+#define	WT_STAT_CONN_CACHE_HS_WRITE_SQUASH		1177
 /*! cache: in-memory page passed criteria to be split */
-#define	WT_STAT_CONN_CACHE_INMEM_SPLITTABLE		1177
+#define	WT_STAT_CONN_CACHE_INMEM_SPLITTABLE		1178
 /*! cache: in-memory page splits */
-#define	WT_STAT_CONN_CACHE_INMEM_SPLIT			1178
+#define	WT_STAT_CONN_CACHE_INMEM_SPLIT			1179
 /*! cache: internal page split blocked its eviction */
-#define	WT_STAT_CONN_CACHE_EVICTION_BLOCKED_INTERNAL_PAGE_SPLIT	1179
+#define	WT_STAT_CONN_CACHE_EVICTION_BLOCKED_INTERNAL_PAGE_SPLIT	1180
 /*! cache: internal pages evicted */
-#define	WT_STAT_CONN_CACHE_EVICTION_INTERNAL		1180
+#define	WT_STAT_CONN_CACHE_EVICTION_INTERNAL		1181
 /*! cache: internal pages queued for eviction */
-#define	WT_STAT_CONN_CACHE_EVICTION_INTERNAL_PAGES_QUEUED	1181
+#define	WT_STAT_CONN_CACHE_EVICTION_INTERNAL_PAGES_QUEUED	1182
 /*! cache: internal pages seen by eviction walk */
-#define	WT_STAT_CONN_CACHE_EVICTION_INTERNAL_PAGES_SEEN	1182
+#define	WT_STAT_CONN_CACHE_EVICTION_INTERNAL_PAGES_SEEN	1183
 /*! cache: internal pages seen by eviction walk that are already queued */
-#define	WT_STAT_CONN_CACHE_EVICTION_INTERNAL_PAGES_ALREADY_QUEUED	1183
+#define	WT_STAT_CONN_CACHE_EVICTION_INTERNAL_PAGES_ALREADY_QUEUED	1184
 /*! cache: internal pages split during eviction */
-#define	WT_STAT_CONN_CACHE_EVICTION_SPLIT_INTERNAL	1184
+#define	WT_STAT_CONN_CACHE_EVICTION_SPLIT_INTERNAL	1185
 /*! cache: leaf pages split during eviction */
-#define	WT_STAT_CONN_CACHE_EVICTION_SPLIT_LEAF		1185
+#define	WT_STAT_CONN_CACHE_EVICTION_SPLIT_LEAF		1186
 /*! cache: maximum bytes configured */
-#define	WT_STAT_CONN_CACHE_BYTES_MAX			1186
+#define	WT_STAT_CONN_CACHE_BYTES_MAX			1187
 /*! cache: maximum milliseconds spent at a single eviction */
-#define	WT_STAT_CONN_CACHE_EVICTION_MAXIMUM_MILLISECONDS	1187
+#define	WT_STAT_CONN_CACHE_EVICTION_MAXIMUM_MILLISECONDS	1188
 /*! cache: maximum page size seen at eviction */
-#define	WT_STAT_CONN_CACHE_EVICTION_MAXIMUM_PAGE_SIZE	1188
+#define	WT_STAT_CONN_CACHE_EVICTION_MAXIMUM_PAGE_SIZE	1189
 /*! cache: modified pages evicted */
-#define	WT_STAT_CONN_CACHE_EVICTION_DIRTY		1189
+#define	WT_STAT_CONN_CACHE_EVICTION_DIRTY		1190
 /*! cache: modified pages evicted by application threads */
-#define	WT_STAT_CONN_CACHE_EVICTION_APP_DIRTY		1190
+#define	WT_STAT_CONN_CACHE_EVICTION_APP_DIRTY		1191
 /*! cache: multi-block reconciliation blocked whilst checkpoint is running */
-#define	WT_STAT_CONN_CACHE_EVICTION_BLOCKED_MULTI_BLOCK_RECONCILATION_DURING_CHECKPOINT	1191
+#define	WT_STAT_CONN_CACHE_EVICTION_BLOCKED_MULTI_BLOCK_RECONCILATION_DURING_CHECKPOINT	1192
 /*! cache: operations timed out waiting for space in cache */
-#define	WT_STAT_CONN_CACHE_TIMED_OUT_OPS		1192
-=======
-#define	WT_STAT_CONN_CACHE_HS_ORDER_REINSERT		1174
-/*! cache: history store table writes requiring squashed modifies */
-#define	WT_STAT_CONN_CACHE_HS_WRITE_SQUASH		1175
-/*! cache: in-memory page passed criteria to be split */
-#define	WT_STAT_CONN_CACHE_INMEM_SPLITTABLE		1176
-/*! cache: in-memory page splits */
-#define	WT_STAT_CONN_CACHE_INMEM_SPLIT			1177
-/*! cache: internal page split blocked its eviction */
-#define	WT_STAT_CONN_CACHE_EVICTION_BLOCKED_INTERNAL_PAGE_SPLIT	1178
-/*! cache: internal pages evicted */
-#define	WT_STAT_CONN_CACHE_EVICTION_INTERNAL		1179
-/*! cache: internal pages queued for eviction */
-#define	WT_STAT_CONN_CACHE_EVICTION_INTERNAL_PAGES_QUEUED	1180
-/*! cache: internal pages seen by eviction walk */
-#define	WT_STAT_CONN_CACHE_EVICTION_INTERNAL_PAGES_SEEN	1181
-/*! cache: internal pages seen by eviction walk that are already queued */
-#define	WT_STAT_CONN_CACHE_EVICTION_INTERNAL_PAGES_ALREADY_QUEUED	1182
-/*! cache: internal pages split during eviction */
-#define	WT_STAT_CONN_CACHE_EVICTION_SPLIT_INTERNAL	1183
-/*! cache: leaf pages split during eviction */
-#define	WT_STAT_CONN_CACHE_EVICTION_SPLIT_LEAF		1184
-/*! cache: maximum bytes configured */
-#define	WT_STAT_CONN_CACHE_BYTES_MAX			1185
-/*! cache: maximum milliseconds spent at a single eviction */
-#define	WT_STAT_CONN_CACHE_EVICTION_MAXIMUM_MILLISECONDS	1186
-/*! cache: maximum page size seen at eviction */
-#define	WT_STAT_CONN_CACHE_EVICTION_MAXIMUM_PAGE_SIZE	1187
-/*! cache: modified pages evicted */
-#define	WT_STAT_CONN_CACHE_EVICTION_DIRTY		1188
-/*! cache: modified pages evicted by application threads */
-#define	WT_STAT_CONN_CACHE_EVICTION_APP_DIRTY		1189
-/*! cache: multi-block reconciliation blocked whilst checkpoint is running */
-#define	WT_STAT_CONN_CACHE_EVICTION_BLOCKED_MULTI_BLOCK_RECONCILATION_DURING_CHECKPOINT	1190
-/*! cache: operations timed out waiting for space in cache */
-#define	WT_STAT_CONN_CACHE_TIMED_OUT_OPS		1191
->>>>>>> 1cc237d6
+#define	WT_STAT_CONN_CACHE_TIMED_OUT_OPS		1193
 /*!
  * cache: overflow keys on a multiblock row-store page blocked its
  * eviction
  */
-<<<<<<< HEAD
-#define	WT_STAT_CONN_CACHE_EVICTION_BLOCKED_OVERFLOW_KEYS	1193
+#define	WT_STAT_CONN_CACHE_EVICTION_BLOCKED_OVERFLOW_KEYS	1194
 /*! cache: overflow pages read into cache */
-#define	WT_STAT_CONN_CACHE_READ_OVERFLOW		1194
+#define	WT_STAT_CONN_CACHE_READ_OVERFLOW		1195
 /*! cache: page split during eviction deepened the tree */
-#define	WT_STAT_CONN_CACHE_EVICTION_DEEPEN		1195
+#define	WT_STAT_CONN_CACHE_EVICTION_DEEPEN		1196
 /*! cache: page written requiring history store records */
-#define	WT_STAT_CONN_CACHE_WRITE_HS			1196
+#define	WT_STAT_CONN_CACHE_WRITE_HS			1197
 /*! cache: pages considered for eviction that were brought in by pre-fetch */
-#define	WT_STAT_CONN_CACHE_EVICTION_CONSIDER_PREFETCH	1197
+#define	WT_STAT_CONN_CACHE_EVICTION_CONSIDER_PREFETCH	1198
 /*! cache: pages currently held in the cache */
-#define	WT_STAT_CONN_CACHE_PAGES_INUSE			1198
+#define	WT_STAT_CONN_CACHE_PAGES_INUSE			1199
 /*! cache: pages evicted by application threads */
-#define	WT_STAT_CONN_CACHE_EVICTION_APP			1199
+#define	WT_STAT_CONN_CACHE_EVICTION_APP			1200
 /*! cache: pages evicted in parallel with checkpoint */
-#define	WT_STAT_CONN_CACHE_EVICTION_PAGES_IN_PARALLEL_WITH_CHECKPOINT	1200
+#define	WT_STAT_CONN_CACHE_EVICTION_PAGES_IN_PARALLEL_WITH_CHECKPOINT	1201
 /*! cache: pages queued for eviction */
-#define	WT_STAT_CONN_CACHE_EVICTION_PAGES_QUEUED	1201
+#define	WT_STAT_CONN_CACHE_EVICTION_PAGES_QUEUED	1202
 /*! cache: pages queued for eviction post lru sorting */
-#define	WT_STAT_CONN_CACHE_EVICTION_PAGES_QUEUED_POST_LRU	1202
+#define	WT_STAT_CONN_CACHE_EVICTION_PAGES_QUEUED_POST_LRU	1203
 /*! cache: pages queued for urgent eviction */
-#define	WT_STAT_CONN_CACHE_EVICTION_PAGES_QUEUED_URGENT	1203
+#define	WT_STAT_CONN_CACHE_EVICTION_PAGES_QUEUED_URGENT	1204
 /*! cache: pages queued for urgent eviction during walk */
-#define	WT_STAT_CONN_CACHE_EVICTION_PAGES_QUEUED_OLDEST	1204
-=======
-#define	WT_STAT_CONN_CACHE_EVICTION_BLOCKED_OVERFLOW_KEYS	1192
-/*! cache: overflow pages read into cache */
-#define	WT_STAT_CONN_CACHE_READ_OVERFLOW		1193
-/*! cache: page split during eviction deepened the tree */
-#define	WT_STAT_CONN_CACHE_EVICTION_DEEPEN		1194
-/*! cache: page written requiring history store records */
-#define	WT_STAT_CONN_CACHE_WRITE_HS			1195
-/*! cache: pages considered for eviction that were brought in by pre-fetch */
-#define	WT_STAT_CONN_CACHE_EVICTION_CONSIDER_PREFETCH	1196
-/*! cache: pages currently held in the cache */
-#define	WT_STAT_CONN_CACHE_PAGES_INUSE			1197
-/*! cache: pages evicted by application threads */
-#define	WT_STAT_CONN_CACHE_EVICTION_APP			1198
-/*! cache: pages evicted in parallel with checkpoint */
-#define	WT_STAT_CONN_CACHE_EVICTION_PAGES_IN_PARALLEL_WITH_CHECKPOINT	1199
-/*! cache: pages queued for eviction */
-#define	WT_STAT_CONN_CACHE_EVICTION_PAGES_QUEUED	1200
-/*! cache: pages queued for eviction post lru sorting */
-#define	WT_STAT_CONN_CACHE_EVICTION_PAGES_QUEUED_POST_LRU	1201
-/*! cache: pages queued for urgent eviction */
-#define	WT_STAT_CONN_CACHE_EVICTION_PAGES_QUEUED_URGENT	1202
-/*! cache: pages queued for urgent eviction during walk */
-#define	WT_STAT_CONN_CACHE_EVICTION_PAGES_QUEUED_OLDEST	1203
->>>>>>> 1cc237d6
+#define	WT_STAT_CONN_CACHE_EVICTION_PAGES_QUEUED_OLDEST	1205
 /*!
  * cache: pages queued for urgent eviction from history store due to high
  * dirty content
  */
-<<<<<<< HEAD
-#define	WT_STAT_CONN_CACHE_EVICTION_PAGES_QUEUED_URGENT_HS_DIRTY	1205
+#define	WT_STAT_CONN_CACHE_EVICTION_PAGES_QUEUED_URGENT_HS_DIRTY	1206
 /*! cache: pages read into cache */
-#define	WT_STAT_CONN_CACHE_READ				1206
+#define	WT_STAT_CONN_CACHE_READ				1207
 /*! cache: pages read into cache after truncate */
-#define	WT_STAT_CONN_CACHE_READ_DELETED			1207
+#define	WT_STAT_CONN_CACHE_READ_DELETED			1208
 /*! cache: pages read into cache after truncate in prepare state */
-#define	WT_STAT_CONN_CACHE_READ_DELETED_PREPARED	1208
+#define	WT_STAT_CONN_CACHE_READ_DELETED_PREPARED	1209
 /*! cache: pages read into cache by checkpoint */
-#define	WT_STAT_CONN_CACHE_READ_CHECKPOINT		1209
-=======
-#define	WT_STAT_CONN_CACHE_EVICTION_PAGES_QUEUED_URGENT_HS_DIRTY	1204
-/*! cache: pages read into cache */
-#define	WT_STAT_CONN_CACHE_READ				1205
-/*! cache: pages read into cache after truncate */
-#define	WT_STAT_CONN_CACHE_READ_DELETED			1206
-/*! cache: pages read into cache after truncate in prepare state */
-#define	WT_STAT_CONN_CACHE_READ_DELETED_PREPARED	1207
-/*! cache: pages read into cache by checkpoint */
-#define	WT_STAT_CONN_CACHE_READ_CHECKPOINT		1208
->>>>>>> 1cc237d6
+#define	WT_STAT_CONN_CACHE_READ_CHECKPOINT		1210
 /*!
  * cache: pages removed from the ordinary queue to be queued for urgent
  * eviction
  */
-<<<<<<< HEAD
-#define	WT_STAT_CONN_CACHE_EVICTION_CLEAR_ORDINARY	1210
+#define	WT_STAT_CONN_CACHE_EVICTION_CLEAR_ORDINARY	1211
 /*! cache: pages requested from the cache */
-#define	WT_STAT_CONN_CACHE_PAGES_REQUESTED		1211
+#define	WT_STAT_CONN_CACHE_PAGES_REQUESTED		1212
 /*! cache: pages requested from the cache due to pre-fetch */
-#define	WT_STAT_CONN_CACHE_PAGES_PREFETCH		1212
+#define	WT_STAT_CONN_CACHE_PAGES_PREFETCH		1213
 /*! cache: pages seen by eviction walk */
-#define	WT_STAT_CONN_CACHE_EVICTION_PAGES_SEEN		1213
+#define	WT_STAT_CONN_CACHE_EVICTION_PAGES_SEEN		1214
 /*! cache: pages seen by eviction walk that are already queued */
-#define	WT_STAT_CONN_CACHE_EVICTION_PAGES_ALREADY_QUEUED	1214
+#define	WT_STAT_CONN_CACHE_EVICTION_PAGES_ALREADY_QUEUED	1215
 /*! cache: pages selected for eviction unable to be evicted */
-#define	WT_STAT_CONN_CACHE_EVICTION_FAIL		1215
-=======
-#define	WT_STAT_CONN_CACHE_EVICTION_CLEAR_ORDINARY	1209
-/*! cache: pages requested from the cache */
-#define	WT_STAT_CONN_CACHE_PAGES_REQUESTED		1210
-/*! cache: pages requested from the cache due to pre-fetch */
-#define	WT_STAT_CONN_CACHE_PAGES_PREFETCH		1211
-/*! cache: pages seen by eviction walk */
-#define	WT_STAT_CONN_CACHE_EVICTION_PAGES_SEEN		1212
-/*! cache: pages seen by eviction walk that are already queued */
-#define	WT_STAT_CONN_CACHE_EVICTION_PAGES_ALREADY_QUEUED	1213
-/*! cache: pages selected for eviction unable to be evicted */
-#define	WT_STAT_CONN_CACHE_EVICTION_FAIL		1214
->>>>>>> 1cc237d6
+#define	WT_STAT_CONN_CACHE_EVICTION_FAIL		1216
 /*!
  * cache: pages selected for eviction unable to be evicted because of
  * active children on an internal page
  */
-<<<<<<< HEAD
-#define	WT_STAT_CONN_CACHE_EVICTION_FAIL_ACTIVE_CHILDREN_ON_AN_INTERNAL_PAGE	1216
-=======
-#define	WT_STAT_CONN_CACHE_EVICTION_FAIL_ACTIVE_CHILDREN_ON_AN_INTERNAL_PAGE	1215
->>>>>>> 1cc237d6
+#define	WT_STAT_CONN_CACHE_EVICTION_FAIL_ACTIVE_CHILDREN_ON_AN_INTERNAL_PAGE	1217
 /*!
  * cache: pages selected for eviction unable to be evicted because of
  * failure in reconciliation
  */
-<<<<<<< HEAD
-#define	WT_STAT_CONN_CACHE_EVICTION_FAIL_IN_RECONCILIATION	1217
-=======
-#define	WT_STAT_CONN_CACHE_EVICTION_FAIL_IN_RECONCILIATION	1216
->>>>>>> 1cc237d6
+#define	WT_STAT_CONN_CACHE_EVICTION_FAIL_IN_RECONCILIATION	1218
 /*!
  * cache: pages selected for eviction unable to be evicted because of
  * race between checkpoint and updates without timestamps
  */
-<<<<<<< HEAD
-#define	WT_STAT_CONN_CACHE_EVICTION_FAIL_CHECKPOINT_NO_TS	1218
+#define	WT_STAT_CONN_CACHE_EVICTION_FAIL_CHECKPOINT_NO_TS	1219
 /*! cache: pages walked for eviction */
-#define	WT_STAT_CONN_CACHE_EVICTION_WALK		1219
+#define	WT_STAT_CONN_CACHE_EVICTION_WALK		1220
 /*! cache: pages written from cache */
-#define	WT_STAT_CONN_CACHE_WRITE			1220
+#define	WT_STAT_CONN_CACHE_WRITE			1221
 /*! cache: pages written requiring in-memory restoration */
-#define	WT_STAT_CONN_CACHE_WRITE_RESTORE		1221
+#define	WT_STAT_CONN_CACHE_WRITE_RESTORE		1222
 /*! cache: percentage overhead */
-#define	WT_STAT_CONN_CACHE_OVERHEAD			1222
+#define	WT_STAT_CONN_CACHE_OVERHEAD			1223
 /*! cache: recent modification of a page blocked its eviction */
-#define	WT_STAT_CONN_CACHE_EVICTION_BLOCKED_RECENTLY_MODIFIED	1223
+#define	WT_STAT_CONN_CACHE_EVICTION_BLOCKED_RECENTLY_MODIFIED	1224
 /*! cache: reverse splits performed */
-#define	WT_STAT_CONN_CACHE_REVERSE_SPLITS		1224
-=======
-#define	WT_STAT_CONN_CACHE_EVICTION_FAIL_CHECKPOINT_NO_TS	1217
-/*! cache: pages walked for eviction */
-#define	WT_STAT_CONN_CACHE_EVICTION_WALK		1218
-/*! cache: pages written from cache */
-#define	WT_STAT_CONN_CACHE_WRITE			1219
-/*! cache: pages written requiring in-memory restoration */
-#define	WT_STAT_CONN_CACHE_WRITE_RESTORE		1220
-/*! cache: percentage overhead */
-#define	WT_STAT_CONN_CACHE_OVERHEAD			1221
-/*! cache: recent modification of a page blocked its eviction */
-#define	WT_STAT_CONN_CACHE_EVICTION_BLOCKED_RECENTLY_MODIFIED	1222
-/*! cache: reverse splits performed */
-#define	WT_STAT_CONN_CACHE_REVERSE_SPLITS		1223
->>>>>>> 1cc237d6
+#define	WT_STAT_CONN_CACHE_REVERSE_SPLITS		1225
 /*!
  * cache: reverse splits skipped because of VLCS namespace gap
  * restrictions
  */
-<<<<<<< HEAD
-#define	WT_STAT_CONN_CACHE_REVERSE_SPLITS_SKIPPED_VLCS	1225
+#define	WT_STAT_CONN_CACHE_REVERSE_SPLITS_SKIPPED_VLCS	1226
 /*! cache: the number of times full update inserted to history store */
-#define	WT_STAT_CONN_CACHE_HS_INSERT_FULL_UPDATE	1226
+#define	WT_STAT_CONN_CACHE_HS_INSERT_FULL_UPDATE	1227
 /*! cache: the number of times reverse modify inserted to history store */
-#define	WT_STAT_CONN_CACHE_HS_INSERT_REVERSE_MODIFY	1227
-=======
-#define	WT_STAT_CONN_CACHE_REVERSE_SPLITS_SKIPPED_VLCS	1224
-/*! cache: the number of times full update inserted to history store */
-#define	WT_STAT_CONN_CACHE_HS_INSERT_FULL_UPDATE	1225
-/*! cache: the number of times reverse modify inserted to history store */
-#define	WT_STAT_CONN_CACHE_HS_INSERT_REVERSE_MODIFY	1226
->>>>>>> 1cc237d6
+#define	WT_STAT_CONN_CACHE_HS_INSERT_REVERSE_MODIFY	1228
 /*!
  * cache: total milliseconds spent inside reentrant history store
  * evictions in a reconciliation
  */
-<<<<<<< HEAD
-#define	WT_STAT_CONN_CACHE_REENTRY_HS_EVICTION_MILLISECONDS	1228
+#define	WT_STAT_CONN_CACHE_REENTRY_HS_EVICTION_MILLISECONDS	1229
 /*! cache: tracked bytes belonging to internal pages in the cache */
-#define	WT_STAT_CONN_CACHE_BYTES_INTERNAL		1229
+#define	WT_STAT_CONN_CACHE_BYTES_INTERNAL		1230
 /*! cache: tracked bytes belonging to leaf pages in the cache */
-#define	WT_STAT_CONN_CACHE_BYTES_LEAF			1230
+#define	WT_STAT_CONN_CACHE_BYTES_LEAF			1231
 /*! cache: tracked dirty bytes in the cache */
-#define	WT_STAT_CONN_CACHE_BYTES_DIRTY			1231
+#define	WT_STAT_CONN_CACHE_BYTES_DIRTY			1232
 /*! cache: tracked dirty pages in the cache */
-#define	WT_STAT_CONN_CACHE_PAGES_DIRTY			1232
+#define	WT_STAT_CONN_CACHE_PAGES_DIRTY			1233
 /*! cache: uncommitted truncate blocked page eviction */
-#define	WT_STAT_CONN_CACHE_EVICTION_BLOCKED_UNCOMMITTED_TRUNCATE	1233
+#define	WT_STAT_CONN_CACHE_EVICTION_BLOCKED_UNCOMMITTED_TRUNCATE	1234
 /*! cache: unmodified pages evicted */
-#define	WT_STAT_CONN_CACHE_EVICTION_CLEAN		1234
+#define	WT_STAT_CONN_CACHE_EVICTION_CLEAN		1235
 /*! capacity: background fsync file handles considered */
-#define	WT_STAT_CONN_FSYNC_ALL_FH_TOTAL			1235
+#define	WT_STAT_CONN_FSYNC_ALL_FH_TOTAL			1236
 /*! capacity: background fsync file handles synced */
-#define	WT_STAT_CONN_FSYNC_ALL_FH			1236
+#define	WT_STAT_CONN_FSYNC_ALL_FH			1237
 /*! capacity: background fsync time (msecs) */
-#define	WT_STAT_CONN_FSYNC_ALL_TIME			1237
+#define	WT_STAT_CONN_FSYNC_ALL_TIME			1238
 /*! capacity: bytes read */
-#define	WT_STAT_CONN_CAPACITY_BYTES_READ		1238
+#define	WT_STAT_CONN_CAPACITY_BYTES_READ		1239
 /*! capacity: bytes written for checkpoint */
-#define	WT_STAT_CONN_CAPACITY_BYTES_CKPT		1239
+#define	WT_STAT_CONN_CAPACITY_BYTES_CKPT		1240
 /*! capacity: bytes written for chunk cache */
-#define	WT_STAT_CONN_CAPACITY_BYTES_CHUNKCACHE		1240
+#define	WT_STAT_CONN_CAPACITY_BYTES_CHUNKCACHE		1241
 /*! capacity: bytes written for eviction */
-#define	WT_STAT_CONN_CAPACITY_BYTES_EVICT		1241
+#define	WT_STAT_CONN_CAPACITY_BYTES_EVICT		1242
 /*! capacity: bytes written for log */
-#define	WT_STAT_CONN_CAPACITY_BYTES_LOG			1242
+#define	WT_STAT_CONN_CAPACITY_BYTES_LOG			1243
 /*! capacity: bytes written total */
-#define	WT_STAT_CONN_CAPACITY_BYTES_WRITTEN		1243
+#define	WT_STAT_CONN_CAPACITY_BYTES_WRITTEN		1244
 /*! capacity: threshold to call fsync */
-#define	WT_STAT_CONN_CAPACITY_THRESHOLD			1244
+#define	WT_STAT_CONN_CAPACITY_THRESHOLD			1245
 /*! capacity: time waiting due to total capacity (usecs) */
-#define	WT_STAT_CONN_CAPACITY_TIME_TOTAL		1245
+#define	WT_STAT_CONN_CAPACITY_TIME_TOTAL		1246
 /*! capacity: time waiting during checkpoint (usecs) */
-#define	WT_STAT_CONN_CAPACITY_TIME_CKPT			1246
+#define	WT_STAT_CONN_CAPACITY_TIME_CKPT			1247
 /*! capacity: time waiting during eviction (usecs) */
-#define	WT_STAT_CONN_CAPACITY_TIME_EVICT		1247
+#define	WT_STAT_CONN_CAPACITY_TIME_EVICT		1248
 /*! capacity: time waiting during logging (usecs) */
-#define	WT_STAT_CONN_CAPACITY_TIME_LOG			1248
+#define	WT_STAT_CONN_CAPACITY_TIME_LOG			1249
 /*! capacity: time waiting during read (usecs) */
-#define	WT_STAT_CONN_CAPACITY_TIME_READ			1249
+#define	WT_STAT_CONN_CAPACITY_TIME_READ			1250
 /*! capacity: time waiting for chunk cache IO bandwidth (usecs) */
-#define	WT_STAT_CONN_CAPACITY_TIME_CHUNKCACHE		1250
+#define	WT_STAT_CONN_CAPACITY_TIME_CHUNKCACHE		1251
 /*! checkpoint: checkpoint cleanup successful calls */
-#define	WT_STAT_CONN_CHECKPOINT_CLEANUP_SUCCESS		1251
+#define	WT_STAT_CONN_CHECKPOINT_CLEANUP_SUCCESS		1252
 /*! checkpoint: checkpoint has acquired a snapshot for its transaction */
-#define	WT_STAT_CONN_CHECKPOINT_SNAPSHOT_ACQUIRED	1252
+#define	WT_STAT_CONN_CHECKPOINT_SNAPSHOT_ACQUIRED	1253
 /*! checkpoint: checkpoints skipped because database was clean */
-#define	WT_STAT_CONN_CHECKPOINT_SKIPPED			1253
+#define	WT_STAT_CONN_CHECKPOINT_SKIPPED			1254
 /*! checkpoint: fsync calls after allocating the transaction ID */
-#define	WT_STAT_CONN_CHECKPOINT_FSYNC_POST		1254
+#define	WT_STAT_CONN_CHECKPOINT_FSYNC_POST		1255
 /*! checkpoint: fsync duration after allocating the transaction ID (usecs) */
-#define	WT_STAT_CONN_CHECKPOINT_FSYNC_POST_DURATION	1255
+#define	WT_STAT_CONN_CHECKPOINT_FSYNC_POST_DURATION	1256
 /*! checkpoint: generation */
-#define	WT_STAT_CONN_CHECKPOINT_GENERATION		1256
+#define	WT_STAT_CONN_CHECKPOINT_GENERATION		1257
 /*! checkpoint: max time (msecs) */
-#define	WT_STAT_CONN_CHECKPOINT_TIME_MAX		1257
+#define	WT_STAT_CONN_CHECKPOINT_TIME_MAX		1258
 /*! checkpoint: min time (msecs) */
-#define	WT_STAT_CONN_CHECKPOINT_TIME_MIN		1258
-=======
-#define	WT_STAT_CONN_CACHE_REENTRY_HS_EVICTION_MILLISECONDS	1227
-/*! cache: tracked bytes belonging to internal pages in the cache */
-#define	WT_STAT_CONN_CACHE_BYTES_INTERNAL		1228
-/*! cache: tracked bytes belonging to leaf pages in the cache */
-#define	WT_STAT_CONN_CACHE_BYTES_LEAF			1229
-/*! cache: tracked dirty bytes in the cache */
-#define	WT_STAT_CONN_CACHE_BYTES_DIRTY			1230
-/*! cache: tracked dirty pages in the cache */
-#define	WT_STAT_CONN_CACHE_PAGES_DIRTY			1231
-/*! cache: uncommitted truncate blocked page eviction */
-#define	WT_STAT_CONN_CACHE_EVICTION_BLOCKED_UNCOMMITTED_TRUNCATE	1232
-/*! cache: unmodified pages evicted */
-#define	WT_STAT_CONN_CACHE_EVICTION_CLEAN		1233
-/*! capacity: background fsync file handles considered */
-#define	WT_STAT_CONN_FSYNC_ALL_FH_TOTAL			1234
-/*! capacity: background fsync file handles synced */
-#define	WT_STAT_CONN_FSYNC_ALL_FH			1235
-/*! capacity: background fsync time (msecs) */
-#define	WT_STAT_CONN_FSYNC_ALL_TIME			1236
-/*! capacity: bytes read */
-#define	WT_STAT_CONN_CAPACITY_BYTES_READ		1237
-/*! capacity: bytes written for checkpoint */
-#define	WT_STAT_CONN_CAPACITY_BYTES_CKPT		1238
-/*! capacity: bytes written for chunk cache */
-#define	WT_STAT_CONN_CAPACITY_BYTES_CHUNKCACHE		1239
-/*! capacity: bytes written for eviction */
-#define	WT_STAT_CONN_CAPACITY_BYTES_EVICT		1240
-/*! capacity: bytes written for log */
-#define	WT_STAT_CONN_CAPACITY_BYTES_LOG			1241
-/*! capacity: bytes written total */
-#define	WT_STAT_CONN_CAPACITY_BYTES_WRITTEN		1242
-/*! capacity: threshold to call fsync */
-#define	WT_STAT_CONN_CAPACITY_THRESHOLD			1243
-/*! capacity: time waiting due to total capacity (usecs) */
-#define	WT_STAT_CONN_CAPACITY_TIME_TOTAL		1244
-/*! capacity: time waiting during checkpoint (usecs) */
-#define	WT_STAT_CONN_CAPACITY_TIME_CKPT			1245
-/*! capacity: time waiting during eviction (usecs) */
-#define	WT_STAT_CONN_CAPACITY_TIME_EVICT		1246
-/*! capacity: time waiting during logging (usecs) */
-#define	WT_STAT_CONN_CAPACITY_TIME_LOG			1247
-/*! capacity: time waiting during read (usecs) */
-#define	WT_STAT_CONN_CAPACITY_TIME_READ			1248
-/*! capacity: time waiting for chunk cache IO bandwidth (usecs) */
-#define	WT_STAT_CONN_CAPACITY_TIME_CHUNKCACHE		1249
-/*! checkpoint: checkpoint cleanup successful calls */
-#define	WT_STAT_CONN_CHECKPOINT_CLEANUP_SUCCESS		1250
-/*! checkpoint: checkpoint has acquired a snapshot for its transaction */
-#define	WT_STAT_CONN_CHECKPOINT_SNAPSHOT_ACQUIRED	1251
-/*! checkpoint: checkpoints skipped because database was clean */
-#define	WT_STAT_CONN_CHECKPOINT_SKIPPED			1252
-/*! checkpoint: fsync calls after allocating the transaction ID */
-#define	WT_STAT_CONN_CHECKPOINT_FSYNC_POST		1253
-/*! checkpoint: fsync duration after allocating the transaction ID (usecs) */
-#define	WT_STAT_CONN_CHECKPOINT_FSYNC_POST_DURATION	1254
-/*! checkpoint: generation */
-#define	WT_STAT_CONN_CHECKPOINT_GENERATION		1255
-/*! checkpoint: max time (msecs) */
-#define	WT_STAT_CONN_CHECKPOINT_TIME_MAX		1256
-/*! checkpoint: min time (msecs) */
-#define	WT_STAT_CONN_CHECKPOINT_TIME_MIN		1257
->>>>>>> 1cc237d6
+#define	WT_STAT_CONN_CHECKPOINT_TIME_MIN		1259
 /*!
  * checkpoint: most recent duration for checkpoint dropping all handles
  * (usecs)
  */
-<<<<<<< HEAD
-#define	WT_STAT_CONN_CHECKPOINT_HANDLE_DROP_DURATION	1259
+#define	WT_STAT_CONN_CHECKPOINT_HANDLE_DROP_DURATION	1260
 /*! checkpoint: most recent duration for gathering all handles (usecs) */
-#define	WT_STAT_CONN_CHECKPOINT_HANDLE_DURATION		1260
+#define	WT_STAT_CONN_CHECKPOINT_HANDLE_DURATION		1261
 /*! checkpoint: most recent duration for gathering applied handles (usecs) */
-#define	WT_STAT_CONN_CHECKPOINT_HANDLE_APPLY_DURATION	1261
+#define	WT_STAT_CONN_CHECKPOINT_HANDLE_APPLY_DURATION	1262
 /*! checkpoint: most recent duration for gathering skipped handles (usecs) */
-#define	WT_STAT_CONN_CHECKPOINT_HANDLE_SKIP_DURATION	1262
+#define	WT_STAT_CONN_CHECKPOINT_HANDLE_SKIP_DURATION	1263
 /*! checkpoint: most recent duration for handles metadata checked (usecs) */
-#define	WT_STAT_CONN_CHECKPOINT_HANDLE_META_CHECK_DURATION	1263
+#define	WT_STAT_CONN_CHECKPOINT_HANDLE_META_CHECK_DURATION	1264
 /*! checkpoint: most recent duration for locking the handles (usecs) */
-#define	WT_STAT_CONN_CHECKPOINT_HANDLE_LOCK_DURATION	1264
+#define	WT_STAT_CONN_CHECKPOINT_HANDLE_LOCK_DURATION	1265
 /*! checkpoint: most recent handles applied */
-#define	WT_STAT_CONN_CHECKPOINT_HANDLE_APPLIED		1265
+#define	WT_STAT_CONN_CHECKPOINT_HANDLE_APPLIED		1266
 /*! checkpoint: most recent handles checkpoint dropped */
-#define	WT_STAT_CONN_CHECKPOINT_HANDLE_DROPPED		1266
+#define	WT_STAT_CONN_CHECKPOINT_HANDLE_DROPPED		1267
 /*! checkpoint: most recent handles metadata checked */
-#define	WT_STAT_CONN_CHECKPOINT_HANDLE_META_CHECKED	1267
+#define	WT_STAT_CONN_CHECKPOINT_HANDLE_META_CHECKED	1268
 /*! checkpoint: most recent handles metadata locked */
-#define	WT_STAT_CONN_CHECKPOINT_HANDLE_LOCKED		1268
+#define	WT_STAT_CONN_CHECKPOINT_HANDLE_LOCKED		1269
 /*! checkpoint: most recent handles skipped */
-#define	WT_STAT_CONN_CHECKPOINT_HANDLE_SKIPPED		1269
+#define	WT_STAT_CONN_CHECKPOINT_HANDLE_SKIPPED		1270
 /*! checkpoint: most recent handles walked */
-#define	WT_STAT_CONN_CHECKPOINT_HANDLE_WALKED		1270
+#define	WT_STAT_CONN_CHECKPOINT_HANDLE_WALKED		1271
 /*! checkpoint: most recent time (msecs) */
-#define	WT_STAT_CONN_CHECKPOINT_TIME_RECENT		1271
+#define	WT_STAT_CONN_CHECKPOINT_TIME_RECENT		1272
 /*! checkpoint: number of checkpoints started by api */
-#define	WT_STAT_CONN_CHECKPOINTS_API			1272
+#define	WT_STAT_CONN_CHECKPOINTS_API			1273
 /*! checkpoint: number of checkpoints started by compaction */
-#define	WT_STAT_CONN_CHECKPOINTS_COMPACT		1273
+#define	WT_STAT_CONN_CHECKPOINTS_COMPACT		1274
 /*! checkpoint: number of files synced */
-#define	WT_STAT_CONN_CHECKPOINT_SYNC			1274
+#define	WT_STAT_CONN_CHECKPOINT_SYNC			1275
 /*! checkpoint: number of handles visited after writes complete */
-#define	WT_STAT_CONN_CHECKPOINT_PRESYNC			1275
+#define	WT_STAT_CONN_CHECKPOINT_PRESYNC			1276
 /*! checkpoint: number of history store pages caused to be reconciled */
-#define	WT_STAT_CONN_CHECKPOINT_HS_PAGES_RECONCILED	1276
+#define	WT_STAT_CONN_CHECKPOINT_HS_PAGES_RECONCILED	1277
 /*! checkpoint: number of internal pages visited */
-#define	WT_STAT_CONN_CHECKPOINT_PAGES_VISITED_INTERNAL	1277
+#define	WT_STAT_CONN_CHECKPOINT_PAGES_VISITED_INTERNAL	1278
 /*! checkpoint: number of leaf pages visited */
-#define	WT_STAT_CONN_CHECKPOINT_PAGES_VISITED_LEAF	1278
+#define	WT_STAT_CONN_CHECKPOINT_PAGES_VISITED_LEAF	1279
 /*! checkpoint: number of pages caused to be reconciled */
-#define	WT_STAT_CONN_CHECKPOINT_PAGES_RECONCILED	1279
+#define	WT_STAT_CONN_CHECKPOINT_PAGES_RECONCILED	1280
 /*! checkpoint: pages added for eviction during checkpoint cleanup */
-#define	WT_STAT_CONN_CHECKPOINT_CLEANUP_PAGES_EVICT	1280
+#define	WT_STAT_CONN_CHECKPOINT_CLEANUP_PAGES_EVICT	1281
 /*! checkpoint: pages removed during checkpoint cleanup */
-#define	WT_STAT_CONN_CHECKPOINT_CLEANUP_PAGES_REMOVED	1281
+#define	WT_STAT_CONN_CHECKPOINT_CLEANUP_PAGES_REMOVED	1282
 /*! checkpoint: pages skipped during checkpoint cleanup tree walk */
-#define	WT_STAT_CONN_CHECKPOINT_CLEANUP_PAGES_WALK_SKIPPED	1282
+#define	WT_STAT_CONN_CHECKPOINT_CLEANUP_PAGES_WALK_SKIPPED	1283
 /*! checkpoint: pages visited during checkpoint cleanup */
-#define	WT_STAT_CONN_CHECKPOINT_CLEANUP_PAGES_VISITED	1283
+#define	WT_STAT_CONN_CHECKPOINT_CLEANUP_PAGES_VISITED	1284
 /*! checkpoint: prepare currently running */
-#define	WT_STAT_CONN_CHECKPOINT_PREP_RUNNING		1284
+#define	WT_STAT_CONN_CHECKPOINT_PREP_RUNNING		1285
 /*! checkpoint: prepare max time (msecs) */
-#define	WT_STAT_CONN_CHECKPOINT_PREP_MAX		1285
+#define	WT_STAT_CONN_CHECKPOINT_PREP_MAX		1286
 /*! checkpoint: prepare min time (msecs) */
-#define	WT_STAT_CONN_CHECKPOINT_PREP_MIN		1286
+#define	WT_STAT_CONN_CHECKPOINT_PREP_MIN		1287
 /*! checkpoint: prepare most recent time (msecs) */
-#define	WT_STAT_CONN_CHECKPOINT_PREP_RECENT		1287
+#define	WT_STAT_CONN_CHECKPOINT_PREP_RECENT		1288
 /*! checkpoint: prepare total time (msecs) */
-#define	WT_STAT_CONN_CHECKPOINT_PREP_TOTAL		1288
+#define	WT_STAT_CONN_CHECKPOINT_PREP_TOTAL		1289
 /*! checkpoint: progress state */
-#define	WT_STAT_CONN_CHECKPOINT_STATE			1289
+#define	WT_STAT_CONN_CHECKPOINT_STATE			1290
 /*! checkpoint: scrub dirty target */
-#define	WT_STAT_CONN_CHECKPOINT_SCRUB_TARGET		1290
+#define	WT_STAT_CONN_CHECKPOINT_SCRUB_TARGET		1291
 /*! checkpoint: scrub max time (msecs) */
-#define	WT_STAT_CONN_CHECKPOINT_SCRUB_MAX		1291
+#define	WT_STAT_CONN_CHECKPOINT_SCRUB_MAX		1292
 /*! checkpoint: scrub min time (msecs) */
-#define	WT_STAT_CONN_CHECKPOINT_SCRUB_MIN		1292
+#define	WT_STAT_CONN_CHECKPOINT_SCRUB_MIN		1293
 /*! checkpoint: scrub most recent time (msecs) */
-#define	WT_STAT_CONN_CHECKPOINT_SCRUB_RECENT		1293
+#define	WT_STAT_CONN_CHECKPOINT_SCRUB_RECENT		1294
 /*! checkpoint: scrub total time (msecs) */
-#define	WT_STAT_CONN_CHECKPOINT_SCRUB_TOTAL		1294
+#define	WT_STAT_CONN_CHECKPOINT_SCRUB_TOTAL		1295
 /*! checkpoint: stop timing stress active */
-#define	WT_STAT_CONN_CHECKPOINT_STOP_STRESS_ACTIVE	1295
+#define	WT_STAT_CONN_CHECKPOINT_STOP_STRESS_ACTIVE	1296
 /*! checkpoint: time spent on per-tree checkpoint work (usecs) */
-#define	WT_STAT_CONN_CHECKPOINT_TREE_DURATION		1296
+#define	WT_STAT_CONN_CHECKPOINT_TREE_DURATION		1297
 /*! checkpoint: total failed number of checkpoints */
-#define	WT_STAT_CONN_CHECKPOINTS_TOTAL_FAILED		1297
+#define	WT_STAT_CONN_CHECKPOINTS_TOTAL_FAILED		1298
 /*! checkpoint: total succeed number of checkpoints */
-#define	WT_STAT_CONN_CHECKPOINTS_TOTAL_SUCCEED		1298
+#define	WT_STAT_CONN_CHECKPOINTS_TOTAL_SUCCEED		1299
 /*! checkpoint: total time (msecs) */
-#define	WT_STAT_CONN_CHECKPOINT_TIME_TOTAL		1299
+#define	WT_STAT_CONN_CHECKPOINT_TIME_TOTAL		1300
 /*! checkpoint: transaction checkpoints due to obsolete pages */
-#define	WT_STAT_CONN_CHECKPOINT_OBSOLETE_APPLIED	1300
+#define	WT_STAT_CONN_CHECKPOINT_OBSOLETE_APPLIED	1301
 /*! checkpoint: wait cycles while cache dirty level is decreasing */
-#define	WT_STAT_CONN_CHECKPOINT_WAIT_REDUCE_DIRTY	1301
+#define	WT_STAT_CONN_CHECKPOINT_WAIT_REDUCE_DIRTY	1302
 /*! chunk-cache: aggregate number of spanned chunks on read */
-#define	WT_STAT_CONN_CHUNKCACHE_SPANS_CHUNKS_READ	1302
+#define	WT_STAT_CONN_CHUNKCACHE_SPANS_CHUNKS_READ	1303
 /*! chunk-cache: chunks evicted */
-#define	WT_STAT_CONN_CHUNKCACHE_CHUNKS_EVICTED		1303
+#define	WT_STAT_CONN_CHUNKCACHE_CHUNKS_EVICTED		1304
 /*! chunk-cache: could not allocate due to exceeding bitmap capacity */
-#define	WT_STAT_CONN_CHUNKCACHE_EXCEEDED_BITMAP_CAPACITY	1304
+#define	WT_STAT_CONN_CHUNKCACHE_EXCEEDED_BITMAP_CAPACITY	1305
 /*! chunk-cache: could not allocate due to exceeding capacity */
-#define	WT_STAT_CONN_CHUNKCACHE_EXCEEDED_CAPACITY	1305
+#define	WT_STAT_CONN_CHUNKCACHE_EXCEEDED_CAPACITY	1306
 /*! chunk-cache: lookups */
-#define	WT_STAT_CONN_CHUNKCACHE_LOOKUPS			1306
-=======
-#define	WT_STAT_CONN_CHECKPOINT_HANDLE_DROP_DURATION	1258
-/*! checkpoint: most recent duration for gathering all handles (usecs) */
-#define	WT_STAT_CONN_CHECKPOINT_HANDLE_DURATION		1259
-/*! checkpoint: most recent duration for gathering applied handles (usecs) */
-#define	WT_STAT_CONN_CHECKPOINT_HANDLE_APPLY_DURATION	1260
-/*! checkpoint: most recent duration for gathering skipped handles (usecs) */
-#define	WT_STAT_CONN_CHECKPOINT_HANDLE_SKIP_DURATION	1261
-/*! checkpoint: most recent duration for handles metadata checked (usecs) */
-#define	WT_STAT_CONN_CHECKPOINT_HANDLE_META_CHECK_DURATION	1262
-/*! checkpoint: most recent duration for locking the handles (usecs) */
-#define	WT_STAT_CONN_CHECKPOINT_HANDLE_LOCK_DURATION	1263
-/*! checkpoint: most recent handles applied */
-#define	WT_STAT_CONN_CHECKPOINT_HANDLE_APPLIED		1264
-/*! checkpoint: most recent handles checkpoint dropped */
-#define	WT_STAT_CONN_CHECKPOINT_HANDLE_DROPPED		1265
-/*! checkpoint: most recent handles metadata checked */
-#define	WT_STAT_CONN_CHECKPOINT_HANDLE_META_CHECKED	1266
-/*! checkpoint: most recent handles metadata locked */
-#define	WT_STAT_CONN_CHECKPOINT_HANDLE_LOCKED		1267
-/*! checkpoint: most recent handles skipped */
-#define	WT_STAT_CONN_CHECKPOINT_HANDLE_SKIPPED		1268
-/*! checkpoint: most recent handles walked */
-#define	WT_STAT_CONN_CHECKPOINT_HANDLE_WALKED		1269
-/*! checkpoint: most recent time (msecs) */
-#define	WT_STAT_CONN_CHECKPOINT_TIME_RECENT		1270
-/*! checkpoint: number of checkpoints started by api */
-#define	WT_STAT_CONN_CHECKPOINTS_API			1271
-/*! checkpoint: number of checkpoints started by compaction */
-#define	WT_STAT_CONN_CHECKPOINTS_COMPACT		1272
-/*! checkpoint: number of files synced */
-#define	WT_STAT_CONN_CHECKPOINT_SYNC			1273
-/*! checkpoint: number of handles visited after writes complete */
-#define	WT_STAT_CONN_CHECKPOINT_PRESYNC			1274
-/*! checkpoint: number of history store pages caused to be reconciled */
-#define	WT_STAT_CONN_CHECKPOINT_HS_PAGES_RECONCILED	1275
-/*! checkpoint: number of internal pages visited */
-#define	WT_STAT_CONN_CHECKPOINT_PAGES_VISITED_INTERNAL	1276
-/*! checkpoint: number of leaf pages visited */
-#define	WT_STAT_CONN_CHECKPOINT_PAGES_VISITED_LEAF	1277
-/*! checkpoint: number of pages caused to be reconciled */
-#define	WT_STAT_CONN_CHECKPOINT_PAGES_RECONCILED	1278
-/*! checkpoint: pages added for eviction during checkpoint cleanup */
-#define	WT_STAT_CONN_CHECKPOINT_CLEANUP_PAGES_EVICT	1279
-/*! checkpoint: pages removed during checkpoint cleanup */
-#define	WT_STAT_CONN_CHECKPOINT_CLEANUP_PAGES_REMOVED	1280
-/*! checkpoint: pages skipped during checkpoint cleanup tree walk */
-#define	WT_STAT_CONN_CHECKPOINT_CLEANUP_PAGES_WALK_SKIPPED	1281
-/*! checkpoint: pages visited during checkpoint cleanup */
-#define	WT_STAT_CONN_CHECKPOINT_CLEANUP_PAGES_VISITED	1282
-/*! checkpoint: prepare currently running */
-#define	WT_STAT_CONN_CHECKPOINT_PREP_RUNNING		1283
-/*! checkpoint: prepare max time (msecs) */
-#define	WT_STAT_CONN_CHECKPOINT_PREP_MAX		1284
-/*! checkpoint: prepare min time (msecs) */
-#define	WT_STAT_CONN_CHECKPOINT_PREP_MIN		1285
-/*! checkpoint: prepare most recent time (msecs) */
-#define	WT_STAT_CONN_CHECKPOINT_PREP_RECENT		1286
-/*! checkpoint: prepare total time (msecs) */
-#define	WT_STAT_CONN_CHECKPOINT_PREP_TOTAL		1287
-/*! checkpoint: progress state */
-#define	WT_STAT_CONN_CHECKPOINT_STATE			1288
-/*! checkpoint: scrub dirty target */
-#define	WT_STAT_CONN_CHECKPOINT_SCRUB_TARGET		1289
-/*! checkpoint: scrub max time (msecs) */
-#define	WT_STAT_CONN_CHECKPOINT_SCRUB_MAX		1290
-/*! checkpoint: scrub min time (msecs) */
-#define	WT_STAT_CONN_CHECKPOINT_SCRUB_MIN		1291
-/*! checkpoint: scrub most recent time (msecs) */
-#define	WT_STAT_CONN_CHECKPOINT_SCRUB_RECENT		1292
-/*! checkpoint: scrub total time (msecs) */
-#define	WT_STAT_CONN_CHECKPOINT_SCRUB_TOTAL		1293
-/*! checkpoint: stop timing stress active */
-#define	WT_STAT_CONN_CHECKPOINT_STOP_STRESS_ACTIVE	1294
-/*! checkpoint: time spent on per-tree checkpoint work (usecs) */
-#define	WT_STAT_CONN_CHECKPOINT_TREE_DURATION		1295
-/*! checkpoint: total failed number of checkpoints */
-#define	WT_STAT_CONN_CHECKPOINTS_TOTAL_FAILED		1296
-/*! checkpoint: total succeed number of checkpoints */
-#define	WT_STAT_CONN_CHECKPOINTS_TOTAL_SUCCEED		1297
-/*! checkpoint: total time (msecs) */
-#define	WT_STAT_CONN_CHECKPOINT_TIME_TOTAL		1298
-/*! checkpoint: transaction checkpoints due to obsolete pages */
-#define	WT_STAT_CONN_CHECKPOINT_OBSOLETE_APPLIED	1299
-/*! checkpoint: wait cycles while cache dirty level is decreasing */
-#define	WT_STAT_CONN_CHECKPOINT_WAIT_REDUCE_DIRTY	1300
-/*! chunk-cache: aggregate number of spanned chunks on read */
-#define	WT_STAT_CONN_CHUNKCACHE_SPANS_CHUNKS_READ	1301
-/*! chunk-cache: chunks evicted */
-#define	WT_STAT_CONN_CHUNKCACHE_CHUNKS_EVICTED		1302
-/*! chunk-cache: could not allocate due to exceeding bitmap capacity */
-#define	WT_STAT_CONN_CHUNKCACHE_EXCEEDED_BITMAP_CAPACITY	1303
-/*! chunk-cache: could not allocate due to exceeding capacity */
-#define	WT_STAT_CONN_CHUNKCACHE_EXCEEDED_CAPACITY	1304
-/*! chunk-cache: lookups */
-#define	WT_STAT_CONN_CHUNKCACHE_LOOKUPS			1305
->>>>>>> 1cc237d6
+#define	WT_STAT_CONN_CHUNKCACHE_LOOKUPS			1307
 /*!
  * chunk-cache: number of chunks loaded from flushed tables in chunk
  * cache
  */
-<<<<<<< HEAD
-#define	WT_STAT_CONN_CHUNKCACHE_CHUNKS_LOADED_FROM_FLUSHED_TABLES	1307
+#define	WT_STAT_CONN_CHUNKCACHE_CHUNKS_LOADED_FROM_FLUSHED_TABLES	1308
 /*! chunk-cache: number of metadata entries inserted */
-#define	WT_STAT_CONN_CHUNKCACHE_METADATA_INSERTED	1308
+#define	WT_STAT_CONN_CHUNKCACHE_METADATA_INSERTED	1309
 /*! chunk-cache: number of metadata entries removed */
-#define	WT_STAT_CONN_CHUNKCACHE_METADATA_REMOVED	1309
-=======
-#define	WT_STAT_CONN_CHUNKCACHE_CHUNKS_LOADED_FROM_FLUSHED_TABLES	1306
-/*! chunk-cache: number of metadata entries inserted */
-#define	WT_STAT_CONN_CHUNKCACHE_METADATA_INSERTED	1307
-/*! chunk-cache: number of metadata entries removed */
-#define	WT_STAT_CONN_CHUNKCACHE_METADATA_REMOVED	1308
->>>>>>> 1cc237d6
+#define	WT_STAT_CONN_CHUNKCACHE_METADATA_REMOVED	1310
 /*!
  * chunk-cache: number of metadata inserts/deletes dropped by the worker
  * thread
  */
-<<<<<<< HEAD
-#define	WT_STAT_CONN_CHUNKCACHE_METADATA_WORK_UNITS_DROPPED	1310
-=======
-#define	WT_STAT_CONN_CHUNKCACHE_METADATA_WORK_UNITS_DROPPED	1309
->>>>>>> 1cc237d6
+#define	WT_STAT_CONN_CHUNKCACHE_METADATA_WORK_UNITS_DROPPED	1311
 /*!
  * chunk-cache: number of metadata inserts/deletes pushed to the worker
  * thread
  */
-<<<<<<< HEAD
-#define	WT_STAT_CONN_CHUNKCACHE_METADATA_WORK_UNITS_CREATED	1311
-=======
-#define	WT_STAT_CONN_CHUNKCACHE_METADATA_WORK_UNITS_CREATED	1310
->>>>>>> 1cc237d6
+#define	WT_STAT_CONN_CHUNKCACHE_METADATA_WORK_UNITS_CREATED	1312
 /*!
  * chunk-cache: number of metadata inserts/deletes read by the worker
  * thread
  */
-<<<<<<< HEAD
-#define	WT_STAT_CONN_CHUNKCACHE_METADATA_WORK_UNITS_DEQUEUED	1312
+#define	WT_STAT_CONN_CHUNKCACHE_METADATA_WORK_UNITS_DEQUEUED	1313
 /*! chunk-cache: number of misses */
-#define	WT_STAT_CONN_CHUNKCACHE_MISSES			1313
+#define	WT_STAT_CONN_CHUNKCACHE_MISSES			1314
 /*! chunk-cache: number of times a read from storage failed */
-#define	WT_STAT_CONN_CHUNKCACHE_IO_FAILED		1314
+#define	WT_STAT_CONN_CHUNKCACHE_IO_FAILED		1315
 /*! chunk-cache: retried accessing a chunk while I/O was in progress */
-#define	WT_STAT_CONN_CHUNKCACHE_RETRIES			1315
+#define	WT_STAT_CONN_CHUNKCACHE_RETRIES			1316
 /*! chunk-cache: retries from a chunk cache checksum mismatch */
-#define	WT_STAT_CONN_CHUNKCACHE_RETRIES_CHECKSUM_MISMATCH	1316
+#define	WT_STAT_CONN_CHUNKCACHE_RETRIES_CHECKSUM_MISMATCH	1317
 /*! chunk-cache: timed out due to too many retries */
-#define	WT_STAT_CONN_CHUNKCACHE_TOOMANY_RETRIES		1317
+#define	WT_STAT_CONN_CHUNKCACHE_TOOMANY_RETRIES		1318
 /*! chunk-cache: total bytes read from persistent content */
-#define	WT_STAT_CONN_CHUNKCACHE_BYTES_READ_PERSISTENT	1318
+#define	WT_STAT_CONN_CHUNKCACHE_BYTES_READ_PERSISTENT	1319
 /*! chunk-cache: total bytes used by the cache */
-#define	WT_STAT_CONN_CHUNKCACHE_BYTES_INUSE		1319
+#define	WT_STAT_CONN_CHUNKCACHE_BYTES_INUSE		1320
 /*! chunk-cache: total bytes used by the cache for pinned chunks */
-#define	WT_STAT_CONN_CHUNKCACHE_BYTES_INUSE_PINNED	1320
+#define	WT_STAT_CONN_CHUNKCACHE_BYTES_INUSE_PINNED	1321
 /*! chunk-cache: total chunks held by the chunk cache */
-#define	WT_STAT_CONN_CHUNKCACHE_CHUNKS_INUSE		1321
-=======
-#define	WT_STAT_CONN_CHUNKCACHE_METADATA_WORK_UNITS_DEQUEUED	1311
-/*! chunk-cache: number of misses */
-#define	WT_STAT_CONN_CHUNKCACHE_MISSES			1312
-/*! chunk-cache: number of times a read from storage failed */
-#define	WT_STAT_CONN_CHUNKCACHE_IO_FAILED		1313
-/*! chunk-cache: retried accessing a chunk while I/O was in progress */
-#define	WT_STAT_CONN_CHUNKCACHE_RETRIES			1314
-/*! chunk-cache: retries from a chunk cache checksum mismatch */
-#define	WT_STAT_CONN_CHUNKCACHE_RETRIES_CHECKSUM_MISMATCH	1315
-/*! chunk-cache: timed out due to too many retries */
-#define	WT_STAT_CONN_CHUNKCACHE_TOOMANY_RETRIES		1316
-/*! chunk-cache: total bytes read from persistent content */
-#define	WT_STAT_CONN_CHUNKCACHE_BYTES_READ_PERSISTENT	1317
-/*! chunk-cache: total bytes used by the cache */
-#define	WT_STAT_CONN_CHUNKCACHE_BYTES_INUSE		1318
-/*! chunk-cache: total bytes used by the cache for pinned chunks */
-#define	WT_STAT_CONN_CHUNKCACHE_BYTES_INUSE_PINNED	1319
-/*! chunk-cache: total chunks held by the chunk cache */
-#define	WT_STAT_CONN_CHUNKCACHE_CHUNKS_INUSE		1320
->>>>>>> 1cc237d6
+#define	WT_STAT_CONN_CHUNKCACHE_CHUNKS_INUSE		1322
 /*!
  * chunk-cache: total number of chunks inserted on startup from persisted
  * metadata.
  */
-<<<<<<< HEAD
-#define	WT_STAT_CONN_CHUNKCACHE_CREATED_FROM_METADATA	1322
+#define	WT_STAT_CONN_CHUNKCACHE_CREATED_FROM_METADATA	1323
 /*! chunk-cache: total pinned chunks held by the chunk cache */
-#define	WT_STAT_CONN_CHUNKCACHE_CHUNKS_PINNED		1323
+#define	WT_STAT_CONN_CHUNKCACHE_CHUNKS_PINNED		1324
 /*! connection: auto adjusting condition resets */
-#define	WT_STAT_CONN_COND_AUTO_WAIT_RESET		1324
+#define	WT_STAT_CONN_COND_AUTO_WAIT_RESET		1325
 /*! connection: auto adjusting condition wait calls */
-#define	WT_STAT_CONN_COND_AUTO_WAIT			1325
-=======
-#define	WT_STAT_CONN_CHUNKCACHE_CREATED_FROM_METADATA	1321
-/*! chunk-cache: total pinned chunks held by the chunk cache */
-#define	WT_STAT_CONN_CHUNKCACHE_CHUNKS_PINNED		1322
-/*! connection: auto adjusting condition resets */
-#define	WT_STAT_CONN_COND_AUTO_WAIT_RESET		1323
-/*! connection: auto adjusting condition wait calls */
-#define	WT_STAT_CONN_COND_AUTO_WAIT			1324
->>>>>>> 1cc237d6
+#define	WT_STAT_CONN_COND_AUTO_WAIT			1326
 /*!
  * connection: auto adjusting condition wait raced to update timeout and
  * skipped updating
  */
-<<<<<<< HEAD
-#define	WT_STAT_CONN_COND_AUTO_WAIT_SKIPPED		1326
+#define	WT_STAT_CONN_COND_AUTO_WAIT_SKIPPED		1327
 /*! connection: detected system time went backwards */
-#define	WT_STAT_CONN_TIME_TRAVEL			1327
+#define	WT_STAT_CONN_TIME_TRAVEL			1328
 /*! connection: files currently open */
-#define	WT_STAT_CONN_FILE_OPEN				1328
+#define	WT_STAT_CONN_FILE_OPEN				1329
 /*! connection: hash bucket array size for data handles */
-#define	WT_STAT_CONN_BUCKETS_DH				1329
+#define	WT_STAT_CONN_BUCKETS_DH				1330
 /*! connection: hash bucket array size general */
-#define	WT_STAT_CONN_BUCKETS				1330
+#define	WT_STAT_CONN_BUCKETS				1331
 /*! connection: memory allocations */
-#define	WT_STAT_CONN_MEMORY_ALLOCATION			1331
+#define	WT_STAT_CONN_MEMORY_ALLOCATION			1332
 /*! connection: memory frees */
-#define	WT_STAT_CONN_MEMORY_FREE			1332
+#define	WT_STAT_CONN_MEMORY_FREE			1333
 /*! connection: memory re-allocations */
-#define	WT_STAT_CONN_MEMORY_GROW			1333
+#define	WT_STAT_CONN_MEMORY_GROW			1334
 /*! connection: number of sessions without a sweep for 5+ minutes */
-#define	WT_STAT_CONN_NO_SESSION_SWEEP_5MIN		1334
+#define	WT_STAT_CONN_NO_SESSION_SWEEP_5MIN		1335
 /*! connection: number of sessions without a sweep for 60+ minutes */
-#define	WT_STAT_CONN_NO_SESSION_SWEEP_60MIN		1335
+#define	WT_STAT_CONN_NO_SESSION_SWEEP_60MIN		1336
 /*! connection: pthread mutex condition wait calls */
-#define	WT_STAT_CONN_COND_WAIT				1336
+#define	WT_STAT_CONN_COND_WAIT				1337
 /*! connection: pthread mutex shared lock read-lock calls */
-#define	WT_STAT_CONN_RWLOCK_READ			1337
+#define	WT_STAT_CONN_RWLOCK_READ			1338
 /*! connection: pthread mutex shared lock write-lock calls */
-#define	WT_STAT_CONN_RWLOCK_WRITE			1338
+#define	WT_STAT_CONN_RWLOCK_WRITE			1339
 /*! connection: total fsync I/Os */
-#define	WT_STAT_CONN_FSYNC_IO				1339
+#define	WT_STAT_CONN_FSYNC_IO				1340
 /*! connection: total read I/Os */
-#define	WT_STAT_CONN_READ_IO				1340
+#define	WT_STAT_CONN_READ_IO				1341
 /*! connection: total write I/Os */
-#define	WT_STAT_CONN_WRITE_IO				1341
+#define	WT_STAT_CONN_WRITE_IO				1342
 /*! cursor: Total number of deleted pages skipped during tree walk */
-#define	WT_STAT_CONN_CURSOR_TREE_WALK_DEL_PAGE_SKIP	1342
+#define	WT_STAT_CONN_CURSOR_TREE_WALK_DEL_PAGE_SKIP	1343
 /*! cursor: Total number of entries skipped by cursor next calls */
-#define	WT_STAT_CONN_CURSOR_NEXT_SKIP_TOTAL		1343
+#define	WT_STAT_CONN_CURSOR_NEXT_SKIP_TOTAL		1344
 /*! cursor: Total number of entries skipped by cursor prev calls */
-#define	WT_STAT_CONN_CURSOR_PREV_SKIP_TOTAL		1344
-=======
-#define	WT_STAT_CONN_COND_AUTO_WAIT_SKIPPED		1325
-/*! connection: detected system time went backwards */
-#define	WT_STAT_CONN_TIME_TRAVEL			1326
-/*! connection: files currently open */
-#define	WT_STAT_CONN_FILE_OPEN				1327
-/*! connection: hash bucket array size for data handles */
-#define	WT_STAT_CONN_BUCKETS_DH				1328
-/*! connection: hash bucket array size general */
-#define	WT_STAT_CONN_BUCKETS				1329
-/*! connection: memory allocations */
-#define	WT_STAT_CONN_MEMORY_ALLOCATION			1330
-/*! connection: memory frees */
-#define	WT_STAT_CONN_MEMORY_FREE			1331
-/*! connection: memory re-allocations */
-#define	WT_STAT_CONN_MEMORY_GROW			1332
-/*! connection: number of sessions without a sweep for 5+ minutes */
-#define	WT_STAT_CONN_NO_SESSION_SWEEP_5MIN		1333
-/*! connection: number of sessions without a sweep for 60+ minutes */
-#define	WT_STAT_CONN_NO_SESSION_SWEEP_60MIN		1334
-/*! connection: pthread mutex condition wait calls */
-#define	WT_STAT_CONN_COND_WAIT				1335
-/*! connection: pthread mutex shared lock read-lock calls */
-#define	WT_STAT_CONN_RWLOCK_READ			1336
-/*! connection: pthread mutex shared lock write-lock calls */
-#define	WT_STAT_CONN_RWLOCK_WRITE			1337
-/*! connection: total fsync I/Os */
-#define	WT_STAT_CONN_FSYNC_IO				1338
-/*! connection: total read I/Os */
-#define	WT_STAT_CONN_READ_IO				1339
-/*! connection: total write I/Os */
-#define	WT_STAT_CONN_WRITE_IO				1340
-/*! cursor: Total number of deleted pages skipped during tree walk */
-#define	WT_STAT_CONN_CURSOR_TREE_WALK_DEL_PAGE_SKIP	1341
-/*! cursor: Total number of entries skipped by cursor next calls */
-#define	WT_STAT_CONN_CURSOR_NEXT_SKIP_TOTAL		1342
-/*! cursor: Total number of entries skipped by cursor prev calls */
-#define	WT_STAT_CONN_CURSOR_PREV_SKIP_TOTAL		1343
->>>>>>> 1cc237d6
+#define	WT_STAT_CONN_CURSOR_PREV_SKIP_TOTAL		1345
 /*!
  * cursor: Total number of entries skipped to position the history store
  * cursor
  */
-<<<<<<< HEAD
-#define	WT_STAT_CONN_CURSOR_SKIP_HS_CUR_POSITION	1345
-=======
-#define	WT_STAT_CONN_CURSOR_SKIP_HS_CUR_POSITION	1344
->>>>>>> 1cc237d6
+#define	WT_STAT_CONN_CURSOR_SKIP_HS_CUR_POSITION	1346
 /*!
  * cursor: Total number of in-memory deleted pages skipped during tree
  * walk
  */
-<<<<<<< HEAD
-#define	WT_STAT_CONN_CURSOR_TREE_WALK_INMEM_DEL_PAGE_SKIP	1346
+#define	WT_STAT_CONN_CURSOR_TREE_WALK_INMEM_DEL_PAGE_SKIP	1347
 /*! cursor: Total number of on-disk deleted pages skipped during tree walk */
-#define	WT_STAT_CONN_CURSOR_TREE_WALK_ONDISK_DEL_PAGE_SKIP	1347
-=======
-#define	WT_STAT_CONN_CURSOR_TREE_WALK_INMEM_DEL_PAGE_SKIP	1345
-/*! cursor: Total number of on-disk deleted pages skipped during tree walk */
-#define	WT_STAT_CONN_CURSOR_TREE_WALK_ONDISK_DEL_PAGE_SKIP	1346
->>>>>>> 1cc237d6
+#define	WT_STAT_CONN_CURSOR_TREE_WALK_ONDISK_DEL_PAGE_SKIP	1348
 /*!
  * cursor: Total number of times a search near has exited due to prefix
  * config
  */
-<<<<<<< HEAD
-#define	WT_STAT_CONN_CURSOR_SEARCH_NEAR_PREFIX_FAST_PATHS	1348
-=======
-#define	WT_STAT_CONN_CURSOR_SEARCH_NEAR_PREFIX_FAST_PATHS	1347
->>>>>>> 1cc237d6
+#define	WT_STAT_CONN_CURSOR_SEARCH_NEAR_PREFIX_FAST_PATHS	1349
 /*!
  * cursor: Total number of times cursor fails to temporarily release
  * pinned page to encourage eviction of hot or large page
  */
-<<<<<<< HEAD
-#define	WT_STAT_CONN_CURSOR_REPOSITION_FAILED		1349
-=======
-#define	WT_STAT_CONN_CURSOR_REPOSITION_FAILED		1348
->>>>>>> 1cc237d6
+#define	WT_STAT_CONN_CURSOR_REPOSITION_FAILED		1350
 /*!
  * cursor: Total number of times cursor temporarily releases pinned page
  * to encourage eviction of hot or large page
  */
-<<<<<<< HEAD
-#define	WT_STAT_CONN_CURSOR_REPOSITION			1350
+#define	WT_STAT_CONN_CURSOR_REPOSITION			1351
 /*! cursor: bulk cursor count */
-#define	WT_STAT_CONN_CURSOR_BULK_COUNT			1351
+#define	WT_STAT_CONN_CURSOR_BULK_COUNT			1352
 /*! cursor: cached cursor count */
-#define	WT_STAT_CONN_CURSOR_CACHED_COUNT		1352
+#define	WT_STAT_CONN_CURSOR_CACHED_COUNT		1353
 /*! cursor: cursor bound calls that return an error */
-#define	WT_STAT_CONN_CURSOR_BOUND_ERROR			1353
+#define	WT_STAT_CONN_CURSOR_BOUND_ERROR			1354
 /*! cursor: cursor bounds cleared from reset */
-#define	WT_STAT_CONN_CURSOR_BOUNDS_RESET		1354
+#define	WT_STAT_CONN_CURSOR_BOUNDS_RESET		1355
 /*! cursor: cursor bounds comparisons performed */
-#define	WT_STAT_CONN_CURSOR_BOUNDS_COMPARISONS		1355
+#define	WT_STAT_CONN_CURSOR_BOUNDS_COMPARISONS		1356
 /*! cursor: cursor bounds next called on an unpositioned cursor */
-#define	WT_STAT_CONN_CURSOR_BOUNDS_NEXT_UNPOSITIONED	1356
+#define	WT_STAT_CONN_CURSOR_BOUNDS_NEXT_UNPOSITIONED	1357
 /*! cursor: cursor bounds next early exit */
-#define	WT_STAT_CONN_CURSOR_BOUNDS_NEXT_EARLY_EXIT	1357
+#define	WT_STAT_CONN_CURSOR_BOUNDS_NEXT_EARLY_EXIT	1358
 /*! cursor: cursor bounds prev called on an unpositioned cursor */
-#define	WT_STAT_CONN_CURSOR_BOUNDS_PREV_UNPOSITIONED	1358
+#define	WT_STAT_CONN_CURSOR_BOUNDS_PREV_UNPOSITIONED	1359
 /*! cursor: cursor bounds prev early exit */
-#define	WT_STAT_CONN_CURSOR_BOUNDS_PREV_EARLY_EXIT	1359
+#define	WT_STAT_CONN_CURSOR_BOUNDS_PREV_EARLY_EXIT	1360
 /*! cursor: cursor bounds search early exit */
-#define	WT_STAT_CONN_CURSOR_BOUNDS_SEARCH_EARLY_EXIT	1360
+#define	WT_STAT_CONN_CURSOR_BOUNDS_SEARCH_EARLY_EXIT	1361
 /*! cursor: cursor bounds search near call repositioned cursor */
-#define	WT_STAT_CONN_CURSOR_BOUNDS_SEARCH_NEAR_REPOSITIONED_CURSOR	1361
+#define	WT_STAT_CONN_CURSOR_BOUNDS_SEARCH_NEAR_REPOSITIONED_CURSOR	1362
 /*! cursor: cursor bulk loaded cursor insert calls */
-#define	WT_STAT_CONN_CURSOR_INSERT_BULK			1362
+#define	WT_STAT_CONN_CURSOR_INSERT_BULK			1363
 /*! cursor: cursor cache calls that return an error */
-#define	WT_STAT_CONN_CURSOR_CACHE_ERROR			1363
+#define	WT_STAT_CONN_CURSOR_CACHE_ERROR			1364
 /*! cursor: cursor close calls that result in cache */
-#define	WT_STAT_CONN_CURSOR_CACHE			1364
+#define	WT_STAT_CONN_CURSOR_CACHE			1365
 /*! cursor: cursor close calls that return an error */
-#define	WT_STAT_CONN_CURSOR_CLOSE_ERROR			1365
+#define	WT_STAT_CONN_CURSOR_CLOSE_ERROR			1366
 /*! cursor: cursor compare calls that return an error */
-#define	WT_STAT_CONN_CURSOR_COMPARE_ERROR		1366
+#define	WT_STAT_CONN_CURSOR_COMPARE_ERROR		1367
 /*! cursor: cursor create calls */
-#define	WT_STAT_CONN_CURSOR_CREATE			1367
+#define	WT_STAT_CONN_CURSOR_CREATE			1368
 /*! cursor: cursor equals calls that return an error */
-#define	WT_STAT_CONN_CURSOR_EQUALS_ERROR		1368
+#define	WT_STAT_CONN_CURSOR_EQUALS_ERROR		1369
 /*! cursor: cursor get key calls that return an error */
-#define	WT_STAT_CONN_CURSOR_GET_KEY_ERROR		1369
+#define	WT_STAT_CONN_CURSOR_GET_KEY_ERROR		1370
 /*! cursor: cursor get value calls that return an error */
-#define	WT_STAT_CONN_CURSOR_GET_VALUE_ERROR		1370
+#define	WT_STAT_CONN_CURSOR_GET_VALUE_ERROR		1371
 /*! cursor: cursor insert calls */
-#define	WT_STAT_CONN_CURSOR_INSERT			1371
+#define	WT_STAT_CONN_CURSOR_INSERT			1372
 /*! cursor: cursor insert calls that return an error */
-#define	WT_STAT_CONN_CURSOR_INSERT_ERROR		1372
+#define	WT_STAT_CONN_CURSOR_INSERT_ERROR		1373
 /*! cursor: cursor insert check calls that return an error */
-#define	WT_STAT_CONN_CURSOR_INSERT_CHECK_ERROR		1373
+#define	WT_STAT_CONN_CURSOR_INSERT_CHECK_ERROR		1374
 /*! cursor: cursor insert key and value bytes */
-#define	WT_STAT_CONN_CURSOR_INSERT_BYTES		1374
+#define	WT_STAT_CONN_CURSOR_INSERT_BYTES		1375
 /*! cursor: cursor largest key calls that return an error */
-#define	WT_STAT_CONN_CURSOR_LARGEST_KEY_ERROR		1375
+#define	WT_STAT_CONN_CURSOR_LARGEST_KEY_ERROR		1376
 /*! cursor: cursor modify calls */
-#define	WT_STAT_CONN_CURSOR_MODIFY			1376
+#define	WT_STAT_CONN_CURSOR_MODIFY			1377
 /*! cursor: cursor modify calls that return an error */
-#define	WT_STAT_CONN_CURSOR_MODIFY_ERROR		1377
+#define	WT_STAT_CONN_CURSOR_MODIFY_ERROR		1378
 /*! cursor: cursor modify key and value bytes affected */
-#define	WT_STAT_CONN_CURSOR_MODIFY_BYTES		1378
+#define	WT_STAT_CONN_CURSOR_MODIFY_BYTES		1379
 /*! cursor: cursor modify value bytes modified */
-#define	WT_STAT_CONN_CURSOR_MODIFY_BYTES_TOUCH		1379
+#define	WT_STAT_CONN_CURSOR_MODIFY_BYTES_TOUCH		1380
 /*! cursor: cursor next calls */
-#define	WT_STAT_CONN_CURSOR_NEXT			1380
+#define	WT_STAT_CONN_CURSOR_NEXT			1381
 /*! cursor: cursor next calls that return an error */
-#define	WT_STAT_CONN_CURSOR_NEXT_ERROR			1381
-=======
-#define	WT_STAT_CONN_CURSOR_REPOSITION			1349
-/*! cursor: bulk cursor count */
-#define	WT_STAT_CONN_CURSOR_BULK_COUNT			1350
-/*! cursor: cached cursor count */
-#define	WT_STAT_CONN_CURSOR_CACHED_COUNT		1351
-/*! cursor: cursor bound calls that return an error */
-#define	WT_STAT_CONN_CURSOR_BOUND_ERROR			1352
-/*! cursor: cursor bounds cleared from reset */
-#define	WT_STAT_CONN_CURSOR_BOUNDS_RESET		1353
-/*! cursor: cursor bounds comparisons performed */
-#define	WT_STAT_CONN_CURSOR_BOUNDS_COMPARISONS		1354
-/*! cursor: cursor bounds next called on an unpositioned cursor */
-#define	WT_STAT_CONN_CURSOR_BOUNDS_NEXT_UNPOSITIONED	1355
-/*! cursor: cursor bounds next early exit */
-#define	WT_STAT_CONN_CURSOR_BOUNDS_NEXT_EARLY_EXIT	1356
-/*! cursor: cursor bounds prev called on an unpositioned cursor */
-#define	WT_STAT_CONN_CURSOR_BOUNDS_PREV_UNPOSITIONED	1357
-/*! cursor: cursor bounds prev early exit */
-#define	WT_STAT_CONN_CURSOR_BOUNDS_PREV_EARLY_EXIT	1358
-/*! cursor: cursor bounds search early exit */
-#define	WT_STAT_CONN_CURSOR_BOUNDS_SEARCH_EARLY_EXIT	1359
-/*! cursor: cursor bounds search near call repositioned cursor */
-#define	WT_STAT_CONN_CURSOR_BOUNDS_SEARCH_NEAR_REPOSITIONED_CURSOR	1360
-/*! cursor: cursor bulk loaded cursor insert calls */
-#define	WT_STAT_CONN_CURSOR_INSERT_BULK			1361
-/*! cursor: cursor cache calls that return an error */
-#define	WT_STAT_CONN_CURSOR_CACHE_ERROR			1362
-/*! cursor: cursor close calls that result in cache */
-#define	WT_STAT_CONN_CURSOR_CACHE			1363
-/*! cursor: cursor close calls that return an error */
-#define	WT_STAT_CONN_CURSOR_CLOSE_ERROR			1364
-/*! cursor: cursor compare calls that return an error */
-#define	WT_STAT_CONN_CURSOR_COMPARE_ERROR		1365
-/*! cursor: cursor create calls */
-#define	WT_STAT_CONN_CURSOR_CREATE			1366
-/*! cursor: cursor equals calls that return an error */
-#define	WT_STAT_CONN_CURSOR_EQUALS_ERROR		1367
-/*! cursor: cursor get key calls that return an error */
-#define	WT_STAT_CONN_CURSOR_GET_KEY_ERROR		1368
-/*! cursor: cursor get value calls that return an error */
-#define	WT_STAT_CONN_CURSOR_GET_VALUE_ERROR		1369
-/*! cursor: cursor insert calls */
-#define	WT_STAT_CONN_CURSOR_INSERT			1370
-/*! cursor: cursor insert calls that return an error */
-#define	WT_STAT_CONN_CURSOR_INSERT_ERROR		1371
-/*! cursor: cursor insert check calls that return an error */
-#define	WT_STAT_CONN_CURSOR_INSERT_CHECK_ERROR		1372
-/*! cursor: cursor insert key and value bytes */
-#define	WT_STAT_CONN_CURSOR_INSERT_BYTES		1373
-/*! cursor: cursor largest key calls that return an error */
-#define	WT_STAT_CONN_CURSOR_LARGEST_KEY_ERROR		1374
-/*! cursor: cursor modify calls */
-#define	WT_STAT_CONN_CURSOR_MODIFY			1375
-/*! cursor: cursor modify calls that return an error */
-#define	WT_STAT_CONN_CURSOR_MODIFY_ERROR		1376
-/*! cursor: cursor modify key and value bytes affected */
-#define	WT_STAT_CONN_CURSOR_MODIFY_BYTES		1377
-/*! cursor: cursor modify value bytes modified */
-#define	WT_STAT_CONN_CURSOR_MODIFY_BYTES_TOUCH		1378
-/*! cursor: cursor next calls */
-#define	WT_STAT_CONN_CURSOR_NEXT			1379
-/*! cursor: cursor next calls that return an error */
-#define	WT_STAT_CONN_CURSOR_NEXT_ERROR			1380
->>>>>>> 1cc237d6
+#define	WT_STAT_CONN_CURSOR_NEXT_ERROR			1382
 /*!
  * cursor: cursor next calls that skip due to a globally visible history
  * store tombstone
  */
-<<<<<<< HEAD
-#define	WT_STAT_CONN_CURSOR_NEXT_HS_TOMBSTONE		1382
-=======
-#define	WT_STAT_CONN_CURSOR_NEXT_HS_TOMBSTONE		1381
->>>>>>> 1cc237d6
+#define	WT_STAT_CONN_CURSOR_NEXT_HS_TOMBSTONE		1383
 /*!
  * cursor: cursor next calls that skip greater than 1 and fewer than 100
  * entries
  */
-<<<<<<< HEAD
-#define	WT_STAT_CONN_CURSOR_NEXT_SKIP_LT_100		1383
-=======
-#define	WT_STAT_CONN_CURSOR_NEXT_SKIP_LT_100		1382
->>>>>>> 1cc237d6
+#define	WT_STAT_CONN_CURSOR_NEXT_SKIP_LT_100		1384
 /*!
  * cursor: cursor next calls that skip greater than or equal to 100
  * entries
  */
-<<<<<<< HEAD
-#define	WT_STAT_CONN_CURSOR_NEXT_SKIP_GE_100		1384
+#define	WT_STAT_CONN_CURSOR_NEXT_SKIP_GE_100		1385
 /*! cursor: cursor next random calls that return an error */
-#define	WT_STAT_CONN_CURSOR_NEXT_RANDOM_ERROR		1385
+#define	WT_STAT_CONN_CURSOR_NEXT_RANDOM_ERROR		1386
 /*! cursor: cursor operation restarted */
-#define	WT_STAT_CONN_CURSOR_RESTART			1386
+#define	WT_STAT_CONN_CURSOR_RESTART			1387
 /*! cursor: cursor prev calls */
-#define	WT_STAT_CONN_CURSOR_PREV			1387
+#define	WT_STAT_CONN_CURSOR_PREV			1388
 /*! cursor: cursor prev calls that return an error */
-#define	WT_STAT_CONN_CURSOR_PREV_ERROR			1388
-=======
-#define	WT_STAT_CONN_CURSOR_NEXT_SKIP_GE_100		1383
-/*! cursor: cursor next random calls that return an error */
-#define	WT_STAT_CONN_CURSOR_NEXT_RANDOM_ERROR		1384
-/*! cursor: cursor operation restarted */
-#define	WT_STAT_CONN_CURSOR_RESTART			1385
-/*! cursor: cursor prev calls */
-#define	WT_STAT_CONN_CURSOR_PREV			1386
-/*! cursor: cursor prev calls that return an error */
-#define	WT_STAT_CONN_CURSOR_PREV_ERROR			1387
->>>>>>> 1cc237d6
+#define	WT_STAT_CONN_CURSOR_PREV_ERROR			1389
 /*!
  * cursor: cursor prev calls that skip due to a globally visible history
  * store tombstone
  */
-<<<<<<< HEAD
-#define	WT_STAT_CONN_CURSOR_PREV_HS_TOMBSTONE		1389
-=======
-#define	WT_STAT_CONN_CURSOR_PREV_HS_TOMBSTONE		1388
->>>>>>> 1cc237d6
+#define	WT_STAT_CONN_CURSOR_PREV_HS_TOMBSTONE		1390
 /*!
  * cursor: cursor prev calls that skip greater than or equal to 100
  * entries
  */
-<<<<<<< HEAD
-#define	WT_STAT_CONN_CURSOR_PREV_SKIP_GE_100		1390
+#define	WT_STAT_CONN_CURSOR_PREV_SKIP_GE_100		1391
 /*! cursor: cursor prev calls that skip less than 100 entries */
-#define	WT_STAT_CONN_CURSOR_PREV_SKIP_LT_100		1391
+#define	WT_STAT_CONN_CURSOR_PREV_SKIP_LT_100		1392
 /*! cursor: cursor reconfigure calls that return an error */
-#define	WT_STAT_CONN_CURSOR_RECONFIGURE_ERROR		1392
+#define	WT_STAT_CONN_CURSOR_RECONFIGURE_ERROR		1393
 /*! cursor: cursor remove calls */
-#define	WT_STAT_CONN_CURSOR_REMOVE			1393
+#define	WT_STAT_CONN_CURSOR_REMOVE			1394
 /*! cursor: cursor remove calls that return an error */
-#define	WT_STAT_CONN_CURSOR_REMOVE_ERROR		1394
+#define	WT_STAT_CONN_CURSOR_REMOVE_ERROR		1395
 /*! cursor: cursor remove key bytes removed */
-#define	WT_STAT_CONN_CURSOR_REMOVE_BYTES		1395
+#define	WT_STAT_CONN_CURSOR_REMOVE_BYTES		1396
 /*! cursor: cursor reopen calls that return an error */
-#define	WT_STAT_CONN_CURSOR_REOPEN_ERROR		1396
+#define	WT_STAT_CONN_CURSOR_REOPEN_ERROR		1397
 /*! cursor: cursor reserve calls */
-#define	WT_STAT_CONN_CURSOR_RESERVE			1397
+#define	WT_STAT_CONN_CURSOR_RESERVE			1398
 /*! cursor: cursor reserve calls that return an error */
-#define	WT_STAT_CONN_CURSOR_RESERVE_ERROR		1398
+#define	WT_STAT_CONN_CURSOR_RESERVE_ERROR		1399
 /*! cursor: cursor reset calls */
-#define	WT_STAT_CONN_CURSOR_RESET			1399
+#define	WT_STAT_CONN_CURSOR_RESET			1400
 /*! cursor: cursor reset calls that return an error */
-#define	WT_STAT_CONN_CURSOR_RESET_ERROR			1400
+#define	WT_STAT_CONN_CURSOR_RESET_ERROR			1401
 /*! cursor: cursor search calls */
-#define	WT_STAT_CONN_CURSOR_SEARCH			1401
+#define	WT_STAT_CONN_CURSOR_SEARCH			1402
 /*! cursor: cursor search calls that return an error */
-#define	WT_STAT_CONN_CURSOR_SEARCH_ERROR		1402
+#define	WT_STAT_CONN_CURSOR_SEARCH_ERROR		1403
 /*! cursor: cursor search history store calls */
-#define	WT_STAT_CONN_CURSOR_SEARCH_HS			1403
+#define	WT_STAT_CONN_CURSOR_SEARCH_HS			1404
 /*! cursor: cursor search near calls */
-#define	WT_STAT_CONN_CURSOR_SEARCH_NEAR			1404
+#define	WT_STAT_CONN_CURSOR_SEARCH_NEAR			1405
 /*! cursor: cursor search near calls that return an error */
-#define	WT_STAT_CONN_CURSOR_SEARCH_NEAR_ERROR		1405
+#define	WT_STAT_CONN_CURSOR_SEARCH_NEAR_ERROR		1406
 /*! cursor: cursor sweep buckets */
-#define	WT_STAT_CONN_CURSOR_SWEEP_BUCKETS		1406
+#define	WT_STAT_CONN_CURSOR_SWEEP_BUCKETS		1407
 /*! cursor: cursor sweep cursors closed */
-#define	WT_STAT_CONN_CURSOR_SWEEP_CLOSED		1407
+#define	WT_STAT_CONN_CURSOR_SWEEP_CLOSED		1408
 /*! cursor: cursor sweep cursors examined */
-#define	WT_STAT_CONN_CURSOR_SWEEP_EXAMINED		1408
+#define	WT_STAT_CONN_CURSOR_SWEEP_EXAMINED		1409
 /*! cursor: cursor sweeps */
-#define	WT_STAT_CONN_CURSOR_SWEEP			1409
+#define	WT_STAT_CONN_CURSOR_SWEEP			1410
 /*! cursor: cursor truncate calls */
-#define	WT_STAT_CONN_CURSOR_TRUNCATE			1410
+#define	WT_STAT_CONN_CURSOR_TRUNCATE			1411
 /*! cursor: cursor truncates performed on individual keys */
-#define	WT_STAT_CONN_CURSOR_TRUNCATE_KEYS_DELETED	1411
+#define	WT_STAT_CONN_CURSOR_TRUNCATE_KEYS_DELETED	1412
 /*! cursor: cursor update calls */
-#define	WT_STAT_CONN_CURSOR_UPDATE			1412
+#define	WT_STAT_CONN_CURSOR_UPDATE			1413
 /*! cursor: cursor update calls that return an error */
-#define	WT_STAT_CONN_CURSOR_UPDATE_ERROR		1413
+#define	WT_STAT_CONN_CURSOR_UPDATE_ERROR		1414
 /*! cursor: cursor update key and value bytes */
-#define	WT_STAT_CONN_CURSOR_UPDATE_BYTES		1414
+#define	WT_STAT_CONN_CURSOR_UPDATE_BYTES		1415
 /*! cursor: cursor update value size change */
-#define	WT_STAT_CONN_CURSOR_UPDATE_BYTES_CHANGED	1415
+#define	WT_STAT_CONN_CURSOR_UPDATE_BYTES_CHANGED	1416
 /*! cursor: cursors reused from cache */
-#define	WT_STAT_CONN_CURSOR_REOPEN			1416
+#define	WT_STAT_CONN_CURSOR_REOPEN			1417
 /*! cursor: open cursor count */
-#define	WT_STAT_CONN_CURSOR_OPEN_COUNT			1417
+#define	WT_STAT_CONN_CURSOR_OPEN_COUNT			1418
 /*! data-handle: connection data handle size */
-#define	WT_STAT_CONN_DH_CONN_HANDLE_SIZE		1418
+#define	WT_STAT_CONN_DH_CONN_HANDLE_SIZE		1419
 /*! data-handle: connection data handles currently active */
-#define	WT_STAT_CONN_DH_CONN_HANDLE_COUNT		1419
+#define	WT_STAT_CONN_DH_CONN_HANDLE_COUNT		1420
 /*! data-handle: connection sweep candidate became referenced */
-#define	WT_STAT_CONN_DH_SWEEP_REF			1420
+#define	WT_STAT_CONN_DH_SWEEP_REF			1421
 /*! data-handle: connection sweep dhandles closed */
-#define	WT_STAT_CONN_DH_SWEEP_CLOSE			1421
+#define	WT_STAT_CONN_DH_SWEEP_CLOSE			1422
 /*! data-handle: connection sweep dhandles removed from hash list */
-#define	WT_STAT_CONN_DH_SWEEP_REMOVE			1422
+#define	WT_STAT_CONN_DH_SWEEP_REMOVE			1423
 /*! data-handle: connection sweep time-of-death sets */
-#define	WT_STAT_CONN_DH_SWEEP_TOD			1423
+#define	WT_STAT_CONN_DH_SWEEP_TOD			1424
 /*! data-handle: connection sweeps */
-#define	WT_STAT_CONN_DH_SWEEPS				1424
-=======
-#define	WT_STAT_CONN_CURSOR_PREV_SKIP_GE_100		1389
-/*! cursor: cursor prev calls that skip less than 100 entries */
-#define	WT_STAT_CONN_CURSOR_PREV_SKIP_LT_100		1390
-/*! cursor: cursor reconfigure calls that return an error */
-#define	WT_STAT_CONN_CURSOR_RECONFIGURE_ERROR		1391
-/*! cursor: cursor remove calls */
-#define	WT_STAT_CONN_CURSOR_REMOVE			1392
-/*! cursor: cursor remove calls that return an error */
-#define	WT_STAT_CONN_CURSOR_REMOVE_ERROR		1393
-/*! cursor: cursor remove key bytes removed */
-#define	WT_STAT_CONN_CURSOR_REMOVE_BYTES		1394
-/*! cursor: cursor reopen calls that return an error */
-#define	WT_STAT_CONN_CURSOR_REOPEN_ERROR		1395
-/*! cursor: cursor reserve calls */
-#define	WT_STAT_CONN_CURSOR_RESERVE			1396
-/*! cursor: cursor reserve calls that return an error */
-#define	WT_STAT_CONN_CURSOR_RESERVE_ERROR		1397
-/*! cursor: cursor reset calls */
-#define	WT_STAT_CONN_CURSOR_RESET			1398
-/*! cursor: cursor reset calls that return an error */
-#define	WT_STAT_CONN_CURSOR_RESET_ERROR			1399
-/*! cursor: cursor search calls */
-#define	WT_STAT_CONN_CURSOR_SEARCH			1400
-/*! cursor: cursor search calls that return an error */
-#define	WT_STAT_CONN_CURSOR_SEARCH_ERROR		1401
-/*! cursor: cursor search history store calls */
-#define	WT_STAT_CONN_CURSOR_SEARCH_HS			1402
-/*! cursor: cursor search near calls */
-#define	WT_STAT_CONN_CURSOR_SEARCH_NEAR			1403
-/*! cursor: cursor search near calls that return an error */
-#define	WT_STAT_CONN_CURSOR_SEARCH_NEAR_ERROR		1404
-/*! cursor: cursor sweep buckets */
-#define	WT_STAT_CONN_CURSOR_SWEEP_BUCKETS		1405
-/*! cursor: cursor sweep cursors closed */
-#define	WT_STAT_CONN_CURSOR_SWEEP_CLOSED		1406
-/*! cursor: cursor sweep cursors examined */
-#define	WT_STAT_CONN_CURSOR_SWEEP_EXAMINED		1407
-/*! cursor: cursor sweeps */
-#define	WT_STAT_CONN_CURSOR_SWEEP			1408
-/*! cursor: cursor truncate calls */
-#define	WT_STAT_CONN_CURSOR_TRUNCATE			1409
-/*! cursor: cursor truncates performed on individual keys */
-#define	WT_STAT_CONN_CURSOR_TRUNCATE_KEYS_DELETED	1410
-/*! cursor: cursor update calls */
-#define	WT_STAT_CONN_CURSOR_UPDATE			1411
-/*! cursor: cursor update calls that return an error */
-#define	WT_STAT_CONN_CURSOR_UPDATE_ERROR		1412
-/*! cursor: cursor update key and value bytes */
-#define	WT_STAT_CONN_CURSOR_UPDATE_BYTES		1413
-/*! cursor: cursor update value size change */
-#define	WT_STAT_CONN_CURSOR_UPDATE_BYTES_CHANGED	1414
-/*! cursor: cursors reused from cache */
-#define	WT_STAT_CONN_CURSOR_REOPEN			1415
-/*! cursor: open cursor count */
-#define	WT_STAT_CONN_CURSOR_OPEN_COUNT			1416
-/*! data-handle: connection data handle size */
-#define	WT_STAT_CONN_DH_CONN_HANDLE_SIZE		1417
-/*! data-handle: connection data handles currently active */
-#define	WT_STAT_CONN_DH_CONN_HANDLE_COUNT		1418
-/*! data-handle: connection sweep candidate became referenced */
-#define	WT_STAT_CONN_DH_SWEEP_REF			1419
-/*! data-handle: connection sweep dhandles closed */
-#define	WT_STAT_CONN_DH_SWEEP_CLOSE			1420
-/*! data-handle: connection sweep dhandles removed from hash list */
-#define	WT_STAT_CONN_DH_SWEEP_REMOVE			1421
-/*! data-handle: connection sweep time-of-death sets */
-#define	WT_STAT_CONN_DH_SWEEP_TOD			1422
-/*! data-handle: connection sweeps */
-#define	WT_STAT_CONN_DH_SWEEPS				1423
->>>>>>> 1cc237d6
+#define	WT_STAT_CONN_DH_SWEEPS				1425
 /*!
  * data-handle: connection sweeps skipped due to checkpoint gathering
  * handles
  */
-<<<<<<< HEAD
-#define	WT_STAT_CONN_DH_SWEEP_SKIP_CKPT			1425
+#define	WT_STAT_CONN_DH_SWEEP_SKIP_CKPT			1426
 /*! data-handle: session dhandles swept */
-#define	WT_STAT_CONN_DH_SESSION_HANDLES			1426
+#define	WT_STAT_CONN_DH_SESSION_HANDLES			1427
 /*! data-handle: session sweep attempts */
-#define	WT_STAT_CONN_DH_SESSION_SWEEPS			1427
+#define	WT_STAT_CONN_DH_SESSION_SWEEPS			1428
 /*! lock: checkpoint lock acquisitions */
-#define	WT_STAT_CONN_LOCK_CHECKPOINT_COUNT		1428
+#define	WT_STAT_CONN_LOCK_CHECKPOINT_COUNT		1429
 /*! lock: checkpoint lock application thread wait time (usecs) */
-#define	WT_STAT_CONN_LOCK_CHECKPOINT_WAIT_APPLICATION	1429
+#define	WT_STAT_CONN_LOCK_CHECKPOINT_WAIT_APPLICATION	1430
 /*! lock: checkpoint lock internal thread wait time (usecs) */
-#define	WT_STAT_CONN_LOCK_CHECKPOINT_WAIT_INTERNAL	1430
+#define	WT_STAT_CONN_LOCK_CHECKPOINT_WAIT_INTERNAL	1431
 /*! lock: dhandle lock application thread time waiting (usecs) */
-#define	WT_STAT_CONN_LOCK_DHANDLE_WAIT_APPLICATION	1431
+#define	WT_STAT_CONN_LOCK_DHANDLE_WAIT_APPLICATION	1432
 /*! lock: dhandle lock internal thread time waiting (usecs) */
-#define	WT_STAT_CONN_LOCK_DHANDLE_WAIT_INTERNAL		1432
+#define	WT_STAT_CONN_LOCK_DHANDLE_WAIT_INTERNAL		1433
 /*! lock: dhandle read lock acquisitions */
-#define	WT_STAT_CONN_LOCK_DHANDLE_READ_COUNT		1433
+#define	WT_STAT_CONN_LOCK_DHANDLE_READ_COUNT		1434
 /*! lock: dhandle write lock acquisitions */
-#define	WT_STAT_CONN_LOCK_DHANDLE_WRITE_COUNT		1434
+#define	WT_STAT_CONN_LOCK_DHANDLE_WRITE_COUNT		1435
 /*! lock: metadata lock acquisitions */
-#define	WT_STAT_CONN_LOCK_METADATA_COUNT		1435
+#define	WT_STAT_CONN_LOCK_METADATA_COUNT		1436
 /*! lock: metadata lock application thread wait time (usecs) */
-#define	WT_STAT_CONN_LOCK_METADATA_WAIT_APPLICATION	1436
+#define	WT_STAT_CONN_LOCK_METADATA_WAIT_APPLICATION	1437
 /*! lock: metadata lock internal thread wait time (usecs) */
-#define	WT_STAT_CONN_LOCK_METADATA_WAIT_INTERNAL	1437
+#define	WT_STAT_CONN_LOCK_METADATA_WAIT_INTERNAL	1438
 /*! lock: schema lock acquisitions */
-#define	WT_STAT_CONN_LOCK_SCHEMA_COUNT			1438
+#define	WT_STAT_CONN_LOCK_SCHEMA_COUNT			1439
 /*! lock: schema lock application thread wait time (usecs) */
-#define	WT_STAT_CONN_LOCK_SCHEMA_WAIT_APPLICATION	1439
+#define	WT_STAT_CONN_LOCK_SCHEMA_WAIT_APPLICATION	1440
 /*! lock: schema lock internal thread wait time (usecs) */
-#define	WT_STAT_CONN_LOCK_SCHEMA_WAIT_INTERNAL		1440
-=======
-#define	WT_STAT_CONN_DH_SWEEP_SKIP_CKPT			1424
-/*! data-handle: session dhandles swept */
-#define	WT_STAT_CONN_DH_SESSION_HANDLES			1425
-/*! data-handle: session sweep attempts */
-#define	WT_STAT_CONN_DH_SESSION_SWEEPS			1426
-/*! lock: checkpoint lock acquisitions */
-#define	WT_STAT_CONN_LOCK_CHECKPOINT_COUNT		1427
-/*! lock: checkpoint lock application thread wait time (usecs) */
-#define	WT_STAT_CONN_LOCK_CHECKPOINT_WAIT_APPLICATION	1428
-/*! lock: checkpoint lock internal thread wait time (usecs) */
-#define	WT_STAT_CONN_LOCK_CHECKPOINT_WAIT_INTERNAL	1429
-/*! lock: dhandle lock application thread time waiting (usecs) */
-#define	WT_STAT_CONN_LOCK_DHANDLE_WAIT_APPLICATION	1430
-/*! lock: dhandle lock internal thread time waiting (usecs) */
-#define	WT_STAT_CONN_LOCK_DHANDLE_WAIT_INTERNAL		1431
-/*! lock: dhandle read lock acquisitions */
-#define	WT_STAT_CONN_LOCK_DHANDLE_READ_COUNT		1432
-/*! lock: dhandle write lock acquisitions */
-#define	WT_STAT_CONN_LOCK_DHANDLE_WRITE_COUNT		1433
-/*! lock: metadata lock acquisitions */
-#define	WT_STAT_CONN_LOCK_METADATA_COUNT		1434
-/*! lock: metadata lock application thread wait time (usecs) */
-#define	WT_STAT_CONN_LOCK_METADATA_WAIT_APPLICATION	1435
-/*! lock: metadata lock internal thread wait time (usecs) */
-#define	WT_STAT_CONN_LOCK_METADATA_WAIT_INTERNAL	1436
-/*! lock: schema lock acquisitions */
-#define	WT_STAT_CONN_LOCK_SCHEMA_COUNT			1437
-/*! lock: schema lock application thread wait time (usecs) */
-#define	WT_STAT_CONN_LOCK_SCHEMA_WAIT_APPLICATION	1438
-/*! lock: schema lock internal thread wait time (usecs) */
-#define	WT_STAT_CONN_LOCK_SCHEMA_WAIT_INTERNAL		1439
->>>>>>> 1cc237d6
+#define	WT_STAT_CONN_LOCK_SCHEMA_WAIT_INTERNAL		1441
 /*!
  * lock: table lock application thread time waiting for the table lock
  * (usecs)
  */
-<<<<<<< HEAD
-#define	WT_STAT_CONN_LOCK_TABLE_WAIT_APPLICATION	1441
-=======
-#define	WT_STAT_CONN_LOCK_TABLE_WAIT_APPLICATION	1440
->>>>>>> 1cc237d6
+#define	WT_STAT_CONN_LOCK_TABLE_WAIT_APPLICATION	1442
 /*!
  * lock: table lock internal thread time waiting for the table lock
  * (usecs)
  */
-<<<<<<< HEAD
-#define	WT_STAT_CONN_LOCK_TABLE_WAIT_INTERNAL		1442
+#define	WT_STAT_CONN_LOCK_TABLE_WAIT_INTERNAL		1443
 /*! lock: table read lock acquisitions */
-#define	WT_STAT_CONN_LOCK_TABLE_READ_COUNT		1443
+#define	WT_STAT_CONN_LOCK_TABLE_READ_COUNT		1444
 /*! lock: table write lock acquisitions */
-#define	WT_STAT_CONN_LOCK_TABLE_WRITE_COUNT		1444
+#define	WT_STAT_CONN_LOCK_TABLE_WRITE_COUNT		1445
 /*! lock: txn global lock application thread time waiting (usecs) */
-#define	WT_STAT_CONN_LOCK_TXN_GLOBAL_WAIT_APPLICATION	1445
+#define	WT_STAT_CONN_LOCK_TXN_GLOBAL_WAIT_APPLICATION	1446
 /*! lock: txn global lock internal thread time waiting (usecs) */
-#define	WT_STAT_CONN_LOCK_TXN_GLOBAL_WAIT_INTERNAL	1446
+#define	WT_STAT_CONN_LOCK_TXN_GLOBAL_WAIT_INTERNAL	1447
 /*! lock: txn global read lock acquisitions */
-#define	WT_STAT_CONN_LOCK_TXN_GLOBAL_READ_COUNT		1447
+#define	WT_STAT_CONN_LOCK_TXN_GLOBAL_READ_COUNT		1448
 /*! lock: txn global write lock acquisitions */
-#define	WT_STAT_CONN_LOCK_TXN_GLOBAL_WRITE_COUNT	1448
+#define	WT_STAT_CONN_LOCK_TXN_GLOBAL_WRITE_COUNT	1449
 /*! log: busy returns attempting to switch slots */
-#define	WT_STAT_CONN_LOG_SLOT_SWITCH_BUSY		1449
+#define	WT_STAT_CONN_LOG_SLOT_SWITCH_BUSY		1450
 /*! log: force log remove time sleeping (usecs) */
-#define	WT_STAT_CONN_LOG_FORCE_REMOVE_SLEEP		1450
+#define	WT_STAT_CONN_LOG_FORCE_REMOVE_SLEEP		1451
 /*! log: log bytes of payload data */
-#define	WT_STAT_CONN_LOG_BYTES_PAYLOAD			1451
+#define	WT_STAT_CONN_LOG_BYTES_PAYLOAD			1452
 /*! log: log bytes written */
-#define	WT_STAT_CONN_LOG_BYTES_WRITTEN			1452
+#define	WT_STAT_CONN_LOG_BYTES_WRITTEN			1453
 /*! log: log files manually zero-filled */
-#define	WT_STAT_CONN_LOG_ZERO_FILLS			1453
+#define	WT_STAT_CONN_LOG_ZERO_FILLS			1454
 /*! log: log flush operations */
-#define	WT_STAT_CONN_LOG_FLUSH				1454
+#define	WT_STAT_CONN_LOG_FLUSH				1455
 /*! log: log force write operations */
-#define	WT_STAT_CONN_LOG_FORCE_WRITE			1455
+#define	WT_STAT_CONN_LOG_FORCE_WRITE			1456
 /*! log: log force write operations skipped */
-#define	WT_STAT_CONN_LOG_FORCE_WRITE_SKIP		1456
+#define	WT_STAT_CONN_LOG_FORCE_WRITE_SKIP		1457
 /*! log: log records compressed */
-#define	WT_STAT_CONN_LOG_COMPRESS_WRITES		1457
+#define	WT_STAT_CONN_LOG_COMPRESS_WRITES		1458
 /*! log: log records not compressed */
-#define	WT_STAT_CONN_LOG_COMPRESS_WRITE_FAILS		1458
+#define	WT_STAT_CONN_LOG_COMPRESS_WRITE_FAILS		1459
 /*! log: log records too small to compress */
-#define	WT_STAT_CONN_LOG_COMPRESS_SMALL			1459
+#define	WT_STAT_CONN_LOG_COMPRESS_SMALL			1460
 /*! log: log release advances write LSN */
-#define	WT_STAT_CONN_LOG_RELEASE_WRITE_LSN		1460
+#define	WT_STAT_CONN_LOG_RELEASE_WRITE_LSN		1461
 /*! log: log scan operations */
-#define	WT_STAT_CONN_LOG_SCANS				1461
+#define	WT_STAT_CONN_LOG_SCANS				1462
 /*! log: log scan records requiring two reads */
-#define	WT_STAT_CONN_LOG_SCAN_REREADS			1462
+#define	WT_STAT_CONN_LOG_SCAN_REREADS			1463
 /*! log: log server thread advances write LSN */
-#define	WT_STAT_CONN_LOG_WRITE_LSN			1463
+#define	WT_STAT_CONN_LOG_WRITE_LSN			1464
 /*! log: log server thread write LSN walk skipped */
-#define	WT_STAT_CONN_LOG_WRITE_LSN_SKIP			1464
+#define	WT_STAT_CONN_LOG_WRITE_LSN_SKIP			1465
 /*! log: log sync operations */
-#define	WT_STAT_CONN_LOG_SYNC				1465
+#define	WT_STAT_CONN_LOG_SYNC				1466
 /*! log: log sync time duration (usecs) */
-#define	WT_STAT_CONN_LOG_SYNC_DURATION			1466
+#define	WT_STAT_CONN_LOG_SYNC_DURATION			1467
 /*! log: log sync_dir operations */
-#define	WT_STAT_CONN_LOG_SYNC_DIR			1467
+#define	WT_STAT_CONN_LOG_SYNC_DIR			1468
 /*! log: log sync_dir time duration (usecs) */
-#define	WT_STAT_CONN_LOG_SYNC_DIR_DURATION		1468
+#define	WT_STAT_CONN_LOG_SYNC_DIR_DURATION		1469
 /*! log: log write operations */
-#define	WT_STAT_CONN_LOG_WRITES				1469
+#define	WT_STAT_CONN_LOG_WRITES				1470
 /*! log: logging bytes consolidated */
-#define	WT_STAT_CONN_LOG_SLOT_CONSOLIDATED		1470
+#define	WT_STAT_CONN_LOG_SLOT_CONSOLIDATED		1471
 /*! log: maximum log file size */
-#define	WT_STAT_CONN_LOG_MAX_FILESIZE			1471
+#define	WT_STAT_CONN_LOG_MAX_FILESIZE			1472
 /*! log: number of pre-allocated log files to create */
-#define	WT_STAT_CONN_LOG_PREALLOC_MAX			1472
+#define	WT_STAT_CONN_LOG_PREALLOC_MAX			1473
 /*! log: pre-allocated log files not ready and missed */
-#define	WT_STAT_CONN_LOG_PREALLOC_MISSED		1473
+#define	WT_STAT_CONN_LOG_PREALLOC_MISSED		1474
 /*! log: pre-allocated log files prepared */
-#define	WT_STAT_CONN_LOG_PREALLOC_FILES			1474
+#define	WT_STAT_CONN_LOG_PREALLOC_FILES			1475
 /*! log: pre-allocated log files used */
-#define	WT_STAT_CONN_LOG_PREALLOC_USED			1475
+#define	WT_STAT_CONN_LOG_PREALLOC_USED			1476
 /*! log: records processed by log scan */
-#define	WT_STAT_CONN_LOG_SCAN_RECORDS			1476
+#define	WT_STAT_CONN_LOG_SCAN_RECORDS			1477
 /*! log: slot close lost race */
-#define	WT_STAT_CONN_LOG_SLOT_CLOSE_RACE		1477
+#define	WT_STAT_CONN_LOG_SLOT_CLOSE_RACE		1478
 /*! log: slot close unbuffered waits */
-#define	WT_STAT_CONN_LOG_SLOT_CLOSE_UNBUF		1478
+#define	WT_STAT_CONN_LOG_SLOT_CLOSE_UNBUF		1479
 /*! log: slot closures */
-#define	WT_STAT_CONN_LOG_SLOT_CLOSES			1479
+#define	WT_STAT_CONN_LOG_SLOT_CLOSES			1480
 /*! log: slot join atomic update races */
-#define	WT_STAT_CONN_LOG_SLOT_RACES			1480
+#define	WT_STAT_CONN_LOG_SLOT_RACES			1481
 /*! log: slot join calls atomic updates raced */
-#define	WT_STAT_CONN_LOG_SLOT_YIELD_RACE		1481
+#define	WT_STAT_CONN_LOG_SLOT_YIELD_RACE		1482
 /*! log: slot join calls did not yield */
-#define	WT_STAT_CONN_LOG_SLOT_IMMEDIATE			1482
+#define	WT_STAT_CONN_LOG_SLOT_IMMEDIATE			1483
 /*! log: slot join calls found active slot closed */
-#define	WT_STAT_CONN_LOG_SLOT_YIELD_CLOSE		1483
+#define	WT_STAT_CONN_LOG_SLOT_YIELD_CLOSE		1484
 /*! log: slot join calls slept */
-#define	WT_STAT_CONN_LOG_SLOT_YIELD_SLEEP		1484
+#define	WT_STAT_CONN_LOG_SLOT_YIELD_SLEEP		1485
 /*! log: slot join calls yielded */
-#define	WT_STAT_CONN_LOG_SLOT_YIELD			1485
+#define	WT_STAT_CONN_LOG_SLOT_YIELD			1486
 /*! log: slot join found active slot closed */
-#define	WT_STAT_CONN_LOG_SLOT_ACTIVE_CLOSED		1486
+#define	WT_STAT_CONN_LOG_SLOT_ACTIVE_CLOSED		1487
 /*! log: slot joins yield time (usecs) */
-#define	WT_STAT_CONN_LOG_SLOT_YIELD_DURATION		1487
+#define	WT_STAT_CONN_LOG_SLOT_YIELD_DURATION		1488
 /*! log: slot transitions unable to find free slot */
-#define	WT_STAT_CONN_LOG_SLOT_NO_FREE_SLOTS		1488
+#define	WT_STAT_CONN_LOG_SLOT_NO_FREE_SLOTS		1489
 /*! log: slot unbuffered writes */
-#define	WT_STAT_CONN_LOG_SLOT_UNBUFFERED		1489
+#define	WT_STAT_CONN_LOG_SLOT_UNBUFFERED		1490
 /*! log: total in-memory size of compressed records */
-#define	WT_STAT_CONN_LOG_COMPRESS_MEM			1490
+#define	WT_STAT_CONN_LOG_COMPRESS_MEM			1491
 /*! log: total log buffer size */
-#define	WT_STAT_CONN_LOG_BUFFER_SIZE			1491
+#define	WT_STAT_CONN_LOG_BUFFER_SIZE			1492
 /*! log: total size of compressed records */
-#define	WT_STAT_CONN_LOG_COMPRESS_LEN			1492
+#define	WT_STAT_CONN_LOG_COMPRESS_LEN			1493
 /*! log: written slots coalesced */
-#define	WT_STAT_CONN_LOG_SLOT_COALESCED			1493
+#define	WT_STAT_CONN_LOG_SLOT_COALESCED			1494
 /*! log: yields waiting for previous log file close */
-#define	WT_STAT_CONN_LOG_CLOSE_YIELDS			1494
+#define	WT_STAT_CONN_LOG_CLOSE_YIELDS			1495
 /*! perf: file system read latency histogram (bucket 1) - 0-10ms */
-#define	WT_STAT_CONN_PERF_HIST_FSREAD_LATENCY_LT10	1495
+#define	WT_STAT_CONN_PERF_HIST_FSREAD_LATENCY_LT10	1496
 /*! perf: file system read latency histogram (bucket 2) - 10-49ms */
-#define	WT_STAT_CONN_PERF_HIST_FSREAD_LATENCY_LT50	1496
+#define	WT_STAT_CONN_PERF_HIST_FSREAD_LATENCY_LT50	1497
 /*! perf: file system read latency histogram (bucket 3) - 50-99ms */
-#define	WT_STAT_CONN_PERF_HIST_FSREAD_LATENCY_LT100	1497
+#define	WT_STAT_CONN_PERF_HIST_FSREAD_LATENCY_LT100	1498
 /*! perf: file system read latency histogram (bucket 4) - 100-249ms */
-#define	WT_STAT_CONN_PERF_HIST_FSREAD_LATENCY_LT250	1498
+#define	WT_STAT_CONN_PERF_HIST_FSREAD_LATENCY_LT250	1499
 /*! perf: file system read latency histogram (bucket 5) - 250-499ms */
-#define	WT_STAT_CONN_PERF_HIST_FSREAD_LATENCY_LT500	1499
+#define	WT_STAT_CONN_PERF_HIST_FSREAD_LATENCY_LT500	1500
 /*! perf: file system read latency histogram (bucket 6) - 500-999ms */
-#define	WT_STAT_CONN_PERF_HIST_FSREAD_LATENCY_LT1000	1500
+#define	WT_STAT_CONN_PERF_HIST_FSREAD_LATENCY_LT1000	1501
 /*! perf: file system read latency histogram (bucket 7) - 1000ms+ */
-#define	WT_STAT_CONN_PERF_HIST_FSREAD_LATENCY_GT1000	1501
+#define	WT_STAT_CONN_PERF_HIST_FSREAD_LATENCY_GT1000	1502
 /*! perf: file system read latency histogram total (msecs) */
-#define	WT_STAT_CONN_PERF_HIST_FSREAD_LATENCY_TOTAL_MSECS	1502
+#define	WT_STAT_CONN_PERF_HIST_FSREAD_LATENCY_TOTAL_MSECS	1503
 /*! perf: file system write latency histogram (bucket 1) - 0-10ms */
-#define	WT_STAT_CONN_PERF_HIST_FSWRITE_LATENCY_LT10	1503
+#define	WT_STAT_CONN_PERF_HIST_FSWRITE_LATENCY_LT10	1504
 /*! perf: file system write latency histogram (bucket 2) - 10-49ms */
-#define	WT_STAT_CONN_PERF_HIST_FSWRITE_LATENCY_LT50	1504
+#define	WT_STAT_CONN_PERF_HIST_FSWRITE_LATENCY_LT50	1505
 /*! perf: file system write latency histogram (bucket 3) - 50-99ms */
-#define	WT_STAT_CONN_PERF_HIST_FSWRITE_LATENCY_LT100	1505
+#define	WT_STAT_CONN_PERF_HIST_FSWRITE_LATENCY_LT100	1506
 /*! perf: file system write latency histogram (bucket 4) - 100-249ms */
-#define	WT_STAT_CONN_PERF_HIST_FSWRITE_LATENCY_LT250	1506
+#define	WT_STAT_CONN_PERF_HIST_FSWRITE_LATENCY_LT250	1507
 /*! perf: file system write latency histogram (bucket 5) - 250-499ms */
-#define	WT_STAT_CONN_PERF_HIST_FSWRITE_LATENCY_LT500	1507
+#define	WT_STAT_CONN_PERF_HIST_FSWRITE_LATENCY_LT500	1508
 /*! perf: file system write latency histogram (bucket 6) - 500-999ms */
-#define	WT_STAT_CONN_PERF_HIST_FSWRITE_LATENCY_LT1000	1508
+#define	WT_STAT_CONN_PERF_HIST_FSWRITE_LATENCY_LT1000	1509
 /*! perf: file system write latency histogram (bucket 7) - 1000ms+ */
-#define	WT_STAT_CONN_PERF_HIST_FSWRITE_LATENCY_GT1000	1509
+#define	WT_STAT_CONN_PERF_HIST_FSWRITE_LATENCY_GT1000	1510
 /*! perf: file system write latency histogram total (msecs) */
-#define	WT_STAT_CONN_PERF_HIST_FSWRITE_LATENCY_TOTAL_MSECS	1510
+#define	WT_STAT_CONN_PERF_HIST_FSWRITE_LATENCY_TOTAL_MSECS	1511
 /*! perf: operation read latency histogram (bucket 1) - 0-100us */
-#define	WT_STAT_CONN_PERF_HIST_OPREAD_LATENCY_LT100	1511
+#define	WT_STAT_CONN_PERF_HIST_OPREAD_LATENCY_LT100	1512
 /*! perf: operation read latency histogram (bucket 2) - 100-249us */
-#define	WT_STAT_CONN_PERF_HIST_OPREAD_LATENCY_LT250	1512
+#define	WT_STAT_CONN_PERF_HIST_OPREAD_LATENCY_LT250	1513
 /*! perf: operation read latency histogram (bucket 3) - 250-499us */
-#define	WT_STAT_CONN_PERF_HIST_OPREAD_LATENCY_LT500	1513
+#define	WT_STAT_CONN_PERF_HIST_OPREAD_LATENCY_LT500	1514
 /*! perf: operation read latency histogram (bucket 4) - 500-999us */
-#define	WT_STAT_CONN_PERF_HIST_OPREAD_LATENCY_LT1000	1514
+#define	WT_STAT_CONN_PERF_HIST_OPREAD_LATENCY_LT1000	1515
 /*! perf: operation read latency histogram (bucket 5) - 1000-9999us */
-#define	WT_STAT_CONN_PERF_HIST_OPREAD_LATENCY_LT10000	1515
+#define	WT_STAT_CONN_PERF_HIST_OPREAD_LATENCY_LT10000	1516
 /*! perf: operation read latency histogram (bucket 6) - 10000us+ */
-#define	WT_STAT_CONN_PERF_HIST_OPREAD_LATENCY_GT10000	1516
+#define	WT_STAT_CONN_PERF_HIST_OPREAD_LATENCY_GT10000	1517
 /*! perf: operation read latency histogram total (usecs) */
-#define	WT_STAT_CONN_PERF_HIST_OPREAD_LATENCY_TOTAL_USECS	1517
+#define	WT_STAT_CONN_PERF_HIST_OPREAD_LATENCY_TOTAL_USECS	1518
 /*! perf: operation write latency histogram (bucket 1) - 0-100us */
-#define	WT_STAT_CONN_PERF_HIST_OPWRITE_LATENCY_LT100	1518
+#define	WT_STAT_CONN_PERF_HIST_OPWRITE_LATENCY_LT100	1519
 /*! perf: operation write latency histogram (bucket 2) - 100-249us */
-#define	WT_STAT_CONN_PERF_HIST_OPWRITE_LATENCY_LT250	1519
+#define	WT_STAT_CONN_PERF_HIST_OPWRITE_LATENCY_LT250	1520
 /*! perf: operation write latency histogram (bucket 3) - 250-499us */
-#define	WT_STAT_CONN_PERF_HIST_OPWRITE_LATENCY_LT500	1520
+#define	WT_STAT_CONN_PERF_HIST_OPWRITE_LATENCY_LT500	1521
 /*! perf: operation write latency histogram (bucket 4) - 500-999us */
-#define	WT_STAT_CONN_PERF_HIST_OPWRITE_LATENCY_LT1000	1521
+#define	WT_STAT_CONN_PERF_HIST_OPWRITE_LATENCY_LT1000	1522
 /*! perf: operation write latency histogram (bucket 5) - 1000-9999us */
-#define	WT_STAT_CONN_PERF_HIST_OPWRITE_LATENCY_LT10000	1522
+#define	WT_STAT_CONN_PERF_HIST_OPWRITE_LATENCY_LT10000	1523
 /*! perf: operation write latency histogram (bucket 6) - 10000us+ */
-#define	WT_STAT_CONN_PERF_HIST_OPWRITE_LATENCY_GT10000	1523
+#define	WT_STAT_CONN_PERF_HIST_OPWRITE_LATENCY_GT10000	1524
 /*! perf: operation write latency histogram total (usecs) */
-#define	WT_STAT_CONN_PERF_HIST_OPWRITE_LATENCY_TOTAL_USECS	1524
+#define	WT_STAT_CONN_PERF_HIST_OPWRITE_LATENCY_TOTAL_USECS	1525
 /*! prefetch: could not perform pre-fetch on internal page */
-#define	WT_STAT_CONN_PREFETCH_SKIPPED_INTERNAL_PAGE	1525
-=======
-#define	WT_STAT_CONN_LOCK_TABLE_WAIT_INTERNAL		1441
-/*! lock: table read lock acquisitions */
-#define	WT_STAT_CONN_LOCK_TABLE_READ_COUNT		1442
-/*! lock: table write lock acquisitions */
-#define	WT_STAT_CONN_LOCK_TABLE_WRITE_COUNT		1443
-/*! lock: txn global lock application thread time waiting (usecs) */
-#define	WT_STAT_CONN_LOCK_TXN_GLOBAL_WAIT_APPLICATION	1444
-/*! lock: txn global lock internal thread time waiting (usecs) */
-#define	WT_STAT_CONN_LOCK_TXN_GLOBAL_WAIT_INTERNAL	1445
-/*! lock: txn global read lock acquisitions */
-#define	WT_STAT_CONN_LOCK_TXN_GLOBAL_READ_COUNT		1446
-/*! lock: txn global write lock acquisitions */
-#define	WT_STAT_CONN_LOCK_TXN_GLOBAL_WRITE_COUNT	1447
-/*! log: busy returns attempting to switch slots */
-#define	WT_STAT_CONN_LOG_SLOT_SWITCH_BUSY		1448
-/*! log: force log remove time sleeping (usecs) */
-#define	WT_STAT_CONN_LOG_FORCE_REMOVE_SLEEP		1449
-/*! log: log bytes of payload data */
-#define	WT_STAT_CONN_LOG_BYTES_PAYLOAD			1450
-/*! log: log bytes written */
-#define	WT_STAT_CONN_LOG_BYTES_WRITTEN			1451
-/*! log: log files manually zero-filled */
-#define	WT_STAT_CONN_LOG_ZERO_FILLS			1452
-/*! log: log flush operations */
-#define	WT_STAT_CONN_LOG_FLUSH				1453
-/*! log: log force write operations */
-#define	WT_STAT_CONN_LOG_FORCE_WRITE			1454
-/*! log: log force write operations skipped */
-#define	WT_STAT_CONN_LOG_FORCE_WRITE_SKIP		1455
-/*! log: log records compressed */
-#define	WT_STAT_CONN_LOG_COMPRESS_WRITES		1456
-/*! log: log records not compressed */
-#define	WT_STAT_CONN_LOG_COMPRESS_WRITE_FAILS		1457
-/*! log: log records too small to compress */
-#define	WT_STAT_CONN_LOG_COMPRESS_SMALL			1458
-/*! log: log release advances write LSN */
-#define	WT_STAT_CONN_LOG_RELEASE_WRITE_LSN		1459
-/*! log: log scan operations */
-#define	WT_STAT_CONN_LOG_SCANS				1460
-/*! log: log scan records requiring two reads */
-#define	WT_STAT_CONN_LOG_SCAN_REREADS			1461
-/*! log: log server thread advances write LSN */
-#define	WT_STAT_CONN_LOG_WRITE_LSN			1462
-/*! log: log server thread write LSN walk skipped */
-#define	WT_STAT_CONN_LOG_WRITE_LSN_SKIP			1463
-/*! log: log sync operations */
-#define	WT_STAT_CONN_LOG_SYNC				1464
-/*! log: log sync time duration (usecs) */
-#define	WT_STAT_CONN_LOG_SYNC_DURATION			1465
-/*! log: log sync_dir operations */
-#define	WT_STAT_CONN_LOG_SYNC_DIR			1466
-/*! log: log sync_dir time duration (usecs) */
-#define	WT_STAT_CONN_LOG_SYNC_DIR_DURATION		1467
-/*! log: log write operations */
-#define	WT_STAT_CONN_LOG_WRITES				1468
-/*! log: logging bytes consolidated */
-#define	WT_STAT_CONN_LOG_SLOT_CONSOLIDATED		1469
-/*! log: maximum log file size */
-#define	WT_STAT_CONN_LOG_MAX_FILESIZE			1470
-/*! log: number of pre-allocated log files to create */
-#define	WT_STAT_CONN_LOG_PREALLOC_MAX			1471
-/*! log: pre-allocated log files not ready and missed */
-#define	WT_STAT_CONN_LOG_PREALLOC_MISSED		1472
-/*! log: pre-allocated log files prepared */
-#define	WT_STAT_CONN_LOG_PREALLOC_FILES			1473
-/*! log: pre-allocated log files used */
-#define	WT_STAT_CONN_LOG_PREALLOC_USED			1474
-/*! log: records processed by log scan */
-#define	WT_STAT_CONN_LOG_SCAN_RECORDS			1475
-/*! log: slot close lost race */
-#define	WT_STAT_CONN_LOG_SLOT_CLOSE_RACE		1476
-/*! log: slot close unbuffered waits */
-#define	WT_STAT_CONN_LOG_SLOT_CLOSE_UNBUF		1477
-/*! log: slot closures */
-#define	WT_STAT_CONN_LOG_SLOT_CLOSES			1478
-/*! log: slot join atomic update races */
-#define	WT_STAT_CONN_LOG_SLOT_RACES			1479
-/*! log: slot join calls atomic updates raced */
-#define	WT_STAT_CONN_LOG_SLOT_YIELD_RACE		1480
-/*! log: slot join calls did not yield */
-#define	WT_STAT_CONN_LOG_SLOT_IMMEDIATE			1481
-/*! log: slot join calls found active slot closed */
-#define	WT_STAT_CONN_LOG_SLOT_YIELD_CLOSE		1482
-/*! log: slot join calls slept */
-#define	WT_STAT_CONN_LOG_SLOT_YIELD_SLEEP		1483
-/*! log: slot join calls yielded */
-#define	WT_STAT_CONN_LOG_SLOT_YIELD			1484
-/*! log: slot join found active slot closed */
-#define	WT_STAT_CONN_LOG_SLOT_ACTIVE_CLOSED		1485
-/*! log: slot joins yield time (usecs) */
-#define	WT_STAT_CONN_LOG_SLOT_YIELD_DURATION		1486
-/*! log: slot transitions unable to find free slot */
-#define	WT_STAT_CONN_LOG_SLOT_NO_FREE_SLOTS		1487
-/*! log: slot unbuffered writes */
-#define	WT_STAT_CONN_LOG_SLOT_UNBUFFERED		1488
-/*! log: total in-memory size of compressed records */
-#define	WT_STAT_CONN_LOG_COMPRESS_MEM			1489
-/*! log: total log buffer size */
-#define	WT_STAT_CONN_LOG_BUFFER_SIZE			1490
-/*! log: total size of compressed records */
-#define	WT_STAT_CONN_LOG_COMPRESS_LEN			1491
-/*! log: written slots coalesced */
-#define	WT_STAT_CONN_LOG_SLOT_COALESCED			1492
-/*! log: yields waiting for previous log file close */
-#define	WT_STAT_CONN_LOG_CLOSE_YIELDS			1493
-/*! perf: file system read latency histogram (bucket 1) - 0-10ms */
-#define	WT_STAT_CONN_PERF_HIST_FSREAD_LATENCY_LT10	1494
-/*! perf: file system read latency histogram (bucket 2) - 10-49ms */
-#define	WT_STAT_CONN_PERF_HIST_FSREAD_LATENCY_LT50	1495
-/*! perf: file system read latency histogram (bucket 3) - 50-99ms */
-#define	WT_STAT_CONN_PERF_HIST_FSREAD_LATENCY_LT100	1496
-/*! perf: file system read latency histogram (bucket 4) - 100-249ms */
-#define	WT_STAT_CONN_PERF_HIST_FSREAD_LATENCY_LT250	1497
-/*! perf: file system read latency histogram (bucket 5) - 250-499ms */
-#define	WT_STAT_CONN_PERF_HIST_FSREAD_LATENCY_LT500	1498
-/*! perf: file system read latency histogram (bucket 6) - 500-999ms */
-#define	WT_STAT_CONN_PERF_HIST_FSREAD_LATENCY_LT1000	1499
-/*! perf: file system read latency histogram (bucket 7) - 1000ms+ */
-#define	WT_STAT_CONN_PERF_HIST_FSREAD_LATENCY_GT1000	1500
-/*! perf: file system read latency histogram total (msecs) */
-#define	WT_STAT_CONN_PERF_HIST_FSREAD_LATENCY_TOTAL_MSECS	1501
-/*! perf: file system write latency histogram (bucket 1) - 0-10ms */
-#define	WT_STAT_CONN_PERF_HIST_FSWRITE_LATENCY_LT10	1502
-/*! perf: file system write latency histogram (bucket 2) - 10-49ms */
-#define	WT_STAT_CONN_PERF_HIST_FSWRITE_LATENCY_LT50	1503
-/*! perf: file system write latency histogram (bucket 3) - 50-99ms */
-#define	WT_STAT_CONN_PERF_HIST_FSWRITE_LATENCY_LT100	1504
-/*! perf: file system write latency histogram (bucket 4) - 100-249ms */
-#define	WT_STAT_CONN_PERF_HIST_FSWRITE_LATENCY_LT250	1505
-/*! perf: file system write latency histogram (bucket 5) - 250-499ms */
-#define	WT_STAT_CONN_PERF_HIST_FSWRITE_LATENCY_LT500	1506
-/*! perf: file system write latency histogram (bucket 6) - 500-999ms */
-#define	WT_STAT_CONN_PERF_HIST_FSWRITE_LATENCY_LT1000	1507
-/*! perf: file system write latency histogram (bucket 7) - 1000ms+ */
-#define	WT_STAT_CONN_PERF_HIST_FSWRITE_LATENCY_GT1000	1508
-/*! perf: file system write latency histogram total (msecs) */
-#define	WT_STAT_CONN_PERF_HIST_FSWRITE_LATENCY_TOTAL_MSECS	1509
-/*! perf: operation read latency histogram (bucket 1) - 0-100us */
-#define	WT_STAT_CONN_PERF_HIST_OPREAD_LATENCY_LT100	1510
-/*! perf: operation read latency histogram (bucket 2) - 100-249us */
-#define	WT_STAT_CONN_PERF_HIST_OPREAD_LATENCY_LT250	1511
-/*! perf: operation read latency histogram (bucket 3) - 250-499us */
-#define	WT_STAT_CONN_PERF_HIST_OPREAD_LATENCY_LT500	1512
-/*! perf: operation read latency histogram (bucket 4) - 500-999us */
-#define	WT_STAT_CONN_PERF_HIST_OPREAD_LATENCY_LT1000	1513
-/*! perf: operation read latency histogram (bucket 5) - 1000-9999us */
-#define	WT_STAT_CONN_PERF_HIST_OPREAD_LATENCY_LT10000	1514
-/*! perf: operation read latency histogram (bucket 6) - 10000us+ */
-#define	WT_STAT_CONN_PERF_HIST_OPREAD_LATENCY_GT10000	1515
-/*! perf: operation read latency histogram total (usecs) */
-#define	WT_STAT_CONN_PERF_HIST_OPREAD_LATENCY_TOTAL_USECS	1516
-/*! perf: operation write latency histogram (bucket 1) - 0-100us */
-#define	WT_STAT_CONN_PERF_HIST_OPWRITE_LATENCY_LT100	1517
-/*! perf: operation write latency histogram (bucket 2) - 100-249us */
-#define	WT_STAT_CONN_PERF_HIST_OPWRITE_LATENCY_LT250	1518
-/*! perf: operation write latency histogram (bucket 3) - 250-499us */
-#define	WT_STAT_CONN_PERF_HIST_OPWRITE_LATENCY_LT500	1519
-/*! perf: operation write latency histogram (bucket 4) - 500-999us */
-#define	WT_STAT_CONN_PERF_HIST_OPWRITE_LATENCY_LT1000	1520
-/*! perf: operation write latency histogram (bucket 5) - 1000-9999us */
-#define	WT_STAT_CONN_PERF_HIST_OPWRITE_LATENCY_LT10000	1521
-/*! perf: operation write latency histogram (bucket 6) - 10000us+ */
-#define	WT_STAT_CONN_PERF_HIST_OPWRITE_LATENCY_GT10000	1522
-/*! perf: operation write latency histogram total (usecs) */
-#define	WT_STAT_CONN_PERF_HIST_OPWRITE_LATENCY_TOTAL_USECS	1523
-/*! prefetch: could not perform pre-fetch on internal page */
-#define	WT_STAT_CONN_PREFETCH_SKIPPED_INTERNAL_PAGE	1524
->>>>>>> 1cc237d6
+#define	WT_STAT_CONN_PREFETCH_SKIPPED_INTERNAL_PAGE	1526
 /*!
  * prefetch: could not perform pre-fetch on ref without the pre-fetch
  * flag set
  */
-<<<<<<< HEAD
-#define	WT_STAT_CONN_PREFETCH_SKIPPED_NO_FLAG_SET	1526
+#define	WT_STAT_CONN_PREFETCH_SKIPPED_NO_FLAG_SET	1527
 /*! prefetch: number of times pre-fetch failed to start */
-#define	WT_STAT_CONN_PREFETCH_FAILED_START		1527
+#define	WT_STAT_CONN_PREFETCH_FAILED_START		1528
 /*! prefetch: pre-fetch not repeating for recently pre-fetched ref */
-#define	WT_STAT_CONN_PREFETCH_SKIPPED_SAME_REF		1528
+#define	WT_STAT_CONN_PREFETCH_SKIPPED_SAME_REF		1529
 /*! prefetch: pre-fetch not triggered after single disk read */
-#define	WT_STAT_CONN_PREFETCH_DISK_ONE			1529
+#define	WT_STAT_CONN_PREFETCH_DISK_ONE			1530
 /*! prefetch: pre-fetch not triggered as there is no valid dhandle */
-#define	WT_STAT_CONN_PREFETCH_SKIPPED_NO_VALID_DHANDLE	1530
+#define	WT_STAT_CONN_PREFETCH_SKIPPED_NO_VALID_DHANDLE	1531
 /*! prefetch: pre-fetch not triggered by page read */
-#define	WT_STAT_CONN_PREFETCH_SKIPPED			1531
+#define	WT_STAT_CONN_PREFETCH_SKIPPED			1532
 /*! prefetch: pre-fetch not triggered due to disk read count */
-#define	WT_STAT_CONN_PREFETCH_SKIPPED_DISK_READ_COUNT	1532
+#define	WT_STAT_CONN_PREFETCH_SKIPPED_DISK_READ_COUNT	1533
 /*! prefetch: pre-fetch not triggered due to internal session */
-#define	WT_STAT_CONN_PREFETCH_SKIPPED_INTERNAL_SESSION	1533
+#define	WT_STAT_CONN_PREFETCH_SKIPPED_INTERNAL_SESSION	1534
 /*! prefetch: pre-fetch not triggered due to special btree handle */
-#define	WT_STAT_CONN_PREFETCH_SKIPPED_SPECIAL_HANDLE	1534
+#define	WT_STAT_CONN_PREFETCH_SKIPPED_SPECIAL_HANDLE	1535
 /*! prefetch: pre-fetch page not on disk when reading */
-#define	WT_STAT_CONN_PREFETCH_PAGES_FAIL		1535
+#define	WT_STAT_CONN_PREFETCH_PAGES_FAIL		1536
 /*! prefetch: pre-fetch pages queued */
-#define	WT_STAT_CONN_PREFETCH_PAGES_QUEUED		1536
+#define	WT_STAT_CONN_PREFETCH_PAGES_QUEUED		1537
 /*! prefetch: pre-fetch pages read in background */
-#define	WT_STAT_CONN_PREFETCH_PAGES_READ		1537
+#define	WT_STAT_CONN_PREFETCH_PAGES_READ		1538
 /*! prefetch: pre-fetch triggered by page read */
-#define	WT_STAT_CONN_PREFETCH_ATTEMPTS			1538
+#define	WT_STAT_CONN_PREFETCH_ATTEMPTS			1539
 /*! reconciliation: VLCS pages explicitly reconciled as empty */
-#define	WT_STAT_CONN_REC_VLCS_EMPTIED_PAGES		1539
+#define	WT_STAT_CONN_REC_VLCS_EMPTIED_PAGES		1540
 /*! reconciliation: approximate byte size of timestamps in pages written */
-#define	WT_STAT_CONN_REC_TIME_WINDOW_BYTES_TS		1540
-=======
-#define	WT_STAT_CONN_PREFETCH_SKIPPED_NO_FLAG_SET	1525
-/*! prefetch: number of times pre-fetch failed to start */
-#define	WT_STAT_CONN_PREFETCH_FAILED_START		1526
-/*! prefetch: pre-fetch not repeating for recently pre-fetched ref */
-#define	WT_STAT_CONN_PREFETCH_SKIPPED_SAME_REF		1527
-/*! prefetch: pre-fetch not triggered after single disk read */
-#define	WT_STAT_CONN_PREFETCH_DISK_ONE			1528
-/*! prefetch: pre-fetch not triggered as there is no valid dhandle */
-#define	WT_STAT_CONN_PREFETCH_SKIPPED_NO_VALID_DHANDLE	1529
-/*! prefetch: pre-fetch not triggered by page read */
-#define	WT_STAT_CONN_PREFETCH_SKIPPED			1530
-/*! prefetch: pre-fetch not triggered due to disk read count */
-#define	WT_STAT_CONN_PREFETCH_SKIPPED_DISK_READ_COUNT	1531
-/*! prefetch: pre-fetch not triggered due to internal session */
-#define	WT_STAT_CONN_PREFETCH_SKIPPED_INTERNAL_SESSION	1532
-/*! prefetch: pre-fetch not triggered due to special btree handle */
-#define	WT_STAT_CONN_PREFETCH_SKIPPED_SPECIAL_HANDLE	1533
-/*! prefetch: pre-fetch page not on disk when reading */
-#define	WT_STAT_CONN_PREFETCH_PAGES_FAIL		1534
-/*! prefetch: pre-fetch pages queued */
-#define	WT_STAT_CONN_PREFETCH_PAGES_QUEUED		1535
-/*! prefetch: pre-fetch pages read in background */
-#define	WT_STAT_CONN_PREFETCH_PAGES_READ		1536
-/*! prefetch: pre-fetch triggered by page read */
-#define	WT_STAT_CONN_PREFETCH_ATTEMPTS			1537
-/*! reconciliation: VLCS pages explicitly reconciled as empty */
-#define	WT_STAT_CONN_REC_VLCS_EMPTIED_PAGES		1538
-/*! reconciliation: approximate byte size of timestamps in pages written */
-#define	WT_STAT_CONN_REC_TIME_WINDOW_BYTES_TS		1539
->>>>>>> 1cc237d6
+#define	WT_STAT_CONN_REC_TIME_WINDOW_BYTES_TS		1541
 /*!
  * reconciliation: approximate byte size of transaction IDs in pages
  * written
  */
-<<<<<<< HEAD
-#define	WT_STAT_CONN_REC_TIME_WINDOW_BYTES_TXN		1541
+#define	WT_STAT_CONN_REC_TIME_WINDOW_BYTES_TXN		1542
 /*! reconciliation: fast-path pages deleted */
-#define	WT_STAT_CONN_REC_PAGE_DELETE_FAST		1542
+#define	WT_STAT_CONN_REC_PAGE_DELETE_FAST		1543
 /*! reconciliation: leaf-page overflow keys */
-#define	WT_STAT_CONN_REC_OVERFLOW_KEY_LEAF		1543
+#define	WT_STAT_CONN_REC_OVERFLOW_KEY_LEAF		1544
 /*! reconciliation: maximum milliseconds spent in a reconciliation call */
-#define	WT_STAT_CONN_REC_MAXIMUM_MILLISECONDS		1544
-=======
-#define	WT_STAT_CONN_REC_TIME_WINDOW_BYTES_TXN		1540
-/*! reconciliation: fast-path pages deleted */
-#define	WT_STAT_CONN_REC_PAGE_DELETE_FAST		1541
-/*! reconciliation: leaf-page overflow keys */
-#define	WT_STAT_CONN_REC_OVERFLOW_KEY_LEAF		1542
-/*! reconciliation: maximum milliseconds spent in a reconciliation call */
-#define	WT_STAT_CONN_REC_MAXIMUM_MILLISECONDS		1543
->>>>>>> 1cc237d6
+#define	WT_STAT_CONN_REC_MAXIMUM_MILLISECONDS		1545
 /*!
  * reconciliation: maximum milliseconds spent in building a disk image in
  * a reconciliation
  */
-<<<<<<< HEAD
-#define	WT_STAT_CONN_REC_MAXIMUM_IMAGE_BUILD_MILLISECONDS	1545
-=======
-#define	WT_STAT_CONN_REC_MAXIMUM_IMAGE_BUILD_MILLISECONDS	1544
->>>>>>> 1cc237d6
+#define	WT_STAT_CONN_REC_MAXIMUM_IMAGE_BUILD_MILLISECONDS	1546
 /*!
  * reconciliation: maximum milliseconds spent in moving updates to the
  * history store in a reconciliation
  */
-<<<<<<< HEAD
-#define	WT_STAT_CONN_REC_MAXIMUM_HS_WRAPUP_MILLISECONDS	1546
+#define	WT_STAT_CONN_REC_MAXIMUM_HS_WRAPUP_MILLISECONDS	1547
 /*! reconciliation: overflow values written */
-#define	WT_STAT_CONN_REC_OVERFLOW_VALUE			1547
+#define	WT_STAT_CONN_REC_OVERFLOW_VALUE			1548
 /*! reconciliation: page reconciliation calls */
-#define	WT_STAT_CONN_REC_PAGES				1548
+#define	WT_STAT_CONN_REC_PAGES				1549
 /*! reconciliation: page reconciliation calls for eviction */
-#define	WT_STAT_CONN_REC_PAGES_EVICTION			1549
-=======
-#define	WT_STAT_CONN_REC_MAXIMUM_HS_WRAPUP_MILLISECONDS	1545
-/*! reconciliation: overflow values written */
-#define	WT_STAT_CONN_REC_OVERFLOW_VALUE			1546
-/*! reconciliation: page reconciliation calls */
-#define	WT_STAT_CONN_REC_PAGES				1547
-/*! reconciliation: page reconciliation calls for eviction */
-#define	WT_STAT_CONN_REC_PAGES_EVICTION			1548
->>>>>>> 1cc237d6
+#define	WT_STAT_CONN_REC_PAGES_EVICTION			1550
 /*!
  * reconciliation: page reconciliation calls that resulted in values with
  * prepared transaction metadata
  */
-<<<<<<< HEAD
-#define	WT_STAT_CONN_REC_PAGES_WITH_PREPARE		1550
-=======
-#define	WT_STAT_CONN_REC_PAGES_WITH_PREPARE		1549
->>>>>>> 1cc237d6
+#define	WT_STAT_CONN_REC_PAGES_WITH_PREPARE		1551
 /*!
  * reconciliation: page reconciliation calls that resulted in values with
  * timestamps
  */
-<<<<<<< HEAD
-#define	WT_STAT_CONN_REC_PAGES_WITH_TS			1551
-=======
-#define	WT_STAT_CONN_REC_PAGES_WITH_TS			1550
->>>>>>> 1cc237d6
+#define	WT_STAT_CONN_REC_PAGES_WITH_TS			1552
 /*!
  * reconciliation: page reconciliation calls that resulted in values with
  * transaction ids
  */
-<<<<<<< HEAD
-#define	WT_STAT_CONN_REC_PAGES_WITH_TXN			1552
+#define	WT_STAT_CONN_REC_PAGES_WITH_TXN			1553
 /*! reconciliation: pages deleted */
-#define	WT_STAT_CONN_REC_PAGE_DELETE			1553
-=======
-#define	WT_STAT_CONN_REC_PAGES_WITH_TXN			1551
-/*! reconciliation: pages deleted */
-#define	WT_STAT_CONN_REC_PAGE_DELETE			1552
->>>>>>> 1cc237d6
+#define	WT_STAT_CONN_REC_PAGE_DELETE			1554
 /*!
  * reconciliation: pages written including an aggregated newest start
  * durable timestamp
  */
-<<<<<<< HEAD
-#define	WT_STAT_CONN_REC_TIME_AGGR_NEWEST_START_DURABLE_TS	1554
-=======
-#define	WT_STAT_CONN_REC_TIME_AGGR_NEWEST_START_DURABLE_TS	1553
->>>>>>> 1cc237d6
+#define	WT_STAT_CONN_REC_TIME_AGGR_NEWEST_START_DURABLE_TS	1555
 /*!
  * reconciliation: pages written including an aggregated newest stop
  * durable timestamp
  */
-<<<<<<< HEAD
-#define	WT_STAT_CONN_REC_TIME_AGGR_NEWEST_STOP_DURABLE_TS	1555
-=======
-#define	WT_STAT_CONN_REC_TIME_AGGR_NEWEST_STOP_DURABLE_TS	1554
->>>>>>> 1cc237d6
+#define	WT_STAT_CONN_REC_TIME_AGGR_NEWEST_STOP_DURABLE_TS	1556
 /*!
  * reconciliation: pages written including an aggregated newest stop
  * timestamp
  */
-<<<<<<< HEAD
-#define	WT_STAT_CONN_REC_TIME_AGGR_NEWEST_STOP_TS	1556
-=======
-#define	WT_STAT_CONN_REC_TIME_AGGR_NEWEST_STOP_TS	1555
->>>>>>> 1cc237d6
+#define	WT_STAT_CONN_REC_TIME_AGGR_NEWEST_STOP_TS	1557
 /*!
  * reconciliation: pages written including an aggregated newest stop
  * transaction ID
  */
-<<<<<<< HEAD
-#define	WT_STAT_CONN_REC_TIME_AGGR_NEWEST_STOP_TXN	1557
-=======
-#define	WT_STAT_CONN_REC_TIME_AGGR_NEWEST_STOP_TXN	1556
->>>>>>> 1cc237d6
+#define	WT_STAT_CONN_REC_TIME_AGGR_NEWEST_STOP_TXN	1558
 /*!
  * reconciliation: pages written including an aggregated newest
  * transaction ID
  */
-<<<<<<< HEAD
-#define	WT_STAT_CONN_REC_TIME_AGGR_NEWEST_TXN		1558
-=======
-#define	WT_STAT_CONN_REC_TIME_AGGR_NEWEST_TXN		1557
->>>>>>> 1cc237d6
+#define	WT_STAT_CONN_REC_TIME_AGGR_NEWEST_TXN		1559
 /*!
  * reconciliation: pages written including an aggregated oldest start
  * timestamp
  */
-<<<<<<< HEAD
-#define	WT_STAT_CONN_REC_TIME_AGGR_OLDEST_START_TS	1559
+#define	WT_STAT_CONN_REC_TIME_AGGR_OLDEST_START_TS	1560
 /*! reconciliation: pages written including an aggregated prepare */
-#define	WT_STAT_CONN_REC_TIME_AGGR_PREPARED		1560
+#define	WT_STAT_CONN_REC_TIME_AGGR_PREPARED		1561
 /*! reconciliation: pages written including at least one prepare state */
-#define	WT_STAT_CONN_REC_TIME_WINDOW_PAGES_PREPARED	1561
-=======
-#define	WT_STAT_CONN_REC_TIME_AGGR_OLDEST_START_TS	1558
-/*! reconciliation: pages written including an aggregated prepare */
-#define	WT_STAT_CONN_REC_TIME_AGGR_PREPARED		1559
-/*! reconciliation: pages written including at least one prepare state */
-#define	WT_STAT_CONN_REC_TIME_WINDOW_PAGES_PREPARED	1560
->>>>>>> 1cc237d6
+#define	WT_STAT_CONN_REC_TIME_WINDOW_PAGES_PREPARED	1562
 /*!
  * reconciliation: pages written including at least one start durable
  * timestamp
  */
-<<<<<<< HEAD
-#define	WT_STAT_CONN_REC_TIME_WINDOW_PAGES_DURABLE_START_TS	1562
+#define	WT_STAT_CONN_REC_TIME_WINDOW_PAGES_DURABLE_START_TS	1563
 /*! reconciliation: pages written including at least one start timestamp */
-#define	WT_STAT_CONN_REC_TIME_WINDOW_PAGES_START_TS	1563
-=======
-#define	WT_STAT_CONN_REC_TIME_WINDOW_PAGES_DURABLE_START_TS	1561
-/*! reconciliation: pages written including at least one start timestamp */
-#define	WT_STAT_CONN_REC_TIME_WINDOW_PAGES_START_TS	1562
->>>>>>> 1cc237d6
+#define	WT_STAT_CONN_REC_TIME_WINDOW_PAGES_START_TS	1564
 /*!
  * reconciliation: pages written including at least one start transaction
  * ID
  */
-<<<<<<< HEAD
-#define	WT_STAT_CONN_REC_TIME_WINDOW_PAGES_START_TXN	1564
-=======
-#define	WT_STAT_CONN_REC_TIME_WINDOW_PAGES_START_TXN	1563
->>>>>>> 1cc237d6
+#define	WT_STAT_CONN_REC_TIME_WINDOW_PAGES_START_TXN	1565
 /*!
  * reconciliation: pages written including at least one stop durable
  * timestamp
  */
-<<<<<<< HEAD
-#define	WT_STAT_CONN_REC_TIME_WINDOW_PAGES_DURABLE_STOP_TS	1565
+#define	WT_STAT_CONN_REC_TIME_WINDOW_PAGES_DURABLE_STOP_TS	1566
 /*! reconciliation: pages written including at least one stop timestamp */
-#define	WT_STAT_CONN_REC_TIME_WINDOW_PAGES_STOP_TS	1566
-=======
-#define	WT_STAT_CONN_REC_TIME_WINDOW_PAGES_DURABLE_STOP_TS	1564
-/*! reconciliation: pages written including at least one stop timestamp */
-#define	WT_STAT_CONN_REC_TIME_WINDOW_PAGES_STOP_TS	1565
->>>>>>> 1cc237d6
+#define	WT_STAT_CONN_REC_TIME_WINDOW_PAGES_STOP_TS	1567
 /*!
  * reconciliation: pages written including at least one stop transaction
  * ID
  */
-<<<<<<< HEAD
-#define	WT_STAT_CONN_REC_TIME_WINDOW_PAGES_STOP_TXN	1567
+#define	WT_STAT_CONN_REC_TIME_WINDOW_PAGES_STOP_TXN	1568
 /*! reconciliation: records written including a prepare state */
-#define	WT_STAT_CONN_REC_TIME_WINDOW_PREPARED		1568
+#define	WT_STAT_CONN_REC_TIME_WINDOW_PREPARED		1569
 /*! reconciliation: records written including a start durable timestamp */
-#define	WT_STAT_CONN_REC_TIME_WINDOW_DURABLE_START_TS	1569
+#define	WT_STAT_CONN_REC_TIME_WINDOW_DURABLE_START_TS	1570
 /*! reconciliation: records written including a start timestamp */
-#define	WT_STAT_CONN_REC_TIME_WINDOW_START_TS		1570
+#define	WT_STAT_CONN_REC_TIME_WINDOW_START_TS		1571
 /*! reconciliation: records written including a start transaction ID */
-#define	WT_STAT_CONN_REC_TIME_WINDOW_START_TXN		1571
+#define	WT_STAT_CONN_REC_TIME_WINDOW_START_TXN		1572
 /*! reconciliation: records written including a stop durable timestamp */
-#define	WT_STAT_CONN_REC_TIME_WINDOW_DURABLE_STOP_TS	1572
+#define	WT_STAT_CONN_REC_TIME_WINDOW_DURABLE_STOP_TS	1573
 /*! reconciliation: records written including a stop timestamp */
-#define	WT_STAT_CONN_REC_TIME_WINDOW_STOP_TS		1573
+#define	WT_STAT_CONN_REC_TIME_WINDOW_STOP_TS		1574
 /*! reconciliation: records written including a stop transaction ID */
-#define	WT_STAT_CONN_REC_TIME_WINDOW_STOP_TXN		1574
+#define	WT_STAT_CONN_REC_TIME_WINDOW_STOP_TXN		1575
 /*! reconciliation: split bytes currently awaiting free */
-#define	WT_STAT_CONN_REC_SPLIT_STASHED_BYTES		1575
+#define	WT_STAT_CONN_REC_SPLIT_STASHED_BYTES		1576
 /*! reconciliation: split objects currently awaiting free */
-#define	WT_STAT_CONN_REC_SPLIT_STASHED_OBJECTS		1576
+#define	WT_STAT_CONN_REC_SPLIT_STASHED_OBJECTS		1577
 /*! session: attempts to remove a local object and the object is in use */
-#define	WT_STAT_CONN_LOCAL_OBJECTS_INUSE		1577
+#define	WT_STAT_CONN_LOCAL_OBJECTS_INUSE		1578
 /*! session: flush_tier failed calls */
-#define	WT_STAT_CONN_FLUSH_TIER_FAIL			1578
+#define	WT_STAT_CONN_FLUSH_TIER_FAIL			1579
 /*! session: flush_tier operation calls */
-#define	WT_STAT_CONN_FLUSH_TIER				1579
+#define	WT_STAT_CONN_FLUSH_TIER				1580
 /*! session: flush_tier tables skipped due to no checkpoint */
-#define	WT_STAT_CONN_FLUSH_TIER_SKIPPED			1580
+#define	WT_STAT_CONN_FLUSH_TIER_SKIPPED			1581
 /*! session: flush_tier tables switched */
-#define	WT_STAT_CONN_FLUSH_TIER_SWITCHED		1581
+#define	WT_STAT_CONN_FLUSH_TIER_SWITCHED		1582
 /*! session: local objects removed */
-#define	WT_STAT_CONN_LOCAL_OBJECTS_REMOVED		1582
+#define	WT_STAT_CONN_LOCAL_OBJECTS_REMOVED		1583
 /*! session: open session count */
-#define	WT_STAT_CONN_SESSION_OPEN			1583
+#define	WT_STAT_CONN_SESSION_OPEN			1584
 /*! session: session query timestamp calls */
-#define	WT_STAT_CONN_SESSION_QUERY_TS			1584
+#define	WT_STAT_CONN_SESSION_QUERY_TS			1585
 /*! session: table alter failed calls */
-#define	WT_STAT_CONN_SESSION_TABLE_ALTER_FAIL		1585
+#define	WT_STAT_CONN_SESSION_TABLE_ALTER_FAIL		1586
 /*! session: table alter successful calls */
-#define	WT_STAT_CONN_SESSION_TABLE_ALTER_SUCCESS	1586
+#define	WT_STAT_CONN_SESSION_TABLE_ALTER_SUCCESS	1587
 /*! session: table alter triggering checkpoint calls */
-#define	WT_STAT_CONN_SESSION_TABLE_ALTER_TRIGGER_CHECKPOINT	1587
+#define	WT_STAT_CONN_SESSION_TABLE_ALTER_TRIGGER_CHECKPOINT	1588
 /*! session: table alter unchanged and skipped */
-#define	WT_STAT_CONN_SESSION_TABLE_ALTER_SKIP		1588
+#define	WT_STAT_CONN_SESSION_TABLE_ALTER_SKIP		1589
 /*! session: table compact conflicted with checkpoint */
-#define	WT_STAT_CONN_SESSION_TABLE_COMPACT_CONFLICTING_CHECKPOINT	1589
+#define	WT_STAT_CONN_SESSION_TABLE_COMPACT_CONFLICTING_CHECKPOINT	1590
 /*! session: table compact dhandle successful calls */
-#define	WT_STAT_CONN_SESSION_TABLE_COMPACT_DHANDLE_SUCCESS	1590
+#define	WT_STAT_CONN_SESSION_TABLE_COMPACT_DHANDLE_SUCCESS	1591
 /*! session: table compact failed calls */
-#define	WT_STAT_CONN_SESSION_TABLE_COMPACT_FAIL		1591
+#define	WT_STAT_CONN_SESSION_TABLE_COMPACT_FAIL		1592
 /*! session: table compact failed calls due to cache pressure */
-#define	WT_STAT_CONN_SESSION_TABLE_COMPACT_FAIL_CACHE_PRESSURE	1592
+#define	WT_STAT_CONN_SESSION_TABLE_COMPACT_FAIL_CACHE_PRESSURE	1593
 /*! session: table compact passes */
-#define	WT_STAT_CONN_SESSION_TABLE_COMPACT_PASSES	1593
+#define	WT_STAT_CONN_SESSION_TABLE_COMPACT_PASSES	1594
 /*! session: table compact running */
-#define	WT_STAT_CONN_SESSION_TABLE_COMPACT_RUNNING	1594
+#define	WT_STAT_CONN_SESSION_TABLE_COMPACT_RUNNING	1595
 /*! session: table compact skipped as process would not reduce file size */
-#define	WT_STAT_CONN_SESSION_TABLE_COMPACT_SKIPPED	1595
+#define	WT_STAT_CONN_SESSION_TABLE_COMPACT_SKIPPED	1596
 /*! session: table compact successful calls */
-#define	WT_STAT_CONN_SESSION_TABLE_COMPACT_SUCCESS	1596
+#define	WT_STAT_CONN_SESSION_TABLE_COMPACT_SUCCESS	1597
 /*! session: table compact timeout */
-#define	WT_STAT_CONN_SESSION_TABLE_COMPACT_TIMEOUT	1597
+#define	WT_STAT_CONN_SESSION_TABLE_COMPACT_TIMEOUT	1598
 /*! session: table create failed calls */
-#define	WT_STAT_CONN_SESSION_TABLE_CREATE_FAIL		1598
+#define	WT_STAT_CONN_SESSION_TABLE_CREATE_FAIL		1599
 /*! session: table create successful calls */
-#define	WT_STAT_CONN_SESSION_TABLE_CREATE_SUCCESS	1599
+#define	WT_STAT_CONN_SESSION_TABLE_CREATE_SUCCESS	1600
 /*! session: table create with import failed calls */
-#define	WT_STAT_CONN_SESSION_TABLE_CREATE_IMPORT_FAIL	1600
+#define	WT_STAT_CONN_SESSION_TABLE_CREATE_IMPORT_FAIL	1601
 /*! session: table create with import successful calls */
-#define	WT_STAT_CONN_SESSION_TABLE_CREATE_IMPORT_SUCCESS	1601
+#define	WT_STAT_CONN_SESSION_TABLE_CREATE_IMPORT_SUCCESS	1602
 /*! session: table drop failed calls */
-#define	WT_STAT_CONN_SESSION_TABLE_DROP_FAIL		1602
+#define	WT_STAT_CONN_SESSION_TABLE_DROP_FAIL		1603
 /*! session: table drop successful calls */
-#define	WT_STAT_CONN_SESSION_TABLE_DROP_SUCCESS		1603
+#define	WT_STAT_CONN_SESSION_TABLE_DROP_SUCCESS		1604
 /*! session: table salvage failed calls */
-#define	WT_STAT_CONN_SESSION_TABLE_SALVAGE_FAIL		1604
+#define	WT_STAT_CONN_SESSION_TABLE_SALVAGE_FAIL		1605
 /*! session: table salvage successful calls */
-#define	WT_STAT_CONN_SESSION_TABLE_SALVAGE_SUCCESS	1605
+#define	WT_STAT_CONN_SESSION_TABLE_SALVAGE_SUCCESS	1606
 /*! session: table truncate failed calls */
-#define	WT_STAT_CONN_SESSION_TABLE_TRUNCATE_FAIL	1606
+#define	WT_STAT_CONN_SESSION_TABLE_TRUNCATE_FAIL	1607
 /*! session: table truncate successful calls */
-#define	WT_STAT_CONN_SESSION_TABLE_TRUNCATE_SUCCESS	1607
+#define	WT_STAT_CONN_SESSION_TABLE_TRUNCATE_SUCCESS	1608
 /*! session: table verify failed calls */
-#define	WT_STAT_CONN_SESSION_TABLE_VERIFY_FAIL		1608
+#define	WT_STAT_CONN_SESSION_TABLE_VERIFY_FAIL		1609
 /*! session: table verify successful calls */
-#define	WT_STAT_CONN_SESSION_TABLE_VERIFY_SUCCESS	1609
+#define	WT_STAT_CONN_SESSION_TABLE_VERIFY_SUCCESS	1610
 /*! session: tiered operations dequeued and processed */
-#define	WT_STAT_CONN_TIERED_WORK_UNITS_DEQUEUED		1610
+#define	WT_STAT_CONN_TIERED_WORK_UNITS_DEQUEUED		1611
 /*! session: tiered operations removed without processing */
-#define	WT_STAT_CONN_TIERED_WORK_UNITS_REMOVED		1611
+#define	WT_STAT_CONN_TIERED_WORK_UNITS_REMOVED		1612
 /*! session: tiered operations scheduled */
-#define	WT_STAT_CONN_TIERED_WORK_UNITS_CREATED		1612
+#define	WT_STAT_CONN_TIERED_WORK_UNITS_CREATED		1613
 /*! session: tiered storage local retention time (secs) */
-#define	WT_STAT_CONN_TIERED_RETENTION			1613
+#define	WT_STAT_CONN_TIERED_RETENTION			1614
 /*! thread-state: active filesystem fsync calls */
-#define	WT_STAT_CONN_THREAD_FSYNC_ACTIVE		1614
+#define	WT_STAT_CONN_THREAD_FSYNC_ACTIVE		1615
 /*! thread-state: active filesystem read calls */
-#define	WT_STAT_CONN_THREAD_READ_ACTIVE			1615
+#define	WT_STAT_CONN_THREAD_READ_ACTIVE			1616
 /*! thread-state: active filesystem write calls */
-#define	WT_STAT_CONN_THREAD_WRITE_ACTIVE		1616
+#define	WT_STAT_CONN_THREAD_WRITE_ACTIVE		1617
 /*! thread-yield: application thread operations waiting for cache */
-#define	WT_STAT_CONN_APPLICATION_CACHE_OPS		1617
+#define	WT_STAT_CONN_APPLICATION_CACHE_OPS		1618
 /*! thread-yield: application thread snapshot refreshed for eviction */
-#define	WT_STAT_CONN_APPLICATION_EVICT_SNAPSHOT_REFRESHED	1618
+#define	WT_STAT_CONN_APPLICATION_EVICT_SNAPSHOT_REFRESHED	1619
 /*! thread-yield: application thread time waiting for cache (usecs) */
-#define	WT_STAT_CONN_APPLICATION_CACHE_TIME		1619
-=======
-#define	WT_STAT_CONN_REC_TIME_WINDOW_PAGES_STOP_TXN	1566
-/*! reconciliation: records written including a prepare state */
-#define	WT_STAT_CONN_REC_TIME_WINDOW_PREPARED		1567
-/*! reconciliation: records written including a start durable timestamp */
-#define	WT_STAT_CONN_REC_TIME_WINDOW_DURABLE_START_TS	1568
-/*! reconciliation: records written including a start timestamp */
-#define	WT_STAT_CONN_REC_TIME_WINDOW_START_TS		1569
-/*! reconciliation: records written including a start transaction ID */
-#define	WT_STAT_CONN_REC_TIME_WINDOW_START_TXN		1570
-/*! reconciliation: records written including a stop durable timestamp */
-#define	WT_STAT_CONN_REC_TIME_WINDOW_DURABLE_STOP_TS	1571
-/*! reconciliation: records written including a stop timestamp */
-#define	WT_STAT_CONN_REC_TIME_WINDOW_STOP_TS		1572
-/*! reconciliation: records written including a stop transaction ID */
-#define	WT_STAT_CONN_REC_TIME_WINDOW_STOP_TXN		1573
-/*! reconciliation: split bytes currently awaiting free */
-#define	WT_STAT_CONN_REC_SPLIT_STASHED_BYTES		1574
-/*! reconciliation: split objects currently awaiting free */
-#define	WT_STAT_CONN_REC_SPLIT_STASHED_OBJECTS		1575
-/*! session: attempts to remove a local object and the object is in use */
-#define	WT_STAT_CONN_LOCAL_OBJECTS_INUSE		1576
-/*! session: flush_tier failed calls */
-#define	WT_STAT_CONN_FLUSH_TIER_FAIL			1577
-/*! session: flush_tier operation calls */
-#define	WT_STAT_CONN_FLUSH_TIER				1578
-/*! session: flush_tier tables skipped due to no checkpoint */
-#define	WT_STAT_CONN_FLUSH_TIER_SKIPPED			1579
-/*! session: flush_tier tables switched */
-#define	WT_STAT_CONN_FLUSH_TIER_SWITCHED		1580
-/*! session: local objects removed */
-#define	WT_STAT_CONN_LOCAL_OBJECTS_REMOVED		1581
-/*! session: open session count */
-#define	WT_STAT_CONN_SESSION_OPEN			1582
-/*! session: session query timestamp calls */
-#define	WT_STAT_CONN_SESSION_QUERY_TS			1583
-/*! session: table alter failed calls */
-#define	WT_STAT_CONN_SESSION_TABLE_ALTER_FAIL		1584
-/*! session: table alter successful calls */
-#define	WT_STAT_CONN_SESSION_TABLE_ALTER_SUCCESS	1585
-/*! session: table alter triggering checkpoint calls */
-#define	WT_STAT_CONN_SESSION_TABLE_ALTER_TRIGGER_CHECKPOINT	1586
-/*! session: table alter unchanged and skipped */
-#define	WT_STAT_CONN_SESSION_TABLE_ALTER_SKIP		1587
-/*! session: table compact conflicted with checkpoint */
-#define	WT_STAT_CONN_SESSION_TABLE_COMPACT_CONFLICTING_CHECKPOINT	1588
-/*! session: table compact dhandle successful calls */
-#define	WT_STAT_CONN_SESSION_TABLE_COMPACT_DHANDLE_SUCCESS	1589
-/*! session: table compact failed calls */
-#define	WT_STAT_CONN_SESSION_TABLE_COMPACT_FAIL		1590
-/*! session: table compact failed calls due to cache pressure */
-#define	WT_STAT_CONN_SESSION_TABLE_COMPACT_FAIL_CACHE_PRESSURE	1591
-/*! session: table compact passes */
-#define	WT_STAT_CONN_SESSION_TABLE_COMPACT_PASSES	1592
-/*! session: table compact running */
-#define	WT_STAT_CONN_SESSION_TABLE_COMPACT_RUNNING	1593
-/*! session: table compact skipped as process would not reduce file size */
-#define	WT_STAT_CONN_SESSION_TABLE_COMPACT_SKIPPED	1594
-/*! session: table compact successful calls */
-#define	WT_STAT_CONN_SESSION_TABLE_COMPACT_SUCCESS	1595
-/*! session: table compact timeout */
-#define	WT_STAT_CONN_SESSION_TABLE_COMPACT_TIMEOUT	1596
-/*! session: table create failed calls */
-#define	WT_STAT_CONN_SESSION_TABLE_CREATE_FAIL		1597
-/*! session: table create successful calls */
-#define	WT_STAT_CONN_SESSION_TABLE_CREATE_SUCCESS	1598
-/*! session: table create with import failed calls */
-#define	WT_STAT_CONN_SESSION_TABLE_CREATE_IMPORT_FAIL	1599
-/*! session: table create with import successful calls */
-#define	WT_STAT_CONN_SESSION_TABLE_CREATE_IMPORT_SUCCESS	1600
-/*! session: table drop failed calls */
-#define	WT_STAT_CONN_SESSION_TABLE_DROP_FAIL		1601
-/*! session: table drop successful calls */
-#define	WT_STAT_CONN_SESSION_TABLE_DROP_SUCCESS		1602
-/*! session: table salvage failed calls */
-#define	WT_STAT_CONN_SESSION_TABLE_SALVAGE_FAIL		1603
-/*! session: table salvage successful calls */
-#define	WT_STAT_CONN_SESSION_TABLE_SALVAGE_SUCCESS	1604
-/*! session: table truncate failed calls */
-#define	WT_STAT_CONN_SESSION_TABLE_TRUNCATE_FAIL	1605
-/*! session: table truncate successful calls */
-#define	WT_STAT_CONN_SESSION_TABLE_TRUNCATE_SUCCESS	1606
-/*! session: table verify failed calls */
-#define	WT_STAT_CONN_SESSION_TABLE_VERIFY_FAIL		1607
-/*! session: table verify successful calls */
-#define	WT_STAT_CONN_SESSION_TABLE_VERIFY_SUCCESS	1608
-/*! session: tiered operations dequeued and processed */
-#define	WT_STAT_CONN_TIERED_WORK_UNITS_DEQUEUED		1609
-/*! session: tiered operations removed without processing */
-#define	WT_STAT_CONN_TIERED_WORK_UNITS_REMOVED		1610
-/*! session: tiered operations scheduled */
-#define	WT_STAT_CONN_TIERED_WORK_UNITS_CREATED		1611
-/*! session: tiered storage local retention time (secs) */
-#define	WT_STAT_CONN_TIERED_RETENTION			1612
-/*! thread-state: active filesystem fsync calls */
-#define	WT_STAT_CONN_THREAD_FSYNC_ACTIVE		1613
-/*! thread-state: active filesystem read calls */
-#define	WT_STAT_CONN_THREAD_READ_ACTIVE			1614
-/*! thread-state: active filesystem write calls */
-#define	WT_STAT_CONN_THREAD_WRITE_ACTIVE		1615
-/*! thread-yield: application thread operations waiting for cache */
-#define	WT_STAT_CONN_APPLICATION_CACHE_OPS		1616
-/*! thread-yield: application thread snapshot refreshed for eviction */
-#define	WT_STAT_CONN_APPLICATION_EVICT_SNAPSHOT_REFRESHED	1617
-/*! thread-yield: application thread time waiting for cache (usecs) */
-#define	WT_STAT_CONN_APPLICATION_CACHE_TIME		1618
->>>>>>> 1cc237d6
+#define	WT_STAT_CONN_APPLICATION_CACHE_TIME		1620
 /*!
  * thread-yield: connection close blocked waiting for transaction state
  * stabilization
  */
-<<<<<<< HEAD
-#define	WT_STAT_CONN_TXN_RELEASE_BLOCKED		1620
+#define	WT_STAT_CONN_TXN_RELEASE_BLOCKED		1621
 /*! thread-yield: connection close yielded for lsm manager shutdown */
-#define	WT_STAT_CONN_CONN_CLOSE_BLOCKED_LSM		1621
+#define	WT_STAT_CONN_CONN_CLOSE_BLOCKED_LSM		1622
 /*! thread-yield: data handle lock yielded */
-#define	WT_STAT_CONN_DHANDLE_LOCK_BLOCKED		1622
-=======
-#define	WT_STAT_CONN_TXN_RELEASE_BLOCKED		1619
-/*! thread-yield: connection close yielded for lsm manager shutdown */
-#define	WT_STAT_CONN_CONN_CLOSE_BLOCKED_LSM		1620
-/*! thread-yield: data handle lock yielded */
-#define	WT_STAT_CONN_DHANDLE_LOCK_BLOCKED		1621
->>>>>>> 1cc237d6
+#define	WT_STAT_CONN_DHANDLE_LOCK_BLOCKED		1623
 /*!
  * thread-yield: get reference for page index and slot time sleeping
  * (usecs)
  */
-<<<<<<< HEAD
-#define	WT_STAT_CONN_PAGE_INDEX_SLOT_REF_BLOCKED	1623
+#define	WT_STAT_CONN_PAGE_INDEX_SLOT_REF_BLOCKED	1624
 /*! thread-yield: page access yielded due to prepare state change */
-#define	WT_STAT_CONN_PREPARED_TRANSITION_BLOCKED_PAGE	1624
+#define	WT_STAT_CONN_PREPARED_TRANSITION_BLOCKED_PAGE	1625
 /*! thread-yield: page acquire busy blocked */
-#define	WT_STAT_CONN_PAGE_BUSY_BLOCKED			1625
+#define	WT_STAT_CONN_PAGE_BUSY_BLOCKED			1626
 /*! thread-yield: page acquire eviction blocked */
-#define	WT_STAT_CONN_PAGE_FORCIBLE_EVICT_BLOCKED	1626
+#define	WT_STAT_CONN_PAGE_FORCIBLE_EVICT_BLOCKED	1627
 /*! thread-yield: page acquire locked blocked */
-#define	WT_STAT_CONN_PAGE_LOCKED_BLOCKED		1627
+#define	WT_STAT_CONN_PAGE_LOCKED_BLOCKED		1628
 /*! thread-yield: page acquire read blocked */
-#define	WT_STAT_CONN_PAGE_READ_BLOCKED			1628
+#define	WT_STAT_CONN_PAGE_READ_BLOCKED			1629
 /*! thread-yield: page acquire time sleeping (usecs) */
-#define	WT_STAT_CONN_PAGE_SLEEP				1629
-=======
-#define	WT_STAT_CONN_PAGE_INDEX_SLOT_REF_BLOCKED	1622
-/*! thread-yield: page access yielded due to prepare state change */
-#define	WT_STAT_CONN_PREPARED_TRANSITION_BLOCKED_PAGE	1623
-/*! thread-yield: page acquire busy blocked */
-#define	WT_STAT_CONN_PAGE_BUSY_BLOCKED			1624
-/*! thread-yield: page acquire eviction blocked */
-#define	WT_STAT_CONN_PAGE_FORCIBLE_EVICT_BLOCKED	1625
-/*! thread-yield: page acquire locked blocked */
-#define	WT_STAT_CONN_PAGE_LOCKED_BLOCKED		1626
-/*! thread-yield: page acquire read blocked */
-#define	WT_STAT_CONN_PAGE_READ_BLOCKED			1627
-/*! thread-yield: page acquire time sleeping (usecs) */
-#define	WT_STAT_CONN_PAGE_SLEEP				1628
->>>>>>> 1cc237d6
+#define	WT_STAT_CONN_PAGE_SLEEP				1630
 /*!
  * thread-yield: page delete rollback time sleeping for state change
  * (usecs)
  */
-<<<<<<< HEAD
-#define	WT_STAT_CONN_PAGE_DEL_ROLLBACK_BLOCKED		1630
+#define	WT_STAT_CONN_PAGE_DEL_ROLLBACK_BLOCKED		1631
 /*! thread-yield: page reconciliation yielded due to child modification */
-#define	WT_STAT_CONN_CHILD_MODIFY_BLOCKED_PAGE		1631
+#define	WT_STAT_CONN_CHILD_MODIFY_BLOCKED_PAGE		1632
 /*! transaction: Number of prepared updates */
-#define	WT_STAT_CONN_TXN_PREPARED_UPDATES		1632
+#define	WT_STAT_CONN_TXN_PREPARED_UPDATES		1633
 /*! transaction: Number of prepared updates committed */
-#define	WT_STAT_CONN_TXN_PREPARED_UPDATES_COMMITTED	1633
+#define	WT_STAT_CONN_TXN_PREPARED_UPDATES_COMMITTED	1634
 /*! transaction: Number of prepared updates repeated on the same key */
-#define	WT_STAT_CONN_TXN_PREPARED_UPDATES_KEY_REPEATED	1634
+#define	WT_STAT_CONN_TXN_PREPARED_UPDATES_KEY_REPEATED	1635
 /*! transaction: Number of prepared updates rolled back */
-#define	WT_STAT_CONN_TXN_PREPARED_UPDATES_ROLLEDBACK	1635
-=======
-#define	WT_STAT_CONN_PAGE_DEL_ROLLBACK_BLOCKED		1629
-/*! thread-yield: page reconciliation yielded due to child modification */
-#define	WT_STAT_CONN_CHILD_MODIFY_BLOCKED_PAGE		1630
-/*! transaction: Number of prepared updates */
-#define	WT_STAT_CONN_TXN_PREPARED_UPDATES		1631
-/*! transaction: Number of prepared updates committed */
-#define	WT_STAT_CONN_TXN_PREPARED_UPDATES_COMMITTED	1632
-/*! transaction: Number of prepared updates repeated on the same key */
-#define	WT_STAT_CONN_TXN_PREPARED_UPDATES_KEY_REPEATED	1633
-/*! transaction: Number of prepared updates rolled back */
-#define	WT_STAT_CONN_TXN_PREPARED_UPDATES_ROLLEDBACK	1634
->>>>>>> 1cc237d6
+#define	WT_STAT_CONN_TXN_PREPARED_UPDATES_ROLLEDBACK	1636
 /*!
  * transaction: a reader raced with a prepared transaction commit and
  * skipped an update or updates
  */
-<<<<<<< HEAD
-#define	WT_STAT_CONN_TXN_READ_RACE_PREPARE_COMMIT	1636
+#define	WT_STAT_CONN_TXN_READ_RACE_PREPARE_COMMIT	1637
 /*! transaction: number of times overflow removed value is read */
-#define	WT_STAT_CONN_TXN_READ_OVERFLOW_REMOVE		1637
+#define	WT_STAT_CONN_TXN_READ_OVERFLOW_REMOVE		1638
 /*! transaction: oldest pinned transaction ID rolled back for eviction */
-#define	WT_STAT_CONN_TXN_ROLLBACK_OLDEST_PINNED		1638
+#define	WT_STAT_CONN_TXN_ROLLBACK_OLDEST_PINNED		1639
 /*! transaction: prepared transactions */
-#define	WT_STAT_CONN_TXN_PREPARE			1639
+#define	WT_STAT_CONN_TXN_PREPARE			1640
 /*! transaction: prepared transactions committed */
-#define	WT_STAT_CONN_TXN_PREPARE_COMMIT			1640
+#define	WT_STAT_CONN_TXN_PREPARE_COMMIT			1641
 /*! transaction: prepared transactions currently active */
-#define	WT_STAT_CONN_TXN_PREPARE_ACTIVE			1641
+#define	WT_STAT_CONN_TXN_PREPARE_ACTIVE			1642
 /*! transaction: prepared transactions rolled back */
-#define	WT_STAT_CONN_TXN_PREPARE_ROLLBACK		1642
+#define	WT_STAT_CONN_TXN_PREPARE_ROLLBACK		1643
 /*! transaction: query timestamp calls */
-#define	WT_STAT_CONN_TXN_QUERY_TS			1643
+#define	WT_STAT_CONN_TXN_QUERY_TS			1644
 /*! transaction: race to read prepared update retry */
-#define	WT_STAT_CONN_TXN_READ_RACE_PREPARE_UPDATE	1644
+#define	WT_STAT_CONN_TXN_READ_RACE_PREPARE_UPDATE	1645
 /*! transaction: rollback to stable calls */
-#define	WT_STAT_CONN_TXN_RTS				1645
-=======
-#define	WT_STAT_CONN_TXN_READ_RACE_PREPARE_COMMIT	1635
-/*! transaction: number of times overflow removed value is read */
-#define	WT_STAT_CONN_TXN_READ_OVERFLOW_REMOVE		1636
-/*! transaction: oldest pinned transaction ID rolled back for eviction */
-#define	WT_STAT_CONN_TXN_ROLLBACK_OLDEST_PINNED		1637
-/*! transaction: prepared transactions */
-#define	WT_STAT_CONN_TXN_PREPARE			1638
-/*! transaction: prepared transactions committed */
-#define	WT_STAT_CONN_TXN_PREPARE_COMMIT			1639
-/*! transaction: prepared transactions currently active */
-#define	WT_STAT_CONN_TXN_PREPARE_ACTIVE			1640
-/*! transaction: prepared transactions rolled back */
-#define	WT_STAT_CONN_TXN_PREPARE_ROLLBACK		1641
-/*! transaction: query timestamp calls */
-#define	WT_STAT_CONN_TXN_QUERY_TS			1642
-/*! transaction: race to read prepared update retry */
-#define	WT_STAT_CONN_TXN_READ_RACE_PREPARE_UPDATE	1643
-/*! transaction: rollback to stable calls */
-#define	WT_STAT_CONN_TXN_RTS				1644
->>>>>>> 1cc237d6
+#define	WT_STAT_CONN_TXN_RTS				1646
 /*!
  * transaction: rollback to stable history store keys that would have
  * been swept in non-dryrun mode
  */
-<<<<<<< HEAD
-#define	WT_STAT_CONN_TXN_RTS_SWEEP_HS_KEYS_DRYRUN	1646
-=======
-#define	WT_STAT_CONN_TXN_RTS_SWEEP_HS_KEYS_DRYRUN	1645
->>>>>>> 1cc237d6
+#define	WT_STAT_CONN_TXN_RTS_SWEEP_HS_KEYS_DRYRUN	1647
 /*!
  * transaction: rollback to stable history store records with stop
  * timestamps older than newer records
  */
-<<<<<<< HEAD
-#define	WT_STAT_CONN_TXN_RTS_HS_STOP_OLDER_THAN_NEWER_START	1647
+#define	WT_STAT_CONN_TXN_RTS_HS_STOP_OLDER_THAN_NEWER_START	1648
 /*! transaction: rollback to stable inconsistent checkpoint */
-#define	WT_STAT_CONN_TXN_RTS_INCONSISTENT_CKPT		1648
+#define	WT_STAT_CONN_TXN_RTS_INCONSISTENT_CKPT		1649
 /*! transaction: rollback to stable keys removed */
-#define	WT_STAT_CONN_TXN_RTS_KEYS_REMOVED		1649
+#define	WT_STAT_CONN_TXN_RTS_KEYS_REMOVED		1650
 /*! transaction: rollback to stable keys restored */
-#define	WT_STAT_CONN_TXN_RTS_KEYS_RESTORED		1650
-=======
-#define	WT_STAT_CONN_TXN_RTS_HS_STOP_OLDER_THAN_NEWER_START	1646
-/*! transaction: rollback to stable inconsistent checkpoint */
-#define	WT_STAT_CONN_TXN_RTS_INCONSISTENT_CKPT		1647
-/*! transaction: rollback to stable keys removed */
-#define	WT_STAT_CONN_TXN_RTS_KEYS_REMOVED		1648
-/*! transaction: rollback to stable keys restored */
-#define	WT_STAT_CONN_TXN_RTS_KEYS_RESTORED		1649
->>>>>>> 1cc237d6
+#define	WT_STAT_CONN_TXN_RTS_KEYS_RESTORED		1651
 /*!
  * transaction: rollback to stable keys that would have been removed in
  * non-dryrun mode
  */
-<<<<<<< HEAD
-#define	WT_STAT_CONN_TXN_RTS_KEYS_REMOVED_DRYRUN	1651
-=======
-#define	WT_STAT_CONN_TXN_RTS_KEYS_REMOVED_DRYRUN	1650
->>>>>>> 1cc237d6
+#define	WT_STAT_CONN_TXN_RTS_KEYS_REMOVED_DRYRUN	1652
 /*!
  * transaction: rollback to stable keys that would have been restored in
  * non-dryrun mode
  */
-<<<<<<< HEAD
-#define	WT_STAT_CONN_TXN_RTS_KEYS_RESTORED_DRYRUN	1652
+#define	WT_STAT_CONN_TXN_RTS_KEYS_RESTORED_DRYRUN	1653
 /*! transaction: rollback to stable pages visited */
-#define	WT_STAT_CONN_TXN_RTS_PAGES_VISITED		1653
+#define	WT_STAT_CONN_TXN_RTS_PAGES_VISITED		1654
 /*! transaction: rollback to stable restored tombstones from history store */
-#define	WT_STAT_CONN_TXN_RTS_HS_RESTORE_TOMBSTONES	1654
+#define	WT_STAT_CONN_TXN_RTS_HS_RESTORE_TOMBSTONES	1655
 /*! transaction: rollback to stable restored updates from history store */
-#define	WT_STAT_CONN_TXN_RTS_HS_RESTORE_UPDATES		1655
+#define	WT_STAT_CONN_TXN_RTS_HS_RESTORE_UPDATES		1656
 /*! transaction: rollback to stable skipping delete rle */
-#define	WT_STAT_CONN_TXN_RTS_DELETE_RLE_SKIPPED		1656
+#define	WT_STAT_CONN_TXN_RTS_DELETE_RLE_SKIPPED		1657
 /*! transaction: rollback to stable skipping stable rle */
-#define	WT_STAT_CONN_TXN_RTS_STABLE_RLE_SKIPPED		1657
+#define	WT_STAT_CONN_TXN_RTS_STABLE_RLE_SKIPPED		1658
 /*! transaction: rollback to stable sweeping history store keys */
-#define	WT_STAT_CONN_TXN_RTS_SWEEP_HS_KEYS		1658
-=======
-#define	WT_STAT_CONN_TXN_RTS_KEYS_RESTORED_DRYRUN	1651
-/*! transaction: rollback to stable pages visited */
-#define	WT_STAT_CONN_TXN_RTS_PAGES_VISITED		1652
-/*! transaction: rollback to stable restored tombstones from history store */
-#define	WT_STAT_CONN_TXN_RTS_HS_RESTORE_TOMBSTONES	1653
-/*! transaction: rollback to stable restored updates from history store */
-#define	WT_STAT_CONN_TXN_RTS_HS_RESTORE_UPDATES		1654
-/*! transaction: rollback to stable skipping delete rle */
-#define	WT_STAT_CONN_TXN_RTS_DELETE_RLE_SKIPPED		1655
-/*! transaction: rollback to stable skipping stable rle */
-#define	WT_STAT_CONN_TXN_RTS_STABLE_RLE_SKIPPED		1656
-/*! transaction: rollback to stable sweeping history store keys */
-#define	WT_STAT_CONN_TXN_RTS_SWEEP_HS_KEYS		1657
->>>>>>> 1cc237d6
+#define	WT_STAT_CONN_TXN_RTS_SWEEP_HS_KEYS		1659
 /*!
  * transaction: rollback to stable tombstones from history store that
  * would have been restored in non-dryrun mode
  */
-<<<<<<< HEAD
-#define	WT_STAT_CONN_TXN_RTS_HS_RESTORE_TOMBSTONES_DRYRUN	1659
+#define	WT_STAT_CONN_TXN_RTS_HS_RESTORE_TOMBSTONES_DRYRUN	1660
 /*! transaction: rollback to stable tree walk skipping pages */
-#define	WT_STAT_CONN_TXN_RTS_TREE_WALK_SKIP_PAGES	1660
+#define	WT_STAT_CONN_TXN_RTS_TREE_WALK_SKIP_PAGES	1661
 /*! transaction: rollback to stable updates aborted */
-#define	WT_STAT_CONN_TXN_RTS_UPD_ABORTED		1661
-=======
-#define	WT_STAT_CONN_TXN_RTS_HS_RESTORE_TOMBSTONES_DRYRUN	1658
-/*! transaction: rollback to stable tree walk skipping pages */
-#define	WT_STAT_CONN_TXN_RTS_TREE_WALK_SKIP_PAGES	1659
-/*! transaction: rollback to stable updates aborted */
-#define	WT_STAT_CONN_TXN_RTS_UPD_ABORTED		1660
->>>>>>> 1cc237d6
+#define	WT_STAT_CONN_TXN_RTS_UPD_ABORTED		1662
 /*!
  * transaction: rollback to stable updates from history store that would
  * have been restored in non-dryrun mode
  */
-<<<<<<< HEAD
-#define	WT_STAT_CONN_TXN_RTS_HS_RESTORE_UPDATES_DRYRUN	1662
+#define	WT_STAT_CONN_TXN_RTS_HS_RESTORE_UPDATES_DRYRUN	1663
 /*! transaction: rollback to stable updates removed from history store */
-#define	WT_STAT_CONN_TXN_RTS_HS_REMOVED			1663
-=======
-#define	WT_STAT_CONN_TXN_RTS_HS_RESTORE_UPDATES_DRYRUN	1661
-/*! transaction: rollback to stable updates removed from history store */
-#define	WT_STAT_CONN_TXN_RTS_HS_REMOVED			1662
->>>>>>> 1cc237d6
+#define	WT_STAT_CONN_TXN_RTS_HS_REMOVED			1664
 /*!
  * transaction: rollback to stable updates that would have been aborted
  * in non-dryrun mode
  */
-<<<<<<< HEAD
-#define	WT_STAT_CONN_TXN_RTS_UPD_ABORTED_DRYRUN		1664
-=======
-#define	WT_STAT_CONN_TXN_RTS_UPD_ABORTED_DRYRUN		1663
->>>>>>> 1cc237d6
+#define	WT_STAT_CONN_TXN_RTS_UPD_ABORTED_DRYRUN		1665
 /*!
  * transaction: rollback to stable updates that would have been removed
  * from history store in non-dryrun mode
  */
-<<<<<<< HEAD
-#define	WT_STAT_CONN_TXN_RTS_HS_REMOVED_DRYRUN		1665
+#define	WT_STAT_CONN_TXN_RTS_HS_REMOVED_DRYRUN		1666
 /*! transaction: sessions scanned in each walk of concurrent sessions */
-#define	WT_STAT_CONN_TXN_SESSIONS_WALKED		1666
+#define	WT_STAT_CONN_TXN_SESSIONS_WALKED		1667
 /*! transaction: set timestamp calls */
-#define	WT_STAT_CONN_TXN_SET_TS				1667
+#define	WT_STAT_CONN_TXN_SET_TS				1668
 /*! transaction: set timestamp durable calls */
-#define	WT_STAT_CONN_TXN_SET_TS_DURABLE			1668
+#define	WT_STAT_CONN_TXN_SET_TS_DURABLE			1669
 /*! transaction: set timestamp durable updates */
-#define	WT_STAT_CONN_TXN_SET_TS_DURABLE_UPD		1669
+#define	WT_STAT_CONN_TXN_SET_TS_DURABLE_UPD		1670
 /*! transaction: set timestamp force calls */
-#define	WT_STAT_CONN_TXN_SET_TS_FORCE			1670
-=======
-#define	WT_STAT_CONN_TXN_RTS_HS_REMOVED_DRYRUN		1664
-/*! transaction: sessions scanned in each walk of concurrent sessions */
-#define	WT_STAT_CONN_TXN_SESSIONS_WALKED		1665
-/*! transaction: set timestamp calls */
-#define	WT_STAT_CONN_TXN_SET_TS				1666
-/*! transaction: set timestamp durable calls */
-#define	WT_STAT_CONN_TXN_SET_TS_DURABLE			1667
-/*! transaction: set timestamp durable updates */
-#define	WT_STAT_CONN_TXN_SET_TS_DURABLE_UPD		1668
-/*! transaction: set timestamp force calls */
-#define	WT_STAT_CONN_TXN_SET_TS_FORCE			1669
->>>>>>> 1cc237d6
+#define	WT_STAT_CONN_TXN_SET_TS_FORCE			1671
 /*!
  * transaction: set timestamp global oldest timestamp set to be more
  * recent than the global stable timestamp
  */
-<<<<<<< HEAD
-#define	WT_STAT_CONN_TXN_SET_TS_OUT_OF_ORDER		1671
+#define	WT_STAT_CONN_TXN_SET_TS_OUT_OF_ORDER		1672
 /*! transaction: set timestamp oldest calls */
-#define	WT_STAT_CONN_TXN_SET_TS_OLDEST			1672
+#define	WT_STAT_CONN_TXN_SET_TS_OLDEST			1673
 /*! transaction: set timestamp oldest updates */
-#define	WT_STAT_CONN_TXN_SET_TS_OLDEST_UPD		1673
+#define	WT_STAT_CONN_TXN_SET_TS_OLDEST_UPD		1674
 /*! transaction: set timestamp stable calls */
-#define	WT_STAT_CONN_TXN_SET_TS_STABLE			1674
+#define	WT_STAT_CONN_TXN_SET_TS_STABLE			1675
 /*! transaction: set timestamp stable updates */
-#define	WT_STAT_CONN_TXN_SET_TS_STABLE_UPD		1675
+#define	WT_STAT_CONN_TXN_SET_TS_STABLE_UPD		1676
 /*! transaction: transaction begins */
-#define	WT_STAT_CONN_TXN_BEGIN				1676
-=======
-#define	WT_STAT_CONN_TXN_SET_TS_OUT_OF_ORDER		1670
-/*! transaction: set timestamp oldest calls */
-#define	WT_STAT_CONN_TXN_SET_TS_OLDEST			1671
-/*! transaction: set timestamp oldest updates */
-#define	WT_STAT_CONN_TXN_SET_TS_OLDEST_UPD		1672
-/*! transaction: set timestamp stable calls */
-#define	WT_STAT_CONN_TXN_SET_TS_STABLE			1673
-/*! transaction: set timestamp stable updates */
-#define	WT_STAT_CONN_TXN_SET_TS_STABLE_UPD		1674
-/*! transaction: transaction begins */
-#define	WT_STAT_CONN_TXN_BEGIN				1675
->>>>>>> 1cc237d6
+#define	WT_STAT_CONN_TXN_BEGIN				1677
 /*!
  * transaction: transaction checkpoint history store file duration
  * (usecs)
  */
-<<<<<<< HEAD
-#define	WT_STAT_CONN_TXN_HS_CKPT_DURATION		1677
+#define	WT_STAT_CONN_TXN_HS_CKPT_DURATION		1678
 /*! transaction: transaction range of IDs currently pinned */
-#define	WT_STAT_CONN_TXN_PINNED_RANGE			1678
+#define	WT_STAT_CONN_TXN_PINNED_RANGE			1679
 /*! transaction: transaction range of IDs currently pinned by a checkpoint */
-#define	WT_STAT_CONN_TXN_PINNED_CHECKPOINT_RANGE	1679
+#define	WT_STAT_CONN_TXN_PINNED_CHECKPOINT_RANGE	1680
 /*! transaction: transaction range of timestamps currently pinned */
-#define	WT_STAT_CONN_TXN_PINNED_TIMESTAMP		1680
+#define	WT_STAT_CONN_TXN_PINNED_TIMESTAMP		1681
 /*! transaction: transaction range of timestamps pinned by a checkpoint */
-#define	WT_STAT_CONN_TXN_PINNED_TIMESTAMP_CHECKPOINT	1681
-=======
-#define	WT_STAT_CONN_TXN_HS_CKPT_DURATION		1676
-/*! transaction: transaction range of IDs currently pinned */
-#define	WT_STAT_CONN_TXN_PINNED_RANGE			1677
-/*! transaction: transaction range of IDs currently pinned by a checkpoint */
-#define	WT_STAT_CONN_TXN_PINNED_CHECKPOINT_RANGE	1678
-/*! transaction: transaction range of timestamps currently pinned */
-#define	WT_STAT_CONN_TXN_PINNED_TIMESTAMP		1679
-/*! transaction: transaction range of timestamps pinned by a checkpoint */
-#define	WT_STAT_CONN_TXN_PINNED_TIMESTAMP_CHECKPOINT	1680
->>>>>>> 1cc237d6
+#define	WT_STAT_CONN_TXN_PINNED_TIMESTAMP_CHECKPOINT	1682
 /*!
  * transaction: transaction range of timestamps pinned by the oldest
  * active read timestamp
  */
-<<<<<<< HEAD
-#define	WT_STAT_CONN_TXN_PINNED_TIMESTAMP_READER	1682
-=======
-#define	WT_STAT_CONN_TXN_PINNED_TIMESTAMP_READER	1681
->>>>>>> 1cc237d6
+#define	WT_STAT_CONN_TXN_PINNED_TIMESTAMP_READER	1683
 /*!
  * transaction: transaction range of timestamps pinned by the oldest
  * timestamp
  */
-<<<<<<< HEAD
-#define	WT_STAT_CONN_TXN_PINNED_TIMESTAMP_OLDEST	1683
+#define	WT_STAT_CONN_TXN_PINNED_TIMESTAMP_OLDEST	1684
 /*! transaction: transaction read timestamp of the oldest active reader */
-#define	WT_STAT_CONN_TXN_TIMESTAMP_OLDEST_ACTIVE_READ	1684
+#define	WT_STAT_CONN_TXN_TIMESTAMP_OLDEST_ACTIVE_READ	1685
 /*! transaction: transaction rollback to stable currently running */
-#define	WT_STAT_CONN_TXN_ROLLBACK_TO_STABLE_RUNNING	1685
+#define	WT_STAT_CONN_TXN_ROLLBACK_TO_STABLE_RUNNING	1686
 /*! transaction: transaction walk of concurrent sessions */
-#define	WT_STAT_CONN_TXN_WALK_SESSIONS			1686
+#define	WT_STAT_CONN_TXN_WALK_SESSIONS			1687
 /*! transaction: transactions committed */
-#define	WT_STAT_CONN_TXN_COMMIT				1687
+#define	WT_STAT_CONN_TXN_COMMIT				1688
 /*! transaction: transactions rolled back */
-#define	WT_STAT_CONN_TXN_ROLLBACK			1688
+#define	WT_STAT_CONN_TXN_ROLLBACK			1689
 /*! transaction: update conflicts */
-#define	WT_STAT_CONN_TXN_UPDATE_CONFLICT		1689
-=======
-#define	WT_STAT_CONN_TXN_PINNED_TIMESTAMP_OLDEST	1682
-/*! transaction: transaction read timestamp of the oldest active reader */
-#define	WT_STAT_CONN_TXN_TIMESTAMP_OLDEST_ACTIVE_READ	1683
-/*! transaction: transaction rollback to stable currently running */
-#define	WT_STAT_CONN_TXN_ROLLBACK_TO_STABLE_RUNNING	1684
-/*! transaction: transaction walk of concurrent sessions */
-#define	WT_STAT_CONN_TXN_WALK_SESSIONS			1685
-/*! transaction: transactions committed */
-#define	WT_STAT_CONN_TXN_COMMIT				1686
-/*! transaction: transactions rolled back */
-#define	WT_STAT_CONN_TXN_ROLLBACK			1687
-/*! transaction: update conflicts */
-#define	WT_STAT_CONN_TXN_UPDATE_CONFLICT		1688
->>>>>>> 1cc237d6
+#define	WT_STAT_CONN_TXN_UPDATE_CONFLICT		1690
 
 /*!
  * @}
