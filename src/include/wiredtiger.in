/*-
 * Copyright (c) 2014-present MongoDB, Inc.
 * Copyright (c) 2008-2014 WiredTiger, Inc.
 *  All rights reserved.
 *
 * See the file LICENSE for redistribution information.
 */

#ifndef __WIREDTIGER_H_
#define __WIREDTIGER_H_

#if defined(__cplusplus)
extern "C" {
#endif

/*******************************************
 * Version information
 *******************************************/
#define WIREDTIGER_VERSION_MAJOR    @VERSION_MAJOR@
#define WIREDTIGER_VERSION_MINOR    @VERSION_MINOR@
#define WIREDTIGER_VERSION_PATCH    @VERSION_PATCH@
#define WIREDTIGER_VERSION_STRING   @VERSION_STRING@

/*******************************************
 * Required includes
 *******************************************/
@wiredtiger_includes_decl@

/*******************************************
 * Portable type names
 *******************************************/
@off_t_decl@
@uintmax_t_decl@
@uintptr_t_decl@

#if defined(DOXYGEN) || defined(SWIG)
#define __F(func) func
#else
/* NOLINTNEXTLINE(misc-macro-parentheses) */
#define __F(func) (*func)
#endif

/*
 * We support configuring WiredTiger with the gcc/clang -fvisibility=hidden
 * flags, but that requires public APIs be specifically marked.
 */
#if defined(DOXYGEN) || defined(SWIG) || !defined(__GNUC__)
#define WT_ATTRIBUTE_LIBRARY_VISIBLE
#else
#define WT_ATTRIBUTE_LIBRARY_VISIBLE    __attribute__((visibility("default")))
#endif

/*!
 * @defgroup wt WiredTiger API
 * The functions, handles and methods applications use to access and manage
 * data with WiredTiger.
 *
 * @{
 */

/*******************************************
 * Public forward structure declarations
 *******************************************/
struct __wt_collator;       typedef struct __wt_collator WT_COLLATOR;
struct __wt_compressor;     typedef struct __wt_compressor WT_COMPRESSOR;
struct __wt_config_item;    typedef struct __wt_config_item WT_CONFIG_ITEM;
struct __wt_config_parser;
    typedef struct __wt_config_parser WT_CONFIG_PARSER;
struct __wt_connection;     typedef struct __wt_connection WT_CONNECTION;
struct __wt_cursor;     typedef struct __wt_cursor WT_CURSOR;
struct __wt_data_source;    typedef struct __wt_data_source WT_DATA_SOURCE;
struct __wt_encryptor;      typedef struct __wt_encryptor WT_ENCRYPTOR;
struct __wt_event_handler;  typedef struct __wt_event_handler WT_EVENT_HANDLER;
struct __wt_extension_api;  typedef struct __wt_extension_api WT_EXTENSION_API;
struct __wt_file_handle;    typedef struct __wt_file_handle WT_FILE_HANDLE;
struct __wt_file_system;    typedef struct __wt_file_system WT_FILE_SYSTEM;
struct __wt_item;       typedef struct __wt_item WT_ITEM;
struct __wt_modify;     typedef struct __wt_modify WT_MODIFY;
struct __wt_session;        typedef struct __wt_session WT_SESSION;
#if !defined(DOXYGEN)
struct __wt_storage_source; typedef struct __wt_storage_source WT_STORAGE_SOURCE;
#endif

/*!
 * A raw item of data to be managed, including a pointer to the data and a
 * length.
 *
 * WT_ITEM structures do not need to be cleared before use.
 */
struct __wt_item {
    /*!
     * The memory reference of the data item.
     *
     * For items returned by a WT_CURSOR, the pointer is only valid until
     * the next operation on that cursor.  Applications that need to keep
     * an item across multiple cursor operations must make a copy.
     */
    const void *data;

    /*!
     * The number of bytes in the data item.
     *
     * The maximum length of a single column stored in a table is not fixed
     * (as it partially depends on the underlying file configuration), but
     * is always a small number of bytes less than 4GB.
     */
    size_t size;

#ifndef DOXYGEN
    /*! Managed memory chunk (internal use). */
    void *mem;

    /*! Managed memory size (internal use). */
    size_t memsize;

    /*! Object flags (internal use). */
/* AUTOMATIC FLAG VALUE GENERATION START 0 */
#define WT_ITEM_INUSE   0x1u
/* AUTOMATIC FLAG VALUE GENERATION STOP 32 */
    uint32_t flags;
#endif
};

/*!
 * A set of modifications for a value, including a pointer to new data and a
 * length, plus a target offset in the value and an optional length of data
 * in the value to be replaced.
 *
 * WT_MODIFY structures do not need to be cleared before use.
 */
struct __wt_modify {
    /*!
     * New data. The size of the new data may be zero when no new data is
     * provided.
     */
    WT_ITEM data;

    /*!
     * The zero-based byte offset in the value where the new data is placed.
     *
     * If the offset is past the end of the value, padding bytes are
     * appended to the value up to the specified offset. If the value is a
     * string (value format \c S), the padding byte is a space. If the value
     * is a raw byte array accessed using a WT_ITEM structure (value format
     * \c u), the padding byte is a nul.
     */
     size_t offset;

    /*!
     * The number of bytes in the value to be replaced.
     *
     * If the size is zero, no bytes from the value are replaced and the new
     * data is inserted.
     *
     * If the offset is past the end of the value, the size is ignored.
     *
     * If the offset plus the size overlaps the end of the previous value,
     * bytes from the offset to the end of the value are replaced and any
     * remaining new data is appended.
     */
     size_t size;
};

/*!
 * The maximum packed size of a 64-bit integer.  The ::wiredtiger_struct_pack
 * function will pack single long integers into at most this many bytes.
 */
#define WT_INTPACK64_MAXSIZE    ((int)sizeof(int64_t) + 1)

/*!
 * The maximum packed size of a 32-bit integer.  The ::wiredtiger_struct_pack
 * function will pack single integers into at most this many bytes.
 */
#define WT_INTPACK32_MAXSIZE    ((int)sizeof(int32_t) + 1)

/*!
 * A WT_CURSOR handle is the interface to a cursor.
 *
 * Cursors allow data to be searched, iterated and modified, implementing the
 * CRUD (create, read, update and delete) operations.  Cursors are opened in
 * the context of a session.  If a transaction is started, cursors operate in
 * the context of the transaction until the transaction is resolved.
 *
 * Raw data is represented by key/value pairs of WT_ITEM structures, but
 * cursors can also provide access to fields within the key and value if the
 * formats are described in the WT_SESSION::create method.
 *
 * In the common case, a cursor is used to access records in a table.  However,
 * cursors can be used on subsets of tables (such as a single column or a
 * projection of multiple columns), as an interface to statistics, configuration
 * data or application-specific data sources.  See WT_SESSION::open_cursor for
 * more information.
 *
 * <b>Thread safety:</b> A WT_CURSOR handle is not usually shared between
 * threads. See @ref threads for more information.
 */
struct __wt_cursor {
    WT_SESSION *session;    /*!< The session handle for this cursor. */

    /*!
     * The name of the data source for the cursor, matches the \c uri
     * parameter to WT_SESSION::open_cursor used to open the cursor.
     */
    const char *uri;

    /*!
     * The format of the data packed into key items.  See @ref packing for
     * details.  If not set, a default value of "u" is assumed, and
     * applications must use WT_ITEM structures to manipulate untyped byte
     * arrays.
     */
    const char *key_format;

    /*!
     * The format of the data packed into value items.  See @ref packing
     * for details.  If not set, a default value of "u" is assumed, and
     * applications must use WT_ITEM structures to manipulate untyped byte
     * arrays.
     */
    const char *value_format;

    /*!
     * @name Data access
     * @{
     */
    /*!
     * Get the key for the current record.
     *
     * @snippet ex_all.c Get the cursor's string key
     *
     * @snippet ex_all.c Get the cursor's record number key
     *
     * @param cursor the cursor handle
     * @param ... pointers to hold key fields corresponding to
     * WT_CURSOR::key_format.
     * The API does not validate the argument types passed in; the caller is
     * responsible for passing the correct argument types according to
     * WT_CURSOR::key_format.
     * @errors
     */
    int __F(get_key)(WT_CURSOR *cursor, ...);

    /*!
     * Get the value for the current record.
     *
     * @snippet ex_all.c Get the cursor's string value
     *
     * @snippet ex_all.c Get the cursor's raw value
     *
     * @param cursor the cursor handle
     * @param ... pointers to hold value fields corresponding to
     * WT_CURSOR::value_format.
     * The API does not validate the argument types passed in; the caller is
     * responsible for passing the correct argument types according to
     * WT_CURSOR::value_format.
     * @errors
     */
    int __F(get_value)(WT_CURSOR *cursor, ...);

    /*!
     * Get the raw key and value for the current record.
     *
     * @snippet ex_all.c Get the raw key and value for the current record.
     *
     * @snippet ex_all.c Set the cursor's record number key
     *
     * @param cursor the cursor handle
     * @param key pointer to an item that will contains the current record's raw key
     * @param value pointer to an item that will contains the current record's raw value
     *
     * The caller can optionally pass in NULL for either key or value to retrieve only
     * the other of the key or value.
     *
     * If an error occurs during this operation, a flag will be set in the
     * cursor, and the next operation to access the key will fail.  This
     * simplifies error handling in applications.
     * @errors
     */
        int __F(get_raw_key_value)(WT_CURSOR *cursor, WT_ITEM* key, WT_ITEM* value);

    /*!
     * Set the key for the next operation.
     *
     * @snippet ex_all.c Set the cursor's string key
     *
     * @snippet ex_all.c Set the cursor's record number key
     *
     * @param cursor the cursor handle
     * @param ... key fields corresponding to WT_CURSOR::key_format.
     *
     * If an error occurs during this operation, a flag will be set in the
     * cursor, and the next operation to access the key will fail.  This
     * simplifies error handling in applications.
     */
    void __F(set_key)(WT_CURSOR *cursor, ...);

    /*!
     * Set the value for the next operation.
     *
     * @snippet ex_all.c Set the cursor's string value
     *
     * @snippet ex_all.c Set the cursor's raw value
     *
     * @param cursor the cursor handle
     * @param ... value fields corresponding to WT_CURSOR::value_format.
     *
     * If an error occurs during this operation, a flag will be set in the
     * cursor, and the next operation to access the value will fail.  This
     * simplifies error handling in applications.
     */
    void __F(set_value)(WT_CURSOR *cursor, ...);
    /*! @} */

    /*!
     * @name Cursor positioning
     * @{
     */
    /*!
     * Return the ordering relationship between two cursors: both cursors
     * must have the same data source and have valid keys. (When testing
     * only for equality, WT_CURSOR::equals may be faster.)
     *
     * @snippet ex_all.c Cursor comparison
     *
     * @param cursor the cursor handle
     * @param other another cursor handle
     * @param comparep the status of the comparison: < 0 if
     * <code>cursor</code> refers to a key that appears before
     * <code>other</code>, 0 if the cursors refer to the same key,
     * and > 0 if <code>cursor</code> refers to a key that appears after
     * <code>other</code>.
     * @errors
     */
    int __F(compare)(WT_CURSOR *cursor, WT_CURSOR *other, int *comparep);

    /*!
     * Return the ordering relationship between two cursors, testing only
     * for equality: both cursors must have the same data source and have
     * valid keys.
     *
     * @snippet ex_all.c Cursor equality
     *
     * @param cursor the cursor handle
     * @param other another cursor handle
     * @param[out] equalp the status of the comparison: 1 if the cursors
     * refer to the same key, otherwise 0.
     * @errors
     */
    int __F(equals)(WT_CURSOR *cursor, WT_CURSOR *other, int *equalp);

    /*!
     * Return the next record.
     *
     * @snippet ex_all.c Return the next record
     *
     * @param cursor the cursor handle
     * @errors
     */
    int __F(next)(WT_CURSOR *cursor);

    /*!
     * Return the previous record.
     *
     * @snippet ex_all.c Return the previous record
     *
     * @param cursor the cursor handle
     * @errors
     */
    int __F(prev)(WT_CURSOR *cursor);

    /*!
     * Reset the cursor. Any resources held by the cursor are released,
     * and the cursor's key and position are no longer valid. Subsequent
     * iterations with WT_CURSOR::next will move to the first record, or
     * with WT_CURSOR::prev will move to the last record.
     *
     * In the case of a statistics cursor, resetting the cursor refreshes
     * the statistics information returned. Resetting a session statistics
     * cursor resets all the session statistics values to zero.
     *
     * @snippet ex_all.c Reset the cursor
     *
     * @param cursor the cursor handle
     * @errors
     */
    int __F(reset)(WT_CURSOR *cursor);

    /*!
     * Return the record matching the key. The key must first be set.
     *
     * @snippet ex_all.c Search for an exact match
     *
     * On success, the cursor ends positioned at the returned record; to
     * minimize cursor resources, the WT_CURSOR::reset method should be
     * called as soon as the record has been retrieved and the cursor no
     * longer needs that position.
     *
     * @param cursor the cursor handle
     * @errors
     */
    int __F(search)(WT_CURSOR *cursor);

    /*!
     * Return the record matching the key if it exists, or an adjacent
     * record.  An adjacent record is either the smallest record larger
     * than the key or the largest record smaller than the key (in other
     * words, a logically adjacent key).
     *
     * The key must first be set.
     *
     * An example of a search for an exact or adjacent match:
     *
     * @snippet ex_all.c Search for an exact or adjacent match
     *
     * An example of a forward scan through the table, where all keys
     * greater than or equal to a specified prefix are included in the
     * scan:
     *
     * @snippet ex_all.c Forward scan greater than or equal
     *
     * An example of a backward scan through the table, where all keys
     * less than a specified prefix are included in the scan:
     *
     * @snippet ex_all.c Backward scan less than
     *
     * On success, the cursor ends positioned at the returned record; to
     * minimize cursor resources, the WT_CURSOR::reset method should be
     * called as soon as the record has been retrieved and the cursor no
     * longer needs that position.
     *
     * @param cursor the cursor handle
     * @param exactp the status of the search: 0 if an exact match is
     * found, < 0 if a smaller key is returned, > 0 if a larger key is
     * returned
     * @errors
     */
    int __F(search_near)(WT_CURSOR *cursor, int *exactp);
    /*! @} */

    /*!
     * @name Data modification
     * @{
     */
    /*!
     * Insert a record and optionally update an existing record.
     *
     * If the cursor was configured with "overwrite=true" (the default),
     * both the key and value must be set; if the record already exists,
     * the key's value will be updated, otherwise, the record will be
     * inserted.
     *
     * @snippet ex_all.c Insert a new record or overwrite an existing record
     *
     * If the cursor was not configured with "overwrite=true", both the key
     * and value must be set and the record must not already exist; the
     * record will be inserted. If the record already exists, the
     * ::WT_DUPLICATE_KEY error is returned and the value found in the tree
     * can be retrieved using WT_CURSOR::get_value.
     *
     * @snippet ex_all.c Insert a new record and fail if the record exists
     *
     * If a cursor with record number keys was configured with
     * "append=true" (not the default), the value must be set; a new record
     * will be appended and the new record number can be retrieved using
     * WT_CURSOR::get_key.
     *
     * @snippet ex_all.c Insert a new record and assign a record number
     *
     * The cursor ends with no position, and a subsequent call to the
     * WT_CURSOR::next (WT_CURSOR::prev) method will iterate from the
     * beginning (end) of the table.
     *
     * If the cursor does not have record number keys or was not configured
     * with "append=true", the cursor ends with no key set and a subsequent
     * call to the WT_CURSOR::get_key method will fail. The cursor ends with
     * no value set and a subsequent call to the WT_CURSOR::get_value method
     * will fail, except for the ::WT_DUPLICATE_KEY error return, in which
     * case the value currently stored for the key can be retrieved.
     *
     * Inserting a new record after the current maximum record in a
     * fixed-length bit field column-store (that is, a store with an
     * 'r' type key and 't' type value) will implicitly create the missing
     * records as records with a value of 0.
     *
     * When loading a large amount of data into a new object, using
     * a cursor with the \c bulk configuration string enabled and
     * loading the data in sorted order will be much faster than doing
     * out-of-order inserts.  See @ref tune_bulk_load for more information.
     *
     * The maximum length of a single column stored in a table is not fixed
     * (as it partially depends on the underlying file configuration), but
     * is always a small number of bytes less than 4GB.
     *
     * The WT_CURSOR::insert method can only be used at snapshot isolation.
     *
     * @param cursor the cursor handle
     * @errors
     * In particular, if \c overwrite=false is configured and a record with
     * the specified key already exists, ::WT_DUPLICATE_KEY is returned.
     * Also, if \c in_memory is configured for the database and the insert
     * requires more than the configured cache size to complete,
     * ::WT_CACHE_FULL is returned.
     */
    int __F(insert)(WT_CURSOR *cursor);

    /*!
     * Modify an existing record. Both the key and value must be set and the record must
     * already exist.
     *
     * Modifications are specified in WT_MODIFY structures. Modifications
     * are applied in order and later modifications can update earlier ones.
     *
     * The modify method is only supported on strings (value format type
     * \c S), or raw byte arrays accessed using a WT_ITEM structure (value
     * format type \c u).
     *
     * The WT_CURSOR::modify method stores a change record in cache and writes a change record
     * to the log instead of the usual complete values. Using WT_CURSOR::modify will result in
     * slower reads, and slower writes than the WT_CURSOR::insert or WT_CURSOR::update methods,
     * because of the need to assemble the complete value in both the read and write paths. The
     * WT_CURSOR::modify method is intended for applications where memory and log amplification
     * are issues (in other words, applications where there is cache or I/O pressure and the
     * application wants to trade performance for a smaller working set in cache and smaller
     * log records).
     *
     * @snippet ex_all.c Modify an existing record
     *
     * On success, the cursor ends positioned at the modified record; to
     * minimize cursor resources, the WT_CURSOR::reset method should be
     * called as soon as the cursor no longer needs that position.
     *
     * The maximum length of a single column stored in a table is not fixed
     * (as it partially depends on the underlying file configuration), but
     * is always a small number of bytes less than 4GB.
     *
     * The WT_CURSOR::modify method can only be used at snapshot isolation.
     *
     * @param cursor the cursor handle
     * @param entries an array of modification data structures
     * @param nentries the number of modification data structures
     * @errors
     * In particular, if \c in_memory is configured for the database and
     * the modify requires more than the configured cache size to complete,
     * ::WT_CACHE_FULL is returned.
     */
    int __F(modify)(WT_CURSOR *cursor, WT_MODIFY *entries, int nentries);

    /*!
     * Update an existing record and optionally insert a record.
     *
     * If the cursor was configured with "overwrite=true" (the default),
     * both the key and value must be set; if the record already exists, the
     * key's value will be updated, otherwise, the record will be inserted.
     *
     * @snippet ex_all.c Update an existing record or insert a new record
     *
     * If the cursor was not configured with "overwrite=true", both the key
     * and value must be set and the record must already exist; the
     * record will be updated.
     *
     * @snippet ex_all.c Update an existing record and fail if DNE
     *
     * On success, the cursor ends positioned at the modified record; to
     * minimize cursor resources, the WT_CURSOR::reset method should be
     * called as soon as the cursor no longer needs that position. (The
     * WT_CURSOR::insert method never keeps a cursor position and may be
     * more efficient for that reason.)
     *
     * The maximum length of a single column stored in a table is not fixed
     * (as it partially depends on the underlying file configuration), but
     * is always a small number of bytes less than 4GB.
     *
     * The WT_CURSOR::update method can only be used at snapshot isolation.
     *
     * @param cursor the cursor handle
     * @errors
     * In particular, if \c overwrite=false is configured and no record with
     * the specified key exists, ::WT_NOTFOUND is returned.
     * Also, if \c in_memory is configured for the database and the update
     * requires more than the configured cache size to complete,
     * ::WT_CACHE_FULL is returned.
     */
    int __F(update)(WT_CURSOR *cursor);

    /*!
     * Remove a record.
     *
     * The key must be set; the key's record will be removed if it exists.
     *
     * @snippet ex_all.c Remove a record
     *
     * Any cursor position does not change: if the cursor was positioned
     * before the WT_CURSOR::remove call, the cursor remains positioned
     * at the removed record; to minimize cursor resources, the
     * WT_CURSOR::reset method should be called as soon as the cursor no
     * longer needs that position. If the cursor was not positioned before
     * the WT_CURSOR::remove call, the cursor ends with no position, and a
     * subsequent call to the WT_CURSOR::next (WT_CURSOR::prev) method will
     * iterate from the beginning (end) of the table.
     *
     * @snippet ex_all.c Remove a record and fail if DNE
     *
     * Removing a record in a fixed-length bit field column-store
     * (that is, a store with an 'r' type key and 't' type value) is
     * identical to setting the record's value to 0.
     *
     * The WT_CURSOR::remove method can only be used at snapshot isolation.
     *
     * @param cursor the cursor handle
     * @errors
     */
    int __F(remove)(WT_CURSOR *cursor);

    /*!
     * Reserve an existing record so a subsequent write is less likely to
     * fail due to a conflict between concurrent operations.
     *
     * The key must first be set and the record must already exist.
     *
     * Note that reserve works by doing a special update operation that is
     * not logged and does not change the value of the record. This update
     * is aborted when the enclosing transaction ends regardless of whether
     * it commits or rolls back. Given that, reserve can only be used to
     * detect conflicts between transactions that execute concurrently. It
     * cannot detect all logical conflicts between transactions. For that,
     * some update to the record must be committed.
     *
     * @snippet ex_all.c Reserve a record
     *
     * On success, the cursor ends positioned at the specified record; to
     * minimize cursor resources, the WT_CURSOR::reset method should be
     * called as soon as the cursor no longer needs that position.
     *
     * @param cursor the cursor handle
     * @errors
     */
    int __F(reserve)(WT_CURSOR *cursor);
    /*! @} */

#ifndef DOXYGEN
    /*!
     * If the cursor is opened on a checkpoint, return a unique identifier for the checkpoint;
     * otherwise return 0.
     *
     * This allows applications to confirm that checkpoint cursors opened on default checkpoints
     * in different objects reference the same database checkpoint.
     *
     * @param cursor the cursor handle
     * @errors
     */
    uint64_t __F(checkpoint_id)(WT_CURSOR *cursor);
#endif

    /*!
     * Close the cursor.
     *
     * This releases the resources associated with the cursor handle.
     * Cursors are closed implicitly by ending the enclosing connection or
     * closing the session in which they were opened.
     *
     * @snippet ex_all.c Close the cursor
     *
     * @param cursor the cursor handle
     * @errors
     */
    int __F(close)(WT_CURSOR *cursor);

    /*!
     * Get the table's largest key, ignoring visibility. This method is only supported by
     * file: or table: objects. The cursor ends with no position.
     *
     * @snippet ex_all.c Get the table's largest key
     *
     * @param cursor the cursor handle
     * @errors
     */
    int __F(largest_key)(WT_CURSOR *cursor);

    /*!
     * Reconfigure the cursor.
     *
     * The cursor is reset.
     *
     * @snippet ex_all.c Reconfigure a cursor
     *
     * @param cursor the cursor handle
     * @configstart{WT_CURSOR.reconfigure, see dist/api_data.py}
     * @config{append, append written values as new records\, giving each a new record number key;
     * valid only for cursors with record number keys., a boolean flag; default \c false.}
     * @config{overwrite, configures whether the cursor's insert and update methods check the
     * existing state of the record.  If \c overwrite is \c false\, WT_CURSOR::insert fails with
     * ::WT_DUPLICATE_KEY if the record exists\, and WT_CURSOR::update fails with ::WT_NOTFOUND if
     * the record does not exist., a boolean flag; default \c true.}
     * @configend
     * @errors
     */
    int __F(reconfigure)(WT_CURSOR *cursor, const char *config);

    /*!
     * Set range bounds on the cursor.
     *
     * @param cursor the cursor handle
     * @configstart{WT_CURSOR.bound, see dist/api_data.py}
     * @config{action, configures whether this call into the API will set or clear range bounds on
     * the given cursor.  It takes one of two values\, "set" or "clear". If "set" is specified then
     * "bound" must also be specified.  The keys relevant to the given bound must have been set
     * prior to the call using WT_CURSOR::set_key., a string\, chosen from the following options: \c
     * "clear"\, \c "set"; default \c set.}
     * @config{bound, configures which bound is being operated on.  It takes one of two values\,
     * "lower" or "upper"., a string\, chosen from the following options: \c "lower"\, \c "upper";
     * default empty.}
     * @config{inclusive, configures whether the given bound is inclusive or not., a boolean flag;
     * default \c true.}
     * @configend
     * @errors
     */
    int __F(bound)(WT_CURSOR *cursor, const char *config);

    /*
     * Protected fields, only to be used by cursor implementations.
     */
#if !defined(SWIG) && !defined(DOXYGEN)
    int __F(cache)(WT_CURSOR *cursor);  /* Cache the cursor */
                        /* Reopen a cached cursor */
    int __F(reopen)(WT_CURSOR *cursor, bool check_only);

    uint64_t uri_hash;          /* Hash of URI */

    /*
     * !!!
     * Explicit representations of structures from queue.h.
     * TAILQ_ENTRY(wt_cursor) q;
     */
    struct {
        WT_CURSOR *tqe_next;
        WT_CURSOR **tqe_prev;
    } q;                /* Linked list of WT_CURSORs. */

    uint64_t recno;         /* Record number, normal and raw mode */
    uint8_t raw_recno_buf[WT_INTPACK64_MAXSIZE];

    void    *json_private;      /* JSON specific storage */
    void    *lang_private;      /* Language specific private storage */

    WT_ITEM key, value;
    int saved_err;          /* Saved error in set_{key,value}. */
    /*
     * URI used internally, may differ from the URI provided by the
     * user on open.
     */
    const char *internal_uri;

    /*
     * Lower bound and upper bound buffers that is used for the bound API. Store the key set for
     * either the lower bound and upper bound such that cursor operations can limit the returned key
     * to be within the bounded ranges.
     */
    WT_ITEM lower_bound, upper_bound;

/* AUTOMATIC FLAG VALUE GENERATION START 0 */
#define WT_CURSTD_APPEND        0x000000001ull
#define WT_CURSTD_BOUND_LOWER    0x000000002ull       /* Lower bound. */
#define WT_CURSTD_BOUND_LOWER_INCLUSIVE 0x000000004ull /* Inclusive lower bound. */
#define WT_CURSTD_BOUND_UPPER           0x000000008ull /* Upper bound. */
#define WT_CURSTD_BOUND_UPPER_INCLUSIVE 0x000000010ull /* Inclusive upper bound. */
#define WT_CURSTD_BULK          0x000000020ull
#define WT_CURSTD_CACHEABLE     0x000000040ull
#define WT_CURSTD_CACHED        0x000000080ull
#define WT_CURSTD_CACHED_WITH_MEM 0x000000100ull /* A cached cursor with allocated memory. */
#define WT_CURSTD_DEAD          0x000000200ull
#define WT_CURSTD_DEBUG_COPY_KEY    0x000000400ull
#define WT_CURSTD_DEBUG_COPY_VALUE  0x000000800ull
#define WT_CURSTD_DEBUG_RESET_EVICT 0x000001000ull
#define WT_CURSTD_DUMP_HEX      0x000002000ull
#define WT_CURSTD_DUMP_JSON     0x000004000ull
#define WT_CURSTD_DUMP_PRETTY       0x000008000ull
#define WT_CURSTD_DUMP_PRINT        0x000010000ull
#define WT_CURSTD_DUP_NO_VALUE          0x000020000ull
#define WT_CURSTD_EVICT_REPOSITION     0x000040000ull
#define WT_CURSTD_HS_READ_ACROSS_BTREE 0x000080000ull
#define WT_CURSTD_HS_READ_ALL       0x000100000ull
#define WT_CURSTD_HS_READ_COMMITTED 0x000200000ull
#define WT_CURSTD_IGNORE_TOMBSTONE  0x000400000ull
#define WT_CURSTD_KEY_EXT       0x000800000ull /* Key points out of tree. */
#define WT_CURSTD_KEY_INT       0x001000000ull /* Key points into tree. */
#define WT_CURSTD_KEY_ONLY      0x002000000ull
#define WT_CURSTD_META_INUSE        0x004000000ull
#define WT_CURSTD_OPEN          0x008000000ull
#define WT_CURSTD_OVERWRITE     0x010000000ull
#define WT_CURSTD_RAW           0x020000000ull
#define WT_CURSTD_RAW_SEARCH        0x040000000ull
#define WT_CURSTD_VALUE_EXT     0x080000000ull /* Value points out of tree. */
#define WT_CURSTD_VALUE_INT     0x100000000ull /* Value points into tree. */
#define WT_CURSTD_VERSION_CURSOR    0x200000000ull /* Version cursor. */
/* AUTOMATIC FLAG VALUE GENERATION STOP 64 */
#define WT_CURSTD_KEY_SET   (WT_CURSTD_KEY_EXT | WT_CURSTD_KEY_INT)
#define WT_CURSTD_VALUE_SET (WT_CURSTD_VALUE_EXT | WT_CURSTD_VALUE_INT)
#define WT_CURSTD_BOUND_ALL (WT_CURSTD_BOUND_UPPER | WT_CURSTD_BOUND_UPPER_INCLUSIVE \
| WT_CURSTD_BOUND_LOWER | WT_CURSTD_BOUND_LOWER_INCLUSIVE)
    uint64_t flags;
#endif
};

/*! WT_SESSION::timestamp_transaction_uint timestamp types */
typedef enum {
    WT_TS_TXN_TYPE_COMMIT, /*!< Commit timestamp. */
    WT_TS_TXN_TYPE_DURABLE, /*!< Durable timestamp. */
    WT_TS_TXN_TYPE_PREPARE, /*!< Prepare timestamp. */
    WT_TS_TXN_TYPE_READ /*!< Read timestamp. */
} WT_TS_TXN_TYPE;

/*!
 * All data operations are performed in the context of a WT_SESSION.  This
 * encapsulates the thread and transactional context of the operation.
 *
 * <b>Thread safety:</b> A WT_SESSION handle is not usually shared between
 * threads, see @ref threads for more information.
 */
struct __wt_session {
    /*! The connection for this session. */
    WT_CONNECTION *connection;

    /*
     * Don't expose app_private to non-C language bindings - they have
     * their own way to attach data to an operation.
     */
#if !defined(SWIG)
    /*!
     * A location for applications to store information that will be
     * available in callbacks taking a WT_SESSION handle.
     */
    void *app_private;
#endif

    /*!
     * Close the session handle.
     *
     * This will release the resources associated with the session handle,
     * including rolling back any active transactions and closing any
     * cursors that remain open in the session.
     *
     * @snippet ex_all.c Close a session
     *
     * @param session the session handle
     * @configempty{WT_SESSION.close, see dist/api_data.py}
     * @errors
     */
    int __F(close)(WT_SESSION *session, const char *config);

    /*!
     * Reconfigure a session handle.
     *
     * Only configurations listed in the method arguments are modified, other configurations
     * remain in their current state. This method additionally resets the cursors associated
     * with the session. WT_SESSION::reconfigure will fail if a transaction is in progress in
     * the session.
     *
     * @snippet ex_all.c Reconfigure a session
     *
     * @param session the session handle
     * @configstart{WT_SESSION.reconfigure, see dist/api_data.py}
     * @config{cache_cursors, enable caching of cursors for reuse.  Any calls to WT_CURSOR::close
     * for a cursor created in this session will mark the cursor as cached and keep it available to
     * be reused for later calls to WT_SESSION::open_cursor.  Cached cursors may be eventually
     * closed.  This value is inherited from ::wiredtiger_open \c cache_cursors., a boolean flag;
     * default \c true.}
     * @config{cache_max_wait_ms, the maximum number of milliseconds an application thread will wait
     * for space to be available in cache before giving up.  Default value will be the global
     * setting of the connection config., an integer greater than or equal to \c 0; default \c 0.}
     * @config{debug = (, configure debug specific behavior on a session.  Generally only used for
     * internal testing purposes., a set of related configuration options defined as follows.}
     * @config{&nbsp;&nbsp;&nbsp;&nbsp;checkpoint_fail_before_turtle_update, Fail before writing a
     * turtle file at the end of a checkpoint., a boolean flag; default \c false.}
     * @config{&nbsp;&nbsp;&nbsp;&nbsp;release_evict_page, Configure the session to evict the page
     * when it is released and no longer needed., a boolean flag; default \c false.}
     * @config{ ),,}
     * @config{ignore_cache_size, when set\, operations performed by this session ignore the cache
     * size and are not blocked when the cache is full.  Note that use of this option for operations
     * that create cache pressure can starve ordinary sessions that obey the cache size., a boolean
     * flag; default \c false.}
     * @config{isolation, the default isolation level for operations in this session., a string\,
     * chosen from the following options: \c "read-uncommitted"\, \c "read-committed"\, \c
     * "snapshot"; default \c snapshot.}
     * @config{prefetch = (, Enable automatic detection of scans by applications\, and attempt to
     * pre-fetch future content into the cache., a set of related configuration options defined as
     * follows.}
     * @config{&nbsp;&nbsp;&nbsp;&nbsp;enabled, whether pre-fetch is enabled for this
     * session., a boolean flag; default \c false.}
     * @config{ ),,}
     * @configend
     * @errors
     */
    int __F(reconfigure)(WT_SESSION *session, const char *config);

    /*!
     * Return information about an error as a string.
     *
     * @snippet ex_all.c Display an error thread safe
     *
     * @param session the session handle
     * @param error a return value from a WiredTiger, ISO C, or POSIX
     * standard API call
     * @returns a string representation of the error
     */
    const char *__F(strerror)(WT_SESSION *session, int error);

    /*!
     * @name Cursor handles
     * @{
     */

    /*!
     * Open a new cursor on a data source or duplicate an existing cursor.
     *
     * @snippet ex_all.c Open a cursor
     *
     * An existing cursor can be duplicated by passing it as the \c to_dup
     * parameter and setting the \c uri parameter to \c NULL:
     *
     * @snippet ex_all.c Duplicate a cursor
     *
     * Cursors being duplicated must have a key set, and successfully
     * duplicated cursors are positioned at the same place in the data
     * source as the original.
     *
     * Cursor handles should be discarded by calling WT_CURSOR::close.
     *
     * Cursors capable of supporting transactional operations operate in the
     * context of the current transaction, if any.
     *
     * WT_SESSION::rollback_transaction implicitly resets all cursors associated with the
         * session.
     *
     * Cursors are relatively light-weight objects but may hold references
     * to heavier-weight objects; applications should re-use cursors when
     * possible, but instantiating new cursors is not so expensive that
     * applications need to cache cursors at all cost.
     *
     * @param session the session handle
     * @param uri the data source on which the cursor operates; cursors
     *  are usually opened on tables, however, cursors can be opened on
     *  any data source, regardless of whether it is ultimately stored
     *  in a table.  Some cursor types may have limited functionality
     *  (for example, they may be read-only or not support transactional
     *  updates).  See @ref data_sources for more information.
     *  <br>
     *  @copydoc doc_cursor_types
     * @param to_dup a cursor to duplicate or gather statistics on
     * @configstart{WT_SESSION.open_cursor, see dist/api_data.py}
     * @config{append, append written values as new records\, giving each a new record number key;
     * valid only for cursors with record number keys., a boolean flag; default \c false.}
     * @config{bulk, configure the cursor for bulk-loading\, a fast\, initial load path (see @ref
     * tune_bulk_load for more information). Bulk-load may only be used for newly created objects
     * and applications should use the WT_CURSOR::insert method to insert rows.  When bulk-loading\,
     * rows must be loaded in sorted order.  The value is usually a true/false flag; when
     * bulk-loading fixed-length column store objects\, the special value \c bitmap allows chunks of
     * a memory resident bitmap to be loaded directly into a file by passing a \c WT_ITEM to
     * WT_CURSOR::set_value where the \c size field indicates the number of records in the bitmap
     * (as specified by the object's \c value_format configuration). Bulk-loaded bitmap values must
     * end on a byte boundary relative to the bit count (except for the last set of values loaded).,
     * a string; default \c false.}
     * @config{checkpoint, the name of a checkpoint to open.  (The reserved name
     * "WiredTigerCheckpoint" opens the most recent checkpoint taken for the object.) The cursor
     * does not support data modification., a string; default empty.}
     * @config{debug = (, configure debug specific behavior on a cursor.  Generally only used for
     * internal testing purposes., a set of related configuration options defined as follows.}
     * @config{&nbsp;&nbsp;&nbsp;&nbsp;dump_version, open a version cursor\, which is a debug cursor
     * on a table that enables iteration through the history of values for a given key., a boolean
     * flag; default \c false.}
     * @config{&nbsp;&nbsp;&nbsp;&nbsp;release_evict, Configure the cursor
     * to evict the page positioned on when the reset API call is used., a boolean flag; default \c
     * false.}
     * @config{ ),,}
     * @config{dump, configure the cursor for dump format inputs and outputs: "hex" selects a simple
     * hexadecimal format\, "json" selects a JSON format with each record formatted as fields named
     * by column names if available\, "pretty" selects a human-readable format (making it
     * incompatible with the "load")\, "pretty_hex" is similar to "pretty" (also incompatible with
     * "load") except raw byte data elements will be printed like "hex" format\, and "print" selects
     * a format where only non-printing characters are hexadecimal encoded.  These formats are
     * compatible with the @ref util_dump and @ref util_load commands., a string\, chosen from the
     * following options: \c "hex"\, \c "json"\, \c "pretty"\, \c "pretty_hex"\, \c "print"; default
     * empty.}
     * @config{incremental = (, configure the cursor for block incremental backup usage.  These
     * formats are only compatible with the backup data source; see @ref backup., a set of related
     * configuration options defined as follows.}
     * @config{&nbsp;&nbsp;&nbsp;&nbsp;consolidate,
     * causes block incremental backup information to be consolidated if adjacent granularity blocks
     * are modified.  If false\, information will be returned in granularity sized blocks only.
     * This must be set on the primary backup cursor and it applies to all files for this backup., a
     * boolean flag; default \c false.}
     * @config{&nbsp;&nbsp;&nbsp;&nbsp;enabled, whether to
     * configure this backup as the starting point for a subsequent incremental backup., a boolean
     * flag; default \c false.}
     * @config{&nbsp;&nbsp;&nbsp;&nbsp;file, the file name when opening a
     * duplicate incremental backup cursor.  That duplicate cursor will return the block
     * modifications relevant to the given file name., a string; default empty.}
     * @config{&nbsp;&nbsp;&nbsp;&nbsp;force_stop, causes all block incremental backup information
     * to be released.  This is on an open_cursor call and the resources will be released when this
     * cursor is closed.  No other operations should be done on this open cursor., a boolean flag;
     * default \c false.}
     * @config{&nbsp;&nbsp;&nbsp;&nbsp;granularity, this setting manages the
     * granularity of how WiredTiger maintains modification maps internally.  The larger the
     * granularity\, the smaller amount of information WiredTiger need to maintain., an integer
     * between \c 4KB and \c 2GB; default \c 16MB.}
     * @config{&nbsp;&nbsp;&nbsp;&nbsp;src_id, a string
     * that identifies a previous checkpoint backup source as the source of this incremental backup.
     * This identifier must have already been created by use of the 'this_id' configuration in an
     * earlier backup.  A source id is required to begin an incremental backup., a string; default
     * empty.}
     * @config{&nbsp;&nbsp;&nbsp;&nbsp;this_id, a string that identifies the current system
     * state as a future backup source for an incremental backup via \c src_id.  This identifier is
     * required when opening an incremental backup cursor and an error will be returned if one is
     * not provided.  The identifiers can be any text string\, but should be unique., a string;
     * default empty.}
     * @config{ ),,}
     * @config{next_random, configure the cursor to return a pseudo-random record from the object
     * when the WT_CURSOR::next method is called; valid only for row-store cursors.  See @ref
     * cursor_random for details., a boolean flag; default \c false.}
     * @config{next_random_sample_size, cursors configured by \c next_random to return pseudo-random
     * records from the object randomly select from the entire object\, by default.  Setting \c
     * next_random_sample_size to a non-zero value sets the number of samples the application
     * expects to take using the \c next_random cursor.  A cursor configured with both \c
     * next_random and \c next_random_sample_size attempts to divide the object into \c
     * next_random_sample_size equal-sized pieces\, and each retrieval returns a record from one of
     * those pieces.  See @ref cursor_random for details., a string; default \c 0.}
     * @config{next_random_seed, configure the cursor to set an initial random seed when using \c
     * next_random configuration.  This is used for testing purposes only.  See @ref cursor_random
     * for details., a string; default \c 0.}
     * @config{overwrite, configures whether the cursor's insert and update methods check the
     * existing state of the record.  If \c overwrite is \c false\, WT_CURSOR::insert fails with
     * ::WT_DUPLICATE_KEY if the record exists\, and WT_CURSOR::update fails with ::WT_NOTFOUND if
     * the record does not exist., a boolean flag; default \c true.}
     * @config{raw, ignore the encodings for the key and value\, manage data as if the formats were
     * \c "u". See @ref cursor_raw for details., a boolean flag; default \c false.}
     * @config{read_once, results that are brought into cache from disk by this cursor will be given
     * less priority in the cache., a boolean flag; default \c false.}
     * @config{readonly, only query operations are supported by this cursor.  An error is returned
     * if a modification is attempted using the cursor.  The default is false for all cursor types
     * except for metadata cursors and checkpoint cursors., a boolean flag; default \c false.}
     * @config{statistics, Specify the statistics to be gathered.  Choosing "all" gathers statistics
     * regardless of cost and may include traversing on-disk files; "fast" gathers a subset of
     * relatively inexpensive statistics.  The selection must agree with the database \c statistics
     * configuration specified to ::wiredtiger_open or WT_CONNECTION::reconfigure.  For example\,
     * "all" or "fast" can be configured when the database is configured with "all"\, but the cursor
     * open will fail if "all" is specified when the database is configured with "fast"\, and the
     * cursor open will fail in all cases when the database is configured with "none". If "size" is
     * configured\, only the underlying size of the object on disk is filled in and the object is
     * not opened.  If \c statistics is not configured\, the default configuration is the database
     * configuration.  The "clear" configuration resets statistics after gathering them\, where
     * appropriate (for example\, a cache size statistic is not cleared\, while the count of cursor
     * insert operations will be cleared). See @ref statistics for more information., a list\, with
     * values chosen from the following options: \c "all"\, \c "cache_walk"\, \c "fast"\, \c
     * "clear"\, \c "size"\, \c "tree_walk"; default empty.}
     * @config{target, if non-empty\, back up the given list of objects; valid only for a backup
     * data source., a list of strings; default empty.}
     * @configend
     * @param[out] cursorp a pointer to the newly opened cursor
     * @errors
     */
    int __F(open_cursor)(WT_SESSION *session,
        const char *uri, WT_CURSOR *to_dup, const char *config, WT_CURSOR **cursorp);
    /*! @} */

    /*!
     * @name Table operations
     * @{
     */
    /*!
     * Alter a table.
     *
     * This will allow modification of some table settings after
     * creation.
     *
     * @exclusive
     *
     * @snippet ex_all.c Alter a table
     *
     * @param session the session handle
     * @param name the URI of the object to alter, such as \c "table:stock"
     * @configstart{WT_SESSION.alter, see dist/api_data.py}
     * @config{access_pattern_hint, It is recommended that workloads that consist primarily of
     * updates and/or point queries specify \c random.  Workloads that do many cursor scans through
     * large ranges of data should specify \c sequential and other workloads should specify \c none.
     * The option leads to an appropriate operating system advisory call where available., a
     * string\, chosen from the following options: \c "none"\, \c "random"\, \c "sequential";
     * default \c none.}
     * @config{app_metadata, application-owned metadata for this object., a string; default empty.}
     * @config{assert = (, declare timestamp usage., a set of related configuration options defined
     * as follows.}
     * @config{&nbsp;&nbsp;&nbsp;&nbsp;read_timestamp, if set\, check that timestamps
     * are \c always or \c never used on reads with this table\, writing an error message if the
     * policy is violated.  If the library was built in diagnostic mode\, drop core at the failing
     * check., a string\, chosen from the following options: \c "always"\, \c "never"\, \c "none";
     * default \c none.}
     * @config{ ),,}
     * @config{cache_resident, do not ever evict the object's pages from cache\, see @ref
     * tuning_cache_resident for more information., a boolean flag; default \c false.}
     * @config{log = (, the transaction log configuration for this object.  Only valid if \c log is
     * enabled in ::wiredtiger_open., a set of related configuration options defined as follows.}
     * @config{&nbsp;&nbsp;&nbsp;&nbsp;enabled, if false\, this object has checkpoint-level
     * durability., a boolean flag; default \c true.}
     * @config{ ),,}
     * @config{os_cache_dirty_max, maximum dirty system buffer cache usage\, in bytes.  If
     * non-zero\, schedule writes for dirty blocks belonging to this object in the system buffer
     * cache after that many bytes from this object are written into the buffer cache., an integer
     * greater than or equal to \c 0; default \c 0.}
     * @config{os_cache_max, maximum system buffer cache usage\, in bytes.  If non-zero\, evict
     * object blocks from the system buffer cache after that many bytes from this object are read or
     * written into the buffer cache., an integer greater than or equal to \c 0; default \c 0.}
     * @config{write_timestamp_usage, describe how timestamps are expected to be used on table
     * modifications.  The choices are the default\, which ensures that once timestamps are used for
     * a key\, they are always used\, and also that multiple updates to a key never use decreasing
     * timestamps and \c never which enforces that timestamps are never used for a table.  (The \c
     * always\, \c key_consistent\, \c mixed_mode and \c ordered choices should not be used\, and
     * are retained for backward compatibility.)., a string\, chosen from the following options: \c
     * "always"\, \c "key_consistent"\, \c "mixed_mode"\, \c "never"\, \c "none"\, \c "ordered";
     * default \c none.}
     * @configend
     * @ebusy_errors
     */
    int __F(alter)(WT_SESSION *session,
        const char *name, const char *config);

    /*!
     * Bind values for a compiled configuration.  The bindings hold for API calls in this
     * session that use the compiled string.  Strings passed into this call are not duplicated,
     * the application must ensure that strings remain valid while the bindings are being
     * used.
     *
     * This API may change in future releases.
     *
     * @param session the session handle
     * @param compiled a string returned from WT_CONNECTION::compile_configuration
     * @errors
     */
    int __F(bind_configuration)(WT_SESSION *session, const char *compiled, ...);

    /*!
     * Create a table, column group, index or file.
     *
     * @not_transactional
     *
     * @snippet ex_all.c Create a table
     *
     * @param session the session handle
     * @param name the URI of the object to create, such as
     * \c "table:stock". For a description of URI formats
     * see @ref data_sources.
     * @configstart{WT_SESSION.create, see dist/api_data.py}
     * @config{access_pattern_hint, It is recommended that workloads that consist primarily of
     * updates and/or point queries specify \c random.  Workloads that do many cursor scans through
     * large ranges of data should specify \c sequential and other workloads should specify \c none.
     * The option leads to an appropriate operating system advisory call where available., a
     * string\, chosen from the following options: \c "none"\, \c "random"\, \c "sequential";
     * default \c none.}
     * @config{allocation_size, the file unit allocation size\, in bytes\, must be a power of two;
     * smaller values decrease the file space required by overflow items\, and the default value of
     * 4KB is a good choice absent requirements from the operating system or storage device., an
     * integer between \c 512B and \c 128MB; default \c 4KB.}
     * @config{app_metadata, application-owned metadata for this object., a string; default empty.}
     * @config{assert = (, declare timestamp usage., a set of related configuration options defined
     * as follows.}
     * @config{&nbsp;&nbsp;&nbsp;&nbsp;read_timestamp, if set\, check that timestamps
     * are \c always or \c never used on reads with this table\, writing an error message if the
     * policy is violated.  If the library was built in diagnostic mode\, drop core at the failing
     * check., a string\, chosen from the following options: \c "always"\, \c "never"\, \c "none";
     * default \c none.}
     * @config{ ),,}
     * @config{block_allocation, configure block allocation.  Permitted values are \c "best" or \c
     * "first"; the \c "best" configuration uses a best-fit algorithm\, the \c "first" configuration
     * uses a first-available algorithm during block allocation., a string\, chosen from the
     * following options: \c "best"\, \c "first"; default \c best.}
     * @config{block_compressor, configure a compressor for file blocks.  Permitted values are \c
     * "none" or a custom compression engine name created with WT_CONNECTION::add_compressor.  If
     * WiredTiger has builtin support for \c "lz4"\, \c "snappy"\, \c "zlib" or \c "zstd"
     * compression\, these names are also available.  See @ref compression for more information., a
     * string; default \c none.}
     * @config{cache_resident, do not ever evict the object's pages from cache\, see @ref
     * tuning_cache_resident for more information., a boolean flag; default \c false.}
     * @config{checksum, configure block checksums; the permitted values are \c on\, \c off\, \c
     * uncompressed and \c unencrypted.  The default is \c on\, in which case all block writes
     * include a checksum subsequently verified when the block is read.  The \c off setting does no
     * checksums\, the \c uncompressed setting only checksums blocks that are not compressed\, and
     * the \c unencrypted setting only checksums blocks that are not encrypted.  See @ref
     * tune_checksum for more information., a string\, chosen from the following options: \c "on"\,
     * \c "off"\, \c "uncompressed"\, \c "unencrypted"; default \c on.}
     * @config{colgroups, comma-separated list of names of column groups.  Each column group is
     * stored separately\, keyed by the primary key of the table.  If no column groups are
     * specified\, all columns are stored together in a single file.  All value columns in the table
     * must appear in at least one column group.  Each column group must be created with a separate
     * call to WT_SESSION::create using a \c colgroup: URI., a list of strings; default empty.}
     * @config{collator, configure custom collation for keys.  Permitted values are \c "none" or a
     * custom collator name created with WT_CONNECTION::add_collator., a string; default \c none.}
     * @config{columns, list of the column names.  Comma-separated list of the form
     * <code>(column[\,...])</code>. For tables\, the number of entries must match the total number
     * of values in \c key_format and \c value_format.  For colgroups and indices\, all column names
     * must appear in the list of columns for the table., a list of strings; default empty.}
     * @config{dictionary, the maximum number of unique values remembered in the
     * row-store/variable-length column-store leaf page value dictionary; see @ref
     * file_formats_compression for more information., an integer greater than or equal to \c 0;
     * default \c 0.}
     * @config{encryption = (, configure an encryptor for file blocks.  When a table is created\,
     * its encryptor is not implicitly used for any related indices or column groups., a set of
     * related configuration options defined as follows.}
     * @config{&nbsp;&nbsp;&nbsp;&nbsp;keyid, An
     * identifier that identifies a unique instance of the encryptor.  It is stored in clear text\,
     * and thus is available when the WiredTiger database is reopened.  On the first use of a
     * (name\, keyid) combination\, the WT_ENCRYPTOR::customize function is called with the keyid as
     * an argument., a string; default empty.}
     * @config{&nbsp;&nbsp;&nbsp;&nbsp;name, Permitted
     * values are \c "none" or a custom encryption engine name created with
     * WT_CONNECTION::add_encryptor.  See @ref encryption for more information., a string; default
     * \c none.}
     * @config{ ),,}
     * @config{exclusive, fail if the object exists.  When false (the default)\, if the object
     * exists\, check that its settings match the specified configuration., a boolean flag; default
     * \c false.}
     * @config{format, the file format., a string\, chosen from the following options: \c "btree";
     * default \c btree.}
     * @config{ignore_in_memory_cache_size, allow update and insert operations to proceed even if
     * the cache is already at capacity.  Only valid in conjunction with in-memory databases.
     * Should be used with caution - this configuration allows WiredTiger to consume memory over the
     * configured cache limit., a boolean flag; default \c false.}
     * @config{immutable, configure the index to be immutable -- that is\, the index is not changed
     * by any update to a record in the table., a boolean flag; default \c false.}
     * @config{import = (, configure import of an existing object into the currently running
     * database., a set of related configuration options defined as follows.}
     * @config{&nbsp;&nbsp;&nbsp;&nbsp;compare_timestamp, allow importing files with timestamps
     * smaller or equal to the configured global timestamps.  Note the history of the files are not
     * imported together and thus snapshot read of historical data will not work with the option
     * "stable_timestamp". (The \c oldest and \c stable arguments are deprecated short-hand for \c
     * oldest_timestamp and \c stable_timestamp\, respectively)., a string\, chosen from the
     * following options: \c "oldest"\, \c "oldest_timestamp"\, \c "stable"\, \c "stable_timestamp";
     * default \c oldest_timestamp.}
     * @config{&nbsp;&nbsp;&nbsp;&nbsp;enabled, whether to import the
     * input URI from disk., a boolean flag; default \c false.}
     * @config{&nbsp;&nbsp;&nbsp;&nbsp;
     * file_metadata, the file configuration extracted from the metadata of the export database., a
     * string; default empty.}
     * @config{&nbsp;&nbsp;&nbsp;&nbsp;metadata_file, a text file that
     * contains all the relevant metadata information for the URI to import.  The file is generated
     * by backup:export cursor., a string; default empty.}
     * @config{&nbsp;&nbsp;&nbsp;&nbsp;
     * panic_corrupt, whether to panic if the metadata given is no longer valid for the table.  Not
     * valid with \c repair=true., a boolean flag; default \c true.}
     * @config{&nbsp;&nbsp;&nbsp;&nbsp;repair, whether to reconstruct the metadata from the raw file
     * content., a boolean flag; default \c false.}
     * @config{ ),,}
     * @config{internal_key_max, This option is no longer supported\, retained for backward
     * compatibility., an integer greater than or equal to \c 0; default \c 0.}
     * @config{internal_key_truncate, configure internal key truncation\, discarding unnecessary
     * trailing bytes on internal keys (ignored for custom collators)., a boolean flag; default \c
     * true.}
     * @config{internal_page_max, the maximum page size for internal nodes\, in bytes; the size must
     * be a multiple of the allocation size and is significant for applications wanting to avoid
     * excessive L2 cache misses while searching the tree.  The page maximum is the bytes of
     * uncompressed data\, that is\, the limit is applied before any block compression is done., an
     * integer between \c 512B and \c 512MB; default \c 4KB.}
     * @config{key_format, the format of the data packed into key items.  See @ref
     * schema_format_types for details.  By default\, the key_format is \c 'u' and applications use
     * WT_ITEM structures to manipulate raw byte arrays.  By default\, records are stored in
     * row-store files: keys of type \c 'r' are record numbers and records referenced by record
     * number are stored in column-store files., a format string; default \c u.}
     * @config{key_gap, This option is no longer supported\, retained for backward compatibility.,
     * an integer greater than or equal to \c 0; default \c 10.}
     * @config{leaf_key_max, the largest key stored in a leaf node\, in bytes.  If set\, keys larger
     * than the specified size are stored as overflow items (which may require additional I/O to
     * access). The default value is one-tenth the size of a newly split leaf page., an integer
     * greater than or equal to \c 0; default \c 0.}
     * @config{leaf_page_max, the maximum page size for leaf nodes\, in bytes; the size must be a
     * multiple of the allocation size\, and is significant for applications wanting to maximize
     * sequential data transfer from a storage device.  The page maximum is the bytes of
     * uncompressed data\, that is\, the limit is applied before any block compression is done.  For
     * fixed-length column store\, the size includes only the bitmap data; pages containing
     * timestamp information can be larger\, and the size is limited to 128KB rather than 512MB., an
     * integer between \c 512B and \c 512MB; default \c 32KB.}
     * @config{leaf_value_max, the largest value stored in a leaf node\, in bytes.  If set\, values
     * larger than the specified size are stored as overflow items (which may require additional I/O
     * to access). If the size is larger than the maximum leaf page size\, the page size is
     * temporarily ignored when large values are written.  The default is one-half the size of a
     * newly split leaf page., an integer greater than or equal to \c 0; default \c 0.}
     * @config{log = (, the transaction log configuration for this object.  Only valid if \c log is
     * enabled in ::wiredtiger_open., a set of related configuration options defined as follows.}
     * @config{&nbsp;&nbsp;&nbsp;&nbsp;enabled, if false\, this object has checkpoint-level
     * durability., a boolean flag; default \c true.}
     * @config{ ),,}
     * @config{memory_page_image_max, the maximum in-memory page image represented by a single
     * storage block.  Depending on compression efficiency\, compression can create storage blocks
     * which require significant resources to re-instantiate in the cache\, penalizing the
     * performance of future point updates.  The value limits the maximum in-memory page image a
     * storage block will need.  If set to 0\, a default of 4 times \c leaf_page_max is used., an
     * integer greater than or equal to \c 0; default \c 0.}
     * @config{memory_page_max, the maximum size a page can grow to in memory before being
     * reconciled to disk.  The specified size will be adjusted to a lower bound of
     * <code>leaf_page_max</code>\, and an upper bound of <code>cache_size / 10</code>. This limit
     * is soft - it is possible for pages to be temporarily larger than this value., an integer
     * between \c 512B and \c 10TB; default \c 5MB.}
     * @config{os_cache_dirty_max, maximum dirty system buffer cache usage\, in bytes.  If
     * non-zero\, schedule writes for dirty blocks belonging to this object in the system buffer
     * cache after that many bytes from this object are written into the buffer cache., an integer
     * greater than or equal to \c 0; default \c 0.}
     * @config{os_cache_max, maximum system buffer cache usage\, in bytes.  If non-zero\, evict
     * object blocks from the system buffer cache after that many bytes from this object are read or
     * written into the buffer cache., an integer greater than or equal to \c 0; default \c 0.}
     * @config{prefix_compression, configure prefix compression on row-store leaf pages., a boolean
     * flag; default \c false.}
     * @config{prefix_compression_min, minimum gain before prefix compression will be used on
     * row-store leaf pages., an integer greater than or equal to \c 0; default \c 4.}
     * @config{split_pct, the Btree page split size as a percentage of the maximum Btree page size\,
     * that is\, when a Btree page is split\, it will be split into smaller pages\, where each page
     * is the specified percentage of the maximum Btree page size., an integer between \c 50 and \c
     * 100; default \c 90.}
     * @config{tiered_storage = (, configure a storage source for this table., a set of related
     * configuration options defined as follows.}
     * @config{&nbsp;&nbsp;&nbsp;&nbsp;auth_token,
     * authentication string identifier., a string; default empty.}
     * @config{&nbsp;&nbsp;&nbsp;&nbsp;
     * bucket, the bucket indicating the location for this table., a string; default empty.}
     * @config{&nbsp;&nbsp;&nbsp;&nbsp;bucket_prefix, the unique bucket prefix for this table., a
     * string; default empty.}
     * @config{&nbsp;&nbsp;&nbsp;&nbsp;cache_directory, a directory to store
     * locally cached versions of files in the storage source.  By default\, it is named with \c
     * "-cache" appended to the bucket name.  A relative directory name is relative to the home
     * directory., a string; default empty.}
     * @config{&nbsp;&nbsp;&nbsp;&nbsp;local_retention, time
     * in seconds to retain data on tiered storage on the local tier for faster read access., an
     * integer between \c 0 and \c 10000; default \c 300.}
     * @config{&nbsp;&nbsp;&nbsp;&nbsp;name,
     * permitted values are \c "none" or a custom storage source name created with
     * WT_CONNECTION::add_storage_source.  See @ref custom_storage_sources for more information., a
     * string; default \c none.}
     * @config{&nbsp;&nbsp;&nbsp;&nbsp;shared, enable sharing tiered
     * tables across other WiredTiger instances., a boolean flag; default \c false.}
     * @config{ ),,}
     * @config{type, set the type of data source used to store a column group\, index or simple
     * table.  By default\, a \c "file:" URI is derived from the object name.  The \c type
     * configuration can be used to switch to a different data source or an extension configured by
     * the application., a string; default \c file.}
     * @config{value_format, the format of the data packed into value items.  See @ref
     * schema_format_types for details.  By default\, the value_format is \c 'u' and applications
     * use a WT_ITEM structure to manipulate raw byte arrays.  Value items of type 't' are
     * bitfields\, and when configured with record number type keys\, will be stored using a
     * fixed-length store., a format string; default \c u.}
     * @config{write_timestamp_usage, describe how timestamps are expected to be used on table
     * modifications.  The choices are the default\, which ensures that once timestamps are used for
     * a key\, they are always used\, and also that multiple updates to a key never use decreasing
     * timestamps and \c never which enforces that timestamps are never used for a table.  (The \c
     * always\, \c key_consistent\, \c mixed_mode and \c ordered choices should not be used\, and
     * are retained for backward compatibility.)., a string\, chosen from the following options: \c
     * "always"\, \c "key_consistent"\, \c "mixed_mode"\, \c "never"\, \c "none"\, \c "ordered";
     * default \c none.}
     * @configend
     * @errors
     */
    int __F(create)(WT_SESSION *session,
        const char *name, const char *config);

    /*!
     * Compact a live row- or column-store btree.
     *
     * @snippet ex_all.c Compact a table
     *
     * @param session the session handle
     * @param name the URI of the object to compact, such as
     * \c "table:stock"
     * @configstart{WT_SESSION.compact, see dist/api_data.py}
     * @config{background, enable/disabled the background compaction server., a boolean flag;
     * default empty.}
     * @config{dryrun, run only the estimation phase of compact., a boolean flag; default \c false.}
     * @config{exclude, list of table objects to be excluded from background compaction.  The list
     * is immutable and only applied when the background compaction gets enabled.  The list is not
     * saved between the calls and needs to be reapplied each time the service is enabled.  The
     * individual objects in the list can only be of the \c table: URI type., a list of strings;
     * default empty.}
     * @config{free_space_target, minimum amount of space recoverable for compaction to proceed., an
     * integer greater than or equal to \c 1MB; default \c 20MB.}
     * @config{run_once, configure background compaction server to run once.  In this mode\,
     * compaction is always attempted on each table unless explicitly excluded., a boolean flag;
     * default \c false.}
     * @config{timeout, maximum amount of time to allow for compact in seconds.  The actual amount
     * of time spent in compact may exceed the configured value.  A value of zero disables the
     * timeout., an integer; default \c 1200.}
     * @configend
     * @errors
     */
    int __F(compact)(WT_SESSION *session,
        const char *name, const char *config);

    /*!
     * Drop (delete) a table.
     *
     * @exclusive
     *
     * @not_transactional
     *
     * @snippet ex_all.c Drop a table
     *
     * @param session the session handle
     * @param name the URI of the object to drop, such as \c "table:stock"
     * @configstart{WT_SESSION.drop, see dist/api_data.py}
     * @config{force, return success if the object does not exist., a boolean flag; default \c
     * false.}
     * @config{remove_files, if the underlying files should be removed., a boolean flag; default \c
     * true.}
     * @configend
     * @ebusy_errors
     */
    int __F(drop)(WT_SESSION *session,
        const char *name, const char *config);

    /*!
     * Flush the log.
     *
     * WT_SESSION::log_flush will fail if logging is not enabled.
     *
     * @param session the session handle
     * @configstart{WT_SESSION.log_flush, see dist/api_data.py}
     * @config{sync, forcibly flush the log and wait for it to achieve the synchronization level
     * specified.  The \c off setting forces any buffered log records to be written to the file
     * system.  The \c on setting forces log records to be written to the storage device., a
     * string\, chosen from the following options: \c "off"\, \c "on"; default \c on.}
     * @configend
     * @errors
     */
    int __F(log_flush)(WT_SESSION *session, const char *config);

    /*!
     * Insert a ::WT_LOGREC_MESSAGE type record in the database log files
     * (the database must be configured for logging when this method is
     * called).
     *
     * @param session the session handle
     * @param format a printf format specifier
     * @errors
     */
    int __F(log_printf)(WT_SESSION *session, const char *format, ...);

    /*!
     * Reset the session handle.
     *
     * This method resets the cursors associated with the session, clears session statistics and
     * discards cached resources. No session configurations are modified (or reset to their
     * default values). WT_SESSION::reset will fail if a transaction is in progress in the
     * session.
     *
     * @snippet ex_all.c Reset the session
     *
     * @param session the session handle
     * @errors
     */
    int __F(reset)(WT_SESSION *session);

    /*!
     * Salvage a table.
     *
     * Salvage rebuilds the file or files which comprise a table,
     * discarding any corrupted file blocks.
     *
     * When salvage is done, previously deleted records may re-appear, and
     * inserted records may disappear, so salvage should not be run
     * unless it is known to be necessary.  Normally, salvage should be
     * called after a table or file has been corrupted, as reported by the
     * WT_SESSION::verify method.
     *
     * Files are rebuilt in place. The salvage method overwrites the
     * existing files.
     *
     * @exclusive
     *
     * @snippet ex_all.c Salvage a table
     *
     * @param session the session handle
     * @param name the URI of the table or file to salvage
     * @configstart{WT_SESSION.salvage, see dist/api_data.py}
     * @config{force, force salvage even of files that do not appear to be WiredTiger files., a
     * boolean flag; default \c false.}
     * @configend
     * @ebusy_errors
     */
    int __F(salvage)(WT_SESSION *session,
        const char *name, const char *config);

    /*!
     * Truncate a file, table, cursor range, or backup cursor
     *
     * Truncate a table or file.
     * @snippet ex_all.c Truncate a table
     *
     * Truncate a cursor range.  When truncating based on a cursor position,
     * it is not required the cursor reference a record in the object, only
     * that the key be set.  This allows applications to discard portions of
     * the object name space without knowing exactly what records the object
     * contains. The start and stop points are both inclusive; that is, the
     * key set in the start cursor is the first record to be deleted and the
     * key set in the stop cursor is the last.
     *
     * @snippet ex_all.c Truncate a range
     *
     * Range truncate is implemented as a "scan and write" operation, specifically without range
     * locks. Inserts or other operations in the range, as well as operations before or after
     * the range when no explicit starting or ending key is set, are not well defined: conflicts
     * may be detected or both transactions may commit. If both commit, there's a failure and
     * recovery runs, the result may be different than what was in cache before the crash.
     *
     * The WT_CURSOR::truncate range truncate operation can only be used at snapshot isolation.
     *
     * Any specified cursors end with no position, and subsequent calls to
     * the WT_CURSOR::next (WT_CURSOR::prev) method will iterate from the
     * beginning (end) of the table.
     *
     * @param session the session handle
     * @param name the URI of the table or file to truncate, or \c "log:"
     * for a backup cursor
     * @param start optional cursor marking the first record discarded;
     * if <code>NULL</code>, the truncate starts from the beginning of
     * the object; must be provided when truncating a backup cursor
     * @param stop optional cursor marking the last record discarded;
     * if <code>NULL</code>, the truncate continues to the end of the
     * object; ignored when truncating a backup cursor
     * @configempty{WT_SESSION.truncate, see dist/api_data.py}
     * @errors
     */
    int __F(truncate)(WT_SESSION *session,
        const char *name, WT_CURSOR *start, WT_CURSOR *stop, const char *config);

    /*!
     * Verify a table.
     *
     * Verify reports if a file, or the files that comprise a table, have been corrupted.
     * The WT_SESSION::salvage method can be used to repair a corrupted file.
     *
     * @snippet ex_all.c Verify a table
     *
     * @exclusive
     *
     * @param session the session handle
     * @param name the URI of the table or file to verify, optional if verifying the history
     * store
     * @configstart{WT_SESSION.verify, see dist/api_data.py}
     * @config{do_not_clear_txn_id, Turn off transaction id clearing\, intended for debugging and
     * better diagnosis of crashes or failures.  Note: History store validation is disabled when the
     * configuration is set as visibility rules may not work correctly because the transaction ids
     * are not cleared., a boolean flag; default \c false.}
     * @config{dump_address, Display page addresses\, time windows\, and page types as pages are
     * verified\, using the application's message handler\, intended for debugging., a boolean flag;
     * default \c false.}
     * @config{dump_all_data, Display application data as pages or blocks are verified\, using the
     * application's message handler\, intended for debugging.  Disabling this does not guarantee
     * that no user data will be output., a boolean flag; default \c false.}
     * @config{dump_blocks, Display the contents of on-disk blocks as they are verified\, using the
     * application's message handler\, intended for debugging., a boolean flag; default \c false.}
     * @config{dump_key_data, Display application data keys as pages or blocks are verified\, using
     * the application's message handler\, intended for debugging.  Disabling this does not
     * guarantee that no user data will be output., a boolean flag; default \c false.}
     * @config{dump_layout, Display the layout of the files as they are verified\, using the
     * application's message handler\, intended for debugging; requires optional support from the
     * block manager., a boolean flag; default \c false.}
     * @config{dump_offsets, Display the contents of specific on-disk blocks\, using the
     * application's message handler\, intended for debugging., a list of strings; default empty.}
     * @config{dump_pages, Display the contents of in-memory pages as they are verified\, using the
     * application's message handler\, intended for debugging., a boolean flag; default \c false.}
     * @config{dump_tree_shape, Display the btree shapes as they are verified\, using the
     * application's message handler\, intended for debugging; requires optional support from the
     * block manager., a boolean flag; default \c false.}
     * @config{read_corrupt, A mode that allows verify to continue reading after encountering a
     * checksum error.  It will skip past the corrupt block and continue with the verification
     * process., a boolean flag; default \c false.}
     * @config{stable_timestamp, Ensure that no data has a start timestamp after the stable
     * timestamp\, to be run after rollback_to_stable., a boolean flag; default \c false.}
     * @config{strict, Treat any verification problem as an error; by default\, verify will warn\,
     * but not fail\, in the case of errors that won't affect future behavior (for example\, a
     * leaked block)., a boolean flag; default \c false.}
     * @configend
     * @ebusy_errors
     */
    int __F(verify)(WT_SESSION *session,
        const char *name, const char *config);
    /*! @} */

    /*!
     * @name Transactions
     * @{
     */
    /*!
     * Start a transaction in this session.
     *
     * The transaction remains active until ended by
     * WT_SESSION::commit_transaction or WT_SESSION::rollback_transaction.
     * Operations performed on cursors capable of supporting transactional
     * operations that are already open in this session, or which are opened
     * before the transaction ends, will operate in the context of the
     * transaction.
     *
     * @requires_notransaction
     *
     * @snippet ex_all.c transaction commit/rollback
     *
     * @param session the session handle
     * @configstart{WT_SESSION.begin_transaction, see dist/api_data.py}
     * @config{ignore_prepare, whether to ignore updates by other prepared transactions when doing
     * of read operations of this transaction.  When \c true\, forces the transaction to be
     * read-only.  Use \c force to ignore prepared updates and permit writes (see @ref
     * timestamp_prepare_ignore_prepare for more information)., a string\, chosen from the following
     * options: \c "false"\, \c "force"\, \c "true"; default \c false.}
     * @config{isolation, the isolation level for this transaction; defaults to the session's
     * isolation level., a string\, chosen from the following options: \c "read-uncommitted"\, \c
     * "read-committed"\, \c "snapshot"; default empty.}
     * @config{name, name of the transaction for tracing and debugging., a string; default empty.}
     * @config{no_timestamp, allow a commit without a timestamp\, creating values that have "always
     * existed" and are visible regardless of timestamp.  See @ref timestamp_txn_api., a boolean
     * flag; default \c false.}
     * @config{operation_timeout_ms, when non-zero\, a requested limit on the time taken to complete
     * operations in this transaction.  Time is measured in real time milliseconds from the start of
     * each WiredTiger API call.  There is no guarantee any operation will not take longer than this
     * amount of time.  If WiredTiger notices the limit has been exceeded\, an operation may return
     * a WT_ROLLBACK error.  Default is to have no limit., an integer greater than or equal to \c 0;
     * default \c 0.}
     * @config{priority, priority of the transaction for resolving conflicts.  Transactions with
     * higher values are less likely to abort., an integer between \c -100 and \c 100; default \c
     * 0.}
     * @config{read_timestamp, read using the specified timestamp.  The value must not be older than
     * the current oldest timestamp.  See @ref timestamp_txn_api., a string; default empty.}
     * @config{roundup_timestamps = (, round up timestamps of the transaction., a set of related
     * configuration options defined as follows.}
     * @config{&nbsp;&nbsp;&nbsp;&nbsp;prepared,
     * applicable only for prepared transactions\, and intended only for special-purpose use.  See
     * @ref timestamp_prepare_roundup.  Allows the prepare timestamp and the commit timestamp of
     * this transaction to be rounded up to be no older than the oldest timestamp\, and allows
     * violating the usual restriction that the prepare timestamp must be newer than the stable
     * timestamp.  Specifically: at transaction prepare\, if the prepare timestamp is less than or
     * equal to the oldest timestamp\, the prepare timestamp will be rounded to the oldest
     * timestamp.  Subsequently\, at commit time\, if the commit timestamp is less than the (now
     * rounded) prepare timestamp\, the commit timestamp will be rounded up to it and thus to at
     * least oldest.  Neither timestamp will be checked against the stable timestamp., a boolean
     * flag; default \c false.}
     * @config{&nbsp;&nbsp;&nbsp;&nbsp;read, if the read timestamp is less
     * than the oldest timestamp\, the read timestamp will be rounded up to the oldest timestamp.
     * See @ref timestamp_read_roundup., a boolean flag; default \c false.}
     * @config{ ),,}
     * @config{sync, whether to sync log records when the transaction commits\, inherited from
     * ::wiredtiger_open \c transaction_sync., a boolean flag; default empty.}
     * @configend
     * @errors
     */
    int __F(begin_transaction)(WT_SESSION *session, const char *config);

    /*!
     * Commit the current transaction.
     *
     * A transaction must be in progress when this method is called.
     *
     * If WT_SESSION::commit_transaction returns an error, the transaction
     * was rolled back, not committed, and all cursors associated with the session are reset.
     *
     * @requires_transaction
     *
     * @snippet ex_all.c transaction commit/rollback
     *
     * @param session the session handle
     * @configstart{WT_SESSION.commit_transaction, see dist/api_data.py}
     * @config{commit_timestamp, set the commit timestamp for the current transaction.  For
     * non-prepared transactions\, the value must not be older than the first commit timestamp
     * already set for the current transaction (if any)\, must not be older than the current oldest
     * timestamp\, and must be after the current stable timestamp.  For prepared transactions\, a
     * commit timestamp is required\, must not be older than the prepare timestamp\, and can be set
     * only once.  See @ref timestamp_txn_api and @ref timestamp_prepare., a string; default empty.}
     * @config{durable_timestamp, set the durable timestamp for the current transaction.  Required
     * for the commit of a prepared transaction\, and otherwise not permitted.  The value must also
     * be after the current oldest and stable timestamps and must not be older than the commit
     * timestamp.  See @ref timestamp_prepare., a string; default empty.}
     * @config{operation_timeout_ms, when non-zero\, a requested limit on the time taken to complete
     * operations in this transaction.  Time is measured in real time milliseconds from the start of
     * each WiredTiger API call.  There is no guarantee any operation will not take longer than this
     * amount of time.  If WiredTiger notices the limit has been exceeded\, an operation may return
     * a WT_ROLLBACK error.  Default is to have no limit., an integer greater than or equal to \c 0;
     * default \c 0.}
     * @config{sync, override whether to sync log records when the transaction commits.  The default
     * is inherited from ::wiredtiger_open \c transaction_sync.  The \c off setting does not wait
     * for records to be written or synchronized.  The \c on setting forces log records to be
     * written to the storage device., a string\, chosen from the following options: \c "off"\, \c
     * "on"; default empty.}
     * @configend
     * @errors
     */
    int __F(commit_transaction)(WT_SESSION *session, const char *config);

    /*!
     * Prepare the current transaction.
     *
     * A transaction must be in progress when this method is called.
     *
     * Preparing a transaction will guarantee a subsequent commit will
     * succeed. Only commit and rollback are allowed on a transaction after
     * it has been prepared. The transaction prepare API is designed to
     * support MongoDB exclusively, and guarantees update conflicts have
     * been resolved, but does not guarantee durability.
     *
     * @requires_transaction
     *
     * @snippet ex_all.c transaction prepare
     *
     * @param session the session handle
     * @configstart{WT_SESSION.prepare_transaction, see dist/api_data.py}
     * @config{prepare_timestamp, set the prepare timestamp for the updates of the current
     * transaction.  The value must not be older than any active read timestamps\, and must be newer
     * than the current stable timestamp.  See @ref timestamp_prepare., a string; default empty.}
     * @configend
     * @errors
     */
    int __F(prepare_transaction)(WT_SESSION *session, const char *config);

    /*!
     * Roll back the current transaction.
     *
     * A transaction must be in progress when this method is called.
     *
     * All cursors associated with the session are reset.
     *
     * @requires_transaction
     *
     * @snippet ex_all.c transaction commit/rollback
     *
     * @param session the session handle
     * @configstart{WT_SESSION.rollback_transaction, see dist/api_data.py}
     * @config{operation_timeout_ms, when non-zero\, a requested limit on the time taken to complete
     * operations in this transaction.  Time is measured in real time milliseconds from the start of
     * each WiredTiger API call.  There is no guarantee any operation will not take longer than this
     * amount of time.  If WiredTiger notices the limit has been exceeded\, an operation may return
     * a WT_ROLLBACK error.  Default is to have no limit., an integer greater than or equal to \c 0;
     * default \c 0.}
     * @configend
     * @errors
     */
    int __F(rollback_transaction)(WT_SESSION *session, const char *config);
    /*! @} */

    /*!
     * @name Transaction timestamps
     * @{
     */
    /*!
     * Query the session's transaction timestamp state.
     *
     * The WT_SESSION.query_timestamp method can only be used at snapshot isolation.
     *
     * @param session the session handle
     * @param[out] hex_timestamp a buffer that will be set to the
     * hexadecimal encoding of the timestamp being queried.  Must be large
     * enough to hold a NUL terminated, hex-encoded 8B timestamp (17 bytes).
     * @configstart{WT_SESSION.query_timestamp, see dist/api_data.py}
     * @config{get, specify which timestamp to query: \c commit returns the most recently set
     * commit_timestamp; \c first_commit returns the first set commit_timestamp; \c prepare returns
     * the timestamp used in preparing a transaction; \c read returns the timestamp at which the
     * transaction is reading.  See @ref timestamp_txn_api., a string\, chosen from the following
     * options: \c "commit"\, \c "first_commit"\, \c "prepare"\, \c "read"; default \c read.}
     * @configend
     *
     * A timestamp of 0 is returned if the timestamp is not available or has not been set.
     * @errors
     */
    int __F(query_timestamp)(
        WT_SESSION *session, char *hex_timestamp, const char *config);

    /*!
     * Set a timestamp on a transaction.
     *
     * The WT_SESSION.timestamp_transaction method can only be used at snapshot isolation.
     *
     * @snippet ex_all.c transaction timestamp
     *
     * @requires_transaction
     *
     * @param session the session handle
     * @configstart{WT_SESSION.timestamp_transaction, see dist/api_data.py}
     * @config{commit_timestamp, set the commit timestamp for the current transaction.  For
     * non-prepared transactions\, the value must not be older than the first commit timestamp
     * already set for the current transaction\, if any\, must not be older than the current oldest
     * timestamp and must be after the current stable timestamp.  For prepared transactions\, a
     * commit timestamp is required\, must not be older than the prepare timestamp\, can be set only
     * once\, and must not be set until after the transaction has successfully prepared.  See @ref
     * timestamp_txn_api and @ref timestamp_prepare., a string; default empty.}
     * @config{durable_timestamp, set the durable timestamp for the current transaction.  Required
     * for the commit of a prepared transaction\, and otherwise not permitted.  Can only be set
     * after the transaction has been prepared and a commit timestamp has been set.  The value must
     * be after the current oldest and stable timestamps and must not be older than the commit
     * timestamp.  See @ref timestamp_prepare., a string; default empty.}
     * @config{prepare_timestamp, set the prepare timestamp for the updates of the current
     * transaction.  The value must not be older than any active read timestamps\, and must be newer
     * than the current stable timestamp.  Can be set only once per transaction.  Setting the
     * prepare timestamp does not by itself prepare the transaction\, but does oblige the
     * application to eventually prepare the transaction before committing it.  See @ref
     * timestamp_prepare., a string; default empty.}
     * @config{read_timestamp, read using the specified timestamp.  The value must not be older than
     * the current oldest timestamp.  This can only be set once for a transaction.  See @ref
     * timestamp_txn_api., a string; default empty.}
     * @configend
     * @errors
     */
    int __F(timestamp_transaction)(WT_SESSION *session, const char *config);

    /*!
     * Set a timestamp on a transaction numerically.  Prefer this method over
     * WT_SESSION::timestamp_transaction if the hexadecimal string parsing done in that method
     * becomes a bottleneck.
     *
     * The WT_SESSION.timestamp_transaction_uint method can only be used at snapshot isolation.
     *
     * @snippet ex_all.c transaction timestamp_uint
     *
     * @requires_transaction
     *
     * @param session the session handle
     * @param which the timestamp being set (see ::WT_TS_TXN_TYPE for available options, and
     * WT_SESSION::timestamp_transaction for constraints on the timestamps).
     * @param ts the timestamp.
     * @errors
     */
    int __F(timestamp_transaction_uint)(WT_SESSION *session, WT_TS_TXN_TYPE which,
            uint64_t ts);
    /*! @} */

    /*!
     * @name Transaction support
     * @{
     */
    /*!
     * Write a transactionally consistent snapshot of a database or set of individual objects.
     *
     * When timestamps are not in use, the checkpoint includes all transactions committed
     * before the checkpoint starts. When timestamps are in use and the checkpoint runs with
     * \c use_timestamp=true (the default), updates committed with a timestamp after the
     * \c stable timestamp, in tables configured for checkpoint-level durability, are not
     * included in the checkpoint. Updates committed in tables configured for commit-level
     * durability are always included in the checkpoint. See @ref durability_checkpoint and
     * @ref durability_log for more information.
     *
     * Calling the checkpoint method multiple times serializes the checkpoints; new checkpoint
     * calls wait for running checkpoint calls to complete.
     *
     * Existing named checkpoints may optionally be discarded.
     *
     * @requires_notransaction
     *
     * @snippet ex_all.c Checkpoint examples
     *
     * @param session the session handle
     * @configstart{WT_SESSION.checkpoint, see dist/api_data.py}
     * @config{debug = (, configure debug specific behavior on a checkpoint.  Generally only used
     * for internal testing purposes., a set of related configuration options defined as follows.}
     * @config{&nbsp;&nbsp;&nbsp;&nbsp;checkpoint_cleanup, if true\, checkpoint cleanup thread is
     * triggered to perform the checkpoint cleanup., a boolean flag; default \c false.}
     * @config{&nbsp;&nbsp;&nbsp;&nbsp;checkpoint_crash_point, non-negative number between 0 and
     * 1000 will trigger a controlled crash during the checkpoint process.  Lower values will
     * trigger crashes in the initial phase of checkpoint\, while higher values will result in
     * crashes in the final phase of the checkpoint process., an integer; default \c -1.}
     * @config{
     * ),,}
     * @config{drop, specify a list of checkpoints to drop.  The list may additionally contain one
     * of the following keys: \c "from=all" to drop all checkpoints\, \c "from=<checkpoint>" to drop
     * all checkpoints after and including the named checkpoint\, or \c "to=<checkpoint>" to drop
     * all checkpoints before and including the named checkpoint.  Checkpoints cannot be dropped if
     * open in a cursor.  While a hot backup is in progress\, checkpoints created prior to the start
     * of the backup cannot be dropped., a list of strings; default empty.}
     * @config{flush_tier = (, configure flushing objects to tiered storage after checkpoint.  See
     * @ref tiered_storage., a set of related configuration options defined as follows.}
     * @config{&nbsp;&nbsp;&nbsp;&nbsp;enabled, if true and tiered storage is in use\, perform one
     * iteration of object switching and flushing objects to tiered storage., a boolean flag;
     * default \c false.}
     * @config{&nbsp;&nbsp;&nbsp;&nbsp;force, if false (the default)\, flush_tier
     * of any individual object may be skipped if the underlying object has not been modified since
     * the previous flush_tier.  If true\, this option forces the flush_tier., a boolean flag;
     * default \c false.}
     * @config{&nbsp;&nbsp;&nbsp;&nbsp;sync, wait for all objects to be flushed
     * to the shared storage to the level specified.  When false\, do not wait for any objects to be
     * written to the tiered storage system but return immediately after generating the objects and
     * work units for an internal thread.  When true\, the caller waits until all work queued for
     * this call to be completely processed before returning., a boolean flag; default \c true.}
     * @config{&nbsp;&nbsp;&nbsp;&nbsp;timeout, amount of time\, in seconds\, to wait for flushing
     * of objects to complete.  WiredTiger returns EBUSY if the timeout is reached.  A value of zero
     * disables the timeout., an integer; default \c 0.}
     * @config{ ),,}
     * @config{force, if false (the default)\, checkpoints may be skipped if the underlying object
     * has not been modified.  If true\, this option forces the checkpoint., a boolean flag; default
     * \c false.}
     * @config{name, if set\, specify a name for the checkpoint., a string; default empty.}
     * @config{use_timestamp, if true (the default)\, create the checkpoint as of the last stable
     * timestamp if timestamps are in use\, or with all committed updates if there is no stable
     * timestamp set.  If false\, always generate a checkpoint with all committed updates\, ignoring
     * any stable timestamp., a boolean flag; default \c true.}
     * @configend
     * @errors
     */
    int __F(checkpoint)(WT_SESSION *session, const char *config);

    /*!
     * Reset the snapshot used for database visibility.
     *
     * For transactions running with snapshot isolation, this method releases the existing
     * snapshot of the database and gets a new one. This makes newer commits visible. The
     * call can be used to avoid pinning old and no-longer-needed content in the database.
     * Applications not using read timestamps for search may see different results after the
     * snapshot is updated.
     *
     * It is an error to call this method when using an isolation level other than snapshot
     * isolation, or if the current transaction has already written any data.
     *
     * @requires_transaction
     *
     * @snippet ex_all.c reset snapshot
     *
     * @param session the session handle
     * @errors
     */
    int __F(reset_snapshot)(WT_SESSION *session);

    /*!
     * Return the transaction ID range pinned by the session handle.
     *
     * The ID range is an approximate count of transactions and is calculated
     * based on the oldest ID needed for the active transaction in this session,
     * compared to the newest transaction in the system.
     *
     * @snippet ex_all.c transaction pinned range
     *
     * @param session the session handle
     * @param[out] range the range of IDs pinned by this session. Zero if
     * there is no active transaction.
     * @errors
     */
    int __F(transaction_pinned_range)(WT_SESSION* session, uint64_t *range);
    /*! @} */

    /*!
     * @name Error info
     * @{
     */
    /*!
     * Return verbose information about the last error that occurred during a session API call.
     *
     * @param session the session handle
     * @param[out] err the error code
     * @param[out] sub_level_err the sub-level error code
     * @param[out] err_msg the error message
     */
    void __F(get_last_error)(WT_SESSION *session,
        int *err, int *sub_level_err, const char **err_msg);
    /*! @} */

#ifndef DOXYGEN
    /*!
     * Optionally returns the reason for the most recent rollback error returned from the API.
     *
     * There is no guarantee a rollback reason will be set and thus the caller
     * must check for a NULL pointer.
     *
     * @param session the session handle
     * @returns an optional string indicating the reason for the rollback
     */
    const char * __F(get_rollback_reason)(WT_SESSION *session);

    /*!
     * Call into the library.
     *
     * This method is used for breakpoints and to set other configuration
     * when debugging layers not directly supporting those features.
     *
     * @param session the session handle
     * @errors
     */
    int __F(breakpoint)(WT_SESSION *session);
#endif
};

/*!
 * A connection to a WiredTiger database.  The connection may be opened within
 * the same address space as the caller or accessed over a socket connection.
 *
 * Most applications will open a single connection to a database for each
 * process.  The first process to open a connection to a database will access
 * the database in its own address space.  Subsequent connections (if allowed)
 * will communicate with the first process over a socket connection to perform
 * their operations.
 *
 * <b>Thread safety:</b> A WT_CONNECTION handle may be shared between threads.
 * See @ref threads for more information.
 */
struct __wt_connection {
    /*!
     * Close a connection.
     *
     * Any open sessions will be closed. This will release the resources
     * associated with the session handle, including rolling back any
     * active transactions and closing any cursors that remain open in the
     * session.
     *
     * @snippet ex_all.c Close a connection
     *
     * @param connection the connection handle
     * @configstart{WT_CONNECTION.close, see dist/api_data.py}
     * @config{leak_memory, don't free memory during close., a boolean flag; default \c false.}
     * @config{use_timestamp, by default\, create the close checkpoint as of the last stable
     * timestamp if timestamps are in use\, or all current updates if there is no stable timestamp
     * set.  If false\, this option generates a checkpoint with all updates., a boolean flag;
     * default \c true.}
     * @configend
     * @errors
     */
    int __F(close)(WT_CONNECTION *connection, const char *config);

#ifndef DOXYGEN
    /*!
     * Output debug information for various subsystems. The output format
     * may change over time, gathering the debug information may be
     * invasive, and the information reported may not provide a point in
     * time view of the system.
     *
     * @param connection the connection handle
     * @configstart{WT_CONNECTION.debug_info, see dist/api_data.py}
     * @config{backup, print incremental backup information., a boolean flag; default \c false.}
     * @config{cache, print cache information., a boolean flag; default \c false.}
     * @config{cursors, print all open cursor information., a boolean flag; default \c false.}
     * @config{handles, print open handles information., a boolean flag; default \c false.}
     * @config{log, print log information., a boolean flag; default \c false.}
     * @config{sessions, print open session information., a boolean flag; default \c false.}
     * @config{txn, print global txn information., a boolean flag; default \c false.}
     * @configend
     * @errors
     */
    int __F(debug_info)(WT_CONNECTION *connection, const char *config);
#endif

    /*!
     * Reconfigure a connection handle.
     *
     * @snippet ex_all.c Reconfigure a connection
     *
     * @param connection the connection handle
     * @configstart{WT_CONNECTION.reconfigure, see dist/api_data.py}
     * @config{block_cache = (, block cache configuration options., a set of related configuration
     * options defined as follows.}
     * @config{&nbsp;&nbsp;&nbsp;&nbsp;blkcache_eviction_aggression,
     * seconds an unused block remains in the cache before it is evicted., an integer between \c 1
     * and \c 7200; default \c 1800.}
     * @config{&nbsp;&nbsp;&nbsp;&nbsp;cache_on_checkpoint, cache
     * blocks written by a checkpoint., a boolean flag; default \c true.}
     * @config{&nbsp;&nbsp;&nbsp;&nbsp;cache_on_writes, cache blocks as they are written (other than
     * checkpoint blocks)., a boolean flag; default \c true.}
     * @config{&nbsp;&nbsp;&nbsp;&nbsp;
     * enabled, enable block cache., a boolean flag; default \c false.}
     * @config{&nbsp;&nbsp;&nbsp;&nbsp;full_target, the fraction of the block cache that must be
     * full before eviction will remove unused blocks., an integer between \c 30 and \c 100; default
     * \c 95.}
     * @config{&nbsp;&nbsp;&nbsp;&nbsp;hashsize, number of buckets in the hashtable that
     * keeps track of blocks., an integer between \c 512 and \c 256K; default \c 32768.}
     * @config{&nbsp;&nbsp;&nbsp;&nbsp;max_percent_overhead, maximum tolerated overhead expressed as
     * the number of blocks added and removed as percent of blocks looked up; cache population and
     * eviction will be suppressed if the overhead exceeds the threshold., an integer between \c 1
     * and \c 500; default \c 10.}
     * @config{&nbsp;&nbsp;&nbsp;&nbsp;nvram_path, the absolute path to
     * the file system mounted on the NVRAM device., a string; default empty.}
     * @config{&nbsp;&nbsp;&nbsp;&nbsp;percent_file_in_dram, bypass cache for a file if the set
     * percentage of the file fits in system DRAM (as specified by block_cache.system_ram)., an
     * integer between \c 0 and \c 100; default \c 50.}
     * @config{&nbsp;&nbsp;&nbsp;&nbsp;size,
     * maximum memory to allocate for the block cache., an integer between \c 0 and \c 10TB; default
     * \c 0.}
     * @config{&nbsp;&nbsp;&nbsp;&nbsp;system_ram, the bytes of system DRAM available for
     * caching filesystem blocks., an integer between \c 0 and \c 1024GB; default \c 0.}
     * @config{&nbsp;&nbsp;&nbsp;&nbsp;type, cache location: DRAM or NVRAM., a string; default
     * empty.}
     * @config{ ),,}
     * @config{cache_max_wait_ms, the maximum number of milliseconds an application thread will wait
     * for space to be available in cache before giving up.  Default will wait forever., an integer
     * greater than or equal to \c 0; default \c 0.}
     * @config{cache_overhead, assume the heap allocator overhead is the specified percentage\, and
     * adjust the cache usage by that amount (for example\, if there is 10GB of data in cache\, a
     * percentage of 10 means WiredTiger treats this as 11GB). This value is configurable because
     * different heap allocators have different overhead and different workloads will have different
     * heap allocation sizes and patterns\, therefore applications may need to adjust this value
     * based on allocator choice and behavior in measured workloads., an integer between \c 0 and \c
     * 30; default \c 8.}
     * @config{cache_size, maximum heap memory to allocate for the cache.  A database should
     * configure either \c cache_size or \c shared_cache but not both., an integer between \c 1MB
     * and \c 10TB; default \c 100MB.}
     * @config{cache_stuck_timeout_ms, the number of milliseconds to wait before a stuck cache times
     * out in diagnostic mode.  Default will wait for 5 minutes\, 0 will wait forever., an integer
     * greater than or equal to \c 0; default \c 300000.}
     * @config{checkpoint = (, periodically checkpoint the database.  Enabling the checkpoint server
     * uses a session from the configured \c session_max., a set of related configuration options
     * defined as follows.}
     * @config{&nbsp;&nbsp;&nbsp;&nbsp;log_size, wait for this amount of log
     * record bytes to be written to the log between each checkpoint.  If non-zero\, this value will
     * use a minimum of the log file size.  A database can configure both log_size and wait to set
     * an upper bound for checkpoints; setting this value above 0 configures periodic checkpoints.,
     * an integer between \c 0 and \c 2GB; default \c 0.}
     * @config{&nbsp;&nbsp;&nbsp;&nbsp;wait,
     * seconds to wait between each checkpoint; setting this value above 0 configures periodic
     * checkpoints., an integer between \c 0 and \c 100000; default \c 0.}
     * @config{ ),,}
     * @config{checkpoint_cleanup = (, periodically checkpoint cleanup the database., a set of
     * related configuration options defined as follows.}
     * @config{&nbsp;&nbsp;&nbsp;&nbsp;method,
     * control how aggressively obsolete content is removed by reading the internal pages.  Default
     * to none\, which means no additional work is done to find obsolete content., a string\, chosen
     * from the following options: \c "none"\, \c "reclaim_space"; default \c none.}
     * @config{&nbsp;&nbsp;&nbsp;&nbsp;wait, seconds to wait between each checkpoint cleanup., an
     * integer between \c 60 and \c 100000; default \c 300.}
     * @config{ ),,}
     * @config{chunk_cache = (, chunk cache reconfiguration options., a set of related configuration
     * options defined as follows.}
     * @config{&nbsp;&nbsp;&nbsp;&nbsp;pinned, List of "table:" URIs
     * exempt from cache eviction.  Capacity config overrides this\, tables exceeding capacity will
     * not be fully retained.  Table names can appear in both this and the preload list\, but not in
     * both this and the exclude list.  Duplicate names are allowed., a list of strings; default
     * empty.}
     * @config{ ),,}
     * @config{compatibility = (, set compatibility version of database.  Changing the compatibility
     * version requires that there are no active operations for the duration of the call., a set of
     * related configuration options defined as follows.}
     * @config{&nbsp;&nbsp;&nbsp;&nbsp;release,
     * compatibility release version string., a string; default empty.}
     * @config{ ),,}
     * @config{debug_mode = (, control the settings of various extended debugging features., a set
     * of related configuration options defined as follows.}
     * @config{&nbsp;&nbsp;&nbsp;&nbsp;
     * background_compact, if true\, background compact aggressively removes compact statistics for
     * a file and decreases the max amount of time a file can be skipped for., a boolean flag;
     * default \c false.}
     * @config{&nbsp;&nbsp;&nbsp;&nbsp;checkpoint_retention, adjust log removal
     * to retain the log records of this number of checkpoints.  Zero or one means perform normal
     * removal., an integer between \c 0 and \c 1024; default \c 0.}
     * @config{&nbsp;&nbsp;&nbsp;&nbsp;configuration, if true\, display invalid cache configuration
     * warnings., a boolean flag; default \c false.}
     * @config{&nbsp;&nbsp;&nbsp;&nbsp;
     * corruption_abort, if true and built in diagnostic mode\, dump core in the case of data
     * corruption., a boolean flag; default \c true.}
     * @config{&nbsp;&nbsp;&nbsp;&nbsp;cursor_copy,
     * if true\, use the system allocator to make a copy of any data returned by a cursor operation
     * and return the copy instead.  The copy is freed on the next cursor operation.  This allows
     * memory sanitizers to detect inappropriate references to memory owned by cursors., a boolean
     * flag; default \c false.}
     * @config{&nbsp;&nbsp;&nbsp;&nbsp;cursor_reposition, if true\, for
     * operations with snapshot isolation the cursor temporarily releases any page that requires
     * force eviction\, then repositions back to the page for further operations.  A page release
     * encourages eviction of hot or large pages\, which is more likely to succeed without a cursor
     * keeping the page pinned., a boolean flag; default \c false.}
     * @config{&nbsp;&nbsp;&nbsp;&nbsp;
     * eviction, if true\, modify internal algorithms to change skew to force history store eviction
     * to happen more aggressively.  This includes but is not limited to not skewing newest\, not
     * favoring leaf pages\, and modifying the eviction score mechanism., a boolean flag; default \c
     * false.}
     * @config{&nbsp;&nbsp;&nbsp;&nbsp;eviction_checkpoint_ts_ordering, if true\, act as if
     * eviction is being run in parallel to checkpoint.  We should return EBUSY in eviction if we
     * detect any timestamp ordering issue., a boolean flag; default \c false.}
     * @config{&nbsp;&nbsp;&nbsp;&nbsp;log_retention, adjust log removal to retain at least this
     * number of log files.  (Warning: this option can remove log files required for recovery if no
     * checkpoints have yet been done and the number of log files exceeds the configured value.  As
     * WiredTiger cannot detect the difference between a system that has not yet checkpointed and
     * one that will never checkpoint\, it might discard log files before any checkpoint is done.)
     * Ignored if set to 0., an integer between \c 0 and \c 1024; default \c 0.}
     * @config{&nbsp;&nbsp;&nbsp;&nbsp;realloc_exact, if true\, reallocation of memory will only
     * provide the exact amount requested.  This will help with spotting memory allocation issues
     * more easily., a boolean flag; default \c false.}
     * @config{&nbsp;&nbsp;&nbsp;&nbsp;
     * realloc_malloc, if true\, every realloc call will force a new memory allocation by using
     * malloc., a boolean flag; default \c false.}
     * @config{&nbsp;&nbsp;&nbsp;&nbsp;rollback_error,
     * return a WT_ROLLBACK error from a transaction operation about every Nth operation to simulate
     * a collision., an integer between \c 0 and \c 10M; default \c 0.}
     * @config{&nbsp;&nbsp;&nbsp;&nbsp;slow_checkpoint, if true\, slow down checkpoint creation by
     * slowing down internal page processing., a boolean flag; default \c false.}
     * @config{&nbsp;&nbsp;&nbsp;&nbsp;stress_skiplist, Configure various internal parameters to
     * encourage race conditions and other issues with internal skip lists\, e.g.  using a more
     * dense representation., a boolean flag; default \c false.}
     * @config{&nbsp;&nbsp;&nbsp;&nbsp;
     * table_logging, if true\, write transaction related information to the log for all
     * operations\, even operations for tables with logging turned off.  This additional logging
     * information is intended for debugging and is informational only\, that is\, it is ignored
     * during recovery., a boolean flag; default \c false.}
     * @config{&nbsp;&nbsp;&nbsp;&nbsp;
     * tiered_flush_error_continue, on a write to tiered storage\, continue when an error occurs., a
     * boolean flag; default \c false.}
     * @config{&nbsp;&nbsp;&nbsp;&nbsp;update_restore_evict, if
     * true\, control all dirty page evictions through forcing update restore eviction., a boolean
     * flag; default \c false.}
     * @config{ ),,}
     * @config{error_prefix, prefix string for error messages., a string; default empty.}
     * @config{eviction = (, eviction configuration options., a set of related configuration options
     * defined as follows.}
     * @config{&nbsp;&nbsp;&nbsp;&nbsp;evict_sample_inmem, If no in-memory ref
     * is found on the root page\, attempt to locate a random in-memory page by examining all
     * entries on the root page., a boolean flag; default \c true.}
     * @config{&nbsp;&nbsp;&nbsp;&nbsp;
     * threads_max, maximum number of threads WiredTiger will start to help evict pages from cache.
     * The number of threads started will vary depending on the current eviction load.  Each
     * eviction worker thread uses a session from the configured session_max., an integer between \c
     * 1 and \c 20; default \c 8.}
     * @config{&nbsp;&nbsp;&nbsp;&nbsp;threads_min, minimum number of
     * threads WiredTiger will start to help evict pages from cache.  The number of threads
     * currently running will vary depending on the current eviction load., an integer between \c 1
     * and \c 20; default \c 1.}
     * @config{ ),,}
     * @config{eviction_checkpoint_target, perform eviction at the beginning of checkpoints to bring
     * the dirty content in cache to this level.  It is a percentage of the cache size if the value
     * is within the range of 0 to 100 or an absolute size when greater than 100. The value is not
     * allowed to exceed the \c cache_size.  Ignored if set to zero., an integer between \c 0 and \c
     * 10TB; default \c 1.}
     * @config{eviction_dirty_target, perform eviction in worker threads when the cache contains at
     * least this much dirty content.  It is a percentage of the cache size if the value is within
     * the range of 1 to 100 or an absolute size when greater than 100. The value is not allowed to
     * exceed the \c cache_size and has to be lower than its counterpart \c eviction_dirty_trigger.,
     * an integer between \c 1 and \c 10TB; default \c 5.}
     * @config{eviction_dirty_trigger, trigger application threads to perform eviction when the
     * cache contains at least this much dirty content.  It is a percentage of the cache size if the
     * value is within the range of 1 to 100 or an absolute size when greater than 100. The value is
     * not allowed to exceed the \c cache_size and has to be greater than its counterpart \c
     * eviction_dirty_target.  This setting only alters behavior if it is lower than
     * eviction_trigger., an integer between \c 1 and \c 10TB; default \c 20.}
     * @config{eviction_target, perform eviction in worker threads when the cache contains at least
     * this much content.  It is a percentage of the cache size if the value is within the range of
     * 10 to 100 or an absolute size when greater than 100. The value is not allowed to exceed the
     * \c cache_size and has to be lower than its counterpart \c eviction_trigger., an integer
     * between \c 10 and \c 10TB; default \c 80.}
     * @config{eviction_trigger, trigger application threads to perform eviction when the cache
     * contains at least this much content.  It is a percentage of the cache size if the value is
     * within the range of 10 to 100 or an absolute size when greater than 100. The value is not
     * allowed to exceed the \c cache_size and has to be greater than its counterpart \c
     * eviction_target., an integer between \c 10 and \c 10TB; default \c 95.}
     * @config{eviction_updates_target, perform eviction in worker threads when the cache contains
     * at least this many bytes of updates.  It is a percentage of the cache size if the value is
     * within the range of 0 to 100 or an absolute size when greater than 100. Calculated as half of
     * \c eviction_dirty_target by default.  The value is not allowed to exceed the \c cache_size
     * and has to be lower than its counterpart \c eviction_updates_trigger., an integer between \c
     * 0 and \c 10TB; default \c 0.}
     * @config{eviction_updates_trigger, trigger application threads to perform eviction when the
     * cache contains at least this many bytes of updates.  It is a percentage of the cache size if
     * the value is within the range of 1 to 100 or an absolute size when greater than 100\.
     * Calculated as half of \c eviction_dirty_trigger by default.  The value is not allowed to
     * exceed the \c cache_size and has to be greater than its counterpart \c
     * eviction_updates_target.  This setting only alters behavior if it is lower than \c
     * eviction_trigger., an integer between \c 0 and \c 10TB; default \c 0.}
     * @config{extra_diagnostics, enable additional diagnostics in WiredTiger.  These additional
     * diagnostics include diagnostic assertions that can cause WiredTiger to abort when an invalid
     * state is detected.  Options are given as a list\, such as
     * <code>"extra_diagnostics=[out_of_order\,visibility]"</code>. Choosing \c all enables all
     * assertions.  When WiredTiger is compiled with \c HAVE_DIAGNOSTIC=1 all assertions are enabled
     * and cannot be reconfigured., a list\, with values chosen from the following options: \c
     * "all"\, \c "checkpoint_validate"\, \c "cursor_check"\, \c "disk_validate"\, \c
     * "eviction_check"\, \c "generation_check"\, \c "hs_validate"\, \c "key_out_of_order"\, \c
     * "log_validate"\, \c "prepared"\, \c "slow_operation"\, \c "txn_visibility"; default \c [].}
     * @config{file_manager = (, control how file handles are managed., a set of related
     * configuration options defined as follows.}
     * @config{&nbsp;&nbsp;&nbsp;&nbsp;
     * close_handle_minimum, number of handles open before the file manager will look for handles to
     * close., an integer greater than or equal to \c 0; default \c 250.}
     * @config{&nbsp;&nbsp;&nbsp;&nbsp;close_idle_time, amount of time in seconds a file handle
     * needs to be idle before attempting to close it.  A setting of 0 means that idle handles are
     * not closed., an integer between \c 0 and \c 100000; default \c 30.}
     * @config{&nbsp;&nbsp;&nbsp;&nbsp;close_scan_interval, interval in seconds at which to check
     * for files that are inactive and close them., an integer between \c 1 and \c 100000; default
     * \c 10.}
     * @config{ ),,}
     * @config{generation_drain_timeout_ms, the number of milliseconds to wait for a resource to
     * drain before timing out in diagnostic mode.  Default will wait for 4 minutes\, 0 will wait
     * forever., an integer greater than or equal to \c 0; default \c 240000.}
     * @config{heuristic_controls = (, control the behavior of various optimizations.  This is
     * primarily used as a mechanism for rolling out changes to internal heuristics while providing
     * a mechanism for quickly reverting to prior behavior in the field., a set of related
     * configuration options defined as follows.}
     * @config{&nbsp;&nbsp;&nbsp;&nbsp;
     * checkpoint_cleanup_obsolete_tw_pages_dirty_max, maximum number of obsolete time window pages
     * that can be marked as dirty per btree in a single checkpoint by the checkpoint cleanup., an
     * integer between \c 0 and \c 100000; default \c 100.}
     * @config{&nbsp;&nbsp;&nbsp;&nbsp;
     * eviction_obsolete_tw_pages_dirty_max, maximum number of obsolete time window pages that can
     * be marked dirty per btree in a single checkpoint by the eviction threads., an integer between
     * \c 0 and \c 100000; default \c 100.}
     * @config{&nbsp;&nbsp;&nbsp;&nbsp;obsolete_tw_btree_max,
     * maximum number of btrees that can be checked for obsolete time window cleanup in a single
     * checkpoint., an integer between \c 0 and \c 500000; default \c 100.}
     * @config{ ),,}
     * @config{history_store = (, history store configuration options., a set of related
     * configuration options defined as follows.}
     * @config{&nbsp;&nbsp;&nbsp;&nbsp;file_max, the
     * maximum number of bytes that WiredTiger is allowed to use for its history store mechanism.
     * If the history store file exceeds this size\, a panic will be triggered.  The default value
     * means that the history store file is unbounded and may use as much space as the filesystem
     * will accommodate.  The minimum non-zero setting is 100MB., an integer greater than or equal
     * to \c 0; default \c 0.}
     * @config{ ),,}
     * @config{io_capacity = (, control how many bytes per second are written and read.  Exceeding
     * the capacity results in throttling., a set of related configuration options defined as
     * follows.}
     * @config{&nbsp;&nbsp;&nbsp;&nbsp;chunk_cache, number of bytes per second available
     * to the chunk cache.  The minimum non-zero setting is 1MB., an integer between \c 0 and \c
     * 1TB; default \c 0.}
     * @config{&nbsp;&nbsp;&nbsp;&nbsp;total, number of bytes per second
     * available to all subsystems in total.  When set\, decisions about what subsystems are
     * throttled\, and in what proportion\, are made internally.  The minimum non-zero setting is
     * 1MB., an integer between \c 0 and \c 1TB; default \c 0.}
     * @config{ ),,}
     * @config{json_output, enable JSON formatted messages on the event handler interface.  Options
     * are given as a list\, where each option specifies an event handler category e.g.  'error'
     * represents the messages from the WT_EVENT_HANDLER::handle_error method., a list\, with values
     * chosen from the following options: \c "error"\, \c "message"; default \c [].}
     * @config{log = (, enable logging.  Enabling logging uses three sessions from the configured
     * session_max., a set of related configuration options defined as follows.}
     * @config{&nbsp;&nbsp;&nbsp;&nbsp;os_cache_dirty_pct, maximum dirty system buffer cache usage\,
     * as a percentage of the log's \c file_max.  If non-zero\, schedule writes for dirty blocks
     * belonging to the log in the system buffer cache after that percentage of the log has been
     * written into the buffer cache without an intervening file sync., an integer between \c 0 and
     * \c 100; default \c 0.}
     * @config{&nbsp;&nbsp;&nbsp;&nbsp;prealloc, pre-allocate log files., a
     * boolean flag; default \c true.}
     * @config{&nbsp;&nbsp;&nbsp;&nbsp;prealloc_init_count, initial
     * number of pre-allocated log files., an integer between \c 1 and \c 500; default \c 1.}
     * @config{&nbsp;&nbsp;&nbsp;&nbsp;remove, automatically remove unneeded log files., a boolean
     * flag; default \c true.}
     * @config{&nbsp;&nbsp;&nbsp;&nbsp;zero_fill, manually write zeroes into
     * log files., a boolean flag; default \c false.}
     * @config{ ),,}
     * @config{operation_timeout_ms, this option is no longer supported\, retained for backward
     * compatibility., an integer greater than or equal to \c 0; default \c 0.}
     * @config{operation_tracking = (, enable tracking of performance-critical functions.  See @ref
     * operation_tracking for more information., a set of related configuration options defined as
     * follows.}
     * @config{&nbsp;&nbsp;&nbsp;&nbsp;enabled, enable operation tracking subsystem., a
     * boolean flag; default \c false.}
     * @config{&nbsp;&nbsp;&nbsp;&nbsp;path, the name of a
     * directory into which operation tracking files are written.  The directory must already exist.
     * If the value is not an absolute path\, the path is relative to the database home (see @ref
     * absolute_path for more information)., a string; default \c ".".}
     * @config{ ),,}
     * @config{rollback_to_stable = (, rollback tables to an earlier point in time\, discarding all
     * updates to checkpoint durable tables that have durable times more recent than the current
     * global stable timestamp., a set of related configuration options defined as follows.}
     * @config{&nbsp;&nbsp;&nbsp;&nbsp;threads, maximum number of threads WiredTiger will start to
     * help RTS. Each RTS worker thread uses a session from the configured WT_RTS_MAX_WORKERS., an
     * integer between \c 0 and \c 10; default \c 4.}
     * @config{ ),,}
     * @config{shared_cache = (, shared cache configuration options.  A database should configure
     * either a cache_size or a shared_cache not both.  Enabling a shared cache uses a session from
     * the configured session_max.  A shared cache can not have absolute values configured for cache
     * eviction settings., a set of related configuration options defined as follows.}
     * @config{&nbsp;&nbsp;&nbsp;&nbsp;chunk, the granularity that a shared cache is redistributed.,
     * an integer between \c 1MB and \c 10TB; default \c 10MB.}
     * @config{&nbsp;&nbsp;&nbsp;&nbsp;
     * name, the name of a cache that is shared between databases or \c "none" when no shared cache
     * is configured., a string; default \c none.}
     * @config{&nbsp;&nbsp;&nbsp;&nbsp;quota, maximum
     * size of cache this database can be allocated from the shared cache.  Defaults to the entire
     * shared cache size., an integer; default \c 0.}
     * @config{&nbsp;&nbsp;&nbsp;&nbsp;reserve,
     * amount of cache this database is guaranteed to have available from the shared cache.  This
     * setting is per database.  Defaults to the chunk size., an integer; default \c 0.}
     * @config{&nbsp;&nbsp;&nbsp;&nbsp;size, maximum memory to allocate for the shared cache.
     * Setting this will update the value if one is already set., an integer between \c 1MB and \c
     * 10TB; default \c 500MB.}
     * @config{ ),,}
     * @config{statistics, Maintain database statistics\, which may impact performance.  Choosing
     * "all" maintains all statistics regardless of cost\, "fast" maintains a subset of statistics
     * that are relatively inexpensive\, "none" turns off all statistics.  The "clear" configuration
     * resets statistics after they are gathered\, where appropriate (for example\, a cache size
     * statistic is not cleared\, while the count of cursor insert operations will be cleared). When
     * "clear" is configured for the database\, gathered statistics are reset each time a statistics
     * cursor is used to gather statistics\, as well as each time statistics are logged using the \c
     * statistics_log configuration.  See @ref statistics for more information., a list\, with
     * values chosen from the following options: \c "all"\, \c "cache_walk"\, \c "fast"\, \c
     * "none"\, \c "clear"\, \c "tree_walk"; default \c none.}
     * @config{statistics_log = (, log any statistics the database is configured to maintain\, to a
     * file.  See @ref statistics for more information.  Enabling the statistics log server uses a
     * session from the configured session_max., a set of related configuration options defined as
     * follows.}
     * @config{&nbsp;&nbsp;&nbsp;&nbsp;json, encode statistics in JSON format., a boolean
     * flag; default \c false.}
     * @config{&nbsp;&nbsp;&nbsp;&nbsp;on_close, log statistics on database
     * close., a boolean flag; default \c false.}
     * @config{&nbsp;&nbsp;&nbsp;&nbsp;sources, if
     * non-empty\, include statistics for the list of "file:" data source URIs\, if they are open at
     * the time of the statistics logging., a list of strings; default empty.}
     * @config{&nbsp;&nbsp;&nbsp;&nbsp;timestamp, a timestamp prepended to each log record.  May
     * contain \c strftime conversion specifications.  When \c json is configured\, defaults to \c
     * "%Y-%m-%dT%H:%M:%S.000Z"., a string; default \c "%b %d %H:%M:%S".}
     * @config{&nbsp;&nbsp;&nbsp;&nbsp;wait, seconds to wait between each write of the log records;
     * setting this value above 0 configures statistics logging., an integer between \c 0 and \c
     * 100000; default \c 0.}
     * @config{ ),,}
     * @config{tiered_storage = (, enable tiered storage.  Enabling tiered storage may use one
     * session from the configured session_max., a set of related configuration options defined as
     * follows.}
     * @config{&nbsp;&nbsp;&nbsp;&nbsp;local_retention, time in seconds to retain data on
     * tiered storage on the local tier for faster read access., an integer between \c 0 and \c
     * 10000; default \c 300.}
     * @config{ ),,}
     * @config{verbose, enable messages for various subsystems and operations.  Options are given as
     * a list\, where each message type can optionally define an associated verbosity level\, such
     * as <code>"verbose=[eviction\,read:1\,rts:0]"</code>. Verbosity levels that can be provided
     * include <code>0</code> (INFO) and <code>1</code> through <code>5</code>\, corresponding to
     * (DEBUG_1) to (DEBUG_5). \c all is a special case that defines the verbosity level for all
     * categories not explicitly set in the config string., a list\, with values chosen from the
     * following options: \c "all"\, \c "api"\, \c "backup"\, \c "block"\, \c "block_cache"\, \c
     * "checkpoint"\, \c "checkpoint_cleanup"\, \c "checkpoint_progress"\, \c "chunkcache"\, \c
     * "compact"\, \c "compact_progress"\, \c "configuration"\, \c "error_returns"\, \c "eviction"\,
     * \c "fileops"\, \c "generation"\, \c "handleops"\, \c "history_store"\, \c
     * "history_store_activity"\, \c "log"\, \c "metadata"\, \c "mutex"\, \c "out_of_order"\, \c
     * "overflow"\, \c "prefetch"\, \c "read"\, \c "reconcile"\, \c "recovery"\, \c
     * "recovery_progress"\, \c "rts"\, \c "salvage"\, \c "shared_cache"\, \c "split"\, \c
     * "temporary"\, \c "thread_group"\, \c "tiered"\, \c "timestamp"\, \c "transaction"\, \c
     * "verify"\, \c "version"\, \c "write"; default \c [].}
     * @configend
     * @errors
     */
    int __F(reconfigure)(WT_CONNECTION *connection, const char *config);

    /*!
     * The home directory of the connection.
     *
     * @snippet ex_all.c Get the database home directory
     *
     * @param connection the connection handle
     * @returns a pointer to a string naming the home directory
     */
    const char *__F(get_home)(WT_CONNECTION *connection);

    /*!
     * Compile a configuration string to be used with an API.  The string returned by this
     * method can be used with the indicated API call as its configuration argument.
     * Precompiled strings should be used where configuration parsing has proved to be a
     * performance bottleneck. The lifetime of a configuration string ends when the connection
     * is closed. The number of compilation strings that can be made is limited by
     * the \c compile_configuration_count configuration in ::wiredtiger_open .
     *
     * Configuration strings containing '%d' or '%s' can have values bound, see
     * WT_SESSION::bind_configuration.
     *
     * This API may change in future releases.
     *
     * @param connection the connection handle
     * @param method the API to the configuration string applies to, e.g.
     * \c "WT_SESSION.open_cursor"
     * @param str the configuration string to compile
     * @param compiled the returned configuration string
     * @errors
     */
    int __F(compile_configuration)(WT_CONNECTION *connection, const char *method,
        const char *str, const char **compiled);

    /*!
     * Add configuration options for a method.  See
     * @ref custom_ds_config_add for more information.
     *
     * @snippet ex_all.c Configure method configuration
     *
     * @param connection the connection handle
     * @param method the method being configured
     * @param uri the object type or NULL for all object types
     * @param config the additional configuration's name and default value
     * @param type the additional configuration's type (must be one of
     * \c "boolean"\, \c "int", \c "list" or \c "string")
     * @param check the additional configuration check string, or NULL if
     * none
     * @errors
     */
    int __F(configure_method)(WT_CONNECTION *connection,
        const char *method, const char *uri,
        const char *config, const char *type, const char *check);

    /*!
     * Return if opening this handle created the database.
     *
     * @snippet ex_all.c Check if the database is newly created
     *
     * @param connection the connection handle
     * @returns false (zero) if the connection existed before the call to
     * ::wiredtiger_open, true (non-zero) if it was created by opening this
     * handle.
     */
    int __F(is_new)(WT_CONNECTION *connection);

    /*!
     * @name Session handles
     * @{
     */
    /*!
     * Open a session.
     *
     * @snippet ex_all.c Open a session
     *
     * @param connection the connection handle
     * @param event_handler An event handler. If <code>NULL</code>, the
     * connection's event handler is used. See @ref event_message_handling
     * for more information.
     * @configstart{WT_CONNECTION.open_session, see dist/api_data.py}
     * @config{cache_cursors, enable caching of cursors for reuse.  Any calls to WT_CURSOR::close
     * for a cursor created in this session will mark the cursor as cached and keep it available to
     * be reused for later calls to WT_SESSION::open_cursor.  Cached cursors may be eventually
     * closed.  This value is inherited from ::wiredtiger_open \c cache_cursors., a boolean flag;
     * default \c true.}
     * @config{cache_max_wait_ms, the maximum number of milliseconds an application thread will wait
     * for space to be available in cache before giving up.  Default value will be the global
     * setting of the connection config., an integer greater than or equal to \c 0; default \c 0.}
     * @config{debug = (, configure debug specific behavior on a session.  Generally only used for
     * internal testing purposes., a set of related configuration options defined as follows.}
     * @config{&nbsp;&nbsp;&nbsp;&nbsp;checkpoint_fail_before_turtle_update, Fail before writing a
     * turtle file at the end of a checkpoint., a boolean flag; default \c false.}
     * @config{&nbsp;&nbsp;&nbsp;&nbsp;release_evict_page, Configure the session to evict the page
     * when it is released and no longer needed., a boolean flag; default \c false.}
     * @config{ ),,}
     * @config{ignore_cache_size, when set\, operations performed by this session ignore the cache
     * size and are not blocked when the cache is full.  Note that use of this option for operations
     * that create cache pressure can starve ordinary sessions that obey the cache size., a boolean
     * flag; default \c false.}
     * @config{isolation, the default isolation level for operations in this session., a string\,
     * chosen from the following options: \c "read-uncommitted"\, \c "read-committed"\, \c
     * "snapshot"; default \c snapshot.}
     * @config{prefetch = (, Enable automatic detection of scans by applications\, and attempt to
     * pre-fetch future content into the cache., a set of related configuration options defined as
     * follows.}
     * @config{&nbsp;&nbsp;&nbsp;&nbsp;enabled, whether pre-fetch is enabled for this
     * session., a boolean flag; default \c false.}
     * @config{ ),,}
     * @configend
     * @param[out] sessionp the new session handle
     * @errors
     */
    int __F(open_session)(WT_CONNECTION *connection,
        WT_EVENT_HANDLER *event_handler, const char *config,
        WT_SESSION **sessionp);
    /*! @} */

    /*!
     * @name Transactions
     * @{
     */
    /*!
     * Query the global transaction timestamp state.
     *
     * @snippet ex_all.c query timestamp
     *
     * @param connection the connection handle
     * @param[out] hex_timestamp a buffer that will be set to the
     * hexadecimal encoding of the timestamp being queried.  Must be large
     * enough to hold a NUL terminated, hex-encoded 8B timestamp (17 bytes).
     * @configstart{WT_CONNECTION.query_timestamp, see dist/api_data.py}
     * @config{get, specify which timestamp to query: \c all_durable returns the largest timestamp
     * such that all timestamps up to and including that value have been committed (possibly bounded
     * by the application-set \c durable timestamp); \c backup_checkpoint returns the stable
     * timestamp of the checkpoint pinned for an open backup cursor; \c last_checkpoint returns the
     * timestamp of the most recent stable checkpoint; \c oldest_timestamp returns the most recent
     * \c oldest_timestamp set with WT_CONNECTION::set_timestamp; \c oldest_reader returns the
     * minimum of the read timestamps of all active readers; \c pinned returns the minimum of the \c
     * oldest_timestamp and the read timestamps of all active readers; \c recovery returns the
     * timestamp of the most recent stable checkpoint taken prior to a shutdown; \c stable_timestamp
     * returns the most recent \c stable_timestamp set with WT_CONNECTION::set_timestamp.  (The \c
     * oldest and \c stable arguments are deprecated short-hand for \c oldest_timestamp and \c
     * stable_timestamp\, respectively.) See @ref timestamp_global_api., a string\, chosen from the
     * following options: \c "all_durable"\, \c "backup_checkpoint"\, \c "last_checkpoint"\, \c
     * "oldest"\, \c "oldest_reader"\, \c "oldest_timestamp"\, \c "pinned"\, \c "recovery"\, \c
     * "stable"\, \c "stable_timestamp"; default \c all_durable.}
     * @configend
     *
     * A timestamp of 0 is returned if the timestamp is not available or has not been set.
     * @errors
     */
    int __F(query_timestamp)(
        WT_CONNECTION *connection, char *hex_timestamp, const char *config);

    /*!
     * Set a global transaction timestamp.
     *
     * @snippet ex_all.c set durable timestamp
     *
     * @snippet ex_all.c set oldest timestamp
     *
     * @snippet ex_all.c set stable timestamp
     *
     * @param connection the connection handle
     * @configstart{WT_CONNECTION.set_timestamp, see dist/api_data.py}
     * @config{durable_timestamp, temporarily set the system's maximum durable timestamp\, bounding
     * the timestamp returned by WT_CONNECTION::query_timestamp with the \c all_durable
     * configuration.  Calls to WT_CONNECTION::query_timestamp will ignore durable timestamps
     * greater than the specified value until a subsequent transaction commit advances the maximum
     * durable timestamp\, or rollback-to-stable resets the value.  See @ref timestamp_global_api.,
     * a string; default empty.}
     * @config{oldest_timestamp, future commits and queries will be no earlier than the specified
     * timestamp.  Values must be monotonically increasing.  The value must not be newer than the
     * current stable timestamp.  See @ref timestamp_global_api., a string; default empty.}
     * @config{stable_timestamp, checkpoints will not include commits that are newer than the
     * specified timestamp in tables configured with \c "log=(enabled=false)". Values must be
     * monotonically increasing.  The value must not be older than the current oldest timestamp.
     * See @ref timestamp_global_api., a string; default empty.}
     * @configend
     * @errors
     */
    int __F(set_timestamp)(
        WT_CONNECTION *connection, const char *config);

    /*!
     * Rollback tables to an earlier point in time, discarding all updates to checkpoint durable
     * tables that have commit times more recent than the current global stable timestamp.
     *
     * No updates made to logged tables or updates made without an associated commit timestamp
     * will be discarded. See @ref timestamp_misc.
     *
     * Applications must resolve all running transactions and close or reset all open cursors
     * before the call, and no other API calls should be made for the duration of the call.
     *
     * @snippet ex_all.c rollback to stable
     *
     * @param connection the connection handle
     * @configstart{WT_CONNECTION.rollback_to_stable, see dist/api_data.py}
     * @config{dryrun, perform the checks associated with RTS\, but don't modify any data., a
     * boolean flag; default \c false.}
     * @config{threads, maximum number of threads WiredTiger will start to help RTS. Each RTS worker
     * thread uses a session from the configured WT_RTS_MAX_WORKERS., an integer between \c 0 and \c
     * 10; default \c 4.}
     * @configend
     * @errors
     * An error should occur only in the case of a system problem, and an application typically
     * will retry WT_CONNECTION::rollback_to_stable on error, or fail outright.
     */
    int __F(rollback_to_stable)(
        WT_CONNECTION *connection, const char *config);

    /*! @} */

    /*!
     * @name Extensions
     * @{
     */
    /*!
     * Load an extension.
     *
     * @snippet ex_all.c Load an extension
     *
     * @param connection the connection handle
     * @param path the filename of the extension module, or \c "local" to
     * search the current application binary for the initialization
     * function, see @ref extensions for more details.
     * @configstart{WT_CONNECTION.load_extension, see dist/api_data.py}
     * @config{config, configuration string passed to the entry point of the extension as its
     * WT_CONFIG_ARG argument., a string; default empty.}
     * @config{early_load, whether this extension should be loaded at the beginning of
     * ::wiredtiger_open.  Only applicable to extensions loaded via the wiredtiger_open
     * configurations string., a boolean flag; default \c false.}
     * @config{entry, the entry point of the extension\, called to initialize the extension when it
     * is loaded.  The signature of the function must match ::wiredtiger_extension_init., a string;
     * default \c wiredtiger_extension_init.}
     * @config{terminate, an optional function in the extension that is called before the extension
     * is unloaded during WT_CONNECTION::close.  The signature of the function must match
     * ::wiredtiger_extension_terminate., a string; default \c wiredtiger_extension_terminate.}
     * @configend
     * @errors
     */
    int __F(load_extension)(WT_CONNECTION *connection,
        const char *path, const char *config);

    /*!
     * Add a custom data source.  See @ref custom_data_sources for more
     * information.
     *
     * The application must first implement the WT_DATA_SOURCE interface
     * and then register the implementation with WiredTiger:
     *
     * @snippet ex_data_source.c WT_DATA_SOURCE register
     *
     * @param connection the connection handle
     * @param prefix the URI prefix for this data source, e.g., "file:"
     * @param data_source the application-supplied implementation of
     *  WT_DATA_SOURCE to manage this data source.
     * @configempty{WT_CONNECTION.add_data_source, see dist/api_data.py}
     * @errors
     */
    int __F(add_data_source)(WT_CONNECTION *connection, const char *prefix,
        WT_DATA_SOURCE *data_source, const char *config);

    /*!
     * Add a custom collation function.
     *
     * The application must first implement the WT_COLLATOR interface and
     * then register the implementation with WiredTiger:
     *
     * @snippet ex_all.c WT_COLLATOR register
     *
     * @param connection the connection handle
     * @param name the name of the collation to be used in calls to
     *  WT_SESSION::create, may not be \c "none"
     * @param collator the application-supplied collation handler
     * @configempty{WT_CONNECTION.add_collator, see dist/api_data.py}
     * @errors
     */
    int __F(add_collator)(WT_CONNECTION *connection,
        const char *name, WT_COLLATOR *collator, const char *config);

    /*!
     * Add a compression function.
     *
     * The application must first implement the WT_COMPRESSOR interface
     * and then register the implementation with WiredTiger:
     *
     * @snippet nop_compress.c WT_COMPRESSOR initialization structure
     *
     * @snippet nop_compress.c WT_COMPRESSOR initialization function
     *
     * @param connection the connection handle
     * @param name the name of the compression function to be used in calls
     *  to WT_SESSION::create, may not be \c "none"
     * @param compressor the application-supplied compression handler
     * @configempty{WT_CONNECTION.add_compressor, see dist/api_data.py}
     * @errors
     */
    int __F(add_compressor)(WT_CONNECTION *connection,
        const char *name, WT_COMPRESSOR *compressor, const char *config);

    /*!
     * Add an encryption function.
     *
     * The application must first implement the WT_ENCRYPTOR interface
     * and then register the implementation with WiredTiger:
     *
     * @snippet nop_encrypt.c WT_ENCRYPTOR initialization structure
     *
     * @snippet nop_encrypt.c WT_ENCRYPTOR initialization function
     *
     * @param connection the connection handle
     * @param name the name of the encryption function to be used in calls
     *  to WT_SESSION::create, may not be \c "none"
     * @param encryptor the application-supplied encryption handler
     * @configempty{WT_CONNECTION.add_encryptor, see dist/api_data.py}
     * @errors
     */
    int __F(add_encryptor)(WT_CONNECTION *connection,
        const char *name, WT_ENCRYPTOR *encryptor, const char *config);

    /*!
     * Configure a custom file system.
     *
     * This method can only be called from an early loaded extension
     * module. The application must first implement the WT_FILE_SYSTEM
     * interface and then register the implementation with WiredTiger:
     *
     * @snippet ex_file_system.c WT_FILE_SYSTEM register
     *
     * @param connection the connection handle
     * @param fs the populated file system structure
     * @configempty{WT_CONNECTION.set_file_system, see dist/api_data.py}
     * @errors
     */
    int __F(set_file_system)(
        WT_CONNECTION *connection, WT_FILE_SYSTEM *fs, const char *config);

#if !defined(DOXYGEN)
#if !defined(SWIG)
    /*!
     * Add a storage source implementation.
     *
     * The application must first implement the WT_STORAGE_SOURCE
     * interface and then register the implementation with WiredTiger:
     *
     * @snippet ex_storage_source.c WT_STORAGE_SOURCE register
     *
     * @param connection the connection handle
     * @param name the name of the storage source implementation
     * @param storage_source the populated storage source structure
     * @configempty{WT_CONNECTION.add_storage_source, see dist/api_data.py}
     * @errors
     */
    int __F(add_storage_source)(WT_CONNECTION *connection, const char *name,
        WT_STORAGE_SOURCE *storage_source, const char *config);
#endif

    /*!
     * Get a storage source implementation.
     *
     * Look up a storage source by name and return it. The returned storage source
     * must be released by calling WT_STORAGE_SOURCE::terminate.
     *
     * @snippet ex_storage_source.c WT_STORAGE_SOURCE register
     *
     * @param connection the connection handle
     * @param name the name of the storage source implementation
     * @param storage_source the storage source structure
     * @errors
     */
    int __F(get_storage_source)(WT_CONNECTION *connection, const char *name,
        WT_STORAGE_SOURCE **storage_sourcep);
#endif

    /*!
     * Return a reference to the WiredTiger extension functions.
     *
     * @snippet ex_data_source.c WT_EXTENSION_API declaration
     *
     * @param wt_conn the WT_CONNECTION handle
     * @returns a reference to a WT_EXTENSION_API structure.
     */
    WT_EXTENSION_API *__F(get_extension_api)(WT_CONNECTION *wt_conn);
    /*! @} */
};

/*!
 * Open a connection to a database.
 *
 * @snippet ex_all.c Open a connection
 *
 * @param home The path to the database home directory.  See @ref home
 * for more information.
 * @param event_handler An event handler. If <code>NULL</code>, a default
 * event handler is installed that writes error messages to stderr. See
 * @ref event_message_handling for more information.
 * @configstart{wiredtiger_open, see dist/api_data.py}
 * @config{backup_restore_target, If non-empty and restoring from a backup\, restore only the table
 * object targets listed.  WiredTiger will remove all the metadata entries for the tables that are
 * not listed in the list from the reconstructed metadata.  The target list must include URIs of
 * type \c table:., a list of strings; default empty.}
 * @config{block_cache = (, block cache configuration options., a set of related configuration
 * options defined as follows.}
 * @config{&nbsp;&nbsp;&nbsp;&nbsp;blkcache_eviction_aggression,
 * seconds an unused block remains in the cache before it is evicted., an integer between \c 1 and
 * \c 7200; default \c 1800.}
 * @config{&nbsp;&nbsp;&nbsp;&nbsp;cache_on_checkpoint, cache blocks
 * written by a checkpoint., a boolean flag; default \c true.}
 * @config{&nbsp;&nbsp;&nbsp;&nbsp;
 * cache_on_writes, cache blocks as they are written (other than checkpoint blocks)., a boolean
 * flag; default \c true.}
 * @config{&nbsp;&nbsp;&nbsp;&nbsp;enabled, enable block cache., a boolean
 * flag; default \c false.}
 * @config{&nbsp;&nbsp;&nbsp;&nbsp;full_target, the fraction of the block
 * cache that must be full before eviction will remove unused blocks., an integer between \c 30 and
 * \c 100; default \c 95.}
 * @config{&nbsp;&nbsp;&nbsp;&nbsp;hashsize, number of buckets in the
 * hashtable that keeps track of blocks., an integer between \c 512 and \c 256K; default \c 32768.}
 * @config{&nbsp;&nbsp;&nbsp;&nbsp;max_percent_overhead, maximum tolerated overhead expressed as the
 * number of blocks added and removed as percent of blocks looked up; cache population and eviction
 * will be suppressed if the overhead exceeds the threshold., an integer between \c 1 and \c 500;
 * default \c 10.}
 * @config{&nbsp;&nbsp;&nbsp;&nbsp;nvram_path, the absolute path to the file system
 * mounted on the NVRAM device., a string; default empty.}
 * @config{&nbsp;&nbsp;&nbsp;&nbsp;
 * percent_file_in_dram, bypass cache for a file if the set percentage of the file fits in system
 * DRAM (as specified by block_cache.system_ram)., an integer between \c 0 and \c 100; default \c
 * 50.}
 * @config{&nbsp;&nbsp;&nbsp;&nbsp;size, maximum memory to allocate for the block cache., an
 * integer between \c 0 and \c 10TB; default \c 0.}
 * @config{&nbsp;&nbsp;&nbsp;&nbsp;system_ram, the
 * bytes of system DRAM available for caching filesystem blocks., an integer between \c 0 and \c
 * 1024GB; default \c 0.}
 * @config{&nbsp;&nbsp;&nbsp;&nbsp;type, cache location: DRAM or NVRAM., a
 * string; default empty.}
 * @config{ ),,}
 * @config{builtin_extension_config, A structure where the keys are the names of builtin extensions
 * and the values are passed to WT_CONNECTION::load_extension as the \c config parameter (for
 * example\, <code>builtin_extension_config={zlib={compression_level=3}}</code>)., a string; default
 * empty.}
 * @config{cache_cursors, enable caching of cursors for reuse.  This is the default value for any
 * sessions created\, and can be overridden in configuring \c cache_cursors in
 * WT_CONNECTION.open_session., a boolean flag; default \c true.}
 * @config{cache_max_wait_ms, the maximum number of milliseconds an application thread will wait for
 * space to be available in cache before giving up.  Default will wait forever., an integer greater
 * than or equal to \c 0; default \c 0.}
 * @config{cache_overhead, assume the heap allocator overhead is the specified percentage\, and
 * adjust the cache usage by that amount (for example\, if there is 10GB of data in cache\, a
 * percentage of 10 means WiredTiger treats this as 11GB). This value is configurable because
 * different heap allocators have different overhead and different workloads will have different
 * heap allocation sizes and patterns\, therefore applications may need to adjust this value based
 * on allocator choice and behavior in measured workloads., an integer between \c 0 and \c 30;
 * default \c 8.}
 * @config{cache_size, maximum heap memory to allocate for the cache.  A database should configure
 * either \c cache_size or \c shared_cache but not both., an integer between \c 1MB and \c 10TB;
 * default \c 100MB.}
 * @config{cache_stuck_timeout_ms, the number of milliseconds to wait before a stuck cache times out
 * in diagnostic mode.  Default will wait for 5 minutes\, 0 will wait forever., an integer greater
 * than or equal to \c 0; default \c 300000.}
 * @config{checkpoint = (, periodically checkpoint the database.  Enabling the checkpoint server
 * uses a session from the configured \c session_max., a set of related configuration options
 * defined as follows.}
 * @config{&nbsp;&nbsp;&nbsp;&nbsp;log_size, wait for this amount of log record
 * bytes to be written to the log between each checkpoint.  If non-zero\, this value will use a
 * minimum of the log file size.  A database can configure both log_size and wait to set an upper
 * bound for checkpoints; setting this value above 0 configures periodic checkpoints., an integer
 * between \c 0 and \c 2GB; default \c 0.}
 * @config{&nbsp;&nbsp;&nbsp;&nbsp;wait, seconds to wait
 * between each checkpoint; setting this value above 0 configures periodic checkpoints., an integer
 * between \c 0 and \c 100000; default \c 0.}
 * @config{ ),,}
 * @config{checkpoint_cleanup = (, periodically checkpoint cleanup the database., a set of related
 * configuration options defined as follows.}
 * @config{&nbsp;&nbsp;&nbsp;&nbsp;method, control how
 * aggressively obsolete content is removed by reading the internal pages.  Default to none\, which
 * means no additional work is done to find obsolete content., a string\, chosen from the following
 * options: \c "none"\, \c "reclaim_space"; default \c none.}
 * @config{&nbsp;&nbsp;&nbsp;&nbsp;wait,
 * seconds to wait between each checkpoint cleanup., an integer between \c 60 and \c 100000; default
 * \c 300.}
 * @config{ ),,}
 * @config{checkpoint_sync, flush files to stable storage when closing or writing checkpoints., a
 * boolean flag; default \c true.}
 * @config{chunk_cache = (, chunk cache configuration options., a set of related configuration
 * options defined as follows.}
 * @config{&nbsp;&nbsp;&nbsp;&nbsp;capacity, maximum memory or storage
 * to use for the chunk cache., an integer between \c 512KB and \c 100TB; default \c 10GB.}
 * @config{&nbsp;&nbsp;&nbsp;&nbsp;chunk_cache_evict_trigger, chunk cache percent full that triggers
 * eviction., an integer between \c 0 and \c 100; default \c 90.}
 * @config{&nbsp;&nbsp;&nbsp;&nbsp;
 * chunk_size, size of cached chunks., an integer between \c 512KB and \c 100GB; default \c 1MB.}
 * @config{&nbsp;&nbsp;&nbsp;&nbsp;enabled, enable chunk cache., a boolean flag; default \c false.}
 * @config{&nbsp;&nbsp;&nbsp;&nbsp;hashsize, number of buckets in the hashtable that keeps track of
 * objects., an integer between \c 64 and \c 1048576; default \c 1024.}
 * @config{&nbsp;&nbsp;&nbsp;&nbsp;pinned, List of "table:" URIs exempt from cache eviction.
 * Capacity config overrides this\, tables exceeding capacity will not be fully retained.  Table
 * names can appear in both this and the preload list\, but not in both this and the exclude list.
 * Duplicate names are allowed., a list of strings; default empty.}
 * @config{&nbsp;&nbsp;&nbsp;&nbsp;
 * storage_path, the path (absolute or relative) to the file used as cache location.  This should be
 * on a filesystem that supports file truncation.  All filesystems in common use meet this
 * criteria., a string; default empty.}
 * @config{ ),,}
 * @config{compatibility = (, set compatibility version of database.  Changing the compatibility
 * version requires that there are no active operations for the duration of the call., a set of
 * related configuration options defined as follows.}
 * @config{&nbsp;&nbsp;&nbsp;&nbsp;release,
 * compatibility release version string., a string; default empty.}
 * @config{&nbsp;&nbsp;&nbsp;&nbsp;
 * require_max, required maximum compatibility version of existing data files.  Must be greater than
 * or equal to any release version set in the \c release setting.  Has no effect if creating the
 * database., a string; default empty.}
 * @config{&nbsp;&nbsp;&nbsp;&nbsp;require_min, required
 * minimum compatibility version of existing data files.  Must be less than or equal to any release
 * version set in the \c release setting.  Has no effect if creating the database., a string;
 * default empty.}
 * @config{ ),,}
 * @config{compile_configuration_count, the number of configuration strings that can be precompiled.
 * Some configuration strings are compiled internally when the connection is opened., an integer
 * greater than or equal to \c 500; default \c 1000.}
 * @config{config_base, write the base configuration file if creating the database.  If \c false in
 * the config passed directly to ::wiredtiger_open\, will ignore any existing base configuration
 * file in addition to not creating one.  See @ref config_base for more information., a boolean
 * flag; default \c true.}
 * @config{create, create the database if it does not exist., a boolean flag; default \c false.}
 * @config{debug_mode = (, control the settings of various extended debugging features., a set of
 * related configuration options defined as follows.}
 * @config{&nbsp;&nbsp;&nbsp;&nbsp;
 * background_compact, if true\, background compact aggressively removes compact statistics for a
 * file and decreases the max amount of time a file can be skipped for., a boolean flag; default \c
 * false.}
 * @config{&nbsp;&nbsp;&nbsp;&nbsp;checkpoint_retention, adjust log removal to retain the
 * log records of this number of checkpoints.  Zero or one means perform normal removal., an integer
 * between \c 0 and \c 1024; default \c 0.}
 * @config{&nbsp;&nbsp;&nbsp;&nbsp;configuration, if true\,
 * display invalid cache configuration warnings., a boolean flag; default \c false.}
 * @config{&nbsp;&nbsp;&nbsp;&nbsp;corruption_abort, if true and built in diagnostic mode\, dump
 * core in the case of data corruption., a boolean flag; default \c true.}
 * @config{&nbsp;&nbsp;&nbsp;&nbsp;cursor_copy, if true\, use the system allocator to make a copy of
 * any data returned by a cursor operation and return the copy instead.  The copy is freed on the
 * next cursor operation.  This allows memory sanitizers to detect inappropriate references to
 * memory owned by cursors., a boolean flag; default \c false.}
 * @config{&nbsp;&nbsp;&nbsp;&nbsp;
 * cursor_reposition, if true\, for operations with snapshot isolation the cursor temporarily
 * releases any page that requires force eviction\, then repositions back to the page for further
 * operations.  A page release encourages eviction of hot or large pages\, which is more likely to
 * succeed without a cursor keeping the page pinned., a boolean flag; default \c false.}
 * @config{&nbsp;&nbsp;&nbsp;&nbsp;eviction, if true\, modify internal algorithms to change skew to
 * force history store eviction to happen more aggressively.  This includes but is not limited to
 * not skewing newest\, not favoring leaf pages\, and modifying the eviction score mechanism., a
 * boolean flag; default \c false.}
 * @config{&nbsp;&nbsp;&nbsp;&nbsp;eviction_checkpoint_ts_ordering,
 * if true\, act as if eviction is being run in parallel to checkpoint.  We should return EBUSY in
 * eviction if we detect any timestamp ordering issue., a boolean flag; default \c false.}
 * @config{&nbsp;&nbsp;&nbsp;&nbsp;log_retention, adjust log removal to retain at least this number
 * of log files.  (Warning: this option can remove log files required for recovery if no checkpoints
 * have yet been done and the number of log files exceeds the configured value.  As WiredTiger
 * cannot detect the difference between a system that has not yet checkpointed and one that will
 * never checkpoint\, it might discard log files before any checkpoint is done.) Ignored if set to
 * 0., an integer between \c 0 and \c 1024; default \c 0.}
 * @config{&nbsp;&nbsp;&nbsp;&nbsp;
 * realloc_exact, if true\, reallocation of memory will only provide the exact amount requested.
 * This will help with spotting memory allocation issues more easily., a boolean flag; default \c
 * false.}
 * @config{&nbsp;&nbsp;&nbsp;&nbsp;realloc_malloc, if true\, every realloc call will force a
 * new memory allocation by using malloc., a boolean flag; default \c false.}
 * @config{&nbsp;&nbsp;&nbsp;&nbsp;rollback_error, return a WT_ROLLBACK error from a transaction
 * operation about every Nth operation to simulate a collision., an integer between \c 0 and \c 10M;
 * default \c 0.}
 * @config{&nbsp;&nbsp;&nbsp;&nbsp;slow_checkpoint, if true\, slow down checkpoint
 * creation by slowing down internal page processing., a boolean flag; default \c false.}
 * @config{&nbsp;&nbsp;&nbsp;&nbsp;stress_skiplist, Configure various internal parameters to
 * encourage race conditions and other issues with internal skip lists\, e.g.  using a more dense
 * representation., a boolean flag; default \c false.}
 * @config{&nbsp;&nbsp;&nbsp;&nbsp;
 * table_logging, if true\, write transaction related information to the log for all operations\,
 * even operations for tables with logging turned off.  This additional logging information is
 * intended for debugging and is informational only\, that is\, it is ignored during recovery., a
 * boolean flag; default \c false.}
 * @config{&nbsp;&nbsp;&nbsp;&nbsp;tiered_flush_error_continue, on
 * a write to tiered storage\, continue when an error occurs., a boolean flag; default \c false.}
 * @config{&nbsp;&nbsp;&nbsp;&nbsp;update_restore_evict, if true\, control all dirty page evictions
 * through forcing update restore eviction., a boolean flag; default \c false.}
 * @config{ ),,}
 * @config{encryption = (, configure an encryptor for system wide metadata and logs.  If a system
 * wide encryptor is set\, it is also used for encrypting data files and tables\, unless encryption
 * configuration is explicitly set for them when they are created with WT_SESSION::create., a set of
 * related configuration options defined as follows.}
 * @config{&nbsp;&nbsp;&nbsp;&nbsp;keyid, An
 * identifier that identifies a unique instance of the encryptor.  It is stored in clear text\, and
 * thus is available when the WiredTiger database is reopened.  On the first use of a (name\, keyid)
 * combination\, the WT_ENCRYPTOR::customize function is called with the keyid as an argument., a
 * string; default empty.}
 * @config{&nbsp;&nbsp;&nbsp;&nbsp;name, Permitted values are \c "none" or a
 * custom encryption engine name created with WT_CONNECTION::add_encryptor.  See @ref encryption for
 * more information., a string; default \c none.}
 * @config{&nbsp;&nbsp;&nbsp;&nbsp;secretkey, A
 * string that is passed to the WT_ENCRYPTOR::customize function.  It is never stored in clear
 * text\, so must be given to any subsequent ::wiredtiger_open calls to reopen the database.  It
 * must also be provided to any "wt" commands used with this database., a string; default empty.}
 * @config{ ),,}
 * @config{error_prefix, prefix string for error messages., a string; default empty.}
 * @config{eviction = (, eviction configuration options., a set of related configuration options
 * defined as follows.}
 * @config{&nbsp;&nbsp;&nbsp;&nbsp;evict_sample_inmem, If no in-memory ref is
 * found on the root page\, attempt to locate a random in-memory page by examining all entries on
 * the root page., a boolean flag; default \c true.}
 * @config{&nbsp;&nbsp;&nbsp;&nbsp;threads_max,
 * maximum number of threads WiredTiger will start to help evict pages from cache.  The number of
 * threads started will vary depending on the current eviction load.  Each eviction worker thread
 * uses a session from the configured session_max., an integer between \c 1 and \c 20; default \c
 * 8.}
 * @config{&nbsp;&nbsp;&nbsp;&nbsp;threads_min, minimum number of threads WiredTiger will start
 * to help evict pages from cache.  The number of threads currently running will vary depending on
 * the current eviction load., an integer between \c 1 and \c 20; default \c 1.}
 * @config{ ),,}
 * @config{eviction_checkpoint_target, perform eviction at the beginning of checkpoints to bring the
 * dirty content in cache to this level.  It is a percentage of the cache size if the value is
 * within the range of 0 to 100 or an absolute size when greater than 100. The value is not allowed
 * to exceed the \c cache_size.  Ignored if set to zero., an integer between \c 0 and \c 10TB;
 * default \c 1.}
 * @config{eviction_dirty_target, perform eviction in worker threads when the cache contains at
 * least this much dirty content.  It is a percentage of the cache size if the value is within the
 * range of 1 to 100 or an absolute size when greater than 100. The value is not allowed to exceed
 * the \c cache_size and has to be lower than its counterpart \c eviction_dirty_trigger., an integer
 * between \c 1 and \c 10TB; default \c 5.}
 * @config{eviction_dirty_trigger, trigger application threads to perform eviction when the cache
 * contains at least this much dirty content.  It is a percentage of the cache size if the value is
 * within the range of 1 to 100 or an absolute size when greater than 100. The value is not allowed
 * to exceed the \c cache_size and has to be greater than its counterpart \c eviction_dirty_target.
 * This setting only alters behavior if it is lower than eviction_trigger., an integer between \c 1
 * and \c 10TB; default \c 20.}
 * @config{eviction_target, perform eviction in worker threads when the cache contains at least this
 * much content.  It is a percentage of the cache size if the value is within the range of 10 to 100
 * or an absolute size when greater than 100. The value is not allowed to exceed the \c cache_size
 * and has to be lower than its counterpart \c eviction_trigger., an integer between \c 10 and \c
 * 10TB; default \c 80.}
 * @config{eviction_trigger, trigger application threads to perform eviction when the cache contains
 * at least this much content.  It is a percentage of the cache size if the value is within the
 * range of 10 to 100 or an absolute size when greater than 100. The value is not allowed to exceed
 * the \c cache_size and has to be greater than its counterpart \c eviction_target., an integer
 * between \c 10 and \c 10TB; default \c 95.}
 * @config{eviction_updates_target, perform eviction in worker threads when the cache contains at
 * least this many bytes of updates.  It is a percentage of the cache size if the value is within
 * the range of 0 to 100 or an absolute size when greater than 100. Calculated as half of \c
 * eviction_dirty_target by default.  The value is not allowed to exceed the \c cache_size and has
 * to be lower than its counterpart \c eviction_updates_trigger., an integer between \c 0 and \c
 * 10TB; default \c 0.}
 * @config{eviction_updates_trigger, trigger application threads to perform eviction when the cache
 * contains at least this many bytes of updates.  It is a percentage of the cache size if the value
 * is within the range of 1 to 100 or an absolute size when greater than 100\. Calculated as half of
 * \c eviction_dirty_trigger by default.  The value is not allowed to exceed the \c cache_size and
 * has to be greater than its counterpart \c eviction_updates_target.  This setting only alters
 * behavior if it is lower than \c eviction_trigger., an integer between \c 0 and \c 10TB; default
 * \c 0.}
 * @config{exclusive, fail if the database already exists\, generally used with the \c create
 * option., a boolean flag; default \c false.}
 * @config{extensions, list of shared library extensions to load (using dlopen). Any values
 * specified to a library extension are passed to WT_CONNECTION::load_extension as the \c config
 * parameter (for example\, <code>extensions=(/path/ext.so={entry=my_entry})</code>)., a list of
 * strings; default empty.}
 * @config{extra_diagnostics, enable additional diagnostics in WiredTiger.  These additional
 * diagnostics include diagnostic assertions that can cause WiredTiger to abort when an invalid
 * state is detected.  Options are given as a list\, such as
 * <code>"extra_diagnostics=[out_of_order\,visibility]"</code>. Choosing \c all enables all
 * assertions.  When WiredTiger is compiled with \c HAVE_DIAGNOSTIC=1 all assertions are enabled and
 * cannot be reconfigured., a list\, with values chosen from the following options: \c "all"\, \c
 * "checkpoint_validate"\, \c "cursor_check"\, \c "disk_validate"\, \c "eviction_check"\, \c
 * "generation_check"\, \c "hs_validate"\, \c "key_out_of_order"\, \c "log_validate"\, \c
 * "prepared"\, \c "slow_operation"\, \c "txn_visibility"; default \c [].}
 * @config{file_extend, file size extension configuration.  If set\, extend files of the given type
 * in allocations of the given size\, instead of a block at a time as each new block is written.
 * For example\, <code>file_extend=(data=16MB)</code>. If set to 0\, disable file size extension for
 * the given type.  For log files\, the allowed range is between 100KB and 2GB; values larger than
 * the configured maximum log size and the default config would extend log files in allocations of
 * the maximum log file size., a list\, with values chosen from the following options: \c "data"\,
 * \c "log"; default empty.}
 * @config{file_manager = (, control how file handles are managed., a set of related configuration
 * options defined as follows.}
 * @config{&nbsp;&nbsp;&nbsp;&nbsp;close_handle_minimum, number of
 * handles open before the file manager will look for handles to close., an integer greater than or
 * equal to \c 0; default \c 250.}
 * @config{&nbsp;&nbsp;&nbsp;&nbsp;close_idle_time, amount of time
 * in seconds a file handle needs to be idle before attempting to close it.  A setting of 0 means
 * that idle handles are not closed., an integer between \c 0 and \c 100000; default \c 30.}
 * @config{&nbsp;&nbsp;&nbsp;&nbsp;close_scan_interval, interval in seconds at which to check for
 * files that are inactive and close them., an integer between \c 1 and \c 100000; default \c 10.}
 * @config{ ),,}
 * @config{generation_drain_timeout_ms, the number of milliseconds to wait for a resource to drain
 * before timing out in diagnostic mode.  Default will wait for 4 minutes\, 0 will wait forever., an
 * integer greater than or equal to \c 0; default \c 240000.}
 * @config{hash = (, manage resources used by hash bucket arrays.  All values must be a power of
 * two.  Note that setting large values can significantly increase memory usage inside WiredTiger.,
 * a set of related configuration options defined as follows.}
 * @config{&nbsp;&nbsp;&nbsp;&nbsp;
 * buckets, configure the number of hash buckets for most system hash arrays., an integer between \c
 * 64 and \c 65536; default \c 512.}
 * @config{&nbsp;&nbsp;&nbsp;&nbsp;dhandle_buckets, configure the
 * number of hash buckets for hash arrays relating to data handles., an integer between \c 64 and \c
 * 65536; default \c 512.}
 * @config{ ),,}
 * @config{heuristic_controls = (, control the behavior of various optimizations.  This is primarily
 * used as a mechanism for rolling out changes to internal heuristics while providing a mechanism
 * for quickly reverting to prior behavior in the field., a set of related configuration options
 * defined as follows.}
 * @config{&nbsp;&nbsp;&nbsp;&nbsp;
 * checkpoint_cleanup_obsolete_tw_pages_dirty_max, maximum number of obsolete time window pages that
 * can be marked as dirty per btree in a single checkpoint by the checkpoint cleanup., an integer
 * between \c 0 and \c 100000; default \c 100.}
 * @config{&nbsp;&nbsp;&nbsp;&nbsp;
 * eviction_obsolete_tw_pages_dirty_max, maximum number of obsolete time window pages that can be
 * marked dirty per btree in a single checkpoint by the eviction threads., an integer between \c 0
 * and \c 100000; default \c 100.}
 * @config{&nbsp;&nbsp;&nbsp;&nbsp;obsolete_tw_btree_max, maximum
 * number of btrees that can be checked for obsolete time window cleanup in a single checkpoint., an
 * integer between \c 0 and \c 500000; default \c 100.}
 * @config{ ),,}
 * @config{history_store = (, history store configuration options., a set of related configuration
 * options defined as follows.}
 * @config{&nbsp;&nbsp;&nbsp;&nbsp;file_max, the maximum number of
 * bytes that WiredTiger is allowed to use for its history store mechanism.  If the history store
 * file exceeds this size\, a panic will be triggered.  The default value means that the history
 * store file is unbounded and may use as much space as the filesystem will accommodate.  The
 * minimum non-zero setting is 100MB., an integer greater than or equal to \c 0; default \c 0.}
 * @config{ ),,}
 * @config{in_memory, keep data in memory only.  See @ref in_memory for more information., a boolean
 * flag; default \c false.}
 * @config{io_capacity = (, control how many bytes per second are written and read.  Exceeding the
 * capacity results in throttling., a set of related configuration options defined as follows.}
 * @config{&nbsp;&nbsp;&nbsp;&nbsp;chunk_cache, number of bytes per second available to the chunk
 * cache.  The minimum non-zero setting is 1MB., an integer between \c 0 and \c 1TB; default \c 0.}
 * @config{&nbsp;&nbsp;&nbsp;&nbsp;total, number of bytes per second available to all subsystems in
 * total.  When set\, decisions about what subsystems are throttled\, and in what proportion\, are
 * made internally.  The minimum non-zero setting is 1MB., an integer between \c 0 and \c 1TB;
 * default \c 0.}
 * @config{ ),,}
 * @config{json_output, enable JSON formatted messages on the event handler interface.  Options are
 * given as a list\, where each option specifies an event handler category e.g.  'error' represents
 * the messages from the WT_EVENT_HANDLER::handle_error method., a list\, with values chosen from
 * the following options: \c "error"\, \c "message"; default \c [].}
 * @config{live_restore = (, Live restore configuration options.  These options control the behavior
 * of WiredTiger when live restoring from a backup., a set of related configuration options defined
 * as follows.}
 * @config{&nbsp;&nbsp;&nbsp;&nbsp;enabled, whether live restore is enabled or not., a
 * boolean flag; default \c false.}
 * @config{&nbsp;&nbsp;&nbsp;&nbsp;path, the path to the backup
 * that will be restored from., a string; default empty.}
 * @config{&nbsp;&nbsp;&nbsp;&nbsp;
 * threads_max, maximum number of threads WiredTiger will start to migrate data from the backup to
 * the running WiredTiger database.  Each worker thread uses a session handle from the configured
 * session_max., an integer between \c 0 and \c 12; default \c 8.}
 * @config{ ),,}
 * @config{log = (, enable logging.  Enabling logging uses three sessions from the configured
 * session_max., a set of related configuration options defined as follows.}
 * @config{&nbsp;&nbsp;&nbsp;&nbsp;compressor, configure a compressor for log records.  Permitted
 * values are \c "none" or a custom compression engine name created with
 * WT_CONNECTION::add_compressor.  If WiredTiger has builtin support for \c "lz4"\, \c "snappy"\, \c
 * "zlib" or \c "zstd" compression\, these names are also available.  See @ref compression for more
 * information., a string; default \c none.}
 * @config{&nbsp;&nbsp;&nbsp;&nbsp;enabled, enable logging
 * subsystem., a boolean flag; default \c false.}
 * @config{&nbsp;&nbsp;&nbsp;&nbsp;file_max, the
 * maximum size of log files., an integer between \c 100KB and \c 2GB; default \c 100MB.}
 * @config{&nbsp;&nbsp;&nbsp;&nbsp;os_cache_dirty_pct, maximum dirty system buffer cache usage\, as
 * a percentage of the log's \c file_max.  If non-zero\, schedule writes for dirty blocks belonging
 * to the log in the system buffer cache after that percentage of the log has been written into the
 * buffer cache without an intervening file sync., an integer between \c 0 and \c 100; default \c
 * 0.}
 * @config{&nbsp;&nbsp;&nbsp;&nbsp;path, the name of a directory into which log files are
 * written.  The directory must already exist.  If the value is not an absolute path\, the path is
 * relative to the database home (see @ref absolute_path for more information)., a string; default
 * \c ".".}
 * @config{&nbsp;&nbsp;&nbsp;&nbsp;prealloc, pre-allocate log files., a boolean flag;
 * default \c true.}
 * @config{&nbsp;&nbsp;&nbsp;&nbsp;prealloc_init_count, initial number of
 * pre-allocated log files., an integer between \c 1 and \c 500; default \c 1.}
 * @config{&nbsp;&nbsp;&nbsp;&nbsp;recover, run recovery or fail with an error if recovery needs to
 * run after an unclean shutdown., a string\, chosen from the following options: \c "error"\, \c
 * "on"; default \c on.}
 * @config{&nbsp;&nbsp;&nbsp;&nbsp;remove, automatically remove unneeded log
 * files., a boolean flag; default \c true.}
 * @config{&nbsp;&nbsp;&nbsp;&nbsp;zero_fill, manually
 * write zeroes into log files., a boolean flag; default \c false.}
 * @config{ ),,}
 * @config{mmap, Use memory mapping when accessing files in a read-only mode., a boolean flag;
 * default \c true.}
 * @config{mmap_all, Use memory mapping to read and write all data files., a boolean flag; default
 * \c false.}
 * @config{multiprocess, permit sharing between processes (will automatically start an RPC server
 * for primary processes and use RPC for secondary processes). <b>Not yet supported in
 * WiredTiger</b>., a boolean flag; default \c false.}
 * @config{operation_timeout_ms, this option is no longer supported\, retained for backward
 * compatibility., an integer greater than or equal to \c 0; default \c 0.}
 * @config{operation_tracking = (, enable tracking of performance-critical functions.  See @ref
 * operation_tracking for more information., a set of related configuration options defined as
 * follows.}
 * @config{&nbsp;&nbsp;&nbsp;&nbsp;enabled, enable operation tracking subsystem., a
 * boolean flag; default \c false.}
 * @config{&nbsp;&nbsp;&nbsp;&nbsp;path, the name of a directory
 * into which operation tracking files are written.  The directory must already exist.  If the value
 * is not an absolute path\, the path is relative to the database home (see @ref absolute_path for
 * more information)., a string; default \c ".".}
 * @config{ ),,}
 * @config{prefetch = (, Enable automatic detection of scans by applications\, and attempt to
 * pre-fetch future content into the cache., a set of related configuration options defined as
 * follows.}
 * @config{&nbsp;&nbsp;&nbsp;&nbsp;available, whether the thread pool for the pre-fetch
 * functionality is started., a boolean flag; default \c false.}
 * @config{&nbsp;&nbsp;&nbsp;&nbsp;
 * default, whether pre-fetch is enabled for all sessions by default., a boolean flag; default \c
 * false.}
 * @config{ ),,}
 * @config{readonly, open connection in read-only mode.  The database must exist.  All methods that
 * may modify a database are disabled.  See @ref readonly for more information., a boolean flag;
 * default \c false.}
 * @config{rollback_to_stable = (, rollback tables to an earlier point in time\, discarding all
 * updates to checkpoint durable tables that have durable times more recent than the current global
 * stable timestamp., a set of related configuration options defined as follows.}
 * @config{&nbsp;&nbsp;&nbsp;&nbsp;threads, maximum number of threads WiredTiger will start to help
 * RTS. Each RTS worker thread uses a session from the configured WT_RTS_MAX_WORKERS., an integer
 * between \c 0 and \c 10; default \c 4.}
 * @config{ ),,}
 * @config{salvage, open connection and salvage any WiredTiger-owned database and log files that it
 * detects as corrupted.  This call should only be used after getting an error return of
 * WT_TRY_SALVAGE. Salvage rebuilds files in place\, overwriting existing files.  We recommend
 * making a backup copy of all files with the WiredTiger prefix prior to passing this flag., a
 * boolean flag; default \c false.}
 * @config{session_max, maximum expected number of sessions (including server threads)., an integer
 * greater than or equal to \c 1; default \c 100.}
 * @config{shared_cache = (, shared cache configuration options.  A database should configure either
 * a cache_size or a shared_cache not both.  Enabling a shared cache uses a session from the
 * configured session_max.  A shared cache can not have absolute values configured for cache
 * eviction settings., a set of related configuration options defined as follows.}
 * @config{&nbsp;&nbsp;&nbsp;&nbsp;chunk, the granularity that a shared cache is redistributed., an
 * integer between \c 1MB and \c 10TB; default \c 10MB.}
 * @config{&nbsp;&nbsp;&nbsp;&nbsp;name, the
 * name of a cache that is shared between databases or \c "none" when no shared cache is
 * configured., a string; default \c none.}
 * @config{&nbsp;&nbsp;&nbsp;&nbsp;quota, maximum size of
 * cache this database can be allocated from the shared cache.  Defaults to the entire shared cache
 * size., an integer; default \c 0.}
 * @config{&nbsp;&nbsp;&nbsp;&nbsp;reserve, amount of cache this
 * database is guaranteed to have available from the shared cache.  This setting is per database.
 * Defaults to the chunk size., an integer; default \c 0.}
 * @config{&nbsp;&nbsp;&nbsp;&nbsp;size,
 * maximum memory to allocate for the shared cache.  Setting this will update the value if one is
 * already set., an integer between \c 1MB and \c 10TB; default \c 500MB.}
 * @config{ ),,}
 * @config{statistics, Maintain database statistics\, which may impact performance.  Choosing "all"
 * maintains all statistics regardless of cost\, "fast" maintains a subset of statistics that are
 * relatively inexpensive\, "none" turns off all statistics.  The "clear" configuration resets
 * statistics after they are gathered\, where appropriate (for example\, a cache size statistic is
 * not cleared\, while the count of cursor insert operations will be cleared). When "clear" is
 * configured for the database\, gathered statistics are reset each time a statistics cursor is used
 * to gather statistics\, as well as each time statistics are logged using the \c statistics_log
 * configuration.  See @ref statistics for more information., a list\, with values chosen from the
 * following options: \c "all"\, \c "cache_walk"\, \c "fast"\, \c "none"\, \c "clear"\, \c
 * "tree_walk"; default \c none.}
 * @config{statistics_log = (, log any statistics the database is configured to maintain\, to a
 * file.  See @ref statistics for more information.  Enabling the statistics log server uses a
 * session from the configured session_max., a set of related configuration options defined as
 * follows.}
 * @config{&nbsp;&nbsp;&nbsp;&nbsp;json, encode statistics in JSON format., a boolean
 * flag; default \c false.}
 * @config{&nbsp;&nbsp;&nbsp;&nbsp;on_close, log statistics on database
 * close., a boolean flag; default \c false.}
 * @config{&nbsp;&nbsp;&nbsp;&nbsp;path, the name of a
 * directory into which statistics files are written.  The directory must already exist.  If the
 * value is not an absolute path\, the path is relative to the database home (see @ref absolute_path
 * for more information)., a string; default \c ".".}
 * @config{&nbsp;&nbsp;&nbsp;&nbsp;sources, if
 * non-empty\, include statistics for the list of "file:" data source URIs\, if they are open at the
 * time of the statistics logging., a list of strings; default empty.}
 * @config{&nbsp;&nbsp;&nbsp;&nbsp;timestamp, a timestamp prepended to each log record.  May contain
 * \c strftime conversion specifications.  When \c json is configured\, defaults to \c
 * "%Y-%m-%dT%H:%M:%S.000Z"., a string; default \c "%b %d %H:%M:%S".}
 * @config{&nbsp;&nbsp;&nbsp;&nbsp;wait, seconds to wait between each write of the log records;
 * setting this value above 0 configures statistics logging., an integer between \c 0 and \c 100000;
 * default \c 0.}
 * @config{ ),,}
 * @config{transaction_sync = (, how to sync log records when the transaction commits., a set of
 * related configuration options defined as follows.}
 * @config{&nbsp;&nbsp;&nbsp;&nbsp;enabled,
 * whether to sync the log on every commit by default\, can be overridden by the \c sync setting to
 * WT_SESSION::commit_transaction., a boolean flag; default \c false.}
 * @config{&nbsp;&nbsp;&nbsp;&nbsp;method, the method used to ensure log records are stable on
 * disk\, see @ref tune_durability for more information., a string\, chosen from the following
 * options: \c "dsync"\, \c "fsync"\, \c "none"; default \c fsync.}
 * @config{ ),,}
 * @config{use_environment, use the \c WIREDTIGER_CONFIG and \c WIREDTIGER_HOME environment
 * variables if the process is not running with special privileges.  See @ref home for more
 * information., a boolean flag; default \c true.}
 * @config{use_environment_priv, use the \c WIREDTIGER_CONFIG and \c WIREDTIGER_HOME environment
 * variables even if the process is running with special privileges.  See @ref home for more
 * information., a boolean flag; default \c false.}
 * @config{verbose, enable messages for various subsystems and operations.  Options are given as a
 * list\, where each message type can optionally define an associated verbosity level\, such as
 * <code>"verbose=[eviction\,read:1\,rts:0]"</code>. Verbosity levels that can be provided include
 * <code>0</code> (INFO) and <code>1</code> through <code>5</code>\, corresponding to (DEBUG_1) to
 * (DEBUG_5). \c all is a special case that defines the verbosity level for all categories not
 * explicitly set in the config string., a list\, with values chosen from the following options: \c
 * "all"\, \c "api"\, \c "backup"\, \c "block"\, \c "block_cache"\, \c "checkpoint"\, \c
 * "checkpoint_cleanup"\, \c "checkpoint_progress"\, \c "chunkcache"\, \c "compact"\, \c
 * "compact_progress"\, \c "configuration"\, \c "error_returns"\, \c "eviction"\, \c "fileops"\, \c
 * "generation"\, \c "handleops"\, \c "history_store"\, \c "history_store_activity"\, \c "log"\, \c
 * "metadata"\, \c "mutex"\, \c "out_of_order"\, \c "overflow"\, \c "prefetch"\, \c "read"\, \c
 * "reconcile"\, \c "recovery"\, \c "recovery_progress"\, \c "rts"\, \c "salvage"\, \c
 * "shared_cache"\, \c "split"\, \c "temporary"\, \c "thread_group"\, \c "tiered"\, \c "timestamp"\,
 * \c "transaction"\, \c "verify"\, \c "version"\, \c "write"; default \c [].}
 * @config{verify_metadata, open connection and verify any WiredTiger metadata.  Not supported when
 * opening a connection from a backup.  This API allows verification and detection of corruption in
 * WiredTiger metadata., a boolean flag; default \c false.}
 * @config{write_through, Use \c FILE_FLAG_WRITE_THROUGH on Windows to write to files.  Ignored on
 * non-Windows systems.  Options are given as a list\, such as <code>"write_through=[data]"</code>.
 * Configuring \c write_through requires care; see @ref write_through Including \c "data" will cause
 * WiredTiger data files to write through cache\, including \c "log" will cause WiredTiger log files
 * to write through cache., a list\, with values chosen from the following options: \c "data"\, \c
 * "log"; default empty.}
 * @configend
 * Additionally, if files named \c WiredTiger.config or \c WiredTiger.basecfg
 * appear in the WiredTiger home directory, they are read for configuration
 * values (see @ref config_file and @ref config_base for details).
 * See @ref config_order for ordering of the configuration mechanisms.
 * @param[out] connectionp A pointer to the newly opened connection handle
 * @errors
 */
int wiredtiger_open(const char *home,
    WT_EVENT_HANDLER *event_handler, const char *config,
    WT_CONNECTION **connectionp) WT_ATTRIBUTE_LIBRARY_VISIBLE;

/*!
 * Return information about a WiredTiger error as a string (see
 * WT_SESSION::strerror for a thread-safe API).
 *
 * @snippet ex_all.c Display an error
 *
 * @param error a return value from a WiredTiger, ISO C, or POSIX standard API call
 * @returns a string representation of the error
 */
const char *wiredtiger_strerror(int error) WT_ATTRIBUTE_LIBRARY_VISIBLE;

/*! WT_EVENT_HANDLER::special event types */
typedef enum {
    WT_EVENT_COMPACT_CHECK, /*!< Compact check iteration. */
    WT_EVENT_CONN_CLOSE, /*!< Connection closing. */
    WT_EVENT_CONN_READY /*!< Connection is ready. */
} WT_EVENT_TYPE;

/*!
 * The interface implemented by applications to handle error, informational and
 * progress messages.  Entries set to NULL are ignored and the default handlers
 * will continue to be used.
 */
struct __wt_event_handler {
    /*!
     * Callback to handle error messages; by default, error messages are
     * written to the stderr stream. See @ref event_message_handling for
     * more information.
     *
     * Errors that require the application to exit and restart will have
     * their \c error value set to \c WT_PANIC. The application can exit
     * immediately when \c WT_PANIC is passed to an event handler; there
     * is no reason to return into WiredTiger.
     *
     * Event handler returns are not ignored: if the handler returns
     * non-zero, the error may cause the WiredTiger function posting the
     * event to fail, and may even cause operation or library failure.
     *
     * @param session the WiredTiger session handle in use when the error
     * was generated. The handle may have been created by the application
     * or automatically by WiredTiger.
     * @param error a return value from a WiredTiger, ISO C, or
     * POSIX standard API call, which can be converted to a string using
     * WT_SESSION::strerror
     * @param message an error string
     */
    int (*handle_error)(WT_EVENT_HANDLER *handler,
        WT_SESSION *session, int error, const char *message);

    /*!
     * Callback to handle informational messages; by default, informational
     * messages are written to the stdout stream. See
     * @ref event_message_handling for more information.
     *
     * Message handler returns are not ignored: if the handler returns
     * non-zero, the error may cause the WiredTiger function posting the
     * event to fail, and may even cause operation or library failure.
     *
     * @param session the WiredTiger session handle in use when the message
     * was generated. The handle may have been created by the application
     * or automatically by WiredTiger.
     * @param message an informational string
     */
    int (*handle_message)(WT_EVENT_HANDLER *handler,
        WT_SESSION *session, const char *message);

    /*!
     * Callback to handle progress messages; by default, progress messages
     * are not written. See @ref event_message_handling for more
     * information.
     *
     * Progress handler returns are not ignored: if the handler returns
     * non-zero, the error may cause the WiredTiger function posting the
     * event to fail, and may even cause operation or library failure.
     *
     * @param session the WiredTiger session handle in use when the
     * progress message was generated. The handle may have been created by
     * the application or automatically by WiredTiger.
     * @param operation a string representation of the operation
     * @param progress a counter
     */
    int (*handle_progress)(WT_EVENT_HANDLER *handler,
        WT_SESSION *session, const char *operation, uint64_t progress);

    /*!
     * Callback to handle automatic close of a WiredTiger handle.
     *
     * Close handler returns are not ignored: if the handler returns
     * non-zero, the error may cause the WiredTiger function posting the
     * event to fail, and may even cause operation or library failure.
     *
     * @param session The session handle that is being closed if the
     * cursor parameter is NULL.
     * @param cursor The cursor handle that is being closed, or NULL if
     * it is a session handle being closed.
     */
    int (*handle_close)(WT_EVENT_HANDLER *handler,
        WT_SESSION *session, WT_CURSOR *cursor);

    /*!
     * Callback to handle general events. The application may choose to handle
     * only some types of events. An unhandled event should return 0.
     *
     * General event returns are not ignored in most cases. If the handler
     * returns non-zero, the error may cause the WiredTiger function posting
     * the event to fail.
     *
     * @param wt_conn The connection handle for the database.
     * @param session the WiredTiger session handle in use when the
     * progress message was generated. The handle may have been created by
     * the application or automatically by WiredTiger or may be NULL.
     * @param type A type indicator for what special event occurred.
         * @param arg A generic argument that has a specific meaning
         * depending on the event type.
     * (see ::WT_EVENT_TYPE for available options.)
     */
        int (*handle_general)(WT_EVENT_HANDLER *handler,
            WT_CONNECTION *wt_conn, WT_SESSION *session, WT_EVENT_TYPE type, void *arg);
};

/*!
 * @name Data packing and unpacking
 * @{
 */

/*!
 * Pack a structure into a buffer.
 *
 * See @ref packing for a description of the permitted format strings.
 *
 * @section pack_examples Packing Examples
 *
 * For example, the string <code>"iSh"</code> will pack a 32-bit integer
 * followed by a NUL-terminated string, followed by a 16-bit integer.  The
 * default, big-endian encoding will be used, with no alignment.  This could be
 * used in C as follows:
 *
 * @snippet ex_all.c Pack fields into a buffer
 *
 * Then later, the values can be unpacked as follows:
 *
 * @snippet ex_all.c Unpack fields from a buffer
 *
 * @param session the session handle
 * @param buffer a pointer to a packed byte array
 * @param len the number of valid bytes in the buffer
 * @param format the data format, see @ref packing
 * @errors
 */
int wiredtiger_struct_pack(WT_SESSION *session,
    void *buffer, size_t len, const char *format, ...)
    WT_ATTRIBUTE_LIBRARY_VISIBLE;

/*!
 * Calculate the size required to pack a structure.
 *
 * Note that for variable-sized fields including variable-sized strings and
 * integers, the calculated sized merely reflects the expected sizes specified
 * in the format string itself.
 *
 * @snippet ex_all.c Get the packed size
 *
 * @param session the session handle
 * @param lenp a location where the number of bytes needed for the
 * matching call to ::wiredtiger_struct_pack is returned
 * @param format the data format, see @ref packing
 * @errors
 */
int wiredtiger_struct_size(WT_SESSION *session,
    size_t *lenp, const char *format, ...) WT_ATTRIBUTE_LIBRARY_VISIBLE;

/*!
 * Unpack a structure from a buffer.
 *
 * Reverse of ::wiredtiger_struct_pack: gets values out of a
 * packed byte string.
 *
 * @snippet ex_all.c Unpack fields from a buffer
 *
 * @param session the session handle
 * @param buffer a pointer to a packed byte array
 * @param len the number of valid bytes in the buffer
 * @param format the data format, see @ref packing
 * @errors
 */
int wiredtiger_struct_unpack(WT_SESSION *session,
    const void *buffer, size_t len, const char *format, ...)
    WT_ATTRIBUTE_LIBRARY_VISIBLE;

#if !defined(SWIG)

/*!
 * Streaming interface to packing.
 *
 * This allows applications to pack or unpack records one field at a time.
 * This is an opaque handle returned by ::wiredtiger_pack_start or
 * ::wiredtiger_unpack_start.  It must be closed with ::wiredtiger_pack_close.
 */
typedef struct __wt_pack_stream WT_PACK_STREAM;

/*!
 * Start a packing operation into a buffer with the given format string.  This
 * should be followed by a series of calls to ::wiredtiger_pack_item,
 * ::wiredtiger_pack_int, ::wiredtiger_pack_str or ::wiredtiger_pack_uint
 * to fill in the values.
 *
 * @param session the session handle
 * @param format the data format, see @ref packing
 * @param buffer a pointer to memory to hold the packed data
 * @param size the size of the buffer
 * @param[out] psp the new packing stream handle
 * @errors
 */
int wiredtiger_pack_start(WT_SESSION *session,
    const char *format, void *buffer, size_t size, WT_PACK_STREAM **psp)
    WT_ATTRIBUTE_LIBRARY_VISIBLE;

/*!
 * Start an unpacking operation from a buffer with the given format string.
 * This should be followed by a series of calls to ::wiredtiger_unpack_item,
 * ::wiredtiger_unpack_int, ::wiredtiger_unpack_str or ::wiredtiger_unpack_uint
 * to retrieve the packed values.
 *
 * @param session the session handle
 * @param format the data format, see @ref packing
 * @param buffer a pointer to memory holding the packed data
 * @param size the size of the buffer
 * @param[out] psp the new packing stream handle
 * @errors
 */
int wiredtiger_unpack_start(WT_SESSION *session,
    const char *format, const void *buffer, size_t size, WT_PACK_STREAM **psp)
    WT_ATTRIBUTE_LIBRARY_VISIBLE;

/*!
 * Close a packing stream.
 *
 * @param ps the packing stream handle
 * @param[out] usedp the number of bytes in the buffer used by the stream
 * @errors
 */
int wiredtiger_pack_close(WT_PACK_STREAM *ps, size_t *usedp)
    WT_ATTRIBUTE_LIBRARY_VISIBLE;

/*!
 * Pack an item into a packing stream.
 *
 * @param ps the packing stream handle
 * @param item an item to pack
 * @errors
 */
int wiredtiger_pack_item(WT_PACK_STREAM *ps, WT_ITEM *item)
    WT_ATTRIBUTE_LIBRARY_VISIBLE;

/*!
 * Pack a signed integer into a packing stream.
 *
 * @param ps the packing stream handle
 * @param i a signed integer to pack
 * @errors
 */
int wiredtiger_pack_int(WT_PACK_STREAM *ps, int64_t i)
    WT_ATTRIBUTE_LIBRARY_VISIBLE;

/*!
 * Pack a string into a packing stream.
 *
 * @param ps the packing stream handle
 * @param s a string to pack
 * @errors
 */
int wiredtiger_pack_str(WT_PACK_STREAM *ps, const char *s)
    WT_ATTRIBUTE_LIBRARY_VISIBLE;

/*!
 * Pack an unsigned integer into a packing stream.
 *
 * @param ps the packing stream handle
 * @param u an unsigned integer to pack
 * @errors
 */
int wiredtiger_pack_uint(WT_PACK_STREAM *ps, uint64_t u)
    WT_ATTRIBUTE_LIBRARY_VISIBLE;

/*!
 * Unpack an item from a packing stream.
 *
 * @param ps the packing stream handle
 * @param item an item to unpack
 * @errors
 */
int wiredtiger_unpack_item(WT_PACK_STREAM *ps, WT_ITEM *item)
    WT_ATTRIBUTE_LIBRARY_VISIBLE;

/*!
 * Unpack a signed integer from a packing stream.
 *
 * @param ps the packing stream handle
 * @param[out] ip the unpacked signed integer
 * @errors
 */
int wiredtiger_unpack_int(WT_PACK_STREAM *ps, int64_t *ip)
    WT_ATTRIBUTE_LIBRARY_VISIBLE;

/*!
 * Unpack a string from a packing stream.
 *
 * @param ps the packing stream handle
 * @param[out] sp the unpacked string
 * @errors
 */
int wiredtiger_unpack_str(WT_PACK_STREAM *ps, const char **sp)
    WT_ATTRIBUTE_LIBRARY_VISIBLE;

/*!
 * Unpack an unsigned integer from a packing stream.
 *
 * @param ps the packing stream handle
 * @param[out] up the unpacked unsigned integer
 * @errors
 */
int wiredtiger_unpack_uint(WT_PACK_STREAM *ps, uint64_t *up)
    WT_ATTRIBUTE_LIBRARY_VISIBLE;
/*! @} */

/*!
 * @name Configuration strings
 * @{
 */

/*!
 * The configuration information returned by the WiredTiger configuration
 * parsing functions in the WT_EXTENSION_API and the public API.
 */
struct __wt_config_item {
    /*!
     * The value of a configuration string.
     *
     * Regardless of the type of the configuration string (boolean, int,
     * list or string), the \c str field will reference the value of the
     * configuration string.
     *
     * The bytes referenced by \c str are <b>not</b> nul-terminated.
     * Use the \c len field instead of a terminating nul byte.
     */
    const char *str;

    /*! The number of bytes in the value referenced by \c str. */
    size_t len;

    /*!
     * The numeric value of a configuration boolean or integer.
     *
     * If the configuration string's value is "true" or "false", the
     * \c val field will be set to 1 (true), or 0 (false).
     *
     * If the configuration string can be legally interpreted as an integer,
     * using the \c strtoll function rules as specified in ISO/IEC 9899:1990
     * ("ISO C90"), that integer will be stored in the \c val field.
     */
    int64_t val;

    /*! Permitted values of the \c type field. */
    enum WT_CONFIG_ITEM_TYPE {
        /*! A string value with quotes stripped. */
        WT_CONFIG_ITEM_STRING,
        /*! A boolean literal ("true" or "false"). */
        WT_CONFIG_ITEM_BOOL,
        /*! An unquoted identifier: a string value without quotes. */
        WT_CONFIG_ITEM_ID,
        /*! A numeric value. */
        WT_CONFIG_ITEM_NUM,
        /*! A nested structure or list, including brackets. */
        WT_CONFIG_ITEM_STRUCT
    }
    /*!
     * The type of value determined by the parser.  In all cases,
     * the \c str and \c len fields are set.
     */
    type;
};

/*
 * This is needed for compatible usage of this embedded enum type.
 */
#if !defined(SWIG) && !defined(DOXYGEN)
#if defined(__cplusplus)
typedef enum __wt_config_item::WT_CONFIG_ITEM_TYPE WT_CONFIG_ITEM_TYPE;
#else
typedef enum WT_CONFIG_ITEM_TYPE WT_CONFIG_ITEM_TYPE;
#endif
#endif

#if !defined(SWIG) && !defined(DOXYGEN)
/*!
 * Validate a configuration string for a WiredTiger API call.
 * This call is outside the scope of a WiredTiger connection handle, since
 * applications may need to validate configuration strings prior to calling
 * ::wiredtiger_open.
 * @param session the session handle (may be \c NULL if the database not yet
 * opened).
 * @param event_handler An event handler (used if \c session is \c NULL; if both
 * \c session and \c event_handler are \c NULL, error messages will be written
 * to stderr).
 * @param name the WiredTiger function or method to validate.
 * @param config the configuration string being parsed.
 * @returns zero for success, non-zero to indicate an error.
 *
 * @snippet ex_all.c Validate a configuration string
 */
int wiredtiger_config_validate(WT_SESSION *session,
    WT_EVENT_HANDLER *event_handler, const char *name, const char *config)
    WT_ATTRIBUTE_LIBRARY_VISIBLE;

#endif

/*!
 * Create a handle that can be used to parse or create configuration strings
 * compatible with the WiredTiger API.
 * This call is outside the scope of a WiredTiger connection handle, since
 * applications may need to generate configuration strings prior to calling
 * ::wiredtiger_open.
 * @param session the session handle to be used for error reporting (if NULL,
 *  error messages will be written to stderr).
 * @param config the configuration string being parsed. The string must
 *  remain valid for the lifetime of the parser handle.
 * @param len the number of valid bytes in \c config
 * @param[out] config_parserp A pointer to the newly opened handle
 * @errors
 *
 * @snippet ex_config_parse.c Create a configuration parser
 */
int wiredtiger_config_parser_open(WT_SESSION *session,
    const char *config, size_t len, WT_CONFIG_PARSER **config_parserp)
    WT_ATTRIBUTE_LIBRARY_VISIBLE;

/*!
 * A handle that can be used to search and traverse configuration strings
 * compatible with the WiredTiger API.
 * To parse the contents of a list or nested configuration string use a new
 * configuration parser handle based on the content of the ::WT_CONFIG_ITEM
 * retrieved from the parent configuration string.
 *
 * @section config_parse_examples Configuration String Parsing examples
 *
 * This could be used in C to create a configuration parser as follows:
 *
 * @snippet ex_config_parse.c Create a configuration parser
 *
 * Once the parser has been created the content can be queried directly:
 *
 * @snippet ex_config_parse.c get
 *
 * Or the content can be traversed linearly:
 *
 * @snippet ex_config_parse.c next
 *
 * Nested configuration values can be queried using a shorthand notation:
 *
 * @snippet ex_config_parse.c nested get
 *
 * Nested configuration values can be traversed using multiple
 * ::WT_CONFIG_PARSER handles:
 *
 * @snippet ex_config_parse.c nested traverse
 */
struct __wt_config_parser {

    /*!
     * Close the configuration scanner releasing any resources.
     *
     * @param config_parser the configuration parser handle
     * @errors
     *
     */
    int __F(close)(WT_CONFIG_PARSER *config_parser);

    /*!
     * Return the next key/value pair.
     *
     * If an item has no explicitly assigned value, the item will be
     * returned in \c key and the \c value will be set to the boolean
     * \c "true" value.
     *
     * @param config_parser the configuration parser handle
     * @param key the returned key
     * @param value the returned value
     * @errors
     * When iteration would pass the end of the configuration string
     * ::WT_NOTFOUND will be returned.
     */
    int __F(next)(WT_CONFIG_PARSER *config_parser,
        WT_CONFIG_ITEM *key, WT_CONFIG_ITEM *value);

    /*!
     * Return the value of an item in the configuration string.
     *
     * @param config_parser the configuration parser handle
     * @param key configuration key string
     * @param value the returned value
     * @errors
     *
     */
    int __F(get)(WT_CONFIG_PARSER *config_parser,
        const char *key, WT_CONFIG_ITEM *value);
};

/*! @} */

/*!
 * @name Support functions
 * @anchor support_functions
 * @{
 */

/*!
 * Return a pointer to a function that calculates a CRC32C checksum.
 *
 * The WiredTiger library CRC32C checksum function uses hardware support where available, else it
 * falls back to a software implementation. Selecting a CRC32C checksum function can be slow, so the
 * return value should be cached by the caller for repeated use.
 *
 * @snippet ex_all.c Checksum a buffer
 *
 * @returns a pointer to a function that takes a buffer and length and returns the CRC32C checksum
 */
uint32_t (*wiredtiger_crc32c_func(void))(const void *, size_t)
    WT_ATTRIBUTE_LIBRARY_VISIBLE;

/*!
 * Return a pointer to a function that calculates a CRC32C checksum given a starting CRC seed.
 *
 * The WiredTiger library CRC32C checksum function uses hardware support where available, else it
 * falls back to a software implementation. Selecting a CRC32C checksum function can be slow, so the
 * return value should be cached by the caller for repeated use. This version returns a function
 * that accepts a starting seed value for the CRC. This version is useful where an application wants
 * to calculate the CRC of a large buffer in smaller incremental pieces. The starting seed to
 * calculate the CRC of a piece is then the cumulative CRC of all the previous pieces.
 *
 * @snippet ex_all.c Checksum a large buffer in smaller pieces
 *
 * @returns a pointer to a function that takes a starting seed, a buffer and length and returns the
 * CRC32C checksum
 */
uint32_t (*wiredtiger_crc32c_with_seed_func(void))(uint32_t seed, const void *, size_t)
    WT_ATTRIBUTE_LIBRARY_VISIBLE;

#endif /* !defined(SWIG) */

/*!
 * Calculate a set of WT_MODIFY operations to represent an update.
 * This call will calculate a set of modifications to an old value that produce
 * the new value.  If more modifications are required than fit in the array
 * passed in by the caller, or if more bytes have changed than the \c maxdiff
 * parameter, the call will fail.  The matching algorithm is approximate, so it
 * may fail and return WT_NOTFOUND if a matching set of WT_MODIFY operations
 * is not found.
 *
 * The \c maxdiff parameter bounds how much work will be done searching for a
 * match: to ensure a match is found, it may need to be set larger than actual
 * number of bytes that differ between the old and new values.  In particular,
 * repeated patterns of bytes in the values can lead to suboptimal matching,
 * and matching ranges less than 64 bytes long will not be detected.
 *
 * If the call succeeds, the WT_MODIFY operations will point into \c newv,
 * which must remain valid until WT_CURSOR::modify is called.
 *
 * @snippet ex_all.c Calculate a modify operation
 *
 * @param session the current WiredTiger session (may be NULL)
 * @param oldv old value
 * @param newv new value
 * @param maxdiff maximum bytes difference
 * @param[out] entries array of modifications producing the new value
 * @param[in,out] nentriesp size of \c entries array passed in,
 *  set to the number of entries used
 * @errors
 */
int wiredtiger_calc_modify(WT_SESSION *session,
    const WT_ITEM *oldv, const WT_ITEM *newv,
    size_t maxdiff, WT_MODIFY *entries, int *nentriesp)
    WT_ATTRIBUTE_LIBRARY_VISIBLE;

/*!
 * Get version information.
 *
 * @snippet ex_all.c Get the WiredTiger library version #1
 * @snippet ex_all.c Get the WiredTiger library version #2
 *
 * @param majorp a location where the major version number is returned
 * @param minorp a location where the minor version number is returned
 * @param patchp a location where the patch version number is returned
 * @returns a string representation of the version
 */
const char *wiredtiger_version(int *majorp, int *minorp, int *patchp)
    WT_ATTRIBUTE_LIBRARY_VISIBLE;

/*! @} */

/*******************************************
 * Error returns
 *******************************************/
/*!
 * @name Error returns
 * Most functions and methods in WiredTiger return an integer code indicating
 * whether the operation succeeded or failed.  A return of zero indicates
 * success; all non-zero return values indicate some kind of failure.
 *
 * WiredTiger reserves all values from -31,800 to -31,999 as possible error
 * return values.  WiredTiger may also return C99/POSIX error codes such as
 * \c ENOMEM, \c EINVAL and \c ENOTSUP, with the usual meanings.
 *
 * The following are all of the WiredTiger-specific error returns:
 * @{
 */
/*
 * DO NOT EDIT: automatically built by dist/api_err.py.
 * Error return section: BEGIN
 */
/*!
 * Conflict between concurrent operations.
 * This error is generated when an operation cannot be completed due to a
 * conflict with concurrent operations.  The operation may be retried; if a
 * transaction is in progress, it should be rolled back and the operation
 * retried in a new transaction.
 */
#define	WT_ROLLBACK	(-31800)
/*!
 * Attempt to insert an existing key.
 * This error is generated when the application attempts to insert a record with
 * the same key as an existing record without the 'overwrite' configuration to
 * WT_SESSION::open_cursor.
 */
#define	WT_DUPLICATE_KEY	(-31801)
/*!
 * Non-specific WiredTiger error.
 * This error is returned when an error is not covered by a specific error
 * return. The operation may be retried; if a transaction is in progress, it
 * should be rolled back and the operation retried in a new transaction.
 */
#define	WT_ERROR	(-31802)
/*!
 * Item not found.
 * This error indicates an operation did not find a value to return.  This
 * includes cursor search and other operations where no record matched the
 * cursor's search key such as WT_CURSOR::update or WT_CURSOR::remove.
 */
#define	WT_NOTFOUND	(-31803)
/*!
 * WiredTiger library panic.
 * This error indicates an underlying problem that requires a database restart.
 * The application may exit immediately, no further WiredTiger calls are
 * required (and further calls will themselves immediately fail).
 */
#define	WT_PANIC	(-31804)
/*! @cond internal */
/*! Restart the operation (internal). */
#define	WT_RESTART	(-31805)
/*! @endcond */
/*!
 * Recovery must be run to continue.
 * This error is generated when ::wiredtiger_open is configured to return an
 * error if recovery is required to use the database.
 */
#define	WT_RUN_RECOVERY	(-31806)
/*!
 * Operation would overflow cache.
 * This error is generated when wiredtiger_open is configured to run in-memory,
 * and a data modification operation requires more than the configured cache
 * size to complete. The operation may be retried; if a transaction is in
 * progress, it should be rolled back and the operation retried in a new
 * transaction.
 */
#define	WT_CACHE_FULL	(-31807)
/*!
 * Conflict with a prepared update.
 * This error is generated when the application attempts to read an updated
 * record which is part of a transaction that has been prepared but not yet
 * resolved.
 */
#define	WT_PREPARE_CONFLICT	(-31808)
/*!
 * Database corruption detected.
 * This error is generated when corruption is detected in an on-disk file.
 * During normal operations, this may occur in rare circumstances as a result of
 * a system crash. The application may choose to salvage the file or retry
 * wiredtiger_open with the 'salvage=true' configuration setting.
 */
#define	WT_TRY_SALVAGE	(-31809)
/*
 * Error return section: END
 * DO NOT EDIT: automatically built by dist/api_err.py.
 */
/*! @} */

/*******************************************
 * Sub-level error returns
 *******************************************/
/*!
 * @name Sub-level error returns
 * Along with error returns, WiredTiger can return an integer code indicating
 * a more specific error. A return of -32,000 indicates that there is no more
 * specific error; all other return values indicate a more specific error which
 * provides greater context into the failure.
 *
 * WiredTiger reserves all values from -32,000 to -32,199 as possible sub-level
 * error return values.
 *
 * The following are all of the WiredTiger-specific sub-level error returns:
 * @{
 */
/*
 * DO NOT EDIT: automatically built by dist/api_err.py.
 * Sub-level error return section: BEGIN
 */
/*!
 * No additional context.
 * This sub-level error code is returned by default and indicates that no
 * further context exists or is necessary.
 */
#define	WT_NONE	(-32000)
/*!
<<<<<<< HEAD
 * Cannot reconfigure background compaction while it's already running.
 * This sub-level error is generated when the user tries to reconfigure the
 * background compaction while it is already running.
 */
#define	WT_COMPACTION_ALREADY_RUNNING	(-32001)
/*!
 * Out of sessions (including internal sessions).
 * This sub-level error is generated when the user has created the max amount of
 * sessions configured.
 */
#define	WT_SESSION_MAX	(-32002)
/*!
 * Transaction rolled back because of cache overflow.
 * This sub-level error is generated when the cache has exceeded its configured
 * memory limit. This causes the transaction to be rolled back.
 */
#define	WT_CACHE_OVERFLOW	(-32003)
/*!
 * Conflict between concurrent operations.
 * This sub-level error is generated when two or more transactions attempt to
 * write to the same data.
 */
#define	WT_WRITE_CONFLICT	(-32004)
/*!
 * Oldest pinned transaction ID rolled back for eviction.
 * This sub-level error is generated when oldest pinned transaction ID is rolled
 * back for eviction.
 */
#define	WT_OLDEST_FOR_EVICTION	(-32005)
/*!
 * The table is currently performing backup.
 * This sub-level error is generated when an operation conflicts with an ongoing
 * backup process.
 */
#define	WT_CONFLICT_BACKUP	(-32006)
/*!
 * Another thread is accessing the table.
 * This sub-level error is generated when a when another thread is accessing the
 * table, leading to conflicting dhandles.
 */
#define	WT_CONFLICT_DHANDLE	(-32007)
/*!
 * Another thread is performing a schema operation.
 * This sub-level error is generated when another thread is performing a schema
 * operation, which locks out other operations.
 */
#define	WT_CONFLICT_SCHEMA_LOCK	(-32008)
/*!
 * The table has uncommitted data and can not be dropped yet.
 * This sub-level error is generated when operations are attempting to access
 * data that has not yet been committed, so the table cannot be dropped
 */
#define	WT_UNCOMMITTED_DATA	(-32009)
/*!
 * The table has dirty data and can not be dropped yet.
 * This sub-level error is generated when there is data that has been modified
 * but not yet written to permanent storage, so the table cannot be dropped
 */
#define	WT_DIRTY_DATA	(-32010)
/*!
 * Another thread is currently reading or writing on the table.
 * This sub-level error is generated when a thread is reading or writing from
 * the table, causing it to be locked from other threads.
=======
 * Compaction is already running.
 * This sub-level error returns when the user tries to reconfigure compaction
 * while it is already running.
 */
#define	WT_COMPACTION_ALREADY_RUNNING	(-32001)
/*!
 * Max capacity of configured sessions reached.
 * This sub-level error returns when the user has created more than the maximum
 * number of sessions configured (including internal sessions).
 */
#define	WT_SESSION_MAX	(-32002)
/*!
 * Cache capacity has overflown.
 * This sub-level error indicates that the configured cache has exceeded full
 * capacity.
 */
#define	WT_CACHE_OVERFLOW	(-32003)
/*!
 * Write conflict between concurrent operations.
 * This sub-level error indicates that there is a write conflict on the same
 * page between concurrent operations.
 */
#define	WT_WRITE_CONFLICT	(-32004)
/*!
 * Transaction has the oldest pinned transaction ID.
 * This sub-level error indicates that a given transaction has the oldest
 * transaction ID and needs to be rolled back.
 */
#define	WT_OLDEST_FOR_EVICTION	(-32005)
/*!
 * Conflict performing operation due to running backup.
 * This sub-level error indicates that there is conflict perform the operation
 * because of a running backup in the system.
 */
#define	WT_CONFLICT_BACKUP	(-32006)
/*!
 * Another thread currently holds the data handle of the table.
 * This sub-level error indicates that a concurrent operation is holding the
 * data handle of the table.
 */
#define	WT_CONFLICT_DHANDLE	(-32007)
/*!
 * Conflict performing schema operation.
 * This sub-level error indicates that a concurrent operation is performing a
 * schema type operation or currently holds the schema lock.
 */
#define	WT_CONFLICT_SCHEMA_LOCK	(-32008)
/*!
 * Table has uncommitted data.
 * This sub-level error returns when the table has uncommitted data.
 */
#define	WT_UNCOMMITTED_DATA	(-32009)
/*!
 * Table has dirty data.
 * This sub-level error returns when the table has dirty content.
 */
#define	WT_DIRTY_DATA	(-32010)
/*!
 * Another thread currently holds the table lock.
 * This sub-level error indicates that a concurrent operation is performing a
 * table operation.
>>>>>>> 308cf3f9
 */
#define	WT_CONFLICT_TABLE_LOCK	(-32011)
/*
 * Sub-level error return section: END
 * DO NOT EDIT: automatically built by dist/api_err.py.
 */
/*! @} */

#ifndef DOXYGEN
#define WT_DEADLOCK WT_ROLLBACK     /* Backward compatibility */
#endif

/*! @} */

/*!
 * @defgroup wt_ext WiredTiger Extension API
 * The functions and interfaces applications use to customize and extend the
 * behavior of WiredTiger.
 * @{
 */

/*******************************************
 * Forward structure declarations for the extension API
 *******************************************/
struct __wt_config_arg; typedef struct __wt_config_arg WT_CONFIG_ARG;

/*!
 * The interface implemented by applications to provide custom ordering of
 * records.
 *
 * Applications register their implementation with WiredTiger by calling
 * WT_CONNECTION::add_collator.  See @ref custom_collators for more
 * information.
 *
 * @snippet ex_extending.c add collator nocase
 *
 * @snippet ex_extending.c add collator prefix10
 */
struct __wt_collator {
    /*!
     * Callback to compare keys.
     *
     * @param[out] cmp set to -1 if <code>key1 < key2</code>,
     *  0 if <code>key1 == key2</code>,
     *  1 if <code>key1 > key2</code>.
     * @returns zero for success, non-zero to indicate an error.
     *
     * @snippet ex_all.c Implement WT_COLLATOR
     *
     * @snippet ex_extending.c case insensitive comparator
     *
     * @snippet ex_extending.c n character comparator
     */
    int (*compare)(WT_COLLATOR *collator, WT_SESSION *session,
        const WT_ITEM *key1, const WT_ITEM *key2, int *cmp);

    /*!
     * If non-NULL, this callback is called to customize the collator
     * for each data source.  If the callback returns a non-NULL
     * collator, that instance is used instead of this one for all
     * comparisons.
     */
    int (*customize)(WT_COLLATOR *collator, WT_SESSION *session,
        const char *uri, WT_CONFIG_ITEM *passcfg, WT_COLLATOR **customp);

    /*!
     * If non-NULL a callback performed when the data source is closed
     * for customized collators otherwise when the database is closed.
     *
     * The WT_COLLATOR::terminate callback is intended to allow cleanup;
     * the handle will not be subsequently accessed by WiredTiger.
     */
    int (*terminate)(WT_COLLATOR *collator, WT_SESSION *session);
};

/*!
 * The interface implemented by applications to provide custom compression.
 *
 * Compressors must implement the WT_COMPRESSOR interface: the
 * WT_COMPRESSOR::compress and WT_COMPRESSOR::decompress callbacks must be
 * specified, and WT_COMPRESSOR::pre_size is optional.  To build your own
 * compressor, use one of the compressors in \c ext/compressors as a template:
 * \c ext/nop_compress is a simple compressor that passes through data
 * unchanged, and is a reasonable starting point.
 *
 * Applications register their implementation with WiredTiger by calling
 * WT_CONNECTION::add_compressor.
 *
 * @snippet nop_compress.c WT_COMPRESSOR initialization structure
 * @snippet nop_compress.c WT_COMPRESSOR initialization function
 */
struct __wt_compressor {
    /*!
     * Callback to compress a chunk of data.
     *
     * WT_COMPRESSOR::compress takes a source buffer and a destination
     * buffer, by default of the same size.  If the callback can compress
     * the buffer to a smaller size in the destination, it does so, sets
     * the \c compression_failed return to 0 and returns 0.  If compression
     * does not produce a smaller result, the callback sets the
     * \c compression_failed return to 1 and returns 0. If another
     * error occurs, it returns an errno or WiredTiger error code.
     *
     * On entry, \c src will point to memory, with the length of the memory
     * in \c src_len.  After successful completion, the callback should
     * return \c 0 and set \c result_lenp to the number of bytes required
     * for the compressed representation.
     *
     * On entry, \c dst points to the destination buffer with a length
     * of \c dst_len.  If the WT_COMPRESSOR::pre_size method is specified,
     * the destination buffer will be at least the size returned by that
     * method; otherwise, the destination buffer will be at least as large
     * as the length of the data to compress.
     *
     * If compression would not shrink the data or the \c dst buffer is not
     * large enough to hold the compressed data, the callback should set
     * \c compression_failed to a non-zero value and return 0.
     *
     * @param[in] src the data to compress
     * @param[in] src_len the length of the data to compress
     * @param[in] dst the destination buffer
     * @param[in] dst_len the length of the destination buffer
     * @param[out] result_lenp the length of the compressed data
     * @param[out] compression_failed non-zero if compression did not
     * decrease the length of the data (compression may not have completed)
     * @returns zero for success, non-zero to indicate an error.
     *
     * @snippet nop_compress.c WT_COMPRESSOR compress
     */
    int (*compress)(WT_COMPRESSOR *compressor, WT_SESSION *session,
        uint8_t *src, size_t src_len,
        uint8_t *dst, size_t dst_len,
        size_t *result_lenp, int *compression_failed);

    /*!
     * Callback to decompress a chunk of data.
     *
     * WT_COMPRESSOR::decompress takes a source buffer and a destination
     * buffer.  The contents are switched from \c compress: the
     * source buffer is the compressed value, and the destination buffer is
     * sized to be the original size.  If the callback successfully
     * decompresses the source buffer to the destination buffer, it returns
     * 0.  If an error occurs, it returns an errno or WiredTiger error code.
     * The source buffer that WT_COMPRESSOR::decompress takes may have a
     * size that is rounded up from the size originally produced by
     * WT_COMPRESSOR::compress, with the remainder of the buffer set to
     * zeroes. Most compressors do not care about this difference if the
     * size to be decompressed can be implicitly discovered from the
     * compressed data.  If your compressor cares, you may need to allocate
     * space for, and store, the actual size in the compressed buffer.  See
     * the source code for the included snappy compressor for an example.
     *
     * On entry, \c src will point to memory, with the length of the memory
     * in \c src_len.  After successful completion, the callback should
     * return \c 0 and set \c result_lenp to the number of bytes required
     * for the decompressed representation.
     *
     * If the \c dst buffer is not big enough to hold the decompressed
     * data, the callback should return an error.
     *
     * @param[in] src the data to decompress
     * @param[in] src_len the length of the data to decompress
     * @param[in] dst the destination buffer
     * @param[in] dst_len the length of the destination buffer
     * @param[out] result_lenp the length of the decompressed data
     * @returns zero for success, non-zero to indicate an error.
     *
     * @snippet nop_compress.c WT_COMPRESSOR decompress
     */
    int (*decompress)(WT_COMPRESSOR *compressor, WT_SESSION *session,
        uint8_t *src, size_t src_len,
        uint8_t *dst, size_t dst_len,
        size_t *result_lenp);

    /*!
     * Callback to size a destination buffer for compression
     *
     * WT_COMPRESSOR::pre_size is an optional callback that, given the
     * source buffer and size, produces the size of the destination buffer
     * to be given to WT_COMPRESSOR::compress.  This is useful for
     * compressors that assume that the output buffer is sized for the
     * worst case and thus no overrun checks are made.  If your compressor
     * works like this, WT_COMPRESSOR::pre_size will need to be defined.
     * See the source code for the snappy compressor for an example.
     * However, if your compressor detects and avoids overruns against its
     * target buffer, you will not need to define WT_COMPRESSOR::pre_size.
     * When WT_COMPRESSOR::pre_size is set to NULL, the destination buffer
     * is sized the same as the source buffer.  This is always sufficient,
     * since a compression result that is larger than the source buffer is
     * discarded by WiredTiger.
     *
     * If not NULL, this callback is called before each call to
     * WT_COMPRESSOR::compress to determine the size of the destination
     * buffer to provide.  If the callback is NULL, the destination
     * buffer will be the same size as the source buffer.
     *
     * The callback should set \c result_lenp to a suitable buffer size
     * for compression, typically the maximum length required by
     * WT_COMPRESSOR::compress.
     *
     * This callback function is for compressors that require an output
     * buffer larger than the source buffer (for example, that do not
     * check for buffer overflow during compression).
     *
     * @param[in] src the data to compress
     * @param[in] src_len the length of the data to compress
     * @param[out] result_lenp the required destination buffer size
     * @returns zero for success, non-zero to indicate an error.
     *
     * @snippet nop_compress.c WT_COMPRESSOR presize
     */
    int (*pre_size)(WT_COMPRESSOR *compressor, WT_SESSION *session,
        uint8_t *src, size_t src_len, size_t *result_lenp);

    /*!
     * If non-NULL, a callback performed when the database is closed.
     *
     * The WT_COMPRESSOR::terminate callback is intended to allow cleanup;
     * the handle will not be subsequently accessed by WiredTiger.
     *
     * @snippet nop_compress.c WT_COMPRESSOR terminate
     */
    int (*terminate)(WT_COMPRESSOR *compressor, WT_SESSION *session);
};

/*!
 * Applications can extend WiredTiger by providing new implementations of the
 * WT_DATA_SOURCE class.  Each data source supports a different URI scheme for
 * data sources to WT_SESSION::create, WT_SESSION::open_cursor and related
 * methods.  See @ref custom_data_sources for more information.
 *
 * <b>Thread safety:</b> WiredTiger may invoke methods on the WT_DATA_SOURCE
 * interface from multiple threads concurrently.  It is the responsibility of
 * the implementation to protect any shared data.
 *
 * Applications register their implementation with WiredTiger by calling
 * WT_CONNECTION::add_data_source.
 *
 * @snippet ex_data_source.c WT_DATA_SOURCE register
 */
struct __wt_data_source {
    /*!
     * Callback to alter an object.
     *
     * @snippet ex_data_source.c WT_DATA_SOURCE alter
     */
    int (*alter)(WT_DATA_SOURCE *dsrc, WT_SESSION *session,
        const char *uri, WT_CONFIG_ARG *config);

    /*!
     * Callback to create a new object.
     *
     * @snippet ex_data_source.c WT_DATA_SOURCE create
     */
    int (*create)(WT_DATA_SOURCE *dsrc, WT_SESSION *session,
        const char *uri, WT_CONFIG_ARG *config);

    /*!
     * Callback to compact an object.
     *
     * @snippet ex_data_source.c WT_DATA_SOURCE compact
     */
    int (*compact)(WT_DATA_SOURCE *dsrc, WT_SESSION *session,
        const char *uri, WT_CONFIG_ARG *config);

    /*!
     * Callback to drop an object.
     *
     * @snippet ex_data_source.c WT_DATA_SOURCE drop
     */
    int (*drop)(WT_DATA_SOURCE *dsrc, WT_SESSION *session,
        const char *uri, WT_CONFIG_ARG *config);

    /*!
     * Callback to initialize a cursor.
     *
     * @snippet ex_data_source.c WT_DATA_SOURCE open_cursor
     */
    int (*open_cursor)(WT_DATA_SOURCE *dsrc, WT_SESSION *session,
        const char *uri, WT_CONFIG_ARG *config, WT_CURSOR **new_cursor);

    /*!
     * Callback to rename an object.
     *
     * @snippet ex_data_source.c WT_DATA_SOURCE rename
     */
    int (*rename)(WT_DATA_SOURCE *dsrc, WT_SESSION *session,
        const char *uri, const char *newuri, WT_CONFIG_ARG *config);

    /*!
     * Callback to salvage an object.
     *
     * @snippet ex_data_source.c WT_DATA_SOURCE salvage
     */
    int (*salvage)(WT_DATA_SOURCE *dsrc, WT_SESSION *session,
        const char *uri, WT_CONFIG_ARG *config);

    /*!
     * Callback to get the size of an object.
     *
     * @snippet ex_data_source.c WT_DATA_SOURCE size
     */
    int (*size)(WT_DATA_SOURCE *dsrc, WT_SESSION *session,
        const char *uri, wt_off_t *size);

    /*!
     * Callback to truncate an object.
     *
     * @snippet ex_data_source.c WT_DATA_SOURCE truncate
     */
    int (*truncate)(WT_DATA_SOURCE *dsrc, WT_SESSION *session,
        const char *uri, WT_CONFIG_ARG *config);

    /*!
     * Callback to truncate a range of an object.
     *
     * @snippet ex_data_source.c WT_DATA_SOURCE range truncate
     */
    int (*range_truncate)(WT_DATA_SOURCE *dsrc, WT_SESSION *session,
        WT_CURSOR *start, WT_CURSOR *stop);

    /*!
     * Callback to verify an object.
     *
     * @snippet ex_data_source.c WT_DATA_SOURCE verify
     */
    int (*verify)(WT_DATA_SOURCE *dsrc, WT_SESSION *session,
        const char *uri, WT_CONFIG_ARG *config);

    /*!
     * Callback to checkpoint the database.
     *
     * @snippet ex_data_source.c WT_DATA_SOURCE checkpoint
     */
    int (*checkpoint)(
        WT_DATA_SOURCE *dsrc, WT_SESSION *session, WT_CONFIG_ARG *config);

    /*!
     * If non-NULL, a callback performed when the database is closed.
     *
     * The WT_DATA_SOURCE::terminate callback is intended to allow cleanup;
     * the handle will not be subsequently accessed by WiredTiger.
     *
     * @snippet ex_data_source.c WT_DATA_SOURCE terminate
     */
    int (*terminate)(WT_DATA_SOURCE *dsrc, WT_SESSION *session);
};

/*!
 * The interface implemented by applications to provide custom encryption.
 *
 * Encryptors must implement the WT_ENCRYPTOR interface: the WT_ENCRYPTOR::encrypt,
 * WT_ENCRYPTOR::decrypt and WT_ENCRYPTOR::sizing callbacks must be specified,
 * WT_ENCRYPTOR::customize and WT_ENCRYPTOR::terminate are optional.  To build your own
 * encryptor, use one of the encryptors in \c ext/encryptors as a template: \c
 * ext/encryptors/sodium_encrypt uses the open-source libsodium cryptographic library, and
 * \c ext/encryptors/nop_encrypt is a simple template that passes through data unchanged,
 * and is a reasonable starting point.  \c ext/encryptors/rotn_encrypt is an encryptor
 * implementing a simple (insecure) rotation cipher meant for testing.  See @ref
 * encryption "the encryptors page" for further information.
 *
 * Applications register their implementation with WiredTiger by calling
 * WT_CONNECTION::add_encryptor.
 *
 * @snippet nop_encrypt.c WT_ENCRYPTOR initialization structure
 * @snippet nop_encrypt.c WT_ENCRYPTOR initialization function
 */
struct __wt_encryptor {
    /*!
     * Callback to encrypt a chunk of data.
     *
     * WT_ENCRYPTOR::encrypt takes a source buffer and a destination buffer. The
     * callback encrypts the source buffer (plain text) into the destination buffer.
     *
     * On entry, \c src will point to a block of memory to encrypt, with the length of
     * the block in \c src_len.
     *
     * On entry, \c dst points to the destination buffer with a length of \c dst_len.
     * The destination buffer will be at least src_len plus the size returned by that
     * WT_ENCRYPT::sizing.
     *
     * After successful completion, the callback should return \c 0 and set \c
     * result_lenp to the number of bytes required for the encrypted representation,
     * which should be less than or equal to \c dst_len.
     *
     * This callback cannot be NULL.
     *
     * @param[in] src the data to encrypt
     * @param[in] src_len the length of the data to encrypt
     * @param[in] dst the destination buffer
     * @param[in] dst_len the length of the destination buffer
     * @param[out] result_lenp the length of the encrypted data
     * @returns zero for success, non-zero to indicate an error.
     *
     * @snippet nop_encrypt.c WT_ENCRYPTOR encrypt
     */
    int (*encrypt)(WT_ENCRYPTOR *encryptor, WT_SESSION *session,
        uint8_t *src, size_t src_len,
        uint8_t *dst, size_t dst_len,
        size_t *result_lenp);

    /*!
     * Callback to decrypt a chunk of data.
     *
     * WT_ENCRYPTOR::decrypt takes a source buffer and a destination buffer. The
     * contents are switched from \c encrypt: the source buffer is the encrypted
     * value, and the destination buffer is sized to be the original size of the
     * decrypted data. If the callback successfully decrypts the source buffer to the
     * destination buffer, it returns 0. If an error occurs, it returns an errno or
     * WiredTiger error code.
     *
     * On entry, \c src will point to memory, with the length of the memory in \c
     * src_len. After successful completion, the callback should return \c 0 and set
     * \c result_lenp to the number of bytes required for the decrypted
     * representation.
     *
     * If the \c dst buffer is not big enough to hold the decrypted data, the callback
     * should return an error.
     *
     * This callback cannot be NULL.
     *
     * @param[in] src the data to decrypt
     * @param[in] src_len the length of the data to decrypt
     * @param[in] dst the destination buffer
     * @param[in] dst_len the length of the destination buffer
     * @param[out] result_lenp the length of the decrypted data
     * @returns zero for success, non-zero to indicate an error.
     *
     * @snippet nop_encrypt.c WT_ENCRYPTOR decrypt
     */
    int (*decrypt)(WT_ENCRYPTOR *encryptor, WT_SESSION *session,
        uint8_t *src, size_t src_len,
        uint8_t *dst, size_t dst_len,
        size_t *result_lenp);

    /*!
     * Callback to size a destination buffer for encryption.
     *
     * WT_ENCRYPTOR::sizing is an callback that returns the number of additional bytes
     * that is needed when encrypting a data block. This is always necessary, since
     * encryptors should always generate some sort of cryptographic checksum as well
     * as the ciphertext. Without such a call, WiredTiger would have no way to know
     * the worst case for the encrypted buffer size.
     *
     * The WiredTiger encryption infrastructure assumes that buffer sizing is not
     * dependent on the number of bytes of input, that there is a one-to-one
     * relationship in number of bytes needed between input and output. This means
     * that if the encryption uses a block cipher in such a way that the input size
     * needs to be padded to the cipher block size, the sizing method should return
     * the worst case to ensure enough space is available.
     *
     * This callback cannot be NULL.
     *
     * The callback should set \c expansion_constantp to the additional number of
     * bytes needed.
     *
     * @param[out] expansion_constantp the additional number of bytes needed when
     *    encrypting.
     * @returns zero for success, non-zero to indicate an error.
     *
     * @snippet nop_encrypt.c WT_ENCRYPTOR sizing
     */
    int (*sizing)(WT_ENCRYPTOR *encryptor, WT_SESSION *session,
        size_t *expansion_constantp);

    /*!
     * If non-NULL, this callback is called to load keys into the encryptor. (That
     * is, "customize" it for a given key.) The customize function is called whenever
     * a new keyid is used for the first time with this encryptor, whether it be in
     * the ::wiredtiger_open call or the WT_SESSION::create call. This should create a
     * new encryptor instance and insert the requested key in it.
     *
     * The key may be specified either via \c keyid or \c secretkey in the \c
     * encrypt_config parameter. In the former case, the encryptor should look up the
     * requested key ID with whatever key management service is in use and install it
     * in the new encryptor. In the latter case, the encryptor should save the
     * provided secret key (or some transformation of it) in the new
     * encryptor. Further encryption with the same \c keyid will use this new
     * encryptor instance. (In the case of \c secretkey, only one key can be
     * configured, for the system encryption, and the new encryptor will be used for
     * all encryption involving it.) See @ref encryption for more information.
     *
     * This callback may return NULL as the new encryptor, in which case the original
     * encryptor will be used for further operations on the selected key. Unless this
     * happens, the original encryptor structure created during extension
     * initialization will never be used for encryption or decryption.
     *
     * This callback may itself be NULL, in which case it is not called, but in that
     * case there is no way to configure a key. This may be suitable for an
     * environment where a key management service returns a single key under a
     * well-known name that can be compiled in, but in a more general environment is
     * not a useful approach. One should of course never compile in actual keys!
     *
     * @param[in] encrypt_config the "encryption" portion of the configuration from
     *    the wiredtiger_open or WT_SESSION::create call, containing the \c keyid or
     *    \c secretkey setting.
     * @param[out] customp the new modified encryptor, or NULL.
     * @returns zero for success, non-zero to indicate an error.
     */
    int (*customize)(WT_ENCRYPTOR *encryptor, WT_SESSION *session,
        WT_CONFIG_ARG *encrypt_config, WT_ENCRYPTOR **customp);

    /*!
     * If non-NULL, a callback performed when the database is closed. It is called for
     * each encryptor that was added using WT_CONNECTION::add_encryptor or returned by
     * the WT_ENCRYPTOR::customize callback.
     *
     * The WT_ENCRYPTOR::terminate callback is intended to allow cleanup; the handle
     * will not be subsequently accessed by WiredTiger.
     *
     * @snippet nop_encrypt.c WT_ENCRYPTOR terminate
     */
    int (*terminate)(WT_ENCRYPTOR *encryptor, WT_SESSION *session);
};

/*! WT_FILE_SYSTEM::open_file file types */
typedef enum {
    WT_FS_OPEN_FILE_TYPE_CHECKPOINT,/*!< open a data file checkpoint */
    WT_FS_OPEN_FILE_TYPE_DATA,  /*!< open a data file */
    WT_FS_OPEN_FILE_TYPE_DIRECTORY, /*!< open a directory */
    WT_FS_OPEN_FILE_TYPE_LOG,   /*!< open a log file */
    WT_FS_OPEN_FILE_TYPE_REGULAR    /*!< open a regular file */
} WT_FS_OPEN_FILE_TYPE;

#ifdef DOXYGEN
/*! WT_FILE_SYSTEM::open_file flags: random access pattern */
#define WT_FS_OPEN_ACCESS_RAND  0x0
/*! WT_FILE_SYSTEM::open_file flags: sequential access pattern */
#define WT_FS_OPEN_ACCESS_SEQ   0x0
/*! WT_FILE_SYSTEM::open_file flags: create if does not exist */
#define WT_FS_OPEN_CREATE   0x0
/*! WT_FILE_SYSTEM::open_file flags: file creation must be durable */
#define WT_FS_OPEN_DURABLE  0x0
/*!
 * WT_FILE_SYSTEM::open_file flags: return EBUSY if exclusive use not available
 */
#define WT_FS_OPEN_EXCLUSIVE    0x0
/*! WT_FILE_SYSTEM::open_file flags: open is read-only */
#define WT_FS_OPEN_READONLY 0x0

/*!
 * WT_FILE_SYSTEM::remove or WT_FILE_SYSTEM::rename flags: the remove or rename
 * operation must be durable
 */
#define WT_FS_DURABLE       0x0
#else
/* AUTOMATIC FLAG VALUE GENERATION START 0 */
#define WT_FS_OPEN_ACCESS_RAND  0x01u
#define WT_FS_OPEN_ACCESS_SEQ   0x02u
#define WT_FS_OPEN_CREATE   0x04u
#define WT_FS_OPEN_DURABLE  0x08u
#define WT_FS_OPEN_EXCLUSIVE    0x10u
#define WT_FS_OPEN_FIXED    0x20u   /* Path not home relative (internal) */
#define WT_FS_OPEN_FORCE_MMAP 0x40u
#define WT_FS_OPEN_READONLY 0x80u
/* AUTOMATIC FLAG VALUE GENERATION STOP 32 */

/* AUTOMATIC FLAG VALUE GENERATION START 0 */
#define WT_FS_DURABLE       0x1u
/* AUTOMATIC FLAG VALUE GENERATION STOP 32 */
#endif

/*!
 * The interface implemented by applications to provide a custom file system
 * implementation.
 *
 * <b>Thread safety:</b> WiredTiger may invoke methods on the WT_FILE_SYSTEM
 * interface from multiple threads concurrently. It is the responsibility of
 * the implementation to protect any shared data.
 *
 * Applications register implementations with WiredTiger by calling
 * WT_CONNECTION::set_file_system.  See @ref custom_file_systems for more
 * information.
 *
 * @snippet ex_file_system.c WT_FILE_SYSTEM register
 */
struct __wt_file_system {
    /*!
     * Return a list of file names for the named directory.
     *
     * @errors
     *
     * @param file_system the WT_FILE_SYSTEM
     * @param session the current WiredTiger session
     * @param directory the name of the directory
     * @param prefix if not NULL, only files with names matching the prefix
     *    are returned
     * @param[out] dirlist the method returns an allocated array of
     *    individually allocated strings, one for each entry in the
     *    directory.
     * @param[out] countp the number of entries returned
     */
    int (*fs_directory_list)(WT_FILE_SYSTEM *file_system,
        WT_SESSION *session, const char *directory, const char *prefix,
        char ***dirlist, uint32_t *countp);

#if !defined(DOXYGEN)
    /*
     * Return a single file name for the named directory.
     */
    int (*fs_directory_list_single)(WT_FILE_SYSTEM *file_system,
        WT_SESSION *session, const char *directory, const char *prefix,
        char ***dirlist, uint32_t *countp);
#endif

    /*!
     * Free memory allocated by WT_FILE_SYSTEM::directory_list.
     *
     * @errors
     *
     * @param file_system the WT_FILE_SYSTEM
     * @param session the current WiredTiger session
     * @param dirlist array returned by WT_FILE_SYSTEM::directory_list
     * @param count count returned by WT_FILE_SYSTEM::directory_list
     */
    int (*fs_directory_list_free)(WT_FILE_SYSTEM *file_system,
        WT_SESSION *session, char **dirlist, uint32_t count);

    /*!
     * Return if the named file system object exists.
     *
     * @errors
     *
     * @param file_system the WT_FILE_SYSTEM
     * @param session the current WiredTiger session
     * @param name the name of the file
     * @param[out] existp If the named file system object exists
     */
    int (*fs_exist)(WT_FILE_SYSTEM *file_system,
        WT_SESSION *session, const char *name, bool *existp);

    /*!
     * Open a handle for a named file system object
     *
     * The method should return ENOENT if the file is not being created and
     * does not exist.
     *
     * The method should return EACCES if the file cannot be opened in the
     * requested mode (for example, a file opened for writing in a readonly
     * file system).
     *
     * The method should return EBUSY if ::WT_FS_OPEN_EXCLUSIVE is set and
     * the file is in use.
     *
     * @errors
     *
     * @param file_system the WT_FILE_SYSTEM
     * @param session the current WiredTiger session
     * @param name the name of the file system object
     * @param file_type the type of the file
     *    The file type is provided to allow optimization for different file
     *    access patterns.
     * @param flags flags indicating how to open the file, one or more of
     *    ::WT_FS_OPEN_CREATE, ::, ::WT_FS_OPEN_DURABLE,
     *    ::WT_FS_OPEN_EXCLUSIVE or ::WT_FS_OPEN_READONLY.
     * @param[out] file_handlep the handle to the newly opened file. File
     *    system implementations must allocate memory for the handle and
     *    the WT_FILE_HANDLE::name field, and fill in the WT_FILE_HANDLE::
     *    fields. Applications wanting to associate private information
     *    with the WT_FILE_HANDLE:: structure should declare and allocate
     *    their own structure as a superset of a WT_FILE_HANDLE:: structure.
     */
    int (*fs_open_file)(WT_FILE_SYSTEM *file_system, WT_SESSION *session,
        const char *name, WT_FS_OPEN_FILE_TYPE file_type, uint32_t flags,
        WT_FILE_HANDLE **file_handlep);

    /*!
     * Remove a named file system object
     *
     * This method is not required for readonly file systems and should be
     * set to NULL when not required by the file system.
     *
     * @errors
     *
     * @param file_system the WT_FILE_SYSTEM
     * @param session the current WiredTiger session
     * @param name the name of the file system object
     * @param flags 0 or ::WT_FS_DURABLE
     */
    int (*fs_remove)(WT_FILE_SYSTEM *file_system,
        WT_SESSION *session, const char *name, uint32_t flags);

    /*!
     * Rename a named file system object
     *
     * This method is not required for readonly file systems and should be
     * set to NULL when not required by the file system.
     *
     * @errors
     *
     * @param file_system the WT_FILE_SYSTEM
     * @param session the current WiredTiger session
     * @param from the original name of the object
     * @param to the new name for the object
     * @param flags 0 or ::WT_FS_DURABLE
     */
    int (*fs_rename)(WT_FILE_SYSTEM *file_system, WT_SESSION *session,
        const char *from, const char *to, uint32_t flags);

    /*!
     * Return the size of a named file system object
     *
     * @errors
     *
     * @param file_system the WT_FILE_SYSTEM
     * @param session the current WiredTiger session
     * @param name the name of the file system object
     * @param[out] sizep the size of the file system entry
     */
    int (*fs_size)(WT_FILE_SYSTEM *file_system,
        WT_SESSION *session, const char *name, wt_off_t *sizep);

    /*!
     * A callback performed when the file system is closed and will no
     * longer be accessed by the WiredTiger database.
     *
     * This method is not required and should be set to NULL when not
     * required by the file system.
     *
     * The WT_FILE_SYSTEM::terminate callback is intended to allow cleanup;
     * the handle will not be subsequently accessed by WiredTiger.
     */
    int (*terminate)(WT_FILE_SYSTEM *file_system, WT_SESSION *session);
};

/*! WT_FILE_HANDLE::fadvise flags: no longer need */
#define WT_FILE_HANDLE_DONTNEED 1
/*! WT_FILE_HANDLE::fadvise flags: will need */
#define WT_FILE_HANDLE_WILLNEED 2

/*!
 * A file handle implementation returned by WT_FILE_SYSTEM::fs_open_file.
 *
 * <b>Thread safety:</b> Unless explicitly stated otherwise, WiredTiger may
 * invoke methods on the WT_FILE_HANDLE interface from multiple threads
 * concurrently. It is the responsibility of the implementation to protect
 * any shared data.
 *
 * See @ref custom_file_systems for more information.
 */
struct __wt_file_handle {
    /*!
     * The enclosing file system, set by WT_FILE_SYSTEM::fs_open_file.
     */
    WT_FILE_SYSTEM *file_system;

    /*!
     * The name of the file, set by WT_FILE_SYSTEM::fs_open_file.
     */
    char *name;

    /*!
     * Close a file handle. The handle will not be further accessed by
     * WiredTiger.
     *
     * @errors
     *
     * @param file_handle the WT_FILE_HANDLE
     * @param session the current WiredTiger session
     */
    int (*close)(WT_FILE_HANDLE *file_handle, WT_SESSION *session);

    /*!
     * Indicate expected future use of file ranges, based on the POSIX
     * 1003.1 standard fadvise.
     *
     * This method is not required, and should be set to NULL when not
     * supported by the file.
     *
     * @errors
     *
     * @param file_handle the WT_FILE_HANDLE
     * @param session the current WiredTiger session
     * @param offset the file offset
     * @param len the size of the advisory
     * @param advice one of ::WT_FILE_HANDLE_WILLNEED or
     *    ::WT_FILE_HANDLE_DONTNEED.
     */
    int (*fh_advise)(WT_FILE_HANDLE *file_handle,
        WT_SESSION *session, wt_off_t offset, wt_off_t len, int advice);

    /*!
     * Extend the file.
     *
     * This method is not required, and should be set to NULL when not
     * supported by the file.
     *
     * Any allocated disk space must read as 0 bytes, and no existing file
     * data may change. Allocating all necessary underlying storage (not
     * changing just the file's metadata), is likely to result in increased
     * performance.
     *
     * This method is not called by multiple threads concurrently (on the
     * same file handle). If the file handle's extension method supports
     * concurrent calls, set the WT_FILE_HANDLE::fh_extend_nolock method
     * instead. See @ref custom_file_systems for more information.
     *
     * @errors
     *
     * @param file_handle the WT_FILE_HANDLE
     * @param session the current WiredTiger session
     * @param offset desired file size after extension
     */
    int (*fh_extend)(
        WT_FILE_HANDLE *file_handle, WT_SESSION *session, wt_off_t offset);

    /*!
     * Extend the file.
     *
     * This method is not required, and should be set to NULL when not
     * supported by the file.
     *
     * Any allocated disk space must read as 0 bytes, and no existing file
     * data may change. Allocating all necessary underlying storage (not
     * only changing the file's metadata), is likely to result in increased
     * performance.
     *
     * This method may be called by multiple threads concurrently (on the
     * same file handle). If the file handle's extension method does not
     * support concurrent calls, set the WT_FILE_HANDLE::fh_extend method
     * instead. See @ref custom_file_systems for more information.
     *
     * @errors
     *
     * @param file_handle the WT_FILE_HANDLE
     * @param session the current WiredTiger session
     * @param offset desired file size after extension
     */
    int (*fh_extend_nolock)(
        WT_FILE_HANDLE *file_handle, WT_SESSION *session, wt_off_t offset);

    /*!
     * Lock/unlock a file from the perspective of other processes running
     * in the system, where necessary.
     *
     * @errors
     *
     * @param file_handle the WT_FILE_HANDLE
     * @param session the current WiredTiger session
     * @param lock whether to lock or unlock
     */
    int (*fh_lock)(
        WT_FILE_HANDLE *file_handle, WT_SESSION *session, bool lock);

    /*!
     * Map a file into memory, based on the POSIX 1003.1 standard mmap.
     *
     * This method is not required, and should be set to NULL when not
     * supported by the file.
     *
     * @errors
     *
     * @param file_handle the WT_FILE_HANDLE
     * @param session the current WiredTiger session
     * @param[out] mapped_regionp a reference to a memory location into
     *    which should be stored a pointer to the start of the mapped region
     * @param[out] lengthp a reference to a memory location into which
     *    should be stored the length of the region
     * @param[out] mapped_cookiep a reference to a memory location into
     *    which can be optionally stored a pointer to an opaque cookie
     *    which is subsequently passed to WT_FILE_HANDLE::unmap.
     */
    int (*fh_map)(WT_FILE_HANDLE *file_handle, WT_SESSION *session,
        void **mapped_regionp, size_t *lengthp, void **mapped_cookiep);

    /*!
     * Unmap part of a memory mapped file, based on the POSIX 1003.1
     * standard madvise.
     *
     * This method is not required, and should be set to NULL when not
     * supported by the file.
     *
     * @errors
     *
     * @param file_handle the WT_FILE_HANDLE
     * @param session the current WiredTiger session
     * @param map a location in the mapped region unlikely to be used in the
     *    near future
     * @param length the length of the mapped region to discard
     * @param mapped_cookie any cookie set by the WT_FILE_HANDLE::map method
     */
    int (*fh_map_discard)(WT_FILE_HANDLE *file_handle,
        WT_SESSION *session, void *map, size_t length, void *mapped_cookie);

    /*!
     * Preload part of a memory mapped file, based on the POSIX 1003.1
     * standard madvise.
     *
     * This method is not required, and should be set to NULL when not
     * supported by the file.
     *
     * @errors
     *
     * @param file_handle the WT_FILE_HANDLE
     * @param session the current WiredTiger session
     * @param map a location in the mapped region likely to be used in the
     *    near future
     * @param length the size of the mapped region to preload
     * @param mapped_cookie any cookie set by the WT_FILE_HANDLE::map method
     */
    int (*fh_map_preload)(WT_FILE_HANDLE *file_handle, WT_SESSION *session,
        const void *map, size_t length, void *mapped_cookie);

    /*!
     * Unmap a memory mapped file, based on the POSIX 1003.1 standard
     * munmap.
     *
     * This method is only required if a valid implementation of map is
     * provided by the file, and should be set to NULL otherwise.
     *
     * @errors
     *
     * @param file_handle the WT_FILE_HANDLE
     * @param session the current WiredTiger session
     * @param mapped_region a pointer to the start of the mapped region
     * @param length the length of the mapped region
     * @param mapped_cookie any cookie set by the WT_FILE_HANDLE::map method
     */
    int (*fh_unmap)(WT_FILE_HANDLE *file_handle, WT_SESSION *session,
        void *mapped_region, size_t length, void *mapped_cookie);

    /*!
     * Read from a file, based on the POSIX 1003.1 standard pread.
     *
     * @errors
     *
     * @param file_handle the WT_FILE_HANDLE
     * @param session the current WiredTiger session
     * @param offset the offset in the file to start reading from
     * @param len the amount to read
     * @param[out] buf buffer to hold the content read from file
     */
    int (*fh_read)(WT_FILE_HANDLE *file_handle,
        WT_SESSION *session, wt_off_t offset, size_t len, void *buf);

    /*!
     * Return the size of a file.
     *
     * @errors
     *
     * @param file_handle the WT_FILE_HANDLE
     * @param session the current WiredTiger session
     * @param sizep the size of the file
     */
    int (*fh_size)(
        WT_FILE_HANDLE *file_handle, WT_SESSION *session, wt_off_t *sizep);

    /*!
     * Make outstanding file writes durable and do not return until writes
     * are complete.
     *
     * This method is not required for read-only files, and should be set
     * to NULL when not supported by the file.
     *
     * @errors
     *
     * @param file_handle the WT_FILE_HANDLE
     * @param session the current WiredTiger session
     */
    int (*fh_sync)(WT_FILE_HANDLE *file_handle, WT_SESSION *session);

    /*!
     * Schedule the outstanding file writes required for durability and
     * return immediately.
     *
     * This method is not required, and should be set to NULL when not
     * supported by the file.
     *
     * @errors
     *
     * @param file_handle the WT_FILE_HANDLE
     * @param session the current WiredTiger session
     */
    int (*fh_sync_nowait)(WT_FILE_HANDLE *file_handle, WT_SESSION *session);

    /*!
     * Truncate the file.
     *
     * This method is not required, and should be set to NULL when not
     * supported by the file.
     *
     * This method is not called by multiple threads concurrently (on the
     * same file handle).
     *
     * @errors
     *
     * @param file_handle the WT_FILE_HANDLE
     * @param session the current WiredTiger session
     * @param offset desired file size after truncate
     */
    int (*fh_truncate)(
        WT_FILE_HANDLE *file_handle, WT_SESSION *session, wt_off_t offset);

    /*!
     * Write to a file, based on the POSIX 1003.1 standard pwrite.
     *
     * This method is not required for read-only files, and should be set
     * to NULL when not supported by the file.
     *
     * @errors
     *
     * @param file_handle the WT_FILE_HANDLE
     * @param session the current WiredTiger session
     * @param offset offset at which to start writing
     * @param length amount of data to write
     * @param buf content to be written to the file
     */
    int (*fh_write)(WT_FILE_HANDLE *file_handle, WT_SESSION *session,
        wt_off_t offset, size_t length, const void *buf);
};

#if !defined(DOXYGEN)
/* This interface is not yet public. */

/*!
 * The interface implemented by applications to provide a storage source
 * implementation. This documentation refers to "object" and "bucket"
 * to mean a "file-like object" and a "container of objects", respectively.
 *
 * <b>Thread safety:</b> WiredTiger may invoke methods on the WT_STORAGE_SOURCE
 * interface from multiple threads concurrently. It is the responsibility of
 * the implementation to protect any shared data.
 *
 * Applications register implementations with WiredTiger by calling
 * WT_CONNECTION::add_storage_source.
 *
 * @snippet ex_storage_source.c WT_STORAGE_SOURCE register
 */
struct __wt_storage_source {
    /*!
     * A reference is added to the storage source.  The reference is released by a
     * call to WT_STORAGE_SOURCE::terminate.  A reference is added as a side effect
     * of calling WT_CONNECTION::get_storage_source.
     *
     * @errors
     *
     * @param storage_source the WT_STORAGE_SOURCE
     */
    int (*ss_add_reference)(WT_STORAGE_SOURCE *storage_source);

    /*!
     * Create a customized file system to access the storage source
     * objects.
     *
     * The file system returned behaves as if objects in the specified buckets are
     * files in the file system.  In particular, the fs_open_file method requires
     * its flags argument to include either WT_FS_OPEN_CREATE or WT_FS_OPEN_READONLY.
     * Objects being created are not deemed to "exist" and be visible to
     * WT_FILE_SYSTEM::fs_exist and other file system methods until the new handle has
     * been closed.  Objects once created are immutable. That is, only objects that
     * do not already exist can be opened with the create flag, and objects that
     * already exist can only be opened with the readonly flag.  Only objects that
     * exist can be transferred to the underlying shared object storage.  This can
     * happen at any time after an object is created, and can be forced to happen using
     * WT_STORAGE_SOURCE::ss_flush.
     *
     * Additionally file handles returned by the file system behave as file handles to a
     * local file.  For example, WT_FILE_HANDLE::fh_sync synchronizes writes to the
     * local file, and does not imply any transferring of data to the shared object store.
     *
     * The directory argument to the WT_FILE_SYSTEM::fs_directory_list method is normally
     * the empty string as the cloud equivalent (bucket) has already been given when
     * customizing the file system.  If specified, the directory path is interpreted
     * as another prefix, which is removed from the results.
     *
     * Names used by the file system methods are generally flat.  However, in some
     * implementations of a file system returned by a storage source, "..", ".", "/"
     * may have a particular meaning, as in a POSIX file system.  We suggest that
     * these constructs be avoided when a caller chooses file names within the returned
     * file system; they may be rejected by the implementation.  Within a bucket name,
     * these characters may or may not be acceptable. That is implementation dependent.
     * In the prefix, "/" is specifically allowed, as this may have performance or
     * administrative benefits.  That said, within a prefix, certain combinations
     * involving "/" may be rejected, for example "/../".
     *
     * @errors
     *
     * @param storage_source the WT_STORAGE_SOURCE
     * @param session the current WiredTiger session
     * @param bucket_name the name of the bucket.  Use of '/' is implementation dependent.
     * @param auth_token the authorization identifier.
     * @param config additional configuration. The only allowable value is \c cache_directory,
     *    the name of a directory holding cached objects. Its default is
     *    \c "<home>/cache-<bucket>" with \c <home> replaced by the @ref home, and
     *    \c <bucket> replaced by the bucket_name.
     * @param[out] file_system the customized file system returned
     */
    int (*ss_customize_file_system)(WT_STORAGE_SOURCE *storage_source, WT_SESSION *session,
        const char *bucket_name, const char *auth_token, const char *config,
        WT_FILE_SYSTEM **file_system);

    /*!
     * Copy a file from the default file system to an object name in shared object storage.
     *
     * @errors
     *
     * @param storage_source the WT_STORAGE_SOURCE
     * @param session the current WiredTiger session
     * @param file_system the destination bucket and credentials
     * @param source the name of the source input file
     * @param object the name of the destination object
     * @param config additional configuration, currently must be NULL
     */
    int (*ss_flush)(WT_STORAGE_SOURCE *storage_source, WT_SESSION *session,
        WT_FILE_SYSTEM *file_system, const char *source, const char *object,
            const char *config);

    /*!
     * After a flush, rename the source file from the default file system to be cached in
     * the shared object storage.
     *
     * @errors
     *
     * @param storage_source the WT_STORAGE_SOURCE
     * @param session the current WiredTiger session
     * @param file_system the destination bucket and credentials
     * @param source the name of the source input file
     * @param object the name of the destination object
     * @param config additional configuration, currently must be NULL
     */
    int (*ss_flush_finish)(WT_STORAGE_SOURCE *storage_source, WT_SESSION *session,
        WT_FILE_SYSTEM *file_system, const char *source, const char *object,
        const char *config);

    /*!
     * A callback performed when the storage source or reference is closed
     * and will no longer be used.  The initial creation of the storage source
     * counts as a reference, and each call to WT_STORAGE_SOURCE::add_reference
     * increase the number of references.  When all references are released, the
     * storage source and any resources associated with it are released.
     *
     * This method is not required and should be set to NULL when not
     * required by the storage source implementation.
     *
     * The WT_STORAGE_SOURCE::terminate callback is intended to allow cleanup;
     * the handle will not be subsequently accessed by WiredTiger.
     */
    int (*terminate)(WT_STORAGE_SOURCE *storage_source, WT_SESSION *session);
};
#endif

/*!
 * Entry point to an extension, called when the extension is loaded.
 *
 * @param connection the connection handle
 * @param config the config information passed to WT_CONNECTION::load_extension
 * @errors
 */
extern int wiredtiger_extension_init(
    WT_CONNECTION *connection, WT_CONFIG_ARG *config);

/*!
 * Optional cleanup function for an extension, called during
 * WT_CONNECTION::close.
 *
 * @param connection the connection handle
 * @errors
 */
extern int wiredtiger_extension_terminate(WT_CONNECTION *connection);

/*! @} */

/*!
 * @addtogroup wt
 * @{
 */
/*!
 * @name Incremental backup types
 * @anchor backup_types
 * @{
 */
/*! Invalid backup type. */
#define WT_BACKUP_INVALID   0
/*! Whole file. */
#define WT_BACKUP_FILE      1
/*! File range. */
#define WT_BACKUP_RANGE     2
/*! @} */

/*!
 * @name Log record and operation types
 * @anchor log_types
 * @{
 */
/*
 * NOTE:  The values of these record types and operations must
 * never change because they're written into the log.  Append
 * any new records or operations to the appropriate set.
 */
/*! Checkpoint. */
#define WT_LOGREC_CHECKPOINT    0
/*! Transaction commit. */
#define WT_LOGREC_COMMIT    1
/*! File sync. */
#define WT_LOGREC_FILE_SYNC 2
/*! Message. */
#define WT_LOGREC_MESSAGE   3
/*! System/internal record. */
#define WT_LOGREC_SYSTEM    4
/*! Invalid operation. */
#define WT_LOGOP_INVALID    0
/*! Column-store put. */
#define WT_LOGOP_COL_PUT    1
/*! Column-store remove. */
#define WT_LOGOP_COL_REMOVE 2
/*! Column-store truncate. */
#define WT_LOGOP_COL_TRUNCATE   3
/*! Row-store put. */
#define WT_LOGOP_ROW_PUT    4
/*! Row-store remove. */
#define WT_LOGOP_ROW_REMOVE 5
/*! Row-store truncate. */
#define WT_LOGOP_ROW_TRUNCATE   6
/*! Checkpoint start. */
#define WT_LOGOP_CHECKPOINT_START   7
/*! Previous LSN. */
#define WT_LOGOP_PREV_LSN   8
/*! Column-store modify. */
#define WT_LOGOP_COL_MODIFY 9
/*! Row-store modify. */
#define WT_LOGOP_ROW_MODIFY 10
/*
 * NOTE: Diagnostic-only log operations should have values in
 * the ignore range.
 */
/*! Diagnostic: transaction timestamps */
#define WT_LOGOP_TXN_TIMESTAMP  (WT_LOGOP_IGNORE | 11)
/*! Incremental backup IDs. */
#define WT_LOGOP_BACKUP_ID 12
/*! @} */

/*******************************************
 * Statistic reference.
 *******************************************/
/*
 * DO NOT EDIT: automatically built by dist/stat.py.
 * Statistics section: BEGIN
 */

/*!
 * @name Connection statistics
 * @anchor statistics_keys
 * @anchor statistics_conn
 * Statistics are accessed through cursors with \c "statistics:" URIs.
 * Individual statistics can be queried through the cursor using the following
 * keys.  See @ref data_statistics for more information.
 * @{
 */
/*! autocommit: retries for readonly operations */
#define	WT_STAT_CONN_AUTOCOMMIT_READONLY_RETRY		1000
/*! autocommit: retries for update operations */
#define	WT_STAT_CONN_AUTOCOMMIT_UPDATE_RETRY		1001
/*! background-compact: background compact failed calls */
#define	WT_STAT_CONN_BACKGROUND_COMPACT_FAIL		1002
/*!
 * background-compact: background compact failed calls due to cache
 * pressure
 */
#define	WT_STAT_CONN_BACKGROUND_COMPACT_FAIL_CACHE_PRESSURE	1003
/*! background-compact: background compact interrupted */
#define	WT_STAT_CONN_BACKGROUND_COMPACT_INTERRUPTED	1004
/*!
 * background-compact: background compact moving average of bytes
 * rewritten
 */
#define	WT_STAT_CONN_BACKGROUND_COMPACT_EMA		1005
/*! background-compact: background compact recovered bytes */
#define	WT_STAT_CONN_BACKGROUND_COMPACT_BYTES_RECOVERED	1006
/*! background-compact: background compact running */
#define	WT_STAT_CONN_BACKGROUND_COMPACT_RUNNING		1007
/*!
 * background-compact: background compact skipped file as it is part of
 * the exclude list
 */
#define	WT_STAT_CONN_BACKGROUND_COMPACT_EXCLUDE		1008
/*!
 * background-compact: background compact skipped file as not meeting
 * requirements for compaction
 */
#define	WT_STAT_CONN_BACKGROUND_COMPACT_SKIPPED		1009
/*! background-compact: background compact sleeps due to cache pressure */
#define	WT_STAT_CONN_BACKGROUND_COMPACT_SLEEP_CACHE_PRESSURE	1010
/*! background-compact: background compact successful calls */
#define	WT_STAT_CONN_BACKGROUND_COMPACT_SUCCESS		1011
/*! background-compact: background compact timeout */
#define	WT_STAT_CONN_BACKGROUND_COMPACT_TIMEOUT		1012
/*! background-compact: number of files tracked by background compaction */
#define	WT_STAT_CONN_BACKGROUND_COMPACT_FILES_TRACKED	1013
/*! backup: backup cursor open */
#define	WT_STAT_CONN_BACKUP_CURSOR_OPEN			1014
/*! backup: backup duplicate cursor open */
#define	WT_STAT_CONN_BACKUP_DUP_OPEN			1015
/*! backup: backup granularity size */
#define	WT_STAT_CONN_BACKUP_GRANULARITY			1016
/*! backup: backup total bits cleared */
#define	WT_STAT_CONN_BACKUP_BITS_CLR			1017
/*! backup: incremental backup enabled */
#define	WT_STAT_CONN_BACKUP_INCREMENTAL			1018
/*! backup: opening the backup cursor in progress */
#define	WT_STAT_CONN_BACKUP_START			1019
/*! backup: total modified incremental blocks */
#define	WT_STAT_CONN_BACKUP_BLOCKS			1020
/*! backup: total modified incremental blocks with compressed data */
#define	WT_STAT_CONN_BACKUP_BLOCKS_COMPRESSED		1021
/*! backup: total modified incremental blocks without compressed data */
#define	WT_STAT_CONN_BACKUP_BLOCKS_UNCOMPRESSED		1022
/*! block-cache: cached blocks updated */
#define	WT_STAT_CONN_BLOCK_CACHE_BLOCKS_UPDATE		1023
/*! block-cache: cached bytes updated */
#define	WT_STAT_CONN_BLOCK_CACHE_BYTES_UPDATE		1024
/*! block-cache: evicted blocks */
#define	WT_STAT_CONN_BLOCK_CACHE_BLOCKS_EVICTED		1025
/*! block-cache: file size causing bypass */
#define	WT_STAT_CONN_BLOCK_CACHE_BYPASS_FILESIZE	1026
/*! block-cache: lookups */
#define	WT_STAT_CONN_BLOCK_CACHE_LOOKUPS		1027
/*! block-cache: number of blocks not evicted due to overhead */
#define	WT_STAT_CONN_BLOCK_CACHE_NOT_EVICTED_OVERHEAD	1028
/*!
 * block-cache: number of bypasses because no-write-allocate setting was
 * on
 */
#define	WT_STAT_CONN_BLOCK_CACHE_BYPASS_WRITEALLOC	1029
/*! block-cache: number of bypasses due to overhead on put */
#define	WT_STAT_CONN_BLOCK_CACHE_BYPASS_OVERHEAD_PUT	1030
/*! block-cache: number of bypasses on get */
#define	WT_STAT_CONN_BLOCK_CACHE_BYPASS_GET		1031
/*! block-cache: number of bypasses on put because file is too small */
#define	WT_STAT_CONN_BLOCK_CACHE_BYPASS_PUT		1032
/*! block-cache: number of eviction passes */
#define	WT_STAT_CONN_BLOCK_CACHE_EVICTION_PASSES	1033
/*! block-cache: number of hits */
#define	WT_STAT_CONN_BLOCK_CACHE_HITS			1034
/*! block-cache: number of misses */
#define	WT_STAT_CONN_BLOCK_CACHE_MISSES			1035
/*! block-cache: number of put bypasses on checkpoint I/O */
#define	WT_STAT_CONN_BLOCK_CACHE_BYPASS_CHKPT		1036
/*! block-cache: removed blocks */
#define	WT_STAT_CONN_BLOCK_CACHE_BLOCKS_REMOVED		1037
/*! block-cache: time sleeping to remove block (usecs) */
#define	WT_STAT_CONN_BLOCK_CACHE_BLOCKS_REMOVED_BLOCKED	1038
/*! block-cache: total blocks */
#define	WT_STAT_CONN_BLOCK_CACHE_BLOCKS			1039
/*! block-cache: total blocks inserted on read path */
#define	WT_STAT_CONN_BLOCK_CACHE_BLOCKS_INSERT_READ	1040
/*! block-cache: total blocks inserted on write path */
#define	WT_STAT_CONN_BLOCK_CACHE_BLOCKS_INSERT_WRITE	1041
/*! block-cache: total bytes */
#define	WT_STAT_CONN_BLOCK_CACHE_BYTES			1042
/*! block-cache: total bytes inserted on read path */
#define	WT_STAT_CONN_BLOCK_CACHE_BYTES_INSERT_READ	1043
/*! block-cache: total bytes inserted on write path */
#define	WT_STAT_CONN_BLOCK_CACHE_BYTES_INSERT_WRITE	1044
/*! block-manager: blocks pre-loaded */
#define	WT_STAT_CONN_BLOCK_PRELOAD			1045
/*! block-manager: blocks read */
#define	WT_STAT_CONN_BLOCK_READ				1046
/*! block-manager: blocks written */
#define	WT_STAT_CONN_BLOCK_WRITE			1047
/*! block-manager: bytes read */
#define	WT_STAT_CONN_BLOCK_BYTE_READ			1048
/*! block-manager: bytes read via memory map API */
#define	WT_STAT_CONN_BLOCK_BYTE_READ_MMAP		1049
/*! block-manager: bytes read via system call API */
#define	WT_STAT_CONN_BLOCK_BYTE_READ_SYSCALL		1050
/*! block-manager: bytes written */
#define	WT_STAT_CONN_BLOCK_BYTE_WRITE			1051
/*! block-manager: bytes written by compaction */
#define	WT_STAT_CONN_BLOCK_BYTE_WRITE_COMPACT		1052
/*! block-manager: bytes written for checkpoint */
#define	WT_STAT_CONN_BLOCK_BYTE_WRITE_CHECKPOINT	1053
/*! block-manager: bytes written via memory map API */
#define	WT_STAT_CONN_BLOCK_BYTE_WRITE_MMAP		1054
/*! block-manager: bytes written via system call API */
#define	WT_STAT_CONN_BLOCK_BYTE_WRITE_SYSCALL		1055
/*! block-manager: mapped blocks read */
#define	WT_STAT_CONN_BLOCK_MAP_READ			1056
/*! block-manager: mapped bytes read */
#define	WT_STAT_CONN_BLOCK_BYTE_MAP_READ		1057
/*!
 * block-manager: number of times the file was remapped because it
 * changed size via fallocate or truncate
 */
#define	WT_STAT_CONN_BLOCK_REMAP_FILE_RESIZE		1058
/*! block-manager: number of times the region was remapped via write */
#define	WT_STAT_CONN_BLOCK_REMAP_FILE_WRITE		1059
/*! cache: application thread time evicting (usecs) */
#define	WT_STAT_CONN_EVICTION_APP_TIME			1060
/*! cache: application threads page read from disk to cache count */
#define	WT_STAT_CONN_CACHE_READ_APP_COUNT		1061
/*! cache: application threads page read from disk to cache time (usecs) */
#define	WT_STAT_CONN_CACHE_READ_APP_TIME		1062
/*! cache: application threads page write from cache to disk count */
#define	WT_STAT_CONN_CACHE_WRITE_APP_COUNT		1063
/*! cache: application threads page write from cache to disk time (usecs) */
#define	WT_STAT_CONN_CACHE_WRITE_APP_TIME		1064
/*! cache: bytes allocated for updates */
#define	WT_STAT_CONN_CACHE_BYTES_UPDATES		1065
/*! cache: bytes belonging to page images in the cache */
#define	WT_STAT_CONN_CACHE_BYTES_IMAGE			1066
/*! cache: bytes belonging to the history store table in the cache */
#define	WT_STAT_CONN_CACHE_BYTES_HS			1067
/*! cache: bytes currently in the cache */
#define	WT_STAT_CONN_CACHE_BYTES_INUSE			1068
/*! cache: bytes dirty in the cache cumulative */
#define	WT_STAT_CONN_CACHE_BYTES_DIRTY_TOTAL		1069
/*! cache: bytes not belonging to page images in the cache */
#define	WT_STAT_CONN_CACHE_BYTES_OTHER			1070
/*! cache: bytes read into cache */
#define	WT_STAT_CONN_CACHE_BYTES_READ			1071
/*! cache: bytes written from cache */
#define	WT_STAT_CONN_CACHE_BYTES_WRITE			1072
/*! cache: checkpoint blocked page eviction */
#define	WT_STAT_CONN_CACHE_EVICTION_BLOCKED_CHECKPOINT	1073
/*!
 * cache: checkpoint of history store file blocked non-history store page
 * eviction
 */
#define	WT_STAT_CONN_CACHE_EVICTION_BLOCKED_CHECKPOINT_HS	1074
/*! cache: evict page attempts by eviction server */
#define	WT_STAT_CONN_EVICTION_SERVER_EVICT_ATTEMPT	1075
/*! cache: evict page attempts by eviction worker threads */
#define	WT_STAT_CONN_EVICTION_WORKER_EVICT_ATTEMPT	1076
/*! cache: evict page failures by eviction server */
#define	WT_STAT_CONN_EVICTION_SERVER_EVICT_FAIL		1077
/*! cache: evict page failures by eviction worker threads */
#define	WT_STAT_CONN_EVICTION_WORKER_EVICT_FAIL		1078
/*! cache: eviction calls to get a page found queue empty */
#define	WT_STAT_CONN_EVICTION_GET_REF_EMPTY		1079
/*! cache: eviction calls to get a page found queue empty after locking */
#define	WT_STAT_CONN_EVICTION_GET_REF_EMPTY2		1080
/*! cache: eviction currently operating in aggressive mode */
#define	WT_STAT_CONN_EVICTION_AGGRESSIVE_SET		1081
/*! cache: eviction empty score */
#define	WT_STAT_CONN_EVICTION_EMPTY_SCORE		1082
/*!
 * cache: eviction gave up due to detecting a disk value without a
 * timestamp behind the last update on the chain
 */
#define	WT_STAT_CONN_CACHE_EVICTION_BLOCKED_NO_TS_CHECKPOINT_RACE_1	1083
/*!
 * cache: eviction gave up due to detecting a tombstone without a
 * timestamp ahead of the selected on disk update
 */
#define	WT_STAT_CONN_CACHE_EVICTION_BLOCKED_NO_TS_CHECKPOINT_RACE_2	1084
/*!
 * cache: eviction gave up due to detecting a tombstone without a
 * timestamp ahead of the selected on disk update after validating the
 * update chain
 */
#define	WT_STAT_CONN_CACHE_EVICTION_BLOCKED_NO_TS_CHECKPOINT_RACE_3	1085
/*!
 * cache: eviction gave up due to detecting update chain entries without
 * timestamps after the selected on disk update
 */
#define	WT_STAT_CONN_CACHE_EVICTION_BLOCKED_NO_TS_CHECKPOINT_RACE_4	1086
/*!
 * cache: eviction gave up due to needing to remove a record from the
 * history store but checkpoint is running
 */
#define	WT_STAT_CONN_CACHE_EVICTION_BLOCKED_REMOVE_HS_RACE_WITH_CHECKPOINT	1087
/*! cache: eviction gave up due to no progress being made */
#define	WT_STAT_CONN_CACHE_EVICTION_BLOCKED_NO_PROGRESS	1088
/*! cache: eviction passes of a file */
#define	WT_STAT_CONN_EVICTION_WALK_PASSES		1089
/*! cache: eviction server candidate queue empty when topping up */
#define	WT_STAT_CONN_EVICTION_QUEUE_EMPTY		1090
/*! cache: eviction server candidate queue not empty when topping up */
#define	WT_STAT_CONN_EVICTION_QUEUE_NOT_EMPTY		1091
/*! cache: eviction server skips dirty pages during a running checkpoint */
#define	WT_STAT_CONN_EVICTION_SERVER_SKIP_DIRTY_PAGES_DURING_CHECKPOINT	1092
/*! cache: eviction server skips internal pages as it has an active child. */
#define	WT_STAT_CONN_EVICTION_SERVER_SKIP_INTL_PAGE_WITH_ACTIVE_CHILD	1093
/*! cache: eviction server skips metadata pages with history */
#define	WT_STAT_CONN_EVICTION_SERVER_SKIP_METATDATA_WITH_HISTORY	1094
/*!
 * cache: eviction server skips pages that are written with transactions
 * greater than the last running
 */
#define	WT_STAT_CONN_EVICTION_SERVER_SKIP_PAGES_LAST_RUNNING	1095
/*!
 * cache: eviction server skips pages that previously failed eviction and
 * likely will again
 */
#define	WT_STAT_CONN_EVICTION_SERVER_SKIP_PAGES_RETRY	1096
/*! cache: eviction server skips pages that we do not want to evict */
#define	WT_STAT_CONN_EVICTION_SERVER_SKIP_UNWANTED_PAGES	1097
/*! cache: eviction server skips tree that we do not want to evict */
#define	WT_STAT_CONN_EVICTION_SERVER_SKIP_UNWANTED_TREE	1098
/*!
 * cache: eviction server skips trees because there are too many active
 * walks
 */
#define	WT_STAT_CONN_EVICTION_SERVER_SKIP_TREES_TOO_MANY_ACTIVE_WALKS	1099
/*! cache: eviction server skips trees that are being checkpointed */
#define	WT_STAT_CONN_EVICTION_SERVER_SKIP_CHECKPOINTING_TREES	1100
/*!
 * cache: eviction server skips trees that are configured to stick in
 * cache
 */
#define	WT_STAT_CONN_EVICTION_SERVER_SKIP_TREES_STICK_IN_CACHE	1101
/*! cache: eviction server skips trees that disable eviction */
#define	WT_STAT_CONN_EVICTION_SERVER_SKIP_TREES_EVICTION_DISABLED	1102
/*! cache: eviction server skips trees that were not useful before */
#define	WT_STAT_CONN_EVICTION_SERVER_SKIP_TREES_NOT_USEFUL_BEFORE	1103
/*!
 * cache: eviction server slept, because we did not make progress with
 * eviction
 */
#define	WT_STAT_CONN_EVICTION_SERVER_SLEPT		1104
/*! cache: eviction server unable to reach eviction goal */
#define	WT_STAT_CONN_EVICTION_SLOW			1105
/*! cache: eviction server waiting for a leaf page */
#define	WT_STAT_CONN_EVICTION_WALK_LEAF_NOTFOUND	1106
/*! cache: eviction state */
#define	WT_STAT_CONN_EVICTION_STATE			1107
/*!
 * cache: eviction walk most recent sleeps for checkpoint handle
 * gathering
 */
#define	WT_STAT_CONN_EVICTION_WALK_SLEEPS		1108
/*! cache: eviction walk restored - had to walk this many pages */
#define	WT_STAT_CONN_NPOS_EVICT_WALK_MAX		1109
/*! cache: eviction walk restored position */
#define	WT_STAT_CONN_EVICTION_RESTORED_POS		1110
/*! cache: eviction walk restored position differs from the saved one */
#define	WT_STAT_CONN_EVICTION_RESTORED_POS_DIFFER	1111
/*! cache: eviction walk target pages histogram - 0-9 */
#define	WT_STAT_CONN_CACHE_EVICTION_TARGET_PAGE_LT10	1112
/*! cache: eviction walk target pages histogram - 10-31 */
#define	WT_STAT_CONN_CACHE_EVICTION_TARGET_PAGE_LT32	1113
/*! cache: eviction walk target pages histogram - 128 and higher */
#define	WT_STAT_CONN_CACHE_EVICTION_TARGET_PAGE_GE128	1114
/*! cache: eviction walk target pages histogram - 32-63 */
#define	WT_STAT_CONN_CACHE_EVICTION_TARGET_PAGE_LT64	1115
/*! cache: eviction walk target pages histogram - 64-128 */
#define	WT_STAT_CONN_CACHE_EVICTION_TARGET_PAGE_LT128	1116
/*!
 * cache: eviction walk target pages reduced due to history store cache
 * pressure
 */
#define	WT_STAT_CONN_CACHE_EVICTION_TARGET_PAGE_REDUCED	1117
/*! cache: eviction walk target strategy both clean and dirty pages */
#define	WT_STAT_CONN_EVICTION_TARGET_STRATEGY_BOTH_CLEAN_AND_DIRTY	1118
/*! cache: eviction walk target strategy only clean pages */
#define	WT_STAT_CONN_EVICTION_TARGET_STRATEGY_CLEAN	1119
/*! cache: eviction walk target strategy only dirty pages */
#define	WT_STAT_CONN_EVICTION_TARGET_STRATEGY_DIRTY	1120
/*! cache: eviction walks abandoned */
#define	WT_STAT_CONN_EVICTION_WALKS_ABANDONED		1121
/*! cache: eviction walks gave up because they restarted their walk twice */
#define	WT_STAT_CONN_EVICTION_WALKS_STOPPED		1122
/*!
 * cache: eviction walks gave up because they saw too many pages and
 * found no candidates
 */
#define	WT_STAT_CONN_EVICTION_WALKS_GAVE_UP_NO_TARGETS	1123
/*!
 * cache: eviction walks gave up because they saw too many pages and
 * found too few candidates
 */
#define	WT_STAT_CONN_EVICTION_WALKS_GAVE_UP_RATIO	1124
/*!
 * cache: eviction walks random search fails to locate a page, results in
 * a null position
 */
#define	WT_STAT_CONN_EVICTION_WALK_RANDOM_RETURNS_NULL_POSITION	1125
/*! cache: eviction walks reached end of tree */
#define	WT_STAT_CONN_EVICTION_WALKS_ENDED		1126
/*! cache: eviction walks restarted */
#define	WT_STAT_CONN_EVICTION_WALK_RESTART		1127
/*! cache: eviction walks started from root of tree */
#define	WT_STAT_CONN_EVICTION_WALK_FROM_ROOT		1128
/*! cache: eviction walks started from saved location in tree */
#define	WT_STAT_CONN_EVICTION_WALK_SAVED_POS		1129
/*! cache: eviction worker thread active */
#define	WT_STAT_CONN_EVICTION_ACTIVE_WORKERS		1130
/*! cache: eviction worker thread stable number */
#define	WT_STAT_CONN_EVICTION_STABLE_STATE_WORKERS	1131
/*! cache: files with active eviction walks */
#define	WT_STAT_CONN_EVICTION_WALKS_ACTIVE		1132
/*! cache: files with new eviction walks started */
#define	WT_STAT_CONN_EVICTION_WALKS_STARTED		1133
/*!
 * cache: forced eviction - do not retry count to evict pages selected to
 * evict during reconciliation
 */
#define	WT_STAT_CONN_EVICTION_FORCE_NO_RETRY		1134
/*!
 * cache: forced eviction - history store pages failed to evict while
 * session has history store cursor open
 */
#define	WT_STAT_CONN_EVICTION_FORCE_HS_FAIL		1135
/*!
 * cache: forced eviction - history store pages selected while session
 * has history store cursor open
 */
#define	WT_STAT_CONN_EVICTION_FORCE_HS			1136
/*!
 * cache: forced eviction - history store pages successfully evicted
 * while session has history store cursor open
 */
#define	WT_STAT_CONN_EVICTION_FORCE_HS_SUCCESS		1137
/*! cache: forced eviction - pages evicted that were clean count */
#define	WT_STAT_CONN_EVICTION_FORCE_CLEAN		1138
/*! cache: forced eviction - pages evicted that were dirty count */
#define	WT_STAT_CONN_EVICTION_FORCE_DIRTY		1139
/*!
 * cache: forced eviction - pages selected because of a large number of
 * updates to a single item
 */
#define	WT_STAT_CONN_EVICTION_FORCE_LONG_UPDATE_LIST	1140
/*!
 * cache: forced eviction - pages selected because of too many deleted
 * items count
 */
#define	WT_STAT_CONN_EVICTION_FORCE_DELETE		1141
/*! cache: forced eviction - pages selected count */
#define	WT_STAT_CONN_EVICTION_FORCE			1142
/*! cache: forced eviction - pages selected unable to be evicted count */
#define	WT_STAT_CONN_EVICTION_FORCE_FAIL		1143
/*! cache: hazard pointer blocked page eviction */
#define	WT_STAT_CONN_CACHE_EVICTION_BLOCKED_HAZARD	1144
/*! cache: hazard pointer check calls */
#define	WT_STAT_CONN_CACHE_HAZARD_CHECKS		1145
/*! cache: hazard pointer check entries walked */
#define	WT_STAT_CONN_CACHE_HAZARD_WALKS			1146
/*! cache: hazard pointer maximum array length */
#define	WT_STAT_CONN_CACHE_HAZARD_MAX			1147
/*! cache: history store table insert calls */
#define	WT_STAT_CONN_CACHE_HS_INSERT			1148
/*! cache: history store table insert calls that returned restart */
#define	WT_STAT_CONN_CACHE_HS_INSERT_RESTART		1149
/*! cache: history store table max on-disk size */
#define	WT_STAT_CONN_CACHE_HS_ONDISK_MAX		1150
/*! cache: history store table on-disk size */
#define	WT_STAT_CONN_CACHE_HS_ONDISK			1151
/*! cache: history store table reads */
#define	WT_STAT_CONN_CACHE_HS_READ			1152
/*! cache: history store table reads missed */
#define	WT_STAT_CONN_CACHE_HS_READ_MISS			1153
/*! cache: history store table reads requiring squashed modifies */
#define	WT_STAT_CONN_CACHE_HS_READ_SQUASH		1154
/*!
 * cache: history store table resolved updates without timestamps that
 * lose their durable timestamp
 */
#define	WT_STAT_CONN_CACHE_HS_ORDER_LOSE_DURABLE_TIMESTAMP	1155
/*!
 * cache: history store table truncation by rollback to stable to remove
 * an unstable update
 */
#define	WT_STAT_CONN_CACHE_HS_KEY_TRUNCATE_RTS_UNSTABLE	1156
/*!
 * cache: history store table truncation by rollback to stable to remove
 * an update
 */
#define	WT_STAT_CONN_CACHE_HS_KEY_TRUNCATE_RTS		1157
/*!
 * cache: history store table truncation to remove all the keys of a
 * btree
 */
#define	WT_STAT_CONN_CACHE_HS_BTREE_TRUNCATE		1158
/*! cache: history store table truncation to remove an update */
#define	WT_STAT_CONN_CACHE_HS_KEY_TRUNCATE		1159
/*!
 * cache: history store table truncation to remove range of updates due
 * to an update without a timestamp on data page
 */
#define	WT_STAT_CONN_CACHE_HS_ORDER_REMOVE		1160
/*!
 * cache: history store table truncation to remove range of updates due
 * to key being removed from the data page during reconciliation
 */
#define	WT_STAT_CONN_CACHE_HS_KEY_TRUNCATE_ONPAGE_REMOVAL	1161
/*!
 * cache: history store table truncations that would have happened in
 * non-dryrun mode
 */
#define	WT_STAT_CONN_CACHE_HS_BTREE_TRUNCATE_DRYRUN	1162
/*!
 * cache: history store table truncations to remove an unstable update
 * that would have happened in non-dryrun mode
 */
#define	WT_STAT_CONN_CACHE_HS_KEY_TRUNCATE_RTS_UNSTABLE_DRYRUN	1163
/*!
 * cache: history store table truncations to remove an update that would
 * have happened in non-dryrun mode
 */
#define	WT_STAT_CONN_CACHE_HS_KEY_TRUNCATE_RTS_DRYRUN	1164
/*!
 * cache: history store table updates without timestamps fixed up by
 * reinserting with the fixed timestamp
 */
#define	WT_STAT_CONN_CACHE_HS_ORDER_REINSERT		1165
/*! cache: history store table writes requiring squashed modifies */
#define	WT_STAT_CONN_CACHE_HS_WRITE_SQUASH		1166
/*! cache: in-memory page passed criteria to be split */
#define	WT_STAT_CONN_CACHE_INMEM_SPLITTABLE		1167
/*! cache: in-memory page splits */
#define	WT_STAT_CONN_CACHE_INMEM_SPLIT			1168
/*! cache: internal page split blocked its eviction */
#define	WT_STAT_CONN_CACHE_EVICTION_BLOCKED_INTERNAL_PAGE_SPLIT	1169
/*! cache: internal pages evicted */
#define	WT_STAT_CONN_CACHE_EVICTION_INTERNAL		1170
/*! cache: internal pages queued for eviction */
#define	WT_STAT_CONN_EVICTION_INTERNAL_PAGES_QUEUED	1171
/*! cache: internal pages seen by eviction walk */
#define	WT_STAT_CONN_EVICTION_INTERNAL_PAGES_SEEN	1172
/*! cache: internal pages seen by eviction walk that are already queued */
#define	WT_STAT_CONN_EVICTION_INTERNAL_PAGES_ALREADY_QUEUED	1173
/*! cache: internal pages split during eviction */
#define	WT_STAT_CONN_CACHE_EVICTION_SPLIT_INTERNAL	1174
/*! cache: leaf pages split during eviction */
#define	WT_STAT_CONN_CACHE_EVICTION_SPLIT_LEAF		1175
/*!
 * cache: locate a random in-mem ref by examining all entries on the root
 * page
 */
#define	WT_STAT_CONN_CACHE_EVICTION_RANDOM_SAMPLE_INMEM_ROOT	1176
/*! cache: maximum bytes configured */
#define	WT_STAT_CONN_CACHE_BYTES_MAX			1177
/*! cache: maximum milliseconds spent at a single eviction */
#define	WT_STAT_CONN_EVICTION_MAXIMUM_MILLISECONDS	1178
/*! cache: maximum page size seen at eviction */
#define	WT_STAT_CONN_EVICTION_MAXIMUM_PAGE_SIZE		1179
/*! cache: modified page evict attempts by application threads */
#define	WT_STAT_CONN_EVICTION_APP_DIRTY_ATTEMPT		1180
/*! cache: modified page evict failures by application threads */
#define	WT_STAT_CONN_EVICTION_APP_DIRTY_FAIL		1181
/*! cache: modified pages evicted */
#define	WT_STAT_CONN_CACHE_EVICTION_DIRTY		1182
/*! cache: multi-block reconciliation blocked whilst checkpoint is running */
#define	WT_STAT_CONN_CACHE_EVICTION_BLOCKED_MULTI_BLOCK_RECONCILIATION_DURING_CHECKPOINT	1183
/*! cache: npos read - had to walk this many pages */
#define	WT_STAT_CONN_NPOS_READ_WALK_MAX			1184
/*! cache: operations timed out waiting for space in cache */
#define	WT_STAT_CONN_EVICTION_TIMED_OUT_OPS		1185
/*!
 * cache: overflow keys on a multiblock row-store page blocked its
 * eviction
 */
#define	WT_STAT_CONN_CACHE_EVICTION_BLOCKED_OVERFLOW_KEYS	1186
/*! cache: overflow pages read into cache */
#define	WT_STAT_CONN_CACHE_READ_OVERFLOW		1187
/*! cache: page evict attempts by application threads */
#define	WT_STAT_CONN_EVICTION_APP_ATTEMPT		1188
/*! cache: page evict failures by application threads */
#define	WT_STAT_CONN_EVICTION_APP_FAIL			1189
/*! cache: page split during eviction deepened the tree */
#define	WT_STAT_CONN_CACHE_EVICTION_DEEPEN		1190
/*! cache: page written requiring history store records */
#define	WT_STAT_CONN_CACHE_WRITE_HS			1191
/*! cache: pages considered for eviction that were brought in by pre-fetch */
#define	WT_STAT_CONN_EVICTION_CONSIDER_PREFETCH		1192
/*! cache: pages currently held in the cache */
#define	WT_STAT_CONN_CACHE_PAGES_INUSE			1193
/*! cache: pages dirtied due to obsolete time window by eviction */
#define	WT_STAT_CONN_CACHE_EVICTION_DIRTY_OBSOLETE_TW	1194
/*! cache: pages evicted in parallel with checkpoint */
#define	WT_STAT_CONN_EVICTION_PAGES_IN_PARALLEL_WITH_CHECKPOINT	1195
/*! cache: pages queued for eviction */
#define	WT_STAT_CONN_EVICTION_PAGES_ORDINARY_QUEUED	1196
/*! cache: pages queued for eviction post lru sorting */
#define	WT_STAT_CONN_EVICTION_PAGES_QUEUED_POST_LRU	1197
/*! cache: pages queued for urgent eviction */
#define	WT_STAT_CONN_EVICTION_PAGES_QUEUED_URGENT	1198
/*! cache: pages queued for urgent eviction during walk */
#define	WT_STAT_CONN_EVICTION_PAGES_QUEUED_OLDEST	1199
/*!
 * cache: pages queued for urgent eviction from history store due to high
 * dirty content
 */
#define	WT_STAT_CONN_EVICTION_PAGES_QUEUED_URGENT_HS_DIRTY	1200
/*! cache: pages read into cache */
#define	WT_STAT_CONN_CACHE_READ				1201
/*! cache: pages read into cache after truncate */
#define	WT_STAT_CONN_CACHE_READ_DELETED			1202
/*! cache: pages read into cache after truncate in prepare state */
#define	WT_STAT_CONN_CACHE_READ_DELETED_PREPARED	1203
/*! cache: pages read into cache by checkpoint */
#define	WT_STAT_CONN_CACHE_READ_CHECKPOINT		1204
/*!
 * cache: pages removed from the ordinary queue to be queued for urgent
 * eviction
 */
#define	WT_STAT_CONN_EVICTION_CLEAR_ORDINARY		1205
/*! cache: pages requested from the cache */
#define	WT_STAT_CONN_CACHE_PAGES_REQUESTED		1206
/*! cache: pages requested from the cache due to pre-fetch */
#define	WT_STAT_CONN_CACHE_PAGES_PREFETCH		1207
/*! cache: pages seen by eviction walk */
#define	WT_STAT_CONN_CACHE_EVICTION_PAGES_SEEN		1208
/*! cache: pages seen by eviction walk that are already queued */
#define	WT_STAT_CONN_EVICTION_PAGES_ALREADY_QUEUED	1209
/*! cache: pages selected for eviction unable to be evicted */
#define	WT_STAT_CONN_EVICTION_FAIL			1210
/*!
 * cache: pages selected for eviction unable to be evicted because of
 * active children on an internal page
 */
#define	WT_STAT_CONN_EVICTION_FAIL_ACTIVE_CHILDREN_ON_AN_INTERNAL_PAGE	1211
/*!
 * cache: pages selected for eviction unable to be evicted because of
 * failure in reconciliation
 */
#define	WT_STAT_CONN_EVICTION_FAIL_IN_RECONCILIATION	1212
/*!
 * cache: pages selected for eviction unable to be evicted because of
 * race between checkpoint and updates without timestamps
 */
#define	WT_STAT_CONN_EVICTION_FAIL_CHECKPOINT_NO_TS	1213
/*! cache: pages walked for eviction */
#define	WT_STAT_CONN_EVICTION_WALK			1214
/*! cache: pages written from cache */
#define	WT_STAT_CONN_CACHE_WRITE			1215
/*! cache: pages written requiring in-memory restoration */
#define	WT_STAT_CONN_CACHE_WRITE_RESTORE		1216
/*! cache: percentage overhead */
#define	WT_STAT_CONN_CACHE_OVERHEAD			1217
/*! cache: recent modification of a page blocked its eviction */
#define	WT_STAT_CONN_CACHE_EVICTION_BLOCKED_RECENTLY_MODIFIED	1218
/*! cache: reverse splits performed */
#define	WT_STAT_CONN_CACHE_REVERSE_SPLITS		1219
/*!
 * cache: reverse splits skipped because of VLCS namespace gap
 * restrictions
 */
#define	WT_STAT_CONN_CACHE_REVERSE_SPLITS_SKIPPED_VLCS	1220
/*! cache: the number of times full update inserted to history store */
#define	WT_STAT_CONN_CACHE_HS_INSERT_FULL_UPDATE	1221
/*! cache: the number of times reverse modify inserted to history store */
#define	WT_STAT_CONN_CACHE_HS_INSERT_REVERSE_MODIFY	1222
/*!
 * cache: total milliseconds spent inside reentrant history store
 * evictions in a reconciliation
 */
#define	WT_STAT_CONN_EVICTION_REENTRY_HS_EVICTION_MILLISECONDS	1223
/*! cache: tracked bytes belonging to internal pages in the cache */
#define	WT_STAT_CONN_CACHE_BYTES_INTERNAL		1224
/*! cache: tracked bytes belonging to leaf pages in the cache */
#define	WT_STAT_CONN_CACHE_BYTES_LEAF			1225
/*! cache: tracked dirty bytes in the cache */
#define	WT_STAT_CONN_CACHE_BYTES_DIRTY			1226
/*! cache: tracked dirty internal page bytes in the cache */
#define	WT_STAT_CONN_CACHE_BYTES_DIRTY_INTERNAL		1227
/*! cache: tracked dirty leaf page bytes in the cache */
#define	WT_STAT_CONN_CACHE_BYTES_DIRTY_LEAF		1228
/*! cache: tracked dirty pages in the cache */
#define	WT_STAT_CONN_CACHE_PAGES_DIRTY			1229
/*! cache: uncommitted truncate blocked page eviction */
#define	WT_STAT_CONN_CACHE_EVICTION_BLOCKED_UNCOMMITTED_TRUNCATE	1230
/*! cache: unmodified pages evicted */
#define	WT_STAT_CONN_CACHE_EVICTION_CLEAN		1231
/*! capacity: background fsync file handles considered */
#define	WT_STAT_CONN_FSYNC_ALL_FH_TOTAL			1232
/*! capacity: background fsync file handles synced */
#define	WT_STAT_CONN_FSYNC_ALL_FH			1233
/*! capacity: background fsync time (msecs) */
#define	WT_STAT_CONN_FSYNC_ALL_TIME			1234
/*! capacity: bytes read */
#define	WT_STAT_CONN_CAPACITY_BYTES_READ		1235
/*! capacity: bytes written for checkpoint */
#define	WT_STAT_CONN_CAPACITY_BYTES_CKPT		1236
/*! capacity: bytes written for chunk cache */
#define	WT_STAT_CONN_CAPACITY_BYTES_CHUNKCACHE		1237
/*! capacity: bytes written for eviction */
#define	WT_STAT_CONN_CAPACITY_BYTES_EVICT		1238
/*! capacity: bytes written for log */
#define	WT_STAT_CONN_CAPACITY_BYTES_LOG			1239
/*! capacity: bytes written total */
#define	WT_STAT_CONN_CAPACITY_BYTES_WRITTEN		1240
/*! capacity: threshold to call fsync */
#define	WT_STAT_CONN_CAPACITY_THRESHOLD			1241
/*! capacity: time waiting due to total capacity (usecs) */
#define	WT_STAT_CONN_CAPACITY_TIME_TOTAL		1242
/*! capacity: time waiting during checkpoint (usecs) */
#define	WT_STAT_CONN_CAPACITY_TIME_CKPT			1243
/*! capacity: time waiting during eviction (usecs) */
#define	WT_STAT_CONN_CAPACITY_TIME_EVICT		1244
/*! capacity: time waiting during logging (usecs) */
#define	WT_STAT_CONN_CAPACITY_TIME_LOG			1245
/*! capacity: time waiting during read (usecs) */
#define	WT_STAT_CONN_CAPACITY_TIME_READ			1246
/*! capacity: time waiting for chunk cache IO bandwidth (usecs) */
#define	WT_STAT_CONN_CAPACITY_TIME_CHUNKCACHE		1247
/*! checkpoint: checkpoint cleanup successful calls */
#define	WT_STAT_CONN_CHECKPOINT_CLEANUP_SUCCESS		1248
/*! checkpoint: checkpoint has acquired a snapshot for its transaction */
#define	WT_STAT_CONN_CHECKPOINT_SNAPSHOT_ACQUIRED	1249
/*! checkpoint: checkpoints skipped because database was clean */
#define	WT_STAT_CONN_CHECKPOINT_SKIPPED			1250
/*! checkpoint: fsync calls after allocating the transaction ID */
#define	WT_STAT_CONN_CHECKPOINT_FSYNC_POST		1251
/*! checkpoint: fsync duration after allocating the transaction ID (usecs) */
#define	WT_STAT_CONN_CHECKPOINT_FSYNC_POST_DURATION	1252
/*! checkpoint: generation */
#define	WT_STAT_CONN_CHECKPOINT_GENERATION		1253
/*! checkpoint: max time (msecs) */
#define	WT_STAT_CONN_CHECKPOINT_TIME_MAX		1254
/*! checkpoint: min time (msecs) */
#define	WT_STAT_CONN_CHECKPOINT_TIME_MIN		1255
/*!
 * checkpoint: most recent duration for checkpoint dropping all handles
 * (usecs)
 */
#define	WT_STAT_CONN_CHECKPOINT_HANDLE_DROP_DURATION	1256
/*! checkpoint: most recent duration for gathering all handles (usecs) */
#define	WT_STAT_CONN_CHECKPOINT_HANDLE_DURATION		1257
/*! checkpoint: most recent duration for gathering applied handles (usecs) */
#define	WT_STAT_CONN_CHECKPOINT_HANDLE_APPLY_DURATION	1258
/*! checkpoint: most recent duration for gathering skipped handles (usecs) */
#define	WT_STAT_CONN_CHECKPOINT_HANDLE_SKIP_DURATION	1259
/*! checkpoint: most recent duration for handles metadata checked (usecs) */
#define	WT_STAT_CONN_CHECKPOINT_HANDLE_META_CHECK_DURATION	1260
/*! checkpoint: most recent duration for locking the handles (usecs) */
#define	WT_STAT_CONN_CHECKPOINT_HANDLE_LOCK_DURATION	1261
/*! checkpoint: most recent handles applied */
#define	WT_STAT_CONN_CHECKPOINT_HANDLE_APPLIED		1262
/*! checkpoint: most recent handles checkpoint dropped */
#define	WT_STAT_CONN_CHECKPOINT_HANDLE_DROPPED		1263
/*! checkpoint: most recent handles metadata checked */
#define	WT_STAT_CONN_CHECKPOINT_HANDLE_META_CHECKED	1264
/*! checkpoint: most recent handles metadata locked */
#define	WT_STAT_CONN_CHECKPOINT_HANDLE_LOCKED		1265
/*! checkpoint: most recent handles skipped */
#define	WT_STAT_CONN_CHECKPOINT_HANDLE_SKIPPED		1266
/*! checkpoint: most recent handles walked */
#define	WT_STAT_CONN_CHECKPOINT_HANDLE_WALKED		1267
/*! checkpoint: most recent time (msecs) */
#define	WT_STAT_CONN_CHECKPOINT_TIME_RECENT		1268
/*! checkpoint: number of checkpoints started by api */
#define	WT_STAT_CONN_CHECKPOINTS_API			1269
/*! checkpoint: number of checkpoints started by compaction */
#define	WT_STAT_CONN_CHECKPOINTS_COMPACT		1270
/*! checkpoint: number of files synced */
#define	WT_STAT_CONN_CHECKPOINT_SYNC			1271
/*! checkpoint: number of handles visited after writes complete */
#define	WT_STAT_CONN_CHECKPOINT_PRESYNC			1272
/*! checkpoint: number of history store pages caused to be reconciled */
#define	WT_STAT_CONN_CHECKPOINT_HS_PAGES_RECONCILED	1273
/*! checkpoint: number of internal pages visited */
#define	WT_STAT_CONN_CHECKPOINT_PAGES_VISITED_INTERNAL	1274
/*! checkpoint: number of leaf pages visited */
#define	WT_STAT_CONN_CHECKPOINT_PAGES_VISITED_LEAF	1275
/*! checkpoint: number of pages caused to be reconciled */
#define	WT_STAT_CONN_CHECKPOINT_PAGES_RECONCILED	1276
/*! checkpoint: pages added for eviction during checkpoint cleanup */
#define	WT_STAT_CONN_CHECKPOINT_CLEANUP_PAGES_EVICT	1277
/*!
 * checkpoint: pages dirtied due to obsolete time window by checkpoint
 * cleanup
 */
#define	WT_STAT_CONN_CHECKPOINT_CLEANUP_PAGES_OBSOLETE_TW	1278
/*!
 * checkpoint: pages read into cache during checkpoint cleanup
 * (reclaim_space)
 */
#define	WT_STAT_CONN_CHECKPOINT_CLEANUP_PAGES_READ_RECLAIM_SPACE	1279
/*!
 * checkpoint: pages read into cache during checkpoint cleanup due to
 * obsolete time window
 */
#define	WT_STAT_CONN_CHECKPOINT_CLEANUP_PAGES_READ_OBSOLETE_TW	1280
/*! checkpoint: pages removed during checkpoint cleanup */
#define	WT_STAT_CONN_CHECKPOINT_CLEANUP_PAGES_REMOVED	1281
/*! checkpoint: pages skipped during checkpoint cleanup tree walk */
#define	WT_STAT_CONN_CHECKPOINT_CLEANUP_PAGES_WALK_SKIPPED	1282
/*! checkpoint: pages visited during checkpoint cleanup */
#define	WT_STAT_CONN_CHECKPOINT_CLEANUP_PAGES_VISITED	1283
/*! checkpoint: prepare currently running */
#define	WT_STAT_CONN_CHECKPOINT_PREP_RUNNING		1284
/*! checkpoint: prepare max time (msecs) */
#define	WT_STAT_CONN_CHECKPOINT_PREP_MAX		1285
/*! checkpoint: prepare min time (msecs) */
#define	WT_STAT_CONN_CHECKPOINT_PREP_MIN		1286
/*! checkpoint: prepare most recent time (msecs) */
#define	WT_STAT_CONN_CHECKPOINT_PREP_RECENT		1287
/*! checkpoint: prepare total time (msecs) */
#define	WT_STAT_CONN_CHECKPOINT_PREP_TOTAL		1288
/*! checkpoint: progress state */
#define	WT_STAT_CONN_CHECKPOINT_STATE			1289
/*! checkpoint: scrub dirty target */
#define	WT_STAT_CONN_CHECKPOINT_SCRUB_TARGET		1290
/*! checkpoint: scrub max time (msecs) */
#define	WT_STAT_CONN_CHECKPOINT_SCRUB_MAX		1291
/*! checkpoint: scrub min time (msecs) */
#define	WT_STAT_CONN_CHECKPOINT_SCRUB_MIN		1292
/*! checkpoint: scrub most recent time (msecs) */
#define	WT_STAT_CONN_CHECKPOINT_SCRUB_RECENT		1293
/*! checkpoint: scrub total time (msecs) */
#define	WT_STAT_CONN_CHECKPOINT_SCRUB_TOTAL		1294
/*! checkpoint: stop timing stress active */
#define	WT_STAT_CONN_CHECKPOINT_STOP_STRESS_ACTIVE	1295
/*! checkpoint: time spent on per-tree checkpoint work (usecs) */
#define	WT_STAT_CONN_CHECKPOINT_TREE_DURATION		1296
/*! checkpoint: total failed number of checkpoints */
#define	WT_STAT_CONN_CHECKPOINTS_TOTAL_FAILED		1297
/*! checkpoint: total succeed number of checkpoints */
#define	WT_STAT_CONN_CHECKPOINTS_TOTAL_SUCCEED		1298
/*! checkpoint: total time (msecs) */
#define	WT_STAT_CONN_CHECKPOINT_TIME_TOTAL		1299
/*! checkpoint: transaction checkpoints due to obsolete pages */
#define	WT_STAT_CONN_CHECKPOINT_OBSOLETE_APPLIED	1300
/*! checkpoint: wait cycles while cache dirty level is decreasing */
#define	WT_STAT_CONN_CHECKPOINT_WAIT_REDUCE_DIRTY	1301
/*! chunk-cache: aggregate number of spanned chunks on read */
#define	WT_STAT_CONN_CHUNKCACHE_SPANS_CHUNKS_READ	1302
/*! chunk-cache: chunks evicted */
#define	WT_STAT_CONN_CHUNKCACHE_CHUNKS_EVICTED		1303
/*! chunk-cache: could not allocate due to exceeding bitmap capacity */
#define	WT_STAT_CONN_CHUNKCACHE_EXCEEDED_BITMAP_CAPACITY	1304
/*! chunk-cache: could not allocate due to exceeding capacity */
#define	WT_STAT_CONN_CHUNKCACHE_EXCEEDED_CAPACITY	1305
/*! chunk-cache: lookups */
#define	WT_STAT_CONN_CHUNKCACHE_LOOKUPS			1306
/*!
 * chunk-cache: number of chunks loaded from flushed tables in chunk
 * cache
 */
#define	WT_STAT_CONN_CHUNKCACHE_CHUNKS_LOADED_FROM_FLUSHED_TABLES	1307
/*! chunk-cache: number of metadata entries inserted */
#define	WT_STAT_CONN_CHUNKCACHE_METADATA_INSERTED	1308
/*! chunk-cache: number of metadata entries removed */
#define	WT_STAT_CONN_CHUNKCACHE_METADATA_REMOVED	1309
/*!
 * chunk-cache: number of metadata inserts/deletes dropped by the worker
 * thread
 */
#define	WT_STAT_CONN_CHUNKCACHE_METADATA_WORK_UNITS_DROPPED	1310
/*!
 * chunk-cache: number of metadata inserts/deletes pushed to the worker
 * thread
 */
#define	WT_STAT_CONN_CHUNKCACHE_METADATA_WORK_UNITS_CREATED	1311
/*!
 * chunk-cache: number of metadata inserts/deletes read by the worker
 * thread
 */
#define	WT_STAT_CONN_CHUNKCACHE_METADATA_WORK_UNITS_DEQUEUED	1312
/*! chunk-cache: number of misses */
#define	WT_STAT_CONN_CHUNKCACHE_MISSES			1313
/*! chunk-cache: number of times a read from storage failed */
#define	WT_STAT_CONN_CHUNKCACHE_IO_FAILED		1314
/*! chunk-cache: retried accessing a chunk while I/O was in progress */
#define	WT_STAT_CONN_CHUNKCACHE_RETRIES			1315
/*! chunk-cache: retries from a chunk cache checksum mismatch */
#define	WT_STAT_CONN_CHUNKCACHE_RETRIES_CHECKSUM_MISMATCH	1316
/*! chunk-cache: timed out due to too many retries */
#define	WT_STAT_CONN_CHUNKCACHE_TOOMANY_RETRIES		1317
/*! chunk-cache: total bytes read from persistent content */
#define	WT_STAT_CONN_CHUNKCACHE_BYTES_READ_PERSISTENT	1318
/*! chunk-cache: total bytes used by the cache */
#define	WT_STAT_CONN_CHUNKCACHE_BYTES_INUSE		1319
/*! chunk-cache: total bytes used by the cache for pinned chunks */
#define	WT_STAT_CONN_CHUNKCACHE_BYTES_INUSE_PINNED	1320
/*! chunk-cache: total chunks held by the chunk cache */
#define	WT_STAT_CONN_CHUNKCACHE_CHUNKS_INUSE		1321
/*!
 * chunk-cache: total number of chunks inserted on startup from persisted
 * metadata.
 */
#define	WT_STAT_CONN_CHUNKCACHE_CREATED_FROM_METADATA	1322
/*! chunk-cache: total pinned chunks held by the chunk cache */
#define	WT_STAT_CONN_CHUNKCACHE_CHUNKS_PINNED		1323
/*! connection: auto adjusting condition resets */
#define	WT_STAT_CONN_COND_AUTO_WAIT_RESET		1324
/*! connection: auto adjusting condition wait calls */
#define	WT_STAT_CONN_COND_AUTO_WAIT			1325
/*!
 * connection: auto adjusting condition wait raced to update timeout and
 * skipped updating
 */
#define	WT_STAT_CONN_COND_AUTO_WAIT_SKIPPED		1326
/*! connection: detected system time went backwards */
#define	WT_STAT_CONN_TIME_TRAVEL			1327
/*! connection: files currently open */
#define	WT_STAT_CONN_FILE_OPEN				1328
/*! connection: hash bucket array size for data handles */
#define	WT_STAT_CONN_BUCKETS_DH				1329
/*! connection: hash bucket array size general */
#define	WT_STAT_CONN_BUCKETS				1330
/*! connection: memory allocations */
#define	WT_STAT_CONN_MEMORY_ALLOCATION			1331
/*! connection: memory frees */
#define	WT_STAT_CONN_MEMORY_FREE			1332
/*! connection: memory re-allocations */
#define	WT_STAT_CONN_MEMORY_GROW			1333
/*! connection: number of sessions without a sweep for 5+ minutes */
#define	WT_STAT_CONN_NO_SESSION_SWEEP_5MIN		1334
/*! connection: number of sessions without a sweep for 60+ minutes */
#define	WT_STAT_CONN_NO_SESSION_SWEEP_60MIN		1335
/*! connection: pthread mutex condition wait calls */
#define	WT_STAT_CONN_COND_WAIT				1336
/*! connection: pthread mutex shared lock read-lock calls */
#define	WT_STAT_CONN_RWLOCK_READ			1337
/*! connection: pthread mutex shared lock write-lock calls */
#define	WT_STAT_CONN_RWLOCK_WRITE			1338
/*! connection: total fsync I/Os */
#define	WT_STAT_CONN_FSYNC_IO				1339
/*! connection: total read I/Os */
#define	WT_STAT_CONN_READ_IO				1340
/*! connection: total write I/Os */
#define	WT_STAT_CONN_WRITE_IO				1341
/*! cursor: Total number of deleted pages skipped during tree walk */
#define	WT_STAT_CONN_CURSOR_TREE_WALK_DEL_PAGE_SKIP	1342
/*! cursor: Total number of entries skipped by cursor next calls */
#define	WT_STAT_CONN_CURSOR_NEXT_SKIP_TOTAL		1343
/*! cursor: Total number of entries skipped by cursor prev calls */
#define	WT_STAT_CONN_CURSOR_PREV_SKIP_TOTAL		1344
/*!
 * cursor: Total number of entries skipped to position the history store
 * cursor
 */
#define	WT_STAT_CONN_CURSOR_SKIP_HS_CUR_POSITION	1345
/*!
 * cursor: Total number of in-memory deleted pages skipped during tree
 * walk
 */
#define	WT_STAT_CONN_CURSOR_TREE_WALK_INMEM_DEL_PAGE_SKIP	1346
/*! cursor: Total number of on-disk deleted pages skipped during tree walk */
#define	WT_STAT_CONN_CURSOR_TREE_WALK_ONDISK_DEL_PAGE_SKIP	1347
/*!
 * cursor: Total number of times a search near has exited due to prefix
 * config
 */
#define	WT_STAT_CONN_CURSOR_SEARCH_NEAR_PREFIX_FAST_PATHS	1348
/*!
 * cursor: Total number of times cursor fails to temporarily release
 * pinned page to encourage eviction of hot or large page
 */
#define	WT_STAT_CONN_CURSOR_REPOSITION_FAILED		1349
/*!
 * cursor: Total number of times cursor temporarily releases pinned page
 * to encourage eviction of hot or large page
 */
#define	WT_STAT_CONN_CURSOR_REPOSITION			1350
/*! cursor: bulk cursor count */
#define	WT_STAT_CONN_CURSOR_BULK_COUNT			1351
/*! cursor: cached cursor count */
#define	WT_STAT_CONN_CURSOR_CACHED_COUNT		1352
/*! cursor: cursor bound calls that return an error */
#define	WT_STAT_CONN_CURSOR_BOUND_ERROR			1353
/*! cursor: cursor bounds cleared from reset */
#define	WT_STAT_CONN_CURSOR_BOUNDS_RESET		1354
/*! cursor: cursor bounds comparisons performed */
#define	WT_STAT_CONN_CURSOR_BOUNDS_COMPARISONS		1355
/*! cursor: cursor bounds next called on an unpositioned cursor */
#define	WT_STAT_CONN_CURSOR_BOUNDS_NEXT_UNPOSITIONED	1356
/*! cursor: cursor bounds next early exit */
#define	WT_STAT_CONN_CURSOR_BOUNDS_NEXT_EARLY_EXIT	1357
/*! cursor: cursor bounds prev called on an unpositioned cursor */
#define	WT_STAT_CONN_CURSOR_BOUNDS_PREV_UNPOSITIONED	1358
/*! cursor: cursor bounds prev early exit */
#define	WT_STAT_CONN_CURSOR_BOUNDS_PREV_EARLY_EXIT	1359
/*! cursor: cursor bounds search early exit */
#define	WT_STAT_CONN_CURSOR_BOUNDS_SEARCH_EARLY_EXIT	1360
/*! cursor: cursor bounds search near call repositioned cursor */
#define	WT_STAT_CONN_CURSOR_BOUNDS_SEARCH_NEAR_REPOSITIONED_CURSOR	1361
/*! cursor: cursor bulk loaded cursor insert calls */
#define	WT_STAT_CONN_CURSOR_INSERT_BULK			1362
/*! cursor: cursor cache calls that return an error */
#define	WT_STAT_CONN_CURSOR_CACHE_ERROR			1363
/*! cursor: cursor close calls that result in cache */
#define	WT_STAT_CONN_CURSOR_CACHE			1364
/*! cursor: cursor close calls that return an error */
#define	WT_STAT_CONN_CURSOR_CLOSE_ERROR			1365
/*! cursor: cursor compare calls that return an error */
#define	WT_STAT_CONN_CURSOR_COMPARE_ERROR		1366
/*! cursor: cursor create calls */
#define	WT_STAT_CONN_CURSOR_CREATE			1367
/*! cursor: cursor equals calls that return an error */
#define	WT_STAT_CONN_CURSOR_EQUALS_ERROR		1368
/*! cursor: cursor get key calls that return an error */
#define	WT_STAT_CONN_CURSOR_GET_KEY_ERROR		1369
/*! cursor: cursor get value calls that return an error */
#define	WT_STAT_CONN_CURSOR_GET_VALUE_ERROR		1370
/*! cursor: cursor insert calls */
#define	WT_STAT_CONN_CURSOR_INSERT			1371
/*! cursor: cursor insert calls that return an error */
#define	WT_STAT_CONN_CURSOR_INSERT_ERROR		1372
/*! cursor: cursor insert check calls that return an error */
#define	WT_STAT_CONN_CURSOR_INSERT_CHECK_ERROR		1373
/*! cursor: cursor insert key and value bytes */
#define	WT_STAT_CONN_CURSOR_INSERT_BYTES		1374
/*! cursor: cursor largest key calls that return an error */
#define	WT_STAT_CONN_CURSOR_LARGEST_KEY_ERROR		1375
/*! cursor: cursor modify calls */
#define	WT_STAT_CONN_CURSOR_MODIFY			1376
/*! cursor: cursor modify calls that return an error */
#define	WT_STAT_CONN_CURSOR_MODIFY_ERROR		1377
/*! cursor: cursor modify key and value bytes affected */
#define	WT_STAT_CONN_CURSOR_MODIFY_BYTES		1378
/*! cursor: cursor modify value bytes modified */
#define	WT_STAT_CONN_CURSOR_MODIFY_BYTES_TOUCH		1379
/*! cursor: cursor next calls */
#define	WT_STAT_CONN_CURSOR_NEXT			1380
/*! cursor: cursor next calls that return an error */
#define	WT_STAT_CONN_CURSOR_NEXT_ERROR			1381
/*!
 * cursor: cursor next calls that skip due to a globally visible history
 * store tombstone
 */
#define	WT_STAT_CONN_CURSOR_NEXT_HS_TOMBSTONE		1382
/*!
 * cursor: cursor next calls that skip greater than 1 and fewer than 100
 * entries
 */
#define	WT_STAT_CONN_CURSOR_NEXT_SKIP_LT_100		1383
/*!
 * cursor: cursor next calls that skip greater than or equal to 100
 * entries
 */
#define	WT_STAT_CONN_CURSOR_NEXT_SKIP_GE_100		1384
/*! cursor: cursor next random calls that return an error */
#define	WT_STAT_CONN_CURSOR_NEXT_RANDOM_ERROR		1385
/*! cursor: cursor operation restarted */
#define	WT_STAT_CONN_CURSOR_RESTART			1386
/*! cursor: cursor prev calls */
#define	WT_STAT_CONN_CURSOR_PREV			1387
/*! cursor: cursor prev calls that return an error */
#define	WT_STAT_CONN_CURSOR_PREV_ERROR			1388
/*!
 * cursor: cursor prev calls that skip due to a globally visible history
 * store tombstone
 */
#define	WT_STAT_CONN_CURSOR_PREV_HS_TOMBSTONE		1389
/*!
 * cursor: cursor prev calls that skip greater than or equal to 100
 * entries
 */
#define	WT_STAT_CONN_CURSOR_PREV_SKIP_GE_100		1390
/*! cursor: cursor prev calls that skip less than 100 entries */
#define	WT_STAT_CONN_CURSOR_PREV_SKIP_LT_100		1391
/*! cursor: cursor reconfigure calls that return an error */
#define	WT_STAT_CONN_CURSOR_RECONFIGURE_ERROR		1392
/*! cursor: cursor remove calls */
#define	WT_STAT_CONN_CURSOR_REMOVE			1393
/*! cursor: cursor remove calls that return an error */
#define	WT_STAT_CONN_CURSOR_REMOVE_ERROR		1394
/*! cursor: cursor remove key bytes removed */
#define	WT_STAT_CONN_CURSOR_REMOVE_BYTES		1395
/*! cursor: cursor reopen calls that return an error */
#define	WT_STAT_CONN_CURSOR_REOPEN_ERROR		1396
/*! cursor: cursor reserve calls */
#define	WT_STAT_CONN_CURSOR_RESERVE			1397
/*! cursor: cursor reserve calls that return an error */
#define	WT_STAT_CONN_CURSOR_RESERVE_ERROR		1398
/*! cursor: cursor reset calls */
#define	WT_STAT_CONN_CURSOR_RESET			1399
/*! cursor: cursor reset calls that return an error */
#define	WT_STAT_CONN_CURSOR_RESET_ERROR			1400
/*! cursor: cursor search calls */
#define	WT_STAT_CONN_CURSOR_SEARCH			1401
/*! cursor: cursor search calls that return an error */
#define	WT_STAT_CONN_CURSOR_SEARCH_ERROR		1402
/*! cursor: cursor search history store calls */
#define	WT_STAT_CONN_CURSOR_SEARCH_HS			1403
/*! cursor: cursor search near calls */
#define	WT_STAT_CONN_CURSOR_SEARCH_NEAR			1404
/*! cursor: cursor search near calls that return an error */
#define	WT_STAT_CONN_CURSOR_SEARCH_NEAR_ERROR		1405
/*! cursor: cursor sweep buckets */
#define	WT_STAT_CONN_CURSOR_SWEEP_BUCKETS		1406
/*! cursor: cursor sweep cursors closed */
#define	WT_STAT_CONN_CURSOR_SWEEP_CLOSED		1407
/*! cursor: cursor sweep cursors examined */
#define	WT_STAT_CONN_CURSOR_SWEEP_EXAMINED		1408
/*! cursor: cursor sweeps */
#define	WT_STAT_CONN_CURSOR_SWEEP			1409
/*! cursor: cursor truncate calls */
#define	WT_STAT_CONN_CURSOR_TRUNCATE			1410
/*! cursor: cursor truncates performed on individual keys */
#define	WT_STAT_CONN_CURSOR_TRUNCATE_KEYS_DELETED	1411
/*! cursor: cursor update calls */
#define	WT_STAT_CONN_CURSOR_UPDATE			1412
/*! cursor: cursor update calls that return an error */
#define	WT_STAT_CONN_CURSOR_UPDATE_ERROR		1413
/*! cursor: cursor update key and value bytes */
#define	WT_STAT_CONN_CURSOR_UPDATE_BYTES		1414
/*! cursor: cursor update value size change */
#define	WT_STAT_CONN_CURSOR_UPDATE_BYTES_CHANGED	1415
/*! cursor: cursors reused from cache */
#define	WT_STAT_CONN_CURSOR_REOPEN			1416
/*! cursor: open cursor count */
#define	WT_STAT_CONN_CURSOR_OPEN_COUNT			1417
/*! data-handle: Table connection data handles currently active */
#define	WT_STAT_CONN_DH_CONN_HANDLE_TABLE_COUNT		1418
/*! data-handle: Tiered connection data handles currently active */
#define	WT_STAT_CONN_DH_CONN_HANDLE_TIERED_COUNT	1419
/*! data-handle: Tiered_Tree connection data handles currently active */
#define	WT_STAT_CONN_DH_CONN_HANDLE_TIERED_TREE_COUNT	1420
/*! data-handle: btree connection data handles currently active */
#define	WT_STAT_CONN_DH_CONN_HANDLE_BTREE_COUNT		1421
/*! data-handle: checkpoint connection data handles currently active */
#define	WT_STAT_CONN_DH_CONN_HANDLE_CHECKPOINT_COUNT	1422
/*! data-handle: connection data handle size */
#define	WT_STAT_CONN_DH_CONN_HANDLE_SIZE		1423
/*! data-handle: connection data handles currently active */
#define	WT_STAT_CONN_DH_CONN_HANDLE_COUNT		1424
/*! data-handle: connection sweep candidate became referenced */
#define	WT_STAT_CONN_DH_SWEEP_REF			1425
/*! data-handle: connection sweep dead dhandles closed */
#define	WT_STAT_CONN_DH_SWEEP_DEAD_CLOSE		1426
/*! data-handle: connection sweep dhandles removed from hash list */
#define	WT_STAT_CONN_DH_SWEEP_REMOVE			1427
/*! data-handle: connection sweep expired dhandles closed */
#define	WT_STAT_CONN_DH_SWEEP_EXPIRED_CLOSE		1428
/*! data-handle: connection sweep time-of-death sets */
#define	WT_STAT_CONN_DH_SWEEP_TOD			1429
/*! data-handle: connection sweeps */
#define	WT_STAT_CONN_DH_SWEEPS				1430
/*!
 * data-handle: connection sweeps skipped due to checkpoint gathering
 * handles
 */
#define	WT_STAT_CONN_DH_SWEEP_SKIP_CKPT			1431
/*! data-handle: session dhandles swept */
#define	WT_STAT_CONN_DH_SESSION_HANDLES			1432
/*! data-handle: session sweep attempts */
#define	WT_STAT_CONN_DH_SESSION_SWEEPS			1433
/*! live-restore: live restore state */
#define	WT_STAT_CONN_LIVE_RESTORE_STATE			1434
/*!
 * live-restore: the number of files remaining for live restore
 * completion
 */
#define	WT_STAT_CONN_LIVE_RESTORE_QUEUE_LENGTH		1435
/*! lock: btree page lock acquisitions */
#define	WT_STAT_CONN_LOCK_BTREE_PAGE_COUNT		1436
/*! lock: btree page lock application thread wait time (usecs) */
#define	WT_STAT_CONN_LOCK_BTREE_PAGE_WAIT_APPLICATION	1437
/*! lock: btree page lock internal thread wait time (usecs) */
#define	WT_STAT_CONN_LOCK_BTREE_PAGE_WAIT_INTERNAL	1438
/*! lock: checkpoint lock acquisitions */
#define	WT_STAT_CONN_LOCK_CHECKPOINT_COUNT		1439
/*! lock: checkpoint lock application thread wait time (usecs) */
#define	WT_STAT_CONN_LOCK_CHECKPOINT_WAIT_APPLICATION	1440
/*! lock: checkpoint lock internal thread wait time (usecs) */
#define	WT_STAT_CONN_LOCK_CHECKPOINT_WAIT_INTERNAL	1441
/*! lock: dhandle lock application thread time waiting (usecs) */
#define	WT_STAT_CONN_LOCK_DHANDLE_WAIT_APPLICATION	1442
/*! lock: dhandle lock internal thread time waiting (usecs) */
#define	WT_STAT_CONN_LOCK_DHANDLE_WAIT_INTERNAL		1443
/*! lock: dhandle read lock acquisitions */
#define	WT_STAT_CONN_LOCK_DHANDLE_READ_COUNT		1444
/*! lock: dhandle write lock acquisitions */
#define	WT_STAT_CONN_LOCK_DHANDLE_WRITE_COUNT		1445
/*! lock: metadata lock acquisitions */
#define	WT_STAT_CONN_LOCK_METADATA_COUNT		1446
/*! lock: metadata lock application thread wait time (usecs) */
#define	WT_STAT_CONN_LOCK_METADATA_WAIT_APPLICATION	1447
/*! lock: metadata lock internal thread wait time (usecs) */
#define	WT_STAT_CONN_LOCK_METADATA_WAIT_INTERNAL	1448
/*! lock: schema lock acquisitions */
#define	WT_STAT_CONN_LOCK_SCHEMA_COUNT			1449
/*! lock: schema lock application thread wait time (usecs) */
#define	WT_STAT_CONN_LOCK_SCHEMA_WAIT_APPLICATION	1450
/*! lock: schema lock internal thread wait time (usecs) */
#define	WT_STAT_CONN_LOCK_SCHEMA_WAIT_INTERNAL		1451
/*!
 * lock: table lock application thread time waiting for the table lock
 * (usecs)
 */
#define	WT_STAT_CONN_LOCK_TABLE_WAIT_APPLICATION	1452
/*!
 * lock: table lock internal thread time waiting for the table lock
 * (usecs)
 */
#define	WT_STAT_CONN_LOCK_TABLE_WAIT_INTERNAL		1453
/*! lock: table read lock acquisitions */
#define	WT_STAT_CONN_LOCK_TABLE_READ_COUNT		1454
/*! lock: table write lock acquisitions */
#define	WT_STAT_CONN_LOCK_TABLE_WRITE_COUNT		1455
/*! lock: txn global lock application thread time waiting (usecs) */
#define	WT_STAT_CONN_LOCK_TXN_GLOBAL_WAIT_APPLICATION	1456
/*! lock: txn global lock internal thread time waiting (usecs) */
#define	WT_STAT_CONN_LOCK_TXN_GLOBAL_WAIT_INTERNAL	1457
/*! lock: txn global read lock acquisitions */
#define	WT_STAT_CONN_LOCK_TXN_GLOBAL_READ_COUNT		1458
/*! lock: txn global write lock acquisitions */
#define	WT_STAT_CONN_LOCK_TXN_GLOBAL_WRITE_COUNT	1459
/*! log: busy returns attempting to switch slots */
#define	WT_STAT_CONN_LOG_SLOT_SWITCH_BUSY		1460
/*! log: force log remove time sleeping (usecs) */
#define	WT_STAT_CONN_LOG_FORCE_REMOVE_SLEEP		1461
/*! log: log bytes of payload data */
#define	WT_STAT_CONN_LOG_BYTES_PAYLOAD			1462
/*! log: log bytes written */
#define	WT_STAT_CONN_LOG_BYTES_WRITTEN			1463
/*! log: log files manually zero-filled */
#define	WT_STAT_CONN_LOG_ZERO_FILLS			1464
/*! log: log flush operations */
#define	WT_STAT_CONN_LOG_FLUSH				1465
/*! log: log force write operations */
#define	WT_STAT_CONN_LOG_FORCE_WRITE			1466
/*! log: log force write operations skipped */
#define	WT_STAT_CONN_LOG_FORCE_WRITE_SKIP		1467
/*! log: log records compressed */
#define	WT_STAT_CONN_LOG_COMPRESS_WRITES		1468
/*! log: log records not compressed */
#define	WT_STAT_CONN_LOG_COMPRESS_WRITE_FAILS		1469
/*! log: log records too small to compress */
#define	WT_STAT_CONN_LOG_COMPRESS_SMALL			1470
/*! log: log release advances write LSN */
#define	WT_STAT_CONN_LOG_RELEASE_WRITE_LSN		1471
/*! log: log scan operations */
#define	WT_STAT_CONN_LOG_SCANS				1472
/*! log: log scan records requiring two reads */
#define	WT_STAT_CONN_LOG_SCAN_REREADS			1473
/*! log: log server thread advances write LSN */
#define	WT_STAT_CONN_LOG_WRITE_LSN			1474
/*! log: log server thread write LSN walk skipped */
#define	WT_STAT_CONN_LOG_WRITE_LSN_SKIP			1475
/*! log: log sync operations */
#define	WT_STAT_CONN_LOG_SYNC				1476
/*! log: log sync time duration (usecs) */
#define	WT_STAT_CONN_LOG_SYNC_DURATION			1477
/*! log: log sync_dir operations */
#define	WT_STAT_CONN_LOG_SYNC_DIR			1478
/*! log: log sync_dir time duration (usecs) */
#define	WT_STAT_CONN_LOG_SYNC_DIR_DURATION		1479
/*! log: log write operations */
#define	WT_STAT_CONN_LOG_WRITES				1480
/*! log: logging bytes consolidated */
#define	WT_STAT_CONN_LOG_SLOT_CONSOLIDATED		1481
/*! log: maximum log file size */
#define	WT_STAT_CONN_LOG_MAX_FILESIZE			1482
/*! log: number of pre-allocated log files to create */
#define	WT_STAT_CONN_LOG_PREALLOC_MAX			1483
/*! log: pre-allocated log files not ready and missed */
#define	WT_STAT_CONN_LOG_PREALLOC_MISSED		1484
/*! log: pre-allocated log files prepared */
#define	WT_STAT_CONN_LOG_PREALLOC_FILES			1485
/*! log: pre-allocated log files used */
#define	WT_STAT_CONN_LOG_PREALLOC_USED			1486
/*! log: records processed by log scan */
#define	WT_STAT_CONN_LOG_SCAN_RECORDS			1487
/*! log: slot close lost race */
#define	WT_STAT_CONN_LOG_SLOT_CLOSE_RACE		1488
/*! log: slot close unbuffered waits */
#define	WT_STAT_CONN_LOG_SLOT_CLOSE_UNBUF		1489
/*! log: slot closures */
#define	WT_STAT_CONN_LOG_SLOT_CLOSES			1490
/*! log: slot join atomic update races */
#define	WT_STAT_CONN_LOG_SLOT_RACES			1491
/*! log: slot join calls atomic updates raced */
#define	WT_STAT_CONN_LOG_SLOT_YIELD_RACE		1492
/*! log: slot join calls did not yield */
#define	WT_STAT_CONN_LOG_SLOT_IMMEDIATE			1493
/*! log: slot join calls found active slot closed */
#define	WT_STAT_CONN_LOG_SLOT_YIELD_CLOSE		1494
/*! log: slot join calls slept */
#define	WT_STAT_CONN_LOG_SLOT_YIELD_SLEEP		1495
/*! log: slot join calls yielded */
#define	WT_STAT_CONN_LOG_SLOT_YIELD			1496
/*! log: slot join found active slot closed */
#define	WT_STAT_CONN_LOG_SLOT_ACTIVE_CLOSED		1497
/*! log: slot joins yield time (usecs) */
#define	WT_STAT_CONN_LOG_SLOT_YIELD_DURATION		1498
/*! log: slot transitions unable to find free slot */
#define	WT_STAT_CONN_LOG_SLOT_NO_FREE_SLOTS		1499
/*! log: slot unbuffered writes */
#define	WT_STAT_CONN_LOG_SLOT_UNBUFFERED		1500
/*! log: total in-memory size of compressed records */
#define	WT_STAT_CONN_LOG_COMPRESS_MEM			1501
/*! log: total log buffer size */
#define	WT_STAT_CONN_LOG_BUFFER_SIZE			1502
/*! log: total size of compressed records */
#define	WT_STAT_CONN_LOG_COMPRESS_LEN			1503
/*! log: written slots coalesced */
#define	WT_STAT_CONN_LOG_SLOT_COALESCED			1504
/*! log: yields waiting for previous log file close */
#define	WT_STAT_CONN_LOG_CLOSE_YIELDS			1505
/*! perf: file system read latency histogram (bucket 1) - 0-10ms */
#define	WT_STAT_CONN_PERF_HIST_FSREAD_LATENCY_LT10	1506
/*! perf: file system read latency histogram (bucket 2) - 10-49ms */
#define	WT_STAT_CONN_PERF_HIST_FSREAD_LATENCY_LT50	1507
/*! perf: file system read latency histogram (bucket 3) - 50-99ms */
#define	WT_STAT_CONN_PERF_HIST_FSREAD_LATENCY_LT100	1508
/*! perf: file system read latency histogram (bucket 4) - 100-249ms */
#define	WT_STAT_CONN_PERF_HIST_FSREAD_LATENCY_LT250	1509
/*! perf: file system read latency histogram (bucket 5) - 250-499ms */
#define	WT_STAT_CONN_PERF_HIST_FSREAD_LATENCY_LT500	1510
/*! perf: file system read latency histogram (bucket 6) - 500-999ms */
#define	WT_STAT_CONN_PERF_HIST_FSREAD_LATENCY_LT1000	1511
/*! perf: file system read latency histogram (bucket 7) - 1000ms+ */
#define	WT_STAT_CONN_PERF_HIST_FSREAD_LATENCY_GT1000	1512
/*! perf: file system read latency histogram total (msecs) */
#define	WT_STAT_CONN_PERF_HIST_FSREAD_LATENCY_TOTAL_MSECS	1513
/*! perf: file system write latency histogram (bucket 1) - 0-10ms */
#define	WT_STAT_CONN_PERF_HIST_FSWRITE_LATENCY_LT10	1514
/*! perf: file system write latency histogram (bucket 2) - 10-49ms */
#define	WT_STAT_CONN_PERF_HIST_FSWRITE_LATENCY_LT50	1515
/*! perf: file system write latency histogram (bucket 3) - 50-99ms */
#define	WT_STAT_CONN_PERF_HIST_FSWRITE_LATENCY_LT100	1516
/*! perf: file system write latency histogram (bucket 4) - 100-249ms */
#define	WT_STAT_CONN_PERF_HIST_FSWRITE_LATENCY_LT250	1517
/*! perf: file system write latency histogram (bucket 5) - 250-499ms */
#define	WT_STAT_CONN_PERF_HIST_FSWRITE_LATENCY_LT500	1518
/*! perf: file system write latency histogram (bucket 6) - 500-999ms */
#define	WT_STAT_CONN_PERF_HIST_FSWRITE_LATENCY_LT1000	1519
/*! perf: file system write latency histogram (bucket 7) - 1000ms+ */
#define	WT_STAT_CONN_PERF_HIST_FSWRITE_LATENCY_GT1000	1520
/*! perf: file system write latency histogram total (msecs) */
#define	WT_STAT_CONN_PERF_HIST_FSWRITE_LATENCY_TOTAL_MSECS	1521
/*! perf: operation read latency histogram (bucket 1) - 0-100us */
#define	WT_STAT_CONN_PERF_HIST_OPREAD_LATENCY_LT100	1522
/*! perf: operation read latency histogram (bucket 2) - 100-249us */
#define	WT_STAT_CONN_PERF_HIST_OPREAD_LATENCY_LT250	1523
/*! perf: operation read latency histogram (bucket 3) - 250-499us */
#define	WT_STAT_CONN_PERF_HIST_OPREAD_LATENCY_LT500	1524
/*! perf: operation read latency histogram (bucket 4) - 500-999us */
#define	WT_STAT_CONN_PERF_HIST_OPREAD_LATENCY_LT1000	1525
/*! perf: operation read latency histogram (bucket 5) - 1000-9999us */
#define	WT_STAT_CONN_PERF_HIST_OPREAD_LATENCY_LT10000	1526
/*! perf: operation read latency histogram (bucket 6) - 10000us+ */
#define	WT_STAT_CONN_PERF_HIST_OPREAD_LATENCY_GT10000	1527
/*! perf: operation read latency histogram total (usecs) */
#define	WT_STAT_CONN_PERF_HIST_OPREAD_LATENCY_TOTAL_USECS	1528
/*! perf: operation write latency histogram (bucket 1) - 0-100us */
#define	WT_STAT_CONN_PERF_HIST_OPWRITE_LATENCY_LT100	1529
/*! perf: operation write latency histogram (bucket 2) - 100-249us */
#define	WT_STAT_CONN_PERF_HIST_OPWRITE_LATENCY_LT250	1530
/*! perf: operation write latency histogram (bucket 3) - 250-499us */
#define	WT_STAT_CONN_PERF_HIST_OPWRITE_LATENCY_LT500	1531
/*! perf: operation write latency histogram (bucket 4) - 500-999us */
#define	WT_STAT_CONN_PERF_HIST_OPWRITE_LATENCY_LT1000	1532
/*! perf: operation write latency histogram (bucket 5) - 1000-9999us */
#define	WT_STAT_CONN_PERF_HIST_OPWRITE_LATENCY_LT10000	1533
/*! perf: operation write latency histogram (bucket 6) - 10000us+ */
#define	WT_STAT_CONN_PERF_HIST_OPWRITE_LATENCY_GT10000	1534
/*! perf: operation write latency histogram total (usecs) */
#define	WT_STAT_CONN_PERF_HIST_OPWRITE_LATENCY_TOTAL_USECS	1535
/*! prefetch: could not perform pre-fetch on internal page */
#define	WT_STAT_CONN_PREFETCH_SKIPPED_INTERNAL_PAGE	1536
/*!
 * prefetch: could not perform pre-fetch on ref without the pre-fetch
 * flag set
 */
#define	WT_STAT_CONN_PREFETCH_SKIPPED_NO_FLAG_SET	1537
/*! prefetch: number of times pre-fetch failed to start */
#define	WT_STAT_CONN_PREFETCH_FAILED_START		1538
/*! prefetch: pre-fetch not repeating for recently pre-fetched ref */
#define	WT_STAT_CONN_PREFETCH_SKIPPED_SAME_REF		1539
/*! prefetch: pre-fetch not triggered after single disk read */
#define	WT_STAT_CONN_PREFETCH_DISK_ONE			1540
/*! prefetch: pre-fetch not triggered as there is no valid dhandle */
#define	WT_STAT_CONN_PREFETCH_SKIPPED_NO_VALID_DHANDLE	1541
/*! prefetch: pre-fetch not triggered by page read */
#define	WT_STAT_CONN_PREFETCH_SKIPPED			1542
/*! prefetch: pre-fetch not triggered due to disk read count */
#define	WT_STAT_CONN_PREFETCH_SKIPPED_DISK_READ_COUNT	1543
/*! prefetch: pre-fetch not triggered due to internal session */
#define	WT_STAT_CONN_PREFETCH_SKIPPED_INTERNAL_SESSION	1544
/*! prefetch: pre-fetch not triggered due to special btree handle */
#define	WT_STAT_CONN_PREFETCH_SKIPPED_SPECIAL_HANDLE	1545
/*! prefetch: pre-fetch page not on disk when reading */
#define	WT_STAT_CONN_PREFETCH_PAGES_FAIL		1546
/*! prefetch: pre-fetch pages queued */
#define	WT_STAT_CONN_PREFETCH_PAGES_QUEUED		1547
/*! prefetch: pre-fetch pages read in background */
#define	WT_STAT_CONN_PREFETCH_PAGES_READ		1548
/*! prefetch: pre-fetch skipped reading in a page due to harmless error */
#define	WT_STAT_CONN_PREFETCH_SKIPPED_ERROR_OK		1549
/*! prefetch: pre-fetch triggered by page read */
#define	WT_STAT_CONN_PREFETCH_ATTEMPTS			1550
/*! reconciliation: VLCS pages explicitly reconciled as empty */
#define	WT_STAT_CONN_REC_VLCS_EMPTIED_PAGES		1551
/*! reconciliation: approximate byte size of timestamps in pages written */
#define	WT_STAT_CONN_REC_TIME_WINDOW_BYTES_TS		1552
/*!
 * reconciliation: approximate byte size of transaction IDs in pages
 * written
 */
#define	WT_STAT_CONN_REC_TIME_WINDOW_BYTES_TXN		1553
/*! reconciliation: fast-path pages deleted */
#define	WT_STAT_CONN_REC_PAGE_DELETE_FAST		1554
/*! reconciliation: leaf-page overflow keys */
#define	WT_STAT_CONN_REC_OVERFLOW_KEY_LEAF		1555
/*! reconciliation: maximum milliseconds spent in a reconciliation call */
#define	WT_STAT_CONN_REC_MAXIMUM_MILLISECONDS		1556
/*!
 * reconciliation: maximum milliseconds spent in building a disk image in
 * a reconciliation
 */
#define	WT_STAT_CONN_REC_MAXIMUM_IMAGE_BUILD_MILLISECONDS	1557
/*!
 * reconciliation: maximum milliseconds spent in moving updates to the
 * history store in a reconciliation
 */
#define	WT_STAT_CONN_REC_MAXIMUM_HS_WRAPUP_MILLISECONDS	1558
/*! reconciliation: overflow values written */
#define	WT_STAT_CONN_REC_OVERFLOW_VALUE			1559
/*! reconciliation: page reconciliation calls */
#define	WT_STAT_CONN_REC_PAGES				1560
/*! reconciliation: page reconciliation calls for eviction */
#define	WT_STAT_CONN_REC_PAGES_EVICTION			1561
/*!
 * reconciliation: page reconciliation calls that resulted in values with
 * prepared transaction metadata
 */
#define	WT_STAT_CONN_REC_PAGES_WITH_PREPARE		1562
/*!
 * reconciliation: page reconciliation calls that resulted in values with
 * timestamps
 */
#define	WT_STAT_CONN_REC_PAGES_WITH_TS			1563
/*!
 * reconciliation: page reconciliation calls that resulted in values with
 * transaction ids
 */
#define	WT_STAT_CONN_REC_PAGES_WITH_TXN			1564
/*! reconciliation: pages deleted */
#define	WT_STAT_CONN_REC_PAGE_DELETE			1565
/*!
 * reconciliation: pages written including an aggregated newest start
 * durable timestamp
 */
#define	WT_STAT_CONN_REC_TIME_AGGR_NEWEST_START_DURABLE_TS	1566
/*!
 * reconciliation: pages written including an aggregated newest stop
 * durable timestamp
 */
#define	WT_STAT_CONN_REC_TIME_AGGR_NEWEST_STOP_DURABLE_TS	1567
/*!
 * reconciliation: pages written including an aggregated newest stop
 * timestamp
 */
#define	WT_STAT_CONN_REC_TIME_AGGR_NEWEST_STOP_TS	1568
/*!
 * reconciliation: pages written including an aggregated newest stop
 * transaction ID
 */
#define	WT_STAT_CONN_REC_TIME_AGGR_NEWEST_STOP_TXN	1569
/*!
 * reconciliation: pages written including an aggregated newest
 * transaction ID
 */
#define	WT_STAT_CONN_REC_TIME_AGGR_NEWEST_TXN		1570
/*!
 * reconciliation: pages written including an aggregated oldest start
 * timestamp
 */
#define	WT_STAT_CONN_REC_TIME_AGGR_OLDEST_START_TS	1571
/*! reconciliation: pages written including an aggregated prepare */
#define	WT_STAT_CONN_REC_TIME_AGGR_PREPARED		1572
/*! reconciliation: pages written including at least one prepare state */
#define	WT_STAT_CONN_REC_TIME_WINDOW_PAGES_PREPARED	1573
/*!
 * reconciliation: pages written including at least one start durable
 * timestamp
 */
#define	WT_STAT_CONN_REC_TIME_WINDOW_PAGES_DURABLE_START_TS	1574
/*! reconciliation: pages written including at least one start timestamp */
#define	WT_STAT_CONN_REC_TIME_WINDOW_PAGES_START_TS	1575
/*!
 * reconciliation: pages written including at least one start transaction
 * ID
 */
#define	WT_STAT_CONN_REC_TIME_WINDOW_PAGES_START_TXN	1576
/*!
 * reconciliation: pages written including at least one stop durable
 * timestamp
 */
#define	WT_STAT_CONN_REC_TIME_WINDOW_PAGES_DURABLE_STOP_TS	1577
/*! reconciliation: pages written including at least one stop timestamp */
#define	WT_STAT_CONN_REC_TIME_WINDOW_PAGES_STOP_TS	1578
/*!
 * reconciliation: pages written including at least one stop transaction
 * ID
 */
#define	WT_STAT_CONN_REC_TIME_WINDOW_PAGES_STOP_TXN	1579
/*! reconciliation: records written including a prepare state */
#define	WT_STAT_CONN_REC_TIME_WINDOW_PREPARED		1580
/*! reconciliation: records written including a start durable timestamp */
#define	WT_STAT_CONN_REC_TIME_WINDOW_DURABLE_START_TS	1581
/*! reconciliation: records written including a start timestamp */
#define	WT_STAT_CONN_REC_TIME_WINDOW_START_TS		1582
/*! reconciliation: records written including a start transaction ID */
#define	WT_STAT_CONN_REC_TIME_WINDOW_START_TXN		1583
/*! reconciliation: records written including a stop durable timestamp */
#define	WT_STAT_CONN_REC_TIME_WINDOW_DURABLE_STOP_TS	1584
/*! reconciliation: records written including a stop timestamp */
#define	WT_STAT_CONN_REC_TIME_WINDOW_STOP_TS		1585
/*! reconciliation: records written including a stop transaction ID */
#define	WT_STAT_CONN_REC_TIME_WINDOW_STOP_TXN		1586
/*! reconciliation: split bytes currently awaiting free */
#define	WT_STAT_CONN_REC_SPLIT_STASHED_BYTES		1587
/*! reconciliation: split objects currently awaiting free */
#define	WT_STAT_CONN_REC_SPLIT_STASHED_OBJECTS		1588
/*! session: attempts to remove a local object and the object is in use */
#define	WT_STAT_CONN_LOCAL_OBJECTS_INUSE		1589
/*! session: flush_tier failed calls */
#define	WT_STAT_CONN_FLUSH_TIER_FAIL			1590
/*! session: flush_tier operation calls */
#define	WT_STAT_CONN_FLUSH_TIER				1591
/*! session: flush_tier tables skipped due to no checkpoint */
#define	WT_STAT_CONN_FLUSH_TIER_SKIPPED			1592
/*! session: flush_tier tables switched */
#define	WT_STAT_CONN_FLUSH_TIER_SWITCHED		1593
/*! session: local objects removed */
#define	WT_STAT_CONN_LOCAL_OBJECTS_REMOVED		1594
/*! session: open session count */
#define	WT_STAT_CONN_SESSION_OPEN			1595
/*! session: session query timestamp calls */
#define	WT_STAT_CONN_SESSION_QUERY_TS			1596
/*! session: table alter failed calls */
#define	WT_STAT_CONN_SESSION_TABLE_ALTER_FAIL		1597
/*! session: table alter successful calls */
#define	WT_STAT_CONN_SESSION_TABLE_ALTER_SUCCESS	1598
/*! session: table alter triggering checkpoint calls */
#define	WT_STAT_CONN_SESSION_TABLE_ALTER_TRIGGER_CHECKPOINT	1599
/*! session: table alter unchanged and skipped */
#define	WT_STAT_CONN_SESSION_TABLE_ALTER_SKIP		1600
/*! session: table compact conflicted with checkpoint */
#define	WT_STAT_CONN_SESSION_TABLE_COMPACT_CONFLICTING_CHECKPOINT	1601
/*! session: table compact dhandle successful calls */
#define	WT_STAT_CONN_SESSION_TABLE_COMPACT_DHANDLE_SUCCESS	1602
/*! session: table compact failed calls */
#define	WT_STAT_CONN_SESSION_TABLE_COMPACT_FAIL		1603
/*! session: table compact failed calls due to cache pressure */
#define	WT_STAT_CONN_SESSION_TABLE_COMPACT_FAIL_CACHE_PRESSURE	1604
/*! session: table compact passes */
#define	WT_STAT_CONN_SESSION_TABLE_COMPACT_PASSES	1605
/*! session: table compact pulled into eviction */
#define	WT_STAT_CONN_SESSION_TABLE_COMPACT_EVICTION	1606
/*! session: table compact running */
#define	WT_STAT_CONN_SESSION_TABLE_COMPACT_RUNNING	1607
/*! session: table compact skipped as process would not reduce file size */
#define	WT_STAT_CONN_SESSION_TABLE_COMPACT_SKIPPED	1608
/*! session: table compact successful calls */
#define	WT_STAT_CONN_SESSION_TABLE_COMPACT_SUCCESS	1609
/*! session: table compact timeout */
#define	WT_STAT_CONN_SESSION_TABLE_COMPACT_TIMEOUT	1610
/*! session: table create failed calls */
#define	WT_STAT_CONN_SESSION_TABLE_CREATE_FAIL		1611
/*! session: table create successful calls */
#define	WT_STAT_CONN_SESSION_TABLE_CREATE_SUCCESS	1612
/*! session: table create with import failed calls */
#define	WT_STAT_CONN_SESSION_TABLE_CREATE_IMPORT_FAIL	1613
/*! session: table create with import repair calls */
#define	WT_STAT_CONN_SESSION_TABLE_CREATE_IMPORT_REPAIR	1614
/*! session: table create with import successful calls */
#define	WT_STAT_CONN_SESSION_TABLE_CREATE_IMPORT_SUCCESS	1615
/*! session: table drop failed calls */
#define	WT_STAT_CONN_SESSION_TABLE_DROP_FAIL		1616
/*! session: table drop successful calls */
#define	WT_STAT_CONN_SESSION_TABLE_DROP_SUCCESS		1617
/*! session: table salvage failed calls */
#define	WT_STAT_CONN_SESSION_TABLE_SALVAGE_FAIL		1618
/*! session: table salvage successful calls */
#define	WT_STAT_CONN_SESSION_TABLE_SALVAGE_SUCCESS	1619
/*! session: table truncate failed calls */
#define	WT_STAT_CONN_SESSION_TABLE_TRUNCATE_FAIL	1620
/*! session: table truncate successful calls */
#define	WT_STAT_CONN_SESSION_TABLE_TRUNCATE_SUCCESS	1621
/*! session: table verify failed calls */
#define	WT_STAT_CONN_SESSION_TABLE_VERIFY_FAIL		1622
/*! session: table verify successful calls */
#define	WT_STAT_CONN_SESSION_TABLE_VERIFY_SUCCESS	1623
/*! session: tiered operations dequeued and processed */
#define	WT_STAT_CONN_TIERED_WORK_UNITS_DEQUEUED		1624
/*! session: tiered operations removed without processing */
#define	WT_STAT_CONN_TIERED_WORK_UNITS_REMOVED		1625
/*! session: tiered operations scheduled */
#define	WT_STAT_CONN_TIERED_WORK_UNITS_CREATED		1626
/*! session: tiered storage local retention time (secs) */
#define	WT_STAT_CONN_TIERED_RETENTION			1627
/*! thread-state: active filesystem fsync calls */
#define	WT_STAT_CONN_THREAD_FSYNC_ACTIVE		1628
/*! thread-state: active filesystem read calls */
#define	WT_STAT_CONN_THREAD_READ_ACTIVE			1629
/*! thread-state: active filesystem write calls */
#define	WT_STAT_CONN_THREAD_WRITE_ACTIVE		1630
/*! thread-yield: application thread operations waiting for cache */
#define	WT_STAT_CONN_APPLICATION_CACHE_OPS		1631
/*! thread-yield: application thread snapshot refreshed for eviction */
#define	WT_STAT_CONN_APPLICATION_EVICT_SNAPSHOT_REFRESHED	1632
/*! thread-yield: application thread time waiting for cache (usecs) */
#define	WT_STAT_CONN_APPLICATION_CACHE_TIME		1633
/*!
 * thread-yield: connection close blocked waiting for transaction state
 * stabilization
 */
#define	WT_STAT_CONN_TXN_RELEASE_BLOCKED		1634
/*! thread-yield: data handle lock yielded */
#define	WT_STAT_CONN_DHANDLE_LOCK_BLOCKED		1635
/*!
 * thread-yield: get reference for page index and slot time sleeping
 * (usecs)
 */
#define	WT_STAT_CONN_PAGE_INDEX_SLOT_REF_BLOCKED	1636
/*! thread-yield: page access yielded due to prepare state change */
#define	WT_STAT_CONN_PREPARED_TRANSITION_BLOCKED_PAGE	1637
/*! thread-yield: page acquire busy blocked */
#define	WT_STAT_CONN_PAGE_BUSY_BLOCKED			1638
/*! thread-yield: page acquire eviction blocked */
#define	WT_STAT_CONN_PAGE_FORCIBLE_EVICT_BLOCKED	1639
/*! thread-yield: page acquire locked blocked */
#define	WT_STAT_CONN_PAGE_LOCKED_BLOCKED		1640
/*! thread-yield: page acquire read blocked */
#define	WT_STAT_CONN_PAGE_READ_BLOCKED			1641
/*! thread-yield: page acquire time sleeping (usecs) */
#define	WT_STAT_CONN_PAGE_SLEEP				1642
/*!
 * thread-yield: page delete rollback time sleeping for state change
 * (usecs)
 */
#define	WT_STAT_CONN_PAGE_DEL_ROLLBACK_BLOCKED		1643
/*! thread-yield: page reconciliation yielded due to child modification */
#define	WT_STAT_CONN_CHILD_MODIFY_BLOCKED_PAGE		1644
/*! transaction: Number of prepared updates */
#define	WT_STAT_CONN_TXN_PREPARED_UPDATES		1645
/*! transaction: Number of prepared updates committed */
#define	WT_STAT_CONN_TXN_PREPARED_UPDATES_COMMITTED	1646
/*! transaction: Number of prepared updates repeated on the same key */
#define	WT_STAT_CONN_TXN_PREPARED_UPDATES_KEY_REPEATED	1647
/*! transaction: Number of prepared updates rolled back */
#define	WT_STAT_CONN_TXN_PREPARED_UPDATES_ROLLEDBACK	1648
/*!
 * transaction: a reader raced with a prepared transaction commit and
 * skipped an update or updates
 */
#define	WT_STAT_CONN_TXN_READ_RACE_PREPARE_COMMIT	1649
/*! transaction: number of times overflow removed value is read */
#define	WT_STAT_CONN_TXN_READ_OVERFLOW_REMOVE		1650
/*! transaction: oldest pinned transaction ID rolled back for eviction */
#define	WT_STAT_CONN_TXN_ROLLBACK_OLDEST_PINNED		1651
/*! transaction: prepared transactions */
#define	WT_STAT_CONN_TXN_PREPARE			1652
/*! transaction: prepared transactions committed */
#define	WT_STAT_CONN_TXN_PREPARE_COMMIT			1653
/*! transaction: prepared transactions currently active */
#define	WT_STAT_CONN_TXN_PREPARE_ACTIVE			1654
/*! transaction: prepared transactions rolled back */
#define	WT_STAT_CONN_TXN_PREPARE_ROLLBACK		1655
/*! transaction: query timestamp calls */
#define	WT_STAT_CONN_TXN_QUERY_TS			1656
/*! transaction: race to read prepared update retry */
#define	WT_STAT_CONN_TXN_READ_RACE_PREPARE_UPDATE	1657
/*! transaction: rollback to stable calls */
#define	WT_STAT_CONN_TXN_RTS				1658
/*!
 * transaction: rollback to stable history store keys that would have
 * been swept in non-dryrun mode
 */
#define	WT_STAT_CONN_TXN_RTS_SWEEP_HS_KEYS_DRYRUN	1659
/*!
 * transaction: rollback to stable history store records with stop
 * timestamps older than newer records
 */
#define	WT_STAT_CONN_TXN_RTS_HS_STOP_OLDER_THAN_NEWER_START	1660
/*! transaction: rollback to stable inconsistent checkpoint */
#define	WT_STAT_CONN_TXN_RTS_INCONSISTENT_CKPT		1661
/*! transaction: rollback to stable keys removed */
#define	WT_STAT_CONN_TXN_RTS_KEYS_REMOVED		1662
/*! transaction: rollback to stable keys restored */
#define	WT_STAT_CONN_TXN_RTS_KEYS_RESTORED		1663
/*!
 * transaction: rollback to stable keys that would have been removed in
 * non-dryrun mode
 */
#define	WT_STAT_CONN_TXN_RTS_KEYS_REMOVED_DRYRUN	1664
/*!
 * transaction: rollback to stable keys that would have been restored in
 * non-dryrun mode
 */
#define	WT_STAT_CONN_TXN_RTS_KEYS_RESTORED_DRYRUN	1665
/*! transaction: rollback to stable pages visited */
#define	WT_STAT_CONN_TXN_RTS_PAGES_VISITED		1666
/*! transaction: rollback to stable restored tombstones from history store */
#define	WT_STAT_CONN_TXN_RTS_HS_RESTORE_TOMBSTONES	1667
/*! transaction: rollback to stable restored updates from history store */
#define	WT_STAT_CONN_TXN_RTS_HS_RESTORE_UPDATES		1668
/*! transaction: rollback to stable skipping delete rle */
#define	WT_STAT_CONN_TXN_RTS_DELETE_RLE_SKIPPED		1669
/*! transaction: rollback to stable skipping stable rle */
#define	WT_STAT_CONN_TXN_RTS_STABLE_RLE_SKIPPED		1670
/*! transaction: rollback to stable sweeping history store keys */
#define	WT_STAT_CONN_TXN_RTS_SWEEP_HS_KEYS		1671
/*!
 * transaction: rollback to stable tombstones from history store that
 * would have been restored in non-dryrun mode
 */
#define	WT_STAT_CONN_TXN_RTS_HS_RESTORE_TOMBSTONES_DRYRUN	1672
/*! transaction: rollback to stable tree walk skipping pages */
#define	WT_STAT_CONN_TXN_RTS_TREE_WALK_SKIP_PAGES	1673
/*! transaction: rollback to stable updates aborted */
#define	WT_STAT_CONN_TXN_RTS_UPD_ABORTED		1674
/*!
 * transaction: rollback to stable updates from history store that would
 * have been restored in non-dryrun mode
 */
#define	WT_STAT_CONN_TXN_RTS_HS_RESTORE_UPDATES_DRYRUN	1675
/*! transaction: rollback to stable updates removed from history store */
#define	WT_STAT_CONN_TXN_RTS_HS_REMOVED			1676
/*!
 * transaction: rollback to stable updates that would have been aborted
 * in non-dryrun mode
 */
#define	WT_STAT_CONN_TXN_RTS_UPD_ABORTED_DRYRUN		1677
/*!
 * transaction: rollback to stable updates that would have been removed
 * from history store in non-dryrun mode
 */
#define	WT_STAT_CONN_TXN_RTS_HS_REMOVED_DRYRUN		1678
/*! transaction: sessions scanned in each walk of concurrent sessions */
#define	WT_STAT_CONN_TXN_SESSIONS_WALKED		1679
/*! transaction: set timestamp calls */
#define	WT_STAT_CONN_TXN_SET_TS				1680
/*! transaction: set timestamp durable calls */
#define	WT_STAT_CONN_TXN_SET_TS_DURABLE			1681
/*! transaction: set timestamp durable updates */
#define	WT_STAT_CONN_TXN_SET_TS_DURABLE_UPD		1682
/*! transaction: set timestamp force calls */
#define	WT_STAT_CONN_TXN_SET_TS_FORCE			1683
/*!
 * transaction: set timestamp global oldest timestamp set to be more
 * recent than the global stable timestamp
 */
#define	WT_STAT_CONN_TXN_SET_TS_OUT_OF_ORDER		1684
/*! transaction: set timestamp oldest calls */
#define	WT_STAT_CONN_TXN_SET_TS_OLDEST			1685
/*! transaction: set timestamp oldest updates */
#define	WT_STAT_CONN_TXN_SET_TS_OLDEST_UPD		1686
/*! transaction: set timestamp stable calls */
#define	WT_STAT_CONN_TXN_SET_TS_STABLE			1687
/*! transaction: set timestamp stable updates */
#define	WT_STAT_CONN_TXN_SET_TS_STABLE_UPD		1688
/*! transaction: transaction begins */
#define	WT_STAT_CONN_TXN_BEGIN				1689
/*!
 * transaction: transaction checkpoint history store file duration
 * (usecs)
 */
#define	WT_STAT_CONN_TXN_HS_CKPT_DURATION		1690
/*! transaction: transaction range of IDs currently pinned */
#define	WT_STAT_CONN_TXN_PINNED_RANGE			1691
/*! transaction: transaction range of IDs currently pinned by a checkpoint */
#define	WT_STAT_CONN_TXN_PINNED_CHECKPOINT_RANGE	1692
/*! transaction: transaction range of timestamps currently pinned */
#define	WT_STAT_CONN_TXN_PINNED_TIMESTAMP		1693
/*! transaction: transaction range of timestamps pinned by a checkpoint */
#define	WT_STAT_CONN_TXN_PINNED_TIMESTAMP_CHECKPOINT	1694
/*!
 * transaction: transaction range of timestamps pinned by the oldest
 * active read timestamp
 */
#define	WT_STAT_CONN_TXN_PINNED_TIMESTAMP_READER	1695
/*!
 * transaction: transaction range of timestamps pinned by the oldest
 * timestamp
 */
#define	WT_STAT_CONN_TXN_PINNED_TIMESTAMP_OLDEST	1696
/*! transaction: transaction read timestamp of the oldest active reader */
#define	WT_STAT_CONN_TXN_TIMESTAMP_OLDEST_ACTIVE_READ	1697
/*! transaction: transaction rollback to stable currently running */
#define	WT_STAT_CONN_TXN_ROLLBACK_TO_STABLE_RUNNING	1698
/*! transaction: transaction walk of concurrent sessions */
#define	WT_STAT_CONN_TXN_WALK_SESSIONS			1699
/*! transaction: transactions committed */
#define	WT_STAT_CONN_TXN_COMMIT				1700
/*! transaction: transactions rolled back */
#define	WT_STAT_CONN_TXN_ROLLBACK			1701
/*! transaction: update conflicts */
#define	WT_STAT_CONN_TXN_UPDATE_CONFLICT		1702

/*!
 * @}
 * @name Statistics for data sources
 * @anchor statistics_dsrc
 * @{
 */
/*! autocommit: retries for readonly operations */
#define	WT_STAT_DSRC_AUTOCOMMIT_READONLY_RETRY		2000
/*! autocommit: retries for update operations */
#define	WT_STAT_DSRC_AUTOCOMMIT_UPDATE_RETRY		2001
/*! backup: total modified incremental blocks with compressed data */
#define	WT_STAT_DSRC_BACKUP_BLOCKS_COMPRESSED		2002
/*! backup: total modified incremental blocks without compressed data */
#define	WT_STAT_DSRC_BACKUP_BLOCKS_UNCOMPRESSED		2003
/*! block-manager: allocations requiring file extension */
#define	WT_STAT_DSRC_BLOCK_EXTENSION			2004
/*! block-manager: blocks allocated */
#define	WT_STAT_DSRC_BLOCK_ALLOC			2005
/*! block-manager: blocks freed */
#define	WT_STAT_DSRC_BLOCK_FREE				2006
/*! block-manager: checkpoint size */
#define	WT_STAT_DSRC_BLOCK_CHECKPOINT_SIZE		2007
/*! block-manager: file allocation unit size */
#define	WT_STAT_DSRC_ALLOCATION_SIZE			2008
/*! block-manager: file bytes available for reuse */
#define	WT_STAT_DSRC_BLOCK_REUSE_BYTES			2009
/*! block-manager: file magic number */
#define	WT_STAT_DSRC_BLOCK_MAGIC			2010
/*! block-manager: file major version number */
#define	WT_STAT_DSRC_BLOCK_MAJOR			2011
/*! block-manager: file size in bytes */
#define	WT_STAT_DSRC_BLOCK_SIZE				2012
/*! block-manager: minor version number */
#define	WT_STAT_DSRC_BLOCK_MINOR			2013
/*! btree: btree checkpoint generation */
#define	WT_STAT_DSRC_BTREE_CHECKPOINT_GENERATION	2014
/*! btree: btree clean tree checkpoint expiration time */
#define	WT_STAT_DSRC_BTREE_CLEAN_CHECKPOINT_TIMER	2015
/*! btree: btree compact pages reviewed */
#define	WT_STAT_DSRC_BTREE_COMPACT_PAGES_REVIEWED	2016
/*! btree: btree compact pages rewritten */
#define	WT_STAT_DSRC_BTREE_COMPACT_PAGES_REWRITTEN	2017
/*! btree: btree compact pages skipped */
#define	WT_STAT_DSRC_BTREE_COMPACT_PAGES_SKIPPED	2018
/*! btree: btree expected number of compact bytes rewritten */
#define	WT_STAT_DSRC_BTREE_COMPACT_BYTES_REWRITTEN_EXPECTED	2019
/*! btree: btree expected number of compact pages rewritten */
#define	WT_STAT_DSRC_BTREE_COMPACT_PAGES_REWRITTEN_EXPECTED	2020
/*! btree: btree number of pages reconciled during checkpoint */
#define	WT_STAT_DSRC_BTREE_CHECKPOINT_PAGES_RECONCILED	2021
/*! btree: btree skipped by compaction as process would not reduce size */
#define	WT_STAT_DSRC_BTREE_COMPACT_SKIPPED		2022
/*!
 * btree: column-store fixed-size leaf pages, only reported if tree_walk
 * or all statistics are enabled
 */
#define	WT_STAT_DSRC_BTREE_COLUMN_FIX			2023
/*!
 * btree: column-store fixed-size time windows, only reported if
 * tree_walk or all statistics are enabled
 */
#define	WT_STAT_DSRC_BTREE_COLUMN_TWS			2024
/*!
 * btree: column-store internal pages, only reported if tree_walk or all
 * statistics are enabled
 */
#define	WT_STAT_DSRC_BTREE_COLUMN_INTERNAL		2025
/*!
 * btree: column-store variable-size RLE encoded values, only reported if
 * tree_walk or all statistics are enabled
 */
#define	WT_STAT_DSRC_BTREE_COLUMN_RLE			2026
/*!
 * btree: column-store variable-size deleted values, only reported if
 * tree_walk or all statistics are enabled
 */
#define	WT_STAT_DSRC_BTREE_COLUMN_DELETED		2027
/*!
 * btree: column-store variable-size leaf pages, only reported if
 * tree_walk or all statistics are enabled
 */
#define	WT_STAT_DSRC_BTREE_COLUMN_VARIABLE		2028
/*! btree: fixed-record size */
#define	WT_STAT_DSRC_BTREE_FIXED_LEN			2029
/*! btree: maximum internal page size */
#define	WT_STAT_DSRC_BTREE_MAXINTLPAGE			2030
/*! btree: maximum leaf page key size */
#define	WT_STAT_DSRC_BTREE_MAXLEAFKEY			2031
/*! btree: maximum leaf page size */
#define	WT_STAT_DSRC_BTREE_MAXLEAFPAGE			2032
/*! btree: maximum leaf page value size */
#define	WT_STAT_DSRC_BTREE_MAXLEAFVALUE			2033
/*! btree: maximum tree depth */
#define	WT_STAT_DSRC_BTREE_MAXIMUM_DEPTH		2034
/*!
 * btree: number of key/value pairs, only reported if tree_walk or all
 * statistics are enabled
 */
#define	WT_STAT_DSRC_BTREE_ENTRIES			2035
/*!
 * btree: overflow pages, only reported if tree_walk or all statistics
 * are enabled
 */
#define	WT_STAT_DSRC_BTREE_OVERFLOW			2036
/*!
 * btree: row-store empty values, only reported if tree_walk or all
 * statistics are enabled
 */
#define	WT_STAT_DSRC_BTREE_ROW_EMPTY_VALUES		2037
/*!
 * btree: row-store internal pages, only reported if tree_walk or all
 * statistics are enabled
 */
#define	WT_STAT_DSRC_BTREE_ROW_INTERNAL			2038
/*!
 * btree: row-store leaf pages, only reported if tree_walk or all
 * statistics are enabled
 */
#define	WT_STAT_DSRC_BTREE_ROW_LEAF			2039
/*! cache: bytes currently in the cache */
#define	WT_STAT_DSRC_CACHE_BYTES_INUSE			2040
/*! cache: bytes dirty in the cache cumulative */
#define	WT_STAT_DSRC_CACHE_BYTES_DIRTY_TOTAL		2041
/*! cache: bytes read into cache */
#define	WT_STAT_DSRC_CACHE_BYTES_READ			2042
/*! cache: bytes written from cache */
#define	WT_STAT_DSRC_CACHE_BYTES_WRITE			2043
/*! cache: checkpoint blocked page eviction */
#define	WT_STAT_DSRC_CACHE_EVICTION_BLOCKED_CHECKPOINT	2044
/*!
 * cache: checkpoint of history store file blocked non-history store page
 * eviction
 */
#define	WT_STAT_DSRC_CACHE_EVICTION_BLOCKED_CHECKPOINT_HS	2045
/*! cache: data source pages selected for eviction unable to be evicted */
#define	WT_STAT_DSRC_EVICTION_FAIL			2046
/*!
 * cache: eviction gave up due to detecting a disk value without a
 * timestamp behind the last update on the chain
 */
#define	WT_STAT_DSRC_CACHE_EVICTION_BLOCKED_NO_TS_CHECKPOINT_RACE_1	2047
/*!
 * cache: eviction gave up due to detecting a tombstone without a
 * timestamp ahead of the selected on disk update
 */
#define	WT_STAT_DSRC_CACHE_EVICTION_BLOCKED_NO_TS_CHECKPOINT_RACE_2	2048
/*!
 * cache: eviction gave up due to detecting a tombstone without a
 * timestamp ahead of the selected on disk update after validating the
 * update chain
 */
#define	WT_STAT_DSRC_CACHE_EVICTION_BLOCKED_NO_TS_CHECKPOINT_RACE_3	2049
/*!
 * cache: eviction gave up due to detecting update chain entries without
 * timestamps after the selected on disk update
 */
#define	WT_STAT_DSRC_CACHE_EVICTION_BLOCKED_NO_TS_CHECKPOINT_RACE_4	2050
/*!
 * cache: eviction gave up due to needing to remove a record from the
 * history store but checkpoint is running
 */
#define	WT_STAT_DSRC_CACHE_EVICTION_BLOCKED_REMOVE_HS_RACE_WITH_CHECKPOINT	2051
/*! cache: eviction gave up due to no progress being made */
#define	WT_STAT_DSRC_CACHE_EVICTION_BLOCKED_NO_PROGRESS	2052
/*! cache: eviction walk passes of a file */
#define	WT_STAT_DSRC_EVICTION_WALK_PASSES		2053
/*! cache: eviction walk target pages histogram - 0-9 */
#define	WT_STAT_DSRC_CACHE_EVICTION_TARGET_PAGE_LT10	2054
/*! cache: eviction walk target pages histogram - 10-31 */
#define	WT_STAT_DSRC_CACHE_EVICTION_TARGET_PAGE_LT32	2055
/*! cache: eviction walk target pages histogram - 128 and higher */
#define	WT_STAT_DSRC_CACHE_EVICTION_TARGET_PAGE_GE128	2056
/*! cache: eviction walk target pages histogram - 32-63 */
#define	WT_STAT_DSRC_CACHE_EVICTION_TARGET_PAGE_LT64	2057
/*! cache: eviction walk target pages histogram - 64-128 */
#define	WT_STAT_DSRC_CACHE_EVICTION_TARGET_PAGE_LT128	2058
/*!
 * cache: eviction walk target pages reduced due to history store cache
 * pressure
 */
#define	WT_STAT_DSRC_CACHE_EVICTION_TARGET_PAGE_REDUCED	2059
/*! cache: hazard pointer blocked page eviction */
#define	WT_STAT_DSRC_CACHE_EVICTION_BLOCKED_HAZARD	2060
/*! cache: history store table insert calls */
#define	WT_STAT_DSRC_CACHE_HS_INSERT			2061
/*! cache: history store table insert calls that returned restart */
#define	WT_STAT_DSRC_CACHE_HS_INSERT_RESTART		2062
/*! cache: history store table reads */
#define	WT_STAT_DSRC_CACHE_HS_READ			2063
/*! cache: history store table reads missed */
#define	WT_STAT_DSRC_CACHE_HS_READ_MISS			2064
/*! cache: history store table reads requiring squashed modifies */
#define	WT_STAT_DSRC_CACHE_HS_READ_SQUASH		2065
/*!
 * cache: history store table resolved updates without timestamps that
 * lose their durable timestamp
 */
#define	WT_STAT_DSRC_CACHE_HS_ORDER_LOSE_DURABLE_TIMESTAMP	2066
/*!
 * cache: history store table truncation by rollback to stable to remove
 * an unstable update
 */
#define	WT_STAT_DSRC_CACHE_HS_KEY_TRUNCATE_RTS_UNSTABLE	2067
/*!
 * cache: history store table truncation by rollback to stable to remove
 * an update
 */
#define	WT_STAT_DSRC_CACHE_HS_KEY_TRUNCATE_RTS		2068
/*!
 * cache: history store table truncation to remove all the keys of a
 * btree
 */
#define	WT_STAT_DSRC_CACHE_HS_BTREE_TRUNCATE		2069
/*! cache: history store table truncation to remove an update */
#define	WT_STAT_DSRC_CACHE_HS_KEY_TRUNCATE		2070
/*!
 * cache: history store table truncation to remove range of updates due
 * to an update without a timestamp on data page
 */
#define	WT_STAT_DSRC_CACHE_HS_ORDER_REMOVE		2071
/*!
 * cache: history store table truncation to remove range of updates due
 * to key being removed from the data page during reconciliation
 */
#define	WT_STAT_DSRC_CACHE_HS_KEY_TRUNCATE_ONPAGE_REMOVAL	2072
/*!
 * cache: history store table truncations that would have happened in
 * non-dryrun mode
 */
#define	WT_STAT_DSRC_CACHE_HS_BTREE_TRUNCATE_DRYRUN	2073
/*!
 * cache: history store table truncations to remove an unstable update
 * that would have happened in non-dryrun mode
 */
#define	WT_STAT_DSRC_CACHE_HS_KEY_TRUNCATE_RTS_UNSTABLE_DRYRUN	2074
/*!
 * cache: history store table truncations to remove an update that would
 * have happened in non-dryrun mode
 */
#define	WT_STAT_DSRC_CACHE_HS_KEY_TRUNCATE_RTS_DRYRUN	2075
/*!
 * cache: history store table updates without timestamps fixed up by
 * reinserting with the fixed timestamp
 */
#define	WT_STAT_DSRC_CACHE_HS_ORDER_REINSERT		2076
/*! cache: history store table writes requiring squashed modifies */
#define	WT_STAT_DSRC_CACHE_HS_WRITE_SQUASH		2077
/*! cache: in-memory page passed criteria to be split */
#define	WT_STAT_DSRC_CACHE_INMEM_SPLITTABLE		2078
/*! cache: in-memory page splits */
#define	WT_STAT_DSRC_CACHE_INMEM_SPLIT			2079
/*! cache: internal page split blocked its eviction */
#define	WT_STAT_DSRC_CACHE_EVICTION_BLOCKED_INTERNAL_PAGE_SPLIT	2080
/*! cache: internal pages evicted */
#define	WT_STAT_DSRC_CACHE_EVICTION_INTERNAL		2081
/*! cache: internal pages split during eviction */
#define	WT_STAT_DSRC_CACHE_EVICTION_SPLIT_INTERNAL	2082
/*! cache: leaf pages split during eviction */
#define	WT_STAT_DSRC_CACHE_EVICTION_SPLIT_LEAF		2083
/*!
 * cache: locate a random in-mem ref by examining all entries on the root
 * page
 */
#define	WT_STAT_DSRC_CACHE_EVICTION_RANDOM_SAMPLE_INMEM_ROOT	2084
/*! cache: modified pages evicted */
#define	WT_STAT_DSRC_CACHE_EVICTION_DIRTY		2085
/*! cache: multi-block reconciliation blocked whilst checkpoint is running */
#define	WT_STAT_DSRC_CACHE_EVICTION_BLOCKED_MULTI_BLOCK_RECONCILIATION_DURING_CHECKPOINT	2086
/*!
 * cache: overflow keys on a multiblock row-store page blocked its
 * eviction
 */
#define	WT_STAT_DSRC_CACHE_EVICTION_BLOCKED_OVERFLOW_KEYS	2087
/*! cache: overflow pages read into cache */
#define	WT_STAT_DSRC_CACHE_READ_OVERFLOW		2088
/*! cache: page split during eviction deepened the tree */
#define	WT_STAT_DSRC_CACHE_EVICTION_DEEPEN		2089
/*! cache: page written requiring history store records */
#define	WT_STAT_DSRC_CACHE_WRITE_HS			2090
/*! cache: pages dirtied due to obsolete time window by eviction */
#define	WT_STAT_DSRC_CACHE_EVICTION_DIRTY_OBSOLETE_TW	2091
/*! cache: pages read into cache */
#define	WT_STAT_DSRC_CACHE_READ				2092
/*! cache: pages read into cache after truncate */
#define	WT_STAT_DSRC_CACHE_READ_DELETED			2093
/*! cache: pages read into cache after truncate in prepare state */
#define	WT_STAT_DSRC_CACHE_READ_DELETED_PREPARED	2094
/*! cache: pages read into cache by checkpoint */
#define	WT_STAT_DSRC_CACHE_READ_CHECKPOINT		2095
/*! cache: pages requested from the cache */
#define	WT_STAT_DSRC_CACHE_PAGES_REQUESTED		2096
/*! cache: pages requested from the cache due to pre-fetch */
#define	WT_STAT_DSRC_CACHE_PAGES_PREFETCH		2097
/*! cache: pages seen by eviction walk */
#define	WT_STAT_DSRC_CACHE_EVICTION_PAGES_SEEN		2098
/*! cache: pages written from cache */
#define	WT_STAT_DSRC_CACHE_WRITE			2099
/*! cache: pages written requiring in-memory restoration */
#define	WT_STAT_DSRC_CACHE_WRITE_RESTORE		2100
/*! cache: recent modification of a page blocked its eviction */
#define	WT_STAT_DSRC_CACHE_EVICTION_BLOCKED_RECENTLY_MODIFIED	2101
/*! cache: reverse splits performed */
#define	WT_STAT_DSRC_CACHE_REVERSE_SPLITS		2102
/*!
 * cache: reverse splits skipped because of VLCS namespace gap
 * restrictions
 */
#define	WT_STAT_DSRC_CACHE_REVERSE_SPLITS_SKIPPED_VLCS	2103
/*! cache: the number of times full update inserted to history store */
#define	WT_STAT_DSRC_CACHE_HS_INSERT_FULL_UPDATE	2104
/*! cache: the number of times reverse modify inserted to history store */
#define	WT_STAT_DSRC_CACHE_HS_INSERT_REVERSE_MODIFY	2105
/*! cache: tracked dirty bytes in the cache */
#define	WT_STAT_DSRC_CACHE_BYTES_DIRTY			2106
/*! cache: tracked dirty internal page bytes in the cache */
#define	WT_STAT_DSRC_CACHE_BYTES_DIRTY_INTERNAL		2107
/*! cache: tracked dirty leaf page bytes in the cache */
#define	WT_STAT_DSRC_CACHE_BYTES_DIRTY_LEAF		2108
/*! cache: uncommitted truncate blocked page eviction */
#define	WT_STAT_DSRC_CACHE_EVICTION_BLOCKED_UNCOMMITTED_TRUNCATE	2109
/*! cache: unmodified pages evicted */
#define	WT_STAT_DSRC_CACHE_EVICTION_CLEAN		2110
/*!
 * cache_walk: Average difference between current eviction generation
 * when the page was last considered, only reported if cache_walk or all
 * statistics are enabled
 */
#define	WT_STAT_DSRC_CACHE_STATE_GEN_AVG_GAP		2111
/*!
 * cache_walk: Average on-disk page image size seen, only reported if
 * cache_walk or all statistics are enabled
 */
#define	WT_STAT_DSRC_CACHE_STATE_AVG_WRITTEN_SIZE	2112
/*!
 * cache_walk: Average time in cache for pages that have been visited by
 * the eviction server, only reported if cache_walk or all statistics are
 * enabled
 */
#define	WT_STAT_DSRC_CACHE_STATE_AVG_VISITED_AGE	2113
/*!
 * cache_walk: Average time in cache for pages that have not been visited
 * by the eviction server, only reported if cache_walk or all statistics
 * are enabled
 */
#define	WT_STAT_DSRC_CACHE_STATE_AVG_UNVISITED_AGE	2114
/*!
 * cache_walk: Clean pages currently in cache, only reported if
 * cache_walk or all statistics are enabled
 */
#define	WT_STAT_DSRC_CACHE_STATE_PAGES_CLEAN		2115
/*!
 * cache_walk: Current eviction generation, only reported if cache_walk
 * or all statistics are enabled
 */
#define	WT_STAT_DSRC_CACHE_STATE_GEN_CURRENT		2116
/*!
 * cache_walk: Dirty pages currently in cache, only reported if
 * cache_walk or all statistics are enabled
 */
#define	WT_STAT_DSRC_CACHE_STATE_PAGES_DIRTY		2117
/*!
 * cache_walk: Entries in the root page, only reported if cache_walk or
 * all statistics are enabled
 */
#define	WT_STAT_DSRC_CACHE_STATE_ROOT_ENTRIES		2118
/*!
 * cache_walk: Internal pages currently in cache, only reported if
 * cache_walk or all statistics are enabled
 */
#define	WT_STAT_DSRC_CACHE_STATE_PAGES_INTERNAL		2119
/*!
 * cache_walk: Leaf pages currently in cache, only reported if cache_walk
 * or all statistics are enabled
 */
#define	WT_STAT_DSRC_CACHE_STATE_PAGES_LEAF		2120
/*!
 * cache_walk: Maximum difference between current eviction generation
 * when the page was last considered, only reported if cache_walk or all
 * statistics are enabled
 */
#define	WT_STAT_DSRC_CACHE_STATE_GEN_MAX_GAP		2121
/*!
 * cache_walk: Maximum page size seen, only reported if cache_walk or all
 * statistics are enabled
 */
#define	WT_STAT_DSRC_CACHE_STATE_MAX_PAGESIZE		2122
/*!
 * cache_walk: Minimum on-disk page image size seen, only reported if
 * cache_walk or all statistics are enabled
 */
#define	WT_STAT_DSRC_CACHE_STATE_MIN_WRITTEN_SIZE	2123
/*!
 * cache_walk: Number of pages never visited by eviction server, only
 * reported if cache_walk or all statistics are enabled
 */
#define	WT_STAT_DSRC_CACHE_STATE_UNVISITED_COUNT	2124
/*!
 * cache_walk: On-disk page image sizes smaller than a single allocation
 * unit, only reported if cache_walk or all statistics are enabled
 */
#define	WT_STAT_DSRC_CACHE_STATE_SMALLER_ALLOC_SIZE	2125
/*!
 * cache_walk: Pages created in memory and never written, only reported
 * if cache_walk or all statistics are enabled
 */
#define	WT_STAT_DSRC_CACHE_STATE_MEMORY			2126
/*!
 * cache_walk: Pages currently queued for eviction, only reported if
 * cache_walk or all statistics are enabled
 */
#define	WT_STAT_DSRC_CACHE_STATE_QUEUED			2127
/*!
 * cache_walk: Pages that could not be queued for eviction, only reported
 * if cache_walk or all statistics are enabled
 */
#define	WT_STAT_DSRC_CACHE_STATE_NOT_QUEUEABLE		2128
/*!
 * cache_walk: Refs skipped during cache traversal, only reported if
 * cache_walk or all statistics are enabled
 */
#define	WT_STAT_DSRC_CACHE_STATE_REFS_SKIPPED		2129
/*!
 * cache_walk: Size of the root page, only reported if cache_walk or all
 * statistics are enabled
 */
#define	WT_STAT_DSRC_CACHE_STATE_ROOT_SIZE		2130
/*!
 * cache_walk: Total number of pages currently in cache, only reported if
 * cache_walk or all statistics are enabled
 */
#define	WT_STAT_DSRC_CACHE_STATE_PAGES			2131
/*! checkpoint: checkpoint has acquired a snapshot for its transaction */
#define	WT_STAT_DSRC_CHECKPOINT_SNAPSHOT_ACQUIRED	2132
/*! checkpoint: pages added for eviction during checkpoint cleanup */
#define	WT_STAT_DSRC_CHECKPOINT_CLEANUP_PAGES_EVICT	2133
/*!
 * checkpoint: pages dirtied due to obsolete time window by checkpoint
 * cleanup
 */
#define	WT_STAT_DSRC_CHECKPOINT_CLEANUP_PAGES_OBSOLETE_TW	2134
/*!
 * checkpoint: pages read into cache during checkpoint cleanup
 * (reclaim_space)
 */
#define	WT_STAT_DSRC_CHECKPOINT_CLEANUP_PAGES_READ_RECLAIM_SPACE	2135
/*!
 * checkpoint: pages read into cache during checkpoint cleanup due to
 * obsolete time window
 */
#define	WT_STAT_DSRC_CHECKPOINT_CLEANUP_PAGES_READ_OBSOLETE_TW	2136
/*! checkpoint: pages removed during checkpoint cleanup */
#define	WT_STAT_DSRC_CHECKPOINT_CLEANUP_PAGES_REMOVED	2137
/*! checkpoint: pages skipped during checkpoint cleanup tree walk */
#define	WT_STAT_DSRC_CHECKPOINT_CLEANUP_PAGES_WALK_SKIPPED	2138
/*! checkpoint: pages visited during checkpoint cleanup */
#define	WT_STAT_DSRC_CHECKPOINT_CLEANUP_PAGES_VISITED	2139
/*! checkpoint: transaction checkpoints due to obsolete pages */
#define	WT_STAT_DSRC_CHECKPOINT_OBSOLETE_APPLIED	2140
/*!
 * compression: compressed page maximum internal page size prior to
 * compression
 */
#define	WT_STAT_DSRC_COMPRESS_PRECOMP_INTL_MAX_PAGE_SIZE	2141
/*!
 * compression: compressed page maximum leaf page size prior to
 * compression
 */
#define	WT_STAT_DSRC_COMPRESS_PRECOMP_LEAF_MAX_PAGE_SIZE	2142
/*! compression: page written to disk failed to compress */
#define	WT_STAT_DSRC_COMPRESS_WRITE_FAIL		2143
/*! compression: page written to disk was too small to compress */
#define	WT_STAT_DSRC_COMPRESS_WRITE_TOO_SMALL		2144
/*! compression: pages read from disk */
#define	WT_STAT_DSRC_COMPRESS_READ			2145
/*!
 * compression: pages read from disk with compression ratio greater than
 * 64
 */
#define	WT_STAT_DSRC_COMPRESS_READ_RATIO_HIST_MAX	2146
/*!
 * compression: pages read from disk with compression ratio smaller than
 * 2
 */
#define	WT_STAT_DSRC_COMPRESS_READ_RATIO_HIST_2		2147
/*!
 * compression: pages read from disk with compression ratio smaller than
 * 4
 */
#define	WT_STAT_DSRC_COMPRESS_READ_RATIO_HIST_4		2148
/*!
 * compression: pages read from disk with compression ratio smaller than
 * 8
 */
#define	WT_STAT_DSRC_COMPRESS_READ_RATIO_HIST_8		2149
/*!
 * compression: pages read from disk with compression ratio smaller than
 * 16
 */
#define	WT_STAT_DSRC_COMPRESS_READ_RATIO_HIST_16	2150
/*!
 * compression: pages read from disk with compression ratio smaller than
 * 32
 */
#define	WT_STAT_DSRC_COMPRESS_READ_RATIO_HIST_32	2151
/*!
 * compression: pages read from disk with compression ratio smaller than
 * 64
 */
#define	WT_STAT_DSRC_COMPRESS_READ_RATIO_HIST_64	2152
/*! compression: pages written to disk */
#define	WT_STAT_DSRC_COMPRESS_WRITE			2153
/*!
 * compression: pages written to disk with compression ratio greater than
 * 64
 */
#define	WT_STAT_DSRC_COMPRESS_WRITE_RATIO_HIST_MAX	2154
/*!
 * compression: pages written to disk with compression ratio smaller than
 * 2
 */
#define	WT_STAT_DSRC_COMPRESS_WRITE_RATIO_HIST_2	2155
/*!
 * compression: pages written to disk with compression ratio smaller than
 * 4
 */
#define	WT_STAT_DSRC_COMPRESS_WRITE_RATIO_HIST_4	2156
/*!
 * compression: pages written to disk with compression ratio smaller than
 * 8
 */
#define	WT_STAT_DSRC_COMPRESS_WRITE_RATIO_HIST_8	2157
/*!
 * compression: pages written to disk with compression ratio smaller than
 * 16
 */
#define	WT_STAT_DSRC_COMPRESS_WRITE_RATIO_HIST_16	2158
/*!
 * compression: pages written to disk with compression ratio smaller than
 * 32
 */
#define	WT_STAT_DSRC_COMPRESS_WRITE_RATIO_HIST_32	2159
/*!
 * compression: pages written to disk with compression ratio smaller than
 * 64
 */
#define	WT_STAT_DSRC_COMPRESS_WRITE_RATIO_HIST_64	2160
/*! cursor: Total number of deleted pages skipped during tree walk */
#define	WT_STAT_DSRC_CURSOR_TREE_WALK_DEL_PAGE_SKIP	2161
/*! cursor: Total number of entries skipped by cursor next calls */
#define	WT_STAT_DSRC_CURSOR_NEXT_SKIP_TOTAL		2162
/*! cursor: Total number of entries skipped by cursor prev calls */
#define	WT_STAT_DSRC_CURSOR_PREV_SKIP_TOTAL		2163
/*!
 * cursor: Total number of entries skipped to position the history store
 * cursor
 */
#define	WT_STAT_DSRC_CURSOR_SKIP_HS_CUR_POSITION	2164
/*!
 * cursor: Total number of in-memory deleted pages skipped during tree
 * walk
 */
#define	WT_STAT_DSRC_CURSOR_TREE_WALK_INMEM_DEL_PAGE_SKIP	2165
/*! cursor: Total number of on-disk deleted pages skipped during tree walk */
#define	WT_STAT_DSRC_CURSOR_TREE_WALK_ONDISK_DEL_PAGE_SKIP	2166
/*!
 * cursor: Total number of times a search near has exited due to prefix
 * config
 */
#define	WT_STAT_DSRC_CURSOR_SEARCH_NEAR_PREFIX_FAST_PATHS	2167
/*!
 * cursor: Total number of times cursor fails to temporarily release
 * pinned page to encourage eviction of hot or large page
 */
#define	WT_STAT_DSRC_CURSOR_REPOSITION_FAILED		2168
/*!
 * cursor: Total number of times cursor temporarily releases pinned page
 * to encourage eviction of hot or large page
 */
#define	WT_STAT_DSRC_CURSOR_REPOSITION			2169
/*! cursor: bulk loaded cursor insert calls */
#define	WT_STAT_DSRC_CURSOR_INSERT_BULK			2170
/*! cursor: cache cursors reuse count */
#define	WT_STAT_DSRC_CURSOR_REOPEN			2171
/*! cursor: close calls that result in cache */
#define	WT_STAT_DSRC_CURSOR_CACHE			2172
/*! cursor: create calls */
#define	WT_STAT_DSRC_CURSOR_CREATE			2173
/*! cursor: cursor bound calls that return an error */
#define	WT_STAT_DSRC_CURSOR_BOUND_ERROR			2174
/*! cursor: cursor bounds cleared from reset */
#define	WT_STAT_DSRC_CURSOR_BOUNDS_RESET		2175
/*! cursor: cursor bounds comparisons performed */
#define	WT_STAT_DSRC_CURSOR_BOUNDS_COMPARISONS		2176
/*! cursor: cursor bounds next called on an unpositioned cursor */
#define	WT_STAT_DSRC_CURSOR_BOUNDS_NEXT_UNPOSITIONED	2177
/*! cursor: cursor bounds next early exit */
#define	WT_STAT_DSRC_CURSOR_BOUNDS_NEXT_EARLY_EXIT	2178
/*! cursor: cursor bounds prev called on an unpositioned cursor */
#define	WT_STAT_DSRC_CURSOR_BOUNDS_PREV_UNPOSITIONED	2179
/*! cursor: cursor bounds prev early exit */
#define	WT_STAT_DSRC_CURSOR_BOUNDS_PREV_EARLY_EXIT	2180
/*! cursor: cursor bounds search early exit */
#define	WT_STAT_DSRC_CURSOR_BOUNDS_SEARCH_EARLY_EXIT	2181
/*! cursor: cursor bounds search near call repositioned cursor */
#define	WT_STAT_DSRC_CURSOR_BOUNDS_SEARCH_NEAR_REPOSITIONED_CURSOR	2182
/*! cursor: cursor cache calls that return an error */
#define	WT_STAT_DSRC_CURSOR_CACHE_ERROR			2183
/*! cursor: cursor close calls that return an error */
#define	WT_STAT_DSRC_CURSOR_CLOSE_ERROR			2184
/*! cursor: cursor compare calls that return an error */
#define	WT_STAT_DSRC_CURSOR_COMPARE_ERROR		2185
/*! cursor: cursor equals calls that return an error */
#define	WT_STAT_DSRC_CURSOR_EQUALS_ERROR		2186
/*! cursor: cursor get key calls that return an error */
#define	WT_STAT_DSRC_CURSOR_GET_KEY_ERROR		2187
/*! cursor: cursor get value calls that return an error */
#define	WT_STAT_DSRC_CURSOR_GET_VALUE_ERROR		2188
/*! cursor: cursor insert calls that return an error */
#define	WT_STAT_DSRC_CURSOR_INSERT_ERROR		2189
/*! cursor: cursor insert check calls that return an error */
#define	WT_STAT_DSRC_CURSOR_INSERT_CHECK_ERROR		2190
/*! cursor: cursor largest key calls that return an error */
#define	WT_STAT_DSRC_CURSOR_LARGEST_KEY_ERROR		2191
/*! cursor: cursor modify calls that return an error */
#define	WT_STAT_DSRC_CURSOR_MODIFY_ERROR		2192
/*! cursor: cursor next calls that return an error */
#define	WT_STAT_DSRC_CURSOR_NEXT_ERROR			2193
/*!
 * cursor: cursor next calls that skip due to a globally visible history
 * store tombstone
 */
#define	WT_STAT_DSRC_CURSOR_NEXT_HS_TOMBSTONE		2194
/*!
 * cursor: cursor next calls that skip greater than 1 and fewer than 100
 * entries
 */
#define	WT_STAT_DSRC_CURSOR_NEXT_SKIP_LT_100		2195
/*!
 * cursor: cursor next calls that skip greater than or equal to 100
 * entries
 */
#define	WT_STAT_DSRC_CURSOR_NEXT_SKIP_GE_100		2196
/*! cursor: cursor next random calls that return an error */
#define	WT_STAT_DSRC_CURSOR_NEXT_RANDOM_ERROR		2197
/*! cursor: cursor prev calls that return an error */
#define	WT_STAT_DSRC_CURSOR_PREV_ERROR			2198
/*!
 * cursor: cursor prev calls that skip due to a globally visible history
 * store tombstone
 */
#define	WT_STAT_DSRC_CURSOR_PREV_HS_TOMBSTONE		2199
/*!
 * cursor: cursor prev calls that skip greater than or equal to 100
 * entries
 */
#define	WT_STAT_DSRC_CURSOR_PREV_SKIP_GE_100		2200
/*! cursor: cursor prev calls that skip less than 100 entries */
#define	WT_STAT_DSRC_CURSOR_PREV_SKIP_LT_100		2201
/*! cursor: cursor reconfigure calls that return an error */
#define	WT_STAT_DSRC_CURSOR_RECONFIGURE_ERROR		2202
/*! cursor: cursor remove calls that return an error */
#define	WT_STAT_DSRC_CURSOR_REMOVE_ERROR		2203
/*! cursor: cursor reopen calls that return an error */
#define	WT_STAT_DSRC_CURSOR_REOPEN_ERROR		2204
/*! cursor: cursor reserve calls that return an error */
#define	WT_STAT_DSRC_CURSOR_RESERVE_ERROR		2205
/*! cursor: cursor reset calls that return an error */
#define	WT_STAT_DSRC_CURSOR_RESET_ERROR			2206
/*! cursor: cursor search calls that return an error */
#define	WT_STAT_DSRC_CURSOR_SEARCH_ERROR		2207
/*! cursor: cursor search near calls that return an error */
#define	WT_STAT_DSRC_CURSOR_SEARCH_NEAR_ERROR		2208
/*! cursor: cursor update calls that return an error */
#define	WT_STAT_DSRC_CURSOR_UPDATE_ERROR		2209
/*! cursor: insert calls */
#define	WT_STAT_DSRC_CURSOR_INSERT			2210
/*! cursor: insert key and value bytes */
#define	WT_STAT_DSRC_CURSOR_INSERT_BYTES		2211
/*! cursor: modify */
#define	WT_STAT_DSRC_CURSOR_MODIFY			2212
/*! cursor: modify key and value bytes affected */
#define	WT_STAT_DSRC_CURSOR_MODIFY_BYTES		2213
/*! cursor: modify value bytes modified */
#define	WT_STAT_DSRC_CURSOR_MODIFY_BYTES_TOUCH		2214
/*! cursor: next calls */
#define	WT_STAT_DSRC_CURSOR_NEXT			2215
/*! cursor: open cursor count */
#define	WT_STAT_DSRC_CURSOR_OPEN_COUNT			2216
/*! cursor: operation restarted */
#define	WT_STAT_DSRC_CURSOR_RESTART			2217
/*! cursor: prev calls */
#define	WT_STAT_DSRC_CURSOR_PREV			2218
/*! cursor: remove calls */
#define	WT_STAT_DSRC_CURSOR_REMOVE			2219
/*! cursor: remove key bytes removed */
#define	WT_STAT_DSRC_CURSOR_REMOVE_BYTES		2220
/*! cursor: reserve calls */
#define	WT_STAT_DSRC_CURSOR_RESERVE			2221
/*! cursor: reset calls */
#define	WT_STAT_DSRC_CURSOR_RESET			2222
/*! cursor: search calls */
#define	WT_STAT_DSRC_CURSOR_SEARCH			2223
/*! cursor: search history store calls */
#define	WT_STAT_DSRC_CURSOR_SEARCH_HS			2224
/*! cursor: search near calls */
#define	WT_STAT_DSRC_CURSOR_SEARCH_NEAR			2225
/*! cursor: truncate calls */
#define	WT_STAT_DSRC_CURSOR_TRUNCATE			2226
/*! cursor: update calls */
#define	WT_STAT_DSRC_CURSOR_UPDATE			2227
/*! cursor: update key and value bytes */
#define	WT_STAT_DSRC_CURSOR_UPDATE_BYTES		2228
/*! cursor: update value size change */
#define	WT_STAT_DSRC_CURSOR_UPDATE_BYTES_CHANGED	2229
/*! reconciliation: VLCS pages explicitly reconciled as empty */
#define	WT_STAT_DSRC_REC_VLCS_EMPTIED_PAGES		2230
/*! reconciliation: approximate byte size of timestamps in pages written */
#define	WT_STAT_DSRC_REC_TIME_WINDOW_BYTES_TS		2231
/*!
 * reconciliation: approximate byte size of transaction IDs in pages
 * written
 */
#define	WT_STAT_DSRC_REC_TIME_WINDOW_BYTES_TXN		2232
/*! reconciliation: dictionary matches */
#define	WT_STAT_DSRC_REC_DICTIONARY			2233
/*! reconciliation: fast-path pages deleted */
#define	WT_STAT_DSRC_REC_PAGE_DELETE_FAST		2234
/*!
 * reconciliation: internal page key bytes discarded using suffix
 * compression
 */
#define	WT_STAT_DSRC_REC_SUFFIX_COMPRESSION		2235
/*! reconciliation: internal page multi-block writes */
#define	WT_STAT_DSRC_REC_MULTIBLOCK_INTERNAL		2236
/*! reconciliation: leaf page key bytes discarded using prefix compression */
#define	WT_STAT_DSRC_REC_PREFIX_COMPRESSION		2237
/*! reconciliation: leaf page multi-block writes */
#define	WT_STAT_DSRC_REC_MULTIBLOCK_LEAF		2238
/*! reconciliation: leaf-page overflow keys */
#define	WT_STAT_DSRC_REC_OVERFLOW_KEY_LEAF		2239
/*! reconciliation: maximum blocks required for a page */
#define	WT_STAT_DSRC_REC_MULTIBLOCK_MAX			2240
/*! reconciliation: overflow values written */
#define	WT_STAT_DSRC_REC_OVERFLOW_VALUE			2241
/*! reconciliation: page reconciliation calls */
#define	WT_STAT_DSRC_REC_PAGES				2242
/*! reconciliation: page reconciliation calls for eviction */
#define	WT_STAT_DSRC_REC_PAGES_EVICTION			2243
/*! reconciliation: pages deleted */
#define	WT_STAT_DSRC_REC_PAGE_DELETE			2244
/*!
 * reconciliation: pages written including an aggregated newest start
 * durable timestamp
 */
#define	WT_STAT_DSRC_REC_TIME_AGGR_NEWEST_START_DURABLE_TS	2245
/*!
 * reconciliation: pages written including an aggregated newest stop
 * durable timestamp
 */
#define	WT_STAT_DSRC_REC_TIME_AGGR_NEWEST_STOP_DURABLE_TS	2246
/*!
 * reconciliation: pages written including an aggregated newest stop
 * timestamp
 */
#define	WT_STAT_DSRC_REC_TIME_AGGR_NEWEST_STOP_TS	2247
/*!
 * reconciliation: pages written including an aggregated newest stop
 * transaction ID
 */
#define	WT_STAT_DSRC_REC_TIME_AGGR_NEWEST_STOP_TXN	2248
/*!
 * reconciliation: pages written including an aggregated newest
 * transaction ID
 */
#define	WT_STAT_DSRC_REC_TIME_AGGR_NEWEST_TXN		2249
/*!
 * reconciliation: pages written including an aggregated oldest start
 * timestamp
 */
#define	WT_STAT_DSRC_REC_TIME_AGGR_OLDEST_START_TS	2250
/*! reconciliation: pages written including an aggregated prepare */
#define	WT_STAT_DSRC_REC_TIME_AGGR_PREPARED		2251
/*! reconciliation: pages written including at least one prepare */
#define	WT_STAT_DSRC_REC_TIME_WINDOW_PAGES_PREPARED	2252
/*!
 * reconciliation: pages written including at least one start durable
 * timestamp
 */
#define	WT_STAT_DSRC_REC_TIME_WINDOW_PAGES_DURABLE_START_TS	2253
/*! reconciliation: pages written including at least one start timestamp */
#define	WT_STAT_DSRC_REC_TIME_WINDOW_PAGES_START_TS	2254
/*!
 * reconciliation: pages written including at least one start transaction
 * ID
 */
#define	WT_STAT_DSRC_REC_TIME_WINDOW_PAGES_START_TXN	2255
/*!
 * reconciliation: pages written including at least one stop durable
 * timestamp
 */
#define	WT_STAT_DSRC_REC_TIME_WINDOW_PAGES_DURABLE_STOP_TS	2256
/*! reconciliation: pages written including at least one stop timestamp */
#define	WT_STAT_DSRC_REC_TIME_WINDOW_PAGES_STOP_TS	2257
/*!
 * reconciliation: pages written including at least one stop transaction
 * ID
 */
#define	WT_STAT_DSRC_REC_TIME_WINDOW_PAGES_STOP_TXN	2258
/*! reconciliation: records written including a prepare */
#define	WT_STAT_DSRC_REC_TIME_WINDOW_PREPARED		2259
/*! reconciliation: records written including a start durable timestamp */
#define	WT_STAT_DSRC_REC_TIME_WINDOW_DURABLE_START_TS	2260
/*! reconciliation: records written including a start timestamp */
#define	WT_STAT_DSRC_REC_TIME_WINDOW_START_TS		2261
/*! reconciliation: records written including a start transaction ID */
#define	WT_STAT_DSRC_REC_TIME_WINDOW_START_TXN		2262
/*! reconciliation: records written including a stop durable timestamp */
#define	WT_STAT_DSRC_REC_TIME_WINDOW_DURABLE_STOP_TS	2263
/*! reconciliation: records written including a stop timestamp */
#define	WT_STAT_DSRC_REC_TIME_WINDOW_STOP_TS		2264
/*! reconciliation: records written including a stop transaction ID */
#define	WT_STAT_DSRC_REC_TIME_WINDOW_STOP_TXN		2265
/*! session: object compaction */
#define	WT_STAT_DSRC_SESSION_COMPACT			2266
/*!
 * transaction: a reader raced with a prepared transaction commit and
 * skipped an update or updates
 */
#define	WT_STAT_DSRC_TXN_READ_RACE_PREPARE_COMMIT	2267
/*! transaction: number of times overflow removed value is read */
#define	WT_STAT_DSRC_TXN_READ_OVERFLOW_REMOVE		2268
/*! transaction: race to read prepared update retry */
#define	WT_STAT_DSRC_TXN_READ_RACE_PREPARE_UPDATE	2269
/*!
 * transaction: rollback to stable history store keys that would have
 * been swept in non-dryrun mode
 */
#define	WT_STAT_DSRC_TXN_RTS_SWEEP_HS_KEYS_DRYRUN	2270
/*!
 * transaction: rollback to stable history store records with stop
 * timestamps older than newer records
 */
#define	WT_STAT_DSRC_TXN_RTS_HS_STOP_OLDER_THAN_NEWER_START	2271
/*! transaction: rollback to stable inconsistent checkpoint */
#define	WT_STAT_DSRC_TXN_RTS_INCONSISTENT_CKPT		2272
/*! transaction: rollback to stable keys removed */
#define	WT_STAT_DSRC_TXN_RTS_KEYS_REMOVED		2273
/*! transaction: rollback to stable keys restored */
#define	WT_STAT_DSRC_TXN_RTS_KEYS_RESTORED		2274
/*!
 * transaction: rollback to stable keys that would have been removed in
 * non-dryrun mode
 */
#define	WT_STAT_DSRC_TXN_RTS_KEYS_REMOVED_DRYRUN	2275
/*!
 * transaction: rollback to stable keys that would have been restored in
 * non-dryrun mode
 */
#define	WT_STAT_DSRC_TXN_RTS_KEYS_RESTORED_DRYRUN	2276
/*! transaction: rollback to stable restored tombstones from history store */
#define	WT_STAT_DSRC_TXN_RTS_HS_RESTORE_TOMBSTONES	2277
/*! transaction: rollback to stable restored updates from history store */
#define	WT_STAT_DSRC_TXN_RTS_HS_RESTORE_UPDATES		2278
/*! transaction: rollback to stable skipping delete rle */
#define	WT_STAT_DSRC_TXN_RTS_DELETE_RLE_SKIPPED		2279
/*! transaction: rollback to stable skipping stable rle */
#define	WT_STAT_DSRC_TXN_RTS_STABLE_RLE_SKIPPED		2280
/*! transaction: rollback to stable sweeping history store keys */
#define	WT_STAT_DSRC_TXN_RTS_SWEEP_HS_KEYS		2281
/*!
 * transaction: rollback to stable tombstones from history store that
 * would have been restored in non-dryrun mode
 */
#define	WT_STAT_DSRC_TXN_RTS_HS_RESTORE_TOMBSTONES_DRYRUN	2282
/*!
 * transaction: rollback to stable updates from history store that would
 * have been restored in non-dryrun mode
 */
#define	WT_STAT_DSRC_TXN_RTS_HS_RESTORE_UPDATES_DRYRUN	2283
/*! transaction: rollback to stable updates removed from history store */
#define	WT_STAT_DSRC_TXN_RTS_HS_REMOVED			2284
/*!
 * transaction: rollback to stable updates that would have been removed
 * from history store in non-dryrun mode
 */
#define	WT_STAT_DSRC_TXN_RTS_HS_REMOVED_DRYRUN		2285
/*! transaction: update conflicts */
#define	WT_STAT_DSRC_TXN_UPDATE_CONFLICT		2286

/*!
 * @}
 * @name Statistics for session
 * @anchor statistics_session
 * @{
 */
/*! session: bytes read into cache */
#define	WT_STAT_SESSION_BYTES_READ			4000
/*! session: bytes written from cache */
#define	WT_STAT_SESSION_BYTES_WRITE			4001
/*! session: dhandle lock wait time (usecs) */
#define	WT_STAT_SESSION_LOCK_DHANDLE_WAIT		4002
/*! session: dirty bytes in this txn */
#define	WT_STAT_SESSION_TXN_BYTES_DIRTY			4003
/*! session: page read from disk to cache time (usecs) */
#define	WT_STAT_SESSION_READ_TIME			4004
/*! session: page write from cache to disk time (usecs) */
#define	WT_STAT_SESSION_WRITE_TIME			4005
/*! session: schema lock wait time (usecs) */
#define	WT_STAT_SESSION_LOCK_SCHEMA_WAIT		4006
/*! session: time waiting for cache (usecs) */
#define	WT_STAT_SESSION_CACHE_TIME			4007
/*! @} */
/*
 * Statistics section: END
 * DO NOT EDIT: automatically built by dist/stat.py.
 */
/*! @} */

/*******************************************
 * Verbose categories
 *******************************************/
/*!
 * @addtogroup wt
 * @{
 */
/*!
 * @name Verbose categories
 * @anchor verbose_categories
 * @{
 */
/*!
 * WiredTiger verbose event categories.
 * Note that the verbose categories cover a wide set of sub-systems and operations
 * within WiredTiger. As such, the categories are subject to change and evolve
 * between different WiredTiger releases.
 */
typedef enum {
/* VERBOSE ENUM START */
    WT_VERB_ALL,                  /*!< ALL module messages. */
    WT_VERB_API,                  /*!< API messages. */
    WT_VERB_BACKUP,               /*!< Backup messages. */
    WT_VERB_BLKCACHE,
    WT_VERB_BLOCK,                /*!< Block manager messages. */
    WT_VERB_CHECKPOINT,           /*!< Checkpoint messages. */
    WT_VERB_CHECKPOINT_CLEANUP,
    WT_VERB_CHECKPOINT_PROGRESS,  /*!< Checkpoint progress messages. */
    WT_VERB_CHUNKCACHE,           /*!< Chunk cache messages. */
    WT_VERB_COMPACT,              /*!< Compact messages. */
    WT_VERB_COMPACT_PROGRESS,     /*!< Compact progress messages. */
    WT_VERB_CONFIGURATION,
    WT_VERB_DEFAULT,
    WT_VERB_ERROR_RETURNS,
    WT_VERB_EVICTION,             /*!< Eviction messages. */
    WT_VERB_EXTENSION,            /*!< Extension messages. */
    WT_VERB_FILEOPS,
    WT_VERB_GENERATION,
    WT_VERB_HANDLEOPS,
    WT_VERB_HS,                   /*!< History store messages. */
    WT_VERB_HS_ACTIVITY,          /*!< History store activity messages. */
    WT_VERB_LOG,                  /*!< Log messages. */
    WT_VERB_MUTEX,
    WT_VERB_METADATA,             /*!< Metadata messages. */
    WT_VERB_OUT_OF_ORDER,
    WT_VERB_OVERFLOW,
    WT_VERB_PREFETCH,
    WT_VERB_READ,
    WT_VERB_RECONCILE,            /*!< Reconcile messages. */
    WT_VERB_RECOVERY,             /*!< Recovery messages. */
    WT_VERB_RECOVERY_PROGRESS,    /*!< Recovery progress messages. */
    WT_VERB_RTS,                  /*!< RTS messages. */
    WT_VERB_SALVAGE,              /*!< Salvage messages. */
    WT_VERB_SHARED_CACHE,
    WT_VERB_SPLIT,
    WT_VERB_TEMPORARY,
    WT_VERB_THREAD_GROUP,
    WT_VERB_TIERED,               /*!< Tiered storage messages. */
    WT_VERB_TIMESTAMP,            /*!< Timestamp messages. */
    WT_VERB_TRANSACTION,          /*!< Transaction messages. */
    WT_VERB_VERIFY,               /*!< Verify messages. */
    WT_VERB_VERSION,              /*!< Version messages. */
    WT_VERB_WRITE,
/* VERBOSE ENUM STOP */
    WT_VERB_NUM_CATEGORIES
} WT_VERBOSE_CATEGORY;
/*! @} */

/*******************************************
 * Verbose levels
 *******************************************/
/*!
 * @name Verbose levels
 * @anchor verbose_levels
 * @{
 */
/*!
 * WiredTiger verbosity levels. The levels define a range of severity categories, with
 * \c WT_VERBOSE_ERROR being the lowest, most critical level (used by messages on critical error
 * paths) and \c WT_VERBOSE_DEBUG_5 being the highest verbosity/informational level (mostly adopted
 * for debugging).
 */
typedef enum {
    WT_VERBOSE_ERROR = -3,  /*!< Error conditions triggered in WiredTiger. */
    WT_VERBOSE_WARNING,     /*!< Warning conditions potentially signaling non-imminent errors and
                            behaviors. */
    WT_VERBOSE_NOTICE,      /*!< Messages for significant events in WiredTiger, usually worth
                            noting. */
    WT_VERBOSE_INFO,        /*!< Informational style messages. */
    WT_VERBOSE_DEBUG_1,     /*!< Low severity messages, useful for debugging purposes. This is
                            the default level when debugging. */
    WT_VERBOSE_DEBUG_2,     /*!< Low severity messages, an increase in verbosity from
                            the previous level. */
    WT_VERBOSE_DEBUG_3,     /*!< Low severity messages. */
    WT_VERBOSE_DEBUG_4,     /*!< Low severity messages. */
    WT_VERBOSE_DEBUG_5      /*!< Lowest severity messages. */
} WT_VERBOSE_LEVEL;
/*! @} */
/*
 * Verbose section: END
 */
/*! @} */

#undef __F

#if defined(__cplusplus)
}
#endif
#endif /* __WIREDTIGER_H_ */<|MERGE_RESOLUTION|>--- conflicted
+++ resolved
@@ -4064,71 +4064,6 @@
  */
 #define	WT_NONE	(-32000)
 /*!
-<<<<<<< HEAD
- * Cannot reconfigure background compaction while it's already running.
- * This sub-level error is generated when the user tries to reconfigure the
- * background compaction while it is already running.
- */
-#define	WT_COMPACTION_ALREADY_RUNNING	(-32001)
-/*!
- * Out of sessions (including internal sessions).
- * This sub-level error is generated when the user has created the max amount of
- * sessions configured.
- */
-#define	WT_SESSION_MAX	(-32002)
-/*!
- * Transaction rolled back because of cache overflow.
- * This sub-level error is generated when the cache has exceeded its configured
- * memory limit. This causes the transaction to be rolled back.
- */
-#define	WT_CACHE_OVERFLOW	(-32003)
-/*!
- * Conflict between concurrent operations.
- * This sub-level error is generated when two or more transactions attempt to
- * write to the same data.
- */
-#define	WT_WRITE_CONFLICT	(-32004)
-/*!
- * Oldest pinned transaction ID rolled back for eviction.
- * This sub-level error is generated when oldest pinned transaction ID is rolled
- * back for eviction.
- */
-#define	WT_OLDEST_FOR_EVICTION	(-32005)
-/*!
- * The table is currently performing backup.
- * This sub-level error is generated when an operation conflicts with an ongoing
- * backup process.
- */
-#define	WT_CONFLICT_BACKUP	(-32006)
-/*!
- * Another thread is accessing the table.
- * This sub-level error is generated when a when another thread is accessing the
- * table, leading to conflicting dhandles.
- */
-#define	WT_CONFLICT_DHANDLE	(-32007)
-/*!
- * Another thread is performing a schema operation.
- * This sub-level error is generated when another thread is performing a schema
- * operation, which locks out other operations.
- */
-#define	WT_CONFLICT_SCHEMA_LOCK	(-32008)
-/*!
- * The table has uncommitted data and can not be dropped yet.
- * This sub-level error is generated when operations are attempting to access
- * data that has not yet been committed, so the table cannot be dropped
- */
-#define	WT_UNCOMMITTED_DATA	(-32009)
-/*!
- * The table has dirty data and can not be dropped yet.
- * This sub-level error is generated when there is data that has been modified
- * but not yet written to permanent storage, so the table cannot be dropped
- */
-#define	WT_DIRTY_DATA	(-32010)
-/*!
- * Another thread is currently reading or writing on the table.
- * This sub-level error is generated when a thread is reading or writing from
- * the table, causing it to be locked from other threads.
-=======
  * Compaction is already running.
  * This sub-level error returns when the user tries to reconfigure compaction
  * while it is already running.
@@ -4190,7 +4125,6 @@
  * Another thread currently holds the table lock.
  * This sub-level error indicates that a concurrent operation is performing a
  * table operation.
->>>>>>> 308cf3f9
  */
 #define	WT_CONFLICT_TABLE_LOCK	(-32011)
 /*
