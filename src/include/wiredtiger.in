/*-
 * Copyright (c) 2014-present MongoDB, Inc.
 * Copyright (c) 2008-2014 WiredTiger, Inc.
 *  All rights reserved.
 *
 * See the file LICENSE for redistribution information.
 */

#ifndef __WIREDTIGER_H_
#define __WIREDTIGER_H_

#if defined(__cplusplus)
extern "C" {
#endif

/*******************************************
 * Version information
 *******************************************/
#define WIREDTIGER_VERSION_MAJOR    @VERSION_MAJOR@
#define WIREDTIGER_VERSION_MINOR    @VERSION_MINOR@
#define WIREDTIGER_VERSION_PATCH    @VERSION_PATCH@
#define WIREDTIGER_VERSION_STRING   @VERSION_STRING@

/*******************************************
 * Required includes
 *******************************************/
@wiredtiger_includes_decl@

/*******************************************
 * Portable type names
 *******************************************/
@off_t_decl@
@uintmax_t_decl@
@uintptr_t_decl@

#if defined(DOXYGEN) || defined(SWIG)
#define __F(func) func
#else
/* NOLINTNEXTLINE(misc-macro-parentheses) */
#define __F(func) (*func)
#endif

/*
 * We support configuring WiredTiger with the gcc/clang -fvisibility=hidden
 * flags, but that requires public APIs be specifically marked.
 */
#if defined(DOXYGEN) || defined(SWIG) || !defined(__GNUC__)
#define WT_ATTRIBUTE_LIBRARY_VISIBLE
#else
#define WT_ATTRIBUTE_LIBRARY_VISIBLE    __attribute__((visibility("default")))
#endif

/*!
 * @defgroup wt WiredTiger API
 * The functions, handles and methods applications use to access and manage
 * data with WiredTiger.
 *
 * @{
 */

/*******************************************
 * Public forward structure declarations
 *******************************************/
struct __wt_collator;       typedef struct __wt_collator WT_COLLATOR;
struct __wt_compressor;     typedef struct __wt_compressor WT_COMPRESSOR;
struct __wt_config_item;    typedef struct __wt_config_item WT_CONFIG_ITEM;
struct __wt_config_parser;
    typedef struct __wt_config_parser WT_CONFIG_PARSER;
struct __wt_connection;     typedef struct __wt_connection WT_CONNECTION;
struct __wt_cursor;     typedef struct __wt_cursor WT_CURSOR;
struct __wt_data_source;    typedef struct __wt_data_source WT_DATA_SOURCE;
struct __wt_encryptor;      typedef struct __wt_encryptor WT_ENCRYPTOR;
struct __wt_event_handler;  typedef struct __wt_event_handler WT_EVENT_HANDLER;
struct __wt_extension_api;  typedef struct __wt_extension_api WT_EXTENSION_API;
struct __wt_file_handle;    typedef struct __wt_file_handle WT_FILE_HANDLE;
struct __wt_file_system;    typedef struct __wt_file_system WT_FILE_SYSTEM;
struct __wt_item;       typedef struct __wt_item WT_ITEM;
struct __wt_modify;     typedef struct __wt_modify WT_MODIFY;
#if !defined(DOXYGEN)
struct __wt_page_log; typedef struct __wt_page_log WT_PAGE_LOG;
struct __wt_page_log_get_args; typedef struct __wt_page_log_get_args WT_PAGE_LOG_GET_ARGS;
struct __wt_page_log_put_args; typedef struct __wt_page_log_put_args WT_PAGE_LOG_PUT_ARGS;
struct __wt_page_log_handle; typedef struct __wt_page_log_handle WT_PAGE_LOG_HANDLE;
#endif
struct __wt_session;        typedef struct __wt_session WT_SESSION;
#if !defined(DOXYGEN)
struct __wt_storage_source; typedef struct __wt_storage_source WT_STORAGE_SOURCE;
#endif

/*!
 * A raw item of data to be managed, including a pointer to the data and a
 * length.
 *
 * WT_ITEM structures do not need to be cleared before use.
 */
struct __wt_item {
    /*!
     * The memory reference of the data item.
     *
     * For items returned by a WT_CURSOR, the pointer is only valid until
     * the next operation on that cursor.  Applications that need to keep
     * an item across multiple cursor operations must make a copy.
     */
    const void *data;

    /*!
     * The number of bytes in the data item.
     *
     * The maximum length of a single column stored in a table is not fixed
     * (as it partially depends on the underlying file configuration), but
     * is always a small number of bytes less than 4GB.
     */
    size_t size;

#ifndef DOXYGEN
    /*! Managed memory chunk (internal use). */
    void *mem;

    /*! Managed memory size (internal use). */
    size_t memsize;

    /*! Object flags (internal use). */
/* AUTOMATIC FLAG VALUE GENERATION START 0 */
#define WT_ITEM_INUSE   0x1u
/* AUTOMATIC FLAG VALUE GENERATION STOP 32 */
    uint32_t flags;
#endif
};

/*!
 * A set of modifications for a value, including a pointer to new data and a
 * length, plus a target offset in the value and an optional length of data
 * in the value to be replaced.
 *
 * WT_MODIFY structures do not need to be cleared before use.
 */
struct __wt_modify {
    /*!
     * New data. The size of the new data may be zero when no new data is
     * provided.
     */
    WT_ITEM data;

    /*!
     * The zero-based byte offset in the value where the new data is placed.
     *
     * If the offset is past the end of the value, padding bytes are
     * appended to the value up to the specified offset. If the value is a
     * string (value format \c S), the padding byte is a space. If the value
     * is a raw byte array accessed using a WT_ITEM structure (value format
     * \c u), the padding byte is a nul.
     */
     size_t offset;

    /*!
     * The number of bytes in the value to be replaced.
     *
     * If the size is zero, no bytes from the value are replaced and the new
     * data is inserted.
     *
     * If the offset is past the end of the value, the size is ignored.
     *
     * If the offset plus the size overlaps the end of the previous value,
     * bytes from the offset to the end of the value are replaced and any
     * remaining new data is appended.
     */
     size_t size;
};

/*!
 * The maximum packed size of a 64-bit integer.  The ::wiredtiger_struct_pack
 * function will pack single long integers into at most this many bytes.
 */
#define WT_INTPACK64_MAXSIZE    ((int)sizeof(int64_t) + 1)

/*!
 * The maximum packed size of a 32-bit integer.  The ::wiredtiger_struct_pack
 * function will pack single integers into at most this many bytes.
 */
#define WT_INTPACK32_MAXSIZE    ((int)sizeof(int32_t) + 1)

/*!
 * A WT_CURSOR handle is the interface to a cursor.
 *
 * Cursors allow data to be searched, iterated and modified, implementing the
 * CRUD (create, read, update and delete) operations.  Cursors are opened in
 * the context of a session.  If a transaction is started, cursors operate in
 * the context of the transaction until the transaction is resolved.
 *
 * Raw data is represented by key/value pairs of WT_ITEM structures, but
 * cursors can also provide access to fields within the key and value if the
 * formats are described in the WT_SESSION::create method.
 *
 * In the common case, a cursor is used to access records in a table.  However,
 * cursors can be used on subsets of tables (such as a single column or a
 * projection of multiple columns), as an interface to statistics, configuration
 * data or application-specific data sources.  See WT_SESSION::open_cursor for
 * more information.
 *
 * <b>Thread safety:</b> A WT_CURSOR handle is not usually shared between
 * threads. See @ref threads for more information.
 */
struct __wt_cursor {
    WT_SESSION *session;    /*!< The session handle for this cursor. */

    /*!
     * The name of the data source for the cursor, matches the \c uri
     * parameter to WT_SESSION::open_cursor used to open the cursor.
     */
    const char *uri;

    /*!
     * The format of the data packed into key items.  See @ref packing for
     * details.  If not set, a default value of "u" is assumed, and
     * applications must use WT_ITEM structures to manipulate untyped byte
     * arrays.
     */
    const char *key_format;

    /*!
     * The format of the data packed into value items.  See @ref packing
     * for details.  If not set, a default value of "u" is assumed, and
     * applications must use WT_ITEM structures to manipulate untyped byte
     * arrays.
     */
    const char *value_format;

    /*!
     * @name Data access
     * @{
     */
    /*!
     * Get the key for the current record.
     *
     * @snippet ex_all.c Get the cursor's string key
     *
     * @snippet ex_all.c Get the cursor's record number key
     *
     * @param cursor the cursor handle
     * @param ... pointers to hold key fields corresponding to
     * WT_CURSOR::key_format.
     * The API does not validate the argument types passed in; the caller is
     * responsible for passing the correct argument types according to
     * WT_CURSOR::key_format.
     * @errors
     */
    int __F(get_key)(WT_CURSOR *cursor, ...);

    /*!
     * Get the value for the current record.
     *
     * @snippet ex_all.c Get the cursor's string value
     *
     * @snippet ex_all.c Get the cursor's raw value
     *
     * @param cursor the cursor handle
     * @param ... pointers to hold value fields corresponding to
     * WT_CURSOR::value_format.
     * The API does not validate the argument types passed in; the caller is
     * responsible for passing the correct argument types according to
     * WT_CURSOR::value_format.
     * @errors
     */
    int __F(get_value)(WT_CURSOR *cursor, ...);

    /*!
     * Get the raw key and value for the current record.
     *
     * @snippet ex_all.c Get the raw key and value for the current record.
     *
     * @snippet ex_all.c Set the cursor's record number key
     *
     * @param cursor the cursor handle
     * @param key pointer to an item that will contains the current record's raw key
     * @param value pointer to an item that will contains the current record's raw value
     *
     * The caller can optionally pass in NULL for either key or value to retrieve only
     * the other of the key or value.
     *
     * If an error occurs during this operation, a flag will be set in the
     * cursor, and the next operation to access the key will fail.  This
     * simplifies error handling in applications.
     * @errors
     */
        int __F(get_raw_key_value)(WT_CURSOR *cursor, WT_ITEM* key, WT_ITEM* value);

    /*!
     * Set the key for the next operation.
     *
     * @snippet ex_all.c Set the cursor's string key
     *
     * @snippet ex_all.c Set the cursor's record number key
     *
     * @param cursor the cursor handle
     * @param ... key fields corresponding to WT_CURSOR::key_format.
     *
     * If an error occurs during this operation, a flag will be set in the
     * cursor, and the next operation to access the key will fail.  This
     * simplifies error handling in applications.
     */
    void __F(set_key)(WT_CURSOR *cursor, ...);

    /*!
     * Set the value for the next operation.
     *
     * @snippet ex_all.c Set the cursor's string value
     *
     * @snippet ex_all.c Set the cursor's raw value
     *
     * @param cursor the cursor handle
     * @param ... value fields corresponding to WT_CURSOR::value_format.
     *
     * If an error occurs during this operation, a flag will be set in the
     * cursor, and the next operation to access the value will fail.  This
     * simplifies error handling in applications.
     */
    void __F(set_value)(WT_CURSOR *cursor, ...);
    /*! @} */

    /*!
     * @name Cursor positioning
     * @{
     */
    /*!
     * Return the ordering relationship between two cursors: both cursors
     * must have the same data source and have valid keys. (When testing
     * only for equality, WT_CURSOR::equals may be faster.)
     *
     * @snippet ex_all.c Cursor comparison
     *
     * @param cursor the cursor handle
     * @param other another cursor handle
     * @param comparep the status of the comparison: < 0 if
     * <code>cursor</code> refers to a key that appears before
     * <code>other</code>, 0 if the cursors refer to the same key,
     * and > 0 if <code>cursor</code> refers to a key that appears after
     * <code>other</code>.
     * @errors
     */
    int __F(compare)(WT_CURSOR *cursor, WT_CURSOR *other, int *comparep);

    /*!
     * Return the ordering relationship between two cursors, testing only
     * for equality: both cursors must have the same data source and have
     * valid keys.
     *
     * @snippet ex_all.c Cursor equality
     *
     * @param cursor the cursor handle
     * @param other another cursor handle
     * @param[out] equalp the status of the comparison: 1 if the cursors
     * refer to the same key, otherwise 0.
     * @errors
     */
    int __F(equals)(WT_CURSOR *cursor, WT_CURSOR *other, int *equalp);

    /*!
     * Return the next record.
     *
     * @snippet ex_all.c Return the next record
     *
     * @param cursor the cursor handle
     * @errors
     */
    int __F(next)(WT_CURSOR *cursor);

    /*!
     * Return the previous record.
     *
     * @snippet ex_all.c Return the previous record
     *
     * @param cursor the cursor handle
     * @errors
     */
    int __F(prev)(WT_CURSOR *cursor);

    /*!
     * Reset the cursor. Any resources held by the cursor are released,
     * and the cursor's key and position are no longer valid. Subsequent
     * iterations with WT_CURSOR::next will move to the first record, or
     * with WT_CURSOR::prev will move to the last record.
     *
     * In the case of a statistics cursor, resetting the cursor refreshes
     * the statistics information returned. Resetting a session statistics
     * cursor resets all the session statistics values to zero.
     *
     * @snippet ex_all.c Reset the cursor
     *
     * @param cursor the cursor handle
     * @errors
     */
    int __F(reset)(WT_CURSOR *cursor);

    /*!
     * Return the record matching the key. The key must first be set.
     *
     * @snippet ex_all.c Search for an exact match
     *
     * On success, the cursor ends positioned at the returned record; to
     * minimize cursor resources, the WT_CURSOR::reset method should be
     * called as soon as the record has been retrieved and the cursor no
     * longer needs that position.
     *
     * @param cursor the cursor handle
     * @errors
     */
    int __F(search)(WT_CURSOR *cursor);

    /*!
     * Return the record matching the key if it exists, or an adjacent
     * record.  An adjacent record is either the smallest record larger
     * than the key or the largest record smaller than the key (in other
     * words, a logically adjacent key).
     *
     * The key must first be set.
     *
     * An example of a search for an exact or adjacent match:
     *
     * @snippet ex_all.c Search for an exact or adjacent match
     *
     * An example of a forward scan through the table, where all keys
     * greater than or equal to a specified prefix are included in the
     * scan:
     *
     * @snippet ex_all.c Forward scan greater than or equal
     *
     * An example of a backward scan through the table, where all keys
     * less than a specified prefix are included in the scan:
     *
     * @snippet ex_all.c Backward scan less than
     *
     * On success, the cursor ends positioned at the returned record; to
     * minimize cursor resources, the WT_CURSOR::reset method should be
     * called as soon as the record has been retrieved and the cursor no
     * longer needs that position.
     *
     * @param cursor the cursor handle
     * @param exactp the status of the search: 0 if an exact match is
     * found, < 0 if a smaller key is returned, > 0 if a larger key is
     * returned
     * @errors
     */
    int __F(search_near)(WT_CURSOR *cursor, int *exactp);
    /*! @} */

    /*!
     * @name Data modification
     * @{
     */
    /*!
     * Insert a record and optionally update an existing record.
     *
     * If the cursor was configured with "overwrite=true" (the default),
     * both the key and value must be set; if the record already exists,
     * the key's value will be updated, otherwise, the record will be
     * inserted.
     *
     * @snippet ex_all.c Insert a new record or overwrite an existing record
     *
     * If the cursor was not configured with "overwrite=true", both the key
     * and value must be set and the record must not already exist; the
     * record will be inserted. If the record already exists, the
     * ::WT_DUPLICATE_KEY error is returned and the value found in the tree
     * can be retrieved using WT_CURSOR::get_value.
     *
     * @snippet ex_all.c Insert a new record and fail if the record exists
     *
     * If a cursor with record number keys was configured with
     * "append=true" (not the default), the value must be set; a new record
     * will be appended and the new record number can be retrieved using
     * WT_CURSOR::get_key.
     *
     * @snippet ex_all.c Insert a new record and assign a record number
     *
     * The cursor ends with no position, and a subsequent call to the
     * WT_CURSOR::next (WT_CURSOR::prev) method will iterate from the
     * beginning (end) of the table.
     *
     * If the cursor does not have record number keys or was not configured
     * with "append=true", the cursor ends with no key set and a subsequent
     * call to the WT_CURSOR::get_key method will fail. The cursor ends with
     * no value set and a subsequent call to the WT_CURSOR::get_value method
     * will fail, except for the ::WT_DUPLICATE_KEY error return, in which
     * case the value currently stored for the key can be retrieved.
     *
     * Inserting a new record after the current maximum record in a
     * fixed-length bit field column-store (that is, a store with an
     * 'r' type key and 't' type value) will implicitly create the missing
     * records as records with a value of 0.
     *
     * When loading a large amount of data into a new object, using
     * a cursor with the \c bulk configuration string enabled and
     * loading the data in sorted order will be much faster than doing
     * out-of-order inserts.  See @ref tune_bulk_load for more information.
     *
     * The maximum length of a single column stored in a table is not fixed
     * (as it partially depends on the underlying file configuration), but
     * is always a small number of bytes less than 4GB.
     *
     * The WT_CURSOR::insert method can only be used at snapshot isolation.
     *
     * @param cursor the cursor handle
     * @errors
     * In particular, if \c overwrite=false is configured and a record with
     * the specified key already exists, ::WT_DUPLICATE_KEY is returned.
     * Also, if \c in_memory is configured for the database and the insert
     * requires more than the configured cache size to complete,
     * ::WT_CACHE_FULL is returned.
     */
    int __F(insert)(WT_CURSOR *cursor);

    /*!
     * Modify an existing record. Both the key and value must be set and the record must
     * already exist.
     *
     * Modifications are specified in WT_MODIFY structures. Modifications
     * are applied in order and later modifications can update earlier ones.
     *
     * The modify method is only supported on strings (value format type
     * \c S), or raw byte arrays accessed using a WT_ITEM structure (value
     * format type \c u).
     *
     * The WT_CURSOR::modify method stores a change record in cache and writes a change record
     * to the log instead of the usual complete values. Using WT_CURSOR::modify will result in
     * slower reads, and slower writes than the WT_CURSOR::insert or WT_CURSOR::update methods,
     * because of the need to assemble the complete value in both the read and write paths. The
     * WT_CURSOR::modify method is intended for applications where memory and log amplification
     * are issues (in other words, applications where there is cache or I/O pressure and the
     * application wants to trade performance for a smaller working set in cache and smaller
     * log records).
     *
     * @snippet ex_all.c Modify an existing record
     *
     * On success, the cursor ends positioned at the modified record; to
     * minimize cursor resources, the WT_CURSOR::reset method should be
     * called as soon as the cursor no longer needs that position.
     *
     * The maximum length of a single column stored in a table is not fixed
     * (as it partially depends on the underlying file configuration), but
     * is always a small number of bytes less than 4GB.
     *
     * The WT_CURSOR::modify method can only be used at snapshot isolation.
     *
     * @param cursor the cursor handle
     * @param entries an array of modification data structures
     * @param nentries the number of modification data structures
     * @errors
     * In particular, if \c in_memory is configured for the database and
     * the modify requires more than the configured cache size to complete,
     * ::WT_CACHE_FULL is returned.
     */
    int __F(modify)(WT_CURSOR *cursor, WT_MODIFY *entries, int nentries);

    /*!
     * Update an existing record and optionally insert a record.
     *
     * If the cursor was configured with "overwrite=true" (the default),
     * both the key and value must be set; if the record already exists, the
     * key's value will be updated, otherwise, the record will be inserted.
     *
     * @snippet ex_all.c Update an existing record or insert a new record
     *
     * If the cursor was not configured with "overwrite=true", both the key
     * and value must be set and the record must already exist; the
     * record will be updated.
     *
     * @snippet ex_all.c Update an existing record and fail if DNE
     *
     * On success, the cursor ends positioned at the modified record; to
     * minimize cursor resources, the WT_CURSOR::reset method should be
     * called as soon as the cursor no longer needs that position. (The
     * WT_CURSOR::insert method never keeps a cursor position and may be
     * more efficient for that reason.)
     *
     * The maximum length of a single column stored in a table is not fixed
     * (as it partially depends on the underlying file configuration), but
     * is always a small number of bytes less than 4GB.
     *
     * The WT_CURSOR::update method can only be used at snapshot isolation.
     *
     * @param cursor the cursor handle
     * @errors
     * In particular, if \c overwrite=false is configured and no record with
     * the specified key exists, ::WT_NOTFOUND is returned.
     * Also, if \c in_memory is configured for the database and the update
     * requires more than the configured cache size to complete,
     * ::WT_CACHE_FULL is returned.
     */
    int __F(update)(WT_CURSOR *cursor);

    /*!
     * Remove a record.
     *
     * The key must be set; the key's record will be removed if it exists.
     *
     * @snippet ex_all.c Remove a record
     *
     * Any cursor position does not change: if the cursor was positioned
     * before the WT_CURSOR::remove call, the cursor remains positioned
     * at the removed record; to minimize cursor resources, the
     * WT_CURSOR::reset method should be called as soon as the cursor no
     * longer needs that position. If the cursor was not positioned before
     * the WT_CURSOR::remove call, the cursor ends with no position, and a
     * subsequent call to the WT_CURSOR::next (WT_CURSOR::prev) method will
     * iterate from the beginning (end) of the table.
     *
     * @snippet ex_all.c Remove a record and fail if DNE
     *
     * Removing a record in a fixed-length bit field column-store
     * (that is, a store with an 'r' type key and 't' type value) is
     * identical to setting the record's value to 0.
     *
     * The WT_CURSOR::remove method can only be used at snapshot isolation.
     *
     * @param cursor the cursor handle
     * @errors
     */
    int __F(remove)(WT_CURSOR *cursor);

    /*!
     * Reserve an existing record so a subsequent write is less likely to
     * fail due to a conflict between concurrent operations.
     *
     * The key must first be set and the record must already exist.
     *
     * Note that reserve works by doing a special update operation that is
     * not logged and does not change the value of the record. This update
     * is aborted when the enclosing transaction ends regardless of whether
     * it commits or rolls back. Given that, reserve can only be used to
     * detect conflicts between transactions that execute concurrently. It
     * cannot detect all logical conflicts between transactions. For that,
     * some update to the record must be committed.
     *
     * @snippet ex_all.c Reserve a record
     *
     * On success, the cursor ends positioned at the specified record; to
     * minimize cursor resources, the WT_CURSOR::reset method should be
     * called as soon as the cursor no longer needs that position.
     *
     * @param cursor the cursor handle
     * @errors
     */
    int __F(reserve)(WT_CURSOR *cursor);
    /*! @} */

#ifndef DOXYGEN
    /*!
     * If the cursor is opened on a checkpoint, return a unique identifier for the checkpoint;
     * otherwise return 0.
     *
     * This allows applications to confirm that checkpoint cursors opened on default checkpoints
     * in different objects reference the same database checkpoint.
     *
     * @param cursor the cursor handle
     * @errors
     */
    uint64_t __F(checkpoint_id)(WT_CURSOR *cursor);
#endif

    /*!
     * Close the cursor.
     *
     * This releases the resources associated with the cursor handle.
     * Cursors are closed implicitly by ending the enclosing connection or
     * closing the session in which they were opened.
     *
     * @snippet ex_all.c Close the cursor
     *
     * @param cursor the cursor handle
     * @errors
     */
    int __F(close)(WT_CURSOR *cursor);

    /*!
     * Get the table's largest key, ignoring visibility. This method is only supported by
     * file: or table: objects. The cursor ends with no position.
     *
     * @snippet ex_all.c Get the table's largest key
     *
     * @param cursor the cursor handle
     * @errors
     */
    int __F(largest_key)(WT_CURSOR *cursor);

    /*!
     * Reconfigure the cursor.
     *
     * The cursor is reset.
     *
     * @snippet ex_all.c Reconfigure a cursor
     *
     * @param cursor the cursor handle
     * @configstart{WT_CURSOR.reconfigure, see dist/api_data.py}
     * @config{append, append written values as new records\, giving each a new record number key;
     * valid only for cursors with record number keys., a boolean flag; default \c false.}
     * @config{force, forcibly open a new dhandle., a boolean flag; default \c false.}
     * @config{overwrite, configures whether the cursor's insert and update methods check the
     * existing state of the record.  If \c overwrite is \c false\, WT_CURSOR::insert fails with
     * ::WT_DUPLICATE_KEY if the record exists\, and WT_CURSOR::update fails with ::WT_NOTFOUND if
     * the record does not exist., a boolean flag; default \c true.}
     * @configend
     * @errors
     */
    int __F(reconfigure)(WT_CURSOR *cursor, const char *config);

    /*!
     * Set range bounds on the cursor.
     *
     * @param cursor the cursor handle
     * @configstart{WT_CURSOR.bound, see dist/api_data.py}
     * @config{action, configures whether this call into the API will set or clear range bounds on
     * the given cursor.  It takes one of two values\, "set" or "clear". If "set" is specified then
     * "bound" must also be specified.  The keys relevant to the given bound must have been set
     * prior to the call using WT_CURSOR::set_key., a string\, chosen from the following options: \c
     * "clear"\, \c "set"; default \c set.}
     * @config{bound, configures which bound is being operated on.  It takes one of two values\,
     * "lower" or "upper"., a string\, chosen from the following options: \c "lower"\, \c "upper";
     * default empty.}
     * @config{inclusive, configures whether the given bound is inclusive or not., a boolean flag;
     * default \c true.}
     * @configend
     * @errors
     */
    int __F(bound)(WT_CURSOR *cursor, const char *config);

    /*
     * Protected fields, only to be used by cursor implementations.
     */
#if !defined(SWIG) && !defined(DOXYGEN)
    int __F(cache)(WT_CURSOR *cursor);  /* Cache the cursor */
                        /* Reopen a cached cursor */
    int __F(reopen)(WT_CURSOR *cursor, bool check_only);

    uint64_t uri_hash;          /* Hash of URI */

    /*
     * !!!
     * Explicit representations of structures from queue.h.
     * TAILQ_ENTRY(wt_cursor) q;
     */
    struct {
        WT_CURSOR *tqe_next;
        WT_CURSOR **tqe_prev;
    } q;                /* Linked list of WT_CURSORs. */

    uint64_t recno;         /* Record number, normal and raw mode */
    uint8_t raw_recno_buf[WT_INTPACK64_MAXSIZE];

    void    *json_private;      /* JSON specific storage */
    void    *lang_private;      /* Language specific private storage */

    WT_ITEM key, value;
    int saved_err;          /* Saved error in set_{key,value}. */
    /*
     * URI used internally, may differ from the URI provided by the
     * user on open.
     */
    const char *internal_uri;

    /*
     * Lower bound and upper bound buffers that is used for the bound API. Store the key set for
     * either the lower bound and upper bound such that cursor operations can limit the returned key
     * to be within the bounded ranges.
     */
    WT_ITEM lower_bound, upper_bound;

/* AUTOMATIC FLAG VALUE GENERATION START 0 */
#define WT_CURSTD_APPEND        0x000000001ull
#define WT_CURSTD_BOUND_LOWER    0x000000002ull       /* Lower bound. */
#define WT_CURSTD_BOUND_LOWER_INCLUSIVE 0x000000004ull /* Inclusive lower bound. */
#define WT_CURSTD_BOUND_UPPER           0x000000008ull /* Upper bound. */
#define WT_CURSTD_BOUND_UPPER_INCLUSIVE 0x000000010ull /* Inclusive upper bound. */
#define WT_CURSTD_BULK          0x000000020ull
#define WT_CURSTD_CACHEABLE     0x000000040ull
#define WT_CURSTD_CACHED        0x000000080ull
#define WT_CURSTD_CACHED_WITH_MEM 0x000000100ull /* A cached cursor with allocated memory. */
#define WT_CURSTD_DEAD          0x000000200ull
#define WT_CURSTD_DEBUG_COPY_KEY    0x000000400ull
#define WT_CURSTD_DEBUG_COPY_VALUE  0x000000800ull
#define WT_CURSTD_DEBUG_RESET_EVICT 0x000001000ull
#define WT_CURSTD_DUMP_HEX      0x000002000ull
#define WT_CURSTD_DUMP_JSON     0x000004000ull
#define WT_CURSTD_DUMP_PRETTY       0x000008000ull
#define WT_CURSTD_DUMP_PRINT        0x000010000ull
#define WT_CURSTD_DUP_NO_VALUE          0x000020000ull
#define WT_CURSTD_EVICT_REPOSITION     0x000040000ull
#define WT_CURSTD_HS_READ_ACROSS_BTREE 0x000080000ull
#define WT_CURSTD_HS_READ_ALL       0x000100000ull
#define WT_CURSTD_HS_READ_COMMITTED 0x000200000ull
#define WT_CURSTD_IGNORE_TOMBSTONE  0x000400000ull
#define WT_CURSTD_KEY_EXT       0x000800000ull /* Key points out of tree. */
#define WT_CURSTD_KEY_INT       0x001000000ull /* Key points into tree. */
#define WT_CURSTD_KEY_ONLY      0x002000000ull
#define WT_CURSTD_META_INUSE        0x004000000ull
#define WT_CURSTD_OPEN          0x008000000ull
#define WT_CURSTD_OVERWRITE     0x010000000ull
#define WT_CURSTD_RAW           0x020000000ull
#define WT_CURSTD_RAW_SEARCH        0x040000000ull
#define WT_CURSTD_VALUE_EXT     0x080000000ull /* Value points out of tree. */
#define WT_CURSTD_VALUE_INT     0x100000000ull /* Value points into tree. */
#define WT_CURSTD_VERSION_CURSOR    0x200000000ull /* Version cursor. */
/* AUTOMATIC FLAG VALUE GENERATION STOP 64 */
#define WT_CURSTD_KEY_SET   (WT_CURSTD_KEY_EXT | WT_CURSTD_KEY_INT)
#define WT_CURSTD_VALUE_SET (WT_CURSTD_VALUE_EXT | WT_CURSTD_VALUE_INT)
#define WT_CURSTD_BOUND_ALL (WT_CURSTD_BOUND_UPPER | WT_CURSTD_BOUND_UPPER_INCLUSIVE \
| WT_CURSTD_BOUND_LOWER | WT_CURSTD_BOUND_LOWER_INCLUSIVE)
    uint64_t flags;
#endif
};

/*! WT_SESSION::timestamp_transaction_uint timestamp types */
typedef enum {
    WT_TS_TXN_TYPE_COMMIT, /*!< Commit timestamp. */
    WT_TS_TXN_TYPE_DURABLE, /*!< Durable timestamp. */
    WT_TS_TXN_TYPE_PREPARE, /*!< Prepare timestamp. */
    WT_TS_TXN_TYPE_READ /*!< Read timestamp. */
} WT_TS_TXN_TYPE;

/*!
 * All data operations are performed in the context of a WT_SESSION.  This
 * encapsulates the thread and transactional context of the operation.
 *
 * <b>Thread safety:</b> A WT_SESSION handle is not usually shared between
 * threads, see @ref threads for more information.
 */
struct __wt_session {
    /*! The connection for this session. */
    WT_CONNECTION *connection;

    /*
     * Don't expose app_private to non-C language bindings - they have
     * their own way to attach data to an operation.
     */
#if !defined(SWIG)
    /*!
     * A location for applications to store information that will be
     * available in callbacks taking a WT_SESSION handle.
     */
    void *app_private;
#endif

    /*!
     * Close the session handle.
     *
     * This will release the resources associated with the session handle,
     * including rolling back any active transactions and closing any
     * cursors that remain open in the session.
     *
     * @snippet ex_all.c Close a session
     *
     * @param session the session handle
     * @configempty{WT_SESSION.close, see dist/api_data.py}
     * @errors
     */
    int __F(close)(WT_SESSION *session, const char *config);

    /*!
     * Reconfigure a session handle.
     *
     * Only configurations listed in the method arguments are modified, other configurations
     * remain in their current state. This method additionally resets the cursors associated
     * with the session. Transaction-related configurations can only be modified when no transaction
     * is active.
     *
     * @snippet ex_all.c Reconfigure a session
     *
     * @param session the session handle
     * @configstart{WT_SESSION.reconfigure, see dist/api_data.py}
     * @config{cache_cursors, enable caching of cursors for reuse.  Any calls to WT_CURSOR::close
     * for a cursor created in this session will mark the cursor as cached and keep it available to
     * be reused for later calls to WT_SESSION::open_cursor.  Cached cursors may be eventually
     * closed.  This value is inherited from ::wiredtiger_open \c cache_cursors., a boolean flag;
     * default \c true.}
     * @config{cache_max_wait_ms, the maximum number of milliseconds an application thread will wait
     * for space to be available in cache before giving up.  Default value will be the global
     * setting of the connection config.  0 will wait forever.  1 will never wait., an integer
     * greater than or equal to \c 0; default \c 0.}
     * @config{debug = (, configure debug specific behavior on a session.  Generally only used for
     * internal testing purposes., a set of related configuration options defined as follows.}
     * @config{&nbsp;&nbsp;&nbsp;&nbsp;checkpoint_fail_before_turtle_update, Fail before writing a
     * turtle file at the end of a checkpoint., a boolean flag; default \c false.}
     * @config{&nbsp;&nbsp;&nbsp;&nbsp;release_evict_page, Configure the session to evict the page
     * when it is released and no longer needed., a boolean flag; default \c false.}
     * @config{ ),,}
     * @config{ignore_cache_size, when set\, operations performed by this session ignore the cache
     * size and are not blocked when the cache is full.  Note that use of this option for operations
     * that create cache pressure can starve ordinary sessions that obey the cache size., a boolean
     * flag; default \c false.}
     * @config{isolation, the default isolation level for operations in this session., a string\,
     * chosen from the following options: \c "read-uncommitted"\, \c "read-committed"\, \c
     * "snapshot"; default \c snapshot.}
     * @config{prefetch = (, Enable automatic detection of scans by applications\, and attempt to
     * pre-fetch future content into the cache., a set of related configuration options defined as
     * follows.}
     * @config{&nbsp;&nbsp;&nbsp;&nbsp;enabled, whether pre-fetch is enabled for this
     * session., a boolean flag; default \c false.}
     * @config{ ),,}
     * @configend
     * @errors
     */
    int __F(reconfigure)(WT_SESSION *session, const char *config);

    /*!
     * Return information about an error as a string.
     *
     * @snippet ex_all.c Display an error thread safe
     *
     * @param session the session handle
     * @param error a return value from a WiredTiger, ISO C, or POSIX
     * standard API call
     * @returns a string representation of the error
     */
    const char *__F(strerror)(WT_SESSION *session, int error);

    /*!
     * @name Cursor handles
     * @{
     */

    /*!
     * Open a new cursor on a data source or duplicate an existing cursor.
     *
     * @snippet ex_all.c Open a cursor
     *
     * An existing cursor can be duplicated by passing it as the \c to_dup
     * parameter and setting the \c uri parameter to \c NULL:
     *
     * @snippet ex_all.c Duplicate a cursor
     *
     * Cursors being duplicated must have a key set, and successfully
     * duplicated cursors are positioned at the same place in the data
     * source as the original.
     *
     * Cursor handles should be discarded by calling WT_CURSOR::close.
     *
     * Cursors capable of supporting transactional operations operate in the
     * context of the current transaction, if any.
     *
     * WT_SESSION::rollback_transaction implicitly resets all cursors associated with the
         * session.
     *
     * Cursors are relatively light-weight objects but may hold references
     * to heavier-weight objects; applications should re-use cursors when
     * possible, but instantiating new cursors is not so expensive that
     * applications need to cache cursors at all cost.
     *
     * @param session the session handle
     * @param uri the data source on which the cursor operates; cursors
     *  are usually opened on tables, however, cursors can be opened on
     *  any data source, regardless of whether it is ultimately stored
     *  in a table.  Some cursor types may have limited functionality
     *  (for example, they may be read-only or not support transactional
     *  updates).  See @ref data_sources for more information.
     *  <br>
     *  @copydoc doc_cursor_types
     * @param to_dup a cursor to duplicate or gather statistics on
     * @configstart{WT_SESSION.open_cursor, see dist/api_data.py}
     * @config{append, append written values as new records\, giving each a new record number key;
     * valid only for cursors with record number keys., a boolean flag; default \c false.}
     * @config{bulk, configure the cursor for bulk-loading\, a fast\, initial load path (see @ref
     * tune_bulk_load for more information). Bulk-load may only be used for newly created objects
     * and applications should use the WT_CURSOR::insert method to insert rows.  When bulk-loading\,
     * rows must be loaded in sorted order.  The value is usually a true/false flag; when
     * bulk-loading fixed-length column store objects\, the special value \c bitmap allows chunks of
     * a memory resident bitmap to be loaded directly into a file by passing a \c WT_ITEM to
     * WT_CURSOR::set_value where the \c size field indicates the number of records in the bitmap
     * (as specified by the object's \c value_format configuration). Bulk-loaded bitmap values must
     * end on a byte boundary relative to the bit count (except for the last set of values loaded).,
     * a string; default \c false.}
     * @config{checkpoint, the name of a checkpoint to open.  (The reserved name
     * "WiredTigerCheckpoint" opens the most recent checkpoint taken for the object.) The cursor
     * does not support data modification., a string; default empty.}
     * @config{debug = (, configure debug specific behavior on a cursor.  Generally only used for
     * internal testing purposes., a set of related configuration options defined as follows.}
     * @config{&nbsp;&nbsp;&nbsp;&nbsp;dump_version = (, open a version cursor\, which is a debug
     * cursor on a table that enables iteration through the history of values for all the keys., a
     * set of related configuration options defined as follows.}
     * @config{&nbsp;&nbsp;&nbsp;&nbsp;
     * ),,}
     * @config{&nbsp;&nbsp;&nbsp;&nbsp;release_evict, Configure the cursor to evict the page
     * positioned on when the reset API call is used., a boolean flag; default \c false.}
     * @config{
     * ),,}
     * @config{dump, configure the cursor for dump format inputs and outputs: "hex" selects a simple
     * hexadecimal format\, "json" selects a JSON format with each record formatted as fields named
     * by column names if available\, "pretty" selects a human-readable format (making it
     * incompatible with the "load")\, "pretty_hex" is similar to "pretty" (also incompatible with
     * "load") except raw byte data elements will be printed like "hex" format\, and "print" selects
     * a format where only non-printing characters are hexadecimal encoded.  These formats are
     * compatible with the @ref util_dump and @ref util_load commands., a string\, chosen from the
     * following options: \c "hex"\, \c "json"\, \c "pretty"\, \c "pretty_hex"\, \c "print"; default
     * empty.}
     * @config{force, forcibly open a new dhandle., a boolean flag; default \c false.}
     * @config{incremental = (, configure the cursor for block incremental backup usage.  These
     * formats are only compatible with the backup data source; see @ref backup., a set of related
     * configuration options defined as follows.}
     * @config{&nbsp;&nbsp;&nbsp;&nbsp;consolidate,
     * causes block incremental backup information to be consolidated if adjacent granularity blocks
     * are modified.  If false\, information will be returned in granularity sized blocks only.
     * This must be set on the primary backup cursor and it applies to all files for this backup., a
     * boolean flag; default \c false.}
     * @config{&nbsp;&nbsp;&nbsp;&nbsp;enabled, whether to
     * configure this backup as the starting point for a subsequent incremental backup., a boolean
     * flag; default \c false.}
     * @config{&nbsp;&nbsp;&nbsp;&nbsp;file, the file name when opening a
     * duplicate incremental backup cursor.  That duplicate cursor will return the block
     * modifications relevant to the given file name., a string; default empty.}
     * @config{&nbsp;&nbsp;&nbsp;&nbsp;force_stop, causes all block incremental backup information
     * to be released.  This is on an open_cursor call and the resources will be released when this
     * cursor is closed.  No other operations should be done on this open cursor., a boolean flag;
     * default \c false.}
     * @config{&nbsp;&nbsp;&nbsp;&nbsp;granularity, this setting manages the
     * granularity of how WiredTiger maintains modification maps internally.  The larger the
     * granularity\, the smaller amount of information WiredTiger need to maintain., an integer
     * between \c 4KB and \c 2GB; default \c 16MB.}
     * @config{&nbsp;&nbsp;&nbsp;&nbsp;src_id, a string
     * that identifies a previous checkpoint backup source as the source of this incremental backup.
     * This identifier must have already been created by use of the 'this_id' configuration in an
     * earlier backup.  A source id is required to begin an incremental backup., a string; default
     * empty.}
     * @config{&nbsp;&nbsp;&nbsp;&nbsp;this_id, a string that identifies the current system
     * state as a future backup source for an incremental backup via \c src_id.  This identifier is
     * required when opening an incremental backup cursor and an error will be returned if one is
     * not provided.  The identifiers can be any text string\, but should be unique., a string;
     * default empty.}
     * @config{ ),,}
     * @config{next_random, configure the cursor to return a pseudo-random record from the object
     * when the WT_CURSOR::next method is called; valid only for row-store cursors.  See @ref
     * cursor_random for details., a boolean flag; default \c false.}
     * @config{next_random_sample_size, cursors configured by \c next_random to return pseudo-random
     * records from the object randomly select from the entire object\, by default.  Setting \c
     * next_random_sample_size to a non-zero value sets the number of samples the application
     * expects to take using the \c next_random cursor.  A cursor configured with both \c
     * next_random and \c next_random_sample_size attempts to divide the object into \c
     * next_random_sample_size equal-sized pieces\, and each retrieval returns a record from one of
     * those pieces.  See @ref cursor_random for details., a string; default \c 0.}
     * @config{next_random_seed, configure the cursor to set an initial random seed when using \c
     * next_random configuration.  This is used for testing purposes only.  See @ref cursor_random
     * for details., a string; default \c 0.}
     * @config{overwrite, configures whether the cursor's insert and update methods check the
     * existing state of the record.  If \c overwrite is \c false\, WT_CURSOR::insert fails with
     * ::WT_DUPLICATE_KEY if the record exists\, and WT_CURSOR::update fails with ::WT_NOTFOUND if
     * the record does not exist., a boolean flag; default \c true.}
     * @config{raw, ignore the encodings for the key and value\, manage data as if the formats were
     * \c "u". See @ref cursor_raw for details., a boolean flag; default \c false.}
     * @config{read_once, results that are brought into cache from disk by this cursor will be given
     * less priority in the cache., a boolean flag; default \c false.}
     * @config{readonly, only query operations are supported by this cursor.  An error is returned
     * if a modification is attempted using the cursor.  The default is false for all cursor types
     * except for metadata cursors and checkpoint cursors., a boolean flag; default \c false.}
     * @config{statistics, Specify the statistics to be gathered.  Choosing "all" gathers statistics
     * regardless of cost and may include traversing on-disk files; "fast" gathers a subset of
     * relatively inexpensive statistics.  The selection must agree with the database \c statistics
     * configuration specified to ::wiredtiger_open or WT_CONNECTION::reconfigure.  For example\,
     * "all" or "fast" can be configured when the database is configured with "all"\, but the cursor
     * open will fail if "all" is specified when the database is configured with "fast"\, and the
     * cursor open will fail in all cases when the database is configured with "none". If "size" is
     * configured\, only the underlying size of the object on disk is filled in and the object is
     * not opened.  If \c statistics is not configured\, the default configuration is the database
     * configuration.  The "clear" configuration resets statistics after gathering them\, where
     * appropriate (for example\, a cache size statistic is not cleared\, while the count of cursor
     * insert operations will be cleared). See @ref statistics for more information., a list\, with
     * values chosen from the following options: \c "all"\, \c "cache_walk"\, \c "fast"\, \c
     * "clear"\, \c "size"\, \c "tree_walk"; default empty.}
     * @config{target, if non-empty\, back up the given list of objects; valid only for a backup
     * data source., a list of strings; default empty.}
     * @configend
     * @param[out] cursorp a pointer to the newly opened cursor
     * @errors
     */
    int __F(open_cursor)(WT_SESSION *session,
        const char *uri, WT_CURSOR *to_dup, const char *config, WT_CURSOR **cursorp);
    /*! @} */

    /*!
     * @name Table operations
     * @{
     */
    /*!
     * Alter a table.
     *
     * This will allow modification of some table settings after
     * creation.
     *
     * @exclusive
     *
     * @snippet ex_all.c Alter a table
     *
     * @param session the session handle
     * @param name the URI of the object to alter, such as \c "table:stock"
     * @configstart{WT_SESSION.alter, see dist/api_data.py}
     * @config{access_pattern_hint, It is recommended that workloads that consist primarily of
     * updates and/or point queries specify \c random.  Workloads that do many cursor scans through
     * large ranges of data should specify \c sequential and other workloads should specify \c none.
     * The option leads to an appropriate operating system advisory call where available., a
     * string\, chosen from the following options: \c "none"\, \c "random"\, \c "sequential";
     * default \c none.}
     * @config{app_metadata, application-owned metadata for this object., a string; default empty.}
     * @config{assert = (, declare timestamp usage., a set of related configuration options defined
     * as follows.}
     * @config{&nbsp;&nbsp;&nbsp;&nbsp;read_timestamp, if set\, check that timestamps
     * are \c always or \c never used on reads with this table\, writing an error message if the
     * policy is violated.  If the library was built in diagnostic mode\, drop core at the failing
     * check., a string\, chosen from the following options: \c "always"\, \c "never"\, \c "none";
     * default \c none.}
     * @config{ ),,}
     * @config{cache_resident, do not ever evict the object's pages from cache\, see @ref
     * tuning_cache_resident for more information., a boolean flag; default \c false.}
     * @config{log = (, the transaction log configuration for this object.  Only valid if \c log is
     * enabled in ::wiredtiger_open., a set of related configuration options defined as follows.}
     * @config{&nbsp;&nbsp;&nbsp;&nbsp;enabled, if false\, this object has checkpoint-level
     * durability., a boolean flag; default \c true.}
     * @config{ ),,}
     * @config{os_cache_dirty_max, maximum dirty system buffer cache usage\, in bytes.  If
     * non-zero\, schedule writes for dirty blocks belonging to this object in the system buffer
     * cache after that many bytes from this object are written into the buffer cache., an integer
     * greater than or equal to \c 0; default \c 0.}
     * @config{os_cache_max, maximum system buffer cache usage\, in bytes.  If non-zero\, evict
     * object blocks from the system buffer cache after that many bytes from this object are read or
     * written into the buffer cache., an integer greater than or equal to \c 0; default \c 0.}
     * @config{write_timestamp_usage, describe how timestamps are expected to be used on table
     * modifications.  The choices are the default\, which ensures that once timestamps are used for
     * a key\, they are always used\, and also that multiple updates to a key never use decreasing
     * timestamps and \c never which enforces that timestamps are never used for a table.  (The \c
     * always\, \c key_consistent\, \c mixed_mode and \c ordered choices should not be used\, and
     * are retained for backward compatibility.)., a string\, chosen from the following options: \c
     * "always"\, \c "key_consistent"\, \c "mixed_mode"\, \c "never"\, \c "none"\, \c "ordered";
     * default \c none.}
     * @configend
     * @ebusy_errors
     */
    int __F(alter)(WT_SESSION *session,
        const char *name, const char *config);

    /*!
     * Bind values for a compiled configuration.  The bindings hold for API calls in this
     * session that use the compiled string.  Strings passed into this call are not duplicated,
     * the application must ensure that strings remain valid while the bindings are being
     * used.
     *
     * This API may change in future releases.
     *
     * @param session the session handle
     * @param compiled a string returned from WT_CONNECTION::compile_configuration
     * @errors
     */
    int __F(bind_configuration)(WT_SESSION *session, const char *compiled, ...);

    /*!
     * Create a table, column group, index or file.
     *
     * @not_transactional
     *
     * @snippet ex_all.c Create a table
     *
     * @param session the session handle
     * @param name the URI of the object to create, such as
     * \c "table:stock". For a description of URI formats
     * see @ref data_sources.
     * @configstart{WT_SESSION.create, see dist/api_data.py}
     * @config{access_pattern_hint, It is recommended that workloads that consist primarily of
     * updates and/or point queries specify \c random.  Workloads that do many cursor scans through
     * large ranges of data should specify \c sequential and other workloads should specify \c none.
     * The option leads to an appropriate operating system advisory call where available., a
     * string\, chosen from the following options: \c "none"\, \c "random"\, \c "sequential";
     * default \c none.}
     * @config{allocation_size, the file unit allocation size\, in bytes\, must be a power of two;
     * smaller values decrease the file space required by overflow items\, and the default value of
     * 4KB is a good choice absent requirements from the operating system or storage device., an
     * integer between \c 512B and \c 128MB; default \c 4KB.}
     * @config{app_metadata, application-owned metadata for this object., a string; default empty.}
     * @config{assert = (, declare timestamp usage., a set of related configuration options defined
     * as follows.}
     * @config{&nbsp;&nbsp;&nbsp;&nbsp;read_timestamp, if set\, check that timestamps
     * are \c always or \c never used on reads with this table\, writing an error message if the
     * policy is violated.  If the library was built in diagnostic mode\, drop core at the failing
     * check., a string\, chosen from the following options: \c "always"\, \c "never"\, \c "none";
     * default \c none.}
     * @config{ ),,}
     * @config{block_allocation, configure block allocation.  Permitted values are \c "best" or \c
     * "first"; the \c "best" configuration uses a best-fit algorithm\, the \c "first" configuration
     * uses a first-available algorithm during block allocation., a string\, chosen from the
     * following options: \c "best"\, \c "first"; default \c best.}
     * @config{block_compressor, configure a compressor for file blocks.  Permitted values are \c
     * "none" or a custom compression engine name created with WT_CONNECTION::add_compressor.  If
     * WiredTiger has builtin support for \c "lz4"\, \c "snappy"\, \c "zlib" or \c "zstd"
     * compression\, these names are also available.  See @ref compression for more information., a
     * string; default \c none.}
     * @config{block_manager, configure a manager for file blocks.  Permitted values are \c
     * "default" or the disaggregated storage block manager backed by \c PALI., a string\, chosen
     * from the following options: \c "default"\, \c "disagg"; default \c default.}
     * @config{cache_resident, do not ever evict the object's pages from cache\, see @ref
     * tuning_cache_resident for more information., a boolean flag; default \c false.}
     * @config{checksum, configure block checksums; the permitted values are \c on\, \c off\, \c
     * uncompressed and \c unencrypted.  The default is \c on\, in which case all block writes
     * include a checksum subsequently verified when the block is read.  The \c off setting does no
     * checksums\, the \c uncompressed setting only checksums blocks that are not compressed\, and
     * the \c unencrypted setting only checksums blocks that are not encrypted.  See @ref
     * tune_checksum for more information., a string\, chosen from the following options: \c "on"\,
     * \c "off"\, \c "uncompressed"\, \c "unencrypted"; default \c on.}
     * @config{colgroups, comma-separated list of names of column groups.  Each column group is
     * stored separately\, keyed by the primary key of the table.  If no column groups are
     * specified\, all columns are stored together in a single file.  All value columns in the table
     * must appear in at least one column group.  Each column group must be created with a separate
     * call to WT_SESSION::create using a \c colgroup: URI., a list of strings; default empty.}
     * @config{collator, configure custom collation for keys.  Permitted values are \c "none" or a
     * custom collator name created with WT_CONNECTION::add_collator., a string; default \c none.}
     * @config{columns, list of the column names.  Comma-separated list of the form
     * <code>(column[\,...])</code>. For tables\, the number of entries must match the total number
     * of values in \c key_format and \c value_format.  For colgroups and indices\, all column names
     * must appear in the list of columns for the table., a list of strings; default empty.}
     * @config{dictionary, the maximum number of unique values remembered in the
     * row-store/variable-length column-store leaf page value dictionary; see @ref
     * file_formats_compression for more information., an integer greater than or equal to \c 0;
     * default \c 0.}
     * @config{disaggregated = (, configure disaggregated storage for this file., a set of related
     * configuration options defined as follows.}
     * @config{&nbsp;&nbsp;&nbsp;&nbsp;delta_pct, the
     * size threshold (as a percentage) at which a delta will cease to be emitted when reconciling a
     * page.  For example\, if this is set to 20\, the size of a delta is 20 bytes\, and the size of
     * the full page image is 100 bytes\, reconciliation can emit a delta for the page (if various
     * other preconditions are met). Conversely\, if the delta came to 21 bytes\, reconciliation
     * would not emit a delta.  Deltas larger than full pages are permitted for measurement and
     * testing reasons\, and may be disallowed in future., an integer between \c 1 and \c 1000;
     * default \c 20.}
     * @config{&nbsp;&nbsp;&nbsp;&nbsp;max_consecutive_delta, the max consecutive
     * deltas allowed for a single page.  The maximum value is set at 32 (WT_DELTA_LIMIT). If we
     * need to change that\, please change WT_DELTA_LIMIT as well., an integer between \c 1 and \c
     * 32; default \c 32.}
     * @config{ ),,}
     * @config{encryption = (, configure an encryptor for file blocks.  When a table is created\,
     * its encryptor is not implicitly used for any related indices or column groups., a set of
     * related configuration options defined as follows.}
     * @config{&nbsp;&nbsp;&nbsp;&nbsp;keyid, An
     * identifier that identifies a unique instance of the encryptor.  It is stored in clear text\,
     * and thus is available when the WiredTiger database is reopened.  On the first use of a
     * (name\, keyid) combination\, the WT_ENCRYPTOR::customize function is called with the keyid as
     * an argument., a string; default empty.}
     * @config{&nbsp;&nbsp;&nbsp;&nbsp;name, Permitted
     * values are \c "none" or a custom encryption engine name created with
     * WT_CONNECTION::add_encryptor.  See @ref encryption for more information., a string; default
     * \c none.}
     * @config{ ),,}
     * @config{exclusive, explicitly fail with EEXIST if the object exists.  When false (the
     * default)\, if the object exists\, silently fail without creating a new object., a boolean
     * flag; default \c false.}
     * @config{format, the file format., a string\, chosen from the following options: \c "btree";
     * default \c btree.}
     * @config{ignore_in_memory_cache_size, allow update and insert operations to proceed even if
     * the cache is already at capacity.  Only valid in conjunction with in-memory databases.
     * Should be used with caution - this configuration allows WiredTiger to consume memory over the
     * configured cache limit., a boolean flag; default \c false.}
     * @config{immutable, configure the index to be immutable -- that is\, the index is not changed
     * by any update to a record in the table., a boolean flag; default \c false.}
     * @config{import = (, configure import of an existing object into the currently running
     * database., a set of related configuration options defined as follows.}
     * @config{&nbsp;&nbsp;&nbsp;&nbsp;compare_timestamp, allow importing files with timestamps
     * smaller or equal to the configured global timestamps.  Note the history of the files are not
     * imported together and thus snapshot read of historical data will not work with the option
     * "stable_timestamp". (The \c oldest and \c stable arguments are deprecated short-hand for \c
     * oldest_timestamp and \c stable_timestamp\, respectively)., a string\, chosen from the
     * following options: \c "oldest"\, \c "oldest_timestamp"\, \c "stable"\, \c "stable_timestamp";
     * default \c oldest_timestamp.}
     * @config{&nbsp;&nbsp;&nbsp;&nbsp;enabled, whether to import the
     * input URI from disk., a boolean flag; default \c false.}
     * @config{&nbsp;&nbsp;&nbsp;&nbsp;
     * file_metadata, the file configuration extracted from the metadata of the export database., a
     * string; default empty.}
     * @config{&nbsp;&nbsp;&nbsp;&nbsp;metadata_file, a text file that
     * contains all the relevant metadata information for the URI to import.  The file is generated
     * by backup:export cursor., a string; default empty.}
     * @config{&nbsp;&nbsp;&nbsp;&nbsp;
     * panic_corrupt, whether to panic if the metadata given is no longer valid for the table.  Not
     * valid with \c repair=true., a boolean flag; default \c true.}
     * @config{&nbsp;&nbsp;&nbsp;&nbsp;repair, whether to reconstruct the metadata from the raw file
     * content., a boolean flag; default \c false.}
     * @config{ ),,}
     * @config{internal_key_max, This option is no longer supported\, retained for backward
     * compatibility., an integer greater than or equal to \c 0; default \c 0.}
     * @config{internal_key_truncate, configure internal key truncation\, discarding unnecessary
     * trailing bytes on internal keys (ignored for custom collators)., a boolean flag; default \c
     * true.}
     * @config{internal_page_max, the maximum page size for internal nodes\, in bytes; the size must
     * be a multiple of the allocation size and is significant for applications wanting to avoid
     * excessive L2 cache misses while searching the tree.  The page maximum is the bytes of
     * uncompressed data\, that is\, the limit is applied before any block compression is done., an
     * integer between \c 512B and \c 512MB; default \c 4KB.}
     * @config{key_format, the format of the data packed into key items.  See @ref
     * schema_format_types for details.  By default\, the key_format is \c 'u' and applications use
     * WT_ITEM structures to manipulate raw byte arrays.  By default\, records are stored in
     * row-store files: keys of type \c 'r' are record numbers and records referenced by record
     * number are stored in column-store files., a format string; default \c u.}
     * @config{key_gap, This option is no longer supported\, retained for backward compatibility.,
     * an integer greater than or equal to \c 0; default \c 10.}
     * @config{leaf_key_max, the largest key stored in a leaf node\, in bytes.  If set\, keys larger
     * than the specified size are stored as overflow items (which may require additional I/O to
     * access). The default value is one-tenth the size of a newly split leaf page., an integer
     * greater than or equal to \c 0; default \c 0.}
     * @config{leaf_page_max, the maximum page size for leaf nodes\, in bytes; the size must be a
     * multiple of the allocation size\, and is significant for applications wanting to maximize
     * sequential data transfer from a storage device.  The page maximum is the bytes of
     * uncompressed data\, that is\, the limit is applied before any block compression is done.  For
     * fixed-length column store\, the size includes only the bitmap data; pages containing
     * timestamp information can be larger\, and the size is limited to 128KB rather than 512MB., an
     * integer between \c 512B and \c 512MB; default \c 32KB.}
     * @config{leaf_value_max, the largest value stored in a leaf node\, in bytes.  If set\, values
     * larger than the specified size are stored as overflow items (which may require additional I/O
     * to access). If the size is larger than the maximum leaf page size\, the page size is
     * temporarily ignored when large values are written.  The default is one-half the size of a
     * newly split leaf page., an integer greater than or equal to \c 0; default \c 0.}
     * @config{log = (, the transaction log configuration for this object.  Only valid if \c log is
     * enabled in ::wiredtiger_open., a set of related configuration options defined as follows.}
     * @config{&nbsp;&nbsp;&nbsp;&nbsp;enabled, if false\, this object has checkpoint-level
     * durability., a boolean flag; default \c true.}
     * @config{ ),,}
     * @config{memory_page_image_max, the maximum in-memory page image represented by a single
     * storage block.  Depending on compression efficiency\, compression can create storage blocks
     * which require significant resources to re-instantiate in the cache\, penalizing the
     * performance of future point updates.  The value limits the maximum in-memory page image a
     * storage block will need.  If set to 0\, a default of 4 times \c leaf_page_max is used., an
     * integer greater than or equal to \c 0; default \c 0.}
     * @config{memory_page_max, the maximum size a page can grow to in memory before being
     * reconciled to disk.  The specified size will be adjusted to a lower bound of
     * <code>leaf_page_max</code>\, and an upper bound of <code>cache_size / 10</code>. This limit
     * is soft - it is possible for pages to be temporarily larger than this value., an integer
     * between \c 512B and \c 10TB; default \c 5MB.}
     * @config{os_cache_dirty_max, maximum dirty system buffer cache usage\, in bytes.  If
     * non-zero\, schedule writes for dirty blocks belonging to this object in the system buffer
     * cache after that many bytes from this object are written into the buffer cache., an integer
     * greater than or equal to \c 0; default \c 0.}
     * @config{os_cache_max, maximum system buffer cache usage\, in bytes.  If non-zero\, evict
     * object blocks from the system buffer cache after that many bytes from this object are read or
     * written into the buffer cache., an integer greater than or equal to \c 0; default \c 0.}
     * @config{prefix_compression, configure prefix compression on row-store leaf pages., a boolean
     * flag; default \c false.}
     * @config{prefix_compression_min, minimum gain before prefix compression will be used on
     * row-store leaf pages., an integer greater than or equal to \c 0; default \c 4.}
     * @config{split_pct, the Btree page split size as a percentage of the maximum Btree page size\,
     * that is\, when a Btree page is split\, it will be split into smaller pages\, where each page
     * is the specified percentage of the maximum Btree page size., an integer between \c 50 and \c
     * 100; default \c 90.}
     * @config{tiered_storage = (, configure a storage source for this table., a set of related
     * configuration options defined as follows.}
     * @config{&nbsp;&nbsp;&nbsp;&nbsp;auth_token,
     * authentication string identifier., a string; default empty.}
     * @config{&nbsp;&nbsp;&nbsp;&nbsp;
     * bucket, the bucket indicating the location for this table., a string; default empty.}
     * @config{&nbsp;&nbsp;&nbsp;&nbsp;bucket_prefix, the unique bucket prefix for this table., a
     * string; default empty.}
     * @config{&nbsp;&nbsp;&nbsp;&nbsp;cache_directory, a directory to store
     * locally cached versions of files in the storage source.  By default\, it is named with \c
     * "-cache" appended to the bucket name.  A relative directory name is relative to the home
     * directory., a string; default empty.}
     * @config{&nbsp;&nbsp;&nbsp;&nbsp;local_retention, time
     * in seconds to retain data on tiered storage on the local tier for faster read access., an
     * integer between \c 0 and \c 10000; default \c 300.}
     * @config{&nbsp;&nbsp;&nbsp;&nbsp;name,
     * permitted values are \c "none" or a custom storage source name created with
     * WT_CONNECTION::add_storage_source.  See @ref custom_storage_sources for more information., a
     * string; default \c none.}
     * @config{&nbsp;&nbsp;&nbsp;&nbsp;shared, enable sharing tiered
     * tables across other WiredTiger instances., a boolean flag; default \c false.}
     * @config{ ),,}
     * @config{type, set the type of data source used to store a column group\, index or simple
     * table.  By default\, a \c "file:" URI is derived from the object name.  The \c type
     * configuration can be used to switch to a different data source or an extension configured by
     * the application., a string; default \c file.}
     * @config{value_format, the format of the data packed into value items.  See @ref
     * schema_format_types for details.  By default\, the value_format is \c 'u' and applications
     * use a WT_ITEM structure to manipulate raw byte arrays.  Value items of type 't' are
     * bitfields\, and when configured with record number type keys\, will be stored using a
     * fixed-length store., a format string; default \c u.}
     * @config{write_timestamp_usage, describe how timestamps are expected to be used on table
     * modifications.  The choices are the default\, which ensures that once timestamps are used for
     * a key\, they are always used\, and also that multiple updates to a key never use decreasing
     * timestamps and \c never which enforces that timestamps are never used for a table.  (The \c
     * always\, \c key_consistent\, \c mixed_mode and \c ordered choices should not be used\, and
     * are retained for backward compatibility.)., a string\, chosen from the following options: \c
     * "always"\, \c "key_consistent"\, \c "mixed_mode"\, \c "never"\, \c "none"\, \c "ordered";
     * default \c none.}
     * @configend
     * @errors
     */
    int __F(create)(WT_SESSION *session,
        const char *name, const char *config);

    /*!
     * Compact a live row- or column-store btree.
     *
     * @snippet ex_all.c Compact a table
     *
     * @param session the session handle
     * @param name the URI of the object to compact, such as
     * \c "table:stock"
     * @configstart{WT_SESSION.compact, see dist/api_data.py}
     * @config{background, enable/disabled the background compaction server., a boolean flag;
     * default empty.}
     * @config{dryrun, run only the estimation phase of compact., a boolean flag; default \c false.}
     * @config{exclude, list of table objects to be excluded from background compaction.  The list
     * is immutable and only applied when the background compaction gets enabled.  The list is not
     * saved between the calls and needs to be reapplied each time the service is enabled.  The
     * individual objects in the list can only be of the \c table: URI type., a list of strings;
     * default empty.}
     * @config{free_space_target, minimum amount of space recoverable for compaction to proceed., an
     * integer greater than or equal to \c 1MB; default \c 20MB.}
     * @config{run_once, configure background compaction server to run once.  In this mode\,
     * compaction is always attempted on each table unless explicitly excluded., a boolean flag;
     * default \c false.}
     * @config{timeout, maximum amount of time to allow for compact in seconds.  The actual amount
     * of time spent in compact may exceed the configured value.  A value of zero disables the
     * timeout., an integer; default \c 1200.}
     * @configend
     * @errors
     */
    int __F(compact)(WT_SESSION *session,
        const char *name, const char *config);

    /*!
     * Drop (delete) a table.
     *
     * @exclusive
     *
     * @not_transactional
     *
     * @snippet ex_all.c Drop a table
     *
     * @param session the session handle
     * @param name the URI of the object to drop, such as \c "table:stock"
     * @configstart{WT_SESSION.drop, see dist/api_data.py}
     * @config{force, return success if the object does not exist., a boolean flag; default \c
     * false.}
     * @config{remove_files, if the underlying files should be removed., a boolean flag; default \c
     * true.}
     * @configend
     * @ebusy_errors
     */
    int __F(drop)(WT_SESSION *session,
        const char *name, const char *config);

    /*!
     * Flush the log.
     *
     * WT_SESSION::log_flush will fail if logging is not enabled.
     *
     * @param session the session handle
     * @configstart{WT_SESSION.log_flush, see dist/api_data.py}
     * @config{sync, forcibly flush the log and wait for it to achieve the synchronization level
     * specified.  The \c off setting forces any buffered log records to be written to the file
     * system.  The \c on setting forces log records to be written to the storage device., a
     * string\, chosen from the following options: \c "off"\, \c "on"; default \c on.}
     * @configend
     * @errors
     */
    int __F(log_flush)(WT_SESSION *session, const char *config);

    /*!
     * Insert a ::WT_LOGREC_MESSAGE type record in the database log files
     * (the database must be configured for logging when this method is
     * called).
     *
     * @param session the session handle
     * @param format a printf format specifier
     * @errors
     */
    int __F(log_printf)(WT_SESSION *session, const char *format, ...);

    /*!
     * Reset the session handle.
     *
     * This method resets the cursors associated with the session, clears session statistics and
     * discards cached resources. No session configurations are modified (or reset to their
     * default values). WT_SESSION::reset will fail if a transaction is in progress in the
     * session.
     *
     * @snippet ex_all.c Reset the session
     *
     * @param session the session handle
     * @errors
     */
    int __F(reset)(WT_SESSION *session);

    /*!
     * Salvage a table.
     *
     * Salvage rebuilds the file or files which comprise a table,
     * discarding any corrupted file blocks.
     *
     * When salvage is done, previously deleted records may re-appear, and
     * inserted records may disappear, so salvage should not be run
     * unless it is known to be necessary.  Normally, salvage should be
     * called after a table or file has been corrupted, as reported by the
     * WT_SESSION::verify method.
     *
     * Files are rebuilt in place. The salvage method overwrites the
     * existing files.
     *
     * @exclusive
     *
     * @snippet ex_all.c Salvage a table
     *
     * @param session the session handle
     * @param name the URI of the table or file to salvage
     * @configstart{WT_SESSION.salvage, see dist/api_data.py}
     * @config{force, force salvage even of files that do not appear to be WiredTiger files., a
     * boolean flag; default \c false.}
     * @configend
     * @ebusy_errors
     */
    int __F(salvage)(WT_SESSION *session,
        const char *name, const char *config);

    /*!
     * Truncate a file, table, cursor range, or backup cursor
     *
     * Truncate a table or file.
     * @snippet ex_all.c Truncate a table
     *
     * Truncate a cursor range.  When truncating based on a cursor position,
     * it is not required the cursor reference a record in the object, only
     * that the key be set.  This allows applications to discard portions of
     * the object name space without knowing exactly what records the object
     * contains. The start and stop points are both inclusive; that is, the
     * key set in the start cursor is the first record to be deleted and the
     * key set in the stop cursor is the last.
     *
     * @snippet ex_all.c Truncate a range
     *
     * Range truncate is implemented as a "scan and write" operation, specifically without range
     * locks. Inserts or other operations in the range, as well as operations before or after
     * the range when no explicit starting or ending key is set, are not well defined: conflicts
     * may be detected or both transactions may commit. If both commit, there's a failure and
     * recovery runs, the result may be different than what was in cache before the crash.
     *
     * The WT_CURSOR::truncate range truncate operation can only be used at snapshot isolation.
     *
     * Any specified cursors end with no position, and subsequent calls to
     * the WT_CURSOR::next (WT_CURSOR::prev) method will iterate from the
     * beginning (end) of the table.
     *
     * @param session the session handle
     * @param name the URI of the table or file to truncate, or \c "log:"
     * for a backup cursor
     * @param start optional cursor marking the first record discarded;
     * if <code>NULL</code>, the truncate starts from the beginning of
     * the object; must be provided when truncating a backup cursor
     * @param stop optional cursor marking the last record discarded;
     * if <code>NULL</code>, the truncate continues to the end of the
     * object; ignored when truncating a backup cursor
     * @configempty{WT_SESSION.truncate, see dist/api_data.py}
     * @errors
     */
    int __F(truncate)(WT_SESSION *session,
        const char *name, WT_CURSOR *start, WT_CURSOR *stop, const char *config);

    /*!
     * Verify a table.
     *
     * Verify reports if a file, or the files that comprise a table, have been corrupted.
     * The WT_SESSION::salvage method can be used to repair a corrupted file.
     *
     * @snippet ex_all.c Verify a table
     *
     * @exclusive
     *
     * @param session the session handle
     * @param name the URI of the table or file to verify, optional if verifying the history
     * store
     * @configstart{WT_SESSION.verify, see dist/api_data.py}
     * @config{do_not_clear_txn_id, Turn off transaction id clearing\, intended for debugging and
     * better diagnosis of crashes or failures.  Note: History store validation is disabled when the
     * configuration is set as visibility rules may not work correctly because the transaction ids
     * are not cleared., a boolean flag; default \c false.}
     * @config{dump_address, Display page addresses\, time windows\, and page types as pages are
     * verified\, using the application's message handler\, intended for debugging., a boolean flag;
     * default \c false.}
     * @config{dump_all_data, Display application data as pages or blocks are verified\, using the
     * application's message handler\, intended for debugging.  Disabling this does not guarantee
     * that no user data will be output., a boolean flag; default \c false.}
     * @config{dump_blocks, Display the contents of on-disk blocks as they are verified\, using the
     * application's message handler\, intended for debugging., a boolean flag; default \c false.}
     * @config{dump_key_data, Display application data keys as pages or blocks are verified\, using
     * the application's message handler\, intended for debugging.  Disabling this does not
     * guarantee that no user data will be output., a boolean flag; default \c false.}
     * @config{dump_layout, Display the layout of the files as they are verified\, using the
     * application's message handler\, intended for debugging; requires optional support from the
     * block manager., a boolean flag; default \c false.}
     * @config{dump_offsets, Display the contents of specific on-disk blocks\, using the
     * application's message handler\, intended for debugging., a list of strings; default empty.}
     * @config{dump_pages, Display the contents of in-memory pages as they are verified\, using the
     * application's message handler\, intended for debugging., a boolean flag; default \c false.}
     * @config{dump_tree_shape, Display the btree shapes as they are verified\, using the
     * application's message handler\, intended for debugging; requires optional support from the
     * block manager., a boolean flag; default \c false.}
     * @config{read_corrupt, A mode that allows verify to continue reading after encountering a
     * checksum error.  It will skip past the corrupt block and continue with the verification
     * process., a boolean flag; default \c false.}
     * @config{stable_timestamp, Ensure that no data has a start timestamp after the stable
     * timestamp\, to be run after rollback_to_stable., a boolean flag; default \c false.}
     * @config{strict, Treat any verification problem as an error; by default\, verify will warn\,
     * but not fail\, in the case of errors that won't affect future behavior (for example\, a
     * leaked block)., a boolean flag; default \c false.}
     * @configend
     * @ebusy_errors
     */
    int __F(verify)(WT_SESSION *session,
        const char *name, const char *config);
    /*! @} */

    /*!
     * @name Transactions
     * @{
     */
    /*!
     * Start a transaction in this session.
     *
     * The transaction remains active until ended by
     * WT_SESSION::commit_transaction or WT_SESSION::rollback_transaction.
     * Operations performed on cursors capable of supporting transactional
     * operations that are already open in this session, or which are opened
     * before the transaction ends, will operate in the context of the
     * transaction.
     *
     * @requires_notransaction
     *
     * @snippet ex_all.c transaction commit/rollback
     *
     * @param session the session handle
     * @configstart{WT_SESSION.begin_transaction, see dist/api_data.py}
     * @config{ignore_prepare, whether to ignore updates by other prepared transactions when doing
     * of read operations of this transaction.  When \c true\, forces the transaction to be
     * read-only.  Use \c force to ignore prepared updates and permit writes (see @ref
     * timestamp_prepare_ignore_prepare for more information)., a string\, chosen from the following
     * options: \c "false"\, \c "force"\, \c "true"; default \c false.}
     * @config{isolation, the isolation level for this transaction; defaults to the session's
     * isolation level., a string\, chosen from the following options: \c "read-uncommitted"\, \c
     * "read-committed"\, \c "snapshot"; default empty.}
     * @config{name, name of the transaction for tracing and debugging., a string; default empty.}
     * @config{no_timestamp, allow a commit without a timestamp\, creating values that have "always
     * existed" and are visible regardless of timestamp.  See @ref timestamp_txn_api., a boolean
     * flag; default \c false.}
     * @config{operation_timeout_ms, when non-zero\, a requested limit on the time taken to complete
     * operations in this transaction.  Time is measured in real time milliseconds from the start of
     * each WiredTiger API call.  There is no guarantee any operation will not take longer than this
     * amount of time.  If WiredTiger notices the limit has been exceeded\, an operation may return
     * a WT_ROLLBACK error.  Default is to have no limit., an integer greater than or equal to \c 0;
     * default \c 0.}
     * @config{priority, priority of the transaction for resolving conflicts.  Transactions with
     * higher values are less likely to abort., an integer between \c -100 and \c 100; default \c
     * 0.}
     * @config{read_timestamp, read using the specified timestamp.  The value must not be older than
     * the current oldest timestamp.  See @ref timestamp_txn_api., a string; default empty.}
     * @config{roundup_timestamps = (, round up timestamps of the transaction., a set of related
     * configuration options defined as follows.}
     * @config{&nbsp;&nbsp;&nbsp;&nbsp;prepared,
     * applicable only for prepared transactions\, and intended only for special-purpose use.  See
     * @ref timestamp_prepare_roundup.  Allows the prepare timestamp and the commit timestamp of
     * this transaction to be rounded up to be no older than the oldest timestamp\, and allows
     * violating the usual restriction that the prepare timestamp must be newer than the stable
     * timestamp.  Specifically: at transaction prepare\, if the prepare timestamp is less than or
     * equal to the oldest timestamp\, the prepare timestamp will be rounded to the oldest
     * timestamp.  Subsequently\, at commit time\, if the commit timestamp is less than the (now
     * rounded) prepare timestamp\, the commit timestamp will be rounded up to it and thus to at
     * least oldest.  Neither timestamp will be checked against the stable timestamp., a boolean
     * flag; default \c false.}
     * @config{&nbsp;&nbsp;&nbsp;&nbsp;read, if the read timestamp is less
     * than the oldest timestamp\, the read timestamp will be rounded up to the oldest timestamp.
     * See @ref timestamp_read_roundup., a boolean flag; default \c false.}
     * @config{ ),,}
     * @config{sync, whether to sync log records when the transaction commits\, inherited from
     * ::wiredtiger_open \c transaction_sync., a boolean flag; default empty.}
     * @configend
     * @errors
     */
    int __F(begin_transaction)(WT_SESSION *session, const char *config);

    /*!
     * Commit the current transaction.
     *
     * A transaction must be in progress when this method is called.
     *
     * If WT_SESSION::commit_transaction returns an error, the transaction
     * was rolled back, not committed, and all cursors associated with the session are reset.
     *
     * @requires_transaction
     *
     * @snippet ex_all.c transaction commit/rollback
     *
     * @param session the session handle
     * @configstart{WT_SESSION.commit_transaction, see dist/api_data.py}
     * @config{commit_timestamp, set the commit timestamp for the current transaction.  For
     * non-prepared transactions\, the value must not be older than the first commit timestamp
     * already set for the current transaction (if any)\, must not be older than the current oldest
     * timestamp\, and must be after the current stable timestamp.  For prepared transactions\, a
     * commit timestamp is required\, must not be older than the prepare timestamp\, and can be set
     * only once.  See @ref timestamp_txn_api and @ref timestamp_prepare., a string; default empty.}
     * @config{durable_timestamp, set the durable timestamp for the current transaction.  Required
     * for the commit of a prepared transaction\, and otherwise not permitted.  The value must also
     * be after the current oldest and stable timestamps and must not be older than the commit
     * timestamp.  See @ref timestamp_prepare., a string; default empty.}
     * @config{operation_timeout_ms, when non-zero\, a requested limit on the time taken to complete
     * operations in this transaction.  Time is measured in real time milliseconds from the start of
     * each WiredTiger API call.  There is no guarantee any operation will not take longer than this
     * amount of time.  If WiredTiger notices the limit has been exceeded\, an operation may return
     * a WT_ROLLBACK error.  Default is to have no limit., an integer greater than or equal to \c 0;
     * default \c 0.}
     * @config{sync, override whether to sync log records when the transaction commits.  The default
     * is inherited from ::wiredtiger_open \c transaction_sync.  The \c off setting does not wait
     * for records to be written or synchronized.  The \c on setting forces log records to be
     * written to the storage device., a string\, chosen from the following options: \c "off"\, \c
     * "on"; default empty.}
     * @configend
     * @errors
     */
    int __F(commit_transaction)(WT_SESSION *session, const char *config);

    /*!
     * Prepare the current transaction.
     *
     * A transaction must be in progress when this method is called.
     *
     * Preparing a transaction will guarantee a subsequent commit will
     * succeed. Only commit and rollback are allowed on a transaction after
     * it has been prepared. The transaction prepare API is designed to
     * support MongoDB exclusively, and guarantees update conflicts have
     * been resolved, but does not guarantee durability.
     *
     * @requires_transaction
     *
     * @snippet ex_all.c transaction prepare
     *
     * @param session the session handle
     * @configstart{WT_SESSION.prepare_transaction, see dist/api_data.py}
     * @config{prepare_timestamp, set the prepare timestamp for the updates of the current
     * transaction.  The value must not be older than any active read timestamps\, and must be newer
     * than the current stable timestamp.  See @ref timestamp_prepare., a string; default empty.}
     * @configend
     * @errors
     */
    int __F(prepare_transaction)(WT_SESSION *session, const char *config);

    /*!
     * Roll back the current transaction.
     *
     * A transaction must be in progress when this method is called.
     *
     * All cursors associated with the session are reset.
     *
     * @requires_transaction
     *
     * @snippet ex_all.c transaction commit/rollback
     *
     * @param session the session handle
     * @configstart{WT_SESSION.rollback_transaction, see dist/api_data.py}
     * @config{operation_timeout_ms, when non-zero\, a requested limit on the time taken to complete
     * operations in this transaction.  Time is measured in real time milliseconds from the start of
     * each WiredTiger API call.  There is no guarantee any operation will not take longer than this
     * amount of time.  If WiredTiger notices the limit has been exceeded\, an operation may return
     * a WT_ROLLBACK error.  Default is to have no limit., an integer greater than or equal to \c 0;
     * default \c 0.}
     * @configend
     * @errors
     */
    int __F(rollback_transaction)(WT_SESSION *session, const char *config);
    /*! @} */

    /*!
     * @name Transaction timestamps
     * @{
     */
    /*!
     * Query the session's transaction timestamp state.
     *
     * The WT_SESSION.query_timestamp method can only be used at snapshot isolation.
     *
     * @param session the session handle
     * @param[out] hex_timestamp a buffer that will be set to the
     * hexadecimal encoding of the timestamp being queried.  Must be large
     * enough to hold a NUL terminated, hex-encoded 8B timestamp (17 bytes).
     * @configstart{WT_SESSION.query_timestamp, see dist/api_data.py}
     * @config{get, specify which timestamp to query: \c commit returns the most recently set
     * commit_timestamp; \c first_commit returns the first set commit_timestamp; \c prepare returns
     * the timestamp used in preparing a transaction; \c read returns the timestamp at which the
     * transaction is reading.  See @ref timestamp_txn_api., a string\, chosen from the following
     * options: \c "commit"\, \c "first_commit"\, \c "prepare"\, \c "read"; default \c read.}
     * @configend
     *
     * A timestamp of 0 is returned if the timestamp is not available or has not been set.
     * @errors
     */
    int __F(query_timestamp)(
        WT_SESSION *session, char *hex_timestamp, const char *config);

    /*!
     * Set a timestamp on a transaction.
     *
     * The WT_SESSION.timestamp_transaction method can only be used at snapshot isolation.
     *
     * @snippet ex_all.c transaction timestamp
     *
     * @requires_transaction
     *
     * @param session the session handle
     * @configstart{WT_SESSION.timestamp_transaction, see dist/api_data.py}
     * @config{commit_timestamp, set the commit timestamp for the current transaction.  For
     * non-prepared transactions\, the value must not be older than the first commit timestamp
     * already set for the current transaction\, if any\, must not be older than the current oldest
     * timestamp and must be after the current stable timestamp.  For prepared transactions\, a
     * commit timestamp is required\, must not be older than the prepare timestamp\, can be set only
     * once\, and must not be set until after the transaction has successfully prepared.  See @ref
     * timestamp_txn_api and @ref timestamp_prepare., a string; default empty.}
     * @config{durable_timestamp, set the durable timestamp for the current transaction.  Required
     * for the commit of a prepared transaction\, and otherwise not permitted.  Can only be set
     * after the transaction has been prepared and a commit timestamp has been set.  The value must
     * be after the current oldest and stable timestamps and must not be older than the commit
     * timestamp.  See @ref timestamp_prepare., a string; default empty.}
     * @config{prepare_timestamp, set the prepare timestamp for the updates of the current
     * transaction.  The value must not be older than any active read timestamps\, and must be newer
     * than the current stable timestamp.  Can be set only once per transaction.  Setting the
     * prepare timestamp does not by itself prepare the transaction\, but does oblige the
     * application to eventually prepare the transaction before committing it.  See @ref
     * timestamp_prepare., a string; default empty.}
     * @config{read_timestamp, read using the specified timestamp.  The value must not be older than
     * the current oldest timestamp.  This can only be set once for a transaction.  See @ref
     * timestamp_txn_api., a string; default empty.}
     * @configend
     * @errors
     */
    int __F(timestamp_transaction)(WT_SESSION *session, const char *config);

    /*!
     * Set a timestamp on a transaction numerically.  Prefer this method over
     * WT_SESSION::timestamp_transaction if the hexadecimal string parsing done in that method
     * becomes a bottleneck.
     *
     * The WT_SESSION.timestamp_transaction_uint method can only be used at snapshot isolation.
     *
     * @snippet ex_all.c transaction timestamp_uint
     *
     * @requires_transaction
     *
     * @param session the session handle
     * @param which the timestamp being set (see ::WT_TS_TXN_TYPE for available options, and
     * WT_SESSION::timestamp_transaction for constraints on the timestamps).
     * @param ts the timestamp.
     * @errors
     */
    int __F(timestamp_transaction_uint)(WT_SESSION *session, WT_TS_TXN_TYPE which,
            uint64_t ts);
    /*! @} */

    /*!
     * @name Transaction support
     * @{
     */
    /*!
     * Write a transactionally consistent snapshot of a database or set of individual objects.
     *
     * When timestamps are not in use, the checkpoint includes all transactions committed
     * before the checkpoint starts. When timestamps are in use and the checkpoint runs with
     * \c use_timestamp=true (the default), updates committed with a timestamp after the
     * \c stable timestamp, in tables configured for checkpoint-level durability, are not
     * included in the checkpoint. Updates committed in tables configured for commit-level
     * durability are always included in the checkpoint. See @ref durability_checkpoint and
     * @ref durability_log for more information.
     *
     * Calling the checkpoint method multiple times serializes the checkpoints; new checkpoint
     * calls wait for running checkpoint calls to complete.
     *
     * Existing named checkpoints may optionally be discarded.
     *
     * @requires_notransaction
     *
     * @snippet ex_all.c Checkpoint examples
     *
     * @param session the session handle
     * @configstart{WT_SESSION.checkpoint, see dist/api_data.py}
     * @config{debug = (, configure debug specific behavior on a checkpoint.  Generally only used
     * for internal testing purposes., a set of related configuration options defined as follows.}
     * @config{&nbsp;&nbsp;&nbsp;&nbsp;checkpoint_cleanup, if true\, checkpoint cleanup thread is
     * triggered to perform the checkpoint cleanup., a boolean flag; default \c false.}
     * @config{&nbsp;&nbsp;&nbsp;&nbsp;checkpoint_crash_point, non-negative number between 0 and
     * 1000 will trigger a controlled crash during the checkpoint process.  Lower values will
     * trigger crashes in the initial phase of checkpoint\, while higher values will result in
     * crashes in the final phase of the checkpoint process., an integer; default \c -1.}
     * @config{
     * ),,}
     * @config{drop, specify a list of checkpoints to drop.  The list may additionally contain one
     * of the following keys: \c "from=all" to drop all checkpoints\, \c "from=<checkpoint>" to drop
     * all checkpoints after and including the named checkpoint\, or \c "to=<checkpoint>" to drop
     * all checkpoints before and including the named checkpoint.  Checkpoints cannot be dropped if
     * open in a cursor.  While a hot backup is in progress\, checkpoints created prior to the start
     * of the backup cannot be dropped., a list of strings; default empty.}
     * @config{flush_tier = (, configure flushing objects to tiered storage after checkpoint.  See
     * @ref tiered_storage., a set of related configuration options defined as follows.}
     * @config{&nbsp;&nbsp;&nbsp;&nbsp;enabled, if true and tiered storage is in use\, perform one
     * iteration of object switching and flushing objects to tiered storage., a boolean flag;
     * default \c false.}
     * @config{&nbsp;&nbsp;&nbsp;&nbsp;force, if false (the default)\, flush_tier
     * of any individual object may be skipped if the underlying object has not been modified since
     * the previous flush_tier.  If true\, this option forces the flush_tier., a boolean flag;
     * default \c false.}
     * @config{&nbsp;&nbsp;&nbsp;&nbsp;sync, wait for all objects to be flushed
     * to the shared storage to the level specified.  When false\, do not wait for any objects to be
     * written to the tiered storage system but return immediately after generating the objects and
     * work units for an internal thread.  When true\, the caller waits until all work queued for
     * this call to be completely processed before returning., a boolean flag; default \c true.}
     * @config{&nbsp;&nbsp;&nbsp;&nbsp;timeout, amount of time\, in seconds\, to wait for flushing
     * of objects to complete.  WiredTiger returns EBUSY if the timeout is reached.  A value of zero
     * disables the timeout., an integer; default \c 0.}
     * @config{ ),,}
     * @config{force, if false (the default)\, checkpoints may be skipped if the underlying object
     * has not been modified.  If true\, this option forces the checkpoint., a boolean flag; default
     * \c false.}
     * @config{name, if set\, specify a name for the checkpoint., a string; default empty.}
     * @config{use_timestamp, if true (the default)\, create the checkpoint as of the last stable
     * timestamp if timestamps are in use\, or with all committed updates if there is no stable
     * timestamp set.  If false\, always generate a checkpoint with all committed updates\, ignoring
     * any stable timestamp., a boolean flag; default \c true.}
     * @configend
     * @errors
     */
    int __F(checkpoint)(WT_SESSION *session, const char *config);

    /*!
     * Reset the snapshot used for database visibility.
     *
     * For transactions running with snapshot isolation, this method releases the existing
     * snapshot of the database and gets a new one. This makes newer commits visible. The
     * call can be used to avoid pinning old and no-longer-needed content in the database.
     * Applications not using read timestamps for search may see different results after the
     * snapshot is updated.
     *
     * It is an error to call this method when using an isolation level other than snapshot
     * isolation, or if the current transaction has already written any data.
     *
     * @requires_transaction
     *
     * @snippet ex_all.c reset snapshot
     *
     * @param session the session handle
     * @errors
     */
    int __F(reset_snapshot)(WT_SESSION *session);

    /*!
     * Return the transaction ID range pinned by the session handle.
     *
     * The ID range is an approximate count of transactions and is calculated
     * based on the oldest ID needed for the active transaction in this session,
     * compared to the newest transaction in the system.
     *
     * @snippet ex_all.c transaction pinned range
     *
     * @param session the session handle
     * @param[out] range the range of IDs pinned by this session. Zero if
     * there is no active transaction.
     * @errors
     */
    int __F(transaction_pinned_range)(WT_SESSION* session, uint64_t *range);
    /*! @} */

    /*!
     * @name Error info
     * @{
     */
    /*!
     * Return verbose information about the last session API call.
     * After every session API call (excluding this one), the error, sub-level error and error
     * message is reset. See @ref error_handling for more details.
     *
     * @param session the session handle
     * @param[out] err The return value of the last session API call.
     * @param[out] sub_level_err An optional sub-level error code to provide contextual information.
     * @param[out] err_msg An optional error message to provide contextual information.
     */
    void __F(get_last_error)(WT_SESSION *session,
        int *err, int *sub_level_err, const char **err_msg);
    /*! @} */

#ifndef DOXYGEN

    /*!
     * Call into the library.
     *
     * This method is used for breakpoints and to set other configuration
     * when debugging layers not directly supporting those features.
     *
     * @param session the session handle
     * @errors
     */
    int __F(breakpoint)(WT_SESSION *session);
#endif
};

/*!
 * A connection to a WiredTiger database.  The connection may be opened within
 * the same address space as the caller or accessed over a socket connection.
 *
 * Most applications will open a single connection to a database for each
 * process.  The first process to open a connection to a database will access
 * the database in its own address space.  Subsequent connections (if allowed)
 * will communicate with the first process over a socket connection to perform
 * their operations.
 *
 * <b>Thread safety:</b> A WT_CONNECTION handle may be shared between threads.
 * See @ref threads for more information.
 */
struct __wt_connection {
    /*!
     * Close a connection.
     *
     * Any open sessions will be closed. This will release the resources
     * associated with the session handle, including rolling back any
     * active transactions and closing any cursors that remain open in the
     * session.
     *
     * @snippet ex_all.c Close a connection
     *
     * @param connection the connection handle
     * @configstart{WT_CONNECTION.close, see dist/api_data.py}
     * @config{leak_memory, don't free memory during close., a boolean flag; default \c false.}
     * @config{use_timestamp, by default\, create the close checkpoint as of the last stable
     * timestamp if timestamps are in use\, or all current updates if there is no stable timestamp
     * set.  If false\, this option generates a checkpoint with all updates., a boolean flag;
     * default \c true.}
     * @configend
     * @errors
     */
    int __F(close)(WT_CONNECTION *connection, const char *config);

#ifndef DOXYGEN
    /*!
     * Output debug information for various subsystems. The output format
     * may change over time, gathering the debug information may be
     * invasive, and the information reported may not provide a point in
     * time view of the system.
     *
     * @param connection the connection handle
     * @configstart{WT_CONNECTION.debug_info, see dist/api_data.py}
     * @config{backup, print incremental backup information., a boolean flag; default \c false.}
     * @config{cache, print cache information., a boolean flag; default \c false.}
     * @config{cursors, print all open cursor information., a boolean flag; default \c false.}
     * @config{handles, print open handles information., a boolean flag; default \c false.}
     * @config{log, print log information., a boolean flag; default \c false.}
     * @config{sessions, print open session information., a boolean flag; default \c false.}
     * @config{txn, print global txn information., a boolean flag; default \c false.}
     * @configend
     * @errors
     */
    int __F(debug_info)(WT_CONNECTION *connection, const char *config);
#endif

    /*!
     * Reconfigure a connection handle.
     *
     * @snippet ex_all.c Reconfigure a connection
     *
     * @param connection the connection handle
     * @configstart{WT_CONNECTION.reconfigure, see dist/api_data.py}
     * @config{block_cache = (, block cache configuration options., a set of related configuration
     * options defined as follows.}
     * @config{&nbsp;&nbsp;&nbsp;&nbsp;blkcache_eviction_aggression,
     * seconds an unused block remains in the cache before it is evicted., an integer between \c 1
     * and \c 7200; default \c 1800.}
     * @config{&nbsp;&nbsp;&nbsp;&nbsp;cache_on_checkpoint, cache
     * blocks written by a checkpoint., a boolean flag; default \c true.}
     * @config{&nbsp;&nbsp;&nbsp;&nbsp;cache_on_writes, cache blocks as they are written (other than
     * checkpoint blocks)., a boolean flag; default \c true.}
     * @config{&nbsp;&nbsp;&nbsp;&nbsp;
     * enabled, enable block cache., a boolean flag; default \c false.}
     * @config{&nbsp;&nbsp;&nbsp;&nbsp;full_target, the fraction of the block cache that must be
     * full before eviction will remove unused blocks., an integer between \c 30 and \c 100; default
     * \c 95.}
     * @config{&nbsp;&nbsp;&nbsp;&nbsp;hashsize, number of buckets in the hashtable that
     * keeps track of blocks., an integer between \c 512 and \c 256K; default \c 32768.}
     * @config{&nbsp;&nbsp;&nbsp;&nbsp;max_percent_overhead, maximum tolerated overhead expressed as
     * the number of blocks added and removed as percent of blocks looked up; cache population and
     * eviction will be suppressed if the overhead exceeds the threshold., an integer between \c 1
     * and \c 500; default \c 10.}
     * @config{&nbsp;&nbsp;&nbsp;&nbsp;nvram_path, the absolute path to
     * the file system mounted on the NVRAM device., a string; default empty.}
     * @config{&nbsp;&nbsp;&nbsp;&nbsp;percent_file_in_dram, bypass cache for a file if the set
     * percentage of the file fits in system DRAM (as specified by block_cache.system_ram)., an
     * integer between \c 0 and \c 100; default \c 50.}
     * @config{&nbsp;&nbsp;&nbsp;&nbsp;size,
     * maximum memory to allocate for the block cache., an integer between \c 0 and \c 10TB; default
     * \c 0.}
     * @config{&nbsp;&nbsp;&nbsp;&nbsp;system_ram, the bytes of system DRAM available for
     * caching filesystem blocks., an integer between \c 0 and \c 1024GB; default \c 0.}
     * @config{&nbsp;&nbsp;&nbsp;&nbsp;type, cache location: DRAM or NVRAM., a string; default
     * empty.}
     * @config{ ),,}
     * @config{cache_max_wait_ms, the maximum number of milliseconds an application thread will wait
     * for space to be available in cache before giving up.  Default or 0 will wait forever.  1 will
     * never wait., an integer greater than or equal to \c 0; default \c 0.}
     * @config{cache_overhead, assume the heap allocator overhead is the specified percentage\, and
     * adjust the cache usage by that amount (for example\, if there is 10GB of data in cache\, a
     * percentage of 10 means WiredTiger treats this as 11GB). This value is configurable because
     * different heap allocators have different overhead and different workloads will have different
     * heap allocation sizes and patterns\, therefore applications may need to adjust this value
     * based on allocator choice and behavior in measured workloads., an integer between \c 0 and \c
     * 30; default \c 8.}
     * @config{cache_size, maximum heap memory to allocate for the cache.  A database should
     * configure either \c cache_size or \c shared_cache but not both., an integer between \c 1MB
     * and \c 10TB; default \c 100MB.}
     * @config{cache_stuck_timeout_ms, the number of milliseconds to wait before a stuck cache times
     * out in diagnostic mode.  Default will wait for 5 minutes\, 0 will wait forever., an integer
     * greater than or equal to \c 0; default \c 300000.}
     * @config{checkpoint = (, periodically checkpoint the database.  Enabling the checkpoint server
     * uses a session from the configured \c session_max., a set of related configuration options
     * defined as follows.}
     * @config{&nbsp;&nbsp;&nbsp;&nbsp;log_size, wait for this amount of log
     * record bytes to be written to the log between each checkpoint.  If non-zero\, this value will
     * use a minimum of the log file size.  A database can configure both log_size and wait to set
     * an upper bound for checkpoints; setting this value above 0 configures periodic checkpoints.,
     * an integer between \c 0 and \c 2GB; default \c 0.}
     * @config{&nbsp;&nbsp;&nbsp;&nbsp;precise,
     * Only write data with timestamps that are smaller or equal to the stable timestamp to the
     * checkpoint.  Rollback to stable after restart is a no-op if enabled.  However\, it leads to
     * extra cache pressure., a boolean flag; default \c false.}
     * @config{&nbsp;&nbsp;&nbsp;&nbsp;
     * wait, seconds to wait between each checkpoint; setting this value above 0 configures periodic
     * checkpoints., an integer between \c 0 and \c 100000; default \c 0.}
     * @config{ ),,}
     * @config{checkpoint_cleanup = (, periodically checkpoint cleanup the database., a set of
     * related configuration options defined as follows.}
     * @config{&nbsp;&nbsp;&nbsp;&nbsp;method,
     * control how aggressively obsolete content is removed by reading the internal pages.  Default
     * to none\, which means no additional work is done to find obsolete content., a string\, chosen
     * from the following options: \c "none"\, \c "reclaim_space"; default \c none.}
     * @config{&nbsp;&nbsp;&nbsp;&nbsp;wait, seconds to wait between each checkpoint cleanup., an
     * integer between \c 1 and \c 100000; default \c 300.}
     * @config{ ),,}
     * @config{chunk_cache = (, chunk cache reconfiguration options., a set of related configuration
     * options defined as follows.}
     * @config{&nbsp;&nbsp;&nbsp;&nbsp;pinned, List of "table:" URIs
     * exempt from cache eviction.  Capacity config overrides this\, tables exceeding capacity will
     * not be fully retained.  Table names can appear in both this and the preload list\, but not in
     * both this and the exclude list.  Duplicate names are allowed., a list of strings; default
     * empty.}
     * @config{ ),,}
     * @config{compatibility = (, set compatibility version of database.  Changing the compatibility
     * version requires that there are no active operations for the duration of the call., a set of
     * related configuration options defined as follows.}
     * @config{&nbsp;&nbsp;&nbsp;&nbsp;release,
     * compatibility release version string., a string; default empty.}
     * @config{ ),,}
     * @config{debug_mode = (, control the settings of various extended debugging features., a set
     * of related configuration options defined as follows.}
     * @config{&nbsp;&nbsp;&nbsp;&nbsp;
     * background_compact, if true\, background compact aggressively removes compact statistics for
     * a file and decreases the max amount of time a file can be skipped for., a boolean flag;
     * default \c false.}
     * @config{&nbsp;&nbsp;&nbsp;&nbsp;checkpoint_retention, adjust log removal
     * to retain the log records of this number of checkpoints.  Zero or one means perform normal
     * removal., an integer between \c 0 and \c 1024; default \c 0.}
     * @config{&nbsp;&nbsp;&nbsp;&nbsp;configuration, if true\, display invalid cache configuration
     * warnings., a boolean flag; default \c false.}
     * @config{&nbsp;&nbsp;&nbsp;&nbsp;
     * corruption_abort, if true and built in diagnostic mode\, dump core in the case of data
     * corruption., a boolean flag; default \c true.}
     * @config{&nbsp;&nbsp;&nbsp;&nbsp;cursor_copy,
     * if true\, use the system allocator to make a copy of any data returned by a cursor operation
     * and return the copy instead.  The copy is freed on the next cursor operation.  This allows
     * memory sanitizers to detect inappropriate references to memory owned by cursors., a boolean
     * flag; default \c false.}
     * @config{&nbsp;&nbsp;&nbsp;&nbsp;cursor_reposition, if true\, for
     * operations with snapshot isolation the cursor temporarily releases any page that requires
     * force eviction\, then repositions back to the page for further operations.  A page release
     * encourages eviction of hot or large pages\, which is more likely to succeed without a cursor
     * keeping the page pinned., a boolean flag; default \c false.}
     * @config{&nbsp;&nbsp;&nbsp;&nbsp;
     * eviction, if true\, modify internal algorithms to change skew to force history store eviction
     * to happen more aggressively.  This includes but is not limited to not skewing newest\, not
     * favoring leaf pages\, and modifying the eviction score mechanism., a boolean flag; default \c
     * false.}
     * @config{&nbsp;&nbsp;&nbsp;&nbsp;eviction_checkpoint_ts_ordering, if true\, act as if
     * eviction is being run in parallel to checkpoint.  We should return EBUSY in eviction if we
     * detect any timestamp ordering issue., a boolean flag; default \c false.}
     * @config{&nbsp;&nbsp;&nbsp;&nbsp;log_retention, adjust log removal to retain at least this
     * number of log files.  (Warning: this option can remove log files required for recovery if no
     * checkpoints have yet been done and the number of log files exceeds the configured value.  As
     * WiredTiger cannot detect the difference between a system that has not yet checkpointed and
     * one that will never checkpoint\, it might discard log files before any checkpoint is done.)
     * Ignored if set to 0., an integer between \c 0 and \c 1024; default \c 0.}
     * @config{&nbsp;&nbsp;&nbsp;&nbsp;realloc_exact, if true\, reallocation of memory will only
     * provide the exact amount requested.  This will help with spotting memory allocation issues
     * more easily., a boolean flag; default \c false.}
     * @config{&nbsp;&nbsp;&nbsp;&nbsp;
     * realloc_malloc, if true\, every realloc call will force a new memory allocation by using
     * malloc., a boolean flag; default \c false.}
     * @config{&nbsp;&nbsp;&nbsp;&nbsp;rollback_error,
     * return a WT_ROLLBACK error from a transaction operation about every Nth operation to simulate
     * a collision., an integer between \c 0 and \c 10M; default \c 0.}
     * @config{&nbsp;&nbsp;&nbsp;&nbsp;slow_checkpoint, if true\, slow down checkpoint creation by
     * slowing down internal page processing., a boolean flag; default \c false.}
     * @config{&nbsp;&nbsp;&nbsp;&nbsp;stress_skiplist, Configure various internal parameters to
     * encourage race conditions and other issues with internal skip lists\, e.g.  using a more
     * dense representation., a boolean flag; default \c false.}
     * @config{&nbsp;&nbsp;&nbsp;&nbsp;
     * table_logging, if true\, write transaction related information to the log for all
     * operations\, even operations for tables with logging turned off.  This additional logging
     * information is intended for debugging and is informational only\, that is\, it is ignored
     * during recovery., a boolean flag; default \c false.}
     * @config{&nbsp;&nbsp;&nbsp;&nbsp;
     * tiered_flush_error_continue, on a write to tiered storage\, continue when an error occurs., a
     * boolean flag; default \c false.}
     * @config{&nbsp;&nbsp;&nbsp;&nbsp;update_restore_evict, if
     * true\, control all dirty page evictions through forcing update restore eviction., a boolean
     * flag; default \c false.}
     * @config{ ),,}
     * @config{disaggregated = (, configure disaggregated storage for this connection., a set of
     * related configuration options defined as follows.}
     * @config{&nbsp;&nbsp;&nbsp;&nbsp;
     * shutdown_checkpoint, whether do checkpoint at shutdown., a boolean flag; default \c false.}
     * @config{ ),,}
     * @config{error_prefix, prefix string for error messages., a string; default empty.}
     * @config{eviction = (, eviction configuration options., a set of related configuration options
     * defined as follows.}
     * @config{&nbsp;&nbsp;&nbsp;&nbsp;evict_sample_inmem, If no in-memory ref
     * is found on the root page\, attempt to locate a random in-memory page by examining all
     * entries on the root page., a boolean flag; default \c true.}
     * @config{&nbsp;&nbsp;&nbsp;&nbsp;
     * legacy_page_visit_strategy, Use legacy page visit strategy for eviction.  Using this option
     * is highly discouraged as it will re-introduce the bug described in WT-9121., a boolean flag;
     * default \c false.}
     * @config{&nbsp;&nbsp;&nbsp;&nbsp;threads_max, maximum number of threads
     * WiredTiger will start to help evict pages from cache.  The number of threads started will
     * vary depending on the current eviction load.  Each eviction worker thread uses a session from
     * the configured session_max., an integer between \c 1 and \c 20; default \c 8.}
     * @config{&nbsp;&nbsp;&nbsp;&nbsp;threads_min, minimum number of threads WiredTiger will start
     * to help evict pages from cache.  The number of threads currently running will vary depending
     * on the current eviction load., an integer between \c 1 and \c 20; default \c 1.}
     * @config{
     * ),,}
     * @config{eviction_checkpoint_target, perform eviction at the beginning of checkpoints to bring
     * the dirty content in cache to this level.  It is a percentage of the cache size if the value
     * is within the range of 0 to 100 or an absolute size when greater than 100. The value is not
     * allowed to exceed the \c cache_size.  Ignored if set to zero., an integer between \c 0 and \c
     * 10TB; default \c 1.}
     * @config{eviction_dirty_target, perform eviction in worker threads when the cache contains at
     * least this much dirty content.  It is a percentage of the cache size if the value is within
     * the range of 1 to 100 or an absolute size when greater than 100. The value is not allowed to
     * exceed the \c cache_size and has to be lower than its counterpart \c eviction_dirty_trigger.,
     * an integer between \c 1 and \c 10TB; default \c 5.}
     * @config{eviction_dirty_trigger, trigger application threads to perform eviction when the
     * cache contains at least this much dirty content.  It is a percentage of the cache size if the
     * value is within the range of 1 to 100 or an absolute size when greater than 100. The value is
     * not allowed to exceed the \c cache_size and has to be greater than its counterpart \c
     * eviction_dirty_target.  This setting only alters behavior if it is lower than
     * eviction_trigger., an integer between \c 1 and \c 10TB; default \c 20.}
     * @config{eviction_target, perform eviction in worker threads when the cache contains at least
     * this much content.  It is a percentage of the cache size if the value is within the range of
     * 10 to 100 or an absolute size when greater than 100. The value is not allowed to exceed the
     * \c cache_size and has to be lower than its counterpart \c eviction_trigger., an integer
     * between \c 10 and \c 10TB; default \c 80.}
     * @config{eviction_trigger, trigger application threads to perform eviction when the cache
     * contains at least this much content.  It is a percentage of the cache size if the value is
     * within the range of 10 to 100 or an absolute size when greater than 100. The value is not
     * allowed to exceed the \c cache_size and has to be greater than its counterpart \c
     * eviction_target., an integer between \c 10 and \c 10TB; default \c 95.}
     * @config{eviction_updates_target, perform eviction in worker threads when the cache contains
     * at least this many bytes of updates.  It is a percentage of the cache size if the value is
     * within the range of 0 to 100 or an absolute size when greater than 100. Calculated as half of
     * \c eviction_dirty_target by default.  The value is not allowed to exceed the \c cache_size
     * and has to be lower than its counterpart \c eviction_updates_trigger., an integer between \c
     * 0 and \c 10TB; default \c 0.}
     * @config{eviction_updates_trigger, trigger application threads to perform eviction when the
     * cache contains at least this many bytes of updates.  It is a percentage of the cache size if
     * the value is within the range of 1 to 100 or an absolute size when greater than 100\.
     * Calculated as half of \c eviction_dirty_trigger by default.  The value is not allowed to
     * exceed the \c cache_size and has to be greater than its counterpart \c
     * eviction_updates_target.  This setting only alters behavior if it is lower than \c
     * eviction_trigger., an integer between \c 0 and \c 10TB; default \c 0.}
     * @config{extra_diagnostics, enable additional diagnostics in WiredTiger.  These additional
     * diagnostics include diagnostic assertions that can cause WiredTiger to abort when an invalid
     * state is detected.  Options are given as a list\, such as
     * <code>"extra_diagnostics=[out_of_order\,visibility]"</code>. Choosing \c all enables all
     * assertions.  When WiredTiger is compiled with \c HAVE_DIAGNOSTIC=1 all assertions are enabled
     * and cannot be reconfigured., a list\, with values chosen from the following options: \c
     * "all"\, \c "checkpoint_validate"\, \c "cursor_check"\, \c "disk_validate"\, \c
     * "eviction_check"\, \c "generation_check"\, \c "hs_validate"\, \c "key_out_of_order"\, \c
     * "log_validate"\, \c "prepared"\, \c "slow_operation"\, \c "txn_visibility"; default \c [].}
     * @config{file_manager = (, control how file handles are managed., a set of related
     * configuration options defined as follows.}
     * @config{&nbsp;&nbsp;&nbsp;&nbsp;
     * close_handle_minimum, number of handles open before the file manager will look for handles to
     * close., an integer greater than or equal to \c 0; default \c 250.}
     * @config{&nbsp;&nbsp;&nbsp;&nbsp;close_idle_time, amount of time in seconds a file handle
     * needs to be idle before attempting to close it.  A setting of 0 means that idle handles are
     * not closed., an integer between \c 0 and \c 100000; default \c 30.}
     * @config{&nbsp;&nbsp;&nbsp;&nbsp;close_scan_interval, interval in seconds at which to check
     * for files that are inactive and close them., an integer between \c 1 and \c 100000; default
     * \c 10.}
     * @config{ ),,}
     * @config{generation_drain_timeout_ms, the number of milliseconds to wait for a resource to
     * drain before timing out in diagnostic mode.  Default will wait for 4 minutes\, 0 will wait
     * forever., an integer greater than or equal to \c 0; default \c 240000.}
     * @config{heuristic_controls = (, control the behavior of various optimizations.  This is
     * primarily used as a mechanism for rolling out changes to internal heuristics while providing
     * a mechanism for quickly reverting to prior behavior in the field., a set of related
     * configuration options defined as follows.}
     * @config{&nbsp;&nbsp;&nbsp;&nbsp;
     * checkpoint_cleanup_obsolete_tw_pages_dirty_max, maximum number of obsolete time window pages
     * that can be marked as dirty per btree in a single checkpoint by the checkpoint cleanup., an
     * integer between \c 0 and \c 100000; default \c 100.}
     * @config{&nbsp;&nbsp;&nbsp;&nbsp;
     * eviction_obsolete_tw_pages_dirty_max, maximum number of obsolete time window pages that can
     * be marked dirty per btree in a single checkpoint by the eviction threads., an integer between
     * \c 0 and \c 100000; default \c 100.}
     * @config{&nbsp;&nbsp;&nbsp;&nbsp;obsolete_tw_btree_max,
     * maximum number of btrees that can be checked for obsolete time window cleanup in a single
     * checkpoint., an integer between \c 0 and \c 500000; default \c 100.}
     * @config{ ),,}
     * @config{history_store = (, history store configuration options., a set of related
     * configuration options defined as follows.}
     * @config{&nbsp;&nbsp;&nbsp;&nbsp;file_max, the
     * maximum number of bytes that WiredTiger is allowed to use for its history store mechanism.
     * If the history store file exceeds this size\, a panic will be triggered.  The default value
     * means that the history store file is unbounded and may use as much space as the filesystem
     * will accommodate.  The minimum non-zero setting is 100MB., an integer greater than or equal
     * to \c 0; default \c 0.}
     * @config{ ),,}
     * @config{io_capacity = (, control how many bytes per second are written and read.  Exceeding
     * the capacity results in throttling., a set of related configuration options defined as
     * follows.}
     * @config{&nbsp;&nbsp;&nbsp;&nbsp;chunk_cache, number of bytes per second available
     * to the chunk cache.  The minimum non-zero setting is 1MB., an integer between \c 0 and \c
     * 1TB; default \c 0.}
     * @config{&nbsp;&nbsp;&nbsp;&nbsp;total, number of bytes per second
     * available to all subsystems in total.  When set\, decisions about what subsystems are
     * throttled\, and in what proportion\, are made internally.  The minimum non-zero setting is
     * 1MB., an integer between \c 0 and \c 1TB; default \c 0.}
     * @config{ ),,}
     * @config{json_output, enable JSON formatted messages on the event handler interface.  Options
     * are given as a list\, where each option specifies an event handler category e.g.  'error'
     * represents the messages from the WT_EVENT_HANDLER::handle_error method., a list\, with values
     * chosen from the following options: \c "error"\, \c "message"; default \c [].}
     * @config{log = (, enable logging.  Enabling logging uses three sessions from the configured
     * session_max., a set of related configuration options defined as follows.}
     * @config{&nbsp;&nbsp;&nbsp;&nbsp;os_cache_dirty_pct, maximum dirty system buffer cache usage\,
     * as a percentage of the log's \c file_max.  If non-zero\, schedule writes for dirty blocks
     * belonging to the log in the system buffer cache after that percentage of the log has been
     * written into the buffer cache without an intervening file sync., an integer between \c 0 and
     * \c 100; default \c 0.}
     * @config{&nbsp;&nbsp;&nbsp;&nbsp;prealloc, pre-allocate log files., a
     * boolean flag; default \c true.}
     * @config{&nbsp;&nbsp;&nbsp;&nbsp;prealloc_init_count, initial
     * number of pre-allocated log files., an integer between \c 1 and \c 500; default \c 1.}
     * @config{&nbsp;&nbsp;&nbsp;&nbsp;remove, automatically remove unneeded log files., a boolean
     * flag; default \c true.}
     * @config{&nbsp;&nbsp;&nbsp;&nbsp;zero_fill, manually write zeroes into
     * log files., a boolean flag; default \c false.}
     * @config{ ),,}
     * @config{operation_timeout_ms, this option is no longer supported\, retained for backward
     * compatibility., an integer greater than or equal to \c 0; default \c 0.}
     * @config{operation_tracking = (, enable tracking of performance-critical functions.  See @ref
     * operation_tracking for more information., a set of related configuration options defined as
     * follows.}
     * @config{&nbsp;&nbsp;&nbsp;&nbsp;enabled, enable operation tracking subsystem., a
     * boolean flag; default \c false.}
     * @config{&nbsp;&nbsp;&nbsp;&nbsp;path, the name of a
     * directory into which operation tracking files are written.  The directory must already exist.
     * If the value is not an absolute path\, the path is relative to the database home (see @ref
     * absolute_path for more information)., a string; default \c ".".}
     * @config{ ),,}
     * @config{rollback_to_stable = (, rollback tables to an earlier point in time\, discarding all
     * updates to checkpoint durable tables that have durable times more recent than the current
     * global stable timestamp., a set of related configuration options defined as follows.}
     * @config{&nbsp;&nbsp;&nbsp;&nbsp;threads, maximum number of threads WiredTiger will start to
     * help RTS. Each RTS worker thread uses a session from the configured WT_RTS_MAX_WORKERS., an
     * integer between \c 0 and \c 10; default \c 4.}
     * @config{ ),,}
     * @config{shared_cache = (, shared cache configuration options.  A database should configure
     * either a cache_size or a shared_cache not both.  Enabling a shared cache uses a session from
     * the configured session_max.  A shared cache can not have absolute values configured for cache
     * eviction settings., a set of related configuration options defined as follows.}
     * @config{&nbsp;&nbsp;&nbsp;&nbsp;chunk, the granularity that a shared cache is redistributed.,
     * an integer between \c 1MB and \c 10TB; default \c 10MB.}
     * @config{&nbsp;&nbsp;&nbsp;&nbsp;
     * name, the name of a cache that is shared between databases or \c "none" when no shared cache
     * is configured., a string; default \c none.}
     * @config{&nbsp;&nbsp;&nbsp;&nbsp;quota, maximum
     * size of cache this database can be allocated from the shared cache.  Defaults to the entire
     * shared cache size., an integer; default \c 0.}
     * @config{&nbsp;&nbsp;&nbsp;&nbsp;reserve,
     * amount of cache this database is guaranteed to have available from the shared cache.  This
     * setting is per database.  Defaults to the chunk size., an integer; default \c 0.}
     * @config{&nbsp;&nbsp;&nbsp;&nbsp;size, maximum memory to allocate for the shared cache.
     * Setting this will update the value if one is already set., an integer between \c 1MB and \c
     * 10TB; default \c 500MB.}
     * @config{ ),,}
     * @config{statistics, Maintain database statistics\, which may impact performance.  Choosing
     * "all" maintains all statistics regardless of cost\, "fast" maintains a subset of statistics
     * that are relatively inexpensive\, "none" turns off all statistics.  The "clear" configuration
     * resets statistics after they are gathered\, where appropriate (for example\, a cache size
     * statistic is not cleared\, while the count of cursor insert operations will be cleared). When
     * "clear" is configured for the database\, gathered statistics are reset each time a statistics
     * cursor is used to gather statistics\, as well as each time statistics are logged using the \c
     * statistics_log configuration.  See @ref statistics for more information., a list\, with
     * values chosen from the following options: \c "all"\, \c "cache_walk"\, \c "fast"\, \c
     * "none"\, \c "clear"\, \c "tree_walk"; default \c none.}
     * @config{statistics_log = (, log any statistics the database is configured to maintain\, to a
     * file.  See @ref statistics for more information.  Enabling the statistics log server uses a
     * session from the configured session_max., a set of related configuration options defined as
     * follows.}
     * @config{&nbsp;&nbsp;&nbsp;&nbsp;json, encode statistics in JSON format., a boolean
     * flag; default \c false.}
     * @config{&nbsp;&nbsp;&nbsp;&nbsp;on_close, log statistics on database
     * close., a boolean flag; default \c false.}
     * @config{&nbsp;&nbsp;&nbsp;&nbsp;sources, if
     * non-empty\, include statistics for the list of "file:" data source URIs\, if they are open at
     * the time of the statistics logging., a list of strings; default empty.}
     * @config{&nbsp;&nbsp;&nbsp;&nbsp;timestamp, a timestamp prepended to each log record.  May
     * contain \c strftime conversion specifications.  When \c json is configured\, defaults to \c
     * "%Y-%m-%dT%H:%M:%S.000Z"., a string; default \c "%b %d %H:%M:%S".}
     * @config{&nbsp;&nbsp;&nbsp;&nbsp;wait, seconds to wait between each write of the log records;
     * setting this value above 0 configures statistics logging., an integer between \c 0 and \c
     * 100000; default \c 0.}
     * @config{ ),,}
     * @config{tiered_storage = (, enable tiered storage.  Enabling tiered storage may use one
     * session from the configured session_max., a set of related configuration options defined as
     * follows.}
     * @config{&nbsp;&nbsp;&nbsp;&nbsp;local_retention, time in seconds to retain data on
     * tiered storage on the local tier for faster read access., an integer between \c 0 and \c
     * 10000; default \c 300.}
     * @config{ ),,}
     * @config{verbose, enable messages for various subsystems and operations.  Options are given as
     * a list\, where each message type can optionally define an associated verbosity level\, such
     * as <code>"verbose=[eviction\,read:1\,rts:0]"</code>. Verbosity levels that can be provided
     * include <code>0</code> (INFO) and <code>1</code> through <code>5</code>\, corresponding to
     * (DEBUG_1) to (DEBUG_5). \c all is a special case that defines the verbosity level for all
     * categories not explicitly set in the config string., a list\, with values chosen from the
     * following options: \c "all"\, \c "api"\, \c "backup"\, \c "block"\, \c "block_cache"\, \c
     * "checkpoint"\, \c "checkpoint_cleanup"\, \c "checkpoint_progress"\, \c "chunkcache"\, \c
     * "compact"\, \c "compact_progress"\, \c "configuration"\, \c "disaggregated_storage"\, \c
     * "error_returns"\, \c "eviction"\, \c "fileops"\, \c "generation"\, \c "handleops"\, \c
     * "history_store"\, \c "history_store_activity"\, \c "layered"\, \c "live_restore"\, \c
     * "live_restore_progress"\, \c "log"\, \c "metadata"\, \c "mutex"\, \c "out_of_order"\, \c
     * "overflow"\, \c "page_delta"\, \c "prefetch"\, \c "read"\, \c "reconcile"\, \c "recovery"\,
     * \c "recovery_progress"\, \c "rts"\, \c "salvage"\, \c "shared_cache"\, \c "split"\, \c
     * "temporary"\, \c "thread_group"\, \c "tiered"\, \c "timestamp"\, \c "transaction"\, \c
     * "verify"\, \c "version"\, \c "write"; default \c [].}
     * @configend
     * @errors
     */
    int __F(reconfigure)(WT_CONNECTION *connection, const char *config);

    /*!
     * The home directory of the connection.
     *
     * @snippet ex_all.c Get the database home directory
     *
     * @param connection the connection handle
     * @returns a pointer to a string naming the home directory
     */
    const char *__F(get_home)(WT_CONNECTION *connection);

    /*!
     * Compile a configuration string to be used with an API.  The string returned by this
     * method can be used with the indicated API call as its configuration argument.
     * Precompiled strings should be used where configuration parsing has proved to be a
     * performance bottleneck. The lifetime of a configuration string ends when the connection
     * is closed. The number of compilation strings that can be made is limited by
     * the \c compile_configuration_count configuration in ::wiredtiger_open .
     *
     * Configuration strings containing '%d' or '%s' can have values bound, see
     * WT_SESSION::bind_configuration.
     *
     * This API may change in future releases.
     *
     * @param connection the connection handle
     * @param method the API to the configuration string applies to, e.g.
     * \c "WT_SESSION.open_cursor"
     * @param str the configuration string to compile
     * @param compiled the returned configuration string
     * @errors
     */
    int __F(compile_configuration)(WT_CONNECTION *connection, const char *method,
        const char *str, const char **compiled);

    /*!
     * Add configuration options for a method.  See
     * @ref custom_ds_config_add for more information.
     *
     * @snippet ex_all.c Configure method configuration
     *
     * @param connection the connection handle
     * @param method the method being configured
     * @param uri the object type or NULL for all object types
     * @param config the additional configuration's name and default value
     * @param type the additional configuration's type (must be one of
     * \c "boolean"\, \c "int", \c "list" or \c "string")
     * @param check the additional configuration check string, or NULL if
     * none
     * @errors
     */
    int __F(configure_method)(WT_CONNECTION *connection,
        const char *method, const char *uri,
        const char *config, const char *type, const char *check);

    /*!
     * Return if opening this handle created the database.
     *
     * @snippet ex_all.c Check if the database is newly created
     *
     * @param connection the connection handle
     * @returns false (zero) if the connection existed before the call to
     * ::wiredtiger_open, true (non-zero) if it was created by opening this
     * handle.
     */
    int __F(is_new)(WT_CONNECTION *connection);

    /*!
     * @name Session handles
     * @{
     */
    /*!
     * Open a session.
     *
     * @snippet ex_all.c Open a session
     *
     * @param connection the connection handle
     * @param event_handler An event handler. If <code>NULL</code>, the
     * connection's event handler is used. See @ref event_message_handling
     * for more information.
     * @configstart{WT_CONNECTION.open_session, see dist/api_data.py}
     * @config{cache_cursors, enable caching of cursors for reuse.  Any calls to WT_CURSOR::close
     * for a cursor created in this session will mark the cursor as cached and keep it available to
     * be reused for later calls to WT_SESSION::open_cursor.  Cached cursors may be eventually
     * closed.  This value is inherited from ::wiredtiger_open \c cache_cursors., a boolean flag;
     * default \c true.}
     * @config{cache_max_wait_ms, the maximum number of milliseconds an application thread will wait
     * for space to be available in cache before giving up.  Default value will be the global
     * setting of the connection config.  0 will wait forever.  1 will never wait., an integer
     * greater than or equal to \c 0; default \c 0.}
     * @config{debug = (, configure debug specific behavior on a session.  Generally only used for
     * internal testing purposes., a set of related configuration options defined as follows.}
     * @config{&nbsp;&nbsp;&nbsp;&nbsp;checkpoint_fail_before_turtle_update, Fail before writing a
     * turtle file at the end of a checkpoint., a boolean flag; default \c false.}
     * @config{&nbsp;&nbsp;&nbsp;&nbsp;release_evict_page, Configure the session to evict the page
     * when it is released and no longer needed., a boolean flag; default \c false.}
     * @config{ ),,}
     * @config{ignore_cache_size, when set\, operations performed by this session ignore the cache
     * size and are not blocked when the cache is full.  Note that use of this option for operations
     * that create cache pressure can starve ordinary sessions that obey the cache size., a boolean
     * flag; default \c false.}
     * @config{isolation, the default isolation level for operations in this session., a string\,
     * chosen from the following options: \c "read-uncommitted"\, \c "read-committed"\, \c
     * "snapshot"; default \c snapshot.}
     * @config{prefetch = (, Enable automatic detection of scans by applications\, and attempt to
     * pre-fetch future content into the cache., a set of related configuration options defined as
     * follows.}
     * @config{&nbsp;&nbsp;&nbsp;&nbsp;enabled, whether pre-fetch is enabled for this
     * session., a boolean flag; default \c false.}
     * @config{ ),,}
     * @configend
     * @param[out] sessionp the new session handle
     * @errors
     */
    int __F(open_session)(WT_CONNECTION *connection,
        WT_EVENT_HANDLER *event_handler, const char *config,
        WT_SESSION **sessionp);
    /*! @} */

    /*!
     * @name Transactions
     * @{
     */
    /*!
     * Query the global transaction timestamp state.
     *
     * @snippet ex_all.c query timestamp
     *
     * @param connection the connection handle
     * @param[out] hex_timestamp a buffer that will be set to the
     * hexadecimal encoding of the timestamp being queried.  Must be large
     * enough to hold a NUL terminated, hex-encoded 8B timestamp (17 bytes).
     * @configstart{WT_CONNECTION.query_timestamp, see dist/api_data.py}
     * @config{get, specify which timestamp to query: \c all_durable returns the largest timestamp
     * such that all timestamps up to and including that value have been committed (possibly bounded
     * by the application-set \c durable timestamp); \c backup_checkpoint returns the stable
     * timestamp of the checkpoint pinned for an open backup cursor; \c last_checkpoint returns the
     * timestamp of the most recent stable checkpoint; \c oldest_timestamp returns the most recent
     * \c oldest_timestamp set with WT_CONNECTION::set_timestamp; \c oldest_reader returns the
     * minimum of the read timestamps of all active readers; \c pinned returns the minimum of the \c
     * oldest_timestamp and the read timestamps of all active readers; \c recovery returns the
     * timestamp of the most recent stable checkpoint taken prior to a shutdown; \c stable_timestamp
     * returns the most recent \c stable_timestamp set with WT_CONNECTION::set_timestamp.  (The \c
     * oldest and \c stable arguments are deprecated short-hand for \c oldest_timestamp and \c
     * stable_timestamp\, respectively.) See @ref timestamp_global_api., a string\, chosen from the
     * following options: \c "all_durable"\, \c "backup_checkpoint"\, \c "last_checkpoint"\, \c
     * "oldest"\, \c "oldest_reader"\, \c "oldest_timestamp"\, \c "pinned"\, \c "recovery"\, \c
     * "stable"\, \c "stable_timestamp"; default \c all_durable.}
     * @configend
     *
     * A timestamp of 0 is returned if the timestamp is not available or has not been set.
     * @errors
     */
    int __F(query_timestamp)(
        WT_CONNECTION *connection, char *hex_timestamp, const char *config);

    /*!
     * Set a global transaction timestamp.
     *
     * @snippet ex_all.c set durable timestamp
     *
     * @snippet ex_all.c set oldest timestamp
     *
     * @snippet ex_all.c set stable timestamp
     *
     * @param connection the connection handle
     * @configstart{WT_CONNECTION.set_timestamp, see dist/api_data.py}
     * @config{durable_timestamp, temporarily set the system's maximum durable timestamp\, bounding
     * the timestamp returned by WT_CONNECTION::query_timestamp with the \c all_durable
     * configuration.  Calls to WT_CONNECTION::query_timestamp will ignore durable timestamps
     * greater than the specified value until a subsequent transaction commit advances the maximum
     * durable timestamp\, or rollback-to-stable resets the value.  See @ref timestamp_global_api.,
     * a string; default empty.}
     * @config{oldest_timestamp, future commits and queries will be no earlier than the specified
     * timestamp.  Values must be monotonically increasing.  The value must not be newer than the
     * current stable timestamp.  See @ref timestamp_global_api., a string; default empty.}
     * @config{stable_timestamp, checkpoints will not include commits that are newer than the
     * specified timestamp in tables configured with \c "log=(enabled=false)". Values must be
     * monotonically increasing.  The value must not be older than the current oldest timestamp.
     * See @ref timestamp_global_api., a string; default empty.}
     * @configend
     * @errors
     */
    int __F(set_timestamp)(
        WT_CONNECTION *connection, const char *config);

    /*!
     * Rollback tables to an earlier point in time, discarding all updates to checkpoint durable
     * tables that have commit times more recent than the current global stable timestamp.
     *
     * No updates made to logged tables or updates made without an associated commit timestamp
     * will be discarded. See @ref timestamp_misc.
     *
     * Applications must resolve all running transactions and close or reset all open cursors
     * before the call, and no other API calls should be made for the duration of the call.
     *
     * @snippet ex_all.c rollback to stable
     *
     * @param connection the connection handle
     * @configstart{WT_CONNECTION.rollback_to_stable, see dist/api_data.py}
     * @config{dryrun, perform the checks associated with RTS\, but don't modify any data., a
     * boolean flag; default \c false.}
     * @config{threads, maximum number of threads WiredTiger will start to help RTS. Each RTS worker
     * thread uses a session from the configured WT_RTS_MAX_WORKERS., an integer between \c 0 and \c
     * 10; default \c 4.}
     * @configend
     * @errors
     * An error should occur only in the case of a system problem, and an application typically
     * will retry WT_CONNECTION::rollback_to_stable on error, or fail outright.
     */
    int __F(rollback_to_stable)(
        WT_CONNECTION *connection, const char *config);

    /*! @} */

    /*!
     * @name Extensions
     * @{
     */
    /*!
     * Load an extension.
     *
     * @snippet ex_all.c Load an extension
     *
     * @param connection the connection handle
     * @param path the filename of the extension module, or \c "local" to
     * search the current application binary for the initialization
     * function, see @ref extensions for more details.
     * @configstart{WT_CONNECTION.load_extension, see dist/api_data.py}
     * @config{config, configuration string passed to the entry point of the extension as its
     * WT_CONFIG_ARG argument., a string; default empty.}
     * @config{early_load, whether this extension should be loaded at the beginning of
     * ::wiredtiger_open.  Only applicable to extensions loaded via the wiredtiger_open
     * configurations string., a boolean flag; default \c false.}
     * @config{entry, the entry point of the extension\, called to initialize the extension when it
     * is loaded.  The signature of the function must match ::wiredtiger_extension_init., a string;
     * default \c wiredtiger_extension_init.}
     * @config{terminate, an optional function in the extension that is called before the extension
     * is unloaded during WT_CONNECTION::close.  The signature of the function must match
     * ::wiredtiger_extension_terminate., a string; default \c wiredtiger_extension_terminate.}
     * @configend
     * @errors
     */
    int __F(load_extension)(WT_CONNECTION *connection,
        const char *path, const char *config);

    /*!
     * Add a custom data source.  See @ref custom_data_sources for more
     * information.
     *
     * The application must first implement the WT_DATA_SOURCE interface
     * and then register the implementation with WiredTiger:
     *
     * @snippet ex_data_source.c WT_DATA_SOURCE register
     *
     * @param connection the connection handle
     * @param prefix the URI prefix for this data source, e.g., "file:"
     * @param data_source the application-supplied implementation of
     *  WT_DATA_SOURCE to manage this data source.
     * @configempty{WT_CONNECTION.add_data_source, see dist/api_data.py}
     * @errors
     */
    int __F(add_data_source)(WT_CONNECTION *connection, const char *prefix,
        WT_DATA_SOURCE *data_source, const char *config);

    /*!
     * Add a custom collation function.
     *
     * The application must first implement the WT_COLLATOR interface and
     * then register the implementation with WiredTiger:
     *
     * @snippet ex_all.c WT_COLLATOR register
     *
     * @param connection the connection handle
     * @param name the name of the collation to be used in calls to
     *  WT_SESSION::create, may not be \c "none"
     * @param collator the application-supplied collation handler
     * @configempty{WT_CONNECTION.add_collator, see dist/api_data.py}
     * @errors
     */
    int __F(add_collator)(WT_CONNECTION *connection,
        const char *name, WT_COLLATOR *collator, const char *config);

    /*!
     * Add a compression function.
     *
     * The application must first implement the WT_COMPRESSOR interface
     * and then register the implementation with WiredTiger:
     *
     * @snippet nop_compress.c WT_COMPRESSOR initialization structure
     *
     * @snippet nop_compress.c WT_COMPRESSOR initialization function
     *
     * @param connection the connection handle
     * @param name the name of the compression function to be used in calls
     *  to WT_SESSION::create, may not be \c "none"
     * @param compressor the application-supplied compression handler
     * @configempty{WT_CONNECTION.add_compressor, see dist/api_data.py}
     * @errors
     */
    int __F(add_compressor)(WT_CONNECTION *connection,
        const char *name, WT_COMPRESSOR *compressor, const char *config);

    /*!
     * Add an encryption function.
     *
     * The application must first implement the WT_ENCRYPTOR interface
     * and then register the implementation with WiredTiger:
     *
     * @snippet nop_encrypt.c WT_ENCRYPTOR initialization structure
     *
     * @snippet nop_encrypt.c WT_ENCRYPTOR initialization function
     *
     * @param connection the connection handle
     * @param name the name of the encryption function to be used in calls
     *  to WT_SESSION::create, may not be \c "none"
     * @param encryptor the application-supplied encryption handler
     * @configempty{WT_CONNECTION.add_encryptor, see dist/api_data.py}
     * @errors
     */
    int __F(add_encryptor)(WT_CONNECTION *connection,
        const char *name, WT_ENCRYPTOR *encryptor, const char *config);

    /*!
     * Configure a custom file system.
     *
     * This method can only be called from an early loaded extension
     * module. The application must first implement the WT_FILE_SYSTEM
     * interface and then register the implementation with WiredTiger:
     *
     * @snippet ex_file_system.c WT_FILE_SYSTEM register
     *
     * @param connection the connection handle
     * @param fs the populated file system structure
     * @configempty{WT_CONNECTION.set_file_system, see dist/api_data.py}
     * @errors
     */
    int __F(set_file_system)(
        WT_CONNECTION *connection, WT_FILE_SYSTEM *fs, const char *config);

#if !defined(DOXYGEN)
#if !defined(SWIG)
    /*!
     * Add a page and log service implementation.
     *
     * The application must first implement the WT_PAGE_LOG
     * interface and then register the implementation with WiredTiger:
     *
     * @param connection the connection handle
     * @param name the name of the storage source implementation
     * @param page_log the populated page log service structure
     * @configempty{WT_CONNECTION.add_page_log, see dist/api_data.py}
     * @errors
     */
    int __F(add_page_log)(WT_CONNECTION *connection, const char *name,
        WT_PAGE_LOG *page_log, const char *config);

    /*!
     * Add a storage source implementation.
     *
     * The application must first implement the WT_STORAGE_SOURCE
     * interface and then register the implementation with WiredTiger:
     *
     * @snippet ex_storage_source.c WT_STORAGE_SOURCE register
     *
     * @param connection the connection handle
     * @param name the name of the storage source implementation
     * @param storage_source the populated storage source structure
     * @configempty{WT_CONNECTION.add_storage_source, see dist/api_data.py}
     * @errors
     */
    int __F(add_storage_source)(WT_CONNECTION *connection, const char *name,
        WT_STORAGE_SOURCE *storage_source, const char *config);
#endif

    /*!
     * Get a page log service implementation.
     *
     * Look up a page log service by name and return it. The returned page log service
     * must be released by calling WT_STORAGE_SOURCE::terminate.
     *
     * @snippet ex_storage_source.c WT_STORAGE_SOURCE register
     *
     * @param connection the connection handle
     * @param name the name of the page log service implementation
     * @param storage_source the page log service structure
     * @errors
     */
    int __F(get_page_log)(WT_CONNECTION *connection, const char *name,
        WT_PAGE_LOG **page_logp);

    /*!
     * Get a storage source implementation.
     *
     * Look up a storage source by name and return it. The returned storage source
     * must be released by calling WT_STORAGE_SOURCE::terminate.
     *
     * @snippet ex_storage_source.c WT_STORAGE_SOURCE register
     *
     * @param connection the connection handle
     * @param name the name of the storage source implementation
     * @param storage_source the storage source structure
     * @errors
     */
    int __F(get_storage_source)(WT_CONNECTION *connection, const char *name,
        WT_STORAGE_SOURCE **storage_sourcep);
#endif

    /*!
     * Return a reference to the WiredTiger extension functions.
     *
     * @snippet ex_data_source.c WT_EXTENSION_API declaration
     *
     * @param wt_conn the WT_CONNECTION handle
     * @returns a reference to a WT_EXTENSION_API structure.
     */
    WT_EXTENSION_API *__F(get_extension_api)(WT_CONNECTION *wt_conn);
    /*! @} */
};

/*!
 * Open a connection to a database.
 *
 * @snippet ex_all.c Open a connection
 *
 * @param home The path to the database home directory.  See @ref home
 * for more information.
 * @param event_handler An event handler. If <code>NULL</code>, a default
 * event handler is installed that writes error messages to stderr. See
 * @ref event_message_handling for more information.
 * @configstart{wiredtiger_open, see dist/api_data.py}
 * @config{backup_restore_target, If non-empty and restoring from a backup\, restore only the table
 * object targets listed.  WiredTiger will remove all the metadata entries for the tables that are
 * not listed in the list from the reconstructed metadata.  The target list must include URIs of
 * type \c table:., a list of strings; default empty.}
 * @config{block_cache = (, block cache configuration options., a set of related configuration
 * options defined as follows.}
 * @config{&nbsp;&nbsp;&nbsp;&nbsp;blkcache_eviction_aggression,
 * seconds an unused block remains in the cache before it is evicted., an integer between \c 1 and
 * \c 7200; default \c 1800.}
 * @config{&nbsp;&nbsp;&nbsp;&nbsp;cache_on_checkpoint, cache blocks
 * written by a checkpoint., a boolean flag; default \c true.}
 * @config{&nbsp;&nbsp;&nbsp;&nbsp;
 * cache_on_writes, cache blocks as they are written (other than checkpoint blocks)., a boolean
 * flag; default \c true.}
 * @config{&nbsp;&nbsp;&nbsp;&nbsp;enabled, enable block cache., a boolean
 * flag; default \c false.}
 * @config{&nbsp;&nbsp;&nbsp;&nbsp;full_target, the fraction of the block
 * cache that must be full before eviction will remove unused blocks., an integer between \c 30 and
 * \c 100; default \c 95.}
 * @config{&nbsp;&nbsp;&nbsp;&nbsp;hashsize, number of buckets in the
 * hashtable that keeps track of blocks., an integer between \c 512 and \c 256K; default \c 32768.}
 * @config{&nbsp;&nbsp;&nbsp;&nbsp;max_percent_overhead, maximum tolerated overhead expressed as the
 * number of blocks added and removed as percent of blocks looked up; cache population and eviction
 * will be suppressed if the overhead exceeds the threshold., an integer between \c 1 and \c 500;
 * default \c 10.}
 * @config{&nbsp;&nbsp;&nbsp;&nbsp;nvram_path, the absolute path to the file system
 * mounted on the NVRAM device., a string; default empty.}
 * @config{&nbsp;&nbsp;&nbsp;&nbsp;
 * percent_file_in_dram, bypass cache for a file if the set percentage of the file fits in system
 * DRAM (as specified by block_cache.system_ram)., an integer between \c 0 and \c 100; default \c
 * 50.}
 * @config{&nbsp;&nbsp;&nbsp;&nbsp;size, maximum memory to allocate for the block cache., an
 * integer between \c 0 and \c 10TB; default \c 0.}
 * @config{&nbsp;&nbsp;&nbsp;&nbsp;system_ram, the
 * bytes of system DRAM available for caching filesystem blocks., an integer between \c 0 and \c
 * 1024GB; default \c 0.}
 * @config{&nbsp;&nbsp;&nbsp;&nbsp;type, cache location: DRAM or NVRAM., a
 * string; default empty.}
 * @config{ ),,}
 * @config{builtin_extension_config, A structure where the keys are the names of builtin extensions
 * and the values are passed to WT_CONNECTION::load_extension as the \c config parameter (for
 * example\, <code>builtin_extension_config={zlib={compression_level=3}}</code>)., a string; default
 * empty.}
 * @config{cache_cursors, enable caching of cursors for reuse.  This is the default value for any
 * sessions created\, and can be overridden in configuring \c cache_cursors in
 * WT_CONNECTION.open_session., a boolean flag; default \c true.}
 * @config{cache_max_wait_ms, the maximum number of milliseconds an application thread will wait for
 * space to be available in cache before giving up.  Default or 0 will wait forever.  1 will never
 * wait., an integer greater than or equal to \c 0; default \c 0.}
 * @config{cache_overhead, assume the heap allocator overhead is the specified percentage\, and
 * adjust the cache usage by that amount (for example\, if there is 10GB of data in cache\, a
 * percentage of 10 means WiredTiger treats this as 11GB). This value is configurable because
 * different heap allocators have different overhead and different workloads will have different
 * heap allocation sizes and patterns\, therefore applications may need to adjust this value based
 * on allocator choice and behavior in measured workloads., an integer between \c 0 and \c 30;
 * default \c 8.}
 * @config{cache_size, maximum heap memory to allocate for the cache.  A database should configure
 * either \c cache_size or \c shared_cache but not both., an integer between \c 1MB and \c 10TB;
 * default \c 100MB.}
 * @config{cache_stuck_timeout_ms, the number of milliseconds to wait before a stuck cache times out
 * in diagnostic mode.  Default will wait for 5 minutes\, 0 will wait forever., an integer greater
 * than or equal to \c 0; default \c 300000.}
 * @config{checkpoint = (, periodically checkpoint the database.  Enabling the checkpoint server
 * uses a session from the configured \c session_max., a set of related configuration options
 * defined as follows.}
 * @config{&nbsp;&nbsp;&nbsp;&nbsp;log_size, wait for this amount of log record
 * bytes to be written to the log between each checkpoint.  If non-zero\, this value will use a
 * minimum of the log file size.  A database can configure both log_size and wait to set an upper
 * bound for checkpoints; setting this value above 0 configures periodic checkpoints., an integer
 * between \c 0 and \c 2GB; default \c 0.}
 * @config{&nbsp;&nbsp;&nbsp;&nbsp;precise, Only write data
 * with timestamps that are smaller or equal to the stable timestamp to the checkpoint.  Rollback to
 * stable after restart is a no-op if enabled.  However\, it leads to extra cache pressure., a
 * boolean flag; default \c false.}
 * @config{&nbsp;&nbsp;&nbsp;&nbsp;wait, seconds to wait between
 * each checkpoint; setting this value above 0 configures periodic checkpoints., an integer between
 * \c 0 and \c 100000; default \c 0.}
 * @config{ ),,}
 * @config{checkpoint_cleanup = (, periodically checkpoint cleanup the database., a set of related
 * configuration options defined as follows.}
 * @config{&nbsp;&nbsp;&nbsp;&nbsp;method, control how
 * aggressively obsolete content is removed by reading the internal pages.  Default to none\, which
 * means no additional work is done to find obsolete content., a string\, chosen from the following
 * options: \c "none"\, \c "reclaim_space"; default \c none.}
 * @config{&nbsp;&nbsp;&nbsp;&nbsp;wait,
 * seconds to wait between each checkpoint cleanup., an integer between \c 1 and \c 100000; default
 * \c 300.}
 * @config{ ),,}
 * @config{checkpoint_sync, flush files to stable storage when closing or writing checkpoints., a
 * boolean flag; default \c true.}
 * @config{chunk_cache = (, chunk cache configuration options., a set of related configuration
 * options defined as follows.}
 * @config{&nbsp;&nbsp;&nbsp;&nbsp;capacity, maximum memory or storage
 * to use for the chunk cache., an integer between \c 512KB and \c 100TB; default \c 10GB.}
 * @config{&nbsp;&nbsp;&nbsp;&nbsp;chunk_cache_evict_trigger, chunk cache percent full that triggers
 * eviction., an integer between \c 0 and \c 100; default \c 90.}
 * @config{&nbsp;&nbsp;&nbsp;&nbsp;
 * chunk_size, size of cached chunks., an integer between \c 512KB and \c 100GB; default \c 1MB.}
 * @config{&nbsp;&nbsp;&nbsp;&nbsp;enabled, enable chunk cache., a boolean flag; default \c false.}
 * @config{&nbsp;&nbsp;&nbsp;&nbsp;hashsize, number of buckets in the hashtable that keeps track of
 * objects., an integer between \c 64 and \c 1048576; default \c 1024.}
 * @config{&nbsp;&nbsp;&nbsp;&nbsp;pinned, List of "table:" URIs exempt from cache eviction.
 * Capacity config overrides this\, tables exceeding capacity will not be fully retained.  Table
 * names can appear in both this and the preload list\, but not in both this and the exclude list.
 * Duplicate names are allowed., a list of strings; default empty.}
 * @config{&nbsp;&nbsp;&nbsp;&nbsp;
 * storage_path, the path (absolute or relative) to the file used as cache location.  This should be
 * on a filesystem that supports file truncation.  All filesystems in common use meet this
 * criteria., a string; default empty.}
 * @config{ ),,}
 * @config{compatibility = (, set compatibility version of database.  Changing the compatibility
 * version requires that there are no active operations for the duration of the call., a set of
 * related configuration options defined as follows.}
 * @config{&nbsp;&nbsp;&nbsp;&nbsp;release,
 * compatibility release version string., a string; default empty.}
 * @config{&nbsp;&nbsp;&nbsp;&nbsp;
 * require_max, required maximum compatibility version of existing data files.  Must be greater than
 * or equal to any release version set in the \c release setting.  Has no effect if creating the
 * database., a string; default empty.}
 * @config{&nbsp;&nbsp;&nbsp;&nbsp;require_min, required
 * minimum compatibility version of existing data files.  Must be less than or equal to any release
 * version set in the \c release setting.  Has no effect if creating the database., a string;
 * default empty.}
 * @config{ ),,}
 * @config{compile_configuration_count, the number of configuration strings that can be precompiled.
 * Some configuration strings are compiled internally when the connection is opened., an integer
 * greater than or equal to \c 500; default \c 1000.}
 * @config{config_base, write the base configuration file if creating the database.  If \c false in
 * the config passed directly to ::wiredtiger_open\, will ignore any existing base configuration
 * file in addition to not creating one.  See @ref config_base for more information., a boolean
 * flag; default \c true.}
 * @config{create, create the database if it does not exist., a boolean flag; default \c false.}
 * @config{debug_mode = (, control the settings of various extended debugging features., a set of
 * related configuration options defined as follows.}
 * @config{&nbsp;&nbsp;&nbsp;&nbsp;
 * background_compact, if true\, background compact aggressively removes compact statistics for a
 * file and decreases the max amount of time a file can be skipped for., a boolean flag; default \c
 * false.}
 * @config{&nbsp;&nbsp;&nbsp;&nbsp;checkpoint_retention, adjust log removal to retain the
 * log records of this number of checkpoints.  Zero or one means perform normal removal., an integer
 * between \c 0 and \c 1024; default \c 0.}
 * @config{&nbsp;&nbsp;&nbsp;&nbsp;configuration, if true\,
 * display invalid cache configuration warnings., a boolean flag; default \c false.}
 * @config{&nbsp;&nbsp;&nbsp;&nbsp;corruption_abort, if true and built in diagnostic mode\, dump
 * core in the case of data corruption., a boolean flag; default \c true.}
 * @config{&nbsp;&nbsp;&nbsp;&nbsp;cursor_copy, if true\, use the system allocator to make a copy of
 * any data returned by a cursor operation and return the copy instead.  The copy is freed on the
 * next cursor operation.  This allows memory sanitizers to detect inappropriate references to
 * memory owned by cursors., a boolean flag; default \c false.}
 * @config{&nbsp;&nbsp;&nbsp;&nbsp;
 * cursor_reposition, if true\, for operations with snapshot isolation the cursor temporarily
 * releases any page that requires force eviction\, then repositions back to the page for further
 * operations.  A page release encourages eviction of hot or large pages\, which is more likely to
 * succeed without a cursor keeping the page pinned., a boolean flag; default \c false.}
 * @config{&nbsp;&nbsp;&nbsp;&nbsp;eviction, if true\, modify internal algorithms to change skew to
 * force history store eviction to happen more aggressively.  This includes but is not limited to
 * not skewing newest\, not favoring leaf pages\, and modifying the eviction score mechanism., a
 * boolean flag; default \c false.}
 * @config{&nbsp;&nbsp;&nbsp;&nbsp;eviction_checkpoint_ts_ordering,
 * if true\, act as if eviction is being run in parallel to checkpoint.  We should return EBUSY in
 * eviction if we detect any timestamp ordering issue., a boolean flag; default \c false.}
 * @config{&nbsp;&nbsp;&nbsp;&nbsp;log_retention, adjust log removal to retain at least this number
 * of log files.  (Warning: this option can remove log files required for recovery if no checkpoints
 * have yet been done and the number of log files exceeds the configured value.  As WiredTiger
 * cannot detect the difference between a system that has not yet checkpointed and one that will
 * never checkpoint\, it might discard log files before any checkpoint is done.) Ignored if set to
 * 0., an integer between \c 0 and \c 1024; default \c 0.}
 * @config{&nbsp;&nbsp;&nbsp;&nbsp;
 * realloc_exact, if true\, reallocation of memory will only provide the exact amount requested.
 * This will help with spotting memory allocation issues more easily., a boolean flag; default \c
 * false.}
 * @config{&nbsp;&nbsp;&nbsp;&nbsp;realloc_malloc, if true\, every realloc call will force a
 * new memory allocation by using malloc., a boolean flag; default \c false.}
 * @config{&nbsp;&nbsp;&nbsp;&nbsp;rollback_error, return a WT_ROLLBACK error from a transaction
 * operation about every Nth operation to simulate a collision., an integer between \c 0 and \c 10M;
 * default \c 0.}
 * @config{&nbsp;&nbsp;&nbsp;&nbsp;slow_checkpoint, if true\, slow down checkpoint
 * creation by slowing down internal page processing., a boolean flag; default \c false.}
 * @config{&nbsp;&nbsp;&nbsp;&nbsp;stress_skiplist, Configure various internal parameters to
 * encourage race conditions and other issues with internal skip lists\, e.g.  using a more dense
 * representation., a boolean flag; default \c false.}
 * @config{&nbsp;&nbsp;&nbsp;&nbsp;
 * table_logging, if true\, write transaction related information to the log for all operations\,
 * even operations for tables with logging turned off.  This additional logging information is
 * intended for debugging and is informational only\, that is\, it is ignored during recovery., a
 * boolean flag; default \c false.}
 * @config{&nbsp;&nbsp;&nbsp;&nbsp;tiered_flush_error_continue, on
 * a write to tiered storage\, continue when an error occurs., a boolean flag; default \c false.}
 * @config{&nbsp;&nbsp;&nbsp;&nbsp;update_restore_evict, if true\, control all dirty page evictions
 * through forcing update restore eviction., a boolean flag; default \c false.}
 * @config{ ),,}
 * @config{disaggregated = (, configure disaggregated storage for this connection., a set of related
 * configuration options defined as follows.}
 * @config{&nbsp;&nbsp;&nbsp;&nbsp;shutdown_checkpoint,
 * whether do checkpoint at shutdown., a boolean flag; default \c false.}
 * @config{ ),,}
 * @config{encryption = (, configure an encryptor for system wide metadata and logs.  If a system
 * wide encryptor is set\, it is also used for encrypting data files and tables\, unless encryption
 * configuration is explicitly set for them when they are created with WT_SESSION::create., a set of
 * related configuration options defined as follows.}
 * @config{&nbsp;&nbsp;&nbsp;&nbsp;keyid, An
 * identifier that identifies a unique instance of the encryptor.  It is stored in clear text\, and
 * thus is available when the WiredTiger database is reopened.  On the first use of a (name\, keyid)
 * combination\, the WT_ENCRYPTOR::customize function is called with the keyid as an argument., a
 * string; default empty.}
 * @config{&nbsp;&nbsp;&nbsp;&nbsp;name, Permitted values are \c "none" or a
 * custom encryption engine name created with WT_CONNECTION::add_encryptor.  See @ref encryption for
 * more information., a string; default \c none.}
 * @config{&nbsp;&nbsp;&nbsp;&nbsp;secretkey, A
 * string that is passed to the WT_ENCRYPTOR::customize function.  It is never stored in clear
 * text\, so must be given to any subsequent ::wiredtiger_open calls to reopen the database.  It
 * must also be provided to any "wt" commands used with this database., a string; default empty.}
 * @config{ ),,}
 * @config{error_prefix, prefix string for error messages., a string; default empty.}
 * @config{eviction = (, eviction configuration options., a set of related configuration options
 * defined as follows.}
 * @config{&nbsp;&nbsp;&nbsp;&nbsp;evict_sample_inmem, If no in-memory ref is
 * found on the root page\, attempt to locate a random in-memory page by examining all entries on
 * the root page., a boolean flag; default \c true.}
 * @config{&nbsp;&nbsp;&nbsp;&nbsp;
 * legacy_page_visit_strategy, Use legacy page visit strategy for eviction.  Using this option is
 * highly discouraged as it will re-introduce the bug described in WT-9121., a boolean flag; default
 * \c false.}
 * @config{&nbsp;&nbsp;&nbsp;&nbsp;threads_max, maximum number of threads WiredTiger will
 * start to help evict pages from cache.  The number of threads started will vary depending on the
 * current eviction load.  Each eviction worker thread uses a session from the configured
 * session_max., an integer between \c 1 and \c 20; default \c 8.}
 * @config{&nbsp;&nbsp;&nbsp;&nbsp;
 * threads_min, minimum number of threads WiredTiger will start to help evict pages from cache.  The
 * number of threads currently running will vary depending on the current eviction load., an integer
 * between \c 1 and \c 20; default \c 1.}
 * @config{ ),,}
 * @config{eviction_checkpoint_target, perform eviction at the beginning of checkpoints to bring the
 * dirty content in cache to this level.  It is a percentage of the cache size if the value is
 * within the range of 0 to 100 or an absolute size when greater than 100. The value is not allowed
 * to exceed the \c cache_size.  Ignored if set to zero., an integer between \c 0 and \c 10TB;
 * default \c 1.}
 * @config{eviction_dirty_target, perform eviction in worker threads when the cache contains at
 * least this much dirty content.  It is a percentage of the cache size if the value is within the
 * range of 1 to 100 or an absolute size when greater than 100. The value is not allowed to exceed
 * the \c cache_size and has to be lower than its counterpart \c eviction_dirty_trigger., an integer
 * between \c 1 and \c 10TB; default \c 5.}
 * @config{eviction_dirty_trigger, trigger application threads to perform eviction when the cache
 * contains at least this much dirty content.  It is a percentage of the cache size if the value is
 * within the range of 1 to 100 or an absolute size when greater than 100. The value is not allowed
 * to exceed the \c cache_size and has to be greater than its counterpart \c eviction_dirty_target.
 * This setting only alters behavior if it is lower than eviction_trigger., an integer between \c 1
 * and \c 10TB; default \c 20.}
 * @config{eviction_target, perform eviction in worker threads when the cache contains at least this
 * much content.  It is a percentage of the cache size if the value is within the range of 10 to 100
 * or an absolute size when greater than 100. The value is not allowed to exceed the \c cache_size
 * and has to be lower than its counterpart \c eviction_trigger., an integer between \c 10 and \c
 * 10TB; default \c 80.}
 * @config{eviction_trigger, trigger application threads to perform eviction when the cache contains
 * at least this much content.  It is a percentage of the cache size if the value is within the
 * range of 10 to 100 or an absolute size when greater than 100. The value is not allowed to exceed
 * the \c cache_size and has to be greater than its counterpart \c eviction_target., an integer
 * between \c 10 and \c 10TB; default \c 95.}
 * @config{eviction_updates_target, perform eviction in worker threads when the cache contains at
 * least this many bytes of updates.  It is a percentage of the cache size if the value is within
 * the range of 0 to 100 or an absolute size when greater than 100. Calculated as half of \c
 * eviction_dirty_target by default.  The value is not allowed to exceed the \c cache_size and has
 * to be lower than its counterpart \c eviction_updates_trigger., an integer between \c 0 and \c
 * 10TB; default \c 0.}
 * @config{eviction_updates_trigger, trigger application threads to perform eviction when the cache
 * contains at least this many bytes of updates.  It is a percentage of the cache size if the value
 * is within the range of 1 to 100 or an absolute size when greater than 100\. Calculated as half of
 * \c eviction_dirty_trigger by default.  The value is not allowed to exceed the \c cache_size and
 * has to be greater than its counterpart \c eviction_updates_target.  This setting only alters
 * behavior if it is lower than \c eviction_trigger., an integer between \c 0 and \c 10TB; default
 * \c 0.}
 * @config{exclusive, fail if the database already exists\, generally used with the \c create
 * option., a boolean flag; default \c false.}
 * @config{extensions, list of shared library extensions to load (using dlopen). Any values
 * specified to a library extension are passed to WT_CONNECTION::load_extension as the \c config
 * parameter (for example\, <code>extensions=(/path/ext.so={entry=my_entry})</code>)., a list of
 * strings; default empty.}
 * @config{extra_diagnostics, enable additional diagnostics in WiredTiger.  These additional
 * diagnostics include diagnostic assertions that can cause WiredTiger to abort when an invalid
 * state is detected.  Options are given as a list\, such as
 * <code>"extra_diagnostics=[out_of_order\,visibility]"</code>. Choosing \c all enables all
 * assertions.  When WiredTiger is compiled with \c HAVE_DIAGNOSTIC=1 all assertions are enabled and
 * cannot be reconfigured., a list\, with values chosen from the following options: \c "all"\, \c
 * "checkpoint_validate"\, \c "cursor_check"\, \c "disk_validate"\, \c "eviction_check"\, \c
 * "generation_check"\, \c "hs_validate"\, \c "key_out_of_order"\, \c "log_validate"\, \c
 * "prepared"\, \c "slow_operation"\, \c "txn_visibility"; default \c [].}
 * @config{file_extend, file size extension configuration.  If set\, extend files of the given type
 * in allocations of the given size\, instead of a block at a time as each new block is written.
 * For example\, <code>file_extend=(data=16MB)</code>. If set to 0\, disable file size extension for
 * the given type.  For log files\, the allowed range is between 100KB and 2GB; values larger than
 * the configured maximum log size and the default config would extend log files in allocations of
 * the maximum log file size., a list\, with values chosen from the following options: \c "data"\,
 * \c "log"; default empty.}
 * @config{file_manager = (, control how file handles are managed., a set of related configuration
 * options defined as follows.}
 * @config{&nbsp;&nbsp;&nbsp;&nbsp;close_handle_minimum, number of
 * handles open before the file manager will look for handles to close., an integer greater than or
 * equal to \c 0; default \c 250.}
 * @config{&nbsp;&nbsp;&nbsp;&nbsp;close_idle_time, amount of time
 * in seconds a file handle needs to be idle before attempting to close it.  A setting of 0 means
 * that idle handles are not closed., an integer between \c 0 and \c 100000; default \c 30.}
 * @config{&nbsp;&nbsp;&nbsp;&nbsp;close_scan_interval, interval in seconds at which to check for
 * files that are inactive and close them., an integer between \c 1 and \c 100000; default \c 10.}
 * @config{ ),,}
 * @config{generation_drain_timeout_ms, the number of milliseconds to wait for a resource to drain
 * before timing out in diagnostic mode.  Default will wait for 4 minutes\, 0 will wait forever., an
 * integer greater than or equal to \c 0; default \c 240000.}
 * @config{hash = (, manage resources used by hash bucket arrays.  All values must be a power of
 * two.  Note that setting large values can significantly increase memory usage inside WiredTiger.,
 * a set of related configuration options defined as follows.}
 * @config{&nbsp;&nbsp;&nbsp;&nbsp;
 * buckets, configure the number of hash buckets for most system hash arrays., an integer between \c
 * 64 and \c 65536; default \c 512.}
 * @config{&nbsp;&nbsp;&nbsp;&nbsp;dhandle_buckets, configure the
 * number of hash buckets for hash arrays relating to data handles., an integer between \c 64 and \c
 * 65536; default \c 512.}
 * @config{ ),,}
 * @config{heuristic_controls = (, control the behavior of various optimizations.  This is primarily
 * used as a mechanism for rolling out changes to internal heuristics while providing a mechanism
 * for quickly reverting to prior behavior in the field., a set of related configuration options
 * defined as follows.}
 * @config{&nbsp;&nbsp;&nbsp;&nbsp;
 * checkpoint_cleanup_obsolete_tw_pages_dirty_max, maximum number of obsolete time window pages that
 * can be marked as dirty per btree in a single checkpoint by the checkpoint cleanup., an integer
 * between \c 0 and \c 100000; default \c 100.}
 * @config{&nbsp;&nbsp;&nbsp;&nbsp;
 * eviction_obsolete_tw_pages_dirty_max, maximum number of obsolete time window pages that can be
 * marked dirty per btree in a single checkpoint by the eviction threads., an integer between \c 0
 * and \c 100000; default \c 100.}
 * @config{&nbsp;&nbsp;&nbsp;&nbsp;obsolete_tw_btree_max, maximum
 * number of btrees that can be checked for obsolete time window cleanup in a single checkpoint., an
 * integer between \c 0 and \c 500000; default \c 100.}
 * @config{ ),,}
 * @config{history_store = (, history store configuration options., a set of related configuration
 * options defined as follows.}
 * @config{&nbsp;&nbsp;&nbsp;&nbsp;file_max, the maximum number of
 * bytes that WiredTiger is allowed to use for its history store mechanism.  If the history store
 * file exceeds this size\, a panic will be triggered.  The default value means that the history
 * store file is unbounded and may use as much space as the filesystem will accommodate.  The
 * minimum non-zero setting is 100MB., an integer greater than or equal to \c 0; default \c 0.}
 * @config{ ),,}
 * @config{in_memory, keep data in memory only.  See @ref in_memory for more information., a boolean
 * flag; default \c false.}
 * @config{io_capacity = (, control how many bytes per second are written and read.  Exceeding the
 * capacity results in throttling., a set of related configuration options defined as follows.}
 * @config{&nbsp;&nbsp;&nbsp;&nbsp;chunk_cache, number of bytes per second available to the chunk
 * cache.  The minimum non-zero setting is 1MB., an integer between \c 0 and \c 1TB; default \c 0.}
 * @config{&nbsp;&nbsp;&nbsp;&nbsp;total, number of bytes per second available to all subsystems in
 * total.  When set\, decisions about what subsystems are throttled\, and in what proportion\, are
 * made internally.  The minimum non-zero setting is 1MB., an integer between \c 0 and \c 1TB;
 * default \c 0.}
 * @config{ ),,}
 * @config{json_output, enable JSON formatted messages on the event handler interface.  Options are
 * given as a list\, where each option specifies an event handler category e.g.  'error' represents
 * the messages from the WT_EVENT_HANDLER::handle_error method., a list\, with values chosen from
 * the following options: \c "error"\, \c "message"; default \c [].}
 * @config{live_restore = (, Live restore configuration options.  These options control the behavior
 * of WiredTiger when live restoring from a backup., a set of related configuration options defined
 * as follows.}
 * @config{&nbsp;&nbsp;&nbsp;&nbsp;enabled, whether live restore is enabled or not., a
 * boolean flag; default \c false.}
 * @config{&nbsp;&nbsp;&nbsp;&nbsp;path, the path to the backup
 * that will be restored from., a string; default empty.}
 * @config{&nbsp;&nbsp;&nbsp;&nbsp;read_size,
 * the read size for data migration\, in bytes\, must be a power of two.  This setting is a best
 * effort.  It does not force every read to be this size., an integer between \c 512B and \c 16MB;
 * default \c 1MB.}
 * @config{&nbsp;&nbsp;&nbsp;&nbsp;threads_max, maximum number of threads
 * WiredTiger will start to migrate data from the backup to the running WiredTiger database.  Each
 * worker thread uses a session handle from the configured session_max., an integer between \c 0 and
 * \c 12; default \c 8.}
 * @config{ ),,}
 * @config{log = (, enable logging.  Enabling logging uses three sessions from the configured
 * session_max., a set of related configuration options defined as follows.}
 * @config{&nbsp;&nbsp;&nbsp;&nbsp;compressor, configure a compressor for log records.  Permitted
 * values are \c "none" or a custom compression engine name created with
 * WT_CONNECTION::add_compressor.  If WiredTiger has builtin support for \c "lz4"\, \c "snappy"\, \c
 * "zlib" or \c "zstd" compression\, these names are also available.  See @ref compression for more
 * information., a string; default \c none.}
 * @config{&nbsp;&nbsp;&nbsp;&nbsp;enabled, enable logging
 * subsystem., a boolean flag; default \c false.}
 * @config{&nbsp;&nbsp;&nbsp;&nbsp;file_max, the
 * maximum size of log files., an integer between \c 100KB and \c 2GB; default \c 100MB.}
 * @config{&nbsp;&nbsp;&nbsp;&nbsp;os_cache_dirty_pct, maximum dirty system buffer cache usage\, as
 * a percentage of the log's \c file_max.  If non-zero\, schedule writes for dirty blocks belonging
 * to the log in the system buffer cache after that percentage of the log has been written into the
 * buffer cache without an intervening file sync., an integer between \c 0 and \c 100; default \c
 * 0.}
 * @config{&nbsp;&nbsp;&nbsp;&nbsp;path, the name of a directory into which log files are
 * written.  The directory must already exist.  If the value is not an absolute path\, the path is
 * relative to the database home (see @ref absolute_path for more information)., a string; default
 * \c ".".}
 * @config{&nbsp;&nbsp;&nbsp;&nbsp;prealloc, pre-allocate log files., a boolean flag;
 * default \c true.}
 * @config{&nbsp;&nbsp;&nbsp;&nbsp;prealloc_init_count, initial number of
 * pre-allocated log files., an integer between \c 1 and \c 500; default \c 1.}
 * @config{&nbsp;&nbsp;&nbsp;&nbsp;recover, run recovery or fail with an error if recovery needs to
 * run after an unclean shutdown., a string\, chosen from the following options: \c "error"\, \c
 * "on"; default \c on.}
 * @config{&nbsp;&nbsp;&nbsp;&nbsp;remove, automatically remove unneeded log
 * files., a boolean flag; default \c true.}
 * @config{&nbsp;&nbsp;&nbsp;&nbsp;zero_fill, manually
 * write zeroes into log files., a boolean flag; default \c false.}
 * @config{ ),,}
 * @config{mmap, Use memory mapping when accessing files in a read-only mode., a boolean flag;
 * default \c true.}
 * @config{mmap_all, Use memory mapping to read and write all data files., a boolean flag; default
 * \c false.}
 * @config{multiprocess, permit sharing between processes (will automatically start an RPC server
 * for primary processes and use RPC for secondary processes). <b>Not yet supported in
 * WiredTiger</b>., a boolean flag; default \c false.}
 * @config{operation_timeout_ms, this option is no longer supported\, retained for backward
 * compatibility., an integer greater than or equal to \c 0; default \c 0.}
 * @config{operation_tracking = (, enable tracking of performance-critical functions.  See @ref
 * operation_tracking for more information., a set of related configuration options defined as
 * follows.}
 * @config{&nbsp;&nbsp;&nbsp;&nbsp;enabled, enable operation tracking subsystem., a
 * boolean flag; default \c false.}
 * @config{&nbsp;&nbsp;&nbsp;&nbsp;path, the name of a directory
 * into which operation tracking files are written.  The directory must already exist.  If the value
 * is not an absolute path\, the path is relative to the database home (see @ref absolute_path for
 * more information)., a string; default \c ".".}
 * @config{ ),,}
 * @config{prefetch = (, Enable automatic detection of scans by applications\, and attempt to
 * pre-fetch future content into the cache., a set of related configuration options defined as
 * follows.}
 * @config{&nbsp;&nbsp;&nbsp;&nbsp;available, whether the thread pool for the pre-fetch
 * functionality is started., a boolean flag; default \c false.}
 * @config{&nbsp;&nbsp;&nbsp;&nbsp;
 * default, whether pre-fetch is enabled for all sessions by default., a boolean flag; default \c
 * false.}
 * @config{ ),,}
 * @config{readonly, open connection in read-only mode.  The database must exist.  All methods that
 * may modify a database are disabled.  See @ref readonly for more information., a boolean flag;
 * default \c false.}
 * @config{rollback_to_stable = (, rollback tables to an earlier point in time\, discarding all
 * updates to checkpoint durable tables that have durable times more recent than the current global
 * stable timestamp., a set of related configuration options defined as follows.}
 * @config{&nbsp;&nbsp;&nbsp;&nbsp;threads, maximum number of threads WiredTiger will start to help
 * RTS. Each RTS worker thread uses a session from the configured WT_RTS_MAX_WORKERS., an integer
 * between \c 0 and \c 10; default \c 4.}
 * @config{ ),,}
 * @config{salvage, open connection and salvage any WiredTiger-owned database and log files that it
 * detects as corrupted.  This call should only be used after getting an error return of
 * WT_TRY_SALVAGE. Salvage rebuilds files in place\, overwriting existing files.  We recommend
 * making a backup copy of all files with the WiredTiger prefix prior to passing this flag., a
 * boolean flag; default \c false.}
 * @config{session_max, maximum expected number of sessions (including server threads)., an integer
 * greater than or equal to \c 1; default \c 100.}
 * @config{shared_cache = (, shared cache configuration options.  A database should configure either
 * a cache_size or a shared_cache not both.  Enabling a shared cache uses a session from the
 * configured session_max.  A shared cache can not have absolute values configured for cache
 * eviction settings., a set of related configuration options defined as follows.}
 * @config{&nbsp;&nbsp;&nbsp;&nbsp;chunk, the granularity that a shared cache is redistributed., an
 * integer between \c 1MB and \c 10TB; default \c 10MB.}
 * @config{&nbsp;&nbsp;&nbsp;&nbsp;name, the
 * name of a cache that is shared between databases or \c "none" when no shared cache is
 * configured., a string; default \c none.}
 * @config{&nbsp;&nbsp;&nbsp;&nbsp;quota, maximum size of
 * cache this database can be allocated from the shared cache.  Defaults to the entire shared cache
 * size., an integer; default \c 0.}
 * @config{&nbsp;&nbsp;&nbsp;&nbsp;reserve, amount of cache this
 * database is guaranteed to have available from the shared cache.  This setting is per database.
 * Defaults to the chunk size., an integer; default \c 0.}
 * @config{&nbsp;&nbsp;&nbsp;&nbsp;size,
 * maximum memory to allocate for the shared cache.  Setting this will update the value if one is
 * already set., an integer between \c 1MB and \c 10TB; default \c 500MB.}
 * @config{ ),,}
 * @config{statistics, Maintain database statistics\, which may impact performance.  Choosing "all"
 * maintains all statistics regardless of cost\, "fast" maintains a subset of statistics that are
 * relatively inexpensive\, "none" turns off all statistics.  The "clear" configuration resets
 * statistics after they are gathered\, where appropriate (for example\, a cache size statistic is
 * not cleared\, while the count of cursor insert operations will be cleared). When "clear" is
 * configured for the database\, gathered statistics are reset each time a statistics cursor is used
 * to gather statistics\, as well as each time statistics are logged using the \c statistics_log
 * configuration.  See @ref statistics for more information., a list\, with values chosen from the
 * following options: \c "all"\, \c "cache_walk"\, \c "fast"\, \c "none"\, \c "clear"\, \c
 * "tree_walk"; default \c none.}
 * @config{statistics_log = (, log any statistics the database is configured to maintain\, to a
 * file.  See @ref statistics for more information.  Enabling the statistics log server uses a
 * session from the configured session_max., a set of related configuration options defined as
 * follows.}
 * @config{&nbsp;&nbsp;&nbsp;&nbsp;json, encode statistics in JSON format., a boolean
 * flag; default \c false.}
 * @config{&nbsp;&nbsp;&nbsp;&nbsp;on_close, log statistics on database
 * close., a boolean flag; default \c false.}
 * @config{&nbsp;&nbsp;&nbsp;&nbsp;path, the name of a
 * directory into which statistics files are written.  The directory must already exist.  If the
 * value is not an absolute path\, the path is relative to the database home (see @ref absolute_path
 * for more information)., a string; default \c ".".}
 * @config{&nbsp;&nbsp;&nbsp;&nbsp;sources, if
 * non-empty\, include statistics for the list of "file:" data source URIs\, if they are open at the
 * time of the statistics logging., a list of strings; default empty.}
 * @config{&nbsp;&nbsp;&nbsp;&nbsp;timestamp, a timestamp prepended to each log record.  May contain
 * \c strftime conversion specifications.  When \c json is configured\, defaults to \c
 * "%Y-%m-%dT%H:%M:%S.000Z"., a string; default \c "%b %d %H:%M:%S".}
 * @config{&nbsp;&nbsp;&nbsp;&nbsp;wait, seconds to wait between each write of the log records;
 * setting this value above 0 configures statistics logging., an integer between \c 0 and \c 100000;
 * default \c 0.}
 * @config{ ),,}
 * @config{transaction_sync = (, how to sync log records when the transaction commits., a set of
 * related configuration options defined as follows.}
 * @config{&nbsp;&nbsp;&nbsp;&nbsp;enabled,
 * whether to sync the log on every commit by default\, can be overridden by the \c sync setting to
 * WT_SESSION::commit_transaction., a boolean flag; default \c false.}
 * @config{&nbsp;&nbsp;&nbsp;&nbsp;method, the method used to ensure log records are stable on
 * disk\, see @ref tune_durability for more information., a string\, chosen from the following
 * options: \c "dsync"\, \c "fsync"\, \c "none"; default \c fsync.}
 * @config{ ),,}
 * @config{use_environment, use the \c WIREDTIGER_CONFIG and \c WIREDTIGER_HOME environment
 * variables if the process is not running with special privileges.  See @ref home for more
 * information., a boolean flag; default \c true.}
 * @config{use_environment_priv, use the \c WIREDTIGER_CONFIG and \c WIREDTIGER_HOME environment
 * variables even if the process is running with special privileges.  See @ref home for more
 * information., a boolean flag; default \c false.}
 * @config{verbose, enable messages for various subsystems and operations.  Options are given as a
 * list\, where each message type can optionally define an associated verbosity level\, such as
 * <code>"verbose=[eviction\,read:1\,rts:0]"</code>. Verbosity levels that can be provided include
 * <code>0</code> (INFO) and <code>1</code> through <code>5</code>\, corresponding to (DEBUG_1) to
 * (DEBUG_5). \c all is a special case that defines the verbosity level for all categories not
 * explicitly set in the config string., a list\, with values chosen from the following options: \c
 * "all"\, \c "api"\, \c "backup"\, \c "block"\, \c "block_cache"\, \c "checkpoint"\, \c
 * "checkpoint_cleanup"\, \c "checkpoint_progress"\, \c "chunkcache"\, \c "compact"\, \c
 * "compact_progress"\, \c "configuration"\, \c "disaggregated_storage"\, \c "error_returns"\, \c
 * "eviction"\, \c "fileops"\, \c "generation"\, \c "handleops"\, \c "history_store"\, \c
 * "history_store_activity"\, \c "layered"\, \c "live_restore"\, \c "live_restore_progress"\, \c
 * "log"\, \c "metadata"\, \c "mutex"\, \c "out_of_order"\, \c "overflow"\, \c "page_delta"\, \c
 * "prefetch"\, \c "read"\, \c "reconcile"\, \c "recovery"\, \c "recovery_progress"\, \c "rts"\, \c
 * "salvage"\, \c "shared_cache"\, \c "split"\, \c "temporary"\, \c "thread_group"\, \c "tiered"\,
 * \c "timestamp"\, \c "transaction"\, \c "verify"\, \c "version"\, \c "write"; default \c [].}
 * @config{verify_metadata, open connection and verify any WiredTiger metadata.  Not supported when
 * opening a connection from a backup.  This API allows verification and detection of corruption in
 * WiredTiger metadata., a boolean flag; default \c false.}
 * @config{write_through, Use \c FILE_FLAG_WRITE_THROUGH on Windows to write to files.  Ignored on
 * non-Windows systems.  Options are given as a list\, such as <code>"write_through=[data]"</code>.
 * Configuring \c write_through requires care; see @ref write_through Including \c "data" will cause
 * WiredTiger data files to write through cache\, including \c "log" will cause WiredTiger log files
 * to write through cache., a list\, with values chosen from the following options: \c "data"\, \c
 * "log"; default empty.}
 * @configend
 * Additionally, if files named \c WiredTiger.config or \c WiredTiger.basecfg
 * appear in the WiredTiger home directory, they are read for configuration
 * values (see @ref config_file and @ref config_base for details).
 * See @ref config_order for ordering of the configuration mechanisms.
 * @param[out] connectionp A pointer to the newly opened connection handle
 * @errors
 */
int wiredtiger_open(const char *home,
    WT_EVENT_HANDLER *event_handler, const char *config,
    WT_CONNECTION **connectionp) WT_ATTRIBUTE_LIBRARY_VISIBLE;

/*!
 * Return information about a WiredTiger error as a string (see
 * WT_SESSION::strerror for a thread-safe API).
 *
 * @snippet ex_all.c Display an error
 *
 * @param error a return value from a WiredTiger, ISO C, or POSIX standard API call
 * @returns a string representation of the error
 */
const char *wiredtiger_strerror(int error) WT_ATTRIBUTE_LIBRARY_VISIBLE;

/*! WT_EVENT_HANDLER::special event types */
typedef enum {
    WT_EVENT_COMPACT_CHECK, /*!< Compact check iteration. */
    WT_EVENT_CONN_CLOSE,    /*!< Connection closing. */
    WT_EVENT_CONN_READY,    /*!< Connection is ready. */
    WT_EVENT_EVICTION,      /*!< The user session is about to be involved into eviction.
                             *   Non-zero return code stops eviction loop. */
} WT_EVENT_TYPE;

/*!
 * The interface implemented by applications to handle error, informational and
 * progress messages.  Entries set to NULL are ignored and the default handlers
 * will continue to be used.
 */
struct __wt_event_handler {
    /*!
     * Callback to handle error messages; by default, error messages are
     * written to the stderr stream. See @ref event_message_handling for
     * more information.
     *
     * Errors that require the application to exit and restart will have
     * their \c error value set to \c WT_PANIC. The application can exit
     * immediately when \c WT_PANIC is passed to an event handler; there
     * is no reason to return into WiredTiger.
     *
     * Event handler returns are not ignored: if the handler returns
     * non-zero, the error may cause the WiredTiger function posting the
     * event to fail, and may even cause operation or library failure.
     *
     * @param session the WiredTiger session handle in use when the error
     * was generated. The handle may have been created by the application
     * or automatically by WiredTiger.
     * @param error a return value from a WiredTiger, ISO C, or
     * POSIX standard API call, which can be converted to a string using
     * WT_SESSION::strerror
     * @param message an error string
     */
    int (*handle_error)(WT_EVENT_HANDLER *handler,
        WT_SESSION *session, int error, const char *message);

    /*!
     * Callback to handle informational messages; by default, informational
     * messages are written to the stdout stream. See
     * @ref event_message_handling for more information.
     *
     * Message handler returns are not ignored: if the handler returns
     * non-zero, the error may cause the WiredTiger function posting the
     * event to fail, and may even cause operation or library failure.
     *
     * @param session the WiredTiger session handle in use when the message
     * was generated. The handle may have been created by the application
     * or automatically by WiredTiger.
     * @param message an informational string
     */
    int (*handle_message)(WT_EVENT_HANDLER *handler,
        WT_SESSION *session, const char *message);

    /*!
     * Callback to handle progress messages; by default, progress messages
     * are not written. See @ref event_message_handling for more
     * information.
     *
     * Progress handler returns are not ignored: if the handler returns
     * non-zero, the error may cause the WiredTiger function posting the
     * event to fail, and may even cause operation or library failure.
     *
     * @param session the WiredTiger session handle in use when the
     * progress message was generated. The handle may have been created by
     * the application or automatically by WiredTiger.
     * @param operation a string representation of the operation
     * @param progress a counter
     */
    int (*handle_progress)(WT_EVENT_HANDLER *handler,
        WT_SESSION *session, const char *operation, uint64_t progress);

    /*!
     * Callback to handle automatic close of a WiredTiger handle.
     *
     * Close handler returns are not ignored: if the handler returns
     * non-zero, the error may cause the WiredTiger function posting the
     * event to fail, and may even cause operation or library failure.
     *
     * @param session The session handle that is being closed if the
     * cursor parameter is NULL.
     * @param cursor The cursor handle that is being closed, or NULL if
     * it is a session handle being closed.
     */
    int (*handle_close)(WT_EVENT_HANDLER *handler,
        WT_SESSION *session, WT_CURSOR *cursor);

    /*!
     * Callback to handle general events. The application may choose to handle
     * only some types of events. An unhandled event should return 0.
     *
     * General event returns are not ignored in most cases. If the handler
     * returns non-zero, the error may cause the WiredTiger function posting
     * the event to fail.
     *
     * @param wt_conn The connection handle for the database.
     * @param session the WiredTiger session handle in use when the
     * progress message was generated. The handle may have been created by
     * the application or automatically by WiredTiger or may be NULL.
     * @param type A type indicator for what special event occurred.
         * @param arg A generic argument that has a specific meaning
         * depending on the event type.
     * (see ::WT_EVENT_TYPE for available options.)
     */
        int (*handle_general)(WT_EVENT_HANDLER *handler,
            WT_CONNECTION *wt_conn, WT_SESSION *session, WT_EVENT_TYPE type, void *arg);
};

/*!
 * @name Data packing and unpacking
 * @{
 */

/*!
 * Pack a structure into a buffer.
 *
 * See @ref packing for a description of the permitted format strings.
 *
 * @section pack_examples Packing Examples
 *
 * For example, the string <code>"iSh"</code> will pack a 32-bit integer
 * followed by a NUL-terminated string, followed by a 16-bit integer.  The
 * default, big-endian encoding will be used, with no alignment.  This could be
 * used in C as follows:
 *
 * @snippet ex_all.c Pack fields into a buffer
 *
 * Then later, the values can be unpacked as follows:
 *
 * @snippet ex_all.c Unpack fields from a buffer
 *
 * @param session the session handle
 * @param buffer a pointer to a packed byte array
 * @param len the number of valid bytes in the buffer
 * @param format the data format, see @ref packing
 * @errors
 */
int wiredtiger_struct_pack(WT_SESSION *session,
    void *buffer, size_t len, const char *format, ...)
    WT_ATTRIBUTE_LIBRARY_VISIBLE;

/*!
 * Calculate the size required to pack a structure.
 *
 * Note that for variable-sized fields including variable-sized strings and
 * integers, the calculated sized merely reflects the expected sizes specified
 * in the format string itself.
 *
 * @snippet ex_all.c Get the packed size
 *
 * @param session the session handle
 * @param lenp a location where the number of bytes needed for the
 * matching call to ::wiredtiger_struct_pack is returned
 * @param format the data format, see @ref packing
 * @errors
 */
int wiredtiger_struct_size(WT_SESSION *session,
    size_t *lenp, const char *format, ...) WT_ATTRIBUTE_LIBRARY_VISIBLE;

/*!
 * Unpack a structure from a buffer.
 *
 * Reverse of ::wiredtiger_struct_pack: gets values out of a
 * packed byte string.
 *
 * @snippet ex_all.c Unpack fields from a buffer
 *
 * @param session the session handle
 * @param buffer a pointer to a packed byte array
 * @param len the number of valid bytes in the buffer
 * @param format the data format, see @ref packing
 * @errors
 */
int wiredtiger_struct_unpack(WT_SESSION *session,
    const void *buffer, size_t len, const char *format, ...)
    WT_ATTRIBUTE_LIBRARY_VISIBLE;

#if !defined(SWIG)

/*!
 * Streaming interface to packing.
 *
 * This allows applications to pack or unpack records one field at a time.
 * This is an opaque handle returned by ::wiredtiger_pack_start or
 * ::wiredtiger_unpack_start.  It must be closed with ::wiredtiger_pack_close.
 */
typedef struct __wt_pack_stream WT_PACK_STREAM;

/*!
 * Start a packing operation into a buffer with the given format string.  This
 * should be followed by a series of calls to ::wiredtiger_pack_item,
 * ::wiredtiger_pack_int, ::wiredtiger_pack_str or ::wiredtiger_pack_uint
 * to fill in the values.
 *
 * @param session the session handle
 * @param format the data format, see @ref packing
 * @param buffer a pointer to memory to hold the packed data
 * @param size the size of the buffer
 * @param[out] psp the new packing stream handle
 * @errors
 */
int wiredtiger_pack_start(WT_SESSION *session,
    const char *format, void *buffer, size_t size, WT_PACK_STREAM **psp)
    WT_ATTRIBUTE_LIBRARY_VISIBLE;

/*!
 * Start an unpacking operation from a buffer with the given format string.
 * This should be followed by a series of calls to ::wiredtiger_unpack_item,
 * ::wiredtiger_unpack_int, ::wiredtiger_unpack_str or ::wiredtiger_unpack_uint
 * to retrieve the packed values.
 *
 * @param session the session handle
 * @param format the data format, see @ref packing
 * @param buffer a pointer to memory holding the packed data
 * @param size the size of the buffer
 * @param[out] psp the new packing stream handle
 * @errors
 */
int wiredtiger_unpack_start(WT_SESSION *session,
    const char *format, const void *buffer, size_t size, WT_PACK_STREAM **psp)
    WT_ATTRIBUTE_LIBRARY_VISIBLE;

/*!
 * Close a packing stream.
 *
 * @param ps the packing stream handle
 * @param[out] usedp the number of bytes in the buffer used by the stream
 * @errors
 */
int wiredtiger_pack_close(WT_PACK_STREAM *ps, size_t *usedp)
    WT_ATTRIBUTE_LIBRARY_VISIBLE;

/*!
 * Pack an item into a packing stream.
 *
 * @param ps the packing stream handle
 * @param item an item to pack
 * @errors
 */
int wiredtiger_pack_item(WT_PACK_STREAM *ps, WT_ITEM *item)
    WT_ATTRIBUTE_LIBRARY_VISIBLE;

/*!
 * Pack a signed integer into a packing stream.
 *
 * @param ps the packing stream handle
 * @param i a signed integer to pack
 * @errors
 */
int wiredtiger_pack_int(WT_PACK_STREAM *ps, int64_t i)
    WT_ATTRIBUTE_LIBRARY_VISIBLE;

/*!
 * Pack a string into a packing stream.
 *
 * @param ps the packing stream handle
 * @param s a string to pack
 * @errors
 */
int wiredtiger_pack_str(WT_PACK_STREAM *ps, const char *s)
    WT_ATTRIBUTE_LIBRARY_VISIBLE;

/*!
 * Pack an unsigned integer into a packing stream.
 *
 * @param ps the packing stream handle
 * @param u an unsigned integer to pack
 * @errors
 */
int wiredtiger_pack_uint(WT_PACK_STREAM *ps, uint64_t u)
    WT_ATTRIBUTE_LIBRARY_VISIBLE;

/*!
 * Unpack an item from a packing stream.
 *
 * @param ps the packing stream handle
 * @param item an item to unpack
 * @errors
 */
int wiredtiger_unpack_item(WT_PACK_STREAM *ps, WT_ITEM *item)
    WT_ATTRIBUTE_LIBRARY_VISIBLE;

/*!
 * Unpack a signed integer from a packing stream.
 *
 * @param ps the packing stream handle
 * @param[out] ip the unpacked signed integer
 * @errors
 */
int wiredtiger_unpack_int(WT_PACK_STREAM *ps, int64_t *ip)
    WT_ATTRIBUTE_LIBRARY_VISIBLE;

/*!
 * Unpack a string from a packing stream.
 *
 * @param ps the packing stream handle
 * @param[out] sp the unpacked string
 * @errors
 */
int wiredtiger_unpack_str(WT_PACK_STREAM *ps, const char **sp)
    WT_ATTRIBUTE_LIBRARY_VISIBLE;

/*!
 * Unpack an unsigned integer from a packing stream.
 *
 * @param ps the packing stream handle
 * @param[out] up the unpacked unsigned integer
 * @errors
 */
int wiredtiger_unpack_uint(WT_PACK_STREAM *ps, uint64_t *up)
    WT_ATTRIBUTE_LIBRARY_VISIBLE;
/*! @} */

/*!
 * @name Configuration strings
 * @{
 */

/*!
 * The configuration information returned by the WiredTiger configuration
 * parsing functions in the WT_EXTENSION_API and the public API.
 */
struct __wt_config_item {
    /*!
     * The value of a configuration string.
     *
     * Regardless of the type of the configuration string (boolean, int,
     * list or string), the \c str field will reference the value of the
     * configuration string.
     *
     * The bytes referenced by \c str are <b>not</b> nul-terminated.
     * Use the \c len field instead of a terminating nul byte.
     */
    const char *str;

    /*! The number of bytes in the value referenced by \c str. */
    size_t len;

    /*!
     * The numeric value of a configuration boolean or integer.
     *
     * If the configuration string's value is "true" or "false", the
     * \c val field will be set to 1 (true), or 0 (false).
     *
     * If the configuration string can be legally interpreted as an integer,
     * using the \c strtoll function rules as specified in ISO/IEC 9899:1990
     * ("ISO C90"), that integer will be stored in the \c val field.
     */
    int64_t val;

    /*! Permitted values of the \c type field. */
    enum WT_CONFIG_ITEM_TYPE {
        /*! A string value with quotes stripped. */
        WT_CONFIG_ITEM_STRING,
        /*! A boolean literal ("true" or "false"). */
        WT_CONFIG_ITEM_BOOL,
        /*! An unquoted identifier: a string value without quotes. */
        WT_CONFIG_ITEM_ID,
        /*! A numeric value. */
        WT_CONFIG_ITEM_NUM,
        /*! A nested structure or list, including brackets. */
        WT_CONFIG_ITEM_STRUCT
    }
    /*!
     * The type of value determined by the parser.  In all cases,
     * the \c str and \c len fields are set.
     */
    type;
};

/*
 * This is needed for compatible usage of this embedded enum type.
 */
#if !defined(SWIG) && !defined(DOXYGEN)
#if defined(__cplusplus)
typedef enum __wt_config_item::WT_CONFIG_ITEM_TYPE WT_CONFIG_ITEM_TYPE;
#else
typedef enum WT_CONFIG_ITEM_TYPE WT_CONFIG_ITEM_TYPE;
#endif
#endif

#if !defined(SWIG) && !defined(DOXYGEN)
/*!
 * Validate a configuration string for a WiredTiger API call.
 * This call is outside the scope of a WiredTiger connection handle, since
 * applications may need to validate configuration strings prior to calling
 * ::wiredtiger_open.
 * @param session the session handle (may be \c NULL if the database not yet
 * opened).
 * @param event_handler An event handler (used if \c session is \c NULL; if both
 * \c session and \c event_handler are \c NULL, error messages will be written
 * to stderr).
 * @param name the WiredTiger function or method to validate.
 * @param config the configuration string being parsed.
 * @returns zero for success, non-zero to indicate an error.
 *
 * @snippet ex_all.c Validate a configuration string
 */
int wiredtiger_config_validate(WT_SESSION *session,
    WT_EVENT_HANDLER *event_handler, const char *name, const char *config)
    WT_ATTRIBUTE_LIBRARY_VISIBLE;

#endif

/*!
 * Create a handle that can be used to parse or create configuration strings
 * compatible with the WiredTiger API.
 * This call is outside the scope of a WiredTiger connection handle, since
 * applications may need to generate configuration strings prior to calling
 * ::wiredtiger_open.
 * @param session the session handle to be used for error reporting (if NULL,
 *  error messages will be written to stderr).
 * @param config the configuration string being parsed. The string must
 *  remain valid for the lifetime of the parser handle.
 * @param len the number of valid bytes in \c config
 * @param[out] config_parserp A pointer to the newly opened handle
 * @errors
 *
 * @snippet ex_config_parse.c Create a configuration parser
 */
int wiredtiger_config_parser_open(WT_SESSION *session,
    const char *config, size_t len, WT_CONFIG_PARSER **config_parserp)
    WT_ATTRIBUTE_LIBRARY_VISIBLE;

/*!
 * A handle that can be used to search and traverse configuration strings
 * compatible with the WiredTiger API.
 * To parse the contents of a list or nested configuration string use a new
 * configuration parser handle based on the content of the ::WT_CONFIG_ITEM
 * retrieved from the parent configuration string.
 *
 * @section config_parse_examples Configuration String Parsing examples
 *
 * This could be used in C to create a configuration parser as follows:
 *
 * @snippet ex_config_parse.c Create a configuration parser
 *
 * Once the parser has been created the content can be queried directly:
 *
 * @snippet ex_config_parse.c get
 *
 * Or the content can be traversed linearly:
 *
 * @snippet ex_config_parse.c next
 *
 * Nested configuration values can be queried using a shorthand notation:
 *
 * @snippet ex_config_parse.c nested get
 *
 * Nested configuration values can be traversed using multiple
 * ::WT_CONFIG_PARSER handles:
 *
 * @snippet ex_config_parse.c nested traverse
 */
struct __wt_config_parser {

    /*!
     * Close the configuration scanner releasing any resources.
     *
     * @param config_parser the configuration parser handle
     * @errors
     *
     */
    int __F(close)(WT_CONFIG_PARSER *config_parser);

    /*!
     * Return the next key/value pair.
     *
     * If an item has no explicitly assigned value, the item will be
     * returned in \c key and the \c value will be set to the boolean
     * \c "true" value.
     *
     * @param config_parser the configuration parser handle
     * @param key the returned key
     * @param value the returned value
     * @errors
     * When iteration would pass the end of the configuration string
     * ::WT_NOTFOUND will be returned.
     */
    int __F(next)(WT_CONFIG_PARSER *config_parser,
        WT_CONFIG_ITEM *key, WT_CONFIG_ITEM *value);

    /*!
     * Return the value of an item in the configuration string.
     *
     * @param config_parser the configuration parser handle
     * @param key configuration key string
     * @param value the returned value
     * @errors
     *
     */
    int __F(get)(WT_CONFIG_PARSER *config_parser,
        const char *key, WT_CONFIG_ITEM *value);
};

/*! @} */

/*!
 * @name Support functions
 * @anchor support_functions
 * @{
 */

/*!
 * Return a pointer to a function that calculates a CRC32C checksum.
 *
 * The WiredTiger library CRC32C checksum function uses hardware support where available, else it
 * falls back to a software implementation. Selecting a CRC32C checksum function can be slow, so the
 * return value should be cached by the caller for repeated use.
 *
 * @snippet ex_all.c Checksum a buffer
 *
 * @returns a pointer to a function that takes a buffer and length and returns the CRC32C checksum
 */
uint32_t (*wiredtiger_crc32c_func(void))(const void *, size_t)
    WT_ATTRIBUTE_LIBRARY_VISIBLE;

/*!
 * Return a pointer to a function that calculates a CRC32C checksum given a starting CRC seed.
 *
 * The WiredTiger library CRC32C checksum function uses hardware support where available, else it
 * falls back to a software implementation. Selecting a CRC32C checksum function can be slow, so the
 * return value should be cached by the caller for repeated use. This version returns a function
 * that accepts a starting seed value for the CRC. This version is useful where an application wants
 * to calculate the CRC of a large buffer in smaller incremental pieces. The starting seed to
 * calculate the CRC of a piece is then the cumulative CRC of all the previous pieces.
 *
 * @snippet ex_all.c Checksum a large buffer in smaller pieces
 *
 * @returns a pointer to a function that takes a starting seed, a buffer and length and returns the
 * CRC32C checksum
 */
uint32_t (*wiredtiger_crc32c_with_seed_func(void))(uint32_t seed, const void *, size_t)
    WT_ATTRIBUTE_LIBRARY_VISIBLE;

#endif /* !defined(SWIG) */

/*!
 * Calculate a set of WT_MODIFY operations to represent an update.
 * This call will calculate a set of modifications to an old value that produce
 * the new value.  If more modifications are required than fit in the array
 * passed in by the caller, or if more bytes have changed than the \c maxdiff
 * parameter, the call will fail.  The matching algorithm is approximate, so it
 * may fail and return WT_NOTFOUND if a matching set of WT_MODIFY operations
 * is not found.
 *
 * The \c maxdiff parameter bounds how much work will be done searching for a
 * match: to ensure a match is found, it may need to be set larger than actual
 * number of bytes that differ between the old and new values.  In particular,
 * repeated patterns of bytes in the values can lead to suboptimal matching,
 * and matching ranges less than 64 bytes long will not be detected.
 *
 * If the call succeeds, the WT_MODIFY operations will point into \c newv,
 * which must remain valid until WT_CURSOR::modify is called.
 *
 * @snippet ex_all.c Calculate a modify operation
 *
 * @param session the current WiredTiger session (may be NULL)
 * @param oldv old value
 * @param newv new value
 * @param maxdiff maximum bytes difference
 * @param[out] entries array of modifications producing the new value
 * @param[in,out] nentriesp size of \c entries array passed in,
 *  set to the number of entries used
 * @errors
 */
int wiredtiger_calc_modify(WT_SESSION *session,
    const WT_ITEM *oldv, const WT_ITEM *newv,
    size_t maxdiff, WT_MODIFY *entries, int *nentriesp)
    WT_ATTRIBUTE_LIBRARY_VISIBLE;

/*!
 * Get version information.
 *
 * @snippet ex_all.c Get the WiredTiger library version #1
 * @snippet ex_all.c Get the WiredTiger library version #2
 *
 * @param majorp a location where the major version number is returned
 * @param minorp a location where the minor version number is returned
 * @param patchp a location where the patch version number is returned
 * @returns a string representation of the version
 */
const char *wiredtiger_version(int *majorp, int *minorp, int *patchp)
    WT_ATTRIBUTE_LIBRARY_VISIBLE;

/*! @} */

/*******************************************
 * Error returns
 *******************************************/
/*!
 * @name Error returns
 * Most functions and methods in WiredTiger return an integer code indicating
 * whether the operation succeeded or failed.  A return of zero indicates
 * success; all non-zero return values indicate some kind of failure.
 *
 * WiredTiger reserves all values from -31,800 to -31,999 as possible error
 * return values.  WiredTiger may also return C99/POSIX error codes such as
 * \c ENOMEM, \c EINVAL and \c ENOTSUP, with the usual meanings.
 *
 * The following are all of the WiredTiger-specific error returns:
 * @{
 */
/*
 * DO NOT EDIT: automatically built by dist/api_err.py.
 * Error return section: BEGIN
 */
/*!
 * Conflict between concurrent operations.
 * This error is generated when an operation cannot be completed due to a
 * conflict with concurrent operations.  The operation may be retried; if a
 * transaction is in progress, it should be rolled back and the operation
 * retried in a new transaction.
 */
#define	WT_ROLLBACK	(-31800)
/*!
 * Attempt to insert an existing key.
 * This error is generated when the application attempts to insert a record with
 * the same key as an existing record without the 'overwrite' configuration to
 * WT_SESSION::open_cursor.
 */
#define	WT_DUPLICATE_KEY	(-31801)
/*!
 * Non-specific WiredTiger error.
 * This error is returned when an error is not covered by a specific error
 * return. The operation may be retried; if a transaction is in progress, it
 * should be rolled back and the operation retried in a new transaction.
 */
#define	WT_ERROR	(-31802)
/*!
 * Item not found.
 * This error indicates an operation did not find a value to return.  This
 * includes cursor search and other operations where no record matched the
 * cursor's search key such as WT_CURSOR::update or WT_CURSOR::remove.
 */
#define	WT_NOTFOUND	(-31803)
/*!
 * WiredTiger library panic.
 * This error indicates an underlying problem that requires a database restart.
 * The application may exit immediately, no further WiredTiger calls are
 * required (and further calls will themselves immediately fail).
 */
#define	WT_PANIC	(-31804)
/*! @cond internal */
/*! Restart the operation (internal). */
#define	WT_RESTART	(-31805)
/*! @endcond */
/*!
 * Recovery must be run to continue.
 * This error is generated when ::wiredtiger_open is configured to return an
 * error if recovery is required to use the database.
 */
#define	WT_RUN_RECOVERY	(-31806)
/*!
 * Operation would overflow cache.
 * This error is generated when wiredtiger_open is configured to run in-memory,
 * and a data modification operation requires more than the configured cache
 * size to complete. The operation may be retried; if a transaction is in
 * progress, it should be rolled back and the operation retried in a new
 * transaction.
 */
#define	WT_CACHE_FULL	(-31807)
/*!
 * Conflict with a prepared update.
 * This error is generated when the application attempts to read an updated
 * record which is part of a transaction that has been prepared but not yet
 * resolved.
 */
#define	WT_PREPARE_CONFLICT	(-31808)
/*!
 * Database corruption detected.
 * This error is generated when corruption is detected in an on-disk file.
 * During normal operations, this may occur in rare circumstances as a result of
 * a system crash. The application may choose to salvage the file or retry
 * wiredtiger_open with the 'salvage=true' configuration setting.
 */
#define	WT_TRY_SALVAGE	(-31809)
/*
 * Error return section: END
 * DO NOT EDIT: automatically built by dist/api_err.py.
 */
/*! @} */

/*******************************************
 * Sub-level error returns
 *******************************************/
/*!
 * @name Sub-level error returns
 * Along with error returns, WiredTiger can return an integer code indicating
 * a more specific error. A return of -32,000 indicates that there is no more
 * specific error; all other return values indicate a more specific error which
 * provides greater context into the failure.
 *
 * WiredTiger reserves all values from -32,000 to -32,199 as possible sub-level
 * error return values.
 *
 * The following are all of the WiredTiger-specific sub-level error returns:
 * @{
 */
/*
 * DO NOT EDIT: automatically built by dist/api_err.py.
 * Sub-level error return section: BEGIN
 */
/*!
 * No additional context.
 * This sub-level error code is returned by default and indicates that no
 * further context exists or is necessary.
 */
#define	WT_NONE	(-32000)
/*!
 * Background compaction is already running.
 * This sub-level error returns when the user tries to reconfigure background
 * compaction while it is already running.
 */
#define	WT_BACKGROUND_COMPACT_ALREADY_RUNNING	(-32001)
/*!
 * Cache capacity has overflown.
 * This sub-level error indicates that the configured cache has exceeded full
 * capacity.
 */
#define	WT_CACHE_OVERFLOW	(-32002)
/*!
 * Write conflict between concurrent operations.
 * This sub-level error indicates that there is a write conflict on the same
 * page between concurrent operations.
 */
#define	WT_WRITE_CONFLICT	(-32003)
/*!
 * Transaction has the oldest pinned transaction ID.
 * This sub-level error indicates that a given transaction has the oldest
 * transaction ID and needs to be rolled back.
 */
#define	WT_OLDEST_FOR_EVICTION	(-32004)
/*!
 * Conflict performing operation due to running backup.
 * This sub-level error indicates that there is a conflict performing the
 * operation because of a running backup in the system.
 */
#define	WT_CONFLICT_BACKUP	(-32005)
/*!
 * Another thread currently holds the data handle of the table.
 * This sub-level error indicates that a concurrent operation is holding the
 * data handle of the table.
 */
#define	WT_CONFLICT_DHANDLE	(-32006)
/*!
 * Conflict performing schema operation.
 * This sub-level error indicates that a concurrent operation is performing a
 * schema type operation or currently holds the schema lock.
 */
#define	WT_CONFLICT_SCHEMA_LOCK	(-32007)
/*!
 * Table has uncommitted data.
 * This sub-level error returns when the table has uncommitted data.
 */
#define	WT_UNCOMMITTED_DATA	(-32008)
/*!
 * Table has dirty data.
 * This sub-level error returns when the table has dirty content.
 */
#define	WT_DIRTY_DATA	(-32009)
/*!
 * Another thread currently holds the table lock.
 * This sub-level error indicates that a concurrent operation is performing a
 * table operation.
 */
#define	WT_CONFLICT_TABLE_LOCK	(-32010)
/*!
 * Another thread currently holds the checkpoint lock.
 * This sub-level error indicates that a concurrent operation is performing a
 * checkpoint.
 */
#define	WT_CONFLICT_CHECKPOINT_LOCK	(-32011)
/*!
 * Conflict performing operation due to an in-progress live restore.
 * This sub-level error indicates that there is a conflict performing the
 * operation because of a running live restore in the system.
 */
#define	WT_CONFLICT_LIVE_RESTORE	(-32013)
/*
 * Sub-level error return section: END
 * DO NOT EDIT: automatically built by dist/api_err.py.
 */
/*! @} */

#ifndef DOXYGEN
#define WT_DEADLOCK WT_ROLLBACK     /* Backward compatibility */
#endif

/*! @} */

/*!
 * @defgroup wt_ext WiredTiger Extension API
 * The functions and interfaces applications use to customize and extend the
 * behavior of WiredTiger.
 * @{
 */

/*******************************************
 * Forward structure declarations for the extension API
 *******************************************/
struct __wt_config_arg; typedef struct __wt_config_arg WT_CONFIG_ARG;

/*!
 * The interface implemented by applications to provide custom ordering of
 * records.
 *
 * Applications register their implementation with WiredTiger by calling
 * WT_CONNECTION::add_collator.  See @ref custom_collators for more
 * information.
 *
 * @snippet ex_extending.c add collator nocase
 *
 * @snippet ex_extending.c add collator prefix10
 */
struct __wt_collator {
    /*!
     * Callback to compare keys.
     *
     * @param[out] cmp set to -1 if <code>key1 < key2</code>,
     *  0 if <code>key1 == key2</code>,
     *  1 if <code>key1 > key2</code>.
     * @returns zero for success, non-zero to indicate an error.
     *
     * @snippet ex_all.c Implement WT_COLLATOR
     *
     * @snippet ex_extending.c case insensitive comparator
     *
     * @snippet ex_extending.c n character comparator
     */
    int (*compare)(WT_COLLATOR *collator, WT_SESSION *session,
        const WT_ITEM *key1, const WT_ITEM *key2, int *cmp);

    /*!
     * If non-NULL, this callback is called to customize the collator
     * for each data source.  If the callback returns a non-NULL
     * collator, that instance is used instead of this one for all
     * comparisons.
     */
    int (*customize)(WT_COLLATOR *collator, WT_SESSION *session,
        const char *uri, WT_CONFIG_ITEM *passcfg, WT_COLLATOR **customp);

    /*!
     * If non-NULL a callback performed when the data source is closed
     * for customized collators otherwise when the database is closed.
     *
     * The WT_COLLATOR::terminate callback is intended to allow cleanup;
     * the handle will not be subsequently accessed by WiredTiger.
     */
    int (*terminate)(WT_COLLATOR *collator, WT_SESSION *session);
};

/*!
 * The interface implemented by applications to provide custom compression.
 *
 * Compressors must implement the WT_COMPRESSOR interface: the
 * WT_COMPRESSOR::compress and WT_COMPRESSOR::decompress callbacks must be
 * specified, and WT_COMPRESSOR::pre_size is optional.  To build your own
 * compressor, use one of the compressors in \c ext/compressors as a template:
 * \c ext/nop_compress is a simple compressor that passes through data
 * unchanged, and is a reasonable starting point.
 *
 * Applications register their implementation with WiredTiger by calling
 * WT_CONNECTION::add_compressor.
 *
 * @snippet nop_compress.c WT_COMPRESSOR initialization structure
 * @snippet nop_compress.c WT_COMPRESSOR initialization function
 */
struct __wt_compressor {
    /*!
     * Callback to compress a chunk of data.
     *
     * WT_COMPRESSOR::compress takes a source buffer and a destination
     * buffer, by default of the same size.  If the callback can compress
     * the buffer to a smaller size in the destination, it does so, sets
     * the \c compression_failed return to 0 and returns 0.  If compression
     * does not produce a smaller result, the callback sets the
     * \c compression_failed return to 1 and returns 0. If another
     * error occurs, it returns an errno or WiredTiger error code.
     *
     * On entry, \c src will point to memory, with the length of the memory
     * in \c src_len.  After successful completion, the callback should
     * return \c 0 and set \c result_lenp to the number of bytes required
     * for the compressed representation.
     *
     * On entry, \c dst points to the destination buffer with a length
     * of \c dst_len.  If the WT_COMPRESSOR::pre_size method is specified,
     * the destination buffer will be at least the size returned by that
     * method; otherwise, the destination buffer will be at least as large
     * as the length of the data to compress.
     *
     * If compression would not shrink the data or the \c dst buffer is not
     * large enough to hold the compressed data, the callback should set
     * \c compression_failed to a non-zero value and return 0.
     *
     * @param[in] src the data to compress
     * @param[in] src_len the length of the data to compress
     * @param[in] dst the destination buffer
     * @param[in] dst_len the length of the destination buffer
     * @param[out] result_lenp the length of the compressed data
     * @param[out] compression_failed non-zero if compression did not
     * decrease the length of the data (compression may not have completed)
     * @returns zero for success, non-zero to indicate an error.
     *
     * @snippet nop_compress.c WT_COMPRESSOR compress
     */
    int (*compress)(WT_COMPRESSOR *compressor, WT_SESSION *session,
        uint8_t *src, size_t src_len,
        uint8_t *dst, size_t dst_len,
        size_t *result_lenp, int *compression_failed);

    /*!
     * Callback to decompress a chunk of data.
     *
     * WT_COMPRESSOR::decompress takes a source buffer and a destination
     * buffer.  The contents are switched from \c compress: the
     * source buffer is the compressed value, and the destination buffer is
     * sized to be the original size.  If the callback successfully
     * decompresses the source buffer to the destination buffer, it returns
     * 0.  If an error occurs, it returns an errno or WiredTiger error code.
     * The source buffer that WT_COMPRESSOR::decompress takes may have a
     * size that is rounded up from the size originally produced by
     * WT_COMPRESSOR::compress, with the remainder of the buffer set to
     * zeroes. Most compressors do not care about this difference if the
     * size to be decompressed can be implicitly discovered from the
     * compressed data.  If your compressor cares, you may need to allocate
     * space for, and store, the actual size in the compressed buffer.  See
     * the source code for the included snappy compressor for an example.
     *
     * On entry, \c src will point to memory, with the length of the memory
     * in \c src_len.  After successful completion, the callback should
     * return \c 0 and set \c result_lenp to the number of bytes required
     * for the decompressed representation.
     *
     * If the \c dst buffer is not big enough to hold the decompressed
     * data, the callback should return an error.
     *
     * @param[in] src the data to decompress
     * @param[in] src_len the length of the data to decompress
     * @param[in] dst the destination buffer
     * @param[in] dst_len the length of the destination buffer
     * @param[out] result_lenp the length of the decompressed data
     * @returns zero for success, non-zero to indicate an error.
     *
     * @snippet nop_compress.c WT_COMPRESSOR decompress
     */
    int (*decompress)(WT_COMPRESSOR *compressor, WT_SESSION *session,
        uint8_t *src, size_t src_len,
        uint8_t *dst, size_t dst_len,
        size_t *result_lenp);

    /*!
     * Callback to size a destination buffer for compression
     *
     * WT_COMPRESSOR::pre_size is an optional callback that, given the
     * source buffer and size, produces the size of the destination buffer
     * to be given to WT_COMPRESSOR::compress.  This is useful for
     * compressors that assume that the output buffer is sized for the
     * worst case and thus no overrun checks are made.  If your compressor
     * works like this, WT_COMPRESSOR::pre_size will need to be defined.
     * See the source code for the snappy compressor for an example.
     * However, if your compressor detects and avoids overruns against its
     * target buffer, you will not need to define WT_COMPRESSOR::pre_size.
     * When WT_COMPRESSOR::pre_size is set to NULL, the destination buffer
     * is sized the same as the source buffer.  This is always sufficient,
     * since a compression result that is larger than the source buffer is
     * discarded by WiredTiger.
     *
     * If not NULL, this callback is called before each call to
     * WT_COMPRESSOR::compress to determine the size of the destination
     * buffer to provide.  If the callback is NULL, the destination
     * buffer will be the same size as the source buffer.
     *
     * The callback should set \c result_lenp to a suitable buffer size
     * for compression, typically the maximum length required by
     * WT_COMPRESSOR::compress.
     *
     * This callback function is for compressors that require an output
     * buffer larger than the source buffer (for example, that do not
     * check for buffer overflow during compression).
     *
     * @param[in] src the data to compress
     * @param[in] src_len the length of the data to compress
     * @param[out] result_lenp the required destination buffer size
     * @returns zero for success, non-zero to indicate an error.
     *
     * @snippet nop_compress.c WT_COMPRESSOR presize
     */
    int (*pre_size)(WT_COMPRESSOR *compressor, WT_SESSION *session,
        uint8_t *src, size_t src_len, size_t *result_lenp);

    /*!
     * If non-NULL, a callback performed when the database is closed.
     *
     * The WT_COMPRESSOR::terminate callback is intended to allow cleanup;
     * the handle will not be subsequently accessed by WiredTiger.
     *
     * @snippet nop_compress.c WT_COMPRESSOR terminate
     */
    int (*terminate)(WT_COMPRESSOR *compressor, WT_SESSION *session);
};

/*!
 * Applications can extend WiredTiger by providing new implementations of the
 * WT_DATA_SOURCE class.  Each data source supports a different URI scheme for
 * data sources to WT_SESSION::create, WT_SESSION::open_cursor and related
 * methods.  See @ref custom_data_sources for more information.
 *
 * <b>Thread safety:</b> WiredTiger may invoke methods on the WT_DATA_SOURCE
 * interface from multiple threads concurrently.  It is the responsibility of
 * the implementation to protect any shared data.
 *
 * Applications register their implementation with WiredTiger by calling
 * WT_CONNECTION::add_data_source.
 *
 * @snippet ex_data_source.c WT_DATA_SOURCE register
 */
struct __wt_data_source {
    /*!
     * Callback to alter an object.
     *
     * @snippet ex_data_source.c WT_DATA_SOURCE alter
     */
    int (*alter)(WT_DATA_SOURCE *dsrc, WT_SESSION *session,
        const char *uri, WT_CONFIG_ARG *config);

    /*!
     * Callback to create a new object.
     *
     * @snippet ex_data_source.c WT_DATA_SOURCE create
     */
    int (*create)(WT_DATA_SOURCE *dsrc, WT_SESSION *session,
        const char *uri, WT_CONFIG_ARG *config);

    /*!
     * Callback to compact an object.
     *
     * @snippet ex_data_source.c WT_DATA_SOURCE compact
     */
    int (*compact)(WT_DATA_SOURCE *dsrc, WT_SESSION *session,
        const char *uri, WT_CONFIG_ARG *config);

    /*!
     * Callback to drop an object.
     *
     * @snippet ex_data_source.c WT_DATA_SOURCE drop
     */
    int (*drop)(WT_DATA_SOURCE *dsrc, WT_SESSION *session,
        const char *uri, WT_CONFIG_ARG *config);

    /*!
     * Callback to initialize a cursor.
     *
     * @snippet ex_data_source.c WT_DATA_SOURCE open_cursor
     */
    int (*open_cursor)(WT_DATA_SOURCE *dsrc, WT_SESSION *session,
        const char *uri, WT_CONFIG_ARG *config, WT_CURSOR **new_cursor);

    /*!
     * Callback to rename an object.
     *
     * @snippet ex_data_source.c WT_DATA_SOURCE rename
     */
    int (*rename)(WT_DATA_SOURCE *dsrc, WT_SESSION *session,
        const char *uri, const char *newuri, WT_CONFIG_ARG *config);

    /*!
     * Callback to salvage an object.
     *
     * @snippet ex_data_source.c WT_DATA_SOURCE salvage
     */
    int (*salvage)(WT_DATA_SOURCE *dsrc, WT_SESSION *session,
        const char *uri, WT_CONFIG_ARG *config);

    /*!
     * Callback to get the size of an object.
     *
     * @snippet ex_data_source.c WT_DATA_SOURCE size
     */
    int (*size)(WT_DATA_SOURCE *dsrc, WT_SESSION *session,
        const char *uri, wt_off_t *size);

    /*!
     * Callback to truncate an object.
     *
     * @snippet ex_data_source.c WT_DATA_SOURCE truncate
     */
    int (*truncate)(WT_DATA_SOURCE *dsrc, WT_SESSION *session,
        const char *uri, WT_CONFIG_ARG *config);

    /*!
     * Callback to truncate a range of an object.
     *
     * @snippet ex_data_source.c WT_DATA_SOURCE range truncate
     */
    int (*range_truncate)(WT_DATA_SOURCE *dsrc, WT_SESSION *session,
        WT_CURSOR *start, WT_CURSOR *stop);

    /*!
     * Callback to verify an object.
     *
     * @snippet ex_data_source.c WT_DATA_SOURCE verify
     */
    int (*verify)(WT_DATA_SOURCE *dsrc, WT_SESSION *session,
        const char *uri, WT_CONFIG_ARG *config);

    /*!
     * Callback to checkpoint the database.
     *
     * @snippet ex_data_source.c WT_DATA_SOURCE checkpoint
     */
    int (*checkpoint)(
        WT_DATA_SOURCE *dsrc, WT_SESSION *session, WT_CONFIG_ARG *config);

    /*!
     * If non-NULL, a callback performed when the database is closed.
     *
     * The WT_DATA_SOURCE::terminate callback is intended to allow cleanup;
     * the handle will not be subsequently accessed by WiredTiger.
     *
     * @snippet ex_data_source.c WT_DATA_SOURCE terminate
     */
    int (*terminate)(WT_DATA_SOURCE *dsrc, WT_SESSION *session);
};

/*!
 * The interface implemented by applications to provide custom encryption.
 *
 * Encryptors must implement the WT_ENCRYPTOR interface: the WT_ENCRYPTOR::encrypt,
 * WT_ENCRYPTOR::decrypt and WT_ENCRYPTOR::sizing callbacks must be specified,
 * WT_ENCRYPTOR::customize and WT_ENCRYPTOR::terminate are optional.  To build your own
 * encryptor, use one of the encryptors in \c ext/encryptors as a template: \c
 * ext/encryptors/sodium_encrypt uses the open-source libsodium cryptographic library, and
 * \c ext/encryptors/nop_encrypt is a simple template that passes through data unchanged,
 * and is a reasonable starting point.  \c ext/encryptors/rotn_encrypt is an encryptor
 * implementing a simple (insecure) rotation cipher meant for testing.  See @ref
 * encryption "the encryptors page" for further information.
 *
 * Applications register their implementation with WiredTiger by calling
 * WT_CONNECTION::add_encryptor.
 *
 * @snippet nop_encrypt.c WT_ENCRYPTOR initialization structure
 * @snippet nop_encrypt.c WT_ENCRYPTOR initialization function
 */
struct __wt_encryptor {
    /*!
     * Callback to encrypt a chunk of data.
     *
     * WT_ENCRYPTOR::encrypt takes a source buffer and a destination buffer. The
     * callback encrypts the source buffer (plain text) into the destination buffer.
     *
     * On entry, \c src will point to a block of memory to encrypt, with the length of
     * the block in \c src_len.
     *
     * On entry, \c dst points to the destination buffer with a length of \c dst_len.
     * The destination buffer will be at least src_len plus the size returned by that
     * WT_ENCRYPT::sizing.
     *
     * After successful completion, the callback should return \c 0 and set \c
     * result_lenp to the number of bytes required for the encrypted representation,
     * which should be less than or equal to \c dst_len.
     *
     * This callback cannot be NULL.
     *
     * @param[in] src the data to encrypt
     * @param[in] src_len the length of the data to encrypt
     * @param[in] dst the destination buffer
     * @param[in] dst_len the length of the destination buffer
     * @param[out] result_lenp the length of the encrypted data
     * @returns zero for success, non-zero to indicate an error.
     *
     * @snippet nop_encrypt.c WT_ENCRYPTOR encrypt
     */
    int (*encrypt)(WT_ENCRYPTOR *encryptor, WT_SESSION *session,
        uint8_t *src, size_t src_len,
        uint8_t *dst, size_t dst_len,
        size_t *result_lenp);

    /*!
     * Callback to decrypt a chunk of data.
     *
     * WT_ENCRYPTOR::decrypt takes a source buffer and a destination buffer. The
     * contents are switched from \c encrypt: the source buffer is the encrypted
     * value, and the destination buffer is sized to be the original size of the
     * decrypted data. If the callback successfully decrypts the source buffer to the
     * destination buffer, it returns 0. If an error occurs, it returns an errno or
     * WiredTiger error code.
     *
     * On entry, \c src will point to memory, with the length of the memory in \c
     * src_len. After successful completion, the callback should return \c 0 and set
     * \c result_lenp to the number of bytes required for the decrypted
     * representation.
     *
     * If the \c dst buffer is not big enough to hold the decrypted data, the callback
     * should return an error.
     *
     * This callback cannot be NULL.
     *
     * @param[in] src the data to decrypt
     * @param[in] src_len the length of the data to decrypt
     * @param[in] dst the destination buffer
     * @param[in] dst_len the length of the destination buffer
     * @param[out] result_lenp the length of the decrypted data
     * @returns zero for success, non-zero to indicate an error.
     *
     * @snippet nop_encrypt.c WT_ENCRYPTOR decrypt
     */
    int (*decrypt)(WT_ENCRYPTOR *encryptor, WT_SESSION *session,
        uint8_t *src, size_t src_len,
        uint8_t *dst, size_t dst_len,
        size_t *result_lenp);

    /*!
     * Callback to size a destination buffer for encryption.
     *
     * WT_ENCRYPTOR::sizing is an callback that returns the number of additional bytes
     * that is needed when encrypting a data block. This is always necessary, since
     * encryptors should always generate some sort of cryptographic checksum as well
     * as the ciphertext. Without such a call, WiredTiger would have no way to know
     * the worst case for the encrypted buffer size.
     *
     * The WiredTiger encryption infrastructure assumes that buffer sizing is not
     * dependent on the number of bytes of input, that there is a one-to-one
     * relationship in number of bytes needed between input and output. This means
     * that if the encryption uses a block cipher in such a way that the input size
     * needs to be padded to the cipher block size, the sizing method should return
     * the worst case to ensure enough space is available.
     *
     * This callback cannot be NULL.
     *
     * The callback should set \c expansion_constantp to the additional number of
     * bytes needed.
     *
     * @param[out] expansion_constantp the additional number of bytes needed when
     *    encrypting.
     * @returns zero for success, non-zero to indicate an error.
     *
     * @snippet nop_encrypt.c WT_ENCRYPTOR sizing
     */
    int (*sizing)(WT_ENCRYPTOR *encryptor, WT_SESSION *session,
        size_t *expansion_constantp);

    /*!
     * If non-NULL, this callback is called to load keys into the encryptor. (That
     * is, "customize" it for a given key.) The customize function is called whenever
     * a new keyid is used for the first time with this encryptor, whether it be in
     * the ::wiredtiger_open call or the WT_SESSION::create call. This should create a
     * new encryptor instance and insert the requested key in it.
     *
     * The key may be specified either via \c keyid or \c secretkey in the \c
     * encrypt_config parameter. In the former case, the encryptor should look up the
     * requested key ID with whatever key management service is in use and install it
     * in the new encryptor. In the latter case, the encryptor should save the
     * provided secret key (or some transformation of it) in the new
     * encryptor. Further encryption with the same \c keyid will use this new
     * encryptor instance. (In the case of \c secretkey, only one key can be
     * configured, for the system encryption, and the new encryptor will be used for
     * all encryption involving it.) See @ref encryption for more information.
     *
     * This callback may return NULL as the new encryptor, in which case the original
     * encryptor will be used for further operations on the selected key. Unless this
     * happens, the original encryptor structure created during extension
     * initialization will never be used for encryption or decryption.
     *
     * This callback may itself be NULL, in which case it is not called, but in that
     * case there is no way to configure a key. This may be suitable for an
     * environment where a key management service returns a single key under a
     * well-known name that can be compiled in, but in a more general environment is
     * not a useful approach. One should of course never compile in actual keys!
     *
     * @param[in] encrypt_config the "encryption" portion of the configuration from
     *    the wiredtiger_open or WT_SESSION::create call, containing the \c keyid or
     *    \c secretkey setting.
     * @param[out] customp the new modified encryptor, or NULL.
     * @returns zero for success, non-zero to indicate an error.
     */
    int (*customize)(WT_ENCRYPTOR *encryptor, WT_SESSION *session,
        WT_CONFIG_ARG *encrypt_config, WT_ENCRYPTOR **customp);

    /*!
     * If non-NULL, a callback performed when the database is closed. It is called for
     * each encryptor that was added using WT_CONNECTION::add_encryptor or returned by
     * the WT_ENCRYPTOR::customize callback.
     *
     * The WT_ENCRYPTOR::terminate callback is intended to allow cleanup; the handle
     * will not be subsequently accessed by WiredTiger.
     *
     * @snippet nop_encrypt.c WT_ENCRYPTOR terminate
     */
    int (*terminate)(WT_ENCRYPTOR *encryptor, WT_SESSION *session);
};

/*! WT_FILE_SYSTEM::open_file file types */
typedef enum {
    WT_FS_OPEN_FILE_TYPE_CHECKPOINT,/*!< open a data file checkpoint */
    WT_FS_OPEN_FILE_TYPE_DATA,  /*!< open a data file */
    WT_FS_OPEN_FILE_TYPE_DIRECTORY, /*!< open a directory */
    WT_FS_OPEN_FILE_TYPE_LOG,   /*!< open a log file */
    WT_FS_OPEN_FILE_TYPE_REGULAR    /*!< open a regular file */
} WT_FS_OPEN_FILE_TYPE;

#ifdef DOXYGEN
/*! WT_FILE_SYSTEM::open_file flags: random access pattern */
#define WT_FS_OPEN_ACCESS_RAND  0x0
/*! WT_FILE_SYSTEM::open_file flags: sequential access pattern */
#define WT_FS_OPEN_ACCESS_SEQ   0x0
/*! WT_FILE_SYSTEM::open_file flags: create if does not exist */
#define WT_FS_OPEN_CREATE   0x0
/*! WT_FILE_SYSTEM::open_file flags: file creation must be durable */
#define WT_FS_OPEN_DURABLE  0x0
/*!
 * WT_FILE_SYSTEM::open_file flags: return EBUSY if exclusive use not available
 */
#define WT_FS_OPEN_EXCLUSIVE    0x0
/*! WT_FILE_SYSTEM::open_file flags: open is read-only */
#define WT_FS_OPEN_READONLY 0x0

/*!
 * WT_FILE_SYSTEM::remove or WT_FILE_SYSTEM::rename flags: the remove or rename
 * operation must be durable
 */
#define WT_FS_DURABLE       0x0
#else
/* AUTOMATIC FLAG VALUE GENERATION START 0 */
#define WT_FS_OPEN_ACCESS_RAND  0x01u
#define WT_FS_OPEN_ACCESS_SEQ   0x02u
#define WT_FS_OPEN_CREATE   0x04u
#define WT_FS_OPEN_DURABLE  0x08u
#define WT_FS_OPEN_EXCLUSIVE    0x10u
#define WT_FS_OPEN_FIXED    0x20u   /* Path not home relative (internal) */
#define WT_FS_OPEN_FORCE_MMAP 0x40u
#define WT_FS_OPEN_READONLY 0x80u
/* AUTOMATIC FLAG VALUE GENERATION STOP 32 */

/* AUTOMATIC FLAG VALUE GENERATION START 0 */
#define WT_FS_DURABLE       0x1u
/* AUTOMATIC FLAG VALUE GENERATION STOP 32 */
#endif

/*!
 * The interface implemented by applications to provide a custom file system
 * implementation.
 *
 * <b>Thread safety:</b> WiredTiger may invoke methods on the WT_FILE_SYSTEM
 * interface from multiple threads concurrently. It is the responsibility of
 * the implementation to protect any shared data.
 *
 * Applications register implementations with WiredTiger by calling
 * WT_CONNECTION::set_file_system.  See @ref custom_file_systems for more
 * information.
 *
 * @snippet ex_file_system.c WT_FILE_SYSTEM register
 */
struct __wt_file_system {
    /*!
     * Return a list of file names for the named directory.
     *
     * @errors
     *
     * @param file_system the WT_FILE_SYSTEM
     * @param session the current WiredTiger session
     * @param directory the name of the directory
     * @param prefix if not NULL, only files with names matching the prefix
     *    are returned
     * @param[out] dirlist the method returns an allocated array of
     *    individually allocated strings, one for each entry in the
     *    directory.
     * @param[out] countp the number of entries returned
     */
    int (*fs_directory_list)(WT_FILE_SYSTEM *file_system,
        WT_SESSION *session, const char *directory, const char *prefix,
        char ***dirlist, uint32_t *countp);

#if !defined(DOXYGEN)
    /*
     * Return a single file name for the named directory.
     */
    int (*fs_directory_list_single)(WT_FILE_SYSTEM *file_system,
        WT_SESSION *session, const char *directory, const char *prefix,
        char ***dirlist, uint32_t *countp);
#endif

    /*!
     * Free memory allocated by WT_FILE_SYSTEM::directory_list.
     *
     * @errors
     *
     * @param file_system the WT_FILE_SYSTEM
     * @param session the current WiredTiger session
     * @param dirlist array returned by WT_FILE_SYSTEM::directory_list
     * @param count count returned by WT_FILE_SYSTEM::directory_list
     */
    int (*fs_directory_list_free)(WT_FILE_SYSTEM *file_system,
        WT_SESSION *session, char **dirlist, uint32_t count);

    /*!
     * Return if the named file system object exists.
     *
     * @errors
     *
     * @param file_system the WT_FILE_SYSTEM
     * @param session the current WiredTiger session
     * @param name the name of the file
     * @param[out] existp If the named file system object exists
     */
    int (*fs_exist)(WT_FILE_SYSTEM *file_system,
        WT_SESSION *session, const char *name, bool *existp);

    /*!
     * Open a handle for a named file system object
     *
     * The method should return ENOENT if the file is not being created and
     * does not exist.
     *
     * The method should return EACCES if the file cannot be opened in the
     * requested mode (for example, a file opened for writing in a readonly
     * file system).
     *
     * The method should return EBUSY if ::WT_FS_OPEN_EXCLUSIVE is set and
     * the file is in use.
     *
     * @errors
     *
     * @param file_system the WT_FILE_SYSTEM
     * @param session the current WiredTiger session
     * @param name the name of the file system object
     * @param file_type the type of the file
     *    The file type is provided to allow optimization for different file
     *    access patterns.
     * @param flags flags indicating how to open the file, one or more of
     *    ::WT_FS_OPEN_CREATE, ::, ::WT_FS_OPEN_DURABLE,
     *    ::WT_FS_OPEN_EXCLUSIVE or ::WT_FS_OPEN_READONLY.
     * @param[out] file_handlep the handle to the newly opened file. File
     *    system implementations must allocate memory for the handle and
     *    the WT_FILE_HANDLE::name field, and fill in the WT_FILE_HANDLE::
     *    fields. Applications wanting to associate private information
     *    with the WT_FILE_HANDLE:: structure should declare and allocate
     *    their own structure as a superset of a WT_FILE_HANDLE:: structure.
     */
    int (*fs_open_file)(WT_FILE_SYSTEM *file_system, WT_SESSION *session,
        const char *name, WT_FS_OPEN_FILE_TYPE file_type, uint32_t flags,
        WT_FILE_HANDLE **file_handlep);

    /*!
     * Remove a named file system object
     *
     * This method is not required for readonly file systems and should be
     * set to NULL when not required by the file system.
     *
     * @errors
     *
     * @param file_system the WT_FILE_SYSTEM
     * @param session the current WiredTiger session
     * @param name the name of the file system object
     * @param flags 0 or ::WT_FS_DURABLE
     */
    int (*fs_remove)(WT_FILE_SYSTEM *file_system,
        WT_SESSION *session, const char *name, uint32_t flags);

    /*!
     * Rename a named file system object
     *
     * This method is not required for readonly file systems and should be
     * set to NULL when not required by the file system.
     *
     * @errors
     *
     * @param file_system the WT_FILE_SYSTEM
     * @param session the current WiredTiger session
     * @param from the original name of the object
     * @param to the new name for the object
     * @param flags 0 or ::WT_FS_DURABLE
     */
    int (*fs_rename)(WT_FILE_SYSTEM *file_system, WT_SESSION *session,
        const char *from, const char *to, uint32_t flags);

    /*!
     * Return the size of a named file system object
     *
     * @errors
     *
     * @param file_system the WT_FILE_SYSTEM
     * @param session the current WiredTiger session
     * @param name the name of the file system object
     * @param[out] sizep the size of the file system entry
     */
    int (*fs_size)(WT_FILE_SYSTEM *file_system,
        WT_SESSION *session, const char *name, wt_off_t *sizep);

    /*!
     * A callback performed when the file system is closed and will no
     * longer be accessed by the WiredTiger database.
     *
     * This method is not required and should be set to NULL when not
     * required by the file system.
     *
     * The WT_FILE_SYSTEM::terminate callback is intended to allow cleanup;
     * the handle will not be subsequently accessed by WiredTiger.
     */
    int (*terminate)(WT_FILE_SYSTEM *file_system, WT_SESSION *session);
};

/*! WT_FILE_HANDLE::fadvise flags: no longer need */
#define WT_FILE_HANDLE_DONTNEED 1
/*! WT_FILE_HANDLE::fadvise flags: will need */
#define WT_FILE_HANDLE_WILLNEED 2

/*!
 * A file handle implementation returned by WT_FILE_SYSTEM::fs_open_file.
 *
 * <b>Thread safety:</b> Unless explicitly stated otherwise, WiredTiger may
 * invoke methods on the WT_FILE_HANDLE interface from multiple threads
 * concurrently. It is the responsibility of the implementation to protect
 * any shared data.
 *
 * See @ref custom_file_systems for more information.
 */
struct __wt_file_handle {
    /*!
     * The enclosing file system, set by WT_FILE_SYSTEM::fs_open_file.
     */
    WT_FILE_SYSTEM *file_system;

    /*!
     * The name of the file, set by WT_FILE_SYSTEM::fs_open_file.
     */
    char *name;

    /*!
     * Close a file handle. The handle will not be further accessed by
     * WiredTiger.
     *
     * @errors
     *
     * @param file_handle the WT_FILE_HANDLE
     * @param session the current WiredTiger session
     */
    int (*close)(WT_FILE_HANDLE *file_handle, WT_SESSION *session);

    /*!
     * Indicate expected future use of file ranges, based on the POSIX
     * 1003.1 standard fadvise.
     *
     * This method is not required, and should be set to NULL when not
     * supported by the file.
     *
     * @errors
     *
     * @param file_handle the WT_FILE_HANDLE
     * @param session the current WiredTiger session
     * @param offset the file offset
     * @param len the size of the advisory
     * @param advice one of ::WT_FILE_HANDLE_WILLNEED or
     *    ::WT_FILE_HANDLE_DONTNEED.
     */
    int (*fh_advise)(WT_FILE_HANDLE *file_handle,
        WT_SESSION *session, wt_off_t offset, wt_off_t len, int advice);

    /*!
     * Extend the file.
     *
     * This method is not required, and should be set to NULL when not
     * supported by the file.
     *
     * Any allocated disk space must read as 0 bytes, and no existing file
     * data may change. Allocating all necessary underlying storage (not
     * changing just the file's metadata), is likely to result in increased
     * performance.
     *
     * This method is not called by multiple threads concurrently (on the
     * same file handle). If the file handle's extension method supports
     * concurrent calls, set the WT_FILE_HANDLE::fh_extend_nolock method
     * instead. See @ref custom_file_systems for more information.
     *
     * @errors
     *
     * @param file_handle the WT_FILE_HANDLE
     * @param session the current WiredTiger session
     * @param offset desired file size after extension
     */
    int (*fh_extend)(
        WT_FILE_HANDLE *file_handle, WT_SESSION *session, wt_off_t offset);

    /*!
     * Extend the file.
     *
     * This method is not required, and should be set to NULL when not
     * supported by the file.
     *
     * Any allocated disk space must read as 0 bytes, and no existing file
     * data may change. Allocating all necessary underlying storage (not
     * only changing the file's metadata), is likely to result in increased
     * performance.
     *
     * This method may be called by multiple threads concurrently (on the
     * same file handle). If the file handle's extension method does not
     * support concurrent calls, set the WT_FILE_HANDLE::fh_extend method
     * instead. See @ref custom_file_systems for more information.
     *
     * @errors
     *
     * @param file_handle the WT_FILE_HANDLE
     * @param session the current WiredTiger session
     * @param offset desired file size after extension
     */
    int (*fh_extend_nolock)(
        WT_FILE_HANDLE *file_handle, WT_SESSION *session, wt_off_t offset);

    /*!
     * Lock/unlock a file from the perspective of other processes running
     * in the system, where necessary.
     *
     * @errors
     *
     * @param file_handle the WT_FILE_HANDLE
     * @param session the current WiredTiger session
     * @param lock whether to lock or unlock
     */
    int (*fh_lock)(
        WT_FILE_HANDLE *file_handle, WT_SESSION *session, bool lock);

    /*!
     * Map a file into memory, based on the POSIX 1003.1 standard mmap.
     *
     * This method is not required, and should be set to NULL when not
     * supported by the file.
     *
     * @errors
     *
     * @param file_handle the WT_FILE_HANDLE
     * @param session the current WiredTiger session
     * @param[out] mapped_regionp a reference to a memory location into
     *    which should be stored a pointer to the start of the mapped region
     * @param[out] lengthp a reference to a memory location into which
     *    should be stored the length of the region
     * @param[out] mapped_cookiep a reference to a memory location into
     *    which can be optionally stored a pointer to an opaque cookie
     *    which is subsequently passed to WT_FILE_HANDLE::unmap.
     */
    int (*fh_map)(WT_FILE_HANDLE *file_handle, WT_SESSION *session,
        void **mapped_regionp, size_t *lengthp, void **mapped_cookiep);

    /*!
     * Unmap part of a memory mapped file, based on the POSIX 1003.1
     * standard madvise.
     *
     * This method is not required, and should be set to NULL when not
     * supported by the file.
     *
     * @errors
     *
     * @param file_handle the WT_FILE_HANDLE
     * @param session the current WiredTiger session
     * @param map a location in the mapped region unlikely to be used in the
     *    near future
     * @param length the length of the mapped region to discard
     * @param mapped_cookie any cookie set by the WT_FILE_HANDLE::map method
     */
    int (*fh_map_discard)(WT_FILE_HANDLE *file_handle,
        WT_SESSION *session, void *map, size_t length, void *mapped_cookie);

    /*!
     * Preload part of a memory mapped file, based on the POSIX 1003.1
     * standard madvise.
     *
     * This method is not required, and should be set to NULL when not
     * supported by the file.
     *
     * @errors
     *
     * @param file_handle the WT_FILE_HANDLE
     * @param session the current WiredTiger session
     * @param map a location in the mapped region likely to be used in the
     *    near future
     * @param length the size of the mapped region to preload
     * @param mapped_cookie any cookie set by the WT_FILE_HANDLE::map method
     */
    int (*fh_map_preload)(WT_FILE_HANDLE *file_handle, WT_SESSION *session,
        const void *map, size_t length, void *mapped_cookie);

    /*!
     * Unmap a memory mapped file, based on the POSIX 1003.1 standard
     * munmap.
     *
     * This method is only required if a valid implementation of map is
     * provided by the file, and should be set to NULL otherwise.
     *
     * @errors
     *
     * @param file_handle the WT_FILE_HANDLE
     * @param session the current WiredTiger session
     * @param mapped_region a pointer to the start of the mapped region
     * @param length the length of the mapped region
     * @param mapped_cookie any cookie set by the WT_FILE_HANDLE::map method
     */
    int (*fh_unmap)(WT_FILE_HANDLE *file_handle, WT_SESSION *session,
        void *mapped_region, size_t length, void *mapped_cookie);

    /*!
     * Read from a file, based on the POSIX 1003.1 standard pread.
     *
     * @errors
     *
     * @param file_handle the WT_FILE_HANDLE
     * @param session the current WiredTiger session
     * @param offset the offset in the file to start reading from
     * @param len the amount to read
     * @param[out] buf buffer to hold the content read from file
     */
    int (*fh_read)(WT_FILE_HANDLE *file_handle,
        WT_SESSION *session, wt_off_t offset, size_t len, void *buf);

    /*!
     * Return the size of a file.
     *
     * @errors
     *
     * @param file_handle the WT_FILE_HANDLE
     * @param session the current WiredTiger session
     * @param sizep the size of the file
     */
    int (*fh_size)(
        WT_FILE_HANDLE *file_handle, WT_SESSION *session, wt_off_t *sizep);

    /*!
     * Make outstanding file writes durable and do not return until writes
     * are complete.
     *
     * This method is not required for read-only files, and should be set
     * to NULL when not supported by the file.
     *
     * @errors
     *
     * @param file_handle the WT_FILE_HANDLE
     * @param session the current WiredTiger session
     */
    int (*fh_sync)(WT_FILE_HANDLE *file_handle, WT_SESSION *session);

    /*!
     * Schedule the outstanding file writes required for durability and
     * return immediately.
     *
     * This method is not required, and should be set to NULL when not
     * supported by the file.
     *
     * @errors
     *
     * @param file_handle the WT_FILE_HANDLE
     * @param session the current WiredTiger session
     */
    int (*fh_sync_nowait)(WT_FILE_HANDLE *file_handle, WT_SESSION *session);

    /*!
     * Truncate the file.
     *
     * This method is not required, and should be set to NULL when not
     * supported by the file.
     *
     * This method is not called by multiple threads concurrently (on the
     * same file handle).
     *
     * @errors
     *
     * @param file_handle the WT_FILE_HANDLE
     * @param session the current WiredTiger session
     * @param offset desired file size after truncate
     */
    int (*fh_truncate)(
        WT_FILE_HANDLE *file_handle, WT_SESSION *session, wt_off_t offset);

    /*!
     * Write to a file, based on the POSIX 1003.1 standard pwrite.
     *
     * This method is not required for read-only files, and should be set
     * to NULL when not supported by the file.
     *
     * @errors
     *
     * @param file_handle the WT_FILE_HANDLE
     * @param session the current WiredTiger session
     * @param offset offset at which to start writing
     * @param length amount of data to write
     * @param buf content to be written to the file
     */
    int (*fh_write)(WT_FILE_HANDLE *file_handle, WT_SESSION *session,
        wt_off_t offset, size_t length, const void *buf);
};

#if !defined(DOXYGEN)
/* This interface is not yet public. */

/*!
 * The interface implemented by applications to provide a storage source
 * implementation. This documentation refers to "object" and "bucket"
 * to mean a "file-like object" and a "container of objects", respectively.
 *
 * <b>Thread safety:</b> WiredTiger may invoke methods on the WT_STORAGE_SOURCE
 * interface from multiple threads concurrently. It is the responsibility of
 * the implementation to protect any shared data.
 *
 * Applications register implementations with WiredTiger by calling
 * WT_CONNECTION::add_storage_source.
 *
 * @snippet ex_storage_source.c WT_STORAGE_SOURCE register
 */
struct __wt_storage_source {
    /*!
     * A reference is added to the storage source.  The reference is released by a
     * call to WT_STORAGE_SOURCE::terminate.  A reference is added as a side effect
     * of calling WT_CONNECTION::get_storage_source.
     *
     * @errors
     *
     * @param storage_source the WT_STORAGE_SOURCE
     */
    int (*ss_add_reference)(WT_STORAGE_SOURCE *storage_source);

    /*!
     * Create a customized file system to access the storage source
     * objects.
     *
     * The file system returned behaves as if objects in the specified buckets are
     * files in the file system.  In particular, the fs_open_file method requires
     * its flags argument to include either WT_FS_OPEN_CREATE or WT_FS_OPEN_READONLY.
     * Objects being created are not deemed to "exist" and be visible to
     * WT_FILE_SYSTEM::fs_exist and other file system methods until the new handle has
     * been closed.  Objects once created are immutable. That is, only objects that
     * do not already exist can be opened with the create flag, and objects that
     * already exist can only be opened with the readonly flag.  Only objects that
     * exist can be transferred to the underlying shared object storage.  This can
     * happen at any time after an object is created, and can be forced to happen using
     * WT_STORAGE_SOURCE::ss_flush.
     *
     * Additionally file handles returned by the file system behave as file handles to a
     * local file.  For example, WT_FILE_HANDLE::fh_sync synchronizes writes to the
     * local file, and does not imply any transferring of data to the shared object store.
     *
     * The directory argument to the WT_FILE_SYSTEM::fs_directory_list method is normally
     * the empty string as the cloud equivalent (bucket) has already been given when
     * customizing the file system.  If specified, the directory path is interpreted
     * as another prefix, which is removed from the results.
     *
     * Names used by the file system methods are generally flat.  However, in some
     * implementations of a file system returned by a storage source, "..", ".", "/"
     * may have a particular meaning, as in a POSIX file system.  We suggest that
     * these constructs be avoided when a caller chooses file names within the returned
     * file system; they may be rejected by the implementation.  Within a bucket name,
     * these characters may or may not be acceptable. That is implementation dependent.
     * In the prefix, "/" is specifically allowed, as this may have performance or
     * administrative benefits.  That said, within a prefix, certain combinations
     * involving "/" may be rejected, for example "/../".
     *
     * @errors
     *
     * @param storage_source the WT_STORAGE_SOURCE
     * @param session the current WiredTiger session
     * @param bucket_name the name of the bucket.  Use of '/' is implementation dependent.
     * @param auth_token the authorization identifier.
     * @param config additional configuration. The only allowable value is \c cache_directory,
     *    the name of a directory holding cached objects. Its default is
     *    \c "<home>/cache-<bucket>" with \c <home> replaced by the @ref home, and
     *    \c <bucket> replaced by the bucket_name.
     * @param[out] file_system the customized file system returned
     */
    int (*ss_customize_file_system)(WT_STORAGE_SOURCE *storage_source, WT_SESSION *session,
        const char *bucket_name, const char *auth_token, const char *config,
        WT_FILE_SYSTEM **file_system);

    /*!
     * Copy a file from the default file system to an object name in shared object storage.
     *
     * @errors
     *
     * @param storage_source the WT_STORAGE_SOURCE
     * @param session the current WiredTiger session
     * @param file_system the destination bucket and credentials
     * @param source the name of the source input file
     * @param object the name of the destination object
     * @param config additional configuration, currently must be NULL
     */
    int (*ss_flush)(WT_STORAGE_SOURCE *storage_source, WT_SESSION *session,
        WT_FILE_SYSTEM *file_system, const char *source, const char *object,
            const char *config);

    /*!
     * After a flush, rename the source file from the default file system to be cached in
     * the shared object storage.
     *
     * @errors
     *
     * @param storage_source the WT_STORAGE_SOURCE
     * @param session the current WiredTiger session
     * @param file_system the destination bucket and credentials
     * @param source the name of the source input file
     * @param object the name of the destination object
     * @param config additional configuration, currently must be NULL
     */
    int (*ss_flush_finish)(WT_STORAGE_SOURCE *storage_source, WT_SESSION *session,
        WT_FILE_SYSTEM *file_system, const char *source, const char *object,
        const char *config);

    /*!
     * A callback performed when the storage source or reference is closed
     * and will no longer be used.  The initial creation of the storage source
     * counts as a reference, and each call to WT_STORAGE_SOURCE::add_reference
     * increase the number of references.  When all references are released, the
     * storage source and any resources associated with it are released.
     *
     * This method is not required and should be set to NULL when not
     * required by the storage source implementation.
     *
     * The WT_STORAGE_SOURCE::terminate callback is intended to allow cleanup;
     * the handle will not be subsequently accessed by WiredTiger.
     */
    int (*terminate)(WT_STORAGE_SOURCE *storage_source, WT_SESSION *session);
};

/*!
 * The interface implemented by applications to provide a page log service
 * implementation.
 *
 * <b>Thread safety:</b> WiredTiger may invoke methods on the WT_PAGE_LOG
 * interface from multiple threads concurrently. It is the responsibility of
 * the implementation to protect any shared data.
 *
 * <b>Reentrancy:</b>Methods on the WT_PAGE_LOG interface are not expected to
 * support reentrant use.
 *
 * Applications register implementations with WiredTiger by calling
 * WT_CONNECTION::add_page_log.
 *
 * @snippet ex_page_log.c WT_PAGE_LOG register
 */
struct __wt_page_log {

    /*!
     * A reference is added to the page log service.  The reference is released by a
     * call to WT_PAGE_LOG::terminate.  A reference is added as a side effect
     * of calling WT_CONNECTION::get_page_log.
     *
     * @errors
     *
     * @param page_log the WT_PAGE_LOG
     */
    int (*pl_add_reference)(WT_PAGE_LOG *page_log);

    /*!
     * Begin checkpointing using the given checkpoint_id.  After this call, any handle
     * can put or get using the checkpoint id.  The checkpoint id must be greater than
     * any previous checkpoint id used with this call.
     *
     * @errors
     *
     * @param page_log the WT_PAGE_LOG
     * @param session the current WiredTiger session
     * @param checkpoint_id the checkpoint id to use. Must be greater than any other
     *        checkpoint_id used with this call.
     */
    int (*pl_begin_checkpoint)(WT_PAGE_LOG *page_log, WT_SESSION *session, uint64_t checkpoint_id);

    /*!
     * Complete checkpointing using the given checkpoint_id. This implies that other
     * nodes can now use the given checkpoint_id. (Do not use - will be deprecated.)
     *
     * @errors
     *
     * @param page_log the WT_PAGE_LOG
     * @param session the current WiredTiger session
     * @param checkpoint_id the checkpoint id to use. Must be greater than any other
     *        checkpoint_id used with this call.
     */
    int (*pl_complete_checkpoint)(WT_PAGE_LOG *page_log, WT_SESSION *session,
        uint64_t checkpoint_id);

    /*!
     * Complete checkpointing using the given checkpoint_id. This implies that other
     * nodes can now use the given checkpoint_id.
     *
     * @errors
     *
     * @param page_log the WT_PAGE_LOG
     * @param session the current WiredTiger session
     * @param checkpoint_id the checkpoint id to use. Must be greater than any other
     *        checkpoint_id used with this call.
     * @param checkpoint_timestamp the stable timestamp associated with the checkpoint
     * @param checkpoint_metadata the buffer with checkpoint metadata
     * @param lsnp an optional output argument for the checkpoint completion record's LSN
     */
    int (*pl_complete_checkpoint_ext)(WT_PAGE_LOG *page_log, WT_SESSION *session,
        uint64_t checkpoint_id, uint64_t checkpoint_timestamp, const WT_ITEM *checkpoint_metadata,
        uint64_t *lsnp);

    /*!
     * Get the most recent completed checkpoint number.
     *
     * @errors
     *
     * @param page_log the WT_PAGE_LOG
     * @param session the current WiredTiger session
     * @param checkpoint_id the checkpoint id returned
     */
    int (*pl_get_complete_checkpoint)(WT_PAGE_LOG *page_log, WT_SESSION *session,
        uint64_t *checkpoint_id);

    /*!
     * Get information about the most recently completed checkpoint.
     *
     * @errors
     *
     * @param page_log the WT_PAGE_LOG
     * @param session the current WiredTiger session
     * @param checkpoint_lsn the checkpoint LSN
     * @param checkpoint_id the checkpoint ID
     * @param checkpoint_timestamp the checkpoint timestamp
     * @param checkpoint_metadata the checkpoint metadata
     */
    int (*pl_get_complete_checkpoint_ext)(WT_PAGE_LOG *page_log, WT_SESSION *session,
        uint64_t *checkpoint_lsn, uint64_t *checkpoint_id, uint64_t *checkpoint_timestamp,
        WT_ITEM *checkpoint_metadata);

    /*!
     * Get the most recently opened checkpoint number.
     *
     * @errors
     *
     * @param page_log the WT_PAGE_LOG
     * @param session the current WiredTiger session
     * @param checkpoint_id the checkpoint id returned
     */
    int (*pl_get_open_checkpoint)(WT_PAGE_LOG *page_log, WT_SESSION *session,
        uint64_t *checkpoint_id);

    /*!
     * Open a handle for further operations on a table.
     *
     * @errors
     *
     * @param page_log the WT_PAGE_LOG
     * @param session the current WiredTiger session
     * @param table_id the unique table id for the given table
     * @param plh the returned handle
     */
    int (*pl_open_handle)(WT_PAGE_LOG *page_log, WT_SESSION *session, uint64_t table_id,
        WT_PAGE_LOG_HANDLE **plh);

    /*!
     * A callback performed when the page log service or reference is closed
     * and will no longer be used.  The initial creation of the page log service
     * counts as a reference, and each call to WT_PAGE_LOG::add_reference
     * increase the number of references.  When all references are released, the
     * page log service and any resources associated with it are released.
     *
     * This method is not required and should be set to NULL when not
     * required by the page log service implementation.
     *
     * The WT_PAGE_LOG::terminate callback is intended to allow cleanup;
     * the handle will not be subsequently accessed by WiredTiger.
     */
    int (*terminate)(WT_PAGE_LOG *page_log, WT_SESSION *session);
};

/*!
 * Values given to, or returned by the WT_PAGE_LOG_HANDLE::plh_put interface.
 */
struct __wt_page_log_put_args {
       /*
        * Input arguments
        */
       uint64_t backlink_lsn;
       uint64_t base_lsn;
       uint64_t backlink_checkpoint_id;
       uint64_t base_checkpoint_id;

       /* AUTOMATIC FLAG VALUE GENERATION START 0 */
#define WT_PAGE_LOG_COMPRESSED 0x1u
#define WT_PAGE_LOG_DELTA 0x2u
#define WT_PAGE_LOG_ENCRYPTED 0x4u
        /* AUTOMATIC FLAG VALUE GENERATION STOP 32 */
       uint32_t flags;

       /*
        * Output arguments, returned by the call
        */
       uint64_t lsn;
};

/*!
 * Values given to, or returned by the WT_PAGE_LOG_HANDLE::plh_get interface.
 */
struct __wt_page_log_get_args {
       /*
        * Input/output arguments
        */
       uint64_t lsn;    /* If non-zero, we are asking for a specific LSN */

       /*
        * Output arguments, returned by the call
        */
       uint64_t backlink_lsn;
       uint64_t base_lsn;
       uint64_t backlink_checkpoint_id;
       uint64_t base_checkpoint_id;
       uint32_t delta_count;
};

/*!
 * The interface implemented by applications to provide handles used
 * by a page log service implementation. This interface is returned by
 * WT_PAGE_LOG::pl_open_handle .
 *
 * <b>Thread safety:</b> WiredTiger may invoke methods on the WT_PAGE_LOG_HANDLES
 * interface from multiple threads concurrently. It is the responsibility of
 * the implementation to protect any shared data.
 *
 * <b>Reentrancy:</b>Methods on the WT_PAGE_LOG_HANDLE interface are not expected to
 * support reentrant use.
 */
struct __wt_page_log_handle {

    /*
     * The containing page log service.
     */
    WT_PAGE_LOG *page_log;

    /*!
     * Put an object into the paging/logging service.
     *
     * @errors
     *
     * @param plh the WT_PAGE_LOG_HANDLE
     * @param session the current WiredTiger session
     * @param page_id the page to be written
     * @param checkpoint_id the checkpoint to be written to
     * @param args additional arguments used or returned by the call, memory owned by caller
     * @param buf content to be written
     */
    int (*plh_put)(WT_PAGE_LOG_HANDLE *plh, WT_SESSION *session,
        uint64_t page_id, uint64_t checkpoint_id, WT_PAGE_LOG_PUT_ARGS *args,
        const WT_ITEM *buf);

    /*!
     * Get an object from the paging/logging service.
     *
     * @errors
     *
     * @param plh the WT_PAGE_LOG_HANDLE
     * @param session the current WiredTiger session
     * @param page_id the page to be read
     * @param checkpoint_id the checkpoint to use
     * @param args additional arguments returned by the call, memory owned by caller
     * @param results_array an array of results allocated by the
     *        caller. Each result, up to the returned count, must be
     *        filled in by the implementation.  The implementation
     *        may allocate storage to hold results using the WT_ITEM::mem field,
     *        if that is done, the caller will call free to dispose of the memory
     *        when done.
     * @param results_count on input, the size of allocated results_array.
     *        On output, the number of items filled by the call.
     */
    int (*plh_get)(WT_PAGE_LOG_HANDLE *plh, WT_SESSION *session,
        uint64_t page_id, uint64_t checkpoint_id, WT_PAGE_LOG_GET_ARGS *args,
        WT_ITEM *results_array, uint32_t *results_count);

    /*!
     * Close the handle
     *
     * @errors
     *
     * @param plh the WT_PAGE_LOG_HANDLE
     * @param session the current WiredTiger session
     */
    int (*plh_close)(WT_PAGE_LOG_HANDLE *plh, WT_SESSION *session);
};

#endif

/*!
 * Entry point to an extension, called when the extension is loaded.
 *
 * @param connection the connection handle
 * @param config the config information passed to WT_CONNECTION::load_extension
 * @errors
 */
extern int wiredtiger_extension_init(
    WT_CONNECTION *connection, WT_CONFIG_ARG *config);

/*!
 * Optional cleanup function for an extension, called during
 * WT_CONNECTION::close.
 *
 * @param connection the connection handle
 * @errors
 */
extern int wiredtiger_extension_terminate(WT_CONNECTION *connection);

/*! @} */

/*!
 * @addtogroup wt
 * @{
 */
/*!
 * @name Incremental backup types
 * @anchor backup_types
 * @{
 */
/*! Invalid backup type. */
#define WT_BACKUP_INVALID   0
/*! Whole file. */
#define WT_BACKUP_FILE      1
/*! File range. */
#define WT_BACKUP_RANGE     2
/*! @} */

/*!
 * @name Live restore states reported to the application
 * @anchor live_restore_types
 * @{
 */
/*! Live Restore is initializing. */
#define WT_LIVE_RESTORE_INIT 0x0
/*! The database is operational and files are being migrated from the source to the destination. */
#define WT_LIVE_RESTORE_IN_PROGRESS 0x1
/*! Live restore has completed and WiredTiger can be restarted in non-live restore mode. */
#define WT_LIVE_RESTORE_COMPLETE 0x2
/*! @} */

/*!
 * @name Log record and operation types
 * @anchor log_types
 * @{
 */
/*
 * NOTE:  The values of these record types and operations must
 * never change because they're written into the log.  Append
 * any new records or operations to the appropriate set.
 */
/*! Checkpoint. */
#define WT_LOGREC_CHECKPOINT    0
/*! Transaction commit. */
#define WT_LOGREC_COMMIT    1
/*! File sync. */
#define WT_LOGREC_FILE_SYNC 2
/*! Message. */
#define WT_LOGREC_MESSAGE   3
/*! System/internal record. */
#define WT_LOGREC_SYSTEM    4
/*! Invalid operation. */
#define WT_LOGOP_INVALID    0
/*! Column-store put. */
#define WT_LOGOP_COL_PUT    1
/*! Column-store remove. */
#define WT_LOGOP_COL_REMOVE 2
/*! Column-store truncate. */
#define WT_LOGOP_COL_TRUNCATE   3
/*! Row-store put. */
#define WT_LOGOP_ROW_PUT    4
/*! Row-store remove. */
#define WT_LOGOP_ROW_REMOVE 5
/*! Row-store truncate. */
#define WT_LOGOP_ROW_TRUNCATE   6
/*! Checkpoint start. */
#define WT_LOGOP_CHECKPOINT_START   7
/*! Previous LSN. */
#define WT_LOGOP_PREV_LSN   8
/*! Column-store modify. */
#define WT_LOGOP_COL_MODIFY 9
/*! Row-store modify. */
#define WT_LOGOP_ROW_MODIFY 10
/*
 * NOTE: Diagnostic-only log operations should have values in
 * the ignore range.
 */
/*! Diagnostic: transaction timestamps */
#define WT_LOGOP_TXN_TIMESTAMP  (WT_LOGOP_IGNORE | 11)
/*! Incremental backup IDs. */
#define WT_LOGOP_BACKUP_ID 12
/*! @} */

/*******************************************
 * Statistic reference.
 *******************************************/
/*
 * DO NOT EDIT: automatically built by dist/stat.py.
 * Statistics section: BEGIN
 */

/*!
 * @name Connection statistics
 * @anchor statistics_keys
 * @anchor statistics_conn
 * Statistics are accessed through cursors with \c "statistics:" URIs.
 * Individual statistics can be queried through the cursor using the following
 * keys.  See @ref data_statistics for more information.
 * @{
 */
/*! autocommit: retries for readonly operations */
#define	WT_STAT_CONN_AUTOCOMMIT_READONLY_RETRY		1000
/*! autocommit: retries for update operations */
#define	WT_STAT_CONN_AUTOCOMMIT_UPDATE_RETRY		1001
/*! background-compact: background compact failed calls */
#define	WT_STAT_CONN_BACKGROUND_COMPACT_FAIL		1002
/*!
 * background-compact: background compact failed calls due to cache
 * pressure
 */
#define	WT_STAT_CONN_BACKGROUND_COMPACT_FAIL_CACHE_PRESSURE	1003
/*! background-compact: background compact interrupted */
#define	WT_STAT_CONN_BACKGROUND_COMPACT_INTERRUPTED	1004
/*!
 * background-compact: background compact moving average of bytes
 * rewritten
 */
#define	WT_STAT_CONN_BACKGROUND_COMPACT_EMA		1005
/*! background-compact: background compact recovered bytes */
#define	WT_STAT_CONN_BACKGROUND_COMPACT_BYTES_RECOVERED	1006
/*! background-compact: background compact running */
#define	WT_STAT_CONN_BACKGROUND_COMPACT_RUNNING		1007
/*!
 * background-compact: background compact skipped file as it is part of
 * the exclude list
 */
#define	WT_STAT_CONN_BACKGROUND_COMPACT_EXCLUDE		1008
/*!
 * background-compact: background compact skipped file as not meeting
 * requirements for compaction
 */
#define	WT_STAT_CONN_BACKGROUND_COMPACT_SKIPPED		1009
/*! background-compact: background compact sleeps due to cache pressure */
#define	WT_STAT_CONN_BACKGROUND_COMPACT_SLEEP_CACHE_PRESSURE	1010
/*! background-compact: background compact successful calls */
#define	WT_STAT_CONN_BACKGROUND_COMPACT_SUCCESS		1011
/*! background-compact: background compact timeout */
#define	WT_STAT_CONN_BACKGROUND_COMPACT_TIMEOUT		1012
/*! background-compact: number of files tracked by background compaction */
#define	WT_STAT_CONN_BACKGROUND_COMPACT_FILES_TRACKED	1013
/*! backup: backup cursor open */
#define	WT_STAT_CONN_BACKUP_CURSOR_OPEN			1014
/*! backup: backup duplicate cursor open */
#define	WT_STAT_CONN_BACKUP_DUP_OPEN			1015
/*! backup: backup granularity size */
#define	WT_STAT_CONN_BACKUP_GRANULARITY			1016
/*! backup: backup total bits cleared */
#define	WT_STAT_CONN_BACKUP_BITS_CLR			1017
/*! backup: incremental backup enabled */
#define	WT_STAT_CONN_BACKUP_INCREMENTAL			1018
/*! backup: opening the backup cursor in progress */
#define	WT_STAT_CONN_BACKUP_START			1019
/*! backup: total modified incremental blocks */
#define	WT_STAT_CONN_BACKUP_BLOCKS			1020
/*! backup: total modified incremental blocks with compressed data */
#define	WT_STAT_CONN_BACKUP_BLOCKS_COMPRESSED		1021
/*! backup: total modified incremental blocks without compressed data */
#define	WT_STAT_CONN_BACKUP_BLOCKS_UNCOMPRESSED		1022
/*! block-cache: cached blocks updated */
#define	WT_STAT_CONN_BLOCK_CACHE_BLOCKS_UPDATE		1023
/*! block-cache: cached bytes updated */
#define	WT_STAT_CONN_BLOCK_CACHE_BYTES_UPDATE		1024
/*! block-cache: evicted blocks */
#define	WT_STAT_CONN_BLOCK_CACHE_BLOCKS_EVICTED		1025
/*! block-cache: file size causing bypass */
#define	WT_STAT_CONN_BLOCK_CACHE_BYPASS_FILESIZE	1026
/*! block-cache: lookups */
#define	WT_STAT_CONN_BLOCK_CACHE_LOOKUPS		1027
/*! block-cache: number of blocks not evicted due to overhead */
#define	WT_STAT_CONN_BLOCK_CACHE_NOT_EVICTED_OVERHEAD	1028
/*!
 * block-cache: number of bypasses because no-write-allocate setting was
 * on
 */
#define	WT_STAT_CONN_BLOCK_CACHE_BYPASS_WRITEALLOC	1029
/*! block-cache: number of bypasses due to overhead on put */
#define	WT_STAT_CONN_BLOCK_CACHE_BYPASS_OVERHEAD_PUT	1030
/*! block-cache: number of bypasses on get */
#define	WT_STAT_CONN_BLOCK_CACHE_BYPASS_GET		1031
/*! block-cache: number of bypasses on put because file is too small */
#define	WT_STAT_CONN_BLOCK_CACHE_BYPASS_PUT		1032
/*! block-cache: number of eviction passes */
#define	WT_STAT_CONN_BLOCK_CACHE_EVICTION_PASSES	1033
/*! block-cache: number of hits */
#define	WT_STAT_CONN_BLOCK_CACHE_HITS			1034
/*! block-cache: number of misses */
#define	WT_STAT_CONN_BLOCK_CACHE_MISSES			1035
/*! block-cache: number of put bypasses on checkpoint I/O */
#define	WT_STAT_CONN_BLOCK_CACHE_BYPASS_CHKPT		1036
/*! block-cache: removed blocks */
#define	WT_STAT_CONN_BLOCK_CACHE_BLOCKS_REMOVED		1037
/*! block-cache: time sleeping to remove block (usecs) */
#define	WT_STAT_CONN_BLOCK_CACHE_BLOCKS_REMOVED_BLOCKED	1038
/*! block-cache: total blocks */
#define	WT_STAT_CONN_BLOCK_CACHE_BLOCKS			1039
/*! block-cache: total blocks inserted on read path */
#define	WT_STAT_CONN_BLOCK_CACHE_BLOCKS_INSERT_READ	1040
/*! block-cache: total blocks inserted on write path */
#define	WT_STAT_CONN_BLOCK_CACHE_BLOCKS_INSERT_WRITE	1041
/*! block-cache: total bytes */
#define	WT_STAT_CONN_BLOCK_CACHE_BYTES			1042
/*! block-cache: total bytes inserted on read path */
#define	WT_STAT_CONN_BLOCK_CACHE_BYTES_INSERT_READ	1043
/*! block-cache: total bytes inserted on write path */
#define	WT_STAT_CONN_BLOCK_CACHE_BYTES_INSERT_WRITE	1044
/*! block-disagg: Bytes read from the shared history store in SLS */
#define	WT_STAT_CONN_DISAGG_BLOCK_HS_BYTE_READ		1045
/*! block-disagg: Bytes written to the shared history store in SLS */
#define	WT_STAT_CONN_DISAGG_BLOCK_HS_BYTE_WRITE		1046
/*! block-disagg: Disaggregated block manager get */
#define	WT_STAT_CONN_DISAGG_BLOCK_GET			1047
/*!
 * block-disagg: Disaggregated block manager get from the shared history
 * store in SLS
 */
#define	WT_STAT_CONN_DISAGG_BLOCK_HS_GET		1048
/*! block-disagg: Disaggregated block manager put  */
#define	WT_STAT_CONN_DISAGG_BLOCK_PUT			1049
/*!
 * block-disagg: Disaggregated block manager put to the shared history
 * store in SLS
 */
#define	WT_STAT_CONN_DISAGG_BLOCK_HS_PUT		1050
/*! block-manager: blocks pre-loaded */
#define	WT_STAT_CONN_BLOCK_PRELOAD			1051
/*! block-manager: blocks read */
#define	WT_STAT_CONN_BLOCK_READ				1052
/*! block-manager: blocks written */
#define	WT_STAT_CONN_BLOCK_WRITE			1053
/*! block-manager: bytes read */
#define	WT_STAT_CONN_BLOCK_BYTE_READ			1054
/*! block-manager: bytes read for internal pages */
#define	WT_STAT_CONN_BLOCK_BYTE_READ_INTL		1055
/*!
 * block-manager: bytes read for internal pages before decompression and
 * decryption
 */
#define	WT_STAT_CONN_BLOCK_BYTE_READ_INTL_DISK		1056
/*! block-manager: bytes read for leaf pages */
#define	WT_STAT_CONN_BLOCK_BYTE_READ_LEAF		1057
/*!
 * block-manager: bytes read for leaf pages before decompression and
 * decryption
 */
#define	WT_STAT_CONN_BLOCK_BYTE_READ_LEAF_DISK		1058
/*! block-manager: bytes read via memory map API */
#define	WT_STAT_CONN_BLOCK_BYTE_READ_MMAP		1059
/*! block-manager: bytes read via system call API */
#define	WT_STAT_CONN_BLOCK_BYTE_READ_SYSCALL		1060
/*! block-manager: bytes written */
#define	WT_STAT_CONN_BLOCK_BYTE_WRITE			1061
/*! block-manager: bytes written by compaction */
#define	WT_STAT_CONN_BLOCK_BYTE_WRITE_COMPACT		1062
/*! block-manager: bytes written for checkpoint */
#define	WT_STAT_CONN_BLOCK_BYTE_WRITE_CHECKPOINT	1063
/*!
 * block-manager: bytes written for internal pages after compression and
 * encryption
 */
#define	WT_STAT_CONN_BLOCK_BYTE_WRITE_INTL_DISK		1064
/*!
 * block-manager: bytes written for internal pages before compression and
 * encryption
 */
#define	WT_STAT_CONN_BLOCK_BYTE_WRITE_INTL		1065
/*!
 * block-manager: bytes written for leaf pages after compression and
 * encryption
 */
#define	WT_STAT_CONN_BLOCK_BYTE_WRITE_LEAF_DISK		1066
/*!
 * block-manager: bytes written for leaf pages before compression and
 * encryption
 */
#define	WT_STAT_CONN_BLOCK_BYTE_WRITE_LEAF		1067
/*! block-manager: bytes written via memory map API */
#define	WT_STAT_CONN_BLOCK_BYTE_WRITE_MMAP		1068
/*! block-manager: bytes written via system call API */
#define	WT_STAT_CONN_BLOCK_BYTE_WRITE_SYSCALL		1069
/*! block-manager: mapped blocks read */
#define	WT_STAT_CONN_BLOCK_MAP_READ			1070
/*! block-manager: mapped bytes read */
#define	WT_STAT_CONN_BLOCK_BYTE_MAP_READ		1071
/*!
 * block-manager: number of times the file was remapped because it
 * changed size via fallocate or truncate
 */
#define	WT_STAT_CONN_BLOCK_REMAP_FILE_RESIZE		1072
/*! block-manager: number of times the region was remapped via write */
#define	WT_STAT_CONN_BLOCK_REMAP_FILE_WRITE		1073
/*! cache: application requested eviction interrupt */
#define	WT_STAT_CONN_EVICTION_INTERUPTED_BY_APP		1074
/*! cache: application thread time evicting (usecs) */
#define	WT_STAT_CONN_EVICTION_APP_TIME			1075
/*! cache: application threads page read from disk to cache count */
#define	WT_STAT_CONN_CACHE_READ_APP_COUNT		1076
/*! cache: application threads page read from disk to cache time (usecs) */
#define	WT_STAT_CONN_CACHE_READ_APP_TIME		1077
/*! cache: application threads page write from cache to disk count */
#define	WT_STAT_CONN_CACHE_WRITE_APP_COUNT		1078
/*! cache: application threads page write from cache to disk time (usecs) */
#define	WT_STAT_CONN_CACHE_WRITE_APP_TIME		1079
/*! cache: bytes allocated for updates */
#define	WT_STAT_CONN_CACHE_BYTES_UPDATES		1080
/*! cache: bytes belonging to page images in the cache */
#define	WT_STAT_CONN_CACHE_BYTES_IMAGE			1081
/*! cache: bytes belonging to the history store table in the cache */
#define	WT_STAT_CONN_CACHE_BYTES_HS			1082
/*! cache: bytes currently in the cache */
#define	WT_STAT_CONN_CACHE_BYTES_INUSE			1083
/*! cache: bytes dirty in the cache cumulative */
#define	WT_STAT_CONN_CACHE_BYTES_DIRTY_TOTAL		1084
/*! cache: bytes not belonging to page images in the cache */
#define	WT_STAT_CONN_CACHE_BYTES_OTHER			1085
/*! cache: bytes read into cache */
#define	WT_STAT_CONN_CACHE_BYTES_READ			1086
/*! cache: bytes written from cache */
#define	WT_STAT_CONN_CACHE_BYTES_WRITE			1087
/*! cache: checkpoint blocked page eviction */
#define	WT_STAT_CONN_CACHE_EVICTION_BLOCKED_CHECKPOINT	1088
/*!
 * cache: checkpoint of history store file blocked non-history store page
 * eviction
 */
#define	WT_STAT_CONN_CACHE_EVICTION_BLOCKED_CHECKPOINT_HS	1089
/*! cache: evict page attempts by eviction server */
#define	WT_STAT_CONN_EVICTION_SERVER_EVICT_ATTEMPT	1090
/*! cache: evict page attempts by eviction worker threads */
#define	WT_STAT_CONN_EVICTION_WORKER_EVICT_ATTEMPT	1091
/*! cache: evict page failures by eviction server */
#define	WT_STAT_CONN_EVICTION_SERVER_EVICT_FAIL		1092
/*! cache: evict page failures by eviction worker threads */
#define	WT_STAT_CONN_EVICTION_WORKER_EVICT_FAIL		1093
/*! cache: eviction calls to get a page found queue empty */
#define	WT_STAT_CONN_EVICTION_GET_REF_EMPTY		1094
/*! cache: eviction calls to get a page found queue empty after locking */
#define	WT_STAT_CONN_EVICTION_GET_REF_EMPTY2		1095
/*! cache: eviction currently operating in aggressive mode */
#define	WT_STAT_CONN_EVICTION_AGGRESSIVE_SET		1096
/*! cache: eviction empty score */
#define	WT_STAT_CONN_EVICTION_EMPTY_SCORE		1097
/*!
 * cache: eviction gave up due to detecting a disk value without a
 * timestamp behind the last update on the chain
 */
#define	WT_STAT_CONN_CACHE_EVICTION_BLOCKED_NO_TS_CHECKPOINT_RACE_1	1098
/*!
 * cache: eviction gave up due to detecting a tombstone without a
 * timestamp ahead of the selected on disk update
 */
#define	WT_STAT_CONN_CACHE_EVICTION_BLOCKED_NO_TS_CHECKPOINT_RACE_2	1099
/*!
 * cache: eviction gave up due to detecting a tombstone without a
 * timestamp ahead of the selected on disk update after validating the
 * update chain
 */
#define	WT_STAT_CONN_CACHE_EVICTION_BLOCKED_NO_TS_CHECKPOINT_RACE_3	1100
/*!
 * cache: eviction gave up due to detecting update chain entries without
 * timestamps after the selected on disk update
 */
#define	WT_STAT_CONN_CACHE_EVICTION_BLOCKED_NO_TS_CHECKPOINT_RACE_4	1101
/*!
 * cache: eviction gave up due to needing to remove a record from the
 * history store but checkpoint is running
 */
#define	WT_STAT_CONN_CACHE_EVICTION_BLOCKED_REMOVE_HS_RACE_WITH_CHECKPOINT	1102
/*! cache: eviction gave up due to no progress being made */
#define	WT_STAT_CONN_CACHE_EVICTION_BLOCKED_NO_PROGRESS	1103
/*! cache: eviction passes of a file */
#define	WT_STAT_CONN_EVICTION_WALK_PASSES		1104
/*! cache: eviction server candidate queue empty when topping up */
#define	WT_STAT_CONN_EVICTION_QUEUE_EMPTY		1105
/*! cache: eviction server candidate queue not empty when topping up */
#define	WT_STAT_CONN_EVICTION_QUEUE_NOT_EMPTY		1106
/*! cache: eviction server skips dirty pages during a running checkpoint */
#define	WT_STAT_CONN_EVICTION_SERVER_SKIP_DIRTY_PAGES_DURING_CHECKPOINT	1107
/*! cache: eviction server skips internal pages as it has an active child. */
#define	WT_STAT_CONN_EVICTION_SERVER_SKIP_INTL_PAGE_WITH_ACTIVE_CHILD	1108
/*! cache: eviction server skips metadata pages with history */
#define	WT_STAT_CONN_EVICTION_SERVER_SKIP_METATDATA_WITH_HISTORY	1109
/*!
 * cache: eviction server skips pages that are written with transactions
 * greater than the last running
 */
#define	WT_STAT_CONN_EVICTION_SERVER_SKIP_PAGES_LAST_RUNNING	1110
/*!
 * cache: eviction server skips pages that previously failed eviction and
 * likely will again
 */
#define	WT_STAT_CONN_EVICTION_SERVER_SKIP_PAGES_RETRY	1111
/*! cache: eviction server skips pages that we do not want to evict */
#define	WT_STAT_CONN_EVICTION_SERVER_SKIP_UNWANTED_PAGES	1112
/*! cache: eviction server skips tree that we do not want to evict */
#define	WT_STAT_CONN_EVICTION_SERVER_SKIP_UNWANTED_TREE	1113
/*!
 * cache: eviction server skips trees because there are too many active
 * walks
 */
#define	WT_STAT_CONN_EVICTION_SERVER_SKIP_TREES_TOO_MANY_ACTIVE_WALKS	1114
/*! cache: eviction server skips trees that are being checkpointed */
#define	WT_STAT_CONN_EVICTION_SERVER_SKIP_CHECKPOINTING_TREES	1115
/*!
 * cache: eviction server skips trees that are configured to stick in
 * cache
 */
#define	WT_STAT_CONN_EVICTION_SERVER_SKIP_TREES_STICK_IN_CACHE	1116
/*! cache: eviction server skips trees that disable eviction */
#define	WT_STAT_CONN_EVICTION_SERVER_SKIP_TREES_EVICTION_DISABLED	1117
/*! cache: eviction server skips trees that were not useful before */
#define	WT_STAT_CONN_EVICTION_SERVER_SKIP_TREES_NOT_USEFUL_BEFORE	1118
/*!
 * cache: eviction server slept, because we did not make progress with
 * eviction
 */
#define	WT_STAT_CONN_EVICTION_SERVER_SLEPT		1119
/*! cache: eviction server unable to reach eviction goal */
#define	WT_STAT_CONN_EVICTION_SLOW			1120
/*! cache: eviction server waiting for a leaf page */
#define	WT_STAT_CONN_EVICTION_WALK_LEAF_NOTFOUND	1121
/*! cache: eviction state */
#define	WT_STAT_CONN_EVICTION_STATE			1122
/*!
 * cache: eviction walk most recent sleeps for checkpoint handle
 * gathering
 */
#define	WT_STAT_CONN_EVICTION_WALK_SLEEPS		1123
/*! cache: eviction walk restored - had to walk this many pages */
#define	WT_STAT_CONN_NPOS_EVICT_WALK_MAX		1124
/*! cache: eviction walk restored position */
#define	WT_STAT_CONN_EVICTION_RESTORED_POS		1125
/*! cache: eviction walk restored position differs from the saved one */
#define	WT_STAT_CONN_EVICTION_RESTORED_POS_DIFFER	1126
/*! cache: eviction walk target pages histogram - 0-9 */
#define	WT_STAT_CONN_CACHE_EVICTION_TARGET_PAGE_LT10	1127
/*! cache: eviction walk target pages histogram - 10-31 */
#define	WT_STAT_CONN_CACHE_EVICTION_TARGET_PAGE_LT32	1128
/*! cache: eviction walk target pages histogram - 128 and higher */
#define	WT_STAT_CONN_CACHE_EVICTION_TARGET_PAGE_GE128	1129
/*! cache: eviction walk target pages histogram - 32-63 */
#define	WT_STAT_CONN_CACHE_EVICTION_TARGET_PAGE_LT64	1130
/*! cache: eviction walk target pages histogram - 64-128 */
#define	WT_STAT_CONN_CACHE_EVICTION_TARGET_PAGE_LT128	1131
/*!
 * cache: eviction walk target pages reduced due to history store cache
 * pressure
 */
#define	WT_STAT_CONN_CACHE_EVICTION_TARGET_PAGE_REDUCED	1132
/*! cache: eviction walk target strategy both clean and dirty pages */
#define	WT_STAT_CONN_EVICTION_TARGET_STRATEGY_BOTH_CLEAN_AND_DIRTY	1133
/*! cache: eviction walk target strategy only clean pages */
#define	WT_STAT_CONN_EVICTION_TARGET_STRATEGY_CLEAN	1134
/*! cache: eviction walk target strategy only dirty pages */
#define	WT_STAT_CONN_EVICTION_TARGET_STRATEGY_DIRTY	1135
/*! cache: eviction walks abandoned */
#define	WT_STAT_CONN_EVICTION_WALKS_ABANDONED		1136
/*! cache: eviction walks gave up because they restarted their walk twice */
#define	WT_STAT_CONN_EVICTION_WALKS_STOPPED		1137
/*!
 * cache: eviction walks gave up because they saw too many pages and
 * found no candidates
 */
#define	WT_STAT_CONN_EVICTION_WALKS_GAVE_UP_NO_TARGETS	1138
/*!
 * cache: eviction walks gave up because they saw too many pages and
 * found too few candidates
 */
#define	WT_STAT_CONN_EVICTION_WALKS_GAVE_UP_RATIO	1139
/*!
 * cache: eviction walks random search fails to locate a page, results in
 * a null position
 */
#define	WT_STAT_CONN_EVICTION_WALK_RANDOM_RETURNS_NULL_POSITION	1140
/*! cache: eviction walks reached end of tree */
#define	WT_STAT_CONN_EVICTION_WALKS_ENDED		1141
/*! cache: eviction walks restarted */
#define	WT_STAT_CONN_EVICTION_WALK_RESTART		1142
/*! cache: eviction walks started from root of tree */
#define	WT_STAT_CONN_EVICTION_WALK_FROM_ROOT		1143
/*! cache: eviction walks started from saved location in tree */
#define	WT_STAT_CONN_EVICTION_WALK_SAVED_POS		1144
/*! cache: eviction worker thread active */
#define	WT_STAT_CONN_EVICTION_ACTIVE_WORKERS		1145
/*! cache: eviction worker thread stable number */
#define	WT_STAT_CONN_EVICTION_STABLE_STATE_WORKERS	1146
/*! cache: files with active eviction walks */
#define	WT_STAT_CONN_EVICTION_WALKS_ACTIVE		1147
/*! cache: files with new eviction walks started */
#define	WT_STAT_CONN_EVICTION_WALKS_STARTED		1148
/*!
 * cache: forced eviction - do not retry count to evict pages selected to
 * evict during reconciliation
 */
#define	WT_STAT_CONN_EVICTION_FORCE_NO_RETRY		1149
/*!
 * cache: forced eviction - history store pages failed to evict while
 * session has history store cursor open
 */
#define	WT_STAT_CONN_EVICTION_FORCE_HS_FAIL		1150
/*!
 * cache: forced eviction - history store pages selected while session
 * has history store cursor open
 */
#define	WT_STAT_CONN_EVICTION_FORCE_HS			1151
/*!
 * cache: forced eviction - history store pages successfully evicted
 * while session has history store cursor open
 */
#define	WT_STAT_CONN_EVICTION_FORCE_HS_SUCCESS		1152
/*! cache: forced eviction - pages evicted that were clean count */
#define	WT_STAT_CONN_EVICTION_FORCE_CLEAN		1153
/*! cache: forced eviction - pages evicted that were dirty count */
#define	WT_STAT_CONN_EVICTION_FORCE_DIRTY		1154
/*!
 * cache: forced eviction - pages selected because of a large number of
 * updates to a single item
 */
#define	WT_STAT_CONN_EVICTION_FORCE_LONG_UPDATE_LIST	1155
/*!
 * cache: forced eviction - pages selected because of too many deleted
 * items count
 */
#define	WT_STAT_CONN_EVICTION_FORCE_DELETE		1156
/*! cache: forced eviction - pages selected count */
#define	WT_STAT_CONN_EVICTION_FORCE			1157
/*! cache: forced eviction - pages selected unable to be evicted count */
#define	WT_STAT_CONN_EVICTION_FORCE_FAIL		1158
/*! cache: hazard pointer blocked page eviction */
#define	WT_STAT_CONN_CACHE_EVICTION_BLOCKED_HAZARD	1159
/*! cache: hazard pointer check calls */
#define	WT_STAT_CONN_CACHE_HAZARD_CHECKS		1160
/*! cache: hazard pointer check entries walked */
#define	WT_STAT_CONN_CACHE_HAZARD_WALKS			1161
/*! cache: hazard pointer maximum array length */
#define	WT_STAT_CONN_CACHE_HAZARD_MAX			1162
/*! cache: history store table insert calls */
#define	WT_STAT_CONN_CACHE_HS_INSERT			1163
/*! cache: history store table insert calls that returned restart */
#define	WT_STAT_CONN_CACHE_HS_INSERT_RESTART		1164
/*! cache: history store table max on-disk size */
#define	WT_STAT_CONN_CACHE_HS_ONDISK_MAX		1165
/*! cache: history store table on-disk size */
#define	WT_STAT_CONN_CACHE_HS_ONDISK			1166
/*! cache: history store table reads */
#define	WT_STAT_CONN_CACHE_HS_READ			1167
/*! cache: history store table reads missed */
#define	WT_STAT_CONN_CACHE_HS_READ_MISS			1168
/*! cache: history store table reads requiring squashed modifies */
#define	WT_STAT_CONN_CACHE_HS_READ_SQUASH		1169
/*!
 * cache: history store table resolved updates without timestamps that
 * lose their durable timestamp
 */
#define	WT_STAT_CONN_CACHE_HS_ORDER_LOSE_DURABLE_TIMESTAMP	1170
/*!
 * cache: history store table truncation by rollback to stable to remove
 * an unstable update
 */
#define	WT_STAT_CONN_CACHE_HS_KEY_TRUNCATE_RTS_UNSTABLE	1171
/*!
 * cache: history store table truncation by rollback to stable to remove
 * an update
 */
#define	WT_STAT_CONN_CACHE_HS_KEY_TRUNCATE_RTS		1172
/*!
 * cache: history store table truncation to remove all the keys of a
 * btree
 */
#define	WT_STAT_CONN_CACHE_HS_BTREE_TRUNCATE		1173
/*! cache: history store table truncation to remove an update */
#define	WT_STAT_CONN_CACHE_HS_KEY_TRUNCATE		1174
/*!
 * cache: history store table truncation to remove range of updates due
 * to an update without a timestamp on data page
 */
#define	WT_STAT_CONN_CACHE_HS_ORDER_REMOVE		1175
/*!
 * cache: history store table truncation to remove range of updates due
 * to key being removed from the data page during reconciliation
 */
#define	WT_STAT_CONN_CACHE_HS_KEY_TRUNCATE_ONPAGE_REMOVAL	1176
/*!
 * cache: history store table truncations that would have happened in
 * non-dryrun mode
 */
#define	WT_STAT_CONN_CACHE_HS_BTREE_TRUNCATE_DRYRUN	1177
/*!
 * cache: history store table truncations to remove an unstable update
 * that would have happened in non-dryrun mode
 */
#define	WT_STAT_CONN_CACHE_HS_KEY_TRUNCATE_RTS_UNSTABLE_DRYRUN	1178
/*!
 * cache: history store table truncations to remove an update that would
 * have happened in non-dryrun mode
 */
#define	WT_STAT_CONN_CACHE_HS_KEY_TRUNCATE_RTS_DRYRUN	1179
/*!
 * cache: history store table updates without timestamps fixed up by
 * reinserting with the fixed timestamp
 */
#define	WT_STAT_CONN_CACHE_HS_ORDER_REINSERT		1180
/*! cache: history store table writes requiring squashed modifies */
#define	WT_STAT_CONN_CACHE_HS_WRITE_SQUASH		1181
/*! cache: in-memory page passed criteria to be split */
#define	WT_STAT_CONN_CACHE_INMEM_SPLITTABLE		1182
/*! cache: in-memory page splits */
#define	WT_STAT_CONN_CACHE_INMEM_SPLIT			1183
/*! cache: internal page split blocked its eviction */
#define	WT_STAT_CONN_CACHE_EVICTION_BLOCKED_INTERNAL_PAGE_SPLIT	1184
/*! cache: internal pages evicted */
#define	WT_STAT_CONN_CACHE_EVICTION_INTERNAL		1185
/*! cache: internal pages queued for eviction */
#define	WT_STAT_CONN_EVICTION_INTERNAL_PAGES_QUEUED	1186
/*! cache: internal pages seen by eviction walk */
#define	WT_STAT_CONN_EVICTION_INTERNAL_PAGES_SEEN	1187
/*! cache: internal pages seen by eviction walk that are already queued */
#define	WT_STAT_CONN_EVICTION_INTERNAL_PAGES_ALREADY_QUEUED	1188
/*! cache: internal pages split during eviction */
#define	WT_STAT_CONN_CACHE_EVICTION_SPLIT_INTERNAL	1189
/*! cache: leaf pages split during eviction */
#define	WT_STAT_CONN_CACHE_EVICTION_SPLIT_LEAF		1190
/*!
 * cache: locate a random in-mem ref by examining all entries on the root
 * page
 */
#define	WT_STAT_CONN_CACHE_EVICTION_RANDOM_SAMPLE_INMEM_ROOT	1191
/*! cache: maximum bytes configured */
#define	WT_STAT_CONN_CACHE_BYTES_MAX			1192
/*! cache: maximum milliseconds spent at a single eviction */
#define	WT_STAT_CONN_EVICTION_MAXIMUM_MILLISECONDS	1193
/*! cache: maximum page size seen at eviction */
#define	WT_STAT_CONN_EVICTION_MAXIMUM_PAGE_SIZE		1194
/*! cache: modified page evict attempts by application threads */
#define	WT_STAT_CONN_EVICTION_APP_DIRTY_ATTEMPT		1195
/*! cache: modified page evict failures by application threads */
#define	WT_STAT_CONN_EVICTION_APP_DIRTY_FAIL		1196
/*! cache: modified pages evicted */
#define	WT_STAT_CONN_CACHE_EVICTION_DIRTY		1197
/*! cache: multi-block reconciliation blocked whilst checkpoint is running */
#define	WT_STAT_CONN_CACHE_EVICTION_BLOCKED_MULTI_BLOCK_RECONCILIATION_DURING_CHECKPOINT	1198
/*! cache: npos read - had to walk this many pages */
#define	WT_STAT_CONN_NPOS_READ_WALK_MAX			1199
/*! cache: number of pages read that had deltas attached */
#define	WT_STAT_CONN_CACHE_READ_DELTA			1200
/*! cache: operations timed out waiting for space in cache */
#define	WT_STAT_CONN_EVICTION_TIMED_OUT_OPS		1201
/*!
 * cache: overflow keys on a multiblock row-store page blocked its
 * eviction
 */
#define	WT_STAT_CONN_CACHE_EVICTION_BLOCKED_OVERFLOW_KEYS	1202
/*! cache: overflow pages read into cache */
#define	WT_STAT_CONN_CACHE_READ_OVERFLOW		1203
/*! cache: page evict attempts by application threads */
#define	WT_STAT_CONN_EVICTION_APP_ATTEMPT		1204
/*! cache: page evict failures by application threads */
#define	WT_STAT_CONN_EVICTION_APP_FAIL			1205
/*! cache: page split during eviction deepened the tree */
#define	WT_STAT_CONN_CACHE_EVICTION_DEEPEN		1206
/*! cache: page written requiring history store records */
#define	WT_STAT_CONN_CACHE_WRITE_HS			1207
/*! cache: pages considered for eviction that were brought in by pre-fetch */
#define	WT_STAT_CONN_EVICTION_CONSIDER_PREFETCH		1208
/*! cache: pages currently held in the cache */
#define	WT_STAT_CONN_CACHE_PAGES_INUSE			1209
/*! cache: pages dirtied due to obsolete time window by eviction */
#define	WT_STAT_CONN_CACHE_EVICTION_DIRTY_OBSOLETE_TW	1210
/*! cache: pages evicted in parallel with checkpoint */
#define	WT_STAT_CONN_EVICTION_PAGES_IN_PARALLEL_WITH_CHECKPOINT	1211
/*! cache: pages queued for eviction */
#define	WT_STAT_CONN_EVICTION_PAGES_ORDINARY_QUEUED	1212
/*! cache: pages queued for eviction post lru sorting */
#define	WT_STAT_CONN_EVICTION_PAGES_QUEUED_POST_LRU	1213
/*! cache: pages queued for urgent eviction */
#define	WT_STAT_CONN_EVICTION_PAGES_QUEUED_URGENT	1214
/*! cache: pages queued for urgent eviction during walk */
#define	WT_STAT_CONN_EVICTION_PAGES_QUEUED_OLDEST	1215
/*!
 * cache: pages queued for urgent eviction from history store due to high
 * dirty content
 */
#define	WT_STAT_CONN_EVICTION_PAGES_QUEUED_URGENT_HS_DIRTY	1216
/*! cache: pages read into cache */
#define	WT_STAT_CONN_CACHE_READ				1217
/*! cache: pages read into cache after truncate */
#define	WT_STAT_CONN_CACHE_READ_DELETED			1218
/*! cache: pages read into cache after truncate in prepare state */
#define	WT_STAT_CONN_CACHE_READ_DELETED_PREPARED	1219
/*! cache: pages read into cache by checkpoint */
#define	WT_STAT_CONN_CACHE_READ_CHECKPOINT		1220
/*!
 * cache: pages removed from the ordinary queue to be queued for urgent
 * eviction
 */
#define	WT_STAT_CONN_EVICTION_CLEAR_ORDINARY		1221
/*! cache: pages requested from the cache */
#define	WT_STAT_CONN_CACHE_PAGES_REQUESTED		1222
/*! cache: pages requested from the cache due to pre-fetch */
#define	WT_STAT_CONN_CACHE_PAGES_PREFETCH		1223
/*! cache: pages seen by eviction walk */
#define	WT_STAT_CONN_CACHE_EVICTION_PAGES_SEEN		1224
/*! cache: pages seen by eviction walk that are already queued */
#define	WT_STAT_CONN_EVICTION_PAGES_ALREADY_QUEUED	1225
/*! cache: pages selected for eviction unable to be evicted */
#define	WT_STAT_CONN_EVICTION_FAIL			1226
/*!
 * cache: pages selected for eviction unable to be evicted because of
 * active children on an internal page
 */
#define	WT_STAT_CONN_EVICTION_FAIL_ACTIVE_CHILDREN_ON_AN_INTERNAL_PAGE	1227
/*!
 * cache: pages selected for eviction unable to be evicted because of
 * failure in reconciliation
 */
#define	WT_STAT_CONN_EVICTION_FAIL_IN_RECONCILIATION	1228
/*!
 * cache: pages selected for eviction unable to be evicted because of
 * race between checkpoint and updates without timestamps
 */
#define	WT_STAT_CONN_EVICTION_FAIL_CHECKPOINT_NO_TS	1229
/*! cache: pages walked for eviction */
#define	WT_STAT_CONN_EVICTION_WALK			1230
/*! cache: pages written from cache */
#define	WT_STAT_CONN_CACHE_WRITE			1231
/*! cache: pages written requiring in-memory restoration */
#define	WT_STAT_CONN_CACHE_WRITE_RESTORE		1232
/*! cache: percentage overhead */
#define	WT_STAT_CONN_CACHE_OVERHEAD			1233
/*! cache: recent modification of a page blocked its eviction */
#define	WT_STAT_CONN_CACHE_EVICTION_BLOCKED_RECENTLY_MODIFIED	1234
/*! cache: reverse splits performed */
#define	WT_STAT_CONN_CACHE_REVERSE_SPLITS		1235
/*!
 * cache: reverse splits skipped because of VLCS namespace gap
 * restrictions
 */
#define	WT_STAT_CONN_CACHE_REVERSE_SPLITS_SKIPPED_VLCS	1236
/*! cache: the number of times full update inserted to history store */
#define	WT_STAT_CONN_CACHE_HS_INSERT_FULL_UPDATE	1237
/*! cache: the number of times reverse modify inserted to history store */
#define	WT_STAT_CONN_CACHE_HS_INSERT_REVERSE_MODIFY	1238
/*!
 * cache: total milliseconds spent inside reentrant history store
 * evictions in a reconciliation
 */
#define	WT_STAT_CONN_EVICTION_REENTRY_HS_EVICTION_MILLISECONDS	1239
/*! cache: tracked bytes belonging to internal pages in the cache */
#define	WT_STAT_CONN_CACHE_BYTES_INTERNAL		1240
/*! cache: tracked bytes belonging to leaf pages in the cache */
#define	WT_STAT_CONN_CACHE_BYTES_LEAF			1241
/*! cache: tracked dirty bytes in the cache */
#define	WT_STAT_CONN_CACHE_BYTES_DIRTY			1242
/*! cache: tracked dirty internal page bytes in the cache */
#define	WT_STAT_CONN_CACHE_BYTES_DIRTY_INTERNAL		1243
/*! cache: tracked dirty leaf page bytes in the cache */
#define	WT_STAT_CONN_CACHE_BYTES_DIRTY_LEAF		1244
/*! cache: tracked dirty pages in the cache */
#define	WT_STAT_CONN_CACHE_PAGES_DIRTY			1245
/*! cache: uncommitted truncate blocked page eviction */
#define	WT_STAT_CONN_CACHE_EVICTION_BLOCKED_UNCOMMITTED_TRUNCATE	1246
/*! cache: unmodified pages evicted */
#define	WT_STAT_CONN_CACHE_EVICTION_CLEAN		1247
/*! cache: updates in uncommitted txn - bytes */
#define	WT_STAT_CONN_CACHE_UPDATES_TXN_UNCOMMITTED_BYTES	1248
/*! cache: updates in uncommitted txn - count */
#define	WT_STAT_CONN_CACHE_UPDATES_TXN_UNCOMMITTED_COUNT	1249
/*! capacity: background fsync file handles considered */
#define	WT_STAT_CONN_FSYNC_ALL_FH_TOTAL			1250
/*! capacity: background fsync file handles synced */
#define	WT_STAT_CONN_FSYNC_ALL_FH			1251
/*! capacity: background fsync time (msecs) */
#define	WT_STAT_CONN_FSYNC_ALL_TIME			1252
/*! capacity: bytes read */
#define	WT_STAT_CONN_CAPACITY_BYTES_READ		1253
/*! capacity: bytes written for checkpoint */
#define	WT_STAT_CONN_CAPACITY_BYTES_CKPT		1254
/*! capacity: bytes written for chunk cache */
#define	WT_STAT_CONN_CAPACITY_BYTES_CHUNKCACHE		1255
/*! capacity: bytes written for eviction */
#define	WT_STAT_CONN_CAPACITY_BYTES_EVICT		1256
/*! capacity: bytes written for log */
#define	WT_STAT_CONN_CAPACITY_BYTES_LOG			1257
/*! capacity: bytes written total */
#define	WT_STAT_CONN_CAPACITY_BYTES_WRITTEN		1258
/*! capacity: threshold to call fsync */
#define	WT_STAT_CONN_CAPACITY_THRESHOLD			1259
/*! capacity: time waiting due to total capacity (usecs) */
#define	WT_STAT_CONN_CAPACITY_TIME_TOTAL		1260
/*! capacity: time waiting during checkpoint (usecs) */
#define	WT_STAT_CONN_CAPACITY_TIME_CKPT			1261
/*! capacity: time waiting during eviction (usecs) */
#define	WT_STAT_CONN_CAPACITY_TIME_EVICT		1262
/*! capacity: time waiting during logging (usecs) */
#define	WT_STAT_CONN_CAPACITY_TIME_LOG			1263
/*! capacity: time waiting during read (usecs) */
#define	WT_STAT_CONN_CAPACITY_TIME_READ			1264
/*! capacity: time waiting for chunk cache IO bandwidth (usecs) */
#define	WT_STAT_CONN_CAPACITY_TIME_CHUNKCACHE		1265
/*! checkpoint: checkpoint cleanup successful calls */
#define	WT_STAT_CONN_CHECKPOINT_CLEANUP_SUCCESS		1266
/*! checkpoint: checkpoint has acquired a snapshot for its transaction */
#define	WT_STAT_CONN_CHECKPOINT_SNAPSHOT_ACQUIRED	1267
/*! checkpoint: checkpoints skipped because database was clean */
#define	WT_STAT_CONN_CHECKPOINT_SKIPPED			1268
/*! checkpoint: fsync calls after allocating the transaction ID */
#define	WT_STAT_CONN_CHECKPOINT_FSYNC_POST		1269
/*! checkpoint: fsync duration after allocating the transaction ID (usecs) */
#define	WT_STAT_CONN_CHECKPOINT_FSYNC_POST_DURATION	1270
/*! checkpoint: generation */
#define	WT_STAT_CONN_CHECKPOINT_GENERATION		1271
/*! checkpoint: max time (msecs) */
#define	WT_STAT_CONN_CHECKPOINT_TIME_MAX		1272
/*! checkpoint: min time (msecs) */
#define	WT_STAT_CONN_CHECKPOINT_TIME_MIN		1273
/*!
 * checkpoint: most recent duration for checkpoint dropping all handles
 * (usecs)
 */
#define	WT_STAT_CONN_CHECKPOINT_HANDLE_DROP_DURATION	1274
/*! checkpoint: most recent duration for gathering all handles (usecs) */
#define	WT_STAT_CONN_CHECKPOINT_HANDLE_DURATION		1275
/*! checkpoint: most recent duration for gathering applied handles (usecs) */
#define	WT_STAT_CONN_CHECKPOINT_HANDLE_APPLY_DURATION	1276
/*! checkpoint: most recent duration for gathering skipped handles (usecs) */
#define	WT_STAT_CONN_CHECKPOINT_HANDLE_SKIP_DURATION	1277
/*! checkpoint: most recent duration for handles metadata checked (usecs) */
#define	WT_STAT_CONN_CHECKPOINT_HANDLE_META_CHECK_DURATION	1278
/*! checkpoint: most recent duration for locking the handles (usecs) */
#define	WT_STAT_CONN_CHECKPOINT_HANDLE_LOCK_DURATION	1279
/*! checkpoint: most recent handles applied */
#define	WT_STAT_CONN_CHECKPOINT_HANDLE_APPLIED		1280
/*! checkpoint: most recent handles checkpoint dropped */
#define	WT_STAT_CONN_CHECKPOINT_HANDLE_DROPPED		1281
/*! checkpoint: most recent handles metadata checked */
#define	WT_STAT_CONN_CHECKPOINT_HANDLE_META_CHECKED	1282
/*! checkpoint: most recent handles metadata locked */
#define	WT_STAT_CONN_CHECKPOINT_HANDLE_LOCKED		1283
/*! checkpoint: most recent handles skipped */
#define	WT_STAT_CONN_CHECKPOINT_HANDLE_SKIPPED		1284
/*! checkpoint: most recent handles walked */
#define	WT_STAT_CONN_CHECKPOINT_HANDLE_WALKED		1285
/*! checkpoint: most recent time (msecs) */
#define	WT_STAT_CONN_CHECKPOINT_TIME_RECENT		1286
/*! checkpoint: number of checkpoints started by api */
#define	WT_STAT_CONN_CHECKPOINTS_API			1287
/*! checkpoint: number of checkpoints started by compaction */
#define	WT_STAT_CONN_CHECKPOINTS_COMPACT		1288
/*! checkpoint: number of files synced */
#define	WT_STAT_CONN_CHECKPOINT_SYNC			1289
/*! checkpoint: number of handles visited after writes complete */
#define	WT_STAT_CONN_CHECKPOINT_PRESYNC			1290
/*! checkpoint: number of history store pages caused to be reconciled */
#define	WT_STAT_CONN_CHECKPOINT_HS_PAGES_RECONCILED	1291
/*! checkpoint: number of internal pages visited */
#define	WT_STAT_CONN_CHECKPOINT_PAGES_VISITED_INTERNAL	1292
/*! checkpoint: number of leaf pages visited */
#define	WT_STAT_CONN_CHECKPOINT_PAGES_VISITED_LEAF	1293
/*! checkpoint: number of pages caused to be reconciled */
#define	WT_STAT_CONN_CHECKPOINT_PAGES_RECONCILED	1294
/*! checkpoint: pages added for eviction during checkpoint cleanup */
#define	WT_STAT_CONN_CHECKPOINT_CLEANUP_PAGES_EVICT	1295
/*!
 * checkpoint: pages dirtied due to obsolete time window by checkpoint
 * cleanup
 */
#define	WT_STAT_CONN_CHECKPOINT_CLEANUP_PAGES_OBSOLETE_TW	1296
/*!
 * checkpoint: pages read into cache during checkpoint cleanup
 * (reclaim_space)
 */
#define	WT_STAT_CONN_CHECKPOINT_CLEANUP_PAGES_READ_RECLAIM_SPACE	1297
/*!
 * checkpoint: pages read into cache during checkpoint cleanup due to
 * obsolete time window
 */
#define	WT_STAT_CONN_CHECKPOINT_CLEANUP_PAGES_READ_OBSOLETE_TW	1298
/*! checkpoint: pages removed during checkpoint cleanup */
#define	WT_STAT_CONN_CHECKPOINT_CLEANUP_PAGES_REMOVED	1299
/*! checkpoint: pages skipped during checkpoint cleanup tree walk */
#define	WT_STAT_CONN_CHECKPOINT_CLEANUP_PAGES_WALK_SKIPPED	1300
/*! checkpoint: pages visited during checkpoint cleanup */
#define	WT_STAT_CONN_CHECKPOINT_CLEANUP_PAGES_VISITED	1301
/*! checkpoint: prepare currently running */
#define	WT_STAT_CONN_CHECKPOINT_PREP_RUNNING		1302
/*! checkpoint: prepare max time (msecs) */
#define	WT_STAT_CONN_CHECKPOINT_PREP_MAX		1303
/*! checkpoint: prepare min time (msecs) */
#define	WT_STAT_CONN_CHECKPOINT_PREP_MIN		1304
/*! checkpoint: prepare most recent time (msecs) */
#define	WT_STAT_CONN_CHECKPOINT_PREP_RECENT		1305
/*! checkpoint: prepare total time (msecs) */
#define	WT_STAT_CONN_CHECKPOINT_PREP_TOTAL		1306
/*! checkpoint: progress state */
#define	WT_STAT_CONN_CHECKPOINT_STATE			1307
/*! checkpoint: scrub dirty target */
#define	WT_STAT_CONN_CHECKPOINT_SCRUB_TARGET		1308
/*! checkpoint: scrub max time (msecs) */
#define	WT_STAT_CONN_CHECKPOINT_SCRUB_MAX		1309
/*! checkpoint: scrub min time (msecs) */
#define	WT_STAT_CONN_CHECKPOINT_SCRUB_MIN		1310
/*! checkpoint: scrub most recent time (msecs) */
#define	WT_STAT_CONN_CHECKPOINT_SCRUB_RECENT		1311
/*! checkpoint: scrub total time (msecs) */
#define	WT_STAT_CONN_CHECKPOINT_SCRUB_TOTAL		1312
/*! checkpoint: stop timing stress active */
#define	WT_STAT_CONN_CHECKPOINT_STOP_STRESS_ACTIVE	1313
/*! checkpoint: time spent on per-tree checkpoint work (usecs) */
#define	WT_STAT_CONN_CHECKPOINT_TREE_DURATION		1314
/*! checkpoint: total failed number of checkpoints */
#define	WT_STAT_CONN_CHECKPOINTS_TOTAL_FAILED		1315
/*! checkpoint: total succeed number of checkpoints */
#define	WT_STAT_CONN_CHECKPOINTS_TOTAL_SUCCEED		1316
/*! checkpoint: total time (msecs) */
#define	WT_STAT_CONN_CHECKPOINT_TIME_TOTAL		1317
/*! checkpoint: transaction checkpoints due to obsolete pages */
#define	WT_STAT_CONN_CHECKPOINT_OBSOLETE_APPLIED	1318
/*! checkpoint: wait cycles while cache dirty level is decreasing */
#define	WT_STAT_CONN_CHECKPOINT_WAIT_REDUCE_DIRTY	1319
/*! chunk-cache: aggregate number of spanned chunks on read */
#define	WT_STAT_CONN_CHUNKCACHE_SPANS_CHUNKS_READ	1320
/*! chunk-cache: chunks evicted */
#define	WT_STAT_CONN_CHUNKCACHE_CHUNKS_EVICTED		1321
/*! chunk-cache: could not allocate due to exceeding bitmap capacity */
#define	WT_STAT_CONN_CHUNKCACHE_EXCEEDED_BITMAP_CAPACITY	1322
/*! chunk-cache: could not allocate due to exceeding capacity */
#define	WT_STAT_CONN_CHUNKCACHE_EXCEEDED_CAPACITY	1323
/*! chunk-cache: lookups */
#define	WT_STAT_CONN_CHUNKCACHE_LOOKUPS			1324
/*!
 * chunk-cache: number of chunks loaded from flushed tables in chunk
 * cache
 */
#define	WT_STAT_CONN_CHUNKCACHE_CHUNKS_LOADED_FROM_FLUSHED_TABLES	1325
/*! chunk-cache: number of metadata entries inserted */
#define	WT_STAT_CONN_CHUNKCACHE_METADATA_INSERTED	1326
/*! chunk-cache: number of metadata entries removed */
#define	WT_STAT_CONN_CHUNKCACHE_METADATA_REMOVED	1327
/*!
 * chunk-cache: number of metadata inserts/deletes dropped by the worker
 * thread
 */
#define	WT_STAT_CONN_CHUNKCACHE_METADATA_WORK_UNITS_DROPPED	1328
/*!
 * chunk-cache: number of metadata inserts/deletes pushed to the worker
 * thread
 */
#define	WT_STAT_CONN_CHUNKCACHE_METADATA_WORK_UNITS_CREATED	1329
/*!
 * chunk-cache: number of metadata inserts/deletes read by the worker
 * thread
 */
#define	WT_STAT_CONN_CHUNKCACHE_METADATA_WORK_UNITS_DEQUEUED	1330
/*! chunk-cache: number of misses */
#define	WT_STAT_CONN_CHUNKCACHE_MISSES			1331
/*! chunk-cache: number of times a read from storage failed */
#define	WT_STAT_CONN_CHUNKCACHE_IO_FAILED		1332
/*! chunk-cache: retried accessing a chunk while I/O was in progress */
#define	WT_STAT_CONN_CHUNKCACHE_RETRIES			1333
/*! chunk-cache: retries from a chunk cache checksum mismatch */
#define	WT_STAT_CONN_CHUNKCACHE_RETRIES_CHECKSUM_MISMATCH	1334
/*! chunk-cache: timed out due to too many retries */
#define	WT_STAT_CONN_CHUNKCACHE_TOOMANY_RETRIES		1335
/*! chunk-cache: total bytes read from persistent content */
#define	WT_STAT_CONN_CHUNKCACHE_BYTES_READ_PERSISTENT	1336
/*! chunk-cache: total bytes used by the cache */
#define	WT_STAT_CONN_CHUNKCACHE_BYTES_INUSE		1337
/*! chunk-cache: total bytes used by the cache for pinned chunks */
#define	WT_STAT_CONN_CHUNKCACHE_BYTES_INUSE_PINNED	1338
/*! chunk-cache: total chunks held by the chunk cache */
#define	WT_STAT_CONN_CHUNKCACHE_CHUNKS_INUSE		1339
/*!
 * chunk-cache: total number of chunks inserted on startup from persisted
 * metadata.
 */
#define	WT_STAT_CONN_CHUNKCACHE_CREATED_FROM_METADATA	1340
/*! chunk-cache: total pinned chunks held by the chunk cache */
#define	WT_STAT_CONN_CHUNKCACHE_CHUNKS_PINNED		1341
/*! connection: auto adjusting condition resets */
#define	WT_STAT_CONN_COND_AUTO_WAIT_RESET		1342
/*! connection: auto adjusting condition wait calls */
#define	WT_STAT_CONN_COND_AUTO_WAIT			1343
/*!
 * connection: auto adjusting condition wait raced to update timeout and
 * skipped updating
 */
#define	WT_STAT_CONN_COND_AUTO_WAIT_SKIPPED		1344
/*! connection: detected system time went backwards */
#define	WT_STAT_CONN_TIME_TRAVEL			1345
/*! connection: files currently open */
#define	WT_STAT_CONN_FILE_OPEN				1346
/*! connection: hash bucket array size for data handles */
#define	WT_STAT_CONN_BUCKETS_DH				1347
/*! connection: hash bucket array size general */
#define	WT_STAT_CONN_BUCKETS				1348
/*! connection: memory allocations */
#define	WT_STAT_CONN_MEMORY_ALLOCATION			1349
/*! connection: memory frees */
#define	WT_STAT_CONN_MEMORY_FREE			1350
/*! connection: memory re-allocations */
#define	WT_STAT_CONN_MEMORY_GROW			1351
/*! connection: number of sessions without a sweep for 5+ minutes */
#define	WT_STAT_CONN_NO_SESSION_SWEEP_5MIN		1352
/*! connection: number of sessions without a sweep for 60+ minutes */
#define	WT_STAT_CONN_NO_SESSION_SWEEP_60MIN		1353
/*! connection: pthread mutex condition wait calls */
#define	WT_STAT_CONN_COND_WAIT				1354
/*! connection: pthread mutex shared lock read-lock calls */
#define	WT_STAT_CONN_RWLOCK_READ			1355
/*! connection: pthread mutex shared lock write-lock calls */
#define	WT_STAT_CONN_RWLOCK_WRITE			1356
/*! connection: total fsync I/Os */
#define	WT_STAT_CONN_FSYNC_IO				1357
/*! connection: total read I/Os */
#define	WT_STAT_CONN_READ_IO				1358
/*! connection: total write I/Os */
#define	WT_STAT_CONN_WRITE_IO				1359
/*! cursor: Total number of deleted pages skipped during tree walk */
#define	WT_STAT_CONN_CURSOR_TREE_WALK_DEL_PAGE_SKIP	1360
/*! cursor: Total number of entries skipped by cursor next calls */
#define	WT_STAT_CONN_CURSOR_NEXT_SKIP_TOTAL		1361
/*! cursor: Total number of entries skipped by cursor prev calls */
#define	WT_STAT_CONN_CURSOR_PREV_SKIP_TOTAL		1362
/*!
 * cursor: Total number of entries skipped to position the history store
 * cursor
 */
#define	WT_STAT_CONN_CURSOR_SKIP_HS_CUR_POSITION	1363
/*!
 * cursor: Total number of in-memory deleted pages skipped during tree
 * walk
 */
#define	WT_STAT_CONN_CURSOR_TREE_WALK_INMEM_DEL_PAGE_SKIP	1364
/*! cursor: Total number of on-disk deleted pages skipped during tree walk */
#define	WT_STAT_CONN_CURSOR_TREE_WALK_ONDISK_DEL_PAGE_SKIP	1365
/*!
 * cursor: Total number of times a search near has exited due to prefix
 * config
 */
#define	WT_STAT_CONN_CURSOR_SEARCH_NEAR_PREFIX_FAST_PATHS	1366
/*!
 * cursor: Total number of times cursor fails to temporarily release
 * pinned page to encourage eviction of hot or large page
 */
#define	WT_STAT_CONN_CURSOR_REPOSITION_FAILED		1367
/*!
 * cursor: Total number of times cursor temporarily releases pinned page
 * to encourage eviction of hot or large page
 */
#define	WT_STAT_CONN_CURSOR_REPOSITION			1368
/*! cursor: bulk cursor count */
#define	WT_STAT_CONN_CURSOR_BULK_COUNT			1369
/*! cursor: cached cursor count */
#define	WT_STAT_CONN_CURSOR_CACHED_COUNT		1370
/*! cursor: cursor bound calls that return an error */
#define	WT_STAT_CONN_CURSOR_BOUND_ERROR			1371
/*! cursor: cursor bounds cleared from reset */
#define	WT_STAT_CONN_CURSOR_BOUNDS_RESET		1372
/*! cursor: cursor bounds comparisons performed */
#define	WT_STAT_CONN_CURSOR_BOUNDS_COMPARISONS		1373
/*! cursor: cursor bounds next called on an unpositioned cursor */
#define	WT_STAT_CONN_CURSOR_BOUNDS_NEXT_UNPOSITIONED	1374
/*! cursor: cursor bounds next early exit */
#define	WT_STAT_CONN_CURSOR_BOUNDS_NEXT_EARLY_EXIT	1375
/*! cursor: cursor bounds prev called on an unpositioned cursor */
#define	WT_STAT_CONN_CURSOR_BOUNDS_PREV_UNPOSITIONED	1376
/*! cursor: cursor bounds prev early exit */
#define	WT_STAT_CONN_CURSOR_BOUNDS_PREV_EARLY_EXIT	1377
/*! cursor: cursor bounds search early exit */
#define	WT_STAT_CONN_CURSOR_BOUNDS_SEARCH_EARLY_EXIT	1378
/*! cursor: cursor bounds search near call repositioned cursor */
#define	WT_STAT_CONN_CURSOR_BOUNDS_SEARCH_NEAR_REPOSITIONED_CURSOR	1379
/*! cursor: cursor bulk loaded cursor insert calls */
#define	WT_STAT_CONN_CURSOR_INSERT_BULK			1380
/*! cursor: cursor cache calls that return an error */
#define	WT_STAT_CONN_CURSOR_CACHE_ERROR			1381
/*! cursor: cursor close calls that result in cache */
#define	WT_STAT_CONN_CURSOR_CACHE			1382
/*! cursor: cursor close calls that return an error */
#define	WT_STAT_CONN_CURSOR_CLOSE_ERROR			1383
/*! cursor: cursor compare calls that return an error */
#define	WT_STAT_CONN_CURSOR_COMPARE_ERROR		1384
/*! cursor: cursor create calls */
#define	WT_STAT_CONN_CURSOR_CREATE			1385
/*! cursor: cursor equals calls that return an error */
#define	WT_STAT_CONN_CURSOR_EQUALS_ERROR		1386
/*! cursor: cursor get key calls that return an error */
#define	WT_STAT_CONN_CURSOR_GET_KEY_ERROR		1387
/*! cursor: cursor get value calls that return an error */
#define	WT_STAT_CONN_CURSOR_GET_VALUE_ERROR		1388
/*! cursor: cursor insert calls */
#define	WT_STAT_CONN_CURSOR_INSERT			1389
/*! cursor: cursor insert calls that return an error */
#define	WT_STAT_CONN_CURSOR_INSERT_ERROR		1390
/*! cursor: cursor insert check calls that return an error */
#define	WT_STAT_CONN_CURSOR_INSERT_CHECK_ERROR		1391
/*! cursor: cursor insert key and value bytes */
#define	WT_STAT_CONN_CURSOR_INSERT_BYTES		1392
/*! cursor: cursor largest key calls that return an error */
#define	WT_STAT_CONN_CURSOR_LARGEST_KEY_ERROR		1393
/*! cursor: cursor modify calls */
#define	WT_STAT_CONN_CURSOR_MODIFY			1394
/*! cursor: cursor modify calls that return an error */
#define	WT_STAT_CONN_CURSOR_MODIFY_ERROR		1395
/*! cursor: cursor modify key and value bytes affected */
#define	WT_STAT_CONN_CURSOR_MODIFY_BYTES		1396
/*! cursor: cursor modify value bytes modified */
#define	WT_STAT_CONN_CURSOR_MODIFY_BYTES_TOUCH		1397
/*! cursor: cursor next calls */
#define	WT_STAT_CONN_CURSOR_NEXT			1398
/*! cursor: cursor next calls that return an error */
#define	WT_STAT_CONN_CURSOR_NEXT_ERROR			1399
/*!
 * cursor: cursor next calls that skip due to a globally visible history
 * store tombstone
 */
#define	WT_STAT_CONN_CURSOR_NEXT_HS_TOMBSTONE		1400
/*!
 * cursor: cursor next calls that skip greater than 1 and fewer than 100
 * entries
 */
#define	WT_STAT_CONN_CURSOR_NEXT_SKIP_LT_100		1401
/*!
 * cursor: cursor next calls that skip greater than or equal to 100
 * entries
 */
#define	WT_STAT_CONN_CURSOR_NEXT_SKIP_GE_100		1402
/*! cursor: cursor next random calls that return an error */
#define	WT_STAT_CONN_CURSOR_NEXT_RANDOM_ERROR		1403
/*! cursor: cursor operation restarted */
#define	WT_STAT_CONN_CURSOR_RESTART			1404
/*! cursor: cursor prev calls */
#define	WT_STAT_CONN_CURSOR_PREV			1405
/*! cursor: cursor prev calls that return an error */
#define	WT_STAT_CONN_CURSOR_PREV_ERROR			1406
/*!
 * cursor: cursor prev calls that skip due to a globally visible history
 * store tombstone
 */
#define	WT_STAT_CONN_CURSOR_PREV_HS_TOMBSTONE		1407
/*!
 * cursor: cursor prev calls that skip greater than or equal to 100
 * entries
 */
#define	WT_STAT_CONN_CURSOR_PREV_SKIP_GE_100		1408
/*! cursor: cursor prev calls that skip less than 100 entries */
#define	WT_STAT_CONN_CURSOR_PREV_SKIP_LT_100		1409
/*! cursor: cursor reconfigure calls that return an error */
#define	WT_STAT_CONN_CURSOR_RECONFIGURE_ERROR		1410
/*! cursor: cursor remove calls */
#define	WT_STAT_CONN_CURSOR_REMOVE			1411
/*! cursor: cursor remove calls that return an error */
#define	WT_STAT_CONN_CURSOR_REMOVE_ERROR		1412
/*! cursor: cursor remove key bytes removed */
#define	WT_STAT_CONN_CURSOR_REMOVE_BYTES		1413
/*! cursor: cursor reopen calls that return an error */
#define	WT_STAT_CONN_CURSOR_REOPEN_ERROR		1414
/*! cursor: cursor reserve calls */
#define	WT_STAT_CONN_CURSOR_RESERVE			1415
/*! cursor: cursor reserve calls that return an error */
#define	WT_STAT_CONN_CURSOR_RESERVE_ERROR		1416
/*! cursor: cursor reset calls */
#define	WT_STAT_CONN_CURSOR_RESET			1417
/*! cursor: cursor reset calls that return an error */
#define	WT_STAT_CONN_CURSOR_RESET_ERROR			1418
/*! cursor: cursor search calls */
#define	WT_STAT_CONN_CURSOR_SEARCH			1419
/*! cursor: cursor search calls that return an error */
#define	WT_STAT_CONN_CURSOR_SEARCH_ERROR		1420
/*! cursor: cursor search history store calls */
#define	WT_STAT_CONN_CURSOR_SEARCH_HS			1421
/*! cursor: cursor search near calls */
#define	WT_STAT_CONN_CURSOR_SEARCH_NEAR			1422
/*! cursor: cursor search near calls that return an error */
#define	WT_STAT_CONN_CURSOR_SEARCH_NEAR_ERROR		1423
/*! cursor: cursor sweep buckets */
#define	WT_STAT_CONN_CURSOR_SWEEP_BUCKETS		1424
/*! cursor: cursor sweep cursors closed */
#define	WT_STAT_CONN_CURSOR_SWEEP_CLOSED		1425
/*! cursor: cursor sweep cursors examined */
#define	WT_STAT_CONN_CURSOR_SWEEP_EXAMINED		1426
/*! cursor: cursor sweeps */
#define	WT_STAT_CONN_CURSOR_SWEEP			1427
/*! cursor: cursor truncate calls */
#define	WT_STAT_CONN_CURSOR_TRUNCATE			1428
/*! cursor: cursor truncates performed on individual keys */
#define	WT_STAT_CONN_CURSOR_TRUNCATE_KEYS_DELETED	1429
/*! cursor: cursor update calls */
#define	WT_STAT_CONN_CURSOR_UPDATE			1430
/*! cursor: cursor update calls that return an error */
#define	WT_STAT_CONN_CURSOR_UPDATE_ERROR		1431
/*! cursor: cursor update key and value bytes */
#define	WT_STAT_CONN_CURSOR_UPDATE_BYTES		1432
/*! cursor: cursor update value size change */
#define	WT_STAT_CONN_CURSOR_UPDATE_BYTES_CHANGED	1433
/*! cursor: cursors reused from cache */
#define	WT_STAT_CONN_CURSOR_REOPEN			1434
/*! cursor: open cursor count */
#define	WT_STAT_CONN_CURSOR_OPEN_COUNT			1435
/*! data-handle: Table connection data handles currently active */
#define	WT_STAT_CONN_DH_CONN_HANDLE_TABLE_COUNT		1436
/*! data-handle: Tiered connection data handles currently active */
#define	WT_STAT_CONN_DH_CONN_HANDLE_TIERED_COUNT	1437
/*! data-handle: Tiered_Tree connection data handles currently active */
#define	WT_STAT_CONN_DH_CONN_HANDLE_TIERED_TREE_COUNT	1438
/*! data-handle: btree connection data handles currently active */
#define	WT_STAT_CONN_DH_CONN_HANDLE_BTREE_COUNT		1439
/*! data-handle: checkpoint connection data handles currently active */
#define	WT_STAT_CONN_DH_CONN_HANDLE_CHECKPOINT_COUNT	1440
/*! data-handle: connection data handle size */
#define	WT_STAT_CONN_DH_CONN_HANDLE_SIZE		1441
/*! data-handle: connection data handles currently active */
#define	WT_STAT_CONN_DH_CONN_HANDLE_COUNT		1442
/*! data-handle: connection sweep candidate became referenced */
#define	WT_STAT_CONN_DH_SWEEP_REF			1443
/*! data-handle: connection sweep dead dhandles closed */
#define	WT_STAT_CONN_DH_SWEEP_DEAD_CLOSE		1444
/*! data-handle: connection sweep dhandles removed from hash list */
#define	WT_STAT_CONN_DH_SWEEP_REMOVE			1445
/*! data-handle: connection sweep expired dhandles closed */
#define	WT_STAT_CONN_DH_SWEEP_EXPIRED_CLOSE		1446
/*! data-handle: connection sweep time-of-death sets */
#define	WT_STAT_CONN_DH_SWEEP_TOD			1447
/*! data-handle: connection sweeps */
#define	WT_STAT_CONN_DH_SWEEPS				1448
/*!
 * data-handle: connection sweeps skipped due to checkpoint gathering
 * handles
 */
#define	WT_STAT_CONN_DH_SWEEP_SKIP_CKPT			1449
/*! data-handle: session dhandles swept */
#define	WT_STAT_CONN_DH_SESSION_HANDLES			1450
/*! data-handle: session sweep attempts */
#define	WT_STAT_CONN_DH_SESSION_SWEEPS			1451
/*! layered: Layered table cursor insert operations */
#define	WT_STAT_CONN_LAYERED_CURS_INSERT		1452
/*! layered: Layered table cursor next operations */
#define	WT_STAT_CONN_LAYERED_CURS_NEXT			1453
/*! layered: Layered table cursor next operations from ingest table */
#define	WT_STAT_CONN_LAYERED_CURS_NEXT_INGEST		1454
/*! layered: Layered table cursor next operations from stable table */
#define	WT_STAT_CONN_LAYERED_CURS_NEXT_STABLE		1455
/*! layered: Layered table cursor prev operations */
#define	WT_STAT_CONN_LAYERED_CURS_PREV			1456
/*! layered: Layered table cursor prev operations from ingest table */
#define	WT_STAT_CONN_LAYERED_CURS_PREV_INGEST		1457
/*! layered: Layered table cursor prev operations from stable table */
#define	WT_STAT_CONN_LAYERED_CURS_PREV_STABLE		1458
/*! layered: Layered table cursor remove operations */
#define	WT_STAT_CONN_LAYERED_CURS_REMOVE		1459
/*! layered: Layered table cursor search near operations */
#define	WT_STAT_CONN_LAYERED_CURS_SEARCH_NEAR		1460
/*! layered: Layered table cursor search near operations from ingest table */
#define	WT_STAT_CONN_LAYERED_CURS_SEARCH_NEAR_INGEST	1461
/*! layered: Layered table cursor search near operations from stable table */
#define	WT_STAT_CONN_LAYERED_CURS_SEARCH_NEAR_STABLE	1462
/*! layered: Layered table cursor search operations */
#define	WT_STAT_CONN_LAYERED_CURS_SEARCH		1463
/*! layered: Layered table cursor search operations from ingest table */
#define	WT_STAT_CONN_LAYERED_CURS_SEARCH_INGEST		1464
/*! layered: Layered table cursor search operations from stable table */
#define	WT_STAT_CONN_LAYERED_CURS_SEARCH_STABLE		1465
/*! layered: Layered table cursor update operations */
#define	WT_STAT_CONN_LAYERED_CURS_UPDATE		1466
/*!
 * layered: checkpoints performed on this table by the layered table
 * manager
 */
#define	WT_STAT_CONN_LAYERED_TABLE_MANAGER_CHECKPOINTS	1467
/*! layered: checkpoints refreshed on shared layered constituents */
#define	WT_STAT_CONN_LAYERED_TABLE_MANAGER_CHECKPOINTS_REFRESHED	1468
/*!
 * layered: how many log applications the layered table manager applied
 * on this tree
 */
#define	WT_STAT_CONN_LAYERED_TABLE_MANAGER_LOGOPS_APPLIED	1469
/*!
 * layered: how many log applications the layered table manager skipped
 * on this tree
 */
#define	WT_STAT_CONN_LAYERED_TABLE_MANAGER_LOGOPS_SKIPPED	1470
/*!
 * layered: how many previously-applied LSNs the layered table manager
 * skipped on this tree
 */
#define	WT_STAT_CONN_LAYERED_TABLE_MANAGER_SKIP_LSN	1471
/*! layered: the number of tables the layered table manager has open */
#define	WT_STAT_CONN_LAYERED_TABLE_MANAGER_TABLES	1472
/*! layered: whether the layered table manager thread has been started */
#define	WT_STAT_CONN_LAYERED_TABLE_MANAGER_RUNNING	1473
/*!
 * layered: whether the layered table manager thread is currently busy
 * doing work
 */
#define	WT_STAT_CONN_LAYERED_TABLE_MANAGER_ACTIVE	1474
/*! live-restore: live restore state */
<<<<<<< HEAD
#define	WT_STAT_CONN_LIVE_RESTORE_STATE			1475
/*!
 * live-restore: the number of files remaining for live restore
 * completion
 */
#define	WT_STAT_CONN_LIVE_RESTORE_WORK_REMAINING	1476
/*! lock: btree page lock acquisitions */
#define	WT_STAT_CONN_LOCK_BTREE_PAGE_COUNT		1477
/*! lock: btree page lock application thread wait time (usecs) */
#define	WT_STAT_CONN_LOCK_BTREE_PAGE_WAIT_APPLICATION	1478
/*! lock: btree page lock internal thread wait time (usecs) */
#define	WT_STAT_CONN_LOCK_BTREE_PAGE_WAIT_INTERNAL	1479
/*! lock: checkpoint lock acquisitions */
#define	WT_STAT_CONN_LOCK_CHECKPOINT_COUNT		1480
/*! lock: checkpoint lock application thread wait time (usecs) */
#define	WT_STAT_CONN_LOCK_CHECKPOINT_WAIT_APPLICATION	1481
/*! lock: checkpoint lock internal thread wait time (usecs) */
#define	WT_STAT_CONN_LOCK_CHECKPOINT_WAIT_INTERNAL	1482
/*! lock: dhandle lock application thread time waiting (usecs) */
#define	WT_STAT_CONN_LOCK_DHANDLE_WAIT_APPLICATION	1483
/*! lock: dhandle lock internal thread time waiting (usecs) */
#define	WT_STAT_CONN_LOCK_DHANDLE_WAIT_INTERNAL		1484
/*! lock: dhandle read lock acquisitions */
#define	WT_STAT_CONN_LOCK_DHANDLE_READ_COUNT		1485
/*! lock: dhandle write lock acquisitions */
#define	WT_STAT_CONN_LOCK_DHANDLE_WRITE_COUNT		1486
/*! lock: metadata lock acquisitions */
#define	WT_STAT_CONN_LOCK_METADATA_COUNT		1487
/*! lock: metadata lock application thread wait time (usecs) */
#define	WT_STAT_CONN_LOCK_METADATA_WAIT_APPLICATION	1488
/*! lock: metadata lock internal thread wait time (usecs) */
#define	WT_STAT_CONN_LOCK_METADATA_WAIT_INTERNAL	1489
/*! lock: schema lock acquisitions */
#define	WT_STAT_CONN_LOCK_SCHEMA_COUNT			1490
/*! lock: schema lock application thread wait time (usecs) */
#define	WT_STAT_CONN_LOCK_SCHEMA_WAIT_APPLICATION	1491
/*! lock: schema lock internal thread wait time (usecs) */
#define	WT_STAT_CONN_LOCK_SCHEMA_WAIT_INTERNAL		1492
=======
#define	WT_STAT_CONN_LIVE_RESTORE_STATE			1445
/*! live-restore: number of reads from the source database */
#define	WT_STAT_CONN_LIVE_RESTORE_SOURCE_READ_COUNT	1446
/*! live-restore: source read latency histogram (bucket 1) - 0-10ms */
#define	WT_STAT_CONN_LIVE_RESTORE_HIST_SOURCE_READ_LATENCY_LT10	1447
/*! live-restore: source read latency histogram (bucket 2) - 10-49ms */
#define	WT_STAT_CONN_LIVE_RESTORE_HIST_SOURCE_READ_LATENCY_LT50	1448
/*! live-restore: source read latency histogram (bucket 3) - 50-99ms */
#define	WT_STAT_CONN_LIVE_RESTORE_HIST_SOURCE_READ_LATENCY_LT100	1449
/*! live-restore: source read latency histogram (bucket 4) - 100-249ms */
#define	WT_STAT_CONN_LIVE_RESTORE_HIST_SOURCE_READ_LATENCY_LT250	1450
/*! live-restore: source read latency histogram (bucket 5) - 250-499ms */
#define	WT_STAT_CONN_LIVE_RESTORE_HIST_SOURCE_READ_LATENCY_LT500	1451
/*! live-restore: source read latency histogram (bucket 6) - 500-999ms */
#define	WT_STAT_CONN_LIVE_RESTORE_HIST_SOURCE_READ_LATENCY_LT1000	1452
/*! live-restore: source read latency histogram (bucket 7) - 1000ms+ */
#define	WT_STAT_CONN_LIVE_RESTORE_HIST_SOURCE_READ_LATENCY_GT1000	1453
/*! live-restore: source read latency histogram total (msecs) */
#define	WT_STAT_CONN_LIVE_RESTORE_HIST_SOURCE_READ_LATENCY_TOTAL_MSECS	1454
/*!
 * live-restore: the number of bytes copied from the source to the
 * destination
 */
#define	WT_STAT_CONN_LIVE_RESTORE_BYTES_COPIED		1455
/*! live-restore: the number of files remaining for migration completion */
#define	WT_STAT_CONN_LIVE_RESTORE_WORK_REMAINING	1456
/*! lock: btree page lock acquisitions */
#define	WT_STAT_CONN_LOCK_BTREE_PAGE_COUNT		1457
/*! lock: btree page lock application thread wait time (usecs) */
#define	WT_STAT_CONN_LOCK_BTREE_PAGE_WAIT_APPLICATION	1458
/*! lock: btree page lock internal thread wait time (usecs) */
#define	WT_STAT_CONN_LOCK_BTREE_PAGE_WAIT_INTERNAL	1459
/*! lock: checkpoint lock acquisitions */
#define	WT_STAT_CONN_LOCK_CHECKPOINT_COUNT		1460
/*! lock: checkpoint lock application thread wait time (usecs) */
#define	WT_STAT_CONN_LOCK_CHECKPOINT_WAIT_APPLICATION	1461
/*! lock: checkpoint lock internal thread wait time (usecs) */
#define	WT_STAT_CONN_LOCK_CHECKPOINT_WAIT_INTERNAL	1462
/*! lock: dhandle lock application thread time waiting (usecs) */
#define	WT_STAT_CONN_LOCK_DHANDLE_WAIT_APPLICATION	1463
/*! lock: dhandle lock internal thread time waiting (usecs) */
#define	WT_STAT_CONN_LOCK_DHANDLE_WAIT_INTERNAL		1464
/*! lock: dhandle read lock acquisitions */
#define	WT_STAT_CONN_LOCK_DHANDLE_READ_COUNT		1465
/*! lock: dhandle write lock acquisitions */
#define	WT_STAT_CONN_LOCK_DHANDLE_WRITE_COUNT		1466
/*! lock: metadata lock acquisitions */
#define	WT_STAT_CONN_LOCK_METADATA_COUNT		1467
/*! lock: metadata lock application thread wait time (usecs) */
#define	WT_STAT_CONN_LOCK_METADATA_WAIT_APPLICATION	1468
/*! lock: metadata lock internal thread wait time (usecs) */
#define	WT_STAT_CONN_LOCK_METADATA_WAIT_INTERNAL	1469
/*! lock: schema lock acquisitions */
#define	WT_STAT_CONN_LOCK_SCHEMA_COUNT			1470
/*! lock: schema lock application thread wait time (usecs) */
#define	WT_STAT_CONN_LOCK_SCHEMA_WAIT_APPLICATION	1471
/*! lock: schema lock internal thread wait time (usecs) */
#define	WT_STAT_CONN_LOCK_SCHEMA_WAIT_INTERNAL		1472
>>>>>>> 2238676a
/*!
 * lock: table lock application thread time waiting for the table lock
 * (usecs)
 */
<<<<<<< HEAD
#define	WT_STAT_CONN_LOCK_TABLE_WAIT_APPLICATION	1493
=======
#define	WT_STAT_CONN_LOCK_TABLE_WAIT_APPLICATION	1473
>>>>>>> 2238676a
/*!
 * lock: table lock internal thread time waiting for the table lock
 * (usecs)
 */
<<<<<<< HEAD
#define	WT_STAT_CONN_LOCK_TABLE_WAIT_INTERNAL		1494
/*! lock: table read lock acquisitions */
#define	WT_STAT_CONN_LOCK_TABLE_READ_COUNT		1495
/*! lock: table write lock acquisitions */
#define	WT_STAT_CONN_LOCK_TABLE_WRITE_COUNT		1496
/*! lock: txn global lock application thread time waiting (usecs) */
#define	WT_STAT_CONN_LOCK_TXN_GLOBAL_WAIT_APPLICATION	1497
/*! lock: txn global lock internal thread time waiting (usecs) */
#define	WT_STAT_CONN_LOCK_TXN_GLOBAL_WAIT_INTERNAL	1498
/*! lock: txn global read lock acquisitions */
#define	WT_STAT_CONN_LOCK_TXN_GLOBAL_READ_COUNT		1499
/*! lock: txn global write lock acquisitions */
#define	WT_STAT_CONN_LOCK_TXN_GLOBAL_WRITE_COUNT	1500
/*! log: busy returns attempting to switch slots */
#define	WT_STAT_CONN_LOG_SLOT_SWITCH_BUSY		1501
/*! log: force log remove time sleeping (usecs) */
#define	WT_STAT_CONN_LOG_FORCE_REMOVE_SLEEP		1502
/*! log: log bytes of payload data */
#define	WT_STAT_CONN_LOG_BYTES_PAYLOAD			1503
/*! log: log bytes written */
#define	WT_STAT_CONN_LOG_BYTES_WRITTEN			1504
/*! log: log files manually zero-filled */
#define	WT_STAT_CONN_LOG_ZERO_FILLS			1505
/*! log: log flush operations */
#define	WT_STAT_CONN_LOG_FLUSH				1506
/*! log: log force write operations */
#define	WT_STAT_CONN_LOG_FORCE_WRITE			1507
/*! log: log force write operations skipped */
#define	WT_STAT_CONN_LOG_FORCE_WRITE_SKIP		1508
/*! log: log records compressed */
#define	WT_STAT_CONN_LOG_COMPRESS_WRITES		1509
/*! log: log records not compressed */
#define	WT_STAT_CONN_LOG_COMPRESS_WRITE_FAILS		1510
/*! log: log records too small to compress */
#define	WT_STAT_CONN_LOG_COMPRESS_SMALL			1511
/*! log: log release advances write LSN */
#define	WT_STAT_CONN_LOG_RELEASE_WRITE_LSN		1512
/*! log: log scan operations */
#define	WT_STAT_CONN_LOG_SCANS				1513
/*! log: log scan records requiring two reads */
#define	WT_STAT_CONN_LOG_SCAN_REREADS			1514
/*! log: log server thread advances write LSN */
#define	WT_STAT_CONN_LOG_WRITE_LSN			1515
/*! log: log server thread write LSN walk skipped */
#define	WT_STAT_CONN_LOG_WRITE_LSN_SKIP			1516
/*! log: log sync operations */
#define	WT_STAT_CONN_LOG_SYNC				1517
/*! log: log sync time duration (usecs) */
#define	WT_STAT_CONN_LOG_SYNC_DURATION			1518
/*! log: log sync_dir operations */
#define	WT_STAT_CONN_LOG_SYNC_DIR			1519
/*! log: log sync_dir time duration (usecs) */
#define	WT_STAT_CONN_LOG_SYNC_DIR_DURATION		1520
/*! log: log write operations */
#define	WT_STAT_CONN_LOG_WRITES				1521
/*! log: logging bytes consolidated */
#define	WT_STAT_CONN_LOG_SLOT_CONSOLIDATED		1522
/*! log: maximum log file size */
#define	WT_STAT_CONN_LOG_MAX_FILESIZE			1523
/*! log: number of pre-allocated log files to create */
#define	WT_STAT_CONN_LOG_PREALLOC_MAX			1524
/*! log: pre-allocated log files not ready and missed */
#define	WT_STAT_CONN_LOG_PREALLOC_MISSED		1525
/*! log: pre-allocated log files prepared */
#define	WT_STAT_CONN_LOG_PREALLOC_FILES			1526
/*! log: pre-allocated log files used */
#define	WT_STAT_CONN_LOG_PREALLOC_USED			1527
/*! log: records processed by log scan */
#define	WT_STAT_CONN_LOG_SCAN_RECORDS			1528
/*! log: slot close lost race */
#define	WT_STAT_CONN_LOG_SLOT_CLOSE_RACE		1529
/*! log: slot close unbuffered waits */
#define	WT_STAT_CONN_LOG_SLOT_CLOSE_UNBUF		1530
/*! log: slot closures */
#define	WT_STAT_CONN_LOG_SLOT_CLOSES			1531
/*! log: slot join atomic update races */
#define	WT_STAT_CONN_LOG_SLOT_RACES			1532
/*! log: slot join calls atomic updates raced */
#define	WT_STAT_CONN_LOG_SLOT_YIELD_RACE		1533
/*! log: slot join calls did not yield */
#define	WT_STAT_CONN_LOG_SLOT_IMMEDIATE			1534
/*! log: slot join calls found active slot closed */
#define	WT_STAT_CONN_LOG_SLOT_YIELD_CLOSE		1535
/*! log: slot join calls slept */
#define	WT_STAT_CONN_LOG_SLOT_YIELD_SLEEP		1536
/*! log: slot join calls yielded */
#define	WT_STAT_CONN_LOG_SLOT_YIELD			1537
/*! log: slot join found active slot closed */
#define	WT_STAT_CONN_LOG_SLOT_ACTIVE_CLOSED		1538
/*! log: slot joins yield time (usecs) */
#define	WT_STAT_CONN_LOG_SLOT_YIELD_DURATION		1539
/*! log: slot transitions unable to find free slot */
#define	WT_STAT_CONN_LOG_SLOT_NO_FREE_SLOTS		1540
/*! log: slot unbuffered writes */
#define	WT_STAT_CONN_LOG_SLOT_UNBUFFERED		1541
/*! log: total in-memory size of compressed records */
#define	WT_STAT_CONN_LOG_COMPRESS_MEM			1542
/*! log: total log buffer size */
#define	WT_STAT_CONN_LOG_BUFFER_SIZE			1543
/*! log: total size of compressed records */
#define	WT_STAT_CONN_LOG_COMPRESS_LEN			1544
/*! log: written slots coalesced */
#define	WT_STAT_CONN_LOG_SLOT_COALESCED			1545
/*! log: yields waiting for previous log file close */
#define	WT_STAT_CONN_LOG_CLOSE_YIELDS			1546
/*! perf: block manager read latency histogram (bucket 1) - 0-10ms */
#define	WT_STAT_CONN_PERF_HIST_BMREAD_LATENCY_LT10	1547
/*! perf: block manager read latency histogram (bucket 2) - 10-49ms */
#define	WT_STAT_CONN_PERF_HIST_BMREAD_LATENCY_LT50	1548
/*! perf: block manager read latency histogram (bucket 3) - 50-99ms */
#define	WT_STAT_CONN_PERF_HIST_BMREAD_LATENCY_LT100	1549
/*! perf: block manager read latency histogram (bucket 4) - 100-249ms */
#define	WT_STAT_CONN_PERF_HIST_BMREAD_LATENCY_LT250	1550
/*! perf: block manager read latency histogram (bucket 5) - 250-499ms */
#define	WT_STAT_CONN_PERF_HIST_BMREAD_LATENCY_LT500	1551
/*! perf: block manager read latency histogram (bucket 6) - 500-999ms */
#define	WT_STAT_CONN_PERF_HIST_BMREAD_LATENCY_LT1000	1552
/*! perf: block manager read latency histogram (bucket 7) - 1000ms+ */
#define	WT_STAT_CONN_PERF_HIST_BMREAD_LATENCY_GT1000	1553
/*! perf: block manager read latency histogram total (msecs) */
#define	WT_STAT_CONN_PERF_HIST_BMREAD_LATENCY_TOTAL_MSECS	1554
/*! perf: block manager write latency histogram (bucket 1) - 0-10ms */
#define	WT_STAT_CONN_PERF_HIST_BMWRITE_LATENCY_LT10	1555
/*! perf: block manager write latency histogram (bucket 2) - 10-49ms */
#define	WT_STAT_CONN_PERF_HIST_BMWRITE_LATENCY_LT50	1556
/*! perf: block manager write latency histogram (bucket 3) - 50-99ms */
#define	WT_STAT_CONN_PERF_HIST_BMWRITE_LATENCY_LT100	1557
/*! perf: block manager write latency histogram (bucket 4) - 100-249ms */
#define	WT_STAT_CONN_PERF_HIST_BMWRITE_LATENCY_LT250	1558
/*! perf: block manager write latency histogram (bucket 5) - 250-499ms */
#define	WT_STAT_CONN_PERF_HIST_BMWRITE_LATENCY_LT500	1559
/*! perf: block manager write latency histogram (bucket 6) - 500-999ms */
#define	WT_STAT_CONN_PERF_HIST_BMWRITE_LATENCY_LT1000	1560
/*! perf: block manager write latency histogram (bucket 7) - 1000ms+ */
#define	WT_STAT_CONN_PERF_HIST_BMWRITE_LATENCY_GT1000	1561
/*! perf: block manager write latency histogram total (msecs) */
#define	WT_STAT_CONN_PERF_HIST_BMWRITE_LATENCY_TOTAL_MSECS	1562
/*! perf: file system read latency histogram (bucket 1) - 0-10ms */
#define	WT_STAT_CONN_PERF_HIST_FSREAD_LATENCY_LT10	1563
/*! perf: file system read latency histogram (bucket 2) - 10-49ms */
#define	WT_STAT_CONN_PERF_HIST_FSREAD_LATENCY_LT50	1564
/*! perf: file system read latency histogram (bucket 3) - 50-99ms */
#define	WT_STAT_CONN_PERF_HIST_FSREAD_LATENCY_LT100	1565
/*! perf: file system read latency histogram (bucket 4) - 100-249ms */
#define	WT_STAT_CONN_PERF_HIST_FSREAD_LATENCY_LT250	1566
/*! perf: file system read latency histogram (bucket 5) - 250-499ms */
#define	WT_STAT_CONN_PERF_HIST_FSREAD_LATENCY_LT500	1567
/*! perf: file system read latency histogram (bucket 6) - 500-999ms */
#define	WT_STAT_CONN_PERF_HIST_FSREAD_LATENCY_LT1000	1568
/*! perf: file system read latency histogram (bucket 7) - 1000ms+ */
#define	WT_STAT_CONN_PERF_HIST_FSREAD_LATENCY_GT1000	1569
/*! perf: file system read latency histogram total (msecs) */
#define	WT_STAT_CONN_PERF_HIST_FSREAD_LATENCY_TOTAL_MSECS	1570
/*! perf: file system write latency histogram (bucket 1) - 0-10ms */
#define	WT_STAT_CONN_PERF_HIST_FSWRITE_LATENCY_LT10	1571
/*! perf: file system write latency histogram (bucket 2) - 10-49ms */
#define	WT_STAT_CONN_PERF_HIST_FSWRITE_LATENCY_LT50	1572
/*! perf: file system write latency histogram (bucket 3) - 50-99ms */
#define	WT_STAT_CONN_PERF_HIST_FSWRITE_LATENCY_LT100	1573
/*! perf: file system write latency histogram (bucket 4) - 100-249ms */
#define	WT_STAT_CONN_PERF_HIST_FSWRITE_LATENCY_LT250	1574
/*! perf: file system write latency histogram (bucket 5) - 250-499ms */
#define	WT_STAT_CONN_PERF_HIST_FSWRITE_LATENCY_LT500	1575
/*! perf: file system write latency histogram (bucket 6) - 500-999ms */
#define	WT_STAT_CONN_PERF_HIST_FSWRITE_LATENCY_LT1000	1576
/*! perf: file system write latency histogram (bucket 7) - 1000ms+ */
#define	WT_STAT_CONN_PERF_HIST_FSWRITE_LATENCY_GT1000	1577
/*! perf: file system write latency histogram total (msecs) */
#define	WT_STAT_CONN_PERF_HIST_FSWRITE_LATENCY_TOTAL_MSECS	1578
/*! perf: operation read latency histogram (bucket 1) - 0-100us */
#define	WT_STAT_CONN_PERF_HIST_OPREAD_LATENCY_LT100	1579
/*! perf: operation read latency histogram (bucket 2) - 100-249us */
#define	WT_STAT_CONN_PERF_HIST_OPREAD_LATENCY_LT250	1580
/*! perf: operation read latency histogram (bucket 3) - 250-499us */
#define	WT_STAT_CONN_PERF_HIST_OPREAD_LATENCY_LT500	1581
/*! perf: operation read latency histogram (bucket 4) - 500-999us */
#define	WT_STAT_CONN_PERF_HIST_OPREAD_LATENCY_LT1000	1582
/*! perf: operation read latency histogram (bucket 5) - 1000-9999us */
#define	WT_STAT_CONN_PERF_HIST_OPREAD_LATENCY_LT10000	1583
/*! perf: operation read latency histogram (bucket 6) - 10000us+ */
#define	WT_STAT_CONN_PERF_HIST_OPREAD_LATENCY_GT10000	1584
/*! perf: operation read latency histogram total (usecs) */
#define	WT_STAT_CONN_PERF_HIST_OPREAD_LATENCY_TOTAL_USECS	1585
/*! perf: operation write latency histogram (bucket 1) - 0-100us */
#define	WT_STAT_CONN_PERF_HIST_OPWRITE_LATENCY_LT100	1586
/*! perf: operation write latency histogram (bucket 2) - 100-249us */
#define	WT_STAT_CONN_PERF_HIST_OPWRITE_LATENCY_LT250	1587
/*! perf: operation write latency histogram (bucket 3) - 250-499us */
#define	WT_STAT_CONN_PERF_HIST_OPWRITE_LATENCY_LT500	1588
/*! perf: operation write latency histogram (bucket 4) - 500-999us */
#define	WT_STAT_CONN_PERF_HIST_OPWRITE_LATENCY_LT1000	1589
/*! perf: operation write latency histogram (bucket 5) - 1000-9999us */
#define	WT_STAT_CONN_PERF_HIST_OPWRITE_LATENCY_LT10000	1590
/*! perf: operation write latency histogram (bucket 6) - 10000us+ */
#define	WT_STAT_CONN_PERF_HIST_OPWRITE_LATENCY_GT10000	1591
/*! perf: operation write latency histogram total (usecs) */
#define	WT_STAT_CONN_PERF_HIST_OPWRITE_LATENCY_TOTAL_USECS	1592
/*! prefetch: could not perform pre-fetch on internal page */
#define	WT_STAT_CONN_PREFETCH_SKIPPED_INTERNAL_PAGE	1593
=======
#define	WT_STAT_CONN_LOCK_TABLE_WAIT_INTERNAL		1474
/*! lock: table read lock acquisitions */
#define	WT_STAT_CONN_LOCK_TABLE_READ_COUNT		1475
/*! lock: table write lock acquisitions */
#define	WT_STAT_CONN_LOCK_TABLE_WRITE_COUNT		1476
/*! lock: txn global lock application thread time waiting (usecs) */
#define	WT_STAT_CONN_LOCK_TXN_GLOBAL_WAIT_APPLICATION	1477
/*! lock: txn global lock internal thread time waiting (usecs) */
#define	WT_STAT_CONN_LOCK_TXN_GLOBAL_WAIT_INTERNAL	1478
/*! lock: txn global read lock acquisitions */
#define	WT_STAT_CONN_LOCK_TXN_GLOBAL_READ_COUNT		1479
/*! lock: txn global write lock acquisitions */
#define	WT_STAT_CONN_LOCK_TXN_GLOBAL_WRITE_COUNT	1480
/*! log: busy returns attempting to switch slots */
#define	WT_STAT_CONN_LOG_SLOT_SWITCH_BUSY		1481
/*! log: force log remove time sleeping (usecs) */
#define	WT_STAT_CONN_LOG_FORCE_REMOVE_SLEEP		1482
/*! log: log bytes of payload data */
#define	WT_STAT_CONN_LOG_BYTES_PAYLOAD			1483
/*! log: log bytes written */
#define	WT_STAT_CONN_LOG_BYTES_WRITTEN			1484
/*! log: log files manually zero-filled */
#define	WT_STAT_CONN_LOG_ZERO_FILLS			1485
/*! log: log flush operations */
#define	WT_STAT_CONN_LOG_FLUSH				1486
/*! log: log force write operations */
#define	WT_STAT_CONN_LOG_FORCE_WRITE			1487
/*! log: log force write operations skipped */
#define	WT_STAT_CONN_LOG_FORCE_WRITE_SKIP		1488
/*! log: log records compressed */
#define	WT_STAT_CONN_LOG_COMPRESS_WRITES		1489
/*! log: log records not compressed */
#define	WT_STAT_CONN_LOG_COMPRESS_WRITE_FAILS		1490
/*! log: log records too small to compress */
#define	WT_STAT_CONN_LOG_COMPRESS_SMALL			1491
/*! log: log release advances write LSN */
#define	WT_STAT_CONN_LOG_RELEASE_WRITE_LSN		1492
/*! log: log scan operations */
#define	WT_STAT_CONN_LOG_SCANS				1493
/*! log: log scan records requiring two reads */
#define	WT_STAT_CONN_LOG_SCAN_REREADS			1494
/*! log: log server thread advances write LSN */
#define	WT_STAT_CONN_LOG_WRITE_LSN			1495
/*! log: log server thread write LSN walk skipped */
#define	WT_STAT_CONN_LOG_WRITE_LSN_SKIP			1496
/*! log: log sync operations */
#define	WT_STAT_CONN_LOG_SYNC				1497
/*! log: log sync time duration (usecs) */
#define	WT_STAT_CONN_LOG_SYNC_DURATION			1498
/*! log: log sync_dir operations */
#define	WT_STAT_CONN_LOG_SYNC_DIR			1499
/*! log: log sync_dir time duration (usecs) */
#define	WT_STAT_CONN_LOG_SYNC_DIR_DURATION		1500
/*! log: log write operations */
#define	WT_STAT_CONN_LOG_WRITES				1501
/*! log: logging bytes consolidated */
#define	WT_STAT_CONN_LOG_SLOT_CONSOLIDATED		1502
/*! log: maximum log file size */
#define	WT_STAT_CONN_LOG_MAX_FILESIZE			1503
/*! log: number of pre-allocated log files to create */
#define	WT_STAT_CONN_LOG_PREALLOC_MAX			1504
/*! log: pre-allocated log files not ready and missed */
#define	WT_STAT_CONN_LOG_PREALLOC_MISSED		1505
/*! log: pre-allocated log files prepared */
#define	WT_STAT_CONN_LOG_PREALLOC_FILES			1506
/*! log: pre-allocated log files used */
#define	WT_STAT_CONN_LOG_PREALLOC_USED			1507
/*! log: records processed by log scan */
#define	WT_STAT_CONN_LOG_SCAN_RECORDS			1508
/*! log: slot close lost race */
#define	WT_STAT_CONN_LOG_SLOT_CLOSE_RACE		1509
/*! log: slot close unbuffered waits */
#define	WT_STAT_CONN_LOG_SLOT_CLOSE_UNBUF		1510
/*! log: slot closures */
#define	WT_STAT_CONN_LOG_SLOT_CLOSES			1511
/*! log: slot join atomic update races */
#define	WT_STAT_CONN_LOG_SLOT_RACES			1512
/*! log: slot join calls atomic updates raced */
#define	WT_STAT_CONN_LOG_SLOT_YIELD_RACE		1513
/*! log: slot join calls did not yield */
#define	WT_STAT_CONN_LOG_SLOT_IMMEDIATE			1514
/*! log: slot join calls found active slot closed */
#define	WT_STAT_CONN_LOG_SLOT_YIELD_CLOSE		1515
/*! log: slot join calls slept */
#define	WT_STAT_CONN_LOG_SLOT_YIELD_SLEEP		1516
/*! log: slot join calls yielded */
#define	WT_STAT_CONN_LOG_SLOT_YIELD			1517
/*! log: slot join found active slot closed */
#define	WT_STAT_CONN_LOG_SLOT_ACTIVE_CLOSED		1518
/*! log: slot joins yield time (usecs) */
#define	WT_STAT_CONN_LOG_SLOT_YIELD_DURATION		1519
/*! log: slot transitions unable to find free slot */
#define	WT_STAT_CONN_LOG_SLOT_NO_FREE_SLOTS		1520
/*! log: slot unbuffered writes */
#define	WT_STAT_CONN_LOG_SLOT_UNBUFFERED		1521
/*! log: total in-memory size of compressed records */
#define	WT_STAT_CONN_LOG_COMPRESS_MEM			1522
/*! log: total log buffer size */
#define	WT_STAT_CONN_LOG_BUFFER_SIZE			1523
/*! log: total size of compressed records */
#define	WT_STAT_CONN_LOG_COMPRESS_LEN			1524
/*! log: written slots coalesced */
#define	WT_STAT_CONN_LOG_SLOT_COALESCED			1525
/*! log: yields waiting for previous log file close */
#define	WT_STAT_CONN_LOG_CLOSE_YIELDS			1526
/*! perf: file system read latency histogram (bucket 1) - 0-10ms */
#define	WT_STAT_CONN_PERF_HIST_FSREAD_LATENCY_LT10	1527
/*! perf: file system read latency histogram (bucket 2) - 10-49ms */
#define	WT_STAT_CONN_PERF_HIST_FSREAD_LATENCY_LT50	1528
/*! perf: file system read latency histogram (bucket 3) - 50-99ms */
#define	WT_STAT_CONN_PERF_HIST_FSREAD_LATENCY_LT100	1529
/*! perf: file system read latency histogram (bucket 4) - 100-249ms */
#define	WT_STAT_CONN_PERF_HIST_FSREAD_LATENCY_LT250	1530
/*! perf: file system read latency histogram (bucket 5) - 250-499ms */
#define	WT_STAT_CONN_PERF_HIST_FSREAD_LATENCY_LT500	1531
/*! perf: file system read latency histogram (bucket 6) - 500-999ms */
#define	WT_STAT_CONN_PERF_HIST_FSREAD_LATENCY_LT1000	1532
/*! perf: file system read latency histogram (bucket 7) - 1000ms+ */
#define	WT_STAT_CONN_PERF_HIST_FSREAD_LATENCY_GT1000	1533
/*! perf: file system read latency histogram total (msecs) */
#define	WT_STAT_CONN_PERF_HIST_FSREAD_LATENCY_TOTAL_MSECS	1534
/*! perf: file system write latency histogram (bucket 1) - 0-10ms */
#define	WT_STAT_CONN_PERF_HIST_FSWRITE_LATENCY_LT10	1535
/*! perf: file system write latency histogram (bucket 2) - 10-49ms */
#define	WT_STAT_CONN_PERF_HIST_FSWRITE_LATENCY_LT50	1536
/*! perf: file system write latency histogram (bucket 3) - 50-99ms */
#define	WT_STAT_CONN_PERF_HIST_FSWRITE_LATENCY_LT100	1537
/*! perf: file system write latency histogram (bucket 4) - 100-249ms */
#define	WT_STAT_CONN_PERF_HIST_FSWRITE_LATENCY_LT250	1538
/*! perf: file system write latency histogram (bucket 5) - 250-499ms */
#define	WT_STAT_CONN_PERF_HIST_FSWRITE_LATENCY_LT500	1539
/*! perf: file system write latency histogram (bucket 6) - 500-999ms */
#define	WT_STAT_CONN_PERF_HIST_FSWRITE_LATENCY_LT1000	1540
/*! perf: file system write latency histogram (bucket 7) - 1000ms+ */
#define	WT_STAT_CONN_PERF_HIST_FSWRITE_LATENCY_GT1000	1541
/*! perf: file system write latency histogram total (msecs) */
#define	WT_STAT_CONN_PERF_HIST_FSWRITE_LATENCY_TOTAL_MSECS	1542
/*! perf: operation read latency histogram (bucket 1) - 0-100us */
#define	WT_STAT_CONN_PERF_HIST_OPREAD_LATENCY_LT100	1543
/*! perf: operation read latency histogram (bucket 2) - 100-249us */
#define	WT_STAT_CONN_PERF_HIST_OPREAD_LATENCY_LT250	1544
/*! perf: operation read latency histogram (bucket 3) - 250-499us */
#define	WT_STAT_CONN_PERF_HIST_OPREAD_LATENCY_LT500	1545
/*! perf: operation read latency histogram (bucket 4) - 500-999us */
#define	WT_STAT_CONN_PERF_HIST_OPREAD_LATENCY_LT1000	1546
/*! perf: operation read latency histogram (bucket 5) - 1000-9999us */
#define	WT_STAT_CONN_PERF_HIST_OPREAD_LATENCY_LT10000	1547
/*! perf: operation read latency histogram (bucket 6) - 10000us+ */
#define	WT_STAT_CONN_PERF_HIST_OPREAD_LATENCY_GT10000	1548
/*! perf: operation read latency histogram total (usecs) */
#define	WT_STAT_CONN_PERF_HIST_OPREAD_LATENCY_TOTAL_USECS	1549
/*! perf: operation write latency histogram (bucket 1) - 0-100us */
#define	WT_STAT_CONN_PERF_HIST_OPWRITE_LATENCY_LT100	1550
/*! perf: operation write latency histogram (bucket 2) - 100-249us */
#define	WT_STAT_CONN_PERF_HIST_OPWRITE_LATENCY_LT250	1551
/*! perf: operation write latency histogram (bucket 3) - 250-499us */
#define	WT_STAT_CONN_PERF_HIST_OPWRITE_LATENCY_LT500	1552
/*! perf: operation write latency histogram (bucket 4) - 500-999us */
#define	WT_STAT_CONN_PERF_HIST_OPWRITE_LATENCY_LT1000	1553
/*! perf: operation write latency histogram (bucket 5) - 1000-9999us */
#define	WT_STAT_CONN_PERF_HIST_OPWRITE_LATENCY_LT10000	1554
/*! perf: operation write latency histogram (bucket 6) - 10000us+ */
#define	WT_STAT_CONN_PERF_HIST_OPWRITE_LATENCY_GT10000	1555
/*! perf: operation write latency histogram total (usecs) */
#define	WT_STAT_CONN_PERF_HIST_OPWRITE_LATENCY_TOTAL_USECS	1556
/*! prefetch: could not perform pre-fetch on internal page */
#define	WT_STAT_CONN_PREFETCH_SKIPPED_INTERNAL_PAGE	1557
>>>>>>> 2238676a
/*!
 * prefetch: could not perform pre-fetch on ref without the pre-fetch
 * flag set
 */
<<<<<<< HEAD
#define	WT_STAT_CONN_PREFETCH_SKIPPED_NO_FLAG_SET	1594
/*! prefetch: number of times pre-fetch failed to start */
#define	WT_STAT_CONN_PREFETCH_FAILED_START		1595
/*! prefetch: pre-fetch not repeating for recently pre-fetched ref */
#define	WT_STAT_CONN_PREFETCH_SKIPPED_SAME_REF		1596
/*! prefetch: pre-fetch not triggered after single disk read */
#define	WT_STAT_CONN_PREFETCH_DISK_ONE			1597
/*! prefetch: pre-fetch not triggered as there is no valid dhandle */
#define	WT_STAT_CONN_PREFETCH_SKIPPED_NO_VALID_DHANDLE	1598
/*! prefetch: pre-fetch not triggered by page read */
#define	WT_STAT_CONN_PREFETCH_SKIPPED			1599
/*! prefetch: pre-fetch not triggered due to disk read count */
#define	WT_STAT_CONN_PREFETCH_SKIPPED_DISK_READ_COUNT	1600
/*! prefetch: pre-fetch not triggered due to internal session */
#define	WT_STAT_CONN_PREFETCH_SKIPPED_INTERNAL_SESSION	1601
/*! prefetch: pre-fetch not triggered due to special btree handle */
#define	WT_STAT_CONN_PREFETCH_SKIPPED_SPECIAL_HANDLE	1602
/*! prefetch: pre-fetch page not on disk when reading */
#define	WT_STAT_CONN_PREFETCH_PAGES_FAIL		1603
/*! prefetch: pre-fetch pages queued */
#define	WT_STAT_CONN_PREFETCH_PAGES_QUEUED		1604
/*! prefetch: pre-fetch pages read in background */
#define	WT_STAT_CONN_PREFETCH_PAGES_READ		1605
/*! prefetch: pre-fetch skipped reading in a page due to harmless error */
#define	WT_STAT_CONN_PREFETCH_SKIPPED_ERROR_OK		1606
/*! prefetch: pre-fetch triggered by page read */
#define	WT_STAT_CONN_PREFETCH_ATTEMPTS			1607
/*! reconciliation: VLCS pages explicitly reconciled as empty */
#define	WT_STAT_CONN_REC_VLCS_EMPTIED_PAGES		1608
/*! reconciliation: approximate byte size of timestamps in pages written */
#define	WT_STAT_CONN_REC_TIME_WINDOW_BYTES_TS		1609
=======
#define	WT_STAT_CONN_PREFETCH_SKIPPED_NO_FLAG_SET	1558
/*! prefetch: number of times pre-fetch failed to start */
#define	WT_STAT_CONN_PREFETCH_FAILED_START		1559
/*! prefetch: pre-fetch not repeating for recently pre-fetched ref */
#define	WT_STAT_CONN_PREFETCH_SKIPPED_SAME_REF		1560
/*! prefetch: pre-fetch not triggered after single disk read */
#define	WT_STAT_CONN_PREFETCH_DISK_ONE			1561
/*! prefetch: pre-fetch not triggered as there is no valid dhandle */
#define	WT_STAT_CONN_PREFETCH_SKIPPED_NO_VALID_DHANDLE	1562
/*! prefetch: pre-fetch not triggered by page read */
#define	WT_STAT_CONN_PREFETCH_SKIPPED			1563
/*! prefetch: pre-fetch not triggered due to disk read count */
#define	WT_STAT_CONN_PREFETCH_SKIPPED_DISK_READ_COUNT	1564
/*! prefetch: pre-fetch not triggered due to internal session */
#define	WT_STAT_CONN_PREFETCH_SKIPPED_INTERNAL_SESSION	1565
/*! prefetch: pre-fetch not triggered due to special btree handle */
#define	WT_STAT_CONN_PREFETCH_SKIPPED_SPECIAL_HANDLE	1566
/*! prefetch: pre-fetch page not on disk when reading */
#define	WT_STAT_CONN_PREFETCH_PAGES_FAIL		1567
/*! prefetch: pre-fetch pages queued */
#define	WT_STAT_CONN_PREFETCH_PAGES_QUEUED		1568
/*! prefetch: pre-fetch pages read in background */
#define	WT_STAT_CONN_PREFETCH_PAGES_READ		1569
/*! prefetch: pre-fetch skipped reading in a page due to harmless error */
#define	WT_STAT_CONN_PREFETCH_SKIPPED_ERROR_OK		1570
/*! prefetch: pre-fetch triggered by page read */
#define	WT_STAT_CONN_PREFETCH_ATTEMPTS			1571
/*! reconciliation: VLCS pages explicitly reconciled as empty */
#define	WT_STAT_CONN_REC_VLCS_EMPTIED_PAGES		1572
/*! reconciliation: approximate byte size of timestamps in pages written */
#define	WT_STAT_CONN_REC_TIME_WINDOW_BYTES_TS		1573
>>>>>>> 2238676a
/*!
 * reconciliation: approximate byte size of transaction IDs in pages
 * written
 */
<<<<<<< HEAD
#define	WT_STAT_CONN_REC_TIME_WINDOW_BYTES_TXN		1610
/*! reconciliation: fast-path pages deleted */
#define	WT_STAT_CONN_REC_PAGE_DELETE_FAST		1611
/*! reconciliation: leaf-page overflow keys */
#define	WT_STAT_CONN_REC_OVERFLOW_KEY_LEAF		1612
/*! reconciliation: maximum milliseconds spent in a reconciliation call */
#define	WT_STAT_CONN_REC_MAXIMUM_MILLISECONDS		1613
=======
#define	WT_STAT_CONN_REC_TIME_WINDOW_BYTES_TXN		1574
/*! reconciliation: fast-path pages deleted */
#define	WT_STAT_CONN_REC_PAGE_DELETE_FAST		1575
/*! reconciliation: leaf-page overflow keys */
#define	WT_STAT_CONN_REC_OVERFLOW_KEY_LEAF		1576
/*! reconciliation: maximum milliseconds spent in a reconciliation call */
#define	WT_STAT_CONN_REC_MAXIMUM_MILLISECONDS		1577
>>>>>>> 2238676a
/*!
 * reconciliation: maximum milliseconds spent in building a disk image in
 * a reconciliation
 */
<<<<<<< HEAD
#define	WT_STAT_CONN_REC_MAXIMUM_IMAGE_BUILD_MILLISECONDS	1614
=======
#define	WT_STAT_CONN_REC_MAXIMUM_IMAGE_BUILD_MILLISECONDS	1578
>>>>>>> 2238676a
/*!
 * reconciliation: maximum milliseconds spent in moving updates to the
 * history store in a reconciliation
 */
<<<<<<< HEAD
#define	WT_STAT_CONN_REC_MAXIMUM_HS_WRAPUP_MILLISECONDS	1615
/*! reconciliation: overflow values written */
#define	WT_STAT_CONN_REC_OVERFLOW_VALUE			1616
/*! reconciliation: page reconciliation calls */
#define	WT_STAT_CONN_REC_PAGES				1617
/*! reconciliation: page reconciliation calls for eviction */
#define	WT_STAT_CONN_REC_PAGES_EVICTION			1618
=======
#define	WT_STAT_CONN_REC_MAXIMUM_HS_WRAPUP_MILLISECONDS	1579
/*! reconciliation: overflow values written */
#define	WT_STAT_CONN_REC_OVERFLOW_VALUE			1580
/*! reconciliation: page reconciliation calls */
#define	WT_STAT_CONN_REC_PAGES				1581
/*! reconciliation: page reconciliation calls for eviction */
#define	WT_STAT_CONN_REC_PAGES_EVICTION			1582
>>>>>>> 2238676a
/*!
 * reconciliation: page reconciliation calls that resulted in values with
 * prepared transaction metadata
 */
<<<<<<< HEAD
#define	WT_STAT_CONN_REC_PAGES_WITH_PREPARE		1619
=======
#define	WT_STAT_CONN_REC_PAGES_WITH_PREPARE		1583
>>>>>>> 2238676a
/*!
 * reconciliation: page reconciliation calls that resulted in values with
 * timestamps
 */
<<<<<<< HEAD
#define	WT_STAT_CONN_REC_PAGES_WITH_TS			1620
=======
#define	WT_STAT_CONN_REC_PAGES_WITH_TS			1584
>>>>>>> 2238676a
/*!
 * reconciliation: page reconciliation calls that resulted in values with
 * transaction ids
 */
<<<<<<< HEAD
#define	WT_STAT_CONN_REC_PAGES_WITH_TXN			1621
/*! reconciliation: pages deleted */
#define	WT_STAT_CONN_REC_PAGE_DELETE			1622
=======
#define	WT_STAT_CONN_REC_PAGES_WITH_TXN			1585
/*! reconciliation: pages deleted */
#define	WT_STAT_CONN_REC_PAGE_DELETE			1586
>>>>>>> 2238676a
/*!
 * reconciliation: pages written including an aggregated newest start
 * durable timestamp
 */
<<<<<<< HEAD
#define	WT_STAT_CONN_REC_TIME_AGGR_NEWEST_START_DURABLE_TS	1623
=======
#define	WT_STAT_CONN_REC_TIME_AGGR_NEWEST_START_DURABLE_TS	1587
>>>>>>> 2238676a
/*!
 * reconciliation: pages written including an aggregated newest stop
 * durable timestamp
 */
<<<<<<< HEAD
#define	WT_STAT_CONN_REC_TIME_AGGR_NEWEST_STOP_DURABLE_TS	1624
=======
#define	WT_STAT_CONN_REC_TIME_AGGR_NEWEST_STOP_DURABLE_TS	1588
>>>>>>> 2238676a
/*!
 * reconciliation: pages written including an aggregated newest stop
 * timestamp
 */
<<<<<<< HEAD
#define	WT_STAT_CONN_REC_TIME_AGGR_NEWEST_STOP_TS	1625
=======
#define	WT_STAT_CONN_REC_TIME_AGGR_NEWEST_STOP_TS	1589
>>>>>>> 2238676a
/*!
 * reconciliation: pages written including an aggregated newest stop
 * transaction ID
 */
<<<<<<< HEAD
#define	WT_STAT_CONN_REC_TIME_AGGR_NEWEST_STOP_TXN	1626
=======
#define	WT_STAT_CONN_REC_TIME_AGGR_NEWEST_STOP_TXN	1590
>>>>>>> 2238676a
/*!
 * reconciliation: pages written including an aggregated newest
 * transaction ID
 */
<<<<<<< HEAD
#define	WT_STAT_CONN_REC_TIME_AGGR_NEWEST_TXN		1627
=======
#define	WT_STAT_CONN_REC_TIME_AGGR_NEWEST_TXN		1591
>>>>>>> 2238676a
/*!
 * reconciliation: pages written including an aggregated oldest start
 * timestamp
 */
<<<<<<< HEAD
#define	WT_STAT_CONN_REC_TIME_AGGR_OLDEST_START_TS	1628
/*! reconciliation: pages written including an aggregated prepare */
#define	WT_STAT_CONN_REC_TIME_AGGR_PREPARED		1629
/*! reconciliation: pages written including at least one prepare state */
#define	WT_STAT_CONN_REC_TIME_WINDOW_PAGES_PREPARED	1630
=======
#define	WT_STAT_CONN_REC_TIME_AGGR_OLDEST_START_TS	1592
/*! reconciliation: pages written including an aggregated prepare */
#define	WT_STAT_CONN_REC_TIME_AGGR_PREPARED		1593
/*! reconciliation: pages written including at least one prepare state */
#define	WT_STAT_CONN_REC_TIME_WINDOW_PAGES_PREPARED	1594
>>>>>>> 2238676a
/*!
 * reconciliation: pages written including at least one start durable
 * timestamp
 */
<<<<<<< HEAD
#define	WT_STAT_CONN_REC_TIME_WINDOW_PAGES_DURABLE_START_TS	1631
/*! reconciliation: pages written including at least one start timestamp */
#define	WT_STAT_CONN_REC_TIME_WINDOW_PAGES_START_TS	1632
=======
#define	WT_STAT_CONN_REC_TIME_WINDOW_PAGES_DURABLE_START_TS	1595
/*! reconciliation: pages written including at least one start timestamp */
#define	WT_STAT_CONN_REC_TIME_WINDOW_PAGES_START_TS	1596
>>>>>>> 2238676a
/*!
 * reconciliation: pages written including at least one start transaction
 * ID
 */
<<<<<<< HEAD
#define	WT_STAT_CONN_REC_TIME_WINDOW_PAGES_START_TXN	1633
=======
#define	WT_STAT_CONN_REC_TIME_WINDOW_PAGES_START_TXN	1597
>>>>>>> 2238676a
/*!
 * reconciliation: pages written including at least one stop durable
 * timestamp
 */
<<<<<<< HEAD
#define	WT_STAT_CONN_REC_TIME_WINDOW_PAGES_DURABLE_STOP_TS	1634
/*! reconciliation: pages written including at least one stop timestamp */
#define	WT_STAT_CONN_REC_TIME_WINDOW_PAGES_STOP_TS	1635
=======
#define	WT_STAT_CONN_REC_TIME_WINDOW_PAGES_DURABLE_STOP_TS	1598
/*! reconciliation: pages written including at least one stop timestamp */
#define	WT_STAT_CONN_REC_TIME_WINDOW_PAGES_STOP_TS	1599
>>>>>>> 2238676a
/*!
 * reconciliation: pages written including at least one stop transaction
 * ID
 */
<<<<<<< HEAD
#define	WT_STAT_CONN_REC_TIME_WINDOW_PAGES_STOP_TXN	1636
/*! reconciliation: records written including a prepare state */
#define	WT_STAT_CONN_REC_TIME_WINDOW_PREPARED		1637
/*! reconciliation: records written including a start durable timestamp */
#define	WT_STAT_CONN_REC_TIME_WINDOW_DURABLE_START_TS	1638
/*! reconciliation: records written including a start timestamp */
#define	WT_STAT_CONN_REC_TIME_WINDOW_START_TS		1639
/*! reconciliation: records written including a start transaction ID */
#define	WT_STAT_CONN_REC_TIME_WINDOW_START_TXN		1640
/*! reconciliation: records written including a stop durable timestamp */
#define	WT_STAT_CONN_REC_TIME_WINDOW_DURABLE_STOP_TS	1641
/*! reconciliation: records written including a stop timestamp */
#define	WT_STAT_CONN_REC_TIME_WINDOW_STOP_TS		1642
/*! reconciliation: records written including a stop transaction ID */
#define	WT_STAT_CONN_REC_TIME_WINDOW_STOP_TXN		1643
/*! reconciliation: split bytes currently awaiting free */
#define	WT_STAT_CONN_REC_SPLIT_STASHED_BYTES		1644
/*! reconciliation: split objects currently awaiting free */
#define	WT_STAT_CONN_REC_SPLIT_STASHED_OBJECTS		1645
/*! session: attempts to remove a local object and the object is in use */
#define	WT_STAT_CONN_LOCAL_OBJECTS_INUSE		1646
/*! session: flush_tier failed calls */
#define	WT_STAT_CONN_FLUSH_TIER_FAIL			1647
/*! session: flush_tier operation calls */
#define	WT_STAT_CONN_FLUSH_TIER				1648
/*! session: flush_tier tables skipped due to no checkpoint */
#define	WT_STAT_CONN_FLUSH_TIER_SKIPPED			1649
/*! session: flush_tier tables switched */
#define	WT_STAT_CONN_FLUSH_TIER_SWITCHED		1650
/*! session: local objects removed */
#define	WT_STAT_CONN_LOCAL_OBJECTS_REMOVED		1651
/*! session: open session count */
#define	WT_STAT_CONN_SESSION_OPEN			1652
/*! session: session query timestamp calls */
#define	WT_STAT_CONN_SESSION_QUERY_TS			1653
/*! session: table alter failed calls */
#define	WT_STAT_CONN_SESSION_TABLE_ALTER_FAIL		1654
/*! session: table alter successful calls */
#define	WT_STAT_CONN_SESSION_TABLE_ALTER_SUCCESS	1655
/*! session: table alter triggering checkpoint calls */
#define	WT_STAT_CONN_SESSION_TABLE_ALTER_TRIGGER_CHECKPOINT	1656
/*! session: table alter unchanged and skipped */
#define	WT_STAT_CONN_SESSION_TABLE_ALTER_SKIP		1657
/*! session: table compact conflicted with checkpoint */
#define	WT_STAT_CONN_SESSION_TABLE_COMPACT_CONFLICTING_CHECKPOINT	1658
/*! session: table compact dhandle successful calls */
#define	WT_STAT_CONN_SESSION_TABLE_COMPACT_DHANDLE_SUCCESS	1659
/*! session: table compact failed calls */
#define	WT_STAT_CONN_SESSION_TABLE_COMPACT_FAIL		1660
/*! session: table compact failed calls due to cache pressure */
#define	WT_STAT_CONN_SESSION_TABLE_COMPACT_FAIL_CACHE_PRESSURE	1661
/*! session: table compact passes */
#define	WT_STAT_CONN_SESSION_TABLE_COMPACT_PASSES	1662
/*! session: table compact pulled into eviction */
#define	WT_STAT_CONN_SESSION_TABLE_COMPACT_EVICTION	1663
/*! session: table compact running */
#define	WT_STAT_CONN_SESSION_TABLE_COMPACT_RUNNING	1664
/*! session: table compact skipped as process would not reduce file size */
#define	WT_STAT_CONN_SESSION_TABLE_COMPACT_SKIPPED	1665
/*! session: table compact successful calls */
#define	WT_STAT_CONN_SESSION_TABLE_COMPACT_SUCCESS	1666
/*! session: table compact timeout */
#define	WT_STAT_CONN_SESSION_TABLE_COMPACT_TIMEOUT	1667
/*! session: table create failed calls */
#define	WT_STAT_CONN_SESSION_TABLE_CREATE_FAIL		1668
/*! session: table create successful calls */
#define	WT_STAT_CONN_SESSION_TABLE_CREATE_SUCCESS	1669
/*! session: table create with import failed calls */
#define	WT_STAT_CONN_SESSION_TABLE_CREATE_IMPORT_FAIL	1670
/*! session: table create with import repair calls */
#define	WT_STAT_CONN_SESSION_TABLE_CREATE_IMPORT_REPAIR	1671
/*! session: table create with import successful calls */
#define	WT_STAT_CONN_SESSION_TABLE_CREATE_IMPORT_SUCCESS	1672
/*! session: table drop failed calls */
#define	WT_STAT_CONN_SESSION_TABLE_DROP_FAIL		1673
/*! session: table drop successful calls */
#define	WT_STAT_CONN_SESSION_TABLE_DROP_SUCCESS		1674
/*! session: table salvage failed calls */
#define	WT_STAT_CONN_SESSION_TABLE_SALVAGE_FAIL		1675
/*! session: table salvage successful calls */
#define	WT_STAT_CONN_SESSION_TABLE_SALVAGE_SUCCESS	1676
/*! session: table truncate failed calls */
#define	WT_STAT_CONN_SESSION_TABLE_TRUNCATE_FAIL	1677
/*! session: table truncate successful calls */
#define	WT_STAT_CONN_SESSION_TABLE_TRUNCATE_SUCCESS	1678
/*! session: table verify failed calls */
#define	WT_STAT_CONN_SESSION_TABLE_VERIFY_FAIL		1679
/*! session: table verify successful calls */
#define	WT_STAT_CONN_SESSION_TABLE_VERIFY_SUCCESS	1680
/*! session: tiered operations dequeued and processed */
#define	WT_STAT_CONN_TIERED_WORK_UNITS_DEQUEUED		1681
/*! session: tiered operations removed without processing */
#define	WT_STAT_CONN_TIERED_WORK_UNITS_REMOVED		1682
/*! session: tiered operations scheduled */
#define	WT_STAT_CONN_TIERED_WORK_UNITS_CREATED		1683
/*! session: tiered storage local retention time (secs) */
#define	WT_STAT_CONN_TIERED_RETENTION			1684
/*! thread-state: active filesystem fsync calls */
#define	WT_STAT_CONN_THREAD_FSYNC_ACTIVE		1685
/*! thread-state: active filesystem read calls */
#define	WT_STAT_CONN_THREAD_READ_ACTIVE			1686
/*! thread-state: active filesystem write calls */
#define	WT_STAT_CONN_THREAD_WRITE_ACTIVE		1687
/*! thread-yield: application thread operations waiting for cache */
#define	WT_STAT_CONN_APPLICATION_CACHE_OPS		1688
=======
#define	WT_STAT_CONN_REC_TIME_WINDOW_PAGES_STOP_TXN	1600
/*! reconciliation: records written including a prepare state */
#define	WT_STAT_CONN_REC_TIME_WINDOW_PREPARED		1601
/*! reconciliation: records written including a start durable timestamp */
#define	WT_STAT_CONN_REC_TIME_WINDOW_DURABLE_START_TS	1602
/*! reconciliation: records written including a start timestamp */
#define	WT_STAT_CONN_REC_TIME_WINDOW_START_TS		1603
/*! reconciliation: records written including a start transaction ID */
#define	WT_STAT_CONN_REC_TIME_WINDOW_START_TXN		1604
/*! reconciliation: records written including a stop durable timestamp */
#define	WT_STAT_CONN_REC_TIME_WINDOW_DURABLE_STOP_TS	1605
/*! reconciliation: records written including a stop timestamp */
#define	WT_STAT_CONN_REC_TIME_WINDOW_STOP_TS		1606
/*! reconciliation: records written including a stop transaction ID */
#define	WT_STAT_CONN_REC_TIME_WINDOW_STOP_TXN		1607
/*! reconciliation: split bytes currently awaiting free */
#define	WT_STAT_CONN_REC_SPLIT_STASHED_BYTES		1608
/*! reconciliation: split objects currently awaiting free */
#define	WT_STAT_CONN_REC_SPLIT_STASHED_OBJECTS		1609
/*! session: attempts to remove a local object and the object is in use */
#define	WT_STAT_CONN_LOCAL_OBJECTS_INUSE		1610
/*! session: flush_tier failed calls */
#define	WT_STAT_CONN_FLUSH_TIER_FAIL			1611
/*! session: flush_tier operation calls */
#define	WT_STAT_CONN_FLUSH_TIER				1612
/*! session: flush_tier tables skipped due to no checkpoint */
#define	WT_STAT_CONN_FLUSH_TIER_SKIPPED			1613
/*! session: flush_tier tables switched */
#define	WT_STAT_CONN_FLUSH_TIER_SWITCHED		1614
/*! session: local objects removed */
#define	WT_STAT_CONN_LOCAL_OBJECTS_REMOVED		1615
/*! session: open session count */
#define	WT_STAT_CONN_SESSION_OPEN			1616
/*! session: session query timestamp calls */
#define	WT_STAT_CONN_SESSION_QUERY_TS			1617
/*! session: table alter failed calls */
#define	WT_STAT_CONN_SESSION_TABLE_ALTER_FAIL		1618
/*! session: table alter successful calls */
#define	WT_STAT_CONN_SESSION_TABLE_ALTER_SUCCESS	1619
/*! session: table alter triggering checkpoint calls */
#define	WT_STAT_CONN_SESSION_TABLE_ALTER_TRIGGER_CHECKPOINT	1620
/*! session: table alter unchanged and skipped */
#define	WT_STAT_CONN_SESSION_TABLE_ALTER_SKIP		1621
/*! session: table compact conflicted with checkpoint */
#define	WT_STAT_CONN_SESSION_TABLE_COMPACT_CONFLICTING_CHECKPOINT	1622
/*! session: table compact dhandle successful calls */
#define	WT_STAT_CONN_SESSION_TABLE_COMPACT_DHANDLE_SUCCESS	1623
/*! session: table compact failed calls */
#define	WT_STAT_CONN_SESSION_TABLE_COMPACT_FAIL		1624
/*! session: table compact failed calls due to cache pressure */
#define	WT_STAT_CONN_SESSION_TABLE_COMPACT_FAIL_CACHE_PRESSURE	1625
/*! session: table compact passes */
#define	WT_STAT_CONN_SESSION_TABLE_COMPACT_PASSES	1626
/*! session: table compact pulled into eviction */
#define	WT_STAT_CONN_SESSION_TABLE_COMPACT_EVICTION	1627
/*! session: table compact running */
#define	WT_STAT_CONN_SESSION_TABLE_COMPACT_RUNNING	1628
/*! session: table compact skipped as process would not reduce file size */
#define	WT_STAT_CONN_SESSION_TABLE_COMPACT_SKIPPED	1629
/*! session: table compact successful calls */
#define	WT_STAT_CONN_SESSION_TABLE_COMPACT_SUCCESS	1630
/*! session: table compact timeout */
#define	WT_STAT_CONN_SESSION_TABLE_COMPACT_TIMEOUT	1631
/*! session: table create failed calls */
#define	WT_STAT_CONN_SESSION_TABLE_CREATE_FAIL		1632
/*! session: table create successful calls */
#define	WT_STAT_CONN_SESSION_TABLE_CREATE_SUCCESS	1633
/*! session: table create with import failed calls */
#define	WT_STAT_CONN_SESSION_TABLE_CREATE_IMPORT_FAIL	1634
/*! session: table create with import repair calls */
#define	WT_STAT_CONN_SESSION_TABLE_CREATE_IMPORT_REPAIR	1635
/*! session: table create with import successful calls */
#define	WT_STAT_CONN_SESSION_TABLE_CREATE_IMPORT_SUCCESS	1636
/*! session: table drop failed calls */
#define	WT_STAT_CONN_SESSION_TABLE_DROP_FAIL		1637
/*! session: table drop successful calls */
#define	WT_STAT_CONN_SESSION_TABLE_DROP_SUCCESS		1638
/*! session: table salvage failed calls */
#define	WT_STAT_CONN_SESSION_TABLE_SALVAGE_FAIL		1639
/*! session: table salvage successful calls */
#define	WT_STAT_CONN_SESSION_TABLE_SALVAGE_SUCCESS	1640
/*! session: table truncate failed calls */
#define	WT_STAT_CONN_SESSION_TABLE_TRUNCATE_FAIL	1641
/*! session: table truncate successful calls */
#define	WT_STAT_CONN_SESSION_TABLE_TRUNCATE_SUCCESS	1642
/*! session: table verify failed calls */
#define	WT_STAT_CONN_SESSION_TABLE_VERIFY_FAIL		1643
/*! session: table verify successful calls */
#define	WT_STAT_CONN_SESSION_TABLE_VERIFY_SUCCESS	1644
/*! session: tiered operations dequeued and processed */
#define	WT_STAT_CONN_TIERED_WORK_UNITS_DEQUEUED		1645
/*! session: tiered operations removed without processing */
#define	WT_STAT_CONN_TIERED_WORK_UNITS_REMOVED		1646
/*! session: tiered operations scheduled */
#define	WT_STAT_CONN_TIERED_WORK_UNITS_CREATED		1647
/*! session: tiered storage local retention time (secs) */
#define	WT_STAT_CONN_TIERED_RETENTION			1648
/*! thread-state: active filesystem fsync calls */
#define	WT_STAT_CONN_THREAD_FSYNC_ACTIVE		1649
/*! thread-state: active filesystem read calls */
#define	WT_STAT_CONN_THREAD_READ_ACTIVE			1650
/*! thread-state: active filesystem write calls */
#define	WT_STAT_CONN_THREAD_WRITE_ACTIVE		1651
/*! thread-yield: application thread operations waiting for cache */
#define	WT_STAT_CONN_APPLICATION_CACHE_OPS		1652
>>>>>>> 2238676a
/*!
 * thread-yield: application thread operations waiting for interruptible
 * cache eviction
 */
<<<<<<< HEAD
#define	WT_STAT_CONN_APPLICATION_CACHE_INTERRUPTIBLE_OPS	1689
=======
#define	WT_STAT_CONN_APPLICATION_CACHE_INTERRUPTIBLE_OPS	1653
>>>>>>> 2238676a
/*!
 * thread-yield: application thread operations waiting for mandatory
 * cache eviction
 */
<<<<<<< HEAD
#define	WT_STAT_CONN_APPLICATION_CACHE_UNINTERRUPTIBLE_OPS	1690
/*! thread-yield: application thread snapshot refreshed for eviction */
#define	WT_STAT_CONN_APPLICATION_EVICT_SNAPSHOT_REFRESHED	1691
/*! thread-yield: application thread time waiting for cache (usecs) */
#define	WT_STAT_CONN_APPLICATION_CACHE_TIME		1692
=======
#define	WT_STAT_CONN_APPLICATION_CACHE_UNINTERRUPTIBLE_OPS	1654
/*! thread-yield: application thread snapshot refreshed for eviction */
#define	WT_STAT_CONN_APPLICATION_EVICT_SNAPSHOT_REFRESHED	1655
/*! thread-yield: application thread time waiting for cache (usecs) */
#define	WT_STAT_CONN_APPLICATION_CACHE_TIME		1656
>>>>>>> 2238676a
/*!
 * thread-yield: application thread time waiting for interruptible cache
 * eviction (usecs)
 */
<<<<<<< HEAD
#define	WT_STAT_CONN_APPLICATION_CACHE_INTERRUPTIBLE_TIME	1693
=======
#define	WT_STAT_CONN_APPLICATION_CACHE_INTERRUPTIBLE_TIME	1657
>>>>>>> 2238676a
/*!
 * thread-yield: application thread time waiting for mandatory cache
 * eviction (usecs)
 */
<<<<<<< HEAD
#define	WT_STAT_CONN_APPLICATION_CACHE_UNINTERRUPTIBLE_TIME	1694
=======
#define	WT_STAT_CONN_APPLICATION_CACHE_UNINTERRUPTIBLE_TIME	1658
>>>>>>> 2238676a
/*!
 * thread-yield: connection close blocked waiting for transaction state
 * stabilization
 */
<<<<<<< HEAD
#define	WT_STAT_CONN_TXN_RELEASE_BLOCKED		1695
/*! thread-yield: data handle lock yielded */
#define	WT_STAT_CONN_DHANDLE_LOCK_BLOCKED		1696
=======
#define	WT_STAT_CONN_TXN_RELEASE_BLOCKED		1659
/*! thread-yield: data handle lock yielded */
#define	WT_STAT_CONN_DHANDLE_LOCK_BLOCKED		1660
>>>>>>> 2238676a
/*!
 * thread-yield: get reference for page index and slot time sleeping
 * (usecs)
 */
<<<<<<< HEAD
#define	WT_STAT_CONN_PAGE_INDEX_SLOT_REF_BLOCKED	1697
/*! thread-yield: page access yielded due to prepare state change */
#define	WT_STAT_CONN_PREPARED_TRANSITION_BLOCKED_PAGE	1698
/*! thread-yield: page acquire busy blocked */
#define	WT_STAT_CONN_PAGE_BUSY_BLOCKED			1699
/*! thread-yield: page acquire eviction blocked */
#define	WT_STAT_CONN_PAGE_FORCIBLE_EVICT_BLOCKED	1700
/*! thread-yield: page acquire locked blocked */
#define	WT_STAT_CONN_PAGE_LOCKED_BLOCKED		1701
/*! thread-yield: page acquire read blocked */
#define	WT_STAT_CONN_PAGE_READ_BLOCKED			1702
/*! thread-yield: page acquire time sleeping (usecs) */
#define	WT_STAT_CONN_PAGE_SLEEP				1703
=======
#define	WT_STAT_CONN_PAGE_INDEX_SLOT_REF_BLOCKED	1661
/*! thread-yield: page access yielded due to prepare state change */
#define	WT_STAT_CONN_PREPARED_TRANSITION_BLOCKED_PAGE	1662
/*! thread-yield: page acquire busy blocked */
#define	WT_STAT_CONN_PAGE_BUSY_BLOCKED			1663
/*! thread-yield: page acquire eviction blocked */
#define	WT_STAT_CONN_PAGE_FORCIBLE_EVICT_BLOCKED	1664
/*! thread-yield: page acquire locked blocked */
#define	WT_STAT_CONN_PAGE_LOCKED_BLOCKED		1665
/*! thread-yield: page acquire read blocked */
#define	WT_STAT_CONN_PAGE_READ_BLOCKED			1666
/*! thread-yield: page acquire time sleeping (usecs) */
#define	WT_STAT_CONN_PAGE_SLEEP				1667
>>>>>>> 2238676a
/*!
 * thread-yield: page delete rollback time sleeping for state change
 * (usecs)
 */
<<<<<<< HEAD
#define	WT_STAT_CONN_PAGE_DEL_ROLLBACK_BLOCKED		1704
/*! thread-yield: page reconciliation yielded due to child modification */
#define	WT_STAT_CONN_CHILD_MODIFY_BLOCKED_PAGE		1705
/*! transaction: Number of prepared updates */
#define	WT_STAT_CONN_TXN_PREPARED_UPDATES		1706
/*! transaction: Number of prepared updates committed */
#define	WT_STAT_CONN_TXN_PREPARED_UPDATES_COMMITTED	1707
/*! transaction: Number of prepared updates repeated on the same key */
#define	WT_STAT_CONN_TXN_PREPARED_UPDATES_KEY_REPEATED	1708
/*! transaction: Number of prepared updates rolled back */
#define	WT_STAT_CONN_TXN_PREPARED_UPDATES_ROLLEDBACK	1709
=======
#define	WT_STAT_CONN_PAGE_DEL_ROLLBACK_BLOCKED		1668
/*! thread-yield: page reconciliation yielded due to child modification */
#define	WT_STAT_CONN_CHILD_MODIFY_BLOCKED_PAGE		1669
/*! transaction: Number of prepared updates */
#define	WT_STAT_CONN_TXN_PREPARED_UPDATES		1670
/*! transaction: Number of prepared updates committed */
#define	WT_STAT_CONN_TXN_PREPARED_UPDATES_COMMITTED	1671
/*! transaction: Number of prepared updates repeated on the same key */
#define	WT_STAT_CONN_TXN_PREPARED_UPDATES_KEY_REPEATED	1672
/*! transaction: Number of prepared updates rolled back */
#define	WT_STAT_CONN_TXN_PREPARED_UPDATES_ROLLEDBACK	1673
>>>>>>> 2238676a
/*!
 * transaction: a reader raced with a prepared transaction commit and
 * skipped an update or updates
 */
<<<<<<< HEAD
#define	WT_STAT_CONN_TXN_READ_RACE_PREPARE_COMMIT	1710
/*! transaction: number of times overflow removed value is read */
#define	WT_STAT_CONN_TXN_READ_OVERFLOW_REMOVE		1711
/*! transaction: oldest pinned transaction ID rolled back for eviction */
#define	WT_STAT_CONN_TXN_ROLLBACK_OLDEST_PINNED		1712
/*! transaction: prepared transactions */
#define	WT_STAT_CONN_TXN_PREPARE			1713
/*! transaction: prepared transactions committed */
#define	WT_STAT_CONN_TXN_PREPARE_COMMIT			1714
/*! transaction: prepared transactions currently active */
#define	WT_STAT_CONN_TXN_PREPARE_ACTIVE			1715
/*! transaction: prepared transactions rolled back */
#define	WT_STAT_CONN_TXN_PREPARE_ROLLBACK		1716
/*! transaction: query timestamp calls */
#define	WT_STAT_CONN_TXN_QUERY_TS			1717
/*! transaction: race to read prepared update retry */
#define	WT_STAT_CONN_TXN_READ_RACE_PREPARE_UPDATE	1718
/*! transaction: rollback to stable calls */
#define	WT_STAT_CONN_TXN_RTS				1719
=======
#define	WT_STAT_CONN_TXN_READ_RACE_PREPARE_COMMIT	1674
/*! transaction: number of times overflow removed value is read */
#define	WT_STAT_CONN_TXN_READ_OVERFLOW_REMOVE		1675
/*! transaction: oldest pinned transaction ID rolled back for eviction */
#define	WT_STAT_CONN_TXN_ROLLBACK_OLDEST_PINNED		1676
/*! transaction: prepared transactions */
#define	WT_STAT_CONN_TXN_PREPARE			1677
/*! transaction: prepared transactions committed */
#define	WT_STAT_CONN_TXN_PREPARE_COMMIT			1678
/*! transaction: prepared transactions currently active */
#define	WT_STAT_CONN_TXN_PREPARE_ACTIVE			1679
/*! transaction: prepared transactions rolled back */
#define	WT_STAT_CONN_TXN_PREPARE_ROLLBACK		1680
/*! transaction: query timestamp calls */
#define	WT_STAT_CONN_TXN_QUERY_TS			1681
/*! transaction: race to read prepared update retry */
#define	WT_STAT_CONN_TXN_READ_RACE_PREPARE_UPDATE	1682
/*! transaction: rollback to stable calls */
#define	WT_STAT_CONN_TXN_RTS				1683
>>>>>>> 2238676a
/*!
 * transaction: rollback to stable history store keys that would have
 * been swept in non-dryrun mode
 */
<<<<<<< HEAD
#define	WT_STAT_CONN_TXN_RTS_SWEEP_HS_KEYS_DRYRUN	1720
=======
#define	WT_STAT_CONN_TXN_RTS_SWEEP_HS_KEYS_DRYRUN	1684
>>>>>>> 2238676a
/*!
 * transaction: rollback to stable history store records with stop
 * timestamps older than newer records
 */
<<<<<<< HEAD
#define	WT_STAT_CONN_TXN_RTS_HS_STOP_OLDER_THAN_NEWER_START	1721
/*! transaction: rollback to stable inconsistent checkpoint */
#define	WT_STAT_CONN_TXN_RTS_INCONSISTENT_CKPT		1722
/*! transaction: rollback to stable keys removed */
#define	WT_STAT_CONN_TXN_RTS_KEYS_REMOVED		1723
/*! transaction: rollback to stable keys restored */
#define	WT_STAT_CONN_TXN_RTS_KEYS_RESTORED		1724
=======
#define	WT_STAT_CONN_TXN_RTS_HS_STOP_OLDER_THAN_NEWER_START	1685
/*! transaction: rollback to stable inconsistent checkpoint */
#define	WT_STAT_CONN_TXN_RTS_INCONSISTENT_CKPT		1686
/*! transaction: rollback to stable keys removed */
#define	WT_STAT_CONN_TXN_RTS_KEYS_REMOVED		1687
/*! transaction: rollback to stable keys restored */
#define	WT_STAT_CONN_TXN_RTS_KEYS_RESTORED		1688
>>>>>>> 2238676a
/*!
 * transaction: rollback to stable keys that would have been removed in
 * non-dryrun mode
 */
<<<<<<< HEAD
#define	WT_STAT_CONN_TXN_RTS_KEYS_REMOVED_DRYRUN	1725
=======
#define	WT_STAT_CONN_TXN_RTS_KEYS_REMOVED_DRYRUN	1689
>>>>>>> 2238676a
/*!
 * transaction: rollback to stable keys that would have been restored in
 * non-dryrun mode
 */
<<<<<<< HEAD
#define	WT_STAT_CONN_TXN_RTS_KEYS_RESTORED_DRYRUN	1726
/*! transaction: rollback to stable pages visited */
#define	WT_STAT_CONN_TXN_RTS_PAGES_VISITED		1727
/*! transaction: rollback to stable restored tombstones from history store */
#define	WT_STAT_CONN_TXN_RTS_HS_RESTORE_TOMBSTONES	1728
/*! transaction: rollback to stable restored updates from history store */
#define	WT_STAT_CONN_TXN_RTS_HS_RESTORE_UPDATES		1729
/*! transaction: rollback to stable skipping delete rle */
#define	WT_STAT_CONN_TXN_RTS_DELETE_RLE_SKIPPED		1730
/*! transaction: rollback to stable skipping stable rle */
#define	WT_STAT_CONN_TXN_RTS_STABLE_RLE_SKIPPED		1731
/*! transaction: rollback to stable sweeping history store keys */
#define	WT_STAT_CONN_TXN_RTS_SWEEP_HS_KEYS		1732
=======
#define	WT_STAT_CONN_TXN_RTS_KEYS_RESTORED_DRYRUN	1690
/*! transaction: rollback to stable pages visited */
#define	WT_STAT_CONN_TXN_RTS_PAGES_VISITED		1691
/*! transaction: rollback to stable restored tombstones from history store */
#define	WT_STAT_CONN_TXN_RTS_HS_RESTORE_TOMBSTONES	1692
/*! transaction: rollback to stable restored updates from history store */
#define	WT_STAT_CONN_TXN_RTS_HS_RESTORE_UPDATES		1693
/*! transaction: rollback to stable skipping delete rle */
#define	WT_STAT_CONN_TXN_RTS_DELETE_RLE_SKIPPED		1694
/*! transaction: rollback to stable skipping stable rle */
#define	WT_STAT_CONN_TXN_RTS_STABLE_RLE_SKIPPED		1695
/*! transaction: rollback to stable sweeping history store keys */
#define	WT_STAT_CONN_TXN_RTS_SWEEP_HS_KEYS		1696
>>>>>>> 2238676a
/*!
 * transaction: rollback to stable tombstones from history store that
 * would have been restored in non-dryrun mode
 */
<<<<<<< HEAD
#define	WT_STAT_CONN_TXN_RTS_HS_RESTORE_TOMBSTONES_DRYRUN	1733
/*! transaction: rollback to stable tree walk skipping pages */
#define	WT_STAT_CONN_TXN_RTS_TREE_WALK_SKIP_PAGES	1734
/*! transaction: rollback to stable updates aborted */
#define	WT_STAT_CONN_TXN_RTS_UPD_ABORTED		1735
=======
#define	WT_STAT_CONN_TXN_RTS_HS_RESTORE_TOMBSTONES_DRYRUN	1697
/*! transaction: rollback to stable tree walk skipping pages */
#define	WT_STAT_CONN_TXN_RTS_TREE_WALK_SKIP_PAGES	1698
/*! transaction: rollback to stable updates aborted */
#define	WT_STAT_CONN_TXN_RTS_UPD_ABORTED		1699
>>>>>>> 2238676a
/*!
 * transaction: rollback to stable updates from history store that would
 * have been restored in non-dryrun mode
 */
<<<<<<< HEAD
#define	WT_STAT_CONN_TXN_RTS_HS_RESTORE_UPDATES_DRYRUN	1736
/*! transaction: rollback to stable updates removed from history store */
#define	WT_STAT_CONN_TXN_RTS_HS_REMOVED			1737
=======
#define	WT_STAT_CONN_TXN_RTS_HS_RESTORE_UPDATES_DRYRUN	1700
/*! transaction: rollback to stable updates removed from history store */
#define	WT_STAT_CONN_TXN_RTS_HS_REMOVED			1701
>>>>>>> 2238676a
/*!
 * transaction: rollback to stable updates that would have been aborted
 * in non-dryrun mode
 */
<<<<<<< HEAD
#define	WT_STAT_CONN_TXN_RTS_UPD_ABORTED_DRYRUN		1738
=======
#define	WT_STAT_CONN_TXN_RTS_UPD_ABORTED_DRYRUN		1702
>>>>>>> 2238676a
/*!
 * transaction: rollback to stable updates that would have been removed
 * from history store in non-dryrun mode
 */
<<<<<<< HEAD
#define	WT_STAT_CONN_TXN_RTS_HS_REMOVED_DRYRUN		1739
/*! transaction: sessions scanned in each walk of concurrent sessions */
#define	WT_STAT_CONN_TXN_SESSIONS_WALKED		1740
/*! transaction: set timestamp calls */
#define	WT_STAT_CONN_TXN_SET_TS				1741
/*! transaction: set timestamp durable calls */
#define	WT_STAT_CONN_TXN_SET_TS_DURABLE			1742
/*! transaction: set timestamp durable updates */
#define	WT_STAT_CONN_TXN_SET_TS_DURABLE_UPD		1743
/*! transaction: set timestamp force calls */
#define	WT_STAT_CONN_TXN_SET_TS_FORCE			1744
=======
#define	WT_STAT_CONN_TXN_RTS_HS_REMOVED_DRYRUN		1703
/*! transaction: sessions scanned in each walk of concurrent sessions */
#define	WT_STAT_CONN_TXN_SESSIONS_WALKED		1704
/*! transaction: set timestamp calls */
#define	WT_STAT_CONN_TXN_SET_TS				1705
/*! transaction: set timestamp durable calls */
#define	WT_STAT_CONN_TXN_SET_TS_DURABLE			1706
/*! transaction: set timestamp durable updates */
#define	WT_STAT_CONN_TXN_SET_TS_DURABLE_UPD		1707
/*! transaction: set timestamp force calls */
#define	WT_STAT_CONN_TXN_SET_TS_FORCE			1708
>>>>>>> 2238676a
/*!
 * transaction: set timestamp global oldest timestamp set to be more
 * recent than the global stable timestamp
 */
<<<<<<< HEAD
#define	WT_STAT_CONN_TXN_SET_TS_OUT_OF_ORDER		1745
/*! transaction: set timestamp oldest calls */
#define	WT_STAT_CONN_TXN_SET_TS_OLDEST			1746
/*! transaction: set timestamp oldest updates */
#define	WT_STAT_CONN_TXN_SET_TS_OLDEST_UPD		1747
/*! transaction: set timestamp stable calls */
#define	WT_STAT_CONN_TXN_SET_TS_STABLE			1748
/*! transaction: set timestamp stable updates */
#define	WT_STAT_CONN_TXN_SET_TS_STABLE_UPD		1749
/*! transaction: transaction begins */
#define	WT_STAT_CONN_TXN_BEGIN				1750
=======
#define	WT_STAT_CONN_TXN_SET_TS_OUT_OF_ORDER		1709
/*! transaction: set timestamp oldest calls */
#define	WT_STAT_CONN_TXN_SET_TS_OLDEST			1710
/*! transaction: set timestamp oldest updates */
#define	WT_STAT_CONN_TXN_SET_TS_OLDEST_UPD		1711
/*! transaction: set timestamp stable calls */
#define	WT_STAT_CONN_TXN_SET_TS_STABLE			1712
/*! transaction: set timestamp stable updates */
#define	WT_STAT_CONN_TXN_SET_TS_STABLE_UPD		1713
/*! transaction: transaction begins */
#define	WT_STAT_CONN_TXN_BEGIN				1714
>>>>>>> 2238676a
/*!
 * transaction: transaction checkpoint history store file duration
 * (usecs)
 */
<<<<<<< HEAD
#define	WT_STAT_CONN_TXN_HS_CKPT_DURATION		1751
/*! transaction: transaction range of IDs currently pinned */
#define	WT_STAT_CONN_TXN_PINNED_RANGE			1752
/*! transaction: transaction range of IDs currently pinned by a checkpoint */
#define	WT_STAT_CONN_TXN_PINNED_CHECKPOINT_RANGE	1753
/*! transaction: transaction range of timestamps currently pinned */
#define	WT_STAT_CONN_TXN_PINNED_TIMESTAMP		1754
/*! transaction: transaction range of timestamps pinned by a checkpoint */
#define	WT_STAT_CONN_TXN_PINNED_TIMESTAMP_CHECKPOINT	1755
=======
#define	WT_STAT_CONN_TXN_HS_CKPT_DURATION		1715
/*! transaction: transaction range of IDs currently pinned */
#define	WT_STAT_CONN_TXN_PINNED_RANGE			1716
/*! transaction: transaction range of IDs currently pinned by a checkpoint */
#define	WT_STAT_CONN_TXN_PINNED_CHECKPOINT_RANGE	1717
/*! transaction: transaction range of timestamps currently pinned */
#define	WT_STAT_CONN_TXN_PINNED_TIMESTAMP		1718
/*! transaction: transaction range of timestamps pinned by a checkpoint */
#define	WT_STAT_CONN_TXN_PINNED_TIMESTAMP_CHECKPOINT	1719
>>>>>>> 2238676a
/*!
 * transaction: transaction range of timestamps pinned by the oldest
 * active read timestamp
 */
<<<<<<< HEAD
#define	WT_STAT_CONN_TXN_PINNED_TIMESTAMP_READER	1756
=======
#define	WT_STAT_CONN_TXN_PINNED_TIMESTAMP_READER	1720
>>>>>>> 2238676a
/*!
 * transaction: transaction range of timestamps pinned by the oldest
 * timestamp
 */
<<<<<<< HEAD
#define	WT_STAT_CONN_TXN_PINNED_TIMESTAMP_OLDEST	1757
/*! transaction: transaction read timestamp of the oldest active reader */
#define	WT_STAT_CONN_TXN_TIMESTAMP_OLDEST_ACTIVE_READ	1758
/*! transaction: transaction rollback to stable currently running */
#define	WT_STAT_CONN_TXN_ROLLBACK_TO_STABLE_RUNNING	1759
/*! transaction: transaction walk of concurrent sessions */
#define	WT_STAT_CONN_TXN_WALK_SESSIONS			1760
/*! transaction: transactions committed */
#define	WT_STAT_CONN_TXN_COMMIT				1761
/*! transaction: transactions rolled back */
#define	WT_STAT_CONN_TXN_ROLLBACK			1762
/*! transaction: update conflicts */
#define	WT_STAT_CONN_TXN_UPDATE_CONFLICT		1763
=======
#define	WT_STAT_CONN_TXN_PINNED_TIMESTAMP_OLDEST	1721
/*! transaction: transaction read timestamp of the oldest active reader */
#define	WT_STAT_CONN_TXN_TIMESTAMP_OLDEST_ACTIVE_READ	1722
/*! transaction: transaction rollback to stable currently running */
#define	WT_STAT_CONN_TXN_ROLLBACK_TO_STABLE_RUNNING	1723
/*! transaction: transaction walk of concurrent sessions */
#define	WT_STAT_CONN_TXN_WALK_SESSIONS			1724
/*! transaction: transactions committed */
#define	WT_STAT_CONN_TXN_COMMIT				1725
/*! transaction: transactions rolled back */
#define	WT_STAT_CONN_TXN_ROLLBACK			1726
/*! transaction: update conflicts */
#define	WT_STAT_CONN_TXN_UPDATE_CONFLICT		1727
>>>>>>> 2238676a

/*!
 * @}
 * @name Statistics for data sources
 * @anchor statistics_dsrc
 * @{
 */
/*! autocommit: retries for readonly operations */
#define	WT_STAT_DSRC_AUTOCOMMIT_READONLY_RETRY		2000
/*! autocommit: retries for update operations */
#define	WT_STAT_DSRC_AUTOCOMMIT_UPDATE_RETRY		2001
/*! backup: total modified incremental blocks with compressed data */
#define	WT_STAT_DSRC_BACKUP_BLOCKS_COMPRESSED		2002
/*! backup: total modified incremental blocks without compressed data */
#define	WT_STAT_DSRC_BACKUP_BLOCKS_UNCOMPRESSED		2003
/*! block-disagg: Bytes read from the shared history store in SLS */
#define	WT_STAT_DSRC_DISAGG_BLOCK_HS_BYTE_READ		2004
/*! block-disagg: Bytes written to the shared history store in SLS */
#define	WT_STAT_DSRC_DISAGG_BLOCK_HS_BYTE_WRITE		2005
/*! block-disagg: Disaggregated block manager get */
#define	WT_STAT_DSRC_DISAGG_BLOCK_GET			2006
/*!
 * block-disagg: Disaggregated block manager get from the shared history
 * store in SLS
 */
#define	WT_STAT_DSRC_DISAGG_BLOCK_HS_GET		2007
/*! block-disagg: Disaggregated block manager put  */
#define	WT_STAT_DSRC_DISAGG_BLOCK_PUT			2008
/*!
 * block-disagg: Disaggregated block manager put to the shared history
 * store in SLS
 */
#define	WT_STAT_DSRC_DISAGG_BLOCK_HS_PUT		2009
/*! block-manager: allocations requiring file extension */
#define	WT_STAT_DSRC_BLOCK_EXTENSION			2010
/*! block-manager: blocks allocated */
#define	WT_STAT_DSRC_BLOCK_ALLOC			2011
/*! block-manager: blocks freed */
#define	WT_STAT_DSRC_BLOCK_FREE				2012
/*! block-manager: checkpoint size */
#define	WT_STAT_DSRC_BLOCK_CHECKPOINT_SIZE		2013
/*! block-manager: file allocation unit size */
#define	WT_STAT_DSRC_ALLOCATION_SIZE			2014
/*! block-manager: file bytes available for reuse */
#define	WT_STAT_DSRC_BLOCK_REUSE_BYTES			2015
/*! block-manager: file magic number */
#define	WT_STAT_DSRC_BLOCK_MAGIC			2016
/*! block-manager: file major version number */
#define	WT_STAT_DSRC_BLOCK_MAJOR			2017
/*! block-manager: file size in bytes */
#define	WT_STAT_DSRC_BLOCK_SIZE				2018
/*! block-manager: minor version number */
#define	WT_STAT_DSRC_BLOCK_MINOR			2019
/*! btree: btree checkpoint generation */
#define	WT_STAT_DSRC_BTREE_CHECKPOINT_GENERATION	2020
/*! btree: btree clean tree checkpoint expiration time */
#define	WT_STAT_DSRC_BTREE_CLEAN_CHECKPOINT_TIMER	2021
/*! btree: btree compact pages reviewed */
#define	WT_STAT_DSRC_BTREE_COMPACT_PAGES_REVIEWED	2022
/*! btree: btree compact pages rewritten */
#define	WT_STAT_DSRC_BTREE_COMPACT_PAGES_REWRITTEN	2023
/*! btree: btree compact pages skipped */
#define	WT_STAT_DSRC_BTREE_COMPACT_PAGES_SKIPPED	2024
/*! btree: btree expected number of compact bytes rewritten */
#define	WT_STAT_DSRC_BTREE_COMPACT_BYTES_REWRITTEN_EXPECTED	2025
/*! btree: btree expected number of compact pages rewritten */
#define	WT_STAT_DSRC_BTREE_COMPACT_PAGES_REWRITTEN_EXPECTED	2026
/*! btree: btree number of pages reconciled during checkpoint */
#define	WT_STAT_DSRC_BTREE_CHECKPOINT_PAGES_RECONCILED	2027
/*! btree: btree skipped by compaction as process would not reduce size */
#define	WT_STAT_DSRC_BTREE_COMPACT_SKIPPED		2028
/*!
 * btree: column-store fixed-size leaf pages, only reported if tree_walk
 * or all statistics are enabled
 */
#define	WT_STAT_DSRC_BTREE_COLUMN_FIX			2029
/*!
 * btree: column-store fixed-size time windows, only reported if
 * tree_walk or all statistics are enabled
 */
#define	WT_STAT_DSRC_BTREE_COLUMN_TWS			2030
/*!
 * btree: column-store internal pages, only reported if tree_walk or all
 * statistics are enabled
 */
#define	WT_STAT_DSRC_BTREE_COLUMN_INTERNAL		2031
/*!
 * btree: column-store variable-size RLE encoded values, only reported if
 * tree_walk or all statistics are enabled
 */
#define	WT_STAT_DSRC_BTREE_COLUMN_RLE			2032
/*!
 * btree: column-store variable-size deleted values, only reported if
 * tree_walk or all statistics are enabled
 */
#define	WT_STAT_DSRC_BTREE_COLUMN_DELETED		2033
/*!
 * btree: column-store variable-size leaf pages, only reported if
 * tree_walk or all statistics are enabled
 */
#define	WT_STAT_DSRC_BTREE_COLUMN_VARIABLE		2034
/*! btree: fixed-record size */
#define	WT_STAT_DSRC_BTREE_FIXED_LEN			2035
/*! btree: maximum internal page size */
#define	WT_STAT_DSRC_BTREE_MAXINTLPAGE			2036
/*! btree: maximum leaf page key size */
#define	WT_STAT_DSRC_BTREE_MAXLEAFKEY			2037
/*! btree: maximum leaf page size */
#define	WT_STAT_DSRC_BTREE_MAXLEAFPAGE			2038
/*! btree: maximum leaf page value size */
#define	WT_STAT_DSRC_BTREE_MAXLEAFVALUE			2039
/*! btree: maximum tree depth */
#define	WT_STAT_DSRC_BTREE_MAXIMUM_DEPTH		2040
/*!
 * btree: number of key/value pairs, only reported if tree_walk or all
 * statistics are enabled
 */
#define	WT_STAT_DSRC_BTREE_ENTRIES			2041
/*!
 * btree: overflow pages, only reported if tree_walk or all statistics
 * are enabled
 */
#define	WT_STAT_DSRC_BTREE_OVERFLOW			2042
/*!
 * btree: row-store empty values, only reported if tree_walk or all
 * statistics are enabled
 */
#define	WT_STAT_DSRC_BTREE_ROW_EMPTY_VALUES		2043
/*!
 * btree: row-store internal pages, only reported if tree_walk or all
 * statistics are enabled
 */
#define	WT_STAT_DSRC_BTREE_ROW_INTERNAL			2044
/*!
 * btree: row-store leaf pages, only reported if tree_walk or all
 * statistics are enabled
 */
#define	WT_STAT_DSRC_BTREE_ROW_LEAF			2045
/*! cache: bytes currently in the cache */
#define	WT_STAT_DSRC_CACHE_BYTES_INUSE			2046
/*! cache: bytes dirty in the cache cumulative */
#define	WT_STAT_DSRC_CACHE_BYTES_DIRTY_TOTAL		2047
/*! cache: bytes read into cache */
#define	WT_STAT_DSRC_CACHE_BYTES_READ			2048
/*! cache: bytes written from cache */
#define	WT_STAT_DSRC_CACHE_BYTES_WRITE			2049
/*! cache: checkpoint blocked page eviction */
#define	WT_STAT_DSRC_CACHE_EVICTION_BLOCKED_CHECKPOINT	2050
/*!
 * cache: checkpoint of history store file blocked non-history store page
 * eviction
 */
#define	WT_STAT_DSRC_CACHE_EVICTION_BLOCKED_CHECKPOINT_HS	2051
/*! cache: data source pages selected for eviction unable to be evicted */
#define	WT_STAT_DSRC_EVICTION_FAIL			2052
/*!
 * cache: eviction gave up due to detecting a disk value without a
 * timestamp behind the last update on the chain
 */
#define	WT_STAT_DSRC_CACHE_EVICTION_BLOCKED_NO_TS_CHECKPOINT_RACE_1	2053
/*!
 * cache: eviction gave up due to detecting a tombstone without a
 * timestamp ahead of the selected on disk update
 */
#define	WT_STAT_DSRC_CACHE_EVICTION_BLOCKED_NO_TS_CHECKPOINT_RACE_2	2054
/*!
 * cache: eviction gave up due to detecting a tombstone without a
 * timestamp ahead of the selected on disk update after validating the
 * update chain
 */
#define	WT_STAT_DSRC_CACHE_EVICTION_BLOCKED_NO_TS_CHECKPOINT_RACE_3	2055
/*!
 * cache: eviction gave up due to detecting update chain entries without
 * timestamps after the selected on disk update
 */
#define	WT_STAT_DSRC_CACHE_EVICTION_BLOCKED_NO_TS_CHECKPOINT_RACE_4	2056
/*!
 * cache: eviction gave up due to needing to remove a record from the
 * history store but checkpoint is running
 */
#define	WT_STAT_DSRC_CACHE_EVICTION_BLOCKED_REMOVE_HS_RACE_WITH_CHECKPOINT	2057
/*! cache: eviction gave up due to no progress being made */
#define	WT_STAT_DSRC_CACHE_EVICTION_BLOCKED_NO_PROGRESS	2058
/*! cache: eviction walk passes of a file */
#define	WT_STAT_DSRC_EVICTION_WALK_PASSES		2059
/*! cache: eviction walk target pages histogram - 0-9 */
#define	WT_STAT_DSRC_CACHE_EVICTION_TARGET_PAGE_LT10	2060
/*! cache: eviction walk target pages histogram - 10-31 */
#define	WT_STAT_DSRC_CACHE_EVICTION_TARGET_PAGE_LT32	2061
/*! cache: eviction walk target pages histogram - 128 and higher */
#define	WT_STAT_DSRC_CACHE_EVICTION_TARGET_PAGE_GE128	2062
/*! cache: eviction walk target pages histogram - 32-63 */
#define	WT_STAT_DSRC_CACHE_EVICTION_TARGET_PAGE_LT64	2063
/*! cache: eviction walk target pages histogram - 64-128 */
#define	WT_STAT_DSRC_CACHE_EVICTION_TARGET_PAGE_LT128	2064
/*!
 * cache: eviction walk target pages reduced due to history store cache
 * pressure
 */
#define	WT_STAT_DSRC_CACHE_EVICTION_TARGET_PAGE_REDUCED	2065
/*! cache: hazard pointer blocked page eviction */
#define	WT_STAT_DSRC_CACHE_EVICTION_BLOCKED_HAZARD	2066
/*! cache: history store table insert calls */
#define	WT_STAT_DSRC_CACHE_HS_INSERT			2067
/*! cache: history store table insert calls that returned restart */
#define	WT_STAT_DSRC_CACHE_HS_INSERT_RESTART		2068
/*! cache: history store table reads */
#define	WT_STAT_DSRC_CACHE_HS_READ			2069
/*! cache: history store table reads missed */
#define	WT_STAT_DSRC_CACHE_HS_READ_MISS			2070
/*! cache: history store table reads requiring squashed modifies */
#define	WT_STAT_DSRC_CACHE_HS_READ_SQUASH		2071
/*!
 * cache: history store table resolved updates without timestamps that
 * lose their durable timestamp
 */
#define	WT_STAT_DSRC_CACHE_HS_ORDER_LOSE_DURABLE_TIMESTAMP	2072
/*!
 * cache: history store table truncation by rollback to stable to remove
 * an unstable update
 */
#define	WT_STAT_DSRC_CACHE_HS_KEY_TRUNCATE_RTS_UNSTABLE	2073
/*!
 * cache: history store table truncation by rollback to stable to remove
 * an update
 */
#define	WT_STAT_DSRC_CACHE_HS_KEY_TRUNCATE_RTS		2074
/*!
 * cache: history store table truncation to remove all the keys of a
 * btree
 */
#define	WT_STAT_DSRC_CACHE_HS_BTREE_TRUNCATE		2075
/*! cache: history store table truncation to remove an update */
#define	WT_STAT_DSRC_CACHE_HS_KEY_TRUNCATE		2076
/*!
 * cache: history store table truncation to remove range of updates due
 * to an update without a timestamp on data page
 */
#define	WT_STAT_DSRC_CACHE_HS_ORDER_REMOVE		2077
/*!
 * cache: history store table truncation to remove range of updates due
 * to key being removed from the data page during reconciliation
 */
#define	WT_STAT_DSRC_CACHE_HS_KEY_TRUNCATE_ONPAGE_REMOVAL	2078
/*!
 * cache: history store table truncations that would have happened in
 * non-dryrun mode
 */
#define	WT_STAT_DSRC_CACHE_HS_BTREE_TRUNCATE_DRYRUN	2079
/*!
 * cache: history store table truncations to remove an unstable update
 * that would have happened in non-dryrun mode
 */
#define	WT_STAT_DSRC_CACHE_HS_KEY_TRUNCATE_RTS_UNSTABLE_DRYRUN	2080
/*!
 * cache: history store table truncations to remove an update that would
 * have happened in non-dryrun mode
 */
#define	WT_STAT_DSRC_CACHE_HS_KEY_TRUNCATE_RTS_DRYRUN	2081
/*!
 * cache: history store table updates without timestamps fixed up by
 * reinserting with the fixed timestamp
 */
#define	WT_STAT_DSRC_CACHE_HS_ORDER_REINSERT		2082
/*! cache: history store table writes requiring squashed modifies */
#define	WT_STAT_DSRC_CACHE_HS_WRITE_SQUASH		2083
/*! cache: in-memory page passed criteria to be split */
#define	WT_STAT_DSRC_CACHE_INMEM_SPLITTABLE		2084
/*! cache: in-memory page splits */
#define	WT_STAT_DSRC_CACHE_INMEM_SPLIT			2085
/*! cache: internal page split blocked its eviction */
#define	WT_STAT_DSRC_CACHE_EVICTION_BLOCKED_INTERNAL_PAGE_SPLIT	2086
/*! cache: internal pages evicted */
#define	WT_STAT_DSRC_CACHE_EVICTION_INTERNAL		2087
/*! cache: internal pages split during eviction */
#define	WT_STAT_DSRC_CACHE_EVICTION_SPLIT_INTERNAL	2088
/*! cache: leaf pages split during eviction */
#define	WT_STAT_DSRC_CACHE_EVICTION_SPLIT_LEAF		2089
/*!
 * cache: locate a random in-mem ref by examining all entries on the root
 * page
 */
#define	WT_STAT_DSRC_CACHE_EVICTION_RANDOM_SAMPLE_INMEM_ROOT	2090
/*! cache: modified pages evicted */
#define	WT_STAT_DSRC_CACHE_EVICTION_DIRTY		2091
/*! cache: multi-block reconciliation blocked whilst checkpoint is running */
#define	WT_STAT_DSRC_CACHE_EVICTION_BLOCKED_MULTI_BLOCK_RECONCILIATION_DURING_CHECKPOINT	2092
/*! cache: number of pages read that had deltas attached */
#define	WT_STAT_DSRC_CACHE_READ_DELTA			2093
/*!
 * cache: overflow keys on a multiblock row-store page blocked its
 * eviction
 */
#define	WT_STAT_DSRC_CACHE_EVICTION_BLOCKED_OVERFLOW_KEYS	2094
/*! cache: overflow pages read into cache */
#define	WT_STAT_DSRC_CACHE_READ_OVERFLOW		2095
/*! cache: page split during eviction deepened the tree */
#define	WT_STAT_DSRC_CACHE_EVICTION_DEEPEN		2096
/*! cache: page written requiring history store records */
#define	WT_STAT_DSRC_CACHE_WRITE_HS			2097
/*! cache: pages dirtied due to obsolete time window by eviction */
#define	WT_STAT_DSRC_CACHE_EVICTION_DIRTY_OBSOLETE_TW	2098
/*! cache: pages read into cache */
#define	WT_STAT_DSRC_CACHE_READ				2099
/*! cache: pages read into cache after truncate */
#define	WT_STAT_DSRC_CACHE_READ_DELETED			2100
/*! cache: pages read into cache after truncate in prepare state */
#define	WT_STAT_DSRC_CACHE_READ_DELETED_PREPARED	2101
/*! cache: pages read into cache by checkpoint */
#define	WT_STAT_DSRC_CACHE_READ_CHECKPOINT		2102
/*! cache: pages requested from the cache */
#define	WT_STAT_DSRC_CACHE_PAGES_REQUESTED		2103
/*! cache: pages requested from the cache due to pre-fetch */
#define	WT_STAT_DSRC_CACHE_PAGES_PREFETCH		2104
/*! cache: pages seen by eviction walk */
#define	WT_STAT_DSRC_CACHE_EVICTION_PAGES_SEEN		2105
/*! cache: pages written from cache */
#define	WT_STAT_DSRC_CACHE_WRITE			2106
/*! cache: pages written requiring in-memory restoration */
#define	WT_STAT_DSRC_CACHE_WRITE_RESTORE		2107
/*! cache: recent modification of a page blocked its eviction */
#define	WT_STAT_DSRC_CACHE_EVICTION_BLOCKED_RECENTLY_MODIFIED	2108
/*! cache: reverse splits performed */
#define	WT_STAT_DSRC_CACHE_REVERSE_SPLITS		2109
/*!
 * cache: reverse splits skipped because of VLCS namespace gap
 * restrictions
 */
#define	WT_STAT_DSRC_CACHE_REVERSE_SPLITS_SKIPPED_VLCS	2110
/*! cache: the number of times full update inserted to history store */
#define	WT_STAT_DSRC_CACHE_HS_INSERT_FULL_UPDATE	2111
/*! cache: the number of times reverse modify inserted to history store */
#define	WT_STAT_DSRC_CACHE_HS_INSERT_REVERSE_MODIFY	2112
/*! cache: tracked dirty bytes in the cache */
#define	WT_STAT_DSRC_CACHE_BYTES_DIRTY			2113
/*! cache: tracked dirty internal page bytes in the cache */
#define	WT_STAT_DSRC_CACHE_BYTES_DIRTY_INTERNAL		2114
/*! cache: tracked dirty leaf page bytes in the cache */
#define	WT_STAT_DSRC_CACHE_BYTES_DIRTY_LEAF		2115
/*! cache: uncommitted truncate blocked page eviction */
#define	WT_STAT_DSRC_CACHE_EVICTION_BLOCKED_UNCOMMITTED_TRUNCATE	2116
/*! cache: unmodified pages evicted */
#define	WT_STAT_DSRC_CACHE_EVICTION_CLEAN		2117
/*!
 * cache_walk: Average difference between current eviction generation
 * when the page was last considered, only reported if cache_walk or all
 * statistics are enabled
 */
#define	WT_STAT_DSRC_CACHE_STATE_GEN_AVG_GAP		2118
/*!
 * cache_walk: Average on-disk page image size seen, only reported if
 * cache_walk or all statistics are enabled
 */
#define	WT_STAT_DSRC_CACHE_STATE_AVG_WRITTEN_SIZE	2119
/*!
 * cache_walk: Average time in cache for pages that have been visited by
 * the eviction server, only reported if cache_walk or all statistics are
 * enabled
 */
#define	WT_STAT_DSRC_CACHE_STATE_AVG_VISITED_AGE	2120
/*!
 * cache_walk: Average time in cache for pages that have not been visited
 * by the eviction server, only reported if cache_walk or all statistics
 * are enabled
 */
#define	WT_STAT_DSRC_CACHE_STATE_AVG_UNVISITED_AGE	2121
/*!
 * cache_walk: Clean pages currently in cache, only reported if
 * cache_walk or all statistics are enabled
 */
#define	WT_STAT_DSRC_CACHE_STATE_PAGES_CLEAN		2122
/*!
 * cache_walk: Current eviction generation, only reported if cache_walk
 * or all statistics are enabled
 */
#define	WT_STAT_DSRC_CACHE_STATE_GEN_CURRENT		2123
/*!
 * cache_walk: Dirty pages currently in cache, only reported if
 * cache_walk or all statistics are enabled
 */
#define	WT_STAT_DSRC_CACHE_STATE_PAGES_DIRTY		2124
/*!
 * cache_walk: Entries in the root page, only reported if cache_walk or
 * all statistics are enabled
 */
#define	WT_STAT_DSRC_CACHE_STATE_ROOT_ENTRIES		2125
/*!
 * cache_walk: Internal pages currently in cache, only reported if
 * cache_walk or all statistics are enabled
 */
#define	WT_STAT_DSRC_CACHE_STATE_PAGES_INTERNAL		2126
/*!
 * cache_walk: Leaf pages currently in cache, only reported if cache_walk
 * or all statistics are enabled
 */
#define	WT_STAT_DSRC_CACHE_STATE_PAGES_LEAF		2127
/*!
 * cache_walk: Maximum difference between current eviction generation
 * when the page was last considered, only reported if cache_walk or all
 * statistics are enabled
 */
#define	WT_STAT_DSRC_CACHE_STATE_GEN_MAX_GAP		2128
/*!
 * cache_walk: Maximum page size seen, only reported if cache_walk or all
 * statistics are enabled
 */
#define	WT_STAT_DSRC_CACHE_STATE_MAX_PAGESIZE		2129
/*!
 * cache_walk: Minimum on-disk page image size seen, only reported if
 * cache_walk or all statistics are enabled
 */
#define	WT_STAT_DSRC_CACHE_STATE_MIN_WRITTEN_SIZE	2130
/*!
 * cache_walk: Number of pages never visited by eviction server, only
 * reported if cache_walk or all statistics are enabled
 */
#define	WT_STAT_DSRC_CACHE_STATE_UNVISITED_COUNT	2131
/*!
 * cache_walk: On-disk page image sizes smaller than a single allocation
 * unit, only reported if cache_walk or all statistics are enabled
 */
#define	WT_STAT_DSRC_CACHE_STATE_SMALLER_ALLOC_SIZE	2132
/*!
 * cache_walk: Pages created in memory and never written, only reported
 * if cache_walk or all statistics are enabled
 */
#define	WT_STAT_DSRC_CACHE_STATE_MEMORY			2133
/*!
 * cache_walk: Pages currently queued for eviction, only reported if
 * cache_walk or all statistics are enabled
 */
#define	WT_STAT_DSRC_CACHE_STATE_QUEUED			2134
/*!
 * cache_walk: Pages that could not be queued for eviction, only reported
 * if cache_walk or all statistics are enabled
 */
#define	WT_STAT_DSRC_CACHE_STATE_NOT_QUEUEABLE		2135
/*!
 * cache_walk: Refs skipped during cache traversal, only reported if
 * cache_walk or all statistics are enabled
 */
#define	WT_STAT_DSRC_CACHE_STATE_REFS_SKIPPED		2136
/*!
 * cache_walk: Size of the root page, only reported if cache_walk or all
 * statistics are enabled
 */
#define	WT_STAT_DSRC_CACHE_STATE_ROOT_SIZE		2137
/*!
 * cache_walk: Total number of pages currently in cache, only reported if
 * cache_walk or all statistics are enabled
 */
#define	WT_STAT_DSRC_CACHE_STATE_PAGES			2138
/*! checkpoint: checkpoint has acquired a snapshot for its transaction */
#define	WT_STAT_DSRC_CHECKPOINT_SNAPSHOT_ACQUIRED	2139
/*! checkpoint: pages added for eviction during checkpoint cleanup */
#define	WT_STAT_DSRC_CHECKPOINT_CLEANUP_PAGES_EVICT	2140
/*!
 * checkpoint: pages dirtied due to obsolete time window by checkpoint
 * cleanup
 */
#define	WT_STAT_DSRC_CHECKPOINT_CLEANUP_PAGES_OBSOLETE_TW	2141
/*!
 * checkpoint: pages read into cache during checkpoint cleanup
 * (reclaim_space)
 */
#define	WT_STAT_DSRC_CHECKPOINT_CLEANUP_PAGES_READ_RECLAIM_SPACE	2142
/*!
 * checkpoint: pages read into cache during checkpoint cleanup due to
 * obsolete time window
 */
#define	WT_STAT_DSRC_CHECKPOINT_CLEANUP_PAGES_READ_OBSOLETE_TW	2143
/*! checkpoint: pages removed during checkpoint cleanup */
#define	WT_STAT_DSRC_CHECKPOINT_CLEANUP_PAGES_REMOVED	2144
/*! checkpoint: pages skipped during checkpoint cleanup tree walk */
#define	WT_STAT_DSRC_CHECKPOINT_CLEANUP_PAGES_WALK_SKIPPED	2145
/*! checkpoint: pages visited during checkpoint cleanup */
#define	WT_STAT_DSRC_CHECKPOINT_CLEANUP_PAGES_VISITED	2146
/*! checkpoint: transaction checkpoints due to obsolete pages */
#define	WT_STAT_DSRC_CHECKPOINT_OBSOLETE_APPLIED	2147
/*!
 * compression: compressed page maximum internal page size prior to
 * compression
 */
#define	WT_STAT_DSRC_COMPRESS_PRECOMP_INTL_MAX_PAGE_SIZE	2148
/*!
 * compression: compressed page maximum leaf page size prior to
 * compression
 */
#define	WT_STAT_DSRC_COMPRESS_PRECOMP_LEAF_MAX_PAGE_SIZE	2149
/*! compression: page written to disk failed to compress */
#define	WT_STAT_DSRC_COMPRESS_WRITE_FAIL		2150
/*! compression: page written to disk was too small to compress */
#define	WT_STAT_DSRC_COMPRESS_WRITE_TOO_SMALL		2151
/*! compression: pages read from disk */
#define	WT_STAT_DSRC_COMPRESS_READ			2152
/*!
 * compression: pages read from disk with compression ratio greater than
 * 64
 */
#define	WT_STAT_DSRC_COMPRESS_READ_RATIO_HIST_MAX	2153
/*!
 * compression: pages read from disk with compression ratio smaller than
 * 2
 */
#define	WT_STAT_DSRC_COMPRESS_READ_RATIO_HIST_2		2154
/*!
 * compression: pages read from disk with compression ratio smaller than
 * 4
 */
#define	WT_STAT_DSRC_COMPRESS_READ_RATIO_HIST_4		2155
/*!
 * compression: pages read from disk with compression ratio smaller than
 * 8
 */
#define	WT_STAT_DSRC_COMPRESS_READ_RATIO_HIST_8		2156
/*!
 * compression: pages read from disk with compression ratio smaller than
 * 16
 */
#define	WT_STAT_DSRC_COMPRESS_READ_RATIO_HIST_16	2157
/*!
 * compression: pages read from disk with compression ratio smaller than
 * 32
 */
#define	WT_STAT_DSRC_COMPRESS_READ_RATIO_HIST_32	2158
/*!
 * compression: pages read from disk with compression ratio smaller than
 * 64
 */
#define	WT_STAT_DSRC_COMPRESS_READ_RATIO_HIST_64	2159
/*! compression: pages written to disk */
#define	WT_STAT_DSRC_COMPRESS_WRITE			2160
/*!
 * compression: pages written to disk with compression ratio greater than
 * 64
 */
#define	WT_STAT_DSRC_COMPRESS_WRITE_RATIO_HIST_MAX	2161
/*!
 * compression: pages written to disk with compression ratio smaller than
 * 2
 */
#define	WT_STAT_DSRC_COMPRESS_WRITE_RATIO_HIST_2	2162
/*!
 * compression: pages written to disk with compression ratio smaller than
 * 4
 */
#define	WT_STAT_DSRC_COMPRESS_WRITE_RATIO_HIST_4	2163
/*!
 * compression: pages written to disk with compression ratio smaller than
 * 8
 */
#define	WT_STAT_DSRC_COMPRESS_WRITE_RATIO_HIST_8	2164
/*!
 * compression: pages written to disk with compression ratio smaller than
 * 16
 */
#define	WT_STAT_DSRC_COMPRESS_WRITE_RATIO_HIST_16	2165
/*!
 * compression: pages written to disk with compression ratio smaller than
 * 32
 */
#define	WT_STAT_DSRC_COMPRESS_WRITE_RATIO_HIST_32	2166
/*!
 * compression: pages written to disk with compression ratio smaller than
 * 64
 */
#define	WT_STAT_DSRC_COMPRESS_WRITE_RATIO_HIST_64	2167
/*! cursor: Total number of deleted pages skipped during tree walk */
#define	WT_STAT_DSRC_CURSOR_TREE_WALK_DEL_PAGE_SKIP	2168
/*! cursor: Total number of entries skipped by cursor next calls */
#define	WT_STAT_DSRC_CURSOR_NEXT_SKIP_TOTAL		2169
/*! cursor: Total number of entries skipped by cursor prev calls */
#define	WT_STAT_DSRC_CURSOR_PREV_SKIP_TOTAL		2170
/*!
 * cursor: Total number of entries skipped to position the history store
 * cursor
 */
#define	WT_STAT_DSRC_CURSOR_SKIP_HS_CUR_POSITION	2171
/*!
 * cursor: Total number of in-memory deleted pages skipped during tree
 * walk
 */
#define	WT_STAT_DSRC_CURSOR_TREE_WALK_INMEM_DEL_PAGE_SKIP	2172
/*! cursor: Total number of on-disk deleted pages skipped during tree walk */
#define	WT_STAT_DSRC_CURSOR_TREE_WALK_ONDISK_DEL_PAGE_SKIP	2173
/*!
 * cursor: Total number of times a search near has exited due to prefix
 * config
 */
#define	WT_STAT_DSRC_CURSOR_SEARCH_NEAR_PREFIX_FAST_PATHS	2174
/*!
 * cursor: Total number of times cursor fails to temporarily release
 * pinned page to encourage eviction of hot or large page
 */
#define	WT_STAT_DSRC_CURSOR_REPOSITION_FAILED		2175
/*!
 * cursor: Total number of times cursor temporarily releases pinned page
 * to encourage eviction of hot or large page
 */
#define	WT_STAT_DSRC_CURSOR_REPOSITION			2176
/*! cursor: bulk loaded cursor insert calls */
#define	WT_STAT_DSRC_CURSOR_INSERT_BULK			2177
/*! cursor: cache cursors reuse count */
#define	WT_STAT_DSRC_CURSOR_REOPEN			2178
/*! cursor: close calls that result in cache */
#define	WT_STAT_DSRC_CURSOR_CACHE			2179
/*! cursor: create calls */
#define	WT_STAT_DSRC_CURSOR_CREATE			2180
/*! cursor: cursor bound calls that return an error */
#define	WT_STAT_DSRC_CURSOR_BOUND_ERROR			2181
/*! cursor: cursor bounds cleared from reset */
#define	WT_STAT_DSRC_CURSOR_BOUNDS_RESET		2182
/*! cursor: cursor bounds comparisons performed */
#define	WT_STAT_DSRC_CURSOR_BOUNDS_COMPARISONS		2183
/*! cursor: cursor bounds next called on an unpositioned cursor */
#define	WT_STAT_DSRC_CURSOR_BOUNDS_NEXT_UNPOSITIONED	2184
/*! cursor: cursor bounds next early exit */
#define	WT_STAT_DSRC_CURSOR_BOUNDS_NEXT_EARLY_EXIT	2185
/*! cursor: cursor bounds prev called on an unpositioned cursor */
#define	WT_STAT_DSRC_CURSOR_BOUNDS_PREV_UNPOSITIONED	2186
/*! cursor: cursor bounds prev early exit */
#define	WT_STAT_DSRC_CURSOR_BOUNDS_PREV_EARLY_EXIT	2187
/*! cursor: cursor bounds search early exit */
#define	WT_STAT_DSRC_CURSOR_BOUNDS_SEARCH_EARLY_EXIT	2188
/*! cursor: cursor bounds search near call repositioned cursor */
#define	WT_STAT_DSRC_CURSOR_BOUNDS_SEARCH_NEAR_REPOSITIONED_CURSOR	2189
/*! cursor: cursor cache calls that return an error */
#define	WT_STAT_DSRC_CURSOR_CACHE_ERROR			2190
/*! cursor: cursor close calls that return an error */
#define	WT_STAT_DSRC_CURSOR_CLOSE_ERROR			2191
/*! cursor: cursor compare calls that return an error */
#define	WT_STAT_DSRC_CURSOR_COMPARE_ERROR		2192
/*! cursor: cursor equals calls that return an error */
#define	WT_STAT_DSRC_CURSOR_EQUALS_ERROR		2193
/*! cursor: cursor get key calls that return an error */
#define	WT_STAT_DSRC_CURSOR_GET_KEY_ERROR		2194
/*! cursor: cursor get value calls that return an error */
#define	WT_STAT_DSRC_CURSOR_GET_VALUE_ERROR		2195
/*! cursor: cursor insert calls that return an error */
#define	WT_STAT_DSRC_CURSOR_INSERT_ERROR		2196
/*! cursor: cursor insert check calls that return an error */
#define	WT_STAT_DSRC_CURSOR_INSERT_CHECK_ERROR		2197
/*! cursor: cursor largest key calls that return an error */
#define	WT_STAT_DSRC_CURSOR_LARGEST_KEY_ERROR		2198
/*! cursor: cursor modify calls that return an error */
#define	WT_STAT_DSRC_CURSOR_MODIFY_ERROR		2199
/*! cursor: cursor next calls that return an error */
#define	WT_STAT_DSRC_CURSOR_NEXT_ERROR			2200
/*!
 * cursor: cursor next calls that skip due to a globally visible history
 * store tombstone
 */
#define	WT_STAT_DSRC_CURSOR_NEXT_HS_TOMBSTONE		2201
/*!
 * cursor: cursor next calls that skip greater than 1 and fewer than 100
 * entries
 */
#define	WT_STAT_DSRC_CURSOR_NEXT_SKIP_LT_100		2202
/*!
 * cursor: cursor next calls that skip greater than or equal to 100
 * entries
 */
#define	WT_STAT_DSRC_CURSOR_NEXT_SKIP_GE_100		2203
/*! cursor: cursor next random calls that return an error */
#define	WT_STAT_DSRC_CURSOR_NEXT_RANDOM_ERROR		2204
/*! cursor: cursor prev calls that return an error */
#define	WT_STAT_DSRC_CURSOR_PREV_ERROR			2205
/*!
 * cursor: cursor prev calls that skip due to a globally visible history
 * store tombstone
 */
#define	WT_STAT_DSRC_CURSOR_PREV_HS_TOMBSTONE		2206
/*!
 * cursor: cursor prev calls that skip greater than or equal to 100
 * entries
 */
#define	WT_STAT_DSRC_CURSOR_PREV_SKIP_GE_100		2207
/*! cursor: cursor prev calls that skip less than 100 entries */
#define	WT_STAT_DSRC_CURSOR_PREV_SKIP_LT_100		2208
/*! cursor: cursor reconfigure calls that return an error */
#define	WT_STAT_DSRC_CURSOR_RECONFIGURE_ERROR		2209
/*! cursor: cursor remove calls that return an error */
#define	WT_STAT_DSRC_CURSOR_REMOVE_ERROR		2210
/*! cursor: cursor reopen calls that return an error */
#define	WT_STAT_DSRC_CURSOR_REOPEN_ERROR		2211
/*! cursor: cursor reserve calls that return an error */
#define	WT_STAT_DSRC_CURSOR_RESERVE_ERROR		2212
/*! cursor: cursor reset calls that return an error */
#define	WT_STAT_DSRC_CURSOR_RESET_ERROR			2213
/*! cursor: cursor search calls that return an error */
#define	WT_STAT_DSRC_CURSOR_SEARCH_ERROR		2214
/*! cursor: cursor search near calls that return an error */
#define	WT_STAT_DSRC_CURSOR_SEARCH_NEAR_ERROR		2215
/*! cursor: cursor update calls that return an error */
#define	WT_STAT_DSRC_CURSOR_UPDATE_ERROR		2216
/*! cursor: insert calls */
#define	WT_STAT_DSRC_CURSOR_INSERT			2217
/*! cursor: insert key and value bytes */
#define	WT_STAT_DSRC_CURSOR_INSERT_BYTES		2218
/*! cursor: modify */
#define	WT_STAT_DSRC_CURSOR_MODIFY			2219
/*! cursor: modify key and value bytes affected */
#define	WT_STAT_DSRC_CURSOR_MODIFY_BYTES		2220
/*! cursor: modify value bytes modified */
#define	WT_STAT_DSRC_CURSOR_MODIFY_BYTES_TOUCH		2221
/*! cursor: next calls */
#define	WT_STAT_DSRC_CURSOR_NEXT			2222
/*! cursor: open cursor count */
#define	WT_STAT_DSRC_CURSOR_OPEN_COUNT			2223
/*! cursor: operation restarted */
#define	WT_STAT_DSRC_CURSOR_RESTART			2224
/*! cursor: prev calls */
#define	WT_STAT_DSRC_CURSOR_PREV			2225
/*! cursor: remove calls */
#define	WT_STAT_DSRC_CURSOR_REMOVE			2226
/*! cursor: remove key bytes removed */
#define	WT_STAT_DSRC_CURSOR_REMOVE_BYTES		2227
/*! cursor: reserve calls */
#define	WT_STAT_DSRC_CURSOR_RESERVE			2228
/*! cursor: reset calls */
#define	WT_STAT_DSRC_CURSOR_RESET			2229
/*! cursor: search calls */
#define	WT_STAT_DSRC_CURSOR_SEARCH			2230
/*! cursor: search history store calls */
#define	WT_STAT_DSRC_CURSOR_SEARCH_HS			2231
/*! cursor: search near calls */
#define	WT_STAT_DSRC_CURSOR_SEARCH_NEAR			2232
/*! cursor: truncate calls */
#define	WT_STAT_DSRC_CURSOR_TRUNCATE			2233
/*! cursor: update calls */
#define	WT_STAT_DSRC_CURSOR_UPDATE			2234
/*! cursor: update key and value bytes */
#define	WT_STAT_DSRC_CURSOR_UPDATE_BYTES		2235
/*! cursor: update value size change */
#define	WT_STAT_DSRC_CURSOR_UPDATE_BYTES_CHANGED	2236
/*! layered: Layered table cursor insert operations */
#define	WT_STAT_DSRC_LAYERED_CURS_INSERT		2237
/*! layered: Layered table cursor next operations */
#define	WT_STAT_DSRC_LAYERED_CURS_NEXT			2238
/*! layered: Layered table cursor next operations from ingest table */
#define	WT_STAT_DSRC_LAYERED_CURS_NEXT_INGEST		2239
/*! layered: Layered table cursor next operations from stable table */
#define	WT_STAT_DSRC_LAYERED_CURS_NEXT_STABLE		2240
/*! layered: Layered table cursor prev operations */
#define	WT_STAT_DSRC_LAYERED_CURS_PREV			2241
/*! layered: Layered table cursor prev operations from ingest table */
#define	WT_STAT_DSRC_LAYERED_CURS_PREV_INGEST		2242
/*! layered: Layered table cursor prev operations from stable table */
#define	WT_STAT_DSRC_LAYERED_CURS_PREV_STABLE		2243
/*! layered: Layered table cursor remove operations */
#define	WT_STAT_DSRC_LAYERED_CURS_REMOVE		2244
/*! layered: Layered table cursor search near operations */
#define	WT_STAT_DSRC_LAYERED_CURS_SEARCH_NEAR		2245
/*! layered: Layered table cursor search near operations from ingest table */
#define	WT_STAT_DSRC_LAYERED_CURS_SEARCH_NEAR_INGEST	2246
/*! layered: Layered table cursor search near operations from stable table */
#define	WT_STAT_DSRC_LAYERED_CURS_SEARCH_NEAR_STABLE	2247
/*! layered: Layered table cursor search operations */
#define	WT_STAT_DSRC_LAYERED_CURS_SEARCH		2248
/*! layered: Layered table cursor search operations from ingest table */
#define	WT_STAT_DSRC_LAYERED_CURS_SEARCH_INGEST		2249
/*! layered: Layered table cursor search operations from stable table */
#define	WT_STAT_DSRC_LAYERED_CURS_SEARCH_STABLE		2250
/*! layered: Layered table cursor update operations */
#define	WT_STAT_DSRC_LAYERED_CURS_UPDATE		2251
/*!
 * layered: checkpoints performed on this table by the layered table
 * manager
 */
#define	WT_STAT_DSRC_LAYERED_TABLE_MANAGER_CHECKPOINTS	2252
/*! layered: checkpoints refreshed on shared layered constituents */
#define	WT_STAT_DSRC_LAYERED_TABLE_MANAGER_CHECKPOINTS_REFRESHED	2253
/*!
 * layered: how many log applications the layered table manager applied
 * on this tree
 */
#define	WT_STAT_DSRC_LAYERED_TABLE_MANAGER_LOGOPS_APPLIED	2254
/*!
 * layered: how many log applications the layered table manager skipped
 * on this tree
 */
#define	WT_STAT_DSRC_LAYERED_TABLE_MANAGER_LOGOPS_SKIPPED	2255
/*!
 * layered: how many previously-applied LSNs the layered table manager
 * skipped on this tree
 */
#define	WT_STAT_DSRC_LAYERED_TABLE_MANAGER_SKIP_LSN	2256
/*! reconciliation: VLCS pages explicitly reconciled as empty */
#define	WT_STAT_DSRC_REC_VLCS_EMPTIED_PAGES		2257
/*! reconciliation: approximate byte size of timestamps in pages written */
#define	WT_STAT_DSRC_REC_TIME_WINDOW_BYTES_TS		2258
/*!
 * reconciliation: approximate byte size of transaction IDs in pages
 * written
 */
#define	WT_STAT_DSRC_REC_TIME_WINDOW_BYTES_TXN		2259
/*! reconciliation: dictionary matches */
#define	WT_STAT_DSRC_REC_DICTIONARY			2260
/*! reconciliation: fast-path pages deleted */
#define	WT_STAT_DSRC_REC_PAGE_DELETE_FAST		2261
/*!
 * reconciliation: internal page key bytes discarded using suffix
 * compression
 */
#define	WT_STAT_DSRC_REC_SUFFIX_COMPRESSION		2262
/*! reconciliation: internal page multi-block writes */
#define	WT_STAT_DSRC_REC_MULTIBLOCK_INTERNAL		2263
/*! reconciliation: leaf page key bytes discarded using prefix compression */
#define	WT_STAT_DSRC_REC_PREFIX_COMPRESSION		2264
/*! reconciliation: leaf page multi-block writes */
#define	WT_STAT_DSRC_REC_MULTIBLOCK_LEAF		2265
/*! reconciliation: leaf-page overflow keys */
#define	WT_STAT_DSRC_REC_OVERFLOW_KEY_LEAF		2266
/*! reconciliation: maximum blocks required for a page */
#define	WT_STAT_DSRC_REC_MULTIBLOCK_MAX			2267
/*! reconciliation: overflow values written */
#define	WT_STAT_DSRC_REC_OVERFLOW_VALUE			2268
/*! reconciliation: page reconciliation calls */
#define	WT_STAT_DSRC_REC_PAGES				2269
/*! reconciliation: page reconciliation calls for eviction */
#define	WT_STAT_DSRC_REC_PAGES_EVICTION			2270
/*! reconciliation: pages deleted */
#define	WT_STAT_DSRC_REC_PAGE_DELETE			2271
/*!
 * reconciliation: pages written including an aggregated newest start
 * durable timestamp
 */
#define	WT_STAT_DSRC_REC_TIME_AGGR_NEWEST_START_DURABLE_TS	2272
/*!
 * reconciliation: pages written including an aggregated newest stop
 * durable timestamp
 */
#define	WT_STAT_DSRC_REC_TIME_AGGR_NEWEST_STOP_DURABLE_TS	2273
/*!
 * reconciliation: pages written including an aggregated newest stop
 * timestamp
 */
#define	WT_STAT_DSRC_REC_TIME_AGGR_NEWEST_STOP_TS	2274
/*!
 * reconciliation: pages written including an aggregated newest stop
 * transaction ID
 */
#define	WT_STAT_DSRC_REC_TIME_AGGR_NEWEST_STOP_TXN	2275
/*!
 * reconciliation: pages written including an aggregated newest
 * transaction ID
 */
#define	WT_STAT_DSRC_REC_TIME_AGGR_NEWEST_TXN		2276
/*!
 * reconciliation: pages written including an aggregated oldest start
 * timestamp
 */
#define	WT_STAT_DSRC_REC_TIME_AGGR_OLDEST_START_TS	2277
/*! reconciliation: pages written including an aggregated prepare */
#define	WT_STAT_DSRC_REC_TIME_AGGR_PREPARED		2278
/*! reconciliation: pages written including at least one prepare */
#define	WT_STAT_DSRC_REC_TIME_WINDOW_PAGES_PREPARED	2279
/*!
 * reconciliation: pages written including at least one start durable
 * timestamp
 */
#define	WT_STAT_DSRC_REC_TIME_WINDOW_PAGES_DURABLE_START_TS	2280
/*! reconciliation: pages written including at least one start timestamp */
#define	WT_STAT_DSRC_REC_TIME_WINDOW_PAGES_START_TS	2281
/*!
 * reconciliation: pages written including at least one start transaction
 * ID
 */
#define	WT_STAT_DSRC_REC_TIME_WINDOW_PAGES_START_TXN	2282
/*!
 * reconciliation: pages written including at least one stop durable
 * timestamp
 */
#define	WT_STAT_DSRC_REC_TIME_WINDOW_PAGES_DURABLE_STOP_TS	2283
/*! reconciliation: pages written including at least one stop timestamp */
#define	WT_STAT_DSRC_REC_TIME_WINDOW_PAGES_STOP_TS	2284
/*!
 * reconciliation: pages written including at least one stop transaction
 * ID
 */
#define	WT_STAT_DSRC_REC_TIME_WINDOW_PAGES_STOP_TXN	2285
/*! reconciliation: records written including a prepare */
#define	WT_STAT_DSRC_REC_TIME_WINDOW_PREPARED		2286
/*! reconciliation: records written including a start durable timestamp */
#define	WT_STAT_DSRC_REC_TIME_WINDOW_DURABLE_START_TS	2287
/*! reconciliation: records written including a start timestamp */
#define	WT_STAT_DSRC_REC_TIME_WINDOW_START_TS		2288
/*! reconciliation: records written including a start transaction ID */
#define	WT_STAT_DSRC_REC_TIME_WINDOW_START_TXN		2289
/*! reconciliation: records written including a stop durable timestamp */
#define	WT_STAT_DSRC_REC_TIME_WINDOW_DURABLE_STOP_TS	2290
/*! reconciliation: records written including a stop timestamp */
#define	WT_STAT_DSRC_REC_TIME_WINDOW_STOP_TS		2291
/*! reconciliation: records written including a stop transaction ID */
#define	WT_STAT_DSRC_REC_TIME_WINDOW_STOP_TXN		2292
/*! session: object compaction */
#define	WT_STAT_DSRC_SESSION_COMPACT			2293
/*!
 * transaction: a reader raced with a prepared transaction commit and
 * skipped an update or updates
 */
#define	WT_STAT_DSRC_TXN_READ_RACE_PREPARE_COMMIT	2294
/*! transaction: number of times overflow removed value is read */
#define	WT_STAT_DSRC_TXN_READ_OVERFLOW_REMOVE		2295
/*! transaction: race to read prepared update retry */
#define	WT_STAT_DSRC_TXN_READ_RACE_PREPARE_UPDATE	2296
/*!
 * transaction: rollback to stable history store keys that would have
 * been swept in non-dryrun mode
 */
#define	WT_STAT_DSRC_TXN_RTS_SWEEP_HS_KEYS_DRYRUN	2297
/*!
 * transaction: rollback to stable history store records with stop
 * timestamps older than newer records
 */
#define	WT_STAT_DSRC_TXN_RTS_HS_STOP_OLDER_THAN_NEWER_START	2298
/*! transaction: rollback to stable inconsistent checkpoint */
#define	WT_STAT_DSRC_TXN_RTS_INCONSISTENT_CKPT		2299
/*! transaction: rollback to stable keys removed */
#define	WT_STAT_DSRC_TXN_RTS_KEYS_REMOVED		2300
/*! transaction: rollback to stable keys restored */
#define	WT_STAT_DSRC_TXN_RTS_KEYS_RESTORED		2301
/*!
 * transaction: rollback to stable keys that would have been removed in
 * non-dryrun mode
 */
#define	WT_STAT_DSRC_TXN_RTS_KEYS_REMOVED_DRYRUN	2302
/*!
 * transaction: rollback to stable keys that would have been restored in
 * non-dryrun mode
 */
#define	WT_STAT_DSRC_TXN_RTS_KEYS_RESTORED_DRYRUN	2303
/*! transaction: rollback to stable restored tombstones from history store */
#define	WT_STAT_DSRC_TXN_RTS_HS_RESTORE_TOMBSTONES	2304
/*! transaction: rollback to stable restored updates from history store */
#define	WT_STAT_DSRC_TXN_RTS_HS_RESTORE_UPDATES		2305
/*! transaction: rollback to stable skipping delete rle */
#define	WT_STAT_DSRC_TXN_RTS_DELETE_RLE_SKIPPED		2306
/*! transaction: rollback to stable skipping stable rle */
#define	WT_STAT_DSRC_TXN_RTS_STABLE_RLE_SKIPPED		2307
/*! transaction: rollback to stable sweeping history store keys */
#define	WT_STAT_DSRC_TXN_RTS_SWEEP_HS_KEYS		2308
/*!
 * transaction: rollback to stable tombstones from history store that
 * would have been restored in non-dryrun mode
 */
#define	WT_STAT_DSRC_TXN_RTS_HS_RESTORE_TOMBSTONES_DRYRUN	2309
/*!
 * transaction: rollback to stable updates from history store that would
 * have been restored in non-dryrun mode
 */
#define	WT_STAT_DSRC_TXN_RTS_HS_RESTORE_UPDATES_DRYRUN	2310
/*! transaction: rollback to stable updates removed from history store */
#define	WT_STAT_DSRC_TXN_RTS_HS_REMOVED			2311
/*!
 * transaction: rollback to stable updates that would have been removed
 * from history store in non-dryrun mode
 */
#define	WT_STAT_DSRC_TXN_RTS_HS_REMOVED_DRYRUN		2312
/*! transaction: update conflicts */
#define	WT_STAT_DSRC_TXN_UPDATE_CONFLICT		2313

/*!
 * @}
 * @name Statistics for session
 * @anchor statistics_session
 * @{
 */
/*! session: bytes read into cache */
#define	WT_STAT_SESSION_BYTES_READ			4000
/*! session: bytes written from cache */
#define	WT_STAT_SESSION_BYTES_WRITE			4001
/*! session: dhandle lock wait time (usecs) */
#define	WT_STAT_SESSION_LOCK_DHANDLE_WAIT		4002
/*! session: dirty bytes in this txn */
#define	WT_STAT_SESSION_TXN_BYTES_DIRTY			4003
/*! session: number of updates in this txn */
#define	WT_STAT_SESSION_TXN_UPDATES			4004
/*! session: page read from disk to cache time (usecs) */
#define	WT_STAT_SESSION_READ_TIME			4005
/*! session: page write from cache to disk time (usecs) */
#define	WT_STAT_SESSION_WRITE_TIME			4006
/*! session: schema lock wait time (usecs) */
#define	WT_STAT_SESSION_LOCK_SCHEMA_WAIT		4007
/*! session: time waiting for cache (usecs) */
#define	WT_STAT_SESSION_CACHE_TIME			4008
/*! session: time waiting for cache interruptible eviction (usecs) */
#define	WT_STAT_SESSION_CACHE_TIME_INTERRUPTIBLE	4009
/*! session: time waiting for mandatory cache eviction (usecs) */
#define	WT_STAT_SESSION_CACHE_TIME_MANDATORY		4010
/*! @} */
/*
 * Statistics section: END
 * DO NOT EDIT: automatically built by dist/stat.py.
 */
/*! @} */

/*******************************************
 * Verbose categories
 *******************************************/
/*!
 * @addtogroup wt
 * @{
 */
/*!
 * @name Verbose categories
 * @anchor verbose_categories
 * @{
 */
/*!
 * WiredTiger verbose event categories.
 * Note that the verbose categories cover a wide set of sub-systems and operations
 * within WiredTiger. As such, the categories are subject to change and evolve
 * between different WiredTiger releases.
 */
typedef enum {
/* VERBOSE ENUM START */
    WT_VERB_ALL,                    /*!< ALL module messages. */
    WT_VERB_API,                    /*!< API messages. */
    WT_VERB_BACKUP,                 /*!< Backup messages. */
    WT_VERB_BLKCACHE,
    WT_VERB_BLOCK,                  /*!< Block manager messages. */
    WT_VERB_CHECKPOINT,             /*!< Checkpoint messages. */
    WT_VERB_CHECKPOINT_CLEANUP,
    WT_VERB_CHECKPOINT_PROGRESS,    /*!< Checkpoint progress messages. */
    WT_VERB_CHUNKCACHE,             /*!< Chunk cache messages. */
    WT_VERB_COMPACT,                /*!< Compact messages. */
    WT_VERB_COMPACT_PROGRESS,       /*!< Compact progress messages. */
    WT_VERB_CONFIGURATION,
    WT_VERB_DEFAULT,
    WT_VERB_DISAGGREGATED_STORAGE,  /*!< Disaggregated storage, other than layered tables. */
    WT_VERB_ERROR_RETURNS,
    WT_VERB_EVICTION,             /*!< Eviction messages. */
    WT_VERB_EXTENSION,            /*!< Extension messages. */
    WT_VERB_FILEOPS,
    WT_VERB_GENERATION,
    WT_VERB_HANDLEOPS,
    WT_VERB_HS,                     /*!< History store messages. */
    WT_VERB_HS_ACTIVITY,            /*!< History store activity messages. */
    WT_VERB_LAYERED,                /*!< Layered table manager messages. */
    WT_VERB_LIVE_RESTORE,
    WT_VERB_LIVE_RESTORE_PROGRESS,
    WT_VERB_LOG,                    /*!< Log messages. */
    WT_VERB_MUTEX,
    WT_VERB_METADATA,               /*!< Metadata messages. */
    WT_VERB_OUT_OF_ORDER,
    WT_VERB_OVERFLOW,
    WT_VERB_PREFETCH,
    WT_VERB_READ,
    WT_VERB_RECONCILE,              /*!< Reconcile messages. */
    WT_VERB_RECOVERY,               /*!< Recovery messages. */
    WT_VERB_RECOVERY_PROGRESS,      /*!< Recovery progress messages. */
    WT_VERB_RTS,                    /*!< RTS messages. */
    WT_VERB_SALVAGE,                /*!< Salvage messages. */
    WT_VERB_SHARED_CACHE,
    WT_VERB_SPLIT,
    WT_VERB_TEMPORARY,
    WT_VERB_THREAD_GROUP,
    WT_VERB_TIERED,                 /*!< Tiered storage messages. */
    WT_VERB_TIMESTAMP,              /*!< Timestamp messages. */
    WT_VERB_TRANSACTION,            /*!< Transaction messages. */
    WT_VERB_VERIFY,                 /*!< Verify messages. */
    WT_VERB_VERSION,                /*!< Version messages. */
    WT_VERB_WRITE,
    WT_VERB_PAGE_DELTA,
/* VERBOSE ENUM STOP */
    WT_VERB_NUM_CATEGORIES
} WT_VERBOSE_CATEGORY;
/*! @} */

/*******************************************
 * Verbose levels
 *******************************************/
/*!
 * @name Verbose levels
 * @anchor verbose_levels
 * @{
 */
/*!
 * WiredTiger verbosity levels. The levels define a range of severity categories, with
 * \c WT_VERBOSE_ERROR being the lowest, most critical level (used by messages on critical error
 * paths) and \c WT_VERBOSE_DEBUG_5 being the highest verbosity/informational level (mostly adopted
 * for debugging).
 */
typedef enum {
    WT_VERBOSE_ERROR = -3,  /*!< Error conditions triggered in WiredTiger. */
    WT_VERBOSE_WARNING,     /*!< Warning conditions potentially signaling non-imminent errors and
                            behaviors. */
    WT_VERBOSE_NOTICE,      /*!< Messages for significant events in WiredTiger, usually worth
                            noting. */
    WT_VERBOSE_INFO,        /*!< Informational style messages. */
    WT_VERBOSE_DEBUG_1,     /*!< Low severity messages, useful for debugging purposes. This is
                            the default level when debugging. */
    WT_VERBOSE_DEBUG_2,     /*!< Low severity messages, an increase in verbosity from
                            the previous level. */
    WT_VERBOSE_DEBUG_3,     /*!< Low severity messages. */
    WT_VERBOSE_DEBUG_4,     /*!< Low severity messages. */
    WT_VERBOSE_DEBUG_5      /*!< Lowest severity messages. */
} WT_VERBOSE_LEVEL;
/*! @} */
/*
 * Verbose section: END
 */
/*! @} */

#undef __F

#if defined(__cplusplus)
}
#endif
#endif /* __WIREDTIGER_H_ */<|MERGE_RESOLUTION|>--- conflicted
+++ resolved
@@ -6931,1352 +6931,723 @@
  */
 #define	WT_STAT_CONN_LAYERED_TABLE_MANAGER_ACTIVE	1474
 /*! live-restore: live restore state */
-<<<<<<< HEAD
 #define	WT_STAT_CONN_LIVE_RESTORE_STATE			1475
-/*!
- * live-restore: the number of files remaining for live restore
- * completion
- */
-#define	WT_STAT_CONN_LIVE_RESTORE_WORK_REMAINING	1476
-/*! lock: btree page lock acquisitions */
-#define	WT_STAT_CONN_LOCK_BTREE_PAGE_COUNT		1477
-/*! lock: btree page lock application thread wait time (usecs) */
-#define	WT_STAT_CONN_LOCK_BTREE_PAGE_WAIT_APPLICATION	1478
-/*! lock: btree page lock internal thread wait time (usecs) */
-#define	WT_STAT_CONN_LOCK_BTREE_PAGE_WAIT_INTERNAL	1479
-/*! lock: checkpoint lock acquisitions */
-#define	WT_STAT_CONN_LOCK_CHECKPOINT_COUNT		1480
-/*! lock: checkpoint lock application thread wait time (usecs) */
-#define	WT_STAT_CONN_LOCK_CHECKPOINT_WAIT_APPLICATION	1481
-/*! lock: checkpoint lock internal thread wait time (usecs) */
-#define	WT_STAT_CONN_LOCK_CHECKPOINT_WAIT_INTERNAL	1482
-/*! lock: dhandle lock application thread time waiting (usecs) */
-#define	WT_STAT_CONN_LOCK_DHANDLE_WAIT_APPLICATION	1483
-/*! lock: dhandle lock internal thread time waiting (usecs) */
-#define	WT_STAT_CONN_LOCK_DHANDLE_WAIT_INTERNAL		1484
-/*! lock: dhandle read lock acquisitions */
-#define	WT_STAT_CONN_LOCK_DHANDLE_READ_COUNT		1485
-/*! lock: dhandle write lock acquisitions */
-#define	WT_STAT_CONN_LOCK_DHANDLE_WRITE_COUNT		1486
-/*! lock: metadata lock acquisitions */
-#define	WT_STAT_CONN_LOCK_METADATA_COUNT		1487
-/*! lock: metadata lock application thread wait time (usecs) */
-#define	WT_STAT_CONN_LOCK_METADATA_WAIT_APPLICATION	1488
-/*! lock: metadata lock internal thread wait time (usecs) */
-#define	WT_STAT_CONN_LOCK_METADATA_WAIT_INTERNAL	1489
-/*! lock: schema lock acquisitions */
-#define	WT_STAT_CONN_LOCK_SCHEMA_COUNT			1490
-/*! lock: schema lock application thread wait time (usecs) */
-#define	WT_STAT_CONN_LOCK_SCHEMA_WAIT_APPLICATION	1491
-/*! lock: schema lock internal thread wait time (usecs) */
-#define	WT_STAT_CONN_LOCK_SCHEMA_WAIT_INTERNAL		1492
-=======
-#define	WT_STAT_CONN_LIVE_RESTORE_STATE			1445
 /*! live-restore: number of reads from the source database */
-#define	WT_STAT_CONN_LIVE_RESTORE_SOURCE_READ_COUNT	1446
+#define	WT_STAT_CONN_LIVE_RESTORE_SOURCE_READ_COUNT	1476
 /*! live-restore: source read latency histogram (bucket 1) - 0-10ms */
-#define	WT_STAT_CONN_LIVE_RESTORE_HIST_SOURCE_READ_LATENCY_LT10	1447
+#define	WT_STAT_CONN_LIVE_RESTORE_HIST_SOURCE_READ_LATENCY_LT10	1477
 /*! live-restore: source read latency histogram (bucket 2) - 10-49ms */
-#define	WT_STAT_CONN_LIVE_RESTORE_HIST_SOURCE_READ_LATENCY_LT50	1448
+#define	WT_STAT_CONN_LIVE_RESTORE_HIST_SOURCE_READ_LATENCY_LT50	1478
 /*! live-restore: source read latency histogram (bucket 3) - 50-99ms */
-#define	WT_STAT_CONN_LIVE_RESTORE_HIST_SOURCE_READ_LATENCY_LT100	1449
+#define	WT_STAT_CONN_LIVE_RESTORE_HIST_SOURCE_READ_LATENCY_LT100	1479
 /*! live-restore: source read latency histogram (bucket 4) - 100-249ms */
-#define	WT_STAT_CONN_LIVE_RESTORE_HIST_SOURCE_READ_LATENCY_LT250	1450
+#define	WT_STAT_CONN_LIVE_RESTORE_HIST_SOURCE_READ_LATENCY_LT250	1480
 /*! live-restore: source read latency histogram (bucket 5) - 250-499ms */
-#define	WT_STAT_CONN_LIVE_RESTORE_HIST_SOURCE_READ_LATENCY_LT500	1451
+#define	WT_STAT_CONN_LIVE_RESTORE_HIST_SOURCE_READ_LATENCY_LT500	1481
 /*! live-restore: source read latency histogram (bucket 6) - 500-999ms */
-#define	WT_STAT_CONN_LIVE_RESTORE_HIST_SOURCE_READ_LATENCY_LT1000	1452
+#define	WT_STAT_CONN_LIVE_RESTORE_HIST_SOURCE_READ_LATENCY_LT1000	1482
 /*! live-restore: source read latency histogram (bucket 7) - 1000ms+ */
-#define	WT_STAT_CONN_LIVE_RESTORE_HIST_SOURCE_READ_LATENCY_GT1000	1453
+#define	WT_STAT_CONN_LIVE_RESTORE_HIST_SOURCE_READ_LATENCY_GT1000	1483
 /*! live-restore: source read latency histogram total (msecs) */
-#define	WT_STAT_CONN_LIVE_RESTORE_HIST_SOURCE_READ_LATENCY_TOTAL_MSECS	1454
+#define	WT_STAT_CONN_LIVE_RESTORE_HIST_SOURCE_READ_LATENCY_TOTAL_MSECS	1484
 /*!
  * live-restore: the number of bytes copied from the source to the
  * destination
  */
-#define	WT_STAT_CONN_LIVE_RESTORE_BYTES_COPIED		1455
+#define	WT_STAT_CONN_LIVE_RESTORE_BYTES_COPIED		1485
 /*! live-restore: the number of files remaining for migration completion */
-#define	WT_STAT_CONN_LIVE_RESTORE_WORK_REMAINING	1456
+#define	WT_STAT_CONN_LIVE_RESTORE_WORK_REMAINING	1486
 /*! lock: btree page lock acquisitions */
-#define	WT_STAT_CONN_LOCK_BTREE_PAGE_COUNT		1457
+#define	WT_STAT_CONN_LOCK_BTREE_PAGE_COUNT		1487
 /*! lock: btree page lock application thread wait time (usecs) */
-#define	WT_STAT_CONN_LOCK_BTREE_PAGE_WAIT_APPLICATION	1458
+#define	WT_STAT_CONN_LOCK_BTREE_PAGE_WAIT_APPLICATION	1488
 /*! lock: btree page lock internal thread wait time (usecs) */
-#define	WT_STAT_CONN_LOCK_BTREE_PAGE_WAIT_INTERNAL	1459
+#define	WT_STAT_CONN_LOCK_BTREE_PAGE_WAIT_INTERNAL	1489
 /*! lock: checkpoint lock acquisitions */
-#define	WT_STAT_CONN_LOCK_CHECKPOINT_COUNT		1460
+#define	WT_STAT_CONN_LOCK_CHECKPOINT_COUNT		1490
 /*! lock: checkpoint lock application thread wait time (usecs) */
-#define	WT_STAT_CONN_LOCK_CHECKPOINT_WAIT_APPLICATION	1461
+#define	WT_STAT_CONN_LOCK_CHECKPOINT_WAIT_APPLICATION	1491
 /*! lock: checkpoint lock internal thread wait time (usecs) */
-#define	WT_STAT_CONN_LOCK_CHECKPOINT_WAIT_INTERNAL	1462
+#define	WT_STAT_CONN_LOCK_CHECKPOINT_WAIT_INTERNAL	1492
 /*! lock: dhandle lock application thread time waiting (usecs) */
-#define	WT_STAT_CONN_LOCK_DHANDLE_WAIT_APPLICATION	1463
+#define	WT_STAT_CONN_LOCK_DHANDLE_WAIT_APPLICATION	1493
 /*! lock: dhandle lock internal thread time waiting (usecs) */
-#define	WT_STAT_CONN_LOCK_DHANDLE_WAIT_INTERNAL		1464
+#define	WT_STAT_CONN_LOCK_DHANDLE_WAIT_INTERNAL		1494
 /*! lock: dhandle read lock acquisitions */
-#define	WT_STAT_CONN_LOCK_DHANDLE_READ_COUNT		1465
+#define	WT_STAT_CONN_LOCK_DHANDLE_READ_COUNT		1495
 /*! lock: dhandle write lock acquisitions */
-#define	WT_STAT_CONN_LOCK_DHANDLE_WRITE_COUNT		1466
+#define	WT_STAT_CONN_LOCK_DHANDLE_WRITE_COUNT		1496
 /*! lock: metadata lock acquisitions */
-#define	WT_STAT_CONN_LOCK_METADATA_COUNT		1467
+#define	WT_STAT_CONN_LOCK_METADATA_COUNT		1497
 /*! lock: metadata lock application thread wait time (usecs) */
-#define	WT_STAT_CONN_LOCK_METADATA_WAIT_APPLICATION	1468
+#define	WT_STAT_CONN_LOCK_METADATA_WAIT_APPLICATION	1498
 /*! lock: metadata lock internal thread wait time (usecs) */
-#define	WT_STAT_CONN_LOCK_METADATA_WAIT_INTERNAL	1469
+#define	WT_STAT_CONN_LOCK_METADATA_WAIT_INTERNAL	1499
 /*! lock: schema lock acquisitions */
-#define	WT_STAT_CONN_LOCK_SCHEMA_COUNT			1470
+#define	WT_STAT_CONN_LOCK_SCHEMA_COUNT			1500
 /*! lock: schema lock application thread wait time (usecs) */
-#define	WT_STAT_CONN_LOCK_SCHEMA_WAIT_APPLICATION	1471
+#define	WT_STAT_CONN_LOCK_SCHEMA_WAIT_APPLICATION	1501
 /*! lock: schema lock internal thread wait time (usecs) */
-#define	WT_STAT_CONN_LOCK_SCHEMA_WAIT_INTERNAL		1472
->>>>>>> 2238676a
+#define	WT_STAT_CONN_LOCK_SCHEMA_WAIT_INTERNAL		1502
 /*!
  * lock: table lock application thread time waiting for the table lock
  * (usecs)
  */
-<<<<<<< HEAD
-#define	WT_STAT_CONN_LOCK_TABLE_WAIT_APPLICATION	1493
-=======
-#define	WT_STAT_CONN_LOCK_TABLE_WAIT_APPLICATION	1473
->>>>>>> 2238676a
+#define	WT_STAT_CONN_LOCK_TABLE_WAIT_APPLICATION	1503
 /*!
  * lock: table lock internal thread time waiting for the table lock
  * (usecs)
  */
-<<<<<<< HEAD
-#define	WT_STAT_CONN_LOCK_TABLE_WAIT_INTERNAL		1494
+#define	WT_STAT_CONN_LOCK_TABLE_WAIT_INTERNAL		1504
 /*! lock: table read lock acquisitions */
-#define	WT_STAT_CONN_LOCK_TABLE_READ_COUNT		1495
+#define	WT_STAT_CONN_LOCK_TABLE_READ_COUNT		1505
 /*! lock: table write lock acquisitions */
-#define	WT_STAT_CONN_LOCK_TABLE_WRITE_COUNT		1496
+#define	WT_STAT_CONN_LOCK_TABLE_WRITE_COUNT		1506
 /*! lock: txn global lock application thread time waiting (usecs) */
-#define	WT_STAT_CONN_LOCK_TXN_GLOBAL_WAIT_APPLICATION	1497
+#define	WT_STAT_CONN_LOCK_TXN_GLOBAL_WAIT_APPLICATION	1507
 /*! lock: txn global lock internal thread time waiting (usecs) */
-#define	WT_STAT_CONN_LOCK_TXN_GLOBAL_WAIT_INTERNAL	1498
+#define	WT_STAT_CONN_LOCK_TXN_GLOBAL_WAIT_INTERNAL	1508
 /*! lock: txn global read lock acquisitions */
-#define	WT_STAT_CONN_LOCK_TXN_GLOBAL_READ_COUNT		1499
+#define	WT_STAT_CONN_LOCK_TXN_GLOBAL_READ_COUNT		1509
 /*! lock: txn global write lock acquisitions */
-#define	WT_STAT_CONN_LOCK_TXN_GLOBAL_WRITE_COUNT	1500
+#define	WT_STAT_CONN_LOCK_TXN_GLOBAL_WRITE_COUNT	1510
 /*! log: busy returns attempting to switch slots */
-#define	WT_STAT_CONN_LOG_SLOT_SWITCH_BUSY		1501
+#define	WT_STAT_CONN_LOG_SLOT_SWITCH_BUSY		1511
 /*! log: force log remove time sleeping (usecs) */
-#define	WT_STAT_CONN_LOG_FORCE_REMOVE_SLEEP		1502
+#define	WT_STAT_CONN_LOG_FORCE_REMOVE_SLEEP		1512
 /*! log: log bytes of payload data */
-#define	WT_STAT_CONN_LOG_BYTES_PAYLOAD			1503
+#define	WT_STAT_CONN_LOG_BYTES_PAYLOAD			1513
 /*! log: log bytes written */
-#define	WT_STAT_CONN_LOG_BYTES_WRITTEN			1504
+#define	WT_STAT_CONN_LOG_BYTES_WRITTEN			1514
 /*! log: log files manually zero-filled */
-#define	WT_STAT_CONN_LOG_ZERO_FILLS			1505
+#define	WT_STAT_CONN_LOG_ZERO_FILLS			1515
 /*! log: log flush operations */
-#define	WT_STAT_CONN_LOG_FLUSH				1506
+#define	WT_STAT_CONN_LOG_FLUSH				1516
 /*! log: log force write operations */
-#define	WT_STAT_CONN_LOG_FORCE_WRITE			1507
+#define	WT_STAT_CONN_LOG_FORCE_WRITE			1517
 /*! log: log force write operations skipped */
-#define	WT_STAT_CONN_LOG_FORCE_WRITE_SKIP		1508
+#define	WT_STAT_CONN_LOG_FORCE_WRITE_SKIP		1518
 /*! log: log records compressed */
-#define	WT_STAT_CONN_LOG_COMPRESS_WRITES		1509
+#define	WT_STAT_CONN_LOG_COMPRESS_WRITES		1519
 /*! log: log records not compressed */
-#define	WT_STAT_CONN_LOG_COMPRESS_WRITE_FAILS		1510
+#define	WT_STAT_CONN_LOG_COMPRESS_WRITE_FAILS		1520
 /*! log: log records too small to compress */
-#define	WT_STAT_CONN_LOG_COMPRESS_SMALL			1511
+#define	WT_STAT_CONN_LOG_COMPRESS_SMALL			1521
 /*! log: log release advances write LSN */
-#define	WT_STAT_CONN_LOG_RELEASE_WRITE_LSN		1512
+#define	WT_STAT_CONN_LOG_RELEASE_WRITE_LSN		1522
 /*! log: log scan operations */
-#define	WT_STAT_CONN_LOG_SCANS				1513
+#define	WT_STAT_CONN_LOG_SCANS				1523
 /*! log: log scan records requiring two reads */
-#define	WT_STAT_CONN_LOG_SCAN_REREADS			1514
+#define	WT_STAT_CONN_LOG_SCAN_REREADS			1524
 /*! log: log server thread advances write LSN */
-#define	WT_STAT_CONN_LOG_WRITE_LSN			1515
+#define	WT_STAT_CONN_LOG_WRITE_LSN			1525
 /*! log: log server thread write LSN walk skipped */
-#define	WT_STAT_CONN_LOG_WRITE_LSN_SKIP			1516
+#define	WT_STAT_CONN_LOG_WRITE_LSN_SKIP			1526
 /*! log: log sync operations */
-#define	WT_STAT_CONN_LOG_SYNC				1517
+#define	WT_STAT_CONN_LOG_SYNC				1527
 /*! log: log sync time duration (usecs) */
-#define	WT_STAT_CONN_LOG_SYNC_DURATION			1518
+#define	WT_STAT_CONN_LOG_SYNC_DURATION			1528
 /*! log: log sync_dir operations */
-#define	WT_STAT_CONN_LOG_SYNC_DIR			1519
+#define	WT_STAT_CONN_LOG_SYNC_DIR			1529
 /*! log: log sync_dir time duration (usecs) */
-#define	WT_STAT_CONN_LOG_SYNC_DIR_DURATION		1520
+#define	WT_STAT_CONN_LOG_SYNC_DIR_DURATION		1530
 /*! log: log write operations */
-#define	WT_STAT_CONN_LOG_WRITES				1521
+#define	WT_STAT_CONN_LOG_WRITES				1531
 /*! log: logging bytes consolidated */
-#define	WT_STAT_CONN_LOG_SLOT_CONSOLIDATED		1522
+#define	WT_STAT_CONN_LOG_SLOT_CONSOLIDATED		1532
 /*! log: maximum log file size */
-#define	WT_STAT_CONN_LOG_MAX_FILESIZE			1523
+#define	WT_STAT_CONN_LOG_MAX_FILESIZE			1533
 /*! log: number of pre-allocated log files to create */
-#define	WT_STAT_CONN_LOG_PREALLOC_MAX			1524
+#define	WT_STAT_CONN_LOG_PREALLOC_MAX			1534
 /*! log: pre-allocated log files not ready and missed */
-#define	WT_STAT_CONN_LOG_PREALLOC_MISSED		1525
+#define	WT_STAT_CONN_LOG_PREALLOC_MISSED		1535
 /*! log: pre-allocated log files prepared */
-#define	WT_STAT_CONN_LOG_PREALLOC_FILES			1526
+#define	WT_STAT_CONN_LOG_PREALLOC_FILES			1536
 /*! log: pre-allocated log files used */
-#define	WT_STAT_CONN_LOG_PREALLOC_USED			1527
+#define	WT_STAT_CONN_LOG_PREALLOC_USED			1537
 /*! log: records processed by log scan */
-#define	WT_STAT_CONN_LOG_SCAN_RECORDS			1528
+#define	WT_STAT_CONN_LOG_SCAN_RECORDS			1538
 /*! log: slot close lost race */
-#define	WT_STAT_CONN_LOG_SLOT_CLOSE_RACE		1529
+#define	WT_STAT_CONN_LOG_SLOT_CLOSE_RACE		1539
 /*! log: slot close unbuffered waits */
-#define	WT_STAT_CONN_LOG_SLOT_CLOSE_UNBUF		1530
+#define	WT_STAT_CONN_LOG_SLOT_CLOSE_UNBUF		1540
 /*! log: slot closures */
-#define	WT_STAT_CONN_LOG_SLOT_CLOSES			1531
+#define	WT_STAT_CONN_LOG_SLOT_CLOSES			1541
 /*! log: slot join atomic update races */
-#define	WT_STAT_CONN_LOG_SLOT_RACES			1532
+#define	WT_STAT_CONN_LOG_SLOT_RACES			1542
 /*! log: slot join calls atomic updates raced */
-#define	WT_STAT_CONN_LOG_SLOT_YIELD_RACE		1533
+#define	WT_STAT_CONN_LOG_SLOT_YIELD_RACE		1543
 /*! log: slot join calls did not yield */
-#define	WT_STAT_CONN_LOG_SLOT_IMMEDIATE			1534
+#define	WT_STAT_CONN_LOG_SLOT_IMMEDIATE			1544
 /*! log: slot join calls found active slot closed */
-#define	WT_STAT_CONN_LOG_SLOT_YIELD_CLOSE		1535
+#define	WT_STAT_CONN_LOG_SLOT_YIELD_CLOSE		1545
 /*! log: slot join calls slept */
-#define	WT_STAT_CONN_LOG_SLOT_YIELD_SLEEP		1536
+#define	WT_STAT_CONN_LOG_SLOT_YIELD_SLEEP		1546
 /*! log: slot join calls yielded */
-#define	WT_STAT_CONN_LOG_SLOT_YIELD			1537
+#define	WT_STAT_CONN_LOG_SLOT_YIELD			1547
 /*! log: slot join found active slot closed */
-#define	WT_STAT_CONN_LOG_SLOT_ACTIVE_CLOSED		1538
+#define	WT_STAT_CONN_LOG_SLOT_ACTIVE_CLOSED		1548
 /*! log: slot joins yield time (usecs) */
-#define	WT_STAT_CONN_LOG_SLOT_YIELD_DURATION		1539
+#define	WT_STAT_CONN_LOG_SLOT_YIELD_DURATION		1549
 /*! log: slot transitions unable to find free slot */
-#define	WT_STAT_CONN_LOG_SLOT_NO_FREE_SLOTS		1540
+#define	WT_STAT_CONN_LOG_SLOT_NO_FREE_SLOTS		1550
 /*! log: slot unbuffered writes */
-#define	WT_STAT_CONN_LOG_SLOT_UNBUFFERED		1541
+#define	WT_STAT_CONN_LOG_SLOT_UNBUFFERED		1551
 /*! log: total in-memory size of compressed records */
-#define	WT_STAT_CONN_LOG_COMPRESS_MEM			1542
+#define	WT_STAT_CONN_LOG_COMPRESS_MEM			1552
 /*! log: total log buffer size */
-#define	WT_STAT_CONN_LOG_BUFFER_SIZE			1543
+#define	WT_STAT_CONN_LOG_BUFFER_SIZE			1553
 /*! log: total size of compressed records */
-#define	WT_STAT_CONN_LOG_COMPRESS_LEN			1544
+#define	WT_STAT_CONN_LOG_COMPRESS_LEN			1554
 /*! log: written slots coalesced */
-#define	WT_STAT_CONN_LOG_SLOT_COALESCED			1545
+#define	WT_STAT_CONN_LOG_SLOT_COALESCED			1555
 /*! log: yields waiting for previous log file close */
-#define	WT_STAT_CONN_LOG_CLOSE_YIELDS			1546
+#define	WT_STAT_CONN_LOG_CLOSE_YIELDS			1556
 /*! perf: block manager read latency histogram (bucket 1) - 0-10ms */
-#define	WT_STAT_CONN_PERF_HIST_BMREAD_LATENCY_LT10	1547
+#define	WT_STAT_CONN_PERF_HIST_BMREAD_LATENCY_LT10	1557
 /*! perf: block manager read latency histogram (bucket 2) - 10-49ms */
-#define	WT_STAT_CONN_PERF_HIST_BMREAD_LATENCY_LT50	1548
+#define	WT_STAT_CONN_PERF_HIST_BMREAD_LATENCY_LT50	1558
 /*! perf: block manager read latency histogram (bucket 3) - 50-99ms */
-#define	WT_STAT_CONN_PERF_HIST_BMREAD_LATENCY_LT100	1549
+#define	WT_STAT_CONN_PERF_HIST_BMREAD_LATENCY_LT100	1559
 /*! perf: block manager read latency histogram (bucket 4) - 100-249ms */
-#define	WT_STAT_CONN_PERF_HIST_BMREAD_LATENCY_LT250	1550
+#define	WT_STAT_CONN_PERF_HIST_BMREAD_LATENCY_LT250	1560
 /*! perf: block manager read latency histogram (bucket 5) - 250-499ms */
-#define	WT_STAT_CONN_PERF_HIST_BMREAD_LATENCY_LT500	1551
+#define	WT_STAT_CONN_PERF_HIST_BMREAD_LATENCY_LT500	1561
 /*! perf: block manager read latency histogram (bucket 6) - 500-999ms */
-#define	WT_STAT_CONN_PERF_HIST_BMREAD_LATENCY_LT1000	1552
+#define	WT_STAT_CONN_PERF_HIST_BMREAD_LATENCY_LT1000	1562
 /*! perf: block manager read latency histogram (bucket 7) - 1000ms+ */
-#define	WT_STAT_CONN_PERF_HIST_BMREAD_LATENCY_GT1000	1553
+#define	WT_STAT_CONN_PERF_HIST_BMREAD_LATENCY_GT1000	1563
 /*! perf: block manager read latency histogram total (msecs) */
-#define	WT_STAT_CONN_PERF_HIST_BMREAD_LATENCY_TOTAL_MSECS	1554
+#define	WT_STAT_CONN_PERF_HIST_BMREAD_LATENCY_TOTAL_MSECS	1564
 /*! perf: block manager write latency histogram (bucket 1) - 0-10ms */
-#define	WT_STAT_CONN_PERF_HIST_BMWRITE_LATENCY_LT10	1555
+#define	WT_STAT_CONN_PERF_HIST_BMWRITE_LATENCY_LT10	1565
 /*! perf: block manager write latency histogram (bucket 2) - 10-49ms */
-#define	WT_STAT_CONN_PERF_HIST_BMWRITE_LATENCY_LT50	1556
+#define	WT_STAT_CONN_PERF_HIST_BMWRITE_LATENCY_LT50	1566
 /*! perf: block manager write latency histogram (bucket 3) - 50-99ms */
-#define	WT_STAT_CONN_PERF_HIST_BMWRITE_LATENCY_LT100	1557
+#define	WT_STAT_CONN_PERF_HIST_BMWRITE_LATENCY_LT100	1567
 /*! perf: block manager write latency histogram (bucket 4) - 100-249ms */
-#define	WT_STAT_CONN_PERF_HIST_BMWRITE_LATENCY_LT250	1558
+#define	WT_STAT_CONN_PERF_HIST_BMWRITE_LATENCY_LT250	1568
 /*! perf: block manager write latency histogram (bucket 5) - 250-499ms */
-#define	WT_STAT_CONN_PERF_HIST_BMWRITE_LATENCY_LT500	1559
+#define	WT_STAT_CONN_PERF_HIST_BMWRITE_LATENCY_LT500	1569
 /*! perf: block manager write latency histogram (bucket 6) - 500-999ms */
-#define	WT_STAT_CONN_PERF_HIST_BMWRITE_LATENCY_LT1000	1560
+#define	WT_STAT_CONN_PERF_HIST_BMWRITE_LATENCY_LT1000	1570
 /*! perf: block manager write latency histogram (bucket 7) - 1000ms+ */
-#define	WT_STAT_CONN_PERF_HIST_BMWRITE_LATENCY_GT1000	1561
+#define	WT_STAT_CONN_PERF_HIST_BMWRITE_LATENCY_GT1000	1571
 /*! perf: block manager write latency histogram total (msecs) */
-#define	WT_STAT_CONN_PERF_HIST_BMWRITE_LATENCY_TOTAL_MSECS	1562
+#define	WT_STAT_CONN_PERF_HIST_BMWRITE_LATENCY_TOTAL_MSECS	1572
 /*! perf: file system read latency histogram (bucket 1) - 0-10ms */
-#define	WT_STAT_CONN_PERF_HIST_FSREAD_LATENCY_LT10	1563
+#define	WT_STAT_CONN_PERF_HIST_FSREAD_LATENCY_LT10	1573
 /*! perf: file system read latency histogram (bucket 2) - 10-49ms */
-#define	WT_STAT_CONN_PERF_HIST_FSREAD_LATENCY_LT50	1564
+#define	WT_STAT_CONN_PERF_HIST_FSREAD_LATENCY_LT50	1574
 /*! perf: file system read latency histogram (bucket 3) - 50-99ms */
-#define	WT_STAT_CONN_PERF_HIST_FSREAD_LATENCY_LT100	1565
+#define	WT_STAT_CONN_PERF_HIST_FSREAD_LATENCY_LT100	1575
 /*! perf: file system read latency histogram (bucket 4) - 100-249ms */
-#define	WT_STAT_CONN_PERF_HIST_FSREAD_LATENCY_LT250	1566
+#define	WT_STAT_CONN_PERF_HIST_FSREAD_LATENCY_LT250	1576
 /*! perf: file system read latency histogram (bucket 5) - 250-499ms */
-#define	WT_STAT_CONN_PERF_HIST_FSREAD_LATENCY_LT500	1567
+#define	WT_STAT_CONN_PERF_HIST_FSREAD_LATENCY_LT500	1577
 /*! perf: file system read latency histogram (bucket 6) - 500-999ms */
-#define	WT_STAT_CONN_PERF_HIST_FSREAD_LATENCY_LT1000	1568
+#define	WT_STAT_CONN_PERF_HIST_FSREAD_LATENCY_LT1000	1578
 /*! perf: file system read latency histogram (bucket 7) - 1000ms+ */
-#define	WT_STAT_CONN_PERF_HIST_FSREAD_LATENCY_GT1000	1569
+#define	WT_STAT_CONN_PERF_HIST_FSREAD_LATENCY_GT1000	1579
 /*! perf: file system read latency histogram total (msecs) */
-#define	WT_STAT_CONN_PERF_HIST_FSREAD_LATENCY_TOTAL_MSECS	1570
+#define	WT_STAT_CONN_PERF_HIST_FSREAD_LATENCY_TOTAL_MSECS	1580
 /*! perf: file system write latency histogram (bucket 1) - 0-10ms */
-#define	WT_STAT_CONN_PERF_HIST_FSWRITE_LATENCY_LT10	1571
+#define	WT_STAT_CONN_PERF_HIST_FSWRITE_LATENCY_LT10	1581
 /*! perf: file system write latency histogram (bucket 2) - 10-49ms */
-#define	WT_STAT_CONN_PERF_HIST_FSWRITE_LATENCY_LT50	1572
+#define	WT_STAT_CONN_PERF_HIST_FSWRITE_LATENCY_LT50	1582
 /*! perf: file system write latency histogram (bucket 3) - 50-99ms */
-#define	WT_STAT_CONN_PERF_HIST_FSWRITE_LATENCY_LT100	1573
+#define	WT_STAT_CONN_PERF_HIST_FSWRITE_LATENCY_LT100	1583
 /*! perf: file system write latency histogram (bucket 4) - 100-249ms */
-#define	WT_STAT_CONN_PERF_HIST_FSWRITE_LATENCY_LT250	1574
+#define	WT_STAT_CONN_PERF_HIST_FSWRITE_LATENCY_LT250	1584
 /*! perf: file system write latency histogram (bucket 5) - 250-499ms */
-#define	WT_STAT_CONN_PERF_HIST_FSWRITE_LATENCY_LT500	1575
+#define	WT_STAT_CONN_PERF_HIST_FSWRITE_LATENCY_LT500	1585
 /*! perf: file system write latency histogram (bucket 6) - 500-999ms */
-#define	WT_STAT_CONN_PERF_HIST_FSWRITE_LATENCY_LT1000	1576
+#define	WT_STAT_CONN_PERF_HIST_FSWRITE_LATENCY_LT1000	1586
 /*! perf: file system write latency histogram (bucket 7) - 1000ms+ */
-#define	WT_STAT_CONN_PERF_HIST_FSWRITE_LATENCY_GT1000	1577
+#define	WT_STAT_CONN_PERF_HIST_FSWRITE_LATENCY_GT1000	1587
 /*! perf: file system write latency histogram total (msecs) */
-#define	WT_STAT_CONN_PERF_HIST_FSWRITE_LATENCY_TOTAL_MSECS	1578
+#define	WT_STAT_CONN_PERF_HIST_FSWRITE_LATENCY_TOTAL_MSECS	1588
 /*! perf: operation read latency histogram (bucket 1) - 0-100us */
-#define	WT_STAT_CONN_PERF_HIST_OPREAD_LATENCY_LT100	1579
+#define	WT_STAT_CONN_PERF_HIST_OPREAD_LATENCY_LT100	1589
 /*! perf: operation read latency histogram (bucket 2) - 100-249us */
-#define	WT_STAT_CONN_PERF_HIST_OPREAD_LATENCY_LT250	1580
+#define	WT_STAT_CONN_PERF_HIST_OPREAD_LATENCY_LT250	1590
 /*! perf: operation read latency histogram (bucket 3) - 250-499us */
-#define	WT_STAT_CONN_PERF_HIST_OPREAD_LATENCY_LT500	1581
+#define	WT_STAT_CONN_PERF_HIST_OPREAD_LATENCY_LT500	1591
 /*! perf: operation read latency histogram (bucket 4) - 500-999us */
-#define	WT_STAT_CONN_PERF_HIST_OPREAD_LATENCY_LT1000	1582
+#define	WT_STAT_CONN_PERF_HIST_OPREAD_LATENCY_LT1000	1592
 /*! perf: operation read latency histogram (bucket 5) - 1000-9999us */
-#define	WT_STAT_CONN_PERF_HIST_OPREAD_LATENCY_LT10000	1583
+#define	WT_STAT_CONN_PERF_HIST_OPREAD_LATENCY_LT10000	1593
 /*! perf: operation read latency histogram (bucket 6) - 10000us+ */
-#define	WT_STAT_CONN_PERF_HIST_OPREAD_LATENCY_GT10000	1584
+#define	WT_STAT_CONN_PERF_HIST_OPREAD_LATENCY_GT10000	1594
 /*! perf: operation read latency histogram total (usecs) */
-#define	WT_STAT_CONN_PERF_HIST_OPREAD_LATENCY_TOTAL_USECS	1585
+#define	WT_STAT_CONN_PERF_HIST_OPREAD_LATENCY_TOTAL_USECS	1595
 /*! perf: operation write latency histogram (bucket 1) - 0-100us */
-#define	WT_STAT_CONN_PERF_HIST_OPWRITE_LATENCY_LT100	1586
+#define	WT_STAT_CONN_PERF_HIST_OPWRITE_LATENCY_LT100	1596
 /*! perf: operation write latency histogram (bucket 2) - 100-249us */
-#define	WT_STAT_CONN_PERF_HIST_OPWRITE_LATENCY_LT250	1587
+#define	WT_STAT_CONN_PERF_HIST_OPWRITE_LATENCY_LT250	1597
 /*! perf: operation write latency histogram (bucket 3) - 250-499us */
-#define	WT_STAT_CONN_PERF_HIST_OPWRITE_LATENCY_LT500	1588
+#define	WT_STAT_CONN_PERF_HIST_OPWRITE_LATENCY_LT500	1598
 /*! perf: operation write latency histogram (bucket 4) - 500-999us */
-#define	WT_STAT_CONN_PERF_HIST_OPWRITE_LATENCY_LT1000	1589
+#define	WT_STAT_CONN_PERF_HIST_OPWRITE_LATENCY_LT1000	1599
 /*! perf: operation write latency histogram (bucket 5) - 1000-9999us */
-#define	WT_STAT_CONN_PERF_HIST_OPWRITE_LATENCY_LT10000	1590
+#define	WT_STAT_CONN_PERF_HIST_OPWRITE_LATENCY_LT10000	1600
 /*! perf: operation write latency histogram (bucket 6) - 10000us+ */
-#define	WT_STAT_CONN_PERF_HIST_OPWRITE_LATENCY_GT10000	1591
+#define	WT_STAT_CONN_PERF_HIST_OPWRITE_LATENCY_GT10000	1601
 /*! perf: operation write latency histogram total (usecs) */
-#define	WT_STAT_CONN_PERF_HIST_OPWRITE_LATENCY_TOTAL_USECS	1592
+#define	WT_STAT_CONN_PERF_HIST_OPWRITE_LATENCY_TOTAL_USECS	1602
 /*! prefetch: could not perform pre-fetch on internal page */
-#define	WT_STAT_CONN_PREFETCH_SKIPPED_INTERNAL_PAGE	1593
-=======
-#define	WT_STAT_CONN_LOCK_TABLE_WAIT_INTERNAL		1474
-/*! lock: table read lock acquisitions */
-#define	WT_STAT_CONN_LOCK_TABLE_READ_COUNT		1475
-/*! lock: table write lock acquisitions */
-#define	WT_STAT_CONN_LOCK_TABLE_WRITE_COUNT		1476
-/*! lock: txn global lock application thread time waiting (usecs) */
-#define	WT_STAT_CONN_LOCK_TXN_GLOBAL_WAIT_APPLICATION	1477
-/*! lock: txn global lock internal thread time waiting (usecs) */
-#define	WT_STAT_CONN_LOCK_TXN_GLOBAL_WAIT_INTERNAL	1478
-/*! lock: txn global read lock acquisitions */
-#define	WT_STAT_CONN_LOCK_TXN_GLOBAL_READ_COUNT		1479
-/*! lock: txn global write lock acquisitions */
-#define	WT_STAT_CONN_LOCK_TXN_GLOBAL_WRITE_COUNT	1480
-/*! log: busy returns attempting to switch slots */
-#define	WT_STAT_CONN_LOG_SLOT_SWITCH_BUSY		1481
-/*! log: force log remove time sleeping (usecs) */
-#define	WT_STAT_CONN_LOG_FORCE_REMOVE_SLEEP		1482
-/*! log: log bytes of payload data */
-#define	WT_STAT_CONN_LOG_BYTES_PAYLOAD			1483
-/*! log: log bytes written */
-#define	WT_STAT_CONN_LOG_BYTES_WRITTEN			1484
-/*! log: log files manually zero-filled */
-#define	WT_STAT_CONN_LOG_ZERO_FILLS			1485
-/*! log: log flush operations */
-#define	WT_STAT_CONN_LOG_FLUSH				1486
-/*! log: log force write operations */
-#define	WT_STAT_CONN_LOG_FORCE_WRITE			1487
-/*! log: log force write operations skipped */
-#define	WT_STAT_CONN_LOG_FORCE_WRITE_SKIP		1488
-/*! log: log records compressed */
-#define	WT_STAT_CONN_LOG_COMPRESS_WRITES		1489
-/*! log: log records not compressed */
-#define	WT_STAT_CONN_LOG_COMPRESS_WRITE_FAILS		1490
-/*! log: log records too small to compress */
-#define	WT_STAT_CONN_LOG_COMPRESS_SMALL			1491
-/*! log: log release advances write LSN */
-#define	WT_STAT_CONN_LOG_RELEASE_WRITE_LSN		1492
-/*! log: log scan operations */
-#define	WT_STAT_CONN_LOG_SCANS				1493
-/*! log: log scan records requiring two reads */
-#define	WT_STAT_CONN_LOG_SCAN_REREADS			1494
-/*! log: log server thread advances write LSN */
-#define	WT_STAT_CONN_LOG_WRITE_LSN			1495
-/*! log: log server thread write LSN walk skipped */
-#define	WT_STAT_CONN_LOG_WRITE_LSN_SKIP			1496
-/*! log: log sync operations */
-#define	WT_STAT_CONN_LOG_SYNC				1497
-/*! log: log sync time duration (usecs) */
-#define	WT_STAT_CONN_LOG_SYNC_DURATION			1498
-/*! log: log sync_dir operations */
-#define	WT_STAT_CONN_LOG_SYNC_DIR			1499
-/*! log: log sync_dir time duration (usecs) */
-#define	WT_STAT_CONN_LOG_SYNC_DIR_DURATION		1500
-/*! log: log write operations */
-#define	WT_STAT_CONN_LOG_WRITES				1501
-/*! log: logging bytes consolidated */
-#define	WT_STAT_CONN_LOG_SLOT_CONSOLIDATED		1502
-/*! log: maximum log file size */
-#define	WT_STAT_CONN_LOG_MAX_FILESIZE			1503
-/*! log: number of pre-allocated log files to create */
-#define	WT_STAT_CONN_LOG_PREALLOC_MAX			1504
-/*! log: pre-allocated log files not ready and missed */
-#define	WT_STAT_CONN_LOG_PREALLOC_MISSED		1505
-/*! log: pre-allocated log files prepared */
-#define	WT_STAT_CONN_LOG_PREALLOC_FILES			1506
-/*! log: pre-allocated log files used */
-#define	WT_STAT_CONN_LOG_PREALLOC_USED			1507
-/*! log: records processed by log scan */
-#define	WT_STAT_CONN_LOG_SCAN_RECORDS			1508
-/*! log: slot close lost race */
-#define	WT_STAT_CONN_LOG_SLOT_CLOSE_RACE		1509
-/*! log: slot close unbuffered waits */
-#define	WT_STAT_CONN_LOG_SLOT_CLOSE_UNBUF		1510
-/*! log: slot closures */
-#define	WT_STAT_CONN_LOG_SLOT_CLOSES			1511
-/*! log: slot join atomic update races */
-#define	WT_STAT_CONN_LOG_SLOT_RACES			1512
-/*! log: slot join calls atomic updates raced */
-#define	WT_STAT_CONN_LOG_SLOT_YIELD_RACE		1513
-/*! log: slot join calls did not yield */
-#define	WT_STAT_CONN_LOG_SLOT_IMMEDIATE			1514
-/*! log: slot join calls found active slot closed */
-#define	WT_STAT_CONN_LOG_SLOT_YIELD_CLOSE		1515
-/*! log: slot join calls slept */
-#define	WT_STAT_CONN_LOG_SLOT_YIELD_SLEEP		1516
-/*! log: slot join calls yielded */
-#define	WT_STAT_CONN_LOG_SLOT_YIELD			1517
-/*! log: slot join found active slot closed */
-#define	WT_STAT_CONN_LOG_SLOT_ACTIVE_CLOSED		1518
-/*! log: slot joins yield time (usecs) */
-#define	WT_STAT_CONN_LOG_SLOT_YIELD_DURATION		1519
-/*! log: slot transitions unable to find free slot */
-#define	WT_STAT_CONN_LOG_SLOT_NO_FREE_SLOTS		1520
-/*! log: slot unbuffered writes */
-#define	WT_STAT_CONN_LOG_SLOT_UNBUFFERED		1521
-/*! log: total in-memory size of compressed records */
-#define	WT_STAT_CONN_LOG_COMPRESS_MEM			1522
-/*! log: total log buffer size */
-#define	WT_STAT_CONN_LOG_BUFFER_SIZE			1523
-/*! log: total size of compressed records */
-#define	WT_STAT_CONN_LOG_COMPRESS_LEN			1524
-/*! log: written slots coalesced */
-#define	WT_STAT_CONN_LOG_SLOT_COALESCED			1525
-/*! log: yields waiting for previous log file close */
-#define	WT_STAT_CONN_LOG_CLOSE_YIELDS			1526
-/*! perf: file system read latency histogram (bucket 1) - 0-10ms */
-#define	WT_STAT_CONN_PERF_HIST_FSREAD_LATENCY_LT10	1527
-/*! perf: file system read latency histogram (bucket 2) - 10-49ms */
-#define	WT_STAT_CONN_PERF_HIST_FSREAD_LATENCY_LT50	1528
-/*! perf: file system read latency histogram (bucket 3) - 50-99ms */
-#define	WT_STAT_CONN_PERF_HIST_FSREAD_LATENCY_LT100	1529
-/*! perf: file system read latency histogram (bucket 4) - 100-249ms */
-#define	WT_STAT_CONN_PERF_HIST_FSREAD_LATENCY_LT250	1530
-/*! perf: file system read latency histogram (bucket 5) - 250-499ms */
-#define	WT_STAT_CONN_PERF_HIST_FSREAD_LATENCY_LT500	1531
-/*! perf: file system read latency histogram (bucket 6) - 500-999ms */
-#define	WT_STAT_CONN_PERF_HIST_FSREAD_LATENCY_LT1000	1532
-/*! perf: file system read latency histogram (bucket 7) - 1000ms+ */
-#define	WT_STAT_CONN_PERF_HIST_FSREAD_LATENCY_GT1000	1533
-/*! perf: file system read latency histogram total (msecs) */
-#define	WT_STAT_CONN_PERF_HIST_FSREAD_LATENCY_TOTAL_MSECS	1534
-/*! perf: file system write latency histogram (bucket 1) - 0-10ms */
-#define	WT_STAT_CONN_PERF_HIST_FSWRITE_LATENCY_LT10	1535
-/*! perf: file system write latency histogram (bucket 2) - 10-49ms */
-#define	WT_STAT_CONN_PERF_HIST_FSWRITE_LATENCY_LT50	1536
-/*! perf: file system write latency histogram (bucket 3) - 50-99ms */
-#define	WT_STAT_CONN_PERF_HIST_FSWRITE_LATENCY_LT100	1537
-/*! perf: file system write latency histogram (bucket 4) - 100-249ms */
-#define	WT_STAT_CONN_PERF_HIST_FSWRITE_LATENCY_LT250	1538
-/*! perf: file system write latency histogram (bucket 5) - 250-499ms */
-#define	WT_STAT_CONN_PERF_HIST_FSWRITE_LATENCY_LT500	1539
-/*! perf: file system write latency histogram (bucket 6) - 500-999ms */
-#define	WT_STAT_CONN_PERF_HIST_FSWRITE_LATENCY_LT1000	1540
-/*! perf: file system write latency histogram (bucket 7) - 1000ms+ */
-#define	WT_STAT_CONN_PERF_HIST_FSWRITE_LATENCY_GT1000	1541
-/*! perf: file system write latency histogram total (msecs) */
-#define	WT_STAT_CONN_PERF_HIST_FSWRITE_LATENCY_TOTAL_MSECS	1542
-/*! perf: operation read latency histogram (bucket 1) - 0-100us */
-#define	WT_STAT_CONN_PERF_HIST_OPREAD_LATENCY_LT100	1543
-/*! perf: operation read latency histogram (bucket 2) - 100-249us */
-#define	WT_STAT_CONN_PERF_HIST_OPREAD_LATENCY_LT250	1544
-/*! perf: operation read latency histogram (bucket 3) - 250-499us */
-#define	WT_STAT_CONN_PERF_HIST_OPREAD_LATENCY_LT500	1545
-/*! perf: operation read latency histogram (bucket 4) - 500-999us */
-#define	WT_STAT_CONN_PERF_HIST_OPREAD_LATENCY_LT1000	1546
-/*! perf: operation read latency histogram (bucket 5) - 1000-9999us */
-#define	WT_STAT_CONN_PERF_HIST_OPREAD_LATENCY_LT10000	1547
-/*! perf: operation read latency histogram (bucket 6) - 10000us+ */
-#define	WT_STAT_CONN_PERF_HIST_OPREAD_LATENCY_GT10000	1548
-/*! perf: operation read latency histogram total (usecs) */
-#define	WT_STAT_CONN_PERF_HIST_OPREAD_LATENCY_TOTAL_USECS	1549
-/*! perf: operation write latency histogram (bucket 1) - 0-100us */
-#define	WT_STAT_CONN_PERF_HIST_OPWRITE_LATENCY_LT100	1550
-/*! perf: operation write latency histogram (bucket 2) - 100-249us */
-#define	WT_STAT_CONN_PERF_HIST_OPWRITE_LATENCY_LT250	1551
-/*! perf: operation write latency histogram (bucket 3) - 250-499us */
-#define	WT_STAT_CONN_PERF_HIST_OPWRITE_LATENCY_LT500	1552
-/*! perf: operation write latency histogram (bucket 4) - 500-999us */
-#define	WT_STAT_CONN_PERF_HIST_OPWRITE_LATENCY_LT1000	1553
-/*! perf: operation write latency histogram (bucket 5) - 1000-9999us */
-#define	WT_STAT_CONN_PERF_HIST_OPWRITE_LATENCY_LT10000	1554
-/*! perf: operation write latency histogram (bucket 6) - 10000us+ */
-#define	WT_STAT_CONN_PERF_HIST_OPWRITE_LATENCY_GT10000	1555
-/*! perf: operation write latency histogram total (usecs) */
-#define	WT_STAT_CONN_PERF_HIST_OPWRITE_LATENCY_TOTAL_USECS	1556
-/*! prefetch: could not perform pre-fetch on internal page */
-#define	WT_STAT_CONN_PREFETCH_SKIPPED_INTERNAL_PAGE	1557
->>>>>>> 2238676a
+#define	WT_STAT_CONN_PREFETCH_SKIPPED_INTERNAL_PAGE	1603
 /*!
  * prefetch: could not perform pre-fetch on ref without the pre-fetch
  * flag set
  */
-<<<<<<< HEAD
-#define	WT_STAT_CONN_PREFETCH_SKIPPED_NO_FLAG_SET	1594
+#define	WT_STAT_CONN_PREFETCH_SKIPPED_NO_FLAG_SET	1604
 /*! prefetch: number of times pre-fetch failed to start */
-#define	WT_STAT_CONN_PREFETCH_FAILED_START		1595
+#define	WT_STAT_CONN_PREFETCH_FAILED_START		1605
 /*! prefetch: pre-fetch not repeating for recently pre-fetched ref */
-#define	WT_STAT_CONN_PREFETCH_SKIPPED_SAME_REF		1596
+#define	WT_STAT_CONN_PREFETCH_SKIPPED_SAME_REF		1606
 /*! prefetch: pre-fetch not triggered after single disk read */
-#define	WT_STAT_CONN_PREFETCH_DISK_ONE			1597
+#define	WT_STAT_CONN_PREFETCH_DISK_ONE			1607
 /*! prefetch: pre-fetch not triggered as there is no valid dhandle */
-#define	WT_STAT_CONN_PREFETCH_SKIPPED_NO_VALID_DHANDLE	1598
+#define	WT_STAT_CONN_PREFETCH_SKIPPED_NO_VALID_DHANDLE	1608
 /*! prefetch: pre-fetch not triggered by page read */
-#define	WT_STAT_CONN_PREFETCH_SKIPPED			1599
+#define	WT_STAT_CONN_PREFETCH_SKIPPED			1609
 /*! prefetch: pre-fetch not triggered due to disk read count */
-#define	WT_STAT_CONN_PREFETCH_SKIPPED_DISK_READ_COUNT	1600
+#define	WT_STAT_CONN_PREFETCH_SKIPPED_DISK_READ_COUNT	1610
 /*! prefetch: pre-fetch not triggered due to internal session */
-#define	WT_STAT_CONN_PREFETCH_SKIPPED_INTERNAL_SESSION	1601
+#define	WT_STAT_CONN_PREFETCH_SKIPPED_INTERNAL_SESSION	1611
 /*! prefetch: pre-fetch not triggered due to special btree handle */
-#define	WT_STAT_CONN_PREFETCH_SKIPPED_SPECIAL_HANDLE	1602
+#define	WT_STAT_CONN_PREFETCH_SKIPPED_SPECIAL_HANDLE	1612
 /*! prefetch: pre-fetch page not on disk when reading */
-#define	WT_STAT_CONN_PREFETCH_PAGES_FAIL		1603
+#define	WT_STAT_CONN_PREFETCH_PAGES_FAIL		1613
 /*! prefetch: pre-fetch pages queued */
-#define	WT_STAT_CONN_PREFETCH_PAGES_QUEUED		1604
+#define	WT_STAT_CONN_PREFETCH_PAGES_QUEUED		1614
 /*! prefetch: pre-fetch pages read in background */
-#define	WT_STAT_CONN_PREFETCH_PAGES_READ		1605
+#define	WT_STAT_CONN_PREFETCH_PAGES_READ		1615
 /*! prefetch: pre-fetch skipped reading in a page due to harmless error */
-#define	WT_STAT_CONN_PREFETCH_SKIPPED_ERROR_OK		1606
+#define	WT_STAT_CONN_PREFETCH_SKIPPED_ERROR_OK		1616
 /*! prefetch: pre-fetch triggered by page read */
-#define	WT_STAT_CONN_PREFETCH_ATTEMPTS			1607
+#define	WT_STAT_CONN_PREFETCH_ATTEMPTS			1617
 /*! reconciliation: VLCS pages explicitly reconciled as empty */
-#define	WT_STAT_CONN_REC_VLCS_EMPTIED_PAGES		1608
+#define	WT_STAT_CONN_REC_VLCS_EMPTIED_PAGES		1618
 /*! reconciliation: approximate byte size of timestamps in pages written */
-#define	WT_STAT_CONN_REC_TIME_WINDOW_BYTES_TS		1609
-=======
-#define	WT_STAT_CONN_PREFETCH_SKIPPED_NO_FLAG_SET	1558
-/*! prefetch: number of times pre-fetch failed to start */
-#define	WT_STAT_CONN_PREFETCH_FAILED_START		1559
-/*! prefetch: pre-fetch not repeating for recently pre-fetched ref */
-#define	WT_STAT_CONN_PREFETCH_SKIPPED_SAME_REF		1560
-/*! prefetch: pre-fetch not triggered after single disk read */
-#define	WT_STAT_CONN_PREFETCH_DISK_ONE			1561
-/*! prefetch: pre-fetch not triggered as there is no valid dhandle */
-#define	WT_STAT_CONN_PREFETCH_SKIPPED_NO_VALID_DHANDLE	1562
-/*! prefetch: pre-fetch not triggered by page read */
-#define	WT_STAT_CONN_PREFETCH_SKIPPED			1563
-/*! prefetch: pre-fetch not triggered due to disk read count */
-#define	WT_STAT_CONN_PREFETCH_SKIPPED_DISK_READ_COUNT	1564
-/*! prefetch: pre-fetch not triggered due to internal session */
-#define	WT_STAT_CONN_PREFETCH_SKIPPED_INTERNAL_SESSION	1565
-/*! prefetch: pre-fetch not triggered due to special btree handle */
-#define	WT_STAT_CONN_PREFETCH_SKIPPED_SPECIAL_HANDLE	1566
-/*! prefetch: pre-fetch page not on disk when reading */
-#define	WT_STAT_CONN_PREFETCH_PAGES_FAIL		1567
-/*! prefetch: pre-fetch pages queued */
-#define	WT_STAT_CONN_PREFETCH_PAGES_QUEUED		1568
-/*! prefetch: pre-fetch pages read in background */
-#define	WT_STAT_CONN_PREFETCH_PAGES_READ		1569
-/*! prefetch: pre-fetch skipped reading in a page due to harmless error */
-#define	WT_STAT_CONN_PREFETCH_SKIPPED_ERROR_OK		1570
-/*! prefetch: pre-fetch triggered by page read */
-#define	WT_STAT_CONN_PREFETCH_ATTEMPTS			1571
-/*! reconciliation: VLCS pages explicitly reconciled as empty */
-#define	WT_STAT_CONN_REC_VLCS_EMPTIED_PAGES		1572
-/*! reconciliation: approximate byte size of timestamps in pages written */
-#define	WT_STAT_CONN_REC_TIME_WINDOW_BYTES_TS		1573
->>>>>>> 2238676a
+#define	WT_STAT_CONN_REC_TIME_WINDOW_BYTES_TS		1619
 /*!
  * reconciliation: approximate byte size of transaction IDs in pages
  * written
  */
-<<<<<<< HEAD
-#define	WT_STAT_CONN_REC_TIME_WINDOW_BYTES_TXN		1610
+#define	WT_STAT_CONN_REC_TIME_WINDOW_BYTES_TXN		1620
 /*! reconciliation: fast-path pages deleted */
-#define	WT_STAT_CONN_REC_PAGE_DELETE_FAST		1611
+#define	WT_STAT_CONN_REC_PAGE_DELETE_FAST		1621
 /*! reconciliation: leaf-page overflow keys */
-#define	WT_STAT_CONN_REC_OVERFLOW_KEY_LEAF		1612
+#define	WT_STAT_CONN_REC_OVERFLOW_KEY_LEAF		1622
 /*! reconciliation: maximum milliseconds spent in a reconciliation call */
-#define	WT_STAT_CONN_REC_MAXIMUM_MILLISECONDS		1613
-=======
-#define	WT_STAT_CONN_REC_TIME_WINDOW_BYTES_TXN		1574
-/*! reconciliation: fast-path pages deleted */
-#define	WT_STAT_CONN_REC_PAGE_DELETE_FAST		1575
-/*! reconciliation: leaf-page overflow keys */
-#define	WT_STAT_CONN_REC_OVERFLOW_KEY_LEAF		1576
-/*! reconciliation: maximum milliseconds spent in a reconciliation call */
-#define	WT_STAT_CONN_REC_MAXIMUM_MILLISECONDS		1577
->>>>>>> 2238676a
+#define	WT_STAT_CONN_REC_MAXIMUM_MILLISECONDS		1623
 /*!
  * reconciliation: maximum milliseconds spent in building a disk image in
  * a reconciliation
  */
-<<<<<<< HEAD
-#define	WT_STAT_CONN_REC_MAXIMUM_IMAGE_BUILD_MILLISECONDS	1614
-=======
-#define	WT_STAT_CONN_REC_MAXIMUM_IMAGE_BUILD_MILLISECONDS	1578
->>>>>>> 2238676a
+#define	WT_STAT_CONN_REC_MAXIMUM_IMAGE_BUILD_MILLISECONDS	1624
 /*!
  * reconciliation: maximum milliseconds spent in moving updates to the
  * history store in a reconciliation
  */
-<<<<<<< HEAD
-#define	WT_STAT_CONN_REC_MAXIMUM_HS_WRAPUP_MILLISECONDS	1615
+#define	WT_STAT_CONN_REC_MAXIMUM_HS_WRAPUP_MILLISECONDS	1625
 /*! reconciliation: overflow values written */
-#define	WT_STAT_CONN_REC_OVERFLOW_VALUE			1616
+#define	WT_STAT_CONN_REC_OVERFLOW_VALUE			1626
 /*! reconciliation: page reconciliation calls */
-#define	WT_STAT_CONN_REC_PAGES				1617
+#define	WT_STAT_CONN_REC_PAGES				1627
 /*! reconciliation: page reconciliation calls for eviction */
-#define	WT_STAT_CONN_REC_PAGES_EVICTION			1618
-=======
-#define	WT_STAT_CONN_REC_MAXIMUM_HS_WRAPUP_MILLISECONDS	1579
-/*! reconciliation: overflow values written */
-#define	WT_STAT_CONN_REC_OVERFLOW_VALUE			1580
-/*! reconciliation: page reconciliation calls */
-#define	WT_STAT_CONN_REC_PAGES				1581
-/*! reconciliation: page reconciliation calls for eviction */
-#define	WT_STAT_CONN_REC_PAGES_EVICTION			1582
->>>>>>> 2238676a
+#define	WT_STAT_CONN_REC_PAGES_EVICTION			1628
 /*!
  * reconciliation: page reconciliation calls that resulted in values with
  * prepared transaction metadata
  */
-<<<<<<< HEAD
-#define	WT_STAT_CONN_REC_PAGES_WITH_PREPARE		1619
-=======
-#define	WT_STAT_CONN_REC_PAGES_WITH_PREPARE		1583
->>>>>>> 2238676a
+#define	WT_STAT_CONN_REC_PAGES_WITH_PREPARE		1629
 /*!
  * reconciliation: page reconciliation calls that resulted in values with
  * timestamps
  */
-<<<<<<< HEAD
-#define	WT_STAT_CONN_REC_PAGES_WITH_TS			1620
-=======
-#define	WT_STAT_CONN_REC_PAGES_WITH_TS			1584
->>>>>>> 2238676a
+#define	WT_STAT_CONN_REC_PAGES_WITH_TS			1630
 /*!
  * reconciliation: page reconciliation calls that resulted in values with
  * transaction ids
  */
-<<<<<<< HEAD
-#define	WT_STAT_CONN_REC_PAGES_WITH_TXN			1621
+#define	WT_STAT_CONN_REC_PAGES_WITH_TXN			1631
 /*! reconciliation: pages deleted */
-#define	WT_STAT_CONN_REC_PAGE_DELETE			1622
-=======
-#define	WT_STAT_CONN_REC_PAGES_WITH_TXN			1585
-/*! reconciliation: pages deleted */
-#define	WT_STAT_CONN_REC_PAGE_DELETE			1586
->>>>>>> 2238676a
+#define	WT_STAT_CONN_REC_PAGE_DELETE			1632
 /*!
  * reconciliation: pages written including an aggregated newest start
  * durable timestamp
  */
-<<<<<<< HEAD
-#define	WT_STAT_CONN_REC_TIME_AGGR_NEWEST_START_DURABLE_TS	1623
-=======
-#define	WT_STAT_CONN_REC_TIME_AGGR_NEWEST_START_DURABLE_TS	1587
->>>>>>> 2238676a
+#define	WT_STAT_CONN_REC_TIME_AGGR_NEWEST_START_DURABLE_TS	1633
 /*!
  * reconciliation: pages written including an aggregated newest stop
  * durable timestamp
  */
-<<<<<<< HEAD
-#define	WT_STAT_CONN_REC_TIME_AGGR_NEWEST_STOP_DURABLE_TS	1624
-=======
-#define	WT_STAT_CONN_REC_TIME_AGGR_NEWEST_STOP_DURABLE_TS	1588
->>>>>>> 2238676a
+#define	WT_STAT_CONN_REC_TIME_AGGR_NEWEST_STOP_DURABLE_TS	1634
 /*!
  * reconciliation: pages written including an aggregated newest stop
  * timestamp
  */
-<<<<<<< HEAD
-#define	WT_STAT_CONN_REC_TIME_AGGR_NEWEST_STOP_TS	1625
-=======
-#define	WT_STAT_CONN_REC_TIME_AGGR_NEWEST_STOP_TS	1589
->>>>>>> 2238676a
+#define	WT_STAT_CONN_REC_TIME_AGGR_NEWEST_STOP_TS	1635
 /*!
  * reconciliation: pages written including an aggregated newest stop
  * transaction ID
  */
-<<<<<<< HEAD
-#define	WT_STAT_CONN_REC_TIME_AGGR_NEWEST_STOP_TXN	1626
-=======
-#define	WT_STAT_CONN_REC_TIME_AGGR_NEWEST_STOP_TXN	1590
->>>>>>> 2238676a
+#define	WT_STAT_CONN_REC_TIME_AGGR_NEWEST_STOP_TXN	1636
 /*!
  * reconciliation: pages written including an aggregated newest
  * transaction ID
  */
-<<<<<<< HEAD
-#define	WT_STAT_CONN_REC_TIME_AGGR_NEWEST_TXN		1627
-=======
-#define	WT_STAT_CONN_REC_TIME_AGGR_NEWEST_TXN		1591
->>>>>>> 2238676a
+#define	WT_STAT_CONN_REC_TIME_AGGR_NEWEST_TXN		1637
 /*!
  * reconciliation: pages written including an aggregated oldest start
  * timestamp
  */
-<<<<<<< HEAD
-#define	WT_STAT_CONN_REC_TIME_AGGR_OLDEST_START_TS	1628
+#define	WT_STAT_CONN_REC_TIME_AGGR_OLDEST_START_TS	1638
 /*! reconciliation: pages written including an aggregated prepare */
-#define	WT_STAT_CONN_REC_TIME_AGGR_PREPARED		1629
+#define	WT_STAT_CONN_REC_TIME_AGGR_PREPARED		1639
 /*! reconciliation: pages written including at least one prepare state */
-#define	WT_STAT_CONN_REC_TIME_WINDOW_PAGES_PREPARED	1630
-=======
-#define	WT_STAT_CONN_REC_TIME_AGGR_OLDEST_START_TS	1592
-/*! reconciliation: pages written including an aggregated prepare */
-#define	WT_STAT_CONN_REC_TIME_AGGR_PREPARED		1593
-/*! reconciliation: pages written including at least one prepare state */
-#define	WT_STAT_CONN_REC_TIME_WINDOW_PAGES_PREPARED	1594
->>>>>>> 2238676a
+#define	WT_STAT_CONN_REC_TIME_WINDOW_PAGES_PREPARED	1640
 /*!
  * reconciliation: pages written including at least one start durable
  * timestamp
  */
-<<<<<<< HEAD
-#define	WT_STAT_CONN_REC_TIME_WINDOW_PAGES_DURABLE_START_TS	1631
+#define	WT_STAT_CONN_REC_TIME_WINDOW_PAGES_DURABLE_START_TS	1641
 /*! reconciliation: pages written including at least one start timestamp */
-#define	WT_STAT_CONN_REC_TIME_WINDOW_PAGES_START_TS	1632
-=======
-#define	WT_STAT_CONN_REC_TIME_WINDOW_PAGES_DURABLE_START_TS	1595
-/*! reconciliation: pages written including at least one start timestamp */
-#define	WT_STAT_CONN_REC_TIME_WINDOW_PAGES_START_TS	1596
->>>>>>> 2238676a
+#define	WT_STAT_CONN_REC_TIME_WINDOW_PAGES_START_TS	1642
 /*!
  * reconciliation: pages written including at least one start transaction
  * ID
  */
-<<<<<<< HEAD
-#define	WT_STAT_CONN_REC_TIME_WINDOW_PAGES_START_TXN	1633
-=======
-#define	WT_STAT_CONN_REC_TIME_WINDOW_PAGES_START_TXN	1597
->>>>>>> 2238676a
+#define	WT_STAT_CONN_REC_TIME_WINDOW_PAGES_START_TXN	1643
 /*!
  * reconciliation: pages written including at least one stop durable
  * timestamp
  */
-<<<<<<< HEAD
-#define	WT_STAT_CONN_REC_TIME_WINDOW_PAGES_DURABLE_STOP_TS	1634
+#define	WT_STAT_CONN_REC_TIME_WINDOW_PAGES_DURABLE_STOP_TS	1644
 /*! reconciliation: pages written including at least one stop timestamp */
-#define	WT_STAT_CONN_REC_TIME_WINDOW_PAGES_STOP_TS	1635
-=======
-#define	WT_STAT_CONN_REC_TIME_WINDOW_PAGES_DURABLE_STOP_TS	1598
-/*! reconciliation: pages written including at least one stop timestamp */
-#define	WT_STAT_CONN_REC_TIME_WINDOW_PAGES_STOP_TS	1599
->>>>>>> 2238676a
+#define	WT_STAT_CONN_REC_TIME_WINDOW_PAGES_STOP_TS	1645
 /*!
  * reconciliation: pages written including at least one stop transaction
  * ID
  */
-<<<<<<< HEAD
-#define	WT_STAT_CONN_REC_TIME_WINDOW_PAGES_STOP_TXN	1636
+#define	WT_STAT_CONN_REC_TIME_WINDOW_PAGES_STOP_TXN	1646
 /*! reconciliation: records written including a prepare state */
-#define	WT_STAT_CONN_REC_TIME_WINDOW_PREPARED		1637
+#define	WT_STAT_CONN_REC_TIME_WINDOW_PREPARED		1647
 /*! reconciliation: records written including a start durable timestamp */
-#define	WT_STAT_CONN_REC_TIME_WINDOW_DURABLE_START_TS	1638
+#define	WT_STAT_CONN_REC_TIME_WINDOW_DURABLE_START_TS	1648
 /*! reconciliation: records written including a start timestamp */
-#define	WT_STAT_CONN_REC_TIME_WINDOW_START_TS		1639
+#define	WT_STAT_CONN_REC_TIME_WINDOW_START_TS		1649
 /*! reconciliation: records written including a start transaction ID */
-#define	WT_STAT_CONN_REC_TIME_WINDOW_START_TXN		1640
+#define	WT_STAT_CONN_REC_TIME_WINDOW_START_TXN		1650
 /*! reconciliation: records written including a stop durable timestamp */
-#define	WT_STAT_CONN_REC_TIME_WINDOW_DURABLE_STOP_TS	1641
+#define	WT_STAT_CONN_REC_TIME_WINDOW_DURABLE_STOP_TS	1651
 /*! reconciliation: records written including a stop timestamp */
-#define	WT_STAT_CONN_REC_TIME_WINDOW_STOP_TS		1642
+#define	WT_STAT_CONN_REC_TIME_WINDOW_STOP_TS		1652
 /*! reconciliation: records written including a stop transaction ID */
-#define	WT_STAT_CONN_REC_TIME_WINDOW_STOP_TXN		1643
+#define	WT_STAT_CONN_REC_TIME_WINDOW_STOP_TXN		1653
 /*! reconciliation: split bytes currently awaiting free */
-#define	WT_STAT_CONN_REC_SPLIT_STASHED_BYTES		1644
+#define	WT_STAT_CONN_REC_SPLIT_STASHED_BYTES		1654
 /*! reconciliation: split objects currently awaiting free */
-#define	WT_STAT_CONN_REC_SPLIT_STASHED_OBJECTS		1645
+#define	WT_STAT_CONN_REC_SPLIT_STASHED_OBJECTS		1655
 /*! session: attempts to remove a local object and the object is in use */
-#define	WT_STAT_CONN_LOCAL_OBJECTS_INUSE		1646
+#define	WT_STAT_CONN_LOCAL_OBJECTS_INUSE		1656
 /*! session: flush_tier failed calls */
-#define	WT_STAT_CONN_FLUSH_TIER_FAIL			1647
+#define	WT_STAT_CONN_FLUSH_TIER_FAIL			1657
 /*! session: flush_tier operation calls */
-#define	WT_STAT_CONN_FLUSH_TIER				1648
+#define	WT_STAT_CONN_FLUSH_TIER				1658
 /*! session: flush_tier tables skipped due to no checkpoint */
-#define	WT_STAT_CONN_FLUSH_TIER_SKIPPED			1649
+#define	WT_STAT_CONN_FLUSH_TIER_SKIPPED			1659
 /*! session: flush_tier tables switched */
-#define	WT_STAT_CONN_FLUSH_TIER_SWITCHED		1650
+#define	WT_STAT_CONN_FLUSH_TIER_SWITCHED		1660
 /*! session: local objects removed */
-#define	WT_STAT_CONN_LOCAL_OBJECTS_REMOVED		1651
+#define	WT_STAT_CONN_LOCAL_OBJECTS_REMOVED		1661
 /*! session: open session count */
-#define	WT_STAT_CONN_SESSION_OPEN			1652
+#define	WT_STAT_CONN_SESSION_OPEN			1662
 /*! session: session query timestamp calls */
-#define	WT_STAT_CONN_SESSION_QUERY_TS			1653
+#define	WT_STAT_CONN_SESSION_QUERY_TS			1663
 /*! session: table alter failed calls */
-#define	WT_STAT_CONN_SESSION_TABLE_ALTER_FAIL		1654
+#define	WT_STAT_CONN_SESSION_TABLE_ALTER_FAIL		1664
 /*! session: table alter successful calls */
-#define	WT_STAT_CONN_SESSION_TABLE_ALTER_SUCCESS	1655
+#define	WT_STAT_CONN_SESSION_TABLE_ALTER_SUCCESS	1665
 /*! session: table alter triggering checkpoint calls */
-#define	WT_STAT_CONN_SESSION_TABLE_ALTER_TRIGGER_CHECKPOINT	1656
+#define	WT_STAT_CONN_SESSION_TABLE_ALTER_TRIGGER_CHECKPOINT	1666
 /*! session: table alter unchanged and skipped */
-#define	WT_STAT_CONN_SESSION_TABLE_ALTER_SKIP		1657
+#define	WT_STAT_CONN_SESSION_TABLE_ALTER_SKIP		1667
 /*! session: table compact conflicted with checkpoint */
-#define	WT_STAT_CONN_SESSION_TABLE_COMPACT_CONFLICTING_CHECKPOINT	1658
+#define	WT_STAT_CONN_SESSION_TABLE_COMPACT_CONFLICTING_CHECKPOINT	1668
 /*! session: table compact dhandle successful calls */
-#define	WT_STAT_CONN_SESSION_TABLE_COMPACT_DHANDLE_SUCCESS	1659
+#define	WT_STAT_CONN_SESSION_TABLE_COMPACT_DHANDLE_SUCCESS	1669
 /*! session: table compact failed calls */
-#define	WT_STAT_CONN_SESSION_TABLE_COMPACT_FAIL		1660
+#define	WT_STAT_CONN_SESSION_TABLE_COMPACT_FAIL		1670
 /*! session: table compact failed calls due to cache pressure */
-#define	WT_STAT_CONN_SESSION_TABLE_COMPACT_FAIL_CACHE_PRESSURE	1661
+#define	WT_STAT_CONN_SESSION_TABLE_COMPACT_FAIL_CACHE_PRESSURE	1671
 /*! session: table compact passes */
-#define	WT_STAT_CONN_SESSION_TABLE_COMPACT_PASSES	1662
+#define	WT_STAT_CONN_SESSION_TABLE_COMPACT_PASSES	1672
 /*! session: table compact pulled into eviction */
-#define	WT_STAT_CONN_SESSION_TABLE_COMPACT_EVICTION	1663
+#define	WT_STAT_CONN_SESSION_TABLE_COMPACT_EVICTION	1673
 /*! session: table compact running */
-#define	WT_STAT_CONN_SESSION_TABLE_COMPACT_RUNNING	1664
+#define	WT_STAT_CONN_SESSION_TABLE_COMPACT_RUNNING	1674
 /*! session: table compact skipped as process would not reduce file size */
-#define	WT_STAT_CONN_SESSION_TABLE_COMPACT_SKIPPED	1665
+#define	WT_STAT_CONN_SESSION_TABLE_COMPACT_SKIPPED	1675
 /*! session: table compact successful calls */
-#define	WT_STAT_CONN_SESSION_TABLE_COMPACT_SUCCESS	1666
+#define	WT_STAT_CONN_SESSION_TABLE_COMPACT_SUCCESS	1676
 /*! session: table compact timeout */
-#define	WT_STAT_CONN_SESSION_TABLE_COMPACT_TIMEOUT	1667
+#define	WT_STAT_CONN_SESSION_TABLE_COMPACT_TIMEOUT	1677
 /*! session: table create failed calls */
-#define	WT_STAT_CONN_SESSION_TABLE_CREATE_FAIL		1668
+#define	WT_STAT_CONN_SESSION_TABLE_CREATE_FAIL		1678
 /*! session: table create successful calls */
-#define	WT_STAT_CONN_SESSION_TABLE_CREATE_SUCCESS	1669
+#define	WT_STAT_CONN_SESSION_TABLE_CREATE_SUCCESS	1679
 /*! session: table create with import failed calls */
-#define	WT_STAT_CONN_SESSION_TABLE_CREATE_IMPORT_FAIL	1670
+#define	WT_STAT_CONN_SESSION_TABLE_CREATE_IMPORT_FAIL	1680
 /*! session: table create with import repair calls */
-#define	WT_STAT_CONN_SESSION_TABLE_CREATE_IMPORT_REPAIR	1671
+#define	WT_STAT_CONN_SESSION_TABLE_CREATE_IMPORT_REPAIR	1681
 /*! session: table create with import successful calls */
-#define	WT_STAT_CONN_SESSION_TABLE_CREATE_IMPORT_SUCCESS	1672
+#define	WT_STAT_CONN_SESSION_TABLE_CREATE_IMPORT_SUCCESS	1682
 /*! session: table drop failed calls */
-#define	WT_STAT_CONN_SESSION_TABLE_DROP_FAIL		1673
+#define	WT_STAT_CONN_SESSION_TABLE_DROP_FAIL		1683
 /*! session: table drop successful calls */
-#define	WT_STAT_CONN_SESSION_TABLE_DROP_SUCCESS		1674
+#define	WT_STAT_CONN_SESSION_TABLE_DROP_SUCCESS		1684
 /*! session: table salvage failed calls */
-#define	WT_STAT_CONN_SESSION_TABLE_SALVAGE_FAIL		1675
+#define	WT_STAT_CONN_SESSION_TABLE_SALVAGE_FAIL		1685
 /*! session: table salvage successful calls */
-#define	WT_STAT_CONN_SESSION_TABLE_SALVAGE_SUCCESS	1676
+#define	WT_STAT_CONN_SESSION_TABLE_SALVAGE_SUCCESS	1686
 /*! session: table truncate failed calls */
-#define	WT_STAT_CONN_SESSION_TABLE_TRUNCATE_FAIL	1677
+#define	WT_STAT_CONN_SESSION_TABLE_TRUNCATE_FAIL	1687
 /*! session: table truncate successful calls */
-#define	WT_STAT_CONN_SESSION_TABLE_TRUNCATE_SUCCESS	1678
+#define	WT_STAT_CONN_SESSION_TABLE_TRUNCATE_SUCCESS	1688
 /*! session: table verify failed calls */
-#define	WT_STAT_CONN_SESSION_TABLE_VERIFY_FAIL		1679
+#define	WT_STAT_CONN_SESSION_TABLE_VERIFY_FAIL		1689
 /*! session: table verify successful calls */
-#define	WT_STAT_CONN_SESSION_TABLE_VERIFY_SUCCESS	1680
+#define	WT_STAT_CONN_SESSION_TABLE_VERIFY_SUCCESS	1690
 /*! session: tiered operations dequeued and processed */
-#define	WT_STAT_CONN_TIERED_WORK_UNITS_DEQUEUED		1681
+#define	WT_STAT_CONN_TIERED_WORK_UNITS_DEQUEUED		1691
 /*! session: tiered operations removed without processing */
-#define	WT_STAT_CONN_TIERED_WORK_UNITS_REMOVED		1682
+#define	WT_STAT_CONN_TIERED_WORK_UNITS_REMOVED		1692
 /*! session: tiered operations scheduled */
-#define	WT_STAT_CONN_TIERED_WORK_UNITS_CREATED		1683
+#define	WT_STAT_CONN_TIERED_WORK_UNITS_CREATED		1693
 /*! session: tiered storage local retention time (secs) */
-#define	WT_STAT_CONN_TIERED_RETENTION			1684
+#define	WT_STAT_CONN_TIERED_RETENTION			1694
 /*! thread-state: active filesystem fsync calls */
-#define	WT_STAT_CONN_THREAD_FSYNC_ACTIVE		1685
+#define	WT_STAT_CONN_THREAD_FSYNC_ACTIVE		1695
 /*! thread-state: active filesystem read calls */
-#define	WT_STAT_CONN_THREAD_READ_ACTIVE			1686
+#define	WT_STAT_CONN_THREAD_READ_ACTIVE			1696
 /*! thread-state: active filesystem write calls */
-#define	WT_STAT_CONN_THREAD_WRITE_ACTIVE		1687
+#define	WT_STAT_CONN_THREAD_WRITE_ACTIVE		1697
 /*! thread-yield: application thread operations waiting for cache */
-#define	WT_STAT_CONN_APPLICATION_CACHE_OPS		1688
-=======
-#define	WT_STAT_CONN_REC_TIME_WINDOW_PAGES_STOP_TXN	1600
-/*! reconciliation: records written including a prepare state */
-#define	WT_STAT_CONN_REC_TIME_WINDOW_PREPARED		1601
-/*! reconciliation: records written including a start durable timestamp */
-#define	WT_STAT_CONN_REC_TIME_WINDOW_DURABLE_START_TS	1602
-/*! reconciliation: records written including a start timestamp */
-#define	WT_STAT_CONN_REC_TIME_WINDOW_START_TS		1603
-/*! reconciliation: records written including a start transaction ID */
-#define	WT_STAT_CONN_REC_TIME_WINDOW_START_TXN		1604
-/*! reconciliation: records written including a stop durable timestamp */
-#define	WT_STAT_CONN_REC_TIME_WINDOW_DURABLE_STOP_TS	1605
-/*! reconciliation: records written including a stop timestamp */
-#define	WT_STAT_CONN_REC_TIME_WINDOW_STOP_TS		1606
-/*! reconciliation: records written including a stop transaction ID */
-#define	WT_STAT_CONN_REC_TIME_WINDOW_STOP_TXN		1607
-/*! reconciliation: split bytes currently awaiting free */
-#define	WT_STAT_CONN_REC_SPLIT_STASHED_BYTES		1608
-/*! reconciliation: split objects currently awaiting free */
-#define	WT_STAT_CONN_REC_SPLIT_STASHED_OBJECTS		1609
-/*! session: attempts to remove a local object and the object is in use */
-#define	WT_STAT_CONN_LOCAL_OBJECTS_INUSE		1610
-/*! session: flush_tier failed calls */
-#define	WT_STAT_CONN_FLUSH_TIER_FAIL			1611
-/*! session: flush_tier operation calls */
-#define	WT_STAT_CONN_FLUSH_TIER				1612
-/*! session: flush_tier tables skipped due to no checkpoint */
-#define	WT_STAT_CONN_FLUSH_TIER_SKIPPED			1613
-/*! session: flush_tier tables switched */
-#define	WT_STAT_CONN_FLUSH_TIER_SWITCHED		1614
-/*! session: local objects removed */
-#define	WT_STAT_CONN_LOCAL_OBJECTS_REMOVED		1615
-/*! session: open session count */
-#define	WT_STAT_CONN_SESSION_OPEN			1616
-/*! session: session query timestamp calls */
-#define	WT_STAT_CONN_SESSION_QUERY_TS			1617
-/*! session: table alter failed calls */
-#define	WT_STAT_CONN_SESSION_TABLE_ALTER_FAIL		1618
-/*! session: table alter successful calls */
-#define	WT_STAT_CONN_SESSION_TABLE_ALTER_SUCCESS	1619
-/*! session: table alter triggering checkpoint calls */
-#define	WT_STAT_CONN_SESSION_TABLE_ALTER_TRIGGER_CHECKPOINT	1620
-/*! session: table alter unchanged and skipped */
-#define	WT_STAT_CONN_SESSION_TABLE_ALTER_SKIP		1621
-/*! session: table compact conflicted with checkpoint */
-#define	WT_STAT_CONN_SESSION_TABLE_COMPACT_CONFLICTING_CHECKPOINT	1622
-/*! session: table compact dhandle successful calls */
-#define	WT_STAT_CONN_SESSION_TABLE_COMPACT_DHANDLE_SUCCESS	1623
-/*! session: table compact failed calls */
-#define	WT_STAT_CONN_SESSION_TABLE_COMPACT_FAIL		1624
-/*! session: table compact failed calls due to cache pressure */
-#define	WT_STAT_CONN_SESSION_TABLE_COMPACT_FAIL_CACHE_PRESSURE	1625
-/*! session: table compact passes */
-#define	WT_STAT_CONN_SESSION_TABLE_COMPACT_PASSES	1626
-/*! session: table compact pulled into eviction */
-#define	WT_STAT_CONN_SESSION_TABLE_COMPACT_EVICTION	1627
-/*! session: table compact running */
-#define	WT_STAT_CONN_SESSION_TABLE_COMPACT_RUNNING	1628
-/*! session: table compact skipped as process would not reduce file size */
-#define	WT_STAT_CONN_SESSION_TABLE_COMPACT_SKIPPED	1629
-/*! session: table compact successful calls */
-#define	WT_STAT_CONN_SESSION_TABLE_COMPACT_SUCCESS	1630
-/*! session: table compact timeout */
-#define	WT_STAT_CONN_SESSION_TABLE_COMPACT_TIMEOUT	1631
-/*! session: table create failed calls */
-#define	WT_STAT_CONN_SESSION_TABLE_CREATE_FAIL		1632
-/*! session: table create successful calls */
-#define	WT_STAT_CONN_SESSION_TABLE_CREATE_SUCCESS	1633
-/*! session: table create with import failed calls */
-#define	WT_STAT_CONN_SESSION_TABLE_CREATE_IMPORT_FAIL	1634
-/*! session: table create with import repair calls */
-#define	WT_STAT_CONN_SESSION_TABLE_CREATE_IMPORT_REPAIR	1635
-/*! session: table create with import successful calls */
-#define	WT_STAT_CONN_SESSION_TABLE_CREATE_IMPORT_SUCCESS	1636
-/*! session: table drop failed calls */
-#define	WT_STAT_CONN_SESSION_TABLE_DROP_FAIL		1637
-/*! session: table drop successful calls */
-#define	WT_STAT_CONN_SESSION_TABLE_DROP_SUCCESS		1638
-/*! session: table salvage failed calls */
-#define	WT_STAT_CONN_SESSION_TABLE_SALVAGE_FAIL		1639
-/*! session: table salvage successful calls */
-#define	WT_STAT_CONN_SESSION_TABLE_SALVAGE_SUCCESS	1640
-/*! session: table truncate failed calls */
-#define	WT_STAT_CONN_SESSION_TABLE_TRUNCATE_FAIL	1641
-/*! session: table truncate successful calls */
-#define	WT_STAT_CONN_SESSION_TABLE_TRUNCATE_SUCCESS	1642
-/*! session: table verify failed calls */
-#define	WT_STAT_CONN_SESSION_TABLE_VERIFY_FAIL		1643
-/*! session: table verify successful calls */
-#define	WT_STAT_CONN_SESSION_TABLE_VERIFY_SUCCESS	1644
-/*! session: tiered operations dequeued and processed */
-#define	WT_STAT_CONN_TIERED_WORK_UNITS_DEQUEUED		1645
-/*! session: tiered operations removed without processing */
-#define	WT_STAT_CONN_TIERED_WORK_UNITS_REMOVED		1646
-/*! session: tiered operations scheduled */
-#define	WT_STAT_CONN_TIERED_WORK_UNITS_CREATED		1647
-/*! session: tiered storage local retention time (secs) */
-#define	WT_STAT_CONN_TIERED_RETENTION			1648
-/*! thread-state: active filesystem fsync calls */
-#define	WT_STAT_CONN_THREAD_FSYNC_ACTIVE		1649
-/*! thread-state: active filesystem read calls */
-#define	WT_STAT_CONN_THREAD_READ_ACTIVE			1650
-/*! thread-state: active filesystem write calls */
-#define	WT_STAT_CONN_THREAD_WRITE_ACTIVE		1651
-/*! thread-yield: application thread operations waiting for cache */
-#define	WT_STAT_CONN_APPLICATION_CACHE_OPS		1652
->>>>>>> 2238676a
+#define	WT_STAT_CONN_APPLICATION_CACHE_OPS		1698
 /*!
  * thread-yield: application thread operations waiting for interruptible
  * cache eviction
  */
-<<<<<<< HEAD
-#define	WT_STAT_CONN_APPLICATION_CACHE_INTERRUPTIBLE_OPS	1689
-=======
-#define	WT_STAT_CONN_APPLICATION_CACHE_INTERRUPTIBLE_OPS	1653
->>>>>>> 2238676a
+#define	WT_STAT_CONN_APPLICATION_CACHE_INTERRUPTIBLE_OPS	1699
 /*!
  * thread-yield: application thread operations waiting for mandatory
  * cache eviction
  */
-<<<<<<< HEAD
-#define	WT_STAT_CONN_APPLICATION_CACHE_UNINTERRUPTIBLE_OPS	1690
+#define	WT_STAT_CONN_APPLICATION_CACHE_UNINTERRUPTIBLE_OPS	1700
 /*! thread-yield: application thread snapshot refreshed for eviction */
-#define	WT_STAT_CONN_APPLICATION_EVICT_SNAPSHOT_REFRESHED	1691
+#define	WT_STAT_CONN_APPLICATION_EVICT_SNAPSHOT_REFRESHED	1701
 /*! thread-yield: application thread time waiting for cache (usecs) */
-#define	WT_STAT_CONN_APPLICATION_CACHE_TIME		1692
-=======
-#define	WT_STAT_CONN_APPLICATION_CACHE_UNINTERRUPTIBLE_OPS	1654
-/*! thread-yield: application thread snapshot refreshed for eviction */
-#define	WT_STAT_CONN_APPLICATION_EVICT_SNAPSHOT_REFRESHED	1655
-/*! thread-yield: application thread time waiting for cache (usecs) */
-#define	WT_STAT_CONN_APPLICATION_CACHE_TIME		1656
->>>>>>> 2238676a
+#define	WT_STAT_CONN_APPLICATION_CACHE_TIME		1702
 /*!
  * thread-yield: application thread time waiting for interruptible cache
  * eviction (usecs)
  */
-<<<<<<< HEAD
-#define	WT_STAT_CONN_APPLICATION_CACHE_INTERRUPTIBLE_TIME	1693
-=======
-#define	WT_STAT_CONN_APPLICATION_CACHE_INTERRUPTIBLE_TIME	1657
->>>>>>> 2238676a
+#define	WT_STAT_CONN_APPLICATION_CACHE_INTERRUPTIBLE_TIME	1703
 /*!
  * thread-yield: application thread time waiting for mandatory cache
  * eviction (usecs)
  */
-<<<<<<< HEAD
-#define	WT_STAT_CONN_APPLICATION_CACHE_UNINTERRUPTIBLE_TIME	1694
-=======
-#define	WT_STAT_CONN_APPLICATION_CACHE_UNINTERRUPTIBLE_TIME	1658
->>>>>>> 2238676a
+#define	WT_STAT_CONN_APPLICATION_CACHE_UNINTERRUPTIBLE_TIME	1704
 /*!
  * thread-yield: connection close blocked waiting for transaction state
  * stabilization
  */
-<<<<<<< HEAD
-#define	WT_STAT_CONN_TXN_RELEASE_BLOCKED		1695
+#define	WT_STAT_CONN_TXN_RELEASE_BLOCKED		1705
 /*! thread-yield: data handle lock yielded */
-#define	WT_STAT_CONN_DHANDLE_LOCK_BLOCKED		1696
-=======
-#define	WT_STAT_CONN_TXN_RELEASE_BLOCKED		1659
-/*! thread-yield: data handle lock yielded */
-#define	WT_STAT_CONN_DHANDLE_LOCK_BLOCKED		1660
->>>>>>> 2238676a
+#define	WT_STAT_CONN_DHANDLE_LOCK_BLOCKED		1706
 /*!
  * thread-yield: get reference for page index and slot time sleeping
  * (usecs)
  */
-<<<<<<< HEAD
-#define	WT_STAT_CONN_PAGE_INDEX_SLOT_REF_BLOCKED	1697
+#define	WT_STAT_CONN_PAGE_INDEX_SLOT_REF_BLOCKED	1707
 /*! thread-yield: page access yielded due to prepare state change */
-#define	WT_STAT_CONN_PREPARED_TRANSITION_BLOCKED_PAGE	1698
+#define	WT_STAT_CONN_PREPARED_TRANSITION_BLOCKED_PAGE	1708
 /*! thread-yield: page acquire busy blocked */
-#define	WT_STAT_CONN_PAGE_BUSY_BLOCKED			1699
+#define	WT_STAT_CONN_PAGE_BUSY_BLOCKED			1709
 /*! thread-yield: page acquire eviction blocked */
-#define	WT_STAT_CONN_PAGE_FORCIBLE_EVICT_BLOCKED	1700
+#define	WT_STAT_CONN_PAGE_FORCIBLE_EVICT_BLOCKED	1710
 /*! thread-yield: page acquire locked blocked */
-#define	WT_STAT_CONN_PAGE_LOCKED_BLOCKED		1701
+#define	WT_STAT_CONN_PAGE_LOCKED_BLOCKED		1711
 /*! thread-yield: page acquire read blocked */
-#define	WT_STAT_CONN_PAGE_READ_BLOCKED			1702
+#define	WT_STAT_CONN_PAGE_READ_BLOCKED			1712
 /*! thread-yield: page acquire time sleeping (usecs) */
-#define	WT_STAT_CONN_PAGE_SLEEP				1703
-=======
-#define	WT_STAT_CONN_PAGE_INDEX_SLOT_REF_BLOCKED	1661
-/*! thread-yield: page access yielded due to prepare state change */
-#define	WT_STAT_CONN_PREPARED_TRANSITION_BLOCKED_PAGE	1662
-/*! thread-yield: page acquire busy blocked */
-#define	WT_STAT_CONN_PAGE_BUSY_BLOCKED			1663
-/*! thread-yield: page acquire eviction blocked */
-#define	WT_STAT_CONN_PAGE_FORCIBLE_EVICT_BLOCKED	1664
-/*! thread-yield: page acquire locked blocked */
-#define	WT_STAT_CONN_PAGE_LOCKED_BLOCKED		1665
-/*! thread-yield: page acquire read blocked */
-#define	WT_STAT_CONN_PAGE_READ_BLOCKED			1666
-/*! thread-yield: page acquire time sleeping (usecs) */
-#define	WT_STAT_CONN_PAGE_SLEEP				1667
->>>>>>> 2238676a
+#define	WT_STAT_CONN_PAGE_SLEEP				1713
 /*!
  * thread-yield: page delete rollback time sleeping for state change
  * (usecs)
  */
-<<<<<<< HEAD
-#define	WT_STAT_CONN_PAGE_DEL_ROLLBACK_BLOCKED		1704
+#define	WT_STAT_CONN_PAGE_DEL_ROLLBACK_BLOCKED		1714
 /*! thread-yield: page reconciliation yielded due to child modification */
-#define	WT_STAT_CONN_CHILD_MODIFY_BLOCKED_PAGE		1705
+#define	WT_STAT_CONN_CHILD_MODIFY_BLOCKED_PAGE		1715
 /*! transaction: Number of prepared updates */
-#define	WT_STAT_CONN_TXN_PREPARED_UPDATES		1706
+#define	WT_STAT_CONN_TXN_PREPARED_UPDATES		1716
 /*! transaction: Number of prepared updates committed */
-#define	WT_STAT_CONN_TXN_PREPARED_UPDATES_COMMITTED	1707
+#define	WT_STAT_CONN_TXN_PREPARED_UPDATES_COMMITTED	1717
 /*! transaction: Number of prepared updates repeated on the same key */
-#define	WT_STAT_CONN_TXN_PREPARED_UPDATES_KEY_REPEATED	1708
+#define	WT_STAT_CONN_TXN_PREPARED_UPDATES_KEY_REPEATED	1718
 /*! transaction: Number of prepared updates rolled back */
-#define	WT_STAT_CONN_TXN_PREPARED_UPDATES_ROLLEDBACK	1709
-=======
-#define	WT_STAT_CONN_PAGE_DEL_ROLLBACK_BLOCKED		1668
-/*! thread-yield: page reconciliation yielded due to child modification */
-#define	WT_STAT_CONN_CHILD_MODIFY_BLOCKED_PAGE		1669
-/*! transaction: Number of prepared updates */
-#define	WT_STAT_CONN_TXN_PREPARED_UPDATES		1670
-/*! transaction: Number of prepared updates committed */
-#define	WT_STAT_CONN_TXN_PREPARED_UPDATES_COMMITTED	1671
-/*! transaction: Number of prepared updates repeated on the same key */
-#define	WT_STAT_CONN_TXN_PREPARED_UPDATES_KEY_REPEATED	1672
-/*! transaction: Number of prepared updates rolled back */
-#define	WT_STAT_CONN_TXN_PREPARED_UPDATES_ROLLEDBACK	1673
->>>>>>> 2238676a
+#define	WT_STAT_CONN_TXN_PREPARED_UPDATES_ROLLEDBACK	1719
 /*!
  * transaction: a reader raced with a prepared transaction commit and
  * skipped an update or updates
  */
-<<<<<<< HEAD
-#define	WT_STAT_CONN_TXN_READ_RACE_PREPARE_COMMIT	1710
+#define	WT_STAT_CONN_TXN_READ_RACE_PREPARE_COMMIT	1720
 /*! transaction: number of times overflow removed value is read */
-#define	WT_STAT_CONN_TXN_READ_OVERFLOW_REMOVE		1711
+#define	WT_STAT_CONN_TXN_READ_OVERFLOW_REMOVE		1721
 /*! transaction: oldest pinned transaction ID rolled back for eviction */
-#define	WT_STAT_CONN_TXN_ROLLBACK_OLDEST_PINNED		1712
+#define	WT_STAT_CONN_TXN_ROLLBACK_OLDEST_PINNED		1722
 /*! transaction: prepared transactions */
-#define	WT_STAT_CONN_TXN_PREPARE			1713
+#define	WT_STAT_CONN_TXN_PREPARE			1723
 /*! transaction: prepared transactions committed */
-#define	WT_STAT_CONN_TXN_PREPARE_COMMIT			1714
+#define	WT_STAT_CONN_TXN_PREPARE_COMMIT			1724
 /*! transaction: prepared transactions currently active */
-#define	WT_STAT_CONN_TXN_PREPARE_ACTIVE			1715
+#define	WT_STAT_CONN_TXN_PREPARE_ACTIVE			1725
 /*! transaction: prepared transactions rolled back */
-#define	WT_STAT_CONN_TXN_PREPARE_ROLLBACK		1716
+#define	WT_STAT_CONN_TXN_PREPARE_ROLLBACK		1726
 /*! transaction: query timestamp calls */
-#define	WT_STAT_CONN_TXN_QUERY_TS			1717
+#define	WT_STAT_CONN_TXN_QUERY_TS			1727
 /*! transaction: race to read prepared update retry */
-#define	WT_STAT_CONN_TXN_READ_RACE_PREPARE_UPDATE	1718
+#define	WT_STAT_CONN_TXN_READ_RACE_PREPARE_UPDATE	1728
 /*! transaction: rollback to stable calls */
-#define	WT_STAT_CONN_TXN_RTS				1719
-=======
-#define	WT_STAT_CONN_TXN_READ_RACE_PREPARE_COMMIT	1674
-/*! transaction: number of times overflow removed value is read */
-#define	WT_STAT_CONN_TXN_READ_OVERFLOW_REMOVE		1675
-/*! transaction: oldest pinned transaction ID rolled back for eviction */
-#define	WT_STAT_CONN_TXN_ROLLBACK_OLDEST_PINNED		1676
-/*! transaction: prepared transactions */
-#define	WT_STAT_CONN_TXN_PREPARE			1677
-/*! transaction: prepared transactions committed */
-#define	WT_STAT_CONN_TXN_PREPARE_COMMIT			1678
-/*! transaction: prepared transactions currently active */
-#define	WT_STAT_CONN_TXN_PREPARE_ACTIVE			1679
-/*! transaction: prepared transactions rolled back */
-#define	WT_STAT_CONN_TXN_PREPARE_ROLLBACK		1680
-/*! transaction: query timestamp calls */
-#define	WT_STAT_CONN_TXN_QUERY_TS			1681
-/*! transaction: race to read prepared update retry */
-#define	WT_STAT_CONN_TXN_READ_RACE_PREPARE_UPDATE	1682
-/*! transaction: rollback to stable calls */
-#define	WT_STAT_CONN_TXN_RTS				1683
->>>>>>> 2238676a
+#define	WT_STAT_CONN_TXN_RTS				1729
 /*!
  * transaction: rollback to stable history store keys that would have
  * been swept in non-dryrun mode
  */
-<<<<<<< HEAD
-#define	WT_STAT_CONN_TXN_RTS_SWEEP_HS_KEYS_DRYRUN	1720
-=======
-#define	WT_STAT_CONN_TXN_RTS_SWEEP_HS_KEYS_DRYRUN	1684
->>>>>>> 2238676a
+#define	WT_STAT_CONN_TXN_RTS_SWEEP_HS_KEYS_DRYRUN	1730
 /*!
  * transaction: rollback to stable history store records with stop
  * timestamps older than newer records
  */
-<<<<<<< HEAD
-#define	WT_STAT_CONN_TXN_RTS_HS_STOP_OLDER_THAN_NEWER_START	1721
+#define	WT_STAT_CONN_TXN_RTS_HS_STOP_OLDER_THAN_NEWER_START	1731
 /*! transaction: rollback to stable inconsistent checkpoint */
-#define	WT_STAT_CONN_TXN_RTS_INCONSISTENT_CKPT		1722
+#define	WT_STAT_CONN_TXN_RTS_INCONSISTENT_CKPT		1732
 /*! transaction: rollback to stable keys removed */
-#define	WT_STAT_CONN_TXN_RTS_KEYS_REMOVED		1723
+#define	WT_STAT_CONN_TXN_RTS_KEYS_REMOVED		1733
 /*! transaction: rollback to stable keys restored */
-#define	WT_STAT_CONN_TXN_RTS_KEYS_RESTORED		1724
-=======
-#define	WT_STAT_CONN_TXN_RTS_HS_STOP_OLDER_THAN_NEWER_START	1685
-/*! transaction: rollback to stable inconsistent checkpoint */
-#define	WT_STAT_CONN_TXN_RTS_INCONSISTENT_CKPT		1686
-/*! transaction: rollback to stable keys removed */
-#define	WT_STAT_CONN_TXN_RTS_KEYS_REMOVED		1687
-/*! transaction: rollback to stable keys restored */
-#define	WT_STAT_CONN_TXN_RTS_KEYS_RESTORED		1688
->>>>>>> 2238676a
+#define	WT_STAT_CONN_TXN_RTS_KEYS_RESTORED		1734
 /*!
  * transaction: rollback to stable keys that would have been removed in
  * non-dryrun mode
  */
-<<<<<<< HEAD
-#define	WT_STAT_CONN_TXN_RTS_KEYS_REMOVED_DRYRUN	1725
-=======
-#define	WT_STAT_CONN_TXN_RTS_KEYS_REMOVED_DRYRUN	1689
->>>>>>> 2238676a
+#define	WT_STAT_CONN_TXN_RTS_KEYS_REMOVED_DRYRUN	1735
 /*!
  * transaction: rollback to stable keys that would have been restored in
  * non-dryrun mode
  */
-<<<<<<< HEAD
-#define	WT_STAT_CONN_TXN_RTS_KEYS_RESTORED_DRYRUN	1726
+#define	WT_STAT_CONN_TXN_RTS_KEYS_RESTORED_DRYRUN	1736
 /*! transaction: rollback to stable pages visited */
-#define	WT_STAT_CONN_TXN_RTS_PAGES_VISITED		1727
+#define	WT_STAT_CONN_TXN_RTS_PAGES_VISITED		1737
 /*! transaction: rollback to stable restored tombstones from history store */
-#define	WT_STAT_CONN_TXN_RTS_HS_RESTORE_TOMBSTONES	1728
+#define	WT_STAT_CONN_TXN_RTS_HS_RESTORE_TOMBSTONES	1738
 /*! transaction: rollback to stable restored updates from history store */
-#define	WT_STAT_CONN_TXN_RTS_HS_RESTORE_UPDATES		1729
+#define	WT_STAT_CONN_TXN_RTS_HS_RESTORE_UPDATES		1739
 /*! transaction: rollback to stable skipping delete rle */
-#define	WT_STAT_CONN_TXN_RTS_DELETE_RLE_SKIPPED		1730
+#define	WT_STAT_CONN_TXN_RTS_DELETE_RLE_SKIPPED		1740
 /*! transaction: rollback to stable skipping stable rle */
-#define	WT_STAT_CONN_TXN_RTS_STABLE_RLE_SKIPPED		1731
+#define	WT_STAT_CONN_TXN_RTS_STABLE_RLE_SKIPPED		1741
 /*! transaction: rollback to stable sweeping history store keys */
-#define	WT_STAT_CONN_TXN_RTS_SWEEP_HS_KEYS		1732
-=======
-#define	WT_STAT_CONN_TXN_RTS_KEYS_RESTORED_DRYRUN	1690
-/*! transaction: rollback to stable pages visited */
-#define	WT_STAT_CONN_TXN_RTS_PAGES_VISITED		1691
-/*! transaction: rollback to stable restored tombstones from history store */
-#define	WT_STAT_CONN_TXN_RTS_HS_RESTORE_TOMBSTONES	1692
-/*! transaction: rollback to stable restored updates from history store */
-#define	WT_STAT_CONN_TXN_RTS_HS_RESTORE_UPDATES		1693
-/*! transaction: rollback to stable skipping delete rle */
-#define	WT_STAT_CONN_TXN_RTS_DELETE_RLE_SKIPPED		1694
-/*! transaction: rollback to stable skipping stable rle */
-#define	WT_STAT_CONN_TXN_RTS_STABLE_RLE_SKIPPED		1695
-/*! transaction: rollback to stable sweeping history store keys */
-#define	WT_STAT_CONN_TXN_RTS_SWEEP_HS_KEYS		1696
->>>>>>> 2238676a
+#define	WT_STAT_CONN_TXN_RTS_SWEEP_HS_KEYS		1742
 /*!
  * transaction: rollback to stable tombstones from history store that
  * would have been restored in non-dryrun mode
  */
-<<<<<<< HEAD
-#define	WT_STAT_CONN_TXN_RTS_HS_RESTORE_TOMBSTONES_DRYRUN	1733
+#define	WT_STAT_CONN_TXN_RTS_HS_RESTORE_TOMBSTONES_DRYRUN	1743
 /*! transaction: rollback to stable tree walk skipping pages */
-#define	WT_STAT_CONN_TXN_RTS_TREE_WALK_SKIP_PAGES	1734
+#define	WT_STAT_CONN_TXN_RTS_TREE_WALK_SKIP_PAGES	1744
 /*! transaction: rollback to stable updates aborted */
-#define	WT_STAT_CONN_TXN_RTS_UPD_ABORTED		1735
-=======
-#define	WT_STAT_CONN_TXN_RTS_HS_RESTORE_TOMBSTONES_DRYRUN	1697
-/*! transaction: rollback to stable tree walk skipping pages */
-#define	WT_STAT_CONN_TXN_RTS_TREE_WALK_SKIP_PAGES	1698
-/*! transaction: rollback to stable updates aborted */
-#define	WT_STAT_CONN_TXN_RTS_UPD_ABORTED		1699
->>>>>>> 2238676a
+#define	WT_STAT_CONN_TXN_RTS_UPD_ABORTED		1745
 /*!
  * transaction: rollback to stable updates from history store that would
  * have been restored in non-dryrun mode
  */
-<<<<<<< HEAD
-#define	WT_STAT_CONN_TXN_RTS_HS_RESTORE_UPDATES_DRYRUN	1736
+#define	WT_STAT_CONN_TXN_RTS_HS_RESTORE_UPDATES_DRYRUN	1746
 /*! transaction: rollback to stable updates removed from history store */
-#define	WT_STAT_CONN_TXN_RTS_HS_REMOVED			1737
-=======
-#define	WT_STAT_CONN_TXN_RTS_HS_RESTORE_UPDATES_DRYRUN	1700
-/*! transaction: rollback to stable updates removed from history store */
-#define	WT_STAT_CONN_TXN_RTS_HS_REMOVED			1701
->>>>>>> 2238676a
+#define	WT_STAT_CONN_TXN_RTS_HS_REMOVED			1747
 /*!
  * transaction: rollback to stable updates that would have been aborted
  * in non-dryrun mode
  */
-<<<<<<< HEAD
-#define	WT_STAT_CONN_TXN_RTS_UPD_ABORTED_DRYRUN		1738
-=======
-#define	WT_STAT_CONN_TXN_RTS_UPD_ABORTED_DRYRUN		1702
->>>>>>> 2238676a
+#define	WT_STAT_CONN_TXN_RTS_UPD_ABORTED_DRYRUN		1748
 /*!
  * transaction: rollback to stable updates that would have been removed
  * from history store in non-dryrun mode
  */
-<<<<<<< HEAD
-#define	WT_STAT_CONN_TXN_RTS_HS_REMOVED_DRYRUN		1739
+#define	WT_STAT_CONN_TXN_RTS_HS_REMOVED_DRYRUN		1749
 /*! transaction: sessions scanned in each walk of concurrent sessions */
-#define	WT_STAT_CONN_TXN_SESSIONS_WALKED		1740
+#define	WT_STAT_CONN_TXN_SESSIONS_WALKED		1750
 /*! transaction: set timestamp calls */
-#define	WT_STAT_CONN_TXN_SET_TS				1741
+#define	WT_STAT_CONN_TXN_SET_TS				1751
 /*! transaction: set timestamp durable calls */
-#define	WT_STAT_CONN_TXN_SET_TS_DURABLE			1742
+#define	WT_STAT_CONN_TXN_SET_TS_DURABLE			1752
 /*! transaction: set timestamp durable updates */
-#define	WT_STAT_CONN_TXN_SET_TS_DURABLE_UPD		1743
+#define	WT_STAT_CONN_TXN_SET_TS_DURABLE_UPD		1753
 /*! transaction: set timestamp force calls */
-#define	WT_STAT_CONN_TXN_SET_TS_FORCE			1744
-=======
-#define	WT_STAT_CONN_TXN_RTS_HS_REMOVED_DRYRUN		1703
-/*! transaction: sessions scanned in each walk of concurrent sessions */
-#define	WT_STAT_CONN_TXN_SESSIONS_WALKED		1704
-/*! transaction: set timestamp calls */
-#define	WT_STAT_CONN_TXN_SET_TS				1705
-/*! transaction: set timestamp durable calls */
-#define	WT_STAT_CONN_TXN_SET_TS_DURABLE			1706
-/*! transaction: set timestamp durable updates */
-#define	WT_STAT_CONN_TXN_SET_TS_DURABLE_UPD		1707
-/*! transaction: set timestamp force calls */
-#define	WT_STAT_CONN_TXN_SET_TS_FORCE			1708
->>>>>>> 2238676a
+#define	WT_STAT_CONN_TXN_SET_TS_FORCE			1754
 /*!
  * transaction: set timestamp global oldest timestamp set to be more
  * recent than the global stable timestamp
  */
-<<<<<<< HEAD
-#define	WT_STAT_CONN_TXN_SET_TS_OUT_OF_ORDER		1745
+#define	WT_STAT_CONN_TXN_SET_TS_OUT_OF_ORDER		1755
 /*! transaction: set timestamp oldest calls */
-#define	WT_STAT_CONN_TXN_SET_TS_OLDEST			1746
+#define	WT_STAT_CONN_TXN_SET_TS_OLDEST			1756
 /*! transaction: set timestamp oldest updates */
-#define	WT_STAT_CONN_TXN_SET_TS_OLDEST_UPD		1747
+#define	WT_STAT_CONN_TXN_SET_TS_OLDEST_UPD		1757
 /*! transaction: set timestamp stable calls */
-#define	WT_STAT_CONN_TXN_SET_TS_STABLE			1748
+#define	WT_STAT_CONN_TXN_SET_TS_STABLE			1758
 /*! transaction: set timestamp stable updates */
-#define	WT_STAT_CONN_TXN_SET_TS_STABLE_UPD		1749
+#define	WT_STAT_CONN_TXN_SET_TS_STABLE_UPD		1759
 /*! transaction: transaction begins */
-#define	WT_STAT_CONN_TXN_BEGIN				1750
-=======
-#define	WT_STAT_CONN_TXN_SET_TS_OUT_OF_ORDER		1709
-/*! transaction: set timestamp oldest calls */
-#define	WT_STAT_CONN_TXN_SET_TS_OLDEST			1710
-/*! transaction: set timestamp oldest updates */
-#define	WT_STAT_CONN_TXN_SET_TS_OLDEST_UPD		1711
-/*! transaction: set timestamp stable calls */
-#define	WT_STAT_CONN_TXN_SET_TS_STABLE			1712
-/*! transaction: set timestamp stable updates */
-#define	WT_STAT_CONN_TXN_SET_TS_STABLE_UPD		1713
-/*! transaction: transaction begins */
-#define	WT_STAT_CONN_TXN_BEGIN				1714
->>>>>>> 2238676a
+#define	WT_STAT_CONN_TXN_BEGIN				1760
 /*!
  * transaction: transaction checkpoint history store file duration
  * (usecs)
  */
-<<<<<<< HEAD
-#define	WT_STAT_CONN_TXN_HS_CKPT_DURATION		1751
+#define	WT_STAT_CONN_TXN_HS_CKPT_DURATION		1761
 /*! transaction: transaction range of IDs currently pinned */
-#define	WT_STAT_CONN_TXN_PINNED_RANGE			1752
+#define	WT_STAT_CONN_TXN_PINNED_RANGE			1762
 /*! transaction: transaction range of IDs currently pinned by a checkpoint */
-#define	WT_STAT_CONN_TXN_PINNED_CHECKPOINT_RANGE	1753
+#define	WT_STAT_CONN_TXN_PINNED_CHECKPOINT_RANGE	1763
 /*! transaction: transaction range of timestamps currently pinned */
-#define	WT_STAT_CONN_TXN_PINNED_TIMESTAMP		1754
+#define	WT_STAT_CONN_TXN_PINNED_TIMESTAMP		1764
 /*! transaction: transaction range of timestamps pinned by a checkpoint */
-#define	WT_STAT_CONN_TXN_PINNED_TIMESTAMP_CHECKPOINT	1755
-=======
-#define	WT_STAT_CONN_TXN_HS_CKPT_DURATION		1715
-/*! transaction: transaction range of IDs currently pinned */
-#define	WT_STAT_CONN_TXN_PINNED_RANGE			1716
-/*! transaction: transaction range of IDs currently pinned by a checkpoint */
-#define	WT_STAT_CONN_TXN_PINNED_CHECKPOINT_RANGE	1717
-/*! transaction: transaction range of timestamps currently pinned */
-#define	WT_STAT_CONN_TXN_PINNED_TIMESTAMP		1718
-/*! transaction: transaction range of timestamps pinned by a checkpoint */
-#define	WT_STAT_CONN_TXN_PINNED_TIMESTAMP_CHECKPOINT	1719
->>>>>>> 2238676a
+#define	WT_STAT_CONN_TXN_PINNED_TIMESTAMP_CHECKPOINT	1765
 /*!
  * transaction: transaction range of timestamps pinned by the oldest
  * active read timestamp
  */
-<<<<<<< HEAD
-#define	WT_STAT_CONN_TXN_PINNED_TIMESTAMP_READER	1756
-=======
-#define	WT_STAT_CONN_TXN_PINNED_TIMESTAMP_READER	1720
->>>>>>> 2238676a
+#define	WT_STAT_CONN_TXN_PINNED_TIMESTAMP_READER	1766
 /*!
  * transaction: transaction range of timestamps pinned by the oldest
  * timestamp
  */
-<<<<<<< HEAD
-#define	WT_STAT_CONN_TXN_PINNED_TIMESTAMP_OLDEST	1757
+#define	WT_STAT_CONN_TXN_PINNED_TIMESTAMP_OLDEST	1767
 /*! transaction: transaction read timestamp of the oldest active reader */
-#define	WT_STAT_CONN_TXN_TIMESTAMP_OLDEST_ACTIVE_READ	1758
+#define	WT_STAT_CONN_TXN_TIMESTAMP_OLDEST_ACTIVE_READ	1768
 /*! transaction: transaction rollback to stable currently running */
-#define	WT_STAT_CONN_TXN_ROLLBACK_TO_STABLE_RUNNING	1759
+#define	WT_STAT_CONN_TXN_ROLLBACK_TO_STABLE_RUNNING	1769
 /*! transaction: transaction walk of concurrent sessions */
-#define	WT_STAT_CONN_TXN_WALK_SESSIONS			1760
+#define	WT_STAT_CONN_TXN_WALK_SESSIONS			1770
 /*! transaction: transactions committed */
-#define	WT_STAT_CONN_TXN_COMMIT				1761
+#define	WT_STAT_CONN_TXN_COMMIT				1771
 /*! transaction: transactions rolled back */
-#define	WT_STAT_CONN_TXN_ROLLBACK			1762
+#define	WT_STAT_CONN_TXN_ROLLBACK			1772
 /*! transaction: update conflicts */
-#define	WT_STAT_CONN_TXN_UPDATE_CONFLICT		1763
-=======
-#define	WT_STAT_CONN_TXN_PINNED_TIMESTAMP_OLDEST	1721
-/*! transaction: transaction read timestamp of the oldest active reader */
-#define	WT_STAT_CONN_TXN_TIMESTAMP_OLDEST_ACTIVE_READ	1722
-/*! transaction: transaction rollback to stable currently running */
-#define	WT_STAT_CONN_TXN_ROLLBACK_TO_STABLE_RUNNING	1723
-/*! transaction: transaction walk of concurrent sessions */
-#define	WT_STAT_CONN_TXN_WALK_SESSIONS			1724
-/*! transaction: transactions committed */
-#define	WT_STAT_CONN_TXN_COMMIT				1725
-/*! transaction: transactions rolled back */
-#define	WT_STAT_CONN_TXN_ROLLBACK			1726
-/*! transaction: update conflicts */
-#define	WT_STAT_CONN_TXN_UPDATE_CONFLICT		1727
->>>>>>> 2238676a
+#define	WT_STAT_CONN_TXN_UPDATE_CONFLICT		1773
 
 /*!
  * @}
