/*-
 * Copyright (c) 2014-2017 MongoDB, Inc.
 * Copyright (c) 2008-2014 WiredTiger, Inc.
 *	All rights reserved.
 *
 * See the file LICENSE for redistribution information.
 */

#ifndef	__WIREDTIGER_H_
#define	__WIREDTIGER_H_

#if defined(__cplusplus)
extern "C" {
#endif

/*******************************************
 * Version information
 *******************************************/
#define	WIREDTIGER_VERSION_MAJOR	@VERSION_MAJOR@
#define	WIREDTIGER_VERSION_MINOR	@VERSION_MINOR@
#define	WIREDTIGER_VERSION_PATCH	@VERSION_PATCH@
#define	WIREDTIGER_VERSION_STRING	@VERSION_STRING@

/*******************************************
 * Required includes
 *******************************************/
@wiredtiger_includes_decl@

/*******************************************
 * Portable type names
 *******************************************/
@off_t_decl@
@uintmax_t_decl@
@uintptr_t_decl@

#if defined(DOXYGEN) || defined(SWIG)
#define	__F(func) func
#else
#define	__F(func) (*(func))
#endif

/*
 * We support configuring WiredTiger with the gcc/clang -fvisibility=hidden
 * flags, but that requires public APIs be specifically marked.
 */
#if defined(DOXYGEN) || defined(SWIG) || !defined(__GNUC__)
#define	WT_ATTRIBUTE_LIBRARY_VISIBLE
#else
#define	WT_ATTRIBUTE_LIBRARY_VISIBLE	__attribute__((visibility("default")))
#endif

/*!
 * @defgroup wt WiredTiger API
 * The functions, handles and methods applications use to access and manage
 * data with WiredTiger.
 *
 * @{
 */

/*******************************************
 * Public forward structure declarations
 *******************************************/
struct __wt_async_callback;
	typedef struct __wt_async_callback WT_ASYNC_CALLBACK;
struct __wt_async_op;	    typedef struct __wt_async_op WT_ASYNC_OP;
struct __wt_collator;	    typedef struct __wt_collator WT_COLLATOR;
struct __wt_compressor;	    typedef struct __wt_compressor WT_COMPRESSOR;
struct __wt_config_item;    typedef struct __wt_config_item WT_CONFIG_ITEM;
struct __wt_config_parser;
	typedef struct __wt_config_parser WT_CONFIG_PARSER;
struct __wt_connection;	    typedef struct __wt_connection WT_CONNECTION;
struct __wt_cursor;	    typedef struct __wt_cursor WT_CURSOR;
struct __wt_data_source;    typedef struct __wt_data_source WT_DATA_SOURCE;
struct __wt_encryptor;	    typedef struct __wt_encryptor WT_ENCRYPTOR;
struct __wt_event_handler;  typedef struct __wt_event_handler WT_EVENT_HANDLER;
struct __wt_extension_api;  typedef struct __wt_extension_api WT_EXTENSION_API;
struct __wt_extractor;	    typedef struct __wt_extractor WT_EXTRACTOR;
struct __wt_file_handle;    typedef struct __wt_file_handle WT_FILE_HANDLE;
struct __wt_file_system;    typedef struct __wt_file_system WT_FILE_SYSTEM;
struct __wt_item;	    typedef struct __wt_item WT_ITEM;
struct __wt_modify;	    typedef struct __wt_modify WT_MODIFY;
struct __wt_session;	    typedef struct __wt_session WT_SESSION;

#if defined(SWIGJAVA)
#define	WT_HANDLE_NULLABLE(typename)	typename##_NULLABLE
#define	WT_HANDLE_CLOSED(typename)	typename##_CLOSED
typedef WT_CURSOR			WT_CURSOR_NULLABLE;
typedef WT_CURSOR			WT_CURSOR_CLOSED;
typedef WT_SESSION			WT_SESSION_CLOSED;
typedef WT_CONNECTION			WT_CONNECTION_CLOSED;
#elif !defined(DOXYGEN)
#define	WT_HANDLE_NULLABLE(typename)	typename
#define	WT_HANDLE_CLOSED(typename)	typename
#endif

/*!
 * A raw item of data to be managed, including a pointer to the data and a
 * length.
 *
 * WT_ITEM structures do not need to be cleared before use.
 */
struct __wt_item {
	/*!
	 * The memory reference of the data item.
	 *
	 * For items returned by a WT_CURSOR, the pointer is only valid until
	 * the next operation on that cursor.  Applications that need to keep
	 * an item across multiple cursor operations must make a copy.
	 */
	const void *data;

	/*!
	 * The number of bytes in the data item.
	 *
	 * The maximum length of a single column stored in a table is not fixed
	 * (as it partially depends on the underlying file configuration), but
	 * is always a small number of bytes less than 4GB.
	 */
	size_t size;

#ifndef DOXYGEN
	/*! Managed memory chunk (internal use). */
	void *mem;

	/*! Managed memory size (internal use). */
	size_t memsize;

#define	WT_ITEM_ALIGNED					0x00000001
#define	WT_ITEM_INUSE					0x00000002
	/*! Object flags (internal use). */
	uint32_t flags;
#endif
};

/*!
 * A set of modifications for a value, including a pointer to new data and a
 * length, plus a target offset in the value and an optional length of data
 * in the value to be replaced.
 *
 * WT_MODIFY structures do not need to be cleared before use.
 */
struct __wt_modify {
	/*!
	 * New data. The size of the new data may be zero when no new data is
	 * provided.
	 */
	WT_ITEM data;

	/*!
	 * The zero-based byte offset in the value where the new data is placed.
	 *
	 * If the offset is past the end of the value, nul bytes are appended to
	 * the value up to the specified offset.
	 */
	 size_t offset;

	/*!
	 * The number of bytes in the value to be replaced.
	 *
	 * If the size is zero, no bytes from the value are replaced and the new
	 * data is inserted.
	 *
	 * If the offset is past the end of the value, the size is ignored.
	 *
	 * If the offset plus the size overlaps the end of the previous value,
	 * bytes from the offset to the end of the value are replaced and any
	 * remaining new data is appended.
	 */
	 size_t size;
};

/*!
 * The maximum packed size of a 64-bit integer.  The ::wiredtiger_struct_pack
 * function will pack single long integers into at most this many bytes.
 */
#define	WT_INTPACK64_MAXSIZE	((int)sizeof(int64_t) + 1)

/*!
 * The maximum packed size of a 32-bit integer.  The ::wiredtiger_struct_pack
 * function will pack single integers into at most this many bytes.
 */
#define	WT_INTPACK32_MAXSIZE	((int)sizeof(int32_t) + 1)

/*!
 * A WT_CURSOR handle is the interface to a cursor.
 *
 * Cursors allow data to be searched, iterated and modified, implementing the
 * CRUD (create, read, update and delete) operations.  Cursors are opened in
 * the context of a session.  If a transaction is started, cursors operate in
 * the context of the transaction until the transaction is resolved.
 *
 * Raw data is represented by key/value pairs of WT_ITEM structures, but
 * cursors can also provide access to fields within the key and value if the
 * formats are described in the WT_SESSION::create method.
 *
 * In the common case, a cursor is used to access records in a table.  However,
 * cursors can be used on subsets of tables (such as a single column or a
 * projection of multiple columns), as an interface to statistics, configuration
 * data or application-specific data sources.  See WT_SESSION::open_cursor for
 * more information.
 *
 * <b>Thread safety:</b> A WT_CURSOR handle is not usually shared between
 * threads, see @ref threads for more information.
 */
struct __wt_cursor {
	WT_SESSION *session;	/*!< The session handle for this cursor. */

	/*!
	 * The name of the data source for the cursor, matches the \c uri
	 * parameter to WT_SESSION::open_cursor used to open the cursor.
	 */
	const char *uri;

	/*!
	 * The format of the data packed into key items.  See @ref packing for
	 * details.  If not set, a default value of "u" is assumed, and
	 * applications must use WT_ITEM structures to manipulate untyped byte
	 * arrays.
	 */
	const char *key_format;

	/*!
	 * The format of the data packed into value items.  See @ref packing
	 * for details.  If not set, a default value of "u" is assumed, and
	 * applications must use WT_ITEM structures to manipulate untyped byte
	 * arrays.
	 */
	const char *value_format;

	/*!
	 * @name Data access
	 * @{
	 */
	/*!
	 * Get the key for the current record.
	 *
	 * @snippet ex_all.c Get the cursor's string key
	 *
	 * @snippet ex_all.c Get the cursor's record number key
	 *
	 * @param cursor the cursor handle
	 * @param ... pointers to hold key fields corresponding to
	 * WT_CURSOR::key_format.
	 * @errors
	 */
	int __F(get_key)(WT_CURSOR *cursor, ...);

	/*!
	 * Get the value for the current record.
	 *
	 * @snippet ex_all.c Get the cursor's string value
	 *
	 * @snippet ex_all.c Get the cursor's raw value
	 *
	 * @param cursor the cursor handle
	 * @param ... pointers to hold value fields corresponding to
	 * WT_CURSOR::value_format.
	 * @errors
	 */
	int __F(get_value)(WT_CURSOR *cursor, ...);

	/*!
	 * Set the key for the next operation.
	 *
	 * @snippet ex_all.c Set the cursor's string key
	 *
	 * @snippet ex_all.c Set the cursor's record number key
	 *
	 * @param cursor the cursor handle
	 * @param ... key fields corresponding to WT_CURSOR::key_format.
	 *
	 * If an error occurs during this operation, a flag will be set in the
	 * cursor, and the next operation to access the key will fail.  This
	 * simplifies error handling in applications.
	 */
	void __F(set_key)(WT_CURSOR *cursor, ...);

	/*!
	 * Set the value for the next operation.
	 *
	 * @snippet ex_all.c Set the cursor's string value
	 *
	 * @snippet ex_all.c Set the cursor's raw value
	 *
	 * @param cursor the cursor handle
	 * @param ... value fields corresponding to WT_CURSOR::value_format.
	 *
	 * If an error occurs during this operation, a flag will be set in the
	 * cursor, and the next operation to access the value will fail.  This
	 * simplifies error handling in applications.
	 */
	void __F(set_value)(WT_CURSOR *cursor, ...);
	/*! @} */

	/*!
	 * @name Cursor positioning
	 * @{
	 */
	/*!
	 * Return the ordering relationship between two cursors: both cursors
	 * must have the same data source and have valid keys. (When testing
	 * only for equality, WT_CURSOR::equals may be faster.)
	 *
	 * @snippet ex_all.c Cursor comparison
	 *
	 * @param cursor the cursor handle
	 * @param other another cursor handle
	 * @param comparep the status of the comparison: < 0 if
	 * <code>cursor</code> refers to a key that appears before
	 * <code>other</code>, 0 if the cursors refer to the same key,
	 * and > 0 if <code>cursor</code> refers to a key that appears after
	 * <code>other</code>.
	 * @errors
	 */
	int __F(compare)(WT_CURSOR *cursor, WT_CURSOR *other, int *comparep);

	/*!
	 * Return the ordering relationship between two cursors, testing only
	 * for equality: both cursors must have the same data source and have
	 * valid keys.
	 *
	 * @snippet ex_all.c Cursor equality
	 *
	 * @param cursor the cursor handle
	 * @param other another cursor handle
	 * @param[out] equalp the status of the comparison: 1 if the cursors
	 * refer to the same key, otherwise 0.
	 * @errors
	 */
	int __F(equals)(WT_CURSOR *cursor, WT_CURSOR *other, int *equalp);

	/*!
	 * Return the next record.
	 *
	 * @snippet ex_all.c Return the next record
	 *
	 * @param cursor the cursor handle
	 * @errors
	 */
	int __F(next)(WT_CURSOR *cursor);

	/*!
	 * Return the previous record.
	 *
	 * @snippet ex_all.c Return the previous record
	 *
	 * @param cursor the cursor handle
	 * @errors
	 */
	int __F(prev)(WT_CURSOR *cursor);

	/*!
	 * Reset the cursor. Any resources held by the cursor are released,
	 * and the cursor's key and position are no longer valid. Subsequent
	 * iterations with WT_CURSOR::next will move to the first record, or
	 * with WT_CURSOR::prev will move to the last record.
	 *
	 * In the case of a statistics cursor, resetting the cursor refreshes
	 * the statistics information returned.
	 *
	 * @snippet ex_all.c Reset the cursor
	 *
	 * @param cursor the cursor handle
	 * @errors
	 */
	int __F(reset)(WT_CURSOR *cursor);

	/*!
	 * Return the record matching the key. The key must first be set.
	 *
	 * @snippet ex_all.c Search for an exact match
	 *
	 * On success, the cursor ends positioned at the returned record; to
	 * minimize cursor resources, the WT_CURSOR::reset method should be
	 * called as soon as the record has been retrieved and the cursor no
	 * longer needs that position.
	 *
	 * @param cursor the cursor handle
	 * @errors
	 */
	int __F(search)(WT_CURSOR *cursor);

	/*!
	 * Return the record matching the key if it exists, or an adjacent
	 * record.  An adjacent record is either the smallest record larger
	 * than the key or the largest record smaller than the key (in other
	 * words, a logically adjacent key).
	 *
	 * The key must first be set.
	 *
	 * An example of a search for an exact or adjacent match:
	 *
	 * @snippet ex_all.c Search for an exact or adjacent match
	 *
	 * An example of a forward scan through the table, where all keys
	 * greater than or equal to a specified prefix are included in the
	 * scan:
	 *
	 * @snippet ex_all.c Forward scan greater than or equal
	 *
	 * An example of a backward scan through the table, where all keys
	 * less than a specified prefix are included in the scan:
	 *
	 * @snippet ex_all.c Backward scan less than
	 *
	 * On success, the cursor ends positioned at the returned record; to
	 * minimize cursor resources, the WT_CURSOR::reset method should be
	 * called as soon as the record has been retrieved and the cursor no
	 * longer needs that position.
	 *
	 * @param cursor the cursor handle
	 * @param exactp the status of the search: 0 if an exact match is
	 * found, < 0 if a smaller key is returned, > 0 if a larger key is
	 * returned
	 * @errors
	 */
	int __F(search_near)(WT_CURSOR *cursor, int *exactp);
	/*! @} */

	/*!
	 * @name Data modification
	 * @{
	 */
	/*!
	 * Insert a record and optionally update an existing record.
	 *
	 * If the cursor was configured with "overwrite=true" (the default),
	 * both the key and value must be set; if the record already exists,
	 * the key's value will be updated, otherwise, the record will be
	 * inserted.
	 *
	 * @snippet ex_all.c Insert a new record or overwrite an existing record
	 *
	 * If the cursor was not configured with "overwrite=true", both the key
	 * and value must be set and the record must not already exist; the
	 * record will be inserted.
	 *
	 * @snippet ex_all.c Insert a new record and fail if the record exists
	 *
	 * If a cursor with record number keys was configured with
	 * "append=true" (not the default), the value must be set; a new record
	 * will be appended and the record number set as the cursor key value.
	 *
	 * @snippet ex_all.c Insert a new record and assign a record number
	 *
	 * The cursor ends with no position, and a subsequent call to the
	 * WT_CURSOR::next (WT_CURSOR::prev) method will iterate from the
	 * beginning (end) of the table.
	 *
	 * If the cursor does not have record number keys or was not configured
	 * with "append=true", the cursor ends with no key set and a subsequent
	 * call to the WT_CURSOR::get_key method will fail. The cursor ends with
	 * no value set and a subsequent call to the WT_CURSOR::get_value method
	 * will fail.
	 *
	 * Inserting a new record after the current maximum record in a
	 * fixed-length bit field column-store (that is, a store with an
	 * 'r' type key and 't' type value) may implicitly create the missing
	 * records as records with a value of 0.
	 *
	 * When loading a large amount of data into a new object, using
	 * a cursor with the \c bulk configuration string enabled and
	 * loading the data in sorted order will be much faster than doing
	 * out-of-order inserts.  See @ref tune_bulk_load for more information.
	 *
	 * The maximum length of a single column stored in a table is not fixed
	 * (as it partially depends on the underlying file configuration), but
	 * is always a small number of bytes less than 4GB.
	 *
	 * @param cursor the cursor handle
	 * @errors
	 * In particular, if \c overwrite=false is configured and a record with
	 * the specified key already exists, ::WT_DUPLICATE_KEY is returned.
	 * Also, if \c in_memory is configured for the database and the insert
	 * requires more than the configured cache size to complete,
	 * ::WT_CACHE_FULL is returned.
	 */
	int __F(insert)(WT_CURSOR *cursor);

	/*!
	 * Modify an existing record.
	 *
	 * Both the key and value must be set and the record must already exist;
	 * the record will be updated.
	 *
	 * Modification structures are applied in order, and later modifications
	 * can update earlier modifications.
	 *
	 * The modify method is only supported on raw byte arrays accessed using
	 * a WT_ITEM structure, that is, a format type of \c u.
	 *
	 * @snippet ex_all.c Modify an existing record
	 *
	 * On success, the cursor ends positioned at the modified record; to
	 * minimize cursor resources, the WT_CURSOR::reset method should be
	 * called as soon as the cursor no longer needs that position.
	 *
	 * The maximum length of a single column stored in a table is not fixed
	 * (as it partially depends on the underlying file configuration), but
	 * is always a small number of bytes less than 4GB.
	 *
	 * @param cursor the cursor handle
	 * @param entries an array of modification data structures
	 * @param nentries the number of modification data structures
	 * @errors
	 * In particular, if \c in_memory is configured for the database and
	 * the modify requires more than the configured cache size to complete,
	 * ::WT_CACHE_FULL is returned.
	 */
	int __F(modify)(WT_CURSOR *cursor, WT_MODIFY *entries, int nentries);

	/*!
	 * Update an existing record and optionally insert a record.
	 *
	 * If the cursor was configured with "overwrite=true" (the default),
	 * both the key and value must be set; if the record already exists, the
	 * key's value will be updated, otherwise, the record will be inserted.
	 *
	 * @snippet ex_all.c Update an existing record or insert a new record
	 *
	 * If the cursor was not configured with "overwrite=true", both the key
	 * and value must be set and the record must already exist; the
	 * record will be updated.
	 *
	 * @snippet ex_all.c Update an existing record and fail if DNE
	 *
	 * On success, the cursor ends positioned at the modified record; to
	 * minimize cursor resources, the WT_CURSOR::reset method should be
	 * called as soon as the cursor no longer needs that position. (The
	 * WT_CURSOR::insert method never keeps a cursor position and may be
	 * more efficient for that reason.)
	 *
	 * The maximum length of a single column stored in a table is not fixed
	 * (as it partially depends on the underlying file configuration), but
	 * is always a small number of bytes less than 4GB.
	 *
	 * @param cursor the cursor handle
	 * @errors
	 * In particular, if \c overwrite=false is configured and no record with
	 * the specified key exists, ::WT_NOTFOUND is returned.
	 * Also, if \c in_memory is configured for the database and the update
	 * requires more than the configured cache size to complete,
	 * ::WT_CACHE_FULL is returned.
	 */
	int __F(update)(WT_CURSOR *cursor);

	/*!
	 * Remove a record.
	 *
	 * If the cursor was configured with "overwrite=true" (the default),
	 * the key must be set; the key's record will be removed if it exists,
	 * no error will be returned if the record does not exist.
	 *
	 * @snippet ex_all.c Remove a record
	 *
	 * If the cursor was configured with "overwrite=false" (not the
	 * default), the key must be set and the key's record must exist; the
	 * record will be removed.
	 *
	 * Any cursor position does not change: if the cursor was positioned
	 * before the WT_CURSOR::remove call, the cursor remains positioned
	 * at the removed record; to minimize cursor resources, the
	 * WT_CURSOR::reset method should be called as soon as the cursor no
	 * longer needs that position. If the cursor was not positioned before
	 * the WT_CURSOR::remove call, the cursor ends with no position, and a
	 * subsequent call to the WT_CURSOR::next (WT_CURSOR::prev) method will
	 * iterate from the beginning (end) of the table.
	 *
	 * @snippet ex_all.c Remove a record and fail if DNE
	 *
	 * Removing a record in a fixed-length bit field column-store
	 * (that is, a store with an 'r' type key and 't' type value) is
	 * identical to setting the record's value to 0.
	 *
	 * @param cursor the cursor handle
	 * @errors
	 * In particular, if \c overwrite=false is configured and no record
	 * with the specified key exists, ::WT_NOTFOUND is returned.
	 */
	int __F(remove)(WT_CURSOR *cursor);

	/*!
	 * Reserve an existing record so a subsequent write is less likely to
	 * fail due to a conflict between concurrent operations.
	 *
	 * The key must first be set and the record must already exist.
	 *
	 * @snippet ex_all.c Reserve a record
	 *
	 * On success, the cursor ends positioned at the specified record; to
	 * minimize cursor resources, the WT_CURSOR::reset method should be
	 * called as soon as the cursor no longer needs that position.
	 *
	 * @param cursor the cursor handle
	 * @errors
	 */
	int __F(reserve)(WT_CURSOR *cursor);
	/*! @} */

	/*!
	 * Close the cursor.
	 *
	 * This releases the resources associated with the cursor handle.
	 * Cursors are closed implicitly by ending the enclosing connection or
	 * closing the session in which they were opened.
	 *
	 * @snippet ex_all.c Close the cursor
	 *
	 * @param cursor the cursor handle
	 * @errors
	 */
	int __F(close)(WT_HANDLE_CLOSED(WT_CURSOR) *cursor);

	/*!
	 * Reconfigure the cursor.
	 *
	 * The cursor is reset.
	 *
	 * @snippet ex_all.c Reconfigure a cursor
	 *
	 * @param cursor the cursor handle
	 * @configstart{WT_CURSOR.reconfigure, see dist/api_data.py}
	 * @config{append, append the value as a new record\, creating a new
	 * record number key; valid only for cursors with record number keys., a
	 * boolean flag; default \c false.}
	 * @config{overwrite, configures whether the cursor's insert\, update
	 * and remove methods check the existing state of the record.  If \c
	 * overwrite is \c false\, WT_CURSOR::insert fails with
	 * ::WT_DUPLICATE_KEY if the record exists\, WT_CURSOR::update and
	 * WT_CURSOR::remove fail with ::WT_NOTFOUND if the record does not
	 * exist., a boolean flag; default \c true.}
	 * @configend
	 * @errors
	 */
	int __F(reconfigure)(WT_CURSOR *cursor, const char *config);

	/*
	 * Protected fields, only to be used by cursor implementations.
	 */
#if !defined(SWIG) && !defined(DOXYGEN)
	/*
	 * !!!
	 * Explicit representations of structures from queue.h.
	 * TAILQ_ENTRY(wt_cursor) q;
	 */
	struct {
		WT_CURSOR *tqe_next;
		WT_CURSOR **tqe_prev;
	} q;				/* Linked list of WT_CURSORs. */

	uint64_t recno;			/* Record number, normal and raw mode */
	uint8_t raw_recno_buf[WT_INTPACK64_MAXSIZE];

	void	*json_private;		/* JSON specific storage */
	void	*lang_private;		/* Language specific private storage */

	WT_ITEM key, value;
	int saved_err;			/* Saved error in set_{key,value}. */
	/*
	 * URI used internally, may differ from the URI provided by the
	 * user on open.
	 */
	const char *internal_uri;

#define	WT_CURSTD_APPEND	0x00001
#define	WT_CURSTD_BULK		0x00002
#define	WT_CURSTD_DUMP_HEX	0x00004
#define	WT_CURSTD_DUMP_JSON	0x00008
#define	WT_CURSTD_DUMP_PRINT	0x00010
#define	WT_CURSTD_JOINED	0x00020
#define	WT_CURSTD_KEY_EXT	0x00040	/* Key points out of the tree. */
#define	WT_CURSTD_KEY_INT	0x00080	/* Key points into the tree. */
#define	WT_CURSTD_KEY_SET	(WT_CURSTD_KEY_EXT | WT_CURSTD_KEY_INT)
#define	WT_CURSTD_META_INUSE	0x00100
#define	WT_CURSTD_OPEN		0x00200
#define	WT_CURSTD_OVERWRITE	0x00400
#define	WT_CURSTD_RAW		0x00800
#define	WT_CURSTD_RAW_SEARCH	0x01000
#define	WT_CURSTD_VALUE_EXT	0x02000	/* Value points out of the tree. */
#define	WT_CURSTD_VALUE_INT	0x04000	/* Value points into the tree. */
#define	WT_CURSTD_VALUE_SET	(WT_CURSTD_VALUE_EXT | WT_CURSTD_VALUE_INT)
	uint32_t flags;
#endif
};

/*! Asynchronous operation types. */
typedef enum {
	WT_AOP_NONE=0,	/*!< No operation type set */
	WT_AOP_COMPACT, /*!< WT_ASYNC_OP::compact */
	WT_AOP_INSERT,	/*!< WT_ASYNC_OP::insert */
	WT_AOP_REMOVE,	/*!< WT_ASYNC_OP::remove */
	WT_AOP_SEARCH,	/*!< WT_ASYNC_OP::search */
	WT_AOP_UPDATE	/*!< WT_ASYNC_OP::update */
} WT_ASYNC_OPTYPE;

/*!
 * A WT_ASYNC_OP handle is the interface to an asynchronous operation.
 *
 * An asynchronous operation describes a data manipulation to be performed
 * asynchronously by a WiredTiger worker thread.  These operations implement
 * the CRUD (create, read, update and delete) operations.  Each operation
 * is a self-contained work unit.  The operation will be performed in the
 * context of the worker thread's session.  Each operation is performed
 * within the context of a transaction.  The application is notified of its
 * completion with a callback.  The transaction is resolved once the callback
 * returns.
 *
 * The table referenced in an operation must already exist.
 *
 * Raw data is represented by key/value pairs of WT_ITEM structures, but
 * operations can also provide access to fields within the key and value if
 * the formats are described in the WT_SESSION::create method.
 *
 * <b>Thread safety:</b> A WT_ASYNC_OP handle may not be shared between
 * threads, see @ref threads for more information.
 */
struct __wt_async_op {
	/*! The connection for this operation. */
	WT_CONNECTION *connection;

	/*!
	 * The format of the data packed into key items.  See @ref packing for
	 * details.  If not set, a default value of "u" is assumed, and
	 * applications must use WT_ITEM structures to manipulate untyped byte
	 * arrays.
	 */
	const char *key_format;

	/*!
	 * The format of the data packed into value items.  See @ref packing
	 * for details.  If not set, a default value of "u" is assumed, and
	 * applications must use WT_ITEM structures to manipulate untyped byte
	 * arrays.
	 */
	const char *value_format;

	/*
	 * Don't expose app_private to non-C language bindings - they have
	 * their own way to attach data to an operation.
	 */
#if !defined(SWIG)
	/*!
	 * A location for applications to store information that will be
	 * available in the callback from an async operation.
	 */
	void *app_private;
#endif

	/*!
	 * @name Data access
	 * @{
	 */
	/*!
	 * Invoke the underlying WT_CURSOR::get_key method; see that method
	 * for configuration, return and error values.
	 *
	 * @param op the operation handle
	 * @returns as described for WT_CURSOR::get_key
	 */
	int __F(get_key)(WT_ASYNC_OP *op, ...);

	/*!
	 * Invoke the underlying WT_CURSOR::get_value method; see that method
	 * for configuration, return and error values.
	 *
	 * @param op the operation handle
	 * @returns as described for WT_CURSOR::get_value
	 */
	int __F(get_value)(WT_ASYNC_OP *op, ...);

	/*!
	 * Invoke the underlying WT_CURSOR::set_key method; see that method
	 * for configuration, return and error values.
	 *
	 * @param op the operation handle
	 */
	void __F(set_key)(WT_ASYNC_OP *op, ...);

	/*!
	 * Invoke the underlying WT_CURSOR::set_value method; see that method
	 * for configuration, return and error values.
	 *
	 * @param op the operation handle
	 */
	void __F(set_value)(WT_ASYNC_OP *op, ...);
	/*! @} */

	/*!
	 * @name Positioning
	 * @{
	 */
	/*!
	 * Invoke the underlying WT_CURSOR::search method; see that method
	 * for configuration, return and error values.
	 *
	 * @param op the operation handle
	 * @returns via the callback as described for WT_CURSOR::search
	 */
	int __F(search)(WT_ASYNC_OP *op);
	/*! @} */

	/*!
	 * @name Data modification
	 * @{
	 */
	/*!
	 * Invoke the underlying WT_CURSOR::insert method; see that method
	 * for configuration, return and error values.
	 *
	 * @param op the operation handle
	 * @returns via the callback as described for WT_CURSOR::insert
	 */
	int __F(insert)(WT_ASYNC_OP *op);

	/*!
	 * Invoke the underlying WT_CURSOR::update method; see that method
	 * for configuration, return and error values.
	 *
	 * @param op the operation handle
	 * @returns via the callback as described for WT_CURSOR::update
	 */
	int __F(update)(WT_ASYNC_OP *op);

	/*!
	 * Invoke the underlying WT_CURSOR::remove method; see that method
	 * for configuration, return and error values.
	 *
	 * @param op the operation handle
	 * @returns via the callback as described for WT_CURSOR::remove
	 */
	int __F(remove)(WT_ASYNC_OP *op);
	/*! @} */

	/*!
	 * @name Table operations
	 * @{
	 */
	/*!
	 * Invoke the underlying WT_SESSION::compact method; see that method
	 * for configuration, return and error values.
	 *
	 * @param op the operation handle
	 * @returns via the callback as described for WT_SESSION::compact
	 */
	int __F(compact)(WT_ASYNC_OP *op);
	/*! @} */

	/*!
	 * Get the unique identifier for this operation.
	 *
	 * @snippet ex_async.c async get identifier
	 *
	 * @param op the operation handle
	 * @returns the id of the operation
	 */
	uint64_t __F(get_id)(WT_ASYNC_OP *op);

	/*!
	 * Get the type for this operation.
	 *
	 * @snippet ex_async.c async get type
	 *
	 * @param op the operation handle
	 * @returns the ::WT_ASYNC_OPTYPE of the operation
	 */
	WT_ASYNC_OPTYPE __F(get_type)(WT_ASYNC_OP *op);

	/*
	 * Protected fields, only to be used by internal implementation.
	 * Everything we need for maintaining the key/value is part of
	 * a cursor.  So, include one here so that we can use the cursor
	 * functions to manage them.
	 */
#if !defined(SWIG) && !defined(DOXYGEN)
	WT_CURSOR	c;
#endif
};

/*!
 * All data operations are performed in the context of a WT_SESSION.  This
 * encapsulates the thread and transactional context of the operation.
 *
 * <b>Thread safety:</b> A WT_SESSION handle is not usually shared between
 * threads, see @ref threads for more information.
 */
struct __wt_session {
	/*! The connection for this session. */
	WT_CONNECTION *connection;

	/*
	 * Don't expose app_private to non-C language bindings - they have
	 * their own way to attach data to an operation.
	 */
#if !defined(SWIG)
	/*!
	 * A location for applications to store information that will be
	 * available in callbacks taking a WT_SESSION handle.
	 */
	void *app_private;
#endif

	/*!
	 * Alter a table.
	 *
	 * This will allow modification of some table settings after
	 * creation.
	 *
	 * @snippet ex_all.c Alter a table
	 *
	 * @param session the session handle
	 * @param name the URI of the object to alter, such as \c "table:stock"
	 * @configstart{WT_SESSION.alter, see dist/api_data.py}
	 * @config{access_pattern_hint, It is recommended that workloads that
	 * consist primarily of updates and/or point queries specify \c random.
	 * Workloads that do many cursor scans through large ranges of data
	 * specify \c sequential and other workloads specify \c none.  The
	 * option leads to an advisory call to an appropriate operating system
	 * API where available., a string\, chosen from the following options:
	 * \c "none"\, \c "random"\, \c "sequential"; default \c none.}
	 * @config{cache_resident, do not ever evict the object's pages from
	 * cache.  Not compatible with LSM tables; see @ref
	 * tuning_cache_resident for more information., a boolean flag; default
	 * \c false.}
	 * @config{log = (, the transaction log configuration for this object.
	 * Only valid if log is enabled in ::wiredtiger_open., a set of related
	 * configuration options defined below.}
	 * @config{&nbsp;&nbsp;&nbsp;&nbsp;enabled, if false\, this object has
	 * checkpoint-level durability., a boolean flag; default \c true.}
	 * @config{ ),,}
	 * @configend
	 * @errors
	 */
	int __F(alter)(WT_HANDLE_CLOSED(WT_SESSION) *session,
	    const char *name, const char *config);

	/*!
	 * Close the session handle.
	 *
	 * This will release the resources associated with the session handle,
	 * including rolling back any active transactions and closing any
	 * cursors that remain open in the session.
	 *
	 * @snippet ex_all.c Close a session
	 *
	 * @param session the session handle
	 * @configempty{WT_SESSION.close, see dist/api_data.py}
	 * @errors
	 */
	int __F(close)(WT_HANDLE_CLOSED(WT_SESSION) *session,
	    const char *config);

	/*!
	 * Reconfigure a session handle.
	 *
	 * @snippet ex_all.c Reconfigure a session
	 *
	 * WT_SESSION::reconfigure will fail if a transaction is in progress
	 * in the session.
	 *
	 * All cursors are reset.
	 *
	 * @param session the session handle
	 * @configstart{WT_SESSION.reconfigure, see dist/api_data.py}
	 * @config{ignore_cache_size, when set\, operations performed by this
	 * session ignore the cache size and are not blocked when the cache is
	 * full.  Note that use of this option for operations that create cache
	 * pressure can starve ordinary sessions that obey the cache size., a
	 * boolean flag; default \c false.}
	 * @config{isolation, the default isolation level for operations in this
	 * session., a string\, chosen from the following options: \c
	 * "read-uncommitted"\, \c "read-committed"\, \c "snapshot"; default \c
	 * read-committed.}
	 * @configend
	 * @errors
	 */
	int __F(reconfigure)(WT_SESSION *session, const char *config);

	/*!
	 * Return information about an error as a string.
	 *
	 * @snippet ex_all.c Display an error thread safe
	 *
	 * @param session the session handle
	 * @param error a return value from a WiredTiger, ISO C, or POSIX
	 * standard API
	 * @returns a string representation of the error
	 */
	const char *__F(strerror)(WT_SESSION *session, int error);

	/*!
	 * @name Cursor handles
	 * @{
	 */

	/*!
	 * Open a new cursor on a data source or duplicate an existing cursor.
	 *
	 * @snippet ex_all.c Open a cursor
	 *
	 * An existing cursor can be duplicated by passing it as the \c to_dup
	 * parameter and setting the \c uri parameter to \c NULL:
	 *
	 * @snippet ex_all.c Duplicate a cursor
	 *
	 * Cursors being duplicated must have a key set, and successfully
	 * duplicated cursors are positioned at the same place in the data
	 * source as the original.
	 *
	 * Cursor handles should be discarded by calling WT_CURSOR::close.
	 *
	 * Cursors capable of supporting transactional operations operate in the
	 * context of the current transaction, if any.
	 *
	 * WT_SESSION::rollback_transaction implicitly resets all cursors.
	 *
	 * Cursors are relatively light-weight objects but may hold references
	 * to heavier-weight objects; applications should re-use cursors when
	 * possible, but instantiating new cursors is not so expensive that
	 * applications need to cache cursors at all cost.
	 *
	 * @param session the session handle
	 * @param uri the data source on which the cursor operates; cursors
	 *  are usually opened on tables, however, cursors can be opened on
	 *  any data source, regardless of whether it is ultimately stored
	 *  in a table.  Some cursor types may have limited functionality
	 *  (for example, they may be read-only or not support transactional
	 *  updates).  See @ref data_sources for more information.
	 *  <br>
	 *  @copydoc doc_cursor_types
	 * @param to_dup a cursor to duplicate or gather statistics on
	 * @configstart{WT_SESSION.open_cursor, see dist/api_data.py}
	 * @config{append, append the value as a new record\, creating a new
	 * record number key; valid only for cursors with record number keys., a
	 * boolean flag; default \c false.}
	 * @config{bulk, configure the cursor for bulk-loading\, a fast\,
	 * initial load path (see @ref tune_bulk_load for more information).
	 * Bulk-load may only be used for newly created objects and applications
	 * should use the WT_CURSOR::insert method to insert rows.  When
	 * bulk-loading\, rows must be loaded in sorted order.  The value is
	 * usually a true/false flag; when bulk-loading fixed-length column
	 * store objects\, the special value \c bitmap allows chunks of a memory
	 * resident bitmap to be loaded directly into a file by passing a \c
	 * WT_ITEM to WT_CURSOR::set_value where the \c size field indicates the
	 * number of records in the bitmap (as specified by the object's \c
	 * value_format configuration). Bulk-loaded bitmap values must end on a
	 * byte boundary relative to the bit count (except for the last set of
	 * values loaded)., a string; default \c false.}
	 * @config{checkpoint, the name of a checkpoint to open (the reserved
	 * name "WiredTigerCheckpoint" opens the most recent internal checkpoint
	 * taken for the object). The cursor does not support data
	 * modification., a string; default empty.}
	 * @config{dump, configure the cursor for dump format inputs and
	 * outputs: "hex" selects a simple hexadecimal format\, "json" selects a
	 * JSON format with each record formatted as fields named by column
	 * names if available\, and "print" selects a format where only
	 * non-printing characters are hexadecimal encoded.  These formats are
	 * compatible with the @ref util_dump and @ref util_load commands., a
	 * string\, chosen from the following options: \c "hex"\, \c "json"\, \c
	 * "print"; default empty.}
	 * @config{next_random, configure the cursor to return a pseudo-random
	 * record from the object when the WT_CURSOR::next method is called;
	 * valid only for row-store cursors.  See @ref cursor_random for
	 * details., a boolean flag; default \c false.}
	 * @config{next_random_sample_size, cursors configured by \c next_random
	 * to return pseudo-random records from the object randomly select from
	 * the entire object\, by default.  Setting \c next_random_sample_size
	 * to a non-zero value sets the number of samples the application
	 * expects to take using the \c next_random cursor.  A cursor configured
	 * with both \c next_random and \c next_random_sample_size attempts to
	 * divide the object into \c next_random_sample_size equal-sized
	 * pieces\, and each retrieval returns a record from one of those
	 * pieces.  See @ref cursor_random for details., a string; default \c
	 * 0.}
	 * @config{overwrite, configures whether the cursor's insert\, update
	 * and remove methods check the existing state of the record.  If \c
	 * overwrite is \c false\, WT_CURSOR::insert fails with
	 * ::WT_DUPLICATE_KEY if the record exists\, WT_CURSOR::update and
	 * WT_CURSOR::remove fail with ::WT_NOTFOUND if the record does not
	 * exist., a boolean flag; default \c true.}
	 * @config{raw, ignore the encodings for the key and value\, manage data
	 * as if the formats were \c "u". See @ref cursor_raw for details., a
	 * boolean flag; default \c false.}
	 * @config{readonly, only query operations are supported by this cursor.
	 * An error is returned if a modification is attempted using the cursor.
	 * The default is false for all cursor types except for log and metadata
	 * cursors., a boolean flag; default \c false.}
	 * @config{statistics, Specify the statistics to be gathered.  Choosing
	 * "all" gathers statistics regardless of cost and may include
	 * traversing on-disk files; "fast" gathers a subset of relatively
	 * inexpensive statistics.  The selection must agree with the database
	 * \c statistics configuration specified to ::wiredtiger_open or
	 * WT_CONNECTION::reconfigure.  For example\, "all" or "fast" can be
	 * configured when the database is configured with "all"\, but the
	 * cursor open will fail if "all" is specified when the database is
	 * configured with "fast"\, and the cursor open will fail in all cases
	 * when the database is configured with "none". If "size" is
	 * configured\, only the underlying size of the object on disk is filled
	 * in and the object is not opened.  If \c statistics is not
	 * configured\, the default configuration is the database configuration.
	 * The "clear" configuration resets statistics after gathering them\,
	 * where appropriate (for example\, a cache size statistic is not
	 * cleared\, while the count of cursor insert operations will be
	 * cleared). See @ref statistics for more information., a list\, with
	 * values chosen from the following options: \c "all"\, \c
	 * "cache_walk"\, \c "fast"\, \c "clear"\, \c "size"\, \c "tree_walk";
	 * default empty.}
	 * @config{target, if non-empty\, backup the list of objects; valid only
	 * for a backup data source., a list of strings; default empty.}
	 * @configend
	 * @param[out] cursorp a pointer to the newly opened cursor
	 * @errors
	 */
	int __F(open_cursor)(WT_SESSION *session,
	    const char *uri, WT_HANDLE_NULLABLE(WT_CURSOR) *to_dup,
	    const char *config, WT_CURSOR **cursorp);
	/*! @} */

	/*!
	 * @name Table operations
	 * @{
	 */
	/*!
	 * Create a table, column group, index or file.
	 *
	 * @snippet ex_all.c Create a table
	 *
	 * @param session the session handle
	 * @param name the URI of the object to create, such as
	 * \c "table:stock". For a description of URI formats
	 * see @ref data_sources.
	 * @configstart{WT_SESSION.create, see dist/api_data.py}
	 * @config{access_pattern_hint, It is recommended that workloads that
	 * consist primarily of updates and/or point queries specify \c random.
	 * Workloads that do many cursor scans through large ranges of data
	 * specify \c sequential and other workloads specify \c none.  The
	 * option leads to an advisory call to an appropriate operating system
	 * API where available., a string\, chosen from the following options:
	 * \c "none"\, \c "random"\, \c "sequential"; default \c none.}
	 * @config{allocation_size, the file unit allocation size\, in bytes\,
	 * must a power-of-two; smaller values decrease the file space required
	 * by overflow items\, and the default value of 4KB is a good choice
	 * absent requirements from the operating system or storage device., an
	 * integer between 512B and 128MB; default \c 4KB.}
	 * @config{app_metadata, application-owned metadata for this object., a
	 * string; default empty.}
	 * @config{block_allocation, configure block allocation.  Permitted
	 * values are \c "first" or \c "best"; the \c "first" configuration uses
	 * a first-available algorithm during block allocation\, the \c "best"
	 * configuration uses a best-fit algorithm., a string\, chosen from the
	 * following options: \c "first"\, \c "best"; default \c best.}
	 * @config{block_compressor, configure a compressor for file blocks.
	 * Permitted values are \c "none" or custom compression engine name
	 * created with WT_CONNECTION::add_compressor.  If WiredTiger has
	 * builtin support for \c "lz4"\, \c "snappy"\, \c "zlib" or \c "zstd"
	 * compression\, these names are also available.  See @ref compression
	 * for more information., a string; default \c none.}
	 * @config{cache_resident, do not ever evict the object's pages from
	 * cache.  Not compatible with LSM tables; see @ref
	 * tuning_cache_resident for more information., a boolean flag; default
	 * \c false.}
	 * @config{checksum, configure block checksums; permitted values are
	 * <code>on</code> (checksum all blocks)\, <code>off</code> (checksum no
	 * blocks) and <code>uncompresssed</code> (checksum only blocks which
	 * are not compressed for any reason). The \c uncompressed setting is
	 * for applications which can rely on decompression to fail if a block
	 * has been corrupted., a string\, chosen from the following options: \c
	 * "on"\, \c "off"\, \c "uncompressed"; default \c uncompressed.}
	 * @config{colgroups, comma-separated list of names of column groups.
	 * Each column group is stored separately\, keyed by the primary key of
	 * the table.  If no column groups are specified\, all columns are
	 * stored together in a single file.  All value columns in the table
	 * must appear in at least one column group.  Each column group must be
	 * created with a separate call to WT_SESSION::create., a list of
	 * strings; default empty.}
	 * @config{collator, configure custom collation for keys.  Permitted
	 * values are \c "none" or a custom collator name created with
	 * WT_CONNECTION::add_collator., a string; default \c none.}
	 * @config{columns, list of the column names.  Comma-separated list of
	 * the form <code>(column[\,...])</code>. For tables\, the number of
	 * entries must match the total number of values in \c key_format and \c
	 * value_format.  For colgroups and indices\, all column names must
	 * appear in the list of columns for the table., a list of strings;
	 * default empty.}
	 * @config{dictionary, the maximum number of unique values remembered in
	 * the Btree row-store leaf page value dictionary; see @ref
	 * file_formats_compression for more information., an integer greater
	 * than or equal to 0; default \c 0.}
	 * @config{encryption = (, configure an encryptor for file blocks.  When
	 * a table is created\, its encryptor is not implicitly used for any
	 * related indices or column groups., a set of related configuration
	 * options defined below.}
	 * @config{&nbsp;&nbsp;&nbsp;&nbsp;keyid, An
	 * identifier that identifies a unique instance of the encryptor.  It is
	 * stored in clear text\, and thus is available when the wiredtiger
	 * database is reopened.  On the first use of a (name\, keyid)
	 * combination\, the WT_ENCRYPTOR::customize function is called with the
	 * keyid as an argument., a string; default empty.}
	 * @config{&nbsp;&nbsp;&nbsp;&nbsp;name, Permitted values are \c "none"
	 * or custom encryption engine name created with
	 * WT_CONNECTION::add_encryptor.  See @ref encryption for more
	 * information., a string; default \c none.}
	 * @config{ ),,}
	 * @config{exclusive, fail if the object exists.  When false (the
	 * default)\, if the object exists\, check that its settings match the
	 * specified configuration., a boolean flag; default \c false.}
	 * @config{extractor, configure custom extractor for indices.  Permitted
	 * values are \c "none" or an extractor name created with
	 * WT_CONNECTION::add_extractor., a string; default \c none.}
	 * @config{format, the file format., a string\, chosen from the
	 * following options: \c "btree"; default \c btree.}
	 * @config{huffman_key, configure Huffman encoding for keys.  Permitted
	 * values are \c "none"\, \c "english"\, \c "utf8<file>" or \c
	 * "utf16<file>". See @ref huffman for more information., a string;
	 * default \c none.}
	 * @config{huffman_value, configure Huffman encoding for values.
	 * Permitted values are \c "none"\, \c "english"\, \c "utf8<file>" or \c
	 * "utf16<file>". See @ref huffman for more information., a string;
	 * default \c none.}
	 * @config{ignore_in_memory_cache_size, allow update and insert
	 * operations to proceed even if the cache is already at capacity.  Only
	 * valid in conjunction with in-memory databases.  Should be used with
	 * caution - this configuration allows WiredTiger to consume memory over
	 * the configured cache limit., a boolean flag; default \c false.}
	 * @config{immutable, configure the index to be immutable - that is an
	 * index is not changed by any update to a record in the table., a
	 * boolean flag; default \c false.}
	 * @config{internal_key_max, the largest key stored in an internal
	 * node\, in bytes.  If set\, keys larger than the specified size are
	 * stored as overflow items (which may require additional I/O to
	 * access). The default and the maximum allowed value are both one-tenth
	 * the size of a newly split internal page., an integer greater than or
	 * equal to 0; default \c 0.}
	 * @config{internal_key_truncate, configure internal key truncation\,
	 * discarding unnecessary trailing bytes on internal keys (ignored for
	 * custom collators)., a boolean flag; default \c true.}
	 * @config{internal_page_max, the maximum page size for internal nodes\,
	 * in bytes; the size must be a multiple of the allocation size and is
	 * significant for applications wanting to avoid excessive L2 cache
	 * misses while searching the tree.  The page maximum is the bytes of
	 * uncompressed data\, that is\, the limit is applied before any block
	 * compression is done., an integer between 512B and 512MB; default \c
	 * 4KB.}
	 * @config{key_format, the format of the data packed into key items.
	 * See @ref schema_format_types for details.  By default\, the
	 * key_format is \c 'u' and applications use WT_ITEM structures to
	 * manipulate raw byte arrays.  By default\, records are stored in
	 * row-store files: keys of type \c 'r' are record numbers and records
	 * referenced by record number are stored in column-store files., a
	 * format string; default \c u.}
	 * @config{leaf_key_max, the largest key stored in a leaf node\, in
	 * bytes.  If set\, keys larger than the specified size are stored as
	 * overflow items (which may require additional I/O to access). The
	 * default value is one-tenth the size of a newly split leaf page., an
	 * integer greater than or equal to 0; default \c 0.}
	 * @config{leaf_page_max, the maximum page size for leaf nodes\, in
	 * bytes; the size must be a multiple of the allocation size\, and is
	 * significant for applications wanting to maximize sequential data
	 * transfer from a storage device.  The page maximum is the bytes of
	 * uncompressed data\, that is\, the limit is applied before any block
	 * compression is done., an integer between 512B and 512MB; default \c
	 * 32KB.}
	 * @config{leaf_value_max, the largest value stored in a leaf node\, in
	 * bytes.  If set\, values larger than the specified size are stored as
	 * overflow items (which may require additional I/O to access). If the
	 * size is larger than the maximum leaf page size\, the page size is
	 * temporarily ignored when large values are written.  The default is
	 * one-half the size of a newly split leaf page., an integer greater
	 * than or equal to 0; default \c 0.}
	 * @config{log = (, the transaction log configuration for this object.
	 * Only valid if log is enabled in ::wiredtiger_open., a set of related
	 * configuration options defined below.}
	 * @config{&nbsp;&nbsp;&nbsp;&nbsp;enabled, if false\, this object has
	 * checkpoint-level durability., a boolean flag; default \c true.}
	 * @config{ ),,}
	 * @config{lsm = (, options only relevant for LSM data sources., a set
	 * of related configuration options defined below.}
	 * @config{&nbsp;&nbsp;&nbsp;&nbsp;auto_throttle, Throttle inserts into
	 * LSM trees if flushing to disk isn't keeping up., a boolean flag;
	 * default \c true.}
	 * @config{&nbsp;&nbsp;&nbsp;&nbsp;bloom, create bloom
	 * filters on LSM tree chunks as they are merged., a boolean flag;
	 * default \c true.}
	 * @config{&nbsp;&nbsp;&nbsp;&nbsp;bloom_bit_count,
	 * the number of bits used per item for LSM bloom filters., an integer
	 * between 2 and 1000; default \c 16.}
	 * @config{&nbsp;&nbsp;&nbsp;&nbsp;bloom_config, config string used when
	 * creating Bloom filter files\, passed to WT_SESSION::create., a
	 * string; default empty.}
	 * @config{&nbsp;&nbsp;&nbsp;&nbsp;bloom_hash_count, the number of hash
	 * values per item used for LSM bloom filters., an integer between 2 and
	 * 100; default \c 8.}
	 * @config{&nbsp;&nbsp;&nbsp;&nbsp;bloom_oldest,
	 * create a bloom filter on the oldest LSM tree chunk.  Only supported
	 * if bloom filters are enabled., a boolean flag; default \c false.}
	 * @config{&nbsp;&nbsp;&nbsp;&nbsp;chunk_count_limit, the maximum number
	 * of chunks to allow in an LSM tree.  This option automatically times
	 * out old data.  As new chunks are added old chunks will be removed.
	 * Enabling this option disables LSM background merges., an integer;
	 * default \c 0.}
	 * @config{&nbsp;&nbsp;&nbsp;&nbsp;chunk_max, the maximum
	 * size a single chunk can be.  Chunks larger than this size are not
	 * considered for further merges.  This is a soft limit\, and chunks
	 * larger than this value can be created.  Must be larger than
	 * chunk_size., an integer between 100MB and 10TB; default \c 5GB.}
	 * @config{&nbsp;&nbsp;&nbsp;&nbsp;chunk_size, the maximum size of the
	 * in-memory chunk of an LSM tree.  This limit is soft - it is possible
	 * for chunks to be temporarily larger than this value.  This overrides
	 * the \c memory_page_max setting., an integer between 512K and 500MB;
	 * default \c 10MB.}
	 * @config{&nbsp;&nbsp;&nbsp;&nbsp;merge_max, the
	 * maximum number of chunks to include in a merge operation., an integer
	 * between 2 and 100; default \c 15.}
	 * @config{&nbsp;&nbsp;&nbsp;&nbsp;merge_min, the minimum number of
	 * chunks to include in a merge operation.  If set to 0 or 1 half the
	 * value of merge_max is used., an integer no more than 100; default \c
	 * 0.}
	 * @config{ ),,}
	 * @config{memory_page_max, the maximum size a page can grow to in
	 * memory before being reconciled to disk.  The specified size will be
	 * adjusted to a lower bound of <code>leaf_page_max</code>\, and an
	 * upper bound of <code>cache_size / 10</code>. This limit is soft - it
	 * is possible for pages to be temporarily larger than this value.  This
	 * setting is ignored for LSM trees\, see \c chunk_size., an integer
	 * between 512B and 10TB; default \c 5MB.}
	 * @config{os_cache_dirty_max, maximum dirty system buffer cache usage\,
	 * in bytes.  If non-zero\, schedule writes for dirty blocks belonging
	 * to this object in the system buffer cache after that many bytes from
	 * this object are written into the buffer cache., an integer greater
	 * than or equal to 0; default \c 0.}
	 * @config{os_cache_max, maximum system buffer cache usage\, in bytes.
	 * If non-zero\, evict object blocks from the system buffer cache after
	 * that many bytes from this object are read or written into the buffer
	 * cache., an integer greater than or equal to 0; default \c 0.}
	 * @config{prefix_compression, configure prefix compression on row-store
	 * leaf pages., a boolean flag; default \c false.}
	 * @config{prefix_compression_min, minimum gain before prefix
	 * compression will be used on row-store leaf pages., an integer greater
	 * than or equal to 0; default \c 4.}
	 * @config{split_pct, the Btree page split size as a percentage of the
	 * maximum Btree page size\, that is\, when a Btree page is split\, it
	 * will be split into smaller pages\, where each page is the specified
	 * percentage of the maximum Btree page size., an integer between 50 and
	 * 100; default \c 90.}
	 * @config{type, set the type of data source used to store a column
	 * group\, index or simple table.  By default\, a \c "file:" URI is
	 * derived from the object name.  The \c type configuration can be used
	 * to switch to a different data source\, such as LSM or an extension
	 * configured by the application., a string; default \c file.}
	 * @config{value_format, the format of the data packed into value items.
	 * See @ref schema_format_types for details.  By default\, the
	 * value_format is \c 'u' and applications use a WT_ITEM structure to
	 * manipulate raw byte arrays.  Value items of type 't' are bitfields\,
	 * and when configured with record number type keys\, will be stored
	 * using a fixed-length store., a format string; default \c u.}
	 * @configend
	 * @errors
	 */
	int __F(create)(WT_SESSION *session,
	    const char *name, const char *config);

	/*!
	 * Compact a live row- or column-store btree or LSM tree.
	 *
	 * @snippet ex_all.c Compact a table
	 *
	 * @param session the session handle
	 * @param name the URI of the object to compact, such as
	 * \c "table:stock"
	 * @configstart{WT_SESSION.compact, see dist/api_data.py}
	 * @config{timeout, maximum amount of time to allow for compact in
	 * seconds.  The actual amount of time spent in compact may exceed the
	 * configured value.  A value of zero disables the timeout., an integer;
	 * default \c 1200.}
	 * @configend
	 * @errors
	 */
	int __F(compact)(WT_SESSION *session,
	    const char *name, const char *config);

	/*!
	 * Drop (delete) an object.
	 *
	 * @snippet ex_all.c Drop a table
	 *
	 * @param session the session handle
	 * @param name the URI of the object to drop, such as \c "table:stock"
	 * @configstart{WT_SESSION.drop, see dist/api_data.py}
	 * @config{force, return success if the object does not exist., a
	 * boolean flag; default \c false.}
	 * @config{remove_files, if the underlying files should be removed., a
	 * boolean flag; default \c true.}
	 * @configend
	 * @ebusy_errors
	 */
	int __F(drop)(WT_SESSION *session,
	    const char *name, const char *config);

	/*!
	 * Join a join cursor with a reference cursor.
	 *
	 * @snippet ex_schema.c Join cursors
	 *
	 * @param session the session handle
	 * @param join_cursor a cursor that was opened using a
	 * \c "join:" URI. It may not have been used for any operations
	 * other than other join calls.
	 * @param ref_cursor an index cursor having the same base table
	 * as the join_cursor, or a table cursor open on the same base table,
	 * or another join cursor. Unless the ref_cursor is another join
	 * cursor, it must be positioned.
	 *
	 * The ref_cursor limits the results seen by iterating the
	 * join_cursor to table items referred to by the key in this
	 * index. The set of keys referred to is modified by the compare
	 * config option.
	 *
	 * Multiple join calls builds up a set of ref_cursors, and
	 * by default, the results seen by iteration are the intersection
	 * of the cursor ranges participating in the join. When configured
	 * with \c "operation=or", the results seen are the union of
	 * the participating cursor ranges.
	 *
	 * After the join call completes, the ref_cursor cursor may not be
	 * used for any purpose other than get_key and get_value. Any other
	 * cursor method (e.g. next, prev,close) will fail. When the
	 * join_cursor is closed, the ref_cursor is made available for
	 * general use again. The application should close ref_cursor when
	 * finished with it, although not before the join_cursor is closed.
	 *
	 * @configstart{WT_SESSION.join, see dist/api_data.py}
	 * @config{bloom_bit_count, the number of bits used per item for the
	 * bloom filter., an integer between 2 and 1000; default \c 16.}
	 * @config{bloom_false_positives, return all values that pass the bloom
	 * filter\, without eliminating any false positives., a boolean flag;
	 * default \c false.}
	 * @config{bloom_hash_count, the number of hash values per item for the
	 * bloom filter., an integer between 2 and 100; default \c 8.}
	 * @config{compare, modifies the set of items to be returned so that the
	 * index key satisfies the given comparison relative to the key set in
	 * this cursor., a string\, chosen from the following options: \c "eq"\,
	 * \c "ge"\, \c "gt"\, \c "le"\, \c "lt"; default \c "eq".}
	 * @config{count, set an approximate count of the elements that would be
	 * included in the join.  This is used in sizing the bloom filter\, and
	 * also influences evaluation order for cursors in the join.  When the
	 * count is equal for multiple bloom filters in a composition of joins\,
	 * the bloom filter may be shared., an integer; default \c .}
	 * @config{operation, the operation applied between this and other
	 * joined cursors.  When "operation=and" is specified\, all the
	 * conditions implied by joins must be satisfied for an entry to be
	 * returned by the join cursor; when "operation=or" is specified\, only
	 * one must be satisfied.  All cursors joined to a join cursor must have
	 * matching operations., a string\, chosen from the following options:
	 * \c "and"\, \c "or"; default \c "and".}
	 * @config{strategy, when set to bloom\, a bloom filter is created and
	 * populated for this index.  This has an up front cost but may reduce
	 * the number of accesses to the main table when iterating the joined
	 * cursor.  The bloom setting requires that count be set., a string\,
	 * chosen from the following options: \c "bloom"\, \c "default"; default
	 * empty.}
	 * @configend
	 * @errors
	 */
	int __F(join)(WT_SESSION *session, WT_CURSOR *join_cursor,
	    WT_CURSOR *ref_cursor, const char *config);

	/*!
	 * Flush the log.
	 *
	 * @param session the session handle
	 * @configstart{WT_SESSION.log_flush, see dist/api_data.py}
	 * @config{sync, forcibly flush the log and wait for it to achieve the
	 * synchronization level specified.  The \c background setting initiates
	 * a background synchronization intended to be used with a later call to
	 * WT_SESSION::transaction_sync.  The \c off setting forces any buffered
	 * log records to be written to the file system.  The \c on setting
	 * forces log records to be written to the storage device., a string\,
	 * chosen from the following options: \c "background"\, \c "off"\, \c
	 * "on"; default \c on.}
	 * @configend
	 * @errors
	 */
	int __F(log_flush)(WT_SESSION *session, const char *config);

	/*!
	 * Insert a ::WT_LOGREC_MESSAGE type record in the database log files
	 * (the database must be configured for logging when this method is
	 * called).
	 *
	 * @param session the session handle
	 * @param fmt a printf format specifier
	 * @errors
	 */
	int __F(log_printf)(WT_SESSION *session, const char *fmt, ...);

	/*!
	 * Rebalance a table, see @ref rebalance.
	 *
	 * @snippet ex_all.c Rebalance a table
	 *
	 * @param session the session handle
	 * @param uri the current URI of the object, such as \c "table:mytable"
	 * @configempty{WT_SESSION.rebalance, see dist/api_data.py}
	 * @ebusy_errors
	 */
	int __F(rebalance)(
	    WT_SESSION *session, const char *uri, const char *config);

	/*!
	 * Rename an object.
	 *
	 * @snippet ex_all.c Rename a table
	 *
	 * @param session the session handle
	 * @param uri the current URI of the object, such as \c "table:old"
	 * @param newuri the new URI of the object, such as \c "table:new"
	 * @configempty{WT_SESSION.rename, see dist/api_data.py}
	 * @ebusy_errors
	 */
	int __F(rename)(WT_SESSION *session,
	    const char *uri, const char *newuri, const char *config);

	/*!
	 * Reset the session handle.
	 *
	 * This will reset all cursors associated with this session and clear
	 * any buffers that each cursor held. After this the buffers associated
	 * with the session will be discarded. The session can be re-used
	 * immediately after this call returns. If a transaction is running on
	 * this session, then this call will take no action and return a busy
	 * error.
	 *
	 * @snippet ex_all.c Reset the session
	 *
	 * @param session the session handle
	 * @ebusy_errors
	 */
	int __F(reset)(WT_SESSION *session);

	/*!
	 * Salvage a file or table
	 *
	 * Salvage rebuilds the file, or files of which a table is comprised,
	 * discarding any corrupted file blocks.
	 *
	 * Previously deleted records may re-appear, and inserted records may
	 * disappear, when salvage is done, so salvage should not be run
	 * unless it is known to be necessary.  Normally, salvage should be
	 * called after a file or table has been corrupted, as reported by the
	 * WT_SESSION::verify method.
	 *
	 * Files are rebuilt in place, the salvage method overwrites the
	 * existing files.
	 *
	 * @snippet ex_all.c Salvage a table
	 *
	 * @param session the session handle
	 * @param name the URI of the file or table to salvage
	 * @configstart{WT_SESSION.salvage, see dist/api_data.py}
	 * @config{force, force salvage even of files that do not appear to be
	 * WiredTiger files., a boolean flag; default \c false.}
	 * @configend
	 * @ebusy_errors
	 */
	int __F(salvage)(WT_SESSION *session,
	    const char *name, const char *config);

	/*!
	 * Truncate a file, table or cursor range.
	 *
	 * Truncate a file or table.
	 * @snippet ex_all.c Truncate a table
	 *
	 * Truncate a cursor range.  When truncating based on a cursor position,
	 * it is not required the cursor reference a record in the object, only
	 * that the key be set.  This allows applications to discard portions of
	 * the object name space without knowing exactly what records the object
	 * contains.
	 * @snippet ex_all.c Truncate a range
	 *
	 * Any specified cursors end with no position, and subsequent calls to
	 * the WT_CURSOR::next (WT_CURSOR::prev) method will iterate from the
	 * beginning (end) of the table.
	 *
	 * @param session the session handle
	 * @param name the URI of the file or table to truncate
	 * @param start optional cursor marking the first record discarded;
	 * if <code>NULL</code>, the truncate starts from the beginning of
	 * the object
	 * @param stop optional cursor marking the last record discarded;
	 * if <code>NULL</code>, the truncate continues to the end of the
	 * object
	 * @configempty{WT_SESSION.truncate, see dist/api_data.py}
	 * @errors
	 */
	int __F(truncate)(WT_SESSION *session,
	    const char *name,
	    WT_HANDLE_NULLABLE(WT_CURSOR) *start,
	    WT_HANDLE_NULLABLE(WT_CURSOR) *stop,
	    const char *config);

	/*!
	 * Upgrade a file or table.
	 *
	 * Upgrade upgrades a file or table, if upgrade is required.
	 *
	 * @snippet ex_all.c Upgrade a table
	 *
	 * @param session the session handle
	 * @param name the URI of the file or table to upgrade
	 * @configempty{WT_SESSION.upgrade, see dist/api_data.py}
	 * @ebusy_errors
	 */
	int __F(upgrade)(WT_SESSION *session,
	    const char *name, const char *config);

	/*!
	 * Verify a file or table.
	 *
	 * Verify reports if a file, or the files of which a table is
	 * comprised, have been corrupted.  The WT_SESSION::salvage method
	 * can be used to repair a corrupted file,
	 *
	 * @snippet ex_all.c Verify a table
	 *
	 * @param session the session handle
	 * @param name the URI of the file or table to verify
	 * @configstart{WT_SESSION.verify, see dist/api_data.py}
	 * @config{dump_address, Display addresses and page types as pages are
	 * verified\, using the application's message handler\, intended for
	 * debugging., a boolean flag; default \c false.}
	 * @config{dump_blocks, Display the contents of on-disk blocks as they
	 * are verified\, using the application's message handler\, intended for
	 * debugging., a boolean flag; default \c false.}
	 * @config{dump_layout, Display the layout of the files as they are
	 * verified\, using the application's message handler\, intended for
	 * debugging; requires optional support from the block manager., a
	 * boolean flag; default \c false.}
	 * @config{dump_offsets, Display the contents of specific on-disk
	 * blocks\, using the application's message handler\, intended for
	 * debugging., a list of strings; default empty.}
	 * @config{dump_pages, Display the contents of in-memory pages as they
	 * are verified\, using the application's message handler\, intended for
	 * debugging., a boolean flag; default \c false.}
	 * @config{strict, Treat any verification problem as an error; by
	 * default\, verify will warn\, but not fail\, in the case of errors
	 * that won't affect future behavior (for example\, a leaked block)., a
	 * boolean flag; default \c false.}
	 * @configend
	 * @ebusy_errors
	 */
	int __F(verify)(WT_SESSION *session,
	    const char *name, const char *config);
	/*! @} */

	/*!
	 * @name Transactions
	 * @{
	 */
	/*!
	 * Start a transaction in this session.
	 *
	 * The transaction remains active until ended by
	 * WT_SESSION::commit_transaction or WT_SESSION::rollback_transaction.
	 * Operations performed on cursors capable of supporting transactional
	 * operations that are already open in this session, or which are opened
	 * before the transaction ends, will operate in the context of the
	 * transaction.
	 *
	 * WT_SESSION::begin_transaction will fail if a transaction is already
	 * in progress in the session.
	 *
	 * @snippet ex_all.c transaction commit/rollback
	 *
	 * @param session the session handle
	 * @configstart{WT_SESSION.begin_transaction, see dist/api_data.py}
	 * @config{isolation, the isolation level for this transaction; defaults
	 * to the session's isolation level., a string\, chosen from the
	 * following options: \c "read-uncommitted"\, \c "read-committed"\, \c
	 * "snapshot"; default empty.}
	 * @config{name, name of the transaction for tracing and debugging., a
	 * string; default empty.}
	 * @config{priority, priority of the transaction for resolving
	 * conflicts.  Transactions with higher values are less likely to
	 * abort., an integer between -100 and 100; default \c 0.}
	 * @config{read_timestamp, read using the specified timestamp\, see @ref
	 * transaction_timestamps., a string; default empty.}
	 * @config{snapshot, use a named\, in-memory snapshot\, see @ref
	 * transaction_named_snapshots., a string; default empty.}
	 * @config{sync, whether to sync log records when the transaction
	 * commits\, inherited from ::wiredtiger_open \c transaction_sync., a
	 * boolean flag; default empty.}
	 * @configend
	 * @errors
	 */
	int __F(begin_transaction)(WT_SESSION *session, const char *config);

	/*!
	 * Commit the current transaction.
	 *
	 * A transaction must be in progress when this method is called.
	 *
	 * If WT_SESSION::commit_transaction returns an error, the transaction
	 * was rolled back, not committed.
	 *
	 * @snippet ex_all.c transaction commit/rollback
	 *
	 * @param session the session handle
	 * @configstart{WT_SESSION.commit_transaction, see dist/api_data.py}
	 * @config{commit_timestamp, set the commit timestamp for the current
	 * transaction\, see @ref transaction_timestamps., a string; default
	 * empty.}
	 * @config{sync, override whether to sync log records when the
	 * transaction commits\, inherited from ::wiredtiger_open \c
	 * transaction_sync.  The \c background setting initiates a background
	 * synchronization intended to be used with a later call to
	 * WT_SESSION::transaction_sync.  The \c off setting does not wait for
	 * record to be written or synchronized.  The \c on setting forces log
	 * records to be written to the storage device., a string\, chosen from
	 * the following options: \c "background"\, \c "off"\, \c "on"; default
	 * empty.}
	 * @configend
	 * @errors
	 */
	int __F(commit_transaction)(WT_SESSION *session, const char *config);

	/*!
	 * Roll back the current transaction.
	 *
	 * A transaction must be in progress when this method is called.
	 *
	 * All cursors are reset.
	 *
	 * @snippet ex_all.c transaction commit/rollback
	 *
	 * @param session the session handle
	 * @configempty{WT_SESSION.rollback_transaction, see dist/api_data.py}
	 * @errors
	 */
	int __F(rollback_transaction)(WT_SESSION *session, const char *config);

	/*!
	 * Set a timestamp on a transaction.
	 *
	 * @snippet ex_all.c transaction timestamp
	 *
	 * @param session the session handle
	 * @configstart{WT_SESSION.timestamp_transaction, see dist/api_data.py}
	 * @config{commit_timestamp, set the commit timestamp for the current
	 * transaction\, see @ref transaction_timestamps., a string; default
	 * empty.}
	 * @configend
	 * @errors
	 */
	int __F(timestamp_transaction)(WT_SESSION *session, const char *config);

	/*!
	 * Write a transactionally consistent snapshot of a database or set of
	 * objects.  The checkpoint includes all transactions committed before
	 * the checkpoint starts.  Additionally, checkpoints may optionally be
	 * discarded.
	 *
	 * @snippet ex_all.c Checkpoint examples
	 *
	 * @param session the session handle
	 * @configstart{WT_SESSION.checkpoint, see dist/api_data.py}
	 * @config{drop, specify a list of checkpoints to drop.  The list may
	 * additionally contain one of the following keys: \c "from=all" to drop
	 * all checkpoints\, \c "from=<checkpoint>" to drop all checkpoints
	 * after and including the named checkpoint\, or \c "to=<checkpoint>" to
	 * drop all checkpoints before and including the named checkpoint.
	 * Checkpoints cannot be dropped while a hot backup is in progress or if
	 * open in a cursor., a list of strings; default empty.}
	 * @config{force, by default\, checkpoints may be skipped if the
	 * underlying object has not been modified\, this option forces the
	 * checkpoint., a boolean flag; default \c false.}
	 * @config{name, if set\, specify a name for the checkpoint (note that
	 * checkpoints including LSM trees may not be named)., a string; default
	 * empty.}
	 * @config{target, if non-empty\, checkpoint the list of objects., a
	 * list of strings; default empty.}
	 * @config{use_timestamp, by default\, create the checkpoint as of the
	 * last stable timestamp if timestamps are in use\, or all current
	 * updates if there is no stable timestamp set.  If false\, this option
	 * generates a checkpoint with all updates including those later than
	 * the timestamp., a boolean flag; default \c true.}
	 * @configend
	 * @errors
	 */
	int __F(checkpoint)(WT_SESSION *session, const char *config);

	/*!
	 * Manage named snapshot transactions. Use this API to create and drop
	 * named snapshots. Named snapshot transactions can be accessed via
	 * WT_CURSOR::open. See @ref transaction_named_snapshots.
	 *
	 * @snippet ex_all.c Snapshot examples
	 *
	 * @param session the session handle
	 * @configstart{WT_SESSION.snapshot, see dist/api_data.py}
	 * @config{drop = (, if non-empty\, specifies which snapshots to drop.
	 * Where a group of snapshots are being dropped\, the order is based on
	 * snapshot creation order not alphanumeric name order., a set of
	 * related configuration options defined below.}
	 * @config{&nbsp;&nbsp;&nbsp;&nbsp;all, drop all named snapshots., a
	 * boolean flag; default \c false.}
	 * @config{&nbsp;&nbsp;&nbsp;&nbsp;before, drop all snapshots up to but
	 * not including the specified name., a string; default empty.}
	 * @config{&nbsp;&nbsp;&nbsp;&nbsp;names, drop specific named
	 * snapshots., a list of strings; default empty.}
	 * @config{&nbsp;&nbsp;&nbsp;&nbsp;to, drop all snapshots up to and
	 * including the specified name., a string; default empty.}
	 * @config{
	 * ),,}
	 * @config{include_updates, make updates from the current transaction
	 * visible to users of the named snapshot.  Transactions started with
	 * such a named snapshot are restricted to being read-only., a boolean
	 * flag; default \c false.}
	 * @config{name, specify a name for the snapshot., a string; default
	 * empty.}
	 * @configend
	 * @errors
	 */
	int __F(snapshot)(WT_SESSION *session, const char *config);

	/*!
	 * Return the transaction ID range pinned by the session handle.
	 *
	 * The ID range is approximate and is calculated based on the oldest
	 * ID needed for the active transaction in this session, compared
	 * to the newest transaction in the system.
	 *
	 * @snippet ex_all.c transaction pinned range
	 *
	 * @param session the session handle
	 * @param[out] range the range of IDs pinned by this session. Zero if
	 * there is no active transaction.
	 * @errors
	 */
	int __F(transaction_pinned_range)(WT_SESSION* session, uint64_t *range);

	/*!
	 * Wait for a transaction to become synchronized.  This method is
	 * only useful when ::wiredtiger_open is configured with the
	 * \c transaction_sync setting disabled.  This method must be called
	 * when no transactions are active in the session.
	 *
	 * @snippet ex_all.c Transaction sync
	 *
	 * @param session the session handle
	 * @configstart{WT_SESSION.transaction_sync, see dist/api_data.py}
	 * @config{timeout_ms, maximum amount of time to wait for background
	 * sync to complete in milliseconds.  A value of zero disables the
	 * timeout and returns immediately., an integer; default \c 1200000.}
	 * @configend
	 * @errors
	 */
	int __F(transaction_sync)(WT_SESSION *session, const char *config);
	/*! @} */
};

/*!
 * A connection to a WiredTiger database.  The connection may be opened within
 * the same address space as the caller or accessed over a socket connection.
 *
 * Most applications will open a single connection to a database for each
 * process.  The first process to open a connection to a database will access
 * the database in its own address space.  Subsequent connections (if allowed)
 * will communicate with the first process over a socket connection to perform
 * their operations.
 *
 * <b>Thread safety:</b> A WT_CONNECTION handle may be shared between threads,
 * see @ref threads for more information.
 */
struct __wt_connection {
	/*!
	 * @name Async operation handles
	 * @{
	 */
	/*!
	 * Wait for all outstanding operations to complete.
	 *
	 * @snippet ex_async.c async flush
	 *
	 * @param connection the connection handle
	 * @errors
	 */
	int __F(async_flush)(WT_CONNECTION *connection);

	/*!
	 * Return an async operation handle
	 *
	 * @snippet ex_async.c async handle allocation
	 *
	 * @param connection the connection handle
	 * @param uri the connection handle
	 * @configstart{WT_CONNECTION.async_new_op, see dist/api_data.py}
	 * @config{append, append the value as a new record\, creating a new
	 * record number key; valid only for operations with record number
	 * keys., a boolean flag; default \c false.}
	 * @config{overwrite, configures whether the cursor's insert\, update
	 * and remove methods check the existing state of the record.  If \c
	 * overwrite is \c false\, WT_CURSOR::insert fails with
	 * ::WT_DUPLICATE_KEY if the record exists\, WT_CURSOR::update and
	 * WT_CURSOR::remove fail with ::WT_NOTFOUND if the record does not
	 * exist., a boolean flag; default \c true.}
	 * @config{raw, ignore the encodings for the key and value\, manage data
	 * as if the formats were \c "u". See @ref cursor_raw for details., a
	 * boolean flag; default \c false.}
	 * @config{timeout, maximum amount of time to allow for compact in
	 * seconds.  The actual amount of time spent in compact may exceed the
	 * configured value.  A value of zero disables the timeout., an integer;
	 * default \c 1200.}
	 * @configend
	 * @param callback the operation callback
	 * @param[out] asyncopp the new op handle
	 * @errors
	 * If there are no available handles, \c EBUSY is returned.
	 */
	int __F(async_new_op)(WT_CONNECTION *connection,
	    const char *uri, const char *config, WT_ASYNC_CALLBACK *callback,
	    WT_ASYNC_OP **asyncopp);
	/*! @} */

	/*!
	 * Close a connection.
	 *
	 * Any open sessions will be closed.
	 *
	 * @snippet ex_all.c Close a connection
	 *
	 * @param connection the connection handle
	 * @configstart{WT_CONNECTION.close, see dist/api_data.py}
	 * @config{leak_memory, don't free memory during close., a boolean flag;
	 * default \c false.}
	 * @configend
	 * @errors
	 */
	int __F(close)(WT_HANDLE_CLOSED(WT_CONNECTION) *connection,
	    const char *config);

	/*!
	 * Reconfigure a connection handle.
	 *
	 * @snippet ex_all.c Reconfigure a connection
	 *
	 * @param connection the connection handle
	 * @configstart{WT_CONNECTION.reconfigure, see dist/api_data.py}
	 * @config{async = (, asynchronous operations configuration options., a
	 * set of related configuration options defined below.}
	 * @config{&nbsp;&nbsp;&nbsp;&nbsp;enabled, enable asynchronous
	 * operation., a boolean flag; default \c false.}
	 * @config{&nbsp;&nbsp;&nbsp;&nbsp;ops_max, maximum number of expected
	 * simultaneous asynchronous operations., an integer between 1 and 4096;
	 * default \c 1024.}
	 * @config{&nbsp;&nbsp;&nbsp;&nbsp;threads, the number
	 * of worker threads to service asynchronous requests.  Each worker
	 * thread uses a session from the configured session_max., an integer
	 * between 1 and 20; default \c 2.}
	 * @config{ ),,}
	 * @config{cache_overhead, assume the heap allocator overhead is the
	 * specified percentage\, and adjust the cache usage by that amount (for
	 * example\, if there is 10GB of data in cache\, a percentage of 10
	 * means WiredTiger treats this as 11GB). This value is configurable
	 * because different heap allocators have different overhead and
	 * different workloads will have different heap allocation sizes and
	 * patterns\, therefore applications may need to adjust this value based
	 * on allocator choice and behavior in measured workloads., an integer
	 * between 0 and 30; default \c 8.}
	 * @config{cache_size, maximum heap memory to allocate for the cache.  A
	 * database should configure either \c cache_size or \c shared_cache but
	 * not both., an integer between 1MB and 10TB; default \c 100MB.}
	 * @config{checkpoint = (, periodically checkpoint the database.
	 * Enabling the checkpoint server uses a session from the configured
	 * session_max., a set of related configuration options defined below.}
	 * @config{&nbsp;&nbsp;&nbsp;&nbsp;log_size, wait for this amount of log
	 * record bytes to be written to the log between each checkpoint.  If
	 * non-zero\, this value will use a minimum of the log file size.  A
	 * database can configure both log_size and wait to set an upper bound
	 * for checkpoints; setting this value above 0 configures periodic
	 * checkpoints., an integer between 0 and 2GB; default \c 0.}
	 * @config{&nbsp;&nbsp;&nbsp;&nbsp;wait, seconds to wait between each
	 * checkpoint; setting this value above 0 configures periodic
	 * checkpoints., an integer between 0 and 100000; default \c 0.}
	 * @config{ ),,}
	 * @config{compatibility = (, set compatibility version of database., a
	 * set of related configuration options defined below.}
	 * @config{&nbsp;&nbsp;&nbsp;&nbsp;release, compatibility release
	 * version string., a string; default empty.}
	 * @config{ ),,}
	 * @config{error_prefix, prefix string for error messages., a string;
	 * default empty.}
	 * @config{eviction = (, eviction configuration options., a set of
	 * related configuration options defined below.}
	 * @config{&nbsp;&nbsp;&nbsp;&nbsp;threads_max, maximum number of
	 * threads WiredTiger will start to help evict pages from cache.  The
	 * number of threads started will vary depending on the current eviction
	 * load.  Each eviction worker thread uses a session from the configured
	 * session_max., an integer between 1 and 20; default \c 8.}
	 * @config{&nbsp;&nbsp;&nbsp;&nbsp;threads_min, minimum number of
	 * threads WiredTiger will start to help evict pages from cache.  The
	 * number of threads currently running will vary depending on the
	 * current eviction load., an integer between 1 and 20; default \c 1.}
	 * @config{ ),,}
	 * @config{eviction_checkpoint_target, perform eviction at the beginning
	 * of checkpoints to bring the dirty content in cache to this level\,
	 * expressed as a percentage of the total cache size.  Ignored if set to
	 * zero or \c in_memory is \c true., an integer between 0 and 99;
	 * default \c 5.}
	 * @config{eviction_dirty_target, perform eviction in worker threads
	 * when the cache contains at least this much dirty content\, expressed
	 * as a percentage of the total cache size., an integer between 1 and
	 * 99; default \c 5.}
	 * @config{eviction_dirty_trigger, trigger application threads to
	 * perform eviction when the cache contains at least this much dirty
	 * content\, expressed as a percentage of the total cache size.  This
	 * setting only alters behavior if it is lower than eviction_trigger.,
	 * an integer between 1 and 99; default \c 20.}
	 * @config{eviction_target, perform eviction in worker threads when the
	 * cache contains at least this much content\, expressed as a percentage
	 * of the total cache size.  Must be less than \c eviction_trigger., an
	 * integer between 10 and 99; default \c 80.}
	 * @config{eviction_trigger, trigger application threads to perform
	 * eviction when the cache contains at least this much content\,
	 * expressed as a percentage of the total cache size., an integer
	 * between 10 and 99; default \c 95.}
	 * @config{file_manager = (, control how file handles are managed., a
	 * set of related configuration options defined below.}
	 * @config{&nbsp;&nbsp;&nbsp;&nbsp;close_handle_minimum, number of
	 * handles open before the file manager will look for handles to close.,
	 * an integer greater than or equal to 0; default \c 250.}
	 * @config{&nbsp;&nbsp;&nbsp;&nbsp;close_idle_time, amount of time in
	 * seconds a file handle needs to be idle before attempting to close it.
	 * A setting of 0 means that idle handles are not closed., an integer
	 * between 0 and 100000; default \c 30.}
	 * @config{&nbsp;&nbsp;&nbsp;&nbsp;close_scan_interval, interval in
	 * seconds at which to check for files that are inactive and close
	 * them., an integer between 1 and 100000; default \c 10.}
	 * @config{ ),,}
	 * @config{log = (, enable logging.  Enabling logging uses three
	 * sessions from the configured session_max., a set of related
	 * configuration options defined below.}
	 * @config{&nbsp;&nbsp;&nbsp;&nbsp;archive, automatically archive
	 * unneeded log files., a boolean flag; default \c true.}
	 * @config{&nbsp;&nbsp;&nbsp;&nbsp;prealloc, pre-allocate log files., a
	 * boolean flag; default \c true.}
	 * @config{&nbsp;&nbsp;&nbsp;&nbsp;zero_fill, manually write zeroes into
	 * log files., a boolean flag; default \c false.}
	 * @config{ ),,}
	 * @config{lsm_manager = (, configure database wide options for LSM tree
	 * management.  The LSM manager is started automatically the first time
	 * an LSM tree is opened.  The LSM manager uses a session from the
	 * configured session_max., a set of related configuration options
	 * defined below.}
	 * @config{&nbsp;&nbsp;&nbsp;&nbsp;merge, merge LSM
	 * chunks where possible., a boolean flag; default \c true.}
	 * @config{&nbsp;&nbsp;&nbsp;&nbsp;worker_thread_max, Configure a set of
	 * threads to manage merging LSM trees in the database.  Each worker
	 * thread uses a session handle from the configured session_max., an
	 * integer between 3 and 20; default \c 4.}
	 * @config{ ),,}
	 * @config{shared_cache = (, shared cache configuration options.  A
	 * database should configure either a cache_size or a shared_cache not
	 * both.  Enabling a shared cache uses a session from the configured
	 * session_max., a set of related configuration options defined below.}
	 * @config{&nbsp;&nbsp;&nbsp;&nbsp;chunk, the granularity that a shared
	 * cache is redistributed., an integer between 1MB and 10TB; default \c
	 * 10MB.}
	 * @config{&nbsp;&nbsp;&nbsp;&nbsp;name, the name of a cache that
	 * is shared between databases or \c "none" when no shared cache is
	 * configured., a string; default \c none.}
	 * @config{&nbsp;&nbsp;&nbsp;&nbsp;quota, maximum size of cache this
	 * database can be allocated from the shared cache.  Defaults to the
	 * entire shared cache size., an integer; default \c 0.}
	 * @config{&nbsp;&nbsp;&nbsp;&nbsp;reserve, amount of cache this
	 * database is guaranteed to have available from the shared cache.  This
	 * setting is per database.  Defaults to the chunk size., an integer;
	 * default \c 0.}
	 * @config{&nbsp;&nbsp;&nbsp;&nbsp;size, maximum memory
	 * to allocate for the shared cache.  Setting this will update the value
	 * if one is already set., an integer between 1MB and 10TB; default \c
	 * 500MB.}
	 * @config{ ),,}
	 * @config{statistics, Maintain database statistics\, which may impact
	 * performance.  Choosing "all" maintains all statistics regardless of
	 * cost\, "fast" maintains a subset of statistics that are relatively
	 * inexpensive\, "none" turns off all statistics.  The "perf"
	 * configuration enables the gathering of performance statistics.  These
	 * can be quite costly\, to gather but provide insight into when delays
	 * in operation execution may occur.  The "clear" configuration resets
	 * statistics after they are gathered\, where appropriate (for example\,
	 * a cache size statistic is not cleared\, while the count of cursor
	 * insert operations will be cleared). When "clear" is configured for
	 * the database\, gathered statistics are reset each time a statistics
	 * cursor is used to gather statistics\, as well as each time statistics
	 * are logged using the \c statistics_log configuration.  See @ref
	 * statistics for more information., a list\, with values chosen from
	 * the following options: \c "all"\, \c "cache_walk"\, \c "fast"\, \c
	 * "none"\, \c "clear"\, \c "perf"\, \c "tree_walk"; default \c none.}
	 * @config{statistics_log = (, log any statistics the database is
	 * configured to maintain\, to a file.  See @ref statistics for more
	 * information.  Enabling the statistics log server uses a session from
	 * the configured session_max., a set of related configuration options
	 * defined below.}
	 * @config{&nbsp;&nbsp;&nbsp;&nbsp;json, encode
	 * statistics in JSON format., a boolean flag; default \c false.}
	 * @config{&nbsp;&nbsp;&nbsp;&nbsp;on_close, log statistics on database
	 * close., a boolean flag; default \c false.}
	 * @config{&nbsp;&nbsp;&nbsp;&nbsp;sources, if non-empty\, include
	 * statistics for the list of data source URIs\, if they are open at the
	 * time of the statistics logging.  The list may include URIs matching a
	 * single data source ("table:mytable")\, or a URI matching all data
	 * sources of a particular type ("table:")., a list of strings; default
	 * empty.}
	 * @config{&nbsp;&nbsp;&nbsp;&nbsp;timestamp, a timestamp
	 * prepended to each log record\, may contain strftime conversion
	 * specifications\, when \c json is configured\, defaults to \c
	 * "%FT%Y.000Z"., a string; default \c "%b %d %H:%M:%S".}
	 * @config{&nbsp;&nbsp;&nbsp;&nbsp;wait, seconds to wait between each
	 * write of the log records; setting this value above 0 configures
	 * statistics logging., an integer between 0 and 100000; default \c 0.}
	 * @config{ ),,}
	 * @config{verbose, enable messages for various events.  Only available
	 * if WiredTiger is configured with --enable-verbose.  Options are given
	 * as a list\, such as <code>"verbose=[evictserver\,read]"</code>., a
	 * list\, with values chosen from the following options: \c "api"\, \c
	 * "block"\, \c "checkpoint"\, \c "compact"\, \c "evict"\, \c
	 * "evict_stuck"\, \c "evictserver"\, \c "fileops"\, \c "handleops"\, \c
	 * "log"\, \c "lookaside_activity"\, \c "lsm"\, \c "lsm_manager"\, \c
	 * "metadata"\, \c "mutex"\, \c "overflow"\, \c "read"\, \c
	 * "rebalance"\, \c "reconcile"\, \c "recovery"\, \c
	 * "recovery_progress"\, \c "salvage"\, \c "shared_cache"\, \c "split"\,
	 * \c "temporary"\, \c "thread_group"\, \c "transaction"\, \c "verify"\,
	 * \c "version"\, \c "write"; default empty.}
	 * @configend
	 * @errors
	 */
	int __F(reconfigure)(WT_CONNECTION *connection, const char *config);

	/*!
	 * The home directory of the connection.
	 *
	 * @snippet ex_all.c Get the database home directory
	 *
	 * @param connection the connection handle
	 * @returns a pointer to a string naming the home directory
	 */
	const char *__F(get_home)(WT_CONNECTION *connection);

	/*!
	 * Add configuration options for a method.  See
	 * @ref custom_ds_config_add for more information.
	 *
	 * @snippet ex_all.c Configure method configuration
	 *
	 * @param connection the connection handle
	 * @param method the method being configured
	 * @param uri the object type or NULL for all object types
	 * @param config the additional configuration's name and default value
	 * @param type the additional configuration's type (must be one of
	 * \c "boolean"\, \c "int", \c "list" or \c "string")
	 * @param check the additional configuration check string, or NULL if
	 * none
	 * @errors
	 */
	int __F(configure_method)(WT_CONNECTION *connection,
	    const char *method, const char *uri,
	    const char *config, const char *type, const char *check);

	/*!
	 * Return if opening this handle created the database.
	 *
	 * @snippet ex_all.c Check if the database is newly created
	 *
	 * @param connection the connection handle
	 * @returns false (zero) if the connection existed before the call to
	 * ::wiredtiger_open, true (non-zero) if it was created by opening this
	 * handle.
	 */
	int __F(is_new)(WT_CONNECTION *connection);

	/*!
	 * @name Session handles
	 * @{
	 */
	/*!
	 * Open a session.
	 *
	 * @snippet ex_all.c Open a session
	 *
	 * @param connection the connection handle
	 * @param errhandler An error handler.  If <code>NULL</code>, the
	 * connection's error handler is used. See @ref error_handling_event
	 * for more information.
	 * @configstart{WT_CONNECTION.open_session, see dist/api_data.py}
	 * @config{ignore_cache_size, when set\, operations performed by this
	 * session ignore the cache size and are not blocked when the cache is
	 * full.  Note that use of this option for operations that create cache
	 * pressure can starve ordinary sessions that obey the cache size., a
	 * boolean flag; default \c false.}
	 * @config{isolation, the default isolation level for operations in this
	 * session., a string\, chosen from the following options: \c
	 * "read-uncommitted"\, \c "read-committed"\, \c "snapshot"; default \c
	 * read-committed.}
	 * @configend
	 * @param[out] sessionp the new session handle
	 * @errors
	 */
	int __F(open_session)(WT_CONNECTION *connection,
	    WT_EVENT_HANDLER *errhandler, const char *config,
	    WT_SESSION **sessionp);
	/*! @} */

	/*!
	 * @name Transactions
	 * @{
	 */
	/*!
	 * Query the global transaction timestamp state.
	 *
	 * @snippet ex_all.c query timestamp
	 *
	 * @param connection the connection handle
	 * @param[out] hex_timestamp a buffer that will be set to the
	 * hexadecimal encoding of the timestamp being queried.  Must be large
	 * enough to hold a hex-encoded timestamp (i.e., double the timestamp
	 * size plus one byte for NUL termination).
	 * @configstart{WT_CONNECTION.query_timestamp, see dist/api_data.py}
	 * @config{get, specify which timestamp to query: \c all_committed
	 * returns the largest timestamp such that all earlier timestamps have
	 * committed.  See @ref transaction_timestamps., a string\, chosen from
	 * the following options: \c "all_committed"; default \c all_committed.}
	 * @configend
	 * @errors
	 * If there is no matching timestamp (e.g., if this method is called
	 * before timestamps are used) ::WT_NOTFOUND will be returned.
	 */
	int __F(query_timestamp)(
	    WT_CONNECTION *connection, char *hex_timestamp, const char *config);

	/*!
	 * Set a global transaction timestamp.
	 *
	 * @snippet ex_all.c set oldest timestamp
	 *
	 * @param connection the connection handle
	 * @configstart{WT_CONNECTION.set_timestamp, see dist/api_data.py}
	 * @config{oldest_timestamp, future commits and queries will be no
	 * earlier than the specified timestamp.  Supplied values must be
	 * monotonically increasing.  See @ref transaction_timestamps., a
	 * string; default empty.}
	 * @config{stable_timestamp, future checkpoints will be no later than
	 * the specified timestamp.  Supplied values must be monotonically
	 * increasing.  The stable timestamp data stability only applies to
	 * tables that are not being logged.  See @ref transaction_timestamps.,
	 * a string; default empty.}
	 * @configend
	 * @errors
	 */
	int __F(set_timestamp)(
	    WT_CONNECTION *connection, const char *config);
	/*! @} */

	/*!
	 * @name Extensions
	 * @{
	 */
	/*!
	 * Load an extension.
	 *
	 * @snippet ex_all.c Load an extension
	 *
	 * @param connection the connection handle
	 * @param path the filename of the extension module, or \c "local" to
	 * search the current application binary for the initialization
	 * function, see @ref extensions for more details.
	 * @configstart{WT_CONNECTION.load_extension, see dist/api_data.py}
	 * @config{config, configuration string passed to the entry point of the
	 * extension as its WT_CONFIG_ARG argument., a string; default empty.}
	 * @config{early_load, whether this extension should be loaded at the
	 * beginning of ::wiredtiger_open.  Only applicable to extensions loaded
	 * via the wiredtiger_open configurations string., a boolean flag;
	 * default \c false.}
	 * @config{entry, the entry point of the extension\, called to
	 * initialize the extension when it is loaded.  The signature of the
	 * function must match ::wiredtiger_extension_init., a string; default
	 * \c wiredtiger_extension_init.}
	 * @config{terminate, an optional function in the extension that is
	 * called before the extension is unloaded during WT_CONNECTION::close.
	 * The signature of the function must match
	 * ::wiredtiger_extension_terminate., a string; default \c
	 * wiredtiger_extension_terminate.}
	 * @configend
	 * @errors
	 */
	int __F(load_extension)(WT_CONNECTION *connection,
	    const char *path, const char *config);

	/*!
	 * Add a custom data source.  See @ref custom_data_sources for more
	 * information.
	 *
	 * The application must first implement the WT_DATA_SOURCE interface
	 * and then register the implementation with WiredTiger:
	 *
	 * @snippet ex_data_source.c WT_DATA_SOURCE register
	 *
	 * @param connection the connection handle
	 * @param prefix the URI prefix for this data source, e.g., "file:"
	 * @param data_source the application-supplied implementation of
	 *	WT_DATA_SOURCE to manage this data source.
	 * @configempty{WT_CONNECTION.add_data_source, see dist/api_data.py}
	 * @errors
	 */
	int __F(add_data_source)(WT_CONNECTION *connection, const char *prefix,
	    WT_DATA_SOURCE *data_source, const char *config);

	/*!
	 * Add a custom collation function.
	 *
	 * The application must first implement the WT_COLLATOR interface and
	 * then register the implementation with WiredTiger:
	 *
	 * @snippet ex_all.c WT_COLLATOR register
	 *
	 * @param connection the connection handle
	 * @param name the name of the collation to be used in calls to
	 * 	WT_SESSION::create, may not be \c "none"
	 * @param collator the application-supplied collation handler
	 * @configempty{WT_CONNECTION.add_collator, see dist/api_data.py}
	 * @errors
	 */
	int __F(add_collator)(WT_CONNECTION *connection,
	    const char *name, WT_COLLATOR *collator, const char *config);

	/*!
	 * Add a compression function.
	 *
	 * The application must first implement the WT_COMPRESSOR interface
	 * and then register the implementation with WiredTiger:
	 *
	 * @snippet nop_compress.c WT_COMPRESSOR initialization structure
	 *
	 * @snippet nop_compress.c WT_COMPRESSOR initialization function
	 *
	 * @param connection the connection handle
	 * @param name the name of the compression function to be used in calls
	 *	to WT_SESSION::create, may not be \c "none"
	 * @param compressor the application-supplied compression handler
	 * @configempty{WT_CONNECTION.add_compressor, see dist/api_data.py}
	 * @errors
	 */
	int __F(add_compressor)(WT_CONNECTION *connection,
	    const char *name, WT_COMPRESSOR *compressor, const char *config);

	/*!
	 * Add an encryption function.
	 *
	 * The application must first implement the WT_ENCRYPTOR interface
	 * and then register the implementation with WiredTiger:
	 *
	 * @snippet nop_encrypt.c WT_ENCRYPTOR initialization structure
	 *
	 * @snippet nop_encrypt.c WT_ENCRYPTOR initialization function
	 *
	 * @param connection the connection handle
	 * @param name the name of the encryption function to be used in calls
	 *	to WT_SESSION::create, may not be \c "none"
	 * @param encryptor the application-supplied encryption handler
	 * @configempty{WT_CONNECTION.add_encryptor, see dist/api_data.py}
	 * @errors
	 */
	int __F(add_encryptor)(WT_CONNECTION *connection,
	    const char *name, WT_ENCRYPTOR *encryptor, const char *config);

	/*!
	 * Add a custom extractor for index keys or column groups.
	 *
	 * The application must first implement the WT_EXTRACTOR interface and
	 * then register the implementation with WiredTiger:
	 *
	 * @snippet ex_all.c WT_EXTRACTOR register
	 *
	 * @param connection the connection handle
	 * @param name the name of the extractor to be used in calls to
	 * 	WT_SESSION::create, may not be \c "none"
	 * @param extractor the application-supplied extractor
	 * @configempty{WT_CONNECTION.add_extractor, see dist/api_data.py}
	 * @errors
	 */
	int __F(add_extractor)(WT_CONNECTION *connection, const char *name,
	    WT_EXTRACTOR *extractor, const char *config);

	/*!
	 * Configure a custom file system.
	 *
	 * This method can only be called from an early loaded extension
	 * module. The application must first implement the WT_FILE_SYSTEM
	 * interface and then register the implementation with WiredTiger:
	 *
	 * @snippet ex_file_system.c WT_FILE_SYSTEM register
	 *
	 * @param connection the connection handle
	 * @param fs the populated file system structure
	 * @configempty{WT_CONNECTION.set_file_system, see dist/api_data.py}
	 * @errors
	 */
	int __F(set_file_system)(
	    WT_CONNECTION *connection, WT_FILE_SYSTEM *fs, const char *config);

	/*!
	 * Return a reference to the WiredTiger extension functions.
	 *
	 * @snippet ex_data_source.c WT_EXTENSION_API declaration
	 *
	 * @param wt_conn the WT_CONNECTION handle
	 * @returns a reference to a WT_EXTENSION_API structure.
	 */
	WT_EXTENSION_API *__F(get_extension_api)(WT_CONNECTION *wt_conn);
	/*! @} */
};

/*!
 * Open a connection to a database.
 *
 * @snippet ex_all.c Open a connection
 *
 * @param home The path to the database home directory.  See @ref home
 * for more information.
 * @param errhandler An error handler.  If <code>NULL</code>, a builtin error
 * handler is installed that writes error messages to stderr. See
 * @ref error_handling_event for more information.
 * @configstart{wiredtiger_open, see dist/api_data.py}
 * @config{async = (, asynchronous operations configuration options., a set of
 * related configuration options defined below.}
 * @config{&nbsp;&nbsp;&nbsp;&nbsp;enabled, enable asynchronous operation., a
 * boolean flag; default \c false.}
 * @config{&nbsp;&nbsp;&nbsp;&nbsp;ops_max,
 * maximum number of expected simultaneous asynchronous operations., an integer
 * between 1 and 4096; default \c 1024.}
 * @config{&nbsp;&nbsp;&nbsp;&nbsp;threads, the number of worker threads to
 * service asynchronous requests.  Each worker thread uses a session from the
 * configured session_max., an integer between 1 and 20; default \c 2.}
 * @config{
 * ),,}
 * @config{buffer_alignment, in-memory alignment (in bytes) for buffers used for
 * I/O. The default value of -1 indicates a platform-specific alignment value
 * should be used (4KB on Linux systems when direct I/O is configured\, zero
 * elsewhere)., an integer between -1 and 1MB; default \c -1.}
 * @config{builtin_extension_config, A structure where the keys are the names of
 * builtin extensions and the values are passed to WT_CONNECTION::load_extension
 * as the \c config parameter (for example\,
 * <code>builtin_extension_config={zlib={compression_level=3}}</code>)., a
 * string; default empty.}
 * @config{cache_overhead, assume the heap allocator overhead is the specified
 * percentage\, and adjust the cache usage by that amount (for example\, if
 * there is 10GB of data in cache\, a percentage of 10 means WiredTiger treats
 * this as 11GB). This value is configurable because different heap allocators
 * have different overhead and different workloads will have different heap
 * allocation sizes and patterns\, therefore applications may need to adjust
 * this value based on allocator choice and behavior in measured workloads., an
 * integer between 0 and 30; default \c 8.}
 * @config{cache_size, maximum heap memory to allocate for the cache.  A
 * database should configure either \c cache_size or \c shared_cache but not
 * both., an integer between 1MB and 10TB; default \c 100MB.}
 * @config{checkpoint = (, periodically checkpoint the database.  Enabling the
 * checkpoint server uses a session from the configured session_max., a set of
 * related configuration options defined below.}
 * @config{&nbsp;&nbsp;&nbsp;&nbsp;log_size, wait for this amount of log record
 * bytes to be written to the log between each checkpoint.  If non-zero\, this
 * value will use a minimum of the log file size.  A database can configure both
 * log_size and wait to set an upper bound for checkpoints; setting this value
 * above 0 configures periodic checkpoints., an integer between 0 and 2GB;
 * default \c 0.}
 * @config{&nbsp;&nbsp;&nbsp;&nbsp;wait, seconds to wait between
 * each checkpoint; setting this value above 0 configures periodic checkpoints.,
 * an integer between 0 and 100000; default \c 0.}
 * @config{ ),,}
 * @config{checkpoint_sync, flush files to stable storage when closing or
 * writing checkpoints., a boolean flag; default \c true.}
 * @config{compatibility = (, set compatibility version of database., a set of
 * related configuration options defined below.}
 * @config{&nbsp;&nbsp;&nbsp;&nbsp;release, compatibility release version
 * string., a string; default empty.}
 * @config{ ),,}
 * @config{config_base, write the base configuration file if creating the
 * database.  If \c false in the config passed directly to ::wiredtiger_open\,
 * will ignore any existing base configuration file in addition to not creating
 * one.  See @ref config_base for more information., a boolean flag; default \c
 * true.}
 * @config{create, create the database if it does not exist., a boolean flag;
 * default \c false.}
 * @config{direct_io, Use \c O_DIRECT on POSIX systems\, and \c
 * FILE_FLAG_NO_BUFFERING on Windows to access files.  Options are given as a
 * list\, such as <code>"direct_io=[data]"</code>. Configuring \c direct_io
 * requires care\, see @ref tuning_system_buffer_cache_direct_io for important
 * warnings.  Including \c "data" will cause WiredTiger data files to use direct
 * I/O\, including \c "log" will cause WiredTiger log files to use direct I/O\,
 * and including \c "checkpoint" will cause WiredTiger data files opened at a
 * checkpoint (i.e: read only) to use direct I/O. \c direct_io should be
 * combined with \c write_through to get the equivalent of \c O_DIRECT on
 * Windows., a list\, with values chosen from the following options: \c
 * "checkpoint"\, \c "data"\, \c "log"; default empty.}
 * @config{encryption = (, configure an encryptor for system wide metadata and
 * logs.  If a system wide encryptor is set\, it is also used for encrypting
 * data files and tables\, unless encryption configuration is explicitly set for
 * them when they are created with WT_SESSION::create., a set of related
 * configuration options defined below.}
 * @config{&nbsp;&nbsp;&nbsp;&nbsp;keyid,
 * An identifier that identifies a unique instance of the encryptor.  It is
 * stored in clear text\, and thus is available when the wiredtiger database is
 * reopened.  On the first use of a (name\, keyid) combination\, the
 * WT_ENCRYPTOR::customize function is called with the keyid as an argument., a
 * string; default empty.}
 * @config{&nbsp;&nbsp;&nbsp;&nbsp;name, Permitted
 * values are \c "none" or custom encryption engine name created with
 * WT_CONNECTION::add_encryptor.  See @ref encryption for more information., a
 * string; default \c none.}
 * @config{&nbsp;&nbsp;&nbsp;&nbsp;secretkey, A string
 * that is passed to the WT_ENCRYPTOR::customize function.  It is never stored
 * in clear text\, so must be given to any subsequent ::wiredtiger_open calls to
 * reopen the database.  It must also be provided to any "wt" commands used with
 * this database., a string; default empty.}
 * @config{ ),,}
 * @config{error_prefix, prefix string for error messages., a string; default
 * empty.}
 * @config{eviction = (, eviction configuration options., a set of related
 * configuration options defined below.}
 * @config{&nbsp;&nbsp;&nbsp;&nbsp;threads_max, maximum number of threads
 * WiredTiger will start to help evict pages from cache.  The number of threads
 * started will vary depending on the current eviction load.  Each eviction
 * worker thread uses a session from the configured session_max., an integer
 * between 1 and 20; default \c 8.}
 * @config{&nbsp;&nbsp;&nbsp;&nbsp;threads_min,
 * minimum number of threads WiredTiger will start to help evict pages from
 * cache.  The number of threads currently running will vary depending on the
 * current eviction load., an integer between 1 and 20; default \c 1.}
 * @config{
 * ),,}
 * @config{eviction_checkpoint_target, perform eviction at the beginning of
 * checkpoints to bring the dirty content in cache to this level\, expressed as
 * a percentage of the total cache size.  Ignored if set to zero or \c in_memory
 * is \c true., an integer between 0 and 99; default \c 5.}
 * @config{eviction_dirty_target, perform eviction in worker threads when the
 * cache contains at least this much dirty content\, expressed as a percentage
 * of the total cache size., an integer between 1 and 99; default \c 5.}
 * @config{eviction_dirty_trigger, trigger application threads to perform
 * eviction when the cache contains at least this much dirty content\, expressed
 * as a percentage of the total cache size.  This setting only alters behavior
 * if it is lower than eviction_trigger., an integer between 1 and 99; default
 * \c 20.}
 * @config{eviction_target, perform eviction in worker threads when the cache
 * contains at least this much content\, expressed as a percentage of the total
 * cache size.  Must be less than \c eviction_trigger., an integer between 10
 * and 99; default \c 80.}
 * @config{eviction_trigger, trigger application threads to perform eviction
 * when the cache contains at least this much content\, expressed as a
 * percentage of the total cache size., an integer between 10 and 99; default \c
 * 95.}
 * @config{exclusive, fail if the database already exists\, generally used with
 * the \c create option., a boolean flag; default \c false.}
 * @config{extensions, list of shared library extensions to load (using dlopen).
 * Any values specified to a library extension are passed to
 * WT_CONNECTION::load_extension as the \c config parameter (for example\,
 * <code>extensions=(/path/ext.so={entry=my_entry})</code>)., a list of strings;
 * default empty.}
 * @config{file_extend, file extension configuration.  If set\, extend files of
 * the set type in allocations of the set size\, instead of a block at a time as
 * each new block is written.  For example\,
 * <code>file_extend=(data=16MB)</code>., a list\, with values chosen from the
 * following options: \c "data"\, \c "log"; default empty.}
 * @config{file_manager = (, control how file handles are managed., a set of
 * related configuration options defined below.}
 * @config{&nbsp;&nbsp;&nbsp;&nbsp;close_handle_minimum, number of handles open
 * before the file manager will look for handles to close., an integer greater
 * than or equal to 0; default \c 250.}
 * @config{&nbsp;&nbsp;&nbsp;&nbsp;close_idle_time, amount of time in seconds a
 * file handle needs to be idle before attempting to close it.  A setting of 0
 * means that idle handles are not closed., an integer between 0 and 100000;
 * default \c 30.}
 * @config{&nbsp;&nbsp;&nbsp;&nbsp;close_scan_interval, interval
 * in seconds at which to check for files that are inactive and close them., an
 * integer between 1 and 100000; default \c 10.}
 * @config{ ),,}
 * @config{in_memory, keep data in-memory only.  See @ref in_memory for more
 * information., a boolean flag; default \c false.}
 * @config{log = (, enable logging.  Enabling logging uses three sessions from
 * the configured session_max., a set of related configuration options defined
 * below.}
 * @config{&nbsp;&nbsp;&nbsp;&nbsp;archive, automatically archive
 * unneeded log files., a boolean flag; default \c true.}
 * @config{&nbsp;&nbsp;&nbsp;&nbsp;compressor, configure a compressor for log
 * records.  Permitted values are \c "none" or custom compression engine name
 * created with WT_CONNECTION::add_compressor.  If WiredTiger has builtin
 * support for \c "lz4"\, \c "snappy"\, \c "zlib" or \c "zstd" compression\,
 * these names are also available.  See @ref compression for more information.,
 * a string; default \c none.}
 * @config{&nbsp;&nbsp;&nbsp;&nbsp;enabled, enable
 * logging subsystem., a boolean flag; default \c false.}
 * @config{&nbsp;&nbsp;&nbsp;&nbsp;file_max, the maximum size of log files., an
 * integer between 100KB and 2GB; default \c 100MB.}
 * @config{&nbsp;&nbsp;&nbsp;&nbsp;path, the name of a directory into which log
 * files are written.  The directory must already exist.  If the value is not an
 * absolute path\, the path is relative to the database home (see @ref
 * absolute_path for more information)., a string; default \c ".".}
 * @config{&nbsp;&nbsp;&nbsp;&nbsp;prealloc, pre-allocate log files., a boolean
 * flag; default \c true.}
 * @config{&nbsp;&nbsp;&nbsp;&nbsp;recover, run recovery
 * or error if recovery needs to run after an unclean shutdown., a string\,
 * chosen from the following options: \c "error"\, \c "on"; default \c on.}
 * @config{&nbsp;&nbsp;&nbsp;&nbsp;zero_fill, manually write zeroes into log
 * files., a boolean flag; default \c false.}
 * @config{ ),,}
 * @config{lsm_manager = (, configure database wide options for LSM tree
 * management.  The LSM manager is started automatically the first time an LSM
 * tree is opened.  The LSM manager uses a session from the configured
 * session_max., a set of related configuration options defined below.}
 * @config{&nbsp;&nbsp;&nbsp;&nbsp;merge, merge LSM chunks where possible., a
 * boolean flag; default \c true.}
 * @config{&nbsp;&nbsp;&nbsp;&nbsp;worker_thread_max, Configure a set of threads
 * to manage merging LSM trees in the database.  Each worker thread uses a
 * session handle from the configured session_max., an integer between 3 and 20;
 * default \c 4.}
 * @config{ ),,}
 * @config{mmap, Use memory mapping to access files when possible., a boolean
 * flag; default \c true.}
 * @config{multiprocess, permit sharing between processes (will automatically
 * start an RPC server for primary processes and use RPC for secondary
 * processes). <b>Not yet supported in WiredTiger</b>., a boolean flag; default
 * \c false.}
 * @config{readonly, open connection in read-only mode.  The database must
 * exist.  All methods that may modify a database are disabled.  See @ref
 * readonly for more information., a boolean flag; default \c false.}
 * @config{session_max, maximum expected number of sessions (including server
 * threads)., an integer greater than or equal to 1; default \c 100.}
 * @config{shared_cache = (, shared cache configuration options.  A database
 * should configure either a cache_size or a shared_cache not both.  Enabling a
 * shared cache uses a session from the configured session_max., a set of
 * related configuration options defined below.}
 * @config{&nbsp;&nbsp;&nbsp;&nbsp;chunk, the granularity that a shared cache is
 * redistributed., an integer between 1MB and 10TB; default \c 10MB.}
 * @config{&nbsp;&nbsp;&nbsp;&nbsp;name, the name of a cache that is shared
 * between databases or \c "none" when no shared cache is configured., a string;
 * default \c none.}
 * @config{&nbsp;&nbsp;&nbsp;&nbsp;quota, maximum size of
 * cache this database can be allocated from the shared cache.  Defaults to the
 * entire shared cache size., an integer; default \c 0.}
 * @config{&nbsp;&nbsp;&nbsp;&nbsp;reserve, amount of cache this database is
 * guaranteed to have available from the shared cache.  This setting is per
 * database.  Defaults to the chunk size., an integer; default \c 0.}
 * @config{&nbsp;&nbsp;&nbsp;&nbsp;size, maximum memory to allocate for the
 * shared cache.  Setting this will update the value if one is already set., an
 * integer between 1MB and 10TB; default \c 500MB.}
 * @config{ ),,}
 * @config{statistics, Maintain database statistics\, which may impact
 * performance.  Choosing "all" maintains all statistics regardless of cost\,
 * "fast" maintains a subset of statistics that are relatively inexpensive\,
 * "none" turns off all statistics.  The "perf" configuration enables the
 * gathering of performance statistics.  These can be quite costly\, to gather
 * but provide insight into when delays in operation execution may occur.  The
 * "clear" configuration resets statistics after they are gathered\, where
 * appropriate (for example\, a cache size statistic is not cleared\, while the
 * count of cursor insert operations will be cleared). When "clear" is
 * configured for the database\, gathered statistics are reset each time a
 * statistics cursor is used to gather statistics\, as well as each time
 * statistics are logged using the \c statistics_log configuration.  See @ref
 * statistics for more information., a list\, with values chosen from the
 * following options: \c "all"\, \c "cache_walk"\, \c "fast"\, \c "none"\, \c
 * "clear"\, \c "perf"\, \c "tree_walk"; default \c none.}
 * @config{statistics_log = (, log any statistics the database is configured to
 * maintain\, to a file.  See @ref statistics for more information.  Enabling
 * the statistics log server uses a session from the configured session_max., a
 * set of related configuration options defined below.}
 * @config{&nbsp;&nbsp;&nbsp;&nbsp;json, encode statistics in JSON format., a
 * boolean flag; default \c false.}
 * @config{&nbsp;&nbsp;&nbsp;&nbsp;on_close,
 * log statistics on database close., a boolean flag; default \c false.}
 * @config{&nbsp;&nbsp;&nbsp;&nbsp;path, the name of a directory into which
 * statistics files are written.  The directory must already exist.  If the
 * value is not an absolute path\, the path is relative to the database home
 * (see @ref absolute_path for more information)., a string; default \c ".".}
 * @config{&nbsp;&nbsp;&nbsp;&nbsp;sources, if non-empty\, include statistics
 * for the list of data source URIs\, if they are open at the time of the
 * statistics logging.  The list may include URIs matching a single data source
 * ("table:mytable")\, or a URI matching all data sources of a particular type
 * ("table:")., a list of strings; default empty.}
 * @config{&nbsp;&nbsp;&nbsp;&nbsp;timestamp, a timestamp prepended to each log
 * record\, may contain strftime conversion specifications\, when \c json is
 * configured\, defaults to \c "%FT%Y.000Z"., a string; default \c "%b %d
 * %H:%M:%S".}
 * @config{&nbsp;&nbsp;&nbsp;&nbsp;wait, seconds to wait between
 * each write of the log records; setting this value above 0 configures
 * statistics logging., an integer between 0 and 100000; default \c 0.}
 * @config{
 * ),,}
 * @config{transaction_sync = (, how to sync log records when the transaction
 * commits., a set of related configuration options defined below.}
 * @config{&nbsp;&nbsp;&nbsp;&nbsp;enabled, whether to sync the log on every
 * commit by default\, can be overridden by the \c sync setting to
 * WT_SESSION::commit_transaction., a boolean flag; default \c false.}
 * @config{&nbsp;&nbsp;&nbsp;&nbsp;method, the method used to ensure log records
 * are stable on disk\, see @ref tune_durability for more information., a
 * string\, chosen from the following options: \c "dsync"\, \c "fsync"\, \c
 * "none"; default \c fsync.}
 * @config{ ),,}
 * @config{use_environment, use the \c WIREDTIGER_CONFIG and \c WIREDTIGER_HOME
 * environment variables if the process is not running with special privileges.
 * See @ref home for more information., a boolean flag; default \c true.}
 * @config{use_environment_priv, use the \c WIREDTIGER_CONFIG and \c
 * WIREDTIGER_HOME environment variables even if the process is running with
 * special privileges.  See @ref home for more information., a boolean flag;
 * default \c false.}
 * @config{verbose, enable messages for various events.  Only available if
 * WiredTiger is configured with --enable-verbose.  Options are given as a
 * list\, such as <code>"verbose=[evictserver\,read]"</code>., a list\, with
 * values chosen from the following options: \c "api"\, \c "block"\, \c
 * "checkpoint"\, \c "compact"\, \c "evict"\, \c "evict_stuck"\, \c
 * "evictserver"\, \c "fileops"\, \c "handleops"\, \c "log"\, \c
 * "lookaside_activity"\, \c "lsm"\, \c "lsm_manager"\, \c "metadata"\, \c
 * "mutex"\, \c "overflow"\, \c "read"\, \c "rebalance"\, \c "reconcile"\, \c
 * "recovery"\, \c "recovery_progress"\, \c "salvage"\, \c "shared_cache"\, \c
 * "split"\, \c "temporary"\, \c "thread_group"\, \c "transaction"\, \c
 * "verify"\, \c "version"\, \c "write"; default empty.}
 * @config{write_through, Use \c FILE_FLAG_WRITE_THROUGH on Windows to write to
 * files.  Ignored on non-Windows systems.  Options are given as a list\, such
 * as <code>"write_through=[data]"</code>. Configuring \c write_through requires
 * care\, see @ref tuning_system_buffer_cache_direct_io for important warnings.
 * Including \c "data" will cause WiredTiger data files to write through cache\,
 * including \c "log" will cause WiredTiger log files to write through cache.
 * \c write_through should be combined with \c direct_io to get the equivalent
 * of POSIX \c O_DIRECT on Windows., a list\, with values chosen from the
 * following options: \c "data"\, \c "log"; default empty.}
 * @configend
 * Additionally, if files named \c WiredTiger.config or \c WiredTiger.basecfg
 * appear in the WiredTiger home directory, they are read for configuration
 * values (see @ref config_file and @ref config_base for details).
 * See @ref config_order for ordering of the configuration mechanisms.
 * @param[out] connectionp A pointer to the newly opened connection handle
 * @errors
 */
int wiredtiger_open(const char *home,
    WT_EVENT_HANDLER *errhandler, const char *config,
    WT_CONNECTION **connectionp) WT_ATTRIBUTE_LIBRARY_VISIBLE;

/*!
 * Return information about a WiredTiger error as a string (see
 * WT_SESSION::strerror for a thread-safe API).
 *
 * @snippet ex_all.c Display an error
 *
 * @param error a return value from a WiredTiger, ISO C, or POSIX standard API
 * @returns a string representation of the error
 */
const char *wiredtiger_strerror(int error) WT_ATTRIBUTE_LIBRARY_VISIBLE;

#if !defined(SWIG)
/*!
 * The interface implemented by applications to accept notifications
 * of the completion of asynchronous operations.
 *
 * Applications register their implementation with WiredTiger by calling
 * WT_CONNECTION::async_new_op.
 *
 * @snippet ex_async.c async handle allocation
 */
struct __wt_async_callback {
	/*!
	 * Callback to receive completion notification.
	 *
	 * @param[in] op the operation handle
	 * @param[in] op_ret the result of the async operation
	 * @param[in] flags currently unused
	 * @returns zero for success, non-zero to indicate an error.
	 *
	 * @snippet ex_async.c async example callback implementation
	 */
	int (*notify)(WT_ASYNC_CALLBACK *cb, WT_ASYNC_OP *op,
	    int op_ret, uint32_t flags);
};
#endif

/*!
 * The interface implemented by applications to handle error, informational and
 * progress messages.  Entries set to NULL are ignored and the default handlers
 * will continue to be used.
 */
struct __wt_event_handler {
	/*!
	 * Callback to handle error messages; by default, error messages are
	 * written to the stderr stream. See @ref error_handling.
	 *
	 * Errors that require the application to exit and restart will have
	 * their \c error value set to \c WT_PANIC. The application can exit
	 * immediately when \c WT_PANIC is passed to an error handler, there
	 * is no reason to return into WiredTiger.
	 *
	 * Error handler returns are not ignored: if the handler returns
	 * non-zero, the error may cause the WiredTiger function posting the
	 * event to fail, and may even cause operation or library failure.
	 *
	 * @param session the WiredTiger session handle in use when the error
	 * was generated. The handle may have been created by the application
	 * or automatically by WiredTiger.
	 * @param error a return value from a WiredTiger, ISO C, or
	 * POSIX standard API, which can be converted to a string using
	 * WT_SESSION::strerror
	 * @param message an error string
	 */
	int (*handle_error)(WT_EVENT_HANDLER *handler,
	    WT_SESSION *session, int error, const char *message);

	/*!
	 * Callback to handle informational messages; by default, informational
	 * messages are written to the stdout stream. See @ref error_handling.
	 *
	 * Message handler returns are not ignored: if the handler returns
	 * non-zero, the error may cause the WiredTiger function posting the
	 * event to fail, and may even cause operation or library failure.
	 *
	 * @param session the WiredTiger session handle in use when the message
	 * was generated. The handle may have been created by the application
	 * or automatically by WiredTiger.
	 * @param message an informational string
	 */
	int (*handle_message)(WT_EVENT_HANDLER *handler,
	    WT_SESSION *session, const char *message);

	/*!
	 * Callback to handle progress messages; by default, no progress
	 * messages are written. See @ref error_handling.
	 *
	 * Progress handler returns are not ignored: if the handler returns
	 * non-zero, the error may cause the WiredTiger function posting the
	 * event to fail, and may even cause operation or library failure.
	 *
	 * @param session the WiredTiger session handle in use when the
	 * progress message was generated. The handle may have been created by
	 * the application or automatically by WiredTiger.
	 * @param operation a string representation of the operation
	 * @param progress a counter
	 */
	int (*handle_progress)(WT_EVENT_HANDLER *handler,
	    WT_SESSION *session, const char *operation, uint64_t progress);

	/*!
	 * Callback to handle automatic close of a WiredTiger handle.
	 *
	 * Close handler returns are not ignored: if the handler returns
	 * non-zero, the error may cause the WiredTiger function posting the
	 * event to fail, and may even cause operation or library failure.
	 *
	 * @param session The session handle that is being closed if the
	 * cursor parameter is NULL.
	 * @param cursor The cursor handle that is being closed, or NULL if
	 * it is a session handle being closed.
	 */
	int (*handle_close)(WT_EVENT_HANDLER *handler,
	    WT_SESSION *session, WT_CURSOR *cursor);
};

/*!
 * @name Data packing and unpacking
 * @{
 */

/*!
 * Pack a structure into a buffer.
 *
 * See @ref packing for a description of the permitted format strings.
 *
 * @section pack_examples Packing Examples
 *
 * For example, the string <code>"iSh"</code> will pack a 32-bit integer
 * followed by a NUL-terminated string, followed by a 16-bit integer.  The
 * default, big-endian encoding will be used, with no alignment.  This could be
 * used in C as follows:
 *
 * @snippet ex_all.c Pack fields into a buffer
 *
 * Then later, the values can be unpacked as follows:
 *
 * @snippet ex_all.c Unpack fields from a buffer
 *
 * @param session the session handle
 * @param buffer a pointer to a packed byte array
 * @param size the number of valid bytes in the buffer
 * @param format the data format, see @ref packing
 * @errors
 */
int wiredtiger_struct_pack(WT_SESSION *session,
    void *buffer, size_t size, const char *format, ...)
    WT_ATTRIBUTE_LIBRARY_VISIBLE;

/*!
 * Calculate the size required to pack a structure.
 *
 * Note that for variable-sized fields including variable-sized strings and
 * integers, the calculated sized merely reflects the expected sizes specified
 * in the format string itself.
 *
 * @snippet ex_all.c Get the packed size
 *
 * @param session the session handle
 * @param sizep a location where the number of bytes needed for the
 * matching call to ::wiredtiger_struct_pack is returned
 * @param format the data format, see @ref packing
 * @errors
 */
int wiredtiger_struct_size(WT_SESSION *session,
    size_t *sizep, const char *format, ...) WT_ATTRIBUTE_LIBRARY_VISIBLE;

/*!
 * Unpack a structure from a buffer.
 *
 * Reverse of ::wiredtiger_struct_pack: gets values out of a
 * packed byte string.
 *
 * @snippet ex_all.c Unpack fields from a buffer
 *
 * @param session the session handle
 * @param buffer a pointer to a packed byte array
 * @param size the number of valid bytes in the buffer
 * @param format the data format, see @ref packing
 * @errors
 */
int wiredtiger_struct_unpack(WT_SESSION *session,
    const void *buffer, size_t size, const char *format, ...)
    WT_ATTRIBUTE_LIBRARY_VISIBLE;

#if !defined(SWIG)

/*!
 * Streaming interface to packing.
 *
 * This allows applications to pack or unpack records one field at a time.
 * This is an opaque handle returned by ::wiredtiger_pack_start or
 * ::wiredtiger_unpack_start.  It must be closed with ::wiredtiger_pack_close.
 */
typedef struct __wt_pack_stream WT_PACK_STREAM;

/*!
 * Start a packing operation into a buffer with the given format string.  This
 * should be followed by a series of calls to ::wiredtiger_pack_item,
 * ::wiredtiger_pack_int, ::wiredtiger_pack_str or ::wiredtiger_pack_uint
 * to fill in the values.
 *
 * @param session the session handle
 * @param format the data format, see @ref packing
 * @param buffer a pointer to memory to hold the packed data
 * @param size the size of the buffer
 * @param[out] psp the new packing stream handle
 * @errors
 */
int wiredtiger_pack_start(WT_SESSION *session,
    const char *format, void *buffer, size_t size, WT_PACK_STREAM **psp)
    WT_ATTRIBUTE_LIBRARY_VISIBLE;

/*!
 * Start an unpacking operation from a buffer with the given format string.
 * This should be followed by a series of calls to ::wiredtiger_unpack_item,
 * ::wiredtiger_unpack_int, ::wiredtiger_unpack_str or ::wiredtiger_unpack_uint
 * to retrieve the packed values.
 *
 * @param session the session handle
 * @param format the data format, see @ref packing
 * @param buffer a pointer to memory holding the packed data
 * @param size the size of the buffer
 * @param[out] psp the new packing stream handle
 * @errors
 */
int wiredtiger_unpack_start(WT_SESSION *session,
    const char *format, const void *buffer, size_t size, WT_PACK_STREAM **psp)
    WT_ATTRIBUTE_LIBRARY_VISIBLE;

/*!
 * Close a packing stream.
 *
 * @param ps the packing stream handle
 * @param[out] usedp the number of bytes in the buffer used by the stream
 * @errors
 */
int wiredtiger_pack_close(WT_PACK_STREAM *ps, size_t *usedp)
    WT_ATTRIBUTE_LIBRARY_VISIBLE;

/*!
 * Pack an item into a packing stream.
 *
 * @param ps the packing stream handle
 * @param item an item to pack
 * @errors
 */
int wiredtiger_pack_item(WT_PACK_STREAM *ps, WT_ITEM *item)
    WT_ATTRIBUTE_LIBRARY_VISIBLE;

/*!
 * Pack a signed integer into a packing stream.
 *
 * @param ps the packing stream handle
 * @param i a signed integer to pack
 * @errors
 */
int wiredtiger_pack_int(WT_PACK_STREAM *ps, int64_t i)
    WT_ATTRIBUTE_LIBRARY_VISIBLE;

/*!
 * Pack a string into a packing stream.
 *
 * @param ps the packing stream handle
 * @param s a string to pack
 * @errors
 */
int wiredtiger_pack_str(WT_PACK_STREAM *ps, const char *s)
    WT_ATTRIBUTE_LIBRARY_VISIBLE;

/*!
 * Pack an unsigned integer into a packing stream.
 *
 * @param ps the packing stream handle
 * @param u an unsigned integer to pack
 * @errors
 */
int wiredtiger_pack_uint(WT_PACK_STREAM *ps, uint64_t u)
    WT_ATTRIBUTE_LIBRARY_VISIBLE;

/*!
 * Unpack an item from a packing stream.
 *
 * @param ps the packing stream handle
 * @param item an item to unpack
 * @errors
 */
int wiredtiger_unpack_item(WT_PACK_STREAM *ps, WT_ITEM *item)
    WT_ATTRIBUTE_LIBRARY_VISIBLE;

/*!
 * Unpack a signed integer from a packing stream.
 *
 * @param ps the packing stream handle
 * @param[out] ip the unpacked signed integer
 * @errors
 */
int wiredtiger_unpack_int(WT_PACK_STREAM *ps, int64_t *ip)
    WT_ATTRIBUTE_LIBRARY_VISIBLE;

/*!
 * Unpack a string from a packing stream.
 *
 * @param ps the packing stream handle
 * @param[out] sp the unpacked string
 * @errors
 */
int wiredtiger_unpack_str(WT_PACK_STREAM *ps, const char **sp)
    WT_ATTRIBUTE_LIBRARY_VISIBLE;

/*!
 * Unpack an unsigned integer from a packing stream.
 *
 * @param ps the packing stream handle
 * @param[out] up the unpacked unsigned integer
 * @errors
 */
int wiredtiger_unpack_uint(WT_PACK_STREAM *ps, uint64_t *up)
    WT_ATTRIBUTE_LIBRARY_VISIBLE;
/*! @} */

/*!
 * @name Configuration strings
 * @{
 */

/*!
 * The configuration information returned by the WiredTiger configuration
 * parsing functions in the WT_EXTENSION_API and the public API.
 */
struct __wt_config_item {
	/*!
	 * The value of a configuration string.
	 *
	 * Regardless of the type of the configuration string (boolean, int,
	 * list or string), the \c str field will reference the value of the
	 * configuration string.
	 *
	 * The bytes referenced by \c str are <b>not</b> nul-terminated,
	 * use the \c len field instead of a terminating nul byte.
	 */
	const char *str;

	/*! The number of bytes in the value referenced by \c str. */
	size_t len;

	/*!
	 * The numeric value of a configuration boolean or integer.
	 *
	 * If the configuration string's value is "true" or "false", the
	 * \c val field will be set to 1 (true), or 0 (false).
	 *
	 * If the configuration string can be legally interpreted as an integer,
	 * using the strtoll function rules as specified in ISO/IEC 9899:1990
	 * ("ISO C90"), that integer will be stored in the \c val field.
	 */
	int64_t val;

	/*! Permitted values of the \c type field. */
	enum {
		/*! A string value with quotes stripped. */
		WT_CONFIG_ITEM_STRING,
		/*! A boolean literal ("true" or "false"). */
		WT_CONFIG_ITEM_BOOL,
		/*! An unquoted identifier: a string value without quotes. */
		WT_CONFIG_ITEM_ID,
		/*! A numeric value. */
		WT_CONFIG_ITEM_NUM,
		/*! A nested structure or list, including brackets. */
		WT_CONFIG_ITEM_STRUCT
	}
	/*!
	 * The type of value determined by the parser.  In all cases,
	 * the \c str and \c len fields are set.
	 */
	type;
};

#if !defined(SWIG) && !defined(DOXYGEN)
/*!
 * Validate a configuration string for a WiredTiger API.
 * This API is outside the scope of a WiredTiger connection handle, since
 * applications may need to validate configuration strings prior to calling
 * ::wiredtiger_open.
 * @param session the session handle (may be \c NULL if the database not yet
 * opened).
 * @param errhandler An error handler (used if \c session is \c NULL; if both
 * \c session and \c errhandler are \c NULL, error messages will be written to
 * stderr).
 * @param name the WiredTiger function or method to validate.
 * @param config the configuration string being parsed.
 * @returns zero for success, non-zero to indicate an error.
 *
 * @snippet ex_all.c Validate a configuration string
 */
int wiredtiger_config_validate(WT_SESSION *session,
    WT_EVENT_HANDLER *errhandler, const char *name, const char *config)
    WT_ATTRIBUTE_LIBRARY_VISIBLE;
#endif

/*!
 * Create a handle that can be used to parse or create configuration strings
 * compatible with WiredTiger APIs.
 * This API is outside the scope of a WiredTiger connection handle, since
 * applications may need to generate configuration strings prior to calling
 * ::wiredtiger_open.
 * @param session the session handle to be used for error reporting (if NULL,
 *	error messages will be written to stderr).
 * @param config the configuration string being parsed. The string must
 *	remain valid for the lifetime of the parser handle.
 * @param len the number of valid bytes in \c config
 * @param[out] config_parserp A pointer to the newly opened handle
 * @errors
 *
 * @snippet ex_config_parse.c Create a configuration parser
 */
int wiredtiger_config_parser_open(WT_SESSION *session,
    const char *config, size_t len, WT_CONFIG_PARSER **config_parserp)
    WT_ATTRIBUTE_LIBRARY_VISIBLE;

/*!
 * A handle that can be used to search and traverse configuration strings
 * compatible with WiredTiger APIs.
 * To parse the contents of a list or nested configuration string use a new
 * configuration parser handle based on the content of the ::WT_CONFIG_ITEM
 * retrieved from the parent configuration string.
 *
 * @section config_parse_examples Configuration String Parsing examples
 *
 * This could be used in C to create a configuration parser as follows:
 *
 * @snippet ex_config_parse.c Create a configuration parser
 *
 * Once the parser has been created the content can be queried directly:
 *
 * @snippet ex_config_parse.c get
 *
 * Or the content can be traversed linearly:
 *
 * @snippet ex_config_parse.c next
 *
 * Nested configuration values can be queried using a shorthand notation:
 *
 * @snippet ex_config_parse.c nested get
 *
 * Nested configuration values can be traversed using multiple
 * ::WT_CONFIG_PARSER handles:
 *
 * @snippet ex_config_parse.c nested traverse
 */
struct __wt_config_parser {

	/*!
	 * Close the configuration scanner releasing any resources.
	 *
	 * @param config_parser the configuration parser handle
	 * @errors
	 *
	 */
	int __F(close)(WT_CONFIG_PARSER *config_parser);

	/*!
	 * Return the next key/value pair.
	 *
	 * If an item has no explicitly assigned value, the item will be
	 * returned in \c key and the \c value will be set to the boolean
	 * \c "true" value.
	 *
	 * @param config_parser the configuration parser handle
	 * @param key the returned key
	 * @param value the returned value
	 * @errors
	 * When iteration would pass the end of the configuration string
	 * ::WT_NOTFOUND will be returned.
	 */
	int __F(next)(WT_CONFIG_PARSER *config_parser,
	    WT_CONFIG_ITEM *key, WT_CONFIG_ITEM *value);

	/*!
	 * Return the value of an item in the configuration string.
	 *
	 * @param config_parser the configuration parser handle
	 * @param key configuration key string
	 * @param value the returned value
	 * @errors
	 *
	 */
	int __F(get)(WT_CONFIG_PARSER *config_parser,
	    const char *key, WT_CONFIG_ITEM *value);
};

#endif /* !defined(SWIG) */
/*! @} */

/*!
 * Get version information.
 *
 * @snippet ex_all.c Get the WiredTiger library version #1
 * @snippet ex_all.c Get the WiredTiger library version #2
 *
 * @param majorp a location where the major version number is returned
 * @param minorp a location where the minor version number is returned
 * @param patchp a location where the patch version number is returned
 * @returns a string representation of the version
 */
const char *wiredtiger_version(int *majorp, int *minorp, int *patchp)
    WT_ATTRIBUTE_LIBRARY_VISIBLE;

/*******************************************
 * Error returns
 *******************************************/
/*!
 * @anchor error_returns
 * @name Error returns
 * Most functions and methods in WiredTiger return an integer code indicating
 * whether the operation succeeded or failed.  A return of zero indicates
 * success, all non-zero return values indicate some kind of failure.
 *
 * WiredTiger reserves all values from -31,800 to -31,999 as possible error
 * return values.  WiredTiger may also return C99/POSIX error codes such as
 * \c ENOMEM, \c EINVAL and \c ENOTSUP, with the usual meanings.
 *
 * The following are all of the WiredTiger-specific error returns:
 * @{
 */
/*
 * DO NOT EDIT: automatically built by dist/api_err.py.
 * Error return section: BEGIN
 */
/*!
 * Conflict between concurrent operations.
 * This error is generated when an operation cannot be completed due to a
 * conflict with concurrent operations.  The operation may be retried; if a
 * transaction is in progress, it should be rolled back and the operation
 * retried in a new transaction.
 */
#define	WT_ROLLBACK	(-31800)
/*!
 * Attempt to insert an existing key.
 * This error is generated when the application attempts to insert a record with
 * the same key as an existing record without the 'overwrite' configuration to
 * WT_SESSION::open_cursor.
 */
#define	WT_DUPLICATE_KEY	(-31801)
/*!
 * Non-specific WiredTiger error.
 * This error is returned when an error is not covered by a specific error
 * return.
 */
#define	WT_ERROR	(-31802)
/*!
 * Item not found.
 * This error indicates an operation did not find a value to return.  This
 * includes cursor search and other operations where no record matched the
 * cursor's search key such as WT_CURSOR::update or WT_CURSOR::remove.
 */
#define	WT_NOTFOUND	(-31803)
/*!
 * WiredTiger library panic.
 * This error indicates an underlying problem that requires a database restart.
 * The application may exit immediately, no further WiredTiger calls are
 * required (and further calls will themselves immediately fail).
 */
#define	WT_PANIC	(-31804)
/*! @cond internal */
/*! Restart the operation (internal). */
#define	WT_RESTART	(-31805)
/*! @endcond */
/*!
 * Recovery must be run to continue.
 * This error is generated when wiredtiger_open is configured to return an error
 * if recovery is required to use the database.
 */
#define	WT_RUN_RECOVERY	(-31806)
/*!
 * Operation would overflow cache.
 * This error is only generated when wiredtiger_open is configured to run in-
 * memory, and an insert or update operation requires more than the configured
 * cache size to complete. The operation may be retried; if a transaction is in
 * progress, it should be rolled back and the operation retried in a new
 * transaction.
 */
#define	WT_CACHE_FULL	(-31807)
/*
 * Error return section: END
 * DO NOT EDIT: automatically built by dist/api_err.py.
 */
/*! @} */

#ifndef DOXYGEN
#define	WT_DEADLOCK	WT_ROLLBACK		/* Backward compatibility */
#endif

/*! @} */

/*!
 * @defgroup wt_ext WiredTiger Extension API
 * The functions and interfaces applications use to customize and extend the
 * behavior of WiredTiger.
 * @{
 */

/*******************************************
 * Forward structure declarations for the extension API
 *******************************************/
struct __wt_config_arg;	typedef struct __wt_config_arg WT_CONFIG_ARG;

/*!
 * The interface implemented by applications to provide custom ordering of
 * records.
 *
 * Applications register their implementation with WiredTiger by calling
 * WT_CONNECTION::add_collator.  See @ref custom_collators for more
 * information.
 *
 * @snippet ex_extending.c add collator nocase
 *
 * @snippet ex_extending.c add collator prefix10
 */
struct __wt_collator {
	/*!
	 * Callback to compare keys.
	 *
	 * @param[out] cmp set to -1 if <code>key1 < key2</code>,
	 * 	0 if <code>key1 == key2</code>,
	 * 	1 if <code>key1 > key2</code>.
	 * @returns zero for success, non-zero to indicate an error.
	 *
	 * @snippet ex_all.c Implement WT_COLLATOR
	 *
	 * @snippet ex_extending.c case insensitive comparator
	 *
	 * @snippet ex_extending.c n character comparator
	 */
	int (*compare)(WT_COLLATOR *collator, WT_SESSION *session,
	    const WT_ITEM *key1, const WT_ITEM *key2, int *cmp);

	/*!
	 * If non-NULL, this callback is called to customize the collator
	 * for each data source.  If the callback returns a non-NULL
	 * collator, that instance is used instead of this one for all
	 * comparisons.
	 */
	int (*customize)(WT_COLLATOR *collator, WT_SESSION *session,
	    const char *uri, WT_CONFIG_ITEM *passcfg, WT_COLLATOR **customp);

	/*!
	 * If non-NULL a callback performed when the data source is closed
	 * for customized extractors otherwise when the database is closed.
	 *
	 * The WT_COLLATOR::terminate callback is intended to allow cleanup,
	 * the handle will not be subsequently accessed by WiredTiger.
	 */
	int (*terminate)(WT_COLLATOR *collator, WT_SESSION *session);
};

/*!
 * The interface implemented by applications to provide custom compression.
 *
 * Compressors must implement the WT_COMPRESSOR interface: the
 * WT_COMPRESSOR::compress and WT_COMPRESSOR::decompress callbacks must be
 * specified, and WT_COMPRESSOR::pre_size is optional.  To build your own
 * compressor, use one of the compressors in \c ext/compressors as a template:
 * \c ext/nop_compress is a simple compressor that passes through data
 * unchanged, and is a reasonable starting point.
 *
 * Applications register their implementation with WiredTiger by calling
 * WT_CONNECTION::add_compressor.
 *
 * @snippet nop_compress.c WT_COMPRESSOR initialization structure
 * @snippet nop_compress.c WT_COMPRESSOR initialization function
 */
struct __wt_compressor {
	/*!
	 * Callback to compress a chunk of data.
	 *
	 * WT_COMPRESSOR::compress takes a source buffer and a destination
	 * buffer, by default of the same size.  If the callback can compress
	 * the buffer to a smaller size in the destination, it does so, sets
	 * the \c compression_failed return to 0 and returns 0.  If compression
	 * does not produce a smaller result, the callback sets the
	 * \c compression_failed return to 1 and returns 0. If another
	 * error occurs, it returns an errno or WiredTiger error code.
	 *
	 * On entry, \c src will point to memory, with the length of the memory
	 * in \c src_len.  After successful completion, the callback should
	 * return \c 0 and set \c result_lenp to the number of bytes required
	 * for the compressed representation.
	 *
	 * On entry, \c dst points to the destination buffer with a length
	 * of \c dst_len.  If the WT_COMPRESSOR::pre_size method is specified,
	 * the destination buffer will be at least the size returned by that
	 * method; otherwise, the destination buffer will be at least as large
	 * as the length of the data to compress.
	 *
	 * If compression would not shrink the data or the \c dst buffer is not
	 * large enough to hold the compressed data, the callback should set
	 * \c compression_failed to a non-zero value and return 0.
	 *
	 * @param[in] src the data to compress
	 * @param[in] src_len the length of the data to compress
	 * @param[in] dst the destination buffer
	 * @param[in] dst_len the length of the destination buffer
	 * @param[out] result_lenp the length of the compressed data
	 * @param[out] compression_failed non-zero if compression did not
	 * decrease the length of the data (compression may not have completed)
	 * @returns zero for success, non-zero to indicate an error.
	 *
	 * @snippet nop_compress.c WT_COMPRESSOR compress
	 */
	int (*compress)(WT_COMPRESSOR *compressor, WT_SESSION *session,
	    uint8_t *src, size_t src_len,
	    uint8_t *dst, size_t dst_len,
	    size_t *result_lenp, int *compression_failed);

	/*!
	 * Callback to compress a list of byte strings.
	 *
	 * WT_COMPRESSOR::compress_raw gives applications fine-grained control
	 * over disk block size when writing row-store or variable-length
	 * column-store pages.  Where this level of control is not required by
	 * the underlying storage device, set the WT_COMPRESSOR::compress_raw
	 * callback to \c NULL and WiredTiger will internally split each page
	 * into blocks, each block then compressed by WT_COMPRESSOR::compress.
	 *
	 * WT_COMPRESSOR::compress_raw takes a source buffer and an array of
	 * 0-based offsets of byte strings in that buffer.  The callback then
	 * encodes none, some or all of the byte strings and copies the encoded
	 * representation into a destination buffer.  The callback returns the
	 * number of byte strings encoded and the bytes needed for the encoded
	 * representation. The encoded representation has header information
	 * prepended and is written as a block to the underlying file object.
	 *
	 * On entry, \c page_max is the configured maximum size for objects of
	 * this type.  (This value is provided for convenience, and will be
	 * either the \c internal_page_max or \c leaf_page_max value specified
	 * to WT_SESSION::create when the object was created.)
	 *
	 * On entry, \c split_pct is the configured Btree page split size for
	 * this object.  (This value is provided for convenience, and will be
	 * the \c split_pct value specified to WT_SESSION::create when the
	 * object was created.)
	 *
	 * On entry, \c extra is a count of additional bytes that will be added
	 * to the encoded representation before it is written.  In other words,
	 * if the target write size is 8KB, the returned encoded representation
	 * should be less than or equal to (8KB - \c extra).  The method does
	 * not need to skip bytes in the destination buffer based on \c extra,
	 * the method should only use \c extra to decide how many bytes to store
	 * into the destination buffer for its ideal block size.
	 *
	 * On entry, \c src points to the source buffer; \c offsets is an array
	 * of \c slots 0-based offsets into \c src, where each offset is the
	 * start of a byte string, except for the last offset, which is the
	 * offset of the first byte past the end of the last byte string.  (In
	 * other words, <code>offsets[0]</code> will be 0, the offset of the
	 * first byte of the first byte string in \c src, and
	 * <code>offsets[slots]</code> is the total length of all of the byte
	 * strings in the \c src buffer.)
	 *
	 * On entry, \c dst points to the destination buffer with a length
	 * of \c dst_len.  If the WT_COMPRESSOR::pre_size method is specified,
	 * the destination buffer will be at least the size returned by that
	 * method; otherwise, the destination buffer will be at least as large
	 * as the length of the data to compress.
	 *
	 * After successful completion, the callback should return \c 0, and
	 * set \c result_slotsp to the number of byte strings encoded and
	 * \c result_lenp to the bytes needed for the encoded representation.
	 *
	 * There is no requirement the callback encode any or all of the byte
	 * strings passed by WiredTiger.  If the callback does not encode any
	 * of the byte strings and compression should not be retried, the
	 * callback should set \c result_slotsp to 0.
	 *
	 * If the callback does not encode any of the byte strings and
	 * compression should be retried with additional byte strings, the
	 * callback must return \c EAGAIN.  In that case, WiredTiger will
	 * accumulate more rows and repeat the call.
	 *
	 * If there are no more rows to accumulate or the callback indicates
	 * that it cannot be retried, WiredTiger writes the remaining rows
	 * using \c WT_COMPRESSOR::compress.
	 *
	 * On entry, \c final is zero if there are more rows to be written as
	 * part of this page (if there will be additional data provided to the
	 * callback), and non-zero if there are no more rows to be written as
	 * part of this page.  If \c final is set and the callback fails to
	 * encode any rows, WiredTiger writes the remaining rows without further
	 * calls to the callback.  If \c final is set and the callback encodes
	 * any number of rows, WiredTiger continues to call the callback until
	 * all of the rows are encoded or the callback fails to encode any rows.
	 *
	 * The WT_COMPRESSOR::compress_raw callback is intended for applications
	 * wanting to create disk blocks in specific sizes.
	 * WT_COMPRESSOR::compress_raw is not a replacement for
	 * WT_COMPRESSOR::compress: objects which WT_COMPRESSOR::compress_raw
	 * cannot handle (for example, overflow key or value items), or which
	 * WT_COMPRESSOR::compress_raw chooses not to compress for any reason
	 * (for example, if WT_COMPRESSOR::compress_raw callback chooses not to
	 * compress a small number of rows, but the page being written has no
	 * more rows to accumulate), will be passed to WT_COMPRESSOR::compress.
	 *
	 * The WT_COMPRESSOR::compress_raw callback is only called for objects
	 * where it is applicable, that is, for row-store and variable-length
	 * column-store objects, where both row-store key prefix compression
	 * and row-store and variable-length column-store dictionary compression
	 * are \b not configured.  When WT_COMPRESSOR::compress_raw is not
	 * applicable, the WT_COMPRESSOR::compress callback is used instead.
	 *
	 * @param[in] page_max the configured maximum page size for this object
	 * @param[in] split_pct the configured page split size for this object
	 * @param[in] extra the count of the additional bytes
	 * @param[in] src the data to compress
	 * @param[in] offsets the byte offsets of the byte strings in src
	 * @param[in] slots the number of entries in offsets
	 * @param[in] dst the destination buffer
	 * @param[in] dst_len the length of the destination buffer
	 * @param[in] final non-zero if there are no more rows to accumulate
	 * @param[out] result_lenp the length of the compressed data
	 * @param[out] result_slotsp the number of byte offsets taken
	 * @returns zero for success, non-zero to indicate an error.
	 */
	int (*compress_raw)(WT_COMPRESSOR *compressor, WT_SESSION *session,
	    size_t page_max, int split_pct, size_t extra,
	    uint8_t *src, uint32_t *offsets, uint32_t slots,
	    uint8_t *dst, size_t dst_len,
	    int final,
	    size_t *result_lenp, uint32_t *result_slotsp);

	/*!
	 * Callback to decompress a chunk of data.
	 *
	 * WT_COMPRESSOR::decompress takes a source buffer and a destination
	 * buffer.  The contents are switched from \c compress: the
	 * source buffer is the compressed value, and the destination buffer is
	 * sized to be the original size.  If the callback successfully
	 * decompresses the source buffer to the destination buffer, it returns
	 * 0.  If an error occurs, it returns an errno or WiredTiger error code.
	 * The source buffer that WT_COMPRESSOR::decompress takes may have a
	 * size that is rounded up from the size originally produced by
	 * WT_COMPRESSOR::compress, with the remainder of the buffer set to
	 * zeroes. Most compressors do not care about this difference if the
	 * size to be decompressed can be implicitly discovered from the
	 * compressed data.  If your compressor cares, you may need to allocate
	 * space for, and store, the actual size in the compressed buffer.  See
	 * the source code for the included snappy compressor for an example.
	 *
	 * On entry, \c src will point to memory, with the length of the memory
	 * in \c src_len.  After successful completion, the callback should
	 * return \c 0 and set \c result_lenp to the number of bytes required
	 * for the decompressed representation.
	 *
	 * If the \c dst buffer is not big enough to hold the decompressed
	 * data, the callback should return an error.
	 *
	 * @param[in] src the data to decompress
	 * @param[in] src_len the length of the data to decompress
	 * @param[in] dst the destination buffer
	 * @param[in] dst_len the length of the destination buffer
	 * @param[out] result_lenp the length of the decompressed data
	 * @returns zero for success, non-zero to indicate an error.
	 *
	 * @snippet nop_compress.c WT_COMPRESSOR decompress
	 */
	int (*decompress)(WT_COMPRESSOR *compressor, WT_SESSION *session,
	    uint8_t *src, size_t src_len,
	    uint8_t *dst, size_t dst_len,
	    size_t *result_lenp);

	/*!
	 * Callback to size a destination buffer for compression
	 *
	 * WT_COMPRESSOR::pre_size is an optional callback that, given the
	 * source buffer and size, produces the size of the destination buffer
	 * to be given to WT_COMPRESSOR::compress.  This is useful for
	 * compressors that assume that the output buffer is sized for the
	 * worst case and thus no overrun checks are made.  If your compressor
	 * works like this, WT_COMPRESSOR::pre_size will need to be defined.
	 * See the source code for the snappy compressor for an example.
	 * However, if your compressor detects and avoids overruns against its
	 * target buffer, you will not need to define WT_COMPRESSOR::pre_size.
	 * When WT_COMPRESSOR::pre_size is set to NULL, the destination buffer
	 * is sized the same as the source buffer.  This is always sufficient,
	 * since a compression result that is larger than the source buffer is
	 * discarded by WiredTiger.
	 *
	 * If not NULL, this callback is called before each call to
	 * WT_COMPRESSOR::compress to determine the size of the destination
	 * buffer to provide.  If the callback is NULL, the destination
	 * buffer will be the same size as the source buffer.
	 *
	 * The callback should set \c result_lenp to a suitable buffer size
	 * for compression, typically the maximum length required by
	 * WT_COMPRESSOR::compress.
	 *
	 * This callback function is for compressors that require an output
	 * buffer larger than the source buffer (for example, that do not
	 * check for buffer overflow during compression).
	 *
	 * @param[in] src the data to compress
	 * @param[in] src_len the length of the data to compress
	 * @param[out] result_lenp the required destination buffer size
	 * @returns zero for success, non-zero to indicate an error.
	 *
	 * @snippet nop_compress.c WT_COMPRESSOR presize
	 */
	int (*pre_size)(WT_COMPRESSOR *compressor, WT_SESSION *session,
	    uint8_t *src, size_t src_len, size_t *result_lenp);

	/*!
	 * If non-NULL, a callback performed when the database is closed.
	 *
	 * The WT_COMPRESSOR::terminate callback is intended to allow cleanup,
	 * the handle will not be subsequently accessed by WiredTiger.
	 *
	 * @snippet nop_compress.c WT_COMPRESSOR terminate
	 */
	int (*terminate)(WT_COMPRESSOR *compressor, WT_SESSION *session);
};

/*!
 * Applications can extend WiredTiger by providing new implementations of the
 * WT_DATA_SOURCE class.  Each data source supports a different URI scheme for
 * data sources to WT_SESSION::create, WT_SESSION::open_cursor and related
 * methods.  See @ref custom_data_sources for more information.
 *
 * <b>Thread safety:</b> WiredTiger may invoke methods on the WT_DATA_SOURCE
 * interface from multiple threads concurrently.  It is the responsibility of
 * the implementation to protect any shared data.
 *
 * Applications register their implementation with WiredTiger by calling
 * WT_CONNECTION::add_data_source.
 *
 * @snippet ex_data_source.c WT_DATA_SOURCE register
 */
struct __wt_data_source {
	/*!
	 * Callback to alter an object.
	 *
	 * @snippet ex_data_source.c WT_DATA_SOURCE alter
	 */
	int (*alter)(WT_DATA_SOURCE *dsrc, WT_SESSION *session,
	    const char *uri, WT_CONFIG_ARG *config);

	/*!
	 * Callback to create a new object.
	 *
	 * @snippet ex_data_source.c WT_DATA_SOURCE create
	 */
	int (*create)(WT_DATA_SOURCE *dsrc, WT_SESSION *session,
	    const char *uri, WT_CONFIG_ARG *config);

	/*!
	 * Callback to compact an object.
	 *
	 * @snippet ex_data_source.c WT_DATA_SOURCE compact
	 */
	int (*compact)(WT_DATA_SOURCE *dsrc, WT_SESSION *session,
	    const char *uri, WT_CONFIG_ARG *config);

	/*!
	 * Callback to drop an object.
	 *
	 * @snippet ex_data_source.c WT_DATA_SOURCE drop
	 */
	int (*drop)(WT_DATA_SOURCE *dsrc, WT_SESSION *session,
	    const char *uri, WT_CONFIG_ARG *config);

	/*!
	 * Callback to initialize a cursor.
	 *
	 * @snippet ex_data_source.c WT_DATA_SOURCE open_cursor
	 */
	int (*open_cursor)(WT_DATA_SOURCE *dsrc, WT_SESSION *session,
	    const char *uri, WT_CONFIG_ARG *config, WT_CURSOR **new_cursor);

	/*!
	 * Callback to rename an object.
	 *
	 * @snippet ex_data_source.c WT_DATA_SOURCE rename
	 */
	int (*rename)(WT_DATA_SOURCE *dsrc, WT_SESSION *session,
	    const char *uri, const char *newuri, WT_CONFIG_ARG *config);

	/*!
	 * Callback to salvage an object.
	 *
	 * @snippet ex_data_source.c WT_DATA_SOURCE salvage
	 */
	int (*salvage)(WT_DATA_SOURCE *dsrc, WT_SESSION *session,
	    const char *uri, WT_CONFIG_ARG *config);

	/*!
	 * Callback to truncate an object.
	 *
	 * @snippet ex_data_source.c WT_DATA_SOURCE truncate
	 */
	int (*truncate)(WT_DATA_SOURCE *dsrc, WT_SESSION *session,
	    const char *uri, WT_CONFIG_ARG *config);

	/*!
	 * Callback to truncate a range of an object.
	 *
	 * @snippet ex_data_source.c WT_DATA_SOURCE range truncate
	 */
	int (*range_truncate)(WT_DATA_SOURCE *dsrc, WT_SESSION *session,
	    WT_CURSOR *start, WT_CURSOR *stop);

	/*!
	 * Callback to verify an object.
	 *
	 * @snippet ex_data_source.c WT_DATA_SOURCE verify
	 */
	int (*verify)(WT_DATA_SOURCE *dsrc, WT_SESSION *session,
	    const char *uri, WT_CONFIG_ARG *config);

	/*!
	 * Callback to checkpoint the database.
	 *
	 * @snippet ex_data_source.c WT_DATA_SOURCE checkpoint
	 */
	int (*checkpoint)(
	    WT_DATA_SOURCE *dsrc, WT_SESSION *session, WT_CONFIG_ARG *config);

	/*!
	 * If non-NULL, a callback performed when the database is closed.
	 *
	 * The WT_DATA_SOURCE::terminate callback is intended to allow cleanup,
	 * the handle will not be subsequently accessed by WiredTiger.
	 *
	 * @snippet ex_data_source.c WT_DATA_SOURCE terminate
	 */
	int (*terminate)(WT_DATA_SOURCE *dsrc, WT_SESSION *session);
};

/*!
 * The interface implemented by applications to provide custom encryption.
 *
 * Encryptors must implement the WT_ENCRYPTOR interface: the
 * WT_ENCRYPTOR::encrypt, WT_ENCRYPTOR::decrypt and WT_ENCRYPTOR::sizing
 * callbacks must be specified, WT_ENCRYPTOR::customize and
 * WT_ENCRYPTOR::terminate are optional.  To build your own encryptor, use
 * one of the encryptors in \c ext/encryptors as a template:
 * \c ext/encryptors/nop_encrypt is a simple encryptor that passes through
 * data unchanged, and is a reasonable starting point;
 * \c ext/encryptors/rotn_encrypt is an encryptor implementing
 * a simple rotation cipher, it shows the use of \c keyid, \c secretkey,
 * and implements the WT_ENCRYPTOR::customize and
 * WT_ENCRYPTOR::terminate callbacks.
 *
 * Applications register their implementation with WiredTiger by calling
 * WT_CONNECTION::add_encryptor.
 *
 * @snippet nop_encrypt.c WT_ENCRYPTOR initialization structure
 * @snippet nop_encrypt.c WT_ENCRYPTOR initialization function
 */
struct __wt_encryptor {
	/*!
	 * Callback to encrypt a chunk of data.
	 *
	 * WT_ENCRYPTOR::encrypt takes a source buffer and a destination
	 * buffer.  The callback encrypts the source buffer (plain text)
	 * into the destination buffer.
	 *
	 * On entry, \c src will point to memory, with the length of the memory
	 * in \c src_len.  After successful completion, the callback should
	 * return \c 0 and set \c result_lenp to the number of bytes required
	 * for the encrypted representation.
	 *
	 * On entry, \c dst points to the destination buffer with a length
	 * of \c dst_len.  The destination buffer will be at least src_len
	 * plus the size returned by that WT_ENCRYPT::sizing.
	 *
	 * This callback cannot be NULL.
	 *
	 * @param[in] src the data to encrypt
	 * @param[in] src_len the length of the data to encrypt
	 * @param[in] dst the destination buffer
	 * @param[in] dst_len the length of the destination buffer
	 * @param[out] result_lenp the length of the encrypted data
	 * @returns zero for success, non-zero to indicate an error.
	 *
	 * @snippet nop_encrypt.c WT_ENCRYPTOR encrypt
	 */
	int (*encrypt)(WT_ENCRYPTOR *encryptor, WT_SESSION *session,
	    uint8_t *src, size_t src_len,
	    uint8_t *dst, size_t dst_len,
	    size_t *result_lenp);

	/*!
	 * Callback to decrypt a chunk of data.
	 *
	 * WT_ENCRYPTOR::decrypt takes a source buffer and a destination
	 * buffer.  The contents are switched from \c encrypt: the
	 * source buffer is the encrypted value, and the destination buffer is
	 * sized to be the original size.  If the callback successfully
	 * decrypts the source buffer to the destination buffer, it returns
	 * 0.  If an error occurs, it returns an errno or WiredTiger error code.
	 *
	 * On entry, \c src will point to memory, with the length of the memory
	 * in \c src_len.  After successful completion, the callback should
	 * return \c 0 and set \c result_lenp to the number of bytes required
	 * for the decrypted representation.
	 *
	 * If the \c dst buffer is not big enough to hold the decrypted
	 * data, the callback should return an error.
	 *
	 * This callback cannot be NULL.
	 *
	 * @param[in] src the data to decrypt
	 * @param[in] src_len the length of the data to decrypt
	 * @param[in] dst the destination buffer
	 * @param[in] dst_len the length of the destination buffer
	 * @param[out] result_lenp the length of the decrypted data
	 * @returns zero for success, non-zero to indicate an error.
	 *
	 * @snippet nop_encrypt.c WT_ENCRYPTOR decrypt
	 */
	int (*decrypt)(WT_ENCRYPTOR *encryptor, WT_SESSION *session,
	    uint8_t *src, size_t src_len,
	    uint8_t *dst, size_t dst_len,
	    size_t *result_lenp);

	/*!
	 * Callback to size a destination buffer for encryption.
	 *
	 * WT_ENCRYPTOR::sizing is an callback that returns the number
	 * of additional bytes that is needed when encrypting a
	 * text buffer.  This is always necessary, since encryptors
	 * typically generate encrypted text that is larger than the
	 * plain text input. Without such a call, WiredTiger would
	 * have no way to know the worst case for the encrypted buffer size.
	 * The WiredTiger encryption infrastructure assumes that
	 * buffer sizing is not dependent on the number of bytes
	 * of input, that there is a one to one relationship in number
	 * of bytes needed between input and output.
	 *
	 * This callback cannot be NULL.
	 *
	 * The callback should set \c expansion_constantp to the additional
	 * number of bytes needed.
	 *
	 * @param[out] expansion_constantp the additional number of bytes needed
	 *    when encrypting.
	 * @returns zero for success, non-zero to indicate an error.
	 *
	 * @snippet nop_encrypt.c WT_ENCRYPTOR sizing
	 */
	int (*sizing)(WT_ENCRYPTOR *encryptor, WT_SESSION *session,
	    size_t *expansion_constantp);

	/*!
	 * If non-NULL, this callback is called to customize the encryptor.
	 * The customize function is called whenever a keyid is used for the
	 * first time with this encryptor, whether it be in
	 * the ::wiredtiger_open call or the WT_SESSION::create
	 * call. This gives the algorithm an
	 * opportunity to retrieve and save keys in a customized encryptor.
	 * If the callback returns a non-NULL encryptor, that instance
	 * is used instead of this one for any callbacks.
	 *
	 * @param[in] encrypt_config the "encryption" portion of the
	 *    configuration from the wiredtiger_open or WT_SESSION::create call
	 * @param[out] customp the new modified encryptor, or NULL.
	 * @returns zero for success, non-zero to indicate an error.
	 */
	int (*customize)(WT_ENCRYPTOR *encryptor, WT_SESSION *session,
	    WT_CONFIG_ARG *encrypt_config, WT_ENCRYPTOR **customp);

	/*!
	 * If non-NULL, a callback performed when the database is closed.
	 * It is called for each encryptor that was added using
	 * WT_CONNECTION::add_encryptor or returned by the
	 * WT_ENCRYPTOR::customize callback.
	 *
	 * The WT_ENCRYPTOR::terminate callback is intended to allow cleanup,
	 * the handle will not be subsequently accessed by WiredTiger.
	 *
	 * @snippet nop_encrypt.c WT_ENCRYPTOR terminate
	 */
	int (*terminate)(WT_ENCRYPTOR *encryptor, WT_SESSION *session);
};

/*!
 * The interface implemented by applications to provide custom extraction of
 * index keys or column group values.
 *
 * Applications register implementations with WiredTiger by calling
 * WT_CONNECTION::add_extractor.  See @ref custom_extractors for more
 * information.
 *
 * @snippet ex_all.c WT_EXTRACTOR register
 */
struct __wt_extractor {
	/*!
	 * Callback to extract a value for an index or column group.
	 *
	 * @errors
	 *
	 * @snippet ex_all.c WT_EXTRACTOR
	 *
	 * @param extractor the WT_EXTRACTOR implementation
	 * @param session the current WiredTiger session
	 * @param key the table key in raw format, see @ref cursor_raw for
	 *	details
	 * @param value the table value in raw format, see @ref cursor_raw for
	 *	details
	 * @param[out] result_cursor the method should call WT_CURSOR::set_key
	 *	and WT_CURSOR::insert on this cursor to return a key.  The \c
	 *	key_format of the cursor will match that passed to
	 *	WT_SESSION::create for the index.  Multiple index keys can be
	 *	created for each record by calling WT_CURSOR::insert multiple
	 *	times.
	 */
	int (*extract)(WT_EXTRACTOR *extractor, WT_SESSION *session,
	    const WT_ITEM *key, const WT_ITEM *value,
	    WT_CURSOR *result_cursor);

	/*!
	 * If non-NULL, this callback is called to customize the extractor for
	 * each index.  If the callback returns a non-NULL extractor, that
	 * instance is used instead of this one for all comparisons.
	 */
	int (*customize)(WT_EXTRACTOR *extractor, WT_SESSION *session,
	    const char *uri, WT_CONFIG_ITEM *appcfg, WT_EXTRACTOR **customp);

	/*!
	 * If non-NULL a callback performed when the index or column group
	 * is closed for customized extractors otherwise when the database
	 * is closed.
	 *
	 * The WT_EXTRACTOR::terminate callback is intended to allow cleanup,
	 * the handle will not be subsequently accessed by WiredTiger.
	 */
	int (*terminate)(WT_EXTRACTOR *extractor, WT_SESSION *session);
};

#if !defined(SWIG)
/*! WT_FILE_SYSTEM::open_file file types */
typedef enum {
	WT_FS_OPEN_FILE_TYPE_CHECKPOINT,/*!< open a data file checkpoint */
	WT_FS_OPEN_FILE_TYPE_DATA,	/*!< open a data file */
	WT_FS_OPEN_FILE_TYPE_DIRECTORY,	/*!< open a directory */
	WT_FS_OPEN_FILE_TYPE_LOG,	/*!< open a log file */
	WT_FS_OPEN_FILE_TYPE_REGULAR	/*!< open a regular file */
} WT_FS_OPEN_FILE_TYPE;

/*! WT_FILE_SYSTEM::open_file flags: random access pattern */
#define	WT_FS_OPEN_ACCESS_RAND	0x001
/*! WT_FILE_SYSTEM::open_file flags: sequential access pattern */
#define	WT_FS_OPEN_ACCESS_SEQ	0x002
/*! WT_FILE_SYSTEM::open_file flags: create if does not exist */
#define	WT_FS_OPEN_CREATE	0x004
/*! WT_FILE_SYSTEM::open_file flags: direct I/O requested */
#define	WT_FS_OPEN_DIRECTIO	0x008
/*! WT_FILE_SYSTEM::open_file flags: file creation must be durable */
#define	WT_FS_OPEN_DURABLE	0x010
/*!
 * WT_FILE_SYSTEM::open_file flags: return EBUSY if exclusive use not available
 */
#define	WT_FS_OPEN_EXCLUSIVE	0x020
#ifndef DOXYGEN
#define	WT_FS_OPEN_FIXED	0x040	/* Path not home relative (internal) */
#endif
/*! WT_FILE_SYSTEM::open_file flags: open is read-only */
#define	WT_FS_OPEN_READONLY	0x080

/*!
 * WT_FILE_SYSTEM::remove or WT_FILE_SYSTEM::rename flags: the remove or rename
 * operation must be durable
 */
#define	WT_FS_DURABLE		0x001

/*!
 * The interface implemented by applications to provide a custom file system
 * implementation.
 *
 * <b>Thread safety:</b> WiredTiger may invoke methods on the WT_FILE_SYSTEM
 * interface from multiple threads concurrently. It is the responsibility of
 * the implementation to protect any shared data.
 *
 * Applications register implementations with WiredTiger by calling
 * WT_CONNECTION::add_file_system.  See @ref custom_file_systems for more
 * information.
 *
 * @snippet ex_file_system.c WT_FILE_SYSTEM register
 */
struct __wt_file_system {
	/*!
	 * Return a list of file names for the named directory.
	 *
	 * @errors
	 *
	 * @param file_system the WT_FILE_SYSTEM
	 * @param session the current WiredTiger session
	 * @param directory the name of the directory
	 * @param prefix if not NULL, only files with names matching the prefix
	 *    are returned
	 * @param[out] dirlist the method returns an allocated array of
	 *    individually allocated strings, one for each entry in the
	 *    directory.
	 * @param[out] countp the number of entries returned
	 */
	int (*fs_directory_list)(WT_FILE_SYSTEM *file_system,
	    WT_SESSION *session, const char *directory, const char *prefix,
	    char ***dirlist, uint32_t *countp);

	/*!
	 * Free memory allocated by WT_FILE_SYSTEM::directory_list.
	 *
	 * @errors
	 *
	 * @param file_system the WT_FILE_SYSTEM
	 * @param session the current WiredTiger session
	 * @param dirlist array returned by WT_FILE_SYSTEM::directory_list
	 * @param count count returned by WT_FILE_SYSTEM::directory_list
	 */
	int (*fs_directory_list_free)(WT_FILE_SYSTEM *file_system,
	    WT_SESSION *session, char **dirlist, uint32_t count);

	/*!
	 * Return if the named file system object exists.
	 *
	 * @errors
	 *
	 * @param file_system the WT_FILE_SYSTEM
	 * @param session the current WiredTiger session
	 * @param name the name of the file
	 * @param[out] existp If the named file system object exists
	 */
	int (*fs_exist)(WT_FILE_SYSTEM *file_system,
	    WT_SESSION *session, const char *name, bool *existp);

	/*!
	 * Open a handle for a named file system object
	 *
	 * The method should return ENOENT if the file is not being created and
	 * does not exist.
	 *
	 * The method should return EACCES if the file cannot be opened in the
	 * requested mode (for example, a file opened for writing in a readonly
	 * file system).
	 *
	 * The method should return EBUSY if ::WT_FS_OPEN_EXCLUSIVE is set and
	 * the file is in use.
	 *
	 * @errors
	 *
	 * @param file_system the WT_FILE_SYSTEM
	 * @param session the current WiredTiger session
	 * @param name the name of the file system object
	 * @param file_type the type of the file
	 *    The file type is provided to allow optimization for different file
	 *    access patterns.
	 * @param flags flags indicating how to open the file, one or more of
	 *    ::WT_FS_OPEN_CREATE, ::WT_FS_OPEN_DIRECTIO, ::WT_FS_OPEN_DURABLE,
	 *    ::WT_FS_OPEN_EXCLUSIVE or ::WT_FS_OPEN_READONLY.
	 * @param[out] file_handlep the handle to the newly opened file. File
	 *    system implementations must allocate memory for the handle and
	 *    the WT_FILE_HANDLE::name field, and fill in the WT_FILE_HANDLE::
	 *    fields. Applications wanting to associate private information
	 *    with the WT_FILE_HANDLE:: structure should declare and allocate
	 *    their own structure as a superset of a WT_FILE_HANDLE:: structure.
	 */
	int (*fs_open_file)(WT_FILE_SYSTEM *file_system, WT_SESSION *session,
	    const char *name, WT_FS_OPEN_FILE_TYPE file_type, uint32_t flags,
	    WT_FILE_HANDLE **file_handlep);

	/*!
	 * Remove a named file system object
	 *
	 * This method is not required for readonly file systems and should be
	 * set to NULL when not required by the file system.
	 *
	 * @errors
	 *
	 * @param file_system the WT_FILE_SYSTEM
	 * @param session the current WiredTiger session
	 * @param name the name of the file system object
	 * @param durable if the operation requires durability
	 * @param flags 0 or ::WT_FS_DURABLE
	 */
	int (*fs_remove)(WT_FILE_SYSTEM *file_system,
	    WT_SESSION *session, const char *name, uint32_t flags);

	/*!
	 * Rename a named file system object
	 *
	 * This method is not required for readonly file systems and should be
	 * set to NULL when not required by the file system.
	 *
	 * @errors
	 *
	 * @param file_system the WT_FILE_SYSTEM
	 * @param session the current WiredTiger session
	 * @param from the original name of the object
	 * @param to the new name for the object
	 * @param flags 0 or ::WT_FS_DURABLE
	 */
	int (*fs_rename)(WT_FILE_SYSTEM *file_system, WT_SESSION *session,
	    const char *from, const char *to, uint32_t flags);

	/*!
	 * Return the size of a named file system object
	 *
	 * @errors
	 *
	 * @param file_system the WT_FILE_SYSTEM
	 * @param session the current WiredTiger session
	 * @param name the name of the file system object
	 * @param[out] sizep the size of the file system entry
	 */
	int (*fs_size)(WT_FILE_SYSTEM *file_system,
	    WT_SESSION *session, const char *name, wt_off_t *sizep);

	/*!
	 * A callback performed when the file system is closed and will no
	 * longer be accessed by the WiredTiger database.
	 *
	 * This method is not required and should be set to NULL when not
	 * required by the file system.
	 *
	 * The WT_FILE_SYSTEM::terminate callback is intended to allow cleanup,
	 * the handle will not be subsequently accessed by WiredTiger.
	 */
	int (*terminate)(WT_FILE_SYSTEM *file_system, WT_SESSION *session);
};

/*! WT_FILE_HANDLE::fadvise flags: no longer need */
#define	WT_FILE_HANDLE_DONTNEED	1
/*! WT_FILE_HANDLE::fadvise flags: will need */
#define	WT_FILE_HANDLE_WILLNEED	2

/*!
 * A file handle implementation returned by WT_FILE_SYSTEM::open_file.
 *
 * <b>Thread safety:</b> Unless explicitly stated otherwise, WiredTiger may
 * invoke methods on the WT_FILE_HANDLE interface from multiple threads
 * concurrently. It is the responsibility of the implementation to protect
 * any shared data.
 *
 * See @ref custom_file_systems for more information.
 */
struct __wt_file_handle {
	/*!
	 * The enclosing file system, set by WT_FILE_SYSTEM::open_file.
	 */
	WT_FILE_SYSTEM *file_system;

	/*!
	 * The name of the file, set by WT_FILE_SYSTEM::open_file.
	 */
	char *name;

	/*!
	 * Close a file handle, the handle will not be further accessed by
	 * WiredTiger.
	 *
	 * @errors
	 *
	 * @param file_handle the WT_FILE_HANDLE
	 * @param session the current WiredTiger session
	 */
	int (*close)(WT_FILE_HANDLE *file_handle, WT_SESSION *session);

	/*!
	 * Indicate expected future use of file ranges, based on the POSIX
	 * 1003.1 standard fadvise.
	 *
	 * This method is not required, and should be set to NULL when not
	 * supported by the file.
	 *
	 * @errors
	 *
	 * @param file_handle the WT_FILE_HANDLE
	 * @param session the current WiredTiger session
	 * @param offset the file offset
	 * @param len the size of the advisory
	 * @param advice one of ::WT_FILE_HANDLE_WILLNEED or
	 *    ::WT_FILE_HANDLE_DONTNEED.
	 */
	int (*fh_advise)(WT_FILE_HANDLE *file_handle,
	    WT_SESSION *session, wt_off_t offset, wt_off_t len, int advice);

	/*!
	 * Extend the file.
	 *
	 * This method is not required, and should be set to NULL when not
	 * supported by the file.
	 *
	 * Any allocated disk space must read as 0 bytes, and no existing file
	 * data may change. Allocating all necessary underlying storage (not
	 * changing just the file's metadata), is likely to result in increased
	 * performance.
	 *
	 * This method is not called by multiple threads concurrently (on the
	 * same file handle). If the file handle's extension method supports
	 * concurrent calls, set the WT_FILE_HANDLE::fh_extend_nolock method
	 * instead. See @ref custom_file_systems for more information.
	 *
	 * @errors
	 *
	 * @param file_handle the WT_FILE_HANDLE
	 * @param session the current WiredTiger session
	 * @param offset desired file size after extension
	 */
	int (*fh_extend)(
	    WT_FILE_HANDLE *file_handle, WT_SESSION *session, wt_off_t offset);

	/*!
	 * Extend the file.
	 *
	 * This method is not required, and should be set to NULL when not
	 * supported by the file.
	 *
	 * Any allocated disk space must read as 0 bytes, and no existing file
	 * data may change. Allocating all necessary underlying storage (not
	 * only changing the file's metadata), is likely to result in increased
	 * performance.
	 *
	 * This method may be called by multiple threads concurrently (on the
	 * same file handle). If the file handle's extension method does not
	 * support concurrent calls, set the WT_FILE_HANDLE::fh_extend method
	 * instead. See @ref custom_file_systems for more information.
	 *
	 * @errors
	 *
	 * @param file_handle the WT_FILE_HANDLE
	 * @param session the current WiredTiger session
	 * @param offset desired file size after extension
	 */
	int (*fh_extend_nolock)(
	    WT_FILE_HANDLE *file_handle, WT_SESSION *session, wt_off_t offset);

	/*!
	 * Lock/unlock a file from the perspective of other processes running
	 * in the system, where necessary.
	 *
	 * @errors
	 *
	 * @param file_handle the WT_FILE_HANDLE
	 * @param session the current WiredTiger session
	 * @param lock whether to lock or unlock
	 */
	int (*fh_lock)(
	    WT_FILE_HANDLE *file_handle, WT_SESSION *session, bool lock);

	/*!
	 * Map a file into memory, based on the POSIX 1003.1 standard mmap.
	 *
	 * This method is not required, and should be set to NULL when not
	 * supported by the file.
	 *
	 * @errors
	 *
	 * @param file_handle the WT_FILE_HANDLE
	 * @param session the current WiredTiger session
	 * @param[out] mapped_regionp a reference to a memory location into
	 *    which should be stored a pointer to the start of the mapped region
	 * @param[out] lengthp a reference to a memory location into which
	 *    should be stored the length of the region
	 * @param[out] mapped_cookiep a reference to a memory location into
	 *    which can be optionally stored a pointer to an opaque cookie
	 *    which is subsequently passed to WT_FILE_HANDLE::unmap.
	 */
	int (*fh_map)(WT_FILE_HANDLE *file_handle, WT_SESSION *session,
	    void *mapped_regionp, size_t *lengthp, void *mapped_cookiep);

	/*!
	 * Unmap part of a memory mapped file, based on the POSIX 1003.1
	 * standard madvise.
	 *
	 * This method is not required, and should be set to NULL when not
	 * supported by the file.
	 *
	 * @errors
	 *
	 * @param file_handle the WT_FILE_HANDLE
	 * @param session the current WiredTiger session
	 * @param map a location in the mapped region unlikely to be used in the
	 *    near future
	 * @param length the length of the mapped region to discard
	 * @param mapped_cookie any cookie set by the WT_FILE_HANDLE::map method
	 */
	int (*fh_map_discard)(WT_FILE_HANDLE *file_handle,
	    WT_SESSION *session, void *map, size_t length, void *mapped_cookie);

	/*!
	 * Preload part of a memory mapped file, based on the POSIX 1003.1
	 * standard madvise.
	 *
	 * This method is not required, and should be set to NULL when not
	 * supported by the file.
	 *
	 * @errors
	 *
	 * @param file_handle the WT_FILE_HANDLE
	 * @param session the current WiredTiger session
	 * @param map a location in the mapped region likely to be used in the
	 *    near future
	 * @param length the size of the mapped region to preload
	 * @param mapped_cookie any cookie set by the WT_FILE_HANDLE::map method
	 */
	int (*fh_map_preload)(WT_FILE_HANDLE *file_handle, WT_SESSION *session,
	    const void *map, size_t length, void *mapped_cookie);

	/*!
	 * Unmap a memory mapped file, based on the POSIX 1003.1 standard
	 * munmap.
	 *
	 * This method is only required if a valid implementation of map is
	 * provided by the file, and should be set to NULL otherwise.
	 *
	 * @errors
	 *
	 * @param file_handle the WT_FILE_HANDLE
	 * @param session the current WiredTiger session
	 * @param mapped_region a pointer to the start of the mapped region
	 * @param length the length of the mapped region
	 * @param mapped_cookie any cookie set by the WT_FILE_HANDLE::map method
	 */
	int (*fh_unmap)(WT_FILE_HANDLE *file_handle, WT_SESSION *session,
	    void *mapped_region, size_t length, void *mapped_cookie);

	/*!
	 * Read from a file, based on the POSIX 1003.1 standard pread.
	 *
	 * @errors
	 *
	 * @param file_handle the WT_FILE_HANDLE
	 * @param session the current WiredTiger session
	 * @param offset the offset in the file to start reading from
	 * @param len the amount to read
	 * @param[out] buf buffer to hold the content read from file
	 */
	int (*fh_read)(WT_FILE_HANDLE *file_handle,
	    WT_SESSION *session, wt_off_t offset, size_t len, void *buf);

	/*!
	 * Return the size of a file.
	 *
	 * @errors
	 *
	 * @param file_handle the WT_FILE_HANDLE
	 * @param session the current WiredTiger session
	 * @param sizep the size of the file
	 */
	int (*fh_size)(
	    WT_FILE_HANDLE *file_handle, WT_SESSION *session, wt_off_t *sizep);

	/*!
	 * Make outstanding file writes durable and do not return until writes
	 * are complete.
	 *
	 * This method is not required for read-only files, and should be set
	 * to NULL when not supported by the file.
	 *
	 * @errors
	 *
	 * @param file_handle the WT_FILE_HANDLE
	 * @param session the current WiredTiger session
	 */
	int (*fh_sync)(WT_FILE_HANDLE *file_handle, WT_SESSION *session);

	/*!
	 * Schedule the outstanding file writes required for durability and
	 * return immediately.
	 *
	 * This method is not required, and should be set to NULL when not
	 * supported by the file.
	 *
	 * @errors
	 *
	 * @param file_handle the WT_FILE_HANDLE
	 * @param session the current WiredTiger session
	 */
	int (*fh_sync_nowait)(WT_FILE_HANDLE *file_handle, WT_SESSION *session);

	/*!
	 * Truncate the file.
	 *
	 * This method is not required, and should be set to NULL when not
	 * supported by the file.
	 *
	 * This method is not called by multiple threads concurrently (on the
	 * same file handle).
	 *
	 * @errors
	 *
	 * @param file_handle the WT_FILE_HANDLE
	 * @param session the current WiredTiger session
	 * @param offset desired file size after truncate
	 */
	int (*fh_truncate)(
	    WT_FILE_HANDLE *file_handle, WT_SESSION *session, wt_off_t offset);

	/*!
	 * Write to a file, based on the POSIX 1003.1 standard pwrite.
	 *
	 * This method is not required for read-only files, and should be set
	 * to NULL when not supported by the file.
	 *
	 * @errors
	 *
	 * @param file_handle the WT_FILE_HANDLE
	 * @param session the current WiredTiger session
	 * @param offset offset at which to start writing
	 * @param length amount of data to write
	 * @param buf content to be written to the file
	 */
	int (*fh_write)(WT_FILE_HANDLE *file_handle, WT_SESSION *session,
	    wt_off_t offset, size_t length, const void *buf);
};
#endif /* !defined(SWIG) */

/*!
 * Entry point to an extension, called when the extension is loaded.
 *
 * @param connection the connection handle
 * @param config the config information passed to WT_CONNECTION::load_extension
 * @errors
 */
extern int wiredtiger_extension_init(
    WT_CONNECTION *connection, WT_CONFIG_ARG *config);

/*!
 * Optional cleanup function for an extension, called during
 * WT_CONNECTION::close.
 *
 * @param connection the connection handle
 * @errors
 */
extern int wiredtiger_extension_terminate(WT_CONNECTION *connection);

/*! @} */

/*!
 * @addtogroup wt
 * @{
 */

/*!
 * @name Log record and operation types
 * @anchor log_types
 * @{
 */
/*
 * NOTE:  The values of these record types and operations must
 * never change because they're written into the log.  Append
 * any new records or operations to the appropriate set.
 */
/*! checkpoint */
#define	WT_LOGREC_CHECKPOINT	0
/*! transaction commit */
#define	WT_LOGREC_COMMIT	1
/*! file sync */
#define	WT_LOGREC_FILE_SYNC	2
/*! message */
#define	WT_LOGREC_MESSAGE	3
/*! system/internal record */
#define	WT_LOGREC_SYSTEM	4
/*! invalid operation */
#define	WT_LOGOP_INVALID	0
/*! column put */
#define	WT_LOGOP_COL_PUT	1
/*! column remove */
#define	WT_LOGOP_COL_REMOVE	2
/*! column truncate */
#define	WT_LOGOP_COL_TRUNCATE	3
/*! row put */
#define	WT_LOGOP_ROW_PUT	4
/*! row remove */
#define	WT_LOGOP_ROW_REMOVE	5
/*! row truncate */
#define	WT_LOGOP_ROW_TRUNCATE	6
/*! checkpoint start */
#define	WT_LOGOP_CHECKPOINT_START	7
/*! previous LSN */
#define	WT_LOGOP_PREV_LSN	8
/*! @} */

/*******************************************
 * Statistic reference.
 *******************************************/
/*
 * DO NOT EDIT: automatically built by dist/api_stat.py.
 * Statistics section: BEGIN
 */

/*!
 * @name Connection statistics
 * @anchor statistics_keys
 * @anchor statistics_conn
 * Statistics are accessed through cursors with \c "statistics:" URIs.
 * Individual statistics can be queried through the cursor using the following
 * keys.  See @ref data_statistics for more information.
 * @{
 */
/*! LSM: application work units currently queued */
#define	WT_STAT_CONN_LSM_WORK_QUEUE_APP			1000
/*! LSM: merge work units currently queued */
#define	WT_STAT_CONN_LSM_WORK_QUEUE_MANAGER		1001
/*! LSM: rows merged in an LSM tree */
#define	WT_STAT_CONN_LSM_ROWS_MERGED			1002
/*! LSM: sleep for LSM checkpoint throttle */
#define	WT_STAT_CONN_LSM_CHECKPOINT_THROTTLE		1003
/*! LSM: sleep for LSM merge throttle */
#define	WT_STAT_CONN_LSM_MERGE_THROTTLE			1004
/*! LSM: switch work units currently queued */
#define	WT_STAT_CONN_LSM_WORK_QUEUE_SWITCH		1005
/*! LSM: tree maintenance operations discarded */
#define	WT_STAT_CONN_LSM_WORK_UNITS_DISCARDED		1006
/*! LSM: tree maintenance operations executed */
#define	WT_STAT_CONN_LSM_WORK_UNITS_DONE		1007
/*! LSM: tree maintenance operations scheduled */
#define	WT_STAT_CONN_LSM_WORK_UNITS_CREATED		1008
/*! LSM: tree queue hit maximum */
#define	WT_STAT_CONN_LSM_WORK_QUEUE_MAX			1009
/*! async: current work queue length */
#define	WT_STAT_CONN_ASYNC_CUR_QUEUE			1010
/*! async: maximum work queue length */
#define	WT_STAT_CONN_ASYNC_MAX_QUEUE			1011
/*! async: number of allocation state races */
#define	WT_STAT_CONN_ASYNC_ALLOC_RACE			1012
/*! async: number of flush calls */
#define	WT_STAT_CONN_ASYNC_FLUSH			1013
/*! async: number of operation slots viewed for allocation */
#define	WT_STAT_CONN_ASYNC_ALLOC_VIEW			1014
/*! async: number of times operation allocation failed */
#define	WT_STAT_CONN_ASYNC_FULL				1015
/*! async: number of times worker found no work */
#define	WT_STAT_CONN_ASYNC_NOWORK			1016
/*! async: total allocations */
#define	WT_STAT_CONN_ASYNC_OP_ALLOC			1017
/*! async: total compact calls */
#define	WT_STAT_CONN_ASYNC_OP_COMPACT			1018
/*! async: total insert calls */
#define	WT_STAT_CONN_ASYNC_OP_INSERT			1019
/*! async: total remove calls */
#define	WT_STAT_CONN_ASYNC_OP_REMOVE			1020
/*! async: total search calls */
#define	WT_STAT_CONN_ASYNC_OP_SEARCH			1021
/*! async: total update calls */
#define	WT_STAT_CONN_ASYNC_OP_UPDATE			1022
/*! block-manager: blocks pre-loaded */
#define	WT_STAT_CONN_BLOCK_PRELOAD			1023
/*! block-manager: blocks read */
#define	WT_STAT_CONN_BLOCK_READ				1024
/*! block-manager: blocks written */
#define	WT_STAT_CONN_BLOCK_WRITE			1025
/*! block-manager: bytes read */
#define	WT_STAT_CONN_BLOCK_BYTE_READ			1026
/*! block-manager: bytes written */
#define	WT_STAT_CONN_BLOCK_BYTE_WRITE			1027
/*! block-manager: bytes written for checkpoint */
#define	WT_STAT_CONN_BLOCK_BYTE_WRITE_CHECKPOINT	1028
/*! block-manager: mapped blocks read */
#define	WT_STAT_CONN_BLOCK_MAP_READ			1029
/*! block-manager: mapped bytes read */
#define	WT_STAT_CONN_BLOCK_BYTE_MAP_READ		1030
/*! cache: application threads page read from disk to cache count */
#define	WT_STAT_CONN_CACHE_READ_APP_COUNT		1031
/*! cache: application threads page read from disk to cache time (usecs) */
#define	WT_STAT_CONN_CACHE_READ_APP_TIME		1032
/*! cache: application threads page write from cache to disk count */
#define	WT_STAT_CONN_CACHE_WRITE_APP_COUNT		1033
/*! cache: application threads page write from cache to disk time (usecs) */
#define	WT_STAT_CONN_CACHE_WRITE_APP_TIME		1034
/*! cache: bytes belonging to page images in the cache */
#define	WT_STAT_CONN_CACHE_BYTES_IMAGE			1035
/*! cache: bytes currently in the cache */
#define	WT_STAT_CONN_CACHE_BYTES_INUSE			1036
/*! cache: bytes not belonging to page images in the cache */
#define	WT_STAT_CONN_CACHE_BYTES_OTHER			1037
/*! cache: bytes read into cache */
#define	WT_STAT_CONN_CACHE_BYTES_READ			1038
/*! cache: bytes written from cache */
#define	WT_STAT_CONN_CACHE_BYTES_WRITE			1039
/*! cache: checkpoint blocked page eviction */
#define	WT_STAT_CONN_CACHE_EVICTION_CHECKPOINT		1040
/*! cache: eviction calls to get a page */
#define	WT_STAT_CONN_CACHE_EVICTION_GET_REF		1041
/*! cache: eviction calls to get a page found queue empty */
#define	WT_STAT_CONN_CACHE_EVICTION_GET_REF_EMPTY	1042
/*! cache: eviction calls to get a page found queue empty after locking */
#define	WT_STAT_CONN_CACHE_EVICTION_GET_REF_EMPTY2	1043
/*! cache: eviction currently operating in aggressive mode */
#define	WT_STAT_CONN_CACHE_EVICTION_AGGRESSIVE_SET	1044
/*! cache: eviction empty score */
#define	WT_STAT_CONN_CACHE_EVICTION_EMPTY_SCORE		1045
/*! cache: eviction passes of a file */
#define	WT_STAT_CONN_CACHE_EVICTION_WALK_PASSES		1046
/*! cache: eviction server candidate queue empty when topping up */
#define	WT_STAT_CONN_CACHE_EVICTION_QUEUE_EMPTY		1047
/*! cache: eviction server candidate queue not empty when topping up */
#define	WT_STAT_CONN_CACHE_EVICTION_QUEUE_NOT_EMPTY	1048
/*! cache: eviction server evicting pages */
#define	WT_STAT_CONN_CACHE_EVICTION_SERVER_EVICTING	1049
/*!
 * cache: eviction server slept, because we did not make progress with
 * eviction
 */
#define	WT_STAT_CONN_CACHE_EVICTION_SERVER_SLEPT	1050
/*! cache: eviction server unable to reach eviction goal */
#define	WT_STAT_CONN_CACHE_EVICTION_SLOW		1051
/*! cache: eviction state */
#define	WT_STAT_CONN_CACHE_EVICTION_STATE		1052
/*! cache: eviction walk target pages histogram - 0-9 */
#define	WT_STAT_CONN_CACHE_EVICTION_TARGET_PAGE_LT10	1053
/*! cache: eviction walk target pages histogram - 10-31 */
#define	WT_STAT_CONN_CACHE_EVICTION_TARGET_PAGE_LT32	1054
/*! cache: eviction walk target pages histogram - 128 and higher */
#define	WT_STAT_CONN_CACHE_EVICTION_TARGET_PAGE_GE128	1055
/*! cache: eviction walk target pages histogram - 32-63 */
#define	WT_STAT_CONN_CACHE_EVICTION_TARGET_PAGE_LT64	1056
/*! cache: eviction walk target pages histogram - 64-128 */
#define	WT_STAT_CONN_CACHE_EVICTION_TARGET_PAGE_LT128	1057
/*! cache: eviction walks abandoned */
#define	WT_STAT_CONN_CACHE_EVICTION_WALKS_ABANDONED	1058
/*! cache: eviction walks gave up because they restarted their walk twice */
#define	WT_STAT_CONN_CACHE_EVICTION_WALKS_STOPPED	1059
/*!
 * cache: eviction walks gave up because they saw too many pages and
 * found no candidates
 */
#define	WT_STAT_CONN_CACHE_EVICTION_WALKS_GAVE_UP_NO_TARGETS	1060
/*!
 * cache: eviction walks gave up because they saw too many pages and
 * found too few candidates
 */
#define	WT_STAT_CONN_CACHE_EVICTION_WALKS_GAVE_UP_RATIO	1061
/*! cache: eviction walks reached end of tree */
#define	WT_STAT_CONN_CACHE_EVICTION_WALKS_ENDED		1062
/*! cache: eviction walks started from root of tree */
#define	WT_STAT_CONN_CACHE_EVICTION_WALK_FROM_ROOT	1063
/*! cache: eviction walks started from saved location in tree */
#define	WT_STAT_CONN_CACHE_EVICTION_WALK_SAVED_POS	1064
/*! cache: eviction worker thread active */
#define	WT_STAT_CONN_CACHE_EVICTION_ACTIVE_WORKERS	1065
/*! cache: eviction worker thread created */
#define	WT_STAT_CONN_CACHE_EVICTION_WORKER_CREATED	1066
/*! cache: eviction worker thread evicting pages */
#define	WT_STAT_CONN_CACHE_EVICTION_WORKER_EVICTING	1067
/*! cache: eviction worker thread removed */
#define	WT_STAT_CONN_CACHE_EVICTION_WORKER_REMOVED	1068
/*! cache: eviction worker thread stable number */
#define	WT_STAT_CONN_CACHE_EVICTION_STABLE_STATE_WORKERS	1069
/*!
 * cache: failed eviction of pages that exceeded the in-memory maximum
 * count
 */
#define	WT_STAT_CONN_CACHE_EVICTION_FORCE_FAIL		1070
/*!
 * cache: failed eviction of pages that exceeded the in-memory maximum
 * time (usecs)
 */
#define	WT_STAT_CONN_CACHE_EVICTION_FORCE_FAIL_TIME	1071
/*! cache: files with active eviction walks */
#define	WT_STAT_CONN_CACHE_EVICTION_WALKS_ACTIVE	1072
/*! cache: files with new eviction walks started */
#define	WT_STAT_CONN_CACHE_EVICTION_WALKS_STARTED	1073
/*! cache: force re-tuning of eviction workers once in a while */
#define	WT_STAT_CONN_CACHE_EVICTION_FORCE_RETUNE	1074
/*! cache: hazard pointer blocked page eviction */
#define	WT_STAT_CONN_CACHE_EVICTION_HAZARD		1075
/*! cache: hazard pointer check calls */
#define	WT_STAT_CONN_CACHE_HAZARD_CHECKS		1076
/*! cache: hazard pointer check entries walked */
#define	WT_STAT_CONN_CACHE_HAZARD_WALKS			1077
/*! cache: hazard pointer maximum array length */
#define	WT_STAT_CONN_CACHE_HAZARD_MAX			1078
/*! cache: in-memory page passed criteria to be split */
#define	WT_STAT_CONN_CACHE_INMEM_SPLITTABLE		1079
/*! cache: in-memory page splits */
#define	WT_STAT_CONN_CACHE_INMEM_SPLIT			1080
/*! cache: internal pages evicted */
#define	WT_STAT_CONN_CACHE_EVICTION_INTERNAL		1081
/*! cache: internal pages split during eviction */
#define	WT_STAT_CONN_CACHE_EVICTION_SPLIT_INTERNAL	1082
/*! cache: leaf pages split during eviction */
#define	WT_STAT_CONN_CACHE_EVICTION_SPLIT_LEAF		1083
/*! cache: lookaside table insert calls */
#define	WT_STAT_CONN_CACHE_LOOKASIDE_INSERT		1084
/*! cache: lookaside table remove calls */
#define	WT_STAT_CONN_CACHE_LOOKASIDE_REMOVE		1085
/*! cache: maximum bytes configured */
#define	WT_STAT_CONN_CACHE_BYTES_MAX			1086
/*! cache: maximum page size at eviction */
#define	WT_STAT_CONN_CACHE_EVICTION_MAXIMUM_PAGE_SIZE	1087
/*! cache: modified pages evicted */
#define	WT_STAT_CONN_CACHE_EVICTION_DIRTY		1088
/*! cache: modified pages evicted by application threads */
#define	WT_STAT_CONN_CACHE_EVICTION_APP_DIRTY		1089
/*! cache: overflow pages read into cache */
#define	WT_STAT_CONN_CACHE_READ_OVERFLOW		1090
/*! cache: page split during eviction deepened the tree */
#define	WT_STAT_CONN_CACHE_EVICTION_DEEPEN		1091
/*! cache: page written requiring lookaside records */
#define	WT_STAT_CONN_CACHE_WRITE_LOOKASIDE		1092
/*! cache: pages currently held in the cache */
#define	WT_STAT_CONN_CACHE_PAGES_INUSE			1093
/*! cache: pages evicted because they exceeded the in-memory maximum count */
#define	WT_STAT_CONN_CACHE_EVICTION_FORCE		1094
/*!
 * cache: pages evicted because they exceeded the in-memory maximum time
 * (usecs)
 */
#define	WT_STAT_CONN_CACHE_EVICTION_FORCE_TIME		1095
/*! cache: pages evicted because they had chains of deleted items count */
#define	WT_STAT_CONN_CACHE_EVICTION_FORCE_DELETE	1096
/*!
 * cache: pages evicted because they had chains of deleted items time
 * (usecs)
 */
#define	WT_STAT_CONN_CACHE_EVICTION_FORCE_DELETE_TIME	1097
/*! cache: pages evicted by application threads */
#define	WT_STAT_CONN_CACHE_EVICTION_APP			1098
/*! cache: pages queued for eviction */
#define	WT_STAT_CONN_CACHE_EVICTION_PAGES_QUEUED	1099
/*! cache: pages queued for urgent eviction */
#define	WT_STAT_CONN_CACHE_EVICTION_PAGES_QUEUED_URGENT	1100
/*! cache: pages queued for urgent eviction during walk */
#define	WT_STAT_CONN_CACHE_EVICTION_PAGES_QUEUED_OLDEST	1101
/*! cache: pages read into cache */
#define	WT_STAT_CONN_CACHE_READ				1102
/*! cache: pages read into cache requiring lookaside entries */
#define	WT_STAT_CONN_CACHE_READ_LOOKASIDE		1103
/*! cache: pages requested from the cache */
#define	WT_STAT_CONN_CACHE_PAGES_REQUESTED		1104
/*! cache: pages seen by eviction walk */
#define	WT_STAT_CONN_CACHE_EVICTION_PAGES_SEEN		1105
/*! cache: pages selected for eviction unable to be evicted */
#define	WT_STAT_CONN_CACHE_EVICTION_FAIL		1106
/*! cache: pages walked for eviction */
#define	WT_STAT_CONN_CACHE_EVICTION_WALK		1107
/*! cache: pages written from cache */
#define	WT_STAT_CONN_CACHE_WRITE			1108
/*! cache: pages written requiring in-memory restoration */
#define	WT_STAT_CONN_CACHE_WRITE_RESTORE		1109
/*! cache: percentage overhead */
#define	WT_STAT_CONN_CACHE_OVERHEAD			1110
/*! cache: tracked bytes belonging to internal pages in the cache */
#define	WT_STAT_CONN_CACHE_BYTES_INTERNAL		1111
/*! cache: tracked bytes belonging to leaf pages in the cache */
#define	WT_STAT_CONN_CACHE_BYTES_LEAF			1112
/*! cache: tracked dirty bytes in the cache */
#define	WT_STAT_CONN_CACHE_BYTES_DIRTY			1113
/*! cache: tracked dirty pages in the cache */
#define	WT_STAT_CONN_CACHE_PAGES_DIRTY			1114
/*! cache: unmodified pages evicted */
#define	WT_STAT_CONN_CACHE_EVICTION_CLEAN		1115
/*! connection: auto adjusting condition resets */
#define	WT_STAT_CONN_COND_AUTO_WAIT_RESET		1116
/*! connection: auto adjusting condition wait calls */
#define	WT_STAT_CONN_COND_AUTO_WAIT			1117
/*! connection: detected system time went backwards */
#define	WT_STAT_CONN_TIME_TRAVEL			1118
/*! connection: files currently open */
#define	WT_STAT_CONN_FILE_OPEN				1119
/*! connection: memory allocations */
#define	WT_STAT_CONN_MEMORY_ALLOCATION			1120
/*! connection: memory frees */
#define	WT_STAT_CONN_MEMORY_FREE			1121
/*! connection: memory re-allocations */
#define	WT_STAT_CONN_MEMORY_GROW			1122
/*! connection: pthread mutex condition wait calls */
#define	WT_STAT_CONN_COND_WAIT				1123
/*! connection: pthread mutex shared lock read-lock calls */
#define	WT_STAT_CONN_RWLOCK_READ			1124
/*! connection: pthread mutex shared lock write-lock calls */
#define	WT_STAT_CONN_RWLOCK_WRITE			1125
/*! connection: total fsync I/Os */
#define	WT_STAT_CONN_FSYNC_IO				1126
/*! connection: total read I/Os */
#define	WT_STAT_CONN_READ_IO				1127
/*! connection: total write I/Os */
#define	WT_STAT_CONN_WRITE_IO				1128
/*! cursor: cursor create calls */
#define	WT_STAT_CONN_CURSOR_CREATE			1129
/*! cursor: cursor insert calls */
#define	WT_STAT_CONN_CURSOR_INSERT			1130
/*! cursor: cursor modify calls */
#define	WT_STAT_CONN_CURSOR_MODIFY			1131
/*! cursor: cursor next calls */
#define	WT_STAT_CONN_CURSOR_NEXT			1132
/*! cursor: cursor prev calls */
#define	WT_STAT_CONN_CURSOR_PREV			1133
/*! cursor: cursor remove calls */
#define	WT_STAT_CONN_CURSOR_REMOVE			1134
/*! cursor: cursor reserve calls */
#define	WT_STAT_CONN_CURSOR_RESERVE			1135
/*! cursor: cursor reset calls */
#define	WT_STAT_CONN_CURSOR_RESET			1136
/*! cursor: cursor restarted searches */
#define	WT_STAT_CONN_CURSOR_RESTART			1137
/*! cursor: cursor search calls */
#define	WT_STAT_CONN_CURSOR_SEARCH			1138
/*! cursor: cursor search near calls */
#define	WT_STAT_CONN_CURSOR_SEARCH_NEAR			1139
/*! cursor: cursor update calls */
#define	WT_STAT_CONN_CURSOR_UPDATE			1140
/*! cursor: truncate calls */
#define	WT_STAT_CONN_CURSOR_TRUNCATE			1141
/*! data-handle: connection data handles currently active */
#define	WT_STAT_CONN_DH_CONN_HANDLE_COUNT		1142
/*! data-handle: connection sweep candidate became referenced */
#define	WT_STAT_CONN_DH_SWEEP_REF			1143
/*! data-handle: connection sweep dhandles closed */
#define	WT_STAT_CONN_DH_SWEEP_CLOSE			1144
/*! data-handle: connection sweep dhandles removed from hash list */
#define	WT_STAT_CONN_DH_SWEEP_REMOVE			1145
/*! data-handle: connection sweep time-of-death sets */
#define	WT_STAT_CONN_DH_SWEEP_TOD			1146
/*! data-handle: connection sweeps */
#define	WT_STAT_CONN_DH_SWEEPS				1147
/*! data-handle: session dhandles swept */
#define	WT_STAT_CONN_DH_SESSION_HANDLES			1148
/*! data-handle: session sweep attempts */
#define	WT_STAT_CONN_DH_SESSION_SWEEPS			1149
/*! lock: checkpoint lock acquisitions */
#define	WT_STAT_CONN_LOCK_CHECKPOINT_COUNT		1150
/*! lock: checkpoint lock application thread wait time (usecs) */
#define	WT_STAT_CONN_LOCK_CHECKPOINT_WAIT_APPLICATION	1151
/*! lock: checkpoint lock internal thread wait time (usecs) */
#define	WT_STAT_CONN_LOCK_CHECKPOINT_WAIT_INTERNAL	1152
/*!
 * lock: dhandle lock application thread time waiting for the dhandle
 * lock (usecs)
 */
#define	WT_STAT_CONN_LOCK_DHANDLE_WAIT_APPLICATION	1153
/*!
 * lock: dhandle lock internal thread time waiting for the dhandle lock
 * (usecs)
 */
#define	WT_STAT_CONN_LOCK_DHANDLE_WAIT_INTERNAL		1154
/*! lock: dhandle read lock acquisitions */
#define	WT_STAT_CONN_LOCK_DHANDLE_READ_COUNT		1155
/*! lock: dhandle write lock acquisitions */
#define	WT_STAT_CONN_LOCK_DHANDLE_WRITE_COUNT		1156
/*! lock: metadata lock acquisitions */
#define	WT_STAT_CONN_LOCK_METADATA_COUNT		1157
/*! lock: metadata lock application thread wait time (usecs) */
#define	WT_STAT_CONN_LOCK_METADATA_WAIT_APPLICATION	1158
/*! lock: metadata lock internal thread wait time (usecs) */
#define	WT_STAT_CONN_LOCK_METADATA_WAIT_INTERNAL	1159
/*! lock: schema lock acquisitions */
#define	WT_STAT_CONN_LOCK_SCHEMA_COUNT			1160
/*! lock: schema lock application thread wait time (usecs) */
#define	WT_STAT_CONN_LOCK_SCHEMA_WAIT_APPLICATION	1161
/*! lock: schema lock internal thread wait time (usecs) */
#define	WT_STAT_CONN_LOCK_SCHEMA_WAIT_INTERNAL		1162
/*!
 * lock: table lock application thread time waiting for the table lock
 * (usecs)
 */
#define	WT_STAT_CONN_LOCK_TABLE_WAIT_APPLICATION	1163
/*!
 * lock: table lock internal thread time waiting for the table lock
 * (usecs)
 */
#define	WT_STAT_CONN_LOCK_TABLE_WAIT_INTERNAL		1164
/*! lock: table read lock acquisitions */
#define	WT_STAT_CONN_LOCK_TABLE_READ_COUNT		1165
/*! lock: table write lock acquisitions */
#define	WT_STAT_CONN_LOCK_TABLE_WRITE_COUNT		1166
/*! log: busy returns attempting to switch slots */
#define	WT_STAT_CONN_LOG_SLOT_SWITCH_BUSY		1167
/*! log: force checkpoint calls slept */
#define	WT_STAT_CONN_LOG_FORCE_CKPT_SLEEP		1168
/*! log: log bytes of payload data */
#define	WT_STAT_CONN_LOG_BYTES_PAYLOAD			1169
/*! log: log bytes written */
#define	WT_STAT_CONN_LOG_BYTES_WRITTEN			1170
/*! log: log files manually zero-filled */
#define	WT_STAT_CONN_LOG_ZERO_FILLS			1171
/*! log: log flush operations */
#define	WT_STAT_CONN_LOG_FLUSH				1172
/*! log: log force write operations */
#define	WT_STAT_CONN_LOG_FORCE_WRITE			1173
/*! log: log force write operations skipped */
#define	WT_STAT_CONN_LOG_FORCE_WRITE_SKIP		1174
/*! log: log records compressed */
#define	WT_STAT_CONN_LOG_COMPRESS_WRITES		1175
/*! log: log records not compressed */
#define	WT_STAT_CONN_LOG_COMPRESS_WRITE_FAILS		1176
/*! log: log records too small to compress */
#define	WT_STAT_CONN_LOG_COMPRESS_SMALL			1177
/*! log: log release advances write LSN */
#define	WT_STAT_CONN_LOG_RELEASE_WRITE_LSN		1178
/*! log: log scan operations */
#define	WT_STAT_CONN_LOG_SCANS				1179
/*! log: log scan records requiring two reads */
#define	WT_STAT_CONN_LOG_SCAN_REREADS			1180
/*! log: log server thread advances write LSN */
#define	WT_STAT_CONN_LOG_WRITE_LSN			1181
/*! log: log server thread write LSN walk skipped */
#define	WT_STAT_CONN_LOG_WRITE_LSN_SKIP			1182
/*! log: log sync operations */
#define	WT_STAT_CONN_LOG_SYNC				1183
/*! log: log sync time duration (usecs) */
#define	WT_STAT_CONN_LOG_SYNC_DURATION			1184
/*! log: log sync_dir operations */
#define	WT_STAT_CONN_LOG_SYNC_DIR			1185
/*! log: log sync_dir time duration (usecs) */
#define	WT_STAT_CONN_LOG_SYNC_DIR_DURATION		1186
/*! log: log write operations */
#define	WT_STAT_CONN_LOG_WRITES				1187
/*! log: logging bytes consolidated */
#define	WT_STAT_CONN_LOG_SLOT_CONSOLIDATED		1188
/*! log: maximum log file size */
#define	WT_STAT_CONN_LOG_MAX_FILESIZE			1189
/*! log: number of pre-allocated log files to create */
#define	WT_STAT_CONN_LOG_PREALLOC_MAX			1190
/*! log: pre-allocated log files not ready and missed */
#define	WT_STAT_CONN_LOG_PREALLOC_MISSED		1191
/*! log: pre-allocated log files prepared */
#define	WT_STAT_CONN_LOG_PREALLOC_FILES			1192
/*! log: pre-allocated log files used */
#define	WT_STAT_CONN_LOG_PREALLOC_USED			1193
/*! log: records processed by log scan */
#define	WT_STAT_CONN_LOG_SCAN_RECORDS			1194
/*! log: slot close lost race */
#define	WT_STAT_CONN_LOG_SLOT_CLOSE_RACE		1195
/*! log: slot close unbuffered waits */
#define	WT_STAT_CONN_LOG_SLOT_CLOSE_UNBUF		1196
/*! log: slot closures */
#define	WT_STAT_CONN_LOG_SLOT_CLOSES			1197
/*! log: slot join atomic update races */
#define	WT_STAT_CONN_LOG_SLOT_RACES			1198
/*! log: slot join calls atomic updates raced */
#define	WT_STAT_CONN_LOG_SLOT_YIELD_RACE		1199
/*! log: slot join calls did not yield */
#define	WT_STAT_CONN_LOG_SLOT_IMMEDIATE			1200
/*! log: slot join calls found active slot closed */
#define	WT_STAT_CONN_LOG_SLOT_YIELD_CLOSE		1201
/*! log: slot join calls slept */
#define	WT_STAT_CONN_LOG_SLOT_YIELD_SLEEP		1202
/*! log: slot join calls yielded */
#define	WT_STAT_CONN_LOG_SLOT_YIELD			1203
/*! log: slot join found active slot closed */
#define	WT_STAT_CONN_LOG_SLOT_ACTIVE_CLOSED		1204
/*! log: slot joins yield time (usecs) */
#define	WT_STAT_CONN_LOG_SLOT_YIELD_DURATION		1205
/*! log: slot transitions unable to find free slot */
#define	WT_STAT_CONN_LOG_SLOT_NO_FREE_SLOTS		1206
/*! log: slot unbuffered writes */
#define	WT_STAT_CONN_LOG_SLOT_UNBUFFERED		1207
/*! log: total in-memory size of compressed records */
#define	WT_STAT_CONN_LOG_COMPRESS_MEM			1208
/*! log: total log buffer size */
#define	WT_STAT_CONN_LOG_BUFFER_SIZE			1209
/*! log: total size of compressed records */
#define	WT_STAT_CONN_LOG_COMPRESS_LEN			1210
/*! log: written slots coalesced */
#define	WT_STAT_CONN_LOG_SLOT_COALESCED			1211
/*! log: yields waiting for previous log file close */
#define	WT_STAT_CONN_LOG_CLOSE_YIELDS			1212
/*! perf: file system read latency histogram - 10-49ms */
#define	WT_STAT_CONN_PERF_HIST_READFS_LATENCY_LT50	1213
/*! perf: file system read latency histogram - 100-249ms */
#define	WT_STAT_CONN_PERF_HIST_READFS_LATENCY_LT250	1214
/*! perf: file system read latency histogram - 1000ms+ */
#define	WT_STAT_CONN_PERF_HIST_READFS_LATENCY_GT1000	1215
/*! perf: file system read latency histogram - 250-499ms */
#define	WT_STAT_CONN_PERF_HIST_READFS_LATENCY_LT500	1216
/*! perf: file system read latency histogram - 50-99ms */
#define	WT_STAT_CONN_PERF_HIST_READFS_LATENCY_LT100	1217
/*! perf: file system read latency histogram - 500-999ms */
#define	WT_STAT_CONN_PERF_HIST_READFS_LATENCY_LT1000	1218
/*! perf: file system write latency histogram - 10-49ms */
#define	WT_STAT_CONN_PERF_HIST_WRITEFS_LATENCY_LT50	1219
/*! perf: file system write latency histogram - 100-249ms */
#define	WT_STAT_CONN_PERF_HIST_WRITEFS_LATENCY_LT250	1220
/*! perf: file system write latency histogram - 1000ms+ */
#define	WT_STAT_CONN_PERF_HIST_WRITEFS_LATENCY_GT1000	1221
/*! perf: file system write latency histogram - 250-499ms */
#define	WT_STAT_CONN_PERF_HIST_WRITEFS_LATENCY_LT500	1222
/*! perf: file system write latency histogram - 50-99ms */
#define	WT_STAT_CONN_PERF_HIST_WRITEFS_LATENCY_LT100	1223
/*! perf: file system write latency histogram - 500-999ms */
#define	WT_STAT_CONN_PERF_HIST_WRITEFS_LATENCY_LT1000	1224
/*! perf: operation read latency histogram - 100-249us */
#define	WT_STAT_CONN_PERF_HIST_READOP_LATENCY_LT250	1225
/*! perf: operation read latency histogram - 1000-9999us */
#define	WT_STAT_CONN_PERF_HIST_READOP_LATENCY_LT10000	1226
/*! perf: operation read latency histogram - 10000us+ */
#define	WT_STAT_CONN_PERF_HIST_READOP_LATENCY_GT10000	1227
/*! perf: operation read latency histogram - 250-499us */
#define	WT_STAT_CONN_PERF_HIST_READOP_LATENCY_LT500	1228
/*! perf: operation read latency histogram - 500-999us */
#define	WT_STAT_CONN_PERF_HIST_READOP_LATENCY_LT1000	1229
/*! perf: operation write latency histogram - 100-249us */
#define	WT_STAT_CONN_PERF_HIST_WRITEOP_LATENCY_LT250	1230
/*! perf: operation write latency histogram - 1000-9999us */
#define	WT_STAT_CONN_PERF_HIST_WRITEOP_LATENCY_LT10000	1231
/*! perf: operation write latency histogram - 10000us+ */
#define	WT_STAT_CONN_PERF_HIST_WRITEOP_LATENCY_GT10000	1232
/*! perf: operation write latency histogram - 250-499us */
#define	WT_STAT_CONN_PERF_HIST_WRITEOP_LATENCY_LT500	1233
/*! perf: operation write latency histogram - 500-999us */
#define	WT_STAT_CONN_PERF_HIST_WRITEOP_LATENCY_LT1000	1234
/*! reconciliation: fast-path pages deleted */
#define	WT_STAT_CONN_REC_PAGE_DELETE_FAST		1235
/*! reconciliation: page reconciliation calls */
#define	WT_STAT_CONN_REC_PAGES				1236
/*! reconciliation: page reconciliation calls for eviction */
#define	WT_STAT_CONN_REC_PAGES_EVICTION			1237
/*! reconciliation: pages deleted */
#define	WT_STAT_CONN_REC_PAGE_DELETE			1238
/*! reconciliation: split bytes currently awaiting free */
#define	WT_STAT_CONN_REC_SPLIT_STASHED_BYTES		1239
/*! reconciliation: split objects currently awaiting free */
#define	WT_STAT_CONN_REC_SPLIT_STASHED_OBJECTS		1240
/*! session: open cursor count */
#define	WT_STAT_CONN_SESSION_CURSOR_OPEN		1241
/*! session: open session count */
#define	WT_STAT_CONN_SESSION_OPEN			1242
/*! session: table alter failed calls */
#define	WT_STAT_CONN_SESSION_TABLE_ALTER_FAIL		1243
/*! session: table alter successful calls */
#define	WT_STAT_CONN_SESSION_TABLE_ALTER_SUCCESS	1244
/*! session: table alter unchanged and skipped */
#define	WT_STAT_CONN_SESSION_TABLE_ALTER_SKIP		1245
/*! session: table compact failed calls */
#define	WT_STAT_CONN_SESSION_TABLE_COMPACT_FAIL		1246
/*! session: table compact successful calls */
#define	WT_STAT_CONN_SESSION_TABLE_COMPACT_SUCCESS	1247
/*! session: table create failed calls */
#define	WT_STAT_CONN_SESSION_TABLE_CREATE_FAIL		1248
/*! session: table create successful calls */
#define	WT_STAT_CONN_SESSION_TABLE_CREATE_SUCCESS	1249
/*! session: table drop failed calls */
#define	WT_STAT_CONN_SESSION_TABLE_DROP_FAIL		1250
/*! session: table drop successful calls */
#define	WT_STAT_CONN_SESSION_TABLE_DROP_SUCCESS		1251
/*! session: table rebalance failed calls */
#define	WT_STAT_CONN_SESSION_TABLE_REBALANCE_FAIL	1252
/*! session: table rebalance successful calls */
#define	WT_STAT_CONN_SESSION_TABLE_REBALANCE_SUCCESS	1253
/*! session: table rename failed calls */
#define	WT_STAT_CONN_SESSION_TABLE_RENAME_FAIL		1254
/*! session: table rename successful calls */
#define	WT_STAT_CONN_SESSION_TABLE_RENAME_SUCCESS	1255
/*! session: table salvage failed calls */
#define	WT_STAT_CONN_SESSION_TABLE_SALVAGE_FAIL		1256
/*! session: table salvage successful calls */
#define	WT_STAT_CONN_SESSION_TABLE_SALVAGE_SUCCESS	1257
/*! session: table truncate failed calls */
#define	WT_STAT_CONN_SESSION_TABLE_TRUNCATE_FAIL	1258
/*! session: table truncate successful calls */
#define	WT_STAT_CONN_SESSION_TABLE_TRUNCATE_SUCCESS	1259
/*! session: table verify failed calls */
#define	WT_STAT_CONN_SESSION_TABLE_VERIFY_FAIL		1260
/*! session: table verify successful calls */
#define	WT_STAT_CONN_SESSION_TABLE_VERIFY_SUCCESS	1261
/*! thread-state: active filesystem fsync calls */
#define	WT_STAT_CONN_THREAD_FSYNC_ACTIVE		1262
/*! thread-state: active filesystem read calls */
#define	WT_STAT_CONN_THREAD_READ_ACTIVE			1263
/*! thread-state: active filesystem write calls */
#define	WT_STAT_CONN_THREAD_WRITE_ACTIVE		1264
/*! thread-yield: application thread time evicting (usecs) */
#define	WT_STAT_CONN_APPLICATION_EVICT_TIME		1265
/*! thread-yield: application thread time waiting for cache (usecs) */
#define	WT_STAT_CONN_APPLICATION_CACHE_TIME		1266
/*!
 * thread-yield: connection close blocked waiting for transaction state
 * stabilization
 */
#define	WT_STAT_CONN_TXN_RELEASE_BLOCKED		1267
/*! thread-yield: connection close yielded for lsm manager shutdown */
#define	WT_STAT_CONN_CONN_CLOSE_BLOCKED_LSM		1268
/*! thread-yield: data handle lock yielded */
<<<<<<< HEAD
#define	WT_STAT_CONN_DHANDLE_LOCK_BLOCKED		1269
/*! thread-yield: log server sync yielded for log write */
#define	WT_STAT_CONN_LOG_SERVER_SYNC_BLOCKED		1270
/*! thread-yield: page acquire busy blocked */
#define	WT_STAT_CONN_PAGE_BUSY_BLOCKED			1271
/*! thread-yield: page acquire eviction blocked */
#define	WT_STAT_CONN_PAGE_FORCIBLE_EVICT_BLOCKED	1272
/*! thread-yield: page acquire locked blocked */
#define	WT_STAT_CONN_PAGE_LOCKED_BLOCKED		1273
/*! thread-yield: page acquire read blocked */
#define	WT_STAT_CONN_PAGE_READ_BLOCKED			1274
/*! thread-yield: page acquire time sleeping (usecs) */
#define	WT_STAT_CONN_PAGE_SLEEP				1275
/*! thread-yield: page delete rollback yielded for instantiation */
#define	WT_STAT_CONN_PAGE_DEL_ROLLBACK_BLOCKED		1276
/*! thread-yield: page reconciliation yielded due to child modification */
#define	WT_STAT_CONN_CHILD_MODIFY_BLOCKED_PAGE		1277
/*! thread-yield: reference for page index and slot yielded */
#define	WT_STAT_CONN_PAGE_INDEX_SLOT_BLOCKED		1278
=======
#define	WT_STAT_CONN_DHANDLE_LOCK_BLOCKED		1247
/*!
 * thread-yield: get reference for page index and slot time sleeping
 * (usecs)
 */
#define	WT_STAT_CONN_PAGE_INDEX_SLOT_REF_BLOCKED	1248
/*! thread-yield: log server sync yielded for log write */
#define	WT_STAT_CONN_LOG_SERVER_SYNC_BLOCKED		1249
/*! thread-yield: page acquire busy blocked */
#define	WT_STAT_CONN_PAGE_BUSY_BLOCKED			1250
/*! thread-yield: page acquire eviction blocked */
#define	WT_STAT_CONN_PAGE_FORCIBLE_EVICT_BLOCKED	1251
/*! thread-yield: page acquire locked blocked */
#define	WT_STAT_CONN_PAGE_LOCKED_BLOCKED		1252
/*! thread-yield: page acquire read blocked */
#define	WT_STAT_CONN_PAGE_READ_BLOCKED			1253
/*! thread-yield: page acquire time sleeping (usecs) */
#define	WT_STAT_CONN_PAGE_SLEEP				1254
/*!
 * thread-yield: page delete rollback time sleeping for state change
 * (usecs)
 */
#define	WT_STAT_CONN_PAGE_DEL_ROLLBACK_BLOCKED		1255
/*! thread-yield: page reconciliation yielded due to child modification */
#define	WT_STAT_CONN_CHILD_MODIFY_BLOCKED_PAGE		1256
>>>>>>> 83cb4be4
/*!
 * thread-yield: tree descend one level yielded for split page index
 * update
 */
#define	WT_STAT_CONN_TREE_DESCEND_BLOCKED		1279
/*! transaction: number of named snapshots created */
#define	WT_STAT_CONN_TXN_SNAPSHOTS_CREATED		1280
/*! transaction: number of named snapshots dropped */
#define	WT_STAT_CONN_TXN_SNAPSHOTS_DROPPED		1281
/*! transaction: transaction begins */
#define	WT_STAT_CONN_TXN_BEGIN				1282
/*! transaction: transaction checkpoint currently running */
#define	WT_STAT_CONN_TXN_CHECKPOINT_RUNNING		1283
/*! transaction: transaction checkpoint generation */
#define	WT_STAT_CONN_TXN_CHECKPOINT_GENERATION		1284
/*! transaction: transaction checkpoint max time (msecs) */
#define	WT_STAT_CONN_TXN_CHECKPOINT_TIME_MAX		1285
/*! transaction: transaction checkpoint min time (msecs) */
#define	WT_STAT_CONN_TXN_CHECKPOINT_TIME_MIN		1286
/*! transaction: transaction checkpoint most recent time (msecs) */
#define	WT_STAT_CONN_TXN_CHECKPOINT_TIME_RECENT		1287
/*! transaction: transaction checkpoint scrub dirty target */
#define	WT_STAT_CONN_TXN_CHECKPOINT_SCRUB_TARGET	1288
/*! transaction: transaction checkpoint scrub time (msecs) */
#define	WT_STAT_CONN_TXN_CHECKPOINT_SCRUB_TIME		1289
/*! transaction: transaction checkpoint total time (msecs) */
#define	WT_STAT_CONN_TXN_CHECKPOINT_TIME_TOTAL		1290
/*! transaction: transaction checkpoints */
#define	WT_STAT_CONN_TXN_CHECKPOINT			1291
/*!
 * transaction: transaction checkpoints skipped because database was
 * clean
 */
#define	WT_STAT_CONN_TXN_CHECKPOINT_SKIPPED		1292
/*! transaction: transaction failures due to cache overflow */
#define	WT_STAT_CONN_TXN_FAIL_CACHE			1293
/*!
 * transaction: transaction fsync calls for checkpoint after allocating
 * the transaction ID
 */
#define	WT_STAT_CONN_TXN_CHECKPOINT_FSYNC_POST		1294
/*!
 * transaction: transaction fsync duration for checkpoint after
 * allocating the transaction ID (usecs)
 */
#define	WT_STAT_CONN_TXN_CHECKPOINT_FSYNC_POST_DURATION	1295
/*! transaction: transaction range of IDs currently pinned */
#define	WT_STAT_CONN_TXN_PINNED_RANGE			1296
/*! transaction: transaction range of IDs currently pinned by a checkpoint */
#define	WT_STAT_CONN_TXN_PINNED_CHECKPOINT_RANGE	1297
/*!
 * transaction: transaction range of IDs currently pinned by named
 * snapshots
 */
#define	WT_STAT_CONN_TXN_PINNED_SNAPSHOT_RANGE		1298
/*! transaction: transaction sync calls */
#define	WT_STAT_CONN_TXN_SYNC				1299
/*! transaction: transactions committed */
#define	WT_STAT_CONN_TXN_COMMIT				1300
/*! transaction: transactions rolled back */
#define	WT_STAT_CONN_TXN_ROLLBACK			1301
/*! transaction: update conflicts */
#define	WT_STAT_CONN_TXN_UPDATE_CONFLICT		1302

/*!
 * @}
 * @name Statistics for data sources
 * @anchor statistics_dsrc
 * @{
 */
/*! LSM: bloom filter false positives */
#define	WT_STAT_DSRC_BLOOM_FALSE_POSITIVE		2000
/*! LSM: bloom filter hits */
#define	WT_STAT_DSRC_BLOOM_HIT				2001
/*! LSM: bloom filter misses */
#define	WT_STAT_DSRC_BLOOM_MISS				2002
/*! LSM: bloom filter pages evicted from cache */
#define	WT_STAT_DSRC_BLOOM_PAGE_EVICT			2003
/*! LSM: bloom filter pages read into cache */
#define	WT_STAT_DSRC_BLOOM_PAGE_READ			2004
/*! LSM: bloom filters in the LSM tree */
#define	WT_STAT_DSRC_BLOOM_COUNT			2005
/*! LSM: chunks in the LSM tree */
#define	WT_STAT_DSRC_LSM_CHUNK_COUNT			2006
/*! LSM: highest merge generation in the LSM tree */
#define	WT_STAT_DSRC_LSM_GENERATION_MAX			2007
/*!
 * LSM: queries that could have benefited from a Bloom filter that did
 * not exist
 */
#define	WT_STAT_DSRC_LSM_LOOKUP_NO_BLOOM		2008
/*! LSM: sleep for LSM checkpoint throttle */
#define	WT_STAT_DSRC_LSM_CHECKPOINT_THROTTLE		2009
/*! LSM: sleep for LSM merge throttle */
#define	WT_STAT_DSRC_LSM_MERGE_THROTTLE			2010
/*! LSM: total size of bloom filters */
#define	WT_STAT_DSRC_BLOOM_SIZE				2011
/*! block-manager: allocations requiring file extension */
#define	WT_STAT_DSRC_BLOCK_EXTENSION			2012
/*! block-manager: blocks allocated */
#define	WT_STAT_DSRC_BLOCK_ALLOC			2013
/*! block-manager: blocks freed */
#define	WT_STAT_DSRC_BLOCK_FREE				2014
/*! block-manager: checkpoint size */
#define	WT_STAT_DSRC_BLOCK_CHECKPOINT_SIZE		2015
/*! block-manager: file allocation unit size */
#define	WT_STAT_DSRC_ALLOCATION_SIZE			2016
/*! block-manager: file bytes available for reuse */
#define	WT_STAT_DSRC_BLOCK_REUSE_BYTES			2017
/*! block-manager: file magic number */
#define	WT_STAT_DSRC_BLOCK_MAGIC			2018
/*! block-manager: file major version number */
#define	WT_STAT_DSRC_BLOCK_MAJOR			2019
/*! block-manager: file size in bytes */
#define	WT_STAT_DSRC_BLOCK_SIZE				2020
/*! block-manager: minor version number */
#define	WT_STAT_DSRC_BLOCK_MINOR			2021
/*! btree: btree checkpoint generation */
#define	WT_STAT_DSRC_BTREE_CHECKPOINT_GENERATION	2022
/*!
 * btree: column-store fixed-size leaf pages, only reported if tree_walk
 * or all statistics are enabled
 */
#define	WT_STAT_DSRC_BTREE_COLUMN_FIX			2023
/*!
 * btree: column-store internal pages, only reported if tree_walk or all
 * statistics are enabled
 */
#define	WT_STAT_DSRC_BTREE_COLUMN_INTERNAL		2024
/*!
 * btree: column-store variable-size RLE encoded values, only reported if
 * tree_walk or all statistics are enabled
 */
#define	WT_STAT_DSRC_BTREE_COLUMN_RLE			2025
/*!
 * btree: column-store variable-size deleted values, only reported if
 * tree_walk or all statistics are enabled
 */
#define	WT_STAT_DSRC_BTREE_COLUMN_DELETED		2026
/*!
 * btree: column-store variable-size leaf pages, only reported if
 * tree_walk or all statistics are enabled
 */
#define	WT_STAT_DSRC_BTREE_COLUMN_VARIABLE		2027
/*! btree: fixed-record size */
#define	WT_STAT_DSRC_BTREE_FIXED_LEN			2028
/*! btree: maximum internal page key size */
#define	WT_STAT_DSRC_BTREE_MAXINTLKEY			2029
/*! btree: maximum internal page size */
#define	WT_STAT_DSRC_BTREE_MAXINTLPAGE			2030
/*! btree: maximum leaf page key size */
#define	WT_STAT_DSRC_BTREE_MAXLEAFKEY			2031
/*! btree: maximum leaf page size */
#define	WT_STAT_DSRC_BTREE_MAXLEAFPAGE			2032
/*! btree: maximum leaf page value size */
#define	WT_STAT_DSRC_BTREE_MAXLEAFVALUE			2033
/*! btree: maximum tree depth */
#define	WT_STAT_DSRC_BTREE_MAXIMUM_DEPTH		2034
/*!
 * btree: number of key/value pairs, only reported if tree_walk or all
 * statistics are enabled
 */
#define	WT_STAT_DSRC_BTREE_ENTRIES			2035
/*!
 * btree: overflow pages, only reported if tree_walk or all statistics
 * are enabled
 */
#define	WT_STAT_DSRC_BTREE_OVERFLOW			2036
/*! btree: pages rewritten by compaction */
#define	WT_STAT_DSRC_BTREE_COMPACT_REWRITE		2037
/*!
 * btree: row-store internal pages, only reported if tree_walk or all
 * statistics are enabled
 */
#define	WT_STAT_DSRC_BTREE_ROW_INTERNAL			2038
/*!
 * btree: row-store leaf pages, only reported if tree_walk or all
 * statistics are enabled
 */
#define	WT_STAT_DSRC_BTREE_ROW_LEAF			2039
/*! cache: bytes currently in the cache */
#define	WT_STAT_DSRC_CACHE_BYTES_INUSE			2040
/*! cache: bytes read into cache */
#define	WT_STAT_DSRC_CACHE_BYTES_READ			2041
/*! cache: bytes written from cache */
#define	WT_STAT_DSRC_CACHE_BYTES_WRITE			2042
/*! cache: checkpoint blocked page eviction */
#define	WT_STAT_DSRC_CACHE_EVICTION_CHECKPOINT		2043
/*! cache: data source pages selected for eviction unable to be evicted */
#define	WT_STAT_DSRC_CACHE_EVICTION_FAIL		2044
/*! cache: eviction walk passes of a file */
#define	WT_STAT_DSRC_CACHE_EVICTION_WALK_PASSES		2045
/*! cache: eviction walk target pages histogram - 0-9 */
#define	WT_STAT_DSRC_CACHE_EVICTION_TARGET_PAGE_LT10	2046
/*! cache: eviction walk target pages histogram - 10-31 */
#define	WT_STAT_DSRC_CACHE_EVICTION_TARGET_PAGE_LT32	2047
/*! cache: eviction walk target pages histogram - 128 and higher */
#define	WT_STAT_DSRC_CACHE_EVICTION_TARGET_PAGE_GE128	2048
/*! cache: eviction walk target pages histogram - 32-63 */
#define	WT_STAT_DSRC_CACHE_EVICTION_TARGET_PAGE_LT64	2049
/*! cache: eviction walk target pages histogram - 64-128 */
#define	WT_STAT_DSRC_CACHE_EVICTION_TARGET_PAGE_LT128	2050
/*! cache: eviction walks abandoned */
#define	WT_STAT_DSRC_CACHE_EVICTION_WALKS_ABANDONED	2051
/*! cache: eviction walks gave up because they restarted their walk twice */
#define	WT_STAT_DSRC_CACHE_EVICTION_WALKS_STOPPED	2052
/*!
 * cache: eviction walks gave up because they saw too many pages and
 * found no candidates
 */
#define	WT_STAT_DSRC_CACHE_EVICTION_WALKS_GAVE_UP_NO_TARGETS	2053
/*!
 * cache: eviction walks gave up because they saw too many pages and
 * found too few candidates
 */
#define	WT_STAT_DSRC_CACHE_EVICTION_WALKS_GAVE_UP_RATIO	2054
/*! cache: eviction walks reached end of tree */
#define	WT_STAT_DSRC_CACHE_EVICTION_WALKS_ENDED		2055
/*! cache: eviction walks started from root of tree */
#define	WT_STAT_DSRC_CACHE_EVICTION_WALK_FROM_ROOT	2056
/*! cache: eviction walks started from saved location in tree */
#define	WT_STAT_DSRC_CACHE_EVICTION_WALK_SAVED_POS	2057
/*! cache: hazard pointer blocked page eviction */
#define	WT_STAT_DSRC_CACHE_EVICTION_HAZARD		2058
/*! cache: in-memory page passed criteria to be split */
#define	WT_STAT_DSRC_CACHE_INMEM_SPLITTABLE		2059
/*! cache: in-memory page splits */
#define	WT_STAT_DSRC_CACHE_INMEM_SPLIT			2060
/*! cache: internal pages evicted */
#define	WT_STAT_DSRC_CACHE_EVICTION_INTERNAL		2061
/*! cache: internal pages split during eviction */
#define	WT_STAT_DSRC_CACHE_EVICTION_SPLIT_INTERNAL	2062
/*! cache: leaf pages split during eviction */
#define	WT_STAT_DSRC_CACHE_EVICTION_SPLIT_LEAF		2063
/*! cache: modified pages evicted */
#define	WT_STAT_DSRC_CACHE_EVICTION_DIRTY		2064
/*! cache: overflow pages read into cache */
#define	WT_STAT_DSRC_CACHE_READ_OVERFLOW		2065
/*! cache: page split during eviction deepened the tree */
#define	WT_STAT_DSRC_CACHE_EVICTION_DEEPEN		2066
/*! cache: page written requiring lookaside records */
#define	WT_STAT_DSRC_CACHE_WRITE_LOOKASIDE		2067
/*! cache: pages read into cache */
#define	WT_STAT_DSRC_CACHE_READ				2068
/*! cache: pages read into cache requiring lookaside entries */
#define	WT_STAT_DSRC_CACHE_READ_LOOKASIDE		2069
/*! cache: pages requested from the cache */
#define	WT_STAT_DSRC_CACHE_PAGES_REQUESTED		2070
/*! cache: pages seen by eviction walk */
#define	WT_STAT_DSRC_CACHE_EVICTION_PAGES_SEEN		2071
/*! cache: pages written from cache */
#define	WT_STAT_DSRC_CACHE_WRITE			2072
/*! cache: pages written requiring in-memory restoration */
#define	WT_STAT_DSRC_CACHE_WRITE_RESTORE		2073
/*! cache: tracked dirty bytes in the cache */
#define	WT_STAT_DSRC_CACHE_BYTES_DIRTY			2074
/*! cache: unmodified pages evicted */
#define	WT_STAT_DSRC_CACHE_EVICTION_CLEAN		2075
/*!
 * cache_walk: Average difference between current eviction generation
 * when the page was last considered, only reported if cache_walk or all
 * statistics are enabled
 */
#define	WT_STAT_DSRC_CACHE_STATE_GEN_AVG_GAP		2076
/*!
 * cache_walk: Average on-disk page image size seen, only reported if
 * cache_walk or all statistics are enabled
 */
#define	WT_STAT_DSRC_CACHE_STATE_AVG_WRITTEN_SIZE	2077
/*!
 * cache_walk: Average time in cache for pages that have been visited by
 * the eviction server, only reported if cache_walk or all statistics are
 * enabled
 */
#define	WT_STAT_DSRC_CACHE_STATE_AVG_VISITED_AGE	2078
/*!
 * cache_walk: Average time in cache for pages that have not been visited
 * by the eviction server, only reported if cache_walk or all statistics
 * are enabled
 */
#define	WT_STAT_DSRC_CACHE_STATE_AVG_UNVISITED_AGE	2079
/*!
 * cache_walk: Clean pages currently in cache, only reported if
 * cache_walk or all statistics are enabled
 */
#define	WT_STAT_DSRC_CACHE_STATE_PAGES_CLEAN		2080
/*!
 * cache_walk: Current eviction generation, only reported if cache_walk
 * or all statistics are enabled
 */
#define	WT_STAT_DSRC_CACHE_STATE_GEN_CURRENT		2081
/*!
 * cache_walk: Dirty pages currently in cache, only reported if
 * cache_walk or all statistics are enabled
 */
#define	WT_STAT_DSRC_CACHE_STATE_PAGES_DIRTY		2082
/*!
 * cache_walk: Entries in the root page, only reported if cache_walk or
 * all statistics are enabled
 */
#define	WT_STAT_DSRC_CACHE_STATE_ROOT_ENTRIES		2083
/*!
 * cache_walk: Internal pages currently in cache, only reported if
 * cache_walk or all statistics are enabled
 */
#define	WT_STAT_DSRC_CACHE_STATE_PAGES_INTERNAL		2084
/*!
 * cache_walk: Leaf pages currently in cache, only reported if cache_walk
 * or all statistics are enabled
 */
#define	WT_STAT_DSRC_CACHE_STATE_PAGES_LEAF		2085
/*!
 * cache_walk: Maximum difference between current eviction generation
 * when the page was last considered, only reported if cache_walk or all
 * statistics are enabled
 */
#define	WT_STAT_DSRC_CACHE_STATE_GEN_MAX_GAP		2086
/*!
 * cache_walk: Maximum page size seen, only reported if cache_walk or all
 * statistics are enabled
 */
#define	WT_STAT_DSRC_CACHE_STATE_MAX_PAGESIZE		2087
/*!
 * cache_walk: Minimum on-disk page image size seen, only reported if
 * cache_walk or all statistics are enabled
 */
#define	WT_STAT_DSRC_CACHE_STATE_MIN_WRITTEN_SIZE	2088
/*!
 * cache_walk: Number of pages never visited by eviction server, only
 * reported if cache_walk or all statistics are enabled
 */
#define	WT_STAT_DSRC_CACHE_STATE_UNVISITED_COUNT	2089
/*!
 * cache_walk: On-disk page image sizes smaller than a single allocation
 * unit, only reported if cache_walk or all statistics are enabled
 */
#define	WT_STAT_DSRC_CACHE_STATE_SMALLER_ALLOC_SIZE	2090
/*!
 * cache_walk: Pages created in memory and never written, only reported
 * if cache_walk or all statistics are enabled
 */
#define	WT_STAT_DSRC_CACHE_STATE_MEMORY			2091
/*!
 * cache_walk: Pages currently queued for eviction, only reported if
 * cache_walk or all statistics are enabled
 */
#define	WT_STAT_DSRC_CACHE_STATE_QUEUED			2092
/*!
 * cache_walk: Pages that could not be queued for eviction, only reported
 * if cache_walk or all statistics are enabled
 */
#define	WT_STAT_DSRC_CACHE_STATE_NOT_QUEUEABLE		2093
/*!
 * cache_walk: Refs skipped during cache traversal, only reported if
 * cache_walk or all statistics are enabled
 */
#define	WT_STAT_DSRC_CACHE_STATE_REFS_SKIPPED		2094
/*!
 * cache_walk: Size of the root page, only reported if cache_walk or all
 * statistics are enabled
 */
#define	WT_STAT_DSRC_CACHE_STATE_ROOT_SIZE		2095
/*!
 * cache_walk: Total number of pages currently in cache, only reported if
 * cache_walk or all statistics are enabled
 */
#define	WT_STAT_DSRC_CACHE_STATE_PAGES			2096
/*! compression: compressed pages read */
#define	WT_STAT_DSRC_COMPRESS_READ			2097
/*! compression: compressed pages written */
#define	WT_STAT_DSRC_COMPRESS_WRITE			2098
/*! compression: page written failed to compress */
#define	WT_STAT_DSRC_COMPRESS_WRITE_FAIL		2099
/*! compression: page written was too small to compress */
#define	WT_STAT_DSRC_COMPRESS_WRITE_TOO_SMALL		2100
/*! compression: raw compression call failed, additional data available */
#define	WT_STAT_DSRC_COMPRESS_RAW_FAIL_TEMPORARY	2101
/*! compression: raw compression call failed, no additional data available */
#define	WT_STAT_DSRC_COMPRESS_RAW_FAIL			2102
/*! compression: raw compression call succeeded */
#define	WT_STAT_DSRC_COMPRESS_RAW_OK			2103
/*! cursor: bulk-loaded cursor-insert calls */
#define	WT_STAT_DSRC_CURSOR_INSERT_BULK			2104
/*! cursor: create calls */
#define	WT_STAT_DSRC_CURSOR_CREATE			2105
/*! cursor: cursor-insert key and value bytes inserted */
#define	WT_STAT_DSRC_CURSOR_INSERT_BYTES		2106
/*! cursor: cursor-remove key bytes removed */
#define	WT_STAT_DSRC_CURSOR_REMOVE_BYTES		2107
/*! cursor: cursor-update value bytes updated */
#define	WT_STAT_DSRC_CURSOR_UPDATE_BYTES		2108
/*! cursor: insert calls */
#define	WT_STAT_DSRC_CURSOR_INSERT			2109
/*! cursor: modify calls */
#define	WT_STAT_DSRC_CURSOR_MODIFY			2110
/*! cursor: next calls */
#define	WT_STAT_DSRC_CURSOR_NEXT			2111
/*! cursor: prev calls */
#define	WT_STAT_DSRC_CURSOR_PREV			2112
/*! cursor: remove calls */
#define	WT_STAT_DSRC_CURSOR_REMOVE			2113
/*! cursor: reserve calls */
#define	WT_STAT_DSRC_CURSOR_RESERVE			2114
/*! cursor: reset calls */
#define	WT_STAT_DSRC_CURSOR_RESET			2115
/*! cursor: restarted searches */
#define	WT_STAT_DSRC_CURSOR_RESTART			2116
/*! cursor: search calls */
#define	WT_STAT_DSRC_CURSOR_SEARCH			2117
/*! cursor: search near calls */
#define	WT_STAT_DSRC_CURSOR_SEARCH_NEAR			2118
/*! cursor: truncate calls */
#define	WT_STAT_DSRC_CURSOR_TRUNCATE			2119
/*! cursor: update calls */
#define	WT_STAT_DSRC_CURSOR_UPDATE			2120
/*! reconciliation: dictionary matches */
#define	WT_STAT_DSRC_REC_DICTIONARY			2121
/*! reconciliation: fast-path pages deleted */
#define	WT_STAT_DSRC_REC_PAGE_DELETE_FAST		2122
/*!
 * reconciliation: internal page key bytes discarded using suffix
 * compression
 */
#define	WT_STAT_DSRC_REC_SUFFIX_COMPRESSION		2123
/*! reconciliation: internal page multi-block writes */
#define	WT_STAT_DSRC_REC_MULTIBLOCK_INTERNAL		2124
/*! reconciliation: internal-page overflow keys */
#define	WT_STAT_DSRC_REC_OVERFLOW_KEY_INTERNAL		2125
/*! reconciliation: leaf page key bytes discarded using prefix compression */
#define	WT_STAT_DSRC_REC_PREFIX_COMPRESSION		2126
/*! reconciliation: leaf page multi-block writes */
#define	WT_STAT_DSRC_REC_MULTIBLOCK_LEAF		2127
/*! reconciliation: leaf-page overflow keys */
#define	WT_STAT_DSRC_REC_OVERFLOW_KEY_LEAF		2128
/*! reconciliation: maximum blocks required for a page */
#define	WT_STAT_DSRC_REC_MULTIBLOCK_MAX			2129
/*! reconciliation: overflow values written */
#define	WT_STAT_DSRC_REC_OVERFLOW_VALUE			2130
/*! reconciliation: page checksum matches */
#define	WT_STAT_DSRC_REC_PAGE_MATCH			2131
/*! reconciliation: page reconciliation calls */
#define	WT_STAT_DSRC_REC_PAGES				2132
/*! reconciliation: page reconciliation calls for eviction */
#define	WT_STAT_DSRC_REC_PAGES_EVICTION			2133
/*! reconciliation: pages deleted */
#define	WT_STAT_DSRC_REC_PAGE_DELETE			2134
/*! session: object compaction */
#define	WT_STAT_DSRC_SESSION_COMPACT			2135
/*! session: open cursor count */
#define	WT_STAT_DSRC_SESSION_CURSOR_OPEN		2136
/*! transaction: update conflicts */
#define	WT_STAT_DSRC_TXN_UPDATE_CONFLICT		2137

/*!
 * @}
 * @name Statistics for join cursors
 * @anchor statistics_join
 * @{
 */
/*! : accesses to the main table */
#define	WT_STAT_JOIN_MAIN_ACCESS			3000
/*! : bloom filter false positives */
#define	WT_STAT_JOIN_BLOOM_FALSE_POSITIVE		3001
/*! : checks that conditions of membership are satisfied */
#define	WT_STAT_JOIN_MEMBERSHIP_CHECK			3002
/*! : items inserted into a bloom filter */
#define	WT_STAT_JOIN_BLOOM_INSERT			3003
/*! : items iterated */
#define	WT_STAT_JOIN_ITERATED				3004
/*! @} */
/*
 * Statistics section: END
 * DO NOT EDIT: automatically built by dist/api_stat.py.
 */
/*! @} */

#undef __F

#if defined(__cplusplus)
}
#endif
#endif /* __WIREDTIGER_H_ */<|MERGE_RESOLUTION|>--- conflicted
+++ resolved
@@ -4517,10 +4517,6 @@
 #define	WT_LOGOP_ROW_REMOVE	5
 /*! row truncate */
 #define	WT_LOGOP_ROW_TRUNCATE	6
-/*! checkpoint start */
-#define	WT_LOGOP_CHECKPOINT_START	7
-/*! previous LSN */
-#define	WT_LOGOP_PREV_LSN	8
 /*! @} */
 
 /*******************************************
@@ -5115,53 +5111,31 @@
 /*! thread-yield: connection close yielded for lsm manager shutdown */
 #define	WT_STAT_CONN_CONN_CLOSE_BLOCKED_LSM		1268
 /*! thread-yield: data handle lock yielded */
-<<<<<<< HEAD
 #define	WT_STAT_CONN_DHANDLE_LOCK_BLOCKED		1269
-/*! thread-yield: log server sync yielded for log write */
-#define	WT_STAT_CONN_LOG_SERVER_SYNC_BLOCKED		1270
-/*! thread-yield: page acquire busy blocked */
-#define	WT_STAT_CONN_PAGE_BUSY_BLOCKED			1271
-/*! thread-yield: page acquire eviction blocked */
-#define	WT_STAT_CONN_PAGE_FORCIBLE_EVICT_BLOCKED	1272
-/*! thread-yield: page acquire locked blocked */
-#define	WT_STAT_CONN_PAGE_LOCKED_BLOCKED		1273
-/*! thread-yield: page acquire read blocked */
-#define	WT_STAT_CONN_PAGE_READ_BLOCKED			1274
-/*! thread-yield: page acquire time sleeping (usecs) */
-#define	WT_STAT_CONN_PAGE_SLEEP				1275
-/*! thread-yield: page delete rollback yielded for instantiation */
-#define	WT_STAT_CONN_PAGE_DEL_ROLLBACK_BLOCKED		1276
-/*! thread-yield: page reconciliation yielded due to child modification */
-#define	WT_STAT_CONN_CHILD_MODIFY_BLOCKED_PAGE		1277
-/*! thread-yield: reference for page index and slot yielded */
-#define	WT_STAT_CONN_PAGE_INDEX_SLOT_BLOCKED		1278
-=======
-#define	WT_STAT_CONN_DHANDLE_LOCK_BLOCKED		1247
 /*!
  * thread-yield: get reference for page index and slot time sleeping
  * (usecs)
  */
-#define	WT_STAT_CONN_PAGE_INDEX_SLOT_REF_BLOCKED	1248
+#define	WT_STAT_CONN_PAGE_INDEX_SLOT_REF_BLOCKED	1270
 /*! thread-yield: log server sync yielded for log write */
-#define	WT_STAT_CONN_LOG_SERVER_SYNC_BLOCKED		1249
+#define	WT_STAT_CONN_LOG_SERVER_SYNC_BLOCKED		1271
 /*! thread-yield: page acquire busy blocked */
-#define	WT_STAT_CONN_PAGE_BUSY_BLOCKED			1250
+#define	WT_STAT_CONN_PAGE_BUSY_BLOCKED			1272
 /*! thread-yield: page acquire eviction blocked */
-#define	WT_STAT_CONN_PAGE_FORCIBLE_EVICT_BLOCKED	1251
+#define	WT_STAT_CONN_PAGE_FORCIBLE_EVICT_BLOCKED	1273
 /*! thread-yield: page acquire locked blocked */
-#define	WT_STAT_CONN_PAGE_LOCKED_BLOCKED		1252
+#define	WT_STAT_CONN_PAGE_LOCKED_BLOCKED		1274
 /*! thread-yield: page acquire read blocked */
-#define	WT_STAT_CONN_PAGE_READ_BLOCKED			1253
+#define	WT_STAT_CONN_PAGE_READ_BLOCKED			1275
 /*! thread-yield: page acquire time sleeping (usecs) */
-#define	WT_STAT_CONN_PAGE_SLEEP				1254
+#define	WT_STAT_CONN_PAGE_SLEEP				1276
 /*!
  * thread-yield: page delete rollback time sleeping for state change
  * (usecs)
  */
-#define	WT_STAT_CONN_PAGE_DEL_ROLLBACK_BLOCKED		1255
+#define	WT_STAT_CONN_PAGE_DEL_ROLLBACK_BLOCKED		1277
 /*! thread-yield: page reconciliation yielded due to child modification */
-#define	WT_STAT_CONN_CHILD_MODIFY_BLOCKED_PAGE		1256
->>>>>>> 83cb4be4
+#define	WT_STAT_CONN_CHILD_MODIFY_BLOCKED_PAGE		1278
 /*!
  * thread-yield: tree descend one level yielded for split page index
  * update
