/*-
 * Copyright (c) 2014-present MongoDB, Inc.
 * Copyright (c) 2008-2014 WiredTiger, Inc.
 *  All rights reserved.
 *
 * See the file LICENSE for redistribution information.
 */

#ifndef __WIREDTIGER_H_
#define __WIREDTIGER_H_

#if defined(__cplusplus)
extern "C" {
#endif

/*******************************************
 * Version information
 *******************************************/
#define WIREDTIGER_VERSION_MAJOR    @VERSION_MAJOR@
#define WIREDTIGER_VERSION_MINOR    @VERSION_MINOR@
#define WIREDTIGER_VERSION_PATCH    @VERSION_PATCH@
#define WIREDTIGER_VERSION_STRING   @VERSION_STRING@

/*******************************************
 * Required includes
 *******************************************/
@wiredtiger_includes_decl@

/*******************************************
 * Portable type names
 *******************************************/
@off_t_decl@
@uintmax_t_decl@
@uintptr_t_decl@

#if defined(DOXYGEN) || defined(SWIG)
#define __F(func) func
#else
/* NOLINTNEXTLINE(misc-macro-parentheses) */
#define __F(func) (*func)
#endif

/*
 * We support configuring WiredTiger with the gcc/clang -fvisibility=hidden
 * flags, but that requires public APIs be specifically marked.
 */
#if defined(DOXYGEN) || defined(SWIG) || !defined(__GNUC__)
#define WT_ATTRIBUTE_LIBRARY_VISIBLE
#else
#define WT_ATTRIBUTE_LIBRARY_VISIBLE    __attribute__((visibility("default")))
#endif

/*!
 * @defgroup wt WiredTiger API
 * The functions, handles and methods applications use to access and manage
 * data with WiredTiger.
 *
 * @{
 */

/*******************************************
 * Public forward structure declarations
 *******************************************/
struct __wt_collator;       typedef struct __wt_collator WT_COLLATOR;
struct __wt_compressor;     typedef struct __wt_compressor WT_COMPRESSOR;
struct __wt_config_item;    typedef struct __wt_config_item WT_CONFIG_ITEM;
struct __wt_config_parser;
    typedef struct __wt_config_parser WT_CONFIG_PARSER;
struct __wt_connection;     typedef struct __wt_connection WT_CONNECTION;
struct __wt_cursor;     typedef struct __wt_cursor WT_CURSOR;
struct __wt_data_source;    typedef struct __wt_data_source WT_DATA_SOURCE;
struct __wt_encryptor;      typedef struct __wt_encryptor WT_ENCRYPTOR;
struct __wt_event_handler;  typedef struct __wt_event_handler WT_EVENT_HANDLER;
struct __wt_extension_api;  typedef struct __wt_extension_api WT_EXTENSION_API;
struct __wt_extractor;      typedef struct __wt_extractor WT_EXTRACTOR;
struct __wt_file_handle;    typedef struct __wt_file_handle WT_FILE_HANDLE;
struct __wt_file_system;    typedef struct __wt_file_system WT_FILE_SYSTEM;
struct __wt_item;       typedef struct __wt_item WT_ITEM;
struct __wt_modify;     typedef struct __wt_modify WT_MODIFY;
struct __wt_session;        typedef struct __wt_session WT_SESSION;
#if !defined(DOXYGEN)
struct __wt_storage_source; typedef struct __wt_storage_source WT_STORAGE_SOURCE;
#endif

/*!
 * A raw item of data to be managed, including a pointer to the data and a
 * length.
 *
 * WT_ITEM structures do not need to be cleared before use.
 */
struct __wt_item {
    /*!
     * The memory reference of the data item.
     *
     * For items returned by a WT_CURSOR, the pointer is only valid until
     * the next operation on that cursor.  Applications that need to keep
     * an item across multiple cursor operations must make a copy.
     */
    const void *data;

    /*!
     * The number of bytes in the data item.
     *
     * The maximum length of a single column stored in a table is not fixed
     * (as it partially depends on the underlying file configuration), but
     * is always a small number of bytes less than 4GB.
     */
    size_t size;

#ifndef DOXYGEN
    /*! Managed memory chunk (internal use). */
    void *mem;

    /*! Managed memory size (internal use). */
    size_t memsize;

    /*! Object flags (internal use). */
/* AUTOMATIC FLAG VALUE GENERATION START 0 */
#define WT_ITEM_ALIGNED 0x1u
#define WT_ITEM_INUSE   0x2u
/* AUTOMATIC FLAG VALUE GENERATION STOP 32 */
    uint32_t flags;
#endif
};

/*!
 * A set of modifications for a value, including a pointer to new data and a
 * length, plus a target offset in the value and an optional length of data
 * in the value to be replaced.
 *
 * WT_MODIFY structures do not need to be cleared before use.
 */
struct __wt_modify {
    /*!
     * New data. The size of the new data may be zero when no new data is
     * provided.
     */
    WT_ITEM data;

    /*!
     * The zero-based byte offset in the value where the new data is placed.
     *
     * If the offset is past the end of the value, padding bytes are
     * appended to the value up to the specified offset. If the value is a
     * string (value format \c S), the padding byte is a space. If the value
     * is a raw byte array accessed using a WT_ITEM structure (value format
     * \c u), the padding byte is a nul.
     */
     size_t offset;

    /*!
     * The number of bytes in the value to be replaced.
     *
     * If the size is zero, no bytes from the value are replaced and the new
     * data is inserted.
     *
     * If the offset is past the end of the value, the size is ignored.
     *
     * If the offset plus the size overlaps the end of the previous value,
     * bytes from the offset to the end of the value are replaced and any
     * remaining new data is appended.
     */
     size_t size;
};

/*!
 * The maximum packed size of a 64-bit integer.  The ::wiredtiger_struct_pack
 * function will pack single long integers into at most this many bytes.
 */
#define WT_INTPACK64_MAXSIZE    ((int)sizeof(int64_t) + 1)

/*!
 * The maximum packed size of a 32-bit integer.  The ::wiredtiger_struct_pack
 * function will pack single integers into at most this many bytes.
 */
#define WT_INTPACK32_MAXSIZE    ((int)sizeof(int32_t) + 1)

/*!
 * A WT_CURSOR handle is the interface to a cursor.
 *
 * Cursors allow data to be searched, iterated and modified, implementing the
 * CRUD (create, read, update and delete) operations.  Cursors are opened in
 * the context of a session.  If a transaction is started, cursors operate in
 * the context of the transaction until the transaction is resolved.
 *
 * Raw data is represented by key/value pairs of WT_ITEM structures, but
 * cursors can also provide access to fields within the key and value if the
 * formats are described in the WT_SESSION::create method.
 *
 * In the common case, a cursor is used to access records in a table.  However,
 * cursors can be used on subsets of tables (such as a single column or a
 * projection of multiple columns), as an interface to statistics, configuration
 * data or application-specific data sources.  See WT_SESSION::open_cursor for
 * more information.
 *
 * <b>Thread safety:</b> A WT_CURSOR handle is not usually shared between
 * threads. See @ref threads for more information.
 */
struct __wt_cursor {
    WT_SESSION *session;    /*!< The session handle for this cursor. */

    /*!
     * The name of the data source for the cursor, matches the \c uri
     * parameter to WT_SESSION::open_cursor used to open the cursor.
     */
    const char *uri;

    /*!
     * The format of the data packed into key items.  See @ref packing for
     * details.  If not set, a default value of "u" is assumed, and
     * applications must use WT_ITEM structures to manipulate untyped byte
     * arrays.
     */
    const char *key_format;

    /*!
     * The format of the data packed into value items.  See @ref packing
     * for details.  If not set, a default value of "u" is assumed, and
     * applications must use WT_ITEM structures to manipulate untyped byte
     * arrays.
     */
    const char *value_format;

    /*!
     * @name Data access
     * @{
     */
    /*!
     * Get the key for the current record.
     *
     * @snippet ex_all.c Get the cursor's string key
     *
     * @snippet ex_all.c Get the cursor's record number key
     *
     * @param cursor the cursor handle
     * @param ... pointers to hold key fields corresponding to
     * WT_CURSOR::key_format.
     * The API does not validate the argument types passed in; the caller is
     * responsible for passing the correct argument types according to
     * WT_CURSOR::key_format.
     * @errors
     */
    int __F(get_key)(WT_CURSOR *cursor, ...);

    /*!
     * Get the value for the current record.
     *
     * @snippet ex_all.c Get the cursor's string value
     *
     * @snippet ex_all.c Get the cursor's raw value
     *
     * @param cursor the cursor handle
     * @param ... pointers to hold value fields corresponding to
     * WT_CURSOR::value_format.
     * The API does not validate the argument types passed in; the caller is
     * responsible for passing the correct argument types according to
     * WT_CURSOR::value_format.
     * @errors
     */
    int __F(get_value)(WT_CURSOR *cursor, ...);

    /*!
     * Get the raw key and value for the current record.
     *
     * @snippet ex_all.c Get the raw key and value for the current record.
     *
     * @snippet ex_all.c Set the cursor's record number key
     *
     * @param cursor the cursor handle
     * @param key pointer to an item that will contains the current record's raw key
     * @param value pointer to an item that will contains the current record's raw value
     *
     * The caller can optionally pass in NULL for either key or value to retrieve only
     * the other of the key or value.
     *
     * If an error occurs during this operation, a flag will be set in the
     * cursor, and the next operation to access the key will fail.  This
     * simplifies error handling in applications.
     * @errors
     */
        int __F(get_raw_key_value)(WT_CURSOR *cursor, WT_ITEM* key, WT_ITEM* value);

    /*!
     * Set the key for the next operation.
     *
     * @snippet ex_all.c Set the cursor's string key
     *
     * @snippet ex_all.c Set the cursor's record number key
     *
     * @param cursor the cursor handle
     * @param ... key fields corresponding to WT_CURSOR::key_format.
     *
     * If an error occurs during this operation, a flag will be set in the
     * cursor, and the next operation to access the key will fail.  This
     * simplifies error handling in applications.
     */
    void __F(set_key)(WT_CURSOR *cursor, ...);

    /*!
     * Set the value for the next operation.
     *
     * @snippet ex_all.c Set the cursor's string value
     *
     * @snippet ex_all.c Set the cursor's raw value
     *
     * @param cursor the cursor handle
     * @param ... value fields corresponding to WT_CURSOR::value_format.
     *
     * If an error occurs during this operation, a flag will be set in the
     * cursor, and the next operation to access the value will fail.  This
     * simplifies error handling in applications.
     */
    void __F(set_value)(WT_CURSOR *cursor, ...);
    /*! @} */

    /*!
     * @name Cursor positioning
     * @{
     */
    /*!
     * Return the ordering relationship between two cursors: both cursors
     * must have the same data source and have valid keys. (When testing
     * only for equality, WT_CURSOR::equals may be faster.)
     *
     * @snippet ex_all.c Cursor comparison
     *
     * @param cursor the cursor handle
     * @param other another cursor handle
     * @param comparep the status of the comparison: < 0 if
     * <code>cursor</code> refers to a key that appears before
     * <code>other</code>, 0 if the cursors refer to the same key,
     * and > 0 if <code>cursor</code> refers to a key that appears after
     * <code>other</code>.
     * @errors
     */
    int __F(compare)(WT_CURSOR *cursor, WT_CURSOR *other, int *comparep);

    /*!
     * Return the ordering relationship between two cursors, testing only
     * for equality: both cursors must have the same data source and have
     * valid keys.
     *
     * @snippet ex_all.c Cursor equality
     *
     * @param cursor the cursor handle
     * @param other another cursor handle
     * @param[out] equalp the status of the comparison: 1 if the cursors
     * refer to the same key, otherwise 0.
     * @errors
     */
    int __F(equals)(WT_CURSOR *cursor, WT_CURSOR *other, int *equalp);

    /*!
     * Return the next record.
     *
     * @snippet ex_all.c Return the next record
     *
     * @param cursor the cursor handle
     * @errors
     */
    int __F(next)(WT_CURSOR *cursor);

    /*!
     * Return the previous record.
     *
     * @snippet ex_all.c Return the previous record
     *
     * @param cursor the cursor handle
     * @errors
     */
    int __F(prev)(WT_CURSOR *cursor);

    /*!
     * Reset the cursor. Any resources held by the cursor are released,
     * and the cursor's key and position are no longer valid. Subsequent
     * iterations with WT_CURSOR::next will move to the first record, or
     * with WT_CURSOR::prev will move to the last record.
     *
     * In the case of a statistics cursor, resetting the cursor refreshes
     * the statistics information returned. Resetting a session statistics
     * cursor resets all the session statistics values to zero.
     *
     * @snippet ex_all.c Reset the cursor
     *
     * @param cursor the cursor handle
     * @errors
     */
    int __F(reset)(WT_CURSOR *cursor);

    /*!
     * Return the record matching the key. The key must first be set.
     *
     * @snippet ex_all.c Search for an exact match
     *
     * On success, the cursor ends positioned at the returned record; to
     * minimize cursor resources, the WT_CURSOR::reset method should be
     * called as soon as the record has been retrieved and the cursor no
     * longer needs that position.
     *
     * @param cursor the cursor handle
     * @errors
     */
    int __F(search)(WT_CURSOR *cursor);

    /*!
     * Return the record matching the key if it exists, or an adjacent
     * record.  An adjacent record is either the smallest record larger
     * than the key or the largest record smaller than the key (in other
     * words, a logically adjacent key).
     *
     * The key must first be set.
     *
     * An example of a search for an exact or adjacent match:
     *
     * @snippet ex_all.c Search for an exact or adjacent match
     *
     * An example of a forward scan through the table, where all keys
     * greater than or equal to a specified prefix are included in the
     * scan:
     *
     * @snippet ex_all.c Forward scan greater than or equal
     *
     * An example of a backward scan through the table, where all keys
     * less than a specified prefix are included in the scan:
     *
     * @snippet ex_all.c Backward scan less than
     *
     * On success, the cursor ends positioned at the returned record; to
     * minimize cursor resources, the WT_CURSOR::reset method should be
     * called as soon as the record has been retrieved and the cursor no
     * longer needs that position.
     *
     * @param cursor the cursor handle
     * @param exactp the status of the search: 0 if an exact match is
     * found, < 0 if a smaller key is returned, > 0 if a larger key is
     * returned
     * @errors
     */
    int __F(search_near)(WT_CURSOR *cursor, int *exactp);
    /*! @} */

    /*!
     * @name Data modification
     * @{
     */
    /*!
     * Insert a record and optionally update an existing record.
     *
     * If the cursor was configured with "overwrite=true" (the default),
     * both the key and value must be set; if the record already exists,
     * the key's value will be updated, otherwise, the record will be
     * inserted.
     *
     * @snippet ex_all.c Insert a new record or overwrite an existing record
     *
     * If the cursor was not configured with "overwrite=true", both the key
     * and value must be set and the record must not already exist; the
     * record will be inserted. If the record already exists, the
     * ::WT_DUPLICATE_KEY error is returned and the value found in the tree
     * can be retrieved using WT_CURSOR::get_value.
     *
     * @snippet ex_all.c Insert a new record and fail if the record exists
     *
     * If a cursor with record number keys was configured with
     * "append=true" (not the default), the value must be set; a new record
     * will be appended and the new record number can be retrieved using
     * WT_CURSOR::get_key.
     *
     * @snippet ex_all.c Insert a new record and assign a record number
     *
     * The cursor ends with no position, and a subsequent call to the
     * WT_CURSOR::next (WT_CURSOR::prev) method will iterate from the
     * beginning (end) of the table.
     *
     * If the cursor does not have record number keys or was not configured
     * with "append=true", the cursor ends with no key set and a subsequent
     * call to the WT_CURSOR::get_key method will fail. The cursor ends with
     * no value set and a subsequent call to the WT_CURSOR::get_value method
     * will fail, except for the ::WT_DUPLICATE_KEY error return, in which
     * case the value currently stored for the key can be retrieved.
     *
     * Inserting a new record after the current maximum record in a
     * fixed-length bit field column-store (that is, a store with an
     * 'r' type key and 't' type value) will implicitly create the missing
     * records as records with a value of 0.
     *
     * When loading a large amount of data into a new object, using
     * a cursor with the \c bulk configuration string enabled and
     * loading the data in sorted order will be much faster than doing
     * out-of-order inserts.  See @ref tune_bulk_load for more information.
     *
     * The maximum length of a single column stored in a table is not fixed
     * (as it partially depends on the underlying file configuration), but
     * is always a small number of bytes less than 4GB.
     *
     * The WT_CURSOR::insert method can only be used at snapshot isolation.
     *
     * @param cursor the cursor handle
     * @errors
     * In particular, if \c overwrite=false is configured and a record with
     * the specified key already exists, ::WT_DUPLICATE_KEY is returned.
     * Also, if \c in_memory is configured for the database and the insert
     * requires more than the configured cache size to complete,
     * ::WT_CACHE_FULL is returned.
     */
    int __F(insert)(WT_CURSOR *cursor);

    /*!
     * Modify an existing record. Both the key and value must be set and the record must
     * already exist.
     *
     * Modifications are specified in WT_MODIFY structures. Modifications
     * are applied in order and later modifications can update earlier ones.
     *
     * The modify method is only supported on strings (value format type
     * \c S), or raw byte arrays accessed using a WT_ITEM structure (value
     * format type \c u).
     *
     * The WT_CURSOR::modify method stores a change record in cache and writes a change record
     * to the log instead of the usual complete values. Using WT_CURSOR::modify will result in
     * slower reads, and slower writes than the WT_CURSOR::insert or WT_CURSOR::update methods,
     * because of the need to assemble the complete value in both the read and write paths. The
     * WT_CURSOR::modify method is intended for applications where memory and log amplification
     * are issues (in other words, applications where there is cache or I/O pressure and the
     * application wants to trade performance for a smaller working set in cache and smaller
     * log records).
     *
     * @snippet ex_all.c Modify an existing record
     *
     * On success, the cursor ends positioned at the modified record; to
     * minimize cursor resources, the WT_CURSOR::reset method should be
     * called as soon as the cursor no longer needs that position.
     *
     * The maximum length of a single column stored in a table is not fixed
     * (as it partially depends on the underlying file configuration), but
     * is always a small number of bytes less than 4GB.
     *
     * The WT_CURSOR::modify method can only be used at snapshot isolation.
     *
     * @param cursor the cursor handle
     * @param entries an array of modification data structures
     * @param nentries the number of modification data structures
     * @errors
     * In particular, if \c in_memory is configured for the database and
     * the modify requires more than the configured cache size to complete,
     * ::WT_CACHE_FULL is returned.
     */
    int __F(modify)(WT_CURSOR *cursor, WT_MODIFY *entries, int nentries);

    /*!
     * Update an existing record and optionally insert a record.
     *
     * If the cursor was configured with "overwrite=true" (the default),
     * both the key and value must be set; if the record already exists, the
     * key's value will be updated, otherwise, the record will be inserted.
     *
     * @snippet ex_all.c Update an existing record or insert a new record
     *
     * If the cursor was not configured with "overwrite=true", both the key
     * and value must be set and the record must already exist; the
     * record will be updated.
     *
     * @snippet ex_all.c Update an existing record and fail if DNE
     *
     * On success, the cursor ends positioned at the modified record; to
     * minimize cursor resources, the WT_CURSOR::reset method should be
     * called as soon as the cursor no longer needs that position. (The
     * WT_CURSOR::insert method never keeps a cursor position and may be
     * more efficient for that reason.)
     *
     * The maximum length of a single column stored in a table is not fixed
     * (as it partially depends on the underlying file configuration), but
     * is always a small number of bytes less than 4GB.
     *
     * The WT_CURSOR::update method can only be used at snapshot isolation.
     *
     * @param cursor the cursor handle
     * @errors
     * In particular, if \c overwrite=false is configured and no record with
     * the specified key exists, ::WT_NOTFOUND is returned.
     * Also, if \c in_memory is configured for the database and the update
     * requires more than the configured cache size to complete,
     * ::WT_CACHE_FULL is returned.
     */
    int __F(update)(WT_CURSOR *cursor);

    /*!
     * Remove a record.
     *
     * The key must be set; the key's record will be removed if it exists.
     *
     * @snippet ex_all.c Remove a record
     *
     * Any cursor position does not change: if the cursor was positioned
     * before the WT_CURSOR::remove call, the cursor remains positioned
     * at the removed record; to minimize cursor resources, the
     * WT_CURSOR::reset method should be called as soon as the cursor no
     * longer needs that position. If the cursor was not positioned before
     * the WT_CURSOR::remove call, the cursor ends with no position, and a
     * subsequent call to the WT_CURSOR::next (WT_CURSOR::prev) method will
     * iterate from the beginning (end) of the table.
     *
     * @snippet ex_all.c Remove a record and fail if DNE
     *
     * Removing a record in a fixed-length bit field column-store
     * (that is, a store with an 'r' type key and 't' type value) is
     * identical to setting the record's value to 0.
     *
     * The WT_CURSOR::remove method can only be used at snapshot isolation.
     *
     * @param cursor the cursor handle
     * @errors
     */
    int __F(remove)(WT_CURSOR *cursor);

    /*!
     * Reserve an existing record so a subsequent write is less likely to
     * fail due to a conflict between concurrent operations.
     *
     * The key must first be set and the record must already exist.
     *
     * Note that reserve works by doing a special update operation that is
     * not logged and does not change the value of the record. This update
     * is aborted when the enclosing transaction ends regardless of whether
     * it commits or rolls back. Given that, reserve can only be used to
     * detect conflicts between transactions that execute concurrently. It
     * cannot detect all logical conflicts between transactions. For that,
     * some update to the record must be committed.
     *
     * @snippet ex_all.c Reserve a record
     *
     * On success, the cursor ends positioned at the specified record; to
     * minimize cursor resources, the WT_CURSOR::reset method should be
     * called as soon as the cursor no longer needs that position.
     *
     * @param cursor the cursor handle
     * @errors
     */
    int __F(reserve)(WT_CURSOR *cursor);
    /*! @} */

#ifndef DOXYGEN
    /*!
     * If the cursor is opened on a checkpoint, return a unique identifier for the checkpoint;
     * otherwise return 0.
     *
     * This allows applications to confirm that checkpoint cursors opened on default checkpoints
     * in different objects reference the same database checkpoint.
     *
     * @param cursor the cursor handle
     * @errors
     */
    uint64_t __F(checkpoint_id)(WT_CURSOR *cursor);
#endif

    /*!
     * Close the cursor.
     *
     * This releases the resources associated with the cursor handle.
     * Cursors are closed implicitly by ending the enclosing connection or
     * closing the session in which they were opened.
     *
     * @snippet ex_all.c Close the cursor
     *
     * @param cursor the cursor handle
     * @errors
     */
    int __F(close)(WT_CURSOR *cursor);

    /*!
     * Get the table's largest key, ignoring visibility. This method is only supported by
     * file: or table: objects. The cursor ends with no position.
     *
     * @snippet ex_all.c Get the table's largest key
     *
     * @param cursor the cursor handle
     * @errors
     */
    int __F(largest_key)(WT_CURSOR *cursor);

    /*!
     * Reconfigure the cursor.
     *
     * The cursor is reset.
     *
     * @snippet ex_all.c Reconfigure a cursor
     *
     * @param cursor the cursor handle
     * @configstart{WT_CURSOR.reconfigure, see dist/api_data.py}
     * @config{append, append written values as new records\, giving each a new record number key;
     * valid only for cursors with record number keys., a boolean flag; default \c false.}
     * @config{overwrite, configures whether the cursor's insert and update methods check the
     * existing state of the record.  If \c overwrite is \c false\, WT_CURSOR::insert fails with
     * ::WT_DUPLICATE_KEY if the record exists\, and WT_CURSOR::update fails with ::WT_NOTFOUND if
     * the record does not exist., a boolean flag; default \c true.}
     * @configend
     * @errors
     */
    int __F(reconfigure)(WT_CURSOR *cursor, const char *config);

    /*!
     * Set range bounds on the cursor.
     *
     * @param cursor the cursor handle
     * @configstart{WT_CURSOR.bound, see dist/api_data.py}
     * @config{action, configures whether this call into the API will set or clear range bounds on
     * the given cursor.  It takes one of two values\, "set" or "clear". If "set" is specified then
     * "bound" must also be specified.  The keys relevant to the given bound must have been set
     * prior to the call using WT_CURSOR::set_key., a string\, chosen from the following options: \c
     * "clear"\, \c "set"; default \c set.}
     * @config{bound, configures which bound is being operated on.  It takes one of two values\,
     * "lower" or "upper"., a string\, chosen from the following options: \c "lower"\, \c "upper";
     * default empty.}
     * @config{inclusive, configures whether the given bound is inclusive or not., a boolean flag;
     * default \c true.}
     * @configend
     * @errors
     */
    int __F(bound)(WT_CURSOR *cursor, const char *config);

    /*
     * Protected fields, only to be used by cursor implementations.
     */
#if !defined(SWIG) && !defined(DOXYGEN)
    int __F(cache)(WT_CURSOR *cursor);  /* Cache the cursor */
                        /* Reopen a cached cursor */
    int __F(reopen)(WT_CURSOR *cursor, bool check_only);

    uint64_t uri_hash;          /* Hash of URI */

    /*
     * !!!
     * Explicit representations of structures from queue.h.
     * TAILQ_ENTRY(wt_cursor) q;
     */
    struct {
        WT_CURSOR *tqe_next;
        WT_CURSOR **tqe_prev;
    } q;                /* Linked list of WT_CURSORs. */

    uint64_t recno;         /* Record number, normal and raw mode */
    uint8_t raw_recno_buf[WT_INTPACK64_MAXSIZE];

    void    *json_private;      /* JSON specific storage */
    void    *lang_private;      /* Language specific private storage */

    WT_ITEM key, value;
    int saved_err;          /* Saved error in set_{key,value}. */
    /*
     * URI used internally, may differ from the URI provided by the
     * user on open.
     */
    const char *internal_uri;

    /*
     * Lower bound and upper bound buffers that is used for the bound API. Store the key set for
     * either the lower bound and upper bound such that cursor operations can limit the returned key
     * to be within the bounded ranges.
     */
    WT_ITEM lower_bound, upper_bound;

/* AUTOMATIC FLAG VALUE GENERATION START 0 */
#define WT_CURSTD_APPEND        0x000000001ull
#define WT_CURSTD_BOUND_LOWER    0x000000002ull       /* Lower bound. */
#define WT_CURSTD_BOUND_LOWER_INCLUSIVE 0x000000004ull /* Inclusive lower bound. */
#define WT_CURSTD_BOUND_UPPER           0x000000008ull /* Upper bound. */
#define WT_CURSTD_BOUND_UPPER_INCLUSIVE 0x000000010ull /* Inclusive upper bound. */
#define WT_CURSTD_BULK          0x000000020ull
#define WT_CURSTD_CACHEABLE     0x000000040ull
#define WT_CURSTD_CACHED        0x000000080ull
#define WT_CURSTD_DEAD          0x000000100ull
#define WT_CURSTD_DEBUG_COPY_KEY    0x000000200ull
#define WT_CURSTD_DEBUG_COPY_VALUE  0x000000400ull
#define WT_CURSTD_DEBUG_RESET_EVICT 0x000000800ull
#define WT_CURSTD_DUMP_HEX      0x000001000ull
#define WT_CURSTD_DUMP_JSON     0x000002000ull
#define WT_CURSTD_DUMP_PRETTY       0x000004000ull
#define WT_CURSTD_DUMP_PRINT        0x000008000ull
#define WT_CURSTD_DUP_NO_VALUE          0x000010000ull
#define WT_CURSTD_EVICT_REPOSITION     0x000020000ull
#define WT_CURSTD_HS_READ_ACROSS_BTREE 0x000040000ull
#define WT_CURSTD_HS_READ_ALL       0x000080000ull
#define WT_CURSTD_HS_READ_COMMITTED 0x000100000ull
#define WT_CURSTD_IGNORE_TOMBSTONE  0x000200000ull
#define WT_CURSTD_JOINED        0x000400000ull
#define WT_CURSTD_KEY_EXT       0x000800000ull /* Key points out of tree. */
#define WT_CURSTD_KEY_INT       0x001000000ull /* Key points into tree. */
#define WT_CURSTD_KEY_ONLY      0x002000000ull
#define WT_CURSTD_META_INUSE        0x004000000ull
#define WT_CURSTD_OPEN          0x008000000ull
#define WT_CURSTD_OVERWRITE     0x010000000ull
#define WT_CURSTD_RAW           0x020000000ull
#define WT_CURSTD_RAW_SEARCH        0x040000000ull
#define WT_CURSTD_VALUE_EXT     0x080000000ull /* Value points out of tree. */
#define WT_CURSTD_VALUE_INT     0x100000000ull /* Value points into tree. */
#define WT_CURSTD_VERSION_CURSOR    0x200000000ull /* Version cursor. */
/* AUTOMATIC FLAG VALUE GENERATION STOP 64 */
#define WT_CURSTD_KEY_SET   (WT_CURSTD_KEY_EXT | WT_CURSTD_KEY_INT)
#define WT_CURSTD_VALUE_SET (WT_CURSTD_VALUE_EXT | WT_CURSTD_VALUE_INT)
#define WT_CURSTD_BOUND_ALL (WT_CURSTD_BOUND_UPPER | WT_CURSTD_BOUND_UPPER_INCLUSIVE \
| WT_CURSTD_BOUND_LOWER | WT_CURSTD_BOUND_LOWER_INCLUSIVE)
    uint64_t flags;
#endif
};

/*! WT_SESSION::timestamp_transaction_uint timestamp types */
typedef enum {
    WT_TS_TXN_TYPE_COMMIT, /*!< Commit timestamp. */
    WT_TS_TXN_TYPE_DURABLE, /*!< Durable timestamp. */
    WT_TS_TXN_TYPE_PREPARE, /*!< Prepare timestamp. */
    WT_TS_TXN_TYPE_READ /*!< Read timestamp. */
} WT_TS_TXN_TYPE;

/*!
 * All data operations are performed in the context of a WT_SESSION.  This
 * encapsulates the thread and transactional context of the operation.
 *
 * <b>Thread safety:</b> A WT_SESSION handle is not usually shared between
 * threads, see @ref threads for more information.
 */
struct __wt_session {
    /*! The connection for this session. */
    WT_CONNECTION *connection;

    /*
     * Don't expose app_private to non-C language bindings - they have
     * their own way to attach data to an operation.
     */
#if !defined(SWIG)
    /*!
     * A location for applications to store information that will be
     * available in callbacks taking a WT_SESSION handle.
     */
    void *app_private;
#endif

    /*!
     * Close the session handle.
     *
     * This will release the resources associated with the session handle,
     * including rolling back any active transactions and closing any
     * cursors that remain open in the session.
     *
     * @snippet ex_all.c Close a session
     *
     * @param session the session handle
     * @configempty{WT_SESSION.close, see dist/api_data.py}
     * @errors
     */
    int __F(close)(WT_SESSION *session, const char *config);

    /*!
     * Reconfigure a session handle.
     *
     * Only configurations listed in the method arguments are modified, other configurations
     * remain in their current state. This method additionally resets the cursors associated
     * with the session. WT_SESSION::reconfigure will fail if a transaction is in progress in
     * the session.
     *
     * @snippet ex_all.c Reconfigure a session
     *
     * @param session the session handle
     * @configstart{WT_SESSION.reconfigure, see dist/api_data.py}
     * @config{cache_cursors, enable caching of cursors for reuse.  Any calls to WT_CURSOR::close
     * for a cursor created in this session will mark the cursor as cached and keep it available to
     * be reused for later calls to WT_SESSION::open_cursor.  Cached cursors may be eventually
     * closed.  This value is inherited from ::wiredtiger_open \c cache_cursors., a boolean flag;
     * default \c true.}
     * @config{cache_max_wait_ms, the maximum number of milliseconds an application thread will wait
     * for space to be available in cache before giving up.  Default value will be the global
     * setting of the connection config., an integer greater than or equal to \c 0; default \c 0.}
     * @config{debug = (, configure debug specific behavior on a session.  Generally only used for
     * internal testing purposes., a set of related configuration options defined as follows.}
     * @config{&nbsp;&nbsp;&nbsp;&nbsp;release_evict_page, Configure the session to evict the page
     * when it is released and no longer needed., a boolean flag; default \c false.}
     * @config{ ),,}
     * @config{ignore_cache_size, when set\, operations performed by this session ignore the cache
     * size and are not blocked when the cache is full.  Note that use of this option for operations
     * that create cache pressure can starve ordinary sessions that obey the cache size., a boolean
     * flag; default \c false.}
     * @config{isolation, the default isolation level for operations in this session., a string\,
     * chosen from the following options: \c "read-uncommitted"\, \c "read-committed"\, \c
     * "snapshot"; default \c snapshot.}
     * @config{prefetch = (, Enable automatic detection of scans by applications\, and attempt to
     * pre-fetch future content into the cache., a set of related configuration options defined as
     * follows.}
     * @config{&nbsp;&nbsp;&nbsp;&nbsp;enabled, whether pre-fetch is enabled for this
     * session., a boolean flag; default \c false.}
     * @config{ ),,}
     * @configend
     * @errors
     */
    int __F(reconfigure)(WT_SESSION *session, const char *config);

    /*!
     * Return information about an error as a string.
     *
     * @snippet ex_all.c Display an error thread safe
     *
     * @param session the session handle
     * @param error a return value from a WiredTiger, ISO C, or POSIX
     * standard API call
     * @returns a string representation of the error
     */
    const char *__F(strerror)(WT_SESSION *session, int error);

    /*!
     * @name Cursor handles
     * @{
     */

    /*!
     * Open a new cursor on a data source or duplicate an existing cursor.
     *
     * @snippet ex_all.c Open a cursor
     *
     * An existing cursor can be duplicated by passing it as the \c to_dup
     * parameter and setting the \c uri parameter to \c NULL:
     *
     * @snippet ex_all.c Duplicate a cursor
     *
     * Cursors being duplicated must have a key set, and successfully
     * duplicated cursors are positioned at the same place in the data
     * source as the original.
     *
     * Cursor handles should be discarded by calling WT_CURSOR::close.
     *
     * Cursors capable of supporting transactional operations operate in the
     * context of the current transaction, if any.
     *
     * WT_SESSION::rollback_transaction implicitly resets all cursors associated with the
         * session.
     *
     * Cursors are relatively light-weight objects but may hold references
     * to heavier-weight objects; applications should re-use cursors when
     * possible, but instantiating new cursors is not so expensive that
     * applications need to cache cursors at all cost.
     *
     * @param session the session handle
     * @param uri the data source on which the cursor operates; cursors
     *  are usually opened on tables, however, cursors can be opened on
     *  any data source, regardless of whether it is ultimately stored
     *  in a table.  Some cursor types may have limited functionality
     *  (for example, they may be read-only or not support transactional
     *  updates).  See @ref data_sources for more information.
     *  <br>
     *  @copydoc doc_cursor_types
     * @param to_dup a cursor to duplicate or gather statistics on
     * @configstart{WT_SESSION.open_cursor, see dist/api_data.py}
     * @config{append, append written values as new records\, giving each a new record number key;
     * valid only for cursors with record number keys., a boolean flag; default \c false.}
     * @config{bulk, configure the cursor for bulk-loading\, a fast\, initial load path (see @ref
     * tune_bulk_load for more information). Bulk-load may only be used for newly created objects
     * and applications should use the WT_CURSOR::insert method to insert rows.  When bulk-loading\,
     * rows must be loaded in sorted order.  The value is usually a true/false flag; when
     * bulk-loading fixed-length column store objects\, the special value \c bitmap allows chunks of
     * a memory resident bitmap to be loaded directly into a file by passing a \c WT_ITEM to
     * WT_CURSOR::set_value where the \c size field indicates the number of records in the bitmap
     * (as specified by the object's \c value_format configuration). Bulk-loaded bitmap values must
     * end on a byte boundary relative to the bit count (except for the last set of values loaded).,
     * a string; default \c false.}
     * @config{checkpoint, the name of a checkpoint to open.  (The reserved name
     * "WiredTigerCheckpoint" opens the most recent checkpoint taken for the object.) The cursor
     * does not support data modification., a string; default empty.}
     * @config{debug = (, configure debug specific behavior on a cursor.  Generally only used for
     * internal testing purposes., a set of related configuration options defined as follows.}
     * @config{&nbsp;&nbsp;&nbsp;&nbsp;dump_version, open a version cursor\, which is a debug cursor
     * on a table that enables iteration through the history of values for a given key., a boolean
     * flag; default \c false.}
     * @config{&nbsp;&nbsp;&nbsp;&nbsp;release_evict, Configure the cursor
     * to evict the page positioned on when the reset API call is used., a boolean flag; default \c
     * false.}
     * @config{ ),,}
     * @config{dump, configure the cursor for dump format inputs and outputs: "hex" selects a simple
     * hexadecimal format\, "json" selects a JSON format with each record formatted as fields named
     * by column names if available\, "pretty" selects a human-readable format (making it
     * incompatible with the "load")\, "pretty_hex" is similar to "pretty" (also incompatible with
     * "load") except raw byte data elements will be printed like "hex" format\, and "print" selects
     * a format where only non-printing characters are hexadecimal encoded.  These formats are
     * compatible with the @ref util_dump and @ref util_load commands., a string\, chosen from the
     * following options: \c "hex"\, \c "json"\, \c "pretty"\, \c "pretty_hex"\, \c "print"; default
     * empty.}
     * @config{incremental = (, configure the cursor for block incremental backup usage.  These
     * formats are only compatible with the backup data source; see @ref backup., a set of related
     * configuration options defined as follows.}
     * @config{&nbsp;&nbsp;&nbsp;&nbsp;consolidate,
     * causes block incremental backup information to be consolidated if adjacent granularity blocks
     * are modified.  If false\, information will be returned in granularity sized blocks only.
     * This must be set on the primary backup cursor and it applies to all files for this backup., a
     * boolean flag; default \c false.}
     * @config{&nbsp;&nbsp;&nbsp;&nbsp;enabled, whether to
     * configure this backup as the starting point for a subsequent incremental backup., a boolean
     * flag; default \c false.}
     * @config{&nbsp;&nbsp;&nbsp;&nbsp;file, the file name when opening a
     * duplicate incremental backup cursor.  That duplicate cursor will return the block
     * modifications relevant to the given file name., a string; default empty.}
     * @config{&nbsp;&nbsp;&nbsp;&nbsp;force_stop, causes all block incremental backup information
     * to be released.  This is on an open_cursor call and the resources will be released when this
     * cursor is closed.  No other operations should be done on this open cursor., a boolean flag;
     * default \c false.}
     * @config{&nbsp;&nbsp;&nbsp;&nbsp;granularity, this setting manages the
     * granularity of how WiredTiger maintains modification maps internally.  The larger the
     * granularity\, the smaller amount of information WiredTiger need to maintain., an integer
     * between \c 4KB and \c 2GB; default \c 16MB.}
     * @config{&nbsp;&nbsp;&nbsp;&nbsp;src_id, a string
     * that identifies a previous checkpoint backup source as the source of this incremental backup.
     * This identifier must have already been created by use of the 'this_id' configuration in an
     * earlier backup.  A source id is required to begin an incremental backup., a string; default
     * empty.}
     * @config{&nbsp;&nbsp;&nbsp;&nbsp;this_id, a string that identifies the current system
     * state as a future backup source for an incremental backup via \c src_id.  This identifier is
     * required when opening an incremental backup cursor and an error will be returned if one is
     * not provided.  The identifiers can be any text string\, but should be unique., a string;
     * default empty.}
     * @config{ ),,}
     * @config{next_random, configure the cursor to return a pseudo-random record from the object
     * when the WT_CURSOR::next method is called; valid only for row-store cursors.  See @ref
     * cursor_random for details., a boolean flag; default \c false.}
     * @config{next_random_sample_size, cursors configured by \c next_random to return pseudo-random
     * records from the object randomly select from the entire object\, by default.  Setting \c
     * next_random_sample_size to a non-zero value sets the number of samples the application
     * expects to take using the \c next_random cursor.  A cursor configured with both \c
     * next_random and \c next_random_sample_size attempts to divide the object into \c
     * next_random_sample_size equal-sized pieces\, and each retrieval returns a record from one of
     * those pieces.  See @ref cursor_random for details., a string; default \c 0.}
     * @config{overwrite, configures whether the cursor's insert and update methods check the
     * existing state of the record.  If \c overwrite is \c false\, WT_CURSOR::insert fails with
     * ::WT_DUPLICATE_KEY if the record exists\, and WT_CURSOR::update fails with ::WT_NOTFOUND if
     * the record does not exist., a boolean flag; default \c true.}
     * @config{raw, ignore the encodings for the key and value\, manage data as if the formats were
     * \c "u". See @ref cursor_raw for details., a boolean flag; default \c false.}
     * @config{read_once, results that are brought into cache from disk by this cursor will be given
     * less priority in the cache., a boolean flag; default \c false.}
     * @config{readonly, only query operations are supported by this cursor.  An error is returned
     * if a modification is attempted using the cursor.  The default is false for all cursor types
     * except for metadata cursors and checkpoint cursors., a boolean flag; default \c false.}
     * @config{statistics, Specify the statistics to be gathered.  Choosing "all" gathers statistics
     * regardless of cost and may include traversing on-disk files; "fast" gathers a subset of
     * relatively inexpensive statistics.  The selection must agree with the database \c statistics
     * configuration specified to ::wiredtiger_open or WT_CONNECTION::reconfigure.  For example\,
     * "all" or "fast" can be configured when the database is configured with "all"\, but the cursor
     * open will fail if "all" is specified when the database is configured with "fast"\, and the
     * cursor open will fail in all cases when the database is configured with "none". If "size" is
     * configured\, only the underlying size of the object on disk is filled in and the object is
     * not opened.  If \c statistics is not configured\, the default configuration is the database
     * configuration.  The "clear" configuration resets statistics after gathering them\, where
     * appropriate (for example\, a cache size statistic is not cleared\, while the count of cursor
     * insert operations will be cleared). See @ref statistics for more information., a list\, with
     * values chosen from the following options: \c "all"\, \c "cache_walk"\, \c "fast"\, \c
     * "clear"\, \c "size"\, \c "tree_walk"; default empty.}
     * @config{target, if non-empty\, back up the given list of objects; valid only for a backup
     * data source., a list of strings; default empty.}
     * @configend
     * @param[out] cursorp a pointer to the newly opened cursor
     * @errors
     */
    int __F(open_cursor)(WT_SESSION *session,
        const char *uri, WT_CURSOR *to_dup, const char *config, WT_CURSOR **cursorp);
    /*! @} */

    /*!
     * @name Table operations
     * @{
     */
    /*!
     * Alter a table.
     *
     * This will allow modification of some table settings after
     * creation.
     *
     * @exclusive
     *
     * @snippet ex_all.c Alter a table
     *
     * @param session the session handle
     * @param name the URI of the object to alter, such as \c "table:stock"
     * @configstart{WT_SESSION.alter, see dist/api_data.py}
     * @config{access_pattern_hint, It is recommended that workloads that consist primarily of
     * updates and/or point queries specify \c random.  Workloads that do many cursor scans through
     * large ranges of data should specify \c sequential and other workloads should specify \c none.
     * The option leads to an appropriate operating system advisory call where available., a
     * string\, chosen from the following options: \c "none"\, \c "random"\, \c "sequential";
     * default \c none.}
     * @config{app_metadata, application-owned metadata for this object., a string; default empty.}
     * @config{assert = (, declare timestamp usage., a set of related configuration options defined
     * as follows.}
     * @config{&nbsp;&nbsp;&nbsp;&nbsp;read_timestamp, if set\, check that timestamps
     * are \c always or \c never used on reads with this table\, writing an error message if the
     * policy is violated.  If the library was built in diagnostic mode\, drop core at the failing
     * check., a string\, chosen from the following options: \c "always"\, \c "never"\, \c "none";
     * default \c none.}
     * @config{ ),,}
     * @config{cache_resident, do not ever evict the object's pages from cache.  Not compatible with
     * LSM tables; see @ref tuning_cache_resident for more information., a boolean flag; default \c
     * false.}
     * @config{log = (, the transaction log configuration for this object.  Only valid if \c log is
     * enabled in ::wiredtiger_open., a set of related configuration options defined as follows.}
     * @config{&nbsp;&nbsp;&nbsp;&nbsp;enabled, if false\, this object has checkpoint-level
     * durability., a boolean flag; default \c true.}
     * @config{ ),,}
     * @config{os_cache_dirty_max, maximum dirty system buffer cache usage\, in bytes.  If
     * non-zero\, schedule writes for dirty blocks belonging to this object in the system buffer
     * cache after that many bytes from this object are written into the buffer cache., an integer
     * greater than or equal to \c 0; default \c 0.}
     * @config{os_cache_max, maximum system buffer cache usage\, in bytes.  If non-zero\, evict
     * object blocks from the system buffer cache after that many bytes from this object are read or
     * written into the buffer cache., an integer greater than or equal to \c 0; default \c 0.}
     * @config{write_timestamp_usage, describe how timestamps are expected to be used on table
     * modifications.  The choices are the default\, which ensures that once timestamps are used for
     * a key\, they are always used\, and also that multiple updates to a key never use decreasing
     * timestamps and \c never which enforces that timestamps are never used for a table.  (The \c
     * always\, \c key_consistent\, \c mixed_mode and \c ordered choices should not be used\, and
     * are retained for backward compatibility.)., a string\, chosen from the following options: \c
     * "always"\, \c "key_consistent"\, \c "mixed_mode"\, \c "never"\, \c "none"\, \c "ordered";
     * default \c none.}
     * @configend
     * @ebusy_errors
     */
    int __F(alter)(WT_SESSION *session,
        const char *name, const char *config);

    /*!
     * Create a table, column group, index or file.
     *
     * @not_transactional
     *
     * @snippet ex_all.c Create a table
     *
     * @param session the session handle
     * @param name the URI of the object to create, such as
     * \c "table:stock". For a description of URI formats
     * see @ref data_sources.
     * @configstart{WT_SESSION.create, see dist/api_data.py}
     * @config{access_pattern_hint, It is recommended that workloads that consist primarily of
     * updates and/or point queries specify \c random.  Workloads that do many cursor scans through
     * large ranges of data should specify \c sequential and other workloads should specify \c none.
     * The option leads to an appropriate operating system advisory call where available., a
     * string\, chosen from the following options: \c "none"\, \c "random"\, \c "sequential";
     * default \c none.}
     * @config{allocation_size, the file unit allocation size\, in bytes\, must be a power of two;
     * smaller values decrease the file space required by overflow items\, and the default value of
     * 4KB is a good choice absent requirements from the operating system or storage device., an
     * integer between \c 512B and \c 128MB; default \c 4KB.}
     * @config{app_metadata, application-owned metadata for this object., a string; default empty.}
     * @config{assert = (, declare timestamp usage., a set of related configuration options defined
     * as follows.}
     * @config{&nbsp;&nbsp;&nbsp;&nbsp;read_timestamp, if set\, check that timestamps
     * are \c always or \c never used on reads with this table\, writing an error message if the
     * policy is violated.  If the library was built in diagnostic mode\, drop core at the failing
     * check., a string\, chosen from the following options: \c "always"\, \c "never"\, \c "none";
     * default \c none.}
     * @config{ ),,}
     * @config{block_allocation, configure block allocation.  Permitted values are \c "best" or \c
     * "first"; the \c "best" configuration uses a best-fit algorithm\, the \c "first" configuration
     * uses a first-available algorithm during block allocation., a string\, chosen from the
     * following options: \c "best"\, \c "first"; default \c best.}
     * @config{block_compressor, configure a compressor for file blocks.  Permitted values are \c
     * "none" or a custom compression engine name created with WT_CONNECTION::add_compressor.  If
     * WiredTiger has builtin support for \c "lz4"\, \c "snappy"\, \c "zlib" or \c "zstd"
     * compression\, these names are also available.  See @ref compression for more information., a
     * string; default \c none.}
     * @config{cache_resident, do not ever evict the object's pages from cache.  Not compatible with
     * LSM tables; see @ref tuning_cache_resident for more information., a boolean flag; default \c
     * false.}
     * @config{checksum, configure block checksums; the permitted values are \c on\, \c off\, \c
     * uncompressed and \c unencrypted.  The default is \c on\, in which case all block writes
     * include a checksum subsequently verified when the block is read.  The \c off setting does no
     * checksums\, the \c uncompressed setting only checksums blocks that are not compressed\, and
     * the \c unencrypted setting only checksums blocks that are not encrypted.  See @ref
     * tune_checksum for more information., a string\, chosen from the following options: \c "on"\,
     * \c "off"\, \c "uncompressed"\, \c "unencrypted"; default \c on.}
     * @config{colgroups, comma-separated list of names of column groups.  Each column group is
     * stored separately\, keyed by the primary key of the table.  If no column groups are
     * specified\, all columns are stored together in a single file.  All value columns in the table
     * must appear in at least one column group.  Each column group must be created with a separate
     * call to WT_SESSION::create using a \c colgroup: URI., a list of strings; default empty.}
     * @config{collator, configure custom collation for keys.  Permitted values are \c "none" or a
     * custom collator name created with WT_CONNECTION::add_collator., a string; default \c none.}
     * @config{columns, list of the column names.  Comma-separated list of the form
     * <code>(column[\,...])</code>. For tables\, the number of entries must match the total number
     * of values in \c key_format and \c value_format.  For colgroups and indices\, all column names
     * must appear in the list of columns for the table., a list of strings; default empty.}
     * @config{dictionary, the maximum number of unique values remembered in the Btree row-store
     * leaf page value dictionary; see @ref file_formats_compression for more information., an
     * integer greater than or equal to \c 0; default \c 0.}
     * @config{encryption = (, configure an encryptor for file blocks.  When a table is created\,
     * its encryptor is not implicitly used for any related indices or column groups., a set of
     * related configuration options defined as follows.}
     * @config{&nbsp;&nbsp;&nbsp;&nbsp;keyid, An
     * identifier that identifies a unique instance of the encryptor.  It is stored in clear text\,
     * and thus is available when the WiredTiger database is reopened.  On the first use of a
     * (name\, keyid) combination\, the WT_ENCRYPTOR::customize function is called with the keyid as
     * an argument., a string; default empty.}
     * @config{&nbsp;&nbsp;&nbsp;&nbsp;name, Permitted
     * values are \c "none" or a custom encryption engine name created with
     * WT_CONNECTION::add_encryptor.  See @ref encryption for more information., a string; default
     * \c none.}
     * @config{ ),,}
     * @config{exclusive, fail if the object exists.  When false (the default)\, if the object
     * exists\, check that its settings match the specified configuration., a boolean flag; default
     * \c false.}
     * @config{extractor, configure a custom extractor for indices.  Permitted values are \c "none"
     * or an extractor name created with WT_CONNECTION::add_extractor., a string; default \c none.}
     * @config{format, the file format., a string\, chosen from the following options: \c "btree";
     * default \c btree.}
     * @config{huffman_key, This option is no longer supported\, retained for backward
     * compatibility., a string; default \c none.}
     * @config{huffman_value, configure Huffman encoding for values.  Permitted values are \c
     * "none"\, \c "english"\, \c "utf8<file>" or \c "utf16<file>". See @ref huffman for more
     * information., a string; default \c none.}
     * @config{ignore_in_memory_cache_size, allow update and insert operations to proceed even if
     * the cache is already at capacity.  Only valid in conjunction with in-memory databases.
     * Should be used with caution - this configuration allows WiredTiger to consume memory over the
     * configured cache limit., a boolean flag; default \c false.}
     * @config{immutable, configure the index to be immutable -- that is\, the index is not changed
     * by any update to a record in the table., a boolean flag; default \c false.}
     * @config{import = (, configure import of an existing object into the currently running
     * database., a set of related configuration options defined as follows.}
     * @config{&nbsp;&nbsp;&nbsp;&nbsp;compare_timestamp, allow importing files with timestamps
     * smaller or equal to the configured global timestamps.  Note the history of the files are not
     * imported together and thus snapshot read of historical data will not work with the option
     * "stable_timestamp". (The \c oldest and \c stable arguments are deprecated short-hand for \c
     * oldest_timestamp and \c stable_timestamp\, respectively)., a string\, chosen from the
     * following options: \c "oldest"\, \c "oldest_timestamp"\, \c "stable"\, \c "stable_timestamp";
     * default \c oldest_timestamp.}
     * @config{&nbsp;&nbsp;&nbsp;&nbsp;enabled, whether to import the
     * input URI from disk., a boolean flag; default \c false.}
     * @config{&nbsp;&nbsp;&nbsp;&nbsp;
     * file_metadata, the file configuration extracted from the metadata of the export database., a
     * string; default empty.}
     * @config{&nbsp;&nbsp;&nbsp;&nbsp;metadata_file, a text file that
     * contains all the relevant metadata information for the URI to import.  The file is generated
     * by backup:export cursor., a string; default empty.}
     * @config{&nbsp;&nbsp;&nbsp;&nbsp;repair,
     * whether to reconstruct the metadata from the raw file content., a boolean flag; default \c
     * false.}
     * @config{ ),,}
     * @config{internal_key_max, This option is no longer supported\, retained for backward
     * compatibility., an integer greater than or equal to \c 0; default \c 0.}
     * @config{internal_key_truncate, configure internal key truncation\, discarding unnecessary
     * trailing bytes on internal keys (ignored for custom collators)., a boolean flag; default \c
     * true.}
     * @config{internal_page_max, the maximum page size for internal nodes\, in bytes; the size must
     * be a multiple of the allocation size and is significant for applications wanting to avoid
     * excessive L2 cache misses while searching the tree.  The page maximum is the bytes of
     * uncompressed data\, that is\, the limit is applied before any block compression is done., an
     * integer between \c 512B and \c 512MB; default \c 4KB.}
     * @config{key_format, the format of the data packed into key items.  See @ref
     * schema_format_types for details.  By default\, the key_format is \c 'u' and applications use
     * WT_ITEM structures to manipulate raw byte arrays.  By default\, records are stored in
     * row-store files: keys of type \c 'r' are record numbers and records referenced by record
     * number are stored in column-store files., a format string; default \c u.}
     * @config{key_gap, This option is no longer supported\, retained for backward compatibility.,
     * an integer greater than or equal to \c 0; default \c 10.}
     * @config{leaf_key_max, the largest key stored in a leaf node\, in bytes.  If set\, keys larger
     * than the specified size are stored as overflow items (which may require additional I/O to
     * access). The default value is one-tenth the size of a newly split leaf page., an integer
     * greater than or equal to \c 0; default \c 0.}
     * @config{leaf_page_max, the maximum page size for leaf nodes\, in bytes; the size must be a
     * multiple of the allocation size\, and is significant for applications wanting to maximize
     * sequential data transfer from a storage device.  The page maximum is the bytes of
     * uncompressed data\, that is\, the limit is applied before any block compression is done.  For
     * fixed-length column store\, the size includes only the bitmap data; pages containing
     * timestamp information can be larger\, and the size is limited to 128KB rather than 512MB., an
     * integer between \c 512B and \c 512MB; default \c 32KB.}
     * @config{leaf_value_max, the largest value stored in a leaf node\, in bytes.  If set\, values
     * larger than the specified size are stored as overflow items (which may require additional I/O
     * to access). If the size is larger than the maximum leaf page size\, the page size is
     * temporarily ignored when large values are written.  The default is one-half the size of a
     * newly split leaf page., an integer greater than or equal to \c 0; default \c 0.}
     * @config{log = (, the transaction log configuration for this object.  Only valid if \c log is
     * enabled in ::wiredtiger_open., a set of related configuration options defined as follows.}
     * @config{&nbsp;&nbsp;&nbsp;&nbsp;enabled, if false\, this object has checkpoint-level
     * durability., a boolean flag; default \c true.}
     * @config{ ),,}
     * @config{lsm = (, options only relevant for LSM data sources., a set of related configuration
     * options defined as follows.}
     * @config{&nbsp;&nbsp;&nbsp;&nbsp;auto_throttle, Throttle inserts
     * into LSM trees if flushing to disk isn't keeping up., a boolean flag; default \c true.}
     * @config{&nbsp;&nbsp;&nbsp;&nbsp;bloom, create Bloom filters on LSM tree chunks as they are
     * merged., a boolean flag; default \c true.}
     * @config{&nbsp;&nbsp;&nbsp;&nbsp;bloom_bit_count,
     * the number of bits used per item for LSM Bloom filters., an integer between \c 2 and \c 1000;
     * default \c 16.}
     * @config{&nbsp;&nbsp;&nbsp;&nbsp;bloom_config, config string used when
     * creating Bloom filter files\, passed to WT_SESSION::create., a string; default empty.}
     * @config{&nbsp;&nbsp;&nbsp;&nbsp;bloom_hash_count, the number of hash values per item used for
     * LSM Bloom filters., an integer between \c 2 and \c 100; default \c 8.}
     * @config{&nbsp;&nbsp;&nbsp;&nbsp;bloom_oldest, create a Bloom filter on the oldest LSM tree
     * chunk.  Only supported if Bloom filters are enabled., a boolean flag; default \c false.}
     * @config{&nbsp;&nbsp;&nbsp;&nbsp;chunk_count_limit, the maximum number of chunks to allow in
     * an LSM tree.  This option automatically times out old data.  As new chunks are added old
     * chunks will be removed.  Enabling this option disables LSM background merges., an integer;
     * default \c 0.}
     * @config{&nbsp;&nbsp;&nbsp;&nbsp;chunk_max, the maximum size a single chunk can
     * be.  Chunks larger than this size are not considered for further merges.  This is a soft
     * limit\, and chunks larger than this value can be created.  Must be larger than chunk_size.,
     * an integer between \c 100MB and \c 10TB; default \c 5GB.}
     * @config{&nbsp;&nbsp;&nbsp;&nbsp;
     * chunk_size, the maximum size of the in-memory chunk of an LSM tree.  This limit is soft\, it
     * is possible for chunks to be temporarily larger than this value.  This overrides the \c
     * memory_page_max setting., an integer between \c 512K and \c 500MB; default \c 10MB.}
     * @config{&nbsp;&nbsp;&nbsp;&nbsp;merge_custom = (, configure the tree to merge into a custom
     * data source., a set of related configuration options defined as follows.}
     * @config{&nbsp;&nbsp;&nbsp;&nbsp;&nbsp;&nbsp;&nbsp;&nbsp;prefix, custom data source prefix
     * instead of \c "file"., a string; default empty.}
     * @config{&nbsp;&nbsp;&nbsp;&nbsp;&nbsp;&nbsp;&nbsp;&nbsp;start_generation, merge generation at
     * which the custom data source is used (zero indicates no custom data source)., an integer
     * between \c 0 and \c 10; default \c 0.}
     * @config{&nbsp;&nbsp;&nbsp;&nbsp;&nbsp;&nbsp;&nbsp;&nbsp;suffix, custom data source suffix
     * instead of \c ".lsm"., a string; default empty.}
     * @config{&nbsp;&nbsp;&nbsp;&nbsp; ),,}
     * @config{&nbsp;&nbsp;&nbsp;&nbsp;merge_max, the maximum number of chunks to include in a merge
     * operation., an integer between \c 2 and \c 100; default \c 15.}
     * @config{&nbsp;&nbsp;&nbsp;&nbsp;merge_min, the minimum number of chunks to include in a merge
     * operation.  If set to 0 or 1 half the value of merge_max is used., an integer no more than \c
     * 100; default \c 0.}
     * @config{ ),,}
     * @config{memory_page_image_max, the maximum in-memory page image represented by a single
     * storage block.  Depending on compression efficiency\, compression can create storage blocks
     * which require significant resources to re-instantiate in the cache\, penalizing the
     * performance of future point updates.  The value limits the maximum in-memory page image a
     * storage block will need.  If set to 0\, a default of 4 times \c leaf_page_max is used., an
     * integer greater than or equal to \c 0; default \c 0.}
     * @config{memory_page_max, the maximum size a page can grow to in memory before being
     * reconciled to disk.  The specified size will be adjusted to a lower bound of
     * <code>leaf_page_max</code>\, and an upper bound of <code>cache_size / 10</code>. This limit
     * is soft - it is possible for pages to be temporarily larger than this value.  This setting is
     * ignored for LSM trees\, see \c chunk_size., an integer between \c 512B and \c 10TB; default
     * \c 5MB.}
     * @config{os_cache_dirty_max, maximum dirty system buffer cache usage\, in bytes.  If
     * non-zero\, schedule writes for dirty blocks belonging to this object in the system buffer
     * cache after that many bytes from this object are written into the buffer cache., an integer
     * greater than or equal to \c 0; default \c 0.}
     * @config{os_cache_max, maximum system buffer cache usage\, in bytes.  If non-zero\, evict
     * object blocks from the system buffer cache after that many bytes from this object are read or
     * written into the buffer cache., an integer greater than or equal to \c 0; default \c 0.}
     * @config{prefix_compression, configure prefix compression on row-store leaf pages., a boolean
     * flag; default \c false.}
     * @config{prefix_compression_min, minimum gain before prefix compression will be used on
     * row-store leaf pages., an integer greater than or equal to \c 0; default \c 4.}
     * @config{split_pct, the Btree page split size as a percentage of the maximum Btree page size\,
     * that is\, when a Btree page is split\, it will be split into smaller pages\, where each page
     * is the specified percentage of the maximum Btree page size., an integer between \c 50 and \c
     * 100; default \c 90.}
     * @config{tiered_storage = (, configure a storage source for this table., a set of related
     * configuration options defined as follows.}
     * @config{&nbsp;&nbsp;&nbsp;&nbsp;auth_token,
     * authentication string identifier., a string; default empty.}
     * @config{&nbsp;&nbsp;&nbsp;&nbsp;
     * bucket, the bucket indicating the location for this table., a string; default empty.}
     * @config{&nbsp;&nbsp;&nbsp;&nbsp;bucket_prefix, the unique bucket prefix for this table., a
     * string; default empty.}
     * @config{&nbsp;&nbsp;&nbsp;&nbsp;cache_directory, a directory to store
     * locally cached versions of files in the storage source.  By default\, it is named with \c
     * "-cache" appended to the bucket name.  A relative directory name is relative to the home
     * directory., a string; default empty.}
     * @config{&nbsp;&nbsp;&nbsp;&nbsp;local_retention, time
     * in seconds to retain data on tiered storage on the local tier for faster read access., an
     * integer between \c 0 and \c 10000; default \c 300.}
     * @config{&nbsp;&nbsp;&nbsp;&nbsp;name,
     * permitted values are \c "none" or a custom storage source name created with
     * WT_CONNECTION::add_storage_source.  See @ref custom_storage_sources for more information., a
     * string; default \c none.}
     * @config{&nbsp;&nbsp;&nbsp;&nbsp;shared, enable sharing tiered
     * tables across other WiredTiger instances., a boolean flag; default \c false.}
     * @config{ ),,}
     * @config{type, set the type of data source used to store a column group\, index or simple
     * table.  By default\, a \c "file:" URI is derived from the object name.  The \c type
     * configuration can be used to switch to a different data source\, such as LSM or an extension
     * configured by the application., a string; default \c file.}
     * @config{value_format, the format of the data packed into value items.  See @ref
     * schema_format_types for details.  By default\, the value_format is \c 'u' and applications
     * use a WT_ITEM structure to manipulate raw byte arrays.  Value items of type 't' are
     * bitfields\, and when configured with record number type keys\, will be stored using a
     * fixed-length store., a format string; default \c u.}
     * @config{write_timestamp_usage, describe how timestamps are expected to be used on table
     * modifications.  The choices are the default\, which ensures that once timestamps are used for
     * a key\, they are always used\, and also that multiple updates to a key never use decreasing
     * timestamps and \c never which enforces that timestamps are never used for a table.  (The \c
     * always\, \c key_consistent\, \c mixed_mode and \c ordered choices should not be used\, and
     * are retained for backward compatibility.)., a string\, chosen from the following options: \c
     * "always"\, \c "key_consistent"\, \c "mixed_mode"\, \c "never"\, \c "none"\, \c "ordered";
     * default \c none.}
     * @configend
     * @errors
     */
    int __F(create)(WT_SESSION *session,
        const char *name, const char *config);

    /*!
     * Compact a live row- or column-store btree or LSM tree.
     *
     * @snippet ex_all.c Compact a table
     *
     * @param session the session handle
     * @param name the URI of the object to compact, such as
     * \c "table:stock"
     * @configstart{WT_SESSION.compact, see dist/api_data.py}
     * @config{background, enable/disabled the background compaction server., a boolean flag;
     * default empty.}
     * @config{exclude, A list of table objects to be excluded from background compaction.  The list
     * is immutable and only applied when the background compaction gets enabled.  The list is not
     * saved between the calls and needs to be reapplied each time the service is enabled.  The
     * individual objects in the list can only be of the \c table: URI type., a list of strings;
     * default empty.}
     * @config{free_space_target, minimum amount of space recoverable for compaction to proceed., an
     * integer greater than or equal to \c 1MB; default \c 20MB.}
     * @config{timeout, maximum amount of time to allow for compact in seconds.  The actual amount
     * of time spent in compact may exceed the configured value.  A value of zero disables the
     * timeout., an integer; default \c 1200.}
     * @configend
     * @errors
     */
    int __F(compact)(WT_SESSION *session,
        const char *name, const char *config);

    /*!
     * Drop (delete) a table.
     *
     * @exclusive
     *
     * @not_transactional
     *
     * @snippet ex_all.c Drop a table
     *
     * @param session the session handle
     * @param name the URI of the object to drop, such as \c "table:stock"
     * @configstart{WT_SESSION.drop, see dist/api_data.py}
     * @config{force, return success if the object does not exist., a boolean flag; default \c
     * false.}
     * @config{remove_files, if the underlying files should be removed., a boolean flag; default \c
     * true.}
     * @configend
     * @ebusy_errors
     */
    int __F(drop)(WT_SESSION *session,
        const char *name, const char *config);

    /*!
     * Join a join cursor with a reference cursor.
     *
     * @snippet ex_schema.c Join cursors
     *
     * @param session the session handle
     * @param join_cursor a cursor that was opened using a
     * \c "join:" URI. It may not have been used for any operations
     * other than other join calls.
     * @param ref_cursor an index cursor having the same base table
     * as the join_cursor, or a table cursor open on the same base table,
     * or another join cursor. Unless the ref_cursor is another join
     * cursor, it must be positioned.
     *
     * The ref_cursor limits the results seen by iterating the
     * join_cursor to table items referred to by the key in this
     * index. The set of keys referred to is modified by the compare
     * config option.
     *
     * Multiple join calls builds up a set of ref_cursors, and
     * by default, the results seen by iteration are the intersection
     * of the cursor ranges participating in the join. When configured
     * with \c "operation=or", the results seen are the union of
     * the participating cursor ranges.
     *
     * After the join call completes, the ref_cursor cursor may not be
     * used for any purpose other than get_key and get_value. Any other
     * cursor method (e.g. next, prev,close) will fail. When the
     * join_cursor is closed, the ref_cursor is made available for
     * general use again. The application should close ref_cursor when
     * finished with it, although not before the join_cursor is closed.
     *
     * @configstart{WT_SESSION.join, see dist/api_data.py}
     * @config{bloom_bit_count, the number of bits used per item for the Bloom filter., an integer
     * between \c 2 and \c 1000; default \c 16.}
     * @config{bloom_false_positives, return all values that pass the Bloom filter\, without
     * eliminating any false positives., a boolean flag; default \c false.}
     * @config{bloom_hash_count, the number of hash values per item for the Bloom filter., an
     * integer between \c 2 and \c 100; default \c 8.}
     * @config{compare, modifies the set of items to be returned so that the index key satisfies the
     * given comparison relative to the key set in this cursor., a string\, chosen from the
     * following options: \c "eq"\, \c "ge"\, \c "gt"\, \c "le"\, \c "lt"; default \c "eq".}
     * @config{count, set an approximate count of the elements that would be included in the join.
     * This is used in sizing the Bloom filter\, and also influences evaluation order for cursors in
     * the join.  When the count is equal for multiple Bloom filters in a composition of joins\, the
     * Bloom filter may be shared., an integer; default \c 0.}
     * @config{operation, the operation applied between this and other joined cursors.  When
     * "operation=and" is specified\, all the conditions implied by joins must be satisfied for an
     * entry to be returned by the join cursor; when "operation=or" is specified\, only one must be
     * satisfied.  All cursors joined to a join cursor must have matching operations., a string\,
     * chosen from the following options: \c "and"\, \c "or"; default \c "and".}
     * @config{strategy, when set to \c bloom\, a Bloom filter is created and populated for this
     * index.  This has an up front cost but may reduce the number of accesses to the main table
     * when iterating the joined cursor.  The \c bloom setting requires that \c count be set., a
     * string\, chosen from the following options: \c "bloom"\, \c "default"; default empty.}
     * @configend
     * @errors
     */
    int __F(join)(WT_SESSION *session, WT_CURSOR *join_cursor,
        WT_CURSOR *ref_cursor, const char *config);

    /*!
     * Flush the log.
     *
     * WT_SESSION::log_flush will fail if logging is not enabled.
     *
     * @param session the session handle
     * @configstart{WT_SESSION.log_flush, see dist/api_data.py}
     * @config{sync, forcibly flush the log and wait for it to achieve the synchronization level
     * specified.  The \c off setting forces any buffered log records to be written to the file
     * system.  The \c on setting forces log records to be written to the storage device., a
     * string\, chosen from the following options: \c "off"\, \c "on"; default \c on.}
     * @configend
     * @errors
     */
    int __F(log_flush)(WT_SESSION *session, const char *config);

    /*!
     * Insert a ::WT_LOGREC_MESSAGE type record in the database log files
     * (the database must be configured for logging when this method is
     * called).
     *
     * @param session the session handle
     * @param format a printf format specifier
     * @errors
     */
    int __F(log_printf)(WT_SESSION *session, const char *format, ...);

    /*!
     * Rename an object.
     *
     * @not_transactional
     *
     * @snippet ex_all.c Rename a table
     *
     * @exclusive
     *
     * @param session the session handle
     * @param uri the current URI of the object, such as \c "table:old"
     * @param newuri the new URI of the object, such as \c "table:new"
     * @configempty{WT_SESSION.rename, see dist/api_data.py}
     * @ebusy_errors
     */
    int __F(rename)(WT_SESSION *session,
        const char *uri, const char *newuri, const char *config);

    /*!
     * Reset the session handle.
     *
     * This method resets the cursors associated with the session, clears session statistics and
     * discards cached resources. No session configurations are modified (or reset to their
     * default values). WT_SESSION::reset will fail if a transaction is in progress in the
     * session.
     *
     * @snippet ex_all.c Reset the session
     *
     * @param session the session handle
     * @errors
     */
    int __F(reset)(WT_SESSION *session);

    /*!
     * Salvage a table.
     *
     * Salvage rebuilds the file or files which comprise a table,
     * discarding any corrupted file blocks.
     *
     * When salvage is done, previously deleted records may re-appear, and
     * inserted records may disappear, so salvage should not be run
     * unless it is known to be necessary.  Normally, salvage should be
     * called after a table or file has been corrupted, as reported by the
     * WT_SESSION::verify method.
     *
     * Files are rebuilt in place. The salvage method overwrites the
     * existing files.
     *
     * @exclusive
     *
     * @snippet ex_all.c Salvage a table
     *
     * @param session the session handle
     * @param name the URI of the table or file to salvage
     * @configstart{WT_SESSION.salvage, see dist/api_data.py}
     * @config{force, force salvage even of files that do not appear to be WiredTiger files., a
     * boolean flag; default \c false.}
     * @configend
     * @ebusy_errors
     */
    int __F(salvage)(WT_SESSION *session,
        const char *name, const char *config);

    /*!
     * Truncate a file, table, cursor range, or backup cursor
     *
     * Truncate a table or file.
     * @snippet ex_all.c Truncate a table
     *
     * Truncate a cursor range.  When truncating based on a cursor position,
     * it is not required the cursor reference a record in the object, only
     * that the key be set.  This allows applications to discard portions of
     * the object name space without knowing exactly what records the object
     * contains. The start and stop points are both inclusive; that is, the
     * key set in the start cursor is the first record to be deleted and the
     * key set in the stop cursor is the last.
     *
     * @snippet ex_all.c Truncate a range
     *
     * Range truncate is implemented as a "scan and write" operation, specifically without range
     * locks. Inserts or other operations in the range, as well as operations before or after
     * the range when no explicit starting or ending key is set, are not well defined: conflicts
     * may be detected or both transactions may commit. If both commit, there's a failure and
     * recovery runs, the result may be different than what was in cache before the crash.
     *
     * The WT_CURSOR::truncate range truncate operation can only be used at snapshot isolation.
     *
     * Any specified cursors end with no position, and subsequent calls to
     * the WT_CURSOR::next (WT_CURSOR::prev) method will iterate from the
     * beginning (end) of the table.
     *
     * Example: truncate a backup cursor.  This operation removes all log files that
     * have been returned by the backup cursor.  It can be used to remove log
     * files after copying them during @ref backup_incremental.
     * @snippet ex_backup.c Truncate a backup cursor
     *
     * @param session the session handle
     * @param name the URI of the table or file to truncate, or \c "log:"
     * for a backup cursor
     * @param start optional cursor marking the first record discarded;
     * if <code>NULL</code>, the truncate starts from the beginning of
     * the object; must be provided when truncating a backup cursor
     * @param stop optional cursor marking the last record discarded;
     * if <code>NULL</code>, the truncate continues to the end of the
     * object; ignored when truncating a backup cursor
     * @configempty{WT_SESSION.truncate, see dist/api_data.py}
     * @errors
     */
    int __F(truncate)(WT_SESSION *session,
        const char *name, WT_CURSOR *start, WT_CURSOR *stop, const char *config);

    /*!
     * Upgrade a table.
     *
     * Upgrade upgrades a table or file, if upgrade is required.
     *
     * @exclusive
     *
     * @snippet ex_all.c Upgrade a table
     *
     * @param session the session handle
     * @param name the URI of the table or file to upgrade
     * @configempty{WT_SESSION.upgrade, see dist/api_data.py}
     * @ebusy_errors
     */
    int __F(upgrade)(WT_SESSION *session,
        const char *name, const char *config);

    /*!
     * Verify a table.
     *
     * Verify reports if a file, or the files that comprise a table, have been corrupted.
     * The WT_SESSION::salvage method can be used to repair a corrupted file.
     *
     * @snippet ex_all.c Verify a table
     *
     * @exclusive
     *
     * @param session the session handle
     * @param name the URI of the table or file to verify, optional if verifying the history
     * store
     * @configstart{WT_SESSION.verify, see dist/api_data.py}
     * @config{do_not_clear_txn_id, Turn off transaction id clearing\, intended for debugging and
     * better diagnosis of crashes or failures., a boolean flag; default \c false.}
     * @config{dump_address, Display page addresses\, time windows\, and page types as pages are
     * verified\, using the application's message handler\, intended for debugging., a boolean flag;
     * default \c false.}
     * @config{dump_app_data, Display application data as pages or blocks are verified\, using the
     * application's message handler\, intended for debugging.  Disabling this does not guarantee
     * that no user data will be output., a boolean flag; default \c false.}
     * @config{dump_blocks, Display the contents of on-disk blocks as they are verified\, using the
     * application's message handler\, intended for debugging., a boolean flag; default \c false.}
     * @config{dump_layout, Display the layout of the files as they are verified\, using the
     * application's message handler\, intended for debugging; requires optional support from the
     * block manager., a boolean flag; default \c false.}
     * @config{dump_offsets, Display the contents of specific on-disk blocks\, using the
     * application's message handler\, intended for debugging., a list of strings; default empty.}
     * @config{dump_pages, Display the contents of in-memory pages as they are verified\, using the
     * application's message handler\, intended for debugging., a boolean flag; default \c false.}
     * @config{read_corrupt, A mode that allows verify to continue reading after encountering a
     * checksum error.  It will skip past the corrupt block and continue with the verification
     * process., a boolean flag; default \c false.}
     * @config{stable_timestamp, Ensure that no data has a start timestamp after the stable
     * timestamp\, to be run after rollback_to_stable., a boolean flag; default \c false.}
     * @config{strict, Treat any verification problem as an error; by default\, verify will warn\,
     * but not fail\, in the case of errors that won't affect future behavior (for example\, a
     * leaked block)., a boolean flag; default \c false.}
     * @configend
     * @ebusy_errors
     */
    int __F(verify)(WT_SESSION *session,
        const char *name, const char *config);
    /*! @} */

    /*!
     * @name Transactions
     * @{
     */
    /*!
     * Start a transaction in this session.
     *
     * The transaction remains active until ended by
     * WT_SESSION::commit_transaction or WT_SESSION::rollback_transaction.
     * Operations performed on cursors capable of supporting transactional
     * operations that are already open in this session, or which are opened
     * before the transaction ends, will operate in the context of the
     * transaction.
     *
     * @requires_notransaction
     *
     * @snippet ex_all.c transaction commit/rollback
     *
     * @param session the session handle
     * @configstart{WT_SESSION.begin_transaction, see dist/api_data.py}
     * @config{ignore_prepare, whether to ignore updates by other prepared transactions when doing
     * of read operations of this transaction.  When \c true\, forces the transaction to be
     * read-only.  Use \c force to ignore prepared updates and permit writes (see @ref
     * timestamp_prepare_ignore_prepare for more information)., a string\, chosen from the following
     * options: \c "false"\, \c "force"\, \c "true"; default \c false.}
     * @config{isolation, the isolation level for this transaction; defaults to the session's
     * isolation level., a string\, chosen from the following options: \c "read-uncommitted"\, \c
     * "read-committed"\, \c "snapshot"; default empty.}
     * @config{name, name of the transaction for tracing and debugging., a string; default empty.}
     * @config{no_timestamp, allow a commit without a timestamp\, creating values that have "always
     * existed" and are visible regardless of timestamp.  See @ref timestamp_txn_api., a boolean
     * flag; default \c false.}
     * @config{operation_timeout_ms, when non-zero\, a requested limit on the time taken to complete
     * operations in this transaction.  Time is measured in real time milliseconds from the start of
     * each WiredTiger API call.  There is no guarantee any operation will not take longer than this
     * amount of time.  If WiredTiger notices the limit has been exceeded\, an operation may return
     * a WT_ROLLBACK error.  Default is to have no limit., an integer greater than or equal to \c 0;
     * default \c 0.}
     * @config{priority, priority of the transaction for resolving conflicts.  Transactions with
     * higher values are less likely to abort., an integer between \c -100 and \c 100; default \c
     * 0.}
     * @config{read_timestamp, read using the specified timestamp.  The value must not be older than
     * the current oldest timestamp.  See @ref timestamp_txn_api., a string; default empty.}
     * @config{roundup_timestamps = (, round up timestamps of the transaction., a set of related
     * configuration options defined as follows.}
     * @config{&nbsp;&nbsp;&nbsp;&nbsp;prepared,
     * applicable only for prepared transactions\, and intended only for special-purpose use.  See
     * @ref timestamp_prepare_roundup.  Allows the prepare timestamp and the commit timestamp of
     * this transaction to be rounded up to be no older than the oldest timestamp\, and allows
     * violating the usual restriction that the prepare timestamp must be newer than the stable
     * timestamp.  Specifically: at transaction prepare\, if the prepare timestamp is less than or
     * equal to the oldest timestamp\, the prepare timestamp will be rounded to the oldest
     * timestamp.  Subsequently\, at commit time\, if the commit timestamp is less than the (now
     * rounded) prepare timestamp\, the commit timestamp will be rounded up to it and thus to at
     * least oldest.  Neither timestamp will be checked against the stable timestamp., a boolean
     * flag; default \c false.}
     * @config{&nbsp;&nbsp;&nbsp;&nbsp;read, if the read timestamp is less
     * than the oldest timestamp\, the read timestamp will be rounded up to the oldest timestamp.
     * See @ref timestamp_read_roundup., a boolean flag; default \c false.}
     * @config{ ),,}
     * @config{sync, whether to sync log records when the transaction commits\, inherited from
     * ::wiredtiger_open \c transaction_sync., a boolean flag; default empty.}
     * @configend
     * @errors
     */
    int __F(begin_transaction)(WT_SESSION *session, const char *config);

    /*!
     * Commit the current transaction.
     *
     * A transaction must be in progress when this method is called.
     *
     * If WT_SESSION::commit_transaction returns an error, the transaction
     * was rolled back, not committed, and all cursors associated with the session are reset.
     *
     * @requires_transaction
     *
     * @snippet ex_all.c transaction commit/rollback
     *
     * @param session the session handle
     * @configstart{WT_SESSION.commit_transaction, see dist/api_data.py}
     * @config{commit_timestamp, set the commit timestamp for the current transaction.  For
     * non-prepared transactions\, the value must not be older than the first commit timestamp
     * already set for the current transaction (if any)\, must not be older than the current oldest
     * timestamp\, and must be after the current stable timestamp.  For prepared transactions\, a
     * commit timestamp is required\, must not be older than the prepare timestamp\, and can be set
     * only once.  See @ref timestamp_txn_api and @ref timestamp_prepare., a string; default empty.}
     * @config{durable_timestamp, set the durable timestamp for the current transaction.  Required
     * for the commit of a prepared transaction\, and otherwise not permitted.  The value must also
     * be after the current oldest and stable timestamps and must not be older than the commit
     * timestamp.  See @ref timestamp_prepare., a string; default empty.}
     * @config{operation_timeout_ms, when non-zero\, a requested limit on the time taken to complete
     * operations in this transaction.  Time is measured in real time milliseconds from the start of
     * each WiredTiger API call.  There is no guarantee any operation will not take longer than this
     * amount of time.  If WiredTiger notices the limit has been exceeded\, an operation may return
     * a WT_ROLLBACK error.  Default is to have no limit., an integer greater than or equal to \c 0;
     * default \c 0.}
     * @config{sync, override whether to sync log records when the transaction commits.  The default
     * is inherited from ::wiredtiger_open \c transaction_sync.  The \c off setting does not wait
     * for records to be written or synchronized.  The \c on setting forces log records to be
     * written to the storage device., a string\, chosen from the following options: \c "off"\, \c
     * "on"; default empty.}
     * @configend
     * @errors
     */
    int __F(commit_transaction)(WT_SESSION *session, const char *config);

    /*!
     * Prepare the current transaction.
     *
     * A transaction must be in progress when this method is called.
     *
     * Preparing a transaction will guarantee a subsequent commit will
     * succeed. Only commit and rollback are allowed on a transaction after
     * it has been prepared. The transaction prepare API is designed to
     * support MongoDB exclusively, and guarantees update conflicts have
     * been resolved, but does not guarantee durability.
     *
     * @requires_transaction
     *
     * @snippet ex_all.c transaction prepare
     *
     * @param session the session handle
     * @configstart{WT_SESSION.prepare_transaction, see dist/api_data.py}
     * @config{prepare_timestamp, set the prepare timestamp for the updates of the current
     * transaction.  The value must not be older than any active read timestamps\, and must be newer
     * than the current stable timestamp.  See @ref timestamp_prepare., a string; default empty.}
     * @configend
     * @errors
     */
    int __F(prepare_transaction)(WT_SESSION *session, const char *config);

    /*!
     * Roll back the current transaction.
     *
     * A transaction must be in progress when this method is called.
     *
     * All cursors associated with the session are reset.
     *
     * @requires_transaction
     *
     * @snippet ex_all.c transaction commit/rollback
     *
     * @param session the session handle
     * @configstart{WT_SESSION.rollback_transaction, see dist/api_data.py}
     * @config{operation_timeout_ms, when non-zero\, a requested limit on the time taken to complete
     * operations in this transaction.  Time is measured in real time milliseconds from the start of
     * each WiredTiger API call.  There is no guarantee any operation will not take longer than this
     * amount of time.  If WiredTiger notices the limit has been exceeded\, an operation may return
     * a WT_ROLLBACK error.  Default is to have no limit., an integer greater than or equal to \c 0;
     * default \c 0.}
     * @configend
     * @errors
     */
    int __F(rollback_transaction)(WT_SESSION *session, const char *config);
    /*! @} */

    /*!
     * @name Transaction timestamps
     * @{
     */
    /*!
     * Query the session's transaction timestamp state.
     *
     * The WT_SESSION.query_timestamp method can only be used at snapshot isolation.
     *
     * @param session the session handle
     * @param[out] hex_timestamp a buffer that will be set to the
     * hexadecimal encoding of the timestamp being queried.  Must be large
     * enough to hold a NUL terminated, hex-encoded 8B timestamp (17 bytes).
     * @configstart{WT_SESSION.query_timestamp, see dist/api_data.py}
     * @config{get, specify which timestamp to query: \c commit returns the most recently set
     * commit_timestamp; \c first_commit returns the first set commit_timestamp; \c prepare returns
     * the timestamp used in preparing a transaction; \c read returns the timestamp at which the
     * transaction is reading.  See @ref timestamp_txn_api., a string\, chosen from the following
     * options: \c "commit"\, \c "first_commit"\, \c "prepare"\, \c "read"; default \c read.}
     * @configend
     *
     * A timestamp of 0 is returned if the timestamp is not available or has not been set.
     * @errors
     */
    int __F(query_timestamp)(
        WT_SESSION *session, char *hex_timestamp, const char *config);

    /*!
     * Set a timestamp on a transaction.
     *
     * The WT_SESSION.timestamp_transaction method can only be used at snapshot isolation.
     *
     * @snippet ex_all.c transaction timestamp
     *
     * @requires_transaction
     *
     * @param session the session handle
     * @configstart{WT_SESSION.timestamp_transaction, see dist/api_data.py}
     * @config{commit_timestamp, set the commit timestamp for the current transaction.  For
     * non-prepared transactions\, the value must not be older than the first commit timestamp
     * already set for the current transaction\, if any\, must not be older than the current oldest
     * timestamp and must be after the current stable timestamp.  For prepared transactions\, a
     * commit timestamp is required\, must not be older than the prepare timestamp\, can be set only
     * once\, and must not be set until after the transaction has successfully prepared.  See @ref
     * timestamp_txn_api and @ref timestamp_prepare., a string; default empty.}
     * @config{durable_timestamp, set the durable timestamp for the current transaction.  Required
     * for the commit of a prepared transaction\, and otherwise not permitted.  Can only be set
     * after the transaction has been prepared and a commit timestamp has been set.  The value must
     * be after the current oldest and stable timestamps and must not be older than the commit
     * timestamp.  See @ref timestamp_prepare., a string; default empty.}
     * @config{prepare_timestamp, set the prepare timestamp for the updates of the current
     * transaction.  The value must not be older than any active read timestamps\, and must be newer
     * than the current stable timestamp.  Can be set only once per transaction.  Setting the
     * prepare timestamp does not by itself prepare the transaction\, but does oblige the
     * application to eventually prepare the transaction before committing it.  See @ref
     * timestamp_prepare., a string; default empty.}
     * @config{read_timestamp, read using the specified timestamp.  The value must not be older than
     * the current oldest timestamp.  This can only be set once for a transaction.  See @ref
     * timestamp_txn_api., a string; default empty.}
     * @configend
     * @errors
     */
    int __F(timestamp_transaction)(WT_SESSION *session, const char *config);

    /*!
     * Set a timestamp on a transaction numerically.  Prefer this method over
     * WT_SESSION::timestamp_transaction if the hexadecimal string parsing done in that method
     * becomes a bottleneck.
     *
     * The WT_SESSION.timestamp_transaction_uint method can only be used at snapshot isolation.
     *
     * @snippet ex_all.c transaction timestamp_uint
     *
     * @requires_transaction
     *
     * @param session the session handle
     * @param which the timestamp being set (see ::WT_TS_TXN_TYPE for available options, and
     * WT_SESSION::timestamp_transaction for constraints on the timestamps).
     * @param ts the timestamp.
     * @errors
     */
    int __F(timestamp_transaction_uint)(WT_SESSION *session, WT_TS_TXN_TYPE which,
            uint64_t ts);
    /*! @} */

    /*!
     * @name Transaction support
     * @{
     */
    /*!
     * Write a transactionally consistent snapshot of a database or set of individual objects.
     *
     * When timestamps are not in use, the checkpoint includes all transactions committed
     * before the checkpoint starts. When timestamps are in use and the checkpoint runs with
     * \c use_timestamp=true (the default), updates committed with a timestamp after the
     * \c stable timestamp, in tables configured for checkpoint-level durability, are not
     * included in the checkpoint. Updates committed in tables configured for commit-level
     * durability are always included in the checkpoint. See @ref durability_checkpoint and
     * @ref durability_log for more information.
     *
     * Calling the checkpoint method multiple times serializes the checkpoints; new checkpoint
     * calls wait for running checkpoint calls to complete.
     *
     * Existing named checkpoints may optionally be discarded.
     *
     * @requires_notransaction
     *
     * @snippet ex_all.c Checkpoint examples
     *
     * @param session the session handle
     * @configstart{WT_SESSION.checkpoint, see dist/api_data.py}
     * @config{drop, specify a list of checkpoints to drop.  The list may additionally contain one
     * of the following keys: \c "from=all" to drop all checkpoints\, \c "from=<checkpoint>" to drop
     * all checkpoints after and including the named checkpoint\, or \c "to=<checkpoint>" to drop
     * all checkpoints before and including the named checkpoint.  Checkpoints cannot be dropped if
     * open in a cursor.  While a hot backup is in progress\, checkpoints created prior to the start
     * of the backup cannot be dropped., a list of strings; default empty.}
     * @config{flush_tier = (, configure flushing objects to tiered storage after checkpoint., a set
     * of related configuration options defined as follows.}
     * @config{&nbsp;&nbsp;&nbsp;&nbsp;
     * enabled, if true and tiered storage is in use\, perform one iteration of object switching and
     * flushing objects to tiered storage., a boolean flag; default \c false.}
     * @config{&nbsp;&nbsp;&nbsp;&nbsp;force, if false (the default)\, flush_tier of any individual
     * object may be skipped if the underlying object has not been modified since the previous
     * flush_tier.  If true\, this option forces the flush_tier., a boolean flag; default \c false.}
     * @config{&nbsp;&nbsp;&nbsp;&nbsp;sync, wait for all objects to be flushed to the shared
     * storage to the level specified.  When false\, do not wait for any objects to be written to
     * the tiered storage system but return immediately after generating the objects and work units
     * for an internal thread.  When true\, the caller waits until all work queued for this call to
     * be completely processed before returning., a boolean flag; default \c true.}
     * @config{&nbsp;&nbsp;&nbsp;&nbsp;timeout, amount of time\, in seconds\, to wait for flushing
     * of objects to complete.  WiredTiger returns EBUSY if the timeout is reached.  A value of zero
     * disables the timeout., an integer; default \c 0.}
     * @config{ ),,}
     * @config{force, if false (the default)\, checkpoints may be skipped if the underlying object
     * has not been modified.  If true\, this option forces the checkpoint., a boolean flag; default
     * \c false.}
     * @config{name, if set\, specify a name for the checkpoint (note that checkpoints including LSM
     * trees may not be named)., a string; default empty.}
     * @config{target, if non-empty\, checkpoint the list of objects.  Checkpointing a list of
     * objects separately from a database-wide checkpoint can lead to data inconsistencies; see @ref
     * checkpoint_target for more information., a list of strings; default empty.}
     * @config{use_timestamp, if true (the default)\, create the checkpoint as of the last stable
     * timestamp if timestamps are in use\, or with all committed updates if there is no stable
     * timestamp set.  If false\, always generate a checkpoint with all committed updates\, ignoring
     * any stable timestamp., a boolean flag; default \c true.}
     * @configend
     * @errors
     */
    int __F(checkpoint)(WT_SESSION *session, const char *config);

    /*!
     * Reset the snapshot used for database visibility.
     *
     * For transactions running with snapshot isolation, this method releases the existing
     * snapshot of the database and gets a new one. This makes newer commits visible. The
     * call can be used to avoid pinning old and no-longer-needed content in the database.
     * Applications not using read timestamps for search may see different results after the
     * snapshot is updated.
     *
     * It is an error to call this method when using an isolation level other than snapshot
     * isolation, or if the current transaction has already written any data.
     *
     * @requires_transaction
     *
     * @snippet ex_all.c reset snapshot
     *
     * @param session the session handle
     * @errors
     */
    int __F(reset_snapshot)(WT_SESSION *session);

    /*!
     * Return the transaction ID range pinned by the session handle.
     *
     * The ID range is an approximate count of transactions and is calculated
     * based on the oldest ID needed for the active transaction in this session,
     * compared to the newest transaction in the system.
     *
     * @snippet ex_all.c transaction pinned range
     *
     * @param session the session handle
     * @param[out] range the range of IDs pinned by this session. Zero if
     * there is no active transaction.
     * @errors
     */
    int __F(transaction_pinned_range)(WT_SESSION* session, uint64_t *range);
    /*! @} */

#ifndef DOXYGEN
    /*!
     * Optionally returns the reason for the most recent rollback error returned from the API.
     *
     * There is no guarantee a rollback reason will be set and thus the caller
     * must check for a NULL pointer.
     *
     * @param session the session handle
     * @returns an optional string indicating the reason for the rollback
     */
    const char * __F(get_rollback_reason)(WT_SESSION *session);

    /*!
     * Call into the library.
     *
     * This method is used for breakpoints and to set other configuration
     * when debugging layers not directly supporting those features.
     *
     * @param session the session handle
     * @errors
     */
    int __F(breakpoint)(WT_SESSION *session);
#endif
};

/*!
 * A connection to a WiredTiger database.  The connection may be opened within
 * the same address space as the caller or accessed over a socket connection.
 *
 * Most applications will open a single connection to a database for each
 * process.  The first process to open a connection to a database will access
 * the database in its own address space.  Subsequent connections (if allowed)
 * will communicate with the first process over a socket connection to perform
 * their operations.
 *
 * <b>Thread safety:</b> A WT_CONNECTION handle may be shared between threads.
 * See @ref threads for more information.
 */
struct __wt_connection {
    /*!
     * Close a connection.
     *
     * Any open sessions will be closed. This will release the resources
     * associated with the session handle, including rolling back any
     * active transactions and closing any cursors that remain open in the
     * session.
     *
     * @snippet ex_all.c Close a connection
     *
     * @param connection the connection handle
     * @configstart{WT_CONNECTION.close, see dist/api_data.py}
     * @config{leak_memory, don't free memory during close., a boolean flag; default \c false.}
     * @config{use_timestamp, by default\, create the close checkpoint as of the last stable
     * timestamp if timestamps are in use\, or all current updates if there is no stable timestamp
     * set.  If false\, this option generates a checkpoint with all updates., a boolean flag;
     * default \c true.}
     * @configend
     * @errors
     */
    int __F(close)(WT_CONNECTION *connection, const char *config);

#ifndef DOXYGEN
    /*!
     * Output debug information for various subsystems. The output format
     * may change over time, gathering the debug information may be
     * invasive, and the information reported may not provide a point in
     * time view of the system.
     *
     * @param connection the connection handle
     * @configstart{WT_CONNECTION.debug_info, see dist/api_data.py}
     * @config{cache, print cache information., a boolean flag; default \c false.}
     * @config{cursors, print all open cursor information., a boolean flag; default \c false.}
     * @config{handles, print open handles information., a boolean flag; default \c false.}
     * @config{log, print log information., a boolean flag; default \c false.}
     * @config{sessions, print open session information., a boolean flag; default \c false.}
     * @config{txn, print global txn information., a boolean flag; default \c false.}
     * @configend
     * @errors
     */
    int __F(debug_info)(WT_CONNECTION *connection, const char *config);
#endif

    /*!
     * Reconfigure a connection handle.
     *
     * @snippet ex_all.c Reconfigure a connection
     *
     * @param connection the connection handle
     * @configstart{WT_CONNECTION.reconfigure, see dist/api_data.py}
     * @config{block_cache = (, block cache configuration options., a set of related configuration
     * options defined as follows.}
     * @config{&nbsp;&nbsp;&nbsp;&nbsp;blkcache_eviction_aggression,
     * seconds an unused block remains in the cache before it is evicted., an integer between \c 1
     * and \c 7200; default \c 1800.}
     * @config{&nbsp;&nbsp;&nbsp;&nbsp;cache_on_checkpoint, cache
     * blocks written by a checkpoint., a boolean flag; default \c true.}
     * @config{&nbsp;&nbsp;&nbsp;&nbsp;cache_on_writes, cache blocks as they are written (other than
     * checkpoint blocks)., a boolean flag; default \c true.}
     * @config{&nbsp;&nbsp;&nbsp;&nbsp;
     * enabled, enable block cache., a boolean flag; default \c false.}
     * @config{&nbsp;&nbsp;&nbsp;&nbsp;full_target, the fraction of the block cache that must be
     * full before eviction will remove unused blocks., an integer between \c 30 and \c 100; default
     * \c 95.}
     * @config{&nbsp;&nbsp;&nbsp;&nbsp;hashsize, number of buckets in the hashtable that
     * keeps track of blocks., an integer between \c 512 and \c 256K; default \c 32768.}
     * @config{&nbsp;&nbsp;&nbsp;&nbsp;max_percent_overhead, maximum tolerated overhead expressed as
     * the number of blocks added and removed as percent of blocks looked up; cache population and
     * eviction will be suppressed if the overhead exceeds the threshold., an integer between \c 1
     * and \c 500; default \c 10.}
     * @config{&nbsp;&nbsp;&nbsp;&nbsp;nvram_path, the absolute path to
     * the file system mounted on the NVRAM device., a string; default empty.}
     * @config{&nbsp;&nbsp;&nbsp;&nbsp;percent_file_in_dram, bypass cache for a file if the set
     * percentage of the file fits in system DRAM (as specified by block_cache.system_ram)., an
     * integer between \c 0 and \c 100; default \c 50.}
     * @config{&nbsp;&nbsp;&nbsp;&nbsp;size,
     * maximum memory to allocate for the block cache., an integer between \c 0 and \c 10TB; default
     * \c 0.}
     * @config{&nbsp;&nbsp;&nbsp;&nbsp;system_ram, the bytes of system DRAM available for
     * caching filesystem blocks., an integer between \c 0 and \c 1024GB; default \c 0.}
     * @config{&nbsp;&nbsp;&nbsp;&nbsp;type, cache location: DRAM or NVRAM., a string; default
     * empty.}
     * @config{ ),,}
     * @config{cache_max_wait_ms, the maximum number of milliseconds an application thread will wait
     * for space to be available in cache before giving up.  Default will wait forever., an integer
     * greater than or equal to \c 0; default \c 0.}
     * @config{cache_overhead, assume the heap allocator overhead is the specified percentage\, and
     * adjust the cache usage by that amount (for example\, if there is 10GB of data in cache\, a
     * percentage of 10 means WiredTiger treats this as 11GB). This value is configurable because
     * different heap allocators have different overhead and different workloads will have different
     * heap allocation sizes and patterns\, therefore applications may need to adjust this value
     * based on allocator choice and behavior in measured workloads., an integer between \c 0 and \c
     * 30; default \c 8.}
     * @config{cache_size, maximum heap memory to allocate for the cache.  A database should
     * configure either \c cache_size or \c shared_cache but not both., an integer between \c 1MB
     * and \c 10TB; default \c 100MB.}
     * @config{cache_stuck_timeout_ms, the number of milliseconds to wait before a stuck cache times
     * out in diagnostic mode.  Default will wait for 5 minutes\, 0 will wait forever., an integer
     * greater than or equal to \c 0; default \c 300000.}
     * @config{checkpoint = (, periodically checkpoint the database.  Enabling the checkpoint server
     * uses a session from the configured \c session_max., a set of related configuration options
     * defined as follows.}
     * @config{&nbsp;&nbsp;&nbsp;&nbsp;log_size, wait for this amount of log
     * record bytes to be written to the log between each checkpoint.  If non-zero\, this value will
     * use a minimum of the log file size.  A database can configure both log_size and wait to set
     * an upper bound for checkpoints; setting this value above 0 configures periodic checkpoints.,
     * an integer between \c 0 and \c 2GB; default \c 0.}
     * @config{&nbsp;&nbsp;&nbsp;&nbsp;wait,
     * seconds to wait between each checkpoint; setting this value above 0 configures periodic
     * checkpoints., an integer between \c 0 and \c 100000; default \c 0.}
     * @config{ ),,}
     * @config{checkpoint_cleanup, control how aggressively obsolete content is removed when
     * creating checkpoints.  Default to none\, which means no additional work is done to find
     * obsolete content., a string\, chosen from the following options: \c "none"\, \c
     * "reclaim_space"; default \c none.}
     * @config{chunk_cache = (, chunk cache reconfiguration options., a set of related configuration
     * options defined as follows.}
     * @config{&nbsp;&nbsp;&nbsp;&nbsp;pinned, List of "table:" URIs
     * exempt from cache eviction.  Capacity config overrides this\, tables exceeding capacity will
     * not be fully retained.  Table names can appear in both this and the preload list\, but not in
     * both this and the exclude list.  Duplicate names are allowed., a list of strings; default
     * empty.}
     * @config{ ),,}
     * @config{compatibility = (, set compatibility version of database.  Changing the compatibility
     * version requires that there are no active operations for the duration of the call., a set of
     * related configuration options defined as follows.}
     * @config{&nbsp;&nbsp;&nbsp;&nbsp;release,
     * compatibility release version string., a string; default empty.}
     * @config{ ),,}
     * @config{debug_mode = (, control the settings of various extended debugging features., a set
     * of related configuration options defined as follows.}
     * @config{&nbsp;&nbsp;&nbsp;&nbsp;
     * background_compact, if true\, background compact aggressively removes compact statistics for
     * a file and decreases the max amount of time a file can be skipped for., a boolean flag;
     * default \c false.}
     * @config{&nbsp;&nbsp;&nbsp;&nbsp;checkpoint_retention, adjust log removal
     * to retain the log records of this number of checkpoints.  Zero or one means perform normal
     * removal., an integer between \c 0 and \c 1024; default \c 0.}
     * @config{&nbsp;&nbsp;&nbsp;&nbsp;corruption_abort, if true and built in diagnostic mode\, dump
     * core in the case of data corruption., a boolean flag; default \c true.}
     * @config{&nbsp;&nbsp;&nbsp;&nbsp;cursor_copy, if true\, use the system allocator to make a
     * copy of any data returned by a cursor operation and return the copy instead.  The copy is
     * freed on the next cursor operation.  This allows memory sanitizers to detect inappropriate
     * references to memory owned by cursors., a boolean flag; default \c false.}
     * @config{&nbsp;&nbsp;&nbsp;&nbsp;cursor_reposition, if true\, for operations with snapshot
     * isolation the cursor temporarily releases any page that requires force eviction\, then
     * repositions back to the page for further operations.  A page release encourages eviction of
     * hot or large pages\, which is more likely to succeed without a cursor keeping the page
     * pinned., a boolean flag; default \c false.}
     * @config{&nbsp;&nbsp;&nbsp;&nbsp;eviction, if
     * true\, modify internal algorithms to change skew to force history store eviction to happen
     * more aggressively.  This includes but is not limited to not skewing newest\, not favoring
     * leaf pages\, and modifying the eviction score mechanism., a boolean flag; default \c false.}
     * @config{&nbsp;&nbsp;&nbsp;&nbsp;log_retention, adjust log removal to retain at least this
     * number of log files.  (Warning: this option can remove log files required for recovery if no
     * checkpoints have yet been done and the number of log files exceeds the configured value.  As
     * WiredTiger cannot detect the difference between a system that has not yet checkpointed and
     * one that will never checkpoint\, it might discard log files before any checkpoint is done.)
     * Ignored if set to 0., an integer between \c 0 and \c 1024; default \c 0.}
     * @config{&nbsp;&nbsp;&nbsp;&nbsp;realloc_exact, if true\, reallocation of memory will only
     * provide the exact amount requested.  This will help with spotting memory allocation issues
     * more easily., a boolean flag; default \c false.}
     * @config{&nbsp;&nbsp;&nbsp;&nbsp;
     * realloc_malloc, if true\, every realloc call will force a new memory allocation by using
     * malloc., a boolean flag; default \c false.}
     * @config{&nbsp;&nbsp;&nbsp;&nbsp;rollback_error,
     * return a WT_ROLLBACK error from a transaction operation about every Nth operation to simulate
     * a collision., an integer between \c 0 and \c 10M; default \c 0.}
     * @config{&nbsp;&nbsp;&nbsp;&nbsp;slow_checkpoint, if true\, slow down checkpoint creation by
     * slowing down internal page processing., a boolean flag; default \c false.}
     * @config{&nbsp;&nbsp;&nbsp;&nbsp;stress_skiplist, Configure various internal parameters to
     * encourage race conditions and other issues with internal skip lists\, e.g.  using a more
     * dense representation., a boolean flag; default \c false.}
     * @config{&nbsp;&nbsp;&nbsp;&nbsp;
     * table_logging, if true\, write transaction related information to the log for all
     * operations\, even operations for tables with logging turned off.  This additional logging
     * information is intended for debugging and is informational only\, that is\, it is ignored
     * during recovery., a boolean flag; default \c false.}
     * @config{&nbsp;&nbsp;&nbsp;&nbsp;
     * tiered_flush_error_continue, on a write to tiered storage\, continue when an error occurs., a
     * boolean flag; default \c false.}
     * @config{&nbsp;&nbsp;&nbsp;&nbsp;update_restore_evict, if
     * true\, control all dirty page evictions through forcing update restore eviction., a boolean
     * flag; default \c false.}
     * @config{ ),,}
     * @config{error_prefix, prefix string for error messages., a string; default empty.}
     * @config{eviction = (, eviction configuration options., a set of related configuration options
     * defined as follows.}
     * @config{&nbsp;&nbsp;&nbsp;&nbsp;threads_max, maximum number of threads
     * WiredTiger will start to help evict pages from cache.  The number of threads started will
     * vary depending on the current eviction load.  Each eviction worker thread uses a session from
     * the configured session_max., an integer between \c 1 and \c 20; default \c 8.}
     * @config{&nbsp;&nbsp;&nbsp;&nbsp;threads_min, minimum number of threads WiredTiger will start
     * to help evict pages from cache.  The number of threads currently running will vary depending
     * on the current eviction load., an integer between \c 1 and \c 20; default \c 1.}
     * @config{
     * ),,}
     * @config{eviction_checkpoint_target, perform eviction at the beginning of checkpoints to bring
     * the dirty content in cache to this level.  It is a percentage of the cache size if the value
     * is within the range of 0 to 100 or an absolute size when greater than 100. The value is not
     * allowed to exceed the \c cache_size.  Ignored if set to zero., an integer between \c 0 and \c
     * 10TB; default \c 1.}
     * @config{eviction_dirty_target, perform eviction in worker threads when the cache contains at
     * least this much dirty content.  It is a percentage of the cache size if the value is within
     * the range of 1 to 100 or an absolute size when greater than 100. The value is not allowed to
     * exceed the \c cache_size and has to be lower than its counterpart \c eviction_dirty_trigger.,
     * an integer between \c 1 and \c 10TB; default \c 5.}
     * @config{eviction_dirty_trigger, trigger application threads to perform eviction when the
     * cache contains at least this much dirty content.  It is a percentage of the cache size if the
     * value is within the range of 1 to 100 or an absolute size when greater than 100. The value is
     * not allowed to exceed the \c cache_size and has to be greater than its counterpart \c
     * eviction_dirty_target.  This setting only alters behavior if it is lower than
     * eviction_trigger., an integer between \c 1 and \c 10TB; default \c 20.}
     * @config{eviction_target, perform eviction in worker threads when the cache contains at least
     * this much content.  It is a percentage of the cache size if the value is within the range of
     * 10 to 100 or an absolute size when greater than 100. The value is not allowed to exceed the
     * \c cache_size and has to be lower than its counterpart \c eviction_trigger., an integer
     * between \c 10 and \c 10TB; default \c 80.}
     * @config{eviction_trigger, trigger application threads to perform eviction when the cache
     * contains at least this much content.  It is a percentage of the cache size if the value is
     * within the range of 10 to 100 or an absolute size when greater than 100. The value is not
     * allowed to exceed the \c cache_size and has to be greater than its counterpart \c
     * eviction_target., an integer between \c 10 and \c 10TB; default \c 95.}
     * @config{eviction_updates_target, perform eviction in worker threads when the cache contains
     * at least this many bytes of updates.  It is a percentage of the cache size if the value is
     * within the range of 0 to 100 or an absolute size when greater than 100. Calculated as half of
     * \c eviction_dirty_target by default.  The value is not allowed to exceed the \c cache_size
     * and has to be lower than its counterpart \c eviction_updates_trigger., an integer between \c
     * 0 and \c 10TB; default \c 0.}
     * @config{eviction_updates_trigger, trigger application threads to perform eviction when the
     * cache contains at least this many bytes of updates.  It is a percentage of the cache size if
     * the value is within the range of 1 to 100 or an absolute size when greater than 100\.
     * Calculated as half of \c eviction_dirty_trigger by default.  The value is not allowed to
     * exceed the \c cache_size and has to be greater than its counterpart \c
     * eviction_updates_target.  This setting only alters behavior if it is lower than \c
     * eviction_trigger., an integer between \c 0 and \c 10TB; default \c 0.}
     * @config{extra_diagnostics, enable additional diagnostics in WiredTiger.  These additional
     * diagnostics include diagnostic assertions that can cause WiredTiger to abort when an invalid
     * state is detected.  Options are given as a list\, such as
     * <code>"extra_diagnostics=[out_of_order\,visibility]"</code>. Choosing \c all enables all
     * assertions.  When WiredTiger is compiled with \c HAVE_DIAGNOSTIC=1 all assertions are enabled
     * and cannot be reconfigured., a list\, with values chosen from the following options: \c
     * "all"\, \c "checkpoint_validate"\, \c "cursor_check"\, \c "disk_validate"\, \c
     * "eviction_check"\, \c "generation_check"\, \c "hs_validate"\, \c "key_out_of_order"\, \c
     * "log_validate"\, \c "prepared"\, \c "slow_operation"\, \c "txn_visibility"; default \c [].}
     * @config{file_manager = (, control how file handles are managed., a set of related
     * configuration options defined as follows.}
     * @config{&nbsp;&nbsp;&nbsp;&nbsp;
     * close_handle_minimum, number of handles open before the file manager will look for handles to
     * close., an integer greater than or equal to \c 0; default \c 250.}
     * @config{&nbsp;&nbsp;&nbsp;&nbsp;close_idle_time, amount of time in seconds a file handle
     * needs to be idle before attempting to close it.  A setting of 0 means that idle handles are
     * not closed., an integer between \c 0 and \c 100000; default \c 30.}
     * @config{&nbsp;&nbsp;&nbsp;&nbsp;close_scan_interval, interval in seconds at which to check
     * for files that are inactive and close them., an integer between \c 1 and \c 100000; default
     * \c 10.}
     * @config{ ),,}
     * @config{generation_drain_timeout_ms, the number of milliseconds to wait for a resource to
     * drain before timing out in diagnostic mode.  Default will wait for 4 minutes\, 0 will wait
     * forever., an integer greater than or equal to \c 0; default \c 240000.}
     * @config{history_store = (, history store configuration options., a set of related
     * configuration options defined as follows.}
     * @config{&nbsp;&nbsp;&nbsp;&nbsp;file_max, the
     * maximum number of bytes that WiredTiger is allowed to use for its history store mechanism.
     * If the history store file exceeds this size\, a panic will be triggered.  The default value
     * means that the history store file is unbounded and may use as much space as the filesystem
     * will accommodate.  The minimum non-zero setting is 100MB., an integer greater than or equal
     * to \c 0; default \c 0.}
     * @config{ ),,}
     * @config{io_capacity = (, control how many bytes per second are written and read.  Exceeding
     * the capacity results in throttling., a set of related configuration options defined as
     * follows.}
     * @config{&nbsp;&nbsp;&nbsp;&nbsp;total, number of bytes per second available to all
     * subsystems in total.  When set\, decisions about what subsystems are throttled\, and in what
     * proportion\, are made internally.  The minimum non-zero setting is 1MB., an integer between
     * \c 0 and \c 1TB; default \c 0.}
     * @config{ ),,}
     * @config{json_output, enable JSON formatted messages on the event handler interface.  Options
     * are given as a list\, where each option specifies an event handler category e.g.  'error'
     * represents the messages from the WT_EVENT_HANDLER::handle_error method., a list\, with values
     * chosen from the following options: \c "error"\, \c "message"; default \c [].}
     * @config{log = (, enable logging.  Enabling logging uses three sessions from the configured
     * session_max., a set of related configuration options defined as follows.}
     * @config{&nbsp;&nbsp;&nbsp;&nbsp;os_cache_dirty_pct, maximum dirty system buffer cache usage\,
     * as a percentage of the log's \c file_max.  If non-zero\, schedule writes for dirty blocks
     * belonging to the log in the system buffer cache after that percentage of the log has been
     * written into the buffer cache without an intervening file sync., an integer between \c 0 and
     * \c 100; default \c 0.}
     * @config{&nbsp;&nbsp;&nbsp;&nbsp;prealloc, pre-allocate log files., a
     * boolean flag; default \c true.}
     * @config{&nbsp;&nbsp;&nbsp;&nbsp;remove, automatically remove
     * unneeded log files., a boolean flag; default \c true.}
     * @config{&nbsp;&nbsp;&nbsp;&nbsp;
     * zero_fill, manually write zeroes into log files., a boolean flag; default \c false.}
     * @config{
     * ),,}
     * @config{lsm_manager = (, configure database wide options for LSM tree management.  The LSM
     * manager is started automatically the first time an LSM tree is opened.  The LSM manager uses
     * a session from the configured session_max., a set of related configuration options defined as
     * follows.}
     * @config{&nbsp;&nbsp;&nbsp;&nbsp;merge, merge LSM chunks where possible., a boolean
     * flag; default \c true.}
     * @config{&nbsp;&nbsp;&nbsp;&nbsp;worker_thread_max, Configure a set of
     * threads to manage merging LSM trees in the database.  Each worker thread uses a session
     * handle from the configured session_max., an integer between \c 3 and \c 20; default \c 4.}
     * @config{ ),,}
     * @config{operation_timeout_ms, this option is no longer supported\, retained for backward
     * compatibility., an integer greater than or equal to \c 0; default \c 0.}
     * @config{operation_tracking = (, enable tracking of performance-critical functions.  See @ref
     * operation_tracking for more information., a set of related configuration options defined as
     * follows.}
     * @config{&nbsp;&nbsp;&nbsp;&nbsp;enabled, enable operation tracking subsystem., a
     * boolean flag; default \c false.}
     * @config{&nbsp;&nbsp;&nbsp;&nbsp;path, the name of a
     * directory into which operation tracking files are written.  The directory must already exist.
     * If the value is not an absolute path\, the path is relative to the database home (see @ref
     * absolute_path for more information)., a string; default \c ".".}
     * @config{ ),,}
     * @config{shared_cache = (, shared cache configuration options.  A database should configure
     * either a cache_size or a shared_cache not both.  Enabling a shared cache uses a session from
     * the configured session_max.  A shared cache can not have absolute values configured for cache
     * eviction settings., a set of related configuration options defined as follows.}
     * @config{&nbsp;&nbsp;&nbsp;&nbsp;chunk, the granularity that a shared cache is redistributed.,
     * an integer between \c 1MB and \c 10TB; default \c 10MB.}
     * @config{&nbsp;&nbsp;&nbsp;&nbsp;
     * name, the name of a cache that is shared between databases or \c "none" when no shared cache
     * is configured., a string; default \c none.}
     * @config{&nbsp;&nbsp;&nbsp;&nbsp;quota, maximum
     * size of cache this database can be allocated from the shared cache.  Defaults to the entire
     * shared cache size., an integer; default \c 0.}
     * @config{&nbsp;&nbsp;&nbsp;&nbsp;reserve,
     * amount of cache this database is guaranteed to have available from the shared cache.  This
     * setting is per database.  Defaults to the chunk size., an integer; default \c 0.}
     * @config{&nbsp;&nbsp;&nbsp;&nbsp;size, maximum memory to allocate for the shared cache.
     * Setting this will update the value if one is already set., an integer between \c 1MB and \c
     * 10TB; default \c 500MB.}
     * @config{ ),,}
     * @config{statistics, Maintain database statistics\, which may impact performance.  Choosing
     * "all" maintains all statistics regardless of cost\, "fast" maintains a subset of statistics
     * that are relatively inexpensive\, "none" turns off all statistics.  The "clear" configuration
     * resets statistics after they are gathered\, where appropriate (for example\, a cache size
     * statistic is not cleared\, while the count of cursor insert operations will be cleared). When
     * "clear" is configured for the database\, gathered statistics are reset each time a statistics
     * cursor is used to gather statistics\, as well as each time statistics are logged using the \c
     * statistics_log configuration.  See @ref statistics for more information., a list\, with
     * values chosen from the following options: \c "all"\, \c "cache_walk"\, \c "fast"\, \c
     * "none"\, \c "clear"\, \c "tree_walk"; default \c none.}
     * @config{statistics_log = (, log any statistics the database is configured to maintain\, to a
     * file.  See @ref statistics for more information.  Enabling the statistics log server uses a
     * session from the configured session_max., a set of related configuration options defined as
     * follows.}
     * @config{&nbsp;&nbsp;&nbsp;&nbsp;json, encode statistics in JSON format., a boolean
     * flag; default \c false.}
     * @config{&nbsp;&nbsp;&nbsp;&nbsp;on_close, log statistics on database
     * close., a boolean flag; default \c false.}
     * @config{&nbsp;&nbsp;&nbsp;&nbsp;sources, if
     * non-empty\, include statistics for the list of data source URIs\, if they are open at the
     * time of the statistics logging.  The list may include URIs matching a single data source
     * ("table:mytable")\, or a URI matching all data sources of a particular type ("table:")., a
     * list of strings; default empty.}
     * @config{&nbsp;&nbsp;&nbsp;&nbsp;timestamp, a timestamp
     * prepended to each log record.  May contain \c strftime conversion specifications.  When \c
     * json is configured\, defaults to \c "%Y-%m-%dT%H:%M:%S.000Z"., a string; default \c "%b %d
     * %H:%M:%S".}
     * @config{&nbsp;&nbsp;&nbsp;&nbsp;wait, seconds to wait between each write of the
     * log records; setting this value above 0 configures statistics logging., an integer between \c
     * 0 and \c 100000; default \c 0.}
     * @config{ ),,}
     * @config{tiered_storage = (, enable tiered storage.  Enabling tiered storage may use one
     * session from the configured session_max., a set of related configuration options defined as
     * follows.}
     * @config{&nbsp;&nbsp;&nbsp;&nbsp;local_retention, time in seconds to retain data on
     * tiered storage on the local tier for faster read access., an integer between \c 0 and \c
     * 10000; default \c 300.}
     * @config{ ),,}
     * @config{verbose, enable messages for various subsystems and operations.  Options are given as
     * a list\, where each message type can optionally define an associated verbosity level\, such
     * as <code>"verbose=[evictserver\,read:1\,rts:0]"</code>. Verbosity levels that can be provided
     * include <code>0</code> (INFO) and <code>1</code> through <code>5</code>\, corresponding to
     * (DEBUG_1) to (DEBUG_5). \c all is a special case that defines the verbosity level for all
     * categories not explicitly set in the config string., a list\, with values chosen from the
     * following options: \c "all"\, \c "api"\, \c "backup"\, \c "block"\, \c "block_cache"\, \c
     * "checkpoint"\, \c "checkpoint_cleanup"\, \c "checkpoint_progress"\, \c "chunkcache"\, \c
     * "compact"\, \c "compact_progress"\, \c "error_returns"\, \c "evict"\, \c "evict_stuck"\, \c
     * "evictserver"\, \c "fileops"\, \c "generation"\, \c "handleops"\, \c "history_store"\, \c
     * "history_store_activity"\, \c "log"\, \c "lsm"\, \c "lsm_manager"\, \c "metadata"\, \c
     * "mutex"\, \c "out_of_order"\, \c "overflow"\, \c "read"\, \c "reconcile"\, \c "recovery"\, \c
     * "recovery_progress"\, \c "rts"\, \c "salvage"\, \c "shared_cache"\, \c "split"\, \c
     * "temporary"\, \c "thread_group"\, \c "tiered"\, \c "timestamp"\, \c "transaction"\, \c
     * "verify"\, \c "version"\, \c "write"; default \c [].}
     * @configend
     * @errors
     */
    int __F(reconfigure)(WT_CONNECTION *connection, const char *config);

    /*!
     * The home directory of the connection.
     *
     * @snippet ex_all.c Get the database home directory
     *
     * @param connection the connection handle
     * @returns a pointer to a string naming the home directory
     */
    const char *__F(get_home)(WT_CONNECTION *connection);

    /*!
     * Add configuration options for a method.  See
     * @ref custom_ds_config_add for more information.
     *
     * @snippet ex_all.c Configure method configuration
     *
     * @param connection the connection handle
     * @param method the method being configured
     * @param uri the object type or NULL for all object types
     * @param config the additional configuration's name and default value
     * @param type the additional configuration's type (must be one of
     * \c "boolean"\, \c "int", \c "list" or \c "string")
     * @param check the additional configuration check string, or NULL if
     * none
     * @errors
     */
    int __F(configure_method)(WT_CONNECTION *connection,
        const char *method, const char *uri,
        const char *config, const char *type, const char *check);

    /*!
     * Return if opening this handle created the database.
     *
     * @snippet ex_all.c Check if the database is newly created
     *
     * @param connection the connection handle
     * @returns false (zero) if the connection existed before the call to
     * ::wiredtiger_open, true (non-zero) if it was created by opening this
     * handle.
     */
    int __F(is_new)(WT_CONNECTION *connection);

    /*!
     * @name Session handles
     * @{
     */
    /*!
     * Open a session.
     *
     * @snippet ex_all.c Open a session
     *
     * @param connection the connection handle
     * @param event_handler An event handler. If <code>NULL</code>, the
     * connection's event handler is used. See @ref event_message_handling
     * for more information.
     * @configstart{WT_CONNECTION.open_session, see dist/api_data.py}
     * @config{cache_cursors, enable caching of cursors for reuse.  Any calls to WT_CURSOR::close
     * for a cursor created in this session will mark the cursor as cached and keep it available to
     * be reused for later calls to WT_SESSION::open_cursor.  Cached cursors may be eventually
     * closed.  This value is inherited from ::wiredtiger_open \c cache_cursors., a boolean flag;
     * default \c true.}
     * @config{cache_max_wait_ms, the maximum number of milliseconds an application thread will wait
     * for space to be available in cache before giving up.  Default value will be the global
     * setting of the connection config., an integer greater than or equal to \c 0; default \c 0.}
     * @config{debug = (, configure debug specific behavior on a session.  Generally only used for
     * internal testing purposes., a set of related configuration options defined as follows.}
     * @config{&nbsp;&nbsp;&nbsp;&nbsp;release_evict_page, Configure the session to evict the page
     * when it is released and no longer needed., a boolean flag; default \c false.}
     * @config{ ),,}
     * @config{ignore_cache_size, when set\, operations performed by this session ignore the cache
     * size and are not blocked when the cache is full.  Note that use of this option for operations
     * that create cache pressure can starve ordinary sessions that obey the cache size., a boolean
     * flag; default \c false.}
     * @config{isolation, the default isolation level for operations in this session., a string\,
     * chosen from the following options: \c "read-uncommitted"\, \c "read-committed"\, \c
     * "snapshot"; default \c snapshot.}
     * @config{prefetch = (, Enable automatic detection of scans by applications\, and attempt to
     * pre-fetch future content into the cache., a set of related configuration options defined as
     * follows.}
     * @config{&nbsp;&nbsp;&nbsp;&nbsp;enabled, whether pre-fetch is enabled for this
     * session., a boolean flag; default \c false.}
     * @config{ ),,}
     * @configend
     * @param[out] sessionp the new session handle
     * @errors
     */
    int __F(open_session)(WT_CONNECTION *connection,
        WT_EVENT_HANDLER *event_handler, const char *config,
        WT_SESSION **sessionp);
    /*! @} */

    /*!
     * @name Transactions
     * @{
     */
    /*!
     * Query the global transaction timestamp state.
     *
     * @snippet ex_all.c query timestamp
     *
     * @param connection the connection handle
     * @param[out] hex_timestamp a buffer that will be set to the
     * hexadecimal encoding of the timestamp being queried.  Must be large
     * enough to hold a NUL terminated, hex-encoded 8B timestamp (17 bytes).
     * @configstart{WT_CONNECTION.query_timestamp, see dist/api_data.py}
     * @config{get, specify which timestamp to query: \c all_durable returns the largest timestamp
     * such that all timestamps up to and including that value have been committed (possibly bounded
     * by the application-set \c durable timestamp); \c last_checkpoint returns the timestamp of the
     * most recent stable checkpoint; \c oldest_timestamp returns the most recent \c
     * oldest_timestamp set with WT_CONNECTION::set_timestamp; \c oldest_reader returns the minimum
     * of the read timestamps of all active readers; \c pinned returns the minimum of the \c
     * oldest_timestamp and the read timestamps of all active readers; \c recovery returns the
     * timestamp of the most recent stable checkpoint taken prior to a shutdown; \c stable_timestamp
     * returns the most recent \c stable_timestamp set with WT_CONNECTION::set_timestamp.  (The \c
     * oldest and \c stable arguments are deprecated short-hand for \c oldest_timestamp and \c
     * stable_timestamp\, respectively.) See @ref timestamp_global_api., a string\, chosen from the
     * following options: \c "all_durable"\, \c "last_checkpoint"\, \c "oldest"\, \c
     * "oldest_reader"\, \c "oldest_timestamp"\, \c "pinned"\, \c "recovery"\, \c "stable"\, \c
     * "stable_timestamp"; default \c all_durable.}
     * @configend
     *
     * A timestamp of 0 is returned if the timestamp is not available or has not been set.
     * @errors
     */
    int __F(query_timestamp)(
        WT_CONNECTION *connection, char *hex_timestamp, const char *config);

    /*!
     * Set a global transaction timestamp.
     *
     * @snippet ex_all.c set durable timestamp
     *
     * @snippet ex_all.c set oldest timestamp
     *
     * @snippet ex_all.c set stable timestamp
     *
     * @param connection the connection handle
     * @configstart{WT_CONNECTION.set_timestamp, see dist/api_data.py}
     * @config{durable_timestamp, temporarily set the system's maximum durable timestamp\, bounding
     * the timestamp returned by WT_CONNECTION::query_timestamp with the \c all_durable
     * configuration.  Calls to WT_CONNECTION::query_timestamp will ignore durable timestamps
     * greater than the specified value until a subsequent transaction commit advances the maximum
     * durable timestamp\, or rollback-to-stable resets the value.  See @ref timestamp_global_api.,
     * a string; default empty.}
     * @config{oldest_timestamp, future commits and queries will be no earlier than the specified
     * timestamp.  Values must be monotonically increasing; any attempt to set the value to older
     * than the current is silently ignored.  The value must not be newer than the current stable
     * timestamp.  See @ref timestamp_global_api., a string; default empty.}
     * @config{stable_timestamp, checkpoints will not include commits that are newer than the
     * specified timestamp in tables configured with \c "log=(enabled=false)". Values must be
     * monotonically increasing; any attempt to set the value to older than the current is silently
     * ignored.  The value must not be older than the current oldest timestamp.  See @ref
     * timestamp_global_api., a string; default empty.}
     * @configend
     * @errors
     */
    int __F(set_timestamp)(
        WT_CONNECTION *connection, const char *config);

    /*!
     * Rollback tables to an earlier point in time, discarding all updates to checkpoint durable
     * tables that have commit times more recent than the current global stable timestamp.
     *
     * No updates made to logged tables or updates made without an associated commit timestamp
     * will be discarded. See @ref timestamp_misc.
     *
     * Applications must resolve all running transactions and close or reset all open cursors
     * before the call, and no other API calls should be made for the duration of the call.
     *
     * @snippet ex_all.c rollback to stable
     *
     * @param connection the connection handle
     * @configstart{WT_CONNECTION.rollback_to_stable, see dist/api_data.py}
     * @config{dryrun, perform the checks associated with RTS\, but don't modify any data., a
     * boolean flag; default \c false.}
     * @configend
     * @errors
     * An error should occur only in the case of a system problem, and an application typically
     * will retry WT_CONNECTION::rollback_to_stable on error, or fail outright.
     */
    int __F(rollback_to_stable)(
        WT_CONNECTION *connection, const char *config);

    /*! @} */

    /*!
     * @name Extensions
     * @{
     */
    /*!
     * Load an extension.
     *
     * @snippet ex_all.c Load an extension
     *
     * @param connection the connection handle
     * @param path the filename of the extension module, or \c "local" to
     * search the current application binary for the initialization
     * function, see @ref extensions for more details.
     * @configstart{WT_CONNECTION.load_extension, see dist/api_data.py}
     * @config{config, configuration string passed to the entry point of the extension as its
     * WT_CONFIG_ARG argument., a string; default empty.}
     * @config{early_load, whether this extension should be loaded at the beginning of
     * ::wiredtiger_open.  Only applicable to extensions loaded via the wiredtiger_open
     * configurations string., a boolean flag; default \c false.}
     * @config{entry, the entry point of the extension\, called to initialize the extension when it
     * is loaded.  The signature of the function must match ::wiredtiger_extension_init., a string;
     * default \c wiredtiger_extension_init.}
     * @config{terminate, an optional function in the extension that is called before the extension
     * is unloaded during WT_CONNECTION::close.  The signature of the function must match
     * ::wiredtiger_extension_terminate., a string; default \c wiredtiger_extension_terminate.}
     * @configend
     * @errors
     */
    int __F(load_extension)(WT_CONNECTION *connection,
        const char *path, const char *config);

    /*!
     * Add a custom data source.  See @ref custom_data_sources for more
     * information.
     *
     * The application must first implement the WT_DATA_SOURCE interface
     * and then register the implementation with WiredTiger:
     *
     * @snippet ex_data_source.c WT_DATA_SOURCE register
     *
     * @param connection the connection handle
     * @param prefix the URI prefix for this data source, e.g., "file:"
     * @param data_source the application-supplied implementation of
     *  WT_DATA_SOURCE to manage this data source.
     * @configempty{WT_CONNECTION.add_data_source, see dist/api_data.py}
     * @errors
     */
    int __F(add_data_source)(WT_CONNECTION *connection, const char *prefix,
        WT_DATA_SOURCE *data_source, const char *config);

    /*!
     * Add a custom collation function.
     *
     * The application must first implement the WT_COLLATOR interface and
     * then register the implementation with WiredTiger:
     *
     * @snippet ex_all.c WT_COLLATOR register
     *
     * @param connection the connection handle
     * @param name the name of the collation to be used in calls to
     *  WT_SESSION::create, may not be \c "none"
     * @param collator the application-supplied collation handler
     * @configempty{WT_CONNECTION.add_collator, see dist/api_data.py}
     * @errors
     */
    int __F(add_collator)(WT_CONNECTION *connection,
        const char *name, WT_COLLATOR *collator, const char *config);

    /*!
     * Add a compression function.
     *
     * The application must first implement the WT_COMPRESSOR interface
     * and then register the implementation with WiredTiger:
     *
     * @snippet nop_compress.c WT_COMPRESSOR initialization structure
     *
     * @snippet nop_compress.c WT_COMPRESSOR initialization function
     *
     * @param connection the connection handle
     * @param name the name of the compression function to be used in calls
     *  to WT_SESSION::create, may not be \c "none"
     * @param compressor the application-supplied compression handler
     * @configempty{WT_CONNECTION.add_compressor, see dist/api_data.py}
     * @errors
     */
    int __F(add_compressor)(WT_CONNECTION *connection,
        const char *name, WT_COMPRESSOR *compressor, const char *config);

    /*!
     * Add an encryption function.
     *
     * The application must first implement the WT_ENCRYPTOR interface
     * and then register the implementation with WiredTiger:
     *
     * @snippet nop_encrypt.c WT_ENCRYPTOR initialization structure
     *
     * @snippet nop_encrypt.c WT_ENCRYPTOR initialization function
     *
     * @param connection the connection handle
     * @param name the name of the encryption function to be used in calls
     *  to WT_SESSION::create, may not be \c "none"
     * @param encryptor the application-supplied encryption handler
     * @configempty{WT_CONNECTION.add_encryptor, see dist/api_data.py}
     * @errors
     */
    int __F(add_encryptor)(WT_CONNECTION *connection,
        const char *name, WT_ENCRYPTOR *encryptor, const char *config);

    /*!
     * Add a custom extractor for index keys or column groups.
     *
     * The application must first implement the WT_EXTRACTOR interface and
     * then register the implementation with WiredTiger:
     *
     * @snippet ex_all.c WT_EXTRACTOR register
     *
     * @param connection the connection handle
     * @param name the name of the extractor to be used in calls to
     *  WT_SESSION::create, may not be \c "none"
     * @param extractor the application-supplied extractor
     * @configempty{WT_CONNECTION.add_extractor, see dist/api_data.py}
     * @errors
     */
    int __F(add_extractor)(WT_CONNECTION *connection, const char *name,
        WT_EXTRACTOR *extractor, const char *config);

    /*!
     * Configure a custom file system.
     *
     * This method can only be called from an early loaded extension
     * module. The application must first implement the WT_FILE_SYSTEM
     * interface and then register the implementation with WiredTiger:
     *
     * @snippet ex_file_system.c WT_FILE_SYSTEM register
     *
     * @param connection the connection handle
     * @param fs the populated file system structure
     * @configempty{WT_CONNECTION.set_file_system, see dist/api_data.py}
     * @errors
     */
    int __F(set_file_system)(
        WT_CONNECTION *connection, WT_FILE_SYSTEM *fs, const char *config);

#if !defined(DOXYGEN)
#if !defined(SWIG)
    /*!
     * Add a storage source implementation.
     *
     * The application must first implement the WT_STORAGE_SOURCE
     * interface and then register the implementation with WiredTiger:
     *
     * @snippet ex_storage_source.c WT_STORAGE_SOURCE register
     *
     * @param connection the connection handle
     * @param name the name of the storage source implementation
     * @param storage_source the populated storage source structure
     * @configempty{WT_CONNECTION.add_storage_source, see dist/api_data.py}
     * @errors
     */
    int __F(add_storage_source)(WT_CONNECTION *connection, const char *name,
        WT_STORAGE_SOURCE *storage_source, const char *config);
#endif

    /*!
     * Get a storage source implementation.
     *
     * Look up a storage source by name and return it. The returned storage source
     * must be released by calling WT_STORAGE_SOURCE::terminate.
     *
     * @snippet ex_storage_source.c WT_STORAGE_SOURCE register
     *
     * @param connection the connection handle
     * @param name the name of the storage source implementation
     * @param storage_source the storage source structure
     * @errors
     */
    int __F(get_storage_source)(WT_CONNECTION *connection, const char *name,
        WT_STORAGE_SOURCE **storage_sourcep);
#endif

    /*!
     * Return a reference to the WiredTiger extension functions.
     *
     * @snippet ex_data_source.c WT_EXTENSION_API declaration
     *
     * @param wt_conn the WT_CONNECTION handle
     * @returns a reference to a WT_EXTENSION_API structure.
     */
    WT_EXTENSION_API *__F(get_extension_api)(WT_CONNECTION *wt_conn);
    /*! @} */
};

/*!
 * Open a connection to a database.
 *
 * @snippet ex_all.c Open a connection
 *
 * @param home The path to the database home directory.  See @ref home
 * for more information.
 * @param event_handler An event handler. If <code>NULL</code>, a default
 * event handler is installed that writes error messages to stderr. See
 * @ref event_message_handling for more information.
 * @configstart{wiredtiger_open, see dist/api_data.py}
 * @config{backup_restore_target, If non-empty and restoring from a backup\, restore only the table
 * object targets listed.  WiredTiger will remove all the metadata entries for the tables that are
 * not listed in the list from the reconstructed metadata.  The target list must include URIs of
 * type \c table:., a list of strings; default empty.}
 * @config{block_cache = (, block cache configuration options., a set of related configuration
 * options defined as follows.}
 * @config{&nbsp;&nbsp;&nbsp;&nbsp;blkcache_eviction_aggression,
 * seconds an unused block remains in the cache before it is evicted., an integer between \c 1 and
 * \c 7200; default \c 1800.}
 * @config{&nbsp;&nbsp;&nbsp;&nbsp;cache_on_checkpoint, cache blocks
 * written by a checkpoint., a boolean flag; default \c true.}
 * @config{&nbsp;&nbsp;&nbsp;&nbsp;
 * cache_on_writes, cache blocks as they are written (other than checkpoint blocks)., a boolean
 * flag; default \c true.}
 * @config{&nbsp;&nbsp;&nbsp;&nbsp;enabled, enable block cache., a boolean
 * flag; default \c false.}
 * @config{&nbsp;&nbsp;&nbsp;&nbsp;full_target, the fraction of the block
 * cache that must be full before eviction will remove unused blocks., an integer between \c 30 and
 * \c 100; default \c 95.}
 * @config{&nbsp;&nbsp;&nbsp;&nbsp;hashsize, number of buckets in the
 * hashtable that keeps track of blocks., an integer between \c 512 and \c 256K; default \c 32768.}
 * @config{&nbsp;&nbsp;&nbsp;&nbsp;max_percent_overhead, maximum tolerated overhead expressed as the
 * number of blocks added and removed as percent of blocks looked up; cache population and eviction
 * will be suppressed if the overhead exceeds the threshold., an integer between \c 1 and \c 500;
 * default \c 10.}
 * @config{&nbsp;&nbsp;&nbsp;&nbsp;nvram_path, the absolute path to the file system
 * mounted on the NVRAM device., a string; default empty.}
 * @config{&nbsp;&nbsp;&nbsp;&nbsp;
 * percent_file_in_dram, bypass cache for a file if the set percentage of the file fits in system
 * DRAM (as specified by block_cache.system_ram)., an integer between \c 0 and \c 100; default \c
 * 50.}
 * @config{&nbsp;&nbsp;&nbsp;&nbsp;size, maximum memory to allocate for the block cache., an
 * integer between \c 0 and \c 10TB; default \c 0.}
 * @config{&nbsp;&nbsp;&nbsp;&nbsp;system_ram, the
 * bytes of system DRAM available for caching filesystem blocks., an integer between \c 0 and \c
 * 1024GB; default \c 0.}
 * @config{&nbsp;&nbsp;&nbsp;&nbsp;type, cache location: DRAM or NVRAM., a
 * string; default empty.}
 * @config{ ),,}
 * @config{buffer_alignment, in-memory alignment (in bytes) for buffers used for I/O. The default
 * value of -1 indicates a platform-specific alignment value should be used (4KB on Linux systems
 * when direct I/O is configured\, zero elsewhere). If the configured alignment is larger than
 * default or configured object page sizes\, file allocation and page sizes are silently increased
 * to the buffer alignment size.  Requires the \c posix_memalign API. See @ref
 * tuning_system_buffer_cache_direct_io., an integer between \c -1 and \c 1MB; default \c -1.}
 * @config{builtin_extension_config, A structure where the keys are the names of builtin extensions
 * and the values are passed to WT_CONNECTION::load_extension as the \c config parameter (for
 * example\, <code>builtin_extension_config={zlib={compression_level=3}}</code>)., a string; default
 * empty.}
 * @config{cache_cursors, enable caching of cursors for reuse.  This is the default value for any
 * sessions created\, and can be overridden in configuring \c cache_cursors in
 * WT_CONNECTION.open_session., a boolean flag; default \c true.}
 * @config{cache_max_wait_ms, the maximum number of milliseconds an application thread will wait for
 * space to be available in cache before giving up.  Default will wait forever., an integer greater
 * than or equal to \c 0; default \c 0.}
 * @config{cache_overhead, assume the heap allocator overhead is the specified percentage\, and
 * adjust the cache usage by that amount (for example\, if there is 10GB of data in cache\, a
 * percentage of 10 means WiredTiger treats this as 11GB). This value is configurable because
 * different heap allocators have different overhead and different workloads will have different
 * heap allocation sizes and patterns\, therefore applications may need to adjust this value based
 * on allocator choice and behavior in measured workloads., an integer between \c 0 and \c 30;
 * default \c 8.}
 * @config{cache_size, maximum heap memory to allocate for the cache.  A database should configure
 * either \c cache_size or \c shared_cache but not both., an integer between \c 1MB and \c 10TB;
 * default \c 100MB.}
 * @config{cache_stuck_timeout_ms, the number of milliseconds to wait before a stuck cache times out
 * in diagnostic mode.  Default will wait for 5 minutes\, 0 will wait forever., an integer greater
 * than or equal to \c 0; default \c 300000.}
 * @config{checkpoint = (, periodically checkpoint the database.  Enabling the checkpoint server
 * uses a session from the configured \c session_max., a set of related configuration options
 * defined as follows.}
 * @config{&nbsp;&nbsp;&nbsp;&nbsp;log_size, wait for this amount of log record
 * bytes to be written to the log between each checkpoint.  If non-zero\, this value will use a
 * minimum of the log file size.  A database can configure both log_size and wait to set an upper
 * bound for checkpoints; setting this value above 0 configures periodic checkpoints., an integer
 * between \c 0 and \c 2GB; default \c 0.}
 * @config{&nbsp;&nbsp;&nbsp;&nbsp;wait, seconds to wait
 * between each checkpoint; setting this value above 0 configures periodic checkpoints., an integer
 * between \c 0 and \c 100000; default \c 0.}
 * @config{ ),,}
 * @config{checkpoint_cleanup, control how aggressively obsolete content is removed when creating
 * checkpoints.  Default to none\, which means no additional work is done to find obsolete content.,
 * a string\, chosen from the following options: \c "none"\, \c "reclaim_space"; default \c none.}
 * @config{checkpoint_sync, flush files to stable storage when closing or writing checkpoints., a
 * boolean flag; default \c true.}
 * @config{chunk_cache = (, chunk cache configuration options., a set of related configuration
 * options defined as follows.}
 * @config{&nbsp;&nbsp;&nbsp;&nbsp;capacity, maximum memory or storage
 * to use for the chunk cache., an integer between \c 512KB and \c 100TB; default \c 10GB.}
 * @config{&nbsp;&nbsp;&nbsp;&nbsp;chunk_cache_evict_trigger, chunk cache percent full that triggers
 * eviction., an integer between \c 0 and \c 100; default \c 90.}
 * @config{&nbsp;&nbsp;&nbsp;&nbsp;
 * chunk_size, size of cached chunks., an integer between \c 512KB and \c 100GB; default \c 1MB.}
 * @config{&nbsp;&nbsp;&nbsp;&nbsp;enabled, enable chunk cache., a boolean flag; default \c false.}
 * @config{&nbsp;&nbsp;&nbsp;&nbsp;hashsize, number of buckets in the hashtable that keeps track of
 * objects., an integer between \c 64 and \c 1048576; default \c 1024.}
 * @config{&nbsp;&nbsp;&nbsp;&nbsp;pinned, List of "table:" URIs exempt from cache eviction.
 * Capacity config overrides this\, tables exceeding capacity will not be fully retained.  Table
 * names can appear in both this and the preload list\, but not in both this and the exclude list.
 * Duplicate names are allowed., a list of strings; default empty.}
 * @config{&nbsp;&nbsp;&nbsp;&nbsp;
 * storage_path, the path (absolute or relative) to the file used as cache location.  This should be
 * on a filesystem that supports file truncation.  All filesystems in common use meet this
 * criteria., a string; default empty.}
 * @config{ ),,}
 * @config{compatibility = (, set compatibility version of database.  Changing the compatibility
 * version requires that there are no active operations for the duration of the call., a set of
 * related configuration options defined as follows.}
 * @config{&nbsp;&nbsp;&nbsp;&nbsp;release,
 * compatibility release version string., a string; default empty.}
 * @config{&nbsp;&nbsp;&nbsp;&nbsp;
 * require_max, required maximum compatibility version of existing data files.  Must be greater than
 * or equal to any release version set in the \c release setting.  Has no effect if creating the
 * database., a string; default empty.}
 * @config{&nbsp;&nbsp;&nbsp;&nbsp;require_min, required
 * minimum compatibility version of existing data files.  Must be less than or equal to any release
 * version set in the \c release setting.  Has no effect if creating the database., a string;
 * default empty.}
 * @config{ ),,}
 * @config{config_base, write the base configuration file if creating the database.  If \c false in
 * the config passed directly to ::wiredtiger_open\, will ignore any existing base configuration
 * file in addition to not creating one.  See @ref config_base for more information., a boolean
 * flag; default \c true.}
 * @config{create, create the database if it does not exist., a boolean flag; default \c false.}
 * @config{debug_mode = (, control the settings of various extended debugging features., a set of
 * related configuration options defined as follows.}
 * @config{&nbsp;&nbsp;&nbsp;&nbsp;
 * background_compact, if true\, background compact aggressively removes compact statistics for a
 * file and decreases the max amount of time a file can be skipped for., a boolean flag; default \c
 * false.}
 * @config{&nbsp;&nbsp;&nbsp;&nbsp;checkpoint_retention, adjust log removal to retain the
 * log records of this number of checkpoints.  Zero or one means perform normal removal., an integer
 * between \c 0 and \c 1024; default \c 0.}
 * @config{&nbsp;&nbsp;&nbsp;&nbsp;corruption_abort, if
 * true and built in diagnostic mode\, dump core in the case of data corruption., a boolean flag;
 * default \c true.}
 * @config{&nbsp;&nbsp;&nbsp;&nbsp;cursor_copy, if true\, use the system allocator
 * to make a copy of any data returned by a cursor operation and return the copy instead.  The copy
 * is freed on the next cursor operation.  This allows memory sanitizers to detect inappropriate
 * references to memory owned by cursors., a boolean flag; default \c false.}
 * @config{&nbsp;&nbsp;&nbsp;&nbsp;cursor_reposition, if true\, for operations with snapshot
 * isolation the cursor temporarily releases any page that requires force eviction\, then
 * repositions back to the page for further operations.  A page release encourages eviction of hot
 * or large pages\, which is more likely to succeed without a cursor keeping the page pinned., a
 * boolean flag; default \c false.}
 * @config{&nbsp;&nbsp;&nbsp;&nbsp;eviction, if true\, modify
 * internal algorithms to change skew to force history store eviction to happen more aggressively.
 * This includes but is not limited to not skewing newest\, not favoring leaf pages\, and modifying
 * the eviction score mechanism., a boolean flag; default \c false.}
 * @config{&nbsp;&nbsp;&nbsp;&nbsp;log_retention, adjust log removal to retain at least this number
 * of log files.  (Warning: this option can remove log files required for recovery if no checkpoints
 * have yet been done and the number of log files exceeds the configured value.  As WiredTiger
 * cannot detect the difference between a system that has not yet checkpointed and one that will
 * never checkpoint\, it might discard log files before any checkpoint is done.) Ignored if set to
 * 0., an integer between \c 0 and \c 1024; default \c 0.}
 * @config{&nbsp;&nbsp;&nbsp;&nbsp;
 * realloc_exact, if true\, reallocation of memory will only provide the exact amount requested.
 * This will help with spotting memory allocation issues more easily., a boolean flag; default \c
 * false.}
 * @config{&nbsp;&nbsp;&nbsp;&nbsp;realloc_malloc, if true\, every realloc call will force a
 * new memory allocation by using malloc., a boolean flag; default \c false.}
 * @config{&nbsp;&nbsp;&nbsp;&nbsp;rollback_error, return a WT_ROLLBACK error from a transaction
 * operation about every Nth operation to simulate a collision., an integer between \c 0 and \c 10M;
 * default \c 0.}
 * @config{&nbsp;&nbsp;&nbsp;&nbsp;slow_checkpoint, if true\, slow down checkpoint
 * creation by slowing down internal page processing., a boolean flag; default \c false.}
 * @config{&nbsp;&nbsp;&nbsp;&nbsp;stress_skiplist, Configure various internal parameters to
 * encourage race conditions and other issues with internal skip lists\, e.g.  using a more dense
 * representation., a boolean flag; default \c false.}
 * @config{&nbsp;&nbsp;&nbsp;&nbsp;
 * table_logging, if true\, write transaction related information to the log for all operations\,
 * even operations for tables with logging turned off.  This additional logging information is
 * intended for debugging and is informational only\, that is\, it is ignored during recovery., a
 * boolean flag; default \c false.}
 * @config{&nbsp;&nbsp;&nbsp;&nbsp;tiered_flush_error_continue, on
 * a write to tiered storage\, continue when an error occurs., a boolean flag; default \c false.}
 * @config{&nbsp;&nbsp;&nbsp;&nbsp;update_restore_evict, if true\, control all dirty page evictions
 * through forcing update restore eviction., a boolean flag; default \c false.}
 * @config{ ),,}
 * @config{direct_io, Use \c O_DIRECT on POSIX systems\, and \c FILE_FLAG_NO_BUFFERING on Windows to
 * access files.  Options are given as a list\, such as <code>"direct_io=[data]"</code>. Configuring
 * \c direct_io requires care; see @ref tuning_system_buffer_cache_direct_io for important warnings.
 * Including \c "data" will cause WiredTiger data files\, including WiredTiger internal data files\,
 * to use direct I/O; including \c "log" will cause WiredTiger log files to use direct I/O;
 * including \c "checkpoint" will cause WiredTiger data files opened using a (read-only) checkpoint
 * cursor to use direct I/O. \c direct_io should be combined with \c write_through to get the
 * equivalent of \c O_DIRECT on Windows., a list\, with values chosen from the following options: \c
 * "checkpoint"\, \c "data"\, \c "log"; default empty.}
 * @config{encryption = (, configure an encryptor for system wide metadata and logs.  If a system
 * wide encryptor is set\, it is also used for encrypting data files and tables\, unless encryption
 * configuration is explicitly set for them when they are created with WT_SESSION::create., a set of
 * related configuration options defined as follows.}
 * @config{&nbsp;&nbsp;&nbsp;&nbsp;keyid, An
 * identifier that identifies a unique instance of the encryptor.  It is stored in clear text\, and
 * thus is available when the WiredTiger database is reopened.  On the first use of a (name\, keyid)
 * combination\, the WT_ENCRYPTOR::customize function is called with the keyid as an argument., a
 * string; default empty.}
 * @config{&nbsp;&nbsp;&nbsp;&nbsp;name, Permitted values are \c "none" or a
 * custom encryption engine name created with WT_CONNECTION::add_encryptor.  See @ref encryption for
 * more information., a string; default \c none.}
 * @config{&nbsp;&nbsp;&nbsp;&nbsp;secretkey, A
 * string that is passed to the WT_ENCRYPTOR::customize function.  It is never stored in clear
 * text\, so must be given to any subsequent ::wiredtiger_open calls to reopen the database.  It
 * must also be provided to any "wt" commands used with this database., a string; default empty.}
 * @config{ ),,}
 * @config{error_prefix, prefix string for error messages., a string; default empty.}
 * @config{eviction = (, eviction configuration options., a set of related configuration options
 * defined as follows.}
 * @config{&nbsp;&nbsp;&nbsp;&nbsp;threads_max, maximum number of threads
 * WiredTiger will start to help evict pages from cache.  The number of threads started will vary
 * depending on the current eviction load.  Each eviction worker thread uses a session from the
 * configured session_max., an integer between \c 1 and \c 20; default \c 8.}
 * @config{&nbsp;&nbsp;&nbsp;&nbsp;threads_min, minimum number of threads WiredTiger will start to
 * help evict pages from cache.  The number of threads currently running will vary depending on the
 * current eviction load., an integer between \c 1 and \c 20; default \c 1.}
 * @config{ ),,}
 * @config{eviction_checkpoint_target, perform eviction at the beginning of checkpoints to bring the
 * dirty content in cache to this level.  It is a percentage of the cache size if the value is
 * within the range of 0 to 100 or an absolute size when greater than 100. The value is not allowed
 * to exceed the \c cache_size.  Ignored if set to zero., an integer between \c 0 and \c 10TB;
 * default \c 1.}
 * @config{eviction_dirty_target, perform eviction in worker threads when the cache contains at
 * least this much dirty content.  It is a percentage of the cache size if the value is within the
 * range of 1 to 100 or an absolute size when greater than 100. The value is not allowed to exceed
 * the \c cache_size and has to be lower than its counterpart \c eviction_dirty_trigger., an integer
 * between \c 1 and \c 10TB; default \c 5.}
 * @config{eviction_dirty_trigger, trigger application threads to perform eviction when the cache
 * contains at least this much dirty content.  It is a percentage of the cache size if the value is
 * within the range of 1 to 100 or an absolute size when greater than 100. The value is not allowed
 * to exceed the \c cache_size and has to be greater than its counterpart \c eviction_dirty_target.
 * This setting only alters behavior if it is lower than eviction_trigger., an integer between \c 1
 * and \c 10TB; default \c 20.}
 * @config{eviction_target, perform eviction in worker threads when the cache contains at least this
 * much content.  It is a percentage of the cache size if the value is within the range of 10 to 100
 * or an absolute size when greater than 100. The value is not allowed to exceed the \c cache_size
 * and has to be lower than its counterpart \c eviction_trigger., an integer between \c 10 and \c
 * 10TB; default \c 80.}
 * @config{eviction_trigger, trigger application threads to perform eviction when the cache contains
 * at least this much content.  It is a percentage of the cache size if the value is within the
 * range of 10 to 100 or an absolute size when greater than 100. The value is not allowed to exceed
 * the \c cache_size and has to be greater than its counterpart \c eviction_target., an integer
 * between \c 10 and \c 10TB; default \c 95.}
 * @config{eviction_updates_target, perform eviction in worker threads when the cache contains at
 * least this many bytes of updates.  It is a percentage of the cache size if the value is within
 * the range of 0 to 100 or an absolute size when greater than 100. Calculated as half of \c
 * eviction_dirty_target by default.  The value is not allowed to exceed the \c cache_size and has
 * to be lower than its counterpart \c eviction_updates_trigger., an integer between \c 0 and \c
 * 10TB; default \c 0.}
 * @config{eviction_updates_trigger, trigger application threads to perform eviction when the cache
 * contains at least this many bytes of updates.  It is a percentage of the cache size if the value
 * is within the range of 1 to 100 or an absolute size when greater than 100\. Calculated as half of
 * \c eviction_dirty_trigger by default.  The value is not allowed to exceed the \c cache_size and
 * has to be greater than its counterpart \c eviction_updates_target.  This setting only alters
 * behavior if it is lower than \c eviction_trigger., an integer between \c 0 and \c 10TB; default
 * \c 0.}
 * @config{exclusive, fail if the database already exists\, generally used with the \c create
 * option., a boolean flag; default \c false.}
 * @config{extensions, list of shared library extensions to load (using dlopen). Any values
 * specified to a library extension are passed to WT_CONNECTION::load_extension as the \c config
 * parameter (for example\, <code>extensions=(/path/ext.so={entry=my_entry})</code>)., a list of
 * strings; default empty.}
 * @config{extra_diagnostics, enable additional diagnostics in WiredTiger.  These additional
 * diagnostics include diagnostic assertions that can cause WiredTiger to abort when an invalid
 * state is detected.  Options are given as a list\, such as
 * <code>"extra_diagnostics=[out_of_order\,visibility]"</code>. Choosing \c all enables all
 * assertions.  When WiredTiger is compiled with \c HAVE_DIAGNOSTIC=1 all assertions are enabled and
 * cannot be reconfigured., a list\, with values chosen from the following options: \c "all"\, \c
 * "checkpoint_validate"\, \c "cursor_check"\, \c "disk_validate"\, \c "eviction_check"\, \c
 * "generation_check"\, \c "hs_validate"\, \c "key_out_of_order"\, \c "log_validate"\, \c
 * "prepared"\, \c "slow_operation"\, \c "txn_visibility"; default \c [].}
 * @config{file_extend, file size extension configuration.  If set\, extend files of the given type
 * in allocations of the given size\, instead of a block at a time as each new block is written.
 * For example\, <code>file_extend=(data=16MB)</code>. If set to 0\, disable file size extension for
 * the given type.  For log files\, the allowed range is between 100KB and 2GB; values larger than
 * the configured maximum log size and the default config would extend log files in allocations of
 * the maximum log file size., a list\, with values chosen from the following options: \c "data"\,
 * \c "log"; default empty.}
 * @config{file_manager = (, control how file handles are managed., a set of related configuration
 * options defined as follows.}
 * @config{&nbsp;&nbsp;&nbsp;&nbsp;close_handle_minimum, number of
 * handles open before the file manager will look for handles to close., an integer greater than or
 * equal to \c 0; default \c 250.}
 * @config{&nbsp;&nbsp;&nbsp;&nbsp;close_idle_time, amount of time
 * in seconds a file handle needs to be idle before attempting to close it.  A setting of 0 means
 * that idle handles are not closed., an integer between \c 0 and \c 100000; default \c 30.}
 * @config{&nbsp;&nbsp;&nbsp;&nbsp;close_scan_interval, interval in seconds at which to check for
 * files that are inactive and close them., an integer between \c 1 and \c 100000; default \c 10.}
 * @config{ ),,}
 * @config{generation_drain_timeout_ms, the number of milliseconds to wait for a resource to drain
 * before timing out in diagnostic mode.  Default will wait for 4 minutes\, 0 will wait forever., an
 * integer greater than or equal to \c 0; default \c 240000.}
 * @config{hash = (, manage resources used by hash bucket arrays.  All values must be a power of
 * two.  Note that setting large values can significantly increase memory usage inside WiredTiger.,
 * a set of related configuration options defined as follows.}
 * @config{&nbsp;&nbsp;&nbsp;&nbsp;
 * buckets, configure the number of hash buckets for most system hash arrays., an integer between \c
 * 64 and \c 65536; default \c 512.}
 * @config{&nbsp;&nbsp;&nbsp;&nbsp;dhandle_buckets, configure the
 * number of hash buckets for hash arrays relating to data handles., an integer between \c 64 and \c
 * 65536; default \c 512.}
 * @config{ ),,}
 * @config{history_store = (, history store configuration options., a set of related configuration
 * options defined as follows.}
 * @config{&nbsp;&nbsp;&nbsp;&nbsp;file_max, the maximum number of
 * bytes that WiredTiger is allowed to use for its history store mechanism.  If the history store
 * file exceeds this size\, a panic will be triggered.  The default value means that the history
 * store file is unbounded and may use as much space as the filesystem will accommodate.  The
 * minimum non-zero setting is 100MB., an integer greater than or equal to \c 0; default \c 0.}
 * @config{ ),,}
 * @config{in_memory, keep data in memory only.  See @ref in_memory for more information., a boolean
 * flag; default \c false.}
 * @config{io_capacity = (, control how many bytes per second are written and read.  Exceeding the
 * capacity results in throttling., a set of related configuration options defined as follows.}
 * @config{&nbsp;&nbsp;&nbsp;&nbsp;total, number of bytes per second available to all subsystems in
 * total.  When set\, decisions about what subsystems are throttled\, and in what proportion\, are
 * made internally.  The minimum non-zero setting is 1MB., an integer between \c 0 and \c 1TB;
 * default \c 0.}
 * @config{ ),,}
 * @config{json_output, enable JSON formatted messages on the event handler interface.  Options are
 * given as a list\, where each option specifies an event handler category e.g.  'error' represents
 * the messages from the WT_EVENT_HANDLER::handle_error method., a list\, with values chosen from
 * the following options: \c "error"\, \c "message"; default \c [].}
 * @config{log = (, enable logging.  Enabling logging uses three sessions from the configured
 * session_max., a set of related configuration options defined as follows.}
 * @config{&nbsp;&nbsp;&nbsp;&nbsp;compressor, configure a compressor for log records.  Permitted
 * values are \c "none" or a custom compression engine name created with
 * WT_CONNECTION::add_compressor.  If WiredTiger has builtin support for \c "lz4"\, \c "snappy"\, \c
 * "zlib" or \c "zstd" compression\, these names are also available.  See @ref compression for more
 * information., a string; default \c none.}
 * @config{&nbsp;&nbsp;&nbsp;&nbsp;enabled, enable logging
 * subsystem., a boolean flag; default \c false.}
 * @config{&nbsp;&nbsp;&nbsp;&nbsp;file_max, the
 * maximum size of log files., an integer between \c 100KB and \c 2GB; default \c 100MB.}
 * @config{&nbsp;&nbsp;&nbsp;&nbsp;os_cache_dirty_pct, maximum dirty system buffer cache usage\, as
 * a percentage of the log's \c file_max.  If non-zero\, schedule writes for dirty blocks belonging
 * to the log in the system buffer cache after that percentage of the log has been written into the
 * buffer cache without an intervening file sync., an integer between \c 0 and \c 100; default \c
 * 0.}
 * @config{&nbsp;&nbsp;&nbsp;&nbsp;path, the name of a directory into which log files are
 * written.  The directory must already exist.  If the value is not an absolute path\, the path is
 * relative to the database home (see @ref absolute_path for more information)., a string; default
 * \c ".".}
 * @config{&nbsp;&nbsp;&nbsp;&nbsp;prealloc, pre-allocate log files., a boolean flag;
 * default \c true.}
 * @config{&nbsp;&nbsp;&nbsp;&nbsp;recover, run recovery or fail with an error if
 * recovery needs to run after an unclean shutdown., a string\, chosen from the following options:
 * \c "error"\, \c "on"; default \c on.}
 * @config{&nbsp;&nbsp;&nbsp;&nbsp;remove, automatically
 * remove unneeded log files., a boolean flag; default \c true.}
 * @config{&nbsp;&nbsp;&nbsp;&nbsp;
 * zero_fill, manually write zeroes into log files., a boolean flag; default \c false.}
 * @config{
 * ),,}
 * @config{lsm_manager = (, configure database wide options for LSM tree management.  The LSM
 * manager is started automatically the first time an LSM tree is opened.  The LSM manager uses a
 * session from the configured session_max., a set of related configuration options defined as
 * follows.}
 * @config{&nbsp;&nbsp;&nbsp;&nbsp;merge, merge LSM chunks where possible., a boolean
 * flag; default \c true.}
 * @config{&nbsp;&nbsp;&nbsp;&nbsp;worker_thread_max, Configure a set of
 * threads to manage merging LSM trees in the database.  Each worker thread uses a session handle
 * from the configured session_max., an integer between \c 3 and \c 20; default \c 4.}
 * @config{ ),,}
 * @config{mmap, Use memory mapping when accessing files in a read-only mode., a boolean flag;
 * default \c true.}
 * @config{mmap_all, Use memory mapping to read and write all data files.  May not be configured
 * with direct I/O., a boolean flag; default \c false.}
 * @config{multiprocess, permit sharing between processes (will automatically start an RPC server
 * for primary processes and use RPC for secondary processes). <b>Not yet supported in
 * WiredTiger</b>., a boolean flag; default \c false.}
 * @config{operation_timeout_ms, this option is no longer supported\, retained for backward
 * compatibility., an integer greater than or equal to \c 0; default \c 0.}
 * @config{operation_tracking = (, enable tracking of performance-critical functions.  See @ref
 * operation_tracking for more information., a set of related configuration options defined as
 * follows.}
 * @config{&nbsp;&nbsp;&nbsp;&nbsp;enabled, enable operation tracking subsystem., a
 * boolean flag; default \c false.}
 * @config{&nbsp;&nbsp;&nbsp;&nbsp;path, the name of a directory
 * into which operation tracking files are written.  The directory must already exist.  If the value
 * is not an absolute path\, the path is relative to the database home (see @ref absolute_path for
 * more information)., a string; default \c ".".}
 * @config{ ),,}
 * @config{prefetch = (, Enable automatic detection of scans by applications\, and attempt to
 * pre-fetch future content into the cache., a set of related configuration options defined as
 * follows.}
 * @config{&nbsp;&nbsp;&nbsp;&nbsp;available, whether the thread pool for the pre-fetch
 * functionality is started., a boolean flag; default \c false.}
 * @config{&nbsp;&nbsp;&nbsp;&nbsp;
 * default, whether pre-fetch is enabled for all sessions by default., a boolean flag; default \c
 * false.}
 * @config{ ),,}
 * @config{readonly, open connection in read-only mode.  The database must exist.  All methods that
 * may modify a database are disabled.  See @ref readonly for more information., a boolean flag;
 * default \c false.}
 * @config{salvage, open connection and salvage any WiredTiger-owned database and log files that it
 * detects as corrupted.  This call should only be used after getting an error return of
 * WT_TRY_SALVAGE. Salvage rebuilds files in place\, overwriting existing files.  We recommend
 * making a backup copy of all files with the WiredTiger prefix prior to passing this flag., a
 * boolean flag; default \c false.}
 * @config{session_max, maximum expected number of sessions (including server threads)., an integer
 * greater than or equal to \c 1; default \c 100.}
 * @config{shared_cache = (, shared cache configuration options.  A database should configure either
 * a cache_size or a shared_cache not both.  Enabling a shared cache uses a session from the
 * configured session_max.  A shared cache can not have absolute values configured for cache
 * eviction settings., a set of related configuration options defined as follows.}
 * @config{&nbsp;&nbsp;&nbsp;&nbsp;chunk, the granularity that a shared cache is redistributed., an
 * integer between \c 1MB and \c 10TB; default \c 10MB.}
 * @config{&nbsp;&nbsp;&nbsp;&nbsp;name, the
 * name of a cache that is shared between databases or \c "none" when no shared cache is
 * configured., a string; default \c none.}
 * @config{&nbsp;&nbsp;&nbsp;&nbsp;quota, maximum size of
 * cache this database can be allocated from the shared cache.  Defaults to the entire shared cache
 * size., an integer; default \c 0.}
 * @config{&nbsp;&nbsp;&nbsp;&nbsp;reserve, amount of cache this
 * database is guaranteed to have available from the shared cache.  This setting is per database.
 * Defaults to the chunk size., an integer; default \c 0.}
 * @config{&nbsp;&nbsp;&nbsp;&nbsp;size,
 * maximum memory to allocate for the shared cache.  Setting this will update the value if one is
 * already set., an integer between \c 1MB and \c 10TB; default \c 500MB.}
 * @config{ ),,}
 * @config{statistics, Maintain database statistics\, which may impact performance.  Choosing "all"
 * maintains all statistics regardless of cost\, "fast" maintains a subset of statistics that are
 * relatively inexpensive\, "none" turns off all statistics.  The "clear" configuration resets
 * statistics after they are gathered\, where appropriate (for example\, a cache size statistic is
 * not cleared\, while the count of cursor insert operations will be cleared). When "clear" is
 * configured for the database\, gathered statistics are reset each time a statistics cursor is used
 * to gather statistics\, as well as each time statistics are logged using the \c statistics_log
 * configuration.  See @ref statistics for more information., a list\, with values chosen from the
 * following options: \c "all"\, \c "cache_walk"\, \c "fast"\, \c "none"\, \c "clear"\, \c
 * "tree_walk"; default \c none.}
 * @config{statistics_log = (, log any statistics the database is configured to maintain\, to a
 * file.  See @ref statistics for more information.  Enabling the statistics log server uses a
 * session from the configured session_max., a set of related configuration options defined as
 * follows.}
 * @config{&nbsp;&nbsp;&nbsp;&nbsp;json, encode statistics in JSON format., a boolean
 * flag; default \c false.}
 * @config{&nbsp;&nbsp;&nbsp;&nbsp;on_close, log statistics on database
 * close., a boolean flag; default \c false.}
 * @config{&nbsp;&nbsp;&nbsp;&nbsp;path, the name of a
 * directory into which statistics files are written.  The directory must already exist.  If the
 * value is not an absolute path\, the path is relative to the database home (see @ref absolute_path
 * for more information)., a string; default \c ".".}
 * @config{&nbsp;&nbsp;&nbsp;&nbsp;sources, if
 * non-empty\, include statistics for the list of data source URIs\, if they are open at the time of
 * the statistics logging.  The list may include URIs matching a single data source
 * ("table:mytable")\, or a URI matching all data sources of a particular type ("table:")., a list
 * of strings; default empty.}
 * @config{&nbsp;&nbsp;&nbsp;&nbsp;timestamp, a timestamp prepended to
 * each log record.  May contain \c strftime conversion specifications.  When \c json is
 * configured\, defaults to \c "%Y-%m-%dT%H:%M:%S.000Z"., a string; default \c "%b %d %H:%M:%S".}
 * @config{&nbsp;&nbsp;&nbsp;&nbsp;wait, seconds to wait between each write of the log records;
 * setting this value above 0 configures statistics logging., an integer between \c 0 and \c 100000;
 * default \c 0.}
 * @config{ ),,}
 * @config{transaction_sync = (, how to sync log records when the transaction commits., a set of
 * related configuration options defined as follows.}
 * @config{&nbsp;&nbsp;&nbsp;&nbsp;enabled,
 * whether to sync the log on every commit by default\, can be overridden by the \c sync setting to
 * WT_SESSION::commit_transaction., a boolean flag; default \c false.}
 * @config{&nbsp;&nbsp;&nbsp;&nbsp;method, the method used to ensure log records are stable on
 * disk\, see @ref tune_durability for more information., a string\, chosen from the following
 * options: \c "dsync"\, \c "fsync"\, \c "none"; default \c fsync.}
 * @config{ ),,}
 * @config{use_environment, use the \c WIREDTIGER_CONFIG and \c WIREDTIGER_HOME environment
 * variables if the process is not running with special privileges.  See @ref home for more
 * information., a boolean flag; default \c true.}
 * @config{use_environment_priv, use the \c WIREDTIGER_CONFIG and \c WIREDTIGER_HOME environment
 * variables even if the process is running with special privileges.  See @ref home for more
 * information., a boolean flag; default \c false.}
 * @config{verbose, enable messages for various subsystems and operations.  Options are given as a
 * list\, where each message type can optionally define an associated verbosity level\, such as
 * <code>"verbose=[evictserver\,read:1\,rts:0]"</code>. Verbosity levels that can be provided
 * include <code>0</code> (INFO) and <code>1</code> through <code>5</code>\, corresponding to
 * (DEBUG_1) to (DEBUG_5). \c all is a special case that defines the verbosity level for all
 * categories not explicitly set in the config string., a list\, with values chosen from the
 * following options: \c "all"\, \c "api"\, \c "backup"\, \c "block"\, \c "block_cache"\, \c
 * "checkpoint"\, \c "checkpoint_cleanup"\, \c "checkpoint_progress"\, \c "chunkcache"\, \c
 * "compact"\, \c "compact_progress"\, \c "error_returns"\, \c "evict"\, \c "evict_stuck"\, \c
 * "evictserver"\, \c "fileops"\, \c "generation"\, \c "handleops"\, \c "history_store"\, \c
 * "history_store_activity"\, \c "log"\, \c "lsm"\, \c "lsm_manager"\, \c "metadata"\, \c "mutex"\,
 * \c "out_of_order"\, \c "overflow"\, \c "read"\, \c "reconcile"\, \c "recovery"\, \c
 * "recovery_progress"\, \c "rts"\, \c "salvage"\, \c "shared_cache"\, \c "split"\, \c "temporary"\,
 * \c "thread_group"\, \c "tiered"\, \c "timestamp"\, \c "transaction"\, \c "verify"\, \c
 * "version"\, \c "write"; default \c [].}
 * @config{verify_metadata, open connection and verify any WiredTiger metadata.  Not supported when
 * opening a connection from a backup.  This API allows verification and detection of corruption in
 * WiredTiger metadata., a boolean flag; default \c false.}
 * @config{write_through, Use \c FILE_FLAG_WRITE_THROUGH on Windows to write to files.  Ignored on
 * non-Windows systems.  Options are given as a list\, such as <code>"write_through=[data]"</code>.
 * Configuring \c write_through requires care; see @ref tuning_system_buffer_cache_direct_io for
 * important warnings.  Including \c "data" will cause WiredTiger data files to write through
 * cache\, including \c "log" will cause WiredTiger log files to write through cache.  \c
 * write_through should be combined with \c direct_io to get the equivalent of POSIX \c O_DIRECT on
 * Windows., a list\, with values chosen from the following options: \c "data"\, \c "log"; default
 * empty.}
 * @configend
 * Additionally, if files named \c WiredTiger.config or \c WiredTiger.basecfg
 * appear in the WiredTiger home directory, they are read for configuration
 * values (see @ref config_file and @ref config_base for details).
 * See @ref config_order for ordering of the configuration mechanisms.
 * @param[out] connectionp A pointer to the newly opened connection handle
 * @errors
 */
int wiredtiger_open(const char *home,
    WT_EVENT_HANDLER *event_handler, const char *config,
    WT_CONNECTION **connectionp) WT_ATTRIBUTE_LIBRARY_VISIBLE;

/*!
 * Return information about a WiredTiger error as a string (see
 * WT_SESSION::strerror for a thread-safe API).
 *
 * @snippet ex_all.c Display an error
 *
 * @param error a return value from a WiredTiger, ISO C, or POSIX standard API call
 * @returns a string representation of the error
 */
const char *wiredtiger_strerror(int error) WT_ATTRIBUTE_LIBRARY_VISIBLE;

/*! WT_EVENT_HANDLER::special event types */
typedef enum {
    WT_EVENT_COMPACT_CHECK, /*!< Compact check iteration. */
    WT_EVENT_CONN_CLOSE, /*!< Connection closing. */
    WT_EVENT_CONN_READY /*!< Connection is ready. */
} WT_EVENT_TYPE;

/*!
 * The interface implemented by applications to handle error, informational and
 * progress messages.  Entries set to NULL are ignored and the default handlers
 * will continue to be used.
 */
struct __wt_event_handler {
    /*!
     * Callback to handle error messages; by default, error messages are
     * written to the stderr stream. See @ref event_message_handling for
     * more information.
     *
     * Errors that require the application to exit and restart will have
     * their \c error value set to \c WT_PANIC. The application can exit
     * immediately when \c WT_PANIC is passed to an event handler; there
     * is no reason to return into WiredTiger.
     *
     * Event handler returns are not ignored: if the handler returns
     * non-zero, the error may cause the WiredTiger function posting the
     * event to fail, and may even cause operation or library failure.
     *
     * @param session the WiredTiger session handle in use when the error
     * was generated. The handle may have been created by the application
     * or automatically by WiredTiger.
     * @param error a return value from a WiredTiger, ISO C, or
     * POSIX standard API call, which can be converted to a string using
     * WT_SESSION::strerror
     * @param message an error string
     */
    int (*handle_error)(WT_EVENT_HANDLER *handler,
        WT_SESSION *session, int error, const char *message);

    /*!
     * Callback to handle informational messages; by default, informational
     * messages are written to the stdout stream. See
     * @ref event_message_handling for more information.
     *
     * Message handler returns are not ignored: if the handler returns
     * non-zero, the error may cause the WiredTiger function posting the
     * event to fail, and may even cause operation or library failure.
     *
     * @param session the WiredTiger session handle in use when the message
     * was generated. The handle may have been created by the application
     * or automatically by WiredTiger.
     * @param message an informational string
     */
    int (*handle_message)(WT_EVENT_HANDLER *handler,
        WT_SESSION *session, const char *message);

    /*!
     * Callback to handle progress messages; by default, progress messages
     * are not written. See @ref event_message_handling for more
     * information.
     *
     * Progress handler returns are not ignored: if the handler returns
     * non-zero, the error may cause the WiredTiger function posting the
     * event to fail, and may even cause operation or library failure.
     *
     * @param session the WiredTiger session handle in use when the
     * progress message was generated. The handle may have been created by
     * the application or automatically by WiredTiger.
     * @param operation a string representation of the operation
     * @param progress a counter
     */
    int (*handle_progress)(WT_EVENT_HANDLER *handler,
        WT_SESSION *session, const char *operation, uint64_t progress);

    /*!
     * Callback to handle automatic close of a WiredTiger handle.
     *
     * Close handler returns are not ignored: if the handler returns
     * non-zero, the error may cause the WiredTiger function posting the
     * event to fail, and may even cause operation or library failure.
     *
     * @param session The session handle that is being closed if the
     * cursor parameter is NULL.
     * @param cursor The cursor handle that is being closed, or NULL if
     * it is a session handle being closed.
     */
    int (*handle_close)(WT_EVENT_HANDLER *handler,
        WT_SESSION *session, WT_CURSOR *cursor);

    /*!
     * Callback to handle general events. The application may choose to handle
     * only some types of events. An unhandled event should return 0.
     *
     * General event returns are not ignored in most cases. If the handler
     * returns non-zero, the error may cause the WiredTiger function posting
     * the event to fail.
     *
     * @param wt_conn The connection handle for the database.
     * @param session the WiredTiger session handle in use when the
     * progress message was generated. The handle may have been created by
     * the application or automatically by WiredTiger or may be NULL.
     * @param type A type indicator for what special event occurred.
         * @param arg A generic argument that has a specific meaning
         * depending on the event type.
     * (see ::WT_EVENT_TYPE for available options.)
     */
        int (*handle_general)(WT_EVENT_HANDLER *handler,
            WT_CONNECTION *wt_conn, WT_SESSION *session, WT_EVENT_TYPE type, void *arg);
};

/*!
 * @name Data packing and unpacking
 * @{
 */

/*!
 * Pack a structure into a buffer.
 *
 * See @ref packing for a description of the permitted format strings.
 *
 * @section pack_examples Packing Examples
 *
 * For example, the string <code>"iSh"</code> will pack a 32-bit integer
 * followed by a NUL-terminated string, followed by a 16-bit integer.  The
 * default, big-endian encoding will be used, with no alignment.  This could be
 * used in C as follows:
 *
 * @snippet ex_all.c Pack fields into a buffer
 *
 * Then later, the values can be unpacked as follows:
 *
 * @snippet ex_all.c Unpack fields from a buffer
 *
 * @param session the session handle
 * @param buffer a pointer to a packed byte array
 * @param len the number of valid bytes in the buffer
 * @param format the data format, see @ref packing
 * @errors
 */
int wiredtiger_struct_pack(WT_SESSION *session,
    void *buffer, size_t len, const char *format, ...)
    WT_ATTRIBUTE_LIBRARY_VISIBLE;

/*!
 * Calculate the size required to pack a structure.
 *
 * Note that for variable-sized fields including variable-sized strings and
 * integers, the calculated sized merely reflects the expected sizes specified
 * in the format string itself.
 *
 * @snippet ex_all.c Get the packed size
 *
 * @param session the session handle
 * @param lenp a location where the number of bytes needed for the
 * matching call to ::wiredtiger_struct_pack is returned
 * @param format the data format, see @ref packing
 * @errors
 */
int wiredtiger_struct_size(WT_SESSION *session,
    size_t *lenp, const char *format, ...) WT_ATTRIBUTE_LIBRARY_VISIBLE;

/*!
 * Unpack a structure from a buffer.
 *
 * Reverse of ::wiredtiger_struct_pack: gets values out of a
 * packed byte string.
 *
 * @snippet ex_all.c Unpack fields from a buffer
 *
 * @param session the session handle
 * @param buffer a pointer to a packed byte array
 * @param len the number of valid bytes in the buffer
 * @param format the data format, see @ref packing
 * @errors
 */
int wiredtiger_struct_unpack(WT_SESSION *session,
    const void *buffer, size_t len, const char *format, ...)
    WT_ATTRIBUTE_LIBRARY_VISIBLE;

#if !defined(SWIG)

/*!
 * Streaming interface to packing.
 *
 * This allows applications to pack or unpack records one field at a time.
 * This is an opaque handle returned by ::wiredtiger_pack_start or
 * ::wiredtiger_unpack_start.  It must be closed with ::wiredtiger_pack_close.
 */
typedef struct __wt_pack_stream WT_PACK_STREAM;

/*!
 * Start a packing operation into a buffer with the given format string.  This
 * should be followed by a series of calls to ::wiredtiger_pack_item,
 * ::wiredtiger_pack_int, ::wiredtiger_pack_str or ::wiredtiger_pack_uint
 * to fill in the values.
 *
 * @param session the session handle
 * @param format the data format, see @ref packing
 * @param buffer a pointer to memory to hold the packed data
 * @param size the size of the buffer
 * @param[out] psp the new packing stream handle
 * @errors
 */
int wiredtiger_pack_start(WT_SESSION *session,
    const char *format, void *buffer, size_t size, WT_PACK_STREAM **psp)
    WT_ATTRIBUTE_LIBRARY_VISIBLE;

/*!
 * Start an unpacking operation from a buffer with the given format string.
 * This should be followed by a series of calls to ::wiredtiger_unpack_item,
 * ::wiredtiger_unpack_int, ::wiredtiger_unpack_str or ::wiredtiger_unpack_uint
 * to retrieve the packed values.
 *
 * @param session the session handle
 * @param format the data format, see @ref packing
 * @param buffer a pointer to memory holding the packed data
 * @param size the size of the buffer
 * @param[out] psp the new packing stream handle
 * @errors
 */
int wiredtiger_unpack_start(WT_SESSION *session,
    const char *format, const void *buffer, size_t size, WT_PACK_STREAM **psp)
    WT_ATTRIBUTE_LIBRARY_VISIBLE;

/*!
 * Close a packing stream.
 *
 * @param ps the packing stream handle
 * @param[out] usedp the number of bytes in the buffer used by the stream
 * @errors
 */
int wiredtiger_pack_close(WT_PACK_STREAM *ps, size_t *usedp)
    WT_ATTRIBUTE_LIBRARY_VISIBLE;

/*!
 * Pack an item into a packing stream.
 *
 * @param ps the packing stream handle
 * @param item an item to pack
 * @errors
 */
int wiredtiger_pack_item(WT_PACK_STREAM *ps, WT_ITEM *item)
    WT_ATTRIBUTE_LIBRARY_VISIBLE;

/*!
 * Pack a signed integer into a packing stream.
 *
 * @param ps the packing stream handle
 * @param i a signed integer to pack
 * @errors
 */
int wiredtiger_pack_int(WT_PACK_STREAM *ps, int64_t i)
    WT_ATTRIBUTE_LIBRARY_VISIBLE;

/*!
 * Pack a string into a packing stream.
 *
 * @param ps the packing stream handle
 * @param s a string to pack
 * @errors
 */
int wiredtiger_pack_str(WT_PACK_STREAM *ps, const char *s)
    WT_ATTRIBUTE_LIBRARY_VISIBLE;

/*!
 * Pack an unsigned integer into a packing stream.
 *
 * @param ps the packing stream handle
 * @param u an unsigned integer to pack
 * @errors
 */
int wiredtiger_pack_uint(WT_PACK_STREAM *ps, uint64_t u)
    WT_ATTRIBUTE_LIBRARY_VISIBLE;

/*!
 * Unpack an item from a packing stream.
 *
 * @param ps the packing stream handle
 * @param item an item to unpack
 * @errors
 */
int wiredtiger_unpack_item(WT_PACK_STREAM *ps, WT_ITEM *item)
    WT_ATTRIBUTE_LIBRARY_VISIBLE;

/*!
 * Unpack a signed integer from a packing stream.
 *
 * @param ps the packing stream handle
 * @param[out] ip the unpacked signed integer
 * @errors
 */
int wiredtiger_unpack_int(WT_PACK_STREAM *ps, int64_t *ip)
    WT_ATTRIBUTE_LIBRARY_VISIBLE;

/*!
 * Unpack a string from a packing stream.
 *
 * @param ps the packing stream handle
 * @param[out] sp the unpacked string
 * @errors
 */
int wiredtiger_unpack_str(WT_PACK_STREAM *ps, const char **sp)
    WT_ATTRIBUTE_LIBRARY_VISIBLE;

/*!
 * Unpack an unsigned integer from a packing stream.
 *
 * @param ps the packing stream handle
 * @param[out] up the unpacked unsigned integer
 * @errors
 */
int wiredtiger_unpack_uint(WT_PACK_STREAM *ps, uint64_t *up)
    WT_ATTRIBUTE_LIBRARY_VISIBLE;
/*! @} */

/*!
 * @name Configuration strings
 * @{
 */

/*!
 * The configuration information returned by the WiredTiger configuration
 * parsing functions in the WT_EXTENSION_API and the public API.
 */
struct __wt_config_item {
    /*!
     * The value of a configuration string.
     *
     * Regardless of the type of the configuration string (boolean, int,
     * list or string), the \c str field will reference the value of the
     * configuration string.
     *
     * The bytes referenced by \c str are <b>not</b> nul-terminated.
     * Use the \c len field instead of a terminating nul byte.
     */
    const char *str;

    /*! The number of bytes in the value referenced by \c str. */
    size_t len;

    /*!
     * The numeric value of a configuration boolean or integer.
     *
     * If the configuration string's value is "true" or "false", the
     * \c val field will be set to 1 (true), or 0 (false).
     *
     * If the configuration string can be legally interpreted as an integer,
     * using the \c strtoll function rules as specified in ISO/IEC 9899:1990
     * ("ISO C90"), that integer will be stored in the \c val field.
     */
    int64_t val;

    /*! Permitted values of the \c type field. */
    enum {
        /*! A string value with quotes stripped. */
        WT_CONFIG_ITEM_STRING,
        /*! A boolean literal ("true" or "false"). */
        WT_CONFIG_ITEM_BOOL,
        /*! An unquoted identifier: a string value without quotes. */
        WT_CONFIG_ITEM_ID,
        /*! A numeric value. */
        WT_CONFIG_ITEM_NUM,
        /*! A nested structure or list, including brackets. */
        WT_CONFIG_ITEM_STRUCT
    }
    /*!
     * The type of value determined by the parser.  In all cases,
     * the \c str and \c len fields are set.
     */
    type;
};

#if !defined(SWIG) && !defined(DOXYGEN)
/*!
 * Validate a configuration string for a WiredTiger API call.
 * This call is outside the scope of a WiredTiger connection handle, since
 * applications may need to validate configuration strings prior to calling
 * ::wiredtiger_open.
 * @param session the session handle (may be \c NULL if the database not yet
 * opened).
 * @param event_handler An event handler (used if \c session is \c NULL; if both
 * \c session and \c event_handler are \c NULL, error messages will be written
 * to stderr).
 * @param name the WiredTiger function or method to validate.
 * @param config the configuration string being parsed.
 * @returns zero for success, non-zero to indicate an error.
 *
 * @snippet ex_all.c Validate a configuration string
 */
int wiredtiger_config_validate(WT_SESSION *session,
    WT_EVENT_HANDLER *event_handler, const char *name, const char *config)
    WT_ATTRIBUTE_LIBRARY_VISIBLE;

/*
 * Validate a configuration string for a WiredTiger test program.
 */
int wiredtiger_test_config_validate(WT_SESSION *session,
    WT_EVENT_HANDLER *event_handler, const char *name, const char *config)
    WT_ATTRIBUTE_LIBRARY_VISIBLE;
#endif

/*!
 * Create a handle that can be used to parse or create configuration strings
 * compatible with the WiredTiger API.
 * This call is outside the scope of a WiredTiger connection handle, since
 * applications may need to generate configuration strings prior to calling
 * ::wiredtiger_open.
 * @param session the session handle to be used for error reporting (if NULL,
 *  error messages will be written to stderr).
 * @param config the configuration string being parsed. The string must
 *  remain valid for the lifetime of the parser handle.
 * @param len the number of valid bytes in \c config
 * @param[out] config_parserp A pointer to the newly opened handle
 * @errors
 *
 * @snippet ex_config_parse.c Create a configuration parser
 */
int wiredtiger_config_parser_open(WT_SESSION *session,
    const char *config, size_t len, WT_CONFIG_PARSER **config_parserp)
    WT_ATTRIBUTE_LIBRARY_VISIBLE;

/*!
 * A handle that can be used to search and traverse configuration strings
 * compatible with the WiredTiger API.
 * To parse the contents of a list or nested configuration string use a new
 * configuration parser handle based on the content of the ::WT_CONFIG_ITEM
 * retrieved from the parent configuration string.
 *
 * @section config_parse_examples Configuration String Parsing examples
 *
 * This could be used in C to create a configuration parser as follows:
 *
 * @snippet ex_config_parse.c Create a configuration parser
 *
 * Once the parser has been created the content can be queried directly:
 *
 * @snippet ex_config_parse.c get
 *
 * Or the content can be traversed linearly:
 *
 * @snippet ex_config_parse.c next
 *
 * Nested configuration values can be queried using a shorthand notation:
 *
 * @snippet ex_config_parse.c nested get
 *
 * Nested configuration values can be traversed using multiple
 * ::WT_CONFIG_PARSER handles:
 *
 * @snippet ex_config_parse.c nested traverse
 */
struct __wt_config_parser {

    /*!
     * Close the configuration scanner releasing any resources.
     *
     * @param config_parser the configuration parser handle
     * @errors
     *
     */
    int __F(close)(WT_CONFIG_PARSER *config_parser);

    /*!
     * Return the next key/value pair.
     *
     * If an item has no explicitly assigned value, the item will be
     * returned in \c key and the \c value will be set to the boolean
     * \c "true" value.
     *
     * @param config_parser the configuration parser handle
     * @param key the returned key
     * @param value the returned value
     * @errors
     * When iteration would pass the end of the configuration string
     * ::WT_NOTFOUND will be returned.
     */
    int __F(next)(WT_CONFIG_PARSER *config_parser,
        WT_CONFIG_ITEM *key, WT_CONFIG_ITEM *value);

    /*!
     * Return the value of an item in the configuration string.
     *
     * @param config_parser the configuration parser handle
     * @param key configuration key string
     * @param value the returned value
     * @errors
     *
     */
    int __F(get)(WT_CONFIG_PARSER *config_parser,
        const char *key, WT_CONFIG_ITEM *value);
};

/*! @} */

/*!
 * @name Support functions
 * @anchor support_functions
 * @{
 */

/*!
 * Return a pointer to a function that calculates a CRC32C checksum.
 *
 * The WiredTiger library CRC32C checksum function uses hardware support where available, else it
 * falls back to a software implementation. Selecting a CRC32C checksum function can be slow, so the
 * return value should be cached by the caller for repeated use.
 *
 * @snippet ex_all.c Checksum a buffer
 *
 * @returns a pointer to a function that takes a buffer and length and returns the CRC32C checksum
 */
uint32_t (*wiredtiger_crc32c_func(void))(const void *, size_t)
    WT_ATTRIBUTE_LIBRARY_VISIBLE;

#endif /* !defined(SWIG) */

/*!
 * Calculate a set of WT_MODIFY operations to represent an update.
 * This call will calculate a set of modifications to an old value that produce
 * the new value.  If more modifications are required than fit in the array
 * passed in by the caller, or if more bytes have changed than the \c maxdiff
 * parameter, the call will fail.  The matching algorithm is approximate, so it
 * may fail and return WT_NOTFOUND if a matching set of WT_MODIFY operations
 * is not found.
 *
 * The \c maxdiff parameter bounds how much work will be done searching for a
 * match: to ensure a match is found, it may need to be set larger than actual
 * number of bytes that differ between the old and new values.  In particular,
 * repeated patterns of bytes in the values can lead to suboptimal matching,
 * and matching ranges less than 64 bytes long will not be detected.
 *
 * If the call succeeds, the WT_MODIFY operations will point into \c newv,
 * which must remain valid until WT_CURSOR::modify is called.
 *
 * @snippet ex_all.c Calculate a modify operation
 *
 * @param session the current WiredTiger session (may be NULL)
 * @param oldv old value
 * @param newv new value
 * @param maxdiff maximum bytes difference
 * @param[out] entries array of modifications producing the new value
 * @param[in,out] nentriesp size of \c entries array passed in,
 *  set to the number of entries used
 * @errors
 */
int wiredtiger_calc_modify(WT_SESSION *session,
    const WT_ITEM *oldv, const WT_ITEM *newv,
    size_t maxdiff, WT_MODIFY *entries, int *nentriesp)
    WT_ATTRIBUTE_LIBRARY_VISIBLE;

/*!
 * Get version information.
 *
 * @snippet ex_all.c Get the WiredTiger library version #1
 * @snippet ex_all.c Get the WiredTiger library version #2
 *
 * @param majorp a location where the major version number is returned
 * @param minorp a location where the minor version number is returned
 * @param patchp a location where the patch version number is returned
 * @returns a string representation of the version
 */
const char *wiredtiger_version(int *majorp, int *minorp, int *patchp)
    WT_ATTRIBUTE_LIBRARY_VISIBLE;

/*! @} */

/*******************************************
 * Error returns
 *******************************************/
/*!
 * @name Error returns
 * Most functions and methods in WiredTiger return an integer code indicating
 * whether the operation succeeded or failed.  A return of zero indicates
 * success; all non-zero return values indicate some kind of failure.
 *
 * WiredTiger reserves all values from -31,800 to -31,999 as possible error
 * return values.  WiredTiger may also return C99/POSIX error codes such as
 * \c ENOMEM, \c EINVAL and \c ENOTSUP, with the usual meanings.
 *
 * The following are all of the WiredTiger-specific error returns:
 * @{
 */
/*
 * DO NOT EDIT: automatically built by dist/api_err.py.
 * Error return section: BEGIN
 */
/*!
 * Conflict between concurrent operations.
 * This error is generated when an operation cannot be completed due to a
 * conflict with concurrent operations.  The operation may be retried; if a
 * transaction is in progress, it should be rolled back and the operation
 * retried in a new transaction.
 */
#define	WT_ROLLBACK	(-31800)
/*!
 * Attempt to insert an existing key.
 * This error is generated when the application attempts to insert a record with
 * the same key as an existing record without the 'overwrite' configuration to
 * WT_SESSION::open_cursor.
 */
#define	WT_DUPLICATE_KEY	(-31801)
/*!
 * Non-specific WiredTiger error.
 * This error is returned when an error is not covered by a specific error
 * return. The operation may be retried; if a transaction is in progress, it
 * should be rolled back and the operation retried in a new transaction.
 */
#define	WT_ERROR	(-31802)
/*!
 * Item not found.
 * This error indicates an operation did not find a value to return.  This
 * includes cursor search and other operations where no record matched the
 * cursor's search key such as WT_CURSOR::update or WT_CURSOR::remove.
 */
#define	WT_NOTFOUND	(-31803)
/*!
 * WiredTiger library panic.
 * This error indicates an underlying problem that requires a database restart.
 * The application may exit immediately, no further WiredTiger calls are
 * required (and further calls will themselves immediately fail).
 */
#define	WT_PANIC	(-31804)
/*! @cond internal */
/*! Restart the operation (internal). */
#define	WT_RESTART	(-31805)
/*! @endcond */
/*!
 * Recovery must be run to continue.
 * This error is generated when ::wiredtiger_open is configured to return an
 * error if recovery is required to use the database.
 */
#define	WT_RUN_RECOVERY	(-31806)
/*!
 * Operation would overflow cache.
 * This error is generated when wiredtiger_open is configured to run in-memory,
 * and a data modification operation requires more than the configured cache
 * size to complete. The operation may be retried; if a transaction is in
 * progress, it should be rolled back and the operation retried in a new
 * transaction.
 */
#define	WT_CACHE_FULL	(-31807)
/*!
 * Conflict with a prepared update.
 * This error is generated when the application attempts to read an updated
 * record which is part of a transaction that has been prepared but not yet
 * resolved.
 */
#define	WT_PREPARE_CONFLICT	(-31808)
/*!
 * Database corruption detected.
 * This error is generated when corruption is detected in an on-disk file.
 * During normal operations, this may occur in rare circumstances as a result of
 * a system crash. The application may choose to salvage the file or retry
 * wiredtiger_open with the 'salvage=true' configuration setting.
 */
#define	WT_TRY_SALVAGE	(-31809)
/*
 * Error return section: END
 * DO NOT EDIT: automatically built by dist/api_err.py.
 */
/*! @} */

#ifndef DOXYGEN
#define WT_DEADLOCK WT_ROLLBACK     /* Backward compatibility */
#endif

/*! @} */

/*!
 * @defgroup wt_ext WiredTiger Extension API
 * The functions and interfaces applications use to customize and extend the
 * behavior of WiredTiger.
 * @{
 */

/*******************************************
 * Forward structure declarations for the extension API
 *******************************************/
struct __wt_config_arg; typedef struct __wt_config_arg WT_CONFIG_ARG;

/*!
 * The interface implemented by applications to provide custom ordering of
 * records.
 *
 * Applications register their implementation with WiredTiger by calling
 * WT_CONNECTION::add_collator.  See @ref custom_collators for more
 * information.
 *
 * @snippet ex_extending.c add collator nocase
 *
 * @snippet ex_extending.c add collator prefix10
 */
struct __wt_collator {
    /*!
     * Callback to compare keys.
     *
     * @param[out] cmp set to -1 if <code>key1 < key2</code>,
     *  0 if <code>key1 == key2</code>,
     *  1 if <code>key1 > key2</code>.
     * @returns zero for success, non-zero to indicate an error.
     *
     * @snippet ex_all.c Implement WT_COLLATOR
     *
     * @snippet ex_extending.c case insensitive comparator
     *
     * @snippet ex_extending.c n character comparator
     */
    int (*compare)(WT_COLLATOR *collator, WT_SESSION *session,
        const WT_ITEM *key1, const WT_ITEM *key2, int *cmp);

    /*!
     * If non-NULL, this callback is called to customize the collator
     * for each data source.  If the callback returns a non-NULL
     * collator, that instance is used instead of this one for all
     * comparisons.
     */
    int (*customize)(WT_COLLATOR *collator, WT_SESSION *session,
        const char *uri, WT_CONFIG_ITEM *passcfg, WT_COLLATOR **customp);

    /*!
     * If non-NULL a callback performed when the data source is closed
     * for customized extractors otherwise when the database is closed.
     *
     * The WT_COLLATOR::terminate callback is intended to allow cleanup;
     * the handle will not be subsequently accessed by WiredTiger.
     */
    int (*terminate)(WT_COLLATOR *collator, WT_SESSION *session);
};

/*!
 * The interface implemented by applications to provide custom compression.
 *
 * Compressors must implement the WT_COMPRESSOR interface: the
 * WT_COMPRESSOR::compress and WT_COMPRESSOR::decompress callbacks must be
 * specified, and WT_COMPRESSOR::pre_size is optional.  To build your own
 * compressor, use one of the compressors in \c ext/compressors as a template:
 * \c ext/nop_compress is a simple compressor that passes through data
 * unchanged, and is a reasonable starting point.
 *
 * Applications register their implementation with WiredTiger by calling
 * WT_CONNECTION::add_compressor.
 *
 * @snippet nop_compress.c WT_COMPRESSOR initialization structure
 * @snippet nop_compress.c WT_COMPRESSOR initialization function
 */
struct __wt_compressor {
    /*!
     * Callback to compress a chunk of data.
     *
     * WT_COMPRESSOR::compress takes a source buffer and a destination
     * buffer, by default of the same size.  If the callback can compress
     * the buffer to a smaller size in the destination, it does so, sets
     * the \c compression_failed return to 0 and returns 0.  If compression
     * does not produce a smaller result, the callback sets the
     * \c compression_failed return to 1 and returns 0. If another
     * error occurs, it returns an errno or WiredTiger error code.
     *
     * On entry, \c src will point to memory, with the length of the memory
     * in \c src_len.  After successful completion, the callback should
     * return \c 0 and set \c result_lenp to the number of bytes required
     * for the compressed representation.
     *
     * On entry, \c dst points to the destination buffer with a length
     * of \c dst_len.  If the WT_COMPRESSOR::pre_size method is specified,
     * the destination buffer will be at least the size returned by that
     * method; otherwise, the destination buffer will be at least as large
     * as the length of the data to compress.
     *
     * If compression would not shrink the data or the \c dst buffer is not
     * large enough to hold the compressed data, the callback should set
     * \c compression_failed to a non-zero value and return 0.
     *
     * @param[in] src the data to compress
     * @param[in] src_len the length of the data to compress
     * @param[in] dst the destination buffer
     * @param[in] dst_len the length of the destination buffer
     * @param[out] result_lenp the length of the compressed data
     * @param[out] compression_failed non-zero if compression did not
     * decrease the length of the data (compression may not have completed)
     * @returns zero for success, non-zero to indicate an error.
     *
     * @snippet nop_compress.c WT_COMPRESSOR compress
     */
    int (*compress)(WT_COMPRESSOR *compressor, WT_SESSION *session,
        uint8_t *src, size_t src_len,
        uint8_t *dst, size_t dst_len,
        size_t *result_lenp, int *compression_failed);

    /*!
     * Callback to decompress a chunk of data.
     *
     * WT_COMPRESSOR::decompress takes a source buffer and a destination
     * buffer.  The contents are switched from \c compress: the
     * source buffer is the compressed value, and the destination buffer is
     * sized to be the original size.  If the callback successfully
     * decompresses the source buffer to the destination buffer, it returns
     * 0.  If an error occurs, it returns an errno or WiredTiger error code.
     * The source buffer that WT_COMPRESSOR::decompress takes may have a
     * size that is rounded up from the size originally produced by
     * WT_COMPRESSOR::compress, with the remainder of the buffer set to
     * zeroes. Most compressors do not care about this difference if the
     * size to be decompressed can be implicitly discovered from the
     * compressed data.  If your compressor cares, you may need to allocate
     * space for, and store, the actual size in the compressed buffer.  See
     * the source code for the included snappy compressor for an example.
     *
     * On entry, \c src will point to memory, with the length of the memory
     * in \c src_len.  After successful completion, the callback should
     * return \c 0 and set \c result_lenp to the number of bytes required
     * for the decompressed representation.
     *
     * If the \c dst buffer is not big enough to hold the decompressed
     * data, the callback should return an error.
     *
     * @param[in] src the data to decompress
     * @param[in] src_len the length of the data to decompress
     * @param[in] dst the destination buffer
     * @param[in] dst_len the length of the destination buffer
     * @param[out] result_lenp the length of the decompressed data
     * @returns zero for success, non-zero to indicate an error.
     *
     * @snippet nop_compress.c WT_COMPRESSOR decompress
     */
    int (*decompress)(WT_COMPRESSOR *compressor, WT_SESSION *session,
        uint8_t *src, size_t src_len,
        uint8_t *dst, size_t dst_len,
        size_t *result_lenp);

    /*!
     * Callback to size a destination buffer for compression
     *
     * WT_COMPRESSOR::pre_size is an optional callback that, given the
     * source buffer and size, produces the size of the destination buffer
     * to be given to WT_COMPRESSOR::compress.  This is useful for
     * compressors that assume that the output buffer is sized for the
     * worst case and thus no overrun checks are made.  If your compressor
     * works like this, WT_COMPRESSOR::pre_size will need to be defined.
     * See the source code for the snappy compressor for an example.
     * However, if your compressor detects and avoids overruns against its
     * target buffer, you will not need to define WT_COMPRESSOR::pre_size.
     * When WT_COMPRESSOR::pre_size is set to NULL, the destination buffer
     * is sized the same as the source buffer.  This is always sufficient,
     * since a compression result that is larger than the source buffer is
     * discarded by WiredTiger.
     *
     * If not NULL, this callback is called before each call to
     * WT_COMPRESSOR::compress to determine the size of the destination
     * buffer to provide.  If the callback is NULL, the destination
     * buffer will be the same size as the source buffer.
     *
     * The callback should set \c result_lenp to a suitable buffer size
     * for compression, typically the maximum length required by
     * WT_COMPRESSOR::compress.
     *
     * This callback function is for compressors that require an output
     * buffer larger than the source buffer (for example, that do not
     * check for buffer overflow during compression).
     *
     * @param[in] src the data to compress
     * @param[in] src_len the length of the data to compress
     * @param[out] result_lenp the required destination buffer size
     * @returns zero for success, non-zero to indicate an error.
     *
     * @snippet nop_compress.c WT_COMPRESSOR presize
     */
    int (*pre_size)(WT_COMPRESSOR *compressor, WT_SESSION *session,
        uint8_t *src, size_t src_len, size_t *result_lenp);

    /*!
     * If non-NULL, a callback performed when the database is closed.
     *
     * The WT_COMPRESSOR::terminate callback is intended to allow cleanup;
     * the handle will not be subsequently accessed by WiredTiger.
     *
     * @snippet nop_compress.c WT_COMPRESSOR terminate
     */
    int (*terminate)(WT_COMPRESSOR *compressor, WT_SESSION *session);
};

/*!
 * Applications can extend WiredTiger by providing new implementations of the
 * WT_DATA_SOURCE class.  Each data source supports a different URI scheme for
 * data sources to WT_SESSION::create, WT_SESSION::open_cursor and related
 * methods.  See @ref custom_data_sources for more information.
 *
 * <b>Thread safety:</b> WiredTiger may invoke methods on the WT_DATA_SOURCE
 * interface from multiple threads concurrently.  It is the responsibility of
 * the implementation to protect any shared data.
 *
 * Applications register their implementation with WiredTiger by calling
 * WT_CONNECTION::add_data_source.
 *
 * @snippet ex_data_source.c WT_DATA_SOURCE register
 */
struct __wt_data_source {
    /*!
     * Callback to alter an object.
     *
     * @snippet ex_data_source.c WT_DATA_SOURCE alter
     */
    int (*alter)(WT_DATA_SOURCE *dsrc, WT_SESSION *session,
        const char *uri, WT_CONFIG_ARG *config);

    /*!
     * Callback to create a new object.
     *
     * @snippet ex_data_source.c WT_DATA_SOURCE create
     */
    int (*create)(WT_DATA_SOURCE *dsrc, WT_SESSION *session,
        const char *uri, WT_CONFIG_ARG *config);

    /*!
     * Callback to compact an object.
     *
     * @snippet ex_data_source.c WT_DATA_SOURCE compact
     */
    int (*compact)(WT_DATA_SOURCE *dsrc, WT_SESSION *session,
        const char *uri, WT_CONFIG_ARG *config);

    /*!
     * Callback to drop an object.
     *
     * @snippet ex_data_source.c WT_DATA_SOURCE drop
     */
    int (*drop)(WT_DATA_SOURCE *dsrc, WT_SESSION *session,
        const char *uri, WT_CONFIG_ARG *config);

    /*!
     * Callback to initialize a cursor.
     *
     * @snippet ex_data_source.c WT_DATA_SOURCE open_cursor
     */
    int (*open_cursor)(WT_DATA_SOURCE *dsrc, WT_SESSION *session,
        const char *uri, WT_CONFIG_ARG *config, WT_CURSOR **new_cursor);

    /*!
     * Callback to rename an object.
     *
     * @snippet ex_data_source.c WT_DATA_SOURCE rename
     */
    int (*rename)(WT_DATA_SOURCE *dsrc, WT_SESSION *session,
        const char *uri, const char *newuri, WT_CONFIG_ARG *config);

    /*!
     * Callback to salvage an object.
     *
     * @snippet ex_data_source.c WT_DATA_SOURCE salvage
     */
    int (*salvage)(WT_DATA_SOURCE *dsrc, WT_SESSION *session,
        const char *uri, WT_CONFIG_ARG *config);

    /*!
     * Callback to get the size of an object.
     *
     * @snippet ex_data_source.c WT_DATA_SOURCE size
     */
    int (*size)(WT_DATA_SOURCE *dsrc, WT_SESSION *session,
        const char *uri, wt_off_t *size);

    /*!
     * Callback to truncate an object.
     *
     * @snippet ex_data_source.c WT_DATA_SOURCE truncate
     */
    int (*truncate)(WT_DATA_SOURCE *dsrc, WT_SESSION *session,
        const char *uri, WT_CONFIG_ARG *config);

    /*!
     * Callback to truncate a range of an object.
     *
     * @snippet ex_data_source.c WT_DATA_SOURCE range truncate
     */
    int (*range_truncate)(WT_DATA_SOURCE *dsrc, WT_SESSION *session,
        WT_CURSOR *start, WT_CURSOR *stop);

    /*!
     * Callback to verify an object.
     *
     * @snippet ex_data_source.c WT_DATA_SOURCE verify
     */
    int (*verify)(WT_DATA_SOURCE *dsrc, WT_SESSION *session,
        const char *uri, WT_CONFIG_ARG *config);

    /*!
     * Callback to checkpoint the database.
     *
     * @snippet ex_data_source.c WT_DATA_SOURCE checkpoint
     */
    int (*checkpoint)(
        WT_DATA_SOURCE *dsrc, WT_SESSION *session, WT_CONFIG_ARG *config);

    /*!
     * If non-NULL, a callback performed when the database is closed.
     *
     * The WT_DATA_SOURCE::terminate callback is intended to allow cleanup;
     * the handle will not be subsequently accessed by WiredTiger.
     *
     * @snippet ex_data_source.c WT_DATA_SOURCE terminate
     */
    int (*terminate)(WT_DATA_SOURCE *dsrc, WT_SESSION *session);

    /*!
     * If non-NULL, a callback performed before an LSM merge.
     *
     * @param[in] source a cursor configured with the data being merged
     * @param[in] dest a cursor on the new object being filled by the merge
     *
     * @snippet ex_data_source.c WT_DATA_SOURCE lsm_pre_merge
     */
    int (*lsm_pre_merge)(
        WT_DATA_SOURCE *dsrc, WT_CURSOR *source, WT_CURSOR *dest);
};

/*!
 * The interface implemented by applications to provide custom encryption.
 *
 * Encryptors must implement the WT_ENCRYPTOR interface: the WT_ENCRYPTOR::encrypt,
 * WT_ENCRYPTOR::decrypt and WT_ENCRYPTOR::sizing callbacks must be specified,
 * WT_ENCRYPTOR::customize and WT_ENCRYPTOR::terminate are optional.  To build your own
 * encryptor, use one of the encryptors in \c ext/encryptors as a template: \c
 * ext/encryptors/sodium_encrypt uses the open-source libsodium cryptographic library, and
 * \c ext/encryptors/nop_encrypt is a simple template that passes through data unchanged,
 * and is a reasonable starting point.  \c ext/encryptors/rotn_encrypt is an encryptor
 * implementing a simple (insecure) rotation cipher meant for testing.  See @ref
 * encryption "the encryptors page" for further information.
 *
 * Applications register their implementation with WiredTiger by calling
 * WT_CONNECTION::add_encryptor.
 *
 * @snippet nop_encrypt.c WT_ENCRYPTOR initialization structure
 * @snippet nop_encrypt.c WT_ENCRYPTOR initialization function
 */
struct __wt_encryptor {
    /*!
     * Callback to encrypt a chunk of data.
     *
     * WT_ENCRYPTOR::encrypt takes a source buffer and a destination buffer. The
     * callback encrypts the source buffer (plain text) into the destination buffer.
     *
     * On entry, \c src will point to a block of memory to encrypt, with the length of
     * the block in \c src_len.
     *
     * On entry, \c dst points to the destination buffer with a length of \c dst_len.
     * The destination buffer will be at least src_len plus the size returned by that
     * WT_ENCRYPT::sizing.
     *
     * After successful completion, the callback should return \c 0 and set \c
     * result_lenp to the number of bytes required for the encrypted representation,
     * which should be less than or equal to \c dst_len.
     *
     * This callback cannot be NULL.
     *
     * @param[in] src the data to encrypt
     * @param[in] src_len the length of the data to encrypt
     * @param[in] dst the destination buffer
     * @param[in] dst_len the length of the destination buffer
     * @param[out] result_lenp the length of the encrypted data
     * @returns zero for success, non-zero to indicate an error.
     *
     * @snippet nop_encrypt.c WT_ENCRYPTOR encrypt
     */
    int (*encrypt)(WT_ENCRYPTOR *encryptor, WT_SESSION *session,
        uint8_t *src, size_t src_len,
        uint8_t *dst, size_t dst_len,
        size_t *result_lenp);

    /*!
     * Callback to decrypt a chunk of data.
     *
     * WT_ENCRYPTOR::decrypt takes a source buffer and a destination buffer. The
     * contents are switched from \c encrypt: the source buffer is the encrypted
     * value, and the destination buffer is sized to be the original size of the
     * decrypted data. If the callback successfully decrypts the source buffer to the
     * destination buffer, it returns 0. If an error occurs, it returns an errno or
     * WiredTiger error code.
     *
     * On entry, \c src will point to memory, with the length of the memory in \c
     * src_len. After successful completion, the callback should return \c 0 and set
     * \c result_lenp to the number of bytes required for the decrypted
     * representation.
     *
     * If the \c dst buffer is not big enough to hold the decrypted data, the callback
     * should return an error.
     *
     * This callback cannot be NULL.
     *
     * @param[in] src the data to decrypt
     * @param[in] src_len the length of the data to decrypt
     * @param[in] dst the destination buffer
     * @param[in] dst_len the length of the destination buffer
     * @param[out] result_lenp the length of the decrypted data
     * @returns zero for success, non-zero to indicate an error.
     *
     * @snippet nop_encrypt.c WT_ENCRYPTOR decrypt
     */
    int (*decrypt)(WT_ENCRYPTOR *encryptor, WT_SESSION *session,
        uint8_t *src, size_t src_len,
        uint8_t *dst, size_t dst_len,
        size_t *result_lenp);

    /*!
     * Callback to size a destination buffer for encryption.
     *
     * WT_ENCRYPTOR::sizing is an callback that returns the number of additional bytes
     * that is needed when encrypting a data block. This is always necessary, since
     * encryptors should always generate some sort of cryptographic checksum as well
     * as the ciphertext. Without such a call, WiredTiger would have no way to know
     * the worst case for the encrypted buffer size.
     *
     * The WiredTiger encryption infrastructure assumes that buffer sizing is not
     * dependent on the number of bytes of input, that there is a one-to-one
     * relationship in number of bytes needed between input and output. This means
     * that if the encryption uses a block cipher in such a way that the input size
     * needs to be padded to the cipher block size, the sizing method should return
     * the worst case to ensure enough space is available.
     *
     * This callback cannot be NULL.
     *
     * The callback should set \c expansion_constantp to the additional number of
     * bytes needed.
     *
     * @param[out] expansion_constantp the additional number of bytes needed when
     *    encrypting.
     * @returns zero for success, non-zero to indicate an error.
     *
     * @snippet nop_encrypt.c WT_ENCRYPTOR sizing
     */
    int (*sizing)(WT_ENCRYPTOR *encryptor, WT_SESSION *session,
        size_t *expansion_constantp);

    /*!
     * If non-NULL, this callback is called to load keys into the encryptor. (That
     * is, "customize" it for a given key.) The customize function is called whenever
     * a new keyid is used for the first time with this encryptor, whether it be in
     * the ::wiredtiger_open call or the WT_SESSION::create call. This should create a
     * new encryptor instance and insert the requested key in it.
     *
     * The key may be specified either via \c keyid or \c secretkey in the \c
     * encrypt_config parameter. In the former case, the encryptor should look up the
     * requested key ID with whatever key management service is in use and install it
     * in the new encryptor. In the latter case, the encryptor should save the
     * provided secret key (or some transformation of it) in the new
     * encryptor. Further encryption with the same \c keyid will use this new
     * encryptor instance. (In the case of \c secretkey, only one key can be
     * configured, for the system encryption, and the new encryptor will be used for
     * all encryption involving it.) See @ref encryption for more information.
     *
     * This callback may return NULL as the new encryptor, in which case the original
     * encryptor will be used for further operations on the selected key. Unless this
     * happens, the original encryptor structure created during extension
     * initialization will never be used for encryption or decryption.
     *
     * This callback may itself be NULL, in which case it is not called, but in that
     * case there is no way to configure a key. This may be suitable for an
     * environment where a key management service returns a single key under a
     * well-known name that can be compiled in, but in a more general environment is
     * not a useful approach. One should of course never compile in actual keys!
     *
     * @param[in] encrypt_config the "encryption" portion of the configuration from
     *    the wiredtiger_open or WT_SESSION::create call, containing the \c keyid or
     *    \c secretkey setting.
     * @param[out] customp the new modified encryptor, or NULL.
     * @returns zero for success, non-zero to indicate an error.
     */
    int (*customize)(WT_ENCRYPTOR *encryptor, WT_SESSION *session,
        WT_CONFIG_ARG *encrypt_config, WT_ENCRYPTOR **customp);

    /*!
     * If non-NULL, a callback performed when the database is closed. It is called for
     * each encryptor that was added using WT_CONNECTION::add_encryptor or returned by
     * the WT_ENCRYPTOR::customize callback.
     *
     * The WT_ENCRYPTOR::terminate callback is intended to allow cleanup; the handle
     * will not be subsequently accessed by WiredTiger.
     *
     * @snippet nop_encrypt.c WT_ENCRYPTOR terminate
     */
    int (*terminate)(WT_ENCRYPTOR *encryptor, WT_SESSION *session);
};

/*!
 * The interface implemented by applications to provide custom extraction of
 * index keys or column group values.
 *
 * Applications register implementations with WiredTiger by calling
 * WT_CONNECTION::add_extractor.  See @ref custom_extractors for more
 * information.
 *
 * @snippet ex_all.c WT_EXTRACTOR register
 */
struct __wt_extractor {
    /*!
     * Callback to extract a value for an index or column group.
     *
     * @errors
     *
     * @snippet ex_all.c WT_EXTRACTOR
     *
     * @param extractor the WT_EXTRACTOR implementation
     * @param session the current WiredTiger session
     * @param key the table key in raw format, see @ref cursor_raw for
     *  details
     * @param value the table value in raw format, see @ref cursor_raw for
     *  details
     * @param[out] result_cursor the method should call WT_CURSOR::set_key
     *  and WT_CURSOR::insert on this cursor to return a key.  The \c
     *  key_format of the cursor will match that passed to
     *  WT_SESSION::create for the index.  Multiple index keys can be
     *  created for each record by calling WT_CURSOR::insert multiple
     *  times.
     */
    int (*extract)(WT_EXTRACTOR *extractor, WT_SESSION *session,
        const WT_ITEM *key, const WT_ITEM *value,
        WT_CURSOR *result_cursor);

    /*!
     * If non-NULL, this callback is called to customize the extractor for
     * each index.  If the callback returns a non-NULL extractor, that
     * instance is used instead of this one for all comparisons.
     */
    int (*customize)(WT_EXTRACTOR *extractor, WT_SESSION *session,
        const char *uri, WT_CONFIG_ITEM *appcfg, WT_EXTRACTOR **customp);

    /*!
     * If non-NULL a callback performed when the index or column group
     * is closed for customized extractors otherwise when the database
     * is closed.
     *
     * The WT_EXTRACTOR::terminate callback is intended to allow cleanup;
     * the handle will not be subsequently accessed by WiredTiger.
     */
    int (*terminate)(WT_EXTRACTOR *extractor, WT_SESSION *session);
};

/*! WT_FILE_SYSTEM::open_file file types */
typedef enum {
    WT_FS_OPEN_FILE_TYPE_CHECKPOINT,/*!< open a data file checkpoint */
    WT_FS_OPEN_FILE_TYPE_DATA,  /*!< open a data file */
    WT_FS_OPEN_FILE_TYPE_DIRECTORY, /*!< open a directory */
    WT_FS_OPEN_FILE_TYPE_LOG,   /*!< open a log file */
    WT_FS_OPEN_FILE_TYPE_REGULAR    /*!< open a regular file */
} WT_FS_OPEN_FILE_TYPE;

#ifdef DOXYGEN
/*! WT_FILE_SYSTEM::open_file flags: random access pattern */
#define WT_FS_OPEN_ACCESS_RAND  0x0
/*! WT_FILE_SYSTEM::open_file flags: sequential access pattern */
#define WT_FS_OPEN_ACCESS_SEQ   0x0
/*! WT_FILE_SYSTEM::open_file flags: create if does not exist */
#define WT_FS_OPEN_CREATE   0x0
/*! WT_FILE_SYSTEM::open_file flags: direct I/O requested */
#define WT_FS_OPEN_DIRECTIO 0x0
/*! WT_FILE_SYSTEM::open_file flags: file creation must be durable */
#define WT_FS_OPEN_DURABLE  0x0
/*!
 * WT_FILE_SYSTEM::open_file flags: return EBUSY if exclusive use not available
 */
#define WT_FS_OPEN_EXCLUSIVE    0x0
/*! WT_FILE_SYSTEM::open_file flags: open is read-only */
#define WT_FS_OPEN_READONLY 0x0

/*!
 * WT_FILE_SYSTEM::remove or WT_FILE_SYSTEM::rename flags: the remove or rename
 * operation must be durable
 */
#define WT_FS_DURABLE       0x0
#else
/* AUTOMATIC FLAG VALUE GENERATION START 0 */
#define WT_FS_OPEN_ACCESS_RAND  0x001u
#define WT_FS_OPEN_ACCESS_SEQ   0x002u
#define WT_FS_OPEN_CREATE   0x004u
#define WT_FS_OPEN_DIRECTIO 0x008u
#define WT_FS_OPEN_DURABLE  0x010u
#define WT_FS_OPEN_EXCLUSIVE    0x020u
#define WT_FS_OPEN_FIXED    0x040u   /* Path not home relative (internal) */
#define WT_FS_OPEN_FORCE_MMAP 0x080u
#define WT_FS_OPEN_READONLY 0x100u
/* AUTOMATIC FLAG VALUE GENERATION STOP 32 */

/* AUTOMATIC FLAG VALUE GENERATION START 0 */
#define WT_FS_DURABLE       0x1u
/* AUTOMATIC FLAG VALUE GENERATION STOP 32 */
#endif

/*!
 * The interface implemented by applications to provide a custom file system
 * implementation.
 *
 * <b>Thread safety:</b> WiredTiger may invoke methods on the WT_FILE_SYSTEM
 * interface from multiple threads concurrently. It is the responsibility of
 * the implementation to protect any shared data.
 *
 * Applications register implementations with WiredTiger by calling
 * WT_CONNECTION::set_file_system.  See @ref custom_file_systems for more
 * information.
 *
 * @snippet ex_file_system.c WT_FILE_SYSTEM register
 */
struct __wt_file_system {
    /*!
     * Return a list of file names for the named directory.
     *
     * @errors
     *
     * @param file_system the WT_FILE_SYSTEM
     * @param session the current WiredTiger session
     * @param directory the name of the directory
     * @param prefix if not NULL, only files with names matching the prefix
     *    are returned
     * @param[out] dirlist the method returns an allocated array of
     *    individually allocated strings, one for each entry in the
     *    directory.
     * @param[out] countp the number of entries returned
     */
    int (*fs_directory_list)(WT_FILE_SYSTEM *file_system,
        WT_SESSION *session, const char *directory, const char *prefix,
        char ***dirlist, uint32_t *countp);

#if !defined(DOXYGEN)
    /*
     * Return a single file name for the named directory.
     */
    int (*fs_directory_list_single)(WT_FILE_SYSTEM *file_system,
        WT_SESSION *session, const char *directory, const char *prefix,
        char ***dirlist, uint32_t *countp);
#endif

    /*!
     * Free memory allocated by WT_FILE_SYSTEM::directory_list.
     *
     * @errors
     *
     * @param file_system the WT_FILE_SYSTEM
     * @param session the current WiredTiger session
     * @param dirlist array returned by WT_FILE_SYSTEM::directory_list
     * @param count count returned by WT_FILE_SYSTEM::directory_list
     */
    int (*fs_directory_list_free)(WT_FILE_SYSTEM *file_system,
        WT_SESSION *session, char **dirlist, uint32_t count);

    /*!
     * Return if the named file system object exists.
     *
     * @errors
     *
     * @param file_system the WT_FILE_SYSTEM
     * @param session the current WiredTiger session
     * @param name the name of the file
     * @param[out] existp If the named file system object exists
     */
    int (*fs_exist)(WT_FILE_SYSTEM *file_system,
        WT_SESSION *session, const char *name, bool *existp);

    /*!
     * Open a handle for a named file system object
     *
     * The method should return ENOENT if the file is not being created and
     * does not exist.
     *
     * The method should return EACCES if the file cannot be opened in the
     * requested mode (for example, a file opened for writing in a readonly
     * file system).
     *
     * The method should return EBUSY if ::WT_FS_OPEN_EXCLUSIVE is set and
     * the file is in use.
     *
     * @errors
     *
     * @param file_system the WT_FILE_SYSTEM
     * @param session the current WiredTiger session
     * @param name the name of the file system object
     * @param file_type the type of the file
     *    The file type is provided to allow optimization for different file
     *    access patterns.
     * @param flags flags indicating how to open the file, one or more of
     *    ::WT_FS_OPEN_CREATE, ::WT_FS_OPEN_DIRECTIO, ::WT_FS_OPEN_DURABLE,
     *    ::WT_FS_OPEN_EXCLUSIVE or ::WT_FS_OPEN_READONLY.
     * @param[out] file_handlep the handle to the newly opened file. File
     *    system implementations must allocate memory for the handle and
     *    the WT_FILE_HANDLE::name field, and fill in the WT_FILE_HANDLE::
     *    fields. Applications wanting to associate private information
     *    with the WT_FILE_HANDLE:: structure should declare and allocate
     *    their own structure as a superset of a WT_FILE_HANDLE:: structure.
     */
    int (*fs_open_file)(WT_FILE_SYSTEM *file_system, WT_SESSION *session,
        const char *name, WT_FS_OPEN_FILE_TYPE file_type, uint32_t flags,
        WT_FILE_HANDLE **file_handlep);

    /*!
     * Remove a named file system object
     *
     * This method is not required for readonly file systems and should be
     * set to NULL when not required by the file system.
     *
     * @errors
     *
     * @param file_system the WT_FILE_SYSTEM
     * @param session the current WiredTiger session
     * @param name the name of the file system object
     * @param flags 0 or ::WT_FS_DURABLE
     */
    int (*fs_remove)(WT_FILE_SYSTEM *file_system,
        WT_SESSION *session, const char *name, uint32_t flags);

    /*!
     * Rename a named file system object
     *
     * This method is not required for readonly file systems and should be
     * set to NULL when not required by the file system.
     *
     * @errors
     *
     * @param file_system the WT_FILE_SYSTEM
     * @param session the current WiredTiger session
     * @param from the original name of the object
     * @param to the new name for the object
     * @param flags 0 or ::WT_FS_DURABLE
     */
    int (*fs_rename)(WT_FILE_SYSTEM *file_system, WT_SESSION *session,
        const char *from, const char *to, uint32_t flags);

    /*!
     * Return the size of a named file system object
     *
     * @errors
     *
     * @param file_system the WT_FILE_SYSTEM
     * @param session the current WiredTiger session
     * @param name the name of the file system object
     * @param[out] sizep the size of the file system entry
     */
    int (*fs_size)(WT_FILE_SYSTEM *file_system,
        WT_SESSION *session, const char *name, wt_off_t *sizep);

    /*!
     * A callback performed when the file system is closed and will no
     * longer be accessed by the WiredTiger database.
     *
     * This method is not required and should be set to NULL when not
     * required by the file system.
     *
     * The WT_FILE_SYSTEM::terminate callback is intended to allow cleanup;
     * the handle will not be subsequently accessed by WiredTiger.
     */
    int (*terminate)(WT_FILE_SYSTEM *file_system, WT_SESSION *session);
};

/*! WT_FILE_HANDLE::fadvise flags: no longer need */
#define WT_FILE_HANDLE_DONTNEED 1
/*! WT_FILE_HANDLE::fadvise flags: will need */
#define WT_FILE_HANDLE_WILLNEED 2

/*!
 * A file handle implementation returned by WT_FILE_SYSTEM::fs_open_file.
 *
 * <b>Thread safety:</b> Unless explicitly stated otherwise, WiredTiger may
 * invoke methods on the WT_FILE_HANDLE interface from multiple threads
 * concurrently. It is the responsibility of the implementation to protect
 * any shared data.
 *
 * See @ref custom_file_systems for more information.
 */
struct __wt_file_handle {
    /*!
     * The enclosing file system, set by WT_FILE_SYSTEM::fs_open_file.
     */
    WT_FILE_SYSTEM *file_system;

    /*!
     * The name of the file, set by WT_FILE_SYSTEM::fs_open_file.
     */
    char *name;

    /*!
     * Close a file handle. The handle will not be further accessed by
     * WiredTiger.
     *
     * @errors
     *
     * @param file_handle the WT_FILE_HANDLE
     * @param session the current WiredTiger session
     */
    int (*close)(WT_FILE_HANDLE *file_handle, WT_SESSION *session);

    /*!
     * Indicate expected future use of file ranges, based on the POSIX
     * 1003.1 standard fadvise.
     *
     * This method is not required, and should be set to NULL when not
     * supported by the file.
     *
     * @errors
     *
     * @param file_handle the WT_FILE_HANDLE
     * @param session the current WiredTiger session
     * @param offset the file offset
     * @param len the size of the advisory
     * @param advice one of ::WT_FILE_HANDLE_WILLNEED or
     *    ::WT_FILE_HANDLE_DONTNEED.
     */
    int (*fh_advise)(WT_FILE_HANDLE *file_handle,
        WT_SESSION *session, wt_off_t offset, wt_off_t len, int advice);

    /*!
     * Extend the file.
     *
     * This method is not required, and should be set to NULL when not
     * supported by the file.
     *
     * Any allocated disk space must read as 0 bytes, and no existing file
     * data may change. Allocating all necessary underlying storage (not
     * changing just the file's metadata), is likely to result in increased
     * performance.
     *
     * This method is not called by multiple threads concurrently (on the
     * same file handle). If the file handle's extension method supports
     * concurrent calls, set the WT_FILE_HANDLE::fh_extend_nolock method
     * instead. See @ref custom_file_systems for more information.
     *
     * @errors
     *
     * @param file_handle the WT_FILE_HANDLE
     * @param session the current WiredTiger session
     * @param offset desired file size after extension
     */
    int (*fh_extend)(
        WT_FILE_HANDLE *file_handle, WT_SESSION *session, wt_off_t offset);

    /*!
     * Extend the file.
     *
     * This method is not required, and should be set to NULL when not
     * supported by the file.
     *
     * Any allocated disk space must read as 0 bytes, and no existing file
     * data may change. Allocating all necessary underlying storage (not
     * only changing the file's metadata), is likely to result in increased
     * performance.
     *
     * This method may be called by multiple threads concurrently (on the
     * same file handle). If the file handle's extension method does not
     * support concurrent calls, set the WT_FILE_HANDLE::fh_extend method
     * instead. See @ref custom_file_systems for more information.
     *
     * @errors
     *
     * @param file_handle the WT_FILE_HANDLE
     * @param session the current WiredTiger session
     * @param offset desired file size after extension
     */
    int (*fh_extend_nolock)(
        WT_FILE_HANDLE *file_handle, WT_SESSION *session, wt_off_t offset);

    /*!
     * Lock/unlock a file from the perspective of other processes running
     * in the system, where necessary.
     *
     * @errors
     *
     * @param file_handle the WT_FILE_HANDLE
     * @param session the current WiredTiger session
     * @param lock whether to lock or unlock
     */
    int (*fh_lock)(
        WT_FILE_HANDLE *file_handle, WT_SESSION *session, bool lock);

    /*!
     * Map a file into memory, based on the POSIX 1003.1 standard mmap.
     *
     * This method is not required, and should be set to NULL when not
     * supported by the file.
     *
     * @errors
     *
     * @param file_handle the WT_FILE_HANDLE
     * @param session the current WiredTiger session
     * @param[out] mapped_regionp a reference to a memory location into
     *    which should be stored a pointer to the start of the mapped region
     * @param[out] lengthp a reference to a memory location into which
     *    should be stored the length of the region
     * @param[out] mapped_cookiep a reference to a memory location into
     *    which can be optionally stored a pointer to an opaque cookie
     *    which is subsequently passed to WT_FILE_HANDLE::unmap.
     */
    int (*fh_map)(WT_FILE_HANDLE *file_handle, WT_SESSION *session,
        void **mapped_regionp, size_t *lengthp, void **mapped_cookiep);

    /*!
     * Unmap part of a memory mapped file, based on the POSIX 1003.1
     * standard madvise.
     *
     * This method is not required, and should be set to NULL when not
     * supported by the file.
     *
     * @errors
     *
     * @param file_handle the WT_FILE_HANDLE
     * @param session the current WiredTiger session
     * @param map a location in the mapped region unlikely to be used in the
     *    near future
     * @param length the length of the mapped region to discard
     * @param mapped_cookie any cookie set by the WT_FILE_HANDLE::map method
     */
    int (*fh_map_discard)(WT_FILE_HANDLE *file_handle,
        WT_SESSION *session, void *map, size_t length, void *mapped_cookie);

    /*!
     * Preload part of a memory mapped file, based on the POSIX 1003.1
     * standard madvise.
     *
     * This method is not required, and should be set to NULL when not
     * supported by the file.
     *
     * @errors
     *
     * @param file_handle the WT_FILE_HANDLE
     * @param session the current WiredTiger session
     * @param map a location in the mapped region likely to be used in the
     *    near future
     * @param length the size of the mapped region to preload
     * @param mapped_cookie any cookie set by the WT_FILE_HANDLE::map method
     */
    int (*fh_map_preload)(WT_FILE_HANDLE *file_handle, WT_SESSION *session,
        const void *map, size_t length, void *mapped_cookie);

    /*!
     * Unmap a memory mapped file, based on the POSIX 1003.1 standard
     * munmap.
     *
     * This method is only required if a valid implementation of map is
     * provided by the file, and should be set to NULL otherwise.
     *
     * @errors
     *
     * @param file_handle the WT_FILE_HANDLE
     * @param session the current WiredTiger session
     * @param mapped_region a pointer to the start of the mapped region
     * @param length the length of the mapped region
     * @param mapped_cookie any cookie set by the WT_FILE_HANDLE::map method
     */
    int (*fh_unmap)(WT_FILE_HANDLE *file_handle, WT_SESSION *session,
        void *mapped_region, size_t length, void *mapped_cookie);

    /*!
     * Read from a file, based on the POSIX 1003.1 standard pread.
     *
     * @errors
     *
     * @param file_handle the WT_FILE_HANDLE
     * @param session the current WiredTiger session
     * @param offset the offset in the file to start reading from
     * @param len the amount to read
     * @param[out] buf buffer to hold the content read from file
     */
    int (*fh_read)(WT_FILE_HANDLE *file_handle,
        WT_SESSION *session, wt_off_t offset, size_t len, void *buf);

    /*!
     * Return the size of a file.
     *
     * @errors
     *
     * @param file_handle the WT_FILE_HANDLE
     * @param session the current WiredTiger session
     * @param sizep the size of the file
     */
    int (*fh_size)(
        WT_FILE_HANDLE *file_handle, WT_SESSION *session, wt_off_t *sizep);

    /*!
     * Make outstanding file writes durable and do not return until writes
     * are complete.
     *
     * This method is not required for read-only files, and should be set
     * to NULL when not supported by the file.
     *
     * @errors
     *
     * @param file_handle the WT_FILE_HANDLE
     * @param session the current WiredTiger session
     */
    int (*fh_sync)(WT_FILE_HANDLE *file_handle, WT_SESSION *session);

    /*!
     * Schedule the outstanding file writes required for durability and
     * return immediately.
     *
     * This method is not required, and should be set to NULL when not
     * supported by the file.
     *
     * @errors
     *
     * @param file_handle the WT_FILE_HANDLE
     * @param session the current WiredTiger session
     */
    int (*fh_sync_nowait)(WT_FILE_HANDLE *file_handle, WT_SESSION *session);

    /*!
     * Truncate the file.
     *
     * This method is not required, and should be set to NULL when not
     * supported by the file.
     *
     * This method is not called by multiple threads concurrently (on the
     * same file handle).
     *
     * @errors
     *
     * @param file_handle the WT_FILE_HANDLE
     * @param session the current WiredTiger session
     * @param offset desired file size after truncate
     */
    int (*fh_truncate)(
        WT_FILE_HANDLE *file_handle, WT_SESSION *session, wt_off_t offset);

    /*!
     * Write to a file, based on the POSIX 1003.1 standard pwrite.
     *
     * This method is not required for read-only files, and should be set
     * to NULL when not supported by the file.
     *
     * @errors
     *
     * @param file_handle the WT_FILE_HANDLE
     * @param session the current WiredTiger session
     * @param offset offset at which to start writing
     * @param length amount of data to write
     * @param buf content to be written to the file
     */
    int (*fh_write)(WT_FILE_HANDLE *file_handle, WT_SESSION *session,
        wt_off_t offset, size_t length, const void *buf);
};

#if !defined(DOXYGEN)
/* This interface is not yet public. */

/*!
 * The interface implemented by applications to provide a storage source
 * implementation. This documentation refers to "object" and "bucket"
 * to mean a "file-like object" and a "container of objects", respectively.
 *
 * <b>Thread safety:</b> WiredTiger may invoke methods on the WT_STORAGE_SOURCE
 * interface from multiple threads concurrently. It is the responsibility of
 * the implementation to protect any shared data.
 *
 * Applications register implementations with WiredTiger by calling
 * WT_CONNECTION::add_storage_source.
 *
 * @snippet ex_storage_source.c WT_STORAGE_SOURCE register
 */
struct __wt_storage_source {
    /*!
     * A reference is added to the storage source.  The reference is released by a
     * call to WT_STORAGE_SOURCE::terminate.  A reference is added as a side effect
     * of calling WT_CONNECTION::get_storage_source.
     *
     * @errors
     *
     * @param storage_source the WT_STORAGE_SOURCE
     */
    int (*ss_add_reference)(WT_STORAGE_SOURCE *storage_source);

    /*!
     * Create a customized file system to access the storage source
     * objects.
     *
     * The file system returned behaves as if objects in the specified buckets are
     * files in the file system.  In particular, the fs_open_file method requires
     * its flags argument to include either WT_FS_OPEN_CREATE or WT_FS_OPEN_READONLY.
     * Objects being created are not deemed to "exist" and be visible to
     * WT_FILE_SYSTEM::fs_exist and other file system methods until the new handle has
     * been closed.  Objects once created are immutable. That is, only objects that
     * do not already exist can be opened with the create flag, and objects that
     * already exist can only be opened with the readonly flag.  Only objects that
     * exist can be transferred to the underlying shared object storage.  This can
     * happen at any time after an object is created, and can be forced to happen using
     * WT_STORAGE_SOURCE::ss_flush.
     *
     * Additionally file handles returned by the file system behave as file handles to a
     * local file.  For example, WT_FILE_HANDLE::fh_sync synchronizes writes to the
     * local file, and does not imply any transferring of data to the shared object store.
     *
     * The directory argument to the WT_FILE_SYSTEM::fs_directory_list method is normally
     * the empty string as the cloud equivalent (bucket) has already been given when
     * customizing the file system.  If specified, the directory path is interpreted
     * as another prefix, which is removed from the results.
     *
     * Names used by the file system methods are generally flat.  However, in some
     * implementations of a file system returned by a storage source, "..", ".", "/"
     * may have a particular meaning, as in a POSIX file system.  We suggest that
     * these constructs be avoided when a caller chooses file names within the returned
     * file system; they may be rejected by the implementation.  Within a bucket name,
     * these characters may or may not be acceptable. That is implementation dependent.
     * In the prefix, "/" is specifically allowed, as this may have performance or
     * administrative benefits.  That said, within a prefix, certain combinations
     * involving "/" may be rejected, for example "/../".
     *
     * @errors
     *
     * @param storage_source the WT_STORAGE_SOURCE
     * @param session the current WiredTiger session
     * @param bucket_name the name of the bucket.  Use of '/' is implementation dependent.
     * @param auth_token the authorization identifier.
     * @param config additional configuration. The only allowable value is \c cache_directory,
     *    the name of a directory holding cached objects. Its default is
     *    \c "<home>/cache-<bucket>" with \c <home> replaced by the @ref home, and
     *    \c <bucket> replaced by the bucket_name.
     * @param[out] file_system the customized file system returned
     */
    int (*ss_customize_file_system)(WT_STORAGE_SOURCE *storage_source, WT_SESSION *session,
        const char *bucket_name, const char *auth_token, const char *config,
        WT_FILE_SYSTEM **file_system);

    /*!
     * Copy a file from the default file system to an object name in shared object storage.
     *
     * @errors
     *
     * @param storage_source the WT_STORAGE_SOURCE
     * @param session the current WiredTiger session
     * @param file_system the destination bucket and credentials
     * @param source the name of the source input file
     * @param object the name of the destination object
     * @param config additional configuration, currently must be NULL
     */
    int (*ss_flush)(WT_STORAGE_SOURCE *storage_source, WT_SESSION *session,
        WT_FILE_SYSTEM *file_system, const char *source, const char *object,
            const char *config);

    /*!
     * After a flush, rename the source file from the default file system to be cached in
         * the shared object storage.
     *
     * @errors
     *
     * @param storage_source the WT_STORAGE_SOURCE
     * @param session the current WiredTiger session
     * @param file_system the destination bucket and credentials
     * @param source the name of the source input file
     * @param object the name of the destination object
     * @param config additional configuration, currently must be NULL
     */
    int (*ss_flush_finish)(WT_STORAGE_SOURCE *storage_source, WT_SESSION *session,
        WT_FILE_SYSTEM *file_system, const char *source, const char *object,
        const char *config);

    /*!
     * A callback performed when the storage source or reference is closed
     * and will no longer be used.  The initial creation of the storage source
     * counts as a reference, and each call to WT_STORAGE_SOURCE::add_reference
     * increase the number of references.  When all references are released, the
     * storage source and any resources associated with it are released.
     *
     * This method is not required and should be set to NULL when not
     * required by the storage source implementation.
     *
     * The WT_STORAGE_SOURCE::terminate callback is intended to allow cleanup;
     * the handle will not be subsequently accessed by WiredTiger.
     */
    int (*terminate)(WT_STORAGE_SOURCE *storage_source, WT_SESSION *session);
};
#endif

/*!
 * Entry point to an extension, called when the extension is loaded.
 *
 * @param connection the connection handle
 * @param config the config information passed to WT_CONNECTION::load_extension
 * @errors
 */
extern int wiredtiger_extension_init(
    WT_CONNECTION *connection, WT_CONFIG_ARG *config);

/*!
 * Optional cleanup function for an extension, called during
 * WT_CONNECTION::close.
 *
 * @param connection the connection handle
 * @errors
 */
extern int wiredtiger_extension_terminate(WT_CONNECTION *connection);

/*! @} */

/*!
 * @addtogroup wt
 * @{
 */
/*!
 * @name Incremental backup types
 * @anchor backup_types
 * @{
 */
/*! Invalid backup type. */
#define WT_BACKUP_INVALID   0
/*! Whole file. */
#define WT_BACKUP_FILE      1
/*! File range. */
#define WT_BACKUP_RANGE     2
/*! @} */

/*!
 * @name Log record and operation types
 * @anchor log_types
 * @{
 */
/*
 * NOTE:  The values of these record types and operations must
 * never change because they're written into the log.  Append
 * any new records or operations to the appropriate set.
 */
/*! Checkpoint. */
#define WT_LOGREC_CHECKPOINT    0
/*! Transaction commit. */
#define WT_LOGREC_COMMIT    1
/*! File sync. */
#define WT_LOGREC_FILE_SYNC 2
/*! Message. */
#define WT_LOGREC_MESSAGE   3
/*! System/internal record. */
#define WT_LOGREC_SYSTEM    4
/*! Invalid operation. */
#define WT_LOGOP_INVALID    0
/*! Column-store put. */
#define WT_LOGOP_COL_PUT    1
/*! Column-store remove. */
#define WT_LOGOP_COL_REMOVE 2
/*! Column-store truncate. */
#define WT_LOGOP_COL_TRUNCATE   3
/*! Row-store put. */
#define WT_LOGOP_ROW_PUT    4
/*! Row-store remove. */
#define WT_LOGOP_ROW_REMOVE 5
/*! Row-store truncate. */
#define WT_LOGOP_ROW_TRUNCATE   6
/*! Checkpoint start. */
#define WT_LOGOP_CHECKPOINT_START   7
/*! Previous LSN. */
#define WT_LOGOP_PREV_LSN   8
/*! Column-store modify. */
#define WT_LOGOP_COL_MODIFY 9
/*! Row-store modify. */
#define WT_LOGOP_ROW_MODIFY 10
/*
 * NOTE: Diagnostic-only log operations should have values in
 * the ignore range.
 */
/*! Diagnostic: transaction timestamps */
#define WT_LOGOP_TXN_TIMESTAMP  (WT_LOGOP_IGNORE | 11)
/*! @} */

/*******************************************
 * Statistic reference.
 *******************************************/
/*
 * DO NOT EDIT: automatically built by dist/stat.py.
 * Statistics section: BEGIN
 */

/*!
 * @name Connection statistics
 * @anchor statistics_keys
 * @anchor statistics_conn
 * Statistics are accessed through cursors with \c "statistics:" URIs.
 * Individual statistics can be queried through the cursor using the following
 * keys.  See @ref data_statistics for more information.
 * @{
 */
/*! LSM: application work units currently queued */
#define	WT_STAT_CONN_LSM_WORK_QUEUE_APP			1000
/*! LSM: merge work units currently queued */
#define	WT_STAT_CONN_LSM_WORK_QUEUE_MANAGER		1001
/*! LSM: rows merged in an LSM tree */
#define	WT_STAT_CONN_LSM_ROWS_MERGED			1002
/*! LSM: sleep for LSM checkpoint throttle */
#define	WT_STAT_CONN_LSM_CHECKPOINT_THROTTLE		1003
/*! LSM: sleep for LSM merge throttle */
#define	WT_STAT_CONN_LSM_MERGE_THROTTLE			1004
/*! LSM: switch work units currently queued */
#define	WT_STAT_CONN_LSM_WORK_QUEUE_SWITCH		1005
/*! LSM: tree maintenance operations discarded */
#define	WT_STAT_CONN_LSM_WORK_UNITS_DISCARDED		1006
/*! LSM: tree maintenance operations executed */
#define	WT_STAT_CONN_LSM_WORK_UNITS_DONE		1007
/*! LSM: tree maintenance operations scheduled */
#define	WT_STAT_CONN_LSM_WORK_UNITS_CREATED		1008
/*! LSM: tree queue hit maximum */
#define	WT_STAT_CONN_LSM_WORK_QUEUE_MAX			1009
/*! autocommit: retries for readonly operations */
#define	WT_STAT_CONN_AUTOCOMMIT_READONLY_RETRY		1010
/*! autocommit: retries for update operations */
#define	WT_STAT_CONN_AUTOCOMMIT_UPDATE_RETRY		1011
/*! background-compact: background compact failed calls */
#define	WT_STAT_CONN_BACKGROUND_COMPACT_FAIL		1012
/*!
 * background-compact: background compact failed calls due to cache
 * pressure
 */
#define	WT_STAT_CONN_BACKGROUND_COMPACT_FAIL_CACHE_PRESSURE	1013
/*! background-compact: background compact interrupted */
#define	WT_STAT_CONN_BACKGROUND_COMPACT_INTERRUPTED	1014
/*!
 * background-compact: background compact moving average of bytes
 * rewritten
 */
#define	WT_STAT_CONN_BACKGROUND_COMPACT_EMA		1015
/*! background-compact: background compact recovered bytes */
#define	WT_STAT_CONN_BACKGROUND_COMPACT_BYTES_RECOVERED	1016
/*! background-compact: background compact running */
#define	WT_STAT_CONN_BACKGROUND_COMPACT_RUNNING		1017
/*!
 * background-compact: background compact skipped file as it is part of
 * the exclude list
 */
#define	WT_STAT_CONN_BACKGROUND_COMPACT_EXCLUDE		1018
/*!
 * background-compact: background compact skipped file as not meeting
 * requirements for compaction
 */
#define	WT_STAT_CONN_BACKGROUND_COMPACT_SKIPPED		1019
/*! background-compact: background compact successful calls */
#define	WT_STAT_CONN_BACKGROUND_COMPACT_SUCCESS		1020
/*! background-compact: background compact timeout */
#define	WT_STAT_CONN_BACKGROUND_COMPACT_TIMEOUT		1021
/*! background-compact: number of files tracked by background compaction */
#define	WT_STAT_CONN_BACKGROUND_COMPACT_FILES_TRACKED	1022
/*! block-cache: cached blocks updated */
#define	WT_STAT_CONN_BLOCK_CACHE_BLOCKS_UPDATE		1023
/*! block-cache: cached bytes updated */
#define	WT_STAT_CONN_BLOCK_CACHE_BYTES_UPDATE		1024
/*! block-cache: evicted blocks */
#define	WT_STAT_CONN_BLOCK_CACHE_BLOCKS_EVICTED		1025
/*! block-cache: file size causing bypass */
#define	WT_STAT_CONN_BLOCK_CACHE_BYPASS_FILESIZE	1026
/*! block-cache: lookups */
#define	WT_STAT_CONN_BLOCK_CACHE_LOOKUPS		1027
/*! block-cache: number of blocks not evicted due to overhead */
#define	WT_STAT_CONN_BLOCK_CACHE_NOT_EVICTED_OVERHEAD	1028
/*!
 * block-cache: number of bypasses because no-write-allocate setting was
 * on
 */
#define	WT_STAT_CONN_BLOCK_CACHE_BYPASS_WRITEALLOC	1029
/*! block-cache: number of bypasses due to overhead on put */
#define	WT_STAT_CONN_BLOCK_CACHE_BYPASS_OVERHEAD_PUT	1030
/*! block-cache: number of bypasses on get */
#define	WT_STAT_CONN_BLOCK_CACHE_BYPASS_GET		1031
/*! block-cache: number of bypasses on put because file is too small */
#define	WT_STAT_CONN_BLOCK_CACHE_BYPASS_PUT		1032
/*! block-cache: number of eviction passes */
#define	WT_STAT_CONN_BLOCK_CACHE_EVICTION_PASSES	1033
/*! block-cache: number of hits */
#define	WT_STAT_CONN_BLOCK_CACHE_HITS			1034
/*! block-cache: number of misses */
#define	WT_STAT_CONN_BLOCK_CACHE_MISSES			1035
/*! block-cache: number of put bypasses on checkpoint I/O */
#define	WT_STAT_CONN_BLOCK_CACHE_BYPASS_CHKPT		1036
/*! block-cache: pre-fetch not triggered after single disk read */
#define	WT_STAT_CONN_BLOCK_PREFETCH_DISK_ONE		1037
/*! block-cache: pre-fetch not triggered by page read */
#define	WT_STAT_CONN_BLOCK_PREFETCH_SKIPPED		1038
/*! block-cache: pre-fetch page not on disk when reading */
#define	WT_STAT_CONN_BLOCK_PREFETCH_PAGES_FAIL		1039
/*! block-cache: pre-fetch pages queued */
#define	WT_STAT_CONN_BLOCK_PREFETCH_PAGES_QUEUED	1040
/*! block-cache: pre-fetch pages read in background */
#define	WT_STAT_CONN_BLOCK_PREFETCH_PAGES_READ		1041
/*! block-cache: pre-fetch triggered by page read */
#define	WT_STAT_CONN_BLOCK_PREFETCH_ATTEMPTS		1042
/*! block-cache: removed blocks */
#define	WT_STAT_CONN_BLOCK_CACHE_BLOCKS_REMOVED		1043
/*! block-cache: time sleeping to remove block (usecs) */
#define	WT_STAT_CONN_BLOCK_CACHE_BLOCKS_REMOVED_BLOCKED	1044
/*! block-cache: total blocks */
#define	WT_STAT_CONN_BLOCK_CACHE_BLOCKS			1045
/*! block-cache: total blocks inserted on read path */
#define	WT_STAT_CONN_BLOCK_CACHE_BLOCKS_INSERT_READ	1046
/*! block-cache: total blocks inserted on write path */
#define	WT_STAT_CONN_BLOCK_CACHE_BLOCKS_INSERT_WRITE	1047
/*! block-cache: total bytes */
#define	WT_STAT_CONN_BLOCK_CACHE_BYTES			1048
/*! block-cache: total bytes inserted on read path */
#define	WT_STAT_CONN_BLOCK_CACHE_BYTES_INSERT_READ	1049
/*! block-cache: total bytes inserted on write path */
#define	WT_STAT_CONN_BLOCK_CACHE_BYTES_INSERT_WRITE	1050
/*! block-manager: blocks pre-loaded */
#define	WT_STAT_CONN_BLOCK_PRELOAD			1051
/*! block-manager: blocks read */
#define	WT_STAT_CONN_BLOCK_READ				1052
/*! block-manager: blocks written */
#define	WT_STAT_CONN_BLOCK_WRITE			1053
/*! block-manager: bytes read */
#define	WT_STAT_CONN_BLOCK_BYTE_READ			1054
/*! block-manager: bytes read via memory map API */
#define	WT_STAT_CONN_BLOCK_BYTE_READ_MMAP		1055
/*! block-manager: bytes read via system call API */
#define	WT_STAT_CONN_BLOCK_BYTE_READ_SYSCALL		1056
/*! block-manager: bytes written */
#define	WT_STAT_CONN_BLOCK_BYTE_WRITE			1057
/*! block-manager: bytes written by compaction */
#define	WT_STAT_CONN_BLOCK_BYTE_WRITE_COMPACT		1058
/*! block-manager: bytes written for checkpoint */
#define	WT_STAT_CONN_BLOCK_BYTE_WRITE_CHECKPOINT	1059
/*! block-manager: bytes written via memory map API */
#define	WT_STAT_CONN_BLOCK_BYTE_WRITE_MMAP		1060
/*! block-manager: bytes written via system call API */
#define	WT_STAT_CONN_BLOCK_BYTE_WRITE_SYSCALL		1061
/*! block-manager: mapped blocks read */
#define	WT_STAT_CONN_BLOCK_MAP_READ			1062
/*! block-manager: mapped bytes read */
#define	WT_STAT_CONN_BLOCK_BYTE_MAP_READ		1063
/*!
 * block-manager: number of times the file was remapped because it
 * changed size via fallocate or truncate
 */
#define	WT_STAT_CONN_BLOCK_REMAP_FILE_RESIZE		1064
/*! block-manager: number of times the region was remapped via write */
#define	WT_STAT_CONN_BLOCK_REMAP_FILE_WRITE		1065
/*! cache: application threads page read from disk to cache count */
#define	WT_STAT_CONN_CACHE_READ_APP_COUNT		1066
/*! cache: application threads page read from disk to cache time (usecs) */
#define	WT_STAT_CONN_CACHE_READ_APP_TIME		1067
/*! cache: application threads page write from cache to disk count */
#define	WT_STAT_CONN_CACHE_WRITE_APP_COUNT		1068
/*! cache: application threads page write from cache to disk time (usecs) */
#define	WT_STAT_CONN_CACHE_WRITE_APP_TIME		1069
/*! cache: bytes allocated for updates */
#define	WT_STAT_CONN_CACHE_BYTES_UPDATES		1070
/*! cache: bytes belonging to page images in the cache */
#define	WT_STAT_CONN_CACHE_BYTES_IMAGE			1071
/*! cache: bytes belonging to the history store table in the cache */
#define	WT_STAT_CONN_CACHE_BYTES_HS			1072
/*! cache: bytes currently in the cache */
#define	WT_STAT_CONN_CACHE_BYTES_INUSE			1073
/*! cache: bytes dirty in the cache cumulative */
#define	WT_STAT_CONN_CACHE_BYTES_DIRTY_TOTAL		1074
/*! cache: bytes not belonging to page images in the cache */
#define	WT_STAT_CONN_CACHE_BYTES_OTHER			1075
/*! cache: bytes read into cache */
#define	WT_STAT_CONN_CACHE_BYTES_READ			1076
/*! cache: bytes written from cache */
#define	WT_STAT_CONN_CACHE_BYTES_WRITE			1077
/*! cache: checkpoint blocked page eviction */
#define	WT_STAT_CONN_CACHE_EVICTION_BLOCKED_CHECKPOINT	1078
/*!
 * cache: checkpoint of history store file blocked non-history store page
 * eviction
 */
#define	WT_STAT_CONN_CACHE_EVICTION_BLOCKED_CHECKPOINT_HS	1079
/*! cache: eviction calls to get a page */
#define	WT_STAT_CONN_CACHE_EVICTION_GET_REF		1080
/*! cache: eviction calls to get a page found queue empty */
#define	WT_STAT_CONN_CACHE_EVICTION_GET_REF_EMPTY	1081
/*! cache: eviction calls to get a page found queue empty after locking */
#define	WT_STAT_CONN_CACHE_EVICTION_GET_REF_EMPTY2	1082
/*! cache: eviction currently operating in aggressive mode */
#define	WT_STAT_CONN_CACHE_EVICTION_AGGRESSIVE_SET	1083
/*! cache: eviction empty score */
#define	WT_STAT_CONN_CACHE_EVICTION_EMPTY_SCORE		1084
/*!
 * cache: eviction gave up due to detecting a disk value without a
 * timestamp behind the last update on the chain
 */
#define	WT_STAT_CONN_CACHE_EVICTION_BLOCKED_NO_TS_CHECKPOINT_RACE_1	1085
/*!
 * cache: eviction gave up due to detecting a tombstone without a
 * timestamp ahead of the selected on disk update
 */
#define	WT_STAT_CONN_CACHE_EVICTION_BLOCKED_NO_TS_CHECKPOINT_RACE_2	1086
/*!
 * cache: eviction gave up due to detecting a tombstone without a
 * timestamp ahead of the selected on disk update after validating the
 * update chain
 */
#define	WT_STAT_CONN_CACHE_EVICTION_BLOCKED_NO_TS_CHECKPOINT_RACE_3	1087
/*!
 * cache: eviction gave up due to detecting update chain entries without
 * timestamps after the selected on disk update
 */
#define	WT_STAT_CONN_CACHE_EVICTION_BLOCKED_NO_TS_CHECKPOINT_RACE_4	1088
/*!
 * cache: eviction gave up due to needing to remove a record from the
 * history store but checkpoint is running
 */
#define	WT_STAT_CONN_CACHE_EVICTION_BLOCKED_REMOVE_HS_RACE_WITH_CHECKPOINT	1089
/*! cache: eviction passes of a file */
#define	WT_STAT_CONN_CACHE_EVICTION_WALK_PASSES		1090
/*! cache: eviction server candidate queue empty when topping up */
#define	WT_STAT_CONN_CACHE_EVICTION_QUEUE_EMPTY		1091
/*! cache: eviction server candidate queue not empty when topping up */
#define	WT_STAT_CONN_CACHE_EVICTION_QUEUE_NOT_EMPTY	1092
/*! cache: eviction server evicting pages */
#define	WT_STAT_CONN_CACHE_EVICTION_SERVER_EVICTING	1093
/*!
 * cache: eviction server slept, because we did not make progress with
 * eviction
 */
#define	WT_STAT_CONN_CACHE_EVICTION_SERVER_SLEPT	1094
/*! cache: eviction server unable to reach eviction goal */
#define	WT_STAT_CONN_CACHE_EVICTION_SLOW		1095
/*! cache: eviction server waiting for a leaf page */
#define	WT_STAT_CONN_CACHE_EVICTION_WALK_LEAF_NOTFOUND	1096
/*! cache: eviction state */
#define	WT_STAT_CONN_CACHE_EVICTION_STATE		1097
/*!
 * cache: eviction walk most recent sleeps for checkpoint handle
 * gathering
 */
#define	WT_STAT_CONN_CACHE_EVICTION_WALK_SLEEPS		1098
/*! cache: eviction walk target pages histogram - 0-9 */
#define	WT_STAT_CONN_CACHE_EVICTION_TARGET_PAGE_LT10	1099
/*! cache: eviction walk target pages histogram - 10-31 */
#define	WT_STAT_CONN_CACHE_EVICTION_TARGET_PAGE_LT32	1100
/*! cache: eviction walk target pages histogram - 128 and higher */
#define	WT_STAT_CONN_CACHE_EVICTION_TARGET_PAGE_GE128	1101
/*! cache: eviction walk target pages histogram - 32-63 */
#define	WT_STAT_CONN_CACHE_EVICTION_TARGET_PAGE_LT64	1102
/*! cache: eviction walk target pages histogram - 64-128 */
#define	WT_STAT_CONN_CACHE_EVICTION_TARGET_PAGE_LT128	1103
/*!
 * cache: eviction walk target pages reduced due to history store cache
 * pressure
 */
#define	WT_STAT_CONN_CACHE_EVICTION_TARGET_PAGE_REDUCED	1104
/*! cache: eviction walk target strategy both clean and dirty pages */
#define	WT_STAT_CONN_CACHE_EVICTION_TARGET_STRATEGY_BOTH_CLEAN_AND_DIRTY	1105
/*! cache: eviction walk target strategy only clean pages */
#define	WT_STAT_CONN_CACHE_EVICTION_TARGET_STRATEGY_CLEAN	1106
/*! cache: eviction walk target strategy only dirty pages */
#define	WT_STAT_CONN_CACHE_EVICTION_TARGET_STRATEGY_DIRTY	1107
/*! cache: eviction walks abandoned */
#define	WT_STAT_CONN_CACHE_EVICTION_WALKS_ABANDONED	1108
/*! cache: eviction walks gave up because they restarted their walk twice */
#define	WT_STAT_CONN_CACHE_EVICTION_WALKS_STOPPED	1109
/*!
 * cache: eviction walks gave up because they saw too many pages and
 * found no candidates
 */
#define	WT_STAT_CONN_CACHE_EVICTION_WALKS_GAVE_UP_NO_TARGETS	1110
/*!
 * cache: eviction walks gave up because they saw too many pages and
 * found too few candidates
 */
#define	WT_STAT_CONN_CACHE_EVICTION_WALKS_GAVE_UP_RATIO	1111
/*! cache: eviction walks reached end of tree */
#define	WT_STAT_CONN_CACHE_EVICTION_WALKS_ENDED		1112
/*! cache: eviction walks restarted */
#define	WT_STAT_CONN_CACHE_EVICTION_WALK_RESTART	1113
/*! cache: eviction walks started from root of tree */
#define	WT_STAT_CONN_CACHE_EVICTION_WALK_FROM_ROOT	1114
/*! cache: eviction walks started from saved location in tree */
#define	WT_STAT_CONN_CACHE_EVICTION_WALK_SAVED_POS	1115
/*! cache: eviction worker thread active */
#define	WT_STAT_CONN_CACHE_EVICTION_ACTIVE_WORKERS	1116
/*! cache: eviction worker thread created */
#define	WT_STAT_CONN_CACHE_EVICTION_WORKER_CREATED	1117
/*! cache: eviction worker thread evicting pages */
#define	WT_STAT_CONN_CACHE_EVICTION_WORKER_EVICTING	1118
/*! cache: eviction worker thread removed */
#define	WT_STAT_CONN_CACHE_EVICTION_WORKER_REMOVED	1119
/*! cache: eviction worker thread stable number */
#define	WT_STAT_CONN_CACHE_EVICTION_STABLE_STATE_WORKERS	1120
/*! cache: files with active eviction walks */
#define	WT_STAT_CONN_CACHE_EVICTION_WALKS_ACTIVE	1121
/*! cache: files with new eviction walks started */
#define	WT_STAT_CONN_CACHE_EVICTION_WALKS_STARTED	1122
/*! cache: force re-tuning of eviction workers once in a while */
#define	WT_STAT_CONN_CACHE_EVICTION_FORCE_RETUNE	1123
/*!
 * cache: forced eviction - do not retry count to evict pages selected to
 * evict during reconciliation
 */
#define	WT_STAT_CONN_CACHE_EVICTION_FORCE_NO_RETRY	1124
/*!
 * cache: forced eviction - history store pages failed to evict while
 * session has history store cursor open
 */
#define	WT_STAT_CONN_CACHE_EVICTION_FORCE_HS_FAIL	1125
/*!
 * cache: forced eviction - history store pages selected while session
 * has history store cursor open
 */
#define	WT_STAT_CONN_CACHE_EVICTION_FORCE_HS		1126
/*!
 * cache: forced eviction - history store pages successfully evicted
 * while session has history store cursor open
 */
#define	WT_STAT_CONN_CACHE_EVICTION_FORCE_HS_SUCCESS	1127
/*! cache: forced eviction - pages evicted that were clean count */
#define	WT_STAT_CONN_CACHE_EVICTION_FORCE_CLEAN		1128
/*! cache: forced eviction - pages evicted that were clean time (usecs) */
#define	WT_STAT_CONN_CACHE_EVICTION_FORCE_CLEAN_TIME	1129
/*! cache: forced eviction - pages evicted that were dirty count */
#define	WT_STAT_CONN_CACHE_EVICTION_FORCE_DIRTY		1130
/*! cache: forced eviction - pages evicted that were dirty time (usecs) */
#define	WT_STAT_CONN_CACHE_EVICTION_FORCE_DIRTY_TIME	1131
/*!
 * cache: forced eviction - pages selected because of a large number of
 * updates to a single item
 */
#define	WT_STAT_CONN_CACHE_EVICTION_FORCE_LONG_UPDATE_LIST	1132
/*!
 * cache: forced eviction - pages selected because of too many deleted
 * items count
 */
#define	WT_STAT_CONN_CACHE_EVICTION_FORCE_DELETE	1133
/*! cache: forced eviction - pages selected count */
#define	WT_STAT_CONN_CACHE_EVICTION_FORCE		1134
/*! cache: forced eviction - pages selected unable to be evicted count */
#define	WT_STAT_CONN_CACHE_EVICTION_FORCE_FAIL		1135
/*! cache: forced eviction - pages selected unable to be evicted time */
#define	WT_STAT_CONN_CACHE_EVICTION_FORCE_FAIL_TIME	1136
/*! cache: hazard pointer blocked page eviction */
#define	WT_STAT_CONN_CACHE_EVICTION_BLOCKED_HAZARD	1137
/*! cache: hazard pointer check calls */
#define	WT_STAT_CONN_CACHE_HAZARD_CHECKS		1138
/*! cache: hazard pointer check entries walked */
#define	WT_STAT_CONN_CACHE_HAZARD_WALKS			1139
/*! cache: hazard pointer maximum array length */
#define	WT_STAT_CONN_CACHE_HAZARD_MAX			1140
/*! cache: history store table insert calls */
#define	WT_STAT_CONN_CACHE_HS_INSERT			1141
/*! cache: history store table insert calls that returned restart */
#define	WT_STAT_CONN_CACHE_HS_INSERT_RESTART		1142
/*! cache: history store table max on-disk size */
#define	WT_STAT_CONN_CACHE_HS_ONDISK_MAX		1143
/*! cache: history store table on-disk size */
#define	WT_STAT_CONN_CACHE_HS_ONDISK			1144
/*! cache: history store table reads */
#define	WT_STAT_CONN_CACHE_HS_READ			1145
/*! cache: history store table reads missed */
#define	WT_STAT_CONN_CACHE_HS_READ_MISS			1146
/*! cache: history store table reads requiring squashed modifies */
#define	WT_STAT_CONN_CACHE_HS_READ_SQUASH		1147
/*!
 * cache: history store table resolved updates without timestamps that
 * lose their durable timestamp
 */
#define	WT_STAT_CONN_CACHE_HS_ORDER_LOSE_DURABLE_TIMESTAMP	1148
/*!
 * cache: history store table truncation by rollback to stable to remove
 * an unstable update
 */
#define	WT_STAT_CONN_CACHE_HS_KEY_TRUNCATE_RTS_UNSTABLE	1149
/*!
 * cache: history store table truncation by rollback to stable to remove
 * an update
 */
#define	WT_STAT_CONN_CACHE_HS_KEY_TRUNCATE_RTS		1150
/*!
 * cache: history store table truncation to remove all the keys of a
 * btree
 */
#define	WT_STAT_CONN_CACHE_HS_BTREE_TRUNCATE		1151
/*! cache: history store table truncation to remove an update */
#define	WT_STAT_CONN_CACHE_HS_KEY_TRUNCATE		1152
/*!
 * cache: history store table truncation to remove range of updates due
 * to an update without a timestamp on data page
 */
#define	WT_STAT_CONN_CACHE_HS_ORDER_REMOVE		1153
/*!
 * cache: history store table truncation to remove range of updates due
 * to key being removed from the data page during reconciliation
 */
#define	WT_STAT_CONN_CACHE_HS_KEY_TRUNCATE_ONPAGE_REMOVAL	1154
/*!
 * cache: history store table truncations that would have happened in
 * non-dryrun mode
 */
#define	WT_STAT_CONN_CACHE_HS_BTREE_TRUNCATE_DRYRUN	1155
/*!
 * cache: history store table truncations to remove an unstable update
 * that would have happened in non-dryrun mode
 */
#define	WT_STAT_CONN_CACHE_HS_KEY_TRUNCATE_RTS_UNSTABLE_DRYRUN	1156
/*!
 * cache: history store table truncations to remove an update that would
 * have happened in non-dryrun mode
 */
#define	WT_STAT_CONN_CACHE_HS_KEY_TRUNCATE_RTS_DRYRUN	1157
/*!
 * cache: history store table updates without timestamps fixed up by
 * reinserting with the fixed timestamp
 */
#define	WT_STAT_CONN_CACHE_HS_ORDER_REINSERT		1158
/*! cache: history store table writes requiring squashed modifies */
#define	WT_STAT_CONN_CACHE_HS_WRITE_SQUASH		1159
/*! cache: in-memory page passed criteria to be split */
#define	WT_STAT_CONN_CACHE_INMEM_SPLITTABLE		1160
/*! cache: in-memory page splits */
#define	WT_STAT_CONN_CACHE_INMEM_SPLIT			1161
/*! cache: internal page split blocked its eviction */
#define	WT_STAT_CONN_CACHE_EVICTION_BLOCKED_INTERNAL_PAGE_SPLIT	1162
/*! cache: internal pages evicted */
#define	WT_STAT_CONN_CACHE_EVICTION_INTERNAL		1163
/*! cache: internal pages queued for eviction */
#define	WT_STAT_CONN_CACHE_EVICTION_INTERNAL_PAGES_QUEUED	1164
/*! cache: internal pages seen by eviction walk */
#define	WT_STAT_CONN_CACHE_EVICTION_INTERNAL_PAGES_SEEN	1165
/*! cache: internal pages seen by eviction walk that are already queued */
#define	WT_STAT_CONN_CACHE_EVICTION_INTERNAL_PAGES_ALREADY_QUEUED	1166
/*! cache: internal pages split during eviction */
#define	WT_STAT_CONN_CACHE_EVICTION_SPLIT_INTERNAL	1167
/*! cache: leaf pages split during eviction */
#define	WT_STAT_CONN_CACHE_EVICTION_SPLIT_LEAF		1168
/*! cache: maximum bytes configured */
#define	WT_STAT_CONN_CACHE_BYTES_MAX			1169
/*! cache: maximum milliseconds spent at a single eviction */
#define	WT_STAT_CONN_CACHE_EVICTION_MAXIMUM_MILLISECONDS	1170
/*! cache: maximum page size seen at eviction */
#define	WT_STAT_CONN_CACHE_EVICTION_MAXIMUM_PAGE_SIZE	1171
/*! cache: modified pages evicted */
#define	WT_STAT_CONN_CACHE_EVICTION_DIRTY		1172
/*! cache: modified pages evicted by application threads */
#define	WT_STAT_CONN_CACHE_EVICTION_APP_DIRTY		1173
/*! cache: operations timed out waiting for space in cache */
#define	WT_STAT_CONN_CACHE_TIMED_OUT_OPS		1174
/*!
 * cache: overflow keys on a multiblock row-store page blocked its
 * eviction
 */
#define	WT_STAT_CONN_CACHE_EVICTION_BLOCKED_OVERFLOW_KEYS	1175
/*! cache: overflow pages read into cache */
#define	WT_STAT_CONN_CACHE_READ_OVERFLOW		1176
/*! cache: page split during eviction deepened the tree */
#define	WT_STAT_CONN_CACHE_EVICTION_DEEPEN		1177
/*! cache: page written requiring history store records */
#define	WT_STAT_CONN_CACHE_WRITE_HS			1178
/*! cache: pages considered for eviction that were brought in by pre-fetch */
#define	WT_STAT_CONN_CACHE_EVICTION_CONSIDER_PREFETCH	1179
/*! cache: pages currently held in the cache */
#define	WT_STAT_CONN_CACHE_PAGES_INUSE			1180
/*! cache: pages evicted by application threads */
#define	WT_STAT_CONN_CACHE_EVICTION_APP			1181
/*! cache: pages evicted in parallel with checkpoint */
#define	WT_STAT_CONN_CACHE_EVICTION_PAGES_IN_PARALLEL_WITH_CHECKPOINT	1182
/*! cache: pages queued for eviction */
#define	WT_STAT_CONN_CACHE_EVICTION_PAGES_QUEUED	1183
/*! cache: pages queued for eviction post lru sorting */
#define	WT_STAT_CONN_CACHE_EVICTION_PAGES_QUEUED_POST_LRU	1184
/*! cache: pages queued for urgent eviction */
#define	WT_STAT_CONN_CACHE_EVICTION_PAGES_QUEUED_URGENT	1185
/*! cache: pages queued for urgent eviction during walk */
#define	WT_STAT_CONN_CACHE_EVICTION_PAGES_QUEUED_OLDEST	1186
/*!
 * cache: pages queued for urgent eviction from history store due to high
 * dirty content
 */
#define	WT_STAT_CONN_CACHE_EVICTION_PAGES_QUEUED_URGENT_HS_DIRTY	1187
/*! cache: pages read into cache */
#define	WT_STAT_CONN_CACHE_READ				1188
/*! cache: pages read into cache after truncate */
#define	WT_STAT_CONN_CACHE_READ_DELETED			1189
/*! cache: pages read into cache after truncate in prepare state */
#define	WT_STAT_CONN_CACHE_READ_DELETED_PREPARED	1190
/*!
 * cache: pages removed from the ordinary queue to be queued for urgent
 * eviction
 */
#define	WT_STAT_CONN_CACHE_EVICTION_CLEAR_ORDINARY	1191
/*! cache: pages requested from the cache */
#define	WT_STAT_CONN_CACHE_PAGES_REQUESTED		1192
/*! cache: pages requested from the cache due to pre-fetch */
#define	WT_STAT_CONN_CACHE_PAGES_PREFETCH		1193
/*! cache: pages seen by eviction walk */
#define	WT_STAT_CONN_CACHE_EVICTION_PAGES_SEEN		1194
/*! cache: pages seen by eviction walk that are already queued */
#define	WT_STAT_CONN_CACHE_EVICTION_PAGES_ALREADY_QUEUED	1195
/*! cache: pages selected for eviction unable to be evicted */
#define	WT_STAT_CONN_CACHE_EVICTION_FAIL		1196
/*!
 * cache: pages selected for eviction unable to be evicted because of
 * active children on an internal page
 */
#define	WT_STAT_CONN_CACHE_EVICTION_FAIL_ACTIVE_CHILDREN_ON_AN_INTERNAL_PAGE	1197
/*!
 * cache: pages selected for eviction unable to be evicted because of
 * failure in reconciliation
 */
#define	WT_STAT_CONN_CACHE_EVICTION_FAIL_IN_RECONCILIATION	1198
/*!
 * cache: pages selected for eviction unable to be evicted because of
 * race between checkpoint and updates without timestamps
 */
#define	WT_STAT_CONN_CACHE_EVICTION_FAIL_CHECKPOINT_NO_TS	1199
/*! cache: pages walked for eviction */
#define	WT_STAT_CONN_CACHE_EVICTION_WALK		1200
/*! cache: pages written from cache */
#define	WT_STAT_CONN_CACHE_WRITE			1201
/*! cache: pages written requiring in-memory restoration */
#define	WT_STAT_CONN_CACHE_WRITE_RESTORE		1202
/*! cache: percentage overhead */
#define	WT_STAT_CONN_CACHE_OVERHEAD			1203
/*! cache: recent modification of a page blocked its eviction */
#define	WT_STAT_CONN_CACHE_EVICTION_BLOCKED_RECENTLY_MODIFIED	1204
/*! cache: reverse splits performed */
#define	WT_STAT_CONN_CACHE_REVERSE_SPLITS		1205
/*!
 * cache: reverse splits skipped because of VLCS namespace gap
 * restrictions
 */
#define	WT_STAT_CONN_CACHE_REVERSE_SPLITS_SKIPPED_VLCS	1206
/*! cache: the number of times full update inserted to history store */
#define	WT_STAT_CONN_CACHE_HS_INSERT_FULL_UPDATE	1207
/*! cache: the number of times reverse modify inserted to history store */
#define	WT_STAT_CONN_CACHE_HS_INSERT_REVERSE_MODIFY	1208
/*!
 * cache: total milliseconds spent inside reentrant history store
 * evictions in a reconciliation
 */
#define	WT_STAT_CONN_CACHE_REENTRY_HS_EVICTION_MILLISECONDS	1209
/*! cache: tracked bytes belonging to internal pages in the cache */
#define	WT_STAT_CONN_CACHE_BYTES_INTERNAL		1210
/*! cache: tracked bytes belonging to leaf pages in the cache */
#define	WT_STAT_CONN_CACHE_BYTES_LEAF			1211
/*! cache: tracked dirty bytes in the cache */
#define	WT_STAT_CONN_CACHE_BYTES_DIRTY			1212
/*! cache: tracked dirty pages in the cache */
#define	WT_STAT_CONN_CACHE_PAGES_DIRTY			1213
/*! cache: uncommitted truncate blocked page eviction */
#define	WT_STAT_CONN_CACHE_EVICTION_BLOCKED_UNCOMMITTED_TRUNCATE	1214
/*! cache: unmodified pages evicted */
#define	WT_STAT_CONN_CACHE_EVICTION_CLEAN		1215
/*! capacity: background fsync file handles considered */
#define	WT_STAT_CONN_FSYNC_ALL_FH_TOTAL			1216
/*! capacity: background fsync file handles synced */
#define	WT_STAT_CONN_FSYNC_ALL_FH			1217
/*! capacity: background fsync time (msecs) */
#define	WT_STAT_CONN_FSYNC_ALL_TIME			1218
/*! capacity: bytes read */
#define	WT_STAT_CONN_CAPACITY_BYTES_READ		1219
/*! capacity: bytes written for checkpoint */
#define	WT_STAT_CONN_CAPACITY_BYTES_CKPT		1220
/*! capacity: bytes written for eviction */
#define	WT_STAT_CONN_CAPACITY_BYTES_EVICT		1221
/*! capacity: bytes written for log */
#define	WT_STAT_CONN_CAPACITY_BYTES_LOG			1222
/*! capacity: bytes written total */
#define	WT_STAT_CONN_CAPACITY_BYTES_WRITTEN		1223
/*! capacity: threshold to call fsync */
#define	WT_STAT_CONN_CAPACITY_THRESHOLD			1224
/*! capacity: time waiting due to total capacity (usecs) */
#define	WT_STAT_CONN_CAPACITY_TIME_TOTAL		1225
/*! capacity: time waiting during checkpoint (usecs) */
#define	WT_STAT_CONN_CAPACITY_TIME_CKPT			1226
/*! capacity: time waiting during eviction (usecs) */
#define	WT_STAT_CONN_CAPACITY_TIME_EVICT		1227
/*! capacity: time waiting during logging (usecs) */
#define	WT_STAT_CONN_CAPACITY_TIME_LOG			1228
/*! capacity: time waiting during read (usecs) */
#define	WT_STAT_CONN_CAPACITY_TIME_READ			1229
/*! checkpoint: checkpoint has acquired a snapshot for its transaction */
#define	WT_STAT_CONN_CHECKPOINT_SNAPSHOT_ACQUIRED	1230
/*! checkpoint: checkpoints skipped because database was clean */
#define	WT_STAT_CONN_CHECKPOINT_SKIPPED			1231
/*! checkpoint: fsync calls after allocating the transaction ID */
#define	WT_STAT_CONN_CHECKPOINT_FSYNC_POST		1232
/*! checkpoint: fsync duration after allocating the transaction ID (usecs) */
#define	WT_STAT_CONN_CHECKPOINT_FSYNC_POST_DURATION	1233
/*! checkpoint: generation */
#define	WT_STAT_CONN_CHECKPOINT_GENERATION		1234
/*! checkpoint: max time (msecs) */
#define	WT_STAT_CONN_CHECKPOINT_TIME_MAX		1235
/*! checkpoint: min time (msecs) */
#define	WT_STAT_CONN_CHECKPOINT_TIME_MIN		1236
/*! checkpoint: most recent duration for gathering all handles (usecs) */
#define	WT_STAT_CONN_CHECKPOINT_HANDLE_DURATION		1237
/*! checkpoint: most recent duration for gathering applied handles (usecs) */
#define	WT_STAT_CONN_CHECKPOINT_HANDLE_DURATION_APPLY	1238
/*! checkpoint: most recent duration for gathering skipped handles (usecs) */
#define	WT_STAT_CONN_CHECKPOINT_HANDLE_DURATION_SKIP	1239
/*! checkpoint: most recent handles applied */
#define	WT_STAT_CONN_CHECKPOINT_HANDLE_APPLIED		1240
/*! checkpoint: most recent handles skipped */
#define	WT_STAT_CONN_CHECKPOINT_HANDLE_SKIPPED		1241
/*! checkpoint: most recent handles walked */
#define	WT_STAT_CONN_CHECKPOINT_HANDLE_WALKED		1242
/*! checkpoint: most recent time (msecs) */
#define	WT_STAT_CONN_CHECKPOINT_TIME_RECENT		1243
/*! checkpoint: number of checkpoints started */
#define	WT_STAT_CONN_CHECKPOINTS			1244
/*! checkpoint: number of checkpoints started by compaction */
#define	WT_STAT_CONN_CHECKPOINTS_COMPACT		1245
/*! checkpoint: number of files synced */
#define	WT_STAT_CONN_CHECKPOINT_SYNC			1246
/*! checkpoint: number of handles visited after writes complete */
#define	WT_STAT_CONN_CHECKPOINT_PRESYNC			1247
/*! checkpoint: number of history store pages caused to be reconciled */
#define	WT_STAT_CONN_CHECKPOINT_HS_PAGES_RECONCILED	1248
/*! checkpoint: number of internal pages visited */
#define	WT_STAT_CONN_CHECKPOINT_PAGES_VISITED_INTERNAL	1249
/*! checkpoint: number of leaf pages visited */
#define	WT_STAT_CONN_CHECKPOINT_PAGES_VISITED_LEAF	1250
/*! checkpoint: number of pages caused to be reconciled */
#define	WT_STAT_CONN_CHECKPOINT_PAGES_RECONCILED	1251
/*! checkpoint: pages added for eviction during checkpoint cleanup */
#define	WT_STAT_CONN_CHECKPOINT_CLEANUP_PAGES_EVICT	1252
/*! checkpoint: pages removed during checkpoint cleanup */
#define	WT_STAT_CONN_CHECKPOINT_CLEANUP_PAGES_REMOVED	1253
/*! checkpoint: pages skipped during checkpoint cleanup tree walk */
#define	WT_STAT_CONN_CHECKPOINT_CLEANUP_PAGES_WALK_SKIPPED	1254
/*! checkpoint: pages visited during checkpoint cleanup */
#define	WT_STAT_CONN_CHECKPOINT_CLEANUP_PAGES_VISITED	1255
/*! checkpoint: prepare currently running */
#define	WT_STAT_CONN_CHECKPOINT_PREP_RUNNING		1256
/*! checkpoint: prepare max time (msecs) */
#define	WT_STAT_CONN_CHECKPOINT_PREP_MAX		1257
/*! checkpoint: prepare min time (msecs) */
#define	WT_STAT_CONN_CHECKPOINT_PREP_MIN		1258
/*! checkpoint: prepare most recent time (msecs) */
#define	WT_STAT_CONN_CHECKPOINT_PREP_RECENT		1259
/*! checkpoint: prepare total time (msecs) */
#define	WT_STAT_CONN_CHECKPOINT_PREP_TOTAL		1260
/*! checkpoint: progress state */
#define	WT_STAT_CONN_CHECKPOINT_STATE			1261
/*! checkpoint: scrub dirty target */
#define	WT_STAT_CONN_CHECKPOINT_SCRUB_TARGET		1262
/*! checkpoint: scrub time (msecs) */
#define	WT_STAT_CONN_CHECKPOINT_SCRUB_TIME		1263
/*! checkpoint: stop timing stress active */
#define	WT_STAT_CONN_CHECKPOINT_STOP_STRESS_ACTIVE	1264
/*! checkpoint: total time (msecs) */
#define	WT_STAT_CONN_CHECKPOINT_TIME_TOTAL		1265
/*! checkpoint: transaction checkpoints due to obsolete pages */
#define	WT_STAT_CONN_CHECKPOINT_OBSOLETE_APPLIED	1266
/*! checkpoint: wait cycles while cache dirty level is decreasing */
#define	WT_STAT_CONN_CHECKPOINT_WAIT_REDUCE_DIRTY	1267
/*! chunk-cache: aggregate number of spanned chunks on read */
<<<<<<< HEAD
#define	WT_STAT_CONN_CHUNK_CACHE_SPANS_CHUNKS_READ	1268
/*! chunk-cache: aggregate number of spanned chunks on remove */
#define	WT_STAT_CONN_CHUNK_CACHE_SPANS_CHUNKS_REMOVE	1269
/*! chunk-cache: chunks evicted */
#define	WT_STAT_CONN_CHUNK_CACHE_CHUNKS_EVICTED		1270
/*! chunk-cache: could not allocate due to exceeding capacity */
#define	WT_STAT_CONN_CHUNK_CACHE_EXCEEDED_CAPACITY	1271
/*! chunk-cache: lookups */
#define	WT_STAT_CONN_CHUNK_CACHE_LOOKUPS		1272
/*! chunk-cache: number of misses */
#define	WT_STAT_CONN_CHUNK_CACHE_MISSES			1273
=======
#define	WT_STAT_CONN_CHUNK_CACHE_SPANS_CHUNKS_READ	1267
/*! chunk-cache: chunks evicted */
#define	WT_STAT_CONN_CHUNK_CACHE_CHUNKS_EVICTED		1268
/*! chunk-cache: could not allocate due to exceeding capacity */
#define	WT_STAT_CONN_CHUNK_CACHE_EXCEEDED_CAPACITY	1269
/*! chunk-cache: lookups */
#define	WT_STAT_CONN_CHUNK_CACHE_LOOKUPS		1270
/*! chunk-cache: number of misses */
#define	WT_STAT_CONN_CHUNK_CACHE_MISSES			1271
/*! chunk-cache: number of newly inserted objects in chunk cache */
#define	WT_STAT_CONN_CHUNK_CACHE_NEWLY_INSERTED		1272
>>>>>>> 5d625785
/*! chunk-cache: number of times a read from storage failed */
#define	WT_STAT_CONN_CHUNK_CACHE_IO_FAILED		1274
/*! chunk-cache: retried accessing a chunk while I/O was in progress */
#define	WT_STAT_CONN_CHUNK_CACHE_RETRIES		1275
/*! chunk-cache: timed out due to too many retries */
#define	WT_STAT_CONN_CHUNK_CACHE_TOOMANY_RETRIES	1276
/*! chunk-cache: total bytes used by the cache */
#define	WT_STAT_CONN_CHUNK_CACHE_BYTES_INUSE		1277
/*! chunk-cache: total bytes used by the cache for pinned chunks */
#define	WT_STAT_CONN_CHUNK_CACHE_BYTES_INUSE_PINNED	1278
/*! chunk-cache: total chunks held by the chunk cache */
#define	WT_STAT_CONN_CHUNK_CACHE_CHUNKS_INUSE		1279
/*! chunk-cache: total pinned chunks held by the chunk cache */
#define	WT_STAT_CONN_CHUNK_CACHE_CHUNKS_PINNED		1280
/*! connection: auto adjusting condition resets */
#define	WT_STAT_CONN_COND_AUTO_WAIT_RESET		1281
/*! connection: auto adjusting condition wait calls */
#define	WT_STAT_CONN_COND_AUTO_WAIT			1282
/*!
 * connection: auto adjusting condition wait raced to update timeout and
 * skipped updating
 */
#define	WT_STAT_CONN_COND_AUTO_WAIT_SKIPPED		1283
/*! connection: detected system time went backwards */
#define	WT_STAT_CONN_TIME_TRAVEL			1284
/*! connection: files currently open */
#define	WT_STAT_CONN_FILE_OPEN				1285
/*! connection: hash bucket array size for data handles */
#define	WT_STAT_CONN_BUCKETS_DH				1286
/*! connection: hash bucket array size general */
#define	WT_STAT_CONN_BUCKETS				1287
/*! connection: memory allocations */
#define	WT_STAT_CONN_MEMORY_ALLOCATION			1288
/*! connection: memory frees */
#define	WT_STAT_CONN_MEMORY_FREE			1289
/*! connection: memory re-allocations */
#define	WT_STAT_CONN_MEMORY_GROW			1290
/*! connection: number of sessions without a sweep for 5+ minutes */
#define	WT_STAT_CONN_NO_SESSION_SWEEP_5MIN		1291
/*! connection: number of sessions without a sweep for 60+ minutes */
#define	WT_STAT_CONN_NO_SESSION_SWEEP_60MIN		1292
/*! connection: pthread mutex condition wait calls */
#define	WT_STAT_CONN_COND_WAIT				1293
/*! connection: pthread mutex shared lock read-lock calls */
#define	WT_STAT_CONN_RWLOCK_READ			1294
/*! connection: pthread mutex shared lock write-lock calls */
#define	WT_STAT_CONN_RWLOCK_WRITE			1295
/*! connection: total fsync I/Os */
#define	WT_STAT_CONN_FSYNC_IO				1296
/*! connection: total read I/Os */
#define	WT_STAT_CONN_READ_IO				1297
/*! connection: total write I/Os */
#define	WT_STAT_CONN_WRITE_IO				1298
/*! cursor: Total number of entries skipped by cursor next calls */
#define	WT_STAT_CONN_CURSOR_NEXT_SKIP_TOTAL		1299
/*! cursor: Total number of entries skipped by cursor prev calls */
#define	WT_STAT_CONN_CURSOR_PREV_SKIP_TOTAL		1300
/*!
 * cursor: Total number of entries skipped to position the history store
 * cursor
 */
#define	WT_STAT_CONN_CURSOR_SKIP_HS_CUR_POSITION	1301
/*!
 * cursor: Total number of times a search near has exited due to prefix
 * config
 */
#define	WT_STAT_CONN_CURSOR_SEARCH_NEAR_PREFIX_FAST_PATHS	1302
/*!
 * cursor: Total number of times cursor fails to temporarily release
 * pinned page to encourage eviction of hot or large page
 */
#define	WT_STAT_CONN_CURSOR_REPOSITION_FAILED		1303
/*!
 * cursor: Total number of times cursor temporarily releases pinned page
 * to encourage eviction of hot or large page
 */
#define	WT_STAT_CONN_CURSOR_REPOSITION			1304
/*! cursor: cached cursor count */
#define	WT_STAT_CONN_CURSOR_CACHED_COUNT		1305
/*! cursor: cursor bound calls that return an error */
#define	WT_STAT_CONN_CURSOR_BOUND_ERROR			1306
/*! cursor: cursor bounds cleared from reset */
#define	WT_STAT_CONN_CURSOR_BOUNDS_RESET		1307
/*! cursor: cursor bounds comparisons performed */
#define	WT_STAT_CONN_CURSOR_BOUNDS_COMPARISONS		1308
/*! cursor: cursor bounds next called on an unpositioned cursor */
#define	WT_STAT_CONN_CURSOR_BOUNDS_NEXT_UNPOSITIONED	1309
/*! cursor: cursor bounds next early exit */
#define	WT_STAT_CONN_CURSOR_BOUNDS_NEXT_EARLY_EXIT	1310
/*! cursor: cursor bounds prev called on an unpositioned cursor */
#define	WT_STAT_CONN_CURSOR_BOUNDS_PREV_UNPOSITIONED	1311
/*! cursor: cursor bounds prev early exit */
#define	WT_STAT_CONN_CURSOR_BOUNDS_PREV_EARLY_EXIT	1312
/*! cursor: cursor bounds search early exit */
#define	WT_STAT_CONN_CURSOR_BOUNDS_SEARCH_EARLY_EXIT	1313
/*! cursor: cursor bounds search near call repositioned cursor */
#define	WT_STAT_CONN_CURSOR_BOUNDS_SEARCH_NEAR_REPOSITIONED_CURSOR	1314
/*! cursor: cursor bulk loaded cursor insert calls */
#define	WT_STAT_CONN_CURSOR_INSERT_BULK			1315
/*! cursor: cursor cache calls that return an error */
#define	WT_STAT_CONN_CURSOR_CACHE_ERROR			1316
/*! cursor: cursor close calls that result in cache */
#define	WT_STAT_CONN_CURSOR_CACHE			1317
/*! cursor: cursor close calls that return an error */
#define	WT_STAT_CONN_CURSOR_CLOSE_ERROR			1318
/*! cursor: cursor compare calls that return an error */
#define	WT_STAT_CONN_CURSOR_COMPARE_ERROR		1319
/*! cursor: cursor create calls */
#define	WT_STAT_CONN_CURSOR_CREATE			1320
/*! cursor: cursor equals calls that return an error */
#define	WT_STAT_CONN_CURSOR_EQUALS_ERROR		1321
/*! cursor: cursor get key calls that return an error */
#define	WT_STAT_CONN_CURSOR_GET_KEY_ERROR		1322
/*! cursor: cursor get value calls that return an error */
#define	WT_STAT_CONN_CURSOR_GET_VALUE_ERROR		1323
/*! cursor: cursor insert calls */
#define	WT_STAT_CONN_CURSOR_INSERT			1324
/*! cursor: cursor insert calls that return an error */
#define	WT_STAT_CONN_CURSOR_INSERT_ERROR		1325
/*! cursor: cursor insert check calls that return an error */
#define	WT_STAT_CONN_CURSOR_INSERT_CHECK_ERROR		1326
/*! cursor: cursor insert key and value bytes */
#define	WT_STAT_CONN_CURSOR_INSERT_BYTES		1327
/*! cursor: cursor largest key calls that return an error */
#define	WT_STAT_CONN_CURSOR_LARGEST_KEY_ERROR		1328
/*! cursor: cursor modify calls */
#define	WT_STAT_CONN_CURSOR_MODIFY			1329
/*! cursor: cursor modify calls that return an error */
#define	WT_STAT_CONN_CURSOR_MODIFY_ERROR		1330
/*! cursor: cursor modify key and value bytes affected */
#define	WT_STAT_CONN_CURSOR_MODIFY_BYTES		1331
/*! cursor: cursor modify value bytes modified */
#define	WT_STAT_CONN_CURSOR_MODIFY_BYTES_TOUCH		1332
/*! cursor: cursor next calls */
#define	WT_STAT_CONN_CURSOR_NEXT			1333
/*! cursor: cursor next calls that return an error */
#define	WT_STAT_CONN_CURSOR_NEXT_ERROR			1334
/*!
 * cursor: cursor next calls that skip due to a globally visible history
 * store tombstone
 */
#define	WT_STAT_CONN_CURSOR_NEXT_HS_TOMBSTONE		1335
/*!
 * cursor: cursor next calls that skip greater than 1 and fewer than 100
 * entries
 */
#define	WT_STAT_CONN_CURSOR_NEXT_SKIP_LT_100		1336
/*!
 * cursor: cursor next calls that skip greater than or equal to 100
 * entries
 */
#define	WT_STAT_CONN_CURSOR_NEXT_SKIP_GE_100		1337
/*! cursor: cursor next random calls that return an error */
#define	WT_STAT_CONN_CURSOR_NEXT_RANDOM_ERROR		1338
/*! cursor: cursor operation restarted */
#define	WT_STAT_CONN_CURSOR_RESTART			1339
/*! cursor: cursor prev calls */
#define	WT_STAT_CONN_CURSOR_PREV			1340
/*! cursor: cursor prev calls that return an error */
#define	WT_STAT_CONN_CURSOR_PREV_ERROR			1341
/*!
 * cursor: cursor prev calls that skip due to a globally visible history
 * store tombstone
 */
#define	WT_STAT_CONN_CURSOR_PREV_HS_TOMBSTONE		1342
/*!
 * cursor: cursor prev calls that skip greater than or equal to 100
 * entries
 */
#define	WT_STAT_CONN_CURSOR_PREV_SKIP_GE_100		1343
/*! cursor: cursor prev calls that skip less than 100 entries */
#define	WT_STAT_CONN_CURSOR_PREV_SKIP_LT_100		1344
/*! cursor: cursor reconfigure calls that return an error */
#define	WT_STAT_CONN_CURSOR_RECONFIGURE_ERROR		1345
/*! cursor: cursor remove calls */
#define	WT_STAT_CONN_CURSOR_REMOVE			1346
/*! cursor: cursor remove calls that return an error */
#define	WT_STAT_CONN_CURSOR_REMOVE_ERROR		1347
/*! cursor: cursor remove key bytes removed */
#define	WT_STAT_CONN_CURSOR_REMOVE_BYTES		1348
/*! cursor: cursor reopen calls that return an error */
#define	WT_STAT_CONN_CURSOR_REOPEN_ERROR		1349
/*! cursor: cursor reserve calls */
#define	WT_STAT_CONN_CURSOR_RESERVE			1350
/*! cursor: cursor reserve calls that return an error */
#define	WT_STAT_CONN_CURSOR_RESERVE_ERROR		1351
/*! cursor: cursor reset calls */
#define	WT_STAT_CONN_CURSOR_RESET			1352
/*! cursor: cursor reset calls that return an error */
#define	WT_STAT_CONN_CURSOR_RESET_ERROR			1353
/*! cursor: cursor search calls */
#define	WT_STAT_CONN_CURSOR_SEARCH			1354
/*! cursor: cursor search calls that return an error */
#define	WT_STAT_CONN_CURSOR_SEARCH_ERROR		1355
/*! cursor: cursor search history store calls */
#define	WT_STAT_CONN_CURSOR_SEARCH_HS			1356
/*! cursor: cursor search near calls */
#define	WT_STAT_CONN_CURSOR_SEARCH_NEAR			1357
/*! cursor: cursor search near calls that return an error */
#define	WT_STAT_CONN_CURSOR_SEARCH_NEAR_ERROR		1358
/*! cursor: cursor sweep buckets */
#define	WT_STAT_CONN_CURSOR_SWEEP_BUCKETS		1359
/*! cursor: cursor sweep cursors closed */
#define	WT_STAT_CONN_CURSOR_SWEEP_CLOSED		1360
/*! cursor: cursor sweep cursors examined */
#define	WT_STAT_CONN_CURSOR_SWEEP_EXAMINED		1361
/*! cursor: cursor sweeps */
#define	WT_STAT_CONN_CURSOR_SWEEP			1362
/*! cursor: cursor truncate calls */
#define	WT_STAT_CONN_CURSOR_TRUNCATE			1363
/*! cursor: cursor truncates performed on individual keys */
#define	WT_STAT_CONN_CURSOR_TRUNCATE_KEYS_DELETED	1364
/*! cursor: cursor update calls */
#define	WT_STAT_CONN_CURSOR_UPDATE			1365
/*! cursor: cursor update calls that return an error */
#define	WT_STAT_CONN_CURSOR_UPDATE_ERROR		1366
/*! cursor: cursor update key and value bytes */
#define	WT_STAT_CONN_CURSOR_UPDATE_BYTES		1367
/*! cursor: cursor update value size change */
#define	WT_STAT_CONN_CURSOR_UPDATE_BYTES_CHANGED	1368
/*! cursor: cursors reused from cache */
#define	WT_STAT_CONN_CURSOR_REOPEN			1369
/*! cursor: open cursor count */
#define	WT_STAT_CONN_CURSOR_OPEN_COUNT			1370
/*! data-handle: connection data handle size */
#define	WT_STAT_CONN_DH_CONN_HANDLE_SIZE		1371
/*! data-handle: connection data handles currently active */
#define	WT_STAT_CONN_DH_CONN_HANDLE_COUNT		1372
/*! data-handle: connection sweep candidate became referenced */
#define	WT_STAT_CONN_DH_SWEEP_REF			1373
/*! data-handle: connection sweep dhandles closed */
#define	WT_STAT_CONN_DH_SWEEP_CLOSE			1374
/*! data-handle: connection sweep dhandles removed from hash list */
#define	WT_STAT_CONN_DH_SWEEP_REMOVE			1375
/*! data-handle: connection sweep time-of-death sets */
#define	WT_STAT_CONN_DH_SWEEP_TOD			1376
/*! data-handle: connection sweeps */
#define	WT_STAT_CONN_DH_SWEEPS				1377
/*!
 * data-handle: connection sweeps skipped due to checkpoint gathering
 * handles
 */
#define	WT_STAT_CONN_DH_SWEEP_SKIP_CKPT			1378
/*! data-handle: session dhandles swept */
#define	WT_STAT_CONN_DH_SESSION_HANDLES			1379
/*! data-handle: session sweep attempts */
#define	WT_STAT_CONN_DH_SESSION_SWEEPS			1380
/*! lock: checkpoint lock acquisitions */
#define	WT_STAT_CONN_LOCK_CHECKPOINT_COUNT		1381
/*! lock: checkpoint lock application thread wait time (usecs) */
#define	WT_STAT_CONN_LOCK_CHECKPOINT_WAIT_APPLICATION	1382
/*! lock: checkpoint lock internal thread wait time (usecs) */
#define	WT_STAT_CONN_LOCK_CHECKPOINT_WAIT_INTERNAL	1383
/*! lock: dhandle lock application thread time waiting (usecs) */
#define	WT_STAT_CONN_LOCK_DHANDLE_WAIT_APPLICATION	1384
/*! lock: dhandle lock internal thread time waiting (usecs) */
#define	WT_STAT_CONN_LOCK_DHANDLE_WAIT_INTERNAL		1385
/*! lock: dhandle read lock acquisitions */
#define	WT_STAT_CONN_LOCK_DHANDLE_READ_COUNT		1386
/*! lock: dhandle write lock acquisitions */
#define	WT_STAT_CONN_LOCK_DHANDLE_WRITE_COUNT		1387
/*!
 * lock: durable timestamp queue lock application thread time waiting
 * (usecs)
 */
#define	WT_STAT_CONN_LOCK_DURABLE_TIMESTAMP_WAIT_APPLICATION	1388
/*!
 * lock: durable timestamp queue lock internal thread time waiting
 * (usecs)
 */
#define	WT_STAT_CONN_LOCK_DURABLE_TIMESTAMP_WAIT_INTERNAL	1389
/*! lock: durable timestamp queue read lock acquisitions */
#define	WT_STAT_CONN_LOCK_DURABLE_TIMESTAMP_READ_COUNT	1390
/*! lock: durable timestamp queue write lock acquisitions */
#define	WT_STAT_CONN_LOCK_DURABLE_TIMESTAMP_WRITE_COUNT	1391
/*! lock: metadata lock acquisitions */
#define	WT_STAT_CONN_LOCK_METADATA_COUNT		1392
/*! lock: metadata lock application thread wait time (usecs) */
#define	WT_STAT_CONN_LOCK_METADATA_WAIT_APPLICATION	1393
/*! lock: metadata lock internal thread wait time (usecs) */
#define	WT_STAT_CONN_LOCK_METADATA_WAIT_INTERNAL	1394
/*!
 * lock: read timestamp queue lock application thread time waiting
 * (usecs)
 */
#define	WT_STAT_CONN_LOCK_READ_TIMESTAMP_WAIT_APPLICATION	1395
/*! lock: read timestamp queue lock internal thread time waiting (usecs) */
#define	WT_STAT_CONN_LOCK_READ_TIMESTAMP_WAIT_INTERNAL	1396
/*! lock: read timestamp queue read lock acquisitions */
#define	WT_STAT_CONN_LOCK_READ_TIMESTAMP_READ_COUNT	1397
/*! lock: read timestamp queue write lock acquisitions */
#define	WT_STAT_CONN_LOCK_READ_TIMESTAMP_WRITE_COUNT	1398
/*! lock: schema lock acquisitions */
#define	WT_STAT_CONN_LOCK_SCHEMA_COUNT			1399
/*! lock: schema lock application thread wait time (usecs) */
#define	WT_STAT_CONN_LOCK_SCHEMA_WAIT_APPLICATION	1400
/*! lock: schema lock internal thread wait time (usecs) */
#define	WT_STAT_CONN_LOCK_SCHEMA_WAIT_INTERNAL		1401
/*!
 * lock: table lock application thread time waiting for the table lock
 * (usecs)
 */
#define	WT_STAT_CONN_LOCK_TABLE_WAIT_APPLICATION	1402
/*!
 * lock: table lock internal thread time waiting for the table lock
 * (usecs)
 */
#define	WT_STAT_CONN_LOCK_TABLE_WAIT_INTERNAL		1403
/*! lock: table read lock acquisitions */
#define	WT_STAT_CONN_LOCK_TABLE_READ_COUNT		1404
/*! lock: table write lock acquisitions */
#define	WT_STAT_CONN_LOCK_TABLE_WRITE_COUNT		1405
/*! lock: txn global lock application thread time waiting (usecs) */
#define	WT_STAT_CONN_LOCK_TXN_GLOBAL_WAIT_APPLICATION	1406
/*! lock: txn global lock internal thread time waiting (usecs) */
#define	WT_STAT_CONN_LOCK_TXN_GLOBAL_WAIT_INTERNAL	1407
/*! lock: txn global read lock acquisitions */
#define	WT_STAT_CONN_LOCK_TXN_GLOBAL_READ_COUNT		1408
/*! lock: txn global write lock acquisitions */
#define	WT_STAT_CONN_LOCK_TXN_GLOBAL_WRITE_COUNT	1409
/*! log: busy returns attempting to switch slots */
#define	WT_STAT_CONN_LOG_SLOT_SWITCH_BUSY		1410
/*! log: force log remove time sleeping (usecs) */
#define	WT_STAT_CONN_LOG_FORCE_REMOVE_SLEEP		1411
/*! log: log bytes of payload data */
#define	WT_STAT_CONN_LOG_BYTES_PAYLOAD			1412
/*! log: log bytes written */
#define	WT_STAT_CONN_LOG_BYTES_WRITTEN			1413
/*! log: log files manually zero-filled */
#define	WT_STAT_CONN_LOG_ZERO_FILLS			1414
/*! log: log flush operations */
#define	WT_STAT_CONN_LOG_FLUSH				1415
/*! log: log force write operations */
#define	WT_STAT_CONN_LOG_FORCE_WRITE			1416
/*! log: log force write operations skipped */
#define	WT_STAT_CONN_LOG_FORCE_WRITE_SKIP		1417
/*! log: log records compressed */
#define	WT_STAT_CONN_LOG_COMPRESS_WRITES		1418
/*! log: log records not compressed */
#define	WT_STAT_CONN_LOG_COMPRESS_WRITE_FAILS		1419
/*! log: log records too small to compress */
#define	WT_STAT_CONN_LOG_COMPRESS_SMALL			1420
/*! log: log release advances write LSN */
#define	WT_STAT_CONN_LOG_RELEASE_WRITE_LSN		1421
/*! log: log scan operations */
#define	WT_STAT_CONN_LOG_SCANS				1422
/*! log: log scan records requiring two reads */
#define	WT_STAT_CONN_LOG_SCAN_REREADS			1423
/*! log: log server thread advances write LSN */
#define	WT_STAT_CONN_LOG_WRITE_LSN			1424
/*! log: log server thread write LSN walk skipped */
#define	WT_STAT_CONN_LOG_WRITE_LSN_SKIP			1425
/*! log: log sync operations */
#define	WT_STAT_CONN_LOG_SYNC				1426
/*! log: log sync time duration (usecs) */
#define	WT_STAT_CONN_LOG_SYNC_DURATION			1427
/*! log: log sync_dir operations */
#define	WT_STAT_CONN_LOG_SYNC_DIR			1428
/*! log: log sync_dir time duration (usecs) */
#define	WT_STAT_CONN_LOG_SYNC_DIR_DURATION		1429
/*! log: log write operations */
#define	WT_STAT_CONN_LOG_WRITES				1430
/*! log: logging bytes consolidated */
#define	WT_STAT_CONN_LOG_SLOT_CONSOLIDATED		1431
/*! log: maximum log file size */
#define	WT_STAT_CONN_LOG_MAX_FILESIZE			1432
/*! log: number of pre-allocated log files to create */
#define	WT_STAT_CONN_LOG_PREALLOC_MAX			1433
/*! log: pre-allocated log files not ready and missed */
#define	WT_STAT_CONN_LOG_PREALLOC_MISSED		1434
/*! log: pre-allocated log files prepared */
#define	WT_STAT_CONN_LOG_PREALLOC_FILES			1435
/*! log: pre-allocated log files used */
#define	WT_STAT_CONN_LOG_PREALLOC_USED			1436
/*! log: records processed by log scan */
#define	WT_STAT_CONN_LOG_SCAN_RECORDS			1437
/*! log: slot close lost race */
#define	WT_STAT_CONN_LOG_SLOT_CLOSE_RACE		1438
/*! log: slot close unbuffered waits */
#define	WT_STAT_CONN_LOG_SLOT_CLOSE_UNBUF		1439
/*! log: slot closures */
#define	WT_STAT_CONN_LOG_SLOT_CLOSES			1440
/*! log: slot join atomic update races */
#define	WT_STAT_CONN_LOG_SLOT_RACES			1441
/*! log: slot join calls atomic updates raced */
#define	WT_STAT_CONN_LOG_SLOT_YIELD_RACE		1442
/*! log: slot join calls did not yield */
#define	WT_STAT_CONN_LOG_SLOT_IMMEDIATE			1443
/*! log: slot join calls found active slot closed */
#define	WT_STAT_CONN_LOG_SLOT_YIELD_CLOSE		1444
/*! log: slot join calls slept */
#define	WT_STAT_CONN_LOG_SLOT_YIELD_SLEEP		1445
/*! log: slot join calls yielded */
#define	WT_STAT_CONN_LOG_SLOT_YIELD			1446
/*! log: slot join found active slot closed */
#define	WT_STAT_CONN_LOG_SLOT_ACTIVE_CLOSED		1447
/*! log: slot joins yield time (usecs) */
#define	WT_STAT_CONN_LOG_SLOT_YIELD_DURATION		1448
/*! log: slot transitions unable to find free slot */
#define	WT_STAT_CONN_LOG_SLOT_NO_FREE_SLOTS		1449
/*! log: slot unbuffered writes */
#define	WT_STAT_CONN_LOG_SLOT_UNBUFFERED		1450
/*! log: total in-memory size of compressed records */
#define	WT_STAT_CONN_LOG_COMPRESS_MEM			1451
/*! log: total log buffer size */
#define	WT_STAT_CONN_LOG_BUFFER_SIZE			1452
/*! log: total size of compressed records */
#define	WT_STAT_CONN_LOG_COMPRESS_LEN			1453
/*! log: written slots coalesced */
#define	WT_STAT_CONN_LOG_SLOT_COALESCED			1454
/*! log: yields waiting for previous log file close */
#define	WT_STAT_CONN_LOG_CLOSE_YIELDS			1455
/*! perf: file system read latency histogram (bucket 1) - 10-49ms */
#define	WT_STAT_CONN_PERF_HIST_FSREAD_LATENCY_LT50	1456
/*! perf: file system read latency histogram (bucket 2) - 50-99ms */
#define	WT_STAT_CONN_PERF_HIST_FSREAD_LATENCY_LT100	1457
/*! perf: file system read latency histogram (bucket 3) - 100-249ms */
#define	WT_STAT_CONN_PERF_HIST_FSREAD_LATENCY_LT250	1458
/*! perf: file system read latency histogram (bucket 4) - 250-499ms */
#define	WT_STAT_CONN_PERF_HIST_FSREAD_LATENCY_LT500	1459
/*! perf: file system read latency histogram (bucket 5) - 500-999ms */
#define	WT_STAT_CONN_PERF_HIST_FSREAD_LATENCY_LT1000	1460
/*! perf: file system read latency histogram (bucket 6) - 1000ms+ */
#define	WT_STAT_CONN_PERF_HIST_FSREAD_LATENCY_GT1000	1461
/*! perf: file system write latency histogram (bucket 1) - 10-49ms */
#define	WT_STAT_CONN_PERF_HIST_FSWRITE_LATENCY_LT50	1462
/*! perf: file system write latency histogram (bucket 2) - 50-99ms */
#define	WT_STAT_CONN_PERF_HIST_FSWRITE_LATENCY_LT100	1463
/*! perf: file system write latency histogram (bucket 3) - 100-249ms */
#define	WT_STAT_CONN_PERF_HIST_FSWRITE_LATENCY_LT250	1464
/*! perf: file system write latency histogram (bucket 4) - 250-499ms */
#define	WT_STAT_CONN_PERF_HIST_FSWRITE_LATENCY_LT500	1465
/*! perf: file system write latency histogram (bucket 5) - 500-999ms */
#define	WT_STAT_CONN_PERF_HIST_FSWRITE_LATENCY_LT1000	1466
/*! perf: file system write latency histogram (bucket 6) - 1000ms+ */
#define	WT_STAT_CONN_PERF_HIST_FSWRITE_LATENCY_GT1000	1467
/*! perf: operation read latency histogram (bucket 1) - 100-249us */
#define	WT_STAT_CONN_PERF_HIST_OPREAD_LATENCY_LT250	1468
/*! perf: operation read latency histogram (bucket 2) - 250-499us */
#define	WT_STAT_CONN_PERF_HIST_OPREAD_LATENCY_LT500	1469
/*! perf: operation read latency histogram (bucket 3) - 500-999us */
#define	WT_STAT_CONN_PERF_HIST_OPREAD_LATENCY_LT1000	1470
/*! perf: operation read latency histogram (bucket 4) - 1000-9999us */
#define	WT_STAT_CONN_PERF_HIST_OPREAD_LATENCY_LT10000	1471
/*! perf: operation read latency histogram (bucket 5) - 10000us+ */
#define	WT_STAT_CONN_PERF_HIST_OPREAD_LATENCY_GT10000	1472
/*! perf: operation write latency histogram (bucket 1) - 100-249us */
#define	WT_STAT_CONN_PERF_HIST_OPWRITE_LATENCY_LT250	1473
/*! perf: operation write latency histogram (bucket 2) - 250-499us */
#define	WT_STAT_CONN_PERF_HIST_OPWRITE_LATENCY_LT500	1474
/*! perf: operation write latency histogram (bucket 3) - 500-999us */
#define	WT_STAT_CONN_PERF_HIST_OPWRITE_LATENCY_LT1000	1475
/*! perf: operation write latency histogram (bucket 4) - 1000-9999us */
#define	WT_STAT_CONN_PERF_HIST_OPWRITE_LATENCY_LT10000	1476
/*! perf: operation write latency histogram (bucket 5) - 10000us+ */
#define	WT_STAT_CONN_PERF_HIST_OPWRITE_LATENCY_GT10000	1477
/*! reconciliation: VLCS pages explicitly reconciled as empty */
#define	WT_STAT_CONN_REC_VLCS_EMPTIED_PAGES		1478
/*! reconciliation: approximate byte size of timestamps in pages written */
#define	WT_STAT_CONN_REC_TIME_WINDOW_BYTES_TS		1479
/*!
 * reconciliation: approximate byte size of transaction IDs in pages
 * written
 */
#define	WT_STAT_CONN_REC_TIME_WINDOW_BYTES_TXN		1480
/*! reconciliation: fast-path pages deleted */
#define	WT_STAT_CONN_REC_PAGE_DELETE_FAST		1481
/*! reconciliation: leaf-page overflow keys */
#define	WT_STAT_CONN_REC_OVERFLOW_KEY_LEAF		1482
/*! reconciliation: maximum milliseconds spent in a reconciliation call */
#define	WT_STAT_CONN_REC_MAXIMUM_MILLISECONDS		1483
/*!
 * reconciliation: maximum milliseconds spent in building a disk image in
 * a reconciliation
 */
#define	WT_STAT_CONN_REC_MAXIMUM_IMAGE_BUILD_MILLISECONDS	1484
/*!
 * reconciliation: maximum milliseconds spent in moving updates to the
 * history store in a reconciliation
 */
#define	WT_STAT_CONN_REC_MAXIMUM_HS_WRAPUP_MILLISECONDS	1485
/*! reconciliation: page reconciliation calls */
#define	WT_STAT_CONN_REC_PAGES				1486
/*! reconciliation: page reconciliation calls for eviction */
#define	WT_STAT_CONN_REC_PAGES_EVICTION			1487
/*!
 * reconciliation: page reconciliation calls that resulted in values with
 * prepared transaction metadata
 */
#define	WT_STAT_CONN_REC_PAGES_WITH_PREPARE		1488
/*!
 * reconciliation: page reconciliation calls that resulted in values with
 * timestamps
 */
#define	WT_STAT_CONN_REC_PAGES_WITH_TS			1489
/*!
 * reconciliation: page reconciliation calls that resulted in values with
 * transaction ids
 */
#define	WT_STAT_CONN_REC_PAGES_WITH_TXN			1490
/*! reconciliation: pages deleted */
#define	WT_STAT_CONN_REC_PAGE_DELETE			1491
/*!
 * reconciliation: pages written including an aggregated newest start
 * durable timestamp
 */
#define	WT_STAT_CONN_REC_TIME_AGGR_NEWEST_START_DURABLE_TS	1492
/*!
 * reconciliation: pages written including an aggregated newest stop
 * durable timestamp
 */
#define	WT_STAT_CONN_REC_TIME_AGGR_NEWEST_STOP_DURABLE_TS	1493
/*!
 * reconciliation: pages written including an aggregated newest stop
 * timestamp
 */
#define	WT_STAT_CONN_REC_TIME_AGGR_NEWEST_STOP_TS	1494
/*!
 * reconciliation: pages written including an aggregated newest stop
 * transaction ID
 */
#define	WT_STAT_CONN_REC_TIME_AGGR_NEWEST_STOP_TXN	1495
/*!
 * reconciliation: pages written including an aggregated newest
 * transaction ID
 */
#define	WT_STAT_CONN_REC_TIME_AGGR_NEWEST_TXN		1496
/*!
 * reconciliation: pages written including an aggregated oldest start
 * timestamp
 */
#define	WT_STAT_CONN_REC_TIME_AGGR_OLDEST_START_TS	1497
/*! reconciliation: pages written including an aggregated prepare */
#define	WT_STAT_CONN_REC_TIME_AGGR_PREPARED		1498
/*! reconciliation: pages written including at least one prepare state */
#define	WT_STAT_CONN_REC_TIME_WINDOW_PAGES_PREPARED	1499
/*!
 * reconciliation: pages written including at least one start durable
 * timestamp
 */
#define	WT_STAT_CONN_REC_TIME_WINDOW_PAGES_DURABLE_START_TS	1500
/*! reconciliation: pages written including at least one start timestamp */
#define	WT_STAT_CONN_REC_TIME_WINDOW_PAGES_START_TS	1501
/*!
 * reconciliation: pages written including at least one start transaction
 * ID
 */
#define	WT_STAT_CONN_REC_TIME_WINDOW_PAGES_START_TXN	1502
/*!
 * reconciliation: pages written including at least one stop durable
 * timestamp
 */
#define	WT_STAT_CONN_REC_TIME_WINDOW_PAGES_DURABLE_STOP_TS	1503
/*! reconciliation: pages written including at least one stop timestamp */
#define	WT_STAT_CONN_REC_TIME_WINDOW_PAGES_STOP_TS	1504
/*!
 * reconciliation: pages written including at least one stop transaction
 * ID
 */
#define	WT_STAT_CONN_REC_TIME_WINDOW_PAGES_STOP_TXN	1505
/*! reconciliation: records written including a prepare state */
#define	WT_STAT_CONN_REC_TIME_WINDOW_PREPARED		1506
/*! reconciliation: records written including a start durable timestamp */
#define	WT_STAT_CONN_REC_TIME_WINDOW_DURABLE_START_TS	1507
/*! reconciliation: records written including a start timestamp */
#define	WT_STAT_CONN_REC_TIME_WINDOW_START_TS		1508
/*! reconciliation: records written including a start transaction ID */
#define	WT_STAT_CONN_REC_TIME_WINDOW_START_TXN		1509
/*! reconciliation: records written including a stop durable timestamp */
#define	WT_STAT_CONN_REC_TIME_WINDOW_DURABLE_STOP_TS	1510
/*! reconciliation: records written including a stop timestamp */
#define	WT_STAT_CONN_REC_TIME_WINDOW_STOP_TS		1511
/*! reconciliation: records written including a stop transaction ID */
#define	WT_STAT_CONN_REC_TIME_WINDOW_STOP_TXN		1512
/*! reconciliation: split bytes currently awaiting free */
#define	WT_STAT_CONN_REC_SPLIT_STASHED_BYTES		1513
/*! reconciliation: split objects currently awaiting free */
#define	WT_STAT_CONN_REC_SPLIT_STASHED_OBJECTS		1514
/*! session: attempts to remove a local object and the object is in use */
#define	WT_STAT_CONN_LOCAL_OBJECTS_INUSE		1515
/*! session: flush_tier failed calls */
#define	WT_STAT_CONN_FLUSH_TIER_FAIL			1516
/*! session: flush_tier operation calls */
#define	WT_STAT_CONN_FLUSH_TIER				1517
/*! session: flush_tier tables skipped due to no checkpoint */
#define	WT_STAT_CONN_FLUSH_TIER_SKIPPED			1518
/*! session: flush_tier tables switched */
#define	WT_STAT_CONN_FLUSH_TIER_SWITCHED		1519
/*! session: local objects removed */
#define	WT_STAT_CONN_LOCAL_OBJECTS_REMOVED		1520
/*! session: open session count */
#define	WT_STAT_CONN_SESSION_OPEN			1521
/*! session: session query timestamp calls */
#define	WT_STAT_CONN_SESSION_QUERY_TS			1522
/*! session: table alter failed calls */
#define	WT_STAT_CONN_SESSION_TABLE_ALTER_FAIL		1523
/*! session: table alter successful calls */
#define	WT_STAT_CONN_SESSION_TABLE_ALTER_SUCCESS	1524
/*! session: table alter triggering checkpoint calls */
#define	WT_STAT_CONN_SESSION_TABLE_ALTER_TRIGGER_CHECKPOINT	1525
/*! session: table alter unchanged and skipped */
#define	WT_STAT_CONN_SESSION_TABLE_ALTER_SKIP		1526
/*! session: table compact dhandle successful calls */
#define	WT_STAT_CONN_SESSION_TABLE_COMPACT_DHANDLE_SUCCESS	1527
/*! session: table compact failed calls */
#define	WT_STAT_CONN_SESSION_TABLE_COMPACT_FAIL		1528
/*! session: table compact failed calls due to cache pressure */
#define	WT_STAT_CONN_SESSION_TABLE_COMPACT_FAIL_CACHE_PRESSURE	1529
/*! session: table compact running */
#define	WT_STAT_CONN_SESSION_TABLE_COMPACT_RUNNING	1530
/*! session: table compact skipped as process would not reduce file size */
#define	WT_STAT_CONN_SESSION_TABLE_COMPACT_SKIPPED	1531
/*! session: table compact successful calls */
#define	WT_STAT_CONN_SESSION_TABLE_COMPACT_SUCCESS	1532
/*! session: table compact timeout */
#define	WT_STAT_CONN_SESSION_TABLE_COMPACT_TIMEOUT	1533
/*! session: table create failed calls */
#define	WT_STAT_CONN_SESSION_TABLE_CREATE_FAIL		1534
/*! session: table create successful calls */
#define	WT_STAT_CONN_SESSION_TABLE_CREATE_SUCCESS	1535
/*! session: table create with import failed calls */
#define	WT_STAT_CONN_SESSION_TABLE_CREATE_IMPORT_FAIL	1536
/*! session: table create with import successful calls */
#define	WT_STAT_CONN_SESSION_TABLE_CREATE_IMPORT_SUCCESS	1537
/*! session: table drop failed calls */
#define	WT_STAT_CONN_SESSION_TABLE_DROP_FAIL		1538
/*! session: table drop successful calls */
#define	WT_STAT_CONN_SESSION_TABLE_DROP_SUCCESS		1539
/*! session: table rename failed calls */
#define	WT_STAT_CONN_SESSION_TABLE_RENAME_FAIL		1540
/*! session: table rename successful calls */
#define	WT_STAT_CONN_SESSION_TABLE_RENAME_SUCCESS	1541
/*! session: table salvage failed calls */
#define	WT_STAT_CONN_SESSION_TABLE_SALVAGE_FAIL		1542
/*! session: table salvage successful calls */
#define	WT_STAT_CONN_SESSION_TABLE_SALVAGE_SUCCESS	1543
/*! session: table truncate failed calls */
#define	WT_STAT_CONN_SESSION_TABLE_TRUNCATE_FAIL	1544
/*! session: table truncate successful calls */
#define	WT_STAT_CONN_SESSION_TABLE_TRUNCATE_SUCCESS	1545
/*! session: table verify failed calls */
#define	WT_STAT_CONN_SESSION_TABLE_VERIFY_FAIL		1546
/*! session: table verify successful calls */
#define	WT_STAT_CONN_SESSION_TABLE_VERIFY_SUCCESS	1547
/*! session: tiered operations dequeued and processed */
#define	WT_STAT_CONN_TIERED_WORK_UNITS_DEQUEUED		1548
/*! session: tiered operations removed without processing */
#define	WT_STAT_CONN_TIERED_WORK_UNITS_REMOVED		1549
/*! session: tiered operations scheduled */
#define	WT_STAT_CONN_TIERED_WORK_UNITS_CREATED		1550
/*! session: tiered storage local retention time (secs) */
#define	WT_STAT_CONN_TIERED_RETENTION			1551
/*! thread-state: active filesystem fsync calls */
#define	WT_STAT_CONN_THREAD_FSYNC_ACTIVE		1552
/*! thread-state: active filesystem read calls */
#define	WT_STAT_CONN_THREAD_READ_ACTIVE			1553
/*! thread-state: active filesystem write calls */
#define	WT_STAT_CONN_THREAD_WRITE_ACTIVE		1554
/*! thread-yield: application thread time evicting (usecs) */
#define	WT_STAT_CONN_APPLICATION_EVICT_TIME		1555
/*! thread-yield: application thread time waiting for cache (usecs) */
#define	WT_STAT_CONN_APPLICATION_CACHE_TIME		1556
/*!
 * thread-yield: connection close blocked waiting for transaction state
 * stabilization
 */
#define	WT_STAT_CONN_TXN_RELEASE_BLOCKED		1557
/*! thread-yield: connection close yielded for lsm manager shutdown */
#define	WT_STAT_CONN_CONN_CLOSE_BLOCKED_LSM		1558
/*! thread-yield: data handle lock yielded */
#define	WT_STAT_CONN_DHANDLE_LOCK_BLOCKED		1559
/*!
 * thread-yield: get reference for page index and slot time sleeping
 * (usecs)
 */
#define	WT_STAT_CONN_PAGE_INDEX_SLOT_REF_BLOCKED	1560
/*! thread-yield: page access yielded due to prepare state change */
#define	WT_STAT_CONN_PREPARED_TRANSITION_BLOCKED_PAGE	1561
/*! thread-yield: page acquire busy blocked */
#define	WT_STAT_CONN_PAGE_BUSY_BLOCKED			1562
/*! thread-yield: page acquire eviction blocked */
#define	WT_STAT_CONN_PAGE_FORCIBLE_EVICT_BLOCKED	1563
/*! thread-yield: page acquire locked blocked */
#define	WT_STAT_CONN_PAGE_LOCKED_BLOCKED		1564
/*! thread-yield: page acquire read blocked */
#define	WT_STAT_CONN_PAGE_READ_BLOCKED			1565
/*! thread-yield: page acquire time sleeping (usecs) */
#define	WT_STAT_CONN_PAGE_SLEEP				1566
/*!
 * thread-yield: page delete rollback time sleeping for state change
 * (usecs)
 */
#define	WT_STAT_CONN_PAGE_DEL_ROLLBACK_BLOCKED		1567
/*! thread-yield: page reconciliation yielded due to child modification */
#define	WT_STAT_CONN_CHILD_MODIFY_BLOCKED_PAGE		1568
/*! transaction: Number of prepared updates */
#define	WT_STAT_CONN_TXN_PREPARED_UPDATES		1569
/*! transaction: Number of prepared updates committed */
#define	WT_STAT_CONN_TXN_PREPARED_UPDATES_COMMITTED	1570
/*! transaction: Number of prepared updates repeated on the same key */
#define	WT_STAT_CONN_TXN_PREPARED_UPDATES_KEY_REPEATED	1571
/*! transaction: Number of prepared updates rolled back */
#define	WT_STAT_CONN_TXN_PREPARED_UPDATES_ROLLEDBACK	1572
/*!
 * transaction: a reader raced with a prepared transaction commit and
 * skipped an update or updates
 */
#define	WT_STAT_CONN_TXN_READ_RACE_PREPARE_COMMIT	1573
/*! transaction: number of times overflow removed value is read */
#define	WT_STAT_CONN_TXN_READ_OVERFLOW_REMOVE		1574
/*! transaction: oldest pinned transaction ID rolled back for eviction */
#define	WT_STAT_CONN_TXN_ROLLBACK_OLDEST_PINNED		1575
/*! transaction: prepared transactions */
#define	WT_STAT_CONN_TXN_PREPARE			1576
/*! transaction: prepared transactions committed */
#define	WT_STAT_CONN_TXN_PREPARE_COMMIT			1577
/*! transaction: prepared transactions currently active */
#define	WT_STAT_CONN_TXN_PREPARE_ACTIVE			1578
/*! transaction: prepared transactions rolled back */
#define	WT_STAT_CONN_TXN_PREPARE_ROLLBACK		1579
/*! transaction: query timestamp calls */
#define	WT_STAT_CONN_TXN_QUERY_TS			1580
/*! transaction: race to read prepared update retry */
#define	WT_STAT_CONN_TXN_READ_RACE_PREPARE_UPDATE	1581
/*! transaction: rollback to stable calls */
#define	WT_STAT_CONN_TXN_RTS				1582
/*!
 * transaction: rollback to stable history store keys that would have
 * been swept in non-dryrun mode
 */
#define	WT_STAT_CONN_TXN_RTS_SWEEP_HS_KEYS_DRYRUN	1583
/*!
 * transaction: rollback to stable history store records with stop
 * timestamps older than newer records
 */
#define	WT_STAT_CONN_TXN_RTS_HS_STOP_OLDER_THAN_NEWER_START	1584
/*! transaction: rollback to stable inconsistent checkpoint */
#define	WT_STAT_CONN_TXN_RTS_INCONSISTENT_CKPT		1585
/*! transaction: rollback to stable keys removed */
#define	WT_STAT_CONN_TXN_RTS_KEYS_REMOVED		1586
/*! transaction: rollback to stable keys restored */
#define	WT_STAT_CONN_TXN_RTS_KEYS_RESTORED		1587
/*!
 * transaction: rollback to stable keys that would have been removed in
 * non-dryrun mode
 */
#define	WT_STAT_CONN_TXN_RTS_KEYS_REMOVED_DRYRUN	1588
/*!
 * transaction: rollback to stable keys that would have been restored in
 * non-dryrun mode
 */
#define	WT_STAT_CONN_TXN_RTS_KEYS_RESTORED_DRYRUN	1589
/*! transaction: rollback to stable pages visited */
#define	WT_STAT_CONN_TXN_RTS_PAGES_VISITED		1590
/*! transaction: rollback to stable restored tombstones from history store */
#define	WT_STAT_CONN_TXN_RTS_HS_RESTORE_TOMBSTONES	1591
/*! transaction: rollback to stable restored updates from history store */
#define	WT_STAT_CONN_TXN_RTS_HS_RESTORE_UPDATES		1592
/*! transaction: rollback to stable skipping delete rle */
#define	WT_STAT_CONN_TXN_RTS_DELETE_RLE_SKIPPED		1593
/*! transaction: rollback to stable skipping stable rle */
#define	WT_STAT_CONN_TXN_RTS_STABLE_RLE_SKIPPED		1594
/*! transaction: rollback to stable sweeping history store keys */
#define	WT_STAT_CONN_TXN_RTS_SWEEP_HS_KEYS		1595
/*!
 * transaction: rollback to stable tombstones from history store that
 * would have been restored in non-dryrun mode
 */
#define	WT_STAT_CONN_TXN_RTS_HS_RESTORE_TOMBSTONES_DRYRUN	1596
/*! transaction: rollback to stable tree walk skipping pages */
#define	WT_STAT_CONN_TXN_RTS_TREE_WALK_SKIP_PAGES	1597
/*! transaction: rollback to stable updates aborted */
#define	WT_STAT_CONN_TXN_RTS_UPD_ABORTED		1598
/*!
 * transaction: rollback to stable updates from history store that would
 * have been restored in non-dryrun mode
 */
#define	WT_STAT_CONN_TXN_RTS_HS_RESTORE_UPDATES_DRYRUN	1599
/*! transaction: rollback to stable updates removed from history store */
#define	WT_STAT_CONN_TXN_RTS_HS_REMOVED			1600
/*!
 * transaction: rollback to stable updates that would have been aborted
 * in non-dryrun mode
 */
#define	WT_STAT_CONN_TXN_RTS_UPD_ABORTED_DRYRUN		1601
/*!
 * transaction: rollback to stable updates that would have been removed
 * from history store in non-dryrun mode
 */
#define	WT_STAT_CONN_TXN_RTS_HS_REMOVED_DRYRUN		1602
/*! transaction: sessions scanned in each walk of concurrent sessions */
#define	WT_STAT_CONN_TXN_SESSIONS_WALKED		1603
/*! transaction: set timestamp calls */
#define	WT_STAT_CONN_TXN_SET_TS				1604
/*! transaction: set timestamp durable calls */
#define	WT_STAT_CONN_TXN_SET_TS_DURABLE			1605
/*! transaction: set timestamp durable updates */
#define	WT_STAT_CONN_TXN_SET_TS_DURABLE_UPD		1606
/*! transaction: set timestamp oldest calls */
#define	WT_STAT_CONN_TXN_SET_TS_OLDEST			1607
/*! transaction: set timestamp oldest updates */
#define	WT_STAT_CONN_TXN_SET_TS_OLDEST_UPD		1608
/*! transaction: set timestamp stable calls */
#define	WT_STAT_CONN_TXN_SET_TS_STABLE			1609
/*! transaction: set timestamp stable updates */
#define	WT_STAT_CONN_TXN_SET_TS_STABLE_UPD		1610
/*! transaction: transaction begins */
#define	WT_STAT_CONN_TXN_BEGIN				1611
/*!
 * transaction: transaction checkpoint history store file duration
 * (usecs)
 */
#define	WT_STAT_CONN_TXN_HS_CKPT_DURATION		1612
/*! transaction: transaction range of IDs currently pinned */
#define	WT_STAT_CONN_TXN_PINNED_RANGE			1613
/*! transaction: transaction range of IDs currently pinned by a checkpoint */
#define	WT_STAT_CONN_TXN_PINNED_CHECKPOINT_RANGE	1614
/*! transaction: transaction range of timestamps currently pinned */
#define	WT_STAT_CONN_TXN_PINNED_TIMESTAMP		1615
/*! transaction: transaction range of timestamps pinned by a checkpoint */
#define	WT_STAT_CONN_TXN_PINNED_TIMESTAMP_CHECKPOINT	1616
/*!
 * transaction: transaction range of timestamps pinned by the oldest
 * active read timestamp
 */
#define	WT_STAT_CONN_TXN_PINNED_TIMESTAMP_READER	1617
/*!
 * transaction: transaction range of timestamps pinned by the oldest
 * timestamp
 */
#define	WT_STAT_CONN_TXN_PINNED_TIMESTAMP_OLDEST	1618
/*! transaction: transaction read timestamp of the oldest active reader */
#define	WT_STAT_CONN_TXN_TIMESTAMP_OLDEST_ACTIVE_READ	1619
/*! transaction: transaction rollback to stable currently running */
#define	WT_STAT_CONN_TXN_ROLLBACK_TO_STABLE_RUNNING	1620
/*! transaction: transaction walk of concurrent sessions */
#define	WT_STAT_CONN_TXN_WALK_SESSIONS			1621
/*! transaction: transactions committed */
#define	WT_STAT_CONN_TXN_COMMIT				1622
/*! transaction: transactions rolled back */
#define	WT_STAT_CONN_TXN_ROLLBACK			1623
/*! transaction: update conflicts */
#define	WT_STAT_CONN_TXN_UPDATE_CONFLICT		1624

/*!
 * @}
 * @name Statistics for data sources
 * @anchor statistics_dsrc
 * @{
 */
/*! LSM: bloom filter false positives */
#define	WT_STAT_DSRC_BLOOM_FALSE_POSITIVE		2000
/*! LSM: bloom filter hits */
#define	WT_STAT_DSRC_BLOOM_HIT				2001
/*! LSM: bloom filter misses */
#define	WT_STAT_DSRC_BLOOM_MISS				2002
/*! LSM: bloom filter pages evicted from cache */
#define	WT_STAT_DSRC_BLOOM_PAGE_EVICT			2003
/*! LSM: bloom filter pages read into cache */
#define	WT_STAT_DSRC_BLOOM_PAGE_READ			2004
/*! LSM: bloom filters in the LSM tree */
#define	WT_STAT_DSRC_BLOOM_COUNT			2005
/*! LSM: chunks in the LSM tree */
#define	WT_STAT_DSRC_LSM_CHUNK_COUNT			2006
/*! LSM: highest merge generation in the LSM tree */
#define	WT_STAT_DSRC_LSM_GENERATION_MAX			2007
/*!
 * LSM: queries that could have benefited from a Bloom filter that did
 * not exist
 */
#define	WT_STAT_DSRC_LSM_LOOKUP_NO_BLOOM		2008
/*! LSM: sleep for LSM checkpoint throttle */
#define	WT_STAT_DSRC_LSM_CHECKPOINT_THROTTLE		2009
/*! LSM: sleep for LSM merge throttle */
#define	WT_STAT_DSRC_LSM_MERGE_THROTTLE			2010
/*! LSM: total size of bloom filters */
#define	WT_STAT_DSRC_BLOOM_SIZE				2011
/*! autocommit: retries for readonly operations */
#define	WT_STAT_DSRC_AUTOCOMMIT_READONLY_RETRY		2012
/*! autocommit: retries for update operations */
#define	WT_STAT_DSRC_AUTOCOMMIT_UPDATE_RETRY		2013
/*! block-manager: allocations requiring file extension */
#define	WT_STAT_DSRC_BLOCK_EXTENSION			2014
/*! block-manager: blocks allocated */
#define	WT_STAT_DSRC_BLOCK_ALLOC			2015
/*! block-manager: blocks freed */
#define	WT_STAT_DSRC_BLOCK_FREE				2016
/*! block-manager: checkpoint size */
#define	WT_STAT_DSRC_BLOCK_CHECKPOINT_SIZE		2017
/*! block-manager: file allocation unit size */
#define	WT_STAT_DSRC_ALLOCATION_SIZE			2018
/*! block-manager: file bytes available for reuse */
#define	WT_STAT_DSRC_BLOCK_REUSE_BYTES			2019
/*! block-manager: file magic number */
#define	WT_STAT_DSRC_BLOCK_MAGIC			2020
/*! block-manager: file major version number */
#define	WT_STAT_DSRC_BLOCK_MAJOR			2021
/*! block-manager: file size in bytes */
#define	WT_STAT_DSRC_BLOCK_SIZE				2022
/*! block-manager: minor version number */
#define	WT_STAT_DSRC_BLOCK_MINOR			2023
/*! btree: btree checkpoint generation */
#define	WT_STAT_DSRC_BTREE_CHECKPOINT_GENERATION	2024
/*! btree: btree clean tree checkpoint expiration time */
#define	WT_STAT_DSRC_BTREE_CLEAN_CHECKPOINT_TIMER	2025
/*! btree: btree compact pages reviewed */
#define	WT_STAT_DSRC_BTREE_COMPACT_PAGES_REVIEWED	2026
/*! btree: btree compact pages rewritten */
#define	WT_STAT_DSRC_BTREE_COMPACT_PAGES_REWRITTEN	2027
/*! btree: btree compact pages skipped */
#define	WT_STAT_DSRC_BTREE_COMPACT_PAGES_SKIPPED	2028
/*! btree: btree expected number of compact pages rewritten */
#define	WT_STAT_DSRC_BTREE_COMPACT_PAGES_REWRITTEN_EXPECTED	2029
/*! btree: btree skipped by compaction as process would not reduce size */
#define	WT_STAT_DSRC_BTREE_COMPACT_SKIPPED		2030
/*!
 * btree: column-store fixed-size leaf pages, only reported if tree_walk
 * or all statistics are enabled
 */
#define	WT_STAT_DSRC_BTREE_COLUMN_FIX			2031
/*!
 * btree: column-store fixed-size time windows, only reported if
 * tree_walk or all statistics are enabled
 */
#define	WT_STAT_DSRC_BTREE_COLUMN_TWS			2032
/*!
 * btree: column-store internal pages, only reported if tree_walk or all
 * statistics are enabled
 */
#define	WT_STAT_DSRC_BTREE_COLUMN_INTERNAL		2033
/*!
 * btree: column-store variable-size RLE encoded values, only reported if
 * tree_walk or all statistics are enabled
 */
#define	WT_STAT_DSRC_BTREE_COLUMN_RLE			2034
/*!
 * btree: column-store variable-size deleted values, only reported if
 * tree_walk or all statistics are enabled
 */
#define	WT_STAT_DSRC_BTREE_COLUMN_DELETED		2035
/*!
 * btree: column-store variable-size leaf pages, only reported if
 * tree_walk or all statistics are enabled
 */
#define	WT_STAT_DSRC_BTREE_COLUMN_VARIABLE		2036
/*! btree: fixed-record size */
#define	WT_STAT_DSRC_BTREE_FIXED_LEN			2037
/*! btree: maximum internal page size */
#define	WT_STAT_DSRC_BTREE_MAXINTLPAGE			2038
/*! btree: maximum leaf page key size */
#define	WT_STAT_DSRC_BTREE_MAXLEAFKEY			2039
/*! btree: maximum leaf page size */
#define	WT_STAT_DSRC_BTREE_MAXLEAFPAGE			2040
/*! btree: maximum leaf page value size */
#define	WT_STAT_DSRC_BTREE_MAXLEAFVALUE			2041
/*! btree: maximum tree depth */
#define	WT_STAT_DSRC_BTREE_MAXIMUM_DEPTH		2042
/*!
 * btree: number of key/value pairs, only reported if tree_walk or all
 * statistics are enabled
 */
#define	WT_STAT_DSRC_BTREE_ENTRIES			2043
/*!
 * btree: overflow pages, only reported if tree_walk or all statistics
 * are enabled
 */
#define	WT_STAT_DSRC_BTREE_OVERFLOW			2044
/*!
 * btree: row-store empty values, only reported if tree_walk or all
 * statistics are enabled
 */
#define	WT_STAT_DSRC_BTREE_ROW_EMPTY_VALUES		2045
/*!
 * btree: row-store internal pages, only reported if tree_walk or all
 * statistics are enabled
 */
#define	WT_STAT_DSRC_BTREE_ROW_INTERNAL			2046
/*!
 * btree: row-store leaf pages, only reported if tree_walk or all
 * statistics are enabled
 */
#define	WT_STAT_DSRC_BTREE_ROW_LEAF			2047
/*! cache: bytes currently in the cache */
#define	WT_STAT_DSRC_CACHE_BYTES_INUSE			2048
/*! cache: bytes dirty in the cache cumulative */
#define	WT_STAT_DSRC_CACHE_BYTES_DIRTY_TOTAL		2049
/*! cache: bytes read into cache */
#define	WT_STAT_DSRC_CACHE_BYTES_READ			2050
/*! cache: bytes written from cache */
#define	WT_STAT_DSRC_CACHE_BYTES_WRITE			2051
/*! cache: checkpoint blocked page eviction */
#define	WT_STAT_DSRC_CACHE_EVICTION_BLOCKED_CHECKPOINT	2052
/*!
 * cache: checkpoint of history store file blocked non-history store page
 * eviction
 */
#define	WT_STAT_DSRC_CACHE_EVICTION_BLOCKED_CHECKPOINT_HS	2053
/*! cache: data source pages selected for eviction unable to be evicted */
#define	WT_STAT_DSRC_CACHE_EVICTION_FAIL		2054
/*!
 * cache: eviction gave up due to detecting a disk value without a
 * timestamp behind the last update on the chain
 */
#define	WT_STAT_DSRC_CACHE_EVICTION_BLOCKED_NO_TS_CHECKPOINT_RACE_1	2055
/*!
 * cache: eviction gave up due to detecting a tombstone without a
 * timestamp ahead of the selected on disk update
 */
#define	WT_STAT_DSRC_CACHE_EVICTION_BLOCKED_NO_TS_CHECKPOINT_RACE_2	2056
/*!
 * cache: eviction gave up due to detecting a tombstone without a
 * timestamp ahead of the selected on disk update after validating the
 * update chain
 */
#define	WT_STAT_DSRC_CACHE_EVICTION_BLOCKED_NO_TS_CHECKPOINT_RACE_3	2057
/*!
 * cache: eviction gave up due to detecting update chain entries without
 * timestamps after the selected on disk update
 */
#define	WT_STAT_DSRC_CACHE_EVICTION_BLOCKED_NO_TS_CHECKPOINT_RACE_4	2058
/*!
 * cache: eviction gave up due to needing to remove a record from the
 * history store but checkpoint is running
 */
#define	WT_STAT_DSRC_CACHE_EVICTION_BLOCKED_REMOVE_HS_RACE_WITH_CHECKPOINT	2059
/*! cache: eviction walk passes of a file */
#define	WT_STAT_DSRC_CACHE_EVICTION_WALK_PASSES		2060
/*! cache: eviction walk target pages histogram - 0-9 */
#define	WT_STAT_DSRC_CACHE_EVICTION_TARGET_PAGE_LT10	2061
/*! cache: eviction walk target pages histogram - 10-31 */
#define	WT_STAT_DSRC_CACHE_EVICTION_TARGET_PAGE_LT32	2062
/*! cache: eviction walk target pages histogram - 128 and higher */
#define	WT_STAT_DSRC_CACHE_EVICTION_TARGET_PAGE_GE128	2063
/*! cache: eviction walk target pages histogram - 32-63 */
#define	WT_STAT_DSRC_CACHE_EVICTION_TARGET_PAGE_LT64	2064
/*! cache: eviction walk target pages histogram - 64-128 */
#define	WT_STAT_DSRC_CACHE_EVICTION_TARGET_PAGE_LT128	2065
/*!
 * cache: eviction walk target pages reduced due to history store cache
 * pressure
 */
#define	WT_STAT_DSRC_CACHE_EVICTION_TARGET_PAGE_REDUCED	2066
/*! cache: eviction walks abandoned */
#define	WT_STAT_DSRC_CACHE_EVICTION_WALKS_ABANDONED	2067
/*! cache: eviction walks gave up because they restarted their walk twice */
#define	WT_STAT_DSRC_CACHE_EVICTION_WALKS_STOPPED	2068
/*!
 * cache: eviction walks gave up because they saw too many pages and
 * found no candidates
 */
#define	WT_STAT_DSRC_CACHE_EVICTION_WALKS_GAVE_UP_NO_TARGETS	2069
/*!
 * cache: eviction walks gave up because they saw too many pages and
 * found too few candidates
 */
#define	WT_STAT_DSRC_CACHE_EVICTION_WALKS_GAVE_UP_RATIO	2070
/*! cache: eviction walks reached end of tree */
#define	WT_STAT_DSRC_CACHE_EVICTION_WALKS_ENDED		2071
/*! cache: eviction walks restarted */
#define	WT_STAT_DSRC_CACHE_EVICTION_WALK_RESTART	2072
/*! cache: eviction walks started from root of tree */
#define	WT_STAT_DSRC_CACHE_EVICTION_WALK_FROM_ROOT	2073
/*! cache: eviction walks started from saved location in tree */
#define	WT_STAT_DSRC_CACHE_EVICTION_WALK_SAVED_POS	2074
/*! cache: hazard pointer blocked page eviction */
#define	WT_STAT_DSRC_CACHE_EVICTION_BLOCKED_HAZARD	2075
/*! cache: history store table insert calls */
#define	WT_STAT_DSRC_CACHE_HS_INSERT			2076
/*! cache: history store table insert calls that returned restart */
#define	WT_STAT_DSRC_CACHE_HS_INSERT_RESTART		2077
/*! cache: history store table reads */
#define	WT_STAT_DSRC_CACHE_HS_READ			2078
/*! cache: history store table reads missed */
#define	WT_STAT_DSRC_CACHE_HS_READ_MISS			2079
/*! cache: history store table reads requiring squashed modifies */
#define	WT_STAT_DSRC_CACHE_HS_READ_SQUASH		2080
/*!
 * cache: history store table resolved updates without timestamps that
 * lose their durable timestamp
 */
#define	WT_STAT_DSRC_CACHE_HS_ORDER_LOSE_DURABLE_TIMESTAMP	2081
/*!
 * cache: history store table truncation by rollback to stable to remove
 * an unstable update
 */
#define	WT_STAT_DSRC_CACHE_HS_KEY_TRUNCATE_RTS_UNSTABLE	2082
/*!
 * cache: history store table truncation by rollback to stable to remove
 * an update
 */
#define	WT_STAT_DSRC_CACHE_HS_KEY_TRUNCATE_RTS		2083
/*!
 * cache: history store table truncation to remove all the keys of a
 * btree
 */
#define	WT_STAT_DSRC_CACHE_HS_BTREE_TRUNCATE		2084
/*! cache: history store table truncation to remove an update */
#define	WT_STAT_DSRC_CACHE_HS_KEY_TRUNCATE		2085
/*!
 * cache: history store table truncation to remove range of updates due
 * to an update without a timestamp on data page
 */
#define	WT_STAT_DSRC_CACHE_HS_ORDER_REMOVE		2086
/*!
 * cache: history store table truncation to remove range of updates due
 * to key being removed from the data page during reconciliation
 */
#define	WT_STAT_DSRC_CACHE_HS_KEY_TRUNCATE_ONPAGE_REMOVAL	2087
/*!
 * cache: history store table truncations that would have happened in
 * non-dryrun mode
 */
#define	WT_STAT_DSRC_CACHE_HS_BTREE_TRUNCATE_DRYRUN	2088
/*!
 * cache: history store table truncations to remove an unstable update
 * that would have happened in non-dryrun mode
 */
#define	WT_STAT_DSRC_CACHE_HS_KEY_TRUNCATE_RTS_UNSTABLE_DRYRUN	2089
/*!
 * cache: history store table truncations to remove an update that would
 * have happened in non-dryrun mode
 */
#define	WT_STAT_DSRC_CACHE_HS_KEY_TRUNCATE_RTS_DRYRUN	2090
/*!
 * cache: history store table updates without timestamps fixed up by
 * reinserting with the fixed timestamp
 */
#define	WT_STAT_DSRC_CACHE_HS_ORDER_REINSERT		2091
/*! cache: history store table writes requiring squashed modifies */
#define	WT_STAT_DSRC_CACHE_HS_WRITE_SQUASH		2092
/*! cache: in-memory page passed criteria to be split */
#define	WT_STAT_DSRC_CACHE_INMEM_SPLITTABLE		2093
/*! cache: in-memory page splits */
#define	WT_STAT_DSRC_CACHE_INMEM_SPLIT			2094
/*! cache: internal page split blocked its eviction */
#define	WT_STAT_DSRC_CACHE_EVICTION_BLOCKED_INTERNAL_PAGE_SPLIT	2095
/*! cache: internal pages evicted */
#define	WT_STAT_DSRC_CACHE_EVICTION_INTERNAL		2096
/*! cache: internal pages split during eviction */
#define	WT_STAT_DSRC_CACHE_EVICTION_SPLIT_INTERNAL	2097
/*! cache: leaf pages split during eviction */
#define	WT_STAT_DSRC_CACHE_EVICTION_SPLIT_LEAF		2098
/*! cache: modified pages evicted */
#define	WT_STAT_DSRC_CACHE_EVICTION_DIRTY		2099
/*!
 * cache: overflow keys on a multiblock row-store page blocked its
 * eviction
 */
#define	WT_STAT_DSRC_CACHE_EVICTION_BLOCKED_OVERFLOW_KEYS	2100
/*! cache: overflow pages read into cache */
#define	WT_STAT_DSRC_CACHE_READ_OVERFLOW		2101
/*! cache: page split during eviction deepened the tree */
#define	WT_STAT_DSRC_CACHE_EVICTION_DEEPEN		2102
/*! cache: page written requiring history store records */
#define	WT_STAT_DSRC_CACHE_WRITE_HS			2103
/*! cache: pages read into cache */
#define	WT_STAT_DSRC_CACHE_READ				2104
/*! cache: pages read into cache after truncate */
#define	WT_STAT_DSRC_CACHE_READ_DELETED			2105
/*! cache: pages read into cache after truncate in prepare state */
#define	WT_STAT_DSRC_CACHE_READ_DELETED_PREPARED	2106
/*! cache: pages requested from the cache */
#define	WT_STAT_DSRC_CACHE_PAGES_REQUESTED		2107
/*! cache: pages requested from the cache due to pre-fetch */
#define	WT_STAT_DSRC_CACHE_PAGES_PREFETCH		2108
/*! cache: pages seen by eviction walk */
#define	WT_STAT_DSRC_CACHE_EVICTION_PAGES_SEEN		2109
/*! cache: pages written from cache */
#define	WT_STAT_DSRC_CACHE_WRITE			2110
/*! cache: pages written requiring in-memory restoration */
#define	WT_STAT_DSRC_CACHE_WRITE_RESTORE		2111
/*! cache: recent modification of a page blocked its eviction */
#define	WT_STAT_DSRC_CACHE_EVICTION_BLOCKED_RECENTLY_MODIFIED	2112
/*! cache: reverse splits performed */
#define	WT_STAT_DSRC_CACHE_REVERSE_SPLITS		2113
/*!
 * cache: reverse splits skipped because of VLCS namespace gap
 * restrictions
 */
#define	WT_STAT_DSRC_CACHE_REVERSE_SPLITS_SKIPPED_VLCS	2114
/*! cache: the number of times full update inserted to history store */
#define	WT_STAT_DSRC_CACHE_HS_INSERT_FULL_UPDATE	2115
/*! cache: the number of times reverse modify inserted to history store */
#define	WT_STAT_DSRC_CACHE_HS_INSERT_REVERSE_MODIFY	2116
/*! cache: tracked dirty bytes in the cache */
#define	WT_STAT_DSRC_CACHE_BYTES_DIRTY			2117
/*! cache: uncommitted truncate blocked page eviction */
#define	WT_STAT_DSRC_CACHE_EVICTION_BLOCKED_UNCOMMITTED_TRUNCATE	2118
/*! cache: unmodified pages evicted */
#define	WT_STAT_DSRC_CACHE_EVICTION_CLEAN		2119
/*!
 * cache_walk: Average difference between current eviction generation
 * when the page was last considered, only reported if cache_walk or all
 * statistics are enabled
 */
#define	WT_STAT_DSRC_CACHE_STATE_GEN_AVG_GAP		2120
/*!
 * cache_walk: Average on-disk page image size seen, only reported if
 * cache_walk or all statistics are enabled
 */
#define	WT_STAT_DSRC_CACHE_STATE_AVG_WRITTEN_SIZE	2121
/*!
 * cache_walk: Average time in cache for pages that have been visited by
 * the eviction server, only reported if cache_walk or all statistics are
 * enabled
 */
#define	WT_STAT_DSRC_CACHE_STATE_AVG_VISITED_AGE	2122
/*!
 * cache_walk: Average time in cache for pages that have not been visited
 * by the eviction server, only reported if cache_walk or all statistics
 * are enabled
 */
#define	WT_STAT_DSRC_CACHE_STATE_AVG_UNVISITED_AGE	2123
/*!
 * cache_walk: Clean pages currently in cache, only reported if
 * cache_walk or all statistics are enabled
 */
#define	WT_STAT_DSRC_CACHE_STATE_PAGES_CLEAN		2124
/*!
 * cache_walk: Current eviction generation, only reported if cache_walk
 * or all statistics are enabled
 */
#define	WT_STAT_DSRC_CACHE_STATE_GEN_CURRENT		2125
/*!
 * cache_walk: Dirty pages currently in cache, only reported if
 * cache_walk or all statistics are enabled
 */
#define	WT_STAT_DSRC_CACHE_STATE_PAGES_DIRTY		2126
/*!
 * cache_walk: Entries in the root page, only reported if cache_walk or
 * all statistics are enabled
 */
#define	WT_STAT_DSRC_CACHE_STATE_ROOT_ENTRIES		2127
/*!
 * cache_walk: Internal pages currently in cache, only reported if
 * cache_walk or all statistics are enabled
 */
#define	WT_STAT_DSRC_CACHE_STATE_PAGES_INTERNAL		2128
/*!
 * cache_walk: Leaf pages currently in cache, only reported if cache_walk
 * or all statistics are enabled
 */
#define	WT_STAT_DSRC_CACHE_STATE_PAGES_LEAF		2129
/*!
 * cache_walk: Maximum difference between current eviction generation
 * when the page was last considered, only reported if cache_walk or all
 * statistics are enabled
 */
#define	WT_STAT_DSRC_CACHE_STATE_GEN_MAX_GAP		2130
/*!
 * cache_walk: Maximum page size seen, only reported if cache_walk or all
 * statistics are enabled
 */
#define	WT_STAT_DSRC_CACHE_STATE_MAX_PAGESIZE		2131
/*!
 * cache_walk: Minimum on-disk page image size seen, only reported if
 * cache_walk or all statistics are enabled
 */
#define	WT_STAT_DSRC_CACHE_STATE_MIN_WRITTEN_SIZE	2132
/*!
 * cache_walk: Number of pages never visited by eviction server, only
 * reported if cache_walk or all statistics are enabled
 */
#define	WT_STAT_DSRC_CACHE_STATE_UNVISITED_COUNT	2133
/*!
 * cache_walk: On-disk page image sizes smaller than a single allocation
 * unit, only reported if cache_walk or all statistics are enabled
 */
#define	WT_STAT_DSRC_CACHE_STATE_SMALLER_ALLOC_SIZE	2134
/*!
 * cache_walk: Pages created in memory and never written, only reported
 * if cache_walk or all statistics are enabled
 */
#define	WT_STAT_DSRC_CACHE_STATE_MEMORY			2135
/*!
 * cache_walk: Pages currently queued for eviction, only reported if
 * cache_walk or all statistics are enabled
 */
#define	WT_STAT_DSRC_CACHE_STATE_QUEUED			2136
/*!
 * cache_walk: Pages that could not be queued for eviction, only reported
 * if cache_walk or all statistics are enabled
 */
#define	WT_STAT_DSRC_CACHE_STATE_NOT_QUEUEABLE		2137
/*!
 * cache_walk: Refs skipped during cache traversal, only reported if
 * cache_walk or all statistics are enabled
 */
#define	WT_STAT_DSRC_CACHE_STATE_REFS_SKIPPED		2138
/*!
 * cache_walk: Size of the root page, only reported if cache_walk or all
 * statistics are enabled
 */
#define	WT_STAT_DSRC_CACHE_STATE_ROOT_SIZE		2139
/*!
 * cache_walk: Total number of pages currently in cache, only reported if
 * cache_walk or all statistics are enabled
 */
#define	WT_STAT_DSRC_CACHE_STATE_PAGES			2140
/*! checkpoint: checkpoint has acquired a snapshot for its transaction */
#define	WT_STAT_DSRC_CHECKPOINT_SNAPSHOT_ACQUIRED	2141
/*! checkpoint: pages added for eviction during checkpoint cleanup */
#define	WT_STAT_DSRC_CHECKPOINT_CLEANUP_PAGES_EVICT	2142
/*! checkpoint: pages removed during checkpoint cleanup */
#define	WT_STAT_DSRC_CHECKPOINT_CLEANUP_PAGES_REMOVED	2143
/*! checkpoint: pages skipped during checkpoint cleanup tree walk */
#define	WT_STAT_DSRC_CHECKPOINT_CLEANUP_PAGES_WALK_SKIPPED	2144
/*! checkpoint: pages visited during checkpoint cleanup */
#define	WT_STAT_DSRC_CHECKPOINT_CLEANUP_PAGES_VISITED	2145
/*! checkpoint: transaction checkpoints due to obsolete pages */
#define	WT_STAT_DSRC_CHECKPOINT_OBSOLETE_APPLIED	2146
/*!
 * compression: compressed page maximum internal page size prior to
 * compression
 */
#define	WT_STAT_DSRC_COMPRESS_PRECOMP_INTL_MAX_PAGE_SIZE	2147
/*!
 * compression: compressed page maximum leaf page size prior to
 * compression
 */
#define	WT_STAT_DSRC_COMPRESS_PRECOMP_LEAF_MAX_PAGE_SIZE	2148
/*! compression: compressed pages read */
#define	WT_STAT_DSRC_COMPRESS_READ			2149
/*! compression: compressed pages written */
#define	WT_STAT_DSRC_COMPRESS_WRITE			2150
/*! compression: number of blocks with compress ratio greater than 64 */
#define	WT_STAT_DSRC_COMPRESS_HIST_RATIO_MAX		2151
/*! compression: number of blocks with compress ratio smaller than 16 */
#define	WT_STAT_DSRC_COMPRESS_HIST_RATIO_16		2152
/*! compression: number of blocks with compress ratio smaller than 2 */
#define	WT_STAT_DSRC_COMPRESS_HIST_RATIO_2		2153
/*! compression: number of blocks with compress ratio smaller than 32 */
#define	WT_STAT_DSRC_COMPRESS_HIST_RATIO_32		2154
/*! compression: number of blocks with compress ratio smaller than 4 */
#define	WT_STAT_DSRC_COMPRESS_HIST_RATIO_4		2155
/*! compression: number of blocks with compress ratio smaller than 64 */
#define	WT_STAT_DSRC_COMPRESS_HIST_RATIO_64		2156
/*! compression: number of blocks with compress ratio smaller than 8 */
#define	WT_STAT_DSRC_COMPRESS_HIST_RATIO_8		2157
/*! compression: page written failed to compress */
#define	WT_STAT_DSRC_COMPRESS_WRITE_FAIL		2158
/*! compression: page written was too small to compress */
#define	WT_STAT_DSRC_COMPRESS_WRITE_TOO_SMALL		2159
/*! cursor: Total number of entries skipped by cursor next calls */
#define	WT_STAT_DSRC_CURSOR_NEXT_SKIP_TOTAL		2160
/*! cursor: Total number of entries skipped by cursor prev calls */
#define	WT_STAT_DSRC_CURSOR_PREV_SKIP_TOTAL		2161
/*!
 * cursor: Total number of entries skipped to position the history store
 * cursor
 */
#define	WT_STAT_DSRC_CURSOR_SKIP_HS_CUR_POSITION	2162
/*!
 * cursor: Total number of times a search near has exited due to prefix
 * config
 */
#define	WT_STAT_DSRC_CURSOR_SEARCH_NEAR_PREFIX_FAST_PATHS	2163
/*!
 * cursor: Total number of times cursor fails to temporarily release
 * pinned page to encourage eviction of hot or large page
 */
#define	WT_STAT_DSRC_CURSOR_REPOSITION_FAILED		2164
/*!
 * cursor: Total number of times cursor temporarily releases pinned page
 * to encourage eviction of hot or large page
 */
#define	WT_STAT_DSRC_CURSOR_REPOSITION			2165
/*! cursor: bulk loaded cursor insert calls */
#define	WT_STAT_DSRC_CURSOR_INSERT_BULK			2166
/*! cursor: cache cursors reuse count */
#define	WT_STAT_DSRC_CURSOR_REOPEN			2167
/*! cursor: close calls that result in cache */
#define	WT_STAT_DSRC_CURSOR_CACHE			2168
/*! cursor: create calls */
#define	WT_STAT_DSRC_CURSOR_CREATE			2169
/*! cursor: cursor bound calls that return an error */
#define	WT_STAT_DSRC_CURSOR_BOUND_ERROR			2170
/*! cursor: cursor bounds cleared from reset */
#define	WT_STAT_DSRC_CURSOR_BOUNDS_RESET		2171
/*! cursor: cursor bounds comparisons performed */
#define	WT_STAT_DSRC_CURSOR_BOUNDS_COMPARISONS		2172
/*! cursor: cursor bounds next called on an unpositioned cursor */
#define	WT_STAT_DSRC_CURSOR_BOUNDS_NEXT_UNPOSITIONED	2173
/*! cursor: cursor bounds next early exit */
#define	WT_STAT_DSRC_CURSOR_BOUNDS_NEXT_EARLY_EXIT	2174
/*! cursor: cursor bounds prev called on an unpositioned cursor */
#define	WT_STAT_DSRC_CURSOR_BOUNDS_PREV_UNPOSITIONED	2175
/*! cursor: cursor bounds prev early exit */
#define	WT_STAT_DSRC_CURSOR_BOUNDS_PREV_EARLY_EXIT	2176
/*! cursor: cursor bounds search early exit */
#define	WT_STAT_DSRC_CURSOR_BOUNDS_SEARCH_EARLY_EXIT	2177
/*! cursor: cursor bounds search near call repositioned cursor */
#define	WT_STAT_DSRC_CURSOR_BOUNDS_SEARCH_NEAR_REPOSITIONED_CURSOR	2178
/*! cursor: cursor cache calls that return an error */
#define	WT_STAT_DSRC_CURSOR_CACHE_ERROR			2179
/*! cursor: cursor close calls that return an error */
#define	WT_STAT_DSRC_CURSOR_CLOSE_ERROR			2180
/*! cursor: cursor compare calls that return an error */
#define	WT_STAT_DSRC_CURSOR_COMPARE_ERROR		2181
/*! cursor: cursor equals calls that return an error */
#define	WT_STAT_DSRC_CURSOR_EQUALS_ERROR		2182
/*! cursor: cursor get key calls that return an error */
#define	WT_STAT_DSRC_CURSOR_GET_KEY_ERROR		2183
/*! cursor: cursor get value calls that return an error */
#define	WT_STAT_DSRC_CURSOR_GET_VALUE_ERROR		2184
/*! cursor: cursor insert calls that return an error */
#define	WT_STAT_DSRC_CURSOR_INSERT_ERROR		2185
/*! cursor: cursor insert check calls that return an error */
#define	WT_STAT_DSRC_CURSOR_INSERT_CHECK_ERROR		2186
/*! cursor: cursor largest key calls that return an error */
#define	WT_STAT_DSRC_CURSOR_LARGEST_KEY_ERROR		2187
/*! cursor: cursor modify calls that return an error */
#define	WT_STAT_DSRC_CURSOR_MODIFY_ERROR		2188
/*! cursor: cursor next calls that return an error */
#define	WT_STAT_DSRC_CURSOR_NEXT_ERROR			2189
/*!
 * cursor: cursor next calls that skip due to a globally visible history
 * store tombstone
 */
#define	WT_STAT_DSRC_CURSOR_NEXT_HS_TOMBSTONE		2190
/*!
 * cursor: cursor next calls that skip greater than 1 and fewer than 100
 * entries
 */
#define	WT_STAT_DSRC_CURSOR_NEXT_SKIP_LT_100		2191
/*!
 * cursor: cursor next calls that skip greater than or equal to 100
 * entries
 */
#define	WT_STAT_DSRC_CURSOR_NEXT_SKIP_GE_100		2192
/*! cursor: cursor next random calls that return an error */
#define	WT_STAT_DSRC_CURSOR_NEXT_RANDOM_ERROR		2193
/*! cursor: cursor prev calls that return an error */
#define	WT_STAT_DSRC_CURSOR_PREV_ERROR			2194
/*!
 * cursor: cursor prev calls that skip due to a globally visible history
 * store tombstone
 */
#define	WT_STAT_DSRC_CURSOR_PREV_HS_TOMBSTONE		2195
/*!
 * cursor: cursor prev calls that skip greater than or equal to 100
 * entries
 */
#define	WT_STAT_DSRC_CURSOR_PREV_SKIP_GE_100		2196
/*! cursor: cursor prev calls that skip less than 100 entries */
#define	WT_STAT_DSRC_CURSOR_PREV_SKIP_LT_100		2197
/*! cursor: cursor reconfigure calls that return an error */
#define	WT_STAT_DSRC_CURSOR_RECONFIGURE_ERROR		2198
/*! cursor: cursor remove calls that return an error */
#define	WT_STAT_DSRC_CURSOR_REMOVE_ERROR		2199
/*! cursor: cursor reopen calls that return an error */
#define	WT_STAT_DSRC_CURSOR_REOPEN_ERROR		2200
/*! cursor: cursor reserve calls that return an error */
#define	WT_STAT_DSRC_CURSOR_RESERVE_ERROR		2201
/*! cursor: cursor reset calls that return an error */
#define	WT_STAT_DSRC_CURSOR_RESET_ERROR			2202
/*! cursor: cursor search calls that return an error */
#define	WT_STAT_DSRC_CURSOR_SEARCH_ERROR		2203
/*! cursor: cursor search near calls that return an error */
#define	WT_STAT_DSRC_CURSOR_SEARCH_NEAR_ERROR		2204
/*! cursor: cursor update calls that return an error */
#define	WT_STAT_DSRC_CURSOR_UPDATE_ERROR		2205
/*! cursor: insert calls */
#define	WT_STAT_DSRC_CURSOR_INSERT			2206
/*! cursor: insert key and value bytes */
#define	WT_STAT_DSRC_CURSOR_INSERT_BYTES		2207
/*! cursor: modify */
#define	WT_STAT_DSRC_CURSOR_MODIFY			2208
/*! cursor: modify key and value bytes affected */
#define	WT_STAT_DSRC_CURSOR_MODIFY_BYTES		2209
/*! cursor: modify value bytes modified */
#define	WT_STAT_DSRC_CURSOR_MODIFY_BYTES_TOUCH		2210
/*! cursor: next calls */
#define	WT_STAT_DSRC_CURSOR_NEXT			2211
/*! cursor: open cursor count */
#define	WT_STAT_DSRC_CURSOR_OPEN_COUNT			2212
/*! cursor: operation restarted */
#define	WT_STAT_DSRC_CURSOR_RESTART			2213
/*! cursor: prev calls */
#define	WT_STAT_DSRC_CURSOR_PREV			2214
/*! cursor: remove calls */
#define	WT_STAT_DSRC_CURSOR_REMOVE			2215
/*! cursor: remove key bytes removed */
#define	WT_STAT_DSRC_CURSOR_REMOVE_BYTES		2216
/*! cursor: reserve calls */
#define	WT_STAT_DSRC_CURSOR_RESERVE			2217
/*! cursor: reset calls */
#define	WT_STAT_DSRC_CURSOR_RESET			2218
/*! cursor: search calls */
#define	WT_STAT_DSRC_CURSOR_SEARCH			2219
/*! cursor: search history store calls */
#define	WT_STAT_DSRC_CURSOR_SEARCH_HS			2220
/*! cursor: search near calls */
#define	WT_STAT_DSRC_CURSOR_SEARCH_NEAR			2221
/*! cursor: truncate calls */
#define	WT_STAT_DSRC_CURSOR_TRUNCATE			2222
/*! cursor: update calls */
#define	WT_STAT_DSRC_CURSOR_UPDATE			2223
/*! cursor: update key and value bytes */
#define	WT_STAT_DSRC_CURSOR_UPDATE_BYTES		2224
/*! cursor: update value size change */
#define	WT_STAT_DSRC_CURSOR_UPDATE_BYTES_CHANGED	2225
/*! reconciliation: VLCS pages explicitly reconciled as empty */
#define	WT_STAT_DSRC_REC_VLCS_EMPTIED_PAGES		2226
/*! reconciliation: approximate byte size of timestamps in pages written */
#define	WT_STAT_DSRC_REC_TIME_WINDOW_BYTES_TS		2227
/*!
 * reconciliation: approximate byte size of transaction IDs in pages
 * written
 */
#define	WT_STAT_DSRC_REC_TIME_WINDOW_BYTES_TXN		2228
/*! reconciliation: dictionary matches */
#define	WT_STAT_DSRC_REC_DICTIONARY			2229
/*! reconciliation: fast-path pages deleted */
#define	WT_STAT_DSRC_REC_PAGE_DELETE_FAST		2230
/*!
 * reconciliation: internal page key bytes discarded using suffix
 * compression
 */
#define	WT_STAT_DSRC_REC_SUFFIX_COMPRESSION		2231
/*! reconciliation: internal page multi-block writes */
#define	WT_STAT_DSRC_REC_MULTIBLOCK_INTERNAL		2232
/*! reconciliation: leaf page key bytes discarded using prefix compression */
#define	WT_STAT_DSRC_REC_PREFIX_COMPRESSION		2233
/*! reconciliation: leaf page multi-block writes */
#define	WT_STAT_DSRC_REC_MULTIBLOCK_LEAF		2234
/*! reconciliation: leaf-page overflow keys */
#define	WT_STAT_DSRC_REC_OVERFLOW_KEY_LEAF		2235
/*! reconciliation: maximum blocks required for a page */
#define	WT_STAT_DSRC_REC_MULTIBLOCK_MAX			2236
/*! reconciliation: overflow values written */
#define	WT_STAT_DSRC_REC_OVERFLOW_VALUE			2237
/*! reconciliation: page reconciliation calls */
#define	WT_STAT_DSRC_REC_PAGES				2238
/*! reconciliation: page reconciliation calls for eviction */
#define	WT_STAT_DSRC_REC_PAGES_EVICTION			2239
/*! reconciliation: pages deleted */
#define	WT_STAT_DSRC_REC_PAGE_DELETE			2240
/*!
 * reconciliation: pages written including an aggregated newest start
 * durable timestamp
 */
#define	WT_STAT_DSRC_REC_TIME_AGGR_NEWEST_START_DURABLE_TS	2241
/*!
 * reconciliation: pages written including an aggregated newest stop
 * durable timestamp
 */
#define	WT_STAT_DSRC_REC_TIME_AGGR_NEWEST_STOP_DURABLE_TS	2242
/*!
 * reconciliation: pages written including an aggregated newest stop
 * timestamp
 */
#define	WT_STAT_DSRC_REC_TIME_AGGR_NEWEST_STOP_TS	2243
/*!
 * reconciliation: pages written including an aggregated newest stop
 * transaction ID
 */
#define	WT_STAT_DSRC_REC_TIME_AGGR_NEWEST_STOP_TXN	2244
/*!
 * reconciliation: pages written including an aggregated newest
 * transaction ID
 */
#define	WT_STAT_DSRC_REC_TIME_AGGR_NEWEST_TXN		2245
/*!
 * reconciliation: pages written including an aggregated oldest start
 * timestamp
 */
#define	WT_STAT_DSRC_REC_TIME_AGGR_OLDEST_START_TS	2246
/*! reconciliation: pages written including an aggregated prepare */
#define	WT_STAT_DSRC_REC_TIME_AGGR_PREPARED		2247
/*! reconciliation: pages written including at least one prepare */
#define	WT_STAT_DSRC_REC_TIME_WINDOW_PAGES_PREPARED	2248
/*!
 * reconciliation: pages written including at least one start durable
 * timestamp
 */
#define	WT_STAT_DSRC_REC_TIME_WINDOW_PAGES_DURABLE_START_TS	2249
/*! reconciliation: pages written including at least one start timestamp */
#define	WT_STAT_DSRC_REC_TIME_WINDOW_PAGES_START_TS	2250
/*!
 * reconciliation: pages written including at least one start transaction
 * ID
 */
#define	WT_STAT_DSRC_REC_TIME_WINDOW_PAGES_START_TXN	2251
/*!
 * reconciliation: pages written including at least one stop durable
 * timestamp
 */
#define	WT_STAT_DSRC_REC_TIME_WINDOW_PAGES_DURABLE_STOP_TS	2252
/*! reconciliation: pages written including at least one stop timestamp */
#define	WT_STAT_DSRC_REC_TIME_WINDOW_PAGES_STOP_TS	2253
/*!
 * reconciliation: pages written including at least one stop transaction
 * ID
 */
#define	WT_STAT_DSRC_REC_TIME_WINDOW_PAGES_STOP_TXN	2254
/*! reconciliation: records written including a prepare */
#define	WT_STAT_DSRC_REC_TIME_WINDOW_PREPARED		2255
/*! reconciliation: records written including a start durable timestamp */
#define	WT_STAT_DSRC_REC_TIME_WINDOW_DURABLE_START_TS	2256
/*! reconciliation: records written including a start timestamp */
#define	WT_STAT_DSRC_REC_TIME_WINDOW_START_TS		2257
/*! reconciliation: records written including a start transaction ID */
#define	WT_STAT_DSRC_REC_TIME_WINDOW_START_TXN		2258
/*! reconciliation: records written including a stop durable timestamp */
#define	WT_STAT_DSRC_REC_TIME_WINDOW_DURABLE_STOP_TS	2259
/*! reconciliation: records written including a stop timestamp */
#define	WT_STAT_DSRC_REC_TIME_WINDOW_STOP_TS		2260
/*! reconciliation: records written including a stop transaction ID */
#define	WT_STAT_DSRC_REC_TIME_WINDOW_STOP_TXN		2261
/*! session: object compaction */
#define	WT_STAT_DSRC_SESSION_COMPACT			2262
/*!
 * transaction: a reader raced with a prepared transaction commit and
 * skipped an update or updates
 */
#define	WT_STAT_DSRC_TXN_READ_RACE_PREPARE_COMMIT	2263
/*! transaction: number of times overflow removed value is read */
#define	WT_STAT_DSRC_TXN_READ_OVERFLOW_REMOVE		2264
/*! transaction: race to read prepared update retry */
#define	WT_STAT_DSRC_TXN_READ_RACE_PREPARE_UPDATE	2265
/*!
 * transaction: rollback to stable history store keys that would have
 * been swept in non-dryrun mode
 */
#define	WT_STAT_DSRC_TXN_RTS_SWEEP_HS_KEYS_DRYRUN	2266
/*!
 * transaction: rollback to stable history store records with stop
 * timestamps older than newer records
 */
#define	WT_STAT_DSRC_TXN_RTS_HS_STOP_OLDER_THAN_NEWER_START	2267
/*! transaction: rollback to stable inconsistent checkpoint */
#define	WT_STAT_DSRC_TXN_RTS_INCONSISTENT_CKPT		2268
/*! transaction: rollback to stable keys removed */
#define	WT_STAT_DSRC_TXN_RTS_KEYS_REMOVED		2269
/*! transaction: rollback to stable keys restored */
#define	WT_STAT_DSRC_TXN_RTS_KEYS_RESTORED		2270
/*!
 * transaction: rollback to stable keys that would have been removed in
 * non-dryrun mode
 */
#define	WT_STAT_DSRC_TXN_RTS_KEYS_REMOVED_DRYRUN	2271
/*!
 * transaction: rollback to stable keys that would have been restored in
 * non-dryrun mode
 */
#define	WT_STAT_DSRC_TXN_RTS_KEYS_RESTORED_DRYRUN	2272
/*! transaction: rollback to stable restored tombstones from history store */
#define	WT_STAT_DSRC_TXN_RTS_HS_RESTORE_TOMBSTONES	2273
/*! transaction: rollback to stable restored updates from history store */
#define	WT_STAT_DSRC_TXN_RTS_HS_RESTORE_UPDATES		2274
/*! transaction: rollback to stable skipping delete rle */
#define	WT_STAT_DSRC_TXN_RTS_DELETE_RLE_SKIPPED		2275
/*! transaction: rollback to stable skipping stable rle */
#define	WT_STAT_DSRC_TXN_RTS_STABLE_RLE_SKIPPED		2276
/*! transaction: rollback to stable sweeping history store keys */
#define	WT_STAT_DSRC_TXN_RTS_SWEEP_HS_KEYS		2277
/*!
 * transaction: rollback to stable tombstones from history store that
 * would have been restored in non-dryrun mode
 */
#define	WT_STAT_DSRC_TXN_RTS_HS_RESTORE_TOMBSTONES_DRYRUN	2278
/*!
 * transaction: rollback to stable updates from history store that would
 * have been restored in non-dryrun mode
 */
#define	WT_STAT_DSRC_TXN_RTS_HS_RESTORE_UPDATES_DRYRUN	2279
/*! transaction: rollback to stable updates removed from history store */
#define	WT_STAT_DSRC_TXN_RTS_HS_REMOVED			2280
/*!
 * transaction: rollback to stable updates that would have been removed
 * from history store in non-dryrun mode
 */
#define	WT_STAT_DSRC_TXN_RTS_HS_REMOVED_DRYRUN		2281
/*! transaction: update conflicts */
#define	WT_STAT_DSRC_TXN_UPDATE_CONFLICT		2282

/*!
 * @}
 * @name Statistics for join cursors
 * @anchor statistics_join
 * @{
 */
/*! join: accesses to the main table */
#define	WT_STAT_JOIN_MAIN_ACCESS			3000
/*! join: bloom filter false positives */
#define	WT_STAT_JOIN_BLOOM_FALSE_POSITIVE		3001
/*! join: checks that conditions of membership are satisfied */
#define	WT_STAT_JOIN_MEMBERSHIP_CHECK			3002
/*! join: items inserted into a bloom filter */
#define	WT_STAT_JOIN_BLOOM_INSERT			3003
/*! join: items iterated */
#define	WT_STAT_JOIN_ITERATED				3004

/*!
 * @}
 * @name Statistics for session
 * @anchor statistics_session
 * @{
 */
/*! session: bytes read into cache */
#define	WT_STAT_SESSION_BYTES_READ			4000
/*! session: bytes written from cache */
#define	WT_STAT_SESSION_BYTES_WRITE			4001
/*! session: dhandle lock wait time (usecs) */
#define	WT_STAT_SESSION_LOCK_DHANDLE_WAIT		4002
/*! session: dirty bytes in this txn */
#define	WT_STAT_SESSION_TXN_BYTES_DIRTY			4003
/*! session: page read from disk to cache time (usecs) */
#define	WT_STAT_SESSION_READ_TIME			4004
/*! session: page write from cache to disk time (usecs) */
#define	WT_STAT_SESSION_WRITE_TIME			4005
/*! session: schema lock wait time (usecs) */
#define	WT_STAT_SESSION_LOCK_SCHEMA_WAIT		4006
/*! session: time waiting for cache (usecs) */
#define	WT_STAT_SESSION_CACHE_TIME			4007
/*! @} */
/*
 * Statistics section: END
 * DO NOT EDIT: automatically built by dist/stat.py.
 */
/*! @} */

/*******************************************
 * Verbose categories
 *******************************************/
/*!
 * @addtogroup wt
 * @{
 */
/*!
 * @name Verbose categories
 * @anchor verbose_categories
 * @{
 */
/*!
 * WiredTiger verbose event categories.
 * Note that the verbose categories cover a wide set of sub-systems and operations
 * within WiredTiger. As such, the categories are subject to change and evolve
 * between different WiredTiger releases.
 */
typedef enum {
/* VERBOSE ENUM START */
    WT_VERB_ALL,                  /*!< ALL module messages. */
    WT_VERB_API,                  /*!< API messages. */
    WT_VERB_BACKUP,               /*!< Backup messages. */
    WT_VERB_BLKCACHE,
    WT_VERB_BLOCK,                /*!< Block manager messages. */
    WT_VERB_CHECKPOINT,           /*!< Checkpoint messages. */
    WT_VERB_CHECKPOINT_CLEANUP,
    WT_VERB_CHECKPOINT_PROGRESS,  /*!< Checkpoint progress messages. */
    WT_VERB_CHUNKCACHE,           /*!< Chunk cache messages. */
    WT_VERB_COMPACT,              /*!< Compact messages. */
    WT_VERB_COMPACT_PROGRESS,     /*!< Compact progress messages. */
    WT_VERB_DEFAULT,
    WT_VERB_ERROR_RETURNS,
    WT_VERB_EVICT,                /*!< Eviction messages. */
    WT_VERB_EVICTSERVER,          /*!< Eviction server messages. */
    WT_VERB_EVICT_STUCK,
    WT_VERB_EXTENSION,            /*!< Extension messages. */
    WT_VERB_FILEOPS,
    WT_VERB_GENERATION,
    WT_VERB_HANDLEOPS,
    WT_VERB_HS,                   /*!< History store messages. */
    WT_VERB_HS_ACTIVITY,          /*!< History store activity messages. */
    WT_VERB_LOG,                  /*!< Log messages. */
    WT_VERB_LSM,                  /*!< LSM messages. */
    WT_VERB_LSM_MANAGER,
    WT_VERB_MUTEX,
    WT_VERB_METADATA,             /*!< Metadata messages. */
    WT_VERB_OUT_OF_ORDER,
    WT_VERB_OVERFLOW,
    WT_VERB_PREFETCH,
    WT_VERB_READ,
    WT_VERB_RECONCILE,            /*!< Reconcile messages. */
    WT_VERB_RECOVERY,             /*!< Recovery messages. */
    WT_VERB_RECOVERY_PROGRESS,    /*!< Recovery progress messages. */
    WT_VERB_RTS,                  /*!< RTS messages. */
    WT_VERB_SALVAGE,              /*!< Salvage messages. */
    WT_VERB_SHARED_CACHE,
    WT_VERB_SPLIT,
    WT_VERB_TEMPORARY,
    WT_VERB_THREAD_GROUP,
    WT_VERB_TIERED,               /*!< Tiered storage messages. */
    WT_VERB_TIMESTAMP,            /*!< Timestamp messages. */
    WT_VERB_TRANSACTION,          /*!< Transaction messages. */
    WT_VERB_VERIFY,               /*!< Verify messages. */
    WT_VERB_VERSION,              /*!< Version messages. */
    WT_VERB_WRITE,
/* VERBOSE ENUM STOP */
    WT_VERB_NUM_CATEGORIES
} WT_VERBOSE_CATEGORY;
/*! @} */

/*******************************************
 * Verbose levels
 *******************************************/
/*!
 * @name Verbose levels
 * @anchor verbose_levels
 * @{
 */
/*!
 * WiredTiger verbosity levels. The levels define a range of severity categories, with
 * \c WT_VERBOSE_ERROR being the lowest, most critical level (used by messages on critical error
 * paths) and \c WT_VERBOSE_DEBUG_5 being the highest verbosity/informational level (mostly adopted
 * for debugging).
 */
typedef enum {
    WT_VERBOSE_ERROR = -3,  /*!< Error conditions triggered in WiredTiger. */
    WT_VERBOSE_WARNING,     /*!< Warning conditions potentially signaling non-imminent errors and
                            behaviors. */
    WT_VERBOSE_NOTICE,      /*!< Messages for significant events in WiredTiger, usually worth
                            noting. */
    WT_VERBOSE_INFO,        /*!< Informational style messages. */
    WT_VERBOSE_DEBUG_1,     /*!< Low severity messages, useful for debugging purposes. This is
                            the default level when debugging. */
    WT_VERBOSE_DEBUG_2,     /*!< Low severity messages, an increase in verbosity from
                            the previous level. */
    WT_VERBOSE_DEBUG_3,     /*!< Low severity messages. */
    WT_VERBOSE_DEBUG_4,     /*!< Low severity messages. */
    WT_VERBOSE_DEBUG_5      /*!< Lowest severity messages. */
} WT_VERBOSE_LEVEL;
/*! @} */
/*
 * Verbose section: END
 */
/*! @} */

#undef __F

#if defined(__cplusplus)
}
#endif
#endif /* __WIREDTIGER_H_ */<|MERGE_RESOLUTION|>--- conflicted
+++ resolved
@@ -6013,31 +6013,17 @@
 /*! checkpoint: wait cycles while cache dirty level is decreasing */
 #define	WT_STAT_CONN_CHECKPOINT_WAIT_REDUCE_DIRTY	1267
 /*! chunk-cache: aggregate number of spanned chunks on read */
-<<<<<<< HEAD
 #define	WT_STAT_CONN_CHUNK_CACHE_SPANS_CHUNKS_READ	1268
-/*! chunk-cache: aggregate number of spanned chunks on remove */
-#define	WT_STAT_CONN_CHUNK_CACHE_SPANS_CHUNKS_REMOVE	1269
 /*! chunk-cache: chunks evicted */
-#define	WT_STAT_CONN_CHUNK_CACHE_CHUNKS_EVICTED		1270
+#define	WT_STAT_CONN_CHUNK_CACHE_CHUNKS_EVICTED		1269
 /*! chunk-cache: could not allocate due to exceeding capacity */
-#define	WT_STAT_CONN_CHUNK_CACHE_EXCEEDED_CAPACITY	1271
+#define	WT_STAT_CONN_CHUNK_CACHE_EXCEEDED_CAPACITY	1270
 /*! chunk-cache: lookups */
-#define	WT_STAT_CONN_CHUNK_CACHE_LOOKUPS		1272
+#define	WT_STAT_CONN_CHUNK_CACHE_LOOKUPS		1271
 /*! chunk-cache: number of misses */
-#define	WT_STAT_CONN_CHUNK_CACHE_MISSES			1273
-=======
-#define	WT_STAT_CONN_CHUNK_CACHE_SPANS_CHUNKS_READ	1267
-/*! chunk-cache: chunks evicted */
-#define	WT_STAT_CONN_CHUNK_CACHE_CHUNKS_EVICTED		1268
-/*! chunk-cache: could not allocate due to exceeding capacity */
-#define	WT_STAT_CONN_CHUNK_CACHE_EXCEEDED_CAPACITY	1269
-/*! chunk-cache: lookups */
-#define	WT_STAT_CONN_CHUNK_CACHE_LOOKUPS		1270
-/*! chunk-cache: number of misses */
-#define	WT_STAT_CONN_CHUNK_CACHE_MISSES			1271
+#define	WT_STAT_CONN_CHUNK_CACHE_MISSES			1272
 /*! chunk-cache: number of newly inserted objects in chunk cache */
-#define	WT_STAT_CONN_CHUNK_CACHE_NEWLY_INSERTED		1272
->>>>>>> 5d625785
+#define	WT_STAT_CONN_CHUNK_CACHE_NEWLY_INSERTED		1273
 /*! chunk-cache: number of times a read from storage failed */
 #define	WT_STAT_CONN_CHUNK_CACHE_IO_FAILED		1274
 /*! chunk-cache: retried accessing a chunk while I/O was in progress */
