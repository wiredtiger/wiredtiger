--- conflicted
+++ resolved
@@ -6461,663 +6461,345 @@
 /*! reconciliation: split objects currently awaiting free */
 #define	WT_STAT_CONN_REC_SPLIT_STASHED_OBJECTS		1461
 /*! session: attempts to remove a local object and the object is in use */
-<<<<<<< HEAD
 #define	WT_STAT_CONN_LOCAL_OBJECTS_INUSE		1462
+/*! session: background compact running */
+#define	WT_STAT_CONN_SESSION_BACKGROUND_COMPACT_RUNNING	1463
 /*! session: flush_tier failed calls */
-#define	WT_STAT_CONN_FLUSH_TIER_FAIL			1463
+#define	WT_STAT_CONN_FLUSH_TIER_FAIL			1464
 /*! session: flush_tier operation calls */
-#define	WT_STAT_CONN_FLUSH_TIER				1464
+#define	WT_STAT_CONN_FLUSH_TIER				1465
 /*! session: flush_tier tables skipped due to no checkpoint */
-#define	WT_STAT_CONN_FLUSH_TIER_SKIPPED			1465
+#define	WT_STAT_CONN_FLUSH_TIER_SKIPPED			1466
 /*! session: flush_tier tables switched */
-#define	WT_STAT_CONN_FLUSH_TIER_SWITCHED		1466
+#define	WT_STAT_CONN_FLUSH_TIER_SWITCHED		1467
 /*! session: local objects removed */
-#define	WT_STAT_CONN_LOCAL_OBJECTS_REMOVED		1467
+#define	WT_STAT_CONN_LOCAL_OBJECTS_REMOVED		1468
 /*! session: open session count */
-#define	WT_STAT_CONN_SESSION_OPEN			1468
+#define	WT_STAT_CONN_SESSION_OPEN			1469
 /*! session: session query timestamp calls */
-#define	WT_STAT_CONN_SESSION_QUERY_TS			1469
+#define	WT_STAT_CONN_SESSION_QUERY_TS			1470
 /*! session: table alter failed calls */
-#define	WT_STAT_CONN_SESSION_TABLE_ALTER_FAIL		1470
+#define	WT_STAT_CONN_SESSION_TABLE_ALTER_FAIL		1471
 /*! session: table alter successful calls */
-#define	WT_STAT_CONN_SESSION_TABLE_ALTER_SUCCESS	1471
+#define	WT_STAT_CONN_SESSION_TABLE_ALTER_SUCCESS	1472
 /*! session: table alter triggering checkpoint calls */
-#define	WT_STAT_CONN_SESSION_TABLE_ALTER_TRIGGER_CHECKPOINT	1472
+#define	WT_STAT_CONN_SESSION_TABLE_ALTER_TRIGGER_CHECKPOINT	1473
 /*! session: table alter unchanged and skipped */
-#define	WT_STAT_CONN_SESSION_TABLE_ALTER_SKIP		1473
+#define	WT_STAT_CONN_SESSION_TABLE_ALTER_SKIP		1474
 /*! session: table compact failed calls */
-#define	WT_STAT_CONN_SESSION_TABLE_COMPACT_FAIL		1474
+#define	WT_STAT_CONN_SESSION_TABLE_COMPACT_FAIL		1475
 /*! session: table compact failed calls due to cache pressure */
-#define	WT_STAT_CONN_SESSION_TABLE_COMPACT_FAIL_CACHE_PRESSURE	1475
+#define	WT_STAT_CONN_SESSION_TABLE_COMPACT_FAIL_CACHE_PRESSURE	1476
 /*! session: table compact running */
-#define	WT_STAT_CONN_SESSION_TABLE_COMPACT_RUNNING	1476
+#define	WT_STAT_CONN_SESSION_TABLE_COMPACT_RUNNING	1477
 /*! session: table compact skipped as process would not reduce file size */
-#define	WT_STAT_CONN_SESSION_TABLE_COMPACT_SKIPPED	1477
+#define	WT_STAT_CONN_SESSION_TABLE_COMPACT_SKIPPED	1478
 /*! session: table compact successful calls */
-#define	WT_STAT_CONN_SESSION_TABLE_COMPACT_SUCCESS	1478
+#define	WT_STAT_CONN_SESSION_TABLE_COMPACT_SUCCESS	1479
 /*! session: table compact timeout */
-#define	WT_STAT_CONN_SESSION_TABLE_COMPACT_TIMEOUT	1479
+#define	WT_STAT_CONN_SESSION_TABLE_COMPACT_TIMEOUT	1480
 /*! session: table create failed calls */
-#define	WT_STAT_CONN_SESSION_TABLE_CREATE_FAIL		1480
+#define	WT_STAT_CONN_SESSION_TABLE_CREATE_FAIL		1481
 /*! session: table create successful calls */
-#define	WT_STAT_CONN_SESSION_TABLE_CREATE_SUCCESS	1481
+#define	WT_STAT_CONN_SESSION_TABLE_CREATE_SUCCESS	1482
 /*! session: table create with import failed calls */
-#define	WT_STAT_CONN_SESSION_TABLE_CREATE_IMPORT_FAIL	1482
+#define	WT_STAT_CONN_SESSION_TABLE_CREATE_IMPORT_FAIL	1483
 /*! session: table create with import successful calls */
-#define	WT_STAT_CONN_SESSION_TABLE_CREATE_IMPORT_SUCCESS	1483
+#define	WT_STAT_CONN_SESSION_TABLE_CREATE_IMPORT_SUCCESS	1484
 /*! session: table drop failed calls */
-#define	WT_STAT_CONN_SESSION_TABLE_DROP_FAIL		1484
+#define	WT_STAT_CONN_SESSION_TABLE_DROP_FAIL		1485
 /*! session: table drop successful calls */
-#define	WT_STAT_CONN_SESSION_TABLE_DROP_SUCCESS		1485
+#define	WT_STAT_CONN_SESSION_TABLE_DROP_SUCCESS		1486
 /*! session: table rename failed calls */
-#define	WT_STAT_CONN_SESSION_TABLE_RENAME_FAIL		1486
+#define	WT_STAT_CONN_SESSION_TABLE_RENAME_FAIL		1487
 /*! session: table rename successful calls */
-#define	WT_STAT_CONN_SESSION_TABLE_RENAME_SUCCESS	1487
+#define	WT_STAT_CONN_SESSION_TABLE_RENAME_SUCCESS	1488
 /*! session: table salvage failed calls */
-#define	WT_STAT_CONN_SESSION_TABLE_SALVAGE_FAIL		1488
+#define	WT_STAT_CONN_SESSION_TABLE_SALVAGE_FAIL		1489
 /*! session: table salvage successful calls */
-#define	WT_STAT_CONN_SESSION_TABLE_SALVAGE_SUCCESS	1489
+#define	WT_STAT_CONN_SESSION_TABLE_SALVAGE_SUCCESS	1490
 /*! session: table truncate failed calls */
-#define	WT_STAT_CONN_SESSION_TABLE_TRUNCATE_FAIL	1490
+#define	WT_STAT_CONN_SESSION_TABLE_TRUNCATE_FAIL	1491
 /*! session: table truncate successful calls */
-#define	WT_STAT_CONN_SESSION_TABLE_TRUNCATE_SUCCESS	1491
+#define	WT_STAT_CONN_SESSION_TABLE_TRUNCATE_SUCCESS	1492
 /*! session: table verify failed calls */
-#define	WT_STAT_CONN_SESSION_TABLE_VERIFY_FAIL		1492
+#define	WT_STAT_CONN_SESSION_TABLE_VERIFY_FAIL		1493
 /*! session: table verify successful calls */
-#define	WT_STAT_CONN_SESSION_TABLE_VERIFY_SUCCESS	1493
+#define	WT_STAT_CONN_SESSION_TABLE_VERIFY_SUCCESS	1494
 /*! session: tiered operations dequeued and processed */
-#define	WT_STAT_CONN_TIERED_WORK_UNITS_DEQUEUED		1494
+#define	WT_STAT_CONN_TIERED_WORK_UNITS_DEQUEUED		1495
 /*! session: tiered operations removed without processing */
-#define	WT_STAT_CONN_TIERED_WORK_UNITS_REMOVED		1495
+#define	WT_STAT_CONN_TIERED_WORK_UNITS_REMOVED		1496
 /*! session: tiered operations scheduled */
-#define	WT_STAT_CONN_TIERED_WORK_UNITS_CREATED		1496
+#define	WT_STAT_CONN_TIERED_WORK_UNITS_CREATED		1497
 /*! session: tiered storage local retention time (secs) */
-#define	WT_STAT_CONN_TIERED_RETENTION			1497
+#define	WT_STAT_CONN_TIERED_RETENTION			1498
 /*! thread-state: active filesystem fsync calls */
-#define	WT_STAT_CONN_THREAD_FSYNC_ACTIVE		1498
+#define	WT_STAT_CONN_THREAD_FSYNC_ACTIVE		1499
 /*! thread-state: active filesystem read calls */
-#define	WT_STAT_CONN_THREAD_READ_ACTIVE			1499
+#define	WT_STAT_CONN_THREAD_READ_ACTIVE			1500
 /*! thread-state: active filesystem write calls */
-#define	WT_STAT_CONN_THREAD_WRITE_ACTIVE		1500
+#define	WT_STAT_CONN_THREAD_WRITE_ACTIVE		1501
 /*! thread-yield: application thread time evicting (usecs) */
-#define	WT_STAT_CONN_APPLICATION_EVICT_TIME		1501
+#define	WT_STAT_CONN_APPLICATION_EVICT_TIME		1502
 /*! thread-yield: application thread time waiting for cache (usecs) */
-#define	WT_STAT_CONN_APPLICATION_CACHE_TIME		1502
-=======
-#define	WT_STAT_CONN_LOCAL_OBJECTS_INUSE		1459
-/*! session: background compact running */
-#define	WT_STAT_CONN_SESSION_BACKGROUND_COMPACT_RUNNING	1460
-/*! session: flush_tier failed calls */
-#define	WT_STAT_CONN_FLUSH_TIER_FAIL			1461
-/*! session: flush_tier operation calls */
-#define	WT_STAT_CONN_FLUSH_TIER				1462
-/*! session: flush_tier tables skipped due to no checkpoint */
-#define	WT_STAT_CONN_FLUSH_TIER_SKIPPED			1463
-/*! session: flush_tier tables switched */
-#define	WT_STAT_CONN_FLUSH_TIER_SWITCHED		1464
-/*! session: local objects removed */
-#define	WT_STAT_CONN_LOCAL_OBJECTS_REMOVED		1465
-/*! session: open session count */
-#define	WT_STAT_CONN_SESSION_OPEN			1466
-/*! session: session query timestamp calls */
-#define	WT_STAT_CONN_SESSION_QUERY_TS			1467
-/*! session: table alter failed calls */
-#define	WT_STAT_CONN_SESSION_TABLE_ALTER_FAIL		1468
-/*! session: table alter successful calls */
-#define	WT_STAT_CONN_SESSION_TABLE_ALTER_SUCCESS	1469
-/*! session: table alter triggering checkpoint calls */
-#define	WT_STAT_CONN_SESSION_TABLE_ALTER_TRIGGER_CHECKPOINT	1470
-/*! session: table alter unchanged and skipped */
-#define	WT_STAT_CONN_SESSION_TABLE_ALTER_SKIP		1471
-/*! session: table compact failed calls */
-#define	WT_STAT_CONN_SESSION_TABLE_COMPACT_FAIL		1472
-/*! session: table compact failed calls due to cache pressure */
-#define	WT_STAT_CONN_SESSION_TABLE_COMPACT_FAIL_CACHE_PRESSURE	1473
-/*! session: table compact running */
-#define	WT_STAT_CONN_SESSION_TABLE_COMPACT_RUNNING	1474
-/*! session: table compact skipped as process would not reduce file size */
-#define	WT_STAT_CONN_SESSION_TABLE_COMPACT_SKIPPED	1475
-/*! session: table compact successful calls */
-#define	WT_STAT_CONN_SESSION_TABLE_COMPACT_SUCCESS	1476
-/*! session: table compact timeout */
-#define	WT_STAT_CONN_SESSION_TABLE_COMPACT_TIMEOUT	1477
-/*! session: table create failed calls */
-#define	WT_STAT_CONN_SESSION_TABLE_CREATE_FAIL		1478
-/*! session: table create successful calls */
-#define	WT_STAT_CONN_SESSION_TABLE_CREATE_SUCCESS	1479
-/*! session: table create with import failed calls */
-#define	WT_STAT_CONN_SESSION_TABLE_CREATE_IMPORT_FAIL	1480
-/*! session: table create with import successful calls */
-#define	WT_STAT_CONN_SESSION_TABLE_CREATE_IMPORT_SUCCESS	1481
-/*! session: table drop failed calls */
-#define	WT_STAT_CONN_SESSION_TABLE_DROP_FAIL		1482
-/*! session: table drop successful calls */
-#define	WT_STAT_CONN_SESSION_TABLE_DROP_SUCCESS		1483
-/*! session: table rename failed calls */
-#define	WT_STAT_CONN_SESSION_TABLE_RENAME_FAIL		1484
-/*! session: table rename successful calls */
-#define	WT_STAT_CONN_SESSION_TABLE_RENAME_SUCCESS	1485
-/*! session: table salvage failed calls */
-#define	WT_STAT_CONN_SESSION_TABLE_SALVAGE_FAIL		1486
-/*! session: table salvage successful calls */
-#define	WT_STAT_CONN_SESSION_TABLE_SALVAGE_SUCCESS	1487
-/*! session: table truncate failed calls */
-#define	WT_STAT_CONN_SESSION_TABLE_TRUNCATE_FAIL	1488
-/*! session: table truncate successful calls */
-#define	WT_STAT_CONN_SESSION_TABLE_TRUNCATE_SUCCESS	1489
-/*! session: table verify failed calls */
-#define	WT_STAT_CONN_SESSION_TABLE_VERIFY_FAIL		1490
-/*! session: table verify successful calls */
-#define	WT_STAT_CONN_SESSION_TABLE_VERIFY_SUCCESS	1491
-/*! session: tiered operations dequeued and processed */
-#define	WT_STAT_CONN_TIERED_WORK_UNITS_DEQUEUED		1492
-/*! session: tiered operations removed without processing */
-#define	WT_STAT_CONN_TIERED_WORK_UNITS_REMOVED		1493
-/*! session: tiered operations scheduled */
-#define	WT_STAT_CONN_TIERED_WORK_UNITS_CREATED		1494
-/*! session: tiered storage local retention time (secs) */
-#define	WT_STAT_CONN_TIERED_RETENTION			1495
-/*! thread-state: active filesystem fsync calls */
-#define	WT_STAT_CONN_THREAD_FSYNC_ACTIVE		1496
-/*! thread-state: active filesystem read calls */
-#define	WT_STAT_CONN_THREAD_READ_ACTIVE			1497
-/*! thread-state: active filesystem write calls */
-#define	WT_STAT_CONN_THREAD_WRITE_ACTIVE		1498
-/*! thread-yield: application thread time evicting (usecs) */
-#define	WT_STAT_CONN_APPLICATION_EVICT_TIME		1499
-/*! thread-yield: application thread time waiting for cache (usecs) */
-#define	WT_STAT_CONN_APPLICATION_CACHE_TIME		1500
->>>>>>> a732cfc0
+#define	WT_STAT_CONN_APPLICATION_CACHE_TIME		1503
 /*!
  * thread-yield: connection close blocked waiting for transaction state
  * stabilization
  */
-<<<<<<< HEAD
-#define	WT_STAT_CONN_TXN_RELEASE_BLOCKED		1503
+#define	WT_STAT_CONN_TXN_RELEASE_BLOCKED		1504
 /*! thread-yield: connection close yielded for lsm manager shutdown */
-#define	WT_STAT_CONN_CONN_CLOSE_BLOCKED_LSM		1504
+#define	WT_STAT_CONN_CONN_CLOSE_BLOCKED_LSM		1505
 /*! thread-yield: data handle lock yielded */
-#define	WT_STAT_CONN_DHANDLE_LOCK_BLOCKED		1505
-=======
-#define	WT_STAT_CONN_TXN_RELEASE_BLOCKED		1501
-/*! thread-yield: connection close yielded for lsm manager shutdown */
-#define	WT_STAT_CONN_CONN_CLOSE_BLOCKED_LSM		1502
-/*! thread-yield: data handle lock yielded */
-#define	WT_STAT_CONN_DHANDLE_LOCK_BLOCKED		1503
->>>>>>> a732cfc0
+#define	WT_STAT_CONN_DHANDLE_LOCK_BLOCKED		1506
 /*!
  * thread-yield: get reference for page index and slot time sleeping
  * (usecs)
  */
-<<<<<<< HEAD
-#define	WT_STAT_CONN_PAGE_INDEX_SLOT_REF_BLOCKED	1506
+#define	WT_STAT_CONN_PAGE_INDEX_SLOT_REF_BLOCKED	1507
 /*! thread-yield: page access yielded due to prepare state change */
-#define	WT_STAT_CONN_PREPARED_TRANSITION_BLOCKED_PAGE	1507
+#define	WT_STAT_CONN_PREPARED_TRANSITION_BLOCKED_PAGE	1508
 /*! thread-yield: page acquire busy blocked */
-#define	WT_STAT_CONN_PAGE_BUSY_BLOCKED			1508
+#define	WT_STAT_CONN_PAGE_BUSY_BLOCKED			1509
 /*! thread-yield: page acquire eviction blocked */
-#define	WT_STAT_CONN_PAGE_FORCIBLE_EVICT_BLOCKED	1509
+#define	WT_STAT_CONN_PAGE_FORCIBLE_EVICT_BLOCKED	1510
 /*! thread-yield: page acquire locked blocked */
-#define	WT_STAT_CONN_PAGE_LOCKED_BLOCKED		1510
+#define	WT_STAT_CONN_PAGE_LOCKED_BLOCKED		1511
 /*! thread-yield: page acquire read blocked */
-#define	WT_STAT_CONN_PAGE_READ_BLOCKED			1511
+#define	WT_STAT_CONN_PAGE_READ_BLOCKED			1512
 /*! thread-yield: page acquire time sleeping (usecs) */
-#define	WT_STAT_CONN_PAGE_SLEEP				1512
-=======
-#define	WT_STAT_CONN_PAGE_INDEX_SLOT_REF_BLOCKED	1504
-/*! thread-yield: page access yielded due to prepare state change */
-#define	WT_STAT_CONN_PREPARED_TRANSITION_BLOCKED_PAGE	1505
-/*! thread-yield: page acquire busy blocked */
-#define	WT_STAT_CONN_PAGE_BUSY_BLOCKED			1506
-/*! thread-yield: page acquire eviction blocked */
-#define	WT_STAT_CONN_PAGE_FORCIBLE_EVICT_BLOCKED	1507
-/*! thread-yield: page acquire locked blocked */
-#define	WT_STAT_CONN_PAGE_LOCKED_BLOCKED		1508
-/*! thread-yield: page acquire read blocked */
-#define	WT_STAT_CONN_PAGE_READ_BLOCKED			1509
-/*! thread-yield: page acquire time sleeping (usecs) */
-#define	WT_STAT_CONN_PAGE_SLEEP				1510
->>>>>>> a732cfc0
+#define	WT_STAT_CONN_PAGE_SLEEP				1513
 /*!
  * thread-yield: page delete rollback time sleeping for state change
  * (usecs)
  */
-<<<<<<< HEAD
-#define	WT_STAT_CONN_PAGE_DEL_ROLLBACK_BLOCKED		1513
+#define	WT_STAT_CONN_PAGE_DEL_ROLLBACK_BLOCKED		1514
 /*! thread-yield: page reconciliation yielded due to child modification */
-#define	WT_STAT_CONN_CHILD_MODIFY_BLOCKED_PAGE		1514
+#define	WT_STAT_CONN_CHILD_MODIFY_BLOCKED_PAGE		1515
 /*! transaction: Number of prepared updates */
-#define	WT_STAT_CONN_TXN_PREPARED_UPDATES		1515
+#define	WT_STAT_CONN_TXN_PREPARED_UPDATES		1516
 /*! transaction: Number of prepared updates committed */
-#define	WT_STAT_CONN_TXN_PREPARED_UPDATES_COMMITTED	1516
+#define	WT_STAT_CONN_TXN_PREPARED_UPDATES_COMMITTED	1517
 /*! transaction: Number of prepared updates repeated on the same key */
-#define	WT_STAT_CONN_TXN_PREPARED_UPDATES_KEY_REPEATED	1517
+#define	WT_STAT_CONN_TXN_PREPARED_UPDATES_KEY_REPEATED	1518
 /*! transaction: Number of prepared updates rolled back */
-#define	WT_STAT_CONN_TXN_PREPARED_UPDATES_ROLLEDBACK	1518
-=======
-#define	WT_STAT_CONN_PAGE_DEL_ROLLBACK_BLOCKED		1511
-/*! thread-yield: page reconciliation yielded due to child modification */
-#define	WT_STAT_CONN_CHILD_MODIFY_BLOCKED_PAGE		1512
-/*! transaction: Number of prepared updates */
-#define	WT_STAT_CONN_TXN_PREPARED_UPDATES		1513
-/*! transaction: Number of prepared updates committed */
-#define	WT_STAT_CONN_TXN_PREPARED_UPDATES_COMMITTED	1514
-/*! transaction: Number of prepared updates repeated on the same key */
-#define	WT_STAT_CONN_TXN_PREPARED_UPDATES_KEY_REPEATED	1515
-/*! transaction: Number of prepared updates rolled back */
-#define	WT_STAT_CONN_TXN_PREPARED_UPDATES_ROLLEDBACK	1516
->>>>>>> a732cfc0
+#define	WT_STAT_CONN_TXN_PREPARED_UPDATES_ROLLEDBACK	1519
 /*!
  * transaction: a reader raced with a prepared transaction commit and
  * skipped an update or updates
  */
-<<<<<<< HEAD
-#define	WT_STAT_CONN_TXN_READ_RACE_PREPARE_COMMIT	1519
+#define	WT_STAT_CONN_TXN_READ_RACE_PREPARE_COMMIT	1520
 /*! transaction: checkpoint has acquired a snapshot for its transaction */
-#define	WT_STAT_CONN_TXN_CHECKPOINT_SNAPSHOT_ACQUIRED	1520
+#define	WT_STAT_CONN_TXN_CHECKPOINT_SNAPSHOT_ACQUIRED	1521
 /*! transaction: number of times overflow removed value is read */
-#define	WT_STAT_CONN_TXN_READ_OVERFLOW_REMOVE		1521
+#define	WT_STAT_CONN_TXN_READ_OVERFLOW_REMOVE		1522
 /*! transaction: oldest pinned transaction ID rolled back for eviction */
-#define	WT_STAT_CONN_TXN_ROLLBACK_OLDEST_PINNED		1522
+#define	WT_STAT_CONN_TXN_ROLLBACK_OLDEST_PINNED		1523
 /*! transaction: prepared transactions */
-#define	WT_STAT_CONN_TXN_PREPARE			1523
+#define	WT_STAT_CONN_TXN_PREPARE			1524
 /*! transaction: prepared transactions committed */
-#define	WT_STAT_CONN_TXN_PREPARE_COMMIT			1524
+#define	WT_STAT_CONN_TXN_PREPARE_COMMIT			1525
 /*! transaction: prepared transactions currently active */
-#define	WT_STAT_CONN_TXN_PREPARE_ACTIVE			1525
+#define	WT_STAT_CONN_TXN_PREPARE_ACTIVE			1526
 /*! transaction: prepared transactions rolled back */
-#define	WT_STAT_CONN_TXN_PREPARE_ROLLBACK		1526
+#define	WT_STAT_CONN_TXN_PREPARE_ROLLBACK		1527
 /*! transaction: query timestamp calls */
-#define	WT_STAT_CONN_TXN_QUERY_TS			1527
+#define	WT_STAT_CONN_TXN_QUERY_TS			1528
 /*! transaction: race to read prepared update retry */
-#define	WT_STAT_CONN_TXN_READ_RACE_PREPARE_UPDATE	1528
+#define	WT_STAT_CONN_TXN_READ_RACE_PREPARE_UPDATE	1529
 /*! transaction: rollback to stable calls */
-#define	WT_STAT_CONN_TXN_RTS				1529
-=======
-#define	WT_STAT_CONN_TXN_READ_RACE_PREPARE_COMMIT	1517
-/*! transaction: checkpoint has acquired a snapshot for its transaction */
-#define	WT_STAT_CONN_TXN_CHECKPOINT_SNAPSHOT_ACQUIRED	1518
-/*! transaction: number of times overflow removed value is read */
-#define	WT_STAT_CONN_TXN_READ_OVERFLOW_REMOVE		1519
-/*! transaction: oldest pinned transaction ID rolled back for eviction */
-#define	WT_STAT_CONN_TXN_ROLLBACK_OLDEST_PINNED		1520
-/*! transaction: prepared transactions */
-#define	WT_STAT_CONN_TXN_PREPARE			1521
-/*! transaction: prepared transactions committed */
-#define	WT_STAT_CONN_TXN_PREPARE_COMMIT			1522
-/*! transaction: prepared transactions currently active */
-#define	WT_STAT_CONN_TXN_PREPARE_ACTIVE			1523
-/*! transaction: prepared transactions rolled back */
-#define	WT_STAT_CONN_TXN_PREPARE_ROLLBACK		1524
-/*! transaction: query timestamp calls */
-#define	WT_STAT_CONN_TXN_QUERY_TS			1525
-/*! transaction: race to read prepared update retry */
-#define	WT_STAT_CONN_TXN_READ_RACE_PREPARE_UPDATE	1526
-/*! transaction: rollback to stable calls */
-#define	WT_STAT_CONN_TXN_RTS				1527
->>>>>>> a732cfc0
+#define	WT_STAT_CONN_TXN_RTS				1530
 /*!
  * transaction: rollback to stable history store keys that would have
  * been swept in non-dryrun mode
  */
-<<<<<<< HEAD
-#define	WT_STAT_CONN_TXN_RTS_SWEEP_HS_KEYS_DRYRUN	1530
-=======
-#define	WT_STAT_CONN_TXN_RTS_SWEEP_HS_KEYS_DRYRUN	1528
->>>>>>> a732cfc0
+#define	WT_STAT_CONN_TXN_RTS_SWEEP_HS_KEYS_DRYRUN	1531
 /*!
  * transaction: rollback to stable history store records with stop
  * timestamps older than newer records
  */
-<<<<<<< HEAD
-#define	WT_STAT_CONN_TXN_RTS_HS_STOP_OLDER_THAN_NEWER_START	1531
+#define	WT_STAT_CONN_TXN_RTS_HS_STOP_OLDER_THAN_NEWER_START	1532
 /*! transaction: rollback to stable inconsistent checkpoint */
-#define	WT_STAT_CONN_TXN_RTS_INCONSISTENT_CKPT		1532
+#define	WT_STAT_CONN_TXN_RTS_INCONSISTENT_CKPT		1533
 /*! transaction: rollback to stable keys removed */
-#define	WT_STAT_CONN_TXN_RTS_KEYS_REMOVED		1533
+#define	WT_STAT_CONN_TXN_RTS_KEYS_REMOVED		1534
 /*! transaction: rollback to stable keys restored */
-#define	WT_STAT_CONN_TXN_RTS_KEYS_RESTORED		1534
-=======
-#define	WT_STAT_CONN_TXN_RTS_HS_STOP_OLDER_THAN_NEWER_START	1529
-/*! transaction: rollback to stable inconsistent checkpoint */
-#define	WT_STAT_CONN_TXN_RTS_INCONSISTENT_CKPT		1530
-/*! transaction: rollback to stable keys removed */
-#define	WT_STAT_CONN_TXN_RTS_KEYS_REMOVED		1531
-/*! transaction: rollback to stable keys restored */
-#define	WT_STAT_CONN_TXN_RTS_KEYS_RESTORED		1532
->>>>>>> a732cfc0
+#define	WT_STAT_CONN_TXN_RTS_KEYS_RESTORED		1535
 /*!
  * transaction: rollback to stable keys that would have been removed in
  * non-dryrun mode
  */
-<<<<<<< HEAD
-#define	WT_STAT_CONN_TXN_RTS_KEYS_REMOVED_DRYRUN	1535
-=======
-#define	WT_STAT_CONN_TXN_RTS_KEYS_REMOVED_DRYRUN	1533
->>>>>>> a732cfc0
+#define	WT_STAT_CONN_TXN_RTS_KEYS_REMOVED_DRYRUN	1536
 /*!
  * transaction: rollback to stable keys that would have been restored in
  * non-dryrun mode
  */
-<<<<<<< HEAD
-#define	WT_STAT_CONN_TXN_RTS_KEYS_RESTORED_DRYRUN	1536
+#define	WT_STAT_CONN_TXN_RTS_KEYS_RESTORED_DRYRUN	1537
 /*! transaction: rollback to stable pages visited */
-#define	WT_STAT_CONN_TXN_RTS_PAGES_VISITED		1537
+#define	WT_STAT_CONN_TXN_RTS_PAGES_VISITED		1538
 /*! transaction: rollback to stable restored tombstones from history store */
-#define	WT_STAT_CONN_TXN_RTS_HS_RESTORE_TOMBSTONES	1538
+#define	WT_STAT_CONN_TXN_RTS_HS_RESTORE_TOMBSTONES	1539
 /*! transaction: rollback to stable restored updates from history store */
-#define	WT_STAT_CONN_TXN_RTS_HS_RESTORE_UPDATES		1539
+#define	WT_STAT_CONN_TXN_RTS_HS_RESTORE_UPDATES		1540
 /*! transaction: rollback to stable skipping delete rle */
-#define	WT_STAT_CONN_TXN_RTS_DELETE_RLE_SKIPPED		1540
+#define	WT_STAT_CONN_TXN_RTS_DELETE_RLE_SKIPPED		1541
 /*! transaction: rollback to stable skipping stable rle */
-#define	WT_STAT_CONN_TXN_RTS_STABLE_RLE_SKIPPED		1541
+#define	WT_STAT_CONN_TXN_RTS_STABLE_RLE_SKIPPED		1542
 /*! transaction: rollback to stable sweeping history store keys */
-#define	WT_STAT_CONN_TXN_RTS_SWEEP_HS_KEYS		1542
-=======
-#define	WT_STAT_CONN_TXN_RTS_KEYS_RESTORED_DRYRUN	1534
-/*! transaction: rollback to stable pages visited */
-#define	WT_STAT_CONN_TXN_RTS_PAGES_VISITED		1535
-/*! transaction: rollback to stable restored tombstones from history store */
-#define	WT_STAT_CONN_TXN_RTS_HS_RESTORE_TOMBSTONES	1536
-/*! transaction: rollback to stable restored updates from history store */
-#define	WT_STAT_CONN_TXN_RTS_HS_RESTORE_UPDATES		1537
-/*! transaction: rollback to stable skipping delete rle */
-#define	WT_STAT_CONN_TXN_RTS_DELETE_RLE_SKIPPED		1538
-/*! transaction: rollback to stable skipping stable rle */
-#define	WT_STAT_CONN_TXN_RTS_STABLE_RLE_SKIPPED		1539
-/*! transaction: rollback to stable sweeping history store keys */
-#define	WT_STAT_CONN_TXN_RTS_SWEEP_HS_KEYS		1540
->>>>>>> a732cfc0
+#define	WT_STAT_CONN_TXN_RTS_SWEEP_HS_KEYS		1543
 /*!
  * transaction: rollback to stable tombstones from history store that
  * would have been restored in non-dryrun mode
  */
-<<<<<<< HEAD
-#define	WT_STAT_CONN_TXN_RTS_HS_RESTORE_TOMBSTONES_DRYRUN	1543
+#define	WT_STAT_CONN_TXN_RTS_HS_RESTORE_TOMBSTONES_DRYRUN	1544
 /*! transaction: rollback to stable tree walk skipping pages */
-#define	WT_STAT_CONN_TXN_RTS_TREE_WALK_SKIP_PAGES	1544
+#define	WT_STAT_CONN_TXN_RTS_TREE_WALK_SKIP_PAGES	1545
 /*! transaction: rollback to stable updates aborted */
-#define	WT_STAT_CONN_TXN_RTS_UPD_ABORTED		1545
-=======
-#define	WT_STAT_CONN_TXN_RTS_HS_RESTORE_TOMBSTONES_DRYRUN	1541
-/*! transaction: rollback to stable tree walk skipping pages */
-#define	WT_STAT_CONN_TXN_RTS_TREE_WALK_SKIP_PAGES	1542
-/*! transaction: rollback to stable updates aborted */
-#define	WT_STAT_CONN_TXN_RTS_UPD_ABORTED		1543
->>>>>>> a732cfc0
+#define	WT_STAT_CONN_TXN_RTS_UPD_ABORTED		1546
 /*!
  * transaction: rollback to stable updates from history store that would
  * have been restored in non-dryrun mode
  */
-<<<<<<< HEAD
-#define	WT_STAT_CONN_TXN_RTS_HS_RESTORE_UPDATES_DRYRUN	1546
+#define	WT_STAT_CONN_TXN_RTS_HS_RESTORE_UPDATES_DRYRUN	1547
 /*! transaction: rollback to stable updates removed from history store */
-#define	WT_STAT_CONN_TXN_RTS_HS_REMOVED			1547
-=======
-#define	WT_STAT_CONN_TXN_RTS_HS_RESTORE_UPDATES_DRYRUN	1544
-/*! transaction: rollback to stable updates removed from history store */
-#define	WT_STAT_CONN_TXN_RTS_HS_REMOVED			1545
->>>>>>> a732cfc0
+#define	WT_STAT_CONN_TXN_RTS_HS_REMOVED			1548
 /*!
  * transaction: rollback to stable updates that would have been aborted
  * in non-dryrun mode
  */
-<<<<<<< HEAD
-#define	WT_STAT_CONN_TXN_RTS_UPD_ABORTED_DRYRUN		1548
-=======
-#define	WT_STAT_CONN_TXN_RTS_UPD_ABORTED_DRYRUN		1546
->>>>>>> a732cfc0
+#define	WT_STAT_CONN_TXN_RTS_UPD_ABORTED_DRYRUN		1549
 /*!
  * transaction: rollback to stable updates that would have been removed
  * from history store in non-dryrun mode
  */
-<<<<<<< HEAD
-#define	WT_STAT_CONN_TXN_RTS_HS_REMOVED_DRYRUN		1549
+#define	WT_STAT_CONN_TXN_RTS_HS_REMOVED_DRYRUN		1550
 /*! transaction: sessions scanned in each walk of concurrent sessions */
-#define	WT_STAT_CONN_TXN_SESSIONS_WALKED		1550
+#define	WT_STAT_CONN_TXN_SESSIONS_WALKED		1551
 /*! transaction: set timestamp calls */
-#define	WT_STAT_CONN_TXN_SET_TS				1551
+#define	WT_STAT_CONN_TXN_SET_TS				1552
 /*! transaction: set timestamp durable calls */
-#define	WT_STAT_CONN_TXN_SET_TS_DURABLE			1552
+#define	WT_STAT_CONN_TXN_SET_TS_DURABLE			1553
 /*! transaction: set timestamp durable updates */
-#define	WT_STAT_CONN_TXN_SET_TS_DURABLE_UPD		1553
+#define	WT_STAT_CONN_TXN_SET_TS_DURABLE_UPD		1554
 /*! transaction: set timestamp oldest calls */
-#define	WT_STAT_CONN_TXN_SET_TS_OLDEST			1554
+#define	WT_STAT_CONN_TXN_SET_TS_OLDEST			1555
 /*! transaction: set timestamp oldest updates */
-#define	WT_STAT_CONN_TXN_SET_TS_OLDEST_UPD		1555
+#define	WT_STAT_CONN_TXN_SET_TS_OLDEST_UPD		1556
 /*! transaction: set timestamp stable calls */
-#define	WT_STAT_CONN_TXN_SET_TS_STABLE			1556
+#define	WT_STAT_CONN_TXN_SET_TS_STABLE			1557
 /*! transaction: set timestamp stable updates */
-#define	WT_STAT_CONN_TXN_SET_TS_STABLE_UPD		1557
+#define	WT_STAT_CONN_TXN_SET_TS_STABLE_UPD		1558
 /*! transaction: transaction begins */
-#define	WT_STAT_CONN_TXN_BEGIN				1558
+#define	WT_STAT_CONN_TXN_BEGIN				1559
 /*! transaction: transaction checkpoint currently running */
-#define	WT_STAT_CONN_TXN_CHECKPOINT_RUNNING		1559
-=======
-#define	WT_STAT_CONN_TXN_RTS_HS_REMOVED_DRYRUN		1547
-/*! transaction: sessions scanned in each walk of concurrent sessions */
-#define	WT_STAT_CONN_TXN_SESSIONS_WALKED		1548
-/*! transaction: set timestamp calls */
-#define	WT_STAT_CONN_TXN_SET_TS				1549
-/*! transaction: set timestamp durable calls */
-#define	WT_STAT_CONN_TXN_SET_TS_DURABLE			1550
-/*! transaction: set timestamp durable updates */
-#define	WT_STAT_CONN_TXN_SET_TS_DURABLE_UPD		1551
-/*! transaction: set timestamp oldest calls */
-#define	WT_STAT_CONN_TXN_SET_TS_OLDEST			1552
-/*! transaction: set timestamp oldest updates */
-#define	WT_STAT_CONN_TXN_SET_TS_OLDEST_UPD		1553
-/*! transaction: set timestamp stable calls */
-#define	WT_STAT_CONN_TXN_SET_TS_STABLE			1554
-/*! transaction: set timestamp stable updates */
-#define	WT_STAT_CONN_TXN_SET_TS_STABLE_UPD		1555
-/*! transaction: transaction begins */
-#define	WT_STAT_CONN_TXN_BEGIN				1556
-/*! transaction: transaction checkpoint currently running */
-#define	WT_STAT_CONN_TXN_CHECKPOINT_RUNNING		1557
->>>>>>> a732cfc0
+#define	WT_STAT_CONN_TXN_CHECKPOINT_RUNNING		1560
 /*!
  * transaction: transaction checkpoint currently running for history
  * store file
  */
-<<<<<<< HEAD
-#define	WT_STAT_CONN_TXN_CHECKPOINT_RUNNING_HS		1560
+#define	WT_STAT_CONN_TXN_CHECKPOINT_RUNNING_HS		1561
 /*! transaction: transaction checkpoint generation */
-#define	WT_STAT_CONN_TXN_CHECKPOINT_GENERATION		1561
-=======
-#define	WT_STAT_CONN_TXN_CHECKPOINT_RUNNING_HS		1558
-/*! transaction: transaction checkpoint generation */
-#define	WT_STAT_CONN_TXN_CHECKPOINT_GENERATION		1559
->>>>>>> a732cfc0
+#define	WT_STAT_CONN_TXN_CHECKPOINT_GENERATION		1562
 /*!
  * transaction: transaction checkpoint history store file duration
  * (usecs)
  */
-<<<<<<< HEAD
-#define	WT_STAT_CONN_TXN_HS_CKPT_DURATION		1562
+#define	WT_STAT_CONN_TXN_HS_CKPT_DURATION		1563
 /*! transaction: transaction checkpoint max time (msecs) */
-#define	WT_STAT_CONN_TXN_CHECKPOINT_TIME_MAX		1563
+#define	WT_STAT_CONN_TXN_CHECKPOINT_TIME_MAX		1564
 /*! transaction: transaction checkpoint min time (msecs) */
-#define	WT_STAT_CONN_TXN_CHECKPOINT_TIME_MIN		1564
-=======
-#define	WT_STAT_CONN_TXN_HS_CKPT_DURATION		1560
-/*! transaction: transaction checkpoint max time (msecs) */
-#define	WT_STAT_CONN_TXN_CHECKPOINT_TIME_MAX		1561
-/*! transaction: transaction checkpoint min time (msecs) */
-#define	WT_STAT_CONN_TXN_CHECKPOINT_TIME_MIN		1562
->>>>>>> a732cfc0
+#define	WT_STAT_CONN_TXN_CHECKPOINT_TIME_MIN		1565
 /*!
  * transaction: transaction checkpoint most recent duration for gathering
  * all handles (usecs)
  */
-<<<<<<< HEAD
-#define	WT_STAT_CONN_TXN_CHECKPOINT_HANDLE_DURATION	1565
-=======
-#define	WT_STAT_CONN_TXN_CHECKPOINT_HANDLE_DURATION	1563
->>>>>>> a732cfc0
+#define	WT_STAT_CONN_TXN_CHECKPOINT_HANDLE_DURATION	1566
 /*!
  * transaction: transaction checkpoint most recent duration for gathering
  * applied handles (usecs)
  */
-<<<<<<< HEAD
-#define	WT_STAT_CONN_TXN_CHECKPOINT_HANDLE_DURATION_APPLY	1566
-=======
-#define	WT_STAT_CONN_TXN_CHECKPOINT_HANDLE_DURATION_APPLY	1564
->>>>>>> a732cfc0
+#define	WT_STAT_CONN_TXN_CHECKPOINT_HANDLE_DURATION_APPLY	1567
 /*!
  * transaction: transaction checkpoint most recent duration for gathering
  * skipped handles (usecs)
  */
-<<<<<<< HEAD
-#define	WT_STAT_CONN_TXN_CHECKPOINT_HANDLE_DURATION_SKIP	1567
+#define	WT_STAT_CONN_TXN_CHECKPOINT_HANDLE_DURATION_SKIP	1568
 /*! transaction: transaction checkpoint most recent handles applied */
-#define	WT_STAT_CONN_TXN_CHECKPOINT_HANDLE_APPLIED	1568
+#define	WT_STAT_CONN_TXN_CHECKPOINT_HANDLE_APPLIED	1569
 /*! transaction: transaction checkpoint most recent handles skipped */
-#define	WT_STAT_CONN_TXN_CHECKPOINT_HANDLE_SKIPPED	1569
+#define	WT_STAT_CONN_TXN_CHECKPOINT_HANDLE_SKIPPED	1570
 /*! transaction: transaction checkpoint most recent handles walked */
-#define	WT_STAT_CONN_TXN_CHECKPOINT_HANDLE_WALKED	1570
+#define	WT_STAT_CONN_TXN_CHECKPOINT_HANDLE_WALKED	1571
 /*! transaction: transaction checkpoint most recent time (msecs) */
-#define	WT_STAT_CONN_TXN_CHECKPOINT_TIME_RECENT		1571
+#define	WT_STAT_CONN_TXN_CHECKPOINT_TIME_RECENT		1572
 /*! transaction: transaction checkpoint prepare currently running */
-#define	WT_STAT_CONN_TXN_CHECKPOINT_PREP_RUNNING	1572
+#define	WT_STAT_CONN_TXN_CHECKPOINT_PREP_RUNNING	1573
 /*! transaction: transaction checkpoint prepare max time (msecs) */
-#define	WT_STAT_CONN_TXN_CHECKPOINT_PREP_MAX		1573
+#define	WT_STAT_CONN_TXN_CHECKPOINT_PREP_MAX		1574
 /*! transaction: transaction checkpoint prepare min time (msecs) */
-#define	WT_STAT_CONN_TXN_CHECKPOINT_PREP_MIN		1574
+#define	WT_STAT_CONN_TXN_CHECKPOINT_PREP_MIN		1575
 /*! transaction: transaction checkpoint prepare most recent time (msecs) */
-#define	WT_STAT_CONN_TXN_CHECKPOINT_PREP_RECENT		1575
+#define	WT_STAT_CONN_TXN_CHECKPOINT_PREP_RECENT		1576
 /*! transaction: transaction checkpoint prepare total time (msecs) */
-#define	WT_STAT_CONN_TXN_CHECKPOINT_PREP_TOTAL		1576
+#define	WT_STAT_CONN_TXN_CHECKPOINT_PREP_TOTAL		1577
 /*! transaction: transaction checkpoint scrub dirty target */
-#define	WT_STAT_CONN_TXN_CHECKPOINT_SCRUB_TARGET	1577
+#define	WT_STAT_CONN_TXN_CHECKPOINT_SCRUB_TARGET	1578
 /*! transaction: transaction checkpoint scrub time (msecs) */
-#define	WT_STAT_CONN_TXN_CHECKPOINT_SCRUB_TIME		1578
+#define	WT_STAT_CONN_TXN_CHECKPOINT_SCRUB_TIME		1579
 /*! transaction: transaction checkpoint stop timing stress active */
-#define	WT_STAT_CONN_TXN_CHECKPOINT_STOP_STRESS_ACTIVE	1579
+#define	WT_STAT_CONN_TXN_CHECKPOINT_STOP_STRESS_ACTIVE	1580
 /*! transaction: transaction checkpoint total time (msecs) */
-#define	WT_STAT_CONN_TXN_CHECKPOINT_TIME_TOTAL		1580
+#define	WT_STAT_CONN_TXN_CHECKPOINT_TIME_TOTAL		1581
 /*! transaction: transaction checkpoints */
-#define	WT_STAT_CONN_TXN_CHECKPOINT			1581
+#define	WT_STAT_CONN_TXN_CHECKPOINT			1582
 /*! transaction: transaction checkpoints due to obsolete pages */
-#define	WT_STAT_CONN_TXN_CHECKPOINT_OBSOLETE_APPLIED	1582
-=======
-#define	WT_STAT_CONN_TXN_CHECKPOINT_HANDLE_DURATION_SKIP	1565
-/*! transaction: transaction checkpoint most recent handles applied */
-#define	WT_STAT_CONN_TXN_CHECKPOINT_HANDLE_APPLIED	1566
-/*! transaction: transaction checkpoint most recent handles skipped */
-#define	WT_STAT_CONN_TXN_CHECKPOINT_HANDLE_SKIPPED	1567
-/*! transaction: transaction checkpoint most recent handles walked */
-#define	WT_STAT_CONN_TXN_CHECKPOINT_HANDLE_WALKED	1568
-/*! transaction: transaction checkpoint most recent time (msecs) */
-#define	WT_STAT_CONN_TXN_CHECKPOINT_TIME_RECENT		1569
-/*! transaction: transaction checkpoint prepare currently running */
-#define	WT_STAT_CONN_TXN_CHECKPOINT_PREP_RUNNING	1570
-/*! transaction: transaction checkpoint prepare max time (msecs) */
-#define	WT_STAT_CONN_TXN_CHECKPOINT_PREP_MAX		1571
-/*! transaction: transaction checkpoint prepare min time (msecs) */
-#define	WT_STAT_CONN_TXN_CHECKPOINT_PREP_MIN		1572
-/*! transaction: transaction checkpoint prepare most recent time (msecs) */
-#define	WT_STAT_CONN_TXN_CHECKPOINT_PREP_RECENT		1573
-/*! transaction: transaction checkpoint prepare total time (msecs) */
-#define	WT_STAT_CONN_TXN_CHECKPOINT_PREP_TOTAL		1574
-/*! transaction: transaction checkpoint scrub dirty target */
-#define	WT_STAT_CONN_TXN_CHECKPOINT_SCRUB_TARGET	1575
-/*! transaction: transaction checkpoint scrub time (msecs) */
-#define	WT_STAT_CONN_TXN_CHECKPOINT_SCRUB_TIME		1576
-/*! transaction: transaction checkpoint stop timing stress active */
-#define	WT_STAT_CONN_TXN_CHECKPOINT_STOP_STRESS_ACTIVE	1577
-/*! transaction: transaction checkpoint total time (msecs) */
-#define	WT_STAT_CONN_TXN_CHECKPOINT_TIME_TOTAL		1578
-/*! transaction: transaction checkpoints */
-#define	WT_STAT_CONN_TXN_CHECKPOINT			1579
-/*! transaction: transaction checkpoints due to obsolete pages */
-#define	WT_STAT_CONN_TXN_CHECKPOINT_OBSOLETE_APPLIED	1580
->>>>>>> a732cfc0
+#define	WT_STAT_CONN_TXN_CHECKPOINT_OBSOLETE_APPLIED	1583
 /*!
  * transaction: transaction checkpoints skipped because database was
  * clean
  */
-<<<<<<< HEAD
-#define	WT_STAT_CONN_TXN_CHECKPOINT_SKIPPED		1583
-=======
-#define	WT_STAT_CONN_TXN_CHECKPOINT_SKIPPED		1581
->>>>>>> a732cfc0
+#define	WT_STAT_CONN_TXN_CHECKPOINT_SKIPPED		1584
 /*!
  * transaction: transaction fsync calls for checkpoint after allocating
  * the transaction ID
  */
-<<<<<<< HEAD
-#define	WT_STAT_CONN_TXN_CHECKPOINT_FSYNC_POST		1584
-=======
-#define	WT_STAT_CONN_TXN_CHECKPOINT_FSYNC_POST		1582
->>>>>>> a732cfc0
+#define	WT_STAT_CONN_TXN_CHECKPOINT_FSYNC_POST		1585
 /*!
  * transaction: transaction fsync duration for checkpoint after
  * allocating the transaction ID (usecs)
  */
-<<<<<<< HEAD
-#define	WT_STAT_CONN_TXN_CHECKPOINT_FSYNC_POST_DURATION	1585
+#define	WT_STAT_CONN_TXN_CHECKPOINT_FSYNC_POST_DURATION	1586
 /*! transaction: transaction range of IDs currently pinned */
-#define	WT_STAT_CONN_TXN_PINNED_RANGE			1586
+#define	WT_STAT_CONN_TXN_PINNED_RANGE			1587
 /*! transaction: transaction range of IDs currently pinned by a checkpoint */
-#define	WT_STAT_CONN_TXN_PINNED_CHECKPOINT_RANGE	1587
+#define	WT_STAT_CONN_TXN_PINNED_CHECKPOINT_RANGE	1588
 /*! transaction: transaction range of timestamps currently pinned */
-#define	WT_STAT_CONN_TXN_PINNED_TIMESTAMP		1588
+#define	WT_STAT_CONN_TXN_PINNED_TIMESTAMP		1589
 /*! transaction: transaction range of timestamps pinned by a checkpoint */
-#define	WT_STAT_CONN_TXN_PINNED_TIMESTAMP_CHECKPOINT	1589
-=======
-#define	WT_STAT_CONN_TXN_CHECKPOINT_FSYNC_POST_DURATION	1583
-/*! transaction: transaction range of IDs currently pinned */
-#define	WT_STAT_CONN_TXN_PINNED_RANGE			1584
-/*! transaction: transaction range of IDs currently pinned by a checkpoint */
-#define	WT_STAT_CONN_TXN_PINNED_CHECKPOINT_RANGE	1585
-/*! transaction: transaction range of timestamps currently pinned */
-#define	WT_STAT_CONN_TXN_PINNED_TIMESTAMP		1586
-/*! transaction: transaction range of timestamps pinned by a checkpoint */
-#define	WT_STAT_CONN_TXN_PINNED_TIMESTAMP_CHECKPOINT	1587
->>>>>>> a732cfc0
+#define	WT_STAT_CONN_TXN_PINNED_TIMESTAMP_CHECKPOINT	1590
 /*!
  * transaction: transaction range of timestamps pinned by the oldest
  * active read timestamp
  */
-<<<<<<< HEAD
-#define	WT_STAT_CONN_TXN_PINNED_TIMESTAMP_READER	1590
-=======
-#define	WT_STAT_CONN_TXN_PINNED_TIMESTAMP_READER	1588
->>>>>>> a732cfc0
+#define	WT_STAT_CONN_TXN_PINNED_TIMESTAMP_READER	1591
 /*!
  * transaction: transaction range of timestamps pinned by the oldest
  * timestamp
  */
-<<<<<<< HEAD
-#define	WT_STAT_CONN_TXN_PINNED_TIMESTAMP_OLDEST	1591
+#define	WT_STAT_CONN_TXN_PINNED_TIMESTAMP_OLDEST	1592
 /*! transaction: transaction read timestamp of the oldest active reader */
-#define	WT_STAT_CONN_TXN_TIMESTAMP_OLDEST_ACTIVE_READ	1592
+#define	WT_STAT_CONN_TXN_TIMESTAMP_OLDEST_ACTIVE_READ	1593
 /*! transaction: transaction rollback to stable currently running */
-#define	WT_STAT_CONN_TXN_ROLLBACK_TO_STABLE_RUNNING	1593
+#define	WT_STAT_CONN_TXN_ROLLBACK_TO_STABLE_RUNNING	1594
 /*! transaction: transaction walk of concurrent sessions */
-#define	WT_STAT_CONN_TXN_WALK_SESSIONS			1594
+#define	WT_STAT_CONN_TXN_WALK_SESSIONS			1595
 /*! transaction: transactions committed */
-#define	WT_STAT_CONN_TXN_COMMIT				1595
+#define	WT_STAT_CONN_TXN_COMMIT				1596
 /*! transaction: transactions rolled back */
-#define	WT_STAT_CONN_TXN_ROLLBACK			1596
+#define	WT_STAT_CONN_TXN_ROLLBACK			1597
 /*! transaction: update conflicts */
-#define	WT_STAT_CONN_TXN_UPDATE_CONFLICT		1597
-=======
-#define	WT_STAT_CONN_TXN_PINNED_TIMESTAMP_OLDEST	1589
-/*! transaction: transaction read timestamp of the oldest active reader */
-#define	WT_STAT_CONN_TXN_TIMESTAMP_OLDEST_ACTIVE_READ	1590
-/*! transaction: transaction rollback to stable currently running */
-#define	WT_STAT_CONN_TXN_ROLLBACK_TO_STABLE_RUNNING	1591
-/*! transaction: transaction walk of concurrent sessions */
-#define	WT_STAT_CONN_TXN_WALK_SESSIONS			1592
-/*! transaction: transactions committed */
-#define	WT_STAT_CONN_TXN_COMMIT				1593
-/*! transaction: transactions rolled back */
-#define	WT_STAT_CONN_TXN_ROLLBACK			1594
-/*! transaction: update conflicts */
-#define	WT_STAT_CONN_TXN_UPDATE_CONFLICT		1595
->>>>>>> a732cfc0
+#define	WT_STAT_CONN_TXN_UPDATE_CONFLICT		1598
 
 /*!
  * @}
