--- conflicted
+++ resolved
@@ -6,7 +6,6 @@
  * See the file LICENSE for redistribution information.
  */
 
-<<<<<<< HEAD
 /* Initialize the fields in a time window to their defaults. */
 #define WT_TIME_WINDOW_INIT(tw)              \
     do {                                     \
@@ -49,99 +48,6 @@
       (tw1)->start_txn == (tw2)->start_txn && (tw1)->durable_stop_ts == (tw2)->durable_stop_ts && \
       (tw1)->stop_ts == (tw2)->stop_ts && (tw1)->stop_txn == (tw2)->stop_txn &&                   \
       (tw1)->prepare == (tw2)->prepare)
-=======
-/*
- * __wt_time_window_init --
- *     Initialize the fields in a time window to their defaults.
- */
-static inline void
-__wt_time_window_init(WT_TIME_WINDOW *tw)
-{
-    tw->durable_start_ts = WT_TS_NONE;
-    tw->start_ts = WT_TS_NONE;
-    tw->start_txn = WT_TXN_NONE;
-
-    tw->durable_stop_ts = WT_TS_NONE;
-    tw->stop_ts = WT_TS_MAX;
-    tw->stop_txn = WT_TXN_MAX;
-
-    tw->prepare = 0;
-}
-
-/*
- * __wt_time_window_init_max --
- *     Initialize the fields in a time window to values that force an override.
- */
-static inline void
-__wt_time_window_init_max(WT_TIME_WINDOW *tw)
-{
-    tw->durable_start_ts = WT_TS_MAX;
-    tw->start_ts = WT_TS_MAX;
-    tw->start_txn = WT_TXN_MAX;
-
-    tw->durable_stop_ts = WT_TS_MAX;
-    tw->stop_ts = WT_TS_NONE;
-    tw->stop_txn = WT_TXN_NONE;
-
-    tw->prepare = 0;
-}
-
-/*
- * __wt_time_window_copy --
- *     Copy the values from one time window structure to another.
- */
-static inline void
-__wt_time_window_copy(WT_TIME_WINDOW *dest, WT_TIME_WINDOW *source)
-{
-    *dest = *source;
-}
-
-/*
- * __wt_time_window_clear_obsolete --
- *     Where possible modify time window values to avoid writing obsolete values to the cell later.
- */
-static inline void
-__wt_time_window_clear_obsolete(
-  WT_SESSION_IMPL *session, WT_TIME_WINDOW *tw, uint64_t oldest_id, wt_timestamp_t oldest_ts)
-{
-    /*
-     * In memory database don't need to avoid writing values to the cell. If we remove this check we
-     * create an extra update on the end of the chain later in reconciliation as we'll re-append the
-     * disk image value to the update chain.
-     */
-    if (!tw->prepare && !F_ISSET(S2C(session), WT_CONN_IN_MEMORY)) {
-        if (tw->stop_txn == WT_TXN_MAX && tw->start_txn < oldest_id)
-            tw->start_txn = WT_TXN_NONE;
-        /* Avoid retrieving the pinned timestamp unless we need it. */
-        if (tw->stop_ts == WT_TS_MAX) {
-            /*
-             * The durable stop timestamp should be it's default value whenever the stop timestamp
-             * is.
-             */
-            WT_ASSERT(session, tw->durable_stop_ts == WT_TS_NONE);
-            /*
-             * The durable start timestamp is always greater than or equal to the start timestamp,
-             * as such we must check it against the pinned timestamp and not the start timestamp.
-             */
-            WT_ASSERT(session, tw->start_ts <= tw->durable_start_ts);
-            if (tw->durable_start_ts < oldest_ts)
-                tw->start_ts = tw->durable_start_ts = WT_TS_NONE;
-        }
-    }
-}
-
-/*
- * __wt_time_window_is_empty --
- *     Return true if the time window is equivalent to the default time window.
- */
-static inline bool
-__wt_time_window_is_empty(WT_TIME_WINDOW *tw)
-{
-    return (tw->durable_start_ts == WT_TS_NONE && tw->start_ts == WT_TS_NONE &&
-      tw->start_txn == WT_TXN_NONE && tw->durable_stop_ts == WT_TS_NONE &&
-      tw->stop_ts == WT_TS_MAX && tw->stop_txn == WT_TXN_MAX && tw->prepare == 0);
-}
->>>>>>> 1ab0bb8c
 
 /*
  * Set the start values of a time window from those in an update structure. Durable timestamp can be
@@ -241,4 +147,38 @@
         (dest)->newest_stop_txn = WT_MAX((dest)->newest_stop_txn, (source)->newest_stop_txn);    \
         if ((source)->prepare != 0)                                                              \
             (dest)->prepare = 1;                                                                 \
-    } while (0)+    } while (0)
+
+/*
+ * __wt_time_window_clear_obsolete --
+ *     Where possible modify time window values to avoid writing obsolete values to the cell later.
+ */
+static inline void
+__wt_time_window_clear_obsolete(
+  WT_SESSION_IMPL *session, WT_TIME_WINDOW *tw, uint64_t oldest_id, wt_timestamp_t oldest_ts)
+{
+    /*
+     * In memory database don't need to avoid writing values to the cell. If we remove this check we
+     * create an extra update on the end of the chain later in reconciliation as we'll re-append the
+     * disk image value to the update chain.
+     */
+    if (!tw->prepare && !F_ISSET(S2C(session), WT_CONN_IN_MEMORY)) {
+        if (tw->stop_txn == WT_TXN_MAX && tw->start_txn < oldest_id)
+            tw->start_txn = WT_TXN_NONE;
+        /* Avoid retrieving the pinned timestamp unless we need it. */
+        if (tw->stop_ts == WT_TS_MAX) {
+            /*
+             * The durable stop timestamp should be it's default value whenever the stop timestamp
+             * is.
+             */
+            WT_ASSERT(session, tw->durable_stop_ts == WT_TS_NONE);
+            /*
+             * The durable start timestamp is always greater than or equal to the start timestamp,
+             * as such we must check it against the pinned timestamp and not the start timestamp.
+             */
+            WT_ASSERT(session, tw->start_ts <= tw->durable_start_ts);
+            if (tw->durable_start_ts < oldest_ts)
+                tw->start_ts = tw->durable_start_ts = WT_TS_NONE;
+        }
+    }
+}