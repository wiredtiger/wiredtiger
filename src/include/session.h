--- conflicted
+++ resolved
@@ -161,30 +161,6 @@
 	u_int	stat_bucket;		/* Statistics bucket offset */
 
 /* AUTOMATIC FLAG VALUE GENERATION START */
-<<<<<<< HEAD
-#define	WT_SESSION_CAN_WAIT			0x000001u
-#define	WT_SESSION_IGNORE_CACHE_SIZE		0x000002u
-#define	WT_SESSION_INTERNAL			0x000004u
-#define	WT_SESSION_LOCKED_CHECKPOINT		0x000008u
-#define	WT_SESSION_LOCKED_HANDLE_LIST_READ	0x000010u
-#define	WT_SESSION_LOCKED_HANDLE_LIST_WRITE	0x000020u
-#define	WT_SESSION_LOCKED_METADATA		0x000040u
-#define	WT_SESSION_LOCKED_PASS			0x000080u
-#define	WT_SESSION_LOCKED_SCHEMA		0x000100u
-#define	WT_SESSION_LOCKED_SLOT			0x000200u
-#define	WT_SESSION_LOCKED_TABLE_READ		0x000400u
-#define	WT_SESSION_LOCKED_TABLE_WRITE		0x000800u
-#define	WT_SESSION_LOCKED_TURTLE		0x001000u
-#define	WT_SESSION_LOGGING_INMEM		0x002000u
-#define	WT_SESSION_LOOKASIDE_CURSOR		0x004000u
-#define	WT_SESSION_NO_DATA_HANDLES		0x008000u
-#define	WT_SESSION_NO_LOGGING			0x010000u
-#define	WT_SESSION_NO_RECONCILE			0x020000u
-#define	WT_SESSION_NO_SCHEMA_LOCK		0x040000u
-#define	WT_SESSION_QUIET_CORRUPT_FILE		0x080000u
-#define	WT_SESSION_READ_WONT_NEED		0x100000u
-#define	WT_SESSION_SCHEMA_TXN			0x200000u
-=======
 #define	WT_SESSION_CACHE_CURSORS		0x000001u
 #define	WT_SESSION_CAN_WAIT			0x000002u
 #define	WT_SESSION_IGNORE_CACHE_SIZE		0x000004u
@@ -207,8 +183,8 @@
 #define	WT_SESSION_NO_SCHEMA_LOCK		0x080000u
 #define	WT_SESSION_QUIET_CORRUPT_FILE		0x100000u
 #define	WT_SESSION_READ_WONT_NEED		0x200000u
->>>>>>> e4fdc914
-#define	WT_SESSION_SERVER_ASYNC			0x400000u
+#define	WT_SESSION_SCHEMA_TXN			0x400000u
+#define	WT_SESSION_SERVER_ASYNC			0x800000u
 /* AUTOMATIC FLAG VALUE GENERATION STOP */
 	uint32_t flags;
 
