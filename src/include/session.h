--- conflicted
+++ resolved
@@ -187,11 +187,8 @@
     WT_TXN_ISOLATION isolation;
     WT_TXN *txn; /* Transaction state */
 
-<<<<<<< HEAD
-=======
     WT_PREFETCH pf; /* Pre-fetch structure */
 
->>>>>>> 1befa2b4
     void *block_manager; /* Block-manager support */
     int (*block_manager_cleanup)(WT_SESSION_IMPL *);
 
