/*-
 * Copyright (c) 2014-present MongoDB, Inc.
 * Copyright (c) 2008-2014 WiredTiger, Inc.
 *	All rights reserved.
 *
 * See the file LICENSE for redistribution information.
 */

/*
 * WT_DATA_HANDLE_CACHE --
 *	Per-session cache of handles to avoid synchronization when opening
 *	cursors.
 */
struct __wt_data_handle_cache {
    WT_DATA_HANDLE *dhandle;

    TAILQ_ENTRY(__wt_data_handle_cache) q;
    TAILQ_ENTRY(__wt_data_handle_cache) hashq;
};

/*
 * WT_HAZARD --
 *	A hazard pointer.
 */
struct __wt_hazard {
    WT_REF *ref; /* Page reference */
#ifdef HAVE_DIAGNOSTIC
    const char *func; /* Function/line hazard acquired */
    int line;
#endif
};

/* Get the connection implementation for a session */
#define S2C(session) ((WT_CONNECTION_IMPL *)((WT_SESSION_IMPL *)(session))->iface.connection)

/* Get the btree for a session */
#define S2BT(session) ((WT_BTREE *)(session)->dhandle->handle)
#define S2BT_SAFE(session) ((session)->dhandle == NULL ? NULL : S2BT(session))

/* Get the file system for a session */
#define S2FS(session)                                                \
    ((session)->bucket_storage == NULL ? S2C(session)->file_system : \
                                         (session)->bucket_storage->file_system)

typedef TAILQ_HEAD(__wt_cursor_list, __wt_cursor) WT_CURSOR_LIST;

/* Number of cursors cached to trigger cursor sweep. */
#define WT_SESSION_CURSOR_SWEEP_COUNTDOWN 40

/* Minimum number of buckets to visit during a regular cursor sweep. */
#define WT_SESSION_CURSOR_SWEEP_MIN 5

<<<<<<< HEAD
/* Maximum number of buckets to visit during cursor sweep. */
#define WT_SESSION_CURSOR_SWEEP_MAX 32

typedef enum {
    DIAG_ASSERTS_CONN = 0, /* Inherit value from the connection */
    DIAG_ASSERTS_OFF = 1,  /* Off */
    DIAG_ASSERTS_ON = 2,   /* On */
} WT_SESSION_DIAGNOSTIC_ASSERTS_LEVEL;
=======
/* Maximum number of buckets to visit during a regular cursor sweep. */
#define WT_SESSION_CURSOR_SWEEP_MAX 64
>>>>>>> 9d1ff639

/*
 * WT_SESSION_IMPL --
 *	Implementation of WT_SESSION.
 */
struct __wt_session_impl {
    WT_SESSION iface;
    WT_EVENT_HANDLER *event_handler; /* Application's event handlers */

    void *lang_private; /* Language specific private storage */

    void (*format_private)(int, void *); /* Format test program private callback. */
    void *format_private_arg;

    u_int active; /* Non-zero if the session is in-use */

    const char *name;   /* Name */
    const char *lastop; /* Last operation */
    uint32_t id;        /* UID, offset in session array */

    uint64_t cache_wait_us;        /* Wait time for cache for current operation */
    uint64_t operation_start_us;   /* Operation start */
    uint64_t operation_timeout_us; /* Maximum operation period before rollback */
    u_int api_call_counter;        /* Depth of api calls */

    WT_DATA_HANDLE *dhandle;           /* Current data handle */
    WT_BUCKET_STORAGE *bucket_storage; /* Current bucket storage and file system */

    /*
     * Each session keeps a cache of data handles. The set of handles can grow quite large so we
     * maintain both a simple list and a hash table of lists. The hash table key is based on a hash
     * of the data handle's URI. Though all hash entries are discarded on session close, the hash
     * table list itself is kept in allocated memory that lives across session close - so it is
     * declared further down.
     */
    /* Session handle reference list */
    TAILQ_HEAD(__dhandles, __wt_data_handle_cache) dhandles;
    uint64_t last_sweep;        /* Last sweep for dead handles */
    struct timespec last_epoch; /* Last epoch time returned */

    WT_CURSOR_LIST cursors;          /* Cursors closed with the session */
    u_int ncursors;                  /* Count of active file cursors. */
    uint32_t cursor_sweep_countdown; /* Countdown to cursor sweep */
    uint32_t cursor_sweep_position;  /* Position in cursor_cache for sweep */
    uint64_t last_cursor_big_sweep;  /* Last big sweep for dead cursors */
    uint64_t last_cursor_sweep;      /* Last regular sweep for dead cursors */

    WT_CURSOR_BACKUP *bkp_cursor; /* Hot backup cursor */

    WT_COMPACT_STATE *compact; /* Compaction information */
    enum { WT_COMPACT_NONE = 0, WT_COMPACT_RUNNING, WT_COMPACT_SUCCESS } compact_state;

    WT_IMPORT_LIST *import_list; /* List of metadata entries to import from file. */

    u_int hs_cursor_counter; /* Number of open history store cursors */

    WT_CURSOR *meta_cursor;  /* Metadata file */
    void *meta_track;        /* Metadata operation tracking */
    void *meta_track_next;   /* Current position */
    void *meta_track_sub;    /* Child transaction / save point */
    size_t meta_track_alloc; /* Currently allocated */
    int meta_track_nest;     /* Nesting level of meta transaction */
#define WT_META_TRACKING(session) ((session)->meta_track_next != NULL)

    /* Current rwlock for callback. */
    WT_RWLOCK *current_rwlock;
    uint8_t current_rwticket;

    WT_ITEM **scratch;     /* Temporary memory for any function */
    u_int scratch_alloc;   /* Currently allocated */
    size_t scratch_cached; /* Scratch bytes cached */
#ifdef HAVE_DIAGNOSTIC
    /*
     * Variables used to look for violations of the contract that a session is only used by a single
     * session at once.
     */
    volatile uintmax_t api_tid;
    volatile uint32_t api_enter_refcnt;
    /*
     * It's hard to figure out from where a buffer was allocated after it's leaked, so in diagnostic
     * mode we track them; DIAGNOSTIC can't simply add additional fields to WT_ITEM structures
     * because they are visible to applications, create a parallel structure instead.
     */
    struct __wt_scratch_track {
        const char *func; /* Allocating function, line */
        int line;
    } * scratch_track;
#endif

    WT_ITEM err; /* Error buffer */

    WT_TXN_ISOLATION isolation;
    WT_TXN *txn; /* Transaction state */

    void *block_manager; /* Block-manager support */
    int (*block_manager_cleanup)(WT_SESSION_IMPL *);

    const char *hs_checkpoint;     /* History store checkpoint name, during checkpoint cursor ops */
    uint64_t checkpoint_write_gen; /* Write generation override, during checkpoint cursor ops */

    /* Checkpoint handles */
    WT_DATA_HANDLE **ckpt_handle; /* Handle list */
    u_int ckpt_handle_next;       /* Next empty slot */
    size_t ckpt_handle_allocated; /* Bytes allocated */

    /* Named checkpoint drop list, during a checkpoint */
    WT_ITEM *ckpt_drop_list;

    /* Checkpoint time of current checkpoint, during a checkpoint */
    uint64_t current_ckpt_sec;

    /*
     * Operations acting on handles.
     *
     * The preferred pattern is to gather all of the required handles at the beginning of an
     * operation, then drop any other locks, perform the operation, then release the handles. This
     * cannot be easily merged with the list of checkpoint handles because some operations (such as
     * compact) do checkpoints internally.
     */
    WT_DATA_HANDLE **op_handle; /* Handle list */
    u_int op_handle_next;       /* Next empty slot */
    size_t op_handle_allocated; /* Bytes allocated */

    void *reconcile; /* Reconciliation support */
    int (*reconcile_cleanup)(WT_SESSION_IMPL *);

    /* Salvage support. */
    void *salvage_track;

    /* Sessions have an associated statistics bucket based on its ID. */
    u_int stat_bucket;          /* Statistics bucket offset */
    uint64_t cache_max_wait_us; /* Maximum time an operation waits for space in cache */

#ifdef HAVE_DIAGNOSTIC
    uint8_t dump_raw; /* Configure debugging page dump */
#endif

#ifdef HAVE_UNITTEST_ASSERTS
/*
 * Unit testing assertions requires overriding abort logic and instead capturing this information to
 * be checked by the unit test.
 */
#define WT_SESSION_UNITTEST_BUF_LEN 100
    bool unittest_assert_hit;
    char unittest_assert_msg[WT_SESSION_UNITTEST_BUF_LEN];
#endif

    /* Runtime flag to determine whether diagnostic asserts are executed or not. */
    WT_SESSION_DIAGNOSTIC_ASSERTS_LEVEL diagnostic_asserts_level;

/* AUTOMATIC FLAG VALUE GENERATION START 0 */
#define WT_SESSION_LOCKED_CHECKPOINT 0x0001u
#define WT_SESSION_LOCKED_HANDLE_LIST_READ 0x0002u
#define WT_SESSION_LOCKED_HANDLE_LIST_WRITE 0x0004u
#define WT_SESSION_LOCKED_HOTBACKUP_READ 0x0008u
#define WT_SESSION_LOCKED_HOTBACKUP_WRITE 0x0010u
#define WT_SESSION_LOCKED_METADATA 0x0020u
#define WT_SESSION_LOCKED_PASS 0x0040u
#define WT_SESSION_LOCKED_SCHEMA 0x0080u
#define WT_SESSION_LOCKED_SLOT 0x0100u
#define WT_SESSION_LOCKED_TABLE_READ 0x0200u
#define WT_SESSION_LOCKED_TABLE_WRITE 0x0400u
#define WT_SESSION_LOCKED_TURTLE 0x0800u
#define WT_SESSION_NO_SCHEMA_LOCK 0x1000u
    /*AUTOMATIC FLAG VALUE GENERATION STOP 32 */
    uint32_t lock_flags;

/* AUTOMATIC FLAG VALUE GENERATION START 0 */
#define WT_SESSION_BACKUP_CURSOR 0x00001u
#define WT_SESSION_BACKUP_DUP 0x00002u
#define WT_SESSION_CACHE_CURSORS 0x00004u
#define WT_SESSION_CAN_WAIT 0x00008u
#define WT_SESSION_DEBUG_DO_NOT_CLEAR_TXN_ID 0x00010u
#define WT_SESSION_DEBUG_RELEASE_EVICT 0x00020u
#define WT_SESSION_EVICTION 0x00040u
#define WT_SESSION_IGNORE_CACHE_SIZE 0x00080u
#define WT_SESSION_IMPORT 0x00100u
#define WT_SESSION_IMPORT_REPAIR 0x00200u
#define WT_SESSION_INTERNAL 0x00400u
#define WT_SESSION_LOGGING_INMEM 0x00800u
#define WT_SESSION_NO_DATA_HANDLES 0x01000u
#define WT_SESSION_NO_RECONCILE 0x02000u
#define WT_SESSION_QUIET_CORRUPT_FILE 0x04000u
#define WT_SESSION_READ_WONT_NEED 0x08000u
#define WT_SESSION_RESOLVING_TXN 0x10000u
#define WT_SESSION_ROLLBACK_TO_STABLE 0x20000u
#define WT_SESSION_SCHEMA_TXN 0x40000u
    /* AUTOMATIC FLAG VALUE GENERATION STOP 32 */
    uint32_t flags;

/*
 * All of the following fields live at the end of the structure so it's easier to clear everything
 * but the fields that persist.
 */
#define WT_SESSION_CLEAR_SIZE (offsetof(WT_SESSION_IMPL, rnd))

    /*
     * The random number state persists past session close because we don't want to repeatedly use
     * the same values for skiplist depth when the application isn't caching sessions.
     */
    WT_RAND_STATE rnd; /* Random number generation state */

    /*
     * Hash tables are allocated lazily as sessions are used to keep the size of this structure from
     * growing too large.
     */
    WT_CURSOR_LIST *cursor_cache; /* Hash table of cached cursors */

    /* Hashed handle reference list array */
    TAILQ_HEAD(__dhandles_hash, __wt_data_handle_cache) * dhhash;

/* Generations manager */
#define WT_GEN_CHECKPOINT 0 /* Checkpoint generation */
#define WT_GEN_COMMIT 1     /* Commit generation */
#define WT_GEN_EVICT 2      /* Eviction generation */
#define WT_GEN_HAZARD 3     /* Hazard pointer */
#define WT_GEN_SPLIT 4      /* Page splits */
#define WT_GENERATIONS 5    /* Total generation manager entries */
    volatile uint64_t generations[WT_GENERATIONS];

    /*
     * Session memory persists past session close because it's accessed by threads of control other
     * than the thread owning the session. For example, btree splits and hazard pointers can "free"
     * memory that's still in use. In order to eventually free it, it's stashed here with its
     * generation number; when no thread is reading in generation, the memory can be freed for real.
     */
    struct __wt_session_stash {
        struct __wt_stash {
            void *p; /* Memory, length */
            size_t len;
            uint64_t gen; /* Generation */
        } * list;
        size_t cnt;   /* Array entries */
        size_t alloc; /* Allocated bytes */
    } stash[WT_GENERATIONS];

/*
 * Hazard pointers.
 *
 * Hazard information persists past session close because it's accessed by threads of control other
 * than the thread owning the session.
 *
 * Use the non-NULL state of the hazard field to know if the session has previously been
 * initialized.
 */
#define WT_SESSION_FIRST_USE(s) ((s)->hazard == NULL)

/*
 * The hazard pointer array grows as necessary, initialize with 250 slots.
 */
#define WT_SESSION_INITIAL_HAZARD_SLOTS 250
    uint32_t hazard_size;  /* Hazard pointer array slots */
    uint32_t hazard_inuse; /* Hazard pointer array slots in-use */
    uint32_t nhazard;      /* Count of active hazard pointers */
    WT_HAZARD *hazard;     /* Hazard pointer array */

    /*
     * Operation tracking.
     */
    WT_OPTRACK_RECORD *optrack_buf;
    u_int optrackbuf_ptr;
    uint64_t optrack_offset;
    WT_FH *optrack_fh;

    WT_SESSION_STATS stats;
};

/* Consider moving this to session_inline.h if it ever appears. */
#define WT_READING_CHECKPOINT(s)                                       \
    ((s)->dhandle != NULL && F_ISSET((s)->dhandle, WT_DHANDLE_OPEN) && \
      WT_DHANDLE_IS_CHECKPOINT((s)->dhandle))<|MERGE_RESOLUTION|>--- conflicted
+++ resolved
@@ -50,19 +50,15 @@
 /* Minimum number of buckets to visit during a regular cursor sweep. */
 #define WT_SESSION_CURSOR_SWEEP_MIN 5
 
-<<<<<<< HEAD
-/* Maximum number of buckets to visit during cursor sweep. */
-#define WT_SESSION_CURSOR_SWEEP_MAX 32
+/* Maximum number of buckets to visit during a regular cursor sweep. */
+#define WT_SESSION_CURSOR_SWEEP_MAX 64
+
 
 typedef enum {
     DIAG_ASSERTS_CONN = 0, /* Inherit value from the connection */
     DIAG_ASSERTS_OFF = 1,  /* Off */
     DIAG_ASSERTS_ON = 2,   /* On */
 } WT_SESSION_DIAGNOSTIC_ASSERTS_LEVEL;
-=======
-/* Maximum number of buckets to visit during a regular cursor sweep. */
-#define WT_SESSION_CURSOR_SWEEP_MAX 64
->>>>>>> 9d1ff639
 
 /*
  * WT_SESSION_IMPL --
