--- conflicted
+++ resolved
@@ -391,12 +391,8 @@
     WT_CONTROL_POINT_REGISTRY *control_points; /* [SESSION_CONTROL_POINTS_SIZE] */
     WT_CONTROL_POINT_REGISTRY *cp_registry;    /* For the run function for __wt_cond_wait_signal. */
     /* For the run function for __wt_cond_wait_signal. */
-<<<<<<< HEAD
-    WT_CONTROL_POINT_PAIR_DATA_WAIT_FOR_TRIGGER *cp_data;
+    WT_CONTROL_POINT_PAIR_DATA_TRIGGER *cp_data;
     char *cfg;
-=======
-    WT_CONTROL_POINT_PAIR_DATA_TRIGGER *cp_data;
->>>>>>> 12fc7c0a
 #else /* Keep the size the same */
     void *dummy1;
     void *dummy2;
