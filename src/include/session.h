/*-
 * Copyright (c) 2014-2017 MongoDB, Inc.
 * Copyright (c) 2008-2014 WiredTiger, Inc.
 *	All rights reserved.
 *
 * See the file LICENSE for redistribution information.
 */

/*
 * WT_DATA_HANDLE_CACHE --
 *	Per-session cache of handles to avoid synchronization when opening
 *	cursors.
 */
struct __wt_data_handle_cache {
	WT_DATA_HANDLE *dhandle;

	TAILQ_ENTRY(__wt_data_handle_cache) q;
	TAILQ_ENTRY(__wt_data_handle_cache) hashq;
};

/*
 * WT_HAZARD --
 *	A hazard pointer.
 */
struct __wt_hazard {
	WT_REF *ref;			/* Page reference */
#ifdef HAVE_DIAGNOSTIC
	const char *file;		/* File/line where hazard acquired */
	int	    line;
#endif
};

/* Get the connection implementation for a session */
#define	S2C(session)	  ((WT_CONNECTION_IMPL *)(session)->iface.connection)

/* Get the btree for a session */
#define	S2BT(session)	   ((WT_BTREE *)(session)->dhandle->handle)
#define	S2BT_SAFE(session) ((session)->dhandle == NULL ? NULL : S2BT(session))

/*
 * WT_SESSION_IMPL --
 *	Implementation of WT_SESSION.
 */
struct __wt_session_impl {
	WT_SESSION iface;

	void	*lang_private;		/* Language specific private storage */

	u_int active;			/* Non-zero if the session is in-use */

	const char *name;		/* Name */
	const char *lastop;		/* Last operation */
	uint32_t id;			/* UID, offset in session array */

	WT_EVENT_HANDLER *event_handler;/* Application's event handlers */

	WT_DATA_HANDLE *dhandle;	/* Current data handle */

	/*
	 * Each session keeps a cache of data handles. The set of handles can
	 * grow quite large so we maintain both a simple list and a hash table
	 * of lists. The hash table key is based on a hash of the data handle's
	 * URI.  The hash table list is kept in allocated memory that lives
	 * across session close - so it is declared further down.
	 */
					/* Session handle reference list */
	TAILQ_HEAD(__dhandles, __wt_data_handle_cache) dhandles;
	time_t last_sweep;		/* Last sweep for dead handles */
	struct timespec last_epoch;	/* Last epoch time returned */

					/* Cursors closed with the session */
	TAILQ_HEAD(__cursors, __wt_cursor) cursors;

	WT_CURSOR_BACKUP *bkp_cursor;	/* Hot backup cursor */

	WT_BITMAP dhandle_open;		/* Data sources used during open */
	WT_BITMAP dhandle_inuse;	/* Data handle descriptors in use */
	WT_RWLOCK cursor_cache_lock;	/* Lock for managing cursor cache */
	time_t last_cursor_cache_close; /* Last time stale cursors closed */

	WT_COMPACT_STATE *compact;	/* Compaction information */
	enum { WT_COMPACT_NONE=0,
	    WT_COMPACT_RUNNING, WT_COMPACT_SUCCESS } compact_state;

	WT_CURSOR	*las_cursor;	/* Lookaside table cursor */

	WT_CURSOR *meta_cursor;		/* Metadata file */
	void	  *meta_track;		/* Metadata operation tracking */
	void	  *meta_track_next;	/* Current position */
	void	  *meta_track_sub;	/* Child transaction / save point */
	size_t	   meta_track_alloc;	/* Currently allocated */
	int	   meta_track_nest;	/* Nesting level of meta transaction */
#define	WT_META_TRACKING(session)	((session)->meta_track_next != NULL)

	/* Current rwlock for callback. */
	WT_RWLOCK *current_rwlock;
	uint8_t current_rwticket;

	WT_ITEM	**scratch;		/* Temporary memory for any function */
	u_int	  scratch_alloc;	/* Currently allocated */
	size_t	  scratch_cached;	/* Scratch bytes cached */
#ifdef HAVE_DIAGNOSTIC
	/*
	 * Variables used to look for violations of the contract that a
	 * session is only used by a single session at once.
	 */
	volatile uintmax_t api_tid;
	volatile uint32_t api_enter_refcnt;
	/*
	 * It's hard to figure out from where a buffer was allocated after it's
	 * leaked, so in diagnostic mode we track them; DIAGNOSTIC can't simply
	 * add additional fields to WT_ITEM structures because they are visible
	 * to applications, create a parallel structure instead.
	 */
	struct __wt_scratch_track {
		const char *file;	/* Allocating file, line */
		int line;
	} *scratch_track;
#endif

	WT_ITEM err;			/* Error buffer */

	WT_TXN_ISOLATION isolation;
	WT_TXN	txn;			/* Transaction state */
#define	WT_SESSION_BG_SYNC_MSEC		1200000
	WT_LSN	bg_sync_lsn;		/* Background sync operation LSN. */
	u_int	ncursors;		/* Count of active file cursors. */
	u_int	ncursors_cached;	/* Count of cursors cached. */

	void	*block_manager;		/* Block-manager support */
	int	(*block_manager_cleanup)(WT_SESSION_IMPL *);

					/* Checkpoint handles */
	WT_DATA_HANDLE **ckpt_handle;	/* Handle list */
	u_int   ckpt_handle_next;	/* Next empty slot */
	size_t  ckpt_handle_allocated;	/* Bytes allocated */

	/*
	 * Operations acting on handles.
	 *
	 * The preferred pattern is to gather all of the required handles at
	 * the beginning of an operation, then drop any other locks, perform
	 * the operation, then release the handles.  This cannot be easily
	 * merged with the list of checkpoint handles because some operations
	 * (such as compact) do checkpoints internally.
	 */
	WT_DATA_HANDLE **op_handle;	/* Handle list */
	u_int   op_handle_next;		/* Next empty slot */
	size_t  op_handle_allocated;	/* Bytes allocated */

	void	*reconcile;		/* Reconciliation support */
	int	(*reconcile_cleanup)(WT_SESSION_IMPL *);

	/* Sessions have an associated statistics bucket based on its ID. */
	u_int	stat_bucket;		/* Statistics bucket offset */

/* AUTOMATIC FLAG VALUE GENERATION START */
#define	WT_SESSION_CAN_WAIT			0x000001u
#define	WT_SESSION_IGNORE_CACHE_SIZE		0x000002u
#define	WT_SESSION_INTERNAL			0x000004u
#define	WT_SESSION_LOCKED_CHECKPOINT		0x000008u
#define	WT_SESSION_LOCKED_HANDLE_LIST_READ	0x000010u
#define	WT_SESSION_LOCKED_HANDLE_LIST_WRITE	0x000020u
#define	WT_SESSION_LOCKED_METADATA		0x000040u
#define	WT_SESSION_LOCKED_PASS			0x000080u
#define	WT_SESSION_LOCKED_SCHEMA		0x000100u
#define	WT_SESSION_LOCKED_SLOT			0x000200u
#define	WT_SESSION_LOCKED_TABLE_READ		0x000400u
#define	WT_SESSION_LOCKED_TABLE_WRITE		0x000800u
#define	WT_SESSION_LOCKED_TURTLE		0x001000u
#define	WT_SESSION_LOGGING_INMEM		0x002000u
#define	WT_SESSION_LOOKASIDE_CURSOR		0x004000u
#define	WT_SESSION_NO_DATA_HANDLES		0x008000u
#define	WT_SESSION_NO_LOGGING			0x010000u
#define	WT_SESSION_NO_RECONCILE			0x020000u
#define	WT_SESSION_NO_SCHEMA_LOCK		0x040000u
#define	WT_SESSION_QUIET_CORRUPT_FILE		0x080000u
#define	WT_SESSION_READ_WONT_NEED		0x100000u
#define	WT_SESSION_SERVER_ASYNC			0x200000u
/* AUTOMATIC FLAG VALUE GENERATION STOP */
	uint32_t flags;

	/*
	 * All of the following fields live at the end of the structure so it's
	 * easier to clear everything but the fields that persist.
	 */
#define	WT_SESSION_CLEAR_SIZE	(offsetof(WT_SESSION_IMPL, rnd))

	/*
	 * The random number state persists past session close because we don't
	 * want to repeatedly use the same values for skiplist depth when the
	 * application isn't caching sessions.
	 */
	WT_RAND_STATE rnd;		/* Random number generation state */

					/* Hashed handle reference list array */
	TAILQ_HEAD(__dhandles_hash, __wt_data_handle_cache) *dhhash;

					/* Generations manager */
#define	WT_GEN_CHECKPOINT	0	/* Checkpoint generation */
#define	WT_GEN_EVICT		1	/* Eviction generation */
#define	WT_GEN_HAZARD		2	/* Hazard pointer */
#define	WT_GEN_SPLIT		3	/* Page splits */
#define	WT_GENERATIONS		4	/* Total generation manager entries */
	volatile uint64_t generations[WT_GENERATIONS];

	/*
	 * Session memory persists past session close because it's accessed by
	 * threads of control other than the thread owning the session. For
	 * example, btree splits and hazard pointers can "free" memory that's
	 * still in use. In order to eventually free it, it's stashed here with
	 * with its generation number; when no thread is reading in generation,
	 * the memory can be freed for real.
	 */
	struct __wt_session_stash {
		struct __wt_stash {
			void	*p;	/* Memory, length */
			size_t	 len;
			uint64_t gen;	/* Generation */
		} *list;
		size_t  cnt;		/* Array entries */
		size_t  alloc;		/* Allocated bytes */
	} stash[WT_GENERATIONS];

	/*
	 * Hazard pointers.
	 *
	 * Hazard information persists past session close because it's accessed
	 * by threads of control other than the thread owning the session.
	 *
	 * Use the non-NULL state of the hazard field to know if the session has
	 * previously been initialized.
	 */
#define	WT_SESSION_FIRST_USE(s)						\
	((s)->hazard == NULL)

	/*
	 * The hazard pointer array grows as necessary, initialize with 250
	 * slots.
	 */
#define	WT_SESSION_INITIAL_HAZARD_SLOTS	250
	uint32_t   hazard_size;		/* Hazard pointer array slots */
	uint32_t   hazard_inuse;	/* Hazard pointer array slots in-use */
	uint32_t   nhazard;		/* Count of active hazard pointers */
	WT_HAZARD *hazard;		/* Hazard pointer array */
<<<<<<< HEAD
};

/*
 * WT_WITHOUT_CURSOR_CACHING --
 *	Do the operation without cursor caching, so that any cursors
 *	created are not cached.
 */
#define	WT_WITHOUT_CURSOR_CACHING(session, op) do {			\
	uint32_t cachemask;						\
	cachemask = F_MASK(session, WT_SESSION_CACHE_CURSORS);		\
	F_CLR(session, cachemask);					\
	op;								\
	F_SET(session, cachemask);					\
} while (0)
=======

	/*
	 * Operation tracking.
	 */
	WT_OPTRACK_RECORD *optrack_buf;
	u_int optrackbuf_ptr;
	uint64_t optrack_offset;
	WT_FH *optrack_fh;
};
>>>>>>> 11ecd9ce
<|MERGE_RESOLUTION|>--- conflicted
+++ resolved
@@ -155,28 +155,30 @@
 	u_int	stat_bucket;		/* Statistics bucket offset */
 
 /* AUTOMATIC FLAG VALUE GENERATION START */
-#define	WT_SESSION_CAN_WAIT			0x000001u
-#define	WT_SESSION_IGNORE_CACHE_SIZE		0x000002u
-#define	WT_SESSION_INTERNAL			0x000004u
-#define	WT_SESSION_LOCKED_CHECKPOINT		0x000008u
-#define	WT_SESSION_LOCKED_HANDLE_LIST_READ	0x000010u
-#define	WT_SESSION_LOCKED_HANDLE_LIST_WRITE	0x000020u
-#define	WT_SESSION_LOCKED_METADATA		0x000040u
-#define	WT_SESSION_LOCKED_PASS			0x000080u
-#define	WT_SESSION_LOCKED_SCHEMA		0x000100u
-#define	WT_SESSION_LOCKED_SLOT			0x000200u
-#define	WT_SESSION_LOCKED_TABLE_READ		0x000400u
-#define	WT_SESSION_LOCKED_TABLE_WRITE		0x000800u
-#define	WT_SESSION_LOCKED_TURTLE		0x001000u
-#define	WT_SESSION_LOGGING_INMEM		0x002000u
-#define	WT_SESSION_LOOKASIDE_CURSOR		0x004000u
-#define	WT_SESSION_NO_DATA_HANDLES		0x008000u
-#define	WT_SESSION_NO_LOGGING			0x010000u
-#define	WT_SESSION_NO_RECONCILE			0x020000u
-#define	WT_SESSION_NO_SCHEMA_LOCK		0x040000u
-#define	WT_SESSION_QUIET_CORRUPT_FILE		0x080000u
-#define	WT_SESSION_READ_WONT_NEED		0x100000u
-#define	WT_SESSION_SERVER_ASYNC			0x200000u
+#define	WT_SESSION_CACHE_CURSORS		0x000001u
+#define	WT_SESSION_CAN_WAIT			0x000002u
+#define	WT_SESSION_IDLE				0x000004u
+#define	WT_SESSION_IGNORE_CACHE_SIZE		0x000008u
+#define	WT_SESSION_INTERNAL			0x000010u
+#define	WT_SESSION_LOCKED_CHECKPOINT		0x000020u
+#define	WT_SESSION_LOCKED_HANDLE_LIST_READ	0x000040u
+#define	WT_SESSION_LOCKED_HANDLE_LIST_WRITE	0x000080u
+#define	WT_SESSION_LOCKED_METADATA		0x000100u
+#define	WT_SESSION_LOCKED_PASS			0x000200u
+#define	WT_SESSION_LOCKED_SCHEMA		0x000400u
+#define	WT_SESSION_LOCKED_SLOT			0x000800u
+#define	WT_SESSION_LOCKED_TABLE_READ		0x001000u
+#define	WT_SESSION_LOCKED_TABLE_WRITE		0x002000u
+#define	WT_SESSION_LOCKED_TURTLE		0x004000u
+#define	WT_SESSION_LOGGING_INMEM		0x008000u
+#define	WT_SESSION_LOOKASIDE_CURSOR		0x010000u
+#define	WT_SESSION_NO_DATA_HANDLES		0x020000u
+#define	WT_SESSION_NO_LOGGING			0x040000u
+#define	WT_SESSION_NO_RECONCILE			0x080000u
+#define	WT_SESSION_NO_SCHEMA_LOCK		0x100000u
+#define	WT_SESSION_QUIET_CORRUPT_FILE		0x200000u
+#define	WT_SESSION_READ_WONT_NEED		0x400000u
+#define	WT_SESSION_SERVER_ASYNC			0x800000u
 /* AUTOMATIC FLAG VALUE GENERATION STOP */
 	uint32_t flags;
 
@@ -243,7 +245,14 @@
 	uint32_t   hazard_inuse;	/* Hazard pointer array slots in-use */
 	uint32_t   nhazard;		/* Count of active hazard pointers */
 	WT_HAZARD *hazard;		/* Hazard pointer array */
-<<<<<<< HEAD
+
+	/*
+	 * Operation tracking.
+	 */
+	WT_OPTRACK_RECORD *optrack_buf;
+	u_int optrackbuf_ptr;
+	uint64_t optrack_offset;
+	WT_FH *optrack_fh;
 };
 
 /*
@@ -257,15 +266,4 @@
 	F_CLR(session, cachemask);					\
 	op;								\
 	F_SET(session, cachemask);					\
-} while (0)
-=======
-
-	/*
-	 * Operation tracking.
-	 */
-	WT_OPTRACK_RECORD *optrack_buf;
-	u_int optrackbuf_ptr;
-	uint64_t optrack_offset;
-	WT_FH *optrack_fh;
-};
->>>>>>> 11ecd9ce
+} while (0)