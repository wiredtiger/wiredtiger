/*-
 * Copyright (c) 2014-present MongoDB, Inc.
 * Copyright (c) 2008-2014 WiredTiger, Inc.
 *	All rights reserved.
 *
 * See the file LICENSE for redistribution information.
 */

#pragma once

/*
 * WT_DATA_HANDLE_CACHE --
 *	Per-session cache of handles to avoid synchronization when opening
 *	cursors.
 */
struct __wt_data_handle_cache {
    WT_DATA_HANDLE *dhandle;

    TAILQ_ENTRY(__wt_data_handle_cache) q;
    TAILQ_ENTRY(__wt_data_handle_cache) hashq;
};

/*
 * WT_HAZARD --
 *	A hazard pointer.
 */
struct __wt_hazard {
    wt_shared WT_REF *ref; /* Page reference */
#ifdef HAVE_DIAGNOSTIC
    const char *func; /* Function/line hazard acquired */
    int line;
#endif
};

/*
 * WT_HAZARD_ARRAY --
 *   An array of all hazard pointers held by the session.
 *   New hazard pointers are added on a first-fit basis, and on removal their entry
 *   in the array is set to null. As such this array may contain holes.
 */
struct __wt_hazard_array {
/* The hazard pointer array grows as necessary, initialize with 250 slots. */
#define WT_SESSION_INITIAL_HAZARD_SLOTS 250

    wt_shared WT_HAZARD *arr; /* The hazard pointer array */
    wt_shared uint32_t inuse; /* Number of array slots potentially in-use. We only need to iterate
                                 this many slots to find all active pointers */
    wt_shared uint32_t num_active; /* Number of array slots containing an active hazard pointer */
    uint32_t size;                 /* Allocated size of the array */
};

/*
 * WT_PREFETCH --
 *	Pre-fetch structure containing useful information for pre-fetch.
 */
struct __wt_prefetch {
    WT_PAGE *prefetch_prev_ref_home;
    uint64_t prefetch_disk_read_count; /* Sequential cache requests that caused a leaf read */
    uint64_t prefetch_skipped_with_parent;
};

/* Get the connection implementation for a session */
#define S2C(session) ((WT_CONNECTION_IMPL *)((WT_SESSION_IMPL *)(session))->iface.connection)

/* Get the btree for a session */
#define S2BT(session) ((WT_BTREE *)(session)->dhandle->handle)
#define S2BT_SAFE(session) ((session)->dhandle == NULL ? NULL : S2BT(session))

/* Get the file system for a session */
#define S2FS(session)                                                \
    ((session)->bucket_storage == NULL ? S2C(session)->file_system : \
                                         (session)->bucket_storage->file_system)

typedef TAILQ_HEAD(__wt_cursor_list, __wt_cursor) WT_CURSOR_LIST;

/* Number of cursors cached to trigger cursor sweep. */
#define WT_SESSION_CURSOR_SWEEP_COUNTDOWN 40

/* Minimum number of buckets to visit during a regular cursor sweep. */
#define WT_SESSION_CURSOR_SWEEP_MIN 5

/* Maximum number of buckets to visit during a regular cursor sweep. */
#define WT_SESSION_CURSOR_SWEEP_MAX 64

/* Invalid session ID. */
#define WT_SESSION_ID_INVALID 0xffffffff

/* A fake session ID for when we need to refer to a session that is actually NULL. */
#define WT_SESSION_ID_NULL 0xfffffffe

/*
 * WT_SESSION_IMPL --
 *	Implementation of WT_SESSION.
 */
struct __wt_session_impl {
    WT_SESSION iface;
    WT_EVENT_HANDLER *event_handler; /* Application's event handlers */

    void *lang_private; /* Language specific private storage */

    void (*format_private)(WT_CURSOR *, int, void *); /* Format test program private callback. */
    void *format_private_arg;

    u_int active; /* Non-zero if the session is in-use */

    const char *name;   /* Name */
    const char *lastop; /* Last operation */
    uint32_t id;        /* UID, offset in session array */

    uint64_t cache_wait_us;        /* Wait time for cache for current operation */
    uint64_t operation_start_us;   /* Operation start */
    uint64_t operation_timeout_us; /* Maximum operation period before rollback */
    u_int api_call_counter;        /* Depth of api calls */

    wt_shared WT_DATA_HANDLE *dhandle; /* Current data handle */
    WT_BUCKET_STORAGE *bucket_storage; /* Current bucket storage and file system */

    /*
     * Each session keeps a cache of data handles. The set of handles can grow quite large so we
     * maintain both a simple list and a hash table of lists. The hash table key is based on a hash
     * of the data handle's URI. Though all hash entries are discarded on session close, the hash
     * table list itself is kept in allocated memory that lives across session close - so it is
     * declared further down.
     */
    /* Session handle reference list */
    TAILQ_HEAD(__dhandles, __wt_data_handle_cache) dhandles;
    wt_shared uint64_t last_sweep; /* Last sweep for dead handles */
    struct timespec last_epoch;    /* Last epoch time returned */

    WT_CURSOR_LIST cursors;          /* Cursors closed with the session */
    u_int ncursors;                  /* Count of active file cursors. */
    uint32_t cursor_sweep_countdown; /* Countdown to cursor sweep */
    uint32_t cursor_sweep_position;  /* Position in cursor_cache for sweep */
    uint64_t last_cursor_big_sweep;  /* Last big sweep for dead cursors */
    uint64_t last_cursor_sweep;      /* Last regular sweep for dead cursors */
    u_int sweep_warning_5min;        /* Whether the session was without sweep for 5 min. */
    u_int sweep_warning_60min;       /* Whether the session was without sweep for 60 min. */

    WT_CURSOR_BACKUP *bkp_cursor; /* Hot backup cursor */

    WT_COMPACT_STATE *compact; /* Compaction information */
    enum { WT_COMPACT_NONE = 0, WT_COMPACT_RUNNING, WT_COMPACT_SUCCESS } compact_state;

    WT_IMPORT_LIST *import_list; /* List of metadata entries to import from file. */

    u_int hs_cursor_counter; /* Number of open history store cursors */

    WT_CURSOR *meta_cursor;  /* Metadata file */
    void *meta_track;        /* Metadata operation tracking */
    void *meta_track_next;   /* Current position */
    void *meta_track_sub;    /* Child transaction / save point */
    size_t meta_track_alloc; /* Currently allocated */
    int meta_track_nest;     /* Nesting level of meta transaction */
#define WT_META_TRACKING(session) ((session)->meta_track_next != NULL)

    /* Current rwlock for callback. */
    WT_RWLOCK *current_rwlock;
    uint8_t current_rwticket;

    WT_ITEM **scratch;        /* Temporary memory for any function */
    u_int scratch_alloc;      /* Currently allocated */
    size_t scratch_cached;    /* Scratch bytes cached */
    WT_SPINLOCK scratch_lock; /* Scratch buffer lock */
#ifdef HAVE_DIAGNOSTIC

    /* Enforce the contract that a session is only used by a single thread at a time. */
    struct __wt_thread_check {
        WT_SPINLOCK lock;
        uintmax_t owning_thread;
        uint32_t entry_count;
    } thread_check;

    /*
     * It's hard to figure out from where a buffer was allocated after it's leaked, so in diagnostic
     * mode we track them; DIAGNOSTIC can't simply add additional fields to WT_ITEM structures
     * because they are visible to applications, create a parallel structure instead.
     */
    struct __wt_scratch_track {
        const char *func; /* Allocating function, line */
        int line;
    } * scratch_track;
#endif

    /* Record the important timestamps of each stage in an reconciliation. */
    struct __wt_reconcile_timeline {
        uint64_t reconcile_start;
        uint64_t image_build_start;
        uint64_t image_build_finish;
        uint64_t hs_wrapup_start;
        uint64_t hs_wrapup_finish;
        uint64_t reconcile_finish;
        uint64_t total_reentry_hs_eviction_time;
    } reconcile_timeline;

    /*
     * Record the important timestamps of each stage in an eviction. If an eviction takes a long
     * time and times out, we can trace the time usage of each stage from this information.
     */
    struct __wt_evict_timeline {
        uint64_t evict_start;
        uint64_t reentry_hs_evict_start;
        uint64_t reentry_hs_evict_finish;
        uint64_t evict_finish;
        bool reentry_hs_eviction;
    } evict_timeline;

    WT_ITEM err; /* Error buffer */

    WT_TXN_ISOLATION isolation;
    WT_TXN *txn; /* Transaction state */

    WT_PREFETCH pf; /* Pre-fetch structure */

    void *block_manager; /* Block-manager support */
    int (*block_manager_cleanup)(WT_SESSION_IMPL *);

    const char *hs_checkpoint; /* History store checkpoint name, during checkpoint cursor ops */

<<<<<<< HEAD
    /* Checkpoint handles */
    WT_DATA_HANDLE **ckpt_handle; /* Handle list */
    u_int ckpt_handle_next;       /* Next empty slot */
    size_t ckpt_handle_allocated; /* Bytes allocated */

    /* Checkpoint crash. */
    u_int ckpt_crash_point; /* Crash point in the middle of checkpoint process */

    /* Named checkpoint drop list, during a checkpoint */
    WT_ITEM *ckpt_drop_list;

    /* Checkpoint time of current checkpoint, during a checkpoint */
    uint64_t current_ckpt_sec;
=======
    WT_CKPT_SESSION ckpt; /* Checkpoint-related data */
>>>>>>> 9ac70711

    /*
     * Operations acting on handles.
     *
     * The preferred pattern is to gather all of the required handles at the beginning of an
     * operation, then drop any other locks, perform the operation, then release the handles. This
     * cannot be easily merged with the list of checkpoint handles because some operations (such as
     * compact) do checkpoints internally.
     */
    WT_DATA_HANDLE **op_handle; /* Handle list */
    u_int op_handle_next;       /* Next empty slot */
    size_t op_handle_allocated; /* Bytes allocated */

    void *reconcile; /* Reconciliation support */
    int (*reconcile_cleanup)(WT_SESSION_IMPL *);

    /* Salvage support. */
    void *salvage_track;

    /* Sessions have an associated statistics bucket based on its ID. */
    u_int stat_conn_bucket;     /* Statistics connection bucket offset */
    u_int stat_dsrc_bucket;     /* Statistics data source bucket offset */
    uint64_t cache_max_wait_us; /* Maximum time an operation waits for space in cache */

#ifdef HAVE_DIAGNOSTIC
    uint8_t dump_raw; /* Configure debugging page dump */
#endif

#ifdef HAVE_UNITTEST_ASSERTS
/*
 * Unit testing assertions requires overriding abort logic and instead capturing this information to
 * be checked by the unit test.
 */
#define WT_SESSION_UNITTEST_BUF_LEN 100
    bool unittest_assert_hit;
    char unittest_assert_msg[WT_SESSION_UNITTEST_BUF_LEN];
#endif

/* AUTOMATIC FLAG VALUE GENERATION START 0 */
#define WT_SESSION_LOCKED_CHECKPOINT 0x0001u
#define WT_SESSION_LOCKED_HANDLE_LIST_READ 0x0002u
#define WT_SESSION_LOCKED_HANDLE_LIST_WRITE 0x0004u
#define WT_SESSION_LOCKED_HOTBACKUP_READ 0x0008u
#define WT_SESSION_LOCKED_HOTBACKUP_WRITE 0x0010u
#define WT_SESSION_LOCKED_METADATA 0x0020u
#define WT_SESSION_LOCKED_PASS 0x0040u
#define WT_SESSION_LOCKED_SCHEMA 0x0080u
#define WT_SESSION_LOCKED_SLOT 0x0100u
#define WT_SESSION_LOCKED_TABLE_READ 0x0200u
#define WT_SESSION_LOCKED_TABLE_WRITE 0x0400u
#define WT_SESSION_LOCKED_TURTLE 0x0800u
#define WT_SESSION_NO_SCHEMA_LOCK 0x1000u
    /*AUTOMATIC FLAG VALUE GENERATION STOP 32 */
    uint32_t lock_flags;

/*
 * Note: The WT_SESSION_PREFETCH_THREAD flag is set for prefetch server threads whereas the
 * WT_SESSION_PREFETCH_ENABLED flag is set when prefetch has been enabled on the session.
 */

/* AUTOMATIC FLAG VALUE GENERATION START 0 */
#define WT_SESSION_BACKUP_CURSOR 0x000001u
#define WT_SESSION_BACKUP_DUP 0x000002u
#define WT_SESSION_CACHE_CURSORS 0x000004u
#define WT_SESSION_CAN_WAIT 0x000008u
#define WT_SESSION_DEBUG_CHECKPOINT_FAIL_BEFORE_TURTLE_UPDATE 0x000010u
#define WT_SESSION_DEBUG_DO_NOT_CLEAR_TXN_ID 0x000020u
#define WT_SESSION_DEBUG_RELEASE_EVICT 0x000040u
#define WT_SESSION_EVICTION 0x000080u
#define WT_SESSION_IGNORE_CACHE_SIZE 0x000100u
#define WT_SESSION_IMPORT 0x000200u
#define WT_SESSION_IMPORT_REPAIR 0x000400u
#define WT_SESSION_INTERNAL 0x000800u
#define WT_SESSION_LOGGING_INMEM 0x001000u
#define WT_SESSION_NO_DATA_HANDLES 0x002000u
#define WT_SESSION_NO_RECONCILE 0x004000u
#define WT_SESSION_PREFETCH_ENABLED 0x008000u
#define WT_SESSION_PREFETCH_THREAD 0x010000u
#define WT_SESSION_QUIET_CORRUPT_FILE 0x020000u
#define WT_SESSION_READ_WONT_NEED 0x040000u
#define WT_SESSION_RESOLVING_TXN 0x080000u
#define WT_SESSION_ROLLBACK_TO_STABLE 0x100000u
#define WT_SESSION_SCHEMA_TXN 0x200000u
    /* AUTOMATIC FLAG VALUE GENERATION STOP 32 */
    uint32_t flags;

/*
 * All of the following fields live at the end of the structure so it's easier to clear everything
 * but the fields that persist.
 */
#define WT_SESSION_CLEAR_SIZE (offsetof(WT_SESSION_IMPL, rnd))

    /*
     * The random number state persists past session close because we don't want to repeatedly use
     * the same values for skiplist depth when the application isn't caching sessions.
     */
    wt_shared WT_RAND_STATE rnd; /* Random number generation state */

    /*
     * Hash tables are allocated lazily as sessions are used to keep the size of this structure from
     * growing too large.
     */
    WT_CURSOR_LIST *cursor_cache; /* Hash table of cached cursors */

    /* Hashed handle reference list array */
    TAILQ_HEAD(__dhandles_hash, __wt_data_handle_cache) * dhhash;

/* Generations manager */
#define WT_GEN_CHECKPOINT 0   /* Checkpoint generation */
#define WT_GEN_EVICT 1        /* Eviction generation */
#define WT_GEN_HAS_SNAPSHOT 2 /* Snapshot generation */
#define WT_GEN_HAZARD 3       /* Hazard pointer */
#define WT_GEN_SPLIT 4        /* Page splits */
#define WT_GEN_TXN_COMMIT 5   /* Commit generation */
#define WT_GENERATIONS 6      /* Total generation manager entries */
    wt_shared volatile uint64_t generations[WT_GENERATIONS];

    /*
     * Bindings for compiled configurations.
     */
    WT_CONF_BINDINGS conf_bindings;

    /*
     * Session memory persists past session close because it's accessed by threads of control other
     * than the thread owning the session. For example, btree splits and hazard pointers can "free"
     * memory that's still in use. In order to eventually free it, it's stashed here with its
     * generation number; when no thread is reading in generation, the memory can be freed for real.
     */
    struct __wt_session_stash {
        struct __wt_stash {
            void *p; /* Memory, length */
            size_t len;
            uint64_t gen; /* Generation */
        } * list;
        size_t cnt;   /* Array entries */
        size_t alloc; /* Allocated bytes */
    } stash[WT_GENERATIONS];

/*
 * Hazard pointers.
 *
 * Hazard information persists past session close because it's accessed by threads of control other
 * than the thread owning the session.
 *
 * Use the non-NULL state of the hazard array to know if the session has previously been
 * initialized.
 */
#define WT_SESSION_FIRST_USE(s) ((s)->hazards.arr == NULL)
    WT_HAZARD_ARRAY hazards;

    /*
     * Operation tracking.
     */
    WT_OPTRACK_RECORD *optrack_buf;
    u_int optrackbuf_ptr;
    uint64_t optrack_offset;
    WT_FH *optrack_fh;

    WT_SESSION_STATS stats;
};

/* Consider moving this to session_inline.h if it ever appears. */
#define WT_READING_CHECKPOINT(s)                                       \
    ((s)->dhandle != NULL && F_ISSET((s)->dhandle, WT_DHANDLE_OPEN) && \
      WT_DHANDLE_IS_CHECKPOINT((s)->dhandle))<|MERGE_RESOLUTION|>--- conflicted
+++ resolved
@@ -216,23 +216,7 @@
 
     const char *hs_checkpoint; /* History store checkpoint name, during checkpoint cursor ops */
 
-<<<<<<< HEAD
-    /* Checkpoint handles */
-    WT_DATA_HANDLE **ckpt_handle; /* Handle list */
-    u_int ckpt_handle_next;       /* Next empty slot */
-    size_t ckpt_handle_allocated; /* Bytes allocated */
-
-    /* Checkpoint crash. */
-    u_int ckpt_crash_point; /* Crash point in the middle of checkpoint process */
-
-    /* Named checkpoint drop list, during a checkpoint */
-    WT_ITEM *ckpt_drop_list;
-
-    /* Checkpoint time of current checkpoint, during a checkpoint */
-    uint64_t current_ckpt_sec;
-=======
     WT_CKPT_SESSION ckpt; /* Checkpoint-related data */
->>>>>>> 9ac70711
 
     /*
      * Operations acting on handles.
