--- conflicted
+++ resolved
@@ -387,15 +387,8 @@
     WT_SESSION_STATS stats;
 
 #ifdef HAVE_CONTROL_POINT
-<<<<<<< HEAD
-    WT_CONTROL_POINT_REGISTRY *control_points; /* [SESSION_CONTROL_POINTS_SIZE] */
-    WT_CONTROL_POINT_REGISTRY *cp_registry;    /* For the run function for __wt_cond_wait_signal. */
-    WT_CONTROL_POINT_DATA *cp_data;            /* For the run function for __wt_cond_wait_signal. */
-=======
     WT_CONTROL_POINT_REGISTRY *cp_registry; /* For the run function for __wt_cond_wait_signal. */
-    /* For the run function for __wt_cond_wait_signal. */
-    WT_CONTROL_POINT_PAIR_DATA_TRIGGER *cp_data;
->>>>>>> 86c48456
+    WT_CONTROL_POINT_DATA *cp_data;         /* For the run function for __wt_cond_wait_signal. */
     char *cfg;
 #else /* Keep the size the same */
     void *dummy1;
