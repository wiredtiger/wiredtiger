/*-
 * Copyright (c) 2014-present MongoDB, Inc.
 * Copyright (c) 2008-2014 WiredTiger, Inc.
 *	All rights reserved.
 *
 * See the file LICENSE for redistribution information.
 */

#pragma once

/*
 * Supported btree formats: the "current" version is the maximum supported major/minor versions.
 */
#define WT_BTREE_VERSION_MIN ((WT_BTREE_VERSION){1, 1, 0}) /* Oldest version supported */

/* Increase the version number for standalone build. */
#ifdef WT_STANDALONE_BUILD
#define WT_BTREE_VERSION_MAX ((WT_BTREE_VERSION){2, 1, 0}) /* Newest version supported */
#else
#define WT_BTREE_VERSION_MAX ((WT_BTREE_VERSION){1, 1, 0}) /* Newest version supported */
#endif

#define WT_BTREE_MIN_ALLOC_SIZE 512

/*
 * The maximum btree leaf and internal page size is 512MB (2^29). The limit is enforced in software,
 * it could be larger, specifically, the underlying default block manager can support 4GB (2^32).
 * Currently, the maximum page size must accommodate our dependence on the maximum page size fitting
 * into a number of bits less than 32; see the row-store page key-lookup functions for the magic.
 */
#define WT_BTREE_PAGE_SIZE_MAX (512 * WT_MEGABYTE)

/*
 * The length of variable-length column-store values and row-store keys/values are stored in a 4B
 * type, so the largest theoretical key/value item is 4GB. However, in the WT_UPDATE structure we
 * use the UINT32_MAX size as a "deleted" flag, and second, the size of an overflow object is
 * constrained by what an underlying block manager can actually write. (For example, in the default
 * block manager, writing an overflow item includes the underlying block's page header and block
 * manager specific structure, aligned to an allocation-sized unit). The btree engine limits the
 * size of a single object to (4GB - 1KB); that gives us additional bytes if we ever want to store a
 * structure length plus the object size in 4B, or if we need additional flag values. Attempts to
 * store large key/value items in the tree trigger an immediate check to the block manager, to make
 * sure it can write the item. Storing 4GB objects in a btree borders on clinical insanity, anyway.
 *
 * Record numbers are stored in 64-bit unsigned integers, meaning the largest record number is
 * "really, really big".
 */
#define WT_BTREE_MAX_OBJECT_SIZE ((uint32_t)(UINT32_MAX - 1024))

/*
 * A location in a file is a variable-length cookie, but it has a maximum size so it's easy to
 * create temporary space in which to store them. (Locations can't be much larger than this anyway,
 * they must fit onto the minimum size page because a reference to an overflow page is itself a
 * location.)
 */
#define WT_BTREE_MAX_ADDR_COOKIE 255 /* Maximum address cookie */

/* Evict pages if we see this many consecutive deleted records. */
#define WT_BTREE_DELETE_THRESHOLD WT_THOUSAND

/*
 * Minimum size of the chunks (in percentage of the page size) a page gets split into during
 * reconciliation.
 */
#define WT_BTREE_MIN_SPLIT_PCT 50

typedef enum __wt_btree_type {
    BTREE_COL_FIX = 1, /* Fixed-length column store */
    BTREE_COL_VAR = 2, /* Variable-length column store */
    BTREE_ROW = 3      /* Row-store */
} WT_BTREE_TYPE;

typedef enum __wt_btree_sync {
    WT_BTREE_SYNC_OFF,
    WT_BTREE_SYNC_WAIT,
    WT_BTREE_SYNC_RUNNING
} WT_BTREE_SYNC;

typedef enum {
    CKSUM_ON = 1,           /* On */
    CKSUM_OFF = 2,          /* Off */
    CKSUM_UNCOMPRESSED = 3, /* Uncompressed blocks only */
    CKSUM_UNENCRYPTED = 4   /* Unencrypted blocks only */
} WT_BTREE_CHECKSUM;

typedef enum { /* Start position for eviction walk */
    WT_EVICT_WALK_PREV,
    WT_EVICT_WALK_NEXT,
    WT_EVICT_WALK_RAND_NEXT,
    WT_EVICT_WALK_RAND_PREV
} WT_EVICT_WALK_TYPE;

/* An invalid btree file ID value. ID 0 is reserved for the metadata file. */
#define WT_BTREE_ID_INVALID UINT32_MAX

/*
 * WT_BTREE --
 *	A btree handle.
 */
struct __wt_btree {
    WT_DATA_HANDLE *dhandle;

    WT_CKPT *ckpt;               /* Checkpoint information */
    size_t ckpt_bytes_allocated; /* Checkpoint information array allocation size */

    WT_BTREE_TYPE type; /* Type */

    const char *key_format;   /* Key format */
    const char *value_format; /* Value format */
    uint8_t bitcnt;           /* Fixed-length field size in bits */

    WT_COLLATOR *collator; /* Row-store comparator */
    int collator_owned;    /* The collator needs to be freed */

    uint32_t id; /* File ID, for logging */

    uint32_t allocsize;             /* Allocation size */
    wt_shared uint32_t maxintlpage; /* Internal page max size */
    uint32_t maxleafpage;           /* Leaf page max size */
    uint32_t maxleafkey;            /* Leaf page max key size */
    uint32_t maxleafvalue;          /* Leaf page max value size */
    uint64_t maxmempage;            /* In-memory page max size */
    uint32_t maxmempage_image;      /* In-memory page image max size */
    uint64_t splitmempage;          /* In-memory split trigger size */

    WT_BTREE_CHECKSUM checksum; /* Checksum configuration */

    /*
     * Reconciliation...
     */
    u_int dictionary;             /* Dictionary slots */
    bool internal_key_truncate;   /* Internal key truncate */
    bool prefix_compression;      /* Prefix compression */
    u_int prefix_compression_min; /* Prefix compression min */

#define WT_SPLIT_DEEPEN_MIN_CHILD_DEF (10 * WT_THOUSAND)
    u_int split_deepen_min_child; /* Minimum entries to deepen tree */
#define WT_SPLIT_DEEPEN_PER_CHILD_DEF 100
    u_int split_deepen_per_child; /* Entries per child when deepened */
    int split_pct;                /* Split page percent */

    WT_COMPRESSOR *compressor;    /* Page compressor */
                                  /*
                                   * When doing compression, the pre-compression in-memory byte size
                                   * is optionally adjusted based on previous compression results.
                                   * It's an 8B value because it's updated without a lock.
                                   */
    bool leafpage_compadjust;     /* Run-time compression adjustment */
    uint64_t maxleafpage_precomp; /* Leaf page pre-compression size */
    bool intlpage_compadjust;     /* Run-time compression adjustment */
    uint64_t maxintlpage_precomp; /* Internal page pre-compression size */

    WT_BUCKET_STORAGE *bstorage;    /* Bucket storage source */
    WT_KEYED_ENCRYPTOR *kencryptor; /* Page encryptor */

    WT_PAGE_LOG *page_log; /* Page and log service for disaggregated storage */

    WT_RWLOCK ovfl_lock; /* Overflow lock */

    int maximum_depth;        /* Maximum tree depth during search */
    u_int rec_multiblock_max; /* Maximum blocks written for a page */

    uint64_t last_recno; /* Column-store last record number */

    WT_REF root;                /* Root page reference */
    wt_shared bool modified;    /* If the tree ever modified */
    wt_shared uint8_t original; /* Newly created: bulk-load possible
                         (want a bool but needs atomic cas) */

    bool hs_entries;  /* Has entries in the history store table */
    bool lsm_primary; /* Handle is/was the LSM primary */

    WT_BM *bm;          /* Block manager reference */
    u_int block_header; /* WT_PAGE_HEADER_BYTE_SIZE */

    uint64_t write_gen;      /* Write generation */
    uint64_t base_write_gen; /* Write generation on startup. */
    uint64_t run_write_gen;  /* Runtime write generation. */
    uint64_t rec_max_txn;    /* Maximum txn seen (clean trees) */
    wt_timestamp_t rec_max_timestamp;

    wt_shared uint64_t checkpoint_gen;       /* Checkpoint generation */
    wt_shared WT_SESSION_IMPL *sync_session; /* Syncing session */
    wt_shared WT_BTREE_SYNC syncing;         /* Sync status */

/*
 * Helper macros: WT_BTREE_SYNCING indicates if a sync is active (either waiting to start or already
 * running), so no new operations should start that would conflict with the sync.
 * WT_SESSION_BTREE_SYNC indicates if the session is performing a sync on its current tree.
 * WT_SESSION_BTREE_SYNC_SAFE checks whether it is safe to perform an operation that would conflict
 * with a sync.
 */
#define WT_BTREE_SYNCING(btree) (__wt_atomic_load_enum(&(btree)->syncing) != WT_BTREE_SYNC_OFF)
#define WT_SESSION_BTREE_SYNC(session) \
    (__wt_atomic_load_pointer(&S2BT(session)->sync_session) == (session))
#define WT_SESSION_BTREE_SYNC_SAFE(session, btree)                        \
    (__wt_atomic_load_enum(&(btree)->syncing) != WT_BTREE_SYNC_RUNNING || \
      __wt_atomic_load_pointer(&(btree)->sync_session) == (session))

    wt_shared uint64_t bytes_dirty_intl;  /* Bytes in dirty internal pages. */
    wt_shared uint64_t bytes_dirty_leaf;  /* Bytes in dirty leaf pages. */
    wt_shared uint64_t bytes_dirty_total; /* Bytes ever dirtied in cache. */
    wt_shared uint64_t bytes_inmem;       /* Cache bytes in memory. */
    wt_shared uint64_t bytes_internal;    /* Bytes in internal pages. */
    wt_shared uint64_t bytes_updates;     /* Bytes in updates. */

    uint64_t max_upd_txn; /* Transaction ID for the latest update on the btree. */

    /*
     * The maximum bytes allowed to be used for the table on disk. This is currently only used for
     * the history store table.
     */
    uint64_t file_max;

/*
 * We maintain a timer for a clean file to avoid excessive checking of checkpoint information that
 * incurs a large processing penalty. We avoid that but will periodically incur the cost to clean up
 * checkpoints that can be deleted.
 */
#define WT_BTREE_CLEAN_CKPT(session, btree, val)                          \
    do {                                                                  \
        (btree)->clean_ckpt_timer = (val);                                \
        WT_STAT_DSRC_SET((session), btree_clean_checkpoint_timer, (val)); \
    } while (0)
/* Statistics don't like UINT64_MAX, use INT64_MAX. It's still forever. */
#define WT_BTREE_CLEAN_CKPT_FOREVER INT64_MAX
#define WT_BTREE_CLEAN_MINUTES 10
    uint64_t clean_ckpt_timer;

    /*
     * We flush pages from the tree (in order to make checkpoint faster), without a high-level lock.
     * To avoid multiple threads flushing at the same time, lock the tree.
     */
    WT_SPINLOCK flush_lock;          /* Lock to flush the tree's pages */
    uint64_t flush_most_recent_secs; /* Wall clock time for the most recent flush */
    uint64_t flush_most_recent_ts;   /* Timestamp of the most recent flush */

/*
 * All of the following fields live at the end of the structure so it's easier to clear everything
 * but the fields that persist.
 */
#define WT_BTREE_CLEAR_SIZE (offsetof(WT_BTREE, evict_ref))

    /*
     * Eviction information is maintained in the btree handle, but owned by eviction, not the btree
     * code.
     */
    WT_REF *evict_ref;                         /* Eviction thread's location */
    uint32_t linear_walk_restarts;             /* next/prev walk restarts */
    uint64_t evict_priority;                   /* Relative priority of cached pages */
    uint32_t evict_walk_progress;              /* Eviction walk progress */
    uint32_t evict_walk_target;                /* Eviction walk target */
    u_int evict_walk_period;                   /* Skip this many LRU walks */
    u_int evict_walk_saved;                    /* Saved walk skips for checkpoints */
    u_int evict_walk_skips;                    /* Number of walks skipped */
    wt_shared int32_t evict_disabled;          /* Eviction disabled count */
    bool evict_disabled_open;                  /* Eviction disabled on open */
    wt_shared volatile uint32_t evict_busy;    /* Count of threads in eviction */
    wt_shared volatile uint32_t prefetch_busy; /* Count of threads in prefetch */
    WT_EVICT_WALK_TYPE evict_start_type;

    /*
     * Garbage collected tables keep a certain amount of transaction history available, and delete
     * older content automatically. This transaction ID defines how much content to keep locally.
     * Garbage collection is done in reconciliation - obsolete content isn't included when content
     * is written back to disk.
     */
    uint64_t oldest_live_txnid;

    /* The next page ID available for allocation in disaggregated storage for this tree. */
    wt_shared uint64_t next_page_id;

/*
 * Flag values up to 0xfff are reserved for WT_DHANDLE_XXX. See comment with dhandle flags for an
 * explanation.
 */
/* AUTOMATIC FLAG VALUE GENERATION START 12 */
<<<<<<< HEAD
#define WT_BTREE_ALTER 0x0001000u           /* Handle is for alter */
#define WT_BTREE_BULK 0x0002000u            /* Bulk-load handle */
#define WT_BTREE_CLOSED 0x0004000u          /* Handle closed */
#define WT_BTREE_GARBAGE_COLLECT 0x0008000u /* Content becomes obsolete automatically */
#define WT_BTREE_IGNORE_CACHE 0x0010000u    /* Cache-resident object */
#define WT_BTREE_IN_MEMORY \
    0x0020000u /* In-memory object. No checkpoint. Never write to disk in eviction. */
#define WT_BTREE_LOGGED 0x0040000u         /* Commit-level durability without timestamps */
#define WT_BTREE_NO_CHECKPOINT 0x0080000u  /* Disable checkpoints */
#define WT_BTREE_NO_EVICT 0x0100000u       /* Cache-resident object. Never run eviction on it. */
#define WT_BTREE_OBSOLETE_PAGES 0x0200000u /* Handle has obsolete pages */
#define WT_BTREE_READONLY 0x0400000u       /* Handle is readonly */
#define WT_BTREE_SALVAGE 0x0800000u        /* Handle is for salvage */
#define WT_BTREE_SKIP_CKPT 0x1000000u      /* Handle skipped checkpoint */
#define WT_BTREE_UPGRADE 0x2000000u        /* Handle is for upgrade */
#define WT_BTREE_VERIFY 0x4000000u         /* Handle is for verify */
                                           /* AUTOMATIC FLAG VALUE GENERATION STOP 32 */
=======
#define WT_BTREE_ALTER 0x00001000u           /* Handle is for alter */
#define WT_BTREE_BULK 0x00002000u            /* Bulk-load handle */
#define WT_BTREE_CLOSED 0x00004000u          /* Handle closed */
#define WT_BTREE_DISAGGREGATED 0x00008000u   /* In disaggregated storage */
#define WT_BTREE_GARBAGE_COLLECT 0x00010000u /* Content becomes obsolete automatically */
#define WT_BTREE_IGNORE_CACHE 0x00020000u    /* Cache-resident object */
#define WT_BTREE_IN_MEMORY \
    0x00040000u /* In-memory object. No checkpoint. Never write to disk in eviction. */
#define WT_BTREE_LOGGED 0x00080000u          /* Commit-level durability without timestamps */
#define WT_BTREE_NO_CHECKPOINT 0x00100000u   /* Disable checkpoints */
#define WT_BTREE_NO_EVICT 0x00200000u        /* Cache-resident object. Never run eviction on it. */
#define WT_BTREE_OBSOLETE_PAGES 0x00400000u  /* Handle has obsolete pages */
#define WT_BTREE_OLIGARCH_LOGGED 0x00800000u /* oligarch log enabled */
#define WT_BTREE_READONLY 0x01000000u        /* Handle is readonly */
#define WT_BTREE_SALVAGE 0x02000000u         /* Handle is for salvage */
#define WT_BTREE_SKIP_CKPT 0x04000000u       /* Handle skipped checkpoint */
#define WT_BTREE_UPGRADE 0x08000000u         /* Handle is for upgrade */
#define WT_BTREE_VERIFY 0x10000000u          /* Handle is for verify */
                                             /* AUTOMATIC FLAG VALUE GENERATION STOP 32 */
>>>>>>> 9c5cb5ab
    uint32_t flags;
};

/* Flags that make a btree handle special (not for normal use). */
#define WT_BTREE_SPECIAL_FLAGS \
    (WT_BTREE_ALTER | WT_BTREE_BULK | WT_BTREE_SALVAGE | WT_BTREE_UPGRADE | WT_BTREE_VERIFY)

/*
 * WT_SALVAGE_COOKIE --
 *	Encapsulation of salvage information for reconciliation.
 */
struct __wt_salvage_cookie {
    uint64_t missing; /* Initial items to create */
    uint64_t skip;    /* Initial items to skip */
    uint64_t take;    /* Items to take */

    bool done; /* Ignore the rest */
};<|MERGE_RESOLUTION|>--- conflicted
+++ resolved
@@ -275,25 +275,6 @@
  * explanation.
  */
 /* AUTOMATIC FLAG VALUE GENERATION START 12 */
-<<<<<<< HEAD
-#define WT_BTREE_ALTER 0x0001000u           /* Handle is for alter */
-#define WT_BTREE_BULK 0x0002000u            /* Bulk-load handle */
-#define WT_BTREE_CLOSED 0x0004000u          /* Handle closed */
-#define WT_BTREE_GARBAGE_COLLECT 0x0008000u /* Content becomes obsolete automatically */
-#define WT_BTREE_IGNORE_CACHE 0x0010000u    /* Cache-resident object */
-#define WT_BTREE_IN_MEMORY \
-    0x0020000u /* In-memory object. No checkpoint. Never write to disk in eviction. */
-#define WT_BTREE_LOGGED 0x0040000u         /* Commit-level durability without timestamps */
-#define WT_BTREE_NO_CHECKPOINT 0x0080000u  /* Disable checkpoints */
-#define WT_BTREE_NO_EVICT 0x0100000u       /* Cache-resident object. Never run eviction on it. */
-#define WT_BTREE_OBSOLETE_PAGES 0x0200000u /* Handle has obsolete pages */
-#define WT_BTREE_READONLY 0x0400000u       /* Handle is readonly */
-#define WT_BTREE_SALVAGE 0x0800000u        /* Handle is for salvage */
-#define WT_BTREE_SKIP_CKPT 0x1000000u      /* Handle skipped checkpoint */
-#define WT_BTREE_UPGRADE 0x2000000u        /* Handle is for upgrade */
-#define WT_BTREE_VERIFY 0x4000000u         /* Handle is for verify */
-                                           /* AUTOMATIC FLAG VALUE GENERATION STOP 32 */
-=======
 #define WT_BTREE_ALTER 0x00001000u           /* Handle is for alter */
 #define WT_BTREE_BULK 0x00002000u            /* Bulk-load handle */
 #define WT_BTREE_CLOSED 0x00004000u          /* Handle closed */
@@ -313,7 +294,6 @@
 #define WT_BTREE_UPGRADE 0x08000000u         /* Handle is for upgrade */
 #define WT_BTREE_VERIFY 0x10000000u          /* Handle is for verify */
                                              /* AUTOMATIC FLAG VALUE GENERATION STOP 32 */
->>>>>>> 9c5cb5ab
     uint32_t flags;
 };
 
