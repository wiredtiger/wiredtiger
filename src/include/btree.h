/*-
 * Copyright (c) 2014-2017 MongoDB, Inc.
 * Copyright (c) 2008-2014 WiredTiger, Inc.
 *	All rights reserved.
 *
 * See the file LICENSE for redistribution information.
 */

/*
 * Supported btree formats: the "current" version is the maximum supported
 * major/minor versions.
 */
#define	WT_BTREE_MAJOR_VERSION_MIN	1	/* Oldest version supported */
#define	WT_BTREE_MINOR_VERSION_MIN	1

#define	WT_BTREE_MAJOR_VERSION_MAX	1	/* Newest version supported */
#define	WT_BTREE_MINOR_VERSION_MAX	1

/*
 * The maximum btree leaf and internal page size is 512MB (2^29).  The limit
 * is enforced in software, it could be larger, specifically, the underlying
 * default block manager can support 4GB (2^32).  Currently, the maximum page
 * size must accommodate our dependence on the maximum page size fitting into
 * a number of bits less than 32; see the row-store page key-lookup functions
 * for the magic.
 */
#define	WT_BTREE_PAGE_SIZE_MAX		(512 * WT_MEGABYTE)

/*
 * The length of variable-length column-store values and row-store keys/values
 * are stored in a 4B type, so the largest theoretical key/value item is 4GB.
 * However, in the WT_UPDATE structure we use the UINT32_MAX size as a "deleted"
 * flag, and second, the size of an overflow object is constrained by what an
 * underlying block manager can actually write.  (For example, in the default
 * block manager, writing an overflow item includes the underlying block's page
 * header and block manager specific structure, aligned to an allocation-sized
 * unit).  The btree engine limits the size of a single object to (4GB - 1KB);
 * that gives us additional bytes if we ever want to store a structure length
 * plus the object size in 4B, or if we need additional flag values.  Attempts
 * to store large key/value items in the tree trigger an immediate check to the
 * block manager, to make sure it can write the item.  Storing 4GB objects in a
 * btree borders on clinical insanity, anyway.
 *
 * Record numbers are stored in 64-bit unsigned integers, meaning the largest
 * record number is "really, really big".
 */
#define	WT_BTREE_MAX_OBJECT_SIZE	((uint32_t)(UINT32_MAX - 1024))

/*
 * A location in a file is a variable-length cookie, but it has a maximum size
 * so it's easy to create temporary space in which to store them.  (Locations
 * can't be much larger than this anyway, they must fit onto the minimum size
 * page because a reference to an overflow page is itself a location.)
 */
#define	WT_BTREE_MAX_ADDR_COOKIE	255	/* Maximum address cookie */

/* Evict pages if we see this many consecutive deleted records. */
#define	WT_BTREE_DELETE_THRESHOLD	1000

/*
 * Minimum size of the chunks (in percentage of the page size) a page gets split
 * into during reconciliation.
 */
#define	WT_BTREE_MIN_SPLIT_PCT		50

/*
 * WT_BTREE --
 *	A btree handle.
 */
struct __wt_btree {
	WT_DATA_HANDLE *dhandle;

	WT_CKPT	  *ckpt;		/* Checkpoint information */

	enum {	BTREE_COL_FIX=1,	/* Fixed-length column store */
		BTREE_COL_VAR=2,	/* Variable-length column store */
		BTREE_ROW=3		/* Row-store */
	} type;				/* Type */

	const char *key_format;		/* Key format */
	const char *value_format;	/* Value format */
	uint8_t bitcnt;			/* Fixed-length field size in bits */

	WT_COLLATOR *collator;		/* Row-store comparator */
	int collator_owned;		/* The collator needs to be freed */

	uint32_t id;			/* File ID, for logging */

	uint32_t key_gap;		/* Row-store prefix key gap */

	uint32_t allocsize;		/* Allocation size */
	uint32_t maxintlpage;		/* Internal page max size */
	uint32_t maxintlkey;		/* Internal page max key size */
	uint32_t maxleafpage;		/* Leaf page max size */
	uint32_t maxleafkey;		/* Leaf page max key size */
	uint32_t maxleafvalue;		/* Leaf page max value size */
	uint64_t maxmempage;		/* In-memory page max size */
	uint64_t splitmempage;		/* In-memory split trigger size */

	void *huffman_key;		/* Key huffman encoding */
	void *huffman_value;		/* Value huffman encoding */

	enum {	CKSUM_ON=1,		/* On */
		CKSUM_OFF=2,		/* Off */
		CKSUM_UNCOMPRESSED=3	/* Uncompressed blocks only */
	} checksum;			/* Checksum configuration */

	/*
	 * Reconciliation...
	 */
	u_int dictionary;		/* Dictionary slots */
	bool  internal_key_truncate;	/* Internal key truncate */
	bool  prefix_compression;	/* Prefix compression */
	u_int prefix_compression_min;	/* Prefix compression min */

#define	WT_SPLIT_DEEPEN_MIN_CHILD_DEF	10000
	u_int split_deepen_min_child;	/* Minimum entries to deepen tree */
#define	WT_SPLIT_DEEPEN_PER_CHILD_DEF	100
	u_int split_deepen_per_child;	/* Entries per child when deepened */
	int   split_pct;		/* Split page percent */

	WT_COMPRESSOR *compressor;	/* Page compressor */
	WT_KEYED_ENCRYPTOR *kencryptor;	/* Page encryptor */

	WT_RWLOCK ovfl_lock;		/* Overflow lock */

<<<<<<< HEAD
	uint64_t lookaside_pageid;	/* Lookaside table page ID counter */
=======
	int	maximum_depth;		/* Maximum tree depth during search */
	u_int	rec_multiblock_max;	/* Maximum blocks written for a page */
>>>>>>> 89689549

	uint64_t last_recno;		/* Column-store last record number */

	WT_REF	root;			/* Root page reference */
	bool	modified;		/* If the tree ever modified */
	uint8_t	original;		/* Newly created: bulk-load possible
					   (want a bool but needs atomic cas) */

	bool lsm_primary;		/* Handle is/was the LSM primary */

	WT_BM	*bm;			/* Block manager reference */
	u_int	 block_header;		/* WT_PAGE_HEADER_BYTE_SIZE */

	uint64_t write_gen;		/* Write generation */
	uint64_t rec_max_txn;		/* Maximum txn seen (clean trees) */
	WT_DECL_TIMESTAMP(rec_max_timestamp)

	uint64_t checkpoint_gen;	/* Checkpoint generation */
	volatile enum {
		WT_CKPT_OFF, WT_CKPT_PREPARE, WT_CKPT_RUNNING
	} checkpointing;		/* Checkpoint in progress */

	uint64_t    bytes_inmem;	/* Cache bytes in memory. */
	uint64_t    bytes_dirty_intl;	/* Bytes in dirty internal pages. */
	uint64_t    bytes_dirty_leaf;	/* Bytes in dirty leaf pages. */

	/*
	 * We flush pages from the tree (in order to make checkpoint faster),
	 * without a high-level lock.  To avoid multiple threads flushing at
	 * the same time, lock the tree.
	 */
	WT_SPINLOCK	flush_lock;	/* Lock to flush the tree's pages */

	/*
	 * All of the following fields live at the end of the structure so it's
	 * easier to clear everything but the fields that persist.
	 */
#define	WT_BTREE_CLEAR_SIZE	(offsetof(WT_BTREE, evict_ref))

	/*
	 * Eviction information is maintained in the btree handle, but owned by
	 * eviction, not the btree code.
	 */
	WT_REF	   *evict_ref;		/* Eviction thread's location */
	uint64_t    evict_priority;	/* Relative priority of cached pages */
	u_int	    evict_walk_period;	/* Skip this many LRU walks */
	u_int	    evict_walk_saved;	/* Saved walk skips for checkpoints */
	u_int	    evict_walk_skips;	/* Number of walks skipped */
	int32_t	    evict_disabled;	/* Eviction disabled count */
	bool	    evict_disabled_open;/* Eviction disabled on open */
	volatile uint32_t evict_busy;	/* Count of threads in eviction */
	enum {				/* Start position for eviction walk */
		WT_EVICT_WALK_NEXT,
		WT_EVICT_WALK_PREV,
		WT_EVICT_WALK_RAND_NEXT,
		WT_EVICT_WALK_RAND_PREV
	} evict_start_type;

	/*
	 * Flag values up to 0xff are reserved for WT_DHANDLE_XXX.
	 */
#define	WT_BTREE_ALTER		0x000100 /* Handle is for alter */
#define	WT_BTREE_BULK		0x000200 /* Bulk-load handle */
#define	WT_BTREE_CLOSED		0x000400 /* Handle closed */
#define	WT_BTREE_IGNORE_CACHE	0x000800 /* Cache-resident object */
#define	WT_BTREE_IN_MEMORY	0x001000 /* Cache-resident object */
#define	WT_BTREE_LOOKASIDE	0x002000 /* Look-aside table */
#define	WT_BTREE_NO_CHECKPOINT	0x004000 /* Disable checkpoints */
#define	WT_BTREE_NO_LOGGING	0x008000 /* Disable logging */
#define	WT_BTREE_REBALANCE	0x010000 /* Handle is for rebalance */
#define	WT_BTREE_SALVAGE	0x020000 /* Handle is for salvage */
#define	WT_BTREE_SKIP_CKPT	0x040000 /* Handle skipped checkpoint */
#define	WT_BTREE_UPGRADE	0x080000 /* Handle is for upgrade */
#define	WT_BTREE_VERIFY		0x100000 /* Handle is for verify */
	uint32_t flags;
};

/* Flags that make a btree handle special (not for normal use). */
#define	WT_BTREE_SPECIAL_FLAGS	 					\
	(WT_BTREE_ALTER | WT_BTREE_BULK | WT_BTREE_REBALANCE |		\
	WT_BTREE_SALVAGE | WT_BTREE_UPGRADE | WT_BTREE_VERIFY)

/*
 * WT_SALVAGE_COOKIE --
 *	Encapsulation of salvage information for reconciliation.
 */
struct __wt_salvage_cookie {
	uint64_t missing;			/* Initial items to create */
	uint64_t skip;				/* Initial items to skip */
	uint64_t take;				/* Items to take */

	bool	 done;				/* Ignore the rest */
};<|MERGE_RESOLUTION|>--- conflicted
+++ resolved
@@ -124,14 +124,11 @@
 
 	WT_RWLOCK ovfl_lock;		/* Overflow lock */
 
-<<<<<<< HEAD
-	uint64_t lookaside_pageid;	/* Lookaside table page ID counter */
-=======
 	int	maximum_depth;		/* Maximum tree depth during search */
 	u_int	rec_multiblock_max;	/* Maximum blocks written for a page */
->>>>>>> 89689549
 
 	uint64_t last_recno;		/* Column-store last record number */
+	uint64_t lookaside_pageid;	/* Lookaside table page ID counter */
 
 	WT_REF	root;			/* Root page reference */
 	bool	modified;		/* If the tree ever modified */
