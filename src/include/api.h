--- conflicted
+++ resolved
@@ -316,40 +316,11 @@
     /* !!!! This is a while(1) loop. !!!! */                                                     \
     while (1)
 
-<<<<<<< HEAD
-#define JOINABLE_CURSOR_CALL_CHECK(cur) \
-    if (F_ISSET(cur, WT_CURSTD_JOINED)) \
-    WT_ERR(__wt_curjoin_joined(cur))
-
-#define JOINABLE_CURSOR_API_CALL(cur, s, ret, func_name, dh) \
-    CURSOR_API_CALL(cur, s, ret, func_name, dh);             \
-    JOINABLE_CURSOR_CALL_CHECK(cur)
-
-#define JOINABLE_CURSOR_API_CALL_CONF(cur, s, ret, func_name, config, cfg, dh) \
-    CURSOR_API_CALL_CONF(cur, s, ret, func_name, config, cfg, dh);             \
-    JOINABLE_CURSOR_CALL_CHECK(cur)
-
-#define JOINABLE_CURSOR_API_CALL_PREPARE_ALLOWED(cur, s, func_name, dh) \
-    CURSOR_API_CALL_PREPARE_ALLOWED(cur, s, func_name, dh);             \
-    JOINABLE_CURSOR_CALL_CHECK(cur)
-
 #define CURSOR_REMOVE_API_CALL(cur, s, ret, dh)      \
     (s) = CUR2S(cur);                                \
     TXN_API_CALL_NOCONF(s, WT_CURSOR, remove, (dh)); \
     SESSION_API_PREPARE_CHECK(s, ret, WT_CURSOR, remove)
 
-#define JOINABLE_CURSOR_REMOVE_API_CALL(cur, s, ret, dh) \
-    CURSOR_REMOVE_API_CALL(cur, s, ret, dh);             \
-    JOINABLE_CURSOR_CALL_CHECK(cur)
-
-=======
-#define CURSOR_REMOVE_API_CALL(cur, s, ret, bt)                                   \
-    (s) = CUR2S(cur);                                                             \
-    TXN_API_CALL_NOCONF(                                                          \
-      s, WT_CURSOR, remove, ((bt) == NULL) ? NULL : ((WT_BTREE *)(bt))->dhandle); \
-    SESSION_API_PREPARE_CHECK(s, ret, WT_CURSOR, remove)
-
->>>>>>> 74eaa544
 #define CURSOR_UPDATE_API_CALL_BTREE(cur, s, ret, func_name)                                  \
     (s) = CUR2S(cur);                                                                         \
     TXN_API_CALL_NOCONF(s, WT_CURSOR, func_name, ((WT_CURSOR_BTREE *)(cur))->dhandle);        \
@@ -363,13 +334,6 @@
     TXN_API_CALL_NOCONF(s, WT_CURSOR, func_name, dh);      \
     SESSION_API_PREPARE_CHECK(s, ret, WT_CURSOR, func_name)
 
-<<<<<<< HEAD
-#define JOINABLE_CURSOR_UPDATE_API_CALL(cur, s, ret, func_name, dh) \
-    CURSOR_UPDATE_API_CALL(cur, s, ret, func_name, dh);             \
-    JOINABLE_CURSOR_CALL_CHECK(cur)
-
-=======
->>>>>>> 74eaa544
 #define CURSOR_UPDATE_API_END_RETRY(s, ret, retry) \
     if ((ret) == WT_PREPARE_CONFLICT)              \
         (ret) = WT_ROLLBACK;                       \
