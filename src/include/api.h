/*-
 * Copyright (c) 2014-2018 MongoDB, Inc.
 * Copyright (c) 2008-2014 WiredTiger, Inc.
 *	All rights reserved.
 *
 * See the file LICENSE for redistribution information.
 */

#ifdef HAVE_DIAGNOSTIC
/*
 * Capture cases where a single session handle is used by multiple threads
 * in parallel. The check isn't trivial because some API calls re-enter
 * via public API entry points and the session with ID 0 is the default
 * session in the connection handle which can be used across multiple threads.
 * It is safe to use the reference count without atomic operations because the
 * reference count is only tracking a thread re-entering the API.
 */
#define	WT_SINGLE_THREAD_CHECK_START(s)					\
	{								\
	uintmax_t __tmp_api_tid;					\
	__wt_thread_id(&__tmp_api_tid);					\
	WT_ASSERT(session, (s)->id == 0 || (s)->api_tid == 0 ||		\
	    (s)->api_tid == __tmp_api_tid);				\
	if ((s)->api_tid == 0)						\
		WT_PUBLISH((s)->api_tid, __tmp_api_tid);		\
	++(s)->api_enter_refcnt;					\
	}

#define	WT_SINGLE_THREAD_CHECK_STOP(s)					\
	if (--(s)->api_enter_refcnt == 0)				\
		WT_PUBLISH((s)->api_tid, 0);
#else
#define	WT_SINGLE_THREAD_CHECK_START(s)
#define	WT_SINGLE_THREAD_CHECK_STOP(s)
#endif

/* Standard entry points to the API: declares/initializes local variables. */
#define	API_SESSION_INIT(s, h, n, dh)					\
	WT_TRACK_OP_DECL;						\
	WT_DATA_HANDLE *__olddh = (s)->dhandle;				\
	const char *__oldname = (s)->name;				\
	(s)->dhandle = (dh);						\
	(s)->name = (s)->lastop = #h "." #n;				\
	/*								\
	 * No code before this line, otherwise error handling  won't be	\
	 * correct.							\
	 */								\
	WT_TRACK_OP_INIT(s);						\
	WT_SINGLE_THREAD_CHECK_START(s);				\
	WT_ERR(WT_SESSION_CHECK_PANIC(s));				\
	__wt_verbose((s), WT_VERB_API, "%s", "CALL: " #h ":" #n)

#define	API_CALL_NOCONF(s, h, n, dh) do {				\
	API_SESSION_INIT(s, h, n, dh)

#define	API_CALL(s, h, n, dh, config, cfg) do {				\
	const char *(cfg)[] =						\
	    { WT_CONFIG_BASE(s, h##_##n), config, NULL };		\
	API_SESSION_INIT(s, h, n, dh);					\
	if ((config) != NULL)						\
		WT_ERR(__wt_config_check((s),				\
		    WT_CONFIG_REF(session, h##_##n), (config), 0))

#define	API_END(s, ret)							\
	if ((s) != NULL) {						\
		WT_TRACK_OP_END(s);					\
		WT_SINGLE_THREAD_CHECK_STOP(s);				\
		if (F_ISSET(&(s)->txn, WT_TXN_RUNNING) &&		\
		    (ret) != 0 &&					\
		    (ret) != WT_NOTFOUND &&				\
		    (ret) != WT_DUPLICATE_KEY)				\
			F_SET(&(s)->txn, WT_TXN_ERROR);			\
		/*							\
		 * No code after this line, otherwise error handling	\
		 * won't be correct.					\
		 */							\
		(s)->dhandle = __olddh;					\
		(s)->name = __oldname;					\
	}								\
} while (0)

/* An API call wrapped in a transaction if necessary. */
#define	TXN_API_CALL(s, h, n, bt, config, cfg) do {			\
	bool __autotxn = false, __update = false;			\
	API_CALL(s, h, n, bt, config, cfg);				\
	__wt_txn_timestamp_flags(s);					\
	__autotxn = !F_ISSET(&(s)->txn, WT_TXN_AUTOCOMMIT | WT_TXN_RUNNING);\
	if (__autotxn)							\
		F_SET(&(s)->txn, WT_TXN_AUTOCOMMIT);			\
	__update = !F_ISSET(&(s)->txn, WT_TXN_UPDATE);			\
	if (__update)							\
		F_SET(&(s)->txn, WT_TXN_UPDATE);			\

/* An API call wrapped in a transaction if necessary. */
#define	TXN_API_CALL_NOCONF(s, h, n, dh) do {				\
	bool __autotxn = false, __update = false;			\
	API_CALL_NOCONF(s, h, n, dh);					\
	__wt_txn_timestamp_flags(s);					\
	__autotxn = !F_ISSET(&(s)->txn, WT_TXN_AUTOCOMMIT | WT_TXN_RUNNING);\
	if (__autotxn)							\
		F_SET(&(s)->txn, WT_TXN_AUTOCOMMIT);			\
	__update = !F_ISSET(&(s)->txn, WT_TXN_UPDATE);			\
	if (__update)							\
		F_SET(&(s)->txn, WT_TXN_UPDATE);			\

/* End a transactional API call, optional retry on deadlock. */
#define	TXN_API_END_RETRY(s, ret, retry)				\
	API_END(s, ret);						\
	if (__update)							\
		F_CLR(&(s)->txn, WT_TXN_UPDATE);			\
	if (__autotxn) {						\
		if (F_ISSET(&(s)->txn, WT_TXN_AUTOCOMMIT))		\
			F_CLR(&(s)->txn, WT_TXN_AUTOCOMMIT);		\
		else if ((ret) == 0 &&					\
		    !F_ISSET(&(s)->txn, WT_TXN_ERROR))			\
			(ret) = __wt_txn_commit((s), NULL);		\
		else {							\
			if (retry)					\
				WT_TRET(__wt_session_copy_values(s));	\
			WT_TRET(__wt_txn_rollback((s), NULL));		\
			if (((ret) == 0 || (ret) == WT_ROLLBACK) &&	\
			    (retry)) {					\
				(ret) = 0;				\
				continue;				\
			}						\
			WT_TRET(__wt_session_reset_cursors(s, false));	\
		}							\
	}								\
	break;								\
} while (1)

/* End a transactional API call, retry on deadlock. */
#define	TXN_API_END(s, ret)	TXN_API_END_RETRY(s, ret, 1)

/*
 * In almost all cases, API_END is returning immediately, make it simple.
 * If a session or connection method is about to return WT_NOTFOUND (some
 * underlying object was not found), map it to ENOENT, only cursor methods
 * return WT_NOTFOUND.
 */
#define	API_END_RET(s, ret)						\
	API_END(s, ret);						\
	return (ret)
#define	API_END_RET_NOTFOUND_MAP(s, ret)				\
	API_END(s, ret);						\
	return ((ret) == WT_NOTFOUND ? ENOENT : (ret))

/*
 * Used in cases where transaction error should not be set, but the error is
 * returned from the API. Success is passed to the API_END macro.  If the
 * method is about to return WT_NOTFOUND map it to ENOENT.
 */
#define	API_END_RET_NO_TXN_ERROR(s, ret)				\
	API_END(s, 0);							\
	return ((ret) == WT_NOTFOUND ? ENOENT : (ret))

#define	CONNECTION_API_CALL(conn, s, n, config, cfg)			\
	s = (conn)->default_session;					\
	API_CALL(s, WT_CONNECTION, n, NULL, config, cfg)

#define	CONNECTION_API_CALL_NOCONF(conn, s, n)				\
	s = (conn)->default_session;					\
	API_CALL_NOCONF(s, WT_CONNECTION, n, NULL)

#define	SESSION_API_CALL(s, n, config, cfg, prepare_allowed)		\
	API_CALL(s, WT_SESSION, n, NULL, config, cfg);			\
	WT_ERR(__wt_txn_context_prepare_check((s), prepare_allowed))

#define	SESSION_API_CALL_NOCONF(s, n)					\
	API_CALL_NOCONF(s, WT_SESSION, n, NULL)

#define	SESSION_TXN_API_CALL(s, n, config, cfg, prepare_allowed)	\
	TXN_API_CALL(s, WT_SESSION, n, NULL, config, cfg);		\
	WT_ERR(__wt_txn_context_prepare_check((s), prepare_allowed))

#define	CURSOR_API_CALL(cur, s, n, bt)					\
	(s) = (WT_SESSION_IMPL *)(cur)->session;			\
	API_CALL_NOCONF(s, WT_CURSOR, n,				\
	    ((bt) == NULL) ? NULL : ((WT_BTREE *)(bt))->dhandle);	\
<<<<<<< HEAD
	WT_ERR(__wt_txn_context_prepare_check((s), false))
=======
	if (F_ISSET(cur, WT_CURSTD_CACHED))				\
		WT_ERR(__wt_cursor_cached(cur))
>>>>>>> 043f61e9

#define	JOINABLE_CURSOR_CALL_CHECK(cur)					\
	if (F_ISSET(cur, WT_CURSTD_JOINED))				\
		WT_ERR(__wt_curjoin_joined(cur))

#define	JOINABLE_CURSOR_API_CALL(cur, s, n, bt)				\
	CURSOR_API_CALL(cur, s, n, bt);					\
	JOINABLE_CURSOR_CALL_CHECK(cur)

#define	CURSOR_REMOVE_API_CALL(cur, s, bt)				\
	(s) = (WT_SESSION_IMPL *)(cur)->session;			\
	TXN_API_CALL_NOCONF(s, WT_CURSOR, remove,			\
	    ((bt) == NULL) ? NULL : ((WT_BTREE *)(bt))->dhandle);	\
	WT_ERR(__wt_txn_context_prepare_check((s), false))

#define	JOINABLE_CURSOR_REMOVE_API_CALL(cur, s, bt)			\
	CURSOR_REMOVE_API_CALL(cur, s, bt);				\
	JOINABLE_CURSOR_CALL_CHECK(cur)

#define	CURSOR_UPDATE_API_CALL_BTREE(cur, s, n, bt)			\
	(s) = (WT_SESSION_IMPL *)(cur)->session;			\
	TXN_API_CALL_NOCONF(						\
	    s, WT_CURSOR, n, ((WT_BTREE *)(bt))->dhandle);		\
	WT_ERR(__wt_txn_context_prepare_check((s), false));		\
	if (F_ISSET(S2C(s), WT_CONN_IN_MEMORY) &&			\
	    !F_ISSET((WT_BTREE *)(bt), WT_BTREE_IGNORE_CACHE) &&	\
	    __wt_cache_full(s))						\
		WT_ERR(WT_CACHE_FULL);

#define	CURSOR_UPDATE_API_CALL(cur, s, n)				\
	(s) = (WT_SESSION_IMPL *)(cur)->session;			\
	TXN_API_CALL_NOCONF(s, WT_CURSOR, n, NULL);			\
	WT_ERR(__wt_txn_context_prepare_check((s), false))

#define	JOINABLE_CURSOR_UPDATE_API_CALL(cur, s, n)			\
	CURSOR_UPDATE_API_CALL(cur, s, n);				\
	JOINABLE_CURSOR_CALL_CHECK(cur)

#define	CURSOR_UPDATE_API_END(s, ret)					\
	TXN_API_END(s, ret)

#define	ASYNCOP_API_CALL(conn, s, n)					\
	s = (conn)->default_session;					\
	API_CALL_NOCONF(s, asyncop, n, NULL)<|MERGE_RESOLUTION|>--- conflicted
+++ resolved
@@ -177,12 +177,9 @@
 	(s) = (WT_SESSION_IMPL *)(cur)->session;			\
 	API_CALL_NOCONF(s, WT_CURSOR, n,				\
 	    ((bt) == NULL) ? NULL : ((WT_BTREE *)(bt))->dhandle);	\
-<<<<<<< HEAD
-	WT_ERR(__wt_txn_context_prepare_check((s), false))
-=======
+	WT_ERR(__wt_txn_context_prepare_check((s), false));       \
 	if (F_ISSET(cur, WT_CURSTD_CACHED))				\
 		WT_ERR(__wt_cursor_cached(cur))
->>>>>>> 043f61e9
 
 #define	JOINABLE_CURSOR_CALL_CHECK(cur)					\
 	if (F_ISSET(cur, WT_CURSTD_JOINED))				\
