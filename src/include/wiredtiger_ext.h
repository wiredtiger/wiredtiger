--- conflicted
+++ resolved
@@ -89,13 +89,9 @@
 	 * Private fields.
 	 */
 	WT_CONNECTION *conn;		/* Enclosing connection */
-<<<<<<< HEAD
-
-	WT_COLLATOR *collator;		/* Collation function */
+
 					/* Discard filter function */
 	WT_DISCARD_FILTER   *discard_filter_func;
-=======
->>>>>>> ea989274
 #endif
 	/*!
 	 * Insert an error message into the WiredTiger error stream.
