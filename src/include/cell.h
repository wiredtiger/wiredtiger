--- conflicted
+++ resolved
@@ -145,10 +145,10 @@
 };
 
 /* AUTOMATIC FLAG VALUE GENERATION START */
-#define WT_CELL_UNPACK_OVERFLOW 0x1u           /* cell is an overflow */
-#define WT_CELL_UNPACK_PREPARE 0x2u            /* cell is part of a prepared transaction */
-#define WT_CELL_UNPACK_TIME_PAIRS_CLEARED 0x4u /* time pairs are cleared because of restart */
-                                               /* AUTOMATIC FLAG VALUE GENERATION STOP */
+#define WT_CELL_UNPACK_OVERFLOW 0x1u            /* cell is an overflow */
+#define WT_CELL_UNPACK_PREPARE 0x2u             /* cell is part of a prepared transaction */
+#define WT_CELL_UNPACK_TIME_WINDOW_CLEARED 0x4u /* time window cleared because of restart */
+                                                /* AUTOMATIC FLAG VALUE GENERATION STOP */
 
 /*
  * We have three flavors of cell unpack structures: one that can unpack any kind of cell, one that
@@ -211,14 +211,5 @@
 struct __wt_cell_unpack_kv {
     WT_CELL_COMMON_FIELDS;
 
-<<<<<<< HEAD
     WT_TIME_WINDOW tw; /* Value validity window */
-=======
-/* AUTOMATIC FLAG VALUE GENERATION START */
-#define WT_CELL_UNPACK_OVERFLOW 0x1u            /* cell is an overflow */
-#define WT_CELL_UNPACK_PREPARE 0x2u             /* cell is part of a prepared transaction */
-#define WT_CELL_UNPACK_TIME_WINDOW_CLEARED 0x4u /* time window cleared because of restart */
-                                                /* AUTOMATIC FLAG VALUE GENERATION STOP */
-    uint8_t flags;
->>>>>>> ea0e41e0
 };