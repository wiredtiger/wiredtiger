--- conflicted
+++ resolved
@@ -386,11 +386,9 @@
     int64_t cache_hazard_checks;
     int64_t cache_hazard_walks;
     int64_t cache_hazard_max;
-<<<<<<< HEAD
-    int64_t cache_eviction_history_store_pages_queued_urgent_again;
-=======
     int64_t cache_hs_cursor_wait_application;
     int64_t cache_hs_cursor_wait_internal;
+    int64_t cache_eviction_hs_pages_queued_urgent_again;
     int64_t cache_hs_score;
     int64_t cache_hs_insert;
     int64_t cache_hs_ondisk_max;
@@ -400,7 +398,6 @@
     int64_t cache_hs_read_squash;
     int64_t cache_hs_read_wasted;
     int64_t cache_hs_write_squash;
->>>>>>> 23a75826
     int64_t cache_inmem_splittable;
     int64_t cache_inmem_split;
     int64_t cache_eviction_internal;
