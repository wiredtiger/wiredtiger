--- conflicted
+++ resolved
@@ -615,18 +615,11 @@
     int64_t eviction_app_dirty_attempt;
     int64_t eviction_app_dirty_fail;
     int64_t cache_eviction_dirty;
-<<<<<<< HEAD
     int64_t cache_eviction_blocked_multi_block_reconciliation_during_checkpoint;
     int64_t npos_read_walk_max;
-    int64_t cache_read_delta;
-    int64_t eviction_timed_out_ops;
-=======
-    int64_t cache_eviction_app_dirty;
-    int64_t cache_eviction_blocked_multi_block_reconcilation_during_checkpoint;
     int64_t cache_read_internal_delta;
     int64_t cache_read_leaf_delta;
-    int64_t cache_timed_out_ops;
->>>>>>> dd804cff
+    int64_t eviction_timed_out_ops;
     int64_t cache_eviction_blocked_overflow_keys;
     int64_t cache_read_overflow;
     int64_t eviction_app_attempt;
@@ -1314,14 +1307,9 @@
     int64_t cache_eviction_split_leaf;
     int64_t cache_eviction_random_sample_inmem_root;
     int64_t cache_eviction_dirty;
-<<<<<<< HEAD
     int64_t cache_eviction_blocked_multi_block_reconciliation_during_checkpoint;
-    int64_t cache_read_delta;
-=======
-    int64_t cache_eviction_blocked_multi_block_reconcilation_during_checkpoint;
     int64_t cache_read_internal_delta;
     int64_t cache_read_leaf_delta;
->>>>>>> dd804cff
     int64_t cache_eviction_blocked_overflow_keys;
     int64_t cache_read_overflow;
     int64_t cache_eviction_deepen;
