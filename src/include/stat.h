--- conflicted
+++ resolved
@@ -228,158 +228,6 @@
  */
 #define	WT_CONNECTION_STATS_BASE	1000
 struct __wt_connection_stats {
-<<<<<<< HEAD
-	WT_STATS async_alloc_race;
-	WT_STATS async_alloc_view;
-	WT_STATS async_cur_queue;
-	WT_STATS async_flush;
-	WT_STATS async_full;
-	WT_STATS async_max_queue;
-	WT_STATS async_nowork;
-	WT_STATS async_op_alloc;
-	WT_STATS async_op_compact;
-	WT_STATS async_op_insert;
-	WT_STATS async_op_remove;
-	WT_STATS async_op_search;
-	WT_STATS async_op_update;
-	WT_STATS block_byte_map_read;
-	WT_STATS block_byte_read;
-	WT_STATS block_byte_write;
-	WT_STATS block_map_read;
-	WT_STATS block_preload;
-	WT_STATS block_read;
-	WT_STATS block_write;
-	WT_STATS cache_bytes_dirty;
-	WT_STATS cache_bytes_internal;
-	WT_STATS cache_bytes_inuse;
-	WT_STATS cache_bytes_leaf;
-	WT_STATS cache_bytes_max;
-	WT_STATS cache_bytes_overflow;
-	WT_STATS cache_bytes_read;
-	WT_STATS cache_bytes_write;
-	WT_STATS cache_eviction_app;
-	WT_STATS cache_eviction_checkpoint;
-	WT_STATS cache_eviction_clean;
-	WT_STATS cache_eviction_deepen;
-	WT_STATS cache_eviction_dirty;
-	WT_STATS cache_eviction_fail;
-	WT_STATS cache_eviction_force;
-	WT_STATS cache_eviction_force_delete;
-	WT_STATS cache_eviction_force_fail;
-	WT_STATS cache_eviction_hazard;
-	WT_STATS cache_eviction_internal;
-	WT_STATS cache_eviction_maximum_page_size;
-	WT_STATS cache_eviction_queue_empty;
-	WT_STATS cache_eviction_queue_not_empty;
-	WT_STATS cache_eviction_server_evicting;
-	WT_STATS cache_eviction_server_not_evicting;
-	WT_STATS cache_eviction_slow;
-	WT_STATS cache_eviction_split;
-	WT_STATS cache_eviction_walk;
-	WT_STATS cache_eviction_worker_evicting;
-	WT_STATS cache_inmem_split;
-	WT_STATS cache_overhead;
-	WT_STATS cache_pages_dirty;
-	WT_STATS cache_pages_inuse;
-	WT_STATS cache_read;
-	WT_STATS cache_read_lookaside;
-	WT_STATS cache_write;
-	WT_STATS cond_wait;
-	WT_STATS cursor_create;
-	WT_STATS cursor_insert;
-	WT_STATS cursor_next;
-	WT_STATS cursor_prev;
-	WT_STATS cursor_remove;
-	WT_STATS cursor_reset;
-	WT_STATS cursor_search;
-	WT_STATS cursor_search_near;
-	WT_STATS cursor_update;
-	WT_STATS dh_conn_handle_count;
-	WT_STATS dh_session_handles;
-	WT_STATS dh_session_sweeps;
-	WT_STATS dh_sweep_close;
-	WT_STATS dh_sweep_ref;
-	WT_STATS dh_sweep_remove;
-	WT_STATS dh_sweep_tod;
-	WT_STATS dh_sweeps;
-	WT_STATS file_open;
-	WT_STATS log_buffer_size;
-	WT_STATS log_bytes_payload;
-	WT_STATS log_bytes_written;
-	WT_STATS log_close_yields;
-	WT_STATS log_compress_len;
-	WT_STATS log_compress_mem;
-	WT_STATS log_compress_small;
-	WT_STATS log_compress_write_fails;
-	WT_STATS log_compress_writes;
-	WT_STATS log_max_filesize;
-	WT_STATS log_prealloc_files;
-	WT_STATS log_prealloc_max;
-	WT_STATS log_prealloc_used;
-	WT_STATS log_release_write_lsn;
-	WT_STATS log_scan_records;
-	WT_STATS log_scan_rereads;
-	WT_STATS log_scans;
-	WT_STATS log_slot_closes;
-	WT_STATS log_slot_coalesced;
-	WT_STATS log_slot_consolidated;
-	WT_STATS log_slot_joins;
-	WT_STATS log_slot_races;
-	WT_STATS log_slot_toobig;
-	WT_STATS log_slot_toosmall;
-	WT_STATS log_slot_transitions;
-	WT_STATS log_sync;
-	WT_STATS log_sync_dir;
-	WT_STATS log_write_lsn;
-	WT_STATS log_writes;
-	WT_STATS lookaside_cursor_insert;
-	WT_STATS lookaside_cursor_insert_bytes;
-	WT_STATS lookaside_cursor_remove;
-	WT_STATS lsm_checkpoint_throttle;
-	WT_STATS lsm_merge_throttle;
-	WT_STATS lsm_rows_merged;
-	WT_STATS lsm_work_queue_app;
-	WT_STATS lsm_work_queue_manager;
-	WT_STATS lsm_work_queue_max;
-	WT_STATS lsm_work_queue_switch;
-	WT_STATS lsm_work_units_created;
-	WT_STATS lsm_work_units_discarded;
-	WT_STATS lsm_work_units_done;
-	WT_STATS memory_allocation;
-	WT_STATS memory_free;
-	WT_STATS memory_grow;
-	WT_STATS page_busy_blocked;
-	WT_STATS page_forcible_evict_blocked;
-	WT_STATS page_locked_blocked;
-	WT_STATS page_read_blocked;
-	WT_STATS page_sleep;
-	WT_STATS read_io;
-	WT_STATS rec_pages;
-	WT_STATS rec_pages_eviction;
-	WT_STATS rec_pages_lookaside;
-	WT_STATS rec_pages_restore;
-	WT_STATS rec_split_stashed_bytes;
-	WT_STATS rec_split_stashed_objects;
-	WT_STATS rwlock_read;
-	WT_STATS rwlock_write;
-	WT_STATS session_cursor_open;
-	WT_STATS session_open;
-	WT_STATS txn_begin;
-	WT_STATS txn_checkpoint;
-	WT_STATS txn_checkpoint_generation;
-	WT_STATS txn_checkpoint_running;
-	WT_STATS txn_checkpoint_time_max;
-	WT_STATS txn_checkpoint_time_min;
-	WT_STATS txn_checkpoint_time_recent;
-	WT_STATS txn_checkpoint_time_total;
-	WT_STATS txn_commit;
-	WT_STATS txn_fail_cache;
-	WT_STATS txn_pinned_checkpoint_range;
-	WT_STATS txn_pinned_range;
-	WT_STATS txn_rollback;
-	WT_STATS txn_sync;
-	WT_STATS write_io;
-=======
 	int64_t async_alloc_race;
 	int64_t async_alloc_view;
 	int64_t async_cur_queue;
@@ -433,6 +281,7 @@
 	int64_t cache_pages_dirty;
 	int64_t cache_pages_inuse;
 	int64_t cache_read;
+	int64_t cache_read_lookaside;
 	int64_t cache_write;
 	int64_t cond_wait;
 	int64_t cursor_create;
@@ -482,6 +331,9 @@
 	int64_t log_sync_dir;
 	int64_t log_write_lsn;
 	int64_t log_writes;
+	int64_t lookaside_cursor_insert;
+	int64_t lookaside_cursor_insert_bytes;
+	int64_t lookaside_cursor_remove;
 	int64_t lsm_checkpoint_throttle;
 	int64_t lsm_merge_throttle;
 	int64_t lsm_rows_merged;
@@ -503,6 +355,8 @@
 	int64_t read_io;
 	int64_t rec_pages;
 	int64_t rec_pages_eviction;
+	int64_t rec_pages_lookaside;
+	int64_t rec_pages_restore;
 	int64_t rec_split_stashed_bytes;
 	int64_t rec_split_stashed_objects;
 	int64_t rwlock_read;
@@ -524,7 +378,6 @@
 	int64_t txn_rollback;
 	int64_t txn_sync;
 	int64_t write_io;
->>>>>>> 41b410e0
 };
 
 /*
@@ -532,100 +385,6 @@
  */
 #define	WT_DSRC_STATS_BASE	2000
 struct __wt_dsrc_stats {
-<<<<<<< HEAD
-	WT_STATS allocation_size;
-	WT_STATS block_alloc;
-	WT_STATS block_checkpoint_size;
-	WT_STATS block_extension;
-	WT_STATS block_free;
-	WT_STATS block_magic;
-	WT_STATS block_major;
-	WT_STATS block_minor;
-	WT_STATS block_reuse_bytes;
-	WT_STATS block_size;
-	WT_STATS bloom_count;
-	WT_STATS bloom_false_positive;
-	WT_STATS bloom_hit;
-	WT_STATS bloom_miss;
-	WT_STATS bloom_page_evict;
-	WT_STATS bloom_page_read;
-	WT_STATS bloom_size;
-	WT_STATS btree_checkpoint_generation;
-	WT_STATS btree_column_deleted;
-	WT_STATS btree_column_fix;
-	WT_STATS btree_column_internal;
-	WT_STATS btree_column_variable;
-	WT_STATS btree_compact_rewrite;
-	WT_STATS btree_entries;
-	WT_STATS btree_fixed_len;
-	WT_STATS btree_maximum_depth;
-	WT_STATS btree_maxintlkey;
-	WT_STATS btree_maxintlpage;
-	WT_STATS btree_maxleafkey;
-	WT_STATS btree_maxleafpage;
-	WT_STATS btree_maxleafvalue;
-	WT_STATS btree_overflow;
-	WT_STATS btree_row_internal;
-	WT_STATS btree_row_leaf;
-	WT_STATS cache_bytes_read;
-	WT_STATS cache_bytes_write;
-	WT_STATS cache_eviction_checkpoint;
-	WT_STATS cache_eviction_clean;
-	WT_STATS cache_eviction_deepen;
-	WT_STATS cache_eviction_dirty;
-	WT_STATS cache_eviction_fail;
-	WT_STATS cache_eviction_hazard;
-	WT_STATS cache_eviction_internal;
-	WT_STATS cache_eviction_split;
-	WT_STATS cache_inmem_split;
-	WT_STATS cache_overflow_value;
-	WT_STATS cache_read;
-	WT_STATS cache_read_lookaside;
-	WT_STATS cache_read_overflow;
-	WT_STATS cache_write;
-	WT_STATS compress_raw_fail;
-	WT_STATS compress_raw_fail_temporary;
-	WT_STATS compress_raw_ok;
-	WT_STATS compress_read;
-	WT_STATS compress_write;
-	WT_STATS compress_write_fail;
-	WT_STATS compress_write_too_small;
-	WT_STATS cursor_create;
-	WT_STATS cursor_insert;
-	WT_STATS cursor_insert_bulk;
-	WT_STATS cursor_insert_bytes;
-	WT_STATS cursor_next;
-	WT_STATS cursor_prev;
-	WT_STATS cursor_remove;
-	WT_STATS cursor_remove_bytes;
-	WT_STATS cursor_reset;
-	WT_STATS cursor_search;
-	WT_STATS cursor_search_near;
-	WT_STATS cursor_update;
-	WT_STATS cursor_update_bytes;
-	WT_STATS lsm_checkpoint_throttle;
-	WT_STATS lsm_chunk_count;
-	WT_STATS lsm_generation_max;
-	WT_STATS lsm_lookup_no_bloom;
-	WT_STATS lsm_merge_throttle;
-	WT_STATS rec_dictionary;
-	WT_STATS rec_multiblock_internal;
-	WT_STATS rec_multiblock_leaf;
-	WT_STATS rec_multiblock_max;
-	WT_STATS rec_overflow_key_internal;
-	WT_STATS rec_overflow_key_leaf;
-	WT_STATS rec_overflow_value;
-	WT_STATS rec_page_delete;
-	WT_STATS rec_page_match;
-	WT_STATS rec_pages;
-	WT_STATS rec_pages_eviction;
-	WT_STATS rec_pages_lookaside;
-	WT_STATS rec_prefix_compression;
-	WT_STATS rec_suffix_compression;
-	WT_STATS session_compact;
-	WT_STATS session_cursor_open;
-	WT_STATS txn_update_conflict;
-=======
 	int64_t allocation_size;
 	int64_t block_alloc;
 	int64_t block_checkpoint_size;
@@ -673,6 +432,7 @@
 	int64_t cache_inmem_split;
 	int64_t cache_overflow_value;
 	int64_t cache_read;
+	int64_t cache_read_lookaside;
 	int64_t cache_read_overflow;
 	int64_t cache_write;
 	int64_t compress_raw_fail;
@@ -711,12 +471,12 @@
 	int64_t rec_page_match;
 	int64_t rec_pages;
 	int64_t rec_pages_eviction;
+	int64_t rec_pages_lookaside;
 	int64_t rec_prefix_compression;
 	int64_t rec_suffix_compression;
 	int64_t session_compact;
 	int64_t session_cursor_open;
 	int64_t txn_update_conflict;
->>>>>>> 41b410e0
 };
 
 /* Statistics section: END */