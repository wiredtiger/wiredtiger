/*-
 * Copyright (c) 2014-2019 MongoDB, Inc.
 * Copyright (c) 2008-2014 WiredTiger, Inc.
 *	All rights reserved.
 *
 * See the file LICENSE for redistribution information.
 */

/*
 * Statistics counters:
 *
 * We use an array of statistics structures; threads write different structures to avoid writing the
 * same cache line and incurring cache coherency overheads, which can dramatically slow fast and
 * otherwise read-mostly workloads.
 *
 * With an 8B statistics value and 64B cache-line alignment, 8 values share the same cache line.
 * There are collisions when different threads choose the same statistics structure and update
 * values that live on the cache line. There is likely some locality however: a thread updating the
 * cursor search statistic is likely to update other cursor statistics with a chance of hitting
 * already cached values.
 *
 * The actual statistic value must be signed, because one thread might increment the value in its
 * structure, and then another thread might decrement the same value in another structure (where the
 * value was initially zero), so the value in the second thread's slot will go negative.
 *
 * When reading a statistics value, the array values are summed and returned to the caller. The
 * summation is performed without locking, so the value read may be inconsistent (and might be
 * negative, if increments/decrements race with the reader).
 *
 * Choosing how many structures isn't easy: obviously, a smaller number creates more conflicts while
 * a larger number uses more memory.
 *
 * Ideally, if the application running on the system is CPU-intensive, and using all CPUs on the
 * system, we want to use the same number of slots as there are CPUs (because their L1 caches are
 * the units of coherency). However, in practice we cannot easily determine how many CPUs are
 * actually available to the application.
 *
 * Our next best option is to use the number of threads in the application as a heuristic for the
 * number of CPUs (presumably, the application architect has figured out how many CPUs are
 * available). However, inside WiredTiger we don't know when the application creates its threads.
 *
 * For now, we use a fixed number of slots. Ideally, we would approximate the largest number of
 * cores we expect on any machine where WiredTiger might be run, however, we don't want to waste
 * that much memory on smaller machines. As of 2015, machines with more than 24 CPUs are relatively
 * rare.
 *
 * Default hash table size; use a prime number of buckets rather than assuming a good hash
 * (Reference Sedgewick, Algorithms in C, "Hash Functions").
 */
#define WT_COUNTER_SLOTS 23

/*
 * WT_STATS_SLOT_ID is the thread's slot ID for the array of structures.
 *
 * Ideally, we want a slot per CPU, and we want each thread to index the slot corresponding to the
 * CPU it runs on. Unfortunately, getting the ID of the current CPU is difficult: some operating
 * systems provide a system call to acquire a CPU ID, but not all (regardless, making a system call
 * to increment a statistics value is far too expensive).
 *
 * Our second-best option is to use the thread ID. Unfortunately, there is no portable way to obtain
 * a unique thread ID that's a small-enough number to be used as an array index (portable thread IDs
 * are usually a pointer or an opaque chunk, not a simple integer).
 *
 * Our solution is to use the session ID; there is normally a session per thread and the session ID
 * is a small, monotonically increasing number.
 */
#define WT_STATS_SLOT_ID(session) (((session)->id) % WT_COUNTER_SLOTS)

/*
 * Statistic structures are arrays of int64_t's. We have functions to read/write those structures
 * regardless of the specific statistic structure we're working with, by translating statistics
 * structure field names to structure offsets.
 *
 * Translate a statistic's value name to an offset in the array.
 */
#define WT_STATS_FIELD_TO_OFFSET(stats, fld) (int)(&(stats)[0]->fld - (int64_t *)(stats)[0])

#define WT_SESSION_STATS_FIELD_TO_OFFSET(stats, fld) (int)(&(stats)->fld - (int64_t *)(stats))

/* AUTOMATIC FLAG VALUE GENERATION START */
#define WT_STAT_CLEAR 0x01u
#define WT_STAT_JSON 0x02u
#define WT_STAT_ON_CLOSE 0x04u
#define WT_STAT_TYPE_ALL 0x08u
#define WT_STAT_TYPE_CACHE_WALK 0x10u
#define WT_STAT_TYPE_FAST 0x20u
#define WT_STAT_TYPE_SIZE 0x40u
#define WT_STAT_TYPE_TREE_WALK 0x80u
/* AUTOMATIC FLAG VALUE GENERATION STOP */

/*
 * Sum the values from all structures in the array.
 */
static inline int64_t
__wt_stats_aggregate(void *stats_arg, int slot)
{
    int64_t **stats, aggr_v;
    int i;

    stats = stats_arg;
    for (aggr_v = 0, i = 0; i < WT_COUNTER_SLOTS; i++)
        aggr_v += stats[i][slot];

    /*
     * This can race. However, any implementation with a single value can race as well, different
     * threads could set the same counter value simultaneously. While we are making races more
     * likely, we are not fundamentally weakening the isolation semantics found in updating a single
     * value.
     *
     * Additionally, the aggregation can go negative (imagine a thread incrementing a value after
     * aggregation has passed its slot and a second thread decrementing a value before aggregation
     * has reached its slot).
     *
     * For historic API compatibility, the external type is a uint64_t; limit our return to positive
     * values, negative numbers would just look really, really large.
     */
    if (aggr_v < 0)
        aggr_v = 0;
    return (aggr_v);
}

/*
 * Clear the values in all structures in the array.
 */
static inline void
__wt_stats_clear(void *stats_arg, int slot)
{
    int64_t **stats;
    int i;

    stats = stats_arg;
    for (i = 0; i < WT_COUNTER_SLOTS; i++)
        stats[i][slot] = 0;
}

/*
 * Read/write statistics if statistics gathering is enabled. Reading and writing the field requires
 * different actions: reading sums the values across the array of structures, writing updates a
 * single structure's value.
 */
#define WT_STAT_ENABLED(session) (S2C(session)->stat_flags != 0)

#define WT_STAT_READ(stats, fld) __wt_stats_aggregate(stats, WT_STATS_FIELD_TO_OFFSET(stats, fld))
#define WT_STAT_WRITE(session, stats, fld, v) \
    do {                                      \
        if (WT_STAT_ENABLED(session))         \
            (stats)->fld = (int64_t)(v);      \
    } while (0)

#define WT_STAT_DECRV_BASE(session, stat, fld, value) \
    do {                                              \
        if (WT_STAT_ENABLED(session))                 \
            (stat)->fld -= (int64_t)(value);          \
    } while (0)
#define WT_STAT_DECRV_ATOMIC_BASE(session, stat, fld, value)          \
    do {                                                              \
        if (WT_STAT_ENABLED(session))                                 \
            (void)__wt_atomic_subi64(&(stat)->fld, (int64_t)(value)); \
    } while (0)
#define WT_STAT_INCRV_BASE(session, stat, fld, value) \
    do {                                              \
        if (WT_STAT_ENABLED(session))                 \
            (stat)->fld += (int64_t)(value);          \
    } while (0)
#define WT_STAT_INCRV_ATOMIC_BASE(session, stat, fld, value)          \
    do {                                                              \
        if (WT_STAT_ENABLED(session))                                 \
            (void)__wt_atomic_addi64(&(stat)->fld, (int64_t)(value)); \
    } while (0)

#define WT_STAT_DECRV(session, stats, fld, value)                                 \
    do {                                                                          \
        WT_STAT_DECRV_BASE(session, (stats)[(session)->stat_bucket], fld, value); \
    } while (0)
#define WT_STAT_DECRV_ATOMIC(session, stats, fld, value)                                 \
    do {                                                                                 \
        WT_STAT_DECRV_ATOMIC_BASE(session, (stats)[(session)->stat_bucket], fld, value); \
    } while (0)
#define WT_STAT_DECR(session, stats, fld) WT_STAT_DECRV(session, stats, fld, 1)

#define WT_STAT_INCRV(session, stats, fld, value)                                 \
    do {                                                                          \
        WT_STAT_INCRV_BASE(session, (stats)[(session)->stat_bucket], fld, value); \
    } while (0)
#define WT_STAT_INCRV_ATOMIC(session, stats, fld, value)                                 \
    do {                                                                                 \
        WT_STAT_INCRV_ATOMIC_BASE(session, (stats)[(session)->stat_bucket], fld, value); \
    } while (0)
#define WT_STAT_INCR(session, stats, fld) WT_STAT_INCRV(session, stats, fld, 1)
#define WT_STAT_SET(session, stats, fld, value)                            \
    do {                                                                   \
        if (WT_STAT_ENABLED(session)) {                                    \
            __wt_stats_clear(stats, WT_STATS_FIELD_TO_OFFSET(stats, fld)); \
            (stats)[0]->fld = (int64_t)(value);                            \
        }                                                                  \
    } while (0)

/*
 * Update connection handle statistics if statistics gathering is enabled.
 */
#define WT_STAT_CONN_DECRV(session, fld, value) \
    WT_STAT_DECRV_BASE(session, S2C(session)->stats[(session)->stat_bucket], fld, value)
#define WT_STAT_CONN_DECR_ATOMIC(session, fld) \
    WT_STAT_DECRV_ATOMIC_BASE(session, S2C(session)->stats[(session)->stat_bucket], fld, 1)
#define WT_STAT_CONN_DECR(session, fld) WT_STAT_CONN_DECRV(session, fld, 1)

#define WT_STAT_CONN_INCRV(session, fld, value) \
    WT_STAT_INCRV_BASE(session, S2C(session)->stats[(session)->stat_bucket], fld, value)
#define WT_STAT_CONN_INCR_ATOMIC(session, fld) \
    WT_STAT_INCRV_ATOMIC_BASE(session, S2C(session)->stats[(session)->stat_bucket], fld, 1)
#define WT_STAT_CONN_INCR(session, fld) WT_STAT_CONN_INCRV(session, fld, 1)

#define WT_STAT_CONN_SET(session, fld, value) WT_STAT_SET(session, S2C(session)->stats, fld, value)

/*
 * Update data-source handle statistics if statistics gathering is enabled and the data-source
 * handle is set.
 *
 * XXX We shouldn't have to check if the data-source handle is NULL, but it's necessary until
 * everything is converted to using data-source handles.
 */
#define WT_STAT_DATA_DECRV(session, fld, value)                                   \
    do {                                                                          \
        if ((session)->dhandle != NULL && (session)->dhandle->stat_array != NULL) \
            WT_STAT_DECRV(session, (session)->dhandle->stats, fld, value);        \
    } while (0)
#define WT_STAT_DATA_DECR(session, fld) WT_STAT_DATA_DECRV(session, fld, 1)
#define WT_STAT_DATA_INCRV(session, fld, value)                                   \
    do {                                                                          \
        if ((session)->dhandle != NULL && (session)->dhandle->stat_array != NULL) \
            WT_STAT_INCRV(session, (session)->dhandle->stats, fld, value);        \
    } while (0)
#define WT_STAT_DATA_INCR(session, fld) WT_STAT_DATA_INCRV(session, fld, 1)
#define WT_STAT_DATA_SET(session, fld, value)                                     \
    do {                                                                          \
        if ((session)->dhandle != NULL && (session)->dhandle->stat_array != NULL) \
            WT_STAT_SET(session, (session)->dhandle->stats, fld, value);          \
    } while (0)

/*
 * Update per session statistics.
 */
#define WT_STAT_SESSION_INCRV(session, fld, value) \
    WT_STAT_INCRV_BASE(session, &(session)->stats, fld, value)

/*
 * Construct histogram increment functions to put the passed value into the right bucket. Bucket
 * ranges, represented by various statistics, depend upon whether the passed value is in
 * milliseconds or microseconds. Also values less than a given minimum are ignored and not put in
 * any bucket. This floor value keeps us from having an excessively large smallest values.
 */
#define WT_STAT_MSECS_HIST_INCR_FUNC(name, stat, min_val)                                         \
    static inline void __wt_stat_msecs_hist_incr_##name(WT_SESSION_IMPL *session, uint64_t msecs) \
    {                                                                                             \
        if (msecs < (min_val))                                                                    \
            return;                                                                               \
        if (msecs < 50)                                                                           \
            WT_STAT_CONN_INCR(session, stat##_lt50);                                              \
        else if (msecs < 100)                                                                     \
            WT_STAT_CONN_INCR(session, stat##_lt100);                                             \
        else if (msecs < 250)                                                                     \
            WT_STAT_CONN_INCR(session, stat##_lt250);                                             \
        else if (msecs < 500)                                                                     \
            WT_STAT_CONN_INCR(session, stat##_lt500);                                             \
        else if (msecs < 1000)                                                                    \
            WT_STAT_CONN_INCR(session, stat##_lt1000);                                            \
        else                                                                                      \
            WT_STAT_CONN_INCR(session, stat##_gt1000);                                            \
    }

#define WT_STAT_USECS_HIST_INCR_FUNC(name, stat, min_val)                                         \
    static inline void __wt_stat_usecs_hist_incr_##name(WT_SESSION_IMPL *session, uint64_t usecs) \
    {                                                                                             \
        if (usecs < (min_val))                                                                    \
            return;                                                                               \
        if (usecs < 250)                                                                          \
            WT_STAT_CONN_INCR(session, stat##_lt250);                                             \
        else if (usecs < 500)                                                                     \
            WT_STAT_CONN_INCR(session, stat##_lt500);                                             \
        else if (usecs < 1000)                                                                    \
            WT_STAT_CONN_INCR(session, stat##_lt1000);                                            \
        else if (usecs < 10000)                                                                   \
            WT_STAT_CONN_INCR(session, stat##_lt10000);                                           \
        else                                                                                      \
            WT_STAT_CONN_INCR(session, stat##_gt10000);                                           \
    }

/*
 * DO NOT EDIT: automatically built by dist/stat.py.
 */
/* Statistics section: BEGIN */

/*
 * Statistics entries for connections.
 */
#define WT_CONNECTION_STATS_BASE 1000
struct __wt_connection_stats {
    int64_t lsm_work_queue_app;
    int64_t lsm_work_queue_manager;
    int64_t lsm_rows_merged;
    int64_t lsm_checkpoint_throttle;
    int64_t lsm_merge_throttle;
    int64_t lsm_work_queue_switch;
    int64_t lsm_work_units_discarded;
    int64_t lsm_work_units_done;
    int64_t lsm_work_units_created;
    int64_t lsm_work_queue_max;
    int64_t async_cur_queue;
    int64_t async_max_queue;
    int64_t async_alloc_race;
    int64_t async_flush;
    int64_t async_alloc_view;
    int64_t async_full;
    int64_t async_nowork;
    int64_t async_op_alloc;
    int64_t async_op_compact;
    int64_t async_op_insert;
    int64_t async_op_remove;
    int64_t async_op_search;
    int64_t async_op_update;
    int64_t block_preload;
    int64_t block_read;
    int64_t block_write;
    int64_t block_byte_read;
    int64_t block_byte_write;
    int64_t block_byte_write_checkpoint;
    int64_t block_map_read;
    int64_t block_byte_map_read;
    int64_t cache_read_app_count;
    int64_t cache_read_app_time;
    int64_t cache_write_app_count;
    int64_t cache_write_app_time;
    int64_t cache_bytes_image;
    int64_t cache_bytes_hs;
    int64_t cache_bytes_inuse;
    int64_t cache_bytes_dirty_total;
    int64_t cache_bytes_other;
    int64_t cache_bytes_read;
    int64_t cache_bytes_write;
<<<<<<< HEAD
    int64_t cache_lookaside_cursor_wait_application;
    int64_t cache_lookaside_cursor_wait_internal;
    int64_t cache_lookaside_score;
    int64_t cache_lookaside_entries;
    int64_t cache_lookaside_insert;
    int64_t cache_lookaside_ondisk_max;
    int64_t cache_lookaside_ondisk;
    int64_t cache_lookaside_remove;
    int64_t cache_lookaside_read;
    int64_t cache_lookaside_read_miss;
    int64_t cache_lookaside_read_squash;
    int64_t cache_lookaside_write_squash;
=======
>>>>>>> 5346670f
    int64_t cache_eviction_checkpoint;
    int64_t cache_eviction_get_ref;
    int64_t cache_eviction_get_ref_empty;
    int64_t cache_eviction_get_ref_empty2;
    int64_t cache_eviction_aggressive_set;
    int64_t cache_eviction_empty_score;
    int64_t cache_eviction_walk_passes;
    int64_t cache_eviction_queue_empty;
    int64_t cache_eviction_queue_not_empty;
    int64_t cache_eviction_server_evicting;
    int64_t cache_eviction_server_slept;
    int64_t cache_eviction_slow;
    int64_t cache_eviction_walk_leaf_notfound;
    int64_t cache_eviction_state;
    int64_t cache_eviction_target_page_lt10;
    int64_t cache_eviction_target_page_lt32;
    int64_t cache_eviction_target_page_ge128;
    int64_t cache_eviction_target_page_lt64;
    int64_t cache_eviction_target_page_lt128;
    int64_t cache_eviction_target_strategy_both_clean_and_dirty;
    int64_t cache_eviction_target_strategy_clean;
    int64_t cache_eviction_target_strategy_dirty;
    int64_t cache_eviction_walks_abandoned;
    int64_t cache_eviction_walks_stopped;
    int64_t cache_eviction_walks_gave_up_no_targets;
    int64_t cache_eviction_walks_gave_up_ratio;
    int64_t cache_eviction_walks_ended;
    int64_t cache_eviction_walk_from_root;
    int64_t cache_eviction_walk_saved_pos;
    int64_t cache_eviction_active_workers;
    int64_t cache_eviction_worker_created;
    int64_t cache_eviction_worker_evicting;
    int64_t cache_eviction_worker_removed;
    int64_t cache_eviction_stable_state_workers;
    int64_t cache_eviction_walks_active;
    int64_t cache_eviction_walks_started;
    int64_t cache_eviction_force_retune;
    int64_t cache_eviction_force_clean;
    int64_t cache_eviction_force_clean_time;
    int64_t cache_eviction_force_dirty;
    int64_t cache_eviction_force_dirty_time;
    int64_t cache_eviction_force_delete;
    int64_t cache_eviction_force;
    int64_t cache_eviction_force_fail;
    int64_t cache_eviction_force_fail_time;
    int64_t cache_eviction_hazard;
    int64_t cache_hazard_checks;
    int64_t cache_hazard_walks;
    int64_t cache_hazard_max;
    int64_t cache_hs_cursor_wait_application;
    int64_t cache_hs_cursor_wait_internal;
    int64_t cache_hs_score;
    int64_t cache_hs_insert;
    int64_t cache_hs_ondisk_max;
    int64_t cache_hs_ondisk;
    int64_t cache_hs_read;
    int64_t cache_hs_read_miss;
    int64_t cache_hs_read_squash;
    int64_t cache_hs_read_wasted;
    int64_t cache_hs_write_squash;
    int64_t cache_inmem_splittable;
    int64_t cache_inmem_split;
    int64_t cache_eviction_internal;
    int64_t cache_eviction_internal_pages_queued;
    int64_t cache_eviction_internal_pages_seen;
    int64_t cache_eviction_internal_pages_already_queued;
    int64_t cache_eviction_split_internal;
    int64_t cache_eviction_split_leaf;
    int64_t cache_bytes_max;
    int64_t cache_eviction_maximum_page_size;
    int64_t cache_eviction_dirty;
    int64_t cache_eviction_app_dirty;
    int64_t cache_timed_out_ops;
    int64_t cache_read_overflow;
    int64_t cache_eviction_deepen;
    int64_t cache_write_hs;
    int64_t cache_pages_inuse;
    int64_t cache_eviction_app;
    int64_t cache_eviction_pages_queued;
    int64_t cache_eviction_pages_queued_post_lru;
    int64_t cache_eviction_pages_queued_urgent;
    int64_t cache_eviction_pages_queued_oldest;
    int64_t cache_read;
    int64_t cache_read_deleted;
    int64_t cache_read_deleted_prepared;
    int64_t cache_pages_requested;
    int64_t cache_eviction_pages_seen;
    int64_t cache_eviction_pages_already_queued;
    int64_t cache_eviction_fail;
    int64_t cache_eviction_fail_parent_has_overflow_items;
    int64_t cache_eviction_fail_active_children_on_an_internal_page;
    int64_t cache_eviction_fail_in_reconciliation;
    int64_t cache_eviction_fail_with_newer_modifications_on_a_clean_page;
    int64_t cache_eviction_walk;
    int64_t cache_write;
    int64_t cache_write_restore;
    int64_t cache_overhead;
    int64_t cache_bytes_internal;
    int64_t cache_bytes_leaf;
    int64_t cache_bytes_dirty;
    int64_t cache_pages_dirty;
    int64_t cache_eviction_clean;
    int64_t fsync_all_fh_total;
    int64_t fsync_all_fh;
    int64_t fsync_all_time;
    int64_t capacity_bytes_read;
    int64_t capacity_bytes_ckpt;
    int64_t capacity_bytes_evict;
    int64_t capacity_bytes_log;
    int64_t capacity_bytes_written;
    int64_t capacity_threshold;
    int64_t capacity_time_total;
    int64_t capacity_time_ckpt;
    int64_t capacity_time_evict;
    int64_t capacity_time_log;
    int64_t capacity_time_read;
    int64_t cond_auto_wait_reset;
    int64_t cond_auto_wait;
    int64_t time_travel;
    int64_t file_open;
    int64_t memory_allocation;
    int64_t memory_free;
    int64_t memory_grow;
    int64_t cond_wait;
    int64_t rwlock_read;
    int64_t rwlock_write;
    int64_t fsync_io;
    int64_t read_io;
    int64_t write_io;
    int64_t cursor_cached_count;
    int64_t cursor_insert_bulk;
    int64_t cursor_cache;
    int64_t cursor_create;
    int64_t cursor_insert;
    int64_t cursor_insert_bytes;
    int64_t cursor_modify;
    int64_t cursor_modify_bytes;
    int64_t cursor_modify_bytes_touch;
    int64_t cursor_next;
    int64_t cursor_restart;
    int64_t cursor_prev;
    int64_t cursor_remove;
    int64_t cursor_remove_bytes;
    int64_t cursor_reserve;
    int64_t cursor_reset;
    int64_t cursor_search;
    int64_t cursor_search_near;
    int64_t cursor_sweep_buckets;
    int64_t cursor_sweep_closed;
    int64_t cursor_sweep_examined;
    int64_t cursor_sweep;
    int64_t cursor_truncate;
    int64_t cursor_update;
    int64_t cursor_update_bytes;
    int64_t cursor_update_bytes_changed;
    int64_t cursor_reopen;
    int64_t cursor_open_count;
    int64_t dh_conn_handle_size;
    int64_t dh_conn_handle_count;
    int64_t dh_sweep_ref;
    int64_t dh_sweep_close;
    int64_t dh_sweep_remove;
    int64_t dh_sweep_tod;
    int64_t dh_sweeps;
    int64_t dh_session_handles;
    int64_t dh_session_sweeps;
    int64_t lock_checkpoint_count;
    int64_t lock_checkpoint_wait_application;
    int64_t lock_checkpoint_wait_internal;
    int64_t lock_dhandle_wait_application;
    int64_t lock_dhandle_wait_internal;
    int64_t lock_dhandle_read_count;
    int64_t lock_dhandle_write_count;
    int64_t lock_durable_timestamp_wait_application;
    int64_t lock_durable_timestamp_wait_internal;
    int64_t lock_durable_timestamp_read_count;
    int64_t lock_durable_timestamp_write_count;
    int64_t lock_metadata_count;
    int64_t lock_metadata_wait_application;
    int64_t lock_metadata_wait_internal;
    int64_t lock_read_timestamp_wait_application;
    int64_t lock_read_timestamp_wait_internal;
    int64_t lock_read_timestamp_read_count;
    int64_t lock_read_timestamp_write_count;
    int64_t lock_schema_count;
    int64_t lock_schema_wait_application;
    int64_t lock_schema_wait_internal;
    int64_t lock_table_wait_application;
    int64_t lock_table_wait_internal;
    int64_t lock_table_read_count;
    int64_t lock_table_write_count;
    int64_t lock_txn_global_wait_application;
    int64_t lock_txn_global_wait_internal;
    int64_t lock_txn_global_read_count;
    int64_t lock_txn_global_write_count;
    int64_t log_slot_switch_busy;
    int64_t log_force_archive_sleep;
    int64_t log_bytes_payload;
    int64_t log_bytes_written;
    int64_t log_zero_fills;
    int64_t log_flush;
    int64_t log_force_write;
    int64_t log_force_write_skip;
    int64_t log_compress_writes;
    int64_t log_compress_write_fails;
    int64_t log_compress_small;
    int64_t log_release_write_lsn;
    int64_t log_scans;
    int64_t log_scan_rereads;
    int64_t log_write_lsn;
    int64_t log_write_lsn_skip;
    int64_t log_sync;
    int64_t log_sync_duration;
    int64_t log_sync_dir;
    int64_t log_sync_dir_duration;
    int64_t log_writes;
    int64_t log_slot_consolidated;
    int64_t log_max_filesize;
    int64_t log_prealloc_max;
    int64_t log_prealloc_missed;
    int64_t log_prealloc_files;
    int64_t log_prealloc_used;
    int64_t log_scan_records;
    int64_t log_slot_close_race;
    int64_t log_slot_close_unbuf;
    int64_t log_slot_closes;
    int64_t log_slot_races;
    int64_t log_slot_yield_race;
    int64_t log_slot_immediate;
    int64_t log_slot_yield_close;
    int64_t log_slot_yield_sleep;
    int64_t log_slot_yield;
    int64_t log_slot_active_closed;
    int64_t log_slot_yield_duration;
    int64_t log_slot_no_free_slots;
    int64_t log_slot_unbuffered;
    int64_t log_compress_mem;
    int64_t log_buffer_size;
    int64_t log_compress_len;
    int64_t log_slot_coalesced;
    int64_t log_close_yields;
    int64_t perf_hist_fsread_latency_lt50;
    int64_t perf_hist_fsread_latency_lt100;
    int64_t perf_hist_fsread_latency_lt250;
    int64_t perf_hist_fsread_latency_lt500;
    int64_t perf_hist_fsread_latency_lt1000;
    int64_t perf_hist_fsread_latency_gt1000;
    int64_t perf_hist_fswrite_latency_lt50;
    int64_t perf_hist_fswrite_latency_lt100;
    int64_t perf_hist_fswrite_latency_lt250;
    int64_t perf_hist_fswrite_latency_lt500;
    int64_t perf_hist_fswrite_latency_lt1000;
    int64_t perf_hist_fswrite_latency_gt1000;
    int64_t perf_hist_opread_latency_lt250;
    int64_t perf_hist_opread_latency_lt500;
    int64_t perf_hist_opread_latency_lt1000;
    int64_t perf_hist_opread_latency_lt10000;
    int64_t perf_hist_opread_latency_gt10000;
    int64_t perf_hist_opwrite_latency_lt250;
    int64_t perf_hist_opwrite_latency_lt500;
    int64_t perf_hist_opwrite_latency_lt1000;
    int64_t perf_hist_opwrite_latency_lt10000;
    int64_t perf_hist_opwrite_latency_gt10000;
    int64_t rec_page_delete_fast;
    int64_t rec_pages;
    int64_t rec_pages_eviction;
    int64_t rec_page_delete;
    int64_t rec_split_stashed_bytes;
    int64_t rec_split_stashed_objects;
    int64_t session_open;
    int64_t session_query_ts;
    int64_t session_table_alter_fail;
    int64_t session_table_alter_success;
    int64_t session_table_alter_skip;
    int64_t session_table_compact_fail;
    int64_t session_table_compact_success;
    int64_t session_table_create_fail;
    int64_t session_table_create_success;
    int64_t session_table_drop_fail;
    int64_t session_table_drop_success;
    int64_t session_table_import_fail;
    int64_t session_table_import_success;
    int64_t session_table_rebalance_fail;
    int64_t session_table_rebalance_success;
    int64_t session_table_rename_fail;
    int64_t session_table_rename_success;
    int64_t session_table_salvage_fail;
    int64_t session_table_salvage_success;
    int64_t session_table_truncate_fail;
    int64_t session_table_truncate_success;
    int64_t session_table_verify_fail;
    int64_t session_table_verify_success;
    int64_t thread_fsync_active;
    int64_t thread_read_active;
    int64_t thread_write_active;
    int64_t application_evict_time;
    int64_t application_cache_time;
    int64_t txn_release_blocked;
    int64_t conn_close_blocked_lsm;
    int64_t dhandle_lock_blocked;
    int64_t page_index_slot_ref_blocked;
    int64_t log_server_sync_blocked;
    int64_t prepared_transition_blocked_page;
    int64_t page_busy_blocked;
    int64_t page_forcible_evict_blocked;
    int64_t page_locked_blocked;
    int64_t page_read_blocked;
    int64_t page_sleep;
    int64_t page_del_rollback_blocked;
    int64_t child_modify_blocked_page;
    int64_t txn_prepared_updates_count;
    int64_t txn_durable_queue_walked;
    int64_t txn_durable_queue_empty;
    int64_t txn_durable_queue_head;
    int64_t txn_durable_queue_inserts;
    int64_t txn_durable_queue_len;
    int64_t txn_snapshots_created;
    int64_t txn_snapshots_dropped;
    int64_t txn_prepare;
    int64_t txn_prepare_commit;
    int64_t txn_prepare_active;
    int64_t txn_prepare_rollback;
    int64_t txn_query_ts;
    int64_t txn_read_queue_walked;
    int64_t txn_read_queue_empty;
    int64_t txn_read_queue_head;
    int64_t txn_read_queue_inserts;
    int64_t txn_read_queue_len;
    int64_t txn_rollback_to_stable;
    int64_t txn_rollback_upd_aborted;
    int64_t txn_rollback_hs_removed;
    int64_t txn_set_ts;
    int64_t txn_set_ts_durable;
    int64_t txn_set_ts_durable_upd;
    int64_t txn_set_ts_oldest;
    int64_t txn_set_ts_oldest_upd;
    int64_t txn_set_ts_stable;
    int64_t txn_set_ts_stable_upd;
    int64_t txn_begin;
    int64_t txn_checkpoint_running;
    int64_t txn_checkpoint_generation;
    int64_t txn_checkpoint_time_max;
    int64_t txn_checkpoint_time_min;
    int64_t txn_checkpoint_time_recent;
    int64_t txn_checkpoint_scrub_target;
    int64_t txn_checkpoint_scrub_time;
    int64_t txn_checkpoint_time_total;
    int64_t txn_checkpoint;
    int64_t txn_checkpoint_skipped;
    int64_t txn_fail_cache;
    int64_t txn_checkpoint_fsync_post;
    int64_t txn_checkpoint_fsync_post_duration;
    int64_t txn_pinned_range;
    int64_t txn_pinned_checkpoint_range;
    int64_t txn_pinned_snapshot_range;
    int64_t txn_pinned_timestamp;
    int64_t txn_pinned_timestamp_checkpoint;
    int64_t txn_pinned_timestamp_reader;
    int64_t txn_pinned_timestamp_oldest;
    int64_t txn_timestamp_oldest_active_read;
    int64_t txn_sync;
    int64_t txn_commit;
    int64_t txn_rollback;
    int64_t txn_update_conflict;
};

/*
 * Statistics entries for data sources.
 */
#define WT_DSRC_STATS_BASE 2000
struct __wt_dsrc_stats {
    int64_t bloom_false_positive;
    int64_t bloom_hit;
    int64_t bloom_miss;
    int64_t bloom_page_evict;
    int64_t bloom_page_read;
    int64_t bloom_count;
    int64_t lsm_chunk_count;
    int64_t lsm_generation_max;
    int64_t lsm_lookup_no_bloom;
    int64_t lsm_checkpoint_throttle;
    int64_t lsm_merge_throttle;
    int64_t bloom_size;
    int64_t block_extension;
    int64_t block_alloc;
    int64_t block_free;
    int64_t block_checkpoint_size;
    int64_t allocation_size;
    int64_t block_reuse_bytes;
    int64_t block_magic;
    int64_t block_major;
    int64_t block_size;
    int64_t block_minor;
    int64_t btree_checkpoint_generation;
    int64_t btree_column_fix;
    int64_t btree_column_internal;
    int64_t btree_column_rle;
    int64_t btree_column_deleted;
    int64_t btree_column_variable;
    int64_t btree_fixed_len;
    int64_t btree_maxintlkey;
    int64_t btree_maxintlpage;
    int64_t btree_maxleafkey;
    int64_t btree_maxleafpage;
    int64_t btree_maxleafvalue;
    int64_t btree_maximum_depth;
    int64_t btree_entries;
    int64_t btree_overflow;
    int64_t btree_compact_rewrite;
    int64_t btree_row_empty_values;
    int64_t btree_row_internal;
    int64_t btree_row_leaf;
    int64_t cache_bytes_inuse;
    int64_t cache_bytes_dirty_total;
    int64_t cache_bytes_read;
    int64_t cache_bytes_write;
    int64_t cache_eviction_checkpoint;
    int64_t cache_eviction_fail;
    int64_t cache_eviction_walk_passes;
    int64_t cache_eviction_target_page_lt10;
    int64_t cache_eviction_target_page_lt32;
    int64_t cache_eviction_target_page_ge128;
    int64_t cache_eviction_target_page_lt64;
    int64_t cache_eviction_target_page_lt128;
    int64_t cache_eviction_walks_abandoned;
    int64_t cache_eviction_walks_stopped;
    int64_t cache_eviction_walks_gave_up_no_targets;
    int64_t cache_eviction_walks_gave_up_ratio;
    int64_t cache_eviction_walks_ended;
    int64_t cache_eviction_walk_from_root;
    int64_t cache_eviction_walk_saved_pos;
    int64_t cache_eviction_hazard;
    int64_t cache_hs_read;
    int64_t cache_inmem_splittable;
    int64_t cache_inmem_split;
    int64_t cache_eviction_internal;
    int64_t cache_eviction_split_internal;
    int64_t cache_eviction_split_leaf;
    int64_t cache_eviction_dirty;
    int64_t cache_read_overflow;
    int64_t cache_eviction_deepen;
    int64_t cache_write_hs;
    int64_t cache_read;
    int64_t cache_read_deleted;
    int64_t cache_read_deleted_prepared;
    int64_t cache_pages_requested;
    int64_t cache_eviction_pages_seen;
    int64_t cache_write;
    int64_t cache_write_restore;
    int64_t cache_bytes_dirty;
    int64_t cache_eviction_clean;
    int64_t cache_state_gen_avg_gap;
    int64_t cache_state_avg_written_size;
    int64_t cache_state_avg_visited_age;
    int64_t cache_state_avg_unvisited_age;
    int64_t cache_state_pages_clean;
    int64_t cache_state_gen_current;
    int64_t cache_state_pages_dirty;
    int64_t cache_state_root_entries;
    int64_t cache_state_pages_internal;
    int64_t cache_state_pages_leaf;
    int64_t cache_state_gen_max_gap;
    int64_t cache_state_max_pagesize;
    int64_t cache_state_min_written_size;
    int64_t cache_state_unvisited_count;
    int64_t cache_state_smaller_alloc_size;
    int64_t cache_state_memory;
    int64_t cache_state_queued;
    int64_t cache_state_not_queueable;
    int64_t cache_state_refs_skipped;
    int64_t cache_state_root_size;
    int64_t cache_state_pages;
    int64_t compress_precomp_intl_max_page_size;
    int64_t compress_precomp_leaf_max_page_size;
    int64_t compress_read;
    int64_t compress_write;
    int64_t compress_write_fail;
    int64_t compress_write_too_small;
    int64_t cursor_insert_bulk;
    int64_t cursor_reopen;
    int64_t cursor_cache;
    int64_t cursor_create;
    int64_t cursor_insert;
    int64_t cursor_insert_bytes;
    int64_t cursor_modify;
    int64_t cursor_modify_bytes;
    int64_t cursor_modify_bytes_touch;
    int64_t cursor_next;
    int64_t cursor_open_count;
    int64_t cursor_restart;
    int64_t cursor_prev;
    int64_t cursor_remove;
    int64_t cursor_remove_bytes;
    int64_t cursor_reserve;
    int64_t cursor_reset;
    int64_t cursor_search;
    int64_t cursor_search_near;
    int64_t cursor_truncate;
    int64_t cursor_update;
    int64_t cursor_update_bytes;
    int64_t cursor_update_bytes_changed;
    int64_t rec_dictionary;
    int64_t rec_page_delete_fast;
    int64_t rec_suffix_compression;
    int64_t rec_multiblock_internal;
    int64_t rec_overflow_key_internal;
    int64_t rec_prefix_compression;
    int64_t rec_multiblock_leaf;
    int64_t rec_overflow_key_leaf;
    int64_t rec_multiblock_max;
    int64_t rec_overflow_value;
    int64_t rec_page_match;
    int64_t rec_pages;
    int64_t rec_pages_eviction;
    int64_t rec_page_delete;
    int64_t session_compact;
    int64_t txn_update_conflict;
};

/*
 * Statistics entries for join cursors.
 */
#define WT_JOIN_STATS_BASE 3000
struct __wt_join_stats {
    int64_t main_access;
    int64_t bloom_false_positive;
    int64_t membership_check;
    int64_t bloom_insert;
    int64_t iterated;
};

/*
 * Statistics entries for session.
 */
#define WT_SESSION_STATS_BASE 4000
struct __wt_session_stats {
    int64_t bytes_read;
    int64_t bytes_write;
    int64_t lock_dhandle_wait;
    int64_t read_time;
    int64_t write_time;
    int64_t lock_schema_wait;
    int64_t cache_time;
};

/* Statistics section: END */<|MERGE_RESOLUTION|>--- conflicted
+++ resolved
@@ -337,21 +337,6 @@
     int64_t cache_bytes_other;
     int64_t cache_bytes_read;
     int64_t cache_bytes_write;
-<<<<<<< HEAD
-    int64_t cache_lookaside_cursor_wait_application;
-    int64_t cache_lookaside_cursor_wait_internal;
-    int64_t cache_lookaside_score;
-    int64_t cache_lookaside_entries;
-    int64_t cache_lookaside_insert;
-    int64_t cache_lookaside_ondisk_max;
-    int64_t cache_lookaside_ondisk;
-    int64_t cache_lookaside_remove;
-    int64_t cache_lookaside_read;
-    int64_t cache_lookaside_read_miss;
-    int64_t cache_lookaside_read_squash;
-    int64_t cache_lookaside_write_squash;
-=======
->>>>>>> 5346670f
     int64_t cache_eviction_checkpoint;
     int64_t cache_eviction_get_ref;
     int64_t cache_eviction_get_ref_empty;
@@ -410,7 +395,6 @@
     int64_t cache_hs_read;
     int64_t cache_hs_read_miss;
     int64_t cache_hs_read_squash;
-    int64_t cache_hs_read_wasted;
     int64_t cache_hs_write_squash;
     int64_t cache_inmem_splittable;
     int64_t cache_inmem_split;
