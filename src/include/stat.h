/*-
 * Copyright (c) 2014-present MongoDB, Inc.
 * Copyright (c) 2008-2014 WiredTiger, Inc.
 *	All rights reserved.
 *
 * See the file LICENSE for redistribution information.
 */

/*
 * Statistics counters:
 *
 * We use an array of statistics structures; threads write different structures to avoid writing the
 * same cache line and incurring cache coherency overheads, which can dramatically slow fast and
 * otherwise read-mostly workloads.
 *
 * With an 8B statistics value and 64B cache-line alignment, 8 values share the same cache line.
 * There are collisions when different threads choose the same statistics structure and update
 * values that live on the cache line. There is likely some locality however: a thread updating the
 * cursor search statistic is likely to update other cursor statistics with a chance of hitting
 * already cached values.
 *
 * The actual statistic value must be signed, because one thread might increment the value in its
 * structure, and then another thread might decrement the same value in another structure (where the
 * value was initially zero), so the value in the second thread's slot will go negative.
 *
 * When reading a statistics value, the array values are summed and returned to the caller. The
 * summation is performed without locking, so the value read may be inconsistent (and might be
 * negative, if increments/decrements race with the reader).
 *
 * Choosing how many structures isn't easy: obviously, a smaller number creates more conflicts while
 * a larger number uses more memory.
 *
 * Ideally, if the application running on the system is CPU-intensive, and using all CPUs on the
 * system, we want to use the same number of slots as there are CPUs (because their L1 caches are
 * the units of coherency). However, in practice we cannot easily determine how many CPUs are
 * actually available to the application.
 *
 * Our next best option is to use the number of threads in the application as a heuristic for the
 * number of CPUs (presumably, the application architect has figured out how many CPUs are
 * available). However, inside WiredTiger we don't know when the application creates its threads.
 *
 * For now, we use a fixed number of slots. Ideally, we would approximate the largest number of
 * cores we expect on any machine where WiredTiger might be run, however, we don't want to waste
 * that much memory on smaller machines. As of 2015, machines with more than 24 CPUs are relatively
 * rare.
 *
 * Default hash table size; use a prime number of buckets rather than assuming a good hash
 * (Reference Sedgewick, Algorithms in C, "Hash Functions").
 */
#define WT_COUNTER_SLOTS 23

/*
 * WT_STATS_SLOT_ID is the thread's slot ID for the array of structures.
 *
 * Ideally, we want a slot per CPU, and we want each thread to index the slot corresponding to the
 * CPU it runs on. Unfortunately, getting the ID of the current CPU is difficult: some operating
 * systems provide a system call to acquire a CPU ID, but not all (regardless, making a system call
 * to increment a statistics value is far too expensive).
 *
 * Our second-best option is to use the thread ID. Unfortunately, there is no portable way to obtain
 * a unique thread ID that's a small-enough number to be used as an array index (portable thread IDs
 * are usually a pointer or an opaque chunk, not a simple integer).
 *
 * Our solution is to use the session ID; there is normally a session per thread and the session ID
 * is a small, monotonically increasing number.
 */
#define WT_STATS_SLOT_ID(session) (((session)->id) % WT_COUNTER_SLOTS)

/*
 * Statistic structures are arrays of int64_t's. We have functions to read/write those structures
 * regardless of the specific statistic structure we're working with, by translating statistics
 * structure field names to structure offsets.
 *
 * Translate a statistic's value name to an offset in the array.
 */
#define WT_STATS_FIELD_TO_OFFSET(stats, fld) (int)(&(stats)[0]->fld - (int64_t *)(stats)[0])

#define WT_SESSION_STATS_FIELD_TO_OFFSET(stats, fld) (int)(&(stats)->fld - (int64_t *)(stats))

/* AUTOMATIC FLAG VALUE GENERATION START 0 */
#define WT_STAT_CLEAR 0x01u
#define WT_STAT_JSON 0x02u
#define WT_STAT_ON_CLOSE 0x04u
#define WT_STAT_TYPE_ALL 0x08u
#define WT_STAT_TYPE_CACHE_WALK 0x10u
#define WT_STAT_TYPE_FAST 0x20u
#define WT_STAT_TYPE_SIZE 0x40u
#define WT_STAT_TYPE_TREE_WALK 0x80u
/* AUTOMATIC FLAG VALUE GENERATION STOP 32 */

/*
 * Sum the values from all structures in the array.
 */
static inline int64_t
__wt_stats_aggregate(void *stats_arg, int slot)
{
    int64_t **stats, aggr_v;
    int i;

    stats = (int64_t **)stats_arg;
    for (aggr_v = 0, i = 0; i < WT_COUNTER_SLOTS; i++)
        aggr_v += stats[i][slot];

    /*
     * This can race. However, any implementation with a single value can race as well, different
     * threads could set the same counter value simultaneously. While we are making races more
     * likely, we are not fundamentally weakening the isolation semantics found in updating a single
     * value.
     *
     * Additionally, the aggregation can go negative (imagine a thread incrementing a value after
     * aggregation has passed its slot and a second thread decrementing a value before aggregation
     * has reached its slot).
     *
     * For historic API compatibility, the external type is a uint64_t; limit our return to positive
     * values, negative numbers would just look really, really large.
     */
    if (aggr_v < 0)
        aggr_v = 0;
    return (aggr_v);
}

/*
 * Clear the values in all structures in the array.
 */
static inline void
__wt_stats_clear(void *stats_arg, int slot)
{
    int64_t **stats;
    int i;

    stats = (int64_t **)stats_arg;
    for (i = 0; i < WT_COUNTER_SLOTS; i++)
        stats[i][slot] = 0;
}

/*
 * Read/write statistics if statistics gathering is enabled. Reading and writing the field requires
 * different actions: reading sums the values across the array of structures, writing updates a
 * single structure's value.
 */
#define WT_STAT_ENABLED(session) (S2C(session)->stat_flags != 0)

#define WT_STAT_READ(stats, fld) __wt_stats_aggregate(stats, WT_STATS_FIELD_TO_OFFSET(stats, fld))
#define WT_STAT_WRITE(session, stats, fld, v) \
    do {                                      \
        if (WT_STAT_ENABLED(session))         \
            (stats)->fld = (int64_t)(v);      \
    } while (0)

#define WT_STAT_DECRV_BASE(session, stat, fld, value) \
    do {                                              \
        if (WT_STAT_ENABLED(session))                 \
            (stat)->fld -= (int64_t)(value);          \
    } while (0)
#define WT_STAT_DECRV_ATOMIC_BASE(session, stat, fld, value)          \
    do {                                                              \
        if (WT_STAT_ENABLED(session))                                 \
            (void)__wt_atomic_subi64(&(stat)->fld, (int64_t)(value)); \
    } while (0)
#define WT_STAT_INCRV_BASE(session, stat, fld, value) \
    do {                                              \
        if (WT_STAT_ENABLED(session))                 \
            (stat)->fld += (int64_t)(value);          \
    } while (0)
#define WT_STAT_INCRV_ATOMIC_BASE(session, stat, fld, value)          \
    do {                                                              \
        if (WT_STAT_ENABLED(session))                                 \
            (void)__wt_atomic_addi64(&(stat)->fld, (int64_t)(value)); \
    } while (0)

#define WT_STAT_DECRV(session, stats, fld, value)                                 \
    do {                                                                          \
        WT_STAT_DECRV_BASE(session, (stats)[(session)->stat_bucket], fld, value); \
    } while (0)
#define WT_STAT_DECRV_ATOMIC(session, stats, fld, value)                                 \
    do {                                                                                 \
        WT_STAT_DECRV_ATOMIC_BASE(session, (stats)[(session)->stat_bucket], fld, value); \
    } while (0)
#define WT_STAT_DECR(session, stats, fld) WT_STAT_DECRV(session, stats, fld, 1)

#define WT_STAT_INCRV(session, stats, fld, value)                                 \
    do {                                                                          \
        WT_STAT_INCRV_BASE(session, (stats)[(session)->stat_bucket], fld, value); \
    } while (0)
#define WT_STAT_INCRV_ATOMIC(session, stats, fld, value)                                 \
    do {                                                                                 \
        WT_STAT_INCRV_ATOMIC_BASE(session, (stats)[(session)->stat_bucket], fld, value); \
    } while (0)
#define WT_STAT_INCR(session, stats, fld) WT_STAT_INCRV(session, stats, fld, 1)
#define WT_STAT_SET(session, stats, fld, value)                            \
    do {                                                                   \
        if (WT_STAT_ENABLED(session)) {                                    \
            __wt_stats_clear(stats, WT_STATS_FIELD_TO_OFFSET(stats, fld)); \
            (stats)[0]->fld = (int64_t)(value);                            \
        }                                                                  \
    } while (0)

/*
 * Update connection handle statistics if statistics gathering is enabled.
 */
#define WT_STAT_CONN_DECRV(session, fld, value) \
    WT_STAT_DECRV_BASE(session, S2C(session)->stats[(session)->stat_bucket], fld, value)
#define WT_STAT_CONN_DECR_ATOMIC(session, fld) \
    WT_STAT_DECRV_ATOMIC_BASE(session, S2C(session)->stats[(session)->stat_bucket], fld, 1)
#define WT_STAT_CONN_DECR(session, fld) WT_STAT_CONN_DECRV(session, fld, 1)

#define WT_STAT_CONN_INCRV(session, fld, value) \
    WT_STAT_INCRV_BASE(session, S2C(session)->stats[(session)->stat_bucket], fld, value)
#define WT_STAT_CONN_INCR_ATOMIC(session, fld) \
    WT_STAT_INCRV_ATOMIC_BASE(session, S2C(session)->stats[(session)->stat_bucket], fld, 1)
#define WT_STAT_CONN_INCR(session, fld) WT_STAT_CONN_INCRV(session, fld, 1)

#define WT_STAT_CONN_SET(session, fld, value) WT_STAT_SET(session, S2C(session)->stats, fld, value)

/*
 * Update data-source handle statistics if statistics gathering is enabled and the data-source
 * handle is set.
 *
 * XXX We shouldn't have to check if the data-source handle is NULL, but it's necessary until
 * everything is converted to using data-source handles.
 */
#define WT_STAT_DATA_DECRV(session, fld, value)                                   \
    do {                                                                          \
        if ((session)->dhandle != NULL && (session)->dhandle->stat_array != NULL) \
            WT_STAT_DECRV(session, (session)->dhandle->stats, fld, value);        \
    } while (0)
#define WT_STAT_DATA_DECR(session, fld) WT_STAT_DATA_DECRV(session, fld, 1)
#define WT_STAT_DATA_INCRV(session, fld, value)                                   \
    do {                                                                          \
        if ((session)->dhandle != NULL && (session)->dhandle->stat_array != NULL) \
            WT_STAT_INCRV(session, (session)->dhandle->stats, fld, value);        \
    } while (0)
#define WT_STAT_DATA_INCR(session, fld) WT_STAT_DATA_INCRV(session, fld, 1)
#define WT_STAT_DATA_SET(session, fld, value)                                     \
    do {                                                                          \
        if ((session)->dhandle != NULL && (session)->dhandle->stat_array != NULL) \
            WT_STAT_SET(session, (session)->dhandle->stats, fld, value);          \
    } while (0)

/*
 * Update connection and data handle statistics if statistics gathering is enabled. Updates both
 * statistics concurrently and is useful to avoid the duplicated calls that happen in a lot of
 * places.
 */
#define WT_STAT_CONN_DATA_DECRV(session, fld, value) \
    do {                                             \
        WT_STAT_CONN_DECRV(session, fld, value);     \
        WT_STAT_DATA_DECRV(session, fld, value);     \
    } while (0)
#define WT_STAT_CONN_DATA_DECR(session, fld) WT_STAT_CONN_DATA_DECRV(session, fld, 1)

#define WT_STAT_CONN_DATA_INCRV(session, fld, value) \
    do {                                             \
        WT_STAT_CONN_INCRV(session, fld, value);     \
        WT_STAT_DATA_INCRV(session, fld, value);     \
    } while (0)
#define WT_STAT_CONN_DATA_INCR(session, fld) WT_STAT_CONN_DATA_INCRV(session, fld, 1)
/*
 * Update per session statistics.
 */
#define WT_STAT_SESSION_INCRV(session, fld, value) \
    WT_STAT_INCRV_BASE(session, &(session)->stats, fld, value)

/*
 * Construct histogram increment functions to put the passed value into the right bucket. Bucket
 * ranges, represented by various statistics, depend upon whether the passed value is in
 * milliseconds or microseconds. Also values less than a given minimum are ignored and not put in
 * any bucket. This floor value keeps us from having an excessively large smallest values.
 */
#define WT_STAT_MSECS_HIST_INCR_FUNC(name, stat, min_val)                                         \
    static inline void __wt_stat_msecs_hist_incr_##name(WT_SESSION_IMPL *session, uint64_t msecs) \
    {                                                                                             \
        if (msecs < (min_val))                                                                    \
            return;                                                                               \
        if (msecs < 50)                                                                           \
            WT_STAT_CONN_INCR(session, stat##_lt50);                                              \
        else if (msecs < 100)                                                                     \
            WT_STAT_CONN_INCR(session, stat##_lt100);                                             \
        else if (msecs < 250)                                                                     \
            WT_STAT_CONN_INCR(session, stat##_lt250);                                             \
        else if (msecs < 500)                                                                     \
            WT_STAT_CONN_INCR(session, stat##_lt500);                                             \
        else if (msecs < 1000)                                                                    \
            WT_STAT_CONN_INCR(session, stat##_lt1000);                                            \
        else                                                                                      \
            WT_STAT_CONN_INCR(session, stat##_gt1000);                                            \
    }

#define WT_STAT_USECS_HIST_INCR_FUNC(name, stat, min_val)                                         \
    static inline void __wt_stat_usecs_hist_incr_##name(WT_SESSION_IMPL *session, uint64_t usecs) \
    {                                                                                             \
        if (usecs < (min_val))                                                                    \
            return;                                                                               \
        if (usecs < 250)                                                                          \
            WT_STAT_CONN_INCR(session, stat##_lt250);                                             \
        else if (usecs < 500)                                                                     \
            WT_STAT_CONN_INCR(session, stat##_lt500);                                             \
        else if (usecs < 1000)                                                                    \
            WT_STAT_CONN_INCR(session, stat##_lt1000);                                            \
        else if (usecs < 10000)                                                                   \
            WT_STAT_CONN_INCR(session, stat##_lt10000);                                           \
        else                                                                                      \
            WT_STAT_CONN_INCR(session, stat##_gt10000);                                           \
    }

#define WT_STAT_COMPR_RATIO_HIST_INCR_FUNC(ratio)                                                \
    static inline void __wt_stat_compr_ratio_hist_incr(WT_SESSION_IMPL *session, uint64_t ratio) \
    {                                                                                            \
        if (ratio < 2)                                                                           \
            WT_STAT_DATA_INCR(session, compress_hist_ratio_2);                                   \
        else if (ratio < 4)                                                                      \
            WT_STAT_DATA_INCR(session, compress_hist_ratio_4);                                   \
        else if (ratio < 8)                                                                      \
            WT_STAT_DATA_INCR(session, compress_hist_ratio_8);                                   \
        else if (ratio < 16)                                                                     \
            WT_STAT_DATA_INCR(session, compress_hist_ratio_16);                                  \
        else if (ratio < 32)                                                                     \
            WT_STAT_DATA_INCR(session, compress_hist_ratio_32);                                  \
        else if (ratio < 64)                                                                     \
            WT_STAT_DATA_INCR(session, compress_hist_ratio_64);                                  \
        else                                                                                     \
            WT_STAT_DATA_INCR(session, compress_hist_ratio_max);                                 \
    }

/*
 * DO NOT EDIT: automatically built by dist/stat.py.
 */
/* Statistics section: BEGIN */

/*
 * Statistics entries for connections.
 */
#define WT_CONNECTION_STATS_BASE 1000
struct __wt_connection_stats {
    int64_t lsm_work_queue_app;
    int64_t lsm_work_queue_manager;
    int64_t lsm_rows_merged;
    int64_t lsm_checkpoint_throttle;
    int64_t lsm_merge_throttle;
    int64_t lsm_work_queue_switch;
    int64_t lsm_work_units_discarded;
    int64_t lsm_work_units_done;
    int64_t lsm_work_units_created;
    int64_t lsm_work_queue_max;
<<<<<<< HEAD
    int64_t async_cur_queue;
    int64_t async_max_queue;
    int64_t async_alloc_race;
    int64_t async_flush;
    int64_t async_alloc_view;
    int64_t async_full;
    int64_t async_nowork;
    int64_t async_op_alloc;
    int64_t async_op_compact;
    int64_t async_op_insert;
    int64_t async_op_remove;
    int64_t async_op_search;
    int64_t async_op_update;
    int64_t block_cache_blocks_update;
    int64_t block_cache_bytes_update;
    int64_t block_cache_blocks_evicted;
    int64_t block_cache_bypass_filesize;
    int64_t block_cache_data_refs;
    int64_t block_cache_not_evicted_overhead;
    int64_t block_cache_bypass_writealloc;
    int64_t block_cache_bypass_overhead_get;
    int64_t block_cache_bypass_overhead_put;
    int64_t block_cache_bypass_get;
    int64_t block_cache_bypass_put;
    int64_t block_cache_eviction_passes;
    int64_t block_cache_hits;
    int64_t block_cache_misses;
    int64_t block_cache_bypass_chkpt;
    int64_t block_cache_blocks_removed;
    int64_t block_cache_blocks;
    int64_t block_cache_blocks_insert_read;
    int64_t block_cache_blocks_insert_write;
    int64_t block_cache_blocks_upgraded;
    int64_t block_cache_bytes;
    int64_t block_cache_bytes_insert_read;
    int64_t block_cache_bytes_insert_write;
=======
>>>>>>> 348b5746
    int64_t block_preload;
    int64_t block_read;
    int64_t block_write;
    int64_t block_byte_read;
    int64_t block_byte_read_mmap;
    int64_t block_byte_read_syscall;
    int64_t block_byte_write;
    int64_t block_byte_write_checkpoint;
    int64_t block_byte_write_mmap;
    int64_t block_byte_write_syscall;
    int64_t block_map_read;
    int64_t block_byte_map_read;
    int64_t block_remap_file_resize;
    int64_t block_remap_file_write;
    int64_t cache_read_app_count;
    int64_t cache_read_app_time;
    int64_t cache_write_app_count;
    int64_t cache_write_app_time;
    int64_t cache_bytes_updates;
    int64_t cache_bytes_image;
    int64_t cache_bytes_hs;
    int64_t cache_bytes_inuse;
    int64_t cache_bytes_dirty_total;
    int64_t cache_bytes_other;
    int64_t cache_bytes_read;
    int64_t cache_bytes_write;
    int64_t cache_lookaside_score;
    int64_t cache_eviction_checkpoint;
    int64_t cache_eviction_blocked_checkpoint_hs;
    int64_t cache_eviction_get_ref;
    int64_t cache_eviction_get_ref_empty;
    int64_t cache_eviction_get_ref_empty2;
    int64_t cache_eviction_aggressive_set;
    int64_t cache_eviction_empty_score;
    int64_t cache_eviction_blocked_ooo_checkpoint_race_1;
    int64_t cache_eviction_blocked_ooo_checkpoint_race_2;
    int64_t cache_eviction_blocked_ooo_checkpoint_race_3;
    int64_t cache_eviction_blocked_ooo_checkpoint_race_4;
    int64_t cache_eviction_walk_passes;
    int64_t cache_eviction_queue_empty;
    int64_t cache_eviction_queue_not_empty;
    int64_t cache_eviction_server_evicting;
    int64_t cache_eviction_server_slept;
    int64_t cache_eviction_slow;
    int64_t cache_eviction_walk_leaf_notfound;
    int64_t cache_eviction_state;
    int64_t cache_eviction_walk_sleeps;
    int64_t cache_eviction_target_page_lt10;
    int64_t cache_eviction_target_page_lt32;
    int64_t cache_eviction_target_page_ge128;
    int64_t cache_eviction_target_page_lt64;
    int64_t cache_eviction_target_page_lt128;
    int64_t cache_eviction_target_page_reduced;
    int64_t cache_eviction_target_strategy_both_clean_and_dirty;
    int64_t cache_eviction_target_strategy_clean;
    int64_t cache_eviction_target_strategy_dirty;
    int64_t cache_eviction_walks_abandoned;
    int64_t cache_eviction_walks_stopped;
    int64_t cache_eviction_walks_gave_up_no_targets;
    int64_t cache_eviction_walks_gave_up_ratio;
    int64_t cache_eviction_walks_ended;
    int64_t cache_eviction_walk_restart;
    int64_t cache_eviction_walk_from_root;
    int64_t cache_eviction_walk_saved_pos;
    int64_t cache_eviction_active_workers;
    int64_t cache_eviction_worker_created;
    int64_t cache_eviction_worker_evicting;
    int64_t cache_eviction_worker_removed;
    int64_t cache_eviction_stable_state_workers;
    int64_t cache_eviction_walks_active;
    int64_t cache_eviction_walks_started;
    int64_t cache_eviction_force_retune;
    int64_t cache_eviction_force_hs_fail;
    int64_t cache_eviction_force_hs;
    int64_t cache_eviction_force_hs_success;
    int64_t cache_eviction_force_clean;
    int64_t cache_eviction_force_clean_time;
    int64_t cache_eviction_force_dirty;
    int64_t cache_eviction_force_dirty_time;
    int64_t cache_eviction_force_long_update_list;
    int64_t cache_eviction_force_delete;
    int64_t cache_eviction_force;
    int64_t cache_eviction_force_fail;
    int64_t cache_eviction_force_fail_time;
    int64_t cache_eviction_hazard;
    int64_t cache_hazard_checks;
    int64_t cache_hazard_walks;
    int64_t cache_hazard_max;
    int64_t cache_hs_score;
    int64_t cache_hs_insert;
    int64_t cache_hs_insert_restart;
    int64_t cache_hs_ondisk_max;
    int64_t cache_hs_ondisk;
    int64_t cache_hs_order_lose_durable_timestamp;
    int64_t cache_hs_order_reinsert;
    int64_t cache_hs_read;
    int64_t cache_hs_read_miss;
    int64_t cache_hs_read_squash;
    int64_t cache_hs_key_truncate_rts_unstable;
    int64_t cache_hs_key_truncate_rts;
    int64_t cache_hs_key_truncate;
    int64_t cache_hs_key_truncate_onpage_removal;
    int64_t cache_hs_order_remove;
    int64_t cache_hs_write_squash;
    int64_t cache_inmem_splittable;
    int64_t cache_inmem_split;
    int64_t cache_eviction_internal;
    int64_t cache_eviction_internal_pages_queued;
    int64_t cache_eviction_internal_pages_seen;
    int64_t cache_eviction_internal_pages_already_queued;
    int64_t cache_eviction_split_internal;
    int64_t cache_eviction_split_leaf;
    int64_t cache_bytes_max;
    int64_t cache_eviction_maximum_page_size;
    int64_t cache_eviction_dirty;
    int64_t cache_eviction_app_dirty;
    int64_t cache_timed_out_ops;
    int64_t cache_read_overflow;
    int64_t cache_eviction_deepen;
    int64_t cache_write_hs;
    int64_t cache_pages_inuse;
    int64_t cache_eviction_app;
    int64_t cache_eviction_pages_in_parallel_with_checkpoint;
    int64_t cache_eviction_pages_queued;
    int64_t cache_eviction_pages_queued_post_lru;
    int64_t cache_eviction_pages_queued_urgent;
    int64_t cache_eviction_pages_queued_oldest;
    int64_t cache_eviction_pages_queued_urgent_hs_dirty;
    int64_t cache_read;
    int64_t cache_read_deleted;
    int64_t cache_read_deleted_prepared;
    int64_t cache_pages_requested;
    int64_t cache_eviction_pages_seen;
    int64_t cache_eviction_pages_already_queued;
    int64_t cache_eviction_fail;
    int64_t cache_eviction_fail_parent_has_overflow_items;
    int64_t cache_eviction_fail_active_children_on_an_internal_page;
    int64_t cache_eviction_fail_in_reconciliation;
    int64_t cache_eviction_fail_checkpoint_out_of_order_ts;
    int64_t cache_eviction_walk;
    int64_t cache_write;
    int64_t cache_write_restore;
    int64_t cache_overhead;
    int64_t cache_bytes_internal;
    int64_t cache_bytes_leaf;
    int64_t cache_bytes_dirty;
    int64_t cache_pages_dirty;
    int64_t cache_eviction_clean;
    int64_t fsync_all_fh_total;
    int64_t fsync_all_fh;
    int64_t fsync_all_time;
    int64_t capacity_bytes_read;
    int64_t capacity_bytes_ckpt;
    int64_t capacity_bytes_evict;
    int64_t capacity_bytes_log;
    int64_t capacity_bytes_written;
    int64_t capacity_threshold;
    int64_t capacity_time_total;
    int64_t capacity_time_ckpt;
    int64_t capacity_time_evict;
    int64_t capacity_time_log;
    int64_t capacity_time_read;
    int64_t cc_pages_evict;
    int64_t cc_pages_removed;
    int64_t cc_pages_walk_skipped;
    int64_t cc_pages_visited;
    int64_t cond_auto_wait_reset;
    int64_t cond_auto_wait;
    int64_t cond_auto_wait_skipped;
    int64_t time_travel;
    int64_t file_open;
    int64_t buckets_dh;
    int64_t buckets;
    int64_t memory_allocation;
    int64_t memory_free;
    int64_t memory_grow;
    int64_t cond_wait;
    int64_t rwlock_read;
    int64_t rwlock_write;
    int64_t fsync_io;
    int64_t read_io;
    int64_t write_io;
    int64_t cursor_next_skip_total;
    int64_t cursor_prev_skip_total;
    int64_t cursor_skip_hs_cur_position;
    int64_t cursor_search_near_prefix_fast_paths;
    int64_t cursor_cached_count;
    int64_t cursor_insert_bulk;
    int64_t cursor_cache;
    int64_t cursor_create;
    int64_t cursor_insert;
    int64_t cursor_insert_bytes;
    int64_t cursor_modify;
    int64_t cursor_modify_bytes;
    int64_t cursor_modify_bytes_touch;
    int64_t cursor_next;
    int64_t cursor_next_hs_tombstone;
    int64_t cursor_next_skip_ge_100;
    int64_t cursor_next_skip_lt_100;
    int64_t cursor_restart;
    int64_t cursor_prev;
    int64_t cursor_prev_hs_tombstone;
    int64_t cursor_prev_skip_ge_100;
    int64_t cursor_prev_skip_lt_100;
    int64_t cursor_remove;
    int64_t cursor_remove_bytes;
    int64_t cursor_reserve;
    int64_t cursor_reset;
    int64_t cursor_search;
    int64_t cursor_search_hs;
    int64_t cursor_search_near;
    int64_t cursor_sweep_buckets;
    int64_t cursor_sweep_closed;
    int64_t cursor_sweep_examined;
    int64_t cursor_sweep;
    int64_t cursor_truncate;
    int64_t cursor_update;
    int64_t cursor_update_bytes;
    int64_t cursor_update_bytes_changed;
    int64_t cursor_reopen;
    int64_t cursor_open_count;
    int64_t dh_conn_handle_size;
    int64_t dh_conn_handle_count;
    int64_t dh_sweep_ref;
    int64_t dh_sweep_close;
    int64_t dh_sweep_remove;
    int64_t dh_sweep_tod;
    int64_t dh_sweeps;
    int64_t dh_sweep_skip_ckpt;
    int64_t dh_session_handles;
    int64_t dh_session_sweeps;
    int64_t lock_checkpoint_count;
    int64_t lock_checkpoint_wait_application;
    int64_t lock_checkpoint_wait_internal;
    int64_t lock_dhandle_wait_application;
    int64_t lock_dhandle_wait_internal;
    int64_t lock_dhandle_read_count;
    int64_t lock_dhandle_write_count;
    int64_t lock_durable_timestamp_wait_application;
    int64_t lock_durable_timestamp_wait_internal;
    int64_t lock_durable_timestamp_read_count;
    int64_t lock_durable_timestamp_write_count;
    int64_t lock_metadata_count;
    int64_t lock_metadata_wait_application;
    int64_t lock_metadata_wait_internal;
    int64_t lock_read_timestamp_wait_application;
    int64_t lock_read_timestamp_wait_internal;
    int64_t lock_read_timestamp_read_count;
    int64_t lock_read_timestamp_write_count;
    int64_t lock_schema_count;
    int64_t lock_schema_wait_application;
    int64_t lock_schema_wait_internal;
    int64_t lock_table_wait_application;
    int64_t lock_table_wait_internal;
    int64_t lock_table_read_count;
    int64_t lock_table_write_count;
    int64_t lock_txn_global_wait_application;
    int64_t lock_txn_global_wait_internal;
    int64_t lock_txn_global_read_count;
    int64_t lock_txn_global_write_count;
    int64_t log_slot_switch_busy;
    int64_t log_force_archive_sleep;
    int64_t log_bytes_payload;
    int64_t log_bytes_written;
    int64_t log_zero_fills;
    int64_t log_flush;
    int64_t log_force_write;
    int64_t log_force_write_skip;
    int64_t log_compress_writes;
    int64_t log_compress_write_fails;
    int64_t log_compress_small;
    int64_t log_release_write_lsn;
    int64_t log_scans;
    int64_t log_scan_rereads;
    int64_t log_write_lsn;
    int64_t log_write_lsn_skip;
    int64_t log_sync;
    int64_t log_sync_duration;
    int64_t log_sync_dir;
    int64_t log_sync_dir_duration;
    int64_t log_writes;
    int64_t log_slot_consolidated;
    int64_t log_max_filesize;
    int64_t log_prealloc_max;
    int64_t log_prealloc_missed;
    int64_t log_prealloc_files;
    int64_t log_prealloc_used;
    int64_t log_scan_records;
    int64_t log_slot_close_race;
    int64_t log_slot_close_unbuf;
    int64_t log_slot_closes;
    int64_t log_slot_races;
    int64_t log_slot_yield_race;
    int64_t log_slot_immediate;
    int64_t log_slot_yield_close;
    int64_t log_slot_yield_sleep;
    int64_t log_slot_yield;
    int64_t log_slot_active_closed;
    int64_t log_slot_yield_duration;
    int64_t log_slot_no_free_slots;
    int64_t log_slot_unbuffered;
    int64_t log_compress_mem;
    int64_t log_buffer_size;
    int64_t log_compress_len;
    int64_t log_slot_coalesced;
    int64_t log_close_yields;
    int64_t perf_hist_fsread_latency_lt50;
    int64_t perf_hist_fsread_latency_lt100;
    int64_t perf_hist_fsread_latency_lt250;
    int64_t perf_hist_fsread_latency_lt500;
    int64_t perf_hist_fsread_latency_lt1000;
    int64_t perf_hist_fsread_latency_gt1000;
    int64_t perf_hist_fswrite_latency_lt50;
    int64_t perf_hist_fswrite_latency_lt100;
    int64_t perf_hist_fswrite_latency_lt250;
    int64_t perf_hist_fswrite_latency_lt500;
    int64_t perf_hist_fswrite_latency_lt1000;
    int64_t perf_hist_fswrite_latency_gt1000;
    int64_t perf_hist_opread_latency_lt250;
    int64_t perf_hist_opread_latency_lt500;
    int64_t perf_hist_opread_latency_lt1000;
    int64_t perf_hist_opread_latency_lt10000;
    int64_t perf_hist_opread_latency_gt10000;
    int64_t perf_hist_opwrite_latency_lt250;
    int64_t perf_hist_opwrite_latency_lt500;
    int64_t perf_hist_opwrite_latency_lt1000;
    int64_t perf_hist_opwrite_latency_lt10000;
    int64_t perf_hist_opwrite_latency_gt10000;
    int64_t rec_time_window_bytes_ts;
    int64_t rec_time_window_bytes_txn;
    int64_t rec_page_delete_fast;
    int64_t rec_overflow_key_internal;
    int64_t rec_overflow_key_leaf;
    int64_t rec_maximum_seconds;
    int64_t rec_pages;
    int64_t rec_pages_eviction;
    int64_t rec_pages_with_prepare;
    int64_t rec_pages_with_ts;
    int64_t rec_pages_with_txn;
    int64_t rec_page_delete;
    int64_t rec_time_aggr_newest_start_durable_ts;
    int64_t rec_time_aggr_newest_stop_durable_ts;
    int64_t rec_time_aggr_newest_stop_ts;
    int64_t rec_time_aggr_newest_stop_txn;
    int64_t rec_time_aggr_newest_txn;
    int64_t rec_time_aggr_oldest_start_ts;
    int64_t rec_time_aggr_prepared;
    int64_t rec_time_window_pages_prepared;
    int64_t rec_time_window_pages_durable_start_ts;
    int64_t rec_time_window_pages_start_ts;
    int64_t rec_time_window_pages_start_txn;
    int64_t rec_time_window_pages_durable_stop_ts;
    int64_t rec_time_window_pages_stop_ts;
    int64_t rec_time_window_pages_stop_txn;
    int64_t rec_time_window_prepared;
    int64_t rec_time_window_durable_start_ts;
    int64_t rec_time_window_start_ts;
    int64_t rec_time_window_start_txn;
    int64_t rec_time_window_durable_stop_ts;
    int64_t rec_time_window_stop_ts;
    int64_t rec_time_window_stop_txn;
    int64_t rec_split_stashed_bytes;
    int64_t rec_split_stashed_objects;
    int64_t flush_state_races;
    int64_t flush_tier;
    int64_t session_open;
    int64_t session_query_ts;
    int64_t session_table_alter_fail;
    int64_t session_table_alter_success;
    int64_t session_table_alter_trigger_checkpoint;
    int64_t session_table_alter_skip;
    int64_t session_table_compact_fail;
    int64_t session_table_compact_success;
    int64_t session_table_create_fail;
    int64_t session_table_create_success;
    int64_t session_table_drop_fail;
    int64_t session_table_drop_success;
    int64_t session_table_rename_fail;
    int64_t session_table_rename_success;
    int64_t session_table_salvage_fail;
    int64_t session_table_salvage_success;
    int64_t session_table_truncate_fail;
    int64_t session_table_truncate_success;
    int64_t session_table_verify_fail;
    int64_t session_table_verify_success;
    int64_t tiered_work_units_dequeued;
    int64_t tiered_work_units_created;
    int64_t tiered_retention;
    int64_t tiered_object_size;
    int64_t thread_fsync_active;
    int64_t thread_read_active;
    int64_t thread_write_active;
    int64_t application_evict_time;
    int64_t application_cache_time;
    int64_t txn_release_blocked;
    int64_t conn_close_blocked_lsm;
    int64_t dhandle_lock_blocked;
    int64_t page_index_slot_ref_blocked;
    int64_t prepared_transition_blocked_page;
    int64_t page_busy_blocked;
    int64_t page_forcible_evict_blocked;
    int64_t page_locked_blocked;
    int64_t page_read_blocked;
    int64_t page_sleep;
    int64_t page_del_rollback_blocked;
    int64_t child_modify_blocked_page;
    int64_t txn_prepared_updates;
    int64_t txn_prepared_updates_committed;
    int64_t txn_prepared_updates_key_repeated;
    int64_t txn_prepared_updates_rolledback;
    int64_t txn_prepare;
    int64_t txn_prepare_commit;
    int64_t txn_prepare_active;
    int64_t txn_prepare_rollback;
    int64_t txn_prepare_rollback_do_not_remove_hs_update;
    int64_t txn_prepare_rollback_fix_hs_update_with_ckpt_reserved_txnid;
    int64_t txn_query_ts;
    int64_t txn_read_race_prepare_update;
    int64_t txn_rts;
    int64_t txn_rts_hs_stop_older_than_newer_start;
    int64_t txn_rts_inconsistent_ckpt;
    int64_t txn_rts_keys_removed;
    int64_t txn_rts_keys_restored;
    int64_t txn_rts_pages_visited;
    int64_t txn_rts_hs_restore_tombstones;
    int64_t txn_rts_hs_restore_updates;
    int64_t txn_rts_delete_rle_skipped;
    int64_t txn_rts_stable_rle_skipped;
    int64_t txn_rts_sweep_hs_keys;
    int64_t txn_rts_tree_walk_skip_pages;
    int64_t txn_rts_upd_aborted;
    int64_t txn_rts_hs_removed;
    int64_t txn_sessions_walked;
    int64_t txn_set_ts;
    int64_t txn_set_ts_durable;
    int64_t txn_set_ts_durable_upd;
    int64_t txn_set_ts_oldest;
    int64_t txn_set_ts_oldest_upd;
    int64_t txn_set_ts_stable;
    int64_t txn_set_ts_stable_upd;
    int64_t txn_begin;
    int64_t txn_checkpoint_running;
    int64_t txn_checkpoint_running_hs;
    int64_t txn_checkpoint_generation;
    int64_t txn_hs_ckpt_duration;
    int64_t txn_checkpoint_time_max;
    int64_t txn_checkpoint_time_min;
    int64_t txn_checkpoint_handle_duration;
    int64_t txn_checkpoint_handle_duration_apply;
    int64_t txn_checkpoint_handle_duration_skip;
    int64_t txn_checkpoint_handle_applied;
    int64_t txn_checkpoint_handle_skipped;
    int64_t txn_checkpoint_handle_walked;
    int64_t txn_checkpoint_time_recent;
    int64_t txn_checkpoint_prep_running;
    int64_t txn_checkpoint_prep_max;
    int64_t txn_checkpoint_prep_min;
    int64_t txn_checkpoint_prep_recent;
    int64_t txn_checkpoint_prep_total;
    int64_t txn_checkpoint_scrub_target;
    int64_t txn_checkpoint_scrub_time;
    int64_t txn_checkpoint_time_total;
    int64_t txn_checkpoint;
    int64_t txn_checkpoint_obsolete_applied;
    int64_t txn_checkpoint_skipped;
    int64_t txn_fail_cache;
    int64_t txn_checkpoint_fsync_post;
    int64_t txn_checkpoint_fsync_post_duration;
    int64_t txn_pinned_range;
    int64_t txn_pinned_checkpoint_range;
    int64_t txn_pinned_timestamp;
    int64_t txn_pinned_timestamp_checkpoint;
    int64_t txn_pinned_timestamp_reader;
    int64_t txn_pinned_timestamp_oldest;
    int64_t txn_timestamp_oldest_active_read;
    int64_t txn_rollback_to_stable_running;
    int64_t txn_walk_sessions;
    int64_t txn_commit;
    int64_t txn_rollback;
    int64_t txn_update_conflict;
};

/*
 * Statistics entries for data sources.
 */
#define WT_DSRC_STATS_BASE 2000
struct __wt_dsrc_stats {
    int64_t bloom_false_positive;
    int64_t bloom_hit;
    int64_t bloom_miss;
    int64_t bloom_page_evict;
    int64_t bloom_page_read;
    int64_t bloom_count;
    int64_t lsm_chunk_count;
    int64_t lsm_generation_max;
    int64_t lsm_lookup_no_bloom;
    int64_t lsm_checkpoint_throttle;
    int64_t lsm_merge_throttle;
    int64_t bloom_size;
    int64_t block_extension;
    int64_t block_alloc;
    int64_t block_free;
    int64_t block_checkpoint_size;
    int64_t allocation_size;
    int64_t block_reuse_bytes;
    int64_t block_magic;
    int64_t block_major;
    int64_t block_size;
    int64_t block_minor;
    int64_t btree_checkpoint_generation;
    int64_t btree_clean_checkpoint_timer;
    int64_t btree_column_fix;
    int64_t btree_column_internal;
    int64_t btree_column_rle;
    int64_t btree_column_deleted;
    int64_t btree_column_variable;
    int64_t btree_fixed_len;
    int64_t btree_maxintlkey;
    int64_t btree_maxintlpage;
    int64_t btree_maxleafkey;
    int64_t btree_maxleafpage;
    int64_t btree_maxleafvalue;
    int64_t btree_maximum_depth;
    int64_t btree_entries;
    int64_t btree_overflow;
    int64_t btree_compact_rewrite;
    int64_t btree_row_empty_values;
    int64_t btree_row_internal;
    int64_t btree_row_leaf;
    int64_t cache_bytes_inuse;
    int64_t cache_bytes_dirty_total;
    int64_t cache_bytes_read;
    int64_t cache_bytes_write;
    int64_t cache_eviction_checkpoint;
    int64_t cache_eviction_blocked_checkpoint_hs;
    int64_t cache_eviction_fail;
    int64_t cache_eviction_blocked_ooo_checkpoint_race_1;
    int64_t cache_eviction_blocked_ooo_checkpoint_race_2;
    int64_t cache_eviction_blocked_ooo_checkpoint_race_3;
    int64_t cache_eviction_blocked_ooo_checkpoint_race_4;
    int64_t cache_eviction_walk_passes;
    int64_t cache_eviction_target_page_lt10;
    int64_t cache_eviction_target_page_lt32;
    int64_t cache_eviction_target_page_ge128;
    int64_t cache_eviction_target_page_lt64;
    int64_t cache_eviction_target_page_lt128;
    int64_t cache_eviction_target_page_reduced;
    int64_t cache_eviction_walks_abandoned;
    int64_t cache_eviction_walks_stopped;
    int64_t cache_eviction_walks_gave_up_no_targets;
    int64_t cache_eviction_walks_gave_up_ratio;
    int64_t cache_eviction_walks_ended;
    int64_t cache_eviction_walk_restart;
    int64_t cache_eviction_walk_from_root;
    int64_t cache_eviction_walk_saved_pos;
    int64_t cache_eviction_hazard;
    int64_t cache_hs_insert;
    int64_t cache_hs_insert_restart;
    int64_t cache_hs_order_lose_durable_timestamp;
    int64_t cache_hs_order_reinsert;
    int64_t cache_hs_read;
    int64_t cache_hs_read_miss;
    int64_t cache_hs_read_squash;
    int64_t cache_hs_key_truncate_rts_unstable;
    int64_t cache_hs_key_truncate_rts;
    int64_t cache_hs_key_truncate;
    int64_t cache_hs_key_truncate_onpage_removal;
    int64_t cache_hs_order_remove;
    int64_t cache_hs_write_squash;
    int64_t cache_inmem_splittable;
    int64_t cache_inmem_split;
    int64_t cache_eviction_internal;
    int64_t cache_eviction_split_internal;
    int64_t cache_eviction_split_leaf;
    int64_t cache_eviction_dirty;
    int64_t cache_read_overflow;
    int64_t cache_eviction_deepen;
    int64_t cache_write_hs;
    int64_t cache_read;
    int64_t cache_read_deleted;
    int64_t cache_read_deleted_prepared;
    int64_t cache_pages_requested;
    int64_t cache_eviction_pages_seen;
    int64_t cache_write;
    int64_t cache_write_restore;
    int64_t cache_bytes_dirty;
    int64_t cache_eviction_clean;
    int64_t cache_state_gen_avg_gap;
    int64_t cache_state_avg_written_size;
    int64_t cache_state_avg_visited_age;
    int64_t cache_state_avg_unvisited_age;
    int64_t cache_state_pages_clean;
    int64_t cache_state_gen_current;
    int64_t cache_state_pages_dirty;
    int64_t cache_state_root_entries;
    int64_t cache_state_pages_internal;
    int64_t cache_state_pages_leaf;
    int64_t cache_state_gen_max_gap;
    int64_t cache_state_max_pagesize;
    int64_t cache_state_min_written_size;
    int64_t cache_state_unvisited_count;
    int64_t cache_state_smaller_alloc_size;
    int64_t cache_state_memory;
    int64_t cache_state_queued;
    int64_t cache_state_not_queueable;
    int64_t cache_state_refs_skipped;
    int64_t cache_state_root_size;
    int64_t cache_state_pages;
    int64_t cc_pages_evict;
    int64_t cc_pages_removed;
    int64_t cc_pages_walk_skipped;
    int64_t cc_pages_visited;
    int64_t compress_precomp_intl_max_page_size;
    int64_t compress_precomp_leaf_max_page_size;
    int64_t compress_read;
    int64_t compress_write;
    int64_t compress_hist_ratio_max;
    int64_t compress_hist_ratio_16;
    int64_t compress_hist_ratio_32;
    int64_t compress_hist_ratio_64;
    int64_t compress_hist_ratio_8;
    int64_t compress_hist_ratio_4;
    int64_t compress_hist_ratio_2;
    int64_t compress_write_fail;
    int64_t compress_write_too_small;
    int64_t cursor_next_skip_total;
    int64_t cursor_prev_skip_total;
    int64_t cursor_skip_hs_cur_position;
    int64_t cursor_search_near_prefix_fast_paths;
    int64_t cursor_insert_bulk;
    int64_t cursor_reopen;
    int64_t cursor_cache;
    int64_t cursor_create;
    int64_t cursor_next_hs_tombstone;
    int64_t cursor_next_skip_ge_100;
    int64_t cursor_next_skip_lt_100;
    int64_t cursor_prev_hs_tombstone;
    int64_t cursor_prev_skip_ge_100;
    int64_t cursor_prev_skip_lt_100;
    int64_t cursor_insert;
    int64_t cursor_insert_bytes;
    int64_t cursor_modify;
    int64_t cursor_modify_bytes;
    int64_t cursor_modify_bytes_touch;
    int64_t cursor_next;
    int64_t cursor_open_count;
    int64_t cursor_restart;
    int64_t cursor_prev;
    int64_t cursor_remove;
    int64_t cursor_remove_bytes;
    int64_t cursor_reserve;
    int64_t cursor_reset;
    int64_t cursor_search;
    int64_t cursor_search_hs;
    int64_t cursor_search_near;
    int64_t cursor_truncate;
    int64_t cursor_update;
    int64_t cursor_update_bytes;
    int64_t cursor_update_bytes_changed;
    int64_t rec_time_window_bytes_ts;
    int64_t rec_time_window_bytes_txn;
    int64_t rec_dictionary;
    int64_t rec_page_delete_fast;
    int64_t rec_suffix_compression;
    int64_t rec_multiblock_internal;
    int64_t rec_overflow_key_internal;
    int64_t rec_prefix_compression;
    int64_t rec_multiblock_leaf;
    int64_t rec_overflow_key_leaf;
    int64_t rec_multiblock_max;
    int64_t rec_overflow_value;
    int64_t rec_page_match;
    int64_t rec_pages;
    int64_t rec_pages_eviction;
    int64_t rec_page_delete;
    int64_t rec_time_aggr_newest_start_durable_ts;
    int64_t rec_time_aggr_newest_stop_durable_ts;
    int64_t rec_time_aggr_newest_stop_ts;
    int64_t rec_time_aggr_newest_stop_txn;
    int64_t rec_time_aggr_newest_txn;
    int64_t rec_time_aggr_oldest_start_ts;
    int64_t rec_time_aggr_prepared;
    int64_t rec_time_window_pages_prepared;
    int64_t rec_time_window_pages_durable_start_ts;
    int64_t rec_time_window_pages_start_ts;
    int64_t rec_time_window_pages_start_txn;
    int64_t rec_time_window_pages_durable_stop_ts;
    int64_t rec_time_window_pages_stop_ts;
    int64_t rec_time_window_pages_stop_txn;
    int64_t rec_time_window_prepared;
    int64_t rec_time_window_durable_start_ts;
    int64_t rec_time_window_start_ts;
    int64_t rec_time_window_start_txn;
    int64_t rec_time_window_durable_stop_ts;
    int64_t rec_time_window_stop_ts;
    int64_t rec_time_window_stop_txn;
    int64_t session_compact;
    int64_t tiered_work_units_dequeued;
    int64_t tiered_work_units_created;
    int64_t tiered_retention;
    int64_t tiered_object_size;
    int64_t txn_read_race_prepare_update;
    int64_t txn_rts_hs_stop_older_than_newer_start;
    int64_t txn_rts_inconsistent_ckpt;
    int64_t txn_rts_keys_removed;
    int64_t txn_rts_keys_restored;
    int64_t txn_rts_hs_restore_tombstones;
    int64_t txn_rts_hs_restore_updates;
    int64_t txn_rts_delete_rle_skipped;
    int64_t txn_rts_stable_rle_skipped;
    int64_t txn_rts_sweep_hs_keys;
    int64_t txn_rts_hs_removed;
    int64_t txn_checkpoint_obsolete_applied;
    int64_t txn_update_conflict;
};

/*
 * Statistics entries for join cursors.
 */
#define WT_JOIN_STATS_BASE 3000
struct __wt_join_stats {
    int64_t main_access;
    int64_t bloom_false_positive;
    int64_t membership_check;
    int64_t bloom_insert;
    int64_t iterated;
};

/*
 * Statistics entries for session.
 */
#define WT_SESSION_STATS_BASE 4000
struct __wt_session_stats {
    int64_t bytes_read;
    int64_t bytes_write;
    int64_t lock_dhandle_wait;
    int64_t read_time;
    int64_t write_time;
    int64_t lock_schema_wait;
    int64_t cache_time;
};

/* Statistics section: END */<|MERGE_RESOLUTION|>--- conflicted
+++ resolved
@@ -342,20 +342,6 @@
     int64_t lsm_work_units_done;
     int64_t lsm_work_units_created;
     int64_t lsm_work_queue_max;
-<<<<<<< HEAD
-    int64_t async_cur_queue;
-    int64_t async_max_queue;
-    int64_t async_alloc_race;
-    int64_t async_flush;
-    int64_t async_alloc_view;
-    int64_t async_full;
-    int64_t async_nowork;
-    int64_t async_op_alloc;
-    int64_t async_op_compact;
-    int64_t async_op_insert;
-    int64_t async_op_remove;
-    int64_t async_op_search;
-    int64_t async_op_update;
     int64_t block_cache_blocks_update;
     int64_t block_cache_bytes_update;
     int64_t block_cache_blocks_evicted;
@@ -379,8 +365,6 @@
     int64_t block_cache_bytes;
     int64_t block_cache_bytes_insert_read;
     int64_t block_cache_bytes_insert_write;
-=======
->>>>>>> 348b5746
     int64_t block_preload;
     int64_t block_read;
     int64_t block_write;
