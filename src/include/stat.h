--- conflicted
+++ resolved
@@ -611,12 +611,9 @@
     int64_t checkpoint_scrub_recent;
     int64_t checkpoint_scrub_total;
     int64_t checkpoint_stop_stress_active;
-<<<<<<< HEAD
+    int64_t checkpoint_tree_duration;
     int64_t checkpoints_total_failed;
     int64_t checkpoints_total_succeed;
-=======
-    int64_t checkpoint_tree_duration;
->>>>>>> d9cfc090
     int64_t checkpoint_time_total;
     int64_t checkpoint_obsolete_applied;
     int64_t checkpoint_wait_reduce_dirty;
