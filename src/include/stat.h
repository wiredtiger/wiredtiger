/*-
 * Copyright (c) 2014-present MongoDB, Inc.
 * Copyright (c) 2008-2014 WiredTiger, Inc.
 *	All rights reserved.
 *
 * See the file LICENSE for redistribution information.
 */

/*
 * Statistics counters:
 *
 * We use an array of statistics structures; threads write different structures to avoid writing the
 * same cache line and incurring cache coherency overheads, which can dramatically slow fast and
 * otherwise read-mostly workloads.
 *
 * With an 8B statistics value and 64B cache-line alignment, 8 values share the same cache line.
 * There are collisions when different threads choose the same statistics structure and update
 * values that live on the cache line. There is likely some locality however: a thread updating the
 * cursor search statistic is likely to update other cursor statistics with a chance of hitting
 * already cached values.
 *
 * The actual statistic value must be signed, because one thread might increment the value in its
 * structure, and then another thread might decrement the same value in another structure (where the
 * value was initially zero), so the value in the second thread's slot will go negative.
 *
 * When reading a statistics value, the array values are summed and returned to the caller. The
 * summation is performed without locking, so the value read may be inconsistent (and might be
 * negative, if increments/decrements race with the reader).
 *
 * Choosing how many structures isn't easy: obviously, a smaller number creates more conflicts while
 * a larger number uses more memory.
 *
 * Ideally, if the application running on the system is CPU-intensive, and using all CPUs on the
 * system, we want to use the same number of slots as there are CPUs (because their L1 caches are
 * the units of coherency). However, in practice we cannot easily determine how many CPUs are
 * actually available to the application.
 *
 * Our next best option is to use the number of threads in the application as a heuristic for the
 * number of CPUs (presumably, the application architect has figured out how many CPUs are
 * available). However, inside WiredTiger we don't know when the application creates its threads.
 *
 * For now, we use a fixed number of slots. Ideally, we would approximate the largest number of
 * cores we expect on any machine where WiredTiger might be run, however, we don't want to waste
 * that much memory on smaller machines. As of 2015, machines with more than 24 CPUs are relatively
 * rare.
 *
 * Default hash table size; use a prime number of buckets rather than assuming a good hash
 * (Reference Sedgewick, Algorithms in C, "Hash Functions").
 */
#define WT_COUNTER_SLOTS 23

/*
 * WT_STATS_SLOT_ID is the thread's slot ID for the array of structures.
 *
 * Ideally, we want a slot per CPU, and we want each thread to index the slot corresponding to the
 * CPU it runs on. Unfortunately, getting the ID of the current CPU is difficult: some operating
 * systems provide a system call to acquire a CPU ID, but not all (regardless, making a system call
 * to increment a statistics value is far too expensive).
 *
 * Our second-best option is to use the thread ID. Unfortunately, there is no portable way to obtain
 * a unique thread ID that's a small-enough number to be used as an array index (portable thread IDs
 * are usually a pointer or an opaque chunk, not a simple integer).
 *
 * Our solution is to use the session ID; there is normally a session per thread and the session ID
 * is a small, monotonically increasing number.
 */
#define WT_STATS_SLOT_ID(session) (((session)->id) % WT_COUNTER_SLOTS)

/*
 * Statistic structures are arrays of int64_t's. We have functions to read/write those structures
 * regardless of the specific statistic structure we're working with, by translating statistics
 * structure field names to structure offsets.
 *
 * Translate a statistic's value name to an offset in the array.
 */
#define WT_STATS_FIELD_TO_OFFSET(stats, fld) (int)(&(stats)[0]->fld - (int64_t *)(stats)[0])

#define WT_SESSION_STATS_FIELD_TO_OFFSET(stats, fld) (int)(&(stats)->fld - (int64_t *)(stats))

/* AUTOMATIC FLAG VALUE GENERATION START 0 */
#define WT_STAT_CLEAR 0x01u
#define WT_STAT_JSON 0x02u
#define WT_STAT_ON_CLOSE 0x04u
#define WT_STAT_TYPE_ALL 0x08u
#define WT_STAT_TYPE_CACHE_WALK 0x10u
#define WT_STAT_TYPE_FAST 0x20u
#define WT_STAT_TYPE_SIZE 0x40u
#define WT_STAT_TYPE_TREE_WALK 0x80u
/* AUTOMATIC FLAG VALUE GENERATION STOP 32 */

/*
 * Sum the values from all structures in the array.
 */
static inline int64_t
__wt_stats_aggregate(void *stats_arg, int slot)
{
    int64_t **stats, aggr_v;
    int i;

    stats = (int64_t **)stats_arg;
    for (aggr_v = 0, i = 0; i < WT_COUNTER_SLOTS; i++)
        aggr_v += stats[i][slot];

    /*
     * This can race. However, any implementation with a single value can race as well, different
     * threads could set the same counter value simultaneously. While we are making races more
     * likely, we are not fundamentally weakening the isolation semantics found in updating a single
     * value.
     *
     * Additionally, the aggregation can go negative (imagine a thread incrementing a value after
     * aggregation has passed its slot and a second thread decrementing a value before aggregation
     * has reached its slot).
     *
     * For historic API compatibility, the external type is a uint64_t; limit our return to positive
     * values, negative numbers would just look really, really large.
     */
    if (aggr_v < 0)
        aggr_v = 0;
    return (aggr_v);
}

/*
 * Clear the values in all structures in the array.
 */
static inline void
__wt_stats_clear(void *stats_arg, int slot)
{
    int64_t **stats;
    int i;

    stats = (int64_t **)stats_arg;
    for (i = 0; i < WT_COUNTER_SLOTS; i++)
        stats[i][slot] = 0;
}

/*
 * Read/write statistics if statistics gathering is enabled. Reading and writing the field requires
 * different actions: reading sums the values across the array of structures, writing updates a
 * single structure's value.
 */
#define WT_STAT_ENABLED(session) (S2C(session)->stat_flags != 0)

#define WT_STAT_READ(stats, fld) __wt_stats_aggregate(stats, WT_STATS_FIELD_TO_OFFSET(stats, fld))
#define WT_STAT_WRITE(session, stats, fld, v) \
    do {                                      \
        if (WT_STAT_ENABLED(session))         \
            (stats)->fld = (int64_t)(v);      \
    } while (0)

#define WT_STAT_DECRV_BASE(session, stat, fld, value) \
    do {                                              \
        if (WT_STAT_ENABLED(session))                 \
            (stat)->fld -= (int64_t)(value);          \
    } while (0)
#define WT_STAT_DECRV_ATOMIC_BASE(session, stat, fld, value)          \
    do {                                                              \
        if (WT_STAT_ENABLED(session))                                 \
            (void)__wt_atomic_subi64(&(stat)->fld, (int64_t)(value)); \
    } while (0)
#define WT_STAT_INCRV_BASE(session, stat, fld, value) \
    do {                                              \
        if (WT_STAT_ENABLED(session))                 \
            (stat)->fld += (int64_t)(value);          \
    } while (0)
#define WT_STAT_INCRV_ATOMIC_BASE(session, stat, fld, value)          \
    do {                                                              \
        if (WT_STAT_ENABLED(session))                                 \
            (void)__wt_atomic_addi64(&(stat)->fld, (int64_t)(value)); \
    } while (0)

#define WT_STAT_DECRV(session, stats, fld, value)                                 \
    do {                                                                          \
        WT_STAT_DECRV_BASE(session, (stats)[(session)->stat_bucket], fld, value); \
    } while (0)
#define WT_STAT_DECRV_ATOMIC(session, stats, fld, value)                                 \
    do {                                                                                 \
        WT_STAT_DECRV_ATOMIC_BASE(session, (stats)[(session)->stat_bucket], fld, value); \
    } while (0)
#define WT_STAT_DECR(session, stats, fld) WT_STAT_DECRV(session, stats, fld, 1)

#define WT_STAT_INCRV(session, stats, fld, value)                                 \
    do {                                                                          \
        WT_STAT_INCRV_BASE(session, (stats)[(session)->stat_bucket], fld, value); \
    } while (0)
#define WT_STAT_INCRV_ATOMIC(session, stats, fld, value)                                 \
    do {                                                                                 \
        WT_STAT_INCRV_ATOMIC_BASE(session, (stats)[(session)->stat_bucket], fld, value); \
    } while (0)
#define WT_STAT_INCR(session, stats, fld) WT_STAT_INCRV(session, stats, fld, 1)
#define WT_STAT_SET_BASE(session, stat, fld, value) \
    do {                                            \
        if (WT_STAT_ENABLED(session))               \
            (stat)->fld = (int64_t)(value);         \
    } while (0)
#define WT_STAT_SET(session, stats, fld, value)                            \
    do {                                                                   \
        if (WT_STAT_ENABLED(session)) {                                    \
            __wt_stats_clear(stats, WT_STATS_FIELD_TO_OFFSET(stats, fld)); \
            WT_STAT_SET_BASE(session, (stats)[0], fld, value);             \
        }                                                                  \
    } while (0)

/*
 * Update connection handle statistics if statistics gathering is enabled.
 */
#define WT_STAT_CONN_DECRV(session, fld, value) \
    WT_STAT_DECRV_BASE(session, S2C(session)->stats[(session)->stat_bucket], fld, value)
#define WT_STAT_CONN_DECR_ATOMIC(session, fld) \
    WT_STAT_DECRV_ATOMIC_BASE(session, S2C(session)->stats[(session)->stat_bucket], fld, 1)
#define WT_STAT_CONN_DECR(session, fld) WT_STAT_CONN_DECRV(session, fld, 1)

#define WT_STAT_CONN_INCRV(session, fld, value) \
    WT_STAT_INCRV_BASE(session, S2C(session)->stats[(session)->stat_bucket], fld, value)
#define WT_STAT_CONN_INCR_ATOMIC(session, fld) \
    WT_STAT_INCRV_ATOMIC_BASE(session, S2C(session)->stats[(session)->stat_bucket], fld, 1)
#define WT_STAT_CONN_INCR(session, fld) WT_STAT_CONN_INCRV(session, fld, 1)

#define WT_STAT_CONN_SET(session, fld, value) WT_STAT_SET(session, S2C(session)->stats, fld, value)

/*
 * Update data-source handle statistics if statistics gathering is enabled and the data-source
 * handle is set.
 *
 * XXX We shouldn't have to check if the data-source handle is NULL, but it's necessary until
 * everything is converted to using data-source handles.
 */
#define WT_STAT_DATA_DECRV(session, fld, value)                                   \
    do {                                                                          \
        if ((session)->dhandle != NULL && (session)->dhandle->stat_array != NULL) \
            WT_STAT_DECRV(session, (session)->dhandle->stats, fld, value);        \
    } while (0)
#define WT_STAT_DATA_DECR(session, fld) WT_STAT_DATA_DECRV(session, fld, 1)
#define WT_STAT_DATA_INCRV(session, fld, value)                                   \
    do {                                                                          \
        if ((session)->dhandle != NULL && (session)->dhandle->stat_array != NULL) \
            WT_STAT_INCRV(session, (session)->dhandle->stats, fld, value);        \
    } while (0)
#define WT_STAT_DATA_INCR(session, fld) WT_STAT_DATA_INCRV(session, fld, 1)
#define WT_STAT_DATA_SET(session, fld, value)                                     \
    do {                                                                          \
        if ((session)->dhandle != NULL && (session)->dhandle->stat_array != NULL) \
            WT_STAT_SET(session, (session)->dhandle->stats, fld, value);          \
    } while (0)

/*
 * Update connection and data handle statistics if statistics gathering is enabled. Updates both
 * statistics concurrently and is useful to avoid the duplicated calls that happen in a lot of
 * places.
 */
#define WT_STAT_CONN_DATA_DECRV(session, fld, value) \
    do {                                             \
        WT_STAT_CONN_DECRV(session, fld, value);     \
        WT_STAT_DATA_DECRV(session, fld, value);     \
    } while (0)
#define WT_STAT_CONN_DATA_DECR(session, fld) WT_STAT_CONN_DATA_DECRV(session, fld, 1)

#define WT_STAT_CONN_DATA_INCRV(session, fld, value) \
    do {                                             \
        WT_STAT_CONN_INCRV(session, fld, value);     \
        WT_STAT_DATA_INCRV(session, fld, value);     \
    } while (0)
#define WT_STAT_CONN_DATA_INCR(session, fld) WT_STAT_CONN_DATA_INCRV(session, fld, 1)
/*
 * Update per session statistics.
 */
#define WT_STAT_SESSION_INCRV(session, fld, value) \
    WT_STAT_INCRV_BASE(session, &(session)->stats, fld, value)
#define WT_STAT_SESSION_SET(session, fld, value) \
    WT_STAT_SET_BASE(session, &(session)->stats, fld, value)

/*
 * Construct histogram increment functions to put the passed value into the right bucket. Bucket
 * ranges, represented by various statistics, depend upon whether the passed value is in
 * milliseconds or microseconds.
 */
#define WT_STAT_MSECS_HIST_INCR_FUNC(name, stat)                                                  \
    static inline void __wt_stat_msecs_hist_incr_##name(WT_SESSION_IMPL *session, uint64_t msecs) \
    {                                                                                             \
        WT_STAT_CONN_INCRV(session, stat##_total_msecs, msecs);                                   \
        if (msecs < 10)                                                                           \
            WT_STAT_CONN_INCR(session, stat##_lt10);                                              \
        else if (msecs < 50)                                                                      \
            WT_STAT_CONN_INCR(session, stat##_lt50);                                              \
        else if (msecs < 100)                                                                     \
            WT_STAT_CONN_INCR(session, stat##_lt100);                                             \
        else if (msecs < 250)                                                                     \
            WT_STAT_CONN_INCR(session, stat##_lt250);                                             \
        else if (msecs < 500)                                                                     \
            WT_STAT_CONN_INCR(session, stat##_lt500);                                             \
        else if (msecs < WT_THOUSAND)                                                             \
            WT_STAT_CONN_INCR(session, stat##_lt1000);                                            \
        else                                                                                      \
            WT_STAT_CONN_INCR(session, stat##_gt1000);                                            \
    }

#define WT_STAT_USECS_HIST_INCR_FUNC(name, stat)                                                  \
    static inline void __wt_stat_usecs_hist_incr_##name(WT_SESSION_IMPL *session, uint64_t usecs) \
    {                                                                                             \
        WT_STAT_CONN_INCRV(session, stat##_total_usecs, usecs);                                   \
        if (usecs < 100)                                                                          \
            WT_STAT_CONN_INCR(session, stat##_lt100);                                             \
        else if (usecs < 250)                                                                     \
            WT_STAT_CONN_INCR(session, stat##_lt250);                                             \
        else if (usecs < 500)                                                                     \
            WT_STAT_CONN_INCR(session, stat##_lt500);                                             \
        else if (usecs < WT_THOUSAND)                                                             \
            WT_STAT_CONN_INCR(session, stat##_lt1000);                                            \
        else if (usecs < 10 * WT_THOUSAND)                                                        \
            WT_STAT_CONN_INCR(session, stat##_lt10000);                                           \
        else                                                                                      \
            WT_STAT_CONN_INCR(session, stat##_gt10000);                                           \
    }

#define WT_STAT_COMPR_RATIO_READ_HIST_INCR_FUNC(ratio)                \
    static inline void __wt_stat_compr_ratio_read_hist_incr(          \
      WT_SESSION_IMPL *session, uint64_t ratio)                       \
    {                                                                 \
        if (ratio < 2)                                                \
            WT_STAT_DATA_INCR(session, compress_read_ratio_hist_2);   \
        else if (ratio < 4)                                           \
            WT_STAT_DATA_INCR(session, compress_read_ratio_hist_4);   \
        else if (ratio < 8)                                           \
            WT_STAT_DATA_INCR(session, compress_read_ratio_hist_8);   \
        else if (ratio < 16)                                          \
            WT_STAT_DATA_INCR(session, compress_read_ratio_hist_16);  \
        else if (ratio < 32)                                          \
            WT_STAT_DATA_INCR(session, compress_read_ratio_hist_32);  \
        else if (ratio < 64)                                          \
            WT_STAT_DATA_INCR(session, compress_read_ratio_hist_64);  \
        else                                                          \
            WT_STAT_DATA_INCR(session, compress_read_ratio_hist_max); \
    }

#define WT_STAT_COMPR_RATIO_WRITE_HIST_INCR_FUNC(ratio)                \
    static inline void __wt_stat_compr_ratio_write_hist_incr(          \
      WT_SESSION_IMPL *session, uint64_t ratio)                        \
    {                                                                  \
        if (ratio < 2)                                                 \
            WT_STAT_DATA_INCR(session, compress_write_ratio_hist_2);   \
        else if (ratio < 4)                                            \
            WT_STAT_DATA_INCR(session, compress_write_ratio_hist_4);   \
        else if (ratio < 8)                                            \
            WT_STAT_DATA_INCR(session, compress_write_ratio_hist_8);   \
        else if (ratio < 16)                                           \
            WT_STAT_DATA_INCR(session, compress_write_ratio_hist_16);  \
        else if (ratio < 32)                                           \
            WT_STAT_DATA_INCR(session, compress_write_ratio_hist_32);  \
        else if (ratio < 64)                                           \
            WT_STAT_DATA_INCR(session, compress_write_ratio_hist_64);  \
        else                                                           \
            WT_STAT_DATA_INCR(session, compress_write_ratio_hist_max); \
    }

/*
 * DO NOT EDIT: automatically built by dist/stat.py.
 */
/* Statistics section: BEGIN */

/*
 * Statistics entries for connections.
 */
#define WT_CONNECTION_STATS_BASE 1000
struct __wt_connection_stats {
    int64_t lsm_work_queue_app;
    int64_t lsm_work_queue_manager;
    int64_t lsm_rows_merged;
    int64_t lsm_checkpoint_throttle;
    int64_t lsm_merge_throttle;
    int64_t lsm_work_queue_switch;
    int64_t lsm_work_units_discarded;
    int64_t lsm_work_units_done;
    int64_t lsm_work_units_created;
    int64_t lsm_work_queue_max;
    int64_t autocommit_readonly_retry;
    int64_t autocommit_update_retry;
    int64_t background_compact_fail;
    int64_t background_compact_fail_cache_pressure;
    int64_t background_compact_interrupted;
    int64_t background_compact_ema;
    int64_t background_compact_bytes_recovered;
    int64_t background_compact_running;
    int64_t background_compact_exclude;
    int64_t background_compact_skipped;
    int64_t background_compact_success;
    int64_t background_compact_timeout;
    int64_t background_compact_files_tracked;
    int64_t block_cache_blocks_update;
    int64_t block_cache_bytes_update;
    int64_t block_prefetch_skipped_internal_page;
    int64_t block_prefetch_skipped_no_flag_set;
    int64_t block_cache_blocks_evicted;
    int64_t block_cache_bypass_filesize;
    int64_t block_cache_lookups;
    int64_t block_cache_not_evicted_overhead;
    int64_t block_cache_bypass_writealloc;
    int64_t block_cache_bypass_overhead_put;
    int64_t block_cache_bypass_get;
    int64_t block_cache_bypass_put;
    int64_t block_cache_eviction_passes;
    int64_t block_cache_hits;
    int64_t block_cache_misses;
    int64_t block_cache_bypass_chkpt;
<<<<<<< HEAD
    int64_t block_prefetch_skipped_same_ref;
=======
    int64_t block_prefetch_failed_start;
>>>>>>> 3f576a00
    int64_t block_prefetch_disk_one;
    int64_t block_prefetch_skipped_no_valid_dhandle;
    int64_t block_prefetch_skipped;
    int64_t block_prefetch_skipped_disk_read_count;
    int64_t block_prefetch_skipped_internal_page;
    int64_t block_prefetch_skipped_internal_session;
    int64_t block_prefetch_skipped_special_handle;
    int64_t block_prefetch_pages_fail;
    int64_t block_prefetch_page_not_queued;
    int64_t block_prefetch_pages_queued;
    int64_t block_prefetch_pages_read;
    int64_t block_prefetch_attempts;
    int64_t block_cache_blocks_removed;
    int64_t block_cache_blocks_removed_blocked;
    int64_t block_cache_blocks;
    int64_t block_cache_blocks_insert_read;
    int64_t block_cache_blocks_insert_write;
    int64_t block_cache_bytes;
    int64_t block_cache_bytes_insert_read;
    int64_t block_cache_bytes_insert_write;
    int64_t block_preload;
    int64_t block_read;
    int64_t block_write;
    int64_t block_byte_read;
    int64_t block_byte_read_mmap;
    int64_t block_byte_read_syscall;
    int64_t block_byte_write;
    int64_t block_byte_write_compact;
    int64_t block_byte_write_checkpoint;
    int64_t block_byte_write_mmap;
    int64_t block_byte_write_syscall;
    int64_t block_map_read;
    int64_t block_byte_map_read;
    int64_t block_remap_file_resize;
    int64_t block_remap_file_write;
    int64_t cache_read_app_count;
    int64_t cache_read_app_time;
    int64_t cache_write_app_count;
    int64_t cache_write_app_time;
    int64_t cache_bytes_updates;
    int64_t cache_bytes_image;
    int64_t cache_bytes_hs;
    int64_t cache_bytes_inuse;
    int64_t cache_bytes_dirty_total;
    int64_t cache_bytes_other;
    int64_t cache_bytes_read;
    int64_t cache_bytes_write;
    int64_t cache_eviction_blocked_checkpoint;
    int64_t cache_eviction_blocked_checkpoint_hs;
    int64_t cache_eviction_get_ref;
    int64_t cache_eviction_get_ref_empty;
    int64_t cache_eviction_get_ref_empty2;
    int64_t cache_eviction_aggressive_set;
    int64_t cache_eviction_empty_score;
    int64_t cache_eviction_blocked_no_ts_checkpoint_race_1;
    int64_t cache_eviction_blocked_no_ts_checkpoint_race_2;
    int64_t cache_eviction_blocked_no_ts_checkpoint_race_3;
    int64_t cache_eviction_blocked_no_ts_checkpoint_race_4;
    int64_t cache_eviction_blocked_remove_hs_race_with_checkpoint;
    int64_t cache_eviction_walk_passes;
    int64_t cache_eviction_queue_empty;
    int64_t cache_eviction_queue_not_empty;
    int64_t cache_eviction_server_evicting;
    int64_t cache_eviction_server_slept;
    int64_t cache_eviction_slow;
    int64_t cache_eviction_walk_leaf_notfound;
    int64_t cache_eviction_state;
    int64_t cache_eviction_walk_sleeps;
    int64_t cache_eviction_target_page_lt10;
    int64_t cache_eviction_target_page_lt32;
    int64_t cache_eviction_target_page_ge128;
    int64_t cache_eviction_target_page_lt64;
    int64_t cache_eviction_target_page_lt128;
    int64_t cache_eviction_target_page_reduced;
    int64_t cache_eviction_target_strategy_both_clean_and_dirty;
    int64_t cache_eviction_target_strategy_clean;
    int64_t cache_eviction_target_strategy_dirty;
    int64_t cache_eviction_walks_abandoned;
    int64_t cache_eviction_walks_stopped;
    int64_t cache_eviction_walks_gave_up_no_targets;
    int64_t cache_eviction_walks_gave_up_ratio;
    int64_t cache_eviction_walks_ended;
    int64_t cache_eviction_walk_restart;
    int64_t cache_eviction_walk_from_root;
    int64_t cache_eviction_walk_saved_pos;
    int64_t cache_eviction_active_workers;
    int64_t cache_eviction_worker_created;
    int64_t cache_eviction_worker_evicting;
    int64_t cache_eviction_worker_removed;
    int64_t cache_eviction_stable_state_workers;
    int64_t cache_eviction_walks_active;
    int64_t cache_eviction_walks_started;
    int64_t cache_eviction_force_retune;
    int64_t cache_eviction_force_no_retry;
    int64_t cache_eviction_force_hs_fail;
    int64_t cache_eviction_force_hs;
    int64_t cache_eviction_force_hs_success;
    int64_t cache_eviction_force_clean;
    int64_t cache_eviction_force_clean_time;
    int64_t cache_eviction_force_dirty;
    int64_t cache_eviction_force_dirty_time;
    int64_t cache_eviction_force_long_update_list;
    int64_t cache_eviction_force_delete;
    int64_t cache_eviction_force;
    int64_t cache_eviction_force_fail;
    int64_t cache_eviction_force_fail_time;
    int64_t cache_eviction_blocked_hazard;
    int64_t cache_hazard_checks;
    int64_t cache_hazard_walks;
    int64_t cache_hazard_max;
    int64_t cache_hs_insert;
    int64_t cache_hs_insert_restart;
    int64_t cache_hs_ondisk_max;
    int64_t cache_hs_ondisk;
    int64_t cache_hs_read;
    int64_t cache_hs_read_miss;
    int64_t cache_hs_read_squash;
    int64_t cache_hs_order_lose_durable_timestamp;
    int64_t cache_hs_key_truncate_rts_unstable;
    int64_t cache_hs_key_truncate_rts;
    int64_t cache_hs_btree_truncate;
    int64_t cache_hs_key_truncate;
    int64_t cache_hs_order_remove;
    int64_t cache_hs_key_truncate_onpage_removal;
    int64_t cache_hs_btree_truncate_dryrun;
    int64_t cache_hs_key_truncate_rts_unstable_dryrun;
    int64_t cache_hs_key_truncate_rts_dryrun;
    int64_t cache_hs_order_reinsert;
    int64_t cache_hs_write_squash;
    int64_t cache_inmem_splittable;
    int64_t cache_inmem_split;
    int64_t cache_eviction_blocked_internal_page_split;
    int64_t cache_eviction_internal;
    int64_t cache_eviction_internal_pages_queued;
    int64_t cache_eviction_internal_pages_seen;
    int64_t cache_eviction_internal_pages_already_queued;
    int64_t cache_eviction_split_internal;
    int64_t cache_eviction_split_leaf;
    int64_t cache_bytes_max;
    int64_t cache_eviction_maximum_milliseconds;
    int64_t cache_eviction_maximum_page_size;
    int64_t cache_eviction_dirty;
    int64_t cache_eviction_app_dirty;
    int64_t cache_timed_out_ops;
    int64_t cache_eviction_blocked_overflow_keys;
    int64_t cache_read_overflow;
    int64_t cache_eviction_deepen;
    int64_t cache_write_hs;
    int64_t cache_eviction_consider_prefetch;
    int64_t cache_pages_inuse;
    int64_t cache_eviction_app;
    int64_t cache_eviction_pages_in_parallel_with_checkpoint;
    int64_t cache_eviction_pages_queued;
    int64_t cache_eviction_pages_queued_post_lru;
    int64_t cache_eviction_pages_queued_urgent;
    int64_t cache_eviction_pages_queued_oldest;
    int64_t cache_eviction_pages_queued_urgent_hs_dirty;
    int64_t cache_read;
    int64_t cache_read_deleted;
    int64_t cache_read_deleted_prepared;
    int64_t cache_eviction_clear_ordinary;
    int64_t cache_pages_requested;
    int64_t cache_pages_prefetch;
    int64_t cache_eviction_pages_seen;
    int64_t cache_eviction_pages_already_queued;
    int64_t cache_eviction_fail;
    int64_t cache_eviction_fail_active_children_on_an_internal_page;
    int64_t cache_eviction_fail_in_reconciliation;
    int64_t cache_eviction_fail_checkpoint_no_ts;
    int64_t cache_eviction_walk;
    int64_t cache_write;
    int64_t cache_write_restore;
    int64_t cache_overhead;
    int64_t cache_eviction_blocked_recently_modified;
    int64_t cache_reverse_splits;
    int64_t cache_reverse_splits_skipped_vlcs;
    int64_t cache_eviction_server_skip_dirty_pages_during_checkpoint;
    int64_t cache_eviction_server_skip_pages_last_running;
    int64_t cache_eviction_server_skip_pages_retry;
    int64_t cache_hs_insert_full_update;
    int64_t cache_hs_insert_reverse_modify;
    int64_t cache_reentry_hs_eviction_milliseconds;
    int64_t cache_bytes_internal;
    int64_t cache_bytes_leaf;
    int64_t cache_bytes_dirty;
    int64_t cache_pages_dirty;
    int64_t cache_eviction_blocked_uncommitted_truncate;
    int64_t cache_eviction_clean;
    int64_t fsync_all_fh_total;
    int64_t fsync_all_fh;
    int64_t fsync_all_time;
    int64_t capacity_bytes_read;
    int64_t capacity_bytes_ckpt;
    int64_t capacity_bytes_chunkcache;
    int64_t capacity_bytes_evict;
    int64_t capacity_bytes_log;
    int64_t capacity_bytes_written;
    int64_t capacity_threshold;
    int64_t capacity_time_total;
    int64_t capacity_time_ckpt;
    int64_t capacity_time_evict;
    int64_t capacity_time_log;
    int64_t capacity_time_read;
    int64_t capacity_time_chunkcache;
    int64_t checkpoint_snapshot_acquired;
    int64_t checkpoint_skipped;
    int64_t checkpoint_fsync_post;
    int64_t checkpoint_fsync_post_duration;
    int64_t checkpoint_generation;
    int64_t checkpoint_time_max;
    int64_t checkpoint_time_min;
    int64_t checkpoint_handle_duration;
    int64_t checkpoint_handle_duration_apply;
    int64_t checkpoint_handle_duration_skip;
    int64_t checkpoint_handle_applied;
    int64_t checkpoint_handle_skipped;
    int64_t checkpoint_handle_walked;
    int64_t checkpoint_time_recent;
    int64_t checkpoints_api;
    int64_t checkpoints_compact;
    int64_t checkpoint_sync;
    int64_t checkpoint_presync;
    int64_t checkpoint_hs_pages_reconciled;
    int64_t checkpoint_pages_visited_internal;
    int64_t checkpoint_pages_visited_leaf;
    int64_t checkpoint_pages_reconciled;
    int64_t checkpoint_cleanup_pages_evict;
    int64_t checkpoint_cleanup_pages_removed;
    int64_t checkpoint_cleanup_pages_walk_skipped;
    int64_t checkpoint_cleanup_pages_visited;
    int64_t checkpoint_prep_running;
    int64_t checkpoint_prep_max;
    int64_t checkpoint_prep_min;
    int64_t checkpoint_prep_recent;
    int64_t checkpoint_prep_total;
    int64_t checkpoint_state;
    int64_t checkpoint_scrub_target;
    int64_t checkpoint_scrub_max;
    int64_t checkpoint_scrub_min;
    int64_t checkpoint_scrub_recent;
    int64_t checkpoint_scrub_total;
    int64_t checkpoint_stop_stress_active;
    int64_t checkpoint_tree_duration;
    int64_t checkpoints_total_failed;
    int64_t checkpoints_total_succeed;
    int64_t checkpoint_time_total;
    int64_t checkpoint_obsolete_applied;
    int64_t checkpoint_wait_reduce_dirty;
    int64_t chunkcache_spans_chunks_read;
    int64_t chunkcache_chunks_evicted;
    int64_t chunkcache_exceeded_bitmap_capacity;
    int64_t chunkcache_exceeded_capacity;
    int64_t chunkcache_lookups;
    int64_t chunkcache_chunks_loaded_from_flushed_tables;
    int64_t chunkcache_metadata_inserted;
    int64_t chunkcache_metadata_removed;
    int64_t chunkcache_metadata_work_units_dropped;
    int64_t chunkcache_metadata_work_units_created;
    int64_t chunkcache_metadata_work_units_dequeued;
    int64_t chunkcache_misses;
    int64_t chunkcache_io_failed;
    int64_t chunkcache_retries;
    int64_t chunkcache_retries_checksum_mismatch;
    int64_t chunkcache_toomany_retries;
    int64_t chunkcache_bytes_read_persistent;
    int64_t chunkcache_bytes_inuse;
    int64_t chunkcache_bytes_inuse_pinned;
    int64_t chunkcache_chunks_inuse;
    int64_t chunkcache_created_from_metadata;
    int64_t chunkcache_chunks_pinned;
    int64_t cond_auto_wait_reset;
    int64_t cond_auto_wait;
    int64_t cond_auto_wait_skipped;
    int64_t time_travel;
    int64_t file_open;
    int64_t buckets_dh;
    int64_t buckets;
    int64_t memory_allocation;
    int64_t memory_free;
    int64_t memory_grow;
    int64_t no_session_sweep_5min;
    int64_t no_session_sweep_60min;
    int64_t cond_wait;
    int64_t rwlock_read;
    int64_t rwlock_write;
    int64_t fsync_io;
    int64_t read_io;
    int64_t write_io;
    int64_t cursor_next_skip_total;
    int64_t cursor_prev_skip_total;
    int64_t cursor_skip_hs_cur_position;
    int64_t cursor_search_near_prefix_fast_paths;
    int64_t cursor_reposition_failed;
    int64_t cursor_reposition;
    int64_t cursor_cached_count;
    int64_t cursor_bound_error;
    int64_t cursor_bounds_reset;
    int64_t cursor_bounds_comparisons;
    int64_t cursor_bounds_next_unpositioned;
    int64_t cursor_bounds_next_early_exit;
    int64_t cursor_bounds_prev_unpositioned;
    int64_t cursor_bounds_prev_early_exit;
    int64_t cursor_bounds_search_early_exit;
    int64_t cursor_bounds_search_near_repositioned_cursor;
    int64_t cursor_insert_bulk;
    int64_t cursor_cache_error;
    int64_t cursor_cache;
    int64_t cursor_close_error;
    int64_t cursor_compare_error;
    int64_t cursor_create;
    int64_t cursor_equals_error;
    int64_t cursor_get_key_error;
    int64_t cursor_get_value_error;
    int64_t cursor_insert;
    int64_t cursor_insert_error;
    int64_t cursor_insert_check_error;
    int64_t cursor_insert_bytes;
    int64_t cursor_largest_key_error;
    int64_t cursor_modify;
    int64_t cursor_modify_error;
    int64_t cursor_modify_bytes;
    int64_t cursor_modify_bytes_touch;
    int64_t cursor_next;
    int64_t cursor_next_error;
    int64_t cursor_next_hs_tombstone;
    int64_t cursor_next_skip_lt_100;
    int64_t cursor_next_skip_ge_100;
    int64_t cursor_next_random_error;
    int64_t cursor_restart;
    int64_t cursor_prev;
    int64_t cursor_prev_error;
    int64_t cursor_prev_hs_tombstone;
    int64_t cursor_prev_skip_ge_100;
    int64_t cursor_prev_skip_lt_100;
    int64_t cursor_reconfigure_error;
    int64_t cursor_remove;
    int64_t cursor_remove_error;
    int64_t cursor_remove_bytes;
    int64_t cursor_reopen_error;
    int64_t cursor_reserve;
    int64_t cursor_reserve_error;
    int64_t cursor_reset;
    int64_t cursor_reset_error;
    int64_t cursor_search;
    int64_t cursor_search_error;
    int64_t cursor_search_hs;
    int64_t cursor_search_near;
    int64_t cursor_search_near_error;
    int64_t cursor_sweep_buckets;
    int64_t cursor_sweep_closed;
    int64_t cursor_sweep_examined;
    int64_t cursor_sweep;
    int64_t cursor_truncate;
    int64_t cursor_truncate_keys_deleted;
    int64_t cursor_update;
    int64_t cursor_update_error;
    int64_t cursor_update_bytes;
    int64_t cursor_update_bytes_changed;
    int64_t cursor_reopen;
    int64_t cursor_open_count;
    int64_t dh_conn_handle_size;
    int64_t dh_conn_handle_count;
    int64_t dh_sweep_ref;
    int64_t dh_sweep_close;
    int64_t dh_sweep_remove;
    int64_t dh_sweep_tod;
    int64_t dh_sweeps;
    int64_t dh_sweep_skip_ckpt;
    int64_t dh_session_handles;
    int64_t dh_session_sweeps;
    int64_t lock_checkpoint_count;
    int64_t lock_checkpoint_wait_application;
    int64_t lock_checkpoint_wait_internal;
    int64_t lock_dhandle_wait_application;
    int64_t lock_dhandle_wait_internal;
    int64_t lock_dhandle_read_count;
    int64_t lock_dhandle_write_count;
    int64_t lock_durable_timestamp_wait_application;
    int64_t lock_durable_timestamp_wait_internal;
    int64_t lock_durable_timestamp_read_count;
    int64_t lock_durable_timestamp_write_count;
    int64_t lock_metadata_count;
    int64_t lock_metadata_wait_application;
    int64_t lock_metadata_wait_internal;
    int64_t lock_read_timestamp_wait_application;
    int64_t lock_read_timestamp_wait_internal;
    int64_t lock_read_timestamp_read_count;
    int64_t lock_read_timestamp_write_count;
    int64_t lock_schema_count;
    int64_t lock_schema_wait_application;
    int64_t lock_schema_wait_internal;
    int64_t lock_table_wait_application;
    int64_t lock_table_wait_internal;
    int64_t lock_table_read_count;
    int64_t lock_table_write_count;
    int64_t lock_txn_global_wait_application;
    int64_t lock_txn_global_wait_internal;
    int64_t lock_txn_global_read_count;
    int64_t lock_txn_global_write_count;
    int64_t log_slot_switch_busy;
    int64_t log_force_remove_sleep;
    int64_t log_bytes_payload;
    int64_t log_bytes_written;
    int64_t log_zero_fills;
    int64_t log_flush;
    int64_t log_force_write;
    int64_t log_force_write_skip;
    int64_t log_compress_writes;
    int64_t log_compress_write_fails;
    int64_t log_compress_small;
    int64_t log_release_write_lsn;
    int64_t log_scans;
    int64_t log_scan_rereads;
    int64_t log_write_lsn;
    int64_t log_write_lsn_skip;
    int64_t log_sync;
    int64_t log_sync_duration;
    int64_t log_sync_dir;
    int64_t log_sync_dir_duration;
    int64_t log_writes;
    int64_t log_slot_consolidated;
    int64_t log_max_filesize;
    int64_t log_prealloc_max;
    int64_t log_prealloc_missed;
    int64_t log_prealloc_files;
    int64_t log_prealloc_used;
    int64_t log_scan_records;
    int64_t log_slot_close_race;
    int64_t log_slot_close_unbuf;
    int64_t log_slot_closes;
    int64_t log_slot_races;
    int64_t log_slot_yield_race;
    int64_t log_slot_immediate;
    int64_t log_slot_yield_close;
    int64_t log_slot_yield_sleep;
    int64_t log_slot_yield;
    int64_t log_slot_active_closed;
    int64_t log_slot_yield_duration;
    int64_t log_slot_no_free_slots;
    int64_t log_slot_unbuffered;
    int64_t log_compress_mem;
    int64_t log_buffer_size;
    int64_t log_compress_len;
    int64_t log_slot_coalesced;
    int64_t log_close_yields;
    int64_t perf_hist_fsread_latency_lt10;
    int64_t perf_hist_fsread_latency_lt50;
    int64_t perf_hist_fsread_latency_lt100;
    int64_t perf_hist_fsread_latency_lt250;
    int64_t perf_hist_fsread_latency_lt500;
    int64_t perf_hist_fsread_latency_lt1000;
    int64_t perf_hist_fsread_latency_gt1000;
    int64_t perf_hist_fsread_latency_total_msecs;
    int64_t perf_hist_fswrite_latency_lt10;
    int64_t perf_hist_fswrite_latency_lt50;
    int64_t perf_hist_fswrite_latency_lt100;
    int64_t perf_hist_fswrite_latency_lt250;
    int64_t perf_hist_fswrite_latency_lt500;
    int64_t perf_hist_fswrite_latency_lt1000;
    int64_t perf_hist_fswrite_latency_gt1000;
    int64_t perf_hist_fswrite_latency_total_msecs;
    int64_t perf_hist_opread_latency_lt100;
    int64_t perf_hist_opread_latency_lt250;
    int64_t perf_hist_opread_latency_lt500;
    int64_t perf_hist_opread_latency_lt1000;
    int64_t perf_hist_opread_latency_lt10000;
    int64_t perf_hist_opread_latency_gt10000;
    int64_t perf_hist_opread_latency_total_usecs;
    int64_t perf_hist_opwrite_latency_lt100;
    int64_t perf_hist_opwrite_latency_lt250;
    int64_t perf_hist_opwrite_latency_lt500;
    int64_t perf_hist_opwrite_latency_lt1000;
    int64_t perf_hist_opwrite_latency_lt10000;
    int64_t perf_hist_opwrite_latency_gt10000;
    int64_t perf_hist_opwrite_latency_total_usecs;
    int64_t rec_vlcs_emptied_pages;
    int64_t rec_time_window_bytes_ts;
    int64_t rec_time_window_bytes_txn;
    int64_t rec_page_delete_fast;
    int64_t rec_overflow_key_leaf;
    int64_t rec_maximum_milliseconds;
    int64_t rec_maximum_image_build_milliseconds;
    int64_t rec_maximum_hs_wrapup_milliseconds;
    int64_t rec_pages;
    int64_t rec_pages_eviction;
    int64_t rec_pages_with_prepare;
    int64_t rec_pages_with_ts;
    int64_t rec_pages_with_txn;
    int64_t rec_page_delete;
    int64_t rec_time_aggr_newest_start_durable_ts;
    int64_t rec_time_aggr_newest_stop_durable_ts;
    int64_t rec_time_aggr_newest_stop_ts;
    int64_t rec_time_aggr_newest_stop_txn;
    int64_t rec_time_aggr_newest_txn;
    int64_t rec_time_aggr_oldest_start_ts;
    int64_t rec_time_aggr_prepared;
    int64_t rec_time_window_pages_prepared;
    int64_t rec_time_window_pages_durable_start_ts;
    int64_t rec_time_window_pages_start_ts;
    int64_t rec_time_window_pages_start_txn;
    int64_t rec_time_window_pages_durable_stop_ts;
    int64_t rec_time_window_pages_stop_ts;
    int64_t rec_time_window_pages_stop_txn;
    int64_t rec_time_window_prepared;
    int64_t rec_time_window_durable_start_ts;
    int64_t rec_time_window_start_ts;
    int64_t rec_time_window_start_txn;
    int64_t rec_time_window_durable_stop_ts;
    int64_t rec_time_window_stop_ts;
    int64_t rec_time_window_stop_txn;
    int64_t rec_split_stashed_bytes;
    int64_t rec_split_stashed_objects;
    int64_t local_objects_inuse;
    int64_t flush_tier_fail;
    int64_t flush_tier;
    int64_t flush_tier_skipped;
    int64_t flush_tier_switched;
    int64_t local_objects_removed;
    int64_t session_open;
    int64_t session_query_ts;
    int64_t session_table_alter_fail;
    int64_t session_table_alter_success;
    int64_t session_table_alter_trigger_checkpoint;
    int64_t session_table_alter_skip;
    int64_t session_table_compact_dhandle_success;
    int64_t session_table_compact_fail;
    int64_t session_table_compact_fail_cache_pressure;
    int64_t session_table_compact_running;
    int64_t session_table_compact_skipped;
    int64_t session_table_compact_success;
    int64_t session_table_compact_timeout;
    int64_t session_table_create_fail;
    int64_t session_table_create_success;
    int64_t session_table_create_import_fail;
    int64_t session_table_create_import_success;
    int64_t session_table_drop_fail;
    int64_t session_table_drop_success;
    int64_t session_table_rename_fail;
    int64_t session_table_rename_success;
    int64_t session_table_salvage_fail;
    int64_t session_table_salvage_success;
    int64_t session_table_truncate_fail;
    int64_t session_table_truncate_success;
    int64_t session_table_verify_fail;
    int64_t session_table_verify_success;
    int64_t tiered_work_units_dequeued;
    int64_t tiered_work_units_removed;
    int64_t tiered_work_units_created;
    int64_t tiered_retention;
    int64_t thread_fsync_active;
    int64_t thread_read_active;
    int64_t thread_write_active;
    int64_t application_evict_time;
    int64_t application_cache_time;
    int64_t txn_release_blocked;
    int64_t conn_close_blocked_lsm;
    int64_t dhandle_lock_blocked;
    int64_t page_index_slot_ref_blocked;
    int64_t prepared_transition_blocked_page;
    int64_t page_busy_blocked;
    int64_t page_forcible_evict_blocked;
    int64_t page_locked_blocked;
    int64_t page_read_blocked;
    int64_t page_sleep;
    int64_t page_del_rollback_blocked;
    int64_t child_modify_blocked_page;
    int64_t txn_prepared_updates;
    int64_t txn_prepared_updates_committed;
    int64_t txn_prepared_updates_key_repeated;
    int64_t txn_prepared_updates_rolledback;
    int64_t txn_read_race_prepare_commit;
    int64_t txn_read_overflow_remove;
    int64_t txn_rollback_oldest_pinned;
    int64_t txn_prepare;
    int64_t txn_prepare_commit;
    int64_t txn_prepare_active;
    int64_t txn_prepare_rollback;
    int64_t txn_query_ts;
    int64_t txn_read_race_prepare_update;
    int64_t txn_rts;
    int64_t txn_rts_sweep_hs_keys_dryrun;
    int64_t txn_rts_hs_stop_older_than_newer_start;
    int64_t txn_rts_inconsistent_ckpt;
    int64_t txn_rts_keys_removed;
    int64_t txn_rts_keys_restored;
    int64_t txn_rts_keys_removed_dryrun;
    int64_t txn_rts_keys_restored_dryrun;
    int64_t txn_rts_pages_visited;
    int64_t txn_rts_hs_restore_tombstones;
    int64_t txn_rts_hs_restore_updates;
    int64_t txn_rts_delete_rle_skipped;
    int64_t txn_rts_stable_rle_skipped;
    int64_t txn_rts_sweep_hs_keys;
    int64_t txn_rts_hs_restore_tombstones_dryrun;
    int64_t txn_rts_tree_walk_skip_pages;
    int64_t txn_rts_upd_aborted;
    int64_t txn_rts_hs_restore_updates_dryrun;
    int64_t txn_rts_hs_removed;
    int64_t txn_rts_upd_aborted_dryrun;
    int64_t txn_rts_hs_removed_dryrun;
    int64_t txn_sessions_walked;
    int64_t txn_set_ts;
    int64_t txn_set_ts_durable;
    int64_t txn_set_ts_durable_upd;
    int64_t txn_set_ts_oldest;
    int64_t txn_set_ts_oldest_upd;
    int64_t txn_set_ts_stable;
    int64_t txn_set_ts_stable_upd;
    int64_t txn_begin;
    int64_t txn_hs_ckpt_duration;
    int64_t txn_pinned_range;
    int64_t txn_pinned_checkpoint_range;
    int64_t txn_pinned_timestamp;
    int64_t txn_pinned_timestamp_checkpoint;
    int64_t txn_pinned_timestamp_reader;
    int64_t txn_pinned_timestamp_oldest;
    int64_t txn_timestamp_oldest_active_read;
    int64_t txn_rollback_to_stable_running;
    int64_t txn_walk_sessions;
    int64_t txn_commit;
    int64_t txn_rollback;
    int64_t txn_update_conflict;
};

/*
 * Statistics entries for data sources.
 */
#define WT_DSRC_STATS_BASE 2000
struct __wt_dsrc_stats {
    int64_t bloom_false_positive;
    int64_t bloom_hit;
    int64_t bloom_miss;
    int64_t bloom_page_evict;
    int64_t bloom_page_read;
    int64_t bloom_count;
    int64_t lsm_chunk_count;
    int64_t lsm_generation_max;
    int64_t lsm_lookup_no_bloom;
    int64_t lsm_checkpoint_throttle;
    int64_t lsm_merge_throttle;
    int64_t bloom_size;
    int64_t autocommit_readonly_retry;
    int64_t autocommit_update_retry;
    int64_t block_extension;
    int64_t block_alloc;
    int64_t block_free;
    int64_t block_checkpoint_size;
    int64_t allocation_size;
    int64_t block_reuse_bytes;
    int64_t block_magic;
    int64_t block_major;
    int64_t block_size;
    int64_t block_minor;
    int64_t btree_checkpoint_generation;
    int64_t btree_clean_checkpoint_timer;
    int64_t btree_compact_pages_reviewed;
    int64_t btree_compact_pages_rewritten;
    int64_t btree_compact_pages_skipped;
    int64_t btree_compact_pages_rewritten_expected;
    int64_t btree_compact_skipped;
    int64_t btree_column_fix;
    int64_t btree_column_tws;
    int64_t btree_column_internal;
    int64_t btree_column_rle;
    int64_t btree_column_deleted;
    int64_t btree_column_variable;
    int64_t btree_fixed_len;
    int64_t btree_maxintlpage;
    int64_t btree_maxleafkey;
    int64_t btree_maxleafpage;
    int64_t btree_maxleafvalue;
    int64_t btree_maximum_depth;
    int64_t btree_entries;
    int64_t btree_overflow;
    int64_t btree_row_empty_values;
    int64_t btree_row_internal;
    int64_t btree_row_leaf;
    int64_t cache_bytes_inuse;
    int64_t cache_bytes_dirty_total;
    int64_t cache_bytes_read;
    int64_t cache_bytes_write;
    int64_t cache_eviction_blocked_checkpoint;
    int64_t cache_eviction_blocked_checkpoint_hs;
    int64_t cache_eviction_fail;
    int64_t cache_eviction_blocked_no_ts_checkpoint_race_1;
    int64_t cache_eviction_blocked_no_ts_checkpoint_race_2;
    int64_t cache_eviction_blocked_no_ts_checkpoint_race_3;
    int64_t cache_eviction_blocked_no_ts_checkpoint_race_4;
    int64_t cache_eviction_blocked_remove_hs_race_with_checkpoint;
    int64_t cache_eviction_walk_passes;
    int64_t cache_eviction_target_page_lt10;
    int64_t cache_eviction_target_page_lt32;
    int64_t cache_eviction_target_page_ge128;
    int64_t cache_eviction_target_page_lt64;
    int64_t cache_eviction_target_page_lt128;
    int64_t cache_eviction_target_page_reduced;
    int64_t cache_eviction_walks_abandoned;
    int64_t cache_eviction_walks_stopped;
    int64_t cache_eviction_walks_gave_up_no_targets;
    int64_t cache_eviction_walks_gave_up_ratio;
    int64_t cache_eviction_walks_ended;
    int64_t cache_eviction_walk_restart;
    int64_t cache_eviction_walk_from_root;
    int64_t cache_eviction_walk_saved_pos;
    int64_t cache_eviction_blocked_hazard;
    int64_t cache_hs_insert;
    int64_t cache_hs_insert_restart;
    int64_t cache_hs_read;
    int64_t cache_hs_read_miss;
    int64_t cache_hs_read_squash;
    int64_t cache_hs_order_lose_durable_timestamp;
    int64_t cache_hs_key_truncate_rts_unstable;
    int64_t cache_hs_key_truncate_rts;
    int64_t cache_hs_btree_truncate;
    int64_t cache_hs_key_truncate;
    int64_t cache_hs_order_remove;
    int64_t cache_hs_key_truncate_onpage_removal;
    int64_t cache_hs_btree_truncate_dryrun;
    int64_t cache_hs_key_truncate_rts_unstable_dryrun;
    int64_t cache_hs_key_truncate_rts_dryrun;
    int64_t cache_hs_order_reinsert;
    int64_t cache_hs_write_squash;
    int64_t cache_inmem_splittable;
    int64_t cache_inmem_split;
    int64_t cache_eviction_blocked_internal_page_split;
    int64_t cache_eviction_internal;
    int64_t cache_eviction_split_internal;
    int64_t cache_eviction_split_leaf;
    int64_t cache_eviction_dirty;
    int64_t cache_eviction_blocked_overflow_keys;
    int64_t cache_read_overflow;
    int64_t cache_eviction_deepen;
    int64_t cache_write_hs;
    int64_t cache_read;
    int64_t cache_read_deleted;
    int64_t cache_read_deleted_prepared;
    int64_t cache_pages_requested;
    int64_t cache_pages_prefetch;
    int64_t cache_eviction_pages_seen;
    int64_t cache_write;
    int64_t cache_write_restore;
    int64_t cache_eviction_blocked_recently_modified;
    int64_t cache_reverse_splits;
    int64_t cache_reverse_splits_skipped_vlcs;
    int64_t cache_hs_insert_full_update;
    int64_t cache_hs_insert_reverse_modify;
    int64_t cache_bytes_dirty;
    int64_t cache_eviction_blocked_uncommitted_truncate;
    int64_t cache_eviction_clean;
    int64_t cache_state_gen_avg_gap;
    int64_t cache_state_avg_written_size;
    int64_t cache_state_avg_visited_age;
    int64_t cache_state_avg_unvisited_age;
    int64_t cache_state_pages_clean;
    int64_t cache_state_gen_current;
    int64_t cache_state_pages_dirty;
    int64_t cache_state_root_entries;
    int64_t cache_state_pages_internal;
    int64_t cache_state_pages_leaf;
    int64_t cache_state_gen_max_gap;
    int64_t cache_state_max_pagesize;
    int64_t cache_state_min_written_size;
    int64_t cache_state_unvisited_count;
    int64_t cache_state_smaller_alloc_size;
    int64_t cache_state_memory;
    int64_t cache_state_queued;
    int64_t cache_state_not_queueable;
    int64_t cache_state_refs_skipped;
    int64_t cache_state_root_size;
    int64_t cache_state_pages;
    int64_t checkpoint_snapshot_acquired;
    int64_t checkpoint_cleanup_pages_evict;
    int64_t checkpoint_cleanup_pages_removed;
    int64_t checkpoint_cleanup_pages_walk_skipped;
    int64_t checkpoint_cleanup_pages_visited;
    int64_t checkpoint_obsolete_applied;
    int64_t compress_precomp_intl_max_page_size;
    int64_t compress_precomp_leaf_max_page_size;
    int64_t compress_write_fail;
    int64_t compress_write_too_small;
    int64_t compress_read;
    int64_t compress_read_ratio_hist_max;
    int64_t compress_read_ratio_hist_2;
    int64_t compress_read_ratio_hist_4;
    int64_t compress_read_ratio_hist_8;
    int64_t compress_read_ratio_hist_16;
    int64_t compress_read_ratio_hist_32;
    int64_t compress_read_ratio_hist_64;
    int64_t compress_write;
    int64_t compress_write_ratio_hist_max;
    int64_t compress_write_ratio_hist_2;
    int64_t compress_write_ratio_hist_4;
    int64_t compress_write_ratio_hist_8;
    int64_t compress_write_ratio_hist_16;
    int64_t compress_write_ratio_hist_32;
    int64_t compress_write_ratio_hist_64;
    int64_t cursor_next_skip_total;
    int64_t cursor_prev_skip_total;
    int64_t cursor_skip_hs_cur_position;
    int64_t cursor_search_near_prefix_fast_paths;
    int64_t cursor_reposition_failed;
    int64_t cursor_reposition;
    int64_t cursor_insert_bulk;
    int64_t cursor_reopen;
    int64_t cursor_cache;
    int64_t cursor_create;
    int64_t cursor_bound_error;
    int64_t cursor_bounds_reset;
    int64_t cursor_bounds_comparisons;
    int64_t cursor_bounds_next_unpositioned;
    int64_t cursor_bounds_next_early_exit;
    int64_t cursor_bounds_prev_unpositioned;
    int64_t cursor_bounds_prev_early_exit;
    int64_t cursor_bounds_search_early_exit;
    int64_t cursor_bounds_search_near_repositioned_cursor;
    int64_t cursor_cache_error;
    int64_t cursor_close_error;
    int64_t cursor_compare_error;
    int64_t cursor_equals_error;
    int64_t cursor_get_key_error;
    int64_t cursor_get_value_error;
    int64_t cursor_insert_error;
    int64_t cursor_insert_check_error;
    int64_t cursor_largest_key_error;
    int64_t cursor_modify_error;
    int64_t cursor_next_error;
    int64_t cursor_next_hs_tombstone;
    int64_t cursor_next_skip_lt_100;
    int64_t cursor_next_skip_ge_100;
    int64_t cursor_next_random_error;
    int64_t cursor_prev_error;
    int64_t cursor_prev_hs_tombstone;
    int64_t cursor_prev_skip_ge_100;
    int64_t cursor_prev_skip_lt_100;
    int64_t cursor_reconfigure_error;
    int64_t cursor_remove_error;
    int64_t cursor_reopen_error;
    int64_t cursor_reserve_error;
    int64_t cursor_reset_error;
    int64_t cursor_search_error;
    int64_t cursor_search_near_error;
    int64_t cursor_update_error;
    int64_t cursor_insert;
    int64_t cursor_insert_bytes;
    int64_t cursor_modify;
    int64_t cursor_modify_bytes;
    int64_t cursor_modify_bytes_touch;
    int64_t cursor_next;
    int64_t cursor_open_count;
    int64_t cursor_restart;
    int64_t cursor_prev;
    int64_t cursor_remove;
    int64_t cursor_remove_bytes;
    int64_t cursor_reserve;
    int64_t cursor_reset;
    int64_t cursor_search;
    int64_t cursor_search_hs;
    int64_t cursor_search_near;
    int64_t cursor_truncate;
    int64_t cursor_update;
    int64_t cursor_update_bytes;
    int64_t cursor_update_bytes_changed;
    int64_t rec_vlcs_emptied_pages;
    int64_t rec_time_window_bytes_ts;
    int64_t rec_time_window_bytes_txn;
    int64_t rec_dictionary;
    int64_t rec_page_delete_fast;
    int64_t rec_suffix_compression;
    int64_t rec_multiblock_internal;
    int64_t rec_prefix_compression;
    int64_t rec_multiblock_leaf;
    int64_t rec_overflow_key_leaf;
    int64_t rec_multiblock_max;
    int64_t rec_overflow_value;
    int64_t rec_pages;
    int64_t rec_pages_eviction;
    int64_t rec_page_delete;
    int64_t rec_time_aggr_newest_start_durable_ts;
    int64_t rec_time_aggr_newest_stop_durable_ts;
    int64_t rec_time_aggr_newest_stop_ts;
    int64_t rec_time_aggr_newest_stop_txn;
    int64_t rec_time_aggr_newest_txn;
    int64_t rec_time_aggr_oldest_start_ts;
    int64_t rec_time_aggr_prepared;
    int64_t rec_time_window_pages_prepared;
    int64_t rec_time_window_pages_durable_start_ts;
    int64_t rec_time_window_pages_start_ts;
    int64_t rec_time_window_pages_start_txn;
    int64_t rec_time_window_pages_durable_stop_ts;
    int64_t rec_time_window_pages_stop_ts;
    int64_t rec_time_window_pages_stop_txn;
    int64_t rec_time_window_prepared;
    int64_t rec_time_window_durable_start_ts;
    int64_t rec_time_window_start_ts;
    int64_t rec_time_window_start_txn;
    int64_t rec_time_window_durable_stop_ts;
    int64_t rec_time_window_stop_ts;
    int64_t rec_time_window_stop_txn;
    int64_t session_compact;
    int64_t txn_read_race_prepare_commit;
    int64_t txn_read_overflow_remove;
    int64_t txn_read_race_prepare_update;
    int64_t txn_rts_sweep_hs_keys_dryrun;
    int64_t txn_rts_hs_stop_older_than_newer_start;
    int64_t txn_rts_inconsistent_ckpt;
    int64_t txn_rts_keys_removed;
    int64_t txn_rts_keys_restored;
    int64_t txn_rts_keys_removed_dryrun;
    int64_t txn_rts_keys_restored_dryrun;
    int64_t txn_rts_hs_restore_tombstones;
    int64_t txn_rts_hs_restore_updates;
    int64_t txn_rts_delete_rle_skipped;
    int64_t txn_rts_stable_rle_skipped;
    int64_t txn_rts_sweep_hs_keys;
    int64_t txn_rts_hs_restore_tombstones_dryrun;
    int64_t txn_rts_hs_restore_updates_dryrun;
    int64_t txn_rts_hs_removed;
    int64_t txn_rts_hs_removed_dryrun;
    int64_t txn_update_conflict;
};

/*
 * Statistics entries for join cursors.
 */
#define WT_JOIN_STATS_BASE 3000
struct __wt_join_stats {
    int64_t main_access;
    int64_t bloom_false_positive;
    int64_t membership_check;
    int64_t bloom_insert;
    int64_t iterated;
};

/*
 * Statistics entries for session.
 */
#define WT_SESSION_STATS_BASE 4000
struct __wt_session_stats {
    int64_t bytes_read;
    int64_t bytes_write;
    int64_t lock_dhandle_wait;
    int64_t txn_bytes_dirty;
    int64_t read_time;
    int64_t write_time;
    int64_t lock_schema_wait;
    int64_t cache_time;
};

/* Statistics section: END */<|MERGE_RESOLUTION|>--- conflicted
+++ resolved
@@ -400,16 +400,12 @@
     int64_t block_cache_hits;
     int64_t block_cache_misses;
     int64_t block_cache_bypass_chkpt;
-<<<<<<< HEAD
+    int64_t block_prefetch_failed_start;
     int64_t block_prefetch_skipped_same_ref;
-=======
-    int64_t block_prefetch_failed_start;
->>>>>>> 3f576a00
     int64_t block_prefetch_disk_one;
     int64_t block_prefetch_skipped_no_valid_dhandle;
     int64_t block_prefetch_skipped;
     int64_t block_prefetch_skipped_disk_read_count;
-    int64_t block_prefetch_skipped_internal_page;
     int64_t block_prefetch_skipped_internal_session;
     int64_t block_prefetch_skipped_special_handle;
     int64_t block_prefetch_pages_fail;
