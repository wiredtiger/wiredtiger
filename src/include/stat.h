--- conflicted
+++ resolved
@@ -637,12 +637,9 @@
     int64_t eviction_timed_out_ops;
     int64_t cache_eviction_blocked_overflow_keys;
     int64_t cache_read_overflow;
-<<<<<<< HEAD
     int64_t eviction_app_attempt;
     int64_t eviction_app_fail;
-=======
     int64_t cache_eviction_blocked_materialization;
->>>>>>> e46435ac
     int64_t cache_eviction_deepen;
     int64_t cache_write_hs;
     int64_t eviction_consider_prefetch;
