--- conflicted
+++ resolved
@@ -798,13 +798,7 @@
 	int64_t compress_write;
 	int64_t compress_write_fail;
 	int64_t compress_write_too_small;
-<<<<<<< HEAD
-	int64_t compress_raw_fail_temporary;
-	int64_t compress_raw_fail;
-	int64_t compress_raw_ok;
 	int64_t cursor_reopen;
-=======
->>>>>>> fcb59a43
 	int64_t cursor_insert_bulk;
 	int64_t cursor_create;
 	int64_t cursor_insert;
