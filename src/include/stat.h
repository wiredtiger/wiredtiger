--- conflicted
+++ resolved
@@ -522,11 +522,8 @@
     int64_t cache_bytes_write;
     int64_t cache_eviction_blocked_checkpoint;
     int64_t cache_eviction_blocked_checkpoint_hs;
-<<<<<<< HEAD
+    int64_t cache_bytes_hs_dirty;
     int64_t cache_eviction_blocked_disagg_dirty_internal_page;
-=======
-    int64_t cache_bytes_hs_dirty;
->>>>>>> 9354a894
     int64_t eviction_server_evict_attempt;
     int64_t eviction_worker_evict_attempt;
     int64_t eviction_server_evict_fail;
