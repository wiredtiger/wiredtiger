/*-
 * Copyright (c) 2014-present MongoDB, Inc.
 * Copyright (c) 2008-2014 WiredTiger, Inc.
 *	All rights reserved.
 *
 * See the file LICENSE for redistribution information.
 */

/*
 * Statistics counters:
 *
 * We use an array of statistics structures; threads write different structures to avoid writing the
 * same cache line and incurring cache coherency overheads, which can dramatically slow fast and
 * otherwise read-mostly workloads.
 *
 * With an 8B statistics value and 64B cache-line alignment, 8 values share the same cache line.
 * There are collisions when different threads choose the same statistics structure and update
 * values that live on the cache line. There is likely some locality however: a thread updating the
 * cursor search statistic is likely to update other cursor statistics with a chance of hitting
 * already cached values.
 *
 * The actual statistic value must be signed, because one thread might increment the value in its
 * structure, and then another thread might decrement the same value in another structure (where the
 * value was initially zero), so the value in the second thread's slot will go negative.
 *
 * When reading a statistics value, the array values are summed and returned to the caller. The
 * summation is performed without locking, so the value read may be inconsistent (and might be
 * negative, if increments/decrements race with the reader).
 *
 * Choosing how many structures isn't easy: obviously, a smaller number creates more conflicts while
 * a larger number uses more memory.
 *
 * Ideally, if the application running on the system is CPU-intensive, and using all CPUs on the
 * system, we want to use the same number of slots as there are CPUs (because their L1 caches are
 * the units of coherency). However, in practice we cannot easily determine how many CPUs are
 * actually available to the application.
 *
 * Our next best option is to use the number of threads in the application as a heuristic for the
 * number of CPUs (presumably, the application architect has figured out how many CPUs are
 * available). However, inside WiredTiger we don't know when the application creates its threads.
 *
 * For now, we use a fixed number of slots. Ideally, we would approximate the largest number of
 * cores we expect on any machine where WiredTiger might be run, however, we don't want to waste
 * that much memory on smaller machines. As of 2015, machines with more than 24 CPUs are relatively
 * rare.
 *
 * Default hash table size; use a prime number of buckets rather than assuming a good hash
 * (Reference Sedgewick, Algorithms in C, "Hash Functions").
 */
#define WT_COUNTER_SLOTS 23

/*
 * WT_STATS_SLOT_ID is the thread's slot ID for the array of structures.
 *
 * Ideally, we want a slot per CPU, and we want each thread to index the slot corresponding to the
 * CPU it runs on. Unfortunately, getting the ID of the current CPU is difficult: some operating
 * systems provide a system call to acquire a CPU ID, but not all (regardless, making a system call
 * to increment a statistics value is far too expensive).
 *
 * Our second-best option is to use the thread ID. Unfortunately, there is no portable way to obtain
 * a unique thread ID that's a small-enough number to be used as an array index (portable thread IDs
 * are usually a pointer or an opaque chunk, not a simple integer).
 *
 * Our solution is to use the session ID; there is normally a session per thread and the session ID
 * is a small, monotonically increasing number.
 */
#define WT_STATS_SLOT_ID(session) (((session)->id) % WT_COUNTER_SLOTS)

/*
 * Statistic structures are arrays of int64_t's. We have functions to read/write those structures
 * regardless of the specific statistic structure we're working with, by translating statistics
 * structure field names to structure offsets.
 *
 * Translate a statistic's value name to an offset in the array.
 */
#define WT_STATS_FIELD_TO_OFFSET(stats, fld) (int)(&(stats)[0]->fld - (int64_t *)(stats)[0])

#define WT_SESSION_STATS_FIELD_TO_OFFSET(stats, fld) (int)(&(stats)->fld - (int64_t *)(stats))

/* AUTOMATIC FLAG VALUE GENERATION START 0 */
#define WT_STAT_CLEAR 0x01u
#define WT_STAT_JSON 0x02u
#define WT_STAT_ON_CLOSE 0x04u
#define WT_STAT_TYPE_ALL 0x08u
#define WT_STAT_TYPE_CACHE_WALK 0x10u
#define WT_STAT_TYPE_FAST 0x20u
#define WT_STAT_TYPE_SIZE 0x40u
#define WT_STAT_TYPE_TREE_WALK 0x80u
/* AUTOMATIC FLAG VALUE GENERATION STOP 32 */

/*
 * Sum the values from all structures in the array.
 */
static inline int64_t
__wt_stats_aggregate(void *stats_arg, int slot)
{
    int64_t **stats, aggr_v;
    int i;

    stats = (int64_t **)stats_arg;
    for (aggr_v = 0, i = 0; i < WT_COUNTER_SLOTS; i++)
        aggr_v += stats[i][slot];

    /*
     * This can race. However, any implementation with a single value can race as well, different
     * threads could set the same counter value simultaneously. While we are making races more
     * likely, we are not fundamentally weakening the isolation semantics found in updating a single
     * value.
     *
     * Additionally, the aggregation can go negative (imagine a thread incrementing a value after
     * aggregation has passed its slot and a second thread decrementing a value before aggregation
     * has reached its slot).
     *
     * For historic API compatibility, the external type is a uint64_t; limit our return to positive
     * values, negative numbers would just look really, really large.
     */
    if (aggr_v < 0)
        aggr_v = 0;
    return (aggr_v);
}

/*
 * Clear the values in all structures in the array.
 */
static inline void
__wt_stats_clear(void *stats_arg, int slot)
{
    int64_t **stats;
    int i;

    stats = (int64_t **)stats_arg;
    for (i = 0; i < WT_COUNTER_SLOTS; i++)
        stats[i][slot] = 0;
}

/*
 * Read/write statistics if statistics gathering is enabled. Reading and writing the field requires
 * different actions: reading sums the values across the array of structures, writing updates a
 * single structure's value.
 */
#define WT_STAT_ENABLED(session) (S2C(session)->stat_flags != 0)

#define WT_STAT_READ(stats, fld) __wt_stats_aggregate(stats, WT_STATS_FIELD_TO_OFFSET(stats, fld))
#define WT_STAT_WRITE(session, stats, fld, v) \
    do {                                      \
        if (WT_STAT_ENABLED(session))         \
            (stats)->fld = (int64_t)(v);      \
    } while (0)

#define WT_STAT_DECRV_BASE(session, stat, fld, value) \
    do {                                              \
        if (WT_STAT_ENABLED(session))                 \
            (stat)->fld -= (int64_t)(value);          \
    } while (0)
#define WT_STAT_DECRV_ATOMIC_BASE(session, stat, fld, value)          \
    do {                                                              \
        if (WT_STAT_ENABLED(session))                                 \
            (void)__wt_atomic_subi64(&(stat)->fld, (int64_t)(value)); \
    } while (0)
#define WT_STAT_INCRV_BASE(session, stat, fld, value) \
    do {                                              \
        if (WT_STAT_ENABLED(session))                 \
            (stat)->fld += (int64_t)(value);          \
    } while (0)
#define WT_STAT_INCRV_ATOMIC_BASE(session, stat, fld, value)          \
    do {                                                              \
        if (WT_STAT_ENABLED(session))                                 \
            (void)__wt_atomic_addi64(&(stat)->fld, (int64_t)(value)); \
    } while (0)

#define WT_STAT_DECRV(session, stats, fld, value)                                 \
    do {                                                                          \
        WT_STAT_DECRV_BASE(session, (stats)[(session)->stat_bucket], fld, value); \
    } while (0)
#define WT_STAT_DECRV_ATOMIC(session, stats, fld, value)                                 \
    do {                                                                                 \
        WT_STAT_DECRV_ATOMIC_BASE(session, (stats)[(session)->stat_bucket], fld, value); \
    } while (0)
#define WT_STAT_DECR(session, stats, fld) WT_STAT_DECRV(session, stats, fld, 1)

#define WT_STAT_INCRV(session, stats, fld, value)                                 \
    do {                                                                          \
        WT_STAT_INCRV_BASE(session, (stats)[(session)->stat_bucket], fld, value); \
    } while (0)
#define WT_STAT_INCRV_ATOMIC(session, stats, fld, value)                                 \
    do {                                                                                 \
        WT_STAT_INCRV_ATOMIC_BASE(session, (stats)[(session)->stat_bucket], fld, value); \
    } while (0)
#define WT_STAT_INCR(session, stats, fld) WT_STAT_INCRV(session, stats, fld, 1)
#define WT_STAT_SET_BASE(session, stat, fld, value) \
    do {                                            \
        if (WT_STAT_ENABLED(session))               \
            (stat)->fld = (int64_t)(value);         \
    } while (0)
#define WT_STAT_SET(session, stats, fld, value)                            \
    do {                                                                   \
        if (WT_STAT_ENABLED(session)) {                                    \
            __wt_stats_clear(stats, WT_STATS_FIELD_TO_OFFSET(stats, fld)); \
            WT_STAT_SET_BASE(session, (stats)[0], fld, value);             \
        }                                                                  \
    } while (0)

/*
 * Update connection handle statistics if statistics gathering is enabled.
 */
#define WT_STAT_CONN_DECRV(session, fld, value) \
    WT_STAT_DECRV_BASE(session, S2C(session)->stats[(session)->stat_bucket], fld, value)
#define WT_STAT_CONN_DECR_ATOMIC(session, fld) \
    WT_STAT_DECRV_ATOMIC_BASE(session, S2C(session)->stats[(session)->stat_bucket], fld, 1)
#define WT_STAT_CONN_DECR(session, fld) WT_STAT_CONN_DECRV(session, fld, 1)

#define WT_STAT_CONN_INCRV(session, fld, value) \
    WT_STAT_INCRV_BASE(session, S2C(session)->stats[(session)->stat_bucket], fld, value)
#define WT_STAT_CONN_INCR_ATOMIC(session, fld) \
    WT_STAT_INCRV_ATOMIC_BASE(session, S2C(session)->stats[(session)->stat_bucket], fld, 1)
#define WT_STAT_CONN_INCR(session, fld) WT_STAT_CONN_INCRV(session, fld, 1)

#define WT_STAT_CONN_SET(session, fld, value) WT_STAT_SET(session, S2C(session)->stats, fld, value)

/*
 * Update data-source handle statistics if statistics gathering is enabled and the data-source
 * handle is set.
 *
 * XXX We shouldn't have to check if the data-source handle is NULL, but it's necessary until
 * everything is converted to using data-source handles.
 */
#define WT_STAT_DATA_DECRV(session, fld, value)                                   \
    do {                                                                          \
        if ((session)->dhandle != NULL && (session)->dhandle->stat_array != NULL) \
            WT_STAT_DECRV(session, (session)->dhandle->stats, fld, value);        \
    } while (0)
#define WT_STAT_DATA_DECR(session, fld) WT_STAT_DATA_DECRV(session, fld, 1)
#define WT_STAT_DATA_INCRV(session, fld, value)                                   \
    do {                                                                          \
        if ((session)->dhandle != NULL && (session)->dhandle->stat_array != NULL) \
            WT_STAT_INCRV(session, (session)->dhandle->stats, fld, value);        \
    } while (0)
#define WT_STAT_DATA_INCR(session, fld) WT_STAT_DATA_INCRV(session, fld, 1)
#define WT_STAT_DATA_SET(session, fld, value)                                     \
    do {                                                                          \
        if ((session)->dhandle != NULL && (session)->dhandle->stat_array != NULL) \
            WT_STAT_SET(session, (session)->dhandle->stats, fld, value);          \
    } while (0)

/*
 * Update connection and data handle statistics if statistics gathering is enabled. Updates both
 * statistics concurrently and is useful to avoid the duplicated calls that happen in a lot of
 * places.
 */
#define WT_STAT_CONN_DATA_DECRV(session, fld, value) \
    do {                                             \
        WT_STAT_CONN_DECRV(session, fld, value);     \
        WT_STAT_DATA_DECRV(session, fld, value);     \
    } while (0)
#define WT_STAT_CONN_DATA_DECR(session, fld) WT_STAT_CONN_DATA_DECRV(session, fld, 1)

#define WT_STAT_CONN_DATA_INCRV(session, fld, value) \
    do {                                             \
        WT_STAT_CONN_INCRV(session, fld, value);     \
        WT_STAT_DATA_INCRV(session, fld, value);     \
    } while (0)
#define WT_STAT_CONN_DATA_INCR(session, fld) WT_STAT_CONN_DATA_INCRV(session, fld, 1)
/*
 * Update per session statistics.
 */
#define WT_STAT_SESSION_INCRV(session, fld, value) \
    WT_STAT_INCRV_BASE(session, &(session)->stats, fld, value)
#define WT_STAT_SESSION_SET(session, fld, value) \
    WT_STAT_SET_BASE(session, &(session)->stats, fld, value)

/*
 * Construct histogram increment functions to put the passed value into the right bucket. Bucket
 * ranges, represented by various statistics, depend upon whether the passed value is in
 * milliseconds or microseconds. Also values less than a given minimum are ignored and not put in
 * any bucket. This floor value keeps us from having an excessively large smallest values.
 */
#define WT_STAT_MSECS_HIST_INCR_FUNC(name, stat, min_val)                                         \
    static inline void __wt_stat_msecs_hist_incr_##name(WT_SESSION_IMPL *session, uint64_t msecs) \
    {                                                                                             \
        if (msecs < (min_val))                                                                    \
            return;                                                                               \
        if (msecs < 50)                                                                           \
            WT_STAT_CONN_INCR(session, stat##_lt50);                                              \
        else if (msecs < 100)                                                                     \
            WT_STAT_CONN_INCR(session, stat##_lt100);                                             \
        else if (msecs < 250)                                                                     \
            WT_STAT_CONN_INCR(session, stat##_lt250);                                             \
        else if (msecs < 500)                                                                     \
            WT_STAT_CONN_INCR(session, stat##_lt500);                                             \
        else if (msecs < WT_THOUSAND)                                                             \
            WT_STAT_CONN_INCR(session, stat##_lt1000);                                            \
        else                                                                                      \
            WT_STAT_CONN_INCR(session, stat##_gt1000);                                            \
    }

#define WT_STAT_USECS_HIST_INCR_FUNC(name, stat, min_val)                                         \
    static inline void __wt_stat_usecs_hist_incr_##name(WT_SESSION_IMPL *session, uint64_t usecs) \
    {                                                                                             \
        if (usecs < (min_val))                                                                    \
            return;                                                                               \
        if (usecs < 250)                                                                          \
            WT_STAT_CONN_INCR(session, stat##_lt250);                                             \
        else if (usecs < 500)                                                                     \
            WT_STAT_CONN_INCR(session, stat##_lt500);                                             \
        else if (usecs < WT_THOUSAND)                                                             \
            WT_STAT_CONN_INCR(session, stat##_lt1000);                                            \
        else if (usecs < 10 * WT_THOUSAND)                                                        \
            WT_STAT_CONN_INCR(session, stat##_lt10000);                                           \
        else                                                                                      \
            WT_STAT_CONN_INCR(session, stat##_gt10000);                                           \
    }

#define WT_STAT_COMPR_RATIO_HIST_INCR_FUNC(ratio)                                                \
    static inline void __wt_stat_compr_ratio_hist_incr(WT_SESSION_IMPL *session, uint64_t ratio) \
    {                                                                                            \
        if (ratio < 2)                                                                           \
            WT_STAT_DATA_INCR(session, compress_hist_ratio_2);                                   \
        else if (ratio < 4)                                                                      \
            WT_STAT_DATA_INCR(session, compress_hist_ratio_4);                                   \
        else if (ratio < 8)                                                                      \
            WT_STAT_DATA_INCR(session, compress_hist_ratio_8);                                   \
        else if (ratio < 16)                                                                     \
            WT_STAT_DATA_INCR(session, compress_hist_ratio_16);                                  \
        else if (ratio < 32)                                                                     \
            WT_STAT_DATA_INCR(session, compress_hist_ratio_32);                                  \
        else if (ratio < 64)                                                                     \
            WT_STAT_DATA_INCR(session, compress_hist_ratio_64);                                  \
        else                                                                                     \
            WT_STAT_DATA_INCR(session, compress_hist_ratio_max);                                 \
    }

/*
 * DO NOT EDIT: automatically built by dist/stat.py.
 */
/* Statistics section: BEGIN */

/*
 * Statistics entries for connections.
 */
#define WT_CONNECTION_STATS_BASE 1000
struct __wt_connection_stats {
    int64_t lsm_work_queue_app;
    int64_t lsm_work_queue_manager;
    int64_t lsm_rows_merged;
    int64_t lsm_checkpoint_throttle;
    int64_t lsm_merge_throttle;
    int64_t lsm_work_queue_switch;
    int64_t lsm_work_units_discarded;
    int64_t lsm_work_units_done;
    int64_t lsm_work_units_created;
    int64_t lsm_work_queue_max;
    int64_t autocommit_readonly_retry;
    int64_t autocommit_update_retry;
    int64_t background_compact_fail;
    int64_t background_compact_fail_cache_pressure;
    int64_t background_compact_interrupted;
    int64_t background_compact_ema;
    int64_t background_compact_bytes_recovered;
    int64_t background_compact_running;
    int64_t background_compact_skipped;
    int64_t background_compact_success;
    int64_t background_compact_timeout;
    int64_t background_compact_files_tracked;
    int64_t block_cache_blocks_update;
    int64_t block_cache_bytes_update;
    int64_t block_cache_blocks_evicted;
    int64_t block_cache_bypass_filesize;
    int64_t block_cache_lookups;
    int64_t block_cache_not_evicted_overhead;
    int64_t block_cache_bypass_writealloc;
    int64_t block_cache_bypass_overhead_put;
    int64_t block_cache_bypass_get;
    int64_t block_cache_bypass_put;
    int64_t block_cache_eviction_passes;
    int64_t block_cache_hits;
    int64_t block_cache_misses;
    int64_t block_cache_bypass_chkpt;
    int64_t block_prefetch_disk_one;
    int64_t block_prefetch_skipped;
    int64_t block_prefetch_pages_fail;
    int64_t block_prefetch_pages_queued;
    int64_t block_prefetch_pages_read;
    int64_t block_prefetch_attempts;
    int64_t block_cache_blocks_removed;
    int64_t block_cache_blocks_removed_blocked;
    int64_t block_cache_blocks;
    int64_t block_cache_blocks_insert_read;
    int64_t block_cache_blocks_insert_write;
    int64_t block_cache_bytes;
    int64_t block_cache_bytes_insert_read;
    int64_t block_cache_bytes_insert_write;
    int64_t block_preload;
    int64_t block_read;
    int64_t block_write;
    int64_t block_byte_read;
    int64_t block_byte_read_mmap;
    int64_t block_byte_read_syscall;
    int64_t block_byte_write;
    int64_t block_byte_write_compact;
    int64_t block_byte_write_checkpoint;
    int64_t block_byte_write_mmap;
    int64_t block_byte_write_syscall;
    int64_t block_map_read;
    int64_t block_byte_map_read;
    int64_t block_remap_file_resize;
    int64_t block_remap_file_write;
    int64_t cache_read_app_count;
    int64_t cache_read_app_time;
    int64_t cache_write_app_count;
    int64_t cache_write_app_time;
    int64_t cache_bytes_updates;
    int64_t cache_bytes_image;
    int64_t cache_bytes_hs;
    int64_t cache_bytes_inuse;
    int64_t cache_bytes_dirty_total;
    int64_t cache_bytes_other;
    int64_t cache_bytes_read;
    int64_t cache_bytes_write;
    int64_t cache_eviction_blocked_checkpoint;
    int64_t cache_eviction_blocked_checkpoint_hs;
    int64_t cache_eviction_get_ref;
    int64_t cache_eviction_get_ref_empty;
    int64_t cache_eviction_get_ref_empty2;
    int64_t cache_eviction_aggressive_set;
    int64_t cache_eviction_empty_score;
    int64_t cache_eviction_blocked_no_ts_checkpoint_race_1;
    int64_t cache_eviction_blocked_no_ts_checkpoint_race_2;
    int64_t cache_eviction_blocked_no_ts_checkpoint_race_3;
    int64_t cache_eviction_blocked_no_ts_checkpoint_race_4;
    int64_t cache_eviction_blocked_remove_hs_race_with_checkpoint;
    int64_t cache_eviction_walk_passes;
    int64_t cache_eviction_queue_empty;
    int64_t cache_eviction_queue_not_empty;
    int64_t cache_eviction_server_evicting;
    int64_t cache_eviction_server_slept;
    int64_t cache_eviction_slow;
    int64_t cache_eviction_walk_leaf_notfound;
    int64_t cache_eviction_state;
    int64_t cache_eviction_walk_sleeps;
    int64_t cache_eviction_target_page_lt10;
    int64_t cache_eviction_target_page_lt32;
    int64_t cache_eviction_target_page_ge128;
    int64_t cache_eviction_target_page_lt64;
    int64_t cache_eviction_target_page_lt128;
    int64_t cache_eviction_target_page_reduced;
    int64_t cache_eviction_target_strategy_both_clean_and_dirty;
    int64_t cache_eviction_target_strategy_clean;
    int64_t cache_eviction_target_strategy_dirty;
    int64_t cache_eviction_walks_abandoned;
    int64_t cache_eviction_walks_stopped;
    int64_t cache_eviction_walks_gave_up_no_targets;
    int64_t cache_eviction_walks_gave_up_ratio;
    int64_t cache_eviction_walks_ended;
    int64_t cache_eviction_walk_restart;
    int64_t cache_eviction_walk_from_root;
    int64_t cache_eviction_walk_saved_pos;
    int64_t cache_eviction_active_workers;
    int64_t cache_eviction_worker_created;
    int64_t cache_eviction_worker_evicting;
    int64_t cache_eviction_worker_removed;
    int64_t cache_eviction_stable_state_workers;
    int64_t cache_eviction_walks_active;
    int64_t cache_eviction_walks_started;
    int64_t cache_eviction_force_retune;
    int64_t cache_eviction_force_no_retry;
    int64_t cache_eviction_force_hs_fail;
    int64_t cache_eviction_force_hs;
    int64_t cache_eviction_force_hs_success;
    int64_t cache_eviction_force_clean;
    int64_t cache_eviction_force_clean_time;
    int64_t cache_eviction_force_dirty;
    int64_t cache_eviction_force_dirty_time;
    int64_t cache_eviction_force_long_update_list;
    int64_t cache_eviction_force_delete;
    int64_t cache_eviction_force;
    int64_t cache_eviction_force_fail;
    int64_t cache_eviction_force_fail_time;
    int64_t cache_eviction_blocked_hazard;
    int64_t cache_hazard_checks;
    int64_t cache_hazard_walks;
    int64_t cache_hazard_max;
    int64_t cache_hs_insert;
    int64_t cache_hs_insert_restart;
    int64_t cache_hs_ondisk_max;
    int64_t cache_hs_ondisk;
    int64_t cache_hs_read;
    int64_t cache_hs_read_miss;
    int64_t cache_hs_read_squash;
    int64_t cache_hs_order_lose_durable_timestamp;
    int64_t cache_hs_key_truncate_rts_unstable;
    int64_t cache_hs_key_truncate_rts;
    int64_t cache_hs_btree_truncate;
    int64_t cache_hs_key_truncate;
    int64_t cache_hs_order_remove;
    int64_t cache_hs_key_truncate_onpage_removal;
    int64_t cache_hs_btree_truncate_dryrun;
    int64_t cache_hs_key_truncate_rts_unstable_dryrun;
    int64_t cache_hs_key_truncate_rts_dryrun;
    int64_t cache_hs_order_reinsert;
    int64_t cache_hs_write_squash;
    int64_t cache_inmem_splittable;
    int64_t cache_inmem_split;
    int64_t cache_eviction_blocked_internal_page_split;
    int64_t cache_eviction_internal;
    int64_t cache_eviction_internal_pages_queued;
    int64_t cache_eviction_internal_pages_seen;
    int64_t cache_eviction_internal_pages_already_queued;
    int64_t cache_eviction_split_internal;
    int64_t cache_eviction_split_leaf;
    int64_t cache_bytes_max;
    int64_t cache_eviction_maximum_milliseconds;
    int64_t cache_eviction_maximum_page_size;
    int64_t cache_eviction_dirty;
    int64_t cache_eviction_app_dirty;
    int64_t cache_timed_out_ops;
    int64_t cache_eviction_blocked_overflow_keys;
    int64_t cache_read_overflow;
    int64_t cache_eviction_deepen;
    int64_t cache_write_hs;
    int64_t cache_eviction_consider_prefetch;
    int64_t cache_pages_inuse;
    int64_t cache_eviction_app;
    int64_t cache_eviction_pages_in_parallel_with_checkpoint;
    int64_t cache_eviction_pages_queued;
    int64_t cache_eviction_pages_queued_post_lru;
    int64_t cache_eviction_pages_queued_urgent;
    int64_t cache_eviction_pages_queued_oldest;
    int64_t cache_eviction_pages_queued_urgent_hs_dirty;
    int64_t cache_read;
    int64_t cache_read_deleted;
    int64_t cache_read_deleted_prepared;
    int64_t cache_eviction_clear_ordinary;
    int64_t cache_pages_requested;
    int64_t cache_pages_prefetch;
    int64_t cache_eviction_pages_seen;
    int64_t cache_eviction_pages_already_queued;
    int64_t cache_eviction_fail;
    int64_t cache_eviction_fail_active_children_on_an_internal_page;
    int64_t cache_eviction_fail_in_reconciliation;
    int64_t cache_eviction_fail_checkpoint_no_ts;
    int64_t cache_eviction_walk;
    int64_t cache_write;
    int64_t cache_write_restore;
    int64_t cache_overhead;
    int64_t cache_eviction_blocked_recently_modified;
    int64_t cache_reverse_splits;
    int64_t cache_reverse_splits_skipped_vlcs;
    int64_t cache_eviction_server_skip_dirty_pages_during_checkpoint;
    int64_t cache_eviction_server_skip_pages_last_running;
    int64_t cache_eviction_server_skip_pages_retry;
    int64_t cache_hs_insert_full_update;
    int64_t cache_hs_insert_reverse_modify;
    int64_t cache_reentry_hs_eviction_milliseconds;
    int64_t cache_bytes_internal;
    int64_t cache_bytes_leaf;
    int64_t cache_bytes_dirty;
    int64_t cache_pages_dirty;
    int64_t cache_eviction_blocked_uncommitted_truncate;
    int64_t cache_eviction_clean;
    int64_t fsync_all_fh_total;
    int64_t fsync_all_fh;
    int64_t fsync_all_time;
    int64_t capacity_bytes_read;
    int64_t capacity_bytes_ckpt;
    int64_t capacity_bytes_evict;
    int64_t capacity_bytes_log;
    int64_t capacity_bytes_written;
    int64_t capacity_threshold;
    int64_t capacity_time_total;
    int64_t capacity_time_ckpt;
    int64_t capacity_time_evict;
    int64_t capacity_time_log;
    int64_t capacity_time_read;
    int64_t checkpoint_snapshot_acquired;
    int64_t checkpoint_skipped;
    int64_t checkpoint_fsync_post;
    int64_t checkpoint_fsync_post_duration;
    int64_t checkpoint_generation;
    int64_t checkpoint_time_max;
    int64_t checkpoint_time_min;
    int64_t checkpoint_handle_duration;
    int64_t checkpoint_handle_duration_apply;
    int64_t checkpoint_handle_duration_skip;
    int64_t checkpoint_handle_applied;
    int64_t checkpoint_handle_skipped;
    int64_t checkpoint_handle_walked;
    int64_t checkpoint_time_recent;
    int64_t checkpoints;
    int64_t checkpoints_compact;
    int64_t checkpoint_sync;
    int64_t checkpoint_presync;
    int64_t checkpoint_hs_pages_reconciled;
    int64_t checkpoint_pages_visited_internal;
    int64_t checkpoint_pages_visited_leaf;
    int64_t checkpoint_pages_reconciled;
    int64_t checkpoint_cleanup_pages_evict;
    int64_t checkpoint_cleanup_pages_removed;
    int64_t checkpoint_cleanup_pages_walk_skipped;
    int64_t checkpoint_cleanup_pages_visited;
    int64_t checkpoint_prep_running;
    int64_t checkpoint_prep_max;
    int64_t checkpoint_prep_min;
    int64_t checkpoint_prep_recent;
    int64_t checkpoint_prep_total;
    int64_t checkpoint_state;
    int64_t checkpoint_scrub_target;
    int64_t checkpoint_scrub_time;
    int64_t checkpoint_stop_stress_active;
    int64_t checkpoint_time_total;
    int64_t checkpoint_obsolete_applied;
    int64_t checkpoint_wait_reduce_dirty;
<<<<<<< HEAD
    int64_t chunkcache_spans_chunks_read;
    int64_t chunkcache_spans_chunks_remove;
    int64_t chunkcache_chunks_evicted;
    int64_t chunkcache_exceeded_capacity;
    int64_t chunkcache_lookups;
    int64_t chunkcache_metadata_work_units_created;
    int64_t chunkcache_metadata_work_units_dequeued;
    int64_t chunkcache_misses;
    int64_t chunkcache_io_failed;
    int64_t chunkcache_retries;
    int64_t chunkcache_toomany_retries;
    int64_t chunkcache_bytes_inuse;
    int64_t chunkcache_bytes_inuse_pinned;
    int64_t chunkcache_chunks_inuse;
    int64_t chunkcache_create_and_link_chunks;
    int64_t chunkcache_chunks_pinned;
=======
    int64_t chunk_cache_spans_chunks_read;
    int64_t chunk_cache_chunks_evicted;
    int64_t chunk_cache_exceeded_capacity;
    int64_t chunk_cache_lookups;
    int64_t chunk_cache_misses;
    int64_t chunk_cache_newly_inserted;
    int64_t chunk_cache_io_failed;
    int64_t chunk_cache_retries;
    int64_t chunk_cache_toomany_retries;
    int64_t chunk_cache_bytes_inuse;
    int64_t chunk_cache_bytes_inuse_pinned;
    int64_t chunk_cache_chunks_inuse;
    int64_t chunk_cache_chunks_pinned;
>>>>>>> 642c810a
    int64_t cond_auto_wait_reset;
    int64_t cond_auto_wait;
    int64_t cond_auto_wait_skipped;
    int64_t time_travel;
    int64_t file_open;
    int64_t buckets_dh;
    int64_t buckets;
    int64_t memory_allocation;
    int64_t memory_free;
    int64_t memory_grow;
    int64_t no_session_sweep_5min;
    int64_t no_session_sweep_60min;
    int64_t cond_wait;
    int64_t rwlock_read;
    int64_t rwlock_write;
    int64_t fsync_io;
    int64_t read_io;
    int64_t write_io;
    int64_t cursor_next_skip_total;
    int64_t cursor_prev_skip_total;
    int64_t cursor_skip_hs_cur_position;
    int64_t cursor_search_near_prefix_fast_paths;
    int64_t cursor_reposition_failed;
    int64_t cursor_reposition;
    int64_t cursor_cached_count;
    int64_t cursor_bound_error;
    int64_t cursor_bounds_reset;
    int64_t cursor_bounds_comparisons;
    int64_t cursor_bounds_next_unpositioned;
    int64_t cursor_bounds_next_early_exit;
    int64_t cursor_bounds_prev_unpositioned;
    int64_t cursor_bounds_prev_early_exit;
    int64_t cursor_bounds_search_early_exit;
    int64_t cursor_bounds_search_near_repositioned_cursor;
    int64_t cursor_insert_bulk;
    int64_t cursor_cache_error;
    int64_t cursor_cache;
    int64_t cursor_close_error;
    int64_t cursor_compare_error;
    int64_t cursor_create;
    int64_t cursor_equals_error;
    int64_t cursor_get_key_error;
    int64_t cursor_get_value_error;
    int64_t cursor_insert;
    int64_t cursor_insert_error;
    int64_t cursor_insert_check_error;
    int64_t cursor_insert_bytes;
    int64_t cursor_largest_key_error;
    int64_t cursor_modify;
    int64_t cursor_modify_error;
    int64_t cursor_modify_bytes;
    int64_t cursor_modify_bytes_touch;
    int64_t cursor_next;
    int64_t cursor_next_error;
    int64_t cursor_next_hs_tombstone;
    int64_t cursor_next_skip_lt_100;
    int64_t cursor_next_skip_ge_100;
    int64_t cursor_next_random_error;
    int64_t cursor_restart;
    int64_t cursor_prev;
    int64_t cursor_prev_error;
    int64_t cursor_prev_hs_tombstone;
    int64_t cursor_prev_skip_ge_100;
    int64_t cursor_prev_skip_lt_100;
    int64_t cursor_reconfigure_error;
    int64_t cursor_remove;
    int64_t cursor_remove_error;
    int64_t cursor_remove_bytes;
    int64_t cursor_reopen_error;
    int64_t cursor_reserve;
    int64_t cursor_reserve_error;
    int64_t cursor_reset;
    int64_t cursor_reset_error;
    int64_t cursor_search;
    int64_t cursor_search_error;
    int64_t cursor_search_hs;
    int64_t cursor_search_near;
    int64_t cursor_search_near_error;
    int64_t cursor_sweep_buckets;
    int64_t cursor_sweep_closed;
    int64_t cursor_sweep_examined;
    int64_t cursor_sweep;
    int64_t cursor_truncate;
    int64_t cursor_truncate_keys_deleted;
    int64_t cursor_update;
    int64_t cursor_update_error;
    int64_t cursor_update_bytes;
    int64_t cursor_update_bytes_changed;
    int64_t cursor_reopen;
    int64_t cursor_open_count;
    int64_t dh_conn_handle_size;
    int64_t dh_conn_handle_count;
    int64_t dh_sweep_ref;
    int64_t dh_sweep_close;
    int64_t dh_sweep_remove;
    int64_t dh_sweep_tod;
    int64_t dh_sweeps;
    int64_t dh_sweep_skip_ckpt;
    int64_t dh_session_handles;
    int64_t dh_session_sweeps;
    int64_t lock_checkpoint_count;
    int64_t lock_checkpoint_wait_application;
    int64_t lock_checkpoint_wait_internal;
    int64_t lock_dhandle_wait_application;
    int64_t lock_dhandle_wait_internal;
    int64_t lock_dhandle_read_count;
    int64_t lock_dhandle_write_count;
    int64_t lock_durable_timestamp_wait_application;
    int64_t lock_durable_timestamp_wait_internal;
    int64_t lock_durable_timestamp_read_count;
    int64_t lock_durable_timestamp_write_count;
    int64_t lock_metadata_count;
    int64_t lock_metadata_wait_application;
    int64_t lock_metadata_wait_internal;
    int64_t lock_read_timestamp_wait_application;
    int64_t lock_read_timestamp_wait_internal;
    int64_t lock_read_timestamp_read_count;
    int64_t lock_read_timestamp_write_count;
    int64_t lock_schema_count;
    int64_t lock_schema_wait_application;
    int64_t lock_schema_wait_internal;
    int64_t lock_table_wait_application;
    int64_t lock_table_wait_internal;
    int64_t lock_table_read_count;
    int64_t lock_table_write_count;
    int64_t lock_txn_global_wait_application;
    int64_t lock_txn_global_wait_internal;
    int64_t lock_txn_global_read_count;
    int64_t lock_txn_global_write_count;
    int64_t log_slot_switch_busy;
    int64_t log_force_remove_sleep;
    int64_t log_bytes_payload;
    int64_t log_bytes_written;
    int64_t log_zero_fills;
    int64_t log_flush;
    int64_t log_force_write;
    int64_t log_force_write_skip;
    int64_t log_compress_writes;
    int64_t log_compress_write_fails;
    int64_t log_compress_small;
    int64_t log_release_write_lsn;
    int64_t log_scans;
    int64_t log_scan_rereads;
    int64_t log_write_lsn;
    int64_t log_write_lsn_skip;
    int64_t log_sync;
    int64_t log_sync_duration;
    int64_t log_sync_dir;
    int64_t log_sync_dir_duration;
    int64_t log_writes;
    int64_t log_slot_consolidated;
    int64_t log_max_filesize;
    int64_t log_prealloc_max;
    int64_t log_prealloc_missed;
    int64_t log_prealloc_files;
    int64_t log_prealloc_used;
    int64_t log_scan_records;
    int64_t log_slot_close_race;
    int64_t log_slot_close_unbuf;
    int64_t log_slot_closes;
    int64_t log_slot_races;
    int64_t log_slot_yield_race;
    int64_t log_slot_immediate;
    int64_t log_slot_yield_close;
    int64_t log_slot_yield_sleep;
    int64_t log_slot_yield;
    int64_t log_slot_active_closed;
    int64_t log_slot_yield_duration;
    int64_t log_slot_no_free_slots;
    int64_t log_slot_unbuffered;
    int64_t log_compress_mem;
    int64_t log_buffer_size;
    int64_t log_compress_len;
    int64_t log_slot_coalesced;
    int64_t log_close_yields;
    int64_t perf_hist_fsread_latency_lt50;
    int64_t perf_hist_fsread_latency_lt100;
    int64_t perf_hist_fsread_latency_lt250;
    int64_t perf_hist_fsread_latency_lt500;
    int64_t perf_hist_fsread_latency_lt1000;
    int64_t perf_hist_fsread_latency_gt1000;
    int64_t perf_hist_fswrite_latency_lt50;
    int64_t perf_hist_fswrite_latency_lt100;
    int64_t perf_hist_fswrite_latency_lt250;
    int64_t perf_hist_fswrite_latency_lt500;
    int64_t perf_hist_fswrite_latency_lt1000;
    int64_t perf_hist_fswrite_latency_gt1000;
    int64_t perf_hist_opread_latency_lt250;
    int64_t perf_hist_opread_latency_lt500;
    int64_t perf_hist_opread_latency_lt1000;
    int64_t perf_hist_opread_latency_lt10000;
    int64_t perf_hist_opread_latency_gt10000;
    int64_t perf_hist_opwrite_latency_lt250;
    int64_t perf_hist_opwrite_latency_lt500;
    int64_t perf_hist_opwrite_latency_lt1000;
    int64_t perf_hist_opwrite_latency_lt10000;
    int64_t perf_hist_opwrite_latency_gt10000;
    int64_t rec_vlcs_emptied_pages;
    int64_t rec_time_window_bytes_ts;
    int64_t rec_time_window_bytes_txn;
    int64_t rec_page_delete_fast;
    int64_t rec_overflow_key_leaf;
    int64_t rec_maximum_milliseconds;
    int64_t rec_maximum_image_build_milliseconds;
    int64_t rec_maximum_hs_wrapup_milliseconds;
    int64_t rec_pages;
    int64_t rec_pages_eviction;
    int64_t rec_pages_with_prepare;
    int64_t rec_pages_with_ts;
    int64_t rec_pages_with_txn;
    int64_t rec_page_delete;
    int64_t rec_time_aggr_newest_start_durable_ts;
    int64_t rec_time_aggr_newest_stop_durable_ts;
    int64_t rec_time_aggr_newest_stop_ts;
    int64_t rec_time_aggr_newest_stop_txn;
    int64_t rec_time_aggr_newest_txn;
    int64_t rec_time_aggr_oldest_start_ts;
    int64_t rec_time_aggr_prepared;
    int64_t rec_time_window_pages_prepared;
    int64_t rec_time_window_pages_durable_start_ts;
    int64_t rec_time_window_pages_start_ts;
    int64_t rec_time_window_pages_start_txn;
    int64_t rec_time_window_pages_durable_stop_ts;
    int64_t rec_time_window_pages_stop_ts;
    int64_t rec_time_window_pages_stop_txn;
    int64_t rec_time_window_prepared;
    int64_t rec_time_window_durable_start_ts;
    int64_t rec_time_window_start_ts;
    int64_t rec_time_window_start_txn;
    int64_t rec_time_window_durable_stop_ts;
    int64_t rec_time_window_stop_ts;
    int64_t rec_time_window_stop_txn;
    int64_t rec_split_stashed_bytes;
    int64_t rec_split_stashed_objects;
    int64_t local_objects_inuse;
    int64_t flush_tier_fail;
    int64_t flush_tier;
    int64_t flush_tier_skipped;
    int64_t flush_tier_switched;
    int64_t local_objects_removed;
    int64_t session_open;
    int64_t session_query_ts;
    int64_t session_table_alter_fail;
    int64_t session_table_alter_success;
    int64_t session_table_alter_trigger_checkpoint;
    int64_t session_table_alter_skip;
    int64_t session_table_compact_dhandle_success;
    int64_t session_table_compact_fail;
    int64_t session_table_compact_fail_cache_pressure;
    int64_t session_table_compact_running;
    int64_t session_table_compact_skipped;
    int64_t session_table_compact_success;
    int64_t session_table_compact_timeout;
    int64_t session_table_create_fail;
    int64_t session_table_create_success;
    int64_t session_table_create_import_fail;
    int64_t session_table_create_import_success;
    int64_t session_table_drop_fail;
    int64_t session_table_drop_success;
    int64_t session_table_rename_fail;
    int64_t session_table_rename_success;
    int64_t session_table_salvage_fail;
    int64_t session_table_salvage_success;
    int64_t session_table_truncate_fail;
    int64_t session_table_truncate_success;
    int64_t session_table_verify_fail;
    int64_t session_table_verify_success;
    int64_t tiered_work_units_dequeued;
    int64_t tiered_work_units_removed;
    int64_t tiered_work_units_created;
    int64_t tiered_retention;
    int64_t thread_fsync_active;
    int64_t thread_read_active;
    int64_t thread_write_active;
    int64_t application_evict_time;
    int64_t application_cache_time;
    int64_t txn_release_blocked;
    int64_t conn_close_blocked_lsm;
    int64_t dhandle_lock_blocked;
    int64_t page_index_slot_ref_blocked;
    int64_t prepared_transition_blocked_page;
    int64_t page_busy_blocked;
    int64_t page_forcible_evict_blocked;
    int64_t page_locked_blocked;
    int64_t page_read_blocked;
    int64_t page_sleep;
    int64_t page_del_rollback_blocked;
    int64_t child_modify_blocked_page;
    int64_t txn_prepared_updates;
    int64_t txn_prepared_updates_committed;
    int64_t txn_prepared_updates_key_repeated;
    int64_t txn_prepared_updates_rolledback;
    int64_t txn_read_race_prepare_commit;
    int64_t txn_read_overflow_remove;
    int64_t txn_rollback_oldest_pinned;
    int64_t txn_prepare;
    int64_t txn_prepare_commit;
    int64_t txn_prepare_active;
    int64_t txn_prepare_rollback;
    int64_t txn_query_ts;
    int64_t txn_read_race_prepare_update;
    int64_t txn_rts;
    int64_t txn_rts_sweep_hs_keys_dryrun;
    int64_t txn_rts_hs_stop_older_than_newer_start;
    int64_t txn_rts_inconsistent_ckpt;
    int64_t txn_rts_keys_removed;
    int64_t txn_rts_keys_restored;
    int64_t txn_rts_keys_removed_dryrun;
    int64_t txn_rts_keys_restored_dryrun;
    int64_t txn_rts_pages_visited;
    int64_t txn_rts_hs_restore_tombstones;
    int64_t txn_rts_hs_restore_updates;
    int64_t txn_rts_delete_rle_skipped;
    int64_t txn_rts_stable_rle_skipped;
    int64_t txn_rts_sweep_hs_keys;
    int64_t txn_rts_hs_restore_tombstones_dryrun;
    int64_t txn_rts_tree_walk_skip_pages;
    int64_t txn_rts_upd_aborted;
    int64_t txn_rts_hs_restore_updates_dryrun;
    int64_t txn_rts_hs_removed;
    int64_t txn_rts_upd_aborted_dryrun;
    int64_t txn_rts_hs_removed_dryrun;
    int64_t txn_sessions_walked;
    int64_t txn_set_ts;
    int64_t txn_set_ts_durable;
    int64_t txn_set_ts_durable_upd;
    int64_t txn_set_ts_oldest;
    int64_t txn_set_ts_oldest_upd;
    int64_t txn_set_ts_stable;
    int64_t txn_set_ts_stable_upd;
    int64_t txn_begin;
    int64_t txn_hs_ckpt_duration;
    int64_t txn_pinned_range;
    int64_t txn_pinned_checkpoint_range;
    int64_t txn_pinned_timestamp;
    int64_t txn_pinned_timestamp_checkpoint;
    int64_t txn_pinned_timestamp_reader;
    int64_t txn_pinned_timestamp_oldest;
    int64_t txn_timestamp_oldest_active_read;
    int64_t txn_rollback_to_stable_running;
    int64_t txn_walk_sessions;
    int64_t txn_commit;
    int64_t txn_rollback;
    int64_t txn_update_conflict;
};

/*
 * Statistics entries for data sources.
 */
#define WT_DSRC_STATS_BASE 2000
struct __wt_dsrc_stats {
    int64_t bloom_false_positive;
    int64_t bloom_hit;
    int64_t bloom_miss;
    int64_t bloom_page_evict;
    int64_t bloom_page_read;
    int64_t bloom_count;
    int64_t lsm_chunk_count;
    int64_t lsm_generation_max;
    int64_t lsm_lookup_no_bloom;
    int64_t lsm_checkpoint_throttle;
    int64_t lsm_merge_throttle;
    int64_t bloom_size;
    int64_t autocommit_readonly_retry;
    int64_t autocommit_update_retry;
    int64_t block_extension;
    int64_t block_alloc;
    int64_t block_free;
    int64_t block_checkpoint_size;
    int64_t allocation_size;
    int64_t block_reuse_bytes;
    int64_t block_magic;
    int64_t block_major;
    int64_t block_size;
    int64_t block_minor;
    int64_t btree_checkpoint_generation;
    int64_t btree_clean_checkpoint_timer;
    int64_t btree_compact_pages_reviewed;
    int64_t btree_compact_pages_rewritten;
    int64_t btree_compact_pages_skipped;
    int64_t btree_compact_pages_rewritten_expected;
    int64_t btree_compact_skipped;
    int64_t btree_column_fix;
    int64_t btree_column_tws;
    int64_t btree_column_internal;
    int64_t btree_column_rle;
    int64_t btree_column_deleted;
    int64_t btree_column_variable;
    int64_t btree_fixed_len;
    int64_t btree_maxintlpage;
    int64_t btree_maxleafkey;
    int64_t btree_maxleafpage;
    int64_t btree_maxleafvalue;
    int64_t btree_maximum_depth;
    int64_t btree_entries;
    int64_t btree_overflow;
    int64_t btree_row_empty_values;
    int64_t btree_row_internal;
    int64_t btree_row_leaf;
    int64_t cache_bytes_inuse;
    int64_t cache_bytes_dirty_total;
    int64_t cache_bytes_read;
    int64_t cache_bytes_write;
    int64_t cache_eviction_blocked_checkpoint;
    int64_t cache_eviction_blocked_checkpoint_hs;
    int64_t cache_eviction_fail;
    int64_t cache_eviction_blocked_no_ts_checkpoint_race_1;
    int64_t cache_eviction_blocked_no_ts_checkpoint_race_2;
    int64_t cache_eviction_blocked_no_ts_checkpoint_race_3;
    int64_t cache_eviction_blocked_no_ts_checkpoint_race_4;
    int64_t cache_eviction_blocked_remove_hs_race_with_checkpoint;
    int64_t cache_eviction_walk_passes;
    int64_t cache_eviction_target_page_lt10;
    int64_t cache_eviction_target_page_lt32;
    int64_t cache_eviction_target_page_ge128;
    int64_t cache_eviction_target_page_lt64;
    int64_t cache_eviction_target_page_lt128;
    int64_t cache_eviction_target_page_reduced;
    int64_t cache_eviction_walks_abandoned;
    int64_t cache_eviction_walks_stopped;
    int64_t cache_eviction_walks_gave_up_no_targets;
    int64_t cache_eviction_walks_gave_up_ratio;
    int64_t cache_eviction_walks_ended;
    int64_t cache_eviction_walk_restart;
    int64_t cache_eviction_walk_from_root;
    int64_t cache_eviction_walk_saved_pos;
    int64_t cache_eviction_blocked_hazard;
    int64_t cache_hs_insert;
    int64_t cache_hs_insert_restart;
    int64_t cache_hs_read;
    int64_t cache_hs_read_miss;
    int64_t cache_hs_read_squash;
    int64_t cache_hs_order_lose_durable_timestamp;
    int64_t cache_hs_key_truncate_rts_unstable;
    int64_t cache_hs_key_truncate_rts;
    int64_t cache_hs_btree_truncate;
    int64_t cache_hs_key_truncate;
    int64_t cache_hs_order_remove;
    int64_t cache_hs_key_truncate_onpage_removal;
    int64_t cache_hs_btree_truncate_dryrun;
    int64_t cache_hs_key_truncate_rts_unstable_dryrun;
    int64_t cache_hs_key_truncate_rts_dryrun;
    int64_t cache_hs_order_reinsert;
    int64_t cache_hs_write_squash;
    int64_t cache_inmem_splittable;
    int64_t cache_inmem_split;
    int64_t cache_eviction_blocked_internal_page_split;
    int64_t cache_eviction_internal;
    int64_t cache_eviction_split_internal;
    int64_t cache_eviction_split_leaf;
    int64_t cache_eviction_dirty;
    int64_t cache_eviction_blocked_overflow_keys;
    int64_t cache_read_overflow;
    int64_t cache_eviction_deepen;
    int64_t cache_write_hs;
    int64_t cache_read;
    int64_t cache_read_deleted;
    int64_t cache_read_deleted_prepared;
    int64_t cache_pages_requested;
    int64_t cache_pages_prefetch;
    int64_t cache_eviction_pages_seen;
    int64_t cache_write;
    int64_t cache_write_restore;
    int64_t cache_eviction_blocked_recently_modified;
    int64_t cache_reverse_splits;
    int64_t cache_reverse_splits_skipped_vlcs;
    int64_t cache_hs_insert_full_update;
    int64_t cache_hs_insert_reverse_modify;
    int64_t cache_bytes_dirty;
    int64_t cache_eviction_blocked_uncommitted_truncate;
    int64_t cache_eviction_clean;
    int64_t cache_state_gen_avg_gap;
    int64_t cache_state_avg_written_size;
    int64_t cache_state_avg_visited_age;
    int64_t cache_state_avg_unvisited_age;
    int64_t cache_state_pages_clean;
    int64_t cache_state_gen_current;
    int64_t cache_state_pages_dirty;
    int64_t cache_state_root_entries;
    int64_t cache_state_pages_internal;
    int64_t cache_state_pages_leaf;
    int64_t cache_state_gen_max_gap;
    int64_t cache_state_max_pagesize;
    int64_t cache_state_min_written_size;
    int64_t cache_state_unvisited_count;
    int64_t cache_state_smaller_alloc_size;
    int64_t cache_state_memory;
    int64_t cache_state_queued;
    int64_t cache_state_not_queueable;
    int64_t cache_state_refs_skipped;
    int64_t cache_state_root_size;
    int64_t cache_state_pages;
    int64_t checkpoint_snapshot_acquired;
    int64_t checkpoint_cleanup_pages_evict;
    int64_t checkpoint_cleanup_pages_removed;
    int64_t checkpoint_cleanup_pages_walk_skipped;
    int64_t checkpoint_cleanup_pages_visited;
    int64_t checkpoint_obsolete_applied;
    int64_t compress_precomp_intl_max_page_size;
    int64_t compress_precomp_leaf_max_page_size;
    int64_t compress_read;
    int64_t compress_write;
    int64_t compress_hist_ratio_max;
    int64_t compress_hist_ratio_16;
    int64_t compress_hist_ratio_2;
    int64_t compress_hist_ratio_32;
    int64_t compress_hist_ratio_4;
    int64_t compress_hist_ratio_64;
    int64_t compress_hist_ratio_8;
    int64_t compress_write_fail;
    int64_t compress_write_too_small;
    int64_t cursor_next_skip_total;
    int64_t cursor_prev_skip_total;
    int64_t cursor_skip_hs_cur_position;
    int64_t cursor_search_near_prefix_fast_paths;
    int64_t cursor_reposition_failed;
    int64_t cursor_reposition;
    int64_t cursor_insert_bulk;
    int64_t cursor_reopen;
    int64_t cursor_cache;
    int64_t cursor_create;
    int64_t cursor_bound_error;
    int64_t cursor_bounds_reset;
    int64_t cursor_bounds_comparisons;
    int64_t cursor_bounds_next_unpositioned;
    int64_t cursor_bounds_next_early_exit;
    int64_t cursor_bounds_prev_unpositioned;
    int64_t cursor_bounds_prev_early_exit;
    int64_t cursor_bounds_search_early_exit;
    int64_t cursor_bounds_search_near_repositioned_cursor;
    int64_t cursor_cache_error;
    int64_t cursor_close_error;
    int64_t cursor_compare_error;
    int64_t cursor_equals_error;
    int64_t cursor_get_key_error;
    int64_t cursor_get_value_error;
    int64_t cursor_insert_error;
    int64_t cursor_insert_check_error;
    int64_t cursor_largest_key_error;
    int64_t cursor_modify_error;
    int64_t cursor_next_error;
    int64_t cursor_next_hs_tombstone;
    int64_t cursor_next_skip_lt_100;
    int64_t cursor_next_skip_ge_100;
    int64_t cursor_next_random_error;
    int64_t cursor_prev_error;
    int64_t cursor_prev_hs_tombstone;
    int64_t cursor_prev_skip_ge_100;
    int64_t cursor_prev_skip_lt_100;
    int64_t cursor_reconfigure_error;
    int64_t cursor_remove_error;
    int64_t cursor_reopen_error;
    int64_t cursor_reserve_error;
    int64_t cursor_reset_error;
    int64_t cursor_search_error;
    int64_t cursor_search_near_error;
    int64_t cursor_update_error;
    int64_t cursor_insert;
    int64_t cursor_insert_bytes;
    int64_t cursor_modify;
    int64_t cursor_modify_bytes;
    int64_t cursor_modify_bytes_touch;
    int64_t cursor_next;
    int64_t cursor_open_count;
    int64_t cursor_restart;
    int64_t cursor_prev;
    int64_t cursor_remove;
    int64_t cursor_remove_bytes;
    int64_t cursor_reserve;
    int64_t cursor_reset;
    int64_t cursor_search;
    int64_t cursor_search_hs;
    int64_t cursor_search_near;
    int64_t cursor_truncate;
    int64_t cursor_update;
    int64_t cursor_update_bytes;
    int64_t cursor_update_bytes_changed;
    int64_t rec_vlcs_emptied_pages;
    int64_t rec_time_window_bytes_ts;
    int64_t rec_time_window_bytes_txn;
    int64_t rec_dictionary;
    int64_t rec_page_delete_fast;
    int64_t rec_suffix_compression;
    int64_t rec_multiblock_internal;
    int64_t rec_prefix_compression;
    int64_t rec_multiblock_leaf;
    int64_t rec_overflow_key_leaf;
    int64_t rec_multiblock_max;
    int64_t rec_overflow_value;
    int64_t rec_pages;
    int64_t rec_pages_eviction;
    int64_t rec_page_delete;
    int64_t rec_time_aggr_newest_start_durable_ts;
    int64_t rec_time_aggr_newest_stop_durable_ts;
    int64_t rec_time_aggr_newest_stop_ts;
    int64_t rec_time_aggr_newest_stop_txn;
    int64_t rec_time_aggr_newest_txn;
    int64_t rec_time_aggr_oldest_start_ts;
    int64_t rec_time_aggr_prepared;
    int64_t rec_time_window_pages_prepared;
    int64_t rec_time_window_pages_durable_start_ts;
    int64_t rec_time_window_pages_start_ts;
    int64_t rec_time_window_pages_start_txn;
    int64_t rec_time_window_pages_durable_stop_ts;
    int64_t rec_time_window_pages_stop_ts;
    int64_t rec_time_window_pages_stop_txn;
    int64_t rec_time_window_prepared;
    int64_t rec_time_window_durable_start_ts;
    int64_t rec_time_window_start_ts;
    int64_t rec_time_window_start_txn;
    int64_t rec_time_window_durable_stop_ts;
    int64_t rec_time_window_stop_ts;
    int64_t rec_time_window_stop_txn;
    int64_t session_compact;
    int64_t txn_read_race_prepare_commit;
    int64_t txn_read_overflow_remove;
    int64_t txn_read_race_prepare_update;
    int64_t txn_rts_sweep_hs_keys_dryrun;
    int64_t txn_rts_hs_stop_older_than_newer_start;
    int64_t txn_rts_inconsistent_ckpt;
    int64_t txn_rts_keys_removed;
    int64_t txn_rts_keys_restored;
    int64_t txn_rts_keys_removed_dryrun;
    int64_t txn_rts_keys_restored_dryrun;
    int64_t txn_rts_hs_restore_tombstones;
    int64_t txn_rts_hs_restore_updates;
    int64_t txn_rts_delete_rle_skipped;
    int64_t txn_rts_stable_rle_skipped;
    int64_t txn_rts_sweep_hs_keys;
    int64_t txn_rts_hs_restore_tombstones_dryrun;
    int64_t txn_rts_hs_restore_updates_dryrun;
    int64_t txn_rts_hs_removed;
    int64_t txn_rts_hs_removed_dryrun;
    int64_t txn_update_conflict;
};

/*
 * Statistics entries for join cursors.
 */
#define WT_JOIN_STATS_BASE 3000
struct __wt_join_stats {
    int64_t main_access;
    int64_t bloom_false_positive;
    int64_t membership_check;
    int64_t bloom_insert;
    int64_t iterated;
};

/*
 * Statistics entries for session.
 */
#define WT_SESSION_STATS_BASE 4000
struct __wt_session_stats {
    int64_t bytes_read;
    int64_t bytes_write;
    int64_t lock_dhandle_wait;
    int64_t txn_bytes_dirty;
    int64_t read_time;
    int64_t write_time;
    int64_t lock_schema_wait;
    int64_t cache_time;
};

/* Statistics section: END */<|MERGE_RESOLUTION|>--- conflicted
+++ resolved
@@ -609,15 +609,14 @@
     int64_t checkpoint_time_total;
     int64_t checkpoint_obsolete_applied;
     int64_t checkpoint_wait_reduce_dirty;
-<<<<<<< HEAD
     int64_t chunkcache_spans_chunks_read;
-    int64_t chunkcache_spans_chunks_remove;
     int64_t chunkcache_chunks_evicted;
     int64_t chunkcache_exceeded_capacity;
     int64_t chunkcache_lookups;
     int64_t chunkcache_metadata_work_units_created;
     int64_t chunkcache_metadata_work_units_dequeued;
     int64_t chunkcache_misses;
+    int64_t chunkcache_newly_inserted;
     int64_t chunkcache_io_failed;
     int64_t chunkcache_retries;
     int64_t chunkcache_toomany_retries;
@@ -626,21 +625,6 @@
     int64_t chunkcache_chunks_inuse;
     int64_t chunkcache_create_and_link_chunks;
     int64_t chunkcache_chunks_pinned;
-=======
-    int64_t chunk_cache_spans_chunks_read;
-    int64_t chunk_cache_chunks_evicted;
-    int64_t chunk_cache_exceeded_capacity;
-    int64_t chunk_cache_lookups;
-    int64_t chunk_cache_misses;
-    int64_t chunk_cache_newly_inserted;
-    int64_t chunk_cache_io_failed;
-    int64_t chunk_cache_retries;
-    int64_t chunk_cache_toomany_retries;
-    int64_t chunk_cache_bytes_inuse;
-    int64_t chunk_cache_bytes_inuse_pinned;
-    int64_t chunk_cache_chunks_inuse;
-    int64_t chunk_cache_chunks_pinned;
->>>>>>> 642c810a
     int64_t cond_auto_wait_reset;
     int64_t cond_auto_wait;
     int64_t cond_auto_wait_skipped;
