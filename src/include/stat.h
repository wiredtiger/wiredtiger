--- conflicted
+++ resolved
@@ -938,36 +938,6 @@
     int64_t log_compress_len;
     int64_t log_slot_coalesced;
     int64_t log_close_yields;
-<<<<<<< HEAD
-    int64_t pantry_block_get;
-    int64_t pantry_block_put;
-=======
-    int64_t oligarch_curs_insert;
-    int64_t oligarch_curs_next;
-    int64_t oligarch_curs_next_ingest;
-    int64_t oligarch_curs_next_stable;
-    int64_t oligarch_curs_prev;
-    int64_t oligarch_curs_prev_ingest;
-    int64_t oligarch_curs_prev_stable;
-    int64_t oligarch_curs_remove;
-    int64_t oligarch_curs_search_near;
-    int64_t oligarch_curs_search_near_ingest;
-    int64_t oligarch_curs_search_near_stable;
-    int64_t oligarch_curs_search;
-    int64_t oligarch_curs_search_ingest;
-    int64_t oligarch_curs_search_stable;
-    int64_t oligarch_curs_update;
-    int64_t oligarch_manager_checkpoints;
-    int64_t oligarch_manager_checkpoints_refreshed;
-    int64_t oligarch_manager_logops_applied;
-    int64_t oligarch_manager_logops_skipped;
-    int64_t oligarch_manager_skip_lsn;
-    int64_t oligarch_manager_checkpoint_candidates;
-    int64_t oligarch_manager_tables;
-    int64_t oligarch_manager_pinned_id_tables_searched;
-    int64_t oligarch_manager_running;
-    int64_t oligarch_manager_active;
->>>>>>> 10a3529d
     int64_t perf_hist_fsread_latency_lt10;
     int64_t perf_hist_fsread_latency_lt50;
     int64_t perf_hist_fsread_latency_lt100;
@@ -1420,7 +1390,6 @@
     int64_t cursor_update;
     int64_t cursor_update_bytes;
     int64_t cursor_update_bytes_changed;
-<<<<<<< HEAD
     int64_t layered_curs_insert;
     int64_t layered_curs_next;
     int64_t layered_curs_next_ingest;
@@ -1441,30 +1410,6 @@
     int64_t layered_table_manager_logops_applied;
     int64_t layered_table_manager_logops_skipped;
     int64_t layered_table_manager_skip_lsn;
-    int64_t pantry_block_get;
-    int64_t pantry_block_put;
-=======
-    int64_t oligarch_curs_insert;
-    int64_t oligarch_curs_next;
-    int64_t oligarch_curs_next_ingest;
-    int64_t oligarch_curs_next_stable;
-    int64_t oligarch_curs_prev;
-    int64_t oligarch_curs_prev_ingest;
-    int64_t oligarch_curs_prev_stable;
-    int64_t oligarch_curs_remove;
-    int64_t oligarch_curs_search_near;
-    int64_t oligarch_curs_search_near_ingest;
-    int64_t oligarch_curs_search_near_stable;
-    int64_t oligarch_curs_search;
-    int64_t oligarch_curs_search_ingest;
-    int64_t oligarch_curs_search_stable;
-    int64_t oligarch_curs_update;
-    int64_t oligarch_manager_checkpoints;
-    int64_t oligarch_manager_checkpoints_refreshed;
-    int64_t oligarch_manager_logops_applied;
-    int64_t oligarch_manager_logops_skipped;
-    int64_t oligarch_manager_skip_lsn;
->>>>>>> 10a3529d
     int64_t rec_vlcs_emptied_pages;
     int64_t rec_time_window_bytes_ts;
     int64_t rec_time_window_bytes_txn;
