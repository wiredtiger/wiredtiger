--- conflicted
+++ resolved
@@ -669,13 +669,6 @@
     int64_t session_table_create_success;
     int64_t session_table_drop_fail;
     int64_t session_table_drop_success;
-<<<<<<< HEAD
-    int64_t session_table_rebalance_fail;
-    int64_t session_table_rebalance_success;
-=======
-    int64_t session_table_import_fail;
-    int64_t session_table_import_success;
->>>>>>> 0236242f
     int64_t session_table_rename_fail;
     int64_t session_table_rename_success;
     int64_t session_table_salvage_fail;
