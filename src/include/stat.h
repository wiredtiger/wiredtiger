--- conflicted
+++ resolved
@@ -691,14 +691,11 @@
     int64_t memory_grow;
     int64_t no_session_sweep_5min;
     int64_t no_session_sweep_60min;
-<<<<<<< HEAD
     int64_t api_call_count;
     int64_t api_call_count_cursor;
     int64_t api_call_count_cursor_internal;
     int64_t api_call_count_internal;
-=======
     int64_t backup_start;
->>>>>>> 392df61a
     int64_t cond_wait;
     int64_t rwlock_read;
     int64_t rwlock_write;
