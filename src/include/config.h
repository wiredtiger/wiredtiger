--- conflicted
+++ resolved
@@ -16,8 +16,6 @@
     const int8_t *go;
 };
 
-<<<<<<< HEAD
-=======
 /*
  * We have jump tables that for each ASCII character, show the offset in a lookup table that keys
  * starting with that character start at. All keys are 7 bit ASCII.
@@ -27,7 +25,6 @@
 /*
  * The expected types of a configuration value.
  */
->>>>>>> 1e6615ac
 #define WT_CONFIG_COMPILED_TYPE_INT 0
 #define WT_CONFIG_COMPILED_TYPE_BOOLEAN 1
 #define WT_CONFIG_COMPILED_TYPE_FORMAT 2
@@ -44,10 +41,7 @@
     u_int subconfigs_entries;
     const uint8_t *subconfigs_jump;
     u_int compiled_type;
-<<<<<<< HEAD
     u_int key_id;
-=======
->>>>>>> 1e6615ac
     int64_t min_value;
     int64_t max_value;
     const char **choices;
@@ -63,14 +57,11 @@
     const WT_CONFIG_CHECK *checks; /* check array */
     u_int checks_entries;
     const uint8_t *checks_jump;
-<<<<<<< HEAD
     u_int method_id;
     size_t conf_total_size; /* total size of the structures needed for precompiling */
     u_int conf_count;       /* number of WT_CONF structures needed for precompiling */
     u_int conf_key_count;   /* number of WT_CONF_KEY structures needed for precompiling */
     bool compilable;
-=======
->>>>>>> 1e6615ac
 };
 
 struct __wt_config_parser_impl {
