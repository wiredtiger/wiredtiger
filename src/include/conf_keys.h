/*-
 * Copyright (c) 2014-present MongoDB, Inc.
 * Copyright (c) 2008-2014 WiredTiger, Inc.
 *	All rights reserved.
 *
 * See the file LICENSE for redistribution information.
 */

#pragma once

/*******************************************
 * API configuration keys.
 *******************************************/
/*
 * DO NOT EDIT: automatically built by dist/api_config.py.
 * API configuration keys: BEGIN
 */
#define WT_CONF_ID_Assert 1ULL
#define WT_CONF_ID_Block_cache 177ULL
#define WT_CONF_ID_Checkpoint 192ULL
#define WT_CONF_ID_Checkpoint_cleanup 195ULL
#define WT_CONF_ID_Chunk_cache 197ULL
#define WT_CONF_ID_Compatibility 199ULL
#define WT_CONF_ID_Debug 122ULL
#define WT_CONF_ID_Debug_mode 201ULL
#define WT_CONF_ID_Encryption 19ULL
#define WT_CONF_ID_Eviction 220ULL
#define WT_CONF_ID_File_manager 232ULL
#define WT_CONF_ID_Flush_tier 166ULL
#define WT_CONF_ID_Hash 301ULL
#define WT_CONF_ID_Heuristic_controls 237ULL
#define WT_CONF_ID_History_store 241ULL
#define WT_CONF_ID_Import 104ULL
#define WT_CONF_ID_Incremental 127ULL
#define WT_CONF_ID_Io_capacity 243ULL
#define WT_CONF_ID_Log 36ULL
#define WT_CONF_ID_Lsm 68ULL
#define WT_CONF_ID_Lsm_manager 253ULL
#define WT_CONF_ID_Main_start_printing 313ULL
#define WT_CONF_ID_Merge_custom 78ULL
#define WT_CONF_ID_Operation_tracking 256ULL
#define WT_CONF_ID_Per_connection_control_points 312ULL
#define WT_CONF_ID_Per_session_control_points 276ULL
#define WT_CONF_ID_Prefetch 281ULL
#define WT_CONF_ID_Roundup_timestamps 160ULL
#define WT_CONF_ID_Shared_cache 258ULL
#define WT_CONF_ID_Statistics_log 262ULL
#define WT_CONF_ID_Thread_0 277ULL
#define WT_CONF_ID_Thread_1 315ULL
#define WT_CONF_ID_Thread_2 316ULL
#define WT_CONF_ID_Thread_3 317ULL
#define WT_CONF_ID_Thread_4 318ULL
#define WT_CONF_ID_Tiered_storage 47ULL
<<<<<<< HEAD
#define WT_CONF_ID_Transaction_sync 321ULL
#define WT_CONF_ID_Wt_13450_ckpt 326ULL
#define WT_CONF_ID_Wt_13450_test 328ULL
=======
#define WT_CONF_ID_Transaction_sync 326ULL
>>>>>>> 18ef2ffe
#define WT_CONF_ID_access_pattern_hint 12ULL
#define WT_CONF_ID_action 93ULL
#define WT_CONF_ID_allocation_size 13ULL
#define WT_CONF_ID_app_metadata 0ULL
#define WT_CONF_ID_append 90ULL
#define WT_CONF_ID_archive 247ULL
#define WT_CONF_ID_auth_token 48ULL
#define WT_CONF_ID_auto_throttle 69ULL
#define WT_CONF_ID_available 319ULL
#define WT_CONF_ID_background 97ULL
#define WT_CONF_ID_background_compact 202ULL
#define WT_CONF_ID_backup 170ULL
#define WT_CONF_ID_backup_restore_target 284ULL
#define WT_CONF_ID_blkcache_eviction_aggression 180ULL
#define WT_CONF_ID_block_allocation 14ULL
#define WT_CONF_ID_block_compressor 15ULL
#define WT_CONF_ID_bloom 70ULL
#define WT_CONF_ID_bloom_bit_count 71ULL
#define WT_CONF_ID_bloom_config 72ULL
#define WT_CONF_ID_bloom_false_positives 114ULL
#define WT_CONF_ID_bloom_hash_count 73ULL
#define WT_CONF_ID_bloom_oldest 74ULL
#define WT_CONF_ID_bound 94ULL
#define WT_CONF_ID_bucket 49ULL
#define WT_CONF_ID_bucket_prefix 50ULL
#define WT_CONF_ID_buckets 302ULL
#define WT_CONF_ID_buffer_alignment 285ULL
#define WT_CONF_ID_builtin_extension_config 286ULL
#define WT_CONF_ID_bulk 120ULL
#define WT_CONF_ID_cache 171ULL
#define WT_CONF_ID_cache_cursors 272ULL
#define WT_CONF_ID_cache_directory 51ULL
#define WT_CONF_ID_cache_max_wait_ms 188ULL
#define WT_CONF_ID_cache_on_checkpoint 178ULL
#define WT_CONF_ID_cache_on_writes 179ULL
#define WT_CONF_ID_cache_overhead 189ULL
#define WT_CONF_ID_cache_resident 16ULL
#define WT_CONF_ID_cache_size 190ULL
#define WT_CONF_ID_cache_stuck_timeout_ms 191ULL
#define WT_CONF_ID_capacity 288ULL
#define WT_CONF_ID_checkpoint 56ULL
#define WT_CONF_ID_checkpoint_backup_info 57ULL
#define WT_CONF_ID_checkpoint_cleanup 164ULL
#define WT_CONF_ID_checkpoint_cleanup_obsolete_tw_pages_dirty_max 238ULL
#define WT_CONF_ID_checkpoint_fail_before_turtle_update 273ULL
#define WT_CONF_ID_checkpoint_lsn 58ULL
#define WT_CONF_ID_checkpoint_read_timestamp 123ULL
#define WT_CONF_ID_checkpoint_retention 204ULL
#define WT_CONF_ID_checkpoint_sync 287ULL
#define WT_CONF_ID_checkpoint_use_history 121ULL
#define WT_CONF_ID_checkpoint_wait 109ULL
#define WT_CONF_ID_checksum 17ULL
#define WT_CONF_ID_chunk 259ULL
#define WT_CONF_ID_chunk_cache 245ULL
#define WT_CONF_ID_chunk_cache_evict_trigger 289ULL
#define WT_CONF_ID_chunk_count_limit 75ULL
#define WT_CONF_ID_chunk_max 76ULL
#define WT_CONF_ID_chunk_size 77ULL
#define WT_CONF_ID_chunks 66ULL
#define WT_CONF_ID_close_handle_minimum 233ULL
#define WT_CONF_ID_close_idle_time 234ULL
#define WT_CONF_ID_close_scan_interval 235ULL
#define WT_CONF_ID_colgroups 87ULL
#define WT_CONF_ID_collator 6ULL
#define WT_CONF_ID_columns 7ULL
#define WT_CONF_ID_commit_timestamp 2ULL
#define WT_CONF_ID_compare 115ULL
#define WT_CONF_ID_compare_timestamp 105ULL
#define WT_CONF_ID_compile_configuration_count 294ULL
#define WT_CONF_ID_compressor 306ULL
#define WT_CONF_ID_config 268ULL
#define WT_CONF_ID_config_base 295ULL
#define WT_CONF_ID_configuration 205ULL
#define WT_CONF_ID_consolidate 128ULL
#define WT_CONF_ID_corruption_abort 203ULL
#define WT_CONF_ID_count 116ULL
#define WT_CONF_ID_create 296ULL
#define WT_CONF_ID_cursor_copy 206ULL
#define WT_CONF_ID_cursor_reposition 207ULL
#define WT_CONF_ID_cursors 172ULL
#define WT_CONF_ID_default 320ULL
#define WT_CONF_ID_dhandle_buckets 303ULL
#define WT_CONF_ID_dictionary 18ULL
#define WT_CONF_ID_direct_io 297ULL
#define WT_CONF_ID_do_not_clear_txn_id 143ULL
#define WT_CONF_ID_drop 165ULL
#define WT_CONF_ID_dryrun 98ULL
#define WT_CONF_ID_dump 126ULL
#define WT_CONF_ID_dump_address 144ULL
#define WT_CONF_ID_dump_all_data 145ULL
#define WT_CONF_ID_dump_blocks 146ULL
#define WT_CONF_ID_dump_key_data 147ULL
#define WT_CONF_ID_dump_layout 148ULL
#define WT_CONF_ID_dump_offsets 149ULL
#define WT_CONF_ID_dump_pages 150ULL
#define WT_CONF_ID_dump_tree_shape 151ULL
#define WT_CONF_ID_dump_version 124ULL
#define WT_CONF_ID_durable_timestamp 3ULL
#define WT_CONF_ID_early_load 269ULL
#define WT_CONF_ID_enabled 37ULL
#define WT_CONF_ID_entry 270ULL
#define WT_CONF_ID_error_prefix 219ULL
#define WT_CONF_ID_evict_sample_inmem 223ULL
#define WT_CONF_ID_eviction 208ULL
#define WT_CONF_ID_eviction_checkpoint_target 224ULL
#define WT_CONF_ID_eviction_checkpoint_ts_ordering 218ULL
#define WT_CONF_ID_eviction_dirty_target 225ULL
#define WT_CONF_ID_eviction_dirty_trigger 226ULL
#define WT_CONF_ID_eviction_obsolete_tw_pages_dirty_max 239ULL
#define WT_CONF_ID_eviction_target 227ULL
#define WT_CONF_ID_eviction_trigger 228ULL
#define WT_CONF_ID_eviction_updates_target 229ULL
#define WT_CONF_ID_eviction_updates_trigger 230ULL
#define WT_CONF_ID_exclude 99ULL
#define WT_CONF_ID_exclusive 103ULL
#define WT_CONF_ID_exclusive_refreshed 96ULL
#define WT_CONF_ID_extensions 299ULL
#define WT_CONF_ID_extra_diagnostics 231ULL
#define WT_CONF_ID_extractor 63ULL
#define WT_CONF_ID_file 129ULL
#define WT_CONF_ID_file_extend 300ULL
#define WT_CONF_ID_file_max 242ULL
#define WT_CONF_ID_file_metadata 107ULL
#define WT_CONF_ID_final_flush 168ULL
#define WT_CONF_ID_flush_time 85ULL
#define WT_CONF_ID_flush_timestamp 86ULL
#define WT_CONF_ID_flushed_data_cache_insertion 291ULL
#define WT_CONF_ID_force 110ULL
#define WT_CONF_ID_force_stop 130ULL
#define WT_CONF_ID_force_write_wait 307ULL
#define WT_CONF_ID_format 22ULL
#define WT_CONF_ID_free_space_target 100ULL
#define WT_CONF_ID_full_target 181ULL
#define WT_CONF_ID_generation_drain_timeout_ms 236ULL
#define WT_CONF_ID_get 142ULL
#define WT_CONF_ID_granularity 131ULL
#define WT_CONF_ID_handles 173ULL
#define WT_CONF_ID_hashsize 183ULL
#define WT_CONF_ID_hazard_max 304ULL
#define WT_CONF_ID_huffman_key 23ULL
#define WT_CONF_ID_huffman_value 24ULL
#define WT_CONF_ID_id 59ULL
#define WT_CONF_ID_ignore_cache_size 275ULL
#define WT_CONF_ID_ignore_in_memory_cache_size 25ULL
#define WT_CONF_ID_ignore_prepare 155ULL
#define WT_CONF_ID_immutable 64ULL
#define WT_CONF_ID_in_memory 305ULL
#define WT_CONF_ID_inclusive 95ULL
#define WT_CONF_ID_index_key_columns 65ULL
#define WT_CONF_ID_internal_item_max 26ULL
#define WT_CONF_ID_internal_key_max 27ULL
#define WT_CONF_ID_internal_key_truncate 28ULL
#define WT_CONF_ID_internal_page_max 29ULL
#define WT_CONF_ID_interval 325ULL
#define WT_CONF_ID_isolation 156ULL
#define WT_CONF_ID_json 263ULL
#define WT_CONF_ID_json_output 246ULL
#define WT_CONF_ID_key_format 30ULL
#define WT_CONF_ID_key_gap 31ULL
#define WT_CONF_ID_keyid 21ULL
#define WT_CONF_ID_last 67ULL
#define WT_CONF_ID_leaf_item_max 32ULL
#define WT_CONF_ID_leaf_key_max 33ULL
#define WT_CONF_ID_leaf_page_max 34ULL
#define WT_CONF_ID_leaf_value_max 35ULL
#define WT_CONF_ID_leak_memory 169ULL
#define WT_CONF_ID_local_retention 52ULL
#define WT_CONF_ID_lock_wait 111ULL
#define WT_CONF_ID_log 174ULL
#define WT_CONF_ID_log_retention 209ULL
#define WT_CONF_ID_log_size 193ULL
#define WT_CONF_ID_match_value 327ULL
#define WT_CONF_ID_max_percent_overhead 184ULL
#define WT_CONF_ID_memory_page_image_max 38ULL
#define WT_CONF_ID_memory_page_max 39ULL
#define WT_CONF_ID_merge 255ULL
#define WT_CONF_ID_merge_max 82ULL
#define WT_CONF_ID_merge_min 83ULL
#define WT_CONF_ID_metadata_file 108ULL
#define WT_CONF_ID_method 196ULL
#define WT_CONF_ID_microseconds 279ULL
#define WT_CONF_ID_mmap 309ULL
#define WT_CONF_ID_mmap_all 310ULL
#define WT_CONF_ID_multiprocess 311ULL
#define WT_CONF_ID_name 20ULL
#define WT_CONF_ID_next_random 134ULL
#define WT_CONF_ID_next_random_sample_size 135ULL
#define WT_CONF_ID_next_random_seed 136ULL
#define WT_CONF_ID_no_timestamp 157ULL
#define WT_CONF_ID_nvram_path 185ULL
#define WT_CONF_ID_object_target_size 53ULL
#define WT_CONF_ID_obsolete_tw_btree_max 240ULL
#define WT_CONF_ID_old_chunks 84ULL
#define WT_CONF_ID_oldest 88ULL
#define WT_CONF_ID_oldest_timestamp 282ULL
#define WT_CONF_ID_on_close 264ULL
#define WT_CONF_ID_operation 117ULL
#define WT_CONF_ID_operation_timeout_ms 158ULL
#define WT_CONF_ID_os_cache_dirty_max 40ULL
#define WT_CONF_ID_os_cache_dirty_pct 248ULL
#define WT_CONF_ID_os_cache_max 41ULL
#define WT_CONF_ID_overwrite 91ULL
#define WT_CONF_ID_path 257ULL
#define WT_CONF_ID_percent_file_in_dram 186ULL
#define WT_CONF_ID_pinned 198ULL
#define WT_CONF_ID_prealloc 249ULL
#define WT_CONF_ID_prealloc_init_count 250ULL
#define WT_CONF_ID_prefix 79ULL
#define WT_CONF_ID_prefix_compression 42ULL
#define WT_CONF_ID_prefix_compression_min 43ULL
#define WT_CONF_ID_prefix_search 92ULL
#define WT_CONF_ID_prepare_timestamp 163ULL
#define WT_CONF_ID_prepared 161ULL
#define WT_CONF_ID_priority 159ULL
#define WT_CONF_ID_quota 260ULL
#define WT_CONF_ID_raw 137ULL
#define WT_CONF_ID_read 162ULL
#define WT_CONF_ID_read_corrupt 152ULL
#define WT_CONF_ID_read_once 138ULL
#define WT_CONF_ID_read_timestamp 4ULL
#define WT_CONF_ID_readonly 60ULL
#define WT_CONF_ID_realloc_exact 210ULL
#define WT_CONF_ID_realloc_malloc 211ULL
#define WT_CONF_ID_recover 308ULL
#define WT_CONF_ID_release 200ULL
#define WT_CONF_ID_release_evict 125ULL
#define WT_CONF_ID_release_evict_page 274ULL
#define WT_CONF_ID_remove 251ULL
#define WT_CONF_ID_remove_files 112ULL
#define WT_CONF_ID_remove_shared 113ULL
#define WT_CONF_ID_repair 106ULL
#define WT_CONF_ID_require_max 292ULL
#define WT_CONF_ID_require_min 293ULL
#define WT_CONF_ID_reserve 261ULL
#define WT_CONF_ID_rollback_error 212ULL
#define WT_CONF_ID_run_once 101ULL
#define WT_CONF_ID_salvage 321ULL
#define WT_CONF_ID_seconds 278ULL
#define WT_CONF_ID_secretkey 298ULL
#define WT_CONF_ID_session_max 322ULL
#define WT_CONF_ID_session_scratch_max 323ULL
#define WT_CONF_ID_session_table_cache 324ULL
#define WT_CONF_ID_sessions 175ULL
#define WT_CONF_ID_shared 54ULL
#define WT_CONF_ID_size 182ULL
#define WT_CONF_ID_skip_count 280ULL
#define WT_CONF_ID_skip_sort_check 139ULL
#define WT_CONF_ID_slow_checkpoint 213ULL
#define WT_CONF_ID_source 8ULL
#define WT_CONF_ID_sources 265ULL
#define WT_CONF_ID_split_deepen_min_child 44ULL
#define WT_CONF_ID_split_deepen_per_child 45ULL
#define WT_CONF_ID_split_pct 46ULL
#define WT_CONF_ID_src_id 132ULL
#define WT_CONF_ID_stable_timestamp 153ULL
#define WT_CONF_ID_start_generation 80ULL
#define WT_CONF_ID_statistics 140ULL
#define WT_CONF_ID_storage_path 290ULL
#define WT_CONF_ID_strategy 118ULL
#define WT_CONF_ID_stress_skiplist 214ULL
#define WT_CONF_ID_strict 154ULL
#define WT_CONF_ID_suffix 81ULL
#define WT_CONF_ID_sync 119ULL
#define WT_CONF_ID_system_ram 187ULL
#define WT_CONF_ID_table_logging 215ULL
#define WT_CONF_ID_target 141ULL
#define WT_CONF_ID_terminate 271ULL
#define WT_CONF_ID_this_id 133ULL
#define WT_CONF_ID_threads 283ULL
#define WT_CONF_ID_threads_max 221ULL
#define WT_CONF_ID_threads_min 222ULL
#define WT_CONF_ID_tiered_flush_error_continue 216ULL
#define WT_CONF_ID_tiered_object 61ULL
#define WT_CONF_ID_tiers 89ULL
#define WT_CONF_ID_timeout 102ULL
#define WT_CONF_ID_timestamp 266ULL
#define WT_CONF_ID_timing_stress_for_test 267ULL
#define WT_CONF_ID_total 244ULL
#define WT_CONF_ID_txn 176ULL
#define WT_CONF_ID_type 9ULL
#define WT_CONF_ID_update_restore_evict 217ULL
#define WT_CONF_ID_use_environment 327ULL
#define WT_CONF_ID_use_environment_priv 328ULL
#define WT_CONF_ID_use_timestamp 167ULL
#define WT_CONF_ID_value_format 55ULL
#define WT_CONF_ID_verbose 10ULL
#define WT_CONF_ID_verify_metadata 329ULL
#define WT_CONF_ID_version 62ULL
#define WT_CONF_ID_wait 194ULL
#define WT_CONF_ID_wait_count 314ULL
#define WT_CONF_ID_worker_thread_max 254ULL
#define WT_CONF_ID_write_through 330ULL
#define WT_CONF_ID_write_timestamp 5ULL
#define WT_CONF_ID_write_timestamp_usage 11ULL
#define WT_CONF_ID_zero_fill 252ULL

<<<<<<< HEAD
#define WT_CONF_ID_COUNT 329
=======
#define WT_CONF_ID_COUNT 331
>>>>>>> 18ef2ffe
/*
 * API configuration keys: END
 */

/*******************************************
 * Configuration key structure.
 *******************************************/
/*
 * DO NOT EDIT: automatically built by dist/api_config.py.
 * Configuration key structure: BEGIN
 */
static const struct {
    struct {
        uint64_t commit_timestamp;
        uint64_t durable_timestamp;
        uint64_t read_timestamp;
        uint64_t write_timestamp;
    } Assert;
    struct {
        uint64_t blkcache_eviction_aggression;
        uint64_t cache_on_checkpoint;
        uint64_t cache_on_writes;
        uint64_t enabled;
        uint64_t full_target;
        uint64_t hashsize;
        uint64_t max_percent_overhead;
        uint64_t nvram_path;
        uint64_t percent_file_in_dram;
        uint64_t size;
        uint64_t system_ram;
        uint64_t type;
    } Block_cache;
    struct {
        uint64_t log_size;
        uint64_t wait;
    } Checkpoint;
    struct {
        uint64_t method;
        uint64_t wait;
    } Checkpoint_cleanup;
    struct {
        uint64_t capacity;
        uint64_t chunk_cache_evict_trigger;
        uint64_t chunk_size;
        uint64_t enabled;
        uint64_t flushed_data_cache_insertion;
        uint64_t hashsize;
        uint64_t pinned;
        uint64_t storage_path;
        uint64_t type;
    } Chunk_cache;
    struct {
        uint64_t release;
        uint64_t require_max;
        uint64_t require_min;
    } Compatibility;
    struct {
        uint64_t checkpoint_fail_before_turtle_update;
        uint64_t release_evict_page;
    } Debug;
    struct {
        uint64_t background_compact;
        uint64_t checkpoint_retention;
        uint64_t configuration;
        uint64_t corruption_abort;
        uint64_t cursor_copy;
        uint64_t cursor_reposition;
        uint64_t eviction;
        uint64_t eviction_checkpoint_ts_ordering;
        uint64_t log_retention;
        uint64_t realloc_exact;
        uint64_t realloc_malloc;
        uint64_t rollback_error;
        uint64_t slow_checkpoint;
        uint64_t stress_skiplist;
        uint64_t table_logging;
        uint64_t tiered_flush_error_continue;
        uint64_t update_restore_evict;
    } Debug_mode;
    struct {
        uint64_t keyid;
        uint64_t name;
        uint64_t secretkey;
    } Encryption;
    struct {
        uint64_t evict_sample_inmem;
        uint64_t threads_max;
        uint64_t threads_min;
    } Eviction;
    struct {
        uint64_t close_handle_minimum;
        uint64_t close_idle_time;
        uint64_t close_scan_interval;
    } File_manager;
    struct {
        uint64_t enabled;
        uint64_t force;
        uint64_t sync;
        uint64_t timeout;
    } Flush_tier;
    struct {
        uint64_t buckets;
        uint64_t dhandle_buckets;
    } Hash;
    struct {
        uint64_t checkpoint_cleanup_obsolete_tw_pages_dirty_max;
        uint64_t eviction_obsolete_tw_pages_dirty_max;
        uint64_t obsolete_tw_btree_max;
    } Heuristic_controls;
    struct {
        uint64_t file_max;
    } History_store;
    struct {
        uint64_t compare_timestamp;
        uint64_t enabled;
        uint64_t file_metadata;
        uint64_t metadata_file;
        uint64_t repair;
    } Import;
    struct {
        uint64_t consolidate;
        uint64_t enabled;
        uint64_t file;
        uint64_t force_stop;
        uint64_t granularity;
        uint64_t src_id;
        uint64_t this_id;
    } Incremental;
    struct {
        uint64_t chunk_cache;
        uint64_t total;
    } Io_capacity;
    struct {
        uint64_t archive;
        uint64_t compressor;
        uint64_t enabled;
        uint64_t file_max;
        uint64_t force_write_wait;
        uint64_t os_cache_dirty_pct;
        uint64_t path;
        uint64_t prealloc;
        uint64_t prealloc_init_count;
        uint64_t recover;
        uint64_t remove;
        uint64_t zero_fill;
    } Log;
    struct {
        struct {
            uint64_t prefix;
            uint64_t start_generation;
            uint64_t suffix;
        } Merge_custom;
        uint64_t auto_throttle;
        uint64_t bloom;
        uint64_t bloom_bit_count;
        uint64_t bloom_config;
        uint64_t bloom_hash_count;
        uint64_t bloom_oldest;
        uint64_t chunk_count_limit;
        uint64_t chunk_max;
        uint64_t chunk_size;
        uint64_t merge_max;
        uint64_t merge_min;
    } Lsm;
    struct {
        uint64_t merge;
        uint64_t worker_thread_max;
    } Lsm_manager;
    struct {
        uint64_t enabled;
        uint64_t path;
    } Operation_tracking;
    struct {
        struct {
            uint64_t wait_count;
        } Main_start_printing;
        struct {
            uint64_t wait_count;
        } Thread_0;
        struct {
            uint64_t wait_count;
        } Thread_1;
        struct {
            uint64_t wait_count;
        } Thread_2;
        struct {
            uint64_t wait_count;
        } Thread_3;
        struct {
            uint64_t wait_count;
        } Thread_4;
    } Per_connection_control_points;
    struct {
        struct {
            uint64_t microseconds;
            uint64_t seconds;
            uint64_t skip_count;
        } Thread_0;
    } Per_session_control_points;
    struct {
        uint64_t available;
        uint64_t _default;
    } Prefetch;
    struct {
        uint64_t prepared;
        uint64_t read;
    } Roundup_timestamps;
    struct {
        uint64_t chunk;
        uint64_t name;
        uint64_t quota;
        uint64_t reserve;
        uint64_t size;
    } Shared_cache;
    struct {
        uint64_t json;
        uint64_t on_close;
        uint64_t path;
        uint64_t sources;
        uint64_t timestamp;
        uint64_t wait;
    } Statistics_log;
    struct {
        uint64_t auth_token;
        uint64_t bucket;
        uint64_t bucket_prefix;
        uint64_t cache_directory;
        uint64_t interval;
        uint64_t local_retention;
        uint64_t name;
        uint64_t shared;
    } Tiered_storage;
    struct {
        uint64_t enabled;
        uint64_t method;
    } Transaction_sync;
    struct {
        uint64_t match_value;
        uint64_t wait_count;
    } Wt_13450_ckpt;
    struct {
        uint64_t wait_count;
    } Wt_13450_test;
    uint64_t access_pattern_hint;
    uint64_t action;
    uint64_t allocation_size;
    uint64_t app_metadata;
    uint64_t append;
    uint64_t background;
    uint64_t backup;
    uint64_t backup_restore_target;
    uint64_t block_allocation;
    uint64_t block_compressor;
    uint64_t bloom_bit_count;
    uint64_t bloom_false_positives;
    uint64_t bloom_hash_count;
    uint64_t bound;
    uint64_t bucket;
    uint64_t bucket_prefix;
    uint64_t buffer_alignment;
    uint64_t builtin_extension_config;
    uint64_t bulk;
    uint64_t cache;
    uint64_t cache_cursors;
    uint64_t cache_directory;
    uint64_t cache_max_wait_ms;
    uint64_t cache_overhead;
    uint64_t cache_resident;
    uint64_t cache_size;
    uint64_t cache_stuck_timeout_ms;
    uint64_t checkpoint;
    uint64_t checkpoint_backup_info;
    uint64_t checkpoint_lsn;
    uint64_t checkpoint_sync;
    uint64_t checkpoint_use_history;
    uint64_t checkpoint_wait;
    uint64_t checksum;
    uint64_t chunks;
    uint64_t colgroups;
    uint64_t collator;
    uint64_t columns;
    uint64_t commit_timestamp;
    uint64_t compare;
    uint64_t compile_configuration_count;
    uint64_t config;
    uint64_t config_base;
    uint64_t count;
    uint64_t create;
    uint64_t cursors;
    uint64_t dictionary;
    uint64_t direct_io;
    uint64_t do_not_clear_txn_id;
    uint64_t drop;
    uint64_t dryrun;
    uint64_t dump;
    uint64_t dump_address;
    uint64_t dump_all_data;
    uint64_t dump_blocks;
    uint64_t dump_key_data;
    uint64_t dump_layout;
    uint64_t dump_offsets;
    uint64_t dump_pages;
    uint64_t dump_tree_shape;
    uint64_t durable_timestamp;
    uint64_t early_load;
    uint64_t entry;
    uint64_t error_prefix;
    uint64_t eviction_checkpoint_target;
    uint64_t eviction_dirty_target;
    uint64_t eviction_dirty_trigger;
    uint64_t eviction_target;
    uint64_t eviction_trigger;
    uint64_t eviction_updates_target;
    uint64_t eviction_updates_trigger;
    uint64_t exclude;
    uint64_t exclusive;
    uint64_t exclusive_refreshed;
    uint64_t extensions;
    uint64_t extra_diagnostics;
    uint64_t extractor;
    uint64_t file_extend;
    uint64_t final_flush;
    uint64_t flush_time;
    uint64_t flush_timestamp;
    uint64_t force;
    uint64_t format;
    uint64_t free_space_target;
    uint64_t generation_drain_timeout_ms;
    uint64_t get;
    uint64_t handles;
    uint64_t hazard_max;
    uint64_t huffman_key;
    uint64_t huffman_value;
    uint64_t id;
    uint64_t ignore_cache_size;
    uint64_t ignore_in_memory_cache_size;
    uint64_t ignore_prepare;
    uint64_t immutable;
    uint64_t in_memory;
    uint64_t inclusive;
    uint64_t index_key_columns;
    uint64_t internal_item_max;
    uint64_t internal_key_max;
    uint64_t internal_key_truncate;
    uint64_t internal_page_max;
    uint64_t isolation;
    uint64_t json_output;
    uint64_t key_format;
    uint64_t key_gap;
    uint64_t last;
    uint64_t leaf_item_max;
    uint64_t leaf_key_max;
    uint64_t leaf_page_max;
    uint64_t leaf_value_max;
    uint64_t leak_memory;
    uint64_t lock_wait;
    uint64_t log;
    uint64_t memory_page_image_max;
    uint64_t memory_page_max;
    uint64_t mmap;
    uint64_t mmap_all;
    uint64_t multiprocess;
    uint64_t name;
    uint64_t next_random;
    uint64_t next_random_sample_size;
    uint64_t next_random_seed;
    uint64_t no_timestamp;
    uint64_t old_chunks;
    uint64_t oldest;
    uint64_t oldest_timestamp;
    uint64_t operation;
    uint64_t operation_timeout_ms;
    uint64_t os_cache_dirty_max;
    uint64_t os_cache_max;
    uint64_t overwrite;
    uint64_t prefix_compression;
    uint64_t prefix_compression_min;
    uint64_t prefix_search;
    uint64_t prepare_timestamp;
    uint64_t priority;
    uint64_t raw;
    uint64_t read_corrupt;
    uint64_t read_once;
    uint64_t read_timestamp;
    uint64_t readonly;
    uint64_t remove_files;
    uint64_t remove_shared;
    uint64_t run_once;
    uint64_t salvage;
    uint64_t session_max;
    uint64_t session_scratch_max;
    uint64_t session_table_cache;
    uint64_t sessions;
    uint64_t skip_sort_check;
    uint64_t source;
    uint64_t split_deepen_min_child;
    uint64_t split_deepen_per_child;
    uint64_t split_pct;
    uint64_t stable_timestamp;
    uint64_t statistics;
    uint64_t strategy;
    uint64_t strict;
    uint64_t sync;
    uint64_t target;
    uint64_t terminate;
    uint64_t threads;
    uint64_t tiered_object;
    uint64_t tiers;
    uint64_t timeout;
    uint64_t timing_stress_for_test;
    uint64_t txn;
    uint64_t type;
    uint64_t use_environment;
    uint64_t use_environment_priv;
    uint64_t use_timestamp;
    uint64_t value_format;
    uint64_t verbose;
    uint64_t verify_metadata;
    uint64_t version;
    uint64_t write_through;
    uint64_t write_timestamp_usage;
} WT_CONF_ID_STRUCTURE = {
  {
    WT_CONF_ID_Assert | (WT_CONF_ID_commit_timestamp << 16),
    WT_CONF_ID_Assert | (WT_CONF_ID_durable_timestamp << 16),
    WT_CONF_ID_Assert | (WT_CONF_ID_read_timestamp << 16),
    WT_CONF_ID_Assert | (WT_CONF_ID_write_timestamp << 16),
  },
  {
    WT_CONF_ID_Block_cache | (WT_CONF_ID_blkcache_eviction_aggression << 16),
    WT_CONF_ID_Block_cache | (WT_CONF_ID_cache_on_checkpoint << 16),
    WT_CONF_ID_Block_cache | (WT_CONF_ID_cache_on_writes << 16),
    WT_CONF_ID_Block_cache | (WT_CONF_ID_enabled << 16),
    WT_CONF_ID_Block_cache | (WT_CONF_ID_full_target << 16),
    WT_CONF_ID_Block_cache | (WT_CONF_ID_hashsize << 16),
    WT_CONF_ID_Block_cache | (WT_CONF_ID_max_percent_overhead << 16),
    WT_CONF_ID_Block_cache | (WT_CONF_ID_nvram_path << 16),
    WT_CONF_ID_Block_cache | (WT_CONF_ID_percent_file_in_dram << 16),
    WT_CONF_ID_Block_cache | (WT_CONF_ID_size << 16),
    WT_CONF_ID_Block_cache | (WT_CONF_ID_system_ram << 16),
    WT_CONF_ID_Block_cache | (WT_CONF_ID_type << 16),
  },
  {
    WT_CONF_ID_Checkpoint | (WT_CONF_ID_log_size << 16),
    WT_CONF_ID_Checkpoint | (WT_CONF_ID_wait << 16),
  },
  {
    WT_CONF_ID_Checkpoint_cleanup | (WT_CONF_ID_method << 16),
    WT_CONF_ID_Checkpoint_cleanup | (WT_CONF_ID_wait << 16),
  },
  {
    WT_CONF_ID_Chunk_cache | (WT_CONF_ID_capacity << 16),
    WT_CONF_ID_Chunk_cache | (WT_CONF_ID_chunk_cache_evict_trigger << 16),
    WT_CONF_ID_Chunk_cache | (WT_CONF_ID_chunk_size << 16),
    WT_CONF_ID_Chunk_cache | (WT_CONF_ID_enabled << 16),
    WT_CONF_ID_Chunk_cache | (WT_CONF_ID_flushed_data_cache_insertion << 16),
    WT_CONF_ID_Chunk_cache | (WT_CONF_ID_hashsize << 16),
    WT_CONF_ID_Chunk_cache | (WT_CONF_ID_pinned << 16),
    WT_CONF_ID_Chunk_cache | (WT_CONF_ID_storage_path << 16),
    WT_CONF_ID_Chunk_cache | (WT_CONF_ID_type << 16),
  },
  {
    WT_CONF_ID_Compatibility | (WT_CONF_ID_release << 16),
    WT_CONF_ID_Compatibility | (WT_CONF_ID_require_max << 16),
    WT_CONF_ID_Compatibility | (WT_CONF_ID_require_min << 16),
  },
  {
    WT_CONF_ID_Debug | (WT_CONF_ID_checkpoint_fail_before_turtle_update << 16),
    WT_CONF_ID_Debug | (WT_CONF_ID_release_evict_page << 16),
  },
  {
    WT_CONF_ID_Debug_mode | (WT_CONF_ID_background_compact << 16),
    WT_CONF_ID_Debug_mode | (WT_CONF_ID_checkpoint_retention << 16),
    WT_CONF_ID_Debug_mode | (WT_CONF_ID_configuration << 16),
    WT_CONF_ID_Debug_mode | (WT_CONF_ID_corruption_abort << 16),
    WT_CONF_ID_Debug_mode | (WT_CONF_ID_cursor_copy << 16),
    WT_CONF_ID_Debug_mode | (WT_CONF_ID_cursor_reposition << 16),
    WT_CONF_ID_Debug_mode | (WT_CONF_ID_eviction << 16),
    WT_CONF_ID_Debug_mode | (WT_CONF_ID_eviction_checkpoint_ts_ordering << 16),
    WT_CONF_ID_Debug_mode | (WT_CONF_ID_log_retention << 16),
    WT_CONF_ID_Debug_mode | (WT_CONF_ID_realloc_exact << 16),
    WT_CONF_ID_Debug_mode | (WT_CONF_ID_realloc_malloc << 16),
    WT_CONF_ID_Debug_mode | (WT_CONF_ID_rollback_error << 16),
    WT_CONF_ID_Debug_mode | (WT_CONF_ID_slow_checkpoint << 16),
    WT_CONF_ID_Debug_mode | (WT_CONF_ID_stress_skiplist << 16),
    WT_CONF_ID_Debug_mode | (WT_CONF_ID_table_logging << 16),
    WT_CONF_ID_Debug_mode | (WT_CONF_ID_tiered_flush_error_continue << 16),
    WT_CONF_ID_Debug_mode | (WT_CONF_ID_update_restore_evict << 16),
  },
  {
    WT_CONF_ID_Encryption | (WT_CONF_ID_keyid << 16),
    WT_CONF_ID_Encryption | (WT_CONF_ID_name << 16),
    WT_CONF_ID_Encryption | (WT_CONF_ID_secretkey << 16),
  },
  {
    WT_CONF_ID_Eviction | (WT_CONF_ID_evict_sample_inmem << 16),
    WT_CONF_ID_Eviction | (WT_CONF_ID_threads_max << 16),
    WT_CONF_ID_Eviction | (WT_CONF_ID_threads_min << 16),
  },
  {
    WT_CONF_ID_File_manager | (WT_CONF_ID_close_handle_minimum << 16),
    WT_CONF_ID_File_manager | (WT_CONF_ID_close_idle_time << 16),
    WT_CONF_ID_File_manager | (WT_CONF_ID_close_scan_interval << 16),
  },
  {
    WT_CONF_ID_Flush_tier | (WT_CONF_ID_enabled << 16),
    WT_CONF_ID_Flush_tier | (WT_CONF_ID_force << 16),
    WT_CONF_ID_Flush_tier | (WT_CONF_ID_sync << 16),
    WT_CONF_ID_Flush_tier | (WT_CONF_ID_timeout << 16),
  },
  {
    WT_CONF_ID_Hash | (WT_CONF_ID_buckets << 16),
    WT_CONF_ID_Hash | (WT_CONF_ID_dhandle_buckets << 16),
  },
  {
    WT_CONF_ID_Heuristic_controls |
      (WT_CONF_ID_checkpoint_cleanup_obsolete_tw_pages_dirty_max << 16),
    WT_CONF_ID_Heuristic_controls | (WT_CONF_ID_eviction_obsolete_tw_pages_dirty_max << 16),
    WT_CONF_ID_Heuristic_controls | (WT_CONF_ID_obsolete_tw_btree_max << 16),
  },
  {
    WT_CONF_ID_History_store | (WT_CONF_ID_file_max << 16),
  },
  {
    WT_CONF_ID_Import | (WT_CONF_ID_compare_timestamp << 16),
    WT_CONF_ID_Import | (WT_CONF_ID_enabled << 16),
    WT_CONF_ID_Import | (WT_CONF_ID_file_metadata << 16),
    WT_CONF_ID_Import | (WT_CONF_ID_metadata_file << 16),
    WT_CONF_ID_Import | (WT_CONF_ID_repair << 16),
  },
  {
    WT_CONF_ID_Incremental | (WT_CONF_ID_consolidate << 16),
    WT_CONF_ID_Incremental | (WT_CONF_ID_enabled << 16),
    WT_CONF_ID_Incremental | (WT_CONF_ID_file << 16),
    WT_CONF_ID_Incremental | (WT_CONF_ID_force_stop << 16),
    WT_CONF_ID_Incremental | (WT_CONF_ID_granularity << 16),
    WT_CONF_ID_Incremental | (WT_CONF_ID_src_id << 16),
    WT_CONF_ID_Incremental | (WT_CONF_ID_this_id << 16),
  },
  {
    WT_CONF_ID_Io_capacity | (WT_CONF_ID_chunk_cache << 16),
    WT_CONF_ID_Io_capacity | (WT_CONF_ID_total << 16),
  },
  {
    WT_CONF_ID_Log | (WT_CONF_ID_archive << 16),
    WT_CONF_ID_Log | (WT_CONF_ID_compressor << 16),
    WT_CONF_ID_Log | (WT_CONF_ID_enabled << 16),
    WT_CONF_ID_Log | (WT_CONF_ID_file_max << 16),
    WT_CONF_ID_Log | (WT_CONF_ID_force_write_wait << 16),
    WT_CONF_ID_Log | (WT_CONF_ID_os_cache_dirty_pct << 16),
    WT_CONF_ID_Log | (WT_CONF_ID_path << 16),
    WT_CONF_ID_Log | (WT_CONF_ID_prealloc << 16),
    WT_CONF_ID_Log | (WT_CONF_ID_prealloc_init_count << 16),
    WT_CONF_ID_Log | (WT_CONF_ID_recover << 16),
    WT_CONF_ID_Log | (WT_CONF_ID_remove << 16),
    WT_CONF_ID_Log | (WT_CONF_ID_zero_fill << 16),
  },
  {
    {
      WT_CONF_ID_Lsm | (WT_CONF_ID_Merge_custom << 16) | (WT_CONF_ID_prefix << 32),
      WT_CONF_ID_Lsm | (WT_CONF_ID_Merge_custom << 16) | (WT_CONF_ID_start_generation << 32),
      WT_CONF_ID_Lsm | (WT_CONF_ID_Merge_custom << 16) | (WT_CONF_ID_suffix << 32),
    },
    WT_CONF_ID_Lsm | (WT_CONF_ID_auto_throttle << 16),
    WT_CONF_ID_Lsm | (WT_CONF_ID_bloom << 16),
    WT_CONF_ID_Lsm | (WT_CONF_ID_bloom_bit_count << 16),
    WT_CONF_ID_Lsm | (WT_CONF_ID_bloom_config << 16),
    WT_CONF_ID_Lsm | (WT_CONF_ID_bloom_hash_count << 16),
    WT_CONF_ID_Lsm | (WT_CONF_ID_bloom_oldest << 16),
    WT_CONF_ID_Lsm | (WT_CONF_ID_chunk_count_limit << 16),
    WT_CONF_ID_Lsm | (WT_CONF_ID_chunk_max << 16),
    WT_CONF_ID_Lsm | (WT_CONF_ID_chunk_size << 16),
    WT_CONF_ID_Lsm | (WT_CONF_ID_merge_max << 16),
    WT_CONF_ID_Lsm | (WT_CONF_ID_merge_min << 16),
  },
  {
    WT_CONF_ID_Lsm_manager | (WT_CONF_ID_merge << 16),
    WT_CONF_ID_Lsm_manager | (WT_CONF_ID_worker_thread_max << 16),
  },
  {
    WT_CONF_ID_Operation_tracking | (WT_CONF_ID_enabled << 16),
    WT_CONF_ID_Operation_tracking | (WT_CONF_ID_path << 16),
  },
  {
    {
      WT_CONF_ID_Per_connection_control_points | (WT_CONF_ID_Main_start_printing << 16) |
        (WT_CONF_ID_wait_count << 32),
    },
    {
      WT_CONF_ID_Per_connection_control_points | (WT_CONF_ID_Thread_0 << 16) |
        (WT_CONF_ID_wait_count << 32),
    },
    {
      WT_CONF_ID_Per_connection_control_points | (WT_CONF_ID_Thread_1 << 16) |
        (WT_CONF_ID_wait_count << 32),
    },
    {
      WT_CONF_ID_Per_connection_control_points | (WT_CONF_ID_Thread_2 << 16) |
        (WT_CONF_ID_wait_count << 32),
    },
    {
      WT_CONF_ID_Per_connection_control_points | (WT_CONF_ID_Thread_3 << 16) |
        (WT_CONF_ID_wait_count << 32),
    },
    {
      WT_CONF_ID_Per_connection_control_points | (WT_CONF_ID_Thread_4 << 16) |
        (WT_CONF_ID_wait_count << 32),
    },
  },
  {
    {
      WT_CONF_ID_Per_session_control_points | (WT_CONF_ID_Thread_0 << 16) |
        (WT_CONF_ID_microseconds << 32),
      WT_CONF_ID_Per_session_control_points | (WT_CONF_ID_Thread_0 << 16) |
        (WT_CONF_ID_seconds << 32),
      WT_CONF_ID_Per_session_control_points | (WT_CONF_ID_Thread_0 << 16) |
        (WT_CONF_ID_skip_count << 32),
    },
  },
  {
    WT_CONF_ID_Prefetch | (WT_CONF_ID_available << 16),
    WT_CONF_ID_Prefetch | (WT_CONF_ID_default << 16),
  },
  {
    WT_CONF_ID_Roundup_timestamps | (WT_CONF_ID_prepared << 16),
    WT_CONF_ID_Roundup_timestamps | (WT_CONF_ID_read << 16),
  },
  {
    WT_CONF_ID_Shared_cache | (WT_CONF_ID_chunk << 16),
    WT_CONF_ID_Shared_cache | (WT_CONF_ID_name << 16),
    WT_CONF_ID_Shared_cache | (WT_CONF_ID_quota << 16),
    WT_CONF_ID_Shared_cache | (WT_CONF_ID_reserve << 16),
    WT_CONF_ID_Shared_cache | (WT_CONF_ID_size << 16),
  },
  {
    WT_CONF_ID_Statistics_log | (WT_CONF_ID_json << 16),
    WT_CONF_ID_Statistics_log | (WT_CONF_ID_on_close << 16),
    WT_CONF_ID_Statistics_log | (WT_CONF_ID_path << 16),
    WT_CONF_ID_Statistics_log | (WT_CONF_ID_sources << 16),
    WT_CONF_ID_Statistics_log | (WT_CONF_ID_timestamp << 16),
    WT_CONF_ID_Statistics_log | (WT_CONF_ID_wait << 16),
  },
  {
    WT_CONF_ID_Tiered_storage | (WT_CONF_ID_auth_token << 16),
    WT_CONF_ID_Tiered_storage | (WT_CONF_ID_bucket << 16),
    WT_CONF_ID_Tiered_storage | (WT_CONF_ID_bucket_prefix << 16),
    WT_CONF_ID_Tiered_storage | (WT_CONF_ID_cache_directory << 16),
    WT_CONF_ID_Tiered_storage | (WT_CONF_ID_interval << 16),
    WT_CONF_ID_Tiered_storage | (WT_CONF_ID_local_retention << 16),
    WT_CONF_ID_Tiered_storage | (WT_CONF_ID_name << 16),
    WT_CONF_ID_Tiered_storage | (WT_CONF_ID_shared << 16),
  },
  {
    WT_CONF_ID_Transaction_sync | (WT_CONF_ID_enabled << 16),
    WT_CONF_ID_Transaction_sync | (WT_CONF_ID_method << 16),
  },
  {
    WT_CONF_ID_Wt_13450_ckpt | (WT_CONF_ID_match_value << 16),
    WT_CONF_ID_Wt_13450_ckpt | (WT_CONF_ID_wait_count << 16),
  },
  {
    WT_CONF_ID_Wt_13450_test | (WT_CONF_ID_wait_count << 16),
  },
  WT_CONF_ID_access_pattern_hint,
  WT_CONF_ID_action,
  WT_CONF_ID_allocation_size,
  WT_CONF_ID_app_metadata,
  WT_CONF_ID_append,
  WT_CONF_ID_background,
  WT_CONF_ID_backup,
  WT_CONF_ID_backup_restore_target,
  WT_CONF_ID_block_allocation,
  WT_CONF_ID_block_compressor,
  WT_CONF_ID_bloom_bit_count,
  WT_CONF_ID_bloom_false_positives,
  WT_CONF_ID_bloom_hash_count,
  WT_CONF_ID_bound,
  WT_CONF_ID_bucket,
  WT_CONF_ID_bucket_prefix,
  WT_CONF_ID_buffer_alignment,
  WT_CONF_ID_builtin_extension_config,
  WT_CONF_ID_bulk,
  WT_CONF_ID_cache,
  WT_CONF_ID_cache_cursors,
  WT_CONF_ID_cache_directory,
  WT_CONF_ID_cache_max_wait_ms,
  WT_CONF_ID_cache_overhead,
  WT_CONF_ID_cache_resident,
  WT_CONF_ID_cache_size,
  WT_CONF_ID_cache_stuck_timeout_ms,
  WT_CONF_ID_checkpoint,
  WT_CONF_ID_checkpoint_backup_info,
  WT_CONF_ID_checkpoint_lsn,
  WT_CONF_ID_checkpoint_sync,
  WT_CONF_ID_checkpoint_use_history,
  WT_CONF_ID_checkpoint_wait,
  WT_CONF_ID_checksum,
  WT_CONF_ID_chunks,
  WT_CONF_ID_colgroups,
  WT_CONF_ID_collator,
  WT_CONF_ID_columns,
  WT_CONF_ID_commit_timestamp,
  WT_CONF_ID_compare,
  WT_CONF_ID_compile_configuration_count,
  WT_CONF_ID_config,
  WT_CONF_ID_config_base,
  WT_CONF_ID_count,
  WT_CONF_ID_create,
  WT_CONF_ID_cursors,
  WT_CONF_ID_dictionary,
  WT_CONF_ID_direct_io,
  WT_CONF_ID_do_not_clear_txn_id,
  WT_CONF_ID_drop,
  WT_CONF_ID_dryrun,
  WT_CONF_ID_dump,
  WT_CONF_ID_dump_address,
  WT_CONF_ID_dump_all_data,
  WT_CONF_ID_dump_blocks,
  WT_CONF_ID_dump_key_data,
  WT_CONF_ID_dump_layout,
  WT_CONF_ID_dump_offsets,
  WT_CONF_ID_dump_pages,
  WT_CONF_ID_dump_tree_shape,
  WT_CONF_ID_durable_timestamp,
  WT_CONF_ID_early_load,
  WT_CONF_ID_entry,
  WT_CONF_ID_error_prefix,
  WT_CONF_ID_eviction_checkpoint_target,
  WT_CONF_ID_eviction_dirty_target,
  WT_CONF_ID_eviction_dirty_trigger,
  WT_CONF_ID_eviction_target,
  WT_CONF_ID_eviction_trigger,
  WT_CONF_ID_eviction_updates_target,
  WT_CONF_ID_eviction_updates_trigger,
  WT_CONF_ID_exclude,
  WT_CONF_ID_exclusive,
  WT_CONF_ID_exclusive_refreshed,
  WT_CONF_ID_extensions,
  WT_CONF_ID_extra_diagnostics,
  WT_CONF_ID_extractor,
  WT_CONF_ID_file_extend,
  WT_CONF_ID_final_flush,
  WT_CONF_ID_flush_time,
  WT_CONF_ID_flush_timestamp,
  WT_CONF_ID_force,
  WT_CONF_ID_format,
  WT_CONF_ID_free_space_target,
  WT_CONF_ID_generation_drain_timeout_ms,
  WT_CONF_ID_get,
  WT_CONF_ID_handles,
  WT_CONF_ID_hazard_max,
  WT_CONF_ID_huffman_key,
  WT_CONF_ID_huffman_value,
  WT_CONF_ID_id,
  WT_CONF_ID_ignore_cache_size,
  WT_CONF_ID_ignore_in_memory_cache_size,
  WT_CONF_ID_ignore_prepare,
  WT_CONF_ID_immutable,
  WT_CONF_ID_in_memory,
  WT_CONF_ID_inclusive,
  WT_CONF_ID_index_key_columns,
  WT_CONF_ID_internal_item_max,
  WT_CONF_ID_internal_key_max,
  WT_CONF_ID_internal_key_truncate,
  WT_CONF_ID_internal_page_max,
  WT_CONF_ID_isolation,
  WT_CONF_ID_json_output,
  WT_CONF_ID_key_format,
  WT_CONF_ID_key_gap,
  WT_CONF_ID_last,
  WT_CONF_ID_leaf_item_max,
  WT_CONF_ID_leaf_key_max,
  WT_CONF_ID_leaf_page_max,
  WT_CONF_ID_leaf_value_max,
  WT_CONF_ID_leak_memory,
  WT_CONF_ID_lock_wait,
  WT_CONF_ID_log,
  WT_CONF_ID_memory_page_image_max,
  WT_CONF_ID_memory_page_max,
  WT_CONF_ID_mmap,
  WT_CONF_ID_mmap_all,
  WT_CONF_ID_multiprocess,
  WT_CONF_ID_name,
  WT_CONF_ID_next_random,
  WT_CONF_ID_next_random_sample_size,
  WT_CONF_ID_next_random_seed,
  WT_CONF_ID_no_timestamp,
  WT_CONF_ID_old_chunks,
  WT_CONF_ID_oldest,
  WT_CONF_ID_oldest_timestamp,
  WT_CONF_ID_operation,
  WT_CONF_ID_operation_timeout_ms,
  WT_CONF_ID_os_cache_dirty_max,
  WT_CONF_ID_os_cache_max,
  WT_CONF_ID_overwrite,
  WT_CONF_ID_prefix_compression,
  WT_CONF_ID_prefix_compression_min,
  WT_CONF_ID_prefix_search,
  WT_CONF_ID_prepare_timestamp,
  WT_CONF_ID_priority,
  WT_CONF_ID_raw,
  WT_CONF_ID_read_corrupt,
  WT_CONF_ID_read_once,
  WT_CONF_ID_read_timestamp,
  WT_CONF_ID_readonly,
  WT_CONF_ID_remove_files,
  WT_CONF_ID_remove_shared,
  WT_CONF_ID_run_once,
  WT_CONF_ID_salvage,
  WT_CONF_ID_session_max,
  WT_CONF_ID_session_scratch_max,
  WT_CONF_ID_session_table_cache,
  WT_CONF_ID_sessions,
  WT_CONF_ID_skip_sort_check,
  WT_CONF_ID_source,
  WT_CONF_ID_split_deepen_min_child,
  WT_CONF_ID_split_deepen_per_child,
  WT_CONF_ID_split_pct,
  WT_CONF_ID_stable_timestamp,
  WT_CONF_ID_statistics,
  WT_CONF_ID_strategy,
  WT_CONF_ID_strict,
  WT_CONF_ID_sync,
  WT_CONF_ID_target,
  WT_CONF_ID_terminate,
  WT_CONF_ID_threads,
  WT_CONF_ID_tiered_object,
  WT_CONF_ID_tiers,
  WT_CONF_ID_timeout,
  WT_CONF_ID_timing_stress_for_test,
  WT_CONF_ID_txn,
  WT_CONF_ID_type,
  WT_CONF_ID_use_environment,
  WT_CONF_ID_use_environment_priv,
  WT_CONF_ID_use_timestamp,
  WT_CONF_ID_value_format,
  WT_CONF_ID_verbose,
  WT_CONF_ID_verify_metadata,
  WT_CONF_ID_version,
  WT_CONF_ID_write_through,
  WT_CONF_ID_write_timestamp_usage,
};
/*
 * Configuration key structure: END
 */<|MERGE_RESOLUTION|>--- conflicted
+++ resolved
@@ -51,13 +51,9 @@
 #define WT_CONF_ID_Thread_3 317ULL
 #define WT_CONF_ID_Thread_4 318ULL
 #define WT_CONF_ID_Tiered_storage 47ULL
-<<<<<<< HEAD
-#define WT_CONF_ID_Transaction_sync 321ULL
-#define WT_CONF_ID_Wt_13450_ckpt 326ULL
-#define WT_CONF_ID_Wt_13450_test 328ULL
-=======
-#define WT_CONF_ID_Transaction_sync 326ULL
->>>>>>> 18ef2ffe
+#define WT_CONF_ID_Transaction_sync 329ULL
+#define WT_CONF_ID_Wt_13450_ckpt 319ULL
+#define WT_CONF_ID_Wt_13450_test 321ULL
 #define WT_CONF_ID_access_pattern_hint 12ULL
 #define WT_CONF_ID_action 93ULL
 #define WT_CONF_ID_allocation_size 13ULL
@@ -66,7 +62,7 @@
 #define WT_CONF_ID_archive 247ULL
 #define WT_CONF_ID_auth_token 48ULL
 #define WT_CONF_ID_auto_throttle 69ULL
-#define WT_CONF_ID_available 319ULL
+#define WT_CONF_ID_available 322ULL
 #define WT_CONF_ID_background 97ULL
 #define WT_CONF_ID_background_compact 202ULL
 #define WT_CONF_ID_backup 170ULL
@@ -138,7 +134,7 @@
 #define WT_CONF_ID_cursor_copy 206ULL
 #define WT_CONF_ID_cursor_reposition 207ULL
 #define WT_CONF_ID_cursors 172ULL
-#define WT_CONF_ID_default 320ULL
+#define WT_CONF_ID_default 323ULL
 #define WT_CONF_ID_dhandle_buckets 303ULL
 #define WT_CONF_ID_dictionary 18ULL
 #define WT_CONF_ID_direct_io 297ULL
@@ -211,7 +207,7 @@
 #define WT_CONF_ID_internal_key_max 27ULL
 #define WT_CONF_ID_internal_key_truncate 28ULL
 #define WT_CONF_ID_internal_page_max 29ULL
-#define WT_CONF_ID_interval 325ULL
+#define WT_CONF_ID_interval 328ULL
 #define WT_CONF_ID_isolation 156ULL
 #define WT_CONF_ID_json 263ULL
 #define WT_CONF_ID_json_output 246ULL
@@ -229,7 +225,7 @@
 #define WT_CONF_ID_log 174ULL
 #define WT_CONF_ID_log_retention 209ULL
 #define WT_CONF_ID_log_size 193ULL
-#define WT_CONF_ID_match_value 327ULL
+#define WT_CONF_ID_match_value 320ULL
 #define WT_CONF_ID_max_percent_overhead 184ULL
 #define WT_CONF_ID_memory_page_image_max 38ULL
 #define WT_CONF_ID_memory_page_max 39ULL
@@ -294,12 +290,12 @@
 #define WT_CONF_ID_reserve 261ULL
 #define WT_CONF_ID_rollback_error 212ULL
 #define WT_CONF_ID_run_once 101ULL
-#define WT_CONF_ID_salvage 321ULL
+#define WT_CONF_ID_salvage 324ULL
 #define WT_CONF_ID_seconds 278ULL
 #define WT_CONF_ID_secretkey 298ULL
-#define WT_CONF_ID_session_max 322ULL
-#define WT_CONF_ID_session_scratch_max 323ULL
-#define WT_CONF_ID_session_table_cache 324ULL
+#define WT_CONF_ID_session_max 325ULL
+#define WT_CONF_ID_session_scratch_max 326ULL
+#define WT_CONF_ID_session_table_cache 327ULL
 #define WT_CONF_ID_sessions 175ULL
 #define WT_CONF_ID_shared 54ULL
 #define WT_CONF_ID_size 182ULL
@@ -339,26 +335,22 @@
 #define WT_CONF_ID_txn 176ULL
 #define WT_CONF_ID_type 9ULL
 #define WT_CONF_ID_update_restore_evict 217ULL
-#define WT_CONF_ID_use_environment 327ULL
-#define WT_CONF_ID_use_environment_priv 328ULL
+#define WT_CONF_ID_use_environment 330ULL
+#define WT_CONF_ID_use_environment_priv 331ULL
 #define WT_CONF_ID_use_timestamp 167ULL
 #define WT_CONF_ID_value_format 55ULL
 #define WT_CONF_ID_verbose 10ULL
-#define WT_CONF_ID_verify_metadata 329ULL
+#define WT_CONF_ID_verify_metadata 332ULL
 #define WT_CONF_ID_version 62ULL
 #define WT_CONF_ID_wait 194ULL
 #define WT_CONF_ID_wait_count 314ULL
 #define WT_CONF_ID_worker_thread_max 254ULL
-#define WT_CONF_ID_write_through 330ULL
+#define WT_CONF_ID_write_through 333ULL
 #define WT_CONF_ID_write_timestamp 5ULL
 #define WT_CONF_ID_write_timestamp_usage 11ULL
 #define WT_CONF_ID_zero_fill 252ULL
 
-<<<<<<< HEAD
-#define WT_CONF_ID_COUNT 329
-=======
-#define WT_CONF_ID_COUNT 331
->>>>>>> 18ef2ffe
+#define WT_CONF_ID_COUNT 334
 /*
  * API configuration keys: END
  */
@@ -550,6 +542,13 @@
         struct {
             uint64_t wait_count;
         } Thread_4;
+        struct {
+            uint64_t match_value;
+            uint64_t wait_count;
+        } Wt_13450_ckpt;
+        struct {
+            uint64_t wait_count;
+        } Wt_13450_test;
     } Per_connection_control_points;
     struct {
         struct {
@@ -595,13 +594,6 @@
         uint64_t enabled;
         uint64_t method;
     } Transaction_sync;
-    struct {
-        uint64_t match_value;
-        uint64_t wait_count;
-    } Wt_13450_ckpt;
-    struct {
-        uint64_t wait_count;
-    } Wt_13450_test;
     uint64_t access_pattern_hint;
     uint64_t action;
     uint64_t allocation_size;
@@ -967,6 +959,16 @@
       WT_CONF_ID_Per_connection_control_points | (WT_CONF_ID_Thread_4 << 16) |
         (WT_CONF_ID_wait_count << 32),
     },
+    {
+      WT_CONF_ID_Per_connection_control_points | (WT_CONF_ID_Wt_13450_ckpt << 16) |
+        (WT_CONF_ID_match_value << 32),
+      WT_CONF_ID_Per_connection_control_points | (WT_CONF_ID_Wt_13450_ckpt << 16) |
+        (WT_CONF_ID_wait_count << 32),
+    },
+    {
+      WT_CONF_ID_Per_connection_control_points | (WT_CONF_ID_Wt_13450_test << 16) |
+        (WT_CONF_ID_wait_count << 32),
+    },
   },
   {
     {
@@ -1014,13 +1016,6 @@
   {
     WT_CONF_ID_Transaction_sync | (WT_CONF_ID_enabled << 16),
     WT_CONF_ID_Transaction_sync | (WT_CONF_ID_method << 16),
-  },
-  {
-    WT_CONF_ID_Wt_13450_ckpt | (WT_CONF_ID_match_value << 16),
-    WT_CONF_ID_Wt_13450_ckpt | (WT_CONF_ID_wait_count << 16),
-  },
-  {
-    WT_CONF_ID_Wt_13450_test | (WT_CONF_ID_wait_count << 16),
   },
   WT_CONF_ID_access_pattern_hint,
   WT_CONF_ID_action,
