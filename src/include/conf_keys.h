--- conflicted
+++ resolved
@@ -52,13 +52,9 @@
 #define WT_CONF_ID_Thread_4 318ULL
 #define WT_CONF_ID_Thread_wait_for_upd_abort 319ULL
 #define WT_CONF_ID_Tiered_storage 47ULL
-<<<<<<< HEAD
-#define WT_CONF_ID_Transaction_sync 328ULL
-=======
-#define WT_CONF_ID_Transaction_sync 329ULL
-#define WT_CONF_ID_Wt_13450_ckpt 319ULL
-#define WT_CONF_ID_Wt_13450_test 321ULL
->>>>>>> 7d2c9d2a
+#define WT_CONF_ID_Transaction_sync 331ULL
+#define WT_CONF_ID_Wt_13450_ckpt 321ULL
+#define WT_CONF_ID_Wt_13450_test 323ULL
 #define WT_CONF_ID_access_pattern_hint 12ULL
 #define WT_CONF_ID_action 93ULL
 #define WT_CONF_ID_allocation_size 13ULL
@@ -67,11 +63,7 @@
 #define WT_CONF_ID_archive 247ULL
 #define WT_CONF_ID_auth_token 48ULL
 #define WT_CONF_ID_auto_throttle 69ULL
-<<<<<<< HEAD
-#define WT_CONF_ID_available 321ULL
-=======
-#define WT_CONF_ID_available 322ULL
->>>>>>> 7d2c9d2a
+#define WT_CONF_ID_available 324ULL
 #define WT_CONF_ID_background 97ULL
 #define WT_CONF_ID_background_compact 202ULL
 #define WT_CONF_ID_backup 170ULL
@@ -143,11 +135,7 @@
 #define WT_CONF_ID_cursor_copy 206ULL
 #define WT_CONF_ID_cursor_reposition 207ULL
 #define WT_CONF_ID_cursors 172ULL
-<<<<<<< HEAD
-#define WT_CONF_ID_default 322ULL
-=======
-#define WT_CONF_ID_default 323ULL
->>>>>>> 7d2c9d2a
+#define WT_CONF_ID_default 325ULL
 #define WT_CONF_ID_dhandle_buckets 303ULL
 #define WT_CONF_ID_dictionary 18ULL
 #define WT_CONF_ID_direct_io 297ULL
@@ -221,11 +209,7 @@
 #define WT_CONF_ID_internal_key_max 27ULL
 #define WT_CONF_ID_internal_key_truncate 28ULL
 #define WT_CONF_ID_internal_page_max 29ULL
-<<<<<<< HEAD
-#define WT_CONF_ID_interval 327ULL
-=======
-#define WT_CONF_ID_interval 328ULL
->>>>>>> 7d2c9d2a
+#define WT_CONF_ID_interval 330ULL
 #define WT_CONF_ID_isolation 156ULL
 #define WT_CONF_ID_json 263ULL
 #define WT_CONF_ID_json_output 246ULL
@@ -243,7 +227,7 @@
 #define WT_CONF_ID_log 174ULL
 #define WT_CONF_ID_log_retention 209ULL
 #define WT_CONF_ID_log_size 193ULL
-#define WT_CONF_ID_match_value 320ULL
+#define WT_CONF_ID_match_value 322ULL
 #define WT_CONF_ID_max_percent_overhead 184ULL
 #define WT_CONF_ID_memory_page_image_max 38ULL
 #define WT_CONF_ID_memory_page_max 39ULL
@@ -308,21 +292,12 @@
 #define WT_CONF_ID_reserve 261ULL
 #define WT_CONF_ID_rollback_error 212ULL
 #define WT_CONF_ID_run_once 101ULL
-<<<<<<< HEAD
-#define WT_CONF_ID_salvage 323ULL
+#define WT_CONF_ID_salvage 326ULL
 #define WT_CONF_ID_seconds 278ULL
 #define WT_CONF_ID_secretkey 298ULL
-#define WT_CONF_ID_session_max 324ULL
-#define WT_CONF_ID_session_scratch_max 325ULL
-#define WT_CONF_ID_session_table_cache 326ULL
-=======
-#define WT_CONF_ID_salvage 324ULL
-#define WT_CONF_ID_seconds 278ULL
-#define WT_CONF_ID_secretkey 298ULL
-#define WT_CONF_ID_session_max 325ULL
-#define WT_CONF_ID_session_scratch_max 326ULL
-#define WT_CONF_ID_session_table_cache 327ULL
->>>>>>> 7d2c9d2a
+#define WT_CONF_ID_session_max 327ULL
+#define WT_CONF_ID_session_scratch_max 328ULL
+#define WT_CONF_ID_session_table_cache 329ULL
 #define WT_CONF_ID_sessions 175ULL
 #define WT_CONF_ID_shared 54ULL
 #define WT_CONF_ID_size 182ULL
@@ -362,39 +337,22 @@
 #define WT_CONF_ID_txn 176ULL
 #define WT_CONF_ID_type 9ULL
 #define WT_CONF_ID_update_restore_evict 217ULL
-<<<<<<< HEAD
-#define WT_CONF_ID_use_environment 329ULL
-#define WT_CONF_ID_use_environment_priv 330ULL
+#define WT_CONF_ID_use_environment 332ULL
+#define WT_CONF_ID_use_environment_priv 333ULL
 #define WT_CONF_ID_use_timestamp 167ULL
 #define WT_CONF_ID_value_format 55ULL
 #define WT_CONF_ID_verbose 10ULL
-#define WT_CONF_ID_verify_metadata 331ULL
-=======
-#define WT_CONF_ID_use_environment 330ULL
-#define WT_CONF_ID_use_environment_priv 331ULL
-#define WT_CONF_ID_use_timestamp 167ULL
-#define WT_CONF_ID_value_format 55ULL
-#define WT_CONF_ID_verbose 10ULL
-#define WT_CONF_ID_verify_metadata 332ULL
->>>>>>> 7d2c9d2a
+#define WT_CONF_ID_verify_metadata 334ULL
 #define WT_CONF_ID_version 62ULL
 #define WT_CONF_ID_wait 194ULL
 #define WT_CONF_ID_wait_count 314ULL
 #define WT_CONF_ID_worker_thread_max 254ULL
-<<<<<<< HEAD
-#define WT_CONF_ID_write_through 332ULL
-=======
-#define WT_CONF_ID_write_through 333ULL
->>>>>>> 7d2c9d2a
+#define WT_CONF_ID_write_through 335ULL
 #define WT_CONF_ID_write_timestamp 5ULL
 #define WT_CONF_ID_write_timestamp_usage 11ULL
 #define WT_CONF_ID_zero_fill 252ULL
 
-<<<<<<< HEAD
-#define WT_CONF_ID_COUNT 333
-=======
-#define WT_CONF_ID_COUNT 334
->>>>>>> 7d2c9d2a
+#define WT_CONF_ID_COUNT 336
 /*
  * API configuration keys: END
  */
@@ -587,18 +545,16 @@
             uint64_t wait_count;
         } Thread_4;
         struct {
-<<<<<<< HEAD
             uint64_t enable_count;
             uint64_t wait_count;
         } Thread_wait_for_upd_abort;
-=======
+        struct {
             uint64_t match_value;
             uint64_t wait_count;
         } Wt_13450_ckpt;
         struct {
             uint64_t wait_count;
         } Wt_13450_test;
->>>>>>> 7d2c9d2a
     } Per_connection_control_points;
     struct {
         struct {
@@ -1010,11 +966,12 @@
         (WT_CONF_ID_wait_count << 32),
     },
     {
-<<<<<<< HEAD
       WT_CONF_ID_Per_connection_control_points | (WT_CONF_ID_Thread_wait_for_upd_abort << 16) |
         (WT_CONF_ID_enable_count << 32),
       WT_CONF_ID_Per_connection_control_points | (WT_CONF_ID_Thread_wait_for_upd_abort << 16) |
-=======
+        (WT_CONF_ID_wait_count << 32),
+    },
+    {
       WT_CONF_ID_Per_connection_control_points | (WT_CONF_ID_Wt_13450_ckpt << 16) |
         (WT_CONF_ID_match_value << 32),
       WT_CONF_ID_Per_connection_control_points | (WT_CONF_ID_Wt_13450_ckpt << 16) |
@@ -1022,7 +979,6 @@
     },
     {
       WT_CONF_ID_Per_connection_control_points | (WT_CONF_ID_Wt_13450_test << 16) |
->>>>>>> 7d2c9d2a
         (WT_CONF_ID_wait_count << 32),
     },
   },
