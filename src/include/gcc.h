--- conflicted
+++ resolved
@@ -258,11 +258,7 @@
  * This is sufficient for the release semantics which is StoreStore, LoadStore. We could issue a
  * single dmb ish here but that is more expensive.
  */
-<<<<<<< HEAD
-#define WT_WRITE_BARRIER() __asm__ volatile("dmb ishst; dmb ishld" ::: "memory");
-=======
-#define WT_RELEASE_BARRIER() WT_FULL_BARRIER();
->>>>>>> 11257fbc
+#define WT_RELEASE_BARRIER() __asm__ volatile("dmb ishst; dmb ishld" ::: "memory");
 
 #elif defined(__s390x__)
 #define WT_PAUSE() __asm__ volatile("lr 0,0" ::: "memory")
