/*-
 * Copyright (c) 2014-2017 MongoDB, Inc.
 * Copyright (c) 2008-2014 WiredTiger, Inc.
 *	All rights reserved.
 *
 * See the file LICENSE for redistribution information.
 */

#define	WT_RECNO_OOB	0		/* Illegal record number */

/* AUTOMATIC FLAG VALUE GENERATION START */
#define	WT_READ_CACHE			0x0001u
#define	WT_READ_IGNORE_CACHE_SIZE	0x0002u
#define	WT_READ_LOOKASIDE		0x0004u
#define	WT_READ_NOTFOUND_OK		0x0008u
#define	WT_READ_NO_EMPTY		0x0010u
#define	WT_READ_NO_GEN			0x0020u
#define	WT_READ_NO_SPLIT		0x0040u
#define	WT_READ_NO_WAIT			0x0080u
#define	WT_READ_PREV			0x0100u
#define	WT_READ_RESTART_OK		0x0200u
#define	WT_READ_SKIP_INTL		0x0400u
#define	WT_READ_TRUNCATE		0x0800u
#define	WT_READ_WONT_NEED		0x1000u
/* AUTOMATIC FLAG VALUE GENERATION STOP */

/* AUTOMATIC FLAG VALUE GENERATION START */
#define	WT_REC_CHECKPOINT	0x01u
#define	WT_REC_EVICT		0x02u
#define	WT_REC_IN_MEMORY	0x04u
#define	WT_REC_LOOKASIDE	0x08u
#define	WT_REC_SCRUB		0x10u
#define	WT_REC_UPDATE_RESTORE	0x20u
#define	WT_REC_VISIBILITY_ERR	0x40u
#define	WT_REC_VISIBLE_ALL	0x80u
/* AUTOMATIC FLAG VALUE GENERATION STOP */

/*
 * WT_PAGE_HEADER --
 *	Blocks have a common header, a WT_PAGE_HEADER structure followed by a
 * block-manager specific structure.
 */
struct __wt_page_header {
	/*
	 * The record number of the first record of the page is stored on disk
	 * so we can figure out where the column-store leaf page fits into the
	 * key space during salvage.
	 */
	uint64_t recno;			/* 00-07: column-store starting recno */

	/*
	 * We maintain page write-generations in the non-transactional case
	 * as that's how salvage can determine the most recent page between
	 * pages overlapping the same key range.
	 */
	uint64_t write_gen;		/* 08-15: write generation */

	/*
	 * The page's in-memory size isn't rounded or aligned, it's the actual
	 * number of bytes the disk-image consumes when instantiated in memory.
	 */
	uint32_t mem_size;		/* 16-19: in-memory page size */

	union {
		uint32_t entries;	/* 20-23: number of cells on page */
		uint32_t datalen;	/* 20-23: overflow data length */
	} u;

	uint8_t type;			/* 24: page type */

	/*
	 * No automatic generation: flag values cannot change, they're written
	 * to disk.
	 */
#define	WT_PAGE_COMPRESSED	0x01u	/* Page is compressed on disk */
#define	WT_PAGE_EMPTY_V_ALL	0x02u	/* Page has all zero-length values */
#define	WT_PAGE_EMPTY_V_NONE	0x04u	/* Page has no zero-length values */
#define	WT_PAGE_ENCRYPTED	0x08u	/* Page is encrypted on disk */
#define	WT_PAGE_LAS_UPDATE	0x10u	/* Page updates in lookaside store */
	uint8_t flags;			/* 25: flags */

	/*
	 * End the structure with 2 bytes of padding: it wastes space, but it
	 * leaves the structure 32-bit aligned and having a few bytes to play
	 * with in the future can't hurt.
	 */
	uint8_t unused[2];		/* 26-27: unused padding */
};
/*
 * WT_PAGE_HEADER_SIZE is the number of bytes we allocate for the structure: if
 * the compiler inserts padding it will break the world.
 */
#define	WT_PAGE_HEADER_SIZE		28

/*
 * __wt_page_header_byteswap --
 *	Handle big- and little-endian transformation of a page header.
 */
static inline void
__wt_page_header_byteswap(WT_PAGE_HEADER *dsk)
{
#ifdef WORDS_BIGENDIAN
	dsk->recno = __wt_bswap64(dsk->recno);
	dsk->write_gen = __wt_bswap64(dsk->write_gen);
	dsk->mem_size = __wt_bswap32(dsk->mem_size);
	dsk->u.entries = __wt_bswap32(dsk->u.entries);
#else
	WT_UNUSED(dsk);
#endif
}

/*
 * The block-manager specific information immediately follows the WT_PAGE_HEADER
 * structure.
 */
#define	WT_BLOCK_HEADER_REF(dsk)					\
	((void *)((uint8_t *)(dsk) + WT_PAGE_HEADER_SIZE))

/*
 * WT_PAGE_HEADER_BYTE --
 * WT_PAGE_HEADER_BYTE_SIZE --
 *	The first usable data byte on the block (past the combined headers).
 */
#define	WT_PAGE_HEADER_BYTE_SIZE(btree)					\
	((u_int)(WT_PAGE_HEADER_SIZE + (btree)->block_header))
#define	WT_PAGE_HEADER_BYTE(btree, dsk)					\
	((void *)((uint8_t *)(dsk) + WT_PAGE_HEADER_BYTE_SIZE(btree)))

/*
 * WT_ADDR --
 *	An in-memory structure to hold a block's location.
 */
struct __wt_addr {
	uint8_t *addr;			/* Block-manager's cookie */
	uint8_t  size;			/* Block-manager's cookie length */

#define	WT_ADDR_INT	1		/* Internal page */
#define	WT_ADDR_LEAF	2		/* Leaf page */
#define	WT_ADDR_LEAF_NO	3		/* Leaf page, no overflow */
	uint8_t  type;

	/*
	 * If an address is both as an address for the previous and the current
	 * multi-block reconciliations, that is, a block we're writing matches
	 * the block written the last time, it will appear in both the current
	 * boundary points as well as the page modification's list of previous
	 * blocks.  The reuse flag is how we know that's happening so the block
	 * is treated correctly (not free'd on error, for example).
	 */
	uint8_t	 reuse;
};

/*
 * Overflow tracking for reuse: When a page is reconciled, we write new K/V
 * overflow items.  If pages are reconciled multiple times, we need to know
 * if we've already written a particular overflow record (so we don't write
 * it again), as well as if we've modified an overflow record previously
 * written (in which case we want to write a new record and discard blocks
 * used by the previously written record).  Track overflow records written
 * for the page, storing the values in a skiplist with the record's value as
 * the "key".
 */
struct __wt_ovfl_reuse {
	uint32_t value_offset;		/* Overflow value offset */
	uint32_t value_size;		/* Overflow value size */
	uint8_t  addr_offset;		/* Overflow addr offset */
	uint8_t  addr_size;		/* Overflow addr size */

	/*
	 * On each page reconciliation, we clear the entry's in-use flag, and
	 * reset it as the overflow record is re-used.  After reconciliation
	 * completes, unused skiplist entries are discarded, along with their
	 * underlying blocks.
	 *
	 * On each page reconciliation, set the just-added flag for each new
	 * skiplist entry; if reconciliation fails for any reason, discard the
	 * newly added skiplist entries, along with their underlying blocks.
	 */
/* AUTOMATIC FLAG VALUE GENERATION START */
#define	WT_OVFL_REUSE_INUSE		0x1u
#define	WT_OVFL_REUSE_JUST_ADDED	0x2u
/* AUTOMATIC FLAG VALUE GENERATION STOP */
	uint8_t	 flags;

	/*
	 * The untyped address immediately follows the WT_OVFL_REUSE structure,
	 * the untyped value immediately follows the address.
	 */
#define	WT_OVFL_REUSE_ADDR(p)						\
	((void *)((uint8_t *)(p) + (p)->addr_offset))
#define	WT_OVFL_REUSE_VALUE(p)						\
	((void *)((uint8_t *)(p) + (p)->value_offset))

	WT_OVFL_REUSE *next[0];		/* Forward-linked skip list */
};

/*
 * Lookaside table support: when a page is being reconciled for eviction and has
 * updates that might be required by earlier readers in the system, the updates
 * are written into a lookaside table, and restored as necessary if the page is
 * read.
 *
 * The key is a unique marker for the page (a page ID plus a file ID, ordered
 * this way so that overall the lookaside table is append-mostly), a counter
 * (used to ensure the update records remain in the original order), and the
 * record's key (byte-string for row-store, record number for column-store).
 * The value is the WT_UPDATE structure's transaction ID, timestamp, update
 * type and value.
 *
 * As the key for the lookaside table is different for row- and column-store, we
 * store both key types in a WT_ITEM, building/parsing them in the code, because
 * otherwise we'd need two lookaside files with different key formats. We could
 * make the lookaside table's key standard by moving the source key into the
 * lookaside table value, but that doesn't make the coding any simpler, and it
 * makes the lookaside table's value more likely to overflow the page size when
 * the row-store key is relatively large.
 */
#ifdef HAVE_BUILTIN_EXTENSION_SNAPPY
#define	WT_LOOKASIDE_COMPRESSOR	"snappy"
#else
#define	WT_LOOKASIDE_COMPRESSOR	"none"
#endif
#define	WT_LAS_CONFIG							\
    "key_format=" WT_UNCHECKED_STRING(QIQu)				\
    ",value_format=" WT_UNCHECKED_STRING(QuBu)				\
    ",block_compressor=" WT_LOOKASIDE_COMPRESSOR			\
    ",leaf_value_max=64MB"

/*
 * WT_PAGE_LOOKASIDE --
 *	Related information for on-disk pages with lookaside entries.
 */
struct __wt_page_lookaside {
	uint64_t las_pageid;			/* Page ID in lookaside */
	uint64_t las_max_txn;			/* Maximum transaction ID in
						   lookaside */
	WT_DECL_TIMESTAMP(min_timestamp)	/* Min timestamp in lookaside */
	WT_DECL_TIMESTAMP(onpage_timestamp)	/* Max timestamp on page */
	bool las_skew_newest;			/* On-page skewed to newest */
};

/*
 * WT_PAGE_MODIFY --
 *	When a page is modified, there's additional information to maintain.
 */
struct __wt_page_modify {
	/* The first unwritten transaction ID (approximate). */
	uint64_t first_dirty_txn;

	/* The transaction state last time eviction was attempted. */
	uint64_t last_evict_pass_gen;
	uint64_t last_eviction_id;
	WT_DECL_TIMESTAMP(last_eviction_timestamp)

#ifdef HAVE_DIAGNOSTIC
	/* Check that transaction time moves forward. */
	uint64_t last_oldest_id;
#endif

	/* Avoid checking for obsolete updates during checkpoints. */
	uint64_t obsolete_check_txn;
	WT_DECL_TIMESTAMP(obsolete_check_timestamp)

	/* The largest transaction seen on the page by reconciliation. */
	uint64_t rec_max_txn;
	WT_DECL_TIMESTAMP(rec_max_timestamp)

	/* The largest update transaction ID (approximate). */
	uint64_t update_txn;

	/* Dirty bytes added to the cache. */
	size_t bytes_dirty;

	/*
	 * When pages are reconciled, the result is one or more replacement
	 * blocks.  A replacement block can be in one of two states: it was
	 * written to disk, and so we have a block address, or it contained
	 * unresolved modifications and we have a disk image for it with a
	 * list of those unresolved modifications.  The former is the common
	 * case: we only build lists of unresolved modifications when we're
	 * evicting a page, and we only expect to see unresolved modifications
	 * on a page being evicted in the case of a hot page that's too large
	 * to keep in memory as it is.  In other words, checkpoints will skip
	 * unresolved modifications, and will write the blocks rather than
	 * build lists of unresolved modifications.
	 *
	 * Ugly union/struct layout to conserve memory, we never have both
	 * a replace address and multiple replacement blocks.
	 */
	union {
	struct {			/* Single, written replacement block */
		WT_ADDR	 replace;

		/*
		 * A disk image that may or may not have been written, used to
		 * re-instantiate the page in memory.
		 */
		void	*disk_image;

		/* The page has lookaside entries. */
		WT_PAGE_LOOKASIDE page_las;
	} r;
#undef	mod_replace
#define	mod_replace	u1.r.replace
#undef	mod_disk_image
#define	mod_disk_image	u1.r.disk_image
#undef	mod_page_las
#define	mod_page_las	u1.r.page_las

	struct {			/* Multiple replacement blocks */
	struct __wt_multi {
		/*
		 * Block's key: either a column-store record number or a
		 * row-store variable length byte string.
		 */
		union {
			uint64_t recno;
			WT_IKEY *ikey;
		} key;

		/*
		 * A disk image that may or may not have been written, used to
		 * re-instantiate the page in memory.
		 */
		void	*disk_image;

		/*
		 * List of unresolved updates. Updates are either a row-store
		 * insert or update list, or column-store insert list. When
		 * creating lookaside records, there is an additional value,
		 * the committed item's transaction information.
		 *
		 * If there are unresolved updates, the block wasn't written and
		 * there will always be a disk image.
		 */
		struct __wt_save_upd {
			WT_INSERT *ins;		/* Insert list reference */
			WT_ROW	  *ripcip;	/* Original on-page reference */
			WT_UPDATE *onpage_upd;
		} *supd;
		uint32_t supd_entries;

		/*
		 * Disk image was written: address, size and checksum.
		 * On subsequent reconciliations of this page, we avoid writing
		 * the block if it's unchanged by comparing size and checksum;
		 * the reuse flag is set when the block is unchanged and we're
		 * reusing a previous address.
		 */
		WT_ADDR	 addr;
		uint32_t size;
		uint32_t checksum;

		WT_PAGE_LOOKASIDE page_las;
	} *multi;
	uint32_t multi_entries;		/* Multiple blocks element count */
	} m;
#undef	mod_multi
#define	mod_multi		u1.m.multi
#undef	mod_multi_entries
#define	mod_multi_entries	u1.m.multi_entries
	} u1;

	/*
	 * Internal pages need to be able to chain root-page splits and have a
	 * special transactional eviction requirement.  Column-store leaf pages
	 * need update and append lists.
	 *
	 * Ugly union/struct layout to conserve memory, a page is either a leaf
	 * page or an internal page.
	 */
	union {
	struct {
		/*
		 * When a root page splits, we create a new page and write it;
		 * the new page can also split and so on, and we continue this
		 * process until we write a single replacement root page.  We
		 * use the root split field to track the list of created pages
		 * so they can be discarded when no longer needed.
		 */
		WT_PAGE *root_split;	/* Linked list of root split pages */
	} intl;
#undef	mod_root_split
#define	mod_root_split		u2.intl.root_split
	struct {
		/*
		 * Appended items to column-stores: there is only a single one
		 * of these active at a time per column-store tree.
		 */
		WT_INSERT_HEAD **append;

		/*
		 * Updated items in column-stores: variable-length RLE entries
		 * can expand to multiple entries which requires some kind of
		 * list we can expand on demand.  Updated items in fixed-length
		 * files could be done based on an WT_UPDATE array as in
		 * row-stores, but there can be a very large number of bits on
		 * a single page, and the cost of the WT_UPDATE array would be
		 * huge.
		 */
		WT_INSERT_HEAD **update;

		/*
		 * Split-saved last column-store page record. If a column-store
		 * page is split, we save the first record number moved so that
		 * during reconciliation we know the page's last record and can
		 * write any implicitly created deleted records for the page.
		 */
		uint64_t split_recno;
	} column_leaf;
#undef	mod_col_append
#define	mod_col_append		u2.column_leaf.append
#undef	mod_col_update
#define	mod_col_update		u2.column_leaf.update
#undef	mod_col_split_recno
#define	mod_col_split_recno	u2.column_leaf.split_recno
	struct {
		/* Inserted items for row-store. */
		WT_INSERT_HEAD	**insert;

		/* Updated items for row-stores. */
		WT_UPDATE	**update;
	} row_leaf;
#undef	mod_row_insert
#define	mod_row_insert		u2.row_leaf.insert
#undef	mod_row_update
#define	mod_row_update		u2.row_leaf.update
	} u2;

	/*
	 * Overflow record tracking for reconciliation.  We assume overflow
	 * records are relatively rare, so we don't allocate the structures
	 * to track them until we actually see them in the data.
	 */
	struct __wt_ovfl_track {
		/*
		 * Overflow key/value address/byte-string pairs we potentially
		 * reuse each time we reconcile the page.
		 */
		WT_OVFL_REUSE	*ovfl_reuse[WT_SKIP_MAXDEPTH];

		/*
		 * Overflow key/value addresses to be discarded from the block
		 * manager after reconciliation completes successfully.
		 */
		WT_CELL **discard;
		size_t	  discard_entries;
		size_t	  discard_allocated;

		/* Cached overflow value cell/update address pairs. */
		struct {
			WT_CELL	*cell;
			uint8_t	*data;
			size_t	 size;
		} *remove;
		size_t	 remove_allocated;
		uint32_t remove_next;
	} *ovfl_track;

#define	WT_PAGE_LOCK(s, p) 						\
	__wt_spin_lock((s), &(p)->modify->page_lock)
#define	WT_PAGE_TRYLOCK(s, p)						\
	__wt_spin_trylock((s), &(p)->modify->page_lock)
#define	WT_PAGE_UNLOCK(s, p) 						\
	__wt_spin_unlock((s), &(p)->modify->page_lock)
	WT_SPINLOCK page_lock;		/* Page's spinlock */

	/*
	 * The write generation is incremented when a page is modified, a page
	 * is clean if the write generation is 0.
	 */
	uint32_t write_gen;

#define	WT_PM_REC_EMPTY		1	/* Reconciliation: no replacement */
#define	WT_PM_REC_MULTIBLOCK	2	/* Reconciliation: multiple blocks */
#define	WT_PM_REC_REPLACE	3	/* Reconciliation: single block */
	uint8_t rec_result;		/* Reconciliation state */

	uint8_t update_restored;	/* Page created by restoring updates */
};

/*
 * WT_COL_RLE --
 * Variable-length column-store pages have an array of page entries with RLE
 * counts greater than 1 when reading the page, so it's not necessary to walk
 * the page counting records to find a specific entry. We can do a binary search
 * in this array, then an offset calculation to find the cell.
 */
WT_PACKED_STRUCT_BEGIN(__wt_col_rle)
	uint64_t recno;			/* Record number of first repeat. */
	uint64_t rle;			/* Repeat count. */
	uint32_t indx;			/* Slot of entry in col_var. */
WT_PACKED_STRUCT_END

/*
 * WT_PAGE --
 * The WT_PAGE structure describes the in-memory page information.
 */
struct __wt_page {
	/* Per page-type information. */
	union {
		/*
		 * Internal pages (both column- and row-store).
		 *
		 * In-memory internal pages have an array of pointers to child
		 * structures, maintained in collated order.  When a page is
		 * read into memory, the initial list of children is stored in
		 * the "orig_index" field, and it and the collated order are
		 * the same.  After a page splits, the collated order and the
		 * original order will differ.
		 *
		 * Multiple threads of control may be searching the in-memory
		 * internal page and a child page of the internal page may
		 * cause a split at any time.  When a page splits, a new array
		 * is allocated and atomically swapped into place.  Threads in
		 * the old array continue without interruption (the old array is
		 * still valid), but have to avoid racing.  No barrier is needed
		 * because the array reference is updated atomically, but code
		 * reading the fields multiple times would be a very bad idea.
		 * Specifically, do not do this:
		 *	WT_REF **refp = page->u.intl__index->index;
		 *	uint32_t entries = page->u.intl__index->entries;
		 *
		 * The field is declared volatile (so the compiler knows not to
		 * read it multiple times), and we obscure the field name and
		 * use a copy macro in all references to the field (so the code
		 * doesn't read it multiple times).
		 */
		struct {
			WT_REF	*parent_ref;	/* Parent reference */
			uint64_t split_gen;	/* Generation of last split */

			struct __wt_page_index {
				uint32_t entries;
				uint32_t deleted_entries;
				WT_REF	**index;
			} * volatile __index;	/* Collated children */
		} intl;
#undef	pg_intl_parent_ref
#define	pg_intl_parent_ref		u.intl.parent_ref
#undef	pg_intl_split_gen
#define	pg_intl_split_gen		u.intl.split_gen

	/*
	 * Macros to copy/set the index because the name is obscured to ensure
	 * the field isn't read multiple times.
	 *
	 * There are two versions of WT_INTL_INDEX_GET because the session split
	 * generation is usually set, but it's not always required: for example,
	 * if a page is locked for splitting, or being created or destroyed.
	 */
#define	WT_INTL_INDEX_GET_SAFE(page)					\
	((page)->u.intl.__index)
#define	WT_INTL_INDEX_GET(session, page, pindex) do {			\
	WT_ASSERT(session,						\
	    __wt_session_gen(session, WT_GEN_SPLIT) != 0);		\
	(pindex) = WT_INTL_INDEX_GET_SAFE(page);			\
} while (0)
#define	WT_INTL_INDEX_SET(page, v) do {					\
	WT_WRITE_BARRIER();						\
	((page)->u.intl.__index) = (v);					\
} while (0)

	/*
	 * Macro to walk the list of references in an internal page.
	 */
#define	WT_INTL_FOREACH_BEGIN(session, page, ref) do {			\
	WT_PAGE_INDEX *__pindex;					\
	WT_REF **__refp;						\
	uint32_t __entries;						\
	WT_INTL_INDEX_GET(session, page, __pindex);			\
	for (__refp = __pindex->index,					\
	    __entries = __pindex->entries; __entries > 0; --__entries) {\
		(ref) = *__refp++;
#define	WT_INTL_FOREACH_END						\
	}								\
} while (0)

		/* Row-store leaf page. */
		WT_ROW *row;			/* Key/value pairs */
#undef	pg_row
#define	pg_row		u.row

		/* Fixed-length column-store leaf page. */
		uint8_t *fix_bitf;		/* Values */
#undef	pg_fix_bitf
#define	pg_fix_bitf	u.fix_bitf

		/* Variable-length column-store leaf page. */
		struct {
			WT_COL *col_var;	/* Values */

			/*
			 * Variable-length column-store pages have an array
			 * of page entries with RLE counts greater than 1 when
			 * reading the page, so it's not necessary to walk the
			 * page counting records to find a specific entry. We
			 * can do a binary search in this array, then an offset
			 * calculation to find the cell.
			 *
			 * It's a separate structure to keep the page structure
			 * as small as possible.
			 */
			struct __wt_col_var_repeat {
				uint32_t   nrepeats;	/* repeat slots */
				WT_COL_RLE repeats[0];	/* lookup RLE array */
			} *repeats;
#define	WT_COL_VAR_REPEAT_SET(page)					\
	((page)->u.col_var.repeats != NULL)
		} col_var;
#undef	pg_var
#define	pg_var		u.col_var.col_var
#undef	pg_var_repeats
#define	pg_var_repeats	u.col_var.repeats->repeats
#undef	pg_var_nrepeats
#define	pg_var_nrepeats	u.col_var.repeats->nrepeats
	} u;

	/*
	 * Page entries, type and flags are positioned at the end of the WT_PAGE
	 * union to reduce cache misses in the row-store search function.
	 *
	 * The entries field only applies to leaf pages, internal pages use the
	 * page-index entries instead.
	 */
	uint32_t entries;		/* Leaf page entries */

#define	WT_PAGE_IS_INTERNAL(page)					\
	((page)->type == WT_PAGE_COL_INT || (page)->type == WT_PAGE_ROW_INT)
#define	WT_PAGE_INVALID		0	/* Invalid page */
#define	WT_PAGE_BLOCK_MANAGER	1	/* Block-manager page */
#define	WT_PAGE_COL_FIX		2	/* Col-store fixed-len leaf */
#define	WT_PAGE_COL_INT		3	/* Col-store internal page */
#define	WT_PAGE_COL_VAR		4	/* Col-store var-length leaf page */
#define	WT_PAGE_OVFL		5	/* Overflow page */
#define	WT_PAGE_ROW_INT		6	/* Row-store internal page */
#define	WT_PAGE_ROW_LEAF	7	/* Row-store leaf page */
	uint8_t type;			/* Page type */

<<<<<<< HEAD
#define	WT_PAGE_BUILD_KEYS	0x01	/* Keys have been built in memory */
#define	WT_PAGE_DISK_ALLOC	0x02	/* Disk image in allocated memory */
#define	WT_PAGE_DISK_MAPPED	0x04	/* Disk image in mapped memory */
#define	WT_PAGE_EVICT_LRU	0x08	/* Page is on the LRU queue */
#define	WT_PAGE_EVICT_NO_PROGRESS 0x20	/* Eviction doesn't count as progress */
#define	WT_PAGE_OVERFLOW_KEYS	0x10	/* Page has overflow keys */
#define	WT_PAGE_SPLIT_INSERT	0x40	/* A leaf page was split for append */
#define	WT_PAGE_UPDATE_IGNORE	0x80	/* Ignore updates on page discard */
=======
/* AUTOMATIC FLAG VALUE GENERATION START */
#define	WT_PAGE_BUILD_KEYS	0x01u	/* Keys have been built in memory */
#define	WT_PAGE_DISK_ALLOC	0x02u	/* Disk image in allocated memory */
#define	WT_PAGE_DISK_MAPPED	0x04u	/* Disk image in mapped memory */
#define	WT_PAGE_EVICT_LRU	0x08u	/* Page is on the LRU queue */
#define	WT_PAGE_OVERFLOW_KEYS	0x10u	/* Page has overflow keys */
#define	WT_PAGE_READ_NO_EVICT	0x20u	/* Page read with eviction disabled */
#define	WT_PAGE_SPLIT_INSERT	0x40u	/* A leaf page was split for append */
#define	WT_PAGE_UPDATE_IGNORE	0x80u	/* Ignore updates on page discard */
/* AUTOMATIC FLAG VALUE GENERATION STOP */
>>>>>>> 715adffe
	uint8_t flags_atomic;		/* Atomic flags, use F_*_ATOMIC */

	uint8_t unused[2];		/* Unused padding */

	/*
	 * The page's read generation acts as an LRU value for each page in the
	 * tree; it is used by the eviction server thread to select pages to be
	 * discarded from the in-memory tree.
	 *
	 * The read generation is a 64-bit value, if incremented frequently, a
	 * 32-bit value could overflow.
	 *
	 * The read generation is a piece of shared memory potentially read
	 * by many threads.  We don't want to update page read generations for
	 * in-cache workloads and suffer the cache misses, so we don't simply
	 * increment the read generation value on every access.  Instead, the
	 * read generation is incremented by the eviction server each time it
	 * becomes active.  To avoid incrementing a page's read generation too
	 * frequently, it is set to a future point.
	 *
	 * Because low read generation values have special meaning, and there
	 * are places where we manipulate the value, use an initial value well
	 * outside of the special range.
	 */
#define	WT_READGEN_NOTSET	0
#define	WT_READGEN_OLDEST	1
#define	WT_READGEN_WONT_NEED	2
#define	WT_READGEN_EVICT_SOON(readgen) 					\
	((readgen) != WT_READGEN_NOTSET && (readgen) < WT_READGEN_START_VALUE)
#define	WT_READGEN_START_VALUE	100
#define	WT_READGEN_STEP		100
	uint64_t read_gen;

	size_t memory_footprint;	/* Memory attached to the page */

	/* Page's on-disk representation: NULL for pages created in memory. */
	const WT_PAGE_HEADER *dsk;

	/* If/when the page is modified, we need lots more information. */
	WT_PAGE_MODIFY *modify;

	/* This is the 64 byte boundary, try to keep hot fields above here. */

	uint64_t cache_create_gen;	/* Page create timestamp */
	uint64_t evict_pass_gen;	/* Eviction pass generation */
};

/*
 * WT_PAGE_DISK_OFFSET, WT_PAGE_REF_OFFSET --
 *	Return the offset/pointer of a pointer/offset in a page disk image.
 */
#define	WT_PAGE_DISK_OFFSET(page, p)					\
	WT_PTRDIFF32(p, (page)->dsk)
#define	WT_PAGE_REF_OFFSET(page, o)					\
	((void *)((uint8_t *)((page)->dsk) + (o)))

/*
 * Page state.
 *
 * Synchronization is based on the WT_REF->state field, which has a number of
 * possible states:
 *
 * WT_REF_DISK:
 *	The initial setting before a page is brought into memory, and set as a
 *	result of page eviction; the page is on disk, and must be read into
 *	memory before use.  WT_REF_DISK has a value of 0 (the default state
 *	after allocating cleared memory).
 *
 * WT_REF_DELETED:
 *	The page is on disk, but has been deleted from the tree; we can delete
 *	row-store leaf pages without reading them if they don't reference
 *	overflow items.
 *
 * WT_REF_LOCKED:
 *	Locked for exclusive access.  In eviction, this page or a parent has
 *	been selected for eviction; once hazard pointers are checked, the page
 *	will be evicted.  When reading a page that was previously deleted, it
 *	is locked until the page is in memory with records marked deleted.  The
 *	thread that set the page to WT_REF_LOCKED has exclusive access, no
 *	other thread may use the WT_REF until the state is changed.
 *
 * WT_REF_LOOKASIDE:
 *	The page is on disk (as per WT_REF_DISK) and has entries in the
 *	lookaside table that must be applied before the page can be read.
 *
 * WT_REF_MEM:
 *	Set by a reading thread once the page has been read from disk; the page
 *	is in the cache and the page reference is OK.
 *
 * WT_REF_READING:
 *	Set by a reading thread before reading an ordinary page from disk;
 *	other readers of the page wait until the read completes.  Sync can
 *	safely skip over such pages: they are clean by definition.
 *
 * WT_REF_SPLIT:
 *	Set when the page is split; the WT_REF is dead and can no longer be
 *	used.
 *
 * The life cycle of a typical page goes like this: pages are read into memory
 * from disk and their state set to WT_REF_MEM.  When the page is selected for
 * eviction, the page state is set to WT_REF_LOCKED.  In all cases, evicting
 * threads reset the page's state when finished with the page: if eviction was
 * successful (a clean page was discarded, and a dirty page was written to disk
 * and then discarded), the page state is set to WT_REF_DISK; if eviction failed
 * because the page was busy, page state is reset to WT_REF_MEM.
 *
 * Readers check the state field and if it's WT_REF_MEM, they set a hazard
 * pointer to the page, flush memory and re-confirm the page state.  If the
 * page state is unchanged, the reader has a valid reference and can proceed.
 *
 * When an evicting thread wants to discard a page from the tree, it sets the
 * WT_REF_LOCKED state, flushes memory, then checks hazard pointers.  If a
 * hazard pointer is found, state is reset to WT_REF_MEM, restoring the page
 * to the readers.  If the evicting thread does not find a hazard pointer,
 * the page is evicted.
 */

/*
 * WT_PAGE_DELETED --
 *	Related information for fast-delete, on-disk pages.
 */
struct __wt_page_deleted {
	volatile uint64_t txnid;		/* Transaction ID */
	WT_DECL_TIMESTAMP(timestamp)

	WT_UPDATE **update_list;		/* List of updates for abort */
};

/*
 * WT_REF --
 *	A single in-memory page and the state information used to determine if
 * it's OK to dereference the pointer to the page.
 */
struct __wt_ref {
	WT_PAGE *page;			/* Page */

	/*
	 * When the tree deepens as a result of a split, the home page value
	 * changes.  Don't cache it, we need to see that change when looking
	 * up our slot in the page's index structure.
	 */
	WT_PAGE * volatile home;	/* Reference page */
	volatile uint32_t pindex_hint;	/* Reference page index hint */

#define	WT_REF_DISK	 0		/* Page is on disk */
#define	WT_REF_DELETED	 1		/* Page is on disk, but deleted */
#define	WT_REF_LOCKED	 2		/* Page locked for exclusive access */
#define	WT_REF_LOOKASIDE 3		/* Page is on disk with lookaside */
#define	WT_REF_MEM	 4		/* Page is in cache and valid */
#define	WT_REF_READING	 5		/* Page being read */
#define	WT_REF_SPLIT	 6		/* Parent page split (WT_REF dead) */
	volatile uint32_t state;	/* Page state */

	/*
	 * Address: on-page cell if read from backing block, off-page WT_ADDR
	 * if instantiated in-memory, or NULL if page created in-memory.
	 */
	void	*addr;

	/*
	 * The child page's key.  Do NOT change this union without reviewing
	 * __wt_ref_key.
	 */
	union {
		uint64_t recno;		/* Column-store: starting recno */
		void	*ikey;		/* Row-store: key */
	} key;
#undef	ref_recno
#define	ref_recno	key.recno
#undef	ref_ikey
#define	ref_ikey	key.ikey

	union {
		WT_PAGE_DELETED	*page_del;	/* Deleted page information */
		WT_PAGE_LOOKASIDE *page_las;	/* Lookaside information */
	};
};
/*
 * WT_REF_SIZE is the expected structure size -- we verify the build to ensure
 * the compiler hasn't inserted padding which would break the world.
 */
#define	WT_REF_SIZE	48

/*
 * WT_ROW --
 * Each in-memory page row-store leaf page has an array of WT_ROW structures:
 * this is created from on-page data when a page is read from the file.  It's
 * sorted by key, fixed in size, and starts with a reference to on-page data.
 *
 * Multiple threads of control may be searching the in-memory row-store pages,
 * and the key may be instantiated at any time.  Code must be able to handle
 * both when the key has not been instantiated (the key field points into the
 * page's disk image), and when the key has been instantiated (the key field
 * points outside the page's disk image).  We don't need barriers because the
 * key is updated atomically, but code that reads the key field multiple times
 * is a very, very bad idea.  Specifically, do not do this:
 *
 *	key = rip->key;
 *	if (key_is_on_page(key)) {
 *		cell = rip->key;
 *	}
 *
 * The field is declared volatile (so the compiler knows it shouldn't read it
 * multiple times), and we obscure the field name and use a copy macro in all
 * references to the field (so the code doesn't read it multiple times), all
 * to make sure we don't introduce this bug (again).
 */
struct __wt_row {	/* On-page key, on-page cell, or off-page WT_IKEY */
	void * volatile __key;
};
#define	WT_ROW_KEY_COPY(rip)	((rip)->__key)
#define	WT_ROW_KEY_SET(rip, v)	((rip)->__key) = (void *)(v)

/*
 * WT_ROW_FOREACH --
 *	Walk the entries of an in-memory row-store leaf page.
 */
#define	WT_ROW_FOREACH(page, rip, i)					\
	for ((i) = (page)->entries,					\
	    (rip) = (page)->pg_row; (i) > 0; ++(rip), --(i))
#define	WT_ROW_FOREACH_REVERSE(page, rip, i)				\
	for ((i) = (page)->entries,					\
	    (rip) = (page)->pg_row + ((page)->entries - 1);		\
	    (i) > 0; --(rip), --(i))

/*
 * WT_ROW_SLOT --
 *	Return the 0-based array offset based on a WT_ROW reference.
 */
#define	WT_ROW_SLOT(page, rip)						\
	((uint32_t)(((WT_ROW *)(rip)) - (page)->pg_row))

/*
 * WT_COL --
 * Each in-memory variable-length column-store leaf page has an array of WT_COL
 * structures: this is created from on-page data when a page is read from the
 * file.  It's fixed in size, and references data on the page.
 */
struct __wt_col {
	/*
	 * Variable-length column-store data references are page offsets, not
	 * pointers (we boldly re-invent short pointers).  The trade-off is 4B
	 * per K/V pair on a 64-bit machine vs. a single cycle for the addition
	 * of a base pointer.  The on-page data is a WT_CELL (same as row-store
	 * pages).
	 *
	 * If the value is 0, it's a single, deleted record.
	 *
	 * Obscure the field name, code shouldn't use WT_COL->__col_value, the
	 * public interface is WT_COL_PTR and WT_COL_PTR_SET.
	 */
	uint32_t __col_value;
};

/*
 * WT_COL_PTR, WT_COL_PTR_SET --
 *	Return/Set a pointer corresponding to the data offset. (If the item does
 * not exist on the page, return a NULL.)
 */
#define	WT_COL_PTR(page, cip)						\
	((cip)->__col_value == 0 ?					\
	    NULL : WT_PAGE_REF_OFFSET(page, (cip)->__col_value))
#define	WT_COL_PTR_SET(cip, value)					\
	(cip)->__col_value = (value)

/*
 * WT_COL_FOREACH --
 *	Walk the entries of variable-length column-store leaf page.
 */
#define	WT_COL_FOREACH(page, cip, i)					\
	for ((i) = (page)->entries,					\
	    (cip) = (page)->pg_var; (i) > 0; ++(cip), --(i))

/*
 * WT_COL_SLOT --
 *	Return the 0-based array offset based on a WT_COL reference.
 */
#define	WT_COL_SLOT(page, cip)						\
	((uint32_t)(((WT_COL *)(cip)) - (page)->pg_var))

/*
 * WT_IKEY --
 * Instantiated key: row-store keys are usually prefix compressed and sometimes
 * Huffman encoded or overflow objects.  Normally, a row-store page in-memory
 * key points to the on-page WT_CELL, but in some cases, we instantiate the key
 * in memory, in which case the row-store page in-memory key points to a WT_IKEY
 * structure.
 */
struct __wt_ikey {
	uint32_t size;			/* Key length */

	/*
	 * If we no longer point to the key's on-page WT_CELL, we can't find its
	 * related value.  Save the offset of the key cell in the page.
	 *
	 * Row-store cell references are page offsets, not pointers (we boldly
	 * re-invent short pointers).  The trade-off is 4B per K/V pair on a
	 * 64-bit machine vs. a single cycle for the addition of a base pointer.
	 */
	uint32_t  cell_offset;

	/* The key bytes immediately follow the WT_IKEY structure. */
#define	WT_IKEY_DATA(ikey)						\
	((void *)((uint8_t *)(ikey) + sizeof(WT_IKEY)))
};

/*
 * WT_UPDATE --
 * Entries on leaf pages can be updated, either modified or deleted.  Updates
 * to entries referenced from the WT_ROW and WT_COL arrays are stored in the
 * page's WT_UPDATE array.  When the first element on a page is updated, the
 * WT_UPDATE array is allocated, with one slot for every existing element in
 * the page.  A slot points to a WT_UPDATE structure; if more than one update
 * is done for an entry, WT_UPDATE structures are formed into a forward-linked
 * list.
 */
struct __wt_update {
	volatile uint64_t txnid;	/* transaction ID */
#if WT_TIMESTAMP_SIZE == 8
	WT_DECL_TIMESTAMP(timestamp)	/* aligned uint64_t timestamp */
#endif

	WT_UPDATE *next;		/* forward-linked list */

	uint32_t size;			/* data length */

#define	WT_UPDATE_INVALID	0	/* diagnostic check */
#define	WT_UPDATE_DELETED	1	/* deleted */
#define	WT_UPDATE_MODIFIED	2	/* partial-update modify value */
#define	WT_UPDATE_RESERVED	3	/* reserved */
#define	WT_UPDATE_STANDARD	4	/* complete value */
	uint8_t type;			/* type (one byte to conserve memory) */

	/* If the update includes a complete value. */
#define	WT_UPDATE_DATA_VALUE(upd)					\
	((upd)->type == WT_UPDATE_STANDARD || (upd)->type == WT_UPDATE_DELETED)

#if WT_TIMESTAMP_SIZE != 8
	WT_DECL_TIMESTAMP(timestamp)	/* unaligned uint8_t array timestamp */
#endif

	/*
	 * Zero or more bytes of value (the payload) immediately follows the
	 * WT_UPDATE structure.  We use a C99 flexible array member which has
	 * the semantics we want.
	 */
	uint8_t data[];			/* start of the data */
};

/*
 * WT_UPDATE_SIZE is the expected structure size excluding the payload data --
 * we verify the build to ensure the compiler hasn't inserted padding.
 */
#define	WT_UPDATE_SIZE	(21 + WT_TIMESTAMP_SIZE)

/*
 * The memory size of an update: include some padding because this is such a
 * common case that overhead of tiny allocations can swamp our cache overhead
 * calculation.
 */
#define	WT_UPDATE_MEMSIZE(upd)						\
	WT_ALIGN(WT_UPDATE_SIZE + (upd)->size, 32)

/*
 * WT_MAX_MODIFY_UPDATE --
 *	Limit update chains to a small value to avoid penalizing reads and
 * permit truncation.
 */
#define	WT_MAX_MODIFY_UPDATE	10

/*
 * WT_INSERT --
 *
 * Row-store leaf pages support inserts of new K/V pairs.  When the first K/V
 * pair is inserted, the WT_INSERT_HEAD array is allocated, with one slot for
 * every existing element in the page, plus one additional slot.  A slot points
 * to a WT_INSERT_HEAD structure for the items which sort after the WT_ROW
 * element that references it and before the subsequent WT_ROW element; the
 * skiplist structure has a randomly chosen depth of next pointers in each
 * inserted node.
 *
 * The additional slot is because it's possible to insert items smaller than any
 * existing key on the page: for that reason, the first slot of the insert array
 * holds keys smaller than any other key on the page.
 *
 * In column-store variable-length run-length encoded pages, a single indx
 * entry may reference a large number of records, because there's a single
 * on-page entry representing many identical records. (We don't expand those
 * entries when the page comes into memory, as that would require resources as
 * pages are moved to/from the cache, including read-only files.)  Instead, a
 * single indx entry represents all of the identical records originally found
 * on the page.
 *
 * Modifying (or deleting) run-length encoded column-store records is hard
 * because the page's entry no longer references a set of identical items.  We
 * handle this by "inserting" a new entry into the insert array, with its own
 * record number.  (This is the only case where it's possible to insert into a
 * column-store: only appends are allowed, as insert requires re-numbering
 * subsequent records.  Berkeley DB did support mutable records, but it won't
 * scale and it isn't useful enough to re-implement, IMNSHO.)
 */
struct __wt_insert {
	WT_UPDATE *upd;				/* value */

	union {
		uint64_t recno;			/* column-store record number */
		struct {
			uint32_t offset;	/* row-store key data start */
			uint32_t size;		/* row-store key data size */
		} key;
	} u;

#define	WT_INSERT_KEY_SIZE(ins) (((WT_INSERT *)(ins))->u.key.size)
#define	WT_INSERT_KEY(ins)						\
	((void *)((uint8_t *)(ins) + ((WT_INSERT *)(ins))->u.key.offset))
#define	WT_INSERT_RECNO(ins)	(((WT_INSERT *)(ins))->u.recno)

	WT_INSERT *next[0];			/* forward-linked skip list */
};

/*
 * Skiplist helper macros.
 */
#define	WT_SKIP_FIRST(ins_head)						\
	(((ins_head) == NULL) ? NULL : ((WT_INSERT_HEAD *)(ins_head))->head[0])
#define	WT_SKIP_LAST(ins_head)						\
	(((ins_head) == NULL) ? NULL : ((WT_INSERT_HEAD *)(ins_head))->tail[0])
#define	WT_SKIP_NEXT(ins)  ((ins)->next[0])
#define	WT_SKIP_FOREACH(ins, ins_head)					\
	for ((ins) = WT_SKIP_FIRST(ins_head);				\
	    (ins) != NULL;						\
	    (ins) = WT_SKIP_NEXT(ins))

/*
 * Atomically allocate and swap a structure or array into place.
 */
#define	WT_PAGE_ALLOC_AND_SWAP(s, page, dest, v, count)	do {		\
	if (((v) = (dest)) == NULL) {					\
		WT_ERR(__wt_calloc_def(s, count, &(v)));		\
		if (__wt_atomic_cas_ptr(&(dest), NULL, v))		\
			__wt_cache_page_inmem_incr(			\
			    s, page, (count) * sizeof(*(v)));		\
		else							\
			__wt_free(s, v);				\
	}								\
} while (0)

/*
 * WT_INSERT_HEAD --
 * 	The head of a skiplist of WT_INSERT items.
 */
struct __wt_insert_head {
	WT_INSERT *head[WT_SKIP_MAXDEPTH];	/* first item on skiplists */
	WT_INSERT *tail[WT_SKIP_MAXDEPTH];	/* last item on skiplists */
};

/*
 * The row-store leaf page insert lists are arrays of pointers to structures,
 * and may not exist.  The following macros return an array entry if the array
 * of pointers and the specific structure exist, else NULL.
 */
#define	WT_ROW_INSERT_SLOT(page, slot)					\
	((page)->modify == NULL ||					\
	    (page)->modify->mod_row_insert == NULL ?			\
	    NULL : (page)->modify->mod_row_insert[slot])
#define	WT_ROW_INSERT(page, ip)						\
	WT_ROW_INSERT_SLOT(page, WT_ROW_SLOT(page, ip))
#define	WT_ROW_UPDATE(page, ip)						\
	((page)->modify == NULL ||					\
	    (page)->modify->mod_row_update == NULL ?			\
	    NULL : (page)->modify->mod_row_update[WT_ROW_SLOT(page, ip)])
/*
 * WT_ROW_INSERT_SMALLEST references an additional slot past the end of the
 * the "one per WT_ROW slot" insert array.  That's because the insert array
 * requires an extra slot to hold keys that sort before any key found on the
 * original page.
 */
#define	WT_ROW_INSERT_SMALLEST(page)					\
	((page)->modify == NULL ||					\
	    (page)->modify->mod_row_insert == NULL ?			\
	    NULL : (page)->modify->mod_row_insert[(page)->entries])

/*
 * The column-store leaf page update lists are arrays of pointers to structures,
 * and may not exist.  The following macros return an array entry if the array
 * of pointers and the specific structure exist, else NULL.
 */
#define	WT_COL_UPDATE_SLOT(page, slot)					\
	((page)->modify == NULL ||					\
	    (page)->modify->mod_col_update == NULL ?			\
	    NULL : (page)->modify->mod_col_update[slot])
#define	WT_COL_UPDATE(page, ip)						\
	WT_COL_UPDATE_SLOT(page, WT_COL_SLOT(page, ip))

/*
 * WT_COL_UPDATE_SINGLE is a single WT_INSERT list, used for any fixed-length
 * column-store updates for a page.
 */
#define	WT_COL_UPDATE_SINGLE(page)					\
	WT_COL_UPDATE_SLOT(page, 0)

/*
 * WT_COL_APPEND is an WT_INSERT list, used for fixed- and variable-length
 * appends.
 */
#define	WT_COL_APPEND(page)						\
	((page)->modify == NULL ||					\
	    (page)->modify->mod_col_append == NULL ?			\
	    NULL : (page)->modify->mod_col_append[0])

/* WT_FIX_FOREACH walks fixed-length bit-fields on a disk page. */
#define	WT_FIX_FOREACH(btree, dsk, v, i)				\
	for ((i) = 0,							\
	    (v) = (i) < (dsk)->u.entries ?				\
	    __bit_getv(							\
	    WT_PAGE_HEADER_BYTE(btree, dsk), 0, (btree)->bitcnt) : 0;	\
	    (i) < (dsk)->u.entries; ++(i),				\
	    (v) = __bit_getv(						\
	    WT_PAGE_HEADER_BYTE(btree, dsk), i, (btree)->bitcnt))

/*
 * Manage split generation numbers.  Splits walk the list of sessions to check
 * when it is safe to free structures that have been replaced.  We also check
 * that list periodically (e.g., when wrapping up a transaction) to free any
 * memory we can.
 *
 * Before a thread enters code that will examine page indexes (which are
 * swapped out by splits), it publishes a copy of the current split generation
 * into its session.  Don't assume that threads never re-enter this code: if we
 * already have a split generation, leave it alone.  If our caller is examining
 * an index, we don't want the oldest split generation to move forward and
 * potentially free it.
 */
#define	WT_ENTER_PAGE_INDEX(session) do {				\
	uint64_t __prev_split_gen =					\
	    __wt_session_gen(session, WT_GEN_SPLIT);			\
	if (__prev_split_gen == 0)					\
		__wt_session_gen_enter(session, WT_GEN_SPLIT);

#define	WT_LEAVE_PAGE_INDEX(session)					\
	if (__prev_split_gen == 0)					\
		__wt_session_gen_leave(session, WT_GEN_SPLIT);		\
	} while (0)

#define	WT_WITH_PAGE_INDEX(session, e)					\
	WT_ENTER_PAGE_INDEX(session);					\
	(e);								\
	WT_LEAVE_PAGE_INDEX(session)<|MERGE_RESOLUTION|>--- conflicted
+++ resolved
@@ -637,27 +637,16 @@
 #define	WT_PAGE_ROW_LEAF	7	/* Row-store leaf page */
 	uint8_t type;			/* Page type */
 
-<<<<<<< HEAD
-#define	WT_PAGE_BUILD_KEYS	0x01	/* Keys have been built in memory */
-#define	WT_PAGE_DISK_ALLOC	0x02	/* Disk image in allocated memory */
-#define	WT_PAGE_DISK_MAPPED	0x04	/* Disk image in mapped memory */
-#define	WT_PAGE_EVICT_LRU	0x08	/* Page is on the LRU queue */
-#define	WT_PAGE_EVICT_NO_PROGRESS 0x20	/* Eviction doesn't count as progress */
-#define	WT_PAGE_OVERFLOW_KEYS	0x10	/* Page has overflow keys */
-#define	WT_PAGE_SPLIT_INSERT	0x40	/* A leaf page was split for append */
-#define	WT_PAGE_UPDATE_IGNORE	0x80	/* Ignore updates on page discard */
-=======
 /* AUTOMATIC FLAG VALUE GENERATION START */
 #define	WT_PAGE_BUILD_KEYS	0x01u	/* Keys have been built in memory */
 #define	WT_PAGE_DISK_ALLOC	0x02u	/* Disk image in allocated memory */
 #define	WT_PAGE_DISK_MAPPED	0x04u	/* Disk image in mapped memory */
 #define	WT_PAGE_EVICT_LRU	0x08u	/* Page is on the LRU queue */
-#define	WT_PAGE_OVERFLOW_KEYS	0x10u	/* Page has overflow keys */
-#define	WT_PAGE_READ_NO_EVICT	0x20u	/* Page read with eviction disabled */
+#define	WT_PAGE_EVICT_NO_PROGRESS 0x10u	/* Eviction doesn't count as progress */
+#define	WT_PAGE_OVERFLOW_KEYS	0x20u	/* Page has overflow keys */
 #define	WT_PAGE_SPLIT_INSERT	0x40u	/* A leaf page was split for append */
 #define	WT_PAGE_UPDATE_IGNORE	0x80u	/* Ignore updates on page discard */
 /* AUTOMATIC FLAG VALUE GENERATION STOP */
->>>>>>> 715adffe
 	uint8_t flags_atomic;		/* Atomic flags, use F_*_ATOMIC */
 
 	uint8_t unused[2];		/* Unused padding */
