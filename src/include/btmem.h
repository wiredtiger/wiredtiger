/*-
 * Copyright (c) 2014-present MongoDB, Inc.
 * Copyright (c) 2008-2014 WiredTiger, Inc.
 *	All rights reserved.
 *
 * See the file LICENSE for redistribution information.
 */

#pragma once

#define WT_RECNO_OOB 0 /* Illegal record number */

/* AUTOMATIC FLAG VALUE GENERATION START 0 */
#define WT_READ_CACHE 0x0001u
#define WT_READ_IGNORE_CACHE_SIZE 0x0002u
#define WT_READ_NOTFOUND_OK 0x0004u
#define WT_READ_NO_GEN 0x0008u
#define WT_READ_NO_SPLIT 0x0010u
#define WT_READ_NO_WAIT 0x0020u
#define WT_READ_PREFETCH 0x0040u
#define WT_READ_PREV 0x0080u
#define WT_READ_RESTART_OK 0x0100u
#define WT_READ_SEE_DELETED 0x0200u
#define WT_READ_SKIP_DELETED 0x0400u
#define WT_READ_SKIP_INTL 0x0800u
#define WT_READ_TRUNCATE 0x1000u
#define WT_READ_VISIBLE_ALL 0x2000u
#define WT_READ_WONT_NEED 0x4000u
/* AUTOMATIC FLAG VALUE GENERATION STOP 32 */

/* AUTOMATIC FLAG VALUE GENERATION START 0 */
#define WT_REC_APP_EVICTION_SNAPSHOT 0x001u
#define WT_REC_CALL_URGENT 0x002u
#define WT_REC_CHECKPOINT 0x004u
#define WT_REC_CHECKPOINT_RUNNING 0x008u
#define WT_REC_CLEAN_AFTER_REC 0x010u
#define WT_REC_EVICT 0x020u
#define WT_REC_HS 0x040u
#define WT_REC_IN_MEMORY 0x080u
#define WT_REC_SCRUB 0x100u
#define WT_REC_VISIBILITY_ERR 0x200u
#define WT_REC_VISIBLE_ALL 0x400u
/* AUTOMATIC FLAG VALUE GENERATION STOP 32 */

/*
 * WT_PAGE_HEADER --
 *	Blocks have a common header, a WT_PAGE_HEADER structure followed by a
 * block-manager specific structure.
 */
struct __wt_page_header {
    /*
     * The record number of the first record of the page is stored on disk so we can figure out
     * where the column-store leaf page fits into the key space during salvage.
     */
    uint64_t recno; /* 00-07: column-store starting recno */

    /*
     * We maintain page write-generations in the non-transactional case as that's how salvage can
     * determine the most recent page between pages overlapping the same key range.
     */
    uint64_t write_gen; /* 08-15: write generation */

    /*
     * The page's in-memory size isn't rounded or aligned, it's the actual number of bytes the
     * disk-image consumes when instantiated in memory.
     */
    uint32_t mem_size; /* 16-19: in-memory page size */

    union {
        uint32_t entries; /* 20-23: number of cells on page */
        uint32_t datalen; /* 20-23: overflow data length */
    } u;

    uint8_t type; /* 24: page type */

/*
 * No automatic generation: flag values cannot change, they're written to disk.
 */
#define WT_PAGE_COMPRESSED 0x01u   /* Page is compressed on disk */
#define WT_PAGE_EMPTY_V_ALL 0x02u  /* Page has all zero-length values */
#define WT_PAGE_EMPTY_V_NONE 0x04u /* Page has no zero-length values */
#define WT_PAGE_ENCRYPTED 0x08u    /* Page is encrypted on disk */
#define WT_PAGE_UNUSED 0x10u       /* Historic lookaside store page updates, no longer used */
#define WT_PAGE_FT_UPDATE 0x20u    /* Page contains updated fast-truncate information */
    uint8_t flags;                 /* 25: flags */

    /* A byte of padding, positioned to be added to the flags. */
    uint8_t unused; /* 26: unused padding */

#define WT_PAGE_VERSION_ORIG 0 /* Original version */
#define WT_PAGE_VERSION_TS 1   /* Timestamps added */
    uint8_t version;           /* 27: version */
};
/*
 * WT_PAGE_HEADER_SIZE is the number of bytes we allocate for the structure: if the compiler inserts
 * padding it will break the world.
 */
#define WT_PAGE_HEADER_SIZE 28

/*
 * __wt_page_header_byteswap --
 *     Handle big- and little-endian transformation of a page header.
 */
static WT_INLINE void
__wt_page_header_byteswap(WT_PAGE_HEADER *dsk)
{
#ifdef WORDS_BIGENDIAN
    dsk->recno = __wt_bswap64(dsk->recno);
    dsk->write_gen = __wt_bswap64(dsk->write_gen);
    dsk->mem_size = __wt_bswap32(dsk->mem_size);
    dsk->u.entries = __wt_bswap32(dsk->u.entries);
#else
    WT_UNUSED(dsk);
#endif
}

/*
 * The block-manager specific information immediately follows the WT_PAGE_HEADER structure.
 */
#define WT_BLOCK_HEADER_REF(dsk) ((void *)((uint8_t *)(dsk) + WT_PAGE_HEADER_SIZE))

/*
 * WT_PAGE_HEADER_BYTE --
 * WT_PAGE_HEADER_BYTE_SIZE --
 *	The first usable data byte on the block (past the combined headers).
 */
#define WT_PAGE_HEADER_BYTE_SIZE(btree) ((u_int)(WT_PAGE_HEADER_SIZE + (btree)->block_header))
#define WT_PAGE_HEADER_BYTE(btree, dsk) \
    ((void *)((uint8_t *)(dsk) + WT_PAGE_HEADER_BYTE_SIZE(btree)))

/*
 * WT_DELTA_HEADER --
 *	A delta is a durable record of changes to a page since the previous delta or full-page image
 * was recorded. It is composed of a WT_DELTA_HEADER, followed by a variable number of delta
 *entries. The number of entries does not explicitly appear, it is inferred by the size of the
 *overall delta. Each delta entry has a one header 'flags' byte (flags from WT_DELTA_CELL_UNPACK),
 *followed by up to 4 timestamps as indicated by the flags, followed by the key size and the key
 *bytes. If the WT_DELTA_IS_DELETE flag is not set, the entry then includes the value size and the
 *value bytes.
 */
struct __wt_delta_header {
<<<<<<< HEAD
    uint32_t magic_bytes; /* 0-03: magic bytes */
    /*
     * Memory size of the delta.
     */
    uint32_t mem_size; /* 04-07: in-memory size */

    union {
        uint32_t entries; /* 08-11: number of cells on page */
        uint32_t datalen; /* 08-11: overflow data length */
    } u;

    uint8_t version; /* 12: version */

    uint8_t type; /* 13: page type */

    uint8_t flags; /* 14: flags */

    /* A byte of padding, positioned to be added to the flags. */
    uint8_t unused; /* 15: unused padding */
=======
    /*
     * Memory size of the delta.
     */
    uint32_t mem_size; /* 00-03: in-memory size */

    uint8_t version; /* 04: version */

    uint8_t type; /* 05: page type */

    uint8_t flags; /* 06: flags */

    uint8_t distinguished; /* 07: cannot be zero, distinguishes from a full-page image */
>>>>>>> 7f6f4bb9
};

/*
 * WT_DELTA_HEADER_SIZE is the number of bytes we allocate for the structure: if the compiler
 * inserts padding it will break the world.
 */
<<<<<<< HEAD
#define WT_DELTA_HEADER_SIZE 16
=======
#define WT_DELTA_HEADER_SIZE 8
>>>>>>> 7f6f4bb9

/*
 * WT_DELTA_HEADER_BYTE --
 * WT_DELTA_HEADER_BYTE_SIZE --
 *	The first usable data byte on the block (past the combined headers).
 */
#define WT_DELTA_HEADER_BYTE_SIZE(btree) ((u_int)(WT_DELTA_HEADER_SIZE + (btree)->block_header))
#define WT_DELTA_HEADER_BYTE(btree, dsk) \
    ((void *)((uint8_t *)(dsk) + WT_DELTA_HEADER_BYTE_SIZE(btree)))

<<<<<<< HEAD
/*
 * __wt_delta_header_byteswap --
 *     Handle big- and little-endian transformation of a page header.
 */
static WT_INLINE void
__wt_delta_header_byteswap(WT_DELTA_HEADER *dsk)
{
#ifdef WORDS_BIGENDIAN
    dsk->mem_size = __wt_bswap64(dsk->mem_size);
    dsk->u.entries = __wt_bswap32(dsk->u.entries);
#else
    WT_UNUSED(dsk);
#endif
}
=======
struct __wt_delta_cell_unpack {
    WT_ITEM *key;
    WT_ITEM *value;

    WT_TIME_WINDOW tw;

#define WT_DELTA_HAS_START_TS 0x01u
#define WT_DELTA_HAS_START_DURABLE_TS 0x02u
#define WT_DELTA_HAS_STOP_TS 0x04u
#define WT_DELTA_HAS_STOP_DURABLE_TS 0x08u
#define WT_DELTA_IS_DELETE 0x10u
    uint8_t flags;
};
>>>>>>> 7f6f4bb9

/*
 * WT_ADDR --
 *	An in-memory structure to hold a block's location.
 */
struct __wt_addr {
    WT_TIME_AGGREGATE ta;

    uint8_t *block_cookie;     /* Block-manager's cookie */
    uint8_t block_cookie_size; /* Block-manager's cookie length */

#define WT_ADDR_INT 1     /* Internal page */
#define WT_ADDR_LEAF 2    /* Leaf page */
#define WT_ADDR_LEAF_NO 3 /* Leaf page, no overflow */
    uint8_t type;
};

/*
 * Overflow tracking for reuse: When a page is reconciled, we write new K/V overflow items. If pages
 * are reconciled multiple times, we need to know if we've already written a particular overflow
 * record (so we don't write it again), as well as if we've modified an overflow record previously
 * written (in which case we want to write a new record and discard blocks used by the previously
 * written record). Track overflow records written for the page, storing the values in a skiplist
 * with the record's value as the "key".
 */
struct __wt_ovfl_reuse {
    uint32_t value_offset; /* Overflow value offset */
    uint32_t value_size;   /* Overflow value size */
    uint8_t addr_offset;   /* Overflow addr offset */
    uint8_t addr_size;     /* Overflow addr size */

/*
 * On each page reconciliation, we clear the entry's in-use flag, and reset it as the overflow
 * record is re-used. After reconciliation completes, unused skiplist entries are discarded, along
 * with their underlying blocks.
 *
 * On each page reconciliation, set the just-added flag for each new skiplist entry; if
 * reconciliation fails for any reason, discard the newly added skiplist entries, along with their
 * underlying blocks.
 */
/* AUTOMATIC FLAG VALUE GENERATION START 0 */
#define WT_OVFL_REUSE_INUSE 0x1u
#define WT_OVFL_REUSE_JUST_ADDED 0x2u
    /* AUTOMATIC FLAG VALUE GENERATION STOP 8 */
    uint8_t flags;

/*
 * The untyped address immediately follows the WT_OVFL_REUSE structure, the untyped value
 * immediately follows the address.
 */
#define WT_OVFL_REUSE_ADDR(p) ((void *)((uint8_t *)(p) + (p)->addr_offset))
#define WT_OVFL_REUSE_VALUE(p) ((void *)((uint8_t *)(p) + (p)->value_offset))

    WT_OVFL_REUSE *next[0]; /* Forward-linked skip list */
};

/*
 * History store table support: when a page is being reconciled for eviction and has updates that
 * might be required by earlier readers in the system, the updates are written into the history
 * store table, and restored as necessary if the page is read.
 *
 * The first part of the key is comprised of a file ID, record key (byte-string for row-store,
 * record number for column-store) and timestamp. This allows us to search efficiently for a given
 * record key and read timestamp combination. The last part of the key is a monotonically increasing
 * counter to keep the key unique in the case where we have multiple transactions committing at the
 * same timestamp.
 * The value is the WT_UPDATE structure's:
 * 	- stop timestamp
 * 	- durable timestamp
 *	- update type
 *	- value.
 *
 * As the key for the history store table is different for row- and column-store, we store both key
 * types in a WT_ITEM, building/parsing them in the code, because otherwise we'd need two
 * history store files with different key formats. We could make the history store table's key
 * standard by moving the source key into the history store table value, but that doesn't make the
 * coding any simpler, and it makes the history store table's value more likely to overflow the page
 * size when the row-store key is relatively large.
 *
 * Note that we deliberately store the update type as larger than necessary (8 bytes vs 1 byte).
 * We've done this to leave room in case we need to store extra bit flags in this value at a later
 * point. If we need to store more information, we can potentially tack extra information at the end
 * of the "value" buffer and then use bit flags within the update type to determine how to interpret
 * it.
 *
 * We also configure a larger than default internal page size to accommodate for larger history
 * store keys. We do that to reduce the chances of having to create overflow keys on the page.
 */
#ifdef HAVE_BUILTIN_EXTENSION_SNAPPY
#define WT_HS_COMPRESSOR "snappy"
#else
#define WT_HS_COMPRESSOR "none"
#endif
#define WT_HS_KEY_FORMAT WT_UNCHECKED_STRING(IuQQ)
#define WT_HS_VALUE_FORMAT WT_UNCHECKED_STRING(QQQu)
#define WT_HS_CONFIG                                                   \
    "key_format=" WT_HS_KEY_FORMAT ",value_format=" WT_HS_VALUE_FORMAT \
    ",block_compressor=" WT_HS_COMPRESSOR                              \
    ",internal_page_max=16KB"                                          \
    ",leaf_value_max=64MB"                                             \
    ",prefix_compression=false"

/*
 * WT_SAVE_UPD --
 *	Unresolved updates found during reconciliation.
 */
struct __wt_save_upd {
    WT_INSERT *ins; /* Insert list reference */
    WT_ROW *rip;    /* Original on-page reference */
    WT_UPDATE *onpage_upd;
    WT_UPDATE *onpage_tombstone;
    bool restore; /* Whether to restore this saved update chain */
};

/*
 * WT_MULTI --
 *	Replacement block information used during reconciliation.
 */
struct __wt_multi {
    /*
     * Block's key: either a column-store record number or a row-store variable length byte string.
     */
    union {
        uint64_t recno;
        WT_IKEY *ikey;
    } key;

    /*
     * A disk image that may or may not have been written, used to re-instantiate the page in
     * memory.
     */
    void *disk_image;

    /*
     * List of unresolved updates. Updates are either a row-store insert or update list, or
     * column-store insert list. When creating history store records, there is an additional value,
     * the committed item's transaction information.
     *
     * If there are unresolved updates, the block wasn't written and there will always be a disk
     * image.
     */
    WT_SAVE_UPD *supd;
    uint32_t supd_entries;
    bool supd_restore; /* Whether to restore saved update chains to this page */

    WT_ADDR addr; /* Disk image written address */
};

/*
 * WT_OVFL_TRACK --
 *  Overflow record tracking for reconciliation. We assume overflow records are relatively rare,
 * so we don't allocate the structures to track them until we actually see them in the data.
 */
struct __wt_ovfl_track {
    /*
     * Overflow key/value address/byte-string pairs we potentially reuse each time we reconcile the
     * page.
     */
    WT_OVFL_REUSE *ovfl_reuse[WT_SKIP_MAXDEPTH];

    /*
     * Overflow key/value addresses to be discarded from the block manager after reconciliation
     * completes successfully.
     */
    WT_CELL **discard;
    size_t discard_entries;
    size_t discard_allocated;
};

/*
 * WT_PAGE_MODIFY --
 *	When a page is modified, there's additional information to maintain.
 */
struct __wt_page_modify {
    /* The first unwritten transaction ID (approximate). */
    uint64_t first_dirty_txn;

    /* The transaction state last time eviction was attempted. */
    uint64_t last_evict_pass_gen;
    uint64_t last_eviction_id;
    wt_timestamp_t last_eviction_timestamp;

#ifdef HAVE_DIAGNOSTIC
    /* Check that transaction time moves forward. */
    uint64_t last_oldest_id;
#endif

    /* Avoid checking for obsolete updates during checkpoints. */
    uint64_t obsolete_check_txn;
    wt_timestamp_t obsolete_check_timestamp;

    /* The largest transaction seen on the page by reconciliation. */
    uint64_t rec_max_txn;
    wt_timestamp_t rec_max_timestamp;

    /* The largest update transaction ID (approximate). */
    uint64_t update_txn;

    /* Dirty bytes added to the cache. */
    wt_shared size_t bytes_dirty;
    wt_shared size_t bytes_updates;

    /*
     * When pages are reconciled, the result is one or more replacement blocks. A replacement block
     * can be in one of two states: it was written to disk, and so we have a block address, or it
     * contained unresolved modifications and we have a disk image for it with a list of those
     * unresolved modifications. The former is the common case: we only build lists of unresolved
     * modifications when we're evicting a page, and we only expect to see unresolved modifications
     * on a page being evicted in the case of a hot page that's too large to keep in memory as it
     * is. In other words, checkpoints will skip unresolved modifications, and will write the blocks
     * rather than build lists of unresolved modifications.
     *
     * Ugly union/struct layout to conserve memory, we never have both a replace address and
     * multiple replacement blocks.
     */
    union {
        struct { /* Single, written replacement block */
            WT_ADDR replace;

            /*
             * A disk image that may or may not have been written, used to re-instantiate the page
             * in memory.
             */
            void *disk_image;
        } r;
#undef mod_replace
#define mod_replace u1.r.replace
#undef mod_disk_image
#define mod_disk_image u1.r.disk_image

        struct {
            WT_MULTI *multi;        /* Multiple replacement blocks */
            uint32_t multi_entries; /* Multiple blocks element count */
        } m;
#undef mod_multi
#define mod_multi u1.m.multi
#undef mod_multi_entries
#define mod_multi_entries u1.m.multi_entries
    } u1;

    /*
     * Internal pages need to be able to chain root-page splits and have a special transactional
     * eviction requirement. Column-store leaf pages need update and append lists.
     *
     * Ugly union/struct layout to conserve memory, a page is either a leaf page or an internal
     * page.
     */
    union {
        struct {
            /*
             * When a root page splits, we create a new page and write it; the new page can also
             * split and so on, and we continue this process until we write a single replacement
             * root page. We use the root split field to track the list of created pages so they can
             * be discarded when no longer needed.
             */
            WT_PAGE *root_split; /* Linked list of root split pages */
        } intl;
#undef mod_root_split
#define mod_root_split u2.intl.root_split
        struct {
            /*
             * Appended items to column-stores. Actual appends to the tree only happen on the last
             * page, but gaps created in the namespace by truncate operations can result in the
             * append lists of other pages becoming populated.
             */
            wt_shared WT_INSERT_HEAD **append;

            /*
             * Updated items in column-stores: variable-length RLE entries can expand to multiple
             * entries which requires some kind of list we can expand on demand. Updated items in
             * fixed-length files could be done based on an WT_UPDATE array as in row-stores, but
             * there can be a very large number of bits on a single page, and the cost of the
             * WT_UPDATE array would be huge.
             */
            wt_shared WT_INSERT_HEAD **update;

            /*
             * Split-saved last column-store page record. If a fixed-length column-store page is
             * split, we save the first record number moved so that during reconciliation we know
             * the page's last record and can write any implicitly created deleted records for the
             * page. No longer used by VLCS.
             */
            uint64_t split_recno;
        } column_leaf;
#undef mod_col_append
#define mod_col_append u2.column_leaf.append
#undef mod_col_update
#define mod_col_update u2.column_leaf.update
#undef mod_col_split_recno
#define mod_col_split_recno u2.column_leaf.split_recno
        struct {
            /* Inserted items for row-store. */
            wt_shared WT_INSERT_HEAD **insert;

            /* Updated items for row-stores. */
            wt_shared WT_UPDATE **update;
        } row_leaf;
#undef mod_row_insert
#define mod_row_insert u2.row_leaf.insert
#undef mod_row_update
#define mod_row_update u2.row_leaf.update
    } u2;

    /* Overflow record tracking for reconciliation. */
    WT_OVFL_TRACK *ovfl_track;

    /*
     * Stop aggregated timestamp information when all the keys on the page are removed. This time
     * aggregate information is used to skip these deleted pages as part of the tree walk if the
     * delete operation is visible to the reader.
     */
    wt_shared WT_TIME_AGGREGATE *stop_ta;

    /*
     * Page-delete information for newly instantiated deleted pages. The instantiated flag remains
     * set until the page is reconciled successfully; this indicates that the page_del information
     * in the ref remains valid. The update list remains set (if set at all) until the transaction
     * that deleted the page is resolved. These transitions are independent; that is, the first
     * reconciliation can happen either before or after the delete transaction resolves.
     */
    bool instantiated;        /* True if this is a newly instantiated page. */
    WT_UPDATE **inst_updates; /* Update list for instantiated page with unresolved truncate. */

#define WT_PAGE_LOCK(s, p) __wt_spin_lock((s), &(p)->modify->page_lock)
#define WT_PAGE_TRYLOCK(s, p) __wt_spin_trylock((s), &(p)->modify->page_lock)
#define WT_PAGE_UNLOCK(s, p) __wt_spin_unlock((s), &(p)->modify->page_lock)
    WT_SPINLOCK page_lock; /* Page's spinlock */

/*
 * The page state is incremented when a page is modified.
 *
 * WT_PAGE_CLEAN --
 *	The page is clean.
 * WT_PAGE_DIRTY_FIRST --
 *	The page is in this state after the first operation that marks a
 *	page dirty, or when reconciliation is checking to see if it has
 *	done enough work to be able to mark the page clean.
 * WT_PAGE_DIRTY --
 *	Two or more updates have been added to the page.
 */
#define WT_PAGE_CLEAN 0
#define WT_PAGE_DIRTY_FIRST 1
#define WT_PAGE_DIRTY 2
    wt_shared uint32_t page_state;

#define WT_PM_REC_EMPTY 1      /* Reconciliation: no replacement */
#define WT_PM_REC_MULTIBLOCK 2 /* Reconciliation: multiple blocks */
#define WT_PM_REC_REPLACE 3    /* Reconciliation: single block */
    uint8_t rec_result;        /* Reconciliation state */

#define WT_PAGE_RS_RESTORED 0x1
    uint8_t restore_state; /* Created by restoring updates */

/* Additional diagnostics fields to catch invalid updates to page_state, even in release builds. */
/* AUTOMATIC FLAG VALUE GENERATION START 0 */
#define WT_PAGE_MODIFY_EXCLUSIVE 0x1u
#define WT_PAGE_MODIFY_RECONCILING 0x2u
    /* AUTOMATIC FLAG VALUE GENERATION STOP 8 */
    uint8_t flags;
};

/*
 * WT_COL_RLE --
 *	Variable-length column-store pages have an array of page entries with
 *	RLE counts greater than 1 when reading the page, so it's not necessary
 *	to walk the page counting records to find a specific entry. We can do a
 *	binary search in this array, then an offset calculation to find the
 *	cell.
 */
WT_PACKED_STRUCT_BEGIN(__wt_col_rle)
    uint64_t recno; /* Record number of first repeat. */
    uint64_t rle;   /* Repeat count. */
    uint32_t indx;  /* Slot of entry in col_var. */
WT_PACKED_STRUCT_END

/*
 * WT_PAGE_INDEX --
 *	The page index held by each internal page.
 */
struct __wt_page_index {
#define WT_SPLIT_DEEPEN_MIN_CREATE_CHILD_PAGES 10
#define WT_INTERNAL_SPLIT_MIN_KEYS 100
    uint32_t entries;
    wt_shared uint32_t deleted_entries;
    WT_REF **index;
};

/*
 * WT_COL_VAR_REPEAT --
 *  Variable-length column-store pages have an array of page entries with RLE counts
 * greater than 1 when reading the page, so it's not necessary to walk the page counting
 * records to find a specific entry. We can do a binary search in this array, then an
 * offset calculation to find the cell.
 *
 * It's a separate structure to keep the page structure as small as possible.
 */
struct __wt_col_var_repeat {
    uint32_t nrepeats;     /* repeat slots */
    WT_COL_RLE repeats[0]; /* lookup RLE array */
};

/*
 * WT_COL_FIX_TW_ENTRY --
 *     This is a single entry in the WT_COL_FIX_TW array. It stores the offset from the page's
 * starting recno and the offset into the page to find the value cell containing the time window.
 */
struct __wt_col_fix_tw_entry {
    uint32_t recno_offset;
    uint32_t cell_offset;
};

/*
 * WT_COL_FIX_TW --
 *     Fixed-length column-store pages carry an array of page entries that have time windows. This
 * is built when reading the page to avoid the need to walk the page to find a specific entry. We
 * can do a binary search in this array instead.
 */
struct __wt_col_fix_tw {
    uint32_t numtws;            /* number of time window slots */
    WT_COL_FIX_TW_ENTRY tws[0]; /* lookup array */
};

/* WT_COL_FIX_TW_CELL gets the cell pointer from a WT_COL_FIX_TW_ENTRY. */
#define WT_COL_FIX_TW_CELL(page, entry) ((WT_CELL *)((uint8_t *)(page)->dsk + (entry)->cell_offset))

#ifdef HAVE_DIAGNOSTIC
/*
 * WT_SPLIT_HIST --
 *	State information of a split at a single point in time.
 */
struct __wt_split_page_hist {
    const char *name;
    const char *func;
    uint64_t split_gen;
    uint32_t entries;
    uint32_t time_sec;
    uint16_t line;
};
#endif

/*
 * WT_PAGE_BLOCK_META --
 *  Block management metadata associated with a page.
 */
struct __wt_page_block_meta {
    uint64_t page_id;

    /* TODO: Place additional metadata here, e.g., checkpoint ID, number of deltas. */
};

/*
 * WT_PAGE --
 *	The WT_PAGE structure describes the in-memory page information.
 */
struct __wt_page {
    /* Per page-type information. */
    union {
        /*
         * Internal pages (both column- and row-store).
         *
         * In-memory internal pages have an array of pointers to child
         * structures, maintained in collated order.
         *
         * Multiple threads of control may be searching the in-memory
         * internal page and a child page of the internal page may
         * cause a split at any time.  When a page splits, a new array
         * is allocated and atomically swapped into place.  Threads in
         * the old array continue without interruption (the old array is
         * still valid), but have to avoid racing.  No barrier is needed
         * because the array reference is updated atomically, but code
         * reading the fields multiple times would be a very bad idea.
         * Specifically, do not do this:
         *	WT_REF **refp = page->u.intl__index->index;
         *	uint32_t entries = page->u.intl__index->entries;
         *
         * The field is declared volatile (so the compiler knows not to
         * read it multiple times), and we obscure the field name and
         * use a copy macro in all references to the field (so the code
         * doesn't read it multiple times).
         */
        struct {
            WT_REF *parent_ref; /* Parent reference */
            uint64_t split_gen; /* Generation of last split */

            wt_shared WT_PAGE_INDEX *volatile __index; /* Collated children */
        } intl;
#undef pg_intl_parent_ref
#define pg_intl_parent_ref u.intl.parent_ref
#undef pg_intl_split_gen
#define pg_intl_split_gen u.intl.split_gen

/*
 * Macros to copy/set the index because the name is obscured to ensure the field isn't read multiple
 * times.
 *
 * There are two versions of WT_INTL_INDEX_GET because the session split generation is usually set,
 * but it's not always required: for example, if a page is locked for splitting, or being created or
 * destroyed.
 */
#define WT_INTL_INDEX_GET_SAFE(page) ((page)->u.intl.__index)
#define WT_INTL_INDEX_GET(session, page, pindex)                          \
    do {                                                                  \
        WT_ASSERT(session, __wt_session_gen(session, WT_GEN_SPLIT) != 0); \
        (pindex) = WT_INTL_INDEX_GET_SAFE(page);                          \
    } while (0)
#define WT_INTL_INDEX_SET(page, v)      \
    do {                                \
        WT_RELEASE_BARRIER();           \
        ((page)->u.intl.__index) = (v); \
    } while (0)

/*
 * Macro to walk the list of references in an internal page.
 */
#define WT_INTL_FOREACH_BEGIN(session, page, ref)                                    \
    do {                                                                             \
        WT_PAGE_INDEX *__pindex;                                                     \
        WT_REF **__refp;                                                             \
        uint32_t __entries;                                                          \
        WT_INTL_INDEX_GET(session, page, __pindex);                                  \
        for (__refp = __pindex->index, __entries = __pindex->entries; __entries > 0; \
             --__entries) {                                                          \
            (ref) = *__refp++;
#define WT_INTL_FOREACH_REVERSE_BEGIN(session, page, ref)                                 \
    do {                                                                                  \
        WT_PAGE_INDEX *__pindex;                                                          \
        WT_REF **__refp;                                                                  \
        uint32_t __entries;                                                               \
        WT_INTL_INDEX_GET(session, page, __pindex);                                       \
        for (__refp = __pindex->index + __pindex->entries, __entries = __pindex->entries; \
             __entries > 0; --__entries) {                                                \
            (ref) = *--__refp;
#define WT_INTL_FOREACH_END \
    }                       \
    }                       \
    while (0)

        /* Row-store leaf page. */
        WT_ROW *row; /* Key/value pairs */
#undef pg_row
#define pg_row u.row

        /* Fixed-length column-store leaf page. */
        struct {
            uint8_t *fix_bitf;     /* Values */
            WT_COL_FIX_TW *fix_tw; /* Time window index */
#define WT_COL_FIX_TWS_SET(page) ((page)->u.col_fix.fix_tw != NULL)
        } col_fix;
#undef pg_fix_bitf
#define pg_fix_bitf u.col_fix.fix_bitf
#undef pg_fix_numtws
#define pg_fix_numtws u.col_fix.fix_tw->numtws
#undef pg_fix_tws
#define pg_fix_tws u.col_fix.fix_tw->tws

        /* Variable-length column-store leaf page. */
        struct {
            WT_COL *col_var;            /* Values */
            WT_COL_VAR_REPEAT *repeats; /* Repeats array */
#define WT_COL_VAR_REPEAT_SET(page) ((page)->u.col_var.repeats != NULL)
        } col_var;
#undef pg_var
#define pg_var u.col_var.col_var
#undef pg_var_repeats
#define pg_var_repeats u.col_var.repeats->repeats
#undef pg_var_nrepeats
#define pg_var_nrepeats u.col_var.repeats->nrepeats
    } u;

    /*
     * Page entry count, page-wide prefix information, type and flags are positioned at the end of
     * the WT_PAGE union to reduce cache misses when searching row-store pages.
     *
     * The entries field only applies to leaf pages, internal pages use the page-index entries
     * instead.
     */
    uint32_t entries; /* Leaf page entries */

    uint32_t prefix_start; /* Best page prefix starting slot */
    uint32_t prefix_stop;  /* Maximum slot to which the best page prefix applies */

/* AUTOMATIC FLAG VALUE GENERATION START 0 */
#define WT_PAGE_BUILD_KEYS 0x001u         /* Keys have been built in memory */
#define WT_PAGE_COMPACTION_WRITE 0x002u   /* Writing the page for compaction */
#define WT_PAGE_DISK_ALLOC 0x004u         /* Disk image in allocated memory */
#define WT_PAGE_DISK_MAPPED 0x008u        /* Disk image in mapped memory */
#define WT_PAGE_EVICT_LRU 0x010u          /* Page is on the LRU queue */
#define WT_PAGE_EVICT_LRU_URGENT 0x020u   /* Page is in the urgent queue */
#define WT_PAGE_EVICT_NO_PROGRESS 0x040u  /* Eviction doesn't count as progress */
#define WT_PAGE_INTL_OVERFLOW_KEYS 0x080u /* Internal page has overflow keys (historic only) */
#define WT_PAGE_PREFETCH 0x100u           /* The page is being pre-fetched */
#define WT_PAGE_SPLIT_INSERT 0x200u       /* A leaf page was split for append */
#define WT_PAGE_UPDATE_IGNORE 0x400u      /* Ignore updates on page discard */
                                          /* AUTOMATIC FLAG VALUE GENERATION STOP 16 */
    wt_shared uint16_t flags_atomic;      /* Atomic flags, use F_*_ATOMIC_16 */

#define WT_PAGE_IS_INTERNAL(page) \
    ((page)->type == WT_PAGE_COL_INT || (page)->type == WT_PAGE_ROW_INT)
#define WT_PAGE_INVALID 0       /* Invalid page */
#define WT_PAGE_BLOCK_MANAGER 1 /* Block-manager page */
#define WT_PAGE_COL_FIX 2       /* Col-store fixed-len leaf */
#define WT_PAGE_COL_INT 3       /* Col-store internal page */
#define WT_PAGE_COL_VAR 4       /* Col-store var-length leaf page */
#define WT_PAGE_OVFL 5          /* Overflow page */
#define WT_PAGE_ROW_INT 6       /* Row-store internal page */
#define WT_PAGE_ROW_LEAF 7      /* Row-store leaf page */
    uint8_t type;               /* Page type */

    /* 1 byte hole expected. */

    wt_shared size_t memory_footprint; /* Memory attached to the page */

    /* Page's on-disk representation: NULL for pages created in memory. */
    const WT_PAGE_HEADER *dsk;

    /* If/when the page is modified, we need lots more information. */
    wt_shared WT_PAGE_MODIFY *modify;

    /*
     * !!!
     * This is the 64 byte boundary, try to keep hot fields above here.
     */

/*
 * The page's read generation acts as an LRU value for each page in the
 * tree; it is used by the eviction server thread to select pages to be
 * discarded from the in-memory tree.
 *
 * The read generation is a 64-bit value, if incremented frequently, a
 * 32-bit value could overflow.
 *
 * The read generation is a piece of shared memory potentially read
 * by many threads.  We don't want to update page read generations for
 * in-cache workloads and suffer the cache misses, so we don't simply
 * increment the read generation value on every access.  Instead, the
 * read generation is incremented by the eviction server each time it
 * becomes active.  To avoid incrementing a page's read generation too
 * frequently, it is set to a future point.
 *
 * Because low read generation values have special meaning, and there
 * are places where we manipulate the value, use an initial value well
 * outside of the special range.
 */
#define WT_READGEN_NOTSET 0
#define WT_READGEN_OLDEST 1
#define WT_READGEN_WONT_NEED 2
#define WT_READGEN_START_VALUE 100
#define WT_READGEN_STEP 100
    uint64_t read_gen;

    uint64_t cache_create_gen; /* Page create timestamp */
    uint64_t evict_pass_gen;   /* Eviction pass generation */

    WT_PAGE_BLOCK_META block_meta; /* Block metadata */

#ifdef HAVE_DIAGNOSTIC
#define WT_SPLIT_SAVE_STATE_MAX 3
    WT_SPLIT_PAGE_HIST split_hist[WT_SPLIT_SAVE_STATE_MAX];
    uint64_t splitoff;

#define WT_SPLIT_PAGE_SAVE_STATE(page, session, e, g)                                \
    do {                                                                             \
        (page)->split_hist[(page)->splitoff].name = (session)->name;                 \
        __wt_seconds32((session), &(page)->split_hist[(page)->splitoff].time_sec);   \
        (page)->split_hist[(page)->splitoff].func = __PRETTY_FUNCTION__;             \
        (page)->split_hist[(page)->splitoff].line = (uint16_t)__LINE__;              \
        (page)->split_hist[(page)->splitoff].split_gen = (uint32_t)(g);              \
        (page)->split_hist[(page)->splitoff].entries = (uint32_t)(e);                \
        (page)->splitoff = ((page)->splitoff + 1) % WT_ELEMENTS((page)->split_hist); \
    } while (0)
#else
#define WT_SPLIT_PAGE_SAVE_STATE(page, session, e, g)
#endif
};

/*
 * WT_PAGE_DISK_OFFSET, WT_PAGE_REF_OFFSET --
 *	Return the offset/pointer of a pointer/offset in a page disk image.
 */
#define WT_PAGE_DISK_OFFSET(page, p) WT_PTRDIFF32(p, (page)->dsk)
#define WT_PAGE_REF_OFFSET(page, o) ((void *)((uint8_t *)((page)->dsk) + (o)))

/*
 * WT_PAGE_WALK_SKIP_STATS --
 *	Statistics to track how many deleted pages are skipped as part of the tree walk.
 */
struct __wt_page_walk_skip_stats {
    size_t total_del_pages_skipped;
    size_t total_inmem_del_pages_skipped;
};

/*
 * Prepare states.
 *
 * Prepare states are used by both updates and the fast truncate page_del structure to indicate
 * which phase of the prepared transaction lifecycle they are in.
 *
 * WT_PREPARE_INIT:
 *  The default prepare state, indicating that the transaction which created the update or fast
 *  truncate structure has not yet called prepare transaction. There is no requirement that an
 *  object moves beyond this state.
 *
 *  This state has no impact on the visibility of the associated update or fast truncate structure.
 *
 * WT_PREPARE_INPROGRESS:
 *  When a transaction calls prepare all objects created by it, updates or page_del structures will
 *  transition to this state.
 *
 * WT_PREPARE_LOCKED:
 *  This state is a transitional state between INPROGRESS and RESOLVED. It occurs when a prepared
 *  transaction commits. If a reader sees an object in this state it is required to wait until the
 *  object transitions out of this state, and then read the associated visibility information. This
 *  state exists to provide a clear ordering semantic between transitioning the prepare state and
 *  a reader reading it concurrently. For more details see below.
 *
 * WT_PREPARE_RESOLVED:
 *  When a prepared transaction calls commit all objects created by it will transition to this
 *  state, which is the final state.
 *
 * ---
 * State transitions:
 * Object created (uncommitted) -> transaction prepare -> transaction commit:
 *  INIT --> INPROGRESS --> LOCKED --> RESOLVED
 *  LOCKED will be a momentary phase during timestamp update.
 *
 * Object created -> transaction prepare -> transaction rollback:
 *  INIT --> INPROGRESS
 *  The prepare state will not be modified during rollback.
 *
 * Object created -> transaction commit:
 *  INIT
 *  Preparing a transaction is the uncommon case and most updates and page_del structures will
 *  never leave the INIT state.
 *
 * ---
 * Ordering complexities of prepare state transitions.
 *
 * The prepared transaction system works alongside the timestamp system. When committing a
 * transaction a user can define a timestamp which represents the time at which a key/value pair
 * is visible. This is represented by the start_ts in memory on the update structure. The page_del
 * structure visibility is the same as an update's for the most part, this comment won't refer to it
 * again.
 *
 * Prepared transactions introduce the need for an additional two timestamps, a prepare timestamp.
 * The point at which an update is "prepared" and the durable timestamp which is when update is to
 * be made stable by WiredTiger. The purpose of those timestamps is not something that will be
 * described here.
 *
 * When a transaction calls prepare the start_ts field on the update structure is used to represent
 * the prepare timestamp. The start_ts field is also used to represent the commit timestamp of the
 * transaction. The prepare state tells the reader which of the two timestamps are available.
 * However these two fields can't be written atomically and no lock is taken when transitioning
 * between prepared update states. So the writer must write one field then the other, and a reader
 * can read at any time. This introduces a need for the WT_PREPARE_LOCKED state and memory barriers.
 *
 * Let's construct a simplified example:
 * We can assume the writing thread does the sane thing by writing the timestamp and then the
 * prepare state. We also assume the reader thread reads the state then the timestamp. If we ignore
 * the locked state we can construct a scenario where the reader can't tell which timestamp, commit
 * or prepare, exists on the update. Ignoring CPU instruction reordering for now.
 *
 * The writer performs the following operations:
 *  1: start_ts = 5
 *  2: prepare_state = WT_PREPARE_INPROGRESS
 *  3: start_ts = 10
 *  4: prepare_state = WT_PREPARE_RESOLVED
 *
 * In this scenario it is possible the writer thread context switches between 3 and 4, and therefore
 * the reader may see a timestamp of 10 for start_ts and wrongly attribute it to the prepare
 * timestamp. This creates a need for the WT_PREPARE_LOCKED state. The writer thread now performs:
 *  1: start_ts = 5
 *  2: prepare_state = WT_PREPARE_INPROGRESS
 *  3: prepare_state = WT_PREPARE_LOCKED
 *  3: start_ts = 10
 *  4: prepare_state = WT_PREPARE_RESOLVED
 *
 * The reader thread can, in this scenario, read any prepare state and behave correctly. If it reads
 * WT_PREPARE_INPROGRESS it knows the start_ts is the prepare timestamp. If it reads
 * WT_PREPARE_RESOLVED it knows the start_ts is the commit timestamp. If it reads WT_PREPARE_LOCKED
 * it will wait until it reads WT_PREPARE_RESOLVED.
 *
 * By introducing the WT_PREPARE_LOCKED field we resolve some ambiguity about the start_ts. However
 * as previously mentioned we were ignoring CPU reordering hijinx. CPU reordering will cause issues,
 * to be fully correct here we need memory barriers. The need for a WT_PREPARE_LOCKED state makes
 * the ordering requirements somewhat more complex than the typical message passing scenario.
 *
 * The writer thread has two orderings:
 * Prepare transaction:
 *  - start_ts = X
 *  - WT_RELEASE_BARRIER
 *  - prepare_state = WT_PREPARE_INPROGRESS
 *
 * Commit transaction:
 *  - prepare_state = WT_PREPARE_LOCKED
 *  - WT_RELEASE_BARRIER
 *  - start_ts = Y
 *  - durable_ts = Z
 *  - WT_RELEASE_BARRIER
 *  - prepare_state = WT_PREPARE_RESOLVED
 *
 * The reader does the opposite. The more complex of the two is as follows:
 *  - read prepare_state
 *  - WT_ACQUIRE_BARRIER
 *  - if locked, retry
 *  - read start_ts
 *  - read durable_ts
 *  - WT_ACQUIRE_BARRIER
 *  - read prepare_state
 *  - if prepare state has changed, retry
 */

/* Must be 0, as structures will be default initialized with 0. */
#define WT_PREPARE_INIT 0
#define WT_PREPARE_INPROGRESS 1
#define WT_PREPARE_LOCKED 2
#define WT_PREPARE_RESOLVED 3

/*
 * Page state.
 *
 * Synchronization is based on the WT_REF->state field, which has a number of
 * possible states:
 *
 * WT_REF_DISK:
 *	The initial setting before a page is brought into memory, and set as a
 *	result of page eviction; the page is on disk, and must be read into
 *	memory before use.  WT_REF_DISK has a value of 0 (the default state
 *	after allocating cleared memory).
 *
 * WT_REF_DELETED:
 *	The page is on disk, but has been deleted from the tree; we can delete
 *	row-store and VLCS leaf pages without reading them if they don't
 *	reference overflow items.
 *
 * WT_REF_LOCKED:
 *	Locked for exclusive access.  In eviction, this page or a parent has
 *	been selected for eviction; once hazard pointers are checked, the page
 *	will be evicted.  When reading a page that was previously deleted, it
 *	is locked until the page is in memory and the deletion has been
 *      instantiated with tombstone updates. The thread that set the page to
 *      WT_REF_LOCKED has exclusive access; no other thread may use the WT_REF
 *      until the state is changed.
 *
 * WT_REF_MEM:
 *	Set by a reading thread once the page has been read from disk; the page
 *	is in the cache and the page reference is OK.
 *
 * WT_REF_SPLIT:
 *	Set when the page is split; the WT_REF is dead and can no longer be
 *	used.
 *
 * The life cycle of a typical page goes like this: pages are read into memory
 * from disk and their state set to WT_REF_MEM.  When the page is selected for
 * eviction, the page state is set to WT_REF_LOCKED.  In all cases, evicting
 * threads reset the page's state when finished with the page: if eviction was
 * successful (a clean page was discarded, and a dirty page was written to disk
 * and then discarded), the page state is set to WT_REF_DISK; if eviction failed
 * because the page was busy, page state is reset to WT_REF_MEM.
 *
 * Readers check the state field and if it's WT_REF_MEM, they set a hazard
 * pointer to the page, flush memory and re-confirm the page state.  If the
 * page state is unchanged, the reader has a valid reference and can proceed.
 *
 * When an evicting thread wants to discard a page from the tree, it sets the
 * WT_REF_LOCKED state, flushes memory, then checks hazard pointers.  If a
 * hazard pointer is found, state is reset to WT_REF_MEM, restoring the page
 * to the readers.  If the evicting thread does not find a hazard pointer,
 * the page is evicted.
 */

/*
 * WT_PAGE_DELETED --
 *	Information about how they got deleted for deleted pages. This structure records the
 *      transaction that deleted the page, plus the state the ref was in when the deletion happened.
 *      This structure is akin to an update but applies to a whole page.
 */
struct __wt_page_deleted {
    /*
     * Transaction IDs are set when updates are created (before they become visible) and only change
     * when marked with WT_TXN_ABORTED. Transaction ID readers expect to copy a transaction ID into
     * a local variable and see a stable value. In case a compiler might re-read the transaction ID
     * from memory rather than using the local variable, mark the shared transaction IDs volatile to
     * prevent unexpected repeated/reordered reads.
     */
    wt_shared volatile uint64_t txnid; /* Transaction ID */

    wt_timestamp_t timestamp; /* Timestamps */
    wt_timestamp_t durable_timestamp;

    /*
     * The prepare state is used for transaction prepare to manage visibility and propagating the
     * prepare state to the updates generated at instantiation time.
     */
    wt_shared volatile uint8_t prepare_state;

    /*
     * The previous state of the WT_REF; if the fast-truncate transaction is rolled back without the
     * page first being instantiated, this is the state to which the WT_REF returns.
     */
    uint8_t previous_ref_state;

    /*
     * If the fast-truncate transaction has committed. If we're forced to instantiate the page, and
     * the committed flag isn't set, we have to create an update structure list for the transaction
     * to resolve in a subsequent commit. (This is tricky: if the transaction is rolled back, the
     * entire structure is discarded, that is, the flag is set only on commit and not on rollback.)
     */
    bool committed;

    /* Flag to indicate fast-truncate is written to disk. */
    bool selected_for_write;
};

/*
 * WT_REF_HIST --
 *	State information of a ref at a single point in time.
 */
struct __wt_ref_hist {
    WT_SESSION_IMPL *session;
    const char *name;
    const char *func;
    uint32_t time_sec;
    uint16_t line;
    uint16_t state;
};

/*
 * WT_PREFETCH_QUEUE_ENTRY --
 *	Queue entry for pages queued for pre-fetch.
 */
struct __wt_prefetch_queue_entry {
    WT_REF *ref;
    WT_PAGE *first_home;
    WT_DATA_HANDLE *dhandle;
    TAILQ_ENTRY(__wt_prefetch_queue_entry) q; /* List of pages queued for pre-fetch. */
};

/*
 * WT_REF --
 *	A single in-memory page and state information.
 */
struct __wt_ref {
    wt_shared WT_PAGE *page; /* Page */

    /*
     * When the tree deepens as a result of a split, the home page value changes. Don't cache it, we
     * need to see that change when looking up our slot in the page's index structure.
     */
    wt_shared WT_PAGE *volatile home;        /* Reference page */
    wt_shared volatile uint32_t pindex_hint; /* Reference page index hint */

    uint8_t unused; /* Padding: before the flags field so flags can be easily expanded. */

/*
 * Define both internal- and leaf-page flags for now: we only need one, but it provides an easy way
 * to assert a page-type flag is always set (we allocate WT_REFs in lots of places and it's easy to
 * miss one). If we run out of bits in the flags field, remove the internal flag and rewrite tests
 * depending on it to be "!leaf" instead.
 */
/* AUTOMATIC FLAG VALUE GENERATION START 0 */
#define WT_REF_FLAG_INTERNAL 0x1u /* Page is an internal page */
#define WT_REF_FLAG_LEAF 0x2u     /* Page is a leaf page */
                                  /* AUTOMATIC FLAG VALUE GENERATION STOP 8 */
    uint8_t flags;

/* AUTOMATIC FLAG VALUE GENERATION START 0 */
#define WT_REF_FLAG_PREFETCH 0x1u   /* Page is on the pre-fetch queue */
#define WT_REF_FLAG_READING 0x2u    /* Page is being read in */
                                    /* AUTOMATIC FLAG VALUE GENERATION STOP 8 */
    wt_shared uint8_t flags_atomic; /* Atomic flags, use F_*_ATOMIC_8 */

#define WT_REF_DISK 0    /* Page is on disk */
#define WT_REF_DELETED 1 /* Page is on disk, but deleted */
#define WT_REF_LOCKED 2  /* Page locked for exclusive access */
#define WT_REF_MEM 3     /* Page is in cache and valid */
#define WT_REF_SPLIT 4   /* Parent page split (WT_REF dead) */

    /*
     * Ref state: Obscure the field name as this field shouldn't be accessed directly. The public
     * interface is made up of five functions:
     *  - WT_REF_GET_STATE
     *  - WT_REF_SET_STATE
     *  - WT_REF_CAS_STATE
     *  - WT_REF_LOCK
     *  - WT_REF_UNLOCK
     *
     * For more details on these functions see ref_inline.h.
     */
    wt_shared volatile uint8_t __state;

    /*
     * Address: on-page cell if read from backing block, off-page WT_ADDR if instantiated in-memory,
     * or NULL if page created in-memory.
     */
    wt_shared void *addr;

    /*
     * The child page's key.  Do NOT change this union without reviewing
     * __wt_ref_key.
     */
    union {
        uint64_t recno;       /* Column-store: starting recno */
        wt_shared void *ikey; /* Row-store: key */
    } key;
#undef ref_recno
#define ref_recno key.recno
#undef ref_ikey
#define ref_ikey key.ikey

    /*
     * Page deletion information, written-to/read-from disk as necessary in the internal page's
     * address cell. (Deleted-address cells are also referred to as "proxy cells".) When a WT_REF
     * first becomes part of a fast-truncate operation, the page_del field is allocated and
     * initialized; it is similar to an update and holds information about the transaction that
     * performed the truncate. It can be discarded and set to NULL when that transaction reaches
     * global visibility.
     *
     * Operations other than truncate that produce deleted pages (checkpoint cleanup, reconciliation
     * as empty, etc.) leave the page_del field NULL as in these cases the deletion is already
     * globally visible.
     *
     * Once the deletion is globally visible, the original on-disk page is no longer needed and can
     * be discarded; this happens the next time the parent page is reconciled, either by eviction or
     * by a checkpoint. The ref remains, however, and still occupies the same key space in the table
     * that it always did.
     *
     * Deleted refs (and thus chunks of the tree namespace) are only discarded at two points: when
     * the parent page is discarded after being evicted, or in the course of internal page splits
     * and reverse splits. Until this happens, the "same" page can be brought back to life by
     * writing to its portion of the key space.
     *
     * A deleted page needs to be "instantiated" (read in from disk and converted to an in-memory
     * page where every item on the page has been individually deleted) if we need to position a
     * cursor on the page, or if we need to visit it for other reasons. Logic exists to avoid that
     * in various common cases (see: __wt_btcur_skip_page, __wt_delete_page_skip) but in many less
     * common situations we proceed with instantiation anyway to avoid multiplying the number of
     * special cases in the system.
     *
     * Common triggers for instantiation include: another thread reading from the page before a
     * truncate commits; an older reader visiting a page after a truncate commits; a thread reading
     * the page via a checkpoint cursor if the truncation wasn't yet globally visible at checkpoint
     * time; a thread reading the page after shutdown and restart under similar circumstances; RTS
     * needing to roll back a committed but unstable truncation (and possibly also updates that
     * occurred before the truncation); and a thread writing to the truncated portion of the table
     * space after the truncation but before the page is completely discarded.
     *
     * If the page must be instantiated for any reason: (1) for each entry on the page a WT_UPDATE
     * is created; (2) the transaction information from page_del is copied to those WT_UPDATE
     * structures (making them a match for the truncate operation), and (3) the WT_REF state
     * switches to WT_REF_MEM.
     *
     * If the fast-truncate operation has not yet committed, an array of references to the WT_UPDATE
     * structures is placed in modify->inst_updates. This is used to find the updates when the
     * operation subsequently resolves. (The page can split, so there needs to be some way to find
     * all of the update structures.)
     *
     * After instantiation, the page_del structure is kept until the instantiated page is next
     * reconciled. This is because in some cases reconciliation of the parent internal page may need
     * to write out a reference to the pre-instantiated on-disk page, at which point the page_del
     * information is needed to build the correct reference.
     *
     * If the ref is in WT_REF_DELETED state, all actions besides checking whether page_del is NULL
     * require that the WT_REF be locked. There are two reasons for this: first, the page might be
     * instantiated at any time, and it is important to not see a partly-completed instantiation;
     * and second, the page_del structure is discarded opportunistically if its transaction is found
     * to be globally visible, so accessing it without locking the ref is unsafe.
     *
     * If the ref is in WT_REF_MEM state because it has been instantiated, the safety requirements
     * are somewhat looser. Checking for an instantiated page by examining modify->instantiated does
     * not require locking. Checking if modify->inst_updates is non-NULL (which means that the
     * truncation isn't committed) also doesn't require locking. In general the page_del structure
     * should not be used after instantiation; exceptions are (a) it is still updated by transaction
     * prepare, commit, and rollback (so that it remains correct) and (b) it is used by internal
     * page reconciliation if that occurs before the instantiated child is itself reconciled. (The
     * latter can only happen if the child is evicted in a fairly narrow time window during a
     * checkpoint.) This still requires locking the ref.
     *
     * It is vital to consider all the possible cases when touching a deleted or instantiated page.
     *
     * There are two major groups of states:
     *
     * 1. The WT_REF state is WT_REF_DELETED. This means the page is deleted and not in memory.
     *    - If the page has no disk address, the ref is a placeholder in the key space and may in
     *      general be discarded at the next opportunity. (Some restrictions apply in VLCS.)
     *    - If the page has a disk address, page_del may be NULL. In this case, the deletion of the
     *      page is globally visible and the on-disk page can be discarded at the next opportunity.
     *    - If the page has a disk address and page_del is not NULL, page_del contains information
     *      about the transaction that deleted the page. It is necessary to lock the ref to read
     *      page_del; at that point (if the state hasn't changed while getting the lock)
     *      page_del->committed can be used to check if the transaction is committed or not.
     *
     * 2. The WT_REF state is WT_REF_MEM. The page is either an ordinary page or an instantiated
     * deleted page.
     *    - If ref->page->modify is NULL, the page is ordinary.
     *    - If ref->page->modify->instantiated is false and ref->page->modify->inst_updates is NULL,
     *      the page is ordinary.
     *    - If ref->page->modify->instantiated is true, the page is instantiated and has not yet
     *      been reconciled. ref->page_del is either NULL (meaning the deletion is globally visible)
     *      or contains information about the transaction that deleted the page. This information is
     *      only meaningful either (a) in relation to the existing on-disk page rather than the in-
     *      memory page (this can be needed to reconcile the parent internal page) or (b) if the
     *      page is clean.
     *    - If ref->page->modify->inst_updates is not NULL, the page is instantiated and the
     *      transaction that deleted it has not resolved yet. The update list is used during commit
     *      or rollback to find the updates created during instantiation.
     *
     * The last two points of group (2) are orthogonal; that is, after instantiation the
     * instantiated flag and page_del structure (on the one hand) and the update list (on the other)
     * are used and discarded independently. The former persists only until the page is first
     * successfully reconciled; the latter persists until the transaction resolves. These events may
     * occur in either order.
     *
     * As described above, in any state in group (1) an access to the page may require it be read
     * into memory, at which point it moves into group (2). Instantiation always sets the
     * instantiated flag to true; the updates list is only created if the transaction has not yet
     * resolved at the point instantiation happens. (The ref is locked in both transaction
     * resolution and instantiation to make sure these events happen in a well-defined order.)
     *
     * Because internal pages with uncommitted (including prepared) deletions are not written to
     * disk, a page instantiated after its parent was read from disk will always have inst_updates
     * set to NULL.
     */
    wt_shared WT_PAGE_DELETED *page_del; /* Page-delete information for a deleted page. */

#ifdef HAVE_REF_TRACK
#define WT_REF_SAVE_STATE_MAX 3
    /* Capture history of ref state changes. */
    WT_REF_HIST hist[WT_REF_SAVE_STATE_MAX];
    uint64_t histoff;
#endif
};

#ifdef HAVE_REF_TRACK
/*
 * In DIAGNOSTIC mode we overwrite the WT_REF on free to force failures, but we want to retain ref
 * state history. Don't overwrite these fields.
 */
#define WT_REF_CLEAR_SIZE (offsetof(WT_REF, hist))
/*
 * WT_REF_SIZE is the expected structure size -- we verify the build to ensure the compiler hasn't
 * inserted padding which would break the world.
 */
#define WT_REF_SIZE (48 + WT_REF_SAVE_STATE_MAX * sizeof(WT_REF_HIST) + 8)
#else
#define WT_REF_SIZE 48
#define WT_REF_CLEAR_SIZE (sizeof(WT_REF))
#endif

/*
 * WT_ROW --
 * Each in-memory page row-store leaf page has an array of WT_ROW structures:
 * this is created from on-page data when a page is read from the file.  It's
 * sorted by key, fixed in size, and starts with a reference to on-page data.
 *
 * Multiple threads of control may be searching the in-memory row-store pages,
 * and the key may be instantiated at any time.  Code must be able to handle
 * both when the key has not been instantiated (the key field points into the
 * page's disk image), and when the key has been instantiated (the key field
 * points outside the page's disk image).  We don't need barriers because the
 * key is updated atomically, but code that reads the key field multiple times
 * is a very, very bad idea.  Specifically, do not do this:
 *
 *	key = rip->key;
 *	if (key_is_on_page(key)) {
 *		cell = rip->key;
 *	}
 *
 * The field is declared volatile (so the compiler knows it shouldn't read it
 * multiple times), and we obscure the field name and use a copy macro in all
 * references to the field (so the code doesn't read it multiple times), all
 * to make sure we don't introduce this bug (again).
 */
struct __wt_row { /* On-page key, on-page cell, or off-page WT_IKEY */
    wt_shared void *volatile __key;
};
#define WT_ROW_KEY_COPY(rip) ((rip)->__key)
#define WT_ROW_KEY_SET(rip, v) ((rip)->__key) = (void *)(v)

/*
 * WT_ROW_FOREACH --
 *	Walk the entries of an in-memory row-store leaf page.
 */
#define WT_ROW_FOREACH(page, rip, i) \
    for ((i) = (page)->entries, (rip) = (page)->pg_row; (i) > 0; ++(rip), --(i))
#define WT_ROW_FOREACH_REVERSE(page, rip, i)                                             \
    for ((i) = (page)->entries, (rip) = (page)->pg_row + ((page)->entries - 1); (i) > 0; \
         --(rip), --(i))

/*
 * WT_ROW_SLOT --
 *	Return the 0-based array offset based on a WT_ROW reference.
 */
#define WT_ROW_SLOT(page, rip) ((uint32_t)((rip) - (page)->pg_row))

/*
 * WT_COL -- Each in-memory variable-length column-store leaf page has an array of WT_COL
 * structures: this is created from on-page data when a page is read from the file. It's fixed in
 * size, and references data on the page.
 */
struct __wt_col {
    /*
     * Variable-length column-store data references are page offsets, not pointers (we boldly
     * re-invent short pointers). The trade-off is 4B per K/V pair on a 64-bit machine vs. a single
     * cycle for the addition of a base pointer. The on-page data is a WT_CELL (same as row-store
     * pages).
     *
     * Obscure the field name, code shouldn't use WT_COL->__col_value, the public interface is
     * WT_COL_PTR and WT_COL_PTR_SET.
     */
    uint32_t __col_value;
};

/*
 * WT_COL_PTR, WT_COL_PTR_SET --
 *	Return/Set a pointer corresponding to the data offset. (If the item does
 * not exist on the page, return a NULL.)
 */
#define WT_COL_PTR(page, cip) WT_PAGE_REF_OFFSET(page, (cip)->__col_value)
#define WT_COL_PTR_SET(cip, value) (cip)->__col_value = (value)

/*
 * WT_COL_FOREACH --
 *	Walk the entries of variable-length column-store leaf page.
 */
#define WT_COL_FOREACH(page, cip, i) \
    for ((i) = (page)->entries, (cip) = (page)->pg_var; (i) > 0; ++(cip), --(i))

/*
 * WT_COL_SLOT --
 *	Return the 0-based array offset based on a WT_COL reference.
 */
#define WT_COL_SLOT(page, cip) ((uint32_t)((cip) - (page)->pg_var))

/*
 * WT_IKEY --
 *  Instantiated key: row-store keys are usually prefix compressed or overflow objects.
 *  Normally, a row-store page in-memory key points to the on-page WT_CELL, but in some
 *  cases, we instantiate the key in memory, in which case the row-store page in-memory
 *  key points to a WT_IKEY structure.
 */
struct __wt_ikey {
    uint32_t size; /* Key length */

    /*
     * If we no longer point to the key's on-page WT_CELL, we can't find its
     * related value.  Save the offset of the key cell in the page.
     *
     * Row-store cell references are page offsets, not pointers (we boldly
     * re-invent short pointers).  The trade-off is 4B per K/V pair on a
     * 64-bit machine vs. a single cycle for the addition of a base pointer.
     */
    uint32_t cell_offset;

/* The key bytes immediately follow the WT_IKEY structure. */
#define WT_IKEY_DATA(ikey) ((void *)((uint8_t *)(ikey) + sizeof(WT_IKEY)))
};

/*
 * WT_UPDATE --
 *
 * Entries on leaf pages can be updated, either modified or deleted. Updates to entries in the
 * WT_ROW and WT_COL arrays are stored in the page's WT_UPDATE array. When the first element on a
 * page is updated, the WT_UPDATE array is allocated, with one slot for every existing element in
 * the page. A slot points to a WT_UPDATE structure; if more than one update is done for an entry,
 * WT_UPDATE structures are formed into a forward-linked list.
 */
struct __wt_update {
    /*
     * Transaction IDs are set when updates are created (before they become visible) and only change
     * when marked with WT_TXN_ABORTED. Transaction ID readers expect to copy a transaction ID into
     * a local variable and see a stable value. In case a compiler might re-read the transaction ID
     * from memory rather than using the local variable, mark the shared transaction IDs volatile to
     * prevent unexpected repeated/reordered reads.
     */
    wt_shared volatile uint64_t txnid; /* transaction ID */

    wt_timestamp_t durable_ts; /* timestamps */
    wt_timestamp_t start_ts;

    /*
     * The durable timestamp of the previous update in the update chain. This timestamp is used for
     * diagnostic checks only, and could be removed to reduce the size of the structure should that
     * be necessary.
     */
    wt_timestamp_t prev_durable_ts;

    wt_shared WT_UPDATE *next; /* forward-linked list */

    uint32_t size; /* data length */

#define WT_UPDATE_INVALID 0   /* diagnostic check */
#define WT_UPDATE_MODIFY 1    /* partial-update modify value */
#define WT_UPDATE_RESERVE 2   /* reserved */
#define WT_UPDATE_STANDARD 3  /* complete value */
#define WT_UPDATE_TOMBSTONE 4 /* deleted */
    uint8_t type; /* type (one byte to conserve memory); also read-only after initialization */

/* If the update includes a complete value. */
#define WT_UPDATE_DATA_VALUE(upd) \
    ((upd)->type == WT_UPDATE_STANDARD || (upd)->type == WT_UPDATE_TOMBSTONE)

    /*
     * The update state is used for transaction prepare to manage visibility and transitioning
     * update structure state safely.
     */
    wt_shared volatile uint8_t prepare_state; /* prepare state */

/* When introducing a new flag, consider adding it to WT_UPDATE_SELECT_FOR_DS. */
/* AUTOMATIC FLAG VALUE GENERATION START 0 */
#define WT_UPDATE_DS 0x001u                       /* Update has been chosen to the data store. */
#define WT_UPDATE_DURABLE 0x002u                  /* Update has been durable. */
#define WT_UPDATE_HS 0x004u                       /* Update has been written to history store. */
#define WT_UPDATE_PREPARE_RESTORED_FROM_DS 0x008u /* Prepared update restored from data store. */
#define WT_UPDATE_RESTORED_FAST_TRUNCATE 0x010u   /* Fast truncate instantiation */
#define WT_UPDATE_RESTORED_FROM_DS 0x020u         /* Update restored from data store. */
#define WT_UPDATE_RESTORED_FROM_HS 0x040u         /* Update restored from history store. */
#define WT_UPDATE_RTS_DRYRUN_ABORT 0x080u         /* Used by dry run to mark a would-be abort. */
#define WT_UPDATE_TO_DELETE_FROM_HS 0x100u /* Update needs to be deleted from history store */
                                           /* AUTOMATIC FLAG VALUE GENERATION STOP 16 */
    uint16_t flags;

/* There are several cases we should select the update irrespective of visibility to write to the
 * disk image:
 *
 * 1. A previous reconciliation selected this update as writing anything that is older
 * undoes the previous work.
 *
 * 2. The update is restored from the disk image as writing anything that is older undoes
 * the previous work.
 *
 * 3. An earlier reconciliation performed an update-restore eviction and this update was
 * restored from disk.
 *
 * 4. We rolled back a prepared transaction and restored an update from the history store.
 *
 * 5. We rolled back a prepared transaction and aim to delete the following update from the
 * history store.
 *
 * These scenarios can happen if the current reconciliation has a limited visibility of
 * updates compared to one of the previous reconciliations. This is important as it is never
 * ok to undo the work of the previous reconciliations.
 */
#define WT_UPDATE_SELECT_FOR_DS                                                      \
    WT_UPDATE_DS | WT_UPDATE_PREPARE_RESTORED_FROM_DS | WT_UPDATE_RESTORED_FROM_DS | \
      WT_UPDATE_RESTORED_FROM_HS | WT_UPDATE_TO_DELETE_FROM_HS
    /*
     * Zero or more bytes of value (the payload) immediately follows the WT_UPDATE structure. We use
     * a C99 flexible array member which has the semantics we want.
     */
    uint8_t data[]; /* start of the data */
};

/*
 * WT_UPDATE_SIZE is the expected structure size excluding the payload data -- we verify the build
 * to ensure the compiler hasn't inserted padding.
 */
#define WT_UPDATE_SIZE 48

/*
 * If there is no value, ensure that the memory allocation size matches that returned by sizeof().
 * Otherwise bit-exact tools like MSan may infer the structure is not completely initialized.
 */
#define WT_UPDATE_SIZE_NOVALUE (sizeof(struct __wt_update))

/*
 * The memory size of an update: include some padding because this is such a common case that
 * overhead of tiny allocations can swamp our cache overhead calculation.
 */
#define WT_UPDATE_MEMSIZE(upd) WT_ALIGN(WT_UPDATE_SIZE + (upd)->size, 32)

/*
 * WT_UPDATE_VALUE --
 *
 * A generic representation of an update's value regardless of where it exists. This structure is
 * used to represent both in-memory updates and updates that don't exist in an update list such as
 * reconstructed modify updates, updates in the history store and onpage values.
 *
 * The skip buffer flag is an optimization for callers of various read functions to communicate that
 * they just want to check that an update exists and not read its underlying value. This means that
 * the read functions can avoid the performance penalty of reconstructing modifies.
 */
struct __wt_update_value {
    WT_ITEM buf;
    WT_TIME_WINDOW tw;
    uint8_t type;
    bool skip_buf;
};

/*
 * WT_WITH_UPDATE_VALUE_SKIP_BUF --
 *
 * A helper macro to use for calling read functions when we're checking for the existence of a given
 * key. This means that read functions can avoid the performance penalty of reconstructing modifies.
 */
#define WT_WITH_UPDATE_VALUE_SKIP_BUF(op) \
    do {                                  \
        cbt->upd_value->skip_buf = true;  \
        op;                               \
        cbt->upd_value->skip_buf = false; \
    } while (0)

/*
 * WT_MODIFY_UPDATE_MIN/MAX, WT_MODIFY_VECTOR_STACK_SIZE
 *	Limit update chains value to avoid penalizing reads and permit truncation. Having a smaller
 * value will penalize the cases when history has to be maintained, resulting in multiplying cache
 * pressure.
 *
 * When threads race modifying a record, we can end up with more than the usual maximum number of
 * modifications in an update list. We use small vectors of modify updates in a couple of places to
 * avoid heap allocation, add a few additional slots to that array.
 */
#define WT_MODIFY_UPDATE_MIN 10  /* Update count before we bother checking anything else */
#define WT_MODIFY_UPDATE_MAX 200 /* Update count hard limit */
#define WT_UPDATE_VECTOR_STACK_SIZE (WT_MODIFY_UPDATE_MIN + 10)

/*
 * WT_UPDATE_VECTOR --
 * 	A resizable array for storing updates. The allocation strategy is similar to that of
 *	llvm::SmallVector<T> where we keep space on the stack for the regular case but fall back to
 *	dynamic allocation as needed.
 */
struct __wt_update_vector {
    WT_SESSION_IMPL *session;
    WT_UPDATE *list[WT_UPDATE_VECTOR_STACK_SIZE];
    WT_UPDATE **listp;
    size_t allocated_bytes;
    size_t size;
};

/*
 * WT_MODIFY_MEM_FRACTION
 *	Limit update chains to a fraction of the base document size.
 */
#define WT_MODIFY_MEM_FRACTION 10

/*
 * WT_INSERT --
 *
 * Row-store leaf pages support inserts of new K/V pairs. When the first K/V pair is inserted, the
 * WT_INSERT_HEAD array is allocated, with one slot for every existing element in the page, plus one
 * additional slot. A slot points to a WT_INSERT_HEAD structure for the items which sort after the
 * WT_ROW element that references it and before the subsequent WT_ROW element; the skiplist
 * structure has a randomly chosen depth of next pointers in each inserted node.
 *
 * The additional slot is because it's possible to insert items smaller than any existing key on the
 * page: for that reason, the first slot of the insert array holds keys smaller than any other key
 * on the page.
 *
 * In column-store variable-length run-length encoded pages, a single indx entry may reference a
 * large number of records, because there's a single on-page entry representing many identical
 * records. (We don't expand those entries when the page comes into memory, as that would require
 * resources as pages are moved to/from the cache, including read-only files.) Instead, a single
 * indx entry represents all of the identical records originally found on the page.
 *
 * Modifying (or deleting) run-length encoded column-store records is hard because the page's entry
 * no longer references a set of identical items. We handle this by "inserting" a new entry into the
 * insert array, with its own record number. (This is the only case where it's possible to insert
 * into a column-store: only appends are allowed, as insert requires re-numbering subsequent
 * records. Berkeley DB did support mutable records, but it won't scale and it isn't useful enough
 * to re-implement, IMNSHO.)
 */
struct __wt_insert {
    wt_shared WT_UPDATE *upd; /* value */

    union {
        uint64_t recno; /* column-store record number */
        struct {
            uint32_t offset; /* row-store key data start */
            uint32_t size;   /* row-store key data size */
        } key;
    } u;

#define WT_INSERT_KEY_SIZE(ins) (((WT_INSERT *)(ins))->u.key.size)
#define WT_INSERT_KEY(ins) ((void *)((uint8_t *)(ins) + ((WT_INSERT *)(ins))->u.key.offset))
#define WT_INSERT_RECNO(ins) (((WT_INSERT *)(ins))->u.recno)

    wt_shared WT_INSERT *next[0]; /* forward-linked skip list */
};

/*
 * Skiplist helper macros.
 */
#define WT_SKIP_FIRST(ins_head) \
    (((ins_head) == NULL) ? NULL : ((WT_INSERT_HEAD *)(ins_head))->head[0])
#define WT_SKIP_LAST(ins_head) \
    (((ins_head) == NULL) ? NULL : ((WT_INSERT_HEAD *)(ins_head))->tail[0])
#define WT_SKIP_NEXT(ins) ((ins)->next[0])
#define WT_SKIP_FOREACH(ins, ins_head) \
    for ((ins) = WT_SKIP_FIRST(ins_head); (ins) != NULL; (ins) = WT_SKIP_NEXT(ins))

/*
 * Atomically allocate and swap a structure or array into place.
 */
#define WT_PAGE_ALLOC_AND_SWAP(s, page, dest, v, count)                      \
    do {                                                                     \
        if (((v) = (dest)) == NULL) {                                        \
            WT_ERR(__wt_calloc_def(s, count, &(v)));                         \
            if (__wt_atomic_cas_ptr(&(dest), NULL, v))                       \
                __wt_cache_page_inmem_incr(s, page, (count) * sizeof(*(v))); \
            else                                                             \
                __wt_free(s, v);                                             \
        }                                                                    \
    } while (0)

/*
 * WT_INSERT_HEAD --
 * 	The head of a skiplist of WT_INSERT items.
 */
struct __wt_insert_head {
    wt_shared WT_INSERT *head[WT_SKIP_MAXDEPTH]; /* first item on skiplists */
    wt_shared WT_INSERT *tail[WT_SKIP_MAXDEPTH]; /* last item on skiplists */
};

/*
 * The row-store leaf page insert lists are arrays of pointers to structures, and may not exist. The
 * following macros return an array entry if the array of pointers and the specific structure exist,
 * else NULL.
 */
#define WT_ROW_INSERT_SLOT(page, slot)                                  \
    ((page)->modify == NULL || (page)->modify->mod_row_insert == NULL ? \
        NULL :                                                          \
        (page)->modify->mod_row_insert[slot])
#define WT_ROW_INSERT(page, ip) WT_ROW_INSERT_SLOT(page, WT_ROW_SLOT(page, ip))
#define WT_ROW_UPDATE(page, ip)                                         \
    ((page)->modify == NULL || (page)->modify->mod_row_update == NULL ? \
        NULL :                                                          \
        (page)->modify->mod_row_update[WT_ROW_SLOT(page, ip)])
/*
 * WT_ROW_INSERT_SMALLEST references an additional slot past the end of the "one per WT_ROW slot"
 * insert array. That's because the insert array requires an extra slot to hold keys that sort
 * before any key found on the original page.
 */
#define WT_ROW_INSERT_SMALLEST(page)                                    \
    ((page)->modify == NULL || (page)->modify->mod_row_insert == NULL ? \
        NULL :                                                          \
        (page)->modify->mod_row_insert[(page)->entries])

/*
 * The column-store leaf page update lists are arrays of pointers to structures, and may not exist.
 * The following macros return an array entry if the array of pointers and the specific structure
 * exist, else NULL.
 */
#define WT_COL_UPDATE_SLOT(page, slot)                                  \
    ((page)->modify == NULL || (page)->modify->mod_col_update == NULL ? \
        NULL :                                                          \
        (page)->modify->mod_col_update[slot])
#define WT_COL_UPDATE(page, ip) WT_COL_UPDATE_SLOT(page, WT_COL_SLOT(page, ip))

/*
 * WT_COL_UPDATE_SINGLE is a single WT_INSERT list, used for any fixed-length column-store updates
 * for a page.
 */
#define WT_COL_UPDATE_SINGLE(page) WT_COL_UPDATE_SLOT(page, 0)

/*
 * WT_COL_APPEND is an WT_INSERT list, used for fixed- and variable-length appends.
 */
#define WT_COL_APPEND(page)                                             \
    ((page)->modify == NULL || (page)->modify->mod_col_append == NULL ? \
        NULL :                                                          \
        (page)->modify->mod_col_append[0])

/* WT_COL_FIX_FOREACH_BITS walks fixed-length bit-fields on a disk page. */
#define WT_COL_FIX_FOREACH_BITS(btree, dsk, v, i)                            \
    for ((i) = 0,                                                            \
        (v) = (i) < (dsk)->u.entries ?                                       \
           __bit_getv(WT_PAGE_HEADER_BYTE(btree, dsk), 0, (btree)->bitcnt) : \
           0;                                                                \
         (i) < (dsk)->u.entries; ++(i),                                      \
        (v) = (i) < (dsk)->u.entries ?                                       \
           __bit_getv(WT_PAGE_HEADER_BYTE(btree, dsk), i, (btree)->bitcnt) : \
           0)

/*
 * FLCS pages with time information have a small additional header after the main page data that
 * holds a version number and cell count, plus the byte offset to the start of the cell data. The
 * latter values are limited by the page size, so need only be 32 bits. One hopes we'll never need
 * 2^32 versions.
 *
 * This struct is the in-memory representation. The number of entries is the number of time windows
 * (there are twice as many cells) and the offsets is from the beginning of the page. The space
 * between the empty offset and the data offset is not used and is expected to be zeroed.
 *
 * This structure is only used when handling on-disk pages; once the page is read in, one should
 * instead use the time window index in the page structure, which is a different type found above.
 */
struct __wt_col_fix_auxiliary_header {
    uint32_t version;
    uint32_t entries;
    uint32_t emptyoffset;
    uint32_t dataoffset;
};

/*
 * The on-disk auxiliary header uses a 1-byte version (the header must always begin with a nonzero
 * byte) and packed integers for the entry count and offset. To make the size of the offset entry
 * predictable (rather than dependent on the total page size) and also as small as possible, we
 * store the distance from the auxiliary data. To avoid complications computing the offset, we
 * include the offset's own storage space in the offset, and to make things simpler all around, we
 * include the whole auxiliary header in the offset; that is, the position of the auxiliary data is
 * computed as the position of the start of the auxiliary header plus the decoded stored offset.
 *
 * Both the entry count and the offset are limited to 32 bits because pages may not exceed 4G, so
 * their maximum encoded lengths are 5 each, so the maximum size of the on-disk header is 11 bytes.
 * It can be as small as 3 bytes, though.
 *
 * We reserve 7 bytes for the header on a full page (not 11) because on a full page the encoded
 * offset is the reservation size, and 7 encodes in one byte. This is enough for all smaller pages:
 * obviously if there's at least 4 extra bytes in the bitmap space any header will fit (4 + 7 = 11)
 * and if there's less the encoded offset is less than 11, which still encodes to one byte.
 */

#define WT_COL_FIX_AUXHEADER_RESERVATION 7
#define WT_COL_FIX_AUXHEADER_SIZE_MAX 11

/* Values for ->version. Version 0 never appears in an on-disk header. */
#define WT_COL_FIX_VERSION_NIL 0 /* Original page format with no timestamp data */
#define WT_COL_FIX_VERSION_TS 1  /* Upgraded format with cells carrying timestamp info */

/*
 * Manage split generation numbers. Splits walk the list of sessions to check when it is safe to
 * free structures that have been replaced. We also check that list periodically (e.g., when
 * wrapping up a transaction) to free any memory we can.
 *
 * Before a thread enters code that will examine page indexes (which are swapped out by splits), it
 * publishes a copy of the current split generation into its session. Don't assume that threads
 * never re-enter this code: if we already have a split generation, leave it alone. If our caller is
 * examining an index, we don't want the oldest split generation to move forward and potentially
 * free it.
 */
#define WT_ENTER_PAGE_INDEX(session) WT_ENTER_GENERATION((session), WT_GEN_SPLIT);

#define WT_LEAVE_PAGE_INDEX(session) WT_LEAVE_GENERATION((session), WT_GEN_SPLIT);

#define WT_WITH_PAGE_INDEX(session, e) \
    WT_ENTER_PAGE_INDEX(session);      \
    (e);                               \
    WT_LEAVE_PAGE_INDEX(session)

/*
 * Manage the given generation number with support for re-entry. Re-entry is allowed as the previous
 * generation as it must be as low as the current generation.
 */
#define WT_ENTER_GENERATION(session, generation)              \
    do {                                                      \
        bool __entered_##generation = false;                  \
        if (__wt_session_gen((session), (generation)) == 0) { \
            __wt_session_gen_enter((session), (generation));  \
            __entered_##generation = true;                    \
        }

#define WT_LEAVE_GENERATION(session, generation)         \
    if (__entered_##generation)                          \
        __wt_session_gen_leave((session), (generation)); \
    }                                                    \
    while (0)

/*
 * WT_VERIFY_INFO -- A structure to hold all the information related to a verify operation.
 */
struct __wt_verify_info {
    WT_SESSION_IMPL *session;

    const char *tag;           /* Identifier included in error messages */
    const WT_PAGE_HEADER *dsk; /* The disk header for the page being verified */
    WT_ADDR *page_addr;        /* An item representing a page entry being verified */
    size_t page_size;
    uint32_t cell_num; /* The current cell offset being verified */
    uint64_t recno;    /* The current record number in a column store page */

/* AUTOMATIC FLAG VALUE GENERATION START 0 */
#define WT_VRFY_DISK_CONTINUE_ON_FAILURE 0x1u
#define WT_VRFY_DISK_EMPTY_PAGE_OK 0x2u
    /* AUTOMATIC FLAG VALUE GENERATION STOP 32 */
    uint32_t flags;
};<|MERGE_RESOLUTION|>--- conflicted
+++ resolved
@@ -139,51 +139,30 @@
  *value bytes.
  */
 struct __wt_delta_header {
-<<<<<<< HEAD
-    uint32_t magic_bytes; /* 0-03: magic bytes */
     /*
      * Memory size of the delta.
      */
-    uint32_t mem_size; /* 04-07: in-memory size */
+    uint32_t mem_size; /* 00-03: in-memory size */
 
     union {
-        uint32_t entries; /* 08-11: number of cells on page */
-        uint32_t datalen; /* 08-11: overflow data length */
+        uint32_t entries; /* 04-07: number of cells on page */
+        uint32_t datalen; /* 04-07: overflow data length */
     } u;
 
-    uint8_t version; /* 12: version */
-
-    uint8_t type; /* 13: page type */
-
-    uint8_t flags; /* 14: flags */
-
-    /* A byte of padding, positioned to be added to the flags. */
-    uint8_t unused; /* 15: unused padding */
-=======
-    /*
-     * Memory size of the delta.
-     */
-    uint32_t mem_size; /* 00-03: in-memory size */
-
-    uint8_t version; /* 04: version */
-
-    uint8_t type; /* 05: page type */
-
-    uint8_t flags; /* 06: flags */
-
-    uint8_t distinguished; /* 07: cannot be zero, distinguishes from a full-page image */
->>>>>>> 7f6f4bb9
+    uint8_t version; /* 08: version */
+
+    uint8_t type; /* 09: page type */
+
+    uint8_t flags; /* 10: flags */
+
+    uint8_t distinguished; /* 11: cannot be zero, distinguishes from a full-page image */
 };
 
 /*
  * WT_DELTA_HEADER_SIZE is the number of bytes we allocate for the structure: if the compiler
  * inserts padding it will break the world.
  */
-<<<<<<< HEAD
-#define WT_DELTA_HEADER_SIZE 16
-=======
-#define WT_DELTA_HEADER_SIZE 8
->>>>>>> 7f6f4bb9
+#define WT_DELTA_HEADER_SIZE 12
 
 /*
  * WT_DELTA_HEADER_BYTE --
@@ -194,7 +173,6 @@
 #define WT_DELTA_HEADER_BYTE(btree, dsk) \
     ((void *)((uint8_t *)(dsk) + WT_DELTA_HEADER_BYTE_SIZE(btree)))
 
-<<<<<<< HEAD
 /*
  * __wt_delta_header_byteswap --
  *     Handle big- and little-endian transformation of a page header.
@@ -209,21 +187,6 @@
     WT_UNUSED(dsk);
 #endif
 }
-=======
-struct __wt_delta_cell_unpack {
-    WT_ITEM *key;
-    WT_ITEM *value;
-
-    WT_TIME_WINDOW tw;
-
-#define WT_DELTA_HAS_START_TS 0x01u
-#define WT_DELTA_HAS_START_DURABLE_TS 0x02u
-#define WT_DELTA_HAS_STOP_TS 0x04u
-#define WT_DELTA_HAS_STOP_DURABLE_TS 0x08u
-#define WT_DELTA_IS_DELETE 0x10u
-    uint8_t flags;
-};
->>>>>>> 7f6f4bb9
 
 /*
  * WT_ADDR --
