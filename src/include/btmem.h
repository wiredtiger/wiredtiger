--- conflicted
+++ resolved
@@ -705,17 +705,12 @@
 #define WT_PAGE_DISK_ALLOC 0x004u         /* Disk image in allocated memory */
 #define WT_PAGE_DISK_MAPPED 0x008u        /* Disk image in mapped memory */
 #define WT_PAGE_EVICT_LRU 0x010u          /* Page is on the LRU queue */
-<<<<<<< HEAD
-#define WT_PAGE_EVICT_NO_PROGRESS 0x020u  /* Eviction doesn't count as progress */
-#define WT_PAGE_INTL_OVERFLOW_KEYS 0x040u /* Internal page has overflow keys (historic only) */
-#define WT_PAGE_READ_AHEAD 0x080u         /* The page is being pre fetched */
-=======
 #define WT_PAGE_EVICT_LRU_URGENT 0x020u   /* Page is in the urgent queue */
 #define WT_PAGE_EVICT_NO_PROGRESS 0x040u  /* Eviction doesn't count as progress */
 #define WT_PAGE_INTL_OVERFLOW_KEYS 0x080u /* Internal page has overflow keys (historic only) */
->>>>>>> 31c27f17
-#define WT_PAGE_SPLIT_INSERT 0x100u       /* A leaf page was split for append */
-#define WT_PAGE_UPDATE_IGNORE 0x200u      /* Ignore updates on page discard */
+#define WT_PAGE_READ_AHEAD 0x100u         /* The page is being pre fetched */
+#define WT_PAGE_SPLIT_INSERT 0x200u       /* A leaf page was split for append */
+#define WT_PAGE_UPDATE_IGNORE 0x400u      /* Ignore updates on page discard */
                                           /* AUTOMATIC FLAG VALUE GENERATION STOP 16 */
     uint16_t flags_atomic;                /* Atomic flags, use F_*_ATOMIC_16 */
 
