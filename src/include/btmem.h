/*-
 * Copyright (c) 2014-2020 MongoDB, Inc.
 * Copyright (c) 2008-2014 WiredTiger, Inc.
 *	All rights reserved.
 *
 * See the file LICENSE for redistribution information.
 */

#define WT_RECNO_OOB 0 /* Illegal record number */

/* AUTOMATIC FLAG VALUE GENERATION START */
#define WT_READ_CACHE 0x0001u
#define WT_READ_DELETED_CHECK 0x0002u
#define WT_READ_DELETED_SKIP 0x0004u
#define WT_READ_IGNORE_CACHE_SIZE 0x0008u
#define WT_READ_NOTFOUND_OK 0x0010u
#define WT_READ_NO_GEN 0x0020u
#define WT_READ_NO_SPLIT 0x0040u
#define WT_READ_NO_WAIT 0x0080u
#define WT_READ_PREV 0x0100u
#define WT_READ_RESTART_OK 0x0200u
#define WT_READ_SKIP_INTL 0x0400u
#define WT_READ_TRUNCATE 0x0800u
#define WT_READ_WONT_NEED 0x1000u
/* AUTOMATIC FLAG VALUE GENERATION STOP */

/* AUTOMATIC FLAG VALUE GENERATION START */
#define WT_REC_APP_EVICTION_SNAPSHOT 0x001u
#define WT_REC_CALL_URGENT 0x002u
#define WT_REC_CHECKPOINT 0x004u
#define WT_REC_CLEAN_AFTER_REC 0x008u
#define WT_REC_EVICT 0x010u
#define WT_REC_HS 0x020u
#define WT_REC_IN_MEMORY 0x040u
#define WT_REC_SCRUB 0x080u
#define WT_REC_VISIBILITY_ERR 0x100u
#define WT_REC_VISIBLE_ALL 0x200u
/* AUTOMATIC FLAG VALUE GENERATION STOP */

/*
 * WT_PAGE_HEADER --
 *	Blocks have a common header, a WT_PAGE_HEADER structure followed by a
 * block-manager specific structure.
 */
struct __wt_page_header {
    /*
     * The record number of the first record of the page is stored on disk so we can figure out
     * where the column-store leaf page fits into the key space during salvage.
     */
    uint64_t recno; /* 00-07: column-store starting recno */

    /*
     * We maintain page write-generations in the non-transactional case as that's how salvage can
     * determine the most recent page between pages overlapping the same key range.
     */
    uint64_t write_gen; /* 08-15: write generation */

    /*
     * The page's in-memory size isn't rounded or aligned, it's the actual number of bytes the
     * disk-image consumes when instantiated in memory.
     */
    uint32_t mem_size; /* 16-19: in-memory page size */

    union {
        uint32_t entries; /* 20-23: number of cells on page */
        uint32_t datalen; /* 20-23: overflow data length */
    } u;

    uint8_t type; /* 24: page type */

/*
 * No automatic generation: flag values cannot change, they're written to disk.
 */
#define WT_PAGE_COMPRESSED 0x01u   /* Page is compressed on disk */
#define WT_PAGE_EMPTY_V_ALL 0x02u  /* Page has all zero-length values */
#define WT_PAGE_EMPTY_V_NONE 0x04u /* Page has no zero-length values */
#define WT_PAGE_ENCRYPTED 0x08u    /* Page is encrypted on disk */
#define WT_PAGE_UNUSED 0x10u       /* Historic lookaside store page updates, no longer used */
    uint8_t flags;                 /* 25: flags */

    /* A byte of padding, positioned to be added to the flags. */
    uint8_t unused; /* 26: unused padding */

#define WT_PAGE_VERSION_ORIG 0 /* Original version */
#define WT_PAGE_VERSION_TS 1   /* Timestamps added */
    uint8_t version;           /* 27: version */
};
/*
 * WT_PAGE_HEADER_SIZE is the number of bytes we allocate for the structure: if the compiler inserts
 * padding it will break the world.
 */
#define WT_PAGE_HEADER_SIZE 28

/*
 * __wt_page_header_byteswap --
 *     Handle big- and little-endian transformation of a page header.
 */
static inline void
__wt_page_header_byteswap(WT_PAGE_HEADER *dsk)
{
#ifdef WORDS_BIGENDIAN
    dsk->recno = __wt_bswap64(dsk->recno);
    dsk->write_gen = __wt_bswap64(dsk->write_gen);
    dsk->mem_size = __wt_bswap32(dsk->mem_size);
    dsk->u.entries = __wt_bswap32(dsk->u.entries);
#else
    WT_UNUSED(dsk);
#endif
}

/*
 * The block-manager specific information immediately follows the WT_PAGE_HEADER structure.
 */
#define WT_BLOCK_HEADER_REF(dsk) ((void *)((uint8_t *)(dsk) + WT_PAGE_HEADER_SIZE))

/*
 * WT_PAGE_HEADER_BYTE --
 * WT_PAGE_HEADER_BYTE_SIZE --
 *	The first usable data byte on the block (past the combined headers).
 */
#define WT_PAGE_HEADER_BYTE_SIZE(btree) ((u_int)(WT_PAGE_HEADER_SIZE + (btree)->block_header))
#define WT_PAGE_HEADER_BYTE(btree, dsk) \
    ((void *)((uint8_t *)(dsk) + WT_PAGE_HEADER_BYTE_SIZE(btree)))

/*
 * WT_ADDR --
 *	An in-memory structure to hold a block's location.
 */
struct __wt_addr {
    WT_TIME_AGGREGATE ta;

    uint8_t *addr; /* Block-manager's cookie */
    uint8_t size;  /* Block-manager's cookie length */

#define WT_ADDR_INT 1     /* Internal page */
#define WT_ADDR_LEAF 2    /* Leaf page */
#define WT_ADDR_LEAF_NO 3 /* Leaf page, no overflow */
    uint8_t type;

    /*
     * If an address is both as an address for the previous and the current multi-block
     * reconciliations, that is, a block we're writing matches the block written the last time, it
     * will appear in both the current boundary points as well as the page modification's list of
     * previous blocks. The reuse flag is how we know that's happening so the block is treated
     * correctly (not free'd on error, for example).
     */
    uint8_t reuse;
};

/*
 * WT_ADDR_COPY --
 *	We have to lock the WT_REF to look at a WT_ADDR: a structure we can use to quickly get a
 * copy of the WT_REF address information.
 */
struct __wt_addr_copy {
    WT_TIME_AGGREGATE ta;

    uint8_t type;

    uint8_t addr[255 /* WT_BTREE_MAX_ADDR_COOKIE */];
    uint8_t size;
};

/*
 * History store table support: when a page is being reconciled for eviction and has updates that
 * might be required by earlier readers in the system, the updates are written into the history
 * store table, and restored as necessary if the page is read.
 *
 * The first part of the key is comprised of a file ID, record key (byte-string for row-store,
 * record number for column-store) and timestamp. This allows us to search efficiently for a given
 * record key and read timestamp combination. The last part of the key is a monotonically increasing
 * counter to keep the key unique in the case where we have multiple transactions committing at the
 * same timestamp.
 * The value is the WT_UPDATE structure's:
 * 	- stop timestamp
 * 	- durable timestamp
 *	- update type
 *	- value.
 *
 * As the key for the history store table is different for row- and column-store, we store both key
 * types in a WT_ITEM, building/parsing them in the code, because otherwise we'd need two
 * history store files with different key formats. We could make the history store table's key
 * standard by moving the source key into the history store table value, but that doesn't make the
 * coding any simpler, and it makes the history store table's value more likely to overflow the page
 * size when the row-store key is relatively large.
 *
 * Note that we deliberately store the update type as larger than necessary (8 bytes vs 1 byte).
 * We've done this to leave room in case we need to store extra bit flags in this value at a later
 * point. If we need to store more information, we can potentially tack extra information at the end
 * of the "value" buffer and then use bit flags within the update type to determine how to interpret
 * it.
 */
#ifdef HAVE_BUILTIN_EXTENSION_SNAPPY
#define WT_HS_COMPRESSOR "snappy"
#else
#define WT_HS_COMPRESSOR "none"
#endif
#define WT_HS_KEY_FORMAT WT_UNCHECKED_STRING(IuQQ)
#define WT_HS_VALUE_FORMAT WT_UNCHECKED_STRING(QQQu)
#define WT_HS_CONFIG                                                   \
    "key_format=" WT_HS_KEY_FORMAT ",value_format=" WT_HS_VALUE_FORMAT \
    ",block_compressor=" WT_HS_COMPRESSOR                              \
    ",leaf_value_max=64MB"                                             \
    ",prefix_compression=false"

/*
 * WT_SAVE_UPD --
 *	Unresolved updates found during reconciliation.
 */
struct __wt_save_upd {
    WT_INSERT *ins; /* Insert list reference */
    WT_ROW *ripcip; /* Original on-page reference */
    WT_UPDATE *onpage_upd;
    bool restore; /* Whether to restore this saved update chain */
};

/*
 * WT_MULTI --
 *	Replacement block information used during reconciliation.
 */
struct __wt_multi {
    /*
     * Block's key: either a column-store record number or a row-store variable length byte string.
     */
    union {
        uint64_t recno;
        WT_IKEY *ikey;
    } key;

    /*
     * A disk image that may or may not have been written, used to re-instantiate the page in
     * memory.
     */
    void *disk_image;

    /*
     * List of unresolved updates. Updates are either a row-store insert or update list, or
     * column-store insert list. When creating history store records, there is an additional value,
     * the committed item's transaction information.
     *
     * If there are unresolved updates, the block wasn't written and there will always be a disk
     * image.
     */
    WT_SAVE_UPD *supd;
    uint32_t supd_entries;
    bool supd_restore; /* Whether to restore saved update chains to this page */

    /*
     * Disk image was written: address, size and checksum. On subsequent reconciliations of this
     * page, we avoid writing the block if it's unchanged by comparing size and checksum; the reuse
     * flag is set when the block is unchanged and we're reusing a previous address.
     */
    WT_ADDR addr;
    uint32_t size;
    uint32_t checksum;
};

/*
 * WT_OVFL_TRACK --
 *  Overflow record tracking for reconciliation. We assume overflow records are relatively rare,
 * so we don't allocate the structures to track them until we actually see them in the data.
 */
struct __wt_ovfl_track {
    /*
     * Overflow key/value address/byte-string pairs we potentially reuse each time we reconcile the
     * page.
     */
    WT_OVFL_REUSE *ovfl_reuse[WT_SKIP_MAXDEPTH];

    /*
     * Overflow key/value addresses to be discarded from the block manager after reconciliation
     * completes successfully.
     */
    WT_CELL **discard;
    size_t discard_entries;
    size_t discard_allocated;
};

/*
 * WT_PAGE_MODIFY --
 *	When a page is modified, there's additional information to maintain.
 */
struct __wt_page_modify {
    /* The first unwritten transaction ID (approximate). */
    uint64_t first_dirty_txn;

    /* The transaction state last time eviction was attempted. */
    uint64_t last_evict_pass_gen;
    uint64_t last_eviction_id;
    wt_timestamp_t last_eviction_timestamp;

#ifdef HAVE_DIAGNOSTIC
    /* Check that transaction time moves forward. */
    uint64_t last_oldest_id;
#endif

    /* Avoid checking for obsolete updates during checkpoints. */
    uint64_t obsolete_check_txn;
    wt_timestamp_t obsolete_check_timestamp;

    /* The largest transaction seen on the page by reconciliation. */
    uint64_t rec_max_txn;
    wt_timestamp_t rec_max_timestamp;

    /* The largest update transaction ID (approximate). */
    uint64_t update_txn;

    /* Dirty bytes added to the cache. */
    size_t bytes_dirty;
    size_t bytes_updates;

    /*
     * When pages are reconciled, the result is one or more replacement blocks. A replacement block
     * can be in one of two states: it was written to disk, and so we have a block address, or it
     * contained unresolved modifications and we have a disk image for it with a list of those
     * unresolved modifications. The former is the common case: we only build lists of unresolved
     * modifications when we're evicting a page, and we only expect to see unresolved modifications
     * on a page being evicted in the case of a hot page that's too large to keep in memory as it
     * is. In other words, checkpoints will skip unresolved modifications, and will write the blocks
     * rather than build lists of unresolved modifications.
     *
     * Ugly union/struct layout to conserve memory, we never have both a replace address and
     * multiple replacement blocks.
     */
    union {
        struct { /* Single, written replacement block */
            WT_ADDR replace;

            /*
             * A disk image that may or may not have been written, used to re-instantiate the page
             * in memory.
             */
            void *disk_image;
        } r;
#undef mod_replace
#define mod_replace u1.r.replace
#undef mod_disk_image
#define mod_disk_image u1.r.disk_image

        struct {
            WT_MULTI *multi;        /* Multiple replacement blocks */
            uint32_t multi_entries; /* Multiple blocks element count */
        } m;
#undef mod_multi
#define mod_multi u1.m.multi
#undef mod_multi_entries
#define mod_multi_entries u1.m.multi_entries
    } u1;

    /*
     * Internal pages need to be able to chain root-page splits and have a special transactional
     * eviction requirement. Column-store leaf pages need update and append lists.
     *
     * Ugly union/struct layout to conserve memory, a page is either a leaf page or an internal
     * page.
     */
    union {
        struct {
            /*
             * When a root page splits, we create a new page and write it; the new page can also
             * split and so on, and we continue this process until we write a single replacement
             * root page. We use the root split field to track the list of created pages so they can
             * be discarded when no longer needed.
             */
            WT_PAGE *root_split; /* Linked list of root split pages */
        } intl;
#undef mod_root_split
#define mod_root_split u2.intl.root_split
        struct {
            /*
             * Appended items to column-stores: there is only a single one of these active at a time
             * per column-store tree.
             */
            WT_INSERT_HEAD **append;

            /*
             * Updated items in column-stores: variable-length RLE entries can expand to multiple
             * entries which requires some kind of list we can expand on demand. Updated items in
             * fixed-length files could be done based on an WT_UPDATE array as in row-stores, but
             * there can be a very large number of bits on a single page, and the cost of the
             * WT_UPDATE array would be huge.
             */
            WT_INSERT_HEAD **update;

            /*
             * Split-saved last column-store page record. If a column-store page is split, we save
             * the first record number moved so that during reconciliation we know the page's last
             * record and can write any implicitly created deleted records for the page.
             */
            uint64_t split_recno;
        } column_leaf;
#undef mod_col_append
#define mod_col_append u2.column_leaf.append
#undef mod_col_update
#define mod_col_update u2.column_leaf.update
#undef mod_col_split_recno
#define mod_col_split_recno u2.column_leaf.split_recno
        struct {
            /* Inserted items for row-store. */
            WT_INSERT_HEAD **insert;

            /* Updated items for row-stores. */
            WT_UPDATE **update;
        } row_leaf;
#undef mod_row_insert
#define mod_row_insert u2.row_leaf.insert
#undef mod_row_update
#define mod_row_update u2.row_leaf.update
    } u2;

<<<<<<< HEAD
    /*
     * Overflow record tracking for reconciliation. We assume overflow records are relatively rare,
     * so we don't allocate the structures to track them until we actually see them in the data.
     */
    struct __wt_ovfl_track {
        /*
         * Overflow key/value addresses to be discarded from the block manager after reconciliation
         * completes successfully.
         */
        WT_CELL **discard;
        size_t discard_entries;
        size_t discard_allocated;
    } * ovfl_track;
=======
    /* Overflow record tracking for reconciliation. */
    WT_OVFL_TRACK *ovfl_track;
>>>>>>> e57daeea

#define WT_PAGE_LOCK(s, p) __wt_spin_lock((s), &(p)->modify->page_lock)
#define WT_PAGE_TRYLOCK(s, p) __wt_spin_trylock((s), &(p)->modify->page_lock)
#define WT_PAGE_UNLOCK(s, p) __wt_spin_unlock((s), &(p)->modify->page_lock)
    WT_SPINLOCK page_lock; /* Page's spinlock */

/*
 * The page state is incremented when a page is modified.
 *
 * WT_PAGE_CLEAN --
 *	The page is clean.
 * WT_PAGE_DIRTY_FIRST --
 *	The page is in this state after the first operation that marks a
 *	page dirty, or when reconciliation is checking to see if it has
 *	done enough work to be able to mark the page clean.
 * WT_PAGE_DIRTY --
 *	Two or more updates have been added to the page.
 */
#define WT_PAGE_CLEAN 0
#define WT_PAGE_DIRTY_FIRST 1
#define WT_PAGE_DIRTY 2
    uint32_t page_state;

#define WT_PM_REC_EMPTY 1      /* Reconciliation: no replacement */
#define WT_PM_REC_MULTIBLOCK 2 /* Reconciliation: multiple blocks */
#define WT_PM_REC_REPLACE 3    /* Reconciliation: single block */
    uint8_t rec_result;        /* Reconciliation state */

#define WT_PAGE_RS_RESTORED 0x1
    uint8_t restore_state; /* Created by restoring updates */
};

/*
 * WT_COL_RLE --
 *	Variable-length column-store pages have an array of page entries with
 *	RLE counts greater than 1 when reading the page, so it's not necessary
 *	to walk the page counting records to find a specific entry. We can do a
 *	binary search in this array, then an offset calculation to find the
 *	cell.
 */
WT_PACKED_STRUCT_BEGIN(__wt_col_rle)
    uint64_t recno; /* Record number of first repeat. */
    uint64_t rle;   /* Repeat count. */
    uint32_t indx;  /* Slot of entry in col_var. */
WT_PACKED_STRUCT_END

/*
 * WT_PAGE_INDEX --
 *	The page index held by each internal page.
 */
struct __wt_page_index {
    uint32_t entries;
    uint32_t deleted_entries;
    WT_REF **index;
};

/*
 * WT_COL_VAR_REPEAT --
 *  Variable-length column-store pages have an array of page entries with RLE counts
 * greater than 1 when reading the page, so it's not necessary to walk the page counting
 * records to find a specific entry. We can do a binary search in this array, then an
 * offset calculation to find the cell.
 *
 * It's a separate structure to keep the page structure as small as possible.
 */
struct __wt_col_var_repeat {
    uint32_t nrepeats;     /* repeat slots */
    WT_COL_RLE repeats[0]; /* lookup RLE array */
};

/*
 * WT_PAGE --
 *	The WT_PAGE structure describes the in-memory page information.
 */
struct __wt_page {
    /* Per page-type information. */
    union {
        /*
         * Internal pages (both column- and row-store).
         *
         * In-memory internal pages have an array of pointers to child
         * structures, maintained in collated order.
         *
         * Multiple threads of control may be searching the in-memory
         * internal page and a child page of the internal page may
         * cause a split at any time.  When a page splits, a new array
         * is allocated and atomically swapped into place.  Threads in
         * the old array continue without interruption (the old array is
         * still valid), but have to avoid racing.  No barrier is needed
         * because the array reference is updated atomically, but code
         * reading the fields multiple times would be a very bad idea.
         * Specifically, do not do this:
         *	WT_REF **refp = page->u.intl__index->index;
         *	uint32_t entries = page->u.intl__index->entries;
         *
         * The field is declared volatile (so the compiler knows not to
         * read it multiple times), and we obscure the field name and
         * use a copy macro in all references to the field (so the code
         * doesn't read it multiple times).
         */
        struct {
            WT_REF *parent_ref; /* Parent reference */
            uint64_t split_gen; /* Generation of last split */

            WT_PAGE_INDEX *volatile __index; /* Collated children */
        } intl;
#undef pg_intl_parent_ref
#define pg_intl_parent_ref u.intl.parent_ref
#undef pg_intl_split_gen
#define pg_intl_split_gen u.intl.split_gen

/*
 * Macros to copy/set the index because the name is obscured to ensure the field isn't read multiple
 * times.
 *
 * There are two versions of WT_INTL_INDEX_GET because the session split generation is usually set,
 * but it's not always required: for example, if a page is locked for splitting, or being created or
 * destroyed.
 */
#define WT_INTL_INDEX_GET_SAFE(page) ((page)->u.intl.__index)
#define WT_INTL_INDEX_GET(session, page, pindex)                          \
    do {                                                                  \
        WT_ASSERT(session, __wt_session_gen(session, WT_GEN_SPLIT) != 0); \
        (pindex) = WT_INTL_INDEX_GET_SAFE(page);                          \
    } while (0)
#define WT_INTL_INDEX_SET(page, v)      \
    do {                                \
        WT_WRITE_BARRIER();             \
        ((page)->u.intl.__index) = (v); \
    } while (0)

/*
 * Macro to walk the list of references in an internal page.
 */
#define WT_INTL_FOREACH_BEGIN(session, page, ref)                                    \
    do {                                                                             \
        WT_PAGE_INDEX *__pindex;                                                     \
        WT_REF **__refp;                                                             \
        uint32_t __entries;                                                          \
        WT_INTL_INDEX_GET(session, page, __pindex);                                  \
        for (__refp = __pindex->index, __entries = __pindex->entries; __entries > 0; \
             --__entries) {                                                          \
            (ref) = *__refp++;
#define WT_INTL_FOREACH_REVERSE_BEGIN(session, page, ref)                                 \
    do {                                                                                  \
        WT_PAGE_INDEX *__pindex;                                                          \
        WT_REF **__refp;                                                                  \
        uint32_t __entries;                                                               \
        WT_INTL_INDEX_GET(session, page, __pindex);                                       \
        for (__refp = __pindex->index + __pindex->entries, __entries = __pindex->entries; \
             __entries > 0; --__entries) {                                                \
            (ref) = *--__refp;
#define WT_INTL_FOREACH_END \
    }                       \
    }                       \
    while (0)

        /* Row-store leaf page. */
        WT_ROW *row; /* Key/value pairs */
#undef pg_row
#define pg_row u.row

        /* Fixed-length column-store leaf page. */
        uint8_t *fix_bitf; /* Values */
#undef pg_fix_bitf
#define pg_fix_bitf u.fix_bitf

        /* Variable-length column-store leaf page. */
        struct {
            WT_COL *col_var;            /* Values */
            WT_COL_VAR_REPEAT *repeats; /* Repeats array */
#define WT_COL_VAR_REPEAT_SET(page) ((page)->u.col_var.repeats != NULL)
        } col_var;
#undef pg_var
#define pg_var u.col_var.col_var
#undef pg_var_repeats
#define pg_var_repeats u.col_var.repeats->repeats
#undef pg_var_nrepeats
#define pg_var_nrepeats u.col_var.repeats->nrepeats
    } u;

    /*
     * Page entries, type and flags are positioned at the end of the WT_PAGE union to reduce cache
     * misses in the row-store search function.
     *
     * The entries field only applies to leaf pages, internal pages use the page-index entries
     * instead.
     */
    uint32_t entries; /* Leaf page entries */

#define WT_PAGE_IS_INTERNAL(page) \
    ((page)->type == WT_PAGE_COL_INT || (page)->type == WT_PAGE_ROW_INT)
#define WT_PAGE_INVALID 0       /* Invalid page */
#define WT_PAGE_BLOCK_MANAGER 1 /* Block-manager page */
#define WT_PAGE_COL_FIX 2       /* Col-store fixed-len leaf */
#define WT_PAGE_COL_INT 3       /* Col-store internal page */
#define WT_PAGE_COL_VAR 4       /* Col-store var-length leaf page */
#define WT_PAGE_OVFL 5          /* Overflow page */
#define WT_PAGE_ROW_INT 6       /* Row-store internal page */
#define WT_PAGE_ROW_LEAF 7      /* Row-store leaf page */
    uint8_t type;               /* Page type */

/* AUTOMATIC FLAG VALUE GENERATION START */
#define WT_PAGE_BUILD_KEYS 0x01u        /* Keys have been built in memory */
#define WT_PAGE_DISK_ALLOC 0x02u        /* Disk image in allocated memory */
#define WT_PAGE_DISK_MAPPED 0x04u       /* Disk image in mapped memory */
#define WT_PAGE_EVICT_LRU 0x08u         /* Page is on the LRU queue */
#define WT_PAGE_EVICT_NO_PROGRESS 0x10u /* Eviction doesn't count as progress */
#define WT_PAGE_OVERFLOW_KEYS 0x20u     /* Page has overflow keys */
#define WT_PAGE_SPLIT_INSERT 0x40u      /* A leaf page was split for append */
#define WT_PAGE_UPDATE_IGNORE 0x80u     /* Ignore updates on page discard */
                                        /* AUTOMATIC FLAG VALUE GENERATION STOP */
    uint8_t flags_atomic;               /* Atomic flags, use F_*_ATOMIC */

    uint8_t unused[2]; /* Unused padding */

/*
 * The page's read generation acts as an LRU value for each page in the
 * tree; it is used by the eviction server thread to select pages to be
 * discarded from the in-memory tree.
 *
 * The read generation is a 64-bit value, if incremented frequently, a
 * 32-bit value could overflow.
 *
 * The read generation is a piece of shared memory potentially read
 * by many threads.  We don't want to update page read generations for
 * in-cache workloads and suffer the cache misses, so we don't simply
 * increment the read generation value on every access.  Instead, the
 * read generation is incremented by the eviction server each time it
 * becomes active.  To avoid incrementing a page's read generation too
 * frequently, it is set to a future point.
 *
 * Because low read generation values have special meaning, and there
 * are places where we manipulate the value, use an initial value well
 * outside of the special range.
 */
#define WT_READGEN_NOTSET 0
#define WT_READGEN_OLDEST 1
#define WT_READGEN_WONT_NEED 2
#define WT_READGEN_EVICT_SOON(readgen) \
    ((readgen) != WT_READGEN_NOTSET && (readgen) < WT_READGEN_START_VALUE)
#define WT_READGEN_START_VALUE 100
#define WT_READGEN_STEP 100
    uint64_t read_gen;

    size_t memory_footprint; /* Memory attached to the page */

    /* Page's on-disk representation: NULL for pages created in memory. */
    const WT_PAGE_HEADER *dsk;

    /* If/when the page is modified, we need lots more information. */
    WT_PAGE_MODIFY *modify;

    /* This is the 64 byte boundary, try to keep hot fields above here. */

    uint64_t cache_create_gen; /* Page create timestamp */
    uint64_t evict_pass_gen;   /* Eviction pass generation */
};

/*
 * WT_PAGE_DISK_OFFSET, WT_PAGE_REF_OFFSET --
 *	Return the offset/pointer of a pointer/offset in a page disk image.
 */
#define WT_PAGE_DISK_OFFSET(page, p) WT_PTRDIFF32(p, (page)->dsk)
#define WT_PAGE_REF_OFFSET(page, o) ((void *)((uint8_t *)((page)->dsk) + (o)))

/*
 * Prepare update states.
 *
 * Prepare update synchronization is based on the state field, which has the
 * following possible states:
 *
 * WT_PREPARE_INIT:
 *	The initial prepare state of either an update or a page_del structure,
 *	indicating a prepare phase has not started yet.
 *	This state has no impact on the visibility of the update's data.
 *
 * WT_PREPARE_INPROGRESS:
 *	Update is in prepared phase.
 *
 * WT_PREPARE_LOCKED:
 *	State is locked as state transition is in progress from INPROGRESS to
 *	RESOLVED. Any reader of the state needs to wait for state transition to
 *	complete.
 *
 * WT_PREPARE_RESOLVED:
 *	Represents the commit state of the prepared update.
 *
 * State Transition:
 * 	From uncommitted -> prepare -> commit:
 * 	INIT --> INPROGRESS --> LOCKED --> RESOLVED
 * 	LOCKED will be a momentary phase during timestamp update.
 *
 * 	From uncommitted -> prepare -> rollback:
 * 	INIT --> INPROGRESS
 * 	Prepare state will not be updated during rollback and will continue to
 * 	have the state as INPROGRESS.
 */
#define WT_PREPARE_INIT              \
    0 /* Must be 0, as structures    \
         will be default initialized \
         with 0. */
#define WT_PREPARE_INPROGRESS 1
#define WT_PREPARE_LOCKED 2
#define WT_PREPARE_RESOLVED 3

/*
 * Page state.
 *
 * Synchronization is based on the WT_REF->state field, which has a number of
 * possible states:
 *
 * WT_REF_DISK:
 *	The initial setting before a page is brought into memory, and set as a
 *	result of page eviction; the page is on disk, and must be read into
 *	memory before use.  WT_REF_DISK has a value of 0 (the default state
 *	after allocating cleared memory).
 *
 * WT_REF_DELETED:
 *	The page is on disk, but has been deleted from the tree; we can delete
 *	row-store leaf pages without reading them if they don't reference
 *	overflow items.
 *
 * WT_REF_LOCKED:
 *	Locked for exclusive access.  In eviction, this page or a parent has
 *	been selected for eviction; once hazard pointers are checked, the page
 *	will be evicted.  When reading a page that was previously deleted, it
 *	is locked until the page is in memory with records marked deleted.  The
 *	thread that set the page to WT_REF_LOCKED has exclusive access, no
 *	other thread may use the WT_REF until the state is changed.
 *
 * WT_REF_MEM:
 *	Set by a reading thread once the page has been read from disk; the page
 *	is in the cache and the page reference is OK.
 *
 * WT_REF_SPLIT:
 *	Set when the page is split; the WT_REF is dead and can no longer be
 *	used.
 *
 * The life cycle of a typical page goes like this: pages are read into memory
 * from disk and their state set to WT_REF_MEM.  When the page is selected for
 * eviction, the page state is set to WT_REF_LOCKED.  In all cases, evicting
 * threads reset the page's state when finished with the page: if eviction was
 * successful (a clean page was discarded, and a dirty page was written to disk
 * and then discarded), the page state is set to WT_REF_DISK; if eviction failed
 * because the page was busy, page state is reset to WT_REF_MEM.
 *
 * Readers check the state field and if it's WT_REF_MEM, they set a hazard
 * pointer to the page, flush memory and re-confirm the page state.  If the
 * page state is unchanged, the reader has a valid reference and can proceed.
 *
 * When an evicting thread wants to discard a page from the tree, it sets the
 * WT_REF_LOCKED state, flushes memory, then checks hazard pointers.  If a
 * hazard pointer is found, state is reset to WT_REF_MEM, restoring the page
 * to the readers.  If the evicting thread does not find a hazard pointer,
 * the page is evicted.
 */

/*
 * WT_PAGE_DELETED --
 *	Related information for truncated pages.
 */
struct __wt_page_deleted {
    volatile uint64_t txnid; /* Transaction ID */

    wt_timestamp_t timestamp; /* Timestamps */
    wt_timestamp_t durable_timestamp;

    /*
     * The state is used for transaction prepare to manage visibility and inheriting prepare state
     * to update_list.
     */
    volatile uint8_t prepare_state; /* Prepare state. */

    uint8_t previous_state; /* Previous state */

    WT_UPDATE **update_list; /* List of updates for abort */
};

/*
 * WT_REF_HIST --
 *	State information of a ref at a single point in time.
 */
struct __wt_ref_hist {
    WT_SESSION_IMPL *session;
    const char *name;
    const char *func;
    uint32_t time_sec;
    uint16_t line;
    uint16_t state;
};

/*
 * WT_REF --
 *	A single in-memory page and state information.
 */
struct __wt_ref {
    WT_PAGE *page; /* Page */

    /*
     * When the tree deepens as a result of a split, the home page value changes. Don't cache it, we
     * need to see that change when looking up our slot in the page's index structure.
     */
    WT_PAGE *volatile home;        /* Reference page */
    volatile uint32_t pindex_hint; /* Reference page index hint */

    uint8_t unused[2]; /* Padding: before the flags field so flags can be easily expanded. */

/*
 * Define both internal- and leaf-page flags for now: we only need one, but it provides an easy way
 * to assert a page-type flag is always set (we allocate WT_REFs in lots of places and it's easy to
 * miss one). If we run out of bits in the flags field, remove the internal flag and rewrite tests
 * depending on it to be "!leaf" instead.
 */
/* AUTOMATIC FLAG VALUE GENERATION START */
#define WT_REF_FLAG_INTERNAL 0x1u /* Page is an internal page */
#define WT_REF_FLAG_LEAF 0x2u     /* Page is a leaf page */
#define WT_REF_FLAG_READING 0x4u  /* Page is being read in */
                                  /* AUTOMATIC FLAG VALUE GENERATION STOP */
    uint8_t flags;

#define WT_REF_DISK 0       /* Page is on disk */
#define WT_REF_DELETED 1    /* Page is on disk, but deleted */
#define WT_REF_LOCKED 2     /* Page locked for exclusive access */
#define WT_REF_MEM 3        /* Page is in cache and valid */
#define WT_REF_SPLIT 4      /* Parent page split (WT_REF dead) */
    volatile uint8_t state; /* Page state */

    /*
     * Address: on-page cell if read from backing block, off-page WT_ADDR if instantiated in-memory,
     * or NULL if page created in-memory.
     */
    void *addr;

    /*
     * The child page's key.  Do NOT change this union without reviewing
     * __wt_ref_key.
     */
    union {
        uint64_t recno; /* Column-store: starting recno */
        void *ikey;     /* Row-store: key */
    } key;
#undef ref_recno
#define ref_recno key.recno
#undef ref_ikey
#define ref_ikey key.ikey

    WT_PAGE_DELETED *page_del; /* Deleted page information */

/*
 * In DIAGNOSTIC mode we overwrite the WT_REF on free to force failures. Don't clear the history in
 * that case.
 */
#define WT_REF_CLEAR_SIZE (offsetof(WT_REF, hist))

#define WT_REF_SAVE_STATE_MAX 3
#ifdef HAVE_DIAGNOSTIC
    /* Capture history of ref state changes. */
    WT_REF_HIST hist[WT_REF_SAVE_STATE_MAX];
    uint64_t histoff;
#define WT_REF_SAVE_STATE(ref, s, f, l)                                   \
    do {                                                                  \
        (ref)->hist[(ref)->histoff].session = session;                    \
        (ref)->hist[(ref)->histoff].name = session->name;                 \
        __wt_seconds32(session, &(ref)->hist[(ref)->histoff].time_sec);   \
        (ref)->hist[(ref)->histoff].func = (f);                           \
        (ref)->hist[(ref)->histoff].line = (uint16_t)(l);                 \
        (ref)->hist[(ref)->histoff].state = (uint16_t)(s);                \
        (ref)->histoff = ((ref)->histoff + 1) % WT_ELEMENTS((ref)->hist); \
    } while (0)
#define WT_REF_SET_STATE(ref, s)                       \
    do {                                               \
        WT_REF_SAVE_STATE(ref, s, __func__, __LINE__); \
        WT_PUBLISH((ref)->state, s);                   \
    } while (0)
#else
#define WT_REF_SET_STATE(ref, s) WT_PUBLISH((ref)->state, s)
#endif
};

/*
 * WT_REF_SIZE is the expected structure size -- we verify the build to ensure the compiler hasn't
 * inserted padding which would break the world.
 */
#ifdef HAVE_DIAGNOSTIC
#define WT_REF_SIZE (48 + WT_REF_SAVE_STATE_MAX * sizeof(WT_REF_HIST) + 8)
#else
#define WT_REF_SIZE 48
#endif

/* A macro wrapper allowing us to remember the callers code location */
#define WT_REF_CAS_STATE(session, ref, old_state, new_state) \
    __wt_ref_cas_state_int(session, ref, old_state, new_state, __func__, __LINE__)

#define WT_REF_LOCK(session, ref, previous_statep)                             \
    do {                                                                       \
        uint8_t __previous_state;                                              \
        for (;; __wt_yield()) {                                                \
            __previous_state = (ref)->state;                                   \
            if (__previous_state != WT_REF_LOCKED &&                           \
              WT_REF_CAS_STATE(session, ref, __previous_state, WT_REF_LOCKED)) \
                break;                                                         \
        }                                                                      \
        *(previous_statep) = __previous_state;                                 \
    } while (0)

#define WT_REF_UNLOCK(ref, state) WT_REF_SET_STATE(ref, state)

/*
 * WT_ROW --
 * Each in-memory page row-store leaf page has an array of WT_ROW structures:
 * this is created from on-page data when a page is read from the file.  It's
 * sorted by key, fixed in size, and starts with a reference to on-page data.
 *
 * Multiple threads of control may be searching the in-memory row-store pages,
 * and the key may be instantiated at any time.  Code must be able to handle
 * both when the key has not been instantiated (the key field points into the
 * page's disk image), and when the key has been instantiated (the key field
 * points outside the page's disk image).  We don't need barriers because the
 * key is updated atomically, but code that reads the key field multiple times
 * is a very, very bad idea.  Specifically, do not do this:
 *
 *	key = rip->key;
 *	if (key_is_on_page(key)) {
 *		cell = rip->key;
 *	}
 *
 * The field is declared volatile (so the compiler knows it shouldn't read it
 * multiple times), and we obscure the field name and use a copy macro in all
 * references to the field (so the code doesn't read it multiple times), all
 * to make sure we don't introduce this bug (again).
 */
struct __wt_row { /* On-page key, on-page cell, or off-page WT_IKEY */
    void *volatile __key;
};
#define WT_ROW_KEY_COPY(rip) ((rip)->__key)
#define WT_ROW_KEY_SET(rip, v) ((rip)->__key) = (void *)(v)

/*
 * WT_ROW_FOREACH --
 *	Walk the entries of an in-memory row-store leaf page.
 */
#define WT_ROW_FOREACH(page, rip, i) \
    for ((i) = (page)->entries, (rip) = (page)->pg_row; (i) > 0; ++(rip), --(i))
#define WT_ROW_FOREACH_REVERSE(page, rip, i)                                             \
    for ((i) = (page)->entries, (rip) = (page)->pg_row + ((page)->entries - 1); (i) > 0; \
         --(rip), --(i))

/*
 * WT_ROW_SLOT --
 *	Return the 0-based array offset based on a WT_ROW reference.
 */
#define WT_ROW_SLOT(page, rip) ((uint32_t)(((WT_ROW *)(rip)) - (page)->pg_row))

/*
 * WT_COL -- Each in-memory variable-length column-store leaf page has an array of WT_COL
 * structures: this is created from on-page data when a page is read from the file. It's fixed in
 * size, and references data on the page.
 */
struct __wt_col {
    /*
     * Variable-length column-store data references are page offsets, not pointers (we boldly
     * re-invent short pointers). The trade-off is 4B per K/V pair on a 64-bit machine vs. a single
     * cycle for the addition of a base pointer. The on-page data is a WT_CELL (same as row-store
     * pages).
     *
     * Obscure the field name, code shouldn't use WT_COL->__col_value, the public interface is
     * WT_COL_PTR and WT_COL_PTR_SET.
     */
    uint32_t __col_value;
};

/*
 * WT_COL_PTR, WT_COL_PTR_SET --
 *	Return/Set a pointer corresponding to the data offset. (If the item does
 * not exist on the page, return a NULL.)
 */
#define WT_COL_PTR(page, cip) WT_PAGE_REF_OFFSET(page, (cip)->__col_value)
#define WT_COL_PTR_SET(cip, value) (cip)->__col_value = (value)

/*
 * WT_COL_FOREACH --
 *	Walk the entries of variable-length column-store leaf page.
 */
#define WT_COL_FOREACH(page, cip, i) \
    for ((i) = (page)->entries, (cip) = (page)->pg_var; (i) > 0; ++(cip), --(i))

/*
 * WT_COL_SLOT --
 *	Return the 0-based array offset based on a WT_COL reference.
 */
#define WT_COL_SLOT(page, cip) ((uint32_t)(((WT_COL *)(cip)) - (page)->pg_var))

/*
 * WT_IKEY --
 *  Instantiated key: row-store keys are usually prefix compressed or overflow objects.
 *  Normally, a row-store page in-memory key points to the on-page WT_CELL, but in some
 *  cases, we instantiate the key in memory, in which case the row-store page in-memory
 *  key points to a WT_IKEY structure.
 */
struct __wt_ikey {
    uint32_t size; /* Key length */

    /*
     * If we no longer point to the key's on-page WT_CELL, we can't find its
     * related value.  Save the offset of the key cell in the page.
     *
     * Row-store cell references are page offsets, not pointers (we boldly
     * re-invent short pointers).  The trade-off is 4B per K/V pair on a
     * 64-bit machine vs. a single cycle for the addition of a base pointer.
     */
    uint32_t cell_offset;

/* The key bytes immediately follow the WT_IKEY structure. */
#define WT_IKEY_DATA(ikey) ((void *)((uint8_t *)(ikey) + sizeof(WT_IKEY)))
};

/*
 * WT_UPDATE --
 *	Entries on leaf pages can be updated, either modified or deleted.
 *	Updates to entries referenced from the WT_ROW and WT_COL arrays are
 *	stored in the page's WT_UPDATE array.  When the first element on a page
 *	is updated, the WT_UPDATE array is allocated, with one slot for every
 *	existing element in the page.  A slot points to a WT_UPDATE structure;
 *	if more than one update is done for an entry, WT_UPDATE structures are
 *	formed into a forward-linked list.
 */
struct __wt_update {
    volatile uint64_t txnid; /* transaction ID */

    wt_timestamp_t durable_ts; /* timestamps */
    wt_timestamp_t start_ts;
#ifdef HAVE_DIAGNOSTIC
    wt_timestamp_t prev_durable_ts;
#endif

    WT_UPDATE *next; /* forward-linked list */

    uint32_t size; /* data length */

#define WT_UPDATE_INVALID 0   /* diagnostic check */
#define WT_UPDATE_MODIFY 1    /* partial-update modify value */
#define WT_UPDATE_RESERVE 2   /* reserved */
#define WT_UPDATE_STANDARD 3  /* complete value */
#define WT_UPDATE_TOMBSTONE 4 /* deleted */
    uint8_t type;             /* type (one byte to conserve memory) */

/* If the update includes a complete value. */
#define WT_UPDATE_DATA_VALUE(upd) \
    ((upd)->type == WT_UPDATE_STANDARD || (upd)->type == WT_UPDATE_TOMBSTONE)

    /*
     * The update state is used for transaction prepare to manage visibility and transitioning
     * update structure state safely.
     */
    volatile uint8_t prepare_state; /* prepare state */

/* AUTOMATIC FLAG VALUE GENERATION START */
#define WT_UPDATE_BEHIND_MIXED_MODE 0x01u        /* Update that older than a mixed mode update. */
#define WT_UPDATE_CLEARED_HS 0x02u               /* Update that cleared the history store. */
#define WT_UPDATE_DS 0x04u                       /* Update has been written to the data store. */
#define WT_UPDATE_HS 0x08u                       /* Update has been written to history store. */
#define WT_UPDATE_PREPARE_RESTORED_FROM_DS 0x10u /* Prepared update restored from data store. */
#define WT_UPDATE_RESTORED_FAST_TRUNCATE 0x20u   /* Fast truncate instantiation */
#define WT_UPDATE_RESTORED_FROM_DS 0x40u         /* Update restored from data store. */
#define WT_UPDATE_RESTORED_FROM_HS 0x80u         /* Update restored from history store. */
                                                 /* AUTOMATIC FLAG VALUE GENERATION STOP */
    uint8_t flags;

    /*
     * Zero or more bytes of value (the payload) immediately follows the WT_UPDATE structure. We use
     * a C99 flexible array member which has the semantics we want.
     */
    uint8_t data[]; /* start of the data */
};

/*
 * WT_UPDATE_SIZE is the expected structure size excluding the payload data -- we verify the build
 * to ensure the compiler hasn't inserted padding.
 */
#ifdef HAVE_DIAGNOSTIC
#define WT_UPDATE_SIZE 47
#else
#define WT_UPDATE_SIZE 39
#endif

/*
 * The memory size of an update: include some padding because this is such a common case that
 * overhead of tiny allocations can swamp our cache overhead calculation.
 */
#define WT_UPDATE_MEMSIZE(upd) WT_ALIGN(WT_UPDATE_SIZE + (upd)->size, 32)

/*
 * WT_UPDATE_VALUE --
 *
 * A generic representation of an update's value regardless of where it exists. This structure is
 * used to represent both in-memory updates and updates that don't exist in an update list such as
 * reconstructed modify updates, updates in the history store and onpage values.
 *
 * The skip buffer flag is an optimization for callers of various read functions to communicate that
 * they just want to check that an update exists and not read its underlying value. This means that
 * the read functions can avoid the performance penalty of reconstructing modifies.
 */
struct __wt_update_value {
    WT_ITEM buf;
    WT_TIME_WINDOW tw;
    uint8_t type;
    bool skip_buf;
};

/*
 * WT_WITH_UPDATE_VALUE_SKIP_BUF --
 *
 * A helper macro to use for calling read functions when we're checking for the existence of a given
 * key. This means that read functions can avoid the performance penalty of reconstructing modifies.
 */
#define WT_WITH_UPDATE_VALUE_SKIP_BUF(op) \
    do {                                  \
        cbt->upd_value->skip_buf = true;  \
        op;                               \
        cbt->upd_value->skip_buf = false; \
    } while (0)

/*
 * WT_MAX_MODIFY_UPDATE, WT_MODIFY_VECTOR_STACK_SIZE
 *	Limit update chains value to avoid penalizing reads and permit truncation. Having a smaller
 * value will penalize the cases when history has to be maintained, resulting in multiplying cache
 * pressure.
 *
 * When threads race modifying a record, we can end up with more than the usual maximum number of
 * modifications in an update list. We use small vectors of modify updates in a couple of places to
 * avoid heap allocation, add a few additional slots to that array.
 */
#define WT_MAX_MODIFY_UPDATE 10
#define WT_MODIFY_VECTOR_STACK_SIZE (WT_MAX_MODIFY_UPDATE + 10)

/*
 * WT_MODIFY_VECTOR --
 * 	A resizable array for storing modify updates. The allocation strategy is similar to that of
 *	llvm::SmallVector<T> where we keep space on the stack for the regular case but fall back to
 *	dynamic allocation as needed.
 */
struct __wt_modify_vector {
    WT_SESSION_IMPL *session;
    WT_UPDATE *list[WT_MODIFY_VECTOR_STACK_SIZE];
    WT_UPDATE **listp;
    size_t allocated_bytes;
    size_t size;
};

/*
 * WT_MODIFY_MEM_FRACTION
 *	Limit update chains to a fraction of the base document size.
 */
#define WT_MODIFY_MEM_FRACTION 10

/*
 * WT_INSERT --
 *
 * Row-store leaf pages support inserts of new K/V pairs. When the first K/V pair is inserted, the
 * WT_INSERT_HEAD array is allocated, with one slot for every existing element in the page, plus one
 * additional slot. A slot points to a WT_INSERT_HEAD structure for the items which sort after the
 * WT_ROW element that references it and before the subsequent WT_ROW element; the skiplist
 * structure has a randomly chosen depth of next pointers in each inserted node.
 *
 * The additional slot is because it's possible to insert items smaller than any existing key on the
 * page: for that reason, the first slot of the insert array holds keys smaller than any other key
 * on the page.
 *
 * In column-store variable-length run-length encoded pages, a single indx entry may reference a
 * large number of records, because there's a single on-page entry representing many identical
 * records. (We don't expand those entries when the page comes into memory, as that would require
 * resources as pages are moved to/from the cache, including read-only files.) Instead, a single
 * indx entry represents all of the identical records originally found on the page.
 *
 * Modifying (or deleting) run-length encoded column-store records is hard because the page's entry
 * no longer references a set of identical items. We handle this by "inserting" a new entry into the
 * insert array, with its own record number. (This is the only case where it's possible to insert
 * into a column-store: only appends are allowed, as insert requires re-numbering subsequent
 * records. Berkeley DB did support mutable records, but it won't scale and it isn't useful enough
 * to re-implement, IMNSHO.)
 */
struct __wt_insert {
    WT_UPDATE *upd; /* value */

    union {
        uint64_t recno; /* column-store record number */
        struct {
            uint32_t offset; /* row-store key data start */
            uint32_t size;   /* row-store key data size */
        } key;
    } u;

#define WT_INSERT_KEY_SIZE(ins) (((WT_INSERT *)(ins))->u.key.size)
#define WT_INSERT_KEY(ins) ((void *)((uint8_t *)(ins) + ((WT_INSERT *)(ins))->u.key.offset))
#define WT_INSERT_RECNO(ins) (((WT_INSERT *)(ins))->u.recno)

    WT_INSERT *next[0]; /* forward-linked skip list */
};

/*
 * Skiplist helper macros.
 */
#define WT_SKIP_FIRST(ins_head) \
    (((ins_head) == NULL) ? NULL : ((WT_INSERT_HEAD *)(ins_head))->head[0])
#define WT_SKIP_LAST(ins_head) \
    (((ins_head) == NULL) ? NULL : ((WT_INSERT_HEAD *)(ins_head))->tail[0])
#define WT_SKIP_NEXT(ins) ((ins)->next[0])
#define WT_SKIP_FOREACH(ins, ins_head) \
    for ((ins) = WT_SKIP_FIRST(ins_head); (ins) != NULL; (ins) = WT_SKIP_NEXT(ins))

/*
 * Atomically allocate and swap a structure or array into place.
 */
#define WT_PAGE_ALLOC_AND_SWAP(s, page, dest, v, count)                      \
    do {                                                                     \
        if (((v) = (dest)) == NULL) {                                        \
            WT_ERR(__wt_calloc_def(s, count, &(v)));                         \
            if (__wt_atomic_cas_ptr(&(dest), NULL, v))                       \
                __wt_cache_page_inmem_incr(s, page, (count) * sizeof(*(v))); \
            else                                                             \
                __wt_free(s, v);                                             \
        }                                                                    \
    } while (0)

/*
 * WT_INSERT_HEAD --
 * 	The head of a skiplist of WT_INSERT items.
 */
struct __wt_insert_head {
    WT_INSERT *head[WT_SKIP_MAXDEPTH]; /* first item on skiplists */
    WT_INSERT *tail[WT_SKIP_MAXDEPTH]; /* last item on skiplists */
};

/*
 * The row-store leaf page insert lists are arrays of pointers to structures, and may not exist. The
 * following macros return an array entry if the array of pointers and the specific structure exist,
 * else NULL.
 */
#define WT_ROW_INSERT_SLOT(page, slot)                                  \
    ((page)->modify == NULL || (page)->modify->mod_row_insert == NULL ? \
        NULL :                                                          \
        (page)->modify->mod_row_insert[slot])
#define WT_ROW_INSERT(page, ip) WT_ROW_INSERT_SLOT(page, WT_ROW_SLOT(page, ip))
#define WT_ROW_UPDATE(page, ip)                                         \
    ((page)->modify == NULL || (page)->modify->mod_row_update == NULL ? \
        NULL :                                                          \
        (page)->modify->mod_row_update[WT_ROW_SLOT(page, ip)])
/*
 * WT_ROW_INSERT_SMALLEST references an additional slot past the end of the
 * "one per WT_ROW slot" insert array.  That's because the insert array requires
 * an extra slot to hold keys that sort before any key found on the original
 * page.
 */
#define WT_ROW_INSERT_SMALLEST(page)                                    \
    ((page)->modify == NULL || (page)->modify->mod_row_insert == NULL ? \
        NULL :                                                          \
        (page)->modify->mod_row_insert[(page)->entries])

/*
 * The column-store leaf page update lists are arrays of pointers to structures, and may not exist.
 * The following macros return an array entry if the array of pointers and the specific structure
 * exist, else NULL.
 */
#define WT_COL_UPDATE_SLOT(page, slot)                                  \
    ((page)->modify == NULL || (page)->modify->mod_col_update == NULL ? \
        NULL :                                                          \
        (page)->modify->mod_col_update[slot])
#define WT_COL_UPDATE(page, ip) WT_COL_UPDATE_SLOT(page, WT_COL_SLOT(page, ip))

/*
 * WT_COL_UPDATE_SINGLE is a single WT_INSERT list, used for any fixed-length column-store updates
 * for a page.
 */
#define WT_COL_UPDATE_SINGLE(page) WT_COL_UPDATE_SLOT(page, 0)

/*
 * WT_COL_APPEND is an WT_INSERT list, used for fixed- and variable-length appends.
 */
#define WT_COL_APPEND(page)                                             \
    ((page)->modify == NULL || (page)->modify->mod_col_append == NULL ? \
        NULL :                                                          \
        (page)->modify->mod_col_append[0])

/* WT_FIX_FOREACH walks fixed-length bit-fields on a disk page. */
#define WT_FIX_FOREACH(btree, dsk, v, i)                                     \
    for ((i) = 0,                                                            \
        (v) = (i) < (dsk)->u.entries ?                                       \
           __bit_getv(WT_PAGE_HEADER_BYTE(btree, dsk), 0, (btree)->bitcnt) : \
           0;                                                                \
         (i) < (dsk)->u.entries; ++(i),                                      \
        (v) = (i) < (dsk)->u.entries ?                                       \
           __bit_getv(WT_PAGE_HEADER_BYTE(btree, dsk), i, (btree)->bitcnt) : \
           0)

/*
 * Manage split generation numbers. Splits walk the list of sessions to check when it is safe to
 * free structures that have been replaced. We also check that list periodically (e.g., when
 * wrapping up a transaction) to free any memory we can.
 *
 * Before a thread enters code that will examine page indexes (which are swapped out by splits), it
 * publishes a copy of the current split generation into its session. Don't assume that threads
 * never re-enter this code: if we already have a split generation, leave it alone. If our caller is
 * examining an index, we don't want the oldest split generation to move forward and potentially
 * free it.
 */
#define WT_ENTER_PAGE_INDEX(session)                                         \
    do {                                                                     \
        uint64_t __prev_split_gen = __wt_session_gen(session, WT_GEN_SPLIT); \
        if (__prev_split_gen == 0)                                           \
            __wt_session_gen_enter(session, WT_GEN_SPLIT);

#define WT_LEAVE_PAGE_INDEX(session)                   \
    if (__prev_split_gen == 0)                         \
        __wt_session_gen_leave(session, WT_GEN_SPLIT); \
    }                                                  \
    while (0)

#define WT_WITH_PAGE_INDEX(session, e) \
    WT_ENTER_PAGE_INDEX(session);      \
    (e);                               \
    WT_LEAVE_PAGE_INDEX(session)<|MERGE_RESOLUTION|>--- conflicted
+++ resolved
@@ -261,12 +261,6 @@
  * so we don't allocate the structures to track them until we actually see them in the data.
  */
 struct __wt_ovfl_track {
-    /*
-     * Overflow key/value address/byte-string pairs we potentially reuse each time we reconcile the
-     * page.
-     */
-    WT_OVFL_REUSE *ovfl_reuse[WT_SKIP_MAXDEPTH];
-
     /*
      * Overflow key/value addresses to be discarded from the block manager after reconciliation
      * completes successfully.
@@ -408,24 +402,8 @@
 #define mod_row_update u2.row_leaf.update
     } u2;
 
-<<<<<<< HEAD
-    /*
-     * Overflow record tracking for reconciliation. We assume overflow records are relatively rare,
-     * so we don't allocate the structures to track them until we actually see them in the data.
-     */
-    struct __wt_ovfl_track {
-        /*
-         * Overflow key/value addresses to be discarded from the block manager after reconciliation
-         * completes successfully.
-         */
-        WT_CELL **discard;
-        size_t discard_entries;
-        size_t discard_allocated;
-    } * ovfl_track;
-=======
     /* Overflow record tracking for reconciliation. */
     WT_OVFL_TRACK *ovfl_track;
->>>>>>> e57daeea
 
 #define WT_PAGE_LOCK(s, p) __wt_spin_lock((s), &(p)->modify->page_lock)
 #define WT_PAGE_TRYLOCK(s, p) __wt_spin_trylock((s), &(p)->modify->page_lock)
