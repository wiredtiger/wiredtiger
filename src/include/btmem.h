/*-
 * Copyright (c) 2014-2020 MongoDB, Inc.
 * Copyright (c) 2008-2014 WiredTiger, Inc.
 *	All rights reserved.
 *
 * See the file LICENSE for redistribution information.
 */

#define WT_RECNO_OOB 0 /* Illegal record number */

/* AUTOMATIC FLAG VALUE GENERATION START */
#define WT_READ_CACHE 0x0001u
#define WT_READ_DELETED_CHECK 0x0002u
#define WT_READ_DELETED_SKIP 0x0004u
#define WT_READ_IGNORE_CACHE_SIZE 0x0008u
#define WT_READ_NOTFOUND_OK 0x0010u
#define WT_READ_NO_GEN 0x0020u
#define WT_READ_NO_SPLIT 0x0040u
#define WT_READ_NO_WAIT 0x0080u
#define WT_READ_PREV 0x0100u
#define WT_READ_RESTART_OK 0x0200u
#define WT_READ_SKIP_INTL 0x0400u
#define WT_READ_TRUNCATE 0x0800u
#define WT_READ_WONT_NEED 0x1000u
/* AUTOMATIC FLAG VALUE GENERATION STOP */

/* AUTOMATIC FLAG VALUE GENERATION START */
#define WT_REC_APP_EVICTION_SNAPSHOT 0x001u
#define WT_REC_CALL_URGENT 0x002u
#define WT_REC_CHECKPOINT 0x004u
#define WT_REC_CLEAN_AFTER_REC 0x008u
#define WT_REC_EVICT 0x010u
#define WT_REC_EVICTION_THREAD 0x020u
#define WT_REC_HS 0x040u
#define WT_REC_IN_MEMORY 0x080u
#define WT_REC_SCRUB 0x100u
#define WT_REC_VISIBILITY_ERR 0x200u
#define WT_REC_VISIBLE_ALL 0x400u
/* AUTOMATIC FLAG VALUE GENERATION STOP */

/*
 * WT_PAGE_HEADER --
 *	Blocks have a common header, a WT_PAGE_HEADER structure followed by a
 * block-manager specific structure.
 */
struct __wt_page_header {
    /*
     * The record number of the first record of the page is stored on disk so we can figure out
     * where the column-store leaf page fits into the key space during salvage.
     */
    uint64_t recno; /* 00-07: column-store starting recno */

    /*
     * We maintain page write-generations in the non-transactional case as that's how salvage can
     * determine the most recent page between pages overlapping the same key range.
     */
    uint64_t write_gen; /* 08-15: write generation */

    /*
     * The page's in-memory size isn't rounded or aligned, it's the actual number of bytes the
     * disk-image consumes when instantiated in memory.
     */
    uint32_t mem_size; /* 16-19: in-memory page size */

    union {
        uint32_t entries; /* 20-23: number of cells on page */
        uint32_t datalen; /* 20-23: overflow data length */
    } u;

    uint8_t type; /* 24: page type */

/*
 * No automatic generation: flag values cannot change, they're written to disk.
 */
#define WT_PAGE_COMPRESSED 0x01u   /* Page is compressed on disk */
#define WT_PAGE_EMPTY_V_ALL 0x02u  /* Page has all zero-length values */
#define WT_PAGE_EMPTY_V_NONE 0x04u /* Page has no zero-length values */
#define WT_PAGE_ENCRYPTED 0x08u    /* Page is encrypted on disk */
#define WT_PAGE_UNUSED 0x10u       /* Historic lookaside store page updates, no longer used */
    uint8_t flags;                 /* 25: flags */

    /* A byte of padding, positioned to be added to the flags. */
    uint8_t unused; /* 26: unused padding */

#define WT_PAGE_VERSION_ORIG 0 /* Original version */
#define WT_PAGE_VERSION_TS 1   /* Timestamps added */
    uint8_t version;           /* 27: version */
};
/*
 * WT_PAGE_HEADER_SIZE is the number of bytes we allocate for the structure: if the compiler inserts
 * padding it will break the world.
 */
#define WT_PAGE_HEADER_SIZE 28

/*
 * __wt_page_header_byteswap --
 *     Handle big- and little-endian transformation of a page header.
 */
static inline void
__wt_page_header_byteswap(WT_PAGE_HEADER *dsk)
{
#ifdef WORDS_BIGENDIAN
    dsk->recno = __wt_bswap64(dsk->recno);
    dsk->write_gen = __wt_bswap64(dsk->write_gen);
    dsk->mem_size = __wt_bswap32(dsk->mem_size);
    dsk->u.entries = __wt_bswap32(dsk->u.entries);
#else
    WT_UNUSED(dsk);
#endif
}

/*
 * The block-manager specific information immediately follows the WT_PAGE_HEADER structure.
 */
#define WT_BLOCK_HEADER_REF(dsk) ((void *)((uint8_t *)(dsk) + WT_PAGE_HEADER_SIZE))

/*
 * WT_PAGE_HEADER_BYTE --
 * WT_PAGE_HEADER_BYTE_SIZE --
 *	The first usable data byte on the block (past the combined headers).
 */
#define WT_PAGE_HEADER_BYTE_SIZE(btree) ((u_int)(WT_PAGE_HEADER_SIZE + (btree)->block_header))
#define WT_PAGE_HEADER_BYTE(btree, dsk) \
    ((void *)((uint8_t *)(dsk) + WT_PAGE_HEADER_BYTE_SIZE(btree)))

/*
 * WT_ADDR --
 *	An in-memory structure to hold a block's location.
 */
struct __wt_addr {
    WT_TIME_AGGREGATE ta;

    uint8_t *addr; /* Block-manager's cookie */
    uint8_t size;  /* Block-manager's cookie length */

#define WT_ADDR_INT 1     /* Internal page */
#define WT_ADDR_LEAF 2    /* Leaf page */
#define WT_ADDR_LEAF_NO 3 /* Leaf page, no overflow */
    uint8_t type;

    /*
     * If an address is both as an address for the previous and the current multi-block
     * reconciliations, that is, a block we're writing matches the block written the last time, it
     * will appear in both the current boundary points as well as the page modification's list of
     * previous blocks. The reuse flag is how we know that's happening so the block is treated
     * correctly (not free'd on error, for example).
     */
    uint8_t reuse;
};

/*
 * WT_ADDR_COPY --
 *	We have to lock the WT_REF to look at a WT_ADDR: a structure we can use to quickly get a
 * copy of the WT_REF address information.
 */
struct __wt_addr_copy {
    WT_TIME_AGGREGATE ta;

    uint8_t type;

    uint8_t addr[255 /* WT_BTREE_MAX_ADDR_COOKIE */];
    uint8_t size;
};

/*
 * Overflow tracking for reuse: When a page is reconciled, we write new K/V overflow items. If pages
 * are reconciled multiple times, we need to know if we've already written a particular overflow
 * record (so we don't write it again), as well as if we've modified an overflow record previously
 * written (in which case we want to write a new record and discard blocks used by the previously
 * written record). Track overflow records written for the page, storing the values in a skiplist
 * with the record's value as the "key".
 */
struct __wt_ovfl_reuse {
    uint32_t value_offset; /* Overflow value offset */
    uint32_t value_size;   /* Overflow value size */
    uint8_t addr_offset;   /* Overflow addr offset */
    uint8_t addr_size;     /* Overflow addr size */

/*
 * On each page reconciliation, we clear the entry's in-use flag, and reset it as the overflow
 * record is re-used. After reconciliation completes, unused skiplist entries are discarded, along
 * with their underlying blocks.
 *
 * On each page reconciliation, set the just-added flag for each new skiplist entry; if
 * reconciliation fails for any reason, discard the newly added skiplist entries, along with their
 * underlying blocks.
 */
/* AUTOMATIC FLAG VALUE GENERATION START */
#define WT_OVFL_REUSE_INUSE 0x1u
#define WT_OVFL_REUSE_JUST_ADDED 0x2u
    /* AUTOMATIC FLAG VALUE GENERATION STOP */
    uint8_t flags;

/*
 * The untyped address immediately follows the WT_OVFL_REUSE structure, the untyped value
 * immediately follows the address.
 */
#define WT_OVFL_REUSE_ADDR(p) ((void *)((uint8_t *)(p) + (p)->addr_offset))
#define WT_OVFL_REUSE_VALUE(p) ((void *)((uint8_t *)(p) + (p)->value_offset))

    WT_OVFL_REUSE *next[0]; /* Forward-linked skip list */
};

/*
 * History store table support: when a page is being reconciled for eviction and has updates that
 * might be required by earlier readers in the system, the updates are written into the history
 * store table, and restored as necessary if the page is read.
 *
 * The first part of the key is comprised of a file ID, record key (byte-string for row-store,
 * record number for column-store) and timestamp. This allows us to search efficiently for a given
 * record key and read timestamp combination. The last part of the key is a monotonically increasing
 * counter to keep the key unique in the case where we have multiple transactions committing at the
 * same timestamp.
 * The value is the WT_UPDATE structure's:
 * 	- stop timestamp
 * 	- durable timestamp
 *	- update type
 *	- value.
 *
 * As the key for the history store table is different for row- and column-store, we store both key
 * types in a WT_ITEM, building/parsing them in the code, because otherwise we'd need two
 * history store files with different key formats. We could make the history store table's key
 * standard by moving the source key into the history store table value, but that doesn't make the
 * coding any simpler, and it makes the history store table's value more likely to overflow the page
 * size when the row-store key is relatively large.
 *
 * Note that we deliberately store the update type as larger than necessary (8 bytes vs 1 byte).
 * We've done this to leave room in case we need to store extra bit flags in this value at a later
 * point. If we need to store more information, we can potentially tack extra information at the end
 * of the "value" buffer and then use bit flags within the update type to determine how to interpret
 * it.
 */
#ifdef HAVE_BUILTIN_EXTENSION_SNAPPY
#define WT_HS_COMPRESSOR "snappy"
#else
#define WT_HS_COMPRESSOR "none"
#endif
#define WT_HS_CONFIG                                                              \
    "key_format=" WT_UNCHECKED_STRING(IuQQ) ",value_format=" WT_UNCHECKED_STRING( \
      QQQu) ",block_compressor=" WT_HS_COMPRESSOR                                 \
            ",leaf_value_max=64MB"                                                \
            ",prefix_compression=false"

    struct __wt_save_upd {
        WT_INSERT *ins; /* Insert list reference */
        WT_ROW *ripcip; /* Original on-page reference */
        WT_UPDATE *onpage_upd;
        bool restore; /* Whether to restore this saved update chain */
    };

struct __wt_multi {
    /*
     * Block's key: either a column-store record number or a row-store variable length byte string.
     */
    union {
        uint64_t recno;
        WT_IKEY *ikey;
    } key;

    /*
     * A disk image that may or may not have been written, used to re-instantiate the page in
     * memory.
     */
    void *disk_image;

    /*
     * List of unresolved updates. Updates are either a row-store insert or update list, or
     * column-store insert list. When creating history store records, there is an additional value,
     * the committed item's transaction information.
     *
     * If there are unresolved updates, the block wasn't written and there will always be a disk
     * image.
     */
    WT_SAVE_UPD* supd;
    uint32_t supd_entries;

    bool supd_restore; /* Whether to restore saved update chains to this page */

    /*
     * Disk image was written: address, size and checksum. On subsequent reconciliations of this
     * page, we avoid writing the block if it's unchanged by comparing size and checksum; the reuse
     * flag is set when the block is unchanged and we're reusing a previous address.
     */
    WT_ADDR addr;
    uint32_t size;
    uint32_t checksum;
};

struct __wt_ovfl_track {
    /*
     * Overflow key/value address/byte-string pairs we potentially reuse each time we reconcile the
     * page.
     */
    WT_OVFL_REUSE *ovfl_reuse[WT_SKIP_MAXDEPTH];

    /*
     * Overflow key/value addresses to be discarded from the block manager after reconciliation
     * completes successfully.
     */
    WT_CELL **discard;
    size_t discard_entries;
    size_t discard_allocated;

    /* Cached overflow value cell/update address pairs. */
    struct {
        WT_CELL *cell;
        uint8_t *data;
        size_t size;
    } * remove;
    size_t remove_allocated;
    uint32_t remove_next;
};

/*
 * WT_PAGE_MODIFY --
 *	When a page is modified, there's additional information to maintain.
 */
struct __wt_page_modify {
    /* The first unwritten transaction ID (approximate). */
    uint64_t first_dirty_txn;

    /* The transaction state last time eviction was attempted. */
    uint64_t last_evict_pass_gen;
    uint64_t last_eviction_id;
    wt_timestamp_t last_eviction_timestamp;

#ifdef HAVE_DIAGNOSTIC
    /* Check that transaction time moves forward. */
    uint64_t last_oldest_id;
#endif

    /* Avoid checking for obsolete updates during checkpoints. */
    uint64_t obsolete_check_txn;
    wt_timestamp_t obsolete_check_timestamp;

    /* The largest transaction seen on the page by reconciliation. */
    uint64_t rec_max_txn;
    wt_timestamp_t rec_max_timestamp;

    /* The largest update transaction ID (approximate). */
    uint64_t update_txn;

    /* Dirty bytes added to the cache. */
    size_t bytes_dirty;
    size_t bytes_updates;

    /*
     * When pages are reconciled, the result is one or more replacement blocks. A replacement block
     * can be in one of two states: it was written to disk, and so we have a block address, or it
     * contained unresolved modifications and we have a disk image for it with a list of those
     * unresolved modifications. The former is the common case: we only build lists of unresolved
     * modifications when we're evicting a page, and we only expect to see unresolved modifications
     * on a page being evicted in the case of a hot page that's too large to keep in memory as it
     * is. In other words, checkpoints will skip unresolved modifications, and will write the blocks
     * rather than build lists of unresolved modifications.
     *
     * Ugly union/struct layout to conserve memory, we never have both a replace address and
     * multiple replacement blocks.
     */
    union {
        struct { /* Single, written replacement block */
            WT_ADDR replace;

            /*
             * A disk image that may or may not have been written, used to re-instantiate the page
             * in memory.
             */
            void *disk_image;
        } r;
#undef mod_replace
#define mod_replace u1.r.replace
#undef mod_disk_image
#define mod_disk_image u1.r.disk_image

        struct { /* Multiple replacement blocks */
            WT_MULTI *multi;
            uint32_t multi_entries; /* Multiple blocks element count */
        } m;
#undef mod_multi
#define mod_multi u1.m.multi
#undef mod_multi_entries
#define mod_multi_entries u1.m.multi_entries
    } u1;

    /*
     * Internal pages need to be able to chain root-page splits and have a special transactional
     * eviction requirement. Column-store leaf pages need update and append lists.
     *
     * Ugly union/struct layout to conserve memory, a page is either a leaf page or an internal
     * page.
     */
    union {
        struct {
            /*
             * When a root page splits, we create a new page and write it; the new page can also
             * split and so on, and we continue this process until we write a single replacement
             * root page. We use the root split field to track the list of created pages so they can
             * be discarded when no longer needed.
             */
            WT_PAGE *root_split; /* Linked list of root split pages */
        } intl;
#undef mod_root_split
#define mod_root_split u2.intl.root_split
        struct {
            /*
             * Appended items to column-stores: there is only a single one of these active at a time
             * per column-store tree.
             */
            WT_INSERT_HEAD **append;

            /*
             * Updated items in column-stores: variable-length RLE entries can expand to multiple
             * entries which requires some kind of list we can expand on demand. Updated items in
             * fixed-length files could be done based on an WT_UPDATE array as in row-stores, but
             * there can be a very large number of bits on a single page, and the cost of the
             * WT_UPDATE array would be huge.
             */
            WT_INSERT_HEAD **update;

            /*
             * Split-saved last column-store page record. If a column-store page is split, we save
             * the first record number moved so that during reconciliation we know the page's last
             * record and can write any implicitly created deleted records for the page.
             */
            uint64_t split_recno;
        } column_leaf;
#undef mod_col_append
#define mod_col_append u2.column_leaf.append
#undef mod_col_update
#define mod_col_update u2.column_leaf.update
#undef mod_col_split_recno
#define mod_col_split_recno u2.column_leaf.split_recno
        struct {
            /* Inserted items for row-store. */
            WT_INSERT_HEAD **insert;

            /* Updated items for row-stores. */
            WT_UPDATE **update;
        } row_leaf;
#undef mod_row_insert
#define mod_row_insert u2.row_leaf.insert
#undef mod_row_update
#define mod_row_update u2.row_leaf.update
    } u2;

    /*
     * Overflow record tracking for reconciliation. We assume overflow records are relatively rare,
     * so we don't allocate the structures to track them until we actually see them in the data.
     */
<<<<<<< HEAD
    WT_OVFL_TRACK *ovfl_track;
=======
    struct __wt_ovfl_track {
        /*
         * Overflow key/value address/byte-string pairs we potentially reuse each time we reconcile
         * the page.
         */
        WT_OVFL_REUSE *ovfl_reuse[WT_SKIP_MAXDEPTH];

        /*
         * Overflow key/value addresses to be discarded from the block manager after reconciliation
         * completes successfully.
         */
        WT_CELL **discard;
        size_t discard_entries;
        size_t discard_allocated;
    } * ovfl_track;
>>>>>>> 4f7fad20

#define WT_PAGE_LOCK(s, p) __wt_spin_lock((s), &(p)->modify->page_lock)
#define WT_PAGE_TRYLOCK(s, p) __wt_spin_trylock((s), &(p)->modify->page_lock)
#define WT_PAGE_UNLOCK(s, p) __wt_spin_unlock((s), &(p)->modify->page_lock)
    WT_SPINLOCK page_lock; /* Page's spinlock */

/*
 * The page state is incremented when a page is modified.
 *
 * WT_PAGE_CLEAN --
 *	The page is clean.
 * WT_PAGE_DIRTY_FIRST --
 *	The page is in this state after the first operation that marks a
 *	page dirty, or when reconciliation is checking to see if it has
 *	done enough work to be able to mark the page clean.
 * WT_PAGE_DIRTY --
 *	Two or more updates have been added to the page.
 */
#define WT_PAGE_CLEAN 0
#define WT_PAGE_DIRTY_FIRST 1
#define WT_PAGE_DIRTY 2
    uint32_t page_state;

#define WT_PM_REC_EMPTY 1      /* Reconciliation: no replacement */
#define WT_PM_REC_MULTIBLOCK 2 /* Reconciliation: multiple blocks */
#define WT_PM_REC_REPLACE 3    /* Reconciliation: single block */
    uint8_t rec_result;        /* Reconciliation state */

#define WT_PAGE_RS_RESTORED 0x1
    uint8_t restore_state; /* Created by restoring updates */
};

/*
 * WT_COL_RLE --
 *	Variable-length column-store pages have an array of page entries with
 *	RLE counts greater than 1 when reading the page, so it's not necessary
 *	to walk the page counting records to find a specific entry. We can do a
 *	binary search in this array, then an offset calculation to find the
 *	cell.
 */
WT_PACKED_STRUCT_BEGIN(__wt_col_rle)
    uint64_t recno; /* Record number of first repeat. */
    uint64_t rle;   /* Repeat count. */
    uint32_t indx;  /* Slot of entry in col_var. */
WT_PACKED_STRUCT_END

struct __wt_page_index {
    uint32_t entries;
    uint32_t deleted_entries;
    WT_REF **index;
};

struct __wt_col_var_repeat {
    uint32_t nrepeats;     /* repeat slots */
    WT_COL_RLE repeats[0]; /* lookup RLE array */
};

/*
 * WT_PAGE --
 *	The WT_PAGE structure describes the in-memory page information.
 */
struct __wt_page {
    /* Per page-type information. */
    union {
        /*
         * Internal pages (both column- and row-store).
         *
         * In-memory internal pages have an array of pointers to child
         * structures, maintained in collated order.
         *
         * Multiple threads of control may be searching the in-memory
         * internal page and a child page of the internal page may
         * cause a split at any time.  When a page splits, a new array
         * is allocated and atomically swapped into place.  Threads in
         * the old array continue without interruption (the old array is
         * still valid), but have to avoid racing.  No barrier is needed
         * because the array reference is updated atomically, but code
         * reading the fields multiple times would be a very bad idea.
         * Specifically, do not do this:
         *	WT_REF **refp = page->u.intl__index->index;
         *	uint32_t entries = page->u.intl__index->entries;
         *
         * The field is declared volatile (so the compiler knows not to
         * read it multiple times), and we obscure the field name and
         * use a copy macro in all references to the field (so the code
         * doesn't read it multiple times).
         */
        struct {
            WT_REF *parent_ref; /* Parent reference */
            uint64_t split_gen; /* Generation of last split */

            WT_PAGE_INDEX *volatile __index; /* Collated children */
        } intl;
#undef pg_intl_parent_ref
#define pg_intl_parent_ref u.intl.parent_ref
#undef pg_intl_split_gen
#define pg_intl_split_gen u.intl.split_gen

/*
 * Macros to copy/set the index because the name is obscured to ensure the field isn't read multiple
 * times.
 *
 * There are two versions of WT_INTL_INDEX_GET because the session split generation is usually set,
 * but it's not always required: for example, if a page is locked for splitting, or being created or
 * destroyed.
 */
#define WT_INTL_INDEX_GET_SAFE(page) ((page)->u.intl.__index)
#define WT_INTL_INDEX_GET(session, page, pindex)                          \
    do {                                                                  \
        WT_ASSERT(session, __wt_session_gen(session, WT_GEN_SPLIT) != 0); \
        (pindex) = WT_INTL_INDEX_GET_SAFE(page);                          \
    } while (0)
#define WT_INTL_INDEX_SET(page, v)      \
    do {                                \
        WT_WRITE_BARRIER();             \
        ((page)->u.intl.__index) = (v); \
    } while (0)

/*
 * Macro to walk the list of references in an internal page.
 */
#define WT_INTL_FOREACH_BEGIN(session, page, ref)                                    \
    do {                                                                             \
        WT_PAGE_INDEX *__pindex;                                                     \
        WT_REF **__refp;                                                             \
        uint32_t __entries;                                                          \
        WT_INTL_INDEX_GET(session, page, __pindex);                                  \
        for (__refp = __pindex->index, __entries = __pindex->entries; __entries > 0; \
             --__entries) {                                                          \
            (ref) = *__refp++;
#define WT_INTL_FOREACH_REVERSE_BEGIN(session, page, ref)                                 \
    do {                                                                                  \
        WT_PAGE_INDEX *__pindex;                                                          \
        WT_REF **__refp;                                                                  \
        uint32_t __entries;                                                               \
        WT_INTL_INDEX_GET(session, page, __pindex);                                       \
        for (__refp = __pindex->index + __pindex->entries, __entries = __pindex->entries; \
             __entries > 0; --__entries) {                                                \
            (ref) = *--__refp;
#define WT_INTL_FOREACH_END \
    }                       \
    }                       \
    while (0)

        /* Row-store leaf page. */
        WT_ROW *row; /* Key/value pairs */
#undef pg_row
#define pg_row u.row

        /* Fixed-length column-store leaf page. */
        uint8_t *fix_bitf; /* Values */
#undef pg_fix_bitf
#define pg_fix_bitf u.fix_bitf

        /* Variable-length column-store leaf page. */
        struct {
            WT_COL *col_var; /* Values */

            /*
             * Variable-length column-store pages have an array of page entries with RLE counts
             * greater than 1 when reading the page, so it's not necessary to walk the page counting
             * records to find a specific entry. We can do a binary search in this array, then an
             * offset calculation to find the cell.
             *
             * It's a separate structure to keep the page structure as small as possible.
             */
            WT_COL_VAR_REPEAT *repeats;
#define WT_COL_VAR_REPEAT_SET(page) ((page)->u.col_var.repeats != NULL)
        } col_var;
#undef pg_var
#define pg_var u.col_var.col_var
#undef pg_var_repeats
#define pg_var_repeats u.col_var.repeats->repeats
#undef pg_var_nrepeats
#define pg_var_nrepeats u.col_var.repeats->nrepeats
    } u;

    /*
     * Page entries, type and flags are positioned at the end of the WT_PAGE union to reduce cache
     * misses in the row-store search function.
     *
     * The entries field only applies to leaf pages, internal pages use the page-index entries
     * instead.
     */
    uint32_t entries; /* Leaf page entries */

#define WT_PAGE_IS_INTERNAL(page) \
    ((page)->type == WT_PAGE_COL_INT || (page)->type == WT_PAGE_ROW_INT)
#define WT_PAGE_INVALID 0       /* Invalid page */
#define WT_PAGE_BLOCK_MANAGER 1 /* Block-manager page */
#define WT_PAGE_COL_FIX 2       /* Col-store fixed-len leaf */
#define WT_PAGE_COL_INT 3       /* Col-store internal page */
#define WT_PAGE_COL_VAR 4       /* Col-store var-length leaf page */
#define WT_PAGE_OVFL 5          /* Overflow page */
#define WT_PAGE_ROW_INT 6       /* Row-store internal page */
#define WT_PAGE_ROW_LEAF 7      /* Row-store leaf page */
    uint8_t type;               /* Page type */

/* AUTOMATIC FLAG VALUE GENERATION START */
#define WT_PAGE_BUILD_KEYS 0x01u        /* Keys have been built in memory */
#define WT_PAGE_DISK_ALLOC 0x02u        /* Disk image in allocated memory */
#define WT_PAGE_DISK_MAPPED 0x04u       /* Disk image in mapped memory */
#define WT_PAGE_EVICT_LRU 0x08u         /* Page is on the LRU queue */
#define WT_PAGE_EVICT_NO_PROGRESS 0x10u /* Eviction doesn't count as progress */
#define WT_PAGE_OVERFLOW_KEYS 0x20u     /* Page has overflow keys */
#define WT_PAGE_SPLIT_INSERT 0x40u      /* A leaf page was split for append */
#define WT_PAGE_UPDATE_IGNORE 0x80u     /* Ignore updates on page discard */
                                        /* AUTOMATIC FLAG VALUE GENERATION STOP */
    uint8_t flags_atomic;               /* Atomic flags, use F_*_ATOMIC */

    uint8_t unused[2]; /* Unused padding */

/*
 * The page's read generation acts as an LRU value for each page in the
 * tree; it is used by the eviction server thread to select pages to be
 * discarded from the in-memory tree.
 *
 * The read generation is a 64-bit value, if incremented frequently, a
 * 32-bit value could overflow.
 *
 * The read generation is a piece of shared memory potentially read
 * by many threads.  We don't want to update page read generations for
 * in-cache workloads and suffer the cache misses, so we don't simply
 * increment the read generation value on every access.  Instead, the
 * read generation is incremented by the eviction server each time it
 * becomes active.  To avoid incrementing a page's read generation too
 * frequently, it is set to a future point.
 *
 * Because low read generation values have special meaning, and there
 * are places where we manipulate the value, use an initial value well
 * outside of the special range.
 */
#define WT_READGEN_NOTSET 0
#define WT_READGEN_OLDEST 1
#define WT_READGEN_WONT_NEED 2
#define WT_READGEN_EVICT_SOON(readgen) \
    ((readgen) != WT_READGEN_NOTSET && (readgen) < WT_READGEN_START_VALUE)
#define WT_READGEN_START_VALUE 100
#define WT_READGEN_STEP 100
    uint64_t read_gen;

    size_t memory_footprint; /* Memory attached to the page */

    /* Page's on-disk representation: NULL for pages created in memory. */
    const WT_PAGE_HEADER *dsk;

    /* If/when the page is modified, we need lots more information. */
    WT_PAGE_MODIFY *modify;

    /* This is the 64 byte boundary, try to keep hot fields above here. */

    uint64_t cache_create_gen; /* Page create timestamp */
    uint64_t evict_pass_gen;   /* Eviction pass generation */
};

/*
 * WT_PAGE_DISK_OFFSET, WT_PAGE_REF_OFFSET --
 *	Return the offset/pointer of a pointer/offset in a page disk image.
 */
#define WT_PAGE_DISK_OFFSET(page, p) WT_PTRDIFF32(p, (page)->dsk)
#define WT_PAGE_REF_OFFSET(page, o) ((void *)((uint8_t *)((page)->dsk) + (o)))

/*
 * Prepare update states.
 *
 * Prepare update synchronization is based on the state field, which has the
 * following possible states:
 *
 * WT_PREPARE_INIT:
 *	The initial prepare state of either an update or a page_del structure,
 *	indicating a prepare phase has not started yet.
 *	This state has no impact on the visibility of the update's data.
 *
 * WT_PREPARE_INPROGRESS:
 *	Update is in prepared phase.
 *
 * WT_PREPARE_LOCKED:
 *	State is locked as state transition is in progress from INPROGRESS to
 *	RESOLVED. Any reader of the state needs to wait for state transition to
 *	complete.
 *
 * WT_PREPARE_RESOLVED:
 *	Represents the commit state of the prepared update.
 *
 * State Transition:
 * 	From uncommitted -> prepare -> commit:
 * 	INIT --> INPROGRESS --> LOCKED --> RESOLVED
 * 	LOCKED will be a momentary phase during timestamp update.
 *
 * 	From uncommitted -> prepare -> rollback:
 * 	INIT --> INPROGRESS
 * 	Prepare state will not be updated during rollback and will continue to
 * 	have the state as INPROGRESS.
 */
#define WT_PREPARE_INIT              \
    0 /* Must be 0, as structures    \
         will be default initialized \
         with 0. */
#define WT_PREPARE_INPROGRESS 1
#define WT_PREPARE_LOCKED 2
#define WT_PREPARE_RESOLVED 3

/*
 * Page state.
 *
 * Synchronization is based on the WT_REF->state field, which has a number of
 * possible states:
 *
 * WT_REF_DISK:
 *	The initial setting before a page is brought into memory, and set as a
 *	result of page eviction; the page is on disk, and must be read into
 *	memory before use.  WT_REF_DISK has a value of 0 (the default state
 *	after allocating cleared memory).
 *
 * WT_REF_DELETED:
 *	The page is on disk, but has been deleted from the tree; we can delete
 *	row-store leaf pages without reading them if they don't reference
 *	overflow items.
 *
 * WT_REF_LOCKED:
 *	Locked for exclusive access.  In eviction, this page or a parent has
 *	been selected for eviction; once hazard pointers are checked, the page
 *	will be evicted.  When reading a page that was previously deleted, it
 *	is locked until the page is in memory with records marked deleted.  The
 *	thread that set the page to WT_REF_LOCKED has exclusive access, no
 *	other thread may use the WT_REF until the state is changed.
 *
 * WT_REF_MEM:
 *	Set by a reading thread once the page has been read from disk; the page
 *	is in the cache and the page reference is OK.
 *
 * WT_REF_SPLIT:
 *	Set when the page is split; the WT_REF is dead and can no longer be
 *	used.
 *
 * The life cycle of a typical page goes like this: pages are read into memory
 * from disk and their state set to WT_REF_MEM.  When the page is selected for
 * eviction, the page state is set to WT_REF_LOCKED.  In all cases, evicting
 * threads reset the page's state when finished with the page: if eviction was
 * successful (a clean page was discarded, and a dirty page was written to disk
 * and then discarded), the page state is set to WT_REF_DISK; if eviction failed
 * because the page was busy, page state is reset to WT_REF_MEM.
 *
 * Readers check the state field and if it's WT_REF_MEM, they set a hazard
 * pointer to the page, flush memory and re-confirm the page state.  If the
 * page state is unchanged, the reader has a valid reference and can proceed.
 *
 * When an evicting thread wants to discard a page from the tree, it sets the
 * WT_REF_LOCKED state, flushes memory, then checks hazard pointers.  If a
 * hazard pointer is found, state is reset to WT_REF_MEM, restoring the page
 * to the readers.  If the evicting thread does not find a hazard pointer,
 * the page is evicted.
 */

/*
 * WT_PAGE_DELETED --
 *	Related information for truncated pages.
 */
struct __wt_page_deleted {
    volatile uint64_t txnid; /* Transaction ID */

    wt_timestamp_t timestamp; /* Timestamps */
    wt_timestamp_t durable_timestamp;

    /*
     * The state is used for transaction prepare to manage visibility and inheriting prepare state
     * to update_list.
     */
    volatile uint8_t prepare_state; /* Prepare state. */

    uint8_t previous_state; /* Previous state */

    WT_UPDATE **update_list; /* List of updates for abort */
};

/*
<<<<<<< HEAD
 * WT_TIME_PAIR --
 * 	A pair containing a timestamp and transaction id.
 */
struct __wt_time_pair {
    wt_timestamp_t timestamp;
    uint64_t txnid;
};

struct __wt_ref_hist {
    WT_SESSION_IMPL *session;
    const char *name;
    const char *func;
    uint32_t time_sec;
    uint16_t line;
    uint16_t state;
};

/*
=======
>>>>>>> 4f7fad20
 * WT_REF --
 *	A single in-memory page and state information.
 */
struct __wt_ref {
    WT_PAGE *page; /* Page */

    /*
     * When the tree deepens as a result of a split, the home page value changes. Don't cache it, we
     * need to see that change when looking up our slot in the page's index structure.
     */
    WT_PAGE *volatile home;        /* Reference page */
    volatile uint32_t pindex_hint; /* Reference page index hint */

    uint8_t unused[2]; /* Padding: before the flags field so flags can be easily expanded. */

/*
 * Define both internal- and leaf-page flags for now: we only need one, but it provides an easy way
 * to assert a page-type flag is always set (we allocate WT_REFs in lots of places and it's easy to
 * miss one). If we run out of bits in the flags field, remove the internal flag and rewrite tests
 * depending on it to be "!leaf" instead.
 */
/* AUTOMATIC FLAG VALUE GENERATION START */
#define WT_REF_FLAG_INTERNAL 0x1u /* Page is an internal page */
#define WT_REF_FLAG_LEAF 0x2u     /* Page is a leaf page */
#define WT_REF_FLAG_READING 0x4u  /* Page is being read in */
                                  /* AUTOMATIC FLAG VALUE GENERATION STOP */
    uint8_t flags;

#define WT_REF_DISK 0       /* Page is on disk */
#define WT_REF_DELETED 1    /* Page is on disk, but deleted */
#define WT_REF_LOCKED 2     /* Page locked for exclusive access */
#define WT_REF_MEM 3        /* Page is in cache and valid */
#define WT_REF_SPLIT 4      /* Parent page split (WT_REF dead) */
    volatile uint8_t state; /* Page state */

    /*
     * Address: on-page cell if read from backing block, off-page WT_ADDR if instantiated in-memory,
     * or NULL if page created in-memory.
     */
    void *addr;

    /*
     * The child page's key.  Do NOT change this union without reviewing
     * __wt_ref_key.
     */
    union {
        uint64_t recno; /* Column-store: starting recno */
        void *ikey;     /* Row-store: key */
    } key;
#undef ref_recno
#define ref_recno key.recno
#undef ref_ikey
#define ref_ikey key.ikey

    WT_PAGE_DELETED *page_del; /* Deleted page information */

/*
 * In DIAGNOSTIC mode we overwrite the WT_REF on free to force failures. Don't clear the history in
 * that case.
 */
#define WT_REF_CLEAR_SIZE (offsetof(WT_REF, hist))

#define WT_REF_SAVE_STATE_MAX 3
#ifdef HAVE_DIAGNOSTIC
    /* Capture history of ref state changes. */
    WT_REF_HIST hist[WT_REF_SAVE_STATE_MAX];
    uint64_t histoff;
#define WT_REF_SAVE_STATE(ref, s, f, l)                                   \
    do {                                                                  \
        (ref)->hist[(ref)->histoff].session = session;                    \
        (ref)->hist[(ref)->histoff].name = session->name;                 \
        __wt_seconds32(session, &(ref)->hist[(ref)->histoff].time_sec);   \
        (ref)->hist[(ref)->histoff].func = (f);                           \
        (ref)->hist[(ref)->histoff].line = (uint16_t)(l);                 \
        (ref)->hist[(ref)->histoff].state = (uint16_t)(s);                \
        (ref)->histoff = ((ref)->histoff + 1) % WT_ELEMENTS((ref)->hist); \
    } while (0)
#define WT_REF_SET_STATE(ref, s)                       \
    do {                                               \
        WT_REF_SAVE_STATE(ref, s, __func__, __LINE__); \
        WT_PUBLISH((ref)->state, s);                   \
    } while (0)
#else
#define WT_REF_SET_STATE(ref, s) WT_PUBLISH((ref)->state, s)
#endif
};

/*
 * WT_REF_SIZE is the expected structure size -- we verify the build to ensure the compiler hasn't
 * inserted padding which would break the world.
 */
#ifdef HAVE_DIAGNOSTIC
#define WT_REF_SIZE (48 + WT_REF_SAVE_STATE_MAX * sizeof(WT_REF_HIST) + 8)
#else
#define WT_REF_SIZE 48
#endif

/* A macro wrapper allowing us to remember the callers code location */
#define WT_REF_CAS_STATE(session, ref, old_state, new_state) \
    __wt_ref_cas_state_int(session, ref, old_state, new_state, __func__, __LINE__)

#define WT_REF_LOCK(session, ref, previous_statep)                             \
    do {                                                                       \
        uint8_t __previous_state;                                              \
        for (;; __wt_yield()) {                                                \
            __previous_state = (ref)->state;                                   \
            if (__previous_state != WT_REF_LOCKED &&                           \
              WT_REF_CAS_STATE(session, ref, __previous_state, WT_REF_LOCKED)) \
                break;                                                         \
        }                                                                      \
        *(previous_statep) = __previous_state;                                 \
    } while (0)

#define WT_REF_UNLOCK(ref, state) WT_REF_SET_STATE(ref, state)

/*
 * WT_ROW --
 * Each in-memory page row-store leaf page has an array of WT_ROW structures:
 * this is created from on-page data when a page is read from the file.  It's
 * sorted by key, fixed in size, and starts with a reference to on-page data.
 *
 * Multiple threads of control may be searching the in-memory row-store pages,
 * and the key may be instantiated at any time.  Code must be able to handle
 * both when the key has not been instantiated (the key field points into the
 * page's disk image), and when the key has been instantiated (the key field
 * points outside the page's disk image).  We don't need barriers because the
 * key is updated atomically, but code that reads the key field multiple times
 * is a very, very bad idea.  Specifically, do not do this:
 *
 *	key = rip->key;
 *	if (key_is_on_page(key)) {
 *		cell = rip->key;
 *	}
 *
 * The field is declared volatile (so the compiler knows it shouldn't read it
 * multiple times), and we obscure the field name and use a copy macro in all
 * references to the field (so the code doesn't read it multiple times), all
 * to make sure we don't introduce this bug (again).
 */
struct __wt_row { /* On-page key, on-page cell, or off-page WT_IKEY */
    void *volatile __key;
};
#define WT_ROW_KEY_COPY(rip) ((rip)->__key)
#define WT_ROW_KEY_SET(rip, v) ((rip)->__key) = (void *)(v)

/*
 * WT_ROW_FOREACH --
 *	Walk the entries of an in-memory row-store leaf page.
 */
#define WT_ROW_FOREACH(page, rip, i) \
    for ((i) = (page)->entries, (rip) = (page)->pg_row; (i) > 0; ++(rip), --(i))
#define WT_ROW_FOREACH_REVERSE(page, rip, i)                                             \
    for ((i) = (page)->entries, (rip) = (page)->pg_row + ((page)->entries - 1); (i) > 0; \
         --(rip), --(i))

/*
 * WT_ROW_SLOT --
 *	Return the 0-based array offset based on a WT_ROW reference.
 */
#define WT_ROW_SLOT(page, rip) ((uint32_t)(((WT_ROW *)(rip)) - (page)->pg_row))

/*
 * WT_COL -- Each in-memory variable-length column-store leaf page has an array of WT_COL
 * structures: this is created from on-page data when a page is read from the file. It's fixed in
 * size, and references data on the page.
 */
struct __wt_col {
    /*
     * Variable-length column-store data references are page offsets, not pointers (we boldly
     * re-invent short pointers). The trade-off is 4B per K/V pair on a 64-bit machine vs. a single
     * cycle for the addition of a base pointer. The on-page data is a WT_CELL (same as row-store
     * pages).
     *
     * Obscure the field name, code shouldn't use WT_COL->__col_value, the public interface is
     * WT_COL_PTR and WT_COL_PTR_SET.
     */
    uint32_t __col_value;
};

/*
 * WT_COL_PTR, WT_COL_PTR_SET --
 *	Return/Set a pointer corresponding to the data offset. (If the item does
 * not exist on the page, return a NULL.)
 */
#define WT_COL_PTR(page, cip) WT_PAGE_REF_OFFSET(page, (cip)->__col_value)
#define WT_COL_PTR_SET(cip, value) (cip)->__col_value = (value)

/*
 * WT_COL_FOREACH --
 *	Walk the entries of variable-length column-store leaf page.
 */
#define WT_COL_FOREACH(page, cip, i) \
    for ((i) = (page)->entries, (cip) = (page)->pg_var; (i) > 0; ++(cip), --(i))

/*
 * WT_COL_SLOT --
 *	Return the 0-based array offset based on a WT_COL reference.
 */
#define WT_COL_SLOT(page, cip) ((uint32_t)(((WT_COL *)(cip)) - (page)->pg_var))

/*
 * WT_IKEY --
 *	Instantiated key: row-store keys are usually prefix compressed and
 *	sometimes Huffman encoded or overflow objects.  Normally, a row-store
 *	page in-memory key points to the on-page WT_CELL, but in some cases,
 *	we instantiate the key in memory, in which case the row-store page
 *	in-memory key points to a WT_IKEY structure.
 */
struct __wt_ikey {
    uint32_t size; /* Key length */

    /*
     * If we no longer point to the key's on-page WT_CELL, we can't find its
     * related value.  Save the offset of the key cell in the page.
     *
     * Row-store cell references are page offsets, not pointers (we boldly
     * re-invent short pointers).  The trade-off is 4B per K/V pair on a
     * 64-bit machine vs. a single cycle for the addition of a base pointer.
     */
    uint32_t cell_offset;

/* The key bytes immediately follow the WT_IKEY structure. */
#define WT_IKEY_DATA(ikey) ((void *)((uint8_t *)(ikey) + sizeof(WT_IKEY)))
};

/*
 * WT_UPDATE --
 *	Entries on leaf pages can be updated, either modified or deleted.
 *	Updates to entries referenced from the WT_ROW and WT_COL arrays are
 *	stored in the page's WT_UPDATE array.  When the first element on a page
 *	is updated, the WT_UPDATE array is allocated, with one slot for every
 *	existing element in the page.  A slot points to a WT_UPDATE structure;
 *	if more than one update is done for an entry, WT_UPDATE structures are
 *	formed into a forward-linked list.
 */
struct __wt_update {
    volatile uint64_t txnid; /* transaction ID */

    wt_timestamp_t durable_ts; /* timestamps */
    wt_timestamp_t start_ts;

    WT_UPDATE *next; /* forward-linked list */

    uint32_t size; /* data length */

#define WT_UPDATE_INVALID 0   /* diagnostic check */
#define WT_UPDATE_MODIFY 1    /* partial-update modify value */
#define WT_UPDATE_RESERVE 2   /* reserved */
#define WT_UPDATE_STANDARD 3  /* complete value */
#define WT_UPDATE_TOMBSTONE 4 /* deleted */
    uint8_t type;             /* type (one byte to conserve memory) */

/* If the update includes a complete value. */
#define WT_UPDATE_DATA_VALUE(upd) \
    ((upd)->type == WT_UPDATE_STANDARD || (upd)->type == WT_UPDATE_TOMBSTONE)

    /*
     * The update state is used for transaction prepare to manage visibility and transitioning
     * update structure state safely.
     */
    volatile uint8_t prepare_state; /* prepare state */

/* AUTOMATIC FLAG VALUE GENERATION START */
#define WT_UPDATE_BEHIND_MIXED_MODE 0x01u        /* Update that older than a mixed mode update. */
#define WT_UPDATE_CLEARED_HS 0x02u               /* Update that cleared the history store. */
#define WT_UPDATE_DS 0x04u                       /* Update has been written to the data store. */
#define WT_UPDATE_HS 0x08u                       /* Update has been written to history store. */
#define WT_UPDATE_PREPARE_RESTORED_FROM_DS 0x10u /* Prepared update restored from data store. */
#define WT_UPDATE_RESTORED_FAST_TRUNCATE 0x20u   /* Fast truncate instantiation */
#define WT_UPDATE_RESTORED_FROM_DS 0x40u         /* Update restored from data store. */
#define WT_UPDATE_RESTORED_FROM_HS 0x80u         /* Update restored from history store. */
                                                 /* AUTOMATIC FLAG VALUE GENERATION STOP */
    uint8_t flags;

    /*
     * Zero or more bytes of value (the payload) immediately follows the WT_UPDATE structure. We use
     * a C99 flexible array member which has the semantics we want.
     */
    uint8_t data[]; /* start of the data */

    __wt_update(uint64_t txnid, uint8_t type)
    : txnid(txnid), type(type) {}
};

/*
 * WT_UPDATE_SIZE is the expected structure size excluding the payload data -- we verify the build
 * to ensure the compiler hasn't inserted padding.
 */
#define WT_UPDATE_SIZE 39

/*
 * The memory size of an update: include some padding because this is such a common case that
 * overhead of tiny allocations can swamp our cache overhead calculation.
 */
#define WT_UPDATE_MEMSIZE(upd) WT_ALIGN(WT_UPDATE_SIZE + (upd)->size, 32)

/*
 * WT_UPDATE_VALUE --
 *
 * A generic representation of an update's value regardless of where it exists. This structure is
 * used to represent both in-memory updates and updates that don't exist in an update list such as
 * reconstructed modify updates, updates in the history store and onpage values.
 *
 * The skip buffer flag is an optimization for callers of various read functions to communicate that
 * they just want to check that an update exists and not read its underlying value. This means that
 * the read functions can avoid the performance penalty of reconstructing modifies.
 */
struct __wt_update_value {
    WT_ITEM buf;
    WT_TIME_WINDOW tw;
    uint8_t type;
    bool skip_buf;
};

/*
 * WT_WITH_UPDATE_VALUE_SKIP_BUF --
 *
 * A helper macro to use for calling read functions when we're checking for the existence of a given
 * key. This means that read functions can avoid the performance penalty of reconstructing modifies.
 */
#define WT_WITH_UPDATE_VALUE_SKIP_BUF(op) \
    do {                                  \
        cbt->upd_value->skip_buf = true;  \
        op;                               \
        cbt->upd_value->skip_buf = false; \
    } while (0)

/*
 * WT_MAX_MODIFY_UPDATE, WT_MODIFY_VECTOR_STACK_SIZE
 *	Limit update chains value to avoid penalizing reads and permit truncation. Having a smaller
 * value will penalize the cases when history has to be maintained, resulting in multiplying cache
 * pressure.
 *
 * When threads race modifying a record, we can end up with more than the usual maximum number of
 * modifications in an update list. We use small vectors of modify updates in a couple of places to
 * avoid heap allocation, add a few additional slots to that array.
 */
#define WT_MAX_MODIFY_UPDATE 10
#define WT_MODIFY_VECTOR_STACK_SIZE (WT_MAX_MODIFY_UPDATE + 10)

/*
 * WT_MODIFY_VECTOR --
 * 	A resizable array for storing modify updates. The allocation strategy is similar to that of
 *	llvm::SmallVector<T> where we keep space on the stack for the regular case but fall back to
 *	dynamic allocation as needed.
 */
struct __wt_modify_vector {
    WT_SESSION_IMPL *session;
    WT_UPDATE *list[WT_MODIFY_VECTOR_STACK_SIZE];
    WT_UPDATE **listp;
    size_t allocated_bytes;
    size_t size;
};

/*
 * WT_MODIFY_MEM_FRACTION
 *	Limit update chains to a fraction of the base document size.
 */
#define WT_MODIFY_MEM_FRACTION 10

/*
 * WT_INSERT --
 *
 * Row-store leaf pages support inserts of new K/V pairs. When the first K/V pair is inserted, the
 * WT_INSERT_HEAD array is allocated, with one slot for every existing element in the page, plus one
 * additional slot. A slot points to a WT_INSERT_HEAD structure for the items which sort after the
 * WT_ROW element that references it and before the subsequent WT_ROW element; the skiplist
 * structure has a randomly chosen depth of next pointers in each inserted node.
 *
 * The additional slot is because it's possible to insert items smaller than any existing key on the
 * page: for that reason, the first slot of the insert array holds keys smaller than any other key
 * on the page.
 *
 * In column-store variable-length run-length encoded pages, a single indx entry may reference a
 * large number of records, because there's a single on-page entry representing many identical
 * records. (We don't expand those entries when the page comes into memory, as that would require
 * resources as pages are moved to/from the cache, including read-only files.) Instead, a single
 * indx entry represents all of the identical records originally found on the page.
 *
 * Modifying (or deleting) run-length encoded column-store records is hard because the page's entry
 * no longer references a set of identical items. We handle this by "inserting" a new entry into the
 * insert array, with its own record number. (This is the only case where it's possible to insert
 * into a column-store: only appends are allowed, as insert requires re-numbering subsequent
 * records. Berkeley DB did support mutable records, but it won't scale and it isn't useful enough
 * to re-implement, IMNSHO.)
 */
struct __wt_insert {
    WT_UPDATE *upd; /* value */

    union {
        uint64_t recno; /* column-store record number */
        struct {
            uint32_t offset; /* row-store key data start */
            uint32_t size;   /* row-store key data size */
        } key;
    } u;

#define WT_INSERT_KEY_SIZE(ins) (((WT_INSERT *)(ins))->u.key.size)
#define WT_INSERT_KEY(ins) ((void *)((uint8_t *)(ins) + ((WT_INSERT *)(ins))->u.key.offset))
#define WT_INSERT_RECNO(ins) (((WT_INSERT *)(ins))->u.recno)

    WT_INSERT *next[0]; /* forward-linked skip list */
};

/*
 * Skiplist helper macros.
 */
#define WT_SKIP_FIRST(ins_head) \
    (((ins_head) == NULL) ? NULL : ((WT_INSERT_HEAD *)(ins_head))->head[0])
#define WT_SKIP_LAST(ins_head) \
    (((ins_head) == NULL) ? NULL : ((WT_INSERT_HEAD *)(ins_head))->tail[0])
#define WT_SKIP_NEXT(ins) ((ins)->next[0])
#define WT_SKIP_FOREACH(ins, ins_head) \
    for ((ins) = WT_SKIP_FIRST(ins_head); (ins) != NULL; (ins) = WT_SKIP_NEXT(ins))

/*
 * Atomically allocate and swap a structure or array into place.
 */
#define WT_PAGE_ALLOC_AND_SWAP(s, page, dest, v, count)                      \
    do {                                                                     \
        if (((v) = (dest)) == NULL) {                                        \
            WT_ERR(__wt_calloc_def(s, count, &(v)));                         \
            if (__wt_atomic_cas_ptr(&(dest), NULL, v))                       \
                __wt_cache_page_inmem_incr(s, page, (count) * sizeof(*(v))); \
            else                                                             \
                __wt_free(s, v);                                             \
        }                                                                    \
    } while (0)

/*
 * WT_INSERT_HEAD --
 * 	The head of a skiplist of WT_INSERT items.
 */
struct __wt_insert_head {
    WT_INSERT *head[WT_SKIP_MAXDEPTH]; /* first item on skiplists */
    WT_INSERT *tail[WT_SKIP_MAXDEPTH]; /* last item on skiplists */
};

/*
 * The row-store leaf page insert lists are arrays of pointers to structures, and may not exist. The
 * following macros return an array entry if the array of pointers and the specific structure exist,
 * else NULL.
 */
#define WT_ROW_INSERT_SLOT(page, slot)                                  \
    ((page)->modify == NULL || (page)->modify->mod_row_insert == NULL ? \
        NULL :                                                          \
        (page)->modify->mod_row_insert[slot])
#define WT_ROW_INSERT(page, ip) WT_ROW_INSERT_SLOT(page, WT_ROW_SLOT(page, ip))
#define WT_ROW_UPDATE(page, ip)                                         \
    ((page)->modify == NULL || (page)->modify->mod_row_update == NULL ? \
        NULL :                                                          \
        (page)->modify->mod_row_update[WT_ROW_SLOT(page, ip)])
/*
 * WT_ROW_INSERT_SMALLEST references an additional slot past the end of the
 * "one per WT_ROW slot" insert array.  That's because the insert array requires
 * an extra slot to hold keys that sort before any key found on the original
 * page.
 */
#define WT_ROW_INSERT_SMALLEST(page)                                    \
    ((page)->modify == NULL || (page)->modify->mod_row_insert == NULL ? \
        NULL :                                                          \
        (page)->modify->mod_row_insert[(page)->entries])

/*
 * The column-store leaf page update lists are arrays of pointers to structures, and may not exist.
 * The following macros return an array entry if the array of pointers and the specific structure
 * exist, else NULL.
 */
#define WT_COL_UPDATE_SLOT(page, slot)                                  \
    ((page)->modify == NULL || (page)->modify->mod_col_update == NULL ? \
        NULL :                                                          \
        (page)->modify->mod_col_update[slot])
#define WT_COL_UPDATE(page, ip) WT_COL_UPDATE_SLOT(page, WT_COL_SLOT(page, ip))

/*
 * WT_COL_UPDATE_SINGLE is a single WT_INSERT list, used for any fixed-length column-store updates
 * for a page.
 */
#define WT_COL_UPDATE_SINGLE(page) WT_COL_UPDATE_SLOT(page, 0)

/*
 * WT_COL_APPEND is an WT_INSERT list, used for fixed- and variable-length appends.
 */
#define WT_COL_APPEND(page)                                             \
    ((page)->modify == NULL || (page)->modify->mod_col_append == NULL ? \
        NULL :                                                          \
        (page)->modify->mod_col_append[0])

/* WT_FIX_FOREACH walks fixed-length bit-fields on a disk page. */
<<<<<<< HEAD
#define WT_FIX_FOREACH(btree, dsk, v, i)                                                           \
    for ((i) = 0, (v) = (i) < (dsk)->u.entries ?                                                   \
           __bit_getv(                                                                             \
                    static_cast<uint8_t *>(WT_PAGE_HEADER_BYTE(btree, dsk)), 0, (btree)->bitcnt) : \
           0;                                                                                      \
         (i) < (dsk)->u.entries;                                                                   \
         ++(i), (v) = __bit_getv(                                                                  \
                  static_cast<uint8_t *>(WT_PAGE_HEADER_BYTE(btree, dsk)), i, (btree)->bitcnt))
=======
#define WT_FIX_FOREACH(btree, dsk, v, i)                                     \
    for ((i) = 0,                                                            \
        (v) = (i) < (dsk)->u.entries ?                                       \
           __bit_getv(WT_PAGE_HEADER_BYTE(btree, dsk), 0, (btree)->bitcnt) : \
           0;                                                                \
         (i) < (dsk)->u.entries; ++(i),                                      \
        (v) = (i) < (dsk)->u.entries ?                                       \
           __bit_getv(WT_PAGE_HEADER_BYTE(btree, dsk), i, (btree)->bitcnt) : \
           0)
>>>>>>> 4f7fad20

/*
 * Manage split generation numbers. Splits walk the list of sessions to check when it is safe to
 * free structures that have been replaced. We also check that list periodically (e.g., when
 * wrapping up a transaction) to free any memory we can.
 *
 * Before a thread enters code that will examine page indexes (which are swapped out by splits), it
 * publishes a copy of the current split generation into its session. Don't assume that threads
 * never re-enter this code: if we already have a split generation, leave it alone. If our caller is
 * examining an index, we don't want the oldest split generation to move forward and potentially
 * free it.
 */
#define WT_ENTER_PAGE_INDEX(session)                                         \
    do {                                                                     \
        uint64_t __prev_split_gen = __wt_session_gen(session, WT_GEN_SPLIT); \
        if (__prev_split_gen == 0)                                           \
            __wt_session_gen_enter(session, WT_GEN_SPLIT);

#define WT_LEAVE_PAGE_INDEX(session)                   \
    if (__prev_split_gen == 0)                         \
        __wt_session_gen_leave(session, WT_GEN_SPLIT); \
    }                                                  \
    while (0)

#define WT_WITH_PAGE_INDEX(session, e) \
    WT_ENTER_PAGE_INDEX(session);      \
    (e);                               \
    WT_LEAVE_PAGE_INDEX(session)<|MERGE_RESOLUTION|>--- conflicted
+++ resolved
@@ -300,15 +300,6 @@
     WT_CELL **discard;
     size_t discard_entries;
     size_t discard_allocated;
-
-    /* Cached overflow value cell/update address pairs. */
-    struct {
-        WT_CELL *cell;
-        uint8_t *data;
-        size_t size;
-    } * remove;
-    size_t remove_allocated;
-    uint32_t remove_next;
 };
 
 /*
@@ -447,25 +438,7 @@
      * Overflow record tracking for reconciliation. We assume overflow records are relatively rare,
      * so we don't allocate the structures to track them until we actually see them in the data.
      */
-<<<<<<< HEAD
     WT_OVFL_TRACK *ovfl_track;
-=======
-    struct __wt_ovfl_track {
-        /*
-         * Overflow key/value address/byte-string pairs we potentially reuse each time we reconcile
-         * the page.
-         */
-        WT_OVFL_REUSE *ovfl_reuse[WT_SKIP_MAXDEPTH];
-
-        /*
-         * Overflow key/value addresses to be discarded from the block manager after reconciliation
-         * completes successfully.
-         */
-        WT_CELL **discard;
-        size_t discard_entries;
-        size_t discard_allocated;
-    } * ovfl_track;
->>>>>>> 4f7fad20
 
 #define WT_PAGE_LOCK(s, p) __wt_spin_lock((s), &(p)->modify->page_lock)
 #define WT_PAGE_TRYLOCK(s, p) __wt_spin_trylock((s), &(p)->modify->page_lock)
@@ -842,7 +815,6 @@
 };
 
 /*
-<<<<<<< HEAD
  * WT_TIME_PAIR --
  * 	A pair containing a timestamp and transaction id.
  */
@@ -861,8 +833,6 @@
 };
 
 /*
-=======
->>>>>>> 4f7fad20
  * WT_REF --
  *	A single in-memory page and state information.
  */
@@ -1352,26 +1322,15 @@
         (page)->modify->mod_col_append[0])
 
 /* WT_FIX_FOREACH walks fixed-length bit-fields on a disk page. */
-<<<<<<< HEAD
-#define WT_FIX_FOREACH(btree, dsk, v, i)                                                           \
-    for ((i) = 0, (v) = (i) < (dsk)->u.entries ?                                                   \
-           __bit_getv(                                                                             \
-                    static_cast<uint8_t *>(WT_PAGE_HEADER_BYTE(btree, dsk)), 0, (btree)->bitcnt) : \
-           0;                                                                                      \
-         (i) < (dsk)->u.entries;                                                                   \
-         ++(i), (v) = __bit_getv(                                                                  \
-                  static_cast<uint8_t *>(WT_PAGE_HEADER_BYTE(btree, dsk)), i, (btree)->bitcnt))
-=======
 #define WT_FIX_FOREACH(btree, dsk, v, i)                                     \
     for ((i) = 0,                                                            \
         (v) = (i) < (dsk)->u.entries ?                                       \
-           __bit_getv(WT_PAGE_HEADER_BYTE(btree, dsk), 0, (btree)->bitcnt) : \
+             __bit_getv(static_cast<uint8_t *>(WT_PAGE_HEADER_BYTE(btree, dsk)), 0, (btree)->bitcnt) : \
            0;                                                                \
          (i) < (dsk)->u.entries; ++(i),                                      \
         (v) = (i) < (dsk)->u.entries ?                                       \
-           __bit_getv(WT_PAGE_HEADER_BYTE(btree, dsk), i, (btree)->bitcnt) : \
+             __bit_getv(static_cast<uint8_t *>(WT_PAGE_HEADER_BYTE(btree, dsk)), i, (btree)->bitcnt) : \
            0)
->>>>>>> 4f7fad20
 
 /*
  * Manage split generation numbers. Splits walk the list of sessions to check when it is safe to
