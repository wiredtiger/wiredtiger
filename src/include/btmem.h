/*-
 * Copyright (c) 2014-2020 MongoDB, Inc.
 * Copyright (c) 2008-2014 WiredTiger, Inc.
 *	All rights reserved.
 *
 * See the file LICENSE for redistribution information.
 */

#define WT_RECNO_OOB 0 /* Illegal record number */

/* AUTOMATIC FLAG VALUE GENERATION START */
#define WT_READ_CACHE 0x0001u
#define WT_READ_DELETED_CHECK 0x0002u
#define WT_READ_DELETED_SKIP 0x0004u
#define WT_READ_IGNORE_CACHE_SIZE 0x0008u
#define WT_READ_NOTFOUND_OK 0x0010u
#define WT_READ_NO_GEN 0x0020u
#define WT_READ_NO_SPLIT 0x0040u
#define WT_READ_NO_WAIT 0x0080u
#define WT_READ_PREV 0x0100u
#define WT_READ_RESTART_OK 0x0200u
#define WT_READ_SKIP_INTL 0x0400u
#define WT_READ_TRUNCATE 0x0800u
#define WT_READ_WONT_NEED 0x1000u
/* AUTOMATIC FLAG VALUE GENERATION STOP */

/* AUTOMATIC FLAG VALUE GENERATION START */
#define WT_REC_CALL_URGENT 0x001u
#define WT_REC_CHECKPOINT 0x002u
#define WT_REC_CLEAN_AFTER_REC 0x004u
#define WT_REC_EVICT 0x008u
#define WT_REC_HS 0x010u
#define WT_REC_IN_MEMORY 0x020u
#define WT_REC_SCRUB 0x040u
#define WT_REC_VISIBILITY_ERR 0x080u
#define WT_REC_VISIBLE_ALL 0x100u
/* AUTOMATIC FLAG VALUE GENERATION STOP */

/*
 * WT_PAGE_HEADER --
 *	Blocks have a common header, a WT_PAGE_HEADER structure followed by a
 * block-manager specific structure.
 */
struct __wt_page_header {
    /*
     * The record number of the first record of the page is stored on disk so we can figure out
     * where the column-store leaf page fits into the key space during salvage.
     */
    uint64_t recno; /* 00-07: column-store starting recno */

    /*
     * We maintain page write-generations in the non-transactional case as that's how salvage can
     * determine the most recent page between pages overlapping the same key range.
     */
    uint64_t write_gen; /* 08-15: write generation */

    /*
     * The page's in-memory size isn't rounded or aligned, it's the actual number of bytes the
     * disk-image consumes when instantiated in memory.
     */
    uint32_t mem_size; /* 16-19: in-memory page size */

    union {
        uint32_t entries; /* 20-23: number of cells on page */
        uint32_t datalen; /* 20-23: overflow data length */
    } u;

    uint8_t type; /* 24: page type */

/*
 * No automatic generation: flag values cannot change, they're written to disk.
 */
#define WT_PAGE_COMPRESSED 0x01u   /* Page is compressed on disk */
#define WT_PAGE_EMPTY_V_ALL 0x02u  /* Page has all zero-length values */
#define WT_PAGE_EMPTY_V_NONE 0x04u /* Page has no zero-length values */
#define WT_PAGE_ENCRYPTED 0x08u    /* Page is encrypted on disk */
#define WT_PAGE_UNUSED 0x10u       /* Historic lookaside store page updates, no longer used */
    uint8_t flags;                 /* 25: flags */

    /* A byte of padding, positioned to be added to the flags. */
    uint8_t unused; /* 26: unused padding */

#define WT_PAGE_VERSION_ORIG 0 /* Original version */
#define WT_PAGE_VERSION_TS 1   /* Timestamps added */
    uint8_t version;           /* 27: version */
};
/*
 * WT_PAGE_HEADER_SIZE is the number of bytes we allocate for the structure: if the compiler inserts
 * padding it will break the world.
 */
#define WT_PAGE_HEADER_SIZE 28

/*
 * __wt_page_header_byteswap --
 *     Handle big- and little-endian transformation of a page header.
 */
static inline void
__wt_page_header_byteswap(WT_PAGE_HEADER *dsk)
{
#ifdef WORDS_BIGENDIAN
    dsk->recno = __wt_bswap64(dsk->recno);
    dsk->write_gen = __wt_bswap64(dsk->write_gen);
    dsk->mem_size = __wt_bswap32(dsk->mem_size);
    dsk->u.entries = __wt_bswap32(dsk->u.entries);
#else
    WT_UNUSED(dsk);
#endif
}

/*
 * The block-manager specific information immediately follows the WT_PAGE_HEADER structure.
 */
#define WT_BLOCK_HEADER_REF(dsk) ((void *)((uint8_t *)(dsk) + WT_PAGE_HEADER_SIZE))

/*
 * WT_PAGE_HEADER_BYTE --
 * WT_PAGE_HEADER_BYTE_SIZE --
 *	The first usable data byte on the block (past the combined headers).
 */
#define WT_PAGE_HEADER_BYTE_SIZE(btree) ((u_int)(WT_PAGE_HEADER_SIZE + (btree)->block_header))
#define WT_PAGE_HEADER_BYTE(btree, dsk) \
    ((void *)((uint8_t *)(dsk) + WT_PAGE_HEADER_BYTE_SIZE(btree)))

/*
 * WT_ADDR --
 *	An in-memory structure to hold a block's location.
 */
struct __wt_addr {
    WT_TIME_AGGREGATE ta;

    uint8_t *addr; /* Block-manager's cookie */
    uint8_t size;  /* Block-manager's cookie length */

#define WT_ADDR_INT 1     /* Internal page */
#define WT_ADDR_LEAF 2    /* Leaf page */
#define WT_ADDR_LEAF_NO 3 /* Leaf page, no overflow */
    uint8_t type;

    /*
     * If an address is both as an address for the previous and the current multi-block
     * reconciliations, that is, a block we're writing matches the block written the last time, it
     * will appear in both the current boundary points as well as the page modification's list of
     * previous blocks. The reuse flag is how we know that's happening so the block is treated
     * correctly (not free'd on error, for example).
     */
    uint8_t reuse;
};

/*
 * WT_ADDR_COPY --
 *	We have to lock the WT_REF to look at a WT_ADDR: a structure we can use to quickly get a
 * copy of the WT_REF address information.
 */
struct __wt_addr_copy {
    WT_TIME_AGGREGATE ta;

    uint8_t type;

    uint8_t addr[255 /* WT_BTREE_MAX_ADDR_COOKIE */];
    uint8_t size;
};

/*
 * Overflow tracking for reuse: When a page is reconciled, we write new K/V overflow items. If pages
 * are reconciled multiple times, we need to know if we've already written a particular overflow
 * record (so we don't write it again), as well as if we've modified an overflow record previously
 * written (in which case we want to write a new record and discard blocks used by the previously
 * written record). Track overflow records written for the page, storing the values in a skiplist
 * with the record's value as the "key".
 */
struct __wt_ovfl_reuse {
    uint32_t value_offset; /* Overflow value offset */
    uint32_t value_size;   /* Overflow value size */
    uint8_t addr_offset;   /* Overflow addr offset */
    uint8_t addr_size;     /* Overflow addr size */

/*
 * On each page reconciliation, we clear the entry's in-use flag, and reset it as the overflow
 * record is re-used. After reconciliation completes, unused skiplist entries are discarded, along
 * with their underlying blocks.
 *
 * On each page reconciliation, set the just-added flag for each new skiplist entry; if
 * reconciliation fails for any reason, discard the newly added skiplist entries, along with their
 * underlying blocks.
 */
/* AUTOMATIC FLAG VALUE GENERATION START */
#define WT_OVFL_REUSE_INUSE 0x1u
#define WT_OVFL_REUSE_JUST_ADDED 0x2u
    /* AUTOMATIC FLAG VALUE GENERATION STOP */
    uint8_t flags;

/*
 * The untyped address immediately follows the WT_OVFL_REUSE structure, the untyped value
 * immediately follows the address.
 */
#define WT_OVFL_REUSE_ADDR(p) ((void *)((uint8_t *)(p) + (p)->addr_offset))
#define WT_OVFL_REUSE_VALUE(p) ((void *)((uint8_t *)(p) + (p)->value_offset))

    WT_OVFL_REUSE *next[0]; /* Forward-linked skip list */
};

/*
 * History store table support: when a page is being reconciled for eviction and has updates that
 * might be required by earlier readers in the system, the updates are written into the history
 * store table, and restored as necessary if the page is read.
 *
 * The first part of the key is comprised of a file ID, record key (byte-string for row-store,
 * record number for column-store) and timestamp. This allows us to search efficiently for a given
 * record key and read timestamp combination. The last part of the key is a monotonically increasing
 * counter to keep the key unique in the case where we have multiple transactions committing at the
 * same timestamp.
 * The value is the WT_UPDATE structure's:
 * 	- stop timestamp
 * 	- durable timestamp
 *	- update type
 *	- value.
 *
 * As the key for the history store table is different for row- and column-store, we store both key
 * types in a WT_ITEM, building/parsing them in the code, because otherwise we'd need two
 * history store files with different key formats. We could make the history store table's key
 * standard by moving the source key into the history store table value, but that doesn't make the
 * coding any simpler, and it makes the history store table's value more likely to overflow the page
 * size when the row-store key is relatively large.
 *
 * Note that we deliberately store the update type as larger than necessary (8 bytes vs 1 byte).
 * We've done this to leave room in case we need to store extra bit flags in this value at a later
 * point. If we need to store more information, we can potentially tack extra information at the end
 * of the "value" buffer and then use bit flags within the update type to determine how to interpret
 * it.
 */
#ifdef HAVE_BUILTIN_EXTENSION_SNAPPY
#define WT_HS_COMPRESSOR "snappy"
#else
#define WT_HS_COMPRESSOR "none"
#endif
#define WT_HS_CONFIG                                                              \
    "key_format=" WT_UNCHECKED_STRING(IuQQ) ",value_format=" WT_UNCHECKED_STRING( \
      QQQu) ",block_compressor=" WT_HS_COMPRESSOR                                 \
            ",leaf_value_max=64MB"                                                \
            ",prefix_compression=false"

/*
 * WT_PAGE_MODIFY --
 *	When a page is modified, there's additional information to maintain.
 */
struct __wt_page_modify {
    /* The first unwritten transaction ID (approximate). */
    uint64_t first_dirty_txn;

    /* The transaction state last time eviction was attempted. */
    uint64_t last_evict_pass_gen;
    uint64_t last_eviction_id;
    wt_timestamp_t last_eviction_timestamp;

#ifdef HAVE_DIAGNOSTIC
    /* Check that transaction time moves forward. */
    uint64_t last_oldest_id;
#endif

    /* Avoid checking for obsolete updates during checkpoints. */
    uint64_t obsolete_check_txn;
    wt_timestamp_t obsolete_check_timestamp;

    /* The largest transaction seen on the page by reconciliation. */
    uint64_t rec_max_txn;
    wt_timestamp_t rec_max_timestamp;

    /* The largest update transaction ID (approximate). */
    uint64_t update_txn;

    /* Dirty bytes added to the cache. */
    size_t bytes_dirty;
    size_t bytes_updates;

    /*
     * When pages are reconciled, the result is one or more replacement blocks. A replacement block
     * can be in one of two states: it was written to disk, and so we have a block address, or it
     * contained unresolved modifications and we have a disk image for it with a list of those
     * unresolved modifications. The former is the common case: we only build lists of unresolved
     * modifications when we're evicting a page, and we only expect to see unresolved modifications
     * on a page being evicted in the case of a hot page that's too large to keep in memory as it
     * is. In other words, checkpoints will skip unresolved modifications, and will write the blocks
     * rather than build lists of unresolved modifications.
     *
     * Ugly union/struct layout to conserve memory, we never have both a replace address and
     * multiple replacement blocks.
     */
    union {
        struct { /* Single, written replacement block */
            WT_ADDR replace;

            /*
             * A disk image that may or may not have been written, used to re-instantiate the page
             * in memory.
             */
            void *disk_image;
        } r;
#undef mod_replace
#define mod_replace u1.r.replace
#undef mod_disk_image
#define mod_disk_image u1.r.disk_image

        struct { /* Multiple replacement blocks */
            struct __wt_multi {
                /*
                 * Block's key: either a column-store record number or a row-store variable length
                 * byte string.
                 */
                union {
                    uint64_t recno;
                    WT_IKEY *ikey;
                } key;

                /*
                 * A disk image that may or may not have been written, used to re-instantiate the
                 * page in memory.
                 */
                void *disk_image;

                /*
                 * List of unresolved updates. Updates are either a row-store insert or update list,
                 * or column-store insert list. When creating history store records, there is an
                 * additional value, the committed item's transaction information.
                 *
                 * If there are unresolved updates, the block wasn't written and there will always
                 * be a disk image.
                 */
                struct __wt_save_upd {
                    WT_INSERT *ins; /* Insert list reference */
                    WT_ROW *ripcip; /* Original on-page reference */
                    WT_UPDATE *onpage_upd;
                    bool restore; /* Whether to restore this saved update chain */
                } * supd;
                uint32_t supd_entries;
                bool supd_restore; /* Whether to restore saved update chains to this page */

                /*
                 * Disk image was written: address, size and checksum. On subsequent reconciliations
                 * of this page, we avoid writing the block if it's unchanged by comparing size and
                 * checksum; the reuse flag is set when the block is unchanged and we're reusing a
                 * previous address.
                 */
                WT_ADDR addr;
                uint32_t size;
                uint32_t checksum;
            } * multi;
            uint32_t multi_entries; /* Multiple blocks element count */
        } m;
#undef mod_multi
#define mod_multi u1.m.multi
#undef mod_multi_entries
#define mod_multi_entries u1.m.multi_entries
    } u1;

    /*
     * Internal pages need to be able to chain root-page splits and have a special transactional
     * eviction requirement. Column-store leaf pages need update and append lists.
     *
     * Ugly union/struct layout to conserve memory, a page is either a leaf page or an internal
     * page.
     */
    union {
        struct {
            /*
             * When a root page splits, we create a new page and write it; the new page can also
             * split and so on, and we continue this process until we write a single replacement
             * root page. We use the root split field to track the list of created pages so they can
             * be discarded when no longer needed.
             */
            WT_PAGE *root_split; /* Linked list of root split pages */
        } intl;
#undef mod_root_split
#define mod_root_split u2.intl.root_split
        struct {
            /*
             * Appended items to column-stores: there is only a single one of these active at a time
             * per column-store tree.
             */
            WT_INSERT_HEAD **append;

            /*
             * Updated items in column-stores: variable-length RLE entries can expand to multiple
             * entries which requires some kind of list we can expand on demand. Updated items in
             * fixed-length files could be done based on an WT_UPDATE array as in row-stores, but
             * there can be a very large number of bits on a single page, and the cost of the
             * WT_UPDATE array would be huge.
             */
            WT_INSERT_HEAD **update;

            /*
             * Split-saved last column-store page record. If a column-store page is split, we save
             * the first record number moved so that during reconciliation we know the page's last
             * record and can write any implicitly created deleted records for the page.
             */
            uint64_t split_recno;
        } column_leaf;
#undef mod_col_append
#define mod_col_append u2.column_leaf.append
#undef mod_col_update
#define mod_col_update u2.column_leaf.update
#undef mod_col_split_recno
#define mod_col_split_recno u2.column_leaf.split_recno
        struct {
            /* Inserted items for row-store. */
            WT_INSERT_HEAD **insert;

            /* Updated items for row-stores. */
            WT_UPDATE **update;
        } row_leaf;
#undef mod_row_insert
#define mod_row_insert u2.row_leaf.insert
#undef mod_row_update
#define mod_row_update u2.row_leaf.update
    } u2;

    /*
     * Overflow record tracking for reconciliation. We assume overflow records are relatively rare,
     * so we don't allocate the structures to track them until we actually see them in the data.
     */
    struct __wt_ovfl_track {
        /*
         * Overflow key/value address/byte-string pairs we potentially reuse each time we reconcile
         * the page.
         */
        WT_OVFL_REUSE *ovfl_reuse[WT_SKIP_MAXDEPTH];

        /*
         * Overflow key/value addresses to be discarded from the block manager after reconciliation
         * completes successfully.
         */
        WT_CELL **discard;
        size_t discard_entries;
        size_t discard_allocated;
    } * ovfl_track;

#define WT_PAGE_LOCK(s, p) __wt_spin_lock((s), &(p)->modify->page_lock)
#define WT_PAGE_TRYLOCK(s, p) __wt_spin_trylock((s), &(p)->modify->page_lock)
#define WT_PAGE_UNLOCK(s, p) __wt_spin_unlock((s), &(p)->modify->page_lock)
    WT_SPINLOCK page_lock; /* Page's spinlock */

/*
 * The page state is incremented when a page is modified.
 *
 * WT_PAGE_CLEAN --
 *	The page is clean.
 * WT_PAGE_DIRTY_FIRST --
 *	The page is in this state after the first operation that marks a
 *	page dirty, or when reconciliation is checking to see if it has
 *	done enough work to be able to mark the page clean.
 * WT_PAGE_DIRTY --
 *	Two or more updates have been added to the page.
 */
#define WT_PAGE_CLEAN 0
#define WT_PAGE_DIRTY_FIRST 1
#define WT_PAGE_DIRTY 2
    uint32_t page_state;

#define WT_PM_REC_EMPTY 1      /* Reconciliation: no replacement */
#define WT_PM_REC_MULTIBLOCK 2 /* Reconciliation: multiple blocks */
#define WT_PM_REC_REPLACE 3    /* Reconciliation: single block */
    uint8_t rec_result;        /* Reconciliation state */

#define WT_PAGE_RS_RESTORED 0x1
    uint8_t restore_state; /* Created by restoring updates */
};

/*
 * WT_COL_RLE --
 *	Variable-length column-store pages have an array of page entries with
 *	RLE counts greater than 1 when reading the page, so it's not necessary
 *	to walk the page counting records to find a specific entry. We can do a
 *	binary search in this array, then an offset calculation to find the
 *	cell.
 */
WT_PACKED_STRUCT_BEGIN(__wt_col_rle)
    uint64_t recno; /* Record number of first repeat. */
    uint64_t rle;   /* Repeat count. */
    uint32_t indx;  /* Slot of entry in col_var. */
WT_PACKED_STRUCT_END

/*
 * WT_PAGE --
 *	The WT_PAGE structure describes the in-memory page information.
 */
struct __wt_page {
    /* Per page-type information. */
    union {
        /*
         * Internal pages (both column- and row-store).
         *
         * In-memory internal pages have an array of pointers to child
         * structures, maintained in collated order.
         *
         * Multiple threads of control may be searching the in-memory
         * internal page and a child page of the internal page may
         * cause a split at any time.  When a page splits, a new array
         * is allocated and atomically swapped into place.  Threads in
         * the old array continue without interruption (the old array is
         * still valid), but have to avoid racing.  No barrier is needed
         * because the array reference is updated atomically, but code
         * reading the fields multiple times would be a very bad idea.
         * Specifically, do not do this:
         *	WT_REF **refp = page->u.intl__index->index;
         *	uint32_t entries = page->u.intl__index->entries;
         *
         * The field is declared volatile (so the compiler knows not to
         * read it multiple times), and we obscure the field name and
         * use a copy macro in all references to the field (so the code
         * doesn't read it multiple times).
         */
        struct {
            WT_REF *parent_ref; /* Parent reference */
            uint64_t split_gen; /* Generation of last split */

            struct __wt_page_index {
                uint32_t entries;
                uint32_t deleted_entries;
                WT_REF **index;
            } * volatile __index; /* Collated children */
        } intl;
#undef pg_intl_parent_ref
#define pg_intl_parent_ref u.intl.parent_ref
#undef pg_intl_split_gen
#define pg_intl_split_gen u.intl.split_gen

/*
 * Macros to copy/set the index because the name is obscured to ensure the field isn't read multiple
 * times.
 *
 * There are two versions of WT_INTL_INDEX_GET because the session split generation is usually set,
 * but it's not always required: for example, if a page is locked for splitting, or being created or
 * destroyed.
 */
#define WT_INTL_INDEX_GET_SAFE(page) ((page)->u.intl.__index)
#define WT_INTL_INDEX_GET(session, page, pindex)                          \
    do {                                                                  \
        WT_ASSERT(session, __wt_session_gen(session, WT_GEN_SPLIT) != 0); \
        (pindex) = WT_INTL_INDEX_GET_SAFE(page);                          \
    } while (0)
#define WT_INTL_INDEX_SET(page, v)      \
    do {                                \
        WT_WRITE_BARRIER();             \
        ((page)->u.intl.__index) = (v); \
    } while (0)

/*
 * Macro to walk the list of references in an internal page.
 */
#define WT_INTL_FOREACH_BEGIN(session, page, ref)                                    \
    do {                                                                             \
        WT_PAGE_INDEX *__pindex;                                                     \
        WT_REF **__refp;                                                             \
        uint32_t __entries;                                                          \
        WT_INTL_INDEX_GET(session, page, __pindex);                                  \
        for (__refp = __pindex->index, __entries = __pindex->entries; __entries > 0; \
             --__entries) {                                                          \
            (ref) = *__refp++;
#define WT_INTL_FOREACH_REVERSE_BEGIN(session, page, ref)                                 \
    do {                                                                                  \
        WT_PAGE_INDEX *__pindex;                                                          \
        WT_REF **__refp;                                                                  \
        uint32_t __entries;                                                               \
        WT_INTL_INDEX_GET(session, page, __pindex);                                       \
        for (__refp = __pindex->index + __pindex->entries, __entries = __pindex->entries; \
             __entries > 0; --__entries) {                                                \
            (ref) = *--__refp;
#define WT_INTL_FOREACH_END \
    }                       \
    }                       \
    while (0)

        /* Row-store leaf page. */
        WT_ROW *row; /* Key/value pairs */
#undef pg_row
#define pg_row u.row

        /* Fixed-length column-store leaf page. */
        uint8_t *fix_bitf; /* Values */
#undef pg_fix_bitf
#define pg_fix_bitf u.fix_bitf

        /* Variable-length column-store leaf page. */
        struct {
            WT_COL *col_var; /* Values */

            /*
             * Variable-length column-store pages have an array of page entries with RLE counts
             * greater than 1 when reading the page, so it's not necessary to walk the page counting
             * records to find a specific entry. We can do a binary search in this array, then an
             * offset calculation to find the cell.
             *
             * It's a separate structure to keep the page structure as small as possible.
             */
            struct __wt_col_var_repeat {
                uint32_t nrepeats;     /* repeat slots */
                WT_COL_RLE repeats[0]; /* lookup RLE array */
            } * repeats;
#define WT_COL_VAR_REPEAT_SET(page) ((page)->u.col_var.repeats != NULL)
        } col_var;
#undef pg_var
#define pg_var u.col_var.col_var
#undef pg_var_repeats
#define pg_var_repeats u.col_var.repeats->repeats
#undef pg_var_nrepeats
#define pg_var_nrepeats u.col_var.repeats->nrepeats
    } u;

    /*
     * Page entries, type and flags are positioned at the end of the WT_PAGE union to reduce cache
     * misses in the row-store search function.
     *
     * The entries field only applies to leaf pages, internal pages use the page-index entries
     * instead.
     */
    uint32_t entries; /* Leaf page entries */

#define WT_PAGE_IS_INTERNAL(page) \
    ((page)->type == WT_PAGE_COL_INT || (page)->type == WT_PAGE_ROW_INT)
#define WT_PAGE_INVALID 0       /* Invalid page */
#define WT_PAGE_BLOCK_MANAGER 1 /* Block-manager page */
#define WT_PAGE_COL_FIX 2       /* Col-store fixed-len leaf */
#define WT_PAGE_COL_INT 3       /* Col-store internal page */
#define WT_PAGE_COL_VAR 4       /* Col-store var-length leaf page */
#define WT_PAGE_OVFL 5          /* Overflow page */
#define WT_PAGE_ROW_INT 6       /* Row-store internal page */
#define WT_PAGE_ROW_LEAF 7      /* Row-store leaf page */
    uint8_t type;               /* Page type */

/* AUTOMATIC FLAG VALUE GENERATION START */
#define WT_PAGE_BUILD_KEYS 0x01u        /* Keys have been built in memory */
#define WT_PAGE_DISK_ALLOC 0x02u        /* Disk image in allocated memory */
#define WT_PAGE_DISK_MAPPED 0x04u       /* Disk image in mapped memory */
#define WT_PAGE_EVICT_LRU 0x08u         /* Page is on the LRU queue */
#define WT_PAGE_EVICT_NO_PROGRESS 0x10u /* Eviction doesn't count as progress */
#define WT_PAGE_OVERFLOW_KEYS 0x20u     /* Page has overflow keys */
#define WT_PAGE_SPLIT_INSERT 0x40u      /* A leaf page was split for append */
#define WT_PAGE_UPDATE_IGNORE 0x80u     /* Ignore updates on page discard */
                                        /* AUTOMATIC FLAG VALUE GENERATION STOP */
    uint8_t flags_atomic;               /* Atomic flags, use F_*_ATOMIC */

    uint8_t unused[2]; /* Unused padding */

/*
 * The page's read generation acts as an LRU value for each page in the
 * tree; it is used by the eviction server thread to select pages to be
 * discarded from the in-memory tree.
 *
 * The read generation is a 64-bit value, if incremented frequently, a
 * 32-bit value could overflow.
 *
 * The read generation is a piece of shared memory potentially read
 * by many threads.  We don't want to update page read generations for
 * in-cache workloads and suffer the cache misses, so we don't simply
 * increment the read generation value on every access.  Instead, the
 * read generation is incremented by the eviction server each time it
 * becomes active.  To avoid incrementing a page's read generation too
 * frequently, it is set to a future point.
 *
 * Because low read generation values have special meaning, and there
 * are places where we manipulate the value, use an initial value well
 * outside of the special range.
 */
#define WT_READGEN_NOTSET 0
#define WT_READGEN_OLDEST 1
#define WT_READGEN_WONT_NEED 2
#define WT_READGEN_EVICT_SOON(readgen) \
    ((readgen) != WT_READGEN_NOTSET && (readgen) < WT_READGEN_START_VALUE)
#define WT_READGEN_START_VALUE 100
#define WT_READGEN_STEP 100
    uint64_t read_gen;

    size_t memory_footprint; /* Memory attached to the page */

    /* Page's on-disk representation: NULL for pages created in memory. */
    const WT_PAGE_HEADER *dsk;

    /* If/when the page is modified, we need lots more information. */
    WT_PAGE_MODIFY *modify;

    /* This is the 64 byte boundary, try to keep hot fields above here. */

    uint64_t cache_create_gen; /* Page create timestamp */
    uint64_t evict_pass_gen;   /* Eviction pass generation */
};

/*
 * WT_PAGE_DISK_OFFSET, WT_PAGE_REF_OFFSET --
 *	Return the offset/pointer of a pointer/offset in a page disk image.
 */
#define WT_PAGE_DISK_OFFSET(page, p) WT_PTRDIFF32(p, (page)->dsk)
#define WT_PAGE_REF_OFFSET(page, o) ((void *)((uint8_t *)((page)->dsk) + (o)))

/*
 * Prepare update states.
 *
 * Prepare update synchronization is based on the state field, which has the
 * following possible states:
 *
 * WT_PREPARE_INIT:
 *	The initial prepare state of either an update or a page_del structure,
 *	indicating a prepare phase has not started yet.
 *	This state has no impact on the visibility of the update's data.
 *
 * WT_PREPARE_INPROGRESS:
 *	Update is in prepared phase.
 *
 * WT_PREPARE_LOCKED:
 *	State is locked as state transition is in progress from INPROGRESS to
 *	RESOLVED. Any reader of the state needs to wait for state transition to
 *	complete.
 *
 * WT_PREPARE_RESOLVED:
 *	Represents the commit state of the prepared update.
 *
 * State Transition:
 * 	From uncommitted -> prepare -> commit:
 * 	INIT --> INPROGRESS --> LOCKED --> RESOLVED
 * 	LOCKED will be a momentary phase during timestamp update.
 *
 * 	From uncommitted -> prepare -> rollback:
 * 	INIT --> INPROGRESS
 * 	Prepare state will not be updated during rollback and will continue to
 * 	have the state as INPROGRESS.
 */
#define WT_PREPARE_INIT              \
    0 /* Must be 0, as structures    \
         will be default initialized \
         with 0. */
#define WT_PREPARE_INPROGRESS 1
#define WT_PREPARE_LOCKED 2
#define WT_PREPARE_RESOLVED 3

/*
 * Page state.
 *
 * Synchronization is based on the WT_REF->state field, which has a number of
 * possible states:
 *
 * WT_REF_DISK:
 *	The initial setting before a page is brought into memory, and set as a
 *	result of page eviction; the page is on disk, and must be read into
 *	memory before use.  WT_REF_DISK has a value of 0 (the default state
 *	after allocating cleared memory).
 *
 * WT_REF_DELETED:
 *	The page is on disk, but has been deleted from the tree; we can delete
 *	row-store leaf pages without reading them if they don't reference
 *	overflow items.
 *
 * WT_REF_LOCKED:
 *	Locked for exclusive access.  In eviction, this page or a parent has
 *	been selected for eviction; once hazard pointers are checked, the page
 *	will be evicted.  When reading a page that was previously deleted, it
 *	is locked until the page is in memory with records marked deleted.  The
 *	thread that set the page to WT_REF_LOCKED has exclusive access, no
 *	other thread may use the WT_REF until the state is changed.
 *
 * WT_REF_MEM:
 *	Set by a reading thread once the page has been read from disk; the page
 *	is in the cache and the page reference is OK.
 *
 * WT_REF_SPLIT:
 *	Set when the page is split; the WT_REF is dead and can no longer be
 *	used.
 *
 * The life cycle of a typical page goes like this: pages are read into memory
 * from disk and their state set to WT_REF_MEM.  When the page is selected for
 * eviction, the page state is set to WT_REF_LOCKED.  In all cases, evicting
 * threads reset the page's state when finished with the page: if eviction was
 * successful (a clean page was discarded, and a dirty page was written to disk
 * and then discarded), the page state is set to WT_REF_DISK; if eviction failed
 * because the page was busy, page state is reset to WT_REF_MEM.
 *
 * Readers check the state field and if it's WT_REF_MEM, they set a hazard
 * pointer to the page, flush memory and re-confirm the page state.  If the
 * page state is unchanged, the reader has a valid reference and can proceed.
 *
 * When an evicting thread wants to discard a page from the tree, it sets the
 * WT_REF_LOCKED state, flushes memory, then checks hazard pointers.  If a
 * hazard pointer is found, state is reset to WT_REF_MEM, restoring the page
 * to the readers.  If the evicting thread does not find a hazard pointer,
 * the page is evicted.
 */

/*
 * WT_PAGE_DELETED --
 *	Related information for truncated pages.
 */
struct __wt_page_deleted {
    volatile uint64_t txnid; /* Transaction ID */

    wt_timestamp_t timestamp; /* Timestamps */
    wt_timestamp_t durable_timestamp;

    /*
     * The state is used for transaction prepare to manage visibility and inheriting prepare state
     * to update_list.
     */
    volatile uint8_t prepare_state; /* Prepare state. */

    uint8_t previous_state; /* Previous state */

    WT_UPDATE **update_list; /* List of updates for abort */
};

/*
 * WT_REF --
 *	A single in-memory page and state information.
 */
struct __wt_ref {
    WT_PAGE *page; /* Page */

    /*
     * When the tree deepens as a result of a split, the home page value changes. Don't cache it, we
     * need to see that change when looking up our slot in the page's index structure.
     */
    WT_PAGE *volatile home;        /* Reference page */
    volatile uint32_t pindex_hint; /* Reference page index hint */

    uint8_t unused[2]; /* Padding: before the flags field so flags can be easily expanded. */

/*
 * Define both internal- and leaf-page flags for now: we only need one, but it provides an easy way
 * to assert a page-type flag is always set (we allocate WT_REFs in lots of places and it's easy to
 * miss one). If we run out of bits in the flags field, remove the internal flag and rewrite tests
 * depending on it to be "!leaf" instead.
 */
/* AUTOMATIC FLAG VALUE GENERATION START */
#define WT_REF_FLAG_INTERNAL 0x1u /* Page is an internal page */
#define WT_REF_FLAG_LEAF 0x2u     /* Page is a leaf page */
#define WT_REF_FLAG_READING 0x4u  /* Page is being read in */
                                  /* AUTOMATIC FLAG VALUE GENERATION STOP */
    uint8_t flags;

#define WT_REF_DISK 0       /* Page is on disk */
#define WT_REF_DELETED 1    /* Page is on disk, but deleted */
#define WT_REF_LOCKED 2     /* Page locked for exclusive access */
#define WT_REF_MEM 3        /* Page is in cache and valid */
#define WT_REF_SPLIT 4      /* Parent page split (WT_REF dead) */
    volatile uint8_t state; /* Page state */

    /*
     * Address: on-page cell if read from backing block, off-page WT_ADDR if instantiated in-memory,
     * or NULL if page created in-memory.
     */
    void *addr;

    /*
     * The child page's key.  Do NOT change this union without reviewing
     * __wt_ref_key.
     */
    union {
        uint64_t recno; /* Column-store: starting recno */
        void *ikey;     /* Row-store: key */
    } key;
#undef ref_recno
#define ref_recno key.recno
#undef ref_ikey
#define ref_ikey key.ikey

    WT_PAGE_DELETED *page_del; /* Deleted page information */

/*
 * In DIAGNOSTIC mode we overwrite the WT_REF on free to force failures. Don't clear the history in
 * that case.
 */
#define WT_REF_CLEAR_SIZE (offsetof(WT_REF, hist))

#define WT_REF_SAVE_STATE_MAX 3
#ifdef HAVE_DIAGNOSTIC
    /* Capture history of ref state changes. */
    struct __wt_ref_hist {
        WT_SESSION_IMPL *session;
        const char *name;
        const char *func;
        uint32_t time_sec;
        uint16_t line;
        uint16_t state;
    } hist[WT_REF_SAVE_STATE_MAX];
    uint64_t histoff;
#define WT_REF_SAVE_STATE(ref, s, f, l)                                   \
    do {                                                                  \
        (ref)->hist[(ref)->histoff].session = session;                    \
        (ref)->hist[(ref)->histoff].name = session->name;                 \
        __wt_seconds32(session, &(ref)->hist[(ref)->histoff].time_sec);   \
        (ref)->hist[(ref)->histoff].func = (f);                           \
        (ref)->hist[(ref)->histoff].line = (uint16_t)(l);                 \
        (ref)->hist[(ref)->histoff].state = (uint16_t)(s);                \
        (ref)->histoff = ((ref)->histoff + 1) % WT_ELEMENTS((ref)->hist); \
    } while (0)
#define WT_REF_SET_STATE(ref, s)                       \
    do {                                               \
        WT_REF_SAVE_STATE(ref, s, __func__, __LINE__); \
        WT_PUBLISH((ref)->state, s);                   \
    } while (0)
#else
#define WT_REF_SET_STATE(ref, s) WT_PUBLISH((ref)->state, s)
#endif
};

/*
 * WT_REF_SIZE is the expected structure size -- we verify the build to ensure the compiler hasn't
 * inserted padding which would break the world.
 */
#ifdef HAVE_DIAGNOSTIC
#define WT_REF_SIZE (48 + WT_REF_SAVE_STATE_MAX * sizeof(WT_REF_HIST) + 8)
#else
#define WT_REF_SIZE 48
#endif

/* A macro wrapper allowing us to remember the callers code location */
#define WT_REF_CAS_STATE(session, ref, old_state, new_state) \
    __wt_ref_cas_state_int(session, ref, old_state, new_state, __func__, __LINE__)

#define WT_REF_LOCK(session, ref, previous_statep)                             \
    do {                                                                       \
        uint8_t __previous_state;                                              \
        for (;; __wt_yield()) {                                                \
            __previous_state = (ref)->state;                                   \
            if (__previous_state != WT_REF_LOCKED &&                           \
              WT_REF_CAS_STATE(session, ref, __previous_state, WT_REF_LOCKED)) \
                break;                                                         \
        }                                                                      \
        *(previous_statep) = __previous_state;                                 \
    } while (0)

#define WT_REF_UNLOCK(ref, state) WT_REF_SET_STATE(ref, state)

/*
 * WT_ROW --
 * Each in-memory page row-store leaf page has an array of WT_ROW structures:
 * this is created from on-page data when a page is read from the file.  It's
 * sorted by key, fixed in size, and starts with a reference to on-page data.
 *
 * Multiple threads of control may be searching the in-memory row-store pages,
 * and the key may be instantiated at any time.  Code must be able to handle
 * both when the key has not been instantiated (the key field points into the
 * page's disk image), and when the key has been instantiated (the key field
 * points outside the page's disk image).  We don't need barriers because the
 * key is updated atomically, but code that reads the key field multiple times
 * is a very, very bad idea.  Specifically, do not do this:
 *
 *	key = rip->key;
 *	if (key_is_on_page(key)) {
 *		cell = rip->key;
 *	}
 *
 * The field is declared volatile (so the compiler knows it shouldn't read it
 * multiple times), and we obscure the field name and use a copy macro in all
 * references to the field (so the code doesn't read it multiple times), all
 * to make sure we don't introduce this bug (again).
 */
struct __wt_row { /* On-page key, on-page cell, or off-page WT_IKEY */
    void *volatile __key;
};
#define WT_ROW_KEY_COPY(rip) ((rip)->__key)
#define WT_ROW_KEY_SET(rip, v) ((rip)->__key) = (void *)(v)

/*
 * WT_ROW_FOREACH --
 *	Walk the entries of an in-memory row-store leaf page.
 */
#define WT_ROW_FOREACH(page, rip, i) \
    for ((i) = (page)->entries, (rip) = (page)->pg_row; (i) > 0; ++(rip), --(i))
#define WT_ROW_FOREACH_REVERSE(page, rip, i)                                             \
    for ((i) = (page)->entries, (rip) = (page)->pg_row + ((page)->entries - 1); (i) > 0; \
         --(rip), --(i))

/*
 * WT_ROW_SLOT --
 *	Return the 0-based array offset based on a WT_ROW reference.
 */
#define WT_ROW_SLOT(page, rip) ((uint32_t)(((WT_ROW *)(rip)) - (page)->pg_row))

/*
 * WT_COL -- Each in-memory variable-length column-store leaf page has an array of WT_COL
 * structures: this is created from on-page data when a page is read from the file. It's fixed in
 * size, and references data on the page.
 */
struct __wt_col {
    /*
     * Variable-length column-store data references are page offsets, not pointers (we boldly
     * re-invent short pointers). The trade-off is 4B per K/V pair on a 64-bit machine vs. a single
     * cycle for the addition of a base pointer. The on-page data is a WT_CELL (same as row-store
     * pages).
     *
     * Obscure the field name, code shouldn't use WT_COL->__col_value, the public interface is
     * WT_COL_PTR and WT_COL_PTR_SET.
     */
    uint32_t __col_value;
};

/*
 * WT_COL_PTR, WT_COL_PTR_SET --
 *	Return/Set a pointer corresponding to the data offset. (If the item does
 * not exist on the page, return a NULL.)
 */
#define WT_COL_PTR(page, cip) WT_PAGE_REF_OFFSET(page, (cip)->__col_value)
#define WT_COL_PTR_SET(cip, value) (cip)->__col_value = (value)

/*
 * WT_COL_FOREACH --
 *	Walk the entries of variable-length column-store leaf page.
 */
#define WT_COL_FOREACH(page, cip, i) \
    for ((i) = (page)->entries, (cip) = (page)->pg_var; (i) > 0; ++(cip), --(i))

/*
 * WT_COL_SLOT --
 *	Return the 0-based array offset based on a WT_COL reference.
 */
#define WT_COL_SLOT(page, cip) ((uint32_t)(((WT_COL *)(cip)) - (page)->pg_var))

/*
 * WT_IKEY --
 *	Instantiated key: row-store keys are usually prefix compressed and
 *	sometimes Huffman encoded or overflow objects.  Normally, a row-store
 *	page in-memory key points to the on-page WT_CELL, but in some cases,
 *	we instantiate the key in memory, in which case the row-store page
 *	in-memory key points to a WT_IKEY structure.
 */
struct __wt_ikey {
    uint32_t size; /* Key length */

    /*
     * If we no longer point to the key's on-page WT_CELL, we can't find its
     * related value.  Save the offset of the key cell in the page.
     *
     * Row-store cell references are page offsets, not pointers (we boldly
     * re-invent short pointers).  The trade-off is 4B per K/V pair on a
     * 64-bit machine vs. a single cycle for the addition of a base pointer.
     */
    uint32_t cell_offset;

/* The key bytes immediately follow the WT_IKEY structure. */
#define WT_IKEY_DATA(ikey) ((void *)((uint8_t *)(ikey) + sizeof(WT_IKEY)))
};

/*
 * WT_UPDATE --
 *	Entries on leaf pages can be updated, either modified or deleted.
 *	Updates to entries referenced from the WT_ROW and WT_COL arrays are
 *	stored in the page's WT_UPDATE array.  When the first element on a page
 *	is updated, the WT_UPDATE array is allocated, with one slot for every
 *	existing element in the page.  A slot points to a WT_UPDATE structure;
 *	if more than one update is done for an entry, WT_UPDATE structures are
 *	formed into a forward-linked list.
 */
struct __wt_update {
    volatile uint64_t txnid; /* transaction ID */

    wt_timestamp_t durable_ts; /* timestamps */
    wt_timestamp_t start_ts;

    WT_UPDATE *next; /* forward-linked list */

    uint32_t size; /* data length */

#define WT_UPDATE_INVALID 0   /* diagnostic check */
#define WT_UPDATE_MODIFY 1    /* partial-update modify value */
#define WT_UPDATE_RESERVE 2   /* reserved */
#define WT_UPDATE_STANDARD 3  /* complete value */
#define WT_UPDATE_TOMBSTONE 4 /* deleted */
    uint8_t type;             /* type (one byte to conserve memory) */

/* If the update includes a complete value. */
#define WT_UPDATE_DATA_VALUE(upd) \
    ((upd)->type == WT_UPDATE_STANDARD || (upd)->type == WT_UPDATE_TOMBSTONE)

    /*
     * The update state is used for transaction prepare to manage visibility and transitioning
     * update structure state safely.
     */
    volatile uint8_t prepare_state; /* prepare state */

/* AUTOMATIC FLAG VALUE GENERATION START */
<<<<<<< HEAD
#define WT_UPDATE_HS 0x01u                       /* Update has been written to history store. */
#define WT_UPDATE_MASKED_BY_NON_TS_UPDATE 0x02u  /* Update masked by updates without timestamp. */
#define WT_UPDATE_PREPARE_RESTORED_FROM_DS 0x04u /* Prepared update restored from data store. */
#define WT_UPDATE_RESTORED_FAST_TRUNCATE 0x08u   /* Fast truncate instantiation */
=======
#define WT_UPDATE_CLEARED_HS 0x01u               /* Update that cleared the history store. */
#define WT_UPDATE_HS 0x02u                       /* Update has been written to history store. */
#define WT_UPDATE_OBSOLETE 0x04u                 /* Update that is obsolete. */
#define WT_UPDATE_PREPARE_RESTORED_FROM_DS 0x08u /* Prepared update restored from data store. */
>>>>>>> 006776a8
#define WT_UPDATE_RESTORED_FROM_DS 0x10u         /* Update restored from data store. */
#define WT_UPDATE_RESTORED_FROM_HS 0x20u         /* Update restored from history store. */
                                                 /* AUTOMATIC FLAG VALUE GENERATION STOP */
    uint8_t flags;

    /*
     * Zero or more bytes of value (the payload) immediately follows the WT_UPDATE structure. We use
     * a C99 flexible array member which has the semantics we want.
     */
    uint8_t data[]; /* start of the data */
};

/*
 * WT_UPDATE_SIZE is the expected structure size excluding the payload data -- we verify the build
 * to ensure the compiler hasn't inserted padding.
 */
#define WT_UPDATE_SIZE 39

/*
 * The memory size of an update: include some padding because this is such a common case that
 * overhead of tiny allocations can swamp our cache overhead calculation.
 */
#define WT_UPDATE_MEMSIZE(upd) WT_ALIGN(WT_UPDATE_SIZE + (upd)->size, 32)

/*
 * WT_UPDATE_VALUE --
 *
 * A generic representation of an update's value regardless of where it exists. This structure is
 * used to represent both in-memory updates and updates that don't exist in an update list such as
 * reconstructed modify updates, updates in the history store and onpage values.
 *
 * The skip buffer flag is an optimization for callers of various read functions to communicate that
 * they just want to check that an update exists and not read its underlying value. This means that
 * the read functions can avoid the performance penalty of reconstructing modifies.
 */
struct __wt_update_value {
    WT_ITEM buf;
    WT_TIME_WINDOW tw;
    uint8_t type;
    bool skip_buf;
};

/*
 * WT_WITH_UPDATE_VALUE_SKIP_BUF --
 *
 * A helper macro to use for calling read functions when we're checking for the existence of a given
 * key. This means that read functions can avoid the performance penalty of reconstructing modifies.
 */
#define WT_WITH_UPDATE_VALUE_SKIP_BUF(op) \
    do {                                  \
        cbt->upd_value->skip_buf = true;  \
        op;                               \
        cbt->upd_value->skip_buf = false; \
    } while (0)

/*
 * WT_MAX_MODIFY_UPDATE, WT_MODIFY_VECTOR_STACK_SIZE
 *	Limit update chains value to avoid penalizing reads and permit truncation. Having a smaller
 * value will penalize the cases when history has to be maintained, resulting in multiplying cache
 * pressure.
 *
 * When threads race modifying a record, we can end up with more than the usual maximum number of
 * modifications in an update list. We use small vectors of modify updates in a couple of places to
 * avoid heap allocation, add a few additional slots to that array.
 */
#define WT_MAX_MODIFY_UPDATE 10
#define WT_MODIFY_VECTOR_STACK_SIZE (WT_MAX_MODIFY_UPDATE + 10)

/*
 * WT_MODIFY_VECTOR --
 * 	A resizable array for storing modify updates. The allocation strategy is similar to that of
 *	llvm::SmallVector<T> where we keep space on the stack for the regular case but fall back to
 *	dynamic allocation as needed.
 */
struct __wt_modify_vector {
    WT_SESSION_IMPL *session;
    WT_UPDATE *list[WT_MODIFY_VECTOR_STACK_SIZE];
    WT_UPDATE **listp;
    size_t allocated_bytes;
    size_t size;
};

/*
 * WT_MODIFY_MEM_FRACTION
 *	Limit update chains to a fraction of the base document size.
 */
#define WT_MODIFY_MEM_FRACTION 10

/*
 * WT_INSERT --
 *
 * Row-store leaf pages support inserts of new K/V pairs. When the first K/V pair is inserted, the
 * WT_INSERT_HEAD array is allocated, with one slot for every existing element in the page, plus one
 * additional slot. A slot points to a WT_INSERT_HEAD structure for the items which sort after the
 * WT_ROW element that references it and before the subsequent WT_ROW element; the skiplist
 * structure has a randomly chosen depth of next pointers in each inserted node.
 *
 * The additional slot is because it's possible to insert items smaller than any existing key on the
 * page: for that reason, the first slot of the insert array holds keys smaller than any other key
 * on the page.
 *
 * In column-store variable-length run-length encoded pages, a single indx entry may reference a
 * large number of records, because there's a single on-page entry representing many identical
 * records. (We don't expand those entries when the page comes into memory, as that would require
 * resources as pages are moved to/from the cache, including read-only files.) Instead, a single
 * indx entry represents all of the identical records originally found on the page.
 *
 * Modifying (or deleting) run-length encoded column-store records is hard because the page's entry
 * no longer references a set of identical items. We handle this by "inserting" a new entry into the
 * insert array, with its own record number. (This is the only case where it's possible to insert
 * into a column-store: only appends are allowed, as insert requires re-numbering subsequent
 * records. Berkeley DB did support mutable records, but it won't scale and it isn't useful enough
 * to re-implement, IMNSHO.)
 */
struct __wt_insert {
    WT_UPDATE *upd; /* value */

    union {
        uint64_t recno; /* column-store record number */
        struct {
            uint32_t offset; /* row-store key data start */
            uint32_t size;   /* row-store key data size */
        } key;
    } u;

#define WT_INSERT_KEY_SIZE(ins) (((WT_INSERT *)(ins))->u.key.size)
#define WT_INSERT_KEY(ins) ((void *)((uint8_t *)(ins) + ((WT_INSERT *)(ins))->u.key.offset))
#define WT_INSERT_RECNO(ins) (((WT_INSERT *)(ins))->u.recno)

    WT_INSERT *next[0]; /* forward-linked skip list */
};

/*
 * Skiplist helper macros.
 */
#define WT_SKIP_FIRST(ins_head) \
    (((ins_head) == NULL) ? NULL : ((WT_INSERT_HEAD *)(ins_head))->head[0])
#define WT_SKIP_LAST(ins_head) \
    (((ins_head) == NULL) ? NULL : ((WT_INSERT_HEAD *)(ins_head))->tail[0])
#define WT_SKIP_NEXT(ins) ((ins)->next[0])
#define WT_SKIP_FOREACH(ins, ins_head) \
    for ((ins) = WT_SKIP_FIRST(ins_head); (ins) != NULL; (ins) = WT_SKIP_NEXT(ins))

/*
 * Atomically allocate and swap a structure or array into place.
 */
#define WT_PAGE_ALLOC_AND_SWAP(s, page, dest, v, count)                      \
    do {                                                                     \
        if (((v) = (dest)) == NULL) {                                        \
            WT_ERR(__wt_calloc_def(s, count, &(v)));                         \
            if (__wt_atomic_cas_ptr(&(dest), NULL, v))                       \
                __wt_cache_page_inmem_incr(s, page, (count) * sizeof(*(v))); \
            else                                                             \
                __wt_free(s, v);                                             \
        }                                                                    \
    } while (0)

/*
 * WT_INSERT_HEAD --
 * 	The head of a skiplist of WT_INSERT items.
 */
struct __wt_insert_head {
    WT_INSERT *head[WT_SKIP_MAXDEPTH]; /* first item on skiplists */
    WT_INSERT *tail[WT_SKIP_MAXDEPTH]; /* last item on skiplists */
};

/*
 * The row-store leaf page insert lists are arrays of pointers to structures, and may not exist. The
 * following macros return an array entry if the array of pointers and the specific structure exist,
 * else NULL.
 */
#define WT_ROW_INSERT_SLOT(page, slot)                                  \
    ((page)->modify == NULL || (page)->modify->mod_row_insert == NULL ? \
        NULL :                                                          \
        (page)->modify->mod_row_insert[slot])
#define WT_ROW_INSERT(page, ip) WT_ROW_INSERT_SLOT(page, WT_ROW_SLOT(page, ip))
#define WT_ROW_UPDATE(page, ip)                                         \
    ((page)->modify == NULL || (page)->modify->mod_row_update == NULL ? \
        NULL :                                                          \
        (page)->modify->mod_row_update[WT_ROW_SLOT(page, ip)])
/*
 * WT_ROW_INSERT_SMALLEST references an additional slot past the end of the
 * "one per WT_ROW slot" insert array.  That's because the insert array requires
 * an extra slot to hold keys that sort before any key found on the original
 * page.
 */
#define WT_ROW_INSERT_SMALLEST(page)                                    \
    ((page)->modify == NULL || (page)->modify->mod_row_insert == NULL ? \
        NULL :                                                          \
        (page)->modify->mod_row_insert[(page)->entries])

/*
 * The column-store leaf page update lists are arrays of pointers to structures, and may not exist.
 * The following macros return an array entry if the array of pointers and the specific structure
 * exist, else NULL.
 */
#define WT_COL_UPDATE_SLOT(page, slot)                                  \
    ((page)->modify == NULL || (page)->modify->mod_col_update == NULL ? \
        NULL :                                                          \
        (page)->modify->mod_col_update[slot])
#define WT_COL_UPDATE(page, ip) WT_COL_UPDATE_SLOT(page, WT_COL_SLOT(page, ip))

/*
 * WT_COL_UPDATE_SINGLE is a single WT_INSERT list, used for any fixed-length column-store updates
 * for a page.
 */
#define WT_COL_UPDATE_SINGLE(page) WT_COL_UPDATE_SLOT(page, 0)

/*
 * WT_COL_APPEND is an WT_INSERT list, used for fixed- and variable-length appends.
 */
#define WT_COL_APPEND(page)                                             \
    ((page)->modify == NULL || (page)->modify->mod_col_append == NULL ? \
        NULL :                                                          \
        (page)->modify->mod_col_append[0])

/* WT_FIX_FOREACH walks fixed-length bit-fields on a disk page. */
#define WT_FIX_FOREACH(btree, dsk, v, i)                                     \
    for ((i) = 0, (v) = (i) < (dsk)->u.entries ?                             \
           __bit_getv(WT_PAGE_HEADER_BYTE(btree, dsk), 0, (btree)->bitcnt) : \
           0;                                                                \
         (i) < (dsk)->u.entries; ++(i), (v) = (i) < (dsk)->u.entries ?       \
           __bit_getv(WT_PAGE_HEADER_BYTE(btree, dsk), i, (btree)->bitcnt) : \
           0)

/*
 * Manage split generation numbers. Splits walk the list of sessions to check when it is safe to
 * free structures that have been replaced. We also check that list periodically (e.g., when
 * wrapping up a transaction) to free any memory we can.
 *
 * Before a thread enters code that will examine page indexes (which are swapped out by splits), it
 * publishes a copy of the current split generation into its session. Don't assume that threads
 * never re-enter this code: if we already have a split generation, leave it alone. If our caller is
 * examining an index, we don't want the oldest split generation to move forward and potentially
 * free it.
 */
#define WT_ENTER_PAGE_INDEX(session)                                         \
    do {                                                                     \
        uint64_t __prev_split_gen = __wt_session_gen(session, WT_GEN_SPLIT); \
        if (__prev_split_gen == 0)                                           \
            __wt_session_gen_enter(session, WT_GEN_SPLIT);

#define WT_LEAVE_PAGE_INDEX(session)                   \
    if (__prev_split_gen == 0)                         \
        __wt_session_gen_leave(session, WT_GEN_SPLIT); \
    }                                                  \
    while (0)

#define WT_WITH_PAGE_INDEX(session, e) \
    WT_ENTER_PAGE_INDEX(session);      \
    (e);                               \
    WT_LEAVE_PAGE_INDEX(session)<|MERGE_RESOLUTION|>--- conflicted
+++ resolved
@@ -1074,17 +1074,10 @@
     volatile uint8_t prepare_state; /* prepare state */
 
 /* AUTOMATIC FLAG VALUE GENERATION START */
-<<<<<<< HEAD
-#define WT_UPDATE_HS 0x01u                       /* Update has been written to history store. */
-#define WT_UPDATE_MASKED_BY_NON_TS_UPDATE 0x02u  /* Update masked by updates without timestamp. */
-#define WT_UPDATE_PREPARE_RESTORED_FROM_DS 0x04u /* Prepared update restored from data store. */
-#define WT_UPDATE_RESTORED_FAST_TRUNCATE 0x08u   /* Fast truncate instantiation */
-=======
 #define WT_UPDATE_CLEARED_HS 0x01u               /* Update that cleared the history store. */
 #define WT_UPDATE_HS 0x02u                       /* Update has been written to history store. */
 #define WT_UPDATE_OBSOLETE 0x04u                 /* Update that is obsolete. */
 #define WT_UPDATE_PREPARE_RESTORED_FROM_DS 0x08u /* Prepared update restored from data store. */
->>>>>>> 006776a8
 #define WT_UPDATE_RESTORED_FROM_DS 0x10u         /* Update restored from data store. */
 #define WT_UPDATE_RESTORED_FROM_HS 0x20u         /* Update restored from history store. */
                                                  /* AUTOMATIC FLAG VALUE GENERATION STOP */
