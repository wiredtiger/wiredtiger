/*-
 * Copyright (c) 2014-2019 MongoDB, Inc.
 * Copyright (c) 2008-2014 WiredTiger, Inc.
 *	All rights reserved.
 *
 * See the file LICENSE for redistribution information.
 */

#define WT_RECNO_OOB 0 /* Illegal record number */

/* AUTOMATIC FLAG VALUE GENERATION START */
#define WT_READ_CACHE 0x0001u
#define WT_READ_DELETED_CHECK 0x0002u
#define WT_READ_DELETED_SKIP 0x0004u
#define WT_READ_IGNORE_CACHE_SIZE 0x0008u
#define WT_READ_LOOKASIDE 0x0010u
#define WT_READ_NOTFOUND_OK 0x0020u
#define WT_READ_NO_GEN 0x0040u
#define WT_READ_NO_SPLIT 0x0080u
#define WT_READ_NO_WAIT 0x0100u
#define WT_READ_PREV 0x0200u
#define WT_READ_RESTART_OK 0x0400u
#define WT_READ_SKIP_INTL 0x0800u
#define WT_READ_TRUNCATE 0x1000u
#define WT_READ_WONT_NEED 0x2000u
/* AUTOMATIC FLAG VALUE GENERATION STOP */

/* AUTOMATIC FLAG VALUE GENERATION START */
#define WT_REC_CHECKPOINT 0x01u
#define WT_REC_EVICT 0x02u
#define WT_REC_IN_MEMORY 0x04u
#define WT_REC_LOOKASIDE 0x08u
#define WT_REC_SCRUB 0x10u
#define WT_REC_UPDATE_RESTORE 0x20u
#define WT_REC_VISIBILITY_ERR 0x40u
#define WT_REC_VISIBLE_ALL 0x80u
/* AUTOMATIC FLAG VALUE GENERATION STOP */

/*
 * WT_PAGE_HEADER --
 *	Blocks have a common header, a WT_PAGE_HEADER structure followed by a
 * block-manager specific structure.
 */
struct __wt_page_header {
    /*
     * The record number of the first record of the page is stored on disk so we can figure out
     * where the column-store leaf page fits into the key space during salvage.
     */
    uint64_t recno; /* 00-07: column-store starting recno */

    /*
     * We maintain page write-generations in the non-transactional case as that's how salvage can
     * determine the most recent page between pages overlapping the same key range.
     */
    uint64_t write_gen; /* 08-15: write generation */

    /*
     * The page's in-memory size isn't rounded or aligned, it's the actual number of bytes the
     * disk-image consumes when instantiated in memory.
     */
    uint32_t mem_size; /* 16-19: in-memory page size */

    union {
        uint32_t entries; /* 20-23: number of cells on page */
        uint32_t datalen; /* 20-23: overflow data length */
    } u;

    uint8_t type; /* 24: page type */

/*
 * No automatic generation: flag values cannot change, they're written to disk.
 */
#define WT_PAGE_COMPRESSED 0x01u   /* Page is compressed on disk */
#define WT_PAGE_EMPTY_V_ALL 0x02u  /* Page has all zero-length values */
#define WT_PAGE_EMPTY_V_NONE 0x04u /* Page has no zero-length values */
#define WT_PAGE_ENCRYPTED 0x08u    /* Page is encrypted on disk */
#define WT_PAGE_LAS_UPDATE 0x10u   /* Page updates in lookaside store */
    uint8_t flags;                 /* 25: flags */

    /* A byte of padding, positioned to be added to the flags. */
    uint8_t unused; /* 26: unused padding */

#define WT_PAGE_VERSION_ORIG 0 /* Original version */
#define WT_PAGE_VERSION_TS 1   /* Timestamps added */
    uint8_t version;           /* 27: version */
};
/*
 * WT_PAGE_HEADER_SIZE is the number of bytes we allocate for the structure: if the compiler inserts
 * padding it will break the world.
 */
#define WT_PAGE_HEADER_SIZE 28

/*
 * __wt_page_header_byteswap --
 *     Handle big- and little-endian transformation of a page header.
 */
static inline void
__wt_page_header_byteswap(WT_PAGE_HEADER *dsk)
{
#ifdef WORDS_BIGENDIAN
    dsk->recno = __wt_bswap64(dsk->recno);
    dsk->write_gen = __wt_bswap64(dsk->write_gen);
    dsk->mem_size = __wt_bswap32(dsk->mem_size);
    dsk->u.entries = __wt_bswap32(dsk->u.entries);
#else
    WT_UNUSED(dsk);
#endif
}

/*
 * The block-manager specific information immediately follows the WT_PAGE_HEADER structure.
 */
#define WT_BLOCK_HEADER_REF(dsk) ((void *)((uint8_t *)(dsk) + WT_PAGE_HEADER_SIZE))

/*
 * WT_PAGE_HEADER_BYTE --
 * WT_PAGE_HEADER_BYTE_SIZE --
 *	The first usable data byte on the block (past the combined headers).
 */
#define WT_PAGE_HEADER_BYTE_SIZE(btree) ((u_int)(WT_PAGE_HEADER_SIZE + (btree)->block_header))
#define WT_PAGE_HEADER_BYTE(btree, dsk) \
    ((void *)((uint8_t *)(dsk) + WT_PAGE_HEADER_BYTE_SIZE(btree)))

/*
 * WT_ADDR --
 *	An in-memory structure to hold a block's location.
 */
struct __wt_addr {
    /* Validity window */
    wt_timestamp_t newest_durable_ts;
    wt_timestamp_t oldest_start_ts;
    uint64_t oldest_start_txn;
    wt_timestamp_t newest_stop_ts;
    uint64_t newest_stop_txn;

    uint8_t *addr; /* Block-manager's cookie */
    uint8_t size;  /* Block-manager's cookie length */

#define WT_ADDR_INT 1     /* Internal page */
#define WT_ADDR_LEAF 2    /* Leaf page */
#define WT_ADDR_LEAF_NO 3 /* Leaf page, no overflow */
    uint8_t type;

    /*
     * If an address is both as an address for the previous and the current multi-block
     * reconciliations, that is, a block we're writing matches the block written the last time, it
     * will appear in both the current boundary points as well as the page modification's list of
     * previous blocks. The reuse flag is how we know that's happening so the block is treated
     * correctly (not free'd on error, for example).
     */
    uint8_t reuse;
};

/*
 * Overflow tracking for reuse: When a page is reconciled, we write new K/V overflow items. If pages
 * are reconciled multiple times, we need to know if we've already written a particular overflow
 * record (so we don't write it again), as well as if we've modified an overflow record previously
 * written (in which case we want to write a new record and discard blocks used by the previously
 * written record). Track overflow records written for the page, storing the values in a skiplist
 * with the record's value as the "key".
 */
struct __wt_ovfl_reuse {
    uint32_t value_offset; /* Overflow value offset */
    uint32_t value_size;   /* Overflow value size */
    uint8_t addr_offset;   /* Overflow addr offset */
    uint8_t addr_size;     /* Overflow addr size */

/*
 * On each page reconciliation, we clear the entry's in-use flag, and
 * reset it as the overflow record is re-used.  After reconciliation
 * completes, unused skiplist entries are discarded, along with their
 * underlying blocks.
 *
 * On each page reconciliation, set the just-added flag for each new
 * skiplist entry; if reconciliation fails for any reason, discard the
 * newly added skiplist entries, along with their underlying blocks.
 */
/* AUTOMATIC FLAG VALUE GENERATION START */
#define WT_OVFL_REUSE_INUSE 0x1u
#define WT_OVFL_REUSE_JUST_ADDED 0x2u
    /* AUTOMATIC FLAG VALUE GENERATION STOP */
    uint8_t flags;

/*
 * The untyped address immediately follows the WT_OVFL_REUSE structure, the untyped value
 * immediately follows the address.
 */
#define WT_OVFL_REUSE_ADDR(p) ((void *)((uint8_t *)(p) + (p)->addr_offset))
#define WT_OVFL_REUSE_VALUE(p) ((void *)((uint8_t *)(p) + (p)->value_offset))

    WT_OVFL_REUSE *next[0]; /* Forward-linked skip list */
};

/*
 * Lookaside table support: when a page is being reconciled for eviction and has updates that might
 * be required by earlier readers in the system, the updates are written into a lookaside table, and
 * restored as necessary if the page is read.
 *
 * The first part of the key is comprised of a file ID, record key (byte-string for row-store,
 * record number for column-store) and timestamp. This allows us to search efficiently for a given
 * record key and read timestamp combination. The last part of the key is the transaction ID to
 * account for updates that don't have a timestamp associated with them. Since the transaction ID is
 * monotonically increasing, this will keep them in order.
 * The value is the WT_UPDATE structure's:
 * 	- durable timestamp
 * 	- update's prepare state
 *	- update type
 *	- value.
 *
 * As the key for the lookaside table is different for row- and column-store, we store both key
 * types in a WT_ITEM, building/parsing them in the code, because otherwise we'd need two lookaside
 * files with different key formats. We could make the lookaside table's key standard by moving the
 * source key into the lookaside table value, but that doesn't make the coding any simpler, and it
 * makes the lookaside table's value more likely to overflow the page size when the row-store key is
 * relatively large.
 */
#ifdef HAVE_BUILTIN_EXTENSION_SNAPPY
#define WT_LOOKASIDE_COMPRESSOR "snappy"
#else
#define WT_LOOKASIDE_COMPRESSOR "none"
#endif
#define WT_LAS_CONFIG                                                             \
    "key_format=" WT_UNCHECKED_STRING(IuQQ) ",value_format=" WT_UNCHECKED_STRING( \
      QBBu) ",block_compressor=" WT_LOOKASIDE_COMPRESSOR                          \
            ",leaf_value_max=64MB"                                                \
            ",prefix_compression=true"

/*
 * WT_PAGE_LOOKASIDE --
 *	Information for on-disk pages with lookaside entries.
 *
 * This information is used to decide whether history evicted to lookaside is
 * needed for a read, and when it is no longer needed at all. We track the
 * newest update written to the disk image in `max_ondisk_ts`, and the oldest
 * update skipped to choose the on-disk version in `min_skipped_ts`.  If no
 * updates were skipped, then the disk image contains the newest versions of
 * all updates and `min_skipped_ts == WT_TS_MAX`.
 *
 * For reads without a timestamp, we check that there are no skipped updates
 * and that the reader's snapshot can see everything on disk.
 *
 * For readers with a timestamp, it is safe to ignore lookaside if either
 * (a) there are no skipped updates and everything on disk is visible, or
 * (b) everything on disk is visible, and the minimum skipped update is in
 * the future of the reader.
 */
struct __wt_page_lookaside {
<<<<<<< HEAD
    uint64_t max_txn;                          /* Maximum transaction ID */
    uint64_t unstable_txn;                     /* First transaction ID not on page */
    wt_timestamp_t max_timestamp;              /* Maximum timestamp */
    wt_timestamp_t unstable_timestamp;         /* First timestamp not on page */
    wt_timestamp_t unstable_durable_timestamp; /* First durable timestamp not on page */
    bool has_prepares;                         /* One or more updates are prepared */
    bool skew_newest;                          /* Page image has newest versions */
    bool has_las;                              /* The page has lookaside content on disk */
    WT_ITEM max_las_key;                       /* The maximum key in the LAS for the page */
    WT_ITEM min_las_key;                       /* The minimum key in the LAS for the page */
=======
    uint64_t max_txn;              /* Maximum transaction ID */
    wt_timestamp_t max_ondisk_ts;  /* Maximum timestamp on disk */
    wt_timestamp_t min_skipped_ts; /* Skipped in favor of disk version */
    bool has_las;                  /* The page has lookaside content on disk */
    bool has_prepares;             /* One or more updates are prepared */
    WT_ITEM max_las_key;           /* The maximum key in the LAS for the page */
    WT_ITEM min_las_key;           /* The minimum key in the LAS for the page */
>>>>>>> 1ac20600
    struct __wt_birthmark_details {
        WT_ITEM key;
        uint64_t txnid;
        wt_timestamp_t durable_ts;
        wt_timestamp_t start_ts;
        uint8_t prepare_state;
        bool instantiated;
    } * birthmarks;          /* Birthmark details for a record */
    uint64_t birthmarks_cnt; /* Count of birthmark records */
};

/*
 * WT_PAGE_MODIFY --
 *	When a page is modified, there's additional information to maintain.
 */
struct __wt_page_modify {
    /* The first unwritten transaction ID (approximate). */
    uint64_t first_dirty_txn;

    /* The transaction state last time eviction was attempted. */
    uint64_t last_evict_pass_gen;
    uint64_t last_eviction_id;
    wt_timestamp_t last_eviction_timestamp;

#ifdef HAVE_DIAGNOSTIC
    /* Check that transaction time moves forward. */
    uint64_t last_oldest_id;
#endif

    /* Avoid checking for obsolete updates during checkpoints. */
    uint64_t obsolete_check_txn;
    wt_timestamp_t obsolete_check_timestamp;

    /* The largest transaction seen on the page by reconciliation. */
    uint64_t rec_max_txn;
    wt_timestamp_t rec_max_timestamp;

    /* Stable timestamp at last reconciliation. */
    wt_timestamp_t last_stable_timestamp;

    /* The largest update transaction ID (approximate). */
    uint64_t update_txn;

    /* Dirty bytes added to the cache. */
    size_t bytes_dirty;

    /*
     * When pages are reconciled, the result is one or more replacement
     * blocks.  A replacement block can be in one of two states: it was
     * written to disk, and so we have a block address, or it contained
     * unresolved modifications and we have a disk image for it with a
     * list of those unresolved modifications.  The former is the common
     * case: we only build lists of unresolved modifications when we're
     * evicting a page, and we only expect to see unresolved modifications
     * on a page being evicted in the case of a hot page that's too large
     * to keep in memory as it is.  In other words, checkpoints will skip
     * unresolved modifications, and will write the blocks rather than
     * build lists of unresolved modifications.
     *
     * Ugly union/struct layout to conserve memory, we never have both
     * a replace address and multiple replacement blocks.
     */
    union {
        struct { /* Single, written replacement block */
            WT_ADDR replace;

            /*
             * A disk image that may or may not have been written, used to re-instantiate the page
             * in memory.
             */
            void *disk_image;

            /* The page has lookaside entries. */
            WT_PAGE_LOOKASIDE page_las;
        } r;
#undef mod_replace
#define mod_replace u1.r.replace
#undef mod_disk_image
#define mod_disk_image u1.r.disk_image
#undef mod_page_las
#define mod_page_las u1.r.page_las

        struct { /* Multiple replacement blocks */
            struct __wt_multi {
                /*
                 * Block's key: either a column-store record number or a row-store variable length
                 * byte string.
                 */
                union {
                    uint64_t recno;
                    WT_IKEY *ikey;
                } key;

                /*
                 * A disk image that may or may not have been written, used to re-instantiate the
                 * page in memory.
                 */
                void *disk_image;

                /*
                 * List of unresolved updates. Updates are either a row-store
                 * insert or update list, or column-store insert list. When
                 * creating lookaside records, there is an additional value,
                 * the committed item's transaction information.
                 *
                 * If there are unresolved updates, the block wasn't written and
                 * there will always be a disk image.
                 */
                struct __wt_save_upd {
                    WT_INSERT *ins; /* Insert list reference */
                    WT_ROW *ripcip; /* Original on-page reference */
                    WT_UPDATE *onpage_upd;
                } * supd;
                uint32_t supd_entries;

                /*
                 * Disk image was written: address, size and checksum. On subsequent reconciliations
                 * of this page, we avoid writing the block if it's unchanged by comparing size and
                 * checksum; the reuse flag is set when the block is unchanged and we're reusing a
                 * previous address.
                 */
                WT_ADDR addr;
                uint32_t size;
                uint32_t checksum;

                WT_PAGE_LOOKASIDE page_las;
            } * multi;
            uint32_t multi_entries; /* Multiple blocks element count */
        } m;
#undef mod_multi
#define mod_multi u1.m.multi
#undef mod_multi_entries
#define mod_multi_entries u1.m.multi_entries
    } u1;

    /*
     * Internal pages need to be able to chain root-page splits and have a
     * special transactional eviction requirement.  Column-store leaf pages
     * need update and append lists.
     *
     * Ugly union/struct layout to conserve memory, a page is either a leaf
     * page or an internal page.
     */
    union {
        struct {
            /*
             * When a root page splits, we create a new page and write it; the new page can also
             * split and so on, and we continue this process until we write a single replacement
             * root page. We use the root split field to track the list of created pages so they can
             * be discarded when no longer needed.
             */
            WT_PAGE *root_split; /* Linked list of root split pages */
        } intl;
#undef mod_root_split
#define mod_root_split u2.intl.root_split
        struct {
            /*
             * Appended items to column-stores: there is only a single one of these active at a time
             * per column-store tree.
             */
            WT_INSERT_HEAD **append;

            /*
             * Updated items in column-stores: variable-length RLE entries can expand to multiple
             * entries which requires some kind of list we can expand on demand. Updated items in
             * fixed-length files could be done based on an WT_UPDATE array as in row-stores, but
             * there can be a very large number of bits on a single page, and the cost of the
             * WT_UPDATE array would be huge.
             */
            WT_INSERT_HEAD **update;

            /*
             * Split-saved last column-store page record. If a column-store page is split, we save
             * the first record number moved so that during reconciliation we know the page's last
             * record and can write any implicitly created deleted records for the page.
             */
            uint64_t split_recno;
        } column_leaf;
#undef mod_col_append
#define mod_col_append u2.column_leaf.append
#undef mod_col_update
#define mod_col_update u2.column_leaf.update
#undef mod_col_split_recno
#define mod_col_split_recno u2.column_leaf.split_recno
        struct {
            /* Inserted items for row-store. */
            WT_INSERT_HEAD **insert;

            /* Updated items for row-stores. */
            WT_UPDATE **update;
        } row_leaf;
#undef mod_row_insert
#define mod_row_insert u2.row_leaf.insert
#undef mod_row_update
#define mod_row_update u2.row_leaf.update
    } u2;

    /*
     * Overflow record tracking for reconciliation. We assume overflow records are relatively rare,
     * so we don't allocate the structures to track them until we actually see them in the data.
     */
    struct __wt_ovfl_track {
        /*
         * Overflow key/value address/byte-string pairs we potentially reuse each time we reconcile
         * the page.
         */
        WT_OVFL_REUSE *ovfl_reuse[WT_SKIP_MAXDEPTH];

        /*
         * Overflow key/value addresses to be discarded from the block manager after reconciliation
         * completes successfully.
         */
        WT_CELL **discard;
        size_t discard_entries;
        size_t discard_allocated;

        /* Cached overflow value cell/update address pairs. */
        struct {
            WT_CELL *cell;
            uint8_t *data;
            size_t size;
        } * remove;
        size_t remove_allocated;
        uint32_t remove_next;
    } * ovfl_track;

#define WT_PAGE_LOCK(s, p) __wt_spin_lock((s), &(p)->modify->page_lock)
#define WT_PAGE_TRYLOCK(s, p) __wt_spin_trylock((s), &(p)->modify->page_lock)
#define WT_PAGE_UNLOCK(s, p) __wt_spin_unlock((s), &(p)->modify->page_lock)
    WT_SPINLOCK page_lock; /* Page's spinlock */

/*
 * The page state is incremented when a page is modified.
 *
 * WT_PAGE_CLEAN --
 *	The page is clean.
 * WT_PAGE_DIRTY_FIRST --
 *	The page is in this state after the first operation that marks a
 *	page dirty, or when reconciliation is checking to see if it has
 *	done enough work to be able to mark the page clean.
 * WT_PAGE_DIRTY --
 *	Two or more updates have been added to the page.
 */
#define WT_PAGE_CLEAN 0
#define WT_PAGE_DIRTY_FIRST 1
#define WT_PAGE_DIRTY 2
    uint32_t page_state;

#define WT_PM_REC_EMPTY 1      /* Reconciliation: no replacement */
#define WT_PM_REC_MULTIBLOCK 2 /* Reconciliation: multiple blocks */
#define WT_PM_REC_REPLACE 3    /* Reconciliation: single block */
    uint8_t rec_result;        /* Reconciliation state */

#define WT_PAGE_RS_LOOKASIDE 0x1
#define WT_PAGE_RS_RESTORED 0x2
    uint8_t restore_state; /* Created by restoring updates */
};

/*
 * WT_COL_RLE --
 *	Variable-length column-store pages have an array of page entries with
 *	RLE counts greater than 1 when reading the page, so it's not necessary
 *	to walk the page counting records to find a specific entry. We can do a
 *	binary search in this array, then an offset calculation to find the
 *	cell.
 */
WT_PACKED_STRUCT_BEGIN(__wt_col_rle)
    uint64_t recno; /* Record number of first repeat. */
    uint64_t rle;   /* Repeat count. */
    uint32_t indx;  /* Slot of entry in col_var. */
WT_PACKED_STRUCT_END

/*
 * WT_PAGE --
 *	The WT_PAGE structure describes the in-memory page information.
 */
struct __wt_page {
    /* Per page-type information. */
    union {
        /*
         * Internal pages (both column- and row-store).
         *
         * In-memory internal pages have an array of pointers to child
         * structures, maintained in collated order.
         *
         * Multiple threads of control may be searching the in-memory
         * internal page and a child page of the internal page may
         * cause a split at any time.  When a page splits, a new array
         * is allocated and atomically swapped into place.  Threads in
         * the old array continue without interruption (the old array is
         * still valid), but have to avoid racing.  No barrier is needed
         * because the array reference is updated atomically, but code
         * reading the fields multiple times would be a very bad idea.
         * Specifically, do not do this:
         *	WT_REF **refp = page->u.intl__index->index;
         *	uint32_t entries = page->u.intl__index->entries;
         *
         * The field is declared volatile (so the compiler knows not to
         * read it multiple times), and we obscure the field name and
         * use a copy macro in all references to the field (so the code
         * doesn't read it multiple times).
         */
        struct {
            WT_REF *parent_ref; /* Parent reference */
            uint64_t split_gen; /* Generation of last split */

            struct __wt_page_index {
                uint32_t entries;
                uint32_t deleted_entries;
                WT_REF **index;
            } * volatile __index; /* Collated children */
        } intl;
#undef pg_intl_parent_ref
#define pg_intl_parent_ref u.intl.parent_ref
#undef pg_intl_split_gen
#define pg_intl_split_gen u.intl.split_gen

/*
 * Macros to copy/set the index because the name is obscured to ensure
 * the field isn't read multiple times.
 *
 * There are two versions of WT_INTL_INDEX_GET because the session split
 * generation is usually set, but it's not always required: for example,
 * if a page is locked for splitting, or being created or destroyed.
 */
#define WT_INTL_INDEX_GET_SAFE(page) ((page)->u.intl.__index)
#define WT_INTL_INDEX_GET(session, page, pindex)                          \
    do {                                                                  \
        WT_ASSERT(session, __wt_session_gen(session, WT_GEN_SPLIT) != 0); \
        (pindex) = WT_INTL_INDEX_GET_SAFE(page);                          \
    } while (0)
#define WT_INTL_INDEX_SET(page, v)      \
    do {                                \
        WT_WRITE_BARRIER();             \
        ((page)->u.intl.__index) = (v); \
    } while (0)

/*
 * Macro to walk the list of references in an internal page.
 */
#define WT_INTL_FOREACH_BEGIN(session, page, ref)                                    \
    do {                                                                             \
        WT_PAGE_INDEX *__pindex;                                                     \
        WT_REF **__refp;                                                             \
        uint32_t __entries;                                                          \
        WT_INTL_INDEX_GET(session, page, __pindex);                                  \
        for (__refp = __pindex->index, __entries = __pindex->entries; __entries > 0; \
             --__entries) {                                                          \
            (ref) = *__refp++;
#define WT_INTL_FOREACH_REVERSE_BEGIN(session, page, ref)                                 \
    do {                                                                                  \
        WT_PAGE_INDEX *__pindex;                                                          \
        WT_REF **__refp;                                                                  \
        uint32_t __entries;                                                               \
        WT_INTL_INDEX_GET(session, page, __pindex);                                       \
        for (__refp = __pindex->index + __pindex->entries, __entries = __pindex->entries; \
             __entries > 0; --__entries) {                                                \
            (ref) = *--__refp;
#define WT_INTL_FOREACH_END \
    }                       \
    }                       \
    while (0)

        /* Row-store leaf page. */
        WT_ROW *row; /* Key/value pairs */
#undef pg_row
#define pg_row u.row

        /* Fixed-length column-store leaf page. */
        uint8_t *fix_bitf; /* Values */
#undef pg_fix_bitf
#define pg_fix_bitf u.fix_bitf

        /* Variable-length column-store leaf page. */
        struct {
            WT_COL *col_var; /* Values */

            /*
             * Variable-length column-store pages have an array
             * of page entries with RLE counts greater than 1 when
             * reading the page, so it's not necessary to walk the
             * page counting records to find a specific entry. We
             * can do a binary search in this array, then an offset
             * calculation to find the cell.
             *
             * It's a separate structure to keep the page structure
             * as small as possible.
             */
            struct __wt_col_var_repeat {
                uint32_t nrepeats;     /* repeat slots */
                WT_COL_RLE repeats[0]; /* lookup RLE array */
            } * repeats;
#define WT_COL_VAR_REPEAT_SET(page) ((page)->u.col_var.repeats != NULL)
        } col_var;
#undef pg_var
#define pg_var u.col_var.col_var
#undef pg_var_repeats
#define pg_var_repeats u.col_var.repeats->repeats
#undef pg_var_nrepeats
#define pg_var_nrepeats u.col_var.repeats->nrepeats
    } u;

    /*
     * Page entries, type and flags are positioned at the end of the WT_PAGE
     * union to reduce cache misses in the row-store search function.
     *
     * The entries field only applies to leaf pages, internal pages use the
     * page-index entries instead.
     */
    uint32_t entries; /* Leaf page entries */

#define WT_PAGE_IS_INTERNAL(page) \
    ((page)->type == WT_PAGE_COL_INT || (page)->type == WT_PAGE_ROW_INT)
#define WT_PAGE_INVALID 0       /* Invalid page */
#define WT_PAGE_BLOCK_MANAGER 1 /* Block-manager page */
#define WT_PAGE_COL_FIX 2       /* Col-store fixed-len leaf */
#define WT_PAGE_COL_INT 3       /* Col-store internal page */
#define WT_PAGE_COL_VAR 4       /* Col-store var-length leaf page */
#define WT_PAGE_OVFL 5          /* Overflow page */
#define WT_PAGE_ROW_INT 6       /* Row-store internal page */
#define WT_PAGE_ROW_LEAF 7      /* Row-store leaf page */
    uint8_t type;               /* Page type */

/* AUTOMATIC FLAG VALUE GENERATION START */
#define WT_PAGE_BUILD_KEYS 0x01u        /* Keys have been built in memory */
#define WT_PAGE_DISK_ALLOC 0x02u        /* Disk image in allocated memory */
#define WT_PAGE_DISK_MAPPED 0x04u       /* Disk image in mapped memory */
#define WT_PAGE_EVICT_LRU 0x08u         /* Page is on the LRU queue */
#define WT_PAGE_EVICT_NO_PROGRESS 0x10u /* Eviction doesn't count as progress */
#define WT_PAGE_OVERFLOW_KEYS 0x20u     /* Page has overflow keys */
#define WT_PAGE_SPLIT_INSERT 0x40u      /* A leaf page was split for append */
#define WT_PAGE_UPDATE_IGNORE 0x80u     /* Ignore updates on page discard */
                                        /* AUTOMATIC FLAG VALUE GENERATION STOP */
    uint8_t flags_atomic;               /* Atomic flags, use F_*_ATOMIC */

    uint8_t unused[2]; /* Unused padding */

/*
 * The page's read generation acts as an LRU value for each page in the
 * tree; it is used by the eviction server thread to select pages to be
 * discarded from the in-memory tree.
 *
 * The read generation is a 64-bit value, if incremented frequently, a
 * 32-bit value could overflow.
 *
 * The read generation is a piece of shared memory potentially read
 * by many threads.  We don't want to update page read generations for
 * in-cache workloads and suffer the cache misses, so we don't simply
 * increment the read generation value on every access.  Instead, the
 * read generation is incremented by the eviction server each time it
 * becomes active.  To avoid incrementing a page's read generation too
 * frequently, it is set to a future point.
 *
 * Because low read generation values have special meaning, and there
 * are places where we manipulate the value, use an initial value well
 * outside of the special range.
 */
#define WT_READGEN_NOTSET 0
#define WT_READGEN_OLDEST 1
#define WT_READGEN_WONT_NEED 2
#define WT_READGEN_EVICT_SOON(readgen) \
    ((readgen) != WT_READGEN_NOTSET && (readgen) < WT_READGEN_START_VALUE)
#define WT_READGEN_START_VALUE 100
#define WT_READGEN_STEP 100
    uint64_t read_gen;

    size_t memory_footprint; /* Memory attached to the page */

    /* Page's on-disk representation: NULL for pages created in memory. */
    const WT_PAGE_HEADER *dsk;

    /* If/when the page is modified, we need lots more information. */
    WT_PAGE_MODIFY *modify;

    /* This is the 64 byte boundary, try to keep hot fields above here. */

    uint64_t cache_create_gen; /* Page create timestamp */
    uint64_t evict_pass_gen;   /* Eviction pass generation */
};

/*
 * WT_PAGE_DISK_OFFSET, WT_PAGE_REF_OFFSET --
 *	Return the offset/pointer of a pointer/offset in a page disk image.
 */
#define WT_PAGE_DISK_OFFSET(page, p) WT_PTRDIFF32(p, (page)->dsk)
#define WT_PAGE_REF_OFFSET(page, o) ((void *)((uint8_t *)((page)->dsk) + (o)))

/*
 * Prepare update states.
 *
 * Prepare update synchronization is based on the state field, which has the
 * following possible states:
 *
 * WT_PREPARE_INIT:
 *	The initial prepare state of either an update or a page_del structure,
 *	indicating a prepare phase has not started yet.
 *	This state has no impact on the visibility of the update's data.
 *
 * WT_PREPARE_INPROGRESS:
 *	Update is in prepared phase.
 *
 * WT_PREPARE_LOCKED:
 *	State is locked as state transition is in progress from INPROGRESS to
 *	RESOLVED. Any reader of the state needs to wait for state transition to
 *	complete.
 *
 * WT_PREPARE_RESOLVED:
 *	Represents the commit state of the prepared update.
 *
 * State Transition:
 * 	From uncommitted -> prepare -> commit:
 * 	INIT --> INPROGRESS --> LOCKED --> RESOLVED
 * 	LOCKED will be a momentary phase during timestamp update.
 *
 * 	From uncommitted -> prepare -> rollback:
 * 	INIT --> INPROGRESS
 * 	Prepare state will not be updated during rollback and will continue to
 * 	have the state as INPROGRESS.
 */
#define WT_PREPARE_INIT              \
    0 /* Must be 0, as structures    \
         will be default initialized \
         with 0. */
#define WT_PREPARE_INPROGRESS 1
#define WT_PREPARE_LOCKED 2
#define WT_PREPARE_RESOLVED 3

/*
 * Page state.
 *
 * Synchronization is based on the WT_REF->state field, which has a number of
 * possible states:
 *
 * WT_REF_DISK:
 *	The initial setting before a page is brought into memory, and set as a
 *	result of page eviction; the page is on disk, and must be read into
 *	memory before use.  WT_REF_DISK has a value of 0 (the default state
 *	after allocating cleared memory).
 *
 * WT_REF_DELETED:
 *	The page is on disk, but has been deleted from the tree; we can delete
 *	row-store leaf pages without reading them if they don't reference
 *	overflow items.
 *
 * WT_REF_LOCKED:
 *	Locked for exclusive access.  In eviction, this page or a parent has
 *	been selected for eviction; once hazard pointers are checked, the page
 *	will be evicted.  When reading a page that was previously deleted, it
 *	is locked until the page is in memory with records marked deleted.  The
 *	thread that set the page to WT_REF_LOCKED has exclusive access, no
 *	other thread may use the WT_REF until the state is changed.
 *
 * WT_REF_LOOKASIDE:
 *	The page is on disk (as per WT_REF_DISK) and has entries in the
 *	lookaside table that must be applied before the page can be read.
 *
 * WT_REF_MEM:
 *	Set by a reading thread once the page has been read from disk; the page
 *	is in the cache and the page reference is OK.
 *
 * WT_REF_READING:
 *	Set by a reading thread before reading an ordinary page from disk;
 *	other readers of the page wait until the read completes.  Sync can
 *	safely skip over such pages: they are clean by definition.
 *
 * WT_REF_SPLIT:
 *	Set when the page is split; the WT_REF is dead and can no longer be
 *	used.
 *
 * The life cycle of a typical page goes like this: pages are read into memory
 * from disk and their state set to WT_REF_MEM.  When the page is selected for
 * eviction, the page state is set to WT_REF_LOCKED.  In all cases, evicting
 * threads reset the page's state when finished with the page: if eviction was
 * successful (a clean page was discarded, and a dirty page was written to disk
 * and then discarded), the page state is set to WT_REF_DISK; if eviction failed
 * because the page was busy, page state is reset to WT_REF_MEM.
 *
 * Readers check the state field and if it's WT_REF_MEM, they set a hazard
 * pointer to the page, flush memory and re-confirm the page state.  If the
 * page state is unchanged, the reader has a valid reference and can proceed.
 *
 * When an evicting thread wants to discard a page from the tree, it sets the
 * WT_REF_LOCKED state, flushes memory, then checks hazard pointers.  If a
 * hazard pointer is found, state is reset to WT_REF_MEM, restoring the page
 * to the readers.  If the evicting thread does not find a hazard pointer,
 * the page is evicted.
 */

/*
 * WT_PAGE_DELETED --
 *	Related information for truncated pages.
 */
struct __wt_page_deleted {
    volatile uint64_t txnid; /* Transaction ID */

    wt_timestamp_t timestamp; /* Timestamps */
    wt_timestamp_t durable_timestamp;

    /*
     * The state is used for transaction prepare to manage visibility and inheriting prepare state
     * to update_list.
     */
    volatile uint8_t prepare_state; /* Prepare state. */

    uint32_t previous_state; /* Previous state */

    WT_UPDATE **update_list; /* List of updates for abort */
};

/*
 * WT_REF --
 *	A single in-memory page and the state information used to determine if
 * it's OK to dereference the pointer to the page.
 */
struct __wt_ref {
    WT_PAGE *page; /* Page */

    /*
     * When the tree deepens as a result of a split, the home page value changes. Don't cache it, we
     * need to see that change when looking up our slot in the page's index structure.
     */
    WT_PAGE *volatile home;        /* Reference page */
    volatile uint32_t pindex_hint; /* Reference page index hint */

#define WT_REF_DISK 0        /* Page is on disk */
#define WT_REF_DELETED 1     /* Page is on disk, but deleted */
#define WT_REF_LOCKED 2      /* Page locked for exclusive access */
#define WT_REF_LOOKASIDE 3   /* Page is on disk with lookaside */
#define WT_REF_MEM 4         /* Page is in cache and valid */
#define WT_REF_READING 5     /* Page being read */
#define WT_REF_SPLIT 6       /* Parent page split (WT_REF dead) */
    volatile uint32_t state; /* Page state */

    /*
     * Address: on-page cell if read from backing block, off-page WT_ADDR if instantiated in-memory,
     * or NULL if page created in-memory.
     */
    void *addr;

    /*
     * The child page's key.  Do NOT change this union without reviewing
     * __wt_ref_key.
     */
    union {
        uint64_t recno; /* Column-store: starting recno */
        void *ikey;     /* Row-store: key */
    } key;
#undef ref_recno
#define ref_recno key.recno
#undef ref_ikey
#define ref_ikey key.ikey

    WT_PAGE_DELETED *page_del;   /* Deleted page information */
    WT_PAGE_LOOKASIDE *page_las; /* Lookaside information */

/*
 * In DIAGNOSTIC mode we overwrite the WT_REF on free to force failures. Don't clear the history in
 * that case.
 */
#define WT_REF_CLEAR_SIZE (offsetof(WT_REF, hist))

#define WT_REF_SAVE_STATE_MAX 3
#ifdef HAVE_DIAGNOSTIC
    /* Capture history of ref state changes. */
    struct __wt_ref_hist {
        WT_SESSION_IMPL *session;
        const char *name;
        const char *func;
        uint32_t time_sec;
        uint16_t line;
        uint16_t state;
    } hist[WT_REF_SAVE_STATE_MAX];
    uint64_t histoff;
#define WT_REF_SAVE_STATE(ref, s, f, l)                                   \
    do {                                                                  \
        (ref)->hist[(ref)->histoff].session = session;                    \
        (ref)->hist[(ref)->histoff].name = session->name;                 \
        __wt_seconds32(session, &(ref)->hist[(ref)->histoff].time_sec);   \
        (ref)->hist[(ref)->histoff].func = (f);                           \
        (ref)->hist[(ref)->histoff].line = (uint16_t)(l);                 \
        (ref)->hist[(ref)->histoff].state = (uint16_t)(s);                \
        (ref)->histoff = ((ref)->histoff + 1) % WT_ELEMENTS((ref)->hist); \
    } while (0)
#define WT_REF_SET_STATE(ref, s)                       \
    do {                                               \
        WT_REF_SAVE_STATE(ref, s, __func__, __LINE__); \
        WT_PUBLISH((ref)->state, s);                   \
    } while (0)
#else
#define WT_REF_SET_STATE(ref, s) WT_PUBLISH((ref)->state, s)
#endif

/* A macro wrapper allowing us to remember the callers code location */
#define WT_REF_CAS_STATE(session, ref, old_state, new_state) \
    __wt_ref_cas_state_int(session, ref, old_state, new_state, __func__, __LINE__)
};
/*
 * WT_REF_SIZE is the expected structure size -- we verify the build to ensure the compiler hasn't
 * inserted padding which would break the world.
 */
#ifdef HAVE_DIAGNOSTIC
#define WT_REF_SIZE (56 + WT_REF_SAVE_STATE_MAX * sizeof(WT_REF_HIST) + 8)
#else
#define WT_REF_SIZE 56
#endif

/*
 * WT_ROW --
 * Each in-memory page row-store leaf page has an array of WT_ROW structures:
 * this is created from on-page data when a page is read from the file.  It's
 * sorted by key, fixed in size, and starts with a reference to on-page data.
 *
 * Multiple threads of control may be searching the in-memory row-store pages,
 * and the key may be instantiated at any time.  Code must be able to handle
 * both when the key has not been instantiated (the key field points into the
 * page's disk image), and when the key has been instantiated (the key field
 * points outside the page's disk image).  We don't need barriers because the
 * key is updated atomically, but code that reads the key field multiple times
 * is a very, very bad idea.  Specifically, do not do this:
 *
 *	key = rip->key;
 *	if (key_is_on_page(key)) {
 *		cell = rip->key;
 *	}
 *
 * The field is declared volatile (so the compiler knows it shouldn't read it
 * multiple times), and we obscure the field name and use a copy macro in all
 * references to the field (so the code doesn't read it multiple times), all
 * to make sure we don't introduce this bug (again).
 */
struct __wt_row { /* On-page key, on-page cell, or off-page WT_IKEY */
    void *volatile __key;
};
#define WT_ROW_KEY_COPY(rip) ((rip)->__key)
#define WT_ROW_KEY_SET(rip, v) ((rip)->__key) = (void *)(v)

/*
 * WT_ROW_FOREACH --
 *	Walk the entries of an in-memory row-store leaf page.
 */
#define WT_ROW_FOREACH(page, rip, i) \
    for ((i) = (page)->entries, (rip) = (page)->pg_row; (i) > 0; ++(rip), --(i))
#define WT_ROW_FOREACH_REVERSE(page, rip, i)                                             \
    for ((i) = (page)->entries, (rip) = (page)->pg_row + ((page)->entries - 1); (i) > 0; \
         --(rip), --(i))

/*
 * WT_ROW_SLOT --
 *	Return the 0-based array offset based on a WT_ROW reference.
 */
#define WT_ROW_SLOT(page, rip) ((uint32_t)(((WT_ROW *)(rip)) - (page)->pg_row))

/*
 * WT_COL -- Each in-memory variable-length column-store leaf page has an array of WT_COL
 * structures: this is created from on-page data when a page is read from the file. It's fixed in
 * size, and references data on the page.
 */
struct __wt_col {
    /*
     * Variable-length column-store data references are page offsets, not
     * pointers (we boldly re-invent short pointers).  The trade-off is 4B
     * per K/V pair on a 64-bit machine vs. a single cycle for the addition
     * of a base pointer.  The on-page data is a WT_CELL (same as row-store
     * pages).
     *
     * Obscure the field name, code shouldn't use WT_COL->__col_value, the
     * public interface is WT_COL_PTR and WT_COL_PTR_SET.
     */
    uint32_t __col_value;
};

/*
 * WT_COL_PTR, WT_COL_PTR_SET --
 *	Return/Set a pointer corresponding to the data offset. (If the item does
 * not exist on the page, return a NULL.)
 */
#define WT_COL_PTR(page, cip) WT_PAGE_REF_OFFSET(page, (cip)->__col_value)
#define WT_COL_PTR_SET(cip, value) (cip)->__col_value = (value)

/*
 * WT_COL_FOREACH --
 *	Walk the entries of variable-length column-store leaf page.
 */
#define WT_COL_FOREACH(page, cip, i) \
    for ((i) = (page)->entries, (cip) = (page)->pg_var; (i) > 0; ++(cip), --(i))

/*
 * WT_COL_SLOT --
 *	Return the 0-based array offset based on a WT_COL reference.
 */
#define WT_COL_SLOT(page, cip) ((uint32_t)(((WT_COL *)(cip)) - (page)->pg_var))

/*
 * WT_IKEY --
 *	Instantiated key: row-store keys are usually prefix compressed and
 *	sometimes Huffman encoded or overflow objects.  Normally, a row-store
 *	page in-memory key points to the on-page WT_CELL, but in some cases,
 *	we instantiate the key in memory, in which case the row-store page
 *	in-memory key points to a WT_IKEY structure.
 */
struct __wt_ikey {
    uint32_t size; /* Key length */

    /*
     * If we no longer point to the key's on-page WT_CELL, we can't find its
     * related value.  Save the offset of the key cell in the page.
     *
     * Row-store cell references are page offsets, not pointers (we boldly
     * re-invent short pointers).  The trade-off is 4B per K/V pair on a
     * 64-bit machine vs. a single cycle for the addition of a base pointer.
     */
    uint32_t cell_offset;

/* The key bytes immediately follow the WT_IKEY structure. */
#define WT_IKEY_DATA(ikey) ((void *)((uint8_t *)(ikey) + sizeof(WT_IKEY)))
};

/*
 * WT_UPDATE --
 *	Entries on leaf pages can be updated, either modified or deleted.
 *	Updates to entries referenced from the WT_ROW and WT_COL arrays are
 *	stored in the page's WT_UPDATE array.  When the first element on a page
 *	is updated, the WT_UPDATE array is allocated, with one slot for every
 *	existing element in the page.  A slot points to a WT_UPDATE structure;
 *	if more than one update is done for an entry, WT_UPDATE structures are
 *	formed into a forward-linked list.
 */
struct __wt_update {
    volatile uint64_t txnid; /* transaction ID */

    wt_timestamp_t durable_ts; /* timestamps */
    wt_timestamp_t start_ts;

    WT_UPDATE *next; /* forward-linked list */

    uint32_t size; /* data length */

#define WT_UPDATE_INVALID 0   /* diagnostic check */
#define WT_UPDATE_BIRTHMARK 1 /* transaction for on-page value */
#define WT_UPDATE_MODIFY 2    /* partial-update modify value */
#define WT_UPDATE_RESERVE 3   /* reserved */
#define WT_UPDATE_STANDARD 4  /* complete value */
#define WT_UPDATE_TOMBSTONE 5 /* deleted */
    uint8_t type;             /* type (one byte to conserve memory) */

/* If the update includes a complete value. */
#define WT_UPDATE_DATA_VALUE(upd) \
    ((upd)->type == WT_UPDATE_STANDARD || (upd)->type == WT_UPDATE_TOMBSTONE)

    /*
     * The update state is used for transaction prepare to manage visibility and transitioning
     * update structure state safely.
     */
    volatile uint8_t prepare_state; /* prepare state */

    /* Temp: Remove after integrating las cursors with btree cursors */
    uint8_t ext;

    /*
     * Zero or more bytes of value (the payload) immediately follows the WT_UPDATE structure. We use
     * a C99 flexible array member which has the semantics we want.
     */
    uint8_t data[]; /* start of the data */
};

/*
 * WT_UPDATE_SIZE is the expected structure size excluding the payload data -- we verify the build
 * to ensure the compiler hasn't inserted padding.
 */
#define WT_UPDATE_SIZE 39

/*
 * The memory size of an update: include some padding because this is such a common case that
 * overhead of tiny allocations can swamp our cache overhead calculation.
 */
#define WT_UPDATE_MEMSIZE(upd) WT_ALIGN(WT_UPDATE_SIZE + (upd)->size, 32)

/*
 * WT_MAX_MODIFY_UPDATE --
 *	Limit update chains value to avoid penalizing reads and
 *	permit truncation. Having a smaller value will penalize the cases
 *	when history has to be maintained, resulting in multiplying cache
 *	pressure.
 */
#define WT_MAX_MODIFY_UPDATE 10

/*
 * WT_MODIFY_MEM_FACTOR	--
 *	Limit update chains to a fraction of the base document size.
 */
#define WT_MODIFY_MEM_FRACTION 10

/*
 * WT_INSERT --
 *
 * Row-store leaf pages support inserts of new K/V pairs.  When the first K/V
 * pair is inserted, the WT_INSERT_HEAD array is allocated, with one slot for
 * every existing element in the page, plus one additional slot.  A slot points
 * to a WT_INSERT_HEAD structure for the items which sort after the WT_ROW
 * element that references it and before the subsequent WT_ROW element; the
 * skiplist structure has a randomly chosen depth of next pointers in each
 * inserted node.
 *
 * The additional slot is because it's possible to insert items smaller than any
 * existing key on the page: for that reason, the first slot of the insert array
 * holds keys smaller than any other key on the page.
 *
 * In column-store variable-length run-length encoded pages, a single indx
 * entry may reference a large number of records, because there's a single
 * on-page entry representing many identical records. (We don't expand those
 * entries when the page comes into memory, as that would require resources as
 * pages are moved to/from the cache, including read-only files.)  Instead, a
 * single indx entry represents all of the identical records originally found
 * on the page.
 *
 * Modifying (or deleting) run-length encoded column-store records is hard
 * because the page's entry no longer references a set of identical items.  We
 * handle this by "inserting" a new entry into the insert array, with its own
 * record number.  (This is the only case where it's possible to insert into a
 * column-store: only appends are allowed, as insert requires re-numbering
 * subsequent records.  Berkeley DB did support mutable records, but it won't
 * scale and it isn't useful enough to re-implement, IMNSHO.)
 */
struct __wt_insert {
    WT_UPDATE *upd; /* value */

    union {
        uint64_t recno; /* column-store record number */
        struct {
            uint32_t offset; /* row-store key data start */
            uint32_t size;   /* row-store key data size */
        } key;
    } u;

#define WT_INSERT_KEY_SIZE(ins) (((WT_INSERT *)(ins))->u.key.size)
#define WT_INSERT_KEY(ins) ((void *)((uint8_t *)(ins) + ((WT_INSERT *)(ins))->u.key.offset))
#define WT_INSERT_RECNO(ins) (((WT_INSERT *)(ins))->u.recno)

    WT_INSERT *next[0]; /* forward-linked skip list */
};

/*
 * Skiplist helper macros.
 */
#define WT_SKIP_FIRST(ins_head) \
    (((ins_head) == NULL) ? NULL : ((WT_INSERT_HEAD *)(ins_head))->head[0])
#define WT_SKIP_LAST(ins_head) \
    (((ins_head) == NULL) ? NULL : ((WT_INSERT_HEAD *)(ins_head))->tail[0])
#define WT_SKIP_NEXT(ins) ((ins)->next[0])
#define WT_SKIP_FOREACH(ins, ins_head) \
    for ((ins) = WT_SKIP_FIRST(ins_head); (ins) != NULL; (ins) = WT_SKIP_NEXT(ins))

/*
 * Atomically allocate and swap a structure or array into place.
 */
#define WT_PAGE_ALLOC_AND_SWAP(s, page, dest, v, count)                      \
    do {                                                                     \
        if (((v) = (dest)) == NULL) {                                        \
            WT_ERR(__wt_calloc_def(s, count, &(v)));                         \
            if (__wt_atomic_cas_ptr(&(dest), NULL, v))                       \
                __wt_cache_page_inmem_incr(s, page, (count) * sizeof(*(v))); \
            else                                                             \
                __wt_free(s, v);                                             \
        }                                                                    \
    } while (0)

/*
 * WT_INSERT_HEAD --
 * 	The head of a skiplist of WT_INSERT items.
 */
struct __wt_insert_head {
    WT_INSERT *head[WT_SKIP_MAXDEPTH]; /* first item on skiplists */
    WT_INSERT *tail[WT_SKIP_MAXDEPTH]; /* last item on skiplists */
};

/*
 * The row-store leaf page insert lists are arrays of pointers to structures, and may not exist. The
 * following macros return an array entry if the array of pointers and the specific structure exist,
 * else NULL.
 */
#define WT_ROW_INSERT_SLOT(page, slot)                                  \
    ((page)->modify == NULL || (page)->modify->mod_row_insert == NULL ? \
        NULL :                                                          \
        (page)->modify->mod_row_insert[slot])
#define WT_ROW_INSERT(page, ip) WT_ROW_INSERT_SLOT(page, WT_ROW_SLOT(page, ip))
#define WT_ROW_UPDATE(page, ip)                                         \
    ((page)->modify == NULL || (page)->modify->mod_row_update == NULL ? \
        NULL :                                                          \
        (page)->modify->mod_row_update[WT_ROW_SLOT(page, ip)])
/*
 * WT_ROW_INSERT_SMALLEST references an additional slot past the end of the
 * "one per WT_ROW slot" insert array.  That's because the insert array requires
 * an extra slot to hold keys that sort before any key found on the original
 * page.
 */
#define WT_ROW_INSERT_SMALLEST(page)                                    \
    ((page)->modify == NULL || (page)->modify->mod_row_insert == NULL ? \
        NULL :                                                          \
        (page)->modify->mod_row_insert[(page)->entries])

/*
 * The column-store leaf page update lists are arrays of pointers to structures, and may not exist.
 * The following macros return an array entry if the array of pointers and the specific structure
 * exist, else NULL.
 */
#define WT_COL_UPDATE_SLOT(page, slot)                                  \
    ((page)->modify == NULL || (page)->modify->mod_col_update == NULL ? \
        NULL :                                                          \
        (page)->modify->mod_col_update[slot])
#define WT_COL_UPDATE(page, ip) WT_COL_UPDATE_SLOT(page, WT_COL_SLOT(page, ip))

/*
 * WT_COL_UPDATE_SINGLE is a single WT_INSERT list, used for any fixed-length column-store updates
 * for a page.
 */
#define WT_COL_UPDATE_SINGLE(page) WT_COL_UPDATE_SLOT(page, 0)

/*
 * WT_COL_APPEND is an WT_INSERT list, used for fixed- and variable-length appends.
 */
#define WT_COL_APPEND(page)                                             \
    ((page)->modify == NULL || (page)->modify->mod_col_append == NULL ? \
        NULL :                                                          \
        (page)->modify->mod_col_append[0])

/* WT_FIX_FOREACH walks fixed-length bit-fields on a disk page. */
#define WT_FIX_FOREACH(btree, dsk, v, i)                                     \
    for ((i) = 0, (v) = (i) < (dsk)->u.entries ?                             \
           __bit_getv(WT_PAGE_HEADER_BYTE(btree, dsk), 0, (btree)->bitcnt) : \
           0;                                                                \
         (i) < (dsk)->u.entries;                                             \
         ++(i), (v) = __bit_getv(WT_PAGE_HEADER_BYTE(btree, dsk), i, (btree)->bitcnt))

/*
 * Manage split generation numbers.  Splits walk the list of sessions to check
 * when it is safe to free structures that have been replaced.  We also check
 * that list periodically (e.g., when wrapping up a transaction) to free any
 * memory we can.
 *
 * Before a thread enters code that will examine page indexes (which are
 * swapped out by splits), it publishes a copy of the current split generation
 * into its session.  Don't assume that threads never re-enter this code: if we
 * already have a split generation, leave it alone.  If our caller is examining
 * an index, we don't want the oldest split generation to move forward and
 * potentially free it.
 */
#define WT_ENTER_PAGE_INDEX(session)                                         \
    do {                                                                     \
        uint64_t __prev_split_gen = __wt_session_gen(session, WT_GEN_SPLIT); \
        if (__prev_split_gen == 0)                                           \
            __wt_session_gen_enter(session, WT_GEN_SPLIT);

#define WT_LEAVE_PAGE_INDEX(session)                   \
    if (__prev_split_gen == 0)                         \
        __wt_session_gen_leave(session, WT_GEN_SPLIT); \
    }                                                  \
    while (0)

#define WT_WITH_PAGE_INDEX(session, e) \
    WT_ENTER_PAGE_INDEX(session);      \
    (e);                               \
    WT_LEAVE_PAGE_INDEX(session)<|MERGE_RESOLUTION|>--- conflicted
+++ resolved
@@ -245,18 +245,6 @@
  * the future of the reader.
  */
 struct __wt_page_lookaside {
-<<<<<<< HEAD
-    uint64_t max_txn;                          /* Maximum transaction ID */
-    uint64_t unstable_txn;                     /* First transaction ID not on page */
-    wt_timestamp_t max_timestamp;              /* Maximum timestamp */
-    wt_timestamp_t unstable_timestamp;         /* First timestamp not on page */
-    wt_timestamp_t unstable_durable_timestamp; /* First durable timestamp not on page */
-    bool has_prepares;                         /* One or more updates are prepared */
-    bool skew_newest;                          /* Page image has newest versions */
-    bool has_las;                              /* The page has lookaside content on disk */
-    WT_ITEM max_las_key;                       /* The maximum key in the LAS for the page */
-    WT_ITEM min_las_key;                       /* The minimum key in the LAS for the page */
-=======
     uint64_t max_txn;              /* Maximum transaction ID */
     wt_timestamp_t max_ondisk_ts;  /* Maximum timestamp on disk */
     wt_timestamp_t min_skipped_ts; /* Skipped in favor of disk version */
@@ -264,7 +252,6 @@
     bool has_prepares;             /* One or more updates are prepared */
     WT_ITEM max_las_key;           /* The maximum key in the LAS for the page */
     WT_ITEM min_las_key;           /* The minimum key in the LAS for the page */
->>>>>>> 1ac20600
     struct __wt_birthmark_details {
         WT_ITEM key;
         uint64_t txnid;
