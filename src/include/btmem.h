--- conflicted
+++ resolved
@@ -129,19 +129,11 @@
  * WT_DELTA_HEADER --
  *	A delta is a durable record of changes to a page since the previous delta or full-page image
  * was recorded. It is composed of a WT_DELTA_HEADER, followed by a variable number of delta
-<<<<<<< HEAD
- *entries. The number of entries does not explicitly appear, it is inferred by the size of the
- *overall delta. Each delta entry has a one header 'flags' byte (flags from WT_DELTA_CELL_UNPACK),
- *followed by up to 4 timestamps as indicated by the flags, followed by the key size and the key
- *bytes. If the WT_DELTA_LEAF_IS_DELETE flag is not set, the entry then includes the value size and
- *the value bytes.
-=======
  * entries. The number of entries does not explicitly appear, it is inferred by the size of the
  * overall delta. Each delta entry has a one header 'flags' byte (flags from WT_DELTA_CELL_UNPACK),
  * followed by up to 4 timestamps as indicated by the flags, followed by the key size and the key
  * bytes. If the WT_DELTA_LEAF_IS_DELETE flag is not set, the entry then includes the value size and
  * the value bytes.
->>>>>>> 7134f2b3
  */
 struct __wt_delta_header {
     uint64_t write_gen; /* 0-7: write generation */
@@ -907,14 +899,10 @@
     uint64_t cache_create_gen; /* Page create timestamp */
     uint64_t evict_pass_gen;   /* Eviction pass generation */
 
-<<<<<<< HEAD
     uint64_t old_rec_lsn_max; /* The LSN associated with the page's before the most recent
                                  reconciliation */
     uint64_t rec_lsn_max;     /* The LSN associated with the page's most recent reconciliation */
-    WT_PAGE_BLOCK_META block_meta; /* Block metadata */
-=======
     WT_PAGE_BLOCK_META block_meta;
->>>>>>> 7134f2b3
 
 #ifdef HAVE_DIAGNOSTIC
 #define WT_SPLIT_SAVE_STATE_MAX 3
