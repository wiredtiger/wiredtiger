--- conflicted
+++ resolved
@@ -636,16 +636,10 @@
     uint64_t checkpoint_id;
     uint64_t reconciliation_id;
 
-<<<<<<< HEAD
-    bool is_delta;
-
-    /* TODO: Place additional metadata here, e.g., checkpoint ID, number of deltas. */
-=======
     uint64_t backlink_checkpoint_id;
     uint64_t base_checkpoint_id;
     uint32_t delta_count;
     uint64_t disagg_lsn;
->>>>>>> efdcd358
 };
 
 /*
