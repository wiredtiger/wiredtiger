/*-
 * Copyright (c) 2014-present MongoDB, Inc.
 * Copyright (c) 2008-2014 WiredTiger, Inc.
 *	All rights reserved.
 *
 * See the file LICENSE for redistribution information.
 */

#pragma once

#define WT_RECNO_OOB 0 /* Illegal record number */

/* AUTOMATIC FLAG VALUE GENERATION START 0 */
#define WT_READ_CACHE 0x0001u
#define WT_READ_IGNORE_CACHE_SIZE 0x0002u
#define WT_READ_NOTFOUND_OK 0x0004u
#define WT_READ_NO_GEN 0x0008u
#define WT_READ_NO_SPLIT 0x0010u
#define WT_READ_NO_WAIT 0x0020u
#define WT_READ_PREFETCH 0x0040u
#define WT_READ_PREV 0x0080u
#define WT_READ_RESTART_OK 0x0100u
#define WT_READ_SEE_DELETED 0x0200u
#define WT_READ_SKIP_DELETED 0x0400u
#define WT_READ_SKIP_INTL 0x0800u
#define WT_READ_TRUNCATE 0x1000u
#define WT_READ_VISIBLE_ALL 0x2000u
#define WT_READ_WONT_NEED 0x4000u
/* AUTOMATIC FLAG VALUE GENERATION STOP 32 */

/* AUTOMATIC FLAG VALUE GENERATION START 0 */
#define WT_REC_APP_EVICTION_SNAPSHOT 0x001u
#define WT_REC_CALL_URGENT 0x002u
#define WT_REC_CHECKPOINT 0x004u
#define WT_REC_CHECKPOINT_RUNNING 0x008u
#define WT_REC_CLEAN_AFTER_REC 0x010u
#define WT_REC_EVICT 0x020u
#define WT_REC_HS 0x040u
#define WT_REC_IN_MEMORY 0x080u
#define WT_REC_SCRUB 0x100u
#define WT_REC_VISIBILITY_ERR 0x200u
#define WT_REC_VISIBLE_ALL_TXNID 0x400u
/* AUTOMATIC FLAG VALUE GENERATION STOP 32 */

/*
 * WT_PAGE_HEADER --
 *	Blocks have a common header, a WT_PAGE_HEADER structure followed by a
 * block-manager specific structure.
 */
struct __wt_page_header {
    /*
     * The record number of the first record of the page is stored on disk so we can figure out
     * where the column-store leaf page fits into the key space during salvage.
     */
    uint64_t recno; /* 00-07: column-store starting recno */

    /*
     * We maintain page write-generations in the non-transactional case as that's how salvage can
     * determine the most recent page between pages overlapping the same key range.
     */
    uint64_t write_gen; /* 08-15: write generation */

    /*
     * The page's in-memory size isn't rounded or aligned, it's the actual number of bytes the
     * disk-image consumes when instantiated in memory.
     */
    uint32_t mem_size; /* 16-19: in-memory page size */

    union {
        uint32_t entries; /* 20-23: number of cells on page */
        uint32_t datalen; /* 20-23: overflow data length */
    } u;

    uint8_t type; /* 24: page type */

/*
 * No automatic generation: flag values cannot change, they're written to disk.
 */
#define WT_PAGE_COMPRESSED 0x01u   /* Page is compressed on disk */
#define WT_PAGE_EMPTY_V_ALL 0x02u  /* Page has all zero-length values */
#define WT_PAGE_EMPTY_V_NONE 0x04u /* Page has no zero-length values */
#define WT_PAGE_ENCRYPTED 0x08u    /* Page is encrypted on disk */
#define WT_PAGE_UNUSED 0x10u       /* Historic lookaside store page updates, no longer used */
#define WT_PAGE_FT_UPDATE 0x20u    /* Page contains updated fast-truncate information */
    uint8_t flags;                 /* 25: flags */

    /* A byte of padding, positioned to be added to the flags. */
    uint8_t unused; /* 26: unused padding */

#define WT_PAGE_VERSION_ORIG 0 /* Original version */
#define WT_PAGE_VERSION_TS 1   /* Timestamps added */
    uint8_t version;           /* 27: version */
};
/*
 * WT_PAGE_HEADER_SIZE is the number of bytes we allocate for the structure: if the compiler inserts
 * padding it will break the world.
 */
#define WT_PAGE_HEADER_SIZE 28

/*
 * __wt_page_header_byteswap --
 *     Handle big- and little-endian transformation of a page header.
 */
static WT_INLINE void
__wt_page_header_byteswap(WT_PAGE_HEADER *dsk)
{
#ifdef WORDS_BIGENDIAN
    dsk->recno = __wt_bswap64(dsk->recno);
    dsk->write_gen = __wt_bswap64(dsk->write_gen);
    dsk->mem_size = __wt_bswap32(dsk->mem_size);
    dsk->u.entries = __wt_bswap32(dsk->u.entries);
#else
    WT_UNUSED(dsk);
#endif
}

/*
 * The block-manager specific information immediately follows the WT_PAGE_HEADER structure.
 */
#define WT_BLOCK_HEADER_REF(dsk) ((void *)((uint8_t *)(dsk) + WT_PAGE_HEADER_SIZE))

/*
 * WT_PAGE_HEADER_BYTE --
 * WT_PAGE_HEADER_BYTE_SIZE --
 *	The first usable data byte on the block (past the combined headers).
 */
#define WT_PAGE_HEADER_BYTE_SIZE(btree) ((u_int)(WT_PAGE_HEADER_SIZE + (btree)->block_header))
#define WT_PAGE_HEADER_BYTE(btree, dsk) \
    ((void *)((uint8_t *)(dsk) + WT_PAGE_HEADER_BYTE_SIZE(btree)))

/*
 * WT_DELTA_HEADER --
 *	A delta is a durable record of changes to a page since the previous delta or full-page image
 * was recorded. It is composed of a WT_DELTA_HEADER, followed by a variable number of delta
 *entries. The number of entries does not explicitly appear, it is inferred by the size of the
 *overall delta. Each delta entry has a one header 'flags' byte (flags from WT_DELTA_CELL_UNPACK),
 *followed by up to 4 timestamps as indicated by the flags, followed by the key size and the key
 *bytes. If the WT_DELTA_LEAF_IS_DELETE flag is not set, the entry then includes the value size and
 *the value bytes.
 */
struct __wt_delta_header {
    uint64_t write_gen; /* 0-7: write generation */
    /*
     * Memory size of the delta.
     */
    uint32_t mem_size; /* 08-11: in-memory size */

    union {
        uint32_t entries; /* 12-15: number of cells on page */
        uint32_t datalen; /* 12-15: overflow data length */
    } u;

    uint8_t version; /* 16: version */

    uint8_t type; /* 17: page type */

    uint8_t flags; /* 18: flags */

    uint8_t unused; /* 19: unused padding */
};

/*
 * WT_DELTA_HEADER_SIZE is the number of bytes we allocate for the structure: if the compiler
 * inserts padding it will break the world.
 */
#define WT_DELTA_HEADER_SIZE 20

/*
 * The number of deltas for a base page must be strictly less than or equal to WT_DELTA_LIMIT.
 * Though we have made the number of consecutive deltas adjustable through the max_consecutive_delta
 * config, 32 remains the maximum value we support. Thus WT_DELTA_LIMIT can be used to size arrays
 * that contain the base page plus all associated deltas.
 */
#define WT_DELTA_LIMIT 32

/*
 * WT_DELTA_HEADER_BYTE --
 * WT_DELTA_HEADER_BYTE_SIZE --
 *	The first usable data byte on the block (past the combined headers).
 */
#define WT_DELTA_HEADER_BYTE_SIZE(btree) ((u_int)(WT_DELTA_HEADER_SIZE + (btree)->block_header))
#define WT_DELTA_HEADER_BYTE(btree, dsk) \
    ((void *)((uint8_t *)(dsk) + WT_DELTA_HEADER_BYTE_SIZE(btree)))

/*
 * A variant of WT_BLOCK_HEADER_REF that must be used with deltas. XXX It's a hack, needed because
 * the block manager's header is not first.
 */
#define WT_BLOCK_HEADER_REF_FOR_DELTAS(dsk) ((void *)((uint8_t *)(dsk) + WT_DELTA_HEADER_SIZE))

/*
 * __wt_delta_header_byteswap --
 *     Handle big- and little-endian transformation of a page header.
 */
static WT_INLINE void
__wt_delta_header_byteswap(WT_DELTA_HEADER *dsk)
{
#ifdef WORDS_BIGENDIAN
    dsk->write_gen = __wt_bswap64(dsk->write_gen);
    dsk->mem_size = __wt_bswap64(dsk->mem_size);
    dsk->u.entries = __wt_bswap32(dsk->u.entries);
#else
    WT_UNUSED(dsk);
#endif
}

/*
 * WT_ADDR --
 *	An in-memory structure to hold a block's location.
 */
struct __wt_addr {
    WT_TIME_AGGREGATE ta;

    uint8_t *block_cookie;     /* Block-manager's cookie */
    uint8_t block_cookie_size; /* Block-manager's cookie length */

#define WT_ADDR_INT 1     /* Internal page */
#define WT_ADDR_LEAF 2    /* Leaf page */
#define WT_ADDR_LEAF_NO 3 /* Leaf page, no overflow */
    uint8_t type;
};

/*
 * Overflow tracking for reuse: When a page is reconciled, we write new K/V overflow items. If pages
 * are reconciled multiple times, we need to know if we've already written a particular overflow
 * record (so we don't write it again), as well as if we've modified an overflow record previously
 * written (in which case we want to write a new record and discard blocks used by the previously
 * written record). Track overflow records written for the page, storing the values in a skiplist
 * with the record's value as the "key".
 */
struct __wt_ovfl_reuse {
    uint32_t value_offset; /* Overflow value offset */
    uint32_t value_size;   /* Overflow value size */
    uint8_t addr_offset;   /* Overflow addr offset */
    uint8_t addr_size;     /* Overflow addr size */

/*
 * On each page reconciliation, we clear the entry's in-use flag, and reset it as the overflow
 * record is re-used. After reconciliation completes, unused skiplist entries are discarded, along
 * with their underlying blocks.
 *
 * On each page reconciliation, set the just-added flag for each new skiplist entry; if
 * reconciliation fails for any reason, discard the newly added skiplist entries, along with their
 * underlying blocks.
 */
/* AUTOMATIC FLAG VALUE GENERATION START 0 */
#define WT_OVFL_REUSE_INUSE 0x1u
#define WT_OVFL_REUSE_JUST_ADDED 0x2u
    /* AUTOMATIC FLAG VALUE GENERATION STOP 8 */
    uint8_t flags;

/*
 * The untyped address immediately follows the WT_OVFL_REUSE structure, the untyped value
 * immediately follows the address.
 */
#define WT_OVFL_REUSE_ADDR(p) ((void *)((uint8_t *)(p) + (p)->addr_offset))
#define WT_OVFL_REUSE_VALUE(p) ((void *)((uint8_t *)(p) + (p)->value_offset))

    WT_OVFL_REUSE *next[0]; /* Forward-linked skip list */
};

/*
 * History store table support: when a page is being reconciled for eviction and has updates that
 * might be required by earlier readers in the system, the updates are written into the history
 * store table, and restored as necessary if the page is read.
 *
 * The first part of the key is comprised of a file ID, record key (byte-string for row-store,
 * record number for column-store) and timestamp. This allows us to search efficiently for a given
 * record key and read timestamp combination. The last part of the key is a monotonically increasing
 * counter to keep the key unique in the case where we have multiple transactions committing at the
 * same timestamp.
 * The value is the WT_UPDATE structure's:
 * 	- stop timestamp
 * 	- durable timestamp
 *	- update type
 *	- value.
 *
 * As the key for the history store table is different for row- and column-store, we store both key
 * types in a WT_ITEM, building/parsing them in the code, because otherwise we'd need two
 * history store files with different key formats. We could make the history store table's key
 * standard by moving the source key into the history store table value, but that doesn't make the
 * coding any simpler, and it makes the history store table's value more likely to overflow the page
 * size when the row-store key is relatively large.
 *
 * Note that we deliberately store the update type as larger than necessary (8 bytes vs 1 byte).
 * We've done this to leave room in case we need to store extra bit flags in this value at a later
 * point. If we need to store more information, we can potentially tack extra information at the end
 * of the "value" buffer and then use bit flags within the update type to determine how to interpret
 * it.
 *
 * We also configure a larger than default internal page size to accommodate for larger history
 * store keys. We do that to reduce the chances of having to create overflow keys on the page.
 */
#ifdef HAVE_BUILTIN_EXTENSION_SNAPPY
#define WT_HS_COMPRESSOR "snappy"
#else
#define WT_HS_COMPRESSOR "none"
#endif
#define WT_HS_KEY_FORMAT WT_UNCHECKED_STRING(IuQQ)
#define WT_HS_VALUE_FORMAT WT_UNCHECKED_STRING(QQQu)
<<<<<<< HEAD
#define WT_HS_CONFIG_COMMON                                            \
=======
/* Disable logging for history store in the metadata. */
#define WT_HS_CONFIG                                                   \
>>>>>>> e3c012ed
    "key_format=" WT_HS_KEY_FORMAT ",value_format=" WT_HS_VALUE_FORMAT \
    ",block_compressor=" WT_HS_COMPRESSOR                              \
    ",log=(enabled=false)"                                             \
    ",internal_page_max=16KB"                                          \
    ",leaf_value_max=64MB"                                             \
    ",prefix_compression=false"
#define WT_HS_CONFIG_LOCAL WT_HS_CONFIG_COMMON
#define WT_HS_CONFIG_SHARED WT_HS_CONFIG_COMMON ",block_manager=disagg"

/*
 * WT_SAVE_UPD --
 *	Unresolved updates found during reconciliation.
 */
struct __wt_save_upd {
    WT_INSERT *ins; /* Insert list reference */
    WT_ROW *rip;    /* Original on-page reference */
    WT_UPDATE *onpage_upd;
    WT_UPDATE *onpage_tombstone;
    bool restore; /* Whether to restore this saved update chain */
};

/*
 * WT_PAGE_BLOCK_META --
 *  Block management metadata associated with a page.
 */
struct __wt_page_block_meta {
    uint64_t page_id;
    uint64_t checkpoint_id;
    uint64_t reconciliation_id;

    uint64_t backlink_lsn;
    uint64_t base_lsn;
    uint64_t backlink_checkpoint_id;
    uint64_t base_checkpoint_id;
    uint32_t delta_count;
    uint64_t disagg_lsn;

    uint32_t checksum;
};

/*
 * WT_MULTI --
 *	Replacement block information used during reconciliation.
 */
struct __wt_multi {
    /*
     * Block's key: either a column-store record number or a row-store variable length byte string.
     */
    union {
        uint64_t recno;
        WT_IKEY *ikey;
    } key;

    /*
     * A disk image that may or may not have been written, used to re-instantiate the page in
     * memory.
     */
    void *disk_image;
    WT_PAGE_BLOCK_META block_meta; /* the metadata for the disk image */

    /*
     * List of unresolved updates. Updates are either a row-store insert or update list, or
     * column-store insert list. When creating history store records, there is an additional value,
     * the committed item's transaction information.
     *
     * If there are unresolved updates, the block wasn't written and there will always be a disk
     * image.
     */
    WT_SAVE_UPD *supd;
    uint32_t supd_entries;
    bool supd_restore; /* Whether to restore saved update chains to this page */

    WT_ADDR addr; /* Disk image written address */
};

/*
 * WT_OVFL_TRACK --
 *  Overflow record tracking for reconciliation. We assume overflow records are relatively rare,
 * so we don't allocate the structures to track them until we actually see them in the data.
 */
struct __wt_ovfl_track {
    /*
     * Overflow key/value address/byte-string pairs we potentially reuse each time we reconcile the
     * page.
     */
    WT_OVFL_REUSE *ovfl_reuse[WT_SKIP_MAXDEPTH];

    /*
     * Overflow key/value addresses to be discarded from the block manager after reconciliation
     * completes successfully.
     */
    WT_CELL **discard;
    size_t discard_entries;
    size_t discard_allocated;
};

/*
 * WT_PAGE_MODIFY --
 *	When a page is modified, there's additional information to maintain.
 */
struct __wt_page_modify {
    /* The first unwritten transaction ID (approximate). */
    uint64_t first_dirty_txn;

    /* The transaction state last time eviction was attempted. */
    uint64_t last_evict_pass_gen;
    uint64_t last_eviction_id;
    wt_timestamp_t last_eviction_timestamp;

#ifdef HAVE_DIAGNOSTIC
    /* Check that transaction time moves forward. */
    uint64_t last_oldest_id;
#endif

    /* Avoid checking for obsolete updates during checkpoints. */
    uint64_t obsolete_check_txn;
    wt_timestamp_t obsolete_check_timestamp;

    /* The largest transaction seen on the page by reconciliation. */
    uint64_t rec_max_txn;
    wt_timestamp_t rec_max_timestamp;

    /* The largest update transaction ID (approximate). */
    wt_shared uint64_t update_txn;

    /* Dirty bytes added to the cache. */
    wt_shared size_t bytes_dirty;
    wt_shared size_t bytes_updates;

    /*
     * When pages are reconciled, the result is one or more replacement blocks. A replacement block
     * can be in one of two states: it was written to disk, and so we have a block address, or it
     * contained unresolved modifications and we have a disk image for it with a list of those
     * unresolved modifications. The former is the common case: we only build lists of unresolved
     * modifications when we're evicting a page, and we only expect to see unresolved modifications
     * on a page being evicted in the case of a hot page that's too large to keep in memory as it
     * is. In other words, checkpoints will skip unresolved modifications, and will write the blocks
     * rather than build lists of unresolved modifications.
     *
     * Ugly union/struct layout to conserve memory, we never have both a replace address and
     * multiple replacement blocks.
     */
    union {
        struct { /* Single, written replacement block */
            WT_ADDR replace;

            /*
             * A disk image that may or may not have been written, used to re-instantiate the page
             * in memory.
             */
            void *disk_image;
        } r;
#undef mod_replace
#define mod_replace u1.r.replace
#undef mod_disk_image
#define mod_disk_image u1.r.disk_image

        struct {
            WT_MULTI *multi;        /* Multiple replacement blocks */
            uint32_t multi_entries; /* Multiple blocks element count */
        } m;
#undef mod_multi
#define mod_multi u1.m.multi
#undef mod_multi_entries
#define mod_multi_entries u1.m.multi_entries
    } u1;

    /*
     * Internal pages need to be able to chain root-page splits and have a special transactional
     * eviction requirement. Column-store leaf pages need update and append lists.
     *
     * Ugly union/struct layout to conserve memory, a page is either a leaf page or an internal
     * page.
     */
    union {
        struct {
            /*
             * When a root page splits, we create a new page and write it; the new page can also
             * split and so on, and we continue this process until we write a single replacement
             * root page. We use the root split field to track the list of created pages so they can
             * be discarded when no longer needed.
             */
            WT_PAGE *root_split; /* Linked list of root split pages */
        } intl;
#undef mod_root_split
#define mod_root_split u2.intl.root_split
        struct {
            /*
             * Appended items to column-stores. Actual appends to the tree only happen on the last
             * page, but gaps created in the namespace by truncate operations can result in the
             * append lists of other pages becoming populated.
             */
            wt_shared WT_INSERT_HEAD **append;

            /*
             * Updated items in column-stores: variable-length RLE entries can expand to multiple
             * entries which requires some kind of list we can expand on demand. Updated items in
             * fixed-length files could be done based on an WT_UPDATE array as in row-stores, but
             * there can be a very large number of bits on a single page, and the cost of the
             * WT_UPDATE array would be huge.
             */
            wt_shared WT_INSERT_HEAD **update;

            /*
             * Split-saved last column-store page record. If a fixed-length column-store page is
             * split, we save the first record number moved so that during reconciliation we know
             * the page's last record and can write any implicitly created deleted records for the
             * page. No longer used by VLCS.
             */
            uint64_t split_recno;
        } column_leaf;
#undef mod_col_append
#define mod_col_append u2.column_leaf.append
#undef mod_col_update
#define mod_col_update u2.column_leaf.update
#undef mod_col_split_recno
#define mod_col_split_recno u2.column_leaf.split_recno
        struct {
            /* Inserted items for row-store. */
            wt_shared WT_INSERT_HEAD **insert;

            /* Updated items for row-stores. */
            wt_shared WT_UPDATE **update;
        } row_leaf;
#undef mod_row_insert
#define mod_row_insert u2.row_leaf.insert
#undef mod_row_update
#define mod_row_update u2.row_leaf.update
    } u2;

    /* Overflow record tracking for reconciliation. */
    WT_OVFL_TRACK *ovfl_track;

    /*
     * Stop aggregated timestamp information when all the keys on the page are removed. This time
     * aggregate information is used to skip these deleted pages as part of the tree walk if the
     * delete operation is visible to the reader.
     */
    wt_shared WT_TIME_AGGREGATE *stop_ta;

    /*
     * Page-delete information for newly instantiated deleted pages. The instantiated flag remains
     * set until the page is reconciled successfully; this indicates that the page_del information
     * in the ref remains valid. The update list remains set (if set at all) until the transaction
     * that deleted the page is resolved. These transitions are independent; that is, the first
     * reconciliation can happen either before or after the delete transaction resolves.
     */
    bool instantiated;        /* True if this is a newly instantiated page. */
    WT_UPDATE **inst_updates; /* Update list for instantiated page with unresolved truncate. */

#define WT_PAGE_LOCK(s, p) __wt_spin_lock_track((s), &(p)->modify->page_lock)
#define WT_PAGE_TRYLOCK(s, p) __wt_spin_trylock_track((s), &(p)->modify->page_lock)
#define WT_PAGE_UNLOCK(s, p) __wt_spin_unlock((s), &(p)->modify->page_lock)
    WT_SPINLOCK page_lock; /* Page's spinlock */

/*
 * The page state is incremented when a page is modified.
 *
 * WT_PAGE_CLEAN --
 *	The page is clean.
 * WT_PAGE_DIRTY_FIRST --
 *	The page is in this state after the first operation that marks a
 *	page dirty, or when reconciliation is checking to see if it has
 *	done enough work to be able to mark the page clean.
 * WT_PAGE_DIRTY --
 *	Two or more updates have been added to the page.
 */
#define WT_PAGE_CLEAN 0
#define WT_PAGE_DIRTY_FIRST 1
#define WT_PAGE_DIRTY 2
    wt_shared uint32_t page_state;

#define WT_PM_REC_EMPTY 1      /* Reconciliation: no replacement */
#define WT_PM_REC_MULTIBLOCK 2 /* Reconciliation: multiple blocks */
#define WT_PM_REC_REPLACE 3    /* Reconciliation: single block */
    uint8_t rec_result;        /* Reconciliation state */

#define WT_PAGE_RS_RESTORED 0x1
    uint8_t restore_state; /* Created by restoring updates */

/* Additional diagnostics fields to catch invalid updates to page_state, even in release builds. */
/* AUTOMATIC FLAG VALUE GENERATION START 0 */
#define WT_PAGE_MODIFY_EXCLUSIVE 0x1u
#define WT_PAGE_MODIFY_RECONCILING 0x2u
    /* AUTOMATIC FLAG VALUE GENERATION STOP 8 */
    uint8_t flags;
};

/*
 * WT_COL_RLE --
 *	Variable-length column-store pages have an array of page entries with
 *	RLE counts greater than 1 when reading the page, so it's not necessary
 *	to walk the page counting records to find a specific entry. We can do a
 *	binary search in this array, then an offset calculation to find the
 *	cell.
 */
WT_PACKED_STRUCT_BEGIN(__wt_col_rle)
    uint64_t recno; /* Record number of first repeat. */
    uint64_t rle;   /* Repeat count. */
    uint32_t indx;  /* Slot of entry in col_var. */
WT_PACKED_STRUCT_END

/*
 * WT_PAGE_INDEX --
 *	The page index held by each internal page.
 */
struct __wt_page_index {
#define WT_SPLIT_DEEPEN_MIN_CREATE_CHILD_PAGES 10
#define WT_INTERNAL_SPLIT_MIN_KEYS 100
    uint32_t entries;
    wt_shared uint32_t deleted_entries;
    WT_REF **index;
};

/*
 * WT_COL_VAR_REPEAT --
 *  Variable-length column-store pages have an array of page entries with RLE counts
 * greater than 1 when reading the page, so it's not necessary to walk the page counting
 * records to find a specific entry. We can do a binary search in this array, then an
 * offset calculation to find the cell.
 *
 * It's a separate structure to keep the page structure as small as possible.
 */
struct __wt_col_var_repeat {
    uint32_t nrepeats;     /* repeat slots */
    WT_COL_RLE repeats[0]; /* lookup RLE array */
};

/*
 * WT_COL_FIX_TW_ENTRY --
 *     This is a single entry in the WT_COL_FIX_TW array. It stores the offset from the page's
 * starting recno and the offset into the page to find the value cell containing the time window.
 */
struct __wt_col_fix_tw_entry {
    uint32_t recno_offset;
    uint32_t cell_offset;
};

/*
 * WT_COL_FIX_TW --
 *     Fixed-length column-store pages carry an array of page entries that have time windows. This
 * is built when reading the page to avoid the need to walk the page to find a specific entry. We
 * can do a binary search in this array instead.
 */
struct __wt_col_fix_tw {
    uint32_t numtws;            /* number of time window slots */
    WT_COL_FIX_TW_ENTRY tws[0]; /* lookup array */
};

/* WT_COL_FIX_TW_CELL gets the cell pointer from a WT_COL_FIX_TW_ENTRY. */
#define WT_COL_FIX_TW_CELL(page, entry) ((WT_CELL *)((uint8_t *)(page)->dsk + (entry)->cell_offset))

#ifdef HAVE_DIAGNOSTIC
/*
 * WT_SPLIT_HIST --
 *	State information of a split at a single point in time.
 */
struct __wt_split_page_hist {
    const char *name;
    const char *func;
    uint64_t split_gen;
    uint32_t entries;
    uint32_t time_sec;
    uint16_t line;
};
#endif

/*
 * WT_PAGE --
 *	The WT_PAGE structure describes the in-memory page information.
 */
struct __wt_page {
    /* Per page-type information. */
    union {
        /*
         * Internal pages (both column- and row-store).
         *
         * In-memory internal pages have an array of pointers to child
         * structures, maintained in collated order.
         *
         * Multiple threads of control may be searching the in-memory
         * internal page and a child page of the internal page may
         * cause a split at any time.  When a page splits, a new array
         * is allocated and atomically swapped into place.  Threads in
         * the old array continue without interruption (the old array is
         * still valid), but have to avoid racing.  No barrier is needed
         * because the array reference is updated atomically, but code
         * reading the fields multiple times would be a very bad idea.
         * Specifically, do not do this:
         *	WT_REF **refp = page->u.intl__index->index;
         *	uint32_t entries = page->u.intl__index->entries;
         *
         * The field is declared volatile (so the compiler knows not to
         * read it multiple times), and we obscure the field name and
         * use a copy macro in all references to the field (so the code
         * doesn't read it multiple times).
         */
        struct {
            WT_REF *parent_ref; /* Parent reference */
            uint64_t split_gen; /* Generation of last split */

            wt_shared WT_PAGE_INDEX *volatile __index; /* Collated children */
        } intl;
#undef pg_intl_parent_ref
#define pg_intl_parent_ref u.intl.parent_ref
#undef pg_intl_split_gen
#define pg_intl_split_gen u.intl.split_gen

/*
 * Macros to copy/set the index because the name is obscured to ensure the field isn't read multiple
 * times.
 *
 * There are two versions of WT_INTL_INDEX_GET because the session split generation is usually set,
 * but it's not always required: for example, if a page is locked for splitting, or being created or
 * destroyed.
 */
#ifdef TSAN_BUILD
/*
 * TSan doesn't detect the acquire/release barriers used in our normal WT_INTL_INDEX_* functions, so
 * use __atomic intrinsics instead. We can use __atomics here as MSVC doesn't support TSan.
 */
#define WT_INTL_INDEX_GET_SAFE(page, pindex)                                   \
    do {                                                                       \
        (pindex) = __atomic_load_n(&(page)->u.intl.__index, __ATOMIC_ACQUIRE); \
    } while (0)
#define WT_INTL_INDEX_GET(session, page, pindex)                          \
    do {                                                                  \
        WT_ASSERT(session, __wt_session_gen(session, WT_GEN_SPLIT) != 0); \
        WT_INTL_INDEX_GET_SAFE(page, (pindex));                           \
    } while (0)
#define WT_INTL_INDEX_SET(page, v)                                        \
    do {                                                                  \
        __atomic_store_n(&(page)->u.intl.__index, (v), __ATOMIC_RELEASE); \
    } while (0)
#else
/* Use WT_ACQUIRE_READ to enforce acquire semantics rather than relying on address dependencies. */
#define WT_INTL_INDEX_GET_SAFE(page, pindex) WT_ACQUIRE_READ((pindex), (page)->u.intl.__index)
#define WT_INTL_INDEX_GET(session, page, pindex)                          \
    do {                                                                  \
        WT_ASSERT(session, __wt_session_gen(session, WT_GEN_SPLIT) != 0); \
        WT_INTL_INDEX_GET_SAFE(page, (pindex));                           \
    } while (0)
#define WT_INTL_INDEX_SET(page, v)                               \
    do {                                                         \
        WT_RELEASE_BARRIER();                                    \
        __wt_atomic_store_pointer(&(page)->u.intl.__index, (v)); \
    } while (0)
#endif

/*
 * Macro to walk the list of references in an internal page.
 */
#define WT_INTL_FOREACH_BEGIN(session, page, ref)                                    \
    do {                                                                             \
        WT_PAGE_INDEX *__pindex;                                                     \
        WT_REF **__refp;                                                             \
        uint32_t __entries;                                                          \
        WT_INTL_INDEX_GET(session, page, __pindex);                                  \
        for (__refp = __pindex->index, __entries = __pindex->entries; __entries > 0; \
             --__entries) {                                                          \
            (ref) = *__refp++;
#define WT_INTL_FOREACH_REVERSE_BEGIN(session, page, ref)                                 \
    do {                                                                                  \
        WT_PAGE_INDEX *__pindex;                                                          \
        WT_REF **__refp;                                                                  \
        uint32_t __entries;                                                               \
        WT_INTL_INDEX_GET(session, page, __pindex);                                       \
        for (__refp = __pindex->index + __pindex->entries, __entries = __pindex->entries; \
             __entries > 0; --__entries) {                                                \
            (ref) = *--__refp;
#define WT_INTL_FOREACH_END \
    }                       \
    }                       \
    while (0)

        /* Row-store leaf page. */
        WT_ROW *row; /* Key/value pairs */
#undef pg_row
#define pg_row u.row

        /* Fixed-length column-store leaf page. */
        struct {
            uint8_t *fix_bitf;     /* Values */
            WT_COL_FIX_TW *fix_tw; /* Time window index */
#define WT_COL_FIX_TWS_SET(page) ((page)->u.col_fix.fix_tw != NULL)
        } col_fix;
#undef pg_fix_bitf
#define pg_fix_bitf u.col_fix.fix_bitf
#undef pg_fix_numtws
#define pg_fix_numtws u.col_fix.fix_tw->numtws
#undef pg_fix_tws
#define pg_fix_tws u.col_fix.fix_tw->tws

        /* Variable-length column-store leaf page. */
        struct {
            WT_COL *col_var;            /* Values */
            WT_COL_VAR_REPEAT *repeats; /* Repeats array */
#define WT_COL_VAR_REPEAT_SET(page) ((page)->u.col_var.repeats != NULL)
        } col_var;
#undef pg_var
#define pg_var u.col_var.col_var
#undef pg_var_repeats
#define pg_var_repeats u.col_var.repeats->repeats
#undef pg_var_nrepeats
#define pg_var_nrepeats u.col_var.repeats->nrepeats
    } u;

    /*
     * Page entry count, page-wide prefix information, type and flags are positioned at the end of
     * the WT_PAGE union to reduce cache misses when searching row-store pages.
     *
     * The entries field only applies to leaf pages, internal pages use the page-index entries
     * instead.
     */
    uint32_t entries; /* Leaf page entries */

    uint32_t prefix_start; /* Best page prefix starting slot */
    uint32_t prefix_stop;  /* Maximum slot to which the best page prefix applies */

/* AUTOMATIC FLAG VALUE GENERATION START 0 */
#define WT_PAGE_BUILD_KEYS 0x0001u         /* Keys have been built in memory */
#define WT_PAGE_COMPACTION_WRITE 0x0002u   /* Writing the page for compaction */
#define WT_PAGE_DISK_ALLOC 0x0004u         /* Disk image in allocated memory */
#define WT_PAGE_DISK_MAPPED 0x0008u        /* Disk image in mapped memory */
#define WT_PAGE_EVICT_LRU 0x0010u          /* Page is on the LRU queue */
#define WT_PAGE_EVICT_LRU_URGENT 0x0020u   /* Page is in the urgent queue */
#define WT_PAGE_EVICT_NO_PROGRESS 0x0040u  /* Eviction doesn't count as progress */
#define WT_PAGE_INTL_OVERFLOW_KEYS 0x0080u /* Internal page has overflow keys (historic only) */
#define WT_PAGE_PREFETCH 0x0100u           /* The page is being pre-fetched */
#define WT_PAGE_REC_FAIL 0x0200u           /* The previous reconciliation failed on the page. */
#define WT_PAGE_SPLIT_INSERT 0x0400u       /* A leaf page was split for append */
#define WT_PAGE_UPDATE_IGNORE 0x0800u      /* Ignore updates on page discard */
#define WT_PAGE_WITH_DELTAS 0x1000u        /* Page was built with deltas */
                                           /* AUTOMATIC FLAG VALUE GENERATION STOP 16 */
    wt_shared uint16_t flags_atomic;       /* Atomic flags, use F_*_ATOMIC_16 */

#define WT_PAGE_IS_INTERNAL(page) \
    ((page)->type == WT_PAGE_COL_INT || (page)->type == WT_PAGE_ROW_INT)
#define WT_PAGE_INVALID 0       /* Invalid page */
#define WT_PAGE_BLOCK_MANAGER 1 /* Block-manager page */
#define WT_PAGE_COL_FIX 2       /* Col-store fixed-len leaf */
#define WT_PAGE_COL_INT 3       /* Col-store internal page */
#define WT_PAGE_COL_VAR 4       /* Col-store var-length leaf page */
#define WT_PAGE_OVFL 5          /* Overflow page */
#define WT_PAGE_ROW_INT 6       /* Row-store internal page */
#define WT_PAGE_ROW_LEAF 7      /* Row-store leaf page */
    uint8_t type;               /* Page type */

    /* 1 byte hole expected. */

    wt_shared size_t memory_footprint; /* Memory attached to the page */

    /* Page's on-disk representation: NULL for pages created in memory. */
    const WT_PAGE_HEADER *dsk;

    /* If/when the page is modified, we need lots more information. */
    wt_shared WT_PAGE_MODIFY *modify;

    /*
     * !!!
     * This is the 64 byte boundary, try to keep hot fields above here.
     */

/*
 * The page's read generation acts as an LRU value for each page in the
 * tree; it is used by the eviction server thread to select pages to be
 * discarded from the in-memory tree.
 *
 * The read generation is a 64-bit value, if incremented frequently, a
 * 32-bit value could overflow.
 *
 * The read generation is a piece of shared memory potentially read
 * by many threads.  We don't want to update page read generations for
 * in-cache workloads and suffer the cache misses, so we don't simply
 * increment the read generation value on every access.  Instead, the
 * read generation is incremented by the eviction server each time it
 * becomes active.  To avoid incrementing a page's read generation too
 * frequently, it is set to a future point.
 *
 * Because low read generation values have special meaning, and there
 * are places where we manipulate the value, use an initial value well
 * outside of the special range.
 */
#define WT_READGEN_NOTSET 0
#define WT_READGEN_OLDEST 1
#define WT_READGEN_WONT_NEED 2
#define WT_READGEN_START_VALUE 100
#define WT_READGEN_STEP 100
    uint64_t read_gen;

    uint64_t cache_create_gen; /* Page create timestamp */
    uint64_t evict_pass_gen;   /* Eviction pass generation */

    WT_PAGE_BLOCK_META block_meta; /* Block metadata */

#ifdef HAVE_DIAGNOSTIC
#define WT_SPLIT_SAVE_STATE_MAX 3
    WT_SPLIT_PAGE_HIST split_hist[WT_SPLIT_SAVE_STATE_MAX];
    uint64_t splitoff;

#define WT_SPLIT_PAGE_SAVE_STATE(page, session, e, g)                                \
    do {                                                                             \
        (page)->split_hist[(page)->splitoff].name = (session)->name;                 \
        __wt_seconds32((session), &(page)->split_hist[(page)->splitoff].time_sec);   \
        (page)->split_hist[(page)->splitoff].func = __PRETTY_FUNCTION__;             \
        (page)->split_hist[(page)->splitoff].line = (uint16_t)__LINE__;              \
        (page)->split_hist[(page)->splitoff].split_gen = (uint32_t)(g);              \
        (page)->split_hist[(page)->splitoff].entries = (uint32_t)(e);                \
        (page)->splitoff = ((page)->splitoff + 1) % WT_ELEMENTS((page)->split_hist); \
    } while (0)
#else
#define WT_SPLIT_PAGE_SAVE_STATE(page, session, e, g)
#endif
};

/*
 * WT_PAGE_DISK_OFFSET, WT_PAGE_REF_OFFSET --
 *	Return the offset/pointer of a pointer/offset in a page disk image.
 */
#define WT_PAGE_DISK_OFFSET(page, p) WT_PTRDIFF32(p, (page)->dsk)
#define WT_PAGE_REF_OFFSET(page, o) ((void *)((uint8_t *)((page)->dsk) + (o)))

/*
 * WT_PAGE_WALK_SKIP_STATS --
 *	Statistics to track how many deleted pages are skipped as part of the tree walk.
 */
struct __wt_page_walk_skip_stats {
    size_t total_del_pages_skipped;
    size_t total_inmem_del_pages_skipped;
};

/*
 * Type used by WT_REF::state and valid values.
 *
 * Declared well before __wt_ref struct as the type is used in other structures in this header.
 */
typedef uint8_t WT_REF_STATE;

#define WT_REF_DISK 0    /* Page is on disk */
#define WT_REF_DELETED 1 /* Page is on disk, but deleted */
#define WT_REF_LOCKED 2  /* Page locked for exclusive access */
#define WT_REF_MEM 3     /* Page is in cache and valid */
#define WT_REF_SPLIT 4   /* Parent page split (WT_REF dead) */

/*
 * Prepare states.
 *
 * Prepare states are used by both updates and the fast truncate page_del structure to indicate
 * which phase of the prepared transaction lifecycle they are in.
 *
 * WT_PREPARE_INIT:
 *  The default prepare state, indicating that the transaction which created the update or fast
 *  truncate structure has not yet called prepare transaction. There is no requirement that an
 *  object moves beyond this state.
 *
 *  This state has no impact on the visibility of the associated update or fast truncate structure.
 *
 * WT_PREPARE_INPROGRESS:
 *  When a transaction calls prepare all objects created by it, updates or page_del structures will
 *  transition to this state.
 *
 * WT_PREPARE_LOCKED:
 *  This state is a transitional state between INPROGRESS and RESOLVED. It occurs when a prepared
 *  transaction commits. If a reader sees an object in this state it is required to wait until the
 *  object transitions out of this state, and then read the associated visibility information. This
 *  state exists to provide a clear ordering semantic between transitioning the prepare state and
 *  a reader reading it concurrently. For more details see below.
 *
 * WT_PREPARE_RESOLVED:
 *  When a prepared transaction calls commit all objects created by it will transition to this
 *  state, which is the final state.
 *
 * ---
 * State transitions:
 * Object created (uncommitted) -> transaction prepare -> transaction commit:
 *  INIT --> INPROGRESS --> LOCKED --> RESOLVED
 *  LOCKED will be a momentary phase during timestamp update.
 *
 * Object created -> transaction prepare -> transaction rollback:
 *  INIT --> INPROGRESS
 *  The prepare state will not be modified during rollback.
 *
 * Object created -> transaction commit:
 *  INIT
 *  Preparing a transaction is the uncommon case and most updates and page_del structures will
 *  never leave the INIT state.
 *
 * ---
 * Ordering complexities of prepare state transitions.
 *
 * The prepared transaction system works alongside the timestamp system. When committing a
 * transaction a user can define a timestamp which represents the time at which a key/value pair
 * is visible. This is represented by the start_ts in memory on the update structure. The page_del
 * structure visibility is the same as an update's for the most part, this comment won't refer to it
 * again.
 *
 * Prepared transactions introduce the need for an additional two timestamps, a prepare timestamp.
 * The point at which an update is "prepared" and the durable timestamp which is when update is to
 * be made stable by WiredTiger. The purpose of those timestamps is not something that will be
 * described here.
 *
 * When a transaction calls prepare the start_ts field on the update structure is used to represent
 * the prepare timestamp. The start_ts field is also used to represent the commit timestamp of the
 * transaction. The prepare state tells the reader which of the two timestamps are available.
 * However these two fields can't be written atomically and no lock is taken when transitioning
 * between prepared update states. So the writer must write one field then the other, and a reader
 * can read at any time. This introduces a need for the WT_PREPARE_LOCKED state and memory barriers.
 *
 * Let's construct a simplified example:
 * We can assume the writing thread does the sane thing by writing the timestamp and then the
 * prepare state. We also assume the reader thread reads the state then the timestamp. If we ignore
 * the locked state we can construct a scenario where the reader can't tell which timestamp, commit
 * or prepare, exists on the update. Ignoring CPU instruction reordering for now.
 *
 * The writer performs the following operations:
 *  1: start_ts = 5
 *  2: prepare_state = WT_PREPARE_INPROGRESS
 *  3: start_ts = 10
 *  4: prepare_state = WT_PREPARE_RESOLVED
 *
 * In this scenario it is possible the writer thread context switches between 3 and 4, and therefore
 * the reader may see a timestamp of 10 for start_ts and wrongly attribute it to the prepare
 * timestamp. This creates a need for the WT_PREPARE_LOCKED state. The writer thread now performs:
 *  1: start_ts = 5
 *  2: prepare_state = WT_PREPARE_INPROGRESS
 *  3: prepare_state = WT_PREPARE_LOCKED
 *  3: start_ts = 10
 *  4: prepare_state = WT_PREPARE_RESOLVED
 *
 * The reader thread can, in this scenario, read any prepare state and behave correctly. If it reads
 * WT_PREPARE_INPROGRESS it knows the start_ts is the prepare timestamp. If it reads
 * WT_PREPARE_RESOLVED it knows the start_ts is the commit timestamp. If it reads WT_PREPARE_LOCKED
 * it will wait until it reads WT_PREPARE_RESOLVED.
 *
 * By introducing the WT_PREPARE_LOCKED field we resolve some ambiguity about the start_ts. However
 * as previously mentioned we were ignoring CPU reordering hijinx. CPU reordering will cause issues,
 * to be fully correct here we need memory barriers. The need for a WT_PREPARE_LOCKED state makes
 * the ordering requirements somewhat more complex than the typical message passing scenario.
 *
 * The writer thread has two orderings:
 * Prepare transaction:
 *  - start_ts = X
 *  - WT_RELEASE_BARRIER
 *  - prepare_state = WT_PREPARE_INPROGRESS
 *
 * Commit transaction:
 *  - prepare_state = WT_PREPARE_LOCKED
 *  - WT_RELEASE_BARRIER
 *  - start_ts = Y
 *  - durable_ts = Z
 *  - WT_RELEASE_BARRIER
 *  - prepare_state = WT_PREPARE_RESOLVED
 *
 * The reader does the opposite. The more complex of the two is as follows:
 *  - read prepare_state
 *  - WT_ACQUIRE_BARRIER
 *  - if locked, retry
 *  - read start_ts
 *  - read durable_ts
 *  - WT_ACQUIRE_BARRIER
 *  - read prepare_state
 *  - if prepare state has changed, retry
 */

/* Must be 0, as structures will be default initialized with 0. */
#define WT_PREPARE_INIT 0
#define WT_PREPARE_INPROGRESS 1
#define WT_PREPARE_LOCKED 2
#define WT_PREPARE_RESOLVED 3

/*
 * Page state.
 *
 * Synchronization is based on the WT_REF->state field, which has a number of
 * possible states:
 *
 * WT_REF_DISK:
 *	The initial setting before a page is brought into memory, and set as a
 *	result of page eviction; the page is on disk, and must be read into
 *	memory before use.  WT_REF_DISK has a value of 0 (the default state
 *	after allocating cleared memory).
 *
 * WT_REF_DELETED:
 *	The page is on disk, but has been deleted from the tree; we can delete
 *	row-store and VLCS leaf pages without reading them if they don't
 *	reference overflow items.
 *
 * WT_REF_LOCKED:
 *	Locked for exclusive access.  In eviction, this page or a parent has
 *	been selected for eviction; once hazard pointers are checked, the page
 *	will be evicted.  When reading a page that was previously deleted, it
 *	is locked until the page is in memory and the deletion has been
 *      instantiated with tombstone updates. The thread that set the page to
 *      WT_REF_LOCKED has exclusive access; no other thread may use the WT_REF
 *      until the state is changed.
 *
 * WT_REF_MEM:
 *	Set by a reading thread once the page has been read from disk; the page
 *	is in the cache and the page reference is OK.
 *
 * WT_REF_SPLIT:
 *	Set when the page is split; the WT_REF is dead and can no longer be
 *	used.
 *
 * The life cycle of a typical page goes like this: pages are read into memory
 * from disk and their state set to WT_REF_MEM.  When the page is selected for
 * eviction, the page state is set to WT_REF_LOCKED.  In all cases, evicting
 * threads reset the page's state when finished with the page: if eviction was
 * successful (a clean page was discarded, and a dirty page was written to disk
 * and then discarded), the page state is set to WT_REF_DISK; if eviction failed
 * because the page was busy, page state is reset to WT_REF_MEM.
 *
 * Readers check the state field and if it's WT_REF_MEM, they set a hazard
 * pointer to the page, flush memory and re-confirm the page state.  If the
 * page state is unchanged, the reader has a valid reference and can proceed.
 *
 * When an evicting thread wants to discard a page from the tree, it sets the
 * WT_REF_LOCKED state, flushes memory, then checks hazard pointers.  If a
 * hazard pointer is found, state is reset to WT_REF_MEM, restoring the page
 * to the readers.  If the evicting thread does not find a hazard pointer,
 * the page is evicted.
 */

/*
 * WT_PAGE_DELETED --
 *	Information about how they got deleted for deleted pages. This structure records the
 *      transaction that deleted the page, plus the state the ref was in when the deletion happened.
 *      This structure is akin to an update but applies to a whole page.
 */
struct __wt_page_deleted {
    /*
     * Transaction IDs are set when updates are created (before they become visible) and only change
     * when marked with WT_TXN_ABORTED. Transaction ID readers expect to copy a transaction ID into
     * a local variable and see a stable value. In case a compiler might re-read the transaction ID
     * from memory rather than using the local variable, mark the shared transaction IDs volatile to
     * prevent unexpected repeated/reordered reads.
     */
    wt_shared volatile uint64_t txnid; /* Transaction ID */

    wt_timestamp_t timestamp; /* Timestamps */
    wt_timestamp_t durable_timestamp;

    /*
     * The prepare state is used for transaction prepare to manage visibility and propagating the
     * prepare state to the updates generated at instantiation time.
     */
    wt_shared volatile uint8_t prepare_state;

    /*
     * The previous state of the WT_REF; if the fast-truncate transaction is rolled back without the
     * page first being instantiated, this is the state to which the WT_REF returns.
     */
    WT_REF_STATE previous_ref_state;

    /*
     * If the fast-truncate transaction has committed. If we're forced to instantiate the page, and
     * the committed flag isn't set, we have to create an update structure list for the transaction
     * to resolve in a subsequent commit. (This is tricky: if the transaction is rolled back, the
     * entire structure is discarded, that is, the flag is set only on commit and not on rollback.)
     */
    bool committed;

    /* Flag to indicate fast-truncate is written to disk. */
    bool selected_for_write;
};

/*
 * WT_REF_HIST --
 *	State information of a ref at a single point in time.
 */
struct __wt_ref_hist {
    WT_SESSION_IMPL *session;
    const char *name;
    const char *func;
    uint32_t time_sec;
    uint16_t line;
    uint16_t state;
};

/*
 * WT_PREFETCH_QUEUE_ENTRY --
 *	Queue entry for pages queued for pre-fetch.
 */
struct __wt_prefetch_queue_entry {
    WT_REF *ref;
    WT_PAGE *first_home;
    WT_DATA_HANDLE *dhandle;
    TAILQ_ENTRY(__wt_prefetch_queue_entry) q; /* List of pages queued for pre-fetch. */
};

/*
 * WT_REF --
 *	A single in-memory page and state information.
 */
struct __wt_ref {
    wt_shared WT_PAGE *page; /* Page */

    /*
     * When the tree deepens as a result of a split, the home page value changes. Don't cache it, we
     * need to see that change when looking up our slot in the page's index structure.
     */
    wt_shared WT_PAGE *volatile home;        /* Reference page */
    wt_shared volatile uint32_t pindex_hint; /* Reference page index hint */

    uint8_t unused; /* Padding: before the flags field so flags can be easily expanded. */

/*
 * Define both internal- and leaf-page flags for now: we only need one, but it provides an easy way
 * to assert a page-type flag is always set (we allocate WT_REFs in lots of places and it's easy to
 * miss one). If we run out of bits in the flags field, remove the internal flag and rewrite tests
 * depending on it to be "!leaf" instead.
 */
/* AUTOMATIC FLAG VALUE GENERATION START 0 */
#define WT_REF_FLAG_INTERNAL 0x1u /* Page is an internal page */
#define WT_REF_FLAG_LEAF 0x2u     /* Page is a leaf page */
                                  /* AUTOMATIC FLAG VALUE GENERATION STOP 8 */
    uint8_t flags;

/* AUTOMATIC FLAG VALUE GENERATION START 0 */
#define WT_REF_FLAG_PREFETCH 0x1u   /* Page is on the pre-fetch queue */
#define WT_REF_FLAG_READING 0x2u    /* Page is being read in */
                                    /* AUTOMATIC FLAG VALUE GENERATION STOP 8 */
    wt_shared uint8_t flags_atomic; /* Atomic flags, use F_*_ATOMIC_8 */

    /*
     * Ref state: Obscure the field name as this field shouldn't be accessed directly. The public
     * interface is made up of five functions:
     *  - WT_REF_GET_STATE
     *  - WT_REF_SET_STATE
     *  - WT_REF_CAS_STATE
     *  - WT_REF_LOCK
     *  - WT_REF_UNLOCK
     *
     * For more details on these functions see ref_inline.h.
     */
    wt_shared volatile WT_REF_STATE __state;

    /*
     * Address: on-page cell if read from backing block, off-page WT_ADDR if instantiated in-memory,
     * or NULL if page created in-memory.
     */
    wt_shared void *addr;

    /*
     * The child page's key.  Do NOT change this union without reviewing
     * __wt_ref_key.
     */
    union {
        uint64_t recno;       /* Column-store: starting recno */
        wt_shared void *ikey; /* Row-store: key */
    } key;
#undef ref_recno
#define ref_recno key.recno
#undef ref_ikey
#define ref_ikey key.ikey

    /*
     * Page deletion information, written-to/read-from disk as necessary in the internal page's
     * address cell. (Deleted-address cells are also referred to as "proxy cells".) When a WT_REF
     * first becomes part of a fast-truncate operation, the page_del field is allocated and
     * initialized; it is similar to an update and holds information about the transaction that
     * performed the truncate. It can be discarded and set to NULL when that transaction reaches
     * global visibility.
     *
     * Operations other than truncate that produce deleted pages (checkpoint cleanup, reconciliation
     * as empty, etc.) leave the page_del field NULL as in these cases the deletion is already
     * globally visible.
     *
     * Once the deletion is globally visible, the original on-disk page is no longer needed and can
     * be discarded; this happens the next time the parent page is reconciled, either by eviction or
     * by a checkpoint. The ref remains, however, and still occupies the same key space in the table
     * that it always did.
     *
     * Deleted refs (and thus chunks of the tree namespace) are only discarded at two points: when
     * the parent page is discarded after being evicted, or in the course of internal page splits
     * and reverse splits. Until this happens, the "same" page can be brought back to life by
     * writing to its portion of the key space.
     *
     * A deleted page needs to be "instantiated" (read in from disk and converted to an in-memory
     * page where every item on the page has been individually deleted) if we need to position a
     * cursor on the page, or if we need to visit it for other reasons. Logic exists to avoid that
     * in various common cases (see: __wt_btcur_skip_page, __wt_delete_page_skip) but in many less
     * common situations we proceed with instantiation anyway to avoid multiplying the number of
     * special cases in the system.
     *
     * Common triggers for instantiation include: another thread reading from the page before a
     * truncate commits; an older reader visiting a page after a truncate commits; a thread reading
     * the page via a checkpoint cursor if the truncation wasn't yet globally visible at checkpoint
     * time; a thread reading the page after shutdown and restart under similar circumstances; RTS
     * needing to roll back a committed but unstable truncation (and possibly also updates that
     * occurred before the truncation); and a thread writing to the truncated portion of the table
     * space after the truncation but before the page is completely discarded.
     *
     * If the page must be instantiated for any reason: (1) for each entry on the page a WT_UPDATE
     * is created; (2) the transaction information from page_del is copied to those WT_UPDATE
     * structures (making them a match for the truncate operation), and (3) the WT_REF state
     * switches to WT_REF_MEM.
     *
     * If the fast-truncate operation has not yet committed, an array of references to the WT_UPDATE
     * structures is placed in modify->inst_updates. This is used to find the updates when the
     * operation subsequently resolves. (The page can split, so there needs to be some way to find
     * all of the update structures.)
     *
     * After instantiation, the page_del structure is kept until the instantiated page is next
     * reconciled. This is because in some cases reconciliation of the parent internal page may need
     * to write out a reference to the pre-instantiated on-disk page, at which point the page_del
     * information is needed to build the correct reference.
     *
     * If the ref is in WT_REF_DELETED state, all actions besides checking whether page_del is NULL
     * require that the WT_REF be locked. There are two reasons for this: first, the page might be
     * instantiated at any time, and it is important to not see a partly-completed instantiation;
     * and second, the page_del structure is discarded opportunistically if its transaction is found
     * to be globally visible, so accessing it without locking the ref is unsafe.
     *
     * If the ref is in WT_REF_MEM state because it has been instantiated, the safety requirements
     * are somewhat looser. Checking for an instantiated page by examining modify->instantiated does
     * not require locking. Checking if modify->inst_updates is non-NULL (which means that the
     * truncation isn't committed) also doesn't require locking. In general the page_del structure
     * should not be used after instantiation; exceptions are (a) it is still updated by transaction
     * prepare, commit, and rollback (so that it remains correct) and (b) it is used by internal
     * page reconciliation if that occurs before the instantiated child is itself reconciled. (The
     * latter can only happen if the child is evicted in a fairly narrow time window during a
     * checkpoint.) This still requires locking the ref.
     *
     * It is vital to consider all the possible cases when touching a deleted or instantiated page.
     *
     * There are two major groups of states:
     *
     * 1. The WT_REF state is WT_REF_DELETED. This means the page is deleted and not in memory.
     *    - If the page has no disk address, the ref is a placeholder in the key space and may in
     *      general be discarded at the next opportunity. (Some restrictions apply in VLCS.)
     *    - If the page has a disk address, page_del may be NULL. In this case, the deletion of the
     *      page is globally visible and the on-disk page can be discarded at the next opportunity.
     *    - If the page has a disk address and page_del is not NULL, page_del contains information
     *      about the transaction that deleted the page. It is necessary to lock the ref to read
     *      page_del; at that point (if the state hasn't changed while getting the lock)
     *      page_del->committed can be used to check if the transaction is committed or not.
     *
     * 2. The WT_REF state is WT_REF_MEM. The page is either an ordinary page or an instantiated
     * deleted page.
     *    - If ref->page->modify is NULL, the page is ordinary.
     *    - If ref->page->modify->instantiated is false and ref->page->modify->inst_updates is NULL,
     *      the page is ordinary.
     *    - If ref->page->modify->instantiated is true, the page is instantiated and has not yet
     *      been reconciled. ref->page_del is either NULL (meaning the deletion is globally visible)
     *      or contains information about the transaction that deleted the page. This information is
     *      only meaningful either (a) in relation to the existing on-disk page rather than the in-
     *      memory page (this can be needed to reconcile the parent internal page) or (b) if the
     *      page is clean.
     *    - If ref->page->modify->inst_updates is not NULL, the page is instantiated and the
     *      transaction that deleted it has not resolved yet. The update list is used during commit
     *      or rollback to find the updates created during instantiation.
     *
     * The last two points of group (2) are orthogonal; that is, after instantiation the
     * instantiated flag and page_del structure (on the one hand) and the update list (on the other)
     * are used and discarded independently. The former persists only until the page is first
     * successfully reconciled; the latter persists until the transaction resolves. These events may
     * occur in either order.
     *
     * As described above, in any state in group (1) an access to the page may require it be read
     * into memory, at which point it moves into group (2). Instantiation always sets the
     * instantiated flag to true; the updates list is only created if the transaction has not yet
     * resolved at the point instantiation happens. (The ref is locked in both transaction
     * resolution and instantiation to make sure these events happen in a well-defined order.)
     *
     * Because internal pages with uncommitted (including prepared) deletions are not written to
     * disk, a page instantiated after its parent was read from disk will always have inst_updates
     * set to NULL.
     */
    wt_shared WT_PAGE_DELETED *page_del; /* Page-delete information for a deleted page. */

#ifdef HAVE_REF_TRACK
#define WT_REF_SAVE_STATE_MAX 3
    /* Capture history of ref state changes. */
    WT_REF_HIST hist[WT_REF_SAVE_STATE_MAX];
    uint64_t histoff;
#endif

    /*
     * A counter used to track how many times a ref has changed during internal page reconciliation.
     * The value is compared and swapped to 0 for each internal page reconciliation. If the counter
     * has a value greater than zero, this implies that the ref has been changed concurrently and
     * that the ref remains dirty after internal page reconciliation. It is possible for other
     * operations such as page splits and fast-truncate to concurrently write new values to the ref,
     * but depending on timing or race conditions, it cannot be guaranteed that these new values are
     * included as part of the reconciliation. The page would need to be reconciled again to ensure
     * that these modifications are included.
     */
    wt_shared volatile uint16_t ref_changes;
    char pad[6]; /* Padding */
};

#ifdef HAVE_REF_TRACK
/*
 * In DIAGNOSTIC mode we overwrite the WT_REF on free to force failures, but we want to retain ref
 * state history. Don't overwrite these fields.
 */
#define WT_REF_CLEAR_SIZE (offsetof(WT_REF, hist))
/*
 * WT_REF_SIZE is the expected structure size -- we verify the build to ensure the compiler hasn't
 * inserted padding which would break the world.
 */
#define WT_REF_SIZE (56 + WT_REF_SAVE_STATE_MAX * sizeof(WT_REF_HIST) + 8)
#else
#define WT_REF_SIZE 56
#define WT_REF_CLEAR_SIZE (sizeof(WT_REF))
#endif

/*
 * WT_ROW --
 * Each in-memory page row-store leaf page has an array of WT_ROW structures:
 * this is created from on-page data when a page is read from the file.  It's
 * sorted by key, fixed in size, and starts with a reference to on-page data.
 *
 * Multiple threads of control may be searching the in-memory row-store pages,
 * and the key may be instantiated at any time.  Code must be able to handle
 * both when the key has not been instantiated (the key field points into the
 * page's disk image), and when the key has been instantiated (the key field
 * points outside the page's disk image).  We don't need barriers because the
 * key is updated atomically, but code that reads the key field multiple times
 * is a very, very bad idea.  Specifically, do not do this:
 *
 *	key = rip->key;
 *	if (key_is_on_page(key)) {
 *		cell = rip->key;
 *	}
 *
 * The field is declared volatile (so the compiler knows it shouldn't read it
 * multiple times), and we obscure the field name and use a copy macro in all
 * references to the field (so the code doesn't read it multiple times), all
 * to make sure we don't introduce this bug (again).
 */
struct __wt_row { /* On-page key, on-page cell, or off-page WT_IKEY */
    wt_shared void *volatile __key;
};
#define WT_ROW_KEY_COPY(rip) ((rip)->__key)
#define WT_ROW_KEY_SET(rip, v) ((rip)->__key) = (void *)(v)

/*
 * WT_ROW_FOREACH --
 *	Walk the entries of an in-memory row-store leaf page.
 */
#define WT_ROW_FOREACH(page, rip, i) \
    for ((i) = (page)->entries, (rip) = (page)->pg_row; (i) > 0; ++(rip), --(i))
#define WT_ROW_FOREACH_REVERSE(page, rip, i)                                             \
    for ((i) = (page)->entries, (rip) = (page)->pg_row + ((page)->entries - 1); (i) > 0; \
         --(rip), --(i))

/*
 * WT_ROW_SLOT --
 *	Return the 0-based array offset based on a WT_ROW reference.
 */
#define WT_ROW_SLOT(page, rip) ((uint32_t)((rip) - (page)->pg_row))

/*
 * WT_COL -- Each in-memory variable-length column-store leaf page has an array of WT_COL
 * structures: this is created from on-page data when a page is read from the file. It's fixed in
 * size, and references data on the page.
 */
struct __wt_col {
    /*
     * Variable-length column-store data references are page offsets, not pointers (we boldly
     * re-invent short pointers). The trade-off is 4B per K/V pair on a 64-bit machine vs. a single
     * cycle for the addition of a base pointer. The on-page data is a WT_CELL (same as row-store
     * pages).
     *
     * Obscure the field name, code shouldn't use WT_COL->__col_value, the public interface is
     * WT_COL_PTR and WT_COL_PTR_SET.
     */
    uint32_t __col_value;
};

/*
 * WT_COL_PTR, WT_COL_PTR_SET --
 *	Return/Set a pointer corresponding to the data offset. (If the item does
 * not exist on the page, return a NULL.)
 */
#define WT_COL_PTR(page, cip) WT_PAGE_REF_OFFSET(page, (cip)->__col_value)
#define WT_COL_PTR_SET(cip, value) (cip)->__col_value = (value)

/*
 * WT_COL_FOREACH --
 *	Walk the entries of variable-length column-store leaf page.
 */
#define WT_COL_FOREACH(page, cip, i) \
    for ((i) = (page)->entries, (cip) = (page)->pg_var; (i) > 0; ++(cip), --(i))

/*
 * WT_COL_SLOT --
 *	Return the 0-based array offset based on a WT_COL reference.
 */
#define WT_COL_SLOT(page, cip) ((uint32_t)((cip) - (page)->pg_var))

/*
 * WT_IKEY --
 *  Instantiated key: row-store keys are usually prefix compressed or overflow objects.
 *  Normally, a row-store page in-memory key points to the on-page WT_CELL, but in some
 *  cases, we instantiate the key in memory, in which case the row-store page in-memory
 *  key points to a WT_IKEY structure.
 */
struct __wt_ikey {
    uint32_t size; /* Key length */

    /*
     * If we no longer point to the key's on-page WT_CELL, we can't find its
     * related value.  Save the offset of the key cell in the page.
     *
     * Row-store cell references are page offsets, not pointers (we boldly
     * re-invent short pointers).  The trade-off is 4B per K/V pair on a
     * 64-bit machine vs. a single cycle for the addition of a base pointer.
     */
    uint32_t cell_offset;

/* The key bytes immediately follow the WT_IKEY structure. */
#define WT_IKEY_DATA(ikey) ((void *)((uint8_t *)(ikey) + sizeof(WT_IKEY)))
};

/*
 * WT_UPDATE --
 *
 * Entries on leaf pages can be updated, either modified or deleted. Updates to entries in the
 * WT_ROW and WT_COL arrays are stored in the page's WT_UPDATE array. When the first element on a
 * page is updated, the WT_UPDATE array is allocated, with one slot for every existing element in
 * the page. A slot points to a WT_UPDATE structure; if more than one update is done for an entry,
 * WT_UPDATE structures are formed into a forward-linked list.
 */
struct __wt_update {
    /*
     * Transaction IDs are set when updates are created (before they become visible) and only change
     * when marked with WT_TXN_ABORTED. Transaction ID readers expect to copy a transaction ID into
     * a local variable and see a stable value. In case a compiler might re-read the transaction ID
     * from memory rather than using the local variable, mark the shared transaction IDs volatile to
     * prevent unexpected repeated/reordered reads.
     */
    wt_shared volatile uint64_t txnid; /* transaction ID */

    wt_timestamp_t durable_ts; /* timestamps */
    wt_timestamp_t start_ts;

    /*
     * The durable timestamp of the previous update in the update chain. This timestamp is used for
     * diagnostic checks only, and could be removed to reduce the size of the structure should that
     * be necessary.
     */
    wt_timestamp_t prev_durable_ts;

    wt_shared WT_UPDATE *next; /* forward-linked list */

    uint32_t size; /* data length */

#define WT_UPDATE_INVALID 0   /* diagnostic check */
#define WT_UPDATE_MODIFY 1    /* partial-update modify value */
#define WT_UPDATE_RESERVE 2   /* reserved */
#define WT_UPDATE_STANDARD 3  /* complete value */
#define WT_UPDATE_TOMBSTONE 4 /* deleted */
    uint8_t type; /* type (one byte to conserve memory); also read-only after initialization */

/* If the update includes a complete value. */
#define WT_UPDATE_DATA_VALUE(upd) \
    ((upd)->type == WT_UPDATE_STANDARD || (upd)->type == WT_UPDATE_TOMBSTONE)

    /*
     * The update state is used for transaction prepare to manage visibility and transitioning
     * update structure state safely.
     */
    wt_shared volatile uint8_t prepare_state; /* prepare state */

/* When introducing a new flag, consider adding it to WT_UPDATE_SELECT_FOR_DS. */
/* AUTOMATIC FLAG VALUE GENERATION START 0 */
#define WT_UPDATE_DS 0x001u                       /* Update has been chosen to the data store. */
#define WT_UPDATE_DURABLE 0x002u                  /* Update has been durable. */
#define WT_UPDATE_HS 0x004u                       /* Update has been written to history store. */
#define WT_UPDATE_PREPARE_RESTORED_FROM_DS 0x008u /* Prepared update restored from data store. */
#define WT_UPDATE_RESTORED_FAST_TRUNCATE 0x010u   /* Fast truncate instantiation */
#define WT_UPDATE_RESTORED_FROM_DELTA 0x020u      /* Update restored from delta. */
#define WT_UPDATE_RESTORED_FROM_DS 0x040u         /* Update restored from data store. */
#define WT_UPDATE_RESTORED_FROM_HS 0x080u         /* Update restored from history store. */
#define WT_UPDATE_RTS_DRYRUN_ABORT 0x100u         /* Used by dry run to mark a would-be abort. */
#define WT_UPDATE_TO_DELETE_FROM_HS 0x200u /* Update needs to be deleted from history store */
                                           /* AUTOMATIC FLAG VALUE GENERATION STOP 16 */
    uint16_t flags;

/* There are several cases we should select the update irrespective of visibility to write to the
 * disk image:
 *
 * 1. A previous reconciliation selected this update as writing anything that is older
 * undoes the previous work.
 *
 * 2. The update is restored from the disk image as writing anything that is older undoes
 * the previous work.
 *
 * 3. An earlier reconciliation performed an update-restore eviction and this update was
 * restored from disk.
 *
 * 4. We rolled back a prepared transaction and restored an update from the history store.
 *
 * 5. We rolled back a prepared transaction and aim to delete the following update from the
 * history store.
 *
 * These scenarios can happen if the current reconciliation has a limited visibility of
 * updates compared to one of the previous reconciliations. This is important as it is never
 * ok to undo the work of the previous reconciliations.
 */
#define WT_UPDATE_SELECT_FOR_DS                                                      \
    WT_UPDATE_DS | WT_UPDATE_PREPARE_RESTORED_FROM_DS | WT_UPDATE_RESTORED_FROM_DS | \
      WT_UPDATE_RESTORED_FROM_HS | WT_UPDATE_TO_DELETE_FROM_HS
    /*
     * Zero or more bytes of value (the payload) immediately follows the WT_UPDATE structure. We use
     * a C99 flexible array member which has the semantics we want.
     */
    uint8_t data[]; /* start of the data */
};

/*
 * WT_UPDATE_SIZE is the expected structure size excluding the payload data -- we verify the build
 * to ensure the compiler hasn't inserted padding.
 */
#define WT_UPDATE_SIZE 48

/*
 * If there is no value, ensure that the memory allocation size matches that returned by sizeof().
 * Otherwise bit-exact tools like MSan may infer the structure is not completely initialized.
 */
#define WT_UPDATE_SIZE_NOVALUE (sizeof(struct __wt_update))

/*
 * The memory size of an update: include some padding because this is such a common case that
 * overhead of tiny allocations can swamp our cache overhead calculation.
 */
#define WT_UPDATE_MEMSIZE(upd) WT_ALIGN(WT_UPDATE_SIZE + (upd)->size, 32)

/*
 * WT_UPDATE_VALUE --
 *
 * A generic representation of an update's value regardless of where it exists. This structure is
 * used to represent both in-memory updates and updates that don't exist in an update list such as
 * reconstructed modify updates, updates in the history store and onpage values.
 *
 * The skip buffer flag is an optimization for callers of various read functions to communicate that
 * they just want to check that an update exists and not read its underlying value. This means that
 * the read functions can avoid the performance penalty of reconstructing modifies.
 */
struct __wt_update_value {
    WT_ITEM buf;
    WT_TIME_WINDOW tw;
    uint8_t type;
    bool skip_buf;
};

/*
 * WT_WITH_UPDATE_VALUE_SKIP_BUF --
 *
 * A helper macro to use for calling read functions when we're checking for the existence of a given
 * key. This means that read functions can avoid the performance penalty of reconstructing modifies.
 */
#define WT_WITH_UPDATE_VALUE_SKIP_BUF(op) \
    do {                                  \
        cbt->upd_value->skip_buf = true;  \
        op;                               \
        cbt->upd_value->skip_buf = false; \
    } while (0)

/*
 * WT_MODIFY_UPDATE_MIN/MAX, WT_MODIFY_VECTOR_STACK_SIZE
 *	Limit update chains value to avoid penalizing reads and permit truncation. Having a smaller
 * value will penalize the cases when history has to be maintained, resulting in multiplying cache
 * pressure.
 *
 * When threads race modifying a record, we can end up with more than the usual maximum number of
 * modifications in an update list. We use small vectors of modify updates in a couple of places to
 * avoid heap allocation, add a few additional slots to that array.
 */
#define WT_MODIFY_UPDATE_MIN 10  /* Update count before we bother checking anything else */
#define WT_MODIFY_UPDATE_MAX 200 /* Update count hard limit */
#define WT_UPDATE_VECTOR_STACK_SIZE (WT_MODIFY_UPDATE_MIN + 10)

/*
 * WT_UPDATE_VECTOR --
 * 	A resizable array for storing updates. The allocation strategy is similar to that of
 *	llvm::SmallVector<T> where we keep space on the stack for the regular case but fall back to
 *	dynamic allocation as needed.
 */
struct __wt_update_vector {
    WT_SESSION_IMPL *session;
    WT_UPDATE *list[WT_UPDATE_VECTOR_STACK_SIZE];
    WT_UPDATE **listp;
    size_t allocated_bytes;
    size_t size;
};

/*
 * WT_MODIFY_MEM_FRACTION
 *	Limit update chains to a fraction of the base document size.
 */
#define WT_MODIFY_MEM_FRACTION 10

/*
 * WT_INSERT --
 *
 * Row-store leaf pages support inserts of new K/V pairs. When the first K/V pair is inserted, the
 * WT_INSERT_HEAD array is allocated, with one slot for every existing element in the page, plus one
 * additional slot. A slot points to a WT_INSERT_HEAD structure for the items which sort after the
 * WT_ROW element that references it and before the subsequent WT_ROW element; the skiplist
 * structure has a randomly chosen depth of next pointers in each inserted node.
 *
 * The additional slot is because it's possible to insert items smaller than any existing key on the
 * page: for that reason, the first slot of the insert array holds keys smaller than any other key
 * on the page.
 *
 * In column-store variable-length run-length encoded pages, a single indx entry may reference a
 * large number of records, because there's a single on-page entry representing many identical
 * records. (We don't expand those entries when the page comes into memory, as that would require
 * resources as pages are moved to/from the cache, including read-only files.) Instead, a single
 * indx entry represents all of the identical records originally found on the page.
 *
 * Modifying (or deleting) run-length encoded column-store records is hard because the page's entry
 * no longer references a set of identical items. We handle this by "inserting" a new entry into the
 * insert array, with its own record number. (This is the only case where it's possible to insert
 * into a column-store: only appends are allowed, as insert requires re-numbering subsequent
 * records. Berkeley DB did support mutable records, but it won't scale and it isn't useful enough
 * to re-implement, IMNSHO.)
 */
struct __wt_insert {
    wt_shared WT_UPDATE *upd; /* value */

    union {
        uint64_t recno; /* column-store record number */
        struct {
            uint32_t offset; /* row-store key data start */
            uint32_t size;   /* row-store key data size */
        } key;
    } u;

#define WT_INSERT_KEY_SIZE(ins) (((WT_INSERT *)(ins))->u.key.size)
#define WT_INSERT_KEY(ins) ((void *)((uint8_t *)(ins) + ((WT_INSERT *)(ins))->u.key.offset))
#define WT_INSERT_RECNO(ins) (((WT_INSERT *)(ins))->u.recno)

    wt_shared WT_INSERT *next[0]; /* forward-linked skip list */
};

/*
 * Skiplist helper macros.
 */
#define WT_SKIP_FIRST(ins_head) \
    (((ins_head) == NULL) ? NULL : ((WT_INSERT_HEAD *)(ins_head))->head[0])
#define WT_SKIP_LAST(ins_head) \
    (((ins_head) == NULL) ? NULL : ((WT_INSERT_HEAD *)(ins_head))->tail[0])
#define WT_SKIP_NEXT(ins) ((ins)->next[0])
#define WT_SKIP_FOREACH(ins, ins_head) \
    for ((ins) = WT_SKIP_FIRST(ins_head); (ins) != NULL; (ins) = WT_SKIP_NEXT(ins))

/*
 * Atomically allocate and swap a structure or array into place.
 */
#define WT_PAGE_ALLOC_AND_SWAP(s, page, dest, v, count)                      \
    do {                                                                     \
        if (((v) = (dest)) == NULL) {                                        \
            WT_ERR(__wt_calloc_def(s, count, &(v)));                         \
            if (__wt_atomic_cas_ptr(&(dest), NULL, v))                       \
                __wt_cache_page_inmem_incr(s, page, (count) * sizeof(*(v))); \
            else                                                             \
                __wt_free(s, v);                                             \
        }                                                                    \
    } while (0)

/*
 * WT_INSERT_HEAD --
 * 	The head of a skiplist of WT_INSERT items.
 */
struct __wt_insert_head {
    wt_shared WT_INSERT *head[WT_SKIP_MAXDEPTH]; /* first item on skiplists */
    wt_shared WT_INSERT *tail[WT_SKIP_MAXDEPTH]; /* last item on skiplists */
};

/*
 * The row-store leaf page insert lists are arrays of pointers to structures, and may not exist. The
 * following macros return an array entry if the array of pointers and the specific structure exist,
 * else NULL.
 */
#define WT_ROW_INSERT_SLOT(page, slot)                                  \
    ((page)->modify == NULL || (page)->modify->mod_row_insert == NULL ? \
        NULL :                                                          \
        (page)->modify->mod_row_insert[slot])
#define WT_ROW_INSERT(page, ip) WT_ROW_INSERT_SLOT(page, WT_ROW_SLOT(page, ip))
#define WT_ROW_UPDATE(page, ip)                                         \
    ((page)->modify == NULL || (page)->modify->mod_row_update == NULL ? \
        NULL :                                                          \
        (page)->modify->mod_row_update[WT_ROW_SLOT(page, ip)])
/*
 * WT_ROW_INSERT_SMALLEST references an additional slot past the end of the "one per WT_ROW slot"
 * insert array. That's because the insert array requires an extra slot to hold keys that sort
 * before any key found on the original page.
 */
#define WT_ROW_INSERT_SMALLEST(page)                                    \
    ((page)->modify == NULL || (page)->modify->mod_row_insert == NULL ? \
        NULL :                                                          \
        (page)->modify->mod_row_insert[(page)->entries])

/*
 * The column-store leaf page update lists are arrays of pointers to structures, and may not exist.
 * The following macros return an array entry if the array of pointers and the specific structure
 * exist, else NULL.
 */
#define WT_COL_UPDATE_SLOT(page, slot)                                  \
    ((page)->modify == NULL || (page)->modify->mod_col_update == NULL ? \
        NULL :                                                          \
        (page)->modify->mod_col_update[slot])
#define WT_COL_UPDATE(page, ip) WT_COL_UPDATE_SLOT(page, WT_COL_SLOT(page, ip))

/*
 * WT_COL_UPDATE_SINGLE is a single WT_INSERT list, used for any fixed-length column-store updates
 * for a page.
 */
#define WT_COL_UPDATE_SINGLE(page) WT_COL_UPDATE_SLOT(page, 0)

/*
 * WT_COL_APPEND is an WT_INSERT list, used for fixed- and variable-length appends.
 */
#define WT_COL_APPEND(page)                                             \
    ((page)->modify == NULL || (page)->modify->mod_col_append == NULL ? \
        NULL :                                                          \
        (page)->modify->mod_col_append[0])

/* WT_COL_FIX_FOREACH_BITS walks fixed-length bit-fields on a disk page. */
#define WT_COL_FIX_FOREACH_BITS(btree, dsk, v, i)                            \
    for ((i) = 0,                                                            \
        (v) = (i) < (dsk)->u.entries ?                                       \
           __bit_getv(WT_PAGE_HEADER_BYTE(btree, dsk), 0, (btree)->bitcnt) : \
           0;                                                                \
         (i) < (dsk)->u.entries; ++(i),                                      \
        (v) = (i) < (dsk)->u.entries ?                                       \
           __bit_getv(WT_PAGE_HEADER_BYTE(btree, dsk), i, (btree)->bitcnt) : \
           0)

/*
 * FLCS pages with time information have a small additional header after the main page data that
 * holds a version number and cell count, plus the byte offset to the start of the cell data. The
 * latter values are limited by the page size, so need only be 32 bits. One hopes we'll never need
 * 2^32 versions.
 *
 * This struct is the in-memory representation. The number of entries is the number of time windows
 * (there are twice as many cells) and the offsets is from the beginning of the page. The space
 * between the empty offset and the data offset is not used and is expected to be zeroed.
 *
 * This structure is only used when handling on-disk pages; once the page is read in, one should
 * instead use the time window index in the page structure, which is a different type found above.
 */
struct __wt_col_fix_auxiliary_header {
    uint32_t version;
    uint32_t entries;
    uint32_t emptyoffset;
    uint32_t dataoffset;
};

/*
 * The on-disk auxiliary header uses a 1-byte version (the header must always begin with a nonzero
 * byte) and packed integers for the entry count and offset. To make the size of the offset entry
 * predictable (rather than dependent on the total page size) and also as small as possible, we
 * store the distance from the auxiliary data. To avoid complications computing the offset, we
 * include the offset's own storage space in the offset, and to make things simpler all around, we
 * include the whole auxiliary header in the offset; that is, the position of the auxiliary data is
 * computed as the position of the start of the auxiliary header plus the decoded stored offset.
 *
 * Both the entry count and the offset are limited to 32 bits because pages may not exceed 4G, so
 * their maximum encoded lengths are 5 each, so the maximum size of the on-disk header is 11 bytes.
 * It can be as small as 3 bytes, though.
 *
 * We reserve 7 bytes for the header on a full page (not 11) because on a full page the encoded
 * offset is the reservation size, and 7 encodes in one byte. This is enough for all smaller pages:
 * obviously if there's at least 4 extra bytes in the bitmap space any header will fit (4 + 7 = 11)
 * and if there's less the encoded offset is less than 11, which still encodes to one byte.
 */

#define WT_COL_FIX_AUXHEADER_RESERVATION 7
#define WT_COL_FIX_AUXHEADER_SIZE_MAX 11

/* Values for ->version. Version 0 never appears in an on-disk header. */
#define WT_COL_FIX_VERSION_NIL 0 /* Original page format with no timestamp data */
#define WT_COL_FIX_VERSION_TS 1  /* Upgraded format with cells carrying timestamp info */

/*
 * Manage split generation numbers. Splits walk the list of sessions to check when it is safe to
 * free structures that have been replaced. We also check that list periodically (e.g., when
 * wrapping up a transaction) to free any memory we can.
 *
 * Before a thread enters code that will examine page indexes (which are swapped out by splits), it
 * publishes a copy of the current split generation into its session. Don't assume that threads
 * never re-enter this code: if we already have a split generation, leave it alone. If our caller is
 * examining an index, we don't want the oldest split generation to move forward and potentially
 * free it.
 */
#define WT_ENTER_PAGE_INDEX(session) WT_ENTER_GENERATION((session), WT_GEN_SPLIT);

#define WT_LEAVE_PAGE_INDEX(session) WT_LEAVE_GENERATION((session), WT_GEN_SPLIT);

#define WT_WITH_PAGE_INDEX(session, e) \
    WT_ENTER_PAGE_INDEX(session);      \
    (e);                               \
    WT_LEAVE_PAGE_INDEX(session)

/*
 * Manage the given generation number with support for re-entry. Re-entry is allowed as the previous
 * generation as it must be as low as the current generation.
 */
#define WT_ENTER_GENERATION(session, generation)              \
    do {                                                      \
        bool __entered_##generation = false;                  \
        if (__wt_session_gen((session), (generation)) == 0) { \
            __wt_session_gen_enter((session), (generation));  \
            __entered_##generation = true;                    \
        }

#define WT_LEAVE_GENERATION(session, generation)         \
    if (__entered_##generation)                          \
        __wt_session_gen_leave((session), (generation)); \
    }                                                    \
    while (0)

/*
 * WT_VERIFY_INFO -- A structure to hold all the information related to a verify operation.
 */
struct __wt_verify_info {
    WT_SESSION_IMPL *session;

    const char *tag;           /* Identifier included in error messages */
    const WT_PAGE_HEADER *dsk; /* The disk header for the page being verified */
    WT_ADDR *page_addr;        /* An item representing a page entry being verified */
    size_t page_size;
    uint32_t cell_num; /* The current cell offset being verified */
    uint64_t recno;    /* The current record number in a column store page */

/* AUTOMATIC FLAG VALUE GENERATION START 0 */
#define WT_VRFY_DISK_CONTINUE_ON_FAILURE 0x1u
#define WT_VRFY_DISK_EMPTY_PAGE_OK 0x2u
    /* AUTOMATIC FLAG VALUE GENERATION STOP 32 */
    uint32_t flags;
};<|MERGE_RESOLUTION|>--- conflicted
+++ resolved
@@ -298,12 +298,8 @@
 #endif
 #define WT_HS_KEY_FORMAT WT_UNCHECKED_STRING(IuQQ)
 #define WT_HS_VALUE_FORMAT WT_UNCHECKED_STRING(QQQu)
-<<<<<<< HEAD
+/* Disable logging for history store in the metadata. */
 #define WT_HS_CONFIG_COMMON                                            \
-=======
-/* Disable logging for history store in the metadata. */
-#define WT_HS_CONFIG                                                   \
->>>>>>> e3c012ed
     "key_format=" WT_HS_KEY_FORMAT ",value_format=" WT_HS_VALUE_FORMAT \
     ",block_compressor=" WT_HS_COMPRESSOR                              \
     ",log=(enabled=false)"                                             \
