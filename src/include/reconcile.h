--- conflicted
+++ resolved
@@ -392,7 +392,6 @@
         WT_TIME_WINDOW_INIT(&(upd_select)->tw); \
     } while (0)
 
-<<<<<<< HEAD
 #define WT_REC_RESULT_SINGLE_PAGE(session, r)                                    \
     (((r)->ref->page->modify->rec_result == 0 && (r)->ref->page->dsk != NULL) || \
       (r)->ref->page->modify->rec_result == WT_PM_REC_REPLACE ||                 \
@@ -410,9 +409,8 @@
     F_ISSET(S2BT(session), WT_BTREE_DISAGGREGATED) && (r)->multi_next == 0 && \
       !F_ISSET_ATOMIC_16(r->ref->page, WT_PAGE_REC_FAIL) &&                   \
       WT_REC_RESULT_SINGLE_PAGE((session), (r))
-=======
+
 /*
  * Enumeration used to track the context of reconstructing modifies within a update list.
  */
-typedef enum { WT_OPCTX_TRANSACTION, WT_OPCTX_RECONCILATION } WT_OP_CONTEXT;
->>>>>>> b29d0eeb
+typedef enum { WT_OPCTX_TRANSACTION, WT_OPCTX_RECONCILATION } WT_OP_CONTEXT;