/*-
 * Copyright (c) 2014-2019 MongoDB, Inc.
 * Copyright (c) 2008-2014 WiredTiger, Inc.
 *	All rights reserved.
 *
 * See the file LICENSE for redistribution information.
 */

/*
 * Reconciliation is the process of taking an in-memory page, walking each entry
 * in the page, building a backing disk image in a temporary buffer representing
 * that information, and writing that buffer to disk.  What could be simpler?
 *
 * WT_RECONCILE --
 *	Information tracking a single page reconciliation.
 */
struct __wt_reconcile {
    WT_REF *ref; /* Page being reconciled */
    WT_PAGE *page;
    uint32_t flags; /* Caller's configuration */

    /*
     * Track start/stop checkpoint generations to decide if lookaside table records are correct.
     */
    uint64_t orig_btree_checkpoint_gen;
    uint64_t orig_txn_checkpoint_gen;

    /*
     * Track the oldest running transaction and whether to skew lookaside to the newest update.
     */
    bool las_skew_newest;
    uint64_t last_running;

    /* Track the page's min/maximum transactions. */
    uint64_t max_txn;
    wt_timestamp_t max_ts;
    wt_timestamp_t max_ondisk_ts;
    wt_timestamp_t min_skipped_ts;

    u_int updates_seen;     /* Count of updates seen. */
    u_int updates_unstable; /* Count of updates not visible_all. */

    /*
     * When we can't mark the page clean (for example, checkpoint found some uncommitted updates),
     * there's a leave-dirty flag.
     */
    bool leave_dirty;

    /*
     * Track if reconciliation has seen any overflow items. If a leaf page with no overflow items is
     * written, the parent page's address cell is set to the leaf-no-overflow type. This means we
     * can delete the leaf page without reading it because we don't have to discard any overflow
     * items it might reference.
     *
     * The test test is per-page reconciliation, that is, once we see an overflow item on the page,
     * all subsequent leaf pages written for the page will not be leaf-no-overflow type, regardless
     * of whether or not they contain overflow items. In other words, leaf-no-overflow is not
     * guaranteed to be set on every page that doesn't contain an overflow item, only that if it is
     * set, the page contains no overflow items. XXX This was originally done because raw
     * compression couldn't do better, now that raw compression has been removed, we should do
     * better.
     */
    bool ovfl_items;

    /*
     * Track if reconciliation of a row-store leaf page has seen empty (zero length) values. We
     * don't write out anything for empty values, so if there are empty values on a page, we have to
     * make two passes over the page when it's read to figure out how many keys it has, expensive in
     * the common case of no empty values and (entries / 2) keys. Likewise, a page with only empty
     * values is another common data set, and keys on that page will be equal to the number of
     * entries. In both cases, set a flag in the page's on-disk header.
     *
     * The test is per-page reconciliation as described above for the overflow-item test.
     */
    bool all_empty_value, any_empty_value;

    /*
     * Reconciliation gets tricky if we have to split a page, which happens when the disk image we
     * create exceeds the page type's maximum disk image size.
     *
     * First, the target size of the page we're building.
     */
    uint32_t page_size; /* Page size */

    /*
     * Second, the split size: if we're doing the page layout, split to a smaller-than-maximum page
     * size when a split is required so we don't repeatedly split a packed page.
     */
    uint32_t split_size;     /* Split page size */
    uint32_t min_split_size; /* Minimum split page size */

    /*
     * We maintain two split chunks in the memory during reconciliation to be written out as pages.
     * As we get to the end of the data, if the last one turns out to be smaller than the minimum
     * split size, we go back into the penultimate chunk and split at this minimum split size
     * boundary. This moves some data from the penultimate chunk to the last chunk, hence increasing
     * the size of the last page written without decreasing the penultimate page size beyond the
     * minimum split size. For this reason, we maintain an expected split percentage boundary and a
     * minimum split percentage boundary.
     *
     * Chunks are referenced by current and previous pointers. In case of a split, previous
     * references the first chunk and current switches to the second chunk. If reconciliation
     * generates more split chunks, the previous chunk is written to the disk and current and
     * previous swap.
     */
    struct __wt_rec_chunk {
        /*
         * The recno and entries fields are the starting record number of the split chunk (for
         * column-store splits), and the number of entries in the split chunk.
         *
         * The key for a row-store page; no column-store key is needed because the page's recno,
         * stored in the recno field, is the column-store key.
         */
        uint32_t entries;
        uint64_t recno;
        WT_ITEM key;
        wt_timestamp_t newest_durable_ts;
        wt_timestamp_t oldest_start_ts;
        uint64_t oldest_start_txn;
        wt_timestamp_t newest_stop_ts;
        uint64_t newest_stop_txn;

        /* Saved minimum split-size boundary information. */
        uint32_t min_entries;
        uint64_t min_recno;
        WT_ITEM min_key;
        wt_timestamp_t min_newest_durable_ts;
        wt_timestamp_t min_oldest_start_ts;
        uint64_t min_oldest_start_txn;
        wt_timestamp_t min_newest_stop_ts;
        uint64_t min_newest_stop_txn;

        size_t min_offset; /* byte offset */

        WT_ITEM image; /* disk-image */
    } chunkA, chunkB, *cur_ptr, *prev_ptr;

    size_t disk_img_buf_size; /* Base size needed for a chunk memory image */

    /*
     * We track current information about the current record number, the number of entries copied
     * into the disk image buffer, where we are in the buffer, how much memory remains, and the
     * current min/max of the timestamps. Those values are packaged here rather than passing
     * pointers to stack locations around the code.
     */
    uint64_t recno;         /* Current record number */
    uint32_t entries;       /* Current number of entries */
    uint8_t *first_free;    /* Current first free byte */
    size_t space_avail;     /* Remaining space in this chunk */
    size_t min_space_avail; /* Remaining space in this chunk to put a minimum size boundary */

    /*
     * Saved update list, supporting WT_REC_LOOKASIDE configurations. While reviewing updates for
     * each page, we save WT_UPDATE lists here, and then move them to per-block areas as the blocks
     * are defined.
     */
    WT_SAVE_UPD *supd; /* Saved updates */
    uint32_t supd_next;
    size_t supd_allocated;
    size_t supd_memsize; /* Size of saved update structures */

    /* List of pages we've written so far. */
    WT_MULTI *multi;
    uint32_t multi_next;
    size_t multi_allocated;

    /*
     * Root pages are written when wrapping up the reconciliation, remember the image we're going to
     * write.
     */
    WT_ITEM *wrapup_checkpoint;
    bool wrapup_checkpoint_compressed;

    /*
     * We don't need to keep the 0th key around on internal pages, the search code ignores them as
     * nothing can sort less by definition. There's some trickiness here, see the code for comments
     * on how these fields work.
     */
    bool cell_zero; /* Row-store internal page 0th key */

    /*
     * We calculate checksums to find previously written identical blocks, but once a match fails
     * during an eviction, there's no point trying again.
     */
    bool evict_matching_checksum_failed;

    /*
     * WT_REC_DICTIONARY --
     *	We optionally build a dictionary of values for leaf pages. Where
     * two value cells are identical, only write the value once, the second
     * and subsequent copies point to the original cell. The dictionary is
     * fixed size, but organized in a skip-list to make searches faster.
     */
    struct __wt_rec_dictionary {
        uint64_t hash;   /* Hash value */
        uint32_t offset; /* Matching cell */

        u_int depth; /* Skiplist */
        WT_REC_DICTIONARY *next[0];
    } * *dictionary;                         /* Dictionary */
    u_int dictionary_next, dictionary_slots; /* Next, max entries */
                                             /* Skiplist head. */
    WT_REC_DICTIONARY *dictionary_head[WT_SKIP_MAXDEPTH];

    /*
     * WT_REC_KV--
     *	An on-page key/value item we're building.
     */
    struct __wt_rec_kv {
        WT_ITEM buf;  /* Data */
        WT_CELL cell; /* Cell and cell's length */
        size_t cell_len;
        size_t len; /* Total length of cell + data */
    } k, v;         /* Key/Value being built */

    WT_ITEM *cur, _cur;   /* Key/Value being built */
    WT_ITEM *last, _last; /* Last key/value built */

    bool key_pfx_compress;      /* If can prefix-compress next key */
    bool key_pfx_compress_conf; /* If prefix compression configured */
    bool key_sfx_compress;      /* If can suffix-compress next key */
    bool key_sfx_compress_conf; /* If suffix compression configured */

    bool is_bulk_load; /* If it's a bulk load */

    WT_SALVAGE_COOKIE *salvage; /* If it's a salvage operation */

<<<<<<< HEAD
    bool cache_write_lookaside; /* Used the lookaside table */
=======
    bool cache_write_hs;      /* Used the history store table */
    bool cache_write_restore; /* Used update/restoration */
>>>>>>> 5346670f

    uint32_t tested_ref_state; /* Debugging information */

    /*
     * XXX In the case of a modified update, we may need a copy of the current value as a set of
     * bytes. We call back into the btree code using a fake cursor to do that work. This a layering
     * violation and fragile, we need a better solution.
     */
    WT_CURSOR_BTREE update_modify_cbt;
};

typedef struct {
    WT_UPDATE *upd; /* Update to write (or NULL) */

    wt_timestamp_t durable_ts; /* Transaction IDs, timestamps */
    wt_timestamp_t start_ts;
    uint64_t start_txn;
    wt_timestamp_t stop_ts;
    uint64_t stop_txn;

    bool upd_saved; /* Updates saved to list */

} WT_UPDATE_SELECT;

/*
 * WT_CHILD_RELEASE, WT_CHILD_RELEASE_ERR --
 *	Macros to clean up during internal-page reconciliation, releasing the
 *	hazard pointer we're holding on child pages.
 */
#define WT_CHILD_RELEASE(session, hazard, ref)                          \
    do {                                                                \
        if (hazard) {                                                   \
            (hazard) = false;                                           \
            WT_TRET(__wt_page_release(session, ref, WT_READ_NO_EVICT)); \
        }                                                               \
    } while (0)
#define WT_CHILD_RELEASE_ERR(session, hazard, ref) \
    do {                                           \
        WT_CHILD_RELEASE(session, hazard, ref);    \
        WT_ERR(ret);                               \
    } while (0)

typedef enum {
    WT_CHILD_IGNORE,   /* Ignored child */
    WT_CHILD_MODIFIED, /* Modified child */
    WT_CHILD_ORIGINAL, /* Original child */
    WT_CHILD_PROXY     /* Deleted child: proxy */
} WT_CHILD_STATE;

/*
 * Macros from fixed-length entries to/from bytes.
 */
#define WT_FIX_BYTES_TO_ENTRIES(btree, bytes) ((uint32_t)((((bytes)*8) / (btree)->bitcnt)))
#define WT_FIX_ENTRIES_TO_BYTES(btree, entries) ((uint32_t)WT_ALIGN((entries) * (btree)->bitcnt, 8))<|MERGE_RESOLUTION|>--- conflicted
+++ resolved
@@ -225,12 +225,8 @@
 
     WT_SALVAGE_COOKIE *salvage; /* If it's a salvage operation */
 
-<<<<<<< HEAD
-    bool cache_write_lookaside; /* Used the lookaside table */
-=======
     bool cache_write_hs;      /* Used the history store table */
     bool cache_write_restore; /* Used update/restoration */
->>>>>>> 5346670f
 
     uint32_t tested_ref_state; /* Debugging information */
 
