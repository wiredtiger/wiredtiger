--- conflicted
+++ resolved
@@ -405,18 +405,11 @@
 
 /* Called when building the internal page image to indicate should we start to build a delta for the
  * page. We are still building so multi_next should still be 0 instead of 1. */
-<<<<<<< HEAD
-#define WT_BUILD_DELTA_INT(session, r)                                        \
-    F_ISSET(S2BT(session), WT_BTREE_DISAGGREGATED) && (r)->multi_next == 0 && \
-      !F_ISSET_ATOMIC_16(r->ref->page, WT_PAGE_REC_FAIL) &&                   \
-      WT_REC_RESULT_SINGLE_PAGE((session), (r))
-
-/* Internal error indicating reconcilation makes no progress. */
-#define WT_REC_NO_PROGRESS (-31810)
-=======
 #define WT_BUILD_DELTA_INT(session, r)                                                   \
     F_ISSET(S2BT(session), WT_BTREE_DISAGGREGATED) && !__wt_ref_is_root(r->ref) &&       \
       (r)->multi_next == 0 &&                                                            \
       !F_ISSET_ATOMIC_16(r->ref->page, WT_PAGE_REC_FAIL | WT_PAGE_INTL_PINDEX_UPDATE) && \
       WT_REC_RESULT_SINGLE_PAGE((session), (r))
->>>>>>> ed0a15e9
+
+/* Internal error indicating reconcilation makes no progress. */
+#define WT_REC_NO_PROGRESS (-31810)