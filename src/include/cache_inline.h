/*-
 * Copyright (c) 2014-present MongoDB, Inc.
 * Copyright (c) 2008-2014 WiredTiger, Inc.
 *  All rights reserved.
 *
 * See the file LICENSE for redistribution information.
 */

#pragma once

/*
 * __wt_cache_aggressive --
 *     Indicate if the cache is operating in aggressive mode.
 */
static WT_INLINE bool
__wt_cache_aggressive(WT_SESSION_IMPL *session)
{
    return (
      __wt_atomic_load32(&S2C(session)->cache->evict_aggressive_score) >= WT_EVICT_SCORE_CUTOFF);
}

/*
 * __wt_cache_read_gen --
 *     Get the current read generation number.
 */
static WT_INLINE uint64_t
__wt_cache_read_gen(WT_SESSION_IMPL *session)
{
    return (__wt_atomic_load64(&S2C(session)->cache->read_gen));
}

/*
 * __wt_cache_read_gen_incr --
 *     Increment the current read generation number.
 */
static WT_INLINE void
__wt_cache_read_gen_incr(WT_SESSION_IMPL *session)
{
    (void)__wt_atomic_add64(&S2C(session)->cache->read_gen, 1);
}

/*
 * __wt_cache_read_gen_bump --
 *     Update the page's read generation.
 */
static WT_INLINE void
__wt_cache_read_gen_bump(WT_SESSION_IMPL *session, WT_PAGE *page)
{
    /* Ignore pages set for forcible eviction. */
    if (__wt_atomic_load64(&page->read_gen) == WT_READGEN_OLDEST)
        return;

    /* Ignore pages already in the future. */
    if (__wt_atomic_load64(&page->read_gen) > __wt_cache_read_gen(session))
        return;

    /*
     * We set read-generations in the future (where "the future" is measured by increments of the
     * global read generation). The reason is because when acquiring a new hazard pointer for a
     * page, we can check its read generation, and if the read generation isn't less than the
     * current global generation, we don't bother updating the page. In other words, the goal is to
     * avoid some number of updates immediately after each update we have to make.
     */
    __wt_atomic_store64(&page->read_gen, __wt_cache_read_gen(session) + WT_READGEN_STEP);
}

/*
 * __wt_cache_read_gen_new --
 *     Get the read generation for a new page in memory.
 */
static WT_INLINE void
__wt_cache_read_gen_new(WT_SESSION_IMPL *session, WT_PAGE *page)
{
    WT_CACHE *cache;

    cache = S2C(session)->cache;
<<<<<<< HEAD
    page->read_gen = (__wt_cache_read_gen(session) + cache->read_gen_oldest) / 2;
    printf("Setting read_gen to %" PRIu64 ", from cache read_gen of %" PRIu64 " and read_gen_oldest of %" PRIu64 "\n",
           page->read_gen, __wt_cache_read_gen(session), cache->read_gen_oldest);
=======
    __wt_atomic_store64(
      &page->read_gen, (__wt_cache_read_gen(session) + cache->read_gen_oldest) / 2);
>>>>>>> 9483a6ad
}

/*
 * __wt_cache_stuck --
 *     Indicate if the cache is stuck (i.e., not making progress).
 */
static WT_INLINE bool
__wt_cache_stuck(WT_SESSION_IMPL *session)
{
    WT_CACHE *cache;
    uint32_t tmp_evict_aggressive_score;

    cache = S2C(session)->cache;
    tmp_evict_aggressive_score = __wt_atomic_load32(&cache->evict_aggressive_score);
    WT_ASSERT(session, tmp_evict_aggressive_score <= WT_EVICT_SCORE_MAX);
    return (
      tmp_evict_aggressive_score == WT_EVICT_SCORE_MAX && F_ISSET(cache, WT_CACHE_EVICT_HARD));
}

/*
 * __wt_page_evict_soon --
 *     Set a page to be evicted as soon as possible.
 */
static WT_INLINE void
__wt_page_evict_soon(WT_SESSION_IMPL *session, WT_REF *ref)
{
    WT_UNUSED(session);

    __wt_atomic_store64(&ref->page->read_gen, WT_READGEN_OLDEST);
}

/*
 * __wt_page_dirty_and_evict_soon --
 *     Mark a page dirty and set it to be evicted as soon as possible.
 */
static WT_INLINE int
__wt_page_dirty_and_evict_soon(WT_SESSION_IMPL *session, WT_REF *ref)
{
    WT_RET(__wt_page_modify_init(session, ref->page));
    __wt_page_modify_set(session, ref->page);
    __wt_page_evict_soon(session, ref);

    return (0);
}

/*
 * __wt_cache_pages_inuse --
 *     Return the number of pages in use.
 */
static WT_INLINE uint64_t
__wt_cache_pages_inuse(WT_CACHE *cache)
{
    return (cache->pages_inmem - cache->pages_evicted);
}

/*
 * __wt_cache_bytes_plus_overhead --
 *     Apply the cache overhead to a size in bytes.
 */
static WT_INLINE uint64_t
__wt_cache_bytes_plus_overhead(WT_CACHE *cache, uint64_t sz)
{
    if (cache->overhead_pct != 0)
        sz += (sz * (uint64_t)cache->overhead_pct) / 100;

    return (sz);
}

/*
 * __wt_cache_bytes_inuse --
 *     Return the number of bytes in use.
 */
static WT_INLINE uint64_t
__wt_cache_bytes_inuse(WT_CACHE *cache)
{
    return (__wt_cache_bytes_plus_overhead(cache, __wt_atomic_load64(&cache->bytes_inmem)));
}

/*
 * __wt_cache_dirty_inuse --
 *     Return the number of dirty bytes in use.
 */
static WT_INLINE uint64_t
__wt_cache_dirty_inuse(WT_CACHE *cache)
{
    uint64_t dirty_inuse;
    dirty_inuse =
      __wt_atomic_load64(&cache->bytes_dirty_intl) + __wt_atomic_load64(&cache->bytes_dirty_leaf);
    return (__wt_cache_bytes_plus_overhead(cache, __wt_atomic_load64(&dirty_inuse)));
}

/*
 * __wt_cache_dirty_leaf_inuse --
 *     Return the number of dirty bytes in use by leaf pages.
 */
static WT_INLINE uint64_t
__wt_cache_dirty_leaf_inuse(WT_CACHE *cache)
{
    return (__wt_cache_bytes_plus_overhead(cache, __wt_atomic_load64(&cache->bytes_dirty_leaf)));
}

/*
 * __wt_cache_bytes_updates --
 *     Return the number of bytes in use for updates.
 */
static WT_INLINE uint64_t
__wt_cache_bytes_updates(WT_CACHE *cache)
{
    return (__wt_cache_bytes_plus_overhead(cache, __wt_atomic_load64(&cache->bytes_updates)));
}

/*
 * __wt_cache_bytes_image --
 *     Return the number of page image bytes in use.
 */
static WT_INLINE uint64_t
__wt_cache_bytes_image(WT_CACHE *cache)
{
    uint64_t bytes_image;
    bytes_image =
      __wt_atomic_load64(&cache->bytes_image_intl) + __wt_atomic_load64(&cache->bytes_image_leaf);
    return (__wt_cache_bytes_plus_overhead(cache, bytes_image));
}

/*
 * __wt_cache_bytes_other --
 *     Return the number of bytes in use not for page images.
 */
static WT_INLINE uint64_t
__wt_cache_bytes_other(WT_CACHE *cache)
{
    uint64_t bytes_other, bytes_inmem, bytes_image_intl, bytes_image_leaf;

    bytes_inmem = __wt_atomic_load64(&cache->bytes_inmem);
    bytes_image_intl = __wt_atomic_load64(&cache->bytes_image_intl);
    bytes_image_leaf = __wt_atomic_load64(&cache->bytes_image_leaf);
    /*
     * Reads can race with changes to the values, so check that the calculation doesn't go negative.
     */
    bytes_other = __wt_safe_sub(bytes_inmem, bytes_image_intl + bytes_image_leaf);
    return (__wt_cache_bytes_plus_overhead(cache, bytes_other));
}

/*
 * __wt_session_can_wait --
 *     Return if a session available for a potentially slow operation.
 */
static WT_INLINE bool
__wt_session_can_wait(WT_SESSION_IMPL *session)
{
    /*
     * Return if a session available for a potentially slow operation; for example, used by the
     * block manager in the case of flushing the system cache.
     */
    if (!F_ISSET(session, WT_SESSION_CAN_WAIT))
        return (false);

    /*
     * LSM sets the "ignore cache size" flag when holding the LSM tree lock, in that case, or when
     * holding the schema lock, we don't want this thread to block for eviction.
     */
    return (!(F_ISSET(session, WT_SESSION_IGNORE_CACHE_SIZE) ||
      FLD_ISSET(session->lock_flags, WT_SESSION_LOCKED_SCHEMA)));
}

/*
 * __wt_eviction_clean_pressure --
 *     Return true if clean cache is stressed and will soon require application threads to evict
 *     content.
 */
static WT_INLINE bool
__wt_eviction_clean_pressure(WT_SESSION_IMPL *session)
{
    WT_CACHE *cache;
    double pct_full;

    cache = S2C(session)->cache;
    pct_full = 0;

    /* Eviction should be done if we hit the eviction clean trigger or come close to hitting it. */
    if (__wt_eviction_clean_needed(session, &pct_full))
        return (true);
    if (pct_full > cache->eviction_target &&
      pct_full >= WT_EVICT_PRESSURE_THRESHOLD * cache->eviction_trigger)
        return (true);
    return (false);
}

/*
 * __wt_eviction_clean_needed --
 *     Return if an application thread should do eviction due to the total volume of data in cache.
 */
static WT_INLINE bool
__wt_eviction_clean_needed(WT_SESSION_IMPL *session, double *pct_fullp)
{
    WT_CACHE *cache;
    uint64_t bytes_inuse, bytes_max;

    cache = S2C(session)->cache;

    /*
     * Avoid division by zero if the cache size has not yet been set in a shared cache.
     */
    bytes_max = S2C(session)->cache_size + 1;
    bytes_inuse = __wt_cache_bytes_inuse(cache);

    if (pct_fullp != NULL)
        *pct_fullp = ((100.0 * bytes_inuse) / bytes_max);

    return (bytes_inuse > (cache->eviction_trigger * bytes_max) / 100);
}

/*
 * __wt_eviction_dirty_target --
 *     Return the effective dirty target (including checkpoint scrubbing).
 */
static WT_INLINE double
__wt_eviction_dirty_target(WT_CACHE *cache)
{
    double dirty_target, scrub_target;

    dirty_target = __wt_read_shared_double(&cache->eviction_dirty_target);
    scrub_target = __wt_read_shared_double(&cache->eviction_scrub_target);

    return (scrub_target > 0 && scrub_target < dirty_target ? scrub_target : dirty_target);
}

/*
 * __wt_eviction_dirty_needed --
 *     Return if an application thread should do eviction due to the total volume of dirty data in
 *     cache.
 */
static WT_INLINE bool
__wt_eviction_dirty_needed(WT_SESSION_IMPL *session, double *pct_fullp)
{
    WT_CACHE *cache;
    uint64_t bytes_dirty, bytes_max;

    cache = S2C(session)->cache;

    /*
     * Avoid division by zero if the cache size has not yet been set in a shared cache.
     */
    bytes_dirty = __wt_cache_dirty_leaf_inuse(cache);
    bytes_max = S2C(session)->cache_size + 1;

    if (pct_fullp != NULL)
        *pct_fullp = (100.0 * bytes_dirty) / bytes_max;

    return (bytes_dirty > (uint64_t)(cache->eviction_dirty_trigger * bytes_max) / 100);
}

/*
 * __wt_eviction_updates_needed --
 *     Return if an application thread should do eviction due to the total volume of updates in
 *     cache.
 */
static WT_INLINE bool
__wt_eviction_updates_needed(WT_SESSION_IMPL *session, double *pct_fullp)
{
    WT_CACHE *cache;
    uint64_t bytes_max, bytes_updates;

    cache = S2C(session)->cache;

    /*
     * Avoid division by zero if the cache size has not yet been set in a shared cache.
     */
    bytes_max = S2C(session)->cache_size + 1;
    bytes_updates = __wt_cache_bytes_updates(cache);

    if (pct_fullp != NULL)
        *pct_fullp = (100.0 * bytes_updates) / bytes_max;

    return (bytes_updates > (uint64_t)(cache->eviction_updates_trigger * bytes_max) / 100);
}

/*
 * __wt_btree_dominating_cache --
 *     Return if a single btree is occupying at least half of any of our target's cache usage.
 */
static WT_INLINE bool
__wt_btree_dominating_cache(WT_SESSION_IMPL *session, WT_BTREE *btree)
{
    WT_CACHE *cache;
    uint64_t bytes_dirty;
    uint64_t bytes_max;

    cache = S2C(session)->cache;
    bytes_max = S2C(session)->cache_size + 1;

    if (__wt_cache_bytes_plus_overhead(cache, __wt_atomic_load64(&btree->bytes_inmem)) >
      (uint64_t)(0.5 * cache->eviction_target * bytes_max) / 100)
        return (true);

    bytes_dirty =
      __wt_atomic_load64(&btree->bytes_dirty_intl) + __wt_atomic_load64(&btree->bytes_dirty_leaf);
    if (__wt_cache_bytes_plus_overhead(cache, bytes_dirty) >
      (uint64_t)(0.5 * cache->eviction_dirty_target * bytes_max) / 100)
        return (true);
    if (__wt_cache_bytes_plus_overhead(cache, __wt_atomic_load64(&btree->bytes_updates)) >
      (uint64_t)(0.5 * cache->eviction_updates_target * bytes_max) / 100)
        return (true);

    return (false);
}

/*
 * __wt_eviction_needed --
 *     Return if an application thread should do eviction, and the cache full percentage as a
 *     side-effect.
 */
static WT_INLINE bool
__wt_eviction_needed(WT_SESSION_IMPL *session, bool busy, bool readonly, double *pct_fullp)
{
    WT_CACHE *cache;
    double pct_dirty, pct_full, pct_updates;
    bool clean_needed, dirty_needed, updates_needed;

    cache = S2C(session)->cache;

    /*
     * If the connection is closing we do not need eviction from an application thread. The eviction
     * subsystem is already closed.
     */
    if (F_ISSET(S2C(session), WT_CONN_CLOSING))
        return (false);

    clean_needed = __wt_eviction_clean_needed(session, &pct_full);
    if (readonly) {
        dirty_needed = updates_needed = false;
        pct_dirty = pct_updates = 0.0;
    } else {
        dirty_needed = __wt_eviction_dirty_needed(session, &pct_dirty);
        updates_needed = __wt_eviction_updates_needed(session, &pct_updates);
    }

    /*
     * Calculate the cache full percentage; anything over the trigger means we involve the
     * application thread.
     */
    if (pct_fullp != NULL)
        *pct_fullp = WT_MAX(0.0,
          100.0 -
            WT_MIN(
              WT_MIN(cache->eviction_trigger - pct_full, cache->eviction_dirty_trigger - pct_dirty),
              cache->eviction_updates_trigger - pct_updates));

    /*
     * Only check the dirty trigger when the session is not busy.
     *
     * In other words, once we are pinning resources, try to finish the operation as quickly as
     * possible without exceeding the cache size. The next transaction in this session will not be
     * able to start until the cache is under the limit.
     */
    return (clean_needed || updates_needed || (!busy && dirty_needed));
}

/*
 * __wt_cache_full --
 *     Return if the cache is at (or over) capacity.
 */
static WT_INLINE bool
__wt_cache_full(WT_SESSION_IMPL *session)
{
    WT_CACHE *cache;
    WT_CONNECTION_IMPL *conn;

    conn = S2C(session);
    cache = conn->cache;

    return (__wt_cache_bytes_inuse(cache) >= conn->cache_size);
}

/*
 * __wt_cache_hs_dirty --
 *     Return if a major portion of the cache is dirty due to history store content.
 */
static WT_INLINE bool
__wt_cache_hs_dirty(WT_SESSION_IMPL *session)
{
    WT_CACHE *cache;
    WT_CONNECTION_IMPL *conn;
    uint64_t bytes_max;
    conn = S2C(session);
    cache = conn->cache;
    bytes_max = conn->cache_size;

    return (__wt_cache_bytes_plus_overhead(cache, __wt_atomic_load64(&cache->bytes_hs_dirty)) >=
      ((uint64_t)(cache->eviction_dirty_trigger * bytes_max) / 100));
}

/*
 * __wt_cache_eviction_check --
 *     Evict pages if the cache crosses its boundaries.
 */
static WT_INLINE int
__wt_cache_eviction_check(WT_SESSION_IMPL *session, bool busy, bool readonly, bool *didworkp)
{
    WT_BTREE *btree;
    WT_TXN_GLOBAL *txn_global;
    WT_TXN_SHARED *txn_shared;
    double pct_full;

    if (didworkp != NULL)
        *didworkp = false;

    /* Eviction causes reconciliation. So don't evict if we can't reconcile */
    if (F_ISSET(session, WT_SESSION_NO_RECONCILE))
        return (0);

    /* If the transaction is prepared don't evict. */
    if (F_ISSET(session->txn, WT_TXN_PREPARE))
        return (0);

    /*
     * If the transaction is a checkpoint cursor transaction, don't try to evict. Because eviction
     * keeps the current transaction snapshot, and the snapshot in a checkpoint cursor transaction
     * can be (and likely is) very old, we won't be able to see anything current to evict and won't
     * be able to accomplish anything useful.
     */
    if (F_ISSET(session->txn, WT_TXN_IS_CHECKPOINT))
        return (0);

    /*
     * If the current transaction is keeping the oldest ID pinned, it is in the middle of an
     * operation. This may prevent the oldest ID from moving forward, leading to deadlock, so only
     * evict what we can. Otherwise, we are at a transaction boundary and we can work harder to make
     * sure there is free space in the cache.
     */
    txn_global = &S2C(session)->txn_global;
    txn_shared = WT_SESSION_TXN_SHARED(session);
    busy = busy || __wt_atomic_loadv64(&txn_shared->id) != WT_TXN_NONE ||
      session->hazards.num_active > 0 ||
      (__wt_atomic_loadv64(&txn_shared->pinned_id) != WT_TXN_NONE &&
        __wt_atomic_loadv64(&txn_global->current) != __wt_atomic_loadv64(&txn_global->oldest_id));

    /*
     * LSM sets the "ignore cache size" flag when holding the LSM tree lock, in that case, or when
     * holding the handle list, schema or table locks (which can block checkpoints and eviction),
     * don't block the thread for eviction.
     */
    if (F_ISSET(session, WT_SESSION_IGNORE_CACHE_SIZE) ||
      FLD_ISSET(session->lock_flags,
        WT_SESSION_LOCKED_HANDLE_LIST | WT_SESSION_LOCKED_SCHEMA | WT_SESSION_LOCKED_TABLE))
        return (0);

    /* In memory configurations don't block when the cache is full. */
    if (F_ISSET(S2C(session), WT_CONN_IN_MEMORY))
        return (0);

    /*
     * Threads operating on cache-resident trees are ignored because they're not contributing to the
     * problem. We also don't block while reading metadata because we're likely to be holding some
     * other resources that could block checkpoints or eviction.
     */
    btree = S2BT_SAFE(session);
    if (btree != NULL && (F_ISSET(btree, WT_BTREE_IN_MEMORY) || WT_IS_METADATA(session->dhandle)))
        return (0);

    /* Check if eviction is needed. */
    if (!__wt_eviction_needed(session, busy, readonly, &pct_full))
        return (0);

    /*
     * Some callers (those waiting for slow operations), will sleep if there was no cache work to
     * do. After this point, let them skip the sleep.
     */
    if (didworkp != NULL)
        *didworkp = true;

    return (__wt_cache_eviction_worker(session, busy, readonly, pct_full));
}<|MERGE_RESOLUTION|>--- conflicted
+++ resolved
@@ -74,14 +74,8 @@
     WT_CACHE *cache;
 
     cache = S2C(session)->cache;
-<<<<<<< HEAD
-    page->read_gen = (__wt_cache_read_gen(session) + cache->read_gen_oldest) / 2;
-    printf("Setting read_gen to %" PRIu64 ", from cache read_gen of %" PRIu64 " and read_gen_oldest of %" PRIu64 "\n",
-           page->read_gen, __wt_cache_read_gen(session), cache->read_gen_oldest);
-=======
     __wt_atomic_store64(
       &page->read_gen, (__wt_cache_read_gen(session) + cache->read_gen_oldest) / 2);
->>>>>>> 9483a6ad
 }
 
 /*
