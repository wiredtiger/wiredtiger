--- conflicted
+++ resolved
@@ -77,19 +77,12 @@
 	uint64_t pages_dirty;
 	uint64_t bytes_evict;		/* Bytes/pages discarded by eviction */
 	uint64_t pages_evict;
+	uint64_t pages_evicted;		/* Pages evicted during a pass */
 	uint64_t bytes_image;		/* Bytes of disk images */
 	uint64_t bytes_inmem;		/* Bytes/pages in memory */
 	uint64_t pages_inmem;
 	uint64_t bytes_internal;	/* Bytes of internal pages */
 	uint64_t bytes_overflow;	/* Bytes of overflow pages */
-<<<<<<< HEAD
-=======
-	uint64_t bytes_evict;		/* Bytes/pages discarded by eviction */
-	uint64_t pages_evict;
-	uint64_t pages_evicted;		/* Pages evicted during a pass */
-	uint64_t bytes_dirty;		/* Bytes/pages currently dirty */
-	uint64_t pages_dirty;
->>>>>>> 116e41e5
 	uint64_t bytes_read;		/* Bytes read into memory */
 
 	uint64_t app_waits;		/* User threads waited for cache */
