--- conflicted
+++ resolved
@@ -8,48 +8,6 @@
 
 #pragma once
 
-<<<<<<< HEAD
-/*
- * Helper: in order to read without any calls to eviction, we have to ignore the cache size and
- * disable splits.
- */
-#define WT_READ_NO_EVICT (WT_READ_IGNORE_CACHE_SIZE | WT_READ_NO_SPLIT)
-
-/*
- * Tuning constants: I hesitate to call this tuning, but we want to review some number of pages from
- * each file's in-memory tree for each page we evict.
- */
-#define WT_EVICT_WALK_BASE 300 /* Pages tracked across file visits */
-#define WT_EVICT_WALK_INCR 100 /* Pages added each walk */
-
-/*
- * WT_EVICT_ENTRY --
- *	Encapsulation of an eviction candidate.
- */
-struct __wt_evict_entry {
-    WT_BTREE *btree; /* Enclosing btree object */
-    WT_REF *ref;     /* Page to flush/evict */
-    uint64_t score;  /* Relative eviction priority */
-};
-
-#define WT_EVICT_QUEUE_MAX 3    /* Two ordinary queues plus urgent */
-#define WT_EVICT_URGENT_QUEUE 2 /* Urgent queue index */
-
-/*
- * WT_EVICT_QUEUE --
- *	Encapsulation of an eviction candidate queue.
- */
-struct __wt_evict_queue {
-    WT_SPINLOCK evict_lock;                /* Eviction LRU queue */
-    WT_EVICT_ENTRY *evict_queue;           /* LRU pages being tracked */
-    WT_EVICT_ENTRY *evict_current;         /* LRU current page to be evicted */
-    uint32_t evict_candidates;             /* LRU list pages to evict */
-    uint32_t evict_entries;                /* LRU entries in the queue */
-    wt_shared volatile uint32_t evict_max; /* LRU maximum eviction slot used */
-};
-
-=======
->>>>>>> c50a4270
 /* Cache operations. */
 typedef enum __wt_cache_op {
     WT_SYNC_CHECKPOINT,
