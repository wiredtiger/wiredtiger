/*-
 * Copyright (c) 2014-present MongoDB, Inc.
 * Copyright (c) 2008-2014 WiredTiger, Inc.
 *	All rights reserved.
 *
 * See the file LICENSE for redistribution information.
 */

#pragma once

/*
 * WiredTiger's block manager interface.
 */

/*
 * The file's description is written into the first block of the file, which means we can use an
 * offset of 0 as an invalid offset.
 */
#define WT_BLOCK_INVALID_OFFSET 0

/*
 * The block manager maintains three per-checkpoint extent lists:
 *	alloc:	 the extents allocated in this checkpoint
 *	avail:	 the extents available for allocation
 *	discard: the extents freed in this checkpoint
 *
 * An extent list is based on two skiplists: first, a by-offset list linking
 * WT_EXT elements and sorted by file offset (low-to-high), second, a by-size
 * list linking WT_SIZE elements and sorted by chunk size (low-to-high).
 *
 * Additionally, each WT_SIZE element on the by-size has a skiplist of its own,
 * linking WT_EXT elements and sorted by file offset (low-to-high).  This list
 * has an entry for extents of a particular size.
 *
 * The trickiness is each individual WT_EXT element appears on two skiplists.
 * In order to minimize allocation calls, we allocate a single array of WT_EXT
 * pointers at the end of the WT_EXT structure, for both skiplists, and store
 * the depth of the skiplist in the WT_EXT structure.  The skiplist entries for
 * the offset skiplist start at WT_EXT.next[0] and the entries for the size
 * skiplist start at WT_EXT.next[WT_EXT.depth].
 *
 * One final complication: we only maintain the per-size skiplist for the avail
 * list, the alloc and discard extent lists are not searched based on size.
 */

/*
 * WT_EXTLIST --
 *	An extent list.
 */
struct __wt_extlist {
    char *name; /* Name */

    uint64_t bytes;   /* Byte count */
    uint32_t entries; /* Entry count */

    uint32_t objectid; /* Written object ID */
    wt_off_t offset;   /* Written extent offset */
    uint32_t checksum; /* Written extent checksum */
    uint32_t size;     /* Written extent size */

    bool track_size; /* Maintain per-size skiplist */

    WT_EXT *last; /* Cached last element */

    WT_EXT *off[WT_SKIP_MAXDEPTH]; /* Size/offset skiplists */
    WT_SIZE *sz[WT_SKIP_MAXDEPTH];
};

/*
 * WT_EXT --
 *	Encapsulation of an extent, either allocated or freed within the
 * checkpoint.
 */
struct __wt_ext {
    wt_off_t off;  /* Extent's file offset */
    wt_off_t size; /* Extent's Size */

    uint8_t depth; /* Skip list depth */

    /*
     * Variable-length array, sized by the number of skiplist elements. The first depth array
     * entries are the address skiplist elements, the second depth array entries are the size
     * skiplist.
     */
    WT_EXT *next[0]; /* Offset, size skiplists */
};

/*
 * WT_SIZE --
 *	Encapsulation of a block size skiplist entry.
 */
struct __wt_size {
    wt_off_t size; /* Size */

    uint8_t depth; /* Skip list depth */

    WT_EXT *off[WT_SKIP_MAXDEPTH]; /* Per-size offset skiplist */

    /*
     * We don't use a variable-length array for the size skiplist, we want to be able to use any
     * cached WT_SIZE structure as the head of a list, and we don't know the related WT_EXT
     * structure's depth.
     */
    WT_SIZE *next[WT_SKIP_MAXDEPTH]; /* Size skiplist */
};

/*
 * Per session handle cached block manager information.
 */
typedef struct {
    WT_EXT *ext_cache;   /* List of WT_EXT handles */
    u_int ext_cache_cnt; /* Count */

    WT_SIZE *sz_cache;  /* List of WT_SIZE handles */
    u_int sz_cache_cnt; /* Count */
} WT_BLOCK_MGR_SESSION;

/*
 * WT_EXT_FOREACH --
 *	Walk a block manager skiplist.
 * WT_EXT_FOREACH_OFF --
 *	Walk a block manager skiplist where the WT_EXT.next entries are offset
 * by the depth.
 */
#define WT_EXT_FOREACH(skip, head) \
    for ((skip) = (head)[0]; (skip) != NULL; (skip) = (skip)->next[0])
#define WT_EXT_FOREACH_OFF(skip, head) \
    for ((skip) = (head)[0]; (skip) != NULL; (skip) = (skip)->next[(skip)->depth])

/*
 * WT_EXT_FOREACH_FROM_OFFSET_INCL --
 *	Walk a by-offset skiplist from the given offset, starting with the extent that contains the
 * given offset if available.
 */
#define WT_EXT_FOREACH_FROM_OFFSET_INCL(skip, el, start)                        \
    for ((skip) = __wt_block_off_srch_inclusive((el), (start)); (skip) != NULL; \
         (skip) = (skip)->next[0])

/*
 * Checkpoint cookie: carries a version number as I don't want to rev the schema
 * file version should the default block manager checkpoint format change.
 *
 * Version #1 checkpoint cookie format:
 *	[1] [root addr] [alloc addr] [avail addr] [discard addr]
 *	    [file size] [checkpoint size] [write generation]
 */
#define WT_BM_CHECKPOINT_VERSION 1   /* Checkpoint format version */
#define WT_BLOCK_EXTLIST_MAGIC 71002 /* Identify a list */

/*
 * There are two versions of the extent list blocks: the original, and a second version where
 * current checkpoint information is appended to the avail extent list.
 */
#define WT_BLOCK_EXTLIST_VERSION_ORIG 0 /* Original version */
#define WT_BLOCK_EXTLIST_VERSION_CKPT 1 /* Checkpoint in avail output */

/*
 * Maximum buffer required to store a checkpoint: 1 version byte followed by
 * 14 packed 8B values.
 */
#define WT_BLOCK_CHECKPOINT_BUFFER (1 + 14 * WT_INTPACK64_MAXSIZE)

struct __wt_block_ckpt {
    uint8_t version; /* Version */

    uint32_t root_objectid;
    wt_off_t root_offset; /* The root */
    uint32_t root_checksum, root_size;

    WT_EXTLIST alloc;   /* Extents allocated */
    WT_EXTLIST avail;   /* Extents available */
    WT_EXTLIST discard; /* Extents discarded */

    wt_off_t file_size; /* Checkpoint file size */
    uint64_t ckpt_size; /* Checkpoint byte count */

    WT_EXTLIST ckpt_avail; /* Checkpoint free'd extents */

    /*
     * Checkpoint archive: the block manager may potentially free a lot of memory from the
     * allocation and discard extent lists when checkpoint completes. Put it off until the
     * checkpoint resolves, that lets the upper btree layer continue eviction sooner.
     */
    WT_EXTLIST ckpt_alloc;   /* Checkpoint archive */
    WT_EXTLIST ckpt_discard; /* Checkpoint archive */
};

#define WT_BLOCK_INVALID_PAGE_ID 0 /* Invalid page ID, e.g., if it's not allocated. */
#define WT_BLOCK_MIN_PAGE_ID 100   /* Minimum page ID that can be used for user data. */

/*
 * WT_BM --
 *	Block manager handle, references a single checkpoint in a btree.
 */
struct __wt_bm {
    /* Methods */
    int (*addr_invalid)(WT_BM *, WT_SESSION_IMPL *, const uint8_t *, size_t);
    int (*addr_string)(WT_BM *, WT_SESSION_IMPL *, WT_ITEM *, const uint8_t *, size_t);
    u_int (*block_header)(WT_BM *);
    bool (*can_truncate)(WT_BM *, WT_SESSION_IMPL *);
    int (*checkpoint)(WT_BM *, WT_SESSION_IMPL *, WT_ITEM *, WT_PAGE_BLOCK_META *, WT_CKPT *, bool);
    int (*checkpoint_last)(WT_BM *, WT_SESSION_IMPL *, char **, char **, WT_ITEM *);
    int (*checkpoint_load)(
      WT_BM *, WT_SESSION_IMPL *, const uint8_t *, size_t, uint8_t *, size_t *, bool);
    int (*checkpoint_resolve)(WT_BM *, WT_SESSION_IMPL *, bool);
    int (*checkpoint_start)(WT_BM *, WT_SESSION_IMPL *);
    int (*checkpoint_unload)(WT_BM *, WT_SESSION_IMPL *);
    int (*close)(WT_BM *, WT_SESSION_IMPL *);
    int (*compact_end)(WT_BM *, WT_SESSION_IMPL *);
    int (*compact_page_rewrite)(WT_BM *, WT_SESSION_IMPL *, uint8_t *, size_t *, bool *);
    int (*compact_page_skip)(WT_BM *, WT_SESSION_IMPL *, const uint8_t *, size_t, bool *);
    int (*compact_skip)(WT_BM *, WT_SESSION_IMPL *, bool *);
    void (*compact_progress)(WT_BM *, WT_SESSION_IMPL *);
    int (*compact_start)(WT_BM *, WT_SESSION_IMPL *);
    int (*corrupt)(WT_BM *, WT_SESSION_IMPL *, const uint8_t *, size_t);
    size_t (*encrypt_skip)(WT_BM *, WT_SESSION_IMPL *, bool);
    int (*free)(WT_BM *, WT_SESSION_IMPL *, const uint8_t *, size_t);
    bool (*is_mapped)(WT_BM *, WT_SESSION_IMPL *);
    int (*map_discard)(WT_BM *, WT_SESSION_IMPL *, void *, size_t);
    int (*read)(
      WT_BM *, WT_SESSION_IMPL *, WT_ITEM *, WT_PAGE_BLOCK_META *, const uint8_t *, size_t);
    int (*read_multiple)(WT_BM *, WT_SESSION_IMPL *, WT_PAGE_BLOCK_META *, const uint8_t *, size_t,
      WT_ITEM *items, uint32_t *item_count);
    int (*salvage_end)(WT_BM *, WT_SESSION_IMPL *);
    int (*salvage_next)(WT_BM *, WT_SESSION_IMPL *, uint8_t *, size_t *, bool *);
    int (*salvage_start)(WT_BM *, WT_SESSION_IMPL *);
    int (*salvage_valid)(WT_BM *, WT_SESSION_IMPL *, uint8_t *, size_t, bool);
    int (*size)(WT_BM *, WT_SESSION_IMPL *, wt_off_t *);
    int (*stat)(WT_BM *, WT_SESSION_IMPL *, WT_DSRC_STATS *stats);
    int (*switch_object)(WT_BM *, WT_SESSION_IMPL *, uint32_t);
    int (*switch_object_end)(WT_BM *, WT_SESSION_IMPL *, uint32_t);
    int (*sync)(WT_BM *, WT_SESSION_IMPL *, bool);
    int (*verify_addr)(WT_BM *, WT_SESSION_IMPL *, const uint8_t *, size_t);
    int (*verify_end)(WT_BM *, WT_SESSION_IMPL *);
    int (*verify_start)(WT_BM *, WT_SESSION_IMPL *, WT_CKPT *, const char *[]);
    int (*write)(
      WT_BM *, WT_SESSION_IMPL *, WT_ITEM *, WT_PAGE_BLOCK_META *, uint8_t *, size_t *, bool, bool);
    int (*write_size)(WT_BM *, WT_SESSION_IMPL *, size_t *);
    size_t (*encrypt_skip)(WT_BM *, WT_SESSION_IMPL *, bool);

    WT_BLOCK *block; /* Underlying file. For a multi-handle tree this will be the writable file. */
    WT_BLOCK *next_block; /* If doing a tier switch, this is going to be the new file. */
    WT_BLOCK *prev_block; /* If a tier switch was done, this was the old file. */

    void *map; /* Mapped region */
    size_t maplen;
    void *mapped_cookie;
<<<<<<< HEAD
    bool is_remote; /* Whether the storage is located on a remote host */
=======
    bool is_remote; /* Whether the storage is on a remote host. */
>>>>>>> 7134f2b3

    /*
     * For trees, such as tiered tables, that are allowed to have more than one backing file or
     * object, we maintain an array of the block handles used by the tree. We use a reader-writer
     * mutex to protect the array. We lock it for reading when looking for a handle in the array and
     * lock it for writing when adding or removing handles in the array.
     */
    bool is_multi_handle;
    WT_BLOCK **handle_array;       /* Array of block handles */
    size_t handle_array_allocated; /* Size of handle array */
    WT_RWLOCK handle_array_lock;   /* Lock for block handle array */
    u_int handle_array_next;       /* Next open slot */
    uint32_t max_flushed_objectid; /* Local objects at or below this id should be closed */

    /*
     * There's only a single block manager handle that can be written, all others are checkpoints.
     */
    bool is_live; /* The live system */
};

/*
 * WT_BLOCK --
 *	Block manager file handle.
 */
struct __wt_block {
    const char *name;  /* Name */
    uint32_t objectid; /* Object id */
    uint32_t ref;      /* References */

    TAILQ_ENTRY(__wt_block) q;     /* Linked list of handles */
    TAILQ_ENTRY(__wt_block) hashq; /* Hashed list of handles */

    WT_FH *fh;            /* Backing file handle */
    wt_off_t size;        /* Storage size */
    wt_off_t extend_size; /* File extended size */
    wt_off_t extend_len;  /* File extend chunk size */

    bool created_during_backup; /* Created during incremental backup */
    bool sync_on_checkpoint;    /* fsync the handle after the next checkpoint */
    bool remote;                /* Handle references non-local object */
    bool readonly;              /* Underlying file was opened only for reading */

    /* Configuration information, set when the file is opened. */
    wt_shared uint32_t allocfirst; /* Allocation is first-fit */
    uint32_t allocsize;            /* Allocation size */
    size_t os_cache;               /* System buffer cache flush max */
    size_t os_cache_max;
    size_t os_cache_dirty_max;

    u_int block_header; /* Header length */

    /*
     * There is only a single checkpoint in a file that can be written; stored here, only accessed
     * by one WT_BM handle.
     */
    WT_SPINLOCK live_lock; /* Live checkpoint lock */
    WT_BLOCK_CKPT live;    /* Live checkpoint */
    bool live_open;        /* Live system is open */
    enum {                 /* Live checkpoint status */
        WT_CKPT_NONE = 0,
        WT_CKPT_INPROGRESS,
        WT_CKPT_PANIC_ON_FAILURE,
        WT_CKPT_SALVAGE
    } ckpt_state;

    WT_CKPT *final_ckpt; /* Final live checkpoint write */

    /* Compaction support */
    bool compact_estimated;                    /* If compaction work has been estimated */
    int compact_pct_tenths;                    /* Percent to compact */
    uint64_t compact_bytes_reviewed;           /* Bytes reviewed */
    uint64_t compact_bytes_rewritten;          /* Bytes rewritten */
    uint64_t compact_bytes_rewritten_expected; /* The expected number of bytes to rewrite */
    uint64_t compact_internal_pages_reviewed;  /* Internal pages reviewed */
    uint64_t compact_pages_reviewed;           /* Pages reviewed */
    uint64_t compact_pages_rewritten;          /* Pages rewritten */
    uint64_t compact_pages_rewritten_expected; /* The expected number of pages to rewrite */
    uint64_t compact_pages_skipped;            /* Pages skipped */
    uint64_t compact_prev_pages_rewritten;     /* Pages rewritten during the previous iteration */
    wt_off_t compact_prev_size;                /* File size at the start of a compaction pass */
    uint32_t compact_session_id;               /* Session compacting */

    /* Salvage support */
    wt_off_t slvg_off; /* Salvage file offset */

    /* Verification support */
    bool verify;             /* If performing verification */
    bool verify_layout;      /* Print out file layout information */
    bool dump_tree_shape;    /* Print out tree shape */
    bool verify_strict;      /* Fail hard on any error */
    wt_off_t verify_size;    /* Checkpoint's file size */
    WT_EXTLIST verify_alloc; /* Verification allocation list */
    uint64_t frags;          /* Maximum frags in the file */
    uint8_t *fragfile;       /* Per-file frag tracking list */
    uint8_t *fragckpt;       /* Per-checkpoint frag tracking list */

    /* Multi-file support */
    wt_shared uint32_t read_count; /* Count of active read requests using this block handle */
};

/*
 * WT_BLOCK_DESC --
 *	The file's description.
 */
struct __wt_block_desc {
#define WT_BLOCK_MAGIC 120897
    uint32_t magic; /* 00-03: Magic number */
#define WT_BLOCK_MAJOR_VERSION 1
    uint16_t majorv; /* 04-05: Major version */
#define WT_BLOCK_MINOR_VERSION 0
    uint16_t minorv; /* 06-07: Minor version */

    uint32_t checksum; /* 08-11: Description block checksum */

    uint32_t unused; /* 12-15: Padding */
};
/*
 * WT_BLOCK_DESC_SIZE is the expected structure size -- we verify the build to ensure the compiler
 * hasn't inserted padding (padding won't cause failure, we reserve the first allocation-size block
 * of the file for this information, but it would be worth investigation, regardless).
 */
#define WT_BLOCK_DESC_SIZE 16

/*
 * __wt_block_desc_byteswap --
 *     Handle big- and little-endian transformation of a description block.
 */
static WT_INLINE void
__wt_block_desc_byteswap(WT_BLOCK_DESC *desc)
{
#ifdef WORDS_BIGENDIAN
    desc->magic = __wt_bswap32(desc->magic);
    desc->majorv = __wt_bswap16(desc->majorv);
    desc->minorv = __wt_bswap16(desc->minorv);
    desc->checksum = __wt_bswap32(desc->checksum);
#else
    WT_UNUSED(desc);
#endif
}

/*
 * WT_BLOCK_HEADER --
 *	Blocks have a common header, a WT_PAGE_HEADER structure followed by a
 * block-manager specific structure: WT_BLOCK_HEADER is WiredTiger's default.
 */
struct __wt_block_header {
    /*
     * We write the page size in the on-disk page header because it makes salvage easier. (If we
     * don't know the expected page length, we'd have to read increasingly larger chunks from the
     * file until we find one that checksums, and that's going to be harsh given WiredTiger's
     * potentially large page sizes.)
     */
    uint32_t disk_size; /* 00-03: on-disk page size */

    /*
     * Page checksums are stored in two places. First, the page checksum is written within the
     * internal page that references it as part of the address cookie. This is done to improve the
     * chances of detecting not only disk corruption but other bugs (for example, overwriting a page
     * with another valid page image). Second, a page's checksum is stored in the disk header. This
     * is for salvage, so salvage knows it has found a page that may be useful.
     */
    uint32_t checksum; /* 04-07: checksum */

/*
 * No automatic generation: flag values cannot change, they're written to disk.
 */
#define WT_BLOCK_DATA_CKSUM 0x1u /* Block data is part of the checksum */
    uint8_t flags;               /* 08: flags */

    /*
     * End the structure with 3 bytes of padding: it wastes space, but it leaves the structure
     * 32-bit aligned and having a few bytes to play with in the future can't hurt.
     */
    uint8_t unused[3]; /* 09-11: unused padding */
};

/*
 * WT_BLOCK_HEADER_SIZE is the number of bytes we allocate for the structure: if the compiler
 * inserts padding it will break the world.
 */
#define WT_BLOCK_HEADER_SIZE 12

/*
<<<<<<< HEAD
=======
 * WT_BLOCK_HEADER_BYTE_SIZE --
 *	The first usable data byte on the block (past the combined headers).
 */
#define WT_BLOCK_HEADER_BYTE_SIZE (WT_PAGE_HEADER_SIZE + WT_BLOCK_HEADER_SIZE)
#define WT_BLOCK_HEADER_BYTE(dsk) ((void *)((uint8_t *)(dsk) + WT_BLOCK_HEADER_BYTE_SIZE))

/*
 * __wt_block_header_byteswap_copy --
 *     Handle big- and little-endian transformation of a header block, copying from a source to a
 *     target.
 */
static WT_INLINE void
__wt_block_header_byteswap_copy(WT_BLOCK_HEADER *from, WT_BLOCK_HEADER *to)
{
    *to = *from;
#ifdef WORDS_BIGENDIAN
    to->disk_size = __wt_bswap32(from->disk_size);
    to->checksum = __wt_bswap32(from->checksum);
#endif
}

/*
 * __wt_block_header_byteswap --
 *     Handle big- and little-endian transformation of a header block.
 */
static WT_INLINE void
__wt_block_header_byteswap(WT_BLOCK_HEADER *blk)
{
#ifdef WORDS_BIGENDIAN
    __wt_block_header_byteswap_copy(blk, blk);
#else
    WT_UNUSED(blk);
#endif
}

/*
>>>>>>> 7134f2b3
 * WT_BLOCK_HEADER_BYTE
 * WT_BLOCK_HEADER_BYTE_SIZE --
 *	The first usable data byte on the block (past the combined headers).
 */
#define WT_BLOCK_HEADER_BYTE_SIZE (WT_PAGE_HEADER_SIZE + WT_BLOCK_HEADER_SIZE)
#define WT_BLOCK_HEADER_BYTE(dsk) ((void *)((uint8_t *)(dsk) + WT_BLOCK_HEADER_BYTE_SIZE))

/*
 * We don't compress or encrypt the block's WT_PAGE_HEADER or WT_BLOCK_HEADER structures because we
 * need both available with decompression or decryption. We use the WT_BLOCK_HEADER checksum and
 * on-disk size during salvage to figure out where the blocks are, and we use the WT_PAGE_HEADER
 * in-memory size during decompression and decryption to know how large a target buffer to allocate.
 * We can only skip the header information when doing encryption, but we skip the first 64B when
 * doing compression; a 64B boundary may offer better alignment for the underlying compression
 * engine, and skipping 64B shouldn't make any difference in terms of compression efficiency.
 */
#define WT_BLOCK_COMPRESS_SKIP 64
<<<<<<< HEAD
=======

/*
 * WT_BLOCK_DISAGG --
 *	Block manager handle for disaggregated storage block manager.
 */
struct __wt_block_disagg {
    const char *name;  /* Name */
    uint32_t objectid; /* Object id */
    uint32_t ref;      /* References */

    TAILQ_ENTRY(__wt_block) q;     /* Linked list of handles */
    TAILQ_ENTRY(__wt_block) hashq; /* Hashed list of handles */

    /*
     * Custom disaggregated fields - above this line the structure needs to exactly match the
     * WT_BLOCK structure, since it can be treated as one for connection caching and a few other
     * things. Ideally we would split this into a public/private structure, similar to session
     * handles, and customize file and disagg handles as necessary. That's invasive so save the
     * grunt work for now.
     */

    WT_PAGE_LOG_HANDLE *plhandle;

/* AUTOMATIC FLAG VALUE GENERATION START 0 */
#define WT_BLOCK_DISAGG_HS 0x1u
    /*AUTOMATIC FLAG VALUE GENERATION STOP 32 */
    uint32_t flags;
};
>>>>>>> 7134f2b3

/*
 * WT_BLOCK_DISAGG --
 *	Block manager handle for disaggregated storage block manager.
 */
struct __wt_block_disagg {
    const char *name;  /* Name */
    uint32_t objectid; /* Object id */
    uint32_t ref;      /* References */

    TAILQ_ENTRY(__wt_block) q;     /* Linked list of handles */
    TAILQ_ENTRY(__wt_block) hashq; /* Hashed list of handles */

    /*
     * Custom disaggregated fields - above this line the structure needs to exactly match the
     * WT_BLOCK structure, since it can be treated as one for connection caching and a few other
     * things. Ideally we would split this into a public/private structure, similar to session
     * handles, and customize file and disagg handles as necessary. That's invasive so save the
     * grunt work for now.
     */

    WT_PAGE_LOG_HANDLE *plhandle;

/* AUTOMATIC FLAG VALUE GENERATION START 0 */
#define WT_BLOCK_DISAGG_HS 0x1u
    /*AUTOMATIC FLAG VALUE GENERATION STOP 32 */
    uint32_t flags;
};

/*
 * WT_BLOCK_DISAGG_HEADER --
 *	The disaggregated block manager custom header
 */
<<<<<<< HEAD
=======
static WT_INLINE bool
__wt_block_eligible_for_sweep(WT_BM *bm, WT_BLOCK *block)
{
    return (!block->remote && block->objectid <= bm->max_flushed_objectid);
}

/*
 * WT_BLOCK_DISAGG_HEADER --
 *	The disaggregated block manager custom header
 */
>>>>>>> 7134f2b3
struct __wt_block_disagg_header {
#define WT_BLOCK_DISAGG_MAGIC_BASE 0xdb
#define WT_BLOCK_DISAGG_MAGIC_DELTA 0xdd
    uint8_t magic; /* 00: magic byte, one of the values above */

    /*
     * As we create new versions, we bump the version number here, and consider what previous
     * versions are compatible with it.
     */
#define WT_BLOCK_DISAGG_VERSION 0x1u
    uint8_t version; /* 01: version of writer */

#define WT_BLOCK_DISAGG_COMPATIBLE_VERSION 0x1u
    uint8_t compatible_version; /* 02: minimum version of reader */

    uint8_t header_size; /* 03: size of unencrypted, uncompressed header */

    /*
     * Page checksums are stored in two places. Similarly to the default block header, except that
     * for pages that have deltas, the checksum of the most recent delta is stored in the internal
     * page, which must match the checksum found in this header. The checksum of the previous delta
     * or base page is stored in this block header, that must in turn match the checksum found in
     * the block header for the previous one. This is how we can verify that we have every expected
     * delta and that each delta is not corrupted.
     */
    uint32_t checksum;          /* 04-07: checksum */
    uint32_t previous_checksum; /* 08-11: checksum for previous delta or page */

    /*
     * The reconciliation id tracks the "version" of a page or delta within a checkpoint. The first
     * write of a page at a checkpoint has id 0, the second has id 1. We use this number as a
     * diagnostic to detect the kind of discrepancy that occurred when there is a checksum error.
     * Thus, overflowing a byte is not a cause for concern. Besides, overflows should be exceedingly
     * rare. It means checkpointing is much less frequent than the number of times a page needed to
     * be reconciled.
     */
#define WT_BLOCK_OVERFLOW_RECONCILIATION_ID 0xff
    uint8_t reconciliation_id; /* 12: disaggregated identifier */

/*
 * No automatic generation: flag values cannot change, they're written to disk.
 */
#define WT_BLOCK_DISAGG_DATA_CKSUM 0x1u /* Block data is part of the checksum */
#define WT_BLOCK_DISAGG_ENCRYPTED 0x2u  /* Data following header is encrypted */
#define WT_BLOCK_DISAGG_COMPRESSED 0x4u /* Data following header is compressed */
    uint8_t flags;                      /* 13: flags */

    /*
     * End the structure with 2 bytes of padding: it wastes space, but it leaves the structure
     * 32-bit aligned and having an extra couple bytes to play with in the future can't hurt.
     */
    uint8_t unused[2]; /* 14-15: unused padding */
};

/*
 * WT_BLOCK_DISAGG_BASE_HEADER_SIZE is the number of bytes we allocate for a base page structure,
 * and WT_BLOCK_DISAGG_DELTA_HEADER_SIZE is the number of bytes we allocated for a delta: if the
 * compiler inserts padding it will break the world.
 */
#define WT_BLOCK_DISAGG_HEADER_SIZE 16
#define WT_BLOCK_DISAGG_BASE_HEADER_BYTE_SIZE (WT_PAGE_HEADER_SIZE + WT_BLOCK_DISAGG_HEADER_SIZE)
#define WT_BLOCK_DISAGG_DELTA_HEADER_BYTE_SIZE (WT_DELTA_HEADER_SIZE + WT_BLOCK_DISAGG_HEADER_SIZE)
#define WT_BLOCK_DISAGG_CHECKPOINT_BUFFER (1024)<|MERGE_RESOLUTION|>--- conflicted
+++ resolved
@@ -236,7 +236,6 @@
     int (*write)(
       WT_BM *, WT_SESSION_IMPL *, WT_ITEM *, WT_PAGE_BLOCK_META *, uint8_t *, size_t *, bool, bool);
     int (*write_size)(WT_BM *, WT_SESSION_IMPL *, size_t *);
-    size_t (*encrypt_skip)(WT_BM *, WT_SESSION_IMPL *, bool);
 
     WT_BLOCK *block; /* Underlying file. For a multi-handle tree this will be the writable file. */
     WT_BLOCK *next_block; /* If doing a tier switch, this is going to be the new file. */
@@ -245,11 +244,7 @@
     void *map; /* Mapped region */
     size_t maplen;
     void *mapped_cookie;
-<<<<<<< HEAD
-    bool is_remote; /* Whether the storage is located on a remote host */
-=======
-    bool is_remote; /* Whether the storage is on a remote host. */
->>>>>>> 7134f2b3
+    bool is_remote; /* Whether the storage is located on a remote host. */
 
     /*
      * For trees, such as tiered tables, that are allowed to have more than one backing file or
@@ -433,46 +428,6 @@
 #define WT_BLOCK_HEADER_SIZE 12
 
 /*
-<<<<<<< HEAD
-=======
- * WT_BLOCK_HEADER_BYTE_SIZE --
- *	The first usable data byte on the block (past the combined headers).
- */
-#define WT_BLOCK_HEADER_BYTE_SIZE (WT_PAGE_HEADER_SIZE + WT_BLOCK_HEADER_SIZE)
-#define WT_BLOCK_HEADER_BYTE(dsk) ((void *)((uint8_t *)(dsk) + WT_BLOCK_HEADER_BYTE_SIZE))
-
-/*
- * __wt_block_header_byteswap_copy --
- *     Handle big- and little-endian transformation of a header block, copying from a source to a
- *     target.
- */
-static WT_INLINE void
-__wt_block_header_byteswap_copy(WT_BLOCK_HEADER *from, WT_BLOCK_HEADER *to)
-{
-    *to = *from;
-#ifdef WORDS_BIGENDIAN
-    to->disk_size = __wt_bswap32(from->disk_size);
-    to->checksum = __wt_bswap32(from->checksum);
-#endif
-}
-
-/*
- * __wt_block_header_byteswap --
- *     Handle big- and little-endian transformation of a header block.
- */
-static WT_INLINE void
-__wt_block_header_byteswap(WT_BLOCK_HEADER *blk)
-{
-#ifdef WORDS_BIGENDIAN
-    __wt_block_header_byteswap_copy(blk, blk);
-#else
-    WT_UNUSED(blk);
-#endif
-}
-
-/*
->>>>>>> 7134f2b3
- * WT_BLOCK_HEADER_BYTE
  * WT_BLOCK_HEADER_BYTE_SIZE --
  *	The first usable data byte on the block (past the combined headers).
  */
@@ -489,8 +444,6 @@
  * engine, and skipping 64B shouldn't make any difference in terms of compression efficiency.
  */
 #define WT_BLOCK_COMPRESS_SKIP 64
-<<<<<<< HEAD
-=======
 
 /*
  * WT_BLOCK_DISAGG --
@@ -519,53 +472,11 @@
     /*AUTOMATIC FLAG VALUE GENERATION STOP 32 */
     uint32_t flags;
 };
->>>>>>> 7134f2b3
-
-/*
- * WT_BLOCK_DISAGG --
- *	Block manager handle for disaggregated storage block manager.
- */
-struct __wt_block_disagg {
-    const char *name;  /* Name */
-    uint32_t objectid; /* Object id */
-    uint32_t ref;      /* References */
-
-    TAILQ_ENTRY(__wt_block) q;     /* Linked list of handles */
-    TAILQ_ENTRY(__wt_block) hashq; /* Hashed list of handles */
-
-    /*
-     * Custom disaggregated fields - above this line the structure needs to exactly match the
-     * WT_BLOCK structure, since it can be treated as one for connection caching and a few other
-     * things. Ideally we would split this into a public/private structure, similar to session
-     * handles, and customize file and disagg handles as necessary. That's invasive so save the
-     * grunt work for now.
-     */
-
-    WT_PAGE_LOG_HANDLE *plhandle;
-
-/* AUTOMATIC FLAG VALUE GENERATION START 0 */
-#define WT_BLOCK_DISAGG_HS 0x1u
-    /*AUTOMATIC FLAG VALUE GENERATION STOP 32 */
-    uint32_t flags;
-};
 
 /*
  * WT_BLOCK_DISAGG_HEADER --
  *	The disaggregated block manager custom header
  */
-<<<<<<< HEAD
-=======
-static WT_INLINE bool
-__wt_block_eligible_for_sweep(WT_BM *bm, WT_BLOCK *block)
-{
-    return (!block->remote && block->objectid <= bm->max_flushed_objectid);
-}
-
-/*
- * WT_BLOCK_DISAGG_HEADER --
- *	The disaggregated block manager custom header
- */
->>>>>>> 7134f2b3
 struct __wt_block_disagg_header {
 #define WT_BLOCK_DISAGG_MAGIC_BASE 0xdb
 #define WT_BLOCK_DISAGG_MAGIC_DELTA 0xdd
