--- conflicted
+++ resolved
@@ -255,13 +255,10 @@
     wt_off_t extend_size; /* File extended size */
     wt_off_t extend_len;  /* File extend chunk size */
 
-<<<<<<< HEAD
-=======
     bool created_during_backup; /* Created during incremental backup */
     bool sync_on_checkpoint;    /* fsync the handle after the next checkpoint */
     bool readonly;              /* Underlying file was opened only for reading */
 
->>>>>>> b2e4222d
     /* Configuration information, set when the file is opened. */
     uint32_t allocfirst; /* Allocation is first-fit */
     uint32_t allocsize;  /* Allocation size */
