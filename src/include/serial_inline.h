--- conflicted
+++ resolved
@@ -230,13 +230,11 @@
     upd = *updp;
     *updp = NULL;
     prev_upd_ts = WT_TS_NONE;
-<<<<<<< HEAD
-    count = 0;
-=======
+  count = 0;
+
 #ifdef HAVE_DIAGNOSTIC
     prev_upd_ts = upd->prev_durable_ts;
 #endif
->>>>>>> 6f724802
 
     /*
      * All structure setup must be flushed before the structure is entered into the list. We need a
