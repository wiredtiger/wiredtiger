--- conflicted
+++ resolved
@@ -192,6 +192,9 @@
     cursor = &cbt->iface;
     session = CUR2S(cbt);
 
+#ifdef HAVE_DIAGNOSTIC
+    __wt_cursor_key_order_reset(cbt); /* Clear key-order checks. */
+#endif
     __cursor_pos_clear(cbt);
 
     /* If the cursor was active, deactivate it. */
@@ -201,18 +204,12 @@
         F_CLR(cbt, WT_CBT_ACTIVE);
     }
 
-<<<<<<< HEAD
-#ifdef HAVE_DIAGNOSTIC
-    __wt_cursor_key_order_reset(cbt); /* Clear key-order checks. */
-#endif
-=======
     /*
      * When the count of active cursors in the session goes to zero, there are no active cursors,
      * and we can release any snapshot we're holding for read committed isolation.
      */
     if (session->ncursors == 0 && !F_ISSET(cbt, WT_CBT_NO_TXN))
         __wt_txn_read_last(session);
->>>>>>> c31b9656
 
     /* If we're not holding a cursor reference, we're done. */
     if (cbt->ref == NULL)
