--- conflicted
+++ resolved
@@ -792,14 +792,9 @@
             continue;
         upd_visible = __wt_txn_upd_visible_type(session, upd);
         if (upd_visible == WT_VISIBLE_TRUE) {
-<<<<<<< HEAD
-            /* We no longer return birthmark from the search. */
-            WT_ASSERT(session, upd->type != WT_UPDATE_BIRTHMARK);
-=======
             /* Don't consider TOMBSTONE updates for the history store. */
             if (type == WT_UPDATE_TOMBSTONE && WT_IS_HS(S2BT(session)))
                 continue;
->>>>>>> f19666a4
             *updp = upd;
             return (0);
         }
