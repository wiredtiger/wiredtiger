/*-
 * Copyright (c) 2014-2020 MongoDB, Inc.
 * Copyright (c) 2008-2014 WiredTiger, Inc.
 *	All rights reserved.
 *
 * See the file LICENSE for redistribution information.
 */

/*
 * __wt_txn_context_prepare_check --
 *     Return an error if the current transaction is in the prepare state.
 */
static inline int
__wt_txn_context_prepare_check(WT_SESSION_IMPL *session)
{
    if (F_ISSET(session->txn, WT_TXN_PREPARE))
        WT_RET_MSG(session, EINVAL, "not permitted in a prepared transaction");
    return (0);
}

/*
 * __wt_txn_context_check --
 *     Complain if a transaction is/isn't running.
 */
static inline int
__wt_txn_context_check(WT_SESSION_IMPL *session, bool requires_txn)
{
    if (requires_txn && !F_ISSET(session->txn, WT_TXN_RUNNING))
        WT_RET_MSG(session, EINVAL, "only permitted in a running transaction");
    if (!requires_txn && F_ISSET(session->txn, WT_TXN_RUNNING))
        WT_RET_MSG(session, EINVAL, "not permitted in a running transaction");
    return (0);
}

/*
 * __wt_txn_err_set --
 *     Set an error in the current transaction.
 */
static inline void
__wt_txn_err_set(WT_SESSION_IMPL *session, int ret)
{
    WT_TXN *txn;

    txn = session->txn;

    /*  Ignore standard errors that don't fail the transaction. */
    if (ret == WT_NOTFOUND || ret == WT_DUPLICATE_KEY || ret == WT_PREPARE_CONFLICT)
        return;

    /* Less commonly, it's not a running transaction. */
    if (!F_ISSET(txn, WT_TXN_RUNNING))
        return;

    /* The transaction has to be rolled back. */
    F_SET(txn, WT_TXN_ERROR);

    /*
     * Check for a prepared transaction, and quit: we can't ignore the error and we can't roll back
     * a prepared transaction.
     */
    if (F_ISSET(txn, WT_TXN_PREPARE))
        WT_IGNORE_RET(__wt_panic(session, ret,
          "transactional error logged after transaction was prepared, failing the system"));
}

/*
 * __wt_txn_timestamp_flags --
 *     Set transaction related timestamp flags.
 */
static inline void
__wt_txn_timestamp_flags(WT_SESSION_IMPL *session)
{
    WT_BTREE *btree;

    if (session->dhandle == NULL)
        return;
    btree = S2BT(session);
    if (btree == NULL)
        return;
    if (FLD_ISSET(btree->assert_flags, WT_ASSERT_COMMIT_TS_ALWAYS))
        F_SET(session->txn, WT_TXN_TS_COMMIT_ALWAYS);
    if (FLD_ISSET(btree->assert_flags, WT_ASSERT_COMMIT_TS_KEYS))
        F_SET(session->txn, WT_TXN_TS_COMMIT_KEYS);
    if (FLD_ISSET(btree->assert_flags, WT_ASSERT_COMMIT_TS_NEVER))
        F_SET(session->txn, WT_TXN_TS_COMMIT_NEVER);
    if (FLD_ISSET(btree->assert_flags, WT_ASSERT_DURABLE_TS_ALWAYS))
        F_SET(session->txn, WT_TXN_TS_DURABLE_ALWAYS);
    if (FLD_ISSET(btree->assert_flags, WT_ASSERT_DURABLE_TS_KEYS))
        F_SET(session->txn, WT_TXN_TS_DURABLE_KEYS);
    if (FLD_ISSET(btree->assert_flags, WT_ASSERT_DURABLE_TS_NEVER))
        F_SET(session->txn, WT_TXN_TS_DURABLE_NEVER);
}

/*
 * __wt_txn_op_set_recno --
 *     Set the latest transaction operation with the given recno.
 */
static inline void
__wt_txn_op_set_recno(WT_SESSION_IMPL *session, uint64_t recno)
{
    WT_TXN *txn;
    WT_TXN_OP *op;

    txn = session->txn;

    WT_ASSERT(session, txn->mod_count > 0 && recno != WT_RECNO_OOB);
    op = txn->mod + txn->mod_count - 1;

    if (WT_SESSION_IS_CHECKPOINT(session) || WT_IS_HS(op->btree) ||
      WT_IS_METADATA(op->btree->dhandle))
        return;

    WT_ASSERT(session, op->type == WT_TXN_OP_BASIC_COL || op->type == WT_TXN_OP_INMEM_COL);

    /*
     * Copy the recno into the transaction operation structure, so when update is evicted to the
     * history store, we have a chance of finding it again. Even though only prepared updates can be
     * evicted, at this stage we don't know whether this transaction will be prepared or not, hence
     * we are copying the key for all operations, so that we can use this key to fetch the update in
     * case this transaction is prepared.
     */
    op->u.op_col.recno = recno;
}

/*
 * __wt_txn_op_set_key --
 *     Set the latest transaction operation with the given key.
 */
static inline int
__wt_txn_op_set_key(WT_SESSION_IMPL *session, const WT_ITEM *key)
{
    WT_TXN *txn;
    WT_TXN_OP *op;

    txn = session->txn;

    WT_ASSERT(session, txn->mod_count > 0 && key->data != NULL);

    op = txn->mod + txn->mod_count - 1;

    if (WT_SESSION_IS_CHECKPOINT(session) || WT_IS_HS(op->btree) ||
      WT_IS_METADATA(op->btree->dhandle))
        return (0);

    WT_ASSERT(session, op->type == WT_TXN_OP_BASIC_ROW || op->type == WT_TXN_OP_INMEM_ROW);

    /*
     * Copy the key into the transaction operation structure, so when update is evicted to the
     * history store, we have a chance of finding it again. Even though only prepared updates can be
     * evicted, at this stage we don't know whether this transaction will be prepared or not, hence
     * we are copying the key for all operations, so that we can use this key to fetch the update in
     * case this transaction is prepared.
     */
    return (__wt_buf_set(session, &op->u.op_row.key, key->data, key->size));
}

/*
 * __txn_resolve_prepared_update --
 *     Resolve a prepared update as committed update.
 */
static inline void
__txn_resolve_prepared_update(WT_SESSION_IMPL *session, WT_UPDATE *upd)
{
    WT_TXN *txn;

    txn = session->txn;
    /*
     * In case of a prepared transaction, the order of modification of the prepare timestamp to
     * commit timestamp in the update chain will not affect the data visibility, a reader will
     * encounter a prepared update resulting in prepare conflict.
     *
     * As updating timestamp might not be an atomic operation, we will manage using state.
     */
    upd->prepare_state = WT_PREPARE_LOCKED;
    WT_WRITE_BARRIER();
    upd->start_ts = txn->commit_timestamp;
    upd->durable_ts = txn->durable_timestamp;
    WT_PUBLISH(upd->prepare_state, WT_PREPARE_RESOLVED);
}

/*
 * __txn_next_op --
 *     Mark a WT_UPDATE object modified by the current transaction.
 */
static inline int
__txn_next_op(WT_SESSION_IMPL *session, WT_TXN_OP **opp)
{
    WT_TXN *txn;
    WT_TXN_OP *op;

    *opp = NULL;

    txn = session->txn;

    /*
     * We're about to perform an update. Make sure we have allocated a transaction ID.
     */
    WT_RET(__wt_txn_id_check(session));
    WT_ASSERT(session, F_ISSET(txn, WT_TXN_HAS_ID));

    WT_RET(__wt_realloc_def(session, &txn->mod_alloc, txn->mod_count + 1, &txn->mod));

    op = &txn->mod[txn->mod_count++];
    WT_CLEAR(*op);
    op->btree = S2BT(session);
    (void)__wt_atomic_addi32(&session->dhandle->session_inuse, 1);
    *opp = op;
    return (0);
}

/*
 * __wt_txn_unmodify --
 *     If threads race making updates, they may discard the last referenced WT_UPDATE item while the
 *     transaction is still active. This function removes the last update item from the "log".
 */
static inline void
__wt_txn_unmodify(WT_SESSION_IMPL *session)
{
    WT_TXN *txn;
    WT_TXN_OP *op;

    txn = session->txn;
    if (F_ISSET(txn, WT_TXN_HAS_ID)) {
        WT_ASSERT(session, txn->mod_count > 0);
        --txn->mod_count;
        op = txn->mod + txn->mod_count;
        __wt_txn_op_free(session, op);
    }
}

/*
 * __wt_txn_op_apply_prepare_state --
 *     Apply the correct prepare state and the timestamp to the ref and to any updates in the page
 *     del update list.
 */
static inline void
__wt_txn_op_apply_prepare_state(WT_SESSION_IMPL *session, WT_REF *ref, bool commit)
{
    WT_TXN *txn;
    WT_UPDATE **updp;
    wt_timestamp_t ts;
    uint8_t prepare_state, previous_state;

    txn = session->txn;

    /*
     * Lock the ref to ensure we don't race with eviction freeing the page deleted update list or
     * with a page instantiate.
     */
    WT_REF_LOCK(session, ref, &previous_state);

    if (commit) {
        ts = txn->commit_timestamp;
        prepare_state = WT_PREPARE_RESOLVED;
    } else {
        ts = txn->prepare_timestamp;
        prepare_state = WT_PREPARE_INPROGRESS;
    }
    for (updp = ref->page_del->update_list; updp != NULL && *updp != NULL; ++updp) {
        (*updp)->start_ts = ts;
        /*
         * Holding the ref locked means we have exclusive access, so if we are committing we don't
         * need to use the prepare locked transition state.
         */
        (*updp)->prepare_state = prepare_state;
        if (commit)
            (*updp)->durable_ts = txn->durable_timestamp;
    }
    ref->page_del->timestamp = ts;
    if (commit)
        ref->page_del->durable_timestamp = txn->durable_timestamp;
    WT_PUBLISH(ref->page_del->prepare_state, prepare_state);

    WT_REF_UNLOCK(ref, previous_state);
}

/*
 * __wt_txn_op_delete_commit_apply_timestamps --
 *     Apply the correct start and durable timestamps to any updates in the page del update list.
 */
static inline void
__wt_txn_op_delete_commit_apply_timestamps(WT_SESSION_IMPL *session, WT_REF *ref)
{
    WT_TXN *txn;
    WT_UPDATE **updp;
    uint8_t previous_state;

    txn = session->txn;

    /*
     * Lock the ref to ensure we don't race with eviction freeing the page deleted update list or
     * with a page instantiate.
     */
    WT_REF_LOCK(session, ref, &previous_state);

    for (updp = ref->page_del->update_list; updp != NULL && *updp != NULL; ++updp) {
        (*updp)->start_ts = txn->commit_timestamp;
        (*updp)->durable_ts = txn->durable_timestamp;
    }

    WT_REF_UNLOCK(ref, previous_state);
}

/*
 * __wt_txn_op_set_timestamp --
 *     Decide whether to copy a commit timestamp into an update. If the op structure doesn't have a
 *     populated update or ref field or is in prepared state there won't be any check for an
 *     existing timestamp.
 */
static inline void
__wt_txn_op_set_timestamp(WT_SESSION_IMPL *session, WT_TXN_OP *op)
{
    WT_TXN *txn;
    WT_UPDATE *upd;
    wt_timestamp_t *timestamp;

    txn = session->txn;

    /*
     * Updates in the metadata never get timestamps (either now or at commit): metadata cannot be
     * read at a point in time, only the most recently committed data matches files on disk.
     */
    if (WT_IS_METADATA(op->btree->dhandle) || !F_ISSET(txn, WT_TXN_HAS_TS_COMMIT))
        return;

    if (F_ISSET(txn, WT_TXN_PREPARE)) {
        /*
         * We have a commit timestamp for a prepare transaction, this is only possible as part of a
         * transaction commit call.
         */
        if (op->type == WT_TXN_OP_REF_DELETE)
            __wt_txn_op_apply_prepare_state(session, op->u.ref, true);
        else {
            upd = op->u.op_upd;

            /* Resolve prepared update to be committed update. */
            __txn_resolve_prepared_update(session, upd);
        }
    } else {
        /*
         * The timestamp is in the page deleted structure for truncates, or in the update for other
         * operations. Both commit and durable timestamps need to be updated.
         */
        timestamp = op->type == WT_TXN_OP_REF_DELETE ? &op->u.ref->page_del->timestamp :
                                                       &op->u.op_upd->start_ts;
        if (*timestamp == WT_TS_NONE) {
            *timestamp = txn->commit_timestamp;

            timestamp = op->type == WT_TXN_OP_REF_DELETE ? &op->u.ref->page_del->durable_timestamp :
                                                           &op->u.op_upd->durable_ts;
            *timestamp = txn->durable_timestamp;
        }

        if (op->type == WT_TXN_OP_REF_DELETE)
            __wt_txn_op_delete_commit_apply_timestamps(session, op->u.ref);
    }
}

/*
 * __wt_txn_modify --
 *     Mark a WT_UPDATE object modified by the current transaction.
 */
static inline int
__wt_txn_modify(WT_SESSION_IMPL *session, WT_UPDATE *upd)
{
    WT_TXN *txn;
    WT_TXN_OP *op;

    txn = session->txn;

    if (F_ISSET(txn, WT_TXN_READONLY)) {
        if (F_ISSET(txn, WT_TXN_IGNORE_PREPARE))
            WT_RET_MSG(session, ENOTSUP,
              "Transactions with ignore_prepare=true"
              " cannot perform updates");
        WT_RET_MSG(session, WT_ROLLBACK, "Attempt to update in a read-only transaction");
    }

    WT_RET(__txn_next_op(session, &op));
    if (F_ISSET(session, WT_SESSION_LOGGING_INMEM)) {
        if (op->btree->type == BTREE_ROW)
            op->type = WT_TXN_OP_INMEM_ROW;
        else
            op->type = WT_TXN_OP_INMEM_COL;
    } else {
        if (op->btree->type == BTREE_ROW)
            op->type = WT_TXN_OP_BASIC_ROW;
        else
            op->type = WT_TXN_OP_BASIC_COL;
    }
    op->u.op_upd = upd;

    /* History store bypasses transactions, transaction modify should never be called on it. */
    WT_ASSERT(session, !WT_IS_HS(S2BT(session)));

    upd->txnid = session->txn->id;
    __wt_txn_op_set_timestamp(session, op);

    return (0);
}

/*
 * __wt_txn_modify_page_delete --
 *     Remember a page truncated by the current transaction.
 */
static inline int
__wt_txn_modify_page_delete(WT_SESSION_IMPL *session, WT_REF *ref)
{
    WT_DECL_RET;
    WT_TXN *txn;
    WT_TXN_OP *op;

    txn = session->txn;

    WT_RET(__txn_next_op(session, &op));
    op->type = WT_TXN_OP_REF_DELETE;

    op->u.ref = ref;
    ref->page_del->txnid = txn->id;
    __wt_txn_op_set_timestamp(session, op);

    WT_ERR(__wt_txn_log_op(session, NULL));
    return (0);

err:
    __wt_txn_unmodify(session);
    return (ret);
}

/*
 * __wt_txn_oldest_id --
 *     Return the oldest transaction ID that has to be kept for the current tree.
 */
static inline uint64_t
__wt_txn_oldest_id(WT_SESSION_IMPL *session)
{
    WT_BTREE *btree;
    WT_TXN_GLOBAL *txn_global;
    uint64_t checkpoint_pinned, oldest_id;
    bool include_checkpoint_txn;

    txn_global = &S2C(session)->txn_global;
    btree = S2BT_SAFE(session);

    /*
     * The metadata is tracked specially because of optimizations for checkpoints.
     */
    if (session->dhandle != NULL && WT_IS_METADATA(session->dhandle))
        return (txn_global->metadata_pinned);

    /*
     * Take a local copy of these IDs in case they are updated while we are checking visibility.
     */
    oldest_id = txn_global->oldest_id;
    include_checkpoint_txn = btree == NULL ||
      (!WT_IS_HS(btree) && btree->checkpoint_gen != __wt_gen(session, WT_GEN_CHECKPOINT));
    if (!include_checkpoint_txn)
        return (oldest_id);

    /*
     * The read of the transaction ID pinned by a checkpoint needs to be carefully ordered: if a
     * checkpoint is starting and we have to start checking the pinned ID, we take the minimum of it
     * with the oldest ID, which is what we want.
     */
    WT_READ_BARRIER();

    /*
     * Checkpoint transactions often fall behind ordinary application threads. Take special effort
     * to not keep changes pinned in cache if they are only required for the checkpoint and it has
     * already seen them.
     *
     * If there is no active checkpoint or this handle is up to date with the active checkpoint then
     * it's safe to ignore the checkpoint ID in the visibility check.
     */
    checkpoint_pinned = txn_global->checkpoint_txn_shared.pinned_id;
    if (checkpoint_pinned == WT_TXN_NONE || WT_TXNID_LT(oldest_id, checkpoint_pinned))
        return (oldest_id);

    return (checkpoint_pinned);
}

/*
 * __wt_txn_pinned_timestamp --
 *     Get the first timestamp that has to be kept for the current tree.
 */
static inline void
__wt_txn_pinned_timestamp(WT_SESSION_IMPL *session, wt_timestamp_t *pinned_tsp)
{
    WT_BTREE *btree;
    WT_TXN_GLOBAL *txn_global;
    wt_timestamp_t checkpoint_ts, pinned_ts;
    bool include_checkpoint_txn;

    btree = S2BT_SAFE(session);
    txn_global = &S2C(session)->txn_global;

    *pinned_tsp = pinned_ts = txn_global->pinned_timestamp;

    /*
     * Checkpoint transactions often fall behind ordinary application threads. Take special effort
     * to not keep changes pinned in cache if they are only required for the checkpoint and it has
     * already seen them.
     *
     * If there is no active checkpoint or this handle is up to date with the active checkpoint then
     * it's safe to ignore the checkpoint ID in the visibility check.
     */
    include_checkpoint_txn = btree == NULL ||
      (!WT_IS_HS(btree) && btree->checkpoint_gen != __wt_gen(session, WT_GEN_CHECKPOINT));
    if (!include_checkpoint_txn)
        return;

    /*
     * The read of the timestamp pinned by a checkpoint needs to be carefully ordered: if a
     * checkpoint is starting and we have to use the checkpoint timestamp, we take the minimum of it
     * with the oldest timestamp, which is what we want.
     */
    WT_READ_BARRIER();

    checkpoint_ts = txn_global->checkpoint_timestamp;

    if (checkpoint_ts != 0 && checkpoint_ts < pinned_ts)
        *pinned_tsp = checkpoint_ts;
}

/*
 * __txn_visible_all_id --
 *     Check if a given transaction ID is "globally visible". This is, if all sessions in the system
 *     will see the transaction ID including the ID that belongs to a running checkpoint.
 */
static inline bool
__txn_visible_all_id(WT_SESSION_IMPL *session, uint64_t id)
{
    uint64_t oldest_id;

    oldest_id = __wt_txn_oldest_id(session);

    return (WT_TXNID_LT(id, oldest_id));
}

/*
 * __wt_txn_visible_all --
 *     Check if a given transaction is "globally visible". This is, if all sessions in the system
 *     will see the transaction ID including the ID that belongs to a running checkpoint.
 */
static inline bool
__wt_txn_visible_all(WT_SESSION_IMPL *session, uint64_t id, wt_timestamp_t timestamp)
{
    wt_timestamp_t pinned_ts;

    /*
     * When shutting down, the transactional system has finished running and all we care about is
     * eviction, make everything visible.
     */
    if (F_ISSET(S2C(session), WT_CONN_CLOSING))
        return (true);

    if (!__txn_visible_all_id(session, id))
        return (false);

    /* Timestamp check. */
    if (timestamp == WT_TS_NONE)
        return (true);

    /* If no oldest timestamp has been supplied, updates have to stay in cache. */
    if (S2C(session)->txn_global.has_pinned_timestamp) {
        __wt_txn_pinned_timestamp(session, &pinned_ts);
        return (timestamp <= pinned_ts);
    }

    return (false);
}

/*
 * __wt_txn_upd_visible_all --
 *     Is the given update visible to all (possible) readers?
 */
static inline bool
__wt_txn_upd_visible_all(WT_SESSION_IMPL *session, WT_UPDATE *upd)
{
    if (upd->prepare_state == WT_PREPARE_LOCKED || upd->prepare_state == WT_PREPARE_INPROGRESS)
        return (false);

    return (__wt_txn_visible_all(session, upd->txnid, upd->start_ts));
}

/*
 * __wt_txn_upd_value_visible_all --
 *     Is the given update value visible to all (possible) readers?
 */
static inline bool
__wt_txn_upd_value_visible_all(WT_SESSION_IMPL *session, WT_UPDATE_VALUE *upd_value)
{
    if (upd_value->prepare_state == WT_PREPARE_LOCKED ||
      upd_value->prepare_state == WT_PREPARE_INPROGRESS)
        return (false);

    return (__wt_txn_visible_all(session, upd_value->txnid, upd_value->start_ts));
}

/*
 * __txn_visible_id --
 *     Can the current transaction see the given ID?
 */
static inline bool
__txn_visible_id(WT_SESSION_IMPL *session, uint64_t id)
{
    WT_TXN *txn;
    bool found;

    txn = session->txn;

    /* Changes with no associated transaction are always visible. */
    if (id == WT_TXN_NONE)
        return (true);

    /* Nobody sees the results of aborted transactions. */
    if (id == WT_TXN_ABORTED)
        return (false);

    /* Read-uncommitted transactions see all other changes. */
    if (txn->isolation == WT_ISO_READ_UNCOMMITTED)
        return (true);

    /*
     * If we don't have a transactional snapshot, only make stable updates visible.
     */
    if (!F_ISSET(txn, WT_TXN_HAS_SNAPSHOT))
        return (__txn_visible_all_id(session, id));

    /* Transactions see their own changes. */
    if (id == txn->id)
        return (true);

    /*
     * WT_ISO_SNAPSHOT, WT_ISO_READ_COMMITTED: the ID is visible if it is not the result of a
     * concurrent transaction, that is, if was committed before the snapshot was taken.
     *
     * The order here is important: anything newer than the maximum ID we saw when taking the
     * snapshot should be invisible, even if the snapshot is empty.
     */
    if (WT_TXNID_LE(txn->snap_max, id))
        return (false);
    if (txn->snapshot_count == 0 || WT_TXNID_LT(id, txn->snap_min))
        return (true);

    WT_BINARY_SEARCH(id, txn->snapshot, txn->snapshot_count, found);
    return (!found);
}

/*
 * __wt_txn_visible --
 *     Can the current transaction see the given ID / timestamp?
 */
static inline bool
__wt_txn_visible(WT_SESSION_IMPL *session, uint64_t id, wt_timestamp_t timestamp)
{
    WT_TXN *txn;

    txn = session->txn;

    if (!__txn_visible_id(session, id))
        return (false);

    /* Transactions read their writes, regardless of timestamps. */
    if (F_ISSET(session->txn, WT_TXN_HAS_ID) && id == session->txn->id)
        return (true);

    /* Timestamp check. */
    if (!F_ISSET(txn, WT_TXN_HAS_TS_READ) || timestamp == WT_TS_NONE)
        return (true);

    return (timestamp <= txn->read_timestamp);
}

/*
 * __wt_txn_upd_visible_type --
 *     Visible type of given update for the current transaction.
 */
static inline WT_VISIBLE_TYPE
__wt_txn_upd_visible_type(WT_SESSION_IMPL *session, WT_UPDATE *upd)
{
    uint8_t prepare_state, previous_state;
    bool upd_visible;

    for (;; __wt_yield()) {
        /* Prepare state change is in progress, yield and try again. */
        WT_ORDERED_READ(prepare_state, upd->prepare_state);
        if (prepare_state == WT_PREPARE_LOCKED)
            continue;

        upd_visible = __wt_txn_visible(session, upd->txnid, upd->start_ts);

        /*
         * The visibility check is only valid if the update does not change state. If the state does
         * change, recheck visibility.
         */
        previous_state = prepare_state;
        WT_ORDERED_READ(prepare_state, upd->prepare_state);
        if (previous_state == prepare_state)
            break;

        WT_STAT_CONN_INCR(session, prepared_transition_blocked_page);
    }

    if (!upd_visible)
        return (WT_VISIBLE_FALSE);

    /* Ignore the prepared update, if transaction configuration says so. */
    if (prepare_state == WT_PREPARE_INPROGRESS)
        return (
          F_ISSET(session->txn, WT_TXN_IGNORE_PREPARE) ? WT_VISIBLE_FALSE : WT_VISIBLE_PREPARE);

    return (WT_VISIBLE_TRUE);
}

/*
 * __wt_txn_upd_visible --
 *     Can the current transaction see the given update.
 */
static inline bool
__wt_txn_upd_visible(WT_SESSION_IMPL *session, WT_UPDATE *upd)
{
    return (__wt_txn_upd_visible_type(session, upd) == WT_VISIBLE_TRUE);
}

/*
 * __wt_upd_alloc --
 *     Allocate a WT_UPDATE structure and associated value and fill it in.
 */
static inline int
__wt_upd_alloc(WT_SESSION_IMPL *session, const WT_ITEM *value, u_int modify_type, WT_UPDATE **updp,
  size_t *sizep)
{
    WT_UPDATE *upd;

    *updp = NULL;

    /*
     * The code paths leading here are convoluted: assert we never attempt to allocate an update
     * structure if only intending to insert one we already have, or pass in a value with a type
     * that doesn't support values.
     */
    WT_ASSERT(session, modify_type != WT_UPDATE_INVALID);
    WT_ASSERT(session,
      (value == NULL && (modify_type == WT_UPDATE_RESERVE || modify_type == WT_UPDATE_TOMBSTONE)) ||
        (value != NULL &&
          !(modify_type == WT_UPDATE_RESERVE || modify_type == WT_UPDATE_TOMBSTONE)));

    /*
     * Allocate the WT_UPDATE structure and room for the value, then copy any value into place.
     * Memory is cleared, which is the equivalent of setting:
     *    WT_UPDATE.txnid = WT_TXN_NONE;
     *    WT_UPDATE.durable_ts = WT_TS_NONE;
     *    WT_UPDATE.start_ts = WT_TS_NONE;
     *    WT_UPDATE.prepare_state = WT_PREPARE_INIT;
     *    WT_UPDATE.flags = 0;
     */
    WT_RET(__wt_calloc(session, 1, WT_UPDATE_SIZE + (value == NULL ? 0 : value->size), &upd));
    if (value != NULL && value->size != 0) {
        upd->size = WT_STORE_SIZE(value->size);
        memcpy(upd->data, value->data, value->size);
    }
    upd->type = (uint8_t)modify_type;

    *updp = upd;
    if (sizep != NULL)
        *sizep = WT_UPDATE_MEMSIZE(upd);
    return (0);
}

/*
 * __wt_upd_alloc_tombstone --
 *     Allocate a tombstone update.
 */
static inline int
__wt_upd_alloc_tombstone(WT_SESSION_IMPL *session, WT_UPDATE **updp, size_t *sizep)
{
    return (__wt_upd_alloc(session, NULL, WT_UPDATE_TOMBSTONE, updp, sizep));
}

/*
 * __wt_txn_read_upd_list --
 *     Get the first visible update in a list (or NULL if none are visible).
 */
static inline int
__wt_txn_read_upd_list(WT_SESSION_IMPL *session, WT_CURSOR_BTREE *cbt, WT_UPDATE *upd)
{
    WT_VISIBLE_TYPE upd_visible;
    uint8_t type;

    __wt_upd_value_clear(cbt->upd_value);

    for (; upd != NULL; upd = upd->next) {
        WT_ORDERED_READ(type, upd->type);
        /* Skip reserved place-holders, they're never visible. */
        if (type == WT_UPDATE_RESERVE)
            continue;
        upd_visible = __wt_txn_upd_visible_type(session, upd);
        if (upd_visible == WT_VISIBLE_TRUE) {
            /*
             * Ignore non-globally visible tombstones when we are doing history store scans in
             * rollback to stable or when we are told to.
             */
            if (type == WT_UPDATE_TOMBSTONE &&
              (F_ISSET(&cbt->iface, WT_CURSTD_IGNORE_TOMBSTONE) ||
                  (WT_IS_HS(S2BT(session)) && F_ISSET(session, WT_SESSION_ROLLBACK_TO_STABLE))) &&
              !__wt_txn_upd_visible_all(session, upd))
                continue;
            break;
        }
        if (upd_visible == WT_VISIBLE_PREPARE)
            return (WT_PREPARE_CONFLICT);
    }
    if (upd == NULL)
        return (0);
    /*
     * Now assign to the update value. If it's not a modify, we're free to simply point the value at
     * the update's memory without owning it. If it is a modify, we need to reconstruct the full
     * update now and make the value own the buffer.
     *
     * If the caller has specifically asked us to skip assigning the buffer, we shouldn't bother
     * reconstructing the modify.
     */
    if (upd->type != WT_UPDATE_MODIFY || cbt->upd_value->skip_buf)
        __wt_upd_value_assign(cbt->upd_value, upd);
    else
        WT_RET(__wt_modify_reconstruct_from_upd_list(session, cbt, upd, cbt->upd_value));
    return (0);
}

/*
 * __wt_txn_read --
 *     Get the first visible update in a chain. This function will first check the update list
 *     supplied as a function argument. If there is no visible update, it will check the onpage
 *     value for the given key. Finally, if the onpage value is not visible to the reader, the
 *     function will search the history store for a visible update.
 */
static inline int
__wt_txn_read(WT_SESSION_IMPL *session, WT_CURSOR_BTREE *cbt, WT_ITEM *key, uint64_t recno,
  WT_UPDATE *upd, WT_CELL_UNPACK *vpack)
{
<<<<<<< HEAD
    WT_TIME_PAIR start, stop;
    bool prepare;

    prepare = false;
=======
    WT_TIME_WINDOW tw;
>>>>>>> 540ac4a1

    WT_RET(__wt_txn_read_upd_list(session, cbt, upd));
    if (WT_UPDATE_DATA_VALUE(cbt->upd_value) ||
      (cbt->upd_value->type == WT_UPDATE_MODIFY && cbt->upd_value->skip_buf))
        return (0);
    WT_ASSERT(session, cbt->upd_value->type == WT_UPDATE_INVALID);

    /* If there is no ondisk value, there can't be anything in the history store either. */
    if (cbt->ref->page->dsk == NULL || cbt->slot == UINT32_MAX) {
        cbt->upd_value->type = WT_UPDATE_TOMBSTONE;
        return (0);
    }

    /* Check the ondisk value. */
<<<<<<< HEAD
    if (vpack == NULL)
        WT_RET(__wt_value_return_buf(cbt, cbt->ref, &cbt->upd_value->buf, &start, &stop, &prepare));
    else {
        start.timestamp = vpack->start_ts;
        start.txnid = vpack->start_txn;
        stop.timestamp = vpack->stop_ts;
        stop.txnid = vpack->start_txn;
=======
    if (vpack == NULL) {
        __wt_time_window_init(&tw);
        WT_RET(__wt_value_return_buf(cbt, cbt->ref, &cbt->upd_value->buf, &tw));
    } else {
        __wt_time_window_copy(&tw, &vpack->tw);
>>>>>>> 540ac4a1
        cbt->upd_value->buf.data = vpack->data;
        cbt->upd_value->buf.size = vpack->size;
        prepare = F_ISSET(vpack, WT_CELL_UNPACK_PREPARE);
    }

    /*
     * If the stop pair is set, that means that there is a tombstone at that time. If it is not
     * prepared and the stop time pair is visible to our txn then that means we've just spotted a
     * tombstone and should return "not found", except for history store scan during rollback to
     * stable and when we are told to ignore non-globally visible tombstones.
     */
<<<<<<< HEAD
    if (stop.txnid != WT_TXN_MAX && stop.timestamp != WT_TS_MAX && !prepare &&
      __wt_txn_visible(session, stop.txnid, stop.timestamp) &&
=======
    if (tw.stop_txn != WT_TXN_MAX && tw.stop_ts != WT_TS_MAX &&
      __wt_txn_visible(session, tw.stop_txn, tw.stop_ts) &&
>>>>>>> 540ac4a1
      ((!F_ISSET(&cbt->iface, WT_CURSTD_IGNORE_TOMBSTONE) &&
         (!WT_IS_HS(S2BT(session)) || !F_ISSET(session, WT_SESSION_ROLLBACK_TO_STABLE))) ||
          __wt_txn_visible_all(session, tw.stop_txn, tw.stop_ts))) {
        cbt->upd_value->buf.data = NULL;
        cbt->upd_value->buf.size = 0;
        cbt->upd_value->start_ts = tw.stop_ts;
        cbt->upd_value->txnid = tw.stop_txn;
        cbt->upd_value->type = WT_UPDATE_TOMBSTONE;
        cbt->upd_value->prepare_state = WT_PREPARE_INIT;
        return (0);
    }

<<<<<<< HEAD
    /*
     * If the start time pair is visible and it is not a prepared value then we need to return the
     * ondisk value.
     */
    if ((!prepare || (stop.txnid != WT_TXN_MAX && stop.timestamp != WT_TS_MAX)) &&
      (__wt_txn_visible(session, start.txnid, start.timestamp) ||
          F_ISSET(session, WT_SESSION_RESOLVING_MODIFY))) {
=======
    /* If the start time pair is visible then we need to return the ondisk value. */
    if (__wt_txn_visible(session, tw.start_txn, tw.start_ts) ||
      F_ISSET(session, WT_SESSION_RESOLVING_MODIFY)) {
>>>>>>> 540ac4a1

        /* If we are resolving a modify then the btree must be the history store. */
        WT_ASSERT(
          session, (F_ISSET(session, WT_SESSION_RESOLVING_MODIFY) && WT_IS_HS(S2BT(session))) ||
            !F_ISSET(session, WT_SESSION_RESOLVING_MODIFY));

        if (cbt->upd_value->skip_buf) {
            cbt->upd_value->buf.data = NULL;
            cbt->upd_value->buf.size = 0;
        }
        cbt->upd_value->start_ts = tw.start_ts;
        cbt->upd_value->txnid = tw.start_txn;
        cbt->upd_value->type = WT_UPDATE_STANDARD;
        cbt->upd_value->prepare_state = WT_PREPARE_INIT;
        return (0);
    }

    /* If there's no visible update in the update chain or ondisk, check the history store file. */
    if (F_ISSET(S2C(session), WT_CONN_HS_OPEN) && !F_ISSET(S2BT(session), WT_BTREE_HS))
        WT_RET_NOTFOUND_OK(__wt_find_hs_upd(session, key, cbt->iface.value_format, recno,
          cbt->upd_value, false, &cbt->upd_value->buf));

    /* Return invalid not tombstone if nothing is found in history store. */
    WT_ASSERT(session, cbt->upd_value->type != WT_UPDATE_TOMBSTONE);
    return (0);
}

/*
 * __wt_txn_begin --
 *     Begin a transaction.
 */
static inline int
__wt_txn_begin(WT_SESSION_IMPL *session, const char *cfg[])
{
    WT_TXN *txn;

    txn = session->txn;
    txn->isolation = session->isolation;
    txn->txn_logsync = S2C(session)->txn_logsync;

    WT_ASSERT(session, !F_ISSET(txn, WT_TXN_RUNNING));

    if (cfg != NULL)
        WT_RET(__wt_txn_config(session, cfg));

    /* Allocate a snapshot if required. */
    if (txn->isolation == WT_ISO_SNAPSHOT) {
        if (session->ncursors > 0)
            WT_RET(__wt_session_copy_values(session));

        /*
         * Stall here if the cache is completely full. We have allocated a transaction ID which
         * makes it possible for eviction to decide we're contributing to the problem and return
         * WT_ROLLBACK. The WT_SESSION.begin_transaction API can't return rollback, continue on.
         */
        WT_RET_ERROR_OK(__wt_cache_eviction_check(session, false, true, NULL), WT_ROLLBACK);

        __wt_txn_get_snapshot(session);
    }

    F_SET(txn, WT_TXN_RUNNING);
    if (F_ISSET(S2C(session), WT_CONN_READONLY))
        F_SET(txn, WT_TXN_READONLY);

    return (0);
}

/*
 * __wt_txn_autocommit_check --
 *     If an auto-commit transaction is required, start one.
 */
static inline int
__wt_txn_autocommit_check(WT_SESSION_IMPL *session)
{
    WT_TXN *txn;

    txn = session->txn;
    if (F_ISSET(txn, WT_TXN_AUTOCOMMIT)) {
        F_CLR(txn, WT_TXN_AUTOCOMMIT);
        return (__wt_txn_begin(session, NULL));
    }
    return (0);
}

/*
 * __wt_txn_idle_cache_check --
 *     If there is no transaction active in this thread and we haven't checked if the cache is full,
 *     do it now. If we have to block for eviction, this is the best time to do it.
 */
static inline int
__wt_txn_idle_cache_check(WT_SESSION_IMPL *session)
{
    WT_TXN *txn;
    WT_TXN_SHARED *txn_shared;

    txn = session->txn;
    txn_shared = WT_SESSION_TXN_SHARED(session);

    /*
     * Check the published snap_min because read-uncommitted never sets WT_TXN_HAS_SNAPSHOT. We
     * don't have any transaction information at this point, so assume the transaction will be
     * read-only. The dirty cache check will be performed when the transaction completes, if
     * necessary.
     */
    if (F_ISSET(txn, WT_TXN_RUNNING) && !F_ISSET(txn, WT_TXN_HAS_ID) &&
      txn_shared->pinned_id == WT_TXN_NONE)
        WT_RET(__wt_cache_eviction_check(session, false, true, NULL));

    return (0);
}

/*
 * __wt_txn_id_alloc --
 *     Allocate a new transaction ID.
 */
static inline uint64_t
__wt_txn_id_alloc(WT_SESSION_IMPL *session, bool publish)
{
    WT_TXN_GLOBAL *txn_global;
    WT_TXN_SHARED *txn_shared;
    uint64_t id;

    txn_global = &S2C(session)->txn_global;
    txn_shared = WT_SESSION_TXN_SHARED(session);

    /*
     * Allocating transaction IDs involves several steps.
     *
     * Firstly, publish that this transaction is allocating its ID, then publish the transaction ID
     * as the current global ID. Note that this transaction ID might not be unique among threads and
     * hence not valid at this moment. The flag will notify other transactions that are attempting
     * to get their own snapshot for this transaction ID to retry.
     *
     * Then we do an atomic increment to allocate a unique ID. This will give the valid ID to this
     * transaction that we publish to the global transaction table.
     *
     * We want the global value to lead the allocated values, so that any allocated transaction ID
     * eventually becomes globally visible. When there are no transactions running, the oldest_id
     * will reach the global current ID, so we want post-increment semantics. Our atomic add
     * primitive does pre-increment, so adjust the result here.
     *
     * We rely on atomic reads of the current ID to create snapshots, so for unlocked reads to be
     * well defined, we must use an atomic increment here.
     */
    if (publish) {
        WT_PUBLISH(txn_shared->is_allocating, true);
        WT_PUBLISH(txn_shared->id, txn_global->current);
        id = __wt_atomic_addv64(&txn_global->current, 1) - 1;
        session->txn->id = id;
        WT_PUBLISH(txn_shared->id, id);
        WT_PUBLISH(txn_shared->is_allocating, false);
    } else
        id = __wt_atomic_addv64(&txn_global->current, 1) - 1;

    return (id);
}

/*
 * __wt_txn_id_check --
 *     A transaction is going to do an update, allocate a transaction ID.
 */
static inline int
__wt_txn_id_check(WT_SESSION_IMPL *session)
{
    WT_TXN *txn;

    txn = session->txn;

    WT_ASSERT(session, F_ISSET(txn, WT_TXN_RUNNING));

    if (F_ISSET(txn, WT_TXN_HAS_ID))
        return (0);

    /* If the transaction is idle, check that the cache isn't full. */
    WT_RET(__wt_txn_idle_cache_check(session));

    WT_IGNORE_RET(__wt_txn_id_alloc(session, true));

    /*
     * If we have used 64-bits of transaction IDs, there is nothing more we can do.
     */
    if (txn->id == WT_TXN_ABORTED)
        WT_RET_MSG(session, WT_ERROR, "out of transaction IDs");
    F_SET(txn, WT_TXN_HAS_ID);

    return (0);
}

/*
 * __wt_txn_search_check --
 *     Check if the current transaction can search.
 */
static inline int
__wt_txn_search_check(WT_SESSION_IMPL *session)
{
    WT_BTREE *btree;
    WT_TXN *txn;

    btree = S2BT(session);
    txn = session->txn;

    /*
     * If the user says a table should always use a read timestamp, verify this transaction has one.
     * Same if it should never have a read timestamp.
     */
    if (!F_ISSET(S2C(session), WT_CONN_RECOVERING) &&
      FLD_ISSET(btree->assert_flags, WT_ASSERT_READ_TS_ALWAYS) &&
      !F_ISSET(txn, WT_TXN_SHARED_TS_READ))
        WT_RET_MSG(session, EINVAL,
          "read_timestamp required and "
          "none set on this transaction");
    if (FLD_ISSET(btree->assert_flags, WT_ASSERT_READ_TS_NEVER) &&
      F_ISSET(txn, WT_TXN_SHARED_TS_READ))
        WT_RET_MSG(session, EINVAL,
          "no read_timestamp required and "
          "timestamp set on this transaction");
    return (0);
}

/*
 * __wt_txn_update_check --
 *     Check if the current transaction can update an item.
 */
static inline int
__wt_txn_update_check(WT_SESSION_IMPL *session, WT_CURSOR_BTREE *cbt, WT_UPDATE *upd)
{
    WT_DECL_RET;
    WT_TIME_WINDOW tw;
    WT_TXN *txn;
    WT_TXN_GLOBAL *txn_global;
    bool ignore_prepare_set, rollback;

    rollback = false;
    txn = session->txn;
    txn_global = &S2C(session)->txn_global;

    if (txn->isolation != WT_ISO_SNAPSHOT)
        return (0);

    if (txn_global->debug_rollback != 0 &&
      ++txn_global->debug_ops % txn_global->debug_rollback == 0)
        return (__wt_txn_rollback_required(session, "debug mode simulated conflict"));
    /*
     * Always include prepared transactions in this check: they are not supposed to affect
     * visibility for update operations.
     */
    ignore_prepare_set = F_ISSET(txn, WT_TXN_IGNORE_PREPARE);
    F_CLR(txn, WT_TXN_IGNORE_PREPARE);
    for (; upd != NULL && !__wt_txn_upd_visible(session, upd); upd = upd->next) {
        if (upd->txnid != WT_TXN_ABORTED) {
            rollback = true;
            break;
        }
    }

    WT_ASSERT(session, upd != NULL || !rollback);

    /*
     * Check conflict against the on page value if there is no update on the update chain except
     * aborted updates. Otherwise, we would have either already detected a conflict if we saw an
     * uncommitted update or determined that it would be safe to write if we saw a committed update.
     */
    if (!rollback && upd == NULL && cbt != NULL && cbt->btree->type != BTREE_COL_FIX &&
      cbt->ins == NULL) {
        __wt_read_cell_time_window(cbt, cbt->ref, &tw);
        if (tw.stop_txn != WT_TXN_MAX && tw.stop_ts != WT_TS_MAX)
            rollback = !__wt_txn_visible(session, tw.stop_txn, tw.stop_ts);
        else
            rollback = !__wt_txn_visible(session, tw.start_txn, tw.start_ts);
    }

    if (rollback) {
        WT_STAT_CONN_INCR(session, txn_update_conflict);
        WT_STAT_DATA_INCR(session, txn_update_conflict);
        ret = __wt_txn_rollback_required(session, "conflict between concurrent operations");
    }

    if (ignore_prepare_set)
        F_SET(txn, WT_TXN_IGNORE_PREPARE);
    return (ret);
}

/*
 * __wt_txn_read_last --
 *     Called when the last page for a session is released.
 */
static inline void
__wt_txn_read_last(WT_SESSION_IMPL *session)
{
    WT_TXN *txn;

    txn = session->txn;

    /*
     * Release the snap_min ID we put in the global table.
     *
     * If the isolation has been temporarily forced, don't touch the snapshot here: it will be
     * restored by WT_WITH_TXN_ISOLATION.
     */
    if ((!F_ISSET(txn, WT_TXN_RUNNING) || txn->isolation != WT_ISO_SNAPSHOT) &&
      txn->forced_iso == 0)
        __wt_txn_release_snapshot(session);
}

/*
 * __wt_txn_cursor_op --
 *     Called for each cursor operation.
 */
static inline void
__wt_txn_cursor_op(WT_SESSION_IMPL *session)
{
    WT_TXN *txn;
    WT_TXN_GLOBAL *txn_global;
    WT_TXN_SHARED *txn_shared;

    txn = session->txn;
    txn_global = &S2C(session)->txn_global;
    txn_shared = WT_SESSION_TXN_SHARED(session);

    /*
     * We are about to read data, which means we need to protect against
     * updates being freed from underneath this cursor. Read-uncommitted
     * isolation protects values by putting a transaction ID in the global
     * table to prevent any update that we are reading from being freed.
     * Other isolation levels get a snapshot to protect their reads.
     *
     * !!!
     * Note:  We are updating the global table unprotected, so the global
     * oldest_id may move past our snap_min if a scan races with this value
     * being published. That said, read-uncommitted operations always see
     * the most recent update for each record that has not been aborted
     * regardless of the snap_min value published here.  Even if there is a
     * race while publishing this ID, it prevents the oldest ID from moving
     * further forward, so that once a read-uncommitted cursor is
     * positioned on a value, it can't be freed.
     */
    if (txn->isolation == WT_ISO_READ_UNCOMMITTED) {
        if (txn_shared->pinned_id == WT_TXN_NONE)
            txn_shared->pinned_id = txn_global->last_running;
        if (txn_shared->metadata_pinned == WT_TXN_NONE)
            txn_shared->metadata_pinned = txn_shared->pinned_id;
    } else if (!F_ISSET(txn, WT_TXN_HAS_SNAPSHOT))
        __wt_txn_get_snapshot(session);
}

/*
 * __wt_txn_activity_check --
 *     Check whether there are any running transactions.
 */
static inline int
__wt_txn_activity_check(WT_SESSION_IMPL *session, bool *txn_active)
{
    WT_TXN_GLOBAL *txn_global;

    txn_global = &S2C(session)->txn_global;

    /*
     * Default to true - callers shouldn't rely on this if an error is returned, but let's give them
     * deterministic behavior if they do.
     */
    *txn_active = true;

    /*
     * Ensure the oldest ID is as up to date as possible so we can use a simple check to find if
     * there are any running transactions.
     */
    WT_RET(__wt_txn_update_oldest(session, WT_TXN_OLDEST_STRICT | WT_TXN_OLDEST_WAIT));

    *txn_active = (txn_global->oldest_id != txn_global->current ||
      txn_global->metadata_pinned != txn_global->current);

    return (0);
}

/*
 * __wt_upd_value_assign --
 *     Point an update value at a given update. We're specifically not getting the value to own the
 *     memory since this exists in an update list somewhere.
 */
static inline void
__wt_upd_value_assign(WT_UPDATE_VALUE *upd_value, WT_UPDATE *upd)
{
    if (!upd_value->skip_buf) {
        upd_value->buf.data = upd->data;
        upd_value->buf.size = upd->size;
    }
    upd_value->start_ts = upd->start_ts;
    upd_value->txnid = upd->txnid;
    upd_value->type = upd->type;
    upd_value->prepare_state = upd->prepare_state;
}

/*
 * __wt_upd_value_clear --
 *     Clear an update value to its defaults.
 */
static inline void
__wt_upd_value_clear(WT_UPDATE_VALUE *upd_value)
{
    /*
     * Make sure we don't touch the memory pointers here. If we have some allocated memory, that
     * could come in handy next time we need to write to the buffer.
     */
    upd_value->buf.data = NULL;
    upd_value->buf.size = 0;
    upd_value->start_ts = WT_TS_NONE;
    upd_value->txnid = WT_TXN_NONE;
    upd_value->type = WT_UPDATE_INVALID;
    upd_value->prepare_state = WT_PREPARE_INIT;
}<|MERGE_RESOLUTION|>--- conflicted
+++ resolved
@@ -839,14 +839,7 @@
 __wt_txn_read(WT_SESSION_IMPL *session, WT_CURSOR_BTREE *cbt, WT_ITEM *key, uint64_t recno,
   WT_UPDATE *upd, WT_CELL_UNPACK *vpack)
 {
-<<<<<<< HEAD
-    WT_TIME_PAIR start, stop;
-    bool prepare;
-
-    prepare = false;
-=======
     WT_TIME_WINDOW tw;
->>>>>>> 540ac4a1
 
     WT_RET(__wt_txn_read_upd_list(session, cbt, upd));
     if (WT_UPDATE_DATA_VALUE(cbt->upd_value) ||
@@ -861,24 +854,13 @@
     }
 
     /* Check the ondisk value. */
-<<<<<<< HEAD
-    if (vpack == NULL)
-        WT_RET(__wt_value_return_buf(cbt, cbt->ref, &cbt->upd_value->buf, &start, &stop, &prepare));
-    else {
-        start.timestamp = vpack->start_ts;
-        start.txnid = vpack->start_txn;
-        stop.timestamp = vpack->stop_ts;
-        stop.txnid = vpack->start_txn;
-=======
     if (vpack == NULL) {
         __wt_time_window_init(&tw);
         WT_RET(__wt_value_return_buf(cbt, cbt->ref, &cbt->upd_value->buf, &tw));
     } else {
         __wt_time_window_copy(&tw, &vpack->tw);
->>>>>>> 540ac4a1
         cbt->upd_value->buf.data = vpack->data;
         cbt->upd_value->buf.size = vpack->size;
-        prepare = F_ISSET(vpack, WT_CELL_UNPACK_PREPARE);
     }
 
     /*
@@ -887,13 +869,8 @@
      * tombstone and should return "not found", except for history store scan during rollback to
      * stable and when we are told to ignore non-globally visible tombstones.
      */
-<<<<<<< HEAD
-    if (stop.txnid != WT_TXN_MAX && stop.timestamp != WT_TS_MAX && !prepare &&
-      __wt_txn_visible(session, stop.txnid, stop.timestamp) &&
-=======
-    if (tw.stop_txn != WT_TXN_MAX && tw.stop_ts != WT_TS_MAX &&
+    if (tw.stop_txn != WT_TXN_MAX && tw.stop_ts != WT_TS_MAX && !tw.prepare &&
       __wt_txn_visible(session, tw.stop_txn, tw.stop_ts) &&
->>>>>>> 540ac4a1
       ((!F_ISSET(&cbt->iface, WT_CURSTD_IGNORE_TOMBSTONE) &&
          (!WT_IS_HS(S2BT(session)) || !F_ISSET(session, WT_SESSION_ROLLBACK_TO_STABLE))) ||
           __wt_txn_visible_all(session, tw.stop_txn, tw.stop_ts))) {
@@ -906,19 +883,13 @@
         return (0);
     }
 
-<<<<<<< HEAD
     /*
      * If the start time pair is visible and it is not a prepared value then we need to return the
      * ondisk value.
      */
-    if ((!prepare || (stop.txnid != WT_TXN_MAX && stop.timestamp != WT_TS_MAX)) &&
+    if ((!tw.prepare || (tw.stop_txn != WT_TXN_MAX && tw.stop_ts != WT_TS_MAX)) &&
       (__wt_txn_visible(session, start.txnid, start.timestamp) ||
           F_ISSET(session, WT_SESSION_RESOLVING_MODIFY))) {
-=======
-    /* If the start time pair is visible then we need to return the ondisk value. */
-    if (__wt_txn_visible(session, tw.start_txn, tw.start_ts) ||
-      F_ISSET(session, WT_SESSION_RESOLVING_MODIFY)) {
->>>>>>> 540ac4a1
 
         /* If we are resolving a modify then the btree must be the history store. */
         WT_ASSERT(
