--- conflicted
+++ resolved
@@ -793,14 +793,9 @@
     }
     WT_ASSERT(session, upd == NULL);
 
-<<<<<<< HEAD
-    /* If there is no ondisk value, there can't be anything in lookaside either. */
+    /* If there is no ondisk value, there can't be anything in the history store either. */
     if (cbt->ref->page->dsk == NULL || cbt->slot == UINT32_MAX) {
         WT_RET(__upd_alloc_tombstone(session, updp, WT_TXN_NONE, WT_TS_NONE));
-=======
-    /* If there is no ondisk value, there can't be anything in the history store either. */
-    if (cbt->ref->page->dsk == NULL || cbt->slot == UINT32_MAX)
->>>>>>> f6f9a080
         return (0);
     }
 
