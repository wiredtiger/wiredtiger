--- conflicted
+++ resolved
@@ -783,12 +783,7 @@
  *     Get the first visible update in a list (or NULL if none are visible).
  */
 static inline int
-<<<<<<< HEAD
-__wt_txn_read_upd_list(
-  WT_SESSION_IMPL *session, WT_CURSOR_BTREE *cbt, WT_UPDATE *upd, WT_UPDATE **updp)
-=======
 __wt_txn_read_upd_list(WT_SESSION_IMPL *session, WT_CURSOR_BTREE *cbt, WT_UPDATE *upd)
->>>>>>> fc65c612
 {
     WT_VISIBLE_TYPE upd_visible;
     uint8_t type;
@@ -844,15 +839,9 @@
 {
     WT_TIME_PAIR start, stop;
 
-<<<<<<< HEAD
-    *updp = NULL;
-    WT_RET(__wt_txn_read_upd_list(session, cbt, upd, updp));
-    if (*updp != NULL)
-=======
     WT_RET(__wt_txn_read_upd_list(session, cbt, upd));
     if (WT_UPDATE_DATA_VALUE(cbt->upd_value) ||
       (cbt->upd_value->type == WT_UPDATE_MODIFY && cbt->upd_value->skip_buf))
->>>>>>> fc65c612
         return (0);
     WT_ASSERT(session, cbt->upd_value->type == WT_UPDATE_INVALID);
 
@@ -881,27 +870,15 @@
      * we are told to ignore non-globally visible tombstones.
      */
     if (stop.txnid != WT_TXN_MAX && stop.timestamp != WT_TS_MAX &&
-<<<<<<< HEAD
       __wt_txn_visible(session, stop.txnid, stop.timestamp) &&
       ((!F_ISSET((WT_CURSOR *)cbt, WT_CURSTD_IGNORE_TOMBSTONE) &&
          (!WT_IS_HS(S2BT(session)) || !F_ISSET(session, WT_SESSION_ROLLBACK_TO_STABLE))) ||
           __wt_txn_visible_all(session, stop.txnid, stop.timestamp))) {
-        __wt_buf_free(session, &buf);
-        WT_RET(__wt_upd_alloc_tombstone(session, updp, NULL));
-        (*updp)->txnid = stop.txnid;
-        /* FIXME: Reevaluate this as part of PM-1524. */
-        (*updp)->durable_ts = (*updp)->start_ts = stop.timestamp;
-        F_SET(*updp, WT_UPDATE_RESTORED_FROM_DISK);
-=======
-      (!WT_IS_HS(S2BT(session)) || !F_ISSET(session, WT_SESSION_IGNORE_HS_TOMBSTONE)) &&
-      __wt_txn_visible(session, stop.txnid, stop.timestamp)) {
         cbt->upd_value->buf.data = NULL;
         cbt->upd_value->buf.size = 0;
         cbt->upd_value->start_ts = stop.timestamp;
         cbt->upd_value->txnid = stop.txnid;
-        cbt->upd_value->type = WT_UPDATE_TOMBSTONE;
         cbt->upd_value->prepare_state = WT_PREPARE_INIT;
->>>>>>> fc65c612
         return (0);
     }
 
