--- conflicted
+++ resolved
@@ -260,7 +260,7 @@
         bool needs_timestamp;
 
 	txn = &session->txn;
-        upd = op->u.upd;
+        upd = op->u.op_upd;
         if (was_set != NULL)
                 *was_set = false;
 
@@ -280,11 +280,7 @@
 	 * commit): metadata cannot be read at a point in time, only the most
 	 * recently committed data matches files on disk.
 	 */
-<<<<<<< HEAD
-	needs_timestamp = op->fileid != WT_METAFILE_ID &&
-=======
-	return (!WT_IS_METADATA(op->btree->dhandle) &&
->>>>>>> c331e1e3
+	needs_timestamp = !WT_IS_METADATA(op->btree->dhandle) &&
 	    F_ISSET(txn, WT_TXN_HAS_TS_COMMIT) &&
 	    (timestamp == NULL || __wt_timestamp_iszero(timestamp) ||
 	    F_ISSET(txn, WT_TXN_PREPARE));
@@ -317,7 +313,7 @@
         /* TODO: After we have a btree in the txn op we can do this:
         if (F_ISSET(S2BT(session)>assert_flags, WT_ASSERT_COMMIT_TS_ORDERED) {
         */
-        for (prev_upd = op->u.upd->next;
+        for (prev_upd = op->u.op_upd->next;
             prev_upd != NULL && __wt_timestamp_iszero(&prev_upd->timestamp);
             prev_upd = prev_upd->next) {}
         if (op->type != WT_TXN_OP_REF_DELETE && prev_upd != NULL) {
@@ -340,6 +336,7 @@
 __wt_txn_modify(WT_SESSION_IMPL *session, WT_CURSOR_BTREE *cbt, WT_UPDATE *upd)
 {
 	WT_BTREE *btree;
+        WT_ITEM key;
 	WT_TXN *txn;
 	WT_TXN_OP *op;
 
@@ -351,49 +348,48 @@
 		    "Attempt to update in a read-only transaction");
 
 	WT_RET(__txn_next_op(session, &op));
-	op->type = F_ISSET(session, WT_SESSION_LOGGING_INMEM) ?
-<<<<<<< HEAD
-	    WT_TXN_OP_INMEM : WT_TXN_OP_BASIC;
-	op->u.upd = upd;
-=======
-	    WT_TXN_OP_INMEM_COL : WT_TXN_OP_BASIC_COL;
+        if (F_ISSET(session, WT_SESSION_LOGGING_INMEM)) {
+                if (btree->type == BTREE_ROW)
+                        op->type = WT_TXN_OP_INMEM_ROW;
+                else
+                        op->type = WT_TXN_OP_INMEM_COL;
+        } else {
+                if (btree->type == BTREE_ROW)
+                        op->type = WT_TXN_OP_BASIC_ROW;
+                else
+                        op->type = WT_TXN_OP_BASIC_COL;
+        }
+	op->u.op_upd = upd;
+	upd->txnid = session->txn.id;
+
 #ifdef HAVE_TIMESTAMPS
-	if (__wt_txn_update_needs_timestamp(session, op)) {
-		__wt_timestamp_set(&upd->timestamp, &txn->commit_timestamp);
-
-		/*
-		 * Checkpoint transactions and lookaside transactions will not
-		 * be prepared.
-		 */
-		if (!WT_SESSION_IS_CHECKPOINT(session) &&
-		    !F_ISSET(btree, WT_BTREE_LOOKASIDE) &&
-		    !WT_IS_METADATA(op->btree->dhandle)) {
-			/*
-			 * Store the key, to search the prepared update in case
-			 * of prepared transaction.
-			 */
-			if (btree->type == BTREE_ROW) {
-				WT_ITEM key;
-				WT_RET(__wt_cursor_get_raw_key(&cbt->iface,
-				    &key));
-				WT_RET(__wt_buf_set(session, &op->u.op_row.key,
-				    key.data, key.size));
-				op->type = F_ISSET(session,
-				    WT_SESSION_LOGGING_INMEM) ?
-				    WT_TXN_OP_INMEM_ROW : WT_TXN_OP_BASIC_ROW;
-			} else
-				op->u.op_col.recno = cbt->recno;
-		}
-	}
+	__wt_txn_update_set_timestamp(session, op, false, NULL);
+        /*
+         * Copy the key into the transaction op structure, so the update
+         * can be evicted to lookaside, and we have a chance of finding it
+         * again. This is only possible for transactions that are in the
+         * prepared state, but we don't know at this stage if a transaction
+         * will be prepared or not.
+         */
+        if (!WT_SESSION_IS_CHECKPOINT(session) &&
+            !F_ISSET(btree, WT_BTREE_LOOKASIDE) &&
+            !WT_IS_METADATA(op->btree->dhandle)) {
+                /*
+                 * Store the key, to search the prepared update in case of
+                 * prepared transaction.
+                 */
+                if (btree->type == BTREE_ROW) {
+                        WT_RET(__wt_cursor_get_raw_key(&cbt->iface,
+                            &key));
+                        WT_RET(__wt_buf_set(session, &op->u.op_row.key,
+                            key.data, key.size));
+                } else
+                        op->u.op_col.recno = cbt->recno;
+        }
 #else
 	WT_UNUSED(btree);
 	WT_UNUSED(cbt);
-#endif
-	op->u.op_upd = upd;
->>>>>>> c331e1e3
-	upd->txnid = session->txn.id;
-#ifdef HAVE_TIMESTAMPS
-	__wt_txn_update_set_timestamp(session, op, false, NULL);
+        WT_UNUSED(key);
 #endif
 	return (0);
 }
