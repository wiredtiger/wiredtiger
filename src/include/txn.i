/*-
 * Copyright (c) 2014-2019 MongoDB, Inc.
 * Copyright (c) 2008-2014 WiredTiger, Inc.
 *	All rights reserved.
 *
 * See the file LICENSE for redistribution information.
 */

/*
 * __wt_ref_cas_state_int --
 *     Try to do a compare and swap, if successful update the ref history in diagnostic mode.
 */
static inline bool
__wt_ref_cas_state_int(WT_SESSION_IMPL *session, WT_REF *ref, uint32_t old_state,
  uint32_t new_state, const char *func, int line)
{
    bool cas_result;

    /* Parameters that are used in a macro for diagnostic builds */
    WT_UNUSED(session);
    WT_UNUSED(func);
    WT_UNUSED(line);

    cas_result = __wt_atomic_casv32(&ref->state, old_state, new_state);

#ifdef HAVE_DIAGNOSTIC
    /*
     * The history update here has potential to race; if the state gets updated again after the CAS
     * above but before the history has been updated.
     */
    if (cas_result)
        WT_REF_SAVE_STATE(ref, new_state, func, line);
#endif
    return (cas_result);
}

/*
 * __wt_txn_context_prepare_check --
 *     Return an error if the current transaction is in the prepare state.
 */
static inline int
__wt_txn_context_prepare_check(WT_SESSION_IMPL *session)
{
    if (F_ISSET(&session->txn, WT_TXN_PREPARE))
        WT_RET_MSG(session, EINVAL, "not permitted in a prepared transaction");
    return (0);
}

/*
 * __wt_txn_context_check --
 *     Complain if a transaction is/isn't running.
 */
static inline int
__wt_txn_context_check(WT_SESSION_IMPL *session, bool requires_txn)
{
    if (requires_txn && !F_ISSET(&session->txn, WT_TXN_RUNNING))
        WT_RET_MSG(session, EINVAL, "only permitted in a running transaction");
    if (!requires_txn && F_ISSET(&session->txn, WT_TXN_RUNNING))
        WT_RET_MSG(session, EINVAL, "not permitted in a running transaction");
    return (0);
}

/*
 * __wt_txn_err_set --
 *     Set an error in the current transaction.
 */
static inline void
__wt_txn_err_set(WT_SESSION_IMPL *session, int ret)
{
    WT_TXN *txn;

    txn = &session->txn;

    /*  Ignore standard errors that don't fail the transaction. */
    if (ret == WT_NOTFOUND || ret == WT_DUPLICATE_KEY || ret == WT_PREPARE_CONFLICT)
        return;

    /* Less commonly, it's not a running transaction. */
    if (!F_ISSET(txn, WT_TXN_RUNNING))
        return;

    /* The transaction has to be rolled back. */
    F_SET(txn, WT_TXN_ERROR);

    /*
     * Check for a prepared transaction, and quit: we can't ignore the error and we can't roll back
     * a prepared transaction.
     */
    if (F_ISSET(txn, WT_TXN_PREPARE))
        WT_PANIC_MSG(session, ret,
          "transactional error logged after transaction was prepared, failing the system");
}

/*
 * __wt_txn_timestamp_flags --
 *     Set transaction related timestamp flags.
 */
static inline void
__wt_txn_timestamp_flags(WT_SESSION_IMPL *session)
{
    WT_BTREE *btree;

    if (session->dhandle == NULL)
        return;
    btree = S2BT(session);
    if (btree == NULL)
        return;
    if (FLD_ISSET(btree->assert_flags, WT_ASSERT_COMMIT_TS_ALWAYS))
        F_SET(&session->txn, WT_TXN_TS_COMMIT_ALWAYS);
    if (FLD_ISSET(btree->assert_flags, WT_ASSERT_COMMIT_TS_KEYS))
        F_SET(&session->txn, WT_TXN_TS_COMMIT_KEYS);
    if (FLD_ISSET(btree->assert_flags, WT_ASSERT_COMMIT_TS_NEVER))
        F_SET(&session->txn, WT_TXN_TS_COMMIT_NEVER);
    if (FLD_ISSET(btree->assert_flags, WT_ASSERT_DURABLE_TS_ALWAYS))
        F_SET(&session->txn, WT_TXN_TS_DURABLE_ALWAYS);
    if (FLD_ISSET(btree->assert_flags, WT_ASSERT_DURABLE_TS_KEYS))
        F_SET(&session->txn, WT_TXN_TS_DURABLE_KEYS);
    if (FLD_ISSET(btree->assert_flags, WT_ASSERT_DURABLE_TS_NEVER))
        F_SET(&session->txn, WT_TXN_TS_DURABLE_NEVER);
}

/*
 * __wt_txn_op_set_recno --
 *     Set the latest transaction operation with the given recno.
 */
static inline void
__wt_txn_op_set_recno(WT_SESSION_IMPL *session, uint64_t recno)
{
    WT_TXN *txn;
    WT_TXN_OP *op;

    txn = &session->txn;

    WT_ASSERT(session, txn->mod_count > 0 && recno != WT_RECNO_OOB);
    op = txn->mod + txn->mod_count - 1;

    if (WT_SESSION_IS_CHECKPOINT(session) || WT_IS_HS(op->btree) ||
      WT_IS_METADATA(op->btree->dhandle))
        return;

    WT_ASSERT(session, op->type == WT_TXN_OP_BASIC_COL || op->type == WT_TXN_OP_INMEM_COL);

    /*
     * Copy the recno into the transaction operation structure, so when update is evicted to the
     * history store, we have a chance of finding it again. Even though only prepared updates can be
     * evicted, at this stage we don't know whether this transaction will be prepared or not, hence
     * we are copying the key for all operations, so that we can use this key to fetch the update in
     * case this transaction is prepared.
     */
    op->u.op_col.recno = recno;
}

/*
 * __wt_txn_op_set_key --
 *     Set the latest transaction operation with the given key.
 */
static inline int
__wt_txn_op_set_key(WT_SESSION_IMPL *session, const WT_ITEM *key)
{
    WT_TXN *txn;
    WT_TXN_OP *op;

    txn = &session->txn;

    WT_ASSERT(session, txn->mod_count > 0 && key->data != NULL);

    op = txn->mod + txn->mod_count - 1;

    if (WT_SESSION_IS_CHECKPOINT(session) || WT_IS_HS(op->btree) ||
      WT_IS_METADATA(op->btree->dhandle))
        return (0);

    WT_ASSERT(session, op->type == WT_TXN_OP_BASIC_ROW || op->type == WT_TXN_OP_INMEM_ROW);

    /*
     * Copy the key into the transaction operation structure, so when update is evicted to the
     * history store, we have a chance of finding it again. Even though only prepared updates can be
     * evicted, at this stage we don't know whether this transaction will be prepared or not, hence
     * we are copying the key for all operations, so that we can use this key to fetch the update in
     * case this transaction is prepared.
     */
    return (__wt_buf_set(session, &op->u.op_row.key, key->data, key->size));
}

/*
 * __txn_resolve_prepared_update --
 *     Resolve a prepared update as committed update.
 */
static inline void
__txn_resolve_prepared_update(WT_SESSION_IMPL *session, WT_UPDATE *upd)
{
    WT_TXN *txn;

    txn = &session->txn;
    /*
     * In case of a prepared transaction, the order of modification of the prepare timestamp to
     * commit timestamp in the update chain will not affect the data visibility, a reader will
     * encounter a prepared update resulting in prepare conflict.
     *
     * As updating timestamp might not be an atomic operation, we will manage using state.
     */
    upd->prepare_state = WT_PREPARE_LOCKED;
    WT_WRITE_BARRIER();
    upd->start_ts = txn->commit_timestamp;
    upd->durable_ts = txn->durable_timestamp;
    WT_PUBLISH(upd->prepare_state, WT_PREPARE_RESOLVED);
}

/*
 * __txn_next_op --
 *     Mark a WT_UPDATE object modified by the current transaction.
 */
static inline int
__txn_next_op(WT_SESSION_IMPL *session, WT_TXN_OP **opp)
{
    WT_TXN *txn;
    WT_TXN_OP *op;

    *opp = NULL;

    txn = &session->txn;

    /*
     * We're about to perform an update. Make sure we have allocated a transaction ID.
     */
    WT_RET(__wt_txn_id_check(session));
    WT_ASSERT(session, F_ISSET(txn, WT_TXN_HAS_ID));

    WT_RET(__wt_realloc_def(session, &txn->mod_alloc, txn->mod_count + 1, &txn->mod));

    op = &txn->mod[txn->mod_count++];
    WT_CLEAR(*op);
    op->btree = S2BT(session);
    (void)__wt_atomic_addi32(&session->dhandle->session_inuse, 1);
    *opp = op;
    return (0);
}

/*
 * __wt_txn_unmodify --
 *     If threads race making updates, they may discard the last referenced WT_UPDATE item while the
 *     transaction is still active. This function removes the last update item from the "log".
 */
static inline void
__wt_txn_unmodify(WT_SESSION_IMPL *session)
{
    WT_TXN *txn;
    WT_TXN_OP *op;

    txn = &session->txn;
    if (F_ISSET(txn, WT_TXN_HAS_ID)) {
        WT_ASSERT(session, txn->mod_count > 0);
        --txn->mod_count;
        op = txn->mod + txn->mod_count;
        __wt_txn_op_free(session, op);
    }
}

/*
 * __wt_txn_op_apply_prepare_state --
 *     Apply the correct prepare state and the timestamp to the ref and to any updates in the page
 *     del update list.
 */
static inline void
__wt_txn_op_apply_prepare_state(WT_SESSION_IMPL *session, WT_REF *ref, bool commit)
{
    WT_TXN *txn;
    WT_UPDATE **updp;
    wt_timestamp_t ts;
    uint32_t previous_state;
    uint8_t prepare_state;

    txn = &session->txn;

    /*
     * Lock the ref to ensure we don't race with eviction freeing the page deleted update list or
     * with a page instantiate.
     */
    for (;; __wt_yield()) {
        previous_state = ref->state;
        WT_ASSERT(session, previous_state != WT_REF_READING);
        if (previous_state != WT_REF_LOCKED &&
          WT_REF_CAS_STATE(session, ref, previous_state, WT_REF_LOCKED))
            break;
    }

    if (commit) {
        ts = txn->commit_timestamp;
        prepare_state = WT_PREPARE_RESOLVED;
    } else {
        ts = txn->prepare_timestamp;
        prepare_state = WT_PREPARE_INPROGRESS;
    }
    for (updp = ref->page_del->update_list; updp != NULL && *updp != NULL; ++updp) {
        (*updp)->start_ts = ts;
        /*
         * Holding the ref locked means we have exclusive access, so if we are committing we don't
         * need to use the prepare locked transition state.
         */
        (*updp)->prepare_state = prepare_state;
        if (commit)
            (*updp)->durable_ts = txn->durable_timestamp;
    }
    ref->page_del->timestamp = ts;
    if (commit)
        ref->page_del->durable_timestamp = txn->durable_timestamp;
    WT_PUBLISH(ref->page_del->prepare_state, prepare_state);

    /* Unlock the page by setting it back to it's previous state */
    WT_REF_SET_STATE(ref, previous_state);
}

/*
 * __wt_txn_op_delete_commit_apply_timestamps --
 *     Apply the correct start and durable timestamps to any updates in the page del update list.
 */
static inline void
__wt_txn_op_delete_commit_apply_timestamps(WT_SESSION_IMPL *session, WT_REF *ref)
{
    WT_TXN *txn;
    WT_UPDATE **updp;
    uint32_t previous_state;

    txn = &session->txn;

    /*
     * Lock the ref to ensure we don't race with eviction freeing the page deleted update list or
     * with a page instantiate.
     */
    for (;; __wt_yield()) {
        previous_state = ref->state;
        WT_ASSERT(session, previous_state != WT_REF_READING);
        if (previous_state != WT_REF_LOCKED &&
          WT_REF_CAS_STATE(session, ref, previous_state, WT_REF_LOCKED))
            break;
    }

    for (updp = ref->page_del->update_list; updp != NULL && *updp != NULL; ++updp) {
        (*updp)->start_ts = txn->commit_timestamp;
        (*updp)->durable_ts = txn->durable_timestamp;
    }

    /* Unlock the page by setting it back to it's previous state */
    WT_REF_SET_STATE(ref, previous_state);
}

/*
 * __wt_txn_op_set_timestamp --
 *     Decide whether to copy a commit timestamp into an update. If the op structure doesn't have a
 *     populated update or ref field or is in prepared state there won't be any check for an
 *     existing timestamp.
 */
static inline void
__wt_txn_op_set_timestamp(WT_SESSION_IMPL *session, WT_TXN_OP *op)
{
    WT_TXN *txn;
    WT_UPDATE *upd;
    wt_timestamp_t *timestamp;

    txn = &session->txn;

    /*
     * Updates in the metadata never get timestamps (either now or at commit): metadata cannot be
     * read at a point in time, only the most recently committed data matches files on disk.
     */
    if (WT_IS_METADATA(op->btree->dhandle) || !F_ISSET(txn, WT_TXN_HAS_TS_COMMIT))
        return;

    if (F_ISSET(txn, WT_TXN_PREPARE)) {
        /*
         * We have a commit timestamp for a prepare transaction, this is only possible as part of a
         * transaction commit call.
         */
        if (op->type == WT_TXN_OP_REF_DELETE)
            __wt_txn_op_apply_prepare_state(session, op->u.ref, true);
        else {
            upd = op->u.op_upd;

            /* Resolve prepared update to be committed update. */
            __txn_resolve_prepared_update(session, upd);
        }
    } else {
        /*
         * The timestamp is in the page deleted structure for truncates, or in the update for other
         * operations. Both commit and durable timestamps need to be updated.
         */
        timestamp = op->type == WT_TXN_OP_REF_DELETE ? &op->u.ref->page_del->timestamp :
                                                       &op->u.op_upd->start_ts;
        if (*timestamp == WT_TS_NONE) {
            *timestamp = txn->commit_timestamp;

            timestamp = op->type == WT_TXN_OP_REF_DELETE ? &op->u.ref->page_del->durable_timestamp :
                                                           &op->u.op_upd->durable_ts;
            *timestamp = txn->durable_timestamp;
        }

        if (op->type == WT_TXN_OP_REF_DELETE)
            __wt_txn_op_delete_commit_apply_timestamps(session, op->u.ref);
    }
}

/*
 * __wt_txn_modify --
 *     Mark a WT_UPDATE object modified by the current transaction.
 */
static inline int
__wt_txn_modify(WT_SESSION_IMPL *session, WT_UPDATE *upd)
{
    WT_TXN *txn;
    WT_TXN_OP *op;

    txn = &session->txn;

    if (F_ISSET(txn, WT_TXN_READONLY)) {
        if (F_ISSET(txn, WT_TXN_IGNORE_PREPARE))
            WT_RET_MSG(session, ENOTSUP,
              "Transactions with ignore_prepare=true"
              " cannot perform updates");
        WT_RET_MSG(session, WT_ROLLBACK, "Attempt to update in a read-only transaction");
    }

    WT_RET(__txn_next_op(session, &op));
    if (F_ISSET(session, WT_SESSION_LOGGING_INMEM)) {
        if (op->btree->type == BTREE_ROW)
            op->type = WT_TXN_OP_INMEM_ROW;
        else
            op->type = WT_TXN_OP_INMEM_COL;
    } else {
        if (op->btree->type == BTREE_ROW)
            op->type = WT_TXN_OP_BASIC_ROW;
        else
            op->type = WT_TXN_OP_BASIC_COL;
    }
    op->u.op_upd = upd;

    /* Use the original transaction time pair for the history store inserts */
    if (WT_IS_HS(S2BT(session))) {
        upd->txnid = session->orig_txnid_to_las;
        upd->start_ts = session->orig_timestamp_to_las;
    } else {
        upd->txnid = session->txn.id;
        __wt_txn_op_set_timestamp(session, op);
    }

    return (0);
}

/*
 * __wt_txn_modify_page_delete --
 *     Remember a page truncated by the current transaction.
 */
static inline int
__wt_txn_modify_page_delete(WT_SESSION_IMPL *session, WT_REF *ref)
{
    WT_DECL_RET;
    WT_TXN *txn;
    WT_TXN_OP *op;

    txn = &session->txn;

    WT_RET(__txn_next_op(session, &op));
    op->type = WT_TXN_OP_REF_DELETE;

    op->u.ref = ref;
    ref->page_del->txnid = txn->id;
    __wt_txn_op_set_timestamp(session, op);

    WT_ERR(__wt_txn_log_op(session, NULL));
    return (0);

err:
    __wt_txn_unmodify(session);
    return (ret);
}

/*
 * __wt_txn_oldest_id --
 *     Return the oldest transaction ID that has to be kept for the current tree.
 */
static inline uint64_t
__wt_txn_oldest_id(WT_SESSION_IMPL *session)
{
    WT_BTREE *btree;
    WT_TXN_GLOBAL *txn_global;
    uint64_t checkpoint_pinned, oldest_id;
    bool include_checkpoint_txn;

    txn_global = &S2C(session)->txn_global;
    btree = S2BT_SAFE(session);

    /*
     * The metadata is tracked specially because of optimizations for checkpoints.
     */
    if (session->dhandle != NULL && WT_IS_METADATA(session->dhandle))
        return (txn_global->metadata_pinned);

    /*
     * Take a local copy of these IDs in case they are updated while we are checking visibility.
     */
    oldest_id = txn_global->oldest_id;
    include_checkpoint_txn = btree == NULL ||
      (!WT_IS_HS(btree) && btree->checkpoint_gen != __wt_gen(session, WT_GEN_CHECKPOINT));
    if (!include_checkpoint_txn)
        return (oldest_id);

    /*
     * The read of the transaction ID pinned by a checkpoint needs to be carefully ordered: if a
     * checkpoint is starting and we have to start checking the pinned ID, we take the minimum of it
     * with the oldest ID, which is what we want.
     */
    WT_READ_BARRIER();

    /*
     * Checkpoint transactions often fall behind ordinary application threads. Take special effort
     * to not keep changes pinned in cache if they are only required for the checkpoint and it has
     * already seen them.
     *
     * If there is no active checkpoint or this handle is up to date with the active checkpoint then
     * it's safe to ignore the checkpoint ID in the visibility check.
     */
    checkpoint_pinned = txn_global->checkpoint_state.pinned_id;
    if (checkpoint_pinned == WT_TXN_NONE || WT_TXNID_LT(oldest_id, checkpoint_pinned))
        return (oldest_id);

    return (checkpoint_pinned);
}

/*
 * __wt_txn_pinned_timestamp --
 *     Get the first timestamp that has to be kept for the current tree.
 */
static inline void
__wt_txn_pinned_timestamp(WT_SESSION_IMPL *session, wt_timestamp_t *pinned_tsp)
{
    WT_BTREE *btree;
    WT_TXN_GLOBAL *txn_global;
    wt_timestamp_t checkpoint_ts, pinned_ts;
    bool include_checkpoint_txn;

    btree = S2BT_SAFE(session);
    txn_global = &S2C(session)->txn_global;

    *pinned_tsp = pinned_ts = txn_global->pinned_timestamp;

    /*
     * Checkpoint transactions often fall behind ordinary application threads. Take special effort
     * to not keep changes pinned in cache if they are only required for the checkpoint and it has
     * already seen them.
     *
     * If there is no active checkpoint or this handle is up to date with the active checkpoint then
     * it's safe to ignore the checkpoint ID in the visibility check.
     */
    include_checkpoint_txn = btree == NULL ||
      (!WT_IS_HS(btree) && btree->checkpoint_gen != __wt_gen(session, WT_GEN_CHECKPOINT));
    if (!include_checkpoint_txn)
        return;

    /*
     * The read of the timestamp pinned by a checkpoint needs to be carefully ordered: if a
     * checkpoint is starting and we have to use the checkpoint timestamp, we take the minimum of it
     * with the oldest timestamp, which is what we want.
     */
    WT_READ_BARRIER();

    checkpoint_ts = txn_global->checkpoint_timestamp;

    if (checkpoint_ts != 0 && checkpoint_ts < pinned_ts)
        *pinned_tsp = checkpoint_ts;
}

/*
 * __txn_visible_all_id --
 *     Check if a given transaction ID is "globally visible". This is, if all sessions in the system
 *     will see the transaction ID including the ID that belongs to a running checkpoint.
 */
static inline bool
__txn_visible_all_id(WT_SESSION_IMPL *session, uint64_t id)
{
    uint64_t oldest_id;

    oldest_id = __wt_txn_oldest_id(session);

    return (WT_TXNID_LT(id, oldest_id));
}

/*
 * __wt_txn_visible_all --
 *     Check if a given transaction is "globally visible". This is, if all sessions in the system
 *     will see the transaction ID including the ID that belongs to a running checkpoint.
 */
static inline bool
__wt_txn_visible_all(WT_SESSION_IMPL *session, uint64_t id, wt_timestamp_t timestamp)
{
    wt_timestamp_t pinned_ts;

    /*
     * When shutting down, the transactional system has finished running and all we care about is
     * eviction, make everything visible.
     */
    if (F_ISSET(S2C(session), WT_CONN_CLOSING))
        return (true);

    if (!__txn_visible_all_id(session, id))
        return (false);

    /* Timestamp check. */
    if (timestamp == WT_TS_NONE)
        return (true);

    /* If no oldest timestamp has been supplied, updates have to stay in cache. */
    if (S2C(session)->txn_global.has_pinned_timestamp) {
        __wt_txn_pinned_timestamp(session, &pinned_ts);
        return (timestamp <= pinned_ts);
    }

    return (false);
}

/*
 * __wt_txn_upd_visible_all --
 *     Is the given update visible to all (possible) readers?
 */
static inline bool
__wt_txn_upd_visible_all(WT_SESSION_IMPL *session, WT_UPDATE *upd)
{
    if (upd->prepare_state == WT_PREPARE_LOCKED || upd->prepare_state == WT_PREPARE_INPROGRESS)
        return (false);

    return (__wt_txn_visible_all(session, upd->txnid, upd->start_ts));
}

/*
 * __txn_visible_id --
 *     Can the current transaction see the given ID?
 */
static inline bool
__txn_visible_id(WT_SESSION_IMPL *session, uint64_t id)
{
    WT_TXN *txn;
    bool found;

    txn = &session->txn;

    /* Changes with no associated transaction are always visible. */
    if (id == WT_TXN_NONE)
        return (true);

    /* Nobody sees the results of aborted transactions. */
    if (id == WT_TXN_ABORTED)
        return (false);

    /* Read-uncommitted transactions see all other changes. */
    if (txn->isolation == WT_ISO_READ_UNCOMMITTED)
        return (true);

    /*
     * If we don't have a transactional snapshot, only make stable updates visible.
     */
    if (!F_ISSET(txn, WT_TXN_HAS_SNAPSHOT))
        return (__txn_visible_all_id(session, id));

    /* Transactions see their own changes. */
    if (id == txn->id)
        return (true);

    /*
     * WT_ISO_SNAPSHOT, WT_ISO_READ_COMMITTED: the ID is visible if it is not the result of a
     * concurrent transaction, that is, if was committed before the snapshot was taken.
     *
     * The order here is important: anything newer than the maximum ID we saw when taking the
     * snapshot should be invisible, even if the snapshot is empty.
     */
    if (WT_TXNID_LE(txn->snap_max, id))
        return (false);
    if (txn->snapshot_count == 0 || WT_TXNID_LT(id, txn->snap_min))
        return (true);

    WT_BINARY_SEARCH(id, txn->snapshot, txn->snapshot_count, found);
    return (!found);
}

/*
 * __wt_txn_visible --
 *     Can the current transaction see the given ID / timestamp?
 */
static inline bool
__wt_txn_visible(WT_SESSION_IMPL *session, uint64_t id, wt_timestamp_t timestamp)
{
    WT_TXN *txn;

    txn = &session->txn;

    if (!__txn_visible_id(session, id))
        return (false);

    /* Transactions read their writes, regardless of timestamps. */
    if (F_ISSET(&session->txn, WT_TXN_HAS_ID) && id == session->txn.id)
        return (true);

    /* Timestamp check. */
    if (!F_ISSET(txn, WT_TXN_HAS_TS_READ) || timestamp == WT_TS_NONE)
        return (true);

    return (timestamp <= txn->read_timestamp);
}

/*
 * __wt_txn_upd_visible_type --
 *     Visible type of given update for the current transaction.
 */
static inline WT_VISIBLE_TYPE
__wt_txn_upd_visible_type(WT_SESSION_IMPL *session, WT_UPDATE *upd)
{
    uint8_t prepare_state, previous_state;
    bool upd_visible;

    for (;; __wt_yield()) {
        /* Prepare state change is in progress, yield and try again. */
        WT_ORDERED_READ(prepare_state, upd->prepare_state);
        if (prepare_state == WT_PREPARE_LOCKED)
            continue;

        upd_visible = __wt_txn_visible(session, upd->txnid, upd->start_ts);

        /*
         * The visibility check is only valid if the update does not change state. If the state does
         * change, recheck visibility.
         */
        previous_state = prepare_state;
        WT_ORDERED_READ(prepare_state, upd->prepare_state);
        if (previous_state == prepare_state)
            break;

        WT_STAT_CONN_INCR(session, prepared_transition_blocked_page);
    }

    if (!upd_visible)
        return (WT_VISIBLE_FALSE);

    /* Ignore the prepared update, if transaction configuration says so. */
    if (prepare_state == WT_PREPARE_INPROGRESS)
        return (
          F_ISSET(&session->txn, WT_TXN_IGNORE_PREPARE) ? WT_VISIBLE_FALSE : WT_VISIBLE_PREPARE);

    return (WT_VISIBLE_TRUE);
}

/*
 * __wt_txn_upd_visible --
 *     Can the current transaction see the given update.
 */
static inline bool
__wt_txn_upd_visible(WT_SESSION_IMPL *session, WT_UPDATE *upd)
{
    return (__wt_txn_upd_visible_type(session, upd) == WT_VISIBLE_TRUE);
}

/*
 * __upd_alloc_tombstone --
 *     Allocate a tombstone update at a given transaction id and timestamp.
 */
static inline int
__upd_alloc_tombstone(
  WT_SESSION_IMPL *session, WT_UPDATE **updp, uint64_t txnid, wt_timestamp_t start_ts)
{
    size_t size;

    WT_RET(__wt_update_alloc(session, NULL, updp, &size, WT_UPDATE_TOMBSTONE));
    (*updp)->txnid = txnid;
    /* FIXME: Reevaluate this as part of PM-1524. */
    (*updp)->durable_ts = (*updp)->start_ts = start_ts;
    F_SET(*updp, WT_UPDATE_RESTORED_FROM_DISK);
    return (0);
}

/*
 * __wt_txn_read_upd_list --
 *     Get the first visible update in a list (or NULL if none are visible).
 */
static inline int
__wt_txn_read_upd_list(WT_SESSION_IMPL *session, WT_UPDATE *upd, WT_UPDATE **updp)
{
    WT_VISIBLE_TYPE upd_visible;
    uint8_t type;

    *updp = NULL;

    for (; upd != NULL; upd = upd->next) {
        WT_ORDERED_READ(type, upd->type);
        /* Skip reserved place-holders, they're never visible. */
        if (type == WT_UPDATE_RESERVE)
            continue;
        upd_visible = __wt_txn_upd_visible_type(session, upd);
        if (upd_visible == WT_VISIBLE_TRUE) {
            /* Don't consider TOMBSTONE updates for the history store. */
            if (type == WT_UPDATE_TOMBSTONE && WT_IS_HS(S2BT(session)))
                continue;
            *updp = upd;
            return (0);
        }
        if (upd_visible == WT_VISIBLE_PREPARE)
            return (WT_PREPARE_CONFLICT);
    }
    return (0);
}

/*
 * __wt_txn_read --
 *     Get the first visible update in a chain. This function will first check the update list
 *     supplied as a function argument. If there is no visible update, it will check the onpage
 *     value for the given key. Finally, if the onpage value is not visible to the reader, the
 *     function will search the history store for a visible update.
 */
static inline int
__wt_txn_read(WT_SESSION_IMPL *session, WT_CURSOR_BTREE *cbt, WT_UPDATE *upd, WT_CELL_UNPACK *vpack,
  WT_UPDATE **updp)
{
    WT_ITEM buf;
    WT_TIME_PAIR start, stop;
    size_t size;

    *updp = NULL;
    WT_RET(__wt_txn_read_upd_list(session, upd, updp));
    if (*updp != NULL)
        return (0);

    /* If there is no ondisk value, there can't be anything in the history store either. */
    if (cbt->ref->page->dsk == NULL || cbt->slot == UINT32_MAX) {
        WT_RET(__upd_alloc_tombstone(session, updp, WT_TXN_NONE, WT_TS_NONE));
        return (0);
    }

    buf.data = NULL;
    buf.size = 0;
    buf.mem = NULL;
    buf.memsize = 0;
    buf.flags = 0;

    /* Check the ondisk value. */
    if (vpack == NULL)
        WT_RET(__wt_value_return_buf(cbt, cbt->ref, &buf, &start, &stop));
    else {
        start.timestamp = vpack->start_ts;
        start.txnid = vpack->start_txn;
        stop.timestamp = vpack->stop_ts;
        stop.txnid = vpack->start_txn;
        buf.data = vpack->data;
        buf.size = vpack->size;
    }

    /*
     * If the stop pair is set, that means that there is a tombstone at that time. If the stop time
     * pair is visible to our txn then that means we've just spotted a tombstone and should return
     * "not found", except for history store scan.
     */
    if (stop.txnid != WT_TXN_MAX && stop.timestamp != WT_TS_MAX && !WT_IS_HS(S2BT(session)) &&
      __wt_txn_visible(session, stop.txnid, stop.timestamp)) {
        WT_RET(__upd_alloc_tombstone(session, updp, stop.txnid, stop.timestamp));
        F_SET(*updp, WT_UPDATE_RESTORED_FROM_DISK);
        return (0);
    }

    /*
     * If the start time pair is visible then we need to return the ondisk value.
     *
     * FIXME-PM-1521: This should be probably be refactored to return a buffer of bytes rather than
     * an update. This allocation is expensive and doesn't serve a purpose other than to work within
     * the current system.
     */
    if (__wt_txn_visible(session, start.txnid, start.timestamp)) {
        WT_RET(__wt_update_alloc(session, &buf, updp, &size, WT_UPDATE_STANDARD));
        (*updp)->txnid = start.txnid;
        (*updp)->start_ts = start.timestamp;
        F_SET((*updp), WT_UPDATE_RESTORED_FROM_DISK);
        return (0);
    }

    /* If there's no visible update in the update chain or ondisk, check the history store file. */
<<<<<<< HEAD
    WT_ASSERT(session, upd == NULL);
    if (F_ISSET(S2C(session), WT_CONN_HS_OPEN) && !F_ISSET(S2BT(session), WT_BTREE_HS))
        WT_RET_NOTFOUND_OK(__wt_find_hs_upd(session, cbt, &upd, false, &buf));

=======
    if (F_ISSET(S2C(session), WT_CONN_HS_OPEN) && !F_ISSET(S2BT(session), WT_BTREE_HS)) {
        WT_RET_NOTFOUND_OK(__wt_find_hs_upd(session, cbt, updp, false, &buf));

        /* There is no BIRTHMARK in the history store file. */
        WT_ASSERT(session, (*updp) == NULL || (*updp)->type != WT_UPDATE_BIRTHMARK);
    }
>>>>>>> 8cd6b520
    /*
     * There is no BIRTHMARK in the history store file.
     *
     * Return null not tombstone if nothing is found in history store.
     */
    WT_ASSERT(
      session, upd == NULL || upd->type != WT_UPDATE_BIRTHMARK || upd->type != WT_UPDATE_TOMBSTONE);

    /*
     * FIXME-PM-1521: We call transaction read in a lot of places so we can't do this yet. When we
     * refactor this function to return a byte array, we should tackle this at the same time.
     */
    return (0);
}

/*
 * __wt_txn_begin --
 *     Begin a transaction.
 */
static inline int
__wt_txn_begin(WT_SESSION_IMPL *session, const char *cfg[])
{
    WT_TXN *txn;

    txn = &session->txn;
    txn->isolation = session->isolation;
    txn->txn_logsync = S2C(session)->txn_logsync;

    WT_ASSERT(session, !F_ISSET(txn, WT_TXN_RUNNING));

    if (cfg != NULL)
        WT_RET(__wt_txn_config(session, cfg));

    /*
     * Allocate a snapshot if required. Named snapshot transactions already have an ID setup.
     */
    if (txn->isolation == WT_ISO_SNAPSHOT && !F_ISSET(txn, WT_TXN_NAMED_SNAPSHOT)) {
        if (session->ncursors > 0)
            WT_RET(__wt_session_copy_values(session));

        /*
         * Stall here if the cache is completely full. We have allocated a transaction ID which
         * makes it possible for eviction to decide we're contributing to the problem and return
         * WT_ROLLBACK. The WT_SESSION.begin_transaction API can't return rollback, continue on.
         */
        WT_RET_ERROR_OK(__wt_cache_eviction_check(session, false, true, NULL), WT_ROLLBACK);

        __wt_txn_get_snapshot(session);
    }

    F_SET(txn, WT_TXN_RUNNING);
    if (F_ISSET(S2C(session), WT_CONN_READONLY))
        F_SET(txn, WT_TXN_READONLY);

    return (0);
}

/*
 * __wt_txn_autocommit_check --
 *     If an auto-commit transaction is required, start one.
 */
static inline int
__wt_txn_autocommit_check(WT_SESSION_IMPL *session)
{
    WT_TXN *txn;

    txn = &session->txn;
    if (F_ISSET(txn, WT_TXN_AUTOCOMMIT)) {
        F_CLR(txn, WT_TXN_AUTOCOMMIT);
        return (__wt_txn_begin(session, NULL));
    }
    return (0);
}

/*
 * __wt_txn_idle_cache_check --
 *     If there is no transaction active in this thread and we haven't checked if the cache is full,
 *     do it now. If we have to block for eviction, this is the best time to do it.
 */
static inline int
__wt_txn_idle_cache_check(WT_SESSION_IMPL *session)
{
    WT_TXN *txn;
    WT_TXN_STATE *txn_state;

    txn = &session->txn;
    txn_state = WT_SESSION_TXN_STATE(session);

    /*
     * Check the published snap_min because read-uncommitted never sets WT_TXN_HAS_SNAPSHOT. We
     * don't have any transaction information at this point, so assume the transaction will be
     * read-only. The dirty cache check will be performed when the transaction completes, if
     * necessary.
     */
    if (F_ISSET(txn, WT_TXN_RUNNING) && !F_ISSET(txn, WT_TXN_HAS_ID) &&
      txn_state->pinned_id == WT_TXN_NONE)
        WT_RET(__wt_cache_eviction_check(session, false, true, NULL));

    return (0);
}

/*
 * __wt_txn_id_alloc --
 *     Allocate a new transaction ID.
 */
static inline uint64_t
__wt_txn_id_alloc(WT_SESSION_IMPL *session, bool publish)
{
    WT_TXN_GLOBAL *txn_global;
    WT_TXN_STATE *txn_state;
    uint64_t id;

    txn_global = &S2C(session)->txn_global;
    txn_state = WT_SESSION_TXN_STATE(session);

    /*
     * Allocating transaction IDs involves several steps.
     *
     * Firstly, publish that this transaction is allocating its ID, then publish the transaction ID
     * as the current global ID. Note that this transaction ID might not be unique among threads and
     * hence not valid at this moment. The flag will notify other transactions that are attempting
     * to get their own snapshot for this transaction ID to retry.
     *
     * Then we do an atomic increment to allocate a unique ID. This will give the valid ID to this
     * transaction that we publish to the global transaction table.
     *
     * We want the global value to lead the allocated values, so that any allocated transaction ID
     * eventually becomes globally visible. When there are no transactions running, the oldest_id
     * will reach the global current ID, so we want post-increment semantics. Our atomic add
     * primitive does pre-increment, so adjust the result here.
     *
     * We rely on atomic reads of the current ID to create snapshots, so for unlocked reads to be
     * well defined, we must use an atomic increment here.
     */
    if (publish) {
        WT_PUBLISH(txn_state->is_allocating, true);
        WT_PUBLISH(txn_state->id, txn_global->current);
        id = __wt_atomic_addv64(&txn_global->current, 1) - 1;
        session->txn.id = id;
        WT_PUBLISH(txn_state->id, id);
        WT_PUBLISH(txn_state->is_allocating, false);
    } else
        id = __wt_atomic_addv64(&txn_global->current, 1) - 1;

    return (id);
}

/*
 * __wt_txn_id_check --
 *     A transaction is going to do an update, allocate a transaction ID.
 */
static inline int
__wt_txn_id_check(WT_SESSION_IMPL *session)
{
    WT_TXN *txn;

    txn = &session->txn;

    WT_ASSERT(session, F_ISSET(txn, WT_TXN_RUNNING));

    if (F_ISSET(txn, WT_TXN_HAS_ID))
        return (0);

    /* If the transaction is idle, check that the cache isn't full. */
    WT_RET(__wt_txn_idle_cache_check(session));

    WT_IGNORE_RET(__wt_txn_id_alloc(session, true));

    /*
     * If we have used 64-bits of transaction IDs, there is nothing more we can do.
     */
    if (txn->id == WT_TXN_ABORTED)
        WT_RET_MSG(session, WT_ERROR, "out of transaction IDs");
    F_SET(txn, WT_TXN_HAS_ID);

    return (0);
}

/*
 * __wt_txn_search_check --
 *     Check if the current transaction can search.
 */
static inline int
__wt_txn_search_check(WT_SESSION_IMPL *session)
{
    WT_BTREE *btree;
    WT_TXN *txn;

    txn = &session->txn;
    btree = S2BT(session);
    /*
     * If the user says a table should always use a read timestamp, verify this transaction has one.
     * Same if it should never have a read timestamp.
     */
    if (!F_ISSET(S2C(session), WT_CONN_RECOVERING) &&
      FLD_ISSET(btree->assert_flags, WT_ASSERT_READ_TS_ALWAYS) &&
      !F_ISSET(txn, WT_TXN_PUBLIC_TS_READ))
        WT_RET_MSG(session, EINVAL,
          "read_timestamp required and "
          "none set on this transaction");
    if (FLD_ISSET(btree->assert_flags, WT_ASSERT_READ_TS_NEVER) &&
      F_ISSET(txn, WT_TXN_PUBLIC_TS_READ))
        WT_RET_MSG(session, EINVAL,
          "no read_timestamp required and "
          "timestamp set on this transaction");
    return (0);
}

/*
 * __wt_txn_update_check --
 *     Check if the current transaction can update an item.
 */
static inline int
__wt_txn_update_check(WT_SESSION_IMPL *session, WT_UPDATE *upd)
{
    WT_TXN *txn;
    WT_TXN_GLOBAL *txn_global;
    bool ignore_prepare_set;

    txn = &session->txn;
    txn_global = &S2C(session)->txn_global;

    if (txn->isolation != WT_ISO_SNAPSHOT)
        return (0);

    if (txn_global->debug_rollback != 0 &&
      ++txn_global->debug_ops % txn_global->debug_rollback == 0)
        return (__wt_txn_rollback_required(session, "debug mode simulated conflict"));
    /*
     * Always include prepared transactions in this check: they are not supposed to affect
     * visibility for update operations.
     */
    ignore_prepare_set = F_ISSET(txn, WT_TXN_IGNORE_PREPARE);
    F_CLR(txn, WT_TXN_IGNORE_PREPARE);
    for (; upd != NULL && !__wt_txn_upd_visible(session, upd); upd = upd->next) {
        if (upd->txnid != WT_TXN_ABORTED) {
            if (ignore_prepare_set)
                F_SET(txn, WT_TXN_IGNORE_PREPARE);
            WT_STAT_CONN_INCR(session, txn_update_conflict);
            WT_STAT_DATA_INCR(session, txn_update_conflict);
            return (__wt_txn_rollback_required(session, "conflict between concurrent operations"));
        }
    }

    if (ignore_prepare_set)
        F_SET(txn, WT_TXN_IGNORE_PREPARE);
    return (0);
}

/*
 * __wt_txn_read_last --
 *     Called when the last page for a session is released.
 */
static inline void
__wt_txn_read_last(WT_SESSION_IMPL *session)
{
    WT_TXN *txn;

    txn = &session->txn;

    /*
     * Release the snap_min ID we put in the global table.
     *
     * If the isolation has been temporarily forced, don't touch the snapshot here: it will be
     * restored by WT_WITH_TXN_ISOLATION.
     */
    if ((!F_ISSET(txn, WT_TXN_RUNNING) || txn->isolation != WT_ISO_SNAPSHOT) &&
      txn->forced_iso == 0)
        __wt_txn_release_snapshot(session);
}

/*
 * __wt_txn_cursor_op --
 *     Called for each cursor operation.
 */
static inline void
__wt_txn_cursor_op(WT_SESSION_IMPL *session)
{
    WT_TXN *txn;
    WT_TXN_GLOBAL *txn_global;
    WT_TXN_STATE *txn_state;

    txn = &session->txn;
    txn_global = &S2C(session)->txn_global;
    txn_state = WT_SESSION_TXN_STATE(session);

    /*
     * We are about to read data, which means we need to protect against
     * updates being freed from underneath this cursor. Read-uncommitted
     * isolation protects values by putting a transaction ID in the global
     * table to prevent any update that we are reading from being freed.
     * Other isolation levels get a snapshot to protect their reads.
     *
     * !!!
     * Note:  We are updating the global table unprotected, so the global
     * oldest_id may move past our snap_min if a scan races with this value
     * being published. That said, read-uncommitted operations always see
     * the most recent update for each record that has not been aborted
     * regardless of the snap_min value published here.  Even if there is a
     * race while publishing this ID, it prevents the oldest ID from moving
     * further forward, so that once a read-uncommitted cursor is
     * positioned on a value, it can't be freed.
     */
    if (txn->isolation == WT_ISO_READ_UNCOMMITTED) {
        if (txn_state->pinned_id == WT_TXN_NONE)
            txn_state->pinned_id = txn_global->last_running;
        if (txn_state->metadata_pinned == WT_TXN_NONE)
            txn_state->metadata_pinned = txn_state->pinned_id;
    } else if (!F_ISSET(txn, WT_TXN_HAS_SNAPSHOT))
        __wt_txn_get_snapshot(session);
}

/*
 * __wt_txn_activity_check --
 *     Check whether there are any running transactions.
 */
static inline int
__wt_txn_activity_check(WT_SESSION_IMPL *session, bool *txn_active)
{
    WT_TXN_GLOBAL *txn_global;

    txn_global = &S2C(session)->txn_global;

    /*
     * Default to true - callers shouldn't rely on this if an error is returned, but let's give them
     * deterministic behaviour if they do.
     */
    *txn_active = true;

    /*
     * Ensure the oldest ID is as up to date as possible so we can use a simple check to find if
     * there are any running transactions.
     */
    WT_RET(__wt_txn_update_oldest(session, WT_TXN_OLDEST_STRICT | WT_TXN_OLDEST_WAIT));

    *txn_active = (txn_global->oldest_id != txn_global->current ||
      txn_global->metadata_pinned != txn_global->current);

    return (0);
}<|MERGE_RESOLUTION|>--- conflicted
+++ resolved
@@ -876,19 +876,12 @@
     }
 
     /* If there's no visible update in the update chain or ondisk, check the history store file. */
-<<<<<<< HEAD
-    WT_ASSERT(session, upd == NULL);
-    if (F_ISSET(S2C(session), WT_CONN_HS_OPEN) && !F_ISSET(S2BT(session), WT_BTREE_HS))
-        WT_RET_NOTFOUND_OK(__wt_find_hs_upd(session, cbt, &upd, false, &buf));
-
-=======
     if (F_ISSET(S2C(session), WT_CONN_HS_OPEN) && !F_ISSET(S2BT(session), WT_BTREE_HS)) {
         WT_RET_NOTFOUND_OK(__wt_find_hs_upd(session, cbt, updp, false, &buf));
 
         /* There is no BIRTHMARK in the history store file. */
         WT_ASSERT(session, (*updp) == NULL || (*updp)->type != WT_UPDATE_BIRTHMARK);
     }
->>>>>>> 8cd6b520
     /*
      * There is no BIRTHMARK in the history store file.
      *
