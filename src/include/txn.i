--- conflicted
+++ resolved
@@ -870,27 +870,16 @@
     }
 
     /*
-<<<<<<< HEAD
      * If the stop pair is set, that means that there is a tombstone at that time. If it is not
      * prepared and the stop time pair is visible to our txn then that means we've just spotted a
      * tombstone and should return "not found", except for history store scan during rollback to
-     * stable.
+     * stable and when we are told to ignore non-globally visible tombstones.
      */
     if (stop.txnid != WT_TXN_MAX && stop.timestamp != WT_TS_MAX && !prepare &&
-      (!WT_IS_HS(S2BT(session)) || !F_ISSET(session, WT_SESSION_IGNORE_HS_TOMBSTONE)) &&
-      __wt_txn_visible(session, stop.txnid, stop.timestamp)) {
-=======
-     * If the stop pair is set, that means that there is a tombstone at that time. If the stop time
-     * pair is visible to our txn then that means we've just spotted a tombstone and should return
-     * "not found", except when we are doing history store scans during rollback to stable and when
-     * we are told to ignore non-globally visible tombstones.
-     */
-    if (stop.txnid != WT_TXN_MAX && stop.timestamp != WT_TS_MAX &&
       __wt_txn_visible(session, stop.txnid, stop.timestamp) &&
       ((!F_ISSET(&cbt->iface, WT_CURSTD_IGNORE_TOMBSTONE) &&
          (!WT_IS_HS(S2BT(session)) || !F_ISSET(session, WT_SESSION_ROLLBACK_TO_STABLE))) ||
           __wt_txn_visible_all(session, stop.txnid, stop.timestamp))) {
->>>>>>> b9db56a9
         cbt->upd_value->buf.data = NULL;
         cbt->upd_value->buf.size = 0;
         cbt->upd_value->start_ts = stop.timestamp;
