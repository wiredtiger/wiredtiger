--- conflicted
+++ resolved
@@ -322,7 +322,6 @@
 	if (timestamp == NULL || __wt_timestamp_iszero(timestamp))
 		return (true);
 
-<<<<<<< HEAD
 	/*
 	 * If no oldest timestamp has been supplied, updates have to stay in
 	 * cache until we are shutting down.
@@ -330,13 +329,8 @@
 	if (!txn_global->has_pinned_timestamp)
 		return (F_ISSET(S2C(session), WT_CONN_CLOSING));
 
-	__wt_readlock(session, &txn_global->rwlock);
-	cmp = __wt_timestamp_cmp(timestamp, &txn_global->pinned_timestamp);
-	__wt_readunlock(session, &txn_global->rwlock);
-=======
 	WT_WITH_TIMESTAMP_READLOCK(session, &txn_global->rwlock,
 	    cmp = __wt_timestamp_cmp(timestamp, &txn_global->pinned_timestamp));
->>>>>>> 2a2efab3
 
 	/*
 	 * We can discard updates with timestamps less than or equal to the
