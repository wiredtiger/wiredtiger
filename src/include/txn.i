/*-
 * Copyright (c) 2014-2020 MongoDB, Inc.
 * Copyright (c) 2008-2014 WiredTiger, Inc.
 *	All rights reserved.
 *
 * See the file LICENSE for redistribution information.
 */

/*
 * __wt_txn_context_prepare_check --
 *     Return an error if the current transaction is in the prepare state.
 */
static inline int
__wt_txn_context_prepare_check(WT_SESSION_IMPL *session)
{
    if (F_ISSET(session->txn, WT_TXN_PREPARE))
        WT_RET_MSG(session, EINVAL, "not permitted in a prepared transaction");
    return (0);
}

/*
 * __wt_txn_context_check --
 *     Complain if a transaction is/isn't running.
 */
static inline int
__wt_txn_context_check(WT_SESSION_IMPL *session, bool requires_txn)
{
    if (requires_txn && !F_ISSET(session->txn, WT_TXN_RUNNING))
        WT_RET_MSG(session, EINVAL, "only permitted in a running transaction");
    if (!requires_txn && F_ISSET(session->txn, WT_TXN_RUNNING))
        WT_RET_MSG(session, EINVAL, "not permitted in a running transaction");
    return (0);
}

/*
 * __wt_txn_err_set --
 *     Set an error in the current transaction.
 */
static inline void
__wt_txn_err_set(WT_SESSION_IMPL *session, int ret)
{
    WT_TXN *txn;

    txn = session->txn;

    /*  Ignore standard errors that don't fail the transaction. */
    if (ret == WT_NOTFOUND || ret == WT_DUPLICATE_KEY || ret == WT_PREPARE_CONFLICT)
        return;

    /* Less commonly, it's not a running transaction. */
    if (!F_ISSET(txn, WT_TXN_RUNNING))
        return;

    /* The transaction has to be rolled back. */
    F_SET(txn, WT_TXN_ERROR);

    /*
     * Check for a prepared transaction, and quit: we can't ignore the error and we can't roll back
     * a prepared transaction.
     */
    if (F_ISSET(txn, WT_TXN_PREPARE))
        WT_IGNORE_RET(__wt_panic(session, ret,
          "transactional error logged after transaction was prepared, failing the system"));
}

/*
 * __wt_txn_timestamp_flags --
 *     Set transaction related timestamp flags.
 */
static inline void
__wt_txn_timestamp_flags(WT_SESSION_IMPL *session)
{
    WT_BTREE *btree;

    if (session->dhandle == NULL)
        return;
    btree = S2BT(session);
    if (btree == NULL)
        return;
    if (FLD_ISSET(btree->assert_flags, WT_ASSERT_COMMIT_TS_ALWAYS))
        F_SET(session->txn, WT_TXN_TS_COMMIT_ALWAYS);
    if (FLD_ISSET(btree->assert_flags, WT_ASSERT_COMMIT_TS_KEYS))
        F_SET(session->txn, WT_TXN_TS_COMMIT_KEYS);
    if (FLD_ISSET(btree->assert_flags, WT_ASSERT_COMMIT_TS_NEVER))
        F_SET(session->txn, WT_TXN_TS_COMMIT_NEVER);
    if (FLD_ISSET(btree->assert_flags, WT_ASSERT_DURABLE_TS_ALWAYS))
        F_SET(session->txn, WT_TXN_TS_DURABLE_ALWAYS);
    if (FLD_ISSET(btree->assert_flags, WT_ASSERT_DURABLE_TS_KEYS))
        F_SET(session->txn, WT_TXN_TS_DURABLE_KEYS);
    if (FLD_ISSET(btree->assert_flags, WT_ASSERT_DURABLE_TS_NEVER))
        F_SET(session->txn, WT_TXN_TS_DURABLE_NEVER);
}

/*
 * __wt_txn_op_set_recno --
 *     Set the latest transaction operation with the given recno.
 */
static inline void
__wt_txn_op_set_recno(WT_SESSION_IMPL *session, uint64_t recno)
{
    WT_TXN *txn;
    WT_TXN_OP *op;

    txn = session->txn;

    WT_ASSERT(session, txn->mod_count > 0 && recno != WT_RECNO_OOB);
    op = txn->mod + txn->mod_count - 1;

    if (WT_SESSION_IS_CHECKPOINT(session) || WT_IS_HS(op->btree) ||
      WT_IS_METADATA(op->btree->dhandle))
        return;

    WT_ASSERT(session, op->type == WT_TXN_OP_BASIC_COL || op->type == WT_TXN_OP_INMEM_COL);

    /*
     * Copy the recno into the transaction operation structure, so when update is evicted to the
     * history store, we have a chance of finding it again. Even though only prepared updates can be
     * evicted, at this stage we don't know whether this transaction will be prepared or not, hence
     * we are copying the key for all operations, so that we can use this key to fetch the update in
     * case this transaction is prepared.
     */
    op->u.op_col.recno = recno;
}

/*
 * __wt_txn_op_set_key --
 *     Set the latest transaction operation with the given key.
 */
static inline int
__wt_txn_op_set_key(WT_SESSION_IMPL *session, const WT_ITEM *key)
{
    WT_TXN *txn;
    WT_TXN_OP *op;

    txn = session->txn;

    WT_ASSERT(session, txn->mod_count > 0 && key->data != NULL);

    op = txn->mod + txn->mod_count - 1;

    if (WT_SESSION_IS_CHECKPOINT(session) || WT_IS_HS(op->btree) ||
      WT_IS_METADATA(op->btree->dhandle))
        return (0);

    WT_ASSERT(session, op->type == WT_TXN_OP_BASIC_ROW || op->type == WT_TXN_OP_INMEM_ROW);

    /*
     * Copy the key into the transaction operation structure, so when update is evicted to the
     * history store, we have a chance of finding it again. Even though only prepared updates can be
     * evicted, at this stage we don't know whether this transaction will be prepared or not, hence
     * we are copying the key for all operations, so that we can use this key to fetch the update in
     * case this transaction is prepared.
     */
    return (__wt_buf_set(session, &op->u.op_row.key, key->data, key->size));
}

/*
 * __txn_resolve_prepared_update --
 *     Resolve a prepared update as committed update.
 */
static inline void
__txn_resolve_prepared_update(WT_SESSION_IMPL *session, WT_UPDATE *upd)
{
    WT_TXN *txn;

    txn = session->txn;
    /*
     * In case of a prepared transaction, the order of modification of the prepare timestamp to
     * commit timestamp in the update chain will not affect the data visibility, a reader will
     * encounter a prepared update resulting in prepare conflict.
     *
     * As updating timestamp might not be an atomic operation, we will manage using state.
     */
    upd->prepare_state = WT_PREPARE_LOCKED;
    WT_WRITE_BARRIER();
    upd->start_ts = txn->commit_timestamp;
    upd->durable_ts = txn->durable_timestamp;
    WT_PUBLISH(upd->prepare_state, WT_PREPARE_RESOLVED);
}

/*
 * __txn_next_op --
 *     Mark a WT_UPDATE object modified by the current transaction.
 */
static inline int
__txn_next_op(WT_SESSION_IMPL *session, WT_TXN_OP **opp)
{
    WT_TXN *txn;
    WT_TXN_OP *op;

    *opp = NULL;

    txn = session->txn;

    /*
     * We're about to perform an update. Make sure we have allocated a transaction ID.
     */
    WT_RET(__wt_txn_id_check(session));
    WT_ASSERT(session, F_ISSET(txn, WT_TXN_HAS_ID));

    WT_RET(__wt_realloc_def(session, &txn->mod_alloc, txn->mod_count + 1, &txn->mod));

    op = &txn->mod[txn->mod_count++];
    WT_CLEAR(*op);
    op->btree = S2BT(session);
    (void)__wt_atomic_addi32(&session->dhandle->session_inuse, 1);
    *opp = op;
    return (0);
}

/*
 * __wt_txn_unmodify --
 *     If threads race making updates, they may discard the last referenced WT_UPDATE item while the
 *     transaction is still active. This function removes the last update item from the "log".
 */
static inline void
__wt_txn_unmodify(WT_SESSION_IMPL *session)
{
    WT_TXN *txn;
    WT_TXN_OP *op;

    txn = session->txn;
    if (F_ISSET(txn, WT_TXN_HAS_ID)) {
        WT_ASSERT(session, txn->mod_count > 0);
        --txn->mod_count;
        op = txn->mod + txn->mod_count;
        __wt_txn_op_free(session, op);
    }
}

/*
 * __wt_txn_op_apply_prepare_state --
 *     Apply the correct prepare state and the timestamp to the ref and to any updates in the page
 *     del update list.
 */
static inline void
__wt_txn_op_apply_prepare_state(WT_SESSION_IMPL *session, WT_REF *ref, bool commit)
{
    WT_TXN *txn;
    WT_UPDATE **updp;
    wt_timestamp_t ts;
    uint8_t prepare_state, previous_state;

    txn = session->txn;

    /*
     * Lock the ref to ensure we don't race with eviction freeing the page deleted update list or
     * with a page instantiate.
     */
    WT_REF_LOCK(session, ref, &previous_state);

    if (commit) {
        ts = txn->commit_timestamp;
        prepare_state = WT_PREPARE_RESOLVED;
    } else {
        ts = txn->prepare_timestamp;
        prepare_state = WT_PREPARE_INPROGRESS;
    }
    for (updp = ref->page_del->update_list; updp != NULL && *updp != NULL; ++updp) {
        (*updp)->start_ts = ts;
        /*
         * Holding the ref locked means we have exclusive access, so if we are committing we don't
         * need to use the prepare locked transition state.
         */
        (*updp)->prepare_state = prepare_state;
        if (commit)
            (*updp)->durable_ts = txn->durable_timestamp;
    }
    ref->page_del->timestamp = ts;
    if (commit)
        ref->page_del->durable_timestamp = txn->durable_timestamp;
    WT_PUBLISH(ref->page_del->prepare_state, prepare_state);

    WT_REF_UNLOCK(ref, previous_state);
}

/*
 * __wt_txn_op_delete_commit_apply_timestamps --
 *     Apply the correct start and durable timestamps to any updates in the page del update list.
 */
static inline void
__wt_txn_op_delete_commit_apply_timestamps(WT_SESSION_IMPL *session, WT_REF *ref)
{
    WT_TXN *txn;
    WT_UPDATE **updp;
    uint8_t previous_state;

    txn = session->txn;

    /*
     * Lock the ref to ensure we don't race with eviction freeing the page deleted update list or
     * with a page instantiate.
     */
    WT_REF_LOCK(session, ref, &previous_state);

    for (updp = ref->page_del->update_list; updp != NULL && *updp != NULL; ++updp) {
        (*updp)->start_ts = txn->commit_timestamp;
        (*updp)->durable_ts = txn->durable_timestamp;
    }

    WT_REF_UNLOCK(ref, previous_state);
}

/*
 * __wt_txn_op_set_timestamp --
 *     Decide whether to copy a commit timestamp into an update. If the op structure doesn't have a
 *     populated update or ref field or is in prepared state there won't be any check for an
 *     existing timestamp.
 */
static inline void
__wt_txn_op_set_timestamp(WT_SESSION_IMPL *session, WT_TXN_OP *op)
{
    WT_TXN *txn;
    WT_UPDATE *upd;
    wt_timestamp_t *timestamp;

    txn = session->txn;

    /*
     * Updates in the metadata never get timestamps (either now or at commit): metadata cannot be
     * read at a point in time, only the most recently committed data matches files on disk.
     */
    if (WT_IS_METADATA(op->btree->dhandle) || !F_ISSET(txn, WT_TXN_HAS_TS_COMMIT))
        return;

    if (F_ISSET(txn, WT_TXN_PREPARE)) {
        /*
         * We have a commit timestamp for a prepare transaction, this is only possible as part of a
         * transaction commit call.
         */
        if (op->type == WT_TXN_OP_REF_DELETE)
            __wt_txn_op_apply_prepare_state(session, op->u.ref, true);
        else {
            upd = op->u.op_upd;

            /* Resolve prepared update to be committed update. */
            __txn_resolve_prepared_update(session, upd);
        }
    } else {
        /*
         * The timestamp is in the page deleted structure for truncates, or in the update for other
         * operations. Both commit and durable timestamps need to be updated.
         */
        timestamp = op->type == WT_TXN_OP_REF_DELETE ? &op->u.ref->page_del->timestamp :
                                                       &op->u.op_upd->start_ts;
        if (*timestamp == WT_TS_NONE) {
            *timestamp = txn->commit_timestamp;

            timestamp = op->type == WT_TXN_OP_REF_DELETE ? &op->u.ref->page_del->durable_timestamp :
                                                           &op->u.op_upd->durable_ts;
            *timestamp = txn->durable_timestamp;
        }

        if (op->type == WT_TXN_OP_REF_DELETE)
            __wt_txn_op_delete_commit_apply_timestamps(session, op->u.ref);
    }
}

/*
 * __wt_txn_modify --
 *     Mark a WT_UPDATE object modified by the current transaction.
 */
static inline int
__wt_txn_modify(WT_SESSION_IMPL *session, WT_UPDATE *upd)
{
    WT_TXN *txn;
    WT_TXN_OP *op;

    txn = session->txn;

    if (F_ISSET(txn, WT_TXN_READONLY)) {
        if (F_ISSET(txn, WT_TXN_IGNORE_PREPARE))
            WT_RET_MSG(session, ENOTSUP,
              "Transactions with ignore_prepare=true"
              " cannot perform updates");
        WT_RET_MSG(session, WT_ROLLBACK, "Attempt to update in a read-only transaction");
    }

    WT_RET(__txn_next_op(session, &op));
    if (F_ISSET(session, WT_SESSION_LOGGING_INMEM)) {
        if (op->btree->type == BTREE_ROW)
            op->type = WT_TXN_OP_INMEM_ROW;
        else
            op->type = WT_TXN_OP_INMEM_COL;
    } else {
        if (op->btree->type == BTREE_ROW)
            op->type = WT_TXN_OP_BASIC_ROW;
        else
            op->type = WT_TXN_OP_BASIC_COL;
    }
    op->u.op_upd = upd;

    /* History store bypasses transactions, transaction modify should never be called on it. */
    WT_ASSERT(session, !WT_IS_HS(S2BT(session)));

    upd->txnid = session->txn->id;
    __wt_txn_op_set_timestamp(session, op);

    return (0);
}

/*
 * __wt_txn_modify_page_delete --
 *     Remember a page truncated by the current transaction.
 */
static inline int
__wt_txn_modify_page_delete(WT_SESSION_IMPL *session, WT_REF *ref)
{
    WT_DECL_RET;
    WT_TXN *txn;
    WT_TXN_OP *op;

    txn = session->txn;

    WT_RET(__txn_next_op(session, &op));
    op->type = WT_TXN_OP_REF_DELETE;

    op->u.ref = ref;
    ref->page_del->txnid = txn->id;
    __wt_txn_op_set_timestamp(session, op);

    WT_ERR(__wt_txn_log_op(session, NULL));
    return (0);

err:
    __wt_txn_unmodify(session);
    return (ret);
}

/*
 * __wt_txn_oldest_id --
 *     Return the oldest transaction ID that has to be kept for the current tree.
 */
static inline uint64_t
__wt_txn_oldest_id(WT_SESSION_IMPL *session)
{
    WT_BTREE *btree;
    WT_TXN_GLOBAL *txn_global;
    uint64_t checkpoint_pinned, oldest_id;
    bool include_checkpoint_txn;

    txn_global = &S2C(session)->txn_global;
    btree = S2BT_SAFE(session);

    /*
     * The metadata is tracked specially because of optimizations for checkpoints.
     */
    if (session->dhandle != NULL && WT_IS_METADATA(session->dhandle))
        return (txn_global->metadata_pinned);

    /*
     * Take a local copy of these IDs in case they are updated while we are checking visibility.
     */
    oldest_id = txn_global->oldest_id;
    include_checkpoint_txn = btree == NULL ||
      (!WT_IS_HS(btree) && btree->checkpoint_gen != __wt_gen(session, WT_GEN_CHECKPOINT));
    if (!include_checkpoint_txn)
        return (oldest_id);

    /*
     * The read of the transaction ID pinned by a checkpoint needs to be carefully ordered: if a
     * checkpoint is starting and we have to start checking the pinned ID, we take the minimum of it
     * with the oldest ID, which is what we want.
     */
    WT_READ_BARRIER();

    /*
     * Checkpoint transactions often fall behind ordinary application threads. Take special effort
     * to not keep changes pinned in cache if they are only required for the checkpoint and it has
     * already seen them.
     *
     * If there is no active checkpoint or this handle is up to date with the active checkpoint then
     * it's safe to ignore the checkpoint ID in the visibility check.
     */
    checkpoint_pinned = txn_global->checkpoint_txn_shared.pinned_id;
    if (checkpoint_pinned == WT_TXN_NONE || WT_TXNID_LT(oldest_id, checkpoint_pinned))
        return (oldest_id);

    return (checkpoint_pinned);
}

/*
 * __wt_txn_pinned_timestamp --
 *     Get the first timestamp that has to be kept for the current tree.
 */
static inline void
__wt_txn_pinned_timestamp(WT_SESSION_IMPL *session, wt_timestamp_t *pinned_tsp)
{
    WT_BTREE *btree;
    WT_TXN_GLOBAL *txn_global;
    wt_timestamp_t checkpoint_ts, pinned_ts;
    bool include_checkpoint_txn;

    btree = S2BT_SAFE(session);
    txn_global = &S2C(session)->txn_global;

    *pinned_tsp = pinned_ts = txn_global->pinned_timestamp;

    /*
     * Checkpoint transactions often fall behind ordinary application threads. Take special effort
     * to not keep changes pinned in cache if they are only required for the checkpoint and it has
     * already seen them.
     *
     * If there is no active checkpoint or this handle is up to date with the active checkpoint then
     * it's safe to ignore the checkpoint ID in the visibility check.
     */
    include_checkpoint_txn = btree == NULL ||
      (!WT_IS_HS(btree) && btree->checkpoint_gen != __wt_gen(session, WT_GEN_CHECKPOINT));
    if (!include_checkpoint_txn)
        return;

    /*
     * The read of the timestamp pinned by a checkpoint needs to be carefully ordered: if a
     * checkpoint is starting and we have to use the checkpoint timestamp, we take the minimum of it
     * with the oldest timestamp, which is what we want.
     */
    WT_READ_BARRIER();

    checkpoint_ts = txn_global->checkpoint_timestamp;

    if (checkpoint_ts != 0 && checkpoint_ts < pinned_ts)
        *pinned_tsp = checkpoint_ts;
}

/*
 * __txn_visible_all_id --
 *     Check if a given transaction ID is "globally visible". This is, if all sessions in the system
 *     will see the transaction ID including the ID that belongs to a running checkpoint.
 */
static inline bool
__txn_visible_all_id(WT_SESSION_IMPL *session, uint64_t id)
{
    uint64_t oldest_id;

    oldest_id = __wt_txn_oldest_id(session);

    return (WT_TXNID_LT(id, oldest_id));
}

/*
 * __wt_txn_visible_all --
 *     Check if a given transaction is "globally visible". This is, if all sessions in the system
 *     will see the transaction ID including the ID that belongs to a running checkpoint.
 */
static inline bool
__wt_txn_visible_all(WT_SESSION_IMPL *session, uint64_t id, wt_timestamp_t timestamp)
{
    wt_timestamp_t pinned_ts;

    /*
     * When shutting down, the transactional system has finished running and all we care about is
     * eviction, make everything visible.
     */
    if (F_ISSET(S2C(session), WT_CONN_CLOSING))
        return (true);

    if (!__txn_visible_all_id(session, id))
        return (false);

    /* Timestamp check. */
    if (timestamp == WT_TS_NONE)
        return (true);

    /* If no oldest timestamp has been supplied, updates have to stay in cache. */
    if (S2C(session)->txn_global.has_pinned_timestamp) {
        __wt_txn_pinned_timestamp(session, &pinned_ts);
        return (timestamp <= pinned_ts);
    }

    return (false);
}

/*
 * __wt_txn_upd_visible_all --
 *     Is the given update visible to all (possible) readers?
 */
static inline bool
__wt_txn_upd_visible_all(WT_SESSION_IMPL *session, WT_UPDATE *upd)
{
    if (upd->prepare_state == WT_PREPARE_LOCKED || upd->prepare_state == WT_PREPARE_INPROGRESS)
        return (false);

    /*
     * This function is used to determine when an update is obsolete: that should take into account
     * the durable timestamp which is greater than or equal to the start timestamp.
     */
    return (__wt_txn_visible_all(session, upd->txnid, upd->durable_ts));
}

/*
 * __wt_txn_upd_value_visible_all --
 *     Is the given update value visible to all (possible) readers?
 */
static inline bool
__wt_txn_upd_value_visible_all(WT_SESSION_IMPL *session, WT_UPDATE_VALUE *upd_value)
{
    if (upd_value->prepare_state == WT_PREPARE_LOCKED ||
      upd_value->prepare_state == WT_PREPARE_INPROGRESS)
        return (false);

    return (__wt_txn_visible_all(session, upd_value->txnid, upd_value->durable_ts));
}

/*
 * __wt_txn_tw_stop_visible --
 *     Is the given stop time window visible?
 */
static inline bool
__wt_txn_tw_stop_visible(WT_SESSION_IMPL *session, WT_TIME_WINDOW *tw)
{
    return (WT_TIME_WINDOW_HAS_STOP(tw) && !tw->prepare &&
      __wt_txn_visible(session, tw->stop_txn, tw->stop_ts));
}

/*
 * __wt_txn_tw_start_visible --
 *     Is the given start time window visible?
 */
static inline bool
__wt_txn_tw_start_visible(WT_SESSION_IMPL *session, WT_TIME_WINDOW *tw)
{
    return ((WT_TIME_WINDOW_HAS_STOP(tw) || !tw->prepare) &&
      __wt_txn_visible(session, tw->start_txn, tw->start_ts));
}

/*
 * __wt_txn_tw_start_visible_all --
 *     Is the given start time window visible to all (possible) readers?
 */
static inline bool
__wt_txn_tw_start_visible_all(WT_SESSION_IMPL *session, WT_TIME_WINDOW *tw)
{
    return ((WT_TIME_WINDOW_HAS_STOP(tw) || !tw->prepare) &&
      __wt_txn_visible_all(session, tw->start_txn, tw->durable_start_ts));
}

/*
 * __wt_txn_tw_stop_visible_all --
 *     Is the given stop time window visible to all (possible) readers?
 */
static inline bool
__wt_txn_tw_stop_visible_all(WT_SESSION_IMPL *session, WT_TIME_WINDOW *tw)
{
    return (WT_TIME_WINDOW_HAS_STOP(tw) && !tw->prepare &&
      __wt_txn_visible_all(session, tw->stop_txn, tw->durable_stop_ts));
}

/*
 * __txn_visible_id --
 *     Can the current transaction see the given ID?
 */
static inline bool
__txn_visible_id(WT_SESSION_IMPL *session, uint64_t id)
{
    WT_TXN *txn;
    bool found;

    txn = session->txn;

    /* Changes with no associated transaction are always visible. */
    if (id == WT_TXN_NONE)
        return (true);

    /* Nobody sees the results of aborted transactions. */
    if (id == WT_TXN_ABORTED)
        return (false);

    /* Read-uncommitted transactions see all other changes. */
    if (txn->isolation == WT_ISO_READ_UNCOMMITTED)
        return (true);

    /*
     * If we don't have a transactional snapshot, only make stable updates visible.
     */
    if (!F_ISSET(txn, WT_TXN_HAS_SNAPSHOT))
        return (__txn_visible_all_id(session, id));

    /* Transactions see their own changes. */
    if (id == txn->id)
        return (true);

    /*
     * WT_ISO_SNAPSHOT, WT_ISO_READ_COMMITTED: the ID is visible if it is not the result of a
     * concurrent transaction, that is, if was committed before the snapshot was taken.
     *
     * The order here is important: anything newer than the maximum ID we saw when taking the
     * snapshot should be invisible, even if the snapshot is empty.
     */
    if (WT_TXNID_LE(txn->snap_max, id))
        return (false);
    if (txn->snapshot_count == 0 || WT_TXNID_LT(id, txn->snap_min))
        return (true);

    WT_BINARY_SEARCH(id, txn->snapshot, txn->snapshot_count, found);
    return (!found);
}

/*
 * __wt_txn_visible --
 *     Can the current transaction see the given ID / timestamp?
 */
static inline bool
__wt_txn_visible(WT_SESSION_IMPL *session, uint64_t id, wt_timestamp_t timestamp)
{
    WT_TXN *txn;

    txn = session->txn;

    if (!__txn_visible_id(session, id))
        return (false);

    /* Transactions read their writes, regardless of timestamps. */
    if (F_ISSET(session->txn, WT_TXN_HAS_ID) && id == session->txn->id)
        return (true);

    /* Timestamp check. */
    if (!F_ISSET(txn, WT_TXN_HAS_TS_READ) || timestamp == WT_TS_NONE)
        return (true);

    return (timestamp <= txn->read_timestamp);
}

/*
 * __wt_txn_upd_visible_type --
 *     Visible type of given update for the current transaction.
 */
static inline WT_VISIBLE_TYPE
__wt_txn_upd_visible_type(WT_SESSION_IMPL *session, WT_UPDATE *upd)
{
    uint8_t prepare_state, previous_state;
    bool upd_visible;

    for (;; __wt_yield()) {
        /* Prepare state change is in progress, yield and try again. */
        WT_ORDERED_READ(prepare_state, upd->prepare_state);
        if (prepare_state == WT_PREPARE_LOCKED)
            continue;

        if (F_ISSET(session, WT_SESSION_RESOLVING_MODIFY) && upd->txnid != WT_TXN_ABORTED &&
          upd->type == WT_UPDATE_STANDARD) {
            /* If we are resolving a modify then the btree must be the history store. */
            WT_ASSERT(session, WT_IS_HS(S2BT(session)));
            return (WT_VISIBLE_TRUE);
        }

        upd_visible = __wt_txn_visible(session, upd->txnid, upd->start_ts);

        /*
         * The visibility check is only valid if the update does not change state. If the state does
         * change, recheck visibility.
         */
        previous_state = prepare_state;
        WT_ORDERED_READ(prepare_state, upd->prepare_state);
        if (previous_state == prepare_state)
            break;

        WT_STAT_CONN_INCR(session, prepared_transition_blocked_page);
    }

    if (!upd_visible)
        return (WT_VISIBLE_FALSE);

    /* Ignore the prepared update, if transaction configuration says so. */
    if (prepare_state == WT_PREPARE_INPROGRESS)
        return (
          F_ISSET(session->txn, WT_TXN_IGNORE_PREPARE) ? WT_VISIBLE_FALSE : WT_VISIBLE_PREPARE);

    return (WT_VISIBLE_TRUE);
}

/*
 * __wt_txn_upd_visible --
 *     Can the current transaction see the given update.
 */
static inline bool
__wt_txn_upd_visible(WT_SESSION_IMPL *session, WT_UPDATE *upd)
{
    return (__wt_txn_upd_visible_type(session, upd) == WT_VISIBLE_TRUE);
}

/*
 * __wt_upd_alloc --
 *     Allocate a WT_UPDATE structure and associated value and fill it in.
 */
static inline int
__wt_upd_alloc(WT_SESSION_IMPL *session, const WT_ITEM *value, u_int modify_type, WT_UPDATE **updp,
  size_t *sizep)
{
    WT_UPDATE *upd;

    *updp = NULL;

    /*
     * The code paths leading here are convoluted: assert we never attempt to allocate an update
     * structure if only intending to insert one we already have, or pass in a value with a type
     * that doesn't support values.
     */
    WT_ASSERT(session, modify_type != WT_UPDATE_INVALID);
    WT_ASSERT(session,
      (value == NULL && (modify_type == WT_UPDATE_RESERVE || modify_type == WT_UPDATE_TOMBSTONE)) ||
        (value != NULL &&
          !(modify_type == WT_UPDATE_RESERVE || modify_type == WT_UPDATE_TOMBSTONE)));

    /*
     * Allocate the WT_UPDATE structure and room for the value, then copy any value into place.
     * Memory is cleared, which is the equivalent of setting:
     *    WT_UPDATE.txnid = WT_TXN_NONE;
     *    WT_UPDATE.durable_ts = WT_TS_NONE;
     *    WT_UPDATE.start_ts = WT_TS_NONE;
     *    WT_UPDATE.prepare_state = WT_PREPARE_INIT;
     *    WT_UPDATE.flags = 0;
     */
    WT_RET(__wt_calloc(session, 1, WT_UPDATE_SIZE + (value == NULL ? 0 : value->size), &upd));
    if (value != NULL && value->size != 0) {
        upd->size = WT_STORE_SIZE(value->size);
        memcpy(upd->data, value->data, value->size);
    }
    upd->type = (uint8_t)modify_type;

    *updp = upd;
    if (sizep != NULL)
        *sizep = WT_UPDATE_MEMSIZE(upd);
    return (0);
}

/*
 * __wt_upd_alloc_tombstone --
 *     Allocate a tombstone update.
 */
static inline int
__wt_upd_alloc_tombstone(WT_SESSION_IMPL *session, WT_UPDATE **updp, size_t *sizep)
{
    return (__wt_upd_alloc(session, NULL, WT_UPDATE_TOMBSTONE, updp, sizep));
}

/*
 * __wt_txn_read_upd_list --
 *     Get the first visible update in a list (or NULL if none are visible).
 */
static inline int
__wt_txn_read_upd_list(WT_SESSION_IMPL *session, WT_CURSOR_BTREE *cbt, WT_UPDATE *upd)
{
    WT_VISIBLE_TYPE upd_visible;
    uint8_t type;

    __wt_upd_value_clear(cbt->upd_value);

    for (; upd != NULL; upd = upd->next) {
        WT_ORDERED_READ(type, upd->type);
        /* Skip reserved place-holders, they're never visible. */
        if (type == WT_UPDATE_RESERVE)
            continue;
        upd_visible = __wt_txn_upd_visible_type(session, upd);
        if (upd_visible == WT_VISIBLE_TRUE) {
            /*
             * Ignore non-globally visible tombstones when we are doing history store scans in
             * rollback to stable or when we are told to.
             */
            if (type == WT_UPDATE_TOMBSTONE &&
              (F_ISSET(&cbt->iface, WT_CURSTD_IGNORE_TOMBSTONE) ||
                  (WT_IS_HS(S2BT(session)) && F_ISSET(session, WT_SESSION_ROLLBACK_TO_STABLE))) &&
              !__wt_txn_upd_visible_all(session, upd))
                continue;
            break;
        }
        if (upd_visible == WT_VISIBLE_PREPARE)
            return (WT_PREPARE_CONFLICT);
    }
    if (upd == NULL)
        return (0);
    /*
     * Now assign to the update value. If it's not a modify, we're free to simply point the value at
     * the update's memory without owning it. If it is a modify, we need to reconstruct the full
     * update now and make the value own the buffer.
     *
     * If the caller has specifically asked us to skip assigning the buffer, we shouldn't bother
     * reconstructing the modify.
     */
    if (upd->type != WT_UPDATE_MODIFY || cbt->upd_value->skip_buf)
        __wt_upd_value_assign(cbt->upd_value, upd);
    else
        WT_RET(__wt_modify_reconstruct_from_upd_list(session, cbt, upd, cbt->upd_value));
    return (0);
}

/*
 * __wt_txn_read --
 *     Get the first visible update in a chain. This function will first check the update list
 *     supplied as a function argument. If there is no visible update, it will check the onpage
 *     value for the given key. Finally, if the onpage value is not visible to the reader, the
 *     function will search the history store for a visible update.
 */
static inline int
__wt_txn_read(WT_SESSION_IMPL *session, WT_CURSOR_BTREE *cbt, WT_ITEM *key, uint64_t recno,
  WT_UPDATE *upd, WT_CELL_UNPACK_KV *vpack)
{
    WT_TIME_WINDOW tw;

    WT_RET(__wt_txn_read_upd_list(session, cbt, upd));
    if (WT_UPDATE_DATA_VALUE(cbt->upd_value) ||
      (cbt->upd_value->type == WT_UPDATE_MODIFY && cbt->upd_value->skip_buf))
        return (0);
    WT_ASSERT(session, cbt->upd_value->type == WT_UPDATE_INVALID);

    /* If there is no ondisk value, there can't be anything in the history store either. */
    if (cbt->ref->page->dsk == NULL || cbt->slot == UINT32_MAX) {
        cbt->upd_value->type = WT_UPDATE_TOMBSTONE;
        return (0);
    }

    /* Check the ondisk value. */
    if (vpack == NULL) {
        WT_TIME_WINDOW_INIT(&tw);
        WT_RET(__wt_value_return_buf(cbt, cbt->ref, &cbt->upd_value->buf, &tw));
    } else {
        WT_TIME_WINDOW_COPY(&tw, &vpack->tw);
        cbt->upd_value->buf.data = vpack->data;
        cbt->upd_value->buf.size = vpack->size;
    }

    /*
     * If the stop time point is set, that means that there is a tombstone at that time. If it is
     * not prepared and the it is visible to our txn then that means we've just spotted a tombstone
     * and should return "not found", except for history store scan during rollback to stable and
     * when we are told to ignore non-globally visible tombstones.
     */
    if (__wt_txn_tw_stop_visible(session, &tw) &&
      ((!F_ISSET(&cbt->iface, WT_CURSTD_IGNORE_TOMBSTONE) &&
         (!WT_IS_HS(S2BT(session)) || !F_ISSET(session, WT_SESSION_ROLLBACK_TO_STABLE))) ||
          __wt_txn_tw_stop_visible_all(session, &tw))) {
        cbt->upd_value->buf.data = NULL;
        cbt->upd_value->buf.size = 0;
        cbt->upd_value->durable_ts = tw.durable_stop_ts;
        cbt->upd_value->txnid = tw.stop_txn;
        cbt->upd_value->type = WT_UPDATE_TOMBSTONE;
        cbt->upd_value->prepare_state = WT_PREPARE_INIT;
        return (0);
    }

<<<<<<< HEAD
    /* If the start time pair is visible then we need to return the ondisk value. */
    if (F_ISSET(session, WT_SESSION_RESOLVING_MODIFY) || __wt_txn_tw_start_visible(session, &tw)) {
=======
    /* If the start time point is visible then we need to return the ondisk value. */
    if (__wt_txn_tw_start_visible(session, &tw) || F_ISSET(session, WT_SESSION_RESOLVING_MODIFY)) {
>>>>>>> dd46d2a4
        /* If we are resolving a modify then the btree must be the history store. */
        WT_ASSERT(
          session, (F_ISSET(session, WT_SESSION_RESOLVING_MODIFY) && WT_IS_HS(S2BT(session))) ||
            !F_ISSET(session, WT_SESSION_RESOLVING_MODIFY));

        if (cbt->upd_value->skip_buf) {
            cbt->upd_value->buf.data = NULL;
            cbt->upd_value->buf.size = 0;
        }
        cbt->upd_value->durable_ts = tw.durable_start_ts;
        cbt->upd_value->txnid = tw.start_txn;
        cbt->upd_value->type = WT_UPDATE_STANDARD;
        cbt->upd_value->prepare_state = WT_PREPARE_INIT;
        return (0);
    }

    /* If there's no visible update in the update chain or ondisk, check the history store file. */
    if (F_ISSET(S2C(session), WT_CONN_HS_OPEN) && !F_ISSET(S2BT(session), WT_BTREE_HS))
        WT_RET_NOTFOUND_OK(__wt_find_hs_upd(session, key, cbt->iface.value_format, recno,
          cbt->upd_value, false, &cbt->upd_value->buf));

    /* Return invalid not tombstone if nothing is found in history store. */
    WT_ASSERT(session, cbt->upd_value->type != WT_UPDATE_TOMBSTONE);
    return (0);
}

/*
 * __wt_txn_begin --
 *     Begin a transaction.
 */
static inline int
__wt_txn_begin(WT_SESSION_IMPL *session, const char *cfg[])
{
    WT_TXN *txn;

    txn = session->txn;
    txn->isolation = session->isolation;
    txn->txn_logsync = S2C(session)->txn_logsync;

    WT_ASSERT(session, !F_ISSET(txn, WT_TXN_RUNNING));

    if (cfg != NULL)
        WT_RET(__wt_txn_config(session, cfg));

    /* Allocate a snapshot if required. */
    if (txn->isolation == WT_ISO_SNAPSHOT) {
        if (session->ncursors > 0)
            WT_RET(__wt_session_copy_values(session));

        /*
         * Stall here if the cache is completely full. We have allocated a transaction ID which
         * makes it possible for eviction to decide we're contributing to the problem and return
         * WT_ROLLBACK. The WT_SESSION.begin_transaction API can't return rollback, continue on.
         */
        WT_RET_ERROR_OK(__wt_cache_eviction_check(session, false, true, NULL), WT_ROLLBACK);

        __wt_txn_get_snapshot(session);
    }

    F_SET(txn, WT_TXN_RUNNING);
    if (F_ISSET(S2C(session), WT_CONN_READONLY))
        F_SET(txn, WT_TXN_READONLY);

    return (0);
}

/*
 * __wt_txn_autocommit_check --
 *     If an auto-commit transaction is required, start one.
 */
static inline int
__wt_txn_autocommit_check(WT_SESSION_IMPL *session)
{
    WT_TXN *txn;

    txn = session->txn;
    if (F_ISSET(txn, WT_TXN_AUTOCOMMIT)) {
        F_CLR(txn, WT_TXN_AUTOCOMMIT);
        return (__wt_txn_begin(session, NULL));
    }
    return (0);
}

/*
 * __wt_txn_idle_cache_check --
 *     If there is no transaction active in this thread and we haven't checked if the cache is full,
 *     do it now. If we have to block for eviction, this is the best time to do it.
 */
static inline int
__wt_txn_idle_cache_check(WT_SESSION_IMPL *session)
{
    WT_TXN *txn;
    WT_TXN_SHARED *txn_shared;

    txn = session->txn;
    txn_shared = WT_SESSION_TXN_SHARED(session);

    /*
     * Check the published snap_min because read-uncommitted never sets WT_TXN_HAS_SNAPSHOT. We
     * don't have any transaction information at this point, so assume the transaction will be
     * read-only. The dirty cache check will be performed when the transaction completes, if
     * necessary.
     */
    if (F_ISSET(txn, WT_TXN_RUNNING) && !F_ISSET(txn, WT_TXN_HAS_ID) &&
      txn_shared->pinned_id == WT_TXN_NONE)
        WT_RET(__wt_cache_eviction_check(session, false, true, NULL));

    return (0);
}

/*
 * __wt_txn_id_alloc --
 *     Allocate a new transaction ID.
 */
static inline uint64_t
__wt_txn_id_alloc(WT_SESSION_IMPL *session, bool publish)
{
    WT_TXN_GLOBAL *txn_global;
    WT_TXN_SHARED *txn_shared;
    uint64_t id;

    txn_global = &S2C(session)->txn_global;
    txn_shared = WT_SESSION_TXN_SHARED(session);

    /*
     * Allocating transaction IDs involves several steps.
     *
     * Firstly, publish that this transaction is allocating its ID, then publish the transaction ID
     * as the current global ID. Note that this transaction ID might not be unique among threads and
     * hence not valid at this moment. The flag will notify other transactions that are attempting
     * to get their own snapshot for this transaction ID to retry.
     *
     * Then we do an atomic increment to allocate a unique ID. This will give the valid ID to this
     * transaction that we publish to the global transaction table.
     *
     * We want the global value to lead the allocated values, so that any allocated transaction ID
     * eventually becomes globally visible. When there are no transactions running, the oldest_id
     * will reach the global current ID, so we want post-increment semantics. Our atomic add
     * primitive does pre-increment, so adjust the result here.
     *
     * We rely on atomic reads of the current ID to create snapshots, so for unlocked reads to be
     * well defined, we must use an atomic increment here.
     */
    if (publish) {
        WT_PUBLISH(txn_shared->is_allocating, true);
        WT_PUBLISH(txn_shared->id, txn_global->current);
        id = __wt_atomic_addv64(&txn_global->current, 1) - 1;
        session->txn->id = id;
        WT_PUBLISH(txn_shared->id, id);
        WT_PUBLISH(txn_shared->is_allocating, false);
    } else
        id = __wt_atomic_addv64(&txn_global->current, 1) - 1;

    return (id);
}

/*
 * __wt_txn_id_check --
 *     A transaction is going to do an update, allocate a transaction ID.
 */
static inline int
__wt_txn_id_check(WT_SESSION_IMPL *session)
{
    WT_TXN *txn;

    txn = session->txn;

    WT_ASSERT(session, F_ISSET(txn, WT_TXN_RUNNING));

    if (F_ISSET(txn, WT_TXN_HAS_ID))
        return (0);

    /* If the transaction is idle, check that the cache isn't full. */
    WT_RET(__wt_txn_idle_cache_check(session));

    WT_IGNORE_RET(__wt_txn_id_alloc(session, true));

    /*
     * If we have used 64-bits of transaction IDs, there is nothing more we can do.
     */
    if (txn->id == WT_TXN_ABORTED)
        WT_RET_MSG(session, WT_ERROR, "out of transaction IDs");
    F_SET(txn, WT_TXN_HAS_ID);

    return (0);
}

/*
 * __wt_txn_search_check --
 *     Check if the current transaction can search.
 */
static inline int
__wt_txn_search_check(WT_SESSION_IMPL *session)
{
    WT_BTREE *btree;
    WT_TXN *txn;

    btree = S2BT(session);
    txn = session->txn;

    /*
     * If the user says a table should always use a read timestamp, verify this transaction has one.
     * Same if it should never have a read timestamp.
     */
    if (!F_ISSET(S2C(session), WT_CONN_RECOVERING) &&
      FLD_ISSET(btree->assert_flags, WT_ASSERT_READ_TS_ALWAYS) &&
      !F_ISSET(txn, WT_TXN_SHARED_TS_READ))
        WT_RET_MSG(session, EINVAL,
          "read_timestamp required and "
          "none set on this transaction");
    if (FLD_ISSET(btree->assert_flags, WT_ASSERT_READ_TS_NEVER) &&
      F_ISSET(txn, WT_TXN_SHARED_TS_READ))
        WT_RET_MSG(session, EINVAL,
          "no read_timestamp required and "
          "timestamp set on this transaction");
    return (0);
}

/*
 * __wt_txn_update_check --
 *     Check if the current transaction can update an item.
 */
static inline int
__wt_txn_update_check(WT_SESSION_IMPL *session, WT_CURSOR_BTREE *cbt, WT_UPDATE *upd)
{
    WT_DECL_RET;
    WT_TIME_WINDOW tw;
    WT_TXN *txn;
    WT_TXN_GLOBAL *txn_global;
    bool ignore_prepare_set, rollback;

    rollback = false;
    txn = session->txn;
    txn_global = &S2C(session)->txn_global;

    if (txn->isolation != WT_ISO_SNAPSHOT)
        return (0);

    if (txn_global->debug_rollback != 0 &&
      ++txn_global->debug_ops % txn_global->debug_rollback == 0)
        return (__wt_txn_rollback_required(session, "debug mode simulated conflict"));
    /*
     * Always include prepared transactions in this check: they are not supposed to affect
     * visibility for update operations.
     */
    ignore_prepare_set = F_ISSET(txn, WT_TXN_IGNORE_PREPARE);
    F_CLR(txn, WT_TXN_IGNORE_PREPARE);
    for (; upd != NULL && !__wt_txn_upd_visible(session, upd); upd = upd->next) {
        if (upd->txnid != WT_TXN_ABORTED) {
            rollback = true;
            break;
        }
    }

    WT_ASSERT(session, upd != NULL || !rollback);

    /*
     * Check conflict against the on page value if there is no update on the update chain except
     * aborted updates. Otherwise, we would have either already detected a conflict if we saw an
     * uncommitted update or determined that it would be safe to write if we saw a committed update.
     */
    if (!rollback && upd == NULL && cbt != NULL && CUR2BT(cbt)->type != BTREE_COL_FIX &&
      cbt->ins == NULL) {
        __wt_read_cell_time_window(cbt, cbt->ref, &tw);
        if (tw.stop_txn != WT_TXN_MAX && tw.stop_ts != WT_TS_MAX)
            rollback = !__wt_txn_visible(session, tw.stop_txn, tw.stop_ts);
        else
            rollback = !__wt_txn_visible(session, tw.start_txn, tw.start_ts);
    }

    if (rollback) {
        WT_STAT_CONN_INCR(session, txn_update_conflict);
        WT_STAT_DATA_INCR(session, txn_update_conflict);
        ret = __wt_txn_rollback_required(session, "conflict between concurrent operations");
    }

    if (ignore_prepare_set)
        F_SET(txn, WT_TXN_IGNORE_PREPARE);
    return (ret);
}

/*
 * __wt_txn_read_last --
 *     Called when the last page for a session is released.
 */
static inline void
__wt_txn_read_last(WT_SESSION_IMPL *session)
{
    WT_TXN *txn;

    txn = session->txn;

    /*
     * Release the snap_min ID we put in the global table.
     *
     * If the isolation has been temporarily forced, don't touch the snapshot here: it will be
     * restored by WT_WITH_TXN_ISOLATION.
     */
    if ((!F_ISSET(txn, WT_TXN_RUNNING) || txn->isolation != WT_ISO_SNAPSHOT) &&
      txn->forced_iso == 0)
        __wt_txn_release_snapshot(session);
}

/*
 * __wt_txn_cursor_op --
 *     Called for each cursor operation.
 */
static inline void
__wt_txn_cursor_op(WT_SESSION_IMPL *session)
{
    WT_TXN *txn;
    WT_TXN_GLOBAL *txn_global;
    WT_TXN_SHARED *txn_shared;

    txn = session->txn;
    txn_global = &S2C(session)->txn_global;
    txn_shared = WT_SESSION_TXN_SHARED(session);

    /*
     * We are about to read data, which means we need to protect against
     * updates being freed from underneath this cursor. Read-uncommitted
     * isolation protects values by putting a transaction ID in the global
     * table to prevent any update that we are reading from being freed.
     * Other isolation levels get a snapshot to protect their reads.
     *
     * !!!
     * Note:  We are updating the global table unprotected, so the global
     * oldest_id may move past our snap_min if a scan races with this value
     * being published. That said, read-uncommitted operations always see
     * the most recent update for each record that has not been aborted
     * regardless of the snap_min value published here.  Even if there is a
     * race while publishing this ID, it prevents the oldest ID from moving
     * further forward, so that once a read-uncommitted cursor is
     * positioned on a value, it can't be freed.
     */
    if (txn->isolation == WT_ISO_READ_UNCOMMITTED) {
        if (txn_shared->pinned_id == WT_TXN_NONE)
            txn_shared->pinned_id = txn_global->last_running;
        if (txn_shared->metadata_pinned == WT_TXN_NONE)
            txn_shared->metadata_pinned = txn_shared->pinned_id;
    } else if (!F_ISSET(txn, WT_TXN_HAS_SNAPSHOT))
        __wt_txn_get_snapshot(session);
}

/*
 * __wt_txn_activity_check --
 *     Check whether there are any running transactions.
 */
static inline int
__wt_txn_activity_check(WT_SESSION_IMPL *session, bool *txn_active)
{
    WT_TXN_GLOBAL *txn_global;

    txn_global = &S2C(session)->txn_global;

    /*
     * Default to true - callers shouldn't rely on this if an error is returned, but let's give them
     * deterministic behavior if they do.
     */
    *txn_active = true;

    /*
     * Ensure the oldest ID is as up to date as possible so we can use a simple check to find if
     * there are any running transactions.
     */
    WT_RET(__wt_txn_update_oldest(session, WT_TXN_OLDEST_STRICT | WT_TXN_OLDEST_WAIT));

    *txn_active = (txn_global->oldest_id != txn_global->current ||
      txn_global->metadata_pinned != txn_global->current);

    return (0);
}

/*
 * __wt_upd_value_assign --
 *     Point an update value at a given update. We're specifically not getting the value to own the
 *     memory since this exists in an update list somewhere.
 */
static inline void
__wt_upd_value_assign(WT_UPDATE_VALUE *upd_value, WT_UPDATE *upd)
{
    if (!upd_value->skip_buf) {
        upd_value->buf.data = upd->data;
        upd_value->buf.size = upd->size;
    }
    upd_value->durable_ts = upd->durable_ts;
    upd_value->txnid = upd->txnid;
    upd_value->type = upd->type;
    upd_value->prepare_state = upd->prepare_state;
}

/*
 * __wt_upd_value_clear --
 *     Clear an update value to its defaults.
 */
static inline void
__wt_upd_value_clear(WT_UPDATE_VALUE *upd_value)
{
    /*
     * Make sure we don't touch the memory pointers here. If we have some allocated memory, that
     * could come in handy next time we need to write to the buffer.
     */
    upd_value->buf.data = NULL;
    upd_value->buf.size = 0;
    upd_value->durable_ts = WT_TS_NONE;
    upd_value->txnid = WT_TXN_NONE;
    upd_value->type = WT_UPDATE_INVALID;
    upd_value->prepare_state = WT_PREPARE_INIT;
}<|MERGE_RESOLUTION|>--- conflicted
+++ resolved
@@ -937,13 +937,8 @@
         return (0);
     }
 
-<<<<<<< HEAD
     /* If the start time pair is visible then we need to return the ondisk value. */
     if (F_ISSET(session, WT_SESSION_RESOLVING_MODIFY) || __wt_txn_tw_start_visible(session, &tw)) {
-=======
-    /* If the start time point is visible then we need to return the ondisk value. */
-    if (__wt_txn_tw_start_visible(session, &tw) || F_ISSET(session, WT_SESSION_RESOLVING_MODIFY)) {
->>>>>>> dd46d2a4
         /* If we are resolving a modify then the btree must be the history store. */
         WT_ASSERT(
           session, (F_ISSET(session, WT_SESSION_RESOLVING_MODIFY) && WT_IS_HS(S2BT(session))) ||
