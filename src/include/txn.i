--- conflicted
+++ resolved
@@ -876,36 +876,19 @@
         return (0);
     }
 
-<<<<<<< HEAD
     /* If the start time pair is visible then we need to return the ondisk value. */
-    if (__wt_txn_visible(session, start.txnid, start.timestamp)) {
+    if (__wt_txn_visible(session, start.txnid, start.timestamp) ||
+      F_ISSET(session, WT_SESSION_RESOLVING_MODIFY)) {
+
+        /* If we are resolving a modify then the btree must be the history store. */
+        WT_ASSERT(
+          session, (F_ISSET(session, WT_SESSION_RESOLVING_MODIFY) && WT_IS_HS(S2BT(session))) ||
+            !F_ISSET(session, WT_SESSION_RESOLVING_MODIFY));
+
         cbt->upd_view.start_ts = start.timestamp;
         cbt->upd_view.txnid = start.txnid;
         cbt->upd_view.type = WT_UPDATE_STANDARD;
         cbt->upd_view.prepare_state = WT_PREPARE_INIT;
-=======
-    /*
-     * If the start time pair is visible then we need to return the ondisk value.
-     *
-     * FIXME-PM-1521: This should be probably be re-factored to return a buffer of bytes rather than
-     * an update. This allocation is expensive and doesn't serve a purpose other than to work within
-     * the current system.
-     */
-    if (__wt_txn_visible(session, start.txnid, start.timestamp) ||
-      F_ISSET(session, WT_SESSION_RESOLVING_MODIFY)) {
-
-        /* If we are resolving a modify then the btree must be the history store. */
-        WT_ASSERT(
-          session, (F_ISSET(session, WT_SESSION_RESOLVING_MODIFY) && WT_IS_HS(S2BT(session))) ||
-            !F_ISSET(session, WT_SESSION_RESOLVING_MODIFY));
-
-        ret = __wt_upd_alloc(session, &buf, WT_UPDATE_STANDARD, updp, NULL);
-        __wt_buf_free(session, &buf);
-        WT_RET(ret);
-        (*updp)->txnid = start.txnid;
-        (*updp)->start_ts = start.timestamp;
-        F_SET((*updp), WT_UPDATE_RESTORED_FROM_DISK);
->>>>>>> 9b3c65de
         return (0);
     }
 
