--- conflicted
+++ resolved
@@ -792,14 +792,8 @@
             continue;
         upd_visible = __wt_txn_upd_visible_type(session, upd);
         if (upd_visible == WT_VISIBLE_TRUE) {
-<<<<<<< HEAD
-            if (upd->type == WT_UPDATE_TOMBSTONE && WT_IS_HS(S2BT(session)))
-                continue;
-            *updp = upd;
-=======
             if (type != WT_UPDATE_BIRTHMARK)
                 *updp = upd;
->>>>>>> 1ccd1cd3
             return (0);
         }
         if (upd_visible == WT_VISIBLE_PREPARE)
@@ -845,7 +839,7 @@
      * pair is visible to our txn then that means we've just spotted a tombstone and should return
      * "not found".
      */
-    if (stop.txnid != WT_TXN_MAX && stop.timestamp != WT_TS_MAX && !WT_IS_HS(S2BT(session)) &&
+    if (stop.txnid != WT_TXN_MAX && stop.timestamp != WT_TS_MAX &&
       __wt_txn_visible(session, stop.txnid, stop.timestamp)) {
         WT_RET(__upd_alloc_tombstone(session, updp, stop.txnid, stop.timestamp));
         F_SET(*updp, WT_UPDATE_RESTORED_FROM_DISK);
