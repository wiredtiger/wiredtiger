/*-
 * Copyright (c) 2014-present MongoDB, Inc.
 * Copyright (c) 2008-2014 WiredTiger, Inc.
 *	All rights reserved.
 *
 * See the file LICENSE for redistribution information.
 */

/*
 * __wt_txn_context_prepare_check --
 *     Return an error if the current transaction is in the prepare state.
 */
static WT_INLINE int
__wt_txn_context_prepare_check(WT_SESSION_IMPL *session)
{
    if (F_ISSET(session->txn, WT_TXN_PREPARE_IGNORE_API_CHECK))
        return (0);
    if (F_ISSET(session->txn, WT_TXN_PREPARE))
        WT_RET_MSG(session, EINVAL, "not permitted in a prepared transaction");
    return (0);
}

/*
 * __wt_txn_context_check --
 *     Complain if a transaction is/isn't running.
 */
static WT_INLINE int
__wt_txn_context_check(WT_SESSION_IMPL *session, bool requires_txn)
{
    if (requires_txn && !F_ISSET(session->txn, WT_TXN_RUNNING))
        WT_RET_MSG(session, EINVAL, "only permitted in a running transaction");
    if (!requires_txn && F_ISSET(session->txn, WT_TXN_RUNNING))
        WT_RET_MSG(session, EINVAL, "not permitted in a running transaction");
    return (0);
}

/*
 * __wt_txn_err_set --
 *     Set an error in the current transaction.
 */
static WT_INLINE void
__wt_txn_err_set(WT_SESSION_IMPL *session, int ret)
{
    WT_TXN *txn;

    txn = session->txn;

    /*  Ignore standard errors that don't fail the transaction. */
    if (ret == WT_NOTFOUND || ret == WT_DUPLICATE_KEY || ret == WT_PREPARE_CONFLICT)
        return;

    /* Less commonly, it's not a running transaction. */
    if (!F_ISSET(txn, WT_TXN_RUNNING))
        return;

    /* The transaction has to be rolled back. */
    F_SET(txn, WT_TXN_ERROR);

    /*
     * Check for a prepared transaction, and quit: we can't ignore the error and we can't roll back
     * a prepared transaction.
     */
    if (F_ISSET(txn, WT_TXN_PREPARE))
        WT_IGNORE_RET(__wt_panic(session, ret,
          "transactional error logged after transaction was prepared, failing the system"));
}

/*
 * __wt_txn_op_set_recno --
 *     Set the latest transaction operation with the given recno.
 */
static WT_INLINE void
__wt_txn_op_set_recno(WT_SESSION_IMPL *session, uint64_t recno)
{
    WT_TXN *txn;
    WT_TXN_OP *op;

    txn = session->txn;

    WT_ASSERT(session, txn->mod_count > 0 && recno != WT_RECNO_OOB);
    op = txn->mod + txn->mod_count - 1;

    if (WT_SESSION_IS_CHECKPOINT(session) || WT_IS_HS(op->btree->dhandle) ||
      WT_IS_METADATA(op->btree->dhandle))
        return;

    WT_ASSERT(session, op->type == WT_TXN_OP_BASIC_COL || op->type == WT_TXN_OP_INMEM_COL);

    /*
     * Copy the recno into the transaction operation structure, so when update is evicted to the
     * history store, we have a chance of finding it again. Even though only prepared updates can be
     * evicted, at this stage we don't know whether this transaction will be prepared or not, hence
     * we are copying the key for all operations, so that we can use this key to fetch the update in
     * case this transaction is prepared.
     */
    op->u.op_col.recno = recno;
}

/*
 * __wt_txn_op_set_key --
 *     Set the latest transaction operation with the given key.
 */
static WT_INLINE int
__wt_txn_op_set_key(WT_SESSION_IMPL *session, const WT_ITEM *key)
{
    WT_TXN *txn;
    WT_TXN_OP *op;

    txn = session->txn;

    WT_ASSERT(session, txn->mod_count > 0 && key->data != NULL);

    op = txn->mod + txn->mod_count - 1;

    if (WT_SESSION_IS_CHECKPOINT(session) || WT_IS_HS(op->btree->dhandle) ||
      WT_IS_METADATA(op->btree->dhandle))
        return (0);

    WT_ASSERT(session, op->type == WT_TXN_OP_BASIC_ROW || op->type == WT_TXN_OP_INMEM_ROW);

    /*
     * Copy the key into the transaction operation structure, so when update is evicted to the
     * history store, we have a chance of finding it again. Even though only prepared updates can be
     * evicted, at this stage we don't know whether this transaction will be prepared or not, hence
     * we are copying the key for all operations, so that we can use this key to fetch the update in
     * case this transaction is prepared.
     */
    return (__wt_buf_set(session, &op->u.op_row.key, key->data, key->size));
}

/*
 * __txn_apply_prepare_state_update --
 *     Change the prepared state of an update.
 */
static WT_INLINE void
__txn_apply_prepare_state_update(WT_SESSION_IMPL *session, WT_UPDATE *upd, bool commit)
{
    WT_TXN *txn;

    txn = session->txn;

    if (commit) {
        /*
         * In case of a prepared transaction, the order of modification of the prepare timestamp to
         * commit timestamp in the update chain will not affect the data visibility, a reader will
         * encounter a prepared update resulting in prepare conflict.
         *
         * As updating timestamp might not be an atomic operation, we will manage using state.
         */
        upd->prepare_state = WT_PREPARE_LOCKED;
        WT_WRITE_BARRIER();
        upd->start_ts = txn->commit_timestamp;
        upd->durable_ts = txn->durable_timestamp;
        WT_PUBLISH(upd->prepare_state, WT_PREPARE_RESOLVED);
    } else {
        /* Set prepare timestamp. */
        upd->start_ts = txn->prepare_timestamp;

        /*
         * By default durable timestamp is assigned with 0 which is same as WT_TS_NONE. Assign it
         * with WT_TS_NONE to make sure in case if we change the macro value it shouldn't be a
         * problem.
         */
        upd->durable_ts = WT_TS_NONE;
        WT_PUBLISH(upd->prepare_state, WT_PREPARE_INPROGRESS);
    }
}

/*
 * __txn_apply_prepare_state_page_del --
 *     Change a prepared page deleted structure's prepared state.
 */
static WT_INLINE void
__txn_apply_prepare_state_page_del(WT_SESSION_IMPL *session, WT_PAGE_DELETED *page_del, bool commit)
{
    WT_TXN *txn;

    txn = session->txn;
    if (commit) {
        /*
         * The page deleted structure is only checked in tree walk. If it is prepared, we will
         * instantiate the leaf page and check the keys on it. Therefore, we don't need to worry
         * about reading the partial state and don't need to lock the state.
         */
        page_del->timestamp = txn->commit_timestamp;
        page_del->durable_timestamp = txn->durable_timestamp;
        WT_PUBLISH(page_del->prepare_state, WT_PREPARE_RESOLVED);
    } else {
        /* Set prepare timestamp. */
        page_del->timestamp = txn->prepare_timestamp;

        /*
         * By default durable timestamp is assigned with 0 which is same as WT_TS_NONE. Assign it
         * with WT_TS_NONE to make sure in case if we change the macro value it shouldn't be a
         * problem.
         */
        page_del->durable_timestamp = WT_TS_NONE;
        WT_PUBLISH(page_del->prepare_state, WT_PREPARE_INPROGRESS);
    }
}

/*
 * __txn_next_op --
 *     Mark a WT_UPDATE object modified by the current transaction.
 */
static WT_INLINE int
__txn_next_op(WT_SESSION_IMPL *session, WT_TXN_OP **opp)
{
    WT_TXN *txn;
    WT_TXN_OP *op;

    *opp = NULL;

    txn = session->txn;

    /*
     * We're about to perform an update. Make sure we have allocated a transaction ID.
     */
    WT_RET(__wt_txn_id_check(session));
    WT_ASSERT(session, F_ISSET(txn, WT_TXN_HAS_ID));

    WT_RET(__wt_realloc_def(session, &txn->mod_alloc, txn->mod_count + 1, &txn->mod));

    op = &txn->mod[txn->mod_count++];
    WT_CLEAR(*op);
    op->btree = S2BT(session);
    (void)__wt_atomic_addi32(&session->dhandle->session_inuse, 1);
    *opp = op;
    return (0);
}

/*
 * __txn_swap_snapshot --
 *     Swap the snapshot pointers.
 */
static WT_INLINE void
__txn_swap_snapshot(uint64_t **snap_a, uint64_t **snap_b)
{
    uint64_t *temp;

    temp = *snap_a;
    *snap_a = *snap_b;
    *snap_b = temp;
}

/*
 * __wt_txn_unmodify --
 *     If threads race making updates, they may discard the last referenced WT_UPDATE item while the
 *     transaction is still active. This function removes the last update item from the "log".
 */
static WT_INLINE void
__wt_txn_unmodify(WT_SESSION_IMPL *session)
{
    WT_TXN *txn;
    WT_TXN_OP *op;

    txn = session->txn;
    if (F_ISSET(txn, WT_TXN_HAS_ID)) {
        WT_ASSERT(session, txn->mod_count > 0);
        --txn->mod_count;
        op = txn->mod + txn->mod_count;
        __wt_txn_op_free(session, op);
    }
}

/*
 * __wt_txn_op_delete_apply_prepare_state --
 *     Apply the correct prepare state and the timestamp to the ref and to any updates in the page
 *     del update list.
 */
static WT_INLINE void
__wt_txn_op_delete_apply_prepare_state(WT_SESSION_IMPL *session, WT_REF *ref, bool commit)
{
    WT_PAGE_DELETED *page_del;
    WT_UPDATE **updp;
    uint8_t previous_state;

    /* Lock the ref to ensure we don't race with page instantiation. */
    WT_REF_LOCK(session, ref, &previous_state);

    /*
     * Timestamps and prepare state are in the page deleted structure for truncates, or in the
     * updates list in the case of instantiated pages. We also need to update any page deleted
     * structure in the ref.
     *
     * Only two cases are possible. First: the state is WT_REF_DELETED. In this case page_del cannot
     * be NULL yet because an uncommitted operation cannot have reached global visibility. (Or at
     * least, global visibility in the sense we need to use it for truncations, in which prepared
     * and uncommitted transactions are not visible.)
     *
     * Otherwise: there is an uncommitted delete operation we're handling, so the page must have
     * been deleted at some point, and the tree can't be readonly. Therefore the page must have been
     * instantiated, the state must be WT_REF_MEM, and there should be an update list in
     * mod->inst_updates. (But just in case, allow the update list to be null.) There might be a
     * non-null page_del structure to update, depending on whether the page has been reconciled
     * since it was deleted and then instantiated.
     */
    if (previous_state != WT_REF_DELETED) {
        WT_ASSERT(session, previous_state == WT_REF_MEM);
        WT_ASSERT(session, ref->page != NULL && ref->page->modify != NULL);
        if ((updp = ref->page->modify->inst_updates) != NULL)
            for (; *updp != NULL; ++updp)
                __txn_apply_prepare_state_update(session, *updp, commit);
    }

    if ((page_del = ref->page_del) != NULL)
        __txn_apply_prepare_state_page_del(session, page_del, commit);

    WT_REF_UNLOCK(ref, previous_state);
}

/*
 * __txn_op_delete_commit_apply_page_del_timestamp --
 *     Apply the correct start and durable timestamps to the page delete structure.
 */
static WT_INLINE void
__txn_op_delete_commit_apply_page_del_timestamp(WT_SESSION_IMPL *session, WT_REF *ref)
{
    WT_PAGE_DELETED *page_del;
    WT_TXN *txn;

    txn = session->txn;
    page_del = ref->page_del;

    WT_ASSERT(session, ref->state == WT_REF_LOCKED);

    if (page_del != NULL && page_del->timestamp == WT_TS_NONE) {
        page_del->timestamp = txn->commit_timestamp;
        page_del->durable_timestamp = txn->durable_timestamp;
    }
}

/*
 * __wt_txn_op_delete_commit_apply_timestamps --
 *     Apply the correct start and durable timestamps to any updates in the page del update list.
 */
static WT_INLINE void
__wt_txn_op_delete_commit_apply_timestamps(WT_SESSION_IMPL *session, WT_REF *ref)
{
    WT_TXN *txn;
    WT_UPDATE **updp;
    uint8_t previous_state;

    txn = session->txn;

    /* Lock the ref to ensure we don't race with page instantiation. */
    WT_REF_LOCK(session, ref, &previous_state);

    /*
     * Timestamps are in the page deleted structure for truncates, or in the updates in the case of
     * instantiated pages. We also need to update any page deleted structure in the ref. Both commit
     * and durable timestamps need to be updated.
     *
     * Only two cases are possible. First: the state is WT_REF_DELETED. In this case page_del cannot
     * be NULL yet because an uncommitted operation cannot have reached global visibility. (Or at
     * least, global visibility in the sense we need to use it for truncations, in which prepared
     * and uncommitted transactions are not visible.)
     *
     * Otherwise: there is an uncommitted delete operation we're handling, so the page must have
     * been deleted at some point, and the tree can't be readonly. Therefore the page must have been
     * instantiated, the state must be WT_REF_MEM, and there should be an update list in
     * mod->inst_updates. (But just in case, allow the update list to be null.) There might be a
     * non-null page_del structure to update, depending on whether the page has been reconciled
     * since it was deleted and then instantiated.
     */
    if (previous_state != WT_REF_DELETED) {
        WT_ASSERT(session, previous_state == WT_REF_MEM);
        WT_ASSERT(session, ref->page != NULL && ref->page->modify != NULL);
        if ((updp = ref->page->modify->inst_updates) != NULL)
            for (; *updp != NULL; ++updp) {
                (*updp)->start_ts = txn->commit_timestamp;
                (*updp)->durable_ts = txn->durable_timestamp;
            }
    }

    __txn_op_delete_commit_apply_page_del_timestamp(session, ref);

    WT_REF_UNLOCK(ref, previous_state);
}

/*
 * __txn_should_assign_timestamp --
 *     We don't apply timestamps to updates in some cases, for example, if they were made by a
 *     transaction that doesn't assign a commit timestamp or they are updates on tables with
 *     write-ahead-logging enabled. It is important for correctness reasons not to assign any
 *     timestamps to an update that should not have them, so make the check explicit in this
 *     function.
 */
static WT_INLINE bool
__txn_should_assign_timestamp(WT_SESSION_IMPL *session, WT_TXN_OP *op)
{
    if (!F_ISSET(session->txn, WT_TXN_HAS_TS_COMMIT))
        return (false);
    if (F_ISSET(op->btree, WT_BTREE_LOGGED))
        return (false);

    return (true);
}

/*
 * __wt_txn_op_set_timestamp --
 *     Decide whether to copy a commit timestamp into an update. If the op structure doesn't have a
 *     populated update or ref field or is in prepared state there won't be any check for an
 *     existing timestamp.
 */
static WT_INLINE void
__wt_txn_op_set_timestamp(WT_SESSION_IMPL *session, WT_TXN_OP *op)
{
    WT_TXN *txn;
    WT_UPDATE *upd;

    txn = session->txn;

    if (!__txn_should_assign_timestamp(session, op))
        return;

    if (F_ISSET(txn, WT_TXN_PREPARE)) {
        /*
         * We have a commit timestamp for a prepare transaction, this is only possible as part of a
         * transaction commit call.
         */
        if (op->type == WT_TXN_OP_REF_DELETE)
            __wt_txn_op_delete_apply_prepare_state(session, op->u.ref, true);
        else {
            upd = op->u.op_upd;

            /* Resolve prepared update to be committed update. */
            __txn_apply_prepare_state_update(session, upd, true);
        }
    } else {
        if (op->type == WT_TXN_OP_REF_DELETE)
            __wt_txn_op_delete_commit_apply_timestamps(session, op->u.ref);
        else {
            /*
             * The timestamp is in the update for operations other than truncate. Both commit and
             * durable timestamps need to be updated.
             */
            upd = op->u.op_upd;
            if (upd->start_ts == WT_TS_NONE) {
                upd->start_ts = txn->commit_timestamp;
                upd->durable_ts = txn->durable_timestamp;
            }
        }
    }
}

/*
 * __wt_txn_modify --
 *     Mark a WT_UPDATE object modified by the current transaction.
 */
static WT_INLINE int
__wt_txn_modify(WT_SESSION_IMPL *session, WT_UPDATE *upd)
{
    WT_TXN *txn;
    WT_TXN_OP *op;

    txn = session->txn;

    if (F_ISSET(txn, WT_TXN_READONLY)) {
        if (F_ISSET(txn, WT_TXN_IGNORE_PREPARE))
            WT_RET_MSG(
              session, ENOTSUP, "Transactions with ignore_prepare=true cannot perform updates");
        WT_RET_MSG(session, WT_ROLLBACK, "Attempt to update in a read-only transaction");
    }

    WT_RET(__txn_next_op(session, &op));
    if (F_ISSET(session, WT_SESSION_LOGGING_INMEM)) {
        if (op->btree->type == BTREE_ROW)
            op->type = WT_TXN_OP_INMEM_ROW;
        else
            op->type = WT_TXN_OP_INMEM_COL;
    } else {
        if (op->btree->type == BTREE_ROW)
            op->type = WT_TXN_OP_BASIC_ROW;
        else
            op->type = WT_TXN_OP_BASIC_COL;
    }
    op->u.op_upd = upd;

    /* History store bypasses transactions, transaction modify should never be called on it. */
    WT_ASSERT(session, !WT_IS_HS((S2BT(session))->dhandle));

    upd->txnid = session->txn->id;
    __wt_txn_op_set_timestamp(session, op);

    return (0);
}

/*
 * __wt_txn_modify_page_delete --
 *     Remember a page truncated by the current transaction.
 */
static WT_INLINE int
__wt_txn_modify_page_delete(WT_SESSION_IMPL *session, WT_REF *ref)
{
    WT_DECL_RET;
    WT_TXN *txn;
    WT_TXN_OP *op;

    txn = session->txn;

    WT_RET(__txn_next_op(session, &op));
    op->type = WT_TXN_OP_REF_DELETE;
    op->u.ref = ref;

    /*
     * This access to the WT_PAGE_DELETED structure is safe; caller has the WT_REF locked, and in
     * fact just allocated the structure to fill in.
     */
    ref->page_del->txnid = txn->id;

    if (__txn_should_assign_timestamp(session, op))
        __txn_op_delete_commit_apply_page_del_timestamp(session, op->u.ref);

    if (__wt_log_op(session))
        WT_ERR(__wt_txn_log_op(session, NULL));
    return (0);

err:
    __wt_txn_unmodify(session);
    return (ret);
}

/*
 * __wt_txn_oldest_id --
 *     Return the oldest transaction ID that has to be kept for the current tree.
 */
static WT_INLINE uint64_t
__wt_txn_oldest_id(WT_SESSION_IMPL *session)
{
    WT_CONNECTION_IMPL *conn;
    WT_TXN_GLOBAL *txn_global;
    uint64_t checkpoint_pinned, oldest_id, recovery_ckpt_snap_min;

    conn = S2C(session);
    txn_global = &conn->txn_global;

    /*
     * The metadata is tracked specially because of optimizations for checkpoints.
     */
    if (session->dhandle != NULL && WT_IS_METADATA(session->dhandle))
        return (txn_global->metadata_pinned);

    /*
     * Take a local copy of these IDs in case they are updated while we are checking visibility. The
     * read of the transaction ID pinned by a checkpoint needs to be carefully ordered: if a
     * checkpoint is starting and we have to start checking the pinned ID, we take the minimum of it
     * with the oldest ID, which is what we want. The logged tables are excluded as part of RTS, so
     * there is no need of holding their oldest_id
     */
    WT_ORDERED_READ(oldest_id, txn_global->oldest_id);

    if (!F_ISSET(conn, WT_CONN_RECOVERING) || session->dhandle == NULL ||
      F_ISSET(S2BT(session), WT_BTREE_LOGGED)) {
        /*
         * Checkpoint transactions often fall behind ordinary application threads. If there is an
         * active checkpoint, keep changes until checkpoint is finished.
         */
        checkpoint_pinned = txn_global->checkpoint_txn_shared.pinned_id;
        if (checkpoint_pinned == WT_TXN_NONE || WT_TXNID_LT(oldest_id, checkpoint_pinned))
            return (oldest_id);
        return (checkpoint_pinned);
    } else {
        /*
         * Recovered checkpoint snapshot rarely fall behind ordinary application threads. Keep the
         * changes until the recovery is finished.
         */
        recovery_ckpt_snap_min = conn->recovery_ckpt_snap_min;
        if (recovery_ckpt_snap_min == WT_TXN_NONE || WT_TXNID_LT(oldest_id, recovery_ckpt_snap_min))
            return (oldest_id);
        return (recovery_ckpt_snap_min);
    }
}

/*
 * __wt_txn_pinned_timestamp --
 *     Get the first timestamp that has to be kept for the current tree.
 */
static WT_INLINE void
__wt_txn_pinned_timestamp(WT_SESSION_IMPL *session, wt_timestamp_t *pinned_tsp)
{
    WT_TXN_GLOBAL *txn_global;
    wt_timestamp_t checkpoint_ts, pinned_ts;

    *pinned_tsp = WT_TS_NONE;

    txn_global = &S2C(session)->txn_global;

    /*
     * There is no need to go further if no pinned timestamp has been set yet.
     */
    if (!txn_global->has_pinned_timestamp)
        return;

    /* If we have a version cursor open, use the pinned timestamp when it is opened. */
    if (S2C(session)->version_cursor_count > 0) {
        *pinned_tsp = txn_global->version_cursor_pinned_timestamp;
        return;
    }

    *pinned_tsp = pinned_ts = txn_global->pinned_timestamp;

    /*
     * The read of checkpoint timestamp needs to be carefully ordered: it needs to be after we have
     * read the pinned timestamp and the checkpoint generation, otherwise, we may read earlier
     * checkpoint timestamp before the checkpoint generation that is read resulting more data being
     * pinned. If a checkpoint is starting and we have to use the checkpoint timestamp, we take the
     * minimum of it with the oldest timestamp, which is what we want.
     */
    WT_READ_BARRIER();
    checkpoint_ts = txn_global->checkpoint_timestamp;

    if (checkpoint_ts != 0 && checkpoint_ts < pinned_ts)
        *pinned_tsp = checkpoint_ts;
}

/*
 * __txn_visible_all_id --
 *     Check if a given transaction ID is "globally visible". This is, if all sessions in the system
 *     will see the transaction ID including the ID that belongs to a running checkpoint.
 */
static WT_INLINE bool
__txn_visible_all_id(WT_SESSION_IMPL *session, uint64_t id)
{
    WT_TXN *txn;
    uint64_t oldest_id;

    txn = session->txn;

    /* Make sure that checkpoint cursor transactions only read checkpoints, except for metadata. */
    WT_ASSERT(session,
      (session->dhandle != NULL && WT_IS_METADATA(session->dhandle)) ||
        WT_READING_CHECKPOINT(session) == F_ISSET(session->txn, WT_TXN_IS_CHECKPOINT));

    /*
     * When reading from a checkpoint, all readers use the same snapshot, so a transaction is
     * globally visible if it is visible in that snapshot. Note that this can cause things that were
     * not globally visible yet when the checkpoint is taken to become globally visible in the
     * checkpoint. This is expected (it is like all the old running transactions exited) -- but note
     * that it's important that the inverse change (something globally visible when the checkpoint
     * was taken becomes not globally visible in the checkpoint) never happen as this violates basic
     * assumptions about visibility. (And, concretely, it can cause stale history store entries to
     * come back to life and produce wrong answers.)
     *
     * Note: we use the transaction to check this rather than testing WT_READING_CHECKPOINT because
     * reading the metadata while working with a checkpoint cursor will borrow the transaction; it
     * then ends up using it to read a non-checkpoint tree. This is believed to be ok because the
     * metadata is always read-uncommitted, but we want to still use the checkpoint-cursor
     * visibility logic. Using the regular visibility logic with a checkpoint cursor transaction can
     * be logically invalid (it is possible that way for something to be globally visible but
     * specifically invisible) and also can end up comparing transaction ids from different database
     * opens.
     */
    if (F_ISSET(session->txn, WT_TXN_IS_CHECKPOINT))
        return (
          __wt_txn_visible_id_snapshot(id, txn->snapshot_data.snap_min, txn->snapshot_data.snap_max,
            txn->snapshot_data.snapshot, txn->snapshot_data.snapshot_count));
    oldest_id = __wt_txn_oldest_id(session);

    return (WT_TXNID_LT(id, oldest_id));
}

/*
 * __wt_txn_visible_all --
 *     Check whether a given time window is either globally visible or obsolete. For global
 *     visibility checks, the commit times are checked against the oldest possible readers in the
 *     system. If all possible readers could always see the time window - it is globally visible.
 *     For obsolete checks callers should generally pass in the durable timestamp, since it is
 *     guaranteed to be newer than or equal to the commit time, and content needs to be retained
 *     (not become obsolete) until both the commit and durable times are obsolete. If the commit
 *     time is used for this check, it's possible that a transaction is committed with a durable
 *     time and made obsolete before it can be included in a checkpoint - which leads to bugs in
 *     checkpoint correctness.
 */
static WT_INLINE bool
__wt_txn_visible_all(WT_SESSION_IMPL *session, uint64_t id, wt_timestamp_t timestamp)
{
    wt_timestamp_t pinned_ts;

    /*
     * When shutting down, the transactional system has finished running and all we care about is
     * eviction, make everything visible.
     */
    if (F_ISSET(S2C(session), WT_CONN_CLOSING))
        return (true);

    if (!__txn_visible_all_id(session, id))
        return (false);

    /* Timestamp check. */
    if (timestamp == WT_TS_NONE)
        return (true);

    /* Make sure that checkpoint cursor transactions only read checkpoints, except for metadata. */
    WT_ASSERT(session,
      (session->dhandle != NULL && WT_IS_METADATA(session->dhandle)) ||
        WT_READING_CHECKPOINT(session) == F_ISSET(session->txn, WT_TXN_IS_CHECKPOINT));

    /* When reading a checkpoint, use the checkpoint state instead of the current state. */
    if (F_ISSET(session->txn, WT_TXN_IS_CHECKPOINT))
        return (session->txn->checkpoint_oldest_timestamp != WT_TS_NONE &&
          timestamp <= session->txn->checkpoint_oldest_timestamp);

    /* If no oldest timestamp has been supplied, updates have to stay in cache. */
    __wt_txn_pinned_timestamp(session, &pinned_ts);

    return (pinned_ts != WT_TS_NONE && timestamp <= pinned_ts);
}

/*
 * __wt_txn_upd_visible_all --
 *     Is the given update visible to all (possible) readers?
 */
static WT_INLINE bool
__wt_txn_upd_visible_all(WT_SESSION_IMPL *session, WT_UPDATE *upd)
{
    uint8_t prepare_state;

    WT_ORDERED_READ(prepare_state, upd->prepare_state);

    if (prepare_state == WT_PREPARE_LOCKED || prepare_state == WT_PREPARE_INPROGRESS)
        return (false);

    /*
     * This function is used to determine when an update is obsolete: that should take into account
     * the durable timestamp which is greater than or equal to the start timestamp.
     */
    return (__wt_txn_visible_all(session, upd->txnid, upd->durable_ts));
}

/*
 * __wt_txn_upd_value_visible_all --
 *     Is the given update value visible to all (possible) readers?
 */
static WT_INLINE bool
__wt_txn_upd_value_visible_all(WT_SESSION_IMPL *session, WT_UPDATE_VALUE *upd_value)
{
    WT_ASSERT(session, upd_value->tw.prepare == 0);
    return (upd_value->type == WT_UPDATE_TOMBSTONE ?
        __wt_txn_visible_all(session, upd_value->tw.stop_txn, upd_value->tw.durable_stop_ts) :
        __wt_txn_visible_all(session, upd_value->tw.start_txn, upd_value->tw.durable_start_ts));
}

/*
 * __wt_txn_tw_stop_visible --
 *     Is the given stop time window visible?
 */
static WT_INLINE bool
__wt_txn_tw_stop_visible(WT_SESSION_IMPL *session, WT_TIME_WINDOW *tw)
{
    return (WT_TIME_WINDOW_HAS_STOP(tw) && !tw->prepare &&
      __wt_txn_visible(session, tw->stop_txn, tw->stop_ts, tw->durable_stop_ts));
}

/*
 * __wt_txn_tw_start_visible --
 *     Is the given start time window visible?
 */
static WT_INLINE bool
__wt_txn_tw_start_visible(WT_SESSION_IMPL *session, WT_TIME_WINDOW *tw)
{
    /*
     * Check the prepared flag if there is no stop time point or the start and stop time points are
     * from the same transaction.
     */
    return (((WT_TIME_WINDOW_HAS_STOP(tw) &&
               (tw->start_txn != tw->stop_txn || tw->start_ts != tw->stop_ts ||
                 tw->durable_start_ts != tw->durable_stop_ts)) ||
              !tw->prepare) &&
      __wt_txn_visible(session, tw->start_txn, tw->start_ts, tw->durable_start_ts));
}

/*
 * __wt_txn_tw_start_visible_all --
 *     Is the given start time window visible to all (possible) readers?
 */
static WT_INLINE bool
__wt_txn_tw_start_visible_all(WT_SESSION_IMPL *session, WT_TIME_WINDOW *tw)
{
    /*
     * Check the prepared flag if there is no stop time point or the start and stop time points are
     * from the same transaction.
     */
    return (((WT_TIME_WINDOW_HAS_STOP(tw) &&
               (tw->start_txn != tw->stop_txn || tw->start_ts != tw->stop_ts ||
                 tw->durable_start_ts != tw->durable_stop_ts)) ||
              !tw->prepare) &&
      __wt_txn_visible_all(session, tw->start_txn, tw->durable_start_ts));
}

/*
 * __wt_txn_tw_stop_visible_all --
 *     Is the given stop time window visible to all (possible) readers?
 */
static WT_INLINE bool
__wt_txn_tw_stop_visible_all(WT_SESSION_IMPL *session, WT_TIME_WINDOW *tw)
{
    return (WT_TIME_WINDOW_HAS_STOP(tw) && !tw->prepare &&
      __wt_txn_visible_all(session, tw->stop_txn, tw->durable_stop_ts));
}

/*
 * __wt_txn_visible_id_snapshot --
 *     Is the id visible in terms of the given snapshot?
 */
static WT_INLINE bool
__wt_txn_visible_id_snapshot(
  uint64_t id, uint64_t snap_min, uint64_t snap_max, uint64_t *snapshot, uint32_t snapshot_count)
{
    bool found;

    /*
     * WT_ISO_SNAPSHOT, WT_ISO_READ_COMMITTED: the ID is visible if it is not the result of a
     * concurrent transaction, that is, if was committed before the snapshot was taken.
     *
     * The order here is important: anything newer than or equal to the maximum ID we saw when
     * taking the snapshot should be invisible, even if the snapshot is empty.
     *
     * Snapshot data:
     *	ids >= snap_max not visible,
     *	ids < snap_min are visible,
     *	everything else is visible unless it is found in the snapshot.
     */
    if (WT_TXNID_LE(snap_max, id))
        return (false);
    if (snapshot_count == 0 || WT_TXNID_LT(id, snap_min))
        return (true);

    WT_BINARY_SEARCH(id, snapshot, snapshot_count, found);
    return (!found);
}

/*
 * __txn_visible_id --
 *     Can the current transaction see the given ID?
 */
static WT_INLINE bool
__txn_visible_id(WT_SESSION_IMPL *session, uint64_t id)
{
    WT_TXN *txn;

    txn = session->txn;

    /* Changes with no associated transaction are always visible. */
    if (id == WT_TXN_NONE)
        return (true);

    /* Nobody sees the results of aborted transactions. */
    if (id == WT_TXN_ABORTED)
        return (false);

    /* Transactions see their own changes. */
    if (id == txn->id)
        return (true);

    /* Read-uncommitted transactions see all other changes. */
    if (txn->isolation == WT_ISO_READ_UNCOMMITTED)
        return (true);

    /* Otherwise, we should be called with a snapshot. */
    WT_ASSERT(session, F_ISSET(txn, WT_TXN_HAS_SNAPSHOT));

    return (__wt_txn_visible_id_snapshot(id, txn->snapshot_data.snap_min,
      txn->snapshot_data.snap_max, txn->snapshot_data.snapshot, txn->snapshot_data.snapshot_count));
}

/*
 * __wt_txn_timestamp_visible --
 *     Can the current transaction see the given timestamp?
 */
static WT_INLINE bool
__wt_txn_timestamp_visible(
  WT_SESSION_IMPL *session, wt_timestamp_t timestamp, wt_timestamp_t durable_timestamp)
{
    WT_TXN *txn;
    WT_TXN_SHARED *txn_shared;

    txn = session->txn;
    txn_shared = WT_SESSION_TXN_SHARED(session);

    /* Timestamp check. */
    if (!F_ISSET(txn, WT_TXN_SHARED_TS_READ) || timestamp == WT_TS_NONE)
        return (true);

    /*
     * For checkpoint cursors, just using the commit timestamp visibility check can go wrong when a
     * prepared transaction gets committed in parallel to a running checkpoint.
     *
     * To avoid this problem, along with the visibility check of a commit timestamp, comparing the
     * durable timestamp against the stable timestamp of a checkpoint can avoid the problems of
     * returning inconsistent data.
     */
    if (WT_READING_CHECKPOINT(session))
        return ((timestamp <= txn->checkpoint_read_timestamp) &&
          (durable_timestamp <= txn->checkpoint_stable_timestamp));

    return (timestamp <= txn_shared->read_timestamp);
}

/*
 * __wt_txn_snap_min_visible --
 *     Can the current transaction snapshot minimum/read timestamp see the given ID/timestamp? This
 *     visibility check should only be used when assessing broader visibility based on aggregated
 *     time window. It does not reflect whether a specific update is visible to a transaction.
 */
static WT_INLINE bool
__wt_txn_snap_min_visible(
  WT_SESSION_IMPL *session, uint64_t id, wt_timestamp_t timestamp, wt_timestamp_t durable_timestamp)
{
    /* Transaction snapshot minimum check. */
    if (!WT_TXNID_LT(id, session->txn->snapshot_data.snap_min))
        return (false);

    /* Transactions read their writes, regardless of timestamps. */
    if (F_ISSET(session->txn, WT_TXN_HAS_ID) && id == session->txn->id)
        return (true);

    /* Timestamp check. */
    return (__wt_txn_timestamp_visible(session, timestamp, durable_timestamp));
}

/*
 * __wt_txn_visible --
 *     Can the current transaction see the given ID/timestamp?
 */
static WT_INLINE bool
__wt_txn_visible(
  WT_SESSION_IMPL *session, uint64_t id, wt_timestamp_t timestamp, wt_timestamp_t durable_timestamp)
{
    if (!__txn_visible_id(session, id))
        return (false);

    /* Transactions read their writes, regardless of timestamps. */
    if (F_ISSET(session->txn, WT_TXN_HAS_ID) && id == session->txn->id)
        return (true);

    /* Timestamp check. */
    return (__wt_txn_timestamp_visible(session, timestamp, durable_timestamp));
}

/*
 * __wt_txn_upd_visible_type --
 *     Visible type of given update for the current transaction.
 */
static WT_INLINE WT_VISIBLE_TYPE
__wt_txn_upd_visible_type(WT_SESSION_IMPL *session, WT_UPDATE *upd)
{
    uint8_t prepare_state;
    bool upd_visible;

    for (;; __wt_yield()) {
        /* Prepare state change is in progress, yield and try again. */
        WT_ORDERED_READ(prepare_state, upd->prepare_state);
        if (prepare_state == WT_PREPARE_LOCKED)
            continue;

        /* Entries in the history store are always visible. */
        if ((WT_IS_HS(session->dhandle) && upd->txnid != WT_TXN_ABORTED &&
              upd->type == WT_UPDATE_STANDARD))
            return (WT_VISIBLE_TRUE);

        upd_visible = __wt_txn_visible(session, upd->txnid, upd->start_ts, upd->durable_ts);

        /*
         * The visibility check is only valid if the update does not change state. If the state does
         * change, recheck visibility.
         *
         * We need to place a read barrier prior to the second read of prepare state as otherwise it
         * could overlap with the reads of the transaction id and start timestamp. Which would
         * invalidate this check.
         */
        WT_READ_BARRIER();
        if (prepare_state == upd->prepare_state)
            break;

        WT_STAT_CONN_INCR(session, prepared_transition_blocked_page);
    }

    if (!upd_visible)
        return (WT_VISIBLE_FALSE);

    if (prepare_state == WT_PREPARE_INPROGRESS)
        return (WT_VISIBLE_PREPARE);

    return (WT_VISIBLE_TRUE);
}

/*
 * __wt_txn_upd_visible --
 *     Can the current transaction see the given update.
 */
static WT_INLINE bool
__wt_txn_upd_visible(WT_SESSION_IMPL *session, WT_UPDATE *upd)
{
    return (__wt_txn_upd_visible_type(session, upd) == WT_VISIBLE_TRUE);
}

/*
 * __wt_upd_alloc --
 *     Allocate a WT_UPDATE structure and associated value and fill it in.
 */
static WT_INLINE int
__wt_upd_alloc(WT_SESSION_IMPL *session, const WT_ITEM *value, u_int modify_type, WT_UPDATE **updp,
  size_t *sizep)
{
    WT_UPDATE *upd;
    size_t allocsz; /* Allocation size in bytes. */

    *updp = NULL;

    /*
     * The code paths leading here are convoluted: assert we never attempt to allocate an update
     * structure if only intending to insert one we already have, or pass in a value with a type
     * that doesn't support values.
     */
    WT_ASSERT(session, modify_type != WT_UPDATE_INVALID);
    WT_ASSERT(session,
      (value == NULL && (modify_type == WT_UPDATE_RESERVE || modify_type == WT_UPDATE_TOMBSTONE)) ||
        (value != NULL &&
          !(modify_type == WT_UPDATE_RESERVE || modify_type == WT_UPDATE_TOMBSTONE)));

    if (value == NULL || value->size == 0)
        allocsz = WT_UPDATE_SIZE_NOVALUE;
    else
        allocsz = WT_UPDATE_SIZE + value->size;

    /*
     * Allocate the WT_UPDATE structure and room for the value, then copy any value into place.
     * Memory is cleared, which is the equivalent of setting:
     *    WT_UPDATE.txnid = WT_TXN_NONE;
     *    WT_UPDATE.durable_ts = WT_TS_NONE;
     *    WT_UPDATE.start_ts = WT_TS_NONE;
     *    WT_UPDATE.prepare_state = WT_PREPARE_INIT;
     *    WT_UPDATE.flags = 0;
     */
    WT_RET(__wt_calloc(session, 1, allocsz, &upd));
    if (value != NULL && value->size != 0) {
        upd->size = WT_STORE_SIZE(value->size);
        memcpy(upd->data, value->data, value->size);
    }
    upd->type = (uint8_t)modify_type;

    *updp = upd;
    if (sizep != NULL)
        *sizep = WT_UPDATE_MEMSIZE(upd);
    return (0);
}

/*
 * __wt_upd_alloc_tombstone --
 *     Allocate a tombstone update.
 */
static WT_INLINE int
__wt_upd_alloc_tombstone(WT_SESSION_IMPL *session, WT_UPDATE **updp, size_t *sizep)
{
    return (__wt_upd_alloc(session, NULL, WT_UPDATE_TOMBSTONE, updp, sizep));
}

/*
 * __wt_txn_read_upd_list_internal --
 *     Internal helper function to get the first visible update in a list (or NULL if none are
 *     visible).
 */
static WT_INLINE int
__wt_txn_read_upd_list_internal(WT_SESSION_IMPL *session, WT_CURSOR_BTREE *cbt, WT_UPDATE *upd,
  WT_UPDATE **prepare_updp, WT_UPDATE **restored_updp)
{
    WT_VISIBLE_TYPE upd_visible;
    uint64_t prepare_txnid;
    uint8_t prepare_state;

    prepare_txnid = WT_TXN_NONE;

    if (prepare_updp != NULL)
        *prepare_updp = NULL;
    if (restored_updp != NULL)
        *restored_updp = NULL;
    __wt_upd_value_clear(cbt->upd_value);

    for (; upd != NULL; upd = upd->next) {
        /* Skip reserved place-holders, they're never visible. */
        if (upd->type == WT_UPDATE_RESERVE)
            continue;

        WT_ORDERED_READ(prepare_state, upd->prepare_state);

        /*
         * We previously found a prepared update, check if the update has the same transaction id,
         * if it does it must not be visible as it is part of the same transaction as the previous
         * prepared update.
         */
        if (prepare_txnid != WT_TXN_NONE && upd->txnid == prepare_txnid) {
            /*
             * If we see an update with prepare resolved this indicates that the read, which is
             * configured to ignore prepared updates raced with the commit of the same prepared
             * transaction. Increment a stat to track this.
             *
             * This case exists as reconciliation chooses which update to write to disk in a newest
             * to oldest fashion, and if prepared update resolution happens in the same direction
             * some artifacts of a prepared transaction could be written to disk while some remain
             * only in-memory. Instead prepared update resolution is recursively done from oldest to
             * newest. Which mean that our reader would see a prepared update followed by a
             * committed update.
             *
             * There is an alternate solution which would have reconciliation forget the chosen
             * update if it sees a prepared update after it. That would allow the update chain
             * resolution to occur from newest to oldest and this reader edge case would no longer
             * exist. That solution needs further exploration.
             */
            if (prepare_state == WT_PREPARE_RESOLVED)
                WT_STAT_CONN_DATA_INCR(session, txn_read_race_prepare_commit);
            continue;
        }

        /*
         * If the cursor is configured to ignore tombstones, copy the timestamps from the tombstones
         * to the stop time window of the update value being returned to the caller. Caller can
         * process the stop time window to decide if there was a tombstone on the update chain. If
         * the time window already has a stop time set then we must have seen a tombstone prior to
         * ours in the update list, and therefore don't need to do this again.
         */
        if (upd->type == WT_UPDATE_TOMBSTONE && F_ISSET(&cbt->iface, WT_CURSTD_IGNORE_TOMBSTONE) &&
          !WT_TIME_WINDOW_HAS_STOP(&cbt->upd_value->tw)) {
            cbt->upd_value->tw.durable_stop_ts = upd->durable_ts;
            cbt->upd_value->tw.stop_ts = upd->start_ts;
            cbt->upd_value->tw.stop_txn = upd->txnid;
            cbt->upd_value->tw.prepare =
              prepare_state == WT_PREPARE_INPROGRESS || prepare_state == WT_PREPARE_LOCKED;
            continue;
        }

        upd_visible = __wt_txn_upd_visible_type(session, upd);

        if (upd_visible == WT_VISIBLE_TRUE)
            break;

        /*
         * Save the prepared update to help us detect if we race with prepared commit or rollback
         * irrespective of update visibility.
         */
        if ((prepare_state == WT_PREPARE_INPROGRESS || prepare_state == WT_PREPARE_LOCKED) &&
          prepare_updp != NULL && *prepare_updp == NULL &&
          F_ISSET(upd, WT_UPDATE_PREPARE_RESTORED_FROM_DS))
            *prepare_updp = upd;

        /*
         * Save the restored update to use it as base value update in case if we need to reach
         * history store instead of on-disk value.
         */
        if (upd->txnid != WT_TXN_ABORTED && restored_updp != NULL &&
          F_ISSET(upd, WT_UPDATE_RESTORED_FROM_HS) && upd->type == WT_UPDATE_STANDARD) {
            WT_ASSERT(session, *restored_updp == NULL);
            *restored_updp = upd;
        }

        if (upd_visible == WT_VISIBLE_PREPARE) {
            /* Ignore the prepared update, if transaction configuration says so. */
            if (F_ISSET(session->txn, WT_TXN_IGNORE_PREPARE)) {
                prepare_txnid = upd->txnid;
                continue;
            }

            return (WT_PREPARE_CONFLICT);
        }
    }

    if (upd == NULL)
        return (0);

    /*
     * Now assign to the update value. If it's not a modify, we're free to simply point the value at
     * the update's memory without owning it. If it is a modify, we need to reconstruct the full
     * update now and make the value own the buffer.
     *
     * If the caller has specifically asked us to skip assigning the buffer, we shouldn't bother
     * reconstructing the modify.
     */
    if (upd->type != WT_UPDATE_MODIFY || cbt->upd_value->skip_buf)
        __wt_upd_value_assign(cbt->upd_value, upd);
    else
        WT_RET(__wt_modify_reconstruct_from_upd_list(session, cbt, upd, cbt->upd_value));
    return (0);
}

/*
 * __wt_txn_read_upd_list --
 *     Get the first visible update in a list (or NULL if none are visible).
 */
static WT_INLINE int
__wt_txn_read_upd_list(WT_SESSION_IMPL *session, WT_CURSOR_BTREE *cbt, WT_UPDATE *upd)
{
    return (__wt_txn_read_upd_list_internal(session, cbt, upd, NULL, NULL));
}

/*
 * __wt_txn_read --
 *     Get the first visible update in a chain. This function will first check the update list
 *     supplied as a function argument. If there is no visible update, it will check the onpage
 *     value for the given key. Finally, if the onpage value is not visible to the reader, the
 *     function will search the history store for a visible update.
 */
static WT_INLINE int
__wt_txn_read(
  WT_SESSION_IMPL *session, WT_CURSOR_BTREE *cbt, WT_ITEM *key, uint64_t recno, WT_UPDATE *upd)
{
    WT_DECL_RET;
    WT_TIME_WINDOW tw;
    WT_UPDATE *prepare_upd, *restored_upd;
    bool have_stop_tw, prepare_retry, read_onpage;

    prepare_upd = restored_upd = NULL;
    read_onpage = prepare_retry = true;

retry:
    WT_RET(__wt_txn_read_upd_list_internal(session, cbt, upd, &prepare_upd, &restored_upd));
    if (WT_UPDATE_DATA_VALUE(cbt->upd_value) ||
      (cbt->upd_value->type == WT_UPDATE_MODIFY && cbt->upd_value->skip_buf))
        return (0);
    WT_ASSERT(session, cbt->upd_value->type == WT_UPDATE_INVALID);

    /* If there is no ondisk value, there can't be anything in the history store either. */
    if (cbt->ref->page->dsk == NULL) {
        cbt->upd_value->type = WT_UPDATE_TOMBSTONE;
        return (0);
    }

    /*
     * Skip retrieving the on-disk value when there exists a restored update from history store in
     * the update list. Having a restored update as part of the update list indicates that the
     * existing on-disk value is unstable.
     */
    if (restored_upd != NULL) {
        WT_ASSERT(session, !WT_IS_HS(session->dhandle));
        cbt->upd_value->buf.data = restored_upd->data;
        cbt->upd_value->buf.size = restored_upd->size;
    } else {
        /*
         * When we inspected the update list we may have seen a tombstone leaving us with a valid
         * stop time window, we don't want to overwrite this stop time window.
         */
        have_stop_tw = WT_TIME_WINDOW_HAS_STOP(&cbt->upd_value->tw);

        if (read_onpage) {
            /*
             * We may have raced with checkpoint freeing the overflow blocks. Retry from start and
             * ignore the onpage value the next time. For pages that have remained in memory after a
             * checkpoint, this will lead us to read every key with an overflow removed onpage value
             * twice. However, it simplifies the logic and doesn't depend on the assumption that the
             * cell unpacking code will always return a correct time window even it returns a
             * WT_RESTART error.
             */
            ret = __wt_value_return_buf(cbt, cbt->ref, &cbt->upd_value->buf, &tw);
            if (ret == WT_RESTART) {
                read_onpage = false;
                goto retry;
            } else
                WT_RET(ret);

            /*
             * If the stop time point is set, that means that there is a tombstone at that time. If
             * it is not prepared and it is visible to our txn it means we've just spotted a
             * tombstone and should return "not found", except scanning the history store during
             * rollback to stable and when we are told to ignore non-globally visible tombstones.
             */
            if (!have_stop_tw && __wt_txn_tw_stop_visible(session, &tw) &&
              !F_ISSET(&cbt->iface, WT_CURSTD_IGNORE_TOMBSTONE)) {
                cbt->upd_value->buf.data = NULL;
                cbt->upd_value->buf.size = 0;
                cbt->upd_value->type = WT_UPDATE_TOMBSTONE;
                WT_TIME_WINDOW_COPY_STOP(&cbt->upd_value->tw, &tw);
                return (0);
            }

            /* Store the stop time pair of the history store record that is returning. */
            if (!have_stop_tw && WT_TIME_WINDOW_HAS_STOP(&tw) && WT_IS_HS(session->dhandle))
                WT_TIME_WINDOW_COPY_STOP(&cbt->upd_value->tw, &tw);

            /*
             * We return the onpage value in the following cases:
             * 1. The record is from the history store.
             * 2. It is visible to the reader.
             */
            if (WT_IS_HS(session->dhandle) || __wt_txn_tw_start_visible(session, &tw)) {
                if (cbt->upd_value->skip_buf) {
                    cbt->upd_value->buf.data = NULL;
                    cbt->upd_value->buf.size = 0;
                }
                cbt->upd_value->type = WT_UPDATE_STANDARD;

                WT_TIME_WINDOW_COPY_START(&cbt->upd_value->tw, &tw);
                return (0);
            }
        }
    }

    /* If there's no visible update in the update chain or ondisk, check the history store file. */
    if (F_ISSET(S2C(session), WT_CONN_HS_OPEN) && !F_ISSET(session->dhandle, WT_DHANDLE_HS)) {
        __wt_timing_stress(session, WT_TIMING_STRESS_HS_SEARCH);
        WT_RET(__wt_hs_find_upd(session, S2BT(session)->id, key, cbt->iface.value_format, recno,
          cbt->upd_value, &cbt->upd_value->buf));
    }

    /*
     * Retry if we race with prepared commit or rollback. If we race with prepared rollback, the
     * value the reader should read may have been removed from the history store and appended to the
     * data store. If we race with prepared commit, imagine a case we read with timestamp 50 and we
     * have a prepared update with timestamp 30 and a history store record with timestamp 20,
     * committing the prepared update will cause the stop timestamp of the history store record
     * being updated to 30 and the reader not seeing it.
     */
    if (prepare_upd != NULL) {
        WT_ASSERT(session, F_ISSET(prepare_upd, WT_UPDATE_PREPARE_RESTORED_FROM_DS));
        if (prepare_retry &&
          (prepare_upd->txnid == WT_TXN_ABORTED ||
            prepare_upd->prepare_state == WT_PREPARE_RESOLVED)) {
            prepare_retry = false;
            /* Clean out any stale value before performing the retry. */
            __wt_upd_value_clear(cbt->upd_value);
            WT_STAT_CONN_DATA_INCR(session, txn_read_race_prepare_update);

            /*
             * When a prepared update/insert is rollback or committed, retrying it again should fix
             * concurrent modification of a prepared update. Other than prepared insert rollback,
             * rest of the cases, the history store update is either added to the end of the update
             * chain or modified to set proper stop timestamp. In all the scenarios, retrying again
             * will work to return a proper update.
             */
            goto retry;
        }
    }

    /* Return invalid not tombstone if nothing is found in history store. */
    WT_ASSERT(session, cbt->upd_value->type != WT_UPDATE_TOMBSTONE);
    return (0);
}

/*
 * __wt_txn_begin --
 *     Begin a transaction.
 */
<<<<<<< HEAD
static WT_INLINE int
__wt_txn_begin(WT_SESSION_IMPL *session, const char *cfg[])
=======
static inline int
__wt_txn_begin(WT_SESSION_IMPL *session, WT_CONF *conf)
>>>>>>> 8bff562a
{
    WT_TXN *txn;

    txn = session->txn;
    txn->isolation = session->isolation;
    txn->txn_logsync = S2C(session)->txn_logsync;
    txn->commit_timestamp = WT_TS_NONE;
    txn->first_commit_timestamp = WT_TS_NONE;

    WT_ASSERT(session, !F_ISSET(txn, WT_TXN_RUNNING));

    WT_RET(__wt_txn_config(session, conf));

    /*
     * Allocate a snapshot if required or update the existing snapshot. Do not update the existing
     * snapshot of autocommit transactions because they are committed at the end of the operation.
     */
    if (txn->isolation == WT_ISO_SNAPSHOT &&
      !(F_ISSET(txn, WT_TXN_AUTOCOMMIT) && F_ISSET(txn, WT_TXN_HAS_SNAPSHOT))) {
        if (session->ncursors > 0)
            WT_RET(__wt_session_copy_values(session));

        /*
         * Stall here if the cache is completely full. Eviction check can return rollback, but the
         * WT_SESSION.begin_transaction API can't, continue on.
         */
        WT_RET_ERROR_OK(__wt_cache_eviction_check(session, false, true, NULL), WT_ROLLBACK);

        __wt_txn_get_snapshot(session);
    }

    F_SET(txn, WT_TXN_RUNNING);
    if (F_ISSET(S2C(session), WT_CONN_READONLY))
        F_SET(txn, WT_TXN_READONLY);

    WT_ASSERT_ALWAYS(
      session, txn->mod_count == 0, "The mod count should be 0 when beginning a transaction");

    return (0);
}

/*
 * __wt_txn_autocommit_check --
 *     If an auto-commit transaction is required, start one.
 */
static WT_INLINE int
__wt_txn_autocommit_check(WT_SESSION_IMPL *session)
{
    WT_DECL_RET;
    WT_TXN *txn;

    txn = session->txn;
    if (F_ISSET(txn, WT_TXN_AUTOCOMMIT)) {
        ret = __wt_txn_begin(session, NULL);
        F_CLR(txn, WT_TXN_AUTOCOMMIT);
    }
    return (ret);
}

/*
 * __wt_txn_idle_cache_check --
 *     If there is no transaction active in this thread and we haven't checked if the cache is full,
 *     do it now. If we have to block for eviction, this is the best time to do it.
 */
static WT_INLINE int
__wt_txn_idle_cache_check(WT_SESSION_IMPL *session)
{
    WT_TXN *txn;
    WT_TXN_SHARED *txn_shared;

    txn = session->txn;
    txn_shared = WT_SESSION_TXN_SHARED(session);

    /*
     * Check the published snap_min because read-uncommitted never sets WT_TXN_HAS_SNAPSHOT. We
     * don't have any transaction information at this point, so assume the transaction will be
     * read-only. The dirty cache check will be performed when the transaction completes, if
     * necessary.
     */
    if (F_ISSET(txn, WT_TXN_RUNNING) && !F_ISSET(txn, WT_TXN_HAS_ID) &&
      txn_shared->pinned_id == WT_TXN_NONE)
        WT_RET(__wt_cache_eviction_check(session, false, true, NULL));

    return (0);
}

/*
 * __wt_txn_id_alloc --
 *     Allocate a new transaction ID.
 */
static WT_INLINE uint64_t
__wt_txn_id_alloc(WT_SESSION_IMPL *session, bool publish)
{
    WT_TXN_GLOBAL *txn_global;
    WT_TXN_SHARED *txn_shared;
    uint64_t id;

    txn_global = &S2C(session)->txn_global;
    txn_shared = WT_SESSION_TXN_SHARED(session);

    /*
     * Allocating transaction IDs involves several steps.
     *
     * Firstly, publish that this transaction is allocating its ID, then publish the transaction ID
     * as the current global ID. Note that this transaction ID might not be unique among threads and
     * hence not valid at this moment. The flag will notify other transactions that are attempting
     * to get their own snapshot for this transaction ID to retry.
     *
     * Then we do an atomic increment to allocate a unique ID. This will give the valid ID to this
     * transaction that we publish to the global transaction table.
     *
     * We want the global value to lead the allocated values, so that any allocated transaction ID
     * eventually becomes globally visible. When there are no transactions running, the oldest_id
     * will reach the global current ID, so we want post-increment semantics. Our atomic add
     * primitive does pre-increment, so adjust the result here.
     *
     * We rely on atomic reads of the current ID to create snapshots, so for unlocked reads to be
     * well defined, we must use an atomic increment here.
     */
    if (publish) {
        WT_PUBLISH(txn_shared->is_allocating, true);
        WT_PUBLISH(txn_shared->id, txn_global->current);
        id = __wt_atomic_addv64(&txn_global->current, 1) - 1;
        session->txn->id = id;
        WT_PUBLISH(txn_shared->id, id);
        WT_PUBLISH(txn_shared->is_allocating, false);
    } else
        id = __wt_atomic_addv64(&txn_global->current, 1) - 1;

    return (id);
}

/*
 * __wt_txn_id_check --
 *     A transaction is going to do an update, allocate a transaction ID.
 */
static WT_INLINE int
__wt_txn_id_check(WT_SESSION_IMPL *session)
{
    WT_TXN *txn;

    txn = session->txn;

    WT_ASSERT(session, F_ISSET(txn, WT_TXN_RUNNING));

    if (F_ISSET(txn, WT_TXN_HAS_ID))
        return (0);

    /*
     * Return error when the transactions with read committed or uncommitted isolation tries to
     * perform any write operation. Don't return an error for any update on metadata because it uses
     * special transaction visibility rules, search and updates on metadata happens in
     * read-uncommitted and read-committed isolation.
     */
    if (session->dhandle != NULL && !WT_IS_METADATA(session->dhandle) &&
      (txn->isolation == WT_ISO_READ_COMMITTED || txn->isolation == WT_ISO_READ_UNCOMMITTED)) {
        WT_ASSERT(session, !F_ISSET(session, WT_SESSION_INTERNAL));
        WT_RET_MSG(session, ENOTSUP,
          "write operations are not supported in read-committed or read-uncommitted transactions.");
    }

    /* If the transaction is idle, check that the cache isn't full. */
    WT_RET(__wt_txn_idle_cache_check(session));

    WT_IGNORE_RET(__wt_txn_id_alloc(session, true));

    /*
     * If we have used 64-bits of transaction IDs, there is nothing more we can do.
     */
    if (txn->id == WT_TXN_ABORTED)
        WT_RET_MSG(session, WT_ERROR, "out of transaction IDs");
    F_SET(txn, WT_TXN_HAS_ID);

    return (0);
}

/*
 * __wt_txn_search_check --
 *     Check if a search by the current transaction violates timestamp rules.
 */
static WT_INLINE int
__wt_txn_search_check(WT_SESSION_IMPL *session)
{
    WT_TXN *txn;
    uint16_t flags;
    const char *name;

    txn = session->txn;
    flags = session->dhandle->ts_flags;
    name = session->dhandle->name;

    /* Timestamps are ignored on logged files. */
    if (F_ISSET(S2BT(session), WT_BTREE_LOGGED))
        return (0);

    /* Skip checks during recovery. */
    if (F_ISSET(S2C(session), WT_CONN_RECOVERING))
        return (0);

    /* Verify if the table should always or never use a read timestamp. */
    if (LF_ISSET(WT_DHANDLE_TS_ASSERT_READ_ALWAYS) && !F_ISSET(txn, WT_TXN_SHARED_TS_READ)) {
        __wt_err(session, EINVAL,
          "%s: " WT_TS_VERBOSE_PREFIX "read timestamps required and none set", name);
#ifdef HAVE_DIAGNOSTIC
        __wt_abort(session);
#endif
        return (EINVAL);
    }

    if (LF_ISSET(WT_DHANDLE_TS_ASSERT_READ_NEVER) && F_ISSET(txn, WT_TXN_SHARED_TS_READ)) {
        __wt_err(session, EINVAL,
          "%s: " WT_TS_VERBOSE_PREFIX "read timestamps disallowed and one set", name);
#ifdef HAVE_DIAGNOSTIC
        __wt_abort(session);
#endif
        return (EINVAL);
    }
    return (0);
}

/*
 * __txn_modify_block --
 *     Check if the current transaction can modify an item.
 */
static WT_INLINE int
__txn_modify_block(
  WT_SESSION_IMPL *session, WT_CURSOR_BTREE *cbt, WT_UPDATE *upd, wt_timestamp_t *prev_tsp)
{
    WT_DECL_ITEM(buf);
    WT_DECL_RET;
    WT_TIME_WINDOW tw;
    WT_TXN *txn;
    uint32_t snap_count;
    char ts_string[WT_TS_INT_STRING_SIZE];
    bool ignore_prepare_set, rollback, tw_found;

    rollback = tw_found = false;
    txn = session->txn;

    /*
     * Always include prepared transactions in this check: they are not supposed to affect
     * visibility for update operations.
     */
    ignore_prepare_set = F_ISSET(txn, WT_TXN_IGNORE_PREPARE);
    F_CLR(txn, WT_TXN_IGNORE_PREPARE);
    for (; upd != NULL && !__wt_txn_upd_visible(session, upd); upd = upd->next) {
        if (upd->txnid != WT_TXN_ABORTED) {
            __wt_verbose_debug1(session, WT_VERB_TRANSACTION,
              "Conflict with update with txn id %" PRIu64 " at timestamp: %s", upd->txnid,
              __wt_timestamp_to_string(upd->start_ts, ts_string));
            rollback = true;
            break;
        }
    }

    WT_ASSERT(session, upd != NULL || !rollback);

    /*
     * Check conflict against any on-page value if there is no update on the update chain except
     * aborted updates. Otherwise, we would have either already detected a conflict if we saw an
     * uncommitted update or determined that it would be safe to write if we saw a committed update.
     *
     * In the case of row-store we also need to check that the insert list is empty as the existence
     * of it implies there is no on disk value for the given key. However we can still get a
     * time-window from an unrelated on-disk value if we are not careful as the slot can still be
     * set on the cursor b-tree.
     */
    if (!rollback && upd == NULL && (CUR2BT(cbt)->type != BTREE_ROW || cbt->ins == NULL)) {
        tw_found = __wt_read_cell_time_window(cbt, &tw);
        if (tw_found) {
            if (WT_TIME_WINDOW_HAS_STOP(&tw)) {
                rollback = !__wt_txn_tw_stop_visible(session, &tw);
                if (rollback)
                    __wt_verbose_debug1(session, WT_VERB_TRANSACTION,
                      "Conflict with update %" PRIu64 " at stop timestamp: %s", tw.stop_txn,
                      __wt_timestamp_to_string(tw.stop_ts, ts_string));
            } else {
                rollback = !__wt_txn_tw_start_visible(session, &tw);
                if (rollback)
                    __wt_verbose_debug1(session, WT_VERB_TRANSACTION,
                      "Conflict with update %" PRIu64 " at start timestamp: %s", tw.start_txn,
                      __wt_timestamp_to_string(tw.start_ts, ts_string));
            }
        }
    }

    if (rollback) {
        /* Dump information about the txn snapshot. */
        if (WT_VERBOSE_LEVEL_ISSET(session, WT_VERB_TRANSACTION, WT_VERBOSE_DEBUG_1)) {
            WT_ERR(__wt_scr_alloc(session, 1024, &buf));
            WT_ERR(__wt_buf_fmt(session, buf,
              "snapshot_min=%" PRIu64 ", snapshot_max=%" PRIu64 ", snapshot_count=%" PRIu32,
              txn->snapshot_data.snap_min, txn->snapshot_data.snap_max,
              txn->snapshot_data.snapshot_count));
            if (txn->snapshot_data.snapshot_count > 0) {
                WT_ERR(__wt_buf_catfmt(session, buf, ", snapshots=["));
                for (snap_count = 0; snap_count < txn->snapshot_data.snapshot_count - 1;
                     ++snap_count)
                    WT_ERR(__wt_buf_catfmt(
                      session, buf, "%" PRIu64 ",", txn->snapshot_data.snapshot[snap_count]));
                WT_ERR(__wt_buf_catfmt(
                  session, buf, "%" PRIu64 "]", txn->snapshot_data.snapshot[snap_count]));
            }
            __wt_verbose_debug1(session, WT_VERB_TRANSACTION, "%s", (const char *)buf->data);
        }

        WT_STAT_CONN_DATA_INCR(session, txn_update_conflict);
        ret = __wt_txn_rollback_required(session, WT_TXN_ROLLBACK_REASON_CONFLICT);
    }

    /*
     * Don't access the update from an uncommitted transaction as it can produce wrong timestamp
     * results.
     */
    if (!rollback && prev_tsp != NULL) {
        if (upd != NULL) {
            /* The durable timestamp must be greater than or equal to the commit timestamp. */
            WT_ASSERT(session, upd->durable_ts >= upd->start_ts);
            *prev_tsp = upd->durable_ts;
        } else if (tw_found)
            *prev_tsp = WT_TIME_WINDOW_HAS_STOP(&tw) ? tw.durable_stop_ts : tw.durable_start_ts;
    }

    if (ignore_prepare_set)
        F_SET(txn, WT_TXN_IGNORE_PREPARE);

err:
    __wt_scr_free(session, &buf);
    return (ret);
}

/*
 * __wt_txn_modify_check --
 *     Check if the current transaction can modify an item.
 */
static WT_INLINE int
__wt_txn_modify_check(WT_SESSION_IMPL *session, WT_CURSOR_BTREE *cbt, WT_UPDATE *upd,
  wt_timestamp_t *prev_tsp, u_int modify_type)
{
    WT_TXN *txn;
    WT_TXN_GLOBAL *txn_global;

    txn = session->txn;

    /*
     * Check if this operation is permitted, skipping if transaction isolation is not snapshot or
     * operating on the metadata table.
     */
    if (txn->isolation == WT_ISO_SNAPSHOT && !WT_IS_METADATA(cbt->dhandle))
        WT_RET(__txn_modify_block(session, cbt, upd, prev_tsp));

    /*
     * Prepending a tombstone to another tombstone indicates remove of a non-existent key and that
     * isn't permitted, return a WT_NOTFOUND error.
     */
    if (modify_type == WT_UPDATE_TOMBSTONE) {
        /* Loop until a valid update is found. */
        while (upd != NULL && upd->txnid == WT_TXN_ABORTED)
            upd = upd->next;

        if (upd != NULL && upd->type == WT_UPDATE_TOMBSTONE)
            return (WT_NOTFOUND);
    }

    /* Everything is OK, optionally rollback for testing (skipping metadata operations). */
    if (!WT_IS_METADATA(cbt->dhandle)) {
        txn_global = &S2C(session)->txn_global;
        if (txn_global->debug_rollback != 0 &&
          ++txn_global->debug_ops % txn_global->debug_rollback == 0)
            return (__wt_txn_rollback_required(session, "debug mode simulated conflict"));
    }
    return (0);
}

/*
 * __wt_txn_read_last --
 *     Called when the last page for a session is released.
 */
static WT_INLINE void
__wt_txn_read_last(WT_SESSION_IMPL *session)
{
    WT_TXN *txn;

    txn = session->txn;

    /*
     * Release the snap_min ID we put in the global table.
     *
     * If the isolation has been temporarily forced, don't touch the snapshot here: it will be
     * restored by WT_WITH_TXN_ISOLATION.
     */
    if ((!F_ISSET(txn, WT_TXN_RUNNING) || txn->isolation != WT_ISO_SNAPSHOT) &&
      txn->forced_iso == 0)
        __wt_txn_release_snapshot(session);
}

/*
 * __wt_txn_cursor_op --
 *     Called for each cursor operation.
 */
static WT_INLINE void
__wt_txn_cursor_op(WT_SESSION_IMPL *session)
{
    WT_TXN *txn;
    WT_TXN_GLOBAL *txn_global;
    WT_TXN_SHARED *txn_shared;

    txn = session->txn;
    txn_global = &S2C(session)->txn_global;
    txn_shared = WT_SESSION_TXN_SHARED(session);

    /*
     * We are about to read data, which means we need to protect against
     * updates being freed from underneath this cursor. Read-uncommitted
     * isolation protects values by putting a transaction ID in the global
     * table to prevent any update that we are reading from being freed.
     * Other isolation levels get a snapshot to protect their reads.
     *
     * !!!
     * Note:  We are updating the global table unprotected, so the global
     * oldest_id may move past our snap_min if a scan races with this value
     * being published. That said, read-uncommitted operations always see
     * the most recent update for each record that has not been aborted
     * regardless of the snap_min value published here.  Even if there is a
     * race while publishing this ID, it prevents the oldest ID from moving
     * further forward, so that once a read-uncommitted cursor is
     * positioned on a value, it can't be freed.
     */
    if (txn->isolation == WT_ISO_READ_UNCOMMITTED) {
        if (txn_shared->pinned_id == WT_TXN_NONE)
            txn_shared->pinned_id = txn_global->last_running;
        if (txn_shared->metadata_pinned == WT_TXN_NONE)
            txn_shared->metadata_pinned = txn_shared->pinned_id;
    } else if (!F_ISSET(txn, WT_TXN_HAS_SNAPSHOT))
        __wt_txn_get_snapshot(session);
}

/*
 * __wt_txn_activity_check --
 *     Check whether there are any running transactions.
 */
static WT_INLINE int
__wt_txn_activity_check(WT_SESSION_IMPL *session, bool *txn_active)
{
    WT_TXN_GLOBAL *txn_global;

    txn_global = &S2C(session)->txn_global;

    /*
     * Default to true - callers shouldn't rely on this if an error is returned, but let's give them
     * deterministic behavior if they do.
     */
    *txn_active = true;

    /*
     * Ensure the oldest ID is as up to date as possible so we can use a simple check to find if
     * there are any running transactions.
     */
    WT_RET(__wt_txn_update_oldest(session, WT_TXN_OLDEST_STRICT | WT_TXN_OLDEST_WAIT));

    *txn_active = (txn_global->oldest_id != txn_global->current ||
      txn_global->metadata_pinned != txn_global->current);

    return (0);
}

/*
 * __wt_upd_value_assign --
 *     Point an update value at a given update. We're specifically not getting the value to own the
 *     memory since this exists in an update list somewhere.
 */
static WT_INLINE void
__wt_upd_value_assign(WT_UPDATE_VALUE *upd_value, WT_UPDATE *upd)
{
    uint8_t prepare_state;

    WT_ORDERED_READ(prepare_state, upd->prepare_state);

    if (!upd_value->skip_buf) {
        upd_value->buf.data = upd->data;
        upd_value->buf.size = upd->size;
    }
    if (upd->type == WT_UPDATE_TOMBSTONE) {
        upd_value->tw.durable_stop_ts = upd->durable_ts;
        upd_value->tw.stop_ts = upd->start_ts;
        upd_value->tw.stop_txn = upd->txnid;
        upd_value->tw.prepare =
          prepare_state == WT_PREPARE_INPROGRESS || prepare_state == WT_PREPARE_LOCKED;
    } else {
        upd_value->tw.durable_start_ts = upd->durable_ts;
        upd_value->tw.start_ts = upd->start_ts;
        upd_value->tw.start_txn = upd->txnid;
        upd_value->tw.prepare =
          prepare_state == WT_PREPARE_INPROGRESS || prepare_state == WT_PREPARE_LOCKED;
    }
    upd_value->type = upd->type;
}

/*
 * __wt_upd_value_clear --
 *     Clear an update value to its defaults.
 */
static WT_INLINE void
__wt_upd_value_clear(WT_UPDATE_VALUE *upd_value)
{
    /*
     * Make sure we don't touch the memory pointers here. If we have some allocated memory, that
     * could come in handy next time we need to write to the buffer.
     */
    upd_value->buf.data = NULL;
    upd_value->buf.size = 0;
    WT_TIME_WINDOW_INIT(&upd_value->tw);
    upd_value->type = WT_UPDATE_INVALID;
}<|MERGE_RESOLUTION|>--- conflicted
+++ resolved
@@ -1338,13 +1338,8 @@
  * __wt_txn_begin --
  *     Begin a transaction.
  */
-<<<<<<< HEAD
 static WT_INLINE int
-__wt_txn_begin(WT_SESSION_IMPL *session, const char *cfg[])
-=======
-static inline int
 __wt_txn_begin(WT_SESSION_IMPL *session, WT_CONF *conf)
->>>>>>> 8bff562a
 {
     WT_TXN *txn;
 
