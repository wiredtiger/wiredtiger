--- conflicted
+++ resolved
@@ -1430,13 +1430,8 @@
  * __wt_txn_id_alloc --
  *     Allocate a new transaction ID.
  */
-<<<<<<< HEAD
-static inline uint64_t
+static WT_INLINE uint64_t
 __wt_txn_id_alloc(WT_SESSION_IMPL *session, bool release)
-=======
-static WT_INLINE uint64_t
-__wt_txn_id_alloc(WT_SESSION_IMPL *session, bool publish)
->>>>>>> 6aacf820
 {
     WT_TXN_GLOBAL *txn_global;
     WT_TXN_SHARED *txn_shared;
