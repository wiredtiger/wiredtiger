--- conflicted
+++ resolved
@@ -879,11 +879,7 @@
     /*
      * There is no need to go further if no pinned timestamp has been set yet.
      */
-<<<<<<< HEAD
-    WT_ACQUIRE_READ(has_pinned_timestamp, txn_global->has_pinned_timestamp);
-=======
     WT_ACQUIRE_READ_WITH_BARRIER(has_pinned_timestamp, txn_global->has_pinned_timestamp);
->>>>>>> 3de2c257
     if (!has_pinned_timestamp) {
         *pinned_tsp = WT_TS_NONE;
         return;
@@ -902,11 +898,7 @@
      * pinned_ts. If the checkpoint timestamp is 110 and the second time we read the global pinned
      * timestamp as 120, we will return 120 instead of the checkpoint timestamp 110.
      */
-<<<<<<< HEAD
-    WT_ACQUIRE_READ(pinned_ts, txn_global->pinned_timestamp);
-=======
     WT_ACQUIRE_READ_WITH_BARRIER(pinned_ts, txn_global->pinned_timestamp);
->>>>>>> 3de2c257
 
     /*
      * The read of checkpoint timestamp needs to be carefully ordered: it needs to be after we have
