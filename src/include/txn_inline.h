--- conflicted
+++ resolved
@@ -436,12 +436,8 @@
 
     __txn_op_delete_commit_apply_page_del_timestamp(session, ref);
 
-<<<<<<< HEAD
     __wt_atomic_addv16(&ref->ref_changes, 1);
 
-err:
-=======
->>>>>>> d3d44d4b
     WT_REF_UNLOCK(ref, previous_state);
 }
 
