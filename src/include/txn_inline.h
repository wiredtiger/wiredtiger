/*-
 * Copyright (c) 2014-present MongoDB, Inc.
 * Copyright (c) 2008-2014 WiredTiger, Inc.
 *	All rights reserved.
 *
 * See the file LICENSE for redistribution information.
 */

#pragma once

/*
 * __wt_txn_context_prepare_check --
 *     Return an error if the current transaction is in the prepare state.
 */
static WT_INLINE int
__wt_txn_context_prepare_check(WT_SESSION_IMPL *session)
{
    if (F_ISSET(session->txn, WT_TXN_PREPARE_IGNORE_API_CHECK))
        return (0);
    if (F_ISSET(session->txn, WT_TXN_PREPARE))
        WT_RET_MSG(session, EINVAL, "not permitted in a prepared transaction");
    return (0);
}

/*
 * __wt_txn_context_check --
 *     Complain if a transaction is/isn't running.
 */
static WT_INLINE int
__wt_txn_context_check(WT_SESSION_IMPL *session, bool requires_txn)
{
    if (requires_txn && !F_ISSET(session->txn, WT_TXN_RUNNING))
        WT_RET_MSG(session, EINVAL, "only permitted in a running transaction");
    if (!requires_txn && F_ISSET(session->txn, WT_TXN_RUNNING))
        WT_RET_MSG(session, EINVAL, "not permitted in a running transaction");
    return (0);
}

/*
 * __wt_txn_log_op_check --
 *     Return if an operation should be logged.
 */
static WT_INLINE bool
__wt_txn_log_op_check(WT_SESSION_IMPL *session)
{
    WT_CONNECTION_IMPL *conn;

    conn = S2C(session);

    /*
     * Objects with checkpoint durability don't need logging unless we're in debug mode. That rules
     * out almost all log records, check it first.
     */
    if (!F_ISSET(S2BT(session), WT_BTREE_LOGGED) &&
      !FLD_ISSET(conn->debug_flags, WT_CONN_DEBUG_TABLE_LOGGING))
        return (false);

    /*
     * Correct the above check for logging being configured. Files are configured for logging to
     * turn off timestamps, so stop here if there aren't actually any log files.
     */
    if (!FLD_ISSET(conn->log_info.log_flags, WT_CONN_LOG_ENABLED))
        return (false);

    /* No logging during recovery. */
    if (F_ISSET(conn, WT_CONN_RECOVERING))
        return (false);

    return (true);
}

/*
 * __wt_txn_err_set --
 *     Set an error in the current transaction.
 */
static WT_INLINE void
__wt_txn_err_set(WT_SESSION_IMPL *session, int ret)
{
    WT_TXN *txn;

    txn = session->txn;

    /*  Ignore standard errors that don't fail the transaction. */
    if (ret == WT_NOTFOUND || ret == WT_DUPLICATE_KEY || ret == WT_PREPARE_CONFLICT)
        return;

    /* Less commonly, it's not a running transaction. */
    if (!F_ISSET(txn, WT_TXN_RUNNING))
        return;

    /* The transaction has to be rolled back. */
    F_SET(txn, WT_TXN_ERROR);

    /*
     * Check for a prepared transaction, and quit: we can't ignore the error and we can't roll back
     * a prepared transaction.
     */
    if (F_ISSET(txn, WT_TXN_PREPARE))
        WT_IGNORE_RET(__wt_panic(session, ret,
          "transactional error logged after transaction was prepared, failing the system"));
}

/*
 * __wt_txn_op_set_recno --
 *     Set the latest transaction operation with the given recno.
 */
static WT_INLINE void
__wt_txn_op_set_recno(WT_SESSION_IMPL *session, uint64_t recno)
{
    WT_TXN *txn;
    WT_TXN_OP *op;

    txn = session->txn;

    WT_ASSERT(session, txn->mod_count > 0 && recno != WT_RECNO_OOB);
    op = txn->mod + txn->mod_count - 1;

    if (WT_SESSION_IS_CHECKPOINT(session) || WT_IS_HS(op->btree->dhandle) ||
      WT_IS_METADATA(op->btree->dhandle))
        return;

    WT_ASSERT(session, op->type == WT_TXN_OP_BASIC_COL || op->type == WT_TXN_OP_INMEM_COL);

    /*
     * Copy the recno into the transaction operation structure, so when update is evicted to the
     * history store, we have a chance of finding it again. Even though only prepared updates can be
     * evicted, at this stage we don't know whether this transaction will be prepared or not, hence
     * we are copying the key for all operations, so that we can use this key to fetch the update in
     * case this transaction is prepared.
     */
    op->u.op_col.recno = recno;
}

/*
 * __txn_op_need_set_key --
 *     Check if we need to copy the key to the most recent transaction operation.
 */
static WT_INLINE bool
__txn_op_need_set_key(WT_TXN *txn, WT_TXN_OP *op)
{
    /*
     * We save the key for resolving the prepared updates. However, if we have already set the
     * commit timestamp, the transaction cannot be prepared. Therefore, no need to save the key.
     */
    if (F_ISSET(txn, WT_TXN_HAS_TS_COMMIT))
        return (false);

    /* History store writes cannot be prepared. */
    if (WT_IS_HS(op->btree->dhandle))
        return (false);

    /* Metadata writes cannot be prepared. */
    if (WT_IS_METADATA(op->btree->dhandle))
        return (false);

    /* Auto transactions cannot be prepared. */
    if (F_ISSET(txn, WT_TXN_AUTOCOMMIT))
        return (false);

    return (true);
}

/*
 * __wt_txn_op_set_key --
 *     Copy the given key onto the most recent transaction operation. This function early exits if
 *     the transaction cannot prepare.
 */
static WT_INLINE int
__wt_txn_op_set_key(WT_SESSION_IMPL *session, const WT_ITEM *key)
{
    WT_TXN *txn;
    WT_TXN_OP *op;

    txn = session->txn;

    WT_ASSERT(session, txn->mod_count > 0 && key->data != NULL);

    op = txn->mod + txn->mod_count - 1;

    if (!__txn_op_need_set_key(txn, op))
        return (0);

    WT_ASSERT(session, op->type == WT_TXN_OP_BASIC_ROW || op->type == WT_TXN_OP_INMEM_ROW);

    /*
     * Copy the key into the transaction operation structure, so when update is evicted to the
     * history store, we have a chance of finding it again. Even though only prepared updates can be
     * evicted, at this stage we don't know whether this transaction will be prepared or not, hence
     * we are copying the key for all operations, so that we can use this key to fetch the update in
     * case this transaction is prepared.
     */
    return (__wt_buf_set(session, &op->u.op_row.key, key->data, key->size));
}

/*
 * __txn_apply_prepare_state_update --
 *     Change the prepared state of an update.
 */
static WT_INLINE void
__txn_apply_prepare_state_update(WT_SESSION_IMPL *session, WT_UPDATE *upd, bool commit)
{
    WT_TXN *txn;

    txn = session->txn;

    if (commit) {
        /*
         * In case of a prepared transaction, the order of modification of the prepare timestamp to
         * commit timestamp in the update chain will not affect the data visibility, a reader will
         * encounter a prepared update resulting in prepare conflict.
         *
         * As updating timestamp might not be an atomic operation, we will manage using state.
         */
        upd->prepare_state = WT_PREPARE_LOCKED;
        WT_RELEASE_BARRIER();
        upd->start_ts = txn->commit_timestamp;
        upd->durable_ts = txn->durable_timestamp;
        WT_RELEASE_WRITE_WITH_BARRIER(upd->prepare_state, WT_PREPARE_RESOLVED);
    } else {
        /* Set prepare timestamp. */
        upd->start_ts = txn->prepare_timestamp;

        /*
         * By default durable timestamp is assigned with 0 which is same as WT_TS_NONE. Assign it
         * with WT_TS_NONE to make sure in case if we change the macro value it shouldn't be a
         * problem.
         */
        upd->durable_ts = WT_TS_NONE;
        WT_RELEASE_WRITE_WITH_BARRIER(upd->prepare_state, WT_PREPARE_INPROGRESS);
    }
}

/*
 * __txn_apply_prepare_state_page_del --
 *     Change a prepared page deleted structure's prepared state.
 */
static WT_INLINE void
__txn_apply_prepare_state_page_del(WT_SESSION_IMPL *session, WT_PAGE_DELETED *page_del, bool commit)
{
    WT_TXN *txn;

    txn = session->txn;
    if (commit) {
        /*
         * The page deleted structure is only checked in tree walk. If it is prepared, we will
         * instantiate the leaf page and check the keys on it. Therefore, we don't need to worry
         * about reading the partial state and don't need to lock the state.
         */
        page_del->timestamp = txn->commit_timestamp;
        page_del->durable_timestamp = txn->durable_timestamp;
        WT_RELEASE_WRITE_WITH_BARRIER(page_del->prepare_state, WT_PREPARE_RESOLVED);
    } else {
        /* Set prepare timestamp. */
        page_del->timestamp = txn->prepare_timestamp;

        /*
         * By default durable timestamp is assigned with 0 which is same as WT_TS_NONE. Assign it
         * with WT_TS_NONE to make sure in case if we change the macro value it shouldn't be a
         * problem.
         */
        page_del->durable_timestamp = WT_TS_NONE;
        WT_RELEASE_WRITE_WITH_BARRIER(page_del->prepare_state, WT_PREPARE_INPROGRESS);
    }
}

/*
 * __txn_next_op --
 *     Mark a WT_UPDATE object modified by the current transaction.
 */
static WT_INLINE int
__txn_next_op(WT_SESSION_IMPL *session, WT_TXN_OP **opp)
{
    WT_BTREE *btree;
    WT_TXN *txn;
    WT_TXN_OP *op;
    uint64_t btree_txn_id_prev, txn_id;

    *opp = NULL;

    txn = session->txn;

    /*
     * We're about to perform an update. Make sure we have allocated a transaction ID.
     */
    WT_RET(__wt_txn_id_check(session));
    WT_ASSERT(session, F_ISSET(txn, WT_TXN_HAS_ID));

    WT_RET(__wt_realloc_def(session, &txn->mod_alloc, txn->mod_count + 1, &txn->mod));

    op = &txn->mod[txn->mod_count++];
    WT_CLEAR(*op);
    btree = S2BT(session);
    op->btree = btree;

    /*
     * Store the ID of the latest transaction that is making an update. It can be used to determine
     * if there is an active transaction on the btree. Only try to update the shared value if this
     * transaction is newer than the last transaction that updated it.
     */
    btree_txn_id_prev = btree->max_upd_txn;
    txn_id = txn->id;
    WT_ASSERT_ALWAYS(session, txn_id != WT_TXN_ABORTED,
      "Assert failure: session: %s: txn->id == WT_TXN_ABORTED", session->name);
    while (WT_TXNID_LT(btree_txn_id_prev, txn_id)) {
        if (__wt_atomic_cas64(&op->btree->max_upd_txn, btree_txn_id_prev, txn_id))
            break;
        btree_txn_id_prev = op->btree->max_upd_txn;
    }

    (void)__wt_atomic_addi32(&session->dhandle->session_inuse, 1);
    *opp = op;
    return (0);
}

/*
 * __txn_swap_snapshot --
 *     Swap the snapshot pointers.
 */
static WT_INLINE void
__txn_swap_snapshot(uint64_t **snap_a, uint64_t **snap_b)
{
    uint64_t *temp;

    temp = *snap_a;
    *snap_a = *snap_b;
    *snap_b = temp;
}

/*
 * __wt_txn_unmodify --
 *     If threads race making updates, they may discard the last referenced WT_UPDATE item while the
 *     transaction is still active. This function removes the last update item from the "log".
 */
static WT_INLINE void
__wt_txn_unmodify(WT_SESSION_IMPL *session)
{
    WT_TXN *txn;
    WT_TXN_OP *op;

    txn = session->txn;
    if (F_ISSET(txn, WT_TXN_HAS_ID)) {
        WT_ASSERT(session, txn->mod_count > 0);
        --txn->mod_count;
        op = txn->mod + txn->mod_count;
        __wt_txn_op_free(session, op);
    }
}

/*
 * __wt_txn_op_delete_apply_prepare_state --
 *     Apply the correct prepare state and the timestamp to the ref and to any updates in the page
 *     del update list.
 */
static WT_INLINE void
__wt_txn_op_delete_apply_prepare_state(WT_SESSION_IMPL *session, WT_REF *ref, bool commit)
{
    WT_PAGE_DELETED *page_del;
    WT_REF_STATE previous_state;
    WT_UPDATE **updp;

    /* Lock the ref to ensure we don't race with page instantiation. */
    WT_REF_LOCK(session, ref, &previous_state);

    /*
     * Timestamps and prepare state are in the page deleted structure for truncates, or in the
     * updates list in the case of instantiated pages. We also need to update any page deleted
     * structure in the ref.
     *
     * Only two cases are possible. First: the state is WT_REF_DELETED. In this case page_del cannot
     * be NULL yet because an uncommitted operation cannot have reached global visibility. (Or at
     * least, global visibility in the sense we need to use it for truncations, in which prepared
     * and uncommitted transactions are not visible.)
     *
     * Otherwise: there is an uncommitted delete operation we're handling, so the page must have
     * been deleted at some point, and the tree can't be readonly. Therefore the page must have been
     * instantiated, the state must be WT_REF_MEM, and there should be an update list in
     * mod->inst_updates. (But just in case, allow the update list to be null.) There might be a
     * non-null page_del structure to update, depending on whether the page has been reconciled
     * since it was deleted and then instantiated.
     */
    if (previous_state != WT_REF_DELETED) {
        WT_ASSERT(session, previous_state == WT_REF_MEM);
        WT_ASSERT(session, ref->page != NULL && ref->page->modify != NULL);
        if ((updp = ref->page->modify->inst_updates) != NULL)
            for (; *updp != NULL; ++updp)
                __txn_apply_prepare_state_update(session, *updp, commit);
    }

    if ((page_del = ref->page_del) != NULL)
        __txn_apply_prepare_state_page_del(session, page_del, commit);

    __wt_atomic_addv16(&ref->ref_changes, 1);

    WT_REF_UNLOCK(ref, previous_state);
}

/*
 * __txn_op_delete_commit_apply_page_del_timestamp --
 *     Apply the correct start and durable timestamps to the page delete structure.
 */
static WT_INLINE void
__txn_op_delete_commit_apply_page_del_timestamp(WT_SESSION_IMPL *session, WT_TXN_OP *op)
{
    WT_PAGE_DELETED *page_del;
    WT_TXN *txn;

    txn = session->txn;
    page_del = op->u.ref->page_del;

    if (page_del != NULL && page_del->timestamp == WT_TS_NONE) {
        page_del->timestamp = txn->commit_timestamp;
        page_del->durable_timestamp = txn->durable_timestamp;
    }

    return;
}

/*
 * __wt_txn_op_delete_commit_apply_timestamps --
 *     Apply the correct start and durable timestamps to any updates in the page del update list.
 */
static WT_INLINE int
__wt_txn_op_delete_commit_apply_timestamps(WT_SESSION_IMPL *session, WT_TXN_OP *op, bool validate)
{
    WT_ADDR_COPY addr;
    WT_DECL_RET;
    WT_PAGE_DELETED *page_del;
    WT_REF *ref;
    WT_REF_STATE previous_state;
    WT_TXN *txn;
    WT_UPDATE **updp;
    bool addr_found;

    ref = op->u.ref;
    txn = session->txn;
    page_del = ref->page_del;

    /* Lock the ref to ensure we don't race with page instantiation. */
    WT_REF_LOCK(session, ref, &previous_state);

    /*
     * Timestamps are in the page deleted structure for truncates, or in the updates in the case of
     * instantiated pages. We also need to update any page deleted structure in the ref. Both commit
     * and durable timestamps need to be updated.
     *
     * Only two cases are possible. First: the state is WT_REF_DELETED. In this case page_del cannot
     * be NULL yet because an uncommitted operation cannot have reached global visibility. (Or at
     * least, global visibility in the sense we need to use it for truncations, in which prepared
     * and uncommitted transactions are not visible.)
     *
     * Otherwise: there is an uncommitted delete operation we're handling, so the page must have
     * been deleted at some point, and the tree can't be readonly. Therefore the page must have been
     * instantiated, the state must be WT_REF_MEM, and there should be an update list in
     * mod->inst_updates. (But just in case, allow the update list to be null.) There might be a
     * non-null page_del structure to update, depending on whether the page has been reconciled
     * since it was deleted and then instantiated.
     */
    if (previous_state != WT_REF_DELETED) {
        WT_ASSERT(session, previous_state == WT_REF_MEM);
        WT_ASSERT(session, ref->page != NULL && ref->page->modify != NULL);
        if ((updp = ref->page->modify->inst_updates) != NULL) {
            /*
             * If we have already set the timestamp, no need to set the timestamp again. We have
             * either set the timestamp on all the updates, or we have set the timestamp on none of
             * the updates.
             */
            if (*updp != NULL) {
                do {
                    if (validate)
                        WT_ERR(__wt_txn_timestamp_usage_check(session, op,
                          (*updp)->start_ts != WT_TS_NONE ? (*updp)->start_ts :
                                                            txn->commit_timestamp,
                          (*updp)->prev_durable_ts));

                    if ((*updp)->start_ts == WT_TS_NONE) {
                        (*updp)->start_ts = txn->commit_timestamp;
                        (*updp)->durable_ts = txn->durable_timestamp;
                    }
                    ++updp;
                } while (*updp != NULL);
            }
        }
    } else if (validate) {
        /*
         * Validate the commit timestamp against the page's maximum durable timestamp. While the ref
         * state is WT_REF_DELETED and locked, there are no concurrent threads that can free
         * ref->addr. However, we still need to be within the WT_GEN_SPLIT generation while
         * accessing ref->addr, as required by the calling function.
         */
        WT_ENTER_GENERATION(session, WT_GEN_SPLIT);
        WT_WITH_BTREE(session, op->btree, addr_found = __wt_ref_addr_copy(session, ref, &addr));
        if (addr_found)
            ret = __wt_txn_timestamp_usage_check(session, op,
              page_del->timestamp != WT_TS_NONE ? page_del->timestamp : txn->commit_timestamp,
              WT_MAX(addr.ta.newest_start_durable_ts, addr.ta.newest_stop_durable_ts));
        WT_LEAVE_GENERATION(session, WT_GEN_SPLIT);
        WT_ERR(ret);
    }

    __txn_op_delete_commit_apply_page_del_timestamp(session, op);

<<<<<<< HEAD
    __wt_atomic_addv16(&ref->ref_changes, 1);

=======
err:
>>>>>>> 3cba4a19
    WT_REF_UNLOCK(ref, previous_state);
    return (ret);
}

/*
 * __txn_should_assign_timestamp --
 *     We don't apply timestamps to updates in some cases, for example, if they were made by a
 *     transaction that doesn't assign a commit timestamp or they are updates on tables with
 *     write-ahead-logging enabled. It is important for correctness reasons not to assign any
 *     timestamps to an update that should not have them, so make the check explicit in this
 *     function.
 */
static WT_INLINE bool
__txn_should_assign_timestamp(WT_SESSION_IMPL *session, WT_TXN_OP *op)
{
    if (!F_ISSET(session->txn, WT_TXN_HAS_TS_COMMIT))
        return (false);
    if (F_ISSET(op->btree, WT_BTREE_LOGGED))
        return (false);

    return (true);
}

/*
 * __wt_txn_timestamp_usage_check --
 *     Check if a commit will violate timestamp rules.
 */
static WT_INLINE int
__wt_txn_timestamp_usage_check(
  WT_SESSION_IMPL *session, WT_TXN_OP *op, wt_timestamp_t op_ts, wt_timestamp_t prev_op_durable_ts)
{
    WT_BTREE *btree;
    WT_TXN *txn;
    uint16_t flags;
    char ts_string[2][WT_TS_INT_STRING_SIZE];
    const char *name;
    bool no_ts_ok, txn_has_ts;

    btree = op->btree;
    txn = session->txn;
    flags = btree->dhandle->ts_flags;
    name = btree->dhandle->name;
    txn_has_ts = F_ISSET(txn, WT_TXN_HAS_TS_COMMIT | WT_TXN_HAS_TS_DURABLE);

    /* Timestamps are ignored on logged files. */
    if (F_ISSET(btree, WT_BTREE_LOGGED))
        return (0);

    /*
     * Do not check for timestamp usage in recovery. We don't expect recovery to be using timestamps
     * when applying commits, and it is possible that timestamps may be out-of-order in log replay.
     */
    if (F_ISSET(S2C(session), WT_CONN_RECOVERING))
        return (0);

    /* Check for disallowed timestamps. */
    if (LF_ISSET(WT_DHANDLE_TS_NEVER)) {
        if (!txn_has_ts)
            return (0);

        __wt_err(session, EINVAL,
          "%s: " WT_TS_VERBOSE_PREFIX "timestamp %s set when disallowed by table configuration",
          name, __wt_timestamp_to_string(op_ts, ts_string[0]));
#ifdef HAVE_DIAGNOSTIC
        __wt_abort(session);
#endif
        return (EINVAL);
    }

    /*
     * Ordered consistency requires all updates use timestamps, once they are first used, but this
     * test can be turned off on a per-transaction basis.
     */
    no_ts_ok = F_ISSET(txn, WT_TXN_TS_NOT_SET);
    if (!txn_has_ts && prev_op_durable_ts != WT_TS_NONE && !no_ts_ok) {
        __wt_err(session, EINVAL,
          "%s: " WT_TS_VERBOSE_PREFIX
          "no timestamp provided for an update to a table configured to always use timestamps "
          "once they are first used",
          name);
#ifdef HAVE_DIAGNOSTIC
        __wt_abort(session);
#endif
        return (EINVAL);
    }

    /* Ordered consistency requires all updates be in timestamp order. */
    if (txn_has_ts && prev_op_durable_ts > op_ts) {
        __wt_err(session, EINVAL,
          "%s: " WT_TS_VERBOSE_PREFIX
          "updating a value with a timestamp %s before the previous update %s",
          name, __wt_timestamp_to_string(op_ts, ts_string[0]),
          __wt_timestamp_to_string(prev_op_durable_ts, ts_string[1]));
#ifdef HAVE_DIAGNOSTIC
        __wt_abort(session);
#endif
        return (EINVAL);
    }

    return (0);
}

/*
 * __wt_txn_op_set_timestamp --
 *     Decide whether to copy a commit timestamp into an update. If the op structure doesn't have a
 *     populated update or ref field or is in prepared state there won't be any check for an
 *     existing timestamp.
 */
static WT_INLINE int
__wt_txn_op_set_timestamp(WT_SESSION_IMPL *session, WT_TXN_OP *op, bool validate)
{
    WT_TXN *txn;
    WT_UPDATE *upd;

    txn = session->txn;

    if (!__txn_should_assign_timestamp(session, op)) {
        if (validate) {
            if (op->type == WT_TXN_OP_REF_DELETE)
                WT_RET(__wt_txn_op_delete_commit_apply_timestamps(session, op, validate));
            else
                WT_RET(__wt_txn_timestamp_usage_check(
                  session, op, txn->commit_timestamp, op->u.op_upd->prev_durable_ts));
        }
        return (0);
    }

    if (F_ISSET(txn, WT_TXN_PREPARE)) {
        /*
         * We have a commit timestamp for a prepare transaction, this is only possible as part of a
         * transaction commit call.
         */
        if (op->type == WT_TXN_OP_REF_DELETE)
            __wt_txn_op_delete_apply_prepare_state(session, op->u.ref, true);
        else {
            upd = op->u.op_upd;

            /* Resolve prepared update to be committed update. */
            __txn_apply_prepare_state_update(session, upd, true);
        }
    } else {
        if (op->type == WT_TXN_OP_REF_DELETE)
            WT_RET(__wt_txn_op_delete_commit_apply_timestamps(session, op, validate));
        else {
            /*
             * The timestamp is in the update for operations other than truncate. Both commit and
             * durable timestamps need to be updated.
             */
            upd = op->u.op_upd;
            if (validate)
                WT_RET(__wt_txn_timestamp_usage_check(session, op,
                  upd->start_ts != WT_TS_NONE ? upd->start_ts : txn->commit_timestamp,
                  upd->prev_durable_ts));
            if (upd->start_ts == WT_TS_NONE) {
                upd->start_ts = txn->commit_timestamp;
                upd->durable_ts = txn->durable_timestamp;
            }
        }
    }

    return (0);
}

/*
 * __wt_txn_modify --
 *     Mark a WT_UPDATE object modified by the current transaction.
 */
static WT_INLINE int
__wt_txn_modify(WT_SESSION_IMPL *session, WT_UPDATE *upd)
{
    WT_DECL_RET;
    WT_TXN *txn;
    WT_TXN_OP *op;

    txn = session->txn;

    if (F_ISSET(txn, WT_TXN_READONLY)) {
        if (F_ISSET(txn, WT_TXN_IGNORE_PREPARE))
            WT_RET_MSG(
              session, ENOTSUP, "Transactions with ignore_prepare=true cannot perform updates");
        WT_RET_MSG(session, WT_ROLLBACK, "Attempt to update in a read-only transaction");
    }

    WT_RET(__txn_next_op(session, &op));
    if (F_ISSET(session, WT_SESSION_LOGGING_INMEM)) {
        if (op->btree->type == BTREE_ROW)
            op->type = WT_TXN_OP_INMEM_ROW;
        else
            op->type = WT_TXN_OP_INMEM_COL;
    } else {
        if (op->btree->type == BTREE_ROW)
            op->type = WT_TXN_OP_BASIC_ROW;
        else
            op->type = WT_TXN_OP_BASIC_COL;
    }
    op->u.op_upd = upd;

    /* History store bypasses transactions, transaction modify should never be called on it. */
    WT_ASSERT(session, !WT_IS_HS((S2BT(session))->dhandle));

    upd->txnid = session->txn->id;
    ret = __wt_txn_op_set_timestamp(session, op, false);
    if (ret != 0)
        __wt_txn_unmodify(session);

    return (ret);
}

/*
 * __wt_txn_modify_page_delete --
 *     Remember a page truncated by the current transaction.
 */
static WT_INLINE int
__wt_txn_modify_page_delete(WT_SESSION_IMPL *session, WT_REF *ref)
{
    WT_DECL_RET;
    WT_TXN *txn;
    WT_TXN_OP *op;

    txn = session->txn;

    WT_RET(__txn_next_op(session, &op));
    op->type = WT_TXN_OP_REF_DELETE;
    op->u.ref = ref;

    /*
     * This access to the WT_PAGE_DELETED structure is safe; caller has the WT_REF locked, and in
     * fact just allocated the structure to fill in.
     */
    ref->page_del->txnid = txn->id;

    if (__txn_should_assign_timestamp(session, op))
        __txn_op_delete_commit_apply_page_del_timestamp(session, op);

    if (__wt_txn_log_op_check(session))
        WT_ERR(__wt_txn_log_op(session, NULL));
    return (0);

err:
    __wt_txn_unmodify(session);
    return (ret);
}

/*
 * __wt_txn_oldest_id --
 *     Return the oldest transaction ID that has to be kept for the current tree.
 */
static WT_INLINE uint64_t
__wt_txn_oldest_id(WT_SESSION_IMPL *session)
{
    WT_CONNECTION_IMPL *conn;
    WT_TXN_GLOBAL *txn_global;
    uint64_t checkpoint_pinned, oldest_id, recovery_ckpt_snap_min;

    conn = S2C(session);
    txn_global = &conn->txn_global;

    /*
     * The metadata is tracked specially because of optimizations for checkpoints.
     */
    if (session->dhandle != NULL && WT_IS_METADATA(session->dhandle))
        return (__wt_atomic_loadv64(&txn_global->metadata_pinned));

    /*
     * Take a local copy of these IDs in case they are updated while we are checking visibility. The
     * read of the transaction ID pinned by a checkpoint needs to be carefully ordered: if a
     * checkpoint is starting and we have to start checking the pinned ID, we take the minimum of it
     * with the oldest ID, which is what we want. The logged tables are excluded as part of RTS, so
     * there is no need of holding their oldest_id
     */
    WT_ACQUIRE_READ_WITH_BARRIER(oldest_id, txn_global->oldest_id);

    if (!F_ISSET(conn, WT_CONN_RECOVERING) || session->dhandle == NULL ||
      F_ISSET(S2BT(session), WT_BTREE_LOGGED)) {
        /*
         * Checkpoint transactions often fall behind ordinary application threads. If there is an
         * active checkpoint, keep changes until checkpoint is finished.
         */
        checkpoint_pinned = __wt_atomic_loadv64(&txn_global->checkpoint_txn_shared.pinned_id);
        if (checkpoint_pinned == WT_TXN_NONE || WT_TXNID_LT(oldest_id, checkpoint_pinned))
            return (oldest_id);
        return (checkpoint_pinned);
    } else {
        /*
         * Recovered checkpoint snapshot rarely fall behind ordinary application threads. Keep the
         * changes until the recovery is finished.
         */
        recovery_ckpt_snap_min = conn->recovery_ckpt_snap_min;
        if (recovery_ckpt_snap_min == WT_TXN_NONE || WT_TXNID_LT(oldest_id, recovery_ckpt_snap_min))
            return (oldest_id);
        return (recovery_ckpt_snap_min);
    }
}

/*
 * __wt_txn_pinned_stable_timestamp --
 *     Get the first timestamp that can be written to the disk for precise checkpoint.
 */
static WT_INLINE void
__wt_txn_pinned_stable_timestamp(WT_SESSION_IMPL *session, wt_timestamp_t *pinned_stable_tsp)
{
    WT_CONNECTION_IMPL *conn;
    WT_TXN_GLOBAL *txn_global;
    wt_timestamp_t checkpoint_ts, pinned_stable_ts;
    bool has_stable_timestamp;

    conn = S2C(session);
    txn_global = &conn->txn_global;

    /*
     * There is no need to go further if no stable timestamp has been set yet.
     */
    WT_ACQUIRE_READ(has_stable_timestamp, txn_global->has_stable_timestamp);
    if (!has_stable_timestamp) {
        *pinned_stable_tsp = WT_TS_NONE;
        return;
    }

    /*
     * It is important to ensure we only read the global stable timestamp once. Otherwise, we may
     * return a stable timestamp that is larger than the checkpoint timestamp. For example, the
     * first time we read the global stable timestamp as 100 and set it to the local variable
     * disaggregated_stable_ts. If the checkpoint timestamp is 110 and the second time we read the
     * global stable timestamp as 120, we will return 120 instead of the checkpoint timestamp 110.
     */
    WT_ACQUIRE_READ(pinned_stable_ts, txn_global->stable_timestamp);

    if (!F_ISSET(conn, WT_CONN_PRECISE_CHECKPOINT)) {
        *pinned_stable_tsp = pinned_stable_ts;
        return;
    }

    /*
     * The read of checkpoint timestamp needs to be carefully ordered: it needs to be after we have
     * read the stable timestamp, otherwise, we may read earlier checkpoint timestamp resulting more
     * data being pinned. If a checkpoint is starting and we have to use the checkpoint timestamp,
     * we take the minimum of it with the stable timestamp, which is what we want.
     */
    checkpoint_ts = txn_global->checkpoint_timestamp;

    if (checkpoint_ts != 0 && checkpoint_ts < pinned_stable_ts)
        *pinned_stable_tsp = checkpoint_ts;
    else
        *pinned_stable_tsp = pinned_stable_ts;
}

/*
 * __wt_txn_pinned_timestamp --
 *     Get the first timestamp that has to be kept for the current tree.
 */
static WT_INLINE void
__wt_txn_pinned_timestamp(WT_SESSION_IMPL *session, wt_timestamp_t *pinned_tsp)
{
    WT_TXN_GLOBAL *txn_global;
    wt_timestamp_t checkpoint_ts, pinned_ts;
    bool has_pinned_timestamp;

    txn_global = &S2C(session)->txn_global;

    /*
     * There is no need to go further if no pinned timestamp has been set yet.
     */
    WT_ACQUIRE_READ(has_pinned_timestamp, txn_global->has_pinned_timestamp);
    if (!has_pinned_timestamp) {
        *pinned_tsp = WT_TS_NONE;
        return;
    }

    /* If we have a version cursor open, use the pinned timestamp when it is opened. */
    if (S2C(session)->version_cursor_count > 0) {
        *pinned_tsp = txn_global->version_cursor_pinned_timestamp;
        return;
    }

    /*
     * It is important to ensure we only read the global pinned timestamp once. Otherwise, we may
     * return a pinned timestamp that is larger than the checkpoint timestamp. For example, the
     * first time we read the global pinned timestamp as 100 and set it to the local variable
     * pinned_ts. If the checkpoint timestamp is 110 and the second time we read the global pinned
     * timestamp as 120, we will return 120 instead of the checkpoint timestamp 110.
     */
    WT_ACQUIRE_READ(pinned_ts, txn_global->pinned_timestamp);

    /*
     * The read of checkpoint timestamp needs to be carefully ordered: it needs to be after we have
     * read the pinned timestamp, otherwise, we may read earlier checkpoint timestamp resulting more
     * data being pinned. If a checkpoint is starting and we have to use the checkpoint timestamp,
     * we take the minimum of it with the oldest timestamp, which is what we want.
     */
    checkpoint_ts = txn_global->checkpoint_timestamp;

    if (checkpoint_ts != WT_TS_NONE && checkpoint_ts < pinned_ts)
        *pinned_tsp = checkpoint_ts;
    else
        *pinned_tsp = pinned_ts;
}

/*
 * __txn_visible_all_id --
 *     Check if a given transaction ID is "globally visible". This is, if all sessions in the system
 *     will see the transaction ID including the ID that belongs to a running checkpoint.
 */
static WT_INLINE bool
__txn_visible_all_id(WT_SESSION_IMPL *session, uint64_t id)
{
    WT_TXN *txn;
    uint64_t oldest_id;

    txn = session->txn;

    /* Make sure that checkpoint cursor transactions only read checkpoints, except for metadata. */
    WT_ASSERT(session,
      (session->dhandle != NULL && WT_IS_METADATA(session->dhandle)) ||
        WT_READING_CHECKPOINT(session) == F_ISSET(session->txn, WT_TXN_IS_CHECKPOINT));

    /*
     * When reading from a checkpoint, all readers use the same snapshot, so a transaction is
     * globally visible if it is visible in that snapshot. Note that this can cause things that were
     * not globally visible yet when the checkpoint is taken to become globally visible in the
     * checkpoint. This is expected (it is like all the old running transactions exited) -- but note
     * that it's important that the inverse change (something globally visible when the checkpoint
     * was taken becomes not globally visible in the checkpoint) never happen as this violates basic
     * assumptions about visibility. (And, concretely, it can cause stale history store entries to
     * come back to life and produce wrong answers.)
     *
     * Note: we use the transaction to check this rather than testing WT_READING_CHECKPOINT because
     * reading the metadata while working with a checkpoint cursor will borrow the transaction; it
     * then ends up using it to read a non-checkpoint tree. This is believed to be ok because the
     * metadata is always read-uncommitted, but we want to still use the checkpoint-cursor
     * visibility logic. Using the regular visibility logic with a checkpoint cursor transaction can
     * be logically invalid (it is possible that way for something to be globally visible but
     * specifically invisible) and also can end up comparing transaction ids from different database
     * opens.
     */
    if (F_ISSET(session->txn, WT_TXN_IS_CHECKPOINT))
        return (
          __wt_txn_visible_id_snapshot(id, txn->snapshot_data.snap_min, txn->snapshot_data.snap_max,
            txn->snapshot_data.snapshot, txn->snapshot_data.snapshot_count));
    oldest_id = __wt_txn_oldest_id(session);

    return (WT_TXNID_LT(id, oldest_id));
}

/*
 * __wt_txn_timestamp_visible_all --
 *     Check whether a given timestamp is either globally visible or obsolete.
 */
static WT_INLINE bool
__wt_txn_timestamp_visible_all(WT_SESSION_IMPL *session, wt_timestamp_t timestamp)
{
    wt_timestamp_t pinned_ts;

    /* Compare the given timestamp to the pinned timestamp, if it exists. */
    __wt_txn_pinned_timestamp(session, &pinned_ts);

    return (pinned_ts != WT_TS_NONE && timestamp <= pinned_ts);
}

/*
 * __wt_txn_visible_all --
 *     Check whether a given time window is either globally visible or obsolete. For global
 *     visibility checks, the commit times are checked against the oldest possible readers in the
 *     system. If all possible readers could always see the time window - it is globally visible.
 *     For obsolete checks callers should generally pass in the durable timestamp, since it is
 *     guaranteed to be newer than or equal to the commit time, and content needs to be retained
 *     (not become obsolete) until both the commit and durable times are obsolete. If the commit
 *     time is used for this check, it's possible that a transaction is committed with a durable
 *     time and made obsolete before it can be included in a checkpoint - which leads to bugs in
 *     checkpoint correctness.
 */
static WT_INLINE bool
__wt_txn_visible_all(WT_SESSION_IMPL *session, uint64_t id, wt_timestamp_t timestamp)
{
    /*
     * When shutting down, the transactional system has finished running and all we care about is
     * eviction, make everything visible.
     */
    if (F_ISSET(S2C(session), WT_CONN_CLOSING))
        return (true);

    if (!__txn_visible_all_id(session, id))
        return (false);

    /* Timestamp check. */
    if (timestamp == WT_TS_NONE)
        return (true);

    /* Make sure that checkpoint cursor transactions only read checkpoints, except for metadata. */
    WT_ASSERT(session,
      (session->dhandle != NULL && WT_IS_METADATA(session->dhandle)) ||
        WT_READING_CHECKPOINT(session) == F_ISSET(session->txn, WT_TXN_IS_CHECKPOINT));

    /* When reading a checkpoint, use the checkpoint state instead of the current state. */
    if (F_ISSET(session->txn, WT_TXN_IS_CHECKPOINT))
        return (session->txn->checkpoint_oldest_timestamp != WT_TS_NONE &&
          timestamp <= session->txn->checkpoint_oldest_timestamp);

    return (__wt_txn_timestamp_visible_all(session, timestamp));
}

/*
 * __wt_txn_has_newest_and_visible_all --
 *     Check whether a given time window is either globally visible or obsolete. Note that both the
 *     id and the timestamp have to be greater than 0 to be considered.
 */
static WT_INLINE bool
__wt_txn_has_newest_and_visible_all(WT_SESSION_IMPL *session, uint64_t id, wt_timestamp_t timestamp)
{
    /* If there is no transaction or timestamp information available, there is nothing to do. */
    if (id == WT_TXN_NONE && timestamp == WT_TS_NONE)
        return (false);

    if (__wt_txn_visible_all(session, id, timestamp))
        return (true);

    return (false);
}

/*
 * __wt_txn_upd_visible_all --
 *     Is the given update visible to all (possible) readers?
 */
static WT_INLINE bool
__wt_txn_upd_visible_all(WT_SESSION_IMPL *session, WT_UPDATE *upd)
{
    uint8_t prepare_state;

    WT_ACQUIRE_READ_WITH_BARRIER(prepare_state, upd->prepare_state);

    if (prepare_state == WT_PREPARE_LOCKED || prepare_state == WT_PREPARE_INPROGRESS)
        return (false);

    /*
     * This function is used to determine when an update is obsolete: that should take into account
     * the durable timestamp which is greater than or equal to the start timestamp.
     */
    return (__wt_txn_visible_all(session, upd->txnid, upd->durable_ts));
}

/*
 * __wt_txn_upd_value_visible_all --
 *     Is the given update value visible to all (possible) readers?
 */
static WT_INLINE bool
__wt_txn_upd_value_visible_all(WT_SESSION_IMPL *session, WT_UPDATE_VALUE *upd_value)
{
    WT_ASSERT(session, upd_value->tw.prepare == 0);
    return (upd_value->type == WT_UPDATE_TOMBSTONE ?
        __wt_txn_visible_all(session, upd_value->tw.stop_txn, upd_value->tw.durable_stop_ts) :
        __wt_txn_visible_all(session, upd_value->tw.start_txn, upd_value->tw.durable_start_ts));
}

/*
 * __wt_txn_tw_stop_visible --
 *     Is the given stop time window visible?
 */
static WT_INLINE bool
__wt_txn_tw_stop_visible(WT_SESSION_IMPL *session, WT_TIME_WINDOW *tw)
{
    return (WT_TIME_WINDOW_HAS_STOP(tw) && !tw->prepare &&
      __wt_txn_visible(session, tw->stop_txn, tw->stop_ts, tw->durable_stop_ts));
}

/*
 * __wt_txn_tw_start_visible --
 *     Is the given start time window visible?
 */
static WT_INLINE bool
__wt_txn_tw_start_visible(WT_SESSION_IMPL *session, WT_TIME_WINDOW *tw)
{
    /*
     * Check the prepared flag if there is no stop time point or the start and stop time points are
     * from the same transaction.
     */
    return (((WT_TIME_WINDOW_HAS_STOP(tw) &&
               (tw->start_txn != tw->stop_txn || tw->start_ts != tw->stop_ts ||
                 tw->durable_start_ts != tw->durable_stop_ts)) ||
              !tw->prepare) &&
      __wt_txn_visible(session, tw->start_txn, tw->start_ts, tw->durable_start_ts));
}

/*
 * __wt_txn_tw_start_visible_all --
 *     Is the given start time window visible to all (possible) readers?
 */
static WT_INLINE bool
__wt_txn_tw_start_visible_all(WT_SESSION_IMPL *session, WT_TIME_WINDOW *tw)
{
    /*
     * Check the prepared flag if there is no stop time point or the start and stop time points are
     * from the same transaction.
     */
    return (((WT_TIME_WINDOW_HAS_STOP(tw) &&
               (tw->start_txn != tw->stop_txn || tw->start_ts != tw->stop_ts ||
                 tw->durable_start_ts != tw->durable_stop_ts)) ||
              !tw->prepare) &&
      __wt_txn_visible_all(session, tw->start_txn, tw->durable_start_ts));
}

/*
 * __wt_txn_tw_stop_visible_all --
 *     Is the given stop time window visible to all (possible) readers?
 */
static WT_INLINE bool
__wt_txn_tw_stop_visible_all(WT_SESSION_IMPL *session, WT_TIME_WINDOW *tw)
{
    return (WT_TIME_WINDOW_HAS_STOP(tw) && !tw->prepare &&
      __wt_txn_visible_all(session, tw->stop_txn, tw->durable_stop_ts));
}

/*
 * __wt_txn_visible_id_snapshot --
 *     Is the id visible in terms of the given snapshot?
 */
static WT_INLINE bool
__wt_txn_visible_id_snapshot(
  uint64_t id, uint64_t snap_min, uint64_t snap_max, uint64_t *snapshot, uint32_t snapshot_count)
{
    bool found;

    /*
     * WT_ISO_SNAPSHOT, WT_ISO_READ_COMMITTED: the ID is visible if it is not the result of a
     * concurrent transaction, that is, if was committed before the snapshot was taken.
     *
     * The order here is important: anything newer than or equal to the maximum ID we saw when
     * taking the snapshot should be invisible, even if the snapshot is empty.
     *
     * Snapshot data:
     *	ids >= snap_max not visible,
     *	ids < snap_min are visible,
     *	everything else is visible unless it is found in the snapshot.
     */
    if (WT_TXNID_LE(snap_max, id))
        return (false);
    if (snapshot_count == 0 || WT_TXNID_LT(id, snap_min))
        return (true);

    WT_BINARY_SEARCH(id, snapshot, snapshot_count, found);
    return (!found);
}

/*
 * __txn_visible_id --
 *     Can the current transaction see the given ID?
 */
static WT_INLINE bool
__txn_visible_id(WT_SESSION_IMPL *session, uint64_t id)
{
    WT_TXN *txn;

    txn = session->txn;

    /* Changes with no associated transaction are always visible. */
    if (id == WT_TXN_NONE)
        return (true);

    /* Nobody sees the results of aborted transactions. */
    if (id == WT_TXN_ABORTED)
        return (false);

    /* Transactions see their own changes. */
    if (id == txn->id)
        return (true);

    /* Read-uncommitted transactions see all other changes. */
    if (txn->isolation == WT_ISO_READ_UNCOMMITTED)
        return (true);

    /* Otherwise, we should be called with a snapshot. */
    WT_ASSERT(session, F_ISSET(txn, WT_TXN_HAS_SNAPSHOT));

    return (__wt_txn_visible_id_snapshot(id, txn->snapshot_data.snap_min,
      txn->snapshot_data.snap_max, txn->snapshot_data.snapshot, txn->snapshot_data.snapshot_count));
}

/*
 * __wt_txn_timestamp_visible --
 *     Can the current transaction see the given timestamp?
 */
static WT_INLINE bool
__wt_txn_timestamp_visible(
  WT_SESSION_IMPL *session, wt_timestamp_t timestamp, wt_timestamp_t durable_timestamp)
{
    WT_TXN *txn;
    WT_TXN_SHARED *txn_shared;

    txn = session->txn;
    txn_shared = WT_SESSION_TXN_SHARED(session);

    /* Timestamp check. */
    if (!F_ISSET(txn, WT_TXN_SHARED_TS_READ) || timestamp == WT_TS_NONE)
        return (true);

    /*
     * For checkpoint cursors, just using the commit timestamp visibility check can go wrong when a
     * prepared transaction gets committed in parallel to a running checkpoint.
     *
     * To avoid this problem, along with the visibility check of a commit timestamp, comparing the
     * durable timestamp against the stable timestamp of a checkpoint can avoid the problems of
     * returning inconsistent data.
     */
    if (WT_READING_CHECKPOINT(session))
        return ((timestamp <= txn->checkpoint_read_timestamp) &&
          (durable_timestamp <= txn->checkpoint_stable_timestamp));

    return (timestamp <= txn_shared->read_timestamp);
}

/*
 * __wt_txn_snap_min_visible --
 *     Can the current transaction snapshot minimum/read timestamp see the given ID/timestamp? This
 *     visibility check should only be used when assessing broader visibility based on aggregated
 *     time window. It does not reflect whether a specific update is visible to a transaction.
 */
static WT_INLINE bool
__wt_txn_snap_min_visible(
  WT_SESSION_IMPL *session, uint64_t id, wt_timestamp_t timestamp, wt_timestamp_t durable_timestamp)
{
    WT_ASSERT(session, F_ISSET(session->txn, WT_TXN_HAS_SNAPSHOT));

    /* Transaction snapshot minimum check. */
    if (!WT_TXNID_LT(id, session->txn->snapshot_data.snap_min))
        return (false);

    /* Transactions read their writes, regardless of timestamps. */
    if (F_ISSET(session->txn, WT_TXN_HAS_ID) && id == session->txn->id)
        return (true);

    /* Timestamp check. */
    return (__wt_txn_timestamp_visible(session, timestamp, durable_timestamp));
}

/*
 * __wt_txn_visible --
 *     Can the current transaction see the given ID/timestamp?
 */
static WT_INLINE bool
__wt_txn_visible(
  WT_SESSION_IMPL *session, uint64_t id, wt_timestamp_t timestamp, wt_timestamp_t durable_timestamp)
{
    if (!__txn_visible_id(session, id))
        return (false);

    /* Transactions read their writes, regardless of timestamps. */
    if (F_ISSET(session->txn, WT_TXN_HAS_ID) && id == session->txn->id)
        return (true);

    /* Timestamp check. */
    return (__wt_txn_timestamp_visible(session, timestamp, durable_timestamp));
}

/*
 * __wt_txn_upd_visible_type --
 *     Visible type of given update for the current transaction.
 */
static WT_INLINE WT_VISIBLE_TYPE
__wt_txn_upd_visible_type(WT_SESSION_IMPL *session, WT_UPDATE *upd)
{
    uint8_t prepare_state;
    bool upd_visible;

    for (;; __wt_yield()) {
        /* Prepare state change is in progress, yield and try again. */
        WT_ACQUIRE_READ_WITH_BARRIER(prepare_state, upd->prepare_state);
        if (prepare_state == WT_PREPARE_LOCKED)
            continue;

        /* Entries in the history store are always visible. */
        if ((WT_IS_HS(session->dhandle) && upd->txnid != WT_TXN_ABORTED &&
              upd->type == WT_UPDATE_STANDARD))
            return (WT_VISIBLE_TRUE);

        upd_visible = __wt_txn_visible(session, upd->txnid, upd->start_ts, upd->durable_ts);

        /*
         * The visibility check is only valid if the update does not change state. If the state does
         * change, recheck visibility.
         *
         * We need to place an acquire barrier prior to the second read of prepare state as
         * otherwise it could overlap with the reads of the transaction id and start timestamp.
         * Which would invalidate this check.
         */
        WT_ACQUIRE_BARRIER();
        if (prepare_state == upd->prepare_state)
            break;

        WT_STAT_CONN_INCR(session, prepared_transition_blocked_page);
    }

    if (!upd_visible)
        return (WT_VISIBLE_FALSE);

    if (prepare_state == WT_PREPARE_INPROGRESS)
        return (WT_VISIBLE_PREPARE);

    return (WT_VISIBLE_TRUE);
}

/*
 * __wt_txn_upd_visible --
 *     Can the current transaction see the given update.
 */
static WT_INLINE bool
__wt_txn_upd_visible(WT_SESSION_IMPL *session, WT_UPDATE *upd)
{
    return (__wt_txn_upd_visible_type(session, upd) == WT_VISIBLE_TRUE);
}

/*
 * __wt_upd_alloc --
 *     Allocate a WT_UPDATE structure and associated value and fill it in.
 */
static WT_INLINE int
__wt_upd_alloc(WT_SESSION_IMPL *session, const WT_ITEM *value, u_int modify_type, WT_UPDATE **updp,
  size_t *sizep)
{
    WT_UPDATE *upd;
    size_t allocsz; /* Allocation size in bytes. */

    *updp = NULL;

    /*
     * The code paths leading here are convoluted: assert we never attempt to allocate an update
     * structure if only intending to insert one we already have, or pass in a value with a type
     * that doesn't support values.
     */
    WT_ASSERT(session, modify_type != WT_UPDATE_INVALID);
    WT_ASSERT(session,
      (value == NULL && (modify_type == WT_UPDATE_RESERVE || modify_type == WT_UPDATE_TOMBSTONE)) ||
        (value != NULL &&
          !(modify_type == WT_UPDATE_RESERVE || modify_type == WT_UPDATE_TOMBSTONE)));

    if (value == NULL || value->size == 0)
        allocsz = WT_UPDATE_SIZE_NOVALUE;
    else
        allocsz = WT_UPDATE_SIZE + value->size;

    /*
     * Allocate the WT_UPDATE structure and room for the value, then copy any value into place.
     * Memory is cleared, which is the equivalent of setting:
     *    WT_UPDATE.txnid = WT_TXN_NONE;
     *    WT_UPDATE.durable_ts = WT_TS_NONE;
     *    WT_UPDATE.start_ts = WT_TS_NONE;
     *    WT_UPDATE.prepare_state = WT_PREPARE_INIT;
     *    WT_UPDATE.flags = 0;
     */
    WT_RET(__wt_calloc(session, 1, allocsz, &upd));
    if (value != NULL && value->size != 0) {
        upd->size = WT_STORE_SIZE(value->size);
        memcpy(upd->data, value->data, value->size);
    }
    upd->type = (uint8_t)modify_type;

    *updp = upd;
    if (sizep != NULL)
        *sizep = WT_UPDATE_MEMSIZE(upd);
    return (0);
}

/*
 * __wt_upd_alloc_tombstone --
 *     Allocate a tombstone update.
 */
static WT_INLINE int
__wt_upd_alloc_tombstone(WT_SESSION_IMPL *session, WT_UPDATE **updp, size_t *sizep)
{
    return (__wt_upd_alloc(session, NULL, WT_UPDATE_TOMBSTONE, updp, sizep));
}

/*
 * __wt_txn_read_upd_list_internal --
 *     Internal helper function to get the first visible update in a list (or NULL if none are
 *     visible).
 */
static WT_INLINE int
__wt_txn_read_upd_list_internal(WT_SESSION_IMPL *session, WT_CURSOR_BTREE *cbt, WT_ITEM *key,
  uint64_t recno, WT_UPDATE *upd, WT_UPDATE **prepare_updp, WT_UPDATE **restored_updp)
{
    WT_VISIBLE_TYPE upd_visible;
    uint64_t prepare_txnid;
    uint8_t prepare_state;

    prepare_txnid = WT_TXN_NONE;

    if (prepare_updp != NULL)
        *prepare_updp = NULL;
    if (restored_updp != NULL)
        *restored_updp = NULL;
    __wt_upd_value_clear(cbt->upd_value);

    for (; upd != NULL; upd = upd->next) {
        /* Skip reserved place-holders, they're never visible. */
        if (upd->type == WT_UPDATE_RESERVE)
            continue;

        WT_ACQUIRE_READ_WITH_BARRIER(prepare_state, upd->prepare_state);

        /*
         * We previously found a prepared update, check if the update has the same transaction id,
         * if it does it must not be visible as it is part of the same transaction as the previous
         * prepared update.
         */
        if (prepare_txnid != WT_TXN_NONE && upd->txnid == prepare_txnid) {
            /*
             * If we see an update with prepare resolved this indicates that the read, which is
             * configured to ignore prepared updates raced with the commit of the same prepared
             * transaction. Increment a stat to track this.
             *
             * This case exists as reconciliation chooses which update to write to disk in a newest
             * to oldest fashion, and if prepared update resolution happens in the same direction
             * some artifacts of a prepared transaction could be written to disk while some remain
             * only in-memory. Instead prepared update resolution is recursively done from oldest to
             * newest. Which mean that our reader would see a prepared update followed by a
             * committed update.
             *
             * There is an alternate solution which would have reconciliation forget the chosen
             * update if it sees a prepared update after it. That would allow the update chain
             * resolution to occur from newest to oldest and this reader edge case would no longer
             * exist. That solution needs further exploration.
             */
            if (prepare_state == WT_PREPARE_RESOLVED)
                WT_STAT_CONN_DSRC_INCR(session, txn_read_race_prepare_commit);
            continue;
        }

        /*
         * If the cursor is configured to ignore tombstones, copy the timestamps from the tombstones
         * to the stop time window of the update value being returned to the caller. Caller can
         * process the stop time window to decide if there was a tombstone on the update chain. If
         * the time window already has a stop time set then we must have seen a tombstone prior to
         * ours in the update list, and therefore don't need to do this again.
         */
        if (upd->type == WT_UPDATE_TOMBSTONE && F_ISSET(&cbt->iface, WT_CURSTD_IGNORE_TOMBSTONE) &&
          !WT_TIME_WINDOW_HAS_STOP(&cbt->upd_value->tw)) {
            cbt->upd_value->tw.durable_stop_ts = upd->durable_ts;
            cbt->upd_value->tw.stop_ts = upd->start_ts;
            cbt->upd_value->tw.stop_txn = upd->txnid;
            cbt->upd_value->tw.prepare =
              prepare_state == WT_PREPARE_INPROGRESS || prepare_state == WT_PREPARE_LOCKED;
            continue;
        }

        upd_visible = __wt_txn_upd_visible_type(session, upd);

        if (upd_visible == WT_VISIBLE_TRUE)
            break;

        /*
         * Save the prepared update to help us detect if we race with prepared commit or rollback
         * irrespective of update visibility.
         */
        if ((prepare_state == WT_PREPARE_INPROGRESS || prepare_state == WT_PREPARE_LOCKED) &&
          prepare_updp != NULL && *prepare_updp == NULL &&
          F_ISSET(upd, WT_UPDATE_PREPARE_RESTORED_FROM_DS))
            *prepare_updp = upd;

        /*
         * Save the restored update to use it as base value update in case if we need to reach
         * history store instead of on-disk value.
         */
        if (upd->txnid != WT_TXN_ABORTED && restored_updp != NULL &&
          F_ISSET(upd, WT_UPDATE_RESTORED_FROM_HS) && upd->type == WT_UPDATE_STANDARD) {
            WT_ASSERT(session, *restored_updp == NULL);
            *restored_updp = upd;
        }

        if (upd_visible == WT_VISIBLE_PREPARE) {
            /* Ignore the prepared update, if transaction configuration says so. */
            if (F_ISSET(session->txn, WT_TXN_IGNORE_PREPARE)) {
                prepare_txnid = upd->txnid;
                continue;
            }

            return (WT_PREPARE_CONFLICT);
        }

        if (F_ISSET(upd, WT_UPDATE_RESTORED_FROM_DELTA) && upd->type == WT_UPDATE_STANDARD) {
            WT_ASSERT(session, !F_ISSET(S2BT(session), WT_BTREE_IN_MEMORY));
            /*
             * If we see an update that is not visible to the reader and it is restored from delta,
             * we should search the history store.
             */
            if (F_ISSET(S2C(session), WT_CONN_HS_OPEN) &&
              !F_ISSET(session->dhandle, WT_DHANDLE_HS)) {
                __wt_timing_stress(session, WT_TIMING_STRESS_HS_SEARCH, NULL);
                WT_RET(__wt_hs_find_upd(session, S2BT(session)->id, key, cbt->iface.value_format,
                  recno, cbt->upd_value, &cbt->upd_value->buf));
                if (cbt->upd_value->type == WT_UPDATE_INVALID)
                    return (WT_NOTFOUND);
                return (0);
            }
        }
    }

    if (upd == NULL)
        return (0);

    /*
     * Now assign to the update value. If it's not a modify, we're free to simply point the value at
     * the update's memory without owning it. If it is a modify, we need to reconstruct the full
     * update now and make the value own the buffer.
     *
     * If the caller has specifically asked us to skip assigning the buffer, we shouldn't bother
     * reconstructing the modify.
     */
    if (upd->type != WT_UPDATE_MODIFY || cbt->upd_value->skip_buf)
        __wt_upd_value_assign(cbt->upd_value, upd);
    else
        WT_RET(__wt_modify_reconstruct_from_upd_list(
          session, cbt, upd, cbt->upd_value, WT_OPCTX_TRANSACTION));
    return (0);
}

/*
 * __wt_txn_read_upd_list --
 *     Get the first visible update in a list (or NULL if none are visible).
 */
static WT_INLINE int
__wt_txn_read_upd_list(
  WT_SESSION_IMPL *session, WT_CURSOR_BTREE *cbt, WT_ITEM *key, uint64_t recno, WT_UPDATE *upd)
{
    return (__wt_txn_read_upd_list_internal(session, cbt, key, recno, upd, NULL, NULL));
}

/*
 * __wt_txn_read --
 *     Get the first visible update in a chain. This function will first check the update list
 *     supplied as a function argument. If there is no visible update, it will check the onpage
 *     value for the given key. Finally, if the onpage value is not visible to the reader, the
 *     function will search the history store for a visible update.
 */
static WT_INLINE int
__wt_txn_read(
  WT_SESSION_IMPL *session, WT_CURSOR_BTREE *cbt, WT_ITEM *key, uint64_t recno, WT_UPDATE *upd)
{
    WT_DECL_RET;
    WT_TIME_WINDOW tw;
    WT_UPDATE *prepare_upd, *restored_upd;
    bool have_stop_tw, prepare_retry, read_onpage;

    prepare_upd = restored_upd = NULL;
    read_onpage = prepare_retry = true;

retry:
    WT_RET(
      __wt_txn_read_upd_list_internal(session, cbt, key, recno, upd, &prepare_upd, &restored_upd));
    if (WT_UPDATE_DATA_VALUE(cbt->upd_value) ||
      (cbt->upd_value->type == WT_UPDATE_MODIFY && cbt->upd_value->skip_buf))
        return (0);
    WT_ASSERT(session, cbt->upd_value->type == WT_UPDATE_INVALID);

    /* If there is no ondisk value, there can't be anything in the history store either. */
    if (cbt->ref->page->dsk == NULL) {
        cbt->upd_value->type = WT_UPDATE_TOMBSTONE;
        return (0);
    }

    /*
     * Skip retrieving the on-disk value when there exists a restored update from history store in
     * the update list. Having a restored update as part of the update list indicates that the
     * existing on-disk value is unstable.
     */
    if (restored_upd != NULL) {
        WT_ASSERT(session, !WT_IS_HS(session->dhandle));
        cbt->upd_value->buf.data = restored_upd->data;
        cbt->upd_value->buf.size = restored_upd->size;
    } else {
        /*
         * When we inspected the update list we may have seen a tombstone leaving us with a valid
         * stop time window, we don't want to overwrite this stop time window.
         */
        have_stop_tw = WT_TIME_WINDOW_HAS_STOP(&cbt->upd_value->tw);

        if (read_onpage) {
            /*
             * We may have raced with checkpoint freeing the overflow blocks. Retry from start and
             * ignore the onpage value the next time. For pages that have remained in memory after a
             * checkpoint, this will lead us to read every key with an overflow removed onpage value
             * twice. However, it simplifies the logic and doesn't depend on the assumption that the
             * cell unpacking code will always return a correct time window even it returns a
             * WT_RESTART error.
             */
            ret = __wt_value_return_buf(cbt, cbt->ref, &cbt->upd_value->buf, &tw);
            if (ret == WT_RESTART) {
                read_onpage = false;
                goto retry;
            } else
                WT_RET(ret);

            /*
             * If the stop time point is set, that means that there is a tombstone at that time. If
             * it is not prepared and it is visible to our txn it means we've just spotted a
             * tombstone and should return "not found", except scanning the history store during
             * rollback to stable and when we are told to ignore non-globally visible tombstones.
             */
            if (!have_stop_tw && __wt_txn_tw_stop_visible(session, &tw) &&
              !F_ISSET(&cbt->iface, WT_CURSTD_IGNORE_TOMBSTONE)) {
                cbt->upd_value->buf.data = NULL;
                cbt->upd_value->buf.size = 0;
                cbt->upd_value->type = WT_UPDATE_TOMBSTONE;
                WT_TIME_WINDOW_COPY_STOP(&cbt->upd_value->tw, &tw);
                return (0);
            }

            /* Store the stop time pair of the history store record that is returning. */
            if (!have_stop_tw && WT_TIME_WINDOW_HAS_STOP(&tw) && WT_IS_HS(session->dhandle))
                WT_TIME_WINDOW_COPY_STOP(&cbt->upd_value->tw, &tw);

            /*
             * We return the onpage value in the following cases:
             * 1. The record is from the history store.
             * 2. It is visible to the reader.
             */
            if (WT_IS_HS(session->dhandle) || __wt_txn_tw_start_visible(session, &tw)) {
                if (cbt->upd_value->skip_buf) {
                    cbt->upd_value->buf.data = NULL;
                    cbt->upd_value->buf.size = 0;
                }
                cbt->upd_value->type = WT_UPDATE_STANDARD;

                WT_TIME_WINDOW_COPY_START(&cbt->upd_value->tw, &tw);
                return (0);
            }
        }
    }

    /* If there's no visible update in the update chain or ondisk, check the history store file. */
    if (!F_ISSET(S2BT(session), WT_BTREE_IN_MEMORY) && F_ISSET(S2C(session), WT_CONN_HS_OPEN) &&
      !F_ISSET(session->dhandle, WT_DHANDLE_HS)) {
        /*
         * Stressing this code path may slow down the system too much. To minimize the impact, sleep
         * on every random 100th iteration when this is enabled.
         */
        if (FLD_ISSET(S2C(session)->timing_stress_flags, WT_TIMING_STRESS_HS_SEARCH) &&
          __wt_random(&session->rnd) % 100 == 0)
            __wt_timing_stress(session, WT_TIMING_STRESS_HS_SEARCH, NULL);

        WT_RET(__wt_hs_find_upd(session, S2BT(session)->id, key, cbt->iface.value_format, recno,
          cbt->upd_value, &cbt->upd_value->buf));
    }

    /*
     * Retry if we race with prepared commit or rollback. If we race with prepared rollback, the
     * value the reader should read may have been removed from the history store and appended to the
     * data store. If we race with prepared commit, imagine a case we read with timestamp 50 and we
     * have a prepared update with timestamp 30 and a history store record with timestamp 20,
     * committing the prepared update will cause the stop timestamp of the history store record
     * being updated to 30 and the reader not seeing it.
     */
    if (prepare_upd != NULL) {
        WT_ASSERT(session, F_ISSET(prepare_upd, WT_UPDATE_PREPARE_RESTORED_FROM_DS));
        if (prepare_retry &&
          (prepare_upd->txnid == WT_TXN_ABORTED ||
            prepare_upd->prepare_state == WT_PREPARE_RESOLVED)) {
            prepare_retry = false;
            /* Clean out any stale value before performing the retry. */
            __wt_upd_value_clear(cbt->upd_value);
            WT_STAT_CONN_DSRC_INCR(session, txn_read_race_prepare_update);

            /*
             * When a prepared update/insert is rollback or committed, retrying it again should fix
             * concurrent modification of a prepared update. Other than prepared insert rollback,
             * rest of the cases, the history store update is either added to the end of the update
             * chain or modified to set proper stop timestamp. In all the scenarios, retrying again
             * will work to return a proper update.
             */
            goto retry;
        }
    }

    /* Return invalid not tombstone if nothing is found in history store. */
    WT_ASSERT(session, cbt->upd_value->type != WT_UPDATE_TOMBSTONE);
    return (0);
}

/*
 * __wt_txn_begin --
 *     Begin a transaction.
 */
static WT_INLINE int
__wt_txn_begin(WT_SESSION_IMPL *session, WT_CONF *conf)
{
    WT_TXN *txn;

    txn = session->txn;
    txn->isolation = session->isolation;
    txn->txn_log.txn_logsync = S2C(session)->log_info.txn_logsync;
    txn->commit_timestamp = WT_TS_NONE;
    txn->first_commit_timestamp = WT_TS_NONE;

    WT_ASSERT(session, !F_ISSET(txn, WT_TXN_RUNNING));

    WT_RET(__wt_txn_config(session, conf));

    /*
     * Allocate a snapshot if required or update the existing snapshot. Do not update the existing
     * snapshot of autocommit transactions because they are committed at the end of the operation.
     */
    if (txn->isolation == WT_ISO_SNAPSHOT &&
      !(F_ISSET(txn, WT_TXN_AUTOCOMMIT) && F_ISSET(txn, WT_TXN_HAS_SNAPSHOT))) {
        if (session->ncursors > 0)
            WT_RET(__wt_session_copy_values(session));

        /*
         * Stall here if the cache is completely full. Eviction check can return rollback, but the
         * WT_SESSION.begin_transaction API can't, continue on.
         */
        WT_RET_ERROR_OK(
          __wt_evict_app_assist_worker_check(session, false, true, NULL), WT_ROLLBACK);

        __wt_txn_get_snapshot(session);
    }

    F_SET(txn, WT_TXN_RUNNING);
    if (F_ISSET(S2C(session), WT_CONN_READONLY))
        F_SET(txn, WT_TXN_READONLY);

    WT_ASSERT_ALWAYS(
      session, txn->mod_count == 0, "The mod count should be 0 when beginning a transaction");

    return (0);
}

/*
 * __wt_txn_autocommit_check --
 *     If an auto-commit transaction is required, start one.
 */
static WT_INLINE int
__wt_txn_autocommit_check(WT_SESSION_IMPL *session)
{
    WT_DECL_RET;
    WT_TXN *txn;

    txn = session->txn;
    if (F_ISSET(txn, WT_TXN_AUTOCOMMIT)) {
        ret = __wt_txn_begin(session, NULL);
        F_CLR(txn, WT_TXN_AUTOCOMMIT);
    }
    return (ret);
}

/*
 * __wt_txn_idle_cache_check --
 *     If there is no transaction active in this thread and we haven't checked if the cache is full,
 *     do it now. If we have to block for eviction, this is the best time to do it.
 */
static WT_INLINE int
__wt_txn_idle_cache_check(WT_SESSION_IMPL *session)
{
    WT_TXN *txn;
    WT_TXN_SHARED *txn_shared;

    txn = session->txn;
    txn_shared = WT_SESSION_TXN_SHARED(session);

    /*
     * Check the published snap_min because read-uncommitted never sets WT_TXN_HAS_SNAPSHOT. We
     * don't have any transaction information at this point, so assume the transaction will be
     * read-only. The dirty cache check will be performed when the transaction completes, if
     * necessary.
     */
    if (F_ISSET(txn, WT_TXN_RUNNING) && !F_ISSET(txn, WT_TXN_HAS_ID) &&
      __wt_atomic_loadv64(&txn_shared->pinned_id) == WT_TXN_NONE)
        WT_RET(__wt_evict_app_assist_worker_check(session, false, true, NULL));

    return (0);
}

/*
 * __wt_txn_id_alloc --
 *     Allocate a new transaction ID.
 */
static WT_INLINE uint64_t
__wt_txn_id_alloc(WT_SESSION_IMPL *session, bool publish)
{
    WT_TXN_GLOBAL *txn_global;
    WT_TXN_SHARED *txn_shared;
    uint64_t id;

    txn_global = &S2C(session)->txn_global;
    txn_shared = WT_SESSION_TXN_SHARED(session);

    /*
     * Allocating transaction IDs involves several steps.
     *
     * Firstly, publish that this transaction is allocating its ID, then publish the transaction ID
     * as the current global ID. Note that this transaction ID might not be unique among threads and
     * hence not valid at this moment. The flag will notify other transactions that are attempting
     * to get their own snapshot for this transaction ID to retry.
     *
     * Then we do an atomic increment to allocate a unique ID. This will give the valid ID to this
     * transaction that we release to the global transaction table.
     *
     * We want the global value to lead the allocated values, so that any allocated transaction ID
     * eventually becomes globally visible. When there are no transactions running, the oldest_id
     * will reach the global current ID, so we want post-increment (fetch_add) semantics.
     *
     * We rely on atomic reads of the current ID to create snapshots, so for unlocked reads to be
     * well defined, we must use an atomic increment here.
     */
    if (publish) {
        WT_RELEASE_WRITE_WITH_BARRIER(txn_shared->is_allocating, true);
        WT_RELEASE_WRITE_WITH_BARRIER(txn_shared->id, txn_global->current);
        id = __wt_atomic_fetch_addv64(&txn_global->current, 1);
        session->txn->id = id;
        WT_RELEASE_WRITE_WITH_BARRIER(txn_shared->id, id);
        WT_RELEASE_WRITE_WITH_BARRIER(txn_shared->is_allocating, false);
    } else
        id = __wt_atomic_fetch_addv64(&txn_global->current, 1);

    return (id);
}

/*
 * __wt_txn_id_check --
 *     A transaction is going to do an update, allocate a transaction ID.
 */
static WT_INLINE int
__wt_txn_id_check(WT_SESSION_IMPL *session)
{
    WT_TXN *txn;

    txn = session->txn;

    WT_ASSERT(session, F_ISSET(txn, WT_TXN_RUNNING));

    if (F_ISSET(txn, WT_TXN_HAS_ID))
        return (0);

    /*
     * Return error when the transactions with read committed or uncommitted isolation tries to
     * perform any write operation. Don't return an error for any update on metadata because it uses
     * special transaction visibility rules, search and updates on metadata happens in
     * read-uncommitted and read-committed isolation.
     */
    if (session->dhandle != NULL && !WT_IS_METADATA(session->dhandle) &&
      (txn->isolation == WT_ISO_READ_COMMITTED || txn->isolation == WT_ISO_READ_UNCOMMITTED)) {
        WT_ASSERT(session, !F_ISSET(session, WT_SESSION_INTERNAL));
        WT_RET_MSG(session, ENOTSUP,
          "write operations are not supported in read-committed or read-uncommitted transactions.");
    }

    /* If the transaction is idle, check that the cache isn't full. */
    WT_RET(__wt_txn_idle_cache_check(session));

    WT_IGNORE_RET(__wt_txn_id_alloc(session, true));

    /*
     * If we have used 64-bits of transaction IDs, there is nothing more we can do.
     */
    if (txn->id == WT_TXN_ABORTED)
        WT_RET_MSG(session, WT_ERROR, "out of transaction IDs");
    F_SET(txn, WT_TXN_HAS_ID);

    return (0);
}

/*
 * __wt_txn_search_check --
 *     Check if a search by the current transaction violates timestamp rules.
 */
static WT_INLINE int
__wt_txn_search_check(WT_SESSION_IMPL *session)
{
    WT_TXN *txn;
    uint16_t flags;
    const char *name;

    txn = session->txn;
    flags = session->dhandle->ts_flags;
    name = session->dhandle->name;

    /* Timestamps are ignored on logged files. */
    if (F_ISSET(S2BT(session), WT_BTREE_LOGGED))
        return (0);

    /* Skip checks during recovery. */
    if (F_ISSET(S2C(session), WT_CONN_RECOVERING))
        return (0);

    /* Verify if the table should always or never use a read timestamp. */
    if (LF_ISSET(WT_DHANDLE_TS_ASSERT_READ_ALWAYS) && !F_ISSET(txn, WT_TXN_SHARED_TS_READ)) {
        __wt_err(session, EINVAL,
          "%s: " WT_TS_VERBOSE_PREFIX "read timestamps required and none set", name);
#ifdef HAVE_DIAGNOSTIC
        __wt_abort(session);
#endif
        return (EINVAL);
    }

    if (LF_ISSET(WT_DHANDLE_TS_ASSERT_READ_NEVER) && F_ISSET(txn, WT_TXN_SHARED_TS_READ)) {
        __wt_err(session, EINVAL,
          "%s: " WT_TS_VERBOSE_PREFIX "read timestamps disallowed and one set", name);
#ifdef HAVE_DIAGNOSTIC
        __wt_abort(session);
#endif
        return (EINVAL);
    }
    return (0);
}

/*
 * __txn_modify_block --
 *     Check if the current transaction can modify an item.
 */
static WT_INLINE int
__txn_modify_block(
  WT_SESSION_IMPL *session, WT_CURSOR_BTREE *cbt, WT_UPDATE *upd, wt_timestamp_t *prev_tsp)
{
    WT_DECL_ITEM(buf);
    WT_DECL_RET;
    WT_TIME_WINDOW tw;
    WT_TXN *txn;
    uint32_t snap_count;
    char ts_string[WT_TS_INT_STRING_SIZE];
    bool ignore_prepare_set, rollback, tw_found;

    rollback = tw_found = false;
    txn = session->txn;

    /*
     * Always include prepared transactions in this check: they are not supposed to affect
     * visibility for update operations.
     */
    ignore_prepare_set = F_ISSET(txn, WT_TXN_IGNORE_PREPARE);
    F_CLR(txn, WT_TXN_IGNORE_PREPARE);
    for (; upd != NULL && !__wt_txn_upd_visible(session, upd); upd = upd->next) {
        if (upd->txnid != WT_TXN_ABORTED) {
            __wt_verbose_debug1(session, WT_VERB_TRANSACTION,
              "Conflict with update with txn id %" PRIu64 " at timestamp: %s", upd->txnid,
              __wt_timestamp_to_string(upd->start_ts, ts_string));
            rollback = true;
            break;
        }
    }

    WT_ASSERT(session, upd != NULL || !rollback);

    /*
     * Check conflict against any on-page value if there is no update on the update chain except
     * aborted updates. Otherwise, we would have either already detected a conflict if we saw an
     * uncommitted update or determined that it would be safe to write if we saw a committed update.
     *
     * In the case of row-store we also need to check that the insert list is empty as the existence
     * of it implies there is no on disk value for the given key. However we can still get a
     * time-window from an unrelated on-disk value if we are not careful as the slot can still be
     * set on the cursor b-tree.
     */
    if (!rollback && upd == NULL && (CUR2BT(cbt)->type != BTREE_ROW || cbt->ins == NULL)) {
        tw_found = __wt_read_cell_time_window(cbt, &tw);
        if (tw_found) {
            if (WT_TIME_WINDOW_HAS_STOP(&tw)) {
                rollback = !__wt_txn_tw_stop_visible(session, &tw);
                if (rollback)
                    __wt_verbose_debug1(session, WT_VERB_TRANSACTION,
                      "Conflict with update %" PRIu64 " at stop timestamp: %s", tw.stop_txn,
                      __wt_timestamp_to_string(tw.stop_ts, ts_string));
            } else {
                rollback = !__wt_txn_tw_start_visible(session, &tw);
                if (rollback)
                    __wt_verbose_debug1(session, WT_VERB_TRANSACTION,
                      "Conflict with update %" PRIu64 " at start timestamp: %s", tw.start_txn,
                      __wt_timestamp_to_string(tw.start_ts, ts_string));
            }
        }
    }

    if (rollback) {
        /* Dump information about the txn snapshot. */
        if (WT_VERBOSE_LEVEL_ISSET(session, WT_VERB_TRANSACTION, WT_VERBOSE_DEBUG_1)) {
            WT_ERR(__wt_scr_alloc(session, 1024, &buf));
            WT_ERR(__wt_buf_fmt(session, buf,
              "snapshot_min=%" PRIu64 ", snapshot_max=%" PRIu64 ", snapshot_count=%" PRIu32,
              txn->snapshot_data.snap_min, txn->snapshot_data.snap_max,
              txn->snapshot_data.snapshot_count));
            if (txn->snapshot_data.snapshot_count > 0) {
                WT_ERR(__wt_buf_catfmt(session, buf, ", snapshots=["));
                for (snap_count = 0; snap_count < txn->snapshot_data.snapshot_count - 1;
                     ++snap_count)
                    WT_ERR(__wt_buf_catfmt(
                      session, buf, "%" PRIu64 ",", txn->snapshot_data.snapshot[snap_count]));
                WT_ERR(__wt_buf_catfmt(
                  session, buf, "%" PRIu64 "]", txn->snapshot_data.snapshot[snap_count]));
            }
            __wt_verbose_debug1(session, WT_VERB_TRANSACTION, "%s", (const char *)buf->data);
        }

        WT_STAT_CONN_DSRC_INCR(session, txn_update_conflict);
        ret = __wt_txn_rollback_required(session, WT_TXN_ROLLBACK_REASON_CONFLICT);
    }

    /*
     * Don't access the update from an uncommitted transaction as it can produce wrong timestamp
     * results.
     */
    if (!rollback && prev_tsp != NULL) {
        if (upd != NULL) {
            /* The durable timestamp must be greater than or equal to the commit timestamp. */
            WT_ASSERT(session, upd->durable_ts >= upd->start_ts);
            *prev_tsp = upd->durable_ts;
        } else if (tw_found)
            *prev_tsp = WT_TIME_WINDOW_HAS_STOP(&tw) ? tw.durable_stop_ts : tw.durable_start_ts;
    }

    if (ignore_prepare_set)
        F_SET(txn, WT_TXN_IGNORE_PREPARE);

err:
    __wt_scr_free(session, &buf);
    return (ret);
}

/*
 * __wt_txn_modify_check --
 *     Check if the current transaction can modify an item.
 */
static WT_INLINE int
__wt_txn_modify_check(WT_SESSION_IMPL *session, WT_CURSOR_BTREE *cbt, WT_UPDATE *upd,
  wt_timestamp_t *prev_tsp, u_int modify_type)
{
    WT_TXN *txn;
    WT_TXN_GLOBAL *txn_global;

    txn = session->txn;

    /*
     * Check if this operation is permitted, skipping if transaction isolation is not snapshot or
     * operating on the metadata table.
     */
    if (txn->isolation == WT_ISO_SNAPSHOT && !WT_IS_METADATA(cbt->dhandle))
        WT_RET(__txn_modify_block(session, cbt, upd, prev_tsp));

    /*
     * Prepending a tombstone to another tombstone indicates remove of a non-existent key and that
     * isn't permitted, return a WT_NOTFOUND error.
     */
    if (modify_type == WT_UPDATE_TOMBSTONE) {
        /* Loop until a valid update is found. */
        while (upd != NULL && upd->txnid == WT_TXN_ABORTED)
            upd = upd->next;

        if (upd != NULL && upd->type == WT_UPDATE_TOMBSTONE)
            return (WT_NOTFOUND);
    }

    /* Everything is OK, optionally rollback for testing (skipping metadata operations). */
    if (!WT_IS_METADATA(cbt->dhandle)) {
        txn_global = &S2C(session)->txn_global;
        if (txn_global->debug_rollback != 0 &&
          ++txn_global->debug_ops % txn_global->debug_rollback == 0)
            return (__wt_txn_rollback_required(session, "debug mode simulated conflict"));
    }
    return (0);
}

/*
 * __wt_txn_read_last --
 *     Called when the last page for a session is released.
 */
static WT_INLINE void
__wt_txn_read_last(WT_SESSION_IMPL *session)
{
    WT_TXN *txn;

    txn = session->txn;

    /*
     * Release the snap_min ID we put in the global table.
     *
     * If the isolation has been temporarily forced, don't touch the snapshot here: it will be
     * restored by WT_WITH_TXN_ISOLATION.
     */
    if ((!F_ISSET(txn, WT_TXN_RUNNING) || txn->isolation != WT_ISO_SNAPSHOT) &&
      txn->forced_iso == 0)
        __wt_txn_release_snapshot(session);
}

/*
 * __wt_txn_cursor_op --
 *     Called for each cursor operation.
 */
static WT_INLINE void
__wt_txn_cursor_op(WT_SESSION_IMPL *session)
{
    WT_TXN *txn;
    WT_TXN_GLOBAL *txn_global;
    WT_TXN_SHARED *txn_shared;

    txn = session->txn;
    txn_global = &S2C(session)->txn_global;
    txn_shared = WT_SESSION_TXN_SHARED(session);

    /*
     * We are about to read data, which means we need to protect against
     * updates being freed from underneath this cursor. Read-uncommitted
     * isolation protects values by putting a transaction ID in the global
     * table to prevent any update that we are reading from being freed.
     * Other isolation levels get a snapshot to protect their reads.
     *
     * !!!
     * Note:  We are updating the global table unprotected, so the global
     * oldest_id may move past our snap_min if a scan races with this value
     * being published. That said, read-uncommitted operations always see
     * the most recent update for each record that has not been aborted
     * regardless of the snap_min value published here.  Even if there is a
     * race while publishing this ID, it prevents the oldest ID from moving
     * further forward, so that once a read-uncommitted cursor is
     * positioned on a value, it can't be freed.
     */
    if (txn->isolation == WT_ISO_READ_UNCOMMITTED) {
        if (__wt_atomic_loadv64(&txn_shared->pinned_id) == WT_TXN_NONE)
            __wt_atomic_storev64(
              &txn_shared->pinned_id, __wt_atomic_loadv64(&txn_global->last_running));
        if (__wt_atomic_loadv64(&txn_shared->metadata_pinned) == WT_TXN_NONE)
            __wt_atomic_storev64(
              &txn_shared->metadata_pinned, __wt_atomic_loadv64(&txn_shared->pinned_id));
    } else if (!F_ISSET(txn, WT_TXN_HAS_SNAPSHOT))
        __wt_txn_get_snapshot(session);
}

/*
 * __wt_txn_activity_check --
 *     Check whether there are any running transactions.
 */
static WT_INLINE int
__wt_txn_activity_check(WT_SESSION_IMPL *session, bool *txn_active)
{
    WT_TXN_GLOBAL *txn_global;

    txn_global = &S2C(session)->txn_global;

    /*
     * Default to true - callers shouldn't rely on this if an error is returned, but let's give them
     * deterministic behavior if they do.
     */
    *txn_active = true;

    /*
     * Ensure the oldest ID is as up to date as possible so we can use a simple check to find if
     * there are any running transactions.
     */
    WT_RET(__wt_txn_update_oldest(session, WT_TXN_OLDEST_STRICT | WT_TXN_OLDEST_WAIT));

    *txn_active =
      (__wt_atomic_loadv64(&txn_global->oldest_id) != __wt_atomic_loadv64(&txn_global->current) ||
        __wt_atomic_loadv64(&txn_global->metadata_pinned) !=
          __wt_atomic_loadv64(&txn_global->current));

    return (0);
}

/*
 * __wt_upd_value_assign --
 *     Point an update value at a given update. We're specifically not getting the value to own the
 *     memory since this exists in an update list somewhere.
 */
static WT_INLINE void
__wt_upd_value_assign(WT_UPDATE_VALUE *upd_value, WT_UPDATE *upd)
{
    uint8_t prepare_state;

    WT_ACQUIRE_READ_WITH_BARRIER(prepare_state, upd->prepare_state);

    if (!upd_value->skip_buf) {
        upd_value->buf.data = upd->data;
        upd_value->buf.size = upd->size;
    }
    if (upd->type == WT_UPDATE_TOMBSTONE) {
        upd_value->tw.durable_stop_ts = upd->durable_ts;
        upd_value->tw.stop_ts = upd->start_ts;
        upd_value->tw.stop_txn = upd->txnid;
    } else {
        upd_value->tw.durable_start_ts = upd->durable_ts;
        upd_value->tw.start_ts = upd->start_ts;
        upd_value->tw.start_txn = upd->txnid;
    }
    upd_value->tw.prepare =
      prepare_state == WT_PREPARE_INPROGRESS || prepare_state == WT_PREPARE_LOCKED;
    upd_value->type = upd->type;
}

/*
 * __wt_upd_value_clear --
 *     Clear an update value to its defaults.
 */
static WT_INLINE void
__wt_upd_value_clear(WT_UPDATE_VALUE *upd_value)
{
    /*
     * Make sure we don't touch the memory pointers here. If we have some allocated memory, that
     * could come in handy next time we need to write to the buffer.
     */
    upd_value->buf.data = NULL;
    upd_value->buf.size = 0;
    WT_TIME_WINDOW_INIT(&upd_value->tw);
    upd_value->type = WT_UPDATE_INVALID;
}<|MERGE_RESOLUTION|>--- conflicted
+++ resolved
@@ -499,12 +499,9 @@
 
     __txn_op_delete_commit_apply_page_del_timestamp(session, op);
 
-<<<<<<< HEAD
     __wt_atomic_addv16(&ref->ref_changes, 1);
 
-=======
 err:
->>>>>>> 3cba4a19
     WT_REF_UNLOCK(ref, previous_state);
     return (ret);
 }
