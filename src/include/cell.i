/*-
 * Copyright (c) 2014-2019 MongoDB, Inc.
 * Copyright (c) 2008-2014 WiredTiger, Inc.
 *	All rights reserved.
 *
 * See the file LICENSE for redistribution information.
 */

/*
 * __cell_check_value_validity --
 *     Check the value's validity window for sanity.
 */
static inline void
__cell_check_value_validity(WT_SESSION_IMPL *session, wt_timestamp_t start_ts, uint64_t start_txn,
  wt_timestamp_t stop_ts, uint64_t stop_txn)
{
#ifdef HAVE_DIAGNOSTIC
    char ts_string[2][WT_TS_INT_STRING_SIZE];

    if (stop_ts == WT_TS_NONE) {
        __wt_errx(session, "stop timestamp of 0");
        WT_ASSERT(session, stop_ts != WT_TS_NONE);
    }
    if (start_ts > stop_ts) {
        __wt_errx(session, "a start timestamp %s newer than its stop timestamp %s",
          __wt_timestamp_to_string(start_ts, ts_string[0]),
          __wt_timestamp_to_string(stop_ts, ts_string[1]));
        WT_ASSERT(session, start_ts <= stop_ts);
    }

    if (start_txn > stop_txn) {
        __wt_errx(session, "a start transaction ID %" PRIu64
                           " newer than its stop "
                           "transaction ID %" PRIu64,
          start_txn, stop_txn);
        WT_ASSERT(session, start_txn <= stop_txn);
    }
#else
    WT_UNUSED(session);
    WT_UNUSED(start_ts);
    WT_UNUSED(start_txn);
    WT_UNUSED(stop_ts);
    WT_UNUSED(stop_txn);
#endif
}

/*
 * __cell_pack_value_validity --
 *     Pack the validity window for a value.
 */
static inline void
__cell_pack_value_validity(WT_SESSION_IMPL *session, uint8_t **pp, wt_timestamp_t start_ts,
  uint64_t start_txn, wt_timestamp_t stop_ts, uint64_t stop_txn)
{
    uint8_t flags, *flagsp;

    __cell_check_value_validity(session, start_ts, start_txn, stop_ts, stop_txn);

    /* Globally visible values have no associated validity window, set a flag bit and store them. */
    if (start_ts == WT_TS_NONE && start_txn == WT_TXN_NONE && stop_ts == WT_TS_MAX &&
      stop_txn == WT_TXN_MAX)
        ++*pp;
    else {
        **pp |= WT_CELL_SECOND_DESC;
        ++*pp;
        flagsp = *pp;
        ++*pp;

        flags = 0;
        if (start_ts != WT_TS_NONE) {
            WT_IGNORE_RET(__wt_vpack_uint(pp, 0, start_ts));
            LF_SET(WT_CELL_TS_START);
        }
        if (start_txn != WT_TXN_NONE) {
            WT_IGNORE_RET(__wt_vpack_uint(pp, 0, start_txn));
            LF_SET(WT_CELL_TXN_START);
        }
        if (stop_ts != WT_TS_MAX) {
            /* Store differences, not absolutes. */
            WT_IGNORE_RET(__wt_vpack_uint(pp, 0, stop_ts - start_ts));
            LF_SET(WT_CELL_TS_STOP);
        }
        if (stop_txn != WT_TXN_MAX) {
            /* Store differences, not absolutes. */
            WT_IGNORE_RET(__wt_vpack_uint(pp, 0, stop_txn - start_txn));
            LF_SET(WT_CELL_TXN_STOP);
        }
        *flagsp = flags;
    }
}

/*
 * __wt_check_addr_validity --
 *     Check the address' validity window for sanity.
 */
static inline void
__wt_check_addr_validity(WT_SESSION_IMPL *session, wt_timestamp_t oldest_start_ts,
  uint64_t oldest_start_txn, wt_timestamp_t newest_stop_ts, uint64_t newest_stop_txn)
{
#ifdef HAVE_DIAGNOSTIC
    char ts_string[2][WT_TS_INT_STRING_SIZE];

    if (newest_stop_ts == WT_TS_NONE) {
        __wt_errx(session, "newest stop timestamp of 0");
        WT_ASSERT(session, newest_stop_ts != WT_TS_NONE);
    }
    if (oldest_start_ts > newest_stop_ts) {
        __wt_errx(session,
          "an oldest start timestamp %s newer than its newest "
          "stop timestamp %s",
          __wt_timestamp_to_string(oldest_start_ts, ts_string[0]),
          __wt_timestamp_to_string(newest_stop_ts, ts_string[1]));
        WT_ASSERT(session, oldest_start_ts <= newest_stop_ts);
    }
    if (oldest_start_txn > newest_stop_txn) {
        __wt_errx(session, "an oldest start transaction %" PRIu64
                           " newer than its "
                           "newest stop transaction %" PRIu64,
          oldest_start_txn, newest_stop_txn);
        WT_ASSERT(session, oldest_start_txn <= newest_stop_txn);
    }
#else
    WT_UNUSED(session);
    WT_UNUSED(oldest_start_ts);
    WT_UNUSED(oldest_start_txn);
    WT_UNUSED(newest_stop_ts);
    WT_UNUSED(newest_stop_txn);
#endif
}

/*
 * __cell_pack_addr_validity --
 *     Pack the validity window for an address.
 */
static inline void
__cell_pack_addr_validity(WT_SESSION_IMPL *session, uint8_t **pp, wt_timestamp_t newest_durable_ts,
  wt_timestamp_t oldest_start_ts, uint64_t oldest_start_txn, wt_timestamp_t newest_stop_ts,
  uint64_t newest_stop_txn)
{
    uint8_t flags, *flagsp;

    __wt_check_addr_validity(
      session, oldest_start_ts, oldest_start_txn, newest_stop_ts, newest_stop_txn);

    /* Globally visible values have no associated validity window, set a flag bit and store them. */
    if (newest_durable_ts == WT_TS_NONE && oldest_start_ts == WT_TS_NONE &&
      oldest_start_txn == WT_TXN_NONE && newest_stop_ts == WT_TS_MAX &&
      newest_stop_txn == WT_TXN_MAX)
        ++*pp;
    else {
        **pp |= WT_CELL_SECOND_DESC;
        ++*pp;
        flagsp = *pp;
        ++*pp;

        flags = 0;
        if (newest_durable_ts != WT_TS_NONE) {
            WT_IGNORE_RET(__wt_vpack_uint(pp, 0, newest_durable_ts));
            LF_SET(WT_CELL_TS_DURABLE);
        }
        if (oldest_start_ts != WT_TS_NONE) {
            WT_IGNORE_RET(__wt_vpack_uint(pp, 0, oldest_start_ts));
            LF_SET(WT_CELL_TS_START);
        }
        if (oldest_start_txn != WT_TXN_NONE) {
            WT_IGNORE_RET(__wt_vpack_uint(pp, 0, oldest_start_txn));
            LF_SET(WT_CELL_TXN_START);
        }
        if (newest_stop_ts != WT_TS_MAX) {
            /* Store differences, not absolutes. */
            WT_IGNORE_RET(__wt_vpack_uint(pp, 0, newest_stop_ts - oldest_start_ts));
            LF_SET(WT_CELL_TS_STOP);
        }
        if (newest_stop_txn != WT_TXN_MAX) {
            /* Store differences, not absolutes. */
            WT_IGNORE_RET(__wt_vpack_uint(pp, 0, newest_stop_txn - oldest_start_txn));
            LF_SET(WT_CELL_TXN_STOP);
        }
        *flagsp = flags;
    }
}

/*
 * __wt_cell_pack_addr --
 *     Pack an address cell.
 */
static inline size_t
__wt_cell_pack_addr(WT_SESSION_IMPL *session, WT_CELL *cell, u_int cell_type, uint64_t recno,
  wt_timestamp_t newest_durable_ts, wt_timestamp_t oldest_start_ts, uint64_t oldest_start_txn,
  wt_timestamp_t newest_stop_ts, uint64_t newest_stop_txn, size_t size)
{
    uint8_t *p;

    /* Start building a cell: the descriptor byte starts zero. */
    p = cell->__chunk;
    *p = '\0';

    __cell_pack_addr_validity(session, &p, newest_durable_ts, oldest_start_ts, oldest_start_txn,
      newest_stop_ts, newest_stop_txn);

    if (recno == WT_RECNO_OOB)
        cell->__chunk[0] |= (uint8_t)cell_type; /* Type */
    else {
        cell->__chunk[0] |= (uint8_t)(cell_type | WT_CELL_64V);
        /* Record number */
        WT_IGNORE_RET(__wt_vpack_uint(&p, 0, recno));
    }
    /* Length */
    WT_IGNORE_RET(__wt_vpack_uint(&p, 0, (uint64_t)size));
    return (WT_PTRDIFF(p, cell));
}

/*
 * __wt_cell_pack_value --
 *     Set a value item's WT_CELL contents.
 */
static inline size_t
__wt_cell_pack_value(WT_SESSION_IMPL *session, WT_CELL *cell, wt_timestamp_t start_ts,
  uint64_t start_txn, wt_timestamp_t stop_ts, uint64_t stop_txn, uint64_t rle, size_t size)
{
    uint8_t byte, *p;
    bool validity;

    /* Start building a cell: the descriptor byte starts zero. */
    p = cell->__chunk;
    *p = '\0';

    __cell_pack_value_validity(session, &p, start_ts, start_txn, stop_ts, stop_txn);

    /*
     * Short data cells without a validity window or run-length encoding have 6 bits of data length
     * in the descriptor byte.
     */
    validity = (cell->__chunk[0] & WT_CELL_SECOND_DESC) != 0;
    if (!validity && rle < 2 && size <= WT_CELL_SHORT_MAX) {
        byte = (uint8_t)size; /* Type + length */
        cell->__chunk[0] = (uint8_t)((byte << WT_CELL_SHORT_SHIFT) | WT_CELL_VALUE_SHORT);
    } else {
        /*
         * If the size was what prevented us from using a short cell, it's larger than the
         * adjustment size. Decrement/increment it when packing/unpacking so it takes up less room.
         */
        if (!validity && rle < 2) {
            size -= WT_CELL_SIZE_ADJUST;
            cell->__chunk[0] |= WT_CELL_VALUE; /* Type */
        } else {
            cell->__chunk[0] |= WT_CELL_VALUE | WT_CELL_64V;
            /* RLE */
            WT_IGNORE_RET(__wt_vpack_uint(&p, 0, rle));
        }
        /* Length */
        WT_IGNORE_RET(__wt_vpack_uint(&p, 0, (uint64_t)size));
    }
    return (WT_PTRDIFF(p, cell));
}

/*
 * __wt_cell_pack_value_match --
 *     Return if two value items would have identical WT_CELLs (except for their validity window and
 *     any RLE).
 */
static inline int
__wt_cell_pack_value_match(
  WT_CELL *page_cell, WT_CELL *val_cell, const uint8_t *val_data, bool *matchp)
{
    uint64_t alen, blen, v;
    uint8_t flags;
    const uint8_t *a, *b;
    bool rle, validity;

    *matchp = false; /* Default to no-match */

    /*
     * This is a special-purpose function used by reconciliation to support dictionary lookups.
     * We're passed an on-page cell and a created cell plus a chunk of data we're about to write on
     * the page, and we return if they would match on the page. Ignore the validity window and the
     * column-store RLE because the copied cell will have its own.
     */
    a = (uint8_t *)page_cell;
    b = (uint8_t *)val_cell;

    if (WT_CELL_SHORT_TYPE(a[0]) == WT_CELL_VALUE_SHORT) {
        alen = a[0] >> WT_CELL_SHORT_SHIFT;
        ++a;
    } else if (WT_CELL_TYPE(a[0]) == WT_CELL_VALUE) {
        rle = (a[0] & WT_CELL_64V) != 0;
        validity = (a[0] & WT_CELL_SECOND_DESC) != 0;
        ++a;
        if (validity) { /* Skip validity window */
            flags = *a;
            ++a;
            if (LF_ISSET(WT_CELL_TS_START))
                WT_RET(__wt_vunpack_uint(&a, 0, &v));
            if (LF_ISSET(WT_CELL_TS_STOP))
                WT_RET(__wt_vunpack_uint(&a, 0, &v));
            if (LF_ISSET(WT_CELL_TXN_START))
                WT_RET(__wt_vunpack_uint(&a, 0, &v));
            if (LF_ISSET(WT_CELL_TXN_STOP))
                WT_RET(__wt_vunpack_uint(&a, 0, &v));
        }
        if (rle) /* Skip RLE */
            WT_RET(__wt_vunpack_uint(&a, 0, &v));
        WT_RET(__wt_vunpack_uint(&a, 0, &alen)); /* Length */
    } else
        return (0);

    if (WT_CELL_SHORT_TYPE(b[0]) == WT_CELL_VALUE_SHORT) {
        blen = b[0] >> WT_CELL_SHORT_SHIFT;
        ++b;
    } else if (WT_CELL_TYPE(b[0]) == WT_CELL_VALUE) {
        rle = (b[0] & WT_CELL_64V) != 0;
        validity = (b[0] & WT_CELL_SECOND_DESC) != 0;
        ++b;
        if (validity) { /* Skip validity window */
            flags = *b;
            ++b;
            if (LF_ISSET(WT_CELL_TS_START))
                WT_RET(__wt_vunpack_uint(&b, 0, &v));
            if (LF_ISSET(WT_CELL_TS_STOP))
                WT_RET(__wt_vunpack_uint(&b, 0, &v));
            if (LF_ISSET(WT_CELL_TXN_START))
                WT_RET(__wt_vunpack_uint(&b, 0, &v));
            if (LF_ISSET(WT_CELL_TXN_STOP))
                WT_RET(__wt_vunpack_uint(&b, 0, &v));
        }
        if (rle) /* Skip RLE */
            WT_RET(__wt_vunpack_uint(&b, 0, &v));
        WT_RET(__wt_vunpack_uint(&b, 0, &blen)); /* Length */
    } else
        return (0);

    if (alen == blen)
        *matchp = memcmp(a, val_data, alen) == 0;
    return (0);
}

/*
 * __wt_cell_pack_copy --
 *     Write a copy value cell.
 */
static inline size_t
__wt_cell_pack_copy(WT_SESSION_IMPL *session, WT_CELL *cell, wt_timestamp_t start_ts,
  uint64_t start_txn, wt_timestamp_t stop_ts, uint64_t stop_txn, uint64_t rle, uint64_t v)
{
    uint8_t *p;

    /* Start building a cell: the descriptor byte starts zero. */
    p = cell->__chunk;
    *p = '\0';

    __cell_pack_value_validity(session, &p, start_ts, start_txn, stop_ts, stop_txn);

    if (rle < 2)
        cell->__chunk[0] |= WT_CELL_VALUE_COPY; /* Type */
    else {
        cell->__chunk[0] |= /* Type */
          WT_CELL_VALUE_COPY | WT_CELL_64V;
        /* RLE */
        WT_IGNORE_RET(__wt_vpack_uint(&p, 0, rle));
    }
    /* Copy offset */
    WT_IGNORE_RET(__wt_vpack_uint(&p, 0, v));
    return (WT_PTRDIFF(p, cell));
}

/*
 * __wt_cell_pack_del --
 *     Write a deleted value cell.
 */
static inline size_t
__wt_cell_pack_del(WT_SESSION_IMPL *session, WT_CELL *cell, wt_timestamp_t start_ts,
  uint64_t start_txn, wt_timestamp_t stop_ts, uint64_t stop_txn, uint64_t rle)
{
    uint8_t *p;

    /* Start building a cell: the descriptor byte starts zero. */
    p = cell->__chunk;
    *p = '\0';

    __cell_pack_value_validity(session, &p, start_ts, start_txn, stop_ts, stop_txn);

    if (rle < 2)
        cell->__chunk[0] |= WT_CELL_DEL; /* Type */
    else {
        /* Type */
        cell->__chunk[0] |= WT_CELL_DEL | WT_CELL_64V;
        /* RLE */
        WT_IGNORE_RET(__wt_vpack_uint(&p, 0, rle));
    }
    return (WT_PTRDIFF(p, cell));
}

/*
 * __wt_cell_pack_int_key --
 *     Set a row-store internal page key's WT_CELL contents.
 */
static inline size_t
__wt_cell_pack_int_key(WT_CELL *cell, size_t size)
{
    uint8_t byte, *p;

    /* Short keys have 6 bits of data length in the descriptor byte. */
    if (size <= WT_CELL_SHORT_MAX) {
        byte = (uint8_t)size;
        cell->__chunk[0] = (uint8_t)((byte << WT_CELL_SHORT_SHIFT) | WT_CELL_KEY_SHORT);
        return (1);
    }

    cell->__chunk[0] = WT_CELL_KEY; /* Type */
    p = cell->__chunk + 1;

    /*
     * If the size prevented us from using a short cell, it's larger than the adjustment size.
     * Decrement/increment it when packing/unpacking so it takes up less room.
     */
    size -= WT_CELL_SIZE_ADJUST; /* Length */
    WT_IGNORE_RET(__wt_vpack_uint(&p, 0, (uint64_t)size));
    return (WT_PTRDIFF(p, cell));
}

/*
 * __wt_cell_pack_leaf_key --
 *     Set a row-store leaf page key's WT_CELL contents.
 */
static inline size_t
__wt_cell_pack_leaf_key(WT_CELL *cell, uint8_t prefix, size_t size)
{
    uint8_t byte, *p;

    /* Short keys have 6 bits of data length in the descriptor byte. */
    if (size <= WT_CELL_SHORT_MAX) {
        if (prefix == 0) {
            byte = (uint8_t)size; /* Type + length */
            cell->__chunk[0] = (uint8_t)((byte << WT_CELL_SHORT_SHIFT) | WT_CELL_KEY_SHORT);
            return (1);
        }
        byte = (uint8_t)size; /* Type + length */
        cell->__chunk[0] = (uint8_t)((byte << WT_CELL_SHORT_SHIFT) | WT_CELL_KEY_SHORT_PFX);
        cell->__chunk[1] = prefix; /* Prefix */
        return (2);
    }

    if (prefix == 0) {
        cell->__chunk[0] = WT_CELL_KEY; /* Type */
        p = cell->__chunk + 1;
    } else {
        cell->__chunk[0] = WT_CELL_KEY_PFX; /* Type */
        cell->__chunk[1] = prefix;          /* Prefix */
        p = cell->__chunk + 2;
    }

    /*
     * If the size prevented us from using a short cell, it's larger than the adjustment size.
     * Decrement/increment it when packing/unpacking so it takes up less room.
     */
    size -= WT_CELL_SIZE_ADJUST; /* Length */
    WT_IGNORE_RET(__wt_vpack_uint(&p, 0, (uint64_t)size));
    return (WT_PTRDIFF(p, cell));
}

/*
 * __wt_cell_pack_ovfl --
 *     Pack an overflow cell.
 */
static inline size_t
__wt_cell_pack_ovfl(WT_SESSION_IMPL *session, WT_CELL *cell, uint8_t type, wt_timestamp_t start_ts,
  uint64_t start_txn, wt_timestamp_t stop_ts, uint64_t stop_txn, uint64_t rle, size_t size)
{
    uint8_t *p;

    /* Start building a cell: the descriptor byte starts zero. */
    p = cell->__chunk;
    *p = '\0';

    switch (type) {
    case WT_CELL_KEY_OVFL:
    case WT_CELL_KEY_OVFL_RM:
        ++p;
        break;
    case WT_CELL_VALUE_OVFL:
    case WT_CELL_VALUE_OVFL_RM:
        __cell_pack_value_validity(session, &p, start_ts, start_txn, stop_ts, stop_txn);
        break;
    }

    if (rle < 2)
        cell->__chunk[0] |= type; /* Type */
    else {
        cell->__chunk[0] |= type | WT_CELL_64V; /* Type */
                                                /* RLE */
        WT_IGNORE_RET(__wt_vpack_uint(&p, 0, rle));
    }
    /* Length */
    WT_IGNORE_RET(__wt_vpack_uint(&p, 0, (uint64_t)size));
    return (WT_PTRDIFF(p, cell));
}

/*
 * __wt_cell_rle --
 *     Return the cell's RLE value.
 */
static inline uint64_t
__wt_cell_rle(WT_CELL_UNPACK *unpack)
{
    /*
     * Any item with only 1 occurrence is stored with an RLE of 0, that is, without any RLE at all.
     * This code is a single place to handle that correction, for simplicity.
     */
    return (unpack->v < 2 ? 1 : unpack->v);
}

/*
 * __wt_cell_total_len --
 *     Return the cell's total length, including data.
 */
static inline size_t
__wt_cell_total_len(WT_CELL_UNPACK *unpack)
{
    /*
     * The length field is specially named because it's dangerous to use it: it represents the
     * length of the current cell (normally used for the loop that walks through cells on the page),
     * but occasionally we want to copy a cell directly from the page, and what we need is the
     * cell's total length. The problem is dictionary-copy cells, because in that case, the __len
     * field is the length of the current cell, not the cell for which we're returning data. To use
     * the __len field, you must be sure you're not looking at a copy cell.
     */
    return (unpack->__len);
}

/*
 * __wt_cell_type --
 *     Return the cell's type (collapsing special types).
 */
static inline u_int
__wt_cell_type(WT_CELL *cell)
{
    u_int type;

    switch (WT_CELL_SHORT_TYPE(cell->__chunk[0])) {
    case WT_CELL_KEY_SHORT:
    case WT_CELL_KEY_SHORT_PFX:
        return (WT_CELL_KEY);
    case WT_CELL_VALUE_SHORT:
        return (WT_CELL_VALUE);
    }

    switch (type = WT_CELL_TYPE(cell->__chunk[0])) {
    case WT_CELL_KEY_PFX:
        return (WT_CELL_KEY);
    case WT_CELL_KEY_OVFL_RM:
        return (WT_CELL_KEY_OVFL);
    case WT_CELL_VALUE_OVFL_RM:
        return (WT_CELL_VALUE_OVFL);
    }
    return (type);
}

/*
 * __wt_cell_type_raw --
 *     Return the cell's type.
 */
static inline u_int
__wt_cell_type_raw(WT_CELL *cell)
{
    return (WT_CELL_SHORT_TYPE(cell->__chunk[0]) == 0 ? WT_CELL_TYPE(cell->__chunk[0]) :
                                                        WT_CELL_SHORT_TYPE(cell->__chunk[0]));
}

/*
 * __wt_cell_type_reset --
 *     Reset the cell's type.
 */
static inline void
__wt_cell_type_reset(WT_SESSION_IMPL *session, WT_CELL *cell, u_int old_type, u_int new_type)
{
    /*
     * For all current callers of this function, this should happen once and only once, assert we're
     * setting what we think we're setting.
     */
    WT_ASSERT(session, old_type == 0 || old_type == __wt_cell_type(cell));
    WT_UNUSED(old_type);

    cell->__chunk[0] = (cell->__chunk[0] & ~WT_CELL_TYPE_MASK) | WT_CELL_TYPE(new_type);
}

/*
 * __wt_cell_leaf_value_parse --
 *     Return the cell if it's a row-store leaf page value, otherwise return NULL.
 */
static inline WT_CELL *
__wt_cell_leaf_value_parse(WT_PAGE *page, WT_CELL *cell)
{
    /*
     * This function exists so there's a place for this comment.
     *
     * Row-store leaf pages may have a single data cell between each key, or
     * keys may be adjacent (when the data cell is empty).
     *
     * One special case: if the last key on a page is a key without a value,
     * don't walk off the end of the page: the size of the underlying disk
     * image is exact, which means the end of the last cell on the page plus
     * the length of the cell should be the byte immediately after the page
     * disk image.
     *
     * !!!
     * This line of code is really a call to __wt_off_page, but we know the
     * cell we're given will either be on the page or past the end of page,
     * so it's a simpler check.  (I wouldn't bother, but the real problem is
     * we can't call __wt_off_page directly, it's in btree.i which requires
     * this file be included first.)
     */
    if (cell >= (WT_CELL *)((uint8_t *)page->dsk + page->dsk->mem_size))
        return (NULL);

    switch (__wt_cell_type_raw(cell)) {
    case WT_CELL_KEY:
    case WT_CELL_KEY_OVFL:
    case WT_CELL_KEY_OVFL_RM:
    case WT_CELL_KEY_PFX:
    case WT_CELL_KEY_SHORT:
    case WT_CELL_KEY_SHORT_PFX:
        return (NULL);
    default:
        return (cell);
    }
}

/*
 * __wt_cell_unpack_safe --
 *     Unpack a WT_CELL into a structure, with optional boundary checks.
 */
static inline int
__wt_cell_unpack_safe(WT_SESSION_IMPL *session, const WT_PAGE_HEADER *dsk, WT_CELL *cell,
  WT_CELL_UNPACK *unpack, const void *end)
{
    struct {
        uint64_t v;
        wt_timestamp_t start_ts;
        uint64_t start_txn;
        wt_timestamp_t stop_ts;
        uint64_t stop_txn;
        uint32_t len;
    } copy;
    uint64_t v;
    const uint8_t *p;
    uint8_t flags;

    copy.v = 0; /* -Werror=maybe-uninitialized */
    copy.start_ts = WT_TS_NONE;
    copy.start_txn = WT_TXN_NONE;
    copy.stop_ts = WT_TS_MAX;
    copy.stop_txn = WT_TXN_MAX;
    copy.len = 0;

/*
 * The verification code specifies an end argument, a pointer to 1B past the end-of-page. In which
 * case, make sure all reads are inside the page image. If an error occurs, return an error code but
 * don't output messages, our caller handles that.
 */
#define WT_CELL_LEN_CHK(t, len)                                                             \
    do {                                                                                    \
        if (end != NULL &&                                                                  \
          ((uint8_t *)(t) < (uint8_t *)dsk || (((uint8_t *)(t)) + (len)) > (uint8_t *)end)) \
            return (WT_ERROR);                                                              \
    } while (0)

    /*
     * NB: when unpacking a WT_CELL_VALUE_COPY cell, unpack.cell is returned as the original cell,
     * not the copied cell (in other words, data from the copied cell must be available from unpack
     * after we return, as our caller has no way to find the copied cell).
     */
    unpack->cell = cell;

restart:
    WT_CELL_LEN_CHK(cell, 0);

    /*
     * This path is performance critical for read-only trees, we're parsing on-page structures. For
     * that reason we don't clear the unpacked cell structure (although that would be simpler),
     * instead we make sure we initialize all structure elements either here or in the immediately
     * following switch. All validity windows default to durability.
     */
    unpack->v = 0;
    unpack->start_ts = WT_TS_NONE;
    unpack->start_txn = WT_TXN_NONE;
    unpack->stop_ts = WT_TS_MAX;
    unpack->stop_txn = WT_TXN_MAX;
    unpack->newest_durable_ts = WT_TS_NONE;
    unpack->oldest_start_ts = WT_TS_NONE;
    unpack->oldest_start_txn = WT_TXN_NONE;
    unpack->newest_stop_ts = WT_TS_MAX;
    unpack->newest_stop_txn = WT_TXN_MAX;
    unpack->raw = (uint8_t)__wt_cell_type_raw(cell);
    unpack->type = (uint8_t)__wt_cell_type(cell);
    unpack->flags = 0;

    /*
     * Handle cells with none of RLE counts, validity window or data length: short key/data cells
     * have 6 bits of data length in the descriptor byte and nothing else.
     */
    switch (unpack->raw) {
    case WT_CELL_KEY_SHORT_PFX:
        WT_CELL_LEN_CHK(cell, 1); /* skip prefix */
        unpack->prefix = cell->__chunk[1];
        unpack->data = cell->__chunk + 2;
        unpack->size = cell->__chunk[0] >> WT_CELL_SHORT_SHIFT;
        unpack->__len = 2 + unpack->size;
        goto done;
    case WT_CELL_KEY_SHORT:
    case WT_CELL_VALUE_SHORT:
        unpack->prefix = 0;
        unpack->data = cell->__chunk + 1;
        unpack->size = cell->__chunk[0] >> WT_CELL_SHORT_SHIFT;
        unpack->__len = 1 + unpack->size;
        goto done;
    }

    unpack->prefix = 0;
    unpack->data = NULL;
    unpack->size = 0;
    unpack->__len = 0;

    p = (uint8_t *)cell + 1; /* skip cell */

    /*
     * Check for a prefix byte that optionally follows the cell descriptor byte in keys on row-store
     * leaf pages.
     */
    if (unpack->raw == WT_CELL_KEY_PFX) {
        unpack->prefix = *p++; /* skip prefix */
        WT_CELL_LEN_CHK(p, 0);
    }

    /* Check for a validity window. */
    switch (unpack->raw) {
    case WT_CELL_ADDR_DEL:
    case WT_CELL_ADDR_INT:
    case WT_CELL_ADDR_LEAF:
    case WT_CELL_ADDR_LEAF_NO:
        if ((cell->__chunk[0] & WT_CELL_SECOND_DESC) == 0)
            break;
        flags = *p++; /* skip second descriptor byte */

        if (LF_ISSET(WT_CELL_TS_DURABLE))
            WT_RET(__wt_vunpack_uint(
              &p, end == NULL ? 0 : WT_PTRDIFF(end, p), &unpack->newest_durable_ts));
        if (LF_ISSET(WT_CELL_TS_START))
            WT_RET(__wt_vunpack_uint(
              &p, end == NULL ? 0 : WT_PTRDIFF(end, p), &unpack->oldest_start_ts));
        if (LF_ISSET(WT_CELL_TXN_START))
            WT_RET(__wt_vunpack_uint(
              &p, end == NULL ? 0 : WT_PTRDIFF(end, p), &unpack->oldest_start_txn));
        if (LF_ISSET(WT_CELL_TS_STOP)) {
            WT_RET(
              __wt_vunpack_uint(&p, end == NULL ? 0 : WT_PTRDIFF(end, p), &unpack->newest_stop_ts));
            unpack->newest_stop_ts += unpack->oldest_start_ts;
        }
        if (LF_ISSET(WT_CELL_TXN_STOP)) {
            WT_RET(__wt_vunpack_uint(
              &p, end == NULL ? 0 : WT_PTRDIFF(end, p), &unpack->newest_stop_txn));
            unpack->newest_stop_txn += unpack->oldest_start_txn;
        }
        __wt_check_addr_validity(session, unpack->oldest_start_ts, unpack->oldest_start_txn,
          unpack->newest_stop_ts, unpack->newest_stop_txn);
        break;
    case WT_CELL_DEL:
    case WT_CELL_VALUE:
    case WT_CELL_VALUE_COPY:
    case WT_CELL_VALUE_OVFL:
    case WT_CELL_VALUE_OVFL_RM:
        if ((cell->__chunk[0] & WT_CELL_SECOND_DESC) == 0)
            break;
        flags = *p++; /* skip second descriptor byte */

        if (LF_ISSET(WT_CELL_TS_START))
            WT_RET(__wt_vunpack_uint(&p, end == NULL ? 0 : WT_PTRDIFF(end, p), &unpack->start_ts));
        if (LF_ISSET(WT_CELL_TXN_START))
            WT_RET(__wt_vunpack_uint(&p, end == NULL ? 0 : WT_PTRDIFF(end, p), &unpack->start_txn));
        if (LF_ISSET(WT_CELL_TS_STOP)) {
            WT_RET(__wt_vunpack_uint(&p, end == NULL ? 0 : WT_PTRDIFF(end, p), &unpack->stop_ts));
            unpack->stop_ts += unpack->start_ts;
        }
        if (LF_ISSET(WT_CELL_TXN_STOP)) {
            WT_RET(__wt_vunpack_uint(&p, end == NULL ? 0 : WT_PTRDIFF(end, p), &unpack->stop_txn));
            unpack->stop_txn += unpack->start_txn;
        }
        __cell_check_value_validity(
          session, unpack->start_ts, unpack->start_txn, unpack->stop_ts, unpack->stop_txn);
        break;
    }

    /*
     * Check for an RLE count or record number that optionally follows the cell descriptor byte on
     * column-store variable-length pages.
     */
    if (cell->__chunk[0] & WT_CELL_64V) /* skip value */
        WT_RET(__wt_vunpack_uint(&p, end == NULL ? 0 : WT_PTRDIFF(end, p), &unpack->v));

    /*
     * Handle special actions for a few different cell types and set the data length (deleted cells
     * are fixed-size without length bytes, almost everything else has data length bytes).
     */
    switch (unpack->raw) {
    case WT_CELL_VALUE_COPY:
        /*
         * The cell is followed by an offset to a cell written earlier in the page. Save/restore the
         * length and RLE of this cell, we need the length to step through the set of cells on the
         * page and this RLE is probably different from the RLE of the earlier cell.
         */
        WT_RET(__wt_vunpack_uint(&p, end == NULL ? 0 : WT_PTRDIFF(end, p), &v));
        copy.v = unpack->v;
        copy.start_ts = unpack->start_ts;
        copy.start_txn = unpack->start_txn;
        copy.stop_ts = unpack->stop_ts;
        copy.stop_txn = unpack->stop_txn;
        copy.len = WT_PTRDIFF32(p, cell);
        cell = (WT_CELL *)((uint8_t *)cell - v);
        goto restart;

    case WT_CELL_KEY_OVFL:
    case WT_CELL_KEY_OVFL_RM:
    case WT_CELL_VALUE_OVFL:
    case WT_CELL_VALUE_OVFL_RM:
        /*
         * Set overflow flag.
         */
<<<<<<< HEAD
        F_SET(unpack, WT_UNPACK_OVERFLOW);
=======
        F_SET(unpack, WT_CELL_UNPACK_OVERFLOW);
>>>>>>> f19666a4
    /* FALLTHROUGH */

    case WT_CELL_ADDR_DEL:
    case WT_CELL_ADDR_INT:
    case WT_CELL_ADDR_LEAF:
    case WT_CELL_ADDR_LEAF_NO:
    case WT_CELL_KEY:
    case WT_CELL_KEY_PFX:
    case WT_CELL_VALUE:
        /*
         * The cell is followed by a 4B data length and a chunk of data.
         */
        WT_RET(__wt_vunpack_uint(&p, end == NULL ? 0 : WT_PTRDIFF(end, p), &v));

        /*
         * If the size was what prevented us from using a short cell, it's larger than the
         * adjustment size. Decrement/increment it when packing/unpacking so it takes up less room.
         */
        if (unpack->raw == WT_CELL_KEY || unpack->raw == WT_CELL_KEY_PFX ||
          (unpack->raw == WT_CELL_VALUE && unpack->v == 0 &&
              (cell->__chunk[0] & WT_CELL_SECOND_DESC) == 0))
            v += WT_CELL_SIZE_ADJUST;

        unpack->data = p;
        unpack->size = (uint32_t)v;
        unpack->__len = WT_PTRDIFF32(p, cell) + unpack->size;
        break;

    case WT_CELL_DEL:
        unpack->__len = WT_PTRDIFF32(p, cell);
        break;
    default:
        return (WT_ERROR); /* Unknown cell type. */
    }

/*
 * Check the original cell against the full cell length (this is a diagnostic as well, we may be
 * copying the cell from the page and we need the right length).
 */
done:
    WT_CELL_LEN_CHK(cell, unpack->__len);
    if (copy.len != 0) {
        unpack->raw = WT_CELL_VALUE_COPY;
        unpack->v = copy.v;
        unpack->start_ts = copy.start_ts;
        unpack->start_txn = copy.start_txn;
        unpack->stop_ts = copy.stop_ts;
        unpack->stop_txn = copy.stop_txn;
        unpack->__len = copy.len;
    }

    return (0);
}

/*
 * __wt_cell_unpack_dsk --
 *     Unpack a WT_CELL into a structure.
 */
static inline void
__wt_cell_unpack_dsk(
  WT_SESSION_IMPL *session, const WT_PAGE_HEADER *dsk, WT_CELL *cell, WT_CELL_UNPACK *unpack)
{
    /*
     * Row-store doesn't store zero-length values on pages, but this allows us to pretend.
     */
    if (cell == NULL) {
        unpack->cell = NULL;
        unpack->v = 0;
        /*
         * If there isn't any value validity window (which is what it will take to get to a
         * zero-length item), the value must be stable.
         */
        unpack->start_ts = WT_TS_NONE;
        unpack->start_txn = WT_TXN_NONE;
        unpack->stop_ts = WT_TS_MAX;
        unpack->stop_txn = WT_TXN_MAX;
        unpack->newest_durable_ts = WT_TS_NONE;
        unpack->oldest_start_ts = WT_TS_NONE;
        unpack->oldest_start_txn = WT_TXN_NONE;
        unpack->newest_stop_ts = WT_TS_MAX;
        unpack->newest_stop_txn = WT_TXN_MAX;
        unpack->data = "";
        unpack->size = 0;
        unpack->__len = 0;
        unpack->prefix = 0;
        unpack->raw = unpack->type = WT_CELL_VALUE;
        unpack->flags = 0;
        return;
    }

    WT_IGNORE_RET(__wt_cell_unpack_safe(session, dsk, cell, unpack, NULL));

    /*
     * If the page came from a previous run, reset the transaction ids to "none" and timestamps to 1
     * as appropriate. Transaction ids shouldn't persist between runs so these are always set to
     * "none". Timestamps should persist between runs however, the absence of a timestamp (in the
     * case of a non-timestamped write) should default to 1 rather than "max" as usual. For
     * timestamps, we use 1 instead of "none" because we have some cell validity checks that ensure
     * that all cell data is initialized and we only need to choose a timestamp that is visible to
     * everyone (1 is fine for that purpose).
     *
     * Note that it is still necessary to unpack each value above even if we end up overwriting them
     * since values in a cell need to be unpacked sequentially.
     *
     * This is how the stop time pair should be interpreted for each type of delete:
     * -
     *                  Timestamped delete  Non-timestamped delete  No delete
     * Current startup  txnid=x, ts=y       txnid=x, ts=1           txnid=MAX, ts=MAX
     * Previous startup txnid=0, ts=y       txnid=0, ts=1           txnid=MAX, ts=MAX
     */
    if (dsk->write_gen <= S2C(session)->base_write_gen) {
<<<<<<< HEAD
        /* Let reconciliation know we clear the transaction ids and the cell needs to be rebuilt. */
        if (unpack->start_txn != WT_TXN_NONE) {
            unpack->start_txn = WT_TXN_NONE;
            F_SET(unpack, WT_UNPACK_TXNID_CLEARED);
=======
        /* Let reconciliation know we cleared the transaction ids and the cell needs to be rebuilt.
         */
        if (unpack->start_txn != WT_TXN_NONE) {
            unpack->start_txn = WT_TXN_NONE;
            F_SET(unpack, WT_CELL_UNPACK_TXNIDS_CLEARED);
>>>>>>> f19666a4
        }
        if (unpack->stop_txn != WT_TXN_MAX) {
            unpack->stop_txn = WT_TXN_NONE;
            F_SET(unpack, WT_CELL_UNPACK_TXNIDS_CLEARED);
            if (unpack->stop_ts == WT_TS_MAX)
                unpack->stop_ts = 1;
        } else
            WT_ASSERT(session, unpack->stop_ts == WT_TS_MAX);
        unpack->oldest_start_txn = WT_TXN_NONE;
        if (unpack->newest_stop_txn != WT_TXN_MAX) {
            unpack->newest_stop_txn = WT_TXN_NONE;
            if (unpack->newest_stop_ts == WT_TS_MAX)
                unpack->newest_stop_ts = 1;
        } else
            WT_ASSERT(session, unpack->newest_stop_ts == WT_TS_MAX);
    } else {
        if (unpack->stop_txn != WT_TXN_MAX && unpack->stop_ts == WT_TS_MAX)
            unpack->stop_ts = 1;
        if (unpack->newest_stop_txn != WT_TXN_MAX && unpack->newest_stop_ts == WT_TS_MAX)
            unpack->newest_stop_ts = 1;
    }
}

/*
 * __wt_cell_unpack --
 *     Unpack a WT_CELL into a structure.
 */
static inline void
__wt_cell_unpack(WT_SESSION_IMPL *session, WT_PAGE *page, WT_CELL *cell, WT_CELL_UNPACK *unpack)
{
    __wt_cell_unpack_dsk(session, page->dsk, cell, unpack);
}

/*
 * __cell_data_ref --
 *     Set a buffer to reference the data from an unpacked cell.
 */
static inline int
__cell_data_ref(
  WT_SESSION_IMPL *session, WT_PAGE *page, int page_type, WT_CELL_UNPACK *unpack, WT_ITEM *store)
{
    WT_BTREE *btree;
    bool decoded;
    void *huffman;

    btree = S2BT(session);

    /* Reference the cell's data, optionally decode it. */
    switch (unpack->type) {
    case WT_CELL_KEY:
        store->data = unpack->data;
        store->size = unpack->size;
        if (page_type == WT_PAGE_ROW_INT)
            return (0);

        huffman = btree->huffman_key;
        break;
    case WT_CELL_VALUE:
        store->data = unpack->data;
        store->size = unpack->size;
        huffman = btree->huffman_value;
        break;
    case WT_CELL_KEY_OVFL:
        WT_RET(__wt_ovfl_read(session, page, unpack, store, &decoded));
        if (page_type == WT_PAGE_ROW_INT || decoded)
            return (0);

        huffman = btree->huffman_key;
        break;
    case WT_CELL_VALUE_OVFL:
        WT_RET(__wt_ovfl_read(session, page, unpack, store, &decoded));
        if (decoded)
            return (0);
        huffman = btree->huffman_value;
        break;
    default:
        return (__wt_illegal_value(session, unpack->type));
    }

    return (huffman == NULL || store->size == 0 ? 0 : __wt_huffman_decode(session, huffman,
                                                        store->data, store->size, store));
}

/*
 * __wt_dsk_cell_data_ref --
 *     Set a buffer to reference the data from an unpacked cell. There are two versions because of
 *     WT_CELL_VALUE_OVFL_RM type cells. When an overflow item is deleted, its backing blocks are
 *     removed; if there are still running transactions that might need to see the overflow item, we
 *     cache a copy of the item and reset the item's cell to WT_CELL_VALUE_OVFL_RM. If we find a
 *     WT_CELL_VALUE_OVFL_RM cell when reading an overflow item, we use the page reference to look
 *     aside into the cache. So, calling the "dsk" version of the function declares the cell cannot
 *     be of type WT_CELL_VALUE_OVFL_RM, and calling the "page" version means it might be.
 */
static inline int
__wt_dsk_cell_data_ref(
  WT_SESSION_IMPL *session, int page_type, WT_CELL_UNPACK *unpack, WT_ITEM *store)
{
    WT_ASSERT(session, __wt_cell_type_raw(unpack->cell) != WT_CELL_VALUE_OVFL_RM);
    return (__cell_data_ref(session, NULL, page_type, unpack, store));
}

/*
 * __wt_page_cell_data_ref --
 *     Set a buffer to reference the data from an unpacked cell.
 */
static inline int
__wt_page_cell_data_ref(
  WT_SESSION_IMPL *session, WT_PAGE *page, WT_CELL_UNPACK *unpack, WT_ITEM *store)
{
    return (__cell_data_ref(session, page, page->type, unpack, store));
}

/*
 * WT_CELL_FOREACH --
 *	Walk the cells on a page.
 */
#define WT_CELL_FOREACH_BEGIN(session, btree, dsk, unpack)                              \
    do {                                                                                \
        uint32_t __i;                                                                   \
        uint8_t *__cell;                                                                \
        for (__cell = WT_PAGE_HEADER_BYTE(btree, dsk), __i = (dsk)->u.entries; __i > 0; \
             __cell += (unpack).__len, --__i) {                                         \
            __wt_cell_unpack_dsk(session, dsk, (WT_CELL *)__cell, &(unpack));

#define WT_CELL_FOREACH_END \
    }                       \
    }                       \
    while (0)<|MERGE_RESOLUTION|>--- conflicted
+++ resolved
@@ -824,11 +824,7 @@
         /*
          * Set overflow flag.
          */
-<<<<<<< HEAD
-        F_SET(unpack, WT_UNPACK_OVERFLOW);
-=======
         F_SET(unpack, WT_CELL_UNPACK_OVERFLOW);
->>>>>>> f19666a4
     /* FALLTHROUGH */
 
     case WT_CELL_ADDR_DEL:
@@ -940,18 +936,11 @@
      * Previous startup txnid=0, ts=y       txnid=0, ts=1           txnid=MAX, ts=MAX
      */
     if (dsk->write_gen <= S2C(session)->base_write_gen) {
-<<<<<<< HEAD
-        /* Let reconciliation know we clear the transaction ids and the cell needs to be rebuilt. */
-        if (unpack->start_txn != WT_TXN_NONE) {
-            unpack->start_txn = WT_TXN_NONE;
-            F_SET(unpack, WT_UNPACK_TXNID_CLEARED);
-=======
         /* Let reconciliation know we cleared the transaction ids and the cell needs to be rebuilt.
          */
         if (unpack->start_txn != WT_TXN_NONE) {
             unpack->start_txn = WT_TXN_NONE;
             F_SET(unpack, WT_CELL_UNPACK_TXNIDS_CLEARED);
->>>>>>> f19666a4
         }
         if (unpack->stop_txn != WT_TXN_MAX) {
             unpack->stop_txn = WT_TXN_NONE;
