--- conflicted
+++ resolved
@@ -23,11 +23,11 @@
      */
     char ts_string[2][WT_TS_INT_STRING_SIZE];
 
-    if (tw->start_ts > tw->start_durable_ts)
-        WT_ERR_ASSERT(session, tw->start_ts <= tw->start_durable_ts, WT_PANIC,
+    if (tw->start_ts > tw->durable_start_ts)
+        WT_ERR_ASSERT(session, tw->start_ts <= tw->durable_start_ts, WT_PANIC,
           "a start timestamp %s newer than its durable start timestamp %s",
           __wt_timestamp_to_string(tw->start_ts, ts_string[0]),
-          __wt_timestamp_to_string(tw->start_durable_ts, ts_string[1]));
+          __wt_timestamp_to_string(tw->durable_start_ts, ts_string[1]));
 
     if (tw->start_ts != WT_TS_NONE && tw->stop_ts == WT_TS_NONE)
         WT_ERR_ASSERT(session, tw->stop_ts != WT_TS_NONE, WT_PANIC, "stop timestamp of 0");
@@ -43,11 +43,11 @@
           "a start transaction ID %" PRIu64 " newer than its stop transaction ID %" PRIu64,
           tw->start_txn, tw->stop_txn);
 
-    if (tw->stop_ts != WT_TS_MAX && tw->stop_ts > tw->stop_durable_ts)
-        WT_ERR_ASSERT(session, tw->stop_ts <= tw->stop_durable_ts, WT_PANIC,
+    if (tw->stop_ts != WT_TS_MAX && tw->stop_ts > tw->durable_stop_ts)
+        WT_ERR_ASSERT(session, tw->stop_ts <= tw->durable_stop_ts, WT_PANIC,
           "a stop timestamp %s newer than its durable stop timestamp %s",
           __wt_timestamp_to_string(tw->stop_ts, ts_string[0]),
-          __wt_timestamp_to_string(tw->stop_durable_ts, ts_string[1]));
+          __wt_timestamp_to_string(tw->durable_stop_ts, ts_string[1]));
 
 #else
     WT_UNUSED(session);
@@ -86,16 +86,11 @@
         WT_IGNORE_RET(__wt_vpack_uint(pp, 0, tw->start_txn));
         LF_SET(WT_CELL_TXN_START);
     }
-<<<<<<< HEAD
-    if (tw->start_durable_ts != WT_TS_NONE) {
-        WT_ASSERT(session, tw->start_ts != WT_TS_NONE && tw->start_ts <= tw->start_durable_ts);
-=======
-    if (durable_start_ts != WT_TS_NONE) {
-        WT_ASSERT(session, start_ts <= durable_start_ts);
->>>>>>> 1e0dca14
+    if (tw->durable_start_ts != WT_TS_NONE) {
+        WT_ASSERT(session, tw->start_ts <= tw->durable_start_ts);
         /* Store differences if any, not absolutes. */
-        if (tw->start_durable_ts - tw->start_ts > 0) {
-            WT_IGNORE_RET(__wt_vpack_uint(pp, 0, tw->start_durable_ts - tw->start_ts));
+        if (tw->durable_start_ts - tw->start_ts > 0) {
+            WT_IGNORE_RET(__wt_vpack_uint(pp, 0, tw->durable_start_ts - tw->start_ts));
             LF_SET(WT_CELL_TS_DURABLE_START);
         }
     }
@@ -109,16 +104,11 @@
         WT_IGNORE_RET(__wt_vpack_uint(pp, 0, tw->stop_txn - tw->start_txn));
         LF_SET(WT_CELL_TXN_STOP);
     }
-<<<<<<< HEAD
-    if (tw->stop_durable_ts != WT_TS_NONE) {
-        WT_ASSERT(session, tw->stop_ts != WT_TS_MAX && tw->stop_ts <= tw->stop_durable_ts);
-=======
-    if (durable_stop_ts != WT_TS_NONE) {
-        WT_ASSERT(session, stop_ts <= durable_stop_ts);
->>>>>>> 1e0dca14
+    if (tw->durable_stop_ts != WT_TS_NONE) {
+        WT_ASSERT(session, tw->stop_ts <= tw->durable_stop_ts);
         /* Store differences if any, not absolutes. */
-        if (tw->stop_durable_ts - tw->stop_ts > 0) {
-            WT_IGNORE_RET(__wt_vpack_uint(pp, 0, tw->stop_durable_ts - tw->stop_ts));
+        if (tw->durable_stop_ts - tw->stop_ts > 0) {
+            WT_IGNORE_RET(__wt_vpack_uint(pp, 0, tw->durable_stop_ts - tw->stop_ts));
             LF_SET(WT_CELL_TS_DURABLE_STOP);
         }
     }
@@ -214,17 +204,8 @@
     }
     if (ta->newest_start_durable_ts != WT_TS_NONE) {
         /* Store differences, not absolutes. */
-<<<<<<< HEAD
-        /*
-         * FIXME-prepare-support:
-         * WT_ASSERT(
-         *  session, ta->oldest_start_ts != WT_TS_NONE && ta->oldest_start_ts <=
-         * ta>newest_start_durable_ts);
-         */
-=======
-        WT_ASSERT(session, oldest_start_ts <= start_durable_ts);
-
->>>>>>> 1e0dca14
+        WT_ASSERT(session, ta->oldest_start_ts <= ta->newest_start_durable_ts);
+
         /*
          * Unlike value cell, we store the durable start timestamp even the difference is zero
          * compared to oldest commit timestamp. The difference can only be zero when the page
@@ -246,18 +227,12 @@
         LF_SET(WT_CELL_TXN_STOP);
     }
     if (ta->newest_stop_durable_ts != WT_TS_NONE) {
-        /* Store differences, not absolutes. */
-<<<<<<< HEAD
+        WT_ASSERT(session,
+          ta->newest_stop_ts == WT_TS_MAX || ta->newest_stop_ts <= ta->newest_stop_durable_ts);
+
         /*
-         * FIXME-prepare-support:
-         * WT_ASSERT(session,
-         *   ta->newest_stop_ts != WT_TS_MAX && ta->newest_stop_ts <= stop_durable__ts);
-         */
-=======
-        WT_ASSERT(session, newest_stop_ts == WT_TS_MAX || newest_stop_ts <= stop_durable_ts);
-
->>>>>>> 1e0dca14
-        /*
+         * Store differences, not absolutes.
+         *
          * Unlike value cell, we store the durable stop timestamp even the difference is zero
          * compared to newest commit timestamp. The difference can only be zero when the page
          * contains all the key/value pairs with the same timestamp. But this scenario is rare and
@@ -267,6 +242,7 @@
         WT_IGNORE_RET(__wt_vpack_uint(pp, 0, ta->newest_stop_durable_ts - ta->newest_stop_ts));
         LF_SET(WT_CELL_TS_DURABLE_STOP);
     }
+
     /*
      * Currently, no uncommitted prepared updates are written to the data store, so this flag must
      * be false until we allow writing them in WT-5984. In that ticket this assert must be removed.
@@ -274,6 +250,7 @@
     WT_ASSERT(session, ta->prepare == false);
     if (ta->prepare)
         LF_SET(WT_CELL_PREPARE);
+
     *flagsp = flags;
 }
 
@@ -885,10 +862,10 @@
             WT_RET(__wt_vunpack_uint(&p, end == NULL ? 0 : WT_PTRDIFF(end, p), &tw->start_txn));
         if (LF_ISSET(WT_CELL_TS_DURABLE_START)) {
             WT_RET(
-              __wt_vunpack_uint(&p, end == NULL ? 0 : WT_PTRDIFF(end, p), &tw->start_durable_ts));
-            tw->start_durable_ts += tw->start_ts;
+              __wt_vunpack_uint(&p, end == NULL ? 0 : WT_PTRDIFF(end, p), &tw->durable_start_ts));
+            tw->durable_start_ts += tw->start_ts;
         } else
-            tw->start_durable_ts = tw->start_ts;
+            tw->durable_start_ts = tw->start_ts;
 
         if (LF_ISSET(WT_CELL_TS_STOP)) {
             WT_RET(__wt_vunpack_uint(&p, end == NULL ? 0 : WT_PTRDIFF(end, p), &tw->stop_ts));
@@ -900,12 +877,12 @@
         }
         if (LF_ISSET(WT_CELL_TS_DURABLE_STOP)) {
             WT_RET(
-              __wt_vunpack_uint(&p, end == NULL ? 0 : WT_PTRDIFF(end, p), &tw->stop_durable_ts));
-            tw->stop_durable_ts += tw->stop_ts;
+              __wt_vunpack_uint(&p, end == NULL ? 0 : WT_PTRDIFF(end, p), &tw->durable_stop_ts));
+            tw->durable_stop_ts += tw->stop_ts;
         } else if (tw->stop_ts != WT_TS_MAX)
-            tw->stop_durable_ts = tw->stop_ts;
+            tw->durable_stop_ts = tw->stop_ts;
         else
-            tw->stop_durable_ts = WT_TS_NONE;
+            tw->durable_stop_ts = WT_TS_NONE;
 
         __cell_check_value_validity(session, tw);
         break;
