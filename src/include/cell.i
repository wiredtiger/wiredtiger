/*-
 * Copyright (c) 2014-2020 MongoDB, Inc.
 * Copyright (c) 2008-2014 WiredTiger, Inc.
 *	All rights reserved.
 *
 * See the file LICENSE for redistribution information.
 */

/*
 * __cell_check_value_validity --
 *     Check the value's validity window for sanity.
 */
static inline void
__cell_check_value_validity(WT_SESSION_IMPL *session, WT_TIME_WINDOW *tw)
{
#ifdef HAVE_DIAGNOSTIC
    /*
     * We're using WT_ERR_ASSERT rather than WT_ASSERT because we want to push out a message string.
     * This usage of WT_ERR_ASSERT isn't "correct", because it jumps to a non-existent error label
     * in non-diagnostic builds and returns WT_PANIC without calling the underlying panic routine.
     * That's OK, we have to be in a diagnostic build to get here, and fixing it would require new
     * macros that aren't needed anywhere else, so we're leaving it alone.
     */
    char ts_string[2][WT_TS_INT_STRING_SIZE];

    if (tw->start_ts > tw->durable_start_ts)
        WT_ERR_ASSERT(session, tw->start_ts <= tw->durable_start_ts, WT_PANIC,
          "a start timestamp %s newer than its durable start timestamp %s",
          __wt_timestamp_to_string(tw->start_ts, ts_string[0]),
          __wt_timestamp_to_string(tw->durable_start_ts, ts_string[1]));

    if (tw->start_ts != WT_TS_NONE && tw->stop_ts == WT_TS_NONE)
        WT_ERR_ASSERT(session, tw->stop_ts != WT_TS_NONE, WT_PANIC, "stop timestamp of 0");

    if (tw->start_ts > tw->stop_ts)
        WT_ERR_ASSERT(session, tw->start_ts <= tw->stop_ts, WT_PANIC,
          "a start timestamp %s newer than its stop timestamp %s",
          __wt_timestamp_to_string(tw->start_ts, ts_string[0]),
          __wt_timestamp_to_string(tw->stop_ts, ts_string[1]));

    if (tw->start_txn > tw->stop_txn)
        WT_ERR_ASSERT(session, tw->start_txn <= tw->stop_txn, WT_PANIC,
          "a start transaction ID %" PRIu64 " newer than its stop transaction ID %" PRIu64,
          tw->start_txn, tw->stop_txn);

    if (tw->stop_ts != WT_TS_MAX && tw->stop_ts > tw->durable_stop_ts)
        WT_ERR_ASSERT(session, tw->stop_ts <= tw->durable_stop_ts, WT_PANIC,
          "a stop timestamp %s newer than its durable stop timestamp %s",
          __wt_timestamp_to_string(tw->stop_ts, ts_string[0]),
          __wt_timestamp_to_string(tw->durable_stop_ts, ts_string[1]));

#else
    WT_UNUSED(session);
    WT_UNUSED(tw);
#endif
}

/*
 * __cell_pack_value_validity --
 *     Pack the validity window for a value.
 */
static inline void
__cell_pack_value_validity(WT_SESSION_IMPL *session, uint8_t **pp, WT_TIME_WINDOW *tw)
{
    uint8_t flags, *flagsp;

    /* Globally visible values have no associated validity window. */
    if (__wt_time_window_is_empty(tw)) {
        ++*pp;
        return;
    }

    __cell_check_value_validity(session, tw);

    **pp |= WT_CELL_SECOND_DESC;
    ++*pp;
    flagsp = *pp;
    ++*pp;

    flags = 0;
    if (tw->start_ts != WT_TS_NONE) {
        WT_IGNORE_RET(__wt_vpack_uint(pp, 0, tw->start_ts));
        LF_SET(WT_CELL_TS_START);
    }
    if (tw->start_txn != WT_TXN_NONE) {
        WT_IGNORE_RET(__wt_vpack_uint(pp, 0, tw->start_txn));
        LF_SET(WT_CELL_TXN_START);
    }
    if (tw->durable_start_ts != WT_TS_NONE) {
        WT_ASSERT(session, tw->start_ts <= tw->durable_start_ts);
        /* Store differences if any, not absolutes. */
        if (tw->durable_start_ts - tw->start_ts > 0) {
            WT_IGNORE_RET(__wt_vpack_uint(pp, 0, tw->durable_start_ts - tw->start_ts));
            LF_SET(WT_CELL_TS_DURABLE_START);
        }
    }
    if (tw->stop_ts != WT_TS_MAX) {
        /* Store differences, not absolutes. */
        WT_IGNORE_RET(__wt_vpack_uint(pp, 0, tw->stop_ts - tw->start_ts));
        LF_SET(WT_CELL_TS_STOP);
    }
    if (tw->stop_txn != WT_TXN_MAX) {
        /* Store differences, not absolutes. */
        WT_IGNORE_RET(__wt_vpack_uint(pp, 0, tw->stop_txn - tw->start_txn));
        LF_SET(WT_CELL_TXN_STOP);
    }
    if (tw->durable_stop_ts != WT_TS_NONE) {
        WT_ASSERT(session, tw->stop_ts <= tw->durable_stop_ts);
        /* Store differences if any, not absolutes. */
        if (tw->durable_stop_ts - tw->stop_ts > 0) {
            WT_IGNORE_RET(__wt_vpack_uint(pp, 0, tw->durable_stop_ts - tw->stop_ts));
            LF_SET(WT_CELL_TS_DURABLE_STOP);
        }
    }
    /*
     * Currently, no uncommitted prepared updates are written to the data store, so this flag must
     * be false until we allow writing them in WT-5984. In that ticket this assert must be removed.
     */
    WT_ASSERT(session, tw->prepare == false);
    if (tw->prepare)
        LF_SET(WT_CELL_PREPARE);
    *flagsp = flags;
}

/*
 * __wt_check_addr_validity --
 *     Check the address' validity window for sanity.
 */
static inline void
__wt_check_addr_validity(WT_SESSION_IMPL *session, WT_TIME_AGGREGATE *ta)
{
#ifdef HAVE_DIAGNOSTIC
    /*
     * We're using WT_ERR_ASSERT rather than WT_ASSERT because we want to push out a message string.
     * This usage of WT_ERR_ASSERT isn't "correct", because it jumps to a non-existent error label
     * in non-diagnostic builds and returns WT_PANIC without calling the underlying panic routine.
     * That's OK, we have to be in a diagnostic build to get here, and fixing it would require new
     * macros that aren't needed anywhere else, so we're leaving it alone.
     */
    char ts_string[2][WT_TS_INT_STRING_SIZE];

    if (ta->oldest_start_ts != WT_TS_NONE && ta->newest_stop_ts == WT_TS_NONE)
        WT_ERR_ASSERT(
          session, ta->newest_stop_ts != WT_TS_NONE, WT_PANIC, "newest stop timestamp of 0");

    if (ta->oldest_start_ts > ta->newest_stop_ts)
        WT_ERR_ASSERT(session, ta->oldest_start_ts <= ta->newest_stop_ts, WT_PANIC,
          "an oldest start timestamp %s newer than its newest stop timestamp %s",
          __wt_timestamp_to_string(ta->oldest_start_ts, ts_string[0]),
          __wt_timestamp_to_string(ta->newest_stop_ts, ts_string[1]));

    if (ta->oldest_start_txn > ta->newest_stop_txn)
        WT_ERR_ASSERT(session, ta->oldest_start_txn <= ta->newest_stop_txn, WT_PANIC,
          "an oldest start transaction %" PRIu64 " newer than its newest stop transaction %" PRIu64,
          ta->oldest_start_txn, ta->newest_stop_txn);

    if (ta->oldest_start_ts > ta->newest_start_durable_ts)
        WT_ERR_ASSERT(session, ta->oldest_start_ts <= ta->newest_start_durable_ts, WT_PANIC,
          "an oldest start timestamp %s newer than its durable start timestamp %s",
          __wt_timestamp_to_string(ta->oldest_start_ts, ts_string[0]),
          __wt_timestamp_to_string(ta->newest_start_durable_ts, ts_string[1]));

    if (ta->newest_stop_ts != WT_TS_MAX && ta->newest_stop_ts > ta->newest_stop_durable_ts)
        WT_ERR_ASSERT(session, ta->newest_stop_ts <= ta->newest_stop_durable_ts, WT_PANIC,
          "a newest stop timestamp %s newer than its durable stop timestamp %s",
          __wt_timestamp_to_string(ta->newest_stop_ts, ts_string[0]),
          __wt_timestamp_to_string(ta->newest_stop_durable_ts, ts_string[1]));
#else
    WT_UNUSED(session);
    WT_UNUSED(ta);
#endif
}

/*
 * __cell_pack_addr_validity --
 *     Pack the validity window for an address.
 */
static inline void
__cell_pack_addr_validity(WT_SESSION_IMPL *session, uint8_t **pp, WT_TIME_AGGREGATE *ta)
{
    uint8_t flags, *flagsp;

    /* Globally visible values have no associated validity window. */
    if (__wt_time_aggregate_is_empty(ta)) {
        ++*pp;
        return;
    }

    __wt_check_addr_validity(session, ta);

    **pp |= WT_CELL_SECOND_DESC;
    ++*pp;
    flagsp = *pp;
    ++*pp;

    flags = 0;
    if (ta->oldest_start_ts != WT_TS_NONE) {
        WT_IGNORE_RET(__wt_vpack_uint(pp, 0, ta->oldest_start_ts));
        LF_SET(WT_CELL_TS_START);
    }
    if (ta->oldest_start_txn != WT_TXN_NONE) {
        WT_IGNORE_RET(__wt_vpack_uint(pp, 0, ta->oldest_start_txn));
        LF_SET(WT_CELL_TXN_START);
    }
    if (ta->newest_start_durable_ts != WT_TS_NONE) {
        /* Store differences, not absolutes. */
        WT_ASSERT(session, ta->oldest_start_ts <= ta->newest_start_durable_ts);

        /*
         * Unlike value cell, we store the durable start timestamp even the difference is zero
         * compared to oldest commit timestamp. The difference can only be zero when the page
         * contains all the key/value pairs with the same timestamp. But this scenario is rare and
         * having that check to find out whether it is zero or not will unnecessarily add overhead
         * than benefit.
         */
        WT_IGNORE_RET(__wt_vpack_uint(pp, 0, ta->newest_start_durable_ts - ta->oldest_start_ts));
        LF_SET(WT_CELL_TS_DURABLE_START);
    }
    if (ta->newest_stop_ts != WT_TS_MAX) {
        /* Store differences, not absolutes. */
        WT_IGNORE_RET(__wt_vpack_uint(pp, 0, ta->newest_stop_ts - ta->oldest_start_ts));
        LF_SET(WT_CELL_TS_STOP);
    }
    if (ta->newest_stop_txn != WT_TXN_MAX) {
        /* Store differences, not absolutes. */
        WT_IGNORE_RET(__wt_vpack_uint(pp, 0, ta->newest_stop_txn - ta->oldest_start_txn));
        LF_SET(WT_CELL_TXN_STOP);
    }
    if (ta->newest_stop_durable_ts != WT_TS_NONE) {
        WT_ASSERT(session,
          ta->newest_stop_ts == WT_TS_MAX || ta->newest_stop_ts <= ta->newest_stop_durable_ts);

        /*
         * Store differences, not absolutes.
         *
         * Unlike value cell, we store the durable stop timestamp even the difference is zero
         * compared to newest commit timestamp. The difference can only be zero when the page
         * contains all the key/value pairs with the same timestamp. But this scenario is rare and
         * having that check to find out whether it is zero or not will unnecessarily add overhead
         * than benefit.
         */
        WT_IGNORE_RET(__wt_vpack_uint(pp, 0, ta->newest_stop_durable_ts - ta->newest_stop_ts));
        LF_SET(WT_CELL_TS_DURABLE_STOP);
    }

    /*
     * Currently, no uncommitted prepared updates are written to the data store, so this flag must
     * be false until we allow writing them in WT-5984. In that ticket this assert must be removed.
     */
    WT_ASSERT(session, !ta->prepare);
    if (ta->prepare)
        LF_SET(WT_CELL_PREPARE);

    *flagsp = flags;
}

/*
 * __wt_cell_pack_addr --
 *     Pack an address cell.
 */
static inline size_t
__wt_cell_pack_addr(WT_SESSION_IMPL *session, WT_CELL *cell, u_int cell_type, uint64_t recno,
  WT_TIME_AGGREGATE *ta, size_t size)
{
    uint8_t *p;

    /* Start building a cell: the descriptor byte starts zero. */
    p = cell->__chunk;
    *p = '\0';

    __cell_pack_addr_validity(session, &p, ta);

    if (recno == WT_RECNO_OOB)
        cell->__chunk[0] |= (uint8_t)cell_type; /* Type */
    else {
        cell->__chunk[0] |= (uint8_t)(cell_type | WT_CELL_64V);
        /* Record number */
        WT_IGNORE_RET(__wt_vpack_uint(&p, 0, recno));
    }
    /* Length */
    WT_IGNORE_RET(__wt_vpack_uint(&p, 0, (uint64_t)size));
    return (WT_PTRDIFF(p, cell));
}

/*
 * __wt_cell_pack_value --
 *     Set a value item's WT_CELL contents.
 */
static inline size_t
__wt_cell_pack_value(
  WT_SESSION_IMPL *session, WT_CELL *cell, WT_TIME_WINDOW *tw, uint64_t rle, size_t size)
{
    uint8_t byte, *p;
    bool validity;

    /* Start building a cell: the descriptor byte starts zero. */
    p = cell->__chunk;
    *p = '\0';

    __cell_pack_value_validity(session, &p, tw);

    /*
     * Short data cells without a validity window or run-length encoding have 6 bits of data length
     * in the descriptor byte.
     */
    validity = (cell->__chunk[0] & WT_CELL_SECOND_DESC) != 0;
    if (!validity && rle < 2 && size <= WT_CELL_SHORT_MAX) {
        byte = (uint8_t)size; /* Type + length */
        cell->__chunk[0] = (uint8_t)((byte << WT_CELL_SHORT_SHIFT) | WT_CELL_VALUE_SHORT);
    } else {
        /*
         * If the size was what prevented us from using a short cell, it's larger than the
         * adjustment size. Decrement/increment it when packing/unpacking so it takes up less room.
         */
        if (!validity && rle < 2) {
            size -= WT_CELL_SIZE_ADJUST;
            cell->__chunk[0] |= WT_CELL_VALUE; /* Type */
        } else {
            cell->__chunk[0] |= WT_CELL_VALUE | WT_CELL_64V;
            /* RLE */
            WT_IGNORE_RET(__wt_vpack_uint(&p, 0, rle));
        }
        /* Length */
        WT_IGNORE_RET(__wt_vpack_uint(&p, 0, (uint64_t)size));
    }
    return (WT_PTRDIFF(p, cell));
}

/*
 * __wt_cell_pack_value_match --
 *     Return if two value items would have identical WT_CELLs (except for their validity window and
 *     any RLE).
 */
static inline int
__wt_cell_pack_value_match(
  WT_CELL *page_cell, WT_CELL *val_cell, const uint8_t *val_data, bool *matchp)
{
    uint64_t alen, blen, v;
    uint8_t flags;
    const uint8_t *a, *b;
    bool rle, validity;

    *matchp = false; /* Default to no-match */

    /*
     * This is a special-purpose function used by reconciliation to support dictionary lookups.
     * We're passed an on-page cell and a created cell plus a chunk of data we're about to write on
     * the page, and we return if they would match on the page. Ignore the validity window and the
     * column-store RLE because the copied cell will have its own.
     */
    a = (uint8_t *)page_cell;
    b = (uint8_t *)val_cell;

    if (WT_CELL_SHORT_TYPE(a[0]) == WT_CELL_VALUE_SHORT) {
        alen = a[0] >> WT_CELL_SHORT_SHIFT;
        ++a;
    } else if (WT_CELL_TYPE(a[0]) == WT_CELL_VALUE) {
        rle = (a[0] & WT_CELL_64V) != 0;
        validity = (a[0] & WT_CELL_SECOND_DESC) != 0;
        ++a;
        if (validity) { /* Skip validity window */
            flags = *a;
            ++a;
            if (LF_ISSET(WT_CELL_TS_DURABLE_START))
                WT_RET(__wt_vunpack_uint(&a, 0, &v));
            if (LF_ISSET(WT_CELL_TS_DURABLE_STOP))
                WT_RET(__wt_vunpack_uint(&a, 0, &v));
            if (LF_ISSET(WT_CELL_TS_START))
                WT_RET(__wt_vunpack_uint(&a, 0, &v));
            if (LF_ISSET(WT_CELL_TS_STOP))
                WT_RET(__wt_vunpack_uint(&a, 0, &v));
            if (LF_ISSET(WT_CELL_TXN_START))
                WT_RET(__wt_vunpack_uint(&a, 0, &v));
            if (LF_ISSET(WT_CELL_TXN_STOP))
                WT_RET(__wt_vunpack_uint(&a, 0, &v));
        }
        if (rle) /* Skip RLE */
            WT_RET(__wt_vunpack_uint(&a, 0, &v));
        WT_RET(__wt_vunpack_uint(&a, 0, &alen)); /* Length */
    } else
        return (0);

    if (WT_CELL_SHORT_TYPE(b[0]) == WT_CELL_VALUE_SHORT) {
        blen = b[0] >> WT_CELL_SHORT_SHIFT;
        ++b;
    } else if (WT_CELL_TYPE(b[0]) == WT_CELL_VALUE) {
        rle = (b[0] & WT_CELL_64V) != 0;
        validity = (b[0] & WT_CELL_SECOND_DESC) != 0;
        ++b;
        if (validity) { /* Skip validity window */
            flags = *b;
            ++b;
            if (LF_ISSET(WT_CELL_TS_DURABLE_START))
                WT_RET(__wt_vunpack_uint(&b, 0, &v));
            if (LF_ISSET(WT_CELL_TS_DURABLE_STOP))
                WT_RET(__wt_vunpack_uint(&b, 0, &v));
            if (LF_ISSET(WT_CELL_TS_START))
                WT_RET(__wt_vunpack_uint(&b, 0, &v));
            if (LF_ISSET(WT_CELL_TS_STOP))
                WT_RET(__wt_vunpack_uint(&b, 0, &v));
            if (LF_ISSET(WT_CELL_TXN_START))
                WT_RET(__wt_vunpack_uint(&b, 0, &v));
            if (LF_ISSET(WT_CELL_TXN_STOP))
                WT_RET(__wt_vunpack_uint(&b, 0, &v));
        }
        if (rle) /* Skip RLE */
            WT_RET(__wt_vunpack_uint(&b, 0, &v));
        WT_RET(__wt_vunpack_uint(&b, 0, &blen)); /* Length */
    } else
        return (0);

    if (alen == blen)
        *matchp = memcmp(a, val_data, alen) == 0;
    return (0);
}

/*
 * __wt_cell_pack_copy --
 *     Write a copy value cell.
 */
static inline size_t
__wt_cell_pack_copy(
  WT_SESSION_IMPL *session, WT_CELL *cell, WT_TIME_WINDOW *tw, uint64_t rle, uint64_t v)
{
    uint8_t *p;

    /* Start building a cell: the descriptor byte starts zero. */
    p = cell->__chunk;
    *p = '\0';

    __cell_pack_value_validity(session, &p, tw);

    if (rle < 2)
        cell->__chunk[0] |= WT_CELL_VALUE_COPY; /* Type */
    else {
        cell->__chunk[0] |= /* Type */
          WT_CELL_VALUE_COPY | WT_CELL_64V;
        /* RLE */
        WT_IGNORE_RET(__wt_vpack_uint(&p, 0, rle));
    }
    /* Copy offset */
    WT_IGNORE_RET(__wt_vpack_uint(&p, 0, v));
    return (WT_PTRDIFF(p, cell));
}

/*
 * __wt_cell_pack_del --
 *     Write a deleted value cell.
 */
static inline size_t
__wt_cell_pack_del(WT_SESSION_IMPL *session, WT_CELL *cell, WT_TIME_WINDOW *tw, uint64_t rle)
{
    uint8_t *p;

    /* Start building a cell: the descriptor byte starts zero. */
    p = cell->__chunk;
    *p = '\0';

    /* FIXME-WT-6124: we should set the time window prepare value. */
    __cell_pack_value_validity(session, &p, tw);

    if (rle < 2)
        cell->__chunk[0] |= WT_CELL_DEL; /* Type */
    else {
        /* Type */
        cell->__chunk[0] |= WT_CELL_DEL | WT_CELL_64V;
        /* RLE */
        WT_IGNORE_RET(__wt_vpack_uint(&p, 0, rle));
    }
    return (WT_PTRDIFF(p, cell));
}

/*
 * __wt_cell_pack_int_key --
 *     Set a row-store internal page key's WT_CELL contents.
 */
static inline size_t
__wt_cell_pack_int_key(WT_CELL *cell, size_t size)
{
    uint8_t byte, *p;

    /* Short keys have 6 bits of data length in the descriptor byte. */
    if (size <= WT_CELL_SHORT_MAX) {
        byte = (uint8_t)size;
        cell->__chunk[0] = (uint8_t)((byte << WT_CELL_SHORT_SHIFT) | WT_CELL_KEY_SHORT);
        return (1);
    }

    cell->__chunk[0] = WT_CELL_KEY; /* Type */
    p = cell->__chunk + 1;

    /*
     * If the size prevented us from using a short cell, it's larger than the adjustment size.
     * Decrement/increment it when packing/unpacking so it takes up less room.
     */
    size -= WT_CELL_SIZE_ADJUST; /* Length */
    WT_IGNORE_RET(__wt_vpack_uint(&p, 0, (uint64_t)size));
    return (WT_PTRDIFF(p, cell));
}

/*
 * __wt_cell_pack_leaf_key --
 *     Set a row-store leaf page key's WT_CELL contents.
 */
static inline size_t
__wt_cell_pack_leaf_key(WT_CELL *cell, uint8_t prefix, size_t size)
{
    uint8_t byte, *p;

    /* Short keys have 6 bits of data length in the descriptor byte. */
    if (size <= WT_CELL_SHORT_MAX) {
        if (prefix == 0) {
            byte = (uint8_t)size; /* Type + length */
            cell->__chunk[0] = (uint8_t)((byte << WT_CELL_SHORT_SHIFT) | WT_CELL_KEY_SHORT);
            return (1);
        }
        byte = (uint8_t)size; /* Type + length */
        cell->__chunk[0] = (uint8_t)((byte << WT_CELL_SHORT_SHIFT) | WT_CELL_KEY_SHORT_PFX);
        cell->__chunk[1] = prefix; /* Prefix */
        return (2);
    }

    if (prefix == 0) {
        cell->__chunk[0] = WT_CELL_KEY; /* Type */
        p = cell->__chunk + 1;
    } else {
        cell->__chunk[0] = WT_CELL_KEY_PFX; /* Type */
        cell->__chunk[1] = prefix;          /* Prefix */
        p = cell->__chunk + 2;
    }

    /*
     * If the size prevented us from using a short cell, it's larger than the adjustment size.
     * Decrement/increment it when packing/unpacking so it takes up less room.
     */
    size -= WT_CELL_SIZE_ADJUST; /* Length */
    WT_IGNORE_RET(__wt_vpack_uint(&p, 0, (uint64_t)size));
    return (WT_PTRDIFF(p, cell));
}

/*
 * __wt_cell_pack_ovfl --
 *     Pack an overflow cell.
 */
static inline size_t
__wt_cell_pack_ovfl(WT_SESSION_IMPL *session, WT_CELL *cell, uint8_t type, WT_TIME_WINDOW *tw,
  uint64_t rle, size_t size)
{
    uint8_t *p;

    /* Start building a cell: the descriptor byte starts zero. */
    p = cell->__chunk;
    *p = '\0';

    switch (type) {
    case WT_CELL_KEY_OVFL:
    case WT_CELL_KEY_OVFL_RM:
        WT_ASSERT(session, tw == NULL);
        ++p;
        break;
    case WT_CELL_VALUE_OVFL:
    case WT_CELL_VALUE_OVFL_RM:
        __cell_pack_value_validity(session, &p, tw);
        break;
    }

    if (rle < 2)
        cell->__chunk[0] |= type; /* Type */
    else {
        cell->__chunk[0] |= type | WT_CELL_64V; /* Type */
                                                /* RLE */
        WT_IGNORE_RET(__wt_vpack_uint(&p, 0, rle));
    }
    /* Length */
    WT_IGNORE_RET(__wt_vpack_uint(&p, 0, (uint64_t)size));
    return (WT_PTRDIFF(p, cell));
}

/*
 * __wt_cell_rle --
 *     Return the cell's RLE value.
 */
static inline uint64_t
__wt_cell_rle(WT_CELL_UNPACK *unpack)
{
    /*
     * Any item with only 1 occurrence is stored with an RLE of 0, that is, without any RLE at all.
     * This code is a single place to handle that correction, for simplicity.
     */
    return (unpack->v < 2 ? 1 : unpack->v);
}

/*
 * __wt_cell_total_len --
 *     Return the cell's total length, including data.
 */
static inline size_t
__wt_cell_total_len(WT_CELL_UNPACK *unpack)
{
    /*
     * The length field is specially named because it's dangerous to use it: it represents the
     * length of the current cell (normally used for the loop that walks through cells on the page),
     * but occasionally we want to copy a cell directly from the page, and what we need is the
     * cell's total length. The problem is dictionary-copy cells, because in that case, the __len
     * field is the length of the current cell, not the cell for which we're returning data. To use
     * the __len field, you must be sure you're not looking at a copy cell.
     */
    return (unpack->__len);
}

/*
 * __wt_cell_type --
 *     Return the cell's type (collapsing special types).
 */
static inline u_int
__wt_cell_type(WT_CELL *cell)
{
    u_int type;

    switch (WT_CELL_SHORT_TYPE(cell->__chunk[0])) {
    case WT_CELL_KEY_SHORT:
    case WT_CELL_KEY_SHORT_PFX:
        return (WT_CELL_KEY);
    case WT_CELL_VALUE_SHORT:
        return (WT_CELL_VALUE);
    }

    switch (type = WT_CELL_TYPE(cell->__chunk[0])) {
    case WT_CELL_KEY_PFX:
        return (WT_CELL_KEY);
    case WT_CELL_KEY_OVFL_RM:
        return (WT_CELL_KEY_OVFL);
    case WT_CELL_VALUE_OVFL_RM:
        return (WT_CELL_VALUE_OVFL);
    }
    return (type);
}

/*
 * __wt_cell_type_raw --
 *     Return the cell's type.
 */
static inline u_int
__wt_cell_type_raw(WT_CELL *cell)
{
    return (WT_CELL_SHORT_TYPE(cell->__chunk[0]) == 0 ? WT_CELL_TYPE(cell->__chunk[0]) :
                                                        WT_CELL_SHORT_TYPE(cell->__chunk[0]));
}

/*
 * __wt_cell_type_reset --
 *     Reset the cell's type.
 */
static inline void
__wt_cell_type_reset(WT_SESSION_IMPL *session, WT_CELL *cell, u_int old_type, u_int new_type)
{
    /*
     * For all current callers of this function, this should happen once and only once, assert we're
     * setting what we think we're setting.
     */
    WT_ASSERT(session, old_type == 0 || old_type == __wt_cell_type(cell));
    WT_UNUSED(old_type);

    cell->__chunk[0] = (cell->__chunk[0] & ~WT_CELL_TYPE_MASK) | WT_CELL_TYPE(new_type);
}

/*
 * __wt_cell_leaf_value_parse --
 *     Return the cell if it's a row-store leaf page value, otherwise return NULL.
 */
static inline WT_CELL *
__wt_cell_leaf_value_parse(WT_PAGE *page, WT_CELL *cell)
{
    /*
     * This function exists so there's a place for this comment.
     *
     * Row-store leaf pages may have a single data cell between each key, or
     * keys may be adjacent (when the data cell is empty).
     *
     * One special case: if the last key on a page is a key without a value,
     * don't walk off the end of the page: the size of the underlying disk
     * image is exact, which means the end of the last cell on the page plus
     * the length of the cell should be the byte immediately after the page
     * disk image.
     *
     * !!!
     * This line of code is really a call to __wt_off_page, but we know the
     * cell we're given will either be on the page or past the end of page,
     * so it's a simpler check.  (I wouldn't bother, but the real problem is
     * we can't call __wt_off_page directly, it's in btree.i which requires
     * this file be included first.)
     */
    if (cell >= (WT_CELL *)((uint8_t *)page->dsk + page->dsk->mem_size))
        return (NULL);

    switch (__wt_cell_type_raw(cell)) {
    case WT_CELL_KEY:
    case WT_CELL_KEY_OVFL:
    case WT_CELL_KEY_OVFL_RM:
    case WT_CELL_KEY_PFX:
    case WT_CELL_KEY_SHORT:
    case WT_CELL_KEY_SHORT_PFX:
        return (NULL);
    default:
        return (cell);
    }
}

/*
 * __wt_cell_unpack_safe --
 *     Unpack a WT_CELL into a structure, with optional boundary checks.
 */
static inline int
__wt_cell_unpack_safe(WT_SESSION_IMPL *session, const WT_PAGE_HEADER *dsk, WT_CELL *cell,
  WT_CELL_UNPACK *unpack, const void *end)
{
    struct {
        uint64_t v;
        WT_TIME_WINDOW tw;
        uint32_t len;
    } copy;
    WT_TIME_AGGREGATE *ta;
    WT_TIME_WINDOW *tw;
    uint64_t v;
    const uint8_t *p;
    uint8_t flags;
    bool copy_cell;

    copy_cell = false;
<<<<<<< HEAD
=======
    copy.len = 0; /* [-Wconditional-uninitialized] */
    copy.v = 0;   /* [-Wconditional-uninitialized] */

>>>>>>> 540ac4a1
    tw = &unpack->tw;
    ta = &unpack->ta;

/*
 * The verification code specifies an end argument, a pointer to 1B past the end-of-page. In which
 * case, make sure all reads are inside the page image. If an error occurs, return an error code but
 * don't output messages, our caller handles that.
 */
#define WT_CELL_LEN_CHK(t, len)                                                             \
    do {                                                                                    \
        if (end != NULL &&                                                                  \
          ((uint8_t *)(t) < (uint8_t *)dsk || (((uint8_t *)(t)) + (len)) > (uint8_t *)end)) \
            return (WT_ERROR);                                                              \
    } while (0)

    /*
     * NB: when unpacking a WT_CELL_VALUE_COPY cell, unpack.cell is returned as the original cell,
     * not the copied cell (in other words, data from the copied cell must be available from unpack
     * after we return, as our caller has no way to find the copied cell).
     */
    unpack->cell = cell;

restart:
    WT_CELL_LEN_CHK(cell, 0);

    /*
     * This path is performance critical for read-only trees, we're parsing on-page structures. For
     * that reason we don't clear the unpacked cell structure (although that would be simpler),
     * instead we make sure we initialize all structure elements either here or in the immediately
     * following switch. All validity windows default to durability.
     */
    unpack->v = 0;
    __wt_time_window_init(&unpack->tw);
    __wt_time_aggregate_init(&unpack->ta);
    unpack->raw = (uint8_t)__wt_cell_type_raw(cell);
    unpack->type = (uint8_t)__wt_cell_type(cell);
    unpack->flags = 0;

    /*
     * Handle cells with none of RLE counts, validity window or data length: short key/data cells
     * have 6 bits of data length in the descriptor byte and nothing else.
     */
    switch (unpack->raw) {
    case WT_CELL_KEY_SHORT_PFX:
        WT_CELL_LEN_CHK(cell, 1); /* skip prefix */
        unpack->prefix = cell->__chunk[1];
        unpack->data = cell->__chunk + 2;
        unpack->size = cell->__chunk[0] >> WT_CELL_SHORT_SHIFT;
        unpack->__len = 2 + unpack->size;
        goto done;
    case WT_CELL_KEY_SHORT:
    case WT_CELL_VALUE_SHORT:
        unpack->prefix = 0;
        unpack->data = cell->__chunk + 1;
        unpack->size = cell->__chunk[0] >> WT_CELL_SHORT_SHIFT;
        unpack->__len = 1 + unpack->size;
        goto done;
    }

    unpack->prefix = 0;
    unpack->data = NULL;
    unpack->size = 0;
    unpack->__len = 0;

    p = (uint8_t *)cell + 1; /* skip cell */

    /*
     * Check for a prefix byte that optionally follows the cell descriptor byte in keys on row-store
     * leaf pages.
     */
    if (unpack->raw == WT_CELL_KEY_PFX) {
        unpack->prefix = *p++; /* skip prefix */
        WT_CELL_LEN_CHK(p, 0);
    }

    /* Check for a validity window. */
    switch (unpack->raw) {
    case WT_CELL_ADDR_DEL:
    case WT_CELL_ADDR_INT:
    case WT_CELL_ADDR_LEAF:
    case WT_CELL_ADDR_LEAF_NO:
        if ((cell->__chunk[0] & WT_CELL_SECOND_DESC) == 0)
            break;
        flags = *p++; /* skip second descriptor byte */

        if (LF_ISSET(WT_CELL_PREPARE))
            F_SET(unpack, WT_CELL_UNPACK_PREPARE);
        if (LF_ISSET(WT_CELL_TS_START))
            WT_RET(
              __wt_vunpack_uint(&p, end == NULL ? 0 : WT_PTRDIFF(end, p), &ta->oldest_start_ts));
        if (LF_ISSET(WT_CELL_TXN_START))
            WT_RET(
              __wt_vunpack_uint(&p, end == NULL ? 0 : WT_PTRDIFF(end, p), &ta->oldest_start_txn));
        if (LF_ISSET(WT_CELL_TS_DURABLE_START)) {
            WT_RET(__wt_vunpack_uint(
              &p, end == NULL ? 0 : WT_PTRDIFF(end, p), &ta->newest_start_durable_ts));
            ta->newest_start_durable_ts += ta->oldest_start_ts;
        }

        if (LF_ISSET(WT_CELL_TS_STOP)) {
            WT_RET(
              __wt_vunpack_uint(&p, end == NULL ? 0 : WT_PTRDIFF(end, p), &ta->newest_stop_ts));
            ta->newest_stop_ts += ta->oldest_start_ts;
        }
        if (LF_ISSET(WT_CELL_TXN_STOP)) {
            WT_RET(
              __wt_vunpack_uint(&p, end == NULL ? 0 : WT_PTRDIFF(end, p), &ta->newest_stop_txn));
            ta->newest_stop_txn += ta->oldest_start_txn;
        }
        if (LF_ISSET(WT_CELL_TS_DURABLE_STOP)) {
            WT_RET(__wt_vunpack_uint(
              &p, end == NULL ? 0 : WT_PTRDIFF(end, p), &ta->newest_stop_durable_ts));
            ta->newest_stop_durable_ts += ta->newest_stop_ts;
        }

        __wt_check_addr_validity(session, ta);
        break;
    case WT_CELL_DEL:
    case WT_CELL_VALUE:
    case WT_CELL_VALUE_COPY:
    case WT_CELL_VALUE_OVFL:
    case WT_CELL_VALUE_OVFL_RM:
        if ((cell->__chunk[0] & WT_CELL_SECOND_DESC) == 0)
            break;
        flags = *p++; /* skip second descriptor byte */

        if (LF_ISSET(WT_CELL_PREPARE))
            F_SET(unpack, WT_CELL_UNPACK_PREPARE);
        if (LF_ISSET(WT_CELL_TS_START))
            WT_RET(__wt_vunpack_uint(&p, end == NULL ? 0 : WT_PTRDIFF(end, p), &tw->start_ts));
        if (LF_ISSET(WT_CELL_TXN_START))
            WT_RET(__wt_vunpack_uint(&p, end == NULL ? 0 : WT_PTRDIFF(end, p), &tw->start_txn));
        if (LF_ISSET(WT_CELL_TS_DURABLE_START)) {
            WT_RET(
              __wt_vunpack_uint(&p, end == NULL ? 0 : WT_PTRDIFF(end, p), &tw->durable_start_ts));
            tw->durable_start_ts += tw->start_ts;
        } else
            tw->durable_start_ts = tw->start_ts;

        if (LF_ISSET(WT_CELL_TS_STOP)) {
            WT_RET(__wt_vunpack_uint(&p, end == NULL ? 0 : WT_PTRDIFF(end, p), &tw->stop_ts));
            tw->stop_ts += tw->start_ts;
        }
        if (LF_ISSET(WT_CELL_TXN_STOP)) {
            WT_RET(__wt_vunpack_uint(&p, end == NULL ? 0 : WT_PTRDIFF(end, p), &tw->stop_txn));
            tw->stop_txn += tw->start_txn;
        }
        if (LF_ISSET(WT_CELL_TS_DURABLE_STOP)) {
            WT_RET(
              __wt_vunpack_uint(&p, end == NULL ? 0 : WT_PTRDIFF(end, p), &tw->durable_stop_ts));
            tw->durable_stop_ts += tw->stop_ts;
        } else if (tw->stop_ts != WT_TS_MAX)
            tw->durable_stop_ts = tw->stop_ts;
        else
            tw->durable_stop_ts = WT_TS_NONE;

        __cell_check_value_validity(session, tw);
        break;
    }

    /*
     * Check for an RLE count or record number that optionally follows the cell descriptor byte on
     * column-store variable-length pages.
     */
    if (cell->__chunk[0] & WT_CELL_64V) /* skip value */
        WT_RET(__wt_vunpack_uint(&p, end == NULL ? 0 : WT_PTRDIFF(end, p), &unpack->v));

    /*
     * Handle special actions for a few different cell types and set the data length (deleted cells
     * are fixed-size without length bytes, almost everything else has data length bytes).
     */
    switch (unpack->raw) {
    case WT_CELL_VALUE_COPY:
        copy_cell = true;

        /*
         * The cell is followed by an offset to a cell written earlier in the page. Save/restore the
         * visibility window, length and RLE of this cell, we need the length to step through the
         * set of cells on the page and the RLE and timestamp information are specific to this cell.
         */
        __wt_time_window_copy(&copy.tw, tw);
        WT_RET(__wt_vunpack_uint(&p, end == NULL ? 0 : WT_PTRDIFF(end, p), &v));
        copy.v = unpack->v;
        copy.len = WT_PTRDIFF32(p, cell);
        cell = (WT_CELL *)((uint8_t *)cell - v);
        goto restart;

    case WT_CELL_KEY_OVFL:
    case WT_CELL_KEY_OVFL_RM:
    case WT_CELL_VALUE_OVFL:
    case WT_CELL_VALUE_OVFL_RM:
        /*
         * Set overflow flag.
         */
        F_SET(unpack, WT_CELL_UNPACK_OVERFLOW);
    /* FALLTHROUGH */

    case WT_CELL_ADDR_DEL:
    case WT_CELL_ADDR_INT:
    case WT_CELL_ADDR_LEAF:
    case WT_CELL_ADDR_LEAF_NO:
    case WT_CELL_KEY:
    case WT_CELL_KEY_PFX:
    case WT_CELL_VALUE:
        /*
         * The cell is followed by a 4B data length and a chunk of data.
         */
        WT_RET(__wt_vunpack_uint(&p, end == NULL ? 0 : WT_PTRDIFF(end, p), &v));

        /*
         * If the size was what prevented us from using a short cell, it's larger than the
         * adjustment size. Decrement/increment it when packing/unpacking so it takes up less room.
         */
        if (unpack->raw == WT_CELL_KEY || unpack->raw == WT_CELL_KEY_PFX ||
          (unpack->raw == WT_CELL_VALUE && unpack->v == 0 &&
              (cell->__chunk[0] & WT_CELL_SECOND_DESC) == 0))
            v += WT_CELL_SIZE_ADJUST;

        unpack->data = p;
        unpack->size = (uint32_t)v;
        unpack->__len = WT_PTRDIFF32(p, cell) + unpack->size;
        break;

    case WT_CELL_DEL:
        unpack->__len = WT_PTRDIFF32(p, cell);
        break;
    default:
        return (WT_ERROR); /* Unknown cell type. */
    }

done:
    /*
     * Check the original cell against the full cell length (this is a diagnostic as well, we may be
     * copying the cell from the page and we need the right length).
     */
    WT_CELL_LEN_CHK(cell, unpack->__len);
    if (copy_cell) {
        __wt_time_window_copy(tw, &copy.tw);
        unpack->v = copy.v;
        unpack->__len = copy.len;
        unpack->raw = WT_CELL_VALUE_COPY;
    }

    return (0);
}

/*
 * __wt_cell_unpack_dsk --
 *     Unpack a WT_CELL into a structure.
 */
static inline void
__wt_cell_unpack_dsk(
  WT_SESSION_IMPL *session, const WT_PAGE_HEADER *dsk, WT_CELL *cell, WT_CELL_UNPACK *unpack)
{
    WT_TIME_AGGREGATE *ta;
    WT_TIME_WINDOW *tw;

    ta = &unpack->ta;
    tw = &unpack->tw;

    /*
     * Row-store doesn't store zero-length values on pages, but this allows us to pretend.
     */
    if (cell == NULL) {
        unpack->cell = NULL;
        unpack->v = 0;
        /*
         * If there isn't any value validity window (which is what it will take to get to a
         * zero-length item), the value must be stable.
         */
        __wt_time_window_init(tw);
        __wt_time_aggregate_init(ta);
        unpack->data = "";
        unpack->size = 0;
        unpack->__len = 0;
        unpack->prefix = 0;
        unpack->raw = unpack->type = WT_CELL_VALUE;
        unpack->flags = 0;
        return;
    }

    WT_IGNORE_RET(__wt_cell_unpack_safe(session, dsk, cell, unpack, NULL));

    /*
     * If the page came from a previous run, reset the transaction ids to "none" and timestamps to 0
     * as appropriate. Transaction ids shouldn't persist between runs so these are always set to
     * "none". Timestamps should persist between runs however, the absence of a timestamp (in the
     * case of a non-timestamped write) should default to WT_TS_NONE rather than "max" as usual.
     *
     * Note that it is still necessary to unpack each value above even if we end up overwriting them
     * since values in a cell need to be unpacked sequentially.
     *
     * This is how the stop time pair should be interpreted for each type of delete:
     * -
     *                  Timestamp delete  Non-timestamp delete  No delete
     * Current startup  txnid=x, ts=y       txnid=x, ts=WT_TS_NONE           txnid=MAX, ts=MAX
     * Previous startup txnid=0, ts=y       txnid=0, ts=WT_TS_NONE           txnid=MAX, ts=MAX
     */
    if (dsk->write_gen > 0 && dsk->write_gen <= S2C(session)->base_write_gen) {
        /* FIXME-WT-6124: deal with durable timestamps. */
        /* Tell reconciliation we cleared the transaction ids and the cell needs to be rebuilt. */
        if (tw->start_txn != WT_TXN_NONE) {
            tw->start_txn = WT_TXN_NONE;
            F_SET(unpack, WT_CELL_UNPACK_TIME_WINDOW_CLEARED);
        }
        if (tw->stop_txn != WT_TXN_MAX) {
            tw->stop_txn = WT_TXN_NONE;
            F_SET(unpack, WT_CELL_UNPACK_TIME_WINDOW_CLEARED);
            if (tw->stop_ts == WT_TS_MAX)
                tw->stop_ts = WT_TS_NONE;
        } else
            WT_ASSERT(session, tw->stop_ts == WT_TS_MAX);
        if (ta->oldest_start_txn != WT_TXN_NONE) {
            ta->oldest_start_txn = WT_TXN_NONE;
            F_SET(unpack, WT_CELL_UNPACK_TIME_WINDOW_CLEARED);
        }
        if (ta->newest_stop_txn != WT_TXN_MAX) {
            ta->newest_stop_txn = WT_TXN_NONE;
            F_SET(unpack, WT_CELL_UNPACK_TIME_WINDOW_CLEARED);
            if (ta->newest_stop_ts == WT_TS_MAX)
                ta->newest_stop_ts = WT_TS_NONE;
        } else
            WT_ASSERT(session, ta->newest_stop_ts == WT_TS_MAX);
    }
}

/*
 * __wt_cell_unpack --
 *     Unpack a WT_CELL into a structure.
 */
static inline void
__wt_cell_unpack(WT_SESSION_IMPL *session, WT_PAGE *page, WT_CELL *cell, WT_CELL_UNPACK *unpack)
{
    __wt_cell_unpack_dsk(session, page->dsk, cell, unpack);
}

/*
 * __cell_data_ref --
 *     Set a buffer to reference the data from an unpacked cell.
 */
static inline int
__cell_data_ref(
  WT_SESSION_IMPL *session, WT_PAGE *page, int page_type, WT_CELL_UNPACK *unpack, WT_ITEM *store)
{
    WT_BTREE *btree;
    bool decoded;
    void *huffman;

    btree = S2BT(session);

    /* Reference the cell's data, optionally decode it. */
    switch (unpack->type) {
    case WT_CELL_KEY:
        store->data = unpack->data;
        store->size = unpack->size;
        if (page_type == WT_PAGE_ROW_INT)
            return (0);

        huffman = btree->huffman_key;
        break;
    case WT_CELL_VALUE:
        store->data = unpack->data;
        store->size = unpack->size;
        huffman = btree->huffman_value;
        break;
    case WT_CELL_KEY_OVFL:
        WT_RET(__wt_ovfl_read(session, page, unpack, store, &decoded));
        if (page_type == WT_PAGE_ROW_INT || decoded)
            return (0);

        huffman = btree->huffman_key;
        break;
    case WT_CELL_VALUE_OVFL:
        WT_RET(__wt_ovfl_read(session, page, unpack, store, &decoded));
        if (decoded)
            return (0);
        huffman = btree->huffman_value;
        break;
    default:
        return (__wt_illegal_value(session, unpack->type));
    }

    return (huffman == NULL || store->size == 0 ? 0 : __wt_huffman_decode(session, huffman,
                                                        store->data, store->size, store));
}

/*
 * __wt_dsk_cell_data_ref --
 *     Set a buffer to reference the data from an unpacked cell. There are two versions because of
 *     WT_CELL_VALUE_OVFL_RM type cells. When an overflow item is deleted, its backing blocks are
 *     removed; if there are still running transactions that might need to see the overflow item, we
 *     cache a copy of the item and reset the item's cell to WT_CELL_VALUE_OVFL_RM. If we find a
 *     WT_CELL_VALUE_OVFL_RM cell when reading an overflow item, we use the page reference to look
 *     aside into the cache. So, calling the "dsk" version of the function declares the cell cannot
 *     be of type WT_CELL_VALUE_OVFL_RM, and calling the "page" version means it might be.
 */
static inline int
__wt_dsk_cell_data_ref(
  WT_SESSION_IMPL *session, int page_type, WT_CELL_UNPACK *unpack, WT_ITEM *store)
{
    WT_ASSERT(session, __wt_cell_type_raw(unpack->cell) != WT_CELL_VALUE_OVFL_RM);
    return (__cell_data_ref(session, NULL, page_type, unpack, store));
}

/*
 * __wt_page_cell_data_ref --
 *     Set a buffer to reference the data from an unpacked cell.
 */
static inline int
__wt_page_cell_data_ref(
  WT_SESSION_IMPL *session, WT_PAGE *page, WT_CELL_UNPACK *unpack, WT_ITEM *store)
{
    return (__cell_data_ref(session, page, page->type, unpack, store));
}

/*
 * WT_CELL_FOREACH --
 *	Walk the cells on a page.
 */
#define WT_CELL_FOREACH_BEGIN(session, btree, dsk, unpack)                              \
    do {                                                                                \
        uint32_t __i;                                                                   \
        uint8_t *__cell;                                                                \
        for (__cell = WT_PAGE_HEADER_BYTE(btree, dsk), __i = (dsk)->u.entries; __i > 0; \
             __cell += (unpack).__len, --__i) {                                         \
            __wt_cell_unpack_dsk(session, dsk, (WT_CELL *)__cell, &(unpack));

#define WT_CELL_FOREACH_END \
    }                       \
    }                       \
    while (0)<|MERGE_RESOLUTION|>--- conflicted
+++ resolved
@@ -727,12 +727,9 @@
     bool copy_cell;
 
     copy_cell = false;
-<<<<<<< HEAD
-=======
     copy.len = 0; /* [-Wconditional-uninitialized] */
     copy.v = 0;   /* [-Wconditional-uninitialized] */
 
->>>>>>> 540ac4a1
     tw = &unpack->tw;
     ta = &unpack->ta;
 
