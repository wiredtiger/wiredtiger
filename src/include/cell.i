/*-
 * Copyright (c) 2014-2020 MongoDB, Inc.
 * Copyright (c) 2008-2014 WiredTiger, Inc.
 *	All rights reserved.
 *
 * See the file LICENSE for redistribution information.
 */

/*
 * __cell_check_value_validity --
 *     Check the value's validity window for sanity.
 */
static inline void
__cell_check_value_validity(WT_SESSION_IMPL *session, WT_TIME_WINDOW *tw)
{
#ifdef HAVE_DIAGNOSTIC
    /*
     * We're using WT_ERR_ASSERT rather than WT_ASSERT because we want to push out a message string.
     * This usage of WT_ERR_ASSERT isn't "correct", because it jumps to a non-existent error label
     * in non-diagnostic builds and returns WT_PANIC without calling the underlying panic routine.
     * That's OK, we have to be in a diagnostic build to get here, and fixing it would require new
     * macros that aren't needed anywhere else, so we're leaving it alone.
     */
    char ts_string[2][WT_TS_INT_STRING_SIZE];

    if (tw->start_ts > tw->durable_start_ts)
        WT_ERR_ASSERT(session, tw->start_ts <= tw->durable_start_ts, WT_PANIC,
          "a start timestamp %s newer than its durable start timestamp %s",
          __wt_timestamp_to_string(tw->start_ts, ts_string[0]),
          __wt_timestamp_to_string(tw->durable_start_ts, ts_string[1]));

    if (tw->start_ts != WT_TS_NONE && tw->stop_ts == WT_TS_NONE)
        WT_ERR_ASSERT(session, tw->stop_ts != WT_TS_NONE, WT_PANIC, "stop timestamp of 0");

    if (tw->start_ts > tw->stop_ts)
        WT_ERR_ASSERT(session, tw->start_ts <= tw->stop_ts, WT_PANIC,
          "a start timestamp %s newer than its stop timestamp %s",
          __wt_timestamp_to_string(tw->start_ts, ts_string[0]),
          __wt_timestamp_to_string(tw->stop_ts, ts_string[1]));

    if (tw->start_txn > tw->stop_txn)
        WT_ERR_ASSERT(session, tw->start_txn <= tw->stop_txn, WT_PANIC,
          "a start transaction ID %" PRIu64 " newer than its stop transaction ID %" PRIu64,
          tw->start_txn, tw->stop_txn);

    if (tw->stop_ts != WT_TS_MAX && tw->stop_ts > tw->durable_stop_ts)
        WT_ERR_ASSERT(session, tw->stop_ts <= tw->durable_stop_ts, WT_PANIC,
          "a stop timestamp %s newer than its durable stop timestamp %s",
          __wt_timestamp_to_string(tw->stop_ts, ts_string[0]),
          __wt_timestamp_to_string(tw->durable_stop_ts, ts_string[1]));

#else
    WT_UNUSED(session);
    WT_UNUSED(tw);
#endif
}

/*
 * __cell_pack_value_validity --
 *     Pack the validity window for a value.
 */
static inline void
__cell_pack_value_validity(WT_SESSION_IMPL *session, uint8_t **pp, WT_TIME_WINDOW *tw)
{
    uint8_t flags, *flagsp;

    /* Globally visible values have no associated validity window. */
    if (__wt_time_window_is_empty(tw)) {
        ++*pp;
        return;
    }

    __cell_check_value_validity(session, tw);

    **pp |= WT_CELL_SECOND_DESC;
    ++*pp;
    flagsp = *pp;
    ++*pp;

    flags = 0;
    if (tw->start_ts != WT_TS_NONE) {
        WT_IGNORE_RET(__wt_vpack_uint(pp, 0, tw->start_ts));
        LF_SET(WT_CELL_TS_START);
    }
    if (tw->start_txn != WT_TXN_NONE) {
        WT_IGNORE_RET(__wt_vpack_uint(pp, 0, tw->start_txn));
        LF_SET(WT_CELL_TXN_START);
    }
    if (tw->durable_start_ts != WT_TS_NONE) {
        WT_ASSERT(session, tw->start_ts <= tw->durable_start_ts);
        /* Store differences if any, not absolutes. */
        if (tw->durable_start_ts - tw->start_ts > 0) {
            WT_IGNORE_RET(__wt_vpack_uint(pp, 0, tw->durable_start_ts - tw->start_ts));
            LF_SET(WT_CELL_TS_DURABLE_START);
        }
    }
    if (tw->stop_ts != WT_TS_MAX) {
        /* Store differences, not absolutes. */
        WT_IGNORE_RET(__wt_vpack_uint(pp, 0, tw->stop_ts - tw->start_ts));
        LF_SET(WT_CELL_TS_STOP);
    }
    if (tw->stop_txn != WT_TXN_MAX) {
        /* Store differences, not absolutes. */
        WT_IGNORE_RET(__wt_vpack_uint(pp, 0, tw->stop_txn - tw->start_txn));
        LF_SET(WT_CELL_TXN_STOP);
    }
    if (tw->durable_stop_ts != WT_TS_NONE) {
        WT_ASSERT(session, tw->stop_ts <= tw->durable_stop_ts);
        /* Store differences if any, not absolutes. */
        if (tw->durable_stop_ts - tw->stop_ts > 0) {
            WT_IGNORE_RET(__wt_vpack_uint(pp, 0, tw->durable_stop_ts - tw->stop_ts));
            LF_SET(WT_CELL_TS_DURABLE_STOP);
        }
    }
    /*
     * Currently, no uncommitted prepared updates are written to the data store, so this flag must
     * be false until we allow writing them in WT-5984. In that ticket this assert must be removed.
     */
    WT_ASSERT(session, tw->prepare == false);
    if (tw->prepare)
        LF_SET(WT_CELL_PREPARE);
    *flagsp = flags;
}

/*
 * __wt_check_addr_validity --
 *     Check the address' validity window for sanity.
 */
static inline void
__wt_check_addr_validity(WT_SESSION_IMPL *session, WT_TIME_AGGREGATE *ta)
{
#ifdef HAVE_DIAGNOSTIC
    /*
     * We're using WT_ERR_ASSERT rather than WT_ASSERT because we want to push out a message string.
     * This usage of WT_ERR_ASSERT isn't "correct", because it jumps to a non-existent error label
     * in non-diagnostic builds and returns WT_PANIC without calling the underlying panic routine.
     * That's OK, we have to be in a diagnostic build to get here, and fixing it would require new
     * macros that aren't needed anywhere else, so we're leaving it alone.
     */
    char ts_string[2][WT_TS_INT_STRING_SIZE];

    if (ta->oldest_start_ts != WT_TS_NONE && ta->newest_stop_ts == WT_TS_NONE)
        WT_ERR_ASSERT(
          session, ta->newest_stop_ts != WT_TS_NONE, WT_PANIC, "newest stop timestamp of 0");

    if (ta->oldest_start_ts > ta->newest_stop_ts)
        WT_ERR_ASSERT(session, ta->oldest_start_ts <= ta->newest_stop_ts, WT_PANIC,
          "an oldest start timestamp %s newer than its newest stop timestamp %s",
          __wt_timestamp_to_string(ta->oldest_start_ts, ts_string[0]),
          __wt_timestamp_to_string(ta->newest_stop_ts, ts_string[1]));

    if (ta->oldest_start_txn > ta->newest_stop_txn)
        WT_ERR_ASSERT(session, ta->oldest_start_txn <= ta->newest_stop_txn, WT_PANIC,
          "an oldest start transaction %" PRIu64 " newer than its newest stop transaction %" PRIu64,
          ta->oldest_start_txn, ta->newest_stop_txn);

    if (ta->oldest_start_ts > ta->newest_start_durable_ts)
        WT_ERR_ASSERT(session, ta->oldest_start_ts <= ta->newest_start_durable_ts, WT_PANIC,
          "an oldest start timestamp %s newer than its durable start timestamp %s",
          __wt_timestamp_to_string(ta->oldest_start_ts, ts_string[0]),
          __wt_timestamp_to_string(ta->newest_start_durable_ts, ts_string[1]));

    if (ta->newest_stop_ts != WT_TS_MAX && ta->newest_stop_ts > ta->newest_stop_durable_ts)
        WT_ERR_ASSERT(session, ta->newest_stop_ts <= ta->newest_stop_durable_ts, WT_PANIC,
          "a newest stop timestamp %s newer than its durable stop timestamp %s",
          __wt_timestamp_to_string(ta->newest_stop_ts, ts_string[0]),
          __wt_timestamp_to_string(ta->newest_stop_durable_ts, ts_string[1]));
#else
    WT_UNUSED(session);
    WT_UNUSED(ta);
#endif
}

/*
 * __cell_pack_addr_validity --
 *     Pack the validity window for an address.
 */
static inline void
__cell_pack_addr_validity(WT_SESSION_IMPL *session, uint8_t **pp, WT_TIME_AGGREGATE *ta)
{
    uint8_t flags, *flagsp;

    /* Globally visible values have no associated validity window. */
    if (__wt_time_aggregate_is_empty(ta)) {
        ++*pp;
        return;
    }

    __wt_check_addr_validity(session, ta);

    **pp |= WT_CELL_SECOND_DESC;
    ++*pp;
    flagsp = *pp;
    ++*pp;

    flags = 0;
    if (ta->oldest_start_ts != WT_TS_NONE) {
        WT_IGNORE_RET(__wt_vpack_uint(pp, 0, ta->oldest_start_ts));
        LF_SET(WT_CELL_TS_START);
    }
    if (ta->oldest_start_txn != WT_TXN_NONE) {
        WT_IGNORE_RET(__wt_vpack_uint(pp, 0, ta->oldest_start_txn));
        LF_SET(WT_CELL_TXN_START);
    }
    if (ta->newest_start_durable_ts != WT_TS_NONE) {
        /* Store differences, not absolutes. */
        WT_ASSERT(session, ta->oldest_start_ts <= ta->newest_start_durable_ts);

        /*
         * Unlike value cell, we store the durable start timestamp even the difference is zero
         * compared to oldest commit timestamp. The difference can only be zero when the page
         * contains all the key/value pairs with the same timestamp. But this scenario is rare and
         * having that check to find out whether it is zero or not will unnecessarily add overhead
         * than benefit.
         */
        WT_IGNORE_RET(__wt_vpack_uint(pp, 0, ta->newest_start_durable_ts - ta->oldest_start_ts));
        LF_SET(WT_CELL_TS_DURABLE_START);
    }
    if (ta->newest_stop_ts != WT_TS_MAX) {
        /* Store differences, not absolutes. */
        WT_IGNORE_RET(__wt_vpack_uint(pp, 0, ta->newest_stop_ts - ta->oldest_start_ts));
        LF_SET(WT_CELL_TS_STOP);
    }
    if (ta->newest_stop_txn != WT_TXN_MAX) {
        /* Store differences, not absolutes. */
        WT_IGNORE_RET(__wt_vpack_uint(pp, 0, ta->newest_stop_txn - ta->oldest_start_txn));
        LF_SET(WT_CELL_TXN_STOP);
    }
    if (ta->newest_stop_durable_ts != WT_TS_NONE) {
        WT_ASSERT(session,
          ta->newest_stop_ts == WT_TS_MAX || ta->newest_stop_ts <= ta->newest_stop_durable_ts);

        /*
         * Store differences, not absolutes.
         *
         * Unlike value cell, we store the durable stop timestamp even the difference is zero
         * compared to newest commit timestamp. The difference can only be zero when the page
         * contains all the key/value pairs with the same timestamp. But this scenario is rare and
         * having that check to find out whether it is zero or not will unnecessarily add overhead
         * than benefit.
         */
        WT_IGNORE_RET(__wt_vpack_uint(pp, 0, ta->newest_stop_durable_ts - ta->newest_stop_ts));
        LF_SET(WT_CELL_TS_DURABLE_STOP);
    }

    /*
     * Currently, no uncommitted prepared updates are written to the data store, so this flag must
     * be false until we allow writing them in WT-5984. In that ticket this assert must be removed.
     */
    WT_ASSERT(session, !ta->prepare);
    if (ta->prepare)
        LF_SET(WT_CELL_PREPARE);

    *flagsp = flags;
}

/*
 * __wt_cell_pack_addr --
 *     Pack an address cell.
 */
static inline size_t
__wt_cell_pack_addr(WT_SESSION_IMPL *session, WT_CELL *cell, u_int cell_type, uint64_t recno,
  WT_TIME_AGGREGATE *ta, size_t size)
{
    uint8_t *p;

    /* Start building a cell: the descriptor byte starts zero. */
    p = cell->__chunk;
    *p = '\0';

    __cell_pack_addr_validity(session, &p, ta);

    if (recno == WT_RECNO_OOB)
        cell->__chunk[0] |= (uint8_t)cell_type; /* Type */
    else {
        cell->__chunk[0] |= (uint8_t)(cell_type | WT_CELL_64V);
        /* Record number */
        WT_IGNORE_RET(__wt_vpack_uint(&p, 0, recno));
    }
    /* Length */
    WT_IGNORE_RET(__wt_vpack_uint(&p, 0, (uint64_t)size));
    return (WT_PTRDIFF(p, cell));
}

/*
 * __wt_cell_pack_value --
 *     Set a value item's WT_CELL contents.
 */
static inline size_t
__wt_cell_pack_value(
  WT_SESSION_IMPL *session, WT_CELL *cell, WT_TIME_WINDOW *tw, uint64_t rle, size_t size)
{
    uint8_t byte, *p;
    bool validity;

    /* Start building a cell: the descriptor byte starts zero. */
    p = cell->__chunk;
    *p = '\0';

    __cell_pack_value_validity(session, &p, tw);

    /*
     * Short data cells without a validity window or run-length encoding have 6 bits of data length
     * in the descriptor byte.
     */
    validity = (cell->__chunk[0] & WT_CELL_SECOND_DESC) != 0;
    if (!validity && rle < 2 && size <= WT_CELL_SHORT_MAX) {
        byte = (uint8_t)size; /* Type + length */
        cell->__chunk[0] = (uint8_t)((byte << WT_CELL_SHORT_SHIFT) | WT_CELL_VALUE_SHORT);
    } else {
        /*
         * If the size was what prevented us from using a short cell, it's larger than the
         * adjustment size. Decrement/increment it when packing/unpacking so it takes up less room.
         */
        if (!validity && rle < 2) {
            size -= WT_CELL_SIZE_ADJUST;
            cell->__chunk[0] |= WT_CELL_VALUE; /* Type */
        } else {
            cell->__chunk[0] |= WT_CELL_VALUE | WT_CELL_64V;
            /* RLE */
            WT_IGNORE_RET(__wt_vpack_uint(&p, 0, rle));
        }
        /* Length */
        WT_IGNORE_RET(__wt_vpack_uint(&p, 0, (uint64_t)size));
    }
    return (WT_PTRDIFF(p, cell));
}

/*
 * __wt_cell_pack_value_match --
 *     Return if two value items would have identical WT_CELLs (except for their validity window and
 *     any RLE).
 */
static inline int
__wt_cell_pack_value_match(
  WT_CELL *page_cell, WT_CELL *val_cell, const uint8_t *val_data, bool *matchp)
{
    uint64_t alen, blen, v;
    uint8_t flags;
    const uint8_t *a, *b;
    bool rle, validity;

    *matchp = false; /* Default to no-match */

    /*
     * This is a special-purpose function used by reconciliation to support dictionary lookups.
     * We're passed an on-page cell and a created cell plus a chunk of data we're about to write on
     * the page, and we return if they would match on the page. Ignore the validity window and the
     * column-store RLE because the copied cell will have its own.
     */
    a = (uint8_t *)page_cell;
    b = (uint8_t *)val_cell;

    if (WT_CELL_SHORT_TYPE(a[0]) == WT_CELL_VALUE_SHORT) {
        alen = a[0] >> WT_CELL_SHORT_SHIFT;
        ++a;
    } else if (WT_CELL_TYPE(a[0]) == WT_CELL_VALUE) {
        rle = (a[0] & WT_CELL_64V) != 0;
        validity = (a[0] & WT_CELL_SECOND_DESC) != 0;
        ++a;
        if (validity) { /* Skip validity window */
            flags = *a;
            ++a;
            if (LF_ISSET(WT_CELL_TS_DURABLE_START))
                WT_RET(__wt_vunpack_uint(&a, 0, &v));
            if (LF_ISSET(WT_CELL_TS_DURABLE_STOP))
                WT_RET(__wt_vunpack_uint(&a, 0, &v));
            if (LF_ISSET(WT_CELL_TS_START))
                WT_RET(__wt_vunpack_uint(&a, 0, &v));
            if (LF_ISSET(WT_CELL_TS_STOP))
                WT_RET(__wt_vunpack_uint(&a, 0, &v));
            if (LF_ISSET(WT_CELL_TXN_START))
                WT_RET(__wt_vunpack_uint(&a, 0, &v));
            if (LF_ISSET(WT_CELL_TXN_STOP))
                WT_RET(__wt_vunpack_uint(&a, 0, &v));
        }
        if (rle) /* Skip RLE */
            WT_RET(__wt_vunpack_uint(&a, 0, &v));
        WT_RET(__wt_vunpack_uint(&a, 0, &alen)); /* Length */
    } else
        return (0);

    if (WT_CELL_SHORT_TYPE(b[0]) == WT_CELL_VALUE_SHORT) {
        blen = b[0] >> WT_CELL_SHORT_SHIFT;
        ++b;
    } else if (WT_CELL_TYPE(b[0]) == WT_CELL_VALUE) {
        rle = (b[0] & WT_CELL_64V) != 0;
        validity = (b[0] & WT_CELL_SECOND_DESC) != 0;
        ++b;
        if (validity) { /* Skip validity window */
            flags = *b;
            ++b;
            if (LF_ISSET(WT_CELL_TS_DURABLE_START))
                WT_RET(__wt_vunpack_uint(&b, 0, &v));
            if (LF_ISSET(WT_CELL_TS_DURABLE_STOP))
                WT_RET(__wt_vunpack_uint(&b, 0, &v));
            if (LF_ISSET(WT_CELL_TS_START))
                WT_RET(__wt_vunpack_uint(&b, 0, &v));
            if (LF_ISSET(WT_CELL_TS_STOP))
                WT_RET(__wt_vunpack_uint(&b, 0, &v));
            if (LF_ISSET(WT_CELL_TXN_START))
                WT_RET(__wt_vunpack_uint(&b, 0, &v));
            if (LF_ISSET(WT_CELL_TXN_STOP))
                WT_RET(__wt_vunpack_uint(&b, 0, &v));
        }
        if (rle) /* Skip RLE */
            WT_RET(__wt_vunpack_uint(&b, 0, &v));
        WT_RET(__wt_vunpack_uint(&b, 0, &blen)); /* Length */
    } else
        return (0);

    if (alen == blen)
        *matchp = memcmp(a, val_data, alen) == 0;
    return (0);
}

/*
 * __wt_cell_pack_copy --
 *     Write a copy value cell.
 */
static inline size_t
__wt_cell_pack_copy(
  WT_SESSION_IMPL *session, WT_CELL *cell, WT_TIME_WINDOW *tw, uint64_t rle, uint64_t v)
{
    uint8_t *p;

    /* Start building a cell: the descriptor byte starts zero. */
    p = cell->__chunk;
    *p = '\0';

    __cell_pack_value_validity(session, &p, tw);

    if (rle < 2)
        cell->__chunk[0] |= WT_CELL_VALUE_COPY; /* Type */
    else {
        cell->__chunk[0] |= /* Type */
          WT_CELL_VALUE_COPY | WT_CELL_64V;
        /* RLE */
        WT_IGNORE_RET(__wt_vpack_uint(&p, 0, rle));
    }
    /* Copy offset */
    WT_IGNORE_RET(__wt_vpack_uint(&p, 0, v));
    return (WT_PTRDIFF(p, cell));
}

/*
 * __wt_cell_pack_del --
 *     Write a deleted value cell.
 */
static inline size_t
__wt_cell_pack_del(WT_SESSION_IMPL *session, WT_CELL *cell, WT_TIME_WINDOW *tw, uint64_t rle)
{
    uint8_t *p;

    /* Start building a cell: the descriptor byte starts zero. */
    p = cell->__chunk;
    *p = '\0';

<<<<<<< HEAD
    /* FIXME-prepare-support: we should pass prepare value. */
    __cell_pack_value_validity(session, &p, tw);
=======
    /* FIXME-WT-6124: we should pass prepare value. */
    __cell_pack_value_validity(session, &p, start_durable_ts, start_ts, start_txn, stop_durable_ts,
      stop_ts, stop_txn, false);
>>>>>>> 8f6aa644

    if (rle < 2)
        cell->__chunk[0] |= WT_CELL_DEL; /* Type */
    else {
        /* Type */
        cell->__chunk[0] |= WT_CELL_DEL | WT_CELL_64V;
        /* RLE */
        WT_IGNORE_RET(__wt_vpack_uint(&p, 0, rle));
    }
    return (WT_PTRDIFF(p, cell));
}

/*
 * __wt_cell_pack_int_key --
 *     Set a row-store internal page key's WT_CELL contents.
 */
static inline size_t
__wt_cell_pack_int_key(WT_CELL *cell, size_t size)
{
    uint8_t byte, *p;

    /* Short keys have 6 bits of data length in the descriptor byte. */
    if (size <= WT_CELL_SHORT_MAX) {
        byte = (uint8_t)size;
        cell->__chunk[0] = (uint8_t)((byte << WT_CELL_SHORT_SHIFT) | WT_CELL_KEY_SHORT);
        return (1);
    }

    cell->__chunk[0] = WT_CELL_KEY; /* Type */
    p = cell->__chunk + 1;

    /*
     * If the size prevented us from using a short cell, it's larger than the adjustment size.
     * Decrement/increment it when packing/unpacking so it takes up less room.
     */
    size -= WT_CELL_SIZE_ADJUST; /* Length */
    WT_IGNORE_RET(__wt_vpack_uint(&p, 0, (uint64_t)size));
    return (WT_PTRDIFF(p, cell));
}

/*
 * __wt_cell_pack_leaf_key --
 *     Set a row-store leaf page key's WT_CELL contents.
 */
static inline size_t
__wt_cell_pack_leaf_key(WT_CELL *cell, uint8_t prefix, size_t size)
{
    uint8_t byte, *p;

    /* Short keys have 6 bits of data length in the descriptor byte. */
    if (size <= WT_CELL_SHORT_MAX) {
        if (prefix == 0) {
            byte = (uint8_t)size; /* Type + length */
            cell->__chunk[0] = (uint8_t)((byte << WT_CELL_SHORT_SHIFT) | WT_CELL_KEY_SHORT);
            return (1);
        }
        byte = (uint8_t)size; /* Type + length */
        cell->__chunk[0] = (uint8_t)((byte << WT_CELL_SHORT_SHIFT) | WT_CELL_KEY_SHORT_PFX);
        cell->__chunk[1] = prefix; /* Prefix */
        return (2);
    }

    if (prefix == 0) {
        cell->__chunk[0] = WT_CELL_KEY; /* Type */
        p = cell->__chunk + 1;
    } else {
        cell->__chunk[0] = WT_CELL_KEY_PFX; /* Type */
        cell->__chunk[1] = prefix;          /* Prefix */
        p = cell->__chunk + 2;
    }

    /*
     * If the size prevented us from using a short cell, it's larger than the adjustment size.
     * Decrement/increment it when packing/unpacking so it takes up less room.
     */
    size -= WT_CELL_SIZE_ADJUST; /* Length */
    WT_IGNORE_RET(__wt_vpack_uint(&p, 0, (uint64_t)size));
    return (WT_PTRDIFF(p, cell));
}

/*
 * __wt_cell_pack_ovfl --
 *     Pack an overflow cell.
 */
static inline size_t
__wt_cell_pack_ovfl(WT_SESSION_IMPL *session, WT_CELL *cell, uint8_t type, WT_TIME_WINDOW *tw,
  uint64_t rle, size_t size)
{
    uint8_t *p;

    /* Start building a cell: the descriptor byte starts zero. */
    p = cell->__chunk;
    *p = '\0';

    switch (type) {
    case WT_CELL_KEY_OVFL:
    case WT_CELL_KEY_OVFL_RM:
        WT_ASSERT(session, tw == NULL);
        ++p;
        break;
    case WT_CELL_VALUE_OVFL:
    case WT_CELL_VALUE_OVFL_RM:
        __cell_pack_value_validity(session, &p, tw);
        break;
    }

    if (rle < 2)
        cell->__chunk[0] |= type; /* Type */
    else {
        cell->__chunk[0] |= type | WT_CELL_64V; /* Type */
                                                /* RLE */
        WT_IGNORE_RET(__wt_vpack_uint(&p, 0, rle));
    }
    /* Length */
    WT_IGNORE_RET(__wt_vpack_uint(&p, 0, (uint64_t)size));
    return (WT_PTRDIFF(p, cell));
}

/*
 * __wt_cell_rle --
 *     Return the cell's RLE value.
 */
static inline uint64_t
__wt_cell_rle(WT_CELL_UNPACK *unpack)
{
    /*
     * Any item with only 1 occurrence is stored with an RLE of 0, that is, without any RLE at all.
     * This code is a single place to handle that correction, for simplicity.
     */
    return (unpack->v < 2 ? 1 : unpack->v);
}

/*
 * __wt_cell_total_len --
 *     Return the cell's total length, including data.
 */
static inline size_t
__wt_cell_total_len(WT_CELL_UNPACK *unpack)
{
    /*
     * The length field is specially named because it's dangerous to use it: it represents the
     * length of the current cell (normally used for the loop that walks through cells on the page),
     * but occasionally we want to copy a cell directly from the page, and what we need is the
     * cell's total length. The problem is dictionary-copy cells, because in that case, the __len
     * field is the length of the current cell, not the cell for which we're returning data. To use
     * the __len field, you must be sure you're not looking at a copy cell.
     */
    return (unpack->__len);
}

/*
 * __wt_cell_type --
 *     Return the cell's type (collapsing special types).
 */
static inline u_int
__wt_cell_type(WT_CELL *cell)
{
    u_int type;

    switch (WT_CELL_SHORT_TYPE(cell->__chunk[0])) {
    case WT_CELL_KEY_SHORT:
    case WT_CELL_KEY_SHORT_PFX:
        return (WT_CELL_KEY);
    case WT_CELL_VALUE_SHORT:
        return (WT_CELL_VALUE);
    }

    switch (type = WT_CELL_TYPE(cell->__chunk[0])) {
    case WT_CELL_KEY_PFX:
        return (WT_CELL_KEY);
    case WT_CELL_KEY_OVFL_RM:
        return (WT_CELL_KEY_OVFL);
    case WT_CELL_VALUE_OVFL_RM:
        return (WT_CELL_VALUE_OVFL);
    }
    return (type);
}

/*
 * __wt_cell_type_raw --
 *     Return the cell's type.
 */
static inline u_int
__wt_cell_type_raw(WT_CELL *cell)
{
    return (WT_CELL_SHORT_TYPE(cell->__chunk[0]) == 0 ? WT_CELL_TYPE(cell->__chunk[0]) :
                                                        WT_CELL_SHORT_TYPE(cell->__chunk[0]));
}

/*
 * __wt_cell_type_reset --
 *     Reset the cell's type.
 */
static inline void
__wt_cell_type_reset(WT_SESSION_IMPL *session, WT_CELL *cell, u_int old_type, u_int new_type)
{
    /*
     * For all current callers of this function, this should happen once and only once, assert we're
     * setting what we think we're setting.
     */
    WT_ASSERT(session, old_type == 0 || old_type == __wt_cell_type(cell));
    WT_UNUSED(old_type);

    cell->__chunk[0] = (cell->__chunk[0] & ~WT_CELL_TYPE_MASK) | WT_CELL_TYPE(new_type);
}

/*
 * __wt_cell_leaf_value_parse --
 *     Return the cell if it's a row-store leaf page value, otherwise return NULL.
 */
static inline WT_CELL *
__wt_cell_leaf_value_parse(WT_PAGE *page, WT_CELL *cell)
{
    /*
     * This function exists so there's a place for this comment.
     *
     * Row-store leaf pages may have a single data cell between each key, or
     * keys may be adjacent (when the data cell is empty).
     *
     * One special case: if the last key on a page is a key without a value,
     * don't walk off the end of the page: the size of the underlying disk
     * image is exact, which means the end of the last cell on the page plus
     * the length of the cell should be the byte immediately after the page
     * disk image.
     *
     * !!!
     * This line of code is really a call to __wt_off_page, but we know the
     * cell we're given will either be on the page or past the end of page,
     * so it's a simpler check.  (I wouldn't bother, but the real problem is
     * we can't call __wt_off_page directly, it's in btree.i which requires
     * this file be included first.)
     */
    if (cell >= (WT_CELL *)((uint8_t *)page->dsk + page->dsk->mem_size))
        return (NULL);

    switch (__wt_cell_type_raw(cell)) {
    case WT_CELL_KEY:
    case WT_CELL_KEY_OVFL:
    case WT_CELL_KEY_OVFL_RM:
    case WT_CELL_KEY_PFX:
    case WT_CELL_KEY_SHORT:
    case WT_CELL_KEY_SHORT_PFX:
        return (NULL);
    default:
        return (cell);
    }
}

/*
 * __wt_cell_unpack_safe --
 *     Unpack a WT_CELL into a structure, with optional boundary checks.
 */
static inline int
__wt_cell_unpack_safe(WT_SESSION_IMPL *session, const WT_PAGE_HEADER *dsk, WT_CELL *cell,
  WT_CELL_UNPACK *unpack, const void *end)
{
    struct {
        uint64_t v;
        WT_TIME_WINDOW tw;
        uint32_t len;
    } copy;
    WT_TIME_AGGREGATE *ta;
    WT_TIME_WINDOW *tw;
    uint64_t v;
    const uint8_t *p;
    uint8_t flags;
    bool copy_cell;

    copy_cell = false;
    tw = &unpack->tw;
    ta = &unpack->ta;

/*
 * The verification code specifies an end argument, a pointer to 1B past the end-of-page. In which
 * case, make sure all reads are inside the page image. If an error occurs, return an error code but
 * don't output messages, our caller handles that.
 */
#define WT_CELL_LEN_CHK(t, len)                                                             \
    do {                                                                                    \
        if (end != NULL &&                                                                  \
          ((uint8_t *)(t) < (uint8_t *)dsk || (((uint8_t *)(t)) + (len)) > (uint8_t *)end)) \
            return (WT_ERROR);                                                              \
    } while (0)

    /*
     * NB: when unpacking a WT_CELL_VALUE_COPY cell, unpack.cell is returned as the original cell,
     * not the copied cell (in other words, data from the copied cell must be available from unpack
     * after we return, as our caller has no way to find the copied cell).
     */
    unpack->cell = cell;

restart:
    WT_CELL_LEN_CHK(cell, 0);

    /*
     * This path is performance critical for read-only trees, we're parsing on-page structures. For
     * that reason we don't clear the unpacked cell structure (although that would be simpler),
     * instead we make sure we initialize all structure elements either here or in the immediately
     * following switch. All validity windows default to durability.
     */
    unpack->v = 0;
    __wt_time_window_init(&unpack->tw);
    __wt_time_aggregate_init(&unpack->ta);
    unpack->raw = (uint8_t)__wt_cell_type_raw(cell);
    unpack->type = (uint8_t)__wt_cell_type(cell);
    unpack->flags = 0;

    /*
     * Handle cells with none of RLE counts, validity window or data length: short key/data cells
     * have 6 bits of data length in the descriptor byte and nothing else.
     */
    switch (unpack->raw) {
    case WT_CELL_KEY_SHORT_PFX:
        WT_CELL_LEN_CHK(cell, 1); /* skip prefix */
        unpack->prefix = cell->__chunk[1];
        unpack->data = cell->__chunk + 2;
        unpack->size = cell->__chunk[0] >> WT_CELL_SHORT_SHIFT;
        unpack->__len = 2 + unpack->size;
        goto done;
    case WT_CELL_KEY_SHORT:
    case WT_CELL_VALUE_SHORT:
        unpack->prefix = 0;
        unpack->data = cell->__chunk + 1;
        unpack->size = cell->__chunk[0] >> WT_CELL_SHORT_SHIFT;
        unpack->__len = 1 + unpack->size;
        goto done;
    }

    unpack->prefix = 0;
    unpack->data = NULL;
    unpack->size = 0;
    unpack->__len = 0;

    p = (uint8_t *)cell + 1; /* skip cell */

    /*
     * Check for a prefix byte that optionally follows the cell descriptor byte in keys on row-store
     * leaf pages.
     */
    if (unpack->raw == WT_CELL_KEY_PFX) {
        unpack->prefix = *p++; /* skip prefix */
        WT_CELL_LEN_CHK(p, 0);
    }

    /* Check for a validity window. */
    switch (unpack->raw) {
    case WT_CELL_ADDR_DEL:
    case WT_CELL_ADDR_INT:
    case WT_CELL_ADDR_LEAF:
    case WT_CELL_ADDR_LEAF_NO:
        if ((cell->__chunk[0] & WT_CELL_SECOND_DESC) == 0)
            break;
        flags = *p++; /* skip second descriptor byte */

        if (LF_ISSET(WT_CELL_PREPARE))
            F_SET(unpack, WT_CELL_UNPACK_PREPARE);
        if (LF_ISSET(WT_CELL_TS_START))
            WT_RET(
              __wt_vunpack_uint(&p, end == NULL ? 0 : WT_PTRDIFF(end, p), &ta->oldest_start_ts));
        if (LF_ISSET(WT_CELL_TXN_START))
            WT_RET(
              __wt_vunpack_uint(&p, end == NULL ? 0 : WT_PTRDIFF(end, p), &ta->oldest_start_txn));
        if (LF_ISSET(WT_CELL_TS_DURABLE_START)) {
            WT_RET(__wt_vunpack_uint(
              &p, end == NULL ? 0 : WT_PTRDIFF(end, p), &ta->newest_start_durable_ts));
            ta->newest_start_durable_ts += ta->oldest_start_ts;
        }

        if (LF_ISSET(WT_CELL_TS_STOP)) {
            WT_RET(
              __wt_vunpack_uint(&p, end == NULL ? 0 : WT_PTRDIFF(end, p), &ta->newest_stop_ts));
            ta->newest_stop_ts += ta->oldest_start_ts;
        }
        if (LF_ISSET(WT_CELL_TXN_STOP)) {
            WT_RET(
              __wt_vunpack_uint(&p, end == NULL ? 0 : WT_PTRDIFF(end, p), &ta->newest_stop_txn));
            ta->newest_stop_txn += ta->oldest_start_txn;
        }
        if (LF_ISSET(WT_CELL_TS_DURABLE_STOP)) {
            WT_RET(__wt_vunpack_uint(
              &p, end == NULL ? 0 : WT_PTRDIFF(end, p), &ta->newest_stop_durable_ts));
            ta->newest_stop_durable_ts += ta->newest_stop_ts;
        }

        __wt_check_addr_validity(session, ta);
        break;
    case WT_CELL_DEL:
    case WT_CELL_VALUE:
    case WT_CELL_VALUE_COPY:
    case WT_CELL_VALUE_OVFL:
    case WT_CELL_VALUE_OVFL_RM:
        if ((cell->__chunk[0] & WT_CELL_SECOND_DESC) == 0)
            break;
        flags = *p++; /* skip second descriptor byte */

        if (LF_ISSET(WT_CELL_PREPARE))
            F_SET(unpack, WT_CELL_UNPACK_PREPARE);
        if (LF_ISSET(WT_CELL_TS_START))
            WT_RET(__wt_vunpack_uint(&p, end == NULL ? 0 : WT_PTRDIFF(end, p), &tw->start_ts));
        if (LF_ISSET(WT_CELL_TXN_START))
            WT_RET(__wt_vunpack_uint(&p, end == NULL ? 0 : WT_PTRDIFF(end, p), &tw->start_txn));
        if (LF_ISSET(WT_CELL_TS_DURABLE_START)) {
            WT_RET(
              __wt_vunpack_uint(&p, end == NULL ? 0 : WT_PTRDIFF(end, p), &tw->durable_start_ts));
            tw->durable_start_ts += tw->start_ts;
        } else
            tw->durable_start_ts = tw->start_ts;

        if (LF_ISSET(WT_CELL_TS_STOP)) {
            WT_RET(__wt_vunpack_uint(&p, end == NULL ? 0 : WT_PTRDIFF(end, p), &tw->stop_ts));
            tw->stop_ts += tw->start_ts;
        }
        if (LF_ISSET(WT_CELL_TXN_STOP)) {
            WT_RET(__wt_vunpack_uint(&p, end == NULL ? 0 : WT_PTRDIFF(end, p), &tw->stop_txn));
            tw->stop_txn += tw->start_txn;
        }
        if (LF_ISSET(WT_CELL_TS_DURABLE_STOP)) {
            WT_RET(
              __wt_vunpack_uint(&p, end == NULL ? 0 : WT_PTRDIFF(end, p), &tw->durable_stop_ts));
            tw->durable_stop_ts += tw->stop_ts;
        } else if (tw->stop_ts != WT_TS_MAX)
            tw->durable_stop_ts = tw->stop_ts;
        else
            tw->durable_stop_ts = WT_TS_NONE;

        __cell_check_value_validity(session, tw);
        break;
    }

    /*
     * Check for an RLE count or record number that optionally follows the cell descriptor byte on
     * column-store variable-length pages.
     */
    if (cell->__chunk[0] & WT_CELL_64V) /* skip value */
        WT_RET(__wt_vunpack_uint(&p, end == NULL ? 0 : WT_PTRDIFF(end, p), &unpack->v));

    /*
     * Handle special actions for a few different cell types and set the data length (deleted cells
     * are fixed-size without length bytes, almost everything else has data length bytes).
     */
    switch (unpack->raw) {
    case WT_CELL_VALUE_COPY:
        copy_cell = true;

        /*
         * The cell is followed by an offset to a cell written earlier in the page. Save/restore the
         * visibility window, length and RLE of this cell, we need the length to step through the
         * set of cells on the page and the RLE and timestamp information are specific to this cell.
         */
        __wt_time_window_copy(&copy.tw, tw);
        WT_RET(__wt_vunpack_uint(&p, end == NULL ? 0 : WT_PTRDIFF(end, p), &v));
        copy.v = unpack->v;
        copy.len = WT_PTRDIFF32(p, cell);
        cell = (WT_CELL *)((uint8_t *)cell - v);
        goto restart;

    case WT_CELL_KEY_OVFL:
    case WT_CELL_KEY_OVFL_RM:
    case WT_CELL_VALUE_OVFL:
    case WT_CELL_VALUE_OVFL_RM:
        /*
         * Set overflow flag.
         */
        F_SET(unpack, WT_CELL_UNPACK_OVERFLOW);
    /* FALLTHROUGH */

    case WT_CELL_ADDR_DEL:
    case WT_CELL_ADDR_INT:
    case WT_CELL_ADDR_LEAF:
    case WT_CELL_ADDR_LEAF_NO:
    case WT_CELL_KEY:
    case WT_CELL_KEY_PFX:
    case WT_CELL_VALUE:
        /*
         * The cell is followed by a 4B data length and a chunk of data.
         */
        WT_RET(__wt_vunpack_uint(&p, end == NULL ? 0 : WT_PTRDIFF(end, p), &v));

        /*
         * If the size was what prevented us from using a short cell, it's larger than the
         * adjustment size. Decrement/increment it when packing/unpacking so it takes up less room.
         */
        if (unpack->raw == WT_CELL_KEY || unpack->raw == WT_CELL_KEY_PFX ||
          (unpack->raw == WT_CELL_VALUE && unpack->v == 0 &&
              (cell->__chunk[0] & WT_CELL_SECOND_DESC) == 0))
            v += WT_CELL_SIZE_ADJUST;

        unpack->data = p;
        unpack->size = (uint32_t)v;
        unpack->__len = WT_PTRDIFF32(p, cell) + unpack->size;
        break;

    case WT_CELL_DEL:
        unpack->__len = WT_PTRDIFF32(p, cell);
        break;
    default:
        return (WT_ERROR); /* Unknown cell type. */
    }

done:
    /*
     * Check the original cell against the full cell length (this is a diagnostic as well, we may be
     * copying the cell from the page and we need the right length).
     */
    WT_CELL_LEN_CHK(cell, unpack->__len);
    if (copy_cell) {
        __wt_time_window_copy(tw, &copy.tw);
        unpack->v = copy.v;
        unpack->__len = copy.len;
        unpack->raw = WT_CELL_VALUE_COPY;
    }

    return (0);
}

/*
 * __wt_cell_unpack_dsk --
 *     Unpack a WT_CELL into a structure.
 */
static inline void
__wt_cell_unpack_dsk(
  WT_SESSION_IMPL *session, const WT_PAGE_HEADER *dsk, WT_CELL *cell, WT_CELL_UNPACK *unpack)
{
    WT_TIME_AGGREGATE *ta;
    WT_TIME_WINDOW *tw;

    ta = &unpack->ta;
    tw = &unpack->tw;

    /*
     * Row-store doesn't store zero-length values on pages, but this allows us to pretend.
     */
    if (cell == NULL) {
        unpack->cell = NULL;
        unpack->v = 0;
        /*
         * If there isn't any value validity window (which is what it will take to get to a
         * zero-length item), the value must be stable.
         */
        __wt_time_window_init(tw);
        __wt_time_aggregate_init(ta);
        unpack->data = "";
        unpack->size = 0;
        unpack->__len = 0;
        unpack->prefix = 0;
        unpack->raw = unpack->type = WT_CELL_VALUE;
        unpack->flags = 0;
        return;
    }

    WT_IGNORE_RET(__wt_cell_unpack_safe(session, dsk, cell, unpack, NULL));

    /*
     * If the page came from a previous run, reset the transaction ids to "none" and timestamps to 0
     * as appropriate. Transaction ids shouldn't persist between runs so these are always set to
     * "none". Timestamps should persist between runs however, the absence of a timestamp (in the
     * case of a non-timestamped write) should default to WT_TS_NONE rather than "max" as usual.
     *
     * Note that it is still necessary to unpack each value above even if we end up overwriting them
     * since values in a cell need to be unpacked sequentially.
     *
     * This is how the stop time pair should be interpreted for each type of delete:
     * -
     *                  Timestamp delete  Non-timestamp delete  No delete
     * Current startup  txnid=x, ts=y       txnid=x, ts=WT_TS_NONE           txnid=MAX, ts=MAX
     * Previous startup txnid=0, ts=y       txnid=0, ts=WT_TS_NONE           txnid=MAX, ts=MAX
     */
    if (dsk->write_gen > 0 && dsk->write_gen <= S2C(session)->base_write_gen) {
        /* FIXME-WT-6124: deal with durable timestamps. */
        /* Tell reconciliation we cleared the transaction ids and the cell needs to be rebuilt. */
        if (tw->start_txn != WT_TXN_NONE) {
            tw->start_txn = WT_TXN_NONE;
            F_SET(unpack, WT_CELL_UNPACK_TIME_PAIRS_CLEARED);
        }
        if (tw->stop_txn != WT_TXN_MAX) {
            tw->stop_txn = WT_TXN_NONE;
            F_SET(unpack, WT_CELL_UNPACK_TIME_PAIRS_CLEARED);
            if (tw->stop_ts == WT_TS_MAX)
                tw->stop_ts = WT_TS_NONE;
        } else
            WT_ASSERT(session, tw->stop_ts == WT_TS_MAX);
        if (ta->oldest_start_txn != WT_TXN_NONE) {
            ta->oldest_start_txn = WT_TXN_NONE;
            F_SET(unpack, WT_CELL_UNPACK_TIME_PAIRS_CLEARED);
        }
        if (ta->newest_stop_txn != WT_TXN_MAX) {
            ta->newest_stop_txn = WT_TXN_NONE;
            F_SET(unpack, WT_CELL_UNPACK_TIME_PAIRS_CLEARED);
            if (ta->newest_stop_ts == WT_TS_MAX)
                ta->newest_stop_ts = WT_TS_NONE;
        } else
            WT_ASSERT(session, ta->newest_stop_ts == WT_TS_MAX);
    }
}

/*
 * __wt_cell_unpack --
 *     Unpack a WT_CELL into a structure.
 */
static inline void
__wt_cell_unpack(WT_SESSION_IMPL *session, WT_PAGE *page, WT_CELL *cell, WT_CELL_UNPACK *unpack)
{
    __wt_cell_unpack_dsk(session, page->dsk, cell, unpack);
}

/*
 * __cell_data_ref --
 *     Set a buffer to reference the data from an unpacked cell.
 */
static inline int
__cell_data_ref(
  WT_SESSION_IMPL *session, WT_PAGE *page, int page_type, WT_CELL_UNPACK *unpack, WT_ITEM *store)
{
    WT_BTREE *btree;
    bool decoded;
    void *huffman;

    btree = S2BT(session);

    /* Reference the cell's data, optionally decode it. */
    switch (unpack->type) {
    case WT_CELL_KEY:
        store->data = unpack->data;
        store->size = unpack->size;
        if (page_type == WT_PAGE_ROW_INT)
            return (0);

        huffman = btree->huffman_key;
        break;
    case WT_CELL_VALUE:
        store->data = unpack->data;
        store->size = unpack->size;
        huffman = btree->huffman_value;
        break;
    case WT_CELL_KEY_OVFL:
        WT_RET(__wt_ovfl_read(session, page, unpack, store, &decoded));
        if (page_type == WT_PAGE_ROW_INT || decoded)
            return (0);

        huffman = btree->huffman_key;
        break;
    case WT_CELL_VALUE_OVFL:
        WT_RET(__wt_ovfl_read(session, page, unpack, store, &decoded));
        if (decoded)
            return (0);
        huffman = btree->huffman_value;
        break;
    default:
        return (__wt_illegal_value(session, unpack->type));
    }

    return (huffman == NULL || store->size == 0 ? 0 : __wt_huffman_decode(session, huffman,
                                                        store->data, store->size, store));
}

/*
 * __wt_dsk_cell_data_ref --
 *     Set a buffer to reference the data from an unpacked cell. There are two versions because of
 *     WT_CELL_VALUE_OVFL_RM type cells. When an overflow item is deleted, its backing blocks are
 *     removed; if there are still running transactions that might need to see the overflow item, we
 *     cache a copy of the item and reset the item's cell to WT_CELL_VALUE_OVFL_RM. If we find a
 *     WT_CELL_VALUE_OVFL_RM cell when reading an overflow item, we use the page reference to look
 *     aside into the cache. So, calling the "dsk" version of the function declares the cell cannot
 *     be of type WT_CELL_VALUE_OVFL_RM, and calling the "page" version means it might be.
 */
static inline int
__wt_dsk_cell_data_ref(
  WT_SESSION_IMPL *session, int page_type, WT_CELL_UNPACK *unpack, WT_ITEM *store)
{
    WT_ASSERT(session, __wt_cell_type_raw(unpack->cell) != WT_CELL_VALUE_OVFL_RM);
    return (__cell_data_ref(session, NULL, page_type, unpack, store));
}

/*
 * __wt_page_cell_data_ref --
 *     Set a buffer to reference the data from an unpacked cell.
 */
static inline int
__wt_page_cell_data_ref(
  WT_SESSION_IMPL *session, WT_PAGE *page, WT_CELL_UNPACK *unpack, WT_ITEM *store)
{
    return (__cell_data_ref(session, page, page->type, unpack, store));
}

/*
 * WT_CELL_FOREACH --
 *	Walk the cells on a page.
 */
#define WT_CELL_FOREACH_BEGIN(session, btree, dsk, unpack)                              \
    do {                                                                                \
        uint32_t __i;                                                                   \
        uint8_t *__cell;                                                                \
        for (__cell = WT_PAGE_HEADER_BYTE(btree, dsk), __i = (dsk)->u.entries; __i > 0; \
             __cell += (unpack).__len, --__i) {                                         \
            __wt_cell_unpack_dsk(session, dsk, (WT_CELL *)__cell, &(unpack));

#define WT_CELL_FOREACH_END \
    }                       \
    }                       \
    while (0)<|MERGE_RESOLUTION|>--- conflicted
+++ resolved
@@ -456,14 +456,8 @@
     p = cell->__chunk;
     *p = '\0';
 
-<<<<<<< HEAD
-    /* FIXME-prepare-support: we should pass prepare value. */
+    /* FIXME-WT-6124: we should set the time window prepare value. */
     __cell_pack_value_validity(session, &p, tw);
-=======
-    /* FIXME-WT-6124: we should pass prepare value. */
-    __cell_pack_value_validity(session, &p, start_durable_ts, start_ts, start_txn, stop_durable_ts,
-      stop_ts, stop_txn, false);
->>>>>>> 8f6aa644
 
     if (rle < 2)
         cell->__chunk[0] |= WT_CELL_DEL; /* Type */
