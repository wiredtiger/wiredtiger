/*-
 * Copyright (c) 2014-2020 MongoDB, Inc.
 * Copyright (c) 2008-2014 WiredTiger, Inc.
 *	All rights reserved.
 *
 * See the file LICENSE for redistribution information.
 */

/*
 * __cell_check_value_validity --
 *     Check the value's validity window for sanity.
 */
static inline void
__cell_check_value_validity(WT_SESSION_IMPL *session, WT_TIME_WINDOW *tw)
{
#ifdef HAVE_DIAGNOSTIC
    /*
     * We're using WT_ERR_ASSERT rather than WT_ASSERT because we want to push out a message string.
     * This usage of WT_ERR_ASSERT isn't "correct", because it jumps to a non-existent error label
     * in non-diagnostic builds and returns WT_PANIC without calling the underlying panic routine.
     * That's OK, we have to be in a diagnostic build to get here, and fixing it would require new
     * macros that aren't needed anywhere else, so we're leaving it alone.
     */
    char ts_string[2][WT_TS_INT_STRING_SIZE];

    if (tw->start_ts > tw->durable_start_ts)
        WT_ERR_ASSERT(session, tw->start_ts <= tw->durable_start_ts, WT_PANIC,
          "a start timestamp %s newer than its durable start timestamp %s",
          __wt_timestamp_to_string(tw->start_ts, ts_string[0]),
          __wt_timestamp_to_string(tw->durable_start_ts, ts_string[1]));

    if (tw->start_ts != WT_TS_NONE && tw->stop_ts == WT_TS_NONE)
        WT_ERR_ASSERT(session, tw->stop_ts != WT_TS_NONE, WT_PANIC, "stop timestamp of 0");

    if (tw->start_ts > tw->stop_ts)
        WT_ERR_ASSERT(session, tw->start_ts <= tw->stop_ts, WT_PANIC,
          "a start timestamp %s newer than its stop timestamp %s",
          __wt_timestamp_to_string(tw->start_ts, ts_string[0]),
          __wt_timestamp_to_string(tw->stop_ts, ts_string[1]));

    if (tw->start_txn > tw->stop_txn)
        WT_ERR_ASSERT(session, tw->start_txn <= tw->stop_txn, WT_PANIC,
          "a start transaction ID %" PRIu64 " newer than its stop transaction ID %" PRIu64,
          tw->start_txn, tw->stop_txn);

    if (tw->stop_ts != WT_TS_MAX && tw->stop_ts > tw->durable_stop_ts)
        WT_ERR_ASSERT(session, tw->stop_ts <= tw->durable_stop_ts, WT_PANIC,
          "a stop timestamp %s newer than its durable stop timestamp %s",
          __wt_timestamp_to_string(tw->stop_ts, ts_string[0]),
          __wt_timestamp_to_string(tw->durable_stop_ts, ts_string[1]));

#else
    WT_UNUSED(session);
    WT_UNUSED(tw);
#endif
}

/*
 * __cell_pack_value_validity --
 *     Pack the validity window for a value.
 */
static inline void
__cell_pack_value_validity(WT_SESSION_IMPL *session, uint8_t **pp, WT_TIME_WINDOW *tw)
{
    uint8_t flags, *flagsp;

    /* Globally visible values have no associated validity window. */
    if (__wt_time_window_is_empty(tw)) {
        ++*pp;
        return;
    }

    __cell_check_value_validity(session, tw);

    **pp |= WT_CELL_SECOND_DESC;
    ++*pp;
    flagsp = *pp;
    ++*pp;

    flags = 0;
    if (tw->start_ts != WT_TS_NONE) {
        WT_IGNORE_RET(__wt_vpack_uint(pp, 0, tw->start_ts));
        LF_SET(WT_CELL_TS_START);
    }
    if (tw->start_txn != WT_TXN_NONE) {
        WT_IGNORE_RET(__wt_vpack_uint(pp, 0, tw->start_txn));
        LF_SET(WT_CELL_TXN_START);
    }
    if (tw->durable_start_ts != WT_TS_NONE) {
        WT_ASSERT(session, tw->start_ts <= tw->durable_start_ts);
        /* Store differences if any, not absolutes. */
        if (tw->durable_start_ts - tw->start_ts > 0) {
            WT_IGNORE_RET(__wt_vpack_uint(pp, 0, tw->durable_start_ts - tw->start_ts));
            LF_SET(WT_CELL_TS_DURABLE_START);
        }
    }
    if (tw->stop_ts != WT_TS_MAX) {
        /* Store differences, not absolutes. */
        WT_IGNORE_RET(__wt_vpack_uint(pp, 0, tw->stop_ts - tw->start_ts));
        LF_SET(WT_CELL_TS_STOP);
    }
    if (tw->stop_txn != WT_TXN_MAX) {
        /* Store differences, not absolutes. */
        WT_IGNORE_RET(__wt_vpack_uint(pp, 0, tw->stop_txn - tw->start_txn));
        LF_SET(WT_CELL_TXN_STOP);
    }
    if (tw->durable_stop_ts != WT_TS_NONE) {
        WT_ASSERT(session, tw->stop_ts <= tw->durable_stop_ts);
        /* Store differences if any, not absolutes. */
        if (tw->durable_stop_ts - tw->stop_ts > 0) {
            WT_IGNORE_RET(__wt_vpack_uint(pp, 0, tw->durable_stop_ts - tw->stop_ts));
            LF_SET(WT_CELL_TS_DURABLE_STOP);
        }
    }
    /*
     * Currently, no uncommitted prepared updates are written to the data store, so this flag must
     * be false until we allow writing them in WT-5984. In that ticket this assert must be removed.
     */
    WT_ASSERT(session, tw->prepare == false);
    if (tw->prepare)
        LF_SET(WT_CELL_PREPARE);
    *flagsp = flags;
}

/*
 * __wt_check_addr_validity --
 *     Check the address' validity window for sanity.
 */
static inline void
__wt_check_addr_validity(WT_SESSION_IMPL *session, WT_TIME_AGGREGATE *ta)
{
#ifdef HAVE_DIAGNOSTIC
    /*
     * We're using WT_ERR_ASSERT rather than WT_ASSERT because we want to push out a message string.
     * This usage of WT_ERR_ASSERT isn't "correct", because it jumps to a non-existent error label
     * in non-diagnostic builds and returns WT_PANIC without calling the underlying panic routine.
     * That's OK, we have to be in a diagnostic build to get here, and fixing it would require new
     * macros that aren't needed anywhere else, so we're leaving it alone.
     */
    char ts_string[2][WT_TS_INT_STRING_SIZE];

    if (ta->oldest_start_ts != WT_TS_NONE && ta->newest_stop_ts == WT_TS_NONE)
        WT_ERR_ASSERT(
          session, ta->newest_stop_ts != WT_TS_NONE, WT_PANIC, "newest stop timestamp of 0");

    if (ta->oldest_start_ts > ta->newest_stop_ts)
        WT_ERR_ASSERT(session, ta->oldest_start_ts <= ta->newest_stop_ts, WT_PANIC,
          "an oldest start timestamp %s newer than its newest stop timestamp %s",
          __wt_timestamp_to_string(ta->oldest_start_ts, ts_string[0]),
          __wt_timestamp_to_string(ta->newest_stop_ts, ts_string[1]));

    if (ta->oldest_start_txn > ta->newest_stop_txn)
        WT_ERR_ASSERT(session, ta->oldest_start_txn <= ta->newest_stop_txn, WT_PANIC,
          "an oldest start transaction %" PRIu64 " newer than its newest stop transaction %" PRIu64,
          ta->oldest_start_txn, ta->newest_stop_txn);

    if (ta->oldest_start_ts > ta->newest_start_durable_ts)
        WT_ERR_ASSERT(session, ta->oldest_start_ts <= ta->newest_start_durable_ts, WT_PANIC,
          "an oldest start timestamp %s newer than its durable start timestamp %s",
          __wt_timestamp_to_string(ta->oldest_start_ts, ts_string[0]),
          __wt_timestamp_to_string(ta->newest_start_durable_ts, ts_string[1]));

    if (ta->newest_stop_ts != WT_TS_MAX && ta->newest_stop_ts > ta->newest_stop_durable_ts)
        WT_ERR_ASSERT(session, ta->newest_stop_ts <= ta->newest_stop_durable_ts, WT_PANIC,
          "a newest stop timestamp %s newer than its durable stop timestamp %s",
          __wt_timestamp_to_string(ta->newest_stop_ts, ts_string[0]),
          __wt_timestamp_to_string(ta->newest_stop_durable_ts, ts_string[1]));
#else
    WT_UNUSED(session);
    WT_UNUSED(ta);
#endif
}

/*
 * __cell_pack_addr_validity --
 *     Pack the validity window for an address.
 */
static inline void
__cell_pack_addr_validity(WT_SESSION_IMPL *session, uint8_t **pp, WT_TIME_AGGREGATE *ta)
{
    uint8_t flags, *flagsp;

    /* Globally visible values have no associated validity window. */
    if (__wt_time_aggregate_is_empty(ta)) {
        ++*pp;
        return;
    }

    __wt_check_addr_validity(session, ta);

    **pp |= WT_CELL_SECOND_DESC;
    ++*pp;
    flagsp = *pp;
    ++*pp;

    flags = 0;
    if (ta->oldest_start_ts != WT_TS_NONE) {
        WT_IGNORE_RET(__wt_vpack_uint(pp, 0, ta->oldest_start_ts));
        LF_SET(WT_CELL_TS_START);
    }
    if (ta->oldest_start_txn != WT_TXN_NONE) {
        WT_IGNORE_RET(__wt_vpack_uint(pp, 0, ta->oldest_start_txn));
        LF_SET(WT_CELL_TXN_START);
    }
    if (ta->newest_start_durable_ts != WT_TS_NONE) {
        /* Store differences, not absolutes. */
        WT_ASSERT(session, ta->oldest_start_ts <= ta->newest_start_durable_ts);

        /*
         * Unlike value cell, we store the durable start timestamp even the difference is zero
         * compared to oldest commit timestamp. The difference can only be zero when the page
         * contains all the key/value pairs with the same timestamp. But this scenario is rare and
         * having that check to find out whether it is zero or not will unnecessarily add overhead
         * than benefit.
         */
        WT_IGNORE_RET(__wt_vpack_uint(pp, 0, ta->newest_start_durable_ts - ta->oldest_start_ts));
        LF_SET(WT_CELL_TS_DURABLE_START);
    }
    if (ta->newest_stop_ts != WT_TS_MAX) {
        /* Store differences, not absolutes. */
        WT_IGNORE_RET(__wt_vpack_uint(pp, 0, ta->newest_stop_ts - ta->oldest_start_ts));
        LF_SET(WT_CELL_TS_STOP);
    }
    if (ta->newest_stop_txn != WT_TXN_MAX) {
        /* Store differences, not absolutes. */
        WT_IGNORE_RET(__wt_vpack_uint(pp, 0, ta->newest_stop_txn - ta->oldest_start_txn));
        LF_SET(WT_CELL_TXN_STOP);
    }
    if (ta->newest_stop_durable_ts != WT_TS_NONE) {
        WT_ASSERT(session,
          ta->newest_stop_ts == WT_TS_MAX || ta->newest_stop_ts <= ta->newest_stop_durable_ts);

        /*
         * Store differences, not absolutes.
         *
         * Unlike value cell, we store the durable stop timestamp even the difference is zero
         * compared to newest commit timestamp. The difference can only be zero when the page
         * contains all the key/value pairs with the same timestamp. But this scenario is rare and
         * having that check to find out whether it is zero or not will unnecessarily add overhead
         * than benefit.
         */
        WT_IGNORE_RET(__wt_vpack_uint(pp, 0, ta->newest_stop_durable_ts - ta->newest_stop_ts));
        LF_SET(WT_CELL_TS_DURABLE_STOP);
    }

    /*
     * Currently, no uncommitted prepared updates are written to the data store, so this flag must
     * be false until we allow writing them in WT-5984. In that ticket this assert must be removed.
     */
    WT_ASSERT(session, !ta->prepare);
    if (ta->prepare)
        LF_SET(WT_CELL_PREPARE);

    *flagsp = flags;
}

/*
 * __wt_cell_pack_addr --
 *     Pack an address cell.
 */
static inline size_t
__wt_cell_pack_addr(WT_SESSION_IMPL *session, WT_CELL *cell, u_int cell_type, uint64_t recno,
  WT_TIME_AGGREGATE *ta, size_t size)
{
    uint8_t *p;

    /* Start building a cell: the descriptor byte starts zero. */
    p = cell->__chunk;
    *p = '\0';

    __cell_pack_addr_validity(session, &p, ta);

    if (recno == WT_RECNO_OOB)
        cell->__chunk[0] |= (uint8_t)cell_type; /* Type */
    else {
        cell->__chunk[0] |= (uint8_t)(cell_type | WT_CELL_64V);
        /* Record number */
        WT_IGNORE_RET(__wt_vpack_uint(&p, 0, recno));
    }
    /* Length */
    WT_IGNORE_RET(__wt_vpack_uint(&p, 0, (uint64_t)size));
    return (WT_PTRDIFF(p, cell));
}

/*
 * __wt_cell_pack_value --
 *     Set a value item's WT_CELL contents.
 */
static inline size_t
__wt_cell_pack_value(
  WT_SESSION_IMPL *session, WT_CELL *cell, WT_TIME_WINDOW *tw, uint64_t rle, size_t size)
{
    uint8_t byte, *p;
    bool validity;

    /* Start building a cell: the descriptor byte starts zero. */
    p = cell->__chunk;
    *p = '\0';

    __cell_pack_value_validity(session, &p, tw);

    /*
     * Short data cells without a validity window or run-length encoding have 6 bits of data length
     * in the descriptor byte.
     */
    validity = (cell->__chunk[0] & WT_CELL_SECOND_DESC) != 0;
    if (!validity && rle < 2 && size <= WT_CELL_SHORT_MAX) {
        byte = (uint8_t)size; /* Type + length */
        cell->__chunk[0] = (uint8_t)((byte << WT_CELL_SHORT_SHIFT) | WT_CELL_VALUE_SHORT);
    } else {
        /*
         * If the size was what prevented us from using a short cell, it's larger than the
         * adjustment size. Decrement/increment it when packing/unpacking so it takes up less room.
         */
        if (!validity && rle < 2) {
            size -= WT_CELL_SIZE_ADJUST;
            cell->__chunk[0] |= WT_CELL_VALUE; /* Type */
        } else {
            cell->__chunk[0] |= WT_CELL_VALUE | WT_CELL_64V;
            /* RLE */
            WT_IGNORE_RET(__wt_vpack_uint(&p, 0, rle));
        }
        /* Length */
        WT_IGNORE_RET(__wt_vpack_uint(&p, 0, (uint64_t)size));
    }
    return (WT_PTRDIFF(p, cell));
}

/*
 * __wt_cell_pack_value_match --
 *     Return if two value items would have identical WT_CELLs (except for their validity window and
 *     any RLE).
 */
static inline int
__wt_cell_pack_value_match(
  WT_CELL *page_cell, WT_CELL *val_cell, const uint8_t *val_data, bool *matchp)
{
    uint64_t alen, blen, v;
    uint8_t flags;
    const uint8_t *a, *b;
    bool rle, validity;

    *matchp = false; /* Default to no-match */

    /*
     * This is a special-purpose function used by reconciliation to support dictionary lookups.
     * We're passed an on-page cell and a created cell plus a chunk of data we're about to write on
     * the page, and we return if they would match on the page. Ignore the validity window and the
     * column-store RLE because the copied cell will have its own.
     */
    a = (uint8_t *)page_cell;
    b = (uint8_t *)val_cell;

    if (WT_CELL_SHORT_TYPE(a[0]) == WT_CELL_VALUE_SHORT) {
        alen = a[0] >> WT_CELL_SHORT_SHIFT;
        ++a;
    } else if (WT_CELL_TYPE(a[0]) == WT_CELL_VALUE) {
        rle = (a[0] & WT_CELL_64V) != 0;
        validity = (a[0] & WT_CELL_SECOND_DESC) != 0;
        ++a;
        if (validity) { /* Skip validity window */
            flags = *a;
            ++a;
            if (LF_ISSET(WT_CELL_TS_DURABLE_START))
                WT_RET(__wt_vunpack_uint(&a, 0, &v));
            if (LF_ISSET(WT_CELL_TS_DURABLE_STOP))
                WT_RET(__wt_vunpack_uint(&a, 0, &v));
            if (LF_ISSET(WT_CELL_TS_START))
                WT_RET(__wt_vunpack_uint(&a, 0, &v));
            if (LF_ISSET(WT_CELL_TS_STOP))
                WT_RET(__wt_vunpack_uint(&a, 0, &v));
            if (LF_ISSET(WT_CELL_TXN_START))
                WT_RET(__wt_vunpack_uint(&a, 0, &v));
            if (LF_ISSET(WT_CELL_TXN_STOP))
                WT_RET(__wt_vunpack_uint(&a, 0, &v));
        }
        if (rle) /* Skip RLE */
            WT_RET(__wt_vunpack_uint(&a, 0, &v));
        WT_RET(__wt_vunpack_uint(&a, 0, &alen)); /* Length */
    } else
        return (0);

    if (WT_CELL_SHORT_TYPE(b[0]) == WT_CELL_VALUE_SHORT) {
        blen = b[0] >> WT_CELL_SHORT_SHIFT;
        ++b;
    } else if (WT_CELL_TYPE(b[0]) == WT_CELL_VALUE) {
        rle = (b[0] & WT_CELL_64V) != 0;
        validity = (b[0] & WT_CELL_SECOND_DESC) != 0;
        ++b;
        if (validity) { /* Skip validity window */
            flags = *b;
            ++b;
            if (LF_ISSET(WT_CELL_TS_DURABLE_START))
                WT_RET(__wt_vunpack_uint(&b, 0, &v));
            if (LF_ISSET(WT_CELL_TS_DURABLE_STOP))
                WT_RET(__wt_vunpack_uint(&b, 0, &v));
            if (LF_ISSET(WT_CELL_TS_START))
                WT_RET(__wt_vunpack_uint(&b, 0, &v));
            if (LF_ISSET(WT_CELL_TS_STOP))
                WT_RET(__wt_vunpack_uint(&b, 0, &v));
            if (LF_ISSET(WT_CELL_TXN_START))
                WT_RET(__wt_vunpack_uint(&b, 0, &v));
            if (LF_ISSET(WT_CELL_TXN_STOP))
                WT_RET(__wt_vunpack_uint(&b, 0, &v));
        }
        if (rle) /* Skip RLE */
            WT_RET(__wt_vunpack_uint(&b, 0, &v));
        WT_RET(__wt_vunpack_uint(&b, 0, &blen)); /* Length */
    } else
        return (0);

    if (alen == blen)
        *matchp = memcmp(a, val_data, alen) == 0;
    return (0);
}

/*
 * __wt_cell_pack_copy --
 *     Write a copy value cell.
 */
static inline size_t
__wt_cell_pack_copy(
  WT_SESSION_IMPL *session, WT_CELL *cell, WT_TIME_WINDOW *tw, uint64_t rle, uint64_t v)
{
    uint8_t *p;

    /* Start building a cell: the descriptor byte starts zero. */
    p = cell->__chunk;
    *p = '\0';

    __cell_pack_value_validity(session, &p, tw);

    if (rle < 2)
        cell->__chunk[0] |= WT_CELL_VALUE_COPY; /* Type */
    else {
        cell->__chunk[0] |= /* Type */
          WT_CELL_VALUE_COPY | WT_CELL_64V;
        /* RLE */
        WT_IGNORE_RET(__wt_vpack_uint(&p, 0, rle));
    }
    /* Copy offset */
    WT_IGNORE_RET(__wt_vpack_uint(&p, 0, v));
    return (WT_PTRDIFF(p, cell));
}

/*
 * __wt_cell_pack_del --
 *     Write a deleted value cell.
 */
static inline size_t
__wt_cell_pack_del(WT_SESSION_IMPL *session, WT_CELL *cell, WT_TIME_WINDOW *tw, uint64_t rle)
{
    uint8_t *p;

    /* Start building a cell: the descriptor byte starts zero. */
    p = cell->__chunk;
    *p = '\0';

    /* FIXME-WT-6124: we should set the time window prepare value. */
    __cell_pack_value_validity(session, &p, tw);

    if (rle < 2)
        cell->__chunk[0] |= WT_CELL_DEL; /* Type */
    else {
        /* Type */
        cell->__chunk[0] |= WT_CELL_DEL | WT_CELL_64V;
        /* RLE */
        WT_IGNORE_RET(__wt_vpack_uint(&p, 0, rle));
    }
    return (WT_PTRDIFF(p, cell));
}

/*
 * __wt_cell_pack_int_key --
 *     Set a row-store internal page key's WT_CELL contents.
 */
static inline size_t
__wt_cell_pack_int_key(WT_CELL *cell, size_t size)
{
    uint8_t byte, *p;

    /* Short keys have 6 bits of data length in the descriptor byte. */
    if (size <= WT_CELL_SHORT_MAX) {
        byte = (uint8_t)size;
        cell->__chunk[0] = (uint8_t)((byte << WT_CELL_SHORT_SHIFT) | WT_CELL_KEY_SHORT);
        return (1);
    }

    cell->__chunk[0] = WT_CELL_KEY; /* Type */
    p = cell->__chunk + 1;

    /*
     * If the size prevented us from using a short cell, it's larger than the adjustment size.
     * Decrement/increment it when packing/unpacking so it takes up less room.
     */
    size -= WT_CELL_SIZE_ADJUST; /* Length */
    WT_IGNORE_RET(__wt_vpack_uint(&p, 0, (uint64_t)size));
    return (WT_PTRDIFF(p, cell));
}

/*
 * __wt_cell_pack_leaf_key --
 *     Set a row-store leaf page key's WT_CELL contents.
 */
static inline size_t
__wt_cell_pack_leaf_key(WT_CELL *cell, uint8_t prefix, size_t size)
{
    uint8_t byte, *p;

    /* Short keys have 6 bits of data length in the descriptor byte. */
    if (size <= WT_CELL_SHORT_MAX) {
        if (prefix == 0) {
            byte = (uint8_t)size; /* Type + length */
            cell->__chunk[0] = (uint8_t)((byte << WT_CELL_SHORT_SHIFT) | WT_CELL_KEY_SHORT);
            return (1);
        }
        byte = (uint8_t)size; /* Type + length */
        cell->__chunk[0] = (uint8_t)((byte << WT_CELL_SHORT_SHIFT) | WT_CELL_KEY_SHORT_PFX);
        cell->__chunk[1] = prefix; /* Prefix */
        return (2);
    }

    if (prefix == 0) {
        cell->__chunk[0] = WT_CELL_KEY; /* Type */
        p = cell->__chunk + 1;
    } else {
        cell->__chunk[0] = WT_CELL_KEY_PFX; /* Type */
        cell->__chunk[1] = prefix;          /* Prefix */
        p = cell->__chunk + 2;
    }

    /*
     * If the size prevented us from using a short cell, it's larger than the adjustment size.
     * Decrement/increment it when packing/unpacking so it takes up less room.
     */
    size -= WT_CELL_SIZE_ADJUST; /* Length */
    WT_IGNORE_RET(__wt_vpack_uint(&p, 0, (uint64_t)size));
    return (WT_PTRDIFF(p, cell));
}

/*
 * __wt_cell_pack_ovfl --
 *     Pack an overflow cell.
 */
static inline size_t
__wt_cell_pack_ovfl(WT_SESSION_IMPL *session, WT_CELL *cell, uint8_t type, WT_TIME_WINDOW *tw,
  uint64_t rle, size_t size)
{
    uint8_t *p;

    /* Start building a cell: the descriptor byte starts zero. */
    p = cell->__chunk;
    *p = '\0';

    switch (type) {
    case WT_CELL_KEY_OVFL:
    case WT_CELL_KEY_OVFL_RM:
        WT_ASSERT(session, tw == NULL);
        ++p;
        break;
    case WT_CELL_VALUE_OVFL:
    case WT_CELL_VALUE_OVFL_RM:
        __cell_pack_value_validity(session, &p, tw);
        break;
    }

    if (rle < 2)
        cell->__chunk[0] |= type; /* Type */
    else {
        cell->__chunk[0] |= type | WT_CELL_64V; /* Type */
                                                /* RLE */
        WT_IGNORE_RET(__wt_vpack_uint(&p, 0, rle));
    }
    /* Length */
    WT_IGNORE_RET(__wt_vpack_uint(&p, 0, (uint64_t)size));
    return (WT_PTRDIFF(p, cell));
}

/*
 * __wt_cell_rle --
 *     Return the cell's RLE value.
 */
static inline uint64_t
__wt_cell_rle(void *unpack_arg)
{
    WT_CELL_UNPACK *unpack;

    unpack = unpack_arg;

    /*
     * Any item with only 1 occurrence is stored with an RLE of 0, that is, without any RLE at all.
     * This code is a single place to handle that correction, for simplicity.
     */
    return (unpack->v < 2 ? 1 : unpack->v);
}

/*
 * __wt_cell_total_len --
 *     Return the cell's total length, including data.
 */
static inline size_t
__wt_cell_total_len(void *unpack_arg)
{
    WT_CELL_UNPACK *unpack;

    unpack = unpack_arg;

    /*
     * The length field is specially named because it's dangerous to use it: it represents the
     * length of the current cell (normally used for the loop that walks through cells on the page),
     * but occasionally we want to copy a cell directly from the page, and what we need is the
     * cell's total length. The problem is dictionary-copy cells, because in that case, the __len
     * field is the length of the current cell, not the cell for which we're returning data. To use
     * the __len field, you must be sure you're not looking at a copy cell.
     */
    return (unpack->__len);
}

/*
 * __wt_cell_type --
 *     Return the cell's type (collapsing special types).
 */
static inline u_int
__wt_cell_type(WT_CELL *cell)
{
    u_int type;

    switch (WT_CELL_SHORT_TYPE(cell->__chunk[0])) {
    case WT_CELL_KEY_SHORT:
    case WT_CELL_KEY_SHORT_PFX:
        return (WT_CELL_KEY);
    case WT_CELL_VALUE_SHORT:
        return (WT_CELL_VALUE);
    }

    switch (type = WT_CELL_TYPE(cell->__chunk[0])) {
    case WT_CELL_KEY_PFX:
        return (WT_CELL_KEY);
    case WT_CELL_KEY_OVFL_RM:
        return (WT_CELL_KEY_OVFL);
    case WT_CELL_VALUE_OVFL_RM:
        return (WT_CELL_VALUE_OVFL);
    }
    return (type);
}

/*
 * __wt_cell_type_raw --
 *     Return the cell's type.
 */
static inline u_int
__wt_cell_type_raw(WT_CELL *cell)
{
    return (WT_CELL_SHORT_TYPE(cell->__chunk[0]) == 0 ? WT_CELL_TYPE(cell->__chunk[0]) :
                                                        WT_CELL_SHORT_TYPE(cell->__chunk[0]));
}

/*
 * __wt_cell_type_reset --
 *     Reset the cell's type.
 */
static inline void
__wt_cell_type_reset(WT_SESSION_IMPL *session, WT_CELL *cell, u_int old_type, u_int new_type)
{
    /*
     * For all current callers of this function, this should happen once and only once, assert we're
     * setting what we think we're setting.
     */
    WT_ASSERT(session, old_type == 0 || old_type == __wt_cell_type(cell));
    WT_UNUSED(old_type);

    cell->__chunk[0] = (cell->__chunk[0] & ~WT_CELL_TYPE_MASK) | WT_CELL_TYPE(new_type);
}

/*
 * __wt_cell_leaf_value_parse --
 *     Return the cell if it's a row-store leaf page value, otherwise return NULL.
 */
static inline WT_CELL *
__wt_cell_leaf_value_parse(WT_PAGE *page, WT_CELL *cell)
{
    /*
     * This function exists so there's a place for this comment.
     *
     * Row-store leaf pages may have a single data cell between each key, or
     * keys may be adjacent (when the data cell is empty).
     *
     * One special case: if the last key on a page is a key without a value,
     * don't walk off the end of the page: the size of the underlying disk
     * image is exact, which means the end of the last cell on the page plus
     * the length of the cell should be the byte immediately after the page
     * disk image.
     *
     * !!!
     * This line of code is really a call to __wt_off_page, but we know the
     * cell we're given will either be on the page or past the end of page,
     * so it's a simpler check.  (I wouldn't bother, but the real problem is
     * we can't call __wt_off_page directly, it's in btree.i which requires
     * this file be included first.)
     */
    if (cell >= (WT_CELL *)((uint8_t *)page->dsk + page->dsk->mem_size))
        return (NULL);

    switch (__wt_cell_type_raw(cell)) {
    case WT_CELL_KEY:
    case WT_CELL_KEY_OVFL:
    case WT_CELL_KEY_OVFL_RM:
    case WT_CELL_KEY_PFX:
    case WT_CELL_KEY_SHORT:
    case WT_CELL_KEY_SHORT_PFX:
        return (NULL);
    default:
        return (cell);
    }
}

/*
 * The verification code specifies an end argument, a pointer to 1B past the end-of-page. In which
 * case, make sure all reads are inside the page image. If an error occurs, return an error code but
 * don't output messages, our caller handles that.
 */
#define WT_CELL_LEN_CHK(t, len)                                                             \
    do {                                                                                    \
        if (end != NULL &&                                                                  \
          ((uint8_t *)(t) < (uint8_t *)dsk || (((uint8_t *)(t)) + (len)) > (uint8_t *)end)) \
            return (WT_ERROR);                                                              \
    } while (0)

/*
 * __wt_cell_unpack_safe --
 *     Unpack a WT_CELL into a structure, with optional boundary checks.
 */
static inline int
__wt_cell_unpack_safe(WT_SESSION_IMPL *session, const WT_PAGE_HEADER *dsk, WT_CELL *cell,
  WT_CELL_UNPACK *unpack, WT_CELL_UNPACK_ADDR *unpack_addr, WT_CELL_UNPACK_KV *unpack_value,
  const void *end)
{
    struct {
        uint64_t v;
        uint32_t len;
        WT_TIME_WINDOW tw;
    } copy;
    WT_TIME_AGGREGATE *ta;
    WT_TIME_WINDOW *tw;
    uint64_t v;
    const uint8_t *p;
    uint8_t flags;
    bool copy_cell;

    copy_cell = false;
    copy.len = 0; /* [-Wconditional-uninitialized] */
    copy.v = 0;   /* [-Wconditional-uninitialized] */
    ta = NULL;    /* [-Wconditional-uninitialized] */
    tw = NULL;    /* [-Wconditional-uninitialized] */

    if (unpack == NULL) {
        if ((unpack = (WT_CELL_UNPACK *)unpack_addr) == NULL)
            unpack = (WT_CELL_UNPACK *)unpack_value;
    } else {
        unpack->ta = NULL;
        unpack->tw = NULL;
    }

    /*
     * NB: when unpacking a WT_CELL_VALUE_COPY cell, unpack.cell is returned as the original cell,
     * not the copied cell (in other words, data from the copied cell must be available from unpack
     * after we return, as our caller has no way to find the copied cell).
     */
    unpack->cell = cell;

copy_cell_restart:
    WT_CELL_LEN_CHK(cell, 0);

    /*
     * This path is performance critical for read-only trees, we're parsing on-page structures. For
     * that reason we don't clear the unpacked cell structure (although that would be simpler),
     * instead we make sure we initialize all structure elements either here or in the immediately
     * following switch. All validity windows default to durability.
     */
    unpack->v = 0;
    unpack->raw = (uint8_t)__wt_cell_type_raw(cell);
    unpack->type = (uint8_t)__wt_cell_type(cell);
    unpack->flags = 0;

    /*
     * Handle cells with none of RLE counts, validity window or data length: WT_CELL_KEY_SHORT_PFX,
     * WT_CELL_KEY_SHORT and WT_CELL_VALUE_SHORT. Short key/data cells have 6 bits of data length in
     * the descriptor byte and nothing else
     */
    switch (unpack->raw) {
    case WT_CELL_KEY_SHORT_PFX:
        WT_CELL_LEN_CHK(cell, 1); /* skip prefix */
        unpack->prefix = cell->__chunk[1];
        unpack->data = cell->__chunk + 2;
        unpack->size = cell->__chunk[0] >> WT_CELL_SHORT_SHIFT;
        unpack->__len = 2 + unpack->size;
        goto short_return;
    case WT_CELL_VALUE_SHORT:
        tw = unpack_value == NULL ? (unpack->tw = &unpack->__tw) : &unpack_value->tw;
        __wt_time_window_init(tw);
    /* FALLTHROUGH */
    case WT_CELL_KEY_SHORT:
        unpack->prefix = 0;
        unpack->data = cell->__chunk + 1;
        unpack->size = cell->__chunk[0] >> WT_CELL_SHORT_SHIFT;
        unpack->__len = 1 + unpack->size;
short_return:
        WT_CELL_LEN_CHK(cell, unpack->__len);
        return (0);
    }

    unpack->prefix = 0;
    unpack->data = NULL;
    unpack->size = 0;
    unpack->__len = 0;

    p = (uint8_t *)cell + 1; /* skip cell */

    /*
     * Check for a prefix byte that optionally follows the cell descriptor byte in keys on row-store
     * leaf pages.
     */
    if (unpack->raw == WT_CELL_KEY_PFX) {
        unpack->prefix = *p++; /* skip prefix */
        WT_CELL_LEN_CHK(p, 0);
    }

    /* Check for a validity window. */
    switch (unpack->raw) {
    case WT_CELL_ADDR_DEL:
    case WT_CELL_ADDR_INT:
    case WT_CELL_ADDR_LEAF:
    case WT_CELL_ADDR_LEAF_NO:
        /*
         * Skip if we know we're not unpacking a cell of this type. This is all inlined code, and
         * ideally checking allows the compiler to discard big chunks of it.
         */
        WT_ASSERT(session, unpack_value == NULL);
        if (unpack_value != NULL)
            break;

        ta = unpack_addr == NULL ? (unpack->ta = &unpack->__ta) : &unpack_addr->ta;
        __wt_time_aggregate_init(ta);

        if ((cell->__chunk[0] & WT_CELL_SECOND_DESC) == 0)
            break;
        flags = *p++; /* skip second descriptor byte */

        if (LF_ISSET(WT_CELL_PREPARE))
            F_SET(unpack, WT_CELL_UNPACK_PREPARE);

        if (LF_ISSET(WT_CELL_TS_START))
            WT_RET(
              __wt_vunpack_uint(&p, end == NULL ? 0 : WT_PTRDIFF(end, p), &ta->oldest_start_ts));
        if (LF_ISSET(WT_CELL_TXN_START))
            WT_RET(
              __wt_vunpack_uint(&p, end == NULL ? 0 : WT_PTRDIFF(end, p), &ta->oldest_start_txn));
        if (LF_ISSET(WT_CELL_TS_DURABLE_START)) {
            WT_RET(__wt_vunpack_uint(
              &p, end == NULL ? 0 : WT_PTRDIFF(end, p), &ta->newest_start_durable_ts));
            ta->newest_start_durable_ts += ta->oldest_start_ts;
        }

        if (LF_ISSET(WT_CELL_TS_STOP)) {
            WT_RET(
              __wt_vunpack_uint(&p, end == NULL ? 0 : WT_PTRDIFF(end, p), &ta->newest_stop_ts));
            ta->newest_stop_ts += ta->oldest_start_ts;
        }
        if (LF_ISSET(WT_CELL_TXN_STOP)) {
            WT_RET(
              __wt_vunpack_uint(&p, end == NULL ? 0 : WT_PTRDIFF(end, p), &ta->newest_stop_txn));
            ta->newest_stop_txn += ta->oldest_start_txn;
        }
        if (LF_ISSET(WT_CELL_TS_DURABLE_STOP)) {
            WT_RET(__wt_vunpack_uint(
              &p, end == NULL ? 0 : WT_PTRDIFF(end, p), &ta->newest_stop_durable_ts));
            ta->newest_stop_durable_ts += ta->newest_stop_ts;
        }

        __wt_check_addr_validity(session, ta);
        break;
    case WT_CELL_DEL:
    case WT_CELL_VALUE:
    case WT_CELL_VALUE_COPY:
    case WT_CELL_VALUE_OVFL:
    case WT_CELL_VALUE_OVFL_RM:
        /*
         * Skip if we know we're not unpacking a cell of this type. This is all inlined code, and
         * ideally checking allows the compiler to discard big chunks of it.
         */
        WT_ASSERT(session, unpack_addr == NULL);
        if (unpack_addr != NULL)
            break;

        tw = unpack_value == NULL ? (unpack->tw = &unpack->__tw) : &unpack_value->tw;
        __wt_time_window_init(tw);

        if ((cell->__chunk[0] & WT_CELL_SECOND_DESC) == 0)
            break;
        flags = *p++; /* skip second descriptor byte */

        if (LF_ISSET(WT_CELL_PREPARE))
            F_SET(unpack, WT_CELL_UNPACK_PREPARE);

        if (LF_ISSET(WT_CELL_TS_START))
            WT_RET(__wt_vunpack_uint(&p, end == NULL ? 0 : WT_PTRDIFF(end, p), &tw->start_ts));
        if (LF_ISSET(WT_CELL_TXN_START))
            WT_RET(__wt_vunpack_uint(&p, end == NULL ? 0 : WT_PTRDIFF(end, p), &tw->start_txn));
        if (LF_ISSET(WT_CELL_TS_DURABLE_START)) {
            WT_RET(
              __wt_vunpack_uint(&p, end == NULL ? 0 : WT_PTRDIFF(end, p), &tw->durable_start_ts));
            tw->durable_start_ts += tw->start_ts;
        } else
            tw->durable_start_ts = tw->start_ts;

        if (LF_ISSET(WT_CELL_TS_STOP)) {
            WT_RET(__wt_vunpack_uint(&p, end == NULL ? 0 : WT_PTRDIFF(end, p), &tw->stop_ts));
            tw->stop_ts += tw->start_ts;
        }
        if (LF_ISSET(WT_CELL_TXN_STOP)) {
            WT_RET(__wt_vunpack_uint(&p, end == NULL ? 0 : WT_PTRDIFF(end, p), &tw->stop_txn));
            tw->stop_txn += tw->start_txn;
        }
        if (LF_ISSET(WT_CELL_TS_DURABLE_STOP)) {
            WT_RET(
              __wt_vunpack_uint(&p, end == NULL ? 0 : WT_PTRDIFF(end, p), &tw->durable_stop_ts));
            tw->durable_stop_ts += tw->stop_ts;
        } else if (tw->stop_ts != WT_TS_MAX)
            tw->durable_stop_ts = tw->stop_ts;
        else
            tw->durable_stop_ts = WT_TS_NONE;

        __cell_check_value_validity(session, tw);
        break;
    }

    /*
     * Check for an RLE count or record number that optionally follows the cell descriptor byte on
     * column-store variable-length pages.
     */
    if (cell->__chunk[0] & WT_CELL_64V) /* skip value */
        WT_RET(__wt_vunpack_uint(&p, end == NULL ? 0 : WT_PTRDIFF(end, p), &unpack->v));

    /*
     * Handle special actions for a few different cell types and set the data length (deleted cells
     * are fixed-size without length bytes, almost everything else has data length bytes).
     */
    switch (unpack->raw) {
    case WT_CELL_VALUE_COPY:
        /*
         * Skip if we know we're not unpacking a cell of this type. This is all inlined code, and
         * ideally checking allows the compiler to discard big chunks of it.
         */
        WT_ASSERT(session, unpack_addr == NULL);
        if (unpack_addr != NULL)
            break;

        copy_cell = true;

        /*
         * The cell is followed by an offset to a cell written earlier in the page. Save/restore the
         * visibility window, length and RLE of this cell, we need the length to step through the
         * set of cells on the page and the RLE and timestamp information are specific to this cell.
         */
        WT_RET(__wt_vunpack_uint(&p, end == NULL ? 0 : WT_PTRDIFF(end, p), &v));
        copy.v = unpack->v;
        copy.len = WT_PTRDIFF32(p, cell);
        __wt_time_window_copy(&copy.tw, tw);
        cell = (WT_CELL *)((uint8_t *)cell - v);
        goto copy_cell_restart;

    case WT_CELL_KEY_OVFL:
    case WT_CELL_KEY_OVFL_RM:
    case WT_CELL_VALUE_OVFL:
    case WT_CELL_VALUE_OVFL_RM:
        /*
         * Set overflow flag.
         */
        F_SET(unpack, WT_CELL_UNPACK_OVERFLOW);
    /* FALLTHROUGH */

    case WT_CELL_ADDR_DEL:
    case WT_CELL_ADDR_INT:
    case WT_CELL_ADDR_LEAF:
    case WT_CELL_ADDR_LEAF_NO:
    case WT_CELL_KEY:
    case WT_CELL_KEY_PFX:
    case WT_CELL_VALUE:
        /*
         * The cell is followed by a 4B data length and a chunk of data.
         */
        WT_RET(__wt_vunpack_uint(&p, end == NULL ? 0 : WT_PTRDIFF(end, p), &v));

        /*
         * If the size was what prevented us from using a short cell, it's larger than the
         * adjustment size. Decrement/increment it when packing/unpacking so it takes up less room.
         */
        if (unpack->raw == WT_CELL_KEY || unpack->raw == WT_CELL_KEY_PFX ||
          (unpack->raw == WT_CELL_VALUE && unpack->v == 0 &&
              (cell->__chunk[0] & WT_CELL_SECOND_DESC) == 0))
            v += WT_CELL_SIZE_ADJUST;

        unpack->data = p;
        unpack->size = (uint32_t)v;
        unpack->__len = WT_PTRDIFF32(p, cell) + unpack->size;
        break;

    case WT_CELL_DEL:
        unpack->__len = WT_PTRDIFF32(p, cell);
        break;
    default:
        return (WT_ERROR); /* Unknown cell type. */
    }

    /*
     * Skip if we know we're not unpacking a cell of this type. This is all inlined code, and
     * ideally checking allows the compiler to discard big chunks of it.
     */
    if (unpack_addr == NULL && copy_cell) {
        unpack->v = copy.v;
        unpack->__len = copy.len;
        unpack->raw = WT_CELL_VALUE_COPY;
        __wt_time_window_copy(tw, &copy.tw);
    }

    /*
     * Check the original cell against the full cell length (this is a diagnostic as well, we may be
     * copying the cell from the page and we need the right length).
     */
    WT_CELL_LEN_CHK(cell, unpack->__len);
    return (0);
}

/*
 * __wt_cell_unpack_window_cleanup --
 *     Clean up cells loaded from a previous run.
 */
static inline void
__wt_cell_unpack_window_cleanup(WT_SESSION_IMPL *session, const WT_PAGE_HEADER *dsk,
  WT_CELL_UNPACK *unpack, WT_TIME_AGGREGATE *ta, WT_TIME_WINDOW *tw)
{
    /*
     * If the page came from a previous run, reset the transaction ids to "none" and timestamps to 0
     * as appropriate. Transaction ids shouldn't persist between runs so these are always set to
     * "none". Timestamps should persist between runs however, the absence of a timestamp (in the
     * case of a non-timestamped write) should default to WT_TS_NONE rather than "max" as usual.
     *
     * Note that it is still necessary to unpack each value above even if we end up overwriting them
     * since values in a cell need to be unpacked sequentially.
     *
     * This is how the stop time pair should be interpreted for each type of delete:
     * -
     *                  Timestamp delete  Non-timestamp delete  No delete
     * Current startup  txnid=x, ts=y       txnid=x, ts=WT_TS_NONE           txnid=MAX, ts=MAX
     * Previous startup txnid=0, ts=y       txnid=0, ts=WT_TS_NONE           txnid=MAX, ts=MAX
     */
<<<<<<< HEAD
    if (dsk->write_gen == 0 || dsk->write_gen > S2C(session)->base_write_gen)
        return;

    if (tw != NULL) {
        /* FIXME-prepare-support: deal with durable timestamps. */
=======
    if (dsk->write_gen > 0 && dsk->write_gen <= S2C(session)->base_write_gen) {
        /* FIXME-WT-6124: deal with durable timestamps. */
>>>>>>> ea0e41e0
        /* Tell reconciliation we cleared the transaction ids and the cell needs to be rebuilt. */
        if (tw->start_txn != WT_TXN_NONE) {
            tw->start_txn = WT_TXN_NONE;
            F_SET(unpack, WT_CELL_UNPACK_TIME_WINDOW_CLEARED);
        }
        if (tw->stop_txn != WT_TXN_MAX) {
            tw->stop_txn = WT_TXN_NONE;
            F_SET(unpack, WT_CELL_UNPACK_TIME_WINDOW_CLEARED);
            if (tw->stop_ts == WT_TS_MAX)
                tw->stop_ts = WT_TS_NONE;
        } else
            WT_ASSERT(session, tw->stop_ts == WT_TS_MAX);
    }
    if (ta != NULL) {
        if (ta->oldest_start_txn != WT_TXN_NONE) {
            ta->oldest_start_txn = WT_TXN_NONE;
            F_SET(unpack, WT_CELL_UNPACK_TIME_WINDOW_CLEARED);
        }
        if (ta->newest_stop_txn != WT_TXN_MAX) {
            ta->newest_stop_txn = WT_TXN_NONE;
            F_SET(unpack, WT_CELL_UNPACK_TIME_WINDOW_CLEARED);
            if (ta->newest_stop_ts == WT_TS_MAX)
                ta->newest_stop_ts = WT_TS_NONE;
        } else
            WT_ASSERT(session, ta->newest_stop_ts == WT_TS_MAX);
    }
}

/*
 * __cell_unpack_zero --
 *     Pretend to unpack a zero-length cell.
 */
static inline void
__cell_unpack_zero(void *unpack_arg, WT_TIME_WINDOW *tw)
{
    WT_CELL_UNPACK *unpack;

    unpack = unpack_arg;

    /*
     * Row-store doesn't store zero-length values on pages, but this allows us to pretend.
     */
    unpack->cell = NULL;
    unpack->v = 0;
    unpack->data = "";
    unpack->size = 0;
    unpack->__len = 0;
    unpack->prefix = 0;
    unpack->raw = unpack->type = WT_CELL_VALUE;
    unpack->flags = 0;

    /*
     * If there isn't any value validity window (which is what it will take to get to a zero-length
     * item), the value must be stable.
     */
    __wt_time_window_init(tw);
}

/*
 * __wt_cell_unpack --
 *     Unpack a WT_CELL into a structure.
 */
static inline void
__wt_cell_unpack(
  WT_SESSION_IMPL *session, const WT_PAGE_HEADER *dsk, WT_CELL *cell, WT_CELL_UNPACK *unpack)
{
    if (cell == NULL) {
        unpack->ta = NULL;
        unpack->tw = &unpack->__tw;
        __cell_unpack_zero(unpack, unpack->tw);
        return;
    }
    WT_IGNORE_RET(__wt_cell_unpack_safe(session, dsk, cell, unpack, NULL, NULL, NULL));
    __wt_cell_unpack_window_cleanup(session, dsk, unpack, unpack->ta, unpack->tw);
}

/*
 * __wt_cell_unpack_addr --
 *     Unpack an address WT_CELL into a structure.
 */
static inline void
__wt_cell_unpack_addr(WT_SESSION_IMPL *session, const WT_PAGE_HEADER *dsk, WT_CELL *cell,
  WT_CELL_UNPACK_ADDR *unpack_addr)
{
    WT_IGNORE_RET(__wt_cell_unpack_safe(session, dsk, cell, NULL, unpack_addr, NULL, NULL));
    __wt_cell_unpack_window_cleanup(
      session, dsk, (WT_CELL_UNPACK *)unpack_addr, &unpack_addr->ta, NULL);
}

/*
 * __wt_cell_unpack_kv --
 *     Unpack a value WT_CELL into a structure.
 */
static inline void
__wt_cell_unpack_kv(WT_SESSION_IMPL *session, const WT_PAGE_HEADER *dsk, WT_CELL *cell,
  WT_CELL_UNPACK_KV *unpack_value)
{
    if (cell == NULL) {
        __cell_unpack_zero(unpack_value, &unpack_value->tw);
        return;
    }
    WT_IGNORE_RET(__wt_cell_unpack_safe(session, dsk, cell, NULL, NULL, unpack_value, NULL));
    __wt_cell_unpack_window_cleanup(
      session, dsk, (WT_CELL_UNPACK *)unpack_value, NULL, &unpack_value->tw);
}

/*
 * __cell_data_ref --
 *     Set a buffer to reference the data from an unpacked cell.
 */
static inline int
__cell_data_ref(
  WT_SESSION_IMPL *session, WT_PAGE *page, int page_type, WT_CELL_UNPACK *unpack, WT_ITEM *store)
{
    WT_BTREE *btree;
    bool decoded;
    void *huffman;

    btree = S2BT(session);

    /* Reference the cell's data, optionally decode it. */
    switch (unpack->type) {
    case WT_CELL_KEY:
        store->data = unpack->data;
        store->size = unpack->size;
        if (page_type == WT_PAGE_ROW_INT)
            return (0);

        huffman = btree->huffman_key;
        break;
    case WT_CELL_VALUE:
        store->data = unpack->data;
        store->size = unpack->size;
        huffman = btree->huffman_value;
        break;
    case WT_CELL_KEY_OVFL:
        WT_RET(__wt_ovfl_read(session, page, unpack, store, &decoded));
        if (page_type == WT_PAGE_ROW_INT || decoded)
            return (0);

        huffman = btree->huffman_key;
        break;
    case WT_CELL_VALUE_OVFL:
        WT_RET(__wt_ovfl_read(session, page, unpack, store, &decoded));
        if (decoded)
            return (0);
        huffman = btree->huffman_value;
        break;
    default:
        return (__wt_illegal_value(session, unpack->type));
    }

    return (huffman == NULL || store->size == 0 ? 0 : __wt_huffman_decode(session, huffman,
                                                        store->data, store->size, store));
}

/*
 * __wt_dsk_cell_data_ref --
 *     Set a buffer to reference the data from an unpacked cell. There are two versions because of
 *     WT_CELL_VALUE_OVFL_RM type cells. When an overflow item is deleted, its backing blocks are
 *     removed; if there are still running transactions that might need to see the overflow item, we
 *     cache a copy of the item and reset the item's cell to WT_CELL_VALUE_OVFL_RM. If we find a
 *     WT_CELL_VALUE_OVFL_RM cell when reading an overflow item, we use the page reference to look
 *     aside into the cache. So, calling the "dsk" version of the function declares the cell cannot
 *     be of type WT_CELL_VALUE_OVFL_RM, and calling the "page" version means it might be.
 */
static inline int
__wt_dsk_cell_data_ref(WT_SESSION_IMPL *session, int page_type, void *unpack_arg, WT_ITEM *store)
{
    WT_CELL_UNPACK *unpack;

    unpack = unpack_arg;

    WT_ASSERT(session, __wt_cell_type_raw(unpack->cell) != WT_CELL_VALUE_OVFL_RM);
    return (__cell_data_ref(session, NULL, page_type, unpack, store));
}

/*
 * __wt_page_cell_data_ref --
 *     Set a buffer to reference the data from an unpacked cell.
 */
static inline int
__wt_page_cell_data_ref(WT_SESSION_IMPL *session, WT_PAGE *page, void *unpack_arg, WT_ITEM *store)
{
    WT_CELL_UNPACK *unpack;

    unpack = unpack_arg;

    return (__cell_data_ref(session, page, page->type, unpack, store));
}

/*
 * WT_CELL_FOREACH --
 *	Walk the cells on a page.
 */
#define WT_CELL_FOREACH_BEGIN(session, btree, dsk, unpack)                              \
    do {                                                                                \
        uint32_t __i;                                                                   \
        uint8_t *__cell;                                                                \
        for (__cell = WT_PAGE_HEADER_BYTE(btree, dsk), __i = (dsk)->u.entries; __i > 0; \
             __cell += (unpack).__len, --__i) {                                         \
            __wt_cell_unpack(session, dsk, (WT_CELL *)__cell, &(unpack));

#define WT_CELL_FOREACH_BEGIN_ADDR(session, btree, dsk, unpack)                         \
    do {                                                                                \
        uint32_t __i;                                                                   \
        uint8_t *__cell;                                                                \
        for (__cell = WT_PAGE_HEADER_BYTE(btree, dsk), __i = (dsk)->u.entries; __i > 0; \
             __cell += (unpack).__len, --__i) {                                         \
            __wt_cell_unpack_addr(session, dsk, (WT_CELL *)__cell, &(unpack));

#define WT_CELL_FOREACH_BEGIN_KV(session, btree, dsk, unpack)                           \
    do {                                                                                \
        uint32_t __i;                                                                   \
        uint8_t *__cell;                                                                \
        for (__cell = WT_PAGE_HEADER_BYTE(btree, dsk), __i = (dsk)->u.entries; __i > 0; \
             __cell += (unpack).__len, --__i) {                                         \
            __wt_cell_unpack_kv(session, dsk, (WT_CELL *)__cell, &(unpack));

#define WT_CELL_FOREACH_END \
    }                       \
    }                       \
    while (0)<|MERGE_RESOLUTION|>--- conflicted
+++ resolved
@@ -1054,17 +1054,12 @@
      * Current startup  txnid=x, ts=y       txnid=x, ts=WT_TS_NONE           txnid=MAX, ts=MAX
      * Previous startup txnid=0, ts=y       txnid=0, ts=WT_TS_NONE           txnid=MAX, ts=MAX
      */
-<<<<<<< HEAD
     if (dsk->write_gen == 0 || dsk->write_gen > S2C(session)->base_write_gen)
         return;
 
+    /* Tell reconciliation we cleared the transaction ids and the cell needs to be rebuilt. */
+    /* FIXME-WT-6124: deal with durable timestamps. */
     if (tw != NULL) {
-        /* FIXME-prepare-support: deal with durable timestamps. */
-=======
-    if (dsk->write_gen > 0 && dsk->write_gen <= S2C(session)->base_write_gen) {
-        /* FIXME-WT-6124: deal with durable timestamps. */
->>>>>>> ea0e41e0
-        /* Tell reconciliation we cleared the transaction ids and the cell needs to be rebuilt. */
         if (tw->start_txn != WT_TXN_NONE) {
             tw->start_txn = WT_TXN_NONE;
             F_SET(unpack, WT_CELL_UNPACK_TIME_WINDOW_CLEARED);
