--- conflicted
+++ resolved
@@ -81,46 +81,6 @@
     flagsp = *pp;
     ++*pp;
 
-<<<<<<< HEAD
-        flags = 0;
-        if (start_ts != WT_TS_NONE) {
-            WT_IGNORE_RET(__wt_vpack_uint(pp, 0, start_ts));
-            LF_SET(WT_CELL_TS_START);
-        }
-        if (start_txn != WT_TXN_NONE) {
-            WT_IGNORE_RET(__wt_vpack_uint(pp, 0, start_txn));
-            LF_SET(WT_CELL_TXN_START);
-        }
-        if (durable_start_ts != WT_TS_NONE) {
-            WT_ASSERT(session, start_ts != WT_TS_NONE && start_ts <= durable_start_ts);
-            /* Store differences if any, not absolutes. */
-            if (durable_start_ts - start_ts > 0) {
-                WT_IGNORE_RET(__wt_vpack_uint(pp, 0, durable_start_ts - start_ts));
-                LF_SET(WT_CELL_TS_DURABLE_START);
-            }
-        }
-        if (stop_ts != WT_TS_MAX) {
-            /* Store differences, not absolutes. */
-            WT_IGNORE_RET(__wt_vpack_uint(pp, 0, stop_ts - start_ts));
-            LF_SET(WT_CELL_TS_STOP);
-        }
-        if (stop_txn != WT_TXN_MAX) {
-            /* Store differences, not absolutes. */
-            WT_IGNORE_RET(__wt_vpack_uint(pp, 0, stop_txn - start_txn));
-            LF_SET(WT_CELL_TXN_STOP);
-        }
-        if (durable_stop_ts != WT_TS_NONE) {
-            WT_ASSERT(session, stop_ts != WT_TS_MAX && stop_ts <= durable_stop_ts);
-            /* Store differences if any, not absolutes. */
-            if (durable_stop_ts - stop_ts > 0) {
-                WT_IGNORE_RET(__wt_vpack_uint(pp, 0, durable_stop_ts - stop_ts));
-                LF_SET(WT_CELL_TS_DURABLE_STOP);
-            }
-        }
-        if (prepare)
-            LF_SET(WT_CELL_PREPARE);
-        *flagsp = flags;
-=======
     flags = 0;
     if (start_ts != WT_TS_NONE) {
         WT_IGNORE_RET(__wt_vpack_uint(pp, 0, start_ts));
@@ -131,11 +91,12 @@
         LF_SET(WT_CELL_TXN_START);
     }
     if (durable_start_ts != WT_TS_NONE) {
-        /* Store differences, not absolutes. */
         WT_ASSERT(session, start_ts != WT_TS_NONE && start_ts <= durable_start_ts);
-        WT_IGNORE_RET(__wt_vpack_uint(pp, 0, durable_start_ts - start_ts));
-        LF_SET(WT_CELL_TS_DURABLE_START);
->>>>>>> 6c602d57
+        /* Store differences if any, not absolutes. */
+        if (durable_start_ts - start_ts > 0) {
+            WT_IGNORE_RET(__wt_vpack_uint(pp, 0, durable_start_ts - start_ts));
+            LF_SET(WT_CELL_TS_DURABLE_START);
+        }
     }
     if (stop_ts != WT_TS_MAX) {
         /* Store differences, not absolutes. */
@@ -148,10 +109,12 @@
         LF_SET(WT_CELL_TXN_STOP);
     }
     if (durable_stop_ts != WT_TS_NONE) {
-        /* Store differences, not absolutes. */
         WT_ASSERT(session, stop_ts != WT_TS_MAX && stop_ts <= durable_stop_ts);
-        WT_IGNORE_RET(__wt_vpack_uint(pp, 0, durable_stop_ts - stop_ts));
-        LF_SET(WT_CELL_TS_DURABLE_STOP);
+        /* Store differences if any, not absolutes. */
+        if (durable_stop_ts - stop_ts > 0) {
+            WT_IGNORE_RET(__wt_vpack_uint(pp, 0, durable_stop_ts - stop_ts));
+            LF_SET(WT_CELL_TS_DURABLE_STOP);
+        }
     }
     if (prepare)
         LF_SET(WT_CELL_PREPARE);
