--- conflicted
+++ resolved
@@ -821,11 +821,7 @@
     TAILQ_HEAD(__wt_encrypt_qh, __wt_named_encryptor) encryptqh;
 
     /* Locked: page log list */
-<<<<<<< HEAD
-    WT_SPINLOCK page_log_lock; /* Storage source list lock */
-=======
     WT_SPINLOCK page_log_lock; /* Page log list lock */
->>>>>>> 97a733b6
     TAILQ_HEAD(__wt_page_log_qh, __wt_named_page_log) pagelogqh;
 
     /* Locked: storage source list */
