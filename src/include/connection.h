/*-
 * Copyright (c) 2008-2014 WiredTiger, Inc.
 *	All rights reserved.
 *
 * See the file LICENSE for redistribution information.
 */

/*******************************************
 * Global per-process structure.
 *******************************************/
/*
 * WT_PROCESS --
 *	Per-process information for the library.
 */
struct __wt_process {
	WT_SPINLOCK spinlock;		/* Per-process spinlock */

					/* Locked: connection queue */
	TAILQ_HEAD(__wt_connection_impl_qh, __wt_connection_impl) connqh;
	WT_CACHE_POOL *cache_pool;
};
extern WT_PROCESS __wt_process;

/*
 * WT_NAMED_COLLATOR --
 *	A collator list entry
 */
struct __wt_named_collator {
	const char *name;		/* Name of collator */
	WT_COLLATOR *collator;		/* User supplied object */
					/* Linked list of collators */
	TAILQ_ENTRY(__wt_named_collator) q;
};

/*
 * WT_NAMED_COMPRESSOR --
 *	A compressor list entry
 */
struct __wt_named_compressor {
	const char *name;		/* Name of compressor */
	WT_COMPRESSOR *compressor;	/* User supplied callbacks */
					/* Linked list of compressors */
	TAILQ_ENTRY(__wt_named_compressor) q;
};

/*
 * WT_NAMED_DATA_SOURCE --
 *	A data source list entry
 */
struct __wt_named_data_source {
	const char *prefix;		/* Name of data source */
	WT_DATA_SOURCE *dsrc;		/* User supplied callbacks */
					/* Linked list of data sources */
	TAILQ_ENTRY(__wt_named_data_source) q;
};

/*
<<<<<<< HEAD
 * WT_NAMED_DISCARD_FILTER --
 *	A discard filter list entry
 */
struct __wt_named_discard_filter {
	const char *name;		/* Name of discard filters */
	WT_DISCARD_FILTER *filter;	/* User supplied object */
					/* Linked list of filters */
	TAILQ_ENTRY(__wt_named_discard_filter) q;
=======
 * WT_NAMED_EXTRACTOR --
 *	An extractor list entry
 */
struct __wt_named_extractor {
	const char *name;		/* Name of extractor */
	WT_EXTRACTOR *extractor;		/* User supplied object */
	TAILQ_ENTRY(__wt_named_extractor) q;	/* Linked list of extractors */
>>>>>>> 35c6df18
};

/*
 * Allocate some additional slots for internal sessions.  There is a default
 * session for each connection, plus a session for each server thread.
 */
#define	WT_NUM_INTERNAL_SESSIONS	10

/*
 * WT_CONN_CHECK_PANIC --
 *	Check if we've panicked and return the appropriate error.
 */
#define	WT_CONN_CHECK_PANIC(conn)					\
	(F_ISSET(conn, WT_CONN_PANIC) ? WT_PANIC : 0)
#define	WT_SESSION_CHECK_PANIC(session)					\
	WT_CONN_CHECK_PANIC(S2C(session))

/*
 * WT_CONNECTION_IMPL --
 *	Implementation of WT_CONNECTION
 */
struct __wt_connection_impl {
	WT_CONNECTION iface;

	/* For operations without an application-supplied session */
	WT_SESSION_IMPL *default_session;
	WT_SESSION_IMPL  dummy_session;

	const char *cfg;		/* Connection configuration */

	WT_SPINLOCK api_lock;		/* Connection API spinlock */
	WT_SPINLOCK checkpoint_lock;	/* Checkpoint spinlock */
	WT_SPINLOCK dhandle_lock;	/* Data handle list spinlock */
	WT_SPINLOCK fh_lock;		/* File handle queue spinlock */
	WT_SPINLOCK reconfig_lock;	/* Single thread reconfigure */
	WT_SPINLOCK schema_lock;	/* Schema operation spinlock */
	WT_SPINLOCK table_lock;		/* Table creation spinlock */

	/*
	 * We distribute the btree page locks across a set of spin locks; it
	 * can't be an array, we impose cache-line alignment and gcc doesn't
	 * support that for arrays.  Don't use too many: they are only held for
	 * very short operations, each one is 64 bytes, so 256 will fill the L1
	 * cache on most CPUs.
	 */
#define	WT_PAGE_LOCKS(conn)	16
	WT_SPINLOCK *page_lock;	        /* Btree page spinlocks */
	u_int	     page_lock_cnt;	/* Next spinlock to use */

					/* Connection queue */
	TAILQ_ENTRY(__wt_connection_impl) q;
					/* Cache pool queue */
	TAILQ_ENTRY(__wt_connection_impl) cpq;

	const char *home;		/* Database home */
	const char *error_prefix;	/* Database error prefix */
	int is_new;			/* Connection created database */

	WT_EXTENSION_API extension_api;	/* Extension API */

					/* Configuration */
	const WT_CONFIG_ENTRY **config_entries;

	void  **foc;			/* Free-on-close array */
	size_t  foc_cnt;		/* Array entries */
	size_t  foc_size;		/* Array size */

	WT_FH *lock_fh;			/* Lock file handle */

	uint64_t  split_gen;		/* Generation number for splits */

					/* Locked: data handle list */
	SLIST_HEAD(__wt_dhandle_lh, __wt_data_handle) dhlh;
					/* Locked: LSM handle list. */
	TAILQ_HEAD(__wt_lsm_qh, __wt_lsm_tree) lsmqh;
					/* Locked: file list */
	TAILQ_HEAD(__wt_fh_qh, __wt_fh) fhqh;
					/* Locked: library list */
	TAILQ_HEAD(__wt_dlh_qh, __wt_dlh) dlhqh;

	WT_SPINLOCK block_lock;		/* Locked: block manager list */
	TAILQ_HEAD(__wt_block_qh, __wt_block) blockqh;

	u_int open_btree_count;		/* Locked: open writable btree count */
	uint32_t next_file_id;		/* Locked: file ID counter */

	/*
	 * WiredTiger allocates space for 50 simultaneous sessions (threads of
	 * control) by default.  Growing the number of threads dynamically is
	 * possible, but tricky since server threads are walking the array
	 * without locking it.
	 *
	 * There's an array of WT_SESSION_IMPL pointers that reference the
	 * allocated array; we do it that way because we want an easy way for
	 * the server thread code to avoid walking the entire array when only a
	 * few threads are running.
	 */
	WT_SESSION_IMPL	*sessions;	/* Session reference */
	uint32_t	 session_size;	/* Session array size */
	uint32_t	 session_cnt;	/* Session count */

	/*
	 * WiredTiger allocates space for a fixed number of hazard pointers
	 * in each thread of control.
	 */
	uint32_t   hazard_max;		/* Hazard array size */

	WT_CACHE  *cache;		/* Page cache */
	uint64_t   cache_size;

	WT_TXN_GLOBAL txn_global;	/* Global transaction state */

	WT_SPINLOCK hot_backup_lock;	/* Hot backup serialization */
	int hot_backup;

	WT_SESSION_IMPL *ckpt_session;	/* Checkpoint thread session */
	wt_thread_t	 ckpt_tid;	/* Checkpoint thread */
	int		 ckpt_tid_set;	/* Checkpoint thread set */
	WT_CONDVAR	*ckpt_cond;	/* Checkpoint wait mutex */
	const char	*ckpt_config;	/* Checkpoint configuration */
#define	WT_CKPT_LOGSIZE(conn)	((conn)->ckpt_logsize != 0)
	wt_off_t	 ckpt_logsize;	/* Checkpoint log size period */
	uint32_t	 ckpt_signalled;/* Checkpoint signalled */
	long		 ckpt_usecs;	/* Checkpoint period */

	int compact_in_memory_pass;	/* Compaction serialization */

#define	WT_CONN_STAT_ALL	0x01	/* "all" statistics configured */
#define	WT_CONN_STAT_CLEAR	0x02	/* clear after gathering */
#define	WT_CONN_STAT_FAST	0x04	/* "fast" statistics configured */
#define	WT_CONN_STAT_NONE	0x08	/* don't gather statistics */
#define	WT_CONN_STAT_ON_CLOSE	0x10	/* output statistics on close */
	uint32_t stat_flags;

	WT_CONNECTION_STATS stats;	/* Connection statistics */

#if SPINLOCK_TYPE == SPINLOCK_PTHREAD_MUTEX_LOGGING
	/*
	 * Spinlock registration, so we can track which spinlocks are heavily
	 * used, which are blocking and where.
	 *
	 * There's an array of spinlocks, and an array of blocking IDs.
	 */
#define	WT_SPINLOCK_MAX			1024
#define	WT_SPINLOCK_MAX_LOCATION_ID	60
	WT_SPINLOCK *spinlock_list[WT_SPINLOCK_MAX];

					/* Spinlock blocking matrix */
	struct __wt_connection_stats_spinlock {
		const char *name;	/* Mutex name */

		const char *file;	/* Caller's file/line, ID location */
		int line;

		u_int total;		/* Count of total, blocked calls */
		u_int blocked[WT_SPINLOCK_MAX_LOCATION_ID];
	} spinlock_block[WT_SPINLOCK_MAX_LOCATION_ID];
#endif

	WT_ASYNC	*async;		/* Async structure */
	int		 async_cfg;	/* Global async configuration */
	uint32_t	 async_size;	/* Async op array size */
	uint32_t	 async_workers;	/* Number of async workers */

	WT_LSM_MANAGER	lsm_manager;	/* LSM worker thread information */

	WT_SESSION_IMPL *evict_session; /* Eviction server sessions */
	wt_thread_t	 evict_tid;	/* Eviction server thread ID */
	int		 evict_tid_set;	/* Eviction server thread ID set */

	uint32_t	 evict_workers_max;/* Max eviction workers */
	uint32_t	 evict_workers_min;/* Min eviction workers */
	uint32_t	 evict_workers;	/* Number of eviction workers */
	WT_EVICT_WORKER	*evict_workctx;	/* Eviction worker context */

	WT_SESSION_IMPL *stat_session;	/* Statistics log session */
	wt_thread_t	 stat_tid;	/* Statistics log thread */
	int		 stat_tid_set;	/* Statistics log thread set */
	WT_CONDVAR	*stat_cond;	/* Statistics log wait mutex */
	const char	*stat_format;	/* Statistics log timestamp format */
	FILE		*stat_fp;	/* Statistics log file handle */
	char		*stat_path;	/* Statistics log path format */
	char	       **stat_sources;	/* Statistics log list of objects */
	const char	*stat_stamp;	/* Statistics log entry timestamp */
	long		 stat_usecs;	/* Statistics log period */

	int		 logging;	/* Global logging configuration */
	int		 archive;	/* Global archive configuration */
	WT_CONDVAR	*arch_cond;	/* Log archive wait mutex */
	WT_SESSION_IMPL *arch_session;	/* Log archive session */
	wt_thread_t	 arch_tid;	/* Log archive thread */
	int		 arch_tid_set;	/* Log archive thread set */
	WT_LOG		*log;		/* Logging structure */
	wt_off_t	 log_file_max;	/* Log file max size */
	const char	*log_path;	/* Logging path format */
	uint32_t	txn_logsync;	/* Log sync configuration */

	WT_SESSION_IMPL *sweep_session;	/* Handle sweep session */
	wt_thread_t	 sweep_tid;	/* Handle sweep thread */
	int		 sweep_tid_set;	/* Handle sweep thread set */
	WT_CONDVAR	*sweep_cond;	/* Handle sweep wait mutex */

					/* Locked: collator list */
	TAILQ_HEAD(__wt_coll_qh, __wt_named_collator) collqh;

					/* Locked: compressor list */
	TAILQ_HEAD(__wt_comp_qh, __wt_named_compressor) compqh;

					/* Locked: data source list */
	TAILQ_HEAD(__wt_dsrc_qh, __wt_named_data_source) dsrcqh;

<<<<<<< HEAD
	TAILQ_HEAD(			/* Locked: discard filter list */
	    __wt_discard_filter_qh, __wt_named_discard_filter) discard_filterqh;
=======
					/* Locked: extractor list */
	TAILQ_HEAD(__wt_extractor_qh, __wt_named_extractor) extractorqh;
>>>>>>> 35c6df18

	void	*lang_private;		/* Language specific private storage */

	/* If non-zero, all buffers used for I/O will be aligned to this. */
	size_t buffer_alignment;

	uint32_t schema_gen;		/* Schema generation number */

	wt_off_t data_extend_len;	/* file_extend data length */
	wt_off_t log_extend_len;	/* file_extend log length */

	uint32_t direct_io;		/* O_DIRECT file type flags */
	int	 mmap;			/* mmap configuration */
	uint32_t verbose;

	uint32_t flags;
};<|MERGE_RESOLUTION|>--- conflicted
+++ resolved
@@ -55,7 +55,6 @@
 };
 
 /*
-<<<<<<< HEAD
  * WT_NAMED_DISCARD_FILTER --
  *	A discard filter list entry
  */
@@ -64,7 +63,9 @@
 	WT_DISCARD_FILTER *filter;	/* User supplied object */
 					/* Linked list of filters */
 	TAILQ_ENTRY(__wt_named_discard_filter) q;
-=======
+};
+
+/*
  * WT_NAMED_EXTRACTOR --
  *	An extractor list entry
  */
@@ -72,7 +73,6 @@
 	const char *name;		/* Name of extractor */
 	WT_EXTRACTOR *extractor;		/* User supplied object */
 	TAILQ_ENTRY(__wt_named_extractor) q;	/* Linked list of extractors */
->>>>>>> 35c6df18
 };
 
 /*
@@ -284,13 +284,11 @@
 					/* Locked: data source list */
 	TAILQ_HEAD(__wt_dsrc_qh, __wt_named_data_source) dsrcqh;
 
-<<<<<<< HEAD
 	TAILQ_HEAD(			/* Locked: discard filter list */
 	    __wt_discard_filter_qh, __wt_named_discard_filter) discard_filterqh;
-=======
+
 					/* Locked: extractor list */
 	TAILQ_HEAD(__wt_extractor_qh, __wt_named_extractor) extractorqh;
->>>>>>> 35c6df18
 
 	void	*lang_private;		/* Language specific private storage */
 
