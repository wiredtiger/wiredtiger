/*-
 * Copyright (c) 2014-present MongoDB, Inc.
 * Copyright (c) 2008-2014 WiredTiger, Inc.
 *	All rights reserved.
 *
 * See the file LICENSE for redistribution information.
 */

/*******************************************
 * Global per-process structure.
 *******************************************/
/*
 * WT_PROCESS --
 *	Per-process information for the library.
 */
struct __wt_process {
    WT_SPINLOCK spinlock; /* Per-process spinlock */

    /* Locked: connection queue */
    TAILQ_HEAD(__wt_connection_impl_qh, __wt_connection_impl) connqh;

/* Checksum functions */
#define __wt_checksum(chunk, len) __wt_process.checksum(chunk, len)
    uint32_t (*checksum)(const void *, size_t);

#define WT_TSC_DEFAULT_RATIO 1.0
    double tsc_nsec_ratio; /* rdtsc ticks to nanoseconds */
    bool use_epochtime;    /* use expensive time */

    bool fast_truncate_2022; /* fast-truncate fix run-time configuration */
    bool tiered_shared_2023; /* tiered shared run-time configuration */

    WT_CACHE_POOL *cache_pool; /* shared cache information */

    /*
     * WT_CURSOR.modify operations set unspecified bytes to space in 'S' format and to a nul byte in
     * all other formats. It makes it easier to debug format test program stress failures if strings
     * are printable and don't require encoding to trace them in the log; this is a hook that allows
     * format to set the modify pad byte to a printable character.
     */
    uint8_t modify_pad_byte;
};
extern WT_PROCESS __wt_process;

typedef enum __wt_background_compact_cleanup_stat_type {
    BACKGROUND_CLEANUP_ALL_STAT,
    BACKGROUND_CLEANUP_STALE_STAT
} WT_BACKGROUND_COMPACT_CLEANUP_STAT_TYPE;

/*
 * WT_BACKGROUND_COMPACT_STAT --
 *  List of tracking information for each file compact has worked on.
 */
struct __wt_background_compact_stat {
    const char *uri;
    uint32_t id;                                /* File ID */
    bool prev_compact_success;                  /* Last compact successfully reclaimed space */
    uint64_t prev_compact_time;                 /* Start time for last compact attempt */
    uint64_t skip_count;                        /* Number of times we've skipped this file */
    uint64_t consecutive_unsuccessful_attempts; /* Number of failed attempts since last success */
    uint64_t bytes_rewritten;                   /* Bytes rewritten during last compaction call */

    wt_off_t start_size; /* File size before compact last started */
    wt_off_t end_size;   /* File size after compact last ended */

    /* Hash of files background compact has worked on */
    TAILQ_ENTRY(__wt_background_compact_stat) hashq;
};

/*
 * WT_BACKGROUND_COMPACT --
 *	Structure dedicated to the background compaction server
 */
struct __wt_background_compact {
    bool running;             /* Compaction supposed to run */
    bool signalled;           /* Compact signalled */
    bool tid_set;             /* Thread set */
    wt_thread_t tid;          /* Thread */
    const char *config;       /* Configuration */
    WT_CONDVAR *cond;         /* Wait mutex */
    WT_SPINLOCK lock;         /* Compact lock */
    WT_SESSION_IMPL *session; /* Thread session */

    uint64_t files_skipped;       /* Number of times background server has skipped a file */
    uint64_t files_compacted;     /* Number of times background server has compacted a file */
    uint64_t file_count;          /* Number of files in the tracking list */
    uint64_t bytes_rewritten_ema; /* Exponential moving average for the bytes rewritten */

    uint64_t max_file_idle_time;       /* File compact idle time */
    uint64_t max_file_skip_time;       /* File compact skip time */
    uint64_t full_iteration_wait_time; /* Time in seconds to wait after a full iteration */

    /* List of files to track compaction statistics across background server iterations. */
    TAILQ_HEAD(__wt_background_compactstathash, __wt_background_compact_stat) * stat_hash;
};

/*
 * WT_BUCKET_STORAGE --
 *	A list entry for a storage source with a unique name (bucket, prefix).
 */
struct __wt_bucket_storage {
    const char *bucket;                /* Bucket name */
    const char *bucket_prefix;         /* Bucket prefix */
    const char *cache_directory;       /* Locally cached file location */
    int owned;                         /* Storage needs to be terminated */
    uint64_t retain_secs;              /* Tiered period */
    const char *auth_token;            /* Tiered authentication cookie */
    bool tiered_shared;                /* Tiered shared */
    WT_FILE_SYSTEM *file_system;       /* File system for bucket */
    WT_STORAGE_SOURCE *storage_source; /* Storage source callbacks */
    /* Linked list of bucket storage entries */
    TAILQ_ENTRY(__wt_bucket_storage) hashq;
    TAILQ_ENTRY(__wt_bucket_storage) q;

/* AUTOMATIC FLAG VALUE GENERATION START 0 */
#define WT_BUCKET_FREE 0x1u
    /* AUTOMATIC FLAG VALUE GENERATION STOP 32 */
    uint32_t flags;
};

/* Call a function with the bucket storage and its associated file system. */
#define WT_WITH_BUCKET_STORAGE(bsto, s, e)                                  \
    do {                                                                    \
        WT_BUCKET_STORAGE *__saved_bstorage = (s)->bucket_storage;          \
        (s)->bucket_storage = ((bsto) == NULL ? S2C(s)->bstorage : (bsto)); \
        e;                                                                  \
        (s)->bucket_storage = __saved_bstorage;                             \
    } while (0)

/*
 * WT_KEYED_ENCRYPTOR --
 *	A list entry for an encryptor with a unique (name, keyid).
 */
struct __wt_keyed_encryptor {
    const char *keyid;       /* Key id of encryptor */
    int owned;               /* Encryptor needs to be terminated */
    size_t size_const;       /* The result of the sizing callback */
    WT_ENCRYPTOR *encryptor; /* User supplied callbacks */
    /* Linked list of encryptors */
    TAILQ_ENTRY(__wt_keyed_encryptor) hashq;
    TAILQ_ENTRY(__wt_keyed_encryptor) q;
};

/*
 * WT_NAMED_COLLATOR --
 *	A collator list entry
 */
struct __wt_named_collator {
    const char *name;                   /* Name of collator */
    WT_COLLATOR *collator;              /* User supplied object */
    TAILQ_ENTRY(__wt_named_collator) q; /* Linked list of collators */
};

/*
 * WT_NAMED_COMPRESSOR --
 *	A compressor list entry
 */
struct __wt_named_compressor {
    const char *name;          /* Name of compressor */
    WT_COMPRESSOR *compressor; /* User supplied callbacks */
    /* Linked list of compressors */
    TAILQ_ENTRY(__wt_named_compressor) q;
};

/*
 * WT_NAMED_DATA_SOURCE --
 *	A data source list entry
 */
struct __wt_named_data_source {
    const char *prefix;   /* Name of data source */
    WT_DATA_SOURCE *dsrc; /* User supplied callbacks */
    /* Linked list of data sources */
    TAILQ_ENTRY(__wt_named_data_source) q;
};

/*
 * WT_NAMED_ENCRYPTOR --
 *	An encryptor list entry
 */
struct __wt_named_encryptor {
    const char *name;        /* Name of encryptor */
    WT_ENCRYPTOR *encryptor; /* User supplied callbacks */
    /* Locked: list of encryptors by key */
    TAILQ_HEAD(__wt_keyedhash, __wt_keyed_encryptor) * keyedhashqh;
    TAILQ_HEAD(__wt_keyed_qh, __wt_keyed_encryptor) keyedqh;
    /* Linked list of encryptors */
    TAILQ_ENTRY(__wt_named_encryptor) q;
};

/*
 * WT_NAMED_EXTRACTOR --
 *	An extractor list entry
 */
struct __wt_named_extractor {
    const char *name;                    /* Name of extractor */
    WT_EXTRACTOR *extractor;             /* User supplied object */
    TAILQ_ENTRY(__wt_named_extractor) q; /* Linked list of extractors */
};

/*
 * WT_NAMED_STORAGE_SOURCE --
 *	A storage source list entry
 */
struct __wt_named_storage_source {
    const char *name;                  /* Name of storage source */
    WT_STORAGE_SOURCE *storage_source; /* User supplied callbacks */
    TAILQ_HEAD(__wt_buckethash, __wt_bucket_storage) * buckethashqh;
    TAILQ_HEAD(__wt_bucket_qh, __wt_bucket_storage) bucketqh;
    /* Linked list of storage sources */
    TAILQ_ENTRY(__wt_named_storage_source) q;
};

/*
 * WT_NAME_FLAG --
 *	Simple structure for name and flag configuration searches
 */
struct __wt_name_flag {
    const char *name;
    uint64_t flag;
};

/*
 * WT_CONN_CHECK_PANIC --
 *	Check if we've panicked and return the appropriate error.
 */
#define WT_CONN_CHECK_PANIC(conn) (F_ISSET(conn, WT_CONN_PANIC) ? WT_PANIC : 0)
#define WT_SESSION_CHECK_PANIC(session) WT_CONN_CHECK_PANIC(S2C(session))

/*
 * Macros to ensure the dhandle is inserted or removed from both the main queue and the hashed
 * queue.
 */
#define WT_CONN_DHANDLE_INSERT(conn, dhandle, bucket)                                            \
    do {                                                                                         \
        WT_ASSERT(session, FLD_ISSET(session->lock_flags, WT_SESSION_LOCKED_HANDLE_LIST_WRITE)); \
        TAILQ_INSERT_HEAD(&(conn)->dhqh, dhandle, q);                                            \
        TAILQ_INSERT_HEAD(&(conn)->dhhash[bucket], dhandle, hashq);                              \
        ++(conn)->dh_bucket_count[bucket];                                                       \
        ++(conn)->dhandle_count;                                                                 \
    } while (0)

#define WT_CONN_DHANDLE_REMOVE(conn, dhandle, bucket)                                            \
    do {                                                                                         \
        WT_ASSERT(session, FLD_ISSET(session->lock_flags, WT_SESSION_LOCKED_HANDLE_LIST_WRITE)); \
        TAILQ_REMOVE(&(conn)->dhqh, dhandle, q);                                                 \
        TAILQ_REMOVE(&(conn)->dhhash[bucket], dhandle, hashq);                                   \
        --(conn)->dh_bucket_count[bucket];                                                       \
        --(conn)->dhandle_count;                                                                 \
    } while (0)

/*
 * Macros to ensure the block is inserted or removed from both the main queue and the hashed queue.
 */
#define WT_CONN_BLOCK_INSERT(conn, block, bucket)                    \
    do {                                                             \
        TAILQ_INSERT_HEAD(&(conn)->blockqh, block, q);               \
        TAILQ_INSERT_HEAD(&(conn)->blockhash[bucket], block, hashq); \
    } while (0)

#define WT_CONN_BLOCK_REMOVE(conn, block, bucket)               \
    do {                                                        \
        TAILQ_REMOVE(&(conn)->blockqh, block, q);               \
        TAILQ_REMOVE(&(conn)->blockhash[bucket], block, hashq); \
    } while (0)

/*
 * WT_CONN_HOTBACKUP_START --
 *	Macro to set connection data appropriately for when we commence hot backup.
 */
#define WT_CONN_HOTBACKUP_START(conn)                        \
    do {                                                     \
        (conn)->hot_backup_start = (conn)->ckpt_most_recent; \
        (conn)->hot_backup_list = NULL;                      \
    } while (0)

/*
 * WT_BACKUP_TARGET --
 *	A target URI entry indicating this URI should be restored during a partial backup.
 */
struct __wt_backup_target {
    const char *name; /* File name */

    uint64_t name_hash;                    /* hash of name */
    TAILQ_ENTRY(__wt_backup_target) hashq; /* internal hash queue */
};
typedef TAILQ_HEAD(__wt_backuphash, __wt_backup_target) WT_BACKUPHASH;

extern const WT_NAME_FLAG __wt_stress_types[];

/*
 * WT_CONNECTION_IMPL --
 *	Implementation of WT_CONNECTION
 */
struct __wt_connection_impl {
    WT_CONNECTION iface;

    /* For operations without an application-supplied session */
    WT_SESSION_IMPL *default_session;
    WT_SESSION_IMPL dummy_session;

    const char *cfg; /* Connection configuration */

    WT_SPINLOCK api_lock;               /* Connection API spinlock */
    WT_SPINLOCK checkpoint_lock;        /* Checkpoint spinlock */
    WT_RWLOCK debug_log_retention_lock; /* Log retention reconfiguration lock */
    WT_SPINLOCK fh_lock;                /* File handle queue spinlock */
    WT_SPINLOCK flush_tier_lock;        /* Flush tier spinlock */
    WT_SPINLOCK metadata_lock;          /* Metadata update spinlock */
    WT_SPINLOCK reconfig_lock;          /* Single thread reconfigure */
    WT_SPINLOCK schema_lock;            /* Schema operation spinlock */
    WT_RWLOCK table_lock;               /* Table list lock */
    WT_SPINLOCK tiered_lock;            /* Tiered work queue spinlock */
    WT_SPINLOCK turtle_lock;            /* Turtle file spinlock */
    WT_RWLOCK dhandle_lock;             /* Data handle list lock */

    /* Connection queue */
    TAILQ_ENTRY(__wt_connection_impl) q;
    /* Cache pool queue */
    TAILQ_ENTRY(__wt_connection_impl) cpq;

    const char *home;         /* Database home */
    const char *error_prefix; /* Database error prefix */
    uint64_t dh_hash_size;    /* Data handle hash bucket array size */
    uint64_t hash_size;       /* General hash bucket array size */
    int is_new;               /* Connection created database */

    WT_VERSION recovery_version; /* Version of the database being recovered */

#ifndef WT_STANDALONE_BUILD
    bool unclean_shutdown; /* Flag to indicate the earlier shutdown status */
#endif

    WT_VERSION compat_version; /* WiredTiger version for compatibility checks */
    WT_VERSION compat_req_max; /* Maximum allowed version of WiredTiger for compatibility checks */
    WT_VERSION compat_req_min; /* Minimum allowed version of WiredTiger for compatibility checks */

    WT_EXTENSION_API extension_api; /* Extension API */

    /* Configuration */
    const WT_CONFIG_ENTRY **config_entries;

    WT_BACKGROUND_COMPACT background_compact; /* Background compaction server */

    uint64_t operation_timeout_us; /* Maximum operation period before rollback */

    const char *optrack_path;         /* Directory for operation logs */
    WT_FH *optrack_map_fh;            /* Name to id translation file. */
    WT_SPINLOCK optrack_map_spinlock; /* Translation file spinlock. */
    uintmax_t optrack_pid;            /* Cache the process ID. */

#ifdef HAVE_CALL_LOG
    /* File stream used for writing to the call log. */
    WT_FSTREAM *call_log_fst;
#endif

    void **foc;      /* Free-on-close array */
    size_t foc_cnt;  /* Array entries */
    size_t foc_size; /* Array size */

    WT_FH *lock_fh; /* Lock file handle */

    /*
     * The connection keeps a cache of data handles. The set of handles can grow quite large so we
     * maintain both a simple list and a hash table of lists. The hash table key is based on a hash
     * of the table URI.
     */
    /* Locked: data handle hash array */
    TAILQ_HEAD(__wt_dhhash, __wt_data_handle) * dhhash;
    /* Locked: data handle list */
    TAILQ_HEAD(__wt_dhandle_qh, __wt_data_handle) dhqh;
    /* Locked: dynamic library handle list */
    TAILQ_HEAD(__wt_dlh_qh, __wt_dlh) dlhqh;
    /* Locked: file list */
    TAILQ_HEAD(__wt_fhhash, __wt_fh) * fhhash;
    TAILQ_HEAD(__wt_fh_qh, __wt_fh) fhqh;
    /* Locked: LSM handle list. */
    TAILQ_HEAD(__wt_lsm_qh, __wt_lsm_tree) lsmqh;
    /* Locked: Tiered system work queue. */
    TAILQ_HEAD(__wt_tiered_qh, __wt_tiered_work_unit) tieredqh;

    WT_SPINLOCK block_lock; /* Locked: block manager list */
    TAILQ_HEAD(__wt_blockhash, __wt_block) * blockhash;
    TAILQ_HEAD(__wt_block_qh, __wt_block) blockqh;

    WT_BLKCACHE blkcache;     /* Block cache */
    WT_CHUNKCACHE chunkcache; /* Chunk cache */

    /* Locked: handles in each bucket */
    uint64_t *dh_bucket_count;
    uint64_t dhandle_count;        /* Locked: handles in the queue */
    u_int open_btree_count;        /* Locked: open writable btree count */
    uint32_t next_file_id;         /* Locked: file ID counter */
    uint32_t open_file_count;      /* Atomic: open file handle count */
    uint32_t open_cursor_count;    /* Atomic: open cursor handle count */
    uint32_t version_cursor_count; /* Atomic: open version cursor count */

    /*
     * WiredTiger allocates space for 50 simultaneous sessions (threads of control) by default.
     * Growing the number of threads dynamically is possible, but tricky since server threads are
     * walking the array without locking it.
     *
     * There's an array of WT_SESSION_IMPL pointers that reference the allocated array; we do it
     * that way because we want an easy way for the server thread code to avoid walking the entire
     * array when only a few threads are running.
     */
    WT_SESSION_IMPL *sessions; /* Session reference */
    uint32_t session_size;     /* Session array size */
    uint32_t session_cnt;      /* Session count */

    size_t session_scratch_max; /* Max scratch memory per session */

    WT_CACHE *cache;              /* Page cache */
    volatile uint64_t cache_size; /* Cache size (either statically
                                     configured or the current size
                                     within a cache pool). */

    WT_TXN_GLOBAL txn_global; /* Global transaction state */

    /* Recovery checkpoint snapshot details saved in the metadata file */
    uint64_t recovery_ckpt_snap_min, recovery_ckpt_snap_max;
    uint64_t *recovery_ckpt_snapshot;
    uint32_t recovery_ckpt_snapshot_count;

    WT_RWLOCK hot_backup_lock; /* Hot backup serialization */
    uint64_t hot_backup_start; /* Clock value of most recent checkpoint needed by hot backup */
    char **hot_backup_list;    /* Hot backup file list */
    uint32_t *partial_backup_remove_ids; /* Remove btree id list for partial backup */

    WT_SESSION_IMPL *ckpt_session; /* Checkpoint thread session */
    wt_thread_t ckpt_tid;          /* Checkpoint thread */
    bool ckpt_tid_set;             /* Checkpoint thread set */
    WT_CONDVAR *ckpt_cond;         /* Checkpoint wait mutex */
    uint64_t ckpt_most_recent;     /* Clock value of most recent checkpoint */
#define WT_CKPT_LOGSIZE(conn) ((conn)->ckpt_logsize != 0)
    wt_off_t ckpt_logsize; /* Checkpoint log size period */
    bool ckpt_signalled;   /* Checkpoint signalled */

    uint64_t ckpt_apply;      /* Checkpoint handles applied */
    uint64_t ckpt_apply_time; /* Checkpoint applied handles gather time */
    uint64_t ckpt_skip;       /* Checkpoint handles skipped */
    uint64_t ckpt_skip_time;  /* Checkpoint skipped handles gather time */
    uint64_t ckpt_usecs;      /* Checkpoint timer */
    uint64_t ckpt_prep_max;   /* Checkpoint prepare time min/max */
    uint64_t ckpt_prep_min;
    uint64_t ckpt_prep_recent; /* Checkpoint prepare time recent/total */
    uint64_t ckpt_prep_total;
    uint64_t ckpt_time_max; /* Checkpoint time min/max */
    uint64_t ckpt_time_min;
    uint64_t ckpt_time_recent; /* Checkpoint time recent/total */
    uint64_t ckpt_time_total;

    /* Checkpoint stats and verbosity timers */
    struct timespec ckpt_prep_end;
    struct timespec ckpt_prep_start;
    struct timespec ckpt_timer_start;
    struct timespec ckpt_timer_scrub_end;

    /* Checkpoint progress message data */
    uint64_t ckpt_progress_msg_count;
    uint64_t ckpt_write_bytes;
    uint64_t ckpt_write_pages;

    /* Record the important timestamps of each stage in recovery. */
    struct __wt_recovery_timeline {
        uint64_t log_replay_ms;
        uint64_t rts_ms;
        uint64_t checkpoint_ms;
        uint64_t recovery_ms;
    } recovery_timeline;

    /* Record the important timestamps of each stage in shutdown. */
    struct __wt_shutdown_timeline {
        uint64_t rts_ms;
        uint64_t checkpoint_ms;
        uint64_t shutdown_ms;
    } shutdown_timeline;
    /* Checkpoint and incremental backup data */
    uint64_t incr_granularity;
    WT_BLKINCR incr_backups[WT_BLKINCR_MAX];

    /* Connection's base write generation. */
    uint64_t base_write_gen;

    /* Last checkpoint connection's base write generation */
    uint64_t last_ckpt_base_write_gen;

    uint32_t stat_flags; /* Options declared in flags.py */

    /* Connection statistics */
    uint64_t rec_maximum_hs_wrapup_milliseconds; /* Maximum milliseconds moving updates to history
                                                    store took. */
    uint64_t
      rec_maximum_image_build_milliseconds; /* Maximum milliseconds building disk image took. */
    uint64_t rec_maximum_milliseconds;      /* Maximum milliseconds reconciliation took. */
    WT_CONNECTION_STATS *stats[WT_COUNTER_SLOTS];
    WT_CONNECTION_STATS *stat_array;

    WT_CAPACITY capacity;              /* Capacity structure */
    WT_SESSION_IMPL *capacity_session; /* Capacity thread session */
    wt_thread_t capacity_tid;          /* Capacity thread */
    bool capacity_tid_set;             /* Capacity thread set */
    WT_CONDVAR *capacity_cond;         /* Capacity wait mutex */

    WT_LSM_MANAGER lsm_manager; /* LSM worker thread information */

#define WT_CONN_TIERED_STORAGE_ENABLED(conn) ((conn)->bstorage != NULL)
    WT_BUCKET_STORAGE *bstorage;     /* Bucket storage for the connection */
    WT_BUCKET_STORAGE bstorage_none; /* Bucket storage for "none" */

    WT_KEYED_ENCRYPTOR *kencryptor; /* Encryptor for metadata and log */

    bool evict_server_running; /* Eviction server operating */

    WT_THREAD_GROUP evict_threads;
    uint32_t evict_threads_max; /* Max eviction threads */
    uint32_t evict_threads_min; /* Min eviction threads */

<<<<<<< HEAD
=======
#define WT_MAX_PREFETCH_QUEUE 120
#define WT_PREFETCH_QUEUE_PER_TRIGGER 30
    WT_SPINLOCK prefetch_lock;
    WT_THREAD_GROUP prefetch_threads;
    uint64_t prefetch_queue_count;
    /* Queue of refs to pre-fetch from */
    TAILQ_HEAD(__wt_pf_qh, __wt_prefetch_queue_entry) pfqh; /* Locked: prefetch_lock */
    bool prefetch_auto_on;
    bool prefetch_available;

>>>>>>> 1befa2b4
#define WT_STATLOG_FILENAME "WiredTigerStat.%d.%H"
    WT_SESSION_IMPL *stat_session; /* Statistics log session */
    wt_thread_t stat_tid;          /* Statistics log thread */
    bool stat_tid_set;             /* Statistics log thread set */
    WT_CONDVAR *stat_cond;         /* Statistics log wait mutex */
    const char *stat_format;       /* Statistics log timestamp format */
    WT_FSTREAM *stat_fs;           /* Statistics log stream */
    /* Statistics log json table printing state flag */
    bool stat_json_tables;
    char *stat_path;        /* Statistics log path format */
    char **stat_sources;    /* Statistics log list of objects */
    const char *stat_stamp; /* Statistics log entry timestamp */
    uint64_t stat_usecs;    /* Statistics log period */

    WT_SESSION_IMPL *tiered_session; /* Tiered thread session */
    wt_thread_t tiered_tid;          /* Tiered thread */
    bool tiered_tid_set;             /* Tiered thread set */
    WT_CONDVAR *flush_cond;          /* Flush wait mutex */
    WT_CONDVAR *tiered_cond;         /* Tiered wait mutex */
    uint64_t tiered_interval;        /* Tiered work interval */
    bool tiered_server_running;      /* Internal tiered server operating */
    bool flush_ckpt_complete;        /* Checkpoint after flush completed */
    uint64_t flush_most_recent;      /* Clock value of last flush_tier */
    uint32_t flush_state;            /* State of last flush tier */
    wt_timestamp_t flush_ts;         /* Timestamp of most recent flush_tier */

/* AUTOMATIC FLAG VALUE GENERATION START 0 */
#define WT_CONN_LOG_CONFIG_ENABLED 0x001u  /* Logging is configured */
#define WT_CONN_LOG_DOWNGRADED 0x002u      /* Running older version */
#define WT_CONN_LOG_ENABLED 0x004u         /* Logging is enabled */
#define WT_CONN_LOG_EXISTED 0x008u         /* Log files found */
#define WT_CONN_LOG_FORCE_DOWNGRADE 0x010u /* Force downgrade */
#define WT_CONN_LOG_RECOVER_DIRTY 0x020u   /* Recovering unclean */
#define WT_CONN_LOG_RECOVER_DONE 0x040u    /* Recovery completed */
#define WT_CONN_LOG_RECOVER_ERR 0x080u     /* Error if recovery required */
#define WT_CONN_LOG_RECOVER_FAILED 0x100u  /* Recovery failed */
#define WT_CONN_LOG_REMOVE 0x200u          /* Removal is enabled */
#define WT_CONN_LOG_ZERO_FILL 0x400u       /* Manually zero files */
                                           /* AUTOMATIC FLAG VALUE GENERATION STOP 32 */
    uint32_t log_flags;                    /* Global logging configuration */
    WT_CONDVAR *log_cond;                  /* Log server wait mutex */
    WT_SESSION_IMPL *log_session;          /* Log server session */
    wt_thread_t log_tid;                   /* Log server thread */
    bool log_tid_set;                      /* Log server thread set */
    WT_CONDVAR *log_file_cond;             /* Log file thread wait mutex */
    WT_SESSION_IMPL *log_file_session;     /* Log file thread session */
    wt_thread_t log_file_tid;              /* Log file thread */
    bool log_file_tid_set;                 /* Log file thread set */
    WT_CONDVAR *log_wrlsn_cond;            /* Log write lsn thread wait mutex */
    WT_SESSION_IMPL *log_wrlsn_session;    /* Log write lsn thread session */
    wt_thread_t log_wrlsn_tid;             /* Log write lsn thread */
    bool log_wrlsn_tid_set;                /* Log write lsn thread set */
    WT_LOG *log;                           /* Logging structure */
    WT_COMPRESSOR *log_compressor;         /* Logging compressor */
    uint32_t log_cursors;                  /* Log cursor count */
    wt_off_t log_dirty_max;                /* Log dirty system cache max size */
    wt_off_t log_file_max;                 /* Log file max size */
    uint32_t log_force_write_wait;         /* Log force write wait configuration */
    const char *log_path;                  /* Logging path format */
    uint32_t log_prealloc;                 /* Log file pre-allocation */
    uint16_t log_req_max;                  /* Max required log version */
    uint16_t log_req_min;                  /* Min required log version */
    uint32_t txn_logsync;                  /* Log sync configuration */

    WT_ROLLBACK_TO_STABLE *rts, _rts;   /* Rollback to stable subsystem */
    WT_SESSION_IMPL *meta_ckpt_session; /* Metadata checkpoint session */

    /*
     * Is there a data/schema change that needs to be the part of a checkpoint.
     */
    bool modified;

    WT_SESSION_IMPL *sweep_session; /* Handle sweep session */
    wt_thread_t sweep_tid;          /* Handle sweep thread */
    int sweep_tid_set;              /* Handle sweep thread set */
    WT_CONDVAR *sweep_cond;         /* Handle sweep wait mutex */
    uint64_t sweep_idle_time;       /* Handle sweep idle time */
    uint64_t sweep_interval;        /* Handle sweep interval */
    uint64_t sweep_handles_min;     /* Handle sweep minimum open */

    /* Locked: collator list */
    TAILQ_HEAD(__wt_coll_qh, __wt_named_collator) collqh;

    /* Locked: compressor list */
    TAILQ_HEAD(__wt_comp_qh, __wt_named_compressor) compqh;

    /* Locked: data source list */
    TAILQ_HEAD(__wt_dsrc_qh, __wt_named_data_source) dsrcqh;

    /* Locked: encryptor list */
    WT_SPINLOCK encryptor_lock; /* Encryptor list lock */
    TAILQ_HEAD(__wt_encrypt_qh, __wt_named_encryptor) encryptqh;

    /* Locked: extractor list */
    TAILQ_HEAD(__wt_extractor_qh, __wt_named_extractor) extractorqh;

    /* Locked: storage source list */
    WT_SPINLOCK storage_lock; /* Storage source list lock */
    TAILQ_HEAD(__wt_storage_source_qh, __wt_named_storage_source) storagesrcqh;

    void *lang_private; /* Language specific private storage */

    /* If non-zero, all buffers used for I/O will be aligned to this. */
    size_t buffer_alignment;

    uint64_t stashed_bytes; /* Atomic: stashed memory statistics */
    uint64_t stashed_objects;

    /* Generations manager */
    volatile uint64_t generations[WT_GENERATIONS];
    uint64_t gen_drain_timeout_ms; /* Maximum waiting time for a resource to drain in diagnostic
                                      mode before timing out */

    wt_off_t data_extend_len; /* file_extend data length */
    wt_off_t log_extend_len;  /* file_extend log length */

/* AUTOMATIC FLAG VALUE GENERATION START 0 */
#define WT_DIRECT_IO_CHECKPOINT 0x1u /* Checkpoints */
#define WT_DIRECT_IO_DATA 0x2u       /* Data files */
#define WT_DIRECT_IO_LOG 0x4u        /* Log files */
                                     /* AUTOMATIC FLAG VALUE GENERATION STOP 32 */
    uint32_t direct_io;              /* O_DIRECT, FILE_FLAG_NO_BUFFERING */
    uint64_t write_through;          /* FILE_FLAG_WRITE_THROUGH */

    bool mmap;     /* use mmap when reading checkpoints */
    bool mmap_all; /* use mmap for all I/O on data files */
    int page_size; /* OS page size for mmap alignment */

    /* Access to these fields is protected by the debug_log_retention_lock. */
    WT_LSN *debug_ckpt;      /* Debug mode checkpoint LSNs. */
    size_t debug_ckpt_alloc; /* Checkpoint retention allocated. */
    uint32_t debug_ckpt_cnt; /* Checkpoint retention number. */
    uint32_t debug_log_cnt;  /* Log file retention count */

/* AUTOMATIC FLAG VALUE GENERATION START 0 */
#define WT_CONN_DEBUG_CKPT_RETAIN 0x001u
#define WT_CONN_DEBUG_CORRUPTION_ABORT 0x002u
#define WT_CONN_DEBUG_CURSOR_COPY 0x004u
#define WT_CONN_DEBUG_CURSOR_REPOSITION 0x008u
#define WT_CONN_DEBUG_EVICT_AGGRESSIVE_MODE 0x010u
#define WT_CONN_DEBUG_REALLOC_EXACT 0x020u
#define WT_CONN_DEBUG_REALLOC_MALLOC 0x040u
#define WT_CONN_DEBUG_SLOW_CKPT 0x080u
#define WT_CONN_DEBUG_STRESS_SKIPLIST 0x100u
#define WT_CONN_DEBUG_TABLE_LOGGING 0x200u
#define WT_CONN_DEBUG_TIERED_FLUSH_ERROR_CONTINUE 0x400u
#define WT_CONN_DEBUG_UPDATE_RESTORE_EVICT 0x800u
    /* AUTOMATIC FLAG VALUE GENERATION STOP 16 */
    uint16_t debug_flags;

/* AUTOMATIC FLAG VALUE GENERATION START 0 */
#define WT_DIAGNOSTIC_ALL 0x001u
#define WT_DIAGNOSTIC_CHECKPOINT_VALIDATE 0x002u
#define WT_DIAGNOSTIC_CURSOR_CHECK 0x004u
#define WT_DIAGNOSTIC_DISK_VALIDATE 0x008u
#define WT_DIAGNOSTIC_EVICTION_CHECK 0x010u
#define WT_DIAGNOSTIC_HS_VALIDATE 0x020u
#define WT_DIAGNOSTIC_KEY_OUT_OF_ORDER 0x040u
#define WT_DIAGNOSTIC_LOG_VALIDATE 0x080u
#define WT_DIAGNOSTIC_PREPARED 0x100u
#define WT_DIAGNOSTIC_SLOW_OPERATION 0x200u
#define WT_DIAGNOSTIC_TXN_VISIBILITY 0x400u
    /* AUTOMATIC FLAG VALUE GENERATION STOP 16 */
    /* Categories of assertions that can be runtime enabled. */
    uint16_t extra_diagnostics_flags;

    /* Verbose settings for our various categories. */
    WT_VERBOSE_LEVEL verbose[WT_VERB_NUM_CATEGORIES];

/* AUTOMATIC FLAG VALUE GENERATION START 0 */
#define WT_JSON_OUTPUT_ERROR 0x1u
#define WT_JSON_OUTPUT_MESSAGE 0x2u
    /* AUTOMATIC FLAG VALUE GENERATION STOP 8 */
    uint8_t json_output; /* Output event handler messages in JSON format. */

/*
 * Variable with flags for which subsystems the diagnostic stress timing delays have been requested.
 */
/* AUTOMATIC FLAG VALUE GENERATION START 0 */
#define WT_TIMING_STRESS_AGGRESSIVE_STASH_FREE 0x0000001u
#define WT_TIMING_STRESS_AGGRESSIVE_SWEEP 0x0000002u
#define WT_TIMING_STRESS_BACKUP_RENAME 0x0000004u
#define WT_TIMING_STRESS_CHECKPOINT_EVICT_PAGE 0x0000008u
#define WT_TIMING_STRESS_CHECKPOINT_HANDLE 0x0000010u
#define WT_TIMING_STRESS_CHECKPOINT_SLOW 0x0000020u
#define WT_TIMING_STRESS_CHECKPOINT_STOP 0x0000040u
#define WT_TIMING_STRESS_COMPACT_SLOW 0x0000080u
#define WT_TIMING_STRESS_EVICT_REPOSITION 0x0000100u
#define WT_TIMING_STRESS_FAILPOINT_EVICTION_SPLIT 0x0000200u
#define WT_TIMING_STRESS_FAILPOINT_HISTORY_STORE_DELETE_KEY_FROM_TS 0x0000400u
#define WT_TIMING_STRESS_HS_CHECKPOINT_DELAY 0x0000800u
#define WT_TIMING_STRESS_HS_SEARCH 0x0001000u
#define WT_TIMING_STRESS_HS_SWEEP 0x0002000u
#define WT_TIMING_STRESS_PREFIX_COMPARE 0x0004000u
#define WT_TIMING_STRESS_PREPARE_CHECKPOINT_DELAY 0x0008000u
#define WT_TIMING_STRESS_PREPARE_RESOLUTION_1 0x0010000u
#define WT_TIMING_STRESS_PREPARE_RESOLUTION_2 0x0020000u
#define WT_TIMING_STRESS_SLEEP_BEFORE_READ_OVERFLOW_ONPAGE 0x0040000u
#define WT_TIMING_STRESS_SPLIT_1 0x0080000u
#define WT_TIMING_STRESS_SPLIT_2 0x0100000u
#define WT_TIMING_STRESS_SPLIT_3 0x0200000u
#define WT_TIMING_STRESS_SPLIT_4 0x0400000u
#define WT_TIMING_STRESS_SPLIT_5 0x0800000u
#define WT_TIMING_STRESS_SPLIT_6 0x1000000u
#define WT_TIMING_STRESS_SPLIT_7 0x2000000u
#define WT_TIMING_STRESS_SPLIT_8 0x4000000u
#define WT_TIMING_STRESS_TIERED_FLUSH_FINISH 0x8000000u
    /* AUTOMATIC FLAG VALUE GENERATION STOP 32 */
    uint32_t timing_stress_flags;

#define WT_STDERR(s) (&S2C(s)->wt_stderr)
#define WT_STDOUT(s) (&S2C(s)->wt_stdout)
    WT_FSTREAM wt_stderr, wt_stdout;

    /*
     * File system interface abstracted to support alternative file system implementations.
     */
    WT_FILE_SYSTEM *file_system;

/*
 * Server subsystem flags.
 */
/* AUTOMATIC FLAG VALUE GENERATION START 0 */
#define WT_CONN_SERVER_CAPACITY 0x01u
#define WT_CONN_SERVER_CHECKPOINT 0x02u
#define WT_CONN_SERVER_COMPACT 0x04u
#define WT_CONN_SERVER_LOG 0x08u
#define WT_CONN_SERVER_LSM 0x10u
#define WT_CONN_SERVER_STATISTICS 0x20u
#define WT_CONN_SERVER_SWEEP 0x40u
#define WT_CONN_SERVER_TIERED 0x80u
    /* AUTOMATIC FLAG VALUE GENERATION STOP 32 */
    uint32_t server_flags;

/* AUTOMATIC FLAG VALUE GENERATION START 0 */
#define WT_CONN_BACKUP_PARTIAL_RESTORE 0x00000001u
#define WT_CONN_CACHE_CURSORS 0x00000002u
#define WT_CONN_CACHE_POOL 0x00000004u
#define WT_CONN_CALL_LOG_ENABLED 0x00000008u
#define WT_CONN_CKPT_CLEANUP_SKIP_INT 0x00000010u
#define WT_CONN_CKPT_GATHER 0x00000020u
#define WT_CONN_CKPT_SYNC 0x00000040u
#define WT_CONN_CLOSING 0x00000080u
#define WT_CONN_CLOSING_CHECKPOINT 0x00000100u
#define WT_CONN_CLOSING_NO_MORE_OPENS 0x00000200u
#define WT_CONN_COMPATIBILITY 0x00000400u
#define WT_CONN_DATA_CORRUPTION 0x00000800u
#define WT_CONN_EVICTION_RUN 0x00001000u
#define WT_CONN_HS_OPEN 0x00002000u
#define WT_CONN_INCR_BACKUP 0x00004000u
#define WT_CONN_IN_MEMORY 0x00008000u
#define WT_CONN_LEAK_MEMORY 0x00010000u
#define WT_CONN_LSM_MERGE 0x00020000u
#define WT_CONN_MINIMAL 0x00040000u
#define WT_CONN_OPTRACK 0x00080000u
#define WT_CONN_PANIC 0x00100000u
#define WT_CONN_READONLY 0x00200000u
#define WT_CONN_READY 0x00400000u
#define WT_CONN_RECONFIGURING 0x00800000u
#define WT_CONN_RECOVERING 0x01000000u
#define WT_CONN_RECOVERY_COMPLETE 0x02000000u
#define WT_CONN_SALVAGE 0x04000000u
#define WT_CONN_TIERED_FIRST_FLUSH 0x08000000u
#define WT_CONN_WAS_BACKUP 0x10000000u
    /* AUTOMATIC FLAG VALUE GENERATION STOP 32 */
    uint32_t flags;
};<|MERGE_RESOLUTION|>--- conflicted
+++ resolved
@@ -515,8 +515,6 @@
     uint32_t evict_threads_max; /* Max eviction threads */
     uint32_t evict_threads_min; /* Min eviction threads */
 
-<<<<<<< HEAD
-=======
 #define WT_MAX_PREFETCH_QUEUE 120
 #define WT_PREFETCH_QUEUE_PER_TRIGGER 30
     WT_SPINLOCK prefetch_lock;
@@ -527,7 +525,6 @@
     bool prefetch_auto_on;
     bool prefetch_available;
 
->>>>>>> 1befa2b4
 #define WT_STATLOG_FILENAME "WiredTigerStat.%d.%H"
     WT_SESSION_IMPL *stat_session; /* Statistics log session */
     wt_thread_t stat_tid;          /* Statistics log thread */
