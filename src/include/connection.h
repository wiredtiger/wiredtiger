/*-
 * Copyright (c) 2014-present MongoDB, Inc.
 * Copyright (c) 2008-2014 WiredTiger, Inc.
 *	All rights reserved.
 *
 * See the file LICENSE for redistribution information.
 */

#pragma once

/*******************************************
 * Global per-process structure.
 *******************************************/
/*
 * WT_PROCESS --
 *	Per-process information for the library.
 */
struct __wt_process {
    WT_SPINLOCK spinlock; /* Per-process spinlock */

    /* Locked: connection queue */
    TAILQ_HEAD(__wt_connection_impl_qh, __wt_connection_impl) connqh;

/* Checksum functions */
#define __wt_checksum(chunk, len) __wt_process.checksum(chunk, len)
    uint32_t (*checksum)(const void *, size_t);
#define __wt_checksum_with_seed(seed, chunk, len) __wt_process.checksum_with_seed(seed, chunk, len)
    uint32_t (*checksum_with_seed)(uint32_t, const void *, size_t);

#define WT_TSC_DEFAULT_RATIO 1.0
    double tsc_nsec_ratio; /* rdtsc ticks to nanoseconds */
    bool use_epochtime;    /* use expensive time */

    bool fast_truncate_2022; /* fast-truncate fix run-time configuration */
    bool tiered_shared_2023; /* tiered shared run-time configuration */

    WT_CACHE_POOL *cache_pool; /* shared cache information */

    /*
     * WT_CURSOR.modify operations set unspecified bytes to space in 'S' format and to a nul byte in
     * all other formats. It makes it easier to debug format test program stress failures if strings
     * are printable and don't require encoding to trace them in the log; this is a hook that allows
     * format to set the modify pad byte to a printable character.
     */
    uint8_t modify_pad_byte;
};
extern WT_PROCESS __wt_process;

typedef enum __wt_background_compact_cleanup_stat_type {
    BACKGROUND_COMPACT_CLEANUP_EXIT,      /* Cleanup when the thread exits */
    BACKGROUND_COMPACT_CLEANUP_OFF,       /* Cleanup when the thread is disabled */
    BACKGROUND_COMPACT_CLEANUP_STALE_STAT /* Cleanup stale stats only */
} WT_BACKGROUND_COMPACT_CLEANUP_STAT_TYPE;

/*
 * WT_BACKGROUND_COMPACT_STAT --
 *  List of tracking information for each file compact has worked on.
 */
struct __wt_background_compact_stat {
    const char *uri;
    uint32_t id;                                /* File ID */
    bool prev_compact_success;                  /* Last compact successfully reclaimed space */
    uint64_t prev_compact_time;                 /* Start time for last compact attempt */
    uint64_t skip_count;                        /* Number of times we've skipped this file */
    uint64_t consecutive_unsuccessful_attempts; /* Number of failed attempts since last success */
    uint64_t bytes_rewritten;                   /* Bytes rewritten during last compaction call */

    wt_off_t start_size; /* File size before compact last started */
    wt_off_t end_size;   /* File size after compact last ended */

    /* Hash of files background compact has worked on */
    TAILQ_ENTRY(__wt_background_compact_stat) hashq;
};

/*
 * WT_BACKGROUND_COMPACT_EXCLUDE --
 *	An entry indicating this file should be excluded from background compaction.
 */
struct __wt_background_compact_exclude {
    const char *name; /* File name */

    TAILQ_ENTRY(__wt_background_compact_exclude) hashq; /* internal hash queue */
};

/*
 * WT_BACKGROUND_COMPACT --
 *	Structure dedicated to the background compaction server
 */
struct __wt_background_compact {
    wt_shared bool running;   /* Compaction supposed to run */
    bool run_once;            /* Background compaction is executed once */
    bool signalled;           /* Compact signalled */
    bool tid_set;             /* Thread set */
    wt_thread_t tid;          /* Thread */
    const char *config;       /* Configuration */
    WT_CONDVAR *cond;         /* Wait mutex */
    WT_SPINLOCK lock;         /* Compact lock */
    WT_SESSION_IMPL *session; /* Thread session */

    uint64_t files_skipped;       /* Number of times background server has skipped a file */
    uint64_t files_compacted;     /* Number of times background server has compacted a file */
    uint64_t file_count;          /* Number of files in the tracking list */
    uint64_t bytes_rewritten_ema; /* Exponential moving average for the bytes rewritten */

    uint64_t max_file_idle_time;       /* File compact idle time */
    uint64_t max_file_skip_time;       /* File compact skip time */
    uint64_t full_iteration_wait_time; /* Time in seconds to wait after a full iteration */

    /* List of files to track compaction statistics across background server iterations. */
    TAILQ_HEAD(__wt_background_compactstathash, __wt_background_compact_stat) * stat_hash;
    /* List of files excluded from background compaction. */
    TAILQ_HEAD(__wt_background_compactexcludelisthash, __wt_background_compact_exclude) *
      exclude_list_hash;
};

/*
 * WT_LAYERED_TABLE_MANAGER_ENTRY --
 *      Structure containing information about a tracked layered table
 */
struct __wt_layered_table_manager_entry {
    uint32_t ingest_id;
    uint32_t stable_id;
    const char *ingest_uri;
    const char *stable_uri;
    WT_LAYERED_TABLE *layered_table;

    uint64_t checkpoint_txn_id;
    uint64_t read_checkpoint;
};

/*
 * WT_LAYERED_TABLE_MANAGER --
 *      Structure containing information related to running the layered table manager.
 */
struct __wt_layered_table_manager {

#define WT_LAYERED_TABLE_MANAGER_OFF 0      /* The layered table manager is not running */
#define WT_LAYERED_TABLE_MANAGER_RUNNING 1  /* The layered table manager is running */
#define WT_LAYERED_TABLE_MANAGER_STARTING 2 /* The layered table manager is being started */
#define WT_LAYERED_TABLE_MANAGER_STOPPING 3 /* The layered table manager is being shut down */
    wt_shared uint32_t state;               /* Atomic: Indicating the manager is already running */

    WT_SPINLOCK
    layered_table_lock; /* Lock used for managing changes to global layered table state */

    uint32_t open_layered_table_count;
    /*
     * This is a sparsely populated array of layered tables - each fileid in the system gets an
     * entry in this table. A lookups checks for a valid manager entry at the file ID offset for the
     * ingest constituent in a layered table. It's done that way so that we can cheaply check
     * whether a log record belongs to a layered table and should be applied.
     */
    WT_LAYERED_TABLE_MANAGER_ENTRY **entries;
    size_t entries_allocated_bytes;

#define WT_LAYERED_TABLE_THREAD_COUNT 1
    WT_THREAD_GROUP threads;

    bool leader;
};

struct __wt_disagg_copy_metadata {
    char *stable_uri;                         /* The full URI of the stable component. */
    char *table_name;                         /* The table name without prefix or suffix. */
    TAILQ_ENTRY(__wt_disagg_copy_metadata) q; /* Linked list of entries. */
};

/*
 * WT_DISAGGREGATED_STORAGE --
 *      Configuration and the current state for disaggregated storage, which tells the Block Manager
 *      how to find remote object storage. This is a separate configuration from layered tables.
 */
struct __wt_disaggregated_storage {
    char *page_log;

    wt_shared uint64_t global_checkpoint_id;     /* The ID of the currently opened checkpoint. */
                                                 /* Updates are protected by the checkpoint lock. */
    wt_shared uint64_t last_checkpoint_meta_lsn; /* The LSN of the last checkpoint metadata. */

    wt_timestamp_t cur_checkpoint_timestamp; /* The timestamp of the in-progress checkpoint. */
    wt_shared wt_timestamp_t last_checkpoint_timestamp; /* The timestamp of the last checkpoint. */

    WT_NAMED_PAGE_LOG *npage_log;
    WT_PAGE_LOG_HANDLE *page_log_meta;

    wt_shared uint64_t num_meta_put;     /* The number metadata puts since connection open. */
    uint64_t num_meta_put_at_ckpt_begin; /* The number metadata puts at checkpoint begin. */
                                         /* Updates are protected by the checkpoint lock. */

    /* To copy at the next checkpoint. */
    TAILQ_HEAD(__wt_disagg_copy_metadata_qh, __wt_disagg_copy_metadata) copy_metadata_qh;
    WT_SPINLOCK copy_metadata_lock;

    bool shutdown_checkpoint;
};

/*
 * WT_BUCKET_STORAGE --
 *	A list entry for a storage source with a unique name (bucket, prefix).
 */
struct __wt_bucket_storage {
    const char *bucket;                /* Bucket name */
    const char *bucket_prefix;         /* Bucket prefix */
    const char *cache_directory;       /* Locally cached file location */
    int owned;                         /* Storage needs to be terminated */
    uint64_t retain_secs;              /* Tiered period */
    const char *auth_token;            /* Tiered authentication cookie */
    bool tiered_shared;                /* Tiered shared */
    WT_FILE_SYSTEM *file_system;       /* File system for bucket */
    WT_STORAGE_SOURCE *storage_source; /* Storage source callbacks */
    /* Linked list of bucket storage entries */
    TAILQ_ENTRY(__wt_bucket_storage) hashq;
    TAILQ_ENTRY(__wt_bucket_storage) q;

/* AUTOMATIC FLAG VALUE GENERATION START 0 */
#define WT_BUCKET_FREE 0x1u
    /* AUTOMATIC FLAG VALUE GENERATION STOP 32 */
    uint32_t flags;
};

/* Call a function with the bucket storage and its associated file system. */
#define WT_WITH_BUCKET_STORAGE(bsto, s, e)                                  \
    do {                                                                    \
        WT_BUCKET_STORAGE *__saved_bstorage = (s)->bucket_storage;          \
        (s)->bucket_storage = ((bsto) == NULL ? S2C(s)->bstorage : (bsto)); \
        e;                                                                  \
        (s)->bucket_storage = __saved_bstorage;                             \
    } while (0)

/*
 * WT_HEURISTIC_CONTROLS --
 *  Heuristic controls configuration.
 */
struct __wt_heuristic_controls {
    /* Number of btrees processed in the current checkpoint. */
    wt_shared uint32_t obsolete_tw_btree_count;

    /*
     * The controls below deal with the cleanup of obsolete time window information. This process
     * can be configured based on two configuration items, one that is shared among the subsystems
     * which is the number of btrees and another one which is unique to each subsystem that is
     * the number of pages.
     *   - The maximum number of pages per btree to process in a single checkpoint by checkpoint
     * cleanup.
     *   - The maximum number of pages per btree to process in a single checkpoint by eviction
     * threads.
     *   - The maximum number of btrees to process in a single checkpoint.
     */

    /* Maximum number of pages that can be processed per btree by checkpoint cleanup. */
    uint32_t checkpoint_cleanup_obsolete_tw_pages_dirty_max;

    /* Maximum number of pages that can be processed per btree by eviction. */
    uint32_t eviction_obsolete_tw_pages_dirty_max;

    /* Maximum number of btrees that can be processed per checkpoint. */
    uint32_t obsolete_tw_btree_max;
};

/*
 * WT_KEYED_ENCRYPTOR --
 *	A list entry for an encryptor with a unique (name, keyid).
 */
struct __wt_keyed_encryptor {
    const char *keyid;       /* Key id of encryptor */
    int owned;               /* Encryptor needs to be terminated */
    size_t size_const;       /* The result of the sizing callback */
    WT_ENCRYPTOR *encryptor; /* User supplied callbacks */
    /* Linked list of encryptors */
    TAILQ_ENTRY(__wt_keyed_encryptor) hashq;
    TAILQ_ENTRY(__wt_keyed_encryptor) q;
};

/*
 * WT_NAMED_COLLATOR --
 *	A collator list entry
 */
struct __wt_named_collator {
    const char *name;                   /* Name of collator */
    WT_COLLATOR *collator;              /* User supplied object */
    TAILQ_ENTRY(__wt_named_collator) q; /* Linked list of collators */
};

/*
 * WT_NAMED_COMPRESSOR --
 *	A compressor list entry
 */
struct __wt_named_compressor {
    const char *name;          /* Name of compressor */
    WT_COMPRESSOR *compressor; /* User supplied callbacks */
    /* Linked list of compressors */
    TAILQ_ENTRY(__wt_named_compressor) q;
};

/*
 * WT_NAMED_DATA_SOURCE --
 *	A data source list entry
 */
struct __wt_named_data_source {
    const char *prefix;   /* Name of data source */
    WT_DATA_SOURCE *dsrc; /* User supplied callbacks */
    /* Linked list of data sources */
    TAILQ_ENTRY(__wt_named_data_source) q;
};

/*
 * WT_NAMED_ENCRYPTOR --
 *	An encryptor list entry
 */
struct __wt_named_encryptor {
    const char *name;        /* Name of encryptor */
    WT_ENCRYPTOR *encryptor; /* User supplied callbacks */
    /* Locked: list of encryptors by key */
    TAILQ_HEAD(__wt_keyedhash, __wt_keyed_encryptor) * keyedhashqh;
    TAILQ_HEAD(__wt_keyed_qh, __wt_keyed_encryptor) keyedqh;
    /* Linked list of encryptors */
    TAILQ_ENTRY(__wt_named_encryptor) q;
};

/*
 * WT_NAMED_EXTRACTOR --
 *	An extractor list entry
 */
struct __wt_named_extractor {
    const char *name;                    /* Name of extractor */
    WT_EXTRACTOR *extractor;             /* User supplied object */
    TAILQ_ENTRY(__wt_named_extractor) q; /* Linked list of extractors */
};

/*
 * WT_NAMED_PAGE_LOG --
 *	A page log list entry
 */
struct __wt_named_page_log {
    const char *name;      /* Name of page log */
    WT_PAGE_LOG *page_log; /* User supplied callbacks */
    /* Linked list of page logs */
    TAILQ_ENTRY(__wt_named_page_log) q;
};

/*
 * WT_NAMED_STORAGE_SOURCE --
 *	A storage source list entry
 */
struct __wt_named_storage_source {
    const char *name;                  /* Name of storage source */
    WT_STORAGE_SOURCE *storage_source; /* User supplied callbacks */
    TAILQ_HEAD(__wt_buckethash, __wt_bucket_storage) * buckethashqh;
    TAILQ_HEAD(__wt_bucket_qh, __wt_bucket_storage) bucketqh;
    /* Linked list of storage sources */
    TAILQ_ENTRY(__wt_named_storage_source) q;
};

/*
 * WT_NAME_FLAG --
 *	Simple structure for name and flag configuration searches
 */
struct __wt_name_flag {
    const char *name;
    uint64_t flag;
};

/*
 * WT_CONN_CHECK_PANIC --
 *	Check if we've panicked and return the appropriate error.
 */
#define WT_CONN_CHECK_PANIC(conn) (F_ISSET(conn, WT_CONN_PANIC) ? WT_PANIC : 0)
#define WT_SESSION_CHECK_PANIC(session) WT_CONN_CHECK_PANIC(S2C(session))

/*
 * Macros to ensure the dhandle is inserted or removed from both the main queue and the hashed
 * queue.
 */
#define WT_CONN_DHANDLE_INSERT(conn, dhandle, bucket)                                            \
    do {                                                                                         \
        WT_ASSERT(session, FLD_ISSET(session->lock_flags, WT_SESSION_LOCKED_HANDLE_LIST_WRITE)); \
        TAILQ_INSERT_HEAD(&(conn)->dhqh, dhandle, q);                                            \
        TAILQ_INSERT_HEAD(&(conn)->dhhash[bucket], dhandle, hashq);                              \
        ++(conn)->dh_bucket_count[bucket];                                                       \
        ++(conn)->dhandle_count;                                                                 \
        if (WT_DHANDLE_IS_CHECKPOINT(dhandle))                                                   \
            ++(conn)->dhandle_checkpoint_count;                                                  \
        WT_ASSERT(session, (dhandle)->type < WT_DHANDLE_TYPE_NUM);                               \
        ++(conn)->dhandle_types_count[(dhandle)->type];                                          \
    } while (0)

#define WT_CONN_DHANDLE_REMOVE(conn, dhandle, bucket)                                            \
    do {                                                                                         \
        WT_ASSERT(session, FLD_ISSET(session->lock_flags, WT_SESSION_LOCKED_HANDLE_LIST_WRITE)); \
        TAILQ_REMOVE(&(conn)->dhqh, dhandle, q);                                                 \
        TAILQ_REMOVE(&(conn)->dhhash[bucket], dhandle, hashq);                                   \
        --(conn)->dh_bucket_count[bucket];                                                       \
        --(conn)->dhandle_count;                                                                 \
        if (WT_DHANDLE_IS_CHECKPOINT(dhandle))                                                   \
            --(conn)->dhandle_checkpoint_count;                                                  \
        WT_ASSERT(session, (dhandle)->type < WT_DHANDLE_TYPE_NUM);                               \
        --(conn)->dhandle_types_count[(dhandle)->type];                                          \
    } while (0)

/*
 * Macros to ensure the block is inserted or removed from both the main queue and the hashed queue.
 */
#define WT_CONN_BLOCK_INSERT(conn, block, bucket)                    \
    do {                                                             \
        TAILQ_INSERT_HEAD(&(conn)->blockqh, block, q);               \
        TAILQ_INSERT_HEAD(&(conn)->blockhash[bucket], block, hashq); \
    } while (0)

#define WT_CONN_BLOCK_REMOVE(conn, block, bucket)               \
    do {                                                        \
        TAILQ_REMOVE(&(conn)->blockqh, block, q);               \
        TAILQ_REMOVE(&(conn)->blockhash[bucket], block, hashq); \
    } while (0)

/*
 * WT_CONN_HOTBACKUP_START --
 *	Macro to set connection data appropriately for when we commence hot backup.
 *	This macro must be called with the hot backup lock held for writing.
 */
#define WT_CONN_HOTBACKUP_START(conn)                                                          \
    do {                                                                                       \
        WT_ASSERT(session, FLD_ISSET(session->lock_flags, WT_SESSION_LOCKED_HOTBACKUP_WRITE)); \
        (conn)->hot_backup_timestamp = (conn)->txn_global.last_ckpt_timestamp;                 \
        __wt_atomic_store64(&(conn)->hot_backup_start, (conn)->ckpt_most_recent);              \
        (conn)->hot_backup_list = NULL;                                                        \
    } while (0)

/*
 * Set all flags related to incremental backup in one macro. The flags do get individually cleared
 * at different times so there is no corresponding macro for clearing.
 */
<<<<<<< HEAD
#define WT_CONN_SET_INCR_BACKUP(conn)                                 \
    do {                                                              \
        F_SET((conn), WT_CONN_INCR_BACKUP);                           \
        FLD_SET((conn)->log_info.log_flags, WT_CONN_LOG_INCR_BACKUP); \
        WT_STAT_CONN_SET(session, backup_incremental, 1);             \
=======
#define WT_CONN_SET_INCR_BACKUP(conn)                     \
    do {                                                  \
        F_SET((conn), WT_CONN_INCR_BACKUP);               \
        F_SET(&(conn)->log_mgr, WT_LOG_INCR_BACKUP);      \
        WT_STAT_CONN_SET(session, backup_incremental, 1); \
>>>>>>> 289e2763
    } while (0)

/*
 * WT_BACKUP_TARGET --
 *	A target URI entry indicating this URI should be restored during a partial backup.
 */
struct __wt_backup_target {
    const char *name; /* File name */

    uint64_t name_hash;                    /* hash of name */
    TAILQ_ENTRY(__wt_backup_target) hashq; /* internal hash queue */
};
typedef TAILQ_HEAD(__wt_backuphash, __wt_backup_target) WT_BACKUPHASH;

extern const WT_NAME_FLAG __wt_stress_types[];

/*
 * Access the array of all sessions. This field uses the Slotted Array pattern to managed shared
 * accesses, if you need to walk all sessions please call __wt_session_array_walk. For more details
 * on this usage pattern see the architecture guide.
 */
#define WT_CONN_SESSIONS_GET(conn) ((conn)->session_array.__array)

struct __wt_log_info {
    WT_RWLOCK debug_log_retention_lock; /* Log retention reconfiguration lock */

    /* AUTOMATIC FLAG VALUE GENERATION START 0 */
#define WT_CONN_LOG_CONFIG_ENABLED 0x001u  /* Logging is configured */
#define WT_CONN_LOG_DOWNGRADED 0x002u      /* Running older version */
#define WT_CONN_LOG_ENABLED 0x004u         /* Logging is enabled */
#define WT_CONN_LOG_EXISTED 0x008u         /* Log files found */
#define WT_CONN_LOG_FORCE_DOWNGRADE 0x010u /* Force downgrade */
#define WT_CONN_LOG_INCR_BACKUP 0x020u     /* Incremental backup log required */
#define WT_CONN_LOG_RECOVER_DIRTY 0x040u   /* Recovering unclean */
#define WT_CONN_LOG_RECOVER_DONE 0x080u    /* Recovery completed */
#define WT_CONN_LOG_RECOVER_ERR 0x100u     /* Error if recovery required */
#define WT_CONN_LOG_RECOVER_FAILED 0x200u  /* Recovery failed */
#define WT_CONN_LOG_REMOVE 0x400u          /* Removal is enabled */
#define WT_CONN_LOG_ZERO_FILL 0x800u       /* Manually zero files */
                                           /* AUTOMATIC FLAG VALUE GENERATION STOP 32 */
    uint32_t log_flags;                    /* Global logging configuration */
    WT_CONDVAR *log_cond;                  /* Log server wait mutex */
    WT_SESSION_IMPL *log_session;          /* Log server session */
    wt_thread_t log_tid;                   /* Log server thread */
    bool log_tid_set;                      /* Log server thread set */
    WT_CONDVAR *log_file_cond;             /* Log file thread wait mutex */
    WT_SESSION_IMPL *log_file_session;     /* Log file thread session */
    wt_thread_t log_file_tid;              /* Log file thread */
    bool log_file_tid_set;                 /* Log file thread set */
    WT_CONDVAR *log_wrlsn_cond;            /* Log write lsn thread wait mutex */
    WT_SESSION_IMPL *log_wrlsn_session;    /* Log write lsn thread session */
    wt_thread_t log_wrlsn_tid;             /* Log write lsn thread */
    bool log_wrlsn_tid_set;                /* Log write lsn thread set */
    WT_LOG *log;                           /* Logging structure */
    WT_COMPRESSOR *log_compressor;         /* Logging compressor */
    wt_shared uint32_t log_cursors;        /* Log cursor count */
    wt_off_t log_dirty_max;                /* Log dirty system cache max size */
    wt_off_t log_file_max;                 /* Log file max size */
    uint32_t log_force_write_wait;         /* Log force write wait configuration */
    const char *log_path;                  /* Logging path format */
    uint32_t log_prealloc;                 /* Log file pre-allocation */
    uint32_t log_prealloc_init_count;      /* initial number of pre-allocated log files */
    uint16_t log_req_max;                  /* Max required log version */
    uint16_t log_req_min;                  /* Min required log version */
    wt_shared uint32_t txn_logsync;        /* Log sync configuration */

    wt_off_t log_extend_len; /* file_extend log length */
};

/*
 * WT_CONNECTION_IMPL --
 *	Implementation of WT_CONNECTION
 */
struct __wt_connection_impl {
    WT_CONNECTION iface;

    /* For operations without an application-supplied session */
    wt_shared WT_SESSION_IMPL *default_session;
    WT_SESSION_IMPL dummy_session;

    const char *cfg; /* Connection configuration */

    WT_SPINLOCK api_lock;                 /* Connection API spinlock */
    WT_SPINLOCK checkpoint_lock;          /* Checkpoint spinlock */
    WT_SPINLOCK chunkcache_metadata_lock; /* Chunk cache metadata spinlock */
    WT_SPINLOCK fh_lock;                  /* File handle queue spinlock */
    WT_SPINLOCK flush_tier_lock;          /* Flush tier spinlock */
    WT_SPINLOCK metadata_lock;            /* Metadata update spinlock */
    WT_SPINLOCK reconfig_lock;            /* Single thread reconfigure */
    WT_SPINLOCK schema_lock;              /* Schema operation spinlock */
    WT_RWLOCK table_lock;                 /* Table list lock */
    WT_SPINLOCK tiered_lock;              /* Tiered work queue spinlock */
    WT_SPINLOCK turtle_lock;              /* Turtle file spinlock */
    WT_RWLOCK dhandle_lock;               /* Data handle list lock */

    /* Connection queue */
    TAILQ_ENTRY(__wt_connection_impl) q;
    /* Cache pool queue */
    TAILQ_ENTRY(__wt_connection_impl) cpq;

    const char *home;         /* Database home */
    const char *error_prefix; /* Database error prefix */
    uint64_t dh_hash_size;    /* Data handle hash bucket array size */
    uint64_t hash_size;       /* General hash bucket array size */
    int is_new;               /* Connection created database */

    WT_VERSION recovery_version; /* Version of the database being recovered */

#ifndef WT_STANDALONE_BUILD
    bool unclean_shutdown; /* Flag to indicate the earlier shutdown status */
#endif

    WT_VERSION compat_version; /* WiredTiger version for compatibility checks */
    WT_VERSION compat_req_max; /* Maximum allowed version of WiredTiger for compatibility checks */
    WT_VERSION compat_req_min; /* Minimum allowed version of WiredTiger for compatibility checks */

    WT_EXTENSION_API extension_api; /* Extension API */

    /* Configuration */
    wt_shared const WT_CONFIG_ENTRY **config_entries;

    WT_BACKGROUND_COMPACT background_compact; /* Background compaction server */

    WT_HEURISTIC_CONTROLS heuristic_controls; /* Heuristic controls configuration */

    uint64_t operation_timeout_us; /* Maximum operation period before rollback */

    const char *optrack_path;         /* Directory for operation logs */
    WT_FH *optrack_map_fh;            /* Name to id translation file. */
    WT_SPINLOCK optrack_map_spinlock; /* Translation file spinlock. */
    uintmax_t optrack_pid;            /* Cache the process ID. */

#ifdef HAVE_CALL_LOG
    /* File stream used for writing to the call log. */
    WT_FSTREAM *call_log_fst;
#endif

    void **foc;      /* Free-on-close array */
    size_t foc_cnt;  /* Array entries */
    size_t foc_size; /* Array size */

    WT_FH *lock_fh; /* Lock file handle */

    /* Locked: chunk cache metadata work queue (and length counter). */
    TAILQ_HEAD(__wt_chunkcache_metadata_qh, __wt_chunkcache_metadata_work_unit)
    chunkcache_metadataqh;
    int chunkcache_queue_len;

    /*
     * The connection keeps a cache of data handles. The set of handles can grow quite large so we
     * maintain both a simple list and a hash table of lists. The hash table key is based on a hash
     * of the table URI.
     */
    /* Locked: data handle hash array */
    TAILQ_HEAD(__wt_dhhash, __wt_data_handle) * dhhash;
    /* Locked: data handle list */
    TAILQ_HEAD(__wt_dhandle_qh, __wt_data_handle) dhqh;
    /* Locked: dynamic library handle list */
    TAILQ_HEAD(__wt_dlh_qh, __wt_dlh) dlhqh;
    /* Locked: file list */
    TAILQ_HEAD(__wt_fhhash, __wt_fh) * fhhash;
    TAILQ_HEAD(__wt_fh_qh, __wt_fh) fhqh;
    /* Locked: LSM handle list. */
    TAILQ_HEAD(__wt_lsm_qh, __wt_lsm_tree) lsmqh;
    /* Locked: Tiered system work queue. */
    TAILQ_HEAD(__wt_tiered_qh, __wt_tiered_work_unit) tieredqh;

    WT_SPINLOCK block_lock; /* Locked: block manager list */
    TAILQ_HEAD(__wt_blockhash, __wt_block) * blockhash;
    TAILQ_HEAD(__wt_block_qh, __wt_block) blockqh;

    WT_BLKCACHE blkcache;             /* Block cache */
    WT_CHECKPOINT_CLEANUP cc_cleanup; /* Checkpoint cleanup */
    WT_CHUNKCACHE chunkcache;         /* Chunk cache */

    uint64_t *dh_bucket_count;         /* Locked: handles in each bucket */
    uint64_t dhandle_count;            /* Locked: handles in the queue */
    uint64_t dhandle_checkpoint_count; /* Locked: checkpoint handles in the queue */
    /* Locked: handles by type in the queue */
    uint64_t dhandle_types_count[WT_DHANDLE_TYPE_NUM];
    wt_shared u_int open_btree_count;        /* Locked: open writable btree count */
    uint32_t next_file_id;                   /* Locked: file ID counter */
    wt_shared uint32_t open_file_count;      /* Atomic: open file handle count */
    wt_shared uint32_t open_cursor_count;    /* Atomic: open cursor handle count */
    wt_shared uint32_t version_cursor_count; /* Atomic: open version cursor count */

    /*
     * WiredTiger allocates space for 50 simultaneous sessions (threads of control) by default.
     * Growing the number of threads dynamically is possible, but tricky since server threads are
     * walking the array without locking it.
     *
     * There's an array of WT_SESSION_IMPL pointers that reference the allocated array; we do it
     * that way because we want an easy way for the server thread code to avoid walking the entire
     * array when only a few threads are running.
     */
    struct {
        WT_SESSION_IMPL *__array; /* Session reference. Do not use this field directly. */
        uint32_t size;            /* Session array size */
        wt_shared uint32_t cnt;   /* Session count */
    } session_array;

    size_t session_scratch_max; /* Max scratch memory per session */

    WT_CACHE *cache;                        /* Page cache */
    wt_shared volatile uint64_t cache_size; /* Cache size (either statically
                                     configured or the current size
                                     within a cache pool). */
    WT_EVICT *evict;

    WT_TXN_GLOBAL txn_global; /* Global transaction state */

    /* Recovery checkpoint snapshot details saved in the metadata file */
    uint64_t recovery_ckpt_snap_min, recovery_ckpt_snap_max;
    uint64_t *recovery_ckpt_snapshot;
    uint32_t recovery_ckpt_snapshot_count;

    WT_RWLOCK hot_backup_lock; /* Hot backup serialization */
    wt_shared uint64_t
      hot_backup_start;            /* Clock value of most recent checkpoint needed by hot backup */
    uint64_t hot_backup_timestamp; /* Stable timestamp of checkpoint for the open backup */
    char **hot_backup_list;        /* Hot backup file list */
    uint32_t *partial_backup_remove_ids; /* Remove btree id list for partial backup */

    WT_SESSION_IMPL *ckpt_session;       /* Checkpoint thread session */
    wt_thread_t ckpt_tid;                /* Checkpoint thread */
    bool ckpt_tid_set;                   /* Checkpoint thread set */
    WT_CONDVAR *ckpt_cond;               /* Checkpoint wait mutex */
    wt_shared uint64_t ckpt_most_recent; /* Clock value of most recent checkpoint */
#define WT_CKPT_LOGSIZE(conn) (__wt_atomic_loadi64(&(conn)->ckpt_logsize) != 0)
    wt_shared wt_off_t ckpt_logsize; /* Checkpoint log size period */
    bool ckpt_signalled;             /* Checkpoint signalled */

    uint64_t ckpt_apply;           /* Checkpoint handles applied */
    uint64_t ckpt_apply_time;      /* Checkpoint applied handles gather time */
    uint64_t ckpt_drop;            /* Checkpoint handles drop */
    uint64_t ckpt_drop_time;       /* Checkpoint handles drop time */
    uint64_t ckpt_lock;            /* Checkpoint handles lock */
    uint64_t ckpt_lock_time;       /* Checkpoint handles lock time */
    uint64_t ckpt_meta_check;      /* Checkpoint handles metadata check */
    uint64_t ckpt_meta_check_time; /* Checkpoint handles metadata check time */
    uint64_t ckpt_skip;            /* Checkpoint handles skipped */
    uint64_t ckpt_skip_time;       /* Checkpoint skipped handles gather time */
    uint64_t ckpt_usecs;           /* Checkpoint timer */

    uint64_t ckpt_scrub_max; /* Checkpoint scrub time min/max */
    uint64_t ckpt_scrub_min;
    uint64_t ckpt_scrub_recent; /* Checkpoint scrub time recent/total */
    uint64_t ckpt_scrub_total;

    uint64_t ckpt_prep_max; /* Checkpoint prepare time min/max */
    uint64_t ckpt_prep_min;
    uint64_t ckpt_prep_recent; /* Checkpoint prepare time recent/total */
    uint64_t ckpt_prep_total;
    uint64_t ckpt_time_max; /* Checkpoint time min/max */
    uint64_t ckpt_time_min;
    uint64_t ckpt_time_recent; /* Checkpoint time recent/total */
    uint64_t ckpt_time_total;

    /* Checkpoint stats and verbosity timers */
    struct timespec ckpt_prep_end;
    struct timespec ckpt_prep_start;
    struct timespec ckpt_timer_start;
    struct timespec ckpt_timer_scrub_end;

    /* Checkpoint progress message data */
    uint64_t ckpt_progress_msg_count;
    uint64_t ckpt_write_bytes;
    uint64_t ckpt_write_pages;

    /* Record the important timestamps of each stage in recovery. */
    struct __wt_recovery_timeline {
        uint64_t log_replay_ms;
        uint64_t rts_ms;
        uint64_t checkpoint_ms;
        uint64_t recovery_ms;
    } recovery_timeline;

    /* Record the important timestamps of each stage in shutdown. */
    struct __wt_shutdown_timeline {
        uint64_t rts_ms;
        uint64_t checkpoint_ms;
        uint64_t shutdown_ms;
    } shutdown_timeline;
    /* Checkpoint and incremental backup data */
    uint64_t incr_granularity;
    WT_BLKINCR incr_backups[WT_BLKINCR_MAX];

    /* Connection's base write generation. */
    uint64_t base_write_gen;

    /* Last checkpoint connection's base write generation */
    uint64_t last_ckpt_base_write_gen;

    uint32_t stat_flags; /* Options declared in flags.py */

    /* Connection statistics */
    uint64_t rec_maximum_hs_wrapup_milliseconds; /* Maximum milliseconds moving updates to history
                                                    store took. */
    uint64_t
      rec_maximum_image_build_milliseconds; /* Maximum milliseconds building disk image took. */
    uint64_t rec_maximum_milliseconds;      /* Maximum milliseconds reconciliation took. */
    WT_CONNECTION_STATS *stats[WT_STAT_CONN_COUNTER_SLOTS];
    WT_CONNECTION_STATS *stat_array;

    WT_CAPACITY capacity;              /* Capacity structure */
    WT_SESSION_IMPL *capacity_session; /* Capacity thread session */
    wt_thread_t capacity_tid;          /* Capacity thread */
    bool capacity_tid_set;             /* Capacity thread set */
    WT_CONDVAR *capacity_cond;         /* Capacity wait mutex */

    wt_shared WT_LSM_MANAGER lsm_manager; /* LSM worker thread information */

#define WT_CONN_TIERED_STORAGE_ENABLED(conn) ((conn)->bstorage != NULL)
    WT_BUCKET_STORAGE *bstorage;     /* Bucket storage for the connection */
    WT_BUCKET_STORAGE bstorage_none; /* Bucket storage for "none" */

    WT_KEYED_ENCRYPTOR *kencryptor; /* Encryptor for metadata and log */

    bool evict_server_running; /* Eviction server operating */

    WT_THREAD_GROUP evict_threads;
    uint32_t evict_threads_max; /* Max eviction threads */
    uint32_t evict_threads_min; /* Min eviction threads */
    bool evict_sample_inmem;

#define WT_MAX_PREFETCH_QUEUE 120
#define WT_PREFETCH_QUEUE_PER_TRIGGER 30
#define WT_PREFETCH_THREAD_COUNT 8
    WT_SPINLOCK prefetch_lock;
    WT_THREAD_GROUP prefetch_threads;
    uint64_t prefetch_queue_count;
    /* Queue of refs to pre-fetch from */
    TAILQ_HEAD(__wt_pf_qh, __wt_prefetch_queue_entry) pfqh; /* Locked: prefetch_lock */
    bool prefetch_auto_on;
    bool prefetch_available;

    WT_DISAGGREGATED_STORAGE disaggregated_storage;
    WT_LAYERED_TABLE_MANAGER layered_table_manager;

#define WT_STATLOG_FILENAME "WiredTigerStat.%d.%H"
    WT_SESSION_IMPL *stat_session; /* Statistics log session */
    wt_thread_t stat_tid;          /* Statistics log thread */
    bool stat_tid_set;             /* Statistics log thread set */
    WT_CONDVAR *stat_cond;         /* Statistics log wait mutex */
    const char *stat_format;       /* Statistics log timestamp format */
    WT_FSTREAM *stat_fs;           /* Statistics log stream */
    /* Statistics log json table printing state flag */
    bool stat_json_tables;
    char *stat_path;        /* Statistics log path format */
    char **stat_sources;    /* Statistics log list of objects */
    const char *stat_stamp; /* Statistics log entry timestamp */
    uint64_t stat_usecs;    /* Statistics log period */

    WT_SESSION_IMPL *tiered_session;    /* Tiered thread session */
    wt_thread_t tiered_tid;             /* Tiered thread */
    bool tiered_tid_set;                /* Tiered thread set */
    WT_CONDVAR *flush_cond;             /* Flush wait mutex */
    WT_CONDVAR *tiered_cond;            /* Tiered wait mutex */
    uint64_t tiered_interval;           /* Tiered work interval */
    bool tiered_server_running;         /* Internal tiered server operating */
    wt_shared bool flush_ckpt_complete; /* Checkpoint after flush completed */
    uint64_t flush_most_recent;         /* Clock value of last flush_tier */
    uint32_t flush_state;               /* State of last flush tier */
    wt_timestamp_t flush_ts;            /* Timestamp of most recent flush_tier */

    WT_SESSION_IMPL *chunkcache_metadata_session; /* Chunk cache metadata server thread session */
    wt_thread_t chunkcache_metadata_tid;          /* Chunk cache metadata thread */
    bool chunkcache_metadata_tid_set;             /* Chunk cache metadata thread set */
    WT_CONDVAR *chunkcache_metadata_cond;         /* Chunk cache metadata wait mutex */

<<<<<<< HEAD
    WT_LOG_INFO log_info;
=======
    WT_LOG_MANAGER log_mgr;
>>>>>>> 289e2763

    WT_ROLLBACK_TO_STABLE *rts, _rts;   /* Rollback to stable subsystem */
    WT_SESSION_IMPL *meta_ckpt_session; /* Metadata checkpoint session */

    /*
     * Is there a data/schema change that needs to be the part of a checkpoint.
     */
    bool modified;

    WT_SESSION_IMPL *sweep_session; /* Handle sweep session */
    wt_thread_t sweep_tid;          /* Handle sweep thread */
    int sweep_tid_set;              /* Handle sweep thread set */
    WT_CONDVAR *sweep_cond;         /* Handle sweep wait mutex */
    uint64_t sweep_idle_time;       /* Handle sweep idle time */
    uint64_t sweep_interval;        /* Handle sweep interval */
    uint64_t sweep_handles_min;     /* Handle sweep minimum open */

    /* Locked: collator list */
    TAILQ_HEAD(__wt_coll_qh, __wt_named_collator) collqh;

    /* Locked: compressor list */
    TAILQ_HEAD(__wt_comp_qh, __wt_named_compressor) compqh;

    /* Locked: data source list */
    TAILQ_HEAD(__wt_dsrc_qh, __wt_named_data_source) dsrcqh;

    /* Locked: encryptor list */
    WT_SPINLOCK encryptor_lock; /* Encryptor list lock */
    TAILQ_HEAD(__wt_encrypt_qh, __wt_named_encryptor) encryptqh;

    /* Locked: extractor list */
    TAILQ_HEAD(__wt_extractor_qh, __wt_named_extractor) extractorqh;

    /* Locked: page log list */
    WT_SPINLOCK page_log_lock; /* Storage source list lock */
    TAILQ_HEAD(__wt_page_log_qh, __wt_named_page_log) pagelogqh;

    /* Locked: storage source list */
    WT_SPINLOCK storage_lock; /* Storage source list lock */
    TAILQ_HEAD(__wt_storage_source_qh, __wt_named_storage_source) storagesrcqh;

    void *lang_private; /* Language specific private storage */

    /* Compiled configuration */
    char *conf_dummy;         /* Dummy strings used by caller */
    WT_CONF **conf_api_array; /* The array of standard API pre-compiled configurations */
    WT_CONF **conf_array;     /* The array of user compiled configurations */
    uint32_t conf_size;       /* In use size of user compiled configuration array */
    uint32_t conf_max;        /* Allocated size of user compiled configuration array */

    /* If non-zero, all buffers used for I/O will be aligned to this. */
    size_t buffer_alignment;

    wt_shared uint64_t stashed_bytes; /* Atomic: stashed memory statistics */
    wt_shared uint64_t stashed_objects;

    /* Generations manager */
    wt_shared volatile uint64_t generations[WT_GENERATIONS];
    uint64_t gen_drain_timeout_ms; /* Maximum waiting time for a resource to drain in diagnostic
                                      mode before timing out */

    wt_off_t data_extend_len; /* file_extend data length */

/* AUTOMATIC FLAG VALUE GENERATION START 0 */
#define WT_DIRECT_IO_CHECKPOINT 0x1ull /* Checkpoints */
#define WT_DIRECT_IO_DATA 0x2ull       /* Data files */
#define WT_DIRECT_IO_LOG 0x4ull        /* Log files */
                                       /* AUTOMATIC FLAG VALUE GENERATION STOP 64 */
    uint64_t direct_io;                /* O_DIRECT, FILE_FLAG_NO_BUFFERING */
    uint64_t write_through;            /* FILE_FLAG_WRITE_THROUGH */

    bool mmap;     /* use mmap when reading checkpoints */
    bool mmap_all; /* use mmap for all I/O on data files */
    int page_size; /* OS page size for mmap alignment */

    /* Access to these fields is protected by the debug_log_retention_lock. */
    WT_LSN *debug_ckpt;                /* Debug mode checkpoint LSNs. */
    size_t debug_ckpt_alloc;           /* Checkpoint retention allocated. */
    wt_shared uint32_t debug_ckpt_cnt; /* Checkpoint retention number. */
    wt_shared uint32_t debug_log_cnt;  /* Log file retention count */

/* AUTOMATIC FLAG VALUE GENERATION START 0 */
#define WT_CONN_DEBUG_CKPT_RETAIN 0x0001u
#define WT_CONN_DEBUG_CONFIGURATION 0x0002u
#define WT_CONN_DEBUG_CORRUPTION_ABORT 0x0004u
#define WT_CONN_DEBUG_CURSOR_COPY 0x0008u
#define WT_CONN_DEBUG_CURSOR_REPOSITION 0x0010u
#define WT_CONN_DEBUG_EVICTION_CKPT_TS_ORDERING 0x0020u
#define WT_CONN_DEBUG_EVICT_AGGRESSIVE_MODE 0x0040u
#define WT_CONN_DEBUG_REALLOC_EXACT 0x0080u
#define WT_CONN_DEBUG_REALLOC_MALLOC 0x0100u
#define WT_CONN_DEBUG_SLOW_CKPT 0x0200u
#define WT_CONN_DEBUG_STRESS_SKIPLIST 0x0400u
#define WT_CONN_DEBUG_TABLE_LOGGING 0x0800u
#define WT_CONN_DEBUG_TIERED_FLUSH_ERROR_CONTINUE 0x1000u
#define WT_CONN_DEBUG_UPDATE_RESTORE_EVICT 0x2000u
    /* AUTOMATIC FLAG VALUE GENERATION STOP 16 */
    uint16_t debug_flags;

/* AUTOMATIC FLAG VALUE GENERATION START 0 */
#define WT_DIAGNOSTIC_ALL 0x001ull
#define WT_DIAGNOSTIC_CHECKPOINT_VALIDATE 0x002ull
#define WT_DIAGNOSTIC_CURSOR_CHECK 0x004ull
#define WT_DIAGNOSTIC_DISK_VALIDATE 0x008ull
#define WT_DIAGNOSTIC_EVICTION_CHECK 0x010ull
#define WT_DIAGNOSTIC_HS_VALIDATE 0x020ull
#define WT_DIAGNOSTIC_KEY_OUT_OF_ORDER 0x040ull
#define WT_DIAGNOSTIC_LOG_VALIDATE 0x080ull
#define WT_DIAGNOSTIC_PREPARED 0x100ull
#define WT_DIAGNOSTIC_SLOW_OPERATION 0x200ull
#define WT_DIAGNOSTIC_TXN_VISIBILITY 0x400ull
    /* AUTOMATIC FLAG VALUE GENERATION STOP 64 */
    /* Categories of assertions that can be runtime enabled. */
    uint64_t extra_diagnostics_flags;

    /* Verbose settings for our various categories. */
    WT_VERBOSE_LEVEL verbose[WT_VERB_NUM_CATEGORIES];

/* AUTOMATIC FLAG VALUE GENERATION START 0 */
#define WT_JSON_OUTPUT_ERROR 0x1ull
#define WT_JSON_OUTPUT_MESSAGE 0x2ull
    /* AUTOMATIC FLAG VALUE GENERATION STOP 64 */
    uint64_t json_output; /* Output event handler messages in JSON format. */

/*
 * Variable with flags for which subsystems the diagnostic stress timing delays have been requested.
 */
/* AUTOMATIC FLAG VALUE GENERATION START 0 */
#define WT_TIMING_STRESS_AGGRESSIVE_STASH_FREE 0x000000001ull
#define WT_TIMING_STRESS_AGGRESSIVE_SWEEP 0x000000002ull
#define WT_TIMING_STRESS_BACKUP_RENAME 0x000000004ull
#define WT_TIMING_STRESS_CHECKPOINT_EVICT_PAGE 0x000000008ull
#define WT_TIMING_STRESS_CHECKPOINT_HANDLE 0x000000010ull
#define WT_TIMING_STRESS_CHECKPOINT_SLOW 0x000000020ull
#define WT_TIMING_STRESS_CHECKPOINT_STOP 0x000000040ull
#define WT_TIMING_STRESS_COMMIT_TRANSACTION_SLOW 0x000000080ull
#define WT_TIMING_STRESS_COMPACT_SLOW 0x000000100ull
#define WT_TIMING_STRESS_EVICT_REPOSITION 0x000000200ull
#define WT_TIMING_STRESS_FAILPOINT_EVICTION_SPLIT 0x000000400ull
#define WT_TIMING_STRESS_FAILPOINT_HISTORY_STORE_DELETE_KEY_FROM_TS 0x000000800ull
#define WT_TIMING_STRESS_HS_CHECKPOINT_DELAY 0x000001000ull
#define WT_TIMING_STRESS_HS_SEARCH 0x000002000ull
#define WT_TIMING_STRESS_HS_SWEEP 0x000004000ull
#define WT_TIMING_STRESS_PREFETCH_1 0x000008000ull
#define WT_TIMING_STRESS_PREFETCH_2 0x000010000ull
#define WT_TIMING_STRESS_PREFETCH_3 0x000020000ull
#define WT_TIMING_STRESS_PREFETCH_DELAY 0x000040000ull
#define WT_TIMING_STRESS_PREFIX_COMPARE 0x000080000ull
#define WT_TIMING_STRESS_PREPARE_CHECKPOINT_DELAY 0x000100000ull
#define WT_TIMING_STRESS_PREPARE_RESOLUTION_1 0x000200000ull
#define WT_TIMING_STRESS_PREPARE_RESOLUTION_2 0x000400000ull
#define WT_TIMING_STRESS_SLEEP_BEFORE_READ_OVERFLOW_ONPAGE 0x000800000ull
#define WT_TIMING_STRESS_SPLIT_1 0x001000000ull
#define WT_TIMING_STRESS_SPLIT_2 0x002000000ull
#define WT_TIMING_STRESS_SPLIT_3 0x004000000ull
#define WT_TIMING_STRESS_SPLIT_4 0x008000000ull
#define WT_TIMING_STRESS_SPLIT_5 0x010000000ull
#define WT_TIMING_STRESS_SPLIT_6 0x020000000ull
#define WT_TIMING_STRESS_SPLIT_7 0x040000000ull
#define WT_TIMING_STRESS_SPLIT_8 0x080000000ull
#define WT_TIMING_STRESS_TIERED_FLUSH_FINISH 0x100000000ull
    /* AUTOMATIC FLAG VALUE GENERATION STOP 64 */
    uint64_t timing_stress_flags;

#define WT_STDERR(s) (&S2C(s)->wt_stderr)
#define WT_STDOUT(s) (&S2C(s)->wt_stdout)
    WT_FSTREAM wt_stderr, wt_stdout;

    /*
     * File system interface abstracted to support alternative file system implementations.
     */
    WT_FILE_SYSTEM *file_system;

/*
 * Server subsystem flags.
 */
/* AUTOMATIC FLAG VALUE GENERATION START 0 */
#define WT_CONN_SERVER_CAPACITY 0x001u
#define WT_CONN_SERVER_CHECKPOINT 0x002u
#define WT_CONN_SERVER_CHECKPOINT_CLEANUP 0x004u
#define WT_CONN_SERVER_CHUNKCACHE_METADATA 0x008u
#define WT_CONN_SERVER_COMPACT 0x010u
#define WT_CONN_SERVER_LAYERED 0x020u
#define WT_CONN_SERVER_LOG 0x040u
#define WT_CONN_SERVER_LSM 0x080u
#define WT_CONN_SERVER_STATISTICS 0x100u
#define WT_CONN_SERVER_SWEEP 0x200u
#define WT_CONN_SERVER_TIERED 0x400u
    /* AUTOMATIC FLAG VALUE GENERATION STOP 32 */
    uint32_t server_flags;

/* AUTOMATIC FLAG VALUE GENERATION START 0 */
#define WT_CONN_BACKUP_PARTIAL_RESTORE 0x00000001u
#define WT_CONN_CACHE_CURSORS 0x00000002u
#define WT_CONN_CACHE_POOL 0x00000004u
#define WT_CONN_CALL_LOG_ENABLED 0x00000008u
#define WT_CONN_CKPT_CLEANUP_RECLAIM_SPACE 0x00000010u
#define WT_CONN_CKPT_GATHER 0x00000020u
#define WT_CONN_CKPT_SYNC 0x00000040u
#define WT_CONN_CLOSING 0x00000080u
#define WT_CONN_CLOSING_CHECKPOINT 0x00000100u
#define WT_CONN_CLOSING_NO_MORE_OPENS 0x00000200u
#define WT_CONN_COMPATIBILITY 0x00000400u
#define WT_CONN_DATA_CORRUPTION 0x00000800u
#define WT_CONN_EVICTION_RUN 0x00001000u
#define WT_CONN_HS_OPEN 0x00002000u
#define WT_CONN_INCR_BACKUP 0x00004000u
#define WT_CONN_IN_MEMORY 0x00008000u
#define WT_CONN_LEAK_MEMORY 0x00010000u
#define WT_CONN_LSM_MERGE 0x00020000u
#define WT_CONN_MINIMAL 0x00040000u
#define WT_CONN_OPTRACK 0x00080000u
#define WT_CONN_PANIC 0x00100000u
#define WT_CONN_PRECISE_CHECKPOINT 0x00200000u
#define WT_CONN_PREFETCH_RUN 0x00400000u
#define WT_CONN_READONLY 0x00800000u
#define WT_CONN_READY 0x01000000u
#define WT_CONN_RECONFIGURING 0x02000000u
#define WT_CONN_RECOVERING 0x04000000u
#define WT_CONN_RECOVERY_COMPLETE 0x08000000u
#define WT_CONN_RTS_THREAD_RUN 0x10000000u
#define WT_CONN_SALVAGE 0x20000000u
#define WT_CONN_TIERED_FIRST_FLUSH 0x40000000u
#define WT_CONN_WAS_BACKUP 0x80000000u
    /* AUTOMATIC FLAG VALUE GENERATION STOP 32 */
    wt_shared uint32_t flags;
};

/*
 * WT_VERBOSE_DUMP_COOKIE --
 *   State passed through to callbacks during the session walk logic when dumping all sessions.
 */
struct __wt_verbose_dump_cookie {
    uint32_t internal_session_count;
    bool show_cursors;
};

/*
 * WT_SWEEP_COOKIE --
 *   State passed through to callbacks during the session walk logic when checking for sessions that
 *   haven't performed a sweep in a long time.
 */
struct __wt_sweep_cookie {
    uint64_t now;
};<|MERGE_RESOLUTION|>--- conflicted
+++ resolved
@@ -429,19 +429,11 @@
  * Set all flags related to incremental backup in one macro. The flags do get individually cleared
  * at different times so there is no corresponding macro for clearing.
  */
-<<<<<<< HEAD
-#define WT_CONN_SET_INCR_BACKUP(conn)                                 \
-    do {                                                              \
-        F_SET((conn), WT_CONN_INCR_BACKUP);                           \
-        FLD_SET((conn)->log_info.log_flags, WT_CONN_LOG_INCR_BACKUP); \
-        WT_STAT_CONN_SET(session, backup_incremental, 1);             \
-=======
 #define WT_CONN_SET_INCR_BACKUP(conn)                     \
     do {                                                  \
         F_SET((conn), WT_CONN_INCR_BACKUP);               \
         F_SET(&(conn)->log_mgr, WT_LOG_INCR_BACKUP);      \
         WT_STAT_CONN_SET(session, backup_incremental, 1); \
->>>>>>> 289e2763
     } while (0)
 
 /*
@@ -812,11 +804,7 @@
     bool chunkcache_metadata_tid_set;             /* Chunk cache metadata thread set */
     WT_CONDVAR *chunkcache_metadata_cond;         /* Chunk cache metadata wait mutex */
 
-<<<<<<< HEAD
-    WT_LOG_INFO log_info;
-=======
     WT_LOG_MANAGER log_mgr;
->>>>>>> 289e2763
 
     WT_ROLLBACK_TO_STABLE *rts, _rts;   /* Rollback to stable subsystem */
     WT_SESSION_IMPL *meta_ckpt_session; /* Metadata checkpoint session */
