/*-
 * Copyright (c) 2014-present MongoDB, Inc.
 * Copyright (c) 2008-2014 WiredTiger, Inc.
 *	All rights reserved.
 *
 * See the file LICENSE for redistribution information.
 */

/* clang-format off */
<<<<<<< HEAD
#define WT_VERBOSE_CATEGORY_STR_INIT \
    (const char *[]){ \
    /* AUTOMATIC VERBOSE ENUM STRING GENERATION START */ \
    "WT_VERB_API", \
    "WT_VERB_BACKUP", \
    "WT_VERB_BLKCACHE", \
    "WT_VERB_BLOCK", \
    "WT_VERB_CHECKPOINT", \
    "WT_VERB_CHECKPOINT_CLEANUP", \
    "WT_VERB_CHECKPOINT_PROGRESS", \
    "WT_VERB_COMPACT", \
    "WT_VERB_COMPACT_PROGRESS", \
    "WT_VERB_DEFAULT", \
    "WT_VERB_ERROR_RETURNS", \
    "WT_VERB_EVICT", \
    "WT_VERB_EVICTSERVER", \
    "WT_VERB_EVICT_STUCK", \
    "WT_VERB_EXTENSION", \
    "WT_VERB_FILEOPS", \
    "WT_VERB_GENERATION", \
    "WT_VERB_HANDLEOPS", \
    "WT_VERB_HS", \
    "WT_VERB_HS_ACTIVITY", \
    "WT_VERB_LOG", \
    "WT_VERB_LSM", \
    "WT_VERB_LSM_MANAGER", \
    "WT_VERB_MUTEX", \
    "WT_VERB_METADATA", \
    "WT_VERB_OUT_OF_ORDER", \
    "WT_VERB_OVERFLOW", \
    "WT_VERB_READ", \
    "WT_VERB_RECONCILE", \
    "WT_VERB_RECOVERY", \
    "WT_VERB_RECOVERY_PROGRESS", \
    "WT_VERB_RTS", \
    "WT_VERB_SALVAGE", \
    "WT_VERB_SALVAGE_PROGRESS", \
    "WT_VERB_SHARED_CACHE", \
    "WT_VERB_SPLIT", \
    "WT_VERB_TEMPORARY", \
    "WT_VERB_THREAD_GROUP", \
    "WT_VERB_TIERED", \
    "WT_VERB_TIMESTAMP", \
    "WT_VERB_TRANSACTION", \
    "WT_VERB_UPGRADE_PROGRESS", \
    "WT_VERB_VERIFY", \
    "WT_VERB_VERIFY_PROGRESS", \
    "WT_VERB_VERSION", \
    "WT_VERB_WRITE", \
    /* AUTOMATIC VERBOSE ENUM STRING GENERATION STOP */ \
    }
=======
#define WT_GEN_VERBOSE_CATEGORIES(gen) \
    gen(WT_VERB_API)                   \
    gen(WT_VERB_BACKUP)                \
    gen(WT_VERB_BLKCACHE)              \
    gen(WT_VERB_BLOCK)                 \
    gen(WT_VERB_CHECKPOINT)            \
    gen(WT_VERB_CHECKPOINT_CLEANUP)    \
    gen(WT_VERB_CHECKPOINT_PROGRESS)   \
    gen(WT_VERB_COMPACT)               \
    gen(WT_VERB_COMPACT_PROGRESS)      \
    gen(WT_VERB_DEFAULT)               \
    gen(WT_VERB_ERROR_RETURNS)         \
    gen(WT_VERB_EVICT)                 \
    gen(WT_VERB_EVICTSERVER)           \
    gen(WT_VERB_EVICT_STUCK)           \
    gen(WT_VERB_EXTENSION)             \
    gen(WT_VERB_FILEOPS)               \
    gen(WT_VERB_GENERATION)            \
    gen(WT_VERB_HANDLEOPS)             \
    gen(WT_VERB_HS)                    \
    gen(WT_VERB_HS_ACTIVITY)           \
    gen(WT_VERB_LOG)                   \
    gen(WT_VERB_LSM)                   \
    gen(WT_VERB_LSM_MANAGER)           \
    gen(WT_VERB_METADATA)              \
    gen(WT_VERB_MUTEX)                 \
    gen(WT_VERB_OUT_OF_ORDER)          \
    gen(WT_VERB_OVERFLOW)              \
    gen(WT_VERB_READ)                  \
    gen(WT_VERB_RECONCILE)             \
    gen(WT_VERB_RECOVERY)              \
    gen(WT_VERB_RECOVERY_PROGRESS)     \
    gen(WT_VERB_RTS)                   \
    gen(WT_VERB_SALVAGE)               \
    gen(WT_VERB_SHARED_CACHE)          \
    gen(WT_VERB_SPLIT)                 \
    gen(WT_VERB_TEMPORARY)             \
    gen(WT_VERB_THREAD_GROUP)          \
    gen(WT_VERB_TIERED)                \
    gen(WT_VERB_TIMESTAMP)             \
    gen(WT_VERB_TRANSACTION)           \
    gen(WT_VERB_VERIFY)                \
    gen(WT_VERB_VERSION)               \
    gen(WT_VERB_WRITE)
>>>>>>> b6bca85e
/* clang-format on */

/* Convert a verbose level to its string representation. */
#define WT_VERBOSE_LEVEL_STR(level, level_str) \
    do {                                       \
        (level_str) = "";                      \
        switch (level) {                       \
        case WT_VERBOSE_ERROR:                 \
            (level_str) = "ERROR";             \
            break;                             \
        case WT_VERBOSE_WARNING:               \
            (level_str) = "WARNING";           \
            break;                             \
        case WT_VERBOSE_NOTICE:                \
            (level_str) = "NOTICE";            \
            break;                             \
        case WT_VERBOSE_INFO:                  \
            (level_str) = "INFO";              \
            break;                             \
        case WT_VERBOSE_DEBUG:                 \
            (level_str) = "DEBUG";             \
            break;                             \
        }                                      \
    } while (0)

/*
 * Default verbosity level. WT_VERBOSE_DEBUG being the default level assigned to verbose messages
 * prior to the introduction of verbosity levels.
 */
#ifndef WT_VERBOSE_LEVEL_DEFAULT
#define WT_VERBOSE_LEVEL_DEFAULT WT_VERBOSE_DEBUG
#endif

/* Default category for messages that don't explicitly specify a category. */
#ifndef WT_VERBOSE_CATEGORY_DEFAULT
#define WT_VERBOSE_CATEGORY_DEFAULT WT_VERB_DEFAULT
#endif

/*
 * WT_VERBOSE_MULTI_CATEGORY --
 *  Simple structure to represent a set of verbose categories.
 */
struct __wt_verbose_multi_category {
    WT_VERBOSE_CATEGORY *categories;
    uint32_t cnt;
};

/* Generate a set of verbose categories. */
#define WT_DECL_VERBOSE_MULTI_CATEGORY(items) \
    ((WT_VERBOSE_MULTI_CATEGORY){.categories = (items), .cnt = WT_ELEMENTS(items)})

/* Check if a given verbosity level satisfies the verbosity level of a category. */
#define WT_VERBOSE_LEVEL_ISSET(session, category, level) (level <= S2C(session)->verbose[category])

/*
 * Given this verbosity check is without an explicit verbosity level, the macro checks whether the
 * given category satisfies the default verbosity level.
 */
#define WT_VERBOSE_ISSET(session, category) \
    WT_VERBOSE_LEVEL_ISSET(session, category, WT_VERBOSE_LEVEL_DEFAULT)

/*
 * __wt_verbose_level --
 *     Display a verbose message considering a category and a verbosity level.
 */
#define __wt_verbose_level(session, category, level, fmt, ...)               \
    do {                                                                     \
        if (WT_VERBOSE_LEVEL_ISSET(session, category, level))                \
            __wt_verbose_worker(session, category, level, fmt, __VA_ARGS__); \
    } while (0)

/*
 * __wt_verbose_error --
 *     Wrapper to __wt_verbose_level defaulting the verbosity level to WT_VERBOSE_ERROR.
 */
#define __wt_verbose_error(session, category, fmt, ...) \
    __wt_verbose_level(session, category, WT_VERBOSE_ERROR, fmt, __VA_ARGS__)

/*
 * __wt_verbose_warning --
 *     Wrapper to __wt_verbose_level defaulting the verbosity level to WT_VERBOSE_WARNING.
 */
#define __wt_verbose_warning(session, category, fmt, ...) \
    __wt_verbose_level(session, category, WT_VERBOSE_WARNING, fmt, __VA_ARGS__)

/*
 * __wt_verbose_notice --
 *     Wrapper to __wt_verbose_level defaulting the verbosity level to WT_VERBOSE_NOTICE.
 */
#define __wt_verbose_notice(session, category, fmt, ...) \
    __wt_verbose_level(session, category, WT_VERBOSE_NOTICE, fmt, __VA_ARGS__)

/*
 * __wt_verbose_info --
 *     Wrapper to __wt_verbose_level defaulting the verbosity level to WT_VERBOSE_INFO.
 */
#define __wt_verbose_info(session, category, fmt, ...) \
    __wt_verbose_level(session, category, WT_VERBOSE_INFO, fmt, __VA_ARGS__)

/*
 * __wt_verbose_debug --
 *     Wrapper to __wt_verbose_level using the default verbosity level.
 */
#define __wt_verbose_debug(session, category, fmt, ...) \
    __wt_verbose_level(session, category, WT_VERBOSE_DEBUG, fmt, __VA_ARGS__)

/*
 * __wt_verbose --
 *     Display a verbose message using the default verbosity level. Not an inlined function because
 *     you can't inline functions taking variadic arguments and we don't want to make a function
 *     call in production systems just to find out a verbose flag isn't set. The macro must take a
 *     format string and at least one additional argument, there's no portable way to remove the
 *     comma before an empty __VA_ARGS__ value.
 */
#define __wt_verbose(session, category, fmt, ...) \
    __wt_verbose_level(session, category, WT_VERBOSE_LEVEL_DEFAULT, fmt, __VA_ARGS__)

/*
 * __wt_verbose_level_multi --
 *     Display a verbose message, given a set of multiple verbose categories. A verbose message will
 *     be displayed if at least one category in the set satisfies the required verbosity level.
 */
#define __wt_verbose_level_multi(session, multi_category, level, fmt, ...)                    \
    do {                                                                                      \
        uint32_t __v_idx;                                                                     \
        for (__v_idx = 0; __v_idx < multi_category.cnt; __v_idx++) {                          \
            if (WT_VERBOSE_LEVEL_ISSET(session, multi_category.categories[__v_idx], level)) { \
                __wt_verbose_worker(                                                          \
                  session, multi_category.categories[__v_idx], level, fmt, __VA_ARGS__);      \
                break;                                                                        \
            }                                                                                 \
        }                                                                                     \
    } while (0)

/*
 * __wt_verbose_multi --
 *     Display a verbose message, given a set of multiple verbose categories using the default
 *     verbosity level.
 */
#define __wt_verbose_multi(session, multi_category, fmt, ...)                    \
    do {                                                                         \
        uint32_t __v_idx;                                                        \
        for (__v_idx = 0; __v_idx < multi_category.cnt; __v_idx++) {             \
            if (WT_VERBOSE_ISSET(session, multi_category.categories[__v_idx])) { \
                __wt_verbose_worker(session, multi_category.categories[__v_idx], \
                  WT_VERBOSE_LEVEL_DEFAULT, fmt, __VA_ARGS__);                   \
                break;                                                           \
            }                                                                    \
        }                                                                        \
    } while (0)<|MERGE_RESOLUTION|>--- conflicted
+++ resolved
@@ -7,7 +7,6 @@
  */
 
 /* clang-format off */
-<<<<<<< HEAD
 #define WT_VERBOSE_CATEGORY_STR_INIT \
     (const char *[]){ \
     /* AUTOMATIC VERBOSE ENUM STRING GENERATION START */ \
@@ -44,7 +43,6 @@
     "WT_VERB_RECOVERY_PROGRESS", \
     "WT_VERB_RTS", \
     "WT_VERB_SALVAGE", \
-    "WT_VERB_SALVAGE_PROGRESS", \
     "WT_VERB_SHARED_CACHE", \
     "WT_VERB_SPLIT", \
     "WT_VERB_TEMPORARY", \
@@ -52,59 +50,11 @@
     "WT_VERB_TIERED", \
     "WT_VERB_TIMESTAMP", \
     "WT_VERB_TRANSACTION", \
-    "WT_VERB_UPGRADE_PROGRESS", \
     "WT_VERB_VERIFY", \
-    "WT_VERB_VERIFY_PROGRESS", \
     "WT_VERB_VERSION", \
     "WT_VERB_WRITE", \
     /* AUTOMATIC VERBOSE ENUM STRING GENERATION STOP */ \
     }
-=======
-#define WT_GEN_VERBOSE_CATEGORIES(gen) \
-    gen(WT_VERB_API)                   \
-    gen(WT_VERB_BACKUP)                \
-    gen(WT_VERB_BLKCACHE)              \
-    gen(WT_VERB_BLOCK)                 \
-    gen(WT_VERB_CHECKPOINT)            \
-    gen(WT_VERB_CHECKPOINT_CLEANUP)    \
-    gen(WT_VERB_CHECKPOINT_PROGRESS)   \
-    gen(WT_VERB_COMPACT)               \
-    gen(WT_VERB_COMPACT_PROGRESS)      \
-    gen(WT_VERB_DEFAULT)               \
-    gen(WT_VERB_ERROR_RETURNS)         \
-    gen(WT_VERB_EVICT)                 \
-    gen(WT_VERB_EVICTSERVER)           \
-    gen(WT_VERB_EVICT_STUCK)           \
-    gen(WT_VERB_EXTENSION)             \
-    gen(WT_VERB_FILEOPS)               \
-    gen(WT_VERB_GENERATION)            \
-    gen(WT_VERB_HANDLEOPS)             \
-    gen(WT_VERB_HS)                    \
-    gen(WT_VERB_HS_ACTIVITY)           \
-    gen(WT_VERB_LOG)                   \
-    gen(WT_VERB_LSM)                   \
-    gen(WT_VERB_LSM_MANAGER)           \
-    gen(WT_VERB_METADATA)              \
-    gen(WT_VERB_MUTEX)                 \
-    gen(WT_VERB_OUT_OF_ORDER)          \
-    gen(WT_VERB_OVERFLOW)              \
-    gen(WT_VERB_READ)                  \
-    gen(WT_VERB_RECONCILE)             \
-    gen(WT_VERB_RECOVERY)              \
-    gen(WT_VERB_RECOVERY_PROGRESS)     \
-    gen(WT_VERB_RTS)                   \
-    gen(WT_VERB_SALVAGE)               \
-    gen(WT_VERB_SHARED_CACHE)          \
-    gen(WT_VERB_SPLIT)                 \
-    gen(WT_VERB_TEMPORARY)             \
-    gen(WT_VERB_THREAD_GROUP)          \
-    gen(WT_VERB_TIERED)                \
-    gen(WT_VERB_TIMESTAMP)             \
-    gen(WT_VERB_TRANSACTION)           \
-    gen(WT_VERB_VERIFY)                \
-    gen(WT_VERB_VERSION)               \
-    gen(WT_VERB_WRITE)
->>>>>>> b6bca85e
 /* clang-format on */
 
 /* Convert a verbose level to its string representation. */
