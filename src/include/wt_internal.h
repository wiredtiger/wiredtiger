--- conflicted
+++ resolved
@@ -290,13 +290,10 @@
     typedef struct __wt_thread WT_THREAD;
 struct __wt_thread_group;
     typedef struct __wt_thread_group WT_THREAD_GROUP;
-<<<<<<< HEAD
+struct __wt_timestamp_t;
+    typedef struct __wt_timestamp_t WT_TIMESTAMP_T;
 struct __wt_track_record;
     typedef struct __wt_track_record WT_TRACK_RECORD;
-=======
-struct __wt_timestamp_t;
-    typedef struct __wt_timestamp_t WT_TIMESTAMP_T;
->>>>>>> 2a2efab3
 struct __wt_txn;
     typedef struct __wt_txn WT_TXN;
 struct __wt_txn_global;
@@ -359,8 +356,8 @@
 #include "log.h"
 #include "lsm.h"
 #include "meta.h"
+#include "optrack.h"
 #include "os.h"
-#include "optrack.h"
 #include "schema.h"
 #include "thread_group.h"
 #include "txn.h"
