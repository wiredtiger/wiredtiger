--- conflicted
+++ resolved
@@ -210,13 +210,10 @@
     typedef struct __wt_named_compressor WT_NAMED_COMPRESSOR;
 struct __wt_named_data_source;
     typedef struct __wt_named_data_source WT_NAMED_DATA_SOURCE;
-<<<<<<< HEAD
 struct __wt_named_discard_filter;
     typedef struct __wt_named_discard_filter WT_NAMED_DISCARD_FILTER;
-=======
 struct __wt_named_extractor;
     typedef struct __wt_named_extractor WT_NAMED_EXTRACTOR;
->>>>>>> 35c6df18
 struct __wt_ovfl_reuse;
     typedef struct __wt_ovfl_reuse WT_OVFL_REUSE;
 struct __wt_ovfl_track;
