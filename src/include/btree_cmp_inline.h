/*-
 * Copyright (c) 2014-present MongoDB, Inc.
 * Copyright (c) 2008-2014 WiredTiger, Inc.
 *	All rights reserved.
 *
 * See the file LICENSE for redistribution information.
 */

#ifdef HAVE_X86INTRIN_H
#if !defined(_MSC_VER) && !defined(_lint)
#include <x86intrin.h>
#endif
#endif

#if defined(HAVE_ARM_NEON_INTRIN_H)
#include <arm_neon.h>
#endif
/* 16B alignment */
#define WT_ALIGNED_16(p) (((uintptr_t)(p)&0x0f) == 0)
#define WT_VECTOR_SIZE 16 /* chunk size */

/*
 * __wt_lex_compare --
 *     Lexicographic comparison routine. Returns: < 0 if user_item is lexicographically < tree_item
 *     = 0 if user_item is lexicographically = tree_item > 0 if user_item is lexicographically >
 *     tree_item. We use the names "user" and "tree" so it's clear in the btree code which the
 *     application is looking at when we call its comparison function. If prefix is specified, 0 can
 *     be returned when the user_item is equal to the tree_item for the minimum size.
 */
static inline int
__wt_lex_compare(const WT_ITEM *user_item, const WT_ITEM *tree_item, bool prefix)
{
    size_t len, usz, tsz;
    const uint8_t *userp, *treep;

    usz = user_item->size;
    tsz = tree_item->size;
    len = WT_MIN(usz, tsz);

    userp = (const uint8_t *)user_item->data;
    treep = (const uint8_t *)tree_item->data;

#ifdef HAVE_X86INTRIN_H
    /* Use vector instructions if we'll execute at least 2 of them. */
    if (len >= WT_VECTOR_SIZE * 2) {
        size_t remain;
        __m128i res_eq, u, t;

        remain = len % WT_VECTOR_SIZE;
        len -= remain;
        if (WT_ALIGNED_16(userp) && WT_ALIGNED_16(treep))
            for (; len > 0;
                 len -= WT_VECTOR_SIZE, userp += WT_VECTOR_SIZE, treep += WT_VECTOR_SIZE) {
                u = _mm_load_si128((const __m128i *)userp);
                t = _mm_load_si128((const __m128i *)treep);
                res_eq = _mm_cmpeq_epi8(u, t);
                if (_mm_movemask_epi8(res_eq) != 65535)
                    break;
            }
        else
            for (; len > 0;
                 len -= WT_VECTOR_SIZE, userp += WT_VECTOR_SIZE, treep += WT_VECTOR_SIZE) {
                u = _mm_loadu_si128((const __m128i *)userp);
                t = _mm_loadu_si128((const __m128i *)treep);
                res_eq = _mm_cmpeq_epi8(u, t);
                if (_mm_movemask_epi8(res_eq) != 65535)
                    break;
            }
        len += remain;
    }
#elif defined(HAVE_ARM_NEON_INTRIN_H)
    /* Use vector instructions if we'll execute at least 1 of them. */
    if (len >= WT_VECTOR_SIZE) {
        size_t remain;
        uint8x16_t res_eq, u, t;
        remain = len % WT_VECTOR_SIZE;
        len -= remain;
        for (; len > 0; len -= WT_VECTOR_SIZE, userp += WT_VECTOR_SIZE, treep += WT_VECTOR_SIZE) {
            u = vld1q_u8(userp);
            t = vld1q_u8(treep);
            res_eq = vceqq_u8(u, t);
            if (vminvq_u8(res_eq) != 255)
                break;
        }
        len += remain;
    }
#endif
    /*
     * Use the non-vectorized version for the remaining bytes and for the small key sizes.
     */
    for (; len > 0; --len, ++userp, ++treep) {
        /*
         * When prefix is enabled and we are performing lexicographic comparison on schema formats s
         * or S, we only want to compare the characters before either of them reach a NULL
         * character. For format S, a NULL character is always at the end of the string, while
         * format s NULL characters are set for the remaining unused bytes.
         */
        if (prefix && (*userp == '\0' || *treep == '\0'))
            break;
        if (*userp != *treep)
            return (*userp < *treep ? -1 : 1);
<<<<<<< HEAD

    /*
     * Contents are equal up to the smallest length. In the case of a prefix match, we consider the
     * tree item and the prefix equal only if the tree item is bigger in size.
     */
    if (usz == tsz || (prefix && usz < tsz))
        return (0);
    return ((usz < tsz) ? -1 : 1);
=======
    }
    /* Contents are equal up to the smallest length. */
    return ((usz == tsz || prefix) ? 0 : (usz < tsz) ? -1 : 1);
>>>>>>> 186281ff
}

/*
 * __wt_compare --
 *     The same as __wt_lex_compare, but using the application's collator function when configured.
 */
static inline int
__wt_compare(WT_SESSION_IMPL *session, WT_COLLATOR *collator, const WT_ITEM *user_item,
  const WT_ITEM *tree_item, int *cmpp)
{
    if (collator == NULL) {
        *cmpp = __wt_lex_compare(user_item, tree_item, false);
        return (0);
    }
    return (collator->compare(collator, &session->iface, user_item, tree_item, cmpp));
}

/*
 * __wt_prefix_match --
 *     Check if the prefix item is equal to the leading bytes of the tree item.
 */
static inline int
__wt_prefix_match(const WT_ITEM *prefix, const WT_ITEM *tree_item)
{
    return (__wt_lex_compare(prefix, tree_item, true));
}

/*
 * __wt_lex_compare_skip --
 *     Lexicographic comparison routine, skipping leading bytes. Returns: < 0 if user_item is
 *     lexicographically < tree_item = 0 if user_item is lexicographically = tree_item > 0 if
 *     user_item is lexicographically > tree_item We use the names "user" and "tree" so it's clear
 *     in the btree code which the application is looking at when we call its comparison function.
 */
static inline int
__wt_lex_compare_skip(const WT_ITEM *user_item, const WT_ITEM *tree_item, size_t *matchp)
{
    size_t len, usz, tsz;
    const uint8_t *userp, *treep;

    usz = user_item->size;
    tsz = tree_item->size;
    len = WT_MIN(usz, tsz) - *matchp;

    userp = (const uint8_t *)user_item->data + *matchp;
    treep = (const uint8_t *)tree_item->data + *matchp;

#ifdef HAVE_X86INTRIN_H
    /* Use vector instructions if we'll execute at least 2 of them. */
    if (len >= WT_VECTOR_SIZE * 2) {
        size_t remain;
        __m128i res_eq, u, t;

        remain = len % WT_VECTOR_SIZE;
        len -= remain;
        if (WT_ALIGNED_16(userp) && WT_ALIGNED_16(treep))
            for (; len > 0; len -= WT_VECTOR_SIZE, userp += WT_VECTOR_SIZE, treep += WT_VECTOR_SIZE,
                 *matchp += WT_VECTOR_SIZE) {
                u = _mm_load_si128((const __m128i *)userp);
                t = _mm_load_si128((const __m128i *)treep);
                res_eq = _mm_cmpeq_epi8(u, t);
                if (_mm_movemask_epi8(res_eq) != 65535)
                    break;
            }
        else
            for (; len > 0; len -= WT_VECTOR_SIZE, userp += WT_VECTOR_SIZE, treep += WT_VECTOR_SIZE,
                 *matchp += WT_VECTOR_SIZE) {
                u = _mm_loadu_si128((const __m128i *)userp);
                t = _mm_loadu_si128((const __m128i *)treep);
                res_eq = _mm_cmpeq_epi8(u, t);
                if (_mm_movemask_epi8(res_eq) != 65535)
                    break;
            }
        len += remain;
    }
#elif defined(HAVE_ARM_NEON_INTRIN_H)
    /* Use vector instructions if we'll execute  at least 1 of them. */
    if (len >= WT_VECTOR_SIZE) {
        size_t remain;
        uint8x16_t res_eq, u, t;
        remain = len % WT_VECTOR_SIZE;
        len -= remain;
        if (WT_ALIGNED_16(userp) && WT_ALIGNED_16(treep))
            for (; len > 0; len -= WT_VECTOR_SIZE, userp += WT_VECTOR_SIZE, treep += WT_VECTOR_SIZE,
                 *matchp += WT_VECTOR_SIZE) {
                u = vld1q_u8(userp);
                t = vld1q_u8(treep);
                res_eq = vceqq_u8(u, t);
                if (vminvq_u8(res_eq) != 255)
                    break;
            }
        len += remain;
    }
#endif
    /*
     * Use the non-vectorized version for the remaining bytes and for the small key sizes.
     */
    for (; len > 0; --len, ++userp, ++treep, ++*matchp)
        if (*userp != *treep)
            return (*userp < *treep ? -1 : 1);

    /* Contents are equal up to the smallest length. */
    return ((usz == tsz) ? 0 : (usz < tsz) ? -1 : 1);
}

/*
 * __wt_compare_skip --
 *     The same as __wt_lex_compare_skip, but using the application's collator function when
 *     configured.
 */
static inline int
__wt_compare_skip(WT_SESSION_IMPL *session, WT_COLLATOR *collator, const WT_ITEM *user_item,
  const WT_ITEM *tree_item, int *cmpp, size_t *matchp)
{
    if (collator == NULL) {
        *cmpp = __wt_lex_compare_skip(user_item, tree_item, matchp);
        return (0);
    }
    return (collator->compare(collator, &session->iface, user_item, tree_item, cmpp));
}

/*
 * __wt_lex_compare_short --
 *     Lexicographic comparison routine for short keys. Returns: < 0 if user_item is
 *     lexicographically < tree_item = 0 if user_item is lexicographically = tree_item > 0 if
 *     user_item is lexicographically > tree_item We use the names "user" and "tree" so it's clear
 *     in the btree code which the application is looking at when we call its comparison function.
 */
static inline int
__wt_lex_compare_short(const WT_ITEM *user_item, const WT_ITEM *tree_item)
{
    size_t len, usz, tsz;
    const uint8_t *userp, *treep;

    usz = user_item->size;
    tsz = tree_item->size;
    len = WT_MIN(usz, tsz);

    userp = (const uint8_t *)user_item->data;
    treep = (const uint8_t *)tree_item->data;

/*
 * The maximum packed uint64_t is 9B, catch row-store objects using packed record numbers as keys.
 *
 * Don't use a #define to compress this case statement: gcc7 complains about implicit fallthrough
 * and doesn't support explicit fallthrough comments in macros.
 */
#define WT_COMPARE_SHORT_MAXLEN 9
    switch (len) {
    case 9:
        if (*userp != *treep)
            break;
        ++userp;
        ++treep;
    /* FALLTHROUGH */
    case 8:
        if (*userp != *treep)
            break;
        ++userp;
        ++treep;
    /* FALLTHROUGH */
    case 7:
        if (*userp != *treep)
            break;
        ++userp;
        ++treep;
    /* FALLTHROUGH */
    case 6:
        if (*userp != *treep)
            break;
        ++userp;
        ++treep;
    /* FALLTHROUGH */
    case 5:
        if (*userp != *treep)
            break;
        ++userp;
        ++treep;
    /* FALLTHROUGH */
    case 4:
        if (*userp != *treep)
            break;
        ++userp;
        ++treep;
    /* FALLTHROUGH */
    case 3:
        if (*userp != *treep)
            break;
        ++userp;
        ++treep;
    /* FALLTHROUGH */
    case 2:
        if (*userp != *treep)
            break;
        ++userp;
        ++treep;
    /* FALLTHROUGH */
    case 1:
        if (*userp != *treep)
            break;

        /* Contents are equal up to the smallest length. */
        return ((usz == tsz) ? 0 : (usz < tsz) ? -1 : 1);
    }
    return (*userp < *treep ? -1 : 1);
}<|MERGE_RESOLUTION|>--- conflicted
+++ resolved
@@ -99,7 +99,6 @@
             break;
         if (*userp != *treep)
             return (*userp < *treep ? -1 : 1);
-<<<<<<< HEAD
 
     /*
      * Contents are equal up to the smallest length. In the case of a prefix match, we consider the
@@ -108,11 +107,6 @@
     if (usz == tsz || (prefix && usz < tsz))
         return (0);
     return ((usz < tsz) ? -1 : 1);
-=======
-    }
-    /* Contents are equal up to the smallest length. */
-    return ((usz == tsz || prefix) ? 0 : (usz < tsz) ? -1 : 1);
->>>>>>> 186281ff
 }
 
 /*
