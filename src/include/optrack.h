--- conflicted
+++ resolved
@@ -41,8 +41,7 @@
  * from it.
  */
 struct __wt_optrack_record {
-<<<<<<< HEAD
-	uint64_t timestamp;				/* timestamp */
+	uint64_t op_timestamp;				/* timestamp */
 	uint16_t op_id;					/* function ID */
 	uint16_t op_type;				/* start/stop */
 	uint8_t  padding[4];
@@ -52,21 +51,9 @@
 	WT_OPTRACK_RECORD *__tr;					\
 	__tr = &((s)->optrack_buf[					\
 	    (s)->optrackbuf_ptr % WT_OPTRACK_MAXRECS]);			\
-	__tr->timestamp = __wt_rdtsc(s);				\
+	__tr->op_timestamp = __wt_rdtsc(s);				\
 	__tr->op_id = __func_id;					\
 	__tr->op_type = optype;						\
-=======
-	uint64_t op_timestamp;
-	uint64_t op_id;
-	uint16_t op_type;
-	char padding[6];
-};
-
-#define	WT_TRACK_OP(s, optype)						\
-	tr->op_timestamp = __wt_rdtsc(s);				\
-	tr->op_type = optype;						\
-	tr->op_id = (uint64_t)&__func__;				\
->>>>>>> c106b064
 									\
 	if (++(s)->optrackbuf_ptr == WT_OPTRACK_MAXRECS) {		\
 		(s)->optrack_offset += __wt_optrack_flush_buffer(s);	\
