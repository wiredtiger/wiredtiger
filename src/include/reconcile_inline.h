/*-
 * Copyright (c) 2014-2020 MongoDB, Inc.
 * Copyright (c) 2008-2014 WiredTiger, Inc.
 *	All rights reserved.
 *
 * See the file LICENSE for redistribution information.
 */

#define WT_CROSSING_MIN_BND(r, next_len) \
    ((r)->cur_ptr->min_offset == 0 && (next_len) > (r)->min_space_avail)
#define WT_CROSSING_SPLIT_BND(r, next_len) ((next_len) > (r)->space_avail)
#define WT_CHECK_CROSSING_BND(r, next_len) \
    (WT_CROSSING_MIN_BND(r, next_len) || WT_CROSSING_SPLIT_BND(r, next_len))

/*
 * WT_REC_SPLIT_MIN_ITEMS_USE_MEM
 *     The minimum number of page items (entries on the disk image or saved updates) associated with
 *     a page required to consider in-memory updates in the split calculation.
 */
#define WT_REC_SPLIT_MIN_ITEMS_USE_MEM 10

/*
 * __rec_cell_addr_stats --
 *     Track statistics for time values associated with an address.
 */
static inline void
__rec_cell_addr_stats(WT_RECONCILE *r, WT_TIME_AGGREGATE *ta)
{
    if (ta->newest_start_durable_ts != WT_TS_NONE)
        FLD_SET(r->ts_usage_flags, WT_REC_TIME_NEWEST_START_DURABLE_TS);
    if (ta->newest_stop_durable_ts != WT_TS_NONE)
        FLD_SET(r->ts_usage_flags, WT_REC_TIME_NEWEST_STOP_DURABLE_TS);
    if (ta->oldest_start_ts != WT_TS_NONE)
        FLD_SET(r->ts_usage_flags, WT_REC_TIME_OLDEST_START_TS);
    if (ta->newest_txn != WT_TXN_NONE)
        FLD_SET(r->ts_usage_flags, WT_REC_TIME_NEWEST_TXN);
    if (ta->newest_stop_ts != WT_TS_MAX)
        FLD_SET(r->ts_usage_flags, WT_REC_TIME_NEWEST_STOP_TS);
    if (ta->newest_stop_txn != WT_TXN_MAX)
        FLD_SET(r->ts_usage_flags, WT_REC_TIME_NEWEST_STOP_TXN);
    if (ta->prepare != 0)
        FLD_SET(r->ts_usage_flags, WT_REC_TIME_PREPARE);
}

/*
 * __rec_cell_tw_stats --
 *     Gather statistics about this cell.
 */
static inline void
__rec_cell_tw_stats(WT_RECONCILE *r, WT_TIME_WINDOW *tw)
{
    if (tw->durable_start_ts != WT_TS_NONE)
        ++r->count_durable_start_ts;
    if (tw->start_ts != WT_TS_NONE)
        ++r->count_start_ts;
    if (tw->start_txn != WT_TXN_NONE)
        ++r->count_start_txn;
    if (tw->durable_stop_ts != WT_TS_NONE)
        ++r->count_durable_stop_ts;
    if (tw->stop_ts != WT_TS_MAX)
        ++r->count_stop_ts;
    if (tw->stop_txn != WT_TXN_MAX)
        ++r->count_stop_txn;
    if (tw->prepare)
        ++r->count_prepare;
}

/*
 * __rec_page_time_stats_clear --
 *     Clear page statistics.
 */
static inline void
__rec_page_time_stats_clear(WT_RECONCILE *r)
{
    r->count_durable_start_ts = 0;
    r->count_start_ts = 0;
    r->count_start_txn = 0;
    r->count_durable_stop_ts = 0;
    r->count_stop_ts = 0;
    r->count_stop_txn = 0;
    r->count_prepare = 0;

    r->ts_usage_flags = 0;
}

/*
 * __rec_page_time_stats --
 *     Update statistics about this page.
 */
static inline void
__rec_page_time_stats(WT_SESSION_IMPL *session, WT_RECONCILE *r)
{
    /* Time window statistics */
    if (r->count_durable_start_ts != 0) {
        WT_STAT_CONN_DATA_INCR(session, rec_time_window_pages_durable_start_ts);
        WT_STAT_CONN_DATA_INCRV(
          session, rec_time_window_bytes_ts, r->count_durable_start_ts * sizeof(wt_timestamp_t));
        WT_STAT_CONN_DATA_INCRV(
          session, rec_time_window_durable_start_ts, r->count_durable_start_ts);
        r->rec_page_cell_with_ts = true;
    }
    if (r->count_start_ts != 0) {
        WT_STAT_CONN_DATA_INCRV(
          session, rec_time_window_bytes_ts, r->count_start_ts * sizeof(wt_timestamp_t));
        WT_STAT_CONN_DATA_INCRV(session, rec_time_window_start_ts, r->count_start_ts);
        WT_STAT_CONN_DATA_INCR(session, rec_time_window_pages_start_ts);
        r->rec_page_cell_with_ts = true;
    }
    if (r->count_start_txn != 0) {
        WT_STAT_CONN_DATA_INCRV(
          session, rec_time_window_bytes_txn, r->count_start_txn * sizeof(uint64_t));
        WT_STAT_CONN_DATA_INCRV(session, rec_time_window_start_txn, r->count_start_txn);
        WT_STAT_CONN_DATA_INCR(session, rec_time_window_pages_start_txn);
        r->rec_page_cell_with_txn_id = true;
    }
    if (r->count_durable_stop_ts != 0) {
        WT_STAT_CONN_DATA_INCRV(
          session, rec_time_window_bytes_ts, r->count_durable_stop_ts * sizeof(wt_timestamp_t));
        WT_STAT_CONN_DATA_INCRV(session, rec_time_window_durable_stop_ts, r->count_durable_stop_ts);
        WT_STAT_CONN_DATA_INCR(session, rec_time_window_pages_durable_stop_ts);
        r->rec_page_cell_with_ts = true;
    }
    if (r->count_stop_ts != 0) {
        WT_STAT_CONN_DATA_INCRV(
          session, rec_time_window_bytes_ts, r->count_stop_ts * sizeof(wt_timestamp_t));
        WT_STAT_CONN_DATA_INCRV(session, rec_time_window_stop_ts, r->count_stop_ts);
        WT_STAT_CONN_DATA_INCR(session, rec_time_window_pages_stop_ts);
        r->rec_page_cell_with_ts = true;
    }
    if (r->count_stop_txn != 0) {
        WT_STAT_CONN_DATA_INCRV(
          session, rec_time_window_bytes_txn, r->count_stop_txn * sizeof(uint64_t));
        WT_STAT_CONN_DATA_INCRV(session, rec_time_window_stop_txn, r->count_stop_txn);
        WT_STAT_CONN_DATA_INCR(session, rec_time_window_pages_stop_txn);
        r->rec_page_cell_with_txn_id = true;
    }

    if (r->count_prepare != 0) {
        WT_STAT_CONN_DATA_INCRV(session, rec_time_window_prepared, r->count_prepare);
        WT_STAT_CONN_DATA_INCR(session, rec_time_window_pages_prepared);
        r->rec_page_cell_with_prepared_txn = true;
    }

    /* Time aggregate statistics */
    if (FLD_ISSET(r->ts_usage_flags, WT_REC_TIME_NEWEST_START_DURABLE_TS))
        WT_STAT_CONN_DATA_INCR(session, rec_time_aggr_newest_start_durable_ts);
    if (FLD_ISSET(r->ts_usage_flags, WT_REC_TIME_NEWEST_STOP_DURABLE_TS))
        WT_STAT_CONN_DATA_INCR(session, rec_time_aggr_newest_stop_durable_ts);
    if (FLD_ISSET(r->ts_usage_flags, WT_REC_TIME_OLDEST_START_TS))
        WT_STAT_CONN_DATA_INCR(session, rec_time_aggr_oldest_start_ts);
    if (FLD_ISSET(r->ts_usage_flags, WT_REC_TIME_NEWEST_TXN))
        WT_STAT_CONN_DATA_INCR(session, rec_time_aggr_newest_txn);
    if (FLD_ISSET(r->ts_usage_flags, WT_REC_TIME_NEWEST_STOP_TS))
        WT_STAT_CONN_DATA_INCR(session, rec_time_aggr_newest_stop_ts);
    if (FLD_ISSET(r->ts_usage_flags, WT_REC_TIME_NEWEST_STOP_TXN))
        WT_STAT_CONN_DATA_INCR(session, rec_time_aggr_newest_stop_txn);
    if (FLD_ISSET(r->ts_usage_flags, WT_REC_TIME_PREPARE))
        WT_STAT_CONN_DATA_INCR(session, rec_time_aggr_prepared);
}

/*
 * __wt_rec_need_split --
 *     Check whether adding some bytes to the page requires a split.
 */
static inline bool
__wt_rec_need_split(WT_RECONCILE *r, size_t len)
{
    uint32_t page_items;

    page_items = r->entries + r->supd_next;

    /*
     * In the case of a row-store leaf page, we want to encourage a split if we see lots of
     * in-memory content. This allows pages to be split for update/restore and history store
     * eviction even when the disk image itself isn't growing.
     *
     * Make sure that there are a reasonable number of items (entries on the disk image or saved
     * updates) associated with the page. If there are barely any items on the page, then it's not
     * worth splitting. We also want to temper this effect to avoid in-memory updates from
     * dominating the calculation and causing excessive splitting. Therefore, we'll limit the impact
     * to a tenth of the cache usage occupied by those updates. For small updates the overhead of
     * the update structure could skew the calculation, so we subtract the overhead before
     * considering the cache usage by the updates.
     */
    if (r->page->type == WT_PAGE_ROW_LEAF && page_items > WT_REC_SPLIT_MIN_ITEMS_USE_MEM)
        len += (r->supd_memsize - ((size_t)r->supd_next * WT_UPDATE_SIZE)) / 10;

    /* Check for the disk image crossing a boundary. */
    return (WT_CHECK_CROSSING_BND(r, len));
}

/*
 * __wt_rec_addr_ts_init --
 *     Initialize an address timestamp triplet.
 */
static inline void
__wt_rec_addr_ts_init(WT_RECONCILE *r, WT_TIME_AGGREGATE *ta)
{
    /*
     * If the page is not fixed-length column-store, where we don't maintain timestamps at all, set
     * the oldest/newest timestamps to values at the end of their expected range so they're
     * corrected as we process key/value items. Otherwise, set the oldest/newest timestamps to
     * simple durability.
     */
    if (r->page->type == WT_PAGE_COL_FIX)
        WT_TIME_AGGREGATE_INIT(ta);
    else
        WT_TIME_AGGREGATE_INIT_MERGE(ta);
}

/*
 * __wt_rec_incr --
 *     Update the memory tracking structure for a set of new entries.
 */
static inline void
__wt_rec_incr(WT_SESSION_IMPL *session, WT_RECONCILE *r, uint32_t v, size_t size)
{
    /*
     * The buffer code is fragile and prone to off-by-one errors -- check for overflow in diagnostic
     * mode.
     */
    WT_ASSERT(session, r->space_avail >= size);
    WT_ASSERT(session,
      WT_BLOCK_FITS(r->first_free, size, r->cur_ptr->image.mem, r->cur_ptr->image.memsize));

    r->entries += v;
    r->space_avail -= size;
    r->first_free += size;

    /*
     * If offset for the minimum split size boundary is not set, we have not yet reached the minimum
     * boundary, reduce the space available for it.
     */
    if (r->cur_ptr->min_offset == 0) {
        if (r->min_space_avail >= size)
            r->min_space_avail -= size;
        else
            r->min_space_avail = 0;
    }
}

/*
 * __wt_rec_image_copy --
 *     Copy a key/value cell and buffer pair into the new image.
 */
static inline void
__wt_rec_image_copy(WT_SESSION_IMPL *session, WT_RECONCILE *r, WT_REC_KV *kv)
{
    size_t len;
    uint8_t *p, *t;

    /*
     * If there's only one chunk of data to copy (because the cell and data are being copied from
     * the original disk page), the cell length won't be set, the WT_ITEM data/length will reference
     * the data to be copied.
     *
     * WT_CELLs are typically small, 1 or 2 bytes -- don't call memcpy, do the copy in-line.
     */
    for (p = r->first_free, t = (uint8_t *)&kv->cell, len = kv->cell_len; len > 0; --len)
        *p++ = *t++;

    /* The data can be quite large -- call memcpy. */
    if (kv->buf.size != 0)
        memcpy(p, kv->buf.data, kv->buf.size);

    WT_ASSERT(session, kv->len == kv->cell_len + kv->buf.size);
    __wt_rec_incr(session, r, 1, kv->len);
}

/*
 * __wt_rec_cell_build_addr --
 *     Process an address or unpack reference and return a cell structure to be stored on the page.
 */
static inline void
__wt_rec_cell_build_addr(WT_SESSION_IMPL *session, WT_RECONCILE *r, WT_ADDR *addr,
  WT_CELL_UNPACK_ADDR *vpack, bool proxy_cell, uint64_t recno)
{
    WT_REC_KV *val;
    u_int cell_type;

    val = &r->v;

    /*
     * Our caller optionally specifies a cell type (deleted proxy cells), otherwise go with what we
     * know.
     */
    if (proxy_cell)
        cell_type = WT_CELL_ADDR_DEL;
    else if (vpack != NULL)
        cell_type = vpack->type;
    else {
        switch (addr->type) {
        case WT_ADDR_INT:
            cell_type = WT_CELL_ADDR_INT;
            break;
        case WT_ADDR_LEAF:
            cell_type = WT_CELL_ADDR_LEAF;
            break;
        case WT_ADDR_LEAF_NO:
        default:
            cell_type = WT_CELL_ADDR_LEAF_NO;
            break;
        }
        WT_ASSERT(session, addr->size != 0);
    }

    __rec_cell_addr_stats(r, vpack == NULL ? &addr->ta : &vpack->ta);

    /*
     * We don't check the address size because we can't store an address on an overflow page: if the
     * address won't fit, the overflow page's address won't fit either. This possibility must be
     * handled by Btree configuration, we have to disallow internal page sizes that are too small
     * with respect to the largest address cookie the underlying block manager might return.
     */

    /*
     * We don't copy the data into the buffer, it's not necessary; just re-point the buffer's
     * data/length fields.
     */
    if (vpack == NULL) {
        WT_ASSERT(session, addr != NULL);
        val->buf.data = addr->addr;
        val->buf.size = addr->size;
        val->cell_len =
          __wt_cell_pack_addr(session, &val->cell, cell_type, recno, &addr->ta, val->buf.size);
    } else {
        WT_ASSERT(session, addr == NULL);
        val->buf.data = vpack->data;
        val->buf.size = vpack->size;
        val->cell_len =
          __wt_cell_pack_addr(session, &val->cell, cell_type, recno, &vpack->ta, val->buf.size);
    }

    val->len = val->cell_len + val->buf.size;
}

/*
 * __wt_rec_cell_build_val --
 *     Process a data item and return a WT_CELL structure and byte string to be stored on the page.
 */
static inline int
__wt_rec_cell_build_val(WT_SESSION_IMPL *session, WT_RECONCILE *r, const void *data, size_t size,
  WT_TIME_WINDOW *tw, uint64_t rle)
{
    WT_BTREE *btree;
    WT_REC_KV *val;

    btree = S2BT(session);
    val = &r->v;

    /*
     * Unless necessary we don't copy the data into the buffer; start by just re-pointing the
     * buffer's data/length fields.
     */
    val->buf.data = data;
    val->buf.size = size;

    /* Handle zero-length cells quickly. */
    if (size != 0) {
        /* Optionally compress the data using the Huffman engine. */
        if (btree->huffman_value != NULL)
<<<<<<< HEAD
            WT_RET(__wt_huffman_encode(
              session, btree->huffman_value, val->buf.data, (uint32_t)val->buf.size, &val->buf));
=======
            WT_RET(__wt_huffman_encode(session, btree->huffman_value,
              (const uint8_t *)val->buf.data, (uint32_t)val->buf.size, &val->buf));

        /* Create an overflow object if the data won't fit. */
        if (val->buf.size > btree->maxleafvalue) {
            WT_STAT_DATA_INCR(session, rec_overflow_value);

            return (__wt_rec_cell_build_ovfl(session, r, val, WT_CELL_VALUE_OVFL, tw, rle));
        }
>>>>>>> e57daeea
    }
    __rec_cell_tw_stats(r, tw);

    val->cell_len = __wt_cell_pack_value(session, &val->cell, tw, rle, val->buf.size);
    val->len = val->cell_len + val->buf.size;

    return (0);
}

/*
 * __wt_rec_dict_replace --
 *     Check for a dictionary match.
 */
static inline int
__wt_rec_dict_replace(
  WT_SESSION_IMPL *session, WT_RECONCILE *r, WT_TIME_WINDOW *tw, uint64_t rle, WT_REC_KV *val)
{
    WT_REC_DICTIONARY *dp;
    uint64_t offset;

    /*
     * We optionally create a dictionary of values and only write a unique value once per page,
     * using a special "copy" cell for all subsequent copies of the value. We have to do the cell
     * build and resolution at this low level because we need physical cell offsets for the page.
     *
     * Sanity check: short-data cells can be smaller than dictionary-copy cells. If the data is
     * already small, don't bother doing the work. This isn't just work avoidance: on-page cells
     * can't grow as a result of writing a dictionary-copy cell, the reconciliation functions do a
     * split-boundary test based on the size required by the value's cell; if we grow the cell after
     * that test we'll potentially write off the end of the buffer's memory.
     */
    if (val->buf.size <= WT_INTPACK32_MAXSIZE)
        return (0);
    WT_RET(__wt_rec_dictionary_lookup(session, r, val, &dp));
    if (dp == NULL)
        return (0);

    /*
     * If the dictionary offset isn't set, we're creating a new entry in the dictionary, set its
     * location.
     *
     * If the dictionary offset is set, we have a matching value. Create a copy cell instead.
     */
    if (dp->offset == 0)
        dp->offset = WT_PTRDIFF32(r->first_free, r->cur_ptr->image.mem);
    else {
        /*
         * The offset is the byte offset from this cell to the previous, matching cell, NOT the byte
         * offset from the beginning of the page.
         */
        offset = (uint64_t)WT_PTRDIFF(r->first_free, (uint8_t *)r->cur_ptr->image.mem + dp->offset);
        val->len = val->cell_len = __wt_cell_pack_copy(session, &val->cell, tw, rle, offset);
        val->buf.data = NULL;
        val->buf.size = 0;
    }
    return (0);
}<|MERGE_RESOLUTION|>--- conflicted
+++ resolved
@@ -359,20 +359,8 @@
     if (size != 0) {
         /* Optionally compress the data using the Huffman engine. */
         if (btree->huffman_value != NULL)
-<<<<<<< HEAD
-            WT_RET(__wt_huffman_encode(
-              session, btree->huffman_value, val->buf.data, (uint32_t)val->buf.size, &val->buf));
-=======
             WT_RET(__wt_huffman_encode(session, btree->huffman_value,
               (const uint8_t *)val->buf.data, (uint32_t)val->buf.size, &val->buf));
-
-        /* Create an overflow object if the data won't fit. */
-        if (val->buf.size > btree->maxleafvalue) {
-            WT_STAT_DATA_INCR(session, rec_overflow_value);
-
-            return (__wt_rec_cell_build_ovfl(session, r, val, WT_CELL_VALUE_OVFL, tw, rle));
-        }
->>>>>>> e57daeea
     }
     __rec_cell_tw_stats(r, tw);
 
