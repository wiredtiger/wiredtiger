--- conflicted
+++ resolved
@@ -92,12 +92,5 @@
 
     /* Content management. */
     unsigned int evict_trigger; /* When this percent of cache is full, we trigger eviction. */
-<<<<<<< HEAD
-    unsigned int hashtable_size;
-    int type; /* location of the chunk cache (volatile memory or file) */
     WT_PINNED_LIST pinned_objects;
-=======
-    char **pinned_objects;      /* list of objects we wish to pin in chunk cache */
-    uint32_t pinned_entries;    /* count of pinned objects */
->>>>>>> 54a77c9e
 };