/*-
 * Copyright (c) 2014-2020 MongoDB, Inc.
 * Copyright (c) 2008-2014 WiredTiger, Inc.
 *  All rights reserved.
 *
 * See the file LICENSE for redistribution information.
 */

/*
 * WiredTiger's chunk cache. Locally caches chunks of remote objects.
 */

#define WT_CHUNKCACHE_DEFAULT_HASHSIZE 32 * 1024
#define WT_CHUNKCACHE_DEFAULT_CHUNKSIZE 1024 * 1024
#define WT_CHUNKCACHE_FILE 1
#define WT_CHUNKCACHE_IN_VOLATILE_MEMORY 0
#define WT_CHUNKCACHE_MINHASHSIZE 64
#define WT_CHUNKCACHE_MAXHASHSIZE 1024 * 1024
#define WT_CHUNKCACHE_MAX_RETRIES 32 * 1024
#define WT_CHUNKCACHE_UNCONFIGURED 0

struct __wt_chunkcache_hashid {
    const char *objectname;
    uint32_t objectid;
    wt_off_t offset;
};

/* Hold the values used while hashing object ID, name, and offset tuples. */
struct __wt_chunkcache_intermediate_hash {
    uint64_t name_hash;
    uint32_t objectid;
    wt_off_t offset;
};

/*
 * The encapsulation of a cached chunk.
 */
struct __wt_chunkcache_chunk {
    TAILQ_ENTRY(__wt_chunkcache_chunk) next_chunk;
    TAILQ_ENTRY(__wt_chunkcache_chunk) next_lru_item;

    WT_CHUNKCACHE_HASHID hash_id;
    uint64_t access_count;
    uint64_t bucket_id; /* save hash bucket ID for quick removal */
    uint8_t *chunk_memory;
    wt_off_t chunk_offset;
    size_t chunk_size;
    volatile uint32_t valid;

/* AUTOMATIC FLAG VALUE GENERATION START 0 */
#define WT_CHUNK_PINNED 0x1u
    /* AUTOMATIC FLAG VALUE GENERATION STOP 8 */
    uint8_t flags;
};

struct __wt_chunkcache_bucket {
    /* This queue contains all chunks that mapped to this bucket. */
    TAILQ_HEAD(__wt_chunkchain_head, __wt_chunkcache_chunk) colliding_chunks;
    WT_SPINLOCK bucket_lock;
};

/*
 * WT_CHUNKCACHE --
 *     The chunk cache is a hash table of chunks. Each chunk list
 *     is uniquely identified by the file name, object id and offset.
 *     If more than one chunk maps to the same hash bucket, the colliding
 *     chunks are placed into a linked list. There is a per-bucket spinlock.
 */
struct __wt_chunkcache {
    /* Cache-wide. */
    bool configured;     /* Whether the chunk cache should be used */
    int type;            /* Location of the chunk cache (volatile memory or file) */
    uint64_t bytes_used; /* Amount of data currently in cache */
    uint64_t capacity;   /* Maximum allowed capacity */
    size_t chunk_size;
    bool chunkcache_exiting;

    WT_CHUNKCACHE_BUCKET *hashtable;
    unsigned int hashtable_size; /* The number of buckets */

    /* Backing storage (or memory). */
    char *storage_path;   /* The storage path if we are on a file system or a block device */
    WT_FH *fh;            /* Only used when backed by a file */
    uint8_t *free_bitmap; /* Bitmap of free chunks in file */
    uint8_t *memory;      /* Memory location for the assigned chunk space */

    /* Content management. */
    unsigned int evict_trigger; /* When this percent of cache is full, we trigger eviction. */
<<<<<<< HEAD
    char **pinned_objects;      /* List of objects we wish to pin in chunk cache */
=======
    unsigned int hashtable_size;
    int type;                /* location of the chunk cache (volatile memory or file) */
    char **pinned_objects;   /* list of objects we wish to pin in chunk cache */
    uint32_t pinned_entries; /* count of pinned objects */
>>>>>>> 515adec3
};<|MERGE_RESOLUTION|>--- conflicted
+++ resolved
@@ -86,12 +86,8 @@
 
     /* Content management. */
     unsigned int evict_trigger; /* When this percent of cache is full, we trigger eviction. */
-<<<<<<< HEAD
-    char **pinned_objects;      /* List of objects we wish to pin in chunk cache */
-=======
     unsigned int hashtable_size;
     int type;                /* location of the chunk cache (volatile memory or file) */
     char **pinned_objects;   /* list of objects we wish to pin in chunk cache */
     uint32_t pinned_entries; /* count of pinned objects */
->>>>>>> 515adec3
 };