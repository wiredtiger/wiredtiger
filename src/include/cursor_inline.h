--- conflicted
+++ resolved
@@ -7,34 +7,15 @@
  */
 
 /*
-<<<<<<< HEAD
- * __wt_curhs_btree --
- *     Convert a history store cursor to the underlying btree.
- */
-static inline WT_BTREE *
-__wt_curhs_btree(WT_CURSOR *cursor)
-=======
  * __wt_curhs_get_btree --
  *     Convert a history store cursor to the underlying btree.
  */
 static inline WT_BTREE *
 __wt_curhs_get_btree(WT_CURSOR *cursor)
->>>>>>> a5fd80d2
 {
     WT_CURSOR_HS *hs_cursor;
     hs_cursor = (WT_CURSOR_HS *)cursor;
 
-<<<<<<< HEAD
-    return CUR2BT(hs_cursor->file_cursor);
-}
-
-/*
- * __wt_curhs_cbt --
- *     Convert a history store cursor to the underlying btree cursor.
- */
-static inline WT_CURSOR_BTREE *
-__wt_curhs_cbt(WT_CURSOR *cursor)
-=======
     return (CUR2BT(hs_cursor->file_cursor));
 }
 
@@ -44,16 +25,11 @@
  */
 static inline WT_CURSOR_BTREE *
 __wt_curhs_get_cbt(WT_CURSOR *cursor)
->>>>>>> a5fd80d2
 {
     WT_CURSOR_HS *hs_cursor;
     hs_cursor = (WT_CURSOR_HS *)cursor;
 
-<<<<<<< HEAD
-    return (WT_CURSOR_BTREE *)hs_cursor->file_cursor;
-=======
     return ((WT_CURSOR_BTREE *)hs_cursor->file_cursor);
->>>>>>> a5fd80d2
 }
 
 /*
