/*-
 * Copyright (c) 2014-present MongoDB, Inc.
 * Copyright (c) 2008-2014 WiredTiger, Inc.
 *	All rights reserved.
 *
 * See the file LICENSE for redistribution information.
 */

#include "wt_internal.h"

static int __ckpt_process(WT_SESSION_IMPL *, WT_BLOCK *, WT_CKPT *);
static int __ckpt_update(WT_SESSION_IMPL *, WT_BLOCK *, WT_CKPT *, WT_CKPT *, WT_BLOCK_CKPT *);

/*
 * __wt_block_ckpt_init --
 *     Initialize a checkpoint structure.
 */
int
__wt_block_ckpt_init(WT_SESSION_IMPL *session, WT_BLOCK_CKPT *ci, const char *name)
{
    WT_CLEAR(*ci);

    ci->version = WT_BM_CHECKPOINT_VERSION;
    ci->root_offset = WT_BLOCK_INVALID_OFFSET;

    WT_RET(__wt_block_extlist_init(session, &ci->alloc, name, "alloc", false));
    WT_RET(__wt_block_extlist_init(session, &ci->avail, name, "avail", true));
    WT_RET(__wt_block_extlist_init(session, &ci->discard, name, "discard", false));
    WT_RET(__wt_block_extlist_init(session, &ci->ckpt_avail, name, "ckpt_avail", true));

    return (0);
}

/*
 * __wt_block_checkpoint_load --
 *     Load a checkpoint.
 */
int
__wt_block_checkpoint_load(WT_SESSION_IMPL *session, WT_BLOCK *block, const uint8_t *addr,
  size_t addr_size, uint8_t *root_addr, size_t *root_addr_sizep, bool checkpoint)
{
    WT_BLOCK_CKPT *ci, _ci;
    WT_DECL_RET;
    uint8_t *endp;

    /*
     * Sometimes we don't find a root page (we weren't given a checkpoint, or the checkpoint was
     * empty). In that case we return an empty root address, set that up now.
     */
    *root_addr_sizep = 0;

    ci = NULL;

    if (WT_VERBOSE_ISSET(session, WT_VERB_CHECKPOINT))
        __wt_ckpt_verbose(session, block, "load", NULL, addr);

    /*
     * There's a single checkpoint in the file that can be written, all of the others are read-only.
     * We use the same initialization calls for readonly checkpoints, but the information doesn't
     * persist.
     */
    if (checkpoint) {
        ci = &_ci;
        WT_ERR(__wt_block_ckpt_init(session, ci, "checkpoint"));
    } else {
/*
 * We depend on the btree level for locking: things will go bad fast if we open the live system in
 * two handles, or salvage, truncate or verify the live/running file.
 */
#ifdef HAVE_DIAGNOSTIC
        __wt_spin_lock(session, &block->live_lock);
        WT_ASSERT(session, block->live_open == false);
        block->live_open = true;
        __wt_spin_unlock(session, &block->live_lock);
#endif
        ci = &block->live;
        WT_ERR(__wt_block_ckpt_init(session, ci, "live"));
    }

    /*
     * If the checkpoint has an on-disk root page, load it. Otherwise, size the file past the
     * description information.
     */
    if (addr == NULL || addr_size == 0)
        ci->file_size = block->allocsize;
    else {
        /* Crack the checkpoint cookie. */
        WT_ERR(__wt_block_buffer_to_ckpt(session, block, addr, ci));

        /* Verify sets up next. */
        if (block->verify)
            WT_ERR(__wt_verify_ckpt_load(session, block, ci));

        /* Read any root page. */
        if (ci->root_offset != WT_BLOCK_INVALID_OFFSET) {
            endp = root_addr;
            WT_ERR(__wt_block_addr_to_buffer(
              block, &endp, ci->root_objectid, ci->root_offset, ci->root_size, ci->root_checksum));
            *root_addr_sizep = WT_PTRDIFF(endp, root_addr);

            WT_ERR(__wt_block_tiered_load(session, block, ci));
        }

        /*
         * Rolling a checkpoint forward requires the avail list, the blocks from which we can
         * allocate.
         */
        if (!checkpoint)
            WT_ERR(__wt_block_extlist_read_avail(session, block, &ci->avail, ci->file_size));
    }

    /*
     * If the checkpoint can be written, that means anything written after the checkpoint is no
     * longer interesting, truncate the file. Don't bother checking the avail list for a block at
     * the end of the file, that was done when the checkpoint was first written (re-writing the
     * checkpoint might possibly make it relevant here, but it's unlikely enough I don't bother).
     */
    if (!checkpoint && !block->has_objects)
        WT_ERR(__wt_block_truncate(session, block, ci->file_size));

    if (0) {
err:
        /*
         * Don't call checkpoint-unload: unload does real work including file truncation. If we fail
         * early enough that the checkpoint information isn't correct, bad things would happen. The
         * only allocated memory was in the service of verify, clean that up.
         */
        if (block->verify)
            WT_TRET(__wt_verify_ckpt_unload(session, block));
    }

    /* Checkpoints don't need the original information, discard it. */
    if (checkpoint)
        __wt_block_ckpt_destroy(session, ci);

    return (ret);
}

/*
 * __wt_block_checkpoint_unload --
 *     Unload a checkpoint.
 */
int
__wt_block_checkpoint_unload(WT_SESSION_IMPL *session, WT_BLOCK *block, bool checkpoint)
{
    WT_DECL_RET;

    /* Verify cleanup. */
    if (block->verify)
        WT_TRET(__wt_verify_ckpt_unload(session, block));

    /*
     * If it's the live system, truncate to discard any extended blocks and discard the active
     * extent lists. Hold the lock even though we're unloading the live checkpoint, there could be
     * readers active in other checkpoints.
     */
    if (!checkpoint) {
        WT_TRET(__wt_block_truncate(session, block, block->size));

        __wt_spin_lock(session, &block->live_lock);
        __wt_block_ckpt_destroy(session, &block->live);
#ifdef HAVE_DIAGNOSTIC
        block->live_open = false;
#endif
        __wt_spin_unlock(session, &block->live_lock);
    }

    return (ret);
}

/*
 * __wt_block_ckpt_destroy --
 *     Clear a checkpoint structure.
 */
void
__wt_block_ckpt_destroy(WT_SESSION_IMPL *session, WT_BLOCK_CKPT *ci)
{
    /* Discard the extent lists. */
    __wt_block_extlist_free(session, &ci->alloc);
    __wt_block_extlist_free(session, &ci->avail);
    __wt_block_extlist_free(session, &ci->discard);
    __wt_block_extlist_free(session, &ci->ckpt_alloc);
    __wt_block_extlist_free(session, &ci->ckpt_avail);
    __wt_block_extlist_free(session, &ci->ckpt_discard);
}

/*
 * __wt_block_checkpoint_start --
 *     Start a checkpoint.
 */
int
__wt_block_checkpoint_start(WT_SESSION_IMPL *session, WT_BLOCK *block)
{
    WT_DECL_RET;

    __wt_spin_lock(session, &block->live_lock);
    switch (block->ckpt_state) {
    case WT_CKPT_INPROGRESS:
    case WT_CKPT_PANIC_ON_FAILURE:
    case WT_CKPT_SALVAGE:
        ret = __wt_panic(session, EINVAL,
          "%s: an unexpected checkpoint start: the checkpoint has already started or was "
          "configured for salvage",
          block->name);
        __wt_block_set_readonly(session);
        break;
    case WT_CKPT_NONE:
        block->ckpt_state = WT_CKPT_INPROGRESS;
        break;
    }
    __wt_spin_unlock(session, &block->live_lock);
    return (ret);
}

/*
 * __wt_block_checkpoint --
 *     Create a new checkpoint.
 */
int
__wt_block_checkpoint(
  WT_SESSION_IMPL *session, WT_BLOCK *block, WT_ITEM *buf, WT_CKPT *ckptbase, bool data_checksum)
{
    WT_BLOCK_CKPT *ci;
    WT_DECL_RET;

    ci = &block->live;

    /* Switch to first-fit allocation. */
    __wt_block_configure_first_fit(block, true);

    /*
     * Write the root page: it's possible for there to be a checkpoint of
     * an empty tree, in which case, we store an illegal root offset.
     *
     * !!!
     * We happen to know that checkpoints are single-threaded above us in
     * the btree engine.  That's probably something we want to guarantee
     * for any WiredTiger block manager.
     */
    if (buf == NULL) {
        ci->root_offset = WT_BLOCK_INVALID_OFFSET;
        ci->root_objectid = ci->root_size = ci->root_checksum = 0;
    } else
        WT_ERR(__wt_block_write_off(session, block, buf, &ci->root_objectid, &ci->root_offset,
          &ci->root_size, &ci->root_checksum, data_checksum, true, false));

    /*
     * Checkpoints are potentially reading/writing/merging lots of blocks, pre-allocate structures
     * for this thread's use.
     */
    WT_ERR(__wt_block_ext_prealloc(session, 250));

    /* Process the checkpoint list, deleting and updating as required. */
    ret = __ckpt_process(session, block, ckptbase);

    /* Discard any excessive memory we've allocated. */
    WT_TRET(__wt_block_ext_discard(session, 250));

/* Restore the original allocation plan. */
err:
    __wt_block_configure_first_fit(block, false);

    return (ret);
}

/*
 * __ckpt_extlist_read --
 *     Read a checkpoints extent lists and copy
 */
static int
__ckpt_extlist_read(WT_SESSION_IMPL *session, WT_BLOCK *block, WT_CKPT *ckpt)
{
    WT_BLOCK_CKPT *ci;

    /*
     * Allocate a checkpoint structure, crack the cookie and read the checkpoint's extent lists.
     *
     * Ignore the avail list: checkpoint avail lists are only useful if we are rolling forward from
     * the particular checkpoint and they represent our best understanding of what blocks can be
     * allocated. If we are not operating on the live checkpoint, subsequent checkpoints might have
     * allocated those blocks, and the avail list is useless. We don't discard it, because it is
     * useful as part of verification, but we don't re-write it either.
     */
    WT_RET(__wt_calloc(session, 1, sizeof(WT_BLOCK_CKPT), &ckpt->bpriv));

    ci = ckpt->bpriv;
    WT_RET(__wt_block_ckpt_init(session, ci, ckpt->name));
    WT_RET(__wt_block_buffer_to_ckpt(session, block, ckpt->raw.data, ci));
    WT_RET(__wt_block_extlist_read(session, block, &ci->alloc, ci->file_size));
    WT_RET(__wt_block_extlist_read(session, block, &ci->discard, ci->file_size));

    return (0);
}

/*
 * __ckpt_extlist_fblocks --
 *     If a checkpoint's extent list is going away, free its blocks.
 */
static int
__ckpt_extlist_fblocks(WT_SESSION_IMPL *session, WT_BLOCK *block, WT_EXTLIST *el)
{
    if (el->offset == WT_BLOCK_INVALID_OFFSET)
        return (0);

    /*
     * Free blocks used to write checkpoint extents into the live system's checkpoint avail list
     * (they were never on any alloc list). Do not use the live system's avail list because that
     * list is used to decide if the file can be truncated, and we can't truncate any part of the
     * file that contains a previous checkpoint's extents.
     */
    return (__wt_block_insert_ext(session, block, &block->live.ckpt_avail, el->offset, el->size));
}

#ifdef HAVE_DIAGNOSTIC
/*
 * __ckpt_verify --
 *     Diagnostic code, confirm we get what we expect in the checkpoint array.
 */
static int
__ckpt_verify(WT_SESSION_IMPL *session, WT_CKPT *ckptbase)
{
    WT_CKPT *ckpt;

    /*
     * Fast check that we're seeing what we expect to see: some number of checkpoints to add, delete
     * or ignore, terminated by a new checkpoint.
     */
    WT_CKPT_FOREACH (ckptbase, ckpt)
        switch (ckpt->flags) {
        case 0:
        case WT_CKPT_DELETE:
        case WT_CKPT_DELETE | WT_CKPT_FAKE:
        case WT_CKPT_FAKE:
            break;
        case WT_CKPT_ADD | WT_CKPT_BLOCK_MODS:
        case WT_CKPT_ADD:
            if (ckpt[1].name == NULL)
                break;
        /* FALLTHROUGH */
        default:
            return (__wt_illegal_value(session, ckpt->flags));
        }
    return (0);
}
#endif

/*
 * __ckpt_add_blkmod_entry --
 *     Add an offset/length entry to the bitstring based on granularity.
 */
static int
__ckpt_add_blkmod_entry(
  WT_SESSION_IMPL *session, WT_BLOCK_MODS *blk_mod, wt_off_t offset, wt_off_t len)
{
    uint64_t end_bit, start_bit;
    uint32_t end_buf_bytes, end_rdup_bits, end_rdup_bytes;

    WT_ASSERT(session, blk_mod->granularity != 0);
    /*
     * Figure out the starting and ending locations in the bitmap based on its granularity and our
     * offset and length. The bit locations are zero-based; be careful translating to sizes.
     */
    start_bit = (uint64_t)offset / blk_mod->granularity;
    end_bit = (uint64_t)(offset + len - 1) / blk_mod->granularity;
    WT_ASSERT(session, end_bit < UINT32_MAX);
    /* We want to grow the bitmap by 64 bits, or 8 bytes at a time. */
    end_rdup_bits = WT_MAX(__wt_rduppo2((uint32_t)end_bit + 1, 64), WT_BLOCK_MODS_LIST_MIN);
    end_rdup_bytes = __bitstr_size(end_rdup_bits);
    end_buf_bytes = __bitstr_size((uint32_t)blk_mod->nbits);
    /*
     * We are doing a lot of shifting. Make sure that the number of bytes we end up with is a
     * multiple of eight. We guarantee that in the rounding up call, but also make sure that the
     * constant stays a multiple of eight.
     */
    WT_ASSERT(session, end_rdup_bytes % 8 == 0);
    if (end_rdup_bytes > end_buf_bytes) {
        /* If we don't have enough, extend the buffer. */
        if (blk_mod->nbits == 0) {
            WT_RET(__wt_buf_initsize(session, &blk_mod->bitstring, end_rdup_bytes));
            memset(blk_mod->bitstring.mem, 0, end_rdup_bytes);
        } else {
            WT_RET(
              __wt_buf_set(session, &blk_mod->bitstring, blk_mod->bitstring.data, end_rdup_bytes));
            memset(
              (uint8_t *)blk_mod->bitstring.mem + end_buf_bytes, 0, end_rdup_bytes - end_buf_bytes);
        }
        blk_mod->nbits = end_rdup_bits;
    }
    /* Make sure we're not going to run past the end of the bitmap */
    WT_ASSERT(session, blk_mod->bitstring.size >= __bitstr_size((uint32_t)blk_mod->nbits));
    WT_ASSERT(session, end_bit < blk_mod->nbits);
    /* Set all the bits needed to record this offset/length pair. */
    __bit_nset(blk_mod->bitstring.mem, start_bit, end_bit);
    return (0);
}

/*
 * __ckpt_add_blk_mods_alloc --
 *     Add the checkpoint's allocated blocks to all valid incremental backup source identifiers.
 */
static int
__ckpt_add_blk_mods_alloc(
  WT_SESSION_IMPL *session, WT_CKPT *ckptbase, WT_BLOCK_CKPT *ci, WT_BLOCK *block)
{
    WT_BLOCK_MODS *blk_mod;
    WT_CKPT *ckpt;
    WT_EXT *ext;
    u_int i;

    WT_CKPT_FOREACH (ckptbase, ckpt) {
        if (F_ISSET(ckpt, WT_CKPT_ADD))
            break;
    }
    /* If this is not the live checkpoint or we don't care about incremental blocks, we're done. */
    if (ckpt == NULL || !F_ISSET(ckpt, WT_CKPT_BLOCK_MODS))
        return (0);
    for (i = 0; i < WT_BLKINCR_MAX; ++i) {
        blk_mod = &ckpt->backup_blocks[i];
        /* If there is no information at this entry, we're done. */
        if (!F_ISSET(blk_mod, WT_BLOCK_MODS_VALID))
            continue;

        if (block->created_during_backup)
            WT_RET(__ckpt_add_blkmod_entry(session, blk_mod, 0, block->allocsize));
        WT_EXT_FOREACH (ext, ci->alloc.off) {
            WT_RET(__ckpt_add_blkmod_entry(session, blk_mod, ext->off, ext->size));
        }
    }
    block->created_during_backup = false;
    return (0);
}

/*
 * __ckpt_add_blk_mods_ext --
 *     Add a set of extent blocks to all valid incremental backup source identifiers.
 */
static int
__ckpt_add_blk_mods_ext(WT_SESSION_IMPL *session, WT_CKPT *ckptbase, WT_BLOCK_CKPT *ci)
{
    WT_BLOCK_MODS *blk_mod;
    WT_CKPT *ckpt;
    u_int i;

    WT_CKPT_FOREACH (ckptbase, ckpt) {
        if (F_ISSET(ckpt, WT_CKPT_ADD))
            break;
    }
    /* If this is not the live checkpoint or we don't care about incremental blocks, we're done. */
    if (ckpt == NULL || !F_ISSET(ckpt, WT_CKPT_BLOCK_MODS))
        return (0);
    for (i = 0; i < WT_BLKINCR_MAX; ++i) {
        blk_mod = &ckpt->backup_blocks[i];
        /* If there is no information at this entry, we're done. */
        if (!F_ISSET(blk_mod, WT_BLOCK_MODS_VALID))
            continue;

        if (ci->alloc.offset != WT_BLOCK_INVALID_OFFSET)
            WT_RET(__ckpt_add_blkmod_entry(session, blk_mod, ci->alloc.offset, ci->alloc.size));
        if (ci->discard.offset != WT_BLOCK_INVALID_OFFSET)
            WT_RET(__ckpt_add_blkmod_entry(session, blk_mod, ci->discard.offset, ci->discard.size));
        if (ci->avail.offset != WT_BLOCK_INVALID_OFFSET)
            WT_RET(__ckpt_add_blkmod_entry(session, blk_mod, ci->avail.offset, ci->avail.size));
    }
    return (0);
}

/*
 * __ckpt_process --
 *     Process the list of checkpoints.
 */
static int
__ckpt_process(WT_SESSION_IMPL *session, WT_BLOCK *block, WT_CKPT *ckptbase)
{
    WT_BLOCK_CKPT *a, *b, *ci;
    WT_CKPT *ckpt, *next_ckpt;
    WT_DECL_RET;
    uint64_t ckpt_size;
    bool deleting, fatal, locked;

    ci = &block->live;
    fatal = locked = false;

#ifdef HAVE_DIAGNOSTIC
    WT_RET(__ckpt_verify(session, ckptbase));
#endif

    /*
     * Checkpoints are a two-step process: first, write a new checkpoint to disk (including all the
     * new extent lists for modified checkpoints and the live system). As part of this, create a
     * list of file blocks newly available for reallocation, based on checkpoints being deleted. We
     * then return the locations of the new checkpoint information to our caller. Our caller has to
     * write that information into some kind of stable storage, and once that's done, we can
     * actually allocate from that list of newly available file blocks. (We can't allocate from that
     * list immediately because the allocation might happen before our caller saves the new
     * checkpoint information, and if we crashed before the new checkpoint location was saved, we'd
     * have overwritten blocks still referenced by checkpoints in the system.) In summary, there is
     * a second step: after our caller saves the checkpoint information, we are called to add the
     * newly available blocks into the live system's available list.
     *
     * This function is the first step, the second step is in the resolve function.
     *
     * If we're called to checkpoint the same file twice (without the second resolution step), or
     * re-entered for any reason, it's an error in our caller, and our choices are all bad: leak
     * blocks or potentially crash with our caller not yet having saved previous checkpoint
     * information to stable storage.
     */
    __wt_spin_lock(session, &block->live_lock);
    switch (block->ckpt_state) {
    case WT_CKPT_INPROGRESS:
        block->ckpt_state = WT_CKPT_PANIC_ON_FAILURE;
        break;
    case WT_CKPT_NONE:
    case WT_CKPT_PANIC_ON_FAILURE:
        ret = __wt_panic(session, EINVAL,
          "%s: an unexpected checkpoint attempt: the checkpoint was never started or has already "
          "completed",
          block->name);
        __wt_block_set_readonly(session);
        break;
    case WT_CKPT_SALVAGE:
        /* Salvage doesn't use the standard checkpoint APIs. */
        break;
    }
    __wt_spin_unlock(session, &block->live_lock);
    WT_RET(ret);

    /*
     * Extents newly available as a result of deleting previous checkpoints are added to a list of
     * extents. The list should be empty, but as described above, there is no "free the checkpoint
     * information" call into the block manager; if there was an error in an upper level that
     * resulted in some previous checkpoint never being resolved, the list may not be empty. We
     * should have caught that with the "checkpoint in progress" test, but it doesn't cost us
     * anything to be cautious.
     *
     * We free the checkpoint's allocation and discard extent lists as part of the resolution step,
     * not because they're needed at that time, but because it's potentially a lot of work, and
     * waiting allows the btree layer to continue eviction sooner. As for the checkpoint-available
     * list, make sure they get cleaned out.
     */
    __wt_block_extlist_free(session, &ci->ckpt_avail);
    WT_RET(__wt_block_extlist_init(session, &ci->ckpt_avail, "live", "ckpt_avail", true));
    __wt_block_extlist_free(session, &ci->ckpt_alloc);
    __wt_block_extlist_free(session, &ci->ckpt_discard);

    /*
     * To delete a checkpoint, we'll need checkpoint information for it and the subsequent
     * checkpoint into which it gets rolled; read them from disk before we lock things down.
     */
    deleting = false;
    WT_CKPT_FOREACH (ckptbase, ckpt) {
        if (F_ISSET(ckpt, WT_CKPT_FAKE) || !F_ISSET(ckpt, WT_CKPT_DELETE))
            continue;
        deleting = true;

        /*
         * Read the checkpoint and next checkpoint extent lists if we haven't already read them (we
         * may have already read these extent blocks if there is more than one deleted checkpoint).
         */
        if (ckpt->bpriv == NULL)
            WT_ERR(__ckpt_extlist_read(session, block, ckpt));

        for (next_ckpt = ckpt + 1;; ++next_ckpt)
            if (!F_ISSET(next_ckpt, WT_CKPT_FAKE))
                break;

        /*
         * The "next" checkpoint may be the live tree which has no extent blocks to read.
         */
        if (next_ckpt->bpriv == NULL && !F_ISSET(next_ckpt, WT_CKPT_ADD))
            WT_ERR(__ckpt_extlist_read(session, block, next_ckpt));
    }

    /*
     * Failures are now fatal: we can't currently back out the merge of any deleted checkpoint
     * extent lists into the live system's extent lists, so continuing after error would leave the
     * live system's extent lists corrupted for any subsequent checkpoint (and potentially, should a
     * subsequent checkpoint succeed, for recovery).
     */
    fatal = true;

    /*
     * Hold a lock so the live extent lists and the file size can't change underneath us. I suspect
     * we'll tighten this if checkpoints take too much time away from real work: we read the
     * historic checkpoint information without a lock, but we could also merge and re-write the
     * deleted and merged checkpoint information without a lock, except for the final merge of
     * ranges into the live tree.
     */
    __wt_spin_lock(session, &block->live_lock);
    locked = true;

    /*
     * We've allocated our last page, update the checkpoint size. We need to calculate the live
     * system's checkpoint size before merging checkpoint allocation and discard information from
     * the checkpoints we're deleting, those operations change the underlying byte counts.
     */
    ckpt_size = ci->ckpt_size;
    ckpt_size += ci->alloc.bytes;
    ckpt_size -= ci->discard.bytes;

    /*
     * Record the checkpoint's allocated blocks. Do so before skipping any processing and before
     * possibly merging in blocks from any previous checkpoint.
     */
    WT_ERR(__ckpt_add_blk_mods_alloc(session, ckptbase, ci, block));

    /* Skip the additional processing if we aren't deleting checkpoints. */
    if (!deleting)
        goto live_update;

    /*
     * Delete any no-longer-needed checkpoints: we do this first as it frees blocks to the live
     * lists, and the freed blocks will then be included when writing the live extent lists.
     */
    WT_CKPT_FOREACH (ckptbase, ckpt) {
        if (F_ISSET(ckpt, WT_CKPT_FAKE) || !F_ISSET(ckpt, WT_CKPT_DELETE) || block->has_objects)
            continue;

        if (WT_VERBOSE_ISSET(session, WT_VERB_CHECKPOINT))
            __wt_ckpt_verbose(session, block, "delete", ckpt->name, ckpt->raw.data);

        /*
         * Find the checkpoint into which we'll roll this checkpoint's blocks: it's the next real
         * checkpoint in the list, and it better have been read in (if it's not the add slot).
         */
        for (next_ckpt = ckpt + 1;; ++next_ckpt)
            if (!F_ISSET(next_ckpt, WT_CKPT_FAKE))
                break;

        /*
         * Set the from/to checkpoint structures, where the "to" value may be the live tree.
         */
        a = ckpt->bpriv;
        if (F_ISSET(next_ckpt, WT_CKPT_ADD))
            b = &block->live;
        else
            b = next_ckpt->bpriv;

        /*
         * Free the root page: there's nothing special about this free, the root page is allocated
         * using normal rules, that is, it may have been taken from the avail list, and was entered
         * on the live system's alloc list at that time. We free it into the checkpoint's discard
         * list, however, not the live system's list because it appears on the checkpoint's alloc
         * list and so must be paired in the checkpoint.
         */
        if (a->root_offset != WT_BLOCK_INVALID_OFFSET)
            WT_ERR(
              __wt_block_insert_ext(session, block, &a->discard, a->root_offset, a->root_size));

        /*
         * Free the blocks used to hold the "from" checkpoint's extent lists, including the avail
         * list.
         */
        WT_ERR(__ckpt_extlist_fblocks(session, block, &a->alloc));
        WT_ERR(__ckpt_extlist_fblocks(session, block, &a->avail));
        WT_ERR(__ckpt_extlist_fblocks(session, block, &a->discard));

        /*
         * Roll the "from" alloc and discard extent lists into the "to" checkpoint's lists.
         */
        if (a->alloc.entries != 0)
            WT_ERR(__wt_block_extlist_merge(session, block, &a->alloc, &b->alloc));
        if (a->discard.entries != 0)
            WT_ERR(__wt_block_extlist_merge(session, block, &a->discard, &b->discard));

        /*
         * If the "to" checkpoint is also being deleted, we're done with it, it's merged into some
         * other checkpoint in the next loop. This means the extent lists may aggregate over a
         * number of checkpoints, but that's OK, they're disjoint sets of ranges.
         */
        if (F_ISSET(next_ckpt, WT_CKPT_DELETE))
            continue;

        /*
         * Find blocks for re-use: wherever the "to" checkpoint's allocate and discard lists
         * overlap, move the range to the live system's checkpoint available list.
         */
        WT_ERR(__wt_block_extlist_overlap(session, block, b));

        /*
         * If we're updating the live system's information, we're done.
         */
        if (F_ISSET(next_ckpt, WT_CKPT_ADD))
            continue;

        /*
         * We have to write the "to" checkpoint's extent lists out in new blocks, and update its
         * cookie.
         *
         * Free the blocks used to hold the "to" checkpoint's extent lists; don't include the avail
         * list, it's not changing.
         */
        WT_ERR(__ckpt_extlist_fblocks(session, block, &b->alloc));
        WT_ERR(__ckpt_extlist_fblocks(session, block, &b->discard));

        F_SET(next_ckpt, WT_CKPT_UPDATE);
    }

    /* Update checkpoints marked for update. */
    WT_CKPT_FOREACH (ckptbase, ckpt)
        if (F_ISSET(ckpt, WT_CKPT_UPDATE))
            WT_ERR(__ckpt_update(session, block, ckptbase, ckpt, ckpt->bpriv));

live_update:
    /* Truncate the file if that's possible. */
    WT_ERR(__wt_block_extlist_truncate(session, block, &ci->avail));

    /* Update the final, added checkpoint based on the live system. */
    WT_CKPT_FOREACH (ckptbase, ckpt)
        if (F_ISSET(ckpt, WT_CKPT_ADD)) {
            /*
             * !!!
             * Our caller wants the final checkpoint size. Setting the size here violates layering,
             * but the alternative is a call for the btree layer to crack the checkpoint cookie into
             * its components, and that's a fair amount of work.
             */
            ckpt->size = ckpt_size;

            /*
             * Set the rolling checkpoint size for the live system. The current size includes the
             * current checkpoint's root page size (root pages are on the checkpoint's block
             * allocation list as root pages are allocated with the usual block allocation
             * functions). That's correct, but we don't want to include it in the size for the next
             * checkpoint.
             */
            ckpt_size -= ci->root_size;

            /*
             * Additionally, we had a bug for awhile where the live checkpoint size grew without
             * bound. We can't sanity check the value, that would require walking the tree as part
             * of the checkpoint. Bound any bug at the size of the file. It isn't practical to
             * assert that the value is within bounds since databases created with older versions of
             * WiredTiger (2.8.0) would likely see an error.
             */
            ci->ckpt_size = WT_MIN(ckpt_size, (uint64_t)block->size);

            WT_ERR(__ckpt_update(session, block, ckptbase, ckpt, ci));
        }

    /*
     * Reset the live system's alloc and discard extent lists, leave the avail list alone. This
     * includes freeing a lot of extents, so do it outside of the system's lock by copying and
     * resetting the original, then doing the work later.
     */
    ci->ckpt_alloc = ci->alloc;
    WT_ERR(__wt_block_extlist_init(session, &ci->alloc, "live", "alloc", false));
    ci->ckpt_discard = ci->discard;
    WT_ERR(__wt_block_extlist_init(session, &ci->discard, "live", "discard", false));

<<<<<<< HEAD
=======
    /*
     * TODO: tiered: for now we are switching files on a checkpoint, we'll want to do it only on
     * flush_tier.
     */
    if (block->has_objects)
        WT_ERR(__wt_block_tiered_newfile(session, block));

>>>>>>> fd460b72
#ifdef HAVE_DIAGNOSTIC
    /*
     * The first checkpoint in the system should always have an empty discard list. If we've read
     * that checkpoint and/or created it, check.
     */
    WT_CKPT_FOREACH (ckptbase, ckpt)
        if (!F_ISSET(ckpt, WT_CKPT_DELETE))
            break;
    if ((a = ckpt->bpriv) == NULL)
        a = &block->live;
    if (a->discard.entries != 0)
        WT_ERR_MSG(
          session, WT_ERROR, "first checkpoint incorrectly has blocks on the discard list");
#endif

err:
    if (ret != 0 && fatal) {
        ret = __wt_panic(session, ret, "%s: fatal checkpoint failure", block->name);
        __wt_block_set_readonly(session);
    }

    if (locked)
        __wt_spin_unlock(session, &block->live_lock);

    /* Discard any checkpoint information we loaded. */
    WT_CKPT_FOREACH (ckptbase, ckpt)
        if ((ci = ckpt->bpriv) != NULL)
            __wt_block_ckpt_destroy(session, ci);

    return (ret);
}

/*
 * __ckpt_update --
 *     Update a checkpoint.
 */
static int
__ckpt_update(
  WT_SESSION_IMPL *session, WT_BLOCK *block, WT_CKPT *ckptbase, WT_CKPT *ckpt, WT_BLOCK_CKPT *ci)
{
    WT_DECL_ITEM(a);
    WT_DECL_RET;
    uint8_t *endp;
    bool is_live;

    is_live = F_ISSET(ckpt, WT_CKPT_ADD);

#ifdef HAVE_DIAGNOSTIC
    /* Check the extent list combinations for overlaps. */
    WT_RET(__wt_block_extlist_check(session, &ci->alloc, &ci->avail));
    WT_RET(__wt_block_extlist_check(session, &ci->discard, &ci->avail));
    WT_RET(__wt_block_extlist_check(session, &ci->alloc, &ci->discard));
#endif
    /*
     * Write the checkpoint's alloc and discard extent lists. Note these blocks never appear on the
     * system's allocation list, checkpoint extent blocks don't appear on any extent lists.
     */
    WT_RET(__wt_block_extlist_write(session, block, &ci->alloc, NULL));
    WT_RET(__wt_block_extlist_write(session, block, &ci->discard, NULL));

    /*
     * If this is the final block, we append an incomplete copy of the checkpoint information to the
     * avail list for standalone retrieval.
     */
    if (is_live) {
        /*
         * Copy the INCOMPLETE checkpoint information into the checkpoint.
         */
        WT_RET(__wt_buf_init(session, &ckpt->raw, WT_BLOCK_CHECKPOINT_BUFFER));
        endp = ckpt->raw.mem;
        WT_RET(__wt_block_ckpt_to_buffer(session, block, &endp, ci, true));
        ckpt->raw.size = WT_PTRDIFF(endp, ckpt->raw.mem);

        /*
         * Convert the INCOMPLETE checkpoint array into its metadata representation. This must match
         * what is eventually written into the metadata file, in other words, everything must be
         * initialized before the block manager does the checkpoint.
         */
        WT_RET(__wt_scr_alloc(session, 8 * 1024, &a));
        ret = __wt_meta_ckptlist_to_meta(session, ckptbase, a);
        if (ret == 0)
            ret = __wt_strndup(session, a->data, a->size, &ckpt->block_checkpoint);
        __wt_scr_free(session, &a);
        WT_RET(ret);
    }

    /*
     * We only write an avail list for the live system, other checkpoint's avail lists are static
     * and never change.
     *
     * Write the avail list last so it reflects changes due to allocating blocks for the alloc and
     * discard lists. Second, when we write the live system's avail list, it's two lists: the
     * current avail list plus the list of blocks to be made available when the new checkpoint
     * completes. We can't merge that second list into the real list yet, it's not truly available
     * until the new checkpoint locations have been saved to the metadata.
     */
    if (is_live) {
        block->final_ckpt = ckpt;
        ret = __wt_block_extlist_write(session, block, &ci->avail, &ci->ckpt_avail);
        block->final_ckpt = NULL;
        WT_RET(ret);
    }

    /*
     * Record the blocks allocated to write the extent lists. We must record blocks in the live
     * system's extent lists, as those blocks are a necessary part of the checkpoint a hot backup
     * might recover. Update blocks in extent lists used to rewrite other checkpoints (for example,
     * an intermediate checkpoint rewritten because a checkpoint was rolled into it), even though
     * it's not necessary: those blocks aren't the last checkpoint in the file and so aren't
     * included in a recoverable checkpoint, they don't matter on a hot backup target until they're
     * allocated and used in the context of a live system. Regardless, they shouldn't materially
     * affect how much data we're writing, and it keeps things more consistent on the target to
     * update them. (Ignore the live system's ckpt_avail list here. The blocks on that list were
     * written into the final avail extent list which will be copied to the hot backup, and that's
     * all that matters.)
     */
    WT_RET(__ckpt_add_blk_mods_ext(session, ckptbase, ci));

    /*
     * Set the file size for the live system.
     *
     * !!!
     * We do NOT set the file size when re-writing checkpoints because we want to test the
     * checkpoint's blocks against a reasonable maximum file size during verification. This is bad:
     * imagine a checkpoint appearing early in the file, re-written, and then the checkpoint
     * requires blocks at the end of the file, blocks after the listed file size. If the application
     * opens that checkpoint for writing (discarding subsequent checkpoints), we would truncate the
     * file to the early chunk, discarding the re-written checkpoint information. The alternative,
     * updating the file size has its own problems, in that case we'd work correctly, but we'd lose
     * all of the blocks between the original checkpoint and the re-written checkpoint. Currently,
     * there's no API to roll-forward intermediate checkpoints, if there ever is, this will need to
     * be fixed.
     */
    if (is_live)
        ci->file_size = block->size;

    /* Copy the COMPLETE checkpoint information into the checkpoint. */
    WT_RET(__wt_buf_init(session, &ckpt->raw, WT_BLOCK_CHECKPOINT_BUFFER));
    endp = ckpt->raw.mem;
    WT_RET(__wt_block_ckpt_to_buffer(session, block, &endp, ci, false));
    ckpt->raw.size = WT_PTRDIFF(endp, ckpt->raw.mem);

    if (WT_VERBOSE_ISSET(session, WT_VERB_CHECKPOINT))
        __wt_ckpt_verbose(session, block, "create", ckpt->name, ckpt->raw.data);

    return (0);
}

/*
 * __wt_block_checkpoint_resolve --
 *     Resolve a checkpoint.
 */
int
__wt_block_checkpoint_resolve(WT_SESSION_IMPL *session, WT_BLOCK *block, bool failed)
{
    WT_BLOCK_CKPT *ci;
    WT_DECL_RET;

    ci = &block->live;

    /*
     * Resolve the checkpoint after our caller has written the checkpoint information to stable
     * storage.
     */
    __wt_spin_lock(session, &block->live_lock);
    switch (block->ckpt_state) {
    case WT_CKPT_INPROGRESS:
        /* Something went wrong, but it's recoverable at our level. */
        goto done;
    case WT_CKPT_NONE:
    case WT_CKPT_SALVAGE:
        ret = __wt_panic(session, EINVAL,
          "%s: an unexpected checkpoint resolution: the checkpoint was never started or completed, "
          "or configured for salvage",
          block->name);
        __wt_block_set_readonly(session);
        break;
    case WT_CKPT_PANIC_ON_FAILURE:
        if (!failed)
            break;
        ret = __wt_panic(
          session, EINVAL, "%s: the checkpoint failed, the system must restart", block->name);
        __wt_block_set_readonly(session);
        break;
    }
    WT_ERR(ret);

    if ((ret = __wt_block_extlist_merge(session, block, &ci->ckpt_avail, &ci->avail)) != 0) {
        ret = __wt_panic(
          session, ret, "%s: fatal checkpoint failure during extent list merge", block->name);
        __wt_block_set_readonly(session);
    }
    __wt_spin_unlock(session, &block->live_lock);

    /* Discard the lists remaining after the checkpoint call. */
    __wt_block_extlist_free(session, &ci->ckpt_avail);
    __wt_block_extlist_free(session, &ci->ckpt_alloc);
    __wt_block_extlist_free(session, &ci->ckpt_discard);

    __wt_spin_lock(session, &block->live_lock);
done:
    block->ckpt_state = WT_CKPT_NONE;
err:
    __wt_spin_unlock(session, &block->live_lock);

    return (ret);
}<|MERGE_RESOLUTION|>--- conflicted
+++ resolved
@@ -746,16 +746,6 @@
     ci->ckpt_discard = ci->discard;
     WT_ERR(__wt_block_extlist_init(session, &ci->discard, "live", "discard", false));
 
-<<<<<<< HEAD
-=======
-    /*
-     * TODO: tiered: for now we are switching files on a checkpoint, we'll want to do it only on
-     * flush_tier.
-     */
-    if (block->has_objects)
-        WT_ERR(__wt_block_tiered_newfile(session, block));
-
->>>>>>> fd460b72
 #ifdef HAVE_DIAGNOSTIC
     /*
      * The first checkpoint in the system should always have an empty discard list. If we've read
