--- conflicted
+++ resolved
@@ -217,12 +217,9 @@
   wt_off_t offset, uint32_t size, uint32_t checksum)
 {
     WT_BLOCK_HEADER *blk, swap;
-<<<<<<< HEAD
     WT_DECL_RET;
     int cret;
-=======
     WT_FH *fh;
->>>>>>> 348b5746
     size_t bufsize;
 
 #if BLKCACHE_TRACE == 1
@@ -262,79 +259,22 @@
           block->name, size, block->allocsize);
 
     WT_RET(__wt_buf_init(session, buf, bufsize));
-<<<<<<< HEAD
-
-#if BLKCACHE_TRACE == 0
-    /* Ask the cache to give us the block. If it doesn't have it, read it. */
-    if (block->fh->file_type != WT_FS_OPEN_FILE_TYPE_DATA)
-	WT_RET(__wt_read(session, block->fh, offset, size, buf->mem));
+
+    WT_RET(__wt_block_fh(session, block, objectid, &fh));
+
+    /* Ask the block cache to give us the block. If it doesn't have it, read it. */
+    if (fh->file_type != WT_FS_OPEN_FILE_TYPE_DATA)
+	WT_RET(__wt_read(session, fh, offset, size, buf->mem));
     else {
 	if((cret =__wt_blkcache_get_or_check(session, offset, size, checksum,
 					    buf->mem)) != 0) {
-	    WT_RET(__wt_read(session, block->fh, offset, size, buf->mem));
+	    WT_RET(__wt_read(session, fh, offset, size, buf->mem));
 	    if (cret != WT_BLKCACHE_BYPASS) {
 		WT_TRET_ERROR_OK(__wt_blkcache_put(session, offset, size, checksum,
 						   buf->mem, false, false), WT_BLKCACHE_FULL);
 	    }
 	}
     }
-#else
-    if (block->fh->file_type != WT_FS_OPEN_FILE_TYPE_DATA)
-	WT_RET(__wt_read(session, block->fh, offset, size, buf->mem));
-    else {
-	/* Read the block from the file system and cache. Log the latency.
-	 * This is done for learning which blocks are worth caching.
-	 */
-	id.checksum = checksum;
-	id.offset = offset;
-	id.size = size;
-	hash = __wt_hash_city64(&id, sizeof(id));
-
-	/* Read from the file system */
-	time_start = __wt_clock(session);
-	WT_RET(__wt_read(session, block->fh, offset, size, buf->mem));
-	time_stop = __wt_clock(session);
-	__wt_verbose(session, WT_VERB_BLKCACHE, "file system read latency: "
-		     "offset=%" PRIuMAX ", size=%" PRIu32 ", hash=%" PRIu64 ", "
-		     "latency=%" PRIu64 " ns.",
-		     (uintmax_t)offset, (uint32_t)size, hash,
-		     WT_CLOCKDIFF_NS(time_stop, time_start));
-
-	/* Read from the cache */
-	time_start = __wt_clock(session);
-	ret =  __wt_blkcache_get_or_check(session, offset, size, checksum, buf->mem);
-	time_stop = __wt_clock(session);
-
-	if (ret == 0) { /* Block found */
-	    __wt_verbose(session, WT_VERB_BLKCACHE, "get latency: "
-			 "offset=%" PRIuMAX ", size=%" PRIu32 ", hash=%" PRIu64 ", "
-			 "latency=%" PRIu64 " ns.",
-			 (uintmax_t)offset, (uint32_t)size, hash,
-			 WT_CLOCKDIFF_NS(time_stop, time_start));
-	}
-	else { /* Block not found */
-	    __wt_verbose(session, WT_VERB_BLKCACHE, "notfound check latency: "
-			 "offset=%" PRIuMAX ", size=%" PRIu32 ", hash=%" PRIu64 ", "
-			 "latency=%" PRIu64 " ns.",
-			 (uintmax_t)offset, (uint32_t)size, hash,
-			 WT_CLOCKDIFF_NS(time_stop, time_start));
-
-	    time_start = __wt_clock(session);
-	    /* Ignore errors */
-	    WT_TRET_ERROR_OK(__wt_blkcache_put(session, offset, size, checksum, buf->mem, false), WT_CACHE_FULL);
-	    time_stop = __wt_clock(session);
-	    __wt_verbose(session, WT_VERB_BLKCACHE, "put latency: "
-                         "offset=%" PRIuMAX ", size=%" PRIu32 ", hash=%" PRIu64 ", "
-                         "latency=%" PRIu64 " ns.",
-                         (uintmax_t)offset, (uint32_t)size, hash,
-                         WT_CLOCKDIFF_NS(time_stop, time_start));
-	}
-    }
-#endif
-=======
-    WT_RET(__wt_block_fh(session, block, objectid, &fh));
-    WT_RET(__wt_read(session, fh, offset, size, buf->mem));
->>>>>>> 348b5746
     buf->size = size;
 
     /*
