/*-
 * Copyright (c) 2014-present MongoDB, Inc.
 * Copyright (c) 2008-2014 WiredTiger, Inc.
 *  All rights reserved.
 *
 * See the file LICENSE for redistribution information.
 */

#include "wt_internal.h"

/*
 * __wt_bm_read --
 *     Map or read address cookie referenced block into a buffer.
 */
int
__wt_bm_read(
  WT_BM *bm, WT_SESSION_IMPL *session, WT_ITEM *buf, const uint8_t *addr, size_t addr_size)
{
    WT_BLOCK *block;
    WT_DECL_RET;
    wt_off_t offset;
    uint32_t checksum, objectid, size;

    block = bm->block;

    /* Crack the cookie. */
    WT_RET(__wt_block_addr_unpack(
      session, block, addr, addr_size, &objectid, &offset, &size, &checksum));

    if (bm->is_multi_handle)
        /* Lookup the block handle */
        WT_RET(__wt_blkcache_get_handle(session, bm, objectid, true, &block));

#ifdef HAVE_DIAGNOSTIC
    /*
     * In diagnostic mode, verify the block we're about to read isn't on the available list, or for
     * the writable objects, the discard list.
     */
    WT_ERR(__wt_block_misplaced(session, block, "read", offset, size,
      bm->is_live && block == bm->block, __PRETTY_FUNCTION__, __LINE__));
#endif

    /* Read the block. */
    __wt_capacity_throttle(session, size, WT_THROTTLE_READ);
    WT_ERR(__wt_block_read_off(session, block, buf, objectid, offset, size, checksum));

    /* Optionally discard blocks from the system's buffer cache. */
    WT_ERR(__wt_block_discard(session, block, (size_t)size));

err:
    if (bm->is_multi_handle)
        __wt_blkcache_release_handle(session, block);

    return (ret);
}

/*
 * __bm_corrupt_dump --
 *     Dump a block into the log in 1KB chunks.
 */
static int
__bm_corrupt_dump(WT_SESSION_IMPL *session, WT_ITEM *buf, uint32_t objectid, wt_off_t offset,
  uint32_t size, uint32_t checksum) WT_GCC_FUNC_ATTRIBUTE((cold))
{
    WT_DECL_ITEM(tmp);
    WT_DECL_RET;
    size_t chunk, i, nchunks;

#define WT_CORRUPT_FMT "{%" PRIu32 ": %" PRIuMAX ", %" PRIu32 ", %#" PRIx32 "}"
    if (buf->size == 0) {
        __wt_errx(session, WT_CORRUPT_FMT ": empty buffer, no dump available", objectid,
          (uintmax_t)offset, size, checksum);
        return (0);
    }

    WT_RET(__wt_scr_alloc(session, 4 * 1024, &tmp));

    nchunks = buf->size / 1024 + (buf->size % 1024 == 0 ? 0 : 1);
    for (chunk = i = 0;;) {
        WT_ERR(__wt_buf_catfmt(session, tmp, "%02x ", ((uint8_t *)buf->data)[i]));
        if (++i == buf->size || i % 1024 == 0) {
            __wt_errx(session,
              WT_CORRUPT_FMT ": (chunk %" WT_SIZET_FMT " of %" WT_SIZET_FMT "): %.*s", objectid,
              (uintmax_t)offset, size, checksum, ++chunk, nchunks, (int)tmp->size,
              (char *)tmp->data);
            if (i == buf->size)
                break;
            WT_ERR(__wt_buf_set(session, tmp, "", 0));
        }
    }

err:
    __wt_scr_free(session, &tmp);
    return (ret);
}

/*
 * __wt_bm_corrupt --
 *     Report a block has been corrupted, external API.
 */
int
__wt_bm_corrupt(WT_BM *bm, WT_SESSION_IMPL *session, const uint8_t *addr, size_t addr_size)
{
    WT_DECL_ITEM(tmp);
    WT_DECL_RET;
    wt_off_t offset;
    uint32_t checksum, objectid, size;

    /* Read the block. */
    WT_RET(__wt_scr_alloc(session, 0, &tmp));
    WT_ERR(__wt_bm_read(bm, session, tmp, addr, addr_size));

    /* Crack the cookie, dump the block. */
    WT_ERR(__wt_block_addr_unpack(
      session, bm->block, addr, addr_size, &objectid, &offset, &size, &checksum));
    WT_ERR(__bm_corrupt_dump(session, tmp, objectid, offset, size, checksum));

err:
    __wt_scr_free(session, &tmp);
    return (ret);
}

#ifdef HAVE_DIAGNOSTIC
/*
 * __wt_block_read_off_blind --
 *     Read the block at an offset, return the size and checksum, debugging only.
 */
int
__wt_block_read_off_blind(
  WT_SESSION_IMPL *session, WT_BLOCK *block, wt_off_t offset, uint32_t *sizep, uint32_t *checksump)
{
    WT_BLOCK_HEADER *blk;
    WT_DECL_ITEM(tmp);
    WT_DECL_RET;

    *sizep = 0;
    *checksump = 0;

    /*
     * Make sure the buffer is large enough for the header and read the first allocation-size block.
     */
    WT_RET(__wt_scr_alloc(session, block->allocsize, &tmp));
    WT_ERR(__wt_read(session, block->fh, offset, (size_t)block->allocsize, tmp->mem));
    blk = WT_BLOCK_HEADER_REF(tmp->mem);
    __wt_block_header_byteswap(blk);

    *sizep = blk->disk_size;
    *checksump = blk->checksum;

err:
    __wt_scr_free(session, &tmp);
    return (ret);
}
#endif

/*
 * __wt_block_read_off --
 *     Read an addr/size pair referenced block into a buffer.
 */
int
__wt_block_read_off(WT_SESSION_IMPL *session, WT_BLOCK *block, WT_ITEM *buf, uint32_t objectid,
  wt_off_t offset, uint32_t size, uint32_t checksum)
{
    WT_BLOCK_HEADER *blk, swap;
    size_t bufsize, check_size;
    int failures, max_failures;
    bool chunkcache_hit, full_checksum_mismatch;

    chunkcache_hit = full_checksum_mismatch = false;
    check_size = 0;
    failures = 0;
    max_failures = F_ISSET(&S2C(session)->chunkcache, WT_CHUNKCACHE_CONFIGURED) ? 2 : 1;
    __wt_verbose_debug2(session, WT_VERB_READ,
      "off %" PRIuMAX ", size %" PRIu32 ", checksum %#" PRIx32, (uintmax_t)offset, size, checksum);

    WT_STAT_CONN_INCR(session, block_read);
    WT_STAT_CONN_INCRV(session, block_byte_read, size);

    /*
     * Grow the buffer as necessary and read the block. Buffers should be aligned for reading, but
     * there are lots of buffers (for example, file cursors have two buffers each, key and value),
     * and it's difficult to be sure we've found all of them. If the buffer isn't aligned, it's an
     * easy fix: set the flag and guarantee we reallocate it. (Most of the time on reads, the buffer
     * memory has not yet been allocated, so we're not adding any additional processing time.)
     */
    if (F_ISSET(buf, WT_ITEM_ALIGNED))
        bufsize = size;
    else {
        F_SET(buf, WT_ITEM_ALIGNED);
        bufsize = WT_MAX(size, buf->memsize + 10);
    }

    /*
     * Ensure we don't read information that isn't there. It shouldn't ever happen, but it's a cheap
     * test.
     */
    if (size < block->allocsize)
        WT_RET_MSG(session, EINVAL,
          "%s: impossibly small block size of %" PRIu32 "B, less than allocation size of %" PRIu32,
          block->name, size, block->allocsize);

    WT_RET(__wt_buf_init(session, buf, bufsize));
    buf->size = size;

    while (failures < max_failures) {
        full_checksum_mismatch = false;
        if (F_ISSET(&S2C(session)->chunkcache, WT_CHUNKCACHE_CONFIGURED)) {
            if (failures == 0) {
                /*
                 * Check if the chunk cache has the needed data. If there is a miss in the chunk
                 * cache, it will read and cache the data. If the chunk cache has exceeded its
                 * configured capacity and is unable to evict chunks quickly enough, it will return
                 * the error code indicating that it is out of space. We do not propagate this error
                 * up to our caller; we read the needed data ourselves instead.
                 */
                WT_RET_ERROR_OK(__wt_chunkcache_get(session, block, objectid, offset, size,
                                  buf->mem, &chunkcache_hit),
                  ENOSPC);
            }
        }
        if (failures > 0 || !chunkcache_hit)
            WT_RET(__wt_read(session, block->fh, offset, size, buf->mem));

        /*
         * We incrementally read through the structure before doing a checksum, do little- to
         * big-endian handling early on, and then select from the original or swapped structure as
         * needed.
         */
        blk = WT_BLOCK_HEADER_REF(buf->mem);
        __wt_block_header_byteswap_copy(blk, &swap);
        check_size = F_ISSET(&swap, WT_BLOCK_DATA_CKSUM) ? size : WT_BLOCK_COMPRESS_SKIP;
        if (swap.checksum == checksum) {
            blk->checksum = 0;
            if (__wt_checksum_match(buf->mem, check_size, checksum)) {
                /*
                 * Swap the page-header as needed; this doesn't belong here, but it's the best place
                 * to catch all callers.
                 */
                __wt_page_header_byteswap(buf->mem);
                return (0);
            }
            full_checksum_mismatch = true;
        }
        failures++;

        /*
         * If chunk cache is configured we want to account for the race condition where the chunk
         * cache could have stale content, and therefore a mismatched checksum. We can also have
         * corrupted data in the chunk cache. For those scenarios, we do not want to fail
         * immediately, so we will reload the data and retry one time.
         */
        if (failures < max_failures) {
            __wt_verbose(session, WT_VERB_BLOCK,
              "Reloading data due to checksum mismatch for block: %s" PRIu32 ", offset: %" PRIuMAX
              ", size: %" PRIu32
              " with possibly stale or corrupt chunkcache content for object id: %" PRIu32
              ". Retrying once.",
              block->name, (uintmax_t)offset, size, objectid);
            WT_RET(__wt_chunkcache_free_external(session, block, objectid, offset, size));
            WT_RET(__wt_read(session, block->fh, offset, size, buf->mem));
<<<<<<< HEAD

            WT_STAT_CONN_INCR(session, chunkcache_retries_checksum_mismatch);
=======
>>>>>>> 92cffa56
        }
    }

    if (!F_ISSET(session, WT_SESSION_QUIET_CORRUPT_FILE)) {
        if (full_checksum_mismatch)
            __wt_errx(session,
              "%s: potential hardware corruption, read checksum error for %" PRIu32
              "B block at offset %" PRIuMAX ": calculated block checksum of %#" PRIx32
              " doesn't match expected checksum of %#" PRIx32,
              block->name, size, (uintmax_t)offset, __wt_checksum(buf->mem, check_size), checksum);
        else
            __wt_errx(session,
              "%s: potential hardware corruption, read checksum error for %" PRIu32
              "B block at offset %" PRIuMAX ": block header checksum of %#" PRIx32
              " doesn't match expected checksum of %#" PRIx32,
              block->name, size, (uintmax_t)offset, swap.checksum, checksum);
        WT_IGNORE_RET(__bm_corrupt_dump(session, buf, objectid, offset, size, checksum));
    }

    /* Panic if a checksum fails during an ordinary read. */
    F_SET(S2C(session), WT_CONN_DATA_CORRUPTION);
    if (block->verify || F_ISSET(session, WT_SESSION_QUIET_CORRUPT_FILE))
        return (WT_ERROR);
    WT_RET_PANIC(session, WT_ERROR, "%s: fatal read error", block->name);
}<|MERGE_RESOLUTION|>--- conflicted
+++ resolved
@@ -258,11 +258,7 @@
               block->name, (uintmax_t)offset, size, objectid);
             WT_RET(__wt_chunkcache_free_external(session, block, objectid, offset, size));
             WT_RET(__wt_read(session, block->fh, offset, size, buf->mem));
-<<<<<<< HEAD
-
             WT_STAT_CONN_INCR(session, chunkcache_retries_checksum_mismatch);
-=======
->>>>>>> 92cffa56
         }
     }
 
