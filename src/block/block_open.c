--- conflicted
+++ resolved
@@ -336,11 +336,7 @@
 __file_is_wt_internal(const char *name)
 {
     return (strcmp(name, WT_METAFILE) == 0 || strcmp(name, WT_HS_FILE) == 0 ||
-<<<<<<< HEAD
-      strcmp(name, WT_CC_FILE) == 0);
-=======
       strcmp(name, WT_CC_METAFILE) == 0);
->>>>>>> 99698d7a
 }
 
 /*
