--- conflicted
+++ resolved
@@ -40,13 +40,9 @@
         *offsetp = 0;
         *objectidp = *sizep = *checksump = 0;
     } else {
-<<<<<<< HEAD
         if (block->has_objects && l == 0 && o != WT_BLOCK_INVALID_OFFSET)
             WT_RET_MSG(NULL, EINVAL, "address cookie decoding for Btree with objects has object 0");
-        *logidp = (uint32_t)l;
-=======
         *objectidp = (uint32_t)l;
->>>>>>> fd460b72
         *offsetp = (wt_off_t)(o + 1) * block->allocsize;
         *sizep = (uint32_t)s * block->allocsize;
         *checksump = (uint32_t)c;
@@ -74,13 +70,9 @@
         s = size / block->allocsize;
         c = checksum;
     }
-<<<<<<< HEAD
     if (block->has_objects) {
         if (l == 0 && o != WT_BLOCK_INVALID_OFFSET)
             WT_RET_MSG(NULL, EINVAL, "address cookie encoding for Btree with objects has object 0");
-=======
-    if (block->has_objects)
->>>>>>> fd460b72
         WT_RET(__wt_vpack_uint(pp, 0, l));
     }
     WT_RET(__wt_vpack_uint(pp, 0, o));
