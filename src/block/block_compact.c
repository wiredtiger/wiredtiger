--- conflicted
+++ resolved
@@ -25,14 +25,9 @@
     __wt_block_configure_first_fit(block, true);
 
     /* Reset the compaction state information. */
-<<<<<<< HEAD
-=======
-    block->compact_session_id = session->id;
-    block->compact_estimated = false;
-    block->compact_pct_tenths = 0;
->>>>>>> 44c89ade
     block->compact_bytes_reviewed = 0;
     block->compact_bytes_rewritten = 0;
+    block->compact_estimated = false;
     block->compact_internal_pages_reviewed = 0;
     block->compact_pages_reviewed = 0;
     block->compact_pages_rewritten = 0;
