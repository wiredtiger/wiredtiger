--- conflicted
+++ resolved
@@ -442,18 +442,12 @@
               100);
             __wt_verbose_debug1(session, WT_VERB_COMPACT_PROGRESS,
               "compacting %s for %" PRIu64 " seconds; reviewed %" PRIu64
-<<<<<<< HEAD
               " pages, rewritten %" PRIu64 " pages (%" PRIu64
               "MB). Approx. %d%% of the estimated work done.%s",
-              block->name, time_diff, block->compact_pages_reviewed, block->compact_pages_rewritten,
-              block->compact_bytes_rewritten / WT_MEGABYTE, progress,
-              progress == 100 ? " More work has been discovered since the estimation." : "");
-=======
-              " pages, rewritten %" PRIu64 " pages (%" PRIu64 "MB), approx. %d%% done",
               block->name, time_diff_start, block->compact_pages_reviewed,
               block->compact_pages_rewritten, block->compact_bytes_rewritten / WT_MEGABYTE,
-              progress);
->>>>>>> d3faff25
+              progress,
+              progress == 100 ? " More work has been discovered since the estimation." : "");
         }
     }
 }
