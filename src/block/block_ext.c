--- conflicted
+++ resolved
@@ -33,11 +33,7 @@
  *     Return the last element in the list, along with a stack for appending.
  */
 static WT_INLINE WT_EXT *
-<<<<<<< HEAD
 __block_off_srch_last(WT_EXTLIST *el, WT_EXT ***stack, bool need_traverse)
-=======
-__block_off_srch_last(WT_EXT **head, WT_EXT ***stack)
->>>>>>> 73524bde
 {
     WT_EXT **extp, *last;
     WT_EXT **head;
@@ -68,12 +64,8 @@
  *     list, or the by-offset list referenced by a size entry), for the specified offset.
  */
 static WT_INLINE void
-<<<<<<< HEAD
 __block_off_srch(
   WT_EXT **head, wt_off_t off, WT_EXT ***stack, bool skip_off, WT_EXT **penultimate_extp)
-=======
-__block_off_srch(WT_EXT **head, wt_off_t off, WT_EXT ***stack, bool skip_off)
->>>>>>> 73524bde
 {
     WT_EXT **extp, *ext_tmp;
     int i;
