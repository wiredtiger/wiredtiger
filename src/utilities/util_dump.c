/*-
 * Copyright (c) 2014-present MongoDB, Inc.
 * Copyright (c) 2008-2014 WiredTiger, Inc.
 *	All rights reserved.
 *
 * See the file LICENSE for redistribution information.
 */

#include "util.h"
#include "util_dump.h"

#define STRING_MATCH_CONFIG(s, item) \
    (strncmp(s, (item).str, (item).len) == 0 && (s)[(item).len] == '\0')

static int dump_config(WT_SESSION *, const char *, WT_CURSOR *, bool, bool, bool);
static int dump_json_begin(WT_SESSION *);
static int dump_json_end(WT_SESSION *);
static int dump_json_separator(WT_SESSION *);
static int dump_json_table_end(WT_SESSION *);
static const char *get_dump_type(bool, bool, bool);
static int dump_prefix(WT_SESSION *, bool, bool, bool);
static int dump_record(WT_CURSOR *, const char *, bool, bool, bool);
static int dump_suffix(WT_SESSION *, bool);
static int dump_table_config(WT_SESSION *, WT_CURSOR *, WT_CURSOR *, const char *, bool);
static int dump_table_parts_config(WT_SESSION *, WT_CURSOR *, const char *, const char *, bool);
static int dup_json_string(const char *, char **);
static int print_config(WT_SESSION *, const char *, const char *, bool, bool);
static int time_pair_to_timestamp(WT_SESSION_IMPL *, char *, WT_ITEM *);

/*
 * usage --
 *     Display a usage message for the dump command.
 */
static int
usage(void)
{
    static const char *options[] = {"-c checkpoint",
      "dump as of the named checkpoint (the default is the most recent version of the data)",
      "-f output", "dump to the specified file (the default is stdout)", "-j",
<<<<<<< HEAD
      "dump in JSON format", "-l", "lower bound of the key range to dump", "-p",
=======
      "dump in JSON format", "-k", "specify a key too look for", "-n",
      "if the specified key to look for cannot be found, return the result from search_near", "-p",
>>>>>>> 1ea9e9e9
      "dump in human readable format (pretty-print). The -p flag can be combined with -x. In this "
      "case, raw data elements will be formatted like -x with hexadecimal encoding.",
      "-r", "dump in reverse order", "-t timestamp",
      "dump as of the specified timestamp (the default is the most recent version of the data)",
      "-u", "upper bound of the key range to dump", "-x",
      "dump all characters in a hexadecimal encoding (by default printable characters are not "
      "encoded). The -x flag can be combined with -p. In this case, the dump will be formatted "
      "similar to -p except for raw data elements, which will look like -x with hexadecimal "
      "encoding.",
      "-?", "show this message", NULL, NULL};

    util_usage(
<<<<<<< HEAD
      "dump [-jlprux] [-c checkpoint] [-f output-file] [-t timestamp] uri", "options:", options);
=======
      "dump [-jknprx] [-c checkpoint] [-f output-file] [-t timestamp] uri", "options:", options);
>>>>>>> 1ea9e9e9
    return (1);
}

static FILE *fp;

/*
 * util_dump --
 *     The dump command.
 */
int
util_dump(WT_SESSION *session, int argc, char *argv[])
{
    WT_CURSOR *cursor;
    WT_CURSOR_DUMP *hs_dump_cursor;
    WT_DECL_ITEM(tmp);
    WT_DECL_RET;
    WT_SESSION_IMPL *session_impl;
    int ch, format_specifiers, i;
    char *checkpoint, *ofile, *p, *simpleuri, *timestamp, *uri;
<<<<<<< HEAD
    const char *start_key, *end_key;
    bool hex, json, pretty, reverse;
=======
    const char *key;
    bool hex, json, pretty, reverse, search_near;
>>>>>>> 1ea9e9e9

    session_impl = (WT_SESSION_IMPL *)session;
    cursor = NULL;
    hs_dump_cursor = NULL;
    key = NULL;
    checkpoint = ofile = simpleuri = uri = timestamp = NULL;
<<<<<<< HEAD
    hex = json = pretty = reverse = false;
    start_key = NULL;
    end_key = NULL;

    while ((ch = __wt_getopt(progname, argc, argv, "c:e:f:l:t:u:jprx?")) != EOF)
=======
    hex = json = pretty = reverse = search_near = false;

    while ((ch = __wt_getopt(progname, argc, argv, "c:f:k:t:jnprx?")) != EOF)
>>>>>>> 1ea9e9e9
        switch (ch) {
        case 'c':
            checkpoint = __wt_optarg;
            break;
        case 'f':
            ofile = __wt_optarg;
            break;
        case 'j':
            json = true;
            break;
<<<<<<< HEAD
        case 'l':
            start_key = __wt_optarg;
=======
        case 'k':
            key = __wt_optarg;
            break;
        case 'n':
            search_near = true;
>>>>>>> 1ea9e9e9
            break;
        case 'p':
            pretty = true;
            break;
        case 'r':
            reverse = true;
            break;
        case 't':
            timestamp = __wt_optarg;
            break;
        case 'u':
            end_key = __wt_optarg;
            break;
        case 'x':
            hex = true;
            break;
        case '?':
            usage();
            return (0);
        default:
            return (usage());
        }
    argc -= __wt_optind;
    argv += __wt_optind;

    /* The remaining argument is the uri. */
    if (argc < 1 || (argc != 1 && !json))
        return (usage());

    /* -j, -p and -x are incompatible. */
    format_specifiers = 0;
    if (json)
        ++format_specifiers;
    if (pretty)
        ++format_specifiers;
    if (hex)
        ++format_specifiers;

    /* Supported options are -j, -p, -x and a combination of -p and -x. */
    if (format_specifiers > 1 && !(pretty && hex)) {
        fprintf(stderr,
          "%s: the only possible options are -j, -p, -x and a combination of -p and -x. Other "
          "options are incompatible\n",
          progname);
        return (usage());
    }

    /* Open any optional output file. */
    if (ofile == NULL)
        fp = stdout;
    else if ((fp = fopen(ofile, "w")) == NULL)
        return (util_err(session, errno, "%s: open", ofile));

    if (json && (dump_json_begin(session) != 0 || dump_prefix(session, pretty, hex, json) != 0))
        goto err;

    WT_RET(__wt_scr_alloc(session_impl, 0, &tmp));
    for (i = 0; i < argc; i++) {
        if (json && i > 0)
            if (dump_json_separator(session) != 0)
                goto err;
        free(uri);
        free(simpleuri);
        uri = simpleuri = NULL;

        if ((uri = util_uri(session, argv[i], "table")) == NULL)
            goto err;

        if (timestamp != NULL) {
            WT_ERR(__wt_buf_set(session_impl, tmp, "", 0));
            WT_ERR(time_pair_to_timestamp(session_impl, timestamp, tmp));
            WT_ERR(__wt_buf_catfmt(session_impl, tmp, "isolation=snapshot,"));
            if ((ret = session->begin_transaction(session, (char *)tmp->data)) != 0) {
                fprintf(stderr, "%s: begin transaction failed: %s\n", progname,
                  session->strerror(session, ret));
                goto err;
            }
        }
        WT_ERR(__wt_buf_set(session_impl, tmp, "", 0));
        if (checkpoint != NULL)
            WT_ERR(__wt_buf_catfmt(session_impl, tmp, "checkpoint=%s,", checkpoint));
        WT_ERR(__wt_buf_catfmt(session_impl, tmp, "dump=%s", get_dump_type(pretty, hex, json)));
        if ((ret = session->open_cursor(session, uri, NULL, (char *)tmp->data, &cursor)) != 0) {
            fprintf(stderr, "%s: cursor open(%s) failed: %s\n", progname, uri,
              session->strerror(session, ret));
            goto err;
        }

        if ((simpleuri = strdup(uri)) == NULL) {
            (void)util_err(session, errno, NULL);
            goto err;
        }
        if ((p = strchr(simpleuri, '(')) != NULL)
            *p = '\0';
        /*
         * If we're dumping the history store, we need to set this flag to ignore tombstones. Every
         * record in the history store is succeeded by a tombstone so we need to do this otherwise
         * nothing will be visible. The only exception is if we've supplied a timestamp in which
         * case, we're specifically interested in what is visible at a given read timestamp.
         */
        if (WT_STREQ(simpleuri, WT_HS_URI) && timestamp == NULL) {
            hs_dump_cursor = (WT_CURSOR_DUMP *)cursor;
            /* Set the "ignore tombstone" flag on the underlying cursor. */
            F_SET(hs_dump_cursor->child, WT_CURSTD_IGNORE_TOMBSTONE);
        }

        if (dump_config(session, simpleuri, cursor, pretty, hex, json) != 0)
            goto err;
<<<<<<< HEAD

        if (start_key != NULL) {
            cursor->set_key(cursor, start_key);
            if (cursor->bound(cursor, "action=set,bound=lower") != 0)
                goto err;
        }
        if (end_key != NULL) {
            cursor->set_key(cursor, end_key);
            if (cursor->bound(cursor, "action=set,bound=upper") != 0)
                goto err;
        }

        if (dump_record(cursor, reverse, json) != 0)
=======
        if (dump_record(cursor, key, reverse, search_near, json) != 0)
>>>>>>> 1ea9e9e9
            goto err;

        if ((start_key != NULL || end_key != NULL) && cursor->bound(cursor, "action=clear") != 0)
            goto err;

        if (json && dump_json_table_end(session) != 0)
            goto err;

        if (hs_dump_cursor != NULL)
            F_CLR(hs_dump_cursor->child, WT_CURSTD_IGNORE_TOMBSTONE);
        ret = cursor->close(cursor);
        cursor = NULL;
        hs_dump_cursor = NULL;
        if (ret != 0) {
            (void)util_err(session, ret, NULL);
            goto err;
        }
    }
    if (json && dump_json_end(session) != 0)
        goto err;

    if (0) {
err:
        ret = 1;
    }

    if (cursor != NULL) {
        if (hs_dump_cursor != NULL)
            F_CLR(hs_dump_cursor->child, WT_CURSTD_IGNORE_TOMBSTONE);
        if ((ret = cursor->close(cursor)) != 0)
            ret = util_err(session, ret, NULL);
    }

    if (ofile != NULL && (ret = fclose(fp)) != 0)
        ret = util_err(session, errno, NULL);

    __wt_scr_free(session_impl, &tmp);
    free(uri);
    free(simpleuri);

    return (ret);
}

/*
 * time_pair_to_timestamp --
 *     Convert a timestamp output format to timestamp representation.
 */
static int
time_pair_to_timestamp(WT_SESSION_IMPL *session_impl, char *ts_string, WT_ITEM *buf)
{
    wt_timestamp_t timestamp;
    uint32_t first, second;

    if (ts_string[0] == '(') {
        if (sscanf(ts_string, "(%" SCNu32 " ,%" SCNu32 ")", &first, &second) != 2)
            return (EINVAL);
        timestamp = ((wt_timestamp_t)first << 32) | second;
    } else
        timestamp = __wt_strtouq(ts_string, NULL, 10);

    WT_RET(__wt_buf_catfmt(session_impl, buf, "read_timestamp=%" PRIx64 ",", timestamp));
    return (0);
}

/*
 * dump_config --
 *     Dump the config for the uri.
 */
static int
dump_config(
  WT_SESSION *session, const char *uri, WT_CURSOR *cursor, bool pretty, bool hex, bool json)
{
    WT_CURSOR *mcursor;
    WT_DECL_RET;
    int tret;

    /* Open a metadata cursor. */
    if ((ret = session->open_cursor(session, "metadata:create", NULL, NULL, &mcursor)) != 0) {
        fprintf(stderr, "%s: %s: session.open_cursor: %s\n", progname, "metadata:create",
          session->strerror(session, ret));
        return (1);
    }
    /*
     * Search for the object itself, just to make sure it exists, we don't want to output a header
     * if the user entered the wrong name. This is where we find out a table doesn't exist, use a
     * simple error message.
     */
    mcursor->set_key(mcursor, uri);
    if ((ret = mcursor->search(mcursor)) == 0) {
        if ((!json && dump_prefix(session, pretty, hex, json) != 0) ||
          dump_table_config(session, mcursor, cursor, uri, json) != 0 ||
          dump_suffix(session, json) != 0)
            ret = 1;
    } else if (ret == WT_NOTFOUND)
        ret = util_err(session, 0, "%s: No such object exists", uri);
    else if (ret == ENOTSUP)
        /*
         * Ignore ENOTSUP error. We return that for getting the creation metadata for a complex
         * table because the meaning of that is undefined. It does mean the table exists.
         */
        ret = 0;
    else
        ret = util_err(session, ret, "%s", uri);

    if ((tret = mcursor->close(mcursor)) != 0) {
        tret = util_cerr(mcursor, "close", tret);
        if (ret == 0)
            ret = tret;
    }

    return (ret);
}

/*
 * dump_json_begin --
 *     Output the dump file header prefix.
 */
static int
dump_json_begin(WT_SESSION *session)
{
    if (fprintf(fp, "{\n") < 0)
        return (util_err(session, EIO, NULL));
    return (0);
}

/*
 * dump_json_end --
 *     Output the dump file header suffix.
 */
static int
dump_json_end(WT_SESSION *session)
{
    if (fprintf(fp, "\n}\n") < 0)
        return (util_err(session, EIO, NULL));
    return (0);
}

/*
 * dump_json_separator --
 *     Output a separator between two JSON outputs in a list.
 */
static int
dump_json_separator(WT_SESSION *session)
{
    if (fprintf(fp, ",\n") < 0)
        return (util_err(session, EIO, NULL));
    return (0);
}

/*
 * dump_json_table_end --
 *     Output the JSON syntax that ends a table.
 */
static int
dump_json_table_end(WT_SESSION *session)
{
    if (fprintf(fp, "            ]\n        }\n    ]") < 0)
        return (util_err(session, EIO, NULL));
    return (0);
}

/*
 * dump_add_config --
 *     Add a formatted config string to an output buffer.
 */
static int
dump_add_config(WT_SESSION *session, char **bufp, size_t *leftp, const char *fmt, ...)
  WT_GCC_FUNC_ATTRIBUTE((format(printf, 4, 5)))
{
    WT_DECL_RET;
    size_t n;
    va_list ap;

    va_start(ap, fmt);
    ret = __wt_vsnprintf_len_set(*bufp, *leftp, &n, fmt, ap);
    va_end(ap);
    if (ret != 0)
        return (util_err(session, ret, NULL));
    *bufp += n;
    *leftp -= n;
    return (0);
}

/*
 * dump_projection --
 *     Create a new config containing projection information.
 */
static int
dump_projection(WT_SESSION *session, const char *config, WT_CURSOR *cursor, char **newconfigp)
{
    WT_CONFIG_ITEM key, value;
    WT_CONFIG_PARSER *parser;
    WT_DECL_RET;
    WT_EXTENSION_API *wt_api;
    size_t len, vallen;
    int nkeys;
    char *newconfig;
    const char *keyformat, *p;

    len = strlen(config) + strlen(cursor->value_format) + strlen(cursor->uri) + 20;
    if ((newconfig = malloc(len)) == NULL)
        return (util_err(session, errno, NULL));
    *newconfigp = newconfig;
    wt_api = session->connection->get_extension_api(session->connection);
    if ((ret = wt_api->config_parser_open(wt_api, session, config, strlen(config), &parser)) != 0)
        return (util_err(session, ret, "WT_EXTENSION_API.config_parser_open"));
    keyformat = cursor->key_format;
    for (nkeys = 0; *keyformat; keyformat++)
        if (!__wt_isdigit((u_char)*keyformat))
            nkeys++;

    /*
     * Copy the configuration, replacing some fields to match the projection.
     */
    while ((ret = parser->next(parser, &key, &value)) == 0) {
        WT_RET(dump_add_config(session, &newconfig, &len, "%.*s=", (int)key.len, key.str));
        if (STRING_MATCH_CONFIG("value_format", key))
            WT_RET(dump_add_config(session, &newconfig, &len, "%s,", cursor->value_format));
        else if (STRING_MATCH_CONFIG("columns", key)) {
            /* copy names of keys */
            p = value.str;
            vallen = value.len;
            while (vallen > 0) {
                if ((*p == ',' || *p == ')') && --nkeys == 0)
                    break;
                p++;
                vallen--;
            }
            WT_RET(
              dump_add_config(session, &newconfig, &len, "%.*s", (int)(p - value.str), value.str));

            /* copy names of projected values */
            p = strchr(cursor->uri, '(');
            WT_ASSERT((WT_SESSION_IMPL *)session, p != NULL);
            WT_ASSERT((WT_SESSION_IMPL *)session, p[strlen(p) - 1] == ')');
            p++;
            if (*p != ')')
                WT_RET(dump_add_config(session, &newconfig, &len, "%s", ","));
            WT_RET(dump_add_config(session, &newconfig, &len, "%.*s),", (int)(strlen(p) - 1), p));
        } else if (value.type == WT_CONFIG_ITEM_STRING && value.len != 0)
            WT_RET(
              dump_add_config(session, &newconfig, &len, "\"%.*s\",", (int)value.len, value.str));
        else
            WT_RET(dump_add_config(session, &newconfig, &len, "%.*s,", (int)value.len, value.str));
    }
    if (ret != WT_NOTFOUND)
        return (util_err(session, ret, "WT_CONFIG_PARSER.next"));

    WT_ASSERT((WT_SESSION_IMPL *)session, len > 0);
    if ((ret = parser->close(parser)) != 0)
        return (util_err(session, ret, "WT_CONFIG_PARSER.close"));

    return (0);
}

/*
 * dump_table_config --
 *     Dump the config for a table.
 */
static int
dump_table_config(
  WT_SESSION *session, WT_CURSOR *mcursor, WT_CURSOR *cursor, const char *uri, bool json)
{
    WT_DECL_RET;
    char *proj_config;
    const char *name, *v;

    proj_config = NULL;
    /* Get the table name. */
    if ((name = strchr(uri, ':')) == NULL) {
        fprintf(stderr, "%s: %s: corrupted uri\n", progname, uri);
        return (1);
    }
    ++name;

    /*
     * Dump out the config information: first, dump the uri entry itself, it overrides all
     * subsequent configurations.
     */
    mcursor->set_key(mcursor, uri);
    if ((ret = mcursor->search(mcursor)) != 0)
        return (util_cerr(mcursor, "search", ret));
    if ((ret = mcursor->get_value(mcursor, &v)) != 0)
        return (util_cerr(mcursor, "get_value", ret));

    if (strchr(cursor->uri, '(') != NULL) {
        WT_ERR(dump_projection(session, v, cursor, &proj_config));
        v = proj_config;
    }
    WT_ERR(print_config(session, uri, v, json, true));

    WT_ERR(dump_table_parts_config(session, mcursor, name, "colgroup:", json));
    WT_ERR(dump_table_parts_config(session, mcursor, name, "index:", json));

err:
    free(proj_config);
    return (ret);
}

/*
 * dump_table_parts_config --
 *     Dump the column groups or indices parts with a table.
 */
static int
dump_table_parts_config(
  WT_SESSION *session, WT_CURSOR *cursor, const char *name, const char *entry, bool json)
{
    WT_DECL_RET;
    size_t len;
    int exact;
    char *uriprefix;
    const char *groupname, *key, *sep;
    const char *v;
    bool multiple;

    multiple = false;
    sep = "";
    uriprefix = NULL;

    if (json) {
        if (strcmp(entry, "colgroup:") == 0) {
            groupname = "colgroups";
            sep = ",";
        } else {
            groupname = "indices";
        }
        if (fprintf(fp, "            \"%s\" : [", groupname) < 0)
            return (util_err(session, EIO, NULL));
    }

    len = strlen(entry) + strlen(name) + 1;
    if ((uriprefix = malloc(len)) == NULL)
        return (util_err(session, errno, NULL));
    if ((ret = __wt_snprintf(uriprefix, len, "%s%s", entry, name)) != 0) {
        free(uriprefix);
        return (util_err(session, ret, NULL));
    }

    /*
     * Search the file looking for column group and index key/value pairs: for each one, look up the
     * related source information and append it to the base record, where the column group and index
     * configuration overrides the source configuration.
     */
    cursor->set_key(cursor, uriprefix);
    ret = cursor->search_near(cursor, &exact);
    free(uriprefix);
    if (ret == WT_NOTFOUND)
        return (0);
    if (ret != 0)
        return (util_cerr(cursor, "search_near", ret));

    /*
     * An exact match is only possible for column groups, and indicates there is an implicit
     * (unnamed) column group. Any configuration for such a column group has already been folded
     * into the configuration for the associated table, so it is not interesting.
     */
    if (exact > 0)
        goto match;
    while (exact != 0 && (ret = cursor->next(cursor)) == 0) {
match:
        if ((ret = cursor->get_key(cursor, &key)) != 0)
            return (util_cerr(cursor, "get_key", ret));

        /* Check if we've finished the list of entries. */
        if (!WT_PREFIX_MATCH(key, entry) || !WT_PREFIX_MATCH(key + strlen(entry), name))
            break;

        if ((ret = cursor->get_value(cursor, &v)) != 0)
            return (util_cerr(cursor, "get_value", ret));

        if (json && fprintf(fp, "%s\n", (multiple ? "," : "")) < 0)
            return (util_err(session, EIO, NULL));
        /*
         * The dumped configuration string is the original key plus the source's configuration,
         * where the values of the original key override any source configurations of the same name.
         */
        if (print_config(session, key, v, json, false) != 0)
            return (util_err(session, EIO, NULL));
        multiple = true;
    }
    if (json && fprintf(fp, "%s]%s\n", (multiple ? "\n            " : ""), sep) < 0)
        return (util_err(session, EIO, NULL));

    if (ret == 0 || ret == WT_NOTFOUND)
        return (0);
    return (util_cerr(cursor, "next", ret));
}

/*
 * get_dump_type --
 *     Returns dump type string based on the passed format flags
 */
static const char *
get_dump_type(bool pretty, bool hex, bool json)
{
    const char *result;

    result = NULL;

    if (json)
        result = "json";
    else if (hex && pretty)
        result = "pretty_hex";
    else if (hex)
        result = "hex";
    else if (pretty)
        result = "pretty";
    else
        result = "print";

    return (result);
}

/*
 * dump_prefix --
 *     Output the dump file header prefix.
 */
static int
dump_prefix(WT_SESSION *session, bool pretty, bool hex, bool json)
{
    int vmajor, vminor, vpatch;

    (void)wiredtiger_version(&vmajor, &vminor, &vpatch);

    if (json &&
      fprintf(fp, "    \"%s\" : \"%d (%d.%d.%d)\",\n", DUMP_JSON_VERSION_MARKER,
        DUMP_JSON_CURRENT_VERSION, vmajor, vminor, vpatch) < 0)
        return (util_err(session, EIO, NULL));

    if (!json &&
      (fprintf(fp, "WiredTiger Dump (WiredTiger Version %d.%d.%d)\n", vmajor, vminor, vpatch) < 0 ||
        fprintf(fp, "Format=%s\n", (pretty && hex) ? "print hex" : hex ? "hex" : "print") < 0 ||
        fprintf(fp, "Header\n") < 0))
        return (util_err(session, EIO, NULL));

    return (0);
}

/*
 * dump_record --
 *     Dump a single record, advance cursor to next/prev, along with JSON formatting if needed.
 */
static int
dump_record(WT_CURSOR *cursor, const char *key, bool reverse, bool search_near, bool json)
{
    WT_DECL_RET;
    WT_SESSION *session;
    int exact;
    const char *current_key, *infix, *prefix, *suffix, *value;
    bool once;

    session = cursor->session;
    once = false;

    if (json) {
        prefix = "\n{\n";
        infix = ",\n";
        suffix = "\n}";
    } else {
        prefix = "";
        infix = "\n";
        suffix = "\n";
    }

    while (ret == 0) {

        /* A specific key is requested. */
        if (key != NULL) {
            current_key = key;
            cursor->set_key(cursor, current_key);

            ret = cursor->search_near(cursor, &exact);

            if (ret != 0 && ret != WT_NOTFOUND)
                return (util_cerr(cursor, "search_near", ret));

            /*
             * If a key has been found but search near is disabled and there is no exact match, the
             * requested key is missing.
             */
            if (ret == 0 && !search_near && exact != 0)
                ret = WT_NOTFOUND;

            /* A key has been found. */
            if (ret == 0) {
                if (search_near && exact != 0) {
                    /* Retrieve the key found by search_near. */
                    if ((ret = cursor->get_key(cursor, &current_key)) != 0)
                        return (util_cerr(cursor, "get_key", ret));
                }
                if ((ret = cursor->get_value(cursor, &value)) != 0)
                    return (util_cerr(cursor, "get_value", ret));
            }

        } else {
            /* Continue parsing the file. */
            ret = reverse ? cursor->prev(cursor) : cursor->next(cursor);
            if (ret == 0) {
                if ((ret = cursor->get_key(cursor, &current_key)) != 0)
                    return (util_cerr(cursor, "get_key", ret));
                if ((ret = cursor->get_value(cursor, &value)) != 0)
                    return (util_cerr(cursor, "get_value", ret));
            } else if (ret != WT_NOTFOUND)
                return (util_cerr(cursor, (reverse ? "prev" : "next"), ret));
        }

        if (ret == 0) {
            if (fprintf(fp, "%s%s%s%s%s%s", json && once ? "," : "", prefix, current_key, infix,
                  value, suffix) < 0)
                return (util_err(session, EIO, NULL));
            once = true;
        }

        /* When a specific key is requested, we are done. */
        if (key != NULL)
            break;
    }

    if (json && once && fprintf(fp, "\n") < 0)
        return (util_err(session, EIO, NULL));

    /* When a key is not specified, WT_NOTFOUND means we have reached the end of the file. */
    if (key == NULL && ret == WT_NOTFOUND)
        ret = 0;
    return (ret);
}

/*
 * dump_suffix --
 *     Output the dump file header suffix.
 */
static int
dump_suffix(WT_SESSION *session, bool json)
{
    if (json) {
        if (fprintf(fp,
              "        },\n"
              "        {\n"
              "            \"data\" : [") < 0)
            return (util_err(session, EIO, NULL));
    } else {
        if (fprintf(fp, "Data\n") < 0)
            return (util_err(session, EIO, NULL));
    }
    return (0);
}

/*
 * dup_json_string --
 *     Like strdup, but escape any characters that are special for JSON. The result will be embedded
 *     in a JSON string.
 */
static int
dup_json_string(const char *str, char **result)
{
    size_t nchars;
    char *q;

    nchars = __wt_json_unpack_str(NULL, 0, (const u_char *)str, strlen(str)) + 1;
    q = malloc(nchars);
    if (q == NULL)
        return (1);
    WT_IGNORE_RET(__wt_json_unpack_str((u_char *)q, nchars, (const u_char *)str, strlen(str)));
    *result = q;
    return (0);
}

/*
 * print_config --
 *     Output a key/value URI pair by combining v1 and v2.
 */
static int
print_config(WT_SESSION *session, const char *key, const char *cfg, bool json, bool toplevel)
{
    WT_DECL_RET;
    char *jsonconfig;

    /*
     * We have all of the object configuration, but don't have the default session.create
     * configuration. Have the underlying library add in the defaults and collapse it all into one
     * load configuration string.
     */
    jsonconfig = NULL;
    if (json && (ret = dup_json_string(cfg, &jsonconfig)) != 0)
        return (util_err(session, ret, NULL));

    if (json) {
        if (toplevel)
            ret = fprintf(fp,
              "    \"%s\" : [\n        {\n            "
              "\"config\" : \"%s\",\n",
              key, jsonconfig);
        else
            ret = fprintf(fp,
              "                {\n"
              "                    \"uri\" : \"%s\",\n"
              "                    \"config\" : \"%s\"\n"
              "                }",
              key, jsonconfig);
    } else
        ret = fprintf(fp, "%s\n%s\n", key, cfg);
    free(jsonconfig);
    if (ret < 0)
        return (util_err(session, EIO, NULL));
    return (0);
}<|MERGE_RESOLUTION|>--- conflicted
+++ resolved
@@ -37,12 +37,9 @@
     static const char *options[] = {"-c checkpoint",
       "dump as of the named checkpoint (the default is the most recent version of the data)",
       "-f output", "dump to the specified file (the default is stdout)", "-j",
-<<<<<<< HEAD
-      "dump in JSON format", "-l", "lower bound of the key range to dump", "-p",
-=======
-      "dump in JSON format", "-k", "specify a key too look for", "-n",
+      "dump in JSON format", "-k", "specify a key too look for", "-l",
+      "lower bound of the key range to dump", "-n",
       "if the specified key to look for cannot be found, return the result from search_near", "-p",
->>>>>>> 1ea9e9e9
       "dump in human readable format (pretty-print). The -p flag can be combined with -x. In this "
       "case, raw data elements will be formatted like -x with hexadecimal encoding.",
       "-r", "dump in reverse order", "-t timestamp",
@@ -55,11 +52,7 @@
       "-?", "show this message", NULL, NULL};
 
     util_usage(
-<<<<<<< HEAD
-      "dump [-jlprux] [-c checkpoint] [-f output-file] [-t timestamp] uri", "options:", options);
-=======
-      "dump [-jknprx] [-c checkpoint] [-f output-file] [-t timestamp] uri", "options:", options);
->>>>>>> 1ea9e9e9
+      "dump [-jklnprux] [-c checkpoint] [-f output-file] [-t timestamp] uri", "options:", options);
     return (1);
 }
 
@@ -79,30 +72,19 @@
     WT_SESSION_IMPL *session_impl;
     int ch, format_specifiers, i;
     char *checkpoint, *ofile, *p, *simpleuri, *timestamp, *uri;
-<<<<<<< HEAD
-    const char *start_key, *end_key;
-    bool hex, json, pretty, reverse;
-=======
-    const char *key;
+    const char *end_key, *key, *start_key;
     bool hex, json, pretty, reverse, search_near;
->>>>>>> 1ea9e9e9
 
     session_impl = (WT_SESSION_IMPL *)session;
     cursor = NULL;
     hs_dump_cursor = NULL;
+    checkpoint = ofile = simpleuri = uri = timestamp = NULL;
+    hex = json = pretty = reverse = search_near = false;
+    end_key = NULL;
     key = NULL;
-    checkpoint = ofile = simpleuri = uri = timestamp = NULL;
-<<<<<<< HEAD
-    hex = json = pretty = reverse = false;
     start_key = NULL;
-    end_key = NULL;
-
-    while ((ch = __wt_getopt(progname, argc, argv, "c:e:f:l:t:u:jprx?")) != EOF)
-=======
-    hex = json = pretty = reverse = search_near = false;
-
-    while ((ch = __wt_getopt(progname, argc, argv, "c:f:k:t:jnprx?")) != EOF)
->>>>>>> 1ea9e9e9
+
+    while ((ch = __wt_getopt(progname, argc, argv, "c:f:k:l:t:u:jnprx?")) != EOF)
         switch (ch) {
         case 'c':
             checkpoint = __wt_optarg;
@@ -113,16 +95,14 @@
         case 'j':
             json = true;
             break;
-<<<<<<< HEAD
+        case 'k':
+            key = __wt_optarg;
+            break;
         case 'l':
             start_key = __wt_optarg;
-=======
-        case 'k':
-            key = __wt_optarg;
             break;
         case 'n':
             search_near = true;
->>>>>>> 1ea9e9e9
             break;
         case 'p':
             pretty = true;
@@ -231,7 +211,6 @@
 
         if (dump_config(session, simpleuri, cursor, pretty, hex, json) != 0)
             goto err;
-<<<<<<< HEAD
 
         if (start_key != NULL) {
             cursor->set_key(cursor, start_key);
@@ -244,10 +223,7 @@
                 goto err;
         }
 
-        if (dump_record(cursor, reverse, json) != 0)
-=======
         if (dump_record(cursor, key, reverse, search_near, json) != 0)
->>>>>>> 1ea9e9e9
             goto err;
 
         if ((start_key != NULL || end_key != NULL) && cursor->bound(cursor, "action=clear") != 0)
