--- conflicted
+++ resolved
@@ -39,23 +39,15 @@
     static const char *options[] = {"-c checkpoint",
       "dump as of the named checkpoint (the default is the most recent version of the data)",
       "-f output", "dump to the specified file (the default is stdout)", "-j",
-<<<<<<< HEAD
       "dump in JSON format", "-k", "specify a key too look for", "-l",
       "lower bound of the key range to dump", "-n",
-=======
-      "dump in JSON format", "-k", "specify a key too look for", "-n",
->>>>>>> 7910d425
       "if the specified key to look for cannot be found, return the result from search_near", "-p",
       "dump in human readable format (pretty-print). The -p flag can be combined with -x. In this "
       "case, raw data elements will be formatted like -x with hexadecimal encoding.",
       "-r", "dump in reverse order", "-t timestamp",
       "dump as of the specified timestamp (the default is the most recent version of the data)",
-<<<<<<< HEAD
-      "-u", "upper bound of the key range to dump", "-x", "-w n",
+      "-u", "upper bound of the key range to dump", "-w n",
       "dump n records before and after the record sought", "-x",
-=======
-      "-w n", "dump n records before and after the record sought", "-x",
->>>>>>> 7910d425
       "dump all characters in a hexadecimal encoding (by default printable characters are not "
       "encoded). The -x flag can be combined with -p. In this case, the dump will be formatted "
       "similar to -p except for raw data elements, which will look like -x with hexadecimal "
@@ -63,11 +55,7 @@
       "-?", "show this message", NULL, NULL};
 
     util_usage(
-<<<<<<< HEAD
       "dump [-jklnprux] [-c checkpoint] [-f output-file] [-t timestamp] uri", "options:", options);
-=======
-      "dump [-jknprx] [-c checkpoint] [-f output-file] [-t timestamp] uri", "options:", options);
->>>>>>> 7910d425
     return (1);
 }
 
@@ -88,34 +76,21 @@
     uint64_t window;
     int ch, format_specifiers, i;
     char *checkpoint, *ofile, *p, *simpleuri, *timestamp, *uri;
-<<<<<<< HEAD
     const char *end_key, *key, *start_key;
     bool hex, json, pretty, reverse, search_near;
 
     session_impl = (WT_SESSION_IMPL *)session;
     window = 0;
-=======
-    const char *key;
-    bool hex, json, pretty, reverse, search_near;
-
-    session_impl = (WT_SESSION_IMPL *)session;
->>>>>>> 7910d425
     cursor = NULL;
     hs_dump_cursor = NULL;
     key = NULL;
     checkpoint = ofile = simpleuri = uri = timestamp = NULL;
     hex = json = pretty = reverse = search_near = false;
-<<<<<<< HEAD
     end_key = NULL;
     key = NULL;
     start_key = NULL;
 
     while ((ch = __wt_getopt(progname, argc, argv, "c:f:k:l:t:u:w:jnprx?")) != EOF)
-=======
-    window = 0;
-
-    while ((ch = __wt_getopt(progname, argc, argv, "c:f:k:t:w:jnprx?")) != EOF)
->>>>>>> 7910d425
         switch (ch) {
         case 'c':
             checkpoint = __wt_optarg;
@@ -129,12 +104,9 @@
         case 'k':
             key = __wt_optarg;
             break;
-<<<<<<< HEAD
         case 'l':
             start_key = __wt_optarg;
             break;
-=======
->>>>>>> 7910d425
         case 'n':
             search_near = true;
             break;
@@ -147,12 +119,9 @@
         case 't':
             timestamp = __wt_optarg;
             break;
-<<<<<<< HEAD
         case 'u':
             end_key = __wt_optarg;
             break;
-=======
->>>>>>> 7910d425
         case 'w':
             if ((ret = util_str2num(session, __wt_optarg, true, &window)) != 0)
                 return (usage());
@@ -249,7 +218,6 @@
             /* Set the "ignore tombstone" flag on the underlying cursor. */
             F_SET(hs_dump_cursor->child, WT_CURSTD_IGNORE_TOMBSTONE);
         }
-<<<<<<< HEAD
 
         if (dump_config(session, simpleuri, cursor, pretty, hex, json) != 0)
             goto err;
@@ -273,18 +241,6 @@
         } else if (dump_record(cursor, key, reverse, search_near, json, window) != 0)
             goto err;
 
-=======
-
-        if (dump_config(session, simpleuri, cursor, pretty, hex, json) != 0)
-            goto err;
-        if (key == NULL) {
-            if (dump_all_records(cursor, reverse, json) != 0)
-                goto err;
-        } else {
-            if (dump_record(cursor, key, reverse, search_near, json, window) != 0)
-                goto err;
-        }
->>>>>>> 7910d425
         if (json && dump_json_table_end(session) != 0)
             goto err;
 
@@ -721,10 +677,6 @@
 /*
  * print_record --
  *     Output text representation of key and value.
-<<<<<<< HEAD
- *
-=======
->>>>>>> 7910d425
  */
 static int
 print_record(WT_CURSOR *cursor, bool json)
@@ -766,21 +718,12 @@
 {
     WT_DECL_RET;
     WT_SESSION *session;
-<<<<<<< HEAD
-    int exact;
-    const char *current_key;
-    bool once;
-    unsigned int n, total_window;
-    int (*fwd)(WT_CURSOR *);
-    int (*bck)(WT_CURSOR *);
-=======
     uint64_t n, total_window;
     int (*bck)(WT_CURSOR *);
     int (*fwd)(WT_CURSOR *);
     int exact;
     const char *current_key;
     bool once;
->>>>>>> 7910d425
 
     session = cursor->session;
     once = false;
