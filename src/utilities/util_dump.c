--- conflicted
+++ resolved
@@ -46,11 +46,8 @@
       "case, raw data elements will be formatted like -x with hexadecimal encoding.",
       "-r", "dump in reverse order", "-t timestamp",
       "dump as of the specified timestamp (the default is the most recent version of the data)",
-<<<<<<< HEAD
       "-u", "upper bound of the key range to dump", "-x",
-=======
       "-w n", "dump n records before and after the record sought", "-x",
->>>>>>> c6c7fabf
       "dump all characters in a hexadecimal encoding (by default printable characters are not "
       "encoded). The -x flag can be combined with -p. In this case, the dump will be formatted "
       "similar to -p except for raw data elements, which will look like -x with hexadecimal "
@@ -83,21 +80,16 @@
     bool hex, json, pretty, reverse, search_near;
 
     session_impl = (WT_SESSION_IMPL *)session;
+    window = 0;
     cursor = NULL;
     hs_dump_cursor = NULL;
     checkpoint = ofile = simpleuri = uri = timestamp = NULL;
     hex = json = pretty = reverse = search_near = false;
-<<<<<<< HEAD
     end_key = NULL;
     key = NULL;
     start_key = NULL;
 
-    while ((ch = __wt_getopt(progname, argc, argv, "c:f:k:l:t:u:jnprx?")) != EOF)
-=======
-    window = 0;
-
-    while ((ch = __wt_getopt(progname, argc, argv, "c:f:k:t:w:jnprx?")) != EOF)
->>>>>>> c6c7fabf
+    while ((ch = __wt_getopt(progname, argc, argv, "c:f:k:l:t:u:w:jnprx?")) != EOF)
         switch (ch) {
         case 'c':
             checkpoint = __wt_optarg;
@@ -126,14 +118,12 @@
         case 't':
             timestamp = __wt_optarg;
             break;
-<<<<<<< HEAD
         case 'u':
             end_key = __wt_optarg;
-=======
+            break;
         case 'w':
             if ((ret = util_str2num(session, __wt_optarg, true, &window)) != 0)
                 return (usage());
->>>>>>> c6c7fabf
             break;
         case 'x':
             hex = true;
@@ -230,34 +220,26 @@
 
         if (dump_config(session, simpleuri, cursor, pretty, hex, json) != 0)
             goto err;
-<<<<<<< HEAD
-
-        if (start_key != NULL) {
-            cursor->set_key(cursor, start_key);
-            if (cursor->bound(cursor, "action=set,bound=lower") != 0)
-                goto err;
-        }
-        if (end_key != NULL) {
-            cursor->set_key(cursor, end_key);
-            if (cursor->bound(cursor, "action=set,bound=upper") != 0)
-                goto err;
-        }
-
-        if (dump_record(cursor, key, reverse, search_near, json) != 0)
-            goto err;
-
-        if ((start_key != NULL || end_key != NULL) && cursor->bound(cursor, "action=clear") != 0)
-            goto err;
-
-=======
-        if (key == NULL) {
+
+        if(key == NULL) {
+            if (start_key != NULL) {
+                cursor->set_key(cursor, start_key);
+                if (cursor->bound(cursor, "action=set,bound=lower") != 0)
+                    goto err;
+            }
+            if (end_key != NULL) {
+                cursor->set_key(cursor, end_key);
+                if (cursor->bound(cursor, "action=set,bound=upper") != 0)
+                    goto err;
+            }
             if (dump_all_records(cursor, reverse, json) != 0)
                 goto err;
-        } else {
-            if (dump_record(cursor, key, reverse, search_near, json, window) != 0)
+            if ((start_key != NULL || end_key != NULL) &&
+              cursor->bound(cursor, "action=clear") != 0)
                 goto err;
-        }
->>>>>>> c6c7fabf
+        } else if (dump_record(cursor, key, reverse, search_near, json, window) != 0)
+                goto err;
+
         if (json && dump_json_table_end(session) != 0)
             goto err;
 
