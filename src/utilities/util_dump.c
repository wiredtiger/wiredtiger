--- conflicted
+++ resolved
@@ -50,22 +50,14 @@
       "incompatible with "
       "the -f option",
       "-f output", "dump to the specified file (the default is stdout)", "-j",
-<<<<<<< HEAD
-      "dump in JSON format", "-k", "specify a key too look for", "-l",
-=======
       "dump in JSON format", "-k", "specify a key too look for", "-l lower bound",
->>>>>>> 03eb3e79
       "lower bound of the key range to dump", "-n",
       "if the specified key to look for cannot be found, return the result from search_near", "-p",
       "dump in human readable format (pretty-print). The -p flag can be combined with -x. In this "
       "case, raw data elements will be formatted like -x with hexadecimal encoding.",
       "-r", "dump in reverse order", "-t timestamp",
       "dump as of the specified timestamp (the default is the most recent version of the data)",
-<<<<<<< HEAD
-      "-u", "upper bound of the key range to dump", "-w n",
-=======
       "-u upper bound", "upper bound of the key range to dump", "-w n",
->>>>>>> 03eb3e79
       "dump n records before and after the record sought", "-x",
       "dump all characters in a hexadecimal encoding (by default printable characters are not "
       "encoded). The -x flag can be combined with -p. In this case, the dump will be formatted "
@@ -73,13 +65,9 @@
       "encoding.",
       "-?", "show this message", NULL, NULL};
 
-<<<<<<< HEAD
-    util_usage("dump [-ejklnprux] [-c checkpoint] [-f output-file] [-t timestamp] [-w n] uri",
-=======
     util_usage(
-      "dump [-jnprx] [-c checkpoint] [-f output-file] [-k key] [-l lower bound] [-t timestamp] [-u "
+      "dump [-ejnprx] [-c checkpoint] [-f output-file] [-k key] [-l lower bound] [-t timestamp] [-u "
       "upper bound] [-w window] uri",
->>>>>>> 03eb3e79
       "options:", options);
     return (1);
 }
@@ -120,11 +108,7 @@
     int ch, format_specifiers, i;
     char *checkpoint, *ofile, *p, *simpleuri, *timestamp, *uri;
     const char *end_key, *key, *start_key;
-<<<<<<< HEAD
     bool explore, hex, json, pretty, reverse, search_near;
-=======
-    bool hex, json, pretty, reverse, search_near;
->>>>>>> 03eb3e79
 
     session_impl = (WT_SESSION_IMPL *)session;
     window = 0;
@@ -132,20 +116,12 @@
     hs_dump_cursor = NULL;
     key = NULL;
     checkpoint = ofile = simpleuri = uri = timestamp = NULL;
-<<<<<<< HEAD
     explore = hex = json = pretty = reverse = search_near = false;
-=======
-    hex = json = pretty = reverse = search_near = false;
->>>>>>> 03eb3e79
     end_key = NULL;
     key = NULL;
     start_key = NULL;
 
-<<<<<<< HEAD
     while ((ch = __wt_getopt(progname, argc, argv, "c:f:k:l:t:u:w:ejnprx?")) != EOF)
-=======
-    while ((ch = __wt_getopt(progname, argc, argv, "c:f:k:l:t:u:w:jnprx?")) != EOF)
->>>>>>> 03eb3e79
         switch (ch) {
         case 'c':
             checkpoint = __wt_optarg;
@@ -280,7 +256,6 @@
             /* Set the "ignore tombstone" flag on the underlying cursor. */
             F_SET(hs_dump_cursor->child, WT_CURSTD_IGNORE_TOMBSTONE);
         }
-<<<<<<< HEAD
 
         if (explore) {
             if (dump_explore(cursor, simpleuri, reverse, pretty, hex, json) != 0)
@@ -308,30 +283,6 @@
             } else if (dump_record(cursor, key, reverse, search_near, json, window) != 0)
                 goto err;
         }
-=======
-
-        if (dump_config(session, simpleuri, cursor, pretty, hex, json) != 0)
-            goto err;
-
-        if (key == NULL) {
-            if (start_key != NULL) {
-                cursor->set_key(cursor, start_key);
-                if (cursor->bound(cursor, "action=set,bound=lower") != 0)
-                    goto err;
-            }
-            if (end_key != NULL) {
-                cursor->set_key(cursor, end_key);
-                if (cursor->bound(cursor, "action=set,bound=upper") != 0)
-                    goto err;
-            }
-            if (dump_all_records(cursor, reverse, json) != 0)
-                goto err;
-            if ((start_key != NULL || end_key != NULL) &&
-              cursor->bound(cursor, "action=clear") != 0)
-                goto err;
-        } else if (dump_record(cursor, key, reverse, search_near, json, window) != 0)
-            goto err;
->>>>>>> 03eb3e79
 
         if (json && dump_json_table_end(session) != 0)
             goto err;
@@ -769,10 +720,6 @@
 /*
  * print_record --
  *     Output text representation of key and value.
-<<<<<<< HEAD
- *
-=======
->>>>>>> 03eb3e79
  */
 static int
 print_record(WT_CURSOR *cursor, bool json)
@@ -814,21 +761,12 @@
 {
     WT_DECL_RET;
     WT_SESSION *session;
-<<<<<<< HEAD
-    int exact;
-    const char *current_key;
-    bool once;
-    unsigned int n, total_window;
-    int (*fwd)(WT_CURSOR *);
-    int (*bck)(WT_CURSOR *);
-=======
     uint64_t n, total_window;
     int (*bck)(WT_CURSOR *);
     int (*fwd)(WT_CURSOR *);
     int exact;
     const char *current_key;
     bool once;
->>>>>>> 03eb3e79
 
     session = cursor->session;
     once = false;
@@ -848,11 +786,7 @@
         return (WT_NOTFOUND);
 
     if (window == 0)
-<<<<<<< HEAD
         WT_RET(print_record(cursor, json));
-=======
-        ret = print_record(cursor, json);
->>>>>>> 03eb3e79
     else {
         fwd = (reverse) ? cursor->prev : cursor->next;
         bck = (reverse) ? cursor->next : cursor->prev;
@@ -880,11 +814,7 @@
                 if (fputc(',', fp) == EOF)
                     return (util_err(session, EIO, NULL));
             }
-<<<<<<< HEAD
             WT_RET(print_record(cursor, json));
-=======
-            print_record(cursor, json);
->>>>>>> 03eb3e79
             if ((ret = fwd(cursor)) != 0) {
                 if (ret == WT_NOTFOUND)
                     break;
@@ -918,7 +848,6 @@
             if (fputc(',', fp) == EOF)
                 return (util_err(session, EIO, NULL));
         }
-<<<<<<< HEAD
         WT_RET(print_record(cursor, json));
         once = true;
     }
@@ -1299,15 +1228,6 @@
     for (i = 0; i < MAX_ARGS; ++i)
         __wt_free(session_impl, args[i]);
     return (ret);
-=======
-        print_record(cursor, json);
-        once = true;
-    }
-
-    if (json && once && fprintf(fp, "\n") < 0)
-        return (util_err(session, EIO, NULL));
-    return (0);
->>>>>>> 03eb3e79
 }
 
 /*
