/*-
 * Copyright (c) 2014-2020 MongoDB, Inc.
 * Copyright (c) 2008-2014 WiredTiger, Inc.
 *	All rights reserved.
 *
 * See the file LICENSE for redistribution information.
 */

#include "util.h"

const char *home = "."; /* Home directory */
const char *progname;   /* Program name */
                        /* Global arguments */
const char *usage_prefix = "[-LmRrSVv] [-C config] [-E secretkey] [-h home]";
bool verbose = false; /* Verbose flag */

static const char *command; /* Command name */

#define READONLY "readonly=true"
#define REC_ERROR "log=(recover=error)"
#define REC_LOGOFF "log=(enabled=false)"
#define REC_RECOVER "log=(recover=on)"
#define REC_SALVAGE "log=(recover=salvage)"

static void
usage(void)
{
<<<<<<< HEAD
    fprintf(stderr, "WiredTiger Data Engine (version %d.%d)\n", WIREDTIGER_VERSION_MAJOR,
      WIREDTIGER_VERSION_MINOR);
    fprintf(stderr,
      "global options:\n"
      "\t"
      "-C\t"
      "wiredtiger_open configuration\n"
      "\t"
      "-E\t"
      "secret encryption key\n"
      "\t"
      "-h\t"
      "database directory\n"
      "\t"
      "-L\t"
      "turn logging off for debug-mode\n"
      "\t"
      "-m\t"
      "run verify on metadata\n"
      "\t"
      "-R\t"
      "run recovery (if recovery configured)\n"
      "\t"
      "-r\t"
      "access the database via a readonly connection\n"
      "\t"
      "-S\t"
      "run salvage recovery (if recovery configured)\n"
      "\t"
      "-V\t"
      "display library version and exit\n"
      "\t"
      "-v\t"
      "verbose\n");
    fprintf(stderr,
      "commands:\n"
      "\t"
      "alter\t  alter an object\n"
      "\t"
      "backup\t  database backup\n"
      "\t"
      "compact\t  compact an object\n"
      "\t"
      "copyright copyright information\n"
      "\t"
      "create\t  create an object\n"
      "\t"
      "downgrade downgrade a database\n"
      "\t"
      "drop\t  drop an object\n"
      "\t"
      "dump\t  dump an object\n"
=======
    static const char *options[] = {"-B", "maintain release 3.3 log file compatibility",
      "-C config", "wiredtiger_open configuration", "-E key", "secret encryption key", "-h home",
      "database directory", "-L", "turn logging off for debug-mode", "-R",
      "run recovery (if recovery configured)", "-r",
      "access the database via a readonly connection", "-S",
      "run salvage recovery (if recovery configured)", "-V", "display library version and exit",
      "-v", "verbose", NULL, NULL};
    static const char *commands[] = {"alter", "alter an object", "backup", "database backup",
      "compact", "compact an object", "copyright", "display copyright information", "create",
      "create an object", "downgrade", "downgrade a database", "drop", "drop an object", "dump",
      "dump an object",
>>>>>>> 7e76766f
      /*
       * Import is not documented.
       * "import", "import an object"
       */
      "list", "list database objects", "load", "load an object", "loadtext",
      "load an object from a text file", "printlog", "display the database log", "read",
      "read values from an object", "rebalance", "rebalance an object", "rename",
      "rename an object", "salvage", "salvage a file", "stat", "display statistics for an object",
      "truncate", "truncate an object, removing all content", "upgrade", "upgrade an object",
      "verify", "verify an object", "write", "write values to an object", NULL, NULL};

    fprintf(stderr, "WiredTiger Data Engine (version %d.%d)\n", WIREDTIGER_VERSION_MAJOR,
      WIREDTIGER_VERSION_MINOR);
    util_usage(NULL, "global_options:", options);
    util_usage(NULL, "commands:", commands);
}

int
main(int argc, char *argv[])
{
    WT_CONNECTION *conn;
    WT_DECL_RET;
    WT_SESSION *session;
    size_t len;
    int ch, major_v, minor_v, tret, (*func)(WT_SESSION *, int, char *[]);
    char *p, *secretkey;
    const char *cmd_config, *config, *p1, *p2, *p3, *readonly_config, *rec_config;
<<<<<<< HEAD
    bool logoff, meta_verify, readonly, recover, salvage;
=======
    bool backward_compatible, logoff, readonly, recover, salvage;
>>>>>>> 7e76766f

    conn = NULL;
    p = NULL;

    /* Get the program name. */
    if ((progname = strrchr(argv[0], '/')) == NULL)
        progname = argv[0];
    else
        ++progname;
    command = "";

    /* Check the version against the library build. */
    (void)wiredtiger_version(&major_v, &minor_v, NULL);
    if (major_v != WIREDTIGER_VERSION_MAJOR || minor_v != WIREDTIGER_VERSION_MINOR) {
        fprintf(stderr,
          "%s: program build version %d.%d does not match "
          "library build version %d.%d\n",
          progname, WIREDTIGER_VERSION_MAJOR, WIREDTIGER_VERSION_MINOR, major_v, minor_v);
        return (EXIT_FAILURE);
    }

    cmd_config = config = readonly_config = secretkey = NULL;
    /*
     * We default to returning an error if recovery needs to be run. Generally we expect this to be
     * run after a clean shutdown. The printlog command disables logging entirely. If recovery is
     * needed, the user can specify -R to run recovery.
     */
    rec_config = REC_ERROR;
<<<<<<< HEAD
    logoff = meta_verify = readonly = recover = salvage = false;
    /* Check for standard options. */
    while ((ch = __wt_getopt(progname, argc, argv, "C:E:h:LmRrSVv")) != EOF)
=======
    backward_compatible = logoff = readonly = recover = salvage = false;
    /* Check for standard options. */
    while ((ch = __wt_getopt(progname, argc, argv, "BC:E:h:LRrSVv")) != EOF)
>>>>>>> 7e76766f
        switch (ch) {
        case 'B': /* backward compatibility */
            backward_compatible = true;
            break;
        case 'C': /* wiredtiger_open config */
            cmd_config = __wt_optarg;
            break;
        case 'E':            /* secret key */
            free(secretkey); /* lint: set more than once */
            if ((secretkey = strdup(__wt_optarg)) == NULL) {
                (void)util_err(NULL, errno, NULL);
                goto err;
            }
            memset(__wt_optarg, 0, strlen(__wt_optarg));
            break;
        case 'h': /* home directory */
            home = __wt_optarg;
            break;
        case 'L': /* no logging */
            rec_config = REC_LOGOFF;
            logoff = true;
            break;
        case 'm': /* verify metadata on connection open */
            cmd_config = "verify_metadata=true";
            meta_verify = true;
            break;
        case 'R': /* recovery */
            rec_config = REC_RECOVER;
            recover = true;
            break;
        case 'r':
            readonly_config = READONLY;
            readonly = true;
            break;
        case 'S': /* salvage */
            rec_config = REC_SALVAGE;
            salvage = true;
            break;
        case 'V': /* version */
            printf("%s\n", wiredtiger_version(NULL, NULL, NULL));
            goto done;
        case 'v': /* verbose */
            verbose = true;
            break;
        case '?':
        default:
            usage();
            goto err;
        }
    if ((logoff && recover) || (logoff && salvage) || (recover && salvage)) {
        fprintf(stderr, "Only one of -L, -R, and -S is allowed.\n");
        goto err;
    }
    if ((recover || salvage) && readonly) {
        fprintf(stderr, "-R and -S cannot be used with -r\n");
        goto err;
    }
    argc -= __wt_optind;
    argv += __wt_optind;

    func = NULL;
    /* The next argument is the command name. */
    if (argc < 1) {
        if (meta_verify)
            goto open;
        usage();
        goto err;
    }
    command = argv[0];

    /* Reset getopt. */
    __wt_optreset = __wt_optind = 1;
    switch (command[0]) {
    case 'a':
        if (strcmp(command, "alter") == 0)
            func = util_alter;
        break;
    case 'b':
        if (strcmp(command, "backup") == 0)
            func = util_backup;
        break;
    case 'c':
        if (strcmp(command, "compact") == 0)
            func = util_compact;
        else if (strcmp(command, "copyright") == 0) {
            util_copyright();
            goto done;
        } else if (strcmp(command, "create") == 0) {
            func = util_create;
            config = "create";
        }
        break;
    case 'd':
        if (strcmp(command, "downgrade") == 0)
            func = util_downgrade;
        else if (strcmp(command, "drop") == 0)
            func = util_drop;
        else if (strcmp(command, "dump") == 0)
            func = util_dump;
        break;
    case 'i':
        if (strcmp(command, "import") == 0)
            func = util_import;
        break;
    case 'l':
        if (strcmp(command, "list") == 0)
            func = util_list;
        else if (strcmp(command, "load") == 0) {
            func = util_load;
            config = "create";
        } else if (strcmp(command, "loadtext") == 0) {
            func = util_loadtext;
            config = "create";
        }
        break;
    case 'p':
        if (strcmp(command, "printlog") == 0) {
            func = util_printlog;
            rec_config = REC_LOGOFF;
        }
        break;
    case 'r':
        if (strcmp(command, "read") == 0)
            func = util_read;
        else if (strcmp(command, "rebalance") == 0)
            func = util_rebalance;
        else if (strcmp(command, "rename") == 0)
            func = util_rename;
        break;
    case 's':
        if (strcmp(command, "salvage") == 0)
            func = util_salvage;
        else if (strcmp(command, "stat") == 0) {
            func = util_stat;
            config = "statistics=(all)";
        }
        break;
    case 't':
        if (strcmp(command, "truncate") == 0)
            func = util_truncate;
        break;
    case 'u':
        if (strcmp(command, "upgrade") == 0)
            func = util_upgrade;
        break;
    case 'v':
        if (strcmp(command, "verify") == 0)
            func = util_verify;
        break;
    case 'w':
        if (strcmp(command, "write") == 0)
            func = util_write;
        break;
    default:
        break;
    }
    if (func == NULL) {
        usage();
        goto err;
    }

open:
    /* Build the configuration string. */
    len = 10; /* some slop */
    p1 = p2 = p3 = "";
    len += strlen("error_prefix=wt");
    if (config != NULL)
        len += strlen(config);
    if (cmd_config != NULL)
        len += strlen(cmd_config);
    if (readonly_config != NULL)
        len += strlen(readonly_config);
    if (secretkey != NULL) {
        len += strlen(secretkey) + 30;
        p1 = ",encryption=(secretkey=";
        p2 = secretkey;
        p3 = ")";
    }
    len += strlen(rec_config);
    if ((p = malloc(len)) == NULL) {
        (void)util_err(NULL, errno, NULL);
        goto err;
    }
    if ((ret = __wt_snprintf(p, len, "error_prefix=wt,%s,%s,%s,%s%s%s%s",
           config == NULL ? "" : config, cmd_config == NULL ? "" : cmd_config,
           readonly_config == NULL ? "" : readonly_config, rec_config, p1, p2, p3)) != 0) {
        (void)util_err(NULL, ret, NULL);
        goto err;
    }
    config = p;

    /* Open the database and a session. */
    if ((ret = wiredtiger_open(home, verbose ? verbose_handler : NULL, config, &conn)) != 0) {
        (void)util_err(NULL, ret, NULL);
        goto err;
    }

    /* If we only want to verify the metadata, that is done in wiredtiger_open. We're done. */
    if (func == NULL && meta_verify)
        goto done;

    if ((ret = conn->open_session(conn, NULL, NULL, &session)) != 0) {
        (void)util_err(NULL, ret, NULL);
        goto err;
    }

    /* Call the function. */
    ret = func(session, argc, argv);

    if (0) {
err:
        ret = 1;
    }
done:

    if (conn != NULL) {
        /* Maintain backward compatibility. */
        if (backward_compatible &&
          (tret = conn->reconfigure(conn, "compatibility=(release=3.3)")) != 0 && ret == 0)
            ret = tret;

        /* Close the database. */
        if ((tret = conn->close(conn, NULL)) != 0 && ret == 0)
            ret = tret;
    }

    free(p);
    free(secretkey);

    return (ret == 0 ? EXIT_SUCCESS : EXIT_FAILURE);
}

/*
 * util_uri --
 *     Build a name.
 */
char *
util_uri(WT_SESSION *session, const char *s, const char *type)
{
    WT_DECL_RET;
    size_t len;
    char *name;

    if (WT_PREFIX_MATCH(s, "backup:") || WT_PREFIX_MATCH(s, "config:") ||
      WT_PREFIX_MATCH(s, "statistics:")) {
        fprintf(stderr, "%s: %s: unsupported object type: %s\n", progname, command, s);
        return (NULL);
    }

    len = strlen(type) + strlen(s) + 2;
    if ((name = calloc(len, 1)) == NULL) {
        (void)util_err(session, errno, NULL);
        return (NULL);
    }

    /*
     * If the string has a URI prefix, use it verbatim, otherwise prepend the default type for the
     * operation.
     */
    if (strchr(s, ':') != NULL)
        WT_ERR(__wt_snprintf(name, len, "%s", s));
    else
        WT_ERR(__wt_snprintf(name, len, "%s:%s", type, s));
    return (name);

err:
    free(name);
    (void)util_err(session, ret, NULL);
    return (NULL);
}<|MERGE_RESOLUTION|>--- conflicted
+++ resolved
@@ -25,64 +25,10 @@
 static void
 usage(void)
 {
-<<<<<<< HEAD
-    fprintf(stderr, "WiredTiger Data Engine (version %d.%d)\n", WIREDTIGER_VERSION_MAJOR,
-      WIREDTIGER_VERSION_MINOR);
-    fprintf(stderr,
-      "global options:\n"
-      "\t"
-      "-C\t"
-      "wiredtiger_open configuration\n"
-      "\t"
-      "-E\t"
-      "secret encryption key\n"
-      "\t"
-      "-h\t"
-      "database directory\n"
-      "\t"
-      "-L\t"
-      "turn logging off for debug-mode\n"
-      "\t"
-      "-m\t"
-      "run verify on metadata\n"
-      "\t"
-      "-R\t"
-      "run recovery (if recovery configured)\n"
-      "\t"
-      "-r\t"
-      "access the database via a readonly connection\n"
-      "\t"
-      "-S\t"
-      "run salvage recovery (if recovery configured)\n"
-      "\t"
-      "-V\t"
-      "display library version and exit\n"
-      "\t"
-      "-v\t"
-      "verbose\n");
-    fprintf(stderr,
-      "commands:\n"
-      "\t"
-      "alter\t  alter an object\n"
-      "\t"
-      "backup\t  database backup\n"
-      "\t"
-      "compact\t  compact an object\n"
-      "\t"
-      "copyright copyright information\n"
-      "\t"
-      "create\t  create an object\n"
-      "\t"
-      "downgrade downgrade a database\n"
-      "\t"
-      "drop\t  drop an object\n"
-      "\t"
-      "dump\t  dump an object\n"
-=======
     static const char *options[] = {"-B", "maintain release 3.3 log file compatibility",
       "-C config", "wiredtiger_open configuration", "-E key", "secret encryption key", "-h home",
-      "database directory", "-L", "turn logging off for debug-mode", "-R",
-      "run recovery (if recovery configured)", "-r",
+      "database directory", "-L", "turn logging off for debug-mode", "-m", "run verify on metadata",
+      "-R", "run recovery (if recovery configured)", "-r",
       "access the database via a readonly connection", "-S",
       "run salvage recovery (if recovery configured)", "-V", "display library version and exit",
       "-v", "verbose", NULL, NULL};
@@ -90,7 +36,6 @@
       "compact", "compact an object", "copyright", "display copyright information", "create",
       "create an object", "downgrade", "downgrade a database", "drop", "drop an object", "dump",
       "dump an object",
->>>>>>> 7e76766f
       /*
        * Import is not documented.
        * "import", "import an object"
@@ -118,11 +63,7 @@
     int ch, major_v, minor_v, tret, (*func)(WT_SESSION *, int, char *[]);
     char *p, *secretkey;
     const char *cmd_config, *config, *p1, *p2, *p3, *readonly_config, *rec_config;
-<<<<<<< HEAD
-    bool logoff, meta_verify, readonly, recover, salvage;
-=======
-    bool backward_compatible, logoff, readonly, recover, salvage;
->>>>>>> 7e76766f
+    bool backward_compatible, logoff, meta_verify, readonly, recover, salvage;
 
     conn = NULL;
     p = NULL;
@@ -151,15 +92,9 @@
      * needed, the user can specify -R to run recovery.
      */
     rec_config = REC_ERROR;
-<<<<<<< HEAD
-    logoff = meta_verify = readonly = recover = salvage = false;
+    backward_compatible = logoff = meta_verify = readonly = recover = salvage = false;
     /* Check for standard options. */
-    while ((ch = __wt_getopt(progname, argc, argv, "C:E:h:LmRrSVv")) != EOF)
-=======
-    backward_compatible = logoff = readonly = recover = salvage = false;
-    /* Check for standard options. */
-    while ((ch = __wt_getopt(progname, argc, argv, "BC:E:h:LRrSVv")) != EOF)
->>>>>>> 7e76766f
+    while ((ch = __wt_getopt(progname, argc, argv, "BC:E:h:LmRrSVv")) != EOF)
         switch (ch) {
         case 'B': /* backward compatibility */
             backward_compatible = true;
