--- conflicted
+++ resolved
@@ -183,13 +183,8 @@
          */
         if (!vflag && WT_PREFIX_MATCH(key, WT_SYSTEM_PREFIX))
             continue;
-<<<<<<< HEAD
         if (cflag || vflag || (strcmp(key, WT_METADATA_URI) != 0 && !WT_IS_URI_HS(key)))
-            printf("%s\n", key);
-=======
-        if (cflag || vflag || (strcmp(key, WT_METADATA_URI) != 0 && strcmp(key, WT_HS_URI) != 0))
             fprintf(fp, "%s\n", key);
->>>>>>> 12d1b503
 
         if (!cflag && !vflag)
             continue;
