/*-
 * Copyright (c) 2014-present MongoDB, Inc.
 * Copyright (c) 2008-2014 WiredTiger, Inc.
 *	All rights reserved.
 *
 * See the file LICENSE for redistribution information.
 */

#include "util.h"

static int list_init_block(WT_SESSION *, const char *, WT_BLOCK *);
static int list_print(WT_SESSION *, const char *, bool, bool);
static int list_print_checkpoint(WT_SESSION *, const char *);

static int
usage(void)
{
    static const char *options[] = {"-c",
      "display checkpoints in human-readable format (by default checkpoints are not displayed)",
      "-v", "display the complete schema table (by default only a subset is displayed)", NULL,
      NULL};

    util_usage("list [-cv] [uri]", "options:", options);
    return (1);
}

int
util_list(WT_SESSION *session, int argc, char *argv[])
{
    WT_DECL_RET;
    int ch;
    char *uri;
    bool cflag, vflag;

    cflag = vflag = false;
    uri = NULL;
    while ((ch = __wt_getopt(progname, argc, argv, "cv")) != EOF)
        switch (ch) {
        case 'c':
            cflag = true;
            break;
        case 'v':
            vflag = true;
            break;
        case '?':
        default:
            return (usage());
        }
    argc -= __wt_optind;
    argv += __wt_optind;

    switch (argc) {
    case 0:
        break;
    case 1:
        if ((uri = util_uri(session, *argv, "table")) == NULL)
            return (1);
        break;
    default:
        return (usage());
    }

    ret = list_print(session, uri, cflag, vflag);

    free(uri);
    return (ret);
}

/*
 * list_init_block --
 *     Initialize a dummy block structure for a file.
 */
static int
list_init_block(WT_SESSION *session, const char *key, WT_BLOCK *block)
{
    WT_CONFIG_ITEM cval;
    WT_CONFIG_PARSER *parser;
    WT_DECL_RET;
    WT_EXTENSION_API *wt_api;
    int tret;
    char *config;

    WT_CLEAR(*block);

    parser = NULL;
    config = NULL;

    wt_api = session->connection->get_extension_api(session->connection);
    if ((ret = wt_api->metadata_search(wt_api, session, key, &config)) != 0)
        WT_ERR(util_err(session, ret, "%s: WT_EXTENSION_API.metadata_search", key));
    /*
     * The config variable should be set and not NULL, but Coverity is convinced otherwise. This is
     * an infrequent code path. Just add this extra conditional to make it happy.
     */
    if (config == NULL)
        goto err;
    if ((ret = wt_api->config_parser_open(wt_api, session, config, strlen(config), &parser)) != 0)
        WT_ERR(util_err(session, ret, "WT_EXTENSION_API.config_parser_open"));
    if ((ret = parser->get(parser, "allocation_size", &cval)) == 0)
        block->allocsize = (uint32_t)cval.val;
    else if (ret != WT_NOTFOUND)
        WT_ERR(util_err(session, ret, "WT_CONFIG_PARSER.get"));

<<<<<<< HEAD
#if 0
    /* TODO: set up the bucket storage if it's in the metadata */
    if ((ret = parser->get(parser, "block_allocation", &cval)) == 0)
        block->log_structured = WT_STRING_MATCH("log_structured", cval.str, cval.len);
#endif
=======
    if (WT_PREFIX_MATCH(key, "tiered:"))
        block->has_objects = true;
>>>>>>> fd460b72

err:
    if (parser != NULL && (tret = parser->close(parser)) != 0) {
        tret = util_err(session, tret, "WT_CONFIG_PARSER.close");
        if (ret == 0)
            ret = tret;
    }

    free(config);
    return (ret);
}

/*
 * list_print --
 *     List the high-level objects in the database.
 */
static int
list_print(WT_SESSION *session, const char *uri, bool cflag, bool vflag)
{
    WT_CURSOR *cursor;
    WT_DECL_RET;
    const char *key, *value;
    bool found;

    /* Open the metadata file. */
    if ((ret = session->open_cursor(session, WT_METADATA_URI, NULL, NULL, &cursor)) != 0) {
        /*
         * If there is no metadata (yet), this will return ENOENT. Treat that the same as an empty
         * metadata.
         */
        if (ret == ENOENT)
            return (0);

        return (util_err(session, ret, "%s: WT_SESSION.open_cursor", WT_METADATA_URI));
    }

    found = uri == NULL;
    while ((ret = cursor->next(cursor)) == 0) {
        /* Get the key. */
        if ((ret = cursor->get_key(cursor, &key)) != 0)
            return (util_cerr(cursor, "get_key", ret));

        /* If a name is specified, only show objects that match. */
        if (uri != NULL) {
            if (!WT_PREFIX_MATCH(key, uri))
                continue;
            found = true;
        }

        /*
         * !!!
         * Don't report anything about the WiredTiger metadata and history store since they are not
         * user created objects unless the verbose or checkpoint options are passed in. However,
         * skip over the metadata system information for anything except the verbose option.
         */
        if (!vflag && WT_PREFIX_MATCH(key, WT_SYSTEM_PREFIX))
            continue;
        if (cflag || vflag || (strcmp(key, WT_METADATA_URI) != 0 && strcmp(key, WT_HS_URI) != 0))
            printf("%s\n", key);

        if (!cflag && !vflag)
            continue;

        if (cflag && (ret = list_print_checkpoint(session, key)) != 0)
            return (ret);
        if (vflag) {
            if ((ret = cursor->get_value(cursor, &value)) != 0)
                return (util_cerr(cursor, "get_value", ret));
            printf("%s\n", value);
        }
    }
    if (ret != WT_NOTFOUND)
        return (util_cerr(cursor, "next", ret));
    if (!found) {
        fprintf(stderr, "%s: %s: not found\n", progname, uri);
        return (1);
    }

    return (0);
}

/*
 * list_print_size --
 *     List a size found in the checkpoint information.
 */
static void
list_print_size(uint64_t v)
{
    if (v >= WT_PETABYTE)
        printf("%" PRIu64 " PB", v / WT_PETABYTE);
    else if (v >= WT_TERABYTE)
        printf("%" PRIu64 " TB", v / WT_TERABYTE);
    else if (v >= WT_GIGABYTE)
        printf("%" PRIu64 " GB", v / WT_GIGABYTE);
    else if (v >= WT_MEGABYTE)
        printf("%" PRIu64 " MB", v / WT_MEGABYTE);
    else if (v >= WT_KILOBYTE)
        printf("%" PRIu64 " KB", v / WT_KILOBYTE);
    else
        printf("%" PRIu64 " B", v);
}

/*
 * list_print_checkpoint --
 *     List the checkpoint information.
 */
static int
list_print_checkpoint(WT_SESSION *session, const char *key)
{
    WT_BLOCK _block, *block;
    WT_BLOCK_CKPT ci;
    WT_CKPT *ckpt, *ckptbase;
    WT_DECL_RET;
    size_t len;
    time_t t;

    /*
     * We may not find any checkpoints for this file, in which case we don't report an error, and
     * continue our caller's loop. Otherwise, read the list of checkpoints and print each
     * checkpoint's name and time.
     */
    if ((ret = __wt_metadata_get_ckptlist(session, key, &ckptbase)) != 0)
        return (ret == WT_NOTFOUND ? 0 : ret);

    /* We need the allocation size for decoding the checkpoint addr */
    /* TODO this is a kludge: fix */
    block = &_block;
    if ((ret = list_init_block(session, key, block)) != 0)
        return (ret);

    /* Find the longest name, so we can pretty-print. */
    len = 0;
    WT_CKPT_FOREACH (ckptbase, ckpt)
        if (strlen(ckpt->name) > len)
            len = strlen(ckpt->name);
    ++len;

    memset(&ci, 0, sizeof(ci));
    WT_CKPT_FOREACH (ckptbase, ckpt) {
        /*
         * Call ctime, not ctime_r; ctime_r has portability problems, the Solaris version is
         * different from the POSIX standard.
         */
        if (ckpt != ckptbase)
            printf("\n");
        t = (time_t)ckpt->sec;
        printf("\t%*s: %.24s", (int)len, ckpt->name, ctime(&t));

        printf(" (size ");
        list_print_size(ckpt->size);
        printf(")\n");

        /* Decode the checkpoint block. */
        if (ckpt->raw.data == NULL)
            continue;
        if ((ret = __wt_block_ckpt_decode(session, block, ckpt->raw.data, &ci)) == 0) {
            printf(
              "\t\t"
              "file-size: ");
            list_print_size((uint64_t)ci.file_size);
            printf(", checkpoint-size: ");
            list_print_size(ci.ckpt_size);
            printf("\n\n");

            printf(
              "\t\t"
              "          offset, size, checksum\n");
            printf(
              "\t\t"
              "root    "
              ": %" PRIuMAX ", %" PRIu32 ", %" PRIu32 " (%#" PRIx32 ")\n",
              (uintmax_t)ci.root_offset, ci.root_size, ci.root_checksum, ci.root_checksum);
            printf(
              "\t\t"
              "alloc   "
              ": %" PRIuMAX ", %" PRIu32 ", %" PRIu32 " (%#" PRIx32 ")\n",
              (uintmax_t)ci.alloc.offset, ci.alloc.size, ci.alloc.checksum, ci.alloc.checksum);
            printf(
              "\t\t"
              "discard "
              ": %" PRIuMAX ", %" PRIu32 ", %" PRIu32 " (%#" PRIx32 ")\n",
              (uintmax_t)ci.discard.offset, ci.discard.size, ci.discard.checksum,
              ci.discard.checksum);
            printf(
              "\t\t"
              "avail   "
              ": %" PRIuMAX ", %" PRIu32 ", %" PRIu32 " (%#" PRIx32 ")\n",
              (uintmax_t)ci.avail.offset, ci.avail.size, ci.avail.checksum, ci.avail.checksum);
        } else {
            /* Ignore the error and continue if damaged. */
            (void)util_err(session, ret, "__wt_block_ckpt_decode");
        }
    }

    __wt_metadata_free_ckptlist(session, ckptbase);
    return (0);
}<|MERGE_RESOLUTION|>--- conflicted
+++ resolved
@@ -101,16 +101,8 @@
     else if (ret != WT_NOTFOUND)
         WT_ERR(util_err(session, ret, "WT_CONFIG_PARSER.get"));
 
-<<<<<<< HEAD
-#if 0
-    /* TODO: set up the bucket storage if it's in the metadata */
-    if ((ret = parser->get(parser, "block_allocation", &cval)) == 0)
-        block->log_structured = WT_STRING_MATCH("log_structured", cval.str, cval.len);
-#endif
-=======
     if (WT_PREFIX_MATCH(key, "tiered:"))
         block->has_objects = true;
->>>>>>> fd460b72
 
 err:
     if (parser != NULL && (tret = parser->close(parser)) != 0) {
