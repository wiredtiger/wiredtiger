/*-
 * Copyright (c) 2014-present MongoDB, Inc.
 * Copyright (c) 2008-2014 WiredTiger, Inc.
 *	All rights reserved.
 *
 * See the file LICENSE for redistribution information.
 */

#include "util.h"

/*
 * usage --
 *     Display a usage message for the verify command.
 */
static int
usage(void)
{
    static const char *options[] = {"-d config",
<<<<<<< HEAD
      "display underlying information during verification", "-s",
      "verify against the specified timestamp", "-u",
      "display the application data when dumping with configuration dump_blocks or dump_pages",
      NULL, NULL};

    util_usage(
      "verify [-su] [-d dump_address | dump_blocks | dump_layout | dump_offsets=#,# | dump_pages] "
=======
      "display underlying information during verification", "-c",
      "continue to the next page after encountering error during verification", "-s",
      "verify against the specified timestamp", "-t", "do not clear txn ids during verification",
      NULL, NULL};

    util_usage(
      "verify [-s] [-t] [-c] [-d dump_address | dump_blocks | dump_layout | dump_offsets=#,# | "
      "dump_pages] "
>>>>>>> 2145553c
      "[uri]",
      "options:", options);

    return (1);
}

/*
 * util_verify --
 *     The verify command.
 */
int
util_verify(WT_SESSION *session, int argc, char *argv[])
{
    WT_DECL_RET;
    size_t size;
    int ch;
    char *config, *dump_offsets, *uri;
<<<<<<< HEAD
    bool dump_address, dump_app_data, dump_blocks, dump_layout, dump_pages, stable_timestamp;

    dump_address = dump_app_data = dump_blocks = dump_layout = dump_pages = stable_timestamp =
      false;
    config = dump_offsets = uri = NULL;
    while ((ch = __wt_getopt(progname, argc, argv, "d:su")) != EOF)
=======
    bool do_not_clear_txn_id, dump_address, dump_blocks, dump_layout, dump_pages, read_corrupt,
      stable_timestamp;

    do_not_clear_txn_id = dump_address = dump_blocks = dump_layout = dump_pages = read_corrupt =
      stable_timestamp = false;
    config = dump_offsets = uri = NULL;
    while ((ch = __wt_getopt(progname, argc, argv, "cd:st")) != EOF)
>>>>>>> 2145553c
        switch (ch) {
        case 'c':
            read_corrupt = true;
            break;
        case 'd':
            if (strcmp(__wt_optarg, "dump_address") == 0)
                dump_address = true;
            else if (strcmp(__wt_optarg, "dump_blocks") == 0)
                dump_blocks = true;
            else if (strcmp(__wt_optarg, "dump_layout") == 0)
                dump_layout = true;
            else if (WT_PREFIX_MATCH(__wt_optarg, "dump_offsets=")) {
                if (dump_offsets != NULL) {
                    fprintf(
                      stderr, "%s: only a single 'dump_offsets' argument supported\n", progname);
                    return (usage());
                }
                dump_offsets = __wt_optarg + strlen("dump_offsets=");
            } else if (strcmp(__wt_optarg, "dump_pages") == 0)
                dump_pages = true;
            else
                return (usage());
            break;
        case 's':
            stable_timestamp = true;
            break;
<<<<<<< HEAD
        case 'u':
            dump_app_data = true;
=======
        case 't':
            do_not_clear_txn_id = true;
>>>>>>> 2145553c
            break;
        case '?':
        default:
            return (usage());
        }
    argc -= __wt_optind;
    argv += __wt_optind;

    /*
     * The remaining argument is the table name. If we are verifying the history store we do not
     * accept a URI. Otherwise, we need a URI to operate on.
     */
    if (argc != 1)
        return (usage());
    if ((uri = util_uri(session, *argv, "table")) == NULL)
        return (1);

<<<<<<< HEAD
    if (dump_address || dump_app_data || dump_blocks || dump_layout || dump_offsets != NULL ||
      dump_pages || stable_timestamp) {
        size = strlen("dump_address,") + strlen("dump_app_data") + strlen("dump_blocks,") +
          strlen("dump_layout,") + strlen("dump_pages,") + strlen("dump_offsets[],") +
          (dump_offsets == NULL ? 0 : strlen(dump_offsets)) + strlen("history_store") +
          strlen("stable_timestamp,") + 20;
=======
    if (do_not_clear_txn_id || read_corrupt || dump_address || dump_blocks || dump_layout ||
      dump_offsets != NULL || dump_pages || stable_timestamp) {
        size = strlen("do_not_clear_txn_id,") + strlen("read_corrupt,") + strlen("dump_address,") +
          strlen("dump_blocks,") + strlen("dump_layout,") + strlen("dump_pages,") +
          strlen("dump_offsets[],") + (dump_offsets == NULL ? 0 : strlen(dump_offsets)) +
          strlen("history_store") + strlen("stable_timestamp,") + 20;
>>>>>>> 2145553c
        if ((config = malloc(size)) == NULL) {
            ret = util_err(session, errno, NULL);
            goto err;
        }
<<<<<<< HEAD
        if ((ret = __wt_snprintf(config, size, "%s%s%s%s%s%s%s%s%s",
               dump_address ? "dump_address," : "", dump_app_data ? "dump_app_data," : "",
=======
        if ((ret = __wt_snprintf(config, size, "%s%s%s%s%s%s%s%s%s%s",
               do_not_clear_txn_id ? "do_not_clear_txn_id," : "",
               read_corrupt ? "read_corrupt," : "", dump_address ? "dump_address," : "",
>>>>>>> 2145553c
               dump_blocks ? "dump_blocks," : "", dump_layout ? "dump_layout," : "",
               dump_offsets != NULL ? "dump_offsets=[" : "",
               dump_offsets != NULL ? dump_offsets : "", dump_offsets != NULL ? "]," : "",
               dump_pages ? "dump_pages," : "", stable_timestamp ? "stable_timestamp," : "")) !=
          0) {
            (void)util_err(session, ret, NULL);
            goto err;
        }
    }
    if ((ret = session->verify(session, uri, config)) != 0)
        (void)util_err(session, ret, "session.verify: %s", uri);
    else {
        /*
         * Verbose configures a progress counter, move to the next line.
         */
        if (verbose)
            printf("\n");
    }

err:
    free(config);
    free(uri);
    return (ret);
}<|MERGE_RESOLUTION|>--- conflicted
+++ resolved
@@ -8,34 +8,24 @@
 
 #include "util.h"
 
-/*
- * usage --
- *     Display a usage message for the verify command.
- */
-static int
-usage(void)
+  /*
+   * usage --
+   *     Display a usage message for the verify command.
+   */
+  static int
+  usage(void)
 {
     static const char *options[] = {"-d config",
-<<<<<<< HEAD
-      "display underlying information during verification", "-s",
-      "verify against the specified timestamp", "-u",
+      "display underlying information during verification", "-c",
+      "continue to the next page after encountering error during verification", "-s",
+      "verify against the specified timestamp", "-t", "do not clear txn ids during verification",
+      "-u",
       "display the application data when dumping with configuration dump_blocks or dump_pages",
       NULL, NULL};
 
     util_usage(
-      "verify [-su] [-d dump_address | dump_blocks | dump_layout | dump_offsets=#,# | dump_pages] "
-=======
-      "display underlying information during verification", "-c",
-      "continue to the next page after encountering error during verification", "-s",
-      "verify against the specified timestamp", "-t", "do not clear txn ids during verification",
-      NULL, NULL};
-
-    util_usage(
-      "verify [-s] [-t] [-c] [-d dump_address | dump_blocks | dump_layout | dump_offsets=#,# | "
-      "dump_pages] "
->>>>>>> 2145553c
-      "[uri]",
-      "options:", options);
+      "verify [-s] [-t] [-c] [-u] [-d dump_address | dump_blocks | dump_layout | dump_offsets=#,# "
+      "| dump_pages] [uri]", "options:", options);
 
     return (1);
 }
@@ -51,22 +41,13 @@
     size_t size;
     int ch;
     char *config, *dump_offsets, *uri;
-<<<<<<< HEAD
-    bool dump_address, dump_app_data, dump_blocks, dump_layout, dump_pages, stable_timestamp;
+    bool do_not_clear_txn_id, dump_address, dump_app_data, dump_blocks, dump_layout, dump_pages,
+      read_corrupt, stable_timestamp;
 
-    dump_address = dump_app_data = dump_blocks = dump_layout = dump_pages = stable_timestamp =
-      false;
+    do_not_clear_txn_id = dump_address = dump_app_data = dump_blocks = dump_layout = dump_pages =
+      read_corrupt = stable_timestamp = false;
     config = dump_offsets = uri = NULL;
-    while ((ch = __wt_getopt(progname, argc, argv, "d:su")) != EOF)
-=======
-    bool do_not_clear_txn_id, dump_address, dump_blocks, dump_layout, dump_pages, read_corrupt,
-      stable_timestamp;
-
-    do_not_clear_txn_id = dump_address = dump_blocks = dump_layout = dump_pages = read_corrupt =
-      stable_timestamp = false;
-    config = dump_offsets = uri = NULL;
-    while ((ch = __wt_getopt(progname, argc, argv, "cd:st")) != EOF)
->>>>>>> 2145553c
+    while ((ch = __wt_getopt(progname, argc, argv, "cd:stu")) != EOF)
         switch (ch) {
         case 'c':
             read_corrupt = true;
@@ -93,13 +74,11 @@
         case 's':
             stable_timestamp = true;
             break;
-<<<<<<< HEAD
         case 'u':
             dump_app_data = true;
-=======
+            break;
         case 't':
             do_not_clear_txn_id = true;
->>>>>>> 2145553c
             break;
         case '?':
         default:
@@ -117,38 +96,25 @@
     if ((uri = util_uri(session, *argv, "table")) == NULL)
         return (1);
 
-<<<<<<< HEAD
-    if (dump_address || dump_app_data || dump_blocks || dump_layout || dump_offsets != NULL ||
-      dump_pages || stable_timestamp) {
-        size = strlen("dump_address,") + strlen("dump_app_data") + strlen("dump_blocks,") +
-          strlen("dump_layout,") + strlen("dump_pages,") + strlen("dump_offsets[],") +
+    if (do_not_clear_txn_id || dump_address || dump_app_data || dump_blocks || dump_layout ||
+      dump_offsets != NULL || dump_pages || read_corrupt || stable_timestamp) {
+        size = strlen("do_not_clear_txn_id,") + strlen("dump_address,") +
+          +strlen("dump_app_data,") + strlen("dump_blocks,") + strlen("dump_layout,") +
+          strlen("dump_pages,") + strlen("dump_offsets[],") +
           (dump_offsets == NULL ? 0 : strlen(dump_offsets)) + strlen("history_store") +
-          strlen("stable_timestamp,") + 20;
-=======
-    if (do_not_clear_txn_id || read_corrupt || dump_address || dump_blocks || dump_layout ||
-      dump_offsets != NULL || dump_pages || stable_timestamp) {
-        size = strlen("do_not_clear_txn_id,") + strlen("read_corrupt,") + strlen("dump_address,") +
-          strlen("dump_blocks,") + strlen("dump_layout,") + strlen("dump_pages,") +
-          strlen("dump_offsets[],") + (dump_offsets == NULL ? 0 : strlen(dump_offsets)) +
-          strlen("history_store") + strlen("stable_timestamp,") + 20;
->>>>>>> 2145553c
+          +strlen("read_corrupt,") + strlen("stable_timestamp,") + 20;
         if ((config = malloc(size)) == NULL) {
             ret = util_err(session, errno, NULL);
             goto err;
         }
-<<<<<<< HEAD
-        if ((ret = __wt_snprintf(config, size, "%s%s%s%s%s%s%s%s%s",
+        if ((ret = __wt_snprintf(config, size, "%s%s%s%s%s%s%s%s%s%s%s",
+               do_not_clear_txn_id ? "do_not_clear_txn_id," : "",
                dump_address ? "dump_address," : "", dump_app_data ? "dump_app_data," : "",
-=======
-        if ((ret = __wt_snprintf(config, size, "%s%s%s%s%s%s%s%s%s%s",
-               do_not_clear_txn_id ? "do_not_clear_txn_id," : "",
-               read_corrupt ? "read_corrupt," : "", dump_address ? "dump_address," : "",
->>>>>>> 2145553c
                dump_blocks ? "dump_blocks," : "", dump_layout ? "dump_layout," : "",
                dump_offsets != NULL ? "dump_offsets=[" : "",
                dump_offsets != NULL ? dump_offsets : "", dump_offsets != NULL ? "]," : "",
-               dump_pages ? "dump_pages," : "", stable_timestamp ? "stable_timestamp," : "")) !=
-          0) {
+               dump_pages ? "dump_pages," : "", read_corrupt ? "read_corrupt," : "",
+               stable_timestamp ? "stable_timestamp," : "")) != 0) {
             (void)util_err(session, ret, NULL);
             goto err;
         }
