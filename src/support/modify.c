--- conflicted
+++ resolved
@@ -8,38 +8,6 @@
 
 #include "wt_internal.h"
 
-<<<<<<< HEAD
-=======
-#define WT_MODIFY_FOREACH_BEGIN(mod, p, nentries, napplied)                    \
-    do {                                                                       \
-        const size_t *__p = p;                                                 \
-        const uint8_t *__data = (const uint8_t *)(__p + (size_t)(nentries)*3); \
-        int __i;                                                               \
-        for (__i = 0; __i < (nentries); ++__i) {                               \
-            memcpy(&(mod).data.size, __p++, sizeof(size_t));                   \
-            memcpy(&(mod).offset, __p++, sizeof(size_t));                      \
-            memcpy(&(mod).size, __p++, sizeof(size_t));                        \
-            (mod).data.data = __data;                                          \
-            __data += (mod).data.size;                                         \
-            if (__i < (napplied))                                              \
-                continue;
-
-#define WT_MODIFY_FOREACH_REVERSE(mod, p, nentries, napplied, datasz) \
-    do {                                                              \
-        const size_t *__p = (p) + (size_t)(nentries)*3;               \
-        const uint8_t *__data = (const uint8_t *)__p + datasz;        \
-        int __i;                                                      \
-        for (__i = (napplied); __i < (nentries); ++__i) {             \
-            memcpy(&(mod).size, --__p, sizeof(size_t));               \
-            memcpy(&(mod).offset, --__p, sizeof(size_t));             \
-            memcpy(&(mod).data.size, --__p, sizeof(size_t));          \
-            (mod).data.data = (__data -= (mod).data.size);
-
-#define WT_MODIFY_FOREACH_END \
-    }                         \
-    }                         \
-    while (0)
->>>>>>> d2602896
 /*
  * __wt_modify_idempotent --
  *     Check if a modify operation is idempotent.
