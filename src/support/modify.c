/*-
 * Copyright (c) 2014-2020 MongoDB, Inc.
 * Copyright (c) 2008-2014 WiredTiger, Inc.
 *	All rights reserved.
 *
 * See the file LICENSE for redistribution information.
 */

#include "wt_internal.h"

#define WT_MODIFY_FOREACH_BEGIN(mod, p, nentries, napplied)                    \
    do {                                                                       \
        const size_t *__p = p;                                                 \
        const uint8_t *__data = (const uint8_t *)(__p + (size_t)(nentries)*3); \
        int __i;                                                               \
        for (__i = 0; __i < (nentries); ++__i) {                               \
            memcpy(&(mod).data.size, __p++, sizeof(size_t));                   \
            memcpy(&(mod).offset, __p++, sizeof(size_t));                      \
            memcpy(&(mod).size, __p++, sizeof(size_t));                        \
            (mod).data.data = __data;                                          \
            __data += (mod).data.size;                                         \
            if (__i < (napplied))                                              \
                continue;

#define WT_MODIFY_FOREACH_REVERSE(mod, p, nentries, napplied, datasz) \
    do {                                                              \
        const size_t *__p = (p) + (size_t)(nentries)*3;               \
        const uint8_t *__data = (const uint8_t *)__p + datasz;        \
        int __i;                                                      \
        for (__i = (napplied); __i < (nentries); ++__i) {             \
            memcpy(&(mod).size, --__p, sizeof(size_t));               \
            memcpy(&(mod).offset, --__p, sizeof(size_t));             \
            memcpy(&(mod).data.size, --__p, sizeof(size_t));          \
            (mod).data.data = (__data -= (mod).data.size);

#define WT_MODIFY_FOREACH_END \
    }                         \
    }                         \
    while (0)

/*
 * __wt_modify_idempotent --
 *     Check if a modify operation is idempotent.
 */
bool
__wt_modify_idempotent(const void *modify)
{
    WT_MODIFY mod;
    size_t tmp;
    const size_t *p;
    int nentries;

    /* Get the number of modify entries. */
    p = modify;
    memcpy(&tmp, p++, sizeof(size_t));
    nentries = (int)tmp;

    WT_MODIFY_FOREACH_BEGIN (mod, p, nentries, 0) {
        /*
         * If the number of bytes being replaced doesn't match the number of bytes being written,
         * we're resizing and the operation isn't idempotent.
         */
        if (mod.size != mod.data.size)
            return (false);
    }
    WT_MODIFY_FOREACH_END;

    return (true);
}

/*
 * __wt_modify_pack --
 *     Pack a modify structure into a buffer.
 */
int
__wt_modify_pack(WT_CURSOR *cursor, WT_MODIFY *entries, int nentries, WT_ITEM **modifyp)
{
    WT_ITEM *modify;
    WT_SESSION_IMPL *session;
    size_t diffsz, len, *p;
    uint8_t *data;
    int i;

    session = CUR2S(cursor);
    *modifyp = NULL;

    /*
     * Build the in-memory modify value. It's the entries count, followed by the modify structure
     * offsets written in order, followed by the data (data at the end to minimize unaligned
     * reads/writes).
     */
    len = sizeof(size_t); /* nentries */
    for (i = 0, diffsz = 0; i < nentries; ++i) {
        len += 3 * sizeof(size_t);   /* WT_MODIFY fields */
        len += entries[i].data.size; /* data */
        diffsz += entries[i].size;   /* bytes touched */
    }

    WT_RET(__wt_scr_alloc(session, len, &modify));

    data = (uint8_t *)modify->mem + sizeof(size_t) + ((size_t)nentries * 3 * sizeof(size_t));
    p = modify->mem;
    *p++ = (size_t)nentries;
    for (i = 0; i < nentries; ++i) {
        *p++ = entries[i].data.size;
        *p++ = entries[i].offset;
        *p++ = entries[i].size;

        memcpy(data, entries[i].data.data, entries[i].data.size);
        data += entries[i].data.size;
    }
    modify->size = WT_PTRDIFF(data, modify->data);
    *modifyp = modify;

    /*
     * Update statistics. This is the common path called by WT_CURSOR::modify implementations.
     */
    WT_STAT_CONN_INCR(session, cursor_modify);
    WT_STAT_DATA_INCR(session, cursor_modify);
    WT_STAT_CONN_INCRV(session, cursor_modify_bytes, cursor->value.size);
    WT_STAT_DATA_INCRV(session, cursor_modify_bytes, cursor->value.size);
    WT_STAT_CONN_INCRV(session, cursor_modify_bytes_touch, diffsz);
    WT_STAT_DATA_INCRV(session, cursor_modify_bytes_touch, diffsz);

    return (0);
}

/*
 * __modify_apply_one --
 *     Apply a single modify structure change to the buffer.
 */
static int
__modify_apply_one(WT_SESSION_IMPL *session, WT_ITEM *value, WT_MODIFY *modify, bool sformat)
{
    size_t data_size, item_offset, offset, size;
    uint8_t *to;
    const uint8_t *data, *from;

    data = modify->data.data;
    data_size = modify->data.size;
    offset = modify->offset;
    size = modify->size;

    /*
     * Grow the buffer to the maximum size we'll need. This is pessimistic because it ignores
     * replacement bytes, but it's a simpler calculation.
     *
     * Grow the buffer first. This function is often called using a cursor buffer referencing
     * on-page memory and it's easy to overwrite a page. A side-effect of growing the buffer is to
     * ensure the buffer's value is in buffer-local memory.
     *
     * Because the buffer may reference an overflow item, the data may not start at the start of the
     * buffer's memory and we have to correct for that.
     */
    item_offset = WT_DATA_IN_ITEM(value) ? WT_PTRDIFF(value->data, value->mem) : 0;
    WT_RET(__wt_buf_grow(
      session, value, item_offset + WT_MAX(value->size, offset) + data_size + (sformat ? 1 : 0)));

    /*
     * Fast-path the common case, where we're overwriting a set of bytes that already exist in the
     * buffer.
     */
    if (value->size > offset + data_size && data_size == size) {
        memcpy((uint8_t *)value->data + offset, data, data_size);
        return (0);
    }

    /*
     * If appending bytes past the end of the value, initialize gap bytes and copy the new bytes
     * into place.
     */
    if (value->size <= offset) {
        if (value->size < offset)
            memset((uint8_t *)value->data + value->size, sformat ? ' ' : 0, offset - value->size);
        memcpy((uint8_t *)value->data + offset, data, data_size);
        value->size = offset + data_size;
        return (0);
    }

    /*
     * Correct the replacement size if it's nonsense, we can't replace more bytes than remain in the
     * value. (Nonsense sizes are permitted in the API because we don't want to handle the errors.)
     */
    if (value->size < offset + size)
        size = value->size - offset;

    WT_ASSERT(session, value->size + (data_size - size) + (sformat ? 1 : 0) <= value->memsize);

    if (data_size == size) { /* Overwrite */
        /* Copy in the new data. */
        memcpy((uint8_t *)value->data + offset, data, data_size);

        /*
         * The new data must overlap the buffer's end (else, we'd use the fast-path code above). Set
         * the buffer size to include the new data.
         */
        value->size = offset + data_size;
    } else { /* Shrink or grow */
        /* Move trailing data forward/backward to its new location. */
        from = (const uint8_t *)value->data + (offset + size);
        WT_ASSERT(session, WT_DATA_IN_ITEM(value) &&
            from + (value->size - (offset + size)) <= (uint8_t *)value->mem + value->memsize);
        to = (uint8_t *)value->data + (offset + data_size);
        WT_ASSERT(session, WT_DATA_IN_ITEM(value) &&
            to + (value->size - (offset + size)) <= (uint8_t *)value->mem + value->memsize);
        memmove(to, from, value->size - (offset + size));

        /* Copy in the new data. */
        memcpy((uint8_t *)value->data + offset, data, data_size);

        /*
         * Correct the size. This works because of how the C standard
         * defines unsigned arithmetic, and gcc7 complains about more
         * verbose forms:
         *
         *	if (data_size > size)
         *		value->size += (data_size - size);
         *	else
         *		value->size -= (size - data_size);
         *
         * because the branches are identical.
         */
        value->size += (data_size - size);
    }

    return (0);
}

/*
 * __modify_fast_path --
 *     Process a set of modifications, applying any that can be made in place, and check if the
 *     remaining ones are sorted and non-overlapping.
 */
static void
__modify_fast_path(WT_ITEM *value, const size_t *p, int nentries, int *nappliedp, bool *overlapp,
  size_t *dataszp, size_t *destszp)
{
    WT_MODIFY current, prev;
    size_t datasz, destoff;
    bool fastpath, first;

    *overlapp = true;

    datasz = destoff = 0;
    WT_CLEAR(current);
    WT_CLEAR(prev); /* [-Werror=maybe-uninitialized] */

    /*
     * If the modifications are sorted and don't overlap in the old or new values, we can do a fast
     * application of all the modifications modifications in a single pass.
     *
     * The requirement for ordering is unfortunate, but modifications are performed in order, and
     * applications specify byte offsets based on that. In other words, byte offsets are cumulative,
     * modifications that shrink or grow the data affect subsequent modification's byte offsets.
     */
    fastpath = first = true;
    *nappliedp = 0;
    WT_MODIFY_FOREACH_BEGIN (current, p, nentries, 0) {
        datasz += current.data.size;

        if (fastpath && current.data.size == current.size &&
          current.offset + current.size <= value->size) {
            memcpy((uint8_t *)value->data + current.offset, current.data.data, current.data.size);
            ++(*nappliedp);
            continue;
        }
        fastpath = false;

        /* Step over the bytes before the current block. */
        if (first)
            destoff = current.offset;
        else {
            /* Check that entries are sorted and non-overlapping. */
            if (current.offset < prev.offset + prev.size ||
              current.offset < prev.offset + prev.data.size)
                return;
            destoff += current.offset - (prev.offset + prev.size);
        }

        /*
         * If the source is past the end of the current value, we have to deal with padding bytes.
         * Don't try to fast-path padding bytes; it's not common and adds branches to the loop
         * applying the changes.
         */
        if (current.offset + current.size > value->size)
            return;

        /*
         * If copying this block overlaps with the next one, we can't build the value in reverse
         * order.
         */
        if (current.size != current.data.size && current.offset + current.size > destoff)
            return;

        /* Step over the current modification. */
        destoff += current.data.size;

        prev = current;
        first = false;
    }
    WT_MODIFY_FOREACH_END;

    /* Step over the final unmodified block. */
    destoff += value->size - (current.offset + current.size);

    *overlapp = false;
    *dataszp = datasz;
    *destszp = destoff;
    return;
}

/*
 * __modify_apply_no_overlap --
 *     Apply a single set of WT_MODIFY changes to a buffer, where the changes are in sorted order
 *     and none of the changes overlap.
 */
static void
__modify_apply_no_overlap(WT_SESSION_IMPL *session, WT_ITEM *value, const size_t *p, int nentries,
  int napplied, size_t datasz, size_t destsz)
{
    WT_MODIFY current;
    size_t sz;
    uint8_t *to;
    const uint8_t *from;

    from = (const uint8_t *)value->data + value->size;
    to = (uint8_t *)value->data + destsz;
    WT_MODIFY_FOREACH_REVERSE (current, p, nentries, napplied, datasz) {
        /* Move the current unmodified block into place if necessary. */
        sz = WT_PTRDIFF(to, value->data) - (current.offset + current.data.size);
        from -= sz;
        to -= sz;
        WT_ASSERT(session, from >= (const uint8_t *)value->data && to >= (uint8_t *)value->data);
        WT_ASSERT(session, from + sz <= (const uint8_t *)value->data + value->size);

        if (to != from)
            memmove(to, from, sz);

        from -= current.size;
        to -= current.data.size;
        memcpy(to, current.data.data, current.data.size);
    }
    WT_MODIFY_FOREACH_END;

    value->size = destsz;
}

/*
 * __wt_modify_apply_item --
 *     Apply a single set of WT_MODIFY changes to a WT_ITEM buffer.
 */
int
__wt_modify_apply_item(
  WT_SESSION_IMPL *session, const char *value_format, WT_ITEM *value, const void *modify)
{
    WT_MODIFY mod;
    size_t datasz, destsz, item_offset, tmp;
    const size_t *p;
    int napplied, nentries;
    bool overlap, sformat;

    /*
     * Get the number of modify entries and set a second pointer to reference the replacement data.
     */
    p = modify;
    memcpy(&tmp, p++, sizeof(size_t));
    nentries = (int)tmp;

    /*
     * Modifies can only be applied on a single value field. Make sure we are not applying modifies
     * to schema with multiple value fields.
     */
    WT_ASSERT(session, value_format[1] == '\0');
    sformat = value_format[0] == 'S';

    /*
     * Grow the buffer first. This function is often called using a cursor buffer referencing
     * on-page memory and it's easy to overwrite a page. A side-effect of growing the buffer is to
     * ensure the buffer's value is in buffer-local memory.
     *
     * Because the buffer may reference an overflow item, the data may not start at the start of the
     * buffer's memory and we have to correct for that.
     */
    item_offset = WT_DATA_IN_ITEM(value) ? WT_PTRDIFF(value->data, value->mem) : 0;
    WT_RET(__wt_buf_grow(session, value, item_offset + value->size));

    /*
     * Decrement the size to discard the trailing nul (done after growing the buffer to ensure it
     * can be restored without further checking).
     */
    if (sformat)
        --value->size;

    __modify_fast_path(value, p, nentries, &napplied, &overlap, &datasz, &destsz);

    if (napplied == nentries)
        goto done;

    if (!overlap) {
        /* Grow the buffer first, correcting for the data offset. */
        WT_RET(__wt_buf_grow(
          session, value, item_offset + WT_MAX(destsz, value->size) + (sformat ? 1 : 0)));

        __modify_apply_no_overlap(session, value, p, nentries, napplied, datasz, destsz);
        goto done;
    }

    WT_MODIFY_FOREACH_BEGIN (mod, p, nentries, napplied) {
        WT_RET(__modify_apply_one(session, value, &mod, sformat));
    }
    WT_MODIFY_FOREACH_END;

done: /* Restore the trailing nul. */
    if (sformat)
        ((char *)value->data)[value->size++] = '\0';

    return (0);
}

/*
 * __wt_modify_apply_api --
 *     Apply a single set of WT_MODIFY changes to a buffer, the cursor API interface.
 */
int
__wt_modify_apply_api(WT_CURSOR *cursor, WT_MODIFY *entries, int nentries)
  WT_GCC_FUNC_ATTRIBUTE((visibility("default")))
{
    WT_DECL_ITEM(modify);
    WT_DECL_RET;

    WT_ERR(__wt_modify_pack(cursor, entries, nentries, &modify));
    WT_ERR(
      __wt_modify_apply_item(CUR2S(cursor), cursor->value_format, &cursor->value, modify->data));

err:
    __wt_scr_free(CUR2S(cursor), &modify);
    return (ret);
}

/*
 * __wt_modify_vector_init --
 *     Initialize a modify vector.
 */
void
__wt_modify_vector_init(WT_SESSION_IMPL *session, WT_MODIFY_VECTOR *modifies)
{
    WT_CLEAR(*modifies);
    modifies->session = session;
    modifies->listp = modifies->list;
}

/*
 * __wt_modify_vector_push --
 *     Push a modify update pointer to a modify vector. If we exceed the allowed stack space in the
 *     vector, we'll be doing malloc here.
 */
int
__wt_modify_vector_push(WT_MODIFY_VECTOR *modifies, WT_UPDATE *upd)
{
    WT_DECL_RET;
    bool migrate_from_stack;

    migrate_from_stack = false;

    if (modifies->size >= WT_MODIFY_VECTOR_STACK_SIZE) {
        if (modifies->allocated_bytes == 0 && modifies->size == WT_MODIFY_VECTOR_STACK_SIZE) {
            migrate_from_stack = true;
            modifies->listp = NULL;
        }
        WT_ERR(__wt_realloc_def(
          modifies->session, &modifies->allocated_bytes, modifies->size + 1, &modifies->listp));
        if (migrate_from_stack)
            memcpy(modifies->listp, modifies->list, sizeof(modifies->list));
    }
    modifies->listp[modifies->size++] = upd;
    return (0);

err:
    /*
     * This only happens when we're migrating from the stack to the heap but failed to allocate. In
     * that case, point back to the stack allocated memory and set the allocation to zero to
     * indicate that we don't have heap memory to free.
     *
     * If we're already on the heap, we have nothing to do. The realloc call above won't touch the
     * list pointer unless allocation is successful and we won't have incremented the size yet.
     */
    if (modifies->listp == NULL) {
        WT_ASSERT(modifies->session, modifies->size == WT_MODIFY_VECTOR_STACK_SIZE);
        modifies->listp = modifies->list;
        modifies->allocated_bytes = 0;
    }
    return (ret);
}

/*
 * __wt_modify_vector_pop --
 *     Pop an update pointer off a modify vector.
 */
void
__wt_modify_vector_pop(WT_MODIFY_VECTOR *modifies, WT_UPDATE **updp)
{
    WT_ASSERT(modifies->session, modifies->size > 0);

    *updp = modifies->listp[--modifies->size];
}

/*
 * __wt_modify_vector_free --
 *     Free any resources associated with a modify vector. If we exceeded the allowed stack space on
 *     the vector and had to fallback to dynamic allocations, we'll be doing a free here.
 */
void
__wt_modify_vector_free(WT_MODIFY_VECTOR *modifies)
{
    if (modifies->allocated_bytes != 0)
        __wt_free(modifies->session, modifies->listp);
    __wt_modify_vector_init(modifies->session, modifies);
}

/*
 * __wt_modify_reconstruct_from_upd_list --
 *     Takes an in-memory modify and populates an update value with the reconstructed full value.
 */
int
__wt_modify_reconstruct_from_upd_list(
  WT_SESSION_IMPL *session, WT_CURSOR_BTREE *cbt, WT_UPDATE *upd, WT_UPDATE_VALUE *upd_value)
{
    WT_CURSOR *cursor;
    WT_DECL_RET;
    WT_MODIFY_VECTOR modifies;
    WT_TIME_WINDOW tw;

    WT_ASSERT(session, upd->type == WT_UPDATE_MODIFY);

    cursor = &cbt->iface;

    /* While we have a pointer to our original modify, grab this information. */
    upd_value->start_ts = upd->start_ts;
    upd_value->txnid = upd->txnid;
    upd_value->prepare_state = upd->prepare_state;

    /* Construct full update */
    __wt_modify_vector_init(session, &modifies);
    /* Find a complete update. */
    for (; upd != NULL; upd = upd->next) {
        if (upd->txnid == WT_TXN_ABORTED)
            continue;

        if (WT_UPDATE_DATA_VALUE(upd))
            break;

        if (upd->type == WT_UPDATE_MODIFY)
            WT_ERR(__wt_modify_vector_push(&modifies, upd));
    }
    /*
     * If there's no full update, the base item is the on-page item. If the update is a tombstone,
     * the base item is an empty item.
     */
    if (upd == NULL) {
        /*
         * Callers of this function set the cursor slot to an impossible value to check we don't try
         * and return on-page values when the update list should have been sufficient (which
         * happens, for example, if an update list was truncated, deleting some standard update
         * required by a previous modify update). Assert the case.
         */
        WT_ASSERT(session, cbt->slot != UINT32_MAX);

<<<<<<< HEAD
        WT_ERR(__wt_value_return_buf(cbt, cbt->ref, &upd_value->buf, &start, &stop, NULL));
=======
        WT_ERR(__wt_value_return_buf(cbt, cbt->ref, &upd_value->buf, &tw));
>>>>>>> 540ac4a1
        /*
         * Applying modifies on top of a tombstone is invalid. So if we're using the onpage value,
         * the stop time pair should be unset.
         */
        WT_ASSERT(session, tw.stop_txn == WT_TXN_MAX && tw.stop_ts == WT_TS_MAX);
    } else {
        /* The base update must not be a tombstone. */
        WT_ASSERT(session, upd->type == WT_UPDATE_STANDARD);
        WT_ERR(__wt_buf_set(session, &upd_value->buf, upd->data, upd->size));
    }
    /* Once we have a base item, roll forward through any visible modify updates. */
    while (modifies.size > 0) {
        __wt_modify_vector_pop(&modifies, &upd);
        WT_ERR(__wt_modify_apply_item(session, cursor->value_format, &upd_value->buf, upd->data));
    }
    upd_value->type = WT_UPDATE_STANDARD;
err:
    __wt_modify_vector_free(&modifies);
    return (ret);
}<|MERGE_RESOLUTION|>--- conflicted
+++ resolved
@@ -565,11 +565,7 @@
          */
         WT_ASSERT(session, cbt->slot != UINT32_MAX);
 
-<<<<<<< HEAD
-        WT_ERR(__wt_value_return_buf(cbt, cbt->ref, &upd_value->buf, &start, &stop, NULL));
-=======
         WT_ERR(__wt_value_return_buf(cbt, cbt->ref, &upd_value->buf, &tw));
->>>>>>> 540ac4a1
         /*
          * Applying modifies on top of a tombstone is invalid. So if we're using the onpage value,
          * the stop time pair should be unset.
