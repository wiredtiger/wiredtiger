/*-
 * Copyright (c) 2014-2020 MongoDB, Inc.
 * Copyright (c) 2008-2014 WiredTiger, Inc.
 *	All rights reserved.
 *
 * See the file LICENSE for redistribution information.
 */

#include "wt_internal.h"

#define WT_MODIFY_FOREACH_BEGIN(mod, p, nentries, napplied)                    \
    do {                                                                       \
        const size_t *__p = p;                                                 \
        const uint8_t *__data = (const uint8_t *)(__p + (size_t)(nentries)*3); \
        int __i;                                                               \
        for (__i = 0; __i < (nentries); ++__i) {                               \
            memcpy(&(mod).data.size, __p++, sizeof(size_t));                   \
            memcpy(&(mod).offset, __p++, sizeof(size_t));                      \
            memcpy(&(mod).size, __p++, sizeof(size_t));                        \
            (mod).data.data = __data;                                          \
            __data += (mod).data.size;                                         \
            if (__i < (napplied))                                              \
                continue;

#define WT_MODIFY_FOREACH_REVERSE(mod, p, nentries, napplied, datasz) \
    do {                                                              \
        const size_t *__p = (p) + (size_t)(nentries)*3;               \
        const uint8_t *__data = (const uint8_t *)__p + datasz;        \
        int __i;                                                      \
        for (__i = (napplied); __i < (nentries); ++__i) {             \
            memcpy(&(mod).size, --__p, sizeof(size_t));               \
            memcpy(&(mod).offset, --__p, sizeof(size_t));             \
            memcpy(&(mod).data.size, --__p, sizeof(size_t));          \
            (mod).data.data = (__data -= (mod).data.size);

#define WT_MODIFY_FOREACH_END \
    }                         \
    }                         \
    while (0)

/*
 * __wt_modify_idempotent --
 *     Check if a modify operation is idempotent.
 */
bool
__wt_modify_idempotent(const void *modify)
{
    WT_MODIFY mod;
    size_t tmp;
    const size_t *p;
    int nentries;

    /* Get the number of modify entries. */
    p = modify;
    memcpy(&tmp, p++, sizeof(size_t));
    nentries = (int)tmp;

    WT_MODIFY_FOREACH_BEGIN (mod, p, nentries, 0) {
        /*
         * If the number of bytes being replaced doesn't match the number of bytes being written,
         * we're resizing and the operation isn't idempotent.
         */
        if (mod.size != mod.data.size)
            return (false);
    }
    WT_MODIFY_FOREACH_END;

    return (true);
}

/*
 * __wt_modify_pack --
 *     Pack a modify structure into a buffer.
 */
int
__wt_modify_pack(WT_CURSOR *cursor, WT_MODIFY *entries, int nentries, WT_ITEM **modifyp)
{
    WT_ITEM *modify;
    WT_SESSION_IMPL *session;
    size_t diffsz, len, *p;
    uint8_t *data;
    int i;

    session = CUR2S(cursor);
    *modifyp = NULL;

    /*
     * Build the in-memory modify value. It's the entries count, followed by the modify structure
     * offsets written in order, followed by the data (data at the end to minimize unaligned
     * reads/writes).
     */
    len = sizeof(size_t); /* nentries */
    for (i = 0, diffsz = 0; i < nentries; ++i) {
        len += 3 * sizeof(size_t);   /* WT_MODIFY fields */
        len += entries[i].data.size; /* data */
        diffsz += entries[i].size;   /* bytes touched */
    }

    WT_RET(__wt_scr_alloc(session, len, &modify));

    data = (uint8_t *)modify->mem + sizeof(size_t) + ((size_t)nentries * 3 * sizeof(size_t));
    p = modify->mem;
    *p++ = (size_t)nentries;
    for (i = 0; i < nentries; ++i) {
        *p++ = entries[i].data.size;
        *p++ = entries[i].offset;
        *p++ = entries[i].size;

        memcpy(data, entries[i].data.data, entries[i].data.size);
        data += entries[i].data.size;
    }
    modify->size = WT_PTRDIFF(data, modify->data);
    *modifyp = modify;

    /*
     * Update statistics. This is the common path called by WT_CURSOR::modify implementations.
     */
    WT_STAT_CONN_INCR(session, cursor_modify);
    WT_STAT_DATA_INCR(session, cursor_modify);
    WT_STAT_CONN_INCRV(session, cursor_modify_bytes, cursor->value.size);
    WT_STAT_DATA_INCRV(session, cursor_modify_bytes, cursor->value.size);
    WT_STAT_CONN_INCRV(session, cursor_modify_bytes_touch, diffsz);
    WT_STAT_DATA_INCRV(session, cursor_modify_bytes_touch, diffsz);

    return (0);
}

/*
 * __modify_apply_one --
 *     Apply a single modify structure change to the buffer.
 */
static int
__modify_apply_one(WT_SESSION_IMPL *session, WT_ITEM *value, WT_MODIFY *modify, bool sformat)
{
    size_t data_size, item_offset, offset, size;
    uint8_t *to;
    const uint8_t *data, *from;

    data = modify->data.data;
    data_size = modify->data.size;
    offset = modify->offset;
    size = modify->size;

    /*
     * Grow the buffer to the maximum size we'll need. This is pessimistic because it ignores
     * replacement bytes, but it's a simpler calculation.
     *
     * Grow the buffer first. This function is often called using a cursor buffer referencing
     * on-page memory and it's easy to overwrite a page. A side-effect of growing the buffer is to
     * ensure the buffer's value is in buffer-local memory.
     *
     * Because the buffer may reference an overflow item, the data may not start at the start of the
     * buffer's memory and we have to correct for that.
     */
    item_offset = WT_DATA_IN_ITEM(value) ? WT_PTRDIFF(value->data, value->mem) : 0;
    WT_RET(__wt_buf_grow(
      session, value, item_offset + WT_MAX(value->size, offset) + data_size + (sformat ? 1 : 0)));

    /*
     * Fast-path the common case, where we're overwriting a set of bytes that already exist in the
     * buffer.
     */
    if (value->size > offset + data_size && data_size == size) {
        memcpy((uint8_t *)value->data + offset, data, data_size);
        return (0);
    }

    /*
     * If appending bytes past the end of the value, initialize gap bytes and copy the new bytes
     * into place.
     */
    if (value->size <= offset) {
        if (value->size < offset)
            memset((uint8_t *)value->data + value->size, sformat ? ' ' : 0, offset - value->size);
        memcpy((uint8_t *)value->data + offset, data, data_size);
        value->size = offset + data_size;
        return (0);
    }

    /*
     * Correct the replacement size if it's nonsense, we can't replace more bytes than remain in the
     * value. (Nonsense sizes are permitted in the API because we don't want to handle the errors.)
     */
    if (value->size < offset + size)
        size = value->size - offset;

    WT_ASSERT(session, value->size + (data_size - size) + (sformat ? 1 : 0) <= value->memsize);

    if (data_size == size) { /* Overwrite */
        /* Copy in the new data. */
        memcpy((uint8_t *)value->data + offset, data, data_size);

        /*
         * The new data must overlap the buffer's end (else, we'd use the fast-path code above). Set
         * the buffer size to include the new data.
         */
        value->size = offset + data_size;
    } else { /* Shrink or grow */
        /* Move trailing data forward/backward to its new location. */
        from = (const uint8_t *)value->data + (offset + size);
        WT_ASSERT(session, WT_DATA_IN_ITEM(value) &&
            from + (value->size - (offset + size)) <= (uint8_t *)value->mem + value->memsize);
        to = (uint8_t *)value->data + (offset + data_size);
        WT_ASSERT(session, WT_DATA_IN_ITEM(value) &&
            to + (value->size - (offset + size)) <= (uint8_t *)value->mem + value->memsize);
        memmove(to, from, value->size - (offset + size));

        /* Copy in the new data. */
        memcpy((uint8_t *)value->data + offset, data, data_size);

        /*
         * Correct the size. This works because of how the C standard
         * defines unsigned arithmetic, and gcc7 complains about more
         * verbose forms:
         *
         *	if (data_size > size)
         *		value->size += (data_size - size);
         *	else
         *		value->size -= (size - data_size);
         *
         * because the branches are identical.
         */
        value->size += (data_size - size);
    }

    return (0);
}

/*
 * __modify_fast_path --
 *     Process a set of modifications, applying any that can be made in place, and check if the
 *     remaining ones are sorted and non-overlapping.
 */
static void
__modify_fast_path(WT_ITEM *value, const size_t *p, int nentries, int *nappliedp, bool *overlapp,
  size_t *dataszp, size_t *destszp)
{
    WT_MODIFY current, prev;
    size_t datasz, destoff;
    bool fastpath, first;

    *overlapp = true;

    datasz = destoff = 0;
    WT_CLEAR(current);
    WT_CLEAR(prev); /* [-Werror=maybe-uninitialized] */

    /*
     * If the modifications are sorted and don't overlap in the old or new values, we can do a fast
     * application of all the modifications modifications in a single pass.
     *
     * The requirement for ordering is unfortunate, but modifications are performed in order, and
     * applications specify byte offsets based on that. In other words, byte offsets are cumulative,
     * modifications that shrink or grow the data affect subsequent modification's byte offsets.
     */
    fastpath = first = true;
    *nappliedp = 0;
    WT_MODIFY_FOREACH_BEGIN (current, p, nentries, 0) {
        datasz += current.data.size;

        if (fastpath && current.data.size == current.size &&
          current.offset + current.size <= value->size) {
            memcpy((uint8_t *)value->data + current.offset, current.data.data, current.data.size);
            ++(*nappliedp);
            continue;
        }
        fastpath = false;

        /* Step over the bytes before the current block. */
        if (first)
            destoff = current.offset;
        else {
            /* Check that entries are sorted and non-overlapping. */
            if (current.offset < prev.offset + prev.size ||
              current.offset < prev.offset + prev.data.size)
                return;
            destoff += current.offset - (prev.offset + prev.size);
        }

        /*
         * If the source is past the end of the current value, we have to deal with padding bytes.
         * Don't try to fast-path padding bytes; it's not common and adds branches to the loop
         * applying the changes.
         */
        if (current.offset + current.size > value->size)
            return;

        /*
         * If copying this block overlaps with the next one, we can't build the value in reverse
         * order.
         */
        if (current.size != current.data.size && current.offset + current.size > destoff)
            return;

        /* Step over the current modification. */
        destoff += current.data.size;

        prev = current;
        first = false;
    }
    WT_MODIFY_FOREACH_END;

    /* Step over the final unmodified block. */
    destoff += value->size - (current.offset + current.size);

    *overlapp = false;
    *dataszp = datasz;
    *destszp = destoff;
    return;
}

/*
 * __modify_apply_no_overlap --
 *     Apply a single set of WT_MODIFY changes to a buffer, where the changes are in sorted order
 *     and none of the changes overlap.
 */
static void
__modify_apply_no_overlap(WT_SESSION_IMPL *session, WT_ITEM *value, const size_t *p, int nentries,
  int napplied, size_t datasz, size_t destsz)
{
    WT_MODIFY current;
    size_t sz;
    uint8_t *to;
    const uint8_t *from;

    from = (const uint8_t *)value->data + value->size;
    to = (uint8_t *)value->data + destsz;
    WT_MODIFY_FOREACH_REVERSE (current, p, nentries, napplied, datasz) {
        /* Move the current unmodified block into place if necessary. */
        sz = WT_PTRDIFF(to, value->data) - (current.offset + current.data.size);
        from -= sz;
        to -= sz;
        WT_ASSERT(session, from >= (const uint8_t *)value->data && to >= (uint8_t *)value->data);
        WT_ASSERT(session, from + sz <= (const uint8_t *)value->data + value->size);

        if (to != from)
            memmove(to, from, sz);

        from -= current.size;
        to -= current.data.size;
        memcpy(to, current.data.data, current.data.size);
    }
    WT_MODIFY_FOREACH_END;

    value->size = destsz;
}

/*
 * __wt_modify_apply_item --
 *     Apply a single set of WT_MODIFY changes to a WT_ITEM buffer.
 */
int
__wt_modify_apply_item(
  WT_SESSION_IMPL *session, const char *value_format, WT_ITEM *value, const void *modify)
{
    WT_MODIFY mod;
    size_t datasz, destsz, item_offset, tmp;
    const size_t *p;
    int napplied, nentries;
    bool overlap, sformat;

    /*
     * Get the number of modify entries and set a second pointer to reference the replacement data.
     */
    p = modify;
    memcpy(&tmp, p++, sizeof(size_t));
    nentries = (int)tmp;

    /* Make sure we are not applying modifies to schema with multiple value fields. */
    WT_ASSERT(session, value_format[1] == '\0');
    sformat = value_format[0] == 'S';

    /*
     * Grow the buffer first. This function is often called using a cursor buffer referencing
     * on-page memory and it's easy to overwrite a page. A side-effect of growing the buffer is to
     * ensure the buffer's value is in buffer-local memory.
     *
     * Because the buffer may reference an overflow item, the data may not start at the start of the
     * buffer's memory and we have to correct for that.
     */
    item_offset = WT_DATA_IN_ITEM(value) ? WT_PTRDIFF(value->data, value->mem) : 0;
    WT_RET(__wt_buf_grow(session, value, item_offset + value->size));

    /*
     * Decrement the size to discard the trailing nul (done after growing the buffer to ensure it
     * can be restored without further checking).
     */
    if (sformat)
        --value->size;

    __modify_fast_path(value, p, nentries, &napplied, &overlap, &datasz, &destsz);

    if (napplied == nentries)
        goto done;

    if (!overlap) {
        /* Grow the buffer first, correcting for the data offset. */
        WT_RET(__wt_buf_grow(
          session, value, item_offset + WT_MAX(destsz, value->size) + (sformat ? 1 : 0)));

        __modify_apply_no_overlap(session, value, p, nentries, napplied, datasz, destsz);
        goto done;
    }

    WT_MODIFY_FOREACH_BEGIN (mod, p, nentries, napplied) {
        WT_RET(__modify_apply_one(session, value, &mod, sformat));
    }
    WT_MODIFY_FOREACH_END;

done: /* Restore the trailing nul. */
    if (sformat)
        ((char *)value->data)[value->size++] = '\0';

    return (0);
}

/*
 * __wt_modify_apply_api --
 *     Apply a single set of WT_MODIFY changes to a buffer, the cursor API interface.
 */
int
__wt_modify_apply_api(WT_CURSOR *cursor, WT_MODIFY *entries, int nentries)
  WT_GCC_FUNC_ATTRIBUTE((visibility("default")))
{
    WT_DECL_ITEM(modify);
    WT_DECL_RET;

    WT_ERR(__wt_modify_pack(cursor, entries, nentries, &modify));
    WT_ERR(
      __wt_modify_apply_item(CUR2S(cursor), cursor->value_format, &cursor->value, modify->data));

err:
    __wt_scr_free(CUR2S(cursor), &modify);
    return (ret);
}

/*
 * __wt_modify_vector_init --
 *     Initialize a modify vector.
 */
void
__wt_modify_vector_init(WT_SESSION_IMPL *session, WT_MODIFY_VECTOR *modifies)
{
    WT_CLEAR(*modifies);
    modifies->session = session;
    modifies->listp = modifies->list;
}

/*
 * __wt_modify_vector_push --
 *     Push a modify update pointer to a modify vector. If we exceed the allowed stack space in the
 *     vector, we'll be doing malloc here.
 */
int
__wt_modify_vector_push(WT_MODIFY_VECTOR *modifies, WT_UPDATE *upd)
{
    WT_DECL_RET;
    bool migrate_from_stack;

    migrate_from_stack = false;

    if (modifies->size >= WT_MODIFY_VECTOR_STACK_SIZE) {
        if (modifies->allocated_bytes == 0 && modifies->size == WT_MODIFY_VECTOR_STACK_SIZE) {
            migrate_from_stack = true;
            modifies->listp = NULL;
        }
        WT_ERR(__wt_realloc_def(
          modifies->session, &modifies->allocated_bytes, modifies->size + 1, &modifies->listp));
        if (migrate_from_stack)
            memcpy(modifies->listp, modifies->list, sizeof(modifies->list));
    }
    modifies->listp[modifies->size++] = upd;
    return (0);

err:
    /*
     * This only happens when we're migrating from the stack to the heap but failed to allocate. In
     * that case, point back to the stack allocated memory and set the allocation to zero to
     * indicate that we don't have heap memory to free.
     *
     * If we're already on the heap, we have nothing to do. The realloc call above won't touch the
     * list pointer unless allocation is successful and we won't have incremented the size yet.
     */
    if (modifies->listp == NULL) {
        WT_ASSERT(modifies->session, modifies->size == WT_MODIFY_VECTOR_STACK_SIZE);
        modifies->listp = modifies->list;
        modifies->allocated_bytes = 0;
    }
    return (ret);
}

/*
 * __wt_modify_vector_pop --
 *     Pop an update pointer off a modify vector.
 */
void
__wt_modify_vector_pop(WT_MODIFY_VECTOR *modifies, WT_UPDATE **updp)
{
    WT_ASSERT(modifies->session, modifies->size > 0);

    *updp = modifies->listp[--modifies->size];
}

/*
 * __wt_modify_vector_free --
 *     Free any resources associated with a modify vector. If we exceeded the allowed stack space on
 *     the vector and had to fallback to dynamic allocations, we'll be doing a free here.
 */
void
__wt_modify_vector_free(WT_MODIFY_VECTOR *modifies)
{
    if (modifies->allocated_bytes != 0)
        __wt_free(modifies->session, modifies->listp);
    __wt_modify_vector_init(modifies->session, modifies);
}

/*
 * __wt_modify_reconstruct_from_upd_list --
 *     Takes an in-memory modify and populates an update value with the reconstructed full value.
 */
int
__wt_modify_reconstruct_from_upd_list(
  WT_SESSION_IMPL *session, WT_CURSOR_BTREE *cbt, WT_UPDATE *upd, WT_UPDATE_VALUE *upd_value)
{
    WT_CURSOR *cursor;
    WT_DECL_RET;
    WT_MODIFY_VECTOR modifies;
    WT_TIME_PAIR start, stop;

    WT_ASSERT(session, upd->type == WT_UPDATE_MODIFY);

<<<<<<< HEAD
    cursor = (WT_CURSOR *)cbt;
=======
    cursor = &cbt->iface;
    sformat = (cursor->value_format[0] == 'S');
>>>>>>> 0f25fc57

    /* While we have a pointer to our original modify, grab this information. */
    upd_value->start_ts = upd->start_ts;
    upd_value->txnid = upd->txnid;
    upd_value->prepare_state = upd->prepare_state;

    /* Construct full update */
    __wt_modify_vector_init(session, &modifies);
    /* Find a complete update. */
    for (; upd != NULL; upd = upd->next) {
        if (upd->txnid == WT_TXN_ABORTED)
            continue;

        if (WT_UPDATE_DATA_VALUE(upd))
            break;

        if (upd->type == WT_UPDATE_MODIFY)
            WT_ERR(__wt_modify_vector_push(&modifies, upd));
    }
    /*
     * If there's no full update, the base item is the on-page item. If the update is a tombstone,
     * the base item is an empty item.
     */
    if (upd == NULL) {
        /*
         * Callers of this function set the cursor slot to an impossible value to check we don't try
         * and return on-page values when the update list should have been sufficient (which
         * happens, for example, if an update list was truncated, deleting some standard update
         * required by a previous modify update). Assert the case.
         */
        WT_ASSERT(session, cbt->slot != UINT32_MAX);

        WT_ERR(__wt_value_return_buf(cbt, cbt->ref, &upd_value->buf, &start, &stop));
        /*
         * Applying modifies on top of a tombstone is invalid. So if we're using the onpage value,
         * the stop time pair should be unset.
         */
        WT_ASSERT(session, stop.txnid == WT_TXN_MAX && stop.timestamp == WT_TS_MAX);
    } else {
        /* The base update must not be a tombstone. */
        WT_ASSERT(session, upd->type == WT_UPDATE_STANDARD);
        WT_ERR(__wt_buf_set(session, &upd_value->buf, upd->data, upd->size));
    }
    /* Once we have a base item, roll forward through any visible modify updates. */
    while (modifies.size > 0) {
        __wt_modify_vector_pop(&modifies, &upd);
        WT_ERR(__wt_modify_apply_item(session, cursor->value_format, &upd_value->buf, upd->data));
    }
    upd_value->type = WT_UPDATE_STANDARD;
err:
    __wt_modify_vector_free(&modifies);
    return (ret);
}<|MERGE_RESOLUTION|>--- conflicted
+++ resolved
@@ -529,12 +529,7 @@
 
     WT_ASSERT(session, upd->type == WT_UPDATE_MODIFY);
 
-<<<<<<< HEAD
-    cursor = (WT_CURSOR *)cbt;
-=======
     cursor = &cbt->iface;
-    sformat = (cursor->value_format[0] == 'S');
->>>>>>> 0f25fc57
 
     /* While we have a pointer to our original modify, grab this information. */
     upd_value->start_ts = upd->start_ts;
