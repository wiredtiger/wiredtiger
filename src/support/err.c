/*-
 * Copyright (c) 2014-present MongoDB, Inc.
 * Copyright (c) 2008-2014 WiredTiger, Inc.
 *	All rights reserved.
 *
 * See the file LICENSE for redistribution information.
 */

#include "wt_internal.h"

/* Define the string representation of each verbose category. */
static const char *verbose_category_strings[] = WT_VERBOSE_CATEGORY_STR_INIT;

/*
 * __handle_error_default --
 *     Default WT_EVENT_HANDLER->handle_error implementation: send to stderr.
 */
static int
__handle_error_default(
  WT_EVENT_HANDLER *handler, WT_SESSION *wt_session, int error, const char *errmsg)
{
    WT_SESSION_IMPL *session;

    WT_UNUSED(handler);
    WT_UNUSED(error);

    session = (WT_SESSION_IMPL *)wt_session;

    WT_RET(__wt_fprintf(session, WT_STDERR(session), "%s\n", errmsg));
    WT_RET(__wt_fflush(session, WT_STDERR(session)));
    return (0);
}

/*
 * __handle_message_default --
 *     Default WT_EVENT_HANDLER->handle_message implementation: send to stdout.
 */
static int
__handle_message_default(WT_EVENT_HANDLER *handler, WT_SESSION *wt_session, const char *message)
{
    WT_SESSION_IMPL *session;

    WT_UNUSED(handler);

    session = (WT_SESSION_IMPL *)wt_session;
    WT_RET(__wt_fprintf(session, WT_STDOUT(session), "%s\n", message));
    WT_RET(__wt_fflush(session, WT_STDOUT(session)));
    return (0);
}

/*
 * __handle_progress_default --
 *     Default WT_EVENT_HANDLER->handle_progress implementation: ignore.
 */
static int
__handle_progress_default(
  WT_EVENT_HANDLER *handler, WT_SESSION *wt_session, const char *operation, uint64_t progress)
{
    WT_UNUSED(handler);
    WT_UNUSED(wt_session);
    WT_UNUSED(operation);
    WT_UNUSED(progress);

    return (0);
}

/*
 * __handle_close_default --
 *     Default WT_EVENT_HANDLER->handle_close implementation: ignore.
 */
static int
__handle_close_default(WT_EVENT_HANDLER *handler, WT_SESSION *wt_session, WT_CURSOR *cursor)
{
    WT_UNUSED(handler);
    WT_UNUSED(wt_session);
    WT_UNUSED(cursor);

    return (0);
}

/*
 * __handle_general_default --
 *     Default WT_EVENT_HANDLER->handle_general implementation: ignore.
 */
static int
__handle_general_default(WT_EVENT_HANDLER *handler, WT_CONNECTION *wt_conn, WT_SESSION *wt_session,
  WT_EVENT_TYPE type, void *arg)
{
    WT_UNUSED(handler);
    WT_UNUSED(wt_conn);
    WT_UNUSED(wt_session);
    WT_UNUSED(type);
    WT_UNUSED(arg);

    return (0);
}

static WT_EVENT_HANDLER __event_handler_default = {__handle_error_default, __handle_message_default,
  __handle_progress_default, __handle_close_default, __handle_general_default};

/*
 * __handler_failure --
 *     Report the failure of an application-configured event handler.
 */
static void
__handler_failure(WT_SESSION_IMPL *session, int error, const char *which, bool error_handler_failed)
{
    WT_EVENT_HANDLER *handler;
    WT_SESSION *wt_session;

    /*
     * !!!
     * SECURITY:
     * Buffer placed at the end of the stack in case snprintf overflows.
     */
    char s[256];

    if (__wt_snprintf(s, sizeof(s), "application %s event handler failed: %s", which,
          __wt_strerror(session, error, NULL, 0)) != 0)
        return;

    /*
     * Use the error handler to report the failure, unless it was the error handler that failed. If
     * it was the error handler that failed, or a call to the error handler fails, use the default
     * error handler.
     */
    wt_session = (WT_SESSION *)session;
    handler = session->event_handler;
    if (!error_handler_failed && handler->handle_error != __handle_error_default &&
      handler->handle_error(handler, wt_session, error, s) == 0)
        return;

    /*
     * In case there is a failure in the default error handler, make sure we don't recursively try
     * to report *that* error.
     */
    session->event_handler = &__event_handler_default;
    (void)__handle_error_default(NULL, wt_session, error, s);
    session->event_handler = handler;
}

/*
 * __wt_event_handler_set --
 *     Set an event handler, fill in any NULL methods with the defaults.
 */
void
__wt_event_handler_set(WT_SESSION_IMPL *session, WT_EVENT_HANDLER *handler)
{
    if (handler == NULL)
        handler = &__event_handler_default;
    else {
        if (handler->handle_error == NULL)
            handler->handle_error = __handle_error_default;
        if (handler->handle_message == NULL)
            handler->handle_message = __handle_message_default;
        if (handler->handle_progress == NULL)
            handler->handle_progress = __handle_progress_default;
        if (handler->handle_close == NULL)
            handler->handle_close = __handle_close_default;
    }

    session->event_handler = handler;
}

/*
 * __eventv_stderr --
 *     Report a message on stderr.
 */
static int
__eventv_stderr(int error, const char *func, int line, const char *fmt, va_list ap)
{
    if (fprintf(stderr, "WiredTiger Error: ") < 0)
        WT_RET(EIO);
    if (error != 0 && fprintf(stderr, "error %d: ", error) < 0)
        WT_RET(EIO);
    if (func != NULL && fprintf(stderr, "%s, %d: ", func, line) < 0)
        WT_RET(EIO);
    if (vfprintf(stderr, fmt, ap) < 0)
        WT_RET(EIO);
    if (fprintf(stderr, "\n") < 0)
        WT_RET(EIO);
    if (fflush(stderr) != 0)
        WT_RET(EIO);
    return (0);
}

/*
 * __eventv_append_error --
 *     Append the error message into a buffer (non-JSON version).
 */
static void
__eventv_append_error(const char *err, char *start, char *p, size_t *remainp)
{
    size_t len;

    /*
     * When the engine calls __wt_err on error, it often outputs an error message including the
     * string associated with the error it's returning. We could change the calls to call __wt_errx,
     * but it's simpler to not append an error string if all we are doing is duplicating an existing
     * error string.
     *
     * Use strcmp to compare: both strings are nul-terminated, and we don't want to run past the end
     * of the buffer.
     */
    len = strlen(err);
    if (WT_PTRDIFF(p, start) >= len && strcmp(p - len, err) == 0)
        return;
    if (*remainp > len + 2) { /* Include the trailing nul string copy will copy. */
        p[0] = ':';
        p[1] = ' ';
        strcpy(p + 2, err);
        *remainp -= len + 2; /* Don't include the trailing null string copy copied. */
    } else
        *remainp = 0;
}

#define WT_ERROR_APPEND(p, remain, ...)                                \
    do {                                                               \
        size_t __len;                                                  \
        WT_ERR(__wt_snprintf_len_set(p, remain, &__len, __VA_ARGS__)); \
        if (__len > remain)                                            \
            __len = remain;                                            \
        p += __len;                                                    \
        remain -= __len;                                               \
    } while (0)

/*
 * __eventv --
 *     Report a message to an event handler.
 */
static int
__eventv(WT_SESSION_IMPL *session, bool is_json, int error, int sub_error, const char *func,
  int line, WT_VERBOSE_CATEGORY category, WT_VERBOSE_LEVEL level, const char *fmt, va_list ap)
  WT_GCC_FUNC_ATTRIBUTE((cold))
{
    struct timespec ts;
    WT_DECL_ITEM(json_msg);
    WT_DECL_ITEM(tmp);
    WT_DECL_RET;
    WT_EVENT_HANDLER *handler;
    WT_SESSION *wt_session;
    size_t len, prefix_len, remain;
    char *final, *p, tid[128];
    const char *err, *prefix, *verbosity_level_tag;
    bool no_stderr;
    va_list ap_copy;

    /* SECURITY: Message buffer placed at the end of the stack in case snprintf overflows. */
    char msg[4 * 1024];

    /*
     * This function MUST handle a NULL WT_SESSION_IMPL handle.
     *
     * Without a session, we don't have event handlers or prefixes for the error message. Write the
     * error to stderr and call it a day. (It's almost impossible for that to happen given how early
     * we allocate the first session, but if the allocation of the first session fails, for example,
     * we can end up here without a session.)
     */
    if (session == NULL)
        return (__eventv_stderr(error, func, line, fmt, ap));

    /*
     * Format the message into the stack buffer. If the message is too large, allocate memory and
     * try again. If that fails, fallback to stderr. Any message prefix is expected to fit in the
     * stack buffer. It's possible for it not to (imagine WT_SESSION.error_prefix pointing to a
     * 100K buffer), but we don't try to handle that, if the prefix won't fit, we immediately fall
     * back to stderr. Failure paths require a copy of the argument list.
     */
    p = msg;
    remain = sizeof(msg);
    no_stderr = false;
    va_copy(ap_copy, ap);

    if (is_json)
        WT_ERROR_APPEND(p, remain, "{");

    /* Timestamp and thread id. */
    __wt_epoch(session, &ts);
    WT_ERR(__wt_thread_str(tid, sizeof(tid)));
    if (is_json) {
        WT_ERROR_APPEND(p, remain, "\"ts_sec\":%" PRIuMAX ",", (uintmax_t)ts.tv_sec);
        WT_ERROR_APPEND(
          p, remain, "\"ts_usec\":%" PRIuMAX ",", (uintmax_t)ts.tv_nsec / WT_THOUSAND);
        WT_ERROR_APPEND(p, remain, "\"thread\":\"%s\",", tid);
    } else
        WT_ERROR_APPEND(p, remain, "[%" PRIuMAX ":%" PRIuMAX "][%s]", (uintmax_t)ts.tv_sec,
          (uintmax_t)ts.tv_nsec / WT_THOUSAND, tid);

    /* Error prefix. */
    if ((prefix = S2C(session)->error_prefix) != NULL) {
        if (is_json)
            WT_ERROR_APPEND(p, remain, "\"session_err_prefix\":\"%s\",", prefix);
        else
            WT_ERROR_APPEND(p, remain, ", %s", prefix);
    }

    /* Session dhandle name. */
    prefix = session->dhandle == NULL ? NULL : session->dhandle->name;
    if (prefix != NULL) {
        if (is_json)
            WT_ERROR_APPEND(p, remain, "\"session_dhandle_name\":\"%s\",", prefix);
        else
            WT_ERROR_APPEND(p, remain, ", %s", prefix);
    }

    /* Session name. */
    if ((prefix = session->name) != NULL) {
        if (is_json)
            WT_ERROR_APPEND(p, remain, "\"session_name\":\"%s\",", prefix);
        else
            WT_ERROR_APPEND(p, remain, ", %s", prefix);
    }

    WT_VERBOSE_LEVEL_STR(level, verbosity_level_tag);
    err = error == 0 ? NULL : __wt_strerror(session, error, NULL, 0);
    if (is_json) {
        /* Category and verbosity level. */
        WT_ERROR_APPEND(p, remain, "\"category\":\"%s\",", verbose_category_strings[category]);
        WT_ERROR_APPEND(p, remain, "\"category_id\":%" PRIu32 ",", category);
        WT_ERROR_APPEND(p, remain, "\"verbose_level\":\"%s\",", verbosity_level_tag);
        WT_ERROR_APPEND(p, remain, "\"verbose_level_id\":%d,", level);

        /* Message. */
        WT_ERROR_APPEND(p, remain, "\"msg\":\"");
        if (func != NULL)
            WT_ERROR_APPEND(p, remain, "%s:%d:", func, line);
        prefix_len = sizeof(msg) - remain;

        /* Format the message into a scratch buffer, growing it if necessary. */
        WT_ERR(__wt_scr_alloc(session, 4 * 1024, &tmp));
        WT_ERR(__wt_vsnprintf_len_set(tmp->mem, tmp->memsize, &len, fmt, ap));
        tmp->size = len;
        if (len >= tmp->memsize) {
            WT_ERR(__wt_buf_grow(session, tmp, len + 1024));
            /*
             * We're about to read the copied argument list, so we can't fall back to stderr if the
             * call fails. That shouldn't happen and handling it requires two copies of the argument
             * list, so I'm not going to do the work; don't drop core no matter what (and a static
             * analyzer might figure it out).
             */
            no_stderr = true;
            WT_ERR(__wt_vsnprintf_len_set(tmp->mem, tmp->memsize, &len, fmt, ap_copy));
            tmp->size = len;
            if (len >= tmp->memsize)
                goto err;
        }
<<<<<<< HEAD
        WT_ERR(__wt_session_set_last_error(wt_session, error, sub_error, tmp->mem));
=======
        WT_ERR(__wt_session_set_last_error(session, error, WT_NONE, tmp->mem));
>>>>>>> 308cf3f9

        /* Allocate a scratch buffer (known to be large enough), and JSON encode the message. */
        WT_ERR(__wt_scr_alloc(session, tmp->size * WT_MAX_JSON_ENCODE + 256, &json_msg));
        json_msg->size =
          __wt_json_unpack_str((uint8_t *)json_msg->mem, json_msg->memsize, tmp->data, tmp->size);

        /* Append the rest of the message to the JSON buffer (we allocated extra space for it). */
        p = (char *)json_msg->mem + json_msg->size;
        remain = json_msg->memsize - json_msg->size;
        WT_ERROR_APPEND(p, remain, "\"");
        if (err != NULL) {
            WT_ERROR_APPEND(p, remain, ",");
            WT_ERROR_APPEND(p, remain, "\"error_str\":\"%s\",", err);
            WT_ERROR_APPEND(p, remain, "\"error_code\":%d", error);
        }
        WT_ERROR_APPEND(p, remain, "}");
        if (remain == 0)
            goto err;

        /*
         * If we can append the message and error information into the original message buffer, do
         * so. Otherwise, grow the tmp buffer and copy both the message prefix and the JSON encoded
         * message into it.
         */
        len = WT_PTRDIFF(p, json_msg->mem);
        if (sizeof(msg) - prefix_len > len) {
            strcpy(msg + prefix_len, json_msg->mem);
            final = msg;
        } else {
            WT_ERR(__wt_buf_grow(session, tmp, prefix_len + len + 1));
            strcpy(tmp->mem, msg);
            strcpy((char *)tmp->mem + prefix_len, json_msg->mem);
            final = tmp->mem;
        }
    } else {
        /* Category and verbosity level. */
        WT_ERROR_APPEND(
          p, remain, ": [%s][%s]", verbose_category_strings[category], verbosity_level_tag);

        if (func != NULL)
            WT_ERROR_APPEND(p, remain, ": %s, %d", func, line);

        WT_ERROR_APPEND(p, remain, ": ");

        /* Format the message into the stack buffer. */
        final = msg;
        prefix_len = sizeof(msg) - remain;
        WT_ERR(__wt_vsnprintf_len_set(p, remain, &len, fmt, ap));
<<<<<<< HEAD
        WT_ERR(__wt_session_set_last_error(wt_session, error, sub_error, p));
=======
        WT_ERR(__wt_session_set_last_error(session, error, WT_NONE, p));
>>>>>>> 308cf3f9
        if (len < remain) {
            remain -= len;
            p += len;
            if (err != NULL)
                __eventv_append_error(err, msg, p, &remain);
        } else
            remain = 0;

        /* If there wasn't enough room, format the message into allocated memory. */
        if (remain == 0) {
            WT_ERR(__wt_scr_alloc(session, prefix_len + len + 1024, &tmp));
            WT_ERR(__wt_buf_set(session, tmp, msg, prefix_len));
            final = tmp->mem;
            p = (char *)tmp->mem + prefix_len;
            remain = tmp->memsize - prefix_len;
            /*
             * We're about to read the copied argument list, so we can't fall back to stderr if the
             * call fails. That shouldn't happen and handling it requires two copies of the argument
             * list, so I'm not going to do the work; don't drop core no matter what (and a static
             * analyzer might figure it out).
             */
            no_stderr = true;
            WT_ERR(__wt_vsnprintf_len_set(p, remain, &len, fmt, ap_copy));
<<<<<<< HEAD
            WT_ERR(__wt_session_set_last_error(wt_session, error, sub_error, p));
=======
            WT_ERR(__wt_session_set_last_error(session, error, WT_NONE, p));
>>>>>>> 308cf3f9
            if (len < remain) {
                remain -= len;
                p += len;
                if (err != NULL)
                    __eventv_append_error(err, tmp->mem, p, &remain);
            } else
                remain = 0;

            /* Shouldn't happen unless the format and arguments somehow changed. */
            if (remain == 0)
                goto err;
        }
    }

    /*
     * If a handler fails, return the error status: if we're in the process of handling an error,
     * any return value we provide will be ignored by our caller, our caller presumably already has
     * an error value it will be returning.
     *
     * If an application-specified or default informational message handler fails, complain using
     * the application-specified or default error handler.
     *
     * If an application-specified error message handler fails, complain using the default error
     * handler. If the default error handler fails, fallback to stderr.
     */
    wt_session = (WT_SESSION *)session;
    handler = session->event_handler;
    if (level != WT_VERBOSE_ERROR) {
        ret = handler->handle_message(handler, wt_session, final);
        if (ret != 0)
            __handler_failure(session, ret, "message", false);
    } else {
        ret = handler->handle_error(handler, wt_session, error, final);
        if (ret != 0 && handler->handle_error != __handle_error_default)
            __handler_failure(session, ret, "error", true);
    }

    if (ret != 0) {
err:
        if (!no_stderr)
            __eventv_stderr(error, func, line, fmt, ap_copy);
    }

    __wt_scr_free(session, &json_msg);
    __wt_scr_free(session, &tmp);
    va_end(ap_copy);
    return (ret);
}

/*
 * __wt_err_func --
 *     Report an error.
 */
void
__wt_err_func(WT_SESSION_IMPL *session, int error, int sub_error, const char *func, int line,
  WT_VERBOSE_CATEGORY category, const char *fmt, ...) WT_GCC_FUNC_ATTRIBUTE((cold))
  WT_GCC_FUNC_ATTRIBUTE((format(printf, 7, 8))) WT_GCC_FUNC_ATTRIBUTE((visibility("default")))
{
    va_list ap;

    /*
     * Ignore error returns from underlying event handlers, we already have an error value to
     * return.
     */
    va_start(ap, fmt);
    WT_IGNORE_RET(__eventv(session,
      session ? FLD_ISSET(S2C(session)->json_output, WT_JSON_OUTPUT_ERROR) : false, error,
      sub_error, func, line, category, WT_VERBOSE_ERROR, fmt, ap));
    va_end(ap);
}

/*
 * __wt_errx_func --
 *     Report an error with no error code.
 */
void
__wt_errx_func(WT_SESSION_IMPL *session, const char *func, int line, WT_VERBOSE_CATEGORY category,
  const char *fmt, ...) WT_GCC_FUNC_ATTRIBUTE((cold)) WT_GCC_FUNC_ATTRIBUTE((format(printf, 5, 6)))
  WT_GCC_FUNC_ATTRIBUTE((visibility("default")))
{
    va_list ap;

    /*
     * Ignore error returns from underlying event handlers, we already have an error value to
     * return.
     */
    va_start(ap, fmt);
    WT_IGNORE_RET(__eventv(session,
      session ? FLD_ISSET(S2C(session)->json_output, WT_JSON_OUTPUT_ERROR) : false, 0, 0, func,
      line, category, WT_VERBOSE_ERROR, fmt, ap));
    va_end(ap);
}

/*
 * __wt_panic_func --
 *     A standard error message when we panic.
 */
int
__wt_panic_func(WT_SESSION_IMPL *session, int error, const char *func, int line,
  WT_VERBOSE_CATEGORY category, const char *fmt, ...) WT_GCC_FUNC_ATTRIBUTE((cold))
  WT_GCC_FUNC_ATTRIBUTE((format(printf, 6, 7))) WT_GCC_FUNC_ATTRIBUTE((visibility("default")))
{
    WT_CONNECTION_IMPL *conn;
    va_list ap;

    /*
     * !!!
     * This function MUST handle a NULL WT_SESSION_IMPL handle.
     *
     * We will pedantically check the session and connection handles any time we use them.
     */
    conn = session != NULL ? S2C(session) : NULL;

    /*
     * Ignore error returns from underlying event handlers, we already have an error value to
     * return.
     */
    va_start(ap, fmt);
    WT_IGNORE_RET(
      __eventv(session, conn != NULL ? FLD_ISSET(conn->json_output, WT_JSON_OUTPUT_ERROR) : false,
        error, 0, func, line, category, WT_VERBOSE_ERROR, fmt, ap));
    va_end(ap);

    /* If the connection has already panicked, just return the error. */
    if (conn != NULL && F_ISSET(conn, WT_CONN_PANIC))
        return (WT_PANIC);

    /*
     * Call the error callback function before setting the connection's panic flag, so applications
     * can trace the failing thread before being flooded with panic returns from API calls. Using
     * the variable-arguments list from the current call even thought the format doesn't need it as
     * I'm not confident of underlying support for a NULL.
     */
    va_start(ap, fmt);
    WT_IGNORE_RET(__eventv(session,
      conn != NULL ? FLD_ISSET(conn->json_output, WT_JSON_OUTPUT_ERROR) : false, WT_PANIC, 0, func,
      line, category, WT_VERBOSE_ERROR, "the process must exit and restart", ap));
    va_end(ap);

#ifdef HAVE_DIAGNOSTIC
    /*
     * In the diagnostic builds, we want to drop core in case of panics that are not due to data
     * corruption. A core could be useful in debugging.
     *
     * In the case of corruption, we want to be able to test the application's capability to salvage
     * by returning an error code. But we do not want to lose the ability to drop core if required.
     * Hence in the diagnostic mode, the application can set the debug flag to choose between
     * dropping a core and returning an error.
     */
    if (conn != NULL &&
      (!F_ISSET(conn, WT_CONN_DATA_CORRUPTION) ||
        FLD_ISSET(conn->debug_flags, WT_CONN_DEBUG_CORRUPTION_ABORT)))
        __wt_abort(session);
#endif

/*
 * When unit testing assertions we want to be able to fire them and continue running the test, but
 * setting the WT_PANIC flag breaks this. We skip setting this flag only when unit testing
 * assertions.
 */
#ifndef HAVE_UNITTEST_ASSERTS
    /* Panic the connection. */
    if (conn != NULL)
        F_SET(conn, WT_CONN_PANIC);
#endif
    /*
     * !!!
     * Chaos reigns within.
     * Reflect, repent, and reboot.
     * Order shall return.
     */
    return (WT_PANIC);
}

/*
 * __wt_set_return_func --
 *     Conditionally log the source of an error code and return the error.
 */
int
__wt_set_return_func(
  WT_SESSION_IMPL *session, const char *func, int line, int err, const char *strerr)
{
    __wt_verbose(session, WT_VERB_ERROR_RETURNS, "%s: %d Error: %d %s", func, line, err, strerr);
    return (err);
}

/*
 * __wt_ext_err_printf --
 *     Extension API call to print to the error stream.
 */
int
__wt_ext_err_printf(WT_EXTENSION_API *wt_api, WT_SESSION *wt_session, const char *fmt, ...)
  WT_GCC_FUNC_ATTRIBUTE((format(printf, 3, 4)))
{
    WT_DECL_RET;
    WT_SESSION_IMPL *session;
    va_list ap;

    if ((session = (WT_SESSION_IMPL *)wt_session) == NULL)
        session = ((WT_CONNECTION_IMPL *)wt_api->conn)->default_session;

    va_start(ap, fmt);
    ret = __eventv(session,
      session ? FLD_ISSET(S2C(session)->json_output, WT_JSON_OUTPUT_ERROR) : false, 0, 0, NULL, 0,
      WT_VERB_EXTENSION, WT_VERBOSE_ERROR, fmt, ap);
    va_end(ap);
    return (ret);
}

/*
 * __wt_verbose_worker --
 *     Verbose message.
 */
void
__wt_verbose_worker(WT_SESSION_IMPL *session, WT_VERBOSE_CATEGORY category, WT_VERBOSE_LEVEL level,
  const char *fmt, ...) WT_GCC_FUNC_ATTRIBUTE((format(printf, 4, 5))) WT_GCC_FUNC_ATTRIBUTE((cold))
{
    va_list ap;

    va_start(ap, fmt);
    WT_IGNORE_RET(__eventv(session,
      session ? FLD_ISSET(S2C(session)->json_output, WT_JSON_OUTPUT_MESSAGE) : false, 0, 0, NULL, 0,
      category, level, fmt, ap));
    va_end(ap);
}

/*
 * __wt_msg --
 *     Informational message.
 */
int
__wt_msg(WT_SESSION_IMPL *session, const char *fmt, ...) WT_GCC_FUNC_ATTRIBUTE((cold))
  WT_GCC_FUNC_ATTRIBUTE((format(printf, 2, 3)))
{
    WT_DECL_ITEM(buf);
    WT_DECL_RET;
    WT_EVENT_HANDLER *handler;
    WT_SESSION *wt_session;

    WT_RET(__wt_scr_alloc(session, 0, &buf));

    WT_VA_ARGS_BUF_FORMAT(session, buf, fmt, false);

    wt_session = (WT_SESSION *)session;
    handler = session->event_handler;
    ret = handler->handle_message(handler, wt_session, buf->data);

err:
    __wt_scr_free(session, &buf);
    return (ret);
}

/*
 * __wt_ext_msg_printf --
 *     Extension API call to print to the message stream.
 */
int
__wt_ext_msg_printf(WT_EXTENSION_API *wt_api, WT_SESSION *wt_session, const char *fmt, ...)
  WT_GCC_FUNC_ATTRIBUTE((format(printf, 3, 4)))
{
    WT_DECL_ITEM(buf);
    WT_DECL_RET;
    WT_EVENT_HANDLER *handler;
    WT_SESSION_IMPL *session;

    if ((session = (WT_SESSION_IMPL *)wt_session) == NULL)
        session = ((WT_CONNECTION_IMPL *)wt_api->conn)->default_session;

    WT_RET(__wt_scr_alloc(session, 0, &buf));

    WT_VA_ARGS_BUF_FORMAT(session, buf, fmt, false);

    wt_session = (WT_SESSION *)session;
    handler = session->event_handler;
    ret = handler->handle_message(handler, wt_session, buf->data);

err:
    __wt_scr_free(session, &buf);
    return (ret);
}

/*
 * __wt_ext_strerror --
 *     Extension API call to return an error as a string.
 */
const char *
__wt_ext_strerror(WT_EXTENSION_API *wt_api, WT_SESSION *wt_session, int error)
{
    if (wt_session == NULL)
        wt_session = (WT_SESSION *)((WT_CONNECTION_IMPL *)wt_api->conn)->default_session;

    return (wt_session->strerror(wt_session, error));
}

/*
 * __wt_progress --
 *     Progress message.
 */
int
__wt_progress(WT_SESSION_IMPL *session, const char *s, uint64_t v)
{
    WT_DECL_RET;
    WT_EVENT_HANDLER *handler;
    WT_SESSION *wt_session;

    wt_session = (WT_SESSION *)session;
    handler = session->event_handler;
    if (handler != NULL && handler->handle_progress != NULL)
        if ((ret = handler->handle_progress(
               handler, wt_session, s == NULL ? session->name : s, v)) != 0)
            __handler_failure(session, ret, "progress", false);
    return (0);
}

/*
 * __wt_inmem_unsupported_op --
 *     Print a standard error message for an operation that's not supported for in-memory
 *     configurations.
 */
int
__wt_inmem_unsupported_op(WT_SESSION_IMPL *session, const char *tag) WT_GCC_FUNC_ATTRIBUTE((cold))
{
    if (F_ISSET(S2C(session), WT_CONN_IN_MEMORY))
        WT_RET_MSG(session, ENOTSUP, "%s%snot supported for in-memory configurations",
          tag == NULL ? "" : tag, tag == NULL ? "" : ": ");
    return (0);
}

/*
 * __wt_object_unsupported --
 *     Print a standard error message for an object that doesn't support a particular operation.
 */
int
__wt_object_unsupported(WT_SESSION_IMPL *session, const char *uri) WT_GCC_FUNC_ATTRIBUTE((cold))
{
    WT_RET_MSG(session, ENOTSUP, "unsupported object operation: %s", uri);
}

/*
 * __wt_bad_object_type --
 *     Print a standard error message when given an unknown or unsupported object type.
 */
int
__wt_bad_object_type(WT_SESSION_IMPL *session, const char *uri) WT_GCC_FUNC_ATTRIBUTE((cold))
{
    if (WT_PREFIX_MATCH(uri, "backup:") || WT_PREFIX_MATCH(uri, "colgroup:") ||
      WT_PREFIX_MATCH(uri, "config:") || WT_PREFIX_MATCH(uri, "file:") ||
      WT_PREFIX_MATCH(uri, "index:") || WT_PREFIX_MATCH(uri, "log:") ||
      WT_PREFIX_MATCH(uri, "object:") || WT_PREFIX_MATCH(uri, "statistics:") ||
      WT_PREFIX_MATCH(uri, "table:") || WT_PREFIX_MATCH(uri, "tiered:"))
        return (__wt_object_unsupported(session, uri));

    if (WT_PREFIX_MATCH(uri, "lsm:"))
        WT_RET_MSG(session, ENOTSUP, "lsm object type no longer supported: %s", uri);

    WT_RET_MSG(session, ENOTSUP, "unknown object type: %s", uri);
}

/*
 * __wt_unexpected_object_type --
 *     Print a standard error message when given an unexpected object type.
 */
int
__wt_unexpected_object_type(WT_SESSION_IMPL *session, const char *uri, const char *expect)
  WT_GCC_FUNC_ATTRIBUTE((cold))
{
    WT_RET_MSG(session, EINVAL, "uri %s doesn't match expected \"%s\"", uri, expect);
}<|MERGE_RESOLUTION|>--- conflicted
+++ resolved
@@ -344,11 +344,7 @@
             if (len >= tmp->memsize)
                 goto err;
         }
-<<<<<<< HEAD
-        WT_ERR(__wt_session_set_last_error(wt_session, error, sub_error, tmp->mem));
-=======
-        WT_ERR(__wt_session_set_last_error(session, error, WT_NONE, tmp->mem));
->>>>>>> 308cf3f9
+        WT_ERR(__wt_session_set_last_error(session, error, sub_error, tmp->mem));
 
         /* Allocate a scratch buffer (known to be large enough), and JSON encode the message. */
         WT_ERR(__wt_scr_alloc(session, tmp->size * WT_MAX_JSON_ENCODE + 256, &json_msg));
@@ -397,11 +393,7 @@
         final = msg;
         prefix_len = sizeof(msg) - remain;
         WT_ERR(__wt_vsnprintf_len_set(p, remain, &len, fmt, ap));
-<<<<<<< HEAD
-        WT_ERR(__wt_session_set_last_error(wt_session, error, sub_error, p));
-=======
-        WT_ERR(__wt_session_set_last_error(session, error, WT_NONE, p));
->>>>>>> 308cf3f9
+        WT_ERR(__wt_session_set_last_error(session, error, sub_error, p));
         if (len < remain) {
             remain -= len;
             p += len;
@@ -425,11 +417,7 @@
              */
             no_stderr = true;
             WT_ERR(__wt_vsnprintf_len_set(p, remain, &len, fmt, ap_copy));
-<<<<<<< HEAD
-            WT_ERR(__wt_session_set_last_error(wt_session, error, sub_error, p));
-=======
-            WT_ERR(__wt_session_set_last_error(session, error, WT_NONE, p));
->>>>>>> 308cf3f9
+            WT_ERR(__wt_session_set_last_error(session, error, sub_error, p));
             if (len < remain) {
                 remain -= len;
                 p += len;
