/*-
 * Copyright (c) 2014-present MongoDB, Inc.
 * Copyright (c) 2008-2014 WiredTiger, Inc.
 *	All rights reserved.
 *
 * See the file LICENSE for redistribution information.
 */

#include "wt_internal.h"

/* Define the string representation of each verbose category. */
static const char *verbose_category_strings[] = WT_VERBOSE_CATEGORY_STR_INIT;

/*
 * __handle_error_default --
 *     Default WT_EVENT_HANDLER->handle_error implementation: send to stderr.
 */
static int
__handle_error_default(
  WT_EVENT_HANDLER *handler, WT_SESSION *wt_session, int error, const char *errmsg)
{
    WT_SESSION_IMPL *session;

    WT_UNUSED(handler);
    WT_UNUSED(error);

    session = (WT_SESSION_IMPL *)wt_session;

    WT_RET(__wt_fprintf(session, WT_STDERR(session), "%s\n", errmsg));
    WT_RET(__wt_fflush(session, WT_STDERR(session)));
    return (0);
}

/*
 * __handle_message_default --
 *     Default WT_EVENT_HANDLER->handle_message implementation: send to stdout.
 */
static int
__handle_message_default(WT_EVENT_HANDLER *handler, WT_SESSION *wt_session, const char *message)
{
    WT_SESSION_IMPL *session;

    WT_UNUSED(handler);

    session = (WT_SESSION_IMPL *)wt_session;
    WT_RET(__wt_fprintf(session, WT_STDOUT(session), "%s\n", message));
    WT_RET(__wt_fflush(session, WT_STDOUT(session)));
    return (0);
}

/*
 * __handle_progress_default --
 *     Default WT_EVENT_HANDLER->handle_progress implementation: ignore.
 */
static int
__handle_progress_default(
  WT_EVENT_HANDLER *handler, WT_SESSION *wt_session, const char *operation, uint64_t progress)
{
    WT_UNUSED(handler);
    WT_UNUSED(wt_session);
    WT_UNUSED(operation);
    WT_UNUSED(progress);

    return (0);
}

/*
 * __handle_close_default --
 *     Default WT_EVENT_HANDLER->handle_close implementation: ignore.
 */
static int
__handle_close_default(WT_EVENT_HANDLER *handler, WT_SESSION *wt_session, WT_CURSOR *cursor)
{
    WT_UNUSED(handler);
    WT_UNUSED(wt_session);
    WT_UNUSED(cursor);

    return (0);
}

/*
 * __handle_general_default --
 *     Default WT_EVENT_HANDLER->handle_general implementation: ignore.
 */
static int
__handle_general_default(WT_EVENT_HANDLER *handler, WT_CONNECTION *wt_conn, WT_SESSION *wt_session,
  WT_EVENT_TYPE type, void *arg)
{
    WT_UNUSED(handler);
    WT_UNUSED(wt_conn);
    WT_UNUSED(wt_session);
    WT_UNUSED(type);
    WT_UNUSED(arg);

    return (0);
}

static WT_EVENT_HANDLER __event_handler_default = {__handle_error_default, __handle_message_default,
  __handle_progress_default, __handle_close_default, __handle_general_default};

/*
 * __handler_failure --
 *     Report the failure of an application-configured event handler.
 */
static void
__handler_failure(WT_SESSION_IMPL *session, int error, const char *which, bool error_handler_failed)
{
    WT_EVENT_HANDLER *handler;
    WT_SESSION *wt_session;

    /*
     * !!!
     * SECURITY:
     * Buffer placed at the end of the stack in case snprintf overflows.
     */
    char s[256];

    if (__wt_snprintf(s, sizeof(s), "application %s event handler failed: %s", which,
          __wt_strerror(session, error, NULL, 0)) != 0)
        return;

    /*
     * Use the error handler to report the failure, unless it was the error handler that failed. If
     * it was the error handler that failed, or a call to the error handler fails, use the default
     * error handler.
     */
    wt_session = (WT_SESSION *)session;
    handler = session->event_handler;
    if (!error_handler_failed && handler->handle_error != __handle_error_default &&
      handler->handle_error(handler, wt_session, error, s) == 0)
        return;

    /*
     * In case there is a failure in the default error handler, make sure we don't recursively try
     * to report *that* error.
     */
    session->event_handler = &__event_handler_default;
    (void)__handle_error_default(NULL, wt_session, error, s);
    session->event_handler = handler;
}

/*
 * __wt_event_handler_set --
 *     Set an event handler, fill in any NULL methods with the defaults.
 */
void
__wt_event_handler_set(WT_SESSION_IMPL *session, WT_EVENT_HANDLER *handler)
{
    if (handler == NULL)
        handler = &__event_handler_default;
    else {
        if (handler->handle_error == NULL)
            handler->handle_error = __handle_error_default;
        if (handler->handle_message == NULL)
            handler->handle_message = __handle_message_default;
        if (handler->handle_progress == NULL)
            handler->handle_progress = __handle_progress_default;
        if (handler->handle_close == NULL)
            handler->handle_close = __handle_close_default;
    }

    session->event_handler = handler;
}

/*
 * __eventv_stderr --
 *     Report a message on stderr.
 */
static int
__eventv_stderr(int error, const char *func, int line, const char *fmt, va_list ap)
{
    if (fprintf(stderr, "WiredTiger Error: ") < 0)
        WT_RET(EIO);
    if (error != 0 && fprintf(stderr, "error %d: ", error) < 0)
        WT_RET(EIO);
    if (func != NULL && fprintf(stderr, "%s, %d: ", func, line) < 0)
        WT_RET(EIO);
    if (vfprintf(stderr, fmt, ap) < 0)
        WT_RET(EIO);
    if (fprintf(stderr, "\n") < 0)
        WT_RET(EIO);
    if (fflush(stderr) != 0)
        WT_RET(EIO);
    return (0);
}

/*
 * __eventv_append_error --
 *     Append the error message into a buffer (non-JSON version).
 */
static void
__eventv_append_error(const char *err, char *start, char *p, size_t *remainp)
{
    size_t len;

    /*
     * When the engine calls __wt_err on error, it often outputs an error message including the
     * string associated with the error it's returning. We could change the calls to call __wt_errx,
     * but it's simpler to not append an error string if all we are doing is duplicating an existing
     * error string.
     *
     * Use strcmp to compare: both strings are nul-terminated, and we don't want to run past the end
     * of the buffer.
     */
    len = strlen(err);
    if (WT_PTRDIFF(p, start) >= len && strcmp(p - len, err) == 0)
        return;
    if (*remainp > len + 2) { /* Include the trailing nul string copy will copy. */
        p[0] = ':';
        p[1] = ' ';
        strcpy(p + 2, err);
        *remainp -= len + 2; /* Don't include the trailing null string copy copied. */
    } else
        *remainp = 0;
}

#define WT_ERROR_APPEND(p, remain, ...)                                \
    do {                                                               \
        size_t __len;                                                  \
        WT_ERR(__wt_snprintf_len_set(p, remain, &__len, __VA_ARGS__)); \
        if (__len > remain)                                            \
            __len = remain;                                            \
        p += __len;                                                    \
        remain -= __len;                                               \
    } while (0)

/*
 * __eventv --
 *     Report a message to an event handler.
 */
static int
__eventv(WT_SESSION_IMPL *session, bool is_json, int error, const char *func, int line,
  WT_VERBOSE_CATEGORY category, WT_VERBOSE_LEVEL level, const char *fmt, va_list ap)
  WT_GCC_FUNC_ATTRIBUTE((cold))
{
    struct timespec ts;
    WT_DECL_ITEM(json_msg);
    WT_DECL_ITEM(tmp);
    WT_DECL_RET;
    WT_EVENT_HANDLER *handler;
    WT_SESSION *wt_session;
    size_t len, prefix_len, remain;
    char *final, *p, tid[128];
    const char *err, *prefix, *verbosity_level_tag;
    bool no_stderr;
    va_list ap_copy;

    /* SECURITY: Message buffer placed at the end of the stack in case snprintf overflows. */
    char msg[4 * 1024];

    /*
     * This function MUST handle a NULL WT_SESSION_IMPL handle.
     *
     * Without a session, we don't have event handlers or prefixes for the error message. Write the
     * error to stderr and call it a day. (It's almost impossible for that to happen given how early
     * we allocate the first session, but if the allocation of the first session fails, for example,
     * we can end up here without a session.)
     */
    if (session == NULL)
        return (__eventv_stderr(error, func, line, fmt, ap));

    /*
     * Format the message into the stack buffer. If the message is too large, allocate memory and
     * try again. If that fails, fallback to stderr. Any message prefix is expected to fit in the
     * stack buffer. It's possible for it not to (imagine WT_SESSION.error_prefix pointing to a
     * 100K buffer), but we don't try to handle that, if the prefix won't fit, we immediately fall
     * back to stderr. Failure paths require a copy of the argument list.
     */
    p = msg;
    remain = sizeof(msg);
    no_stderr = false;
    va_copy(ap_copy, ap);

    if (is_json)
        WT_ERROR_APPEND(p, remain, "{");

    /* Timestamp and thread id. */
    __wt_epoch(session, &ts);
    WT_ERR(__wt_thread_str(tid, sizeof(tid)));
    if (is_json) {
        WT_ERROR_APPEND(p, remain, "\"ts_sec\":%" PRIuMAX ",", (uintmax_t)ts.tv_sec);
        WT_ERROR_APPEND(
          p, remain, "\"ts_usec\":%" PRIuMAX ",", (uintmax_t)ts.tv_nsec / WT_THOUSAND);
        WT_ERROR_APPEND(p, remain, "\"thread\":\"%s\",", tid);
    } else
        WT_ERROR_APPEND(p, remain, "[%" PRIuMAX ":%" PRIuMAX "][%s]", (uintmax_t)ts.tv_sec,
          (uintmax_t)ts.tv_nsec / WT_THOUSAND, tid);

    /* Error prefix. */
    if ((prefix = S2C(session)->error_prefix) != NULL) {
        if (is_json)
            WT_ERROR_APPEND(p, remain, "\"session_err_prefix\":\"%s\",", prefix);
        else
            WT_ERROR_APPEND(p, remain, ", %s", prefix);
    }

    /* Session dhandle name. */
    prefix = session->dhandle == NULL ? NULL : session->dhandle->name;
    if (prefix != NULL) {
        if (is_json)
            WT_ERROR_APPEND(p, remain, "\"session_dhandle_name\":\"%s\",", prefix);
        else
            WT_ERROR_APPEND(p, remain, ", %s", prefix);
    }

    /* Session name. */
    if ((prefix = session->name) != NULL) {
        if (is_json)
            WT_ERROR_APPEND(p, remain, "\"session_name\":\"%s\",", prefix);
        else
            WT_ERROR_APPEND(p, remain, ", %s", prefix);
    }

    WT_VERBOSE_LEVEL_STR(level, verbosity_level_tag);
    err = error == 0 ? NULL : __wt_strerror(session, error, NULL, 0);
    if (is_json) {
        /* Category and verbosity level. */
        WT_ERROR_APPEND(p, remain, "\"category\":\"%s\",", verbose_category_strings[category]);
        WT_ERROR_APPEND(p, remain, "\"category_id\":%" PRIu32 ",", category);
        WT_ERROR_APPEND(p, remain, "\"verbose_level\":\"%s\",", verbosity_level_tag);
        WT_ERROR_APPEND(p, remain, "\"verbose_level_id\":%d,", level);

        /* Message. */
        WT_ERROR_APPEND(p, remain, "\"msg\":\"");
        if (func != NULL)
            WT_ERROR_APPEND(p, remain, "%s:%d:", func, line);
        prefix_len = sizeof(msg) - remain;

        /* Format the message into a scratch buffer, growing it if necessary. */
        WT_ERR(__wt_scr_alloc(session, 4 * 1024, &tmp));
        WT_ERR(__wt_vsnprintf_len_set(tmp->mem, tmp->memsize, &len, fmt, ap));
        tmp->size = len;
        if (len >= tmp->memsize) {
            WT_ERR(__wt_buf_grow(session, tmp, len + 1024));
            /*
             * We're about to read the copied argument list, so we can't fall back to stderr if the
             * call fails. That shouldn't happen and handling it requires two copies of the argument
             * list, so I'm not going to do the work; don't drop core no matter what (and a static
             * analyzer might figure it out).
             */
            no_stderr = true;
            WT_ERR(__wt_vsnprintf_len_set(tmp->mem, tmp->memsize, &len, fmt, ap_copy));
            tmp->size = len;
            if (len >= tmp->memsize)
                goto err;
        }

        /* Allocate a scratch buffer (known to be large enough), and JSON encode the message. */
        WT_ERR(__wt_scr_alloc(session, tmp->size * WT_MAX_JSON_ENCODE + 256, &json_msg));
        json_msg->size =
          __wt_json_unpack_str((uint8_t *)json_msg->mem, json_msg->memsize, tmp->data, tmp->size);

        /* Append the rest of the message to the JSON buffer (we allocated extra space for it). */
        p = (char *)json_msg->mem + json_msg->size;
        remain = json_msg->memsize - json_msg->size;
        WT_ERROR_APPEND(p, remain, "\"");
        if (err != NULL) {
            WT_ERROR_APPEND(p, remain, ",");
            WT_ERROR_APPEND(p, remain, "\"error_str\":\"%s\",", err);
            WT_ERROR_APPEND(p, remain, "\"error_code\":%d", error);
        }
        WT_ERROR_APPEND(p, remain, "}");
        if (remain == 0)
            goto err;

        /*
         * If we can append the message and error information into the original message buffer, do
         * so. Otherwise, grow the tmp buffer and copy both the message prefix and the JSON encoded
         * message into it.
         */
        len = WT_PTRDIFF(p, json_msg->mem);
        if (sizeof(msg) - prefix_len > len) {
            strcpy(msg + prefix_len, json_msg->mem);
            final = msg;
        } else {
            WT_ERR(__wt_buf_grow(session, tmp, prefix_len + len + 1));
            strcpy(tmp->mem, msg);
            strcpy((char *)tmp->mem + prefix_len, json_msg->mem);
            final = tmp->mem;
        }
    } else {
        /* Category and verbosity level. */
        WT_ERROR_APPEND(
          p, remain, ": [%s][%s]", verbose_category_strings[category], verbosity_level_tag);

        if (func != NULL)
            WT_ERROR_APPEND(p, remain, ": %s, %d", func, line);

        WT_ERROR_APPEND(p, remain, ": ");

        /* Format the message into the stack buffer. */
        final = msg;
        prefix_len = sizeof(msg) - remain;
        WT_ERR(__wt_vsnprintf_len_set(p, remain, &len, fmt, ap));
        if (len < remain) {
            remain -= len;
            p += len;
            if (err != NULL)
                __eventv_append_error(err, msg, p, &remain);
        } else
            remain = 0;

        /* If there wasn't enough room, format the message into allocated memory. */
        if (remain == 0) {
            WT_ERR(__wt_scr_alloc(session, prefix_len + len + 1024, &tmp));
            WT_ERR(__wt_buf_set(session, tmp, msg, prefix_len));
            final = tmp->mem;
            p = (char *)tmp->mem + prefix_len;
            remain = tmp->memsize - prefix_len;
            /*
             * We're about to read the copied argument list, so we can't fall back to stderr if the
             * call fails. That shouldn't happen and handling it requires two copies of the argument
             * list, so I'm not going to do the work; don't drop core no matter what (and a static
             * analyzer might figure it out).
             */
            no_stderr = true;
            WT_ERR(__wt_vsnprintf_len_set(p, remain, &len, fmt, ap_copy));
            if (len < remain) {
                remain -= len;
                p += len;
                if (err != NULL)
                    __eventv_append_error(err, tmp->mem, p, &remain);
            } else
                remain = 0;

            /* Shouldn't happen unless the format and arguments somehow changed. */
            if (remain == 0)
                goto err;
        }
    }

    /*
     * If a handler fails, return the error status: if we're in the process of handling an error,
     * any return value we provide will be ignored by our caller, our caller presumably already has
     * an error value it will be returning.
     *
     * If an application-specified or default informational message handler fails, complain using
     * the application-specified or default error handler.
     *
     * If an application-specified error message handler fails, complain using the default error
     * handler. If the default error handler fails, fallback to stderr.
     */
    wt_session = (WT_SESSION *)session;
    handler = session->event_handler;
    if (level != WT_VERBOSE_ERROR) {
        ret = handler->handle_message(handler, wt_session, final);
        if (ret != 0)
            __handler_failure(session, ret, "message", false);
    } else {
        ret = handler->handle_error(handler, wt_session, error, final);
        if (ret != 0 && handler->handle_error != __handle_error_default)
            __handler_failure(session, ret, "error", true);
    }

    if (ret != 0) {
err:
        if (!no_stderr)
            __eventv_stderr(error, func, line, fmt, ap_copy);
    }

    __wt_scr_free(session, &json_msg);
    __wt_scr_free(session, &tmp);
    va_end(ap_copy);
    return (ret);
}

/*
 * __wt_err_func --
 *     Report an error.
 */
void
__wt_err_func(WT_SESSION_IMPL *session, int error, const char *func, int line,
  WT_VERBOSE_CATEGORY category, const char *fmt, ...) WT_GCC_FUNC_ATTRIBUTE((cold))
  WT_GCC_FUNC_ATTRIBUTE((format(printf, 6, 7))) WT_GCC_FUNC_ATTRIBUTE((visibility("default")))
{
    va_list ap;

    /*
     * Ignore error returns from underlying event handlers, we already have an error value to
     * return.
     */
    va_start(ap, fmt);
    WT_IGNORE_RET(__eventv(session,
      session ? FLD_ISSET(S2C(session)->json_output, WT_JSON_OUTPUT_ERROR) : false, error, func,
      line, category, WT_VERBOSE_ERROR, fmt, ap));
    va_end(ap);
}

/*
 * __wt_errx_func --
 *     Report an error with no error code.
 */
void
__wt_errx_func(WT_SESSION_IMPL *session, const char *func, int line, WT_VERBOSE_CATEGORY category,
  const char *fmt, ...) WT_GCC_FUNC_ATTRIBUTE((cold)) WT_GCC_FUNC_ATTRIBUTE((format(printf, 5, 6)))
  WT_GCC_FUNC_ATTRIBUTE((visibility("default")))
{
    va_list ap;

    /*
     * Ignore error returns from underlying event handlers, we already have an error value to
     * return.
     */
    va_start(ap, fmt);
    WT_IGNORE_RET(__eventv(session,
      session ? FLD_ISSET(S2C(session)->json_output, WT_JSON_OUTPUT_ERROR) : false, 0, func, line,
      category, WT_VERBOSE_ERROR, fmt, ap));
    va_end(ap);
}

/*
 * __wt_panic_func --
 *     A standard error message when we panic.
 */
int
__wt_panic_func(WT_SESSION_IMPL *session, int error, const char *func, int line,
  WT_VERBOSE_CATEGORY category, const char *fmt, ...) WT_GCC_FUNC_ATTRIBUTE((cold))
  WT_GCC_FUNC_ATTRIBUTE((format(printf, 6, 7))) WT_GCC_FUNC_ATTRIBUTE((visibility("default")))
{
    WT_CONNECTION_IMPL *conn;
    va_list ap;

    /*
     * !!!
     * This function MUST handle a NULL WT_SESSION_IMPL handle.
     *
     * We will pedantically check the session and connection handles any time we use them.
     */
    conn = session != NULL ? S2C(session) : NULL;

    /*
     * Ignore error returns from underlying event handlers, we already have an error value to
     * return.
     */
    va_start(ap, fmt);
    WT_IGNORE_RET(
      __eventv(session, conn != NULL ? FLD_ISSET(conn->json_output, WT_JSON_OUTPUT_ERROR) : false,
        error, func, line, category, WT_VERBOSE_ERROR, fmt, ap));
    va_end(ap);

    /* If the connection has already panicked, just return the error. */
    if (conn != NULL && F_ISSET(conn, WT_CONN_PANIC))
        return (WT_PANIC);

    /*
     * Call the error callback function before setting the connection's panic flag, so applications
     * can trace the failing thread before being flooded with panic returns from API calls. Using
     * the variable-arguments list from the current call even thought the format doesn't need it as
     * I'm not confident of underlying support for a NULL.
     */
    va_start(ap, fmt);
    WT_IGNORE_RET(
      __eventv(session, conn != NULL ? FLD_ISSET(conn->json_output, WT_JSON_OUTPUT_ERROR) : false,
        WT_PANIC, func, line, category, WT_VERBOSE_ERROR, "the process must exit and restart", ap));
    va_end(ap);

#ifdef HAVE_DIAGNOSTIC
    /*
     * In the diagnostic builds, we want to drop core in case of panics that are not due to data
     * corruption. A core could be useful in debugging.
     *
     * In the case of corruption, we want to be able to test the application's capability to salvage
     * by returning an error code. But we do not want to lose the ability to drop core if required.
     * Hence in the diagnostic mode, the application can set the debug flag to choose between
     * dropping a core and returning an error.
     */
    if (conn != NULL &&
      (!F_ISSET(conn, WT_CONN_DATA_CORRUPTION) ||
        FLD_ISSET(conn->debug_flags, WT_CONN_DEBUG_CORRUPTION_ABORT)))
        __wt_abort(session);
#endif

/*
 * When unit testing assertions we want to be able to fire them and continue running the test, but
 * setting the WT_PANIC flag breaks this. We skip setting this flag only when unit testing
 * assertions.
 */
#ifndef HAVE_UNITTEST_ASSERTS
    /* Panic the connection. */
    if (conn != NULL)
        F_SET(conn, WT_CONN_PANIC);
#endif
    /*
     * !!!
     * Chaos reigns within.
     * Reflect, repent, and reboot.
     * Order shall return.
     */
    return (WT_PANIC);
}

/*
 * __wt_set_return_func --
 *     Conditionally log the source of an error code and return the error.
 */
int
__wt_set_return_func(
  WT_SESSION_IMPL *session, const char *func, int line, int err, const char *strerr)
{
    __wt_verbose(session, WT_VERB_ERROR_RETURNS, "%s: %d Error: %d %s", func, line, err, strerr);
    return (err);
}

/*
 * __wt_ext_err_printf --
 *     Extension API call to print to the error stream.
 */
int
__wt_ext_err_printf(WT_EXTENSION_API *wt_api, WT_SESSION *wt_session, const char *fmt, ...)
  WT_GCC_FUNC_ATTRIBUTE((format(printf, 3, 4)))
{
    WT_DECL_RET;
    WT_SESSION_IMPL *session;
    va_list ap;

    if ((session = (WT_SESSION_IMPL *)wt_session) == NULL)
        session = ((WT_CONNECTION_IMPL *)wt_api->conn)->default_session;

    va_start(ap, fmt);
    ret = __eventv(session,
      session ? FLD_ISSET(S2C(session)->json_output, WT_JSON_OUTPUT_ERROR) : false, 0, NULL, 0,
      WT_VERB_EXTENSION, WT_VERBOSE_ERROR, fmt, ap);
    va_end(ap);
    return (ret);
}

/*
 * __wt_verbose_worker --
 *     Verbose message.
 */
void
__wt_verbose_worker(WT_SESSION_IMPL *session, WT_VERBOSE_CATEGORY category, WT_VERBOSE_LEVEL level,
  const char *fmt, ...) WT_GCC_FUNC_ATTRIBUTE((format(printf, 4, 5))) WT_GCC_FUNC_ATTRIBUTE((cold))
{
    va_list ap;

    va_start(ap, fmt);
    WT_IGNORE_RET(__eventv(session,
      session ? FLD_ISSET(S2C(session)->json_output, WT_JSON_OUTPUT_MESSAGE) : false, 0, NULL, 0,
      category, level, fmt, ap));
    va_end(ap);
}

/*
 * __wt_msg --
 *     Informational message.
 */
int
__wt_msg(WT_SESSION_IMPL *session, const char *fmt, ...) WT_GCC_FUNC_ATTRIBUTE((cold))
  WT_GCC_FUNC_ATTRIBUTE((format(printf, 2, 3)))
{
    WT_DECL_ITEM(buf);
    WT_DECL_RET;
    WT_EVENT_HANDLER *handler;
    WT_SESSION *wt_session;

    WT_RET(__wt_scr_alloc(session, 0, &buf));

    WT_VA_ARGS_BUF_FORMAT(session, buf, fmt, false);

    wt_session = (WT_SESSION *)session;
    handler = session->event_handler;
    ret = handler->handle_message(handler, wt_session, buf->data);

err:
    __wt_scr_free(session, &buf);
    return (ret);
}

/*
 * __wt_ext_msg_printf --
 *     Extension API call to print to the message stream.
 */
int
__wt_ext_msg_printf(WT_EXTENSION_API *wt_api, WT_SESSION *wt_session, const char *fmt, ...)
  WT_GCC_FUNC_ATTRIBUTE((format(printf, 3, 4)))
{
    WT_DECL_ITEM(buf);
    WT_DECL_RET;
    WT_EVENT_HANDLER *handler;
    WT_SESSION_IMPL *session;

    if ((session = (WT_SESSION_IMPL *)wt_session) == NULL)
        session = ((WT_CONNECTION_IMPL *)wt_api->conn)->default_session;

    WT_RET(__wt_scr_alloc(session, 0, &buf));

    WT_VA_ARGS_BUF_FORMAT(session, buf, fmt, false);

    wt_session = (WT_SESSION *)session;
    handler = session->event_handler;
    ret = handler->handle_message(handler, wt_session, buf->data);

err:
    __wt_scr_free(session, &buf);
    return (ret);
}

/*
 * __wt_ext_strerror --
 *     Extension API call to return an error as a string.
 */
const char *
__wt_ext_strerror(WT_EXTENSION_API *wt_api, WT_SESSION *wt_session, int error)
{
    if (wt_session == NULL)
        wt_session = (WT_SESSION *)((WT_CONNECTION_IMPL *)wt_api->conn)->default_session;

    return (wt_session->strerror(wt_session, error));
}

/*
 * __wt_progress --
 *     Progress message.
 */
int
__wt_progress(WT_SESSION_IMPL *session, const char *s, uint64_t v)
{
    WT_DECL_RET;
    WT_EVENT_HANDLER *handler;
    WT_SESSION *wt_session;

    wt_session = (WT_SESSION *)session;
    handler = session->event_handler;
    if (handler != NULL && handler->handle_progress != NULL)
        if ((ret = handler->handle_progress(
               handler, wt_session, s == NULL ? session->name : s, v)) != 0)
            __handler_failure(session, ret, "progress", false);
    return (0);
}

/*
 * __wt_inmem_unsupported_op --
 *     Print a standard error message for an operation that's not supported for in-memory
 *     configurations.
 */
int
__wt_inmem_unsupported_op(WT_SESSION_IMPL *session, const char *tag) WT_GCC_FUNC_ATTRIBUTE((cold))
{
    if (F_ISSET(S2C(session), WT_CONN_IN_MEMORY))
        WT_RET_MSG(session, ENOTSUP, "%s%snot supported for in-memory configurations",
          tag == NULL ? "" : tag, tag == NULL ? "" : ": ");
    return (0);
}

/*
 * __wt_object_unsupported --
 *     Print a standard error message for an object that doesn't support a particular operation.
 */
int
__wt_object_unsupported(WT_SESSION_IMPL *session, const char *uri) WT_GCC_FUNC_ATTRIBUTE((cold))
{
    WT_RET_MSG(session, ENOTSUP, "unsupported object operation: %s", uri);
}

/*
 * __wt_bad_object_type --
 *     Print a standard error message when given an unknown or unsupported object type.
 */
int
__wt_bad_object_type(WT_SESSION_IMPL *session, const char *uri) WT_GCC_FUNC_ATTRIBUTE((cold))
{
    if (WT_PREFIX_MATCH(uri, "backup:") || WT_PREFIX_MATCH(uri, "colgroup:") ||
      WT_PREFIX_MATCH(uri, "config:") || WT_PREFIX_MATCH(uri, "file:") ||
      WT_PREFIX_MATCH(uri, "index:") || WT_PREFIX_MATCH(uri, "log:") ||
<<<<<<< HEAD
      WT_PREFIX_MATCH(uri, "lsm:") || WT_PREFIX_MATCH(uri, "object:") ||
      WT_PREFIX_MATCH(uri, "statistics:") || WT_PREFIX_MATCH(uri, "table:") ||
      WT_PREFIX_MATCH(uri, "tiered:") || WT_PREFIX_MATCH(uri, "layered:"))
=======
      WT_PREFIX_MATCH(uri, "object:") || WT_PREFIX_MATCH(uri, "statistics:") ||
      WT_PREFIX_MATCH(uri, "table:") || WT_PREFIX_MATCH(uri, "tiered:"))
>>>>>>> a2818484
        return (__wt_object_unsupported(session, uri));

    if (WT_PREFIX_MATCH(uri, "lsm:"))
        WT_RET_MSG(session, ENOTSUP, "lsm object type no longer supported: %s", uri);

    WT_RET_MSG(session, ENOTSUP, "unknown object type: %s", uri);
}

/*
 * __wt_unexpected_object_type --
 *     Print a standard error message when given an unexpected object type.
 */
int
__wt_unexpected_object_type(WT_SESSION_IMPL *session, const char *uri, const char *expect)
  WT_GCC_FUNC_ATTRIBUTE((cold))
{
    WT_RET_MSG(session, EINVAL, "uri %s doesn't match expected \"%s\"", uri, expect);
}<|MERGE_RESOLUTION|>--- conflicted
+++ resolved
@@ -763,14 +763,9 @@
     if (WT_PREFIX_MATCH(uri, "backup:") || WT_PREFIX_MATCH(uri, "colgroup:") ||
       WT_PREFIX_MATCH(uri, "config:") || WT_PREFIX_MATCH(uri, "file:") ||
       WT_PREFIX_MATCH(uri, "index:") || WT_PREFIX_MATCH(uri, "log:") ||
-<<<<<<< HEAD
-      WT_PREFIX_MATCH(uri, "lsm:") || WT_PREFIX_MATCH(uri, "object:") ||
-      WT_PREFIX_MATCH(uri, "statistics:") || WT_PREFIX_MATCH(uri, "table:") ||
-      WT_PREFIX_MATCH(uri, "tiered:") || WT_PREFIX_MATCH(uri, "layered:"))
-=======
       WT_PREFIX_MATCH(uri, "object:") || WT_PREFIX_MATCH(uri, "statistics:") ||
-      WT_PREFIX_MATCH(uri, "table:") || WT_PREFIX_MATCH(uri, "tiered:"))
->>>>>>> a2818484
+      WT_PREFIX_MATCH(uri, "table:") || WT_PREFIX_MATCH(uri, "tiered:") ||
+      WT_PREFIX_MATCH(uri, "layered:"))
         return (__wt_object_unsupported(session, uri));
 
     if (WT_PREFIX_MATCH(uri, "lsm:"))
