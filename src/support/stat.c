--- conflicted
+++ resolved
@@ -1044,20 +1044,6 @@
   "LSM: tree maintenance operations executed",
   "LSM: tree maintenance operations scheduled",
   "LSM: tree queue hit maximum",
-<<<<<<< HEAD
-  "async: current work queue length",
-  "async: maximum work queue length",
-  "async: number of allocation state races",
-  "async: number of flush calls",
-  "async: number of operation slots viewed for allocation",
-  "async: number of times operation allocation failed",
-  "async: number of times worker found no work",
-  "async: total allocations",
-  "async: total compact calls",
-  "async: total insert calls",
-  "async: total remove calls",
-  "async: total search calls",
-  "async: total update calls",
   "block-manager: block cache cached blocks updated",
   "block-manager: block cache cached bytes updated",
   "block-manager: block cache evicted blocks",
@@ -1082,8 +1068,6 @@
   "block-manager: block cache total bytes",
   "block-manager: block cache total bytes inserted on read path",
   "block-manager: block cache total bytes inserted on write path",
-=======
->>>>>>> 348b5746
   "block-manager: blocks pre-loaded",
   "block-manager: blocks read",
   "block-manager: blocks written",
@@ -1631,20 +1615,6 @@
     stats->lsm_work_units_done = 0;
     stats->lsm_work_units_created = 0;
     stats->lsm_work_queue_max = 0;
-<<<<<<< HEAD
-    stats->async_cur_queue = 0;
-    /* not clearing async_max_queue */
-    stats->async_alloc_race = 0;
-    stats->async_flush = 0;
-    stats->async_alloc_view = 0;
-    stats->async_full = 0;
-    stats->async_nowork = 0;
-    stats->async_op_alloc = 0;
-    stats->async_op_compact = 0;
-    stats->async_op_insert = 0;
-    stats->async_op_remove = 0;
-    stats->async_op_search = 0;
-    stats->async_op_update = 0;
     stats->block_cache_blocks_update = 0;
     stats->block_cache_bytes_update = 0;
     stats->block_cache_blocks_evicted = 0;
@@ -1668,8 +1638,6 @@
     stats->block_cache_bytes = 0;
     stats->block_cache_bytes_insert_read = 0;
     stats->block_cache_bytes_insert_write = 0;
-=======
->>>>>>> 348b5746
     stats->block_preload = 0;
     stats->block_read = 0;
     stats->block_write = 0;
@@ -2176,20 +2144,6 @@
     to->lsm_work_units_done += WT_STAT_READ(from, lsm_work_units_done);
     to->lsm_work_units_created += WT_STAT_READ(from, lsm_work_units_created);
     to->lsm_work_queue_max += WT_STAT_READ(from, lsm_work_queue_max);
-<<<<<<< HEAD
-    to->async_cur_queue += WT_STAT_READ(from, async_cur_queue);
-    to->async_max_queue += WT_STAT_READ(from, async_max_queue);
-    to->async_alloc_race += WT_STAT_READ(from, async_alloc_race);
-    to->async_flush += WT_STAT_READ(from, async_flush);
-    to->async_alloc_view += WT_STAT_READ(from, async_alloc_view);
-    to->async_full += WT_STAT_READ(from, async_full);
-    to->async_nowork += WT_STAT_READ(from, async_nowork);
-    to->async_op_alloc += WT_STAT_READ(from, async_op_alloc);
-    to->async_op_compact += WT_STAT_READ(from, async_op_compact);
-    to->async_op_insert += WT_STAT_READ(from, async_op_insert);
-    to->async_op_remove += WT_STAT_READ(from, async_op_remove);
-    to->async_op_search += WT_STAT_READ(from, async_op_search);
-    to->async_op_update += WT_STAT_READ(from, async_op_update);
     to->block_cache_blocks_update += WT_STAT_READ(from, block_cache_blocks_update);
     to->block_cache_bytes_update += WT_STAT_READ(from, block_cache_bytes_update);
     to->block_cache_blocks_evicted += WT_STAT_READ(from, block_cache_blocks_evicted);
@@ -2213,8 +2167,6 @@
     to->block_cache_bytes += WT_STAT_READ(from, block_cache_bytes);
     to->block_cache_bytes_insert_read += WT_STAT_READ(from, block_cache_bytes_insert_read);
     to->block_cache_bytes_insert_write += WT_STAT_READ(from, block_cache_bytes_insert_write);
-=======
->>>>>>> 348b5746
     to->block_preload += WT_STAT_READ(from, block_preload);
     to->block_read += WT_STAT_READ(from, block_read);
     to->block_write += WT_STAT_READ(from, block_write);
