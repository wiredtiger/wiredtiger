--- conflicted
+++ resolved
@@ -1052,8 +1052,9 @@
     to->btree_compact_bytes_rewritten_expected +=
       WT_STAT_DSRC_READ(from, btree_compact_bytes_rewritten_expected);
     to->btree_compact_pages_rewritten_expected +=
-<<<<<<< HEAD
       WT_STAT_DSRC_READ(from, btree_compact_pages_rewritten_expected);
+    to->btree_checkpoint_pages_reconciled +=
+      WT_STAT_DSRC_READ(from, btree_checkpoint_pages_reconciled);
     to->btree_compact_skipped += WT_STAT_DSRC_READ(from, btree_compact_skipped);
     to->btree_column_fix += WT_STAT_DSRC_READ(from, btree_column_fix);
     to->btree_column_tws += WT_STAT_DSRC_READ(from, btree_column_tws);
@@ -1062,18 +1063,6 @@
     to->btree_column_deleted += WT_STAT_DSRC_READ(from, btree_column_deleted);
     to->btree_column_variable += WT_STAT_DSRC_READ(from, btree_column_variable);
     if ((v = WT_STAT_DSRC_READ(from, btree_fixed_len)) > to->btree_fixed_len)
-=======
-      WT_STAT_READ(from, btree_compact_pages_rewritten_expected);
-    to->btree_checkpoint_pages_reconciled += WT_STAT_READ(from, btree_checkpoint_pages_reconciled);
-    to->btree_compact_skipped += WT_STAT_READ(from, btree_compact_skipped);
-    to->btree_column_fix += WT_STAT_READ(from, btree_column_fix);
-    to->btree_column_tws += WT_STAT_READ(from, btree_column_tws);
-    to->btree_column_internal += WT_STAT_READ(from, btree_column_internal);
-    to->btree_column_rle += WT_STAT_READ(from, btree_column_rle);
-    to->btree_column_deleted += WT_STAT_READ(from, btree_column_deleted);
-    to->btree_column_variable += WT_STAT_READ(from, btree_column_variable);
-    if ((v = WT_STAT_READ(from, btree_fixed_len)) > to->btree_fixed_len)
->>>>>>> 289839d1
         to->btree_fixed_len = v;
     if ((v = WT_STAT_DSRC_READ(from, btree_maxintlpage)) > to->btree_maxintlpage)
         to->btree_maxintlpage = v;
@@ -1126,8 +1115,9 @@
     to->cache_eviction_walks_gave_up_no_targets +=
       WT_STAT_DSRC_READ(from, cache_eviction_walks_gave_up_no_targets);
     to->cache_eviction_walks_gave_up_ratio +=
-<<<<<<< HEAD
       WT_STAT_DSRC_READ(from, cache_eviction_walks_gave_up_ratio);
+    to->cache_eviction_walk_random_returns_null_position +=
+      WT_STAT_DSRC_READ(from, cache_eviction_walk_random_returns_null_position);
     to->cache_eviction_walks_ended += WT_STAT_DSRC_READ(from, cache_eviction_walks_ended);
     to->cache_eviction_walk_restart += WT_STAT_DSRC_READ(from, cache_eviction_walk_restart);
     to->cache_eviction_walk_from_root += WT_STAT_DSRC_READ(from, cache_eviction_walk_from_root);
@@ -1138,21 +1128,6 @@
     to->cache_hs_read += WT_STAT_DSRC_READ(from, cache_hs_read);
     to->cache_hs_read_miss += WT_STAT_DSRC_READ(from, cache_hs_read_miss);
     to->cache_hs_read_squash += WT_STAT_DSRC_READ(from, cache_hs_read_squash);
-=======
-      WT_STAT_READ(from, cache_eviction_walks_gave_up_ratio);
-    to->cache_eviction_walk_random_returns_null_position +=
-      WT_STAT_READ(from, cache_eviction_walk_random_returns_null_position);
-    to->cache_eviction_walks_ended += WT_STAT_READ(from, cache_eviction_walks_ended);
-    to->cache_eviction_walk_restart += WT_STAT_READ(from, cache_eviction_walk_restart);
-    to->cache_eviction_walk_from_root += WT_STAT_READ(from, cache_eviction_walk_from_root);
-    to->cache_eviction_walk_saved_pos += WT_STAT_READ(from, cache_eviction_walk_saved_pos);
-    to->cache_eviction_blocked_hazard += WT_STAT_READ(from, cache_eviction_blocked_hazard);
-    to->cache_hs_insert += WT_STAT_READ(from, cache_hs_insert);
-    to->cache_hs_insert_restart += WT_STAT_READ(from, cache_hs_insert_restart);
-    to->cache_hs_read += WT_STAT_READ(from, cache_hs_read);
-    to->cache_hs_read_miss += WT_STAT_READ(from, cache_hs_read_miss);
-    to->cache_hs_read_squash += WT_STAT_READ(from, cache_hs_read_squash);
->>>>>>> 289839d1
     to->cache_hs_order_lose_durable_timestamp +=
       WT_STAT_DSRC_READ(from, cache_hs_order_lose_durable_timestamp);
     to->cache_hs_key_truncate_rts_unstable +=
@@ -1173,21 +1148,13 @@
     to->cache_inmem_splittable += WT_STAT_DSRC_READ(from, cache_inmem_splittable);
     to->cache_inmem_split += WT_STAT_DSRC_READ(from, cache_inmem_split);
     to->cache_eviction_blocked_internal_page_split +=
-<<<<<<< HEAD
       WT_STAT_DSRC_READ(from, cache_eviction_blocked_internal_page_split);
     to->cache_eviction_internal += WT_STAT_DSRC_READ(from, cache_eviction_internal);
     to->cache_eviction_split_internal += WT_STAT_DSRC_READ(from, cache_eviction_split_internal);
     to->cache_eviction_split_leaf += WT_STAT_DSRC_READ(from, cache_eviction_split_leaf);
+    to->cache_eviction_random_sample_inmem_root +=
+      WT_STAT_DSRC_READ(from, cache_eviction_random_sample_inmem_root);
     to->cache_eviction_dirty += WT_STAT_DSRC_READ(from, cache_eviction_dirty);
-=======
-      WT_STAT_READ(from, cache_eviction_blocked_internal_page_split);
-    to->cache_eviction_internal += WT_STAT_READ(from, cache_eviction_internal);
-    to->cache_eviction_split_internal += WT_STAT_READ(from, cache_eviction_split_internal);
-    to->cache_eviction_split_leaf += WT_STAT_READ(from, cache_eviction_split_leaf);
-    to->cache_eviction_random_sample_inmem_root +=
-      WT_STAT_READ(from, cache_eviction_random_sample_inmem_root);
-    to->cache_eviction_dirty += WT_STAT_READ(from, cache_eviction_dirty);
->>>>>>> 289839d1
     to->cache_eviction_blocked_multi_block_reconcilation_during_checkpoint +=
       WT_STAT_DSRC_READ(from, cache_eviction_blocked_multi_block_reconcilation_during_checkpoint);
     to->cache_eviction_blocked_overflow_keys +=
@@ -2927,7 +2894,6 @@
     to->block_cache_bypass_chkpt += WT_STAT_CONN_READ(from, block_cache_bypass_chkpt);
     to->block_cache_blocks_removed += WT_STAT_CONN_READ(from, block_cache_blocks_removed);
     to->block_cache_blocks_removed_blocked +=
-<<<<<<< HEAD
       WT_STAT_CONN_READ(from, block_cache_blocks_removed_blocked);
     to->block_cache_blocks += WT_STAT_CONN_READ(from, block_cache_blocks);
     to->block_cache_blocks_insert_read += WT_STAT_CONN_READ(from, block_cache_blocks_insert_read);
@@ -2950,6 +2916,7 @@
     to->block_byte_map_read += WT_STAT_CONN_READ(from, block_byte_map_read);
     to->block_remap_file_resize += WT_STAT_CONN_READ(from, block_remap_file_resize);
     to->block_remap_file_write += WT_STAT_CONN_READ(from, block_remap_file_write);
+    to->cache_eviction_app_time += WT_STAT_CONN_READ(from, cache_eviction_app_time);
     to->cache_read_app_count += WT_STAT_CONN_READ(from, cache_read_app_count);
     to->cache_read_app_time += WT_STAT_CONN_READ(from, cache_read_app_time);
     to->cache_write_app_count += WT_STAT_CONN_READ(from, cache_write_app_count);
@@ -2964,44 +2931,6 @@
     to->cache_bytes_write += WT_STAT_CONN_READ(from, cache_bytes_write);
     to->cache_eviction_blocked_checkpoint +=
       WT_STAT_CONN_READ(from, cache_eviction_blocked_checkpoint);
-=======
-      WT_STAT_READ(from, block_cache_blocks_removed_blocked);
-    to->block_cache_blocks += WT_STAT_READ(from, block_cache_blocks);
-    to->block_cache_blocks_insert_read += WT_STAT_READ(from, block_cache_blocks_insert_read);
-    to->block_cache_blocks_insert_write += WT_STAT_READ(from, block_cache_blocks_insert_write);
-    to->block_cache_bytes += WT_STAT_READ(from, block_cache_bytes);
-    to->block_cache_bytes_insert_read += WT_STAT_READ(from, block_cache_bytes_insert_read);
-    to->block_cache_bytes_insert_write += WT_STAT_READ(from, block_cache_bytes_insert_write);
-    to->block_preload += WT_STAT_READ(from, block_preload);
-    to->block_read += WT_STAT_READ(from, block_read);
-    to->block_write += WT_STAT_READ(from, block_write);
-    to->block_byte_read += WT_STAT_READ(from, block_byte_read);
-    to->block_byte_read_mmap += WT_STAT_READ(from, block_byte_read_mmap);
-    to->block_byte_read_syscall += WT_STAT_READ(from, block_byte_read_syscall);
-    to->block_byte_write += WT_STAT_READ(from, block_byte_write);
-    to->block_byte_write_compact += WT_STAT_READ(from, block_byte_write_compact);
-    to->block_byte_write_checkpoint += WT_STAT_READ(from, block_byte_write_checkpoint);
-    to->block_byte_write_mmap += WT_STAT_READ(from, block_byte_write_mmap);
-    to->block_byte_write_syscall += WT_STAT_READ(from, block_byte_write_syscall);
-    to->block_map_read += WT_STAT_READ(from, block_map_read);
-    to->block_byte_map_read += WT_STAT_READ(from, block_byte_map_read);
-    to->block_remap_file_resize += WT_STAT_READ(from, block_remap_file_resize);
-    to->block_remap_file_write += WT_STAT_READ(from, block_remap_file_write);
-    to->cache_eviction_app_time += WT_STAT_READ(from, cache_eviction_app_time);
-    to->cache_read_app_count += WT_STAT_READ(from, cache_read_app_count);
-    to->cache_read_app_time += WT_STAT_READ(from, cache_read_app_time);
-    to->cache_write_app_count += WT_STAT_READ(from, cache_write_app_count);
-    to->cache_write_app_time += WT_STAT_READ(from, cache_write_app_time);
-    to->cache_bytes_updates += WT_STAT_READ(from, cache_bytes_updates);
-    to->cache_bytes_image += WT_STAT_READ(from, cache_bytes_image);
-    to->cache_bytes_hs += WT_STAT_READ(from, cache_bytes_hs);
-    to->cache_bytes_inuse += WT_STAT_READ(from, cache_bytes_inuse);
-    to->cache_bytes_dirty_total += WT_STAT_READ(from, cache_bytes_dirty_total);
-    to->cache_bytes_other += WT_STAT_READ(from, cache_bytes_other);
-    to->cache_bytes_read += WT_STAT_READ(from, cache_bytes_read);
-    to->cache_bytes_write += WT_STAT_READ(from, cache_bytes_write);
-    to->cache_eviction_blocked_checkpoint += WT_STAT_READ(from, cache_eviction_blocked_checkpoint);
->>>>>>> 289839d1
     to->cache_eviction_blocked_checkpoint_hs +=
       WT_STAT_CONN_READ(from, cache_eviction_blocked_checkpoint_hs);
     to->cache_eviction_get_ref += WT_STAT_CONN_READ(from, cache_eviction_get_ref);
@@ -3036,13 +2965,9 @@
     to->cache_eviction_server_skip_pages_retry +=
       WT_STAT_CONN_READ(from, cache_eviction_server_skip_pages_retry);
     to->cache_eviction_server_skip_unwanted_pages +=
-<<<<<<< HEAD
       WT_STAT_CONN_READ(from, cache_eviction_server_skip_unwanted_pages);
-=======
-      WT_STAT_READ(from, cache_eviction_server_skip_unwanted_pages);
     to->cache_eviction_server_skip_unwanted_tree +=
-      WT_STAT_READ(from, cache_eviction_server_skip_unwanted_tree);
->>>>>>> 289839d1
+      WT_STAT_CONN_READ(from, cache_eviction_server_skip_unwanted_tree);
     to->cache_eviction_server_skip_trees_too_many_active_walks +=
       WT_STAT_CONN_READ(from, cache_eviction_server_skip_trees_too_many_active_walks);
     to->cache_eviction_server_skip_checkpointing_trees +=
@@ -3079,8 +3004,9 @@
     to->cache_eviction_walks_gave_up_no_targets +=
       WT_STAT_CONN_READ(from, cache_eviction_walks_gave_up_no_targets);
     to->cache_eviction_walks_gave_up_ratio +=
-<<<<<<< HEAD
       WT_STAT_CONN_READ(from, cache_eviction_walks_gave_up_ratio);
+    to->cache_eviction_walk_random_returns_null_position +=
+      WT_STAT_CONN_READ(from, cache_eviction_walk_random_returns_null_position);
     to->cache_eviction_walks_ended += WT_STAT_CONN_READ(from, cache_eviction_walks_ended);
     to->cache_eviction_walk_restart += WT_STAT_CONN_READ(from, cache_eviction_walk_restart);
     to->cache_eviction_walk_from_root += WT_STAT_CONN_READ(from, cache_eviction_walk_from_root);
@@ -3089,19 +3015,6 @@
     to->cache_eviction_worker_created += WT_STAT_CONN_READ(from, cache_eviction_worker_created);
     to->cache_eviction_worker_evicting += WT_STAT_CONN_READ(from, cache_eviction_worker_evicting);
     to->cache_eviction_worker_removed += WT_STAT_CONN_READ(from, cache_eviction_worker_removed);
-=======
-      WT_STAT_READ(from, cache_eviction_walks_gave_up_ratio);
-    to->cache_eviction_walk_random_returns_null_position +=
-      WT_STAT_READ(from, cache_eviction_walk_random_returns_null_position);
-    to->cache_eviction_walks_ended += WT_STAT_READ(from, cache_eviction_walks_ended);
-    to->cache_eviction_walk_restart += WT_STAT_READ(from, cache_eviction_walk_restart);
-    to->cache_eviction_walk_from_root += WT_STAT_READ(from, cache_eviction_walk_from_root);
-    to->cache_eviction_walk_saved_pos += WT_STAT_READ(from, cache_eviction_walk_saved_pos);
-    to->cache_eviction_active_workers += WT_STAT_READ(from, cache_eviction_active_workers);
-    to->cache_eviction_worker_created += WT_STAT_READ(from, cache_eviction_worker_created);
-    to->cache_eviction_worker_evicting += WT_STAT_READ(from, cache_eviction_worker_evicting);
-    to->cache_eviction_worker_removed += WT_STAT_READ(from, cache_eviction_worker_removed);
->>>>>>> 289839d1
     to->cache_eviction_stable_state_workers +=
       WT_STAT_CONN_READ(from, cache_eviction_stable_state_workers);
     to->cache_eviction_walks_active += WT_STAT_CONN_READ(from, cache_eviction_walks_active);
@@ -3160,19 +3073,12 @@
     to->cache_eviction_internal_pages_seen +=
       WT_STAT_CONN_READ(from, cache_eviction_internal_pages_seen);
     to->cache_eviction_internal_pages_already_queued +=
-<<<<<<< HEAD
       WT_STAT_CONN_READ(from, cache_eviction_internal_pages_already_queued);
     to->cache_eviction_split_internal += WT_STAT_CONN_READ(from, cache_eviction_split_internal);
     to->cache_eviction_split_leaf += WT_STAT_CONN_READ(from, cache_eviction_split_leaf);
+    to->cache_eviction_random_sample_inmem_root +=
+      WT_STAT_CONN_READ(from, cache_eviction_random_sample_inmem_root);
     to->cache_bytes_max += WT_STAT_CONN_READ(from, cache_bytes_max);
-=======
-      WT_STAT_READ(from, cache_eviction_internal_pages_already_queued);
-    to->cache_eviction_split_internal += WT_STAT_READ(from, cache_eviction_split_internal);
-    to->cache_eviction_split_leaf += WT_STAT_READ(from, cache_eviction_split_leaf);
-    to->cache_eviction_random_sample_inmem_root +=
-      WT_STAT_READ(from, cache_eviction_random_sample_inmem_root);
-    to->cache_bytes_max += WT_STAT_READ(from, cache_bytes_max);
->>>>>>> 289839d1
     to->cache_eviction_maximum_milliseconds +=
       WT_STAT_CONN_READ(from, cache_eviction_maximum_milliseconds);
     to->cache_eviction_maximum_page_size +=
@@ -3237,7 +3143,6 @@
     to->cache_bytes_dirty += WT_STAT_CONN_READ(from, cache_bytes_dirty);
     to->cache_pages_dirty += WT_STAT_CONN_READ(from, cache_pages_dirty);
     to->cache_eviction_blocked_uncommitted_truncate +=
-<<<<<<< HEAD
       WT_STAT_CONN_READ(from, cache_eviction_blocked_uncommitted_truncate);
     to->cache_eviction_clean += WT_STAT_CONN_READ(from, cache_eviction_clean);
     to->fsync_all_fh_total += WT_STAT_CONN_READ(from, fsync_all_fh_total);
@@ -3256,6 +3161,7 @@
     to->capacity_time_log += WT_STAT_CONN_READ(from, capacity_time_log);
     to->capacity_time_read += WT_STAT_CONN_READ(from, capacity_time_read);
     to->capacity_time_chunkcache += WT_STAT_CONN_READ(from, capacity_time_chunkcache);
+    to->checkpoint_cleanup_success += WT_STAT_CONN_READ(from, checkpoint_cleanup_success);
     to->checkpoint_snapshot_acquired += WT_STAT_CONN_READ(from, checkpoint_snapshot_acquired);
     to->checkpoint_skipped += WT_STAT_CONN_READ(from, checkpoint_skipped);
     to->checkpoint_fsync_post += WT_STAT_CONN_READ(from, checkpoint_fsync_post);
@@ -3268,38 +3174,6 @@
     to->checkpoint_handle_apply_duration +=
       WT_STAT_CONN_READ(from, checkpoint_handle_apply_duration);
     to->checkpoint_handle_skip_duration += WT_STAT_CONN_READ(from, checkpoint_handle_skip_duration);
-=======
-      WT_STAT_READ(from, cache_eviction_blocked_uncommitted_truncate);
-    to->cache_eviction_clean += WT_STAT_READ(from, cache_eviction_clean);
-    to->fsync_all_fh_total += WT_STAT_READ(from, fsync_all_fh_total);
-    to->fsync_all_fh += WT_STAT_READ(from, fsync_all_fh);
-    to->fsync_all_time += WT_STAT_READ(from, fsync_all_time);
-    to->capacity_bytes_read += WT_STAT_READ(from, capacity_bytes_read);
-    to->capacity_bytes_ckpt += WT_STAT_READ(from, capacity_bytes_ckpt);
-    to->capacity_bytes_chunkcache += WT_STAT_READ(from, capacity_bytes_chunkcache);
-    to->capacity_bytes_evict += WT_STAT_READ(from, capacity_bytes_evict);
-    to->capacity_bytes_log += WT_STAT_READ(from, capacity_bytes_log);
-    to->capacity_bytes_written += WT_STAT_READ(from, capacity_bytes_written);
-    to->capacity_threshold += WT_STAT_READ(from, capacity_threshold);
-    to->capacity_time_total += WT_STAT_READ(from, capacity_time_total);
-    to->capacity_time_ckpt += WT_STAT_READ(from, capacity_time_ckpt);
-    to->capacity_time_evict += WT_STAT_READ(from, capacity_time_evict);
-    to->capacity_time_log += WT_STAT_READ(from, capacity_time_log);
-    to->capacity_time_read += WT_STAT_READ(from, capacity_time_read);
-    to->capacity_time_chunkcache += WT_STAT_READ(from, capacity_time_chunkcache);
-    to->checkpoint_cleanup_success += WT_STAT_READ(from, checkpoint_cleanup_success);
-    to->checkpoint_snapshot_acquired += WT_STAT_READ(from, checkpoint_snapshot_acquired);
-    to->checkpoint_skipped += WT_STAT_READ(from, checkpoint_skipped);
-    to->checkpoint_fsync_post += WT_STAT_READ(from, checkpoint_fsync_post);
-    to->checkpoint_fsync_post_duration += WT_STAT_READ(from, checkpoint_fsync_post_duration);
-    to->checkpoint_generation += WT_STAT_READ(from, checkpoint_generation);
-    to->checkpoint_time_max += WT_STAT_READ(from, checkpoint_time_max);
-    to->checkpoint_time_min += WT_STAT_READ(from, checkpoint_time_min);
-    to->checkpoint_handle_drop_duration += WT_STAT_READ(from, checkpoint_handle_drop_duration);
-    to->checkpoint_handle_duration += WT_STAT_READ(from, checkpoint_handle_duration);
-    to->checkpoint_handle_apply_duration += WT_STAT_READ(from, checkpoint_handle_apply_duration);
-    to->checkpoint_handle_skip_duration += WT_STAT_READ(from, checkpoint_handle_skip_duration);
->>>>>>> 289839d1
     to->checkpoint_handle_meta_check_duration +=
       WT_STAT_CONN_READ(from, checkpoint_handle_meta_check_duration);
     to->checkpoint_handle_lock_duration += WT_STAT_CONN_READ(from, checkpoint_handle_lock_duration);
@@ -3684,7 +3558,6 @@
     to->session_table_create_import_fail +=
       WT_STAT_CONN_READ(from, session_table_create_import_fail);
     to->session_table_create_import_success +=
-<<<<<<< HEAD
       WT_STAT_CONN_READ(from, session_table_create_import_success);
     to->session_table_drop_fail += WT_STAT_CONN_READ(from, session_table_drop_fail);
     to->session_table_drop_success += WT_STAT_CONN_READ(from, session_table_drop_success);
@@ -3701,9 +3574,9 @@
     to->thread_fsync_active += WT_STAT_CONN_READ(from, thread_fsync_active);
     to->thread_read_active += WT_STAT_CONN_READ(from, thread_read_active);
     to->thread_write_active += WT_STAT_CONN_READ(from, thread_write_active);
+    to->application_cache_ops += WT_STAT_CONN_READ(from, application_cache_ops);
     to->application_evict_snapshot_refreshed +=
       WT_STAT_CONN_READ(from, application_evict_snapshot_refreshed);
-    to->application_evict_time += WT_STAT_CONN_READ(from, application_evict_time);
     to->application_cache_time += WT_STAT_CONN_READ(from, application_cache_time);
     to->txn_release_blocked += WT_STAT_CONN_READ(from, txn_release_blocked);
     to->conn_close_blocked_lsm += WT_STAT_CONN_READ(from, conn_close_blocked_lsm);
@@ -3734,55 +3607,6 @@
     to->txn_read_race_prepare_update += WT_STAT_CONN_READ(from, txn_read_race_prepare_update);
     to->txn_rts += WT_STAT_CONN_READ(from, txn_rts);
     to->txn_rts_sweep_hs_keys_dryrun += WT_STAT_CONN_READ(from, txn_rts_sweep_hs_keys_dryrun);
-=======
-      WT_STAT_READ(from, session_table_create_import_success);
-    to->session_table_drop_fail += WT_STAT_READ(from, session_table_drop_fail);
-    to->session_table_drop_success += WT_STAT_READ(from, session_table_drop_success);
-    to->session_table_salvage_fail += WT_STAT_READ(from, session_table_salvage_fail);
-    to->session_table_salvage_success += WT_STAT_READ(from, session_table_salvage_success);
-    to->session_table_truncate_fail += WT_STAT_READ(from, session_table_truncate_fail);
-    to->session_table_truncate_success += WT_STAT_READ(from, session_table_truncate_success);
-    to->session_table_verify_fail += WT_STAT_READ(from, session_table_verify_fail);
-    to->session_table_verify_success += WT_STAT_READ(from, session_table_verify_success);
-    to->tiered_work_units_dequeued += WT_STAT_READ(from, tiered_work_units_dequeued);
-    to->tiered_work_units_removed += WT_STAT_READ(from, tiered_work_units_removed);
-    to->tiered_work_units_created += WT_STAT_READ(from, tiered_work_units_created);
-    to->tiered_retention += WT_STAT_READ(from, tiered_retention);
-    to->thread_fsync_active += WT_STAT_READ(from, thread_fsync_active);
-    to->thread_read_active += WT_STAT_READ(from, thread_read_active);
-    to->thread_write_active += WT_STAT_READ(from, thread_write_active);
-    to->application_cache_ops += WT_STAT_READ(from, application_cache_ops);
-    to->application_evict_snapshot_refreshed +=
-      WT_STAT_READ(from, application_evict_snapshot_refreshed);
-    to->application_cache_time += WT_STAT_READ(from, application_cache_time);
-    to->txn_release_blocked += WT_STAT_READ(from, txn_release_blocked);
-    to->conn_close_blocked_lsm += WT_STAT_READ(from, conn_close_blocked_lsm);
-    to->dhandle_lock_blocked += WT_STAT_READ(from, dhandle_lock_blocked);
-    to->page_index_slot_ref_blocked += WT_STAT_READ(from, page_index_slot_ref_blocked);
-    to->prepared_transition_blocked_page += WT_STAT_READ(from, prepared_transition_blocked_page);
-    to->page_busy_blocked += WT_STAT_READ(from, page_busy_blocked);
-    to->page_forcible_evict_blocked += WT_STAT_READ(from, page_forcible_evict_blocked);
-    to->page_locked_blocked += WT_STAT_READ(from, page_locked_blocked);
-    to->page_read_blocked += WT_STAT_READ(from, page_read_blocked);
-    to->page_sleep += WT_STAT_READ(from, page_sleep);
-    to->page_del_rollback_blocked += WT_STAT_READ(from, page_del_rollback_blocked);
-    to->child_modify_blocked_page += WT_STAT_READ(from, child_modify_blocked_page);
-    to->txn_prepared_updates += WT_STAT_READ(from, txn_prepared_updates);
-    to->txn_prepared_updates_committed += WT_STAT_READ(from, txn_prepared_updates_committed);
-    to->txn_prepared_updates_key_repeated += WT_STAT_READ(from, txn_prepared_updates_key_repeated);
-    to->txn_prepared_updates_rolledback += WT_STAT_READ(from, txn_prepared_updates_rolledback);
-    to->txn_read_race_prepare_commit += WT_STAT_READ(from, txn_read_race_prepare_commit);
-    to->txn_read_overflow_remove += WT_STAT_READ(from, txn_read_overflow_remove);
-    to->txn_rollback_oldest_pinned += WT_STAT_READ(from, txn_rollback_oldest_pinned);
-    to->txn_prepare += WT_STAT_READ(from, txn_prepare);
-    to->txn_prepare_commit += WT_STAT_READ(from, txn_prepare_commit);
-    to->txn_prepare_active += WT_STAT_READ(from, txn_prepare_active);
-    to->txn_prepare_rollback += WT_STAT_READ(from, txn_prepare_rollback);
-    to->txn_query_ts += WT_STAT_READ(from, txn_query_ts);
-    to->txn_read_race_prepare_update += WT_STAT_READ(from, txn_read_race_prepare_update);
-    to->txn_rts += WT_STAT_READ(from, txn_rts);
-    to->txn_rts_sweep_hs_keys_dryrun += WT_STAT_READ(from, txn_rts_sweep_hs_keys_dryrun);
->>>>>>> 289839d1
     to->txn_rts_hs_stop_older_than_newer_start +=
       WT_STAT_CONN_READ(from, txn_rts_hs_stop_older_than_newer_start);
     to->txn_rts_inconsistent_ckpt += WT_STAT_CONN_READ(from, txn_rts_inconsistent_ckpt);
