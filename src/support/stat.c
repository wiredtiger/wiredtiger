/* DO NOT EDIT: automatically built by dist/stat.py. */

#include "wt_internal.h"

static const char *const __stats_dsrc_desc[] = {
  "autocommit: retries for readonly operations",
  "autocommit: retries for update operations",
  "backup: total modified incremental blocks with compressed data",
  "backup: total modified incremental blocks without compressed data",
  "block-disagg: Bytes read from the shared history store in SLS",
  "block-disagg: Bytes written to the shared history store in SLS",
  "block-disagg: Disaggregated block manager get",
  "block-disagg: Disaggregated block manager get from the shared history store in SLS",
  "block-disagg: Disaggregated block manager put ",
  "block-disagg: Disaggregated block manager put to the shared history store in SLS",
  "block-manager: allocations requiring file extension",
  "block-manager: blocks allocated",
  "block-manager: blocks freed",
  "block-manager: checkpoint size",
  "block-manager: file allocation unit size",
  "block-manager: file bytes available for reuse",
  "block-manager: file magic number",
  "block-manager: file major version number",
  "block-manager: file size in bytes",
  "block-manager: minor version number",
  "btree: btree checkpoint generation",
  "btree: btree clean tree checkpoint expiration time",
  "btree: btree compact pages reviewed",
  "btree: btree compact pages rewritten",
  "btree: btree compact pages skipped",
  "btree: btree expected number of compact bytes rewritten",
  "btree: btree expected number of compact pages rewritten",
  "btree: btree number of pages reconciled during checkpoint",
  "btree: btree skipped by compaction as process would not reduce size",
  "btree: column-store fixed-size leaf pages",
  "btree: column-store fixed-size time windows",
  "btree: column-store internal pages",
  "btree: column-store variable-size RLE encoded values",
  "btree: column-store variable-size deleted values",
  "btree: column-store variable-size leaf pages",
  "btree: fixed-record size",
  "btree: maximum internal page size",
  "btree: maximum leaf page key size",
  "btree: maximum leaf page size",
  "btree: maximum leaf page value size",
  "btree: maximum tree depth",
  "btree: number of key/value pairs",
  "btree: overflow pages",
  "btree: row-store empty values",
  "btree: row-store internal pages",
  "btree: row-store leaf pages",
  "cache: bytes currently in the cache",
  "cache: bytes dirty in the cache cumulative",
  "cache: bytes read into cache",
  "cache: bytes written from cache",
  "cache: checkpoint blocked page eviction",
  "cache: checkpoint of history store file blocked non-history store page eviction",
  "cache: data source pages selected for eviction unable to be evicted",
  "cache: dirty internal page cannot be evicted in disaggregated storage",
  "cache: eviction gave up due to detecting a disk value without a timestamp behind the last "
  "update on the chain",
  "cache: eviction gave up due to detecting a tombstone without a timestamp ahead of the selected "
  "on disk update",
  "cache: eviction gave up due to detecting a tombstone without a timestamp ahead of the selected "
  "on disk update after validating the update chain",
  "cache: eviction gave up due to detecting update chain entries without timestamps after the "
  "selected on disk update",
  "cache: eviction gave up due to needing to remove a record from the history store but checkpoint "
  "is running",
  "cache: eviction gave up due to no progress being made",
  "cache: eviction walk passes of a file",
  "cache: eviction walk target pages histogram - 0-9",
  "cache: eviction walk target pages histogram - 10-31",
  "cache: eviction walk target pages histogram - 128 and higher",
  "cache: eviction walk target pages histogram - 32-63",
  "cache: eviction walk target pages histogram - 64-128",
  "cache: eviction walk target pages reduced due to history store cache pressure",
  "cache: hazard pointer blocked page eviction",
  "cache: history store table insert calls",
  "cache: history store table insert calls that returned restart",
  "cache: history store table reads",
  "cache: history store table reads missed",
  "cache: history store table reads requiring squashed modifies",
  "cache: history store table resolved updates without timestamps that lose their durable "
  "timestamp",
  "cache: history store table truncation by rollback to stable to remove an unstable update",
  "cache: history store table truncation by rollback to stable to remove an update",
  "cache: history store table truncation to remove all the keys of a btree",
  "cache: history store table truncation to remove an update",
  "cache: history store table truncation to remove range of updates due to an update without a "
  "timestamp on data page",
  "cache: history store table truncation to remove range of updates due to key being removed from "
  "the data page during reconciliation",
  "cache: history store table truncations that would have happened in non-dryrun mode",
  "cache: history store table truncations to remove an unstable update that would have happened in "
  "non-dryrun mode",
  "cache: history store table truncations to remove an update that would have happened in "
  "non-dryrun mode",
  "cache: history store table updates without timestamps fixed up by reinserting with the fixed "
  "timestamp",
  "cache: history store table writes requiring squashed modifies",
  "cache: in-memory page passed criteria to be split",
  "cache: in-memory page splits",
  "cache: internal page split blocked its eviction",
  "cache: internal pages evicted",
  "cache: internal pages split during eviction",
  "cache: leaf pages split during eviction",
  "cache: locate a random in-mem ref by examining all entries on the root page",
  "cache: modified pages evicted",
  "cache: multi-block reconciliation blocked whilst checkpoint is running",
  "cache: number of internal pages read that had deltas attached",
  "cache: number of leaf pages read that had deltas attached",
  "cache: overflow keys on a multiblock row-store page blocked its eviction",
  "cache: overflow pages read into cache",
  "cache: page eviction blocked due to materialization frontier",
  "cache: page split during eviction deepened the tree",
  "cache: page written requiring history store records",
  "cache: pages dirtied due to obsolete time window by eviction",
  "cache: pages evicted ahead of the page materialization frontier",
  "cache: pages read into cache",
  "cache: pages read into cache after truncate",
  "cache: pages read into cache after truncate in prepare state",
  "cache: pages read into cache by checkpoint",
  "cache: pages requested from the cache",
  "cache: pages requested from the cache due to pre-fetch",
  "cache: pages seen by eviction walk",
  "cache: pages written from cache",
  "cache: pages written requiring in-memory restoration",
  "cache: precise checkpoint caused an eviction to be skipped because any dirty content needs to "
  "remain in cache",
  "cache: realizing in-memory split after reconciliation failed due to internal lock busy",
  "cache: recent modification of a page blocked its eviction",
  "cache: reconciled pages scrubbed and added back to the cache clean",
  "cache: reverse splits performed",
  "cache: reverse splits skipped because of VLCS namespace gap restrictions",
  "cache: size of delta updates reconstructed on the base page",
  "cache: size of tombstones restored when reading a page",
  "cache: the number of times full update inserted to history store",
  "cache: the number of times reverse modify inserted to history store",
  "cache: tracked dirty bytes in the cache",
  "cache: tracked dirty internal page bytes in the cache",
  "cache: tracked dirty leaf page bytes in the cache",
  "cache: uncommitted truncate blocked page eviction",
  "cache: unmodified pages evicted",
  "cache_walk: Average difference between current eviction generation when the page was last "
  "considered",
  "cache_walk: Average on-disk page image size seen",
  "cache_walk: Average time in cache for pages that have been visited by the eviction server",
  "cache_walk: Average time in cache for pages that have not been visited by the eviction server",
  "cache_walk: Clean pages currently in cache",
  "cache_walk: Current eviction generation",
  "cache_walk: Dirty pages currently in cache",
  "cache_walk: Entries in the root page",
  "cache_walk: Internal pages currently in cache",
  "cache_walk: Leaf pages currently in cache",
  "cache_walk: Maximum difference between current eviction generation when the page was last "
  "considered",
  "cache_walk: Maximum page size seen",
  "cache_walk: Minimum on-disk page image size seen",
  "cache_walk: Number of pages never visited by eviction server",
  "cache_walk: On-disk page image sizes smaller than a single allocation unit",
  "cache_walk: Pages created in memory and never written",
  "cache_walk: Pages currently queued for eviction",
  "cache_walk: Pages that could not be queued for eviction",
  "cache_walk: Refs skipped during cache traversal",
  "cache_walk: Size of the root page",
  "cache_walk: Total number of pages currently in cache",
  "checkpoint: checkpoint has acquired a snapshot for its transaction",
  "checkpoint: pages added for eviction during checkpoint cleanup",
  "checkpoint: pages dirtied due to obsolete time window by checkpoint cleanup",
  "checkpoint: pages read into cache during checkpoint cleanup (reclaim_space)",
  "checkpoint: pages read into cache during checkpoint cleanup due to obsolete time window",
  "checkpoint: pages removed during checkpoint cleanup",
  "checkpoint: pages skipped during checkpoint cleanup tree walk",
  "checkpoint: pages visited during checkpoint cleanup",
  "checkpoint: transaction checkpoints due to obsolete pages",
  "compression: compressed page maximum internal page size prior to compression",
  "compression: compressed page maximum leaf page size prior to compression ",
  "compression: page written to disk failed to compress",
  "compression: page written to disk was too small to compress",
  "compression: pages read from disk",
  "compression: pages read from disk with compression ratio greater than 64",
  "compression: pages read from disk with compression ratio smaller than  2",
  "compression: pages read from disk with compression ratio smaller than  4",
  "compression: pages read from disk with compression ratio smaller than  8",
  "compression: pages read from disk with compression ratio smaller than 16",
  "compression: pages read from disk with compression ratio smaller than 32",
  "compression: pages read from disk with compression ratio smaller than 64",
  "compression: pages written to disk",
  "compression: pages written to disk with compression ratio greater than 64",
  "compression: pages written to disk with compression ratio smaller than  2",
  "compression: pages written to disk with compression ratio smaller than  4",
  "compression: pages written to disk with compression ratio smaller than  8",
  "compression: pages written to disk with compression ratio smaller than 16",
  "compression: pages written to disk with compression ratio smaller than 32",
  "compression: pages written to disk with compression ratio smaller than 64",
  "cursor: Total number of deleted pages skipped during tree walk",
  "cursor: Total number of entries skipped by cursor next calls",
  "cursor: Total number of entries skipped by cursor prev calls",
  "cursor: Total number of entries skipped to position the history store cursor",
  "cursor: Total number of in-memory deleted pages skipped during tree walk",
  "cursor: Total number of on-disk deleted pages skipped during tree walk",
  "cursor: Total number of times a search near has exited due to prefix config",
  "cursor: Total number of times cursor fails to temporarily release pinned page to encourage "
  "eviction of hot or large page",
  "cursor: Total number of times cursor temporarily releases pinned page to encourage eviction of "
  "hot or large page",
  "cursor: bulk loaded cursor insert calls",
  "cursor: cache cursors reuse count",
  "cursor: close calls that result in cache",
  "cursor: create calls",
  "cursor: cursor bound calls that return an error",
  "cursor: cursor bounds cleared from reset",
  "cursor: cursor bounds comparisons performed",
  "cursor: cursor bounds next called on an unpositioned cursor",
  "cursor: cursor bounds next early exit",
  "cursor: cursor bounds prev called on an unpositioned cursor",
  "cursor: cursor bounds prev early exit",
  "cursor: cursor bounds search early exit",
  "cursor: cursor bounds search near call repositioned cursor",
  "cursor: cursor cache calls that return an error",
  "cursor: cursor close calls that return an error",
  "cursor: cursor compare calls that return an error",
  "cursor: cursor equals calls that return an error",
  "cursor: cursor get key calls that return an error",
  "cursor: cursor get value calls that return an error",
  "cursor: cursor insert calls that return an error",
  "cursor: cursor insert check calls that return an error",
  "cursor: cursor largest key calls that return an error",
  "cursor: cursor modify calls that return an error",
  "cursor: cursor next calls that return an error",
  "cursor: cursor next calls that skip due to a globally visible history store tombstone",
  "cursor: cursor next calls that skip greater than 1 and fewer than 100 entries",
  "cursor: cursor next calls that skip greater than or equal to 100 entries",
  "cursor: cursor next random calls that return an error",
  "cursor: cursor prev calls that return an error",
  "cursor: cursor prev calls that skip due to a globally visible history store tombstone",
  "cursor: cursor prev calls that skip greater than or equal to 100 entries",
  "cursor: cursor prev calls that skip less than 100 entries",
  "cursor: cursor reconfigure calls that return an error",
  "cursor: cursor remove calls that return an error",
  "cursor: cursor reopen calls that return an error",
  "cursor: cursor reserve calls that return an error",
  "cursor: cursor reset calls that return an error",
  "cursor: cursor search calls that return an error",
  "cursor: cursor search near calls that return an error",
  "cursor: cursor update calls that return an error",
  "cursor: insert calls",
  "cursor: insert key and value bytes",
  "cursor: modify",
  "cursor: modify key and value bytes affected",
  "cursor: modify value bytes modified",
  "cursor: next calls",
  "cursor: open cursor count",
  "cursor: operation restarted",
  "cursor: prev calls",
  "cursor: remove calls",
  "cursor: remove key bytes removed",
  "cursor: reserve calls",
  "cursor: reset calls",
  "cursor: search calls",
  "cursor: search history store calls",
  "cursor: search near calls",
  "cursor: truncate calls",
  "cursor: update calls",
  "cursor: update key and value bytes",
  "cursor: update value size change",
  "layered: Layered table cursor insert operations",
  "layered: Layered table cursor next operations",
  "layered: Layered table cursor next operations from ingest table",
  "layered: Layered table cursor next operations from stable table",
  "layered: Layered table cursor prev operations",
  "layered: Layered table cursor prev operations from ingest table",
  "layered: Layered table cursor prev operations from stable table",
  "layered: Layered table cursor remove operations",
  "layered: Layered table cursor search near operations",
  "layered: Layered table cursor search near operations from ingest table",
  "layered: Layered table cursor search near operations from stable table",
  "layered: Layered table cursor search operations",
  "layered: Layered table cursor search operations from ingest table",
  "layered: Layered table cursor search operations from stable table",
  "layered: Layered table cursor update operations",
  "layered: Layered table cursor upgrade state for ingest table",
  "layered: Layered table cursor upgrade state for stable table",
  "layered: checkpoints performed on this table by the layered table manager",
  "layered: checkpoints refreshed on shared layered constituents",
  "layered: how many log applications the layered table manager applied on this tree",
  "layered: how many log applications the layered table manager skipped on this tree",
  "layered: how many previously-applied LSNs the layered table manager skipped on this tree",
  "reconciliation: VLCS pages explicitly reconciled as empty",
  "reconciliation: approximate byte size of timestamps in pages written",
  "reconciliation: approximate byte size of transaction IDs in pages written",
  "reconciliation: average length of delta chain on internal page with deltas",
  "reconciliation: average length of delta chain on leaf page with deltas",
  "reconciliation: dictionary matches",
  "reconciliation: empty deltas skipped in disaggregated storage",
  "reconciliation: fast-path pages deleted",
  "reconciliation: full internal pages written instead of a page delta",
  "reconciliation: full leaf pages written instead of a page delta",
  "reconciliation: internal page deltas written",
  "reconciliation: internal page key bytes discarded using suffix compression",
  "reconciliation: internal page multi-block writes",
  "reconciliation: leaf page deltas written",
  "reconciliation: leaf page key bytes discarded using prefix compression",
  "reconciliation: leaf page multi-block writes",
  "reconciliation: leaf-page overflow keys",
  "reconciliation: max deltas seen on internal page during reconciliation",
  "reconciliation: max deltas seen on leaf page during reconciliation",
  "reconciliation: maximum blocks required for a page",
  "reconciliation: number of keys that are garbage collected in the ingest table for disaggregated "
  "storage",
  "reconciliation: overflow values written",
  "reconciliation: page reconciliation calls",
  "reconciliation: page reconciliation calls for eviction",
  "reconciliation: page reconciliation calls for pages between 1 and 10MB",
  "reconciliation: page reconciliation calls for pages between 10 and 100MB",
  "reconciliation: page reconciliation calls for pages between 100MB and 1GB",
  "reconciliation: page reconciliation calls for pages over 1GB",
  "reconciliation: pages deleted",
  "reconciliation: pages written including an aggregated newest start durable timestamp ",
  "reconciliation: pages written including an aggregated newest stop durable timestamp ",
  "reconciliation: pages written including an aggregated newest stop timestamp ",
  "reconciliation: pages written including an aggregated newest stop transaction ID",
  "reconciliation: pages written including an aggregated newest transaction ID ",
  "reconciliation: pages written including an aggregated oldest start timestamp ",
  "reconciliation: pages written including an aggregated prepare",
  "reconciliation: pages written including at least one prepare state",
  "reconciliation: pages written including at least one start durable timestamp",
  "reconciliation: pages written including at least one start timestamp",
  "reconciliation: pages written including at least one start transaction ID",
  "reconciliation: pages written including at least one stop durable timestamp",
  "reconciliation: pages written including at least one stop timestamp",
  "reconciliation: pages written including at least one stop transaction ID",
  "reconciliation: pages written with at least one internal page delta",
  "reconciliation: pages written with at least one leaf page delta",
  "reconciliation: records written including a prepare state",
  "reconciliation: records written including a start durable timestamp",
  "reconciliation: records written including a start timestamp",
  "reconciliation: records written including a start transaction ID",
  "reconciliation: records written including a stop durable timestamp",
  "reconciliation: records written including a stop timestamp",
  "reconciliation: records written including a stop transaction ID",
  "session: object compaction",
  "transaction: a reader raced with a prepared transaction commit and skipped an update or updates",
  "transaction: number of times overflow removed value is read",
  "transaction: race to read prepared update retry",
  "transaction: rollback to stable history store keys that would have been swept in non-dryrun "
  "mode",
  "transaction: rollback to stable history store records with stop timestamps older than newer "
  "records",
  "transaction: rollback to stable inconsistent checkpoint",
  "transaction: rollback to stable keys removed",
  "transaction: rollback to stable keys restored",
  "transaction: rollback to stable keys that would have been removed in non-dryrun mode",
  "transaction: rollback to stable keys that would have been restored in non-dryrun mode",
  "transaction: rollback to stable restored tombstones from history store",
  "transaction: rollback to stable restored updates from history store",
  "transaction: rollback to stable skipping delete rle",
  "transaction: rollback to stable skipping stable rle",
  "transaction: rollback to stable sweeping history store keys",
  "transaction: rollback to stable tombstones from history store that would have been restored in "
  "non-dryrun mode",
  "transaction: rollback to stable updates from history store that would have been restored in "
  "non-dryrun mode",
  "transaction: rollback to stable updates removed from history store",
  "transaction: rollback to stable updates that would have been removed from history store in "
  "non-dryrun mode",
  "transaction: update conflicts",
};

int
__wt_stat_dsrc_desc(WT_CURSOR_STAT *cst, int slot, const char **p)
{
    WT_UNUSED(cst);
    *p = __stats_dsrc_desc[slot];
    return (0);
}

void
__wt_stat_dsrc_init_single(WT_DSRC_STATS *stats)
{
    memset(stats, 0, sizeof(*stats));
}

int
__wt_stat_dsrc_init(WT_SESSION_IMPL *session, WT_DATA_HANDLE *handle)
{
    int i;

    WT_RET(__wt_calloc(session, (size_t)WT_STAT_DSRC_COUNTER_SLOTS, sizeof(*handle->stat_array),
      &handle->stat_array));

    for (i = 0; i < WT_STAT_DSRC_COUNTER_SLOTS; ++i) {
        handle->stats[i] = &handle->stat_array[i];
        __wt_stat_dsrc_init_single(handle->stats[i]);
    }
    return (0);
}

void
__wt_stat_dsrc_discard(WT_SESSION_IMPL *session, WT_DATA_HANDLE *handle)
{
    __wt_free(session, handle->stat_array);
}

void
__wt_stat_dsrc_clear_single(WT_DSRC_STATS *stats)
{
    stats->autocommit_readonly_retry = 0;
    stats->autocommit_update_retry = 0;
    stats->backup_blocks_compressed = 0;
    stats->backup_blocks_uncompressed = 0;
    stats->disagg_block_hs_byte_read = 0;
    stats->disagg_block_hs_byte_write = 0;
    stats->disagg_block_get = 0;
    stats->disagg_block_hs_get = 0;
    stats->disagg_block_put = 0;
    stats->disagg_block_hs_put = 0;
    stats->block_extension = 0;
    stats->block_alloc = 0;
    stats->block_free = 0;
    stats->block_checkpoint_size = 0;
    stats->allocation_size = 0;
    stats->block_reuse_bytes = 0;
    stats->block_magic = 0;
    stats->block_major = 0;
    stats->block_size = 0;
    stats->block_minor = 0;
    /* not clearing btree_checkpoint_generation */
    /* not clearing btree_clean_checkpoint_timer */
    /* not clearing btree_compact_pages_reviewed */
    /* not clearing btree_compact_pages_rewritten */
    /* not clearing btree_compact_pages_skipped */
    /* not clearing btree_compact_bytes_rewritten_expected */
    /* not clearing btree_compact_pages_rewritten_expected */
    /* not clearing btree_checkpoint_pages_reconciled */
    /* not clearing btree_compact_skipped */
    stats->btree_column_fix = 0;
    stats->btree_column_tws = 0;
    stats->btree_column_internal = 0;
    stats->btree_column_rle = 0;
    stats->btree_column_deleted = 0;
    stats->btree_column_variable = 0;
    stats->btree_fixed_len = 0;
    stats->btree_maxintlpage = 0;
    stats->btree_maxleafkey = 0;
    stats->btree_maxleafpage = 0;
    stats->btree_maxleafvalue = 0;
    stats->btree_maximum_depth = 0;
    stats->btree_entries = 0;
    stats->btree_overflow = 0;
    stats->btree_row_empty_values = 0;
    stats->btree_row_internal = 0;
    stats->btree_row_leaf = 0;
    /* not clearing cache_bytes_inuse */
    /* not clearing cache_bytes_dirty_total */
    stats->cache_bytes_read = 0;
    stats->cache_bytes_write = 0;
    stats->cache_eviction_blocked_checkpoint = 0;
    stats->cache_eviction_blocked_checkpoint_hs = 0;
    stats->eviction_fail = 0;
    stats->cache_eviction_blocked_disagg_dirty_internal_page = 0;
    stats->cache_eviction_blocked_no_ts_checkpoint_race_1 = 0;
    stats->cache_eviction_blocked_no_ts_checkpoint_race_2 = 0;
    stats->cache_eviction_blocked_no_ts_checkpoint_race_3 = 0;
    stats->cache_eviction_blocked_no_ts_checkpoint_race_4 = 0;
    stats->cache_eviction_blocked_remove_hs_race_with_checkpoint = 0;
    stats->cache_eviction_blocked_no_progress = 0;
    stats->eviction_walk_passes = 0;
    stats->cache_eviction_target_page_lt10 = 0;
    stats->cache_eviction_target_page_lt32 = 0;
    stats->cache_eviction_target_page_ge128 = 0;
    stats->cache_eviction_target_page_lt64 = 0;
    stats->cache_eviction_target_page_lt128 = 0;
    stats->cache_eviction_target_page_reduced = 0;
    stats->cache_eviction_blocked_hazard = 0;
    stats->cache_hs_insert = 0;
    stats->cache_hs_insert_restart = 0;
    stats->cache_hs_read = 0;
    stats->cache_hs_read_miss = 0;
    stats->cache_hs_read_squash = 0;
    stats->cache_hs_order_lose_durable_timestamp = 0;
    stats->cache_hs_key_truncate_rts_unstable = 0;
    stats->cache_hs_key_truncate_rts = 0;
    stats->cache_hs_btree_truncate = 0;
    stats->cache_hs_key_truncate = 0;
    stats->cache_hs_order_remove = 0;
    stats->cache_hs_key_truncate_onpage_removal = 0;
    stats->cache_hs_btree_truncate_dryrun = 0;
    stats->cache_hs_key_truncate_rts_unstable_dryrun = 0;
    stats->cache_hs_key_truncate_rts_dryrun = 0;
    stats->cache_hs_order_reinsert = 0;
    stats->cache_hs_write_squash = 0;
    stats->cache_inmem_splittable = 0;
    stats->cache_inmem_split = 0;
    stats->cache_eviction_blocked_internal_page_split = 0;
    stats->cache_eviction_internal = 0;
    stats->cache_eviction_split_internal = 0;
    stats->cache_eviction_split_leaf = 0;
    stats->cache_eviction_random_sample_inmem_root = 0;
    stats->cache_eviction_dirty = 0;
    stats->cache_eviction_blocked_multi_block_reconciliation_during_checkpoint = 0;
    stats->cache_read_internal_delta = 0;
    stats->cache_read_leaf_delta = 0;
    stats->cache_eviction_blocked_overflow_keys = 0;
    stats->cache_read_overflow = 0;
    stats->cache_eviction_blocked_materialization = 0;
    stats->cache_eviction_deepen = 0;
    stats->cache_write_hs = 0;
    stats->cache_eviction_dirty_obsolete_tw = 0;
    stats->cache_eviction_ahead_of_last_materialized_lsn = 0;
    stats->cache_read = 0;
    stats->cache_read_deleted = 0;
    stats->cache_read_deleted_prepared = 0;
    stats->cache_read_checkpoint = 0;
    stats->cache_pages_requested = 0;
    stats->cache_pages_prefetch = 0;
    stats->cache_eviction_pages_seen = 0;
    stats->cache_write = 0;
    stats->cache_write_restore = 0;
    stats->cache_eviction_blocked_checkpoint_precise = 0;
    stats->cache_evict_split_failed_lock = 0;
    stats->cache_eviction_blocked_recently_modified = 0;
    stats->cache_scrub_restore = 0;
    stats->cache_reverse_splits = 0;
    stats->cache_reverse_splits_skipped_vlcs = 0;
    stats->cache_read_delta_updates = 0;
    stats->cache_read_restored_tombstone_bytes = 0;
    stats->cache_hs_insert_full_update = 0;
    stats->cache_hs_insert_reverse_modify = 0;
    /* not clearing cache_bytes_dirty */
    /* not clearing cache_bytes_dirty_internal */
    /* not clearing cache_bytes_dirty_leaf */
    stats->cache_eviction_blocked_uncommitted_truncate = 0;
    stats->cache_eviction_clean = 0;
    /* not clearing cache_state_gen_avg_gap */
    /* not clearing cache_state_avg_written_size */
    /* not clearing cache_state_avg_visited_age */
    /* not clearing cache_state_avg_unvisited_age */
    /* not clearing cache_state_pages_clean */
    /* not clearing cache_state_gen_current */
    /* not clearing cache_state_pages_dirty */
    /* not clearing cache_state_root_entries */
    /* not clearing cache_state_pages_internal */
    /* not clearing cache_state_pages_leaf */
    /* not clearing cache_state_gen_max_gap */
    /* not clearing cache_state_max_pagesize */
    /* not clearing cache_state_min_written_size */
    /* not clearing cache_state_unvisited_count */
    /* not clearing cache_state_smaller_alloc_size */
    /* not clearing cache_state_memory */
    /* not clearing cache_state_queued */
    /* not clearing cache_state_not_queueable */
    /* not clearing cache_state_refs_skipped */
    /* not clearing cache_state_root_size */
    /* not clearing cache_state_pages */
    stats->checkpoint_snapshot_acquired = 0;
    stats->checkpoint_cleanup_pages_evict = 0;
    stats->checkpoint_cleanup_pages_obsolete_tw = 0;
    stats->checkpoint_cleanup_pages_read_reclaim_space = 0;
    stats->checkpoint_cleanup_pages_read_obsolete_tw = 0;
    stats->checkpoint_cleanup_pages_removed = 0;
    stats->checkpoint_cleanup_pages_walk_skipped = 0;
    stats->checkpoint_cleanup_pages_visited = 0;
    stats->checkpoint_obsolete_applied = 0;
    /* not clearing compress_precomp_intl_max_page_size */
    /* not clearing compress_precomp_leaf_max_page_size */
    stats->compress_write_fail = 0;
    stats->compress_write_too_small = 0;
    stats->compress_read = 0;
    stats->compress_read_ratio_hist_max = 0;
    stats->compress_read_ratio_hist_2 = 0;
    stats->compress_read_ratio_hist_4 = 0;
    stats->compress_read_ratio_hist_8 = 0;
    stats->compress_read_ratio_hist_16 = 0;
    stats->compress_read_ratio_hist_32 = 0;
    stats->compress_read_ratio_hist_64 = 0;
    stats->compress_write = 0;
    stats->compress_write_ratio_hist_max = 0;
    stats->compress_write_ratio_hist_2 = 0;
    stats->compress_write_ratio_hist_4 = 0;
    stats->compress_write_ratio_hist_8 = 0;
    stats->compress_write_ratio_hist_16 = 0;
    stats->compress_write_ratio_hist_32 = 0;
    stats->compress_write_ratio_hist_64 = 0;
    stats->cursor_tree_walk_del_page_skip = 0;
    stats->cursor_next_skip_total = 0;
    stats->cursor_prev_skip_total = 0;
    stats->cursor_skip_hs_cur_position = 0;
    stats->cursor_tree_walk_inmem_del_page_skip = 0;
    stats->cursor_tree_walk_ondisk_del_page_skip = 0;
    stats->cursor_search_near_prefix_fast_paths = 0;
    stats->cursor_reposition_failed = 0;
    stats->cursor_reposition = 0;
    stats->cursor_insert_bulk = 0;
    stats->cursor_reopen = 0;
    stats->cursor_cache = 0;
    stats->cursor_create = 0;
    stats->cursor_bound_error = 0;
    stats->cursor_bounds_reset = 0;
    stats->cursor_bounds_comparisons = 0;
    stats->cursor_bounds_next_unpositioned = 0;
    stats->cursor_bounds_next_early_exit = 0;
    stats->cursor_bounds_prev_unpositioned = 0;
    stats->cursor_bounds_prev_early_exit = 0;
    stats->cursor_bounds_search_early_exit = 0;
    stats->cursor_bounds_search_near_repositioned_cursor = 0;
    stats->cursor_cache_error = 0;
    stats->cursor_close_error = 0;
    stats->cursor_compare_error = 0;
    stats->cursor_equals_error = 0;
    stats->cursor_get_key_error = 0;
    stats->cursor_get_value_error = 0;
    stats->cursor_insert_error = 0;
    stats->cursor_insert_check_error = 0;
    stats->cursor_largest_key_error = 0;
    stats->cursor_modify_error = 0;
    stats->cursor_next_error = 0;
    stats->cursor_next_hs_tombstone = 0;
    stats->cursor_next_skip_lt_100 = 0;
    stats->cursor_next_skip_ge_100 = 0;
    stats->cursor_next_random_error = 0;
    stats->cursor_prev_error = 0;
    stats->cursor_prev_hs_tombstone = 0;
    stats->cursor_prev_skip_ge_100 = 0;
    stats->cursor_prev_skip_lt_100 = 0;
    stats->cursor_reconfigure_error = 0;
    stats->cursor_remove_error = 0;
    stats->cursor_reopen_error = 0;
    stats->cursor_reserve_error = 0;
    stats->cursor_reset_error = 0;
    stats->cursor_search_error = 0;
    stats->cursor_search_near_error = 0;
    stats->cursor_update_error = 0;
    stats->cursor_insert = 0;
    stats->cursor_insert_bytes = 0;
    stats->cursor_modify = 0;
    stats->cursor_modify_bytes = 0;
    stats->cursor_modify_bytes_touch = 0;
    stats->cursor_next = 0;
    /* not clearing cursor_open_count */
    stats->cursor_restart = 0;
    stats->cursor_prev = 0;
    stats->cursor_remove = 0;
    stats->cursor_remove_bytes = 0;
    stats->cursor_reserve = 0;
    stats->cursor_reset = 0;
    stats->cursor_search = 0;
    stats->cursor_search_hs = 0;
    stats->cursor_search_near = 0;
    stats->cursor_truncate = 0;
    stats->cursor_update = 0;
    stats->cursor_update_bytes = 0;
    stats->cursor_update_bytes_changed = 0;
    stats->layered_curs_insert = 0;
    stats->layered_curs_next = 0;
    stats->layered_curs_next_ingest = 0;
    stats->layered_curs_next_stable = 0;
    stats->layered_curs_prev = 0;
    stats->layered_curs_prev_ingest = 0;
    stats->layered_curs_prev_stable = 0;
    stats->layered_curs_remove = 0;
    stats->layered_curs_search_near = 0;
    stats->layered_curs_search_near_ingest = 0;
    stats->layered_curs_search_near_stable = 0;
    stats->layered_curs_search = 0;
    stats->layered_curs_search_ingest = 0;
    stats->layered_curs_search_stable = 0;
    stats->layered_curs_update = 0;
    stats->layered_curs_upgrade_ingest = 0;
    stats->layered_curs_upgrade_stable = 0;
    stats->layered_table_manager_checkpoints = 0;
    stats->layered_table_manager_checkpoints_refreshed = 0;
    stats->layered_table_manager_logops_applied = 0;
    stats->layered_table_manager_logops_skipped = 0;
    stats->layered_table_manager_skip_lsn = 0;
    stats->rec_vlcs_emptied_pages = 0;
    stats->rec_time_window_bytes_ts = 0;
    stats->rec_time_window_bytes_txn = 0;
    stats->rec_average_internal_page_delta_chain_length = 0;
    stats->rec_average_leaf_page_delta_chain_length = 0;
    stats->rec_dictionary = 0;
    stats->rec_skip_empty_deltas = 0;
    stats->rec_page_delete_fast = 0;
    stats->rec_page_full_image_internal = 0;
    stats->rec_page_full_image_leaf = 0;
    stats->rec_page_delta_internal = 0;
    stats->rec_suffix_compression = 0;
    stats->rec_multiblock_internal = 0;
    stats->rec_page_delta_leaf = 0;
    stats->rec_prefix_compression = 0;
    stats->rec_multiblock_leaf = 0;
    stats->rec_overflow_key_leaf = 0;
    stats->rec_max_internal_page_deltas = 0;
    stats->rec_max_leaf_page_deltas = 0;
    stats->rec_multiblock_max = 0;
    stats->rec_ingest_garbage_collection_keys = 0;
    stats->rec_overflow_value = 0;
    stats->rec_pages = 0;
    stats->rec_pages_eviction = 0;
    stats->rec_pages_size_1MB_to_10MB = 0;
    stats->rec_pages_size_10MB_to_100MB = 0;
    stats->rec_pages_size_100MB_to_1GB = 0;
    stats->rec_pages_size_1GB_plus = 0;
    stats->rec_page_delete = 0;
    stats->rec_time_aggr_newest_start_durable_ts = 0;
    stats->rec_time_aggr_newest_stop_durable_ts = 0;
    stats->rec_time_aggr_newest_stop_ts = 0;
    stats->rec_time_aggr_newest_stop_txn = 0;
    stats->rec_time_aggr_newest_txn = 0;
    stats->rec_time_aggr_oldest_start_ts = 0;
    stats->rec_time_aggr_prepared = 0;
    stats->rec_time_window_pages_prepared = 0;
    stats->rec_time_window_pages_durable_start_ts = 0;
    stats->rec_time_window_pages_start_ts = 0;
    stats->rec_time_window_pages_start_txn = 0;
    stats->rec_time_window_pages_durable_stop_ts = 0;
    stats->rec_time_window_pages_stop_ts = 0;
    stats->rec_time_window_pages_stop_txn = 0;
    stats->rec_pages_with_internal_deltas = 0;
    stats->rec_pages_with_leaf_deltas = 0;
    stats->rec_time_window_prepared = 0;
    stats->rec_time_window_durable_start_ts = 0;
    stats->rec_time_window_start_ts = 0;
    stats->rec_time_window_start_txn = 0;
    stats->rec_time_window_durable_stop_ts = 0;
    stats->rec_time_window_stop_ts = 0;
    stats->rec_time_window_stop_txn = 0;
    stats->session_compact = 0;
    stats->txn_read_race_prepare_commit = 0;
    stats->txn_read_overflow_remove = 0;
    stats->txn_read_race_prepare_update = 0;
    stats->txn_rts_sweep_hs_keys_dryrun = 0;
    stats->txn_rts_hs_stop_older_than_newer_start = 0;
    stats->txn_rts_inconsistent_ckpt = 0;
    stats->txn_rts_keys_removed = 0;
    stats->txn_rts_keys_restored = 0;
    stats->txn_rts_keys_removed_dryrun = 0;
    stats->txn_rts_keys_restored_dryrun = 0;
    stats->txn_rts_hs_restore_tombstones = 0;
    stats->txn_rts_hs_restore_updates = 0;
    stats->txn_rts_delete_rle_skipped = 0;
    stats->txn_rts_stable_rle_skipped = 0;
    stats->txn_rts_sweep_hs_keys = 0;
    stats->txn_rts_hs_restore_tombstones_dryrun = 0;
    stats->txn_rts_hs_restore_updates_dryrun = 0;
    stats->txn_rts_hs_removed = 0;
    stats->txn_rts_hs_removed_dryrun = 0;
    stats->txn_update_conflict = 0;
}

void
__wt_stat_dsrc_clear_all(WT_DSRC_STATS **stats)
{
    u_int i;

    for (i = 0; i < WT_STAT_DSRC_COUNTER_SLOTS; ++i)
        __wt_stat_dsrc_clear_single(stats[i]);
}

void
__wt_stat_dsrc_aggregate_single(WT_DSRC_STATS *from, WT_DSRC_STATS *to)
{
    to->autocommit_readonly_retry += from->autocommit_readonly_retry;
    to->autocommit_update_retry += from->autocommit_update_retry;
    to->backup_blocks_compressed += from->backup_blocks_compressed;
    to->backup_blocks_uncompressed += from->backup_blocks_uncompressed;
    to->disagg_block_hs_byte_read += from->disagg_block_hs_byte_read;
    to->disagg_block_hs_byte_write += from->disagg_block_hs_byte_write;
    to->disagg_block_get += from->disagg_block_get;
    to->disagg_block_hs_get += from->disagg_block_hs_get;
    to->disagg_block_put += from->disagg_block_put;
    to->disagg_block_hs_put += from->disagg_block_hs_put;
    to->block_extension += from->block_extension;
    to->block_alloc += from->block_alloc;
    to->block_free += from->block_free;
    to->block_checkpoint_size += from->block_checkpoint_size;
    if (from->allocation_size > to->allocation_size)
        to->allocation_size = from->allocation_size;
    to->block_reuse_bytes += from->block_reuse_bytes;
    if (from->block_magic > to->block_magic)
        to->block_magic = from->block_magic;
    if (from->block_major > to->block_major)
        to->block_major = from->block_major;
    to->block_size += from->block_size;
    if (from->block_minor > to->block_minor)
        to->block_minor = from->block_minor;
    to->btree_checkpoint_generation += from->btree_checkpoint_generation;
    to->btree_clean_checkpoint_timer += from->btree_clean_checkpoint_timer;
    to->btree_compact_pages_reviewed += from->btree_compact_pages_reviewed;
    to->btree_compact_pages_rewritten += from->btree_compact_pages_rewritten;
    to->btree_compact_pages_skipped += from->btree_compact_pages_skipped;
    to->btree_compact_bytes_rewritten_expected += from->btree_compact_bytes_rewritten_expected;
    to->btree_compact_pages_rewritten_expected += from->btree_compact_pages_rewritten_expected;
    to->btree_checkpoint_pages_reconciled += from->btree_checkpoint_pages_reconciled;
    to->btree_compact_skipped += from->btree_compact_skipped;
    to->btree_column_fix += from->btree_column_fix;
    to->btree_column_tws += from->btree_column_tws;
    to->btree_column_internal += from->btree_column_internal;
    to->btree_column_rle += from->btree_column_rle;
    to->btree_column_deleted += from->btree_column_deleted;
    to->btree_column_variable += from->btree_column_variable;
    if (from->btree_fixed_len > to->btree_fixed_len)
        to->btree_fixed_len = from->btree_fixed_len;
    if (from->btree_maxintlpage > to->btree_maxintlpage)
        to->btree_maxintlpage = from->btree_maxintlpage;
    if (from->btree_maxleafkey > to->btree_maxleafkey)
        to->btree_maxleafkey = from->btree_maxleafkey;
    if (from->btree_maxleafpage > to->btree_maxleafpage)
        to->btree_maxleafpage = from->btree_maxleafpage;
    if (from->btree_maxleafvalue > to->btree_maxleafvalue)
        to->btree_maxleafvalue = from->btree_maxleafvalue;
    if (from->btree_maximum_depth > to->btree_maximum_depth)
        to->btree_maximum_depth = from->btree_maximum_depth;
    to->btree_entries += from->btree_entries;
    to->btree_overflow += from->btree_overflow;
    to->btree_row_empty_values += from->btree_row_empty_values;
    to->btree_row_internal += from->btree_row_internal;
    to->btree_row_leaf += from->btree_row_leaf;
    to->cache_bytes_inuse += from->cache_bytes_inuse;
    to->cache_bytes_dirty_total += from->cache_bytes_dirty_total;
    to->cache_bytes_read += from->cache_bytes_read;
    to->cache_bytes_write += from->cache_bytes_write;
    to->cache_eviction_blocked_checkpoint += from->cache_eviction_blocked_checkpoint;
    to->cache_eviction_blocked_checkpoint_hs += from->cache_eviction_blocked_checkpoint_hs;
    to->eviction_fail += from->eviction_fail;
    to->cache_eviction_blocked_disagg_dirty_internal_page +=
      from->cache_eviction_blocked_disagg_dirty_internal_page;
    to->cache_eviction_blocked_no_ts_checkpoint_race_1 +=
      from->cache_eviction_blocked_no_ts_checkpoint_race_1;
    to->cache_eviction_blocked_no_ts_checkpoint_race_2 +=
      from->cache_eviction_blocked_no_ts_checkpoint_race_2;
    to->cache_eviction_blocked_no_ts_checkpoint_race_3 +=
      from->cache_eviction_blocked_no_ts_checkpoint_race_3;
    to->cache_eviction_blocked_no_ts_checkpoint_race_4 +=
      from->cache_eviction_blocked_no_ts_checkpoint_race_4;
    to->cache_eviction_blocked_remove_hs_race_with_checkpoint +=
      from->cache_eviction_blocked_remove_hs_race_with_checkpoint;
    to->cache_eviction_blocked_no_progress += from->cache_eviction_blocked_no_progress;
    to->eviction_walk_passes += from->eviction_walk_passes;
    to->cache_eviction_target_page_lt10 += from->cache_eviction_target_page_lt10;
    to->cache_eviction_target_page_lt32 += from->cache_eviction_target_page_lt32;
    to->cache_eviction_target_page_ge128 += from->cache_eviction_target_page_ge128;
    to->cache_eviction_target_page_lt64 += from->cache_eviction_target_page_lt64;
    to->cache_eviction_target_page_lt128 += from->cache_eviction_target_page_lt128;
    to->cache_eviction_target_page_reduced += from->cache_eviction_target_page_reduced;
    to->cache_eviction_blocked_hazard += from->cache_eviction_blocked_hazard;
    to->cache_hs_insert += from->cache_hs_insert;
    to->cache_hs_insert_restart += from->cache_hs_insert_restart;
    to->cache_hs_read += from->cache_hs_read;
    to->cache_hs_read_miss += from->cache_hs_read_miss;
    to->cache_hs_read_squash += from->cache_hs_read_squash;
    to->cache_hs_order_lose_durable_timestamp += from->cache_hs_order_lose_durable_timestamp;
    to->cache_hs_key_truncate_rts_unstable += from->cache_hs_key_truncate_rts_unstable;
    to->cache_hs_key_truncate_rts += from->cache_hs_key_truncate_rts;
    to->cache_hs_btree_truncate += from->cache_hs_btree_truncate;
    to->cache_hs_key_truncate += from->cache_hs_key_truncate;
    to->cache_hs_order_remove += from->cache_hs_order_remove;
    to->cache_hs_key_truncate_onpage_removal += from->cache_hs_key_truncate_onpage_removal;
    to->cache_hs_btree_truncate_dryrun += from->cache_hs_btree_truncate_dryrun;
    to->cache_hs_key_truncate_rts_unstable_dryrun +=
      from->cache_hs_key_truncate_rts_unstable_dryrun;
    to->cache_hs_key_truncate_rts_dryrun += from->cache_hs_key_truncate_rts_dryrun;
    to->cache_hs_order_reinsert += from->cache_hs_order_reinsert;
    to->cache_hs_write_squash += from->cache_hs_write_squash;
    to->cache_inmem_splittable += from->cache_inmem_splittable;
    to->cache_inmem_split += from->cache_inmem_split;
    to->cache_eviction_blocked_internal_page_split +=
      from->cache_eviction_blocked_internal_page_split;
    to->cache_eviction_internal += from->cache_eviction_internal;
    to->cache_eviction_split_internal += from->cache_eviction_split_internal;
    to->cache_eviction_split_leaf += from->cache_eviction_split_leaf;
    to->cache_eviction_random_sample_inmem_root += from->cache_eviction_random_sample_inmem_root;
    to->cache_eviction_dirty += from->cache_eviction_dirty;
    to->cache_eviction_blocked_multi_block_reconciliation_during_checkpoint +=
      from->cache_eviction_blocked_multi_block_reconciliation_during_checkpoint;
    to->cache_read_internal_delta += from->cache_read_internal_delta;
    to->cache_read_leaf_delta += from->cache_read_leaf_delta;
    to->cache_eviction_blocked_overflow_keys += from->cache_eviction_blocked_overflow_keys;
    to->cache_read_overflow += from->cache_read_overflow;
    to->cache_eviction_blocked_materialization += from->cache_eviction_blocked_materialization;
    to->cache_eviction_deepen += from->cache_eviction_deepen;
    to->cache_write_hs += from->cache_write_hs;
    to->cache_eviction_dirty_obsolete_tw += from->cache_eviction_dirty_obsolete_tw;
    to->cache_eviction_ahead_of_last_materialized_lsn +=
      from->cache_eviction_ahead_of_last_materialized_lsn;
    to->cache_read += from->cache_read;
    to->cache_read_deleted += from->cache_read_deleted;
    to->cache_read_deleted_prepared += from->cache_read_deleted_prepared;
    to->cache_read_checkpoint += from->cache_read_checkpoint;
    to->cache_pages_requested += from->cache_pages_requested;
    to->cache_pages_prefetch += from->cache_pages_prefetch;
    to->cache_eviction_pages_seen += from->cache_eviction_pages_seen;
    to->cache_write += from->cache_write;
    to->cache_write_restore += from->cache_write_restore;
    to->cache_eviction_blocked_checkpoint_precise +=
      from->cache_eviction_blocked_checkpoint_precise;
    to->cache_evict_split_failed_lock += from->cache_evict_split_failed_lock;
    to->cache_eviction_blocked_recently_modified += from->cache_eviction_blocked_recently_modified;
    to->cache_scrub_restore += from->cache_scrub_restore;
    to->cache_reverse_splits += from->cache_reverse_splits;
    to->cache_reverse_splits_skipped_vlcs += from->cache_reverse_splits_skipped_vlcs;
    to->cache_read_delta_updates += from->cache_read_delta_updates;
    to->cache_read_restored_tombstone_bytes += from->cache_read_restored_tombstone_bytes;
    to->cache_hs_insert_full_update += from->cache_hs_insert_full_update;
    to->cache_hs_insert_reverse_modify += from->cache_hs_insert_reverse_modify;
    to->cache_bytes_dirty += from->cache_bytes_dirty;
    to->cache_bytes_dirty_internal += from->cache_bytes_dirty_internal;
    to->cache_bytes_dirty_leaf += from->cache_bytes_dirty_leaf;
    to->cache_eviction_blocked_uncommitted_truncate +=
      from->cache_eviction_blocked_uncommitted_truncate;
    to->cache_eviction_clean += from->cache_eviction_clean;
    to->cache_state_gen_avg_gap += from->cache_state_gen_avg_gap;
    to->cache_state_avg_written_size += from->cache_state_avg_written_size;
    to->cache_state_avg_visited_age += from->cache_state_avg_visited_age;
    to->cache_state_avg_unvisited_age += from->cache_state_avg_unvisited_age;
    to->cache_state_pages_clean += from->cache_state_pages_clean;
    to->cache_state_gen_current += from->cache_state_gen_current;
    to->cache_state_pages_dirty += from->cache_state_pages_dirty;
    to->cache_state_root_entries += from->cache_state_root_entries;
    to->cache_state_pages_internal += from->cache_state_pages_internal;
    to->cache_state_pages_leaf += from->cache_state_pages_leaf;
    to->cache_state_gen_max_gap += from->cache_state_gen_max_gap;
    to->cache_state_max_pagesize += from->cache_state_max_pagesize;
    to->cache_state_min_written_size += from->cache_state_min_written_size;
    to->cache_state_unvisited_count += from->cache_state_unvisited_count;
    to->cache_state_smaller_alloc_size += from->cache_state_smaller_alloc_size;
    to->cache_state_memory += from->cache_state_memory;
    to->cache_state_queued += from->cache_state_queued;
    to->cache_state_not_queueable += from->cache_state_not_queueable;
    to->cache_state_refs_skipped += from->cache_state_refs_skipped;
    to->cache_state_root_size += from->cache_state_root_size;
    to->cache_state_pages += from->cache_state_pages;
    to->checkpoint_snapshot_acquired += from->checkpoint_snapshot_acquired;
    to->checkpoint_cleanup_pages_evict += from->checkpoint_cleanup_pages_evict;
    to->checkpoint_cleanup_pages_obsolete_tw += from->checkpoint_cleanup_pages_obsolete_tw;
    to->checkpoint_cleanup_pages_read_reclaim_space +=
      from->checkpoint_cleanup_pages_read_reclaim_space;
    to->checkpoint_cleanup_pages_read_obsolete_tw +=
      from->checkpoint_cleanup_pages_read_obsolete_tw;
    to->checkpoint_cleanup_pages_removed += from->checkpoint_cleanup_pages_removed;
    to->checkpoint_cleanup_pages_walk_skipped += from->checkpoint_cleanup_pages_walk_skipped;
    to->checkpoint_cleanup_pages_visited += from->checkpoint_cleanup_pages_visited;
    to->checkpoint_obsolete_applied += from->checkpoint_obsolete_applied;
    to->compress_precomp_intl_max_page_size += from->compress_precomp_intl_max_page_size;
    to->compress_precomp_leaf_max_page_size += from->compress_precomp_leaf_max_page_size;
    to->compress_write_fail += from->compress_write_fail;
    to->compress_write_too_small += from->compress_write_too_small;
    to->compress_read += from->compress_read;
    to->compress_read_ratio_hist_max += from->compress_read_ratio_hist_max;
    to->compress_read_ratio_hist_2 += from->compress_read_ratio_hist_2;
    to->compress_read_ratio_hist_4 += from->compress_read_ratio_hist_4;
    to->compress_read_ratio_hist_8 += from->compress_read_ratio_hist_8;
    to->compress_read_ratio_hist_16 += from->compress_read_ratio_hist_16;
    to->compress_read_ratio_hist_32 += from->compress_read_ratio_hist_32;
    to->compress_read_ratio_hist_64 += from->compress_read_ratio_hist_64;
    to->compress_write += from->compress_write;
    to->compress_write_ratio_hist_max += from->compress_write_ratio_hist_max;
    to->compress_write_ratio_hist_2 += from->compress_write_ratio_hist_2;
    to->compress_write_ratio_hist_4 += from->compress_write_ratio_hist_4;
    to->compress_write_ratio_hist_8 += from->compress_write_ratio_hist_8;
    to->compress_write_ratio_hist_16 += from->compress_write_ratio_hist_16;
    to->compress_write_ratio_hist_32 += from->compress_write_ratio_hist_32;
    to->compress_write_ratio_hist_64 += from->compress_write_ratio_hist_64;
    to->cursor_tree_walk_del_page_skip += from->cursor_tree_walk_del_page_skip;
    to->cursor_next_skip_total += from->cursor_next_skip_total;
    to->cursor_prev_skip_total += from->cursor_prev_skip_total;
    to->cursor_skip_hs_cur_position += from->cursor_skip_hs_cur_position;
    to->cursor_tree_walk_inmem_del_page_skip += from->cursor_tree_walk_inmem_del_page_skip;
    to->cursor_tree_walk_ondisk_del_page_skip += from->cursor_tree_walk_ondisk_del_page_skip;
    to->cursor_search_near_prefix_fast_paths += from->cursor_search_near_prefix_fast_paths;
    to->cursor_reposition_failed += from->cursor_reposition_failed;
    to->cursor_reposition += from->cursor_reposition;
    to->cursor_insert_bulk += from->cursor_insert_bulk;
    to->cursor_reopen += from->cursor_reopen;
    to->cursor_cache += from->cursor_cache;
    to->cursor_create += from->cursor_create;
    to->cursor_bound_error += from->cursor_bound_error;
    to->cursor_bounds_reset += from->cursor_bounds_reset;
    to->cursor_bounds_comparisons += from->cursor_bounds_comparisons;
    to->cursor_bounds_next_unpositioned += from->cursor_bounds_next_unpositioned;
    to->cursor_bounds_next_early_exit += from->cursor_bounds_next_early_exit;
    to->cursor_bounds_prev_unpositioned += from->cursor_bounds_prev_unpositioned;
    to->cursor_bounds_prev_early_exit += from->cursor_bounds_prev_early_exit;
    to->cursor_bounds_search_early_exit += from->cursor_bounds_search_early_exit;
    to->cursor_bounds_search_near_repositioned_cursor +=
      from->cursor_bounds_search_near_repositioned_cursor;
    to->cursor_cache_error += from->cursor_cache_error;
    to->cursor_close_error += from->cursor_close_error;
    to->cursor_compare_error += from->cursor_compare_error;
    to->cursor_equals_error += from->cursor_equals_error;
    to->cursor_get_key_error += from->cursor_get_key_error;
    to->cursor_get_value_error += from->cursor_get_value_error;
    to->cursor_insert_error += from->cursor_insert_error;
    to->cursor_insert_check_error += from->cursor_insert_check_error;
    to->cursor_largest_key_error += from->cursor_largest_key_error;
    to->cursor_modify_error += from->cursor_modify_error;
    to->cursor_next_error += from->cursor_next_error;
    to->cursor_next_hs_tombstone += from->cursor_next_hs_tombstone;
    to->cursor_next_skip_lt_100 += from->cursor_next_skip_lt_100;
    to->cursor_next_skip_ge_100 += from->cursor_next_skip_ge_100;
    to->cursor_next_random_error += from->cursor_next_random_error;
    to->cursor_prev_error += from->cursor_prev_error;
    to->cursor_prev_hs_tombstone += from->cursor_prev_hs_tombstone;
    to->cursor_prev_skip_ge_100 += from->cursor_prev_skip_ge_100;
    to->cursor_prev_skip_lt_100 += from->cursor_prev_skip_lt_100;
    to->cursor_reconfigure_error += from->cursor_reconfigure_error;
    to->cursor_remove_error += from->cursor_remove_error;
    to->cursor_reopen_error += from->cursor_reopen_error;
    to->cursor_reserve_error += from->cursor_reserve_error;
    to->cursor_reset_error += from->cursor_reset_error;
    to->cursor_search_error += from->cursor_search_error;
    to->cursor_search_near_error += from->cursor_search_near_error;
    to->cursor_update_error += from->cursor_update_error;
    to->cursor_insert += from->cursor_insert;
    to->cursor_insert_bytes += from->cursor_insert_bytes;
    to->cursor_modify += from->cursor_modify;
    to->cursor_modify_bytes += from->cursor_modify_bytes;
    to->cursor_modify_bytes_touch += from->cursor_modify_bytes_touch;
    to->cursor_next += from->cursor_next;
    to->cursor_open_count += from->cursor_open_count;
    to->cursor_restart += from->cursor_restart;
    to->cursor_prev += from->cursor_prev;
    to->cursor_remove += from->cursor_remove;
    to->cursor_remove_bytes += from->cursor_remove_bytes;
    to->cursor_reserve += from->cursor_reserve;
    to->cursor_reset += from->cursor_reset;
    to->cursor_search += from->cursor_search;
    to->cursor_search_hs += from->cursor_search_hs;
    to->cursor_search_near += from->cursor_search_near;
    to->cursor_truncate += from->cursor_truncate;
    to->cursor_update += from->cursor_update;
    to->cursor_update_bytes += from->cursor_update_bytes;
    to->cursor_update_bytes_changed += from->cursor_update_bytes_changed;
    to->layered_curs_insert += from->layered_curs_insert;
    to->layered_curs_next += from->layered_curs_next;
    to->layered_curs_next_ingest += from->layered_curs_next_ingest;
    to->layered_curs_next_stable += from->layered_curs_next_stable;
    to->layered_curs_prev += from->layered_curs_prev;
    to->layered_curs_prev_ingest += from->layered_curs_prev_ingest;
    to->layered_curs_prev_stable += from->layered_curs_prev_stable;
    to->layered_curs_remove += from->layered_curs_remove;
    to->layered_curs_search_near += from->layered_curs_search_near;
    to->layered_curs_search_near_ingest += from->layered_curs_search_near_ingest;
    to->layered_curs_search_near_stable += from->layered_curs_search_near_stable;
    to->layered_curs_search += from->layered_curs_search;
    to->layered_curs_search_ingest += from->layered_curs_search_ingest;
    to->layered_curs_search_stable += from->layered_curs_search_stable;
    to->layered_curs_update += from->layered_curs_update;
    to->layered_curs_upgrade_ingest += from->layered_curs_upgrade_ingest;
    to->layered_curs_upgrade_stable += from->layered_curs_upgrade_stable;
    to->layered_table_manager_checkpoints += from->layered_table_manager_checkpoints;
    to->layered_table_manager_checkpoints_refreshed +=
      from->layered_table_manager_checkpoints_refreshed;
    to->layered_table_manager_logops_applied += from->layered_table_manager_logops_applied;
    to->layered_table_manager_logops_skipped += from->layered_table_manager_logops_skipped;
    to->layered_table_manager_skip_lsn += from->layered_table_manager_skip_lsn;
    to->rec_vlcs_emptied_pages += from->rec_vlcs_emptied_pages;
    to->rec_time_window_bytes_ts += from->rec_time_window_bytes_ts;
    to->rec_time_window_bytes_txn += from->rec_time_window_bytes_txn;
    to->rec_average_internal_page_delta_chain_length +=
      from->rec_average_internal_page_delta_chain_length;
    to->rec_average_leaf_page_delta_chain_length += from->rec_average_leaf_page_delta_chain_length;
    to->rec_dictionary += from->rec_dictionary;
    to->rec_skip_empty_deltas += from->rec_skip_empty_deltas;
    to->rec_page_delete_fast += from->rec_page_delete_fast;
    to->rec_page_full_image_internal += from->rec_page_full_image_internal;
    to->rec_page_full_image_leaf += from->rec_page_full_image_leaf;
    to->rec_page_delta_internal += from->rec_page_delta_internal;
    to->rec_suffix_compression += from->rec_suffix_compression;
    to->rec_multiblock_internal += from->rec_multiblock_internal;
    to->rec_page_delta_leaf += from->rec_page_delta_leaf;
    to->rec_prefix_compression += from->rec_prefix_compression;
    to->rec_multiblock_leaf += from->rec_multiblock_leaf;
    to->rec_overflow_key_leaf += from->rec_overflow_key_leaf;
    to->rec_max_internal_page_deltas += from->rec_max_internal_page_deltas;
    to->rec_max_leaf_page_deltas += from->rec_max_leaf_page_deltas;
    if (from->rec_multiblock_max > to->rec_multiblock_max)
        to->rec_multiblock_max = from->rec_multiblock_max;
    to->rec_ingest_garbage_collection_keys += from->rec_ingest_garbage_collection_keys;
    to->rec_overflow_value += from->rec_overflow_value;
    to->rec_pages += from->rec_pages;
    to->rec_pages_eviction += from->rec_pages_eviction;
    to->rec_pages_size_1MB_to_10MB += from->rec_pages_size_1MB_to_10MB;
    to->rec_pages_size_10MB_to_100MB += from->rec_pages_size_10MB_to_100MB;
    to->rec_pages_size_100MB_to_1GB += from->rec_pages_size_100MB_to_1GB;
    to->rec_pages_size_1GB_plus += from->rec_pages_size_1GB_plus;
    to->rec_page_delete += from->rec_page_delete;
    to->rec_time_aggr_newest_start_durable_ts += from->rec_time_aggr_newest_start_durable_ts;
    to->rec_time_aggr_newest_stop_durable_ts += from->rec_time_aggr_newest_stop_durable_ts;
    to->rec_time_aggr_newest_stop_ts += from->rec_time_aggr_newest_stop_ts;
    to->rec_time_aggr_newest_stop_txn += from->rec_time_aggr_newest_stop_txn;
    to->rec_time_aggr_newest_txn += from->rec_time_aggr_newest_txn;
    to->rec_time_aggr_oldest_start_ts += from->rec_time_aggr_oldest_start_ts;
    to->rec_time_aggr_prepared += from->rec_time_aggr_prepared;
    to->rec_time_window_pages_prepared += from->rec_time_window_pages_prepared;
    to->rec_time_window_pages_durable_start_ts += from->rec_time_window_pages_durable_start_ts;
    to->rec_time_window_pages_start_ts += from->rec_time_window_pages_start_ts;
    to->rec_time_window_pages_start_txn += from->rec_time_window_pages_start_txn;
    to->rec_time_window_pages_durable_stop_ts += from->rec_time_window_pages_durable_stop_ts;
    to->rec_time_window_pages_stop_ts += from->rec_time_window_pages_stop_ts;
    to->rec_time_window_pages_stop_txn += from->rec_time_window_pages_stop_txn;
    to->rec_pages_with_internal_deltas += from->rec_pages_with_internal_deltas;
    to->rec_pages_with_leaf_deltas += from->rec_pages_with_leaf_deltas;
    to->rec_time_window_prepared += from->rec_time_window_prepared;
    to->rec_time_window_durable_start_ts += from->rec_time_window_durable_start_ts;
    to->rec_time_window_start_ts += from->rec_time_window_start_ts;
    to->rec_time_window_start_txn += from->rec_time_window_start_txn;
    to->rec_time_window_durable_stop_ts += from->rec_time_window_durable_stop_ts;
    to->rec_time_window_stop_ts += from->rec_time_window_stop_ts;
    to->rec_time_window_stop_txn += from->rec_time_window_stop_txn;
    to->session_compact += from->session_compact;
    to->txn_read_race_prepare_commit += from->txn_read_race_prepare_commit;
    to->txn_read_overflow_remove += from->txn_read_overflow_remove;
    to->txn_read_race_prepare_update += from->txn_read_race_prepare_update;
    to->txn_rts_sweep_hs_keys_dryrun += from->txn_rts_sweep_hs_keys_dryrun;
    to->txn_rts_hs_stop_older_than_newer_start += from->txn_rts_hs_stop_older_than_newer_start;
    to->txn_rts_inconsistent_ckpt += from->txn_rts_inconsistent_ckpt;
    to->txn_rts_keys_removed += from->txn_rts_keys_removed;
    to->txn_rts_keys_restored += from->txn_rts_keys_restored;
    to->txn_rts_keys_removed_dryrun += from->txn_rts_keys_removed_dryrun;
    to->txn_rts_keys_restored_dryrun += from->txn_rts_keys_restored_dryrun;
    to->txn_rts_hs_restore_tombstones += from->txn_rts_hs_restore_tombstones;
    to->txn_rts_hs_restore_updates += from->txn_rts_hs_restore_updates;
    to->txn_rts_delete_rle_skipped += from->txn_rts_delete_rle_skipped;
    to->txn_rts_stable_rle_skipped += from->txn_rts_stable_rle_skipped;
    to->txn_rts_sweep_hs_keys += from->txn_rts_sweep_hs_keys;
    to->txn_rts_hs_restore_tombstones_dryrun += from->txn_rts_hs_restore_tombstones_dryrun;
    to->txn_rts_hs_restore_updates_dryrun += from->txn_rts_hs_restore_updates_dryrun;
    to->txn_rts_hs_removed += from->txn_rts_hs_removed;
    to->txn_rts_hs_removed_dryrun += from->txn_rts_hs_removed_dryrun;
    to->txn_update_conflict += from->txn_update_conflict;
}

void
__wt_stat_dsrc_aggregate(WT_DSRC_STATS **from, WT_DSRC_STATS *to)
{
    int64_t v;

    to->autocommit_readonly_retry += WT_STAT_DSRC_READ(from, autocommit_readonly_retry);
    to->autocommit_update_retry += WT_STAT_DSRC_READ(from, autocommit_update_retry);
    to->backup_blocks_compressed += WT_STAT_DSRC_READ(from, backup_blocks_compressed);
    to->backup_blocks_uncompressed += WT_STAT_DSRC_READ(from, backup_blocks_uncompressed);
    to->disagg_block_hs_byte_read += WT_STAT_DSRC_READ(from, disagg_block_hs_byte_read);
    to->disagg_block_hs_byte_write += WT_STAT_DSRC_READ(from, disagg_block_hs_byte_write);
    to->disagg_block_get += WT_STAT_DSRC_READ(from, disagg_block_get);
    to->disagg_block_hs_get += WT_STAT_DSRC_READ(from, disagg_block_hs_get);
    to->disagg_block_put += WT_STAT_DSRC_READ(from, disagg_block_put);
    to->disagg_block_hs_put += WT_STAT_DSRC_READ(from, disagg_block_hs_put);
    to->block_extension += WT_STAT_DSRC_READ(from, block_extension);
    to->block_alloc += WT_STAT_DSRC_READ(from, block_alloc);
    to->block_free += WT_STAT_DSRC_READ(from, block_free);
    to->block_checkpoint_size += WT_STAT_DSRC_READ(from, block_checkpoint_size);
    if ((v = WT_STAT_DSRC_READ(from, allocation_size)) > to->allocation_size)
        to->allocation_size = v;
    to->block_reuse_bytes += WT_STAT_DSRC_READ(from, block_reuse_bytes);
    if ((v = WT_STAT_DSRC_READ(from, block_magic)) > to->block_magic)
        to->block_magic = v;
    if ((v = WT_STAT_DSRC_READ(from, block_major)) > to->block_major)
        to->block_major = v;
    to->block_size += WT_STAT_DSRC_READ(from, block_size);
    if ((v = WT_STAT_DSRC_READ(from, block_minor)) > to->block_minor)
        to->block_minor = v;
    to->btree_checkpoint_generation += WT_STAT_DSRC_READ(from, btree_checkpoint_generation);
    to->btree_clean_checkpoint_timer += WT_STAT_DSRC_READ(from, btree_clean_checkpoint_timer);
    to->btree_compact_pages_reviewed += WT_STAT_DSRC_READ(from, btree_compact_pages_reviewed);
    to->btree_compact_pages_rewritten += WT_STAT_DSRC_READ(from, btree_compact_pages_rewritten);
    to->btree_compact_pages_skipped += WT_STAT_DSRC_READ(from, btree_compact_pages_skipped);
    to->btree_compact_bytes_rewritten_expected +=
      WT_STAT_DSRC_READ(from, btree_compact_bytes_rewritten_expected);
    to->btree_compact_pages_rewritten_expected +=
      WT_STAT_DSRC_READ(from, btree_compact_pages_rewritten_expected);
    to->btree_checkpoint_pages_reconciled +=
      WT_STAT_DSRC_READ(from, btree_checkpoint_pages_reconciled);
    to->btree_compact_skipped += WT_STAT_DSRC_READ(from, btree_compact_skipped);
    to->btree_column_fix += WT_STAT_DSRC_READ(from, btree_column_fix);
    to->btree_column_tws += WT_STAT_DSRC_READ(from, btree_column_tws);
    to->btree_column_internal += WT_STAT_DSRC_READ(from, btree_column_internal);
    to->btree_column_rle += WT_STAT_DSRC_READ(from, btree_column_rle);
    to->btree_column_deleted += WT_STAT_DSRC_READ(from, btree_column_deleted);
    to->btree_column_variable += WT_STAT_DSRC_READ(from, btree_column_variable);
    if ((v = WT_STAT_DSRC_READ(from, btree_fixed_len)) > to->btree_fixed_len)
        to->btree_fixed_len = v;
    if ((v = WT_STAT_DSRC_READ(from, btree_maxintlpage)) > to->btree_maxintlpage)
        to->btree_maxintlpage = v;
    if ((v = WT_STAT_DSRC_READ(from, btree_maxleafkey)) > to->btree_maxleafkey)
        to->btree_maxleafkey = v;
    if ((v = WT_STAT_DSRC_READ(from, btree_maxleafpage)) > to->btree_maxleafpage)
        to->btree_maxleafpage = v;
    if ((v = WT_STAT_DSRC_READ(from, btree_maxleafvalue)) > to->btree_maxleafvalue)
        to->btree_maxleafvalue = v;
    if ((v = WT_STAT_DSRC_READ(from, btree_maximum_depth)) > to->btree_maximum_depth)
        to->btree_maximum_depth = v;
    to->btree_entries += WT_STAT_DSRC_READ(from, btree_entries);
    to->btree_overflow += WT_STAT_DSRC_READ(from, btree_overflow);
    to->btree_row_empty_values += WT_STAT_DSRC_READ(from, btree_row_empty_values);
    to->btree_row_internal += WT_STAT_DSRC_READ(from, btree_row_internal);
    to->btree_row_leaf += WT_STAT_DSRC_READ(from, btree_row_leaf);
    to->cache_bytes_inuse += WT_STAT_DSRC_READ(from, cache_bytes_inuse);
    to->cache_bytes_dirty_total += WT_STAT_DSRC_READ(from, cache_bytes_dirty_total);
    to->cache_bytes_read += WT_STAT_DSRC_READ(from, cache_bytes_read);
    to->cache_bytes_write += WT_STAT_DSRC_READ(from, cache_bytes_write);
    to->cache_eviction_blocked_checkpoint +=
      WT_STAT_DSRC_READ(from, cache_eviction_blocked_checkpoint);
    to->cache_eviction_blocked_checkpoint_hs +=
      WT_STAT_DSRC_READ(from, cache_eviction_blocked_checkpoint_hs);
    to->eviction_fail += WT_STAT_DSRC_READ(from, eviction_fail);
    to->cache_eviction_blocked_disagg_dirty_internal_page +=
      WT_STAT_DSRC_READ(from, cache_eviction_blocked_disagg_dirty_internal_page);
    to->cache_eviction_blocked_no_ts_checkpoint_race_1 +=
      WT_STAT_DSRC_READ(from, cache_eviction_blocked_no_ts_checkpoint_race_1);
    to->cache_eviction_blocked_no_ts_checkpoint_race_2 +=
      WT_STAT_DSRC_READ(from, cache_eviction_blocked_no_ts_checkpoint_race_2);
    to->cache_eviction_blocked_no_ts_checkpoint_race_3 +=
      WT_STAT_DSRC_READ(from, cache_eviction_blocked_no_ts_checkpoint_race_3);
    to->cache_eviction_blocked_no_ts_checkpoint_race_4 +=
      WT_STAT_DSRC_READ(from, cache_eviction_blocked_no_ts_checkpoint_race_4);
    to->cache_eviction_blocked_remove_hs_race_with_checkpoint +=
      WT_STAT_DSRC_READ(from, cache_eviction_blocked_remove_hs_race_with_checkpoint);
    to->cache_eviction_blocked_no_progress +=
      WT_STAT_DSRC_READ(from, cache_eviction_blocked_no_progress);
    to->eviction_walk_passes += WT_STAT_DSRC_READ(from, eviction_walk_passes);
    to->cache_eviction_target_page_lt10 += WT_STAT_DSRC_READ(from, cache_eviction_target_page_lt10);
    to->cache_eviction_target_page_lt32 += WT_STAT_DSRC_READ(from, cache_eviction_target_page_lt32);
    to->cache_eviction_target_page_ge128 +=
      WT_STAT_DSRC_READ(from, cache_eviction_target_page_ge128);
    to->cache_eviction_target_page_lt64 += WT_STAT_DSRC_READ(from, cache_eviction_target_page_lt64);
    to->cache_eviction_target_page_lt128 +=
      WT_STAT_DSRC_READ(from, cache_eviction_target_page_lt128);
    to->cache_eviction_target_page_reduced +=
      WT_STAT_DSRC_READ(from, cache_eviction_target_page_reduced);
    to->cache_eviction_blocked_hazard += WT_STAT_DSRC_READ(from, cache_eviction_blocked_hazard);
    to->cache_hs_insert += WT_STAT_DSRC_READ(from, cache_hs_insert);
    to->cache_hs_insert_restart += WT_STAT_DSRC_READ(from, cache_hs_insert_restart);
    to->cache_hs_read += WT_STAT_DSRC_READ(from, cache_hs_read);
    to->cache_hs_read_miss += WT_STAT_DSRC_READ(from, cache_hs_read_miss);
    to->cache_hs_read_squash += WT_STAT_DSRC_READ(from, cache_hs_read_squash);
    to->cache_hs_order_lose_durable_timestamp +=
      WT_STAT_DSRC_READ(from, cache_hs_order_lose_durable_timestamp);
    to->cache_hs_key_truncate_rts_unstable +=
      WT_STAT_DSRC_READ(from, cache_hs_key_truncate_rts_unstable);
    to->cache_hs_key_truncate_rts += WT_STAT_DSRC_READ(from, cache_hs_key_truncate_rts);
    to->cache_hs_btree_truncate += WT_STAT_DSRC_READ(from, cache_hs_btree_truncate);
    to->cache_hs_key_truncate += WT_STAT_DSRC_READ(from, cache_hs_key_truncate);
    to->cache_hs_order_remove += WT_STAT_DSRC_READ(from, cache_hs_order_remove);
    to->cache_hs_key_truncate_onpage_removal +=
      WT_STAT_DSRC_READ(from, cache_hs_key_truncate_onpage_removal);
    to->cache_hs_btree_truncate_dryrun += WT_STAT_DSRC_READ(from, cache_hs_btree_truncate_dryrun);
    to->cache_hs_key_truncate_rts_unstable_dryrun +=
      WT_STAT_DSRC_READ(from, cache_hs_key_truncate_rts_unstable_dryrun);
    to->cache_hs_key_truncate_rts_dryrun +=
      WT_STAT_DSRC_READ(from, cache_hs_key_truncate_rts_dryrun);
    to->cache_hs_order_reinsert += WT_STAT_DSRC_READ(from, cache_hs_order_reinsert);
    to->cache_hs_write_squash += WT_STAT_DSRC_READ(from, cache_hs_write_squash);
    to->cache_inmem_splittable += WT_STAT_DSRC_READ(from, cache_inmem_splittable);
    to->cache_inmem_split += WT_STAT_DSRC_READ(from, cache_inmem_split);
    to->cache_eviction_blocked_internal_page_split +=
      WT_STAT_DSRC_READ(from, cache_eviction_blocked_internal_page_split);
    to->cache_eviction_internal += WT_STAT_DSRC_READ(from, cache_eviction_internal);
    to->cache_eviction_split_internal += WT_STAT_DSRC_READ(from, cache_eviction_split_internal);
    to->cache_eviction_split_leaf += WT_STAT_DSRC_READ(from, cache_eviction_split_leaf);
    to->cache_eviction_random_sample_inmem_root +=
      WT_STAT_DSRC_READ(from, cache_eviction_random_sample_inmem_root);
    to->cache_eviction_dirty += WT_STAT_DSRC_READ(from, cache_eviction_dirty);
    to->cache_eviction_blocked_multi_block_reconciliation_during_checkpoint +=
      WT_STAT_DSRC_READ(from, cache_eviction_blocked_multi_block_reconciliation_during_checkpoint);
    to->cache_read_internal_delta += WT_STAT_DSRC_READ(from, cache_read_internal_delta);
    to->cache_read_leaf_delta += WT_STAT_DSRC_READ(from, cache_read_leaf_delta);
    to->cache_eviction_blocked_overflow_keys +=
      WT_STAT_DSRC_READ(from, cache_eviction_blocked_overflow_keys);
    to->cache_read_overflow += WT_STAT_DSRC_READ(from, cache_read_overflow);
    to->cache_eviction_blocked_materialization +=
      WT_STAT_DSRC_READ(from, cache_eviction_blocked_materialization);
    to->cache_eviction_deepen += WT_STAT_DSRC_READ(from, cache_eviction_deepen);
    to->cache_write_hs += WT_STAT_DSRC_READ(from, cache_write_hs);
    to->cache_eviction_dirty_obsolete_tw +=
      WT_STAT_DSRC_READ(from, cache_eviction_dirty_obsolete_tw);
    to->cache_eviction_ahead_of_last_materialized_lsn +=
      WT_STAT_DSRC_READ(from, cache_eviction_ahead_of_last_materialized_lsn);
    to->cache_read += WT_STAT_DSRC_READ(from, cache_read);
    to->cache_read_deleted += WT_STAT_DSRC_READ(from, cache_read_deleted);
    to->cache_read_deleted_prepared += WT_STAT_DSRC_READ(from, cache_read_deleted_prepared);
    to->cache_read_checkpoint += WT_STAT_DSRC_READ(from, cache_read_checkpoint);
    to->cache_pages_requested += WT_STAT_DSRC_READ(from, cache_pages_requested);
    to->cache_pages_prefetch += WT_STAT_DSRC_READ(from, cache_pages_prefetch);
    to->cache_eviction_pages_seen += WT_STAT_DSRC_READ(from, cache_eviction_pages_seen);
    to->cache_write += WT_STAT_DSRC_READ(from, cache_write);
    to->cache_write_restore += WT_STAT_DSRC_READ(from, cache_write_restore);
    to->cache_eviction_blocked_checkpoint_precise +=
      WT_STAT_DSRC_READ(from, cache_eviction_blocked_checkpoint_precise);
    to->cache_evict_split_failed_lock += WT_STAT_DSRC_READ(from, cache_evict_split_failed_lock);
    to->cache_eviction_blocked_recently_modified +=
      WT_STAT_DSRC_READ(from, cache_eviction_blocked_recently_modified);
    to->cache_scrub_restore += WT_STAT_DSRC_READ(from, cache_scrub_restore);
    to->cache_reverse_splits += WT_STAT_DSRC_READ(from, cache_reverse_splits);
    to->cache_reverse_splits_skipped_vlcs +=
      WT_STAT_DSRC_READ(from, cache_reverse_splits_skipped_vlcs);
    to->cache_read_delta_updates += WT_STAT_DSRC_READ(from, cache_read_delta_updates);
    to->cache_read_restored_tombstone_bytes +=
      WT_STAT_DSRC_READ(from, cache_read_restored_tombstone_bytes);
    to->cache_hs_insert_full_update += WT_STAT_DSRC_READ(from, cache_hs_insert_full_update);
    to->cache_hs_insert_reverse_modify += WT_STAT_DSRC_READ(from, cache_hs_insert_reverse_modify);
    to->cache_bytes_dirty += WT_STAT_DSRC_READ(from, cache_bytes_dirty);
    to->cache_bytes_dirty_internal += WT_STAT_DSRC_READ(from, cache_bytes_dirty_internal);
    to->cache_bytes_dirty_leaf += WT_STAT_DSRC_READ(from, cache_bytes_dirty_leaf);
    to->cache_eviction_blocked_uncommitted_truncate +=
      WT_STAT_DSRC_READ(from, cache_eviction_blocked_uncommitted_truncate);
    to->cache_eviction_clean += WT_STAT_DSRC_READ(from, cache_eviction_clean);
    to->cache_state_gen_avg_gap += WT_STAT_DSRC_READ(from, cache_state_gen_avg_gap);
    to->cache_state_avg_written_size += WT_STAT_DSRC_READ(from, cache_state_avg_written_size);
    to->cache_state_avg_visited_age += WT_STAT_DSRC_READ(from, cache_state_avg_visited_age);
    to->cache_state_avg_unvisited_age += WT_STAT_DSRC_READ(from, cache_state_avg_unvisited_age);
    to->cache_state_pages_clean += WT_STAT_DSRC_READ(from, cache_state_pages_clean);
    to->cache_state_gen_current += WT_STAT_DSRC_READ(from, cache_state_gen_current);
    to->cache_state_pages_dirty += WT_STAT_DSRC_READ(from, cache_state_pages_dirty);
    to->cache_state_root_entries += WT_STAT_DSRC_READ(from, cache_state_root_entries);
    to->cache_state_pages_internal += WT_STAT_DSRC_READ(from, cache_state_pages_internal);
    to->cache_state_pages_leaf += WT_STAT_DSRC_READ(from, cache_state_pages_leaf);
    to->cache_state_gen_max_gap += WT_STAT_DSRC_READ(from, cache_state_gen_max_gap);
    to->cache_state_max_pagesize += WT_STAT_DSRC_READ(from, cache_state_max_pagesize);
    to->cache_state_min_written_size += WT_STAT_DSRC_READ(from, cache_state_min_written_size);
    to->cache_state_unvisited_count += WT_STAT_DSRC_READ(from, cache_state_unvisited_count);
    to->cache_state_smaller_alloc_size += WT_STAT_DSRC_READ(from, cache_state_smaller_alloc_size);
    to->cache_state_memory += WT_STAT_DSRC_READ(from, cache_state_memory);
    to->cache_state_queued += WT_STAT_DSRC_READ(from, cache_state_queued);
    to->cache_state_not_queueable += WT_STAT_DSRC_READ(from, cache_state_not_queueable);
    to->cache_state_refs_skipped += WT_STAT_DSRC_READ(from, cache_state_refs_skipped);
    to->cache_state_root_size += WT_STAT_DSRC_READ(from, cache_state_root_size);
    to->cache_state_pages += WT_STAT_DSRC_READ(from, cache_state_pages);
    to->checkpoint_snapshot_acquired += WT_STAT_DSRC_READ(from, checkpoint_snapshot_acquired);
    to->checkpoint_cleanup_pages_evict += WT_STAT_DSRC_READ(from, checkpoint_cleanup_pages_evict);
    to->checkpoint_cleanup_pages_obsolete_tw +=
      WT_STAT_DSRC_READ(from, checkpoint_cleanup_pages_obsolete_tw);
    to->checkpoint_cleanup_pages_read_reclaim_space +=
      WT_STAT_DSRC_READ(from, checkpoint_cleanup_pages_read_reclaim_space);
    to->checkpoint_cleanup_pages_read_obsolete_tw +=
      WT_STAT_DSRC_READ(from, checkpoint_cleanup_pages_read_obsolete_tw);
    to->checkpoint_cleanup_pages_removed +=
      WT_STAT_DSRC_READ(from, checkpoint_cleanup_pages_removed);
    to->checkpoint_cleanup_pages_walk_skipped +=
      WT_STAT_DSRC_READ(from, checkpoint_cleanup_pages_walk_skipped);
    to->checkpoint_cleanup_pages_visited +=
      WT_STAT_DSRC_READ(from, checkpoint_cleanup_pages_visited);
    to->checkpoint_obsolete_applied += WT_STAT_DSRC_READ(from, checkpoint_obsolete_applied);
    to->compress_precomp_intl_max_page_size +=
      WT_STAT_DSRC_READ(from, compress_precomp_intl_max_page_size);
    to->compress_precomp_leaf_max_page_size +=
      WT_STAT_DSRC_READ(from, compress_precomp_leaf_max_page_size);
    to->compress_write_fail += WT_STAT_DSRC_READ(from, compress_write_fail);
    to->compress_write_too_small += WT_STAT_DSRC_READ(from, compress_write_too_small);
    to->compress_read += WT_STAT_DSRC_READ(from, compress_read);
    to->compress_read_ratio_hist_max += WT_STAT_DSRC_READ(from, compress_read_ratio_hist_max);
    to->compress_read_ratio_hist_2 += WT_STAT_DSRC_READ(from, compress_read_ratio_hist_2);
    to->compress_read_ratio_hist_4 += WT_STAT_DSRC_READ(from, compress_read_ratio_hist_4);
    to->compress_read_ratio_hist_8 += WT_STAT_DSRC_READ(from, compress_read_ratio_hist_8);
    to->compress_read_ratio_hist_16 += WT_STAT_DSRC_READ(from, compress_read_ratio_hist_16);
    to->compress_read_ratio_hist_32 += WT_STAT_DSRC_READ(from, compress_read_ratio_hist_32);
    to->compress_read_ratio_hist_64 += WT_STAT_DSRC_READ(from, compress_read_ratio_hist_64);
    to->compress_write += WT_STAT_DSRC_READ(from, compress_write);
    to->compress_write_ratio_hist_max += WT_STAT_DSRC_READ(from, compress_write_ratio_hist_max);
    to->compress_write_ratio_hist_2 += WT_STAT_DSRC_READ(from, compress_write_ratio_hist_2);
    to->compress_write_ratio_hist_4 += WT_STAT_DSRC_READ(from, compress_write_ratio_hist_4);
    to->compress_write_ratio_hist_8 += WT_STAT_DSRC_READ(from, compress_write_ratio_hist_8);
    to->compress_write_ratio_hist_16 += WT_STAT_DSRC_READ(from, compress_write_ratio_hist_16);
    to->compress_write_ratio_hist_32 += WT_STAT_DSRC_READ(from, compress_write_ratio_hist_32);
    to->compress_write_ratio_hist_64 += WT_STAT_DSRC_READ(from, compress_write_ratio_hist_64);
    to->cursor_tree_walk_del_page_skip += WT_STAT_DSRC_READ(from, cursor_tree_walk_del_page_skip);
    to->cursor_next_skip_total += WT_STAT_DSRC_READ(from, cursor_next_skip_total);
    to->cursor_prev_skip_total += WT_STAT_DSRC_READ(from, cursor_prev_skip_total);
    to->cursor_skip_hs_cur_position += WT_STAT_DSRC_READ(from, cursor_skip_hs_cur_position);
    to->cursor_tree_walk_inmem_del_page_skip +=
      WT_STAT_DSRC_READ(from, cursor_tree_walk_inmem_del_page_skip);
    to->cursor_tree_walk_ondisk_del_page_skip +=
      WT_STAT_DSRC_READ(from, cursor_tree_walk_ondisk_del_page_skip);
    to->cursor_search_near_prefix_fast_paths +=
      WT_STAT_DSRC_READ(from, cursor_search_near_prefix_fast_paths);
    to->cursor_reposition_failed += WT_STAT_DSRC_READ(from, cursor_reposition_failed);
    to->cursor_reposition += WT_STAT_DSRC_READ(from, cursor_reposition);
    to->cursor_insert_bulk += WT_STAT_DSRC_READ(from, cursor_insert_bulk);
    to->cursor_reopen += WT_STAT_DSRC_READ(from, cursor_reopen);
    to->cursor_cache += WT_STAT_DSRC_READ(from, cursor_cache);
    to->cursor_create += WT_STAT_DSRC_READ(from, cursor_create);
    to->cursor_bound_error += WT_STAT_DSRC_READ(from, cursor_bound_error);
    to->cursor_bounds_reset += WT_STAT_DSRC_READ(from, cursor_bounds_reset);
    to->cursor_bounds_comparisons += WT_STAT_DSRC_READ(from, cursor_bounds_comparisons);
    to->cursor_bounds_next_unpositioned += WT_STAT_DSRC_READ(from, cursor_bounds_next_unpositioned);
    to->cursor_bounds_next_early_exit += WT_STAT_DSRC_READ(from, cursor_bounds_next_early_exit);
    to->cursor_bounds_prev_unpositioned += WT_STAT_DSRC_READ(from, cursor_bounds_prev_unpositioned);
    to->cursor_bounds_prev_early_exit += WT_STAT_DSRC_READ(from, cursor_bounds_prev_early_exit);
    to->cursor_bounds_search_early_exit += WT_STAT_DSRC_READ(from, cursor_bounds_search_early_exit);
    to->cursor_bounds_search_near_repositioned_cursor +=
      WT_STAT_DSRC_READ(from, cursor_bounds_search_near_repositioned_cursor);
    to->cursor_cache_error += WT_STAT_DSRC_READ(from, cursor_cache_error);
    to->cursor_close_error += WT_STAT_DSRC_READ(from, cursor_close_error);
    to->cursor_compare_error += WT_STAT_DSRC_READ(from, cursor_compare_error);
    to->cursor_equals_error += WT_STAT_DSRC_READ(from, cursor_equals_error);
    to->cursor_get_key_error += WT_STAT_DSRC_READ(from, cursor_get_key_error);
    to->cursor_get_value_error += WT_STAT_DSRC_READ(from, cursor_get_value_error);
    to->cursor_insert_error += WT_STAT_DSRC_READ(from, cursor_insert_error);
    to->cursor_insert_check_error += WT_STAT_DSRC_READ(from, cursor_insert_check_error);
    to->cursor_largest_key_error += WT_STAT_DSRC_READ(from, cursor_largest_key_error);
    to->cursor_modify_error += WT_STAT_DSRC_READ(from, cursor_modify_error);
    to->cursor_next_error += WT_STAT_DSRC_READ(from, cursor_next_error);
    to->cursor_next_hs_tombstone += WT_STAT_DSRC_READ(from, cursor_next_hs_tombstone);
    to->cursor_next_skip_lt_100 += WT_STAT_DSRC_READ(from, cursor_next_skip_lt_100);
    to->cursor_next_skip_ge_100 += WT_STAT_DSRC_READ(from, cursor_next_skip_ge_100);
    to->cursor_next_random_error += WT_STAT_DSRC_READ(from, cursor_next_random_error);
    to->cursor_prev_error += WT_STAT_DSRC_READ(from, cursor_prev_error);
    to->cursor_prev_hs_tombstone += WT_STAT_DSRC_READ(from, cursor_prev_hs_tombstone);
    to->cursor_prev_skip_ge_100 += WT_STAT_DSRC_READ(from, cursor_prev_skip_ge_100);
    to->cursor_prev_skip_lt_100 += WT_STAT_DSRC_READ(from, cursor_prev_skip_lt_100);
    to->cursor_reconfigure_error += WT_STAT_DSRC_READ(from, cursor_reconfigure_error);
    to->cursor_remove_error += WT_STAT_DSRC_READ(from, cursor_remove_error);
    to->cursor_reopen_error += WT_STAT_DSRC_READ(from, cursor_reopen_error);
    to->cursor_reserve_error += WT_STAT_DSRC_READ(from, cursor_reserve_error);
    to->cursor_reset_error += WT_STAT_DSRC_READ(from, cursor_reset_error);
    to->cursor_search_error += WT_STAT_DSRC_READ(from, cursor_search_error);
    to->cursor_search_near_error += WT_STAT_DSRC_READ(from, cursor_search_near_error);
    to->cursor_update_error += WT_STAT_DSRC_READ(from, cursor_update_error);
    to->cursor_insert += WT_STAT_DSRC_READ(from, cursor_insert);
    to->cursor_insert_bytes += WT_STAT_DSRC_READ(from, cursor_insert_bytes);
    to->cursor_modify += WT_STAT_DSRC_READ(from, cursor_modify);
    to->cursor_modify_bytes += WT_STAT_DSRC_READ(from, cursor_modify_bytes);
    to->cursor_modify_bytes_touch += WT_STAT_DSRC_READ(from, cursor_modify_bytes_touch);
    to->cursor_next += WT_STAT_DSRC_READ(from, cursor_next);
    to->cursor_open_count += WT_STAT_DSRC_READ(from, cursor_open_count);
    to->cursor_restart += WT_STAT_DSRC_READ(from, cursor_restart);
    to->cursor_prev += WT_STAT_DSRC_READ(from, cursor_prev);
    to->cursor_remove += WT_STAT_DSRC_READ(from, cursor_remove);
    to->cursor_remove_bytes += WT_STAT_DSRC_READ(from, cursor_remove_bytes);
    to->cursor_reserve += WT_STAT_DSRC_READ(from, cursor_reserve);
    to->cursor_reset += WT_STAT_DSRC_READ(from, cursor_reset);
    to->cursor_search += WT_STAT_DSRC_READ(from, cursor_search);
    to->cursor_search_hs += WT_STAT_DSRC_READ(from, cursor_search_hs);
    to->cursor_search_near += WT_STAT_DSRC_READ(from, cursor_search_near);
    to->cursor_truncate += WT_STAT_DSRC_READ(from, cursor_truncate);
    to->cursor_update += WT_STAT_DSRC_READ(from, cursor_update);
    to->cursor_update_bytes += WT_STAT_DSRC_READ(from, cursor_update_bytes);
    to->cursor_update_bytes_changed += WT_STAT_DSRC_READ(from, cursor_update_bytes_changed);
    to->layered_curs_insert += WT_STAT_DSRC_READ(from, layered_curs_insert);
    to->layered_curs_next += WT_STAT_DSRC_READ(from, layered_curs_next);
    to->layered_curs_next_ingest += WT_STAT_DSRC_READ(from, layered_curs_next_ingest);
    to->layered_curs_next_stable += WT_STAT_DSRC_READ(from, layered_curs_next_stable);
    to->layered_curs_prev += WT_STAT_DSRC_READ(from, layered_curs_prev);
    to->layered_curs_prev_ingest += WT_STAT_DSRC_READ(from, layered_curs_prev_ingest);
    to->layered_curs_prev_stable += WT_STAT_DSRC_READ(from, layered_curs_prev_stable);
    to->layered_curs_remove += WT_STAT_DSRC_READ(from, layered_curs_remove);
    to->layered_curs_search_near += WT_STAT_DSRC_READ(from, layered_curs_search_near);
    to->layered_curs_search_near_ingest += WT_STAT_DSRC_READ(from, layered_curs_search_near_ingest);
    to->layered_curs_search_near_stable += WT_STAT_DSRC_READ(from, layered_curs_search_near_stable);
    to->layered_curs_search += WT_STAT_DSRC_READ(from, layered_curs_search);
    to->layered_curs_search_ingest += WT_STAT_DSRC_READ(from, layered_curs_search_ingest);
    to->layered_curs_search_stable += WT_STAT_DSRC_READ(from, layered_curs_search_stable);
    to->layered_curs_update += WT_STAT_DSRC_READ(from, layered_curs_update);
    to->layered_curs_upgrade_ingest += WT_STAT_DSRC_READ(from, layered_curs_upgrade_ingest);
    to->layered_curs_upgrade_stable += WT_STAT_DSRC_READ(from, layered_curs_upgrade_stable);
    to->layered_table_manager_checkpoints +=
      WT_STAT_DSRC_READ(from, layered_table_manager_checkpoints);
    to->layered_table_manager_checkpoints_refreshed +=
      WT_STAT_DSRC_READ(from, layered_table_manager_checkpoints_refreshed);
    to->layered_table_manager_logops_applied +=
      WT_STAT_DSRC_READ(from, layered_table_manager_logops_applied);
    to->layered_table_manager_logops_skipped +=
      WT_STAT_DSRC_READ(from, layered_table_manager_logops_skipped);
    to->layered_table_manager_skip_lsn += WT_STAT_DSRC_READ(from, layered_table_manager_skip_lsn);
    to->rec_vlcs_emptied_pages += WT_STAT_DSRC_READ(from, rec_vlcs_emptied_pages);
    to->rec_time_window_bytes_ts += WT_STAT_DSRC_READ(from, rec_time_window_bytes_ts);
    to->rec_time_window_bytes_txn += WT_STAT_DSRC_READ(from, rec_time_window_bytes_txn);
    to->rec_average_internal_page_delta_chain_length +=
      WT_STAT_DSRC_READ(from, rec_average_internal_page_delta_chain_length);
    to->rec_average_leaf_page_delta_chain_length +=
      WT_STAT_DSRC_READ(from, rec_average_leaf_page_delta_chain_length);
    to->rec_dictionary += WT_STAT_DSRC_READ(from, rec_dictionary);
    to->rec_skip_empty_deltas += WT_STAT_DSRC_READ(from, rec_skip_empty_deltas);
    to->rec_page_delete_fast += WT_STAT_DSRC_READ(from, rec_page_delete_fast);
    to->rec_page_full_image_internal += WT_STAT_DSRC_READ(from, rec_page_full_image_internal);
    to->rec_page_full_image_leaf += WT_STAT_DSRC_READ(from, rec_page_full_image_leaf);
    to->rec_page_delta_internal += WT_STAT_DSRC_READ(from, rec_page_delta_internal);
    to->rec_suffix_compression += WT_STAT_DSRC_READ(from, rec_suffix_compression);
    to->rec_multiblock_internal += WT_STAT_DSRC_READ(from, rec_multiblock_internal);
    to->rec_page_delta_leaf += WT_STAT_DSRC_READ(from, rec_page_delta_leaf);
    to->rec_prefix_compression += WT_STAT_DSRC_READ(from, rec_prefix_compression);
    to->rec_multiblock_leaf += WT_STAT_DSRC_READ(from, rec_multiblock_leaf);
    to->rec_overflow_key_leaf += WT_STAT_DSRC_READ(from, rec_overflow_key_leaf);
    to->rec_max_internal_page_deltas += WT_STAT_DSRC_READ(from, rec_max_internal_page_deltas);
    to->rec_max_leaf_page_deltas += WT_STAT_DSRC_READ(from, rec_max_leaf_page_deltas);
    if ((v = WT_STAT_DSRC_READ(from, rec_multiblock_max)) > to->rec_multiblock_max)
        to->rec_multiblock_max = v;
    to->rec_ingest_garbage_collection_keys +=
      WT_STAT_DSRC_READ(from, rec_ingest_garbage_collection_keys);
    to->rec_overflow_value += WT_STAT_DSRC_READ(from, rec_overflow_value);
    to->rec_pages += WT_STAT_DSRC_READ(from, rec_pages);
    to->rec_pages_eviction += WT_STAT_DSRC_READ(from, rec_pages_eviction);
    to->rec_pages_size_1MB_to_10MB += WT_STAT_DSRC_READ(from, rec_pages_size_1MB_to_10MB);
    to->rec_pages_size_10MB_to_100MB += WT_STAT_DSRC_READ(from, rec_pages_size_10MB_to_100MB);
    to->rec_pages_size_100MB_to_1GB += WT_STAT_DSRC_READ(from, rec_pages_size_100MB_to_1GB);
    to->rec_pages_size_1GB_plus += WT_STAT_DSRC_READ(from, rec_pages_size_1GB_plus);
    to->rec_page_delete += WT_STAT_DSRC_READ(from, rec_page_delete);
    to->rec_time_aggr_newest_start_durable_ts +=
      WT_STAT_DSRC_READ(from, rec_time_aggr_newest_start_durable_ts);
    to->rec_time_aggr_newest_stop_durable_ts +=
      WT_STAT_DSRC_READ(from, rec_time_aggr_newest_stop_durable_ts);
    to->rec_time_aggr_newest_stop_ts += WT_STAT_DSRC_READ(from, rec_time_aggr_newest_stop_ts);
    to->rec_time_aggr_newest_stop_txn += WT_STAT_DSRC_READ(from, rec_time_aggr_newest_stop_txn);
    to->rec_time_aggr_newest_txn += WT_STAT_DSRC_READ(from, rec_time_aggr_newest_txn);
    to->rec_time_aggr_oldest_start_ts += WT_STAT_DSRC_READ(from, rec_time_aggr_oldest_start_ts);
    to->rec_time_aggr_prepared += WT_STAT_DSRC_READ(from, rec_time_aggr_prepared);
    to->rec_time_window_pages_prepared += WT_STAT_DSRC_READ(from, rec_time_window_pages_prepared);
    to->rec_time_window_pages_durable_start_ts +=
      WT_STAT_DSRC_READ(from, rec_time_window_pages_durable_start_ts);
    to->rec_time_window_pages_start_ts += WT_STAT_DSRC_READ(from, rec_time_window_pages_start_ts);
    to->rec_time_window_pages_start_txn += WT_STAT_DSRC_READ(from, rec_time_window_pages_start_txn);
    to->rec_time_window_pages_durable_stop_ts +=
      WT_STAT_DSRC_READ(from, rec_time_window_pages_durable_stop_ts);
    to->rec_time_window_pages_stop_ts += WT_STAT_DSRC_READ(from, rec_time_window_pages_stop_ts);
    to->rec_time_window_pages_stop_txn += WT_STAT_DSRC_READ(from, rec_time_window_pages_stop_txn);
    to->rec_pages_with_internal_deltas += WT_STAT_DSRC_READ(from, rec_pages_with_internal_deltas);
    to->rec_pages_with_leaf_deltas += WT_STAT_DSRC_READ(from, rec_pages_with_leaf_deltas);
    to->rec_time_window_prepared += WT_STAT_DSRC_READ(from, rec_time_window_prepared);
    to->rec_time_window_durable_start_ts +=
      WT_STAT_DSRC_READ(from, rec_time_window_durable_start_ts);
    to->rec_time_window_start_ts += WT_STAT_DSRC_READ(from, rec_time_window_start_ts);
    to->rec_time_window_start_txn += WT_STAT_DSRC_READ(from, rec_time_window_start_txn);
    to->rec_time_window_durable_stop_ts += WT_STAT_DSRC_READ(from, rec_time_window_durable_stop_ts);
    to->rec_time_window_stop_ts += WT_STAT_DSRC_READ(from, rec_time_window_stop_ts);
    to->rec_time_window_stop_txn += WT_STAT_DSRC_READ(from, rec_time_window_stop_txn);
    to->session_compact += WT_STAT_DSRC_READ(from, session_compact);
    to->txn_read_race_prepare_commit += WT_STAT_DSRC_READ(from, txn_read_race_prepare_commit);
    to->txn_read_overflow_remove += WT_STAT_DSRC_READ(from, txn_read_overflow_remove);
    to->txn_read_race_prepare_update += WT_STAT_DSRC_READ(from, txn_read_race_prepare_update);
    to->txn_rts_sweep_hs_keys_dryrun += WT_STAT_DSRC_READ(from, txn_rts_sweep_hs_keys_dryrun);
    to->txn_rts_hs_stop_older_than_newer_start +=
      WT_STAT_DSRC_READ(from, txn_rts_hs_stop_older_than_newer_start);
    to->txn_rts_inconsistent_ckpt += WT_STAT_DSRC_READ(from, txn_rts_inconsistent_ckpt);
    to->txn_rts_keys_removed += WT_STAT_DSRC_READ(from, txn_rts_keys_removed);
    to->txn_rts_keys_restored += WT_STAT_DSRC_READ(from, txn_rts_keys_restored);
    to->txn_rts_keys_removed_dryrun += WT_STAT_DSRC_READ(from, txn_rts_keys_removed_dryrun);
    to->txn_rts_keys_restored_dryrun += WT_STAT_DSRC_READ(from, txn_rts_keys_restored_dryrun);
    to->txn_rts_hs_restore_tombstones += WT_STAT_DSRC_READ(from, txn_rts_hs_restore_tombstones);
    to->txn_rts_hs_restore_updates += WT_STAT_DSRC_READ(from, txn_rts_hs_restore_updates);
    to->txn_rts_delete_rle_skipped += WT_STAT_DSRC_READ(from, txn_rts_delete_rle_skipped);
    to->txn_rts_stable_rle_skipped += WT_STAT_DSRC_READ(from, txn_rts_stable_rle_skipped);
    to->txn_rts_sweep_hs_keys += WT_STAT_DSRC_READ(from, txn_rts_sweep_hs_keys);
    to->txn_rts_hs_restore_tombstones_dryrun +=
      WT_STAT_DSRC_READ(from, txn_rts_hs_restore_tombstones_dryrun);
    to->txn_rts_hs_restore_updates_dryrun +=
      WT_STAT_DSRC_READ(from, txn_rts_hs_restore_updates_dryrun);
    to->txn_rts_hs_removed += WT_STAT_DSRC_READ(from, txn_rts_hs_removed);
    to->txn_rts_hs_removed_dryrun += WT_STAT_DSRC_READ(from, txn_rts_hs_removed_dryrun);
    to->txn_update_conflict += WT_STAT_DSRC_READ(from, txn_update_conflict);
}

static const char *const __stats_connection_desc[] = {
  "autocommit: retries for readonly operations",
  "autocommit: retries for update operations",
  "background-compact: background compact failed calls",
  "background-compact: background compact failed calls due to cache pressure",
  "background-compact: background compact interrupted",
  "background-compact: background compact moving average of bytes rewritten",
  "background-compact: background compact recovered bytes",
  "background-compact: background compact running",
  "background-compact: background compact skipped file as it is part of the exclude list",
  "background-compact: background compact skipped file as not meeting requirements for compaction",
  "background-compact: background compact sleeps due to cache pressure",
  "background-compact: background compact successful calls",
  "background-compact: background compact timeout",
  "background-compact: number of files tracked by background compaction",
  "backup: backup cursor open",
  "backup: backup duplicate cursor open",
  "backup: backup granularity size",
  "backup: backup total bits cleared",
  "backup: incremental backup enabled",
  "backup: opening the backup cursor in progress",
  "backup: total modified incremental blocks",
  "backup: total modified incremental blocks with compressed data",
  "backup: total modified incremental blocks without compressed data",
  "block-cache: cached blocks updated",
  "block-cache: cached bytes updated",
  "block-cache: evicted blocks",
  "block-cache: file size causing bypass",
  "block-cache: lookups",
  "block-cache: number of blocks not evicted due to overhead",
  "block-cache: number of bypasses because no-write-allocate setting was on",
  "block-cache: number of bypasses due to overhead on put",
  "block-cache: number of bypasses on get",
  "block-cache: number of bypasses on put because file is too small",
  "block-cache: number of eviction passes",
  "block-cache: number of hits",
  "block-cache: number of misses",
  "block-cache: number of put bypasses on checkpoint I/O",
  "block-cache: removed blocks",
  "block-cache: time sleeping to remove block (usecs)",
  "block-cache: total blocks",
  "block-cache: total blocks inserted on read path",
  "block-cache: total blocks inserted on write path",
  "block-cache: total bytes",
  "block-cache: total bytes inserted on read path",
  "block-cache: total bytes inserted on write path",
  "block-disagg: Bytes read from the shared history store in SLS",
  "block-disagg: Bytes written to the shared history store in SLS",
  "block-disagg: Disaggregated block manager get",
  "block-disagg: Disaggregated block manager get from the shared history store in SLS",
  "block-disagg: Disaggregated block manager put ",
  "block-disagg: Disaggregated block manager put to the shared history store in SLS",
  "block-manager: blocks pre-loaded",
  "block-manager: blocks read",
  "block-manager: blocks written",
  "block-manager: bytes read",
  "block-manager: bytes read for internal pages",
  "block-manager: bytes read for internal pages before decompression and decryption",
  "block-manager: bytes read for leaf pages",
  "block-manager: bytes read for leaf pages before decompression and decryption",
  "block-manager: bytes read via memory map API",
  "block-manager: bytes read via system call API",
  "block-manager: bytes saved from being written when using internal page deltas",
  "block-manager: bytes saved from being written when using leaf page deltas",
  "block-manager: bytes written",
  "block-manager: bytes written by compaction",
  "block-manager: bytes written for checkpoint",
  "block-manager: bytes written for internal pages after compression and encryption",
  "block-manager: bytes written for internal pages before compression and encryption",
  "block-manager: bytes written for leaf pages after compression and encryption",
  "block-manager: bytes written for leaf pages before compression and encryption",
  "block-manager: bytes written via memory map API",
  "block-manager: bytes written via system call API",
  "block-manager: mapped blocks read",
  "block-manager: mapped bytes read",
  "block-manager: number of internal page deltas written that were between 0-20 percent the size "
  "of the full image",
  "block-manager: number of internal page deltas written that were between 20-40 percent the size "
  "of the full image",
  "block-manager: number of internal page deltas written that were between 40-60 percent the size "
  "of the full image",
  "block-manager: number of internal page deltas written that were between 60-80 percent the size "
  "of the full image",
  "block-manager: number of internal page deltas written that were between 80-100 percent the size "
  "of the full image",
  "block-manager: number of internal page deltas written that were greater than the size of the "
  "full image",
  "block-manager: number of leaf page deltas written that were between 0-20 percent the size of "
  "the full image",
  "block-manager: number of leaf page deltas written that were between 20-40 percent the size of "
  "the full image",
  "block-manager: number of leaf page deltas written that were between 40-60 percent the size of "
  "the full image",
  "block-manager: number of leaf page deltas written that were between 60-80 percent the size of "
  "the full image",
  "block-manager: number of leaf page deltas written that were between 80-100 percent the size of "
  "the full image",
  "block-manager: number of leaf page deltas written that were greater than the size of the full "
  "image",
  "block-manager: number of times the file was remapped because it changed size via fallocate or "
  "truncate",
  "block-manager: number of times the region was remapped via write",
  "cache: application requested eviction interrupt",
  "cache: application thread time evicting (usecs)",
  "cache: application threads page read from disk to cache count",
  "cache: application threads page read from disk to cache time (usecs)",
  "cache: application threads page write from cache to disk count",
  "cache: application threads page write from cache to disk time (usecs)",
  "cache: bytes allocated for delta updates",
  "cache: bytes allocated for updates",
  "cache: bytes belonging to page images in the cache",
  "cache: bytes belonging to the history store table in the cache",
  "cache: bytes currently in the cache",
  "cache: bytes dirty in the cache cumulative",
  "cache: bytes not belonging to page images in the cache",
  "cache: bytes read into cache",
  "cache: bytes written from cache",
  "cache: checkpoint blocked page eviction",
  "cache: checkpoint of history store file blocked non-history store page eviction",
  "cache: dirty internal page cannot be evicted in disaggregated storage",
  "cache: evict page attempts by eviction server",
  "cache: evict page attempts by eviction worker threads",
  "cache: evict page failures by eviction server",
  "cache: evict page failures by eviction worker threads",
  "cache: eviction calls to get a page found queue empty",
  "cache: eviction calls to get a page found queue empty after locking",
  "cache: eviction currently operating in aggressive mode",
  "cache: eviction empty score",
  "cache: eviction gave up due to detecting a disk value without a timestamp behind the last "
  "update on the chain",
  "cache: eviction gave up due to detecting a tombstone without a timestamp ahead of the selected "
  "on disk update",
  "cache: eviction gave up due to detecting a tombstone without a timestamp ahead of the selected "
  "on disk update after validating the update chain",
  "cache: eviction gave up due to detecting update chain entries without timestamps after the "
  "selected on disk update",
  "cache: eviction gave up due to needing to remove a record from the history store but checkpoint "
  "is running",
  "cache: eviction gave up due to no progress being made",
  "cache: eviction passes of a file",
  "cache: eviction server candidate queue empty when topping up",
  "cache: eviction server candidate queue not empty when topping up",
  "cache: eviction server skips dirty pages during a running checkpoint",
  "cache: eviction server skips internal pages as it has an active child.",
  "cache: eviction server skips metadata pages with history",
  "cache: eviction server skips pages that are written with transactions greater than the last "
  "running",
  "cache: eviction server skips pages that previously failed eviction and likely will again",
  "cache: eviction server skips pages that we do not want to evict",
  "cache: eviction server skips tree that we do not want to evict",
  "cache: eviction server skips trees because there are too many active walks",
  "cache: eviction server skips trees that are being checkpointed",
  "cache: eviction server skips trees that are configured to stick in cache",
  "cache: eviction server skips trees that disable eviction",
  "cache: eviction server skips trees that were not useful before",
  "cache: eviction server slept, because we did not make progress with eviction",
  "cache: eviction server unable to reach eviction goal",
  "cache: eviction server waiting for a leaf page",
  "cache: eviction state",
  "cache: eviction walk most recent sleeps for checkpoint handle gathering",
  "cache: eviction walk restored - had to walk this many pages",
  "cache: eviction walk restored position",
  "cache: eviction walk restored position differs from the saved one",
  "cache: eviction walk target pages histogram - 0-9",
  "cache: eviction walk target pages histogram - 10-31",
  "cache: eviction walk target pages histogram - 128 and higher",
  "cache: eviction walk target pages histogram - 32-63",
  "cache: eviction walk target pages histogram - 64-128",
  "cache: eviction walk target pages reduced due to history store cache pressure",
  "cache: eviction walk target strategy both clean and dirty pages",
  "cache: eviction walk target strategy only clean pages",
  "cache: eviction walk target strategy only dirty pages",
  "cache: eviction walks abandoned",
  "cache: eviction walks gave up because they restarted their walk twice",
  "cache: eviction walks gave up because they saw too many pages and found no candidates",
  "cache: eviction walks gave up because they saw too many pages and found too few candidates",
  "cache: eviction walks random search fails to locate a page, results in a null position",
  "cache: eviction walks reached end of tree",
  "cache: eviction walks restarted",
  "cache: eviction walks started from root of tree",
  "cache: eviction walks started from saved location in tree",
  "cache: eviction worker thread active",
  "cache: eviction worker thread stable number",
  "cache: files with active eviction walks",
  "cache: files with new eviction walks started",
  "cache: forced eviction - do not retry count to evict pages selected to evict during "
  "reconciliation",
  "cache: forced eviction - history store pages failed to evict while session has history store "
  "cursor open",
  "cache: forced eviction - history store pages selected while session has history store cursor "
  "open",
  "cache: forced eviction - history store pages successfully evicted while session has history "
  "store cursor open",
  "cache: forced eviction - pages evicted that were clean count",
  "cache: forced eviction - pages evicted that were dirty count",
  "cache: forced eviction - pages selected because of a large number of updates to a single item",
  "cache: forced eviction - pages selected because of too many deleted items count",
  "cache: forced eviction - pages selected count",
  "cache: forced eviction - pages selected unable to be evicted count",
  "cache: hazard pointer blocked page eviction",
  "cache: hazard pointer check calls",
  "cache: hazard pointer check entries walked",
  "cache: hazard pointer maximum array length",
  "cache: history store table insert calls",
  "cache: history store table insert calls that returned restart",
  "cache: history store table max on-disk size",
  "cache: history store table on-disk size",
  "cache: history store table reads",
  "cache: history store table reads missed",
  "cache: history store table reads requiring squashed modifies",
  "cache: history store table resolved updates without timestamps that lose their durable "
  "timestamp",
  "cache: history store table truncation by rollback to stable to remove an unstable update",
  "cache: history store table truncation by rollback to stable to remove an update",
  "cache: history store table truncation to remove all the keys of a btree",
  "cache: history store table truncation to remove an update",
  "cache: history store table truncation to remove range of updates due to an update without a "
  "timestamp on data page",
  "cache: history store table truncation to remove range of updates due to key being removed from "
  "the data page during reconciliation",
  "cache: history store table truncations that would have happened in non-dryrun mode",
  "cache: history store table truncations to remove an unstable update that would have happened in "
  "non-dryrun mode",
  "cache: history store table truncations to remove an update that would have happened in "
  "non-dryrun mode",
  "cache: history store table updates without timestamps fixed up by reinserting with the fixed "
  "timestamp",
  "cache: history store table writes requiring squashed modifies",
  "cache: in-memory page passed criteria to be split",
  "cache: in-memory page splits",
  "cache: internal page split blocked its eviction",
  "cache: internal pages evicted",
  "cache: internal pages queued for eviction",
  "cache: internal pages seen by eviction walk",
  "cache: internal pages seen by eviction walk that are already queued",
  "cache: internal pages split during eviction",
  "cache: leaf pages split during eviction",
  "cache: locate a random in-mem ref by examining all entries on the root page",
  "cache: maximum bytes configured",
  "cache: maximum milliseconds spent at a single eviction",
  "cache: maximum page size seen at eviction",
  "cache: modified page evict attempts by application threads",
  "cache: modified page evict failures by application threads",
  "cache: modified pages evicted",
  "cache: multi-block reconciliation blocked whilst checkpoint is running",
  "cache: npos read - had to walk this many pages",
  "cache: number of internal pages read that had deltas attached",
  "cache: number of leaf pages read that had deltas attached",
  "cache: operations timed out waiting for space in cache",
  "cache: overflow keys on a multiblock row-store page blocked its eviction",
  "cache: overflow pages read into cache",
  "cache: page evict attempts by application threads",
  "cache: page evict failures by application threads",
  "cache: page eviction blocked due to materialization frontier",
  "cache: page split during eviction deepened the tree",
  "cache: page written requiring history store records",
  "cache: pages considered for eviction that were brought in by pre-fetch",
  "cache: pages currently held in the cache",
  "cache: pages dirtied due to obsolete time window by eviction",
  "cache: pages evicted ahead of the page materialization frontier",
  "cache: pages evicted in parallel with checkpoint",
  "cache: pages queued for eviction",
  "cache: pages queued for eviction post lru sorting",
  "cache: pages queued for urgent eviction",
  "cache: pages queued for urgent eviction during walk",
  "cache: pages queued for urgent eviction from history store due to high dirty content",
  "cache: pages read into cache",
  "cache: pages read into cache after truncate",
  "cache: pages read into cache after truncate in prepare state",
  "cache: pages read into cache by checkpoint",
  "cache: pages removed from the ordinary queue to be queued for urgent eviction",
  "cache: pages requested from the cache",
  "cache: pages requested from the cache due to pre-fetch",
  "cache: pages seen by eviction walk",
  "cache: pages seen by eviction walk that are already queued",
  "cache: pages selected for eviction unable to be evicted",
  "cache: pages selected for eviction unable to be evicted because of active children on an "
  "internal page",
  "cache: pages selected for eviction unable to be evicted because of failure in reconciliation",
  "cache: pages selected for eviction unable to be evicted because of race between checkpoint and "
  "updates without timestamps",
  "cache: pages walked for eviction",
  "cache: pages written from cache",
  "cache: pages written requiring in-memory restoration",
  "cache: percentage overhead",
  "cache: precise checkpoint caused an eviction to be skipped because any dirty content needs to "
  "remain in cache",
  "cache: realizing in-memory split after reconciliation failed due to internal lock busy",
  "cache: recent modification of a page blocked its eviction",
  "cache: reconciled pages scrubbed and added back to the cache clean",
  "cache: reverse splits performed",
  "cache: reverse splits skipped because of VLCS namespace gap restrictions",
  "cache: size of delta updates reconstructed on the base page",
  "cache: size of tombstones restored when reading a page",
  "cache: the number of times full update inserted to history store",
  "cache: the number of times reverse modify inserted to history store",
  "cache: total milliseconds spent inside reentrant history store evictions in a reconciliation",
  "cache: tracked bytes belonging to internal pages in the cache",
  "cache: tracked bytes belonging to leaf pages in the cache",
  "cache: tracked dirty bytes in the cache",
  "cache: tracked dirty internal page bytes in the cache",
  "cache: tracked dirty leaf page bytes in the cache",
  "cache: tracked dirty pages in the cache",
  "cache: uncommitted truncate blocked page eviction",
  "cache: unmodified pages evicted",
  "cache: updates in uncommitted txn - bytes",
  "cache: updates in uncommitted txn - count",
  "capacity: background fsync file handles considered",
  "capacity: background fsync file handles synced",
  "capacity: background fsync time (msecs)",
  "capacity: bytes read",
  "capacity: bytes written for checkpoint",
  "capacity: bytes written for chunk cache",
  "capacity: bytes written for eviction",
  "capacity: bytes written for log",
  "capacity: bytes written total",
  "capacity: threshold to call fsync",
  "capacity: time waiting due to total capacity (usecs)",
  "capacity: time waiting during checkpoint (usecs)",
  "capacity: time waiting during eviction (usecs)",
  "capacity: time waiting during logging (usecs)",
  "capacity: time waiting during read (usecs)",
  "capacity: time waiting for chunk cache IO bandwidth (usecs)",
  "checkpoint: checkpoint cleanup successful calls",
  "checkpoint: checkpoint has acquired a snapshot for its transaction",
  "checkpoint: checkpoints skipped because database was clean",
  "checkpoint: fsync calls after allocating the transaction ID",
  "checkpoint: fsync duration after allocating the transaction ID (usecs)",
  "checkpoint: generation",
  "checkpoint: max time (msecs)",
  "checkpoint: min time (msecs)",
  "checkpoint: most recent duration for checkpoint dropping all handles (usecs)",
  "checkpoint: most recent duration for gathering all handles (usecs)",
  "checkpoint: most recent duration for gathering applied handles (usecs)",
  "checkpoint: most recent duration for gathering skipped handles (usecs)",
  "checkpoint: most recent duration for handles metadata checked (usecs)",
  "checkpoint: most recent duration for locking the handles (usecs)",
  "checkpoint: most recent handles applied",
  "checkpoint: most recent handles checkpoint dropped",
  "checkpoint: most recent handles metadata checked",
  "checkpoint: most recent handles metadata locked",
  "checkpoint: most recent handles skipped",
  "checkpoint: most recent handles walked",
  "checkpoint: most recent time (msecs)",
  "checkpoint: number of bytes caused to be reconciled",
  "checkpoint: number of checkpoints started by api",
  "checkpoint: number of checkpoints started by compaction",
  "checkpoint: number of files synced",
  "checkpoint: number of handles visited after writes complete",
  "checkpoint: number of history store pages caused to be reconciled",
  "checkpoint: number of internal pages visited",
  "checkpoint: number of leaf pages visited",
  "checkpoint: number of pages caused to be reconciled",
  "checkpoint: pages added for eviction during checkpoint cleanup",
  "checkpoint: pages dirtied due to obsolete time window by checkpoint cleanup",
  "checkpoint: pages read into cache during checkpoint cleanup (reclaim_space)",
  "checkpoint: pages read into cache during checkpoint cleanup due to obsolete time window",
  "checkpoint: pages removed during checkpoint cleanup",
  "checkpoint: pages skipped during checkpoint cleanup tree walk",
  "checkpoint: pages visited during checkpoint cleanup",
  "checkpoint: prepare currently running",
  "checkpoint: prepare max time (msecs)",
  "checkpoint: prepare min time (msecs)",
  "checkpoint: prepare most recent time (msecs)",
  "checkpoint: prepare total time (msecs)",
  "checkpoint: progress state",
  "checkpoint: scrub dirty target",
  "checkpoint: scrub max time (msecs)",
  "checkpoint: scrub min time (msecs)",
  "checkpoint: scrub most recent time (msecs)",
  "checkpoint: scrub total time (msecs)",
  "checkpoint: stop timing stress active",
  "checkpoint: time spent on per-tree checkpoint work (usecs)",
  "checkpoint: total failed number of checkpoints",
  "checkpoint: total succeed number of checkpoints",
  "checkpoint: total time (msecs)",
  "checkpoint: transaction checkpoints due to obsolete pages",
  "checkpoint: wait cycles while cache dirty level is decreasing",
  "chunk-cache: aggregate number of spanned chunks on read",
  "chunk-cache: chunks evicted",
  "chunk-cache: could not allocate due to exceeding bitmap capacity",
  "chunk-cache: could not allocate due to exceeding capacity",
  "chunk-cache: lookups",
  "chunk-cache: number of chunks loaded from flushed tables in chunk cache",
  "chunk-cache: number of metadata entries inserted",
  "chunk-cache: number of metadata entries removed",
  "chunk-cache: number of metadata inserts/deletes dropped by the worker thread",
  "chunk-cache: number of metadata inserts/deletes pushed to the worker thread",
  "chunk-cache: number of metadata inserts/deletes read by the worker thread",
  "chunk-cache: number of misses",
  "chunk-cache: number of times a read from storage failed",
  "chunk-cache: retried accessing a chunk while I/O was in progress",
  "chunk-cache: retries from a chunk cache checksum mismatch",
  "chunk-cache: timed out due to too many retries",
  "chunk-cache: total bytes read from persistent content",
  "chunk-cache: total bytes used by the cache",
  "chunk-cache: total bytes used by the cache for pinned chunks",
  "chunk-cache: total chunks held by the chunk cache",
  "chunk-cache: total number of chunks inserted on startup from persisted metadata.",
  "chunk-cache: total pinned chunks held by the chunk cache",
  "connection: auto adjusting condition resets",
  "connection: auto adjusting condition wait calls",
  "connection: auto adjusting condition wait raced to update timeout and skipped updating",
  "connection: detected system time went backwards",
  "connection: files currently open",
  "connection: hash bucket array size for data handles",
  "connection: hash bucket array size general",
  "connection: memory allocations",
  "connection: memory frees",
  "connection: memory re-allocations",
  "connection: number of sessions without a sweep for 5+ minutes",
  "connection: number of sessions without a sweep for 60+ minutes",
  "connection: pthread mutex condition wait calls",
  "connection: pthread mutex shared lock read-lock calls",
  "connection: pthread mutex shared lock write-lock calls",
  "connection: total fsync I/Os",
  "connection: total read I/Os",
  "connection: total write I/Os",
  "cursor: Total number of deleted pages skipped during tree walk",
  "cursor: Total number of entries skipped by cursor next calls",
  "cursor: Total number of entries skipped by cursor prev calls",
  "cursor: Total number of entries skipped to position the history store cursor",
  "cursor: Total number of in-memory deleted pages skipped during tree walk",
  "cursor: Total number of on-disk deleted pages skipped during tree walk",
  "cursor: Total number of times a search near has exited due to prefix config",
  "cursor: Total number of times cursor fails to temporarily release pinned page to encourage "
  "eviction of hot or large page",
  "cursor: Total number of times cursor temporarily releases pinned page to encourage eviction of "
  "hot or large page",
  "cursor: bulk cursor count",
  "cursor: cached cursor count",
  "cursor: cursor bound calls that return an error",
  "cursor: cursor bounds cleared from reset",
  "cursor: cursor bounds comparisons performed",
  "cursor: cursor bounds next called on an unpositioned cursor",
  "cursor: cursor bounds next early exit",
  "cursor: cursor bounds prev called on an unpositioned cursor",
  "cursor: cursor bounds prev early exit",
  "cursor: cursor bounds search early exit",
  "cursor: cursor bounds search near call repositioned cursor",
  "cursor: cursor bulk loaded cursor insert calls",
  "cursor: cursor cache calls that return an error",
  "cursor: cursor close calls that result in cache",
  "cursor: cursor close calls that return an error",
  "cursor: cursor compare calls that return an error",
  "cursor: cursor create calls",
  "cursor: cursor equals calls that return an error",
  "cursor: cursor get key calls that return an error",
  "cursor: cursor get value calls that return an error",
  "cursor: cursor insert calls",
  "cursor: cursor insert calls that return an error",
  "cursor: cursor insert check calls that return an error",
  "cursor: cursor insert key and value bytes",
  "cursor: cursor largest key calls that return an error",
  "cursor: cursor modify calls",
  "cursor: cursor modify calls that return an error",
  "cursor: cursor modify key and value bytes affected",
  "cursor: cursor modify value bytes modified",
  "cursor: cursor next calls",
  "cursor: cursor next calls that return an error",
  "cursor: cursor next calls that skip due to a globally visible history store tombstone",
  "cursor: cursor next calls that skip greater than 1 and fewer than 100 entries",
  "cursor: cursor next calls that skip greater than or equal to 100 entries",
  "cursor: cursor next random calls that return an error",
  "cursor: cursor operation restarted",
  "cursor: cursor prev calls",
  "cursor: cursor prev calls that return an error",
  "cursor: cursor prev calls that skip due to a globally visible history store tombstone",
  "cursor: cursor prev calls that skip greater than or equal to 100 entries",
  "cursor: cursor prev calls that skip less than 100 entries",
  "cursor: cursor reconfigure calls that return an error",
  "cursor: cursor remove calls",
  "cursor: cursor remove calls that return an error",
  "cursor: cursor remove key bytes removed",
  "cursor: cursor reopen calls that return an error",
  "cursor: cursor reserve calls",
  "cursor: cursor reserve calls that return an error",
  "cursor: cursor reset calls",
  "cursor: cursor reset calls that return an error",
  "cursor: cursor search calls",
  "cursor: cursor search calls that return an error",
  "cursor: cursor search history store calls",
  "cursor: cursor search near calls",
  "cursor: cursor search near calls that return an error",
  "cursor: cursor sweep buckets",
  "cursor: cursor sweep cursors closed",
  "cursor: cursor sweep cursors examined",
  "cursor: cursor sweeps",
  "cursor: cursor truncate calls",
  "cursor: cursor truncates performed on individual keys",
  "cursor: cursor update calls",
  "cursor: cursor update calls that return an error",
  "cursor: cursor update key and value bytes",
  "cursor: cursor update value size change",
  "cursor: cursors reused from cache",
  "cursor: open cursor count",
  "data-handle: Table connection data handles currently active",
  "data-handle: Tiered connection data handles currently active",
  "data-handle: Tiered_Tree connection data handles currently active",
  "data-handle: btree connection data handles currently active",
  "data-handle: checkpoint connection data handles currently active",
  "data-handle: connection data handle size",
  "data-handle: connection data handles currently active",
  "data-handle: connection sweep candidate became referenced",
  "data-handle: connection sweep dead dhandles closed",
  "data-handle: connection sweep dhandles removed from hash list",
  "data-handle: connection sweep expired dhandles closed",
  "data-handle: connection sweep time-of-death sets",
  "data-handle: connection sweeps",
  "data-handle: connection sweeps skipped due to checkpoint gathering handles",
  "data-handle: session dhandles swept",
  "data-handle: session sweep attempts",
<<<<<<< HEAD
  "layered: Layered table cursor insert operations",
  "layered: Layered table cursor next operations",
  "layered: Layered table cursor next operations from ingest table",
  "layered: Layered table cursor next operations from stable table",
  "layered: Layered table cursor prev operations",
  "layered: Layered table cursor prev operations from ingest table",
  "layered: Layered table cursor prev operations from stable table",
  "layered: Layered table cursor remove operations",
  "layered: Layered table cursor search near operations",
  "layered: Layered table cursor search near operations from ingest table",
  "layered: Layered table cursor search near operations from stable table",
  "layered: Layered table cursor search operations",
  "layered: Layered table cursor search operations from ingest table",
  "layered: Layered table cursor search operations from stable table",
  "layered: Layered table cursor update operations",
  "layered: Layered table cursor upgrade state for ingest table",
  "layered: Layered table cursor upgrade state for stable table",
  "layered: checkpoints performed on this table by the layered table manager",
  "layered: checkpoints refreshed on shared layered constituents",
  "layered: how many log applications the layered table manager applied on this tree",
  "layered: how many log applications the layered table manager skipped on this tree",
  "layered: how many previously-applied LSNs the layered table manager skipped on this tree",
  "layered: the number of tables the layered table manager has open",
  "layered: whether the layered table manager thread has been started",
  "layered: whether the layered table manager thread is currently busy doing work",
  "live-restore: live restore state",
=======
  "live-restore: number of bytes copied from the source to the destination",
  "live-restore: number of files remaining for migration completion",
>>>>>>> 64c6aaf2
  "live-restore: number of reads from the source database",
  "live-restore: source read latency histogram (bucket 1) - 0-10ms",
  "live-restore: source read latency histogram (bucket 2) - 10-49ms",
  "live-restore: source read latency histogram (bucket 3) - 50-99ms",
  "live-restore: source read latency histogram (bucket 4) - 100-249ms",
  "live-restore: source read latency histogram (bucket 5) - 250-499ms",
  "live-restore: source read latency histogram (bucket 6) - 500-999ms",
  "live-restore: source read latency histogram (bucket 7) - 1000ms+",
  "live-restore: source read latency histogram total (msecs)",
  "live-restore: state",
  "lock: btree page lock acquisitions",
  "lock: btree page lock application thread wait time (usecs)",
  "lock: btree page lock internal thread wait time (usecs)",
  "lock: checkpoint lock acquisitions",
  "lock: checkpoint lock application thread wait time (usecs)",
  "lock: checkpoint lock internal thread wait time (usecs)",
  "lock: dhandle lock application thread time waiting (usecs)",
  "lock: dhandle lock internal thread time waiting (usecs)",
  "lock: dhandle read lock acquisitions",
  "lock: dhandle write lock acquisitions",
  "lock: metadata lock acquisitions",
  "lock: metadata lock application thread wait time (usecs)",
  "lock: metadata lock internal thread wait time (usecs)",
  "lock: schema lock acquisitions",
  "lock: schema lock application thread wait time (usecs)",
  "lock: schema lock internal thread wait time (usecs)",
  "lock: table lock application thread time waiting for the table lock (usecs)",
  "lock: table lock internal thread time waiting for the table lock (usecs)",
  "lock: table read lock acquisitions",
  "lock: table write lock acquisitions",
  "lock: txn global lock application thread time waiting (usecs)",
  "lock: txn global lock internal thread time waiting (usecs)",
  "lock: txn global read lock acquisitions",
  "lock: txn global write lock acquisitions",
  "log: busy returns attempting to switch slots",
  "log: force log remove time sleeping (usecs)",
  "log: log bytes of payload data",
  "log: log bytes written",
  "log: log files manually zero-filled",
  "log: log flush operations",
  "log: log force write operations",
  "log: log force write operations skipped",
  "log: log records compressed",
  "log: log records not compressed",
  "log: log records too small to compress",
  "log: log release advances write LSN",
  "log: log scan operations",
  "log: log scan records requiring two reads",
  "log: log server thread advances write LSN",
  "log: log server thread write LSN walk skipped",
  "log: log sync operations",
  "log: log sync time duration (usecs)",
  "log: log sync_dir operations",
  "log: log sync_dir time duration (usecs)",
  "log: log write operations",
  "log: logging bytes consolidated",
  "log: maximum log file size",
  "log: number of pre-allocated log files to create",
  "log: pre-allocated log files not ready and missed",
  "log: pre-allocated log files prepared",
  "log: pre-allocated log files used",
  "log: records processed by log scan",
  "log: slot close lost race",
  "log: slot close unbuffered waits",
  "log: slot closures",
  "log: slot join atomic update races",
  "log: slot join calls atomic updates raced",
  "log: slot join calls did not yield",
  "log: slot join calls found active slot closed",
  "log: slot join calls slept",
  "log: slot join calls yielded",
  "log: slot join found active slot closed",
  "log: slot joins yield time (usecs)",
  "log: slot transitions unable to find free slot",
  "log: slot unbuffered writes",
  "log: total in-memory size of compressed records",
  "log: total log buffer size",
  "log: total size of compressed records",
  "log: written slots coalesced",
  "log: yields waiting for previous log file close",
  "perf: block manager read latency histogram (bucket 1) - 0-10ms",
  "perf: block manager read latency histogram (bucket 2) - 10-49ms",
  "perf: block manager read latency histogram (bucket 3) - 50-99ms",
  "perf: block manager read latency histogram (bucket 4) - 100-249ms",
  "perf: block manager read latency histogram (bucket 5) - 250-499ms",
  "perf: block manager read latency histogram (bucket 6) - 500-999ms",
  "perf: block manager read latency histogram (bucket 7) - 1000ms+",
  "perf: block manager read latency histogram total (msecs)",
  "perf: block manager write latency histogram (bucket 1) - 0-10ms",
  "perf: block manager write latency histogram (bucket 2) - 10-49ms",
  "perf: block manager write latency histogram (bucket 3) - 50-99ms",
  "perf: block manager write latency histogram (bucket 4) - 100-249ms",
  "perf: block manager write latency histogram (bucket 5) - 250-499ms",
  "perf: block manager write latency histogram (bucket 6) - 500-999ms",
  "perf: block manager write latency histogram (bucket 7) - 1000ms+",
  "perf: block manager write latency histogram total (msecs)",
  "perf: disagg block manager read latency histogram (bucket 1) - 50-99us",
  "perf: disagg block manager read latency histogram (bucket 2) - 100-249us",
  "perf: disagg block manager read latency histogram (bucket 3) - 250-499us",
  "perf: disagg block manager read latency histogram (bucket 4) - 500-999us",
  "perf: disagg block manager read latency histogram (bucket 5) - 1000-9999us",
  "perf: disagg block manager read latency histogram (bucket 6) - 10000us+",
  "perf: disagg block manager read latency histogram total (usecs)",
  "perf: disagg block manager write latency histogram (bucket 1) - 50-99us",
  "perf: disagg block manager write latency histogram (bucket 2) - 100-249us",
  "perf: disagg block manager write latency histogram (bucket 3) - 250-499us",
  "perf: disagg block manager write latency histogram (bucket 4) - 500-999us",
  "perf: disagg block manager write latency histogram (bucket 5) - 1000-9999us",
  "perf: disagg block manager write latency histogram (bucket 6) - 10000us+",
  "perf: disagg block manager write latency histogram total (usecs)",
  "perf: file system read latency histogram (bucket 1) - 0-10ms",
  "perf: file system read latency histogram (bucket 2) - 10-49ms",
  "perf: file system read latency histogram (bucket 3) - 50-99ms",
  "perf: file system read latency histogram (bucket 4) - 100-249ms",
  "perf: file system read latency histogram (bucket 5) - 250-499ms",
  "perf: file system read latency histogram (bucket 6) - 500-999ms",
  "perf: file system read latency histogram (bucket 7) - 1000ms+",
  "perf: file system read latency histogram total (msecs)",
  "perf: file system write latency histogram (bucket 1) - 0-10ms",
  "perf: file system write latency histogram (bucket 2) - 10-49ms",
  "perf: file system write latency histogram (bucket 3) - 50-99ms",
  "perf: file system write latency histogram (bucket 4) - 100-249ms",
  "perf: file system write latency histogram (bucket 5) - 250-499ms",
  "perf: file system write latency histogram (bucket 6) - 500-999ms",
  "perf: file system write latency histogram (bucket 7) - 1000ms+",
  "perf: file system write latency histogram total (msecs)",
  "perf: internal page deltas reconstruct latency histogram (bucket 1) - 0-100us",
  "perf: internal page deltas reconstruct latency histogram (bucket 2) - 100-249us",
  "perf: internal page deltas reconstruct latency histogram (bucket 3) - 250-499us",
  "perf: internal page deltas reconstruct latency histogram (bucket 4) - 500-999us",
  "perf: internal page deltas reconstruct latency histogram (bucket 5) - 1000-9999us",
  "perf: internal page deltas reconstruct latency histogram (bucket 6) - 10000us+",
  "perf: internal page deltas reconstruct latency histogram total (usecs)",
  "perf: leaf page deltas reconstruct latency histogram (bucket 1) - 0-100us",
  "perf: leaf page deltas reconstruct latency histogram (bucket 2) - 100-249us",
  "perf: leaf page deltas reconstruct latency histogram (bucket 3) - 250-499us",
  "perf: leaf page deltas reconstruct latency histogram (bucket 4) - 500-999us",
  "perf: leaf page deltas reconstruct latency histogram (bucket 5) - 1000-9999us",
  "perf: leaf page deltas reconstruct latency histogram (bucket 6) - 10000us+",
  "perf: leaf page deltas reconstruct latency histogram total (usecs)",
  "perf: operation read latency histogram (bucket 1) - 0-100us",
  "perf: operation read latency histogram (bucket 2) - 100-249us",
  "perf: operation read latency histogram (bucket 3) - 250-499us",
  "perf: operation read latency histogram (bucket 4) - 500-999us",
  "perf: operation read latency histogram (bucket 5) - 1000-9999us",
  "perf: operation read latency histogram (bucket 6) - 10000us+",
  "perf: operation read latency histogram total (usecs)",
  "perf: operation write latency histogram (bucket 1) - 0-100us",
  "perf: operation write latency histogram (bucket 2) - 100-249us",
  "perf: operation write latency histogram (bucket 3) - 250-499us",
  "perf: operation write latency histogram (bucket 4) - 500-999us",
  "perf: operation write latency histogram (bucket 5) - 1000-9999us",
  "perf: operation write latency histogram (bucket 6) - 10000us+",
  "perf: operation write latency histogram total (usecs)",
  "prefetch: could not perform pre-fetch on internal page",
  "prefetch: could not perform pre-fetch on ref without the pre-fetch flag set",
  "prefetch: number of times pre-fetch failed to start",
  "prefetch: pre-fetch not repeating for recently pre-fetched ref",
  "prefetch: pre-fetch not triggered after single disk read",
  "prefetch: pre-fetch not triggered as there is no valid dhandle",
  "prefetch: pre-fetch not triggered by page read",
  "prefetch: pre-fetch not triggered due to disk read count",
  "prefetch: pre-fetch not triggered due to internal session",
  "prefetch: pre-fetch not triggered due to special btree handle",
  "prefetch: pre-fetch page not on disk when reading",
  "prefetch: pre-fetch pages queued",
  "prefetch: pre-fetch pages read in background",
  "prefetch: pre-fetch skipped reading in a page due to harmless error",
  "prefetch: pre-fetch triggered by page read",
  "reconciliation: VLCS pages explicitly reconciled as empty",
  "reconciliation: approximate byte size of timestamps in pages written",
  "reconciliation: approximate byte size of transaction IDs in pages written",
  "reconciliation: average length of delta chain on internal page with deltas",
  "reconciliation: average length of delta chain on leaf page with deltas",
  "reconciliation: empty deltas skipped in disaggregated storage",
  "reconciliation: fast-path pages deleted",
  "reconciliation: full internal pages written instead of a page delta",
  "reconciliation: full leaf pages written instead of a page delta",
  "reconciliation: internal page deltas written",
  "reconciliation: leaf page deltas written",
  "reconciliation: leaf-page overflow keys",
  "reconciliation: max deltas seen on internal page during reconciliation",
  "reconciliation: max deltas seen on leaf page during reconciliation",
  "reconciliation: maximum milliseconds spent in a reconciliation call",
  "reconciliation: maximum milliseconds spent in building a disk image in a reconciliation",
  "reconciliation: maximum milliseconds spent in moving updates to the history store in a "
  "reconciliation",
  "reconciliation: number of keys that are garbage collected in the ingest table for disaggregated "
  "storage",
  "reconciliation: overflow values written",
  "reconciliation: page reconciliation calls",
  "reconciliation: page reconciliation calls for eviction",
  "reconciliation: page reconciliation calls for pages between 1 and 10MB",
  "reconciliation: page reconciliation calls for pages between 10 and 100MB",
  "reconciliation: page reconciliation calls for pages between 100MB and 1GB",
  "reconciliation: page reconciliation calls for pages over 1GB",
  "reconciliation: page reconciliation calls that resulted in values with prepared transaction "
  "metadata",
  "reconciliation: page reconciliation calls that resulted in values with timestamps",
  "reconciliation: page reconciliation calls that resulted in values with transaction ids",
  "reconciliation: pages deleted",
  "reconciliation: pages written including an aggregated newest start durable timestamp ",
  "reconciliation: pages written including an aggregated newest stop durable timestamp ",
  "reconciliation: pages written including an aggregated newest stop timestamp ",
  "reconciliation: pages written including an aggregated newest stop transaction ID",
  "reconciliation: pages written including an aggregated newest transaction ID ",
  "reconciliation: pages written including an aggregated oldest start timestamp ",
  "reconciliation: pages written including an aggregated prepare",
  "reconciliation: pages written including at least one prepare state",
  "reconciliation: pages written including at least one start durable timestamp",
  "reconciliation: pages written including at least one start timestamp",
  "reconciliation: pages written including at least one start transaction ID",
  "reconciliation: pages written including at least one stop durable timestamp",
  "reconciliation: pages written including at least one stop timestamp",
  "reconciliation: pages written including at least one stop transaction ID",
  "reconciliation: pages written with at least one internal page delta",
  "reconciliation: pages written with at least one leaf page delta",
  "reconciliation: records written including a prepare state",
  "reconciliation: records written including a start durable timestamp",
  "reconciliation: records written including a start timestamp",
  "reconciliation: records written including a start transaction ID",
  "reconciliation: records written including a stop durable timestamp",
  "reconciliation: records written including a stop timestamp",
  "reconciliation: records written including a stop transaction ID",
  "reconciliation: split bytes currently awaiting free",
  "reconciliation: split objects currently awaiting free",
  "session: attempts to remove a local object and the object is in use",
  "session: flush_tier failed calls",
  "session: flush_tier operation calls",
  "session: flush_tier tables skipped due to no checkpoint",
  "session: flush_tier tables switched",
  "session: local objects removed",
  "session: open session count",
  "session: session query timestamp calls",
  "session: table alter failed calls",
  "session: table alter successful calls",
  "session: table alter triggering checkpoint calls",
  "session: table alter unchanged and skipped",
  "session: table compact conflicted with checkpoint",
  "session: table compact dhandle successful calls",
  "session: table compact failed calls",
  "session: table compact failed calls due to cache pressure",
  "session: table compact passes",
  "session: table compact pulled into eviction",
  "session: table compact running",
  "session: table compact skipped as process would not reduce file size",
  "session: table compact successful calls",
  "session: table compact timeout",
  "session: table create failed calls",
  "session: table create successful calls",
  "session: table create with import failed calls",
  "session: table create with import repair calls",
  "session: table create with import successful calls",
  "session: table drop failed calls",
  "session: table drop successful calls",
  "session: table salvage failed calls",
  "session: table salvage successful calls",
  "session: table truncate failed calls",
  "session: table truncate successful calls",
  "session: table verify failed calls",
  "session: table verify successful calls",
  "session: tiered operations dequeued and processed",
  "session: tiered operations removed without processing",
  "session: tiered operations scheduled",
  "session: tiered storage local retention time (secs)",
  "thread-state: active filesystem fsync calls",
  "thread-state: active filesystem read calls",
  "thread-state: active filesystem write calls",
  "thread-yield: application thread operations waiting for cache",
  "thread-yield: application thread operations waiting for interruptible cache eviction",
  "thread-yield: application thread operations waiting for mandatory cache eviction",
  "thread-yield: application thread snapshot refreshed for eviction",
  "thread-yield: application thread time waiting for cache (usecs)",
  "thread-yield: application thread time waiting for interruptible cache eviction (usecs)",
  "thread-yield: application thread time waiting for mandatory cache eviction (usecs)",
  "thread-yield: connection close blocked waiting for transaction state stabilization",
  "thread-yield: data handle lock yielded",
  "thread-yield: get reference for page index and slot time sleeping (usecs)",
  "thread-yield: page access yielded due to prepare state change",
  "thread-yield: page acquire busy blocked",
  "thread-yield: page acquire eviction blocked",
  "thread-yield: page acquire locked blocked",
  "thread-yield: page acquire read blocked",
  "thread-yield: page acquire time sleeping (usecs)",
  "thread-yield: page delete rollback time sleeping for state change (usecs)",
  "thread-yield: page reconciliation yielded due to child modification",
  "transaction: Number of prepared updates",
  "transaction: Number of prepared updates committed",
  "transaction: Number of prepared updates repeated on the same key",
  "transaction: Number of prepared updates rolled back",
  "transaction: a reader raced with a prepared transaction commit and skipped an update or updates",
  "transaction: number of times overflow removed value is read",
  "transaction: oldest pinned transaction ID rolled back for eviction",
  "transaction: prepared transactions",
  "transaction: prepared transactions committed",
  "transaction: prepared transactions currently active",
  "transaction: prepared transactions rolled back",
  "transaction: query timestamp calls",
  "transaction: race to read prepared update retry",
  "transaction: rollback to stable calls",
  "transaction: rollback to stable history store keys that would have been swept in non-dryrun "
  "mode",
  "transaction: rollback to stable history store records with stop timestamps older than newer "
  "records",
  "transaction: rollback to stable inconsistent checkpoint",
  "transaction: rollback to stable keys removed",
  "transaction: rollback to stable keys restored",
  "transaction: rollback to stable keys that would have been removed in non-dryrun mode",
  "transaction: rollback to stable keys that would have been restored in non-dryrun mode",
  "transaction: rollback to stable pages visited",
  "transaction: rollback to stable restored tombstones from history store",
  "transaction: rollback to stable restored updates from history store",
  "transaction: rollback to stable skipping delete rle",
  "transaction: rollback to stable skipping stable rle",
  "transaction: rollback to stable sweeping history store keys",
  "transaction: rollback to stable tombstones from history store that would have been restored in "
  "non-dryrun mode",
  "transaction: rollback to stable tree walk skipping pages",
  "transaction: rollback to stable updates aborted",
  "transaction: rollback to stable updates from history store that would have been restored in "
  "non-dryrun mode",
  "transaction: rollback to stable updates removed from history store",
  "transaction: rollback to stable updates that would have been aborted in non-dryrun mode",
  "transaction: rollback to stable updates that would have been removed from history store in "
  "non-dryrun mode",
  "transaction: sessions scanned in each walk of concurrent sessions",
  "transaction: set timestamp calls",
  "transaction: set timestamp durable calls",
  "transaction: set timestamp durable updates",
  "transaction: set timestamp force calls",
  "transaction: set timestamp global oldest timestamp set to be more recent than the global stable "
  "timestamp",
  "transaction: set timestamp oldest calls",
  "transaction: set timestamp oldest updates",
  "transaction: set timestamp stable calls",
  "transaction: set timestamp stable updates",
  "transaction: transaction begins",
  "transaction: transaction checkpoint history store file duration (usecs)",
  "transaction: transaction range of IDs currently pinned",
  "transaction: transaction range of IDs currently pinned by a checkpoint",
  "transaction: transaction range of timestamps currently pinned",
  "transaction: transaction range of timestamps pinned by a checkpoint",
  "transaction: transaction range of timestamps pinned by the oldest active read timestamp",
  "transaction: transaction range of timestamps pinned by the oldest timestamp",
  "transaction: transaction read timestamp of the oldest active reader",
  "transaction: transaction rollback to stable currently running",
  "transaction: transaction walk of concurrent sessions",
  "transaction: transactions committed",
  "transaction: transactions rolled back",
  "transaction: update conflicts",
};

int
__wt_stat_connection_desc(WT_CURSOR_STAT *cst, int slot, const char **p)
{
    WT_UNUSED(cst);
    *p = __stats_connection_desc[slot];
    return (0);
}

void
__wt_stat_connection_init_single(WT_CONNECTION_STATS *stats)
{
    memset(stats, 0, sizeof(*stats));
}

int
__wt_stat_connection_init(WT_SESSION_IMPL *session, WT_CONNECTION_IMPL *handle)
{
    int i;

    WT_RET(__wt_calloc(session, (size_t)WT_STAT_CONN_COUNTER_SLOTS, sizeof(*handle->stat_array),
      &handle->stat_array));

    for (i = 0; i < WT_STAT_CONN_COUNTER_SLOTS; ++i) {
        handle->stats[i] = &handle->stat_array[i];
        __wt_stat_connection_init_single(handle->stats[i]);
    }
    return (0);
}

void
__wt_stat_connection_discard(WT_SESSION_IMPL *session, WT_CONNECTION_IMPL *handle)
{
    __wt_free(session, handle->stat_array);
}

void
__wt_stat_connection_clear_single(WT_CONNECTION_STATS *stats)
{
    stats->autocommit_readonly_retry = 0;
    stats->autocommit_update_retry = 0;
    stats->background_compact_fail = 0;
    stats->background_compact_fail_cache_pressure = 0;
    stats->background_compact_interrupted = 0;
    stats->background_compact_ema = 0;
    stats->background_compact_bytes_recovered = 0;
    stats->background_compact_running = 0;
    stats->background_compact_exclude = 0;
    stats->background_compact_skipped = 0;
    stats->background_compact_sleep_cache_pressure = 0;
    stats->background_compact_success = 0;
    stats->background_compact_timeout = 0;
    stats->background_compact_files_tracked = 0;
    /* not clearing backup_cursor_open */
    /* not clearing backup_dup_open */
    stats->backup_granularity = 0;
    stats->backup_bits_clr = 0;
    /* not clearing backup_incremental */
    /* not clearing backup_start */
    stats->backup_blocks = 0;
    stats->backup_blocks_compressed = 0;
    stats->backup_blocks_uncompressed = 0;
    stats->block_cache_blocks_update = 0;
    stats->block_cache_bytes_update = 0;
    stats->block_cache_blocks_evicted = 0;
    stats->block_cache_bypass_filesize = 0;
    stats->block_cache_lookups = 0;
    stats->block_cache_not_evicted_overhead = 0;
    stats->block_cache_bypass_writealloc = 0;
    stats->block_cache_bypass_overhead_put = 0;
    stats->block_cache_bypass_get = 0;
    stats->block_cache_bypass_put = 0;
    stats->block_cache_eviction_passes = 0;
    stats->block_cache_hits = 0;
    stats->block_cache_misses = 0;
    stats->block_cache_bypass_chkpt = 0;
    stats->block_cache_blocks_removed = 0;
    stats->block_cache_blocks_removed_blocked = 0;
    stats->block_cache_blocks = 0;
    stats->block_cache_blocks_insert_read = 0;
    stats->block_cache_blocks_insert_write = 0;
    stats->block_cache_bytes = 0;
    stats->block_cache_bytes_insert_read = 0;
    stats->block_cache_bytes_insert_write = 0;
    stats->disagg_block_hs_byte_read = 0;
    stats->disagg_block_hs_byte_write = 0;
    stats->disagg_block_get = 0;
    stats->disagg_block_hs_get = 0;
    stats->disagg_block_put = 0;
    stats->disagg_block_hs_put = 0;
    stats->block_preload = 0;
    stats->block_read = 0;
    stats->block_write = 0;
    stats->block_byte_read = 0;
    stats->block_byte_read_intl = 0;
    stats->block_byte_read_intl_disk = 0;
    stats->block_byte_read_leaf = 0;
    stats->block_byte_read_leaf_disk = 0;
    stats->block_byte_read_mmap = 0;
    stats->block_byte_read_syscall = 0;
    stats->block_byte_write_saved_delta_intl = 0;
    stats->block_byte_write_saved_delta_leaf = 0;
    stats->block_byte_write = 0;
    stats->block_byte_write_compact = 0;
    stats->block_byte_write_checkpoint = 0;
    stats->block_byte_write_intl_disk = 0;
    stats->block_byte_write_intl = 0;
    stats->block_byte_write_leaf_disk = 0;
    stats->block_byte_write_leaf = 0;
    stats->block_byte_write_mmap = 0;
    stats->block_byte_write_syscall = 0;
    stats->block_map_read = 0;
    stats->block_byte_map_read = 0;
    stats->block_byte_write_intl_delta_lt20 = 0;
    stats->block_byte_write_intl_delta_lt40 = 0;
    stats->block_byte_write_intl_delta_lt60 = 0;
    stats->block_byte_write_intl_delta_lt80 = 0;
    stats->block_byte_write_intl_delta_lt100 = 0;
    stats->block_byte_write_intl_delta_gt100 = 0;
    stats->block_byte_write_leaf_delta_lt20 = 0;
    stats->block_byte_write_leaf_delta_lt40 = 0;
    stats->block_byte_write_leaf_delta_lt60 = 0;
    stats->block_byte_write_leaf_delta_lt80 = 0;
    stats->block_byte_write_leaf_delta_lt100 = 0;
    stats->block_byte_write_leaf_delta_gt100 = 0;
    stats->block_remap_file_resize = 0;
    stats->block_remap_file_write = 0;
    stats->eviction_interupted_by_app = 0;
    stats->eviction_app_time = 0;
    stats->cache_read_app_count = 0;
    stats->cache_read_app_time = 0;
    stats->cache_write_app_count = 0;
    stats->cache_write_app_time = 0;
    /* not clearing cache_bytes_delta_updates */
    /* not clearing cache_bytes_updates */
    /* not clearing cache_bytes_image */
    /* not clearing cache_bytes_hs */
    /* not clearing cache_bytes_inuse */
    /* not clearing cache_bytes_dirty_total */
    /* not clearing cache_bytes_other */
    stats->cache_bytes_read = 0;
    stats->cache_bytes_write = 0;
    stats->cache_eviction_blocked_checkpoint = 0;
    stats->cache_eviction_blocked_checkpoint_hs = 0;
    stats->cache_eviction_blocked_disagg_dirty_internal_page = 0;
    stats->eviction_server_evict_attempt = 0;
    stats->eviction_worker_evict_attempt = 0;
    stats->eviction_server_evict_fail = 0;
    stats->eviction_worker_evict_fail = 0;
    stats->eviction_get_ref_empty = 0;
    stats->eviction_get_ref_empty2 = 0;
    /* not clearing eviction_aggressive_set */
    /* not clearing eviction_empty_score */
    stats->cache_eviction_blocked_no_ts_checkpoint_race_1 = 0;
    stats->cache_eviction_blocked_no_ts_checkpoint_race_2 = 0;
    stats->cache_eviction_blocked_no_ts_checkpoint_race_3 = 0;
    stats->cache_eviction_blocked_no_ts_checkpoint_race_4 = 0;
    stats->cache_eviction_blocked_remove_hs_race_with_checkpoint = 0;
    stats->cache_eviction_blocked_no_progress = 0;
    stats->eviction_walk_passes = 0;
    stats->eviction_queue_empty = 0;
    stats->eviction_queue_not_empty = 0;
    stats->eviction_server_skip_dirty_pages_during_checkpoint = 0;
    stats->eviction_server_skip_intl_page_with_active_child = 0;
    stats->eviction_server_skip_metatdata_with_history = 0;
    stats->eviction_server_skip_pages_last_running = 0;
    stats->eviction_server_skip_pages_retry = 0;
    stats->eviction_server_skip_unwanted_pages = 0;
    stats->eviction_server_skip_unwanted_tree = 0;
    stats->eviction_server_skip_trees_too_many_active_walks = 0;
    stats->eviction_server_skip_checkpointing_trees = 0;
    stats->eviction_server_skip_trees_stick_in_cache = 0;
    stats->eviction_server_skip_trees_eviction_disabled = 0;
    stats->eviction_server_skip_trees_not_useful_before = 0;
    stats->eviction_server_slept = 0;
    stats->eviction_slow = 0;
    stats->eviction_walk_leaf_notfound = 0;
    /* not clearing eviction_state */
    stats->eviction_walk_sleeps = 0;
    stats->npos_evict_walk_max = 0;
    stats->eviction_restored_pos = 0;
    stats->eviction_restored_pos_differ = 0;
    stats->cache_eviction_target_page_lt10 = 0;
    stats->cache_eviction_target_page_lt32 = 0;
    stats->cache_eviction_target_page_ge128 = 0;
    stats->cache_eviction_target_page_lt64 = 0;
    stats->cache_eviction_target_page_lt128 = 0;
    stats->cache_eviction_target_page_reduced = 0;
    stats->eviction_target_strategy_both_clean_and_dirty = 0;
    stats->eviction_target_strategy_clean = 0;
    stats->eviction_target_strategy_dirty = 0;
    stats->eviction_walks_abandoned = 0;
    stats->eviction_walks_stopped = 0;
    stats->eviction_walks_gave_up_no_targets = 0;
    stats->eviction_walks_gave_up_ratio = 0;
    stats->eviction_walk_random_returns_null_position = 0;
    stats->eviction_walks_ended = 0;
    stats->eviction_walk_restart = 0;
    stats->eviction_walk_from_root = 0;
    stats->eviction_walk_saved_pos = 0;
    /* not clearing eviction_active_workers */
    /* not clearing eviction_stable_state_workers */
    /* not clearing eviction_walks_active */
    stats->eviction_walks_started = 0;
    stats->eviction_force_no_retry = 0;
    stats->eviction_force_hs_fail = 0;
    stats->eviction_force_hs = 0;
    stats->eviction_force_hs_success = 0;
    stats->eviction_force_clean = 0;
    stats->eviction_force_dirty = 0;
    stats->eviction_force_long_update_list = 0;
    stats->eviction_force_delete = 0;
    stats->eviction_force = 0;
    stats->eviction_force_fail = 0;
    stats->cache_eviction_blocked_hazard = 0;
    stats->cache_hazard_checks = 0;
    stats->cache_hazard_walks = 0;
    stats->cache_hazard_max = 0;
    stats->cache_hs_insert = 0;
    stats->cache_hs_insert_restart = 0;
    /* not clearing cache_hs_ondisk_max */
    /* not clearing cache_hs_ondisk */
    stats->cache_hs_read = 0;
    stats->cache_hs_read_miss = 0;
    stats->cache_hs_read_squash = 0;
    stats->cache_hs_order_lose_durable_timestamp = 0;
    stats->cache_hs_key_truncate_rts_unstable = 0;
    stats->cache_hs_key_truncate_rts = 0;
    stats->cache_hs_btree_truncate = 0;
    stats->cache_hs_key_truncate = 0;
    stats->cache_hs_order_remove = 0;
    stats->cache_hs_key_truncate_onpage_removal = 0;
    stats->cache_hs_btree_truncate_dryrun = 0;
    stats->cache_hs_key_truncate_rts_unstable_dryrun = 0;
    stats->cache_hs_key_truncate_rts_dryrun = 0;
    stats->cache_hs_order_reinsert = 0;
    stats->cache_hs_write_squash = 0;
    stats->cache_inmem_splittable = 0;
    stats->cache_inmem_split = 0;
    stats->cache_eviction_blocked_internal_page_split = 0;
    stats->cache_eviction_internal = 0;
    stats->eviction_internal_pages_queued = 0;
    stats->eviction_internal_pages_seen = 0;
    stats->eviction_internal_pages_already_queued = 0;
    stats->cache_eviction_split_internal = 0;
    stats->cache_eviction_split_leaf = 0;
    stats->cache_eviction_random_sample_inmem_root = 0;
    /* not clearing cache_bytes_max */
    /* not clearing eviction_maximum_milliseconds */
    /* not clearing eviction_maximum_page_size */
    stats->eviction_app_dirty_attempt = 0;
    stats->eviction_app_dirty_fail = 0;
    stats->cache_eviction_dirty = 0;
    stats->cache_eviction_blocked_multi_block_reconciliation_during_checkpoint = 0;
    stats->npos_read_walk_max = 0;
    stats->cache_read_internal_delta = 0;
    stats->cache_read_leaf_delta = 0;
    stats->eviction_timed_out_ops = 0;
    stats->cache_eviction_blocked_overflow_keys = 0;
    stats->cache_read_overflow = 0;
    stats->eviction_app_attempt = 0;
    stats->eviction_app_fail = 0;
    stats->cache_eviction_blocked_materialization = 0;
    stats->cache_eviction_deepen = 0;
    stats->cache_write_hs = 0;
    /* not clearing eviction_consider_prefetch */
    /* not clearing cache_pages_inuse */
    stats->cache_eviction_dirty_obsolete_tw = 0;
    stats->cache_eviction_ahead_of_last_materialized_lsn = 0;
    stats->eviction_pages_in_parallel_with_checkpoint = 0;
    stats->eviction_pages_ordinary_queued = 0;
    stats->eviction_pages_queued_post_lru = 0;
    stats->eviction_pages_queued_urgent = 0;
    stats->eviction_pages_queued_oldest = 0;
    stats->eviction_pages_queued_urgent_hs_dirty = 0;
    stats->cache_read = 0;
    stats->cache_read_deleted = 0;
    stats->cache_read_deleted_prepared = 0;
    stats->cache_read_checkpoint = 0;
    stats->eviction_clear_ordinary = 0;
    stats->cache_pages_requested = 0;
    stats->cache_pages_prefetch = 0;
    stats->cache_eviction_pages_seen = 0;
    stats->eviction_pages_already_queued = 0;
    stats->eviction_fail = 0;
    stats->eviction_fail_active_children_on_an_internal_page = 0;
    stats->eviction_fail_in_reconciliation = 0;
    stats->eviction_fail_checkpoint_no_ts = 0;
    stats->eviction_walk = 0;
    stats->cache_write = 0;
    stats->cache_write_restore = 0;
    /* not clearing cache_overhead */
    stats->cache_eviction_blocked_checkpoint_precise = 0;
    stats->cache_evict_split_failed_lock = 0;
    stats->cache_eviction_blocked_recently_modified = 0;
    stats->cache_scrub_restore = 0;
    stats->cache_reverse_splits = 0;
    stats->cache_reverse_splits_skipped_vlcs = 0;
    stats->cache_read_delta_updates = 0;
    stats->cache_read_restored_tombstone_bytes = 0;
    stats->cache_hs_insert_full_update = 0;
    stats->cache_hs_insert_reverse_modify = 0;
    /* not clearing eviction_reentry_hs_eviction_milliseconds */
    /* not clearing cache_bytes_internal */
    /* not clearing cache_bytes_leaf */
    /* not clearing cache_bytes_dirty */
    /* not clearing cache_bytes_dirty_internal */
    /* not clearing cache_bytes_dirty_leaf */
    /* not clearing cache_pages_dirty */
    stats->cache_eviction_blocked_uncommitted_truncate = 0;
    stats->cache_eviction_clean = 0;
    /* not clearing cache_updates_txn_uncommitted_bytes */
    /* not clearing cache_updates_txn_uncommitted_count */
    stats->fsync_all_fh_total = 0;
    stats->fsync_all_fh = 0;
    /* not clearing fsync_all_time */
    stats->capacity_bytes_read = 0;
    stats->capacity_bytes_ckpt = 0;
    stats->capacity_bytes_chunkcache = 0;
    stats->capacity_bytes_evict = 0;
    stats->capacity_bytes_log = 0;
    stats->capacity_bytes_written = 0;
    stats->capacity_threshold = 0;
    stats->capacity_time_total = 0;
    stats->capacity_time_ckpt = 0;
    stats->capacity_time_evict = 0;
    stats->capacity_time_log = 0;
    stats->capacity_time_read = 0;
    stats->capacity_time_chunkcache = 0;
    stats->checkpoint_cleanup_success = 0;
    stats->checkpoint_snapshot_acquired = 0;
    stats->checkpoint_skipped = 0;
    stats->checkpoint_fsync_post = 0;
    /* not clearing checkpoint_fsync_post_duration */
    /* not clearing checkpoint_generation */
    /* not clearing checkpoint_time_max */
    /* not clearing checkpoint_time_min */
    /* not clearing checkpoint_handle_drop_duration */
    /* not clearing checkpoint_handle_duration */
    /* not clearing checkpoint_handle_apply_duration */
    /* not clearing checkpoint_handle_skip_duration */
    /* not clearing checkpoint_handle_meta_check_duration */
    /* not clearing checkpoint_handle_lock_duration */
    stats->checkpoint_handle_applied = 0;
    stats->checkpoint_handle_dropped = 0;
    stats->checkpoint_handle_meta_checked = 0;
    stats->checkpoint_handle_locked = 0;
    stats->checkpoint_handle_skipped = 0;
    stats->checkpoint_handle_walked = 0;
    /* not clearing checkpoint_time_recent */
    stats->checkpoint_pages_reconciled_bytes = 0;
    stats->checkpoints_api = 0;
    stats->checkpoints_compact = 0;
    stats->checkpoint_sync = 0;
    stats->checkpoint_presync = 0;
    stats->checkpoint_hs_pages_reconciled = 0;
    stats->checkpoint_pages_visited_internal = 0;
    stats->checkpoint_pages_visited_leaf = 0;
    stats->checkpoint_pages_reconciled = 0;
    stats->checkpoint_cleanup_pages_evict = 0;
    stats->checkpoint_cleanup_pages_obsolete_tw = 0;
    stats->checkpoint_cleanup_pages_read_reclaim_space = 0;
    stats->checkpoint_cleanup_pages_read_obsolete_tw = 0;
    stats->checkpoint_cleanup_pages_removed = 0;
    stats->checkpoint_cleanup_pages_walk_skipped = 0;
    stats->checkpoint_cleanup_pages_visited = 0;
    /* not clearing checkpoint_prep_running */
    /* not clearing checkpoint_prep_max */
    /* not clearing checkpoint_prep_min */
    /* not clearing checkpoint_prep_recent */
    /* not clearing checkpoint_prep_total */
    /* not clearing checkpoint_state */
    /* not clearing checkpoint_scrub_target */
    /* not clearing checkpoint_scrub_max */
    /* not clearing checkpoint_scrub_min */
    /* not clearing checkpoint_scrub_recent */
    /* not clearing checkpoint_scrub_total */
    /* not clearing checkpoint_stop_stress_active */
    stats->checkpoint_tree_duration = 0;
    stats->checkpoints_total_failed = 0;
    stats->checkpoints_total_succeed = 0;
    /* not clearing checkpoint_time_total */
    stats->checkpoint_obsolete_applied = 0;
    stats->checkpoint_wait_reduce_dirty = 0;
    stats->chunkcache_spans_chunks_read = 0;
    stats->chunkcache_chunks_evicted = 0;
    stats->chunkcache_exceeded_bitmap_capacity = 0;
    stats->chunkcache_exceeded_capacity = 0;
    stats->chunkcache_lookups = 0;
    stats->chunkcache_chunks_loaded_from_flushed_tables = 0;
    stats->chunkcache_metadata_inserted = 0;
    stats->chunkcache_metadata_removed = 0;
    stats->chunkcache_metadata_work_units_dropped = 0;
    stats->chunkcache_metadata_work_units_created = 0;
    stats->chunkcache_metadata_work_units_dequeued = 0;
    stats->chunkcache_misses = 0;
    stats->chunkcache_io_failed = 0;
    stats->chunkcache_retries = 0;
    stats->chunkcache_retries_checksum_mismatch = 0;
    stats->chunkcache_toomany_retries = 0;
    stats->chunkcache_bytes_read_persistent = 0;
    stats->chunkcache_bytes_inuse = 0;
    stats->chunkcache_bytes_inuse_pinned = 0;
    stats->chunkcache_chunks_inuse = 0;
    stats->chunkcache_created_from_metadata = 0;
    stats->chunkcache_chunks_pinned = 0;
    stats->cond_auto_wait_reset = 0;
    stats->cond_auto_wait = 0;
    stats->cond_auto_wait_skipped = 0;
    stats->time_travel = 0;
    /* not clearing file_open */
    /* not clearing buckets_dh */
    /* not clearing buckets */
    stats->memory_allocation = 0;
    stats->memory_free = 0;
    stats->memory_grow = 0;
    stats->no_session_sweep_5min = 0;
    stats->no_session_sweep_60min = 0;
    stats->cond_wait = 0;
    stats->rwlock_read = 0;
    stats->rwlock_write = 0;
    stats->fsync_io = 0;
    stats->read_io = 0;
    stats->write_io = 0;
    stats->cursor_tree_walk_del_page_skip = 0;
    stats->cursor_next_skip_total = 0;
    stats->cursor_prev_skip_total = 0;
    stats->cursor_skip_hs_cur_position = 0;
    stats->cursor_tree_walk_inmem_del_page_skip = 0;
    stats->cursor_tree_walk_ondisk_del_page_skip = 0;
    stats->cursor_search_near_prefix_fast_paths = 0;
    stats->cursor_reposition_failed = 0;
    stats->cursor_reposition = 0;
    /* not clearing cursor_bulk_count */
    /* not clearing cursor_cached_count */
    stats->cursor_bound_error = 0;
    stats->cursor_bounds_reset = 0;
    stats->cursor_bounds_comparisons = 0;
    stats->cursor_bounds_next_unpositioned = 0;
    stats->cursor_bounds_next_early_exit = 0;
    stats->cursor_bounds_prev_unpositioned = 0;
    stats->cursor_bounds_prev_early_exit = 0;
    stats->cursor_bounds_search_early_exit = 0;
    stats->cursor_bounds_search_near_repositioned_cursor = 0;
    stats->cursor_insert_bulk = 0;
    stats->cursor_cache_error = 0;
    stats->cursor_cache = 0;
    stats->cursor_close_error = 0;
    stats->cursor_compare_error = 0;
    stats->cursor_create = 0;
    stats->cursor_equals_error = 0;
    stats->cursor_get_key_error = 0;
    stats->cursor_get_value_error = 0;
    stats->cursor_insert = 0;
    stats->cursor_insert_error = 0;
    stats->cursor_insert_check_error = 0;
    stats->cursor_insert_bytes = 0;
    stats->cursor_largest_key_error = 0;
    stats->cursor_modify = 0;
    stats->cursor_modify_error = 0;
    stats->cursor_modify_bytes = 0;
    stats->cursor_modify_bytes_touch = 0;
    stats->cursor_next = 0;
    stats->cursor_next_error = 0;
    stats->cursor_next_hs_tombstone = 0;
    stats->cursor_next_skip_lt_100 = 0;
    stats->cursor_next_skip_ge_100 = 0;
    stats->cursor_next_random_error = 0;
    stats->cursor_restart = 0;
    stats->cursor_prev = 0;
    stats->cursor_prev_error = 0;
    stats->cursor_prev_hs_tombstone = 0;
    stats->cursor_prev_skip_ge_100 = 0;
    stats->cursor_prev_skip_lt_100 = 0;
    stats->cursor_reconfigure_error = 0;
    stats->cursor_remove = 0;
    stats->cursor_remove_error = 0;
    stats->cursor_remove_bytes = 0;
    stats->cursor_reopen_error = 0;
    stats->cursor_reserve = 0;
    stats->cursor_reserve_error = 0;
    stats->cursor_reset = 0;
    stats->cursor_reset_error = 0;
    stats->cursor_search = 0;
    stats->cursor_search_error = 0;
    stats->cursor_search_hs = 0;
    stats->cursor_search_near = 0;
    stats->cursor_search_near_error = 0;
    stats->cursor_sweep_buckets = 0;
    stats->cursor_sweep_closed = 0;
    stats->cursor_sweep_examined = 0;
    stats->cursor_sweep = 0;
    stats->cursor_truncate = 0;
    stats->cursor_truncate_keys_deleted = 0;
    stats->cursor_update = 0;
    stats->cursor_update_error = 0;
    stats->cursor_update_bytes = 0;
    stats->cursor_update_bytes_changed = 0;
    stats->cursor_reopen = 0;
    /* not clearing cursor_open_count */
    /* not clearing dh_conn_handle_table_count */
    /* not clearing dh_conn_handle_tiered_count */
    /* not clearing dh_conn_handle_tiered_tree_count */
    /* not clearing dh_conn_handle_btree_count */
    /* not clearing dh_conn_handle_checkpoint_count */
    /* not clearing dh_conn_handle_size */
    /* not clearing dh_conn_handle_count */
    stats->dh_sweep_ref = 0;
    stats->dh_sweep_dead_close = 0;
    stats->dh_sweep_remove = 0;
    stats->dh_sweep_expired_close = 0;
    stats->dh_sweep_tod = 0;
    stats->dh_sweeps = 0;
    stats->dh_sweep_skip_ckpt = 0;
    stats->dh_session_handles = 0;
    stats->dh_session_sweeps = 0;
<<<<<<< HEAD
    stats->layered_curs_insert = 0;
    stats->layered_curs_next = 0;
    stats->layered_curs_next_ingest = 0;
    stats->layered_curs_next_stable = 0;
    stats->layered_curs_prev = 0;
    stats->layered_curs_prev_ingest = 0;
    stats->layered_curs_prev_stable = 0;
    stats->layered_curs_remove = 0;
    stats->layered_curs_search_near = 0;
    stats->layered_curs_search_near_ingest = 0;
    stats->layered_curs_search_near_stable = 0;
    stats->layered_curs_search = 0;
    stats->layered_curs_search_ingest = 0;
    stats->layered_curs_search_stable = 0;
    stats->layered_curs_update = 0;
    stats->layered_curs_upgrade_ingest = 0;
    stats->layered_curs_upgrade_stable = 0;
    stats->layered_table_manager_checkpoints = 0;
    stats->layered_table_manager_checkpoints_refreshed = 0;
    stats->layered_table_manager_logops_applied = 0;
    stats->layered_table_manager_logops_skipped = 0;
    stats->layered_table_manager_skip_lsn = 0;
    stats->layered_table_manager_tables = 0;
    stats->layered_table_manager_running = 0;
    stats->layered_table_manager_active = 0;
    /* not clearing live_restore_state */
=======
    stats->live_restore_bytes_copied = 0;
    /* not clearing live_restore_work_remaining */
>>>>>>> 64c6aaf2
    stats->live_restore_source_read_count = 0;
    stats->live_restore_hist_source_read_latency_lt10 = 0;
    stats->live_restore_hist_source_read_latency_lt50 = 0;
    stats->live_restore_hist_source_read_latency_lt100 = 0;
    stats->live_restore_hist_source_read_latency_lt250 = 0;
    stats->live_restore_hist_source_read_latency_lt500 = 0;
    stats->live_restore_hist_source_read_latency_lt1000 = 0;
    stats->live_restore_hist_source_read_latency_gt1000 = 0;
    stats->live_restore_hist_source_read_latency_total_msecs = 0;
    /* not clearing live_restore_state */
    stats->lock_btree_page_count = 0;
    stats->lock_btree_page_wait_application = 0;
    stats->lock_btree_page_wait_internal = 0;
    stats->lock_checkpoint_count = 0;
    stats->lock_checkpoint_wait_application = 0;
    stats->lock_checkpoint_wait_internal = 0;
    stats->lock_dhandle_wait_application = 0;
    stats->lock_dhandle_wait_internal = 0;
    stats->lock_dhandle_read_count = 0;
    stats->lock_dhandle_write_count = 0;
    stats->lock_metadata_count = 0;
    stats->lock_metadata_wait_application = 0;
    stats->lock_metadata_wait_internal = 0;
    stats->lock_schema_count = 0;
    stats->lock_schema_wait_application = 0;
    stats->lock_schema_wait_internal = 0;
    stats->lock_table_wait_application = 0;
    stats->lock_table_wait_internal = 0;
    stats->lock_table_read_count = 0;
    stats->lock_table_write_count = 0;
    stats->lock_txn_global_wait_application = 0;
    stats->lock_txn_global_wait_internal = 0;
    stats->lock_txn_global_read_count = 0;
    stats->lock_txn_global_write_count = 0;
    stats->log_slot_switch_busy = 0;
    stats->log_force_remove_sleep = 0;
    stats->log_bytes_payload = 0;
    stats->log_bytes_written = 0;
    stats->log_zero_fills = 0;
    stats->log_flush = 0;
    stats->log_force_write = 0;
    stats->log_force_write_skip = 0;
    stats->log_compress_writes = 0;
    stats->log_compress_write_fails = 0;
    stats->log_compress_small = 0;
    stats->log_release_write_lsn = 0;
    stats->log_scans = 0;
    stats->log_scan_rereads = 0;
    stats->log_write_lsn = 0;
    stats->log_write_lsn_skip = 0;
    stats->log_sync = 0;
    /* not clearing log_sync_duration */
    stats->log_sync_dir = 0;
    /* not clearing log_sync_dir_duration */
    stats->log_writes = 0;
    stats->log_slot_consolidated = 0;
    /* not clearing log_max_filesize */
    /* not clearing log_prealloc_max */
    stats->log_prealloc_missed = 0;
    stats->log_prealloc_files = 0;
    stats->log_prealloc_used = 0;
    stats->log_scan_records = 0;
    stats->log_slot_close_race = 0;
    stats->log_slot_close_unbuf = 0;
    stats->log_slot_closes = 0;
    stats->log_slot_races = 0;
    stats->log_slot_yield_race = 0;
    stats->log_slot_immediate = 0;
    stats->log_slot_yield_close = 0;
    stats->log_slot_yield_sleep = 0;
    stats->log_slot_yield = 0;
    stats->log_slot_active_closed = 0;
    /* not clearing log_slot_yield_duration */
    stats->log_slot_no_free_slots = 0;
    stats->log_slot_unbuffered = 0;
    stats->log_compress_mem = 0;
    /* not clearing log_buffer_size */
    stats->log_compress_len = 0;
    stats->log_slot_coalesced = 0;
    stats->log_close_yields = 0;
    stats->perf_hist_bmread_latency_lt10 = 0;
    stats->perf_hist_bmread_latency_lt50 = 0;
    stats->perf_hist_bmread_latency_lt100 = 0;
    stats->perf_hist_bmread_latency_lt250 = 0;
    stats->perf_hist_bmread_latency_lt500 = 0;
    stats->perf_hist_bmread_latency_lt1000 = 0;
    stats->perf_hist_bmread_latency_gt1000 = 0;
    stats->perf_hist_bmread_latency_total_msecs = 0;
    stats->perf_hist_bmwrite_latency_lt10 = 0;
    stats->perf_hist_bmwrite_latency_lt50 = 0;
    stats->perf_hist_bmwrite_latency_lt100 = 0;
    stats->perf_hist_bmwrite_latency_lt250 = 0;
    stats->perf_hist_bmwrite_latency_lt500 = 0;
    stats->perf_hist_bmwrite_latency_lt1000 = 0;
    stats->perf_hist_bmwrite_latency_gt1000 = 0;
    stats->perf_hist_bmwrite_latency_total_msecs = 0;
    stats->perf_hist_disaggbmread_latency_lt100 = 0;
    stats->perf_hist_disaggbmread_latency_lt250 = 0;
    stats->perf_hist_disaggbmread_latency_lt500 = 0;
    stats->perf_hist_disaggbmread_latency_lt1000 = 0;
    stats->perf_hist_disaggbmread_latency_lt10000 = 0;
    stats->perf_hist_disaggbmread_latency_gt10000 = 0;
    stats->perf_hist_disaggbmread_latency_total_usecs = 0;
    stats->perf_hist_disaggbmwrite_latency_lt100 = 0;
    stats->perf_hist_disaggbmwrite_latency_lt250 = 0;
    stats->perf_hist_disaggbmwrite_latency_lt500 = 0;
    stats->perf_hist_disaggbmwrite_latency_lt1000 = 0;
    stats->perf_hist_disaggbmwrite_latency_lt10000 = 0;
    stats->perf_hist_disaggbmwrite_latency_gt10000 = 0;
    stats->perf_hist_disaggbmwrite_latency_total_usecs = 0;
    stats->perf_hist_fsread_latency_lt10 = 0;
    stats->perf_hist_fsread_latency_lt50 = 0;
    stats->perf_hist_fsread_latency_lt100 = 0;
    stats->perf_hist_fsread_latency_lt250 = 0;
    stats->perf_hist_fsread_latency_lt500 = 0;
    stats->perf_hist_fsread_latency_lt1000 = 0;
    stats->perf_hist_fsread_latency_gt1000 = 0;
    stats->perf_hist_fsread_latency_total_msecs = 0;
    stats->perf_hist_fswrite_latency_lt10 = 0;
    stats->perf_hist_fswrite_latency_lt50 = 0;
    stats->perf_hist_fswrite_latency_lt100 = 0;
    stats->perf_hist_fswrite_latency_lt250 = 0;
    stats->perf_hist_fswrite_latency_lt500 = 0;
    stats->perf_hist_fswrite_latency_lt1000 = 0;
    stats->perf_hist_fswrite_latency_gt1000 = 0;
    stats->perf_hist_fswrite_latency_total_msecs = 0;
    stats->perf_hist_internal_reconstruct_latency_lt100 = 0;
    stats->perf_hist_internal_reconstruct_latency_lt250 = 0;
    stats->perf_hist_internal_reconstruct_latency_lt500 = 0;
    stats->perf_hist_internal_reconstruct_latency_lt1000 = 0;
    stats->perf_hist_internal_reconstruct_latency_lt10000 = 0;
    stats->perf_hist_internal_reconstruct_latency_gt10000 = 0;
    stats->perf_hist_internal_reconstruct_latency_total_usecs = 0;
    stats->perf_hist_leaf_reconstruct_latency_lt100 = 0;
    stats->perf_hist_leaf_reconstruct_latency_lt250 = 0;
    stats->perf_hist_leaf_reconstruct_latency_lt500 = 0;
    stats->perf_hist_leaf_reconstruct_latency_lt1000 = 0;
    stats->perf_hist_leaf_reconstruct_latency_lt10000 = 0;
    stats->perf_hist_leaf_reconstruct_latency_gt10000 = 0;
    stats->perf_hist_leaf_reconstruct_latency_total_usecs = 0;
    stats->perf_hist_opread_latency_lt100 = 0;
    stats->perf_hist_opread_latency_lt250 = 0;
    stats->perf_hist_opread_latency_lt500 = 0;
    stats->perf_hist_opread_latency_lt1000 = 0;
    stats->perf_hist_opread_latency_lt10000 = 0;
    stats->perf_hist_opread_latency_gt10000 = 0;
    stats->perf_hist_opread_latency_total_usecs = 0;
    stats->perf_hist_opwrite_latency_lt100 = 0;
    stats->perf_hist_opwrite_latency_lt250 = 0;
    stats->perf_hist_opwrite_latency_lt500 = 0;
    stats->perf_hist_opwrite_latency_lt1000 = 0;
    stats->perf_hist_opwrite_latency_lt10000 = 0;
    stats->perf_hist_opwrite_latency_gt10000 = 0;
    stats->perf_hist_opwrite_latency_total_usecs = 0;
    stats->prefetch_skipped_internal_page = 0;
    stats->prefetch_skipped_no_flag_set = 0;
    stats->prefetch_failed_start = 0;
    stats->prefetch_skipped_same_ref = 0;
    stats->prefetch_disk_one = 0;
    stats->prefetch_skipped_no_valid_dhandle = 0;
    stats->prefetch_skipped = 0;
    stats->prefetch_skipped_disk_read_count = 0;
    stats->prefetch_skipped_internal_session = 0;
    stats->prefetch_skipped_special_handle = 0;
    stats->prefetch_pages_fail = 0;
    stats->prefetch_pages_queued = 0;
    stats->prefetch_pages_read = 0;
    stats->prefetch_skipped_error_ok = 0;
    stats->prefetch_attempts = 0;
    stats->rec_vlcs_emptied_pages = 0;
    stats->rec_time_window_bytes_ts = 0;
    stats->rec_time_window_bytes_txn = 0;
    stats->rec_average_internal_page_delta_chain_length = 0;
    stats->rec_average_leaf_page_delta_chain_length = 0;
    stats->rec_skip_empty_deltas = 0;
    stats->rec_page_delete_fast = 0;
    stats->rec_page_full_image_internal = 0;
    stats->rec_page_full_image_leaf = 0;
    stats->rec_page_delta_internal = 0;
    stats->rec_page_delta_leaf = 0;
    stats->rec_overflow_key_leaf = 0;
    stats->rec_max_internal_page_deltas = 0;
    stats->rec_max_leaf_page_deltas = 0;
    /* not clearing rec_maximum_milliseconds */
    /* not clearing rec_maximum_image_build_milliseconds */
    /* not clearing rec_maximum_hs_wrapup_milliseconds */
    stats->rec_ingest_garbage_collection_keys = 0;
    stats->rec_overflow_value = 0;
    stats->rec_pages = 0;
    stats->rec_pages_eviction = 0;
    stats->rec_pages_size_1MB_to_10MB = 0;
    stats->rec_pages_size_10MB_to_100MB = 0;
    stats->rec_pages_size_100MB_to_1GB = 0;
    stats->rec_pages_size_1GB_plus = 0;
    stats->rec_pages_with_prepare = 0;
    stats->rec_pages_with_ts = 0;
    stats->rec_pages_with_txn = 0;
    stats->rec_page_delete = 0;
    stats->rec_time_aggr_newest_start_durable_ts = 0;
    stats->rec_time_aggr_newest_stop_durable_ts = 0;
    stats->rec_time_aggr_newest_stop_ts = 0;
    stats->rec_time_aggr_newest_stop_txn = 0;
    stats->rec_time_aggr_newest_txn = 0;
    stats->rec_time_aggr_oldest_start_ts = 0;
    stats->rec_time_aggr_prepared = 0;
    stats->rec_time_window_pages_prepared = 0;
    stats->rec_time_window_pages_durable_start_ts = 0;
    stats->rec_time_window_pages_start_ts = 0;
    stats->rec_time_window_pages_start_txn = 0;
    stats->rec_time_window_pages_durable_stop_ts = 0;
    stats->rec_time_window_pages_stop_ts = 0;
    stats->rec_time_window_pages_stop_txn = 0;
    stats->rec_pages_with_internal_deltas = 0;
    stats->rec_pages_with_leaf_deltas = 0;
    stats->rec_time_window_prepared = 0;
    stats->rec_time_window_durable_start_ts = 0;
    stats->rec_time_window_start_ts = 0;
    stats->rec_time_window_start_txn = 0;
    stats->rec_time_window_durable_stop_ts = 0;
    stats->rec_time_window_stop_ts = 0;
    stats->rec_time_window_stop_txn = 0;
    /* not clearing rec_split_stashed_bytes */
    /* not clearing rec_split_stashed_objects */
    stats->local_objects_inuse = 0;
    stats->flush_tier_fail = 0;
    stats->flush_tier = 0;
    stats->flush_tier_skipped = 0;
    stats->flush_tier_switched = 0;
    stats->local_objects_removed = 0;
    /* not clearing session_open */
    stats->session_query_ts = 0;
    /* not clearing session_table_alter_fail */
    /* not clearing session_table_alter_success */
    /* not clearing session_table_alter_trigger_checkpoint */
    /* not clearing session_table_alter_skip */
    /* not clearing session_table_compact_conflicting_checkpoint */
    stats->session_table_compact_dhandle_success = 0;
    /* not clearing session_table_compact_fail */
    /* not clearing session_table_compact_fail_cache_pressure */
    stats->session_table_compact_passes = 0;
    /* not clearing session_table_compact_eviction */
    /* not clearing session_table_compact_running */
    /* not clearing session_table_compact_skipped */
    /* not clearing session_table_compact_success */
    /* not clearing session_table_compact_timeout */
    /* not clearing session_table_create_fail */
    /* not clearing session_table_create_success */
    /* not clearing session_table_create_import_fail */
    /* not clearing session_table_create_import_repair */
    /* not clearing session_table_create_import_success */
    /* not clearing session_table_drop_fail */
    /* not clearing session_table_drop_success */
    /* not clearing session_table_salvage_fail */
    /* not clearing session_table_salvage_success */
    /* not clearing session_table_truncate_fail */
    /* not clearing session_table_truncate_success */
    /* not clearing session_table_verify_fail */
    /* not clearing session_table_verify_success */
    stats->tiered_work_units_dequeued = 0;
    stats->tiered_work_units_removed = 0;
    stats->tiered_work_units_created = 0;
    /* not clearing tiered_retention */
    /* not clearing thread_fsync_active */
    /* not clearing thread_read_active */
    /* not clearing thread_write_active */
    stats->application_cache_ops = 0;
    stats->application_cache_interruptible_ops = 0;
    stats->application_cache_uninterruptible_ops = 0;
    stats->application_evict_snapshot_refreshed = 0;
    stats->application_cache_time = 0;
    stats->application_cache_interruptible_time = 0;
    stats->application_cache_uninterruptible_time = 0;
    stats->txn_release_blocked = 0;
    stats->dhandle_lock_blocked = 0;
    stats->page_index_slot_ref_blocked = 0;
    stats->prepared_transition_blocked_page = 0;
    stats->page_busy_blocked = 0;
    stats->page_forcible_evict_blocked = 0;
    stats->page_locked_blocked = 0;
    stats->page_read_blocked = 0;
    stats->page_sleep = 0;
    stats->page_del_rollback_blocked = 0;
    stats->child_modify_blocked_page = 0;
    stats->txn_prepared_updates = 0;
    stats->txn_prepared_updates_committed = 0;
    stats->txn_prepared_updates_key_repeated = 0;
    stats->txn_prepared_updates_rolledback = 0;
    stats->txn_read_race_prepare_commit = 0;
    stats->txn_read_overflow_remove = 0;
    stats->txn_rollback_oldest_pinned = 0;
    stats->txn_prepare = 0;
    stats->txn_prepare_commit = 0;
    stats->txn_prepare_active = 0;
    stats->txn_prepare_rollback = 0;
    stats->txn_query_ts = 0;
    stats->txn_read_race_prepare_update = 0;
    stats->txn_rts = 0;
    stats->txn_rts_sweep_hs_keys_dryrun = 0;
    stats->txn_rts_hs_stop_older_than_newer_start = 0;
    stats->txn_rts_inconsistent_ckpt = 0;
    stats->txn_rts_keys_removed = 0;
    stats->txn_rts_keys_restored = 0;
    stats->txn_rts_keys_removed_dryrun = 0;
    stats->txn_rts_keys_restored_dryrun = 0;
    stats->txn_rts_pages_visited = 0;
    stats->txn_rts_hs_restore_tombstones = 0;
    stats->txn_rts_hs_restore_updates = 0;
    stats->txn_rts_delete_rle_skipped = 0;
    stats->txn_rts_stable_rle_skipped = 0;
    stats->txn_rts_sweep_hs_keys = 0;
    stats->txn_rts_hs_restore_tombstones_dryrun = 0;
    stats->txn_rts_tree_walk_skip_pages = 0;
    stats->txn_rts_upd_aborted = 0;
    stats->txn_rts_hs_restore_updates_dryrun = 0;
    stats->txn_rts_hs_removed = 0;
    stats->txn_rts_upd_aborted_dryrun = 0;
    stats->txn_rts_hs_removed_dryrun = 0;
    stats->txn_sessions_walked = 0;
    stats->txn_set_ts = 0;
    stats->txn_set_ts_durable = 0;
    stats->txn_set_ts_durable_upd = 0;
    stats->txn_set_ts_force = 0;
    stats->txn_set_ts_out_of_order = 0;
    stats->txn_set_ts_oldest = 0;
    stats->txn_set_ts_oldest_upd = 0;
    stats->txn_set_ts_stable = 0;
    stats->txn_set_ts_stable_upd = 0;
    stats->txn_begin = 0;
    stats->txn_hs_ckpt_duration = 0;
    /* not clearing txn_pinned_range */
    /* not clearing txn_pinned_checkpoint_range */
    /* not clearing txn_pinned_timestamp */
    /* not clearing txn_pinned_timestamp_checkpoint */
    /* not clearing txn_pinned_timestamp_reader */
    /* not clearing txn_pinned_timestamp_oldest */
    /* not clearing txn_timestamp_oldest_active_read */
    /* not clearing txn_rollback_to_stable_running */
    stats->txn_walk_sessions = 0;
    stats->txn_commit = 0;
    stats->txn_rollback = 0;
    stats->txn_update_conflict = 0;
}

void
__wt_stat_connection_clear_all(WT_CONNECTION_STATS **stats)
{
    u_int i;

    for (i = 0; i < WT_STAT_CONN_COUNTER_SLOTS; ++i)
        __wt_stat_connection_clear_single(stats[i]);
}

void
__wt_stat_connection_aggregate(WT_CONNECTION_STATS **from, WT_CONNECTION_STATS *to)
{
    int64_t v;

    to->autocommit_readonly_retry += WT_STAT_CONN_READ(from, autocommit_readonly_retry);
    to->autocommit_update_retry += WT_STAT_CONN_READ(from, autocommit_update_retry);
    to->background_compact_fail += WT_STAT_CONN_READ(from, background_compact_fail);
    to->background_compact_fail_cache_pressure +=
      WT_STAT_CONN_READ(from, background_compact_fail_cache_pressure);
    to->background_compact_interrupted += WT_STAT_CONN_READ(from, background_compact_interrupted);
    to->background_compact_ema += WT_STAT_CONN_READ(from, background_compact_ema);
    to->background_compact_bytes_recovered +=
      WT_STAT_CONN_READ(from, background_compact_bytes_recovered);
    to->background_compact_running += WT_STAT_CONN_READ(from, background_compact_running);
    to->background_compact_exclude += WT_STAT_CONN_READ(from, background_compact_exclude);
    to->background_compact_skipped += WT_STAT_CONN_READ(from, background_compact_skipped);
    to->background_compact_sleep_cache_pressure +=
      WT_STAT_CONN_READ(from, background_compact_sleep_cache_pressure);
    to->background_compact_success += WT_STAT_CONN_READ(from, background_compact_success);
    to->background_compact_timeout += WT_STAT_CONN_READ(from, background_compact_timeout);
    to->background_compact_files_tracked +=
      WT_STAT_CONN_READ(from, background_compact_files_tracked);
    to->backup_cursor_open += WT_STAT_CONN_READ(from, backup_cursor_open);
    to->backup_dup_open += WT_STAT_CONN_READ(from, backup_dup_open);
    to->backup_granularity += WT_STAT_CONN_READ(from, backup_granularity);
    to->backup_bits_clr += WT_STAT_CONN_READ(from, backup_bits_clr);
    to->backup_incremental += WT_STAT_CONN_READ(from, backup_incremental);
    to->backup_start += WT_STAT_CONN_READ(from, backup_start);
    to->backup_blocks += WT_STAT_CONN_READ(from, backup_blocks);
    to->backup_blocks_compressed += WT_STAT_CONN_READ(from, backup_blocks_compressed);
    to->backup_blocks_uncompressed += WT_STAT_CONN_READ(from, backup_blocks_uncompressed);
    to->block_cache_blocks_update += WT_STAT_CONN_READ(from, block_cache_blocks_update);
    to->block_cache_bytes_update += WT_STAT_CONN_READ(from, block_cache_bytes_update);
    to->block_cache_blocks_evicted += WT_STAT_CONN_READ(from, block_cache_blocks_evicted);
    to->block_cache_bypass_filesize += WT_STAT_CONN_READ(from, block_cache_bypass_filesize);
    to->block_cache_lookups += WT_STAT_CONN_READ(from, block_cache_lookups);
    to->block_cache_not_evicted_overhead +=
      WT_STAT_CONN_READ(from, block_cache_not_evicted_overhead);
    to->block_cache_bypass_writealloc += WT_STAT_CONN_READ(from, block_cache_bypass_writealloc);
    to->block_cache_bypass_overhead_put += WT_STAT_CONN_READ(from, block_cache_bypass_overhead_put);
    to->block_cache_bypass_get += WT_STAT_CONN_READ(from, block_cache_bypass_get);
    to->block_cache_bypass_put += WT_STAT_CONN_READ(from, block_cache_bypass_put);
    to->block_cache_eviction_passes += WT_STAT_CONN_READ(from, block_cache_eviction_passes);
    to->block_cache_hits += WT_STAT_CONN_READ(from, block_cache_hits);
    to->block_cache_misses += WT_STAT_CONN_READ(from, block_cache_misses);
    to->block_cache_bypass_chkpt += WT_STAT_CONN_READ(from, block_cache_bypass_chkpt);
    to->block_cache_blocks_removed += WT_STAT_CONN_READ(from, block_cache_blocks_removed);
    to->block_cache_blocks_removed_blocked +=
      WT_STAT_CONN_READ(from, block_cache_blocks_removed_blocked);
    to->block_cache_blocks += WT_STAT_CONN_READ(from, block_cache_blocks);
    to->block_cache_blocks_insert_read += WT_STAT_CONN_READ(from, block_cache_blocks_insert_read);
    to->block_cache_blocks_insert_write += WT_STAT_CONN_READ(from, block_cache_blocks_insert_write);
    to->block_cache_bytes += WT_STAT_CONN_READ(from, block_cache_bytes);
    to->block_cache_bytes_insert_read += WT_STAT_CONN_READ(from, block_cache_bytes_insert_read);
    to->block_cache_bytes_insert_write += WT_STAT_CONN_READ(from, block_cache_bytes_insert_write);
    to->disagg_block_hs_byte_read += WT_STAT_CONN_READ(from, disagg_block_hs_byte_read);
    to->disagg_block_hs_byte_write += WT_STAT_CONN_READ(from, disagg_block_hs_byte_write);
    to->disagg_block_get += WT_STAT_CONN_READ(from, disagg_block_get);
    to->disagg_block_hs_get += WT_STAT_CONN_READ(from, disagg_block_hs_get);
    to->disagg_block_put += WT_STAT_CONN_READ(from, disagg_block_put);
    to->disagg_block_hs_put += WT_STAT_CONN_READ(from, disagg_block_hs_put);
    to->block_preload += WT_STAT_CONN_READ(from, block_preload);
    to->block_read += WT_STAT_CONN_READ(from, block_read);
    to->block_write += WT_STAT_CONN_READ(from, block_write);
    to->block_byte_read += WT_STAT_CONN_READ(from, block_byte_read);
    to->block_byte_read_intl += WT_STAT_CONN_READ(from, block_byte_read_intl);
    to->block_byte_read_intl_disk += WT_STAT_CONN_READ(from, block_byte_read_intl_disk);
    to->block_byte_read_leaf += WT_STAT_CONN_READ(from, block_byte_read_leaf);
    to->block_byte_read_leaf_disk += WT_STAT_CONN_READ(from, block_byte_read_leaf_disk);
    to->block_byte_read_mmap += WT_STAT_CONN_READ(from, block_byte_read_mmap);
    to->block_byte_read_syscall += WT_STAT_CONN_READ(from, block_byte_read_syscall);
    to->block_byte_write_saved_delta_intl +=
      WT_STAT_CONN_READ(from, block_byte_write_saved_delta_intl);
    to->block_byte_write_saved_delta_leaf +=
      WT_STAT_CONN_READ(from, block_byte_write_saved_delta_leaf);
    to->block_byte_write += WT_STAT_CONN_READ(from, block_byte_write);
    to->block_byte_write_compact += WT_STAT_CONN_READ(from, block_byte_write_compact);
    to->block_byte_write_checkpoint += WT_STAT_CONN_READ(from, block_byte_write_checkpoint);
    to->block_byte_write_intl_disk += WT_STAT_CONN_READ(from, block_byte_write_intl_disk);
    to->block_byte_write_intl += WT_STAT_CONN_READ(from, block_byte_write_intl);
    to->block_byte_write_leaf_disk += WT_STAT_CONN_READ(from, block_byte_write_leaf_disk);
    to->block_byte_write_leaf += WT_STAT_CONN_READ(from, block_byte_write_leaf);
    to->block_byte_write_mmap += WT_STAT_CONN_READ(from, block_byte_write_mmap);
    to->block_byte_write_syscall += WT_STAT_CONN_READ(from, block_byte_write_syscall);
    to->block_map_read += WT_STAT_CONN_READ(from, block_map_read);
    to->block_byte_map_read += WT_STAT_CONN_READ(from, block_byte_map_read);
    to->block_byte_write_intl_delta_lt20 +=
      WT_STAT_CONN_READ(from, block_byte_write_intl_delta_lt20);
    to->block_byte_write_intl_delta_lt40 +=
      WT_STAT_CONN_READ(from, block_byte_write_intl_delta_lt40);
    to->block_byte_write_intl_delta_lt60 +=
      WT_STAT_CONN_READ(from, block_byte_write_intl_delta_lt60);
    to->block_byte_write_intl_delta_lt80 +=
      WT_STAT_CONN_READ(from, block_byte_write_intl_delta_lt80);
    to->block_byte_write_intl_delta_lt100 +=
      WT_STAT_CONN_READ(from, block_byte_write_intl_delta_lt100);
    to->block_byte_write_intl_delta_gt100 +=
      WT_STAT_CONN_READ(from, block_byte_write_intl_delta_gt100);
    to->block_byte_write_leaf_delta_lt20 +=
      WT_STAT_CONN_READ(from, block_byte_write_leaf_delta_lt20);
    to->block_byte_write_leaf_delta_lt40 +=
      WT_STAT_CONN_READ(from, block_byte_write_leaf_delta_lt40);
    to->block_byte_write_leaf_delta_lt60 +=
      WT_STAT_CONN_READ(from, block_byte_write_leaf_delta_lt60);
    to->block_byte_write_leaf_delta_lt80 +=
      WT_STAT_CONN_READ(from, block_byte_write_leaf_delta_lt80);
    to->block_byte_write_leaf_delta_lt100 +=
      WT_STAT_CONN_READ(from, block_byte_write_leaf_delta_lt100);
    to->block_byte_write_leaf_delta_gt100 +=
      WT_STAT_CONN_READ(from, block_byte_write_leaf_delta_gt100);
    to->block_remap_file_resize += WT_STAT_CONN_READ(from, block_remap_file_resize);
    to->block_remap_file_write += WT_STAT_CONN_READ(from, block_remap_file_write);
    to->eviction_interupted_by_app += WT_STAT_CONN_READ(from, eviction_interupted_by_app);
    to->eviction_app_time += WT_STAT_CONN_READ(from, eviction_app_time);
    to->cache_read_app_count += WT_STAT_CONN_READ(from, cache_read_app_count);
    to->cache_read_app_time += WT_STAT_CONN_READ(from, cache_read_app_time);
    to->cache_write_app_count += WT_STAT_CONN_READ(from, cache_write_app_count);
    to->cache_write_app_time += WT_STAT_CONN_READ(from, cache_write_app_time);
    to->cache_bytes_delta_updates += WT_STAT_CONN_READ(from, cache_bytes_delta_updates);
    to->cache_bytes_updates += WT_STAT_CONN_READ(from, cache_bytes_updates);
    to->cache_bytes_image += WT_STAT_CONN_READ(from, cache_bytes_image);
    to->cache_bytes_hs += WT_STAT_CONN_READ(from, cache_bytes_hs);
    to->cache_bytes_inuse += WT_STAT_CONN_READ(from, cache_bytes_inuse);
    to->cache_bytes_dirty_total += WT_STAT_CONN_READ(from, cache_bytes_dirty_total);
    to->cache_bytes_other += WT_STAT_CONN_READ(from, cache_bytes_other);
    to->cache_bytes_read += WT_STAT_CONN_READ(from, cache_bytes_read);
    to->cache_bytes_write += WT_STAT_CONN_READ(from, cache_bytes_write);
    to->cache_eviction_blocked_checkpoint +=
      WT_STAT_CONN_READ(from, cache_eviction_blocked_checkpoint);
    to->cache_eviction_blocked_checkpoint_hs +=
      WT_STAT_CONN_READ(from, cache_eviction_blocked_checkpoint_hs);
    to->cache_eviction_blocked_disagg_dirty_internal_page +=
      WT_STAT_CONN_READ(from, cache_eviction_blocked_disagg_dirty_internal_page);
    to->eviction_server_evict_attempt += WT_STAT_CONN_READ(from, eviction_server_evict_attempt);
    to->eviction_worker_evict_attempt += WT_STAT_CONN_READ(from, eviction_worker_evict_attempt);
    to->eviction_server_evict_fail += WT_STAT_CONN_READ(from, eviction_server_evict_fail);
    to->eviction_worker_evict_fail += WT_STAT_CONN_READ(from, eviction_worker_evict_fail);
    to->eviction_get_ref_empty += WT_STAT_CONN_READ(from, eviction_get_ref_empty);
    to->eviction_get_ref_empty2 += WT_STAT_CONN_READ(from, eviction_get_ref_empty2);
    to->eviction_aggressive_set += WT_STAT_CONN_READ(from, eviction_aggressive_set);
    to->eviction_empty_score += WT_STAT_CONN_READ(from, eviction_empty_score);
    to->cache_eviction_blocked_no_ts_checkpoint_race_1 +=
      WT_STAT_CONN_READ(from, cache_eviction_blocked_no_ts_checkpoint_race_1);
    to->cache_eviction_blocked_no_ts_checkpoint_race_2 +=
      WT_STAT_CONN_READ(from, cache_eviction_blocked_no_ts_checkpoint_race_2);
    to->cache_eviction_blocked_no_ts_checkpoint_race_3 +=
      WT_STAT_CONN_READ(from, cache_eviction_blocked_no_ts_checkpoint_race_3);
    to->cache_eviction_blocked_no_ts_checkpoint_race_4 +=
      WT_STAT_CONN_READ(from, cache_eviction_blocked_no_ts_checkpoint_race_4);
    to->cache_eviction_blocked_remove_hs_race_with_checkpoint +=
      WT_STAT_CONN_READ(from, cache_eviction_blocked_remove_hs_race_with_checkpoint);
    to->cache_eviction_blocked_no_progress +=
      WT_STAT_CONN_READ(from, cache_eviction_blocked_no_progress);
    to->eviction_walk_passes += WT_STAT_CONN_READ(from, eviction_walk_passes);
    to->eviction_queue_empty += WT_STAT_CONN_READ(from, eviction_queue_empty);
    to->eviction_queue_not_empty += WT_STAT_CONN_READ(from, eviction_queue_not_empty);
    to->eviction_server_skip_dirty_pages_during_checkpoint +=
      WT_STAT_CONN_READ(from, eviction_server_skip_dirty_pages_during_checkpoint);
    to->eviction_server_skip_intl_page_with_active_child +=
      WT_STAT_CONN_READ(from, eviction_server_skip_intl_page_with_active_child);
    to->eviction_server_skip_metatdata_with_history +=
      WT_STAT_CONN_READ(from, eviction_server_skip_metatdata_with_history);
    to->eviction_server_skip_pages_last_running +=
      WT_STAT_CONN_READ(from, eviction_server_skip_pages_last_running);
    to->eviction_server_skip_pages_retry +=
      WT_STAT_CONN_READ(from, eviction_server_skip_pages_retry);
    to->eviction_server_skip_unwanted_pages +=
      WT_STAT_CONN_READ(from, eviction_server_skip_unwanted_pages);
    to->eviction_server_skip_unwanted_tree +=
      WT_STAT_CONN_READ(from, eviction_server_skip_unwanted_tree);
    to->eviction_server_skip_trees_too_many_active_walks +=
      WT_STAT_CONN_READ(from, eviction_server_skip_trees_too_many_active_walks);
    to->eviction_server_skip_checkpointing_trees +=
      WT_STAT_CONN_READ(from, eviction_server_skip_checkpointing_trees);
    to->eviction_server_skip_trees_stick_in_cache +=
      WT_STAT_CONN_READ(from, eviction_server_skip_trees_stick_in_cache);
    to->eviction_server_skip_trees_eviction_disabled +=
      WT_STAT_CONN_READ(from, eviction_server_skip_trees_eviction_disabled);
    to->eviction_server_skip_trees_not_useful_before +=
      WT_STAT_CONN_READ(from, eviction_server_skip_trees_not_useful_before);
    to->eviction_server_slept += WT_STAT_CONN_READ(from, eviction_server_slept);
    to->eviction_slow += WT_STAT_CONN_READ(from, eviction_slow);
    to->eviction_walk_leaf_notfound += WT_STAT_CONN_READ(from, eviction_walk_leaf_notfound);
    to->eviction_state += WT_STAT_CONN_READ(from, eviction_state);
    to->eviction_walk_sleeps += WT_STAT_CONN_READ(from, eviction_walk_sleeps);
    if ((v = WT_STAT_CONN_READ(from, npos_evict_walk_max)) > to->npos_evict_walk_max)
        to->npos_evict_walk_max = v;
    to->eviction_restored_pos += WT_STAT_CONN_READ(from, eviction_restored_pos);
    to->eviction_restored_pos_differ += WT_STAT_CONN_READ(from, eviction_restored_pos_differ);
    to->cache_eviction_target_page_lt10 += WT_STAT_CONN_READ(from, cache_eviction_target_page_lt10);
    to->cache_eviction_target_page_lt32 += WT_STAT_CONN_READ(from, cache_eviction_target_page_lt32);
    to->cache_eviction_target_page_ge128 +=
      WT_STAT_CONN_READ(from, cache_eviction_target_page_ge128);
    to->cache_eviction_target_page_lt64 += WT_STAT_CONN_READ(from, cache_eviction_target_page_lt64);
    to->cache_eviction_target_page_lt128 +=
      WT_STAT_CONN_READ(from, cache_eviction_target_page_lt128);
    to->cache_eviction_target_page_reduced +=
      WT_STAT_CONN_READ(from, cache_eviction_target_page_reduced);
    to->eviction_target_strategy_both_clean_and_dirty +=
      WT_STAT_CONN_READ(from, eviction_target_strategy_both_clean_and_dirty);
    to->eviction_target_strategy_clean += WT_STAT_CONN_READ(from, eviction_target_strategy_clean);
    to->eviction_target_strategy_dirty += WT_STAT_CONN_READ(from, eviction_target_strategy_dirty);
    to->eviction_walks_abandoned += WT_STAT_CONN_READ(from, eviction_walks_abandoned);
    to->eviction_walks_stopped += WT_STAT_CONN_READ(from, eviction_walks_stopped);
    to->eviction_walks_gave_up_no_targets +=
      WT_STAT_CONN_READ(from, eviction_walks_gave_up_no_targets);
    to->eviction_walks_gave_up_ratio += WT_STAT_CONN_READ(from, eviction_walks_gave_up_ratio);
    to->eviction_walk_random_returns_null_position +=
      WT_STAT_CONN_READ(from, eviction_walk_random_returns_null_position);
    to->eviction_walks_ended += WT_STAT_CONN_READ(from, eviction_walks_ended);
    to->eviction_walk_restart += WT_STAT_CONN_READ(from, eviction_walk_restart);
    to->eviction_walk_from_root += WT_STAT_CONN_READ(from, eviction_walk_from_root);
    to->eviction_walk_saved_pos += WT_STAT_CONN_READ(from, eviction_walk_saved_pos);
    to->eviction_active_workers += WT_STAT_CONN_READ(from, eviction_active_workers);
    to->eviction_stable_state_workers += WT_STAT_CONN_READ(from, eviction_stable_state_workers);
    to->eviction_walks_active += WT_STAT_CONN_READ(from, eviction_walks_active);
    to->eviction_walks_started += WT_STAT_CONN_READ(from, eviction_walks_started);
    to->eviction_force_no_retry += WT_STAT_CONN_READ(from, eviction_force_no_retry);
    to->eviction_force_hs_fail += WT_STAT_CONN_READ(from, eviction_force_hs_fail);
    to->eviction_force_hs += WT_STAT_CONN_READ(from, eviction_force_hs);
    to->eviction_force_hs_success += WT_STAT_CONN_READ(from, eviction_force_hs_success);
    to->eviction_force_clean += WT_STAT_CONN_READ(from, eviction_force_clean);
    to->eviction_force_dirty += WT_STAT_CONN_READ(from, eviction_force_dirty);
    to->eviction_force_long_update_list += WT_STAT_CONN_READ(from, eviction_force_long_update_list);
    to->eviction_force_delete += WT_STAT_CONN_READ(from, eviction_force_delete);
    to->eviction_force += WT_STAT_CONN_READ(from, eviction_force);
    to->eviction_force_fail += WT_STAT_CONN_READ(from, eviction_force_fail);
    to->cache_eviction_blocked_hazard += WT_STAT_CONN_READ(from, cache_eviction_blocked_hazard);
    to->cache_hazard_checks += WT_STAT_CONN_READ(from, cache_hazard_checks);
    to->cache_hazard_walks += WT_STAT_CONN_READ(from, cache_hazard_walks);
    if ((v = WT_STAT_CONN_READ(from, cache_hazard_max)) > to->cache_hazard_max)
        to->cache_hazard_max = v;
    to->cache_hs_insert += WT_STAT_CONN_READ(from, cache_hs_insert);
    to->cache_hs_insert_restart += WT_STAT_CONN_READ(from, cache_hs_insert_restart);
    to->cache_hs_ondisk_max += WT_STAT_CONN_READ(from, cache_hs_ondisk_max);
    to->cache_hs_ondisk += WT_STAT_CONN_READ(from, cache_hs_ondisk);
    to->cache_hs_read += WT_STAT_CONN_READ(from, cache_hs_read);
    to->cache_hs_read_miss += WT_STAT_CONN_READ(from, cache_hs_read_miss);
    to->cache_hs_read_squash += WT_STAT_CONN_READ(from, cache_hs_read_squash);
    to->cache_hs_order_lose_durable_timestamp +=
      WT_STAT_CONN_READ(from, cache_hs_order_lose_durable_timestamp);
    to->cache_hs_key_truncate_rts_unstable +=
      WT_STAT_CONN_READ(from, cache_hs_key_truncate_rts_unstable);
    to->cache_hs_key_truncate_rts += WT_STAT_CONN_READ(from, cache_hs_key_truncate_rts);
    to->cache_hs_btree_truncate += WT_STAT_CONN_READ(from, cache_hs_btree_truncate);
    to->cache_hs_key_truncate += WT_STAT_CONN_READ(from, cache_hs_key_truncate);
    to->cache_hs_order_remove += WT_STAT_CONN_READ(from, cache_hs_order_remove);
    to->cache_hs_key_truncate_onpage_removal +=
      WT_STAT_CONN_READ(from, cache_hs_key_truncate_onpage_removal);
    to->cache_hs_btree_truncate_dryrun += WT_STAT_CONN_READ(from, cache_hs_btree_truncate_dryrun);
    to->cache_hs_key_truncate_rts_unstable_dryrun +=
      WT_STAT_CONN_READ(from, cache_hs_key_truncate_rts_unstable_dryrun);
    to->cache_hs_key_truncate_rts_dryrun +=
      WT_STAT_CONN_READ(from, cache_hs_key_truncate_rts_dryrun);
    to->cache_hs_order_reinsert += WT_STAT_CONN_READ(from, cache_hs_order_reinsert);
    to->cache_hs_write_squash += WT_STAT_CONN_READ(from, cache_hs_write_squash);
    to->cache_inmem_splittable += WT_STAT_CONN_READ(from, cache_inmem_splittable);
    to->cache_inmem_split += WT_STAT_CONN_READ(from, cache_inmem_split);
    to->cache_eviction_blocked_internal_page_split +=
      WT_STAT_CONN_READ(from, cache_eviction_blocked_internal_page_split);
    to->cache_eviction_internal += WT_STAT_CONN_READ(from, cache_eviction_internal);
    to->eviction_internal_pages_queued += WT_STAT_CONN_READ(from, eviction_internal_pages_queued);
    to->eviction_internal_pages_seen += WT_STAT_CONN_READ(from, eviction_internal_pages_seen);
    to->eviction_internal_pages_already_queued +=
      WT_STAT_CONN_READ(from, eviction_internal_pages_already_queued);
    to->cache_eviction_split_internal += WT_STAT_CONN_READ(from, cache_eviction_split_internal);
    to->cache_eviction_split_leaf += WT_STAT_CONN_READ(from, cache_eviction_split_leaf);
    to->cache_eviction_random_sample_inmem_root +=
      WT_STAT_CONN_READ(from, cache_eviction_random_sample_inmem_root);
    to->cache_bytes_max += WT_STAT_CONN_READ(from, cache_bytes_max);
    to->eviction_maximum_milliseconds += WT_STAT_CONN_READ(from, eviction_maximum_milliseconds);
    to->eviction_maximum_page_size += WT_STAT_CONN_READ(from, eviction_maximum_page_size);
    to->eviction_app_dirty_attempt += WT_STAT_CONN_READ(from, eviction_app_dirty_attempt);
    to->eviction_app_dirty_fail += WT_STAT_CONN_READ(from, eviction_app_dirty_fail);
    to->cache_eviction_dirty += WT_STAT_CONN_READ(from, cache_eviction_dirty);
    to->cache_eviction_blocked_multi_block_reconciliation_during_checkpoint +=
      WT_STAT_CONN_READ(from, cache_eviction_blocked_multi_block_reconciliation_during_checkpoint);
    if ((v = WT_STAT_CONN_READ(from, npos_read_walk_max)) > to->npos_read_walk_max)
        to->npos_read_walk_max = v;
    to->cache_read_internal_delta += WT_STAT_CONN_READ(from, cache_read_internal_delta);
    to->cache_read_leaf_delta += WT_STAT_CONN_READ(from, cache_read_leaf_delta);
    to->eviction_timed_out_ops += WT_STAT_CONN_READ(from, eviction_timed_out_ops);
    to->cache_eviction_blocked_overflow_keys +=
      WT_STAT_CONN_READ(from, cache_eviction_blocked_overflow_keys);
    to->cache_read_overflow += WT_STAT_CONN_READ(from, cache_read_overflow);
    to->eviction_app_attempt += WT_STAT_CONN_READ(from, eviction_app_attempt);
    to->eviction_app_fail += WT_STAT_CONN_READ(from, eviction_app_fail);
    to->cache_eviction_blocked_materialization +=
      WT_STAT_CONN_READ(from, cache_eviction_blocked_materialization);
    to->cache_eviction_deepen += WT_STAT_CONN_READ(from, cache_eviction_deepen);
    to->cache_write_hs += WT_STAT_CONN_READ(from, cache_write_hs);
    to->eviction_consider_prefetch += WT_STAT_CONN_READ(from, eviction_consider_prefetch);
    to->cache_pages_inuse += WT_STAT_CONN_READ(from, cache_pages_inuse);
    to->cache_eviction_dirty_obsolete_tw +=
      WT_STAT_CONN_READ(from, cache_eviction_dirty_obsolete_tw);
    to->cache_eviction_ahead_of_last_materialized_lsn +=
      WT_STAT_CONN_READ(from, cache_eviction_ahead_of_last_materialized_lsn);
    to->eviction_pages_in_parallel_with_checkpoint +=
      WT_STAT_CONN_READ(from, eviction_pages_in_parallel_with_checkpoint);
    to->eviction_pages_ordinary_queued += WT_STAT_CONN_READ(from, eviction_pages_ordinary_queued);
    to->eviction_pages_queued_post_lru += WT_STAT_CONN_READ(from, eviction_pages_queued_post_lru);
    to->eviction_pages_queued_urgent += WT_STAT_CONN_READ(from, eviction_pages_queued_urgent);
    to->eviction_pages_queued_oldest += WT_STAT_CONN_READ(from, eviction_pages_queued_oldest);
    to->eviction_pages_queued_urgent_hs_dirty +=
      WT_STAT_CONN_READ(from, eviction_pages_queued_urgent_hs_dirty);
    to->cache_read += WT_STAT_CONN_READ(from, cache_read);
    to->cache_read_deleted += WT_STAT_CONN_READ(from, cache_read_deleted);
    to->cache_read_deleted_prepared += WT_STAT_CONN_READ(from, cache_read_deleted_prepared);
    to->cache_read_checkpoint += WT_STAT_CONN_READ(from, cache_read_checkpoint);
    to->eviction_clear_ordinary += WT_STAT_CONN_READ(from, eviction_clear_ordinary);
    to->cache_pages_requested += WT_STAT_CONN_READ(from, cache_pages_requested);
    to->cache_pages_prefetch += WT_STAT_CONN_READ(from, cache_pages_prefetch);
    to->cache_eviction_pages_seen += WT_STAT_CONN_READ(from, cache_eviction_pages_seen);
    to->eviction_pages_already_queued += WT_STAT_CONN_READ(from, eviction_pages_already_queued);
    to->eviction_fail += WT_STAT_CONN_READ(from, eviction_fail);
    to->eviction_fail_active_children_on_an_internal_page +=
      WT_STAT_CONN_READ(from, eviction_fail_active_children_on_an_internal_page);
    to->eviction_fail_in_reconciliation += WT_STAT_CONN_READ(from, eviction_fail_in_reconciliation);
    to->eviction_fail_checkpoint_no_ts += WT_STAT_CONN_READ(from, eviction_fail_checkpoint_no_ts);
    to->eviction_walk += WT_STAT_CONN_READ(from, eviction_walk);
    to->cache_write += WT_STAT_CONN_READ(from, cache_write);
    to->cache_write_restore += WT_STAT_CONN_READ(from, cache_write_restore);
    to->cache_overhead += WT_STAT_CONN_READ(from, cache_overhead);
    to->cache_eviction_blocked_checkpoint_precise +=
      WT_STAT_CONN_READ(from, cache_eviction_blocked_checkpoint_precise);
    to->cache_evict_split_failed_lock += WT_STAT_CONN_READ(from, cache_evict_split_failed_lock);
    to->cache_eviction_blocked_recently_modified +=
      WT_STAT_CONN_READ(from, cache_eviction_blocked_recently_modified);
    to->cache_scrub_restore += WT_STAT_CONN_READ(from, cache_scrub_restore);
    to->cache_reverse_splits += WT_STAT_CONN_READ(from, cache_reverse_splits);
    to->cache_reverse_splits_skipped_vlcs +=
      WT_STAT_CONN_READ(from, cache_reverse_splits_skipped_vlcs);
    to->cache_read_delta_updates += WT_STAT_CONN_READ(from, cache_read_delta_updates);
    to->cache_read_restored_tombstone_bytes +=
      WT_STAT_CONN_READ(from, cache_read_restored_tombstone_bytes);
    to->cache_hs_insert_full_update += WT_STAT_CONN_READ(from, cache_hs_insert_full_update);
    to->cache_hs_insert_reverse_modify += WT_STAT_CONN_READ(from, cache_hs_insert_reverse_modify);
    to->eviction_reentry_hs_eviction_milliseconds +=
      WT_STAT_CONN_READ(from, eviction_reentry_hs_eviction_milliseconds);
    to->cache_bytes_internal += WT_STAT_CONN_READ(from, cache_bytes_internal);
    to->cache_bytes_leaf += WT_STAT_CONN_READ(from, cache_bytes_leaf);
    to->cache_bytes_dirty += WT_STAT_CONN_READ(from, cache_bytes_dirty);
    to->cache_bytes_dirty_internal += WT_STAT_CONN_READ(from, cache_bytes_dirty_internal);
    to->cache_bytes_dirty_leaf += WT_STAT_CONN_READ(from, cache_bytes_dirty_leaf);
    to->cache_pages_dirty += WT_STAT_CONN_READ(from, cache_pages_dirty);
    to->cache_eviction_blocked_uncommitted_truncate +=
      WT_STAT_CONN_READ(from, cache_eviction_blocked_uncommitted_truncate);
    to->cache_eviction_clean += WT_STAT_CONN_READ(from, cache_eviction_clean);
    to->cache_updates_txn_uncommitted_bytes +=
      WT_STAT_CONN_READ(from, cache_updates_txn_uncommitted_bytes);
    to->cache_updates_txn_uncommitted_count +=
      WT_STAT_CONN_READ(from, cache_updates_txn_uncommitted_count);
    to->fsync_all_fh_total += WT_STAT_CONN_READ(from, fsync_all_fh_total);
    to->fsync_all_fh += WT_STAT_CONN_READ(from, fsync_all_fh);
    to->fsync_all_time += WT_STAT_CONN_READ(from, fsync_all_time);
    to->capacity_bytes_read += WT_STAT_CONN_READ(from, capacity_bytes_read);
    to->capacity_bytes_ckpt += WT_STAT_CONN_READ(from, capacity_bytes_ckpt);
    to->capacity_bytes_chunkcache += WT_STAT_CONN_READ(from, capacity_bytes_chunkcache);
    to->capacity_bytes_evict += WT_STAT_CONN_READ(from, capacity_bytes_evict);
    to->capacity_bytes_log += WT_STAT_CONN_READ(from, capacity_bytes_log);
    to->capacity_bytes_written += WT_STAT_CONN_READ(from, capacity_bytes_written);
    to->capacity_threshold += WT_STAT_CONN_READ(from, capacity_threshold);
    to->capacity_time_total += WT_STAT_CONN_READ(from, capacity_time_total);
    to->capacity_time_ckpt += WT_STAT_CONN_READ(from, capacity_time_ckpt);
    to->capacity_time_evict += WT_STAT_CONN_READ(from, capacity_time_evict);
    to->capacity_time_log += WT_STAT_CONN_READ(from, capacity_time_log);
    to->capacity_time_read += WT_STAT_CONN_READ(from, capacity_time_read);
    to->capacity_time_chunkcache += WT_STAT_CONN_READ(from, capacity_time_chunkcache);
    to->checkpoint_cleanup_success += WT_STAT_CONN_READ(from, checkpoint_cleanup_success);
    to->checkpoint_snapshot_acquired += WT_STAT_CONN_READ(from, checkpoint_snapshot_acquired);
    to->checkpoint_skipped += WT_STAT_CONN_READ(from, checkpoint_skipped);
    to->checkpoint_fsync_post += WT_STAT_CONN_READ(from, checkpoint_fsync_post);
    to->checkpoint_fsync_post_duration += WT_STAT_CONN_READ(from, checkpoint_fsync_post_duration);
    to->checkpoint_generation += WT_STAT_CONN_READ(from, checkpoint_generation);
    to->checkpoint_time_max += WT_STAT_CONN_READ(from, checkpoint_time_max);
    to->checkpoint_time_min += WT_STAT_CONN_READ(from, checkpoint_time_min);
    to->checkpoint_handle_drop_duration += WT_STAT_CONN_READ(from, checkpoint_handle_drop_duration);
    to->checkpoint_handle_duration += WT_STAT_CONN_READ(from, checkpoint_handle_duration);
    to->checkpoint_handle_apply_duration +=
      WT_STAT_CONN_READ(from, checkpoint_handle_apply_duration);
    to->checkpoint_handle_skip_duration += WT_STAT_CONN_READ(from, checkpoint_handle_skip_duration);
    to->checkpoint_handle_meta_check_duration +=
      WT_STAT_CONN_READ(from, checkpoint_handle_meta_check_duration);
    to->checkpoint_handle_lock_duration += WT_STAT_CONN_READ(from, checkpoint_handle_lock_duration);
    to->checkpoint_handle_applied += WT_STAT_CONN_READ(from, checkpoint_handle_applied);
    to->checkpoint_handle_dropped += WT_STAT_CONN_READ(from, checkpoint_handle_dropped);
    to->checkpoint_handle_meta_checked += WT_STAT_CONN_READ(from, checkpoint_handle_meta_checked);
    to->checkpoint_handle_locked += WT_STAT_CONN_READ(from, checkpoint_handle_locked);
    to->checkpoint_handle_skipped += WT_STAT_CONN_READ(from, checkpoint_handle_skipped);
    to->checkpoint_handle_walked += WT_STAT_CONN_READ(from, checkpoint_handle_walked);
    to->checkpoint_time_recent += WT_STAT_CONN_READ(from, checkpoint_time_recent);
    to->checkpoint_pages_reconciled_bytes +=
      WT_STAT_CONN_READ(from, checkpoint_pages_reconciled_bytes);
    to->checkpoints_api += WT_STAT_CONN_READ(from, checkpoints_api);
    to->checkpoints_compact += WT_STAT_CONN_READ(from, checkpoints_compact);
    to->checkpoint_sync += WT_STAT_CONN_READ(from, checkpoint_sync);
    to->checkpoint_presync += WT_STAT_CONN_READ(from, checkpoint_presync);
    to->checkpoint_hs_pages_reconciled += WT_STAT_CONN_READ(from, checkpoint_hs_pages_reconciled);
    to->checkpoint_pages_visited_internal +=
      WT_STAT_CONN_READ(from, checkpoint_pages_visited_internal);
    to->checkpoint_pages_visited_leaf += WT_STAT_CONN_READ(from, checkpoint_pages_visited_leaf);
    to->checkpoint_pages_reconciled += WT_STAT_CONN_READ(from, checkpoint_pages_reconciled);
    to->checkpoint_cleanup_pages_evict += WT_STAT_CONN_READ(from, checkpoint_cleanup_pages_evict);
    to->checkpoint_cleanup_pages_obsolete_tw +=
      WT_STAT_CONN_READ(from, checkpoint_cleanup_pages_obsolete_tw);
    to->checkpoint_cleanup_pages_read_reclaim_space +=
      WT_STAT_CONN_READ(from, checkpoint_cleanup_pages_read_reclaim_space);
    to->checkpoint_cleanup_pages_read_obsolete_tw +=
      WT_STAT_CONN_READ(from, checkpoint_cleanup_pages_read_obsolete_tw);
    to->checkpoint_cleanup_pages_removed +=
      WT_STAT_CONN_READ(from, checkpoint_cleanup_pages_removed);
    to->checkpoint_cleanup_pages_walk_skipped +=
      WT_STAT_CONN_READ(from, checkpoint_cleanup_pages_walk_skipped);
    to->checkpoint_cleanup_pages_visited +=
      WT_STAT_CONN_READ(from, checkpoint_cleanup_pages_visited);
    to->checkpoint_prep_running += WT_STAT_CONN_READ(from, checkpoint_prep_running);
    to->checkpoint_prep_max += WT_STAT_CONN_READ(from, checkpoint_prep_max);
    to->checkpoint_prep_min += WT_STAT_CONN_READ(from, checkpoint_prep_min);
    to->checkpoint_prep_recent += WT_STAT_CONN_READ(from, checkpoint_prep_recent);
    to->checkpoint_prep_total += WT_STAT_CONN_READ(from, checkpoint_prep_total);
    to->checkpoint_state += WT_STAT_CONN_READ(from, checkpoint_state);
    to->checkpoint_scrub_target += WT_STAT_CONN_READ(from, checkpoint_scrub_target);
    to->checkpoint_scrub_max += WT_STAT_CONN_READ(from, checkpoint_scrub_max);
    to->checkpoint_scrub_min += WT_STAT_CONN_READ(from, checkpoint_scrub_min);
    to->checkpoint_scrub_recent += WT_STAT_CONN_READ(from, checkpoint_scrub_recent);
    to->checkpoint_scrub_total += WT_STAT_CONN_READ(from, checkpoint_scrub_total);
    to->checkpoint_stop_stress_active += WT_STAT_CONN_READ(from, checkpoint_stop_stress_active);
    to->checkpoint_tree_duration += WT_STAT_CONN_READ(from, checkpoint_tree_duration);
    to->checkpoints_total_failed += WT_STAT_CONN_READ(from, checkpoints_total_failed);
    to->checkpoints_total_succeed += WT_STAT_CONN_READ(from, checkpoints_total_succeed);
    to->checkpoint_time_total += WT_STAT_CONN_READ(from, checkpoint_time_total);
    to->checkpoint_obsolete_applied += WT_STAT_CONN_READ(from, checkpoint_obsolete_applied);
    to->checkpoint_wait_reduce_dirty += WT_STAT_CONN_READ(from, checkpoint_wait_reduce_dirty);
    to->chunkcache_spans_chunks_read += WT_STAT_CONN_READ(from, chunkcache_spans_chunks_read);
    to->chunkcache_chunks_evicted += WT_STAT_CONN_READ(from, chunkcache_chunks_evicted);
    to->chunkcache_exceeded_bitmap_capacity +=
      WT_STAT_CONN_READ(from, chunkcache_exceeded_bitmap_capacity);
    to->chunkcache_exceeded_capacity += WT_STAT_CONN_READ(from, chunkcache_exceeded_capacity);
    to->chunkcache_lookups += WT_STAT_CONN_READ(from, chunkcache_lookups);
    to->chunkcache_chunks_loaded_from_flushed_tables +=
      WT_STAT_CONN_READ(from, chunkcache_chunks_loaded_from_flushed_tables);
    to->chunkcache_metadata_inserted += WT_STAT_CONN_READ(from, chunkcache_metadata_inserted);
    to->chunkcache_metadata_removed += WT_STAT_CONN_READ(from, chunkcache_metadata_removed);
    to->chunkcache_metadata_work_units_dropped +=
      WT_STAT_CONN_READ(from, chunkcache_metadata_work_units_dropped);
    to->chunkcache_metadata_work_units_created +=
      WT_STAT_CONN_READ(from, chunkcache_metadata_work_units_created);
    to->chunkcache_metadata_work_units_dequeued +=
      WT_STAT_CONN_READ(from, chunkcache_metadata_work_units_dequeued);
    to->chunkcache_misses += WT_STAT_CONN_READ(from, chunkcache_misses);
    to->chunkcache_io_failed += WT_STAT_CONN_READ(from, chunkcache_io_failed);
    to->chunkcache_retries += WT_STAT_CONN_READ(from, chunkcache_retries);
    to->chunkcache_retries_checksum_mismatch +=
      WT_STAT_CONN_READ(from, chunkcache_retries_checksum_mismatch);
    to->chunkcache_toomany_retries += WT_STAT_CONN_READ(from, chunkcache_toomany_retries);
    to->chunkcache_bytes_read_persistent +=
      WT_STAT_CONN_READ(from, chunkcache_bytes_read_persistent);
    to->chunkcache_bytes_inuse += WT_STAT_CONN_READ(from, chunkcache_bytes_inuse);
    to->chunkcache_bytes_inuse_pinned += WT_STAT_CONN_READ(from, chunkcache_bytes_inuse_pinned);
    to->chunkcache_chunks_inuse += WT_STAT_CONN_READ(from, chunkcache_chunks_inuse);
    to->chunkcache_created_from_metadata +=
      WT_STAT_CONN_READ(from, chunkcache_created_from_metadata);
    to->chunkcache_chunks_pinned += WT_STAT_CONN_READ(from, chunkcache_chunks_pinned);
    to->cond_auto_wait_reset += WT_STAT_CONN_READ(from, cond_auto_wait_reset);
    to->cond_auto_wait += WT_STAT_CONN_READ(from, cond_auto_wait);
    to->cond_auto_wait_skipped += WT_STAT_CONN_READ(from, cond_auto_wait_skipped);
    to->time_travel += WT_STAT_CONN_READ(from, time_travel);
    to->file_open += WT_STAT_CONN_READ(from, file_open);
    to->buckets_dh += WT_STAT_CONN_READ(from, buckets_dh);
    to->buckets += WT_STAT_CONN_READ(from, buckets);
    to->memory_allocation += WT_STAT_CONN_READ(from, memory_allocation);
    to->memory_free += WT_STAT_CONN_READ(from, memory_free);
    to->memory_grow += WT_STAT_CONN_READ(from, memory_grow);
    to->no_session_sweep_5min += WT_STAT_CONN_READ(from, no_session_sweep_5min);
    to->no_session_sweep_60min += WT_STAT_CONN_READ(from, no_session_sweep_60min);
    to->cond_wait += WT_STAT_CONN_READ(from, cond_wait);
    to->rwlock_read += WT_STAT_CONN_READ(from, rwlock_read);
    to->rwlock_write += WT_STAT_CONN_READ(from, rwlock_write);
    to->fsync_io += WT_STAT_CONN_READ(from, fsync_io);
    to->read_io += WT_STAT_CONN_READ(from, read_io);
    to->write_io += WT_STAT_CONN_READ(from, write_io);
    to->cursor_tree_walk_del_page_skip += WT_STAT_CONN_READ(from, cursor_tree_walk_del_page_skip);
    to->cursor_next_skip_total += WT_STAT_CONN_READ(from, cursor_next_skip_total);
    to->cursor_prev_skip_total += WT_STAT_CONN_READ(from, cursor_prev_skip_total);
    to->cursor_skip_hs_cur_position += WT_STAT_CONN_READ(from, cursor_skip_hs_cur_position);
    to->cursor_tree_walk_inmem_del_page_skip +=
      WT_STAT_CONN_READ(from, cursor_tree_walk_inmem_del_page_skip);
    to->cursor_tree_walk_ondisk_del_page_skip +=
      WT_STAT_CONN_READ(from, cursor_tree_walk_ondisk_del_page_skip);
    to->cursor_search_near_prefix_fast_paths +=
      WT_STAT_CONN_READ(from, cursor_search_near_prefix_fast_paths);
    to->cursor_reposition_failed += WT_STAT_CONN_READ(from, cursor_reposition_failed);
    to->cursor_reposition += WT_STAT_CONN_READ(from, cursor_reposition);
    to->cursor_bulk_count += WT_STAT_CONN_READ(from, cursor_bulk_count);
    to->cursor_cached_count += WT_STAT_CONN_READ(from, cursor_cached_count);
    to->cursor_bound_error += WT_STAT_CONN_READ(from, cursor_bound_error);
    to->cursor_bounds_reset += WT_STAT_CONN_READ(from, cursor_bounds_reset);
    to->cursor_bounds_comparisons += WT_STAT_CONN_READ(from, cursor_bounds_comparisons);
    to->cursor_bounds_next_unpositioned += WT_STAT_CONN_READ(from, cursor_bounds_next_unpositioned);
    to->cursor_bounds_next_early_exit += WT_STAT_CONN_READ(from, cursor_bounds_next_early_exit);
    to->cursor_bounds_prev_unpositioned += WT_STAT_CONN_READ(from, cursor_bounds_prev_unpositioned);
    to->cursor_bounds_prev_early_exit += WT_STAT_CONN_READ(from, cursor_bounds_prev_early_exit);
    to->cursor_bounds_search_early_exit += WT_STAT_CONN_READ(from, cursor_bounds_search_early_exit);
    to->cursor_bounds_search_near_repositioned_cursor +=
      WT_STAT_CONN_READ(from, cursor_bounds_search_near_repositioned_cursor);
    to->cursor_insert_bulk += WT_STAT_CONN_READ(from, cursor_insert_bulk);
    to->cursor_cache_error += WT_STAT_CONN_READ(from, cursor_cache_error);
    to->cursor_cache += WT_STAT_CONN_READ(from, cursor_cache);
    to->cursor_close_error += WT_STAT_CONN_READ(from, cursor_close_error);
    to->cursor_compare_error += WT_STAT_CONN_READ(from, cursor_compare_error);
    to->cursor_create += WT_STAT_CONN_READ(from, cursor_create);
    to->cursor_equals_error += WT_STAT_CONN_READ(from, cursor_equals_error);
    to->cursor_get_key_error += WT_STAT_CONN_READ(from, cursor_get_key_error);
    to->cursor_get_value_error += WT_STAT_CONN_READ(from, cursor_get_value_error);
    to->cursor_insert += WT_STAT_CONN_READ(from, cursor_insert);
    to->cursor_insert_error += WT_STAT_CONN_READ(from, cursor_insert_error);
    to->cursor_insert_check_error += WT_STAT_CONN_READ(from, cursor_insert_check_error);
    to->cursor_insert_bytes += WT_STAT_CONN_READ(from, cursor_insert_bytes);
    to->cursor_largest_key_error += WT_STAT_CONN_READ(from, cursor_largest_key_error);
    to->cursor_modify += WT_STAT_CONN_READ(from, cursor_modify);
    to->cursor_modify_error += WT_STAT_CONN_READ(from, cursor_modify_error);
    to->cursor_modify_bytes += WT_STAT_CONN_READ(from, cursor_modify_bytes);
    to->cursor_modify_bytes_touch += WT_STAT_CONN_READ(from, cursor_modify_bytes_touch);
    to->cursor_next += WT_STAT_CONN_READ(from, cursor_next);
    to->cursor_next_error += WT_STAT_CONN_READ(from, cursor_next_error);
    to->cursor_next_hs_tombstone += WT_STAT_CONN_READ(from, cursor_next_hs_tombstone);
    to->cursor_next_skip_lt_100 += WT_STAT_CONN_READ(from, cursor_next_skip_lt_100);
    to->cursor_next_skip_ge_100 += WT_STAT_CONN_READ(from, cursor_next_skip_ge_100);
    to->cursor_next_random_error += WT_STAT_CONN_READ(from, cursor_next_random_error);
    to->cursor_restart += WT_STAT_CONN_READ(from, cursor_restart);
    to->cursor_prev += WT_STAT_CONN_READ(from, cursor_prev);
    to->cursor_prev_error += WT_STAT_CONN_READ(from, cursor_prev_error);
    to->cursor_prev_hs_tombstone += WT_STAT_CONN_READ(from, cursor_prev_hs_tombstone);
    to->cursor_prev_skip_ge_100 += WT_STAT_CONN_READ(from, cursor_prev_skip_ge_100);
    to->cursor_prev_skip_lt_100 += WT_STAT_CONN_READ(from, cursor_prev_skip_lt_100);
    to->cursor_reconfigure_error += WT_STAT_CONN_READ(from, cursor_reconfigure_error);
    to->cursor_remove += WT_STAT_CONN_READ(from, cursor_remove);
    to->cursor_remove_error += WT_STAT_CONN_READ(from, cursor_remove_error);
    to->cursor_remove_bytes += WT_STAT_CONN_READ(from, cursor_remove_bytes);
    to->cursor_reopen_error += WT_STAT_CONN_READ(from, cursor_reopen_error);
    to->cursor_reserve += WT_STAT_CONN_READ(from, cursor_reserve);
    to->cursor_reserve_error += WT_STAT_CONN_READ(from, cursor_reserve_error);
    to->cursor_reset += WT_STAT_CONN_READ(from, cursor_reset);
    to->cursor_reset_error += WT_STAT_CONN_READ(from, cursor_reset_error);
    to->cursor_search += WT_STAT_CONN_READ(from, cursor_search);
    to->cursor_search_error += WT_STAT_CONN_READ(from, cursor_search_error);
    to->cursor_search_hs += WT_STAT_CONN_READ(from, cursor_search_hs);
    to->cursor_search_near += WT_STAT_CONN_READ(from, cursor_search_near);
    to->cursor_search_near_error += WT_STAT_CONN_READ(from, cursor_search_near_error);
    to->cursor_sweep_buckets += WT_STAT_CONN_READ(from, cursor_sweep_buckets);
    to->cursor_sweep_closed += WT_STAT_CONN_READ(from, cursor_sweep_closed);
    to->cursor_sweep_examined += WT_STAT_CONN_READ(from, cursor_sweep_examined);
    to->cursor_sweep += WT_STAT_CONN_READ(from, cursor_sweep);
    to->cursor_truncate += WT_STAT_CONN_READ(from, cursor_truncate);
    to->cursor_truncate_keys_deleted += WT_STAT_CONN_READ(from, cursor_truncate_keys_deleted);
    to->cursor_update += WT_STAT_CONN_READ(from, cursor_update);
    to->cursor_update_error += WT_STAT_CONN_READ(from, cursor_update_error);
    to->cursor_update_bytes += WT_STAT_CONN_READ(from, cursor_update_bytes);
    to->cursor_update_bytes_changed += WT_STAT_CONN_READ(from, cursor_update_bytes_changed);
    to->cursor_reopen += WT_STAT_CONN_READ(from, cursor_reopen);
    to->cursor_open_count += WT_STAT_CONN_READ(from, cursor_open_count);
    to->dh_conn_handle_table_count += WT_STAT_CONN_READ(from, dh_conn_handle_table_count);
    to->dh_conn_handle_tiered_count += WT_STAT_CONN_READ(from, dh_conn_handle_tiered_count);
    to->dh_conn_handle_tiered_tree_count +=
      WT_STAT_CONN_READ(from, dh_conn_handle_tiered_tree_count);
    to->dh_conn_handle_btree_count += WT_STAT_CONN_READ(from, dh_conn_handle_btree_count);
    to->dh_conn_handle_checkpoint_count += WT_STAT_CONN_READ(from, dh_conn_handle_checkpoint_count);
    to->dh_conn_handle_size += WT_STAT_CONN_READ(from, dh_conn_handle_size);
    to->dh_conn_handle_count += WT_STAT_CONN_READ(from, dh_conn_handle_count);
    to->dh_sweep_ref += WT_STAT_CONN_READ(from, dh_sweep_ref);
    to->dh_sweep_dead_close += WT_STAT_CONN_READ(from, dh_sweep_dead_close);
    to->dh_sweep_remove += WT_STAT_CONN_READ(from, dh_sweep_remove);
    to->dh_sweep_expired_close += WT_STAT_CONN_READ(from, dh_sweep_expired_close);
    to->dh_sweep_tod += WT_STAT_CONN_READ(from, dh_sweep_tod);
    to->dh_sweeps += WT_STAT_CONN_READ(from, dh_sweeps);
    to->dh_sweep_skip_ckpt += WT_STAT_CONN_READ(from, dh_sweep_skip_ckpt);
    to->dh_session_handles += WT_STAT_CONN_READ(from, dh_session_handles);
    to->dh_session_sweeps += WT_STAT_CONN_READ(from, dh_session_sweeps);
<<<<<<< HEAD
    to->layered_curs_insert += WT_STAT_CONN_READ(from, layered_curs_insert);
    to->layered_curs_next += WT_STAT_CONN_READ(from, layered_curs_next);
    to->layered_curs_next_ingest += WT_STAT_CONN_READ(from, layered_curs_next_ingest);
    to->layered_curs_next_stable += WT_STAT_CONN_READ(from, layered_curs_next_stable);
    to->layered_curs_prev += WT_STAT_CONN_READ(from, layered_curs_prev);
    to->layered_curs_prev_ingest += WT_STAT_CONN_READ(from, layered_curs_prev_ingest);
    to->layered_curs_prev_stable += WT_STAT_CONN_READ(from, layered_curs_prev_stable);
    to->layered_curs_remove += WT_STAT_CONN_READ(from, layered_curs_remove);
    to->layered_curs_search_near += WT_STAT_CONN_READ(from, layered_curs_search_near);
    to->layered_curs_search_near_ingest += WT_STAT_CONN_READ(from, layered_curs_search_near_ingest);
    to->layered_curs_search_near_stable += WT_STAT_CONN_READ(from, layered_curs_search_near_stable);
    to->layered_curs_search += WT_STAT_CONN_READ(from, layered_curs_search);
    to->layered_curs_search_ingest += WT_STAT_CONN_READ(from, layered_curs_search_ingest);
    to->layered_curs_search_stable += WT_STAT_CONN_READ(from, layered_curs_search_stable);
    to->layered_curs_update += WT_STAT_CONN_READ(from, layered_curs_update);
    to->layered_curs_upgrade_ingest += WT_STAT_CONN_READ(from, layered_curs_upgrade_ingest);
    to->layered_curs_upgrade_stable += WT_STAT_CONN_READ(from, layered_curs_upgrade_stable);
    to->layered_table_manager_checkpoints +=
      WT_STAT_CONN_READ(from, layered_table_manager_checkpoints);
    to->layered_table_manager_checkpoints_refreshed +=
      WT_STAT_CONN_READ(from, layered_table_manager_checkpoints_refreshed);
    to->layered_table_manager_logops_applied +=
      WT_STAT_CONN_READ(from, layered_table_manager_logops_applied);
    to->layered_table_manager_logops_skipped +=
      WT_STAT_CONN_READ(from, layered_table_manager_logops_skipped);
    to->layered_table_manager_skip_lsn += WT_STAT_CONN_READ(from, layered_table_manager_skip_lsn);
    to->layered_table_manager_tables += WT_STAT_CONN_READ(from, layered_table_manager_tables);
    to->layered_table_manager_running += WT_STAT_CONN_READ(from, layered_table_manager_running);
    to->layered_table_manager_active += WT_STAT_CONN_READ(from, layered_table_manager_active);
    to->live_restore_state += WT_STAT_CONN_READ(from, live_restore_state);
=======
    to->live_restore_bytes_copied += WT_STAT_CONN_READ(from, live_restore_bytes_copied);
    to->live_restore_work_remaining += WT_STAT_CONN_READ(from, live_restore_work_remaining);
>>>>>>> 64c6aaf2
    to->live_restore_source_read_count += WT_STAT_CONN_READ(from, live_restore_source_read_count);
    to->live_restore_hist_source_read_latency_lt10 +=
      WT_STAT_CONN_READ(from, live_restore_hist_source_read_latency_lt10);
    to->live_restore_hist_source_read_latency_lt50 +=
      WT_STAT_CONN_READ(from, live_restore_hist_source_read_latency_lt50);
    to->live_restore_hist_source_read_latency_lt100 +=
      WT_STAT_CONN_READ(from, live_restore_hist_source_read_latency_lt100);
    to->live_restore_hist_source_read_latency_lt250 +=
      WT_STAT_CONN_READ(from, live_restore_hist_source_read_latency_lt250);
    to->live_restore_hist_source_read_latency_lt500 +=
      WT_STAT_CONN_READ(from, live_restore_hist_source_read_latency_lt500);
    to->live_restore_hist_source_read_latency_lt1000 +=
      WT_STAT_CONN_READ(from, live_restore_hist_source_read_latency_lt1000);
    to->live_restore_hist_source_read_latency_gt1000 +=
      WT_STAT_CONN_READ(from, live_restore_hist_source_read_latency_gt1000);
    to->live_restore_hist_source_read_latency_total_msecs +=
      WT_STAT_CONN_READ(from, live_restore_hist_source_read_latency_total_msecs);
    to->live_restore_state += WT_STAT_CONN_READ(from, live_restore_state);
    to->lock_btree_page_count += WT_STAT_CONN_READ(from, lock_btree_page_count);
    to->lock_btree_page_wait_application +=
      WT_STAT_CONN_READ(from, lock_btree_page_wait_application);
    to->lock_btree_page_wait_internal += WT_STAT_CONN_READ(from, lock_btree_page_wait_internal);
    to->lock_checkpoint_count += WT_STAT_CONN_READ(from, lock_checkpoint_count);
    to->lock_checkpoint_wait_application +=
      WT_STAT_CONN_READ(from, lock_checkpoint_wait_application);
    to->lock_checkpoint_wait_internal += WT_STAT_CONN_READ(from, lock_checkpoint_wait_internal);
    to->lock_dhandle_wait_application += WT_STAT_CONN_READ(from, lock_dhandle_wait_application);
    to->lock_dhandle_wait_internal += WT_STAT_CONN_READ(from, lock_dhandle_wait_internal);
    to->lock_dhandle_read_count += WT_STAT_CONN_READ(from, lock_dhandle_read_count);
    to->lock_dhandle_write_count += WT_STAT_CONN_READ(from, lock_dhandle_write_count);
    to->lock_metadata_count += WT_STAT_CONN_READ(from, lock_metadata_count);
    to->lock_metadata_wait_application += WT_STAT_CONN_READ(from, lock_metadata_wait_application);
    to->lock_metadata_wait_internal += WT_STAT_CONN_READ(from, lock_metadata_wait_internal);
    to->lock_schema_count += WT_STAT_CONN_READ(from, lock_schema_count);
    to->lock_schema_wait_application += WT_STAT_CONN_READ(from, lock_schema_wait_application);
    to->lock_schema_wait_internal += WT_STAT_CONN_READ(from, lock_schema_wait_internal);
    to->lock_table_wait_application += WT_STAT_CONN_READ(from, lock_table_wait_application);
    to->lock_table_wait_internal += WT_STAT_CONN_READ(from, lock_table_wait_internal);
    to->lock_table_read_count += WT_STAT_CONN_READ(from, lock_table_read_count);
    to->lock_table_write_count += WT_STAT_CONN_READ(from, lock_table_write_count);
    to->lock_txn_global_wait_application +=
      WT_STAT_CONN_READ(from, lock_txn_global_wait_application);
    to->lock_txn_global_wait_internal += WT_STAT_CONN_READ(from, lock_txn_global_wait_internal);
    to->lock_txn_global_read_count += WT_STAT_CONN_READ(from, lock_txn_global_read_count);
    to->lock_txn_global_write_count += WT_STAT_CONN_READ(from, lock_txn_global_write_count);
    to->log_slot_switch_busy += WT_STAT_CONN_READ(from, log_slot_switch_busy);
    to->log_force_remove_sleep += WT_STAT_CONN_READ(from, log_force_remove_sleep);
    to->log_bytes_payload += WT_STAT_CONN_READ(from, log_bytes_payload);
    to->log_bytes_written += WT_STAT_CONN_READ(from, log_bytes_written);
    to->log_zero_fills += WT_STAT_CONN_READ(from, log_zero_fills);
    to->log_flush += WT_STAT_CONN_READ(from, log_flush);
    to->log_force_write += WT_STAT_CONN_READ(from, log_force_write);
    to->log_force_write_skip += WT_STAT_CONN_READ(from, log_force_write_skip);
    to->log_compress_writes += WT_STAT_CONN_READ(from, log_compress_writes);
    to->log_compress_write_fails += WT_STAT_CONN_READ(from, log_compress_write_fails);
    to->log_compress_small += WT_STAT_CONN_READ(from, log_compress_small);
    to->log_release_write_lsn += WT_STAT_CONN_READ(from, log_release_write_lsn);
    to->log_scans += WT_STAT_CONN_READ(from, log_scans);
    to->log_scan_rereads += WT_STAT_CONN_READ(from, log_scan_rereads);
    to->log_write_lsn += WT_STAT_CONN_READ(from, log_write_lsn);
    to->log_write_lsn_skip += WT_STAT_CONN_READ(from, log_write_lsn_skip);
    to->log_sync += WT_STAT_CONN_READ(from, log_sync);
    to->log_sync_duration += WT_STAT_CONN_READ(from, log_sync_duration);
    to->log_sync_dir += WT_STAT_CONN_READ(from, log_sync_dir);
    to->log_sync_dir_duration += WT_STAT_CONN_READ(from, log_sync_dir_duration);
    to->log_writes += WT_STAT_CONN_READ(from, log_writes);
    to->log_slot_consolidated += WT_STAT_CONN_READ(from, log_slot_consolidated);
    to->log_max_filesize += WT_STAT_CONN_READ(from, log_max_filesize);
    to->log_prealloc_max += WT_STAT_CONN_READ(from, log_prealloc_max);
    to->log_prealloc_missed += WT_STAT_CONN_READ(from, log_prealloc_missed);
    to->log_prealloc_files += WT_STAT_CONN_READ(from, log_prealloc_files);
    to->log_prealloc_used += WT_STAT_CONN_READ(from, log_prealloc_used);
    to->log_scan_records += WT_STAT_CONN_READ(from, log_scan_records);
    to->log_slot_close_race += WT_STAT_CONN_READ(from, log_slot_close_race);
    to->log_slot_close_unbuf += WT_STAT_CONN_READ(from, log_slot_close_unbuf);
    to->log_slot_closes += WT_STAT_CONN_READ(from, log_slot_closes);
    to->log_slot_races += WT_STAT_CONN_READ(from, log_slot_races);
    to->log_slot_yield_race += WT_STAT_CONN_READ(from, log_slot_yield_race);
    to->log_slot_immediate += WT_STAT_CONN_READ(from, log_slot_immediate);
    to->log_slot_yield_close += WT_STAT_CONN_READ(from, log_slot_yield_close);
    to->log_slot_yield_sleep += WT_STAT_CONN_READ(from, log_slot_yield_sleep);
    to->log_slot_yield += WT_STAT_CONN_READ(from, log_slot_yield);
    to->log_slot_active_closed += WT_STAT_CONN_READ(from, log_slot_active_closed);
    to->log_slot_yield_duration += WT_STAT_CONN_READ(from, log_slot_yield_duration);
    to->log_slot_no_free_slots += WT_STAT_CONN_READ(from, log_slot_no_free_slots);
    to->log_slot_unbuffered += WT_STAT_CONN_READ(from, log_slot_unbuffered);
    to->log_compress_mem += WT_STAT_CONN_READ(from, log_compress_mem);
    to->log_buffer_size += WT_STAT_CONN_READ(from, log_buffer_size);
    to->log_compress_len += WT_STAT_CONN_READ(from, log_compress_len);
    to->log_slot_coalesced += WT_STAT_CONN_READ(from, log_slot_coalesced);
    to->log_close_yields += WT_STAT_CONN_READ(from, log_close_yields);
    to->perf_hist_bmread_latency_lt10 += WT_STAT_CONN_READ(from, perf_hist_bmread_latency_lt10);
    to->perf_hist_bmread_latency_lt50 += WT_STAT_CONN_READ(from, perf_hist_bmread_latency_lt50);
    to->perf_hist_bmread_latency_lt100 += WT_STAT_CONN_READ(from, perf_hist_bmread_latency_lt100);
    to->perf_hist_bmread_latency_lt250 += WT_STAT_CONN_READ(from, perf_hist_bmread_latency_lt250);
    to->perf_hist_bmread_latency_lt500 += WT_STAT_CONN_READ(from, perf_hist_bmread_latency_lt500);
    to->perf_hist_bmread_latency_lt1000 += WT_STAT_CONN_READ(from, perf_hist_bmread_latency_lt1000);
    to->perf_hist_bmread_latency_gt1000 += WT_STAT_CONN_READ(from, perf_hist_bmread_latency_gt1000);
    to->perf_hist_bmread_latency_total_msecs +=
      WT_STAT_CONN_READ(from, perf_hist_bmread_latency_total_msecs);
    to->perf_hist_bmwrite_latency_lt10 += WT_STAT_CONN_READ(from, perf_hist_bmwrite_latency_lt10);
    to->perf_hist_bmwrite_latency_lt50 += WT_STAT_CONN_READ(from, perf_hist_bmwrite_latency_lt50);
    to->perf_hist_bmwrite_latency_lt100 += WT_STAT_CONN_READ(from, perf_hist_bmwrite_latency_lt100);
    to->perf_hist_bmwrite_latency_lt250 += WT_STAT_CONN_READ(from, perf_hist_bmwrite_latency_lt250);
    to->perf_hist_bmwrite_latency_lt500 += WT_STAT_CONN_READ(from, perf_hist_bmwrite_latency_lt500);
    to->perf_hist_bmwrite_latency_lt1000 +=
      WT_STAT_CONN_READ(from, perf_hist_bmwrite_latency_lt1000);
    to->perf_hist_bmwrite_latency_gt1000 +=
      WT_STAT_CONN_READ(from, perf_hist_bmwrite_latency_gt1000);
    to->perf_hist_bmwrite_latency_total_msecs +=
      WT_STAT_CONN_READ(from, perf_hist_bmwrite_latency_total_msecs);
    to->perf_hist_disaggbmread_latency_lt100 +=
      WT_STAT_CONN_READ(from, perf_hist_disaggbmread_latency_lt100);
    to->perf_hist_disaggbmread_latency_lt250 +=
      WT_STAT_CONN_READ(from, perf_hist_disaggbmread_latency_lt250);
    to->perf_hist_disaggbmread_latency_lt500 +=
      WT_STAT_CONN_READ(from, perf_hist_disaggbmread_latency_lt500);
    to->perf_hist_disaggbmread_latency_lt1000 +=
      WT_STAT_CONN_READ(from, perf_hist_disaggbmread_latency_lt1000);
    to->perf_hist_disaggbmread_latency_lt10000 +=
      WT_STAT_CONN_READ(from, perf_hist_disaggbmread_latency_lt10000);
    to->perf_hist_disaggbmread_latency_gt10000 +=
      WT_STAT_CONN_READ(from, perf_hist_disaggbmread_latency_gt10000);
    to->perf_hist_disaggbmread_latency_total_usecs +=
      WT_STAT_CONN_READ(from, perf_hist_disaggbmread_latency_total_usecs);
    to->perf_hist_disaggbmwrite_latency_lt100 +=
      WT_STAT_CONN_READ(from, perf_hist_disaggbmwrite_latency_lt100);
    to->perf_hist_disaggbmwrite_latency_lt250 +=
      WT_STAT_CONN_READ(from, perf_hist_disaggbmwrite_latency_lt250);
    to->perf_hist_disaggbmwrite_latency_lt500 +=
      WT_STAT_CONN_READ(from, perf_hist_disaggbmwrite_latency_lt500);
    to->perf_hist_disaggbmwrite_latency_lt1000 +=
      WT_STAT_CONN_READ(from, perf_hist_disaggbmwrite_latency_lt1000);
    to->perf_hist_disaggbmwrite_latency_lt10000 +=
      WT_STAT_CONN_READ(from, perf_hist_disaggbmwrite_latency_lt10000);
    to->perf_hist_disaggbmwrite_latency_gt10000 +=
      WT_STAT_CONN_READ(from, perf_hist_disaggbmwrite_latency_gt10000);
    to->perf_hist_disaggbmwrite_latency_total_usecs +=
      WT_STAT_CONN_READ(from, perf_hist_disaggbmwrite_latency_total_usecs);
    to->perf_hist_fsread_latency_lt10 += WT_STAT_CONN_READ(from, perf_hist_fsread_latency_lt10);
    to->perf_hist_fsread_latency_lt50 += WT_STAT_CONN_READ(from, perf_hist_fsread_latency_lt50);
    to->perf_hist_fsread_latency_lt100 += WT_STAT_CONN_READ(from, perf_hist_fsread_latency_lt100);
    to->perf_hist_fsread_latency_lt250 += WT_STAT_CONN_READ(from, perf_hist_fsread_latency_lt250);
    to->perf_hist_fsread_latency_lt500 += WT_STAT_CONN_READ(from, perf_hist_fsread_latency_lt500);
    to->perf_hist_fsread_latency_lt1000 += WT_STAT_CONN_READ(from, perf_hist_fsread_latency_lt1000);
    to->perf_hist_fsread_latency_gt1000 += WT_STAT_CONN_READ(from, perf_hist_fsread_latency_gt1000);
    to->perf_hist_fsread_latency_total_msecs +=
      WT_STAT_CONN_READ(from, perf_hist_fsread_latency_total_msecs);
    to->perf_hist_fswrite_latency_lt10 += WT_STAT_CONN_READ(from, perf_hist_fswrite_latency_lt10);
    to->perf_hist_fswrite_latency_lt50 += WT_STAT_CONN_READ(from, perf_hist_fswrite_latency_lt50);
    to->perf_hist_fswrite_latency_lt100 += WT_STAT_CONN_READ(from, perf_hist_fswrite_latency_lt100);
    to->perf_hist_fswrite_latency_lt250 += WT_STAT_CONN_READ(from, perf_hist_fswrite_latency_lt250);
    to->perf_hist_fswrite_latency_lt500 += WT_STAT_CONN_READ(from, perf_hist_fswrite_latency_lt500);
    to->perf_hist_fswrite_latency_lt1000 +=
      WT_STAT_CONN_READ(from, perf_hist_fswrite_latency_lt1000);
    to->perf_hist_fswrite_latency_gt1000 +=
      WT_STAT_CONN_READ(from, perf_hist_fswrite_latency_gt1000);
    to->perf_hist_fswrite_latency_total_msecs +=
      WT_STAT_CONN_READ(from, perf_hist_fswrite_latency_total_msecs);
    to->perf_hist_internal_reconstruct_latency_lt100 +=
      WT_STAT_CONN_READ(from, perf_hist_internal_reconstruct_latency_lt100);
    to->perf_hist_internal_reconstruct_latency_lt250 +=
      WT_STAT_CONN_READ(from, perf_hist_internal_reconstruct_latency_lt250);
    to->perf_hist_internal_reconstruct_latency_lt500 +=
      WT_STAT_CONN_READ(from, perf_hist_internal_reconstruct_latency_lt500);
    to->perf_hist_internal_reconstruct_latency_lt1000 +=
      WT_STAT_CONN_READ(from, perf_hist_internal_reconstruct_latency_lt1000);
    to->perf_hist_internal_reconstruct_latency_lt10000 +=
      WT_STAT_CONN_READ(from, perf_hist_internal_reconstruct_latency_lt10000);
    to->perf_hist_internal_reconstruct_latency_gt10000 +=
      WT_STAT_CONN_READ(from, perf_hist_internal_reconstruct_latency_gt10000);
    to->perf_hist_internal_reconstruct_latency_total_usecs +=
      WT_STAT_CONN_READ(from, perf_hist_internal_reconstruct_latency_total_usecs);
    to->perf_hist_leaf_reconstruct_latency_lt100 +=
      WT_STAT_CONN_READ(from, perf_hist_leaf_reconstruct_latency_lt100);
    to->perf_hist_leaf_reconstruct_latency_lt250 +=
      WT_STAT_CONN_READ(from, perf_hist_leaf_reconstruct_latency_lt250);
    to->perf_hist_leaf_reconstruct_latency_lt500 +=
      WT_STAT_CONN_READ(from, perf_hist_leaf_reconstruct_latency_lt500);
    to->perf_hist_leaf_reconstruct_latency_lt1000 +=
      WT_STAT_CONN_READ(from, perf_hist_leaf_reconstruct_latency_lt1000);
    to->perf_hist_leaf_reconstruct_latency_lt10000 +=
      WT_STAT_CONN_READ(from, perf_hist_leaf_reconstruct_latency_lt10000);
    to->perf_hist_leaf_reconstruct_latency_gt10000 +=
      WT_STAT_CONN_READ(from, perf_hist_leaf_reconstruct_latency_gt10000);
    to->perf_hist_leaf_reconstruct_latency_total_usecs +=
      WT_STAT_CONN_READ(from, perf_hist_leaf_reconstruct_latency_total_usecs);
    to->perf_hist_opread_latency_lt100 += WT_STAT_CONN_READ(from, perf_hist_opread_latency_lt100);
    to->perf_hist_opread_latency_lt250 += WT_STAT_CONN_READ(from, perf_hist_opread_latency_lt250);
    to->perf_hist_opread_latency_lt500 += WT_STAT_CONN_READ(from, perf_hist_opread_latency_lt500);
    to->perf_hist_opread_latency_lt1000 += WT_STAT_CONN_READ(from, perf_hist_opread_latency_lt1000);
    to->perf_hist_opread_latency_lt10000 +=
      WT_STAT_CONN_READ(from, perf_hist_opread_latency_lt10000);
    to->perf_hist_opread_latency_gt10000 +=
      WT_STAT_CONN_READ(from, perf_hist_opread_latency_gt10000);
    to->perf_hist_opread_latency_total_usecs +=
      WT_STAT_CONN_READ(from, perf_hist_opread_latency_total_usecs);
    to->perf_hist_opwrite_latency_lt100 += WT_STAT_CONN_READ(from, perf_hist_opwrite_latency_lt100);
    to->perf_hist_opwrite_latency_lt250 += WT_STAT_CONN_READ(from, perf_hist_opwrite_latency_lt250);
    to->perf_hist_opwrite_latency_lt500 += WT_STAT_CONN_READ(from, perf_hist_opwrite_latency_lt500);
    to->perf_hist_opwrite_latency_lt1000 +=
      WT_STAT_CONN_READ(from, perf_hist_opwrite_latency_lt1000);
    to->perf_hist_opwrite_latency_lt10000 +=
      WT_STAT_CONN_READ(from, perf_hist_opwrite_latency_lt10000);
    to->perf_hist_opwrite_latency_gt10000 +=
      WT_STAT_CONN_READ(from, perf_hist_opwrite_latency_gt10000);
    to->perf_hist_opwrite_latency_total_usecs +=
      WT_STAT_CONN_READ(from, perf_hist_opwrite_latency_total_usecs);
    to->prefetch_skipped_internal_page += WT_STAT_CONN_READ(from, prefetch_skipped_internal_page);
    to->prefetch_skipped_no_flag_set += WT_STAT_CONN_READ(from, prefetch_skipped_no_flag_set);
    to->prefetch_failed_start += WT_STAT_CONN_READ(from, prefetch_failed_start);
    to->prefetch_skipped_same_ref += WT_STAT_CONN_READ(from, prefetch_skipped_same_ref);
    to->prefetch_disk_one += WT_STAT_CONN_READ(from, prefetch_disk_one);
    to->prefetch_skipped_no_valid_dhandle +=
      WT_STAT_CONN_READ(from, prefetch_skipped_no_valid_dhandle);
    to->prefetch_skipped += WT_STAT_CONN_READ(from, prefetch_skipped);
    to->prefetch_skipped_disk_read_count +=
      WT_STAT_CONN_READ(from, prefetch_skipped_disk_read_count);
    to->prefetch_skipped_internal_session +=
      WT_STAT_CONN_READ(from, prefetch_skipped_internal_session);
    to->prefetch_skipped_special_handle += WT_STAT_CONN_READ(from, prefetch_skipped_special_handle);
    to->prefetch_pages_fail += WT_STAT_CONN_READ(from, prefetch_pages_fail);
    to->prefetch_pages_queued += WT_STAT_CONN_READ(from, prefetch_pages_queued);
    to->prefetch_pages_read += WT_STAT_CONN_READ(from, prefetch_pages_read);
    to->prefetch_skipped_error_ok += WT_STAT_CONN_READ(from, prefetch_skipped_error_ok);
    to->prefetch_attempts += WT_STAT_CONN_READ(from, prefetch_attempts);
    to->rec_vlcs_emptied_pages += WT_STAT_CONN_READ(from, rec_vlcs_emptied_pages);
    to->rec_time_window_bytes_ts += WT_STAT_CONN_READ(from, rec_time_window_bytes_ts);
    to->rec_time_window_bytes_txn += WT_STAT_CONN_READ(from, rec_time_window_bytes_txn);
    to->rec_average_internal_page_delta_chain_length +=
      WT_STAT_CONN_READ(from, rec_average_internal_page_delta_chain_length);
    to->rec_average_leaf_page_delta_chain_length +=
      WT_STAT_CONN_READ(from, rec_average_leaf_page_delta_chain_length);
    to->rec_skip_empty_deltas += WT_STAT_CONN_READ(from, rec_skip_empty_deltas);
    to->rec_page_delete_fast += WT_STAT_CONN_READ(from, rec_page_delete_fast);
    to->rec_page_full_image_internal += WT_STAT_CONN_READ(from, rec_page_full_image_internal);
    to->rec_page_full_image_leaf += WT_STAT_CONN_READ(from, rec_page_full_image_leaf);
    to->rec_page_delta_internal += WT_STAT_CONN_READ(from, rec_page_delta_internal);
    to->rec_page_delta_leaf += WT_STAT_CONN_READ(from, rec_page_delta_leaf);
    to->rec_overflow_key_leaf += WT_STAT_CONN_READ(from, rec_overflow_key_leaf);
    to->rec_max_internal_page_deltas += WT_STAT_CONN_READ(from, rec_max_internal_page_deltas);
    to->rec_max_leaf_page_deltas += WT_STAT_CONN_READ(from, rec_max_leaf_page_deltas);
    to->rec_maximum_milliseconds += WT_STAT_CONN_READ(from, rec_maximum_milliseconds);
    to->rec_maximum_image_build_milliseconds +=
      WT_STAT_CONN_READ(from, rec_maximum_image_build_milliseconds);
    to->rec_maximum_hs_wrapup_milliseconds +=
      WT_STAT_CONN_READ(from, rec_maximum_hs_wrapup_milliseconds);
    to->rec_ingest_garbage_collection_keys +=
      WT_STAT_CONN_READ(from, rec_ingest_garbage_collection_keys);
    to->rec_overflow_value += WT_STAT_CONN_READ(from, rec_overflow_value);
    to->rec_pages += WT_STAT_CONN_READ(from, rec_pages);
    to->rec_pages_eviction += WT_STAT_CONN_READ(from, rec_pages_eviction);
    to->rec_pages_size_1MB_to_10MB += WT_STAT_CONN_READ(from, rec_pages_size_1MB_to_10MB);
    to->rec_pages_size_10MB_to_100MB += WT_STAT_CONN_READ(from, rec_pages_size_10MB_to_100MB);
    to->rec_pages_size_100MB_to_1GB += WT_STAT_CONN_READ(from, rec_pages_size_100MB_to_1GB);
    to->rec_pages_size_1GB_plus += WT_STAT_CONN_READ(from, rec_pages_size_1GB_plus);
    to->rec_pages_with_prepare += WT_STAT_CONN_READ(from, rec_pages_with_prepare);
    to->rec_pages_with_ts += WT_STAT_CONN_READ(from, rec_pages_with_ts);
    to->rec_pages_with_txn += WT_STAT_CONN_READ(from, rec_pages_with_txn);
    to->rec_page_delete += WT_STAT_CONN_READ(from, rec_page_delete);
    to->rec_time_aggr_newest_start_durable_ts +=
      WT_STAT_CONN_READ(from, rec_time_aggr_newest_start_durable_ts);
    to->rec_time_aggr_newest_stop_durable_ts +=
      WT_STAT_CONN_READ(from, rec_time_aggr_newest_stop_durable_ts);
    to->rec_time_aggr_newest_stop_ts += WT_STAT_CONN_READ(from, rec_time_aggr_newest_stop_ts);
    to->rec_time_aggr_newest_stop_txn += WT_STAT_CONN_READ(from, rec_time_aggr_newest_stop_txn);
    to->rec_time_aggr_newest_txn += WT_STAT_CONN_READ(from, rec_time_aggr_newest_txn);
    to->rec_time_aggr_oldest_start_ts += WT_STAT_CONN_READ(from, rec_time_aggr_oldest_start_ts);
    to->rec_time_aggr_prepared += WT_STAT_CONN_READ(from, rec_time_aggr_prepared);
    to->rec_time_window_pages_prepared += WT_STAT_CONN_READ(from, rec_time_window_pages_prepared);
    to->rec_time_window_pages_durable_start_ts +=
      WT_STAT_CONN_READ(from, rec_time_window_pages_durable_start_ts);
    to->rec_time_window_pages_start_ts += WT_STAT_CONN_READ(from, rec_time_window_pages_start_ts);
    to->rec_time_window_pages_start_txn += WT_STAT_CONN_READ(from, rec_time_window_pages_start_txn);
    to->rec_time_window_pages_durable_stop_ts +=
      WT_STAT_CONN_READ(from, rec_time_window_pages_durable_stop_ts);
    to->rec_time_window_pages_stop_ts += WT_STAT_CONN_READ(from, rec_time_window_pages_stop_ts);
    to->rec_time_window_pages_stop_txn += WT_STAT_CONN_READ(from, rec_time_window_pages_stop_txn);
    to->rec_pages_with_internal_deltas += WT_STAT_CONN_READ(from, rec_pages_with_internal_deltas);
    to->rec_pages_with_leaf_deltas += WT_STAT_CONN_READ(from, rec_pages_with_leaf_deltas);
    to->rec_time_window_prepared += WT_STAT_CONN_READ(from, rec_time_window_prepared);
    to->rec_time_window_durable_start_ts +=
      WT_STAT_CONN_READ(from, rec_time_window_durable_start_ts);
    to->rec_time_window_start_ts += WT_STAT_CONN_READ(from, rec_time_window_start_ts);
    to->rec_time_window_start_txn += WT_STAT_CONN_READ(from, rec_time_window_start_txn);
    to->rec_time_window_durable_stop_ts += WT_STAT_CONN_READ(from, rec_time_window_durable_stop_ts);
    to->rec_time_window_stop_ts += WT_STAT_CONN_READ(from, rec_time_window_stop_ts);
    to->rec_time_window_stop_txn += WT_STAT_CONN_READ(from, rec_time_window_stop_txn);
    to->rec_split_stashed_bytes += WT_STAT_CONN_READ(from, rec_split_stashed_bytes);
    to->rec_split_stashed_objects += WT_STAT_CONN_READ(from, rec_split_stashed_objects);
    to->local_objects_inuse += WT_STAT_CONN_READ(from, local_objects_inuse);
    to->flush_tier_fail += WT_STAT_CONN_READ(from, flush_tier_fail);
    to->flush_tier += WT_STAT_CONN_READ(from, flush_tier);
    to->flush_tier_skipped += WT_STAT_CONN_READ(from, flush_tier_skipped);
    to->flush_tier_switched += WT_STAT_CONN_READ(from, flush_tier_switched);
    to->local_objects_removed += WT_STAT_CONN_READ(from, local_objects_removed);
    to->session_open += WT_STAT_CONN_READ(from, session_open);
    to->session_query_ts += WT_STAT_CONN_READ(from, session_query_ts);
    to->session_table_alter_fail += WT_STAT_CONN_READ(from, session_table_alter_fail);
    to->session_table_alter_success += WT_STAT_CONN_READ(from, session_table_alter_success);
    to->session_table_alter_trigger_checkpoint +=
      WT_STAT_CONN_READ(from, session_table_alter_trigger_checkpoint);
    to->session_table_alter_skip += WT_STAT_CONN_READ(from, session_table_alter_skip);
    to->session_table_compact_conflicting_checkpoint +=
      WT_STAT_CONN_READ(from, session_table_compact_conflicting_checkpoint);
    to->session_table_compact_dhandle_success +=
      WT_STAT_CONN_READ(from, session_table_compact_dhandle_success);
    to->session_table_compact_fail += WT_STAT_CONN_READ(from, session_table_compact_fail);
    to->session_table_compact_fail_cache_pressure +=
      WT_STAT_CONN_READ(from, session_table_compact_fail_cache_pressure);
    to->session_table_compact_passes += WT_STAT_CONN_READ(from, session_table_compact_passes);
    to->session_table_compact_eviction += WT_STAT_CONN_READ(from, session_table_compact_eviction);
    to->session_table_compact_running += WT_STAT_CONN_READ(from, session_table_compact_running);
    to->session_table_compact_skipped += WT_STAT_CONN_READ(from, session_table_compact_skipped);
    to->session_table_compact_success += WT_STAT_CONN_READ(from, session_table_compact_success);
    to->session_table_compact_timeout += WT_STAT_CONN_READ(from, session_table_compact_timeout);
    to->session_table_create_fail += WT_STAT_CONN_READ(from, session_table_create_fail);
    to->session_table_create_success += WT_STAT_CONN_READ(from, session_table_create_success);
    to->session_table_create_import_fail +=
      WT_STAT_CONN_READ(from, session_table_create_import_fail);
    to->session_table_create_import_repair +=
      WT_STAT_CONN_READ(from, session_table_create_import_repair);
    to->session_table_create_import_success +=
      WT_STAT_CONN_READ(from, session_table_create_import_success);
    to->session_table_drop_fail += WT_STAT_CONN_READ(from, session_table_drop_fail);
    to->session_table_drop_success += WT_STAT_CONN_READ(from, session_table_drop_success);
    to->session_table_salvage_fail += WT_STAT_CONN_READ(from, session_table_salvage_fail);
    to->session_table_salvage_success += WT_STAT_CONN_READ(from, session_table_salvage_success);
    to->session_table_truncate_fail += WT_STAT_CONN_READ(from, session_table_truncate_fail);
    to->session_table_truncate_success += WT_STAT_CONN_READ(from, session_table_truncate_success);
    to->session_table_verify_fail += WT_STAT_CONN_READ(from, session_table_verify_fail);
    to->session_table_verify_success += WT_STAT_CONN_READ(from, session_table_verify_success);
    to->tiered_work_units_dequeued += WT_STAT_CONN_READ(from, tiered_work_units_dequeued);
    to->tiered_work_units_removed += WT_STAT_CONN_READ(from, tiered_work_units_removed);
    to->tiered_work_units_created += WT_STAT_CONN_READ(from, tiered_work_units_created);
    to->tiered_retention += WT_STAT_CONN_READ(from, tiered_retention);
    to->thread_fsync_active += WT_STAT_CONN_READ(from, thread_fsync_active);
    to->thread_read_active += WT_STAT_CONN_READ(from, thread_read_active);
    to->thread_write_active += WT_STAT_CONN_READ(from, thread_write_active);
    to->application_cache_ops += WT_STAT_CONN_READ(from, application_cache_ops);
    to->application_cache_interruptible_ops +=
      WT_STAT_CONN_READ(from, application_cache_interruptible_ops);
    to->application_cache_uninterruptible_ops +=
      WT_STAT_CONN_READ(from, application_cache_uninterruptible_ops);
    to->application_evict_snapshot_refreshed +=
      WT_STAT_CONN_READ(from, application_evict_snapshot_refreshed);
    to->application_cache_time += WT_STAT_CONN_READ(from, application_cache_time);
    to->application_cache_interruptible_time +=
      WT_STAT_CONN_READ(from, application_cache_interruptible_time);
    to->application_cache_uninterruptible_time +=
      WT_STAT_CONN_READ(from, application_cache_uninterruptible_time);
    to->txn_release_blocked += WT_STAT_CONN_READ(from, txn_release_blocked);
    to->dhandle_lock_blocked += WT_STAT_CONN_READ(from, dhandle_lock_blocked);
    to->page_index_slot_ref_blocked += WT_STAT_CONN_READ(from, page_index_slot_ref_blocked);
    to->prepared_transition_blocked_page +=
      WT_STAT_CONN_READ(from, prepared_transition_blocked_page);
    to->page_busy_blocked += WT_STAT_CONN_READ(from, page_busy_blocked);
    to->page_forcible_evict_blocked += WT_STAT_CONN_READ(from, page_forcible_evict_blocked);
    to->page_locked_blocked += WT_STAT_CONN_READ(from, page_locked_blocked);
    to->page_read_blocked += WT_STAT_CONN_READ(from, page_read_blocked);
    to->page_sleep += WT_STAT_CONN_READ(from, page_sleep);
    to->page_del_rollback_blocked += WT_STAT_CONN_READ(from, page_del_rollback_blocked);
    to->child_modify_blocked_page += WT_STAT_CONN_READ(from, child_modify_blocked_page);
    to->txn_prepared_updates += WT_STAT_CONN_READ(from, txn_prepared_updates);
    to->txn_prepared_updates_committed += WT_STAT_CONN_READ(from, txn_prepared_updates_committed);
    to->txn_prepared_updates_key_repeated +=
      WT_STAT_CONN_READ(from, txn_prepared_updates_key_repeated);
    to->txn_prepared_updates_rolledback += WT_STAT_CONN_READ(from, txn_prepared_updates_rolledback);
    to->txn_read_race_prepare_commit += WT_STAT_CONN_READ(from, txn_read_race_prepare_commit);
    to->txn_read_overflow_remove += WT_STAT_CONN_READ(from, txn_read_overflow_remove);
    to->txn_rollback_oldest_pinned += WT_STAT_CONN_READ(from, txn_rollback_oldest_pinned);
    to->txn_prepare += WT_STAT_CONN_READ(from, txn_prepare);
    to->txn_prepare_commit += WT_STAT_CONN_READ(from, txn_prepare_commit);
    to->txn_prepare_active += WT_STAT_CONN_READ(from, txn_prepare_active);
    to->txn_prepare_rollback += WT_STAT_CONN_READ(from, txn_prepare_rollback);
    to->txn_query_ts += WT_STAT_CONN_READ(from, txn_query_ts);
    to->txn_read_race_prepare_update += WT_STAT_CONN_READ(from, txn_read_race_prepare_update);
    to->txn_rts += WT_STAT_CONN_READ(from, txn_rts);
    to->txn_rts_sweep_hs_keys_dryrun += WT_STAT_CONN_READ(from, txn_rts_sweep_hs_keys_dryrun);
    to->txn_rts_hs_stop_older_than_newer_start +=
      WT_STAT_CONN_READ(from, txn_rts_hs_stop_older_than_newer_start);
    to->txn_rts_inconsistent_ckpt += WT_STAT_CONN_READ(from, txn_rts_inconsistent_ckpt);
    to->txn_rts_keys_removed += WT_STAT_CONN_READ(from, txn_rts_keys_removed);
    to->txn_rts_keys_restored += WT_STAT_CONN_READ(from, txn_rts_keys_restored);
    to->txn_rts_keys_removed_dryrun += WT_STAT_CONN_READ(from, txn_rts_keys_removed_dryrun);
    to->txn_rts_keys_restored_dryrun += WT_STAT_CONN_READ(from, txn_rts_keys_restored_dryrun);
    to->txn_rts_pages_visited += WT_STAT_CONN_READ(from, txn_rts_pages_visited);
    to->txn_rts_hs_restore_tombstones += WT_STAT_CONN_READ(from, txn_rts_hs_restore_tombstones);
    to->txn_rts_hs_restore_updates += WT_STAT_CONN_READ(from, txn_rts_hs_restore_updates);
    to->txn_rts_delete_rle_skipped += WT_STAT_CONN_READ(from, txn_rts_delete_rle_skipped);
    to->txn_rts_stable_rle_skipped += WT_STAT_CONN_READ(from, txn_rts_stable_rle_skipped);
    to->txn_rts_sweep_hs_keys += WT_STAT_CONN_READ(from, txn_rts_sweep_hs_keys);
    to->txn_rts_hs_restore_tombstones_dryrun +=
      WT_STAT_CONN_READ(from, txn_rts_hs_restore_tombstones_dryrun);
    to->txn_rts_tree_walk_skip_pages += WT_STAT_CONN_READ(from, txn_rts_tree_walk_skip_pages);
    to->txn_rts_upd_aborted += WT_STAT_CONN_READ(from, txn_rts_upd_aborted);
    to->txn_rts_hs_restore_updates_dryrun +=
      WT_STAT_CONN_READ(from, txn_rts_hs_restore_updates_dryrun);
    to->txn_rts_hs_removed += WT_STAT_CONN_READ(from, txn_rts_hs_removed);
    to->txn_rts_upd_aborted_dryrun += WT_STAT_CONN_READ(from, txn_rts_upd_aborted_dryrun);
    to->txn_rts_hs_removed_dryrun += WT_STAT_CONN_READ(from, txn_rts_hs_removed_dryrun);
    to->txn_sessions_walked += WT_STAT_CONN_READ(from, txn_sessions_walked);
    to->txn_set_ts += WT_STAT_CONN_READ(from, txn_set_ts);
    to->txn_set_ts_durable += WT_STAT_CONN_READ(from, txn_set_ts_durable);
    to->txn_set_ts_durable_upd += WT_STAT_CONN_READ(from, txn_set_ts_durable_upd);
    to->txn_set_ts_force += WT_STAT_CONN_READ(from, txn_set_ts_force);
    to->txn_set_ts_out_of_order += WT_STAT_CONN_READ(from, txn_set_ts_out_of_order);
    to->txn_set_ts_oldest += WT_STAT_CONN_READ(from, txn_set_ts_oldest);
    to->txn_set_ts_oldest_upd += WT_STAT_CONN_READ(from, txn_set_ts_oldest_upd);
    to->txn_set_ts_stable += WT_STAT_CONN_READ(from, txn_set_ts_stable);
    to->txn_set_ts_stable_upd += WT_STAT_CONN_READ(from, txn_set_ts_stable_upd);
    to->txn_begin += WT_STAT_CONN_READ(from, txn_begin);
    to->txn_hs_ckpt_duration += WT_STAT_CONN_READ(from, txn_hs_ckpt_duration);
    to->txn_pinned_range += WT_STAT_CONN_READ(from, txn_pinned_range);
    to->txn_pinned_checkpoint_range += WT_STAT_CONN_READ(from, txn_pinned_checkpoint_range);
    to->txn_pinned_timestamp += WT_STAT_CONN_READ(from, txn_pinned_timestamp);
    to->txn_pinned_timestamp_checkpoint += WT_STAT_CONN_READ(from, txn_pinned_timestamp_checkpoint);
    to->txn_pinned_timestamp_reader += WT_STAT_CONN_READ(from, txn_pinned_timestamp_reader);
    to->txn_pinned_timestamp_oldest += WT_STAT_CONN_READ(from, txn_pinned_timestamp_oldest);
    to->txn_timestamp_oldest_active_read +=
      WT_STAT_CONN_READ(from, txn_timestamp_oldest_active_read);
    to->txn_rollback_to_stable_running += WT_STAT_CONN_READ(from, txn_rollback_to_stable_running);
    to->txn_walk_sessions += WT_STAT_CONN_READ(from, txn_walk_sessions);
    to->txn_commit += WT_STAT_CONN_READ(from, txn_commit);
    to->txn_rollback += WT_STAT_CONN_READ(from, txn_rollback);
    to->txn_update_conflict += WT_STAT_CONN_READ(from, txn_update_conflict);
}

static const char *const __stats_session_desc[] = {
  "session: bytes read into cache",
  "session: bytes written from cache",
  "session: dhandle lock wait time (usecs)",
  "session: dirty bytes in this txn",
  "session: number of updates in this txn",
  "session: page read from disk to cache time (usecs)",
  "session: page write from cache to disk time (usecs)",
  "session: schema lock wait time (usecs)",
  "session: time waiting for cache (usecs)",
  "session: time waiting for cache interruptible eviction (usecs)",
  "session: time waiting for mandatory cache eviction (usecs)",
};

int
__wt_stat_session_desc(WT_CURSOR_STAT *cst, int slot, const char **p)
{
    WT_UNUSED(cst);
    *p = __stats_session_desc[slot];
    return (0);
}

void
__wt_stat_session_init_single(WT_SESSION_STATS *stats)
{
    memset(stats, 0, sizeof(*stats));
}

void
__wt_stat_session_clear_single(WT_SESSION_STATS *stats)
{
    stats->bytes_read = 0;
    stats->bytes_write = 0;
    stats->lock_dhandle_wait = 0;
    /* not clearing txn_bytes_dirty */
    /* not clearing txn_updates */
    stats->read_time = 0;
    stats->write_time = 0;
    stats->lock_schema_wait = 0;
    stats->cache_time = 0;
    stats->cache_time_interruptible = 0;
    stats->cache_time_mandatory = 0;
}<|MERGE_RESOLUTION|>--- conflicted
+++ resolved
@@ -2062,7 +2062,6 @@
   "data-handle: connection sweeps skipped due to checkpoint gathering handles",
   "data-handle: session dhandles swept",
   "data-handle: session sweep attempts",
-<<<<<<< HEAD
   "layered: Layered table cursor insert operations",
   "layered: Layered table cursor next operations",
   "layered: Layered table cursor next operations from ingest table",
@@ -2088,11 +2087,8 @@
   "layered: the number of tables the layered table manager has open",
   "layered: whether the layered table manager thread has been started",
   "layered: whether the layered table manager thread is currently busy doing work",
-  "live-restore: live restore state",
-=======
   "live-restore: number of bytes copied from the source to the destination",
   "live-restore: number of files remaining for migration completion",
->>>>>>> 64c6aaf2
   "live-restore: number of reads from the source database",
   "live-restore: source read latency histogram (bucket 1) - 0-10ms",
   "live-restore: source read latency histogram (bucket 2) - 10-49ms",
@@ -2960,7 +2956,6 @@
     stats->dh_sweep_skip_ckpt = 0;
     stats->dh_session_handles = 0;
     stats->dh_session_sweeps = 0;
-<<<<<<< HEAD
     stats->layered_curs_insert = 0;
     stats->layered_curs_next = 0;
     stats->layered_curs_next_ingest = 0;
@@ -2986,11 +2981,8 @@
     stats->layered_table_manager_tables = 0;
     stats->layered_table_manager_running = 0;
     stats->layered_table_manager_active = 0;
-    /* not clearing live_restore_state */
-=======
     stats->live_restore_bytes_copied = 0;
     /* not clearing live_restore_work_remaining */
->>>>>>> 64c6aaf2
     stats->live_restore_source_read_count = 0;
     stats->live_restore_hist_source_read_latency_lt10 = 0;
     stats->live_restore_hist_source_read_latency_lt50 = 0;
@@ -3922,7 +3914,6 @@
     to->dh_sweep_skip_ckpt += WT_STAT_CONN_READ(from, dh_sweep_skip_ckpt);
     to->dh_session_handles += WT_STAT_CONN_READ(from, dh_session_handles);
     to->dh_session_sweeps += WT_STAT_CONN_READ(from, dh_session_sweeps);
-<<<<<<< HEAD
     to->layered_curs_insert += WT_STAT_CONN_READ(from, layered_curs_insert);
     to->layered_curs_next += WT_STAT_CONN_READ(from, layered_curs_next);
     to->layered_curs_next_ingest += WT_STAT_CONN_READ(from, layered_curs_next_ingest);
@@ -3952,11 +3943,8 @@
     to->layered_table_manager_tables += WT_STAT_CONN_READ(from, layered_table_manager_tables);
     to->layered_table_manager_running += WT_STAT_CONN_READ(from, layered_table_manager_running);
     to->layered_table_manager_active += WT_STAT_CONN_READ(from, layered_table_manager_active);
-    to->live_restore_state += WT_STAT_CONN_READ(from, live_restore_state);
-=======
     to->live_restore_bytes_copied += WT_STAT_CONN_READ(from, live_restore_bytes_copied);
     to->live_restore_work_remaining += WT_STAT_CONN_READ(from, live_restore_work_remaining);
->>>>>>> 64c6aaf2
     to->live_restore_source_read_count += WT_STAT_CONN_READ(from, live_restore_source_read_count);
     to->live_restore_hist_source_read_latency_lt10 +=
       WT_STAT_CONN_READ(from, live_restore_hist_source_read_latency_lt10);
