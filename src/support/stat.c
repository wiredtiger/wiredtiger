--- conflicted
+++ resolved
@@ -1681,11 +1681,7 @@
   "cache: bytes written from cache",
   "cache: checkpoint blocked page eviction",
   "cache: checkpoint of history store file blocked non-history store page eviction",
-<<<<<<< HEAD
-  "cache: dirty bytes belonging to the history store table in the cache",
   "cache: dirty internal page cannot be evicted in disaggregated storage",
-=======
->>>>>>> bdea91c0
   "cache: evict page attempts by eviction server",
   "cache: evict page attempts by eviction worker threads",
   "cache: evict page failures by eviction server",
@@ -2603,11 +2599,7 @@
     stats->cache_bytes_write = 0;
     stats->cache_eviction_blocked_checkpoint = 0;
     stats->cache_eviction_blocked_checkpoint_hs = 0;
-<<<<<<< HEAD
-    /* not clearing cache_bytes_hs_dirty */
     stats->cache_eviction_blocked_disagg_dirty_internal_page = 0;
-=======
->>>>>>> bdea91c0
     stats->eviction_server_evict_attempt = 0;
     stats->eviction_worker_evict_attempt = 0;
     stats->eviction_server_evict_fail = 0;
@@ -3492,12 +3484,8 @@
       WT_STAT_CONN_READ(from, cache_eviction_blocked_checkpoint);
     to->cache_eviction_blocked_checkpoint_hs +=
       WT_STAT_CONN_READ(from, cache_eviction_blocked_checkpoint_hs);
-<<<<<<< HEAD
-    to->cache_bytes_hs_dirty += WT_STAT_CONN_READ(from, cache_bytes_hs_dirty);
     to->cache_eviction_blocked_disagg_dirty_internal_page +=
       WT_STAT_CONN_READ(from, cache_eviction_blocked_disagg_dirty_internal_page);
-=======
->>>>>>> bdea91c0
     to->eviction_server_evict_attempt += WT_STAT_CONN_READ(from, eviction_server_evict_attempt);
     to->eviction_worker_evict_attempt += WT_STAT_CONN_READ(from, eviction_worker_evict_attempt);
     to->eviction_server_evict_fail += WT_STAT_CONN_READ(from, eviction_server_evict_fail);
