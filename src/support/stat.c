--- conflicted
+++ resolved
@@ -645,22 +645,8 @@
   "cache: bytes belonging to the history store table in the cache",
   "cache: bytes currently in the cache", "cache: bytes dirty in the cache cumulative",
   "cache: bytes not belonging to page images in the cache", "cache: bytes read into cache",
-<<<<<<< HEAD
-  "cache: bytes written from cache",
-  "cache: cache overflow cursor application thread wait time (usecs)",
-  "cache: cache overflow cursor internal thread wait time (usecs)", "cache: cache overflow score",
-  "cache: cache overflow table entries", "cache: cache overflow table insert calls",
-  "cache: cache overflow table max on-disk size", "cache: cache overflow table on-disk size",
-  "cache: cache overflow table remove calls", "cache: cache overflow table update reads",
-  "cache: cache overflow table update reads missed",
-  "cache: cache overflow table update reads requiring squashed modifies",
-  "cache: cache overflow table update writes requiring squashed modifies",
-  "cache: checkpoint blocked page eviction", "cache: eviction calls to get a page",
-  "cache: eviction calls to get a page found queue empty",
-=======
   "cache: bytes written from cache", "cache: checkpoint blocked page eviction",
   "cache: eviction calls to get a page", "cache: eviction calls to get a page found queue empty",
->>>>>>> 5346670f
   "cache: eviction calls to get a page found queue empty after locking",
   "cache: eviction currently operating in aggressive mode", "cache: eviction empty score",
   "cache: eviction passes of a file",
@@ -704,7 +690,6 @@
   "cache: history store table on-disk size", "cache: history store table reads",
   "cache: history store table reads missed",
   "cache: history store table reads requiring squashed modifies",
-  "cache: history store table reads wasted",
   "cache: history store table writes requiring squashed modifies",
   "cache: in-memory page passed criteria to be split", "cache: in-memory page splits",
   "cache: internal pages evicted", "cache: internal pages queued for eviction",
@@ -993,21 +978,6 @@
     /* not clearing cache_bytes_other */
     stats->cache_bytes_read = 0;
     stats->cache_bytes_write = 0;
-<<<<<<< HEAD
-    stats->cache_lookaside_cursor_wait_application = 0;
-    stats->cache_lookaside_cursor_wait_internal = 0;
-    /* not clearing cache_lookaside_score */
-    /* not clearing cache_lookaside_entries */
-    stats->cache_lookaside_insert = 0;
-    /* not clearing cache_lookaside_ondisk_max */
-    /* not clearing cache_lookaside_ondisk */
-    stats->cache_lookaside_remove = 0;
-    stats->cache_lookaside_read = 0;
-    stats->cache_lookaside_read_miss = 0;
-    stats->cache_lookaside_read_squash = 0;
-    stats->cache_lookaside_write_squash = 0;
-=======
->>>>>>> 5346670f
     stats->cache_eviction_checkpoint = 0;
     stats->cache_eviction_get_ref = 0;
     stats->cache_eviction_get_ref_empty = 0;
@@ -1066,7 +1036,6 @@
     stats->cache_hs_read = 0;
     stats->cache_hs_read_miss = 0;
     stats->cache_hs_read_squash = 0;
-    stats->cache_hs_read_wasted = 0;
     stats->cache_hs_write_squash = 0;
     stats->cache_inmem_splittable = 0;
     stats->cache_inmem_split = 0;
@@ -1430,23 +1399,6 @@
     to->cache_bytes_other += WT_STAT_READ(from, cache_bytes_other);
     to->cache_bytes_read += WT_STAT_READ(from, cache_bytes_read);
     to->cache_bytes_write += WT_STAT_READ(from, cache_bytes_write);
-<<<<<<< HEAD
-    to->cache_lookaside_cursor_wait_application +=
-      WT_STAT_READ(from, cache_lookaside_cursor_wait_application);
-    to->cache_lookaside_cursor_wait_internal +=
-      WT_STAT_READ(from, cache_lookaside_cursor_wait_internal);
-    to->cache_lookaside_score += WT_STAT_READ(from, cache_lookaside_score);
-    to->cache_lookaside_entries += WT_STAT_READ(from, cache_lookaside_entries);
-    to->cache_lookaside_insert += WT_STAT_READ(from, cache_lookaside_insert);
-    to->cache_lookaside_ondisk_max += WT_STAT_READ(from, cache_lookaside_ondisk_max);
-    to->cache_lookaside_ondisk += WT_STAT_READ(from, cache_lookaside_ondisk);
-    to->cache_lookaside_remove += WT_STAT_READ(from, cache_lookaside_remove);
-    to->cache_lookaside_read += WT_STAT_READ(from, cache_lookaside_read);
-    to->cache_lookaside_read_miss += WT_STAT_READ(from, cache_lookaside_read_miss);
-    to->cache_lookaside_read_squash += WT_STAT_READ(from, cache_lookaside_read_squash);
-    to->cache_lookaside_write_squash += WT_STAT_READ(from, cache_lookaside_write_squash);
-=======
->>>>>>> 5346670f
     to->cache_eviction_checkpoint += WT_STAT_READ(from, cache_eviction_checkpoint);
     to->cache_eviction_get_ref += WT_STAT_READ(from, cache_eviction_get_ref);
     to->cache_eviction_get_ref_empty += WT_STAT_READ(from, cache_eviction_get_ref_empty);
@@ -1512,7 +1464,6 @@
     to->cache_hs_read += WT_STAT_READ(from, cache_hs_read);
     to->cache_hs_read_miss += WT_STAT_READ(from, cache_hs_read_miss);
     to->cache_hs_read_squash += WT_STAT_READ(from, cache_hs_read_squash);
-    to->cache_hs_read_wasted += WT_STAT_READ(from, cache_hs_read_wasted);
     to->cache_hs_write_squash += WT_STAT_READ(from, cache_hs_write_squash);
     to->cache_inmem_splittable += WT_STAT_READ(from, cache_inmem_splittable);
     to->cache_inmem_split += WT_STAT_READ(from, cache_inmem_split);
