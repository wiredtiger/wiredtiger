--- conflicted
+++ resolved
@@ -2326,15 +2326,6 @@
     /* not clearing cache_eviction_consider_prefetch */
     /* not clearing cache_pages_inuse */
     stats->cache_eviction_dirty_obsolete_tw = 0;
-<<<<<<< HEAD
-=======
-    stats->cache_eviction_pages_in_parallel_with_checkpoint = 0;
-    stats->cache_eviction_pages_ordinary_queued = 0;
-    stats->cache_eviction_pages_queued_post_lru = 0;
-    stats->cache_eviction_pages_queued_urgent = 0;
-    stats->cache_eviction_pages_queued_oldest = 0;
-    stats->cache_eviction_pages_queued_urgent_hs_dirty = 0;
->>>>>>> b6e59b64
     stats->cache_read = 0;
     stats->cache_read_deleted = 0;
     stats->cache_read_deleted_prepared = 0;
@@ -2574,7 +2565,7 @@
     stats->cache_eviction_internal_pages_queued = 0;
     stats->cache_eviction_internal_pages_seen = 0;
     stats->cache_eviction_internal_pages_already_queued = 0;
-    stats->cache_eviction_pages_queued = 0;
+    stats->cache_eviction_pages_ordinary_queued = 0;
     stats->cache_eviction_pages_queued_post_lru = 0;
     stats->cache_eviction_pages_queued_urgent = 0;
     stats->cache_eviction_pages_queued_oldest = 0;
@@ -3092,21 +3083,6 @@
     to->cache_pages_inuse += WT_STAT_CONN_READ(from, cache_pages_inuse);
     to->cache_eviction_dirty_obsolete_tw +=
       WT_STAT_CONN_READ(from, cache_eviction_dirty_obsolete_tw);
-<<<<<<< HEAD
-=======
-    to->cache_eviction_pages_in_parallel_with_checkpoint +=
-      WT_STAT_CONN_READ(from, cache_eviction_pages_in_parallel_with_checkpoint);
-    to->cache_eviction_pages_ordinary_queued +=
-      WT_STAT_CONN_READ(from, cache_eviction_pages_ordinary_queued);
-    to->cache_eviction_pages_queued_post_lru +=
-      WT_STAT_CONN_READ(from, cache_eviction_pages_queued_post_lru);
-    to->cache_eviction_pages_queued_urgent +=
-      WT_STAT_CONN_READ(from, cache_eviction_pages_queued_urgent);
-    to->cache_eviction_pages_queued_oldest +=
-      WT_STAT_CONN_READ(from, cache_eviction_pages_queued_oldest);
-    to->cache_eviction_pages_queued_urgent_hs_dirty +=
-      WT_STAT_CONN_READ(from, cache_eviction_pages_queued_urgent_hs_dirty);
->>>>>>> b6e59b64
     to->cache_read += WT_STAT_CONN_READ(from, cache_read);
     to->cache_read_deleted += WT_STAT_CONN_READ(from, cache_read_deleted);
     to->cache_read_deleted_prepared += WT_STAT_CONN_READ(from, cache_read_deleted_prepared);
@@ -3380,7 +3356,8 @@
       WT_STAT_CONN_READ(from, cache_eviction_internal_pages_seen);
     to->cache_eviction_internal_pages_already_queued +=
       WT_STAT_CONN_READ(from, cache_eviction_internal_pages_already_queued);
-    to->cache_eviction_pages_queued += WT_STAT_CONN_READ(from, cache_eviction_pages_queued);
+    to->cache_eviction_pages_ordinary_queued +=
+      WT_STAT_CONN_READ(from, cache_eviction_pages_ordinary_queued);
     to->cache_eviction_pages_queued_post_lru +=
       WT_STAT_CONN_READ(from, cache_eviction_pages_queued_post_lru);
     to->cache_eviction_pages_queued_urgent +=
