--- conflicted
+++ resolved
@@ -671,7 +671,6 @@
 	WT_CONNECTION_STATS *stats;
 
 	stats = (WT_CONNECTION_STATS *)stats_arg;
-<<<<<<< HEAD
 	WT_STAT_ALL_RESET(stats, async_cur_queue);
 	WT_STAT_ALL_RESET(stats, async_alloc_race);
 	WT_STAT_ALL_RESET(stats, async_flush);
@@ -732,10 +731,11 @@
 	WT_STAT_ALL_RESET(stats, cursor_search);
 	WT_STAT_ALL_RESET(stats, cursor_search_near);
 	WT_STAT_ALL_RESET(stats, cursor_update);
-	WT_STAT_ALL_RESET(stats, dh_conn_ref);
-	WT_STAT_ALL_RESET(stats, dh_conn_handles);
-	WT_STAT_ALL_RESET(stats, dh_conn_sweeps);
-	WT_STAT_ALL_RESET(stats, dh_conn_tod);
+	WT_STAT_ALL_RESET(stats, dh_sweep_ref);
+	WT_STAT_ALL_RESET(stats, dh_sweep_close);
+	WT_STAT_ALL_RESET(stats, dh_sweep_remove);
+	WT_STAT_ALL_RESET(stats, dh_sweep_tod);
+	WT_STAT_ALL_RESET(stats, dh_sweeps);
 	WT_STAT_ALL_RESET(stats, dh_session_handles);
 	WT_STAT_ALL_RESET(stats, dh_session_sweeps);
 	WT_STAT_ALL_RESET(stats, log_slot_closes);
@@ -743,7 +743,6 @@
 	WT_STAT_ALL_RESET(stats, log_slot_transitions);
 	WT_STAT_ALL_RESET(stats, log_slot_joins);
 	WT_STAT_ALL_RESET(stats, log_slot_toosmall);
-	WT_STAT_ALL_RESET(stats, log_buffer_grow);
 	WT_STAT_ALL_RESET(stats, log_bytes_payload);
 	WT_STAT_ALL_RESET(stats, log_bytes_written);
 	WT_STAT_ALL_RESET(stats, log_compress_writes);
@@ -761,9 +760,9 @@
 	WT_STAT_ALL_RESET(stats, log_prealloc_used);
 	WT_STAT_ALL_RESET(stats, log_slot_toobig);
 	WT_STAT_ALL_RESET(stats, log_scan_records);
-	WT_STAT_ALL_RESET(stats, log_slot_switch_fails);
 	WT_STAT_ALL_RESET(stats, log_compress_mem);
 	WT_STAT_ALL_RESET(stats, log_compress_len);
+	WT_STAT_ALL_RESET(stats, log_slot_coalesced);
 	WT_STAT_ALL_RESET(stats, log_close_yields);
 	WT_STAT_ALL_RESET(stats, lsm_rows_merged);
 	WT_STAT_ALL_RESET(stats, lsm_checkpoint_throttle);
@@ -785,119 +784,4 @@
 	WT_STAT_ALL_RESET(stats, txn_sync);
 	WT_STAT_ALL_RESET(stats, txn_commit);
 	WT_STAT_ALL_RESET(stats, txn_rollback);
-=======
-	stats->async_cur_queue.v = 0;
-	stats->async_alloc_race.v = 0;
-	stats->async_flush.v = 0;
-	stats->async_alloc_view.v = 0;
-	stats->async_full.v = 0;
-	stats->async_nowork.v = 0;
-	stats->async_op_alloc.v = 0;
-	stats->async_op_compact.v = 0;
-	stats->async_op_insert.v = 0;
-	stats->async_op_remove.v = 0;
-	stats->async_op_search.v = 0;
-	stats->async_op_update.v = 0;
-	stats->block_preload.v = 0;
-	stats->block_read.v = 0;
-	stats->block_write.v = 0;
-	stats->block_byte_read.v = 0;
-	stats->block_byte_write.v = 0;
-	stats->block_map_read.v = 0;
-	stats->block_byte_map_read.v = 0;
-	stats->cache_bytes_read.v = 0;
-	stats->cache_bytes_write.v = 0;
-	stats->cache_eviction_checkpoint.v = 0;
-	stats->cache_eviction_queue_empty.v = 0;
-	stats->cache_eviction_queue_not_empty.v = 0;
-	stats->cache_eviction_server_evicting.v = 0;
-	stats->cache_eviction_server_not_evicting.v = 0;
-	stats->cache_eviction_slow.v = 0;
-	stats->cache_eviction_worker_evicting.v = 0;
-	stats->cache_eviction_force_fail.v = 0;
-	stats->cache_eviction_hazard.v = 0;
-	stats->cache_inmem_split.v = 0;
-	stats->cache_eviction_internal.v = 0;
-	stats->cache_eviction_dirty.v = 0;
-	stats->cache_eviction_deepen.v = 0;
-	stats->cache_eviction_force.v = 0;
-	stats->cache_eviction_force_delete.v = 0;
-	stats->cache_eviction_app.v = 0;
-	stats->cache_read.v = 0;
-	stats->cache_eviction_fail.v = 0;
-	stats->cache_eviction_split.v = 0;
-	stats->cache_eviction_walk.v = 0;
-	stats->cache_write.v = 0;
-	stats->cache_eviction_clean.v = 0;
-	stats->memory_allocation.v = 0;
-	stats->memory_free.v = 0;
-	stats->memory_grow.v = 0;
-	stats->cond_wait.v = 0;
-	stats->rwlock_read.v = 0;
-	stats->rwlock_write.v = 0;
-	stats->read_io.v = 0;
-	stats->write_io.v = 0;
-	stats->cursor_create.v = 0;
-	stats->cursor_insert.v = 0;
-	stats->cursor_next.v = 0;
-	stats->cursor_prev.v = 0;
-	stats->cursor_remove.v = 0;
-	stats->cursor_reset.v = 0;
-	stats->cursor_search.v = 0;
-	stats->cursor_search_near.v = 0;
-	stats->cursor_update.v = 0;
-	stats->dh_sweep_ref.v = 0;
-	stats->dh_sweep_close.v = 0;
-	stats->dh_sweep_remove.v = 0;
-	stats->dh_sweep_tod.v = 0;
-	stats->dh_sweeps.v = 0;
-	stats->dh_session_handles.v = 0;
-	stats->dh_session_sweeps.v = 0;
-	stats->log_slot_closes.v = 0;
-	stats->log_slot_races.v = 0;
-	stats->log_slot_transitions.v = 0;
-	stats->log_slot_joins.v = 0;
-	stats->log_slot_toosmall.v = 0;
-	stats->log_bytes_payload.v = 0;
-	stats->log_bytes_written.v = 0;
-	stats->log_compress_writes.v = 0;
-	stats->log_compress_write_fails.v = 0;
-	stats->log_compress_small.v = 0;
-	stats->log_release_write_lsn.v = 0;
-	stats->log_scans.v = 0;
-	stats->log_scan_rereads.v = 0;
-	stats->log_write_lsn.v = 0;
-	stats->log_sync.v = 0;
-	stats->log_sync_dir.v = 0;
-	stats->log_writes.v = 0;
-	stats->log_slot_consolidated.v = 0;
-	stats->log_prealloc_files.v = 0;
-	stats->log_prealloc_used.v = 0;
-	stats->log_slot_toobig.v = 0;
-	stats->log_scan_records.v = 0;
-	stats->log_compress_mem.v = 0;
-	stats->log_compress_len.v = 0;
-	stats->log_slot_coalesced.v = 0;
-	stats->log_close_yields.v = 0;
-	stats->lsm_rows_merged.v = 0;
-	stats->lsm_checkpoint_throttle.v = 0;
-	stats->lsm_merge_throttle.v = 0;
-	stats->lsm_work_units_discarded.v = 0;
-	stats->lsm_work_units_done.v = 0;
-	stats->lsm_work_units_created.v = 0;
-	stats->lsm_work_queue_max.v = 0;
-	stats->rec_pages.v = 0;
-	stats->rec_pages_eviction.v = 0;
-	stats->page_busy_blocked.v = 0;
-	stats->page_forcible_evict_blocked.v = 0;
-	stats->page_locked_blocked.v = 0;
-	stats->page_read_blocked.v = 0;
-	stats->page_sleep.v = 0;
-	stats->txn_begin.v = 0;
-	stats->txn_checkpoint.v = 0;
-	stats->txn_fail_cache.v = 0;
-	stats->txn_sync.v = 0;
-	stats->txn_commit.v = 0;
-	stats->txn_rollback.v = 0;
->>>>>>> f12c6944
 }