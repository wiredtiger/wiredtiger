--- conflicted
+++ resolved
@@ -113,11 +113,8 @@
   "cache: overflow pages read into cache",
   "cache: page split during eviction deepened the tree",
   "cache: page written requiring history store records",
-<<<<<<< HEAD
   "cache: pages dirtied due to obsolete time window by eviction",
-=======
   "cache: pages evicted ahead of the page materialization frontier",
->>>>>>> 20998ab0
   "cache: pages read into cache",
   "cache: pages read into cache after truncate",
   "cache: pages read into cache after truncate in prepare state",
@@ -495,11 +492,8 @@
     stats->cache_read_overflow = 0;
     stats->cache_eviction_deepen = 0;
     stats->cache_write_hs = 0;
-<<<<<<< HEAD
     stats->cache_eviction_dirty_obsolete_tw = 0;
-=======
     stats->cache_eviction_ahead_of_last_materialized_lsn = 0;
->>>>>>> 20998ab0
     stats->cache_read = 0;
     stats->cache_read_deleted = 0;
     stats->cache_read_deleted_prepared = 0;
@@ -859,12 +853,9 @@
     to->cache_read_overflow += from->cache_read_overflow;
     to->cache_eviction_deepen += from->cache_eviction_deepen;
     to->cache_write_hs += from->cache_write_hs;
-<<<<<<< HEAD
     to->cache_eviction_dirty_obsolete_tw += from->cache_eviction_dirty_obsolete_tw;
-=======
     to->cache_eviction_ahead_of_last_materialized_lsn +=
       from->cache_eviction_ahead_of_last_materialized_lsn;
->>>>>>> 20998ab0
     to->cache_read += from->cache_read;
     to->cache_read_deleted += from->cache_read_deleted;
     to->cache_read_deleted_prepared += from->cache_read_deleted_prepared;
@@ -1239,13 +1230,10 @@
     to->cache_read_overflow += WT_STAT_DSRC_READ(from, cache_read_overflow);
     to->cache_eviction_deepen += WT_STAT_DSRC_READ(from, cache_eviction_deepen);
     to->cache_write_hs += WT_STAT_DSRC_READ(from, cache_write_hs);
-<<<<<<< HEAD
     to->cache_eviction_dirty_obsolete_tw +=
       WT_STAT_DSRC_READ(from, cache_eviction_dirty_obsolete_tw);
-=======
     to->cache_eviction_ahead_of_last_materialized_lsn +=
       WT_STAT_DSRC_READ(from, cache_eviction_ahead_of_last_materialized_lsn);
->>>>>>> 20998ab0
     to->cache_read += WT_STAT_DSRC_READ(from, cache_read);
     to->cache_read_deleted += WT_STAT_DSRC_READ(from, cache_read_deleted);
     to->cache_read_deleted_prepared += WT_STAT_DSRC_READ(from, cache_read_deleted_prepared);
@@ -1736,12 +1724,8 @@
   "cache: page written requiring history store records",
   "cache: pages considered for eviction that were brought in by pre-fetch",
   "cache: pages currently held in the cache",
-<<<<<<< HEAD
   "cache: pages dirtied due to obsolete time window by eviction",
-=======
   "cache: pages evicted ahead of the page materialization frontier",
-  "cache: pages evicted by application threads",
->>>>>>> 20998ab0
   "cache: pages evicted in parallel with checkpoint",
   "cache: pages queued for eviction",
   "cache: pages queued for eviction post lru sorting",
@@ -2610,24 +2594,14 @@
     stats->cache_write_hs = 0;
     /* not clearing eviction_consider_prefetch */
     /* not clearing cache_pages_inuse */
-<<<<<<< HEAD
     stats->cache_eviction_dirty_obsolete_tw = 0;
+    stats->cache_eviction_ahead_of_last_materialized_lsn = 0;
     stats->eviction_pages_in_parallel_with_checkpoint = 0;
     stats->eviction_pages_ordinary_queued = 0;
     stats->eviction_pages_queued_post_lru = 0;
     stats->eviction_pages_queued_urgent = 0;
     stats->eviction_pages_queued_oldest = 0;
     stats->eviction_pages_queued_urgent_hs_dirty = 0;
-=======
-    stats->cache_eviction_ahead_of_last_materialized_lsn = 0;
-    stats->cache_eviction_app = 0;
-    stats->cache_eviction_pages_in_parallel_with_checkpoint = 0;
-    stats->cache_eviction_pages_queued = 0;
-    stats->cache_eviction_pages_queued_post_lru = 0;
-    stats->cache_eviction_pages_queued_urgent = 0;
-    stats->cache_eviction_pages_queued_oldest = 0;
-    stats->cache_eviction_pages_queued_urgent_hs_dirty = 0;
->>>>>>> 20998ab0
     stats->cache_read = 0;
     stats->cache_read_deleted = 0;
     stats->cache_read_deleted_prepared = 0;
@@ -3498,9 +3472,10 @@
     to->cache_write_hs += WT_STAT_CONN_READ(from, cache_write_hs);
     to->eviction_consider_prefetch += WT_STAT_CONN_READ(from, eviction_consider_prefetch);
     to->cache_pages_inuse += WT_STAT_CONN_READ(from, cache_pages_inuse);
-<<<<<<< HEAD
     to->cache_eviction_dirty_obsolete_tw +=
       WT_STAT_CONN_READ(from, cache_eviction_dirty_obsolete_tw);
+    to->cache_eviction_ahead_of_last_materialized_lsn +=
+      WT_STAT_CONN_READ(from, cache_eviction_ahead_of_last_materialized_lsn);
     to->eviction_pages_in_parallel_with_checkpoint +=
       WT_STAT_CONN_READ(from, eviction_pages_in_parallel_with_checkpoint);
     to->eviction_pages_ordinary_queued += WT_STAT_CONN_READ(from, eviction_pages_ordinary_queued);
@@ -3509,22 +3484,6 @@
     to->eviction_pages_queued_oldest += WT_STAT_CONN_READ(from, eviction_pages_queued_oldest);
     to->eviction_pages_queued_urgent_hs_dirty +=
       WT_STAT_CONN_READ(from, eviction_pages_queued_urgent_hs_dirty);
-=======
-    to->cache_eviction_ahead_of_last_materialized_lsn +=
-      WT_STAT_CONN_READ(from, cache_eviction_ahead_of_last_materialized_lsn);
-    to->cache_eviction_app += WT_STAT_CONN_READ(from, cache_eviction_app);
-    to->cache_eviction_pages_in_parallel_with_checkpoint +=
-      WT_STAT_CONN_READ(from, cache_eviction_pages_in_parallel_with_checkpoint);
-    to->cache_eviction_pages_queued += WT_STAT_CONN_READ(from, cache_eviction_pages_queued);
-    to->cache_eviction_pages_queued_post_lru +=
-      WT_STAT_CONN_READ(from, cache_eviction_pages_queued_post_lru);
-    to->cache_eviction_pages_queued_urgent +=
-      WT_STAT_CONN_READ(from, cache_eviction_pages_queued_urgent);
-    to->cache_eviction_pages_queued_oldest +=
-      WT_STAT_CONN_READ(from, cache_eviction_pages_queued_oldest);
-    to->cache_eviction_pages_queued_urgent_hs_dirty +=
-      WT_STAT_CONN_READ(from, cache_eviction_pages_queued_urgent_hs_dirty);
->>>>>>> 20998ab0
     to->cache_read += WT_STAT_CONN_READ(from, cache_read);
     to->cache_read_deleted += WT_STAT_CONN_READ(from, cache_read_deleted);
     to->cache_read_deleted_prepared += WT_STAT_CONN_READ(from, cache_read_deleted_prepared);
