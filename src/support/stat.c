/* DO NOT EDIT: automatically built by dist/stat.py. */

#include "wt_internal.h"

static const char *const __stats_dsrc_desc[] = {
  "LSM: bloom filter false positives",
  "LSM: bloom filter hits",
  "LSM: bloom filter misses",
  "LSM: bloom filter pages evicted from cache",
  "LSM: bloom filter pages read into cache",
  "LSM: bloom filters in the LSM tree",
  "LSM: chunks in the LSM tree",
  "LSM: highest merge generation in the LSM tree",
  "LSM: queries that could have benefited from a Bloom filter that did not exist",
  "LSM: sleep for LSM checkpoint throttle",
  "LSM: sleep for LSM merge throttle",
  "LSM: total size of bloom filters",
  "autocommit: retries for readonly operations",
  "autocommit: retries for update operations",
  "block-manager: allocations requiring file extension",
  "block-manager: blocks allocated",
  "block-manager: blocks freed",
  "block-manager: checkpoint size",
  "block-manager: file allocation unit size",
  "block-manager: file bytes available for reuse",
  "block-manager: file magic number",
  "block-manager: file major version number",
  "block-manager: file size in bytes",
  "block-manager: minor version number",
  "btree: btree checkpoint generation",
  "btree: btree clean tree checkpoint expiration time",
  "btree: btree compact pages reviewed",
  "btree: btree compact pages rewritten",
  "btree: btree compact pages skipped",
  "btree: btree expected number of compact pages rewritten",
  "btree: btree skipped by compaction as process would not reduce size",
  "btree: column-store fixed-size leaf pages",
  "btree: column-store fixed-size time windows",
  "btree: column-store internal pages",
  "btree: column-store variable-size RLE encoded values",
  "btree: column-store variable-size deleted values",
  "btree: column-store variable-size leaf pages",
  "btree: fixed-record size",
  "btree: maximum internal page size",
  "btree: maximum leaf page key size",
  "btree: maximum leaf page size",
  "btree: maximum leaf page value size",
  "btree: maximum tree depth",
  "btree: number of key/value pairs",
  "btree: overflow pages",
  "btree: row-store empty values",
  "btree: row-store internal pages",
  "btree: row-store leaf pages",
  "cache: bytes currently in the cache",
  "cache: bytes dirty in the cache cumulative",
  "cache: bytes read into cache",
  "cache: bytes written from cache",
  "cache: checkpoint blocked page eviction",
  "cache: checkpoint of history store file blocked non-history store page eviction",
  "cache: data source pages selected for eviction unable to be evicted",
  "cache: eviction gave up due to detecting a disk value without a timestamp behind the last "
  "update on the chain",
  "cache: eviction gave up due to detecting a tombstone without a timestamp ahead of the selected "
  "on disk update",
  "cache: eviction gave up due to detecting a tombstone without a timestamp ahead of the selected "
  "on disk update after validating the update chain",
  "cache: eviction gave up due to detecting update chain entries without timestamps after the "
  "selected on disk update",
  "cache: eviction gave up due to needing to remove a record from the history store but checkpoint "
  "is running",
  "cache: eviction walk passes of a file",
  "cache: eviction walk target pages histogram - 0-9",
  "cache: eviction walk target pages histogram - 10-31",
  "cache: eviction walk target pages histogram - 128 and higher",
  "cache: eviction walk target pages histogram - 32-63",
  "cache: eviction walk target pages histogram - 64-128",
  "cache: eviction walk target pages reduced due to history store cache pressure",
  "cache: eviction walks abandoned",
  "cache: eviction walks gave up because they restarted their walk twice",
  "cache: eviction walks gave up because they saw too many pages and found no candidates",
  "cache: eviction walks gave up because they saw too many pages and found too few candidates",
  "cache: eviction walks reached end of tree",
  "cache: eviction walks restarted",
  "cache: eviction walks started from root of tree",
  "cache: eviction walks started from saved location in tree",
  "cache: hazard pointer blocked page eviction",
  "cache: history store table insert calls",
  "cache: history store table insert calls that returned restart",
  "cache: history store table reads",
  "cache: history store table reads missed",
  "cache: history store table reads requiring squashed modifies",
  "cache: history store table resolved updates without timestamps that lose their durable "
  "timestamp",
  "cache: history store table truncation by rollback to stable to remove an unstable update",
  "cache: history store table truncation by rollback to stable to remove an update",
  "cache: history store table truncation to remove all the keys of a btree",
  "cache: history store table truncation to remove an update",
  "cache: history store table truncation to remove range of updates due to an update without a "
  "timestamp on data page",
  "cache: history store table truncation to remove range of updates due to key being removed from "
  "the data page during reconciliation",
  "cache: history store table truncations that would have happened in non-dryrun mode",
  "cache: history store table truncations to remove an unstable update that would have happened in "
  "non-dryrun mode",
  "cache: history store table truncations to remove an update that would have happened in "
  "non-dryrun mode",
  "cache: history store table updates without timestamps fixed up by reinserting with the fixed "
  "timestamp",
  "cache: history store table writes requiring squashed modifies",
  "cache: in-memory page passed criteria to be split",
  "cache: in-memory page splits",
  "cache: internal page split blocked its eviction",
  "cache: internal pages evicted",
  "cache: internal pages split during eviction",
  "cache: leaf pages split during eviction",
  "cache: modified pages evicted",
  "cache: overflow keys on a multiblock row-store page blocked its eviction",
  "cache: overflow pages read into cache",
  "cache: page split during eviction deepened the tree",
  "cache: page written requiring history store records",
  "cache: pages read into cache",
  "cache: pages read into cache after truncate",
  "cache: pages read into cache after truncate in prepare state",
  "cache: pages requested from the cache",
  "cache: pages requested from the cache due to pre-fetch",
  "cache: pages seen by eviction walk",
  "cache: pages written from cache",
  "cache: pages written requiring in-memory restoration",
  "cache: recent modification of a page blocked its eviction",
  "cache: reverse splits performed",
  "cache: reverse splits skipped because of VLCS namespace gap restrictions",
  "cache: the number of times full update inserted to history store",
  "cache: the number of times reverse modify inserted to history store",
  "cache: tracked dirty bytes in the cache",
  "cache: uncommitted truncate blocked page eviction",
  "cache: unmodified pages evicted",
  "cache_walk: Average difference between current eviction generation when the page was last "
  "considered",
  "cache_walk: Average on-disk page image size seen",
  "cache_walk: Average time in cache for pages that have been visited by the eviction server",
  "cache_walk: Average time in cache for pages that have not been visited by the eviction server",
  "cache_walk: Clean pages currently in cache",
  "cache_walk: Current eviction generation",
  "cache_walk: Dirty pages currently in cache",
  "cache_walk: Entries in the root page",
  "cache_walk: Internal pages currently in cache",
  "cache_walk: Leaf pages currently in cache",
  "cache_walk: Maximum difference between current eviction generation when the page was last "
  "considered",
  "cache_walk: Maximum page size seen",
  "cache_walk: Minimum on-disk page image size seen",
  "cache_walk: Number of pages never visited by eviction server",
  "cache_walk: On-disk page image sizes smaller than a single allocation unit",
  "cache_walk: Pages created in memory and never written",
  "cache_walk: Pages currently queued for eviction",
  "cache_walk: Pages that could not be queued for eviction",
  "cache_walk: Refs skipped during cache traversal",
  "cache_walk: Size of the root page",
  "cache_walk: Total number of pages currently in cache",
  "checkpoint: checkpoint has acquired a snapshot for its transaction",
  "checkpoint: pages added for eviction during checkpoint cleanup",
  "checkpoint: pages removed during checkpoint cleanup",
  "checkpoint: pages skipped during checkpoint cleanup tree walk",
  "checkpoint: pages visited during checkpoint cleanup",
  "checkpoint: transaction checkpoints due to obsolete pages",
  "compression: compressed page maximum internal page size prior to compression",
  "compression: compressed page maximum leaf page size prior to compression ",
<<<<<<< HEAD
  "compression: compressed pages read",
  "compression: compressed pages written",
  "compression: number of blocks with compress ratio greater than 64",
  "compression: number of blocks with compress ratio smaller than 16",
  "compression: number of blocks with compress ratio smaller than 2",
  "compression: number of blocks with compress ratio smaller than 32",
  "compression: number of blocks with compress ratio smaller than 4",
  "compression: number of blocks with compress ratio smaller than 64",
  "compression: number of blocks with compress ratio smaller than 8",
  "compression: page written failed to compress",
  "compression: page written was too small to compress",
  "cursor: Total number of deleted pages skipped during tree walk",
=======
  "compression: page written to disk failed to compress",
  "compression: page written to disk was too small to compress",
  "compression: pages read from disk",
  "compression: pages read from disk with compression ratio greater than 64",
  "compression: pages read from disk with compression ratio smaller than  2",
  "compression: pages read from disk with compression ratio smaller than  4",
  "compression: pages read from disk with compression ratio smaller than  8",
  "compression: pages read from disk with compression ratio smaller than 16",
  "compression: pages read from disk with compression ratio smaller than 32",
  "compression: pages read from disk with compression ratio smaller than 64",
  "compression: pages written to disk",
  "compression: pages written to disk with compression ratio greater than 64",
  "compression: pages written to disk with compression ratio smaller than  2",
  "compression: pages written to disk with compression ratio smaller than  4",
  "compression: pages written to disk with compression ratio smaller than  8",
  "compression: pages written to disk with compression ratio smaller than 16",
  "compression: pages written to disk with compression ratio smaller than 32",
  "compression: pages written to disk with compression ratio smaller than 64",
>>>>>>> 3eb8e185
  "cursor: Total number of entries skipped by cursor next calls",
  "cursor: Total number of entries skipped by cursor prev calls",
  "cursor: Total number of entries skipped to position the history store cursor",
  "cursor: Total number of in-memory deleted pages skipped during tree walk",
  "cursor: Total number of on-disk deleted pages skipped during tree walk",
  "cursor: Total number of times a search near has exited due to prefix config",
  "cursor: Total number of times cursor fails to temporarily release pinned page to encourage "
  "eviction of hot or large page",
  "cursor: Total number of times cursor temporarily releases pinned page to encourage eviction of "
  "hot or large page",
  "cursor: bulk loaded cursor insert calls",
  "cursor: cache cursors reuse count",
  "cursor: close calls that result in cache",
  "cursor: create calls",
  "cursor: cursor bound calls that return an error",
  "cursor: cursor bounds cleared from reset",
  "cursor: cursor bounds comparisons performed",
  "cursor: cursor bounds next called on an unpositioned cursor",
  "cursor: cursor bounds next early exit",
  "cursor: cursor bounds prev called on an unpositioned cursor",
  "cursor: cursor bounds prev early exit",
  "cursor: cursor bounds search early exit",
  "cursor: cursor bounds search near call repositioned cursor",
  "cursor: cursor cache calls that return an error",
  "cursor: cursor close calls that return an error",
  "cursor: cursor compare calls that return an error",
  "cursor: cursor equals calls that return an error",
  "cursor: cursor get key calls that return an error",
  "cursor: cursor get value calls that return an error",
  "cursor: cursor insert calls that return an error",
  "cursor: cursor insert check calls that return an error",
  "cursor: cursor largest key calls that return an error",
  "cursor: cursor modify calls that return an error",
  "cursor: cursor next calls that return an error",
  "cursor: cursor next calls that skip due to a globally visible history store tombstone",
  "cursor: cursor next calls that skip greater than 1 and fewer than 100 entries",
  "cursor: cursor next calls that skip greater than or equal to 100 entries",
  "cursor: cursor next random calls that return an error",
  "cursor: cursor prev calls that return an error",
  "cursor: cursor prev calls that skip due to a globally visible history store tombstone",
  "cursor: cursor prev calls that skip greater than or equal to 100 entries",
  "cursor: cursor prev calls that skip less than 100 entries",
  "cursor: cursor reconfigure calls that return an error",
  "cursor: cursor remove calls that return an error",
  "cursor: cursor reopen calls that return an error",
  "cursor: cursor reserve calls that return an error",
  "cursor: cursor reset calls that return an error",
  "cursor: cursor search calls that return an error",
  "cursor: cursor search near calls that return an error",
  "cursor: cursor update calls that return an error",
  "cursor: insert calls",
  "cursor: insert key and value bytes",
  "cursor: modify",
  "cursor: modify key and value bytes affected",
  "cursor: modify value bytes modified",
  "cursor: next calls",
  "cursor: open cursor count",
  "cursor: operation restarted",
  "cursor: prev calls",
  "cursor: remove calls",
  "cursor: remove key bytes removed",
  "cursor: reserve calls",
  "cursor: reset calls",
  "cursor: search calls",
  "cursor: search history store calls",
  "cursor: search near calls",
  "cursor: truncate calls",
  "cursor: update calls",
  "cursor: update key and value bytes",
  "cursor: update value size change",
  "reconciliation: VLCS pages explicitly reconciled as empty",
  "reconciliation: approximate byte size of timestamps in pages written",
  "reconciliation: approximate byte size of transaction IDs in pages written",
  "reconciliation: dictionary matches",
  "reconciliation: fast-path pages deleted",
  "reconciliation: internal page key bytes discarded using suffix compression",
  "reconciliation: internal page multi-block writes",
  "reconciliation: leaf page key bytes discarded using prefix compression",
  "reconciliation: leaf page multi-block writes",
  "reconciliation: leaf-page overflow keys",
  "reconciliation: maximum blocks required for a page",
  "reconciliation: overflow values written",
  "reconciliation: page reconciliation calls",
  "reconciliation: page reconciliation calls for eviction",
  "reconciliation: pages deleted",
  "reconciliation: pages written including an aggregated newest start durable timestamp ",
  "reconciliation: pages written including an aggregated newest stop durable timestamp ",
  "reconciliation: pages written including an aggregated newest stop timestamp ",
  "reconciliation: pages written including an aggregated newest stop transaction ID",
  "reconciliation: pages written including an aggregated newest transaction ID ",
  "reconciliation: pages written including an aggregated oldest start timestamp ",
  "reconciliation: pages written including an aggregated prepare",
  "reconciliation: pages written including at least one prepare",
  "reconciliation: pages written including at least one start durable timestamp",
  "reconciliation: pages written including at least one start timestamp",
  "reconciliation: pages written including at least one start transaction ID",
  "reconciliation: pages written including at least one stop durable timestamp",
  "reconciliation: pages written including at least one stop timestamp",
  "reconciliation: pages written including at least one stop transaction ID",
  "reconciliation: records written including a prepare",
  "reconciliation: records written including a start durable timestamp",
  "reconciliation: records written including a start timestamp",
  "reconciliation: records written including a start transaction ID",
  "reconciliation: records written including a stop durable timestamp",
  "reconciliation: records written including a stop timestamp",
  "reconciliation: records written including a stop transaction ID",
  "session: object compaction",
  "transaction: a reader raced with a prepared transaction commit and skipped an update or updates",
  "transaction: number of times overflow removed value is read",
  "transaction: race to read prepared update retry",
  "transaction: rollback to stable history store keys that would have been swept in non-dryrun "
  "mode",
  "transaction: rollback to stable history store records with stop timestamps older than newer "
  "records",
  "transaction: rollback to stable inconsistent checkpoint",
  "transaction: rollback to stable keys removed",
  "transaction: rollback to stable keys restored",
  "transaction: rollback to stable keys that would have been removed in non-dryrun mode",
  "transaction: rollback to stable keys that would have been restored in non-dryrun mode",
  "transaction: rollback to stable restored tombstones from history store",
  "transaction: rollback to stable restored updates from history store",
  "transaction: rollback to stable skipping delete rle",
  "transaction: rollback to stable skipping stable rle",
  "transaction: rollback to stable sweeping history store keys",
  "transaction: rollback to stable tombstones from history store that would have been restored in "
  "non-dryrun mode",
  "transaction: rollback to stable updates from history store that would have been restored in "
  "non-dryrun mode",
  "transaction: rollback to stable updates removed from history store",
  "transaction: rollback to stable updates that would have been removed from history store in "
  "non-dryrun mode",
  "transaction: update conflicts",
};

int
__wt_stat_dsrc_desc(WT_CURSOR_STAT *cst, int slot, const char **p)
{
    WT_UNUSED(cst);
    *p = __stats_dsrc_desc[slot];
    return (0);
}

void
__wt_stat_dsrc_init_single(WT_DSRC_STATS *stats)
{
    memset(stats, 0, sizeof(*stats));
}

int
__wt_stat_dsrc_init(WT_SESSION_IMPL *session, WT_DATA_HANDLE *handle)
{
    int i;

    WT_RET(__wt_calloc(
      session, (size_t)WT_COUNTER_SLOTS, sizeof(*handle->stat_array), &handle->stat_array));

    for (i = 0; i < WT_COUNTER_SLOTS; ++i) {
        handle->stats[i] = &handle->stat_array[i];
        __wt_stat_dsrc_init_single(handle->stats[i]);
    }
    return (0);
}

void
__wt_stat_dsrc_discard(WT_SESSION_IMPL *session, WT_DATA_HANDLE *handle)
{
    __wt_free(session, handle->stat_array);
}

void
__wt_stat_dsrc_clear_single(WT_DSRC_STATS *stats)
{
    stats->bloom_false_positive = 0;
    stats->bloom_hit = 0;
    stats->bloom_miss = 0;
    stats->bloom_page_evict = 0;
    stats->bloom_page_read = 0;
    stats->bloom_count = 0;
    stats->lsm_chunk_count = 0;
    stats->lsm_generation_max = 0;
    stats->lsm_lookup_no_bloom = 0;
    stats->lsm_checkpoint_throttle = 0;
    stats->lsm_merge_throttle = 0;
    stats->bloom_size = 0;
    stats->autocommit_readonly_retry = 0;
    stats->autocommit_update_retry = 0;
    stats->block_extension = 0;
    stats->block_alloc = 0;
    stats->block_free = 0;
    stats->block_checkpoint_size = 0;
    stats->allocation_size = 0;
    stats->block_reuse_bytes = 0;
    stats->block_magic = 0;
    stats->block_major = 0;
    stats->block_size = 0;
    stats->block_minor = 0;
    /* not clearing btree_checkpoint_generation */
    /* not clearing btree_clean_checkpoint_timer */
    /* not clearing btree_compact_pages_reviewed */
    /* not clearing btree_compact_pages_rewritten */
    /* not clearing btree_compact_pages_skipped */
    /* not clearing btree_compact_pages_rewritten_expected */
    /* not clearing btree_compact_skipped */
    stats->btree_column_fix = 0;
    stats->btree_column_tws = 0;
    stats->btree_column_internal = 0;
    stats->btree_column_rle = 0;
    stats->btree_column_deleted = 0;
    stats->btree_column_variable = 0;
    stats->btree_fixed_len = 0;
    stats->btree_maxintlpage = 0;
    stats->btree_maxleafkey = 0;
    stats->btree_maxleafpage = 0;
    stats->btree_maxleafvalue = 0;
    stats->btree_maximum_depth = 0;
    stats->btree_entries = 0;
    stats->btree_overflow = 0;
    stats->btree_row_empty_values = 0;
    stats->btree_row_internal = 0;
    stats->btree_row_leaf = 0;
    /* not clearing cache_bytes_inuse */
    /* not clearing cache_bytes_dirty_total */
    stats->cache_bytes_read = 0;
    stats->cache_bytes_write = 0;
    stats->cache_eviction_blocked_checkpoint = 0;
    stats->cache_eviction_blocked_checkpoint_hs = 0;
    stats->cache_eviction_fail = 0;
    stats->cache_eviction_blocked_no_ts_checkpoint_race_1 = 0;
    stats->cache_eviction_blocked_no_ts_checkpoint_race_2 = 0;
    stats->cache_eviction_blocked_no_ts_checkpoint_race_3 = 0;
    stats->cache_eviction_blocked_no_ts_checkpoint_race_4 = 0;
    stats->cache_eviction_blocked_remove_hs_race_with_checkpoint = 0;
    stats->cache_eviction_walk_passes = 0;
    stats->cache_eviction_target_page_lt10 = 0;
    stats->cache_eviction_target_page_lt32 = 0;
    stats->cache_eviction_target_page_ge128 = 0;
    stats->cache_eviction_target_page_lt64 = 0;
    stats->cache_eviction_target_page_lt128 = 0;
    stats->cache_eviction_target_page_reduced = 0;
    stats->cache_eviction_walks_abandoned = 0;
    stats->cache_eviction_walks_stopped = 0;
    stats->cache_eviction_walks_gave_up_no_targets = 0;
    stats->cache_eviction_walks_gave_up_ratio = 0;
    stats->cache_eviction_walks_ended = 0;
    stats->cache_eviction_walk_restart = 0;
    stats->cache_eviction_walk_from_root = 0;
    stats->cache_eviction_walk_saved_pos = 0;
    stats->cache_eviction_blocked_hazard = 0;
    stats->cache_hs_insert = 0;
    stats->cache_hs_insert_restart = 0;
    stats->cache_hs_read = 0;
    stats->cache_hs_read_miss = 0;
    stats->cache_hs_read_squash = 0;
    stats->cache_hs_order_lose_durable_timestamp = 0;
    stats->cache_hs_key_truncate_rts_unstable = 0;
    stats->cache_hs_key_truncate_rts = 0;
    stats->cache_hs_btree_truncate = 0;
    stats->cache_hs_key_truncate = 0;
    stats->cache_hs_order_remove = 0;
    stats->cache_hs_key_truncate_onpage_removal = 0;
    stats->cache_hs_btree_truncate_dryrun = 0;
    stats->cache_hs_key_truncate_rts_unstable_dryrun = 0;
    stats->cache_hs_key_truncate_rts_dryrun = 0;
    stats->cache_hs_order_reinsert = 0;
    stats->cache_hs_write_squash = 0;
    stats->cache_inmem_splittable = 0;
    stats->cache_inmem_split = 0;
    stats->cache_eviction_blocked_internal_page_split = 0;
    stats->cache_eviction_internal = 0;
    stats->cache_eviction_split_internal = 0;
    stats->cache_eviction_split_leaf = 0;
    stats->cache_eviction_dirty = 0;
    stats->cache_eviction_blocked_overflow_keys = 0;
    stats->cache_read_overflow = 0;
    stats->cache_eviction_deepen = 0;
    stats->cache_write_hs = 0;
    stats->cache_read = 0;
    stats->cache_read_deleted = 0;
    stats->cache_read_deleted_prepared = 0;
    stats->cache_pages_requested = 0;
    stats->cache_pages_prefetch = 0;
    stats->cache_eviction_pages_seen = 0;
    stats->cache_write = 0;
    stats->cache_write_restore = 0;
    stats->cache_eviction_blocked_recently_modified = 0;
    stats->cache_reverse_splits = 0;
    stats->cache_reverse_splits_skipped_vlcs = 0;
    stats->cache_hs_insert_full_update = 0;
    stats->cache_hs_insert_reverse_modify = 0;
    /* not clearing cache_bytes_dirty */
    stats->cache_eviction_blocked_uncommitted_truncate = 0;
    stats->cache_eviction_clean = 0;
    /* not clearing cache_state_gen_avg_gap */
    /* not clearing cache_state_avg_written_size */
    /* not clearing cache_state_avg_visited_age */
    /* not clearing cache_state_avg_unvisited_age */
    /* not clearing cache_state_pages_clean */
    /* not clearing cache_state_gen_current */
    /* not clearing cache_state_pages_dirty */
    /* not clearing cache_state_root_entries */
    /* not clearing cache_state_pages_internal */
    /* not clearing cache_state_pages_leaf */
    /* not clearing cache_state_gen_max_gap */
    /* not clearing cache_state_max_pagesize */
    /* not clearing cache_state_min_written_size */
    /* not clearing cache_state_unvisited_count */
    /* not clearing cache_state_smaller_alloc_size */
    /* not clearing cache_state_memory */
    /* not clearing cache_state_queued */
    /* not clearing cache_state_not_queueable */
    /* not clearing cache_state_refs_skipped */
    /* not clearing cache_state_root_size */
    /* not clearing cache_state_pages */
    stats->checkpoint_snapshot_acquired = 0;
    stats->checkpoint_cleanup_pages_evict = 0;
    stats->checkpoint_cleanup_pages_removed = 0;
    stats->checkpoint_cleanup_pages_walk_skipped = 0;
    stats->checkpoint_cleanup_pages_visited = 0;
    stats->checkpoint_obsolete_applied = 0;
    /* not clearing compress_precomp_intl_max_page_size */
    /* not clearing compress_precomp_leaf_max_page_size */
    stats->compress_write_fail = 0;
    stats->compress_write_too_small = 0;
<<<<<<< HEAD
    stats->cursor_tree_walk_del_page_skip = 0;
=======
    stats->compress_read = 0;
    stats->compress_read_ratio_hist_max = 0;
    stats->compress_read_ratio_hist_2 = 0;
    stats->compress_read_ratio_hist_4 = 0;
    stats->compress_read_ratio_hist_8 = 0;
    stats->compress_read_ratio_hist_16 = 0;
    stats->compress_read_ratio_hist_32 = 0;
    stats->compress_read_ratio_hist_64 = 0;
    stats->compress_write = 0;
    stats->compress_write_ratio_hist_max = 0;
    stats->compress_write_ratio_hist_2 = 0;
    stats->compress_write_ratio_hist_4 = 0;
    stats->compress_write_ratio_hist_8 = 0;
    stats->compress_write_ratio_hist_16 = 0;
    stats->compress_write_ratio_hist_32 = 0;
    stats->compress_write_ratio_hist_64 = 0;
>>>>>>> 3eb8e185
    stats->cursor_next_skip_total = 0;
    stats->cursor_prev_skip_total = 0;
    stats->cursor_skip_hs_cur_position = 0;
    stats->cursor_tree_walk_inmem_del_page_skip = 0;
    stats->cursor_tree_walk_ondisk_del_page_skip = 0;
    stats->cursor_search_near_prefix_fast_paths = 0;
    stats->cursor_reposition_failed = 0;
    stats->cursor_reposition = 0;
    stats->cursor_insert_bulk = 0;
    stats->cursor_reopen = 0;
    stats->cursor_cache = 0;
    stats->cursor_create = 0;
    stats->cursor_bound_error = 0;
    stats->cursor_bounds_reset = 0;
    stats->cursor_bounds_comparisons = 0;
    stats->cursor_bounds_next_unpositioned = 0;
    stats->cursor_bounds_next_early_exit = 0;
    stats->cursor_bounds_prev_unpositioned = 0;
    stats->cursor_bounds_prev_early_exit = 0;
    stats->cursor_bounds_search_early_exit = 0;
    stats->cursor_bounds_search_near_repositioned_cursor = 0;
    stats->cursor_cache_error = 0;
    stats->cursor_close_error = 0;
    stats->cursor_compare_error = 0;
    stats->cursor_equals_error = 0;
    stats->cursor_get_key_error = 0;
    stats->cursor_get_value_error = 0;
    stats->cursor_insert_error = 0;
    stats->cursor_insert_check_error = 0;
    stats->cursor_largest_key_error = 0;
    stats->cursor_modify_error = 0;
    stats->cursor_next_error = 0;
    stats->cursor_next_hs_tombstone = 0;
    stats->cursor_next_skip_lt_100 = 0;
    stats->cursor_next_skip_ge_100 = 0;
    stats->cursor_next_random_error = 0;
    stats->cursor_prev_error = 0;
    stats->cursor_prev_hs_tombstone = 0;
    stats->cursor_prev_skip_ge_100 = 0;
    stats->cursor_prev_skip_lt_100 = 0;
    stats->cursor_reconfigure_error = 0;
    stats->cursor_remove_error = 0;
    stats->cursor_reopen_error = 0;
    stats->cursor_reserve_error = 0;
    stats->cursor_reset_error = 0;
    stats->cursor_search_error = 0;
    stats->cursor_search_near_error = 0;
    stats->cursor_update_error = 0;
    stats->cursor_insert = 0;
    stats->cursor_insert_bytes = 0;
    stats->cursor_modify = 0;
    stats->cursor_modify_bytes = 0;
    stats->cursor_modify_bytes_touch = 0;
    stats->cursor_next = 0;
    /* not clearing cursor_open_count */
    stats->cursor_restart = 0;
    stats->cursor_prev = 0;
    stats->cursor_remove = 0;
    stats->cursor_remove_bytes = 0;
    stats->cursor_reserve = 0;
    stats->cursor_reset = 0;
    stats->cursor_search = 0;
    stats->cursor_search_hs = 0;
    stats->cursor_search_near = 0;
    stats->cursor_truncate = 0;
    stats->cursor_update = 0;
    stats->cursor_update_bytes = 0;
    stats->cursor_update_bytes_changed = 0;
    stats->rec_vlcs_emptied_pages = 0;
    stats->rec_time_window_bytes_ts = 0;
    stats->rec_time_window_bytes_txn = 0;
    stats->rec_dictionary = 0;
    stats->rec_page_delete_fast = 0;
    stats->rec_suffix_compression = 0;
    stats->rec_multiblock_internal = 0;
    stats->rec_prefix_compression = 0;
    stats->rec_multiblock_leaf = 0;
    stats->rec_overflow_key_leaf = 0;
    stats->rec_multiblock_max = 0;
    stats->rec_overflow_value = 0;
    stats->rec_pages = 0;
    stats->rec_pages_eviction = 0;
    stats->rec_page_delete = 0;
    stats->rec_time_aggr_newest_start_durable_ts = 0;
    stats->rec_time_aggr_newest_stop_durable_ts = 0;
    stats->rec_time_aggr_newest_stop_ts = 0;
    stats->rec_time_aggr_newest_stop_txn = 0;
    stats->rec_time_aggr_newest_txn = 0;
    stats->rec_time_aggr_oldest_start_ts = 0;
    stats->rec_time_aggr_prepared = 0;
    stats->rec_time_window_pages_prepared = 0;
    stats->rec_time_window_pages_durable_start_ts = 0;
    stats->rec_time_window_pages_start_ts = 0;
    stats->rec_time_window_pages_start_txn = 0;
    stats->rec_time_window_pages_durable_stop_ts = 0;
    stats->rec_time_window_pages_stop_ts = 0;
    stats->rec_time_window_pages_stop_txn = 0;
    stats->rec_time_window_prepared = 0;
    stats->rec_time_window_durable_start_ts = 0;
    stats->rec_time_window_start_ts = 0;
    stats->rec_time_window_start_txn = 0;
    stats->rec_time_window_durable_stop_ts = 0;
    stats->rec_time_window_stop_ts = 0;
    stats->rec_time_window_stop_txn = 0;
    stats->session_compact = 0;
    stats->txn_read_race_prepare_commit = 0;
    stats->txn_read_overflow_remove = 0;
    stats->txn_read_race_prepare_update = 0;
    stats->txn_rts_sweep_hs_keys_dryrun = 0;
    stats->txn_rts_hs_stop_older_than_newer_start = 0;
    stats->txn_rts_inconsistent_ckpt = 0;
    stats->txn_rts_keys_removed = 0;
    stats->txn_rts_keys_restored = 0;
    stats->txn_rts_keys_removed_dryrun = 0;
    stats->txn_rts_keys_restored_dryrun = 0;
    stats->txn_rts_hs_restore_tombstones = 0;
    stats->txn_rts_hs_restore_updates = 0;
    stats->txn_rts_delete_rle_skipped = 0;
    stats->txn_rts_stable_rle_skipped = 0;
    stats->txn_rts_sweep_hs_keys = 0;
    stats->txn_rts_hs_restore_tombstones_dryrun = 0;
    stats->txn_rts_hs_restore_updates_dryrun = 0;
    stats->txn_rts_hs_removed = 0;
    stats->txn_rts_hs_removed_dryrun = 0;
    stats->txn_update_conflict = 0;
}

void
__wt_stat_dsrc_clear_all(WT_DSRC_STATS **stats)
{
    u_int i;

    for (i = 0; i < WT_COUNTER_SLOTS; ++i)
        __wt_stat_dsrc_clear_single(stats[i]);
}

void
__wt_stat_dsrc_aggregate_single(WT_DSRC_STATS *from, WT_DSRC_STATS *to)
{
    to->bloom_false_positive += from->bloom_false_positive;
    to->bloom_hit += from->bloom_hit;
    to->bloom_miss += from->bloom_miss;
    to->bloom_page_evict += from->bloom_page_evict;
    to->bloom_page_read += from->bloom_page_read;
    to->bloom_count += from->bloom_count;
    to->lsm_chunk_count += from->lsm_chunk_count;
    if (from->lsm_generation_max > to->lsm_generation_max)
        to->lsm_generation_max = from->lsm_generation_max;
    to->lsm_lookup_no_bloom += from->lsm_lookup_no_bloom;
    to->lsm_checkpoint_throttle += from->lsm_checkpoint_throttle;
    to->lsm_merge_throttle += from->lsm_merge_throttle;
    to->bloom_size += from->bloom_size;
    to->autocommit_readonly_retry += from->autocommit_readonly_retry;
    to->autocommit_update_retry += from->autocommit_update_retry;
    to->block_extension += from->block_extension;
    to->block_alloc += from->block_alloc;
    to->block_free += from->block_free;
    to->block_checkpoint_size += from->block_checkpoint_size;
    if (from->allocation_size > to->allocation_size)
        to->allocation_size = from->allocation_size;
    to->block_reuse_bytes += from->block_reuse_bytes;
    if (from->block_magic > to->block_magic)
        to->block_magic = from->block_magic;
    if (from->block_major > to->block_major)
        to->block_major = from->block_major;
    to->block_size += from->block_size;
    if (from->block_minor > to->block_minor)
        to->block_minor = from->block_minor;
    to->btree_checkpoint_generation += from->btree_checkpoint_generation;
    to->btree_clean_checkpoint_timer += from->btree_clean_checkpoint_timer;
    to->btree_compact_pages_reviewed += from->btree_compact_pages_reviewed;
    to->btree_compact_pages_rewritten += from->btree_compact_pages_rewritten;
    to->btree_compact_pages_skipped += from->btree_compact_pages_skipped;
    to->btree_compact_pages_rewritten_expected += from->btree_compact_pages_rewritten_expected;
    to->btree_compact_skipped += from->btree_compact_skipped;
    to->btree_column_fix += from->btree_column_fix;
    to->btree_column_tws += from->btree_column_tws;
    to->btree_column_internal += from->btree_column_internal;
    to->btree_column_rle += from->btree_column_rle;
    to->btree_column_deleted += from->btree_column_deleted;
    to->btree_column_variable += from->btree_column_variable;
    if (from->btree_fixed_len > to->btree_fixed_len)
        to->btree_fixed_len = from->btree_fixed_len;
    if (from->btree_maxintlpage > to->btree_maxintlpage)
        to->btree_maxintlpage = from->btree_maxintlpage;
    if (from->btree_maxleafkey > to->btree_maxleafkey)
        to->btree_maxleafkey = from->btree_maxleafkey;
    if (from->btree_maxleafpage > to->btree_maxleafpage)
        to->btree_maxleafpage = from->btree_maxleafpage;
    if (from->btree_maxleafvalue > to->btree_maxleafvalue)
        to->btree_maxleafvalue = from->btree_maxleafvalue;
    if (from->btree_maximum_depth > to->btree_maximum_depth)
        to->btree_maximum_depth = from->btree_maximum_depth;
    to->btree_entries += from->btree_entries;
    to->btree_overflow += from->btree_overflow;
    to->btree_row_empty_values += from->btree_row_empty_values;
    to->btree_row_internal += from->btree_row_internal;
    to->btree_row_leaf += from->btree_row_leaf;
    to->cache_bytes_inuse += from->cache_bytes_inuse;
    to->cache_bytes_dirty_total += from->cache_bytes_dirty_total;
    to->cache_bytes_read += from->cache_bytes_read;
    to->cache_bytes_write += from->cache_bytes_write;
    to->cache_eviction_blocked_checkpoint += from->cache_eviction_blocked_checkpoint;
    to->cache_eviction_blocked_checkpoint_hs += from->cache_eviction_blocked_checkpoint_hs;
    to->cache_eviction_fail += from->cache_eviction_fail;
    to->cache_eviction_blocked_no_ts_checkpoint_race_1 +=
      from->cache_eviction_blocked_no_ts_checkpoint_race_1;
    to->cache_eviction_blocked_no_ts_checkpoint_race_2 +=
      from->cache_eviction_blocked_no_ts_checkpoint_race_2;
    to->cache_eviction_blocked_no_ts_checkpoint_race_3 +=
      from->cache_eviction_blocked_no_ts_checkpoint_race_3;
    to->cache_eviction_blocked_no_ts_checkpoint_race_4 +=
      from->cache_eviction_blocked_no_ts_checkpoint_race_4;
    to->cache_eviction_blocked_remove_hs_race_with_checkpoint +=
      from->cache_eviction_blocked_remove_hs_race_with_checkpoint;
    to->cache_eviction_walk_passes += from->cache_eviction_walk_passes;
    to->cache_eviction_target_page_lt10 += from->cache_eviction_target_page_lt10;
    to->cache_eviction_target_page_lt32 += from->cache_eviction_target_page_lt32;
    to->cache_eviction_target_page_ge128 += from->cache_eviction_target_page_ge128;
    to->cache_eviction_target_page_lt64 += from->cache_eviction_target_page_lt64;
    to->cache_eviction_target_page_lt128 += from->cache_eviction_target_page_lt128;
    to->cache_eviction_target_page_reduced += from->cache_eviction_target_page_reduced;
    to->cache_eviction_walks_abandoned += from->cache_eviction_walks_abandoned;
    to->cache_eviction_walks_stopped += from->cache_eviction_walks_stopped;
    to->cache_eviction_walks_gave_up_no_targets += from->cache_eviction_walks_gave_up_no_targets;
    to->cache_eviction_walks_gave_up_ratio += from->cache_eviction_walks_gave_up_ratio;
    to->cache_eviction_walks_ended += from->cache_eviction_walks_ended;
    to->cache_eviction_walk_restart += from->cache_eviction_walk_restart;
    to->cache_eviction_walk_from_root += from->cache_eviction_walk_from_root;
    to->cache_eviction_walk_saved_pos += from->cache_eviction_walk_saved_pos;
    to->cache_eviction_blocked_hazard += from->cache_eviction_blocked_hazard;
    to->cache_hs_insert += from->cache_hs_insert;
    to->cache_hs_insert_restart += from->cache_hs_insert_restart;
    to->cache_hs_read += from->cache_hs_read;
    to->cache_hs_read_miss += from->cache_hs_read_miss;
    to->cache_hs_read_squash += from->cache_hs_read_squash;
    to->cache_hs_order_lose_durable_timestamp += from->cache_hs_order_lose_durable_timestamp;
    to->cache_hs_key_truncate_rts_unstable += from->cache_hs_key_truncate_rts_unstable;
    to->cache_hs_key_truncate_rts += from->cache_hs_key_truncate_rts;
    to->cache_hs_btree_truncate += from->cache_hs_btree_truncate;
    to->cache_hs_key_truncate += from->cache_hs_key_truncate;
    to->cache_hs_order_remove += from->cache_hs_order_remove;
    to->cache_hs_key_truncate_onpage_removal += from->cache_hs_key_truncate_onpage_removal;
    to->cache_hs_btree_truncate_dryrun += from->cache_hs_btree_truncate_dryrun;
    to->cache_hs_key_truncate_rts_unstable_dryrun +=
      from->cache_hs_key_truncate_rts_unstable_dryrun;
    to->cache_hs_key_truncate_rts_dryrun += from->cache_hs_key_truncate_rts_dryrun;
    to->cache_hs_order_reinsert += from->cache_hs_order_reinsert;
    to->cache_hs_write_squash += from->cache_hs_write_squash;
    to->cache_inmem_splittable += from->cache_inmem_splittable;
    to->cache_inmem_split += from->cache_inmem_split;
    to->cache_eviction_blocked_internal_page_split +=
      from->cache_eviction_blocked_internal_page_split;
    to->cache_eviction_internal += from->cache_eviction_internal;
    to->cache_eviction_split_internal += from->cache_eviction_split_internal;
    to->cache_eviction_split_leaf += from->cache_eviction_split_leaf;
    to->cache_eviction_dirty += from->cache_eviction_dirty;
    to->cache_eviction_blocked_overflow_keys += from->cache_eviction_blocked_overflow_keys;
    to->cache_read_overflow += from->cache_read_overflow;
    to->cache_eviction_deepen += from->cache_eviction_deepen;
    to->cache_write_hs += from->cache_write_hs;
    to->cache_read += from->cache_read;
    to->cache_read_deleted += from->cache_read_deleted;
    to->cache_read_deleted_prepared += from->cache_read_deleted_prepared;
    to->cache_pages_requested += from->cache_pages_requested;
    to->cache_pages_prefetch += from->cache_pages_prefetch;
    to->cache_eviction_pages_seen += from->cache_eviction_pages_seen;
    to->cache_write += from->cache_write;
    to->cache_write_restore += from->cache_write_restore;
    to->cache_eviction_blocked_recently_modified += from->cache_eviction_blocked_recently_modified;
    to->cache_reverse_splits += from->cache_reverse_splits;
    to->cache_reverse_splits_skipped_vlcs += from->cache_reverse_splits_skipped_vlcs;
    to->cache_hs_insert_full_update += from->cache_hs_insert_full_update;
    to->cache_hs_insert_reverse_modify += from->cache_hs_insert_reverse_modify;
    to->cache_bytes_dirty += from->cache_bytes_dirty;
    to->cache_eviction_blocked_uncommitted_truncate +=
      from->cache_eviction_blocked_uncommitted_truncate;
    to->cache_eviction_clean += from->cache_eviction_clean;
    to->cache_state_gen_avg_gap += from->cache_state_gen_avg_gap;
    to->cache_state_avg_written_size += from->cache_state_avg_written_size;
    to->cache_state_avg_visited_age += from->cache_state_avg_visited_age;
    to->cache_state_avg_unvisited_age += from->cache_state_avg_unvisited_age;
    to->cache_state_pages_clean += from->cache_state_pages_clean;
    to->cache_state_gen_current += from->cache_state_gen_current;
    to->cache_state_pages_dirty += from->cache_state_pages_dirty;
    to->cache_state_root_entries += from->cache_state_root_entries;
    to->cache_state_pages_internal += from->cache_state_pages_internal;
    to->cache_state_pages_leaf += from->cache_state_pages_leaf;
    to->cache_state_gen_max_gap += from->cache_state_gen_max_gap;
    to->cache_state_max_pagesize += from->cache_state_max_pagesize;
    to->cache_state_min_written_size += from->cache_state_min_written_size;
    to->cache_state_unvisited_count += from->cache_state_unvisited_count;
    to->cache_state_smaller_alloc_size += from->cache_state_smaller_alloc_size;
    to->cache_state_memory += from->cache_state_memory;
    to->cache_state_queued += from->cache_state_queued;
    to->cache_state_not_queueable += from->cache_state_not_queueable;
    to->cache_state_refs_skipped += from->cache_state_refs_skipped;
    to->cache_state_root_size += from->cache_state_root_size;
    to->cache_state_pages += from->cache_state_pages;
    to->checkpoint_snapshot_acquired += from->checkpoint_snapshot_acquired;
    to->checkpoint_cleanup_pages_evict += from->checkpoint_cleanup_pages_evict;
    to->checkpoint_cleanup_pages_removed += from->checkpoint_cleanup_pages_removed;
    to->checkpoint_cleanup_pages_walk_skipped += from->checkpoint_cleanup_pages_walk_skipped;
    to->checkpoint_cleanup_pages_visited += from->checkpoint_cleanup_pages_visited;
    to->checkpoint_obsolete_applied += from->checkpoint_obsolete_applied;
    to->compress_precomp_intl_max_page_size += from->compress_precomp_intl_max_page_size;
    to->compress_precomp_leaf_max_page_size += from->compress_precomp_leaf_max_page_size;
    to->compress_write_fail += from->compress_write_fail;
    to->compress_write_too_small += from->compress_write_too_small;
<<<<<<< HEAD
    to->cursor_tree_walk_del_page_skip += from->cursor_tree_walk_del_page_skip;
=======
    to->compress_read += from->compress_read;
    to->compress_read_ratio_hist_max += from->compress_read_ratio_hist_max;
    to->compress_read_ratio_hist_2 += from->compress_read_ratio_hist_2;
    to->compress_read_ratio_hist_4 += from->compress_read_ratio_hist_4;
    to->compress_read_ratio_hist_8 += from->compress_read_ratio_hist_8;
    to->compress_read_ratio_hist_16 += from->compress_read_ratio_hist_16;
    to->compress_read_ratio_hist_32 += from->compress_read_ratio_hist_32;
    to->compress_read_ratio_hist_64 += from->compress_read_ratio_hist_64;
    to->compress_write += from->compress_write;
    to->compress_write_ratio_hist_max += from->compress_write_ratio_hist_max;
    to->compress_write_ratio_hist_2 += from->compress_write_ratio_hist_2;
    to->compress_write_ratio_hist_4 += from->compress_write_ratio_hist_4;
    to->compress_write_ratio_hist_8 += from->compress_write_ratio_hist_8;
    to->compress_write_ratio_hist_16 += from->compress_write_ratio_hist_16;
    to->compress_write_ratio_hist_32 += from->compress_write_ratio_hist_32;
    to->compress_write_ratio_hist_64 += from->compress_write_ratio_hist_64;
>>>>>>> 3eb8e185
    to->cursor_next_skip_total += from->cursor_next_skip_total;
    to->cursor_prev_skip_total += from->cursor_prev_skip_total;
    to->cursor_skip_hs_cur_position += from->cursor_skip_hs_cur_position;
    to->cursor_tree_walk_inmem_del_page_skip += from->cursor_tree_walk_inmem_del_page_skip;
    to->cursor_tree_walk_ondisk_del_page_skip += from->cursor_tree_walk_ondisk_del_page_skip;
    to->cursor_search_near_prefix_fast_paths += from->cursor_search_near_prefix_fast_paths;
    to->cursor_reposition_failed += from->cursor_reposition_failed;
    to->cursor_reposition += from->cursor_reposition;
    to->cursor_insert_bulk += from->cursor_insert_bulk;
    to->cursor_reopen += from->cursor_reopen;
    to->cursor_cache += from->cursor_cache;
    to->cursor_create += from->cursor_create;
    to->cursor_bound_error += from->cursor_bound_error;
    to->cursor_bounds_reset += from->cursor_bounds_reset;
    to->cursor_bounds_comparisons += from->cursor_bounds_comparisons;
    to->cursor_bounds_next_unpositioned += from->cursor_bounds_next_unpositioned;
    to->cursor_bounds_next_early_exit += from->cursor_bounds_next_early_exit;
    to->cursor_bounds_prev_unpositioned += from->cursor_bounds_prev_unpositioned;
    to->cursor_bounds_prev_early_exit += from->cursor_bounds_prev_early_exit;
    to->cursor_bounds_search_early_exit += from->cursor_bounds_search_early_exit;
    to->cursor_bounds_search_near_repositioned_cursor +=
      from->cursor_bounds_search_near_repositioned_cursor;
    to->cursor_cache_error += from->cursor_cache_error;
    to->cursor_close_error += from->cursor_close_error;
    to->cursor_compare_error += from->cursor_compare_error;
    to->cursor_equals_error += from->cursor_equals_error;
    to->cursor_get_key_error += from->cursor_get_key_error;
    to->cursor_get_value_error += from->cursor_get_value_error;
    to->cursor_insert_error += from->cursor_insert_error;
    to->cursor_insert_check_error += from->cursor_insert_check_error;
    to->cursor_largest_key_error += from->cursor_largest_key_error;
    to->cursor_modify_error += from->cursor_modify_error;
    to->cursor_next_error += from->cursor_next_error;
    to->cursor_next_hs_tombstone += from->cursor_next_hs_tombstone;
    to->cursor_next_skip_lt_100 += from->cursor_next_skip_lt_100;
    to->cursor_next_skip_ge_100 += from->cursor_next_skip_ge_100;
    to->cursor_next_random_error += from->cursor_next_random_error;
    to->cursor_prev_error += from->cursor_prev_error;
    to->cursor_prev_hs_tombstone += from->cursor_prev_hs_tombstone;
    to->cursor_prev_skip_ge_100 += from->cursor_prev_skip_ge_100;
    to->cursor_prev_skip_lt_100 += from->cursor_prev_skip_lt_100;
    to->cursor_reconfigure_error += from->cursor_reconfigure_error;
    to->cursor_remove_error += from->cursor_remove_error;
    to->cursor_reopen_error += from->cursor_reopen_error;
    to->cursor_reserve_error += from->cursor_reserve_error;
    to->cursor_reset_error += from->cursor_reset_error;
    to->cursor_search_error += from->cursor_search_error;
    to->cursor_search_near_error += from->cursor_search_near_error;
    to->cursor_update_error += from->cursor_update_error;
    to->cursor_insert += from->cursor_insert;
    to->cursor_insert_bytes += from->cursor_insert_bytes;
    to->cursor_modify += from->cursor_modify;
    to->cursor_modify_bytes += from->cursor_modify_bytes;
    to->cursor_modify_bytes_touch += from->cursor_modify_bytes_touch;
    to->cursor_next += from->cursor_next;
    to->cursor_open_count += from->cursor_open_count;
    to->cursor_restart += from->cursor_restart;
    to->cursor_prev += from->cursor_prev;
    to->cursor_remove += from->cursor_remove;
    to->cursor_remove_bytes += from->cursor_remove_bytes;
    to->cursor_reserve += from->cursor_reserve;
    to->cursor_reset += from->cursor_reset;
    to->cursor_search += from->cursor_search;
    to->cursor_search_hs += from->cursor_search_hs;
    to->cursor_search_near += from->cursor_search_near;
    to->cursor_truncate += from->cursor_truncate;
    to->cursor_update += from->cursor_update;
    to->cursor_update_bytes += from->cursor_update_bytes;
    to->cursor_update_bytes_changed += from->cursor_update_bytes_changed;
    to->rec_vlcs_emptied_pages += from->rec_vlcs_emptied_pages;
    to->rec_time_window_bytes_ts += from->rec_time_window_bytes_ts;
    to->rec_time_window_bytes_txn += from->rec_time_window_bytes_txn;
    to->rec_dictionary += from->rec_dictionary;
    to->rec_page_delete_fast += from->rec_page_delete_fast;
    to->rec_suffix_compression += from->rec_suffix_compression;
    to->rec_multiblock_internal += from->rec_multiblock_internal;
    to->rec_prefix_compression += from->rec_prefix_compression;
    to->rec_multiblock_leaf += from->rec_multiblock_leaf;
    to->rec_overflow_key_leaf += from->rec_overflow_key_leaf;
    if (from->rec_multiblock_max > to->rec_multiblock_max)
        to->rec_multiblock_max = from->rec_multiblock_max;
    to->rec_overflow_value += from->rec_overflow_value;
    to->rec_pages += from->rec_pages;
    to->rec_pages_eviction += from->rec_pages_eviction;
    to->rec_page_delete += from->rec_page_delete;
    to->rec_time_aggr_newest_start_durable_ts += from->rec_time_aggr_newest_start_durable_ts;
    to->rec_time_aggr_newest_stop_durable_ts += from->rec_time_aggr_newest_stop_durable_ts;
    to->rec_time_aggr_newest_stop_ts += from->rec_time_aggr_newest_stop_ts;
    to->rec_time_aggr_newest_stop_txn += from->rec_time_aggr_newest_stop_txn;
    to->rec_time_aggr_newest_txn += from->rec_time_aggr_newest_txn;
    to->rec_time_aggr_oldest_start_ts += from->rec_time_aggr_oldest_start_ts;
    to->rec_time_aggr_prepared += from->rec_time_aggr_prepared;
    to->rec_time_window_pages_prepared += from->rec_time_window_pages_prepared;
    to->rec_time_window_pages_durable_start_ts += from->rec_time_window_pages_durable_start_ts;
    to->rec_time_window_pages_start_ts += from->rec_time_window_pages_start_ts;
    to->rec_time_window_pages_start_txn += from->rec_time_window_pages_start_txn;
    to->rec_time_window_pages_durable_stop_ts += from->rec_time_window_pages_durable_stop_ts;
    to->rec_time_window_pages_stop_ts += from->rec_time_window_pages_stop_ts;
    to->rec_time_window_pages_stop_txn += from->rec_time_window_pages_stop_txn;
    to->rec_time_window_prepared += from->rec_time_window_prepared;
    to->rec_time_window_durable_start_ts += from->rec_time_window_durable_start_ts;
    to->rec_time_window_start_ts += from->rec_time_window_start_ts;
    to->rec_time_window_start_txn += from->rec_time_window_start_txn;
    to->rec_time_window_durable_stop_ts += from->rec_time_window_durable_stop_ts;
    to->rec_time_window_stop_ts += from->rec_time_window_stop_ts;
    to->rec_time_window_stop_txn += from->rec_time_window_stop_txn;
    to->session_compact += from->session_compact;
    to->txn_read_race_prepare_commit += from->txn_read_race_prepare_commit;
    to->txn_read_overflow_remove += from->txn_read_overflow_remove;
    to->txn_read_race_prepare_update += from->txn_read_race_prepare_update;
    to->txn_rts_sweep_hs_keys_dryrun += from->txn_rts_sweep_hs_keys_dryrun;
    to->txn_rts_hs_stop_older_than_newer_start += from->txn_rts_hs_stop_older_than_newer_start;
    to->txn_rts_inconsistent_ckpt += from->txn_rts_inconsistent_ckpt;
    to->txn_rts_keys_removed += from->txn_rts_keys_removed;
    to->txn_rts_keys_restored += from->txn_rts_keys_restored;
    to->txn_rts_keys_removed_dryrun += from->txn_rts_keys_removed_dryrun;
    to->txn_rts_keys_restored_dryrun += from->txn_rts_keys_restored_dryrun;
    to->txn_rts_hs_restore_tombstones += from->txn_rts_hs_restore_tombstones;
    to->txn_rts_hs_restore_updates += from->txn_rts_hs_restore_updates;
    to->txn_rts_delete_rle_skipped += from->txn_rts_delete_rle_skipped;
    to->txn_rts_stable_rle_skipped += from->txn_rts_stable_rle_skipped;
    to->txn_rts_sweep_hs_keys += from->txn_rts_sweep_hs_keys;
    to->txn_rts_hs_restore_tombstones_dryrun += from->txn_rts_hs_restore_tombstones_dryrun;
    to->txn_rts_hs_restore_updates_dryrun += from->txn_rts_hs_restore_updates_dryrun;
    to->txn_rts_hs_removed += from->txn_rts_hs_removed;
    to->txn_rts_hs_removed_dryrun += from->txn_rts_hs_removed_dryrun;
    to->txn_update_conflict += from->txn_update_conflict;
}

void
__wt_stat_dsrc_aggregate(WT_DSRC_STATS **from, WT_DSRC_STATS *to)
{
    int64_t v;

    to->bloom_false_positive += WT_STAT_READ(from, bloom_false_positive);
    to->bloom_hit += WT_STAT_READ(from, bloom_hit);
    to->bloom_miss += WT_STAT_READ(from, bloom_miss);
    to->bloom_page_evict += WT_STAT_READ(from, bloom_page_evict);
    to->bloom_page_read += WT_STAT_READ(from, bloom_page_read);
    to->bloom_count += WT_STAT_READ(from, bloom_count);
    to->lsm_chunk_count += WT_STAT_READ(from, lsm_chunk_count);
    if ((v = WT_STAT_READ(from, lsm_generation_max)) > to->lsm_generation_max)
        to->lsm_generation_max = v;
    to->lsm_lookup_no_bloom += WT_STAT_READ(from, lsm_lookup_no_bloom);
    to->lsm_checkpoint_throttle += WT_STAT_READ(from, lsm_checkpoint_throttle);
    to->lsm_merge_throttle += WT_STAT_READ(from, lsm_merge_throttle);
    to->bloom_size += WT_STAT_READ(from, bloom_size);
    to->autocommit_readonly_retry += WT_STAT_READ(from, autocommit_readonly_retry);
    to->autocommit_update_retry += WT_STAT_READ(from, autocommit_update_retry);
    to->block_extension += WT_STAT_READ(from, block_extension);
    to->block_alloc += WT_STAT_READ(from, block_alloc);
    to->block_free += WT_STAT_READ(from, block_free);
    to->block_checkpoint_size += WT_STAT_READ(from, block_checkpoint_size);
    if ((v = WT_STAT_READ(from, allocation_size)) > to->allocation_size)
        to->allocation_size = v;
    to->block_reuse_bytes += WT_STAT_READ(from, block_reuse_bytes);
    if ((v = WT_STAT_READ(from, block_magic)) > to->block_magic)
        to->block_magic = v;
    if ((v = WT_STAT_READ(from, block_major)) > to->block_major)
        to->block_major = v;
    to->block_size += WT_STAT_READ(from, block_size);
    if ((v = WT_STAT_READ(from, block_minor)) > to->block_minor)
        to->block_minor = v;
    to->btree_checkpoint_generation += WT_STAT_READ(from, btree_checkpoint_generation);
    to->btree_clean_checkpoint_timer += WT_STAT_READ(from, btree_clean_checkpoint_timer);
    to->btree_compact_pages_reviewed += WT_STAT_READ(from, btree_compact_pages_reviewed);
    to->btree_compact_pages_rewritten += WT_STAT_READ(from, btree_compact_pages_rewritten);
    to->btree_compact_pages_skipped += WT_STAT_READ(from, btree_compact_pages_skipped);
    to->btree_compact_pages_rewritten_expected +=
      WT_STAT_READ(from, btree_compact_pages_rewritten_expected);
    to->btree_compact_skipped += WT_STAT_READ(from, btree_compact_skipped);
    to->btree_column_fix += WT_STAT_READ(from, btree_column_fix);
    to->btree_column_tws += WT_STAT_READ(from, btree_column_tws);
    to->btree_column_internal += WT_STAT_READ(from, btree_column_internal);
    to->btree_column_rle += WT_STAT_READ(from, btree_column_rle);
    to->btree_column_deleted += WT_STAT_READ(from, btree_column_deleted);
    to->btree_column_variable += WT_STAT_READ(from, btree_column_variable);
    if ((v = WT_STAT_READ(from, btree_fixed_len)) > to->btree_fixed_len)
        to->btree_fixed_len = v;
    if ((v = WT_STAT_READ(from, btree_maxintlpage)) > to->btree_maxintlpage)
        to->btree_maxintlpage = v;
    if ((v = WT_STAT_READ(from, btree_maxleafkey)) > to->btree_maxleafkey)
        to->btree_maxleafkey = v;
    if ((v = WT_STAT_READ(from, btree_maxleafpage)) > to->btree_maxleafpage)
        to->btree_maxleafpage = v;
    if ((v = WT_STAT_READ(from, btree_maxleafvalue)) > to->btree_maxleafvalue)
        to->btree_maxleafvalue = v;
    if ((v = WT_STAT_READ(from, btree_maximum_depth)) > to->btree_maximum_depth)
        to->btree_maximum_depth = v;
    to->btree_entries += WT_STAT_READ(from, btree_entries);
    to->btree_overflow += WT_STAT_READ(from, btree_overflow);
    to->btree_row_empty_values += WT_STAT_READ(from, btree_row_empty_values);
    to->btree_row_internal += WT_STAT_READ(from, btree_row_internal);
    to->btree_row_leaf += WT_STAT_READ(from, btree_row_leaf);
    to->cache_bytes_inuse += WT_STAT_READ(from, cache_bytes_inuse);
    to->cache_bytes_dirty_total += WT_STAT_READ(from, cache_bytes_dirty_total);
    to->cache_bytes_read += WT_STAT_READ(from, cache_bytes_read);
    to->cache_bytes_write += WT_STAT_READ(from, cache_bytes_write);
    to->cache_eviction_blocked_checkpoint += WT_STAT_READ(from, cache_eviction_blocked_checkpoint);
    to->cache_eviction_blocked_checkpoint_hs +=
      WT_STAT_READ(from, cache_eviction_blocked_checkpoint_hs);
    to->cache_eviction_fail += WT_STAT_READ(from, cache_eviction_fail);
    to->cache_eviction_blocked_no_ts_checkpoint_race_1 +=
      WT_STAT_READ(from, cache_eviction_blocked_no_ts_checkpoint_race_1);
    to->cache_eviction_blocked_no_ts_checkpoint_race_2 +=
      WT_STAT_READ(from, cache_eviction_blocked_no_ts_checkpoint_race_2);
    to->cache_eviction_blocked_no_ts_checkpoint_race_3 +=
      WT_STAT_READ(from, cache_eviction_blocked_no_ts_checkpoint_race_3);
    to->cache_eviction_blocked_no_ts_checkpoint_race_4 +=
      WT_STAT_READ(from, cache_eviction_blocked_no_ts_checkpoint_race_4);
    to->cache_eviction_blocked_remove_hs_race_with_checkpoint +=
      WT_STAT_READ(from, cache_eviction_blocked_remove_hs_race_with_checkpoint);
    to->cache_eviction_walk_passes += WT_STAT_READ(from, cache_eviction_walk_passes);
    to->cache_eviction_target_page_lt10 += WT_STAT_READ(from, cache_eviction_target_page_lt10);
    to->cache_eviction_target_page_lt32 += WT_STAT_READ(from, cache_eviction_target_page_lt32);
    to->cache_eviction_target_page_ge128 += WT_STAT_READ(from, cache_eviction_target_page_ge128);
    to->cache_eviction_target_page_lt64 += WT_STAT_READ(from, cache_eviction_target_page_lt64);
    to->cache_eviction_target_page_lt128 += WT_STAT_READ(from, cache_eviction_target_page_lt128);
    to->cache_eviction_target_page_reduced +=
      WT_STAT_READ(from, cache_eviction_target_page_reduced);
    to->cache_eviction_walks_abandoned += WT_STAT_READ(from, cache_eviction_walks_abandoned);
    to->cache_eviction_walks_stopped += WT_STAT_READ(from, cache_eviction_walks_stopped);
    to->cache_eviction_walks_gave_up_no_targets +=
      WT_STAT_READ(from, cache_eviction_walks_gave_up_no_targets);
    to->cache_eviction_walks_gave_up_ratio +=
      WT_STAT_READ(from, cache_eviction_walks_gave_up_ratio);
    to->cache_eviction_walks_ended += WT_STAT_READ(from, cache_eviction_walks_ended);
    to->cache_eviction_walk_restart += WT_STAT_READ(from, cache_eviction_walk_restart);
    to->cache_eviction_walk_from_root += WT_STAT_READ(from, cache_eviction_walk_from_root);
    to->cache_eviction_walk_saved_pos += WT_STAT_READ(from, cache_eviction_walk_saved_pos);
    to->cache_eviction_blocked_hazard += WT_STAT_READ(from, cache_eviction_blocked_hazard);
    to->cache_hs_insert += WT_STAT_READ(from, cache_hs_insert);
    to->cache_hs_insert_restart += WT_STAT_READ(from, cache_hs_insert_restart);
    to->cache_hs_read += WT_STAT_READ(from, cache_hs_read);
    to->cache_hs_read_miss += WT_STAT_READ(from, cache_hs_read_miss);
    to->cache_hs_read_squash += WT_STAT_READ(from, cache_hs_read_squash);
    to->cache_hs_order_lose_durable_timestamp +=
      WT_STAT_READ(from, cache_hs_order_lose_durable_timestamp);
    to->cache_hs_key_truncate_rts_unstable +=
      WT_STAT_READ(from, cache_hs_key_truncate_rts_unstable);
    to->cache_hs_key_truncate_rts += WT_STAT_READ(from, cache_hs_key_truncate_rts);
    to->cache_hs_btree_truncate += WT_STAT_READ(from, cache_hs_btree_truncate);
    to->cache_hs_key_truncate += WT_STAT_READ(from, cache_hs_key_truncate);
    to->cache_hs_order_remove += WT_STAT_READ(from, cache_hs_order_remove);
    to->cache_hs_key_truncate_onpage_removal +=
      WT_STAT_READ(from, cache_hs_key_truncate_onpage_removal);
    to->cache_hs_btree_truncate_dryrun += WT_STAT_READ(from, cache_hs_btree_truncate_dryrun);
    to->cache_hs_key_truncate_rts_unstable_dryrun +=
      WT_STAT_READ(from, cache_hs_key_truncate_rts_unstable_dryrun);
    to->cache_hs_key_truncate_rts_dryrun += WT_STAT_READ(from, cache_hs_key_truncate_rts_dryrun);
    to->cache_hs_order_reinsert += WT_STAT_READ(from, cache_hs_order_reinsert);
    to->cache_hs_write_squash += WT_STAT_READ(from, cache_hs_write_squash);
    to->cache_inmem_splittable += WT_STAT_READ(from, cache_inmem_splittable);
    to->cache_inmem_split += WT_STAT_READ(from, cache_inmem_split);
    to->cache_eviction_blocked_internal_page_split +=
      WT_STAT_READ(from, cache_eviction_blocked_internal_page_split);
    to->cache_eviction_internal += WT_STAT_READ(from, cache_eviction_internal);
    to->cache_eviction_split_internal += WT_STAT_READ(from, cache_eviction_split_internal);
    to->cache_eviction_split_leaf += WT_STAT_READ(from, cache_eviction_split_leaf);
    to->cache_eviction_dirty += WT_STAT_READ(from, cache_eviction_dirty);
    to->cache_eviction_blocked_overflow_keys +=
      WT_STAT_READ(from, cache_eviction_blocked_overflow_keys);
    to->cache_read_overflow += WT_STAT_READ(from, cache_read_overflow);
    to->cache_eviction_deepen += WT_STAT_READ(from, cache_eviction_deepen);
    to->cache_write_hs += WT_STAT_READ(from, cache_write_hs);
    to->cache_read += WT_STAT_READ(from, cache_read);
    to->cache_read_deleted += WT_STAT_READ(from, cache_read_deleted);
    to->cache_read_deleted_prepared += WT_STAT_READ(from, cache_read_deleted_prepared);
    to->cache_pages_requested += WT_STAT_READ(from, cache_pages_requested);
    to->cache_pages_prefetch += WT_STAT_READ(from, cache_pages_prefetch);
    to->cache_eviction_pages_seen += WT_STAT_READ(from, cache_eviction_pages_seen);
    to->cache_write += WT_STAT_READ(from, cache_write);
    to->cache_write_restore += WT_STAT_READ(from, cache_write_restore);
    to->cache_eviction_blocked_recently_modified +=
      WT_STAT_READ(from, cache_eviction_blocked_recently_modified);
    to->cache_reverse_splits += WT_STAT_READ(from, cache_reverse_splits);
    to->cache_reverse_splits_skipped_vlcs += WT_STAT_READ(from, cache_reverse_splits_skipped_vlcs);
    to->cache_hs_insert_full_update += WT_STAT_READ(from, cache_hs_insert_full_update);
    to->cache_hs_insert_reverse_modify += WT_STAT_READ(from, cache_hs_insert_reverse_modify);
    to->cache_bytes_dirty += WT_STAT_READ(from, cache_bytes_dirty);
    to->cache_eviction_blocked_uncommitted_truncate +=
      WT_STAT_READ(from, cache_eviction_blocked_uncommitted_truncate);
    to->cache_eviction_clean += WT_STAT_READ(from, cache_eviction_clean);
    to->cache_state_gen_avg_gap += WT_STAT_READ(from, cache_state_gen_avg_gap);
    to->cache_state_avg_written_size += WT_STAT_READ(from, cache_state_avg_written_size);
    to->cache_state_avg_visited_age += WT_STAT_READ(from, cache_state_avg_visited_age);
    to->cache_state_avg_unvisited_age += WT_STAT_READ(from, cache_state_avg_unvisited_age);
    to->cache_state_pages_clean += WT_STAT_READ(from, cache_state_pages_clean);
    to->cache_state_gen_current += WT_STAT_READ(from, cache_state_gen_current);
    to->cache_state_pages_dirty += WT_STAT_READ(from, cache_state_pages_dirty);
    to->cache_state_root_entries += WT_STAT_READ(from, cache_state_root_entries);
    to->cache_state_pages_internal += WT_STAT_READ(from, cache_state_pages_internal);
    to->cache_state_pages_leaf += WT_STAT_READ(from, cache_state_pages_leaf);
    to->cache_state_gen_max_gap += WT_STAT_READ(from, cache_state_gen_max_gap);
    to->cache_state_max_pagesize += WT_STAT_READ(from, cache_state_max_pagesize);
    to->cache_state_min_written_size += WT_STAT_READ(from, cache_state_min_written_size);
    to->cache_state_unvisited_count += WT_STAT_READ(from, cache_state_unvisited_count);
    to->cache_state_smaller_alloc_size += WT_STAT_READ(from, cache_state_smaller_alloc_size);
    to->cache_state_memory += WT_STAT_READ(from, cache_state_memory);
    to->cache_state_queued += WT_STAT_READ(from, cache_state_queued);
    to->cache_state_not_queueable += WT_STAT_READ(from, cache_state_not_queueable);
    to->cache_state_refs_skipped += WT_STAT_READ(from, cache_state_refs_skipped);
    to->cache_state_root_size += WT_STAT_READ(from, cache_state_root_size);
    to->cache_state_pages += WT_STAT_READ(from, cache_state_pages);
    to->checkpoint_snapshot_acquired += WT_STAT_READ(from, checkpoint_snapshot_acquired);
    to->checkpoint_cleanup_pages_evict += WT_STAT_READ(from, checkpoint_cleanup_pages_evict);
    to->checkpoint_cleanup_pages_removed += WT_STAT_READ(from, checkpoint_cleanup_pages_removed);
    to->checkpoint_cleanup_pages_walk_skipped +=
      WT_STAT_READ(from, checkpoint_cleanup_pages_walk_skipped);
    to->checkpoint_cleanup_pages_visited += WT_STAT_READ(from, checkpoint_cleanup_pages_visited);
    to->checkpoint_obsolete_applied += WT_STAT_READ(from, checkpoint_obsolete_applied);
    to->compress_precomp_intl_max_page_size +=
      WT_STAT_READ(from, compress_precomp_intl_max_page_size);
    to->compress_precomp_leaf_max_page_size +=
      WT_STAT_READ(from, compress_precomp_leaf_max_page_size);
    to->compress_write_fail += WT_STAT_READ(from, compress_write_fail);
    to->compress_write_too_small += WT_STAT_READ(from, compress_write_too_small);
<<<<<<< HEAD
    to->cursor_tree_walk_del_page_skip += WT_STAT_READ(from, cursor_tree_walk_del_page_skip);
=======
    to->compress_read += WT_STAT_READ(from, compress_read);
    to->compress_read_ratio_hist_max += WT_STAT_READ(from, compress_read_ratio_hist_max);
    to->compress_read_ratio_hist_2 += WT_STAT_READ(from, compress_read_ratio_hist_2);
    to->compress_read_ratio_hist_4 += WT_STAT_READ(from, compress_read_ratio_hist_4);
    to->compress_read_ratio_hist_8 += WT_STAT_READ(from, compress_read_ratio_hist_8);
    to->compress_read_ratio_hist_16 += WT_STAT_READ(from, compress_read_ratio_hist_16);
    to->compress_read_ratio_hist_32 += WT_STAT_READ(from, compress_read_ratio_hist_32);
    to->compress_read_ratio_hist_64 += WT_STAT_READ(from, compress_read_ratio_hist_64);
    to->compress_write += WT_STAT_READ(from, compress_write);
    to->compress_write_ratio_hist_max += WT_STAT_READ(from, compress_write_ratio_hist_max);
    to->compress_write_ratio_hist_2 += WT_STAT_READ(from, compress_write_ratio_hist_2);
    to->compress_write_ratio_hist_4 += WT_STAT_READ(from, compress_write_ratio_hist_4);
    to->compress_write_ratio_hist_8 += WT_STAT_READ(from, compress_write_ratio_hist_8);
    to->compress_write_ratio_hist_16 += WT_STAT_READ(from, compress_write_ratio_hist_16);
    to->compress_write_ratio_hist_32 += WT_STAT_READ(from, compress_write_ratio_hist_32);
    to->compress_write_ratio_hist_64 += WT_STAT_READ(from, compress_write_ratio_hist_64);
>>>>>>> 3eb8e185
    to->cursor_next_skip_total += WT_STAT_READ(from, cursor_next_skip_total);
    to->cursor_prev_skip_total += WT_STAT_READ(from, cursor_prev_skip_total);
    to->cursor_skip_hs_cur_position += WT_STAT_READ(from, cursor_skip_hs_cur_position);
    to->cursor_tree_walk_inmem_del_page_skip +=
      WT_STAT_READ(from, cursor_tree_walk_inmem_del_page_skip);
    to->cursor_tree_walk_ondisk_del_page_skip +=
      WT_STAT_READ(from, cursor_tree_walk_ondisk_del_page_skip);
    to->cursor_search_near_prefix_fast_paths +=
      WT_STAT_READ(from, cursor_search_near_prefix_fast_paths);
    to->cursor_reposition_failed += WT_STAT_READ(from, cursor_reposition_failed);
    to->cursor_reposition += WT_STAT_READ(from, cursor_reposition);
    to->cursor_insert_bulk += WT_STAT_READ(from, cursor_insert_bulk);
    to->cursor_reopen += WT_STAT_READ(from, cursor_reopen);
    to->cursor_cache += WT_STAT_READ(from, cursor_cache);
    to->cursor_create += WT_STAT_READ(from, cursor_create);
    to->cursor_bound_error += WT_STAT_READ(from, cursor_bound_error);
    to->cursor_bounds_reset += WT_STAT_READ(from, cursor_bounds_reset);
    to->cursor_bounds_comparisons += WT_STAT_READ(from, cursor_bounds_comparisons);
    to->cursor_bounds_next_unpositioned += WT_STAT_READ(from, cursor_bounds_next_unpositioned);
    to->cursor_bounds_next_early_exit += WT_STAT_READ(from, cursor_bounds_next_early_exit);
    to->cursor_bounds_prev_unpositioned += WT_STAT_READ(from, cursor_bounds_prev_unpositioned);
    to->cursor_bounds_prev_early_exit += WT_STAT_READ(from, cursor_bounds_prev_early_exit);
    to->cursor_bounds_search_early_exit += WT_STAT_READ(from, cursor_bounds_search_early_exit);
    to->cursor_bounds_search_near_repositioned_cursor +=
      WT_STAT_READ(from, cursor_bounds_search_near_repositioned_cursor);
    to->cursor_cache_error += WT_STAT_READ(from, cursor_cache_error);
    to->cursor_close_error += WT_STAT_READ(from, cursor_close_error);
    to->cursor_compare_error += WT_STAT_READ(from, cursor_compare_error);
    to->cursor_equals_error += WT_STAT_READ(from, cursor_equals_error);
    to->cursor_get_key_error += WT_STAT_READ(from, cursor_get_key_error);
    to->cursor_get_value_error += WT_STAT_READ(from, cursor_get_value_error);
    to->cursor_insert_error += WT_STAT_READ(from, cursor_insert_error);
    to->cursor_insert_check_error += WT_STAT_READ(from, cursor_insert_check_error);
    to->cursor_largest_key_error += WT_STAT_READ(from, cursor_largest_key_error);
    to->cursor_modify_error += WT_STAT_READ(from, cursor_modify_error);
    to->cursor_next_error += WT_STAT_READ(from, cursor_next_error);
    to->cursor_next_hs_tombstone += WT_STAT_READ(from, cursor_next_hs_tombstone);
    to->cursor_next_skip_lt_100 += WT_STAT_READ(from, cursor_next_skip_lt_100);
    to->cursor_next_skip_ge_100 += WT_STAT_READ(from, cursor_next_skip_ge_100);
    to->cursor_next_random_error += WT_STAT_READ(from, cursor_next_random_error);
    to->cursor_prev_error += WT_STAT_READ(from, cursor_prev_error);
    to->cursor_prev_hs_tombstone += WT_STAT_READ(from, cursor_prev_hs_tombstone);
    to->cursor_prev_skip_ge_100 += WT_STAT_READ(from, cursor_prev_skip_ge_100);
    to->cursor_prev_skip_lt_100 += WT_STAT_READ(from, cursor_prev_skip_lt_100);
    to->cursor_reconfigure_error += WT_STAT_READ(from, cursor_reconfigure_error);
    to->cursor_remove_error += WT_STAT_READ(from, cursor_remove_error);
    to->cursor_reopen_error += WT_STAT_READ(from, cursor_reopen_error);
    to->cursor_reserve_error += WT_STAT_READ(from, cursor_reserve_error);
    to->cursor_reset_error += WT_STAT_READ(from, cursor_reset_error);
    to->cursor_search_error += WT_STAT_READ(from, cursor_search_error);
    to->cursor_search_near_error += WT_STAT_READ(from, cursor_search_near_error);
    to->cursor_update_error += WT_STAT_READ(from, cursor_update_error);
    to->cursor_insert += WT_STAT_READ(from, cursor_insert);
    to->cursor_insert_bytes += WT_STAT_READ(from, cursor_insert_bytes);
    to->cursor_modify += WT_STAT_READ(from, cursor_modify);
    to->cursor_modify_bytes += WT_STAT_READ(from, cursor_modify_bytes);
    to->cursor_modify_bytes_touch += WT_STAT_READ(from, cursor_modify_bytes_touch);
    to->cursor_next += WT_STAT_READ(from, cursor_next);
    to->cursor_open_count += WT_STAT_READ(from, cursor_open_count);
    to->cursor_restart += WT_STAT_READ(from, cursor_restart);
    to->cursor_prev += WT_STAT_READ(from, cursor_prev);
    to->cursor_remove += WT_STAT_READ(from, cursor_remove);
    to->cursor_remove_bytes += WT_STAT_READ(from, cursor_remove_bytes);
    to->cursor_reserve += WT_STAT_READ(from, cursor_reserve);
    to->cursor_reset += WT_STAT_READ(from, cursor_reset);
    to->cursor_search += WT_STAT_READ(from, cursor_search);
    to->cursor_search_hs += WT_STAT_READ(from, cursor_search_hs);
    to->cursor_search_near += WT_STAT_READ(from, cursor_search_near);
    to->cursor_truncate += WT_STAT_READ(from, cursor_truncate);
    to->cursor_update += WT_STAT_READ(from, cursor_update);
    to->cursor_update_bytes += WT_STAT_READ(from, cursor_update_bytes);
    to->cursor_update_bytes_changed += WT_STAT_READ(from, cursor_update_bytes_changed);
    to->rec_vlcs_emptied_pages += WT_STAT_READ(from, rec_vlcs_emptied_pages);
    to->rec_time_window_bytes_ts += WT_STAT_READ(from, rec_time_window_bytes_ts);
    to->rec_time_window_bytes_txn += WT_STAT_READ(from, rec_time_window_bytes_txn);
    to->rec_dictionary += WT_STAT_READ(from, rec_dictionary);
    to->rec_page_delete_fast += WT_STAT_READ(from, rec_page_delete_fast);
    to->rec_suffix_compression += WT_STAT_READ(from, rec_suffix_compression);
    to->rec_multiblock_internal += WT_STAT_READ(from, rec_multiblock_internal);
    to->rec_prefix_compression += WT_STAT_READ(from, rec_prefix_compression);
    to->rec_multiblock_leaf += WT_STAT_READ(from, rec_multiblock_leaf);
    to->rec_overflow_key_leaf += WT_STAT_READ(from, rec_overflow_key_leaf);
    if ((v = WT_STAT_READ(from, rec_multiblock_max)) > to->rec_multiblock_max)
        to->rec_multiblock_max = v;
    to->rec_overflow_value += WT_STAT_READ(from, rec_overflow_value);
    to->rec_pages += WT_STAT_READ(from, rec_pages);
    to->rec_pages_eviction += WT_STAT_READ(from, rec_pages_eviction);
    to->rec_page_delete += WT_STAT_READ(from, rec_page_delete);
    to->rec_time_aggr_newest_start_durable_ts +=
      WT_STAT_READ(from, rec_time_aggr_newest_start_durable_ts);
    to->rec_time_aggr_newest_stop_durable_ts +=
      WT_STAT_READ(from, rec_time_aggr_newest_stop_durable_ts);
    to->rec_time_aggr_newest_stop_ts += WT_STAT_READ(from, rec_time_aggr_newest_stop_ts);
    to->rec_time_aggr_newest_stop_txn += WT_STAT_READ(from, rec_time_aggr_newest_stop_txn);
    to->rec_time_aggr_newest_txn += WT_STAT_READ(from, rec_time_aggr_newest_txn);
    to->rec_time_aggr_oldest_start_ts += WT_STAT_READ(from, rec_time_aggr_oldest_start_ts);
    to->rec_time_aggr_prepared += WT_STAT_READ(from, rec_time_aggr_prepared);
    to->rec_time_window_pages_prepared += WT_STAT_READ(from, rec_time_window_pages_prepared);
    to->rec_time_window_pages_durable_start_ts +=
      WT_STAT_READ(from, rec_time_window_pages_durable_start_ts);
    to->rec_time_window_pages_start_ts += WT_STAT_READ(from, rec_time_window_pages_start_ts);
    to->rec_time_window_pages_start_txn += WT_STAT_READ(from, rec_time_window_pages_start_txn);
    to->rec_time_window_pages_durable_stop_ts +=
      WT_STAT_READ(from, rec_time_window_pages_durable_stop_ts);
    to->rec_time_window_pages_stop_ts += WT_STAT_READ(from, rec_time_window_pages_stop_ts);
    to->rec_time_window_pages_stop_txn += WT_STAT_READ(from, rec_time_window_pages_stop_txn);
    to->rec_time_window_prepared += WT_STAT_READ(from, rec_time_window_prepared);
    to->rec_time_window_durable_start_ts += WT_STAT_READ(from, rec_time_window_durable_start_ts);
    to->rec_time_window_start_ts += WT_STAT_READ(from, rec_time_window_start_ts);
    to->rec_time_window_start_txn += WT_STAT_READ(from, rec_time_window_start_txn);
    to->rec_time_window_durable_stop_ts += WT_STAT_READ(from, rec_time_window_durable_stop_ts);
    to->rec_time_window_stop_ts += WT_STAT_READ(from, rec_time_window_stop_ts);
    to->rec_time_window_stop_txn += WT_STAT_READ(from, rec_time_window_stop_txn);
    to->session_compact += WT_STAT_READ(from, session_compact);
    to->txn_read_race_prepare_commit += WT_STAT_READ(from, txn_read_race_prepare_commit);
    to->txn_read_overflow_remove += WT_STAT_READ(from, txn_read_overflow_remove);
    to->txn_read_race_prepare_update += WT_STAT_READ(from, txn_read_race_prepare_update);
    to->txn_rts_sweep_hs_keys_dryrun += WT_STAT_READ(from, txn_rts_sweep_hs_keys_dryrun);
    to->txn_rts_hs_stop_older_than_newer_start +=
      WT_STAT_READ(from, txn_rts_hs_stop_older_than_newer_start);
    to->txn_rts_inconsistent_ckpt += WT_STAT_READ(from, txn_rts_inconsistent_ckpt);
    to->txn_rts_keys_removed += WT_STAT_READ(from, txn_rts_keys_removed);
    to->txn_rts_keys_restored += WT_STAT_READ(from, txn_rts_keys_restored);
    to->txn_rts_keys_removed_dryrun += WT_STAT_READ(from, txn_rts_keys_removed_dryrun);
    to->txn_rts_keys_restored_dryrun += WT_STAT_READ(from, txn_rts_keys_restored_dryrun);
    to->txn_rts_hs_restore_tombstones += WT_STAT_READ(from, txn_rts_hs_restore_tombstones);
    to->txn_rts_hs_restore_updates += WT_STAT_READ(from, txn_rts_hs_restore_updates);
    to->txn_rts_delete_rle_skipped += WT_STAT_READ(from, txn_rts_delete_rle_skipped);
    to->txn_rts_stable_rle_skipped += WT_STAT_READ(from, txn_rts_stable_rle_skipped);
    to->txn_rts_sweep_hs_keys += WT_STAT_READ(from, txn_rts_sweep_hs_keys);
    to->txn_rts_hs_restore_tombstones_dryrun +=
      WT_STAT_READ(from, txn_rts_hs_restore_tombstones_dryrun);
    to->txn_rts_hs_restore_updates_dryrun += WT_STAT_READ(from, txn_rts_hs_restore_updates_dryrun);
    to->txn_rts_hs_removed += WT_STAT_READ(from, txn_rts_hs_removed);
    to->txn_rts_hs_removed_dryrun += WT_STAT_READ(from, txn_rts_hs_removed_dryrun);
    to->txn_update_conflict += WT_STAT_READ(from, txn_update_conflict);
}

static const char *const __stats_connection_desc[] = {
  "LSM: application work units currently queued",
  "LSM: merge work units currently queued",
  "LSM: rows merged in an LSM tree",
  "LSM: sleep for LSM checkpoint throttle",
  "LSM: sleep for LSM merge throttle",
  "LSM: switch work units currently queued",
  "LSM: tree maintenance operations discarded",
  "LSM: tree maintenance operations executed",
  "LSM: tree maintenance operations scheduled",
  "LSM: tree queue hit maximum",
  "autocommit: retries for readonly operations",
  "autocommit: retries for update operations",
  "background-compact: background compact failed calls",
  "background-compact: background compact failed calls due to cache pressure",
  "background-compact: background compact interrupted",
  "background-compact: background compact moving average of bytes rewritten",
  "background-compact: background compact recovered bytes",
  "background-compact: background compact running",
  "background-compact: background compact skipped file as it is part of the exclude list",
  "background-compact: background compact skipped file as not meeting requirements for compaction",
  "background-compact: background compact successful calls",
  "background-compact: background compact timeout",
  "background-compact: number of files tracked by background compaction",
  "block-cache: cached blocks updated",
  "block-cache: cached bytes updated",
  "block-cache: evicted blocks",
  "block-cache: file size causing bypass",
  "block-cache: lookups",
  "block-cache: number of blocks not evicted due to overhead",
  "block-cache: number of bypasses because no-write-allocate setting was on",
  "block-cache: number of bypasses due to overhead on put",
  "block-cache: number of bypasses on get",
  "block-cache: number of bypasses on put because file is too small",
  "block-cache: number of eviction passes",
  "block-cache: number of hits",
  "block-cache: number of misses",
  "block-cache: number of put bypasses on checkpoint I/O",
  "block-cache: pre-fetch not triggered after single disk read",
  "block-cache: pre-fetch not triggered by page read",
  "block-cache: pre-fetch not triggered due to special btree handle",
  "block-cache: pre-fetch page not on disk when reading",
  "block-cache: pre-fetch pages queued",
  "block-cache: pre-fetch pages read in background",
  "block-cache: pre-fetch triggered by page read",
  "block-cache: removed blocks",
  "block-cache: time sleeping to remove block (usecs)",
  "block-cache: total blocks",
  "block-cache: total blocks inserted on read path",
  "block-cache: total blocks inserted on write path",
  "block-cache: total bytes",
  "block-cache: total bytes inserted on read path",
  "block-cache: total bytes inserted on write path",
  "block-manager: blocks pre-loaded",
  "block-manager: blocks read",
  "block-manager: blocks written",
  "block-manager: bytes read",
  "block-manager: bytes read via memory map API",
  "block-manager: bytes read via system call API",
  "block-manager: bytes written",
  "block-manager: bytes written by compaction",
  "block-manager: bytes written for checkpoint",
  "block-manager: bytes written via memory map API",
  "block-manager: bytes written via system call API",
  "block-manager: mapped blocks read",
  "block-manager: mapped bytes read",
  "block-manager: number of times the file was remapped because it changed size via fallocate or "
  "truncate",
  "block-manager: number of times the region was remapped via write",
  "cache: application threads page read from disk to cache count",
  "cache: application threads page read from disk to cache time (usecs)",
  "cache: application threads page write from cache to disk count",
  "cache: application threads page write from cache to disk time (usecs)",
  "cache: bytes allocated for updates",
  "cache: bytes belonging to page images in the cache",
  "cache: bytes belonging to the history store table in the cache",
  "cache: bytes currently in the cache",
  "cache: bytes dirty in the cache cumulative",
  "cache: bytes not belonging to page images in the cache",
  "cache: bytes read into cache",
  "cache: bytes written from cache",
  "cache: checkpoint blocked page eviction",
  "cache: checkpoint of history store file blocked non-history store page eviction",
  "cache: eviction calls to get a page",
  "cache: eviction calls to get a page found queue empty",
  "cache: eviction calls to get a page found queue empty after locking",
  "cache: eviction currently operating in aggressive mode",
  "cache: eviction empty score",
  "cache: eviction gave up due to detecting a disk value without a timestamp behind the last "
  "update on the chain",
  "cache: eviction gave up due to detecting a tombstone without a timestamp ahead of the selected "
  "on disk update",
  "cache: eviction gave up due to detecting a tombstone without a timestamp ahead of the selected "
  "on disk update after validating the update chain",
  "cache: eviction gave up due to detecting update chain entries without timestamps after the "
  "selected on disk update",
  "cache: eviction gave up due to needing to remove a record from the history store but checkpoint "
  "is running",
  "cache: eviction passes of a file",
  "cache: eviction server candidate queue empty when topping up",
  "cache: eviction server candidate queue not empty when topping up",
  "cache: eviction server evicting pages",
  "cache: eviction server slept, because we did not make progress with eviction",
  "cache: eviction server unable to reach eviction goal",
  "cache: eviction server waiting for a leaf page",
  "cache: eviction state",
  "cache: eviction walk most recent sleeps for checkpoint handle gathering",
  "cache: eviction walk target pages histogram - 0-9",
  "cache: eviction walk target pages histogram - 10-31",
  "cache: eviction walk target pages histogram - 128 and higher",
  "cache: eviction walk target pages histogram - 32-63",
  "cache: eviction walk target pages histogram - 64-128",
  "cache: eviction walk target pages reduced due to history store cache pressure",
  "cache: eviction walk target strategy both clean and dirty pages",
  "cache: eviction walk target strategy only clean pages",
  "cache: eviction walk target strategy only dirty pages",
  "cache: eviction walks abandoned",
  "cache: eviction walks gave up because they restarted their walk twice",
  "cache: eviction walks gave up because they saw too many pages and found no candidates",
  "cache: eviction walks gave up because they saw too many pages and found too few candidates",
  "cache: eviction walks reached end of tree",
  "cache: eviction walks restarted",
  "cache: eviction walks started from root of tree",
  "cache: eviction walks started from saved location in tree",
  "cache: eviction worker thread active",
  "cache: eviction worker thread created",
  "cache: eviction worker thread evicting pages",
  "cache: eviction worker thread removed",
  "cache: eviction worker thread stable number",
  "cache: files with active eviction walks",
  "cache: files with new eviction walks started",
  "cache: force re-tuning of eviction workers once in a while",
  "cache: forced eviction - do not retry count to evict pages selected to evict during "
  "reconciliation",
  "cache: forced eviction - history store pages failed to evict while session has history store "
  "cursor open",
  "cache: forced eviction - history store pages selected while session has history store cursor "
  "open",
  "cache: forced eviction - history store pages successfully evicted while session has history "
  "store cursor open",
  "cache: forced eviction - pages evicted that were clean count",
  "cache: forced eviction - pages evicted that were clean time (usecs)",
  "cache: forced eviction - pages evicted that were dirty count",
  "cache: forced eviction - pages evicted that were dirty time (usecs)",
  "cache: forced eviction - pages selected because of a large number of updates to a single item",
  "cache: forced eviction - pages selected because of too many deleted items count",
  "cache: forced eviction - pages selected count",
  "cache: forced eviction - pages selected unable to be evicted count",
  "cache: forced eviction - pages selected unable to be evicted time",
  "cache: hazard pointer blocked page eviction",
  "cache: hazard pointer check calls",
  "cache: hazard pointer check entries walked",
  "cache: hazard pointer maximum array length",
  "cache: history store table insert calls",
  "cache: history store table insert calls that returned restart",
  "cache: history store table max on-disk size",
  "cache: history store table on-disk size",
  "cache: history store table reads",
  "cache: history store table reads missed",
  "cache: history store table reads requiring squashed modifies",
  "cache: history store table resolved updates without timestamps that lose their durable "
  "timestamp",
  "cache: history store table truncation by rollback to stable to remove an unstable update",
  "cache: history store table truncation by rollback to stable to remove an update",
  "cache: history store table truncation to remove all the keys of a btree",
  "cache: history store table truncation to remove an update",
  "cache: history store table truncation to remove range of updates due to an update without a "
  "timestamp on data page",
  "cache: history store table truncation to remove range of updates due to key being removed from "
  "the data page during reconciliation",
  "cache: history store table truncations that would have happened in non-dryrun mode",
  "cache: history store table truncations to remove an unstable update that would have happened in "
  "non-dryrun mode",
  "cache: history store table truncations to remove an update that would have happened in "
  "non-dryrun mode",
  "cache: history store table updates without timestamps fixed up by reinserting with the fixed "
  "timestamp",
  "cache: history store table writes requiring squashed modifies",
  "cache: in-memory page passed criteria to be split",
  "cache: in-memory page splits",
  "cache: internal page split blocked its eviction",
  "cache: internal pages evicted",
  "cache: internal pages queued for eviction",
  "cache: internal pages seen by eviction walk",
  "cache: internal pages seen by eviction walk that are already queued",
  "cache: internal pages split during eviction",
  "cache: leaf pages split during eviction",
  "cache: maximum bytes configured",
  "cache: maximum milliseconds spent at a single eviction",
  "cache: maximum page size seen at eviction",
  "cache: modified pages evicted",
  "cache: modified pages evicted by application threads",
  "cache: operations timed out waiting for space in cache",
  "cache: overflow keys on a multiblock row-store page blocked its eviction",
  "cache: overflow pages read into cache",
  "cache: page split during eviction deepened the tree",
  "cache: page written requiring history store records",
  "cache: pages considered for eviction that were brought in by pre-fetch",
  "cache: pages currently held in the cache",
  "cache: pages evicted by application threads",
  "cache: pages evicted in parallel with checkpoint",
  "cache: pages queued for eviction",
  "cache: pages queued for eviction post lru sorting",
  "cache: pages queued for urgent eviction",
  "cache: pages queued for urgent eviction during walk",
  "cache: pages queued for urgent eviction from history store due to high dirty content",
  "cache: pages read into cache",
  "cache: pages read into cache after truncate",
  "cache: pages read into cache after truncate in prepare state",
  "cache: pages removed from the ordinary queue to be queued for urgent eviction",
  "cache: pages requested from the cache",
  "cache: pages requested from the cache due to pre-fetch",
  "cache: pages seen by eviction walk",
  "cache: pages seen by eviction walk that are already queued",
  "cache: pages selected for eviction unable to be evicted",
  "cache: pages selected for eviction unable to be evicted because of active children on an "
  "internal page",
  "cache: pages selected for eviction unable to be evicted because of failure in reconciliation",
  "cache: pages selected for eviction unable to be evicted because of race between checkpoint and "
  "updates without timestamps",
  "cache: pages walked for eviction",
  "cache: pages written from cache",
  "cache: pages written requiring in-memory restoration",
  "cache: percentage overhead",
  "cache: recent modification of a page blocked its eviction",
  "cache: reverse splits performed",
  "cache: reverse splits skipped because of VLCS namespace gap restrictions",
  "cache: skip dirty pages during a running checkpoint",
  "cache: skip pages that are written with transactions greater than the last running",
  "cache: skip pages that previously failed eviction and likely will again",
  "cache: the number of times full update inserted to history store",
  "cache: the number of times reverse modify inserted to history store",
  "cache: total milliseconds spent inside reentrant history store evictions in a reconciliation",
  "cache: tracked bytes belonging to internal pages in the cache",
  "cache: tracked bytes belonging to leaf pages in the cache",
  "cache: tracked dirty bytes in the cache",
  "cache: tracked dirty pages in the cache",
  "cache: uncommitted truncate blocked page eviction",
  "cache: unmodified pages evicted",
  "capacity: background fsync file handles considered",
  "capacity: background fsync file handles synced",
  "capacity: background fsync time (msecs)",
  "capacity: bytes read",
  "capacity: bytes written for checkpoint",
  "capacity: bytes written for chunk cache",
  "capacity: bytes written for eviction",
  "capacity: bytes written for log",
  "capacity: bytes written total",
  "capacity: threshold to call fsync",
  "capacity: time waiting due to total capacity (usecs)",
  "capacity: time waiting during checkpoint (usecs)",
  "capacity: time waiting during eviction (usecs)",
  "capacity: time waiting during logging (usecs)",
  "capacity: time waiting during read (usecs)",
  "capacity: time waiting for chunk cache IO bandwidth (usecs)",
  "checkpoint: checkpoint has acquired a snapshot for its transaction",
  "checkpoint: checkpoints skipped because database was clean",
  "checkpoint: fsync calls after allocating the transaction ID",
  "checkpoint: fsync duration after allocating the transaction ID (usecs)",
  "checkpoint: generation",
  "checkpoint: max time (msecs)",
  "checkpoint: min time (msecs)",
  "checkpoint: most recent duration for gathering all handles (usecs)",
  "checkpoint: most recent duration for gathering applied handles (usecs)",
  "checkpoint: most recent duration for gathering skipped handles (usecs)",
  "checkpoint: most recent handles applied",
  "checkpoint: most recent handles skipped",
  "checkpoint: most recent handles walked",
  "checkpoint: most recent time (msecs)",
  "checkpoint: number of checkpoints started by api",
  "checkpoint: number of checkpoints started by compaction",
  "checkpoint: number of files synced",
  "checkpoint: number of handles visited after writes complete",
  "checkpoint: number of history store pages caused to be reconciled",
  "checkpoint: number of internal pages visited",
  "checkpoint: number of leaf pages visited",
  "checkpoint: number of pages caused to be reconciled",
  "checkpoint: pages added for eviction during checkpoint cleanup",
  "checkpoint: pages removed during checkpoint cleanup",
  "checkpoint: pages skipped during checkpoint cleanup tree walk",
  "checkpoint: pages visited during checkpoint cleanup",
  "checkpoint: prepare currently running",
  "checkpoint: prepare max time (msecs)",
  "checkpoint: prepare min time (msecs)",
  "checkpoint: prepare most recent time (msecs)",
  "checkpoint: prepare total time (msecs)",
  "checkpoint: progress state",
  "checkpoint: scrub dirty target",
  "checkpoint: scrub max time (msecs)",
  "checkpoint: scrub min time (msecs)",
  "checkpoint: scrub most recent time (msecs)",
  "checkpoint: scrub total time (msecs)",
  "checkpoint: stop timing stress active",
  "checkpoint: time spent on per-tree checkpoint work (usecs)",
  "checkpoint: total failed number of checkpoints",
  "checkpoint: total succeed number of checkpoints",
  "checkpoint: total time (msecs)",
  "checkpoint: transaction checkpoints due to obsolete pages",
  "checkpoint: wait cycles while cache dirty level is decreasing",
  "chunk-cache: aggregate number of spanned chunks on read",
  "chunk-cache: chunks evicted",
  "chunk-cache: could not allocate due to exceeding bitmap capacity",
  "chunk-cache: could not allocate due to exceeding capacity",
  "chunk-cache: lookups",
  "chunk-cache: number of chunks loaded from flushed tables in chunk cache",
  "chunk-cache: number of metadata entries inserted",
  "chunk-cache: number of metadata entries removed",
  "chunk-cache: number of metadata inserts/deletes dropped by the worker thread",
  "chunk-cache: number of metadata inserts/deletes pushed to the worker thread",
  "chunk-cache: number of metadata inserts/deletes read by the worker thread",
  "chunk-cache: number of misses",
  "chunk-cache: number of times a read from storage failed",
  "chunk-cache: retried accessing a chunk while I/O was in progress",
  "chunk-cache: retries from a chunk cache checksum mismatch",
  "chunk-cache: timed out due to too many retries",
  "chunk-cache: total bytes read from persistent content",
  "chunk-cache: total bytes used by the cache",
  "chunk-cache: total bytes used by the cache for pinned chunks",
  "chunk-cache: total chunks held by the chunk cache",
  "chunk-cache: total number of chunks inserted on startup from persisted metadata.",
  "chunk-cache: total pinned chunks held by the chunk cache",
  "connection: auto adjusting condition resets",
  "connection: auto adjusting condition wait calls",
  "connection: auto adjusting condition wait raced to update timeout and skipped updating",
  "connection: detected system time went backwards",
  "connection: files currently open",
  "connection: hash bucket array size for data handles",
  "connection: hash bucket array size general",
  "connection: memory allocations",
  "connection: memory frees",
  "connection: memory re-allocations",
  "connection: number of sessions without a sweep for 5+ minutes",
  "connection: number of sessions without a sweep for 60+ minutes",
  "connection: pthread mutex condition wait calls",
  "connection: pthread mutex shared lock read-lock calls",
  "connection: pthread mutex shared lock write-lock calls",
  "connection: total fsync I/Os",
  "connection: total read I/Os",
  "connection: total write I/Os",
  "cursor: Total number of deleted pages skipped during tree walk",
  "cursor: Total number of entries skipped by cursor next calls",
  "cursor: Total number of entries skipped by cursor prev calls",
  "cursor: Total number of entries skipped to position the history store cursor",
  "cursor: Total number of in-memory deleted pages skipped during tree walk",
  "cursor: Total number of on-disk deleted pages skipped during tree walk",
  "cursor: Total number of times a search near has exited due to prefix config",
  "cursor: Total number of times cursor fails to temporarily release pinned page to encourage "
  "eviction of hot or large page",
  "cursor: Total number of times cursor temporarily releases pinned page to encourage eviction of "
  "hot or large page",
  "cursor: cached cursor count",
  "cursor: cursor bound calls that return an error",
  "cursor: cursor bounds cleared from reset",
  "cursor: cursor bounds comparisons performed",
  "cursor: cursor bounds next called on an unpositioned cursor",
  "cursor: cursor bounds next early exit",
  "cursor: cursor bounds prev called on an unpositioned cursor",
  "cursor: cursor bounds prev early exit",
  "cursor: cursor bounds search early exit",
  "cursor: cursor bounds search near call repositioned cursor",
  "cursor: cursor bulk loaded cursor insert calls",
  "cursor: cursor cache calls that return an error",
  "cursor: cursor close calls that result in cache",
  "cursor: cursor close calls that return an error",
  "cursor: cursor compare calls that return an error",
  "cursor: cursor create calls",
  "cursor: cursor equals calls that return an error",
  "cursor: cursor get key calls that return an error",
  "cursor: cursor get value calls that return an error",
  "cursor: cursor insert calls",
  "cursor: cursor insert calls that return an error",
  "cursor: cursor insert check calls that return an error",
  "cursor: cursor insert key and value bytes",
  "cursor: cursor largest key calls that return an error",
  "cursor: cursor modify calls",
  "cursor: cursor modify calls that return an error",
  "cursor: cursor modify key and value bytes affected",
  "cursor: cursor modify value bytes modified",
  "cursor: cursor next calls",
  "cursor: cursor next calls that return an error",
  "cursor: cursor next calls that skip due to a globally visible history store tombstone",
  "cursor: cursor next calls that skip greater than 1 and fewer than 100 entries",
  "cursor: cursor next calls that skip greater than or equal to 100 entries",
  "cursor: cursor next random calls that return an error",
  "cursor: cursor operation restarted",
  "cursor: cursor prev calls",
  "cursor: cursor prev calls that return an error",
  "cursor: cursor prev calls that skip due to a globally visible history store tombstone",
  "cursor: cursor prev calls that skip greater than or equal to 100 entries",
  "cursor: cursor prev calls that skip less than 100 entries",
  "cursor: cursor reconfigure calls that return an error",
  "cursor: cursor remove calls",
  "cursor: cursor remove calls that return an error",
  "cursor: cursor remove key bytes removed",
  "cursor: cursor reopen calls that return an error",
  "cursor: cursor reserve calls",
  "cursor: cursor reserve calls that return an error",
  "cursor: cursor reset calls",
  "cursor: cursor reset calls that return an error",
  "cursor: cursor search calls",
  "cursor: cursor search calls that return an error",
  "cursor: cursor search history store calls",
  "cursor: cursor search near calls",
  "cursor: cursor search near calls that return an error",
  "cursor: cursor sweep buckets",
  "cursor: cursor sweep cursors closed",
  "cursor: cursor sweep cursors examined",
  "cursor: cursor sweeps",
  "cursor: cursor truncate calls",
  "cursor: cursor truncates performed on individual keys",
  "cursor: cursor update calls",
  "cursor: cursor update calls that return an error",
  "cursor: cursor update key and value bytes",
  "cursor: cursor update value size change",
  "cursor: cursors reused from cache",
  "cursor: open cursor count",
  "data-handle: connection data handle size",
  "data-handle: connection data handles currently active",
  "data-handle: connection sweep candidate became referenced",
  "data-handle: connection sweep dhandles closed",
  "data-handle: connection sweep dhandles removed from hash list",
  "data-handle: connection sweep time-of-death sets",
  "data-handle: connection sweeps",
  "data-handle: connection sweeps skipped due to checkpoint gathering handles",
  "data-handle: session dhandles swept",
  "data-handle: session sweep attempts",
  "lock: checkpoint lock acquisitions",
  "lock: checkpoint lock application thread wait time (usecs)",
  "lock: checkpoint lock internal thread wait time (usecs)",
  "lock: dhandle lock application thread time waiting (usecs)",
  "lock: dhandle lock internal thread time waiting (usecs)",
  "lock: dhandle read lock acquisitions",
  "lock: dhandle write lock acquisitions",
  "lock: durable timestamp queue lock application thread time waiting (usecs)",
  "lock: durable timestamp queue lock internal thread time waiting (usecs)",
  "lock: durable timestamp queue read lock acquisitions",
  "lock: durable timestamp queue write lock acquisitions",
  "lock: metadata lock acquisitions",
  "lock: metadata lock application thread wait time (usecs)",
  "lock: metadata lock internal thread wait time (usecs)",
  "lock: read timestamp queue lock application thread time waiting (usecs)",
  "lock: read timestamp queue lock internal thread time waiting (usecs)",
  "lock: read timestamp queue read lock acquisitions",
  "lock: read timestamp queue write lock acquisitions",
  "lock: schema lock acquisitions",
  "lock: schema lock application thread wait time (usecs)",
  "lock: schema lock internal thread wait time (usecs)",
  "lock: table lock application thread time waiting for the table lock (usecs)",
  "lock: table lock internal thread time waiting for the table lock (usecs)",
  "lock: table read lock acquisitions",
  "lock: table write lock acquisitions",
  "lock: txn global lock application thread time waiting (usecs)",
  "lock: txn global lock internal thread time waiting (usecs)",
  "lock: txn global read lock acquisitions",
  "lock: txn global write lock acquisitions",
  "log: busy returns attempting to switch slots",
  "log: force log remove time sleeping (usecs)",
  "log: log bytes of payload data",
  "log: log bytes written",
  "log: log files manually zero-filled",
  "log: log flush operations",
  "log: log force write operations",
  "log: log force write operations skipped",
  "log: log records compressed",
  "log: log records not compressed",
  "log: log records too small to compress",
  "log: log release advances write LSN",
  "log: log scan operations",
  "log: log scan records requiring two reads",
  "log: log server thread advances write LSN",
  "log: log server thread write LSN walk skipped",
  "log: log sync operations",
  "log: log sync time duration (usecs)",
  "log: log sync_dir operations",
  "log: log sync_dir time duration (usecs)",
  "log: log write operations",
  "log: logging bytes consolidated",
  "log: maximum log file size",
  "log: number of pre-allocated log files to create",
  "log: pre-allocated log files not ready and missed",
  "log: pre-allocated log files prepared",
  "log: pre-allocated log files used",
  "log: records processed by log scan",
  "log: slot close lost race",
  "log: slot close unbuffered waits",
  "log: slot closures",
  "log: slot join atomic update races",
  "log: slot join calls atomic updates raced",
  "log: slot join calls did not yield",
  "log: slot join calls found active slot closed",
  "log: slot join calls slept",
  "log: slot join calls yielded",
  "log: slot join found active slot closed",
  "log: slot joins yield time (usecs)",
  "log: slot transitions unable to find free slot",
  "log: slot unbuffered writes",
  "log: total in-memory size of compressed records",
  "log: total log buffer size",
  "log: total size of compressed records",
  "log: written slots coalesced",
  "log: yields waiting for previous log file close",
  "perf: file system read latency histogram (bucket 1) - 0-10ms",
  "perf: file system read latency histogram (bucket 2) - 10-49ms",
  "perf: file system read latency histogram (bucket 3) - 50-99ms",
  "perf: file system read latency histogram (bucket 4) - 100-249ms",
  "perf: file system read latency histogram (bucket 5) - 250-499ms",
  "perf: file system read latency histogram (bucket 6) - 500-999ms",
  "perf: file system read latency histogram (bucket 7) - 1000ms+",
  "perf: file system read latency histogram total (msecs)",
  "perf: file system write latency histogram (bucket 1) - 0-10ms",
  "perf: file system write latency histogram (bucket 2) - 10-49ms",
  "perf: file system write latency histogram (bucket 3) - 50-99ms",
  "perf: file system write latency histogram (bucket 4) - 100-249ms",
  "perf: file system write latency histogram (bucket 5) - 250-499ms",
  "perf: file system write latency histogram (bucket 6) - 500-999ms",
  "perf: file system write latency histogram (bucket 7) - 1000ms+",
  "perf: file system write latency histogram total (msecs)",
  "perf: operation read latency histogram (bucket 1) - 0-100us",
  "perf: operation read latency histogram (bucket 2) - 100-249us",
  "perf: operation read latency histogram (bucket 3) - 250-499us",
  "perf: operation read latency histogram (bucket 4) - 500-999us",
  "perf: operation read latency histogram (bucket 5) - 1000-9999us",
  "perf: operation read latency histogram (bucket 6) - 10000us+",
  "perf: operation read latency histogram total (usecs)",
  "perf: operation write latency histogram (bucket 1) - 0-100us",
  "perf: operation write latency histogram (bucket 2) - 100-249us",
  "perf: operation write latency histogram (bucket 3) - 250-499us",
  "perf: operation write latency histogram (bucket 4) - 500-999us",
  "perf: operation write latency histogram (bucket 5) - 1000-9999us",
  "perf: operation write latency histogram (bucket 6) - 10000us+",
  "perf: operation write latency histogram total (usecs)",
  "reconciliation: VLCS pages explicitly reconciled as empty",
  "reconciliation: approximate byte size of timestamps in pages written",
  "reconciliation: approximate byte size of transaction IDs in pages written",
  "reconciliation: fast-path pages deleted",
  "reconciliation: leaf-page overflow keys",
  "reconciliation: maximum milliseconds spent in a reconciliation call",
  "reconciliation: maximum milliseconds spent in building a disk image in a reconciliation",
  "reconciliation: maximum milliseconds spent in moving updates to the history store in a "
  "reconciliation",
  "reconciliation: page reconciliation calls",
  "reconciliation: page reconciliation calls for eviction",
  "reconciliation: page reconciliation calls that resulted in values with prepared transaction "
  "metadata",
  "reconciliation: page reconciliation calls that resulted in values with timestamps",
  "reconciliation: page reconciliation calls that resulted in values with transaction ids",
  "reconciliation: pages deleted",
  "reconciliation: pages written including an aggregated newest start durable timestamp ",
  "reconciliation: pages written including an aggregated newest stop durable timestamp ",
  "reconciliation: pages written including an aggregated newest stop timestamp ",
  "reconciliation: pages written including an aggregated newest stop transaction ID",
  "reconciliation: pages written including an aggregated newest transaction ID ",
  "reconciliation: pages written including an aggregated oldest start timestamp ",
  "reconciliation: pages written including an aggregated prepare",
  "reconciliation: pages written including at least one prepare state",
  "reconciliation: pages written including at least one start durable timestamp",
  "reconciliation: pages written including at least one start timestamp",
  "reconciliation: pages written including at least one start transaction ID",
  "reconciliation: pages written including at least one stop durable timestamp",
  "reconciliation: pages written including at least one stop timestamp",
  "reconciliation: pages written including at least one stop transaction ID",
  "reconciliation: records written including a prepare state",
  "reconciliation: records written including a start durable timestamp",
  "reconciliation: records written including a start timestamp",
  "reconciliation: records written including a start transaction ID",
  "reconciliation: records written including a stop durable timestamp",
  "reconciliation: records written including a stop timestamp",
  "reconciliation: records written including a stop transaction ID",
  "reconciliation: split bytes currently awaiting free",
  "reconciliation: split objects currently awaiting free",
  "session: attempts to remove a local object and the object is in use",
  "session: flush_tier failed calls",
  "session: flush_tier operation calls",
  "session: flush_tier tables skipped due to no checkpoint",
  "session: flush_tier tables switched",
  "session: local objects removed",
  "session: open session count",
  "session: session query timestamp calls",
  "session: table alter failed calls",
  "session: table alter successful calls",
  "session: table alter triggering checkpoint calls",
  "session: table alter unchanged and skipped",
  "session: table compact dhandle successful calls",
  "session: table compact failed calls",
  "session: table compact failed calls due to cache pressure",
  "session: table compact running",
  "session: table compact skipped as process would not reduce file size",
  "session: table compact successful calls",
  "session: table compact timeout",
  "session: table create failed calls",
  "session: table create successful calls",
  "session: table create with import failed calls",
  "session: table create with import successful calls",
  "session: table drop failed calls",
  "session: table drop successful calls",
  "session: table rename failed calls",
  "session: table rename successful calls",
  "session: table salvage failed calls",
  "session: table salvage successful calls",
  "session: table truncate failed calls",
  "session: table truncate successful calls",
  "session: table verify failed calls",
  "session: table verify successful calls",
  "session: tiered operations dequeued and processed",
  "session: tiered operations removed without processing",
  "session: tiered operations scheduled",
  "session: tiered storage local retention time (secs)",
  "thread-state: active filesystem fsync calls",
  "thread-state: active filesystem read calls",
  "thread-state: active filesystem write calls",
  "thread-yield: application thread time evicting (usecs)",
  "thread-yield: application thread time waiting for cache (usecs)",
  "thread-yield: connection close blocked waiting for transaction state stabilization",
  "thread-yield: connection close yielded for lsm manager shutdown",
  "thread-yield: data handle lock yielded",
  "thread-yield: get reference for page index and slot time sleeping (usecs)",
  "thread-yield: page access yielded due to prepare state change",
  "thread-yield: page acquire busy blocked",
  "thread-yield: page acquire eviction blocked",
  "thread-yield: page acquire locked blocked",
  "thread-yield: page acquire read blocked",
  "thread-yield: page acquire time sleeping (usecs)",
  "thread-yield: page delete rollback time sleeping for state change (usecs)",
  "thread-yield: page reconciliation yielded due to child modification",
  "transaction: Number of prepared updates",
  "transaction: Number of prepared updates committed",
  "transaction: Number of prepared updates repeated on the same key",
  "transaction: Number of prepared updates rolled back",
  "transaction: a reader raced with a prepared transaction commit and skipped an update or updates",
  "transaction: number of times overflow removed value is read",
  "transaction: oldest pinned transaction ID rolled back for eviction",
  "transaction: prepared transactions",
  "transaction: prepared transactions committed",
  "transaction: prepared transactions currently active",
  "transaction: prepared transactions rolled back",
  "transaction: query timestamp calls",
  "transaction: race to read prepared update retry",
  "transaction: rollback to stable calls",
  "transaction: rollback to stable history store keys that would have been swept in non-dryrun "
  "mode",
  "transaction: rollback to stable history store records with stop timestamps older than newer "
  "records",
  "transaction: rollback to stable inconsistent checkpoint",
  "transaction: rollback to stable keys removed",
  "transaction: rollback to stable keys restored",
  "transaction: rollback to stable keys that would have been removed in non-dryrun mode",
  "transaction: rollback to stable keys that would have been restored in non-dryrun mode",
  "transaction: rollback to stable pages visited",
  "transaction: rollback to stable restored tombstones from history store",
  "transaction: rollback to stable restored updates from history store",
  "transaction: rollback to stable skipping delete rle",
  "transaction: rollback to stable skipping stable rle",
  "transaction: rollback to stable sweeping history store keys",
  "transaction: rollback to stable tombstones from history store that would have been restored in "
  "non-dryrun mode",
  "transaction: rollback to stable tree walk skipping pages",
  "transaction: rollback to stable updates aborted",
  "transaction: rollback to stable updates from history store that would have been restored in "
  "non-dryrun mode",
  "transaction: rollback to stable updates removed from history store",
  "transaction: rollback to stable updates that would have been aborted in non-dryrun mode",
  "transaction: rollback to stable updates that would have been removed from history store in "
  "non-dryrun mode",
  "transaction: sessions scanned in each walk of concurrent sessions",
  "transaction: set timestamp calls",
  "transaction: set timestamp durable calls",
  "transaction: set timestamp durable updates",
  "transaction: set timestamp oldest calls",
  "transaction: set timestamp oldest updates",
  "transaction: set timestamp stable calls",
  "transaction: set timestamp stable updates",
  "transaction: transaction begins",
  "transaction: transaction checkpoint history store file duration (usecs)",
  "transaction: transaction range of IDs currently pinned",
  "transaction: transaction range of IDs currently pinned by a checkpoint",
  "transaction: transaction range of timestamps currently pinned",
  "transaction: transaction range of timestamps pinned by a checkpoint",
  "transaction: transaction range of timestamps pinned by the oldest active read timestamp",
  "transaction: transaction range of timestamps pinned by the oldest timestamp",
  "transaction: transaction read timestamp of the oldest active reader",
  "transaction: transaction rollback to stable currently running",
  "transaction: transaction walk of concurrent sessions",
  "transaction: transactions committed",
  "transaction: transactions rolled back",
  "transaction: update conflicts",
};

int
__wt_stat_connection_desc(WT_CURSOR_STAT *cst, int slot, const char **p)
{
    WT_UNUSED(cst);
    *p = __stats_connection_desc[slot];
    return (0);
}

void
__wt_stat_connection_init_single(WT_CONNECTION_STATS *stats)
{
    memset(stats, 0, sizeof(*stats));
}

int
__wt_stat_connection_init(WT_SESSION_IMPL *session, WT_CONNECTION_IMPL *handle)
{
    int i;

    WT_RET(__wt_calloc(
      session, (size_t)WT_COUNTER_SLOTS, sizeof(*handle->stat_array), &handle->stat_array));

    for (i = 0; i < WT_COUNTER_SLOTS; ++i) {
        handle->stats[i] = &handle->stat_array[i];
        __wt_stat_connection_init_single(handle->stats[i]);
    }
    return (0);
}

void
__wt_stat_connection_discard(WT_SESSION_IMPL *session, WT_CONNECTION_IMPL *handle)
{
    __wt_free(session, handle->stat_array);
}

void
__wt_stat_connection_clear_single(WT_CONNECTION_STATS *stats)
{
    /* not clearing lsm_work_queue_app */
    /* not clearing lsm_work_queue_manager */
    stats->lsm_rows_merged = 0;
    stats->lsm_checkpoint_throttle = 0;
    stats->lsm_merge_throttle = 0;
    /* not clearing lsm_work_queue_switch */
    stats->lsm_work_units_discarded = 0;
    stats->lsm_work_units_done = 0;
    stats->lsm_work_units_created = 0;
    stats->lsm_work_queue_max = 0;
    stats->autocommit_readonly_retry = 0;
    stats->autocommit_update_retry = 0;
    stats->background_compact_fail = 0;
    stats->background_compact_fail_cache_pressure = 0;
    stats->background_compact_interrupted = 0;
    stats->background_compact_ema = 0;
    stats->background_compact_bytes_recovered = 0;
    stats->background_compact_running = 0;
    stats->background_compact_exclude = 0;
    stats->background_compact_skipped = 0;
    stats->background_compact_success = 0;
    stats->background_compact_timeout = 0;
    stats->background_compact_files_tracked = 0;
    stats->block_cache_blocks_update = 0;
    stats->block_cache_bytes_update = 0;
    stats->block_cache_blocks_evicted = 0;
    stats->block_cache_bypass_filesize = 0;
    stats->block_cache_lookups = 0;
    stats->block_cache_not_evicted_overhead = 0;
    stats->block_cache_bypass_writealloc = 0;
    stats->block_cache_bypass_overhead_put = 0;
    stats->block_cache_bypass_get = 0;
    stats->block_cache_bypass_put = 0;
    stats->block_cache_eviction_passes = 0;
    stats->block_cache_hits = 0;
    stats->block_cache_misses = 0;
    stats->block_cache_bypass_chkpt = 0;
    stats->block_prefetch_disk_one = 0;
    stats->block_prefetch_skipped = 0;
    stats->block_prefetch_skipped_special_handle = 0;
    stats->block_prefetch_pages_fail = 0;
    stats->block_prefetch_pages_queued = 0;
    stats->block_prefetch_pages_read = 0;
    stats->block_prefetch_attempts = 0;
    stats->block_cache_blocks_removed = 0;
    stats->block_cache_blocks_removed_blocked = 0;
    stats->block_cache_blocks = 0;
    stats->block_cache_blocks_insert_read = 0;
    stats->block_cache_blocks_insert_write = 0;
    stats->block_cache_bytes = 0;
    stats->block_cache_bytes_insert_read = 0;
    stats->block_cache_bytes_insert_write = 0;
    stats->block_preload = 0;
    stats->block_read = 0;
    stats->block_write = 0;
    stats->block_byte_read = 0;
    stats->block_byte_read_mmap = 0;
    stats->block_byte_read_syscall = 0;
    stats->block_byte_write = 0;
    stats->block_byte_write_compact = 0;
    stats->block_byte_write_checkpoint = 0;
    stats->block_byte_write_mmap = 0;
    stats->block_byte_write_syscall = 0;
    stats->block_map_read = 0;
    stats->block_byte_map_read = 0;
    stats->block_remap_file_resize = 0;
    stats->block_remap_file_write = 0;
    stats->cache_read_app_count = 0;
    stats->cache_read_app_time = 0;
    stats->cache_write_app_count = 0;
    stats->cache_write_app_time = 0;
    /* not clearing cache_bytes_updates */
    /* not clearing cache_bytes_image */
    /* not clearing cache_bytes_hs */
    /* not clearing cache_bytes_inuse */
    /* not clearing cache_bytes_dirty_total */
    /* not clearing cache_bytes_other */
    stats->cache_bytes_read = 0;
    stats->cache_bytes_write = 0;
    stats->cache_eviction_blocked_checkpoint = 0;
    stats->cache_eviction_blocked_checkpoint_hs = 0;
    stats->cache_eviction_get_ref = 0;
    stats->cache_eviction_get_ref_empty = 0;
    stats->cache_eviction_get_ref_empty2 = 0;
    /* not clearing cache_eviction_aggressive_set */
    /* not clearing cache_eviction_empty_score */
    stats->cache_eviction_blocked_no_ts_checkpoint_race_1 = 0;
    stats->cache_eviction_blocked_no_ts_checkpoint_race_2 = 0;
    stats->cache_eviction_blocked_no_ts_checkpoint_race_3 = 0;
    stats->cache_eviction_blocked_no_ts_checkpoint_race_4 = 0;
    stats->cache_eviction_blocked_remove_hs_race_with_checkpoint = 0;
    stats->cache_eviction_walk_passes = 0;
    stats->cache_eviction_queue_empty = 0;
    stats->cache_eviction_queue_not_empty = 0;
    stats->cache_eviction_server_evicting = 0;
    stats->cache_eviction_server_slept = 0;
    stats->cache_eviction_slow = 0;
    stats->cache_eviction_walk_leaf_notfound = 0;
    /* not clearing cache_eviction_state */
    stats->cache_eviction_walk_sleeps = 0;
    stats->cache_eviction_target_page_lt10 = 0;
    stats->cache_eviction_target_page_lt32 = 0;
    stats->cache_eviction_target_page_ge128 = 0;
    stats->cache_eviction_target_page_lt64 = 0;
    stats->cache_eviction_target_page_lt128 = 0;
    stats->cache_eviction_target_page_reduced = 0;
    stats->cache_eviction_target_strategy_both_clean_and_dirty = 0;
    stats->cache_eviction_target_strategy_clean = 0;
    stats->cache_eviction_target_strategy_dirty = 0;
    stats->cache_eviction_walks_abandoned = 0;
    stats->cache_eviction_walks_stopped = 0;
    stats->cache_eviction_walks_gave_up_no_targets = 0;
    stats->cache_eviction_walks_gave_up_ratio = 0;
    stats->cache_eviction_walks_ended = 0;
    stats->cache_eviction_walk_restart = 0;
    stats->cache_eviction_walk_from_root = 0;
    stats->cache_eviction_walk_saved_pos = 0;
    /* not clearing cache_eviction_active_workers */
    stats->cache_eviction_worker_created = 0;
    stats->cache_eviction_worker_evicting = 0;
    stats->cache_eviction_worker_removed = 0;
    /* not clearing cache_eviction_stable_state_workers */
    /* not clearing cache_eviction_walks_active */
    stats->cache_eviction_walks_started = 0;
    stats->cache_eviction_force_retune = 0;
    stats->cache_eviction_force_no_retry = 0;
    stats->cache_eviction_force_hs_fail = 0;
    stats->cache_eviction_force_hs = 0;
    stats->cache_eviction_force_hs_success = 0;
    stats->cache_eviction_force_clean = 0;
    stats->cache_eviction_force_clean_time = 0;
    stats->cache_eviction_force_dirty = 0;
    stats->cache_eviction_force_dirty_time = 0;
    stats->cache_eviction_force_long_update_list = 0;
    stats->cache_eviction_force_delete = 0;
    stats->cache_eviction_force = 0;
    stats->cache_eviction_force_fail = 0;
    stats->cache_eviction_force_fail_time = 0;
    stats->cache_eviction_blocked_hazard = 0;
    stats->cache_hazard_checks = 0;
    stats->cache_hazard_walks = 0;
    stats->cache_hazard_max = 0;
    stats->cache_hs_insert = 0;
    stats->cache_hs_insert_restart = 0;
    /* not clearing cache_hs_ondisk_max */
    /* not clearing cache_hs_ondisk */
    stats->cache_hs_read = 0;
    stats->cache_hs_read_miss = 0;
    stats->cache_hs_read_squash = 0;
    stats->cache_hs_order_lose_durable_timestamp = 0;
    stats->cache_hs_key_truncate_rts_unstable = 0;
    stats->cache_hs_key_truncate_rts = 0;
    stats->cache_hs_btree_truncate = 0;
    stats->cache_hs_key_truncate = 0;
    stats->cache_hs_order_remove = 0;
    stats->cache_hs_key_truncate_onpage_removal = 0;
    stats->cache_hs_btree_truncate_dryrun = 0;
    stats->cache_hs_key_truncate_rts_unstable_dryrun = 0;
    stats->cache_hs_key_truncate_rts_dryrun = 0;
    stats->cache_hs_order_reinsert = 0;
    stats->cache_hs_write_squash = 0;
    stats->cache_inmem_splittable = 0;
    stats->cache_inmem_split = 0;
    stats->cache_eviction_blocked_internal_page_split = 0;
    stats->cache_eviction_internal = 0;
    stats->cache_eviction_internal_pages_queued = 0;
    stats->cache_eviction_internal_pages_seen = 0;
    stats->cache_eviction_internal_pages_already_queued = 0;
    stats->cache_eviction_split_internal = 0;
    stats->cache_eviction_split_leaf = 0;
    /* not clearing cache_bytes_max */
    /* not clearing cache_eviction_maximum_milliseconds */
    /* not clearing cache_eviction_maximum_page_size */
    stats->cache_eviction_dirty = 0;
    stats->cache_eviction_app_dirty = 0;
    stats->cache_timed_out_ops = 0;
    stats->cache_eviction_blocked_overflow_keys = 0;
    stats->cache_read_overflow = 0;
    stats->cache_eviction_deepen = 0;
    stats->cache_write_hs = 0;
    /* not clearing cache_eviction_consider_prefetch */
    /* not clearing cache_pages_inuse */
    stats->cache_eviction_app = 0;
    stats->cache_eviction_pages_in_parallel_with_checkpoint = 0;
    stats->cache_eviction_pages_queued = 0;
    stats->cache_eviction_pages_queued_post_lru = 0;
    stats->cache_eviction_pages_queued_urgent = 0;
    stats->cache_eviction_pages_queued_oldest = 0;
    stats->cache_eviction_pages_queued_urgent_hs_dirty = 0;
    stats->cache_read = 0;
    stats->cache_read_deleted = 0;
    stats->cache_read_deleted_prepared = 0;
    stats->cache_eviction_clear_ordinary = 0;
    stats->cache_pages_requested = 0;
    stats->cache_pages_prefetch = 0;
    stats->cache_eviction_pages_seen = 0;
    stats->cache_eviction_pages_already_queued = 0;
    stats->cache_eviction_fail = 0;
    stats->cache_eviction_fail_active_children_on_an_internal_page = 0;
    stats->cache_eviction_fail_in_reconciliation = 0;
    stats->cache_eviction_fail_checkpoint_no_ts = 0;
    stats->cache_eviction_walk = 0;
    stats->cache_write = 0;
    stats->cache_write_restore = 0;
    /* not clearing cache_overhead */
    stats->cache_eviction_blocked_recently_modified = 0;
    stats->cache_reverse_splits = 0;
    stats->cache_reverse_splits_skipped_vlcs = 0;
    stats->cache_eviction_server_skip_dirty_pages_during_checkpoint = 0;
    stats->cache_eviction_server_skip_pages_last_running = 0;
    stats->cache_eviction_server_skip_pages_retry = 0;
    stats->cache_hs_insert_full_update = 0;
    stats->cache_hs_insert_reverse_modify = 0;
    /* not clearing cache_reentry_hs_eviction_milliseconds */
    /* not clearing cache_bytes_internal */
    /* not clearing cache_bytes_leaf */
    /* not clearing cache_bytes_dirty */
    /* not clearing cache_pages_dirty */
    stats->cache_eviction_blocked_uncommitted_truncate = 0;
    stats->cache_eviction_clean = 0;
    stats->fsync_all_fh_total = 0;
    stats->fsync_all_fh = 0;
    /* not clearing fsync_all_time */
    stats->capacity_bytes_read = 0;
    stats->capacity_bytes_ckpt = 0;
    stats->capacity_bytes_chunkcache = 0;
    stats->capacity_bytes_evict = 0;
    stats->capacity_bytes_log = 0;
    stats->capacity_bytes_written = 0;
    stats->capacity_threshold = 0;
    stats->capacity_time_total = 0;
    stats->capacity_time_ckpt = 0;
    stats->capacity_time_evict = 0;
    stats->capacity_time_log = 0;
    stats->capacity_time_read = 0;
    stats->capacity_time_chunkcache = 0;
    stats->checkpoint_snapshot_acquired = 0;
    stats->checkpoint_skipped = 0;
    stats->checkpoint_fsync_post = 0;
    /* not clearing checkpoint_fsync_post_duration */
    /* not clearing checkpoint_generation */
    /* not clearing checkpoint_time_max */
    /* not clearing checkpoint_time_min */
    /* not clearing checkpoint_handle_duration */
    /* not clearing checkpoint_handle_duration_apply */
    /* not clearing checkpoint_handle_duration_skip */
    stats->checkpoint_handle_applied = 0;
    stats->checkpoint_handle_skipped = 0;
    stats->checkpoint_handle_walked = 0;
    /* not clearing checkpoint_time_recent */
    stats->checkpoints_api = 0;
    stats->checkpoints_compact = 0;
    stats->checkpoint_sync = 0;
    stats->checkpoint_presync = 0;
    stats->checkpoint_hs_pages_reconciled = 0;
    stats->checkpoint_pages_visited_internal = 0;
    stats->checkpoint_pages_visited_leaf = 0;
    stats->checkpoint_pages_reconciled = 0;
    stats->checkpoint_cleanup_pages_evict = 0;
    stats->checkpoint_cleanup_pages_removed = 0;
    stats->checkpoint_cleanup_pages_walk_skipped = 0;
    stats->checkpoint_cleanup_pages_visited = 0;
    /* not clearing checkpoint_prep_running */
    /* not clearing checkpoint_prep_max */
    /* not clearing checkpoint_prep_min */
    /* not clearing checkpoint_prep_recent */
    /* not clearing checkpoint_prep_total */
    /* not clearing checkpoint_state */
    /* not clearing checkpoint_scrub_target */
    /* not clearing checkpoint_scrub_max */
    /* not clearing checkpoint_scrub_min */
    /* not clearing checkpoint_scrub_recent */
    /* not clearing checkpoint_scrub_total */
    /* not clearing checkpoint_stop_stress_active */
    stats->checkpoint_tree_duration = 0;
    stats->checkpoints_total_failed = 0;
    stats->checkpoints_total_succeed = 0;
    /* not clearing checkpoint_time_total */
    stats->checkpoint_obsolete_applied = 0;
    stats->checkpoint_wait_reduce_dirty = 0;
    stats->chunkcache_spans_chunks_read = 0;
    stats->chunkcache_chunks_evicted = 0;
    stats->chunkcache_exceeded_bitmap_capacity = 0;
    stats->chunkcache_exceeded_capacity = 0;
    stats->chunkcache_lookups = 0;
    stats->chunkcache_chunks_loaded_from_flushed_tables = 0;
    stats->chunkcache_metadata_inserted = 0;
    stats->chunkcache_metadata_removed = 0;
    stats->chunkcache_metadata_work_units_dropped = 0;
    stats->chunkcache_metadata_work_units_created = 0;
    stats->chunkcache_metadata_work_units_dequeued = 0;
    stats->chunkcache_misses = 0;
    stats->chunkcache_io_failed = 0;
    stats->chunkcache_retries = 0;
    stats->chunkcache_retries_checksum_mismatch = 0;
    stats->chunkcache_toomany_retries = 0;
    stats->chunkcache_bytes_read_persistent = 0;
    stats->chunkcache_bytes_inuse = 0;
    stats->chunkcache_bytes_inuse_pinned = 0;
    stats->chunkcache_chunks_inuse = 0;
    stats->chunkcache_created_from_metadata = 0;
    stats->chunkcache_chunks_pinned = 0;
    stats->cond_auto_wait_reset = 0;
    stats->cond_auto_wait = 0;
    stats->cond_auto_wait_skipped = 0;
    stats->time_travel = 0;
    /* not clearing file_open */
    /* not clearing buckets_dh */
    /* not clearing buckets */
    stats->memory_allocation = 0;
    stats->memory_free = 0;
    stats->memory_grow = 0;
    stats->no_session_sweep_5min = 0;
    stats->no_session_sweep_60min = 0;
    stats->cond_wait = 0;
    stats->rwlock_read = 0;
    stats->rwlock_write = 0;
    stats->fsync_io = 0;
    stats->read_io = 0;
    stats->write_io = 0;
    stats->cursor_tree_walk_del_page_skip = 0;
    stats->cursor_next_skip_total = 0;
    stats->cursor_prev_skip_total = 0;
    stats->cursor_skip_hs_cur_position = 0;
    stats->cursor_tree_walk_inmem_del_page_skip = 0;
    stats->cursor_tree_walk_ondisk_del_page_skip = 0;
    stats->cursor_search_near_prefix_fast_paths = 0;
    stats->cursor_reposition_failed = 0;
    stats->cursor_reposition = 0;
    /* not clearing cursor_cached_count */
    stats->cursor_bound_error = 0;
    stats->cursor_bounds_reset = 0;
    stats->cursor_bounds_comparisons = 0;
    stats->cursor_bounds_next_unpositioned = 0;
    stats->cursor_bounds_next_early_exit = 0;
    stats->cursor_bounds_prev_unpositioned = 0;
    stats->cursor_bounds_prev_early_exit = 0;
    stats->cursor_bounds_search_early_exit = 0;
    stats->cursor_bounds_search_near_repositioned_cursor = 0;
    stats->cursor_insert_bulk = 0;
    stats->cursor_cache_error = 0;
    stats->cursor_cache = 0;
    stats->cursor_close_error = 0;
    stats->cursor_compare_error = 0;
    stats->cursor_create = 0;
    stats->cursor_equals_error = 0;
    stats->cursor_get_key_error = 0;
    stats->cursor_get_value_error = 0;
    stats->cursor_insert = 0;
    stats->cursor_insert_error = 0;
    stats->cursor_insert_check_error = 0;
    stats->cursor_insert_bytes = 0;
    stats->cursor_largest_key_error = 0;
    stats->cursor_modify = 0;
    stats->cursor_modify_error = 0;
    stats->cursor_modify_bytes = 0;
    stats->cursor_modify_bytes_touch = 0;
    stats->cursor_next = 0;
    stats->cursor_next_error = 0;
    stats->cursor_next_hs_tombstone = 0;
    stats->cursor_next_skip_lt_100 = 0;
    stats->cursor_next_skip_ge_100 = 0;
    stats->cursor_next_random_error = 0;
    stats->cursor_restart = 0;
    stats->cursor_prev = 0;
    stats->cursor_prev_error = 0;
    stats->cursor_prev_hs_tombstone = 0;
    stats->cursor_prev_skip_ge_100 = 0;
    stats->cursor_prev_skip_lt_100 = 0;
    stats->cursor_reconfigure_error = 0;
    stats->cursor_remove = 0;
    stats->cursor_remove_error = 0;
    stats->cursor_remove_bytes = 0;
    stats->cursor_reopen_error = 0;
    stats->cursor_reserve = 0;
    stats->cursor_reserve_error = 0;
    stats->cursor_reset = 0;
    stats->cursor_reset_error = 0;
    stats->cursor_search = 0;
    stats->cursor_search_error = 0;
    stats->cursor_search_hs = 0;
    stats->cursor_search_near = 0;
    stats->cursor_search_near_error = 0;
    stats->cursor_sweep_buckets = 0;
    stats->cursor_sweep_closed = 0;
    stats->cursor_sweep_examined = 0;
    stats->cursor_sweep = 0;
    stats->cursor_truncate = 0;
    stats->cursor_truncate_keys_deleted = 0;
    stats->cursor_update = 0;
    stats->cursor_update_error = 0;
    stats->cursor_update_bytes = 0;
    stats->cursor_update_bytes_changed = 0;
    stats->cursor_reopen = 0;
    /* not clearing cursor_open_count */
    /* not clearing dh_conn_handle_size */
    /* not clearing dh_conn_handle_count */
    stats->dh_sweep_ref = 0;
    stats->dh_sweep_close = 0;
    stats->dh_sweep_remove = 0;
    stats->dh_sweep_tod = 0;
    stats->dh_sweeps = 0;
    stats->dh_sweep_skip_ckpt = 0;
    stats->dh_session_handles = 0;
    stats->dh_session_sweeps = 0;
    stats->lock_checkpoint_count = 0;
    stats->lock_checkpoint_wait_application = 0;
    stats->lock_checkpoint_wait_internal = 0;
    stats->lock_dhandle_wait_application = 0;
    stats->lock_dhandle_wait_internal = 0;
    stats->lock_dhandle_read_count = 0;
    stats->lock_dhandle_write_count = 0;
    stats->lock_durable_timestamp_wait_application = 0;
    stats->lock_durable_timestamp_wait_internal = 0;
    stats->lock_durable_timestamp_read_count = 0;
    stats->lock_durable_timestamp_write_count = 0;
    stats->lock_metadata_count = 0;
    stats->lock_metadata_wait_application = 0;
    stats->lock_metadata_wait_internal = 0;
    stats->lock_read_timestamp_wait_application = 0;
    stats->lock_read_timestamp_wait_internal = 0;
    stats->lock_read_timestamp_read_count = 0;
    stats->lock_read_timestamp_write_count = 0;
    stats->lock_schema_count = 0;
    stats->lock_schema_wait_application = 0;
    stats->lock_schema_wait_internal = 0;
    stats->lock_table_wait_application = 0;
    stats->lock_table_wait_internal = 0;
    stats->lock_table_read_count = 0;
    stats->lock_table_write_count = 0;
    stats->lock_txn_global_wait_application = 0;
    stats->lock_txn_global_wait_internal = 0;
    stats->lock_txn_global_read_count = 0;
    stats->lock_txn_global_write_count = 0;
    stats->log_slot_switch_busy = 0;
    stats->log_force_remove_sleep = 0;
    stats->log_bytes_payload = 0;
    stats->log_bytes_written = 0;
    stats->log_zero_fills = 0;
    stats->log_flush = 0;
    stats->log_force_write = 0;
    stats->log_force_write_skip = 0;
    stats->log_compress_writes = 0;
    stats->log_compress_write_fails = 0;
    stats->log_compress_small = 0;
    stats->log_release_write_lsn = 0;
    stats->log_scans = 0;
    stats->log_scan_rereads = 0;
    stats->log_write_lsn = 0;
    stats->log_write_lsn_skip = 0;
    stats->log_sync = 0;
    /* not clearing log_sync_duration */
    stats->log_sync_dir = 0;
    /* not clearing log_sync_dir_duration */
    stats->log_writes = 0;
    stats->log_slot_consolidated = 0;
    /* not clearing log_max_filesize */
    /* not clearing log_prealloc_max */
    stats->log_prealloc_missed = 0;
    stats->log_prealloc_files = 0;
    stats->log_prealloc_used = 0;
    stats->log_scan_records = 0;
    stats->log_slot_close_race = 0;
    stats->log_slot_close_unbuf = 0;
    stats->log_slot_closes = 0;
    stats->log_slot_races = 0;
    stats->log_slot_yield_race = 0;
    stats->log_slot_immediate = 0;
    stats->log_slot_yield_close = 0;
    stats->log_slot_yield_sleep = 0;
    stats->log_slot_yield = 0;
    stats->log_slot_active_closed = 0;
    /* not clearing log_slot_yield_duration */
    stats->log_slot_no_free_slots = 0;
    stats->log_slot_unbuffered = 0;
    stats->log_compress_mem = 0;
    /* not clearing log_buffer_size */
    stats->log_compress_len = 0;
    stats->log_slot_coalesced = 0;
    stats->log_close_yields = 0;
    stats->perf_hist_fsread_latency_lt10 = 0;
    stats->perf_hist_fsread_latency_lt50 = 0;
    stats->perf_hist_fsread_latency_lt100 = 0;
    stats->perf_hist_fsread_latency_lt250 = 0;
    stats->perf_hist_fsread_latency_lt500 = 0;
    stats->perf_hist_fsread_latency_lt1000 = 0;
    stats->perf_hist_fsread_latency_gt1000 = 0;
    stats->perf_hist_fsread_latency_total_msecs = 0;
    stats->perf_hist_fswrite_latency_lt10 = 0;
    stats->perf_hist_fswrite_latency_lt50 = 0;
    stats->perf_hist_fswrite_latency_lt100 = 0;
    stats->perf_hist_fswrite_latency_lt250 = 0;
    stats->perf_hist_fswrite_latency_lt500 = 0;
    stats->perf_hist_fswrite_latency_lt1000 = 0;
    stats->perf_hist_fswrite_latency_gt1000 = 0;
    stats->perf_hist_fswrite_latency_total_msecs = 0;
    stats->perf_hist_opread_latency_lt100 = 0;
    stats->perf_hist_opread_latency_lt250 = 0;
    stats->perf_hist_opread_latency_lt500 = 0;
    stats->perf_hist_opread_latency_lt1000 = 0;
    stats->perf_hist_opread_latency_lt10000 = 0;
    stats->perf_hist_opread_latency_gt10000 = 0;
    stats->perf_hist_opread_latency_total_usecs = 0;
    stats->perf_hist_opwrite_latency_lt100 = 0;
    stats->perf_hist_opwrite_latency_lt250 = 0;
    stats->perf_hist_opwrite_latency_lt500 = 0;
    stats->perf_hist_opwrite_latency_lt1000 = 0;
    stats->perf_hist_opwrite_latency_lt10000 = 0;
    stats->perf_hist_opwrite_latency_gt10000 = 0;
    stats->perf_hist_opwrite_latency_total_usecs = 0;
    stats->rec_vlcs_emptied_pages = 0;
    stats->rec_time_window_bytes_ts = 0;
    stats->rec_time_window_bytes_txn = 0;
    stats->rec_page_delete_fast = 0;
    stats->rec_overflow_key_leaf = 0;
    /* not clearing rec_maximum_milliseconds */
    /* not clearing rec_maximum_image_build_milliseconds */
    /* not clearing rec_maximum_hs_wrapup_milliseconds */
    stats->rec_pages = 0;
    stats->rec_pages_eviction = 0;
    stats->rec_pages_with_prepare = 0;
    stats->rec_pages_with_ts = 0;
    stats->rec_pages_with_txn = 0;
    stats->rec_page_delete = 0;
    stats->rec_time_aggr_newest_start_durable_ts = 0;
    stats->rec_time_aggr_newest_stop_durable_ts = 0;
    stats->rec_time_aggr_newest_stop_ts = 0;
    stats->rec_time_aggr_newest_stop_txn = 0;
    stats->rec_time_aggr_newest_txn = 0;
    stats->rec_time_aggr_oldest_start_ts = 0;
    stats->rec_time_aggr_prepared = 0;
    stats->rec_time_window_pages_prepared = 0;
    stats->rec_time_window_pages_durable_start_ts = 0;
    stats->rec_time_window_pages_start_ts = 0;
    stats->rec_time_window_pages_start_txn = 0;
    stats->rec_time_window_pages_durable_stop_ts = 0;
    stats->rec_time_window_pages_stop_ts = 0;
    stats->rec_time_window_pages_stop_txn = 0;
    stats->rec_time_window_prepared = 0;
    stats->rec_time_window_durable_start_ts = 0;
    stats->rec_time_window_start_ts = 0;
    stats->rec_time_window_start_txn = 0;
    stats->rec_time_window_durable_stop_ts = 0;
    stats->rec_time_window_stop_ts = 0;
    stats->rec_time_window_stop_txn = 0;
    /* not clearing rec_split_stashed_bytes */
    /* not clearing rec_split_stashed_objects */
    stats->local_objects_inuse = 0;
    stats->flush_tier_fail = 0;
    stats->flush_tier = 0;
    stats->flush_tier_skipped = 0;
    stats->flush_tier_switched = 0;
    stats->local_objects_removed = 0;
    /* not clearing session_open */
    stats->session_query_ts = 0;
    /* not clearing session_table_alter_fail */
    /* not clearing session_table_alter_success */
    /* not clearing session_table_alter_trigger_checkpoint */
    /* not clearing session_table_alter_skip */
    stats->session_table_compact_dhandle_success = 0;
    /* not clearing session_table_compact_fail */
    /* not clearing session_table_compact_fail_cache_pressure */
    /* not clearing session_table_compact_running */
    /* not clearing session_table_compact_skipped */
    /* not clearing session_table_compact_success */
    /* not clearing session_table_compact_timeout */
    /* not clearing session_table_create_fail */
    /* not clearing session_table_create_success */
    /* not clearing session_table_create_import_fail */
    /* not clearing session_table_create_import_success */
    /* not clearing session_table_drop_fail */
    /* not clearing session_table_drop_success */
    /* not clearing session_table_rename_fail */
    /* not clearing session_table_rename_success */
    /* not clearing session_table_salvage_fail */
    /* not clearing session_table_salvage_success */
    /* not clearing session_table_truncate_fail */
    /* not clearing session_table_truncate_success */
    /* not clearing session_table_verify_fail */
    /* not clearing session_table_verify_success */
    stats->tiered_work_units_dequeued = 0;
    stats->tiered_work_units_removed = 0;
    stats->tiered_work_units_created = 0;
    /* not clearing tiered_retention */
    /* not clearing thread_fsync_active */
    /* not clearing thread_read_active */
    /* not clearing thread_write_active */
    stats->application_evict_time = 0;
    stats->application_cache_time = 0;
    stats->txn_release_blocked = 0;
    stats->conn_close_blocked_lsm = 0;
    stats->dhandle_lock_blocked = 0;
    stats->page_index_slot_ref_blocked = 0;
    stats->prepared_transition_blocked_page = 0;
    stats->page_busy_blocked = 0;
    stats->page_forcible_evict_blocked = 0;
    stats->page_locked_blocked = 0;
    stats->page_read_blocked = 0;
    stats->page_sleep = 0;
    stats->page_del_rollback_blocked = 0;
    stats->child_modify_blocked_page = 0;
    stats->txn_prepared_updates = 0;
    stats->txn_prepared_updates_committed = 0;
    stats->txn_prepared_updates_key_repeated = 0;
    stats->txn_prepared_updates_rolledback = 0;
    stats->txn_read_race_prepare_commit = 0;
    stats->txn_read_overflow_remove = 0;
    stats->txn_rollback_oldest_pinned = 0;
    stats->txn_prepare = 0;
    stats->txn_prepare_commit = 0;
    stats->txn_prepare_active = 0;
    stats->txn_prepare_rollback = 0;
    stats->txn_query_ts = 0;
    stats->txn_read_race_prepare_update = 0;
    stats->txn_rts = 0;
    stats->txn_rts_sweep_hs_keys_dryrun = 0;
    stats->txn_rts_hs_stop_older_than_newer_start = 0;
    stats->txn_rts_inconsistent_ckpt = 0;
    stats->txn_rts_keys_removed = 0;
    stats->txn_rts_keys_restored = 0;
    stats->txn_rts_keys_removed_dryrun = 0;
    stats->txn_rts_keys_restored_dryrun = 0;
    stats->txn_rts_pages_visited = 0;
    stats->txn_rts_hs_restore_tombstones = 0;
    stats->txn_rts_hs_restore_updates = 0;
    stats->txn_rts_delete_rle_skipped = 0;
    stats->txn_rts_stable_rle_skipped = 0;
    stats->txn_rts_sweep_hs_keys = 0;
    stats->txn_rts_hs_restore_tombstones_dryrun = 0;
    stats->txn_rts_tree_walk_skip_pages = 0;
    stats->txn_rts_upd_aborted = 0;
    stats->txn_rts_hs_restore_updates_dryrun = 0;
    stats->txn_rts_hs_removed = 0;
    stats->txn_rts_upd_aborted_dryrun = 0;
    stats->txn_rts_hs_removed_dryrun = 0;
    stats->txn_sessions_walked = 0;
    stats->txn_set_ts = 0;
    stats->txn_set_ts_durable = 0;
    stats->txn_set_ts_durable_upd = 0;
    stats->txn_set_ts_oldest = 0;
    stats->txn_set_ts_oldest_upd = 0;
    stats->txn_set_ts_stable = 0;
    stats->txn_set_ts_stable_upd = 0;
    stats->txn_begin = 0;
    stats->txn_hs_ckpt_duration = 0;
    /* not clearing txn_pinned_range */
    /* not clearing txn_pinned_checkpoint_range */
    /* not clearing txn_pinned_timestamp */
    /* not clearing txn_pinned_timestamp_checkpoint */
    /* not clearing txn_pinned_timestamp_reader */
    /* not clearing txn_pinned_timestamp_oldest */
    /* not clearing txn_timestamp_oldest_active_read */
    /* not clearing txn_rollback_to_stable_running */
    stats->txn_walk_sessions = 0;
    stats->txn_commit = 0;
    stats->txn_rollback = 0;
    stats->txn_update_conflict = 0;
}

void
__wt_stat_connection_clear_all(WT_CONNECTION_STATS **stats)
{
    u_int i;

    for (i = 0; i < WT_COUNTER_SLOTS; ++i)
        __wt_stat_connection_clear_single(stats[i]);
}

void
__wt_stat_connection_aggregate(WT_CONNECTION_STATS **from, WT_CONNECTION_STATS *to)
{
    int64_t v;

    to->lsm_work_queue_app += WT_STAT_READ(from, lsm_work_queue_app);
    to->lsm_work_queue_manager += WT_STAT_READ(from, lsm_work_queue_manager);
    to->lsm_rows_merged += WT_STAT_READ(from, lsm_rows_merged);
    to->lsm_checkpoint_throttle += WT_STAT_READ(from, lsm_checkpoint_throttle);
    to->lsm_merge_throttle += WT_STAT_READ(from, lsm_merge_throttle);
    to->lsm_work_queue_switch += WT_STAT_READ(from, lsm_work_queue_switch);
    to->lsm_work_units_discarded += WT_STAT_READ(from, lsm_work_units_discarded);
    to->lsm_work_units_done += WT_STAT_READ(from, lsm_work_units_done);
    to->lsm_work_units_created += WT_STAT_READ(from, lsm_work_units_created);
    to->lsm_work_queue_max += WT_STAT_READ(from, lsm_work_queue_max);
    to->autocommit_readonly_retry += WT_STAT_READ(from, autocommit_readonly_retry);
    to->autocommit_update_retry += WT_STAT_READ(from, autocommit_update_retry);
    to->background_compact_fail += WT_STAT_READ(from, background_compact_fail);
    to->background_compact_fail_cache_pressure +=
      WT_STAT_READ(from, background_compact_fail_cache_pressure);
    to->background_compact_interrupted += WT_STAT_READ(from, background_compact_interrupted);
    to->background_compact_ema += WT_STAT_READ(from, background_compact_ema);
    to->background_compact_bytes_recovered +=
      WT_STAT_READ(from, background_compact_bytes_recovered);
    to->background_compact_running += WT_STAT_READ(from, background_compact_running);
    to->background_compact_exclude += WT_STAT_READ(from, background_compact_exclude);
    to->background_compact_skipped += WT_STAT_READ(from, background_compact_skipped);
    to->background_compact_success += WT_STAT_READ(from, background_compact_success);
    to->background_compact_timeout += WT_STAT_READ(from, background_compact_timeout);
    to->background_compact_files_tracked += WT_STAT_READ(from, background_compact_files_tracked);
    to->block_cache_blocks_update += WT_STAT_READ(from, block_cache_blocks_update);
    to->block_cache_bytes_update += WT_STAT_READ(from, block_cache_bytes_update);
    to->block_cache_blocks_evicted += WT_STAT_READ(from, block_cache_blocks_evicted);
    to->block_cache_bypass_filesize += WT_STAT_READ(from, block_cache_bypass_filesize);
    to->block_cache_lookups += WT_STAT_READ(from, block_cache_lookups);
    to->block_cache_not_evicted_overhead += WT_STAT_READ(from, block_cache_not_evicted_overhead);
    to->block_cache_bypass_writealloc += WT_STAT_READ(from, block_cache_bypass_writealloc);
    to->block_cache_bypass_overhead_put += WT_STAT_READ(from, block_cache_bypass_overhead_put);
    to->block_cache_bypass_get += WT_STAT_READ(from, block_cache_bypass_get);
    to->block_cache_bypass_put += WT_STAT_READ(from, block_cache_bypass_put);
    to->block_cache_eviction_passes += WT_STAT_READ(from, block_cache_eviction_passes);
    to->block_cache_hits += WT_STAT_READ(from, block_cache_hits);
    to->block_cache_misses += WT_STAT_READ(from, block_cache_misses);
    to->block_cache_bypass_chkpt += WT_STAT_READ(from, block_cache_bypass_chkpt);
    to->block_prefetch_disk_one += WT_STAT_READ(from, block_prefetch_disk_one);
    to->block_prefetch_skipped += WT_STAT_READ(from, block_prefetch_skipped);
    to->block_prefetch_skipped_special_handle +=
      WT_STAT_READ(from, block_prefetch_skipped_special_handle);
    to->block_prefetch_pages_fail += WT_STAT_READ(from, block_prefetch_pages_fail);
    to->block_prefetch_pages_queued += WT_STAT_READ(from, block_prefetch_pages_queued);
    to->block_prefetch_pages_read += WT_STAT_READ(from, block_prefetch_pages_read);
    to->block_prefetch_attempts += WT_STAT_READ(from, block_prefetch_attempts);
    to->block_cache_blocks_removed += WT_STAT_READ(from, block_cache_blocks_removed);
    to->block_cache_blocks_removed_blocked +=
      WT_STAT_READ(from, block_cache_blocks_removed_blocked);
    to->block_cache_blocks += WT_STAT_READ(from, block_cache_blocks);
    to->block_cache_blocks_insert_read += WT_STAT_READ(from, block_cache_blocks_insert_read);
    to->block_cache_blocks_insert_write += WT_STAT_READ(from, block_cache_blocks_insert_write);
    to->block_cache_bytes += WT_STAT_READ(from, block_cache_bytes);
    to->block_cache_bytes_insert_read += WT_STAT_READ(from, block_cache_bytes_insert_read);
    to->block_cache_bytes_insert_write += WT_STAT_READ(from, block_cache_bytes_insert_write);
    to->block_preload += WT_STAT_READ(from, block_preload);
    to->block_read += WT_STAT_READ(from, block_read);
    to->block_write += WT_STAT_READ(from, block_write);
    to->block_byte_read += WT_STAT_READ(from, block_byte_read);
    to->block_byte_read_mmap += WT_STAT_READ(from, block_byte_read_mmap);
    to->block_byte_read_syscall += WT_STAT_READ(from, block_byte_read_syscall);
    to->block_byte_write += WT_STAT_READ(from, block_byte_write);
    to->block_byte_write_compact += WT_STAT_READ(from, block_byte_write_compact);
    to->block_byte_write_checkpoint += WT_STAT_READ(from, block_byte_write_checkpoint);
    to->block_byte_write_mmap += WT_STAT_READ(from, block_byte_write_mmap);
    to->block_byte_write_syscall += WT_STAT_READ(from, block_byte_write_syscall);
    to->block_map_read += WT_STAT_READ(from, block_map_read);
    to->block_byte_map_read += WT_STAT_READ(from, block_byte_map_read);
    to->block_remap_file_resize += WT_STAT_READ(from, block_remap_file_resize);
    to->block_remap_file_write += WT_STAT_READ(from, block_remap_file_write);
    to->cache_read_app_count += WT_STAT_READ(from, cache_read_app_count);
    to->cache_read_app_time += WT_STAT_READ(from, cache_read_app_time);
    to->cache_write_app_count += WT_STAT_READ(from, cache_write_app_count);
    to->cache_write_app_time += WT_STAT_READ(from, cache_write_app_time);
    to->cache_bytes_updates += WT_STAT_READ(from, cache_bytes_updates);
    to->cache_bytes_image += WT_STAT_READ(from, cache_bytes_image);
    to->cache_bytes_hs += WT_STAT_READ(from, cache_bytes_hs);
    to->cache_bytes_inuse += WT_STAT_READ(from, cache_bytes_inuse);
    to->cache_bytes_dirty_total += WT_STAT_READ(from, cache_bytes_dirty_total);
    to->cache_bytes_other += WT_STAT_READ(from, cache_bytes_other);
    to->cache_bytes_read += WT_STAT_READ(from, cache_bytes_read);
    to->cache_bytes_write += WT_STAT_READ(from, cache_bytes_write);
    to->cache_eviction_blocked_checkpoint += WT_STAT_READ(from, cache_eviction_blocked_checkpoint);
    to->cache_eviction_blocked_checkpoint_hs +=
      WT_STAT_READ(from, cache_eviction_blocked_checkpoint_hs);
    to->cache_eviction_get_ref += WT_STAT_READ(from, cache_eviction_get_ref);
    to->cache_eviction_get_ref_empty += WT_STAT_READ(from, cache_eviction_get_ref_empty);
    to->cache_eviction_get_ref_empty2 += WT_STAT_READ(from, cache_eviction_get_ref_empty2);
    to->cache_eviction_aggressive_set += WT_STAT_READ(from, cache_eviction_aggressive_set);
    to->cache_eviction_empty_score += WT_STAT_READ(from, cache_eviction_empty_score);
    to->cache_eviction_blocked_no_ts_checkpoint_race_1 +=
      WT_STAT_READ(from, cache_eviction_blocked_no_ts_checkpoint_race_1);
    to->cache_eviction_blocked_no_ts_checkpoint_race_2 +=
      WT_STAT_READ(from, cache_eviction_blocked_no_ts_checkpoint_race_2);
    to->cache_eviction_blocked_no_ts_checkpoint_race_3 +=
      WT_STAT_READ(from, cache_eviction_blocked_no_ts_checkpoint_race_3);
    to->cache_eviction_blocked_no_ts_checkpoint_race_4 +=
      WT_STAT_READ(from, cache_eviction_blocked_no_ts_checkpoint_race_4);
    to->cache_eviction_blocked_remove_hs_race_with_checkpoint +=
      WT_STAT_READ(from, cache_eviction_blocked_remove_hs_race_with_checkpoint);
    to->cache_eviction_walk_passes += WT_STAT_READ(from, cache_eviction_walk_passes);
    to->cache_eviction_queue_empty += WT_STAT_READ(from, cache_eviction_queue_empty);
    to->cache_eviction_queue_not_empty += WT_STAT_READ(from, cache_eviction_queue_not_empty);
    to->cache_eviction_server_evicting += WT_STAT_READ(from, cache_eviction_server_evicting);
    to->cache_eviction_server_slept += WT_STAT_READ(from, cache_eviction_server_slept);
    to->cache_eviction_slow += WT_STAT_READ(from, cache_eviction_slow);
    to->cache_eviction_walk_leaf_notfound += WT_STAT_READ(from, cache_eviction_walk_leaf_notfound);
    to->cache_eviction_state += WT_STAT_READ(from, cache_eviction_state);
    to->cache_eviction_walk_sleeps += WT_STAT_READ(from, cache_eviction_walk_sleeps);
    to->cache_eviction_target_page_lt10 += WT_STAT_READ(from, cache_eviction_target_page_lt10);
    to->cache_eviction_target_page_lt32 += WT_STAT_READ(from, cache_eviction_target_page_lt32);
    to->cache_eviction_target_page_ge128 += WT_STAT_READ(from, cache_eviction_target_page_ge128);
    to->cache_eviction_target_page_lt64 += WT_STAT_READ(from, cache_eviction_target_page_lt64);
    to->cache_eviction_target_page_lt128 += WT_STAT_READ(from, cache_eviction_target_page_lt128);
    to->cache_eviction_target_page_reduced +=
      WT_STAT_READ(from, cache_eviction_target_page_reduced);
    to->cache_eviction_target_strategy_both_clean_and_dirty +=
      WT_STAT_READ(from, cache_eviction_target_strategy_both_clean_and_dirty);
    to->cache_eviction_target_strategy_clean +=
      WT_STAT_READ(from, cache_eviction_target_strategy_clean);
    to->cache_eviction_target_strategy_dirty +=
      WT_STAT_READ(from, cache_eviction_target_strategy_dirty);
    to->cache_eviction_walks_abandoned += WT_STAT_READ(from, cache_eviction_walks_abandoned);
    to->cache_eviction_walks_stopped += WT_STAT_READ(from, cache_eviction_walks_stopped);
    to->cache_eviction_walks_gave_up_no_targets +=
      WT_STAT_READ(from, cache_eviction_walks_gave_up_no_targets);
    to->cache_eviction_walks_gave_up_ratio +=
      WT_STAT_READ(from, cache_eviction_walks_gave_up_ratio);
    to->cache_eviction_walks_ended += WT_STAT_READ(from, cache_eviction_walks_ended);
    to->cache_eviction_walk_restart += WT_STAT_READ(from, cache_eviction_walk_restart);
    to->cache_eviction_walk_from_root += WT_STAT_READ(from, cache_eviction_walk_from_root);
    to->cache_eviction_walk_saved_pos += WT_STAT_READ(from, cache_eviction_walk_saved_pos);
    to->cache_eviction_active_workers += WT_STAT_READ(from, cache_eviction_active_workers);
    to->cache_eviction_worker_created += WT_STAT_READ(from, cache_eviction_worker_created);
    to->cache_eviction_worker_evicting += WT_STAT_READ(from, cache_eviction_worker_evicting);
    to->cache_eviction_worker_removed += WT_STAT_READ(from, cache_eviction_worker_removed);
    to->cache_eviction_stable_state_workers +=
      WT_STAT_READ(from, cache_eviction_stable_state_workers);
    to->cache_eviction_walks_active += WT_STAT_READ(from, cache_eviction_walks_active);
    to->cache_eviction_walks_started += WT_STAT_READ(from, cache_eviction_walks_started);
    to->cache_eviction_force_retune += WT_STAT_READ(from, cache_eviction_force_retune);
    to->cache_eviction_force_no_retry += WT_STAT_READ(from, cache_eviction_force_no_retry);
    to->cache_eviction_force_hs_fail += WT_STAT_READ(from, cache_eviction_force_hs_fail);
    to->cache_eviction_force_hs += WT_STAT_READ(from, cache_eviction_force_hs);
    to->cache_eviction_force_hs_success += WT_STAT_READ(from, cache_eviction_force_hs_success);
    to->cache_eviction_force_clean += WT_STAT_READ(from, cache_eviction_force_clean);
    to->cache_eviction_force_clean_time += WT_STAT_READ(from, cache_eviction_force_clean_time);
    to->cache_eviction_force_dirty += WT_STAT_READ(from, cache_eviction_force_dirty);
    to->cache_eviction_force_dirty_time += WT_STAT_READ(from, cache_eviction_force_dirty_time);
    to->cache_eviction_force_long_update_list +=
      WT_STAT_READ(from, cache_eviction_force_long_update_list);
    to->cache_eviction_force_delete += WT_STAT_READ(from, cache_eviction_force_delete);
    to->cache_eviction_force += WT_STAT_READ(from, cache_eviction_force);
    to->cache_eviction_force_fail += WT_STAT_READ(from, cache_eviction_force_fail);
    to->cache_eviction_force_fail_time += WT_STAT_READ(from, cache_eviction_force_fail_time);
    to->cache_eviction_blocked_hazard += WT_STAT_READ(from, cache_eviction_blocked_hazard);
    to->cache_hazard_checks += WT_STAT_READ(from, cache_hazard_checks);
    to->cache_hazard_walks += WT_STAT_READ(from, cache_hazard_walks);
    if ((v = WT_STAT_READ(from, cache_hazard_max)) > to->cache_hazard_max)
        to->cache_hazard_max = v;
    to->cache_hs_insert += WT_STAT_READ(from, cache_hs_insert);
    to->cache_hs_insert_restart += WT_STAT_READ(from, cache_hs_insert_restart);
    to->cache_hs_ondisk_max += WT_STAT_READ(from, cache_hs_ondisk_max);
    to->cache_hs_ondisk += WT_STAT_READ(from, cache_hs_ondisk);
    to->cache_hs_read += WT_STAT_READ(from, cache_hs_read);
    to->cache_hs_read_miss += WT_STAT_READ(from, cache_hs_read_miss);
    to->cache_hs_read_squash += WT_STAT_READ(from, cache_hs_read_squash);
    to->cache_hs_order_lose_durable_timestamp +=
      WT_STAT_READ(from, cache_hs_order_lose_durable_timestamp);
    to->cache_hs_key_truncate_rts_unstable +=
      WT_STAT_READ(from, cache_hs_key_truncate_rts_unstable);
    to->cache_hs_key_truncate_rts += WT_STAT_READ(from, cache_hs_key_truncate_rts);
    to->cache_hs_btree_truncate += WT_STAT_READ(from, cache_hs_btree_truncate);
    to->cache_hs_key_truncate += WT_STAT_READ(from, cache_hs_key_truncate);
    to->cache_hs_order_remove += WT_STAT_READ(from, cache_hs_order_remove);
    to->cache_hs_key_truncate_onpage_removal +=
      WT_STAT_READ(from, cache_hs_key_truncate_onpage_removal);
    to->cache_hs_btree_truncate_dryrun += WT_STAT_READ(from, cache_hs_btree_truncate_dryrun);
    to->cache_hs_key_truncate_rts_unstable_dryrun +=
      WT_STAT_READ(from, cache_hs_key_truncate_rts_unstable_dryrun);
    to->cache_hs_key_truncate_rts_dryrun += WT_STAT_READ(from, cache_hs_key_truncate_rts_dryrun);
    to->cache_hs_order_reinsert += WT_STAT_READ(from, cache_hs_order_reinsert);
    to->cache_hs_write_squash += WT_STAT_READ(from, cache_hs_write_squash);
    to->cache_inmem_splittable += WT_STAT_READ(from, cache_inmem_splittable);
    to->cache_inmem_split += WT_STAT_READ(from, cache_inmem_split);
    to->cache_eviction_blocked_internal_page_split +=
      WT_STAT_READ(from, cache_eviction_blocked_internal_page_split);
    to->cache_eviction_internal += WT_STAT_READ(from, cache_eviction_internal);
    to->cache_eviction_internal_pages_queued +=
      WT_STAT_READ(from, cache_eviction_internal_pages_queued);
    to->cache_eviction_internal_pages_seen +=
      WT_STAT_READ(from, cache_eviction_internal_pages_seen);
    to->cache_eviction_internal_pages_already_queued +=
      WT_STAT_READ(from, cache_eviction_internal_pages_already_queued);
    to->cache_eviction_split_internal += WT_STAT_READ(from, cache_eviction_split_internal);
    to->cache_eviction_split_leaf += WT_STAT_READ(from, cache_eviction_split_leaf);
    to->cache_bytes_max += WT_STAT_READ(from, cache_bytes_max);
    to->cache_eviction_maximum_milliseconds +=
      WT_STAT_READ(from, cache_eviction_maximum_milliseconds);
    to->cache_eviction_maximum_page_size += WT_STAT_READ(from, cache_eviction_maximum_page_size);
    to->cache_eviction_dirty += WT_STAT_READ(from, cache_eviction_dirty);
    to->cache_eviction_app_dirty += WT_STAT_READ(from, cache_eviction_app_dirty);
    to->cache_timed_out_ops += WT_STAT_READ(from, cache_timed_out_ops);
    to->cache_eviction_blocked_overflow_keys +=
      WT_STAT_READ(from, cache_eviction_blocked_overflow_keys);
    to->cache_read_overflow += WT_STAT_READ(from, cache_read_overflow);
    to->cache_eviction_deepen += WT_STAT_READ(from, cache_eviction_deepen);
    to->cache_write_hs += WT_STAT_READ(from, cache_write_hs);
    to->cache_eviction_consider_prefetch += WT_STAT_READ(from, cache_eviction_consider_prefetch);
    to->cache_pages_inuse += WT_STAT_READ(from, cache_pages_inuse);
    to->cache_eviction_app += WT_STAT_READ(from, cache_eviction_app);
    to->cache_eviction_pages_in_parallel_with_checkpoint +=
      WT_STAT_READ(from, cache_eviction_pages_in_parallel_with_checkpoint);
    to->cache_eviction_pages_queued += WT_STAT_READ(from, cache_eviction_pages_queued);
    to->cache_eviction_pages_queued_post_lru +=
      WT_STAT_READ(from, cache_eviction_pages_queued_post_lru);
    to->cache_eviction_pages_queued_urgent +=
      WT_STAT_READ(from, cache_eviction_pages_queued_urgent);
    to->cache_eviction_pages_queued_oldest +=
      WT_STAT_READ(from, cache_eviction_pages_queued_oldest);
    to->cache_eviction_pages_queued_urgent_hs_dirty +=
      WT_STAT_READ(from, cache_eviction_pages_queued_urgent_hs_dirty);
    to->cache_read += WT_STAT_READ(from, cache_read);
    to->cache_read_deleted += WT_STAT_READ(from, cache_read_deleted);
    to->cache_read_deleted_prepared += WT_STAT_READ(from, cache_read_deleted_prepared);
    to->cache_eviction_clear_ordinary += WT_STAT_READ(from, cache_eviction_clear_ordinary);
    to->cache_pages_requested += WT_STAT_READ(from, cache_pages_requested);
    to->cache_pages_prefetch += WT_STAT_READ(from, cache_pages_prefetch);
    to->cache_eviction_pages_seen += WT_STAT_READ(from, cache_eviction_pages_seen);
    to->cache_eviction_pages_already_queued +=
      WT_STAT_READ(from, cache_eviction_pages_already_queued);
    to->cache_eviction_fail += WT_STAT_READ(from, cache_eviction_fail);
    to->cache_eviction_fail_active_children_on_an_internal_page +=
      WT_STAT_READ(from, cache_eviction_fail_active_children_on_an_internal_page);
    to->cache_eviction_fail_in_reconciliation +=
      WT_STAT_READ(from, cache_eviction_fail_in_reconciliation);
    to->cache_eviction_fail_checkpoint_no_ts +=
      WT_STAT_READ(from, cache_eviction_fail_checkpoint_no_ts);
    to->cache_eviction_walk += WT_STAT_READ(from, cache_eviction_walk);
    to->cache_write += WT_STAT_READ(from, cache_write);
    to->cache_write_restore += WT_STAT_READ(from, cache_write_restore);
    to->cache_overhead += WT_STAT_READ(from, cache_overhead);
    to->cache_eviction_blocked_recently_modified +=
      WT_STAT_READ(from, cache_eviction_blocked_recently_modified);
    to->cache_reverse_splits += WT_STAT_READ(from, cache_reverse_splits);
    to->cache_reverse_splits_skipped_vlcs += WT_STAT_READ(from, cache_reverse_splits_skipped_vlcs);
    to->cache_eviction_server_skip_dirty_pages_during_checkpoint +=
      WT_STAT_READ(from, cache_eviction_server_skip_dirty_pages_during_checkpoint);
    to->cache_eviction_server_skip_pages_last_running +=
      WT_STAT_READ(from, cache_eviction_server_skip_pages_last_running);
    to->cache_eviction_server_skip_pages_retry +=
      WT_STAT_READ(from, cache_eviction_server_skip_pages_retry);
    to->cache_hs_insert_full_update += WT_STAT_READ(from, cache_hs_insert_full_update);
    to->cache_hs_insert_reverse_modify += WT_STAT_READ(from, cache_hs_insert_reverse_modify);
    to->cache_reentry_hs_eviction_milliseconds +=
      WT_STAT_READ(from, cache_reentry_hs_eviction_milliseconds);
    to->cache_bytes_internal += WT_STAT_READ(from, cache_bytes_internal);
    to->cache_bytes_leaf += WT_STAT_READ(from, cache_bytes_leaf);
    to->cache_bytes_dirty += WT_STAT_READ(from, cache_bytes_dirty);
    to->cache_pages_dirty += WT_STAT_READ(from, cache_pages_dirty);
    to->cache_eviction_blocked_uncommitted_truncate +=
      WT_STAT_READ(from, cache_eviction_blocked_uncommitted_truncate);
    to->cache_eviction_clean += WT_STAT_READ(from, cache_eviction_clean);
    to->fsync_all_fh_total += WT_STAT_READ(from, fsync_all_fh_total);
    to->fsync_all_fh += WT_STAT_READ(from, fsync_all_fh);
    to->fsync_all_time += WT_STAT_READ(from, fsync_all_time);
    to->capacity_bytes_read += WT_STAT_READ(from, capacity_bytes_read);
    to->capacity_bytes_ckpt += WT_STAT_READ(from, capacity_bytes_ckpt);
    to->capacity_bytes_chunkcache += WT_STAT_READ(from, capacity_bytes_chunkcache);
    to->capacity_bytes_evict += WT_STAT_READ(from, capacity_bytes_evict);
    to->capacity_bytes_log += WT_STAT_READ(from, capacity_bytes_log);
    to->capacity_bytes_written += WT_STAT_READ(from, capacity_bytes_written);
    to->capacity_threshold += WT_STAT_READ(from, capacity_threshold);
    to->capacity_time_total += WT_STAT_READ(from, capacity_time_total);
    to->capacity_time_ckpt += WT_STAT_READ(from, capacity_time_ckpt);
    to->capacity_time_evict += WT_STAT_READ(from, capacity_time_evict);
    to->capacity_time_log += WT_STAT_READ(from, capacity_time_log);
    to->capacity_time_read += WT_STAT_READ(from, capacity_time_read);
    to->capacity_time_chunkcache += WT_STAT_READ(from, capacity_time_chunkcache);
    to->checkpoint_snapshot_acquired += WT_STAT_READ(from, checkpoint_snapshot_acquired);
    to->checkpoint_skipped += WT_STAT_READ(from, checkpoint_skipped);
    to->checkpoint_fsync_post += WT_STAT_READ(from, checkpoint_fsync_post);
    to->checkpoint_fsync_post_duration += WT_STAT_READ(from, checkpoint_fsync_post_duration);
    to->checkpoint_generation += WT_STAT_READ(from, checkpoint_generation);
    to->checkpoint_time_max += WT_STAT_READ(from, checkpoint_time_max);
    to->checkpoint_time_min += WT_STAT_READ(from, checkpoint_time_min);
    to->checkpoint_handle_duration += WT_STAT_READ(from, checkpoint_handle_duration);
    to->checkpoint_handle_duration_apply += WT_STAT_READ(from, checkpoint_handle_duration_apply);
    to->checkpoint_handle_duration_skip += WT_STAT_READ(from, checkpoint_handle_duration_skip);
    to->checkpoint_handle_applied += WT_STAT_READ(from, checkpoint_handle_applied);
    to->checkpoint_handle_skipped += WT_STAT_READ(from, checkpoint_handle_skipped);
    to->checkpoint_handle_walked += WT_STAT_READ(from, checkpoint_handle_walked);
    to->checkpoint_time_recent += WT_STAT_READ(from, checkpoint_time_recent);
    to->checkpoints_api += WT_STAT_READ(from, checkpoints_api);
    to->checkpoints_compact += WT_STAT_READ(from, checkpoints_compact);
    to->checkpoint_sync += WT_STAT_READ(from, checkpoint_sync);
    to->checkpoint_presync += WT_STAT_READ(from, checkpoint_presync);
    to->checkpoint_hs_pages_reconciled += WT_STAT_READ(from, checkpoint_hs_pages_reconciled);
    to->checkpoint_pages_visited_internal += WT_STAT_READ(from, checkpoint_pages_visited_internal);
    to->checkpoint_pages_visited_leaf += WT_STAT_READ(from, checkpoint_pages_visited_leaf);
    to->checkpoint_pages_reconciled += WT_STAT_READ(from, checkpoint_pages_reconciled);
    to->checkpoint_cleanup_pages_evict += WT_STAT_READ(from, checkpoint_cleanup_pages_evict);
    to->checkpoint_cleanup_pages_removed += WT_STAT_READ(from, checkpoint_cleanup_pages_removed);
    to->checkpoint_cleanup_pages_walk_skipped +=
      WT_STAT_READ(from, checkpoint_cleanup_pages_walk_skipped);
    to->checkpoint_cleanup_pages_visited += WT_STAT_READ(from, checkpoint_cleanup_pages_visited);
    to->checkpoint_prep_running += WT_STAT_READ(from, checkpoint_prep_running);
    to->checkpoint_prep_max += WT_STAT_READ(from, checkpoint_prep_max);
    to->checkpoint_prep_min += WT_STAT_READ(from, checkpoint_prep_min);
    to->checkpoint_prep_recent += WT_STAT_READ(from, checkpoint_prep_recent);
    to->checkpoint_prep_total += WT_STAT_READ(from, checkpoint_prep_total);
    to->checkpoint_state += WT_STAT_READ(from, checkpoint_state);
    to->checkpoint_scrub_target += WT_STAT_READ(from, checkpoint_scrub_target);
    to->checkpoint_scrub_max += WT_STAT_READ(from, checkpoint_scrub_max);
    to->checkpoint_scrub_min += WT_STAT_READ(from, checkpoint_scrub_min);
    to->checkpoint_scrub_recent += WT_STAT_READ(from, checkpoint_scrub_recent);
    to->checkpoint_scrub_total += WT_STAT_READ(from, checkpoint_scrub_total);
    to->checkpoint_stop_stress_active += WT_STAT_READ(from, checkpoint_stop_stress_active);
    to->checkpoint_tree_duration += WT_STAT_READ(from, checkpoint_tree_duration);
    to->checkpoints_total_failed += WT_STAT_READ(from, checkpoints_total_failed);
    to->checkpoints_total_succeed += WT_STAT_READ(from, checkpoints_total_succeed);
    to->checkpoint_time_total += WT_STAT_READ(from, checkpoint_time_total);
    to->checkpoint_obsolete_applied += WT_STAT_READ(from, checkpoint_obsolete_applied);
    to->checkpoint_wait_reduce_dirty += WT_STAT_READ(from, checkpoint_wait_reduce_dirty);
    to->chunkcache_spans_chunks_read += WT_STAT_READ(from, chunkcache_spans_chunks_read);
    to->chunkcache_chunks_evicted += WT_STAT_READ(from, chunkcache_chunks_evicted);
    to->chunkcache_exceeded_bitmap_capacity +=
      WT_STAT_READ(from, chunkcache_exceeded_bitmap_capacity);
    to->chunkcache_exceeded_capacity += WT_STAT_READ(from, chunkcache_exceeded_capacity);
    to->chunkcache_lookups += WT_STAT_READ(from, chunkcache_lookups);
    to->chunkcache_chunks_loaded_from_flushed_tables +=
      WT_STAT_READ(from, chunkcache_chunks_loaded_from_flushed_tables);
    to->chunkcache_metadata_inserted += WT_STAT_READ(from, chunkcache_metadata_inserted);
    to->chunkcache_metadata_removed += WT_STAT_READ(from, chunkcache_metadata_removed);
    to->chunkcache_metadata_work_units_dropped +=
      WT_STAT_READ(from, chunkcache_metadata_work_units_dropped);
    to->chunkcache_metadata_work_units_created +=
      WT_STAT_READ(from, chunkcache_metadata_work_units_created);
    to->chunkcache_metadata_work_units_dequeued +=
      WT_STAT_READ(from, chunkcache_metadata_work_units_dequeued);
    to->chunkcache_misses += WT_STAT_READ(from, chunkcache_misses);
    to->chunkcache_io_failed += WT_STAT_READ(from, chunkcache_io_failed);
    to->chunkcache_retries += WT_STAT_READ(from, chunkcache_retries);
    to->chunkcache_retries_checksum_mismatch +=
      WT_STAT_READ(from, chunkcache_retries_checksum_mismatch);
    to->chunkcache_toomany_retries += WT_STAT_READ(from, chunkcache_toomany_retries);
    to->chunkcache_bytes_read_persistent += WT_STAT_READ(from, chunkcache_bytes_read_persistent);
    to->chunkcache_bytes_inuse += WT_STAT_READ(from, chunkcache_bytes_inuse);
    to->chunkcache_bytes_inuse_pinned += WT_STAT_READ(from, chunkcache_bytes_inuse_pinned);
    to->chunkcache_chunks_inuse += WT_STAT_READ(from, chunkcache_chunks_inuse);
    to->chunkcache_created_from_metadata += WT_STAT_READ(from, chunkcache_created_from_metadata);
    to->chunkcache_chunks_pinned += WT_STAT_READ(from, chunkcache_chunks_pinned);
    to->cond_auto_wait_reset += WT_STAT_READ(from, cond_auto_wait_reset);
    to->cond_auto_wait += WT_STAT_READ(from, cond_auto_wait);
    to->cond_auto_wait_skipped += WT_STAT_READ(from, cond_auto_wait_skipped);
    to->time_travel += WT_STAT_READ(from, time_travel);
    to->file_open += WT_STAT_READ(from, file_open);
    to->buckets_dh += WT_STAT_READ(from, buckets_dh);
    to->buckets += WT_STAT_READ(from, buckets);
    to->memory_allocation += WT_STAT_READ(from, memory_allocation);
    to->memory_free += WT_STAT_READ(from, memory_free);
    to->memory_grow += WT_STAT_READ(from, memory_grow);
    to->no_session_sweep_5min += WT_STAT_READ(from, no_session_sweep_5min);
    to->no_session_sweep_60min += WT_STAT_READ(from, no_session_sweep_60min);
    to->cond_wait += WT_STAT_READ(from, cond_wait);
    to->rwlock_read += WT_STAT_READ(from, rwlock_read);
    to->rwlock_write += WT_STAT_READ(from, rwlock_write);
    to->fsync_io += WT_STAT_READ(from, fsync_io);
    to->read_io += WT_STAT_READ(from, read_io);
    to->write_io += WT_STAT_READ(from, write_io);
    to->cursor_tree_walk_del_page_skip += WT_STAT_READ(from, cursor_tree_walk_del_page_skip);
    to->cursor_next_skip_total += WT_STAT_READ(from, cursor_next_skip_total);
    to->cursor_prev_skip_total += WT_STAT_READ(from, cursor_prev_skip_total);
    to->cursor_skip_hs_cur_position += WT_STAT_READ(from, cursor_skip_hs_cur_position);
    to->cursor_tree_walk_inmem_del_page_skip +=
      WT_STAT_READ(from, cursor_tree_walk_inmem_del_page_skip);
    to->cursor_tree_walk_ondisk_del_page_skip +=
      WT_STAT_READ(from, cursor_tree_walk_ondisk_del_page_skip);
    to->cursor_search_near_prefix_fast_paths +=
      WT_STAT_READ(from, cursor_search_near_prefix_fast_paths);
    to->cursor_reposition_failed += WT_STAT_READ(from, cursor_reposition_failed);
    to->cursor_reposition += WT_STAT_READ(from, cursor_reposition);
    to->cursor_cached_count += WT_STAT_READ(from, cursor_cached_count);
    to->cursor_bound_error += WT_STAT_READ(from, cursor_bound_error);
    to->cursor_bounds_reset += WT_STAT_READ(from, cursor_bounds_reset);
    to->cursor_bounds_comparisons += WT_STAT_READ(from, cursor_bounds_comparisons);
    to->cursor_bounds_next_unpositioned += WT_STAT_READ(from, cursor_bounds_next_unpositioned);
    to->cursor_bounds_next_early_exit += WT_STAT_READ(from, cursor_bounds_next_early_exit);
    to->cursor_bounds_prev_unpositioned += WT_STAT_READ(from, cursor_bounds_prev_unpositioned);
    to->cursor_bounds_prev_early_exit += WT_STAT_READ(from, cursor_bounds_prev_early_exit);
    to->cursor_bounds_search_early_exit += WT_STAT_READ(from, cursor_bounds_search_early_exit);
    to->cursor_bounds_search_near_repositioned_cursor +=
      WT_STAT_READ(from, cursor_bounds_search_near_repositioned_cursor);
    to->cursor_insert_bulk += WT_STAT_READ(from, cursor_insert_bulk);
    to->cursor_cache_error += WT_STAT_READ(from, cursor_cache_error);
    to->cursor_cache += WT_STAT_READ(from, cursor_cache);
    to->cursor_close_error += WT_STAT_READ(from, cursor_close_error);
    to->cursor_compare_error += WT_STAT_READ(from, cursor_compare_error);
    to->cursor_create += WT_STAT_READ(from, cursor_create);
    to->cursor_equals_error += WT_STAT_READ(from, cursor_equals_error);
    to->cursor_get_key_error += WT_STAT_READ(from, cursor_get_key_error);
    to->cursor_get_value_error += WT_STAT_READ(from, cursor_get_value_error);
    to->cursor_insert += WT_STAT_READ(from, cursor_insert);
    to->cursor_insert_error += WT_STAT_READ(from, cursor_insert_error);
    to->cursor_insert_check_error += WT_STAT_READ(from, cursor_insert_check_error);
    to->cursor_insert_bytes += WT_STAT_READ(from, cursor_insert_bytes);
    to->cursor_largest_key_error += WT_STAT_READ(from, cursor_largest_key_error);
    to->cursor_modify += WT_STAT_READ(from, cursor_modify);
    to->cursor_modify_error += WT_STAT_READ(from, cursor_modify_error);
    to->cursor_modify_bytes += WT_STAT_READ(from, cursor_modify_bytes);
    to->cursor_modify_bytes_touch += WT_STAT_READ(from, cursor_modify_bytes_touch);
    to->cursor_next += WT_STAT_READ(from, cursor_next);
    to->cursor_next_error += WT_STAT_READ(from, cursor_next_error);
    to->cursor_next_hs_tombstone += WT_STAT_READ(from, cursor_next_hs_tombstone);
    to->cursor_next_skip_lt_100 += WT_STAT_READ(from, cursor_next_skip_lt_100);
    to->cursor_next_skip_ge_100 += WT_STAT_READ(from, cursor_next_skip_ge_100);
    to->cursor_next_random_error += WT_STAT_READ(from, cursor_next_random_error);
    to->cursor_restart += WT_STAT_READ(from, cursor_restart);
    to->cursor_prev += WT_STAT_READ(from, cursor_prev);
    to->cursor_prev_error += WT_STAT_READ(from, cursor_prev_error);
    to->cursor_prev_hs_tombstone += WT_STAT_READ(from, cursor_prev_hs_tombstone);
    to->cursor_prev_skip_ge_100 += WT_STAT_READ(from, cursor_prev_skip_ge_100);
    to->cursor_prev_skip_lt_100 += WT_STAT_READ(from, cursor_prev_skip_lt_100);
    to->cursor_reconfigure_error += WT_STAT_READ(from, cursor_reconfigure_error);
    to->cursor_remove += WT_STAT_READ(from, cursor_remove);
    to->cursor_remove_error += WT_STAT_READ(from, cursor_remove_error);
    to->cursor_remove_bytes += WT_STAT_READ(from, cursor_remove_bytes);
    to->cursor_reopen_error += WT_STAT_READ(from, cursor_reopen_error);
    to->cursor_reserve += WT_STAT_READ(from, cursor_reserve);
    to->cursor_reserve_error += WT_STAT_READ(from, cursor_reserve_error);
    to->cursor_reset += WT_STAT_READ(from, cursor_reset);
    to->cursor_reset_error += WT_STAT_READ(from, cursor_reset_error);
    to->cursor_search += WT_STAT_READ(from, cursor_search);
    to->cursor_search_error += WT_STAT_READ(from, cursor_search_error);
    to->cursor_search_hs += WT_STAT_READ(from, cursor_search_hs);
    to->cursor_search_near += WT_STAT_READ(from, cursor_search_near);
    to->cursor_search_near_error += WT_STAT_READ(from, cursor_search_near_error);
    to->cursor_sweep_buckets += WT_STAT_READ(from, cursor_sweep_buckets);
    to->cursor_sweep_closed += WT_STAT_READ(from, cursor_sweep_closed);
    to->cursor_sweep_examined += WT_STAT_READ(from, cursor_sweep_examined);
    to->cursor_sweep += WT_STAT_READ(from, cursor_sweep);
    to->cursor_truncate += WT_STAT_READ(from, cursor_truncate);
    to->cursor_truncate_keys_deleted += WT_STAT_READ(from, cursor_truncate_keys_deleted);
    to->cursor_update += WT_STAT_READ(from, cursor_update);
    to->cursor_update_error += WT_STAT_READ(from, cursor_update_error);
    to->cursor_update_bytes += WT_STAT_READ(from, cursor_update_bytes);
    to->cursor_update_bytes_changed += WT_STAT_READ(from, cursor_update_bytes_changed);
    to->cursor_reopen += WT_STAT_READ(from, cursor_reopen);
    to->cursor_open_count += WT_STAT_READ(from, cursor_open_count);
    to->dh_conn_handle_size += WT_STAT_READ(from, dh_conn_handle_size);
    to->dh_conn_handle_count += WT_STAT_READ(from, dh_conn_handle_count);
    to->dh_sweep_ref += WT_STAT_READ(from, dh_sweep_ref);
    to->dh_sweep_close += WT_STAT_READ(from, dh_sweep_close);
    to->dh_sweep_remove += WT_STAT_READ(from, dh_sweep_remove);
    to->dh_sweep_tod += WT_STAT_READ(from, dh_sweep_tod);
    to->dh_sweeps += WT_STAT_READ(from, dh_sweeps);
    to->dh_sweep_skip_ckpt += WT_STAT_READ(from, dh_sweep_skip_ckpt);
    to->dh_session_handles += WT_STAT_READ(from, dh_session_handles);
    to->dh_session_sweeps += WT_STAT_READ(from, dh_session_sweeps);
    to->lock_checkpoint_count += WT_STAT_READ(from, lock_checkpoint_count);
    to->lock_checkpoint_wait_application += WT_STAT_READ(from, lock_checkpoint_wait_application);
    to->lock_checkpoint_wait_internal += WT_STAT_READ(from, lock_checkpoint_wait_internal);
    to->lock_dhandle_wait_application += WT_STAT_READ(from, lock_dhandle_wait_application);
    to->lock_dhandle_wait_internal += WT_STAT_READ(from, lock_dhandle_wait_internal);
    to->lock_dhandle_read_count += WT_STAT_READ(from, lock_dhandle_read_count);
    to->lock_dhandle_write_count += WT_STAT_READ(from, lock_dhandle_write_count);
    to->lock_durable_timestamp_wait_application +=
      WT_STAT_READ(from, lock_durable_timestamp_wait_application);
    to->lock_durable_timestamp_wait_internal +=
      WT_STAT_READ(from, lock_durable_timestamp_wait_internal);
    to->lock_durable_timestamp_read_count += WT_STAT_READ(from, lock_durable_timestamp_read_count);
    to->lock_durable_timestamp_write_count +=
      WT_STAT_READ(from, lock_durable_timestamp_write_count);
    to->lock_metadata_count += WT_STAT_READ(from, lock_metadata_count);
    to->lock_metadata_wait_application += WT_STAT_READ(from, lock_metadata_wait_application);
    to->lock_metadata_wait_internal += WT_STAT_READ(from, lock_metadata_wait_internal);
    to->lock_read_timestamp_wait_application +=
      WT_STAT_READ(from, lock_read_timestamp_wait_application);
    to->lock_read_timestamp_wait_internal += WT_STAT_READ(from, lock_read_timestamp_wait_internal);
    to->lock_read_timestamp_read_count += WT_STAT_READ(from, lock_read_timestamp_read_count);
    to->lock_read_timestamp_write_count += WT_STAT_READ(from, lock_read_timestamp_write_count);
    to->lock_schema_count += WT_STAT_READ(from, lock_schema_count);
    to->lock_schema_wait_application += WT_STAT_READ(from, lock_schema_wait_application);
    to->lock_schema_wait_internal += WT_STAT_READ(from, lock_schema_wait_internal);
    to->lock_table_wait_application += WT_STAT_READ(from, lock_table_wait_application);
    to->lock_table_wait_internal += WT_STAT_READ(from, lock_table_wait_internal);
    to->lock_table_read_count += WT_STAT_READ(from, lock_table_read_count);
    to->lock_table_write_count += WT_STAT_READ(from, lock_table_write_count);
    to->lock_txn_global_wait_application += WT_STAT_READ(from, lock_txn_global_wait_application);
    to->lock_txn_global_wait_internal += WT_STAT_READ(from, lock_txn_global_wait_internal);
    to->lock_txn_global_read_count += WT_STAT_READ(from, lock_txn_global_read_count);
    to->lock_txn_global_write_count += WT_STAT_READ(from, lock_txn_global_write_count);
    to->log_slot_switch_busy += WT_STAT_READ(from, log_slot_switch_busy);
    to->log_force_remove_sleep += WT_STAT_READ(from, log_force_remove_sleep);
    to->log_bytes_payload += WT_STAT_READ(from, log_bytes_payload);
    to->log_bytes_written += WT_STAT_READ(from, log_bytes_written);
    to->log_zero_fills += WT_STAT_READ(from, log_zero_fills);
    to->log_flush += WT_STAT_READ(from, log_flush);
    to->log_force_write += WT_STAT_READ(from, log_force_write);
    to->log_force_write_skip += WT_STAT_READ(from, log_force_write_skip);
    to->log_compress_writes += WT_STAT_READ(from, log_compress_writes);
    to->log_compress_write_fails += WT_STAT_READ(from, log_compress_write_fails);
    to->log_compress_small += WT_STAT_READ(from, log_compress_small);
    to->log_release_write_lsn += WT_STAT_READ(from, log_release_write_lsn);
    to->log_scans += WT_STAT_READ(from, log_scans);
    to->log_scan_rereads += WT_STAT_READ(from, log_scan_rereads);
    to->log_write_lsn += WT_STAT_READ(from, log_write_lsn);
    to->log_write_lsn_skip += WT_STAT_READ(from, log_write_lsn_skip);
    to->log_sync += WT_STAT_READ(from, log_sync);
    to->log_sync_duration += WT_STAT_READ(from, log_sync_duration);
    to->log_sync_dir += WT_STAT_READ(from, log_sync_dir);
    to->log_sync_dir_duration += WT_STAT_READ(from, log_sync_dir_duration);
    to->log_writes += WT_STAT_READ(from, log_writes);
    to->log_slot_consolidated += WT_STAT_READ(from, log_slot_consolidated);
    to->log_max_filesize += WT_STAT_READ(from, log_max_filesize);
    to->log_prealloc_max += WT_STAT_READ(from, log_prealloc_max);
    to->log_prealloc_missed += WT_STAT_READ(from, log_prealloc_missed);
    to->log_prealloc_files += WT_STAT_READ(from, log_prealloc_files);
    to->log_prealloc_used += WT_STAT_READ(from, log_prealloc_used);
    to->log_scan_records += WT_STAT_READ(from, log_scan_records);
    to->log_slot_close_race += WT_STAT_READ(from, log_slot_close_race);
    to->log_slot_close_unbuf += WT_STAT_READ(from, log_slot_close_unbuf);
    to->log_slot_closes += WT_STAT_READ(from, log_slot_closes);
    to->log_slot_races += WT_STAT_READ(from, log_slot_races);
    to->log_slot_yield_race += WT_STAT_READ(from, log_slot_yield_race);
    to->log_slot_immediate += WT_STAT_READ(from, log_slot_immediate);
    to->log_slot_yield_close += WT_STAT_READ(from, log_slot_yield_close);
    to->log_slot_yield_sleep += WT_STAT_READ(from, log_slot_yield_sleep);
    to->log_slot_yield += WT_STAT_READ(from, log_slot_yield);
    to->log_slot_active_closed += WT_STAT_READ(from, log_slot_active_closed);
    to->log_slot_yield_duration += WT_STAT_READ(from, log_slot_yield_duration);
    to->log_slot_no_free_slots += WT_STAT_READ(from, log_slot_no_free_slots);
    to->log_slot_unbuffered += WT_STAT_READ(from, log_slot_unbuffered);
    to->log_compress_mem += WT_STAT_READ(from, log_compress_mem);
    to->log_buffer_size += WT_STAT_READ(from, log_buffer_size);
    to->log_compress_len += WT_STAT_READ(from, log_compress_len);
    to->log_slot_coalesced += WT_STAT_READ(from, log_slot_coalesced);
    to->log_close_yields += WT_STAT_READ(from, log_close_yields);
    to->perf_hist_fsread_latency_lt10 += WT_STAT_READ(from, perf_hist_fsread_latency_lt10);
    to->perf_hist_fsread_latency_lt50 += WT_STAT_READ(from, perf_hist_fsread_latency_lt50);
    to->perf_hist_fsread_latency_lt100 += WT_STAT_READ(from, perf_hist_fsread_latency_lt100);
    to->perf_hist_fsread_latency_lt250 += WT_STAT_READ(from, perf_hist_fsread_latency_lt250);
    to->perf_hist_fsread_latency_lt500 += WT_STAT_READ(from, perf_hist_fsread_latency_lt500);
    to->perf_hist_fsread_latency_lt1000 += WT_STAT_READ(from, perf_hist_fsread_latency_lt1000);
    to->perf_hist_fsread_latency_gt1000 += WT_STAT_READ(from, perf_hist_fsread_latency_gt1000);
    to->perf_hist_fsread_latency_total_msecs +=
      WT_STAT_READ(from, perf_hist_fsread_latency_total_msecs);
    to->perf_hist_fswrite_latency_lt10 += WT_STAT_READ(from, perf_hist_fswrite_latency_lt10);
    to->perf_hist_fswrite_latency_lt50 += WT_STAT_READ(from, perf_hist_fswrite_latency_lt50);
    to->perf_hist_fswrite_latency_lt100 += WT_STAT_READ(from, perf_hist_fswrite_latency_lt100);
    to->perf_hist_fswrite_latency_lt250 += WT_STAT_READ(from, perf_hist_fswrite_latency_lt250);
    to->perf_hist_fswrite_latency_lt500 += WT_STAT_READ(from, perf_hist_fswrite_latency_lt500);
    to->perf_hist_fswrite_latency_lt1000 += WT_STAT_READ(from, perf_hist_fswrite_latency_lt1000);
    to->perf_hist_fswrite_latency_gt1000 += WT_STAT_READ(from, perf_hist_fswrite_latency_gt1000);
    to->perf_hist_fswrite_latency_total_msecs +=
      WT_STAT_READ(from, perf_hist_fswrite_latency_total_msecs);
    to->perf_hist_opread_latency_lt100 += WT_STAT_READ(from, perf_hist_opread_latency_lt100);
    to->perf_hist_opread_latency_lt250 += WT_STAT_READ(from, perf_hist_opread_latency_lt250);
    to->perf_hist_opread_latency_lt500 += WT_STAT_READ(from, perf_hist_opread_latency_lt500);
    to->perf_hist_opread_latency_lt1000 += WT_STAT_READ(from, perf_hist_opread_latency_lt1000);
    to->perf_hist_opread_latency_lt10000 += WT_STAT_READ(from, perf_hist_opread_latency_lt10000);
    to->perf_hist_opread_latency_gt10000 += WT_STAT_READ(from, perf_hist_opread_latency_gt10000);
    to->perf_hist_opread_latency_total_usecs +=
      WT_STAT_READ(from, perf_hist_opread_latency_total_usecs);
    to->perf_hist_opwrite_latency_lt100 += WT_STAT_READ(from, perf_hist_opwrite_latency_lt100);
    to->perf_hist_opwrite_latency_lt250 += WT_STAT_READ(from, perf_hist_opwrite_latency_lt250);
    to->perf_hist_opwrite_latency_lt500 += WT_STAT_READ(from, perf_hist_opwrite_latency_lt500);
    to->perf_hist_opwrite_latency_lt1000 += WT_STAT_READ(from, perf_hist_opwrite_latency_lt1000);
    to->perf_hist_opwrite_latency_lt10000 += WT_STAT_READ(from, perf_hist_opwrite_latency_lt10000);
    to->perf_hist_opwrite_latency_gt10000 += WT_STAT_READ(from, perf_hist_opwrite_latency_gt10000);
    to->perf_hist_opwrite_latency_total_usecs +=
      WT_STAT_READ(from, perf_hist_opwrite_latency_total_usecs);
    to->rec_vlcs_emptied_pages += WT_STAT_READ(from, rec_vlcs_emptied_pages);
    to->rec_time_window_bytes_ts += WT_STAT_READ(from, rec_time_window_bytes_ts);
    to->rec_time_window_bytes_txn += WT_STAT_READ(from, rec_time_window_bytes_txn);
    to->rec_page_delete_fast += WT_STAT_READ(from, rec_page_delete_fast);
    to->rec_overflow_key_leaf += WT_STAT_READ(from, rec_overflow_key_leaf);
    to->rec_maximum_milliseconds += WT_STAT_READ(from, rec_maximum_milliseconds);
    to->rec_maximum_image_build_milliseconds +=
      WT_STAT_READ(from, rec_maximum_image_build_milliseconds);
    to->rec_maximum_hs_wrapup_milliseconds +=
      WT_STAT_READ(from, rec_maximum_hs_wrapup_milliseconds);
    to->rec_pages += WT_STAT_READ(from, rec_pages);
    to->rec_pages_eviction += WT_STAT_READ(from, rec_pages_eviction);
    to->rec_pages_with_prepare += WT_STAT_READ(from, rec_pages_with_prepare);
    to->rec_pages_with_ts += WT_STAT_READ(from, rec_pages_with_ts);
    to->rec_pages_with_txn += WT_STAT_READ(from, rec_pages_with_txn);
    to->rec_page_delete += WT_STAT_READ(from, rec_page_delete);
    to->rec_time_aggr_newest_start_durable_ts +=
      WT_STAT_READ(from, rec_time_aggr_newest_start_durable_ts);
    to->rec_time_aggr_newest_stop_durable_ts +=
      WT_STAT_READ(from, rec_time_aggr_newest_stop_durable_ts);
    to->rec_time_aggr_newest_stop_ts += WT_STAT_READ(from, rec_time_aggr_newest_stop_ts);
    to->rec_time_aggr_newest_stop_txn += WT_STAT_READ(from, rec_time_aggr_newest_stop_txn);
    to->rec_time_aggr_newest_txn += WT_STAT_READ(from, rec_time_aggr_newest_txn);
    to->rec_time_aggr_oldest_start_ts += WT_STAT_READ(from, rec_time_aggr_oldest_start_ts);
    to->rec_time_aggr_prepared += WT_STAT_READ(from, rec_time_aggr_prepared);
    to->rec_time_window_pages_prepared += WT_STAT_READ(from, rec_time_window_pages_prepared);
    to->rec_time_window_pages_durable_start_ts +=
      WT_STAT_READ(from, rec_time_window_pages_durable_start_ts);
    to->rec_time_window_pages_start_ts += WT_STAT_READ(from, rec_time_window_pages_start_ts);
    to->rec_time_window_pages_start_txn += WT_STAT_READ(from, rec_time_window_pages_start_txn);
    to->rec_time_window_pages_durable_stop_ts +=
      WT_STAT_READ(from, rec_time_window_pages_durable_stop_ts);
    to->rec_time_window_pages_stop_ts += WT_STAT_READ(from, rec_time_window_pages_stop_ts);
    to->rec_time_window_pages_stop_txn += WT_STAT_READ(from, rec_time_window_pages_stop_txn);
    to->rec_time_window_prepared += WT_STAT_READ(from, rec_time_window_prepared);
    to->rec_time_window_durable_start_ts += WT_STAT_READ(from, rec_time_window_durable_start_ts);
    to->rec_time_window_start_ts += WT_STAT_READ(from, rec_time_window_start_ts);
    to->rec_time_window_start_txn += WT_STAT_READ(from, rec_time_window_start_txn);
    to->rec_time_window_durable_stop_ts += WT_STAT_READ(from, rec_time_window_durable_stop_ts);
    to->rec_time_window_stop_ts += WT_STAT_READ(from, rec_time_window_stop_ts);
    to->rec_time_window_stop_txn += WT_STAT_READ(from, rec_time_window_stop_txn);
    to->rec_split_stashed_bytes += WT_STAT_READ(from, rec_split_stashed_bytes);
    to->rec_split_stashed_objects += WT_STAT_READ(from, rec_split_stashed_objects);
    to->local_objects_inuse += WT_STAT_READ(from, local_objects_inuse);
    to->flush_tier_fail += WT_STAT_READ(from, flush_tier_fail);
    to->flush_tier += WT_STAT_READ(from, flush_tier);
    to->flush_tier_skipped += WT_STAT_READ(from, flush_tier_skipped);
    to->flush_tier_switched += WT_STAT_READ(from, flush_tier_switched);
    to->local_objects_removed += WT_STAT_READ(from, local_objects_removed);
    to->session_open += WT_STAT_READ(from, session_open);
    to->session_query_ts += WT_STAT_READ(from, session_query_ts);
    to->session_table_alter_fail += WT_STAT_READ(from, session_table_alter_fail);
    to->session_table_alter_success += WT_STAT_READ(from, session_table_alter_success);
    to->session_table_alter_trigger_checkpoint +=
      WT_STAT_READ(from, session_table_alter_trigger_checkpoint);
    to->session_table_alter_skip += WT_STAT_READ(from, session_table_alter_skip);
    to->session_table_compact_dhandle_success +=
      WT_STAT_READ(from, session_table_compact_dhandle_success);
    to->session_table_compact_fail += WT_STAT_READ(from, session_table_compact_fail);
    to->session_table_compact_fail_cache_pressure +=
      WT_STAT_READ(from, session_table_compact_fail_cache_pressure);
    to->session_table_compact_running += WT_STAT_READ(from, session_table_compact_running);
    to->session_table_compact_skipped += WT_STAT_READ(from, session_table_compact_skipped);
    to->session_table_compact_success += WT_STAT_READ(from, session_table_compact_success);
    to->session_table_compact_timeout += WT_STAT_READ(from, session_table_compact_timeout);
    to->session_table_create_fail += WT_STAT_READ(from, session_table_create_fail);
    to->session_table_create_success += WT_STAT_READ(from, session_table_create_success);
    to->session_table_create_import_fail += WT_STAT_READ(from, session_table_create_import_fail);
    to->session_table_create_import_success +=
      WT_STAT_READ(from, session_table_create_import_success);
    to->session_table_drop_fail += WT_STAT_READ(from, session_table_drop_fail);
    to->session_table_drop_success += WT_STAT_READ(from, session_table_drop_success);
    to->session_table_rename_fail += WT_STAT_READ(from, session_table_rename_fail);
    to->session_table_rename_success += WT_STAT_READ(from, session_table_rename_success);
    to->session_table_salvage_fail += WT_STAT_READ(from, session_table_salvage_fail);
    to->session_table_salvage_success += WT_STAT_READ(from, session_table_salvage_success);
    to->session_table_truncate_fail += WT_STAT_READ(from, session_table_truncate_fail);
    to->session_table_truncate_success += WT_STAT_READ(from, session_table_truncate_success);
    to->session_table_verify_fail += WT_STAT_READ(from, session_table_verify_fail);
    to->session_table_verify_success += WT_STAT_READ(from, session_table_verify_success);
    to->tiered_work_units_dequeued += WT_STAT_READ(from, tiered_work_units_dequeued);
    to->tiered_work_units_removed += WT_STAT_READ(from, tiered_work_units_removed);
    to->tiered_work_units_created += WT_STAT_READ(from, tiered_work_units_created);
    to->tiered_retention += WT_STAT_READ(from, tiered_retention);
    to->thread_fsync_active += WT_STAT_READ(from, thread_fsync_active);
    to->thread_read_active += WT_STAT_READ(from, thread_read_active);
    to->thread_write_active += WT_STAT_READ(from, thread_write_active);
    to->application_evict_time += WT_STAT_READ(from, application_evict_time);
    to->application_cache_time += WT_STAT_READ(from, application_cache_time);
    to->txn_release_blocked += WT_STAT_READ(from, txn_release_blocked);
    to->conn_close_blocked_lsm += WT_STAT_READ(from, conn_close_blocked_lsm);
    to->dhandle_lock_blocked += WT_STAT_READ(from, dhandle_lock_blocked);
    to->page_index_slot_ref_blocked += WT_STAT_READ(from, page_index_slot_ref_blocked);
    to->prepared_transition_blocked_page += WT_STAT_READ(from, prepared_transition_blocked_page);
    to->page_busy_blocked += WT_STAT_READ(from, page_busy_blocked);
    to->page_forcible_evict_blocked += WT_STAT_READ(from, page_forcible_evict_blocked);
    to->page_locked_blocked += WT_STAT_READ(from, page_locked_blocked);
    to->page_read_blocked += WT_STAT_READ(from, page_read_blocked);
    to->page_sleep += WT_STAT_READ(from, page_sleep);
    to->page_del_rollback_blocked += WT_STAT_READ(from, page_del_rollback_blocked);
    to->child_modify_blocked_page += WT_STAT_READ(from, child_modify_blocked_page);
    to->txn_prepared_updates += WT_STAT_READ(from, txn_prepared_updates);
    to->txn_prepared_updates_committed += WT_STAT_READ(from, txn_prepared_updates_committed);
    to->txn_prepared_updates_key_repeated += WT_STAT_READ(from, txn_prepared_updates_key_repeated);
    to->txn_prepared_updates_rolledback += WT_STAT_READ(from, txn_prepared_updates_rolledback);
    to->txn_read_race_prepare_commit += WT_STAT_READ(from, txn_read_race_prepare_commit);
    to->txn_read_overflow_remove += WT_STAT_READ(from, txn_read_overflow_remove);
    to->txn_rollback_oldest_pinned += WT_STAT_READ(from, txn_rollback_oldest_pinned);
    to->txn_prepare += WT_STAT_READ(from, txn_prepare);
    to->txn_prepare_commit += WT_STAT_READ(from, txn_prepare_commit);
    to->txn_prepare_active += WT_STAT_READ(from, txn_prepare_active);
    to->txn_prepare_rollback += WT_STAT_READ(from, txn_prepare_rollback);
    to->txn_query_ts += WT_STAT_READ(from, txn_query_ts);
    to->txn_read_race_prepare_update += WT_STAT_READ(from, txn_read_race_prepare_update);
    to->txn_rts += WT_STAT_READ(from, txn_rts);
    to->txn_rts_sweep_hs_keys_dryrun += WT_STAT_READ(from, txn_rts_sweep_hs_keys_dryrun);
    to->txn_rts_hs_stop_older_than_newer_start +=
      WT_STAT_READ(from, txn_rts_hs_stop_older_than_newer_start);
    to->txn_rts_inconsistent_ckpt += WT_STAT_READ(from, txn_rts_inconsistent_ckpt);
    to->txn_rts_keys_removed += WT_STAT_READ(from, txn_rts_keys_removed);
    to->txn_rts_keys_restored += WT_STAT_READ(from, txn_rts_keys_restored);
    to->txn_rts_keys_removed_dryrun += WT_STAT_READ(from, txn_rts_keys_removed_dryrun);
    to->txn_rts_keys_restored_dryrun += WT_STAT_READ(from, txn_rts_keys_restored_dryrun);
    to->txn_rts_pages_visited += WT_STAT_READ(from, txn_rts_pages_visited);
    to->txn_rts_hs_restore_tombstones += WT_STAT_READ(from, txn_rts_hs_restore_tombstones);
    to->txn_rts_hs_restore_updates += WT_STAT_READ(from, txn_rts_hs_restore_updates);
    to->txn_rts_delete_rle_skipped += WT_STAT_READ(from, txn_rts_delete_rle_skipped);
    to->txn_rts_stable_rle_skipped += WT_STAT_READ(from, txn_rts_stable_rle_skipped);
    to->txn_rts_sweep_hs_keys += WT_STAT_READ(from, txn_rts_sweep_hs_keys);
    to->txn_rts_hs_restore_tombstones_dryrun +=
      WT_STAT_READ(from, txn_rts_hs_restore_tombstones_dryrun);
    to->txn_rts_tree_walk_skip_pages += WT_STAT_READ(from, txn_rts_tree_walk_skip_pages);
    to->txn_rts_upd_aborted += WT_STAT_READ(from, txn_rts_upd_aborted);
    to->txn_rts_hs_restore_updates_dryrun += WT_STAT_READ(from, txn_rts_hs_restore_updates_dryrun);
    to->txn_rts_hs_removed += WT_STAT_READ(from, txn_rts_hs_removed);
    to->txn_rts_upd_aborted_dryrun += WT_STAT_READ(from, txn_rts_upd_aborted_dryrun);
    to->txn_rts_hs_removed_dryrun += WT_STAT_READ(from, txn_rts_hs_removed_dryrun);
    to->txn_sessions_walked += WT_STAT_READ(from, txn_sessions_walked);
    to->txn_set_ts += WT_STAT_READ(from, txn_set_ts);
    to->txn_set_ts_durable += WT_STAT_READ(from, txn_set_ts_durable);
    to->txn_set_ts_durable_upd += WT_STAT_READ(from, txn_set_ts_durable_upd);
    to->txn_set_ts_oldest += WT_STAT_READ(from, txn_set_ts_oldest);
    to->txn_set_ts_oldest_upd += WT_STAT_READ(from, txn_set_ts_oldest_upd);
    to->txn_set_ts_stable += WT_STAT_READ(from, txn_set_ts_stable);
    to->txn_set_ts_stable_upd += WT_STAT_READ(from, txn_set_ts_stable_upd);
    to->txn_begin += WT_STAT_READ(from, txn_begin);
    to->txn_hs_ckpt_duration += WT_STAT_READ(from, txn_hs_ckpt_duration);
    to->txn_pinned_range += WT_STAT_READ(from, txn_pinned_range);
    to->txn_pinned_checkpoint_range += WT_STAT_READ(from, txn_pinned_checkpoint_range);
    to->txn_pinned_timestamp += WT_STAT_READ(from, txn_pinned_timestamp);
    to->txn_pinned_timestamp_checkpoint += WT_STAT_READ(from, txn_pinned_timestamp_checkpoint);
    to->txn_pinned_timestamp_reader += WT_STAT_READ(from, txn_pinned_timestamp_reader);
    to->txn_pinned_timestamp_oldest += WT_STAT_READ(from, txn_pinned_timestamp_oldest);
    to->txn_timestamp_oldest_active_read += WT_STAT_READ(from, txn_timestamp_oldest_active_read);
    to->txn_rollback_to_stable_running += WT_STAT_READ(from, txn_rollback_to_stable_running);
    to->txn_walk_sessions += WT_STAT_READ(from, txn_walk_sessions);
    to->txn_commit += WT_STAT_READ(from, txn_commit);
    to->txn_rollback += WT_STAT_READ(from, txn_rollback);
    to->txn_update_conflict += WT_STAT_READ(from, txn_update_conflict);
}

static const char *const __stats_join_desc[] = {
  "join: accesses to the main table",
  "join: bloom filter false positives",
  "join: checks that conditions of membership are satisfied",
  "join: items inserted into a bloom filter",
  "join: items iterated",
};

int
__wt_stat_join_desc(WT_CURSOR_STAT *cst, int slot, const char **p)
{
    WT_UNUSED(cst);
    *p = __stats_join_desc[slot];
    return (0);
}

void
__wt_stat_join_init_single(WT_JOIN_STATS *stats)
{
    memset(stats, 0, sizeof(*stats));
}

void
__wt_stat_join_clear_single(WT_JOIN_STATS *stats)
{
    stats->main_access = 0;
    stats->bloom_false_positive = 0;
    stats->membership_check = 0;
    stats->bloom_insert = 0;
    stats->iterated = 0;
}

void
__wt_stat_join_clear_all(WT_JOIN_STATS **stats)
{
    u_int i;

    for (i = 0; i < WT_COUNTER_SLOTS; ++i)
        __wt_stat_join_clear_single(stats[i]);
}

void
__wt_stat_join_aggregate(WT_JOIN_STATS **from, WT_JOIN_STATS *to)
{
    to->main_access += WT_STAT_READ(from, main_access);
    to->bloom_false_positive += WT_STAT_READ(from, bloom_false_positive);
    to->membership_check += WT_STAT_READ(from, membership_check);
    to->bloom_insert += WT_STAT_READ(from, bloom_insert);
    to->iterated += WT_STAT_READ(from, iterated);
}

static const char *const __stats_session_desc[] = {
  "session: bytes read into cache",
  "session: bytes written from cache",
  "session: dhandle lock wait time (usecs)",
  "session: dirty bytes in this txn",
  "session: page read from disk to cache time (usecs)",
  "session: page write from cache to disk time (usecs)",
  "session: schema lock wait time (usecs)",
  "session: time waiting for cache (usecs)",
};

int
__wt_stat_session_desc(WT_CURSOR_STAT *cst, int slot, const char **p)
{
    WT_UNUSED(cst);
    *p = __stats_session_desc[slot];
    return (0);
}

void
__wt_stat_session_init_single(WT_SESSION_STATS *stats)
{
    memset(stats, 0, sizeof(*stats));
}

void
__wt_stat_session_clear_single(WT_SESSION_STATS *stats)
{
    stats->bytes_read = 0;
    stats->bytes_write = 0;
    stats->lock_dhandle_wait = 0;
    stats->txn_bytes_dirty = 0;
    stats->read_time = 0;
    stats->write_time = 0;
    stats->lock_schema_wait = 0;
    stats->cache_time = 0;
}<|MERGE_RESOLUTION|>--- conflicted
+++ resolved
@@ -165,20 +165,6 @@
   "checkpoint: transaction checkpoints due to obsolete pages",
   "compression: compressed page maximum internal page size prior to compression",
   "compression: compressed page maximum leaf page size prior to compression ",
-<<<<<<< HEAD
-  "compression: compressed pages read",
-  "compression: compressed pages written",
-  "compression: number of blocks with compress ratio greater than 64",
-  "compression: number of blocks with compress ratio smaller than 16",
-  "compression: number of blocks with compress ratio smaller than 2",
-  "compression: number of blocks with compress ratio smaller than 32",
-  "compression: number of blocks with compress ratio smaller than 4",
-  "compression: number of blocks with compress ratio smaller than 64",
-  "compression: number of blocks with compress ratio smaller than 8",
-  "compression: page written failed to compress",
-  "compression: page written was too small to compress",
-  "cursor: Total number of deleted pages skipped during tree walk",
-=======
   "compression: page written to disk failed to compress",
   "compression: page written to disk was too small to compress",
   "compression: pages read from disk",
@@ -197,7 +183,7 @@
   "compression: pages written to disk with compression ratio smaller than 16",
   "compression: pages written to disk with compression ratio smaller than 32",
   "compression: pages written to disk with compression ratio smaller than 64",
->>>>>>> 3eb8e185
+  "cursor: Total number of deleted pages skipped during tree walk",
   "cursor: Total number of entries skipped by cursor next calls",
   "cursor: Total number of entries skipped by cursor prev calls",
   "cursor: Total number of entries skipped to position the history store cursor",
@@ -521,9 +507,6 @@
     /* not clearing compress_precomp_leaf_max_page_size */
     stats->compress_write_fail = 0;
     stats->compress_write_too_small = 0;
-<<<<<<< HEAD
-    stats->cursor_tree_walk_del_page_skip = 0;
-=======
     stats->compress_read = 0;
     stats->compress_read_ratio_hist_max = 0;
     stats->compress_read_ratio_hist_2 = 0;
@@ -540,7 +523,7 @@
     stats->compress_write_ratio_hist_16 = 0;
     stats->compress_write_ratio_hist_32 = 0;
     stats->compress_write_ratio_hist_64 = 0;
->>>>>>> 3eb8e185
+    stats->cursor_tree_walk_del_page_skip = 0;
     stats->cursor_next_skip_total = 0;
     stats->cursor_prev_skip_total = 0;
     stats->cursor_skip_hs_cur_position = 0;
@@ -850,9 +833,6 @@
     to->compress_precomp_leaf_max_page_size += from->compress_precomp_leaf_max_page_size;
     to->compress_write_fail += from->compress_write_fail;
     to->compress_write_too_small += from->compress_write_too_small;
-<<<<<<< HEAD
-    to->cursor_tree_walk_del_page_skip += from->cursor_tree_walk_del_page_skip;
-=======
     to->compress_read += from->compress_read;
     to->compress_read_ratio_hist_max += from->compress_read_ratio_hist_max;
     to->compress_read_ratio_hist_2 += from->compress_read_ratio_hist_2;
@@ -869,7 +849,7 @@
     to->compress_write_ratio_hist_16 += from->compress_write_ratio_hist_16;
     to->compress_write_ratio_hist_32 += from->compress_write_ratio_hist_32;
     to->compress_write_ratio_hist_64 += from->compress_write_ratio_hist_64;
->>>>>>> 3eb8e185
+    to->cursor_tree_walk_del_page_skip += from->cursor_tree_walk_del_page_skip;
     to->cursor_next_skip_total += from->cursor_next_skip_total;
     to->cursor_prev_skip_total += from->cursor_prev_skip_total;
     to->cursor_skip_hs_cur_position += from->cursor_skip_hs_cur_position;
@@ -1187,9 +1167,6 @@
       WT_STAT_READ(from, compress_precomp_leaf_max_page_size);
     to->compress_write_fail += WT_STAT_READ(from, compress_write_fail);
     to->compress_write_too_small += WT_STAT_READ(from, compress_write_too_small);
-<<<<<<< HEAD
-    to->cursor_tree_walk_del_page_skip += WT_STAT_READ(from, cursor_tree_walk_del_page_skip);
-=======
     to->compress_read += WT_STAT_READ(from, compress_read);
     to->compress_read_ratio_hist_max += WT_STAT_READ(from, compress_read_ratio_hist_max);
     to->compress_read_ratio_hist_2 += WT_STAT_READ(from, compress_read_ratio_hist_2);
@@ -1206,7 +1183,7 @@
     to->compress_write_ratio_hist_16 += WT_STAT_READ(from, compress_write_ratio_hist_16);
     to->compress_write_ratio_hist_32 += WT_STAT_READ(from, compress_write_ratio_hist_32);
     to->compress_write_ratio_hist_64 += WT_STAT_READ(from, compress_write_ratio_hist_64);
->>>>>>> 3eb8e185
+    to->cursor_tree_walk_del_page_skip += WT_STAT_READ(from, cursor_tree_walk_del_page_skip);
     to->cursor_next_skip_total += WT_STAT_READ(from, cursor_next_skip_total);
     to->cursor_prev_skip_total += WT_STAT_READ(from, cursor_prev_skip_total);
     to->cursor_skip_hs_cur_position += WT_STAT_READ(from, cursor_skip_hs_cur_position);
