/* DO NOT EDIT: automatically built by dist/stat.py. */

#include "wt_internal.h"

static const char *const __stats_dsrc_desc[] = {
  "LSM: bloom filter false positives",
  "LSM: bloom filter hits",
  "LSM: bloom filter misses",
  "LSM: bloom filter pages evicted from cache",
  "LSM: bloom filter pages read into cache",
  "LSM: bloom filters in the LSM tree",
  "LSM: chunks in the LSM tree",
  "LSM: highest merge generation in the LSM tree",
  "LSM: queries that could have benefited from a Bloom filter that did not exist",
  "LSM: total size of bloom filters",
  "block-manager: allocations requiring file extension",
  "block-manager: blocks allocated",
  "block-manager: blocks freed",
  "block-manager: checkpoint size",
  "block-manager: file allocation unit size",
  "block-manager: file bytes available for reuse",
  "block-manager: file magic number",
  "block-manager: file major version number",
  "block-manager: file size in bytes",
  "block-manager: minor version number",
  "btree: btree checkpoint generation",
  "btree: btree clean tree checkpoint expiration time",
  "btree: column-store fixed-size leaf pages",
  "btree: column-store internal pages",
  "btree: column-store variable-size RLE encoded values",
  "btree: column-store variable-size deleted values",
  "btree: column-store variable-size leaf pages",
  "btree: fixed-record size",
  "btree: maximum internal page key size",
  "btree: maximum internal page size",
  "btree: maximum leaf page key size",
  "btree: maximum leaf page size",
  "btree: maximum leaf page value size",
  "btree: maximum tree depth",
  "btree: number of key/value pairs",
  "btree: overflow pages",
  "btree: pages rewritten by compaction",
  "btree: row-store empty values",
  "btree: row-store internal pages",
  "btree: row-store leaf pages",
  "cache: data source pages selected for eviction unable to be evicted",
  "cache: eviction walk passes of a file",
  "cache_walk: Average difference between current eviction generation when the page was last "
  "considered",
  "cache_walk: Average on-disk page image size seen",
  "cache_walk: Average time in cache for pages that have been visited by the eviction server",
  "cache_walk: Average time in cache for pages that have not been visited by the eviction server",
  "cache_walk: Clean pages currently in cache",
  "cache_walk: Current eviction generation",
  "cache_walk: Dirty pages currently in cache",
  "cache_walk: Entries in the root page",
  "cache_walk: Internal pages currently in cache",
  "cache_walk: Leaf pages currently in cache",
  "cache_walk: Maximum difference between current eviction generation when the page was last "
  "considered",
  "cache_walk: Maximum page size seen",
  "cache_walk: Minimum on-disk page image size seen",
  "cache_walk: Number of pages never visited by eviction server",
  "cache_walk: On-disk page image sizes smaller than a single allocation unit",
  "cache_walk: Pages created in memory and never written",
  "cache_walk: Pages currently queued for eviction",
  "cache_walk: Pages that could not be queued for eviction",
  "cache_walk: Refs skipped during cache traversal",
  "cache_walk: Size of the root page",
  "cache_walk: Total number of pages currently in cache",
  "compression: compressed page maximum internal page size prior to compression",
  "compression: compressed page maximum leaf page size prior to compression ",
  "compression: compressed pages read",
  "compression: compressed pages written",
  "compression: page written failed to compress",
  "compression: page written was too small to compress",
  "cursor: bulk loaded cursor insert calls",
  "cursor: cache cursors reuse count",
  "cursor: close calls that result in cache",
  "cursor: create calls",
  "cursor: insert calls",
  "cursor: insert key and value bytes",
  "cursor: modify",
  "cursor: modify key and value bytes affected",
  "cursor: modify value bytes modified",
  "cursor: next calls",
  "cursor: operation restarted",
  "cursor: prev calls",
  "cursor: remove calls",
  "cursor: remove key bytes removed",
  "cursor: reserve calls",
  "cursor: reset calls",
  "cursor: search calls",
  "cursor: search history store calls",
  "cursor: search near calls",
  "cursor: truncate calls",
  "cursor: update calls",
  "cursor: update key and value bytes",
  "cursor: update value size change",
  "reconciliation: dictionary matches",
  "reconciliation: internal page key bytes discarded using suffix compression",
  "reconciliation: internal page multi-block writes",
  "reconciliation: internal-page overflow keys",
  "reconciliation: leaf page key bytes discarded using prefix compression",
  "reconciliation: leaf page multi-block writes",
  "reconciliation: leaf-page overflow keys",
  "reconciliation: maximum blocks required for a page",
  "reconciliation: overflow values written",
  "reconciliation: page checksum matches",
  "reconciliation: pages written including at least one prepare",
  "reconciliation: pages written including at least one start timestamp",
  "reconciliation: records written including a prepare",
  "session: object compaction",
  "LSM: sleep for LSM checkpoint throttle",
  "LSM: sleep for LSM merge throttle",
  "cache: bytes currently in the cache",
  "cache: bytes dirty in the cache cumulative",
  "cache: bytes read into cache",
  "cache: bytes written from cache",
  "cache: checkpoint blocked page eviction",
  "cache: eviction walk target pages histogram - 0-9",
  "cache: eviction walk target pages histogram - 10-31",
  "cache: eviction walk target pages histogram - 128 and higher",
  "cache: eviction walk target pages histogram - 32-63",
  "cache: eviction walk target pages histogram - 64-128",
  "cache: eviction walk target pages reduced due to history store cache pressure",
  "cache: eviction walks abandoned",
  "cache: eviction walks gave up because they restarted their walk twice",
  "cache: eviction walks gave up because they saw too many pages and found no candidates",
  "cache: eviction walks gave up because they saw too many pages and found too few candidates",
  "cache: eviction walks reached end of tree",
  "cache: eviction walks restarted",
  "cache: eviction walks started from root of tree",
  "cache: eviction walks started from saved location in tree",
  "cache: hazard pointer blocked page eviction",
  "cache: history store table insert calls",
  "cache: history store table insert calls that returned restart",
  "cache: history store table out-of-order resolved updates that lose their durable timestamp",
  "cache: history store table out-of-order updates that were fixed up by moving existing records",
  "cache: history store table out-of-order updates that were fixed up during insertion",
  "cache: history store table reads",
  "cache: history store table reads missed",
  "cache: history store table reads requiring squashed modifies",
  "cache: history store table truncation by rollback to stable to remove an unstable update",
  "cache: history store table truncation by rollback to stable to remove an update",
  "cache: history store table truncation to remove an update",
  "cache: history store table truncation to remove range of updates due to key being removed from "
  "the data page during reconciliation",
  "cache: history store table truncation to remove range of updates due to non timestamped update "
  "on data page",
  "cache: history store table writes requiring squashed modifies",
  "cache: in-memory page passed criteria to be split",
  "cache: in-memory page splits",
  "cache: internal pages evicted",
  "cache: internal pages split during eviction",
  "cache: leaf pages split during eviction",
  "cache: modified pages evicted",
  "cache: overflow pages read into cache",
  "cache: page split during eviction deepened the tree",
  "cache: page written requiring history store records",
  "cache: pages read into cache",
  "cache: pages read into cache after truncate",
  "cache: pages read into cache after truncate in prepare state",
  "cache: pages requested from the cache",
  "cache: pages seen by eviction walk",
  "cache: pages written from cache",
  "cache: pages written requiring in-memory restoration",
  "cache: tracked dirty bytes in the cache",
  "cache: unmodified pages evicted",
  "checkpoint-cleanup: pages added for eviction",
  "checkpoint-cleanup: pages removed",
  "checkpoint-cleanup: pages skipped during tree walk",
  "checkpoint-cleanup: pages visited",
  "cursor: Total number of entries skipped by cursor next calls",
  "cursor: Total number of entries skipped by cursor prev calls",
  "cursor: Total number of entries skipped to position the history store cursor",
  "cursor: cursor next calls that skip due to a globally visible history store tombstone",
  "cursor: cursor next calls that skip greater than or equal to 100 entries",
  "cursor: cursor next calls that skip less than 100 entries",
  "cursor: cursor prev calls that skip due to a globally visible history store tombstone",
  "cursor: cursor prev calls that skip greater than or equal to 100 entries",
  "cursor: cursor prev calls that skip less than 100 entries",
  "cursor: open cursor count",
  "reconciliation: approximate byte size of timestamps in pages written",
  "reconciliation: approximate byte size of transaction IDs in pages written",
  "reconciliation: fast-path pages deleted",
  "reconciliation: page reconciliation calls",
  "reconciliation: page reconciliation calls for eviction",
  "reconciliation: pages deleted",
  "reconciliation: pages written including an aggregated newest start durable timestamp ",
  "reconciliation: pages written including an aggregated newest stop durable timestamp ",
  "reconciliation: pages written including an aggregated newest stop timestamp ",
  "reconciliation: pages written including an aggregated newest stop transaction ID",
  "reconciliation: pages written including an aggregated newest transaction ID ",
  "reconciliation: pages written including an aggregated oldest start timestamp ",
  "reconciliation: pages written including an aggregated prepare",
  "reconciliation: pages written including at least one start durable timestamp",
  "reconciliation: pages written including at least one start transaction ID",
  "reconciliation: pages written including at least one stop durable timestamp",
  "reconciliation: pages written including at least one stop timestamp",
  "reconciliation: pages written including at least one stop transaction ID",
  "reconciliation: records written including a start durable timestamp",
  "reconciliation: records written including a start timestamp",
  "reconciliation: records written including a start transaction ID",
  "reconciliation: records written including a stop durable timestamp",
  "reconciliation: records written including a stop timestamp",
  "reconciliation: records written including a stop transaction ID",
  "transaction: race to read prepared update retry",
  "transaction: rollback to stable hs records with stop timestamps older than newer records",
  "transaction: rollback to stable keys removed",
  "transaction: rollback to stable keys restored",
  "transaction: rollback to stable restored tombstones from history store",
  "transaction: rollback to stable sweeping history store keys",
  "transaction: rollback to stable updates removed from history store",
  "transaction: update conflicts",
};

int
__wt_stat_dsrc_desc(WT_CURSOR_STAT *cst, int slot, const char **p)
{
    WT_UNUSED(cst);
    *p = __stats_dsrc_desc[slot];
    return (0);
}

void
__wt_stat_dsrc_init_single(WT_DSRC_STATS *stats)
{
    memset(stats, 0, sizeof(*stats));
}

int
__wt_stat_dsrc_init(WT_SESSION_IMPL *session, WT_DATA_HANDLE *handle)
{
    int i;

    WT_RET(__wt_calloc(
      session, (size_t)WT_COUNTER_SLOTS, sizeof(*handle->stat_array), &handle->stat_array));

    for (i = 0; i < WT_COUNTER_SLOTS; ++i) {
        handle->stats[i] = &handle->stat_array[i];
        __wt_stat_dsrc_init_single(handle->stats[i]);
    }
    return (0);
}

void
__wt_stat_dsrc_discard(WT_SESSION_IMPL *session, WT_DATA_HANDLE *handle)
{
    __wt_free(session, handle->stat_array);
}

void
__wt_stat_dsrc_clear_single(WT_DSRC_STATS *stats)
{
    stats->bloom_false_positive = 0;
    stats->bloom_hit = 0;
    stats->bloom_miss = 0;
    stats->bloom_page_evict = 0;
    stats->bloom_page_read = 0;
    stats->bloom_count = 0;
    stats->lsm_chunk_count = 0;
    stats->lsm_generation_max = 0;
    stats->lsm_lookup_no_bloom = 0;
    stats->bloom_size = 0;
    stats->block_extension = 0;
    stats->block_alloc = 0;
    stats->block_free = 0;
    stats->block_checkpoint_size = 0;
    stats->allocation_size = 0;
    stats->block_reuse_bytes = 0;
    stats->block_magic = 0;
    stats->block_major = 0;
    stats->block_size = 0;
    stats->block_minor = 0;
    /* not clearing btree_checkpoint_generation */
    /* not clearing btree_clean_checkpoint_timer */
    stats->btree_column_fix = 0;
    stats->btree_column_internal = 0;
    stats->btree_column_rle = 0;
    stats->btree_column_deleted = 0;
    stats->btree_column_variable = 0;
    stats->btree_fixed_len = 0;
    stats->btree_maxintlkey = 0;
    stats->btree_maxintlpage = 0;
    stats->btree_maxleafkey = 0;
    stats->btree_maxleafpage = 0;
    stats->btree_maxleafvalue = 0;
    stats->btree_maximum_depth = 0;
    stats->btree_entries = 0;
    stats->btree_overflow = 0;
    stats->btree_compact_rewrite = 0;
    stats->btree_row_empty_values = 0;
    stats->btree_row_internal = 0;
    stats->btree_row_leaf = 0;
    stats->cache_eviction_fail = 0;
    stats->cache_eviction_walk_passes = 0;
    /* not clearing cache_state_gen_avg_gap */
    /* not clearing cache_state_avg_written_size */
    /* not clearing cache_state_avg_visited_age */
    /* not clearing cache_state_avg_unvisited_age */
    /* not clearing cache_state_pages_clean */
    /* not clearing cache_state_gen_current */
    /* not clearing cache_state_pages_dirty */
    /* not clearing cache_state_root_entries */
    /* not clearing cache_state_pages_internal */
    /* not clearing cache_state_pages_leaf */
    /* not clearing cache_state_gen_max_gap */
    /* not clearing cache_state_max_pagesize */
    /* not clearing cache_state_min_written_size */
    /* not clearing cache_state_unvisited_count */
    /* not clearing cache_state_smaller_alloc_size */
    /* not clearing cache_state_memory */
    /* not clearing cache_state_queued */
    /* not clearing cache_state_not_queueable */
    /* not clearing cache_state_refs_skipped */
    /* not clearing cache_state_root_size */
    /* not clearing cache_state_pages */
    /* not clearing compress_precomp_intl_max_page_size */
    /* not clearing compress_precomp_leaf_max_page_size */
    stats->compress_read = 0;
    stats->compress_write = 0;
    stats->compress_write_fail = 0;
    stats->compress_write_too_small = 0;
    stats->cursor_insert_bulk = 0;
    stats->cursor_reopen = 0;
    stats->cursor_cache = 0;
    stats->cursor_create = 0;
    stats->cursor_insert = 0;
    stats->cursor_insert_bytes = 0;
    stats->cursor_modify = 0;
    stats->cursor_modify_bytes = 0;
    stats->cursor_modify_bytes_touch = 0;
    stats->cursor_next = 0;
    stats->cursor_restart = 0;
    stats->cursor_prev = 0;
    stats->cursor_remove = 0;
    stats->cursor_remove_bytes = 0;
    stats->cursor_reserve = 0;
    stats->cursor_reset = 0;
    stats->cursor_search = 0;
    stats->cursor_search_hs = 0;
    stats->cursor_search_near = 0;
    stats->cursor_truncate = 0;
    stats->cursor_update = 0;
    stats->cursor_update_bytes = 0;
    stats->cursor_update_bytes_changed = 0;
    stats->rec_dictionary = 0;
    stats->rec_suffix_compression = 0;
    stats->rec_multiblock_internal = 0;
    stats->rec_overflow_key_internal = 0;
    stats->rec_prefix_compression = 0;
    stats->rec_multiblock_leaf = 0;
    stats->rec_overflow_key_leaf = 0;
    stats->rec_multiblock_max = 0;
    stats->rec_overflow_value = 0;
    stats->rec_page_match = 0;
    stats->rec_time_window_pages_prepared = 0;
    stats->rec_time_window_pages_start_ts = 0;
    stats->rec_time_window_prepared = 0;
    stats->session_compact = 0;
    stats->lsm_checkpoint_throttle = 0;
    stats->lsm_merge_throttle = 0;
    /* not clearing cache_bytes_inuse */
    /* not clearing cache_bytes_dirty_total */
    stats->cache_bytes_read = 0;
    stats->cache_bytes_write = 0;
    stats->cache_eviction_checkpoint = 0;
    stats->cache_eviction_target_page_lt10 = 0;
    stats->cache_eviction_target_page_lt32 = 0;
    stats->cache_eviction_target_page_ge128 = 0;
    stats->cache_eviction_target_page_lt64 = 0;
    stats->cache_eviction_target_page_lt128 = 0;
    stats->cache_eviction_target_page_reduced = 0;
    stats->cache_eviction_walks_abandoned = 0;
    stats->cache_eviction_walks_stopped = 0;
    stats->cache_eviction_walks_gave_up_no_targets = 0;
    stats->cache_eviction_walks_gave_up_ratio = 0;
    stats->cache_eviction_walks_ended = 0;
    stats->cache_eviction_walk_restart = 0;
    stats->cache_eviction_walk_from_root = 0;
    stats->cache_eviction_walk_saved_pos = 0;
    stats->cache_eviction_hazard = 0;
    stats->cache_hs_insert = 0;
    stats->cache_hs_insert_restart = 0;
    stats->cache_hs_order_lose_durable_timestamp = 0;
    stats->cache_hs_order_fixup_move = 0;
    stats->cache_hs_order_fixup_insert = 0;
    stats->cache_hs_read = 0;
    stats->cache_hs_read_miss = 0;
    stats->cache_hs_read_squash = 0;
    stats->cache_hs_key_truncate_rts_unstable = 0;
    stats->cache_hs_key_truncate_rts = 0;
    stats->cache_hs_key_truncate = 0;
    stats->cache_hs_key_truncate_onpage_removal = 0;
    stats->cache_hs_key_truncate_non_ts = 0;
    stats->cache_hs_write_squash = 0;
    stats->cache_inmem_splittable = 0;
    stats->cache_inmem_split = 0;
    stats->cache_eviction_internal = 0;
    stats->cache_eviction_split_internal = 0;
    stats->cache_eviction_split_leaf = 0;
    stats->cache_eviction_dirty = 0;
    stats->cache_read_overflow = 0;
    stats->cache_eviction_deepen = 0;
    stats->cache_write_hs = 0;
    stats->cache_read = 0;
    stats->cache_read_deleted = 0;
    stats->cache_read_deleted_prepared = 0;
    stats->cache_pages_requested = 0;
    stats->cache_eviction_pages_seen = 0;
    stats->cache_write = 0;
    stats->cache_write_restore = 0;
    /* not clearing cache_bytes_dirty */
    stats->cache_eviction_clean = 0;
    stats->cc_pages_evict = 0;
    stats->cc_pages_removed = 0;
    stats->cc_pages_walk_skipped = 0;
    stats->cc_pages_visited = 0;
    stats->cursor_next_skip_total = 0;
    stats->cursor_prev_skip_total = 0;
    stats->cursor_skip_hs_cur_position = 0;
    stats->cursor_next_hs_tombstone = 0;
    stats->cursor_next_skip_ge_100 = 0;
    stats->cursor_next_skip_lt_100 = 0;
    stats->cursor_prev_hs_tombstone = 0;
    stats->cursor_prev_skip_ge_100 = 0;
    stats->cursor_prev_skip_lt_100 = 0;
    /* not clearing cursor_open_count */
    stats->rec_time_window_bytes_ts = 0;
    stats->rec_time_window_bytes_txn = 0;
    stats->rec_page_delete_fast = 0;
    stats->rec_pages = 0;
    stats->rec_pages_eviction = 0;
    stats->rec_page_delete = 0;
    stats->rec_time_aggr_newest_start_durable_ts = 0;
    stats->rec_time_aggr_newest_stop_durable_ts = 0;
    stats->rec_time_aggr_newest_stop_ts = 0;
    stats->rec_time_aggr_newest_stop_txn = 0;
    stats->rec_time_aggr_newest_txn = 0;
    stats->rec_time_aggr_oldest_start_ts = 0;
    stats->rec_time_aggr_prepared = 0;
    stats->rec_time_window_pages_durable_start_ts = 0;
    stats->rec_time_window_pages_start_txn = 0;
    stats->rec_time_window_pages_durable_stop_ts = 0;
    stats->rec_time_window_pages_stop_ts = 0;
    stats->rec_time_window_pages_stop_txn = 0;
    stats->rec_time_window_durable_start_ts = 0;
    stats->rec_time_window_start_ts = 0;
    stats->rec_time_window_start_txn = 0;
    stats->rec_time_window_durable_stop_ts = 0;
    stats->rec_time_window_stop_ts = 0;
    stats->rec_time_window_stop_txn = 0;
    stats->txn_read_race_prepare_update = 0;
    stats->txn_rts_hs_stop_older_than_newer_start = 0;
    stats->txn_rts_keys_removed = 0;
    stats->txn_rts_keys_restored = 0;
    stats->txn_rts_hs_restore_tombstones = 0;
    stats->txn_rts_sweep_hs_keys = 0;
    stats->txn_rts_hs_removed = 0;
    stats->txn_update_conflict = 0;
}

void
__wt_stat_dsrc_clear_all(WT_DSRC_STATS **stats)
{
    u_int i;

    for (i = 0; i < WT_COUNTER_SLOTS; ++i)
        __wt_stat_dsrc_clear_single(stats[i]);
}

void
__wt_stat_dsrc_aggregate_single(WT_DSRC_STATS *from, WT_DSRC_STATS *to)
{
    to->bloom_false_positive += from->bloom_false_positive;
    to->bloom_hit += from->bloom_hit;
    to->bloom_miss += from->bloom_miss;
    to->bloom_page_evict += from->bloom_page_evict;
    to->bloom_page_read += from->bloom_page_read;
    to->bloom_count += from->bloom_count;
    to->lsm_chunk_count += from->lsm_chunk_count;
    if (from->lsm_generation_max > to->lsm_generation_max)
        to->lsm_generation_max = from->lsm_generation_max;
    to->lsm_lookup_no_bloom += from->lsm_lookup_no_bloom;
    to->bloom_size += from->bloom_size;
    to->block_extension += from->block_extension;
    to->block_alloc += from->block_alloc;
    to->block_free += from->block_free;
    to->block_checkpoint_size += from->block_checkpoint_size;
    if (from->allocation_size > to->allocation_size)
        to->allocation_size = from->allocation_size;
    to->block_reuse_bytes += from->block_reuse_bytes;
    if (from->block_magic > to->block_magic)
        to->block_magic = from->block_magic;
    if (from->block_major > to->block_major)
        to->block_major = from->block_major;
    to->block_size += from->block_size;
    if (from->block_minor > to->block_minor)
        to->block_minor = from->block_minor;
    to->btree_checkpoint_generation += from->btree_checkpoint_generation;
    to->btree_clean_checkpoint_timer += from->btree_clean_checkpoint_timer;
    to->btree_column_fix += from->btree_column_fix;
    to->btree_column_internal += from->btree_column_internal;
    to->btree_column_rle += from->btree_column_rle;
    to->btree_column_deleted += from->btree_column_deleted;
    to->btree_column_variable += from->btree_column_variable;
    if (from->btree_fixed_len > to->btree_fixed_len)
        to->btree_fixed_len = from->btree_fixed_len;
    if (from->btree_maxintlkey > to->btree_maxintlkey)
        to->btree_maxintlkey = from->btree_maxintlkey;
    if (from->btree_maxintlpage > to->btree_maxintlpage)
        to->btree_maxintlpage = from->btree_maxintlpage;
    if (from->btree_maxleafkey > to->btree_maxleafkey)
        to->btree_maxleafkey = from->btree_maxleafkey;
    if (from->btree_maxleafpage > to->btree_maxleafpage)
        to->btree_maxleafpage = from->btree_maxleafpage;
    if (from->btree_maxleafvalue > to->btree_maxleafvalue)
        to->btree_maxleafvalue = from->btree_maxleafvalue;
    if (from->btree_maximum_depth > to->btree_maximum_depth)
        to->btree_maximum_depth = from->btree_maximum_depth;
    to->btree_entries += from->btree_entries;
    to->btree_overflow += from->btree_overflow;
    to->btree_compact_rewrite += from->btree_compact_rewrite;
    to->btree_row_empty_values += from->btree_row_empty_values;
    to->btree_row_internal += from->btree_row_internal;
    to->btree_row_leaf += from->btree_row_leaf;
    to->cache_eviction_fail += from->cache_eviction_fail;
    to->cache_eviction_walk_passes += from->cache_eviction_walk_passes;
    to->cache_state_gen_avg_gap += from->cache_state_gen_avg_gap;
    to->cache_state_avg_written_size += from->cache_state_avg_written_size;
    to->cache_state_avg_visited_age += from->cache_state_avg_visited_age;
    to->cache_state_avg_unvisited_age += from->cache_state_avg_unvisited_age;
    to->cache_state_pages_clean += from->cache_state_pages_clean;
    to->cache_state_gen_current += from->cache_state_gen_current;
    to->cache_state_pages_dirty += from->cache_state_pages_dirty;
    to->cache_state_root_entries += from->cache_state_root_entries;
    to->cache_state_pages_internal += from->cache_state_pages_internal;
    to->cache_state_pages_leaf += from->cache_state_pages_leaf;
    to->cache_state_gen_max_gap += from->cache_state_gen_max_gap;
    to->cache_state_max_pagesize += from->cache_state_max_pagesize;
    to->cache_state_min_written_size += from->cache_state_min_written_size;
    to->cache_state_unvisited_count += from->cache_state_unvisited_count;
    to->cache_state_smaller_alloc_size += from->cache_state_smaller_alloc_size;
    to->cache_state_memory += from->cache_state_memory;
    to->cache_state_queued += from->cache_state_queued;
    to->cache_state_not_queueable += from->cache_state_not_queueable;
    to->cache_state_refs_skipped += from->cache_state_refs_skipped;
    to->cache_state_root_size += from->cache_state_root_size;
    to->cache_state_pages += from->cache_state_pages;
    to->compress_precomp_intl_max_page_size += from->compress_precomp_intl_max_page_size;
    to->compress_precomp_leaf_max_page_size += from->compress_precomp_leaf_max_page_size;
    to->compress_read += from->compress_read;
    to->compress_write += from->compress_write;
    to->compress_write_fail += from->compress_write_fail;
    to->compress_write_too_small += from->compress_write_too_small;
    to->cursor_insert_bulk += from->cursor_insert_bulk;
    to->cursor_reopen += from->cursor_reopen;
    to->cursor_cache += from->cursor_cache;
    to->cursor_create += from->cursor_create;
    to->cursor_insert += from->cursor_insert;
    to->cursor_insert_bytes += from->cursor_insert_bytes;
    to->cursor_modify += from->cursor_modify;
    to->cursor_modify_bytes += from->cursor_modify_bytes;
    to->cursor_modify_bytes_touch += from->cursor_modify_bytes_touch;
    to->cursor_next += from->cursor_next;
    to->cursor_restart += from->cursor_restart;
    to->cursor_prev += from->cursor_prev;
    to->cursor_remove += from->cursor_remove;
    to->cursor_remove_bytes += from->cursor_remove_bytes;
    to->cursor_reserve += from->cursor_reserve;
    to->cursor_reset += from->cursor_reset;
    to->cursor_search += from->cursor_search;
    to->cursor_search_hs += from->cursor_search_hs;
    to->cursor_search_near += from->cursor_search_near;
    to->cursor_truncate += from->cursor_truncate;
    to->cursor_update += from->cursor_update;
    to->cursor_update_bytes += from->cursor_update_bytes;
    to->cursor_update_bytes_changed += from->cursor_update_bytes_changed;
    to->rec_dictionary += from->rec_dictionary;
    to->rec_suffix_compression += from->rec_suffix_compression;
    to->rec_multiblock_internal += from->rec_multiblock_internal;
    to->rec_overflow_key_internal += from->rec_overflow_key_internal;
    to->rec_prefix_compression += from->rec_prefix_compression;
    to->rec_multiblock_leaf += from->rec_multiblock_leaf;
    to->rec_overflow_key_leaf += from->rec_overflow_key_leaf;
    if (from->rec_multiblock_max > to->rec_multiblock_max)
        to->rec_multiblock_max = from->rec_multiblock_max;
    to->rec_overflow_value += from->rec_overflow_value;
    to->rec_page_match += from->rec_page_match;
    to->rec_time_window_pages_prepared += from->rec_time_window_pages_prepared;
    to->rec_time_window_pages_start_ts += from->rec_time_window_pages_start_ts;
    to->rec_time_window_prepared += from->rec_time_window_prepared;
    to->session_compact += from->session_compact;
    to->lsm_checkpoint_throttle += from->lsm_checkpoint_throttle;
    to->lsm_merge_throttle += from->lsm_merge_throttle;
    to->cache_bytes_inuse += from->cache_bytes_inuse;
    to->cache_bytes_dirty_total += from->cache_bytes_dirty_total;
    to->cache_bytes_read += from->cache_bytes_read;
    to->cache_bytes_write += from->cache_bytes_write;
    to->cache_eviction_checkpoint += from->cache_eviction_checkpoint;
    to->cache_eviction_target_page_lt10 += from->cache_eviction_target_page_lt10;
    to->cache_eviction_target_page_lt32 += from->cache_eviction_target_page_lt32;
    to->cache_eviction_target_page_ge128 += from->cache_eviction_target_page_ge128;
    to->cache_eviction_target_page_lt64 += from->cache_eviction_target_page_lt64;
    to->cache_eviction_target_page_lt128 += from->cache_eviction_target_page_lt128;
    to->cache_eviction_target_page_reduced += from->cache_eviction_target_page_reduced;
    to->cache_eviction_walks_abandoned += from->cache_eviction_walks_abandoned;
    to->cache_eviction_walks_stopped += from->cache_eviction_walks_stopped;
    to->cache_eviction_walks_gave_up_no_targets += from->cache_eviction_walks_gave_up_no_targets;
    to->cache_eviction_walks_gave_up_ratio += from->cache_eviction_walks_gave_up_ratio;
    to->cache_eviction_walks_ended += from->cache_eviction_walks_ended;
    to->cache_eviction_walk_restart += from->cache_eviction_walk_restart;
    to->cache_eviction_walk_from_root += from->cache_eviction_walk_from_root;
    to->cache_eviction_walk_saved_pos += from->cache_eviction_walk_saved_pos;
    to->cache_eviction_hazard += from->cache_eviction_hazard;
    to->cache_hs_insert += from->cache_hs_insert;
    to->cache_hs_insert_restart += from->cache_hs_insert_restart;
    to->cache_hs_order_lose_durable_timestamp += from->cache_hs_order_lose_durable_timestamp;
    to->cache_hs_order_fixup_move += from->cache_hs_order_fixup_move;
    to->cache_hs_order_fixup_insert += from->cache_hs_order_fixup_insert;
    to->cache_hs_read += from->cache_hs_read;
    to->cache_hs_read_miss += from->cache_hs_read_miss;
    to->cache_hs_read_squash += from->cache_hs_read_squash;
    to->cache_hs_key_truncate_rts_unstable += from->cache_hs_key_truncate_rts_unstable;
    to->cache_hs_key_truncate_rts += from->cache_hs_key_truncate_rts;
    to->cache_hs_key_truncate += from->cache_hs_key_truncate;
    to->cache_hs_key_truncate_onpage_removal += from->cache_hs_key_truncate_onpage_removal;
    to->cache_hs_key_truncate_non_ts += from->cache_hs_key_truncate_non_ts;
    to->cache_hs_write_squash += from->cache_hs_write_squash;
    to->cache_inmem_splittable += from->cache_inmem_splittable;
    to->cache_inmem_split += from->cache_inmem_split;
    to->cache_eviction_internal += from->cache_eviction_internal;
    to->cache_eviction_split_internal += from->cache_eviction_split_internal;
    to->cache_eviction_split_leaf += from->cache_eviction_split_leaf;
    to->cache_eviction_dirty += from->cache_eviction_dirty;
    to->cache_read_overflow += from->cache_read_overflow;
    to->cache_eviction_deepen += from->cache_eviction_deepen;
    to->cache_write_hs += from->cache_write_hs;
    to->cache_read += from->cache_read;
    to->cache_read_deleted += from->cache_read_deleted;
    to->cache_read_deleted_prepared += from->cache_read_deleted_prepared;
    to->cache_pages_requested += from->cache_pages_requested;
    to->cache_eviction_pages_seen += from->cache_eviction_pages_seen;
    to->cache_write += from->cache_write;
    to->cache_write_restore += from->cache_write_restore;
    to->cache_bytes_dirty += from->cache_bytes_dirty;
    to->cache_eviction_clean += from->cache_eviction_clean;
    to->cc_pages_evict += from->cc_pages_evict;
    to->cc_pages_removed += from->cc_pages_removed;
    to->cc_pages_walk_skipped += from->cc_pages_walk_skipped;
    to->cc_pages_visited += from->cc_pages_visited;
    to->cursor_next_skip_total += from->cursor_next_skip_total;
    to->cursor_prev_skip_total += from->cursor_prev_skip_total;
    to->cursor_skip_hs_cur_position += from->cursor_skip_hs_cur_position;
    to->cursor_next_hs_tombstone += from->cursor_next_hs_tombstone;
    to->cursor_next_skip_ge_100 += from->cursor_next_skip_ge_100;
    to->cursor_next_skip_lt_100 += from->cursor_next_skip_lt_100;
    to->cursor_prev_hs_tombstone += from->cursor_prev_hs_tombstone;
    to->cursor_prev_skip_ge_100 += from->cursor_prev_skip_ge_100;
    to->cursor_prev_skip_lt_100 += from->cursor_prev_skip_lt_100;
    to->cursor_open_count += from->cursor_open_count;
    to->rec_time_window_bytes_ts += from->rec_time_window_bytes_ts;
    to->rec_time_window_bytes_txn += from->rec_time_window_bytes_txn;
    to->rec_page_delete_fast += from->rec_page_delete_fast;
    to->rec_pages += from->rec_pages;
    to->rec_pages_eviction += from->rec_pages_eviction;
    to->rec_page_delete += from->rec_page_delete;
    to->rec_time_aggr_newest_start_durable_ts += from->rec_time_aggr_newest_start_durable_ts;
    to->rec_time_aggr_newest_stop_durable_ts += from->rec_time_aggr_newest_stop_durable_ts;
    to->rec_time_aggr_newest_stop_ts += from->rec_time_aggr_newest_stop_ts;
    to->rec_time_aggr_newest_stop_txn += from->rec_time_aggr_newest_stop_txn;
    to->rec_time_aggr_newest_txn += from->rec_time_aggr_newest_txn;
    to->rec_time_aggr_oldest_start_ts += from->rec_time_aggr_oldest_start_ts;
    to->rec_time_aggr_prepared += from->rec_time_aggr_prepared;
    to->rec_time_window_pages_durable_start_ts += from->rec_time_window_pages_durable_start_ts;
    to->rec_time_window_pages_start_txn += from->rec_time_window_pages_start_txn;
    to->rec_time_window_pages_durable_stop_ts += from->rec_time_window_pages_durable_stop_ts;
    to->rec_time_window_pages_stop_ts += from->rec_time_window_pages_stop_ts;
    to->rec_time_window_pages_stop_txn += from->rec_time_window_pages_stop_txn;
    to->rec_time_window_durable_start_ts += from->rec_time_window_durable_start_ts;
    to->rec_time_window_start_ts += from->rec_time_window_start_ts;
    to->rec_time_window_start_txn += from->rec_time_window_start_txn;
    to->rec_time_window_durable_stop_ts += from->rec_time_window_durable_stop_ts;
    to->rec_time_window_stop_ts += from->rec_time_window_stop_ts;
    to->rec_time_window_stop_txn += from->rec_time_window_stop_txn;
    to->txn_read_race_prepare_update += from->txn_read_race_prepare_update;
    to->txn_rts_hs_stop_older_than_newer_start += from->txn_rts_hs_stop_older_than_newer_start;
    to->txn_rts_keys_removed += from->txn_rts_keys_removed;
    to->txn_rts_keys_restored += from->txn_rts_keys_restored;
    to->txn_rts_hs_restore_tombstones += from->txn_rts_hs_restore_tombstones;
    to->txn_rts_sweep_hs_keys += from->txn_rts_sweep_hs_keys;
    to->txn_rts_hs_removed += from->txn_rts_hs_removed;
    to->txn_update_conflict += from->txn_update_conflict;
}

void
__wt_stat_dsrc_aggregate(WT_DSRC_STATS **from, WT_DSRC_STATS *to)
{
    int64_t v;

    to->bloom_false_positive += WT_STAT_READ(from, bloom_false_positive);
    to->bloom_hit += WT_STAT_READ(from, bloom_hit);
    to->bloom_miss += WT_STAT_READ(from, bloom_miss);
    to->bloom_page_evict += WT_STAT_READ(from, bloom_page_evict);
    to->bloom_page_read += WT_STAT_READ(from, bloom_page_read);
    to->bloom_count += WT_STAT_READ(from, bloom_count);
    to->lsm_chunk_count += WT_STAT_READ(from, lsm_chunk_count);
    if ((v = WT_STAT_READ(from, lsm_generation_max)) > to->lsm_generation_max)
        to->lsm_generation_max = v;
    to->lsm_lookup_no_bloom += WT_STAT_READ(from, lsm_lookup_no_bloom);
    to->bloom_size += WT_STAT_READ(from, bloom_size);
    to->block_extension += WT_STAT_READ(from, block_extension);
    to->block_alloc += WT_STAT_READ(from, block_alloc);
    to->block_free += WT_STAT_READ(from, block_free);
    to->block_checkpoint_size += WT_STAT_READ(from, block_checkpoint_size);
    if ((v = WT_STAT_READ(from, allocation_size)) > to->allocation_size)
        to->allocation_size = v;
    to->block_reuse_bytes += WT_STAT_READ(from, block_reuse_bytes);
    if ((v = WT_STAT_READ(from, block_magic)) > to->block_magic)
        to->block_magic = v;
    if ((v = WT_STAT_READ(from, block_major)) > to->block_major)
        to->block_major = v;
    to->block_size += WT_STAT_READ(from, block_size);
    if ((v = WT_STAT_READ(from, block_minor)) > to->block_minor)
        to->block_minor = v;
    to->btree_checkpoint_generation += WT_STAT_READ(from, btree_checkpoint_generation);
    to->btree_clean_checkpoint_timer += WT_STAT_READ(from, btree_clean_checkpoint_timer);
    to->btree_column_fix += WT_STAT_READ(from, btree_column_fix);
    to->btree_column_internal += WT_STAT_READ(from, btree_column_internal);
    to->btree_column_rle += WT_STAT_READ(from, btree_column_rle);
    to->btree_column_deleted += WT_STAT_READ(from, btree_column_deleted);
    to->btree_column_variable += WT_STAT_READ(from, btree_column_variable);
    if ((v = WT_STAT_READ(from, btree_fixed_len)) > to->btree_fixed_len)
        to->btree_fixed_len = v;
    if ((v = WT_STAT_READ(from, btree_maxintlkey)) > to->btree_maxintlkey)
        to->btree_maxintlkey = v;
    if ((v = WT_STAT_READ(from, btree_maxintlpage)) > to->btree_maxintlpage)
        to->btree_maxintlpage = v;
    if ((v = WT_STAT_READ(from, btree_maxleafkey)) > to->btree_maxleafkey)
        to->btree_maxleafkey = v;
    if ((v = WT_STAT_READ(from, btree_maxleafpage)) > to->btree_maxleafpage)
        to->btree_maxleafpage = v;
    if ((v = WT_STAT_READ(from, btree_maxleafvalue)) > to->btree_maxleafvalue)
        to->btree_maxleafvalue = v;
    if ((v = WT_STAT_READ(from, btree_maximum_depth)) > to->btree_maximum_depth)
        to->btree_maximum_depth = v;
    to->btree_entries += WT_STAT_READ(from, btree_entries);
    to->btree_overflow += WT_STAT_READ(from, btree_overflow);
    to->btree_compact_rewrite += WT_STAT_READ(from, btree_compact_rewrite);
    to->btree_row_empty_values += WT_STAT_READ(from, btree_row_empty_values);
    to->btree_row_internal += WT_STAT_READ(from, btree_row_internal);
    to->btree_row_leaf += WT_STAT_READ(from, btree_row_leaf);
    to->cache_eviction_fail += WT_STAT_READ(from, cache_eviction_fail);
    to->cache_eviction_walk_passes += WT_STAT_READ(from, cache_eviction_walk_passes);
    to->cache_state_gen_avg_gap += WT_STAT_READ(from, cache_state_gen_avg_gap);
    to->cache_state_avg_written_size += WT_STAT_READ(from, cache_state_avg_written_size);
    to->cache_state_avg_visited_age += WT_STAT_READ(from, cache_state_avg_visited_age);
    to->cache_state_avg_unvisited_age += WT_STAT_READ(from, cache_state_avg_unvisited_age);
    to->cache_state_pages_clean += WT_STAT_READ(from, cache_state_pages_clean);
    to->cache_state_gen_current += WT_STAT_READ(from, cache_state_gen_current);
    to->cache_state_pages_dirty += WT_STAT_READ(from, cache_state_pages_dirty);
    to->cache_state_root_entries += WT_STAT_READ(from, cache_state_root_entries);
    to->cache_state_pages_internal += WT_STAT_READ(from, cache_state_pages_internal);
    to->cache_state_pages_leaf += WT_STAT_READ(from, cache_state_pages_leaf);
    to->cache_state_gen_max_gap += WT_STAT_READ(from, cache_state_gen_max_gap);
    to->cache_state_max_pagesize += WT_STAT_READ(from, cache_state_max_pagesize);
    to->cache_state_min_written_size += WT_STAT_READ(from, cache_state_min_written_size);
    to->cache_state_unvisited_count += WT_STAT_READ(from, cache_state_unvisited_count);
    to->cache_state_smaller_alloc_size += WT_STAT_READ(from, cache_state_smaller_alloc_size);
    to->cache_state_memory += WT_STAT_READ(from, cache_state_memory);
    to->cache_state_queued += WT_STAT_READ(from, cache_state_queued);
    to->cache_state_not_queueable += WT_STAT_READ(from, cache_state_not_queueable);
    to->cache_state_refs_skipped += WT_STAT_READ(from, cache_state_refs_skipped);
    to->cache_state_root_size += WT_STAT_READ(from, cache_state_root_size);
    to->cache_state_pages += WT_STAT_READ(from, cache_state_pages);
    to->compress_precomp_intl_max_page_size +=
      WT_STAT_READ(from, compress_precomp_intl_max_page_size);
    to->compress_precomp_leaf_max_page_size +=
      WT_STAT_READ(from, compress_precomp_leaf_max_page_size);
    to->compress_read += WT_STAT_READ(from, compress_read);
    to->compress_write += WT_STAT_READ(from, compress_write);
    to->compress_write_fail += WT_STAT_READ(from, compress_write_fail);
    to->compress_write_too_small += WT_STAT_READ(from, compress_write_too_small);
    to->cursor_insert_bulk += WT_STAT_READ(from, cursor_insert_bulk);
    to->cursor_reopen += WT_STAT_READ(from, cursor_reopen);
    to->cursor_cache += WT_STAT_READ(from, cursor_cache);
    to->cursor_create += WT_STAT_READ(from, cursor_create);
    to->cursor_insert += WT_STAT_READ(from, cursor_insert);
    to->cursor_insert_bytes += WT_STAT_READ(from, cursor_insert_bytes);
    to->cursor_modify += WT_STAT_READ(from, cursor_modify);
    to->cursor_modify_bytes += WT_STAT_READ(from, cursor_modify_bytes);
    to->cursor_modify_bytes_touch += WT_STAT_READ(from, cursor_modify_bytes_touch);
    to->cursor_next += WT_STAT_READ(from, cursor_next);
    to->cursor_restart += WT_STAT_READ(from, cursor_restart);
    to->cursor_prev += WT_STAT_READ(from, cursor_prev);
    to->cursor_remove += WT_STAT_READ(from, cursor_remove);
    to->cursor_remove_bytes += WT_STAT_READ(from, cursor_remove_bytes);
    to->cursor_reserve += WT_STAT_READ(from, cursor_reserve);
    to->cursor_reset += WT_STAT_READ(from, cursor_reset);
    to->cursor_search += WT_STAT_READ(from, cursor_search);
    to->cursor_search_hs += WT_STAT_READ(from, cursor_search_hs);
    to->cursor_search_near += WT_STAT_READ(from, cursor_search_near);
    to->cursor_truncate += WT_STAT_READ(from, cursor_truncate);
    to->cursor_update += WT_STAT_READ(from, cursor_update);
    to->cursor_update_bytes += WT_STAT_READ(from, cursor_update_bytes);
    to->cursor_update_bytes_changed += WT_STAT_READ(from, cursor_update_bytes_changed);
    to->rec_dictionary += WT_STAT_READ(from, rec_dictionary);
    to->rec_suffix_compression += WT_STAT_READ(from, rec_suffix_compression);
    to->rec_multiblock_internal += WT_STAT_READ(from, rec_multiblock_internal);
    to->rec_overflow_key_internal += WT_STAT_READ(from, rec_overflow_key_internal);
    to->rec_prefix_compression += WT_STAT_READ(from, rec_prefix_compression);
    to->rec_multiblock_leaf += WT_STAT_READ(from, rec_multiblock_leaf);
    to->rec_overflow_key_leaf += WT_STAT_READ(from, rec_overflow_key_leaf);
    if ((v = WT_STAT_READ(from, rec_multiblock_max)) > to->rec_multiblock_max)
        to->rec_multiblock_max = v;
    to->rec_overflow_value += WT_STAT_READ(from, rec_overflow_value);
    to->rec_page_match += WT_STAT_READ(from, rec_page_match);
    to->rec_time_window_pages_prepared += WT_STAT_READ(from, rec_time_window_pages_prepared);
    to->rec_time_window_pages_start_ts += WT_STAT_READ(from, rec_time_window_pages_start_ts);
    to->rec_time_window_prepared += WT_STAT_READ(from, rec_time_window_prepared);
    to->session_compact += WT_STAT_READ(from, session_compact);
    to->lsm_checkpoint_throttle += WT_STAT_READ(from, lsm_checkpoint_throttle);
    to->lsm_merge_throttle += WT_STAT_READ(from, lsm_merge_throttle);
    to->cache_bytes_inuse += WT_STAT_READ(from, cache_bytes_inuse);
    to->cache_bytes_dirty_total += WT_STAT_READ(from, cache_bytes_dirty_total);
    to->cache_bytes_read += WT_STAT_READ(from, cache_bytes_read);
    to->cache_bytes_write += WT_STAT_READ(from, cache_bytes_write);
    to->cache_eviction_checkpoint += WT_STAT_READ(from, cache_eviction_checkpoint);
    to->cache_eviction_target_page_lt10 += WT_STAT_READ(from, cache_eviction_target_page_lt10);
    to->cache_eviction_target_page_lt32 += WT_STAT_READ(from, cache_eviction_target_page_lt32);
    to->cache_eviction_target_page_ge128 += WT_STAT_READ(from, cache_eviction_target_page_ge128);
    to->cache_eviction_target_page_lt64 += WT_STAT_READ(from, cache_eviction_target_page_lt64);
    to->cache_eviction_target_page_lt128 += WT_STAT_READ(from, cache_eviction_target_page_lt128);
    to->cache_eviction_target_page_reduced +=
      WT_STAT_READ(from, cache_eviction_target_page_reduced);
    to->cache_eviction_walks_abandoned += WT_STAT_READ(from, cache_eviction_walks_abandoned);
    to->cache_eviction_walks_stopped += WT_STAT_READ(from, cache_eviction_walks_stopped);
    to->cache_eviction_walks_gave_up_no_targets +=
      WT_STAT_READ(from, cache_eviction_walks_gave_up_no_targets);
    to->cache_eviction_walks_gave_up_ratio +=
      WT_STAT_READ(from, cache_eviction_walks_gave_up_ratio);
    to->cache_eviction_walks_ended += WT_STAT_READ(from, cache_eviction_walks_ended);
    to->cache_eviction_walk_restart += WT_STAT_READ(from, cache_eviction_walk_restart);
    to->cache_eviction_walk_from_root += WT_STAT_READ(from, cache_eviction_walk_from_root);
    to->cache_eviction_walk_saved_pos += WT_STAT_READ(from, cache_eviction_walk_saved_pos);
    to->cache_eviction_hazard += WT_STAT_READ(from, cache_eviction_hazard);
    to->cache_hs_insert += WT_STAT_READ(from, cache_hs_insert);
    to->cache_hs_insert_restart += WT_STAT_READ(from, cache_hs_insert_restart);
    to->cache_hs_order_lose_durable_timestamp +=
      WT_STAT_READ(from, cache_hs_order_lose_durable_timestamp);
    to->cache_hs_order_fixup_move += WT_STAT_READ(from, cache_hs_order_fixup_move);
    to->cache_hs_order_fixup_insert += WT_STAT_READ(from, cache_hs_order_fixup_insert);
    to->cache_hs_read += WT_STAT_READ(from, cache_hs_read);
    to->cache_hs_read_miss += WT_STAT_READ(from, cache_hs_read_miss);
    to->cache_hs_read_squash += WT_STAT_READ(from, cache_hs_read_squash);
    to->cache_hs_key_truncate_rts_unstable +=
      WT_STAT_READ(from, cache_hs_key_truncate_rts_unstable);
    to->cache_hs_key_truncate_rts += WT_STAT_READ(from, cache_hs_key_truncate_rts);
    to->cache_hs_key_truncate += WT_STAT_READ(from, cache_hs_key_truncate);
    to->cache_hs_key_truncate_onpage_removal +=
      WT_STAT_READ(from, cache_hs_key_truncate_onpage_removal);
    to->cache_hs_key_truncate_non_ts += WT_STAT_READ(from, cache_hs_key_truncate_non_ts);
    to->cache_hs_write_squash += WT_STAT_READ(from, cache_hs_write_squash);
    to->cache_inmem_splittable += WT_STAT_READ(from, cache_inmem_splittable);
    to->cache_inmem_split += WT_STAT_READ(from, cache_inmem_split);
    to->cache_eviction_internal += WT_STAT_READ(from, cache_eviction_internal);
    to->cache_eviction_split_internal += WT_STAT_READ(from, cache_eviction_split_internal);
    to->cache_eviction_split_leaf += WT_STAT_READ(from, cache_eviction_split_leaf);
    to->cache_eviction_dirty += WT_STAT_READ(from, cache_eviction_dirty);
    to->cache_read_overflow += WT_STAT_READ(from, cache_read_overflow);
    to->cache_eviction_deepen += WT_STAT_READ(from, cache_eviction_deepen);
    to->cache_write_hs += WT_STAT_READ(from, cache_write_hs);
    to->cache_read += WT_STAT_READ(from, cache_read);
    to->cache_read_deleted += WT_STAT_READ(from, cache_read_deleted);
    to->cache_read_deleted_prepared += WT_STAT_READ(from, cache_read_deleted_prepared);
    to->cache_pages_requested += WT_STAT_READ(from, cache_pages_requested);
    to->cache_eviction_pages_seen += WT_STAT_READ(from, cache_eviction_pages_seen);
    to->cache_write += WT_STAT_READ(from, cache_write);
    to->cache_write_restore += WT_STAT_READ(from, cache_write_restore);
    to->cache_bytes_dirty += WT_STAT_READ(from, cache_bytes_dirty);
    to->cache_eviction_clean += WT_STAT_READ(from, cache_eviction_clean);
    to->cc_pages_evict += WT_STAT_READ(from, cc_pages_evict);
    to->cc_pages_removed += WT_STAT_READ(from, cc_pages_removed);
    to->cc_pages_walk_skipped += WT_STAT_READ(from, cc_pages_walk_skipped);
    to->cc_pages_visited += WT_STAT_READ(from, cc_pages_visited);
    to->cursor_next_skip_total += WT_STAT_READ(from, cursor_next_skip_total);
    to->cursor_prev_skip_total += WT_STAT_READ(from, cursor_prev_skip_total);
    to->cursor_skip_hs_cur_position += WT_STAT_READ(from, cursor_skip_hs_cur_position);
    to->cursor_next_hs_tombstone += WT_STAT_READ(from, cursor_next_hs_tombstone);
    to->cursor_next_skip_ge_100 += WT_STAT_READ(from, cursor_next_skip_ge_100);
    to->cursor_next_skip_lt_100 += WT_STAT_READ(from, cursor_next_skip_lt_100);
    to->cursor_prev_hs_tombstone += WT_STAT_READ(from, cursor_prev_hs_tombstone);
    to->cursor_prev_skip_ge_100 += WT_STAT_READ(from, cursor_prev_skip_ge_100);
    to->cursor_prev_skip_lt_100 += WT_STAT_READ(from, cursor_prev_skip_lt_100);
    to->cursor_open_count += WT_STAT_READ(from, cursor_open_count);
    to->rec_time_window_bytes_ts += WT_STAT_READ(from, rec_time_window_bytes_ts);
    to->rec_time_window_bytes_txn += WT_STAT_READ(from, rec_time_window_bytes_txn);
    to->rec_page_delete_fast += WT_STAT_READ(from, rec_page_delete_fast);
    to->rec_pages += WT_STAT_READ(from, rec_pages);
    to->rec_pages_eviction += WT_STAT_READ(from, rec_pages_eviction);
    to->rec_page_delete += WT_STAT_READ(from, rec_page_delete);
    to->rec_time_aggr_newest_start_durable_ts +=
      WT_STAT_READ(from, rec_time_aggr_newest_start_durable_ts);
    to->rec_time_aggr_newest_stop_durable_ts +=
      WT_STAT_READ(from, rec_time_aggr_newest_stop_durable_ts);
    to->rec_time_aggr_newest_stop_ts += WT_STAT_READ(from, rec_time_aggr_newest_stop_ts);
    to->rec_time_aggr_newest_stop_txn += WT_STAT_READ(from, rec_time_aggr_newest_stop_txn);
    to->rec_time_aggr_newest_txn += WT_STAT_READ(from, rec_time_aggr_newest_txn);
    to->rec_time_aggr_oldest_start_ts += WT_STAT_READ(from, rec_time_aggr_oldest_start_ts);
    to->rec_time_aggr_prepared += WT_STAT_READ(from, rec_time_aggr_prepared);
    to->rec_time_window_pages_durable_start_ts +=
      WT_STAT_READ(from, rec_time_window_pages_durable_start_ts);
    to->rec_time_window_pages_start_txn += WT_STAT_READ(from, rec_time_window_pages_start_txn);
    to->rec_time_window_pages_durable_stop_ts +=
      WT_STAT_READ(from, rec_time_window_pages_durable_stop_ts);
    to->rec_time_window_pages_stop_ts += WT_STAT_READ(from, rec_time_window_pages_stop_ts);
    to->rec_time_window_pages_stop_txn += WT_STAT_READ(from, rec_time_window_pages_stop_txn);
    to->rec_time_window_durable_start_ts += WT_STAT_READ(from, rec_time_window_durable_start_ts);
    to->rec_time_window_start_ts += WT_STAT_READ(from, rec_time_window_start_ts);
    to->rec_time_window_start_txn += WT_STAT_READ(from, rec_time_window_start_txn);
    to->rec_time_window_durable_stop_ts += WT_STAT_READ(from, rec_time_window_durable_stop_ts);
    to->rec_time_window_stop_ts += WT_STAT_READ(from, rec_time_window_stop_ts);
    to->rec_time_window_stop_txn += WT_STAT_READ(from, rec_time_window_stop_txn);
    to->txn_read_race_prepare_update += WT_STAT_READ(from, txn_read_race_prepare_update);
    to->txn_rts_hs_stop_older_than_newer_start +=
      WT_STAT_READ(from, txn_rts_hs_stop_older_than_newer_start);
    to->txn_rts_keys_removed += WT_STAT_READ(from, txn_rts_keys_removed);
    to->txn_rts_keys_restored += WT_STAT_READ(from, txn_rts_keys_restored);
    to->txn_rts_hs_restore_tombstones += WT_STAT_READ(from, txn_rts_hs_restore_tombstones);
    to->txn_rts_sweep_hs_keys += WT_STAT_READ(from, txn_rts_sweep_hs_keys);
    to->txn_rts_hs_removed += WT_STAT_READ(from, txn_rts_hs_removed);
    to->txn_update_conflict += WT_STAT_READ(from, txn_update_conflict);
}

static const char *const __stats_connection_desc[] = {
  "LSM: application work units currently queued",
  "LSM: merge work units currently queued",
  "LSM: rows merged in an LSM tree",
  "LSM: switch work units currently queued",
  "LSM: tree maintenance operations discarded",
  "LSM: tree maintenance operations executed",
  "LSM: tree maintenance operations scheduled",
  "LSM: tree queue hit maximum",
  "block-manager: blocks pre-loaded",
  "block-manager: blocks read",
  "block-manager: blocks written",
  "block-manager: bytes read",
  "block-manager: bytes read via memory map API",
  "block-manager: bytes read via system call API",
  "block-manager: bytes written",
  "block-manager: bytes written for checkpoint",
  "block-manager: bytes written via memory map API",
  "block-manager: bytes written via system call API",
  "block-manager: mapped blocks read",
  "block-manager: mapped bytes read",
  "block-manager: number of times the file was remapped because it changed size via fallocate or "
  "truncate",
  "block-manager: number of times the region was remapped via write",
  "cache: application threads page read from disk to cache count",
  "cache: application threads page read from disk to cache time (usecs)",
  "cache: application threads page write from cache to disk count",
  "cache: application threads page write from cache to disk time (usecs)",
  "cache: bytes allocated for updates",
  "cache: bytes belonging to page images in the cache",
  "cache: bytes belonging to the history store table in the cache",
  "cache: bytes not belonging to page images in the cache",
  "cache: cache overflow score",
  "cache: eviction calls to get a page",
  "cache: eviction calls to get a page found queue empty",
  "cache: eviction calls to get a page found queue empty after locking",
  "cache: eviction currently operating in aggressive mode",
  "cache: eviction empty score",
  "cache: eviction passes of a file",
  "cache: eviction server candidate queue empty when topping up",
  "cache: eviction server candidate queue not empty when topping up",
  "cache: eviction server evicting pages",
  "cache: eviction server slept, because we did not make progress with eviction",
  "cache: eviction server unable to reach eviction goal",
  "cache: eviction server waiting for a leaf page",
  "cache: eviction state",
<<<<<<< HEAD
  "cache: eviction walk target pages histogram - 0-9",
  "cache: eviction walk target pages histogram - 10-31",
  "cache: eviction walk target pages histogram - 128 and higher",
  "cache: eviction walk target pages histogram - 32-63",
  "cache: eviction walk target pages histogram - 64-128",
  "cache: eviction walk target pages reduced due to history store cache pressure",
=======
>>>>>>> 975241f0
  "cache: eviction walk target strategy both clean and dirty pages",
  "cache: eviction walk target strategy only clean pages",
  "cache: eviction walk target strategy only dirty pages",
  "cache: eviction worker thread active",
  "cache: eviction worker thread created",
  "cache: eviction worker thread evicting pages",
  "cache: eviction worker thread removed",
  "cache: eviction worker thread stable number",
  "cache: files with active eviction walks",
  "cache: files with new eviction walks started",
  "cache: force re-tuning of eviction workers once in a while",
  "cache: forced eviction - history store pages failed to evict while session has history store "
  "cursor open",
  "cache: forced eviction - history store pages selected while session has history store cursor "
  "open",
  "cache: forced eviction - history store pages successfully evicted while session has history "
  "store cursor open",
  "cache: forced eviction - pages evicted that were clean count",
  "cache: forced eviction - pages evicted that were clean time (usecs)",
  "cache: forced eviction - pages evicted that were dirty count",
  "cache: forced eviction - pages evicted that were dirty time (usecs)",
  "cache: forced eviction - pages selected because of too many deleted items count",
  "cache: forced eviction - pages selected count",
  "cache: forced eviction - pages selected unable to be evicted count",
  "cache: forced eviction - pages selected unable to be evicted time",
  "cache: forced eviction - session returned rollback error while force evicting due to being "
  "oldest",
  "cache: hazard pointer check calls",
  "cache: hazard pointer check entries walked",
  "cache: hazard pointer maximum array length",
  "cache: history store score",
  "cache: history store table max on-disk size",
  "cache: history store table on-disk size",
  "cache: internal pages queued for eviction",
  "cache: internal pages seen by eviction walk",
  "cache: internal pages seen by eviction walk that are already queued",
  "cache: maximum bytes configured",
  "cache: maximum page size at eviction",
  "cache: modified pages evicted by application threads",
  "cache: operations timed out waiting for space in cache",
  "cache: pages currently held in the cache",
  "cache: pages evicted by application threads",
  "cache: pages evicted in parallel with checkpoint",
  "cache: pages queued for eviction",
  "cache: pages queued for eviction post lru sorting",
  "cache: pages queued for urgent eviction",
  "cache: pages queued for urgent eviction during walk",
<<<<<<< HEAD
  "cache: pages queued for urgent eviction from history store due to high dirty content",
  "cache: pages read into cache",
  "cache: pages read into cache after truncate",
  "cache: pages read into cache after truncate in prepare state",
  "cache: pages requested from the cache",
  "cache: pages seen by eviction walk",
=======
>>>>>>> 975241f0
  "cache: pages seen by eviction walk that are already queued",
  "cache: pages selected for eviction unable to be evicted",
  "cache: pages selected for eviction unable to be evicted as the parent page has overflow items",
  "cache: pages selected for eviction unable to be evicted because of active children on an "
  "internal page",
  "cache: pages selected for eviction unable to be evicted because of failure in reconciliation",
  "cache: pages walked for eviction",
  "cache: percentage overhead",
  "cache: tracked bytes belonging to internal pages in the cache",
  "cache: tracked bytes belonging to leaf pages in the cache",
  "cache: tracked dirty pages in the cache",
  "capacity: background fsync file handles considered",
  "capacity: background fsync file handles synced",
  "capacity: background fsync time (msecs)",
  "capacity: bytes read",
  "capacity: bytes written for checkpoint",
  "capacity: bytes written for eviction",
  "capacity: bytes written for log",
  "capacity: bytes written total",
  "capacity: threshold to call fsync",
  "capacity: time waiting due to total capacity (usecs)",
  "capacity: time waiting during checkpoint (usecs)",
  "capacity: time waiting during eviction (usecs)",
  "capacity: time waiting during logging (usecs)",
  "capacity: time waiting during read (usecs)",
  "connection: auto adjusting condition resets",
  "connection: auto adjusting condition wait calls",
  "connection: auto adjusting condition wait raced to update timeout and skipped updating",
  "connection: detected system time went backwards",
  "connection: files currently open",
  "connection: hash bucket array size for data handles",
  "connection: hash bucket array size general",
  "connection: memory allocations",
  "connection: memory frees",
  "connection: memory re-allocations",
  "connection: pthread mutex condition wait calls",
  "connection: pthread mutex shared lock read-lock calls",
  "connection: pthread mutex shared lock write-lock calls",
  "connection: total fsync I/Os",
  "connection: total read I/Os",
  "connection: total write I/Os",
  "cursor: cached cursor count",
  "cursor: cursor bulk loaded cursor insert calls",
  "cursor: cursor close calls that result in cache",
  "cursor: cursor create calls",
  "cursor: cursor insert calls",
  "cursor: cursor insert key and value bytes",
  "cursor: cursor modify calls",
  "cursor: cursor modify key and value bytes affected",
  "cursor: cursor modify value bytes modified",
  "cursor: cursor next calls",
  "cursor: cursor next calls that skip due to a globally visible history store tombstone in "
  "rollback to stable",
  "cursor: cursor operation restarted",
  "cursor: cursor prev calls",
  "cursor: cursor prev calls that skip due to a globally visible history store tombstone in "
  "rollback to stable",
  "cursor: cursor remove calls",
  "cursor: cursor remove key bytes removed",
  "cursor: cursor reserve calls",
  "cursor: cursor reset calls",
  "cursor: cursor search calls",
  "cursor: cursor search history store calls",
  "cursor: cursor search near calls",
  "cursor: cursor sweep buckets",
  "cursor: cursor sweep cursors closed",
  "cursor: cursor sweep cursors examined",
  "cursor: cursor sweeps",
  "cursor: cursor truncate calls",
  "cursor: cursor update calls",
  "cursor: cursor update key and value bytes",
  "cursor: cursor update value size change",
  "cursor: cursors reused from cache",
  "data-handle: connection data handle size",
  "data-handle: connection data handles currently active",
  "data-handle: connection sweep candidate became referenced",
  "data-handle: connection sweep dhandles closed",
  "data-handle: connection sweep dhandles removed from hash list",
  "data-handle: connection sweep time-of-death sets",
  "data-handle: connection sweeps",
  "data-handle: session dhandles swept",
  "data-handle: session sweep attempts",
  "lock: checkpoint lock acquisitions",
  "lock: checkpoint lock application thread wait time (usecs)",
  "lock: checkpoint lock internal thread wait time (usecs)",
  "lock: dhandle lock application thread time waiting (usecs)",
  "lock: dhandle lock internal thread time waiting (usecs)",
  "lock: dhandle read lock acquisitions",
  "lock: dhandle write lock acquisitions",
  "lock: durable timestamp queue lock application thread time waiting (usecs)",
  "lock: durable timestamp queue lock internal thread time waiting (usecs)",
  "lock: durable timestamp queue read lock acquisitions",
  "lock: durable timestamp queue write lock acquisitions",
  "lock: metadata lock acquisitions",
  "lock: metadata lock application thread wait time (usecs)",
  "lock: metadata lock internal thread wait time (usecs)",
  "lock: read timestamp queue lock application thread time waiting (usecs)",
  "lock: read timestamp queue lock internal thread time waiting (usecs)",
  "lock: read timestamp queue read lock acquisitions",
  "lock: read timestamp queue write lock acquisitions",
  "lock: schema lock acquisitions",
  "lock: schema lock application thread wait time (usecs)",
  "lock: schema lock internal thread wait time (usecs)",
  "lock: table lock application thread time waiting for the table lock (usecs)",
  "lock: table lock internal thread time waiting for the table lock (usecs)",
  "lock: table read lock acquisitions",
  "lock: table write lock acquisitions",
  "lock: txn global lock application thread time waiting (usecs)",
  "lock: txn global lock internal thread time waiting (usecs)",
  "lock: txn global read lock acquisitions",
  "lock: txn global write lock acquisitions",
  "log: busy returns attempting to switch slots",
  "log: force archive time sleeping (usecs)",
  "log: log bytes of payload data",
  "log: log bytes written",
  "log: log files manually zero-filled",
  "log: log flush operations",
  "log: log force write operations",
  "log: log force write operations skipped",
  "log: log records compressed",
  "log: log records not compressed",
  "log: log records too small to compress",
  "log: log release advances write LSN",
  "log: log scan operations",
  "log: log scan records requiring two reads",
  "log: log server thread advances write LSN",
  "log: log server thread write LSN walk skipped",
  "log: log sync operations",
  "log: log sync time duration (usecs)",
  "log: log sync_dir operations",
  "log: log sync_dir time duration (usecs)",
  "log: log write operations",
  "log: logging bytes consolidated",
  "log: maximum log file size",
  "log: number of pre-allocated log files to create",
  "log: pre-allocated log files not ready and missed",
  "log: pre-allocated log files prepared",
  "log: pre-allocated log files used",
  "log: records processed by log scan",
  "log: slot close lost race",
  "log: slot close unbuffered waits",
  "log: slot closures",
  "log: slot join atomic update races",
  "log: slot join calls atomic updates raced",
  "log: slot join calls did not yield",
  "log: slot join calls found active slot closed",
  "log: slot join calls slept",
  "log: slot join calls yielded",
  "log: slot join found active slot closed",
  "log: slot joins yield time (usecs)",
  "log: slot transitions unable to find free slot",
  "log: slot unbuffered writes",
  "log: total in-memory size of compressed records",
  "log: total log buffer size",
  "log: total size of compressed records",
  "log: written slots coalesced",
  "log: yields waiting for previous log file close",
  "perf: file system read latency histogram (bucket 1) - 10-49ms",
  "perf: file system read latency histogram (bucket 2) - 50-99ms",
  "perf: file system read latency histogram (bucket 3) - 100-249ms",
  "perf: file system read latency histogram (bucket 4) - 250-499ms",
  "perf: file system read latency histogram (bucket 5) - 500-999ms",
  "perf: file system read latency histogram (bucket 6) - 1000ms+",
  "perf: file system write latency histogram (bucket 1) - 10-49ms",
  "perf: file system write latency histogram (bucket 2) - 50-99ms",
  "perf: file system write latency histogram (bucket 3) - 100-249ms",
  "perf: file system write latency histogram (bucket 4) - 250-499ms",
  "perf: file system write latency histogram (bucket 5) - 500-999ms",
  "perf: file system write latency histogram (bucket 6) - 1000ms+",
  "perf: operation read latency histogram (bucket 1) - 100-249us",
  "perf: operation read latency histogram (bucket 2) - 250-499us",
  "perf: operation read latency histogram (bucket 3) - 500-999us",
  "perf: operation read latency histogram (bucket 4) - 1000-9999us",
  "perf: operation read latency histogram (bucket 5) - 10000us+",
  "perf: operation write latency histogram (bucket 1) - 100-249us",
  "perf: operation write latency histogram (bucket 2) - 250-499us",
  "perf: operation write latency histogram (bucket 3) - 500-999us",
  "perf: operation write latency histogram (bucket 4) - 1000-9999us",
  "perf: operation write latency histogram (bucket 5) - 10000us+",
  "reconciliation: maximum seconds spent in a reconciliation call",
  "reconciliation: page reconciliation calls that resulted in values with prepared transaction "
  "metadata",
  "reconciliation: page reconciliation calls that resulted in values with timestamps",
  "reconciliation: page reconciliation calls that resulted in values with transaction ids",
  "reconciliation: pages written including at least one prepare state",
  "reconciliation: pages written including at least one start timestamp",
  "reconciliation: records written including a prepare state",
  "reconciliation: split bytes currently awaiting free",
  "reconciliation: split objects currently awaiting free",
  "session: open session count",
  "session: session query timestamp calls",
  "session: table alter failed calls",
  "session: table alter successful calls",
  "session: table alter unchanged and skipped",
  "session: table compact failed calls",
  "session: table compact successful calls",
  "session: table create failed calls",
  "session: table create successful calls",
  "session: table drop failed calls",
  "session: table drop successful calls",
  "session: table rename failed calls",
  "session: table rename successful calls",
  "session: table salvage failed calls",
  "session: table salvage successful calls",
  "session: table truncate failed calls",
  "session: table truncate successful calls",
  "session: table verify failed calls",
  "session: table verify successful calls",
  "thread-state: active filesystem fsync calls",
  "thread-state: active filesystem read calls",
  "thread-state: active filesystem write calls",
  "thread-yield: application thread time evicting (usecs)",
  "thread-yield: application thread time waiting for cache (usecs)",
  "thread-yield: connection close blocked waiting for transaction state stabilization",
  "thread-yield: connection close yielded for lsm manager shutdown",
  "thread-yield: data handle lock yielded",
  "thread-yield: get reference for page index and slot time sleeping (usecs)",
  "thread-yield: log server sync yielded for log write",
  "thread-yield: page access yielded due to prepare state change",
  "thread-yield: page acquire busy blocked",
  "thread-yield: page acquire eviction blocked",
  "thread-yield: page acquire locked blocked",
  "thread-yield: page acquire read blocked",
  "thread-yield: page acquire time sleeping (usecs)",
  "thread-yield: page delete rollback time sleeping for state change (usecs)",
  "thread-yield: page reconciliation yielded due to child modification",
  "transaction: Number of prepared updates",
  "transaction: durable timestamp queue entries walked",
  "transaction: durable timestamp queue insert to empty",
  "transaction: durable timestamp queue inserts to head",
  "transaction: durable timestamp queue inserts total",
  "transaction: durable timestamp queue length",
  "transaction: prepared transactions",
  "transaction: prepared transactions committed",
  "transaction: prepared transactions currently active",
  "transaction: prepared transactions rolled back",
  "transaction: query timestamp calls",
  "transaction: read timestamp queue entries walked",
  "transaction: read timestamp queue insert to empty",
  "transaction: read timestamp queue inserts to head",
  "transaction: read timestamp queue inserts total",
  "transaction: read timestamp queue length",
  "transaction: rollback to stable calls",
  "transaction: rollback to stable pages visited",
  "transaction: rollback to stable tree walk skipping pages",
  "transaction: rollback to stable updates aborted",
  "transaction: set timestamp calls",
  "transaction: set timestamp durable calls",
  "transaction: set timestamp durable updates",
  "transaction: set timestamp oldest calls",
  "transaction: set timestamp oldest updates",
  "transaction: set timestamp stable calls",
  "transaction: set timestamp stable updates",
  "transaction: transaction begins",
  "transaction: transaction checkpoint currently running",
  "transaction: transaction checkpoint generation",
  "transaction: transaction checkpoint history store file duration (usecs)",
  "transaction: transaction checkpoint max time (msecs)",
  "transaction: transaction checkpoint min time (msecs)",
  "transaction: transaction checkpoint most recent duration for gathering all handles (usecs)",
  "transaction: transaction checkpoint most recent duration for gathering applied handles (usecs)",
  "transaction: transaction checkpoint most recent duration for gathering skipped handles (usecs)",
  "transaction: transaction checkpoint most recent handles applied",
  "transaction: transaction checkpoint most recent handles skipped",
  "transaction: transaction checkpoint most recent handles walked",
  "transaction: transaction checkpoint most recent time (msecs)",
  "transaction: transaction checkpoint prepare currently running",
  "transaction: transaction checkpoint prepare max time (msecs)",
  "transaction: transaction checkpoint prepare min time (msecs)",
  "transaction: transaction checkpoint prepare most recent time (msecs)",
  "transaction: transaction checkpoint prepare total time (msecs)",
  "transaction: transaction checkpoint scrub dirty target",
  "transaction: transaction checkpoint scrub time (msecs)",
  "transaction: transaction checkpoint total time (msecs)",
  "transaction: transaction checkpoints",
  "transaction: transaction checkpoints skipped because database was clean",
  "transaction: transaction failures due to history store",
  "transaction: transaction fsync calls for checkpoint after allocating the transaction ID",
  "transaction: transaction fsync duration for checkpoint after allocating the transaction ID "
  "(usecs)",
  "transaction: transaction range of IDs currently pinned",
  "transaction: transaction range of IDs currently pinned by a checkpoint",
  "transaction: transaction range of timestamps currently pinned",
  "transaction: transaction range of timestamps pinned by a checkpoint",
  "transaction: transaction range of timestamps pinned by the oldest active read timestamp",
  "transaction: transaction range of timestamps pinned by the oldest timestamp",
  "transaction: transaction read timestamp of the oldest active reader",
  "transaction: transaction sync calls",
  "transaction: transactions committed",
  "transaction: transactions rolled back",
  "LSM: sleep for LSM checkpoint throttle",
  "LSM: sleep for LSM merge throttle",
  "cache: bytes currently in the cache",
  "cache: bytes dirty in the cache cumulative",
  "cache: bytes read into cache",
  "cache: bytes written from cache",
  "cache: checkpoint blocked page eviction",
  "cache: eviction walk target pages histogram - 0-9",
  "cache: eviction walk target pages histogram - 10-31",
  "cache: eviction walk target pages histogram - 128 and higher",
  "cache: eviction walk target pages histogram - 32-63",
  "cache: eviction walk target pages histogram - 64-128",
  "cache: eviction walks abandoned",
  "cache: eviction walks gave up because they restarted their walk twice",
  "cache: eviction walks gave up because they saw too many pages and found no candidates",
  "cache: eviction walks gave up because they saw too many pages and found too few candidates",
  "cache: eviction walks reached end of tree",
  "cache: eviction walks restarted",
  "cache: eviction walks started from root of tree",
  "cache: eviction walks started from saved location in tree",
  "cache: hazard pointer blocked page eviction",
  "cache: history store table insert calls",
  "cache: history store table insert calls that returned restart",
  "cache: history store table out-of-order resolved updates that lose their durable timestamp",
  "cache: history store table out-of-order updates that were fixed up by moving existing records",
  "cache: history store table out-of-order updates that were fixed up during insertion",
  "cache: history store table reads",
  "cache: history store table reads missed",
  "cache: history store table reads requiring squashed modifies",
  "cache: history store table truncation by rollback to stable to remove an unstable update",
  "cache: history store table truncation by rollback to stable to remove an update",
  "cache: history store table truncation to remove an update",
  "cache: history store table truncation to remove range of updates due to key being removed from "
  "the data page during reconciliation",
  "cache: history store table truncation to remove range of updates due to non timestamped update "
  "on data page",
  "cache: history store table writes requiring squashed modifies",
  "cache: in-memory page passed criteria to be split",
  "cache: in-memory page splits",
  "cache: internal pages evicted",
  "cache: internal pages split during eviction",
  "cache: leaf pages split during eviction",
  "cache: modified pages evicted",
  "cache: overflow pages read into cache",
  "cache: page split during eviction deepened the tree",
  "cache: page written requiring history store records",
  "cache: pages read into cache",
  "cache: pages read into cache after truncate",
  "cache: pages read into cache after truncate in prepare state",
  "cache: pages requested from the cache",
  "cache: pages seen by eviction walk",
  "cache: pages written from cache",
  "cache: pages written requiring in-memory restoration",
  "cache: tracked dirty bytes in the cache",
  "cache: unmodified pages evicted",
  "checkpoint-cleanup: pages added for eviction",
  "checkpoint-cleanup: pages removed",
  "checkpoint-cleanup: pages skipped during tree walk",
  "checkpoint-cleanup: pages visited",
  "cursor: Total number of entries skipped by cursor next calls",
  "cursor: Total number of entries skipped by cursor prev calls",
  "cursor: Total number of entries skipped to position the history store cursor",
  "cursor: cursor next calls that skip due to a globally visible history store tombstone",
  "cursor: cursor next calls that skip greater than or equal to 100 entries",
  "cursor: cursor next calls that skip less than 100 entries",
  "cursor: cursor prev calls that skip due to a globally visible history store tombstone",
  "cursor: cursor prev calls that skip greater than or equal to 100 entries",
  "cursor: cursor prev calls that skip less than 100 entries",
  "cursor: open cursor count",
  "reconciliation: approximate byte size of timestamps in pages written",
  "reconciliation: approximate byte size of transaction IDs in pages written",
  "reconciliation: fast-path pages deleted",
  "reconciliation: page reconciliation calls",
  "reconciliation: page reconciliation calls for eviction",
  "reconciliation: pages deleted",
  "reconciliation: pages written including an aggregated newest start durable timestamp ",
  "reconciliation: pages written including an aggregated newest stop durable timestamp ",
  "reconciliation: pages written including an aggregated newest stop timestamp ",
  "reconciliation: pages written including an aggregated newest stop transaction ID",
  "reconciliation: pages written including an aggregated newest transaction ID ",
  "reconciliation: pages written including an aggregated oldest start timestamp ",
  "reconciliation: pages written including an aggregated prepare",
  "reconciliation: pages written including at least one start durable timestamp",
  "reconciliation: pages written including at least one start transaction ID",
  "reconciliation: pages written including at least one stop durable timestamp",
  "reconciliation: pages written including at least one stop timestamp",
  "reconciliation: pages written including at least one stop transaction ID",
  "reconciliation: records written including a start durable timestamp",
  "reconciliation: records written including a start timestamp",
  "reconciliation: records written including a start transaction ID",
  "reconciliation: records written including a stop durable timestamp",
  "reconciliation: records written including a stop timestamp",
  "reconciliation: records written including a stop transaction ID",
  "transaction: race to read prepared update retry",
  "transaction: rollback to stable hs records with stop timestamps older than newer records",
  "transaction: rollback to stable keys removed",
  "transaction: rollback to stable keys restored",
  "transaction: rollback to stable restored tombstones from history store",
  "transaction: rollback to stable sweeping history store keys",
  "transaction: rollback to stable updates removed from history store",
  "transaction: update conflicts",
};

int
__wt_stat_connection_desc(WT_CURSOR_STAT *cst, int slot, const char **p)
{
    WT_UNUSED(cst);
    *p = __stats_connection_desc[slot];
    return (0);
}

void
__wt_stat_connection_init_single(WT_CONNECTION_STATS *stats)
{
    memset(stats, 0, sizeof(*stats));
}

int
__wt_stat_connection_init(WT_SESSION_IMPL *session, WT_CONNECTION_IMPL *handle)
{
    int i;

    WT_RET(__wt_calloc(
      session, (size_t)WT_COUNTER_SLOTS, sizeof(*handle->stat_array), &handle->stat_array));

    for (i = 0; i < WT_COUNTER_SLOTS; ++i) {
        handle->stats[i] = &handle->stat_array[i];
        __wt_stat_connection_init_single(handle->stats[i]);
    }
    return (0);
}

void
__wt_stat_connection_discard(WT_SESSION_IMPL *session, WT_CONNECTION_IMPL *handle)
{
    __wt_free(session, handle->stat_array);
}

void
__wt_stat_connection_clear_single(WT_CONNECTION_STATS *stats)
{
    /* not clearing lsm_work_queue_app */
    /* not clearing lsm_work_queue_manager */
    stats->lsm_rows_merged = 0;
    /* not clearing lsm_work_queue_switch */
    stats->lsm_work_units_discarded = 0;
    stats->lsm_work_units_done = 0;
    stats->lsm_work_units_created = 0;
    stats->lsm_work_queue_max = 0;
    stats->block_preload = 0;
    stats->block_read = 0;
    stats->block_write = 0;
    stats->block_byte_read = 0;
    stats->block_byte_read_mmap = 0;
    stats->block_byte_read_syscall = 0;
    stats->block_byte_write = 0;
    stats->block_byte_write_checkpoint = 0;
    stats->block_byte_write_mmap = 0;
    stats->block_byte_write_syscall = 0;
    stats->block_map_read = 0;
    stats->block_byte_map_read = 0;
    stats->block_remap_file_resize = 0;
    stats->block_remap_file_write = 0;
    stats->cache_read_app_count = 0;
    stats->cache_read_app_time = 0;
    stats->cache_write_app_count = 0;
    stats->cache_write_app_time = 0;
    /* not clearing cache_bytes_updates */
    /* not clearing cache_bytes_image */
    /* not clearing cache_bytes_hs */
    /* not clearing cache_bytes_other */
    /* not clearing cache_lookaside_score */
    stats->cache_eviction_get_ref = 0;
    stats->cache_eviction_get_ref_empty = 0;
    stats->cache_eviction_get_ref_empty2 = 0;
    /* not clearing cache_eviction_aggressive_set */
    /* not clearing cache_eviction_empty_score */
    stats->cache_eviction_walk_passes = 0;
    stats->cache_eviction_queue_empty = 0;
    stats->cache_eviction_queue_not_empty = 0;
    stats->cache_eviction_server_evicting = 0;
    stats->cache_eviction_server_slept = 0;
    stats->cache_eviction_slow = 0;
    stats->cache_eviction_walk_leaf_notfound = 0;
    /* not clearing cache_eviction_state */
<<<<<<< HEAD
    stats->cache_eviction_target_page_lt10 = 0;
    stats->cache_eviction_target_page_lt32 = 0;
    stats->cache_eviction_target_page_ge128 = 0;
    stats->cache_eviction_target_page_lt64 = 0;
    stats->cache_eviction_target_page_lt128 = 0;
    stats->cache_eviction_target_page_reduced = 0;
=======
>>>>>>> 975241f0
    stats->cache_eviction_target_strategy_both_clean_and_dirty = 0;
    stats->cache_eviction_target_strategy_clean = 0;
    stats->cache_eviction_target_strategy_dirty = 0;
    /* not clearing cache_eviction_active_workers */
    stats->cache_eviction_worker_created = 0;
    stats->cache_eviction_worker_evicting = 0;
    stats->cache_eviction_worker_removed = 0;
    /* not clearing cache_eviction_stable_state_workers */
    /* not clearing cache_eviction_walks_active */
    stats->cache_eviction_walks_started = 0;
    stats->cache_eviction_force_retune = 0;
    stats->cache_eviction_force_hs_fail = 0;
    stats->cache_eviction_force_hs = 0;
    stats->cache_eviction_force_hs_success = 0;
    stats->cache_eviction_force_clean = 0;
    stats->cache_eviction_force_clean_time = 0;
    stats->cache_eviction_force_dirty = 0;
    stats->cache_eviction_force_dirty_time = 0;
    stats->cache_eviction_force_delete = 0;
    stats->cache_eviction_force = 0;
    stats->cache_eviction_force_fail = 0;
    stats->cache_eviction_force_fail_time = 0;
    stats->cache_eviction_force_rollback = 0;
    stats->cache_hazard_checks = 0;
    stats->cache_hazard_walks = 0;
    stats->cache_hazard_max = 0;
    /* not clearing cache_hs_score */
    /* not clearing cache_hs_ondisk_max */
    /* not clearing cache_hs_ondisk */
    stats->cache_eviction_internal_pages_queued = 0;
    stats->cache_eviction_internal_pages_seen = 0;
    stats->cache_eviction_internal_pages_already_queued = 0;
    /* not clearing cache_bytes_max */
    /* not clearing cache_eviction_maximum_page_size */
    stats->cache_eviction_app_dirty = 0;
    stats->cache_timed_out_ops = 0;
    /* not clearing cache_pages_inuse */
    stats->cache_eviction_app = 0;
    stats->cache_eviction_pages_in_parallel_with_checkpoint = 0;
    stats->cache_eviction_pages_queued = 0;
    stats->cache_eviction_pages_queued_post_lru = 0;
    stats->cache_eviction_pages_queued_urgent = 0;
    stats->cache_eviction_pages_queued_oldest = 0;
<<<<<<< HEAD
    stats->cache_eviction_pages_queued_urgent_hs_dirty = 0;
    stats->cache_read = 0;
    stats->cache_read_deleted = 0;
    stats->cache_read_deleted_prepared = 0;
    stats->cache_pages_requested = 0;
    stats->cache_eviction_pages_seen = 0;
=======
>>>>>>> 975241f0
    stats->cache_eviction_pages_already_queued = 0;
    stats->cache_eviction_fail = 0;
    stats->cache_eviction_fail_parent_has_overflow_items = 0;
    stats->cache_eviction_fail_active_children_on_an_internal_page = 0;
    stats->cache_eviction_fail_in_reconciliation = 0;
    stats->cache_eviction_walk = 0;
    /* not clearing cache_overhead */
    /* not clearing cache_bytes_internal */
    /* not clearing cache_bytes_leaf */
    /* not clearing cache_pages_dirty */
    stats->fsync_all_fh_total = 0;
    stats->fsync_all_fh = 0;
    /* not clearing fsync_all_time */
    stats->capacity_bytes_read = 0;
    stats->capacity_bytes_ckpt = 0;
    stats->capacity_bytes_evict = 0;
    stats->capacity_bytes_log = 0;
    stats->capacity_bytes_written = 0;
    stats->capacity_threshold = 0;
    stats->capacity_time_total = 0;
    stats->capacity_time_ckpt = 0;
    stats->capacity_time_evict = 0;
    stats->capacity_time_log = 0;
    stats->capacity_time_read = 0;
    stats->cond_auto_wait_reset = 0;
    stats->cond_auto_wait = 0;
    stats->cond_auto_wait_skipped = 0;
    stats->time_travel = 0;
    /* not clearing file_open */
    /* not clearing buckets_dh */
    /* not clearing buckets */
    stats->memory_allocation = 0;
    stats->memory_free = 0;
    stats->memory_grow = 0;
    stats->cond_wait = 0;
    stats->rwlock_read = 0;
    stats->rwlock_write = 0;
    stats->fsync_io = 0;
    stats->read_io = 0;
    stats->write_io = 0;
    /* not clearing cursor_cached_count */
    stats->cursor_insert_bulk = 0;
    stats->cursor_cache = 0;
    stats->cursor_create = 0;
    stats->cursor_insert = 0;
    stats->cursor_insert_bytes = 0;
    stats->cursor_modify = 0;
    stats->cursor_modify_bytes = 0;
    stats->cursor_modify_bytes_touch = 0;
    stats->cursor_next = 0;
    stats->cursor_next_hs_tombstone_rts = 0;
    stats->cursor_restart = 0;
    stats->cursor_prev = 0;
    stats->cursor_prev_hs_tombstone_rts = 0;
    stats->cursor_remove = 0;
    stats->cursor_remove_bytes = 0;
    stats->cursor_reserve = 0;
    stats->cursor_reset = 0;
    stats->cursor_search = 0;
    stats->cursor_search_hs = 0;
    stats->cursor_search_near = 0;
    stats->cursor_sweep_buckets = 0;
    stats->cursor_sweep_closed = 0;
    stats->cursor_sweep_examined = 0;
    stats->cursor_sweep = 0;
    stats->cursor_truncate = 0;
    stats->cursor_update = 0;
    stats->cursor_update_bytes = 0;
    stats->cursor_update_bytes_changed = 0;
    stats->cursor_reopen = 0;
    /* not clearing dh_conn_handle_size */
    /* not clearing dh_conn_handle_count */
    stats->dh_sweep_ref = 0;
    stats->dh_sweep_close = 0;
    stats->dh_sweep_remove = 0;
    stats->dh_sweep_tod = 0;
    stats->dh_sweeps = 0;
    stats->dh_session_handles = 0;
    stats->dh_session_sweeps = 0;
    stats->lock_checkpoint_count = 0;
    stats->lock_checkpoint_wait_application = 0;
    stats->lock_checkpoint_wait_internal = 0;
    stats->lock_dhandle_wait_application = 0;
    stats->lock_dhandle_wait_internal = 0;
    stats->lock_dhandle_read_count = 0;
    stats->lock_dhandle_write_count = 0;
    stats->lock_durable_timestamp_wait_application = 0;
    stats->lock_durable_timestamp_wait_internal = 0;
    stats->lock_durable_timestamp_read_count = 0;
    stats->lock_durable_timestamp_write_count = 0;
    stats->lock_metadata_count = 0;
    stats->lock_metadata_wait_application = 0;
    stats->lock_metadata_wait_internal = 0;
    stats->lock_read_timestamp_wait_application = 0;
    stats->lock_read_timestamp_wait_internal = 0;
    stats->lock_read_timestamp_read_count = 0;
    stats->lock_read_timestamp_write_count = 0;
    stats->lock_schema_count = 0;
    stats->lock_schema_wait_application = 0;
    stats->lock_schema_wait_internal = 0;
    stats->lock_table_wait_application = 0;
    stats->lock_table_wait_internal = 0;
    stats->lock_table_read_count = 0;
    stats->lock_table_write_count = 0;
    stats->lock_txn_global_wait_application = 0;
    stats->lock_txn_global_wait_internal = 0;
    stats->lock_txn_global_read_count = 0;
    stats->lock_txn_global_write_count = 0;
    stats->log_slot_switch_busy = 0;
    stats->log_force_archive_sleep = 0;
    stats->log_bytes_payload = 0;
    stats->log_bytes_written = 0;
    stats->log_zero_fills = 0;
    stats->log_flush = 0;
    stats->log_force_write = 0;
    stats->log_force_write_skip = 0;
    stats->log_compress_writes = 0;
    stats->log_compress_write_fails = 0;
    stats->log_compress_small = 0;
    stats->log_release_write_lsn = 0;
    stats->log_scans = 0;
    stats->log_scan_rereads = 0;
    stats->log_write_lsn = 0;
    stats->log_write_lsn_skip = 0;
    stats->log_sync = 0;
    /* not clearing log_sync_duration */
    stats->log_sync_dir = 0;
    /* not clearing log_sync_dir_duration */
    stats->log_writes = 0;
    stats->log_slot_consolidated = 0;
    /* not clearing log_max_filesize */
    /* not clearing log_prealloc_max */
    stats->log_prealloc_missed = 0;
    stats->log_prealloc_files = 0;
    stats->log_prealloc_used = 0;
    stats->log_scan_records = 0;
    stats->log_slot_close_race = 0;
    stats->log_slot_close_unbuf = 0;
    stats->log_slot_closes = 0;
    stats->log_slot_races = 0;
    stats->log_slot_yield_race = 0;
    stats->log_slot_immediate = 0;
    stats->log_slot_yield_close = 0;
    stats->log_slot_yield_sleep = 0;
    stats->log_slot_yield = 0;
    stats->log_slot_active_closed = 0;
    /* not clearing log_slot_yield_duration */
    stats->log_slot_no_free_slots = 0;
    stats->log_slot_unbuffered = 0;
    stats->log_compress_mem = 0;
    /* not clearing log_buffer_size */
    stats->log_compress_len = 0;
    stats->log_slot_coalesced = 0;
    stats->log_close_yields = 0;
    stats->perf_hist_fsread_latency_lt50 = 0;
    stats->perf_hist_fsread_latency_lt100 = 0;
    stats->perf_hist_fsread_latency_lt250 = 0;
    stats->perf_hist_fsread_latency_lt500 = 0;
    stats->perf_hist_fsread_latency_lt1000 = 0;
    stats->perf_hist_fsread_latency_gt1000 = 0;
    stats->perf_hist_fswrite_latency_lt50 = 0;
    stats->perf_hist_fswrite_latency_lt100 = 0;
    stats->perf_hist_fswrite_latency_lt250 = 0;
    stats->perf_hist_fswrite_latency_lt500 = 0;
    stats->perf_hist_fswrite_latency_lt1000 = 0;
    stats->perf_hist_fswrite_latency_gt1000 = 0;
    stats->perf_hist_opread_latency_lt250 = 0;
    stats->perf_hist_opread_latency_lt500 = 0;
    stats->perf_hist_opread_latency_lt1000 = 0;
    stats->perf_hist_opread_latency_lt10000 = 0;
    stats->perf_hist_opread_latency_gt10000 = 0;
    stats->perf_hist_opwrite_latency_lt250 = 0;
    stats->perf_hist_opwrite_latency_lt500 = 0;
    stats->perf_hist_opwrite_latency_lt1000 = 0;
    stats->perf_hist_opwrite_latency_lt10000 = 0;
    stats->perf_hist_opwrite_latency_gt10000 = 0;
    /* not clearing rec_maximum_seconds */
    stats->rec_pages_with_prepare = 0;
    stats->rec_pages_with_ts = 0;
    stats->rec_pages_with_txn = 0;
    stats->rec_time_window_pages_prepared = 0;
    stats->rec_time_window_pages_start_ts = 0;
    stats->rec_time_window_prepared = 0;
    /* not clearing rec_split_stashed_bytes */
    /* not clearing rec_split_stashed_objects */
    /* not clearing session_open */
    stats->session_query_ts = 0;
    /* not clearing session_table_alter_fail */
    /* not clearing session_table_alter_success */
    /* not clearing session_table_alter_skip */
    /* not clearing session_table_compact_fail */
    /* not clearing session_table_compact_success */
    /* not clearing session_table_create_fail */
    /* not clearing session_table_create_success */
    /* not clearing session_table_drop_fail */
    /* not clearing session_table_drop_success */
    /* not clearing session_table_rename_fail */
    /* not clearing session_table_rename_success */
    /* not clearing session_table_salvage_fail */
    /* not clearing session_table_salvage_success */
    /* not clearing session_table_truncate_fail */
    /* not clearing session_table_truncate_success */
    /* not clearing session_table_verify_fail */
    /* not clearing session_table_verify_success */
    /* not clearing thread_fsync_active */
    /* not clearing thread_read_active */
    /* not clearing thread_write_active */
    stats->application_evict_time = 0;
    stats->application_cache_time = 0;
    stats->txn_release_blocked = 0;
    stats->conn_close_blocked_lsm = 0;
    stats->dhandle_lock_blocked = 0;
    stats->page_index_slot_ref_blocked = 0;
    stats->log_server_sync_blocked = 0;
    stats->prepared_transition_blocked_page = 0;
    stats->page_busy_blocked = 0;
    stats->page_forcible_evict_blocked = 0;
    stats->page_locked_blocked = 0;
    stats->page_read_blocked = 0;
    stats->page_sleep = 0;
    stats->page_del_rollback_blocked = 0;
    stats->child_modify_blocked_page = 0;
    stats->txn_prepared_updates_count = 0;
    stats->txn_durable_queue_walked = 0;
    stats->txn_durable_queue_empty = 0;
    stats->txn_durable_queue_head = 0;
    stats->txn_durable_queue_inserts = 0;
    stats->txn_durable_queue_len = 0;
    stats->txn_prepare = 0;
    stats->txn_prepare_commit = 0;
    stats->txn_prepare_active = 0;
    stats->txn_prepare_rollback = 0;
    stats->txn_query_ts = 0;
    stats->txn_read_queue_walked = 0;
    stats->txn_read_queue_empty = 0;
    stats->txn_read_queue_head = 0;
    stats->txn_read_queue_inserts = 0;
    stats->txn_read_queue_len = 0;
    stats->txn_rts = 0;
    stats->txn_rts_pages_visited = 0;
    stats->txn_rts_tree_walk_skip_pages = 0;
    stats->txn_rts_upd_aborted = 0;
    stats->txn_set_ts = 0;
    stats->txn_set_ts_durable = 0;
    stats->txn_set_ts_durable_upd = 0;
    stats->txn_set_ts_oldest = 0;
    stats->txn_set_ts_oldest_upd = 0;
    stats->txn_set_ts_stable = 0;
    stats->txn_set_ts_stable_upd = 0;
    stats->txn_begin = 0;
    /* not clearing txn_checkpoint_running */
    /* not clearing txn_checkpoint_generation */
    stats->txn_hs_ckpt_duration = 0;
    /* not clearing txn_checkpoint_time_max */
    /* not clearing txn_checkpoint_time_min */
    /* not clearing txn_checkpoint_handle_duration */
    /* not clearing txn_checkpoint_handle_duration_apply */
    /* not clearing txn_checkpoint_handle_duration_skip */
    stats->txn_checkpoint_handle_applied = 0;
    stats->txn_checkpoint_handle_skipped = 0;
    stats->txn_checkpoint_handle_walked = 0;
    /* not clearing txn_checkpoint_time_recent */
    /* not clearing txn_checkpoint_prep_running */
    /* not clearing txn_checkpoint_prep_max */
    /* not clearing txn_checkpoint_prep_min */
    /* not clearing txn_checkpoint_prep_recent */
    /* not clearing txn_checkpoint_prep_total */
    /* not clearing txn_checkpoint_scrub_target */
    /* not clearing txn_checkpoint_scrub_time */
    /* not clearing txn_checkpoint_time_total */
    stats->txn_checkpoint = 0;
    stats->txn_checkpoint_skipped = 0;
    stats->txn_fail_cache = 0;
    stats->txn_checkpoint_fsync_post = 0;
    /* not clearing txn_checkpoint_fsync_post_duration */
    /* not clearing txn_pinned_range */
    /* not clearing txn_pinned_checkpoint_range */
    /* not clearing txn_pinned_timestamp */
    /* not clearing txn_pinned_timestamp_checkpoint */
    /* not clearing txn_pinned_timestamp_reader */
    /* not clearing txn_pinned_timestamp_oldest */
    /* not clearing txn_timestamp_oldest_active_read */
    stats->txn_sync = 0;
    stats->txn_commit = 0;
    stats->txn_rollback = 0;
    stats->lsm_checkpoint_throttle = 0;
    stats->lsm_merge_throttle = 0;
    /* not clearing cache_bytes_inuse */
    /* not clearing cache_bytes_dirty_total */
    stats->cache_bytes_read = 0;
    stats->cache_bytes_write = 0;
    stats->cache_eviction_checkpoint = 0;
    stats->cache_eviction_target_page_lt10 = 0;
    stats->cache_eviction_target_page_lt32 = 0;
    stats->cache_eviction_target_page_ge128 = 0;
    stats->cache_eviction_target_page_lt64 = 0;
    stats->cache_eviction_target_page_lt128 = 0;
    stats->cache_eviction_walks_abandoned = 0;
    stats->cache_eviction_walks_stopped = 0;
    stats->cache_eviction_walks_gave_up_no_targets = 0;
    stats->cache_eviction_walks_gave_up_ratio = 0;
    stats->cache_eviction_walks_ended = 0;
    stats->cache_eviction_walk_restart = 0;
    stats->cache_eviction_walk_from_root = 0;
    stats->cache_eviction_walk_saved_pos = 0;
    stats->cache_eviction_hazard = 0;
    stats->cache_hs_insert = 0;
    stats->cache_hs_insert_restart = 0;
    stats->cache_hs_order_lose_durable_timestamp = 0;
    stats->cache_hs_order_fixup_move = 0;
    stats->cache_hs_order_fixup_insert = 0;
    stats->cache_hs_read = 0;
    stats->cache_hs_read_miss = 0;
    stats->cache_hs_read_squash = 0;
    stats->cache_hs_key_truncate_rts_unstable = 0;
    stats->cache_hs_key_truncate_rts = 0;
    stats->cache_hs_key_truncate = 0;
    stats->cache_hs_key_truncate_onpage_removal = 0;
    stats->cache_hs_key_truncate_non_ts = 0;
    stats->cache_hs_write_squash = 0;
    stats->cache_inmem_splittable = 0;
    stats->cache_inmem_split = 0;
    stats->cache_eviction_internal = 0;
    stats->cache_eviction_split_internal = 0;
    stats->cache_eviction_split_leaf = 0;
    stats->cache_eviction_dirty = 0;
    stats->cache_read_overflow = 0;
    stats->cache_eviction_deepen = 0;
    stats->cache_write_hs = 0;
    stats->cache_read = 0;
    stats->cache_read_deleted = 0;
    stats->cache_read_deleted_prepared = 0;
    stats->cache_pages_requested = 0;
    stats->cache_eviction_pages_seen = 0;
    stats->cache_write = 0;
    stats->cache_write_restore = 0;
    /* not clearing cache_bytes_dirty */
    stats->cache_eviction_clean = 0;
    stats->cc_pages_evict = 0;
    stats->cc_pages_removed = 0;
    stats->cc_pages_walk_skipped = 0;
    stats->cc_pages_visited = 0;
    stats->cursor_next_skip_total = 0;
    stats->cursor_prev_skip_total = 0;
    stats->cursor_skip_hs_cur_position = 0;
    stats->cursor_next_hs_tombstone = 0;
    stats->cursor_next_skip_ge_100 = 0;
    stats->cursor_next_skip_lt_100 = 0;
    stats->cursor_prev_hs_tombstone = 0;
    stats->cursor_prev_skip_ge_100 = 0;
    stats->cursor_prev_skip_lt_100 = 0;
    /* not clearing cursor_open_count */
    stats->rec_time_window_bytes_ts = 0;
    stats->rec_time_window_bytes_txn = 0;
    stats->rec_page_delete_fast = 0;
    stats->rec_pages = 0;
    stats->rec_pages_eviction = 0;
    stats->rec_page_delete = 0;
    stats->rec_time_aggr_newest_start_durable_ts = 0;
    stats->rec_time_aggr_newest_stop_durable_ts = 0;
    stats->rec_time_aggr_newest_stop_ts = 0;
    stats->rec_time_aggr_newest_stop_txn = 0;
    stats->rec_time_aggr_newest_txn = 0;
    stats->rec_time_aggr_oldest_start_ts = 0;
    stats->rec_time_aggr_prepared = 0;
    stats->rec_time_window_pages_durable_start_ts = 0;
    stats->rec_time_window_pages_start_txn = 0;
    stats->rec_time_window_pages_durable_stop_ts = 0;
    stats->rec_time_window_pages_stop_ts = 0;
    stats->rec_time_window_pages_stop_txn = 0;
    stats->rec_time_window_durable_start_ts = 0;
    stats->rec_time_window_start_ts = 0;
    stats->rec_time_window_start_txn = 0;
    stats->rec_time_window_durable_stop_ts = 0;
    stats->rec_time_window_stop_ts = 0;
    stats->rec_time_window_stop_txn = 0;
    stats->txn_read_race_prepare_update = 0;
    stats->txn_rts_hs_stop_older_than_newer_start = 0;
    stats->txn_rts_keys_removed = 0;
    stats->txn_rts_keys_restored = 0;
    stats->txn_rts_hs_restore_tombstones = 0;
    stats->txn_rts_sweep_hs_keys = 0;
    stats->txn_rts_hs_removed = 0;
    stats->txn_update_conflict = 0;
}

void
__wt_stat_connection_clear_all(WT_CONNECTION_STATS **stats)
{
    u_int i;

    for (i = 0; i < WT_COUNTER_SLOTS; ++i)
        __wt_stat_connection_clear_single(stats[i]);
}

void
__wt_stat_connection_aggregate(WT_CONNECTION_STATS **from, WT_CONNECTION_STATS *to)
{
    int64_t v;

    to->lsm_work_queue_app += WT_STAT_READ(from, lsm_work_queue_app);
    to->lsm_work_queue_manager += WT_STAT_READ(from, lsm_work_queue_manager);
    to->lsm_rows_merged += WT_STAT_READ(from, lsm_rows_merged);
    to->lsm_work_queue_switch += WT_STAT_READ(from, lsm_work_queue_switch);
    to->lsm_work_units_discarded += WT_STAT_READ(from, lsm_work_units_discarded);
    to->lsm_work_units_done += WT_STAT_READ(from, lsm_work_units_done);
    to->lsm_work_units_created += WT_STAT_READ(from, lsm_work_units_created);
    to->lsm_work_queue_max += WT_STAT_READ(from, lsm_work_queue_max);
    to->block_preload += WT_STAT_READ(from, block_preload);
    to->block_read += WT_STAT_READ(from, block_read);
    to->block_write += WT_STAT_READ(from, block_write);
    to->block_byte_read += WT_STAT_READ(from, block_byte_read);
    to->block_byte_read_mmap += WT_STAT_READ(from, block_byte_read_mmap);
    to->block_byte_read_syscall += WT_STAT_READ(from, block_byte_read_syscall);
    to->block_byte_write += WT_STAT_READ(from, block_byte_write);
    to->block_byte_write_checkpoint += WT_STAT_READ(from, block_byte_write_checkpoint);
    to->block_byte_write_mmap += WT_STAT_READ(from, block_byte_write_mmap);
    to->block_byte_write_syscall += WT_STAT_READ(from, block_byte_write_syscall);
    to->block_map_read += WT_STAT_READ(from, block_map_read);
    to->block_byte_map_read += WT_STAT_READ(from, block_byte_map_read);
    to->block_remap_file_resize += WT_STAT_READ(from, block_remap_file_resize);
    to->block_remap_file_write += WT_STAT_READ(from, block_remap_file_write);
    to->cache_read_app_count += WT_STAT_READ(from, cache_read_app_count);
    to->cache_read_app_time += WT_STAT_READ(from, cache_read_app_time);
    to->cache_write_app_count += WT_STAT_READ(from, cache_write_app_count);
    to->cache_write_app_time += WT_STAT_READ(from, cache_write_app_time);
    to->cache_bytes_updates += WT_STAT_READ(from, cache_bytes_updates);
    to->cache_bytes_image += WT_STAT_READ(from, cache_bytes_image);
    to->cache_bytes_hs += WT_STAT_READ(from, cache_bytes_hs);
    to->cache_bytes_other += WT_STAT_READ(from, cache_bytes_other);
    to->cache_lookaside_score += WT_STAT_READ(from, cache_lookaside_score);
    to->cache_eviction_get_ref += WT_STAT_READ(from, cache_eviction_get_ref);
    to->cache_eviction_get_ref_empty += WT_STAT_READ(from, cache_eviction_get_ref_empty);
    to->cache_eviction_get_ref_empty2 += WT_STAT_READ(from, cache_eviction_get_ref_empty2);
    to->cache_eviction_aggressive_set += WT_STAT_READ(from, cache_eviction_aggressive_set);
    to->cache_eviction_empty_score += WT_STAT_READ(from, cache_eviction_empty_score);
    to->cache_eviction_walk_passes += WT_STAT_READ(from, cache_eviction_walk_passes);
    to->cache_eviction_queue_empty += WT_STAT_READ(from, cache_eviction_queue_empty);
    to->cache_eviction_queue_not_empty += WT_STAT_READ(from, cache_eviction_queue_not_empty);
    to->cache_eviction_server_evicting += WT_STAT_READ(from, cache_eviction_server_evicting);
    to->cache_eviction_server_slept += WT_STAT_READ(from, cache_eviction_server_slept);
    to->cache_eviction_slow += WT_STAT_READ(from, cache_eviction_slow);
    to->cache_eviction_walk_leaf_notfound += WT_STAT_READ(from, cache_eviction_walk_leaf_notfound);
    to->cache_eviction_state += WT_STAT_READ(from, cache_eviction_state);
<<<<<<< HEAD
    to->cache_eviction_target_page_lt10 += WT_STAT_READ(from, cache_eviction_target_page_lt10);
    to->cache_eviction_target_page_lt32 += WT_STAT_READ(from, cache_eviction_target_page_lt32);
    to->cache_eviction_target_page_ge128 += WT_STAT_READ(from, cache_eviction_target_page_ge128);
    to->cache_eviction_target_page_lt64 += WT_STAT_READ(from, cache_eviction_target_page_lt64);
    to->cache_eviction_target_page_lt128 += WT_STAT_READ(from, cache_eviction_target_page_lt128);
    to->cache_eviction_target_page_reduced +=
      WT_STAT_READ(from, cache_eviction_target_page_reduced);
=======
>>>>>>> 975241f0
    to->cache_eviction_target_strategy_both_clean_and_dirty +=
      WT_STAT_READ(from, cache_eviction_target_strategy_both_clean_and_dirty);
    to->cache_eviction_target_strategy_clean +=
      WT_STAT_READ(from, cache_eviction_target_strategy_clean);
    to->cache_eviction_target_strategy_dirty +=
      WT_STAT_READ(from, cache_eviction_target_strategy_dirty);
    to->cache_eviction_active_workers += WT_STAT_READ(from, cache_eviction_active_workers);
    to->cache_eviction_worker_created += WT_STAT_READ(from, cache_eviction_worker_created);
    to->cache_eviction_worker_evicting += WT_STAT_READ(from, cache_eviction_worker_evicting);
    to->cache_eviction_worker_removed += WT_STAT_READ(from, cache_eviction_worker_removed);
    to->cache_eviction_stable_state_workers +=
      WT_STAT_READ(from, cache_eviction_stable_state_workers);
    to->cache_eviction_walks_active += WT_STAT_READ(from, cache_eviction_walks_active);
    to->cache_eviction_walks_started += WT_STAT_READ(from, cache_eviction_walks_started);
    to->cache_eviction_force_retune += WT_STAT_READ(from, cache_eviction_force_retune);
    to->cache_eviction_force_hs_fail += WT_STAT_READ(from, cache_eviction_force_hs_fail);
    to->cache_eviction_force_hs += WT_STAT_READ(from, cache_eviction_force_hs);
    to->cache_eviction_force_hs_success += WT_STAT_READ(from, cache_eviction_force_hs_success);
    to->cache_eviction_force_clean += WT_STAT_READ(from, cache_eviction_force_clean);
    to->cache_eviction_force_clean_time += WT_STAT_READ(from, cache_eviction_force_clean_time);
    to->cache_eviction_force_dirty += WT_STAT_READ(from, cache_eviction_force_dirty);
    to->cache_eviction_force_dirty_time += WT_STAT_READ(from, cache_eviction_force_dirty_time);
    to->cache_eviction_force_delete += WT_STAT_READ(from, cache_eviction_force_delete);
    to->cache_eviction_force += WT_STAT_READ(from, cache_eviction_force);
    to->cache_eviction_force_fail += WT_STAT_READ(from, cache_eviction_force_fail);
    to->cache_eviction_force_fail_time += WT_STAT_READ(from, cache_eviction_force_fail_time);
    to->cache_eviction_force_rollback += WT_STAT_READ(from, cache_eviction_force_rollback);
    to->cache_hazard_checks += WT_STAT_READ(from, cache_hazard_checks);
    to->cache_hazard_walks += WT_STAT_READ(from, cache_hazard_walks);
    if ((v = WT_STAT_READ(from, cache_hazard_max)) > to->cache_hazard_max)
        to->cache_hazard_max = v;
    to->cache_hs_score += WT_STAT_READ(from, cache_hs_score);
    to->cache_hs_ondisk_max += WT_STAT_READ(from, cache_hs_ondisk_max);
    to->cache_hs_ondisk += WT_STAT_READ(from, cache_hs_ondisk);
    to->cache_eviction_internal_pages_queued +=
      WT_STAT_READ(from, cache_eviction_internal_pages_queued);
    to->cache_eviction_internal_pages_seen +=
      WT_STAT_READ(from, cache_eviction_internal_pages_seen);
    to->cache_eviction_internal_pages_already_queued +=
      WT_STAT_READ(from, cache_eviction_internal_pages_already_queued);
    to->cache_bytes_max += WT_STAT_READ(from, cache_bytes_max);
    to->cache_eviction_maximum_page_size += WT_STAT_READ(from, cache_eviction_maximum_page_size);
    to->cache_eviction_app_dirty += WT_STAT_READ(from, cache_eviction_app_dirty);
    to->cache_timed_out_ops += WT_STAT_READ(from, cache_timed_out_ops);
    to->cache_pages_inuse += WT_STAT_READ(from, cache_pages_inuse);
    to->cache_eviction_app += WT_STAT_READ(from, cache_eviction_app);
    to->cache_eviction_pages_in_parallel_with_checkpoint +=
      WT_STAT_READ(from, cache_eviction_pages_in_parallel_with_checkpoint);
    to->cache_eviction_pages_queued += WT_STAT_READ(from, cache_eviction_pages_queued);
    to->cache_eviction_pages_queued_post_lru +=
      WT_STAT_READ(from, cache_eviction_pages_queued_post_lru);
    to->cache_eviction_pages_queued_urgent +=
      WT_STAT_READ(from, cache_eviction_pages_queued_urgent);
    to->cache_eviction_pages_queued_oldest +=
      WT_STAT_READ(from, cache_eviction_pages_queued_oldest);
<<<<<<< HEAD
    to->cache_eviction_pages_queued_urgent_hs_dirty +=
      WT_STAT_READ(from, cache_eviction_pages_queued_urgent_hs_dirty);
    to->cache_read += WT_STAT_READ(from, cache_read);
    to->cache_read_deleted += WT_STAT_READ(from, cache_read_deleted);
    to->cache_read_deleted_prepared += WT_STAT_READ(from, cache_read_deleted_prepared);
    to->cache_pages_requested += WT_STAT_READ(from, cache_pages_requested);
    to->cache_eviction_pages_seen += WT_STAT_READ(from, cache_eviction_pages_seen);
=======
>>>>>>> 975241f0
    to->cache_eviction_pages_already_queued +=
      WT_STAT_READ(from, cache_eviction_pages_already_queued);
    to->cache_eviction_fail += WT_STAT_READ(from, cache_eviction_fail);
    to->cache_eviction_fail_parent_has_overflow_items +=
      WT_STAT_READ(from, cache_eviction_fail_parent_has_overflow_items);
    to->cache_eviction_fail_active_children_on_an_internal_page +=
      WT_STAT_READ(from, cache_eviction_fail_active_children_on_an_internal_page);
    to->cache_eviction_fail_in_reconciliation +=
      WT_STAT_READ(from, cache_eviction_fail_in_reconciliation);
    to->cache_eviction_walk += WT_STAT_READ(from, cache_eviction_walk);
    to->cache_overhead += WT_STAT_READ(from, cache_overhead);
    to->cache_bytes_internal += WT_STAT_READ(from, cache_bytes_internal);
    to->cache_bytes_leaf += WT_STAT_READ(from, cache_bytes_leaf);
    to->cache_pages_dirty += WT_STAT_READ(from, cache_pages_dirty);
    to->fsync_all_fh_total += WT_STAT_READ(from, fsync_all_fh_total);
    to->fsync_all_fh += WT_STAT_READ(from, fsync_all_fh);
    to->fsync_all_time += WT_STAT_READ(from, fsync_all_time);
    to->capacity_bytes_read += WT_STAT_READ(from, capacity_bytes_read);
    to->capacity_bytes_ckpt += WT_STAT_READ(from, capacity_bytes_ckpt);
    to->capacity_bytes_evict += WT_STAT_READ(from, capacity_bytes_evict);
    to->capacity_bytes_log += WT_STAT_READ(from, capacity_bytes_log);
    to->capacity_bytes_written += WT_STAT_READ(from, capacity_bytes_written);
    to->capacity_threshold += WT_STAT_READ(from, capacity_threshold);
    to->capacity_time_total += WT_STAT_READ(from, capacity_time_total);
    to->capacity_time_ckpt += WT_STAT_READ(from, capacity_time_ckpt);
    to->capacity_time_evict += WT_STAT_READ(from, capacity_time_evict);
    to->capacity_time_log += WT_STAT_READ(from, capacity_time_log);
    to->capacity_time_read += WT_STAT_READ(from, capacity_time_read);
    to->cond_auto_wait_reset += WT_STAT_READ(from, cond_auto_wait_reset);
    to->cond_auto_wait += WT_STAT_READ(from, cond_auto_wait);
    to->cond_auto_wait_skipped += WT_STAT_READ(from, cond_auto_wait_skipped);
    to->time_travel += WT_STAT_READ(from, time_travel);
    to->file_open += WT_STAT_READ(from, file_open);
    to->buckets_dh += WT_STAT_READ(from, buckets_dh);
    to->buckets += WT_STAT_READ(from, buckets);
    to->memory_allocation += WT_STAT_READ(from, memory_allocation);
    to->memory_free += WT_STAT_READ(from, memory_free);
    to->memory_grow += WT_STAT_READ(from, memory_grow);
    to->cond_wait += WT_STAT_READ(from, cond_wait);
    to->rwlock_read += WT_STAT_READ(from, rwlock_read);
    to->rwlock_write += WT_STAT_READ(from, rwlock_write);
    to->fsync_io += WT_STAT_READ(from, fsync_io);
    to->read_io += WT_STAT_READ(from, read_io);
    to->write_io += WT_STAT_READ(from, write_io);
    to->cursor_cached_count += WT_STAT_READ(from, cursor_cached_count);
    to->cursor_insert_bulk += WT_STAT_READ(from, cursor_insert_bulk);
    to->cursor_cache += WT_STAT_READ(from, cursor_cache);
    to->cursor_create += WT_STAT_READ(from, cursor_create);
    to->cursor_insert += WT_STAT_READ(from, cursor_insert);
    to->cursor_insert_bytes += WT_STAT_READ(from, cursor_insert_bytes);
    to->cursor_modify += WT_STAT_READ(from, cursor_modify);
    to->cursor_modify_bytes += WT_STAT_READ(from, cursor_modify_bytes);
    to->cursor_modify_bytes_touch += WT_STAT_READ(from, cursor_modify_bytes_touch);
    to->cursor_next += WT_STAT_READ(from, cursor_next);
    to->cursor_next_hs_tombstone_rts += WT_STAT_READ(from, cursor_next_hs_tombstone_rts);
    to->cursor_restart += WT_STAT_READ(from, cursor_restart);
    to->cursor_prev += WT_STAT_READ(from, cursor_prev);
    to->cursor_prev_hs_tombstone_rts += WT_STAT_READ(from, cursor_prev_hs_tombstone_rts);
    to->cursor_remove += WT_STAT_READ(from, cursor_remove);
    to->cursor_remove_bytes += WT_STAT_READ(from, cursor_remove_bytes);
    to->cursor_reserve += WT_STAT_READ(from, cursor_reserve);
    to->cursor_reset += WT_STAT_READ(from, cursor_reset);
    to->cursor_search += WT_STAT_READ(from, cursor_search);
    to->cursor_search_hs += WT_STAT_READ(from, cursor_search_hs);
    to->cursor_search_near += WT_STAT_READ(from, cursor_search_near);
    to->cursor_sweep_buckets += WT_STAT_READ(from, cursor_sweep_buckets);
    to->cursor_sweep_closed += WT_STAT_READ(from, cursor_sweep_closed);
    to->cursor_sweep_examined += WT_STAT_READ(from, cursor_sweep_examined);
    to->cursor_sweep += WT_STAT_READ(from, cursor_sweep);
    to->cursor_truncate += WT_STAT_READ(from, cursor_truncate);
    to->cursor_update += WT_STAT_READ(from, cursor_update);
    to->cursor_update_bytes += WT_STAT_READ(from, cursor_update_bytes);
    to->cursor_update_bytes_changed += WT_STAT_READ(from, cursor_update_bytes_changed);
    to->cursor_reopen += WT_STAT_READ(from, cursor_reopen);
    to->dh_conn_handle_size += WT_STAT_READ(from, dh_conn_handle_size);
    to->dh_conn_handle_count += WT_STAT_READ(from, dh_conn_handle_count);
    to->dh_sweep_ref += WT_STAT_READ(from, dh_sweep_ref);
    to->dh_sweep_close += WT_STAT_READ(from, dh_sweep_close);
    to->dh_sweep_remove += WT_STAT_READ(from, dh_sweep_remove);
    to->dh_sweep_tod += WT_STAT_READ(from, dh_sweep_tod);
    to->dh_sweeps += WT_STAT_READ(from, dh_sweeps);
    to->dh_session_handles += WT_STAT_READ(from, dh_session_handles);
    to->dh_session_sweeps += WT_STAT_READ(from, dh_session_sweeps);
    to->lock_checkpoint_count += WT_STAT_READ(from, lock_checkpoint_count);
    to->lock_checkpoint_wait_application += WT_STAT_READ(from, lock_checkpoint_wait_application);
    to->lock_checkpoint_wait_internal += WT_STAT_READ(from, lock_checkpoint_wait_internal);
    to->lock_dhandle_wait_application += WT_STAT_READ(from, lock_dhandle_wait_application);
    to->lock_dhandle_wait_internal += WT_STAT_READ(from, lock_dhandle_wait_internal);
    to->lock_dhandle_read_count += WT_STAT_READ(from, lock_dhandle_read_count);
    to->lock_dhandle_write_count += WT_STAT_READ(from, lock_dhandle_write_count);
    to->lock_durable_timestamp_wait_application +=
      WT_STAT_READ(from, lock_durable_timestamp_wait_application);
    to->lock_durable_timestamp_wait_internal +=
      WT_STAT_READ(from, lock_durable_timestamp_wait_internal);
    to->lock_durable_timestamp_read_count += WT_STAT_READ(from, lock_durable_timestamp_read_count);
    to->lock_durable_timestamp_write_count +=
      WT_STAT_READ(from, lock_durable_timestamp_write_count);
    to->lock_metadata_count += WT_STAT_READ(from, lock_metadata_count);
    to->lock_metadata_wait_application += WT_STAT_READ(from, lock_metadata_wait_application);
    to->lock_metadata_wait_internal += WT_STAT_READ(from, lock_metadata_wait_internal);
    to->lock_read_timestamp_wait_application +=
      WT_STAT_READ(from, lock_read_timestamp_wait_application);
    to->lock_read_timestamp_wait_internal += WT_STAT_READ(from, lock_read_timestamp_wait_internal);
    to->lock_read_timestamp_read_count += WT_STAT_READ(from, lock_read_timestamp_read_count);
    to->lock_read_timestamp_write_count += WT_STAT_READ(from, lock_read_timestamp_write_count);
    to->lock_schema_count += WT_STAT_READ(from, lock_schema_count);
    to->lock_schema_wait_application += WT_STAT_READ(from, lock_schema_wait_application);
    to->lock_schema_wait_internal += WT_STAT_READ(from, lock_schema_wait_internal);
    to->lock_table_wait_application += WT_STAT_READ(from, lock_table_wait_application);
    to->lock_table_wait_internal += WT_STAT_READ(from, lock_table_wait_internal);
    to->lock_table_read_count += WT_STAT_READ(from, lock_table_read_count);
    to->lock_table_write_count += WT_STAT_READ(from, lock_table_write_count);
    to->lock_txn_global_wait_application += WT_STAT_READ(from, lock_txn_global_wait_application);
    to->lock_txn_global_wait_internal += WT_STAT_READ(from, lock_txn_global_wait_internal);
    to->lock_txn_global_read_count += WT_STAT_READ(from, lock_txn_global_read_count);
    to->lock_txn_global_write_count += WT_STAT_READ(from, lock_txn_global_write_count);
    to->log_slot_switch_busy += WT_STAT_READ(from, log_slot_switch_busy);
    to->log_force_archive_sleep += WT_STAT_READ(from, log_force_archive_sleep);
    to->log_bytes_payload += WT_STAT_READ(from, log_bytes_payload);
    to->log_bytes_written += WT_STAT_READ(from, log_bytes_written);
    to->log_zero_fills += WT_STAT_READ(from, log_zero_fills);
    to->log_flush += WT_STAT_READ(from, log_flush);
    to->log_force_write += WT_STAT_READ(from, log_force_write);
    to->log_force_write_skip += WT_STAT_READ(from, log_force_write_skip);
    to->log_compress_writes += WT_STAT_READ(from, log_compress_writes);
    to->log_compress_write_fails += WT_STAT_READ(from, log_compress_write_fails);
    to->log_compress_small += WT_STAT_READ(from, log_compress_small);
    to->log_release_write_lsn += WT_STAT_READ(from, log_release_write_lsn);
    to->log_scans += WT_STAT_READ(from, log_scans);
    to->log_scan_rereads += WT_STAT_READ(from, log_scan_rereads);
    to->log_write_lsn += WT_STAT_READ(from, log_write_lsn);
    to->log_write_lsn_skip += WT_STAT_READ(from, log_write_lsn_skip);
    to->log_sync += WT_STAT_READ(from, log_sync);
    to->log_sync_duration += WT_STAT_READ(from, log_sync_duration);
    to->log_sync_dir += WT_STAT_READ(from, log_sync_dir);
    to->log_sync_dir_duration += WT_STAT_READ(from, log_sync_dir_duration);
    to->log_writes += WT_STAT_READ(from, log_writes);
    to->log_slot_consolidated += WT_STAT_READ(from, log_slot_consolidated);
    to->log_max_filesize += WT_STAT_READ(from, log_max_filesize);
    to->log_prealloc_max += WT_STAT_READ(from, log_prealloc_max);
    to->log_prealloc_missed += WT_STAT_READ(from, log_prealloc_missed);
    to->log_prealloc_files += WT_STAT_READ(from, log_prealloc_files);
    to->log_prealloc_used += WT_STAT_READ(from, log_prealloc_used);
    to->log_scan_records += WT_STAT_READ(from, log_scan_records);
    to->log_slot_close_race += WT_STAT_READ(from, log_slot_close_race);
    to->log_slot_close_unbuf += WT_STAT_READ(from, log_slot_close_unbuf);
    to->log_slot_closes += WT_STAT_READ(from, log_slot_closes);
    to->log_slot_races += WT_STAT_READ(from, log_slot_races);
    to->log_slot_yield_race += WT_STAT_READ(from, log_slot_yield_race);
    to->log_slot_immediate += WT_STAT_READ(from, log_slot_immediate);
    to->log_slot_yield_close += WT_STAT_READ(from, log_slot_yield_close);
    to->log_slot_yield_sleep += WT_STAT_READ(from, log_slot_yield_sleep);
    to->log_slot_yield += WT_STAT_READ(from, log_slot_yield);
    to->log_slot_active_closed += WT_STAT_READ(from, log_slot_active_closed);
    to->log_slot_yield_duration += WT_STAT_READ(from, log_slot_yield_duration);
    to->log_slot_no_free_slots += WT_STAT_READ(from, log_slot_no_free_slots);
    to->log_slot_unbuffered += WT_STAT_READ(from, log_slot_unbuffered);
    to->log_compress_mem += WT_STAT_READ(from, log_compress_mem);
    to->log_buffer_size += WT_STAT_READ(from, log_buffer_size);
    to->log_compress_len += WT_STAT_READ(from, log_compress_len);
    to->log_slot_coalesced += WT_STAT_READ(from, log_slot_coalesced);
    to->log_close_yields += WT_STAT_READ(from, log_close_yields);
    to->perf_hist_fsread_latency_lt50 += WT_STAT_READ(from, perf_hist_fsread_latency_lt50);
    to->perf_hist_fsread_latency_lt100 += WT_STAT_READ(from, perf_hist_fsread_latency_lt100);
    to->perf_hist_fsread_latency_lt250 += WT_STAT_READ(from, perf_hist_fsread_latency_lt250);
    to->perf_hist_fsread_latency_lt500 += WT_STAT_READ(from, perf_hist_fsread_latency_lt500);
    to->perf_hist_fsread_latency_lt1000 += WT_STAT_READ(from, perf_hist_fsread_latency_lt1000);
    to->perf_hist_fsread_latency_gt1000 += WT_STAT_READ(from, perf_hist_fsread_latency_gt1000);
    to->perf_hist_fswrite_latency_lt50 += WT_STAT_READ(from, perf_hist_fswrite_latency_lt50);
    to->perf_hist_fswrite_latency_lt100 += WT_STAT_READ(from, perf_hist_fswrite_latency_lt100);
    to->perf_hist_fswrite_latency_lt250 += WT_STAT_READ(from, perf_hist_fswrite_latency_lt250);
    to->perf_hist_fswrite_latency_lt500 += WT_STAT_READ(from, perf_hist_fswrite_latency_lt500);
    to->perf_hist_fswrite_latency_lt1000 += WT_STAT_READ(from, perf_hist_fswrite_latency_lt1000);
    to->perf_hist_fswrite_latency_gt1000 += WT_STAT_READ(from, perf_hist_fswrite_latency_gt1000);
    to->perf_hist_opread_latency_lt250 += WT_STAT_READ(from, perf_hist_opread_latency_lt250);
    to->perf_hist_opread_latency_lt500 += WT_STAT_READ(from, perf_hist_opread_latency_lt500);
    to->perf_hist_opread_latency_lt1000 += WT_STAT_READ(from, perf_hist_opread_latency_lt1000);
    to->perf_hist_opread_latency_lt10000 += WT_STAT_READ(from, perf_hist_opread_latency_lt10000);
    to->perf_hist_opread_latency_gt10000 += WT_STAT_READ(from, perf_hist_opread_latency_gt10000);
    to->perf_hist_opwrite_latency_lt250 += WT_STAT_READ(from, perf_hist_opwrite_latency_lt250);
    to->perf_hist_opwrite_latency_lt500 += WT_STAT_READ(from, perf_hist_opwrite_latency_lt500);
    to->perf_hist_opwrite_latency_lt1000 += WT_STAT_READ(from, perf_hist_opwrite_latency_lt1000);
    to->perf_hist_opwrite_latency_lt10000 += WT_STAT_READ(from, perf_hist_opwrite_latency_lt10000);
    to->perf_hist_opwrite_latency_gt10000 += WT_STAT_READ(from, perf_hist_opwrite_latency_gt10000);
    to->rec_maximum_seconds += WT_STAT_READ(from, rec_maximum_seconds);
    to->rec_pages_with_prepare += WT_STAT_READ(from, rec_pages_with_prepare);
    to->rec_pages_with_ts += WT_STAT_READ(from, rec_pages_with_ts);
    to->rec_pages_with_txn += WT_STAT_READ(from, rec_pages_with_txn);
    to->rec_time_window_pages_prepared += WT_STAT_READ(from, rec_time_window_pages_prepared);
    to->rec_time_window_pages_start_ts += WT_STAT_READ(from, rec_time_window_pages_start_ts);
    to->rec_time_window_prepared += WT_STAT_READ(from, rec_time_window_prepared);
    to->rec_split_stashed_bytes += WT_STAT_READ(from, rec_split_stashed_bytes);
    to->rec_split_stashed_objects += WT_STAT_READ(from, rec_split_stashed_objects);
    to->session_open += WT_STAT_READ(from, session_open);
    to->session_query_ts += WT_STAT_READ(from, session_query_ts);
    to->session_table_alter_fail += WT_STAT_READ(from, session_table_alter_fail);
    to->session_table_alter_success += WT_STAT_READ(from, session_table_alter_success);
    to->session_table_alter_skip += WT_STAT_READ(from, session_table_alter_skip);
    to->session_table_compact_fail += WT_STAT_READ(from, session_table_compact_fail);
    to->session_table_compact_success += WT_STAT_READ(from, session_table_compact_success);
    to->session_table_create_fail += WT_STAT_READ(from, session_table_create_fail);
    to->session_table_create_success += WT_STAT_READ(from, session_table_create_success);
    to->session_table_drop_fail += WT_STAT_READ(from, session_table_drop_fail);
    to->session_table_drop_success += WT_STAT_READ(from, session_table_drop_success);
    to->session_table_rename_fail += WT_STAT_READ(from, session_table_rename_fail);
    to->session_table_rename_success += WT_STAT_READ(from, session_table_rename_success);
    to->session_table_salvage_fail += WT_STAT_READ(from, session_table_salvage_fail);
    to->session_table_salvage_success += WT_STAT_READ(from, session_table_salvage_success);
    to->session_table_truncate_fail += WT_STAT_READ(from, session_table_truncate_fail);
    to->session_table_truncate_success += WT_STAT_READ(from, session_table_truncate_success);
    to->session_table_verify_fail += WT_STAT_READ(from, session_table_verify_fail);
    to->session_table_verify_success += WT_STAT_READ(from, session_table_verify_success);
    to->thread_fsync_active += WT_STAT_READ(from, thread_fsync_active);
    to->thread_read_active += WT_STAT_READ(from, thread_read_active);
    to->thread_write_active += WT_STAT_READ(from, thread_write_active);
    to->application_evict_time += WT_STAT_READ(from, application_evict_time);
    to->application_cache_time += WT_STAT_READ(from, application_cache_time);
    to->txn_release_blocked += WT_STAT_READ(from, txn_release_blocked);
    to->conn_close_blocked_lsm += WT_STAT_READ(from, conn_close_blocked_lsm);
    to->dhandle_lock_blocked += WT_STAT_READ(from, dhandle_lock_blocked);
    to->page_index_slot_ref_blocked += WT_STAT_READ(from, page_index_slot_ref_blocked);
    to->log_server_sync_blocked += WT_STAT_READ(from, log_server_sync_blocked);
    to->prepared_transition_blocked_page += WT_STAT_READ(from, prepared_transition_blocked_page);
    to->page_busy_blocked += WT_STAT_READ(from, page_busy_blocked);
    to->page_forcible_evict_blocked += WT_STAT_READ(from, page_forcible_evict_blocked);
    to->page_locked_blocked += WT_STAT_READ(from, page_locked_blocked);
    to->page_read_blocked += WT_STAT_READ(from, page_read_blocked);
    to->page_sleep += WT_STAT_READ(from, page_sleep);
    to->page_del_rollback_blocked += WT_STAT_READ(from, page_del_rollback_blocked);
    to->child_modify_blocked_page += WT_STAT_READ(from, child_modify_blocked_page);
    to->txn_prepared_updates_count += WT_STAT_READ(from, txn_prepared_updates_count);
    to->txn_durable_queue_walked += WT_STAT_READ(from, txn_durable_queue_walked);
    to->txn_durable_queue_empty += WT_STAT_READ(from, txn_durable_queue_empty);
    to->txn_durable_queue_head += WT_STAT_READ(from, txn_durable_queue_head);
    to->txn_durable_queue_inserts += WT_STAT_READ(from, txn_durable_queue_inserts);
    to->txn_durable_queue_len += WT_STAT_READ(from, txn_durable_queue_len);
    to->txn_prepare += WT_STAT_READ(from, txn_prepare);
    to->txn_prepare_commit += WT_STAT_READ(from, txn_prepare_commit);
    to->txn_prepare_active += WT_STAT_READ(from, txn_prepare_active);
    to->txn_prepare_rollback += WT_STAT_READ(from, txn_prepare_rollback);
    to->txn_query_ts += WT_STAT_READ(from, txn_query_ts);
    to->txn_read_queue_walked += WT_STAT_READ(from, txn_read_queue_walked);
    to->txn_read_queue_empty += WT_STAT_READ(from, txn_read_queue_empty);
    to->txn_read_queue_head += WT_STAT_READ(from, txn_read_queue_head);
    to->txn_read_queue_inserts += WT_STAT_READ(from, txn_read_queue_inserts);
    to->txn_read_queue_len += WT_STAT_READ(from, txn_read_queue_len);
    to->txn_rts += WT_STAT_READ(from, txn_rts);
    to->txn_rts_pages_visited += WT_STAT_READ(from, txn_rts_pages_visited);
    to->txn_rts_tree_walk_skip_pages += WT_STAT_READ(from, txn_rts_tree_walk_skip_pages);
    to->txn_rts_upd_aborted += WT_STAT_READ(from, txn_rts_upd_aborted);
    to->txn_set_ts += WT_STAT_READ(from, txn_set_ts);
    to->txn_set_ts_durable += WT_STAT_READ(from, txn_set_ts_durable);
    to->txn_set_ts_durable_upd += WT_STAT_READ(from, txn_set_ts_durable_upd);
    to->txn_set_ts_oldest += WT_STAT_READ(from, txn_set_ts_oldest);
    to->txn_set_ts_oldest_upd += WT_STAT_READ(from, txn_set_ts_oldest_upd);
    to->txn_set_ts_stable += WT_STAT_READ(from, txn_set_ts_stable);
    to->txn_set_ts_stable_upd += WT_STAT_READ(from, txn_set_ts_stable_upd);
    to->txn_begin += WT_STAT_READ(from, txn_begin);
    to->txn_checkpoint_running += WT_STAT_READ(from, txn_checkpoint_running);
    to->txn_checkpoint_generation += WT_STAT_READ(from, txn_checkpoint_generation);
    to->txn_hs_ckpt_duration += WT_STAT_READ(from, txn_hs_ckpt_duration);
    to->txn_checkpoint_time_max += WT_STAT_READ(from, txn_checkpoint_time_max);
    to->txn_checkpoint_time_min += WT_STAT_READ(from, txn_checkpoint_time_min);
    to->txn_checkpoint_handle_duration += WT_STAT_READ(from, txn_checkpoint_handle_duration);
    to->txn_checkpoint_handle_duration_apply +=
      WT_STAT_READ(from, txn_checkpoint_handle_duration_apply);
    to->txn_checkpoint_handle_duration_skip +=
      WT_STAT_READ(from, txn_checkpoint_handle_duration_skip);
    to->txn_checkpoint_handle_applied += WT_STAT_READ(from, txn_checkpoint_handle_applied);
    to->txn_checkpoint_handle_skipped += WT_STAT_READ(from, txn_checkpoint_handle_skipped);
    to->txn_checkpoint_handle_walked += WT_STAT_READ(from, txn_checkpoint_handle_walked);
    to->txn_checkpoint_time_recent += WT_STAT_READ(from, txn_checkpoint_time_recent);
    to->txn_checkpoint_prep_running += WT_STAT_READ(from, txn_checkpoint_prep_running);
    to->txn_checkpoint_prep_max += WT_STAT_READ(from, txn_checkpoint_prep_max);
    to->txn_checkpoint_prep_min += WT_STAT_READ(from, txn_checkpoint_prep_min);
    to->txn_checkpoint_prep_recent += WT_STAT_READ(from, txn_checkpoint_prep_recent);
    to->txn_checkpoint_prep_total += WT_STAT_READ(from, txn_checkpoint_prep_total);
    to->txn_checkpoint_scrub_target += WT_STAT_READ(from, txn_checkpoint_scrub_target);
    to->txn_checkpoint_scrub_time += WT_STAT_READ(from, txn_checkpoint_scrub_time);
    to->txn_checkpoint_time_total += WT_STAT_READ(from, txn_checkpoint_time_total);
    to->txn_checkpoint += WT_STAT_READ(from, txn_checkpoint);
    to->txn_checkpoint_skipped += WT_STAT_READ(from, txn_checkpoint_skipped);
    to->txn_fail_cache += WT_STAT_READ(from, txn_fail_cache);
    to->txn_checkpoint_fsync_post += WT_STAT_READ(from, txn_checkpoint_fsync_post);
    to->txn_checkpoint_fsync_post_duration +=
      WT_STAT_READ(from, txn_checkpoint_fsync_post_duration);
    to->txn_pinned_range += WT_STAT_READ(from, txn_pinned_range);
    to->txn_pinned_checkpoint_range += WT_STAT_READ(from, txn_pinned_checkpoint_range);
    to->txn_pinned_timestamp += WT_STAT_READ(from, txn_pinned_timestamp);
    to->txn_pinned_timestamp_checkpoint += WT_STAT_READ(from, txn_pinned_timestamp_checkpoint);
    to->txn_pinned_timestamp_reader += WT_STAT_READ(from, txn_pinned_timestamp_reader);
    to->txn_pinned_timestamp_oldest += WT_STAT_READ(from, txn_pinned_timestamp_oldest);
    to->txn_timestamp_oldest_active_read += WT_STAT_READ(from, txn_timestamp_oldest_active_read);
    to->txn_sync += WT_STAT_READ(from, txn_sync);
    to->txn_commit += WT_STAT_READ(from, txn_commit);
    to->txn_rollback += WT_STAT_READ(from, txn_rollback);
    to->lsm_checkpoint_throttle += WT_STAT_READ(from, lsm_checkpoint_throttle);
    to->lsm_merge_throttle += WT_STAT_READ(from, lsm_merge_throttle);
    to->cache_bytes_inuse += WT_STAT_READ(from, cache_bytes_inuse);
    to->cache_bytes_dirty_total += WT_STAT_READ(from, cache_bytes_dirty_total);
    to->cache_bytes_read += WT_STAT_READ(from, cache_bytes_read);
    to->cache_bytes_write += WT_STAT_READ(from, cache_bytes_write);
    to->cache_eviction_checkpoint += WT_STAT_READ(from, cache_eviction_checkpoint);
    to->cache_eviction_target_page_lt10 += WT_STAT_READ(from, cache_eviction_target_page_lt10);
    to->cache_eviction_target_page_lt32 += WT_STAT_READ(from, cache_eviction_target_page_lt32);
    to->cache_eviction_target_page_ge128 += WT_STAT_READ(from, cache_eviction_target_page_ge128);
    to->cache_eviction_target_page_lt64 += WT_STAT_READ(from, cache_eviction_target_page_lt64);
    to->cache_eviction_target_page_lt128 += WT_STAT_READ(from, cache_eviction_target_page_lt128);
    to->cache_eviction_walks_abandoned += WT_STAT_READ(from, cache_eviction_walks_abandoned);
    to->cache_eviction_walks_stopped += WT_STAT_READ(from, cache_eviction_walks_stopped);
    to->cache_eviction_walks_gave_up_no_targets +=
      WT_STAT_READ(from, cache_eviction_walks_gave_up_no_targets);
    to->cache_eviction_walks_gave_up_ratio +=
      WT_STAT_READ(from, cache_eviction_walks_gave_up_ratio);
    to->cache_eviction_walks_ended += WT_STAT_READ(from, cache_eviction_walks_ended);
    to->cache_eviction_walk_restart += WT_STAT_READ(from, cache_eviction_walk_restart);
    to->cache_eviction_walk_from_root += WT_STAT_READ(from, cache_eviction_walk_from_root);
    to->cache_eviction_walk_saved_pos += WT_STAT_READ(from, cache_eviction_walk_saved_pos);
    to->cache_eviction_hazard += WT_STAT_READ(from, cache_eviction_hazard);
    to->cache_hs_insert += WT_STAT_READ(from, cache_hs_insert);
    to->cache_hs_insert_restart += WT_STAT_READ(from, cache_hs_insert_restart);
    to->cache_hs_order_lose_durable_timestamp +=
      WT_STAT_READ(from, cache_hs_order_lose_durable_timestamp);
    to->cache_hs_order_fixup_move += WT_STAT_READ(from, cache_hs_order_fixup_move);
    to->cache_hs_order_fixup_insert += WT_STAT_READ(from, cache_hs_order_fixup_insert);
    to->cache_hs_read += WT_STAT_READ(from, cache_hs_read);
    to->cache_hs_read_miss += WT_STAT_READ(from, cache_hs_read_miss);
    to->cache_hs_read_squash += WT_STAT_READ(from, cache_hs_read_squash);
    to->cache_hs_key_truncate_rts_unstable +=
      WT_STAT_READ(from, cache_hs_key_truncate_rts_unstable);
    to->cache_hs_key_truncate_rts += WT_STAT_READ(from, cache_hs_key_truncate_rts);
    to->cache_hs_key_truncate += WT_STAT_READ(from, cache_hs_key_truncate);
    to->cache_hs_key_truncate_onpage_removal +=
      WT_STAT_READ(from, cache_hs_key_truncate_onpage_removal);
    to->cache_hs_key_truncate_non_ts += WT_STAT_READ(from, cache_hs_key_truncate_non_ts);
    to->cache_hs_write_squash += WT_STAT_READ(from, cache_hs_write_squash);
    to->cache_inmem_splittable += WT_STAT_READ(from, cache_inmem_splittable);
    to->cache_inmem_split += WT_STAT_READ(from, cache_inmem_split);
    to->cache_eviction_internal += WT_STAT_READ(from, cache_eviction_internal);
    to->cache_eviction_split_internal += WT_STAT_READ(from, cache_eviction_split_internal);
    to->cache_eviction_split_leaf += WT_STAT_READ(from, cache_eviction_split_leaf);
    to->cache_eviction_dirty += WT_STAT_READ(from, cache_eviction_dirty);
    to->cache_read_overflow += WT_STAT_READ(from, cache_read_overflow);
    to->cache_eviction_deepen += WT_STAT_READ(from, cache_eviction_deepen);
    to->cache_write_hs += WT_STAT_READ(from, cache_write_hs);
    to->cache_read += WT_STAT_READ(from, cache_read);
    to->cache_read_deleted += WT_STAT_READ(from, cache_read_deleted);
    to->cache_read_deleted_prepared += WT_STAT_READ(from, cache_read_deleted_prepared);
    to->cache_pages_requested += WT_STAT_READ(from, cache_pages_requested);
    to->cache_eviction_pages_seen += WT_STAT_READ(from, cache_eviction_pages_seen);
    to->cache_write += WT_STAT_READ(from, cache_write);
    to->cache_write_restore += WT_STAT_READ(from, cache_write_restore);
    to->cache_bytes_dirty += WT_STAT_READ(from, cache_bytes_dirty);
    to->cache_eviction_clean += WT_STAT_READ(from, cache_eviction_clean);
    to->cc_pages_evict += WT_STAT_READ(from, cc_pages_evict);
    to->cc_pages_removed += WT_STAT_READ(from, cc_pages_removed);
    to->cc_pages_walk_skipped += WT_STAT_READ(from, cc_pages_walk_skipped);
    to->cc_pages_visited += WT_STAT_READ(from, cc_pages_visited);
    to->cursor_next_skip_total += WT_STAT_READ(from, cursor_next_skip_total);
    to->cursor_prev_skip_total += WT_STAT_READ(from, cursor_prev_skip_total);
    to->cursor_skip_hs_cur_position += WT_STAT_READ(from, cursor_skip_hs_cur_position);
    to->cursor_next_hs_tombstone += WT_STAT_READ(from, cursor_next_hs_tombstone);
    to->cursor_next_skip_ge_100 += WT_STAT_READ(from, cursor_next_skip_ge_100);
    to->cursor_next_skip_lt_100 += WT_STAT_READ(from, cursor_next_skip_lt_100);
    to->cursor_prev_hs_tombstone += WT_STAT_READ(from, cursor_prev_hs_tombstone);
    to->cursor_prev_skip_ge_100 += WT_STAT_READ(from, cursor_prev_skip_ge_100);
    to->cursor_prev_skip_lt_100 += WT_STAT_READ(from, cursor_prev_skip_lt_100);
    to->cursor_open_count += WT_STAT_READ(from, cursor_open_count);
    to->rec_time_window_bytes_ts += WT_STAT_READ(from, rec_time_window_bytes_ts);
    to->rec_time_window_bytes_txn += WT_STAT_READ(from, rec_time_window_bytes_txn);
    to->rec_page_delete_fast += WT_STAT_READ(from, rec_page_delete_fast);
    to->rec_pages += WT_STAT_READ(from, rec_pages);
    to->rec_pages_eviction += WT_STAT_READ(from, rec_pages_eviction);
    to->rec_page_delete += WT_STAT_READ(from, rec_page_delete);
    to->rec_time_aggr_newest_start_durable_ts +=
      WT_STAT_READ(from, rec_time_aggr_newest_start_durable_ts);
    to->rec_time_aggr_newest_stop_durable_ts +=
      WT_STAT_READ(from, rec_time_aggr_newest_stop_durable_ts);
    to->rec_time_aggr_newest_stop_ts += WT_STAT_READ(from, rec_time_aggr_newest_stop_ts);
    to->rec_time_aggr_newest_stop_txn += WT_STAT_READ(from, rec_time_aggr_newest_stop_txn);
    to->rec_time_aggr_newest_txn += WT_STAT_READ(from, rec_time_aggr_newest_txn);
    to->rec_time_aggr_oldest_start_ts += WT_STAT_READ(from, rec_time_aggr_oldest_start_ts);
    to->rec_time_aggr_prepared += WT_STAT_READ(from, rec_time_aggr_prepared);
    to->rec_time_window_pages_durable_start_ts +=
      WT_STAT_READ(from, rec_time_window_pages_durable_start_ts);
    to->rec_time_window_pages_start_txn += WT_STAT_READ(from, rec_time_window_pages_start_txn);
    to->rec_time_window_pages_durable_stop_ts +=
      WT_STAT_READ(from, rec_time_window_pages_durable_stop_ts);
    to->rec_time_window_pages_stop_ts += WT_STAT_READ(from, rec_time_window_pages_stop_ts);
    to->rec_time_window_pages_stop_txn += WT_STAT_READ(from, rec_time_window_pages_stop_txn);
    to->rec_time_window_durable_start_ts += WT_STAT_READ(from, rec_time_window_durable_start_ts);
    to->rec_time_window_start_ts += WT_STAT_READ(from, rec_time_window_start_ts);
    to->rec_time_window_start_txn += WT_STAT_READ(from, rec_time_window_start_txn);
    to->rec_time_window_durable_stop_ts += WT_STAT_READ(from, rec_time_window_durable_stop_ts);
    to->rec_time_window_stop_ts += WT_STAT_READ(from, rec_time_window_stop_ts);
    to->rec_time_window_stop_txn += WT_STAT_READ(from, rec_time_window_stop_txn);
    to->txn_read_race_prepare_update += WT_STAT_READ(from, txn_read_race_prepare_update);
    to->txn_rts_hs_stop_older_than_newer_start +=
      WT_STAT_READ(from, txn_rts_hs_stop_older_than_newer_start);
    to->txn_rts_keys_removed += WT_STAT_READ(from, txn_rts_keys_removed);
    to->txn_rts_keys_restored += WT_STAT_READ(from, txn_rts_keys_restored);
    to->txn_rts_hs_restore_tombstones += WT_STAT_READ(from, txn_rts_hs_restore_tombstones);
    to->txn_rts_sweep_hs_keys += WT_STAT_READ(from, txn_rts_sweep_hs_keys);
    to->txn_rts_hs_removed += WT_STAT_READ(from, txn_rts_hs_removed);
    to->txn_update_conflict += WT_STAT_READ(from, txn_update_conflict);
}

static const char *const __stats_join_desc[] = {
  ": accesses to the main table",
  ": bloom filter false positives",
  ": checks that conditions of membership are satisfied",
  ": items inserted into a bloom filter",
  ": items iterated",
};

int
__wt_stat_join_desc(WT_CURSOR_STAT *cst, int slot, const char **p)
{
    WT_UNUSED(cst);
    *p = __stats_join_desc[slot];
    return (0);
}

void
__wt_stat_join_init_single(WT_JOIN_STATS *stats)
{
    memset(stats, 0, sizeof(*stats));
}

void
__wt_stat_join_clear_single(WT_JOIN_STATS *stats)
{
    stats->main_access = 0;
    stats->bloom_false_positive = 0;
    stats->membership_check = 0;
    stats->bloom_insert = 0;
    stats->iterated = 0;
}

void
__wt_stat_join_clear_all(WT_JOIN_STATS **stats)
{
    u_int i;

    for (i = 0; i < WT_COUNTER_SLOTS; ++i)
        __wt_stat_join_clear_single(stats[i]);
}

void
__wt_stat_join_aggregate(WT_JOIN_STATS **from, WT_JOIN_STATS *to)
{
    to->main_access += WT_STAT_READ(from, main_access);
    to->bloom_false_positive += WT_STAT_READ(from, bloom_false_positive);
    to->membership_check += WT_STAT_READ(from, membership_check);
    to->bloom_insert += WT_STAT_READ(from, bloom_insert);
    to->iterated += WT_STAT_READ(from, iterated);
}

static const char *const __stats_session_desc[] = {
  "session: bytes read into cache",
  "session: bytes written from cache",
  "session: dhandle lock wait time (usecs)",
  "session: page read from disk to cache time (usecs)",
  "session: page write from cache to disk time (usecs)",
  "session: schema lock wait time (usecs)",
  "session: time waiting for cache (usecs)",
};

int
__wt_stat_session_desc(WT_CURSOR_STAT *cst, int slot, const char **p)
{
    WT_UNUSED(cst);
    *p = __stats_session_desc[slot];
    return (0);
}

void
__wt_stat_session_init_single(WT_SESSION_STATS *stats)
{
    memset(stats, 0, sizeof(*stats));
}

void
__wt_stat_session_clear_single(WT_SESSION_STATS *stats)
{
    stats->bytes_read = 0;
    stats->bytes_write = 0;
    stats->lock_dhandle_wait = 0;
    stats->read_time = 0;
    stats->write_time = 0;
    stats->lock_schema_wait = 0;
    stats->cache_time = 0;
}<|MERGE_RESOLUTION|>--- conflicted
+++ resolved
@@ -979,15 +979,6 @@
   "cache: eviction server unable to reach eviction goal",
   "cache: eviction server waiting for a leaf page",
   "cache: eviction state",
-<<<<<<< HEAD
-  "cache: eviction walk target pages histogram - 0-9",
-  "cache: eviction walk target pages histogram - 10-31",
-  "cache: eviction walk target pages histogram - 128 and higher",
-  "cache: eviction walk target pages histogram - 32-63",
-  "cache: eviction walk target pages histogram - 64-128",
-  "cache: eviction walk target pages reduced due to history store cache pressure",
-=======
->>>>>>> 975241f0
   "cache: eviction walk target strategy both clean and dirty pages",
   "cache: eviction walk target strategy only clean pages",
   "cache: eviction walk target strategy only dirty pages",
@@ -1035,15 +1026,7 @@
   "cache: pages queued for eviction post lru sorting",
   "cache: pages queued for urgent eviction",
   "cache: pages queued for urgent eviction during walk",
-<<<<<<< HEAD
   "cache: pages queued for urgent eviction from history store due to high dirty content",
-  "cache: pages read into cache",
-  "cache: pages read into cache after truncate",
-  "cache: pages read into cache after truncate in prepare state",
-  "cache: pages requested from the cache",
-  "cache: pages seen by eviction walk",
-=======
->>>>>>> 975241f0
   "cache: pages seen by eviction walk that are already queued",
   "cache: pages selected for eviction unable to be evicted",
   "cache: pages selected for eviction unable to be evicted as the parent page has overflow items",
@@ -1346,6 +1329,7 @@
   "cache: eviction walk target pages histogram - 128 and higher",
   "cache: eviction walk target pages histogram - 32-63",
   "cache: eviction walk target pages histogram - 64-128",
+  "cache: eviction walk target pages reduced due to history store cache pressure",
   "cache: eviction walks abandoned",
   "cache: eviction walks gave up because they restarted their walk twice",
   "cache: eviction walks gave up because they saw too many pages and found no candidates",
@@ -1519,15 +1503,6 @@
     stats->cache_eviction_slow = 0;
     stats->cache_eviction_walk_leaf_notfound = 0;
     /* not clearing cache_eviction_state */
-<<<<<<< HEAD
-    stats->cache_eviction_target_page_lt10 = 0;
-    stats->cache_eviction_target_page_lt32 = 0;
-    stats->cache_eviction_target_page_ge128 = 0;
-    stats->cache_eviction_target_page_lt64 = 0;
-    stats->cache_eviction_target_page_lt128 = 0;
-    stats->cache_eviction_target_page_reduced = 0;
-=======
->>>>>>> 975241f0
     stats->cache_eviction_target_strategy_both_clean_and_dirty = 0;
     stats->cache_eviction_target_strategy_clean = 0;
     stats->cache_eviction_target_strategy_dirty = 0;
@@ -1571,15 +1546,7 @@
     stats->cache_eviction_pages_queued_post_lru = 0;
     stats->cache_eviction_pages_queued_urgent = 0;
     stats->cache_eviction_pages_queued_oldest = 0;
-<<<<<<< HEAD
     stats->cache_eviction_pages_queued_urgent_hs_dirty = 0;
-    stats->cache_read = 0;
-    stats->cache_read_deleted = 0;
-    stats->cache_read_deleted_prepared = 0;
-    stats->cache_pages_requested = 0;
-    stats->cache_eviction_pages_seen = 0;
-=======
->>>>>>> 975241f0
     stats->cache_eviction_pages_already_queued = 0;
     stats->cache_eviction_fail = 0;
     stats->cache_eviction_fail_parent_has_overflow_items = 0;
@@ -1877,6 +1844,7 @@
     stats->cache_eviction_target_page_ge128 = 0;
     stats->cache_eviction_target_page_lt64 = 0;
     stats->cache_eviction_target_page_lt128 = 0;
+    stats->cache_eviction_target_page_reduced = 0;
     stats->cache_eviction_walks_abandoned = 0;
     stats->cache_eviction_walks_stopped = 0;
     stats->cache_eviction_walks_gave_up_no_targets = 0;
@@ -2024,16 +1992,6 @@
     to->cache_eviction_slow += WT_STAT_READ(from, cache_eviction_slow);
     to->cache_eviction_walk_leaf_notfound += WT_STAT_READ(from, cache_eviction_walk_leaf_notfound);
     to->cache_eviction_state += WT_STAT_READ(from, cache_eviction_state);
-<<<<<<< HEAD
-    to->cache_eviction_target_page_lt10 += WT_STAT_READ(from, cache_eviction_target_page_lt10);
-    to->cache_eviction_target_page_lt32 += WT_STAT_READ(from, cache_eviction_target_page_lt32);
-    to->cache_eviction_target_page_ge128 += WT_STAT_READ(from, cache_eviction_target_page_ge128);
-    to->cache_eviction_target_page_lt64 += WT_STAT_READ(from, cache_eviction_target_page_lt64);
-    to->cache_eviction_target_page_lt128 += WT_STAT_READ(from, cache_eviction_target_page_lt128);
-    to->cache_eviction_target_page_reduced +=
-      WT_STAT_READ(from, cache_eviction_target_page_reduced);
-=======
->>>>>>> 975241f0
     to->cache_eviction_target_strategy_both_clean_and_dirty +=
       WT_STAT_READ(from, cache_eviction_target_strategy_both_clean_and_dirty);
     to->cache_eviction_target_strategy_clean +=
@@ -2089,16 +2047,8 @@
       WT_STAT_READ(from, cache_eviction_pages_queued_urgent);
     to->cache_eviction_pages_queued_oldest +=
       WT_STAT_READ(from, cache_eviction_pages_queued_oldest);
-<<<<<<< HEAD
     to->cache_eviction_pages_queued_urgent_hs_dirty +=
       WT_STAT_READ(from, cache_eviction_pages_queued_urgent_hs_dirty);
-    to->cache_read += WT_STAT_READ(from, cache_read);
-    to->cache_read_deleted += WT_STAT_READ(from, cache_read_deleted);
-    to->cache_read_deleted_prepared += WT_STAT_READ(from, cache_read_deleted_prepared);
-    to->cache_pages_requested += WT_STAT_READ(from, cache_pages_requested);
-    to->cache_eviction_pages_seen += WT_STAT_READ(from, cache_eviction_pages_seen);
-=======
->>>>>>> 975241f0
     to->cache_eviction_pages_already_queued +=
       WT_STAT_READ(from, cache_eviction_pages_already_queued);
     to->cache_eviction_fail += WT_STAT_READ(from, cache_eviction_fail);
@@ -2407,6 +2357,8 @@
     to->cache_eviction_target_page_ge128 += WT_STAT_READ(from, cache_eviction_target_page_ge128);
     to->cache_eviction_target_page_lt64 += WT_STAT_READ(from, cache_eviction_target_page_lt64);
     to->cache_eviction_target_page_lt128 += WT_STAT_READ(from, cache_eviction_target_page_lt128);
+    to->cache_eviction_target_page_reduced +=
+      WT_STAT_READ(from, cache_eviction_target_page_reduced);
     to->cache_eviction_walks_abandoned += WT_STAT_READ(from, cache_eviction_walks_abandoned);
     to->cache_eviction_walks_stopped += WT_STAT_READ(from, cache_eviction_walks_stopped);
     to->cache_eviction_walks_gave_up_no_targets +=
