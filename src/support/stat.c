--- conflicted
+++ resolved
@@ -1349,13 +1349,10 @@
   "block-cache: pre-fetch not repeating for recently pre-fetched ref",
   "block-cache: pre-fetch not triggered after single disk read",
   "block-cache: pre-fetch not triggered by page read",
-<<<<<<< HEAD
   "block-cache: pre-fetch not triggered due to disk read count",
   "block-cache: pre-fetch not triggered due to internal page",
   "block-cache: pre-fetch not triggered due to internal session",
-=======
   "block-cache: pre-fetch not triggered due to special btree handle",
->>>>>>> a426c077
   "block-cache: pre-fetch page not on disk when reading",
   "block-cache: pre-fetch pages queued",
   "block-cache: pre-fetch pages read in background",
@@ -2077,13 +2074,10 @@
     stats->block_prefetch_skipped_same_ref = 0;
     stats->block_prefetch_disk_one = 0;
     stats->block_prefetch_skipped = 0;
-<<<<<<< HEAD
     stats->block_prefetch_skipped_disk_read_count = 0;
     stats->block_prefetch_skipped_internal_page = 0;
     stats->block_prefetch_skipped_internal_session = 0;
-=======
     stats->block_prefetch_skipped_special_handle = 0;
->>>>>>> a426c077
     stats->block_prefetch_pages_fail = 0;
     stats->block_prefetch_pages_queued = 0;
     stats->block_prefetch_pages_read = 0;
@@ -2756,17 +2750,14 @@
     to->block_prefetch_skipped_same_ref += WT_STAT_READ(from, block_prefetch_skipped_same_ref);
     to->block_prefetch_disk_one += WT_STAT_READ(from, block_prefetch_disk_one);
     to->block_prefetch_skipped += WT_STAT_READ(from, block_prefetch_skipped);
-<<<<<<< HEAD
     to->block_prefetch_skipped_disk_read_count +=
       WT_STAT_READ(from, block_prefetch_skipped_disk_read_count);
     to->block_prefetch_skipped_internal_page +=
       WT_STAT_READ(from, block_prefetch_skipped_internal_page);
     to->block_prefetch_skipped_internal_session +=
       WT_STAT_READ(from, block_prefetch_skipped_internal_session);
-=======
     to->block_prefetch_skipped_special_handle +=
       WT_STAT_READ(from, block_prefetch_skipped_special_handle);
->>>>>>> a426c077
     to->block_prefetch_pages_fail += WT_STAT_READ(from, block_prefetch_pages_fail);
     to->block_prefetch_pages_queued += WT_STAT_READ(from, block_prefetch_pages_queued);
     to->block_prefetch_pages_read += WT_STAT_READ(from, block_prefetch_pages_read);
