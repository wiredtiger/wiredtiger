/* DO NOT EDIT: automatically built by dist/stat.py. */

#include "wt_internal.h"

static const char *const __stats_dsrc_desc[] = {
  "LSM: bloom filter false positives",
  "LSM: bloom filter hits",
  "LSM: bloom filter misses",
  "LSM: bloom filter pages evicted from cache",
  "LSM: bloom filter pages read into cache",
  "LSM: bloom filters in the LSM tree",
  "LSM: chunks in the LSM tree",
  "LSM: highest merge generation in the LSM tree",
  "LSM: queries that could have benefited from a Bloom filter that did not exist",
  "LSM: sleep for LSM checkpoint throttle",
  "LSM: sleep for LSM merge throttle",
  "LSM: total size of bloom filters",
  "block-manager: allocations requiring file extension",
  "block-manager: blocks allocated",
  "block-manager: blocks freed",
  "block-manager: checkpoint size",
  "block-manager: file allocation unit size",
  "block-manager: file bytes available for reuse",
  "block-manager: file magic number",
  "block-manager: file major version number",
  "block-manager: file size in bytes",
  "block-manager: minor version number",
  "btree: btree checkpoint generation",
  "btree: btree clean tree checkpoint expiration time",
  "btree: column-store fixed-size leaf pages",
  "btree: column-store internal pages",
  "btree: column-store variable-size RLE encoded values",
  "btree: column-store variable-size deleted values",
  "btree: column-store variable-size leaf pages",
  "btree: fixed-record size",
  "btree: maximum internal page key size",
  "btree: maximum internal page size",
  "btree: maximum leaf page key size",
  "btree: maximum leaf page size",
  "btree: maximum leaf page value size",
  "btree: maximum tree depth",
  "btree: number of key/value pairs",
  "btree: overflow pages",
  "btree: pages rewritten by compaction",
  "btree: row-store empty values",
  "btree: row-store internal pages",
  "btree: row-store leaf pages",
  "cache: bytes currently in the cache",
  "cache: bytes dirty in the cache cumulative",
  "cache: bytes read into cache",
  "cache: bytes written from cache",
  "cache: checkpoint blocked page eviction",
  "cache: checkpoint of history store file blocked non-history store page eviction",
  "cache: data source pages selected for eviction unable to be evicted",
  "cache: eviction walk passes of a file",
  "cache: eviction walk target pages histogram - 0-9",
  "cache: eviction walk target pages histogram - 10-31",
  "cache: eviction walk target pages histogram - 128 and higher",
  "cache: eviction walk target pages histogram - 32-63",
  "cache: eviction walk target pages histogram - 64-128",
  "cache: eviction walk target pages reduced due to history store cache pressure",
  "cache: eviction walks abandoned",
  "cache: eviction walks gave up because they restarted their walk twice",
  "cache: eviction walks gave up because they saw too many pages and found no candidates",
  "cache: eviction walks gave up because they saw too many pages and found too few candidates",
  "cache: eviction walks reached end of tree",
  "cache: eviction walks restarted",
  "cache: eviction walks started from root of tree",
  "cache: eviction walks started from saved location in tree",
  "cache: hazard pointer blocked page eviction",
  "cache: history store table insert calls",
  "cache: history store table insert calls that returned restart",
  "cache: history store table out-of-order resolved updates that lose their durable timestamp",
  "cache: history store table out-of-order updates that were fixed up by reinserting with the "
  "fixed timestamp",
  "cache: history store table reads",
  "cache: history store table reads missed",
  "cache: history store table reads requiring squashed modifies",
  "cache: history store table truncation by rollback to stable to remove an unstable update",
  "cache: history store table truncation by rollback to stable to remove an update",
  "cache: history store table truncation to remove an update",
  "cache: history store table truncation to remove range of updates due to key being removed from "
  "the data page during reconciliation",
  "cache: history store table truncation to remove range of updates due to out-of-order timestamp "
  "update on data page",
  "cache: history store table writes requiring squashed modifies",
  "cache: in-memory page passed criteria to be split",
  "cache: in-memory page splits",
  "cache: internal pages evicted",
  "cache: internal pages split during eviction",
  "cache: leaf pages split during eviction",
  "cache: modified pages evicted",
  "cache: overflow pages read into cache",
  "cache: page split during eviction deepened the tree",
  "cache: page written requiring history store records",
  "cache: pages read into cache",
  "cache: pages read into cache after truncate",
  "cache: pages read into cache after truncate in prepare state",
  "cache: pages requested from the cache",
  "cache: pages seen by eviction walk",
  "cache: pages written from cache",
  "cache: pages written requiring in-memory restoration",
  "cache: tracked dirty bytes in the cache",
  "cache: unmodified pages evicted",
  "cache_walk: Average difference between current eviction generation when the page was last "
  "considered",
  "cache_walk: Average on-disk page image size seen",
  "cache_walk: Average time in cache for pages that have been visited by the eviction server",
  "cache_walk: Average time in cache for pages that have not been visited by the eviction server",
  "cache_walk: Clean pages currently in cache",
  "cache_walk: Current eviction generation",
  "cache_walk: Dirty pages currently in cache",
  "cache_walk: Entries in the root page",
  "cache_walk: Internal pages currently in cache",
  "cache_walk: Leaf pages currently in cache",
  "cache_walk: Maximum difference between current eviction generation when the page was last "
  "considered",
  "cache_walk: Maximum page size seen",
  "cache_walk: Minimum on-disk page image size seen",
  "cache_walk: Number of pages never visited by eviction server",
  "cache_walk: On-disk page image sizes smaller than a single allocation unit",
  "cache_walk: Pages created in memory and never written",
  "cache_walk: Pages currently queued for eviction",
  "cache_walk: Pages that could not be queued for eviction",
  "cache_walk: Refs skipped during cache traversal",
  "cache_walk: Size of the root page",
  "cache_walk: Total number of pages currently in cache",
  "checkpoint-cleanup: pages added for eviction",
  "checkpoint-cleanup: pages removed",
  "checkpoint-cleanup: pages skipped during tree walk",
  "checkpoint-cleanup: pages visited",
  "compression: compressed page maximum internal page size prior to compression",
  "compression: compressed page maximum leaf page size prior to compression ",
  "compression: compressed pages read",
  "compression: compressed pages written",
  "compression: page written failed to compress",
  "compression: page written was too small to compress",
  "cursor: Total number of entries skipped by cursor next calls",
  "cursor: Total number of entries skipped by cursor prev calls",
  "cursor: Total number of entries skipped to position the history store cursor",
  "cursor: Total number of times a search near has exited due to prefix config",
  "cursor: bulk loaded cursor insert calls",
  "cursor: cache cursors reuse count",
  "cursor: close calls that result in cache",
  "cursor: create calls",
  "cursor: cursor next calls that skip due to a globally visible history store tombstone",
  "cursor: cursor next calls that skip greater than or equal to 100 entries",
  "cursor: cursor next calls that skip less than 100 entries",
  "cursor: cursor prev calls that skip due to a globally visible history store tombstone",
  "cursor: cursor prev calls that skip greater than or equal to 100 entries",
  "cursor: cursor prev calls that skip less than 100 entries",
  "cursor: insert calls",
  "cursor: insert key and value bytes",
  "cursor: modify",
  "cursor: modify key and value bytes affected",
  "cursor: modify value bytes modified",
  "cursor: next calls",
  "cursor: open cursor count",
  "cursor: operation restarted",
  "cursor: prev calls",
  "cursor: remove calls",
  "cursor: remove key bytes removed",
  "cursor: reserve calls",
  "cursor: reset calls",
  "cursor: search calls",
  "cursor: search history store calls",
  "cursor: search near calls",
  "cursor: truncate calls",
  "cursor: update calls",
  "cursor: update key and value bytes",
  "cursor: update value size change",
  "reconciliation: approximate byte size of timestamps in pages written",
  "reconciliation: approximate byte size of transaction IDs in pages written",
  "reconciliation: dictionary matches",
  "reconciliation: fast-path pages deleted",
  "reconciliation: internal page key bytes discarded using suffix compression",
  "reconciliation: internal page multi-block writes",
  "reconciliation: internal-page overflow keys",
  "reconciliation: leaf page key bytes discarded using prefix compression",
  "reconciliation: leaf page multi-block writes",
  "reconciliation: leaf-page overflow keys",
  "reconciliation: maximum blocks required for a page",
  "reconciliation: overflow values written",
  "reconciliation: page checksum matches",
  "reconciliation: page reconciliation calls",
  "reconciliation: page reconciliation calls for eviction",
  "reconciliation: pages deleted",
  "reconciliation: pages written including an aggregated newest start durable timestamp ",
  "reconciliation: pages written including an aggregated newest stop durable timestamp ",
  "reconciliation: pages written including an aggregated newest stop timestamp ",
  "reconciliation: pages written including an aggregated newest stop transaction ID",
  "reconciliation: pages written including an aggregated newest transaction ID ",
  "reconciliation: pages written including an aggregated oldest start timestamp ",
  "reconciliation: pages written including an aggregated prepare",
  "reconciliation: pages written including at least one prepare",
  "reconciliation: pages written including at least one start durable timestamp",
  "reconciliation: pages written including at least one start timestamp",
  "reconciliation: pages written including at least one start transaction ID",
  "reconciliation: pages written including at least one stop durable timestamp",
  "reconciliation: pages written including at least one stop timestamp",
  "reconciliation: pages written including at least one stop transaction ID",
  "reconciliation: records written including a prepare",
  "reconciliation: records written including a start durable timestamp",
  "reconciliation: records written including a start timestamp",
  "reconciliation: records written including a start transaction ID",
  "reconciliation: records written including a stop durable timestamp",
  "reconciliation: records written including a stop timestamp",
  "reconciliation: records written including a stop transaction ID",
  "session: object compaction",
  "session: tiered operations dequeued and processed",
  "session: tiered operations scheduled",
  "session: tiered storage local retention time (secs)",
  "session: tiered storage object size",
  "transaction: race to read prepared update retry",
  "transaction: rollback to stable history store records with stop timestamps older than newer "
  "records",
  "transaction: rollback to stable inconsistent checkpoint",
  "transaction: rollback to stable keys removed",
  "transaction: rollback to stable keys restored",
  "transaction: rollback to stable restored tombstones from history store",
  "transaction: rollback to stable restored updates from history store",
  "transaction: rollback to stable sweeping history store keys",
  "transaction: rollback to stable updates removed from history store",
  "transaction: transaction checkpoints due to obsolete pages",
  "transaction: update conflicts",
};

int
__wt_stat_dsrc_desc(WT_CURSOR_STAT *cst, int slot, const char **p)
{
    WT_UNUSED(cst);
    *p = __stats_dsrc_desc[slot];
    return (0);
}

void
__wt_stat_dsrc_init_single(WT_DSRC_STATS *stats)
{
    memset(stats, 0, sizeof(*stats));
}

int
__wt_stat_dsrc_init(WT_SESSION_IMPL *session, WT_DATA_HANDLE *handle)
{
    int i;

    WT_RET(__wt_calloc(
      session, (size_t)WT_COUNTER_SLOTS, sizeof(*handle->stat_array), &handle->stat_array));

    for (i = 0; i < WT_COUNTER_SLOTS; ++i) {
        handle->stats[i] = &handle->stat_array[i];
        __wt_stat_dsrc_init_single(handle->stats[i]);
    }
    return (0);
}

void
__wt_stat_dsrc_discard(WT_SESSION_IMPL *session, WT_DATA_HANDLE *handle)
{
    __wt_free(session, handle->stat_array);
}

void
__wt_stat_dsrc_clear_single(WT_DSRC_STATS *stats)
{
    stats->bloom_false_positive = 0;
    stats->bloom_hit = 0;
    stats->bloom_miss = 0;
    stats->bloom_page_evict = 0;
    stats->bloom_page_read = 0;
    stats->bloom_count = 0;
    stats->lsm_chunk_count = 0;
    stats->lsm_generation_max = 0;
    stats->lsm_lookup_no_bloom = 0;
    stats->lsm_checkpoint_throttle = 0;
    stats->lsm_merge_throttle = 0;
    stats->bloom_size = 0;
    stats->block_extension = 0;
    stats->block_alloc = 0;
    stats->block_free = 0;
    stats->block_checkpoint_size = 0;
    stats->allocation_size = 0;
    stats->block_reuse_bytes = 0;
    stats->block_magic = 0;
    stats->block_major = 0;
    stats->block_size = 0;
    stats->block_minor = 0;
    /* not clearing btree_checkpoint_generation */
    /* not clearing btree_clean_checkpoint_timer */
    stats->btree_column_fix = 0;
    stats->btree_column_internal = 0;
    stats->btree_column_rle = 0;
    stats->btree_column_deleted = 0;
    stats->btree_column_variable = 0;
    stats->btree_fixed_len = 0;
    stats->btree_maxintlkey = 0;
    stats->btree_maxintlpage = 0;
    stats->btree_maxleafkey = 0;
    stats->btree_maxleafpage = 0;
    stats->btree_maxleafvalue = 0;
    stats->btree_maximum_depth = 0;
    stats->btree_entries = 0;
    stats->btree_overflow = 0;
    stats->btree_compact_rewrite = 0;
    stats->btree_row_empty_values = 0;
    stats->btree_row_internal = 0;
    stats->btree_row_leaf = 0;
    /* not clearing cache_bytes_inuse */
    /* not clearing cache_bytes_dirty_total */
    stats->cache_bytes_read = 0;
    stats->cache_bytes_write = 0;
    stats->cache_eviction_checkpoint = 0;
    stats->cache_eviction_blocked_checkpoint_hs = 0;
    stats->cache_eviction_fail = 0;
    stats->cache_eviction_walk_passes = 0;
    stats->cache_eviction_target_page_lt10 = 0;
    stats->cache_eviction_target_page_lt32 = 0;
    stats->cache_eviction_target_page_ge128 = 0;
    stats->cache_eviction_target_page_lt64 = 0;
    stats->cache_eviction_target_page_lt128 = 0;
    stats->cache_eviction_target_page_reduced = 0;
    stats->cache_eviction_walks_abandoned = 0;
    stats->cache_eviction_walks_stopped = 0;
    stats->cache_eviction_walks_gave_up_no_targets = 0;
    stats->cache_eviction_walks_gave_up_ratio = 0;
    stats->cache_eviction_walks_ended = 0;
    stats->cache_eviction_walk_restart = 0;
    stats->cache_eviction_walk_from_root = 0;
    stats->cache_eviction_walk_saved_pos = 0;
    stats->cache_eviction_hazard = 0;
    stats->cache_hs_insert = 0;
    stats->cache_hs_insert_restart = 0;
    stats->cache_hs_order_lose_durable_timestamp = 0;
    stats->cache_hs_order_reinsert = 0;
    stats->cache_hs_read = 0;
    stats->cache_hs_read_miss = 0;
    stats->cache_hs_read_squash = 0;
    stats->cache_hs_key_truncate_rts_unstable = 0;
    stats->cache_hs_key_truncate_rts = 0;
    stats->cache_hs_key_truncate = 0;
    stats->cache_hs_key_truncate_onpage_removal = 0;
    stats->cache_hs_order_remove = 0;
    stats->cache_hs_write_squash = 0;
    stats->cache_inmem_splittable = 0;
    stats->cache_inmem_split = 0;
    stats->cache_eviction_internal = 0;
    stats->cache_eviction_split_internal = 0;
    stats->cache_eviction_split_leaf = 0;
    stats->cache_eviction_dirty = 0;
    stats->cache_read_overflow = 0;
    stats->cache_eviction_deepen = 0;
    stats->cache_write_hs = 0;
    stats->cache_read = 0;
    stats->cache_read_deleted = 0;
    stats->cache_read_deleted_prepared = 0;
    stats->cache_pages_requested = 0;
    stats->cache_eviction_pages_seen = 0;
    stats->cache_write = 0;
    stats->cache_write_restore = 0;
    /* not clearing cache_bytes_dirty */
    stats->cache_eviction_clean = 0;
    /* not clearing cache_state_gen_avg_gap */
    /* not clearing cache_state_avg_written_size */
    /* not clearing cache_state_avg_visited_age */
    /* not clearing cache_state_avg_unvisited_age */
    /* not clearing cache_state_pages_clean */
    /* not clearing cache_state_gen_current */
    /* not clearing cache_state_pages_dirty */
    /* not clearing cache_state_root_entries */
    /* not clearing cache_state_pages_internal */
    /* not clearing cache_state_pages_leaf */
    /* not clearing cache_state_gen_max_gap */
    /* not clearing cache_state_max_pagesize */
    /* not clearing cache_state_min_written_size */
    /* not clearing cache_state_unvisited_count */
    /* not clearing cache_state_smaller_alloc_size */
    /* not clearing cache_state_memory */
    /* not clearing cache_state_queued */
    /* not clearing cache_state_not_queueable */
    /* not clearing cache_state_refs_skipped */
    /* not clearing cache_state_root_size */
    /* not clearing cache_state_pages */
    stats->cc_pages_evict = 0;
    stats->cc_pages_removed = 0;
    stats->cc_pages_walk_skipped = 0;
    stats->cc_pages_visited = 0;
    /* not clearing compress_precomp_intl_max_page_size */
    /* not clearing compress_precomp_leaf_max_page_size */
    stats->compress_read = 0;
    stats->compress_write = 0;
    stats->compress_write_fail = 0;
    stats->compress_write_too_small = 0;
    stats->cursor_next_skip_total = 0;
    stats->cursor_prev_skip_total = 0;
    stats->cursor_skip_hs_cur_position = 0;
    stats->cursor_search_near_prefix_fast_paths = 0;
    stats->cursor_insert_bulk = 0;
    stats->cursor_reopen = 0;
    stats->cursor_cache = 0;
    stats->cursor_create = 0;
    stats->cursor_next_hs_tombstone = 0;
    stats->cursor_next_skip_ge_100 = 0;
    stats->cursor_next_skip_lt_100 = 0;
    stats->cursor_prev_hs_tombstone = 0;
    stats->cursor_prev_skip_ge_100 = 0;
    stats->cursor_prev_skip_lt_100 = 0;
    stats->cursor_insert = 0;
    stats->cursor_insert_bytes = 0;
    stats->cursor_modify = 0;
    stats->cursor_modify_bytes = 0;
    stats->cursor_modify_bytes_touch = 0;
    stats->cursor_next = 0;
    /* not clearing cursor_open_count */
    stats->cursor_restart = 0;
    stats->cursor_prev = 0;
    stats->cursor_remove = 0;
    stats->cursor_remove_bytes = 0;
    stats->cursor_reserve = 0;
    stats->cursor_reset = 0;
    stats->cursor_search = 0;
    stats->cursor_search_hs = 0;
    stats->cursor_search_near = 0;
    stats->cursor_truncate = 0;
    stats->cursor_update = 0;
    stats->cursor_update_bytes = 0;
    stats->cursor_update_bytes_changed = 0;
    stats->rec_time_window_bytes_ts = 0;
    stats->rec_time_window_bytes_txn = 0;
    stats->rec_dictionary = 0;
    stats->rec_page_delete_fast = 0;
    stats->rec_suffix_compression = 0;
    stats->rec_multiblock_internal = 0;
    stats->rec_overflow_key_internal = 0;
    stats->rec_prefix_compression = 0;
    stats->rec_multiblock_leaf = 0;
    stats->rec_overflow_key_leaf = 0;
    stats->rec_multiblock_max = 0;
    stats->rec_overflow_value = 0;
    stats->rec_page_match = 0;
    stats->rec_pages = 0;
    stats->rec_pages_eviction = 0;
    stats->rec_page_delete = 0;
    stats->rec_time_aggr_newest_start_durable_ts = 0;
    stats->rec_time_aggr_newest_stop_durable_ts = 0;
    stats->rec_time_aggr_newest_stop_ts = 0;
    stats->rec_time_aggr_newest_stop_txn = 0;
    stats->rec_time_aggr_newest_txn = 0;
    stats->rec_time_aggr_oldest_start_ts = 0;
    stats->rec_time_aggr_prepared = 0;
    stats->rec_time_window_pages_prepared = 0;
    stats->rec_time_window_pages_durable_start_ts = 0;
    stats->rec_time_window_pages_start_ts = 0;
    stats->rec_time_window_pages_start_txn = 0;
    stats->rec_time_window_pages_durable_stop_ts = 0;
    stats->rec_time_window_pages_stop_ts = 0;
    stats->rec_time_window_pages_stop_txn = 0;
    stats->rec_time_window_prepared = 0;
    stats->rec_time_window_durable_start_ts = 0;
    stats->rec_time_window_start_ts = 0;
    stats->rec_time_window_start_txn = 0;
    stats->rec_time_window_durable_stop_ts = 0;
    stats->rec_time_window_stop_ts = 0;
    stats->rec_time_window_stop_txn = 0;
    stats->session_compact = 0;
    stats->tiered_work_units_dequeued = 0;
    stats->tiered_work_units_created = 0;
    /* not clearing tiered_retention */
    /* not clearing tiered_object_size */
    stats->txn_read_race_prepare_update = 0;
    stats->txn_rts_hs_stop_older_than_newer_start = 0;
    stats->txn_rts_inconsistent_ckpt = 0;
    stats->txn_rts_keys_removed = 0;
    stats->txn_rts_keys_restored = 0;
    stats->txn_rts_hs_restore_tombstones = 0;
    stats->txn_rts_hs_restore_updates = 0;
    stats->txn_rts_sweep_hs_keys = 0;
    stats->txn_rts_hs_removed = 0;
    stats->txn_checkpoint_obsolete_applied = 0;
    stats->txn_update_conflict = 0;
}

void
__wt_stat_dsrc_clear_all(WT_DSRC_STATS **stats)
{
    u_int i;

    for (i = 0; i < WT_COUNTER_SLOTS; ++i)
        __wt_stat_dsrc_clear_single(stats[i]);
}

void
__wt_stat_dsrc_aggregate_single(WT_DSRC_STATS *from, WT_DSRC_STATS *to)
{
    to->bloom_false_positive += from->bloom_false_positive;
    to->bloom_hit += from->bloom_hit;
    to->bloom_miss += from->bloom_miss;
    to->bloom_page_evict += from->bloom_page_evict;
    to->bloom_page_read += from->bloom_page_read;
    to->bloom_count += from->bloom_count;
    to->lsm_chunk_count += from->lsm_chunk_count;
    if (from->lsm_generation_max > to->lsm_generation_max)
        to->lsm_generation_max = from->lsm_generation_max;
    to->lsm_lookup_no_bloom += from->lsm_lookup_no_bloom;
    to->lsm_checkpoint_throttle += from->lsm_checkpoint_throttle;
    to->lsm_merge_throttle += from->lsm_merge_throttle;
    to->bloom_size += from->bloom_size;
    to->block_extension += from->block_extension;
    to->block_alloc += from->block_alloc;
    to->block_free += from->block_free;
    to->block_checkpoint_size += from->block_checkpoint_size;
    if (from->allocation_size > to->allocation_size)
        to->allocation_size = from->allocation_size;
    to->block_reuse_bytes += from->block_reuse_bytes;
    if (from->block_magic > to->block_magic)
        to->block_magic = from->block_magic;
    if (from->block_major > to->block_major)
        to->block_major = from->block_major;
    to->block_size += from->block_size;
    if (from->block_minor > to->block_minor)
        to->block_minor = from->block_minor;
    to->btree_checkpoint_generation += from->btree_checkpoint_generation;
    to->btree_clean_checkpoint_timer += from->btree_clean_checkpoint_timer;
    to->btree_column_fix += from->btree_column_fix;
    to->btree_column_internal += from->btree_column_internal;
    to->btree_column_rle += from->btree_column_rle;
    to->btree_column_deleted += from->btree_column_deleted;
    to->btree_column_variable += from->btree_column_variable;
    if (from->btree_fixed_len > to->btree_fixed_len)
        to->btree_fixed_len = from->btree_fixed_len;
    if (from->btree_maxintlkey > to->btree_maxintlkey)
        to->btree_maxintlkey = from->btree_maxintlkey;
    if (from->btree_maxintlpage > to->btree_maxintlpage)
        to->btree_maxintlpage = from->btree_maxintlpage;
    if (from->btree_maxleafkey > to->btree_maxleafkey)
        to->btree_maxleafkey = from->btree_maxleafkey;
    if (from->btree_maxleafpage > to->btree_maxleafpage)
        to->btree_maxleafpage = from->btree_maxleafpage;
    if (from->btree_maxleafvalue > to->btree_maxleafvalue)
        to->btree_maxleafvalue = from->btree_maxleafvalue;
    if (from->btree_maximum_depth > to->btree_maximum_depth)
        to->btree_maximum_depth = from->btree_maximum_depth;
    to->btree_entries += from->btree_entries;
    to->btree_overflow += from->btree_overflow;
    to->btree_compact_rewrite += from->btree_compact_rewrite;
    to->btree_row_empty_values += from->btree_row_empty_values;
    to->btree_row_internal += from->btree_row_internal;
    to->btree_row_leaf += from->btree_row_leaf;
    to->cache_bytes_inuse += from->cache_bytes_inuse;
    to->cache_bytes_dirty_total += from->cache_bytes_dirty_total;
    to->cache_bytes_read += from->cache_bytes_read;
    to->cache_bytes_write += from->cache_bytes_write;
    to->cache_eviction_checkpoint += from->cache_eviction_checkpoint;
    to->cache_eviction_blocked_checkpoint_hs += from->cache_eviction_blocked_checkpoint_hs;
    to->cache_eviction_fail += from->cache_eviction_fail;
    to->cache_eviction_walk_passes += from->cache_eviction_walk_passes;
    to->cache_eviction_target_page_lt10 += from->cache_eviction_target_page_lt10;
    to->cache_eviction_target_page_lt32 += from->cache_eviction_target_page_lt32;
    to->cache_eviction_target_page_ge128 += from->cache_eviction_target_page_ge128;
    to->cache_eviction_target_page_lt64 += from->cache_eviction_target_page_lt64;
    to->cache_eviction_target_page_lt128 += from->cache_eviction_target_page_lt128;
    to->cache_eviction_target_page_reduced += from->cache_eviction_target_page_reduced;
    to->cache_eviction_walks_abandoned += from->cache_eviction_walks_abandoned;
    to->cache_eviction_walks_stopped += from->cache_eviction_walks_stopped;
    to->cache_eviction_walks_gave_up_no_targets += from->cache_eviction_walks_gave_up_no_targets;
    to->cache_eviction_walks_gave_up_ratio += from->cache_eviction_walks_gave_up_ratio;
    to->cache_eviction_walks_ended += from->cache_eviction_walks_ended;
    to->cache_eviction_walk_restart += from->cache_eviction_walk_restart;
    to->cache_eviction_walk_from_root += from->cache_eviction_walk_from_root;
    to->cache_eviction_walk_saved_pos += from->cache_eviction_walk_saved_pos;
    to->cache_eviction_hazard += from->cache_eviction_hazard;
    to->cache_hs_insert += from->cache_hs_insert;
    to->cache_hs_insert_restart += from->cache_hs_insert_restart;
    to->cache_hs_order_lose_durable_timestamp += from->cache_hs_order_lose_durable_timestamp;
    to->cache_hs_order_reinsert += from->cache_hs_order_reinsert;
    to->cache_hs_read += from->cache_hs_read;
    to->cache_hs_read_miss += from->cache_hs_read_miss;
    to->cache_hs_read_squash += from->cache_hs_read_squash;
    to->cache_hs_key_truncate_rts_unstable += from->cache_hs_key_truncate_rts_unstable;
    to->cache_hs_key_truncate_rts += from->cache_hs_key_truncate_rts;
    to->cache_hs_key_truncate += from->cache_hs_key_truncate;
    to->cache_hs_key_truncate_onpage_removal += from->cache_hs_key_truncate_onpage_removal;
    to->cache_hs_order_remove += from->cache_hs_order_remove;
    to->cache_hs_write_squash += from->cache_hs_write_squash;
    to->cache_inmem_splittable += from->cache_inmem_splittable;
    to->cache_inmem_split += from->cache_inmem_split;
    to->cache_eviction_internal += from->cache_eviction_internal;
    to->cache_eviction_split_internal += from->cache_eviction_split_internal;
    to->cache_eviction_split_leaf += from->cache_eviction_split_leaf;
    to->cache_eviction_dirty += from->cache_eviction_dirty;
    to->cache_read_overflow += from->cache_read_overflow;
    to->cache_eviction_deepen += from->cache_eviction_deepen;
    to->cache_write_hs += from->cache_write_hs;
    to->cache_read += from->cache_read;
    to->cache_read_deleted += from->cache_read_deleted;
    to->cache_read_deleted_prepared += from->cache_read_deleted_prepared;
    to->cache_pages_requested += from->cache_pages_requested;
    to->cache_eviction_pages_seen += from->cache_eviction_pages_seen;
    to->cache_write += from->cache_write;
    to->cache_write_restore += from->cache_write_restore;
    to->cache_bytes_dirty += from->cache_bytes_dirty;
    to->cache_eviction_clean += from->cache_eviction_clean;
    to->cache_state_gen_avg_gap += from->cache_state_gen_avg_gap;
    to->cache_state_avg_written_size += from->cache_state_avg_written_size;
    to->cache_state_avg_visited_age += from->cache_state_avg_visited_age;
    to->cache_state_avg_unvisited_age += from->cache_state_avg_unvisited_age;
    to->cache_state_pages_clean += from->cache_state_pages_clean;
    to->cache_state_gen_current += from->cache_state_gen_current;
    to->cache_state_pages_dirty += from->cache_state_pages_dirty;
    to->cache_state_root_entries += from->cache_state_root_entries;
    to->cache_state_pages_internal += from->cache_state_pages_internal;
    to->cache_state_pages_leaf += from->cache_state_pages_leaf;
    to->cache_state_gen_max_gap += from->cache_state_gen_max_gap;
    to->cache_state_max_pagesize += from->cache_state_max_pagesize;
    to->cache_state_min_written_size += from->cache_state_min_written_size;
    to->cache_state_unvisited_count += from->cache_state_unvisited_count;
    to->cache_state_smaller_alloc_size += from->cache_state_smaller_alloc_size;
    to->cache_state_memory += from->cache_state_memory;
    to->cache_state_queued += from->cache_state_queued;
    to->cache_state_not_queueable += from->cache_state_not_queueable;
    to->cache_state_refs_skipped += from->cache_state_refs_skipped;
    to->cache_state_root_size += from->cache_state_root_size;
    to->cache_state_pages += from->cache_state_pages;
    to->cc_pages_evict += from->cc_pages_evict;
    to->cc_pages_removed += from->cc_pages_removed;
    to->cc_pages_walk_skipped += from->cc_pages_walk_skipped;
    to->cc_pages_visited += from->cc_pages_visited;
    to->compress_precomp_intl_max_page_size += from->compress_precomp_intl_max_page_size;
    to->compress_precomp_leaf_max_page_size += from->compress_precomp_leaf_max_page_size;
    to->compress_read += from->compress_read;
    to->compress_write += from->compress_write;
    to->compress_write_fail += from->compress_write_fail;
    to->compress_write_too_small += from->compress_write_too_small;
    to->cursor_next_skip_total += from->cursor_next_skip_total;
    to->cursor_prev_skip_total += from->cursor_prev_skip_total;
    to->cursor_skip_hs_cur_position += from->cursor_skip_hs_cur_position;
    to->cursor_search_near_prefix_fast_paths += from->cursor_search_near_prefix_fast_paths;
    to->cursor_insert_bulk += from->cursor_insert_bulk;
    to->cursor_reopen += from->cursor_reopen;
    to->cursor_cache += from->cursor_cache;
    to->cursor_create += from->cursor_create;
    to->cursor_next_hs_tombstone += from->cursor_next_hs_tombstone;
    to->cursor_next_skip_ge_100 += from->cursor_next_skip_ge_100;
    to->cursor_next_skip_lt_100 += from->cursor_next_skip_lt_100;
    to->cursor_prev_hs_tombstone += from->cursor_prev_hs_tombstone;
    to->cursor_prev_skip_ge_100 += from->cursor_prev_skip_ge_100;
    to->cursor_prev_skip_lt_100 += from->cursor_prev_skip_lt_100;
    to->cursor_insert += from->cursor_insert;
    to->cursor_insert_bytes += from->cursor_insert_bytes;
    to->cursor_modify += from->cursor_modify;
    to->cursor_modify_bytes += from->cursor_modify_bytes;
    to->cursor_modify_bytes_touch += from->cursor_modify_bytes_touch;
    to->cursor_next += from->cursor_next;
    to->cursor_open_count += from->cursor_open_count;
    to->cursor_restart += from->cursor_restart;
    to->cursor_prev += from->cursor_prev;
    to->cursor_remove += from->cursor_remove;
    to->cursor_remove_bytes += from->cursor_remove_bytes;
    to->cursor_reserve += from->cursor_reserve;
    to->cursor_reset += from->cursor_reset;
    to->cursor_search += from->cursor_search;
    to->cursor_search_hs += from->cursor_search_hs;
    to->cursor_search_near += from->cursor_search_near;
    to->cursor_truncate += from->cursor_truncate;
    to->cursor_update += from->cursor_update;
    to->cursor_update_bytes += from->cursor_update_bytes;
    to->cursor_update_bytes_changed += from->cursor_update_bytes_changed;
    to->rec_time_window_bytes_ts += from->rec_time_window_bytes_ts;
    to->rec_time_window_bytes_txn += from->rec_time_window_bytes_txn;
    to->rec_dictionary += from->rec_dictionary;
    to->rec_page_delete_fast += from->rec_page_delete_fast;
    to->rec_suffix_compression += from->rec_suffix_compression;
    to->rec_multiblock_internal += from->rec_multiblock_internal;
    to->rec_overflow_key_internal += from->rec_overflow_key_internal;
    to->rec_prefix_compression += from->rec_prefix_compression;
    to->rec_multiblock_leaf += from->rec_multiblock_leaf;
    to->rec_overflow_key_leaf += from->rec_overflow_key_leaf;
    if (from->rec_multiblock_max > to->rec_multiblock_max)
        to->rec_multiblock_max = from->rec_multiblock_max;
    to->rec_overflow_value += from->rec_overflow_value;
    to->rec_page_match += from->rec_page_match;
    to->rec_pages += from->rec_pages;
    to->rec_pages_eviction += from->rec_pages_eviction;
    to->rec_page_delete += from->rec_page_delete;
    to->rec_time_aggr_newest_start_durable_ts += from->rec_time_aggr_newest_start_durable_ts;
    to->rec_time_aggr_newest_stop_durable_ts += from->rec_time_aggr_newest_stop_durable_ts;
    to->rec_time_aggr_newest_stop_ts += from->rec_time_aggr_newest_stop_ts;
    to->rec_time_aggr_newest_stop_txn += from->rec_time_aggr_newest_stop_txn;
    to->rec_time_aggr_newest_txn += from->rec_time_aggr_newest_txn;
    to->rec_time_aggr_oldest_start_ts += from->rec_time_aggr_oldest_start_ts;
    to->rec_time_aggr_prepared += from->rec_time_aggr_prepared;
    to->rec_time_window_pages_prepared += from->rec_time_window_pages_prepared;
    to->rec_time_window_pages_durable_start_ts += from->rec_time_window_pages_durable_start_ts;
    to->rec_time_window_pages_start_ts += from->rec_time_window_pages_start_ts;
    to->rec_time_window_pages_start_txn += from->rec_time_window_pages_start_txn;
    to->rec_time_window_pages_durable_stop_ts += from->rec_time_window_pages_durable_stop_ts;
    to->rec_time_window_pages_stop_ts += from->rec_time_window_pages_stop_ts;
    to->rec_time_window_pages_stop_txn += from->rec_time_window_pages_stop_txn;
    to->rec_time_window_prepared += from->rec_time_window_prepared;
    to->rec_time_window_durable_start_ts += from->rec_time_window_durable_start_ts;
    to->rec_time_window_start_ts += from->rec_time_window_start_ts;
    to->rec_time_window_start_txn += from->rec_time_window_start_txn;
    to->rec_time_window_durable_stop_ts += from->rec_time_window_durable_stop_ts;
    to->rec_time_window_stop_ts += from->rec_time_window_stop_ts;
    to->rec_time_window_stop_txn += from->rec_time_window_stop_txn;
    to->session_compact += from->session_compact;
    to->tiered_work_units_dequeued += from->tiered_work_units_dequeued;
    to->tiered_work_units_created += from->tiered_work_units_created;
    to->tiered_retention += from->tiered_retention;
    to->tiered_object_size += from->tiered_object_size;
    to->txn_read_race_prepare_update += from->txn_read_race_prepare_update;
    to->txn_rts_hs_stop_older_than_newer_start += from->txn_rts_hs_stop_older_than_newer_start;
    to->txn_rts_inconsistent_ckpt += from->txn_rts_inconsistent_ckpt;
    to->txn_rts_keys_removed += from->txn_rts_keys_removed;
    to->txn_rts_keys_restored += from->txn_rts_keys_restored;
    to->txn_rts_hs_restore_tombstones += from->txn_rts_hs_restore_tombstones;
    to->txn_rts_hs_restore_updates += from->txn_rts_hs_restore_updates;
    to->txn_rts_sweep_hs_keys += from->txn_rts_sweep_hs_keys;
    to->txn_rts_hs_removed += from->txn_rts_hs_removed;
    to->txn_checkpoint_obsolete_applied += from->txn_checkpoint_obsolete_applied;
    to->txn_update_conflict += from->txn_update_conflict;
}

void
__wt_stat_dsrc_aggregate(WT_DSRC_STATS **from, WT_DSRC_STATS *to)
{
    int64_t v;

    to->bloom_false_positive += WT_STAT_READ(from, bloom_false_positive);
    to->bloom_hit += WT_STAT_READ(from, bloom_hit);
    to->bloom_miss += WT_STAT_READ(from, bloom_miss);
    to->bloom_page_evict += WT_STAT_READ(from, bloom_page_evict);
    to->bloom_page_read += WT_STAT_READ(from, bloom_page_read);
    to->bloom_count += WT_STAT_READ(from, bloom_count);
    to->lsm_chunk_count += WT_STAT_READ(from, lsm_chunk_count);
    if ((v = WT_STAT_READ(from, lsm_generation_max)) > to->lsm_generation_max)
        to->lsm_generation_max = v;
    to->lsm_lookup_no_bloom += WT_STAT_READ(from, lsm_lookup_no_bloom);
    to->lsm_checkpoint_throttle += WT_STAT_READ(from, lsm_checkpoint_throttle);
    to->lsm_merge_throttle += WT_STAT_READ(from, lsm_merge_throttle);
    to->bloom_size += WT_STAT_READ(from, bloom_size);
    to->block_extension += WT_STAT_READ(from, block_extension);
    to->block_alloc += WT_STAT_READ(from, block_alloc);
    to->block_free += WT_STAT_READ(from, block_free);
    to->block_checkpoint_size += WT_STAT_READ(from, block_checkpoint_size);
    if ((v = WT_STAT_READ(from, allocation_size)) > to->allocation_size)
        to->allocation_size = v;
    to->block_reuse_bytes += WT_STAT_READ(from, block_reuse_bytes);
    if ((v = WT_STAT_READ(from, block_magic)) > to->block_magic)
        to->block_magic = v;
    if ((v = WT_STAT_READ(from, block_major)) > to->block_major)
        to->block_major = v;
    to->block_size += WT_STAT_READ(from, block_size);
    if ((v = WT_STAT_READ(from, block_minor)) > to->block_minor)
        to->block_minor = v;
    to->btree_checkpoint_generation += WT_STAT_READ(from, btree_checkpoint_generation);
    to->btree_clean_checkpoint_timer += WT_STAT_READ(from, btree_clean_checkpoint_timer);
    to->btree_column_fix += WT_STAT_READ(from, btree_column_fix);
    to->btree_column_internal += WT_STAT_READ(from, btree_column_internal);
    to->btree_column_rle += WT_STAT_READ(from, btree_column_rle);
    to->btree_column_deleted += WT_STAT_READ(from, btree_column_deleted);
    to->btree_column_variable += WT_STAT_READ(from, btree_column_variable);
    if ((v = WT_STAT_READ(from, btree_fixed_len)) > to->btree_fixed_len)
        to->btree_fixed_len = v;
    if ((v = WT_STAT_READ(from, btree_maxintlkey)) > to->btree_maxintlkey)
        to->btree_maxintlkey = v;
    if ((v = WT_STAT_READ(from, btree_maxintlpage)) > to->btree_maxintlpage)
        to->btree_maxintlpage = v;
    if ((v = WT_STAT_READ(from, btree_maxleafkey)) > to->btree_maxleafkey)
        to->btree_maxleafkey = v;
    if ((v = WT_STAT_READ(from, btree_maxleafpage)) > to->btree_maxleafpage)
        to->btree_maxleafpage = v;
    if ((v = WT_STAT_READ(from, btree_maxleafvalue)) > to->btree_maxleafvalue)
        to->btree_maxleafvalue = v;
    if ((v = WT_STAT_READ(from, btree_maximum_depth)) > to->btree_maximum_depth)
        to->btree_maximum_depth = v;
    to->btree_entries += WT_STAT_READ(from, btree_entries);
    to->btree_overflow += WT_STAT_READ(from, btree_overflow);
    to->btree_compact_rewrite += WT_STAT_READ(from, btree_compact_rewrite);
    to->btree_row_empty_values += WT_STAT_READ(from, btree_row_empty_values);
    to->btree_row_internal += WT_STAT_READ(from, btree_row_internal);
    to->btree_row_leaf += WT_STAT_READ(from, btree_row_leaf);
    to->cache_bytes_inuse += WT_STAT_READ(from, cache_bytes_inuse);
    to->cache_bytes_dirty_total += WT_STAT_READ(from, cache_bytes_dirty_total);
    to->cache_bytes_read += WT_STAT_READ(from, cache_bytes_read);
    to->cache_bytes_write += WT_STAT_READ(from, cache_bytes_write);
    to->cache_eviction_checkpoint += WT_STAT_READ(from, cache_eviction_checkpoint);
    to->cache_eviction_blocked_checkpoint_hs +=
      WT_STAT_READ(from, cache_eviction_blocked_checkpoint_hs);
    to->cache_eviction_fail += WT_STAT_READ(from, cache_eviction_fail);
    to->cache_eviction_walk_passes += WT_STAT_READ(from, cache_eviction_walk_passes);
    to->cache_eviction_target_page_lt10 += WT_STAT_READ(from, cache_eviction_target_page_lt10);
    to->cache_eviction_target_page_lt32 += WT_STAT_READ(from, cache_eviction_target_page_lt32);
    to->cache_eviction_target_page_ge128 += WT_STAT_READ(from, cache_eviction_target_page_ge128);
    to->cache_eviction_target_page_lt64 += WT_STAT_READ(from, cache_eviction_target_page_lt64);
    to->cache_eviction_target_page_lt128 += WT_STAT_READ(from, cache_eviction_target_page_lt128);
    to->cache_eviction_target_page_reduced +=
      WT_STAT_READ(from, cache_eviction_target_page_reduced);
    to->cache_eviction_walks_abandoned += WT_STAT_READ(from, cache_eviction_walks_abandoned);
    to->cache_eviction_walks_stopped += WT_STAT_READ(from, cache_eviction_walks_stopped);
    to->cache_eviction_walks_gave_up_no_targets +=
      WT_STAT_READ(from, cache_eviction_walks_gave_up_no_targets);
    to->cache_eviction_walks_gave_up_ratio +=
      WT_STAT_READ(from, cache_eviction_walks_gave_up_ratio);
    to->cache_eviction_walks_ended += WT_STAT_READ(from, cache_eviction_walks_ended);
    to->cache_eviction_walk_restart += WT_STAT_READ(from, cache_eviction_walk_restart);
    to->cache_eviction_walk_from_root += WT_STAT_READ(from, cache_eviction_walk_from_root);
    to->cache_eviction_walk_saved_pos += WT_STAT_READ(from, cache_eviction_walk_saved_pos);
    to->cache_eviction_hazard += WT_STAT_READ(from, cache_eviction_hazard);
    to->cache_hs_insert += WT_STAT_READ(from, cache_hs_insert);
    to->cache_hs_insert_restart += WT_STAT_READ(from, cache_hs_insert_restart);
    to->cache_hs_order_lose_durable_timestamp +=
      WT_STAT_READ(from, cache_hs_order_lose_durable_timestamp);
    to->cache_hs_order_reinsert += WT_STAT_READ(from, cache_hs_order_reinsert);
    to->cache_hs_read += WT_STAT_READ(from, cache_hs_read);
    to->cache_hs_read_miss += WT_STAT_READ(from, cache_hs_read_miss);
    to->cache_hs_read_squash += WT_STAT_READ(from, cache_hs_read_squash);
    to->cache_hs_key_truncate_rts_unstable +=
      WT_STAT_READ(from, cache_hs_key_truncate_rts_unstable);
    to->cache_hs_key_truncate_rts += WT_STAT_READ(from, cache_hs_key_truncate_rts);
    to->cache_hs_key_truncate += WT_STAT_READ(from, cache_hs_key_truncate);
    to->cache_hs_key_truncate_onpage_removal +=
      WT_STAT_READ(from, cache_hs_key_truncate_onpage_removal);
    to->cache_hs_order_remove += WT_STAT_READ(from, cache_hs_order_remove);
    to->cache_hs_write_squash += WT_STAT_READ(from, cache_hs_write_squash);
    to->cache_inmem_splittable += WT_STAT_READ(from, cache_inmem_splittable);
    to->cache_inmem_split += WT_STAT_READ(from, cache_inmem_split);
    to->cache_eviction_internal += WT_STAT_READ(from, cache_eviction_internal);
    to->cache_eviction_split_internal += WT_STAT_READ(from, cache_eviction_split_internal);
    to->cache_eviction_split_leaf += WT_STAT_READ(from, cache_eviction_split_leaf);
    to->cache_eviction_dirty += WT_STAT_READ(from, cache_eviction_dirty);
    to->cache_read_overflow += WT_STAT_READ(from, cache_read_overflow);
    to->cache_eviction_deepen += WT_STAT_READ(from, cache_eviction_deepen);
    to->cache_write_hs += WT_STAT_READ(from, cache_write_hs);
    to->cache_read += WT_STAT_READ(from, cache_read);
    to->cache_read_deleted += WT_STAT_READ(from, cache_read_deleted);
    to->cache_read_deleted_prepared += WT_STAT_READ(from, cache_read_deleted_prepared);
    to->cache_pages_requested += WT_STAT_READ(from, cache_pages_requested);
    to->cache_eviction_pages_seen += WT_STAT_READ(from, cache_eviction_pages_seen);
    to->cache_write += WT_STAT_READ(from, cache_write);
    to->cache_write_restore += WT_STAT_READ(from, cache_write_restore);
    to->cache_bytes_dirty += WT_STAT_READ(from, cache_bytes_dirty);
    to->cache_eviction_clean += WT_STAT_READ(from, cache_eviction_clean);
    to->cache_state_gen_avg_gap += WT_STAT_READ(from, cache_state_gen_avg_gap);
    to->cache_state_avg_written_size += WT_STAT_READ(from, cache_state_avg_written_size);
    to->cache_state_avg_visited_age += WT_STAT_READ(from, cache_state_avg_visited_age);
    to->cache_state_avg_unvisited_age += WT_STAT_READ(from, cache_state_avg_unvisited_age);
    to->cache_state_pages_clean += WT_STAT_READ(from, cache_state_pages_clean);
    to->cache_state_gen_current += WT_STAT_READ(from, cache_state_gen_current);
    to->cache_state_pages_dirty += WT_STAT_READ(from, cache_state_pages_dirty);
    to->cache_state_root_entries += WT_STAT_READ(from, cache_state_root_entries);
    to->cache_state_pages_internal += WT_STAT_READ(from, cache_state_pages_internal);
    to->cache_state_pages_leaf += WT_STAT_READ(from, cache_state_pages_leaf);
    to->cache_state_gen_max_gap += WT_STAT_READ(from, cache_state_gen_max_gap);
    to->cache_state_max_pagesize += WT_STAT_READ(from, cache_state_max_pagesize);
    to->cache_state_min_written_size += WT_STAT_READ(from, cache_state_min_written_size);
    to->cache_state_unvisited_count += WT_STAT_READ(from, cache_state_unvisited_count);
    to->cache_state_smaller_alloc_size += WT_STAT_READ(from, cache_state_smaller_alloc_size);
    to->cache_state_memory += WT_STAT_READ(from, cache_state_memory);
    to->cache_state_queued += WT_STAT_READ(from, cache_state_queued);
    to->cache_state_not_queueable += WT_STAT_READ(from, cache_state_not_queueable);
    to->cache_state_refs_skipped += WT_STAT_READ(from, cache_state_refs_skipped);
    to->cache_state_root_size += WT_STAT_READ(from, cache_state_root_size);
    to->cache_state_pages += WT_STAT_READ(from, cache_state_pages);
    to->cc_pages_evict += WT_STAT_READ(from, cc_pages_evict);
    to->cc_pages_removed += WT_STAT_READ(from, cc_pages_removed);
    to->cc_pages_walk_skipped += WT_STAT_READ(from, cc_pages_walk_skipped);
    to->cc_pages_visited += WT_STAT_READ(from, cc_pages_visited);
    to->compress_precomp_intl_max_page_size +=
      WT_STAT_READ(from, compress_precomp_intl_max_page_size);
    to->compress_precomp_leaf_max_page_size +=
      WT_STAT_READ(from, compress_precomp_leaf_max_page_size);
    to->compress_read += WT_STAT_READ(from, compress_read);
    to->compress_write += WT_STAT_READ(from, compress_write);
    to->compress_write_fail += WT_STAT_READ(from, compress_write_fail);
    to->compress_write_too_small += WT_STAT_READ(from, compress_write_too_small);
    to->cursor_next_skip_total += WT_STAT_READ(from, cursor_next_skip_total);
    to->cursor_prev_skip_total += WT_STAT_READ(from, cursor_prev_skip_total);
    to->cursor_skip_hs_cur_position += WT_STAT_READ(from, cursor_skip_hs_cur_position);
    to->cursor_search_near_prefix_fast_paths +=
      WT_STAT_READ(from, cursor_search_near_prefix_fast_paths);
    to->cursor_insert_bulk += WT_STAT_READ(from, cursor_insert_bulk);
    to->cursor_reopen += WT_STAT_READ(from, cursor_reopen);
    to->cursor_cache += WT_STAT_READ(from, cursor_cache);
    to->cursor_create += WT_STAT_READ(from, cursor_create);
    to->cursor_next_hs_tombstone += WT_STAT_READ(from, cursor_next_hs_tombstone);
    to->cursor_next_skip_ge_100 += WT_STAT_READ(from, cursor_next_skip_ge_100);
    to->cursor_next_skip_lt_100 += WT_STAT_READ(from, cursor_next_skip_lt_100);
    to->cursor_prev_hs_tombstone += WT_STAT_READ(from, cursor_prev_hs_tombstone);
    to->cursor_prev_skip_ge_100 += WT_STAT_READ(from, cursor_prev_skip_ge_100);
    to->cursor_prev_skip_lt_100 += WT_STAT_READ(from, cursor_prev_skip_lt_100);
    to->cursor_insert += WT_STAT_READ(from, cursor_insert);
    to->cursor_insert_bytes += WT_STAT_READ(from, cursor_insert_bytes);
    to->cursor_modify += WT_STAT_READ(from, cursor_modify);
    to->cursor_modify_bytes += WT_STAT_READ(from, cursor_modify_bytes);
    to->cursor_modify_bytes_touch += WT_STAT_READ(from, cursor_modify_bytes_touch);
    to->cursor_next += WT_STAT_READ(from, cursor_next);
    to->cursor_open_count += WT_STAT_READ(from, cursor_open_count);
    to->cursor_restart += WT_STAT_READ(from, cursor_restart);
    to->cursor_prev += WT_STAT_READ(from, cursor_prev);
    to->cursor_remove += WT_STAT_READ(from, cursor_remove);
    to->cursor_remove_bytes += WT_STAT_READ(from, cursor_remove_bytes);
    to->cursor_reserve += WT_STAT_READ(from, cursor_reserve);
    to->cursor_reset += WT_STAT_READ(from, cursor_reset);
    to->cursor_search += WT_STAT_READ(from, cursor_search);
    to->cursor_search_hs += WT_STAT_READ(from, cursor_search_hs);
    to->cursor_search_near += WT_STAT_READ(from, cursor_search_near);
    to->cursor_truncate += WT_STAT_READ(from, cursor_truncate);
    to->cursor_update += WT_STAT_READ(from, cursor_update);
    to->cursor_update_bytes += WT_STAT_READ(from, cursor_update_bytes);
    to->cursor_update_bytes_changed += WT_STAT_READ(from, cursor_update_bytes_changed);
    to->rec_time_window_bytes_ts += WT_STAT_READ(from, rec_time_window_bytes_ts);
    to->rec_time_window_bytes_txn += WT_STAT_READ(from, rec_time_window_bytes_txn);
    to->rec_dictionary += WT_STAT_READ(from, rec_dictionary);
    to->rec_page_delete_fast += WT_STAT_READ(from, rec_page_delete_fast);
    to->rec_suffix_compression += WT_STAT_READ(from, rec_suffix_compression);
    to->rec_multiblock_internal += WT_STAT_READ(from, rec_multiblock_internal);
    to->rec_overflow_key_internal += WT_STAT_READ(from, rec_overflow_key_internal);
    to->rec_prefix_compression += WT_STAT_READ(from, rec_prefix_compression);
    to->rec_multiblock_leaf += WT_STAT_READ(from, rec_multiblock_leaf);
    to->rec_overflow_key_leaf += WT_STAT_READ(from, rec_overflow_key_leaf);
    if ((v = WT_STAT_READ(from, rec_multiblock_max)) > to->rec_multiblock_max)
        to->rec_multiblock_max = v;
    to->rec_overflow_value += WT_STAT_READ(from, rec_overflow_value);
    to->rec_page_match += WT_STAT_READ(from, rec_page_match);
    to->rec_pages += WT_STAT_READ(from, rec_pages);
    to->rec_pages_eviction += WT_STAT_READ(from, rec_pages_eviction);
    to->rec_page_delete += WT_STAT_READ(from, rec_page_delete);
    to->rec_time_aggr_newest_start_durable_ts +=
      WT_STAT_READ(from, rec_time_aggr_newest_start_durable_ts);
    to->rec_time_aggr_newest_stop_durable_ts +=
      WT_STAT_READ(from, rec_time_aggr_newest_stop_durable_ts);
    to->rec_time_aggr_newest_stop_ts += WT_STAT_READ(from, rec_time_aggr_newest_stop_ts);
    to->rec_time_aggr_newest_stop_txn += WT_STAT_READ(from, rec_time_aggr_newest_stop_txn);
    to->rec_time_aggr_newest_txn += WT_STAT_READ(from, rec_time_aggr_newest_txn);
    to->rec_time_aggr_oldest_start_ts += WT_STAT_READ(from, rec_time_aggr_oldest_start_ts);
    to->rec_time_aggr_prepared += WT_STAT_READ(from, rec_time_aggr_prepared);
    to->rec_time_window_pages_prepared += WT_STAT_READ(from, rec_time_window_pages_prepared);
    to->rec_time_window_pages_durable_start_ts +=
      WT_STAT_READ(from, rec_time_window_pages_durable_start_ts);
    to->rec_time_window_pages_start_ts += WT_STAT_READ(from, rec_time_window_pages_start_ts);
    to->rec_time_window_pages_start_txn += WT_STAT_READ(from, rec_time_window_pages_start_txn);
    to->rec_time_window_pages_durable_stop_ts +=
      WT_STAT_READ(from, rec_time_window_pages_durable_stop_ts);
    to->rec_time_window_pages_stop_ts += WT_STAT_READ(from, rec_time_window_pages_stop_ts);
    to->rec_time_window_pages_stop_txn += WT_STAT_READ(from, rec_time_window_pages_stop_txn);
    to->rec_time_window_prepared += WT_STAT_READ(from, rec_time_window_prepared);
    to->rec_time_window_durable_start_ts += WT_STAT_READ(from, rec_time_window_durable_start_ts);
    to->rec_time_window_start_ts += WT_STAT_READ(from, rec_time_window_start_ts);
    to->rec_time_window_start_txn += WT_STAT_READ(from, rec_time_window_start_txn);
    to->rec_time_window_durable_stop_ts += WT_STAT_READ(from, rec_time_window_durable_stop_ts);
    to->rec_time_window_stop_ts += WT_STAT_READ(from, rec_time_window_stop_ts);
    to->rec_time_window_stop_txn += WT_STAT_READ(from, rec_time_window_stop_txn);
    to->session_compact += WT_STAT_READ(from, session_compact);
    to->tiered_work_units_dequeued += WT_STAT_READ(from, tiered_work_units_dequeued);
    to->tiered_work_units_created += WT_STAT_READ(from, tiered_work_units_created);
    to->tiered_retention += WT_STAT_READ(from, tiered_retention);
    to->tiered_object_size += WT_STAT_READ(from, tiered_object_size);
    to->txn_read_race_prepare_update += WT_STAT_READ(from, txn_read_race_prepare_update);
    to->txn_rts_hs_stop_older_than_newer_start +=
      WT_STAT_READ(from, txn_rts_hs_stop_older_than_newer_start);
    to->txn_rts_inconsistent_ckpt += WT_STAT_READ(from, txn_rts_inconsistent_ckpt);
    to->txn_rts_keys_removed += WT_STAT_READ(from, txn_rts_keys_removed);
    to->txn_rts_keys_restored += WT_STAT_READ(from, txn_rts_keys_restored);
    to->txn_rts_hs_restore_tombstones += WT_STAT_READ(from, txn_rts_hs_restore_tombstones);
    to->txn_rts_hs_restore_updates += WT_STAT_READ(from, txn_rts_hs_restore_updates);
    to->txn_rts_sweep_hs_keys += WT_STAT_READ(from, txn_rts_sweep_hs_keys);
    to->txn_rts_hs_removed += WT_STAT_READ(from, txn_rts_hs_removed);
    to->txn_checkpoint_obsolete_applied += WT_STAT_READ(from, txn_checkpoint_obsolete_applied);
    to->txn_update_conflict += WT_STAT_READ(from, txn_update_conflict);
}

static const char *const __stats_connection_desc[] = {
  "LSM: application work units currently queued",
  "LSM: merge work units currently queued",
  "LSM: rows merged in an LSM tree",
  "LSM: sleep for LSM checkpoint throttle",
  "LSM: sleep for LSM merge throttle",
  "LSM: switch work units currently queued",
  "LSM: tree maintenance operations discarded",
  "LSM: tree maintenance operations executed",
  "LSM: tree maintenance operations scheduled",
  "LSM: tree queue hit maximum",
  "block-manager: blocks pre-loaded",
  "block-manager: blocks read",
  "block-manager: blocks written",
  "block-manager: bytes read",
  "block-manager: bytes read via memory map API",
  "block-manager: bytes read via system call API",
  "block-manager: bytes written",
  "block-manager: bytes written for checkpoint",
  "block-manager: bytes written via memory map API",
  "block-manager: bytes written via system call API",
  "block-manager: mapped blocks read",
  "block-manager: mapped bytes read",
  "block-manager: number of times the file was remapped because it changed size via fallocate or "
  "truncate",
  "block-manager: number of times the region was remapped via write",
  "cache: application threads page read from disk to cache count",
  "cache: application threads page read from disk to cache time (usecs)",
  "cache: application threads page write from cache to disk count",
  "cache: application threads page write from cache to disk time (usecs)",
  "cache: bytes allocated for updates",
  "cache: bytes belonging to page images in the cache",
  "cache: bytes belonging to the history store table in the cache",
  "cache: bytes currently in the cache",
  "cache: bytes dirty in the cache cumulative",
  "cache: bytes not belonging to page images in the cache",
  "cache: bytes read into cache",
  "cache: bytes written from cache",
  "cache: cache overflow score",
  "cache: checkpoint blocked page eviction",
  "cache: checkpoint of history store file blocked non-history store page eviction",
  "cache: eviction calls to get a page",
  "cache: eviction calls to get a page found queue empty",
  "cache: eviction calls to get a page found queue empty after locking",
  "cache: eviction currently operating in aggressive mode",
  "cache: eviction empty score",
  "cache: eviction passes of a file",
  "cache: eviction server candidate queue empty when topping up",
  "cache: eviction server candidate queue not empty when topping up",
  "cache: eviction server evicting pages",
  "cache: eviction server slept, because we did not make progress with eviction",
  "cache: eviction server unable to reach eviction goal",
  "cache: eviction server waiting for a leaf page",
  "cache: eviction state",
  "cache: eviction walk target pages histogram - 0-9",
  "cache: eviction walk target pages histogram - 10-31",
  "cache: eviction walk target pages histogram - 128 and higher",
  "cache: eviction walk target pages histogram - 32-63",
  "cache: eviction walk target pages histogram - 64-128",
  "cache: eviction walk target pages reduced due to history store cache pressure",
  "cache: eviction walk target strategy both clean and dirty pages",
  "cache: eviction walk target strategy only clean pages",
  "cache: eviction walk target strategy only dirty pages",
  "cache: eviction walks abandoned",
  "cache: eviction walks gave up because they restarted their walk twice",
  "cache: eviction walks gave up because they saw too many pages and found no candidates",
  "cache: eviction walks gave up because they saw too many pages and found too few candidates",
  "cache: eviction walks reached end of tree",
  "cache: eviction walks restarted",
  "cache: eviction walks started from root of tree",
  "cache: eviction walks started from saved location in tree",
  "cache: eviction worker thread active",
  "cache: eviction worker thread created",
  "cache: eviction worker thread evicting pages",
  "cache: eviction worker thread removed",
  "cache: eviction worker thread stable number",
  "cache: files with active eviction walks",
  "cache: files with new eviction walks started",
  "cache: force re-tuning of eviction workers once in a while",
  "cache: forced eviction - history store pages failed to evict while session has history store "
  "cursor open",
  "cache: forced eviction - history store pages selected while session has history store cursor "
  "open",
  "cache: forced eviction - history store pages successfully evicted while session has history "
  "store cursor open",
  "cache: forced eviction - pages evicted that were clean count",
  "cache: forced eviction - pages evicted that were clean time (usecs)",
  "cache: forced eviction - pages evicted that were dirty count",
  "cache: forced eviction - pages evicted that were dirty time (usecs)",
  "cache: forced eviction - pages selected because of a large number of updates to a single item",
  "cache: forced eviction - pages selected because of too many deleted items count",
  "cache: forced eviction - pages selected count",
  "cache: forced eviction - pages selected unable to be evicted count",
  "cache: forced eviction - pages selected unable to be evicted time",
  "cache: hazard pointer blocked page eviction",
  "cache: hazard pointer check calls",
  "cache: hazard pointer check entries walked",
  "cache: hazard pointer maximum array length",
  "cache: history store score",
  "cache: history store table insert calls",
  "cache: history store table insert calls that returned restart",
  "cache: history store table max on-disk size",
  "cache: history store table on-disk size",
  "cache: history store table out-of-order resolved updates that lose their durable timestamp",
  "cache: history store table out-of-order updates that were fixed up by reinserting with the "
  "fixed timestamp",
  "cache: history store table reads",
  "cache: history store table reads missed",
  "cache: history store table reads requiring squashed modifies",
  "cache: history store table truncation by rollback to stable to remove an unstable update",
  "cache: history store table truncation by rollback to stable to remove an update",
  "cache: history store table truncation to remove an update",
  "cache: history store table truncation to remove range of updates due to key being removed from "
  "the data page during reconciliation",
  "cache: history store table truncation to remove range of updates due to out-of-order timestamp "
  "update on data page",
  "cache: history store table writes requiring squashed modifies",
  "cache: in-memory page passed criteria to be split",
  "cache: in-memory page splits",
  "cache: internal pages evicted",
  "cache: internal pages queued for eviction",
  "cache: internal pages seen by eviction walk",
  "cache: internal pages seen by eviction walk that are already queued",
  "cache: internal pages split during eviction",
  "cache: leaf pages split during eviction",
  "cache: maximum bytes configured",
  "cache: maximum page size at eviction",
  "cache: modified pages evicted",
  "cache: modified pages evicted by application threads",
  "cache: operations timed out waiting for space in cache",
  "cache: overflow pages read into cache",
  "cache: page split during eviction deepened the tree",
  "cache: page written requiring history store records",
  "cache: pages currently held in the cache",
  "cache: pages evicted by application threads",
  "cache: pages evicted in parallel with checkpoint",
  "cache: pages queued for eviction",
  "cache: pages queued for eviction post lru sorting",
  "cache: pages queued for urgent eviction",
  "cache: pages queued for urgent eviction during walk",
  "cache: pages queued for urgent eviction from history store due to high dirty content",
  "cache: pages read into cache",
  "cache: pages read into cache after truncate",
  "cache: pages read into cache after truncate in prepare state",
  "cache: pages requested from the cache",
  "cache: pages seen by eviction walk",
  "cache: pages seen by eviction walk that are already queued",
  "cache: pages selected for eviction unable to be evicted",
  "cache: pages selected for eviction unable to be evicted as the parent page has overflow items",
  "cache: pages selected for eviction unable to be evicted because of active children on an "
  "internal page",
  "cache: pages selected for eviction unable to be evicted because of failure in reconciliation",
  "cache: pages selected for eviction unable to be evicted because of race between checkpoint and "
  "out of order timestamps handling",
  "cache: pages walked for eviction",
  "cache: pages written from cache",
  "cache: pages written requiring in-memory restoration",
  "cache: percentage overhead",
  "cache: tracked bytes belonging to internal pages in the cache",
  "cache: tracked bytes belonging to leaf pages in the cache",
  "cache: tracked dirty bytes in the cache",
  "cache: tracked dirty pages in the cache",
  "cache: unmodified pages evicted",
  "capacity: background fsync file handles considered",
  "capacity: background fsync file handles synced",
  "capacity: background fsync time (msecs)",
  "capacity: bytes read",
  "capacity: bytes written for checkpoint",
  "capacity: bytes written for eviction",
  "capacity: bytes written for log",
  "capacity: bytes written total",
  "capacity: threshold to call fsync",
  "capacity: time waiting due to total capacity (usecs)",
  "capacity: time waiting during checkpoint (usecs)",
  "capacity: time waiting during eviction (usecs)",
  "capacity: time waiting during logging (usecs)",
  "capacity: time waiting during read (usecs)",
  "checkpoint-cleanup: pages added for eviction",
  "checkpoint-cleanup: pages removed",
  "checkpoint-cleanup: pages skipped during tree walk",
  "checkpoint-cleanup: pages visited",
  "connection: auto adjusting condition resets",
  "connection: auto adjusting condition wait calls",
  "connection: auto adjusting condition wait raced to update timeout and skipped updating",
  "connection: detected system time went backwards",
  "connection: files currently open",
  "connection: hash bucket array size for data handles",
  "connection: hash bucket array size general",
  "connection: memory allocations",
  "connection: memory frees",
  "connection: memory re-allocations",
  "connection: pthread mutex condition wait calls",
  "connection: pthread mutex shared lock read-lock calls",
  "connection: pthread mutex shared lock write-lock calls",
  "connection: total fsync I/Os",
  "connection: total read I/Os",
  "connection: total write I/Os",
  "cursor: Total number of entries skipped by cursor next calls",
  "cursor: Total number of entries skipped by cursor prev calls",
  "cursor: Total number of entries skipped to position the history store cursor",
  "cursor: Total number of times a search near has exited due to prefix config",
  "cursor: cached cursor count",
  "cursor: cursor bulk loaded cursor insert calls",
  "cursor: cursor close calls that result in cache",
  "cursor: cursor create calls",
  "cursor: cursor insert calls",
  "cursor: cursor insert key and value bytes",
  "cursor: cursor modify calls",
  "cursor: cursor modify key and value bytes affected",
  "cursor: cursor modify value bytes modified",
  "cursor: cursor next calls",
  "cursor: cursor next calls that skip due to a globally visible history store tombstone",
  "cursor: cursor next calls that skip greater than or equal to 100 entries",
  "cursor: cursor next calls that skip less than 100 entries",
  "cursor: cursor operation restarted",
  "cursor: cursor prev calls",
<<<<<<< HEAD
  "cursor: cursor range_stat calls",
=======
  "cursor: cursor prev calls that skip due to a globally visible history store tombstone",
  "cursor: cursor prev calls that skip greater than or equal to 100 entries",
  "cursor: cursor prev calls that skip less than 100 entries",
>>>>>>> 0cbc1d8d
  "cursor: cursor remove calls",
  "cursor: cursor remove key bytes removed",
  "cursor: cursor reserve calls",
  "cursor: cursor reset calls",
  "cursor: cursor search calls",
  "cursor: cursor search history store calls",
  "cursor: cursor search near calls",
  "cursor: cursor sweep buckets",
  "cursor: cursor sweep cursors closed",
  "cursor: cursor sweep cursors examined",
  "cursor: cursor sweeps",
  "cursor: cursor truncate calls",
  "cursor: cursor update calls",
  "cursor: cursor update key and value bytes",
  "cursor: cursor update value size change",
  "cursor: cursors reused from cache",
  "cursor: open cursor count",
  "data-handle: connection data handle size",
  "data-handle: connection data handles currently active",
  "data-handle: connection sweep candidate became referenced",
  "data-handle: connection sweep dhandles closed",
  "data-handle: connection sweep dhandles removed from hash list",
  "data-handle: connection sweep time-of-death sets",
  "data-handle: connection sweeps",
  "data-handle: connection sweeps skipped due to checkpoint gathering handles",
  "data-handle: session dhandles swept",
  "data-handle: session sweep attempts",
  "lock: checkpoint lock acquisitions",
  "lock: checkpoint lock application thread wait time (usecs)",
  "lock: checkpoint lock internal thread wait time (usecs)",
  "lock: dhandle lock application thread time waiting (usecs)",
  "lock: dhandle lock internal thread time waiting (usecs)",
  "lock: dhandle read lock acquisitions",
  "lock: dhandle write lock acquisitions",
  "lock: durable timestamp queue lock application thread time waiting (usecs)",
  "lock: durable timestamp queue lock internal thread time waiting (usecs)",
  "lock: durable timestamp queue read lock acquisitions",
  "lock: durable timestamp queue write lock acquisitions",
  "lock: metadata lock acquisitions",
  "lock: metadata lock application thread wait time (usecs)",
  "lock: metadata lock internal thread wait time (usecs)",
  "lock: read timestamp queue lock application thread time waiting (usecs)",
  "lock: read timestamp queue lock internal thread time waiting (usecs)",
  "lock: read timestamp queue read lock acquisitions",
  "lock: read timestamp queue write lock acquisitions",
  "lock: schema lock acquisitions",
  "lock: schema lock application thread wait time (usecs)",
  "lock: schema lock internal thread wait time (usecs)",
  "lock: table lock application thread time waiting for the table lock (usecs)",
  "lock: table lock internal thread time waiting for the table lock (usecs)",
  "lock: table read lock acquisitions",
  "lock: table write lock acquisitions",
  "lock: txn global lock application thread time waiting (usecs)",
  "lock: txn global lock internal thread time waiting (usecs)",
  "lock: txn global read lock acquisitions",
  "lock: txn global write lock acquisitions",
  "log: busy returns attempting to switch slots",
  "log: force archive time sleeping (usecs)",
  "log: log bytes of payload data",
  "log: log bytes written",
  "log: log files manually zero-filled",
  "log: log flush operations",
  "log: log force write operations",
  "log: log force write operations skipped",
  "log: log records compressed",
  "log: log records not compressed",
  "log: log records too small to compress",
  "log: log release advances write LSN",
  "log: log scan operations",
  "log: log scan records requiring two reads",
  "log: log server thread advances write LSN",
  "log: log server thread write LSN walk skipped",
  "log: log sync operations",
  "log: log sync time duration (usecs)",
  "log: log sync_dir operations",
  "log: log sync_dir time duration (usecs)",
  "log: log write operations",
  "log: logging bytes consolidated",
  "log: maximum log file size",
  "log: number of pre-allocated log files to create",
  "log: pre-allocated log files not ready and missed",
  "log: pre-allocated log files prepared",
  "log: pre-allocated log files used",
  "log: records processed by log scan",
  "log: slot close lost race",
  "log: slot close unbuffered waits",
  "log: slot closures",
  "log: slot join atomic update races",
  "log: slot join calls atomic updates raced",
  "log: slot join calls did not yield",
  "log: slot join calls found active slot closed",
  "log: slot join calls slept",
  "log: slot join calls yielded",
  "log: slot join found active slot closed",
  "log: slot joins yield time (usecs)",
  "log: slot transitions unable to find free slot",
  "log: slot unbuffered writes",
  "log: total in-memory size of compressed records",
  "log: total log buffer size",
  "log: total size of compressed records",
  "log: written slots coalesced",
  "log: yields waiting for previous log file close",
  "perf: file system read latency histogram (bucket 1) - 10-49ms",
  "perf: file system read latency histogram (bucket 2) - 50-99ms",
  "perf: file system read latency histogram (bucket 3) - 100-249ms",
  "perf: file system read latency histogram (bucket 4) - 250-499ms",
  "perf: file system read latency histogram (bucket 5) - 500-999ms",
  "perf: file system read latency histogram (bucket 6) - 1000ms+",
  "perf: file system write latency histogram (bucket 1) - 10-49ms",
  "perf: file system write latency histogram (bucket 2) - 50-99ms",
  "perf: file system write latency histogram (bucket 3) - 100-249ms",
  "perf: file system write latency histogram (bucket 4) - 250-499ms",
  "perf: file system write latency histogram (bucket 5) - 500-999ms",
  "perf: file system write latency histogram (bucket 6) - 1000ms+",
  "perf: operation read latency histogram (bucket 1) - 100-249us",
  "perf: operation read latency histogram (bucket 2) - 250-499us",
  "perf: operation read latency histogram (bucket 3) - 500-999us",
  "perf: operation read latency histogram (bucket 4) - 1000-9999us",
  "perf: operation read latency histogram (bucket 5) - 10000us+",
  "perf: operation write latency histogram (bucket 1) - 100-249us",
  "perf: operation write latency histogram (bucket 2) - 250-499us",
  "perf: operation write latency histogram (bucket 3) - 500-999us",
  "perf: operation write latency histogram (bucket 4) - 1000-9999us",
  "perf: operation write latency histogram (bucket 5) - 10000us+",
  "reconciliation: approximate byte size of timestamps in pages written",
  "reconciliation: approximate byte size of transaction IDs in pages written",
  "reconciliation: fast-path pages deleted",
  "reconciliation: internal-page overflow keys",
  "reconciliation: leaf-page overflow keys",
  "reconciliation: maximum seconds spent in a reconciliation call",
  "reconciliation: page reconciliation calls",
  "reconciliation: page reconciliation calls for eviction",
  "reconciliation: page reconciliation calls that resulted in values with prepared transaction "
  "metadata",
  "reconciliation: page reconciliation calls that resulted in values with timestamps",
  "reconciliation: page reconciliation calls that resulted in values with transaction ids",
  "reconciliation: pages deleted",
  "reconciliation: pages written including an aggregated newest start durable timestamp ",
  "reconciliation: pages written including an aggregated newest stop durable timestamp ",
  "reconciliation: pages written including an aggregated newest stop timestamp ",
  "reconciliation: pages written including an aggregated newest stop transaction ID",
  "reconciliation: pages written including an aggregated newest transaction ID ",
  "reconciliation: pages written including an aggregated oldest start timestamp ",
  "reconciliation: pages written including an aggregated prepare",
  "reconciliation: pages written including at least one prepare state",
  "reconciliation: pages written including at least one start durable timestamp",
  "reconciliation: pages written including at least one start timestamp",
  "reconciliation: pages written including at least one start transaction ID",
  "reconciliation: pages written including at least one stop durable timestamp",
  "reconciliation: pages written including at least one stop timestamp",
  "reconciliation: pages written including at least one stop transaction ID",
  "reconciliation: records written including a prepare state",
  "reconciliation: records written including a start durable timestamp",
  "reconciliation: records written including a start timestamp",
  "reconciliation: records written including a start transaction ID",
  "reconciliation: records written including a stop durable timestamp",
  "reconciliation: records written including a stop timestamp",
  "reconciliation: records written including a stop transaction ID",
  "reconciliation: split bytes currently awaiting free",
  "reconciliation: split objects currently awaiting free",
  "session: flush state races",
  "session: flush_tier operation calls",
  "session: open session count",
  "session: session query timestamp calls",
  "session: table alter failed calls",
  "session: table alter successful calls",
  "session: table alter unchanged and skipped",
  "session: table compact failed calls",
  "session: table compact successful calls",
  "session: table create failed calls",
  "session: table create successful calls",
  "session: table drop failed calls",
  "session: table drop successful calls",
  "session: table range failed calls",
  "session: table range successful calls",
  "session: table rename failed calls",
  "session: table rename successful calls",
  "session: table salvage failed calls",
  "session: table salvage successful calls",
  "session: table truncate failed calls",
  "session: table truncate successful calls",
  "session: table verify failed calls",
  "session: table verify successful calls",
  "session: tiered operations dequeued and processed",
  "session: tiered operations scheduled",
  "session: tiered storage local retention time (secs)",
  "session: tiered storage object size",
  "thread-state: active filesystem fsync calls",
  "thread-state: active filesystem read calls",
  "thread-state: active filesystem write calls",
  "thread-yield: application thread time evicting (usecs)",
  "thread-yield: application thread time waiting for cache (usecs)",
  "thread-yield: connection close blocked waiting for transaction state stabilization",
  "thread-yield: connection close yielded for lsm manager shutdown",
  "thread-yield: data handle lock yielded",
  "thread-yield: get reference for page index and slot time sleeping (usecs)",
  "thread-yield: page access yielded due to prepare state change",
  "thread-yield: page acquire busy blocked",
  "thread-yield: page acquire eviction blocked",
  "thread-yield: page acquire locked blocked",
  "thread-yield: page acquire read blocked",
  "thread-yield: page acquire time sleeping (usecs)",
  "thread-yield: page delete rollback time sleeping for state change (usecs)",
  "thread-yield: page reconciliation yielded due to child modification",
  "transaction: Number of prepared updates",
  "transaction: Number of prepared updates committed",
  "transaction: Number of prepared updates repeated on the same key",
  "transaction: Number of prepared updates rolled back",
  "transaction: prepared transactions",
  "transaction: prepared transactions committed",
  "transaction: prepared transactions currently active",
  "transaction: prepared transactions rolled back",
  "transaction: query timestamp calls",
  "transaction: race to read prepared update retry",
  "transaction: rollback to stable calls",
  "transaction: rollback to stable history store records with stop timestamps older than newer "
  "records",
  "transaction: rollback to stable inconsistent checkpoint",
  "transaction: rollback to stable keys removed",
  "transaction: rollback to stable keys restored",
  "transaction: rollback to stable pages visited",
  "transaction: rollback to stable restored tombstones from history store",
  "transaction: rollback to stable restored updates from history store",
  "transaction: rollback to stable sweeping history store keys",
  "transaction: rollback to stable tree walk skipping pages",
  "transaction: rollback to stable updates aborted",
  "transaction: rollback to stable updates removed from history store",
  "transaction: sessions scanned in each walk of concurrent sessions",
  "transaction: set timestamp calls",
  "transaction: set timestamp durable calls",
  "transaction: set timestamp durable updates",
  "transaction: set timestamp oldest calls",
  "transaction: set timestamp oldest updates",
  "transaction: set timestamp stable calls",
  "transaction: set timestamp stable updates",
  "transaction: transaction begins",
  "transaction: transaction checkpoint currently running",
  "transaction: transaction checkpoint currently running for history store file",
  "transaction: transaction checkpoint generation",
  "transaction: transaction checkpoint history store file duration (usecs)",
  "transaction: transaction checkpoint max time (msecs)",
  "transaction: transaction checkpoint min time (msecs)",
  "transaction: transaction checkpoint most recent duration for gathering all handles (usecs)",
  "transaction: transaction checkpoint most recent duration for gathering applied handles (usecs)",
  "transaction: transaction checkpoint most recent duration for gathering skipped handles (usecs)",
  "transaction: transaction checkpoint most recent handles applied",
  "transaction: transaction checkpoint most recent handles skipped",
  "transaction: transaction checkpoint most recent handles walked",
  "transaction: transaction checkpoint most recent time (msecs)",
  "transaction: transaction checkpoint prepare currently running",
  "transaction: transaction checkpoint prepare max time (msecs)",
  "transaction: transaction checkpoint prepare min time (msecs)",
  "transaction: transaction checkpoint prepare most recent time (msecs)",
  "transaction: transaction checkpoint prepare total time (msecs)",
  "transaction: transaction checkpoint scrub dirty target",
  "transaction: transaction checkpoint scrub time (msecs)",
  "transaction: transaction checkpoint total time (msecs)",
  "transaction: transaction checkpoints",
  "transaction: transaction checkpoints due to obsolete pages",
  "transaction: transaction checkpoints skipped because database was clean",
  "transaction: transaction failures due to history store",
  "transaction: transaction fsync calls for checkpoint after allocating the transaction ID",
  "transaction: transaction fsync duration for checkpoint after allocating the transaction ID "
  "(usecs)",
  "transaction: transaction range of IDs currently pinned",
  "transaction: transaction range of IDs currently pinned by a checkpoint",
  "transaction: transaction range of timestamps currently pinned",
  "transaction: transaction range of timestamps pinned by a checkpoint",
  "transaction: transaction range of timestamps pinned by the oldest active read timestamp",
  "transaction: transaction range of timestamps pinned by the oldest timestamp",
  "transaction: transaction read timestamp of the oldest active reader",
  "transaction: transaction rollback to stable currently running",
  "transaction: transaction walk of concurrent sessions",
  "transaction: transactions committed",
  "transaction: transactions rolled back",
  "transaction: update conflicts",
};

int
__wt_stat_connection_desc(WT_CURSOR_STAT *cst, int slot, const char **p)
{
    WT_UNUSED(cst);
    *p = __stats_connection_desc[slot];
    return (0);
}

void
__wt_stat_connection_init_single(WT_CONNECTION_STATS *stats)
{
    memset(stats, 0, sizeof(*stats));
}

int
__wt_stat_connection_init(WT_SESSION_IMPL *session, WT_CONNECTION_IMPL *handle)
{
    int i;

    WT_RET(__wt_calloc(
      session, (size_t)WT_COUNTER_SLOTS, sizeof(*handle->stat_array), &handle->stat_array));

    for (i = 0; i < WT_COUNTER_SLOTS; ++i) {
        handle->stats[i] = &handle->stat_array[i];
        __wt_stat_connection_init_single(handle->stats[i]);
    }
    return (0);
}

void
__wt_stat_connection_discard(WT_SESSION_IMPL *session, WT_CONNECTION_IMPL *handle)
{
    __wt_free(session, handle->stat_array);
}

void
__wt_stat_connection_clear_single(WT_CONNECTION_STATS *stats)
{
    /* not clearing lsm_work_queue_app */
    /* not clearing lsm_work_queue_manager */
    stats->lsm_rows_merged = 0;
    stats->lsm_checkpoint_throttle = 0;
    stats->lsm_merge_throttle = 0;
    /* not clearing lsm_work_queue_switch */
    stats->lsm_work_units_discarded = 0;
    stats->lsm_work_units_done = 0;
    stats->lsm_work_units_created = 0;
    stats->lsm_work_queue_max = 0;
    stats->block_preload = 0;
    stats->block_read = 0;
    stats->block_write = 0;
    stats->block_byte_read = 0;
    stats->block_byte_read_mmap = 0;
    stats->block_byte_read_syscall = 0;
    stats->block_byte_write = 0;
    stats->block_byte_write_checkpoint = 0;
    stats->block_byte_write_mmap = 0;
    stats->block_byte_write_syscall = 0;
    stats->block_map_read = 0;
    stats->block_byte_map_read = 0;
    stats->block_remap_file_resize = 0;
    stats->block_remap_file_write = 0;
    stats->cache_read_app_count = 0;
    stats->cache_read_app_time = 0;
    stats->cache_write_app_count = 0;
    stats->cache_write_app_time = 0;
    /* not clearing cache_bytes_updates */
    /* not clearing cache_bytes_image */
    /* not clearing cache_bytes_hs */
    /* not clearing cache_bytes_inuse */
    /* not clearing cache_bytes_dirty_total */
    /* not clearing cache_bytes_other */
    stats->cache_bytes_read = 0;
    stats->cache_bytes_write = 0;
    /* not clearing cache_lookaside_score */
    stats->cache_eviction_checkpoint = 0;
    stats->cache_eviction_blocked_checkpoint_hs = 0;
    stats->cache_eviction_get_ref = 0;
    stats->cache_eviction_get_ref_empty = 0;
    stats->cache_eviction_get_ref_empty2 = 0;
    /* not clearing cache_eviction_aggressive_set */
    /* not clearing cache_eviction_empty_score */
    stats->cache_eviction_walk_passes = 0;
    stats->cache_eviction_queue_empty = 0;
    stats->cache_eviction_queue_not_empty = 0;
    stats->cache_eviction_server_evicting = 0;
    stats->cache_eviction_server_slept = 0;
    stats->cache_eviction_slow = 0;
    stats->cache_eviction_walk_leaf_notfound = 0;
    /* not clearing cache_eviction_state */
    stats->cache_eviction_target_page_lt10 = 0;
    stats->cache_eviction_target_page_lt32 = 0;
    stats->cache_eviction_target_page_ge128 = 0;
    stats->cache_eviction_target_page_lt64 = 0;
    stats->cache_eviction_target_page_lt128 = 0;
    stats->cache_eviction_target_page_reduced = 0;
    stats->cache_eviction_target_strategy_both_clean_and_dirty = 0;
    stats->cache_eviction_target_strategy_clean = 0;
    stats->cache_eviction_target_strategy_dirty = 0;
    stats->cache_eviction_walks_abandoned = 0;
    stats->cache_eviction_walks_stopped = 0;
    stats->cache_eviction_walks_gave_up_no_targets = 0;
    stats->cache_eviction_walks_gave_up_ratio = 0;
    stats->cache_eviction_walks_ended = 0;
    stats->cache_eviction_walk_restart = 0;
    stats->cache_eviction_walk_from_root = 0;
    stats->cache_eviction_walk_saved_pos = 0;
    /* not clearing cache_eviction_active_workers */
    stats->cache_eviction_worker_created = 0;
    stats->cache_eviction_worker_evicting = 0;
    stats->cache_eviction_worker_removed = 0;
    /* not clearing cache_eviction_stable_state_workers */
    /* not clearing cache_eviction_walks_active */
    stats->cache_eviction_walks_started = 0;
    stats->cache_eviction_force_retune = 0;
    stats->cache_eviction_force_hs_fail = 0;
    stats->cache_eviction_force_hs = 0;
    stats->cache_eviction_force_hs_success = 0;
    stats->cache_eviction_force_clean = 0;
    stats->cache_eviction_force_clean_time = 0;
    stats->cache_eviction_force_dirty = 0;
    stats->cache_eviction_force_dirty_time = 0;
    stats->cache_eviction_force_long_update_list = 0;
    stats->cache_eviction_force_delete = 0;
    stats->cache_eviction_force = 0;
    stats->cache_eviction_force_fail = 0;
    stats->cache_eviction_force_fail_time = 0;
    stats->cache_eviction_hazard = 0;
    stats->cache_hazard_checks = 0;
    stats->cache_hazard_walks = 0;
    stats->cache_hazard_max = 0;
    /* not clearing cache_hs_score */
    stats->cache_hs_insert = 0;
    stats->cache_hs_insert_restart = 0;
    /* not clearing cache_hs_ondisk_max */
    /* not clearing cache_hs_ondisk */
    stats->cache_hs_order_lose_durable_timestamp = 0;
    stats->cache_hs_order_reinsert = 0;
    stats->cache_hs_read = 0;
    stats->cache_hs_read_miss = 0;
    stats->cache_hs_read_squash = 0;
    stats->cache_hs_key_truncate_rts_unstable = 0;
    stats->cache_hs_key_truncate_rts = 0;
    stats->cache_hs_key_truncate = 0;
    stats->cache_hs_key_truncate_onpage_removal = 0;
    stats->cache_hs_order_remove = 0;
    stats->cache_hs_write_squash = 0;
    stats->cache_inmem_splittable = 0;
    stats->cache_inmem_split = 0;
    stats->cache_eviction_internal = 0;
    stats->cache_eviction_internal_pages_queued = 0;
    stats->cache_eviction_internal_pages_seen = 0;
    stats->cache_eviction_internal_pages_already_queued = 0;
    stats->cache_eviction_split_internal = 0;
    stats->cache_eviction_split_leaf = 0;
    /* not clearing cache_bytes_max */
    /* not clearing cache_eviction_maximum_page_size */
    stats->cache_eviction_dirty = 0;
    stats->cache_eviction_app_dirty = 0;
    stats->cache_timed_out_ops = 0;
    stats->cache_read_overflow = 0;
    stats->cache_eviction_deepen = 0;
    stats->cache_write_hs = 0;
    /* not clearing cache_pages_inuse */
    stats->cache_eviction_app = 0;
    stats->cache_eviction_pages_in_parallel_with_checkpoint = 0;
    stats->cache_eviction_pages_queued = 0;
    stats->cache_eviction_pages_queued_post_lru = 0;
    stats->cache_eviction_pages_queued_urgent = 0;
    stats->cache_eviction_pages_queued_oldest = 0;
    stats->cache_eviction_pages_queued_urgent_hs_dirty = 0;
    stats->cache_read = 0;
    stats->cache_read_deleted = 0;
    stats->cache_read_deleted_prepared = 0;
    stats->cache_pages_requested = 0;
    stats->cache_eviction_pages_seen = 0;
    stats->cache_eviction_pages_already_queued = 0;
    stats->cache_eviction_fail = 0;
    stats->cache_eviction_fail_parent_has_overflow_items = 0;
    stats->cache_eviction_fail_active_children_on_an_internal_page = 0;
    stats->cache_eviction_fail_in_reconciliation = 0;
    stats->cache_eviction_fail_checkpoint_out_of_order_ts = 0;
    stats->cache_eviction_walk = 0;
    stats->cache_write = 0;
    stats->cache_write_restore = 0;
    /* not clearing cache_overhead */
    /* not clearing cache_bytes_internal */
    /* not clearing cache_bytes_leaf */
    /* not clearing cache_bytes_dirty */
    /* not clearing cache_pages_dirty */
    stats->cache_eviction_clean = 0;
    stats->fsync_all_fh_total = 0;
    stats->fsync_all_fh = 0;
    /* not clearing fsync_all_time */
    stats->capacity_bytes_read = 0;
    stats->capacity_bytes_ckpt = 0;
    stats->capacity_bytes_evict = 0;
    stats->capacity_bytes_log = 0;
    stats->capacity_bytes_written = 0;
    stats->capacity_threshold = 0;
    stats->capacity_time_total = 0;
    stats->capacity_time_ckpt = 0;
    stats->capacity_time_evict = 0;
    stats->capacity_time_log = 0;
    stats->capacity_time_read = 0;
    stats->cc_pages_evict = 0;
    stats->cc_pages_removed = 0;
    stats->cc_pages_walk_skipped = 0;
    stats->cc_pages_visited = 0;
    stats->cond_auto_wait_reset = 0;
    stats->cond_auto_wait = 0;
    stats->cond_auto_wait_skipped = 0;
    stats->time_travel = 0;
    /* not clearing file_open */
    /* not clearing buckets_dh */
    /* not clearing buckets */
    stats->memory_allocation = 0;
    stats->memory_free = 0;
    stats->memory_grow = 0;
    stats->cond_wait = 0;
    stats->rwlock_read = 0;
    stats->rwlock_write = 0;
    stats->fsync_io = 0;
    stats->read_io = 0;
    stats->write_io = 0;
    stats->cursor_next_skip_total = 0;
    stats->cursor_prev_skip_total = 0;
    stats->cursor_skip_hs_cur_position = 0;
    stats->cursor_search_near_prefix_fast_paths = 0;
    /* not clearing cursor_cached_count */
    stats->cursor_insert_bulk = 0;
    stats->cursor_cache = 0;
    stats->cursor_create = 0;
    stats->cursor_insert = 0;
    stats->cursor_insert_bytes = 0;
    stats->cursor_modify = 0;
    stats->cursor_modify_bytes = 0;
    stats->cursor_modify_bytes_touch = 0;
    stats->cursor_next = 0;
    stats->cursor_next_hs_tombstone = 0;
    stats->cursor_next_skip_ge_100 = 0;
    stats->cursor_next_skip_lt_100 = 0;
    stats->cursor_restart = 0;
    stats->cursor_prev = 0;
<<<<<<< HEAD
    stats->cursor_range_stat = 0;
=======
    stats->cursor_prev_hs_tombstone = 0;
    stats->cursor_prev_skip_ge_100 = 0;
    stats->cursor_prev_skip_lt_100 = 0;
>>>>>>> 0cbc1d8d
    stats->cursor_remove = 0;
    stats->cursor_remove_bytes = 0;
    stats->cursor_reserve = 0;
    stats->cursor_reset = 0;
    stats->cursor_search = 0;
    stats->cursor_search_hs = 0;
    stats->cursor_search_near = 0;
    stats->cursor_sweep_buckets = 0;
    stats->cursor_sweep_closed = 0;
    stats->cursor_sweep_examined = 0;
    stats->cursor_sweep = 0;
    stats->cursor_truncate = 0;
    stats->cursor_update = 0;
    stats->cursor_update_bytes = 0;
    stats->cursor_update_bytes_changed = 0;
    stats->cursor_reopen = 0;
    /* not clearing cursor_open_count */
    /* not clearing dh_conn_handle_size */
    /* not clearing dh_conn_handle_count */
    stats->dh_sweep_ref = 0;
    stats->dh_sweep_close = 0;
    stats->dh_sweep_remove = 0;
    stats->dh_sweep_tod = 0;
    stats->dh_sweeps = 0;
    stats->dh_sweep_skip_ckpt = 0;
    stats->dh_session_handles = 0;
    stats->dh_session_sweeps = 0;
    stats->lock_checkpoint_count = 0;
    stats->lock_checkpoint_wait_application = 0;
    stats->lock_checkpoint_wait_internal = 0;
    stats->lock_dhandle_wait_application = 0;
    stats->lock_dhandle_wait_internal = 0;
    stats->lock_dhandle_read_count = 0;
    stats->lock_dhandle_write_count = 0;
    stats->lock_durable_timestamp_wait_application = 0;
    stats->lock_durable_timestamp_wait_internal = 0;
    stats->lock_durable_timestamp_read_count = 0;
    stats->lock_durable_timestamp_write_count = 0;
    stats->lock_metadata_count = 0;
    stats->lock_metadata_wait_application = 0;
    stats->lock_metadata_wait_internal = 0;
    stats->lock_read_timestamp_wait_application = 0;
    stats->lock_read_timestamp_wait_internal = 0;
    stats->lock_read_timestamp_read_count = 0;
    stats->lock_read_timestamp_write_count = 0;
    stats->lock_schema_count = 0;
    stats->lock_schema_wait_application = 0;
    stats->lock_schema_wait_internal = 0;
    stats->lock_table_wait_application = 0;
    stats->lock_table_wait_internal = 0;
    stats->lock_table_read_count = 0;
    stats->lock_table_write_count = 0;
    stats->lock_txn_global_wait_application = 0;
    stats->lock_txn_global_wait_internal = 0;
    stats->lock_txn_global_read_count = 0;
    stats->lock_txn_global_write_count = 0;
    stats->log_slot_switch_busy = 0;
    stats->log_force_archive_sleep = 0;
    stats->log_bytes_payload = 0;
    stats->log_bytes_written = 0;
    stats->log_zero_fills = 0;
    stats->log_flush = 0;
    stats->log_force_write = 0;
    stats->log_force_write_skip = 0;
    stats->log_compress_writes = 0;
    stats->log_compress_write_fails = 0;
    stats->log_compress_small = 0;
    stats->log_release_write_lsn = 0;
    stats->log_scans = 0;
    stats->log_scan_rereads = 0;
    stats->log_write_lsn = 0;
    stats->log_write_lsn_skip = 0;
    stats->log_sync = 0;
    /* not clearing log_sync_duration */
    stats->log_sync_dir = 0;
    /* not clearing log_sync_dir_duration */
    stats->log_writes = 0;
    stats->log_slot_consolidated = 0;
    /* not clearing log_max_filesize */
    /* not clearing log_prealloc_max */
    stats->log_prealloc_missed = 0;
    stats->log_prealloc_files = 0;
    stats->log_prealloc_used = 0;
    stats->log_scan_records = 0;
    stats->log_slot_close_race = 0;
    stats->log_slot_close_unbuf = 0;
    stats->log_slot_closes = 0;
    stats->log_slot_races = 0;
    stats->log_slot_yield_race = 0;
    stats->log_slot_immediate = 0;
    stats->log_slot_yield_close = 0;
    stats->log_slot_yield_sleep = 0;
    stats->log_slot_yield = 0;
    stats->log_slot_active_closed = 0;
    /* not clearing log_slot_yield_duration */
    stats->log_slot_no_free_slots = 0;
    stats->log_slot_unbuffered = 0;
    stats->log_compress_mem = 0;
    /* not clearing log_buffer_size */
    stats->log_compress_len = 0;
    stats->log_slot_coalesced = 0;
    stats->log_close_yields = 0;
    stats->perf_hist_fsread_latency_lt50 = 0;
    stats->perf_hist_fsread_latency_lt100 = 0;
    stats->perf_hist_fsread_latency_lt250 = 0;
    stats->perf_hist_fsread_latency_lt500 = 0;
    stats->perf_hist_fsread_latency_lt1000 = 0;
    stats->perf_hist_fsread_latency_gt1000 = 0;
    stats->perf_hist_fswrite_latency_lt50 = 0;
    stats->perf_hist_fswrite_latency_lt100 = 0;
    stats->perf_hist_fswrite_latency_lt250 = 0;
    stats->perf_hist_fswrite_latency_lt500 = 0;
    stats->perf_hist_fswrite_latency_lt1000 = 0;
    stats->perf_hist_fswrite_latency_gt1000 = 0;
    stats->perf_hist_opread_latency_lt250 = 0;
    stats->perf_hist_opread_latency_lt500 = 0;
    stats->perf_hist_opread_latency_lt1000 = 0;
    stats->perf_hist_opread_latency_lt10000 = 0;
    stats->perf_hist_opread_latency_gt10000 = 0;
    stats->perf_hist_opwrite_latency_lt250 = 0;
    stats->perf_hist_opwrite_latency_lt500 = 0;
    stats->perf_hist_opwrite_latency_lt1000 = 0;
    stats->perf_hist_opwrite_latency_lt10000 = 0;
    stats->perf_hist_opwrite_latency_gt10000 = 0;
    stats->rec_time_window_bytes_ts = 0;
    stats->rec_time_window_bytes_txn = 0;
    stats->rec_page_delete_fast = 0;
    stats->rec_overflow_key_internal = 0;
    stats->rec_overflow_key_leaf = 0;
    /* not clearing rec_maximum_seconds */
    stats->rec_pages = 0;
    stats->rec_pages_eviction = 0;
    stats->rec_pages_with_prepare = 0;
    stats->rec_pages_with_ts = 0;
    stats->rec_pages_with_txn = 0;
    stats->rec_page_delete = 0;
    stats->rec_time_aggr_newest_start_durable_ts = 0;
    stats->rec_time_aggr_newest_stop_durable_ts = 0;
    stats->rec_time_aggr_newest_stop_ts = 0;
    stats->rec_time_aggr_newest_stop_txn = 0;
    stats->rec_time_aggr_newest_txn = 0;
    stats->rec_time_aggr_oldest_start_ts = 0;
    stats->rec_time_aggr_prepared = 0;
    stats->rec_time_window_pages_prepared = 0;
    stats->rec_time_window_pages_durable_start_ts = 0;
    stats->rec_time_window_pages_start_ts = 0;
    stats->rec_time_window_pages_start_txn = 0;
    stats->rec_time_window_pages_durable_stop_ts = 0;
    stats->rec_time_window_pages_stop_ts = 0;
    stats->rec_time_window_pages_stop_txn = 0;
    stats->rec_time_window_prepared = 0;
    stats->rec_time_window_durable_start_ts = 0;
    stats->rec_time_window_start_ts = 0;
    stats->rec_time_window_start_txn = 0;
    stats->rec_time_window_durable_stop_ts = 0;
    stats->rec_time_window_stop_ts = 0;
    stats->rec_time_window_stop_txn = 0;
    /* not clearing rec_split_stashed_bytes */
    /* not clearing rec_split_stashed_objects */
    stats->flush_state_races = 0;
    stats->flush_tier = 0;
    /* not clearing session_open */
    stats->session_query_ts = 0;
    /* not clearing session_table_alter_fail */
    /* not clearing session_table_alter_success */
    /* not clearing session_table_alter_skip */
    /* not clearing session_table_compact_fail */
    /* not clearing session_table_compact_success */
    /* not clearing session_table_create_fail */
    /* not clearing session_table_create_success */
    /* not clearing session_table_drop_fail */
    /* not clearing session_table_drop_success */
    /* not clearing session_table_range_fail */
    /* not clearing session_table_range_success */
    /* not clearing session_table_rename_fail */
    /* not clearing session_table_rename_success */
    /* not clearing session_table_salvage_fail */
    /* not clearing session_table_salvage_success */
    /* not clearing session_table_truncate_fail */
    /* not clearing session_table_truncate_success */
    /* not clearing session_table_verify_fail */
    /* not clearing session_table_verify_success */
    stats->tiered_work_units_dequeued = 0;
    stats->tiered_work_units_created = 0;
    /* not clearing tiered_retention */
    /* not clearing tiered_object_size */
    /* not clearing thread_fsync_active */
    /* not clearing thread_read_active */
    /* not clearing thread_write_active */
    stats->application_evict_time = 0;
    stats->application_cache_time = 0;
    stats->txn_release_blocked = 0;
    stats->conn_close_blocked_lsm = 0;
    stats->dhandle_lock_blocked = 0;
    stats->page_index_slot_ref_blocked = 0;
    stats->prepared_transition_blocked_page = 0;
    stats->page_busy_blocked = 0;
    stats->page_forcible_evict_blocked = 0;
    stats->page_locked_blocked = 0;
    stats->page_read_blocked = 0;
    stats->page_sleep = 0;
    stats->page_del_rollback_blocked = 0;
    stats->child_modify_blocked_page = 0;
    stats->txn_prepared_updates = 0;
    stats->txn_prepared_updates_committed = 0;
    stats->txn_prepared_updates_key_repeated = 0;
    stats->txn_prepared_updates_rolledback = 0;
    stats->txn_prepare = 0;
    stats->txn_prepare_commit = 0;
    stats->txn_prepare_active = 0;
    stats->txn_prepare_rollback = 0;
    stats->txn_query_ts = 0;
    stats->txn_read_race_prepare_update = 0;
    stats->txn_rts = 0;
    stats->txn_rts_hs_stop_older_than_newer_start = 0;
    stats->txn_rts_inconsistent_ckpt = 0;
    stats->txn_rts_keys_removed = 0;
    stats->txn_rts_keys_restored = 0;
    stats->txn_rts_pages_visited = 0;
    stats->txn_rts_hs_restore_tombstones = 0;
    stats->txn_rts_hs_restore_updates = 0;
    stats->txn_rts_sweep_hs_keys = 0;
    stats->txn_rts_tree_walk_skip_pages = 0;
    stats->txn_rts_upd_aborted = 0;
    stats->txn_rts_hs_removed = 0;
    stats->txn_sessions_walked = 0;
    stats->txn_set_ts = 0;
    stats->txn_set_ts_durable = 0;
    stats->txn_set_ts_durable_upd = 0;
    stats->txn_set_ts_oldest = 0;
    stats->txn_set_ts_oldest_upd = 0;
    stats->txn_set_ts_stable = 0;
    stats->txn_set_ts_stable_upd = 0;
    stats->txn_begin = 0;
    /* not clearing txn_checkpoint_running */
    /* not clearing txn_checkpoint_running_hs */
    /* not clearing txn_checkpoint_generation */
    stats->txn_hs_ckpt_duration = 0;
    /* not clearing txn_checkpoint_time_max */
    /* not clearing txn_checkpoint_time_min */
    /* not clearing txn_checkpoint_handle_duration */
    /* not clearing txn_checkpoint_handle_duration_apply */
    /* not clearing txn_checkpoint_handle_duration_skip */
    stats->txn_checkpoint_handle_applied = 0;
    stats->txn_checkpoint_handle_skipped = 0;
    stats->txn_checkpoint_handle_walked = 0;
    /* not clearing txn_checkpoint_time_recent */
    /* not clearing txn_checkpoint_prep_running */
    /* not clearing txn_checkpoint_prep_max */
    /* not clearing txn_checkpoint_prep_min */
    /* not clearing txn_checkpoint_prep_recent */
    /* not clearing txn_checkpoint_prep_total */
    /* not clearing txn_checkpoint_scrub_target */
    /* not clearing txn_checkpoint_scrub_time */
    /* not clearing txn_checkpoint_time_total */
    stats->txn_checkpoint = 0;
    stats->txn_checkpoint_obsolete_applied = 0;
    stats->txn_checkpoint_skipped = 0;
    stats->txn_fail_cache = 0;
    stats->txn_checkpoint_fsync_post = 0;
    /* not clearing txn_checkpoint_fsync_post_duration */
    /* not clearing txn_pinned_range */
    /* not clearing txn_pinned_checkpoint_range */
    /* not clearing txn_pinned_timestamp */
    /* not clearing txn_pinned_timestamp_checkpoint */
    /* not clearing txn_pinned_timestamp_reader */
    /* not clearing txn_pinned_timestamp_oldest */
    /* not clearing txn_timestamp_oldest_active_read */
    /* not clearing txn_rollback_to_stable_running */
    stats->txn_walk_sessions = 0;
    stats->txn_commit = 0;
    stats->txn_rollback = 0;
    stats->txn_update_conflict = 0;
}

void
__wt_stat_connection_clear_all(WT_CONNECTION_STATS **stats)
{
    u_int i;

    for (i = 0; i < WT_COUNTER_SLOTS; ++i)
        __wt_stat_connection_clear_single(stats[i]);
}

void
__wt_stat_connection_aggregate(WT_CONNECTION_STATS **from, WT_CONNECTION_STATS *to)
{
    int64_t v;

    to->lsm_work_queue_app += WT_STAT_READ(from, lsm_work_queue_app);
    to->lsm_work_queue_manager += WT_STAT_READ(from, lsm_work_queue_manager);
    to->lsm_rows_merged += WT_STAT_READ(from, lsm_rows_merged);
    to->lsm_checkpoint_throttle += WT_STAT_READ(from, lsm_checkpoint_throttle);
    to->lsm_merge_throttle += WT_STAT_READ(from, lsm_merge_throttle);
    to->lsm_work_queue_switch += WT_STAT_READ(from, lsm_work_queue_switch);
    to->lsm_work_units_discarded += WT_STAT_READ(from, lsm_work_units_discarded);
    to->lsm_work_units_done += WT_STAT_READ(from, lsm_work_units_done);
    to->lsm_work_units_created += WT_STAT_READ(from, lsm_work_units_created);
    to->lsm_work_queue_max += WT_STAT_READ(from, lsm_work_queue_max);
    to->block_preload += WT_STAT_READ(from, block_preload);
    to->block_read += WT_STAT_READ(from, block_read);
    to->block_write += WT_STAT_READ(from, block_write);
    to->block_byte_read += WT_STAT_READ(from, block_byte_read);
    to->block_byte_read_mmap += WT_STAT_READ(from, block_byte_read_mmap);
    to->block_byte_read_syscall += WT_STAT_READ(from, block_byte_read_syscall);
    to->block_byte_write += WT_STAT_READ(from, block_byte_write);
    to->block_byte_write_checkpoint += WT_STAT_READ(from, block_byte_write_checkpoint);
    to->block_byte_write_mmap += WT_STAT_READ(from, block_byte_write_mmap);
    to->block_byte_write_syscall += WT_STAT_READ(from, block_byte_write_syscall);
    to->block_map_read += WT_STAT_READ(from, block_map_read);
    to->block_byte_map_read += WT_STAT_READ(from, block_byte_map_read);
    to->block_remap_file_resize += WT_STAT_READ(from, block_remap_file_resize);
    to->block_remap_file_write += WT_STAT_READ(from, block_remap_file_write);
    to->cache_read_app_count += WT_STAT_READ(from, cache_read_app_count);
    to->cache_read_app_time += WT_STAT_READ(from, cache_read_app_time);
    to->cache_write_app_count += WT_STAT_READ(from, cache_write_app_count);
    to->cache_write_app_time += WT_STAT_READ(from, cache_write_app_time);
    to->cache_bytes_updates += WT_STAT_READ(from, cache_bytes_updates);
    to->cache_bytes_image += WT_STAT_READ(from, cache_bytes_image);
    to->cache_bytes_hs += WT_STAT_READ(from, cache_bytes_hs);
    to->cache_bytes_inuse += WT_STAT_READ(from, cache_bytes_inuse);
    to->cache_bytes_dirty_total += WT_STAT_READ(from, cache_bytes_dirty_total);
    to->cache_bytes_other += WT_STAT_READ(from, cache_bytes_other);
    to->cache_bytes_read += WT_STAT_READ(from, cache_bytes_read);
    to->cache_bytes_write += WT_STAT_READ(from, cache_bytes_write);
    to->cache_lookaside_score += WT_STAT_READ(from, cache_lookaside_score);
    to->cache_eviction_checkpoint += WT_STAT_READ(from, cache_eviction_checkpoint);
    to->cache_eviction_blocked_checkpoint_hs +=
      WT_STAT_READ(from, cache_eviction_blocked_checkpoint_hs);
    to->cache_eviction_get_ref += WT_STAT_READ(from, cache_eviction_get_ref);
    to->cache_eviction_get_ref_empty += WT_STAT_READ(from, cache_eviction_get_ref_empty);
    to->cache_eviction_get_ref_empty2 += WT_STAT_READ(from, cache_eviction_get_ref_empty2);
    to->cache_eviction_aggressive_set += WT_STAT_READ(from, cache_eviction_aggressive_set);
    to->cache_eviction_empty_score += WT_STAT_READ(from, cache_eviction_empty_score);
    to->cache_eviction_walk_passes += WT_STAT_READ(from, cache_eviction_walk_passes);
    to->cache_eviction_queue_empty += WT_STAT_READ(from, cache_eviction_queue_empty);
    to->cache_eviction_queue_not_empty += WT_STAT_READ(from, cache_eviction_queue_not_empty);
    to->cache_eviction_server_evicting += WT_STAT_READ(from, cache_eviction_server_evicting);
    to->cache_eviction_server_slept += WT_STAT_READ(from, cache_eviction_server_slept);
    to->cache_eviction_slow += WT_STAT_READ(from, cache_eviction_slow);
    to->cache_eviction_walk_leaf_notfound += WT_STAT_READ(from, cache_eviction_walk_leaf_notfound);
    to->cache_eviction_state += WT_STAT_READ(from, cache_eviction_state);
    to->cache_eviction_target_page_lt10 += WT_STAT_READ(from, cache_eviction_target_page_lt10);
    to->cache_eviction_target_page_lt32 += WT_STAT_READ(from, cache_eviction_target_page_lt32);
    to->cache_eviction_target_page_ge128 += WT_STAT_READ(from, cache_eviction_target_page_ge128);
    to->cache_eviction_target_page_lt64 += WT_STAT_READ(from, cache_eviction_target_page_lt64);
    to->cache_eviction_target_page_lt128 += WT_STAT_READ(from, cache_eviction_target_page_lt128);
    to->cache_eviction_target_page_reduced +=
      WT_STAT_READ(from, cache_eviction_target_page_reduced);
    to->cache_eviction_target_strategy_both_clean_and_dirty +=
      WT_STAT_READ(from, cache_eviction_target_strategy_both_clean_and_dirty);
    to->cache_eviction_target_strategy_clean +=
      WT_STAT_READ(from, cache_eviction_target_strategy_clean);
    to->cache_eviction_target_strategy_dirty +=
      WT_STAT_READ(from, cache_eviction_target_strategy_dirty);
    to->cache_eviction_walks_abandoned += WT_STAT_READ(from, cache_eviction_walks_abandoned);
    to->cache_eviction_walks_stopped += WT_STAT_READ(from, cache_eviction_walks_stopped);
    to->cache_eviction_walks_gave_up_no_targets +=
      WT_STAT_READ(from, cache_eviction_walks_gave_up_no_targets);
    to->cache_eviction_walks_gave_up_ratio +=
      WT_STAT_READ(from, cache_eviction_walks_gave_up_ratio);
    to->cache_eviction_walks_ended += WT_STAT_READ(from, cache_eviction_walks_ended);
    to->cache_eviction_walk_restart += WT_STAT_READ(from, cache_eviction_walk_restart);
    to->cache_eviction_walk_from_root += WT_STAT_READ(from, cache_eviction_walk_from_root);
    to->cache_eviction_walk_saved_pos += WT_STAT_READ(from, cache_eviction_walk_saved_pos);
    to->cache_eviction_active_workers += WT_STAT_READ(from, cache_eviction_active_workers);
    to->cache_eviction_worker_created += WT_STAT_READ(from, cache_eviction_worker_created);
    to->cache_eviction_worker_evicting += WT_STAT_READ(from, cache_eviction_worker_evicting);
    to->cache_eviction_worker_removed += WT_STAT_READ(from, cache_eviction_worker_removed);
    to->cache_eviction_stable_state_workers +=
      WT_STAT_READ(from, cache_eviction_stable_state_workers);
    to->cache_eviction_walks_active += WT_STAT_READ(from, cache_eviction_walks_active);
    to->cache_eviction_walks_started += WT_STAT_READ(from, cache_eviction_walks_started);
    to->cache_eviction_force_retune += WT_STAT_READ(from, cache_eviction_force_retune);
    to->cache_eviction_force_hs_fail += WT_STAT_READ(from, cache_eviction_force_hs_fail);
    to->cache_eviction_force_hs += WT_STAT_READ(from, cache_eviction_force_hs);
    to->cache_eviction_force_hs_success += WT_STAT_READ(from, cache_eviction_force_hs_success);
    to->cache_eviction_force_clean += WT_STAT_READ(from, cache_eviction_force_clean);
    to->cache_eviction_force_clean_time += WT_STAT_READ(from, cache_eviction_force_clean_time);
    to->cache_eviction_force_dirty += WT_STAT_READ(from, cache_eviction_force_dirty);
    to->cache_eviction_force_dirty_time += WT_STAT_READ(from, cache_eviction_force_dirty_time);
    to->cache_eviction_force_long_update_list +=
      WT_STAT_READ(from, cache_eviction_force_long_update_list);
    to->cache_eviction_force_delete += WT_STAT_READ(from, cache_eviction_force_delete);
    to->cache_eviction_force += WT_STAT_READ(from, cache_eviction_force);
    to->cache_eviction_force_fail += WT_STAT_READ(from, cache_eviction_force_fail);
    to->cache_eviction_force_fail_time += WT_STAT_READ(from, cache_eviction_force_fail_time);
    to->cache_eviction_hazard += WT_STAT_READ(from, cache_eviction_hazard);
    to->cache_hazard_checks += WT_STAT_READ(from, cache_hazard_checks);
    to->cache_hazard_walks += WT_STAT_READ(from, cache_hazard_walks);
    if ((v = WT_STAT_READ(from, cache_hazard_max)) > to->cache_hazard_max)
        to->cache_hazard_max = v;
    to->cache_hs_score += WT_STAT_READ(from, cache_hs_score);
    to->cache_hs_insert += WT_STAT_READ(from, cache_hs_insert);
    to->cache_hs_insert_restart += WT_STAT_READ(from, cache_hs_insert_restart);
    to->cache_hs_ondisk_max += WT_STAT_READ(from, cache_hs_ondisk_max);
    to->cache_hs_ondisk += WT_STAT_READ(from, cache_hs_ondisk);
    to->cache_hs_order_lose_durable_timestamp +=
      WT_STAT_READ(from, cache_hs_order_lose_durable_timestamp);
    to->cache_hs_order_reinsert += WT_STAT_READ(from, cache_hs_order_reinsert);
    to->cache_hs_read += WT_STAT_READ(from, cache_hs_read);
    to->cache_hs_read_miss += WT_STAT_READ(from, cache_hs_read_miss);
    to->cache_hs_read_squash += WT_STAT_READ(from, cache_hs_read_squash);
    to->cache_hs_key_truncate_rts_unstable +=
      WT_STAT_READ(from, cache_hs_key_truncate_rts_unstable);
    to->cache_hs_key_truncate_rts += WT_STAT_READ(from, cache_hs_key_truncate_rts);
    to->cache_hs_key_truncate += WT_STAT_READ(from, cache_hs_key_truncate);
    to->cache_hs_key_truncate_onpage_removal +=
      WT_STAT_READ(from, cache_hs_key_truncate_onpage_removal);
    to->cache_hs_order_remove += WT_STAT_READ(from, cache_hs_order_remove);
    to->cache_hs_write_squash += WT_STAT_READ(from, cache_hs_write_squash);
    to->cache_inmem_splittable += WT_STAT_READ(from, cache_inmem_splittable);
    to->cache_inmem_split += WT_STAT_READ(from, cache_inmem_split);
    to->cache_eviction_internal += WT_STAT_READ(from, cache_eviction_internal);
    to->cache_eviction_internal_pages_queued +=
      WT_STAT_READ(from, cache_eviction_internal_pages_queued);
    to->cache_eviction_internal_pages_seen +=
      WT_STAT_READ(from, cache_eviction_internal_pages_seen);
    to->cache_eviction_internal_pages_already_queued +=
      WT_STAT_READ(from, cache_eviction_internal_pages_already_queued);
    to->cache_eviction_split_internal += WT_STAT_READ(from, cache_eviction_split_internal);
    to->cache_eviction_split_leaf += WT_STAT_READ(from, cache_eviction_split_leaf);
    to->cache_bytes_max += WT_STAT_READ(from, cache_bytes_max);
    to->cache_eviction_maximum_page_size += WT_STAT_READ(from, cache_eviction_maximum_page_size);
    to->cache_eviction_dirty += WT_STAT_READ(from, cache_eviction_dirty);
    to->cache_eviction_app_dirty += WT_STAT_READ(from, cache_eviction_app_dirty);
    to->cache_timed_out_ops += WT_STAT_READ(from, cache_timed_out_ops);
    to->cache_read_overflow += WT_STAT_READ(from, cache_read_overflow);
    to->cache_eviction_deepen += WT_STAT_READ(from, cache_eviction_deepen);
    to->cache_write_hs += WT_STAT_READ(from, cache_write_hs);
    to->cache_pages_inuse += WT_STAT_READ(from, cache_pages_inuse);
    to->cache_eviction_app += WT_STAT_READ(from, cache_eviction_app);
    to->cache_eviction_pages_in_parallel_with_checkpoint +=
      WT_STAT_READ(from, cache_eviction_pages_in_parallel_with_checkpoint);
    to->cache_eviction_pages_queued += WT_STAT_READ(from, cache_eviction_pages_queued);
    to->cache_eviction_pages_queued_post_lru +=
      WT_STAT_READ(from, cache_eviction_pages_queued_post_lru);
    to->cache_eviction_pages_queued_urgent +=
      WT_STAT_READ(from, cache_eviction_pages_queued_urgent);
    to->cache_eviction_pages_queued_oldest +=
      WT_STAT_READ(from, cache_eviction_pages_queued_oldest);
    to->cache_eviction_pages_queued_urgent_hs_dirty +=
      WT_STAT_READ(from, cache_eviction_pages_queued_urgent_hs_dirty);
    to->cache_read += WT_STAT_READ(from, cache_read);
    to->cache_read_deleted += WT_STAT_READ(from, cache_read_deleted);
    to->cache_read_deleted_prepared += WT_STAT_READ(from, cache_read_deleted_prepared);
    to->cache_pages_requested += WT_STAT_READ(from, cache_pages_requested);
    to->cache_eviction_pages_seen += WT_STAT_READ(from, cache_eviction_pages_seen);
    to->cache_eviction_pages_already_queued +=
      WT_STAT_READ(from, cache_eviction_pages_already_queued);
    to->cache_eviction_fail += WT_STAT_READ(from, cache_eviction_fail);
    to->cache_eviction_fail_parent_has_overflow_items +=
      WT_STAT_READ(from, cache_eviction_fail_parent_has_overflow_items);
    to->cache_eviction_fail_active_children_on_an_internal_page +=
      WT_STAT_READ(from, cache_eviction_fail_active_children_on_an_internal_page);
    to->cache_eviction_fail_in_reconciliation +=
      WT_STAT_READ(from, cache_eviction_fail_in_reconciliation);
    to->cache_eviction_fail_checkpoint_out_of_order_ts +=
      WT_STAT_READ(from, cache_eviction_fail_checkpoint_out_of_order_ts);
    to->cache_eviction_walk += WT_STAT_READ(from, cache_eviction_walk);
    to->cache_write += WT_STAT_READ(from, cache_write);
    to->cache_write_restore += WT_STAT_READ(from, cache_write_restore);
    to->cache_overhead += WT_STAT_READ(from, cache_overhead);
    to->cache_bytes_internal += WT_STAT_READ(from, cache_bytes_internal);
    to->cache_bytes_leaf += WT_STAT_READ(from, cache_bytes_leaf);
    to->cache_bytes_dirty += WT_STAT_READ(from, cache_bytes_dirty);
    to->cache_pages_dirty += WT_STAT_READ(from, cache_pages_dirty);
    to->cache_eviction_clean += WT_STAT_READ(from, cache_eviction_clean);
    to->fsync_all_fh_total += WT_STAT_READ(from, fsync_all_fh_total);
    to->fsync_all_fh += WT_STAT_READ(from, fsync_all_fh);
    to->fsync_all_time += WT_STAT_READ(from, fsync_all_time);
    to->capacity_bytes_read += WT_STAT_READ(from, capacity_bytes_read);
    to->capacity_bytes_ckpt += WT_STAT_READ(from, capacity_bytes_ckpt);
    to->capacity_bytes_evict += WT_STAT_READ(from, capacity_bytes_evict);
    to->capacity_bytes_log += WT_STAT_READ(from, capacity_bytes_log);
    to->capacity_bytes_written += WT_STAT_READ(from, capacity_bytes_written);
    to->capacity_threshold += WT_STAT_READ(from, capacity_threshold);
    to->capacity_time_total += WT_STAT_READ(from, capacity_time_total);
    to->capacity_time_ckpt += WT_STAT_READ(from, capacity_time_ckpt);
    to->capacity_time_evict += WT_STAT_READ(from, capacity_time_evict);
    to->capacity_time_log += WT_STAT_READ(from, capacity_time_log);
    to->capacity_time_read += WT_STAT_READ(from, capacity_time_read);
    to->cc_pages_evict += WT_STAT_READ(from, cc_pages_evict);
    to->cc_pages_removed += WT_STAT_READ(from, cc_pages_removed);
    to->cc_pages_walk_skipped += WT_STAT_READ(from, cc_pages_walk_skipped);
    to->cc_pages_visited += WT_STAT_READ(from, cc_pages_visited);
    to->cond_auto_wait_reset += WT_STAT_READ(from, cond_auto_wait_reset);
    to->cond_auto_wait += WT_STAT_READ(from, cond_auto_wait);
    to->cond_auto_wait_skipped += WT_STAT_READ(from, cond_auto_wait_skipped);
    to->time_travel += WT_STAT_READ(from, time_travel);
    to->file_open += WT_STAT_READ(from, file_open);
    to->buckets_dh += WT_STAT_READ(from, buckets_dh);
    to->buckets += WT_STAT_READ(from, buckets);
    to->memory_allocation += WT_STAT_READ(from, memory_allocation);
    to->memory_free += WT_STAT_READ(from, memory_free);
    to->memory_grow += WT_STAT_READ(from, memory_grow);
    to->cond_wait += WT_STAT_READ(from, cond_wait);
    to->rwlock_read += WT_STAT_READ(from, rwlock_read);
    to->rwlock_write += WT_STAT_READ(from, rwlock_write);
    to->fsync_io += WT_STAT_READ(from, fsync_io);
    to->read_io += WT_STAT_READ(from, read_io);
    to->write_io += WT_STAT_READ(from, write_io);
    to->cursor_next_skip_total += WT_STAT_READ(from, cursor_next_skip_total);
    to->cursor_prev_skip_total += WT_STAT_READ(from, cursor_prev_skip_total);
    to->cursor_skip_hs_cur_position += WT_STAT_READ(from, cursor_skip_hs_cur_position);
    to->cursor_search_near_prefix_fast_paths +=
      WT_STAT_READ(from, cursor_search_near_prefix_fast_paths);
    to->cursor_cached_count += WT_STAT_READ(from, cursor_cached_count);
    to->cursor_insert_bulk += WT_STAT_READ(from, cursor_insert_bulk);
    to->cursor_cache += WT_STAT_READ(from, cursor_cache);
    to->cursor_create += WT_STAT_READ(from, cursor_create);
    to->cursor_insert += WT_STAT_READ(from, cursor_insert);
    to->cursor_insert_bytes += WT_STAT_READ(from, cursor_insert_bytes);
    to->cursor_modify += WT_STAT_READ(from, cursor_modify);
    to->cursor_modify_bytes += WT_STAT_READ(from, cursor_modify_bytes);
    to->cursor_modify_bytes_touch += WT_STAT_READ(from, cursor_modify_bytes_touch);
    to->cursor_next += WT_STAT_READ(from, cursor_next);
    to->cursor_next_hs_tombstone += WT_STAT_READ(from, cursor_next_hs_tombstone);
    to->cursor_next_skip_ge_100 += WT_STAT_READ(from, cursor_next_skip_ge_100);
    to->cursor_next_skip_lt_100 += WT_STAT_READ(from, cursor_next_skip_lt_100);
    to->cursor_restart += WT_STAT_READ(from, cursor_restart);
    to->cursor_prev += WT_STAT_READ(from, cursor_prev);
<<<<<<< HEAD
    to->cursor_range_stat += WT_STAT_READ(from, cursor_range_stat);
=======
    to->cursor_prev_hs_tombstone += WT_STAT_READ(from, cursor_prev_hs_tombstone);
    to->cursor_prev_skip_ge_100 += WT_STAT_READ(from, cursor_prev_skip_ge_100);
    to->cursor_prev_skip_lt_100 += WT_STAT_READ(from, cursor_prev_skip_lt_100);
>>>>>>> 0cbc1d8d
    to->cursor_remove += WT_STAT_READ(from, cursor_remove);
    to->cursor_remove_bytes += WT_STAT_READ(from, cursor_remove_bytes);
    to->cursor_reserve += WT_STAT_READ(from, cursor_reserve);
    to->cursor_reset += WT_STAT_READ(from, cursor_reset);
    to->cursor_search += WT_STAT_READ(from, cursor_search);
    to->cursor_search_hs += WT_STAT_READ(from, cursor_search_hs);
    to->cursor_search_near += WT_STAT_READ(from, cursor_search_near);
    to->cursor_sweep_buckets += WT_STAT_READ(from, cursor_sweep_buckets);
    to->cursor_sweep_closed += WT_STAT_READ(from, cursor_sweep_closed);
    to->cursor_sweep_examined += WT_STAT_READ(from, cursor_sweep_examined);
    to->cursor_sweep += WT_STAT_READ(from, cursor_sweep);
    to->cursor_truncate += WT_STAT_READ(from, cursor_truncate);
    to->cursor_update += WT_STAT_READ(from, cursor_update);
    to->cursor_update_bytes += WT_STAT_READ(from, cursor_update_bytes);
    to->cursor_update_bytes_changed += WT_STAT_READ(from, cursor_update_bytes_changed);
    to->cursor_reopen += WT_STAT_READ(from, cursor_reopen);
    to->cursor_open_count += WT_STAT_READ(from, cursor_open_count);
    to->dh_conn_handle_size += WT_STAT_READ(from, dh_conn_handle_size);
    to->dh_conn_handle_count += WT_STAT_READ(from, dh_conn_handle_count);
    to->dh_sweep_ref += WT_STAT_READ(from, dh_sweep_ref);
    to->dh_sweep_close += WT_STAT_READ(from, dh_sweep_close);
    to->dh_sweep_remove += WT_STAT_READ(from, dh_sweep_remove);
    to->dh_sweep_tod += WT_STAT_READ(from, dh_sweep_tod);
    to->dh_sweeps += WT_STAT_READ(from, dh_sweeps);
    to->dh_sweep_skip_ckpt += WT_STAT_READ(from, dh_sweep_skip_ckpt);
    to->dh_session_handles += WT_STAT_READ(from, dh_session_handles);
    to->dh_session_sweeps += WT_STAT_READ(from, dh_session_sweeps);
    to->lock_checkpoint_count += WT_STAT_READ(from, lock_checkpoint_count);
    to->lock_checkpoint_wait_application += WT_STAT_READ(from, lock_checkpoint_wait_application);
    to->lock_checkpoint_wait_internal += WT_STAT_READ(from, lock_checkpoint_wait_internal);
    to->lock_dhandle_wait_application += WT_STAT_READ(from, lock_dhandle_wait_application);
    to->lock_dhandle_wait_internal += WT_STAT_READ(from, lock_dhandle_wait_internal);
    to->lock_dhandle_read_count += WT_STAT_READ(from, lock_dhandle_read_count);
    to->lock_dhandle_write_count += WT_STAT_READ(from, lock_dhandle_write_count);
    to->lock_durable_timestamp_wait_application +=
      WT_STAT_READ(from, lock_durable_timestamp_wait_application);
    to->lock_durable_timestamp_wait_internal +=
      WT_STAT_READ(from, lock_durable_timestamp_wait_internal);
    to->lock_durable_timestamp_read_count += WT_STAT_READ(from, lock_durable_timestamp_read_count);
    to->lock_durable_timestamp_write_count +=
      WT_STAT_READ(from, lock_durable_timestamp_write_count);
    to->lock_metadata_count += WT_STAT_READ(from, lock_metadata_count);
    to->lock_metadata_wait_application += WT_STAT_READ(from, lock_metadata_wait_application);
    to->lock_metadata_wait_internal += WT_STAT_READ(from, lock_metadata_wait_internal);
    to->lock_read_timestamp_wait_application +=
      WT_STAT_READ(from, lock_read_timestamp_wait_application);
    to->lock_read_timestamp_wait_internal += WT_STAT_READ(from, lock_read_timestamp_wait_internal);
    to->lock_read_timestamp_read_count += WT_STAT_READ(from, lock_read_timestamp_read_count);
    to->lock_read_timestamp_write_count += WT_STAT_READ(from, lock_read_timestamp_write_count);
    to->lock_schema_count += WT_STAT_READ(from, lock_schema_count);
    to->lock_schema_wait_application += WT_STAT_READ(from, lock_schema_wait_application);
    to->lock_schema_wait_internal += WT_STAT_READ(from, lock_schema_wait_internal);
    to->lock_table_wait_application += WT_STAT_READ(from, lock_table_wait_application);
    to->lock_table_wait_internal += WT_STAT_READ(from, lock_table_wait_internal);
    to->lock_table_read_count += WT_STAT_READ(from, lock_table_read_count);
    to->lock_table_write_count += WT_STAT_READ(from, lock_table_write_count);
    to->lock_txn_global_wait_application += WT_STAT_READ(from, lock_txn_global_wait_application);
    to->lock_txn_global_wait_internal += WT_STAT_READ(from, lock_txn_global_wait_internal);
    to->lock_txn_global_read_count += WT_STAT_READ(from, lock_txn_global_read_count);
    to->lock_txn_global_write_count += WT_STAT_READ(from, lock_txn_global_write_count);
    to->log_slot_switch_busy += WT_STAT_READ(from, log_slot_switch_busy);
    to->log_force_archive_sleep += WT_STAT_READ(from, log_force_archive_sleep);
    to->log_bytes_payload += WT_STAT_READ(from, log_bytes_payload);
    to->log_bytes_written += WT_STAT_READ(from, log_bytes_written);
    to->log_zero_fills += WT_STAT_READ(from, log_zero_fills);
    to->log_flush += WT_STAT_READ(from, log_flush);
    to->log_force_write += WT_STAT_READ(from, log_force_write);
    to->log_force_write_skip += WT_STAT_READ(from, log_force_write_skip);
    to->log_compress_writes += WT_STAT_READ(from, log_compress_writes);
    to->log_compress_write_fails += WT_STAT_READ(from, log_compress_write_fails);
    to->log_compress_small += WT_STAT_READ(from, log_compress_small);
    to->log_release_write_lsn += WT_STAT_READ(from, log_release_write_lsn);
    to->log_scans += WT_STAT_READ(from, log_scans);
    to->log_scan_rereads += WT_STAT_READ(from, log_scan_rereads);
    to->log_write_lsn += WT_STAT_READ(from, log_write_lsn);
    to->log_write_lsn_skip += WT_STAT_READ(from, log_write_lsn_skip);
    to->log_sync += WT_STAT_READ(from, log_sync);
    to->log_sync_duration += WT_STAT_READ(from, log_sync_duration);
    to->log_sync_dir += WT_STAT_READ(from, log_sync_dir);
    to->log_sync_dir_duration += WT_STAT_READ(from, log_sync_dir_duration);
    to->log_writes += WT_STAT_READ(from, log_writes);
    to->log_slot_consolidated += WT_STAT_READ(from, log_slot_consolidated);
    to->log_max_filesize += WT_STAT_READ(from, log_max_filesize);
    to->log_prealloc_max += WT_STAT_READ(from, log_prealloc_max);
    to->log_prealloc_missed += WT_STAT_READ(from, log_prealloc_missed);
    to->log_prealloc_files += WT_STAT_READ(from, log_prealloc_files);
    to->log_prealloc_used += WT_STAT_READ(from, log_prealloc_used);
    to->log_scan_records += WT_STAT_READ(from, log_scan_records);
    to->log_slot_close_race += WT_STAT_READ(from, log_slot_close_race);
    to->log_slot_close_unbuf += WT_STAT_READ(from, log_slot_close_unbuf);
    to->log_slot_closes += WT_STAT_READ(from, log_slot_closes);
    to->log_slot_races += WT_STAT_READ(from, log_slot_races);
    to->log_slot_yield_race += WT_STAT_READ(from, log_slot_yield_race);
    to->log_slot_immediate += WT_STAT_READ(from, log_slot_immediate);
    to->log_slot_yield_close += WT_STAT_READ(from, log_slot_yield_close);
    to->log_slot_yield_sleep += WT_STAT_READ(from, log_slot_yield_sleep);
    to->log_slot_yield += WT_STAT_READ(from, log_slot_yield);
    to->log_slot_active_closed += WT_STAT_READ(from, log_slot_active_closed);
    to->log_slot_yield_duration += WT_STAT_READ(from, log_slot_yield_duration);
    to->log_slot_no_free_slots += WT_STAT_READ(from, log_slot_no_free_slots);
    to->log_slot_unbuffered += WT_STAT_READ(from, log_slot_unbuffered);
    to->log_compress_mem += WT_STAT_READ(from, log_compress_mem);
    to->log_buffer_size += WT_STAT_READ(from, log_buffer_size);
    to->log_compress_len += WT_STAT_READ(from, log_compress_len);
    to->log_slot_coalesced += WT_STAT_READ(from, log_slot_coalesced);
    to->log_close_yields += WT_STAT_READ(from, log_close_yields);
    to->perf_hist_fsread_latency_lt50 += WT_STAT_READ(from, perf_hist_fsread_latency_lt50);
    to->perf_hist_fsread_latency_lt100 += WT_STAT_READ(from, perf_hist_fsread_latency_lt100);
    to->perf_hist_fsread_latency_lt250 += WT_STAT_READ(from, perf_hist_fsread_latency_lt250);
    to->perf_hist_fsread_latency_lt500 += WT_STAT_READ(from, perf_hist_fsread_latency_lt500);
    to->perf_hist_fsread_latency_lt1000 += WT_STAT_READ(from, perf_hist_fsread_latency_lt1000);
    to->perf_hist_fsread_latency_gt1000 += WT_STAT_READ(from, perf_hist_fsread_latency_gt1000);
    to->perf_hist_fswrite_latency_lt50 += WT_STAT_READ(from, perf_hist_fswrite_latency_lt50);
    to->perf_hist_fswrite_latency_lt100 += WT_STAT_READ(from, perf_hist_fswrite_latency_lt100);
    to->perf_hist_fswrite_latency_lt250 += WT_STAT_READ(from, perf_hist_fswrite_latency_lt250);
    to->perf_hist_fswrite_latency_lt500 += WT_STAT_READ(from, perf_hist_fswrite_latency_lt500);
    to->perf_hist_fswrite_latency_lt1000 += WT_STAT_READ(from, perf_hist_fswrite_latency_lt1000);
    to->perf_hist_fswrite_latency_gt1000 += WT_STAT_READ(from, perf_hist_fswrite_latency_gt1000);
    to->perf_hist_opread_latency_lt250 += WT_STAT_READ(from, perf_hist_opread_latency_lt250);
    to->perf_hist_opread_latency_lt500 += WT_STAT_READ(from, perf_hist_opread_latency_lt500);
    to->perf_hist_opread_latency_lt1000 += WT_STAT_READ(from, perf_hist_opread_latency_lt1000);
    to->perf_hist_opread_latency_lt10000 += WT_STAT_READ(from, perf_hist_opread_latency_lt10000);
    to->perf_hist_opread_latency_gt10000 += WT_STAT_READ(from, perf_hist_opread_latency_gt10000);
    to->perf_hist_opwrite_latency_lt250 += WT_STAT_READ(from, perf_hist_opwrite_latency_lt250);
    to->perf_hist_opwrite_latency_lt500 += WT_STAT_READ(from, perf_hist_opwrite_latency_lt500);
    to->perf_hist_opwrite_latency_lt1000 += WT_STAT_READ(from, perf_hist_opwrite_latency_lt1000);
    to->perf_hist_opwrite_latency_lt10000 += WT_STAT_READ(from, perf_hist_opwrite_latency_lt10000);
    to->perf_hist_opwrite_latency_gt10000 += WT_STAT_READ(from, perf_hist_opwrite_latency_gt10000);
    to->rec_time_window_bytes_ts += WT_STAT_READ(from, rec_time_window_bytes_ts);
    to->rec_time_window_bytes_txn += WT_STAT_READ(from, rec_time_window_bytes_txn);
    to->rec_page_delete_fast += WT_STAT_READ(from, rec_page_delete_fast);
    to->rec_overflow_key_internal += WT_STAT_READ(from, rec_overflow_key_internal);
    to->rec_overflow_key_leaf += WT_STAT_READ(from, rec_overflow_key_leaf);
    to->rec_maximum_seconds += WT_STAT_READ(from, rec_maximum_seconds);
    to->rec_pages += WT_STAT_READ(from, rec_pages);
    to->rec_pages_eviction += WT_STAT_READ(from, rec_pages_eviction);
    to->rec_pages_with_prepare += WT_STAT_READ(from, rec_pages_with_prepare);
    to->rec_pages_with_ts += WT_STAT_READ(from, rec_pages_with_ts);
    to->rec_pages_with_txn += WT_STAT_READ(from, rec_pages_with_txn);
    to->rec_page_delete += WT_STAT_READ(from, rec_page_delete);
    to->rec_time_aggr_newest_start_durable_ts +=
      WT_STAT_READ(from, rec_time_aggr_newest_start_durable_ts);
    to->rec_time_aggr_newest_stop_durable_ts +=
      WT_STAT_READ(from, rec_time_aggr_newest_stop_durable_ts);
    to->rec_time_aggr_newest_stop_ts += WT_STAT_READ(from, rec_time_aggr_newest_stop_ts);
    to->rec_time_aggr_newest_stop_txn += WT_STAT_READ(from, rec_time_aggr_newest_stop_txn);
    to->rec_time_aggr_newest_txn += WT_STAT_READ(from, rec_time_aggr_newest_txn);
    to->rec_time_aggr_oldest_start_ts += WT_STAT_READ(from, rec_time_aggr_oldest_start_ts);
    to->rec_time_aggr_prepared += WT_STAT_READ(from, rec_time_aggr_prepared);
    to->rec_time_window_pages_prepared += WT_STAT_READ(from, rec_time_window_pages_prepared);
    to->rec_time_window_pages_durable_start_ts +=
      WT_STAT_READ(from, rec_time_window_pages_durable_start_ts);
    to->rec_time_window_pages_start_ts += WT_STAT_READ(from, rec_time_window_pages_start_ts);
    to->rec_time_window_pages_start_txn += WT_STAT_READ(from, rec_time_window_pages_start_txn);
    to->rec_time_window_pages_durable_stop_ts +=
      WT_STAT_READ(from, rec_time_window_pages_durable_stop_ts);
    to->rec_time_window_pages_stop_ts += WT_STAT_READ(from, rec_time_window_pages_stop_ts);
    to->rec_time_window_pages_stop_txn += WT_STAT_READ(from, rec_time_window_pages_stop_txn);
    to->rec_time_window_prepared += WT_STAT_READ(from, rec_time_window_prepared);
    to->rec_time_window_durable_start_ts += WT_STAT_READ(from, rec_time_window_durable_start_ts);
    to->rec_time_window_start_ts += WT_STAT_READ(from, rec_time_window_start_ts);
    to->rec_time_window_start_txn += WT_STAT_READ(from, rec_time_window_start_txn);
    to->rec_time_window_durable_stop_ts += WT_STAT_READ(from, rec_time_window_durable_stop_ts);
    to->rec_time_window_stop_ts += WT_STAT_READ(from, rec_time_window_stop_ts);
    to->rec_time_window_stop_txn += WT_STAT_READ(from, rec_time_window_stop_txn);
    to->rec_split_stashed_bytes += WT_STAT_READ(from, rec_split_stashed_bytes);
    to->rec_split_stashed_objects += WT_STAT_READ(from, rec_split_stashed_objects);
    to->flush_state_races += WT_STAT_READ(from, flush_state_races);
    to->flush_tier += WT_STAT_READ(from, flush_tier);
    to->session_open += WT_STAT_READ(from, session_open);
    to->session_query_ts += WT_STAT_READ(from, session_query_ts);
    to->session_table_alter_fail += WT_STAT_READ(from, session_table_alter_fail);
    to->session_table_alter_success += WT_STAT_READ(from, session_table_alter_success);
    to->session_table_alter_skip += WT_STAT_READ(from, session_table_alter_skip);
    to->session_table_compact_fail += WT_STAT_READ(from, session_table_compact_fail);
    to->session_table_compact_success += WT_STAT_READ(from, session_table_compact_success);
    to->session_table_create_fail += WT_STAT_READ(from, session_table_create_fail);
    to->session_table_create_success += WT_STAT_READ(from, session_table_create_success);
    to->session_table_drop_fail += WT_STAT_READ(from, session_table_drop_fail);
    to->session_table_drop_success += WT_STAT_READ(from, session_table_drop_success);
    to->session_table_range_fail += WT_STAT_READ(from, session_table_range_fail);
    to->session_table_range_success += WT_STAT_READ(from, session_table_range_success);
    to->session_table_rename_fail += WT_STAT_READ(from, session_table_rename_fail);
    to->session_table_rename_success += WT_STAT_READ(from, session_table_rename_success);
    to->session_table_salvage_fail += WT_STAT_READ(from, session_table_salvage_fail);
    to->session_table_salvage_success += WT_STAT_READ(from, session_table_salvage_success);
    to->session_table_truncate_fail += WT_STAT_READ(from, session_table_truncate_fail);
    to->session_table_truncate_success += WT_STAT_READ(from, session_table_truncate_success);
    to->session_table_verify_fail += WT_STAT_READ(from, session_table_verify_fail);
    to->session_table_verify_success += WT_STAT_READ(from, session_table_verify_success);
    to->tiered_work_units_dequeued += WT_STAT_READ(from, tiered_work_units_dequeued);
    to->tiered_work_units_created += WT_STAT_READ(from, tiered_work_units_created);
    to->tiered_retention += WT_STAT_READ(from, tiered_retention);
    to->tiered_object_size += WT_STAT_READ(from, tiered_object_size);
    to->thread_fsync_active += WT_STAT_READ(from, thread_fsync_active);
    to->thread_read_active += WT_STAT_READ(from, thread_read_active);
    to->thread_write_active += WT_STAT_READ(from, thread_write_active);
    to->application_evict_time += WT_STAT_READ(from, application_evict_time);
    to->application_cache_time += WT_STAT_READ(from, application_cache_time);
    to->txn_release_blocked += WT_STAT_READ(from, txn_release_blocked);
    to->conn_close_blocked_lsm += WT_STAT_READ(from, conn_close_blocked_lsm);
    to->dhandle_lock_blocked += WT_STAT_READ(from, dhandle_lock_blocked);
    to->page_index_slot_ref_blocked += WT_STAT_READ(from, page_index_slot_ref_blocked);
    to->prepared_transition_blocked_page += WT_STAT_READ(from, prepared_transition_blocked_page);
    to->page_busy_blocked += WT_STAT_READ(from, page_busy_blocked);
    to->page_forcible_evict_blocked += WT_STAT_READ(from, page_forcible_evict_blocked);
    to->page_locked_blocked += WT_STAT_READ(from, page_locked_blocked);
    to->page_read_blocked += WT_STAT_READ(from, page_read_blocked);
    to->page_sleep += WT_STAT_READ(from, page_sleep);
    to->page_del_rollback_blocked += WT_STAT_READ(from, page_del_rollback_blocked);
    to->child_modify_blocked_page += WT_STAT_READ(from, child_modify_blocked_page);
    to->txn_prepared_updates += WT_STAT_READ(from, txn_prepared_updates);
    to->txn_prepared_updates_committed += WT_STAT_READ(from, txn_prepared_updates_committed);
    to->txn_prepared_updates_key_repeated += WT_STAT_READ(from, txn_prepared_updates_key_repeated);
    to->txn_prepared_updates_rolledback += WT_STAT_READ(from, txn_prepared_updates_rolledback);
    to->txn_prepare += WT_STAT_READ(from, txn_prepare);
    to->txn_prepare_commit += WT_STAT_READ(from, txn_prepare_commit);
    to->txn_prepare_active += WT_STAT_READ(from, txn_prepare_active);
    to->txn_prepare_rollback += WT_STAT_READ(from, txn_prepare_rollback);
    to->txn_query_ts += WT_STAT_READ(from, txn_query_ts);
    to->txn_read_race_prepare_update += WT_STAT_READ(from, txn_read_race_prepare_update);
    to->txn_rts += WT_STAT_READ(from, txn_rts);
    to->txn_rts_hs_stop_older_than_newer_start +=
      WT_STAT_READ(from, txn_rts_hs_stop_older_than_newer_start);
    to->txn_rts_inconsistent_ckpt += WT_STAT_READ(from, txn_rts_inconsistent_ckpt);
    to->txn_rts_keys_removed += WT_STAT_READ(from, txn_rts_keys_removed);
    to->txn_rts_keys_restored += WT_STAT_READ(from, txn_rts_keys_restored);
    to->txn_rts_pages_visited += WT_STAT_READ(from, txn_rts_pages_visited);
    to->txn_rts_hs_restore_tombstones += WT_STAT_READ(from, txn_rts_hs_restore_tombstones);
    to->txn_rts_hs_restore_updates += WT_STAT_READ(from, txn_rts_hs_restore_updates);
    to->txn_rts_sweep_hs_keys += WT_STAT_READ(from, txn_rts_sweep_hs_keys);
    to->txn_rts_tree_walk_skip_pages += WT_STAT_READ(from, txn_rts_tree_walk_skip_pages);
    to->txn_rts_upd_aborted += WT_STAT_READ(from, txn_rts_upd_aborted);
    to->txn_rts_hs_removed += WT_STAT_READ(from, txn_rts_hs_removed);
    to->txn_sessions_walked += WT_STAT_READ(from, txn_sessions_walked);
    to->txn_set_ts += WT_STAT_READ(from, txn_set_ts);
    to->txn_set_ts_durable += WT_STAT_READ(from, txn_set_ts_durable);
    to->txn_set_ts_durable_upd += WT_STAT_READ(from, txn_set_ts_durable_upd);
    to->txn_set_ts_oldest += WT_STAT_READ(from, txn_set_ts_oldest);
    to->txn_set_ts_oldest_upd += WT_STAT_READ(from, txn_set_ts_oldest_upd);
    to->txn_set_ts_stable += WT_STAT_READ(from, txn_set_ts_stable);
    to->txn_set_ts_stable_upd += WT_STAT_READ(from, txn_set_ts_stable_upd);
    to->txn_begin += WT_STAT_READ(from, txn_begin);
    to->txn_checkpoint_running += WT_STAT_READ(from, txn_checkpoint_running);
    to->txn_checkpoint_running_hs += WT_STAT_READ(from, txn_checkpoint_running_hs);
    to->txn_checkpoint_generation += WT_STAT_READ(from, txn_checkpoint_generation);
    to->txn_hs_ckpt_duration += WT_STAT_READ(from, txn_hs_ckpt_duration);
    to->txn_checkpoint_time_max += WT_STAT_READ(from, txn_checkpoint_time_max);
    to->txn_checkpoint_time_min += WT_STAT_READ(from, txn_checkpoint_time_min);
    to->txn_checkpoint_handle_duration += WT_STAT_READ(from, txn_checkpoint_handle_duration);
    to->txn_checkpoint_handle_duration_apply +=
      WT_STAT_READ(from, txn_checkpoint_handle_duration_apply);
    to->txn_checkpoint_handle_duration_skip +=
      WT_STAT_READ(from, txn_checkpoint_handle_duration_skip);
    to->txn_checkpoint_handle_applied += WT_STAT_READ(from, txn_checkpoint_handle_applied);
    to->txn_checkpoint_handle_skipped += WT_STAT_READ(from, txn_checkpoint_handle_skipped);
    to->txn_checkpoint_handle_walked += WT_STAT_READ(from, txn_checkpoint_handle_walked);
    to->txn_checkpoint_time_recent += WT_STAT_READ(from, txn_checkpoint_time_recent);
    to->txn_checkpoint_prep_running += WT_STAT_READ(from, txn_checkpoint_prep_running);
    to->txn_checkpoint_prep_max += WT_STAT_READ(from, txn_checkpoint_prep_max);
    to->txn_checkpoint_prep_min += WT_STAT_READ(from, txn_checkpoint_prep_min);
    to->txn_checkpoint_prep_recent += WT_STAT_READ(from, txn_checkpoint_prep_recent);
    to->txn_checkpoint_prep_total += WT_STAT_READ(from, txn_checkpoint_prep_total);
    to->txn_checkpoint_scrub_target += WT_STAT_READ(from, txn_checkpoint_scrub_target);
    to->txn_checkpoint_scrub_time += WT_STAT_READ(from, txn_checkpoint_scrub_time);
    to->txn_checkpoint_time_total += WT_STAT_READ(from, txn_checkpoint_time_total);
    to->txn_checkpoint += WT_STAT_READ(from, txn_checkpoint);
    to->txn_checkpoint_obsolete_applied += WT_STAT_READ(from, txn_checkpoint_obsolete_applied);
    to->txn_checkpoint_skipped += WT_STAT_READ(from, txn_checkpoint_skipped);
    to->txn_fail_cache += WT_STAT_READ(from, txn_fail_cache);
    to->txn_checkpoint_fsync_post += WT_STAT_READ(from, txn_checkpoint_fsync_post);
    to->txn_checkpoint_fsync_post_duration +=
      WT_STAT_READ(from, txn_checkpoint_fsync_post_duration);
    to->txn_pinned_range += WT_STAT_READ(from, txn_pinned_range);
    to->txn_pinned_checkpoint_range += WT_STAT_READ(from, txn_pinned_checkpoint_range);
    to->txn_pinned_timestamp += WT_STAT_READ(from, txn_pinned_timestamp);
    to->txn_pinned_timestamp_checkpoint += WT_STAT_READ(from, txn_pinned_timestamp_checkpoint);
    to->txn_pinned_timestamp_reader += WT_STAT_READ(from, txn_pinned_timestamp_reader);
    to->txn_pinned_timestamp_oldest += WT_STAT_READ(from, txn_pinned_timestamp_oldest);
    to->txn_timestamp_oldest_active_read += WT_STAT_READ(from, txn_timestamp_oldest_active_read);
    to->txn_rollback_to_stable_running += WT_STAT_READ(from, txn_rollback_to_stable_running);
    to->txn_walk_sessions += WT_STAT_READ(from, txn_walk_sessions);
    to->txn_commit += WT_STAT_READ(from, txn_commit);
    to->txn_rollback += WT_STAT_READ(from, txn_rollback);
    to->txn_update_conflict += WT_STAT_READ(from, txn_update_conflict);
}

static const char *const __stats_join_desc[] = {
  ": accesses to the main table",
  ": bloom filter false positives",
  ": checks that conditions of membership are satisfied",
  ": items inserted into a bloom filter",
  ": items iterated",
};

int
__wt_stat_join_desc(WT_CURSOR_STAT *cst, int slot, const char **p)
{
    WT_UNUSED(cst);
    *p = __stats_join_desc[slot];
    return (0);
}

void
__wt_stat_join_init_single(WT_JOIN_STATS *stats)
{
    memset(stats, 0, sizeof(*stats));
}

void
__wt_stat_join_clear_single(WT_JOIN_STATS *stats)
{
    stats->main_access = 0;
    stats->bloom_false_positive = 0;
    stats->membership_check = 0;
    stats->bloom_insert = 0;
    stats->iterated = 0;
}

void
__wt_stat_join_clear_all(WT_JOIN_STATS **stats)
{
    u_int i;

    for (i = 0; i < WT_COUNTER_SLOTS; ++i)
        __wt_stat_join_clear_single(stats[i]);
}

void
__wt_stat_join_aggregate(WT_JOIN_STATS **from, WT_JOIN_STATS *to)
{
    to->main_access += WT_STAT_READ(from, main_access);
    to->bloom_false_positive += WT_STAT_READ(from, bloom_false_positive);
    to->membership_check += WT_STAT_READ(from, membership_check);
    to->bloom_insert += WT_STAT_READ(from, bloom_insert);
    to->iterated += WT_STAT_READ(from, iterated);
}

static const char *const __stats_session_desc[] = {
  "session: bytes read into cache",
  "session: bytes written from cache",
  "session: dhandle lock wait time (usecs)",
  "session: page read from disk to cache time (usecs)",
  "session: page write from cache to disk time (usecs)",
  "session: schema lock wait time (usecs)",
  "session: time waiting for cache (usecs)",
};

int
__wt_stat_session_desc(WT_CURSOR_STAT *cst, int slot, const char **p)
{
    WT_UNUSED(cst);
    *p = __stats_session_desc[slot];
    return (0);
}

void
__wt_stat_session_init_single(WT_SESSION_STATS *stats)
{
    memset(stats, 0, sizeof(*stats));
}

void
__wt_stat_session_clear_single(WT_SESSION_STATS *stats)
{
    stats->bytes_read = 0;
    stats->bytes_write = 0;
    stats->lock_dhandle_wait = 0;
    stats->read_time = 0;
    stats->write_time = 0;
    stats->lock_schema_wait = 0;
    stats->cache_time = 0;
}<|MERGE_RESOLUTION|>--- conflicted
+++ resolved
@@ -1185,13 +1185,10 @@
   "cursor: cursor next calls that skip less than 100 entries",
   "cursor: cursor operation restarted",
   "cursor: cursor prev calls",
-<<<<<<< HEAD
-  "cursor: cursor range_stat calls",
-=======
   "cursor: cursor prev calls that skip due to a globally visible history store tombstone",
   "cursor: cursor prev calls that skip greater than or equal to 100 entries",
   "cursor: cursor prev calls that skip less than 100 entries",
->>>>>>> 0cbc1d8d
+  "cursor: cursor range_stat calls",
   "cursor: cursor remove calls",
   "cursor: cursor remove key bytes removed",
   "cursor: cursor reserve calls",
@@ -1714,13 +1711,10 @@
     stats->cursor_next_skip_lt_100 = 0;
     stats->cursor_restart = 0;
     stats->cursor_prev = 0;
-<<<<<<< HEAD
-    stats->cursor_range_stat = 0;
-=======
     stats->cursor_prev_hs_tombstone = 0;
     stats->cursor_prev_skip_ge_100 = 0;
     stats->cursor_prev_skip_lt_100 = 0;
->>>>>>> 0cbc1d8d
+    stats->cursor_range_stat = 0;
     stats->cursor_remove = 0;
     stats->cursor_remove_bytes = 0;
     stats->cursor_reserve = 0;
@@ -2243,13 +2237,10 @@
     to->cursor_next_skip_lt_100 += WT_STAT_READ(from, cursor_next_skip_lt_100);
     to->cursor_restart += WT_STAT_READ(from, cursor_restart);
     to->cursor_prev += WT_STAT_READ(from, cursor_prev);
-<<<<<<< HEAD
-    to->cursor_range_stat += WT_STAT_READ(from, cursor_range_stat);
-=======
     to->cursor_prev_hs_tombstone += WT_STAT_READ(from, cursor_prev_hs_tombstone);
     to->cursor_prev_skip_ge_100 += WT_STAT_READ(from, cursor_prev_skip_ge_100);
     to->cursor_prev_skip_lt_100 += WT_STAT_READ(from, cursor_prev_skip_lt_100);
->>>>>>> 0cbc1d8d
+    to->cursor_range_stat += WT_STAT_READ(from, cursor_range_stat);
     to->cursor_remove += WT_STAT_READ(from, cursor_remove);
     to->cursor_remove_bytes += WT_STAT_READ(from, cursor_remove_bytes);
     to->cursor_reserve += WT_STAT_READ(from, cursor_reserve);
