/* DO NOT EDIT: automatically built by dist/stat.py. */

#include "wt_internal.h"

static const char *const __stats_dsrc_desc[] = {
  "LSM: bloom filter false positives",
  "LSM: bloom filter hits",
  "LSM: bloom filter misses",
  "LSM: bloom filter pages evicted from cache",
  "LSM: bloom filter pages read into cache",
  "LSM: bloom filters in the LSM tree",
  "LSM: chunks in the LSM tree",
  "LSM: highest merge generation in the LSM tree",
  "LSM: queries that could have benefited from a Bloom filter that did not exist",
  "LSM: sleep for LSM checkpoint throttle",
  "LSM: sleep for LSM merge throttle",
  "LSM: total size of bloom filters",
  "autocommit: retries for readonly operations",
  "autocommit: retries for update operations",
  "backup: total modified incremental blocks with compressed data",
  "backup: total modified incremental blocks without compressed data",
  "block-manager: allocations requiring file extension",
  "block-manager: blocks allocated",
  "block-manager: blocks freed",
  "block-manager: checkpoint size",
  "block-manager: file allocation unit size",
  "block-manager: file bytes available for reuse",
  "block-manager: file magic number",
  "block-manager: file major version number",
  "block-manager: file size in bytes",
  "block-manager: minor version number",
  "btree: btree checkpoint generation",
  "btree: btree clean tree checkpoint expiration time",
  "btree: btree compact pages reviewed",
  "btree: btree compact pages rewritten",
  "btree: btree compact pages skipped",
  "btree: btree expected number of compact bytes rewritten",
  "btree: btree expected number of compact pages rewritten",
  "btree: btree number of pages reconciled during checkpoint",
  "btree: btree skipped by compaction as process would not reduce size",
  "btree: column-store fixed-size leaf pages",
  "btree: column-store fixed-size time windows",
  "btree: column-store internal pages",
  "btree: column-store variable-size RLE encoded values",
  "btree: column-store variable-size deleted values",
  "btree: column-store variable-size leaf pages",
  "btree: fixed-record size",
  "btree: maximum internal page size",
  "btree: maximum leaf page key size",
  "btree: maximum leaf page size",
  "btree: maximum leaf page value size",
  "btree: maximum tree depth",
  "btree: number of key/value pairs",
  "btree: overflow pages",
  "btree: row-store empty values",
  "btree: row-store internal pages",
  "btree: row-store leaf pages",
  "cache: bytes currently in the cache",
  "cache: bytes dirty in the cache cumulative",
  "cache: bytes read into cache",
  "cache: bytes written from cache",
  "cache: checkpoint blocked page eviction",
  "cache: checkpoint of history store file blocked non-history store page eviction",
  "cache: eviction gave up due to detecting a disk value without a timestamp behind the last "
  "update on the chain",
  "cache: eviction gave up due to detecting a tombstone without a timestamp ahead of the selected "
  "on disk update",
  "cache: eviction gave up due to detecting a tombstone without a timestamp ahead of the selected "
  "on disk update after validating the update chain",
  "cache: eviction gave up due to detecting update chain entries without timestamps after the "
  "selected on disk update",
  "cache: eviction gave up due to needing to remove a record from the history store but checkpoint "
  "is running",
  "cache: eviction gave up due to no progress being made",
  "cache: eviction walk target pages histogram - 0-9",
  "cache: eviction walk target pages histogram - 10-31",
  "cache: eviction walk target pages histogram - 128 and higher",
  "cache: eviction walk target pages histogram - 32-63",
  "cache: eviction walk target pages histogram - 64-128",
  "cache: eviction walk target pages reduced due to history store cache pressure",
  "cache: eviction walks abandoned",
  "cache: eviction walks gave up because they restarted their walk twice",
  "cache: eviction walks gave up because they saw too many pages and found no candidates",
  "cache: eviction walks gave up because they saw too many pages and found too few candidates",
  "cache: eviction walks random search fails to locate a page, results in a null position",
  "cache: eviction walks reached end of tree",
  "cache: eviction walks restarted",
  "cache: eviction walks started from root of tree",
  "cache: eviction walks started from saved location in tree",
  "cache: hazard pointer blocked page eviction",
  "cache: history store table insert calls",
  "cache: history store table insert calls that returned restart",
  "cache: history store table reads",
  "cache: history store table reads missed",
  "cache: history store table reads requiring squashed modifies",
  "cache: history store table resolved updates without timestamps that lose their durable "
  "timestamp",
  "cache: history store table truncation by rollback to stable to remove an unstable update",
  "cache: history store table truncation by rollback to stable to remove an update",
  "cache: history store table truncation to remove all the keys of a btree",
  "cache: history store table truncation to remove an update",
  "cache: history store table truncation to remove range of updates due to an update without a "
  "timestamp on data page",
  "cache: history store table truncation to remove range of updates due to key being removed from "
  "the data page during reconciliation",
  "cache: history store table truncations that would have happened in non-dryrun mode",
  "cache: history store table truncations to remove an unstable update that would have happened in "
  "non-dryrun mode",
  "cache: history store table truncations to remove an update that would have happened in "
  "non-dryrun mode",
  "cache: history store table updates without timestamps fixed up by reinserting with the fixed "
  "timestamp",
  "cache: history store table writes requiring squashed modifies",
  "cache: in-memory page passed criteria to be split",
  "cache: in-memory page splits",
  "cache: internal page split blocked its eviction",
  "cache: internal pages evicted",
  "cache: internal pages split during eviction",
  "cache: leaf pages split during eviction",
  "cache: locate a random in-mem ref by examining all entries on the root page",
  "cache: modified pages evicted",
  "cache: multi-block reconciliation blocked whilst checkpoint is running",
  "cache: overflow keys on a multiblock row-store page blocked its eviction",
  "cache: overflow pages read into cache",
  "cache: page split during eviction deepened the tree",
  "cache: page written requiring history store records",
  "cache: pages dirtied due to obsolete time window by eviction",
  "cache: pages read into cache",
  "cache: pages read into cache after truncate",
  "cache: pages read into cache after truncate in prepare state",
  "cache: pages read into cache by checkpoint",
  "cache: pages requested from the cache",
  "cache: pages requested from the cache due to pre-fetch",
  "cache: pages seen by eviction walk",
  "cache: pages written from cache",
  "cache: pages written requiring in-memory restoration",
  "cache: recent modification of a page blocked its eviction",
  "cache: reverse splits performed",
  "cache: reverse splits skipped because of VLCS namespace gap restrictions",
  "cache: the number of times full update inserted to history store",
  "cache: the number of times reverse modify inserted to history store",
  "cache: tracked dirty bytes in the cache",
  "cache: uncommitted truncate blocked page eviction",
  "cache: unmodified pages evicted",
  "cache_walk: Average difference between current eviction generation when the page was last "
  "considered",
  "cache_walk: Average on-disk page image size seen",
  "cache_walk: Average time in cache for pages that have been visited by the eviction server",
  "cache_walk: Average time in cache for pages that have not been visited by the eviction server",
  "cache_walk: Clean pages currently in cache",
  "cache_walk: Current eviction generation",
  "cache_walk: Dirty pages currently in cache",
  "cache_walk: Entries in the root page",
  "cache_walk: Internal pages currently in cache",
  "cache_walk: Leaf pages currently in cache",
  "cache_walk: Maximum difference between current eviction generation when the page was last "
  "considered",
  "cache_walk: Maximum page size seen",
  "cache_walk: Minimum on-disk page image size seen",
  "cache_walk: Number of pages never visited by eviction server",
  "cache_walk: On-disk page image sizes smaller than a single allocation unit",
  "cache_walk: Pages created in memory and never written",
  "cache_walk: Pages currently queued for eviction",
  "cache_walk: Pages that could not be queued for eviction",
  "cache_walk: Refs skipped during cache traversal",
  "cache_walk: Size of the root page",
  "cache_walk: Total number of pages currently in cache",
  "checkpoint: checkpoint has acquired a snapshot for its transaction",
  "checkpoint: pages added for eviction during checkpoint cleanup",
  "checkpoint: pages dirtied due to obsolete time window by checkpoint cleanup",
  "checkpoint: pages read into cache during checkpoint cleanup (reclaim_space)",
  "checkpoint: pages read into cache during checkpoint cleanup due to obsolete time window",
  "checkpoint: pages removed during checkpoint cleanup",
  "checkpoint: pages skipped during checkpoint cleanup tree walk",
  "checkpoint: pages visited during checkpoint cleanup",
  "checkpoint: transaction checkpoints due to obsolete pages",
  "compression: compressed page maximum internal page size prior to compression",
  "compression: compressed page maximum leaf page size prior to compression ",
  "compression: page written to disk failed to compress",
  "compression: page written to disk was too small to compress",
  "compression: pages read from disk",
  "compression: pages read from disk with compression ratio greater than 64",
  "compression: pages read from disk with compression ratio smaller than  2",
  "compression: pages read from disk with compression ratio smaller than  4",
  "compression: pages read from disk with compression ratio smaller than  8",
  "compression: pages read from disk with compression ratio smaller than 16",
  "compression: pages read from disk with compression ratio smaller than 32",
  "compression: pages read from disk with compression ratio smaller than 64",
  "compression: pages written to disk",
  "compression: pages written to disk with compression ratio greater than 64",
  "compression: pages written to disk with compression ratio smaller than  2",
  "compression: pages written to disk with compression ratio smaller than  4",
  "compression: pages written to disk with compression ratio smaller than  8",
  "compression: pages written to disk with compression ratio smaller than 16",
  "compression: pages written to disk with compression ratio smaller than 32",
  "compression: pages written to disk with compression ratio smaller than 64",
  "cursor: Total number of deleted pages skipped during tree walk",
  "cursor: Total number of entries skipped by cursor next calls",
  "cursor: Total number of entries skipped by cursor prev calls",
  "cursor: Total number of entries skipped to position the history store cursor",
  "cursor: Total number of in-memory deleted pages skipped during tree walk",
  "cursor: Total number of on-disk deleted pages skipped during tree walk",
  "cursor: Total number of times a search near has exited due to prefix config",
  "cursor: Total number of times cursor fails to temporarily release pinned page to encourage "
  "eviction of hot or large page",
  "cursor: Total number of times cursor temporarily releases pinned page to encourage eviction of "
  "hot or large page",
  "cursor: bulk loaded cursor insert calls",
  "cursor: cache cursors reuse count",
  "cursor: close calls that result in cache",
  "cursor: create calls",
  "cursor: cursor bound calls that return an error",
  "cursor: cursor bounds cleared from reset",
  "cursor: cursor bounds comparisons performed",
  "cursor: cursor bounds next called on an unpositioned cursor",
  "cursor: cursor bounds next early exit",
  "cursor: cursor bounds prev called on an unpositioned cursor",
  "cursor: cursor bounds prev early exit",
  "cursor: cursor bounds search early exit",
  "cursor: cursor bounds search near call repositioned cursor",
  "cursor: cursor cache calls that return an error",
  "cursor: cursor close calls that return an error",
  "cursor: cursor compare calls that return an error",
  "cursor: cursor equals calls that return an error",
  "cursor: cursor get key calls that return an error",
  "cursor: cursor get value calls that return an error",
  "cursor: cursor insert calls that return an error",
  "cursor: cursor insert check calls that return an error",
  "cursor: cursor largest key calls that return an error",
  "cursor: cursor modify calls that return an error",
  "cursor: cursor next calls that return an error",
  "cursor: cursor next calls that skip due to a globally visible history store tombstone",
  "cursor: cursor next calls that skip greater than 1 and fewer than 100 entries",
  "cursor: cursor next calls that skip greater than or equal to 100 entries",
  "cursor: cursor next random calls that return an error",
  "cursor: cursor prev calls that return an error",
  "cursor: cursor prev calls that skip due to a globally visible history store tombstone",
  "cursor: cursor prev calls that skip greater than or equal to 100 entries",
  "cursor: cursor prev calls that skip less than 100 entries",
  "cursor: cursor reconfigure calls that return an error",
  "cursor: cursor remove calls that return an error",
  "cursor: cursor reopen calls that return an error",
  "cursor: cursor reserve calls that return an error",
  "cursor: cursor reset calls that return an error",
  "cursor: cursor search calls that return an error",
  "cursor: cursor search near calls that return an error",
  "cursor: cursor update calls that return an error",
  "cursor: insert calls",
  "cursor: insert key and value bytes",
  "cursor: modify",
  "cursor: modify key and value bytes affected",
  "cursor: modify value bytes modified",
  "cursor: next calls",
  "cursor: open cursor count",
  "cursor: operation restarted",
  "cursor: prev calls",
  "cursor: remove calls",
  "cursor: remove key bytes removed",
  "cursor: reserve calls",
  "cursor: reset calls",
  "cursor: search calls",
  "cursor: search history store calls",
  "cursor: search near calls",
  "cursor: truncate calls",
  "cursor: update calls",
  "cursor: update key and value bytes",
  "cursor: update value size change",
  "eviction: data source pages selected for eviction unable to be evicted",
  "eviction: eviction walk passes of a file",
  "reconciliation: VLCS pages explicitly reconciled as empty",
  "reconciliation: approximate byte size of timestamps in pages written",
  "reconciliation: approximate byte size of transaction IDs in pages written",
  "reconciliation: dictionary matches",
  "reconciliation: fast-path pages deleted",
  "reconciliation: internal page key bytes discarded using suffix compression",
  "reconciliation: internal page multi-block writes",
  "reconciliation: leaf page key bytes discarded using prefix compression",
  "reconciliation: leaf page multi-block writes",
  "reconciliation: leaf-page overflow keys",
  "reconciliation: maximum blocks required for a page",
  "reconciliation: overflow values written",
  "reconciliation: page reconciliation calls",
  "reconciliation: page reconciliation calls for eviction",
  "reconciliation: pages deleted",
  "reconciliation: pages written including an aggregated newest start durable timestamp ",
  "reconciliation: pages written including an aggregated newest stop durable timestamp ",
  "reconciliation: pages written including an aggregated newest stop timestamp ",
  "reconciliation: pages written including an aggregated newest stop transaction ID",
  "reconciliation: pages written including an aggregated newest transaction ID ",
  "reconciliation: pages written including an aggregated oldest start timestamp ",
  "reconciliation: pages written including an aggregated prepare",
  "reconciliation: pages written including at least one prepare",
  "reconciliation: pages written including at least one start durable timestamp",
  "reconciliation: pages written including at least one start timestamp",
  "reconciliation: pages written including at least one start transaction ID",
  "reconciliation: pages written including at least one stop durable timestamp",
  "reconciliation: pages written including at least one stop timestamp",
  "reconciliation: pages written including at least one stop transaction ID",
  "reconciliation: records written including a prepare",
  "reconciliation: records written including a start durable timestamp",
  "reconciliation: records written including a start timestamp",
  "reconciliation: records written including a start transaction ID",
  "reconciliation: records written including a stop durable timestamp",
  "reconciliation: records written including a stop timestamp",
  "reconciliation: records written including a stop transaction ID",
  "session: object compaction",
  "transaction: a reader raced with a prepared transaction commit and skipped an update or updates",
  "transaction: number of times overflow removed value is read",
  "transaction: race to read prepared update retry",
  "transaction: rollback to stable history store keys that would have been swept in non-dryrun "
  "mode",
  "transaction: rollback to stable history store records with stop timestamps older than newer "
  "records",
  "transaction: rollback to stable inconsistent checkpoint",
  "transaction: rollback to stable keys removed",
  "transaction: rollback to stable keys restored",
  "transaction: rollback to stable keys that would have been removed in non-dryrun mode",
  "transaction: rollback to stable keys that would have been restored in non-dryrun mode",
  "transaction: rollback to stable restored tombstones from history store",
  "transaction: rollback to stable restored updates from history store",
  "transaction: rollback to stable skipping delete rle",
  "transaction: rollback to stable skipping stable rle",
  "transaction: rollback to stable sweeping history store keys",
  "transaction: rollback to stable tombstones from history store that would have been restored in "
  "non-dryrun mode",
  "transaction: rollback to stable updates from history store that would have been restored in "
  "non-dryrun mode",
  "transaction: rollback to stable updates removed from history store",
  "transaction: rollback to stable updates that would have been removed from history store in "
  "non-dryrun mode",
  "transaction: update conflicts",
};

int
__wt_stat_dsrc_desc(WT_CURSOR_STAT *cst, int slot, const char **p)
{
    WT_UNUSED(cst);
    *p = __stats_dsrc_desc[slot];
    return (0);
}

void
__wt_stat_dsrc_init_single(WT_DSRC_STATS *stats)
{
    memset(stats, 0, sizeof(*stats));
}

int
__wt_stat_dsrc_init(WT_SESSION_IMPL *session, WT_DATA_HANDLE *handle)
{
    int i;

    WT_RET(__wt_calloc(session, (size_t)WT_STAT_DSRC_COUNTER_SLOTS, sizeof(*handle->stat_array),
      &handle->stat_array));

    for (i = 0; i < WT_STAT_DSRC_COUNTER_SLOTS; ++i) {
        handle->stats[i] = &handle->stat_array[i];
        __wt_stat_dsrc_init_single(handle->stats[i]);
    }
    return (0);
}

void
__wt_stat_dsrc_discard(WT_SESSION_IMPL *session, WT_DATA_HANDLE *handle)
{
    __wt_free(session, handle->stat_array);
}

void
__wt_stat_dsrc_clear_single(WT_DSRC_STATS *stats)
{
    stats->bloom_false_positive = 0;
    stats->bloom_hit = 0;
    stats->bloom_miss = 0;
    stats->bloom_page_evict = 0;
    stats->bloom_page_read = 0;
    stats->bloom_count = 0;
    stats->lsm_chunk_count = 0;
    stats->lsm_generation_max = 0;
    stats->lsm_lookup_no_bloom = 0;
    stats->lsm_checkpoint_throttle = 0;
    stats->lsm_merge_throttle = 0;
    stats->bloom_size = 0;
    stats->autocommit_readonly_retry = 0;
    stats->autocommit_update_retry = 0;
    stats->backup_blocks_compressed = 0;
    stats->backup_blocks_uncompressed = 0;
    stats->block_extension = 0;
    stats->block_alloc = 0;
    stats->block_free = 0;
    stats->block_checkpoint_size = 0;
    stats->allocation_size = 0;
    stats->block_reuse_bytes = 0;
    stats->block_magic = 0;
    stats->block_major = 0;
    stats->block_size = 0;
    stats->block_minor = 0;
    /* not clearing btree_checkpoint_generation */
    /* not clearing btree_clean_checkpoint_timer */
    /* not clearing btree_compact_pages_reviewed */
    /* not clearing btree_compact_pages_rewritten */
    /* not clearing btree_compact_pages_skipped */
    /* not clearing btree_compact_bytes_rewritten_expected */
    /* not clearing btree_compact_pages_rewritten_expected */
    /* not clearing btree_checkpoint_pages_reconciled */
    /* not clearing btree_compact_skipped */
    stats->btree_column_fix = 0;
    stats->btree_column_tws = 0;
    stats->btree_column_internal = 0;
    stats->btree_column_rle = 0;
    stats->btree_column_deleted = 0;
    stats->btree_column_variable = 0;
    stats->btree_fixed_len = 0;
    stats->btree_maxintlpage = 0;
    stats->btree_maxleafkey = 0;
    stats->btree_maxleafpage = 0;
    stats->btree_maxleafvalue = 0;
    stats->btree_maximum_depth = 0;
    stats->btree_entries = 0;
    stats->btree_overflow = 0;
    stats->btree_row_empty_values = 0;
    stats->btree_row_internal = 0;
    stats->btree_row_leaf = 0;
    /* not clearing cache_bytes_inuse */
    /* not clearing cache_bytes_dirty_total */
    stats->cache_bytes_read = 0;
    stats->cache_bytes_write = 0;
    stats->cache_eviction_blocked_checkpoint = 0;
    stats->cache_eviction_blocked_checkpoint_hs = 0;
    stats->cache_eviction_blocked_no_ts_checkpoint_race_1 = 0;
    stats->cache_eviction_blocked_no_ts_checkpoint_race_2 = 0;
    stats->cache_eviction_blocked_no_ts_checkpoint_race_3 = 0;
    stats->cache_eviction_blocked_no_ts_checkpoint_race_4 = 0;
    stats->cache_eviction_blocked_remove_hs_race_with_checkpoint = 0;
    stats->cache_eviction_blocked_no_progress = 0;
    stats->cache_eviction_target_page_lt10 = 0;
    stats->cache_eviction_target_page_lt32 = 0;
    stats->cache_eviction_target_page_ge128 = 0;
    stats->cache_eviction_target_page_lt64 = 0;
    stats->cache_eviction_target_page_lt128 = 0;
    stats->cache_eviction_target_page_reduced = 0;
    stats->cache_eviction_walks_abandoned = 0;
    stats->cache_eviction_walks_stopped = 0;
    stats->cache_eviction_walks_gave_up_no_targets = 0;
    stats->cache_eviction_walks_gave_up_ratio = 0;
    stats->cache_eviction_walk_random_returns_null_position = 0;
    stats->cache_eviction_walks_ended = 0;
    stats->cache_eviction_walk_restart = 0;
    stats->cache_eviction_walk_from_root = 0;
    stats->cache_eviction_walk_saved_pos = 0;
    stats->cache_eviction_blocked_hazard = 0;
    stats->cache_hs_insert = 0;
    stats->cache_hs_insert_restart = 0;
    stats->cache_hs_read = 0;
    stats->cache_hs_read_miss = 0;
    stats->cache_hs_read_squash = 0;
    stats->cache_hs_order_lose_durable_timestamp = 0;
    stats->cache_hs_key_truncate_rts_unstable = 0;
    stats->cache_hs_key_truncate_rts = 0;
    stats->cache_hs_btree_truncate = 0;
    stats->cache_hs_key_truncate = 0;
    stats->cache_hs_order_remove = 0;
    stats->cache_hs_key_truncate_onpage_removal = 0;
    stats->cache_hs_btree_truncate_dryrun = 0;
    stats->cache_hs_key_truncate_rts_unstable_dryrun = 0;
    stats->cache_hs_key_truncate_rts_dryrun = 0;
    stats->cache_hs_order_reinsert = 0;
    stats->cache_hs_write_squash = 0;
    stats->cache_inmem_splittable = 0;
    stats->cache_inmem_split = 0;
    stats->cache_eviction_blocked_internal_page_split = 0;
    stats->cache_eviction_internal = 0;
    stats->cache_eviction_split_internal = 0;
    stats->cache_eviction_split_leaf = 0;
    stats->cache_eviction_random_sample_inmem_root = 0;
    stats->cache_eviction_dirty = 0;
    stats->cache_eviction_blocked_multi_block_reconciliation_during_checkpoint = 0;
    stats->cache_eviction_blocked_overflow_keys = 0;
    stats->cache_read_overflow = 0;
    stats->cache_eviction_deepen = 0;
    stats->cache_write_hs = 0;
    stats->cache_eviction_dirty_obsolete_tw = 0;
    stats->cache_read = 0;
    stats->cache_read_deleted = 0;
    stats->cache_read_deleted_prepared = 0;
    stats->cache_read_checkpoint = 0;
    stats->cache_pages_requested = 0;
    stats->cache_pages_prefetch = 0;
    stats->cache_eviction_pages_seen = 0;
    stats->cache_write = 0;
    stats->cache_write_restore = 0;
    stats->cache_eviction_blocked_recently_modified = 0;
    stats->cache_reverse_splits = 0;
    stats->cache_reverse_splits_skipped_vlcs = 0;
    stats->cache_hs_insert_full_update = 0;
    stats->cache_hs_insert_reverse_modify = 0;
    /* not clearing cache_bytes_dirty */
    stats->cache_eviction_blocked_uncommitted_truncate = 0;
    stats->cache_eviction_clean = 0;
    /* not clearing cache_state_gen_avg_gap */
    /* not clearing cache_state_avg_written_size */
    /* not clearing cache_state_avg_visited_age */
    /* not clearing cache_state_avg_unvisited_age */
    /* not clearing cache_state_pages_clean */
    /* not clearing cache_state_gen_current */
    /* not clearing cache_state_pages_dirty */
    /* not clearing cache_state_root_entries */
    /* not clearing cache_state_pages_internal */
    /* not clearing cache_state_pages_leaf */
    /* not clearing cache_state_gen_max_gap */
    /* not clearing cache_state_max_pagesize */
    /* not clearing cache_state_min_written_size */
    /* not clearing cache_state_unvisited_count */
    /* not clearing cache_state_smaller_alloc_size */
    /* not clearing cache_state_memory */
    /* not clearing cache_state_queued */
    /* not clearing cache_state_not_queueable */
    /* not clearing cache_state_refs_skipped */
    /* not clearing cache_state_root_size */
    /* not clearing cache_state_pages */
    stats->checkpoint_snapshot_acquired = 0;
    stats->checkpoint_cleanup_pages_evict = 0;
    stats->checkpoint_cleanup_pages_obsolete_tw = 0;
    stats->checkpoint_cleanup_pages_read_reclaim_space = 0;
    stats->checkpoint_cleanup_pages_read_obsolete_tw = 0;
    stats->checkpoint_cleanup_pages_removed = 0;
    stats->checkpoint_cleanup_pages_walk_skipped = 0;
    stats->checkpoint_cleanup_pages_visited = 0;
    stats->checkpoint_obsolete_applied = 0;
    /* not clearing compress_precomp_intl_max_page_size */
    /* not clearing compress_precomp_leaf_max_page_size */
    stats->compress_write_fail = 0;
    stats->compress_write_too_small = 0;
    stats->compress_read = 0;
    stats->compress_read_ratio_hist_max = 0;
    stats->compress_read_ratio_hist_2 = 0;
    stats->compress_read_ratio_hist_4 = 0;
    stats->compress_read_ratio_hist_8 = 0;
    stats->compress_read_ratio_hist_16 = 0;
    stats->compress_read_ratio_hist_32 = 0;
    stats->compress_read_ratio_hist_64 = 0;
    stats->compress_write = 0;
    stats->compress_write_ratio_hist_max = 0;
    stats->compress_write_ratio_hist_2 = 0;
    stats->compress_write_ratio_hist_4 = 0;
    stats->compress_write_ratio_hist_8 = 0;
    stats->compress_write_ratio_hist_16 = 0;
    stats->compress_write_ratio_hist_32 = 0;
    stats->compress_write_ratio_hist_64 = 0;
    stats->cursor_tree_walk_del_page_skip = 0;
    stats->cursor_next_skip_total = 0;
    stats->cursor_prev_skip_total = 0;
    stats->cursor_skip_hs_cur_position = 0;
    stats->cursor_tree_walk_inmem_del_page_skip = 0;
    stats->cursor_tree_walk_ondisk_del_page_skip = 0;
    stats->cursor_search_near_prefix_fast_paths = 0;
    stats->cursor_reposition_failed = 0;
    stats->cursor_reposition = 0;
    stats->cursor_insert_bulk = 0;
    stats->cursor_reopen = 0;
    stats->cursor_cache = 0;
    stats->cursor_create = 0;
    stats->cursor_bound_error = 0;
    stats->cursor_bounds_reset = 0;
    stats->cursor_bounds_comparisons = 0;
    stats->cursor_bounds_next_unpositioned = 0;
    stats->cursor_bounds_next_early_exit = 0;
    stats->cursor_bounds_prev_unpositioned = 0;
    stats->cursor_bounds_prev_early_exit = 0;
    stats->cursor_bounds_search_early_exit = 0;
    stats->cursor_bounds_search_near_repositioned_cursor = 0;
    stats->cursor_cache_error = 0;
    stats->cursor_close_error = 0;
    stats->cursor_compare_error = 0;
    stats->cursor_equals_error = 0;
    stats->cursor_get_key_error = 0;
    stats->cursor_get_value_error = 0;
    stats->cursor_insert_error = 0;
    stats->cursor_insert_check_error = 0;
    stats->cursor_largest_key_error = 0;
    stats->cursor_modify_error = 0;
    stats->cursor_next_error = 0;
    stats->cursor_next_hs_tombstone = 0;
    stats->cursor_next_skip_lt_100 = 0;
    stats->cursor_next_skip_ge_100 = 0;
    stats->cursor_next_random_error = 0;
    stats->cursor_prev_error = 0;
    stats->cursor_prev_hs_tombstone = 0;
    stats->cursor_prev_skip_ge_100 = 0;
    stats->cursor_prev_skip_lt_100 = 0;
    stats->cursor_reconfigure_error = 0;
    stats->cursor_remove_error = 0;
    stats->cursor_reopen_error = 0;
    stats->cursor_reserve_error = 0;
    stats->cursor_reset_error = 0;
    stats->cursor_search_error = 0;
    stats->cursor_search_near_error = 0;
    stats->cursor_update_error = 0;
    stats->cursor_insert = 0;
    stats->cursor_insert_bytes = 0;
    stats->cursor_modify = 0;
    stats->cursor_modify_bytes = 0;
    stats->cursor_modify_bytes_touch = 0;
    stats->cursor_next = 0;
    /* not clearing cursor_open_count */
    stats->cursor_restart = 0;
    stats->cursor_prev = 0;
    stats->cursor_remove = 0;
    stats->cursor_remove_bytes = 0;
    stats->cursor_reserve = 0;
    stats->cursor_reset = 0;
    stats->cursor_search = 0;
    stats->cursor_search_hs = 0;
    stats->cursor_search_near = 0;
    stats->cursor_truncate = 0;
    stats->cursor_update = 0;
    stats->cursor_update_bytes = 0;
    stats->cursor_update_bytes_changed = 0;
    stats->eviction_fail = 0;
    stats->eviction_walk_passes = 0;
    stats->rec_vlcs_emptied_pages = 0;
    stats->rec_time_window_bytes_ts = 0;
    stats->rec_time_window_bytes_txn = 0;
    stats->rec_dictionary = 0;
    stats->rec_page_delete_fast = 0;
    stats->rec_suffix_compression = 0;
    stats->rec_multiblock_internal = 0;
    stats->rec_prefix_compression = 0;
    stats->rec_multiblock_leaf = 0;
    stats->rec_overflow_key_leaf = 0;
    stats->rec_multiblock_max = 0;
    stats->rec_overflow_value = 0;
    stats->rec_pages = 0;
    stats->rec_pages_eviction = 0;
    stats->rec_page_delete = 0;
    stats->rec_time_aggr_newest_start_durable_ts = 0;
    stats->rec_time_aggr_newest_stop_durable_ts = 0;
    stats->rec_time_aggr_newest_stop_ts = 0;
    stats->rec_time_aggr_newest_stop_txn = 0;
    stats->rec_time_aggr_newest_txn = 0;
    stats->rec_time_aggr_oldest_start_ts = 0;
    stats->rec_time_aggr_prepared = 0;
    stats->rec_time_window_pages_prepared = 0;
    stats->rec_time_window_pages_durable_start_ts = 0;
    stats->rec_time_window_pages_start_ts = 0;
    stats->rec_time_window_pages_start_txn = 0;
    stats->rec_time_window_pages_durable_stop_ts = 0;
    stats->rec_time_window_pages_stop_ts = 0;
    stats->rec_time_window_pages_stop_txn = 0;
    stats->rec_time_window_prepared = 0;
    stats->rec_time_window_durable_start_ts = 0;
    stats->rec_time_window_start_ts = 0;
    stats->rec_time_window_start_txn = 0;
    stats->rec_time_window_durable_stop_ts = 0;
    stats->rec_time_window_stop_ts = 0;
    stats->rec_time_window_stop_txn = 0;
    stats->session_compact = 0;
    stats->txn_read_race_prepare_commit = 0;
    stats->txn_read_overflow_remove = 0;
    stats->txn_read_race_prepare_update = 0;
    stats->txn_rts_sweep_hs_keys_dryrun = 0;
    stats->txn_rts_hs_stop_older_than_newer_start = 0;
    stats->txn_rts_inconsistent_ckpt = 0;
    stats->txn_rts_keys_removed = 0;
    stats->txn_rts_keys_restored = 0;
    stats->txn_rts_keys_removed_dryrun = 0;
    stats->txn_rts_keys_restored_dryrun = 0;
    stats->txn_rts_hs_restore_tombstones = 0;
    stats->txn_rts_hs_restore_updates = 0;
    stats->txn_rts_delete_rle_skipped = 0;
    stats->txn_rts_stable_rle_skipped = 0;
    stats->txn_rts_sweep_hs_keys = 0;
    stats->txn_rts_hs_restore_tombstones_dryrun = 0;
    stats->txn_rts_hs_restore_updates_dryrun = 0;
    stats->txn_rts_hs_removed = 0;
    stats->txn_rts_hs_removed_dryrun = 0;
    stats->txn_update_conflict = 0;
}

void
__wt_stat_dsrc_clear_all(WT_DSRC_STATS **stats)
{
    u_int i;

    for (i = 0; i < WT_STAT_DSRC_COUNTER_SLOTS; ++i)
        __wt_stat_dsrc_clear_single(stats[i]);
}

void
__wt_stat_dsrc_aggregate_single(WT_DSRC_STATS *from, WT_DSRC_STATS *to)
{
    to->bloom_false_positive += from->bloom_false_positive;
    to->bloom_hit += from->bloom_hit;
    to->bloom_miss += from->bloom_miss;
    to->bloom_page_evict += from->bloom_page_evict;
    to->bloom_page_read += from->bloom_page_read;
    to->bloom_count += from->bloom_count;
    to->lsm_chunk_count += from->lsm_chunk_count;
    if (from->lsm_generation_max > to->lsm_generation_max)
        to->lsm_generation_max = from->lsm_generation_max;
    to->lsm_lookup_no_bloom += from->lsm_lookup_no_bloom;
    to->lsm_checkpoint_throttle += from->lsm_checkpoint_throttle;
    to->lsm_merge_throttle += from->lsm_merge_throttle;
    to->bloom_size += from->bloom_size;
    to->autocommit_readonly_retry += from->autocommit_readonly_retry;
    to->autocommit_update_retry += from->autocommit_update_retry;
    to->backup_blocks_compressed += from->backup_blocks_compressed;
    to->backup_blocks_uncompressed += from->backup_blocks_uncompressed;
    to->block_extension += from->block_extension;
    to->block_alloc += from->block_alloc;
    to->block_free += from->block_free;
    to->block_checkpoint_size += from->block_checkpoint_size;
    if (from->allocation_size > to->allocation_size)
        to->allocation_size = from->allocation_size;
    to->block_reuse_bytes += from->block_reuse_bytes;
    if (from->block_magic > to->block_magic)
        to->block_magic = from->block_magic;
    if (from->block_major > to->block_major)
        to->block_major = from->block_major;
    to->block_size += from->block_size;
    if (from->block_minor > to->block_minor)
        to->block_minor = from->block_minor;
    to->btree_checkpoint_generation += from->btree_checkpoint_generation;
    to->btree_clean_checkpoint_timer += from->btree_clean_checkpoint_timer;
    to->btree_compact_pages_reviewed += from->btree_compact_pages_reviewed;
    to->btree_compact_pages_rewritten += from->btree_compact_pages_rewritten;
    to->btree_compact_pages_skipped += from->btree_compact_pages_skipped;
    to->btree_compact_bytes_rewritten_expected += from->btree_compact_bytes_rewritten_expected;
    to->btree_compact_pages_rewritten_expected += from->btree_compact_pages_rewritten_expected;
    to->btree_checkpoint_pages_reconciled += from->btree_checkpoint_pages_reconciled;
    to->btree_compact_skipped += from->btree_compact_skipped;
    to->btree_column_fix += from->btree_column_fix;
    to->btree_column_tws += from->btree_column_tws;
    to->btree_column_internal += from->btree_column_internal;
    to->btree_column_rle += from->btree_column_rle;
    to->btree_column_deleted += from->btree_column_deleted;
    to->btree_column_variable += from->btree_column_variable;
    if (from->btree_fixed_len > to->btree_fixed_len)
        to->btree_fixed_len = from->btree_fixed_len;
    if (from->btree_maxintlpage > to->btree_maxintlpage)
        to->btree_maxintlpage = from->btree_maxintlpage;
    if (from->btree_maxleafkey > to->btree_maxleafkey)
        to->btree_maxleafkey = from->btree_maxleafkey;
    if (from->btree_maxleafpage > to->btree_maxleafpage)
        to->btree_maxleafpage = from->btree_maxleafpage;
    if (from->btree_maxleafvalue > to->btree_maxleafvalue)
        to->btree_maxleafvalue = from->btree_maxleafvalue;
    if (from->btree_maximum_depth > to->btree_maximum_depth)
        to->btree_maximum_depth = from->btree_maximum_depth;
    to->btree_entries += from->btree_entries;
    to->btree_overflow += from->btree_overflow;
    to->btree_row_empty_values += from->btree_row_empty_values;
    to->btree_row_internal += from->btree_row_internal;
    to->btree_row_leaf += from->btree_row_leaf;
    to->cache_bytes_inuse += from->cache_bytes_inuse;
    to->cache_bytes_dirty_total += from->cache_bytes_dirty_total;
    to->cache_bytes_read += from->cache_bytes_read;
    to->cache_bytes_write += from->cache_bytes_write;
    to->cache_eviction_blocked_checkpoint += from->cache_eviction_blocked_checkpoint;
    to->cache_eviction_blocked_checkpoint_hs += from->cache_eviction_blocked_checkpoint_hs;
    to->cache_eviction_blocked_no_ts_checkpoint_race_1 +=
      from->cache_eviction_blocked_no_ts_checkpoint_race_1;
    to->cache_eviction_blocked_no_ts_checkpoint_race_2 +=
      from->cache_eviction_blocked_no_ts_checkpoint_race_2;
    to->cache_eviction_blocked_no_ts_checkpoint_race_3 +=
      from->cache_eviction_blocked_no_ts_checkpoint_race_3;
    to->cache_eviction_blocked_no_ts_checkpoint_race_4 +=
      from->cache_eviction_blocked_no_ts_checkpoint_race_4;
    to->cache_eviction_blocked_remove_hs_race_with_checkpoint +=
      from->cache_eviction_blocked_remove_hs_race_with_checkpoint;
    to->cache_eviction_blocked_no_progress += from->cache_eviction_blocked_no_progress;
    to->cache_eviction_target_page_lt10 += from->cache_eviction_target_page_lt10;
    to->cache_eviction_target_page_lt32 += from->cache_eviction_target_page_lt32;
    to->cache_eviction_target_page_ge128 += from->cache_eviction_target_page_ge128;
    to->cache_eviction_target_page_lt64 += from->cache_eviction_target_page_lt64;
    to->cache_eviction_target_page_lt128 += from->cache_eviction_target_page_lt128;
    to->cache_eviction_target_page_reduced += from->cache_eviction_target_page_reduced;
    to->cache_eviction_walks_abandoned += from->cache_eviction_walks_abandoned;
    to->cache_eviction_walks_stopped += from->cache_eviction_walks_stopped;
    to->cache_eviction_walks_gave_up_no_targets += from->cache_eviction_walks_gave_up_no_targets;
    to->cache_eviction_walks_gave_up_ratio += from->cache_eviction_walks_gave_up_ratio;
    to->cache_eviction_walk_random_returns_null_position +=
      from->cache_eviction_walk_random_returns_null_position;
    to->cache_eviction_walks_ended += from->cache_eviction_walks_ended;
    to->cache_eviction_walk_restart += from->cache_eviction_walk_restart;
    to->cache_eviction_walk_from_root += from->cache_eviction_walk_from_root;
    to->cache_eviction_walk_saved_pos += from->cache_eviction_walk_saved_pos;
    to->cache_eviction_blocked_hazard += from->cache_eviction_blocked_hazard;
    to->cache_hs_insert += from->cache_hs_insert;
    to->cache_hs_insert_restart += from->cache_hs_insert_restart;
    to->cache_hs_read += from->cache_hs_read;
    to->cache_hs_read_miss += from->cache_hs_read_miss;
    to->cache_hs_read_squash += from->cache_hs_read_squash;
    to->cache_hs_order_lose_durable_timestamp += from->cache_hs_order_lose_durable_timestamp;
    to->cache_hs_key_truncate_rts_unstable += from->cache_hs_key_truncate_rts_unstable;
    to->cache_hs_key_truncate_rts += from->cache_hs_key_truncate_rts;
    to->cache_hs_btree_truncate += from->cache_hs_btree_truncate;
    to->cache_hs_key_truncate += from->cache_hs_key_truncate;
    to->cache_hs_order_remove += from->cache_hs_order_remove;
    to->cache_hs_key_truncate_onpage_removal += from->cache_hs_key_truncate_onpage_removal;
    to->cache_hs_btree_truncate_dryrun += from->cache_hs_btree_truncate_dryrun;
    to->cache_hs_key_truncate_rts_unstable_dryrun +=
      from->cache_hs_key_truncate_rts_unstable_dryrun;
    to->cache_hs_key_truncate_rts_dryrun += from->cache_hs_key_truncate_rts_dryrun;
    to->cache_hs_order_reinsert += from->cache_hs_order_reinsert;
    to->cache_hs_write_squash += from->cache_hs_write_squash;
    to->cache_inmem_splittable += from->cache_inmem_splittable;
    to->cache_inmem_split += from->cache_inmem_split;
    to->cache_eviction_blocked_internal_page_split +=
      from->cache_eviction_blocked_internal_page_split;
    to->cache_eviction_internal += from->cache_eviction_internal;
    to->cache_eviction_split_internal += from->cache_eviction_split_internal;
    to->cache_eviction_split_leaf += from->cache_eviction_split_leaf;
    to->cache_eviction_random_sample_inmem_root += from->cache_eviction_random_sample_inmem_root;
    to->cache_eviction_dirty += from->cache_eviction_dirty;
    to->cache_eviction_blocked_multi_block_reconciliation_during_checkpoint +=
      from->cache_eviction_blocked_multi_block_reconciliation_during_checkpoint;
    to->cache_eviction_blocked_overflow_keys += from->cache_eviction_blocked_overflow_keys;
    to->cache_read_overflow += from->cache_read_overflow;
    to->cache_eviction_deepen += from->cache_eviction_deepen;
    to->cache_write_hs += from->cache_write_hs;
    to->cache_eviction_dirty_obsolete_tw += from->cache_eviction_dirty_obsolete_tw;
    to->cache_read += from->cache_read;
    to->cache_read_deleted += from->cache_read_deleted;
    to->cache_read_deleted_prepared += from->cache_read_deleted_prepared;
    to->cache_read_checkpoint += from->cache_read_checkpoint;
    to->cache_pages_requested += from->cache_pages_requested;
    to->cache_pages_prefetch += from->cache_pages_prefetch;
    to->cache_eviction_pages_seen += from->cache_eviction_pages_seen;
    to->cache_write += from->cache_write;
    to->cache_write_restore += from->cache_write_restore;
    to->cache_eviction_blocked_recently_modified += from->cache_eviction_blocked_recently_modified;
    to->cache_reverse_splits += from->cache_reverse_splits;
    to->cache_reverse_splits_skipped_vlcs += from->cache_reverse_splits_skipped_vlcs;
    to->cache_hs_insert_full_update += from->cache_hs_insert_full_update;
    to->cache_hs_insert_reverse_modify += from->cache_hs_insert_reverse_modify;
    to->cache_bytes_dirty += from->cache_bytes_dirty;
    to->cache_eviction_blocked_uncommitted_truncate +=
      from->cache_eviction_blocked_uncommitted_truncate;
    to->cache_eviction_clean += from->cache_eviction_clean;
    to->cache_state_gen_avg_gap += from->cache_state_gen_avg_gap;
    to->cache_state_avg_written_size += from->cache_state_avg_written_size;
    to->cache_state_avg_visited_age += from->cache_state_avg_visited_age;
    to->cache_state_avg_unvisited_age += from->cache_state_avg_unvisited_age;
    to->cache_state_pages_clean += from->cache_state_pages_clean;
    to->cache_state_gen_current += from->cache_state_gen_current;
    to->cache_state_pages_dirty += from->cache_state_pages_dirty;
    to->cache_state_root_entries += from->cache_state_root_entries;
    to->cache_state_pages_internal += from->cache_state_pages_internal;
    to->cache_state_pages_leaf += from->cache_state_pages_leaf;
    to->cache_state_gen_max_gap += from->cache_state_gen_max_gap;
    to->cache_state_max_pagesize += from->cache_state_max_pagesize;
    to->cache_state_min_written_size += from->cache_state_min_written_size;
    to->cache_state_unvisited_count += from->cache_state_unvisited_count;
    to->cache_state_smaller_alloc_size += from->cache_state_smaller_alloc_size;
    to->cache_state_memory += from->cache_state_memory;
    to->cache_state_queued += from->cache_state_queued;
    to->cache_state_not_queueable += from->cache_state_not_queueable;
    to->cache_state_refs_skipped += from->cache_state_refs_skipped;
    to->cache_state_root_size += from->cache_state_root_size;
    to->cache_state_pages += from->cache_state_pages;
    to->checkpoint_snapshot_acquired += from->checkpoint_snapshot_acquired;
    to->checkpoint_cleanup_pages_evict += from->checkpoint_cleanup_pages_evict;
    to->checkpoint_cleanup_pages_obsolete_tw += from->checkpoint_cleanup_pages_obsolete_tw;
    to->checkpoint_cleanup_pages_read_reclaim_space +=
      from->checkpoint_cleanup_pages_read_reclaim_space;
    to->checkpoint_cleanup_pages_read_obsolete_tw +=
      from->checkpoint_cleanup_pages_read_obsolete_tw;
    to->checkpoint_cleanup_pages_removed += from->checkpoint_cleanup_pages_removed;
    to->checkpoint_cleanup_pages_walk_skipped += from->checkpoint_cleanup_pages_walk_skipped;
    to->checkpoint_cleanup_pages_visited += from->checkpoint_cleanup_pages_visited;
    to->checkpoint_obsolete_applied += from->checkpoint_obsolete_applied;
    to->compress_precomp_intl_max_page_size += from->compress_precomp_intl_max_page_size;
    to->compress_precomp_leaf_max_page_size += from->compress_precomp_leaf_max_page_size;
    to->compress_write_fail += from->compress_write_fail;
    to->compress_write_too_small += from->compress_write_too_small;
    to->compress_read += from->compress_read;
    to->compress_read_ratio_hist_max += from->compress_read_ratio_hist_max;
    to->compress_read_ratio_hist_2 += from->compress_read_ratio_hist_2;
    to->compress_read_ratio_hist_4 += from->compress_read_ratio_hist_4;
    to->compress_read_ratio_hist_8 += from->compress_read_ratio_hist_8;
    to->compress_read_ratio_hist_16 += from->compress_read_ratio_hist_16;
    to->compress_read_ratio_hist_32 += from->compress_read_ratio_hist_32;
    to->compress_read_ratio_hist_64 += from->compress_read_ratio_hist_64;
    to->compress_write += from->compress_write;
    to->compress_write_ratio_hist_max += from->compress_write_ratio_hist_max;
    to->compress_write_ratio_hist_2 += from->compress_write_ratio_hist_2;
    to->compress_write_ratio_hist_4 += from->compress_write_ratio_hist_4;
    to->compress_write_ratio_hist_8 += from->compress_write_ratio_hist_8;
    to->compress_write_ratio_hist_16 += from->compress_write_ratio_hist_16;
    to->compress_write_ratio_hist_32 += from->compress_write_ratio_hist_32;
    to->compress_write_ratio_hist_64 += from->compress_write_ratio_hist_64;
    to->cursor_tree_walk_del_page_skip += from->cursor_tree_walk_del_page_skip;
    to->cursor_next_skip_total += from->cursor_next_skip_total;
    to->cursor_prev_skip_total += from->cursor_prev_skip_total;
    to->cursor_skip_hs_cur_position += from->cursor_skip_hs_cur_position;
    to->cursor_tree_walk_inmem_del_page_skip += from->cursor_tree_walk_inmem_del_page_skip;
    to->cursor_tree_walk_ondisk_del_page_skip += from->cursor_tree_walk_ondisk_del_page_skip;
    to->cursor_search_near_prefix_fast_paths += from->cursor_search_near_prefix_fast_paths;
    to->cursor_reposition_failed += from->cursor_reposition_failed;
    to->cursor_reposition += from->cursor_reposition;
    to->cursor_insert_bulk += from->cursor_insert_bulk;
    to->cursor_reopen += from->cursor_reopen;
    to->cursor_cache += from->cursor_cache;
    to->cursor_create += from->cursor_create;
    to->cursor_bound_error += from->cursor_bound_error;
    to->cursor_bounds_reset += from->cursor_bounds_reset;
    to->cursor_bounds_comparisons += from->cursor_bounds_comparisons;
    to->cursor_bounds_next_unpositioned += from->cursor_bounds_next_unpositioned;
    to->cursor_bounds_next_early_exit += from->cursor_bounds_next_early_exit;
    to->cursor_bounds_prev_unpositioned += from->cursor_bounds_prev_unpositioned;
    to->cursor_bounds_prev_early_exit += from->cursor_bounds_prev_early_exit;
    to->cursor_bounds_search_early_exit += from->cursor_bounds_search_early_exit;
    to->cursor_bounds_search_near_repositioned_cursor +=
      from->cursor_bounds_search_near_repositioned_cursor;
    to->cursor_cache_error += from->cursor_cache_error;
    to->cursor_close_error += from->cursor_close_error;
    to->cursor_compare_error += from->cursor_compare_error;
    to->cursor_equals_error += from->cursor_equals_error;
    to->cursor_get_key_error += from->cursor_get_key_error;
    to->cursor_get_value_error += from->cursor_get_value_error;
    to->cursor_insert_error += from->cursor_insert_error;
    to->cursor_insert_check_error += from->cursor_insert_check_error;
    to->cursor_largest_key_error += from->cursor_largest_key_error;
    to->cursor_modify_error += from->cursor_modify_error;
    to->cursor_next_error += from->cursor_next_error;
    to->cursor_next_hs_tombstone += from->cursor_next_hs_tombstone;
    to->cursor_next_skip_lt_100 += from->cursor_next_skip_lt_100;
    to->cursor_next_skip_ge_100 += from->cursor_next_skip_ge_100;
    to->cursor_next_random_error += from->cursor_next_random_error;
    to->cursor_prev_error += from->cursor_prev_error;
    to->cursor_prev_hs_tombstone += from->cursor_prev_hs_tombstone;
    to->cursor_prev_skip_ge_100 += from->cursor_prev_skip_ge_100;
    to->cursor_prev_skip_lt_100 += from->cursor_prev_skip_lt_100;
    to->cursor_reconfigure_error += from->cursor_reconfigure_error;
    to->cursor_remove_error += from->cursor_remove_error;
    to->cursor_reopen_error += from->cursor_reopen_error;
    to->cursor_reserve_error += from->cursor_reserve_error;
    to->cursor_reset_error += from->cursor_reset_error;
    to->cursor_search_error += from->cursor_search_error;
    to->cursor_search_near_error += from->cursor_search_near_error;
    to->cursor_update_error += from->cursor_update_error;
    to->cursor_insert += from->cursor_insert;
    to->cursor_insert_bytes += from->cursor_insert_bytes;
    to->cursor_modify += from->cursor_modify;
    to->cursor_modify_bytes += from->cursor_modify_bytes;
    to->cursor_modify_bytes_touch += from->cursor_modify_bytes_touch;
    to->cursor_next += from->cursor_next;
    to->cursor_open_count += from->cursor_open_count;
    to->cursor_restart += from->cursor_restart;
    to->cursor_prev += from->cursor_prev;
    to->cursor_remove += from->cursor_remove;
    to->cursor_remove_bytes += from->cursor_remove_bytes;
    to->cursor_reserve += from->cursor_reserve;
    to->cursor_reset += from->cursor_reset;
    to->cursor_search += from->cursor_search;
    to->cursor_search_hs += from->cursor_search_hs;
    to->cursor_search_near += from->cursor_search_near;
    to->cursor_truncate += from->cursor_truncate;
    to->cursor_update += from->cursor_update;
    to->cursor_update_bytes += from->cursor_update_bytes;
    to->cursor_update_bytes_changed += from->cursor_update_bytes_changed;
    to->eviction_fail += from->eviction_fail;
    to->eviction_walk_passes += from->eviction_walk_passes;
    to->rec_vlcs_emptied_pages += from->rec_vlcs_emptied_pages;
    to->rec_time_window_bytes_ts += from->rec_time_window_bytes_ts;
    to->rec_time_window_bytes_txn += from->rec_time_window_bytes_txn;
    to->rec_dictionary += from->rec_dictionary;
    to->rec_page_delete_fast += from->rec_page_delete_fast;
    to->rec_suffix_compression += from->rec_suffix_compression;
    to->rec_multiblock_internal += from->rec_multiblock_internal;
    to->rec_prefix_compression += from->rec_prefix_compression;
    to->rec_multiblock_leaf += from->rec_multiblock_leaf;
    to->rec_overflow_key_leaf += from->rec_overflow_key_leaf;
    if (from->rec_multiblock_max > to->rec_multiblock_max)
        to->rec_multiblock_max = from->rec_multiblock_max;
    to->rec_overflow_value += from->rec_overflow_value;
    to->rec_pages += from->rec_pages;
    to->rec_pages_eviction += from->rec_pages_eviction;
    to->rec_page_delete += from->rec_page_delete;
    to->rec_time_aggr_newest_start_durable_ts += from->rec_time_aggr_newest_start_durable_ts;
    to->rec_time_aggr_newest_stop_durable_ts += from->rec_time_aggr_newest_stop_durable_ts;
    to->rec_time_aggr_newest_stop_ts += from->rec_time_aggr_newest_stop_ts;
    to->rec_time_aggr_newest_stop_txn += from->rec_time_aggr_newest_stop_txn;
    to->rec_time_aggr_newest_txn += from->rec_time_aggr_newest_txn;
    to->rec_time_aggr_oldest_start_ts += from->rec_time_aggr_oldest_start_ts;
    to->rec_time_aggr_prepared += from->rec_time_aggr_prepared;
    to->rec_time_window_pages_prepared += from->rec_time_window_pages_prepared;
    to->rec_time_window_pages_durable_start_ts += from->rec_time_window_pages_durable_start_ts;
    to->rec_time_window_pages_start_ts += from->rec_time_window_pages_start_ts;
    to->rec_time_window_pages_start_txn += from->rec_time_window_pages_start_txn;
    to->rec_time_window_pages_durable_stop_ts += from->rec_time_window_pages_durable_stop_ts;
    to->rec_time_window_pages_stop_ts += from->rec_time_window_pages_stop_ts;
    to->rec_time_window_pages_stop_txn += from->rec_time_window_pages_stop_txn;
    to->rec_time_window_prepared += from->rec_time_window_prepared;
    to->rec_time_window_durable_start_ts += from->rec_time_window_durable_start_ts;
    to->rec_time_window_start_ts += from->rec_time_window_start_ts;
    to->rec_time_window_start_txn += from->rec_time_window_start_txn;
    to->rec_time_window_durable_stop_ts += from->rec_time_window_durable_stop_ts;
    to->rec_time_window_stop_ts += from->rec_time_window_stop_ts;
    to->rec_time_window_stop_txn += from->rec_time_window_stop_txn;
    to->session_compact += from->session_compact;
    to->txn_read_race_prepare_commit += from->txn_read_race_prepare_commit;
    to->txn_read_overflow_remove += from->txn_read_overflow_remove;
    to->txn_read_race_prepare_update += from->txn_read_race_prepare_update;
    to->txn_rts_sweep_hs_keys_dryrun += from->txn_rts_sweep_hs_keys_dryrun;
    to->txn_rts_hs_stop_older_than_newer_start += from->txn_rts_hs_stop_older_than_newer_start;
    to->txn_rts_inconsistent_ckpt += from->txn_rts_inconsistent_ckpt;
    to->txn_rts_keys_removed += from->txn_rts_keys_removed;
    to->txn_rts_keys_restored += from->txn_rts_keys_restored;
    to->txn_rts_keys_removed_dryrun += from->txn_rts_keys_removed_dryrun;
    to->txn_rts_keys_restored_dryrun += from->txn_rts_keys_restored_dryrun;
    to->txn_rts_hs_restore_tombstones += from->txn_rts_hs_restore_tombstones;
    to->txn_rts_hs_restore_updates += from->txn_rts_hs_restore_updates;
    to->txn_rts_delete_rle_skipped += from->txn_rts_delete_rle_skipped;
    to->txn_rts_stable_rle_skipped += from->txn_rts_stable_rle_skipped;
    to->txn_rts_sweep_hs_keys += from->txn_rts_sweep_hs_keys;
    to->txn_rts_hs_restore_tombstones_dryrun += from->txn_rts_hs_restore_tombstones_dryrun;
    to->txn_rts_hs_restore_updates_dryrun += from->txn_rts_hs_restore_updates_dryrun;
    to->txn_rts_hs_removed += from->txn_rts_hs_removed;
    to->txn_rts_hs_removed_dryrun += from->txn_rts_hs_removed_dryrun;
    to->txn_update_conflict += from->txn_update_conflict;
}

void
__wt_stat_dsrc_aggregate(WT_DSRC_STATS **from, WT_DSRC_STATS *to)
{
    int64_t v;

    to->bloom_false_positive += WT_STAT_DSRC_READ(from, bloom_false_positive);
    to->bloom_hit += WT_STAT_DSRC_READ(from, bloom_hit);
    to->bloom_miss += WT_STAT_DSRC_READ(from, bloom_miss);
    to->bloom_page_evict += WT_STAT_DSRC_READ(from, bloom_page_evict);
    to->bloom_page_read += WT_STAT_DSRC_READ(from, bloom_page_read);
    to->bloom_count += WT_STAT_DSRC_READ(from, bloom_count);
    to->lsm_chunk_count += WT_STAT_DSRC_READ(from, lsm_chunk_count);
    if ((v = WT_STAT_DSRC_READ(from, lsm_generation_max)) > to->lsm_generation_max)
        to->lsm_generation_max = v;
    to->lsm_lookup_no_bloom += WT_STAT_DSRC_READ(from, lsm_lookup_no_bloom);
    to->lsm_checkpoint_throttle += WT_STAT_DSRC_READ(from, lsm_checkpoint_throttle);
    to->lsm_merge_throttle += WT_STAT_DSRC_READ(from, lsm_merge_throttle);
    to->bloom_size += WT_STAT_DSRC_READ(from, bloom_size);
    to->autocommit_readonly_retry += WT_STAT_DSRC_READ(from, autocommit_readonly_retry);
    to->autocommit_update_retry += WT_STAT_DSRC_READ(from, autocommit_update_retry);
    to->backup_blocks_compressed += WT_STAT_DSRC_READ(from, backup_blocks_compressed);
    to->backup_blocks_uncompressed += WT_STAT_DSRC_READ(from, backup_blocks_uncompressed);
    to->block_extension += WT_STAT_DSRC_READ(from, block_extension);
    to->block_alloc += WT_STAT_DSRC_READ(from, block_alloc);
    to->block_free += WT_STAT_DSRC_READ(from, block_free);
    to->block_checkpoint_size += WT_STAT_DSRC_READ(from, block_checkpoint_size);
    if ((v = WT_STAT_DSRC_READ(from, allocation_size)) > to->allocation_size)
        to->allocation_size = v;
    to->block_reuse_bytes += WT_STAT_DSRC_READ(from, block_reuse_bytes);
    if ((v = WT_STAT_DSRC_READ(from, block_magic)) > to->block_magic)
        to->block_magic = v;
    if ((v = WT_STAT_DSRC_READ(from, block_major)) > to->block_major)
        to->block_major = v;
    to->block_size += WT_STAT_DSRC_READ(from, block_size);
    if ((v = WT_STAT_DSRC_READ(from, block_minor)) > to->block_minor)
        to->block_minor = v;
    to->btree_checkpoint_generation += WT_STAT_DSRC_READ(from, btree_checkpoint_generation);
    to->btree_clean_checkpoint_timer += WT_STAT_DSRC_READ(from, btree_clean_checkpoint_timer);
    to->btree_compact_pages_reviewed += WT_STAT_DSRC_READ(from, btree_compact_pages_reviewed);
    to->btree_compact_pages_rewritten += WT_STAT_DSRC_READ(from, btree_compact_pages_rewritten);
    to->btree_compact_pages_skipped += WT_STAT_DSRC_READ(from, btree_compact_pages_skipped);
    to->btree_compact_bytes_rewritten_expected +=
      WT_STAT_DSRC_READ(from, btree_compact_bytes_rewritten_expected);
    to->btree_compact_pages_rewritten_expected +=
      WT_STAT_DSRC_READ(from, btree_compact_pages_rewritten_expected);
    to->btree_checkpoint_pages_reconciled +=
      WT_STAT_DSRC_READ(from, btree_checkpoint_pages_reconciled);
    to->btree_compact_skipped += WT_STAT_DSRC_READ(from, btree_compact_skipped);
    to->btree_column_fix += WT_STAT_DSRC_READ(from, btree_column_fix);
    to->btree_column_tws += WT_STAT_DSRC_READ(from, btree_column_tws);
    to->btree_column_internal += WT_STAT_DSRC_READ(from, btree_column_internal);
    to->btree_column_rle += WT_STAT_DSRC_READ(from, btree_column_rle);
    to->btree_column_deleted += WT_STAT_DSRC_READ(from, btree_column_deleted);
    to->btree_column_variable += WT_STAT_DSRC_READ(from, btree_column_variable);
    if ((v = WT_STAT_DSRC_READ(from, btree_fixed_len)) > to->btree_fixed_len)
        to->btree_fixed_len = v;
    if ((v = WT_STAT_DSRC_READ(from, btree_maxintlpage)) > to->btree_maxintlpage)
        to->btree_maxintlpage = v;
    if ((v = WT_STAT_DSRC_READ(from, btree_maxleafkey)) > to->btree_maxleafkey)
        to->btree_maxleafkey = v;
    if ((v = WT_STAT_DSRC_READ(from, btree_maxleafpage)) > to->btree_maxleafpage)
        to->btree_maxleafpage = v;
    if ((v = WT_STAT_DSRC_READ(from, btree_maxleafvalue)) > to->btree_maxleafvalue)
        to->btree_maxleafvalue = v;
    if ((v = WT_STAT_DSRC_READ(from, btree_maximum_depth)) > to->btree_maximum_depth)
        to->btree_maximum_depth = v;
    to->btree_entries += WT_STAT_DSRC_READ(from, btree_entries);
    to->btree_overflow += WT_STAT_DSRC_READ(from, btree_overflow);
    to->btree_row_empty_values += WT_STAT_DSRC_READ(from, btree_row_empty_values);
    to->btree_row_internal += WT_STAT_DSRC_READ(from, btree_row_internal);
    to->btree_row_leaf += WT_STAT_DSRC_READ(from, btree_row_leaf);
    to->cache_bytes_inuse += WT_STAT_DSRC_READ(from, cache_bytes_inuse);
    to->cache_bytes_dirty_total += WT_STAT_DSRC_READ(from, cache_bytes_dirty_total);
    to->cache_bytes_read += WT_STAT_DSRC_READ(from, cache_bytes_read);
    to->cache_bytes_write += WT_STAT_DSRC_READ(from, cache_bytes_write);
    to->cache_eviction_blocked_checkpoint +=
      WT_STAT_DSRC_READ(from, cache_eviction_blocked_checkpoint);
    to->cache_eviction_blocked_checkpoint_hs +=
      WT_STAT_DSRC_READ(from, cache_eviction_blocked_checkpoint_hs);
    to->cache_eviction_blocked_no_ts_checkpoint_race_1 +=
      WT_STAT_DSRC_READ(from, cache_eviction_blocked_no_ts_checkpoint_race_1);
    to->cache_eviction_blocked_no_ts_checkpoint_race_2 +=
      WT_STAT_DSRC_READ(from, cache_eviction_blocked_no_ts_checkpoint_race_2);
    to->cache_eviction_blocked_no_ts_checkpoint_race_3 +=
      WT_STAT_DSRC_READ(from, cache_eviction_blocked_no_ts_checkpoint_race_3);
    to->cache_eviction_blocked_no_ts_checkpoint_race_4 +=
      WT_STAT_DSRC_READ(from, cache_eviction_blocked_no_ts_checkpoint_race_4);
    to->cache_eviction_blocked_remove_hs_race_with_checkpoint +=
      WT_STAT_DSRC_READ(from, cache_eviction_blocked_remove_hs_race_with_checkpoint);
    to->cache_eviction_blocked_no_progress +=
      WT_STAT_DSRC_READ(from, cache_eviction_blocked_no_progress);
    to->cache_eviction_target_page_lt10 += WT_STAT_DSRC_READ(from, cache_eviction_target_page_lt10);
    to->cache_eviction_target_page_lt32 += WT_STAT_DSRC_READ(from, cache_eviction_target_page_lt32);
    to->cache_eviction_target_page_ge128 +=
      WT_STAT_DSRC_READ(from, cache_eviction_target_page_ge128);
    to->cache_eviction_target_page_lt64 += WT_STAT_DSRC_READ(from, cache_eviction_target_page_lt64);
    to->cache_eviction_target_page_lt128 +=
      WT_STAT_DSRC_READ(from, cache_eviction_target_page_lt128);
    to->cache_eviction_target_page_reduced +=
      WT_STAT_DSRC_READ(from, cache_eviction_target_page_reduced);
    to->cache_eviction_walks_abandoned += WT_STAT_DSRC_READ(from, cache_eviction_walks_abandoned);
    to->cache_eviction_walks_stopped += WT_STAT_DSRC_READ(from, cache_eviction_walks_stopped);
    to->cache_eviction_walks_gave_up_no_targets +=
      WT_STAT_DSRC_READ(from, cache_eviction_walks_gave_up_no_targets);
    to->cache_eviction_walks_gave_up_ratio +=
      WT_STAT_DSRC_READ(from, cache_eviction_walks_gave_up_ratio);
    to->cache_eviction_walk_random_returns_null_position +=
      WT_STAT_DSRC_READ(from, cache_eviction_walk_random_returns_null_position);
    to->cache_eviction_walks_ended += WT_STAT_DSRC_READ(from, cache_eviction_walks_ended);
    to->cache_eviction_walk_restart += WT_STAT_DSRC_READ(from, cache_eviction_walk_restart);
    to->cache_eviction_walk_from_root += WT_STAT_DSRC_READ(from, cache_eviction_walk_from_root);
    to->cache_eviction_walk_saved_pos += WT_STAT_DSRC_READ(from, cache_eviction_walk_saved_pos);
    to->cache_eviction_blocked_hazard += WT_STAT_DSRC_READ(from, cache_eviction_blocked_hazard);
    to->cache_hs_insert += WT_STAT_DSRC_READ(from, cache_hs_insert);
    to->cache_hs_insert_restart += WT_STAT_DSRC_READ(from, cache_hs_insert_restart);
    to->cache_hs_read += WT_STAT_DSRC_READ(from, cache_hs_read);
    to->cache_hs_read_miss += WT_STAT_DSRC_READ(from, cache_hs_read_miss);
    to->cache_hs_read_squash += WT_STAT_DSRC_READ(from, cache_hs_read_squash);
    to->cache_hs_order_lose_durable_timestamp +=
      WT_STAT_DSRC_READ(from, cache_hs_order_lose_durable_timestamp);
    to->cache_hs_key_truncate_rts_unstable +=
      WT_STAT_DSRC_READ(from, cache_hs_key_truncate_rts_unstable);
    to->cache_hs_key_truncate_rts += WT_STAT_DSRC_READ(from, cache_hs_key_truncate_rts);
    to->cache_hs_btree_truncate += WT_STAT_DSRC_READ(from, cache_hs_btree_truncate);
    to->cache_hs_key_truncate += WT_STAT_DSRC_READ(from, cache_hs_key_truncate);
    to->cache_hs_order_remove += WT_STAT_DSRC_READ(from, cache_hs_order_remove);
    to->cache_hs_key_truncate_onpage_removal +=
      WT_STAT_DSRC_READ(from, cache_hs_key_truncate_onpage_removal);
    to->cache_hs_btree_truncate_dryrun += WT_STAT_DSRC_READ(from, cache_hs_btree_truncate_dryrun);
    to->cache_hs_key_truncate_rts_unstable_dryrun +=
      WT_STAT_DSRC_READ(from, cache_hs_key_truncate_rts_unstable_dryrun);
    to->cache_hs_key_truncate_rts_dryrun +=
      WT_STAT_DSRC_READ(from, cache_hs_key_truncate_rts_dryrun);
    to->cache_hs_order_reinsert += WT_STAT_DSRC_READ(from, cache_hs_order_reinsert);
    to->cache_hs_write_squash += WT_STAT_DSRC_READ(from, cache_hs_write_squash);
    to->cache_inmem_splittable += WT_STAT_DSRC_READ(from, cache_inmem_splittable);
    to->cache_inmem_split += WT_STAT_DSRC_READ(from, cache_inmem_split);
    to->cache_eviction_blocked_internal_page_split +=
      WT_STAT_DSRC_READ(from, cache_eviction_blocked_internal_page_split);
    to->cache_eviction_internal += WT_STAT_DSRC_READ(from, cache_eviction_internal);
    to->cache_eviction_split_internal += WT_STAT_DSRC_READ(from, cache_eviction_split_internal);
    to->cache_eviction_split_leaf += WT_STAT_DSRC_READ(from, cache_eviction_split_leaf);
    to->cache_eviction_random_sample_inmem_root +=
      WT_STAT_DSRC_READ(from, cache_eviction_random_sample_inmem_root);
    to->cache_eviction_dirty += WT_STAT_DSRC_READ(from, cache_eviction_dirty);
    to->cache_eviction_blocked_multi_block_reconciliation_during_checkpoint +=
      WT_STAT_DSRC_READ(from, cache_eviction_blocked_multi_block_reconciliation_during_checkpoint);
    to->cache_eviction_blocked_overflow_keys +=
      WT_STAT_DSRC_READ(from, cache_eviction_blocked_overflow_keys);
    to->cache_read_overflow += WT_STAT_DSRC_READ(from, cache_read_overflow);
    to->cache_eviction_deepen += WT_STAT_DSRC_READ(from, cache_eviction_deepen);
    to->cache_write_hs += WT_STAT_DSRC_READ(from, cache_write_hs);
    to->cache_eviction_dirty_obsolete_tw +=
      WT_STAT_DSRC_READ(from, cache_eviction_dirty_obsolete_tw);
    to->cache_read += WT_STAT_DSRC_READ(from, cache_read);
    to->cache_read_deleted += WT_STAT_DSRC_READ(from, cache_read_deleted);
    to->cache_read_deleted_prepared += WT_STAT_DSRC_READ(from, cache_read_deleted_prepared);
    to->cache_read_checkpoint += WT_STAT_DSRC_READ(from, cache_read_checkpoint);
    to->cache_pages_requested += WT_STAT_DSRC_READ(from, cache_pages_requested);
    to->cache_pages_prefetch += WT_STAT_DSRC_READ(from, cache_pages_prefetch);
    to->cache_eviction_pages_seen += WT_STAT_DSRC_READ(from, cache_eviction_pages_seen);
    to->cache_write += WT_STAT_DSRC_READ(from, cache_write);
    to->cache_write_restore += WT_STAT_DSRC_READ(from, cache_write_restore);
    to->cache_eviction_blocked_recently_modified +=
      WT_STAT_DSRC_READ(from, cache_eviction_blocked_recently_modified);
    to->cache_reverse_splits += WT_STAT_DSRC_READ(from, cache_reverse_splits);
    to->cache_reverse_splits_skipped_vlcs +=
      WT_STAT_DSRC_READ(from, cache_reverse_splits_skipped_vlcs);
    to->cache_hs_insert_full_update += WT_STAT_DSRC_READ(from, cache_hs_insert_full_update);
    to->cache_hs_insert_reverse_modify += WT_STAT_DSRC_READ(from, cache_hs_insert_reverse_modify);
    to->cache_bytes_dirty += WT_STAT_DSRC_READ(from, cache_bytes_dirty);
    to->cache_eviction_blocked_uncommitted_truncate +=
      WT_STAT_DSRC_READ(from, cache_eviction_blocked_uncommitted_truncate);
    to->cache_eviction_clean += WT_STAT_DSRC_READ(from, cache_eviction_clean);
    to->cache_state_gen_avg_gap += WT_STAT_DSRC_READ(from, cache_state_gen_avg_gap);
    to->cache_state_avg_written_size += WT_STAT_DSRC_READ(from, cache_state_avg_written_size);
    to->cache_state_avg_visited_age += WT_STAT_DSRC_READ(from, cache_state_avg_visited_age);
    to->cache_state_avg_unvisited_age += WT_STAT_DSRC_READ(from, cache_state_avg_unvisited_age);
    to->cache_state_pages_clean += WT_STAT_DSRC_READ(from, cache_state_pages_clean);
    to->cache_state_gen_current += WT_STAT_DSRC_READ(from, cache_state_gen_current);
    to->cache_state_pages_dirty += WT_STAT_DSRC_READ(from, cache_state_pages_dirty);
    to->cache_state_root_entries += WT_STAT_DSRC_READ(from, cache_state_root_entries);
    to->cache_state_pages_internal += WT_STAT_DSRC_READ(from, cache_state_pages_internal);
    to->cache_state_pages_leaf += WT_STAT_DSRC_READ(from, cache_state_pages_leaf);
    to->cache_state_gen_max_gap += WT_STAT_DSRC_READ(from, cache_state_gen_max_gap);
    to->cache_state_max_pagesize += WT_STAT_DSRC_READ(from, cache_state_max_pagesize);
    to->cache_state_min_written_size += WT_STAT_DSRC_READ(from, cache_state_min_written_size);
    to->cache_state_unvisited_count += WT_STAT_DSRC_READ(from, cache_state_unvisited_count);
    to->cache_state_smaller_alloc_size += WT_STAT_DSRC_READ(from, cache_state_smaller_alloc_size);
    to->cache_state_memory += WT_STAT_DSRC_READ(from, cache_state_memory);
    to->cache_state_queued += WT_STAT_DSRC_READ(from, cache_state_queued);
    to->cache_state_not_queueable += WT_STAT_DSRC_READ(from, cache_state_not_queueable);
    to->cache_state_refs_skipped += WT_STAT_DSRC_READ(from, cache_state_refs_skipped);
    to->cache_state_root_size += WT_STAT_DSRC_READ(from, cache_state_root_size);
    to->cache_state_pages += WT_STAT_DSRC_READ(from, cache_state_pages);
    to->checkpoint_snapshot_acquired += WT_STAT_DSRC_READ(from, checkpoint_snapshot_acquired);
    to->checkpoint_cleanup_pages_evict += WT_STAT_DSRC_READ(from, checkpoint_cleanup_pages_evict);
    to->checkpoint_cleanup_pages_obsolete_tw +=
      WT_STAT_DSRC_READ(from, checkpoint_cleanup_pages_obsolete_tw);
    to->checkpoint_cleanup_pages_read_reclaim_space +=
      WT_STAT_DSRC_READ(from, checkpoint_cleanup_pages_read_reclaim_space);
    to->checkpoint_cleanup_pages_read_obsolete_tw +=
      WT_STAT_DSRC_READ(from, checkpoint_cleanup_pages_read_obsolete_tw);
    to->checkpoint_cleanup_pages_removed +=
      WT_STAT_DSRC_READ(from, checkpoint_cleanup_pages_removed);
    to->checkpoint_cleanup_pages_walk_skipped +=
      WT_STAT_DSRC_READ(from, checkpoint_cleanup_pages_walk_skipped);
    to->checkpoint_cleanup_pages_visited +=
      WT_STAT_DSRC_READ(from, checkpoint_cleanup_pages_visited);
    to->checkpoint_obsolete_applied += WT_STAT_DSRC_READ(from, checkpoint_obsolete_applied);
    to->compress_precomp_intl_max_page_size +=
      WT_STAT_DSRC_READ(from, compress_precomp_intl_max_page_size);
    to->compress_precomp_leaf_max_page_size +=
      WT_STAT_DSRC_READ(from, compress_precomp_leaf_max_page_size);
    to->compress_write_fail += WT_STAT_DSRC_READ(from, compress_write_fail);
    to->compress_write_too_small += WT_STAT_DSRC_READ(from, compress_write_too_small);
    to->compress_read += WT_STAT_DSRC_READ(from, compress_read);
    to->compress_read_ratio_hist_max += WT_STAT_DSRC_READ(from, compress_read_ratio_hist_max);
    to->compress_read_ratio_hist_2 += WT_STAT_DSRC_READ(from, compress_read_ratio_hist_2);
    to->compress_read_ratio_hist_4 += WT_STAT_DSRC_READ(from, compress_read_ratio_hist_4);
    to->compress_read_ratio_hist_8 += WT_STAT_DSRC_READ(from, compress_read_ratio_hist_8);
    to->compress_read_ratio_hist_16 += WT_STAT_DSRC_READ(from, compress_read_ratio_hist_16);
    to->compress_read_ratio_hist_32 += WT_STAT_DSRC_READ(from, compress_read_ratio_hist_32);
    to->compress_read_ratio_hist_64 += WT_STAT_DSRC_READ(from, compress_read_ratio_hist_64);
    to->compress_write += WT_STAT_DSRC_READ(from, compress_write);
    to->compress_write_ratio_hist_max += WT_STAT_DSRC_READ(from, compress_write_ratio_hist_max);
    to->compress_write_ratio_hist_2 += WT_STAT_DSRC_READ(from, compress_write_ratio_hist_2);
    to->compress_write_ratio_hist_4 += WT_STAT_DSRC_READ(from, compress_write_ratio_hist_4);
    to->compress_write_ratio_hist_8 += WT_STAT_DSRC_READ(from, compress_write_ratio_hist_8);
    to->compress_write_ratio_hist_16 += WT_STAT_DSRC_READ(from, compress_write_ratio_hist_16);
    to->compress_write_ratio_hist_32 += WT_STAT_DSRC_READ(from, compress_write_ratio_hist_32);
    to->compress_write_ratio_hist_64 += WT_STAT_DSRC_READ(from, compress_write_ratio_hist_64);
    to->cursor_tree_walk_del_page_skip += WT_STAT_DSRC_READ(from, cursor_tree_walk_del_page_skip);
    to->cursor_next_skip_total += WT_STAT_DSRC_READ(from, cursor_next_skip_total);
    to->cursor_prev_skip_total += WT_STAT_DSRC_READ(from, cursor_prev_skip_total);
    to->cursor_skip_hs_cur_position += WT_STAT_DSRC_READ(from, cursor_skip_hs_cur_position);
    to->cursor_tree_walk_inmem_del_page_skip +=
      WT_STAT_DSRC_READ(from, cursor_tree_walk_inmem_del_page_skip);
    to->cursor_tree_walk_ondisk_del_page_skip +=
      WT_STAT_DSRC_READ(from, cursor_tree_walk_ondisk_del_page_skip);
    to->cursor_search_near_prefix_fast_paths +=
      WT_STAT_DSRC_READ(from, cursor_search_near_prefix_fast_paths);
    to->cursor_reposition_failed += WT_STAT_DSRC_READ(from, cursor_reposition_failed);
    to->cursor_reposition += WT_STAT_DSRC_READ(from, cursor_reposition);
    to->cursor_insert_bulk += WT_STAT_DSRC_READ(from, cursor_insert_bulk);
    to->cursor_reopen += WT_STAT_DSRC_READ(from, cursor_reopen);
    to->cursor_cache += WT_STAT_DSRC_READ(from, cursor_cache);
    to->cursor_create += WT_STAT_DSRC_READ(from, cursor_create);
    to->cursor_bound_error += WT_STAT_DSRC_READ(from, cursor_bound_error);
    to->cursor_bounds_reset += WT_STAT_DSRC_READ(from, cursor_bounds_reset);
    to->cursor_bounds_comparisons += WT_STAT_DSRC_READ(from, cursor_bounds_comparisons);
    to->cursor_bounds_next_unpositioned += WT_STAT_DSRC_READ(from, cursor_bounds_next_unpositioned);
    to->cursor_bounds_next_early_exit += WT_STAT_DSRC_READ(from, cursor_bounds_next_early_exit);
    to->cursor_bounds_prev_unpositioned += WT_STAT_DSRC_READ(from, cursor_bounds_prev_unpositioned);
    to->cursor_bounds_prev_early_exit += WT_STAT_DSRC_READ(from, cursor_bounds_prev_early_exit);
    to->cursor_bounds_search_early_exit += WT_STAT_DSRC_READ(from, cursor_bounds_search_early_exit);
    to->cursor_bounds_search_near_repositioned_cursor +=
      WT_STAT_DSRC_READ(from, cursor_bounds_search_near_repositioned_cursor);
    to->cursor_cache_error += WT_STAT_DSRC_READ(from, cursor_cache_error);
    to->cursor_close_error += WT_STAT_DSRC_READ(from, cursor_close_error);
    to->cursor_compare_error += WT_STAT_DSRC_READ(from, cursor_compare_error);
    to->cursor_equals_error += WT_STAT_DSRC_READ(from, cursor_equals_error);
    to->cursor_get_key_error += WT_STAT_DSRC_READ(from, cursor_get_key_error);
    to->cursor_get_value_error += WT_STAT_DSRC_READ(from, cursor_get_value_error);
    to->cursor_insert_error += WT_STAT_DSRC_READ(from, cursor_insert_error);
    to->cursor_insert_check_error += WT_STAT_DSRC_READ(from, cursor_insert_check_error);
    to->cursor_largest_key_error += WT_STAT_DSRC_READ(from, cursor_largest_key_error);
    to->cursor_modify_error += WT_STAT_DSRC_READ(from, cursor_modify_error);
    to->cursor_next_error += WT_STAT_DSRC_READ(from, cursor_next_error);
    to->cursor_next_hs_tombstone += WT_STAT_DSRC_READ(from, cursor_next_hs_tombstone);
    to->cursor_next_skip_lt_100 += WT_STAT_DSRC_READ(from, cursor_next_skip_lt_100);
    to->cursor_next_skip_ge_100 += WT_STAT_DSRC_READ(from, cursor_next_skip_ge_100);
    to->cursor_next_random_error += WT_STAT_DSRC_READ(from, cursor_next_random_error);
    to->cursor_prev_error += WT_STAT_DSRC_READ(from, cursor_prev_error);
    to->cursor_prev_hs_tombstone += WT_STAT_DSRC_READ(from, cursor_prev_hs_tombstone);
    to->cursor_prev_skip_ge_100 += WT_STAT_DSRC_READ(from, cursor_prev_skip_ge_100);
    to->cursor_prev_skip_lt_100 += WT_STAT_DSRC_READ(from, cursor_prev_skip_lt_100);
    to->cursor_reconfigure_error += WT_STAT_DSRC_READ(from, cursor_reconfigure_error);
    to->cursor_remove_error += WT_STAT_DSRC_READ(from, cursor_remove_error);
    to->cursor_reopen_error += WT_STAT_DSRC_READ(from, cursor_reopen_error);
    to->cursor_reserve_error += WT_STAT_DSRC_READ(from, cursor_reserve_error);
    to->cursor_reset_error += WT_STAT_DSRC_READ(from, cursor_reset_error);
    to->cursor_search_error += WT_STAT_DSRC_READ(from, cursor_search_error);
    to->cursor_search_near_error += WT_STAT_DSRC_READ(from, cursor_search_near_error);
    to->cursor_update_error += WT_STAT_DSRC_READ(from, cursor_update_error);
    to->cursor_insert += WT_STAT_DSRC_READ(from, cursor_insert);
    to->cursor_insert_bytes += WT_STAT_DSRC_READ(from, cursor_insert_bytes);
    to->cursor_modify += WT_STAT_DSRC_READ(from, cursor_modify);
    to->cursor_modify_bytes += WT_STAT_DSRC_READ(from, cursor_modify_bytes);
    to->cursor_modify_bytes_touch += WT_STAT_DSRC_READ(from, cursor_modify_bytes_touch);
    to->cursor_next += WT_STAT_DSRC_READ(from, cursor_next);
    to->cursor_open_count += WT_STAT_DSRC_READ(from, cursor_open_count);
    to->cursor_restart += WT_STAT_DSRC_READ(from, cursor_restart);
    to->cursor_prev += WT_STAT_DSRC_READ(from, cursor_prev);
    to->cursor_remove += WT_STAT_DSRC_READ(from, cursor_remove);
    to->cursor_remove_bytes += WT_STAT_DSRC_READ(from, cursor_remove_bytes);
    to->cursor_reserve += WT_STAT_DSRC_READ(from, cursor_reserve);
    to->cursor_reset += WT_STAT_DSRC_READ(from, cursor_reset);
    to->cursor_search += WT_STAT_DSRC_READ(from, cursor_search);
    to->cursor_search_hs += WT_STAT_DSRC_READ(from, cursor_search_hs);
    to->cursor_search_near += WT_STAT_DSRC_READ(from, cursor_search_near);
    to->cursor_truncate += WT_STAT_DSRC_READ(from, cursor_truncate);
    to->cursor_update += WT_STAT_DSRC_READ(from, cursor_update);
    to->cursor_update_bytes += WT_STAT_DSRC_READ(from, cursor_update_bytes);
    to->cursor_update_bytes_changed += WT_STAT_DSRC_READ(from, cursor_update_bytes_changed);
    to->eviction_fail += WT_STAT_DSRC_READ(from, eviction_fail);
    to->eviction_walk_passes += WT_STAT_DSRC_READ(from, eviction_walk_passes);
    to->rec_vlcs_emptied_pages += WT_STAT_DSRC_READ(from, rec_vlcs_emptied_pages);
    to->rec_time_window_bytes_ts += WT_STAT_DSRC_READ(from, rec_time_window_bytes_ts);
    to->rec_time_window_bytes_txn += WT_STAT_DSRC_READ(from, rec_time_window_bytes_txn);
    to->rec_dictionary += WT_STAT_DSRC_READ(from, rec_dictionary);
    to->rec_page_delete_fast += WT_STAT_DSRC_READ(from, rec_page_delete_fast);
    to->rec_suffix_compression += WT_STAT_DSRC_READ(from, rec_suffix_compression);
    to->rec_multiblock_internal += WT_STAT_DSRC_READ(from, rec_multiblock_internal);
    to->rec_prefix_compression += WT_STAT_DSRC_READ(from, rec_prefix_compression);
    to->rec_multiblock_leaf += WT_STAT_DSRC_READ(from, rec_multiblock_leaf);
    to->rec_overflow_key_leaf += WT_STAT_DSRC_READ(from, rec_overflow_key_leaf);
    if ((v = WT_STAT_DSRC_READ(from, rec_multiblock_max)) > to->rec_multiblock_max)
        to->rec_multiblock_max = v;
    to->rec_overflow_value += WT_STAT_DSRC_READ(from, rec_overflow_value);
    to->rec_pages += WT_STAT_DSRC_READ(from, rec_pages);
    to->rec_pages_eviction += WT_STAT_DSRC_READ(from, rec_pages_eviction);
    to->rec_page_delete += WT_STAT_DSRC_READ(from, rec_page_delete);
    to->rec_time_aggr_newest_start_durable_ts +=
      WT_STAT_DSRC_READ(from, rec_time_aggr_newest_start_durable_ts);
    to->rec_time_aggr_newest_stop_durable_ts +=
      WT_STAT_DSRC_READ(from, rec_time_aggr_newest_stop_durable_ts);
    to->rec_time_aggr_newest_stop_ts += WT_STAT_DSRC_READ(from, rec_time_aggr_newest_stop_ts);
    to->rec_time_aggr_newest_stop_txn += WT_STAT_DSRC_READ(from, rec_time_aggr_newest_stop_txn);
    to->rec_time_aggr_newest_txn += WT_STAT_DSRC_READ(from, rec_time_aggr_newest_txn);
    to->rec_time_aggr_oldest_start_ts += WT_STAT_DSRC_READ(from, rec_time_aggr_oldest_start_ts);
    to->rec_time_aggr_prepared += WT_STAT_DSRC_READ(from, rec_time_aggr_prepared);
    to->rec_time_window_pages_prepared += WT_STAT_DSRC_READ(from, rec_time_window_pages_prepared);
    to->rec_time_window_pages_durable_start_ts +=
      WT_STAT_DSRC_READ(from, rec_time_window_pages_durable_start_ts);
    to->rec_time_window_pages_start_ts += WT_STAT_DSRC_READ(from, rec_time_window_pages_start_ts);
    to->rec_time_window_pages_start_txn += WT_STAT_DSRC_READ(from, rec_time_window_pages_start_txn);
    to->rec_time_window_pages_durable_stop_ts +=
      WT_STAT_DSRC_READ(from, rec_time_window_pages_durable_stop_ts);
    to->rec_time_window_pages_stop_ts += WT_STAT_DSRC_READ(from, rec_time_window_pages_stop_ts);
    to->rec_time_window_pages_stop_txn += WT_STAT_DSRC_READ(from, rec_time_window_pages_stop_txn);
    to->rec_time_window_prepared += WT_STAT_DSRC_READ(from, rec_time_window_prepared);
    to->rec_time_window_durable_start_ts +=
      WT_STAT_DSRC_READ(from, rec_time_window_durable_start_ts);
    to->rec_time_window_start_ts += WT_STAT_DSRC_READ(from, rec_time_window_start_ts);
    to->rec_time_window_start_txn += WT_STAT_DSRC_READ(from, rec_time_window_start_txn);
    to->rec_time_window_durable_stop_ts += WT_STAT_DSRC_READ(from, rec_time_window_durable_stop_ts);
    to->rec_time_window_stop_ts += WT_STAT_DSRC_READ(from, rec_time_window_stop_ts);
    to->rec_time_window_stop_txn += WT_STAT_DSRC_READ(from, rec_time_window_stop_txn);
    to->session_compact += WT_STAT_DSRC_READ(from, session_compact);
    to->txn_read_race_prepare_commit += WT_STAT_DSRC_READ(from, txn_read_race_prepare_commit);
    to->txn_read_overflow_remove += WT_STAT_DSRC_READ(from, txn_read_overflow_remove);
    to->txn_read_race_prepare_update += WT_STAT_DSRC_READ(from, txn_read_race_prepare_update);
    to->txn_rts_sweep_hs_keys_dryrun += WT_STAT_DSRC_READ(from, txn_rts_sweep_hs_keys_dryrun);
    to->txn_rts_hs_stop_older_than_newer_start +=
      WT_STAT_DSRC_READ(from, txn_rts_hs_stop_older_than_newer_start);
    to->txn_rts_inconsistent_ckpt += WT_STAT_DSRC_READ(from, txn_rts_inconsistent_ckpt);
    to->txn_rts_keys_removed += WT_STAT_DSRC_READ(from, txn_rts_keys_removed);
    to->txn_rts_keys_restored += WT_STAT_DSRC_READ(from, txn_rts_keys_restored);
    to->txn_rts_keys_removed_dryrun += WT_STAT_DSRC_READ(from, txn_rts_keys_removed_dryrun);
    to->txn_rts_keys_restored_dryrun += WT_STAT_DSRC_READ(from, txn_rts_keys_restored_dryrun);
    to->txn_rts_hs_restore_tombstones += WT_STAT_DSRC_READ(from, txn_rts_hs_restore_tombstones);
    to->txn_rts_hs_restore_updates += WT_STAT_DSRC_READ(from, txn_rts_hs_restore_updates);
    to->txn_rts_delete_rle_skipped += WT_STAT_DSRC_READ(from, txn_rts_delete_rle_skipped);
    to->txn_rts_stable_rle_skipped += WT_STAT_DSRC_READ(from, txn_rts_stable_rle_skipped);
    to->txn_rts_sweep_hs_keys += WT_STAT_DSRC_READ(from, txn_rts_sweep_hs_keys);
    to->txn_rts_hs_restore_tombstones_dryrun +=
      WT_STAT_DSRC_READ(from, txn_rts_hs_restore_tombstones_dryrun);
    to->txn_rts_hs_restore_updates_dryrun +=
      WT_STAT_DSRC_READ(from, txn_rts_hs_restore_updates_dryrun);
    to->txn_rts_hs_removed += WT_STAT_DSRC_READ(from, txn_rts_hs_removed);
    to->txn_rts_hs_removed_dryrun += WT_STAT_DSRC_READ(from, txn_rts_hs_removed_dryrun);
    to->txn_update_conflict += WT_STAT_DSRC_READ(from, txn_update_conflict);
}

static const char *const __stats_connection_desc[] = {
  "LSM: application work units currently queued",
  "LSM: merge work units currently queued",
  "LSM: rows merged in an LSM tree",
  "LSM: sleep for LSM checkpoint throttle",
  "LSM: sleep for LSM merge throttle",
  "LSM: switch work units currently queued",
  "LSM: tree maintenance operations discarded",
  "LSM: tree maintenance operations executed",
  "LSM: tree maintenance operations scheduled",
  "LSM: tree queue hit maximum",
  "autocommit: retries for readonly operations",
  "autocommit: retries for update operations",
  "background-compact: background compact failed calls",
  "background-compact: background compact failed calls due to cache pressure",
  "background-compact: background compact interrupted",
  "background-compact: background compact moving average of bytes rewritten",
  "background-compact: background compact recovered bytes",
  "background-compact: background compact running",
  "background-compact: background compact skipped file as it is part of the exclude list",
  "background-compact: background compact skipped file as not meeting requirements for compaction",
  "background-compact: background compact sleeps due to cache pressure",
  "background-compact: background compact successful calls",
  "background-compact: background compact timeout",
  "background-compact: number of files tracked by background compaction",
  "backup: backup cursor open",
  "backup: backup duplicate cursor open",
  "backup: backup granularity size",
  "backup: incremental backup enabled",
  "backup: opening the backup cursor in progress",
  "backup: total modified incremental blocks",
  "backup: total modified incremental blocks with compressed data",
  "backup: total modified incremental blocks without compressed data",
  "block-cache: cached blocks updated",
  "block-cache: cached bytes updated",
  "block-cache: evicted blocks",
  "block-cache: file size causing bypass",
  "block-cache: lookups",
  "block-cache: number of blocks not evicted due to overhead",
  "block-cache: number of bypasses because no-write-allocate setting was on",
  "block-cache: number of bypasses due to overhead on put",
  "block-cache: number of bypasses on get",
  "block-cache: number of bypasses on put because file is too small",
  "block-cache: number of eviction passes",
  "block-cache: number of hits",
  "block-cache: number of misses",
  "block-cache: number of put bypasses on checkpoint I/O",
  "block-cache: removed blocks",
  "block-cache: time sleeping to remove block (usecs)",
  "block-cache: total blocks",
  "block-cache: total blocks inserted on read path",
  "block-cache: total blocks inserted on write path",
  "block-cache: total bytes",
  "block-cache: total bytes inserted on read path",
  "block-cache: total bytes inserted on write path",
  "block-manager: blocks pre-loaded",
  "block-manager: blocks read",
  "block-manager: blocks written",
  "block-manager: bytes read",
  "block-manager: bytes read via memory map API",
  "block-manager: bytes read via system call API",
  "block-manager: bytes written",
  "block-manager: bytes written by compaction",
  "block-manager: bytes written for checkpoint",
  "block-manager: bytes written via memory map API",
  "block-manager: bytes written via system call API",
  "block-manager: mapped blocks read",
  "block-manager: mapped bytes read",
  "block-manager: number of times the file was remapped because it changed size via fallocate or "
  "truncate",
  "block-manager: number of times the region was remapped via write",
  "cache: application threads page read from disk to cache count",
  "cache: application threads page read from disk to cache time (usecs)",
  "cache: application threads page write from cache to disk count",
  "cache: application threads page write from cache to disk time (usecs)",
  "cache: bytes allocated for updates",
  "cache: bytes belonging to page images in the cache",
  "cache: bytes belonging to the history store table in the cache",
  "cache: bytes currently in the cache",
  "cache: bytes dirty in the cache cumulative",
  "cache: bytes not belonging to page images in the cache",
  "cache: bytes read into cache",
  "cache: bytes written from cache",
  "cache: checkpoint blocked page eviction",
  "cache: checkpoint of history store file blocked non-history store page eviction",
  "cache: eviction gave up due to detecting a disk value without a timestamp behind the last "
  "update on the chain",
  "cache: eviction gave up due to detecting a tombstone without a timestamp ahead of the selected "
  "on disk update",
  "cache: eviction gave up due to detecting a tombstone without a timestamp ahead of the selected "
  "on disk update after validating the update chain",
  "cache: eviction gave up due to detecting update chain entries without timestamps after the "
  "selected on disk update",
  "cache: eviction gave up due to needing to remove a record from the history store but checkpoint "
  "is running",
  "cache: eviction gave up due to no progress being made",
<<<<<<< HEAD
  "cache: eviction passes of a file",
  "cache: eviction server candidate queue empty when topping up",
  "cache: eviction server candidate queue not empty when topping up",
  "cache: eviction server skips dirty pages during a running checkpoint",
  "cache: eviction server skips internal pages as it has an active child.",
  "cache: eviction server skips metadata pages with history",
  "cache: eviction server skips pages that are written with transactions greater than the last "
  "running",
  "cache: eviction server skips pages that previously failed eviction and likely will again",
  "cache: eviction server skips pages that we do not want to evict",
  "cache: eviction server skips tree that we do not want to evict",
  "cache: eviction server skips trees that are being checkpointed",
  "cache: eviction server skips trees that are configured to stick in cache",
  "cache: eviction server skips trees that disable eviction",
  "cache: eviction server skips trees that were not useful before",
  "cache: eviction server slept, because we did not make progress with eviction",
  "cache: eviction server unable to reach eviction goal",
  "cache: eviction server waiting for a leaf page",
  "cache: eviction state",
  "cache: eviction walk most recent sleeps for checkpoint handle gathering",
  "cache: eviction walk restored - had to walk this many pages",
  "cache: eviction walk restored position",
  "cache: eviction walk restored position differs from the saved one",
=======
>>>>>>> c50a4270
  "cache: eviction walk target pages histogram - 0-9",
  "cache: eviction walk target pages histogram - 10-31",
  "cache: eviction walk target pages histogram - 128 and higher",
  "cache: eviction walk target pages histogram - 32-63",
  "cache: eviction walk target pages histogram - 64-128",
  "cache: eviction walk target pages reduced due to history store cache pressure",
  "cache: eviction walks abandoned",
  "cache: eviction walks gave up because they restarted their walk twice",
  "cache: eviction walks gave up because they saw too many pages and found no candidates",
  "cache: eviction walks gave up because they saw too many pages and found too few candidates",
  "cache: eviction walks random search fails to locate a page, results in a null position",
  "cache: eviction walks reached end of tree",
  "cache: eviction walks restarted",
  "cache: eviction walks started from root of tree",
  "cache: eviction walks started from saved location in tree",
<<<<<<< HEAD
  "cache: eviction worker thread active",
  "cache: eviction worker thread stable number",
  "cache: files with new eviction walks started",
  "cache: forced eviction - do not retry count to evict pages selected to evict during "
  "reconciliation",
  "cache: forced eviction - history store pages failed to evict while session has history store "
  "cursor open",
  "cache: forced eviction - history store pages selected while session has history store cursor "
  "open",
  "cache: forced eviction - history store pages successfully evicted while session has history "
  "store cursor open",
  "cache: forced eviction - pages evicted that were clean count",
  "cache: forced eviction - pages evicted that were dirty count",
  "cache: forced eviction - pages selected because of a large number of updates to a single item",
  "cache: forced eviction - pages selected because of too many deleted items count",
  "cache: forced eviction - pages selected count",
  "cache: forced eviction - pages selected unable to be evicted count",
=======
>>>>>>> c50a4270
  "cache: hazard pointer blocked page eviction",
  "cache: hazard pointer check calls",
  "cache: hazard pointer check entries walked",
  "cache: hazard pointer maximum array length",
  "cache: history store table insert calls",
  "cache: history store table insert calls that returned restart",
  "cache: history store table max on-disk size",
  "cache: history store table on-disk size",
  "cache: history store table reads",
  "cache: history store table reads missed",
  "cache: history store table reads requiring squashed modifies",
  "cache: history store table resolved updates without timestamps that lose their durable "
  "timestamp",
  "cache: history store table truncation by rollback to stable to remove an unstable update",
  "cache: history store table truncation by rollback to stable to remove an update",
  "cache: history store table truncation to remove all the keys of a btree",
  "cache: history store table truncation to remove an update",
  "cache: history store table truncation to remove range of updates due to an update without a "
  "timestamp on data page",
  "cache: history store table truncation to remove range of updates due to key being removed from "
  "the data page during reconciliation",
  "cache: history store table truncations that would have happened in non-dryrun mode",
  "cache: history store table truncations to remove an unstable update that would have happened in "
  "non-dryrun mode",
  "cache: history store table truncations to remove an update that would have happened in "
  "non-dryrun mode",
  "cache: history store table updates without timestamps fixed up by reinserting with the fixed "
  "timestamp",
  "cache: history store table writes requiring squashed modifies",
  "cache: in-memory page passed criteria to be split",
  "cache: in-memory page splits",
  "cache: internal page split blocked its eviction",
  "cache: internal pages evicted",
  "cache: internal pages split during eviction",
  "cache: leaf pages split during eviction",
  "cache: locate a random in-mem ref by examining all entries on the root page",
  "cache: maximum bytes configured",
  "cache: modified pages evicted",
  "cache: multi-block reconciliation blocked whilst checkpoint is running",
<<<<<<< HEAD
  "cache: npos read - had to walk this many pages",
  "cache: operations timed out waiting for space in cache",
=======
>>>>>>> c50a4270
  "cache: overflow keys on a multiblock row-store page blocked its eviction",
  "cache: overflow pages read into cache",
  "cache: page split during eviction deepened the tree",
  "cache: page written requiring history store records",
  "cache: pages currently held in the cache",
  "cache: pages dirtied due to obsolete time window by eviction",
  "cache: pages read into cache",
  "cache: pages read into cache after truncate",
  "cache: pages read into cache after truncate in prepare state",
  "cache: pages read into cache by checkpoint",
  "cache: pages requested from the cache",
  "cache: pages requested from the cache due to pre-fetch",
  "cache: pages seen by eviction walk",
  "cache: pages written from cache",
  "cache: pages written requiring in-memory restoration",
  "cache: percentage overhead",
  "cache: recent modification of a page blocked its eviction",
  "cache: reverse splits performed",
  "cache: reverse splits skipped because of VLCS namespace gap restrictions",
  "cache: the number of times full update inserted to history store",
  "cache: the number of times reverse modify inserted to history store",
  "cache: tracked bytes belonging to internal pages in the cache",
  "cache: tracked bytes belonging to leaf pages in the cache",
  "cache: tracked dirty bytes in the cache",
  "cache: tracked dirty pages in the cache",
  "cache: uncommitted truncate blocked page eviction",
  "cache: unmodified pages evicted",
  "capacity: background fsync file handles considered",
  "capacity: background fsync file handles synced",
  "capacity: background fsync time (msecs)",
  "capacity: bytes read",
  "capacity: bytes written for checkpoint",
  "capacity: bytes written for chunk cache",
  "capacity: bytes written for eviction",
  "capacity: bytes written for log",
  "capacity: bytes written total",
  "capacity: threshold to call fsync",
  "capacity: time waiting due to total capacity (usecs)",
  "capacity: time waiting during checkpoint (usecs)",
  "capacity: time waiting during eviction (usecs)",
  "capacity: time waiting during logging (usecs)",
  "capacity: time waiting during read (usecs)",
  "capacity: time waiting for chunk cache IO bandwidth (usecs)",
  "checkpoint: checkpoint cleanup successful calls",
  "checkpoint: checkpoint has acquired a snapshot for its transaction",
  "checkpoint: checkpoints skipped because database was clean",
  "checkpoint: fsync calls after allocating the transaction ID",
  "checkpoint: fsync duration after allocating the transaction ID (usecs)",
  "checkpoint: generation",
  "checkpoint: max time (msecs)",
  "checkpoint: min time (msecs)",
  "checkpoint: most recent duration for checkpoint dropping all handles (usecs)",
  "checkpoint: most recent duration for gathering all handles (usecs)",
  "checkpoint: most recent duration for gathering applied handles (usecs)",
  "checkpoint: most recent duration for gathering skipped handles (usecs)",
  "checkpoint: most recent duration for handles metadata checked (usecs)",
  "checkpoint: most recent duration for locking the handles (usecs)",
  "checkpoint: most recent handles applied",
  "checkpoint: most recent handles checkpoint dropped",
  "checkpoint: most recent handles metadata checked",
  "checkpoint: most recent handles metadata locked",
  "checkpoint: most recent handles skipped",
  "checkpoint: most recent handles walked",
  "checkpoint: most recent time (msecs)",
  "checkpoint: number of checkpoints started by api",
  "checkpoint: number of checkpoints started by compaction",
  "checkpoint: number of files synced",
  "checkpoint: number of handles visited after writes complete",
  "checkpoint: number of history store pages caused to be reconciled",
  "checkpoint: number of internal pages visited",
  "checkpoint: number of leaf pages visited",
  "checkpoint: number of pages caused to be reconciled",
  "checkpoint: pages added for eviction during checkpoint cleanup",
  "checkpoint: pages dirtied due to obsolete time window by checkpoint cleanup",
  "checkpoint: pages read into cache during checkpoint cleanup (reclaim_space)",
  "checkpoint: pages read into cache during checkpoint cleanup due to obsolete time window",
  "checkpoint: pages removed during checkpoint cleanup",
  "checkpoint: pages skipped during checkpoint cleanup tree walk",
  "checkpoint: pages visited during checkpoint cleanup",
  "checkpoint: prepare currently running",
  "checkpoint: prepare max time (msecs)",
  "checkpoint: prepare min time (msecs)",
  "checkpoint: prepare most recent time (msecs)",
  "checkpoint: prepare total time (msecs)",
  "checkpoint: progress state",
  "checkpoint: scrub dirty target",
  "checkpoint: scrub max time (msecs)",
  "checkpoint: scrub min time (msecs)",
  "checkpoint: scrub most recent time (msecs)",
  "checkpoint: scrub total time (msecs)",
  "checkpoint: stop timing stress active",
  "checkpoint: time spent on per-tree checkpoint work (usecs)",
  "checkpoint: total failed number of checkpoints",
  "checkpoint: total succeed number of checkpoints",
  "checkpoint: total time (msecs)",
  "checkpoint: transaction checkpoints due to obsolete pages",
  "checkpoint: wait cycles while cache dirty level is decreasing",
  "chunk-cache: aggregate number of spanned chunks on read",
  "chunk-cache: chunks evicted",
  "chunk-cache: could not allocate due to exceeding bitmap capacity",
  "chunk-cache: could not allocate due to exceeding capacity",
  "chunk-cache: lookups",
  "chunk-cache: number of chunks loaded from flushed tables in chunk cache",
  "chunk-cache: number of metadata entries inserted",
  "chunk-cache: number of metadata entries removed",
  "chunk-cache: number of metadata inserts/deletes dropped by the worker thread",
  "chunk-cache: number of metadata inserts/deletes pushed to the worker thread",
  "chunk-cache: number of metadata inserts/deletes read by the worker thread",
  "chunk-cache: number of misses",
  "chunk-cache: number of times a read from storage failed",
  "chunk-cache: retried accessing a chunk while I/O was in progress",
  "chunk-cache: retries from a chunk cache checksum mismatch",
  "chunk-cache: timed out due to too many retries",
  "chunk-cache: total bytes read from persistent content",
  "chunk-cache: total bytes used by the cache",
  "chunk-cache: total bytes used by the cache for pinned chunks",
  "chunk-cache: total chunks held by the chunk cache",
  "chunk-cache: total number of chunks inserted on startup from persisted metadata.",
  "chunk-cache: total pinned chunks held by the chunk cache",
  "connection: auto adjusting condition resets",
  "connection: auto adjusting condition wait calls",
  "connection: auto adjusting condition wait raced to update timeout and skipped updating",
  "connection: detected system time went backwards",
  "connection: files currently open",
  "connection: hash bucket array size for data handles",
  "connection: hash bucket array size general",
  "connection: memory allocations",
  "connection: memory frees",
  "connection: memory re-allocations",
  "connection: number of sessions without a sweep for 5+ minutes",
  "connection: number of sessions without a sweep for 60+ minutes",
  "connection: pthread mutex condition wait calls",
  "connection: pthread mutex shared lock read-lock calls",
  "connection: pthread mutex shared lock write-lock calls",
  "connection: total fsync I/Os",
  "connection: total read I/Os",
  "connection: total write I/Os",
  "cursor: Total number of deleted pages skipped during tree walk",
  "cursor: Total number of entries skipped by cursor next calls",
  "cursor: Total number of entries skipped by cursor prev calls",
  "cursor: Total number of entries skipped to position the history store cursor",
  "cursor: Total number of in-memory deleted pages skipped during tree walk",
  "cursor: Total number of on-disk deleted pages skipped during tree walk",
  "cursor: Total number of times a search near has exited due to prefix config",
  "cursor: Total number of times cursor fails to temporarily release pinned page to encourage "
  "eviction of hot or large page",
  "cursor: Total number of times cursor temporarily releases pinned page to encourage eviction of "
  "hot or large page",
  "cursor: bulk cursor count",
  "cursor: cached cursor count",
  "cursor: cursor bound calls that return an error",
  "cursor: cursor bounds cleared from reset",
  "cursor: cursor bounds comparisons performed",
  "cursor: cursor bounds next called on an unpositioned cursor",
  "cursor: cursor bounds next early exit",
  "cursor: cursor bounds prev called on an unpositioned cursor",
  "cursor: cursor bounds prev early exit",
  "cursor: cursor bounds search early exit",
  "cursor: cursor bounds search near call repositioned cursor",
  "cursor: cursor bulk loaded cursor insert calls",
  "cursor: cursor cache calls that return an error",
  "cursor: cursor close calls that result in cache",
  "cursor: cursor close calls that return an error",
  "cursor: cursor compare calls that return an error",
  "cursor: cursor create calls",
  "cursor: cursor equals calls that return an error",
  "cursor: cursor get key calls that return an error",
  "cursor: cursor get value calls that return an error",
  "cursor: cursor insert calls",
  "cursor: cursor insert calls that return an error",
  "cursor: cursor insert check calls that return an error",
  "cursor: cursor insert key and value bytes",
  "cursor: cursor largest key calls that return an error",
  "cursor: cursor modify calls",
  "cursor: cursor modify calls that return an error",
  "cursor: cursor modify key and value bytes affected",
  "cursor: cursor modify value bytes modified",
  "cursor: cursor next calls",
  "cursor: cursor next calls that return an error",
  "cursor: cursor next calls that skip due to a globally visible history store tombstone",
  "cursor: cursor next calls that skip greater than 1 and fewer than 100 entries",
  "cursor: cursor next calls that skip greater than or equal to 100 entries",
  "cursor: cursor next random calls that return an error",
  "cursor: cursor operation restarted",
  "cursor: cursor prev calls",
  "cursor: cursor prev calls that return an error",
  "cursor: cursor prev calls that skip due to a globally visible history store tombstone",
  "cursor: cursor prev calls that skip greater than or equal to 100 entries",
  "cursor: cursor prev calls that skip less than 100 entries",
  "cursor: cursor reconfigure calls that return an error",
  "cursor: cursor remove calls",
  "cursor: cursor remove calls that return an error",
  "cursor: cursor remove key bytes removed",
  "cursor: cursor reopen calls that return an error",
  "cursor: cursor reserve calls",
  "cursor: cursor reserve calls that return an error",
  "cursor: cursor reset calls",
  "cursor: cursor reset calls that return an error",
  "cursor: cursor search calls",
  "cursor: cursor search calls that return an error",
  "cursor: cursor search history store calls",
  "cursor: cursor search near calls",
  "cursor: cursor search near calls that return an error",
  "cursor: cursor sweep buckets",
  "cursor: cursor sweep cursors closed",
  "cursor: cursor sweep cursors examined",
  "cursor: cursor sweeps",
  "cursor: cursor truncate calls",
  "cursor: cursor truncates performed on individual keys",
  "cursor: cursor update calls",
  "cursor: cursor update calls that return an error",
  "cursor: cursor update key and value bytes",
  "cursor: cursor update value size change",
  "cursor: cursors reused from cache",
  "cursor: open cursor count",
  "data-handle: Table connection data handles currently active",
  "data-handle: Tiered connection data handles currently active",
  "data-handle: Tiered_Tree connection data handles currently active",
  "data-handle: btree connection data handles currently active",
  "data-handle: checkpoint connection data handles currently active",
  "data-handle: connection data handle size",
  "data-handle: connection data handles currently active",
  "data-handle: connection sweep candidate became referenced",
  "data-handle: connection sweep dead dhandles closed",
  "data-handle: connection sweep dhandles removed from hash list",
  "data-handle: connection sweep expired dhandles closed",
  "data-handle: connection sweep time-of-death sets",
  "data-handle: connection sweeps",
  "data-handle: connection sweeps skipped due to checkpoint gathering handles",
  "data-handle: session dhandles swept",
  "data-handle: session sweep attempts",
  "eviction: application thread time evicting (usecs)",
  "eviction: evict page attempts by eviction server",
  "eviction: evict page attempts by eviction worker threads",
  "eviction: evict page failures by eviction server",
  "eviction: evict page failures by eviction worker threads",
  "eviction: eviction calls to get a page found queue empty",
  "eviction: eviction calls to get a page found queue empty after locking",
  "eviction: eviction currently operating in aggressive mode",
  "eviction: eviction empty score",
  "eviction: eviction passes of a file",
  "eviction: eviction server candidate queue empty when topping up",
  "eviction: eviction server candidate queue not empty when topping up",
  "eviction: eviction server skips dirty pages during a running checkpoint",
  "eviction: eviction server skips internal pages as it has an active child.",
  "eviction: eviction server skips metadata pages with history",
  "eviction: eviction server skips pages that are written with transactions greater than the last "
  "running",
  "eviction: eviction server skips pages that previously failed eviction and likely will again",
  "eviction: eviction server skips pages that we do not want to evict",
  "eviction: eviction server skips tree that we do not want to evict",
  "eviction: eviction server skips trees because there are too many active walks",
  "eviction: eviction server skips trees that are being checkpointed",
  "eviction: eviction server skips trees that are configured to stick in cache",
  "eviction: eviction server skips trees that disable eviction",
  "eviction: eviction server skips trees that were not useful before",
  "eviction: eviction server slept, because we did not make progress with eviction",
  "eviction: eviction server unable to reach eviction goal",
  "eviction: eviction server waiting for a leaf page",
  "eviction: eviction state",
  "eviction: eviction walk most recent sleeps for checkpoint handle gathering",
  "eviction: eviction walk target strategy both clean and dirty pages",
  "eviction: eviction walk target strategy only clean pages",
  "eviction: eviction walk target strategy only dirty pages",
  "eviction: eviction worker thread active",
  "eviction: eviction worker thread stable number",
  "eviction: files with active eviction walks",
  "eviction: files with new eviction walks started",
  "eviction: forced eviction - do not retry count to evict pages selected to evict during "
  "reconciliation",
  "eviction: forced eviction - history store pages failed to evict while session has history store "
  "cursor open",
  "eviction: forced eviction - history store pages selected while session has history store cursor "
  "open",
  "eviction: forced eviction - history store pages successfully evicted while session has history "
  "store cursor open",
  "eviction: forced eviction - pages evicted that were clean count",
  "eviction: forced eviction - pages evicted that were dirty count",
  "eviction: forced eviction - pages selected because of a large number of updates to a single "
  "item",
  "eviction: forced eviction - pages selected because of too many deleted items count",
  "eviction: forced eviction - pages selected count",
  "eviction: forced eviction - pages selected unable to be evicted count",
  "eviction: internal pages queued for eviction",
  "eviction: internal pages seen by eviction walk",
  "eviction: internal pages seen by eviction walk that are already queued",
  "eviction: maximum milliseconds spent at a single eviction",
  "eviction: maximum page size seen at eviction",
  "eviction: modified page evict attempts by application threads",
  "eviction: modified page evict failures by application threads",
  "eviction: operations timed out waiting for space in cache",
  "eviction: page evict attempts by application threads",
  "eviction: page evict failures by application threads",
  "eviction: pages considered for eviction that were brought in by pre-fetch",
  "eviction: pages evicted in parallel with checkpoint",
  "eviction: pages queued for eviction",
  "eviction: pages queued for eviction post lru sorting",
  "eviction: pages queued for urgent eviction",
  "eviction: pages queued for urgent eviction during walk",
  "eviction: pages queued for urgent eviction from history store due to high dirty content",
  "eviction: pages removed from the ordinary queue to be queued for urgent eviction",
  "eviction: pages seen by eviction walk that are already queued",
  "eviction: pages selected for eviction unable to be evicted",
  "eviction: pages selected for eviction unable to be evicted because of active children on an "
  "internal page",
  "eviction: pages selected for eviction unable to be evicted because of failure in reconciliation",
  "eviction: pages selected for eviction unable to be evicted because of race between checkpoint "
  "and updates without timestamps",
  "eviction: pages walked for eviction",
  "eviction: total milliseconds spent inside reentrant history store evictions in a reconciliation",
  "lock: btree page lock acquisitions",
  "lock: btree page lock application thread wait time (usecs)",
  "lock: btree page lock internal thread wait time (usecs)",
  "lock: checkpoint lock acquisitions",
  "lock: checkpoint lock application thread wait time (usecs)",
  "lock: checkpoint lock internal thread wait time (usecs)",
  "lock: dhandle lock application thread time waiting (usecs)",
  "lock: dhandle lock internal thread time waiting (usecs)",
  "lock: dhandle read lock acquisitions",
  "lock: dhandle write lock acquisitions",
  "lock: metadata lock acquisitions",
  "lock: metadata lock application thread wait time (usecs)",
  "lock: metadata lock internal thread wait time (usecs)",
  "lock: schema lock acquisitions",
  "lock: schema lock application thread wait time (usecs)",
  "lock: schema lock internal thread wait time (usecs)",
  "lock: table lock application thread time waiting for the table lock (usecs)",
  "lock: table lock internal thread time waiting for the table lock (usecs)",
  "lock: table read lock acquisitions",
  "lock: table write lock acquisitions",
  "lock: txn global lock application thread time waiting (usecs)",
  "lock: txn global lock internal thread time waiting (usecs)",
  "lock: txn global read lock acquisitions",
  "lock: txn global write lock acquisitions",
  "log: busy returns attempting to switch slots",
  "log: force log remove time sleeping (usecs)",
  "log: log bytes of payload data",
  "log: log bytes written",
  "log: log files manually zero-filled",
  "log: log flush operations",
  "log: log force write operations",
  "log: log force write operations skipped",
  "log: log records compressed",
  "log: log records not compressed",
  "log: log records too small to compress",
  "log: log release advances write LSN",
  "log: log scan operations",
  "log: log scan records requiring two reads",
  "log: log server thread advances write LSN",
  "log: log server thread write LSN walk skipped",
  "log: log sync operations",
  "log: log sync time duration (usecs)",
  "log: log sync_dir operations",
  "log: log sync_dir time duration (usecs)",
  "log: log write operations",
  "log: logging bytes consolidated",
  "log: maximum log file size",
  "log: number of pre-allocated log files to create",
  "log: pre-allocated log files not ready and missed",
  "log: pre-allocated log files prepared",
  "log: pre-allocated log files used",
  "log: records processed by log scan",
  "log: slot close lost race",
  "log: slot close unbuffered waits",
  "log: slot closures",
  "log: slot join atomic update races",
  "log: slot join calls atomic updates raced",
  "log: slot join calls did not yield",
  "log: slot join calls found active slot closed",
  "log: slot join calls slept",
  "log: slot join calls yielded",
  "log: slot join found active slot closed",
  "log: slot joins yield time (usecs)",
  "log: slot transitions unable to find free slot",
  "log: slot unbuffered writes",
  "log: total in-memory size of compressed records",
  "log: total log buffer size",
  "log: total size of compressed records",
  "log: written slots coalesced",
  "log: yields waiting for previous log file close",
  "perf: file system read latency histogram (bucket 1) - 0-10ms",
  "perf: file system read latency histogram (bucket 2) - 10-49ms",
  "perf: file system read latency histogram (bucket 3) - 50-99ms",
  "perf: file system read latency histogram (bucket 4) - 100-249ms",
  "perf: file system read latency histogram (bucket 5) - 250-499ms",
  "perf: file system read latency histogram (bucket 6) - 500-999ms",
  "perf: file system read latency histogram (bucket 7) - 1000ms+",
  "perf: file system read latency histogram total (msecs)",
  "perf: file system write latency histogram (bucket 1) - 0-10ms",
  "perf: file system write latency histogram (bucket 2) - 10-49ms",
  "perf: file system write latency histogram (bucket 3) - 50-99ms",
  "perf: file system write latency histogram (bucket 4) - 100-249ms",
  "perf: file system write latency histogram (bucket 5) - 250-499ms",
  "perf: file system write latency histogram (bucket 6) - 500-999ms",
  "perf: file system write latency histogram (bucket 7) - 1000ms+",
  "perf: file system write latency histogram total (msecs)",
  "perf: operation read latency histogram (bucket 1) - 0-100us",
  "perf: operation read latency histogram (bucket 2) - 100-249us",
  "perf: operation read latency histogram (bucket 3) - 250-499us",
  "perf: operation read latency histogram (bucket 4) - 500-999us",
  "perf: operation read latency histogram (bucket 5) - 1000-9999us",
  "perf: operation read latency histogram (bucket 6) - 10000us+",
  "perf: operation read latency histogram total (usecs)",
  "perf: operation write latency histogram (bucket 1) - 0-100us",
  "perf: operation write latency histogram (bucket 2) - 100-249us",
  "perf: operation write latency histogram (bucket 3) - 250-499us",
  "perf: operation write latency histogram (bucket 4) - 500-999us",
  "perf: operation write latency histogram (bucket 5) - 1000-9999us",
  "perf: operation write latency histogram (bucket 6) - 10000us+",
  "perf: operation write latency histogram total (usecs)",
  "prefetch: could not perform pre-fetch on internal page",
  "prefetch: could not perform pre-fetch on ref without the pre-fetch flag set",
  "prefetch: number of times pre-fetch failed to start",
  "prefetch: pre-fetch not repeating for recently pre-fetched ref",
  "prefetch: pre-fetch not triggered after single disk read",
  "prefetch: pre-fetch not triggered as there is no valid dhandle",
  "prefetch: pre-fetch not triggered by page read",
  "prefetch: pre-fetch not triggered due to disk read count",
  "prefetch: pre-fetch not triggered due to internal session",
  "prefetch: pre-fetch not triggered due to special btree handle",
  "prefetch: pre-fetch page not on disk when reading",
  "prefetch: pre-fetch pages queued",
  "prefetch: pre-fetch pages read in background",
  "prefetch: pre-fetch skipped reading in a page due to harmless error",
  "prefetch: pre-fetch triggered by page read",
  "reconciliation: VLCS pages explicitly reconciled as empty",
  "reconciliation: approximate byte size of timestamps in pages written",
  "reconciliation: approximate byte size of transaction IDs in pages written",
  "reconciliation: fast-path pages deleted",
  "reconciliation: leaf-page overflow keys",
  "reconciliation: maximum milliseconds spent in a reconciliation call",
  "reconciliation: maximum milliseconds spent in building a disk image in a reconciliation",
  "reconciliation: maximum milliseconds spent in moving updates to the history store in a "
  "reconciliation",
  "reconciliation: overflow values written",
  "reconciliation: page reconciliation calls",
  "reconciliation: page reconciliation calls for eviction",
  "reconciliation: page reconciliation calls that resulted in values with prepared transaction "
  "metadata",
  "reconciliation: page reconciliation calls that resulted in values with timestamps",
  "reconciliation: page reconciliation calls that resulted in values with transaction ids",
  "reconciliation: pages deleted",
  "reconciliation: pages written including an aggregated newest start durable timestamp ",
  "reconciliation: pages written including an aggregated newest stop durable timestamp ",
  "reconciliation: pages written including an aggregated newest stop timestamp ",
  "reconciliation: pages written including an aggregated newest stop transaction ID",
  "reconciliation: pages written including an aggregated newest transaction ID ",
  "reconciliation: pages written including an aggregated oldest start timestamp ",
  "reconciliation: pages written including an aggregated prepare",
  "reconciliation: pages written including at least one prepare state",
  "reconciliation: pages written including at least one start durable timestamp",
  "reconciliation: pages written including at least one start timestamp",
  "reconciliation: pages written including at least one start transaction ID",
  "reconciliation: pages written including at least one stop durable timestamp",
  "reconciliation: pages written including at least one stop timestamp",
  "reconciliation: pages written including at least one stop transaction ID",
  "reconciliation: records written including a prepare state",
  "reconciliation: records written including a start durable timestamp",
  "reconciliation: records written including a start timestamp",
  "reconciliation: records written including a start transaction ID",
  "reconciliation: records written including a stop durable timestamp",
  "reconciliation: records written including a stop timestamp",
  "reconciliation: records written including a stop transaction ID",
  "reconciliation: split bytes currently awaiting free",
  "reconciliation: split objects currently awaiting free",
  "session: attempts to remove a local object and the object is in use",
  "session: flush_tier failed calls",
  "session: flush_tier operation calls",
  "session: flush_tier tables skipped due to no checkpoint",
  "session: flush_tier tables switched",
  "session: local objects removed",
  "session: open session count",
  "session: session query timestamp calls",
  "session: table alter failed calls",
  "session: table alter successful calls",
  "session: table alter triggering checkpoint calls",
  "session: table alter unchanged and skipped",
  "session: table compact conflicted with checkpoint",
  "session: table compact dhandle successful calls",
  "session: table compact failed calls",
  "session: table compact failed calls due to cache pressure",
  "session: table compact passes",
  "session: table compact pulled into eviction",
  "session: table compact running",
  "session: table compact skipped as process would not reduce file size",
  "session: table compact successful calls",
  "session: table compact timeout",
  "session: table create failed calls",
  "session: table create successful calls",
  "session: table create with import failed calls",
  "session: table create with import successful calls",
  "session: table drop failed calls",
  "session: table drop successful calls",
  "session: table rename failed calls",
  "session: table rename successful calls",
  "session: table salvage failed calls",
  "session: table salvage successful calls",
  "session: table truncate failed calls",
  "session: table truncate successful calls",
  "session: table verify failed calls",
  "session: table verify successful calls",
  "session: tiered operations dequeued and processed",
  "session: tiered operations removed without processing",
  "session: tiered operations scheduled",
  "session: tiered storage local retention time (secs)",
  "thread-state: active filesystem fsync calls",
  "thread-state: active filesystem read calls",
  "thread-state: active filesystem write calls",
  "thread-yield: application thread operations waiting for cache",
  "thread-yield: application thread snapshot refreshed for eviction",
  "thread-yield: application thread time waiting for cache (usecs)",
  "thread-yield: connection close blocked waiting for transaction state stabilization",
  "thread-yield: connection close yielded for lsm manager shutdown",
  "thread-yield: data handle lock yielded",
  "thread-yield: get reference for page index and slot time sleeping (usecs)",
  "thread-yield: page access yielded due to prepare state change",
  "thread-yield: page acquire busy blocked",
  "thread-yield: page acquire eviction blocked",
  "thread-yield: page acquire locked blocked",
  "thread-yield: page acquire read blocked",
  "thread-yield: page acquire time sleeping (usecs)",
  "thread-yield: page delete rollback time sleeping for state change (usecs)",
  "thread-yield: page reconciliation yielded due to child modification",
  "transaction: Number of prepared updates",
  "transaction: Number of prepared updates committed",
  "transaction: Number of prepared updates repeated on the same key",
  "transaction: Number of prepared updates rolled back",
  "transaction: a reader raced with a prepared transaction commit and skipped an update or updates",
  "transaction: number of times overflow removed value is read",
  "transaction: oldest pinned transaction ID rolled back for eviction",
  "transaction: prepared transactions",
  "transaction: prepared transactions committed",
  "transaction: prepared transactions currently active",
  "transaction: prepared transactions rolled back",
  "transaction: query timestamp calls",
  "transaction: race to read prepared update retry",
  "transaction: rollback to stable calls",
  "transaction: rollback to stable history store keys that would have been swept in non-dryrun "
  "mode",
  "transaction: rollback to stable history store records with stop timestamps older than newer "
  "records",
  "transaction: rollback to stable inconsistent checkpoint",
  "transaction: rollback to stable keys removed",
  "transaction: rollback to stable keys restored",
  "transaction: rollback to stable keys that would have been removed in non-dryrun mode",
  "transaction: rollback to stable keys that would have been restored in non-dryrun mode",
  "transaction: rollback to stable pages visited",
  "transaction: rollback to stable restored tombstones from history store",
  "transaction: rollback to stable restored updates from history store",
  "transaction: rollback to stable skipping delete rle",
  "transaction: rollback to stable skipping stable rle",
  "transaction: rollback to stable sweeping history store keys",
  "transaction: rollback to stable tombstones from history store that would have been restored in "
  "non-dryrun mode",
  "transaction: rollback to stable tree walk skipping pages",
  "transaction: rollback to stable updates aborted",
  "transaction: rollback to stable updates from history store that would have been restored in "
  "non-dryrun mode",
  "transaction: rollback to stable updates removed from history store",
  "transaction: rollback to stable updates that would have been aborted in non-dryrun mode",
  "transaction: rollback to stable updates that would have been removed from history store in "
  "non-dryrun mode",
  "transaction: sessions scanned in each walk of concurrent sessions",
  "transaction: set timestamp calls",
  "transaction: set timestamp durable calls",
  "transaction: set timestamp durable updates",
  "transaction: set timestamp force calls",
  "transaction: set timestamp global oldest timestamp set to be more recent than the global stable "
  "timestamp",
  "transaction: set timestamp oldest calls",
  "transaction: set timestamp oldest updates",
  "transaction: set timestamp stable calls",
  "transaction: set timestamp stable updates",
  "transaction: transaction begins",
  "transaction: transaction checkpoint history store file duration (usecs)",
  "transaction: transaction range of IDs currently pinned",
  "transaction: transaction range of IDs currently pinned by a checkpoint",
  "transaction: transaction range of timestamps currently pinned",
  "transaction: transaction range of timestamps pinned by a checkpoint",
  "transaction: transaction range of timestamps pinned by the oldest active read timestamp",
  "transaction: transaction range of timestamps pinned by the oldest timestamp",
  "transaction: transaction read timestamp of the oldest active reader",
  "transaction: transaction rollback to stable currently running",
  "transaction: transaction walk of concurrent sessions",
  "transaction: transactions committed",
  "transaction: transactions rolled back",
  "transaction: update conflicts",
};

int
__wt_stat_connection_desc(WT_CURSOR_STAT *cst, int slot, const char **p)
{
    WT_UNUSED(cst);
    *p = __stats_connection_desc[slot];
    return (0);
}

void
__wt_stat_connection_init_single(WT_CONNECTION_STATS *stats)
{
    memset(stats, 0, sizeof(*stats));
}

int
__wt_stat_connection_init(WT_SESSION_IMPL *session, WT_CONNECTION_IMPL *handle)
{
    int i;

    WT_RET(__wt_calloc(session, (size_t)WT_STAT_CONN_COUNTER_SLOTS, sizeof(*handle->stat_array),
      &handle->stat_array));

    for (i = 0; i < WT_STAT_CONN_COUNTER_SLOTS; ++i) {
        handle->stats[i] = &handle->stat_array[i];
        __wt_stat_connection_init_single(handle->stats[i]);
    }
    return (0);
}

void
__wt_stat_connection_discard(WT_SESSION_IMPL *session, WT_CONNECTION_IMPL *handle)
{
    __wt_free(session, handle->stat_array);
}

void
__wt_stat_connection_clear_single(WT_CONNECTION_STATS *stats)
{
    /* not clearing lsm_work_queue_app */
    /* not clearing lsm_work_queue_manager */
    stats->lsm_rows_merged = 0;
    stats->lsm_checkpoint_throttle = 0;
    stats->lsm_merge_throttle = 0;
    /* not clearing lsm_work_queue_switch */
    stats->lsm_work_units_discarded = 0;
    stats->lsm_work_units_done = 0;
    stats->lsm_work_units_created = 0;
    stats->lsm_work_queue_max = 0;
    stats->autocommit_readonly_retry = 0;
    stats->autocommit_update_retry = 0;
    stats->background_compact_fail = 0;
    stats->background_compact_fail_cache_pressure = 0;
    stats->background_compact_interrupted = 0;
    stats->background_compact_ema = 0;
    stats->background_compact_bytes_recovered = 0;
    stats->background_compact_running = 0;
    stats->background_compact_exclude = 0;
    stats->background_compact_skipped = 0;
    stats->background_compact_sleep_cache_pressure = 0;
    stats->background_compact_success = 0;
    stats->background_compact_timeout = 0;
    stats->background_compact_files_tracked = 0;
    /* not clearing backup_cursor_open */
    /* not clearing backup_dup_open */
    stats->backup_granularity = 0;
    /* not clearing backup_incremental */
    /* not clearing backup_start */
    stats->backup_blocks = 0;
    stats->backup_blocks_compressed = 0;
    stats->backup_blocks_uncompressed = 0;
    stats->block_cache_blocks_update = 0;
    stats->block_cache_bytes_update = 0;
    stats->block_cache_blocks_evicted = 0;
    stats->block_cache_bypass_filesize = 0;
    stats->block_cache_lookups = 0;
    stats->block_cache_not_evicted_overhead = 0;
    stats->block_cache_bypass_writealloc = 0;
    stats->block_cache_bypass_overhead_put = 0;
    stats->block_cache_bypass_get = 0;
    stats->block_cache_bypass_put = 0;
    stats->block_cache_eviction_passes = 0;
    stats->block_cache_hits = 0;
    stats->block_cache_misses = 0;
    stats->block_cache_bypass_chkpt = 0;
    stats->block_cache_blocks_removed = 0;
    stats->block_cache_blocks_removed_blocked = 0;
    stats->block_cache_blocks = 0;
    stats->block_cache_blocks_insert_read = 0;
    stats->block_cache_blocks_insert_write = 0;
    stats->block_cache_bytes = 0;
    stats->block_cache_bytes_insert_read = 0;
    stats->block_cache_bytes_insert_write = 0;
    stats->block_preload = 0;
    stats->block_read = 0;
    stats->block_write = 0;
    stats->block_byte_read = 0;
    stats->block_byte_read_mmap = 0;
    stats->block_byte_read_syscall = 0;
    stats->block_byte_write = 0;
    stats->block_byte_write_compact = 0;
    stats->block_byte_write_checkpoint = 0;
    stats->block_byte_write_mmap = 0;
    stats->block_byte_write_syscall = 0;
    stats->block_map_read = 0;
    stats->block_byte_map_read = 0;
    stats->block_remap_file_resize = 0;
    stats->block_remap_file_write = 0;
    stats->cache_read_app_count = 0;
    stats->cache_read_app_time = 0;
    stats->cache_write_app_count = 0;
    stats->cache_write_app_time = 0;
    /* not clearing cache_bytes_updates */
    /* not clearing cache_bytes_image */
    /* not clearing cache_bytes_hs */
    /* not clearing cache_bytes_inuse */
    /* not clearing cache_bytes_dirty_total */
    /* not clearing cache_bytes_other */
    stats->cache_bytes_read = 0;
    stats->cache_bytes_write = 0;
    stats->cache_eviction_blocked_checkpoint = 0;
    stats->cache_eviction_blocked_checkpoint_hs = 0;
    stats->cache_eviction_blocked_no_ts_checkpoint_race_1 = 0;
    stats->cache_eviction_blocked_no_ts_checkpoint_race_2 = 0;
    stats->cache_eviction_blocked_no_ts_checkpoint_race_3 = 0;
    stats->cache_eviction_blocked_no_ts_checkpoint_race_4 = 0;
    stats->cache_eviction_blocked_remove_hs_race_with_checkpoint = 0;
    stats->cache_eviction_blocked_no_progress = 0;
<<<<<<< HEAD
    stats->cache_eviction_walk_passes = 0;
    stats->cache_eviction_queue_empty = 0;
    stats->cache_eviction_queue_not_empty = 0;
    stats->cache_eviction_server_skip_dirty_pages_during_checkpoint = 0;
    stats->cache_eviction_server_skip_intl_page_with_active_child = 0;
    stats->cache_eviction_server_skip_metatdata_with_history = 0;
    stats->cache_eviction_server_skip_pages_last_running = 0;
    stats->cache_eviction_server_skip_pages_retry = 0;
    stats->cache_eviction_server_skip_unwanted_pages = 0;
    stats->cache_eviction_server_skip_unwanted_tree = 0;
    stats->cache_eviction_server_skip_checkpointing_trees = 0;
    stats->cache_eviction_server_skip_trees_stick_in_cache = 0;
    stats->cache_eviction_server_skip_trees_eviction_disabled = 0;
    stats->cache_eviction_server_skip_trees_not_useful_before = 0;
    stats->cache_eviction_server_slept = 0;
    stats->cache_eviction_slow = 0;
    stats->cache_eviction_walk_leaf_notfound = 0;
    /* not clearing cache_eviction_state */
    stats->cache_eviction_walk_sleeps = 0;
    stats->npos_evict_walk_max = 0;
    stats->cache_eviction_restored_pos = 0;
    stats->cache_eviction_restored_pos_differ = 0;
=======
>>>>>>> c50a4270
    stats->cache_eviction_target_page_lt10 = 0;
    stats->cache_eviction_target_page_lt32 = 0;
    stats->cache_eviction_target_page_ge128 = 0;
    stats->cache_eviction_target_page_lt64 = 0;
    stats->cache_eviction_target_page_lt128 = 0;
    stats->cache_eviction_target_page_reduced = 0;
    stats->cache_eviction_walks_abandoned = 0;
    stats->cache_eviction_walks_stopped = 0;
    stats->cache_eviction_walks_gave_up_no_targets = 0;
    stats->cache_eviction_walks_gave_up_ratio = 0;
    stats->cache_eviction_walk_random_returns_null_position = 0;
    stats->cache_eviction_walks_ended = 0;
    stats->cache_eviction_walk_restart = 0;
    stats->cache_eviction_walk_from_root = 0;
    stats->cache_eviction_walk_saved_pos = 0;
<<<<<<< HEAD
    /* not clearing cache_eviction_active_workers */
    /* not clearing cache_eviction_stable_state_workers */
    stats->cache_eviction_walks_started = 0;
    stats->cache_eviction_force_no_retry = 0;
    stats->cache_eviction_force_hs_fail = 0;
    stats->cache_eviction_force_hs = 0;
    stats->cache_eviction_force_hs_success = 0;
    stats->cache_eviction_force_clean = 0;
    stats->cache_eviction_force_dirty = 0;
    stats->cache_eviction_force_long_update_list = 0;
    stats->cache_eviction_force_delete = 0;
    stats->cache_eviction_force = 0;
    stats->cache_eviction_force_fail = 0;
=======
>>>>>>> c50a4270
    stats->cache_eviction_blocked_hazard = 0;
    stats->cache_hazard_checks = 0;
    stats->cache_hazard_walks = 0;
    stats->cache_hazard_max = 0;
    stats->cache_hs_insert = 0;
    stats->cache_hs_insert_restart = 0;
    /* not clearing cache_hs_ondisk_max */
    /* not clearing cache_hs_ondisk */
    stats->cache_hs_read = 0;
    stats->cache_hs_read_miss = 0;
    stats->cache_hs_read_squash = 0;
    stats->cache_hs_order_lose_durable_timestamp = 0;
    stats->cache_hs_key_truncate_rts_unstable = 0;
    stats->cache_hs_key_truncate_rts = 0;
    stats->cache_hs_btree_truncate = 0;
    stats->cache_hs_key_truncate = 0;
    stats->cache_hs_order_remove = 0;
    stats->cache_hs_key_truncate_onpage_removal = 0;
    stats->cache_hs_btree_truncate_dryrun = 0;
    stats->cache_hs_key_truncate_rts_unstable_dryrun = 0;
    stats->cache_hs_key_truncate_rts_dryrun = 0;
    stats->cache_hs_order_reinsert = 0;
    stats->cache_hs_write_squash = 0;
    stats->cache_inmem_splittable = 0;
    stats->cache_inmem_split = 0;
    stats->cache_eviction_blocked_internal_page_split = 0;
    stats->cache_eviction_internal = 0;
    stats->cache_eviction_split_internal = 0;
    stats->cache_eviction_split_leaf = 0;
    stats->cache_eviction_random_sample_inmem_root = 0;
    /* not clearing cache_bytes_max */
    stats->cache_eviction_dirty = 0;
    stats->cache_eviction_blocked_multi_block_reconciliation_during_checkpoint = 0;
<<<<<<< HEAD
    stats->npos_read_walk_max = 0;
    stats->cache_timed_out_ops = 0;
=======
>>>>>>> c50a4270
    stats->cache_eviction_blocked_overflow_keys = 0;
    stats->cache_read_overflow = 0;
    stats->cache_eviction_deepen = 0;
    stats->cache_write_hs = 0;
    /* not clearing cache_pages_inuse */
    stats->cache_eviction_dirty_obsolete_tw = 0;
    stats->cache_read = 0;
    stats->cache_read_deleted = 0;
    stats->cache_read_deleted_prepared = 0;
    stats->cache_read_checkpoint = 0;
    stats->cache_pages_requested = 0;
    stats->cache_pages_prefetch = 0;
    stats->cache_eviction_pages_seen = 0;
    stats->cache_write = 0;
    stats->cache_write_restore = 0;
    /* not clearing cache_overhead */
    stats->cache_eviction_blocked_recently_modified = 0;
    stats->cache_reverse_splits = 0;
    stats->cache_reverse_splits_skipped_vlcs = 0;
    stats->cache_hs_insert_full_update = 0;
    stats->cache_hs_insert_reverse_modify = 0;
    /* not clearing cache_bytes_internal */
    /* not clearing cache_bytes_leaf */
    /* not clearing cache_bytes_dirty */
    /* not clearing cache_pages_dirty */
    stats->cache_eviction_blocked_uncommitted_truncate = 0;
    stats->cache_eviction_clean = 0;
    stats->fsync_all_fh_total = 0;
    stats->fsync_all_fh = 0;
    /* not clearing fsync_all_time */
    stats->capacity_bytes_read = 0;
    stats->capacity_bytes_ckpt = 0;
    stats->capacity_bytes_chunkcache = 0;
    stats->capacity_bytes_evict = 0;
    stats->capacity_bytes_log = 0;
    stats->capacity_bytes_written = 0;
    stats->capacity_threshold = 0;
    stats->capacity_time_total = 0;
    stats->capacity_time_ckpt = 0;
    stats->capacity_time_evict = 0;
    stats->capacity_time_log = 0;
    stats->capacity_time_read = 0;
    stats->capacity_time_chunkcache = 0;
    stats->checkpoint_cleanup_success = 0;
    stats->checkpoint_snapshot_acquired = 0;
    stats->checkpoint_skipped = 0;
    stats->checkpoint_fsync_post = 0;
    /* not clearing checkpoint_fsync_post_duration */
    /* not clearing checkpoint_generation */
    /* not clearing checkpoint_time_max */
    /* not clearing checkpoint_time_min */
    /* not clearing checkpoint_handle_drop_duration */
    /* not clearing checkpoint_handle_duration */
    /* not clearing checkpoint_handle_apply_duration */
    /* not clearing checkpoint_handle_skip_duration */
    /* not clearing checkpoint_handle_meta_check_duration */
    /* not clearing checkpoint_handle_lock_duration */
    stats->checkpoint_handle_applied = 0;
    stats->checkpoint_handle_dropped = 0;
    stats->checkpoint_handle_meta_checked = 0;
    stats->checkpoint_handle_locked = 0;
    stats->checkpoint_handle_skipped = 0;
    stats->checkpoint_handle_walked = 0;
    /* not clearing checkpoint_time_recent */
    stats->checkpoints_api = 0;
    stats->checkpoints_compact = 0;
    stats->checkpoint_sync = 0;
    stats->checkpoint_presync = 0;
    stats->checkpoint_hs_pages_reconciled = 0;
    stats->checkpoint_pages_visited_internal = 0;
    stats->checkpoint_pages_visited_leaf = 0;
    stats->checkpoint_pages_reconciled = 0;
    stats->checkpoint_cleanup_pages_evict = 0;
    stats->checkpoint_cleanup_pages_obsolete_tw = 0;
    stats->checkpoint_cleanup_pages_read_reclaim_space = 0;
    stats->checkpoint_cleanup_pages_read_obsolete_tw = 0;
    stats->checkpoint_cleanup_pages_removed = 0;
    stats->checkpoint_cleanup_pages_walk_skipped = 0;
    stats->checkpoint_cleanup_pages_visited = 0;
    /* not clearing checkpoint_prep_running */
    /* not clearing checkpoint_prep_max */
    /* not clearing checkpoint_prep_min */
    /* not clearing checkpoint_prep_recent */
    /* not clearing checkpoint_prep_total */
    /* not clearing checkpoint_state */
    /* not clearing checkpoint_scrub_target */
    /* not clearing checkpoint_scrub_max */
    /* not clearing checkpoint_scrub_min */
    /* not clearing checkpoint_scrub_recent */
    /* not clearing checkpoint_scrub_total */
    /* not clearing checkpoint_stop_stress_active */
    stats->checkpoint_tree_duration = 0;
    stats->checkpoints_total_failed = 0;
    stats->checkpoints_total_succeed = 0;
    /* not clearing checkpoint_time_total */
    stats->checkpoint_obsolete_applied = 0;
    stats->checkpoint_wait_reduce_dirty = 0;
    stats->chunkcache_spans_chunks_read = 0;
    stats->chunkcache_chunks_evicted = 0;
    stats->chunkcache_exceeded_bitmap_capacity = 0;
    stats->chunkcache_exceeded_capacity = 0;
    stats->chunkcache_lookups = 0;
    stats->chunkcache_chunks_loaded_from_flushed_tables = 0;
    stats->chunkcache_metadata_inserted = 0;
    stats->chunkcache_metadata_removed = 0;
    stats->chunkcache_metadata_work_units_dropped = 0;
    stats->chunkcache_metadata_work_units_created = 0;
    stats->chunkcache_metadata_work_units_dequeued = 0;
    stats->chunkcache_misses = 0;
    stats->chunkcache_io_failed = 0;
    stats->chunkcache_retries = 0;
    stats->chunkcache_retries_checksum_mismatch = 0;
    stats->chunkcache_toomany_retries = 0;
    stats->chunkcache_bytes_read_persistent = 0;
    stats->chunkcache_bytes_inuse = 0;
    stats->chunkcache_bytes_inuse_pinned = 0;
    stats->chunkcache_chunks_inuse = 0;
    stats->chunkcache_created_from_metadata = 0;
    stats->chunkcache_chunks_pinned = 0;
    stats->cond_auto_wait_reset = 0;
    stats->cond_auto_wait = 0;
    stats->cond_auto_wait_skipped = 0;
    stats->time_travel = 0;
    /* not clearing file_open */
    /* not clearing buckets_dh */
    /* not clearing buckets */
    stats->memory_allocation = 0;
    stats->memory_free = 0;
    stats->memory_grow = 0;
    stats->no_session_sweep_5min = 0;
    stats->no_session_sweep_60min = 0;
    stats->cond_wait = 0;
    stats->rwlock_read = 0;
    stats->rwlock_write = 0;
    stats->fsync_io = 0;
    stats->read_io = 0;
    stats->write_io = 0;
    stats->cursor_tree_walk_del_page_skip = 0;
    stats->cursor_next_skip_total = 0;
    stats->cursor_prev_skip_total = 0;
    stats->cursor_skip_hs_cur_position = 0;
    stats->cursor_tree_walk_inmem_del_page_skip = 0;
    stats->cursor_tree_walk_ondisk_del_page_skip = 0;
    stats->cursor_search_near_prefix_fast_paths = 0;
    stats->cursor_reposition_failed = 0;
    stats->cursor_reposition = 0;
    /* not clearing cursor_bulk_count */
    /* not clearing cursor_cached_count */
    stats->cursor_bound_error = 0;
    stats->cursor_bounds_reset = 0;
    stats->cursor_bounds_comparisons = 0;
    stats->cursor_bounds_next_unpositioned = 0;
    stats->cursor_bounds_next_early_exit = 0;
    stats->cursor_bounds_prev_unpositioned = 0;
    stats->cursor_bounds_prev_early_exit = 0;
    stats->cursor_bounds_search_early_exit = 0;
    stats->cursor_bounds_search_near_repositioned_cursor = 0;
    stats->cursor_insert_bulk = 0;
    stats->cursor_cache_error = 0;
    stats->cursor_cache = 0;
    stats->cursor_close_error = 0;
    stats->cursor_compare_error = 0;
    stats->cursor_create = 0;
    stats->cursor_equals_error = 0;
    stats->cursor_get_key_error = 0;
    stats->cursor_get_value_error = 0;
    stats->cursor_insert = 0;
    stats->cursor_insert_error = 0;
    stats->cursor_insert_check_error = 0;
    stats->cursor_insert_bytes = 0;
    stats->cursor_largest_key_error = 0;
    stats->cursor_modify = 0;
    stats->cursor_modify_error = 0;
    stats->cursor_modify_bytes = 0;
    stats->cursor_modify_bytes_touch = 0;
    stats->cursor_next = 0;
    stats->cursor_next_error = 0;
    stats->cursor_next_hs_tombstone = 0;
    stats->cursor_next_skip_lt_100 = 0;
    stats->cursor_next_skip_ge_100 = 0;
    stats->cursor_next_random_error = 0;
    stats->cursor_restart = 0;
    stats->cursor_prev = 0;
    stats->cursor_prev_error = 0;
    stats->cursor_prev_hs_tombstone = 0;
    stats->cursor_prev_skip_ge_100 = 0;
    stats->cursor_prev_skip_lt_100 = 0;
    stats->cursor_reconfigure_error = 0;
    stats->cursor_remove = 0;
    stats->cursor_remove_error = 0;
    stats->cursor_remove_bytes = 0;
    stats->cursor_reopen_error = 0;
    stats->cursor_reserve = 0;
    stats->cursor_reserve_error = 0;
    stats->cursor_reset = 0;
    stats->cursor_reset_error = 0;
    stats->cursor_search = 0;
    stats->cursor_search_error = 0;
    stats->cursor_search_hs = 0;
    stats->cursor_search_near = 0;
    stats->cursor_search_near_error = 0;
    stats->cursor_sweep_buckets = 0;
    stats->cursor_sweep_closed = 0;
    stats->cursor_sweep_examined = 0;
    stats->cursor_sweep = 0;
    stats->cursor_truncate = 0;
    stats->cursor_truncate_keys_deleted = 0;
    stats->cursor_update = 0;
    stats->cursor_update_error = 0;
    stats->cursor_update_bytes = 0;
    stats->cursor_update_bytes_changed = 0;
    stats->cursor_reopen = 0;
    /* not clearing cursor_open_count */
    /* not clearing dh_conn_handle_table_count */
    /* not clearing dh_conn_handle_tiered_count */
    /* not clearing dh_conn_handle_tiered_tree_count */
    /* not clearing dh_conn_handle_btree_count */
    /* not clearing dh_conn_handle_checkpoint_count */
    /* not clearing dh_conn_handle_size */
    /* not clearing dh_conn_handle_count */
    stats->dh_sweep_ref = 0;
    stats->dh_sweep_dead_close = 0;
    stats->dh_sweep_remove = 0;
    stats->dh_sweep_expired_close = 0;
    stats->dh_sweep_tod = 0;
    stats->dh_sweeps = 0;
    stats->dh_sweep_skip_ckpt = 0;
    stats->dh_session_handles = 0;
    stats->dh_session_sweeps = 0;
    stats->eviction_app_time = 0;
    stats->eviction_server_evict_attempt = 0;
    stats->eviction_worker_evict_attempt = 0;
    stats->eviction_server_evict_fail = 0;
    stats->eviction_worker_evict_fail = 0;
    stats->eviction_get_ref_empty = 0;
    stats->eviction_get_ref_empty2 = 0;
    /* not clearing eviction_aggressive_set */
    /* not clearing eviction_empty_score */
    stats->eviction_walk_passes = 0;
    stats->eviction_queue_empty = 0;
    stats->eviction_queue_not_empty = 0;
    stats->eviction_server_skip_dirty_pages_during_checkpoint = 0;
    stats->eviction_server_skip_intl_page_with_active_child = 0;
    stats->eviction_server_skip_metatdata_with_history = 0;
    stats->eviction_server_skip_pages_last_running = 0;
    stats->eviction_server_skip_pages_retry = 0;
    stats->eviction_server_skip_unwanted_pages = 0;
    stats->eviction_server_skip_unwanted_tree = 0;
    stats->eviction_server_skip_trees_too_many_active_walks = 0;
    stats->eviction_server_skip_checkpointing_trees = 0;
    stats->eviction_server_skip_trees_stick_in_cache = 0;
    stats->eviction_server_skip_trees_eviction_disabled = 0;
    stats->eviction_server_skip_trees_not_useful_before = 0;
    stats->eviction_server_slept = 0;
    stats->eviction_slow = 0;
    stats->eviction_walk_leaf_notfound = 0;
    /* not clearing eviction_state */
    stats->eviction_walk_sleeps = 0;
    stats->eviction_target_strategy_both_clean_and_dirty = 0;
    stats->eviction_target_strategy_clean = 0;
    stats->eviction_target_strategy_dirty = 0;
    /* not clearing eviction_active_workers */
    /* not clearing eviction_stable_state_workers */
    /* not clearing eviction_walks_active */
    stats->eviction_walks_started = 0;
    stats->eviction_force_no_retry = 0;
    stats->eviction_force_hs_fail = 0;
    stats->eviction_force_hs = 0;
    stats->eviction_force_hs_success = 0;
    stats->eviction_force_clean = 0;
    stats->eviction_force_dirty = 0;
    stats->eviction_force_long_update_list = 0;
    stats->eviction_force_delete = 0;
    stats->eviction_force = 0;
    stats->eviction_force_fail = 0;
    stats->eviction_internal_pages_queued = 0;
    stats->eviction_internal_pages_seen = 0;
    stats->eviction_internal_pages_already_queued = 0;
    /* not clearing eviction_maximum_milliseconds */
    /* not clearing eviction_maximum_page_size */
    stats->eviction_app_dirty_attempt = 0;
    stats->eviction_app_dirty_fail = 0;
    stats->eviction_timed_out_ops = 0;
    stats->eviction_app_attempt = 0;
    stats->eviction_app_fail = 0;
    /* not clearing eviction_consider_prefetch */
    stats->eviction_pages_in_parallel_with_checkpoint = 0;
    stats->eviction_pages_ordinary_queued = 0;
    stats->eviction_pages_queued_post_lru = 0;
    stats->eviction_pages_queued_urgent = 0;
    stats->eviction_pages_queued_oldest = 0;
    stats->eviction_pages_queued_urgent_hs_dirty = 0;
    stats->eviction_clear_ordinary = 0;
    stats->eviction_pages_already_queued = 0;
    stats->eviction_fail = 0;
    stats->eviction_fail_active_children_on_an_internal_page = 0;
    stats->eviction_fail_in_reconciliation = 0;
    stats->eviction_fail_checkpoint_no_ts = 0;
    stats->eviction_walk = 0;
    /* not clearing eviction_reentry_hs_eviction_milliseconds */
    stats->lock_btree_page_count = 0;
    stats->lock_btree_page_wait_application = 0;
    stats->lock_btree_page_wait_internal = 0;
    stats->lock_checkpoint_count = 0;
    stats->lock_checkpoint_wait_application = 0;
    stats->lock_checkpoint_wait_internal = 0;
    stats->lock_dhandle_wait_application = 0;
    stats->lock_dhandle_wait_internal = 0;
    stats->lock_dhandle_read_count = 0;
    stats->lock_dhandle_write_count = 0;
    stats->lock_metadata_count = 0;
    stats->lock_metadata_wait_application = 0;
    stats->lock_metadata_wait_internal = 0;
    stats->lock_schema_count = 0;
    stats->lock_schema_wait_application = 0;
    stats->lock_schema_wait_internal = 0;
    stats->lock_table_wait_application = 0;
    stats->lock_table_wait_internal = 0;
    stats->lock_table_read_count = 0;
    stats->lock_table_write_count = 0;
    stats->lock_txn_global_wait_application = 0;
    stats->lock_txn_global_wait_internal = 0;
    stats->lock_txn_global_read_count = 0;
    stats->lock_txn_global_write_count = 0;
    stats->log_slot_switch_busy = 0;
    stats->log_force_remove_sleep = 0;
    stats->log_bytes_payload = 0;
    stats->log_bytes_written = 0;
    stats->log_zero_fills = 0;
    stats->log_flush = 0;
    stats->log_force_write = 0;
    stats->log_force_write_skip = 0;
    stats->log_compress_writes = 0;
    stats->log_compress_write_fails = 0;
    stats->log_compress_small = 0;
    stats->log_release_write_lsn = 0;
    stats->log_scans = 0;
    stats->log_scan_rereads = 0;
    stats->log_write_lsn = 0;
    stats->log_write_lsn_skip = 0;
    stats->log_sync = 0;
    /* not clearing log_sync_duration */
    stats->log_sync_dir = 0;
    /* not clearing log_sync_dir_duration */
    stats->log_writes = 0;
    stats->log_slot_consolidated = 0;
    /* not clearing log_max_filesize */
    /* not clearing log_prealloc_max */
    stats->log_prealloc_missed = 0;
    stats->log_prealloc_files = 0;
    stats->log_prealloc_used = 0;
    stats->log_scan_records = 0;
    stats->log_slot_close_race = 0;
    stats->log_slot_close_unbuf = 0;
    stats->log_slot_closes = 0;
    stats->log_slot_races = 0;
    stats->log_slot_yield_race = 0;
    stats->log_slot_immediate = 0;
    stats->log_slot_yield_close = 0;
    stats->log_slot_yield_sleep = 0;
    stats->log_slot_yield = 0;
    stats->log_slot_active_closed = 0;
    /* not clearing log_slot_yield_duration */
    stats->log_slot_no_free_slots = 0;
    stats->log_slot_unbuffered = 0;
    stats->log_compress_mem = 0;
    /* not clearing log_buffer_size */
    stats->log_compress_len = 0;
    stats->log_slot_coalesced = 0;
    stats->log_close_yields = 0;
    stats->perf_hist_fsread_latency_lt10 = 0;
    stats->perf_hist_fsread_latency_lt50 = 0;
    stats->perf_hist_fsread_latency_lt100 = 0;
    stats->perf_hist_fsread_latency_lt250 = 0;
    stats->perf_hist_fsread_latency_lt500 = 0;
    stats->perf_hist_fsread_latency_lt1000 = 0;
    stats->perf_hist_fsread_latency_gt1000 = 0;
    stats->perf_hist_fsread_latency_total_msecs = 0;
    stats->perf_hist_fswrite_latency_lt10 = 0;
    stats->perf_hist_fswrite_latency_lt50 = 0;
    stats->perf_hist_fswrite_latency_lt100 = 0;
    stats->perf_hist_fswrite_latency_lt250 = 0;
    stats->perf_hist_fswrite_latency_lt500 = 0;
    stats->perf_hist_fswrite_latency_lt1000 = 0;
    stats->perf_hist_fswrite_latency_gt1000 = 0;
    stats->perf_hist_fswrite_latency_total_msecs = 0;
    stats->perf_hist_opread_latency_lt100 = 0;
    stats->perf_hist_opread_latency_lt250 = 0;
    stats->perf_hist_opread_latency_lt500 = 0;
    stats->perf_hist_opread_latency_lt1000 = 0;
    stats->perf_hist_opread_latency_lt10000 = 0;
    stats->perf_hist_opread_latency_gt10000 = 0;
    stats->perf_hist_opread_latency_total_usecs = 0;
    stats->perf_hist_opwrite_latency_lt100 = 0;
    stats->perf_hist_opwrite_latency_lt250 = 0;
    stats->perf_hist_opwrite_latency_lt500 = 0;
    stats->perf_hist_opwrite_latency_lt1000 = 0;
    stats->perf_hist_opwrite_latency_lt10000 = 0;
    stats->perf_hist_opwrite_latency_gt10000 = 0;
    stats->perf_hist_opwrite_latency_total_usecs = 0;
    stats->prefetch_skipped_internal_page = 0;
    stats->prefetch_skipped_no_flag_set = 0;
    stats->prefetch_failed_start = 0;
    stats->prefetch_skipped_same_ref = 0;
    stats->prefetch_disk_one = 0;
    stats->prefetch_skipped_no_valid_dhandle = 0;
    stats->prefetch_skipped = 0;
    stats->prefetch_skipped_disk_read_count = 0;
    stats->prefetch_skipped_internal_session = 0;
    stats->prefetch_skipped_special_handle = 0;
    stats->prefetch_pages_fail = 0;
    stats->prefetch_pages_queued = 0;
    stats->prefetch_pages_read = 0;
    stats->prefetch_skipped_error_ok = 0;
    stats->prefetch_attempts = 0;
    stats->rec_vlcs_emptied_pages = 0;
    stats->rec_time_window_bytes_ts = 0;
    stats->rec_time_window_bytes_txn = 0;
    stats->rec_page_delete_fast = 0;
    stats->rec_overflow_key_leaf = 0;
    /* not clearing rec_maximum_milliseconds */
    /* not clearing rec_maximum_image_build_milliseconds */
    /* not clearing rec_maximum_hs_wrapup_milliseconds */
    stats->rec_overflow_value = 0;
    stats->rec_pages = 0;
    stats->rec_pages_eviction = 0;
    stats->rec_pages_with_prepare = 0;
    stats->rec_pages_with_ts = 0;
    stats->rec_pages_with_txn = 0;
    stats->rec_page_delete = 0;
    stats->rec_time_aggr_newest_start_durable_ts = 0;
    stats->rec_time_aggr_newest_stop_durable_ts = 0;
    stats->rec_time_aggr_newest_stop_ts = 0;
    stats->rec_time_aggr_newest_stop_txn = 0;
    stats->rec_time_aggr_newest_txn = 0;
    stats->rec_time_aggr_oldest_start_ts = 0;
    stats->rec_time_aggr_prepared = 0;
    stats->rec_time_window_pages_prepared = 0;
    stats->rec_time_window_pages_durable_start_ts = 0;
    stats->rec_time_window_pages_start_ts = 0;
    stats->rec_time_window_pages_start_txn = 0;
    stats->rec_time_window_pages_durable_stop_ts = 0;
    stats->rec_time_window_pages_stop_ts = 0;
    stats->rec_time_window_pages_stop_txn = 0;
    stats->rec_time_window_prepared = 0;
    stats->rec_time_window_durable_start_ts = 0;
    stats->rec_time_window_start_ts = 0;
    stats->rec_time_window_start_txn = 0;
    stats->rec_time_window_durable_stop_ts = 0;
    stats->rec_time_window_stop_ts = 0;
    stats->rec_time_window_stop_txn = 0;
    /* not clearing rec_split_stashed_bytes */
    /* not clearing rec_split_stashed_objects */
    stats->local_objects_inuse = 0;
    stats->flush_tier_fail = 0;
    stats->flush_tier = 0;
    stats->flush_tier_skipped = 0;
    stats->flush_tier_switched = 0;
    stats->local_objects_removed = 0;
    /* not clearing session_open */
    stats->session_query_ts = 0;
    /* not clearing session_table_alter_fail */
    /* not clearing session_table_alter_success */
    /* not clearing session_table_alter_trigger_checkpoint */
    /* not clearing session_table_alter_skip */
    /* not clearing session_table_compact_conflicting_checkpoint */
    stats->session_table_compact_dhandle_success = 0;
    /* not clearing session_table_compact_fail */
    /* not clearing session_table_compact_fail_cache_pressure */
    stats->session_table_compact_passes = 0;
    /* not clearing session_table_compact_eviction */
    /* not clearing session_table_compact_running */
    /* not clearing session_table_compact_skipped */
    /* not clearing session_table_compact_success */
    /* not clearing session_table_compact_timeout */
    /* not clearing session_table_create_fail */
    /* not clearing session_table_create_success */
    /* not clearing session_table_create_import_fail */
    /* not clearing session_table_create_import_success */
    /* not clearing session_table_drop_fail */
    /* not clearing session_table_drop_success */
    /* not clearing session_table_rename_fail */
    /* not clearing session_table_rename_success */
    /* not clearing session_table_salvage_fail */
    /* not clearing session_table_salvage_success */
    /* not clearing session_table_truncate_fail */
    /* not clearing session_table_truncate_success */
    /* not clearing session_table_verify_fail */
    /* not clearing session_table_verify_success */
    stats->tiered_work_units_dequeued = 0;
    stats->tiered_work_units_removed = 0;
    stats->tiered_work_units_created = 0;
    /* not clearing tiered_retention */
    /* not clearing thread_fsync_active */
    /* not clearing thread_read_active */
    /* not clearing thread_write_active */
    stats->application_cache_ops = 0;
    stats->application_evict_snapshot_refreshed = 0;
    stats->application_cache_time = 0;
    stats->txn_release_blocked = 0;
    stats->conn_close_blocked_lsm = 0;
    stats->dhandle_lock_blocked = 0;
    stats->page_index_slot_ref_blocked = 0;
    stats->prepared_transition_blocked_page = 0;
    stats->page_busy_blocked = 0;
    stats->page_forcible_evict_blocked = 0;
    stats->page_locked_blocked = 0;
    stats->page_read_blocked = 0;
    stats->page_sleep = 0;
    stats->page_del_rollback_blocked = 0;
    stats->child_modify_blocked_page = 0;
    stats->txn_prepared_updates = 0;
    stats->txn_prepared_updates_committed = 0;
    stats->txn_prepared_updates_key_repeated = 0;
    stats->txn_prepared_updates_rolledback = 0;
    stats->txn_read_race_prepare_commit = 0;
    stats->txn_read_overflow_remove = 0;
    stats->txn_rollback_oldest_pinned = 0;
    stats->txn_prepare = 0;
    stats->txn_prepare_commit = 0;
    stats->txn_prepare_active = 0;
    stats->txn_prepare_rollback = 0;
    stats->txn_query_ts = 0;
    stats->txn_read_race_prepare_update = 0;
    stats->txn_rts = 0;
    stats->txn_rts_sweep_hs_keys_dryrun = 0;
    stats->txn_rts_hs_stop_older_than_newer_start = 0;
    stats->txn_rts_inconsistent_ckpt = 0;
    stats->txn_rts_keys_removed = 0;
    stats->txn_rts_keys_restored = 0;
    stats->txn_rts_keys_removed_dryrun = 0;
    stats->txn_rts_keys_restored_dryrun = 0;
    stats->txn_rts_pages_visited = 0;
    stats->txn_rts_hs_restore_tombstones = 0;
    stats->txn_rts_hs_restore_updates = 0;
    stats->txn_rts_delete_rle_skipped = 0;
    stats->txn_rts_stable_rle_skipped = 0;
    stats->txn_rts_sweep_hs_keys = 0;
    stats->txn_rts_hs_restore_tombstones_dryrun = 0;
    stats->txn_rts_tree_walk_skip_pages = 0;
    stats->txn_rts_upd_aborted = 0;
    stats->txn_rts_hs_restore_updates_dryrun = 0;
    stats->txn_rts_hs_removed = 0;
    stats->txn_rts_upd_aborted_dryrun = 0;
    stats->txn_rts_hs_removed_dryrun = 0;
    stats->txn_sessions_walked = 0;
    stats->txn_set_ts = 0;
    stats->txn_set_ts_durable = 0;
    stats->txn_set_ts_durable_upd = 0;
    stats->txn_set_ts_force = 0;
    stats->txn_set_ts_out_of_order = 0;
    stats->txn_set_ts_oldest = 0;
    stats->txn_set_ts_oldest_upd = 0;
    stats->txn_set_ts_stable = 0;
    stats->txn_set_ts_stable_upd = 0;
    stats->txn_begin = 0;
    stats->txn_hs_ckpt_duration = 0;
    /* not clearing txn_pinned_range */
    /* not clearing txn_pinned_checkpoint_range */
    /* not clearing txn_pinned_timestamp */
    /* not clearing txn_pinned_timestamp_checkpoint */
    /* not clearing txn_pinned_timestamp_reader */
    /* not clearing txn_pinned_timestamp_oldest */
    /* not clearing txn_timestamp_oldest_active_read */
    /* not clearing txn_rollback_to_stable_running */
    stats->txn_walk_sessions = 0;
    stats->txn_commit = 0;
    stats->txn_rollback = 0;
    stats->txn_update_conflict = 0;
}

void
__wt_stat_connection_clear_all(WT_CONNECTION_STATS **stats)
{
    u_int i;

    for (i = 0; i < WT_STAT_CONN_COUNTER_SLOTS; ++i)
        __wt_stat_connection_clear_single(stats[i]);
}

void
__wt_stat_connection_aggregate(WT_CONNECTION_STATS **from, WT_CONNECTION_STATS *to)
{
    int64_t v;

    to->lsm_work_queue_app += WT_STAT_CONN_READ(from, lsm_work_queue_app);
    to->lsm_work_queue_manager += WT_STAT_CONN_READ(from, lsm_work_queue_manager);
    to->lsm_rows_merged += WT_STAT_CONN_READ(from, lsm_rows_merged);
    to->lsm_checkpoint_throttle += WT_STAT_CONN_READ(from, lsm_checkpoint_throttle);
    to->lsm_merge_throttle += WT_STAT_CONN_READ(from, lsm_merge_throttle);
    to->lsm_work_queue_switch += WT_STAT_CONN_READ(from, lsm_work_queue_switch);
    to->lsm_work_units_discarded += WT_STAT_CONN_READ(from, lsm_work_units_discarded);
    to->lsm_work_units_done += WT_STAT_CONN_READ(from, lsm_work_units_done);
    to->lsm_work_units_created += WT_STAT_CONN_READ(from, lsm_work_units_created);
    to->lsm_work_queue_max += WT_STAT_CONN_READ(from, lsm_work_queue_max);
    to->autocommit_readonly_retry += WT_STAT_CONN_READ(from, autocommit_readonly_retry);
    to->autocommit_update_retry += WT_STAT_CONN_READ(from, autocommit_update_retry);
    to->background_compact_fail += WT_STAT_CONN_READ(from, background_compact_fail);
    to->background_compact_fail_cache_pressure +=
      WT_STAT_CONN_READ(from, background_compact_fail_cache_pressure);
    to->background_compact_interrupted += WT_STAT_CONN_READ(from, background_compact_interrupted);
    to->background_compact_ema += WT_STAT_CONN_READ(from, background_compact_ema);
    to->background_compact_bytes_recovered +=
      WT_STAT_CONN_READ(from, background_compact_bytes_recovered);
    to->background_compact_running += WT_STAT_CONN_READ(from, background_compact_running);
    to->background_compact_exclude += WT_STAT_CONN_READ(from, background_compact_exclude);
    to->background_compact_skipped += WT_STAT_CONN_READ(from, background_compact_skipped);
    to->background_compact_sleep_cache_pressure +=
      WT_STAT_CONN_READ(from, background_compact_sleep_cache_pressure);
    to->background_compact_success += WT_STAT_CONN_READ(from, background_compact_success);
    to->background_compact_timeout += WT_STAT_CONN_READ(from, background_compact_timeout);
    to->background_compact_files_tracked +=
      WT_STAT_CONN_READ(from, background_compact_files_tracked);
    to->backup_cursor_open += WT_STAT_CONN_READ(from, backup_cursor_open);
    to->backup_dup_open += WT_STAT_CONN_READ(from, backup_dup_open);
    to->backup_granularity += WT_STAT_CONN_READ(from, backup_granularity);
    to->backup_incremental += WT_STAT_CONN_READ(from, backup_incremental);
    to->backup_start += WT_STAT_CONN_READ(from, backup_start);
    to->backup_blocks += WT_STAT_CONN_READ(from, backup_blocks);
    to->backup_blocks_compressed += WT_STAT_CONN_READ(from, backup_blocks_compressed);
    to->backup_blocks_uncompressed += WT_STAT_CONN_READ(from, backup_blocks_uncompressed);
    to->block_cache_blocks_update += WT_STAT_CONN_READ(from, block_cache_blocks_update);
    to->block_cache_bytes_update += WT_STAT_CONN_READ(from, block_cache_bytes_update);
    to->block_cache_blocks_evicted += WT_STAT_CONN_READ(from, block_cache_blocks_evicted);
    to->block_cache_bypass_filesize += WT_STAT_CONN_READ(from, block_cache_bypass_filesize);
    to->block_cache_lookups += WT_STAT_CONN_READ(from, block_cache_lookups);
    to->block_cache_not_evicted_overhead +=
      WT_STAT_CONN_READ(from, block_cache_not_evicted_overhead);
    to->block_cache_bypass_writealloc += WT_STAT_CONN_READ(from, block_cache_bypass_writealloc);
    to->block_cache_bypass_overhead_put += WT_STAT_CONN_READ(from, block_cache_bypass_overhead_put);
    to->block_cache_bypass_get += WT_STAT_CONN_READ(from, block_cache_bypass_get);
    to->block_cache_bypass_put += WT_STAT_CONN_READ(from, block_cache_bypass_put);
    to->block_cache_eviction_passes += WT_STAT_CONN_READ(from, block_cache_eviction_passes);
    to->block_cache_hits += WT_STAT_CONN_READ(from, block_cache_hits);
    to->block_cache_misses += WT_STAT_CONN_READ(from, block_cache_misses);
    to->block_cache_bypass_chkpt += WT_STAT_CONN_READ(from, block_cache_bypass_chkpt);
    to->block_cache_blocks_removed += WT_STAT_CONN_READ(from, block_cache_blocks_removed);
    to->block_cache_blocks_removed_blocked +=
      WT_STAT_CONN_READ(from, block_cache_blocks_removed_blocked);
    to->block_cache_blocks += WT_STAT_CONN_READ(from, block_cache_blocks);
    to->block_cache_blocks_insert_read += WT_STAT_CONN_READ(from, block_cache_blocks_insert_read);
    to->block_cache_blocks_insert_write += WT_STAT_CONN_READ(from, block_cache_blocks_insert_write);
    to->block_cache_bytes += WT_STAT_CONN_READ(from, block_cache_bytes);
    to->block_cache_bytes_insert_read += WT_STAT_CONN_READ(from, block_cache_bytes_insert_read);
    to->block_cache_bytes_insert_write += WT_STAT_CONN_READ(from, block_cache_bytes_insert_write);
    to->block_preload += WT_STAT_CONN_READ(from, block_preload);
    to->block_read += WT_STAT_CONN_READ(from, block_read);
    to->block_write += WT_STAT_CONN_READ(from, block_write);
    to->block_byte_read += WT_STAT_CONN_READ(from, block_byte_read);
    to->block_byte_read_mmap += WT_STAT_CONN_READ(from, block_byte_read_mmap);
    to->block_byte_read_syscall += WT_STAT_CONN_READ(from, block_byte_read_syscall);
    to->block_byte_write += WT_STAT_CONN_READ(from, block_byte_write);
    to->block_byte_write_compact += WT_STAT_CONN_READ(from, block_byte_write_compact);
    to->block_byte_write_checkpoint += WT_STAT_CONN_READ(from, block_byte_write_checkpoint);
    to->block_byte_write_mmap += WT_STAT_CONN_READ(from, block_byte_write_mmap);
    to->block_byte_write_syscall += WT_STAT_CONN_READ(from, block_byte_write_syscall);
    to->block_map_read += WT_STAT_CONN_READ(from, block_map_read);
    to->block_byte_map_read += WT_STAT_CONN_READ(from, block_byte_map_read);
    to->block_remap_file_resize += WT_STAT_CONN_READ(from, block_remap_file_resize);
    to->block_remap_file_write += WT_STAT_CONN_READ(from, block_remap_file_write);
    to->cache_read_app_count += WT_STAT_CONN_READ(from, cache_read_app_count);
    to->cache_read_app_time += WT_STAT_CONN_READ(from, cache_read_app_time);
    to->cache_write_app_count += WT_STAT_CONN_READ(from, cache_write_app_count);
    to->cache_write_app_time += WT_STAT_CONN_READ(from, cache_write_app_time);
    to->cache_bytes_updates += WT_STAT_CONN_READ(from, cache_bytes_updates);
    to->cache_bytes_image += WT_STAT_CONN_READ(from, cache_bytes_image);
    to->cache_bytes_hs += WT_STAT_CONN_READ(from, cache_bytes_hs);
    to->cache_bytes_inuse += WT_STAT_CONN_READ(from, cache_bytes_inuse);
    to->cache_bytes_dirty_total += WT_STAT_CONN_READ(from, cache_bytes_dirty_total);
    to->cache_bytes_other += WT_STAT_CONN_READ(from, cache_bytes_other);
    to->cache_bytes_read += WT_STAT_CONN_READ(from, cache_bytes_read);
    to->cache_bytes_write += WT_STAT_CONN_READ(from, cache_bytes_write);
    to->cache_eviction_blocked_checkpoint +=
      WT_STAT_CONN_READ(from, cache_eviction_blocked_checkpoint);
    to->cache_eviction_blocked_checkpoint_hs +=
      WT_STAT_CONN_READ(from, cache_eviction_blocked_checkpoint_hs);
    to->cache_eviction_blocked_no_ts_checkpoint_race_1 +=
      WT_STAT_CONN_READ(from, cache_eviction_blocked_no_ts_checkpoint_race_1);
    to->cache_eviction_blocked_no_ts_checkpoint_race_2 +=
      WT_STAT_CONN_READ(from, cache_eviction_blocked_no_ts_checkpoint_race_2);
    to->cache_eviction_blocked_no_ts_checkpoint_race_3 +=
      WT_STAT_CONN_READ(from, cache_eviction_blocked_no_ts_checkpoint_race_3);
    to->cache_eviction_blocked_no_ts_checkpoint_race_4 +=
      WT_STAT_CONN_READ(from, cache_eviction_blocked_no_ts_checkpoint_race_4);
    to->cache_eviction_blocked_remove_hs_race_with_checkpoint +=
      WT_STAT_CONN_READ(from, cache_eviction_blocked_remove_hs_race_with_checkpoint);
    to->cache_eviction_blocked_no_progress +=
      WT_STAT_CONN_READ(from, cache_eviction_blocked_no_progress);
<<<<<<< HEAD
    to->cache_eviction_walk_passes += WT_STAT_CONN_READ(from, cache_eviction_walk_passes);
    to->cache_eviction_queue_empty += WT_STAT_CONN_READ(from, cache_eviction_queue_empty);
    to->cache_eviction_queue_not_empty += WT_STAT_CONN_READ(from, cache_eviction_queue_not_empty);
    to->cache_eviction_server_skip_dirty_pages_during_checkpoint +=
      WT_STAT_CONN_READ(from, cache_eviction_server_skip_dirty_pages_during_checkpoint);
    to->cache_eviction_server_skip_intl_page_with_active_child +=
      WT_STAT_CONN_READ(from, cache_eviction_server_skip_intl_page_with_active_child);
    to->cache_eviction_server_skip_metatdata_with_history +=
      WT_STAT_CONN_READ(from, cache_eviction_server_skip_metatdata_with_history);
    to->cache_eviction_server_skip_pages_last_running +=
      WT_STAT_CONN_READ(from, cache_eviction_server_skip_pages_last_running);
    to->cache_eviction_server_skip_pages_retry +=
      WT_STAT_CONN_READ(from, cache_eviction_server_skip_pages_retry);
    to->cache_eviction_server_skip_unwanted_pages +=
      WT_STAT_CONN_READ(from, cache_eviction_server_skip_unwanted_pages);
    to->cache_eviction_server_skip_unwanted_tree +=
      WT_STAT_CONN_READ(from, cache_eviction_server_skip_unwanted_tree);
    to->cache_eviction_server_skip_checkpointing_trees +=
      WT_STAT_CONN_READ(from, cache_eviction_server_skip_checkpointing_trees);
    to->cache_eviction_server_skip_trees_stick_in_cache +=
      WT_STAT_CONN_READ(from, cache_eviction_server_skip_trees_stick_in_cache);
    to->cache_eviction_server_skip_trees_eviction_disabled +=
      WT_STAT_CONN_READ(from, cache_eviction_server_skip_trees_eviction_disabled);
    to->cache_eviction_server_skip_trees_not_useful_before +=
      WT_STAT_CONN_READ(from, cache_eviction_server_skip_trees_not_useful_before);
    to->cache_eviction_server_slept += WT_STAT_CONN_READ(from, cache_eviction_server_slept);
    to->cache_eviction_slow += WT_STAT_CONN_READ(from, cache_eviction_slow);
    to->cache_eviction_walk_leaf_notfound +=
      WT_STAT_CONN_READ(from, cache_eviction_walk_leaf_notfound);
    to->cache_eviction_state += WT_STAT_CONN_READ(from, cache_eviction_state);
    to->cache_eviction_walk_sleeps += WT_STAT_CONN_READ(from, cache_eviction_walk_sleeps);
    if ((v = WT_STAT_CONN_READ(from, npos_evict_walk_max)) > to->npos_evict_walk_max)
        to->npos_evict_walk_max = v;
    to->cache_eviction_restored_pos += WT_STAT_CONN_READ(from, cache_eviction_restored_pos);
    to->cache_eviction_restored_pos_differ +=
      WT_STAT_CONN_READ(from, cache_eviction_restored_pos_differ);
=======
>>>>>>> c50a4270
    to->cache_eviction_target_page_lt10 += WT_STAT_CONN_READ(from, cache_eviction_target_page_lt10);
    to->cache_eviction_target_page_lt32 += WT_STAT_CONN_READ(from, cache_eviction_target_page_lt32);
    to->cache_eviction_target_page_ge128 +=
      WT_STAT_CONN_READ(from, cache_eviction_target_page_ge128);
    to->cache_eviction_target_page_lt64 += WT_STAT_CONN_READ(from, cache_eviction_target_page_lt64);
    to->cache_eviction_target_page_lt128 +=
      WT_STAT_CONN_READ(from, cache_eviction_target_page_lt128);
    to->cache_eviction_target_page_reduced +=
      WT_STAT_CONN_READ(from, cache_eviction_target_page_reduced);
    to->cache_eviction_walks_abandoned += WT_STAT_CONN_READ(from, cache_eviction_walks_abandoned);
    to->cache_eviction_walks_stopped += WT_STAT_CONN_READ(from, cache_eviction_walks_stopped);
    to->cache_eviction_walks_gave_up_no_targets +=
      WT_STAT_CONN_READ(from, cache_eviction_walks_gave_up_no_targets);
    to->cache_eviction_walks_gave_up_ratio +=
      WT_STAT_CONN_READ(from, cache_eviction_walks_gave_up_ratio);
    to->cache_eviction_walk_random_returns_null_position +=
      WT_STAT_CONN_READ(from, cache_eviction_walk_random_returns_null_position);
    to->cache_eviction_walks_ended += WT_STAT_CONN_READ(from, cache_eviction_walks_ended);
    to->cache_eviction_walk_restart += WT_STAT_CONN_READ(from, cache_eviction_walk_restart);
    to->cache_eviction_walk_from_root += WT_STAT_CONN_READ(from, cache_eviction_walk_from_root);
    to->cache_eviction_walk_saved_pos += WT_STAT_CONN_READ(from, cache_eviction_walk_saved_pos);
<<<<<<< HEAD
    to->cache_eviction_active_workers += WT_STAT_CONN_READ(from, cache_eviction_active_workers);
    to->cache_eviction_stable_state_workers +=
      WT_STAT_CONN_READ(from, cache_eviction_stable_state_workers);
    to->cache_eviction_walks_started += WT_STAT_CONN_READ(from, cache_eviction_walks_started);
    to->cache_eviction_force_no_retry += WT_STAT_CONN_READ(from, cache_eviction_force_no_retry);
    to->cache_eviction_force_hs_fail += WT_STAT_CONN_READ(from, cache_eviction_force_hs_fail);
    to->cache_eviction_force_hs += WT_STAT_CONN_READ(from, cache_eviction_force_hs);
    to->cache_eviction_force_hs_success += WT_STAT_CONN_READ(from, cache_eviction_force_hs_success);
    to->cache_eviction_force_clean += WT_STAT_CONN_READ(from, cache_eviction_force_clean);
    to->cache_eviction_force_dirty += WT_STAT_CONN_READ(from, cache_eviction_force_dirty);
    to->cache_eviction_force_long_update_list +=
      WT_STAT_CONN_READ(from, cache_eviction_force_long_update_list);
    to->cache_eviction_force_delete += WT_STAT_CONN_READ(from, cache_eviction_force_delete);
    to->cache_eviction_force += WT_STAT_CONN_READ(from, cache_eviction_force);
    to->cache_eviction_force_fail += WT_STAT_CONN_READ(from, cache_eviction_force_fail);
=======
>>>>>>> c50a4270
    to->cache_eviction_blocked_hazard += WT_STAT_CONN_READ(from, cache_eviction_blocked_hazard);
    to->cache_hazard_checks += WT_STAT_CONN_READ(from, cache_hazard_checks);
    to->cache_hazard_walks += WT_STAT_CONN_READ(from, cache_hazard_walks);
    if ((v = WT_STAT_CONN_READ(from, cache_hazard_max)) > to->cache_hazard_max)
        to->cache_hazard_max = v;
    to->cache_hs_insert += WT_STAT_CONN_READ(from, cache_hs_insert);
    to->cache_hs_insert_restart += WT_STAT_CONN_READ(from, cache_hs_insert_restart);
    to->cache_hs_ondisk_max += WT_STAT_CONN_READ(from, cache_hs_ondisk_max);
    to->cache_hs_ondisk += WT_STAT_CONN_READ(from, cache_hs_ondisk);
    to->cache_hs_read += WT_STAT_CONN_READ(from, cache_hs_read);
    to->cache_hs_read_miss += WT_STAT_CONN_READ(from, cache_hs_read_miss);
    to->cache_hs_read_squash += WT_STAT_CONN_READ(from, cache_hs_read_squash);
    to->cache_hs_order_lose_durable_timestamp +=
      WT_STAT_CONN_READ(from, cache_hs_order_lose_durable_timestamp);
    to->cache_hs_key_truncate_rts_unstable +=
      WT_STAT_CONN_READ(from, cache_hs_key_truncate_rts_unstable);
    to->cache_hs_key_truncate_rts += WT_STAT_CONN_READ(from, cache_hs_key_truncate_rts);
    to->cache_hs_btree_truncate += WT_STAT_CONN_READ(from, cache_hs_btree_truncate);
    to->cache_hs_key_truncate += WT_STAT_CONN_READ(from, cache_hs_key_truncate);
    to->cache_hs_order_remove += WT_STAT_CONN_READ(from, cache_hs_order_remove);
    to->cache_hs_key_truncate_onpage_removal +=
      WT_STAT_CONN_READ(from, cache_hs_key_truncate_onpage_removal);
    to->cache_hs_btree_truncate_dryrun += WT_STAT_CONN_READ(from, cache_hs_btree_truncate_dryrun);
    to->cache_hs_key_truncate_rts_unstable_dryrun +=
      WT_STAT_CONN_READ(from, cache_hs_key_truncate_rts_unstable_dryrun);
    to->cache_hs_key_truncate_rts_dryrun +=
      WT_STAT_CONN_READ(from, cache_hs_key_truncate_rts_dryrun);
    to->cache_hs_order_reinsert += WT_STAT_CONN_READ(from, cache_hs_order_reinsert);
    to->cache_hs_write_squash += WT_STAT_CONN_READ(from, cache_hs_write_squash);
    to->cache_inmem_splittable += WT_STAT_CONN_READ(from, cache_inmem_splittable);
    to->cache_inmem_split += WT_STAT_CONN_READ(from, cache_inmem_split);
    to->cache_eviction_blocked_internal_page_split +=
      WT_STAT_CONN_READ(from, cache_eviction_blocked_internal_page_split);
    to->cache_eviction_internal += WT_STAT_CONN_READ(from, cache_eviction_internal);
    to->cache_eviction_split_internal += WT_STAT_CONN_READ(from, cache_eviction_split_internal);
    to->cache_eviction_split_leaf += WT_STAT_CONN_READ(from, cache_eviction_split_leaf);
    to->cache_eviction_random_sample_inmem_root +=
      WT_STAT_CONN_READ(from, cache_eviction_random_sample_inmem_root);
    to->cache_bytes_max += WT_STAT_CONN_READ(from, cache_bytes_max);
    to->cache_eviction_dirty += WT_STAT_CONN_READ(from, cache_eviction_dirty);
    to->cache_eviction_blocked_multi_block_reconciliation_during_checkpoint +=
      WT_STAT_CONN_READ(from, cache_eviction_blocked_multi_block_reconciliation_during_checkpoint);
<<<<<<< HEAD
    if ((v = WT_STAT_CONN_READ(from, npos_read_walk_max)) > to->npos_read_walk_max)
        to->npos_read_walk_max = v;
    to->cache_timed_out_ops += WT_STAT_CONN_READ(from, cache_timed_out_ops);
=======
>>>>>>> c50a4270
    to->cache_eviction_blocked_overflow_keys +=
      WT_STAT_CONN_READ(from, cache_eviction_blocked_overflow_keys);
    to->cache_read_overflow += WT_STAT_CONN_READ(from, cache_read_overflow);
    to->cache_eviction_deepen += WT_STAT_CONN_READ(from, cache_eviction_deepen);
    to->cache_write_hs += WT_STAT_CONN_READ(from, cache_write_hs);
    to->cache_pages_inuse += WT_STAT_CONN_READ(from, cache_pages_inuse);
    to->cache_eviction_dirty_obsolete_tw +=
      WT_STAT_CONN_READ(from, cache_eviction_dirty_obsolete_tw);
    to->cache_read += WT_STAT_CONN_READ(from, cache_read);
    to->cache_read_deleted += WT_STAT_CONN_READ(from, cache_read_deleted);
    to->cache_read_deleted_prepared += WT_STAT_CONN_READ(from, cache_read_deleted_prepared);
    to->cache_read_checkpoint += WT_STAT_CONN_READ(from, cache_read_checkpoint);
    to->cache_pages_requested += WT_STAT_CONN_READ(from, cache_pages_requested);
    to->cache_pages_prefetch += WT_STAT_CONN_READ(from, cache_pages_prefetch);
    to->cache_eviction_pages_seen += WT_STAT_CONN_READ(from, cache_eviction_pages_seen);
    to->cache_write += WT_STAT_CONN_READ(from, cache_write);
    to->cache_write_restore += WT_STAT_CONN_READ(from, cache_write_restore);
    to->cache_overhead += WT_STAT_CONN_READ(from, cache_overhead);
    to->cache_eviction_blocked_recently_modified +=
      WT_STAT_CONN_READ(from, cache_eviction_blocked_recently_modified);
    to->cache_reverse_splits += WT_STAT_CONN_READ(from, cache_reverse_splits);
    to->cache_reverse_splits_skipped_vlcs +=
      WT_STAT_CONN_READ(from, cache_reverse_splits_skipped_vlcs);
    to->cache_hs_insert_full_update += WT_STAT_CONN_READ(from, cache_hs_insert_full_update);
    to->cache_hs_insert_reverse_modify += WT_STAT_CONN_READ(from, cache_hs_insert_reverse_modify);
    to->cache_bytes_internal += WT_STAT_CONN_READ(from, cache_bytes_internal);
    to->cache_bytes_leaf += WT_STAT_CONN_READ(from, cache_bytes_leaf);
    to->cache_bytes_dirty += WT_STAT_CONN_READ(from, cache_bytes_dirty);
    to->cache_pages_dirty += WT_STAT_CONN_READ(from, cache_pages_dirty);
    to->cache_eviction_blocked_uncommitted_truncate +=
      WT_STAT_CONN_READ(from, cache_eviction_blocked_uncommitted_truncate);
    to->cache_eviction_clean += WT_STAT_CONN_READ(from, cache_eviction_clean);
    to->fsync_all_fh_total += WT_STAT_CONN_READ(from, fsync_all_fh_total);
    to->fsync_all_fh += WT_STAT_CONN_READ(from, fsync_all_fh);
    to->fsync_all_time += WT_STAT_CONN_READ(from, fsync_all_time);
    to->capacity_bytes_read += WT_STAT_CONN_READ(from, capacity_bytes_read);
    to->capacity_bytes_ckpt += WT_STAT_CONN_READ(from, capacity_bytes_ckpt);
    to->capacity_bytes_chunkcache += WT_STAT_CONN_READ(from, capacity_bytes_chunkcache);
    to->capacity_bytes_evict += WT_STAT_CONN_READ(from, capacity_bytes_evict);
    to->capacity_bytes_log += WT_STAT_CONN_READ(from, capacity_bytes_log);
    to->capacity_bytes_written += WT_STAT_CONN_READ(from, capacity_bytes_written);
    to->capacity_threshold += WT_STAT_CONN_READ(from, capacity_threshold);
    to->capacity_time_total += WT_STAT_CONN_READ(from, capacity_time_total);
    to->capacity_time_ckpt += WT_STAT_CONN_READ(from, capacity_time_ckpt);
    to->capacity_time_evict += WT_STAT_CONN_READ(from, capacity_time_evict);
    to->capacity_time_log += WT_STAT_CONN_READ(from, capacity_time_log);
    to->capacity_time_read += WT_STAT_CONN_READ(from, capacity_time_read);
    to->capacity_time_chunkcache += WT_STAT_CONN_READ(from, capacity_time_chunkcache);
    to->checkpoint_cleanup_success += WT_STAT_CONN_READ(from, checkpoint_cleanup_success);
    to->checkpoint_snapshot_acquired += WT_STAT_CONN_READ(from, checkpoint_snapshot_acquired);
    to->checkpoint_skipped += WT_STAT_CONN_READ(from, checkpoint_skipped);
    to->checkpoint_fsync_post += WT_STAT_CONN_READ(from, checkpoint_fsync_post);
    to->checkpoint_fsync_post_duration += WT_STAT_CONN_READ(from, checkpoint_fsync_post_duration);
    to->checkpoint_generation += WT_STAT_CONN_READ(from, checkpoint_generation);
    to->checkpoint_time_max += WT_STAT_CONN_READ(from, checkpoint_time_max);
    to->checkpoint_time_min += WT_STAT_CONN_READ(from, checkpoint_time_min);
    to->checkpoint_handle_drop_duration += WT_STAT_CONN_READ(from, checkpoint_handle_drop_duration);
    to->checkpoint_handle_duration += WT_STAT_CONN_READ(from, checkpoint_handle_duration);
    to->checkpoint_handle_apply_duration +=
      WT_STAT_CONN_READ(from, checkpoint_handle_apply_duration);
    to->checkpoint_handle_skip_duration += WT_STAT_CONN_READ(from, checkpoint_handle_skip_duration);
    to->checkpoint_handle_meta_check_duration +=
      WT_STAT_CONN_READ(from, checkpoint_handle_meta_check_duration);
    to->checkpoint_handle_lock_duration += WT_STAT_CONN_READ(from, checkpoint_handle_lock_duration);
    to->checkpoint_handle_applied += WT_STAT_CONN_READ(from, checkpoint_handle_applied);
    to->checkpoint_handle_dropped += WT_STAT_CONN_READ(from, checkpoint_handle_dropped);
    to->checkpoint_handle_meta_checked += WT_STAT_CONN_READ(from, checkpoint_handle_meta_checked);
    to->checkpoint_handle_locked += WT_STAT_CONN_READ(from, checkpoint_handle_locked);
    to->checkpoint_handle_skipped += WT_STAT_CONN_READ(from, checkpoint_handle_skipped);
    to->checkpoint_handle_walked += WT_STAT_CONN_READ(from, checkpoint_handle_walked);
    to->checkpoint_time_recent += WT_STAT_CONN_READ(from, checkpoint_time_recent);
    to->checkpoints_api += WT_STAT_CONN_READ(from, checkpoints_api);
    to->checkpoints_compact += WT_STAT_CONN_READ(from, checkpoints_compact);
    to->checkpoint_sync += WT_STAT_CONN_READ(from, checkpoint_sync);
    to->checkpoint_presync += WT_STAT_CONN_READ(from, checkpoint_presync);
    to->checkpoint_hs_pages_reconciled += WT_STAT_CONN_READ(from, checkpoint_hs_pages_reconciled);
    to->checkpoint_pages_visited_internal +=
      WT_STAT_CONN_READ(from, checkpoint_pages_visited_internal);
    to->checkpoint_pages_visited_leaf += WT_STAT_CONN_READ(from, checkpoint_pages_visited_leaf);
    to->checkpoint_pages_reconciled += WT_STAT_CONN_READ(from, checkpoint_pages_reconciled);
    to->checkpoint_cleanup_pages_evict += WT_STAT_CONN_READ(from, checkpoint_cleanup_pages_evict);
    to->checkpoint_cleanup_pages_obsolete_tw +=
      WT_STAT_CONN_READ(from, checkpoint_cleanup_pages_obsolete_tw);
    to->checkpoint_cleanup_pages_read_reclaim_space +=
      WT_STAT_CONN_READ(from, checkpoint_cleanup_pages_read_reclaim_space);
    to->checkpoint_cleanup_pages_read_obsolete_tw +=
      WT_STAT_CONN_READ(from, checkpoint_cleanup_pages_read_obsolete_tw);
    to->checkpoint_cleanup_pages_removed +=
      WT_STAT_CONN_READ(from, checkpoint_cleanup_pages_removed);
    to->checkpoint_cleanup_pages_walk_skipped +=
      WT_STAT_CONN_READ(from, checkpoint_cleanup_pages_walk_skipped);
    to->checkpoint_cleanup_pages_visited +=
      WT_STAT_CONN_READ(from, checkpoint_cleanup_pages_visited);
    to->checkpoint_prep_running += WT_STAT_CONN_READ(from, checkpoint_prep_running);
    to->checkpoint_prep_max += WT_STAT_CONN_READ(from, checkpoint_prep_max);
    to->checkpoint_prep_min += WT_STAT_CONN_READ(from, checkpoint_prep_min);
    to->checkpoint_prep_recent += WT_STAT_CONN_READ(from, checkpoint_prep_recent);
    to->checkpoint_prep_total += WT_STAT_CONN_READ(from, checkpoint_prep_total);
    to->checkpoint_state += WT_STAT_CONN_READ(from, checkpoint_state);
    to->checkpoint_scrub_target += WT_STAT_CONN_READ(from, checkpoint_scrub_target);
    to->checkpoint_scrub_max += WT_STAT_CONN_READ(from, checkpoint_scrub_max);
    to->checkpoint_scrub_min += WT_STAT_CONN_READ(from, checkpoint_scrub_min);
    to->checkpoint_scrub_recent += WT_STAT_CONN_READ(from, checkpoint_scrub_recent);
    to->checkpoint_scrub_total += WT_STAT_CONN_READ(from, checkpoint_scrub_total);
    to->checkpoint_stop_stress_active += WT_STAT_CONN_READ(from, checkpoint_stop_stress_active);
    to->checkpoint_tree_duration += WT_STAT_CONN_READ(from, checkpoint_tree_duration);
    to->checkpoints_total_failed += WT_STAT_CONN_READ(from, checkpoints_total_failed);
    to->checkpoints_total_succeed += WT_STAT_CONN_READ(from, checkpoints_total_succeed);
    to->checkpoint_time_total += WT_STAT_CONN_READ(from, checkpoint_time_total);
    to->checkpoint_obsolete_applied += WT_STAT_CONN_READ(from, checkpoint_obsolete_applied);
    to->checkpoint_wait_reduce_dirty += WT_STAT_CONN_READ(from, checkpoint_wait_reduce_dirty);
    to->chunkcache_spans_chunks_read += WT_STAT_CONN_READ(from, chunkcache_spans_chunks_read);
    to->chunkcache_chunks_evicted += WT_STAT_CONN_READ(from, chunkcache_chunks_evicted);
    to->chunkcache_exceeded_bitmap_capacity +=
      WT_STAT_CONN_READ(from, chunkcache_exceeded_bitmap_capacity);
    to->chunkcache_exceeded_capacity += WT_STAT_CONN_READ(from, chunkcache_exceeded_capacity);
    to->chunkcache_lookups += WT_STAT_CONN_READ(from, chunkcache_lookups);
    to->chunkcache_chunks_loaded_from_flushed_tables +=
      WT_STAT_CONN_READ(from, chunkcache_chunks_loaded_from_flushed_tables);
    to->chunkcache_metadata_inserted += WT_STAT_CONN_READ(from, chunkcache_metadata_inserted);
    to->chunkcache_metadata_removed += WT_STAT_CONN_READ(from, chunkcache_metadata_removed);
    to->chunkcache_metadata_work_units_dropped +=
      WT_STAT_CONN_READ(from, chunkcache_metadata_work_units_dropped);
    to->chunkcache_metadata_work_units_created +=
      WT_STAT_CONN_READ(from, chunkcache_metadata_work_units_created);
    to->chunkcache_metadata_work_units_dequeued +=
      WT_STAT_CONN_READ(from, chunkcache_metadata_work_units_dequeued);
    to->chunkcache_misses += WT_STAT_CONN_READ(from, chunkcache_misses);
    to->chunkcache_io_failed += WT_STAT_CONN_READ(from, chunkcache_io_failed);
    to->chunkcache_retries += WT_STAT_CONN_READ(from, chunkcache_retries);
    to->chunkcache_retries_checksum_mismatch +=
      WT_STAT_CONN_READ(from, chunkcache_retries_checksum_mismatch);
    to->chunkcache_toomany_retries += WT_STAT_CONN_READ(from, chunkcache_toomany_retries);
    to->chunkcache_bytes_read_persistent +=
      WT_STAT_CONN_READ(from, chunkcache_bytes_read_persistent);
    to->chunkcache_bytes_inuse += WT_STAT_CONN_READ(from, chunkcache_bytes_inuse);
    to->chunkcache_bytes_inuse_pinned += WT_STAT_CONN_READ(from, chunkcache_bytes_inuse_pinned);
    to->chunkcache_chunks_inuse += WT_STAT_CONN_READ(from, chunkcache_chunks_inuse);
    to->chunkcache_created_from_metadata +=
      WT_STAT_CONN_READ(from, chunkcache_created_from_metadata);
    to->chunkcache_chunks_pinned += WT_STAT_CONN_READ(from, chunkcache_chunks_pinned);
    to->cond_auto_wait_reset += WT_STAT_CONN_READ(from, cond_auto_wait_reset);
    to->cond_auto_wait += WT_STAT_CONN_READ(from, cond_auto_wait);
    to->cond_auto_wait_skipped += WT_STAT_CONN_READ(from, cond_auto_wait_skipped);
    to->time_travel += WT_STAT_CONN_READ(from, time_travel);
    to->file_open += WT_STAT_CONN_READ(from, file_open);
    to->buckets_dh += WT_STAT_CONN_READ(from, buckets_dh);
    to->buckets += WT_STAT_CONN_READ(from, buckets);
    to->memory_allocation += WT_STAT_CONN_READ(from, memory_allocation);
    to->memory_free += WT_STAT_CONN_READ(from, memory_free);
    to->memory_grow += WT_STAT_CONN_READ(from, memory_grow);
    to->no_session_sweep_5min += WT_STAT_CONN_READ(from, no_session_sweep_5min);
    to->no_session_sweep_60min += WT_STAT_CONN_READ(from, no_session_sweep_60min);
    to->cond_wait += WT_STAT_CONN_READ(from, cond_wait);
    to->rwlock_read += WT_STAT_CONN_READ(from, rwlock_read);
    to->rwlock_write += WT_STAT_CONN_READ(from, rwlock_write);
    to->fsync_io += WT_STAT_CONN_READ(from, fsync_io);
    to->read_io += WT_STAT_CONN_READ(from, read_io);
    to->write_io += WT_STAT_CONN_READ(from, write_io);
    to->cursor_tree_walk_del_page_skip += WT_STAT_CONN_READ(from, cursor_tree_walk_del_page_skip);
    to->cursor_next_skip_total += WT_STAT_CONN_READ(from, cursor_next_skip_total);
    to->cursor_prev_skip_total += WT_STAT_CONN_READ(from, cursor_prev_skip_total);
    to->cursor_skip_hs_cur_position += WT_STAT_CONN_READ(from, cursor_skip_hs_cur_position);
    to->cursor_tree_walk_inmem_del_page_skip +=
      WT_STAT_CONN_READ(from, cursor_tree_walk_inmem_del_page_skip);
    to->cursor_tree_walk_ondisk_del_page_skip +=
      WT_STAT_CONN_READ(from, cursor_tree_walk_ondisk_del_page_skip);
    to->cursor_search_near_prefix_fast_paths +=
      WT_STAT_CONN_READ(from, cursor_search_near_prefix_fast_paths);
    to->cursor_reposition_failed += WT_STAT_CONN_READ(from, cursor_reposition_failed);
    to->cursor_reposition += WT_STAT_CONN_READ(from, cursor_reposition);
    to->cursor_bulk_count += WT_STAT_CONN_READ(from, cursor_bulk_count);
    to->cursor_cached_count += WT_STAT_CONN_READ(from, cursor_cached_count);
    to->cursor_bound_error += WT_STAT_CONN_READ(from, cursor_bound_error);
    to->cursor_bounds_reset += WT_STAT_CONN_READ(from, cursor_bounds_reset);
    to->cursor_bounds_comparisons += WT_STAT_CONN_READ(from, cursor_bounds_comparisons);
    to->cursor_bounds_next_unpositioned += WT_STAT_CONN_READ(from, cursor_bounds_next_unpositioned);
    to->cursor_bounds_next_early_exit += WT_STAT_CONN_READ(from, cursor_bounds_next_early_exit);
    to->cursor_bounds_prev_unpositioned += WT_STAT_CONN_READ(from, cursor_bounds_prev_unpositioned);
    to->cursor_bounds_prev_early_exit += WT_STAT_CONN_READ(from, cursor_bounds_prev_early_exit);
    to->cursor_bounds_search_early_exit += WT_STAT_CONN_READ(from, cursor_bounds_search_early_exit);
    to->cursor_bounds_search_near_repositioned_cursor +=
      WT_STAT_CONN_READ(from, cursor_bounds_search_near_repositioned_cursor);
    to->cursor_insert_bulk += WT_STAT_CONN_READ(from, cursor_insert_bulk);
    to->cursor_cache_error += WT_STAT_CONN_READ(from, cursor_cache_error);
    to->cursor_cache += WT_STAT_CONN_READ(from, cursor_cache);
    to->cursor_close_error += WT_STAT_CONN_READ(from, cursor_close_error);
    to->cursor_compare_error += WT_STAT_CONN_READ(from, cursor_compare_error);
    to->cursor_create += WT_STAT_CONN_READ(from, cursor_create);
    to->cursor_equals_error += WT_STAT_CONN_READ(from, cursor_equals_error);
    to->cursor_get_key_error += WT_STAT_CONN_READ(from, cursor_get_key_error);
    to->cursor_get_value_error += WT_STAT_CONN_READ(from, cursor_get_value_error);
    to->cursor_insert += WT_STAT_CONN_READ(from, cursor_insert);
    to->cursor_insert_error += WT_STAT_CONN_READ(from, cursor_insert_error);
    to->cursor_insert_check_error += WT_STAT_CONN_READ(from, cursor_insert_check_error);
    to->cursor_insert_bytes += WT_STAT_CONN_READ(from, cursor_insert_bytes);
    to->cursor_largest_key_error += WT_STAT_CONN_READ(from, cursor_largest_key_error);
    to->cursor_modify += WT_STAT_CONN_READ(from, cursor_modify);
    to->cursor_modify_error += WT_STAT_CONN_READ(from, cursor_modify_error);
    to->cursor_modify_bytes += WT_STAT_CONN_READ(from, cursor_modify_bytes);
    to->cursor_modify_bytes_touch += WT_STAT_CONN_READ(from, cursor_modify_bytes_touch);
    to->cursor_next += WT_STAT_CONN_READ(from, cursor_next);
    to->cursor_next_error += WT_STAT_CONN_READ(from, cursor_next_error);
    to->cursor_next_hs_tombstone += WT_STAT_CONN_READ(from, cursor_next_hs_tombstone);
    to->cursor_next_skip_lt_100 += WT_STAT_CONN_READ(from, cursor_next_skip_lt_100);
    to->cursor_next_skip_ge_100 += WT_STAT_CONN_READ(from, cursor_next_skip_ge_100);
    to->cursor_next_random_error += WT_STAT_CONN_READ(from, cursor_next_random_error);
    to->cursor_restart += WT_STAT_CONN_READ(from, cursor_restart);
    to->cursor_prev += WT_STAT_CONN_READ(from, cursor_prev);
    to->cursor_prev_error += WT_STAT_CONN_READ(from, cursor_prev_error);
    to->cursor_prev_hs_tombstone += WT_STAT_CONN_READ(from, cursor_prev_hs_tombstone);
    to->cursor_prev_skip_ge_100 += WT_STAT_CONN_READ(from, cursor_prev_skip_ge_100);
    to->cursor_prev_skip_lt_100 += WT_STAT_CONN_READ(from, cursor_prev_skip_lt_100);
    to->cursor_reconfigure_error += WT_STAT_CONN_READ(from, cursor_reconfigure_error);
    to->cursor_remove += WT_STAT_CONN_READ(from, cursor_remove);
    to->cursor_remove_error += WT_STAT_CONN_READ(from, cursor_remove_error);
    to->cursor_remove_bytes += WT_STAT_CONN_READ(from, cursor_remove_bytes);
    to->cursor_reopen_error += WT_STAT_CONN_READ(from, cursor_reopen_error);
    to->cursor_reserve += WT_STAT_CONN_READ(from, cursor_reserve);
    to->cursor_reserve_error += WT_STAT_CONN_READ(from, cursor_reserve_error);
    to->cursor_reset += WT_STAT_CONN_READ(from, cursor_reset);
    to->cursor_reset_error += WT_STAT_CONN_READ(from, cursor_reset_error);
    to->cursor_search += WT_STAT_CONN_READ(from, cursor_search);
    to->cursor_search_error += WT_STAT_CONN_READ(from, cursor_search_error);
    to->cursor_search_hs += WT_STAT_CONN_READ(from, cursor_search_hs);
    to->cursor_search_near += WT_STAT_CONN_READ(from, cursor_search_near);
    to->cursor_search_near_error += WT_STAT_CONN_READ(from, cursor_search_near_error);
    to->cursor_sweep_buckets += WT_STAT_CONN_READ(from, cursor_sweep_buckets);
    to->cursor_sweep_closed += WT_STAT_CONN_READ(from, cursor_sweep_closed);
    to->cursor_sweep_examined += WT_STAT_CONN_READ(from, cursor_sweep_examined);
    to->cursor_sweep += WT_STAT_CONN_READ(from, cursor_sweep);
    to->cursor_truncate += WT_STAT_CONN_READ(from, cursor_truncate);
    to->cursor_truncate_keys_deleted += WT_STAT_CONN_READ(from, cursor_truncate_keys_deleted);
    to->cursor_update += WT_STAT_CONN_READ(from, cursor_update);
    to->cursor_update_error += WT_STAT_CONN_READ(from, cursor_update_error);
    to->cursor_update_bytes += WT_STAT_CONN_READ(from, cursor_update_bytes);
    to->cursor_update_bytes_changed += WT_STAT_CONN_READ(from, cursor_update_bytes_changed);
    to->cursor_reopen += WT_STAT_CONN_READ(from, cursor_reopen);
    to->cursor_open_count += WT_STAT_CONN_READ(from, cursor_open_count);
    to->dh_conn_handle_table_count += WT_STAT_CONN_READ(from, dh_conn_handle_table_count);
    to->dh_conn_handle_tiered_count += WT_STAT_CONN_READ(from, dh_conn_handle_tiered_count);
    to->dh_conn_handle_tiered_tree_count +=
      WT_STAT_CONN_READ(from, dh_conn_handle_tiered_tree_count);
    to->dh_conn_handle_btree_count += WT_STAT_CONN_READ(from, dh_conn_handle_btree_count);
    to->dh_conn_handle_checkpoint_count += WT_STAT_CONN_READ(from, dh_conn_handle_checkpoint_count);
    to->dh_conn_handle_size += WT_STAT_CONN_READ(from, dh_conn_handle_size);
    to->dh_conn_handle_count += WT_STAT_CONN_READ(from, dh_conn_handle_count);
    to->dh_sweep_ref += WT_STAT_CONN_READ(from, dh_sweep_ref);
    to->dh_sweep_dead_close += WT_STAT_CONN_READ(from, dh_sweep_dead_close);
    to->dh_sweep_remove += WT_STAT_CONN_READ(from, dh_sweep_remove);
    to->dh_sweep_expired_close += WT_STAT_CONN_READ(from, dh_sweep_expired_close);
    to->dh_sweep_tod += WT_STAT_CONN_READ(from, dh_sweep_tod);
    to->dh_sweeps += WT_STAT_CONN_READ(from, dh_sweeps);
    to->dh_sweep_skip_ckpt += WT_STAT_CONN_READ(from, dh_sweep_skip_ckpt);
    to->dh_session_handles += WT_STAT_CONN_READ(from, dh_session_handles);
    to->dh_session_sweeps += WT_STAT_CONN_READ(from, dh_session_sweeps);
    to->eviction_app_time += WT_STAT_CONN_READ(from, eviction_app_time);
    to->eviction_server_evict_attempt += WT_STAT_CONN_READ(from, eviction_server_evict_attempt);
    to->eviction_worker_evict_attempt += WT_STAT_CONN_READ(from, eviction_worker_evict_attempt);
    to->eviction_server_evict_fail += WT_STAT_CONN_READ(from, eviction_server_evict_fail);
    to->eviction_worker_evict_fail += WT_STAT_CONN_READ(from, eviction_worker_evict_fail);
    to->eviction_get_ref_empty += WT_STAT_CONN_READ(from, eviction_get_ref_empty);
    to->eviction_get_ref_empty2 += WT_STAT_CONN_READ(from, eviction_get_ref_empty2);
    to->eviction_aggressive_set += WT_STAT_CONN_READ(from, eviction_aggressive_set);
    to->eviction_empty_score += WT_STAT_CONN_READ(from, eviction_empty_score);
    to->eviction_walk_passes += WT_STAT_CONN_READ(from, eviction_walk_passes);
    to->eviction_queue_empty += WT_STAT_CONN_READ(from, eviction_queue_empty);
    to->eviction_queue_not_empty += WT_STAT_CONN_READ(from, eviction_queue_not_empty);
    to->eviction_server_skip_dirty_pages_during_checkpoint +=
      WT_STAT_CONN_READ(from, eviction_server_skip_dirty_pages_during_checkpoint);
    to->eviction_server_skip_intl_page_with_active_child +=
      WT_STAT_CONN_READ(from, eviction_server_skip_intl_page_with_active_child);
    to->eviction_server_skip_metatdata_with_history +=
      WT_STAT_CONN_READ(from, eviction_server_skip_metatdata_with_history);
    to->eviction_server_skip_pages_last_running +=
      WT_STAT_CONN_READ(from, eviction_server_skip_pages_last_running);
    to->eviction_server_skip_pages_retry +=
      WT_STAT_CONN_READ(from, eviction_server_skip_pages_retry);
    to->eviction_server_skip_unwanted_pages +=
      WT_STAT_CONN_READ(from, eviction_server_skip_unwanted_pages);
    to->eviction_server_skip_unwanted_tree +=
      WT_STAT_CONN_READ(from, eviction_server_skip_unwanted_tree);
    to->eviction_server_skip_trees_too_many_active_walks +=
      WT_STAT_CONN_READ(from, eviction_server_skip_trees_too_many_active_walks);
    to->eviction_server_skip_checkpointing_trees +=
      WT_STAT_CONN_READ(from, eviction_server_skip_checkpointing_trees);
    to->eviction_server_skip_trees_stick_in_cache +=
      WT_STAT_CONN_READ(from, eviction_server_skip_trees_stick_in_cache);
    to->eviction_server_skip_trees_eviction_disabled +=
      WT_STAT_CONN_READ(from, eviction_server_skip_trees_eviction_disabled);
    to->eviction_server_skip_trees_not_useful_before +=
      WT_STAT_CONN_READ(from, eviction_server_skip_trees_not_useful_before);
    to->eviction_server_slept += WT_STAT_CONN_READ(from, eviction_server_slept);
    to->eviction_slow += WT_STAT_CONN_READ(from, eviction_slow);
    to->eviction_walk_leaf_notfound += WT_STAT_CONN_READ(from, eviction_walk_leaf_notfound);
    to->eviction_state += WT_STAT_CONN_READ(from, eviction_state);
    to->eviction_walk_sleeps += WT_STAT_CONN_READ(from, eviction_walk_sleeps);
    to->eviction_target_strategy_both_clean_and_dirty +=
      WT_STAT_CONN_READ(from, eviction_target_strategy_both_clean_and_dirty);
    to->eviction_target_strategy_clean += WT_STAT_CONN_READ(from, eviction_target_strategy_clean);
    to->eviction_target_strategy_dirty += WT_STAT_CONN_READ(from, eviction_target_strategy_dirty);
    to->eviction_active_workers += WT_STAT_CONN_READ(from, eviction_active_workers);
    to->eviction_stable_state_workers += WT_STAT_CONN_READ(from, eviction_stable_state_workers);
    to->eviction_walks_active += WT_STAT_CONN_READ(from, eviction_walks_active);
    to->eviction_walks_started += WT_STAT_CONN_READ(from, eviction_walks_started);
    to->eviction_force_no_retry += WT_STAT_CONN_READ(from, eviction_force_no_retry);
    to->eviction_force_hs_fail += WT_STAT_CONN_READ(from, eviction_force_hs_fail);
    to->eviction_force_hs += WT_STAT_CONN_READ(from, eviction_force_hs);
    to->eviction_force_hs_success += WT_STAT_CONN_READ(from, eviction_force_hs_success);
    to->eviction_force_clean += WT_STAT_CONN_READ(from, eviction_force_clean);
    to->eviction_force_dirty += WT_STAT_CONN_READ(from, eviction_force_dirty);
    to->eviction_force_long_update_list += WT_STAT_CONN_READ(from, eviction_force_long_update_list);
    to->eviction_force_delete += WT_STAT_CONN_READ(from, eviction_force_delete);
    to->eviction_force += WT_STAT_CONN_READ(from, eviction_force);
    to->eviction_force_fail += WT_STAT_CONN_READ(from, eviction_force_fail);
    to->eviction_internal_pages_queued += WT_STAT_CONN_READ(from, eviction_internal_pages_queued);
    to->eviction_internal_pages_seen += WT_STAT_CONN_READ(from, eviction_internal_pages_seen);
    to->eviction_internal_pages_already_queued +=
      WT_STAT_CONN_READ(from, eviction_internal_pages_already_queued);
    to->eviction_maximum_milliseconds += WT_STAT_CONN_READ(from, eviction_maximum_milliseconds);
    to->eviction_maximum_page_size += WT_STAT_CONN_READ(from, eviction_maximum_page_size);
    to->eviction_app_dirty_attempt += WT_STAT_CONN_READ(from, eviction_app_dirty_attempt);
    to->eviction_app_dirty_fail += WT_STAT_CONN_READ(from, eviction_app_dirty_fail);
    to->eviction_timed_out_ops += WT_STAT_CONN_READ(from, eviction_timed_out_ops);
    to->eviction_app_attempt += WT_STAT_CONN_READ(from, eviction_app_attempt);
    to->eviction_app_fail += WT_STAT_CONN_READ(from, eviction_app_fail);
    to->eviction_consider_prefetch += WT_STAT_CONN_READ(from, eviction_consider_prefetch);
    to->eviction_pages_in_parallel_with_checkpoint +=
      WT_STAT_CONN_READ(from, eviction_pages_in_parallel_with_checkpoint);
    to->eviction_pages_ordinary_queued += WT_STAT_CONN_READ(from, eviction_pages_ordinary_queued);
    to->eviction_pages_queued_post_lru += WT_STAT_CONN_READ(from, eviction_pages_queued_post_lru);
    to->eviction_pages_queued_urgent += WT_STAT_CONN_READ(from, eviction_pages_queued_urgent);
    to->eviction_pages_queued_oldest += WT_STAT_CONN_READ(from, eviction_pages_queued_oldest);
    to->eviction_pages_queued_urgent_hs_dirty +=
      WT_STAT_CONN_READ(from, eviction_pages_queued_urgent_hs_dirty);
    to->eviction_clear_ordinary += WT_STAT_CONN_READ(from, eviction_clear_ordinary);
    to->eviction_pages_already_queued += WT_STAT_CONN_READ(from, eviction_pages_already_queued);
    to->eviction_fail += WT_STAT_CONN_READ(from, eviction_fail);
    to->eviction_fail_active_children_on_an_internal_page +=
      WT_STAT_CONN_READ(from, eviction_fail_active_children_on_an_internal_page);
    to->eviction_fail_in_reconciliation += WT_STAT_CONN_READ(from, eviction_fail_in_reconciliation);
    to->eviction_fail_checkpoint_no_ts += WT_STAT_CONN_READ(from, eviction_fail_checkpoint_no_ts);
    to->eviction_walk += WT_STAT_CONN_READ(from, eviction_walk);
    to->eviction_reentry_hs_eviction_milliseconds +=
      WT_STAT_CONN_READ(from, eviction_reentry_hs_eviction_milliseconds);
    to->lock_btree_page_count += WT_STAT_CONN_READ(from, lock_btree_page_count);
    to->lock_btree_page_wait_application +=
      WT_STAT_CONN_READ(from, lock_btree_page_wait_application);
    to->lock_btree_page_wait_internal += WT_STAT_CONN_READ(from, lock_btree_page_wait_internal);
    to->lock_checkpoint_count += WT_STAT_CONN_READ(from, lock_checkpoint_count);
    to->lock_checkpoint_wait_application +=
      WT_STAT_CONN_READ(from, lock_checkpoint_wait_application);
    to->lock_checkpoint_wait_internal += WT_STAT_CONN_READ(from, lock_checkpoint_wait_internal);
    to->lock_dhandle_wait_application += WT_STAT_CONN_READ(from, lock_dhandle_wait_application);
    to->lock_dhandle_wait_internal += WT_STAT_CONN_READ(from, lock_dhandle_wait_internal);
    to->lock_dhandle_read_count += WT_STAT_CONN_READ(from, lock_dhandle_read_count);
    to->lock_dhandle_write_count += WT_STAT_CONN_READ(from, lock_dhandle_write_count);
    to->lock_metadata_count += WT_STAT_CONN_READ(from, lock_metadata_count);
    to->lock_metadata_wait_application += WT_STAT_CONN_READ(from, lock_metadata_wait_application);
    to->lock_metadata_wait_internal += WT_STAT_CONN_READ(from, lock_metadata_wait_internal);
    to->lock_schema_count += WT_STAT_CONN_READ(from, lock_schema_count);
    to->lock_schema_wait_application += WT_STAT_CONN_READ(from, lock_schema_wait_application);
    to->lock_schema_wait_internal += WT_STAT_CONN_READ(from, lock_schema_wait_internal);
    to->lock_table_wait_application += WT_STAT_CONN_READ(from, lock_table_wait_application);
    to->lock_table_wait_internal += WT_STAT_CONN_READ(from, lock_table_wait_internal);
    to->lock_table_read_count += WT_STAT_CONN_READ(from, lock_table_read_count);
    to->lock_table_write_count += WT_STAT_CONN_READ(from, lock_table_write_count);
    to->lock_txn_global_wait_application +=
      WT_STAT_CONN_READ(from, lock_txn_global_wait_application);
    to->lock_txn_global_wait_internal += WT_STAT_CONN_READ(from, lock_txn_global_wait_internal);
    to->lock_txn_global_read_count += WT_STAT_CONN_READ(from, lock_txn_global_read_count);
    to->lock_txn_global_write_count += WT_STAT_CONN_READ(from, lock_txn_global_write_count);
    to->log_slot_switch_busy += WT_STAT_CONN_READ(from, log_slot_switch_busy);
    to->log_force_remove_sleep += WT_STAT_CONN_READ(from, log_force_remove_sleep);
    to->log_bytes_payload += WT_STAT_CONN_READ(from, log_bytes_payload);
    to->log_bytes_written += WT_STAT_CONN_READ(from, log_bytes_written);
    to->log_zero_fills += WT_STAT_CONN_READ(from, log_zero_fills);
    to->log_flush += WT_STAT_CONN_READ(from, log_flush);
    to->log_force_write += WT_STAT_CONN_READ(from, log_force_write);
    to->log_force_write_skip += WT_STAT_CONN_READ(from, log_force_write_skip);
    to->log_compress_writes += WT_STAT_CONN_READ(from, log_compress_writes);
    to->log_compress_write_fails += WT_STAT_CONN_READ(from, log_compress_write_fails);
    to->log_compress_small += WT_STAT_CONN_READ(from, log_compress_small);
    to->log_release_write_lsn += WT_STAT_CONN_READ(from, log_release_write_lsn);
    to->log_scans += WT_STAT_CONN_READ(from, log_scans);
    to->log_scan_rereads += WT_STAT_CONN_READ(from, log_scan_rereads);
    to->log_write_lsn += WT_STAT_CONN_READ(from, log_write_lsn);
    to->log_write_lsn_skip += WT_STAT_CONN_READ(from, log_write_lsn_skip);
    to->log_sync += WT_STAT_CONN_READ(from, log_sync);
    to->log_sync_duration += WT_STAT_CONN_READ(from, log_sync_duration);
    to->log_sync_dir += WT_STAT_CONN_READ(from, log_sync_dir);
    to->log_sync_dir_duration += WT_STAT_CONN_READ(from, log_sync_dir_duration);
    to->log_writes += WT_STAT_CONN_READ(from, log_writes);
    to->log_slot_consolidated += WT_STAT_CONN_READ(from, log_slot_consolidated);
    to->log_max_filesize += WT_STAT_CONN_READ(from, log_max_filesize);
    to->log_prealloc_max += WT_STAT_CONN_READ(from, log_prealloc_max);
    to->log_prealloc_missed += WT_STAT_CONN_READ(from, log_prealloc_missed);
    to->log_prealloc_files += WT_STAT_CONN_READ(from, log_prealloc_files);
    to->log_prealloc_used += WT_STAT_CONN_READ(from, log_prealloc_used);
    to->log_scan_records += WT_STAT_CONN_READ(from, log_scan_records);
    to->log_slot_close_race += WT_STAT_CONN_READ(from, log_slot_close_race);
    to->log_slot_close_unbuf += WT_STAT_CONN_READ(from, log_slot_close_unbuf);
    to->log_slot_closes += WT_STAT_CONN_READ(from, log_slot_closes);
    to->log_slot_races += WT_STAT_CONN_READ(from, log_slot_races);
    to->log_slot_yield_race += WT_STAT_CONN_READ(from, log_slot_yield_race);
    to->log_slot_immediate += WT_STAT_CONN_READ(from, log_slot_immediate);
    to->log_slot_yield_close += WT_STAT_CONN_READ(from, log_slot_yield_close);
    to->log_slot_yield_sleep += WT_STAT_CONN_READ(from, log_slot_yield_sleep);
    to->log_slot_yield += WT_STAT_CONN_READ(from, log_slot_yield);
    to->log_slot_active_closed += WT_STAT_CONN_READ(from, log_slot_active_closed);
    to->log_slot_yield_duration += WT_STAT_CONN_READ(from, log_slot_yield_duration);
    to->log_slot_no_free_slots += WT_STAT_CONN_READ(from, log_slot_no_free_slots);
    to->log_slot_unbuffered += WT_STAT_CONN_READ(from, log_slot_unbuffered);
    to->log_compress_mem += WT_STAT_CONN_READ(from, log_compress_mem);
    to->log_buffer_size += WT_STAT_CONN_READ(from, log_buffer_size);
    to->log_compress_len += WT_STAT_CONN_READ(from, log_compress_len);
    to->log_slot_coalesced += WT_STAT_CONN_READ(from, log_slot_coalesced);
    to->log_close_yields += WT_STAT_CONN_READ(from, log_close_yields);
    to->perf_hist_fsread_latency_lt10 += WT_STAT_CONN_READ(from, perf_hist_fsread_latency_lt10);
    to->perf_hist_fsread_latency_lt50 += WT_STAT_CONN_READ(from, perf_hist_fsread_latency_lt50);
    to->perf_hist_fsread_latency_lt100 += WT_STAT_CONN_READ(from, perf_hist_fsread_latency_lt100);
    to->perf_hist_fsread_latency_lt250 += WT_STAT_CONN_READ(from, perf_hist_fsread_latency_lt250);
    to->perf_hist_fsread_latency_lt500 += WT_STAT_CONN_READ(from, perf_hist_fsread_latency_lt500);
    to->perf_hist_fsread_latency_lt1000 += WT_STAT_CONN_READ(from, perf_hist_fsread_latency_lt1000);
    to->perf_hist_fsread_latency_gt1000 += WT_STAT_CONN_READ(from, perf_hist_fsread_latency_gt1000);
    to->perf_hist_fsread_latency_total_msecs +=
      WT_STAT_CONN_READ(from, perf_hist_fsread_latency_total_msecs);
    to->perf_hist_fswrite_latency_lt10 += WT_STAT_CONN_READ(from, perf_hist_fswrite_latency_lt10);
    to->perf_hist_fswrite_latency_lt50 += WT_STAT_CONN_READ(from, perf_hist_fswrite_latency_lt50);
    to->perf_hist_fswrite_latency_lt100 += WT_STAT_CONN_READ(from, perf_hist_fswrite_latency_lt100);
    to->perf_hist_fswrite_latency_lt250 += WT_STAT_CONN_READ(from, perf_hist_fswrite_latency_lt250);
    to->perf_hist_fswrite_latency_lt500 += WT_STAT_CONN_READ(from, perf_hist_fswrite_latency_lt500);
    to->perf_hist_fswrite_latency_lt1000 +=
      WT_STAT_CONN_READ(from, perf_hist_fswrite_latency_lt1000);
    to->perf_hist_fswrite_latency_gt1000 +=
      WT_STAT_CONN_READ(from, perf_hist_fswrite_latency_gt1000);
    to->perf_hist_fswrite_latency_total_msecs +=
      WT_STAT_CONN_READ(from, perf_hist_fswrite_latency_total_msecs);
    to->perf_hist_opread_latency_lt100 += WT_STAT_CONN_READ(from, perf_hist_opread_latency_lt100);
    to->perf_hist_opread_latency_lt250 += WT_STAT_CONN_READ(from, perf_hist_opread_latency_lt250);
    to->perf_hist_opread_latency_lt500 += WT_STAT_CONN_READ(from, perf_hist_opread_latency_lt500);
    to->perf_hist_opread_latency_lt1000 += WT_STAT_CONN_READ(from, perf_hist_opread_latency_lt1000);
    to->perf_hist_opread_latency_lt10000 +=
      WT_STAT_CONN_READ(from, perf_hist_opread_latency_lt10000);
    to->perf_hist_opread_latency_gt10000 +=
      WT_STAT_CONN_READ(from, perf_hist_opread_latency_gt10000);
    to->perf_hist_opread_latency_total_usecs +=
      WT_STAT_CONN_READ(from, perf_hist_opread_latency_total_usecs);
    to->perf_hist_opwrite_latency_lt100 += WT_STAT_CONN_READ(from, perf_hist_opwrite_latency_lt100);
    to->perf_hist_opwrite_latency_lt250 += WT_STAT_CONN_READ(from, perf_hist_opwrite_latency_lt250);
    to->perf_hist_opwrite_latency_lt500 += WT_STAT_CONN_READ(from, perf_hist_opwrite_latency_lt500);
    to->perf_hist_opwrite_latency_lt1000 +=
      WT_STAT_CONN_READ(from, perf_hist_opwrite_latency_lt1000);
    to->perf_hist_opwrite_latency_lt10000 +=
      WT_STAT_CONN_READ(from, perf_hist_opwrite_latency_lt10000);
    to->perf_hist_opwrite_latency_gt10000 +=
      WT_STAT_CONN_READ(from, perf_hist_opwrite_latency_gt10000);
    to->perf_hist_opwrite_latency_total_usecs +=
      WT_STAT_CONN_READ(from, perf_hist_opwrite_latency_total_usecs);
    to->prefetch_skipped_internal_page += WT_STAT_CONN_READ(from, prefetch_skipped_internal_page);
    to->prefetch_skipped_no_flag_set += WT_STAT_CONN_READ(from, prefetch_skipped_no_flag_set);
    to->prefetch_failed_start += WT_STAT_CONN_READ(from, prefetch_failed_start);
    to->prefetch_skipped_same_ref += WT_STAT_CONN_READ(from, prefetch_skipped_same_ref);
    to->prefetch_disk_one += WT_STAT_CONN_READ(from, prefetch_disk_one);
    to->prefetch_skipped_no_valid_dhandle +=
      WT_STAT_CONN_READ(from, prefetch_skipped_no_valid_dhandle);
    to->prefetch_skipped += WT_STAT_CONN_READ(from, prefetch_skipped);
    to->prefetch_skipped_disk_read_count +=
      WT_STAT_CONN_READ(from, prefetch_skipped_disk_read_count);
    to->prefetch_skipped_internal_session +=
      WT_STAT_CONN_READ(from, prefetch_skipped_internal_session);
    to->prefetch_skipped_special_handle += WT_STAT_CONN_READ(from, prefetch_skipped_special_handle);
    to->prefetch_pages_fail += WT_STAT_CONN_READ(from, prefetch_pages_fail);
    to->prefetch_pages_queued += WT_STAT_CONN_READ(from, prefetch_pages_queued);
    to->prefetch_pages_read += WT_STAT_CONN_READ(from, prefetch_pages_read);
    to->prefetch_skipped_error_ok += WT_STAT_CONN_READ(from, prefetch_skipped_error_ok);
    to->prefetch_attempts += WT_STAT_CONN_READ(from, prefetch_attempts);
    to->rec_vlcs_emptied_pages += WT_STAT_CONN_READ(from, rec_vlcs_emptied_pages);
    to->rec_time_window_bytes_ts += WT_STAT_CONN_READ(from, rec_time_window_bytes_ts);
    to->rec_time_window_bytes_txn += WT_STAT_CONN_READ(from, rec_time_window_bytes_txn);
    to->rec_page_delete_fast += WT_STAT_CONN_READ(from, rec_page_delete_fast);
    to->rec_overflow_key_leaf += WT_STAT_CONN_READ(from, rec_overflow_key_leaf);
    to->rec_maximum_milliseconds += WT_STAT_CONN_READ(from, rec_maximum_milliseconds);
    to->rec_maximum_image_build_milliseconds +=
      WT_STAT_CONN_READ(from, rec_maximum_image_build_milliseconds);
    to->rec_maximum_hs_wrapup_milliseconds +=
      WT_STAT_CONN_READ(from, rec_maximum_hs_wrapup_milliseconds);
    to->rec_overflow_value += WT_STAT_CONN_READ(from, rec_overflow_value);
    to->rec_pages += WT_STAT_CONN_READ(from, rec_pages);
    to->rec_pages_eviction += WT_STAT_CONN_READ(from, rec_pages_eviction);
    to->rec_pages_with_prepare += WT_STAT_CONN_READ(from, rec_pages_with_prepare);
    to->rec_pages_with_ts += WT_STAT_CONN_READ(from, rec_pages_with_ts);
    to->rec_pages_with_txn += WT_STAT_CONN_READ(from, rec_pages_with_txn);
    to->rec_page_delete += WT_STAT_CONN_READ(from, rec_page_delete);
    to->rec_time_aggr_newest_start_durable_ts +=
      WT_STAT_CONN_READ(from, rec_time_aggr_newest_start_durable_ts);
    to->rec_time_aggr_newest_stop_durable_ts +=
      WT_STAT_CONN_READ(from, rec_time_aggr_newest_stop_durable_ts);
    to->rec_time_aggr_newest_stop_ts += WT_STAT_CONN_READ(from, rec_time_aggr_newest_stop_ts);
    to->rec_time_aggr_newest_stop_txn += WT_STAT_CONN_READ(from, rec_time_aggr_newest_stop_txn);
    to->rec_time_aggr_newest_txn += WT_STAT_CONN_READ(from, rec_time_aggr_newest_txn);
    to->rec_time_aggr_oldest_start_ts += WT_STAT_CONN_READ(from, rec_time_aggr_oldest_start_ts);
    to->rec_time_aggr_prepared += WT_STAT_CONN_READ(from, rec_time_aggr_prepared);
    to->rec_time_window_pages_prepared += WT_STAT_CONN_READ(from, rec_time_window_pages_prepared);
    to->rec_time_window_pages_durable_start_ts +=
      WT_STAT_CONN_READ(from, rec_time_window_pages_durable_start_ts);
    to->rec_time_window_pages_start_ts += WT_STAT_CONN_READ(from, rec_time_window_pages_start_ts);
    to->rec_time_window_pages_start_txn += WT_STAT_CONN_READ(from, rec_time_window_pages_start_txn);
    to->rec_time_window_pages_durable_stop_ts +=
      WT_STAT_CONN_READ(from, rec_time_window_pages_durable_stop_ts);
    to->rec_time_window_pages_stop_ts += WT_STAT_CONN_READ(from, rec_time_window_pages_stop_ts);
    to->rec_time_window_pages_stop_txn += WT_STAT_CONN_READ(from, rec_time_window_pages_stop_txn);
    to->rec_time_window_prepared += WT_STAT_CONN_READ(from, rec_time_window_prepared);
    to->rec_time_window_durable_start_ts +=
      WT_STAT_CONN_READ(from, rec_time_window_durable_start_ts);
    to->rec_time_window_start_ts += WT_STAT_CONN_READ(from, rec_time_window_start_ts);
    to->rec_time_window_start_txn += WT_STAT_CONN_READ(from, rec_time_window_start_txn);
    to->rec_time_window_durable_stop_ts += WT_STAT_CONN_READ(from, rec_time_window_durable_stop_ts);
    to->rec_time_window_stop_ts += WT_STAT_CONN_READ(from, rec_time_window_stop_ts);
    to->rec_time_window_stop_txn += WT_STAT_CONN_READ(from, rec_time_window_stop_txn);
    to->rec_split_stashed_bytes += WT_STAT_CONN_READ(from, rec_split_stashed_bytes);
    to->rec_split_stashed_objects += WT_STAT_CONN_READ(from, rec_split_stashed_objects);
    to->local_objects_inuse += WT_STAT_CONN_READ(from, local_objects_inuse);
    to->flush_tier_fail += WT_STAT_CONN_READ(from, flush_tier_fail);
    to->flush_tier += WT_STAT_CONN_READ(from, flush_tier);
    to->flush_tier_skipped += WT_STAT_CONN_READ(from, flush_tier_skipped);
    to->flush_tier_switched += WT_STAT_CONN_READ(from, flush_tier_switched);
    to->local_objects_removed += WT_STAT_CONN_READ(from, local_objects_removed);
    to->session_open += WT_STAT_CONN_READ(from, session_open);
    to->session_query_ts += WT_STAT_CONN_READ(from, session_query_ts);
    to->session_table_alter_fail += WT_STAT_CONN_READ(from, session_table_alter_fail);
    to->session_table_alter_success += WT_STAT_CONN_READ(from, session_table_alter_success);
    to->session_table_alter_trigger_checkpoint +=
      WT_STAT_CONN_READ(from, session_table_alter_trigger_checkpoint);
    to->session_table_alter_skip += WT_STAT_CONN_READ(from, session_table_alter_skip);
    to->session_table_compact_conflicting_checkpoint +=
      WT_STAT_CONN_READ(from, session_table_compact_conflicting_checkpoint);
    to->session_table_compact_dhandle_success +=
      WT_STAT_CONN_READ(from, session_table_compact_dhandle_success);
    to->session_table_compact_fail += WT_STAT_CONN_READ(from, session_table_compact_fail);
    to->session_table_compact_fail_cache_pressure +=
      WT_STAT_CONN_READ(from, session_table_compact_fail_cache_pressure);
    to->session_table_compact_passes += WT_STAT_CONN_READ(from, session_table_compact_passes);
    to->session_table_compact_eviction += WT_STAT_CONN_READ(from, session_table_compact_eviction);
    to->session_table_compact_running += WT_STAT_CONN_READ(from, session_table_compact_running);
    to->session_table_compact_skipped += WT_STAT_CONN_READ(from, session_table_compact_skipped);
    to->session_table_compact_success += WT_STAT_CONN_READ(from, session_table_compact_success);
    to->session_table_compact_timeout += WT_STAT_CONN_READ(from, session_table_compact_timeout);
    to->session_table_create_fail += WT_STAT_CONN_READ(from, session_table_create_fail);
    to->session_table_create_success += WT_STAT_CONN_READ(from, session_table_create_success);
    to->session_table_create_import_fail +=
      WT_STAT_CONN_READ(from, session_table_create_import_fail);
    to->session_table_create_import_success +=
      WT_STAT_CONN_READ(from, session_table_create_import_success);
    to->session_table_drop_fail += WT_STAT_CONN_READ(from, session_table_drop_fail);
    to->session_table_drop_success += WT_STAT_CONN_READ(from, session_table_drop_success);
    to->session_table_rename_fail += WT_STAT_CONN_READ(from, session_table_rename_fail);
    to->session_table_rename_success += WT_STAT_CONN_READ(from, session_table_rename_success);
    to->session_table_salvage_fail += WT_STAT_CONN_READ(from, session_table_salvage_fail);
    to->session_table_salvage_success += WT_STAT_CONN_READ(from, session_table_salvage_success);
    to->session_table_truncate_fail += WT_STAT_CONN_READ(from, session_table_truncate_fail);
    to->session_table_truncate_success += WT_STAT_CONN_READ(from, session_table_truncate_success);
    to->session_table_verify_fail += WT_STAT_CONN_READ(from, session_table_verify_fail);
    to->session_table_verify_success += WT_STAT_CONN_READ(from, session_table_verify_success);
    to->tiered_work_units_dequeued += WT_STAT_CONN_READ(from, tiered_work_units_dequeued);
    to->tiered_work_units_removed += WT_STAT_CONN_READ(from, tiered_work_units_removed);
    to->tiered_work_units_created += WT_STAT_CONN_READ(from, tiered_work_units_created);
    to->tiered_retention += WT_STAT_CONN_READ(from, tiered_retention);
    to->thread_fsync_active += WT_STAT_CONN_READ(from, thread_fsync_active);
    to->thread_read_active += WT_STAT_CONN_READ(from, thread_read_active);
    to->thread_write_active += WT_STAT_CONN_READ(from, thread_write_active);
    to->application_cache_ops += WT_STAT_CONN_READ(from, application_cache_ops);
    to->application_evict_snapshot_refreshed +=
      WT_STAT_CONN_READ(from, application_evict_snapshot_refreshed);
    to->application_cache_time += WT_STAT_CONN_READ(from, application_cache_time);
    to->txn_release_blocked += WT_STAT_CONN_READ(from, txn_release_blocked);
    to->conn_close_blocked_lsm += WT_STAT_CONN_READ(from, conn_close_blocked_lsm);
    to->dhandle_lock_blocked += WT_STAT_CONN_READ(from, dhandle_lock_blocked);
    to->page_index_slot_ref_blocked += WT_STAT_CONN_READ(from, page_index_slot_ref_blocked);
    to->prepared_transition_blocked_page +=
      WT_STAT_CONN_READ(from, prepared_transition_blocked_page);
    to->page_busy_blocked += WT_STAT_CONN_READ(from, page_busy_blocked);
    to->page_forcible_evict_blocked += WT_STAT_CONN_READ(from, page_forcible_evict_blocked);
    to->page_locked_blocked += WT_STAT_CONN_READ(from, page_locked_blocked);
    to->page_read_blocked += WT_STAT_CONN_READ(from, page_read_blocked);
    to->page_sleep += WT_STAT_CONN_READ(from, page_sleep);
    to->page_del_rollback_blocked += WT_STAT_CONN_READ(from, page_del_rollback_blocked);
    to->child_modify_blocked_page += WT_STAT_CONN_READ(from, child_modify_blocked_page);
    to->txn_prepared_updates += WT_STAT_CONN_READ(from, txn_prepared_updates);
    to->txn_prepared_updates_committed += WT_STAT_CONN_READ(from, txn_prepared_updates_committed);
    to->txn_prepared_updates_key_repeated +=
      WT_STAT_CONN_READ(from, txn_prepared_updates_key_repeated);
    to->txn_prepared_updates_rolledback += WT_STAT_CONN_READ(from, txn_prepared_updates_rolledback);
    to->txn_read_race_prepare_commit += WT_STAT_CONN_READ(from, txn_read_race_prepare_commit);
    to->txn_read_overflow_remove += WT_STAT_CONN_READ(from, txn_read_overflow_remove);
    to->txn_rollback_oldest_pinned += WT_STAT_CONN_READ(from, txn_rollback_oldest_pinned);
    to->txn_prepare += WT_STAT_CONN_READ(from, txn_prepare);
    to->txn_prepare_commit += WT_STAT_CONN_READ(from, txn_prepare_commit);
    to->txn_prepare_active += WT_STAT_CONN_READ(from, txn_prepare_active);
    to->txn_prepare_rollback += WT_STAT_CONN_READ(from, txn_prepare_rollback);
    to->txn_query_ts += WT_STAT_CONN_READ(from, txn_query_ts);
    to->txn_read_race_prepare_update += WT_STAT_CONN_READ(from, txn_read_race_prepare_update);
    to->txn_rts += WT_STAT_CONN_READ(from, txn_rts);
    to->txn_rts_sweep_hs_keys_dryrun += WT_STAT_CONN_READ(from, txn_rts_sweep_hs_keys_dryrun);
    to->txn_rts_hs_stop_older_than_newer_start +=
      WT_STAT_CONN_READ(from, txn_rts_hs_stop_older_than_newer_start);
    to->txn_rts_inconsistent_ckpt += WT_STAT_CONN_READ(from, txn_rts_inconsistent_ckpt);
    to->txn_rts_keys_removed += WT_STAT_CONN_READ(from, txn_rts_keys_removed);
    to->txn_rts_keys_restored += WT_STAT_CONN_READ(from, txn_rts_keys_restored);
    to->txn_rts_keys_removed_dryrun += WT_STAT_CONN_READ(from, txn_rts_keys_removed_dryrun);
    to->txn_rts_keys_restored_dryrun += WT_STAT_CONN_READ(from, txn_rts_keys_restored_dryrun);
    to->txn_rts_pages_visited += WT_STAT_CONN_READ(from, txn_rts_pages_visited);
    to->txn_rts_hs_restore_tombstones += WT_STAT_CONN_READ(from, txn_rts_hs_restore_tombstones);
    to->txn_rts_hs_restore_updates += WT_STAT_CONN_READ(from, txn_rts_hs_restore_updates);
    to->txn_rts_delete_rle_skipped += WT_STAT_CONN_READ(from, txn_rts_delete_rle_skipped);
    to->txn_rts_stable_rle_skipped += WT_STAT_CONN_READ(from, txn_rts_stable_rle_skipped);
    to->txn_rts_sweep_hs_keys += WT_STAT_CONN_READ(from, txn_rts_sweep_hs_keys);
    to->txn_rts_hs_restore_tombstones_dryrun +=
      WT_STAT_CONN_READ(from, txn_rts_hs_restore_tombstones_dryrun);
    to->txn_rts_tree_walk_skip_pages += WT_STAT_CONN_READ(from, txn_rts_tree_walk_skip_pages);
    to->txn_rts_upd_aborted += WT_STAT_CONN_READ(from, txn_rts_upd_aborted);
    to->txn_rts_hs_restore_updates_dryrun +=
      WT_STAT_CONN_READ(from, txn_rts_hs_restore_updates_dryrun);
    to->txn_rts_hs_removed += WT_STAT_CONN_READ(from, txn_rts_hs_removed);
    to->txn_rts_upd_aborted_dryrun += WT_STAT_CONN_READ(from, txn_rts_upd_aborted_dryrun);
    to->txn_rts_hs_removed_dryrun += WT_STAT_CONN_READ(from, txn_rts_hs_removed_dryrun);
    to->txn_sessions_walked += WT_STAT_CONN_READ(from, txn_sessions_walked);
    to->txn_set_ts += WT_STAT_CONN_READ(from, txn_set_ts);
    to->txn_set_ts_durable += WT_STAT_CONN_READ(from, txn_set_ts_durable);
    to->txn_set_ts_durable_upd += WT_STAT_CONN_READ(from, txn_set_ts_durable_upd);
    to->txn_set_ts_force += WT_STAT_CONN_READ(from, txn_set_ts_force);
    to->txn_set_ts_out_of_order += WT_STAT_CONN_READ(from, txn_set_ts_out_of_order);
    to->txn_set_ts_oldest += WT_STAT_CONN_READ(from, txn_set_ts_oldest);
    to->txn_set_ts_oldest_upd += WT_STAT_CONN_READ(from, txn_set_ts_oldest_upd);
    to->txn_set_ts_stable += WT_STAT_CONN_READ(from, txn_set_ts_stable);
    to->txn_set_ts_stable_upd += WT_STAT_CONN_READ(from, txn_set_ts_stable_upd);
    to->txn_begin += WT_STAT_CONN_READ(from, txn_begin);
    to->txn_hs_ckpt_duration += WT_STAT_CONN_READ(from, txn_hs_ckpt_duration);
    to->txn_pinned_range += WT_STAT_CONN_READ(from, txn_pinned_range);
    to->txn_pinned_checkpoint_range += WT_STAT_CONN_READ(from, txn_pinned_checkpoint_range);
    to->txn_pinned_timestamp += WT_STAT_CONN_READ(from, txn_pinned_timestamp);
    to->txn_pinned_timestamp_checkpoint += WT_STAT_CONN_READ(from, txn_pinned_timestamp_checkpoint);
    to->txn_pinned_timestamp_reader += WT_STAT_CONN_READ(from, txn_pinned_timestamp_reader);
    to->txn_pinned_timestamp_oldest += WT_STAT_CONN_READ(from, txn_pinned_timestamp_oldest);
    to->txn_timestamp_oldest_active_read +=
      WT_STAT_CONN_READ(from, txn_timestamp_oldest_active_read);
    to->txn_rollback_to_stable_running += WT_STAT_CONN_READ(from, txn_rollback_to_stable_running);
    to->txn_walk_sessions += WT_STAT_CONN_READ(from, txn_walk_sessions);
    to->txn_commit += WT_STAT_CONN_READ(from, txn_commit);
    to->txn_rollback += WT_STAT_CONN_READ(from, txn_rollback);
    to->txn_update_conflict += WT_STAT_CONN_READ(from, txn_update_conflict);
}

static const char *const __stats_join_desc[] = {
  "join: accesses to the main table",
  "join: bloom filter false positives",
  "join: checks that conditions of membership are satisfied",
  "join: items inserted into a bloom filter",
  "join: items iterated",
};

int
__wt_stat_join_desc(WT_CURSOR_STAT *cst, int slot, const char **p)
{
    WT_UNUSED(cst);
    *p = __stats_join_desc[slot];
    return (0);
}

void
__wt_stat_join_init_single(WT_JOIN_STATS *stats)
{
    memset(stats, 0, sizeof(*stats));
}

void
__wt_stat_join_clear_single(WT_JOIN_STATS *stats)
{
    stats->main_access = 0;
    stats->bloom_false_positive = 0;
    stats->membership_check = 0;
    stats->bloom_insert = 0;
    stats->iterated = 0;
}

void
__wt_stat_join_clear_all(WT_JOIN_STATS **stats)
{
    u_int i;

    for (i = 0; i < WT_STAT_CONN_COUNTER_SLOTS; ++i)
        __wt_stat_join_clear_single(stats[i]);
}

void
__wt_stat_join_aggregate(WT_JOIN_STATS **from, WT_JOIN_STATS *to)
{
    to->main_access += WT_STAT_CONN_READ(from, main_access);
    to->bloom_false_positive += WT_STAT_CONN_READ(from, bloom_false_positive);
    to->membership_check += WT_STAT_CONN_READ(from, membership_check);
    to->bloom_insert += WT_STAT_CONN_READ(from, bloom_insert);
    to->iterated += WT_STAT_CONN_READ(from, iterated);
}

static const char *const __stats_session_desc[] = {
  "session: bytes read into cache",
  "session: bytes written from cache",
  "session: dhandle lock wait time (usecs)",
  "session: dirty bytes in this txn",
  "session: page read from disk to cache time (usecs)",
  "session: page write from cache to disk time (usecs)",
  "session: schema lock wait time (usecs)",
  "session: time waiting for cache (usecs)",
};

int
__wt_stat_session_desc(WT_CURSOR_STAT *cst, int slot, const char **p)
{
    WT_UNUSED(cst);
    *p = __stats_session_desc[slot];
    return (0);
}

void
__wt_stat_session_init_single(WT_SESSION_STATS *stats)
{
    memset(stats, 0, sizeof(*stats));
}

void
__wt_stat_session_clear_single(WT_SESSION_STATS *stats)
{
    stats->bytes_read = 0;
    stats->bytes_write = 0;
    stats->lock_dhandle_wait = 0;
    stats->txn_bytes_dirty = 0;
    stats->read_time = 0;
    stats->write_time = 0;
    stats->lock_schema_wait = 0;
    stats->cache_time = 0;
}<|MERGE_RESOLUTION|>--- conflicted
+++ resolved
@@ -78,15 +78,6 @@
   "cache: eviction walk target pages histogram - 32-63",
   "cache: eviction walk target pages histogram - 64-128",
   "cache: eviction walk target pages reduced due to history store cache pressure",
-  "cache: eviction walks abandoned",
-  "cache: eviction walks gave up because they restarted their walk twice",
-  "cache: eviction walks gave up because they saw too many pages and found no candidates",
-  "cache: eviction walks gave up because they saw too many pages and found too few candidates",
-  "cache: eviction walks random search fails to locate a page, results in a null position",
-  "cache: eviction walks reached end of tree",
-  "cache: eviction walks restarted",
-  "cache: eviction walks started from root of tree",
-  "cache: eviction walks started from saved location in tree",
   "cache: hazard pointer blocked page eviction",
   "cache: history store table insert calls",
   "cache: history store table insert calls that returned restart",
@@ -439,15 +430,6 @@
     stats->cache_eviction_target_page_lt64 = 0;
     stats->cache_eviction_target_page_lt128 = 0;
     stats->cache_eviction_target_page_reduced = 0;
-    stats->cache_eviction_walks_abandoned = 0;
-    stats->cache_eviction_walks_stopped = 0;
-    stats->cache_eviction_walks_gave_up_no_targets = 0;
-    stats->cache_eviction_walks_gave_up_ratio = 0;
-    stats->cache_eviction_walk_random_returns_null_position = 0;
-    stats->cache_eviction_walks_ended = 0;
-    stats->cache_eviction_walk_restart = 0;
-    stats->cache_eviction_walk_from_root = 0;
-    stats->cache_eviction_walk_saved_pos = 0;
     stats->cache_eviction_blocked_hazard = 0;
     stats->cache_hs_insert = 0;
     stats->cache_hs_insert_restart = 0;
@@ -775,16 +757,6 @@
     to->cache_eviction_target_page_lt64 += from->cache_eviction_target_page_lt64;
     to->cache_eviction_target_page_lt128 += from->cache_eviction_target_page_lt128;
     to->cache_eviction_target_page_reduced += from->cache_eviction_target_page_reduced;
-    to->cache_eviction_walks_abandoned += from->cache_eviction_walks_abandoned;
-    to->cache_eviction_walks_stopped += from->cache_eviction_walks_stopped;
-    to->cache_eviction_walks_gave_up_no_targets += from->cache_eviction_walks_gave_up_no_targets;
-    to->cache_eviction_walks_gave_up_ratio += from->cache_eviction_walks_gave_up_ratio;
-    to->cache_eviction_walk_random_returns_null_position +=
-      from->cache_eviction_walk_random_returns_null_position;
-    to->cache_eviction_walks_ended += from->cache_eviction_walks_ended;
-    to->cache_eviction_walk_restart += from->cache_eviction_walk_restart;
-    to->cache_eviction_walk_from_root += from->cache_eviction_walk_from_root;
-    to->cache_eviction_walk_saved_pos += from->cache_eviction_walk_saved_pos;
     to->cache_eviction_blocked_hazard += from->cache_eviction_blocked_hazard;
     to->cache_hs_insert += from->cache_hs_insert;
     to->cache_hs_insert_restart += from->cache_hs_insert_restart;
@@ -1122,18 +1094,6 @@
       WT_STAT_DSRC_READ(from, cache_eviction_target_page_lt128);
     to->cache_eviction_target_page_reduced +=
       WT_STAT_DSRC_READ(from, cache_eviction_target_page_reduced);
-    to->cache_eviction_walks_abandoned += WT_STAT_DSRC_READ(from, cache_eviction_walks_abandoned);
-    to->cache_eviction_walks_stopped += WT_STAT_DSRC_READ(from, cache_eviction_walks_stopped);
-    to->cache_eviction_walks_gave_up_no_targets +=
-      WT_STAT_DSRC_READ(from, cache_eviction_walks_gave_up_no_targets);
-    to->cache_eviction_walks_gave_up_ratio +=
-      WT_STAT_DSRC_READ(from, cache_eviction_walks_gave_up_ratio);
-    to->cache_eviction_walk_random_returns_null_position +=
-      WT_STAT_DSRC_READ(from, cache_eviction_walk_random_returns_null_position);
-    to->cache_eviction_walks_ended += WT_STAT_DSRC_READ(from, cache_eviction_walks_ended);
-    to->cache_eviction_walk_restart += WT_STAT_DSRC_READ(from, cache_eviction_walk_restart);
-    to->cache_eviction_walk_from_root += WT_STAT_DSRC_READ(from, cache_eviction_walk_from_root);
-    to->cache_eviction_walk_saved_pos += WT_STAT_DSRC_READ(from, cache_eviction_walk_saved_pos);
     to->cache_eviction_blocked_hazard += WT_STAT_DSRC_READ(from, cache_eviction_blocked_hazard);
     to->cache_hs_insert += WT_STAT_DSRC_READ(from, cache_hs_insert);
     to->cache_hs_insert_restart += WT_STAT_DSRC_READ(from, cache_hs_insert_restart);
@@ -1493,67 +1453,13 @@
   "cache: eviction gave up due to needing to remove a record from the history store but checkpoint "
   "is running",
   "cache: eviction gave up due to no progress being made",
-<<<<<<< HEAD
-  "cache: eviction passes of a file",
-  "cache: eviction server candidate queue empty when topping up",
-  "cache: eviction server candidate queue not empty when topping up",
-  "cache: eviction server skips dirty pages during a running checkpoint",
-  "cache: eviction server skips internal pages as it has an active child.",
-  "cache: eviction server skips metadata pages with history",
-  "cache: eviction server skips pages that are written with transactions greater than the last "
-  "running",
-  "cache: eviction server skips pages that previously failed eviction and likely will again",
-  "cache: eviction server skips pages that we do not want to evict",
-  "cache: eviction server skips tree that we do not want to evict",
-  "cache: eviction server skips trees that are being checkpointed",
-  "cache: eviction server skips trees that are configured to stick in cache",
-  "cache: eviction server skips trees that disable eviction",
-  "cache: eviction server skips trees that were not useful before",
-  "cache: eviction server slept, because we did not make progress with eviction",
-  "cache: eviction server unable to reach eviction goal",
-  "cache: eviction server waiting for a leaf page",
-  "cache: eviction state",
-  "cache: eviction walk most recent sleeps for checkpoint handle gathering",
   "cache: eviction walk restored - had to walk this many pages",
-  "cache: eviction walk restored position",
-  "cache: eviction walk restored position differs from the saved one",
-=======
->>>>>>> c50a4270
   "cache: eviction walk target pages histogram - 0-9",
   "cache: eviction walk target pages histogram - 10-31",
   "cache: eviction walk target pages histogram - 128 and higher",
   "cache: eviction walk target pages histogram - 32-63",
   "cache: eviction walk target pages histogram - 64-128",
   "cache: eviction walk target pages reduced due to history store cache pressure",
-  "cache: eviction walks abandoned",
-  "cache: eviction walks gave up because they restarted their walk twice",
-  "cache: eviction walks gave up because they saw too many pages and found no candidates",
-  "cache: eviction walks gave up because they saw too many pages and found too few candidates",
-  "cache: eviction walks random search fails to locate a page, results in a null position",
-  "cache: eviction walks reached end of tree",
-  "cache: eviction walks restarted",
-  "cache: eviction walks started from root of tree",
-  "cache: eviction walks started from saved location in tree",
-<<<<<<< HEAD
-  "cache: eviction worker thread active",
-  "cache: eviction worker thread stable number",
-  "cache: files with new eviction walks started",
-  "cache: forced eviction - do not retry count to evict pages selected to evict during "
-  "reconciliation",
-  "cache: forced eviction - history store pages failed to evict while session has history store "
-  "cursor open",
-  "cache: forced eviction - history store pages selected while session has history store cursor "
-  "open",
-  "cache: forced eviction - history store pages successfully evicted while session has history "
-  "store cursor open",
-  "cache: forced eviction - pages evicted that were clean count",
-  "cache: forced eviction - pages evicted that were dirty count",
-  "cache: forced eviction - pages selected because of a large number of updates to a single item",
-  "cache: forced eviction - pages selected because of too many deleted items count",
-  "cache: forced eviction - pages selected count",
-  "cache: forced eviction - pages selected unable to be evicted count",
-=======
->>>>>>> c50a4270
   "cache: hazard pointer blocked page eviction",
   "cache: hazard pointer check calls",
   "cache: hazard pointer check entries walked",
@@ -1593,11 +1499,7 @@
   "cache: maximum bytes configured",
   "cache: modified pages evicted",
   "cache: multi-block reconciliation blocked whilst checkpoint is running",
-<<<<<<< HEAD
   "cache: npos read - had to walk this many pages",
-  "cache: operations timed out waiting for space in cache",
-=======
->>>>>>> c50a4270
   "cache: overflow keys on a multiblock row-store page blocked its eviction",
   "cache: overflow pages read into cache",
   "cache: page split during eviction deepened the tree",
@@ -1849,7 +1751,6 @@
   "eviction: eviction server skips pages that previously failed eviction and likely will again",
   "eviction: eviction server skips pages that we do not want to evict",
   "eviction: eviction server skips tree that we do not want to evict",
-  "eviction: eviction server skips trees because there are too many active walks",
   "eviction: eviction server skips trees that are being checkpointed",
   "eviction: eviction server skips trees that are configured to stick in cache",
   "eviction: eviction server skips trees that disable eviction",
@@ -1859,9 +1760,20 @@
   "eviction: eviction server waiting for a leaf page",
   "eviction: eviction state",
   "eviction: eviction walk most recent sleeps for checkpoint handle gathering",
+  "eviction: eviction walk restored position",
+  "eviction: eviction walk restored position differs from the saved one",
   "eviction: eviction walk target strategy both clean and dirty pages",
   "eviction: eviction walk target strategy only clean pages",
   "eviction: eviction walk target strategy only dirty pages",
+  "eviction: eviction walks abandoned",
+  "eviction: eviction walks gave up because they restarted their walk twice",
+  "eviction: eviction walks gave up because they saw too many pages and found no candidates",
+  "eviction: eviction walks gave up because they saw too many pages and found too few candidates",
+  "eviction: eviction walks random search fails to locate a page, results in a null position",
+  "eviction: eviction walks reached end of tree",
+  "eviction: eviction walks restarted",
+  "eviction: eviction walks started from root of tree",
+  "eviction: eviction walks started from saved location in tree",
   "eviction: eviction worker thread active",
   "eviction: eviction worker thread stable number",
   "eviction: files with active eviction walks",
@@ -2314,62 +2226,13 @@
     stats->cache_eviction_blocked_no_ts_checkpoint_race_4 = 0;
     stats->cache_eviction_blocked_remove_hs_race_with_checkpoint = 0;
     stats->cache_eviction_blocked_no_progress = 0;
-<<<<<<< HEAD
-    stats->cache_eviction_walk_passes = 0;
-    stats->cache_eviction_queue_empty = 0;
-    stats->cache_eviction_queue_not_empty = 0;
-    stats->cache_eviction_server_skip_dirty_pages_during_checkpoint = 0;
-    stats->cache_eviction_server_skip_intl_page_with_active_child = 0;
-    stats->cache_eviction_server_skip_metatdata_with_history = 0;
-    stats->cache_eviction_server_skip_pages_last_running = 0;
-    stats->cache_eviction_server_skip_pages_retry = 0;
-    stats->cache_eviction_server_skip_unwanted_pages = 0;
-    stats->cache_eviction_server_skip_unwanted_tree = 0;
-    stats->cache_eviction_server_skip_checkpointing_trees = 0;
-    stats->cache_eviction_server_skip_trees_stick_in_cache = 0;
-    stats->cache_eviction_server_skip_trees_eviction_disabled = 0;
-    stats->cache_eviction_server_skip_trees_not_useful_before = 0;
-    stats->cache_eviction_server_slept = 0;
-    stats->cache_eviction_slow = 0;
-    stats->cache_eviction_walk_leaf_notfound = 0;
-    /* not clearing cache_eviction_state */
-    stats->cache_eviction_walk_sleeps = 0;
     stats->npos_evict_walk_max = 0;
-    stats->cache_eviction_restored_pos = 0;
-    stats->cache_eviction_restored_pos_differ = 0;
-=======
->>>>>>> c50a4270
     stats->cache_eviction_target_page_lt10 = 0;
     stats->cache_eviction_target_page_lt32 = 0;
     stats->cache_eviction_target_page_ge128 = 0;
     stats->cache_eviction_target_page_lt64 = 0;
     stats->cache_eviction_target_page_lt128 = 0;
     stats->cache_eviction_target_page_reduced = 0;
-    stats->cache_eviction_walks_abandoned = 0;
-    stats->cache_eviction_walks_stopped = 0;
-    stats->cache_eviction_walks_gave_up_no_targets = 0;
-    stats->cache_eviction_walks_gave_up_ratio = 0;
-    stats->cache_eviction_walk_random_returns_null_position = 0;
-    stats->cache_eviction_walks_ended = 0;
-    stats->cache_eviction_walk_restart = 0;
-    stats->cache_eviction_walk_from_root = 0;
-    stats->cache_eviction_walk_saved_pos = 0;
-<<<<<<< HEAD
-    /* not clearing cache_eviction_active_workers */
-    /* not clearing cache_eviction_stable_state_workers */
-    stats->cache_eviction_walks_started = 0;
-    stats->cache_eviction_force_no_retry = 0;
-    stats->cache_eviction_force_hs_fail = 0;
-    stats->cache_eviction_force_hs = 0;
-    stats->cache_eviction_force_hs_success = 0;
-    stats->cache_eviction_force_clean = 0;
-    stats->cache_eviction_force_dirty = 0;
-    stats->cache_eviction_force_long_update_list = 0;
-    stats->cache_eviction_force_delete = 0;
-    stats->cache_eviction_force = 0;
-    stats->cache_eviction_force_fail = 0;
-=======
->>>>>>> c50a4270
     stats->cache_eviction_blocked_hazard = 0;
     stats->cache_hazard_checks = 0;
     stats->cache_hazard_walks = 0;
@@ -2403,11 +2266,7 @@
     /* not clearing cache_bytes_max */
     stats->cache_eviction_dirty = 0;
     stats->cache_eviction_blocked_multi_block_reconciliation_during_checkpoint = 0;
-<<<<<<< HEAD
     stats->npos_read_walk_max = 0;
-    stats->cache_timed_out_ops = 0;
-=======
->>>>>>> c50a4270
     stats->cache_eviction_blocked_overflow_keys = 0;
     stats->cache_read_overflow = 0;
     stats->cache_eviction_deepen = 0;
@@ -2656,7 +2515,6 @@
     stats->eviction_server_skip_pages_retry = 0;
     stats->eviction_server_skip_unwanted_pages = 0;
     stats->eviction_server_skip_unwanted_tree = 0;
-    stats->eviction_server_skip_trees_too_many_active_walks = 0;
     stats->eviction_server_skip_checkpointing_trees = 0;
     stats->eviction_server_skip_trees_stick_in_cache = 0;
     stats->eviction_server_skip_trees_eviction_disabled = 0;
@@ -2666,9 +2524,20 @@
     stats->eviction_walk_leaf_notfound = 0;
     /* not clearing eviction_state */
     stats->eviction_walk_sleeps = 0;
+    stats->eviction_restored_pos = 0;
+    stats->eviction_restored_pos_differ = 0;
     stats->eviction_target_strategy_both_clean_and_dirty = 0;
     stats->eviction_target_strategy_clean = 0;
     stats->eviction_target_strategy_dirty = 0;
+    stats->eviction_walks_abandoned = 0;
+    stats->eviction_walks_stopped = 0;
+    stats->eviction_walks_gave_up_no_targets = 0;
+    stats->eviction_walks_gave_up_ratio = 0;
+    stats->eviction_walk_random_returns_null_position = 0;
+    stats->eviction_walks_ended = 0;
+    stats->eviction_walk_restart = 0;
+    stats->eviction_walk_from_root = 0;
+    stats->eviction_walk_saved_pos = 0;
     /* not clearing eviction_active_workers */
     /* not clearing eviction_stable_state_workers */
     /* not clearing eviction_walks_active */
@@ -3096,45 +2965,8 @@
       WT_STAT_CONN_READ(from, cache_eviction_blocked_remove_hs_race_with_checkpoint);
     to->cache_eviction_blocked_no_progress +=
       WT_STAT_CONN_READ(from, cache_eviction_blocked_no_progress);
-<<<<<<< HEAD
-    to->cache_eviction_walk_passes += WT_STAT_CONN_READ(from, cache_eviction_walk_passes);
-    to->cache_eviction_queue_empty += WT_STAT_CONN_READ(from, cache_eviction_queue_empty);
-    to->cache_eviction_queue_not_empty += WT_STAT_CONN_READ(from, cache_eviction_queue_not_empty);
-    to->cache_eviction_server_skip_dirty_pages_during_checkpoint +=
-      WT_STAT_CONN_READ(from, cache_eviction_server_skip_dirty_pages_during_checkpoint);
-    to->cache_eviction_server_skip_intl_page_with_active_child +=
-      WT_STAT_CONN_READ(from, cache_eviction_server_skip_intl_page_with_active_child);
-    to->cache_eviction_server_skip_metatdata_with_history +=
-      WT_STAT_CONN_READ(from, cache_eviction_server_skip_metatdata_with_history);
-    to->cache_eviction_server_skip_pages_last_running +=
-      WT_STAT_CONN_READ(from, cache_eviction_server_skip_pages_last_running);
-    to->cache_eviction_server_skip_pages_retry +=
-      WT_STAT_CONN_READ(from, cache_eviction_server_skip_pages_retry);
-    to->cache_eviction_server_skip_unwanted_pages +=
-      WT_STAT_CONN_READ(from, cache_eviction_server_skip_unwanted_pages);
-    to->cache_eviction_server_skip_unwanted_tree +=
-      WT_STAT_CONN_READ(from, cache_eviction_server_skip_unwanted_tree);
-    to->cache_eviction_server_skip_checkpointing_trees +=
-      WT_STAT_CONN_READ(from, cache_eviction_server_skip_checkpointing_trees);
-    to->cache_eviction_server_skip_trees_stick_in_cache +=
-      WT_STAT_CONN_READ(from, cache_eviction_server_skip_trees_stick_in_cache);
-    to->cache_eviction_server_skip_trees_eviction_disabled +=
-      WT_STAT_CONN_READ(from, cache_eviction_server_skip_trees_eviction_disabled);
-    to->cache_eviction_server_skip_trees_not_useful_before +=
-      WT_STAT_CONN_READ(from, cache_eviction_server_skip_trees_not_useful_before);
-    to->cache_eviction_server_slept += WT_STAT_CONN_READ(from, cache_eviction_server_slept);
-    to->cache_eviction_slow += WT_STAT_CONN_READ(from, cache_eviction_slow);
-    to->cache_eviction_walk_leaf_notfound +=
-      WT_STAT_CONN_READ(from, cache_eviction_walk_leaf_notfound);
-    to->cache_eviction_state += WT_STAT_CONN_READ(from, cache_eviction_state);
-    to->cache_eviction_walk_sleeps += WT_STAT_CONN_READ(from, cache_eviction_walk_sleeps);
     if ((v = WT_STAT_CONN_READ(from, npos_evict_walk_max)) > to->npos_evict_walk_max)
         to->npos_evict_walk_max = v;
-    to->cache_eviction_restored_pos += WT_STAT_CONN_READ(from, cache_eviction_restored_pos);
-    to->cache_eviction_restored_pos_differ +=
-      WT_STAT_CONN_READ(from, cache_eviction_restored_pos_differ);
-=======
->>>>>>> c50a4270
     to->cache_eviction_target_page_lt10 += WT_STAT_CONN_READ(from, cache_eviction_target_page_lt10);
     to->cache_eviction_target_page_lt32 += WT_STAT_CONN_READ(from, cache_eviction_target_page_lt32);
     to->cache_eviction_target_page_ge128 +=
@@ -3144,36 +2976,6 @@
       WT_STAT_CONN_READ(from, cache_eviction_target_page_lt128);
     to->cache_eviction_target_page_reduced +=
       WT_STAT_CONN_READ(from, cache_eviction_target_page_reduced);
-    to->cache_eviction_walks_abandoned += WT_STAT_CONN_READ(from, cache_eviction_walks_abandoned);
-    to->cache_eviction_walks_stopped += WT_STAT_CONN_READ(from, cache_eviction_walks_stopped);
-    to->cache_eviction_walks_gave_up_no_targets +=
-      WT_STAT_CONN_READ(from, cache_eviction_walks_gave_up_no_targets);
-    to->cache_eviction_walks_gave_up_ratio +=
-      WT_STAT_CONN_READ(from, cache_eviction_walks_gave_up_ratio);
-    to->cache_eviction_walk_random_returns_null_position +=
-      WT_STAT_CONN_READ(from, cache_eviction_walk_random_returns_null_position);
-    to->cache_eviction_walks_ended += WT_STAT_CONN_READ(from, cache_eviction_walks_ended);
-    to->cache_eviction_walk_restart += WT_STAT_CONN_READ(from, cache_eviction_walk_restart);
-    to->cache_eviction_walk_from_root += WT_STAT_CONN_READ(from, cache_eviction_walk_from_root);
-    to->cache_eviction_walk_saved_pos += WT_STAT_CONN_READ(from, cache_eviction_walk_saved_pos);
-<<<<<<< HEAD
-    to->cache_eviction_active_workers += WT_STAT_CONN_READ(from, cache_eviction_active_workers);
-    to->cache_eviction_stable_state_workers +=
-      WT_STAT_CONN_READ(from, cache_eviction_stable_state_workers);
-    to->cache_eviction_walks_started += WT_STAT_CONN_READ(from, cache_eviction_walks_started);
-    to->cache_eviction_force_no_retry += WT_STAT_CONN_READ(from, cache_eviction_force_no_retry);
-    to->cache_eviction_force_hs_fail += WT_STAT_CONN_READ(from, cache_eviction_force_hs_fail);
-    to->cache_eviction_force_hs += WT_STAT_CONN_READ(from, cache_eviction_force_hs);
-    to->cache_eviction_force_hs_success += WT_STAT_CONN_READ(from, cache_eviction_force_hs_success);
-    to->cache_eviction_force_clean += WT_STAT_CONN_READ(from, cache_eviction_force_clean);
-    to->cache_eviction_force_dirty += WT_STAT_CONN_READ(from, cache_eviction_force_dirty);
-    to->cache_eviction_force_long_update_list +=
-      WT_STAT_CONN_READ(from, cache_eviction_force_long_update_list);
-    to->cache_eviction_force_delete += WT_STAT_CONN_READ(from, cache_eviction_force_delete);
-    to->cache_eviction_force += WT_STAT_CONN_READ(from, cache_eviction_force);
-    to->cache_eviction_force_fail += WT_STAT_CONN_READ(from, cache_eviction_force_fail);
-=======
->>>>>>> c50a4270
     to->cache_eviction_blocked_hazard += WT_STAT_CONN_READ(from, cache_eviction_blocked_hazard);
     to->cache_hazard_checks += WT_STAT_CONN_READ(from, cache_hazard_checks);
     to->cache_hazard_walks += WT_STAT_CONN_READ(from, cache_hazard_walks);
@@ -3216,12 +3018,8 @@
     to->cache_eviction_dirty += WT_STAT_CONN_READ(from, cache_eviction_dirty);
     to->cache_eviction_blocked_multi_block_reconciliation_during_checkpoint +=
       WT_STAT_CONN_READ(from, cache_eviction_blocked_multi_block_reconciliation_during_checkpoint);
-<<<<<<< HEAD
     if ((v = WT_STAT_CONN_READ(from, npos_read_walk_max)) > to->npos_read_walk_max)
         to->npos_read_walk_max = v;
-    to->cache_timed_out_ops += WT_STAT_CONN_READ(from, cache_timed_out_ops);
-=======
->>>>>>> c50a4270
     to->cache_eviction_blocked_overflow_keys +=
       WT_STAT_CONN_READ(from, cache_eviction_blocked_overflow_keys);
     to->cache_read_overflow += WT_STAT_CONN_READ(from, cache_read_overflow);
@@ -3504,8 +3302,6 @@
       WT_STAT_CONN_READ(from, eviction_server_skip_unwanted_pages);
     to->eviction_server_skip_unwanted_tree +=
       WT_STAT_CONN_READ(from, eviction_server_skip_unwanted_tree);
-    to->eviction_server_skip_trees_too_many_active_walks +=
-      WT_STAT_CONN_READ(from, eviction_server_skip_trees_too_many_active_walks);
     to->eviction_server_skip_checkpointing_trees +=
       WT_STAT_CONN_READ(from, eviction_server_skip_checkpointing_trees);
     to->eviction_server_skip_trees_stick_in_cache +=
@@ -3519,10 +3315,23 @@
     to->eviction_walk_leaf_notfound += WT_STAT_CONN_READ(from, eviction_walk_leaf_notfound);
     to->eviction_state += WT_STAT_CONN_READ(from, eviction_state);
     to->eviction_walk_sleeps += WT_STAT_CONN_READ(from, eviction_walk_sleeps);
+    to->eviction_restored_pos += WT_STAT_CONN_READ(from, eviction_restored_pos);
+    to->eviction_restored_pos_differ += WT_STAT_CONN_READ(from, eviction_restored_pos_differ);
     to->eviction_target_strategy_both_clean_and_dirty +=
       WT_STAT_CONN_READ(from, eviction_target_strategy_both_clean_and_dirty);
     to->eviction_target_strategy_clean += WT_STAT_CONN_READ(from, eviction_target_strategy_clean);
     to->eviction_target_strategy_dirty += WT_STAT_CONN_READ(from, eviction_target_strategy_dirty);
+    to->eviction_walks_abandoned += WT_STAT_CONN_READ(from, eviction_walks_abandoned);
+    to->eviction_walks_stopped += WT_STAT_CONN_READ(from, eviction_walks_stopped);
+    to->eviction_walks_gave_up_no_targets +=
+      WT_STAT_CONN_READ(from, eviction_walks_gave_up_no_targets);
+    to->eviction_walks_gave_up_ratio += WT_STAT_CONN_READ(from, eviction_walks_gave_up_ratio);
+    to->eviction_walk_random_returns_null_position +=
+      WT_STAT_CONN_READ(from, eviction_walk_random_returns_null_position);
+    to->eviction_walks_ended += WT_STAT_CONN_READ(from, eviction_walks_ended);
+    to->eviction_walk_restart += WT_STAT_CONN_READ(from, eviction_walk_restart);
+    to->eviction_walk_from_root += WT_STAT_CONN_READ(from, eviction_walk_from_root);
+    to->eviction_walk_saved_pos += WT_STAT_CONN_READ(from, eviction_walk_saved_pos);
     to->eviction_active_workers += WT_STAT_CONN_READ(from, eviction_active_workers);
     to->eviction_stable_state_workers += WT_STAT_CONN_READ(from, eviction_stable_state_workers);
     to->eviction_walks_active += WT_STAT_CONN_READ(from, eviction_walks_active);
