/* DO NOT EDIT: automatically built by dist/stat.py. */

#include "wt_internal.h"

static const char *const __stats_dsrc_desc[] = {
  "LSM: bloom filter false positives",
  "LSM: bloom filter hits",
  "LSM: bloom filter misses",
  "LSM: bloom filter pages evicted from cache",
  "LSM: bloom filter pages read into cache",
  "LSM: bloom filters in the LSM tree",
  "LSM: chunks in the LSM tree",
  "LSM: highest merge generation in the LSM tree",
  "LSM: queries that could have benefited from a Bloom filter that did not exist",
  "LSM: sleep for LSM checkpoint throttle",
  "LSM: sleep for LSM merge throttle",
  "LSM: total size of bloom filters",
  "autocommit: retries for readonly operations",
  "autocommit: retries for update operations",
  "backup: total modified incremental blocks with compressed data",
  "backup: total modified incremental blocks without compressed data",
  "block-disagg: Bytes read from the shared history store in SLS",
  "block-disagg: Bytes written to the shared history store in SLS",
  "block-disagg: Disaggregated block manager get",
  "block-disagg: Disaggregated block manager get from the shared history store in SLS",
  "block-disagg: Disaggregated block manager put ",
  "block-disagg: Disaggregated block manager put to the shared history store in SLS",
  "block-manager: allocations requiring file extension",
  "block-manager: blocks allocated",
  "block-manager: blocks freed",
  "block-manager: checkpoint size",
  "block-manager: file allocation unit size",
  "block-manager: file bytes available for reuse",
  "block-manager: file magic number",
  "block-manager: file major version number",
  "block-manager: file size in bytes",
  "block-manager: minor version number",
  "btree: btree checkpoint generation",
  "btree: btree clean tree checkpoint expiration time",
  "btree: btree compact pages reviewed",
  "btree: btree compact pages rewritten",
  "btree: btree compact pages skipped",
  "btree: btree expected number of compact bytes rewritten",
  "btree: btree expected number of compact pages rewritten",
  "btree: btree number of pages reconciled during checkpoint",
  "btree: btree skipped by compaction as process would not reduce size",
  "btree: column-store fixed-size leaf pages",
  "btree: column-store fixed-size time windows",
  "btree: column-store internal pages",
  "btree: column-store variable-size RLE encoded values",
  "btree: column-store variable-size deleted values",
  "btree: column-store variable-size leaf pages",
  "btree: fixed-record size",
  "btree: maximum internal page size",
  "btree: maximum leaf page key size",
  "btree: maximum leaf page size",
  "btree: maximum leaf page value size",
  "btree: maximum tree depth",
  "btree: number of key/value pairs",
  "btree: overflow pages",
  "btree: row-store empty values",
  "btree: row-store internal pages",
  "btree: row-store leaf pages",
  "cache: bytes currently in the cache",
  "cache: bytes dirty in the cache cumulative",
  "cache: bytes read into cache",
  "cache: bytes written from cache",
  "cache: checkpoint blocked page eviction",
  "cache: checkpoint of history store file blocked non-history store page eviction",
  "cache: data source pages selected for eviction unable to be evicted",
  "cache: eviction gave up due to detecting a disk value without a timestamp behind the last "
  "update on the chain",
  "cache: eviction gave up due to detecting a tombstone without a timestamp ahead of the selected "
  "on disk update",
  "cache: eviction gave up due to detecting a tombstone without a timestamp ahead of the selected "
  "on disk update after validating the update chain",
  "cache: eviction gave up due to detecting update chain entries without timestamps after the "
  "selected on disk update",
  "cache: eviction gave up due to needing to remove a record from the history store but checkpoint "
  "is running",
  "cache: eviction gave up due to no progress being made",
  "cache: eviction walk passes of a file",
  "cache: eviction walk target pages histogram - 0-9",
  "cache: eviction walk target pages histogram - 10-31",
  "cache: eviction walk target pages histogram - 128 and higher",
  "cache: eviction walk target pages histogram - 32-63",
  "cache: eviction walk target pages histogram - 64-128",
  "cache: eviction walk target pages reduced due to history store cache pressure",
  "cache: hazard pointer blocked page eviction",
  "cache: history store table insert calls",
  "cache: history store table insert calls that returned restart",
  "cache: history store table reads",
  "cache: history store table reads missed",
  "cache: history store table reads requiring squashed modifies",
  "cache: history store table resolved updates without timestamps that lose their durable "
  "timestamp",
  "cache: history store table truncation by rollback to stable to remove an unstable update",
  "cache: history store table truncation by rollback to stable to remove an update",
  "cache: history store table truncation to remove all the keys of a btree",
  "cache: history store table truncation to remove an update",
  "cache: history store table truncation to remove range of updates due to an update without a "
  "timestamp on data page",
  "cache: history store table truncation to remove range of updates due to key being removed from "
  "the data page during reconciliation",
  "cache: history store table truncations that would have happened in non-dryrun mode",
  "cache: history store table truncations to remove an unstable update that would have happened in "
  "non-dryrun mode",
  "cache: history store table truncations to remove an update that would have happened in "
  "non-dryrun mode",
  "cache: history store table updates without timestamps fixed up by reinserting with the fixed "
  "timestamp",
  "cache: history store table writes requiring squashed modifies",
  "cache: in-memory page passed criteria to be split",
  "cache: in-memory page splits",
  "cache: internal page split blocked its eviction",
  "cache: internal pages evicted",
  "cache: internal pages split during eviction",
  "cache: leaf pages split during eviction",
  "cache: locate a random in-mem ref by examining all entries on the root page",
  "cache: modified pages evicted",
  "cache: multi-block reconciliation blocked whilst checkpoint is running",
  "cache: number of pages read that had deltas attached",
  "cache: overflow keys on a multiblock row-store page blocked its eviction",
  "cache: overflow pages read into cache",
  "cache: page split during eviction deepened the tree",
  "cache: page written requiring history store records",
  "cache: pages dirtied due to obsolete time window by eviction",
  "cache: pages read into cache",
  "cache: pages read into cache after truncate",
  "cache: pages read into cache after truncate in prepare state",
  "cache: pages read into cache by checkpoint",
  "cache: pages requested from the cache",
  "cache: pages requested from the cache due to pre-fetch",
  "cache: pages seen by eviction walk",
  "cache: pages written from cache",
  "cache: pages written requiring in-memory restoration",
  "cache: recent modification of a page blocked its eviction",
  "cache: reverse splits performed",
  "cache: reverse splits skipped because of VLCS namespace gap restrictions",
  "cache: the number of times full update inserted to history store",
  "cache: the number of times reverse modify inserted to history store",
  "cache: tracked dirty bytes in the cache",
  "cache: uncommitted truncate blocked page eviction",
  "cache: unmodified pages evicted",
  "cache_walk: Average difference between current eviction generation when the page was last "
  "considered",
  "cache_walk: Average on-disk page image size seen",
  "cache_walk: Average time in cache for pages that have been visited by the eviction server",
  "cache_walk: Average time in cache for pages that have not been visited by the eviction server",
  "cache_walk: Clean pages currently in cache",
  "cache_walk: Current eviction generation",
  "cache_walk: Dirty pages currently in cache",
  "cache_walk: Entries in the root page",
  "cache_walk: Internal pages currently in cache",
  "cache_walk: Leaf pages currently in cache",
  "cache_walk: Maximum difference between current eviction generation when the page was last "
  "considered",
  "cache_walk: Maximum page size seen",
  "cache_walk: Minimum on-disk page image size seen",
  "cache_walk: Number of pages never visited by eviction server",
  "cache_walk: On-disk page image sizes smaller than a single allocation unit",
  "cache_walk: Pages created in memory and never written",
  "cache_walk: Pages currently queued for eviction",
  "cache_walk: Pages that could not be queued for eviction",
  "cache_walk: Refs skipped during cache traversal",
  "cache_walk: Size of the root page",
  "cache_walk: Total number of pages currently in cache",
  "checkpoint: checkpoint has acquired a snapshot for its transaction",
  "checkpoint: pages added for eviction during checkpoint cleanup",
  "checkpoint: pages dirtied due to obsolete time window by checkpoint cleanup",
  "checkpoint: pages read into cache during checkpoint cleanup (reclaim_space)",
  "checkpoint: pages read into cache during checkpoint cleanup due to obsolete time window",
  "checkpoint: pages removed during checkpoint cleanup",
  "checkpoint: pages skipped during checkpoint cleanup tree walk",
  "checkpoint: pages visited during checkpoint cleanup",
  "checkpoint: transaction checkpoints due to obsolete pages",
  "compression: compressed page maximum internal page size prior to compression",
  "compression: compressed page maximum leaf page size prior to compression ",
  "compression: page written to disk failed to compress",
  "compression: page written to disk was too small to compress",
  "compression: pages read from disk",
  "compression: pages read from disk with compression ratio greater than 64",
  "compression: pages read from disk with compression ratio smaller than  2",
  "compression: pages read from disk with compression ratio smaller than  4",
  "compression: pages read from disk with compression ratio smaller than  8",
  "compression: pages read from disk with compression ratio smaller than 16",
  "compression: pages read from disk with compression ratio smaller than 32",
  "compression: pages read from disk with compression ratio smaller than 64",
  "compression: pages written to disk",
  "compression: pages written to disk with compression ratio greater than 64",
  "compression: pages written to disk with compression ratio smaller than  2",
  "compression: pages written to disk with compression ratio smaller than  4",
  "compression: pages written to disk with compression ratio smaller than  8",
  "compression: pages written to disk with compression ratio smaller than 16",
  "compression: pages written to disk with compression ratio smaller than 32",
  "compression: pages written to disk with compression ratio smaller than 64",
  "cursor: Total number of deleted pages skipped during tree walk",
  "cursor: Total number of entries skipped by cursor next calls",
  "cursor: Total number of entries skipped by cursor prev calls",
  "cursor: Total number of entries skipped to position the history store cursor",
  "cursor: Total number of in-memory deleted pages skipped during tree walk",
  "cursor: Total number of on-disk deleted pages skipped during tree walk",
  "cursor: Total number of times a search near has exited due to prefix config",
  "cursor: Total number of times cursor fails to temporarily release pinned page to encourage "
  "eviction of hot or large page",
  "cursor: Total number of times cursor temporarily releases pinned page to encourage eviction of "
  "hot or large page",
  "cursor: bulk loaded cursor insert calls",
  "cursor: cache cursors reuse count",
  "cursor: close calls that result in cache",
  "cursor: create calls",
  "cursor: cursor bound calls that return an error",
  "cursor: cursor bounds cleared from reset",
  "cursor: cursor bounds comparisons performed",
  "cursor: cursor bounds next called on an unpositioned cursor",
  "cursor: cursor bounds next early exit",
  "cursor: cursor bounds prev called on an unpositioned cursor",
  "cursor: cursor bounds prev early exit",
  "cursor: cursor bounds search early exit",
  "cursor: cursor bounds search near call repositioned cursor",
  "cursor: cursor cache calls that return an error",
  "cursor: cursor close calls that return an error",
  "cursor: cursor compare calls that return an error",
  "cursor: cursor equals calls that return an error",
  "cursor: cursor get key calls that return an error",
  "cursor: cursor get value calls that return an error",
  "cursor: cursor insert calls that return an error",
  "cursor: cursor insert check calls that return an error",
  "cursor: cursor largest key calls that return an error",
  "cursor: cursor modify calls that return an error",
  "cursor: cursor next calls that return an error",
  "cursor: cursor next calls that skip due to a globally visible history store tombstone",
  "cursor: cursor next calls that skip greater than 1 and fewer than 100 entries",
  "cursor: cursor next calls that skip greater than or equal to 100 entries",
  "cursor: cursor next random calls that return an error",
  "cursor: cursor prev calls that return an error",
  "cursor: cursor prev calls that skip due to a globally visible history store tombstone",
  "cursor: cursor prev calls that skip greater than or equal to 100 entries",
  "cursor: cursor prev calls that skip less than 100 entries",
  "cursor: cursor reconfigure calls that return an error",
  "cursor: cursor remove calls that return an error",
  "cursor: cursor reopen calls that return an error",
  "cursor: cursor reserve calls that return an error",
  "cursor: cursor reset calls that return an error",
  "cursor: cursor search calls that return an error",
  "cursor: cursor search near calls that return an error",
  "cursor: cursor update calls that return an error",
  "cursor: insert calls",
  "cursor: insert key and value bytes",
  "cursor: modify",
  "cursor: modify key and value bytes affected",
  "cursor: modify value bytes modified",
  "cursor: next calls",
  "cursor: open cursor count",
  "cursor: operation restarted",
  "cursor: prev calls",
  "cursor: remove calls",
  "cursor: remove key bytes removed",
  "cursor: reserve calls",
  "cursor: reset calls",
  "cursor: search calls",
  "cursor: search history store calls",
  "cursor: search near calls",
  "cursor: truncate calls",
  "cursor: update calls",
  "cursor: update key and value bytes",
  "cursor: update value size change",
  "layered: Layered table cursor insert operations",
  "layered: Layered table cursor next operations",
  "layered: Layered table cursor next operations from ingest table",
  "layered: Layered table cursor next operations from stable table",
  "layered: Layered table cursor prev operations",
  "layered: Layered table cursor prev operations from ingest table",
  "layered: Layered table cursor prev operations from stable table",
  "layered: Layered table cursor remove operations",
  "layered: Layered table cursor search near operations",
  "layered: Layered table cursor search near operations from ingest table",
  "layered: Layered table cursor search near operations from stable table",
  "layered: Layered table cursor search operations",
  "layered: Layered table cursor search operations from ingest table",
  "layered: Layered table cursor search operations from stable table",
  "layered: Layered table cursor update operations",
  "layered: checkpoints performed on this table by the layered table manager",
  "layered: checkpoints refreshed on shared layered constituents",
  "layered: how many log applications the layered table manager applied on this tree",
  "layered: how many log applications the layered table manager skipped on this tree",
  "layered: how many previously-applied LSNs the layered table manager skipped on this tree",
  "reconciliation: VLCS pages explicitly reconciled as empty",
  "reconciliation: approximate byte size of timestamps in pages written",
  "reconciliation: approximate byte size of transaction IDs in pages written",
  "reconciliation: dictionary matches",
  "reconciliation: fast-path pages deleted",
  "reconciliation: internal page key bytes discarded using suffix compression",
  "reconciliation: internal page multi-block writes",
  "reconciliation: leaf page key bytes discarded using prefix compression",
  "reconciliation: leaf page multi-block writes",
  "reconciliation: leaf-page overflow keys",
  "reconciliation: maximum blocks required for a page",
  "reconciliation: overflow values written",
  "reconciliation: page reconciliation calls",
  "reconciliation: page reconciliation calls for eviction",
  "reconciliation: pages deleted",
  "reconciliation: pages written including an aggregated newest start durable timestamp ",
  "reconciliation: pages written including an aggregated newest stop durable timestamp ",
  "reconciliation: pages written including an aggregated newest stop timestamp ",
  "reconciliation: pages written including an aggregated newest stop transaction ID",
  "reconciliation: pages written including an aggregated newest transaction ID ",
  "reconciliation: pages written including an aggregated oldest start timestamp ",
  "reconciliation: pages written including an aggregated prepare",
  "reconciliation: pages written including at least one prepare",
  "reconciliation: pages written including at least one start durable timestamp",
  "reconciliation: pages written including at least one start timestamp",
  "reconciliation: pages written including at least one start transaction ID",
  "reconciliation: pages written including at least one stop durable timestamp",
  "reconciliation: pages written including at least one stop timestamp",
  "reconciliation: pages written including at least one stop transaction ID",
  "reconciliation: records written including a prepare",
  "reconciliation: records written including a start durable timestamp",
  "reconciliation: records written including a start timestamp",
  "reconciliation: records written including a start transaction ID",
  "reconciliation: records written including a stop durable timestamp",
  "reconciliation: records written including a stop timestamp",
  "reconciliation: records written including a stop transaction ID",
  "session: object compaction",
  "transaction: a reader raced with a prepared transaction commit and skipped an update or updates",
  "transaction: number of times overflow removed value is read",
  "transaction: race to read prepared update retry",
  "transaction: rollback to stable history store keys that would have been swept in non-dryrun "
  "mode",
  "transaction: rollback to stable history store records with stop timestamps older than newer "
  "records",
  "transaction: rollback to stable inconsistent checkpoint",
  "transaction: rollback to stable keys removed",
  "transaction: rollback to stable keys restored",
  "transaction: rollback to stable keys that would have been removed in non-dryrun mode",
  "transaction: rollback to stable keys that would have been restored in non-dryrun mode",
  "transaction: rollback to stable restored tombstones from history store",
  "transaction: rollback to stable restored updates from history store",
  "transaction: rollback to stable skipping delete rle",
  "transaction: rollback to stable skipping stable rle",
  "transaction: rollback to stable sweeping history store keys",
  "transaction: rollback to stable tombstones from history store that would have been restored in "
  "non-dryrun mode",
  "transaction: rollback to stable updates from history store that would have been restored in "
  "non-dryrun mode",
  "transaction: rollback to stable updates removed from history store",
  "transaction: rollback to stable updates that would have been removed from history store in "
  "non-dryrun mode",
  "transaction: update conflicts",
};

int
__wt_stat_dsrc_desc(WT_CURSOR_STAT *cst, int slot, const char **p)
{
    WT_UNUSED(cst);
    *p = __stats_dsrc_desc[slot];
    return (0);
}

void
__wt_stat_dsrc_init_single(WT_DSRC_STATS *stats)
{
    memset(stats, 0, sizeof(*stats));
}

int
__wt_stat_dsrc_init(WT_SESSION_IMPL *session, WT_DATA_HANDLE *handle)
{
    int i;

    WT_RET(__wt_calloc(session, (size_t)WT_STAT_DSRC_COUNTER_SLOTS, sizeof(*handle->stat_array),
      &handle->stat_array));

    for (i = 0; i < WT_STAT_DSRC_COUNTER_SLOTS; ++i) {
        handle->stats[i] = &handle->stat_array[i];
        __wt_stat_dsrc_init_single(handle->stats[i]);
    }
    return (0);
}

void
__wt_stat_dsrc_discard(WT_SESSION_IMPL *session, WT_DATA_HANDLE *handle)
{
    __wt_free(session, handle->stat_array);
}

void
__wt_stat_dsrc_clear_single(WT_DSRC_STATS *stats)
{
    stats->bloom_false_positive = 0;
    stats->bloom_hit = 0;
    stats->bloom_miss = 0;
    stats->bloom_page_evict = 0;
    stats->bloom_page_read = 0;
    stats->bloom_count = 0;
    stats->lsm_chunk_count = 0;
    stats->lsm_generation_max = 0;
    stats->lsm_lookup_no_bloom = 0;
    stats->lsm_checkpoint_throttle = 0;
    stats->lsm_merge_throttle = 0;
    stats->bloom_size = 0;
    stats->autocommit_readonly_retry = 0;
    stats->autocommit_update_retry = 0;
    stats->backup_blocks_compressed = 0;
    stats->backup_blocks_uncompressed = 0;
    stats->disagg_block_hs_byte_read = 0;
    stats->disagg_block_hs_byte_write = 0;
    stats->disagg_block_get = 0;
    stats->disagg_block_hs_get = 0;
    stats->disagg_block_put = 0;
    stats->disagg_block_hs_put = 0;
    stats->block_extension = 0;
    stats->block_alloc = 0;
    stats->block_free = 0;
    stats->block_checkpoint_size = 0;
    stats->allocation_size = 0;
    stats->block_reuse_bytes = 0;
    stats->block_magic = 0;
    stats->block_major = 0;
    stats->block_size = 0;
    stats->block_minor = 0;
    /* not clearing btree_checkpoint_generation */
    /* not clearing btree_clean_checkpoint_timer */
    /* not clearing btree_compact_pages_reviewed */
    /* not clearing btree_compact_pages_rewritten */
    /* not clearing btree_compact_pages_skipped */
    /* not clearing btree_compact_bytes_rewritten_expected */
    /* not clearing btree_compact_pages_rewritten_expected */
    /* not clearing btree_checkpoint_pages_reconciled */
    /* not clearing btree_compact_skipped */
    stats->btree_column_fix = 0;
    stats->btree_column_tws = 0;
    stats->btree_column_internal = 0;
    stats->btree_column_rle = 0;
    stats->btree_column_deleted = 0;
    stats->btree_column_variable = 0;
    stats->btree_fixed_len = 0;
    stats->btree_maxintlpage = 0;
    stats->btree_maxleafkey = 0;
    stats->btree_maxleafpage = 0;
    stats->btree_maxleafvalue = 0;
    stats->btree_maximum_depth = 0;
    stats->btree_entries = 0;
    stats->btree_overflow = 0;
    stats->btree_row_empty_values = 0;
    stats->btree_row_internal = 0;
    stats->btree_row_leaf = 0;
    /* not clearing cache_bytes_inuse */
    /* not clearing cache_bytes_dirty_total */
    stats->cache_bytes_read = 0;
    stats->cache_bytes_write = 0;
    stats->cache_eviction_blocked_checkpoint = 0;
    stats->cache_eviction_blocked_checkpoint_hs = 0;
    stats->eviction_fail = 0;
    stats->cache_eviction_blocked_no_ts_checkpoint_race_1 = 0;
    stats->cache_eviction_blocked_no_ts_checkpoint_race_2 = 0;
    stats->cache_eviction_blocked_no_ts_checkpoint_race_3 = 0;
    stats->cache_eviction_blocked_no_ts_checkpoint_race_4 = 0;
    stats->cache_eviction_blocked_remove_hs_race_with_checkpoint = 0;
    stats->cache_eviction_blocked_no_progress = 0;
    stats->eviction_walk_passes = 0;
    stats->cache_eviction_target_page_lt10 = 0;
    stats->cache_eviction_target_page_lt32 = 0;
    stats->cache_eviction_target_page_ge128 = 0;
    stats->cache_eviction_target_page_lt64 = 0;
    stats->cache_eviction_target_page_lt128 = 0;
    stats->cache_eviction_target_page_reduced = 0;
    stats->cache_eviction_blocked_hazard = 0;
    stats->cache_hs_insert = 0;
    stats->cache_hs_insert_restart = 0;
    stats->cache_hs_read = 0;
    stats->cache_hs_read_miss = 0;
    stats->cache_hs_read_squash = 0;
    stats->cache_hs_order_lose_durable_timestamp = 0;
    stats->cache_hs_key_truncate_rts_unstable = 0;
    stats->cache_hs_key_truncate_rts = 0;
    stats->cache_hs_btree_truncate = 0;
    stats->cache_hs_key_truncate = 0;
    stats->cache_hs_order_remove = 0;
    stats->cache_hs_key_truncate_onpage_removal = 0;
    stats->cache_hs_btree_truncate_dryrun = 0;
    stats->cache_hs_key_truncate_rts_unstable_dryrun = 0;
    stats->cache_hs_key_truncate_rts_dryrun = 0;
    stats->cache_hs_order_reinsert = 0;
    stats->cache_hs_write_squash = 0;
    stats->cache_inmem_splittable = 0;
    stats->cache_inmem_split = 0;
    stats->cache_eviction_blocked_internal_page_split = 0;
    stats->cache_eviction_internal = 0;
    stats->cache_eviction_split_internal = 0;
    stats->cache_eviction_split_leaf = 0;
    stats->cache_eviction_random_sample_inmem_root = 0;
    stats->cache_eviction_dirty = 0;
    stats->cache_eviction_blocked_multi_block_reconciliation_during_checkpoint = 0;
    stats->cache_read_delta = 0;
    stats->cache_eviction_blocked_overflow_keys = 0;
    stats->cache_read_overflow = 0;
    stats->cache_eviction_deepen = 0;
    stats->cache_write_hs = 0;
    stats->cache_eviction_dirty_obsolete_tw = 0;
    stats->cache_read = 0;
    stats->cache_read_deleted = 0;
    stats->cache_read_deleted_prepared = 0;
    stats->cache_read_checkpoint = 0;
    stats->cache_pages_requested = 0;
    stats->cache_pages_prefetch = 0;
    stats->cache_eviction_pages_seen = 0;
    stats->cache_write = 0;
    stats->cache_write_restore = 0;
    stats->cache_eviction_blocked_recently_modified = 0;
    stats->cache_reverse_splits = 0;
    stats->cache_reverse_splits_skipped_vlcs = 0;
    stats->cache_hs_insert_full_update = 0;
    stats->cache_hs_insert_reverse_modify = 0;
    /* not clearing cache_bytes_dirty */
    stats->cache_eviction_blocked_uncommitted_truncate = 0;
    stats->cache_eviction_clean = 0;
    /* not clearing cache_state_gen_avg_gap */
    /* not clearing cache_state_avg_written_size */
    /* not clearing cache_state_avg_visited_age */
    /* not clearing cache_state_avg_unvisited_age */
    /* not clearing cache_state_pages_clean */
    /* not clearing cache_state_gen_current */
    /* not clearing cache_state_pages_dirty */
    /* not clearing cache_state_root_entries */
    /* not clearing cache_state_pages_internal */
    /* not clearing cache_state_pages_leaf */
    /* not clearing cache_state_gen_max_gap */
    /* not clearing cache_state_max_pagesize */
    /* not clearing cache_state_min_written_size */
    /* not clearing cache_state_unvisited_count */
    /* not clearing cache_state_smaller_alloc_size */
    /* not clearing cache_state_memory */
    /* not clearing cache_state_queued */
    /* not clearing cache_state_not_queueable */
    /* not clearing cache_state_refs_skipped */
    /* not clearing cache_state_root_size */
    /* not clearing cache_state_pages */
    stats->checkpoint_snapshot_acquired = 0;
    stats->checkpoint_cleanup_pages_evict = 0;
    stats->checkpoint_cleanup_pages_obsolete_tw = 0;
    stats->checkpoint_cleanup_pages_read_reclaim_space = 0;
    stats->checkpoint_cleanup_pages_read_obsolete_tw = 0;
    stats->checkpoint_cleanup_pages_removed = 0;
    stats->checkpoint_cleanup_pages_walk_skipped = 0;
    stats->checkpoint_cleanup_pages_visited = 0;
    stats->checkpoint_obsolete_applied = 0;
    /* not clearing compress_precomp_intl_max_page_size */
    /* not clearing compress_precomp_leaf_max_page_size */
    stats->compress_write_fail = 0;
    stats->compress_write_too_small = 0;
    stats->compress_read = 0;
    stats->compress_read_ratio_hist_max = 0;
    stats->compress_read_ratio_hist_2 = 0;
    stats->compress_read_ratio_hist_4 = 0;
    stats->compress_read_ratio_hist_8 = 0;
    stats->compress_read_ratio_hist_16 = 0;
    stats->compress_read_ratio_hist_32 = 0;
    stats->compress_read_ratio_hist_64 = 0;
    stats->compress_write = 0;
    stats->compress_write_ratio_hist_max = 0;
    stats->compress_write_ratio_hist_2 = 0;
    stats->compress_write_ratio_hist_4 = 0;
    stats->compress_write_ratio_hist_8 = 0;
    stats->compress_write_ratio_hist_16 = 0;
    stats->compress_write_ratio_hist_32 = 0;
    stats->compress_write_ratio_hist_64 = 0;
    stats->cursor_tree_walk_del_page_skip = 0;
    stats->cursor_next_skip_total = 0;
    stats->cursor_prev_skip_total = 0;
    stats->cursor_skip_hs_cur_position = 0;
    stats->cursor_tree_walk_inmem_del_page_skip = 0;
    stats->cursor_tree_walk_ondisk_del_page_skip = 0;
    stats->cursor_search_near_prefix_fast_paths = 0;
    stats->cursor_reposition_failed = 0;
    stats->cursor_reposition = 0;
    stats->cursor_insert_bulk = 0;
    stats->cursor_reopen = 0;
    stats->cursor_cache = 0;
    stats->cursor_create = 0;
    stats->cursor_bound_error = 0;
    stats->cursor_bounds_reset = 0;
    stats->cursor_bounds_comparisons = 0;
    stats->cursor_bounds_next_unpositioned = 0;
    stats->cursor_bounds_next_early_exit = 0;
    stats->cursor_bounds_prev_unpositioned = 0;
    stats->cursor_bounds_prev_early_exit = 0;
    stats->cursor_bounds_search_early_exit = 0;
    stats->cursor_bounds_search_near_repositioned_cursor = 0;
    stats->cursor_cache_error = 0;
    stats->cursor_close_error = 0;
    stats->cursor_compare_error = 0;
    stats->cursor_equals_error = 0;
    stats->cursor_get_key_error = 0;
    stats->cursor_get_value_error = 0;
    stats->cursor_insert_error = 0;
    stats->cursor_insert_check_error = 0;
    stats->cursor_largest_key_error = 0;
    stats->cursor_modify_error = 0;
    stats->cursor_next_error = 0;
    stats->cursor_next_hs_tombstone = 0;
    stats->cursor_next_skip_lt_100 = 0;
    stats->cursor_next_skip_ge_100 = 0;
    stats->cursor_next_random_error = 0;
    stats->cursor_prev_error = 0;
    stats->cursor_prev_hs_tombstone = 0;
    stats->cursor_prev_skip_ge_100 = 0;
    stats->cursor_prev_skip_lt_100 = 0;
    stats->cursor_reconfigure_error = 0;
    stats->cursor_remove_error = 0;
    stats->cursor_reopen_error = 0;
    stats->cursor_reserve_error = 0;
    stats->cursor_reset_error = 0;
    stats->cursor_search_error = 0;
    stats->cursor_search_near_error = 0;
    stats->cursor_update_error = 0;
    stats->cursor_insert = 0;
    stats->cursor_insert_bytes = 0;
    stats->cursor_modify = 0;
    stats->cursor_modify_bytes = 0;
    stats->cursor_modify_bytes_touch = 0;
    stats->cursor_next = 0;
    /* not clearing cursor_open_count */
    stats->cursor_restart = 0;
    stats->cursor_prev = 0;
    stats->cursor_remove = 0;
    stats->cursor_remove_bytes = 0;
    stats->cursor_reserve = 0;
    stats->cursor_reset = 0;
    stats->cursor_search = 0;
    stats->cursor_search_hs = 0;
    stats->cursor_search_near = 0;
    stats->cursor_truncate = 0;
    stats->cursor_update = 0;
    stats->cursor_update_bytes = 0;
    stats->cursor_update_bytes_changed = 0;
    stats->layered_curs_insert = 0;
    stats->layered_curs_next = 0;
    stats->layered_curs_next_ingest = 0;
    stats->layered_curs_next_stable = 0;
    stats->layered_curs_prev = 0;
    stats->layered_curs_prev_ingest = 0;
    stats->layered_curs_prev_stable = 0;
    stats->layered_curs_remove = 0;
    stats->layered_curs_search_near = 0;
    stats->layered_curs_search_near_ingest = 0;
    stats->layered_curs_search_near_stable = 0;
    stats->layered_curs_search = 0;
    stats->layered_curs_search_ingest = 0;
    stats->layered_curs_search_stable = 0;
    stats->layered_curs_update = 0;
    stats->layered_table_manager_checkpoints = 0;
    stats->layered_table_manager_checkpoints_refreshed = 0;
    stats->layered_table_manager_logops_applied = 0;
    stats->layered_table_manager_logops_skipped = 0;
    stats->layered_table_manager_skip_lsn = 0;
    stats->rec_vlcs_emptied_pages = 0;
    stats->rec_time_window_bytes_ts = 0;
    stats->rec_time_window_bytes_txn = 0;
    stats->rec_dictionary = 0;
    stats->rec_page_delete_fast = 0;
    stats->rec_suffix_compression = 0;
    stats->rec_multiblock_internal = 0;
    stats->rec_prefix_compression = 0;
    stats->rec_multiblock_leaf = 0;
    stats->rec_overflow_key_leaf = 0;
    stats->rec_multiblock_max = 0;
    stats->rec_overflow_value = 0;
    stats->rec_pages = 0;
    stats->rec_pages_eviction = 0;
    stats->rec_page_delete = 0;
    stats->rec_time_aggr_newest_start_durable_ts = 0;
    stats->rec_time_aggr_newest_stop_durable_ts = 0;
    stats->rec_time_aggr_newest_stop_ts = 0;
    stats->rec_time_aggr_newest_stop_txn = 0;
    stats->rec_time_aggr_newest_txn = 0;
    stats->rec_time_aggr_oldest_start_ts = 0;
    stats->rec_time_aggr_prepared = 0;
    stats->rec_time_window_pages_prepared = 0;
    stats->rec_time_window_pages_durable_start_ts = 0;
    stats->rec_time_window_pages_start_ts = 0;
    stats->rec_time_window_pages_start_txn = 0;
    stats->rec_time_window_pages_durable_stop_ts = 0;
    stats->rec_time_window_pages_stop_ts = 0;
    stats->rec_time_window_pages_stop_txn = 0;
    stats->rec_time_window_prepared = 0;
    stats->rec_time_window_durable_start_ts = 0;
    stats->rec_time_window_start_ts = 0;
    stats->rec_time_window_start_txn = 0;
    stats->rec_time_window_durable_stop_ts = 0;
    stats->rec_time_window_stop_ts = 0;
    stats->rec_time_window_stop_txn = 0;
    stats->session_compact = 0;
    stats->txn_read_race_prepare_commit = 0;
    stats->txn_read_overflow_remove = 0;
    stats->txn_read_race_prepare_update = 0;
    stats->txn_rts_sweep_hs_keys_dryrun = 0;
    stats->txn_rts_hs_stop_older_than_newer_start = 0;
    stats->txn_rts_inconsistent_ckpt = 0;
    stats->txn_rts_keys_removed = 0;
    stats->txn_rts_keys_restored = 0;
    stats->txn_rts_keys_removed_dryrun = 0;
    stats->txn_rts_keys_restored_dryrun = 0;
    stats->txn_rts_hs_restore_tombstones = 0;
    stats->txn_rts_hs_restore_updates = 0;
    stats->txn_rts_delete_rle_skipped = 0;
    stats->txn_rts_stable_rle_skipped = 0;
    stats->txn_rts_sweep_hs_keys = 0;
    stats->txn_rts_hs_restore_tombstones_dryrun = 0;
    stats->txn_rts_hs_restore_updates_dryrun = 0;
    stats->txn_rts_hs_removed = 0;
    stats->txn_rts_hs_removed_dryrun = 0;
    stats->txn_update_conflict = 0;
}

void
__wt_stat_dsrc_clear_all(WT_DSRC_STATS **stats)
{
    u_int i;

    for (i = 0; i < WT_STAT_DSRC_COUNTER_SLOTS; ++i)
        __wt_stat_dsrc_clear_single(stats[i]);
}

void
__wt_stat_dsrc_aggregate_single(WT_DSRC_STATS *from, WT_DSRC_STATS *to)
{
    to->bloom_false_positive += from->bloom_false_positive;
    to->bloom_hit += from->bloom_hit;
    to->bloom_miss += from->bloom_miss;
    to->bloom_page_evict += from->bloom_page_evict;
    to->bloom_page_read += from->bloom_page_read;
    to->bloom_count += from->bloom_count;
    to->lsm_chunk_count += from->lsm_chunk_count;
    if (from->lsm_generation_max > to->lsm_generation_max)
        to->lsm_generation_max = from->lsm_generation_max;
    to->lsm_lookup_no_bloom += from->lsm_lookup_no_bloom;
    to->lsm_checkpoint_throttle += from->lsm_checkpoint_throttle;
    to->lsm_merge_throttle += from->lsm_merge_throttle;
    to->bloom_size += from->bloom_size;
    to->autocommit_readonly_retry += from->autocommit_readonly_retry;
    to->autocommit_update_retry += from->autocommit_update_retry;
    to->backup_blocks_compressed += from->backup_blocks_compressed;
    to->backup_blocks_uncompressed += from->backup_blocks_uncompressed;
    to->disagg_block_hs_byte_read += from->disagg_block_hs_byte_read;
    to->disagg_block_hs_byte_write += from->disagg_block_hs_byte_write;
    to->disagg_block_get += from->disagg_block_get;
    to->disagg_block_hs_get += from->disagg_block_hs_get;
    to->disagg_block_put += from->disagg_block_put;
    to->disagg_block_hs_put += from->disagg_block_hs_put;
    to->block_extension += from->block_extension;
    to->block_alloc += from->block_alloc;
    to->block_free += from->block_free;
    to->block_checkpoint_size += from->block_checkpoint_size;
    if (from->allocation_size > to->allocation_size)
        to->allocation_size = from->allocation_size;
    to->block_reuse_bytes += from->block_reuse_bytes;
    if (from->block_magic > to->block_magic)
        to->block_magic = from->block_magic;
    if (from->block_major > to->block_major)
        to->block_major = from->block_major;
    to->block_size += from->block_size;
    if (from->block_minor > to->block_minor)
        to->block_minor = from->block_minor;
    to->btree_checkpoint_generation += from->btree_checkpoint_generation;
    to->btree_clean_checkpoint_timer += from->btree_clean_checkpoint_timer;
    to->btree_compact_pages_reviewed += from->btree_compact_pages_reviewed;
    to->btree_compact_pages_rewritten += from->btree_compact_pages_rewritten;
    to->btree_compact_pages_skipped += from->btree_compact_pages_skipped;
    to->btree_compact_bytes_rewritten_expected += from->btree_compact_bytes_rewritten_expected;
    to->btree_compact_pages_rewritten_expected += from->btree_compact_pages_rewritten_expected;
    to->btree_checkpoint_pages_reconciled += from->btree_checkpoint_pages_reconciled;
    to->btree_compact_skipped += from->btree_compact_skipped;
    to->btree_column_fix += from->btree_column_fix;
    to->btree_column_tws += from->btree_column_tws;
    to->btree_column_internal += from->btree_column_internal;
    to->btree_column_rle += from->btree_column_rle;
    to->btree_column_deleted += from->btree_column_deleted;
    to->btree_column_variable += from->btree_column_variable;
    if (from->btree_fixed_len > to->btree_fixed_len)
        to->btree_fixed_len = from->btree_fixed_len;
    if (from->btree_maxintlpage > to->btree_maxintlpage)
        to->btree_maxintlpage = from->btree_maxintlpage;
    if (from->btree_maxleafkey > to->btree_maxleafkey)
        to->btree_maxleafkey = from->btree_maxleafkey;
    if (from->btree_maxleafpage > to->btree_maxleafpage)
        to->btree_maxleafpage = from->btree_maxleafpage;
    if (from->btree_maxleafvalue > to->btree_maxleafvalue)
        to->btree_maxleafvalue = from->btree_maxleafvalue;
    if (from->btree_maximum_depth > to->btree_maximum_depth)
        to->btree_maximum_depth = from->btree_maximum_depth;
    to->btree_entries += from->btree_entries;
    to->btree_overflow += from->btree_overflow;
    to->btree_row_empty_values += from->btree_row_empty_values;
    to->btree_row_internal += from->btree_row_internal;
    to->btree_row_leaf += from->btree_row_leaf;
    to->cache_bytes_inuse += from->cache_bytes_inuse;
    to->cache_bytes_dirty_total += from->cache_bytes_dirty_total;
    to->cache_bytes_read += from->cache_bytes_read;
    to->cache_bytes_write += from->cache_bytes_write;
    to->cache_eviction_blocked_checkpoint += from->cache_eviction_blocked_checkpoint;
    to->cache_eviction_blocked_checkpoint_hs += from->cache_eviction_blocked_checkpoint_hs;
    to->eviction_fail += from->eviction_fail;
    to->cache_eviction_blocked_no_ts_checkpoint_race_1 +=
      from->cache_eviction_blocked_no_ts_checkpoint_race_1;
    to->cache_eviction_blocked_no_ts_checkpoint_race_2 +=
      from->cache_eviction_blocked_no_ts_checkpoint_race_2;
    to->cache_eviction_blocked_no_ts_checkpoint_race_3 +=
      from->cache_eviction_blocked_no_ts_checkpoint_race_3;
    to->cache_eviction_blocked_no_ts_checkpoint_race_4 +=
      from->cache_eviction_blocked_no_ts_checkpoint_race_4;
    to->cache_eviction_blocked_remove_hs_race_with_checkpoint +=
      from->cache_eviction_blocked_remove_hs_race_with_checkpoint;
    to->cache_eviction_blocked_no_progress += from->cache_eviction_blocked_no_progress;
    to->eviction_walk_passes += from->eviction_walk_passes;
    to->cache_eviction_target_page_lt10 += from->cache_eviction_target_page_lt10;
    to->cache_eviction_target_page_lt32 += from->cache_eviction_target_page_lt32;
    to->cache_eviction_target_page_ge128 += from->cache_eviction_target_page_ge128;
    to->cache_eviction_target_page_lt64 += from->cache_eviction_target_page_lt64;
    to->cache_eviction_target_page_lt128 += from->cache_eviction_target_page_lt128;
    to->cache_eviction_target_page_reduced += from->cache_eviction_target_page_reduced;
    to->cache_eviction_blocked_hazard += from->cache_eviction_blocked_hazard;
    to->cache_hs_insert += from->cache_hs_insert;
    to->cache_hs_insert_restart += from->cache_hs_insert_restart;
    to->cache_hs_read += from->cache_hs_read;
    to->cache_hs_read_miss += from->cache_hs_read_miss;
    to->cache_hs_read_squash += from->cache_hs_read_squash;
    to->cache_hs_order_lose_durable_timestamp += from->cache_hs_order_lose_durable_timestamp;
    to->cache_hs_key_truncate_rts_unstable += from->cache_hs_key_truncate_rts_unstable;
    to->cache_hs_key_truncate_rts += from->cache_hs_key_truncate_rts;
    to->cache_hs_btree_truncate += from->cache_hs_btree_truncate;
    to->cache_hs_key_truncate += from->cache_hs_key_truncate;
    to->cache_hs_order_remove += from->cache_hs_order_remove;
    to->cache_hs_key_truncate_onpage_removal += from->cache_hs_key_truncate_onpage_removal;
    to->cache_hs_btree_truncate_dryrun += from->cache_hs_btree_truncate_dryrun;
    to->cache_hs_key_truncate_rts_unstable_dryrun +=
      from->cache_hs_key_truncate_rts_unstable_dryrun;
    to->cache_hs_key_truncate_rts_dryrun += from->cache_hs_key_truncate_rts_dryrun;
    to->cache_hs_order_reinsert += from->cache_hs_order_reinsert;
    to->cache_hs_write_squash += from->cache_hs_write_squash;
    to->cache_inmem_splittable += from->cache_inmem_splittable;
    to->cache_inmem_split += from->cache_inmem_split;
    to->cache_eviction_blocked_internal_page_split +=
      from->cache_eviction_blocked_internal_page_split;
    to->cache_eviction_internal += from->cache_eviction_internal;
    to->cache_eviction_split_internal += from->cache_eviction_split_internal;
    to->cache_eviction_split_leaf += from->cache_eviction_split_leaf;
    to->cache_eviction_random_sample_inmem_root += from->cache_eviction_random_sample_inmem_root;
    to->cache_eviction_dirty += from->cache_eviction_dirty;
    to->cache_eviction_blocked_multi_block_reconciliation_during_checkpoint +=
      from->cache_eviction_blocked_multi_block_reconciliation_during_checkpoint;
    to->cache_read_delta += from->cache_read_delta;
    to->cache_eviction_blocked_overflow_keys += from->cache_eviction_blocked_overflow_keys;
    to->cache_read_overflow += from->cache_read_overflow;
    to->cache_eviction_deepen += from->cache_eviction_deepen;
    to->cache_write_hs += from->cache_write_hs;
    to->cache_eviction_dirty_obsolete_tw += from->cache_eviction_dirty_obsolete_tw;
    to->cache_read += from->cache_read;
    to->cache_read_deleted += from->cache_read_deleted;
    to->cache_read_deleted_prepared += from->cache_read_deleted_prepared;
    to->cache_read_checkpoint += from->cache_read_checkpoint;
    to->cache_pages_requested += from->cache_pages_requested;
    to->cache_pages_prefetch += from->cache_pages_prefetch;
    to->cache_eviction_pages_seen += from->cache_eviction_pages_seen;
    to->cache_write += from->cache_write;
    to->cache_write_restore += from->cache_write_restore;
    to->cache_eviction_blocked_recently_modified += from->cache_eviction_blocked_recently_modified;
    to->cache_reverse_splits += from->cache_reverse_splits;
    to->cache_reverse_splits_skipped_vlcs += from->cache_reverse_splits_skipped_vlcs;
    to->cache_hs_insert_full_update += from->cache_hs_insert_full_update;
    to->cache_hs_insert_reverse_modify += from->cache_hs_insert_reverse_modify;
    to->cache_bytes_dirty += from->cache_bytes_dirty;
    to->cache_eviction_blocked_uncommitted_truncate +=
      from->cache_eviction_blocked_uncommitted_truncate;
    to->cache_eviction_clean += from->cache_eviction_clean;
    to->cache_state_gen_avg_gap += from->cache_state_gen_avg_gap;
    to->cache_state_avg_written_size += from->cache_state_avg_written_size;
    to->cache_state_avg_visited_age += from->cache_state_avg_visited_age;
    to->cache_state_avg_unvisited_age += from->cache_state_avg_unvisited_age;
    to->cache_state_pages_clean += from->cache_state_pages_clean;
    to->cache_state_gen_current += from->cache_state_gen_current;
    to->cache_state_pages_dirty += from->cache_state_pages_dirty;
    to->cache_state_root_entries += from->cache_state_root_entries;
    to->cache_state_pages_internal += from->cache_state_pages_internal;
    to->cache_state_pages_leaf += from->cache_state_pages_leaf;
    to->cache_state_gen_max_gap += from->cache_state_gen_max_gap;
    to->cache_state_max_pagesize += from->cache_state_max_pagesize;
    to->cache_state_min_written_size += from->cache_state_min_written_size;
    to->cache_state_unvisited_count += from->cache_state_unvisited_count;
    to->cache_state_smaller_alloc_size += from->cache_state_smaller_alloc_size;
    to->cache_state_memory += from->cache_state_memory;
    to->cache_state_queued += from->cache_state_queued;
    to->cache_state_not_queueable += from->cache_state_not_queueable;
    to->cache_state_refs_skipped += from->cache_state_refs_skipped;
    to->cache_state_root_size += from->cache_state_root_size;
    to->cache_state_pages += from->cache_state_pages;
    to->checkpoint_snapshot_acquired += from->checkpoint_snapshot_acquired;
    to->checkpoint_cleanup_pages_evict += from->checkpoint_cleanup_pages_evict;
    to->checkpoint_cleanup_pages_obsolete_tw += from->checkpoint_cleanup_pages_obsolete_tw;
    to->checkpoint_cleanup_pages_read_reclaim_space +=
      from->checkpoint_cleanup_pages_read_reclaim_space;
    to->checkpoint_cleanup_pages_read_obsolete_tw +=
      from->checkpoint_cleanup_pages_read_obsolete_tw;
    to->checkpoint_cleanup_pages_removed += from->checkpoint_cleanup_pages_removed;
    to->checkpoint_cleanup_pages_walk_skipped += from->checkpoint_cleanup_pages_walk_skipped;
    to->checkpoint_cleanup_pages_visited += from->checkpoint_cleanup_pages_visited;
    to->checkpoint_obsolete_applied += from->checkpoint_obsolete_applied;
    to->compress_precomp_intl_max_page_size += from->compress_precomp_intl_max_page_size;
    to->compress_precomp_leaf_max_page_size += from->compress_precomp_leaf_max_page_size;
    to->compress_write_fail += from->compress_write_fail;
    to->compress_write_too_small += from->compress_write_too_small;
    to->compress_read += from->compress_read;
    to->compress_read_ratio_hist_max += from->compress_read_ratio_hist_max;
    to->compress_read_ratio_hist_2 += from->compress_read_ratio_hist_2;
    to->compress_read_ratio_hist_4 += from->compress_read_ratio_hist_4;
    to->compress_read_ratio_hist_8 += from->compress_read_ratio_hist_8;
    to->compress_read_ratio_hist_16 += from->compress_read_ratio_hist_16;
    to->compress_read_ratio_hist_32 += from->compress_read_ratio_hist_32;
    to->compress_read_ratio_hist_64 += from->compress_read_ratio_hist_64;
    to->compress_write += from->compress_write;
    to->compress_write_ratio_hist_max += from->compress_write_ratio_hist_max;
    to->compress_write_ratio_hist_2 += from->compress_write_ratio_hist_2;
    to->compress_write_ratio_hist_4 += from->compress_write_ratio_hist_4;
    to->compress_write_ratio_hist_8 += from->compress_write_ratio_hist_8;
    to->compress_write_ratio_hist_16 += from->compress_write_ratio_hist_16;
    to->compress_write_ratio_hist_32 += from->compress_write_ratio_hist_32;
    to->compress_write_ratio_hist_64 += from->compress_write_ratio_hist_64;
    to->cursor_tree_walk_del_page_skip += from->cursor_tree_walk_del_page_skip;
    to->cursor_next_skip_total += from->cursor_next_skip_total;
    to->cursor_prev_skip_total += from->cursor_prev_skip_total;
    to->cursor_skip_hs_cur_position += from->cursor_skip_hs_cur_position;
    to->cursor_tree_walk_inmem_del_page_skip += from->cursor_tree_walk_inmem_del_page_skip;
    to->cursor_tree_walk_ondisk_del_page_skip += from->cursor_tree_walk_ondisk_del_page_skip;
    to->cursor_search_near_prefix_fast_paths += from->cursor_search_near_prefix_fast_paths;
    to->cursor_reposition_failed += from->cursor_reposition_failed;
    to->cursor_reposition += from->cursor_reposition;
    to->cursor_insert_bulk += from->cursor_insert_bulk;
    to->cursor_reopen += from->cursor_reopen;
    to->cursor_cache += from->cursor_cache;
    to->cursor_create += from->cursor_create;
    to->cursor_bound_error += from->cursor_bound_error;
    to->cursor_bounds_reset += from->cursor_bounds_reset;
    to->cursor_bounds_comparisons += from->cursor_bounds_comparisons;
    to->cursor_bounds_next_unpositioned += from->cursor_bounds_next_unpositioned;
    to->cursor_bounds_next_early_exit += from->cursor_bounds_next_early_exit;
    to->cursor_bounds_prev_unpositioned += from->cursor_bounds_prev_unpositioned;
    to->cursor_bounds_prev_early_exit += from->cursor_bounds_prev_early_exit;
    to->cursor_bounds_search_early_exit += from->cursor_bounds_search_early_exit;
    to->cursor_bounds_search_near_repositioned_cursor +=
      from->cursor_bounds_search_near_repositioned_cursor;
    to->cursor_cache_error += from->cursor_cache_error;
    to->cursor_close_error += from->cursor_close_error;
    to->cursor_compare_error += from->cursor_compare_error;
    to->cursor_equals_error += from->cursor_equals_error;
    to->cursor_get_key_error += from->cursor_get_key_error;
    to->cursor_get_value_error += from->cursor_get_value_error;
    to->cursor_insert_error += from->cursor_insert_error;
    to->cursor_insert_check_error += from->cursor_insert_check_error;
    to->cursor_largest_key_error += from->cursor_largest_key_error;
    to->cursor_modify_error += from->cursor_modify_error;
    to->cursor_next_error += from->cursor_next_error;
    to->cursor_next_hs_tombstone += from->cursor_next_hs_tombstone;
    to->cursor_next_skip_lt_100 += from->cursor_next_skip_lt_100;
    to->cursor_next_skip_ge_100 += from->cursor_next_skip_ge_100;
    to->cursor_next_random_error += from->cursor_next_random_error;
    to->cursor_prev_error += from->cursor_prev_error;
    to->cursor_prev_hs_tombstone += from->cursor_prev_hs_tombstone;
    to->cursor_prev_skip_ge_100 += from->cursor_prev_skip_ge_100;
    to->cursor_prev_skip_lt_100 += from->cursor_prev_skip_lt_100;
    to->cursor_reconfigure_error += from->cursor_reconfigure_error;
    to->cursor_remove_error += from->cursor_remove_error;
    to->cursor_reopen_error += from->cursor_reopen_error;
    to->cursor_reserve_error += from->cursor_reserve_error;
    to->cursor_reset_error += from->cursor_reset_error;
    to->cursor_search_error += from->cursor_search_error;
    to->cursor_search_near_error += from->cursor_search_near_error;
    to->cursor_update_error += from->cursor_update_error;
    to->cursor_insert += from->cursor_insert;
    to->cursor_insert_bytes += from->cursor_insert_bytes;
    to->cursor_modify += from->cursor_modify;
    to->cursor_modify_bytes += from->cursor_modify_bytes;
    to->cursor_modify_bytes_touch += from->cursor_modify_bytes_touch;
    to->cursor_next += from->cursor_next;
    to->cursor_open_count += from->cursor_open_count;
    to->cursor_restart += from->cursor_restart;
    to->cursor_prev += from->cursor_prev;
    to->cursor_remove += from->cursor_remove;
    to->cursor_remove_bytes += from->cursor_remove_bytes;
    to->cursor_reserve += from->cursor_reserve;
    to->cursor_reset += from->cursor_reset;
    to->cursor_search += from->cursor_search;
    to->cursor_search_hs += from->cursor_search_hs;
    to->cursor_search_near += from->cursor_search_near;
    to->cursor_truncate += from->cursor_truncate;
    to->cursor_update += from->cursor_update;
    to->cursor_update_bytes += from->cursor_update_bytes;
    to->cursor_update_bytes_changed += from->cursor_update_bytes_changed;
    to->layered_curs_insert += from->layered_curs_insert;
    to->layered_curs_next += from->layered_curs_next;
    to->layered_curs_next_ingest += from->layered_curs_next_ingest;
    to->layered_curs_next_stable += from->layered_curs_next_stable;
    to->layered_curs_prev += from->layered_curs_prev;
    to->layered_curs_prev_ingest += from->layered_curs_prev_ingest;
    to->layered_curs_prev_stable += from->layered_curs_prev_stable;
    to->layered_curs_remove += from->layered_curs_remove;
    to->layered_curs_search_near += from->layered_curs_search_near;
    to->layered_curs_search_near_ingest += from->layered_curs_search_near_ingest;
    to->layered_curs_search_near_stable += from->layered_curs_search_near_stable;
    to->layered_curs_search += from->layered_curs_search;
    to->layered_curs_search_ingest += from->layered_curs_search_ingest;
    to->layered_curs_search_stable += from->layered_curs_search_stable;
    to->layered_curs_update += from->layered_curs_update;
    to->layered_table_manager_checkpoints += from->layered_table_manager_checkpoints;
    to->layered_table_manager_checkpoints_refreshed +=
      from->layered_table_manager_checkpoints_refreshed;
    to->layered_table_manager_logops_applied += from->layered_table_manager_logops_applied;
    to->layered_table_manager_logops_skipped += from->layered_table_manager_logops_skipped;
    to->layered_table_manager_skip_lsn += from->layered_table_manager_skip_lsn;
    to->rec_vlcs_emptied_pages += from->rec_vlcs_emptied_pages;
    to->rec_time_window_bytes_ts += from->rec_time_window_bytes_ts;
    to->rec_time_window_bytes_txn += from->rec_time_window_bytes_txn;
    to->rec_dictionary += from->rec_dictionary;
    to->rec_page_delete_fast += from->rec_page_delete_fast;
    to->rec_suffix_compression += from->rec_suffix_compression;
    to->rec_multiblock_internal += from->rec_multiblock_internal;
    to->rec_prefix_compression += from->rec_prefix_compression;
    to->rec_multiblock_leaf += from->rec_multiblock_leaf;
    to->rec_overflow_key_leaf += from->rec_overflow_key_leaf;
    if (from->rec_multiblock_max > to->rec_multiblock_max)
        to->rec_multiblock_max = from->rec_multiblock_max;
    to->rec_overflow_value += from->rec_overflow_value;
    to->rec_pages += from->rec_pages;
    to->rec_pages_eviction += from->rec_pages_eviction;
    to->rec_page_delete += from->rec_page_delete;
    to->rec_time_aggr_newest_start_durable_ts += from->rec_time_aggr_newest_start_durable_ts;
    to->rec_time_aggr_newest_stop_durable_ts += from->rec_time_aggr_newest_stop_durable_ts;
    to->rec_time_aggr_newest_stop_ts += from->rec_time_aggr_newest_stop_ts;
    to->rec_time_aggr_newest_stop_txn += from->rec_time_aggr_newest_stop_txn;
    to->rec_time_aggr_newest_txn += from->rec_time_aggr_newest_txn;
    to->rec_time_aggr_oldest_start_ts += from->rec_time_aggr_oldest_start_ts;
    to->rec_time_aggr_prepared += from->rec_time_aggr_prepared;
    to->rec_time_window_pages_prepared += from->rec_time_window_pages_prepared;
    to->rec_time_window_pages_durable_start_ts += from->rec_time_window_pages_durable_start_ts;
    to->rec_time_window_pages_start_ts += from->rec_time_window_pages_start_ts;
    to->rec_time_window_pages_start_txn += from->rec_time_window_pages_start_txn;
    to->rec_time_window_pages_durable_stop_ts += from->rec_time_window_pages_durable_stop_ts;
    to->rec_time_window_pages_stop_ts += from->rec_time_window_pages_stop_ts;
    to->rec_time_window_pages_stop_txn += from->rec_time_window_pages_stop_txn;
    to->rec_time_window_prepared += from->rec_time_window_prepared;
    to->rec_time_window_durable_start_ts += from->rec_time_window_durable_start_ts;
    to->rec_time_window_start_ts += from->rec_time_window_start_ts;
    to->rec_time_window_start_txn += from->rec_time_window_start_txn;
    to->rec_time_window_durable_stop_ts += from->rec_time_window_durable_stop_ts;
    to->rec_time_window_stop_ts += from->rec_time_window_stop_ts;
    to->rec_time_window_stop_txn += from->rec_time_window_stop_txn;
    to->session_compact += from->session_compact;
    to->txn_read_race_prepare_commit += from->txn_read_race_prepare_commit;
    to->txn_read_overflow_remove += from->txn_read_overflow_remove;
    to->txn_read_race_prepare_update += from->txn_read_race_prepare_update;
    to->txn_rts_sweep_hs_keys_dryrun += from->txn_rts_sweep_hs_keys_dryrun;
    to->txn_rts_hs_stop_older_than_newer_start += from->txn_rts_hs_stop_older_than_newer_start;
    to->txn_rts_inconsistent_ckpt += from->txn_rts_inconsistent_ckpt;
    to->txn_rts_keys_removed += from->txn_rts_keys_removed;
    to->txn_rts_keys_restored += from->txn_rts_keys_restored;
    to->txn_rts_keys_removed_dryrun += from->txn_rts_keys_removed_dryrun;
    to->txn_rts_keys_restored_dryrun += from->txn_rts_keys_restored_dryrun;
    to->txn_rts_hs_restore_tombstones += from->txn_rts_hs_restore_tombstones;
    to->txn_rts_hs_restore_updates += from->txn_rts_hs_restore_updates;
    to->txn_rts_delete_rle_skipped += from->txn_rts_delete_rle_skipped;
    to->txn_rts_stable_rle_skipped += from->txn_rts_stable_rle_skipped;
    to->txn_rts_sweep_hs_keys += from->txn_rts_sweep_hs_keys;
    to->txn_rts_hs_restore_tombstones_dryrun += from->txn_rts_hs_restore_tombstones_dryrun;
    to->txn_rts_hs_restore_updates_dryrun += from->txn_rts_hs_restore_updates_dryrun;
    to->txn_rts_hs_removed += from->txn_rts_hs_removed;
    to->txn_rts_hs_removed_dryrun += from->txn_rts_hs_removed_dryrun;
    to->txn_update_conflict += from->txn_update_conflict;
}

void
__wt_stat_dsrc_aggregate(WT_DSRC_STATS **from, WT_DSRC_STATS *to)
{
    int64_t v;

    to->bloom_false_positive += WT_STAT_DSRC_READ(from, bloom_false_positive);
    to->bloom_hit += WT_STAT_DSRC_READ(from, bloom_hit);
    to->bloom_miss += WT_STAT_DSRC_READ(from, bloom_miss);
    to->bloom_page_evict += WT_STAT_DSRC_READ(from, bloom_page_evict);
    to->bloom_page_read += WT_STAT_DSRC_READ(from, bloom_page_read);
    to->bloom_count += WT_STAT_DSRC_READ(from, bloom_count);
    to->lsm_chunk_count += WT_STAT_DSRC_READ(from, lsm_chunk_count);
    if ((v = WT_STAT_DSRC_READ(from, lsm_generation_max)) > to->lsm_generation_max)
        to->lsm_generation_max = v;
    to->lsm_lookup_no_bloom += WT_STAT_DSRC_READ(from, lsm_lookup_no_bloom);
    to->lsm_checkpoint_throttle += WT_STAT_DSRC_READ(from, lsm_checkpoint_throttle);
    to->lsm_merge_throttle += WT_STAT_DSRC_READ(from, lsm_merge_throttle);
    to->bloom_size += WT_STAT_DSRC_READ(from, bloom_size);
    to->autocommit_readonly_retry += WT_STAT_DSRC_READ(from, autocommit_readonly_retry);
    to->autocommit_update_retry += WT_STAT_DSRC_READ(from, autocommit_update_retry);
    to->backup_blocks_compressed += WT_STAT_DSRC_READ(from, backup_blocks_compressed);
    to->backup_blocks_uncompressed += WT_STAT_DSRC_READ(from, backup_blocks_uncompressed);
    to->disagg_block_hs_byte_read += WT_STAT_DSRC_READ(from, disagg_block_hs_byte_read);
    to->disagg_block_hs_byte_write += WT_STAT_DSRC_READ(from, disagg_block_hs_byte_write);
    to->disagg_block_get += WT_STAT_DSRC_READ(from, disagg_block_get);
    to->disagg_block_hs_get += WT_STAT_DSRC_READ(from, disagg_block_hs_get);
    to->disagg_block_put += WT_STAT_DSRC_READ(from, disagg_block_put);
    to->disagg_block_hs_put += WT_STAT_DSRC_READ(from, disagg_block_hs_put);
    to->block_extension += WT_STAT_DSRC_READ(from, block_extension);
    to->block_alloc += WT_STAT_DSRC_READ(from, block_alloc);
    to->block_free += WT_STAT_DSRC_READ(from, block_free);
    to->block_checkpoint_size += WT_STAT_DSRC_READ(from, block_checkpoint_size);
    if ((v = WT_STAT_DSRC_READ(from, allocation_size)) > to->allocation_size)
        to->allocation_size = v;
    to->block_reuse_bytes += WT_STAT_DSRC_READ(from, block_reuse_bytes);
    if ((v = WT_STAT_DSRC_READ(from, block_magic)) > to->block_magic)
        to->block_magic = v;
    if ((v = WT_STAT_DSRC_READ(from, block_major)) > to->block_major)
        to->block_major = v;
    to->block_size += WT_STAT_DSRC_READ(from, block_size);
    if ((v = WT_STAT_DSRC_READ(from, block_minor)) > to->block_minor)
        to->block_minor = v;
    to->btree_checkpoint_generation += WT_STAT_DSRC_READ(from, btree_checkpoint_generation);
    to->btree_clean_checkpoint_timer += WT_STAT_DSRC_READ(from, btree_clean_checkpoint_timer);
    to->btree_compact_pages_reviewed += WT_STAT_DSRC_READ(from, btree_compact_pages_reviewed);
    to->btree_compact_pages_rewritten += WT_STAT_DSRC_READ(from, btree_compact_pages_rewritten);
    to->btree_compact_pages_skipped += WT_STAT_DSRC_READ(from, btree_compact_pages_skipped);
    to->btree_compact_bytes_rewritten_expected +=
      WT_STAT_DSRC_READ(from, btree_compact_bytes_rewritten_expected);
    to->btree_compact_pages_rewritten_expected +=
      WT_STAT_DSRC_READ(from, btree_compact_pages_rewritten_expected);
    to->btree_checkpoint_pages_reconciled +=
      WT_STAT_DSRC_READ(from, btree_checkpoint_pages_reconciled);
    to->btree_compact_skipped += WT_STAT_DSRC_READ(from, btree_compact_skipped);
    to->btree_column_fix += WT_STAT_DSRC_READ(from, btree_column_fix);
    to->btree_column_tws += WT_STAT_DSRC_READ(from, btree_column_tws);
    to->btree_column_internal += WT_STAT_DSRC_READ(from, btree_column_internal);
    to->btree_column_rle += WT_STAT_DSRC_READ(from, btree_column_rle);
    to->btree_column_deleted += WT_STAT_DSRC_READ(from, btree_column_deleted);
    to->btree_column_variable += WT_STAT_DSRC_READ(from, btree_column_variable);
    if ((v = WT_STAT_DSRC_READ(from, btree_fixed_len)) > to->btree_fixed_len)
        to->btree_fixed_len = v;
    if ((v = WT_STAT_DSRC_READ(from, btree_maxintlpage)) > to->btree_maxintlpage)
        to->btree_maxintlpage = v;
    if ((v = WT_STAT_DSRC_READ(from, btree_maxleafkey)) > to->btree_maxleafkey)
        to->btree_maxleafkey = v;
    if ((v = WT_STAT_DSRC_READ(from, btree_maxleafpage)) > to->btree_maxleafpage)
        to->btree_maxleafpage = v;
    if ((v = WT_STAT_DSRC_READ(from, btree_maxleafvalue)) > to->btree_maxleafvalue)
        to->btree_maxleafvalue = v;
    if ((v = WT_STAT_DSRC_READ(from, btree_maximum_depth)) > to->btree_maximum_depth)
        to->btree_maximum_depth = v;
    to->btree_entries += WT_STAT_DSRC_READ(from, btree_entries);
    to->btree_overflow += WT_STAT_DSRC_READ(from, btree_overflow);
    to->btree_row_empty_values += WT_STAT_DSRC_READ(from, btree_row_empty_values);
    to->btree_row_internal += WT_STAT_DSRC_READ(from, btree_row_internal);
    to->btree_row_leaf += WT_STAT_DSRC_READ(from, btree_row_leaf);
    to->cache_bytes_inuse += WT_STAT_DSRC_READ(from, cache_bytes_inuse);
    to->cache_bytes_dirty_total += WT_STAT_DSRC_READ(from, cache_bytes_dirty_total);
    to->cache_bytes_read += WT_STAT_DSRC_READ(from, cache_bytes_read);
    to->cache_bytes_write += WT_STAT_DSRC_READ(from, cache_bytes_write);
    to->cache_eviction_blocked_checkpoint +=
      WT_STAT_DSRC_READ(from, cache_eviction_blocked_checkpoint);
    to->cache_eviction_blocked_checkpoint_hs +=
      WT_STAT_DSRC_READ(from, cache_eviction_blocked_checkpoint_hs);
    to->eviction_fail += WT_STAT_DSRC_READ(from, eviction_fail);
    to->cache_eviction_blocked_no_ts_checkpoint_race_1 +=
      WT_STAT_DSRC_READ(from, cache_eviction_blocked_no_ts_checkpoint_race_1);
    to->cache_eviction_blocked_no_ts_checkpoint_race_2 +=
      WT_STAT_DSRC_READ(from, cache_eviction_blocked_no_ts_checkpoint_race_2);
    to->cache_eviction_blocked_no_ts_checkpoint_race_3 +=
      WT_STAT_DSRC_READ(from, cache_eviction_blocked_no_ts_checkpoint_race_3);
    to->cache_eviction_blocked_no_ts_checkpoint_race_4 +=
      WT_STAT_DSRC_READ(from, cache_eviction_blocked_no_ts_checkpoint_race_4);
    to->cache_eviction_blocked_remove_hs_race_with_checkpoint +=
      WT_STAT_DSRC_READ(from, cache_eviction_blocked_remove_hs_race_with_checkpoint);
    to->cache_eviction_blocked_no_progress +=
      WT_STAT_DSRC_READ(from, cache_eviction_blocked_no_progress);
    to->eviction_walk_passes += WT_STAT_DSRC_READ(from, eviction_walk_passes);
    to->cache_eviction_target_page_lt10 += WT_STAT_DSRC_READ(from, cache_eviction_target_page_lt10);
    to->cache_eviction_target_page_lt32 += WT_STAT_DSRC_READ(from, cache_eviction_target_page_lt32);
    to->cache_eviction_target_page_ge128 +=
      WT_STAT_DSRC_READ(from, cache_eviction_target_page_ge128);
    to->cache_eviction_target_page_lt64 += WT_STAT_DSRC_READ(from, cache_eviction_target_page_lt64);
    to->cache_eviction_target_page_lt128 +=
      WT_STAT_DSRC_READ(from, cache_eviction_target_page_lt128);
    to->cache_eviction_target_page_reduced +=
      WT_STAT_DSRC_READ(from, cache_eviction_target_page_reduced);
    to->cache_eviction_blocked_hazard += WT_STAT_DSRC_READ(from, cache_eviction_blocked_hazard);
    to->cache_hs_insert += WT_STAT_DSRC_READ(from, cache_hs_insert);
    to->cache_hs_insert_restart += WT_STAT_DSRC_READ(from, cache_hs_insert_restart);
    to->cache_hs_read += WT_STAT_DSRC_READ(from, cache_hs_read);
    to->cache_hs_read_miss += WT_STAT_DSRC_READ(from, cache_hs_read_miss);
    to->cache_hs_read_squash += WT_STAT_DSRC_READ(from, cache_hs_read_squash);
    to->cache_hs_order_lose_durable_timestamp +=
      WT_STAT_DSRC_READ(from, cache_hs_order_lose_durable_timestamp);
    to->cache_hs_key_truncate_rts_unstable +=
      WT_STAT_DSRC_READ(from, cache_hs_key_truncate_rts_unstable);
    to->cache_hs_key_truncate_rts += WT_STAT_DSRC_READ(from, cache_hs_key_truncate_rts);
    to->cache_hs_btree_truncate += WT_STAT_DSRC_READ(from, cache_hs_btree_truncate);
    to->cache_hs_key_truncate += WT_STAT_DSRC_READ(from, cache_hs_key_truncate);
    to->cache_hs_order_remove += WT_STAT_DSRC_READ(from, cache_hs_order_remove);
    to->cache_hs_key_truncate_onpage_removal +=
      WT_STAT_DSRC_READ(from, cache_hs_key_truncate_onpage_removal);
    to->cache_hs_btree_truncate_dryrun += WT_STAT_DSRC_READ(from, cache_hs_btree_truncate_dryrun);
    to->cache_hs_key_truncate_rts_unstable_dryrun +=
      WT_STAT_DSRC_READ(from, cache_hs_key_truncate_rts_unstable_dryrun);
    to->cache_hs_key_truncate_rts_dryrun +=
      WT_STAT_DSRC_READ(from, cache_hs_key_truncate_rts_dryrun);
    to->cache_hs_order_reinsert += WT_STAT_DSRC_READ(from, cache_hs_order_reinsert);
    to->cache_hs_write_squash += WT_STAT_DSRC_READ(from, cache_hs_write_squash);
    to->cache_inmem_splittable += WT_STAT_DSRC_READ(from, cache_inmem_splittable);
    to->cache_inmem_split += WT_STAT_DSRC_READ(from, cache_inmem_split);
    to->cache_eviction_blocked_internal_page_split +=
      WT_STAT_DSRC_READ(from, cache_eviction_blocked_internal_page_split);
    to->cache_eviction_internal += WT_STAT_DSRC_READ(from, cache_eviction_internal);
    to->cache_eviction_split_internal += WT_STAT_DSRC_READ(from, cache_eviction_split_internal);
    to->cache_eviction_split_leaf += WT_STAT_DSRC_READ(from, cache_eviction_split_leaf);
    to->cache_eviction_random_sample_inmem_root +=
      WT_STAT_DSRC_READ(from, cache_eviction_random_sample_inmem_root);
    to->cache_eviction_dirty += WT_STAT_DSRC_READ(from, cache_eviction_dirty);
    to->cache_eviction_blocked_multi_block_reconciliation_during_checkpoint +=
      WT_STAT_DSRC_READ(from, cache_eviction_blocked_multi_block_reconciliation_during_checkpoint);
    to->cache_read_delta += WT_STAT_DSRC_READ(from, cache_read_delta);
    to->cache_eviction_blocked_overflow_keys +=
      WT_STAT_DSRC_READ(from, cache_eviction_blocked_overflow_keys);
    to->cache_read_overflow += WT_STAT_DSRC_READ(from, cache_read_overflow);
    to->cache_eviction_deepen += WT_STAT_DSRC_READ(from, cache_eviction_deepen);
    to->cache_write_hs += WT_STAT_DSRC_READ(from, cache_write_hs);
    to->cache_eviction_dirty_obsolete_tw +=
      WT_STAT_DSRC_READ(from, cache_eviction_dirty_obsolete_tw);
    to->cache_read += WT_STAT_DSRC_READ(from, cache_read);
    to->cache_read_deleted += WT_STAT_DSRC_READ(from, cache_read_deleted);
    to->cache_read_deleted_prepared += WT_STAT_DSRC_READ(from, cache_read_deleted_prepared);
    to->cache_read_checkpoint += WT_STAT_DSRC_READ(from, cache_read_checkpoint);
    to->cache_pages_requested += WT_STAT_DSRC_READ(from, cache_pages_requested);
    to->cache_pages_prefetch += WT_STAT_DSRC_READ(from, cache_pages_prefetch);
    to->cache_eviction_pages_seen += WT_STAT_DSRC_READ(from, cache_eviction_pages_seen);
    to->cache_write += WT_STAT_DSRC_READ(from, cache_write);
    to->cache_write_restore += WT_STAT_DSRC_READ(from, cache_write_restore);
    to->cache_eviction_blocked_recently_modified +=
      WT_STAT_DSRC_READ(from, cache_eviction_blocked_recently_modified);
    to->cache_reverse_splits += WT_STAT_DSRC_READ(from, cache_reverse_splits);
    to->cache_reverse_splits_skipped_vlcs +=
      WT_STAT_DSRC_READ(from, cache_reverse_splits_skipped_vlcs);
    to->cache_hs_insert_full_update += WT_STAT_DSRC_READ(from, cache_hs_insert_full_update);
    to->cache_hs_insert_reverse_modify += WT_STAT_DSRC_READ(from, cache_hs_insert_reverse_modify);
    to->cache_bytes_dirty += WT_STAT_DSRC_READ(from, cache_bytes_dirty);
    to->cache_eviction_blocked_uncommitted_truncate +=
      WT_STAT_DSRC_READ(from, cache_eviction_blocked_uncommitted_truncate);
    to->cache_eviction_clean += WT_STAT_DSRC_READ(from, cache_eviction_clean);
    to->cache_state_gen_avg_gap += WT_STAT_DSRC_READ(from, cache_state_gen_avg_gap);
    to->cache_state_avg_written_size += WT_STAT_DSRC_READ(from, cache_state_avg_written_size);
    to->cache_state_avg_visited_age += WT_STAT_DSRC_READ(from, cache_state_avg_visited_age);
    to->cache_state_avg_unvisited_age += WT_STAT_DSRC_READ(from, cache_state_avg_unvisited_age);
    to->cache_state_pages_clean += WT_STAT_DSRC_READ(from, cache_state_pages_clean);
    to->cache_state_gen_current += WT_STAT_DSRC_READ(from, cache_state_gen_current);
    to->cache_state_pages_dirty += WT_STAT_DSRC_READ(from, cache_state_pages_dirty);
    to->cache_state_root_entries += WT_STAT_DSRC_READ(from, cache_state_root_entries);
    to->cache_state_pages_internal += WT_STAT_DSRC_READ(from, cache_state_pages_internal);
    to->cache_state_pages_leaf += WT_STAT_DSRC_READ(from, cache_state_pages_leaf);
    to->cache_state_gen_max_gap += WT_STAT_DSRC_READ(from, cache_state_gen_max_gap);
    to->cache_state_max_pagesize += WT_STAT_DSRC_READ(from, cache_state_max_pagesize);
    to->cache_state_min_written_size += WT_STAT_DSRC_READ(from, cache_state_min_written_size);
    to->cache_state_unvisited_count += WT_STAT_DSRC_READ(from, cache_state_unvisited_count);
    to->cache_state_smaller_alloc_size += WT_STAT_DSRC_READ(from, cache_state_smaller_alloc_size);
    to->cache_state_memory += WT_STAT_DSRC_READ(from, cache_state_memory);
    to->cache_state_queued += WT_STAT_DSRC_READ(from, cache_state_queued);
    to->cache_state_not_queueable += WT_STAT_DSRC_READ(from, cache_state_not_queueable);
    to->cache_state_refs_skipped += WT_STAT_DSRC_READ(from, cache_state_refs_skipped);
    to->cache_state_root_size += WT_STAT_DSRC_READ(from, cache_state_root_size);
    to->cache_state_pages += WT_STAT_DSRC_READ(from, cache_state_pages);
    to->checkpoint_snapshot_acquired += WT_STAT_DSRC_READ(from, checkpoint_snapshot_acquired);
    to->checkpoint_cleanup_pages_evict += WT_STAT_DSRC_READ(from, checkpoint_cleanup_pages_evict);
    to->checkpoint_cleanup_pages_obsolete_tw +=
      WT_STAT_DSRC_READ(from, checkpoint_cleanup_pages_obsolete_tw);
    to->checkpoint_cleanup_pages_read_reclaim_space +=
      WT_STAT_DSRC_READ(from, checkpoint_cleanup_pages_read_reclaim_space);
    to->checkpoint_cleanup_pages_read_obsolete_tw +=
      WT_STAT_DSRC_READ(from, checkpoint_cleanup_pages_read_obsolete_tw);
    to->checkpoint_cleanup_pages_removed +=
      WT_STAT_DSRC_READ(from, checkpoint_cleanup_pages_removed);
    to->checkpoint_cleanup_pages_walk_skipped +=
      WT_STAT_DSRC_READ(from, checkpoint_cleanup_pages_walk_skipped);
    to->checkpoint_cleanup_pages_visited +=
      WT_STAT_DSRC_READ(from, checkpoint_cleanup_pages_visited);
    to->checkpoint_obsolete_applied += WT_STAT_DSRC_READ(from, checkpoint_obsolete_applied);
    to->compress_precomp_intl_max_page_size +=
      WT_STAT_DSRC_READ(from, compress_precomp_intl_max_page_size);
    to->compress_precomp_leaf_max_page_size +=
      WT_STAT_DSRC_READ(from, compress_precomp_leaf_max_page_size);
    to->compress_write_fail += WT_STAT_DSRC_READ(from, compress_write_fail);
    to->compress_write_too_small += WT_STAT_DSRC_READ(from, compress_write_too_small);
    to->compress_read += WT_STAT_DSRC_READ(from, compress_read);
    to->compress_read_ratio_hist_max += WT_STAT_DSRC_READ(from, compress_read_ratio_hist_max);
    to->compress_read_ratio_hist_2 += WT_STAT_DSRC_READ(from, compress_read_ratio_hist_2);
    to->compress_read_ratio_hist_4 += WT_STAT_DSRC_READ(from, compress_read_ratio_hist_4);
    to->compress_read_ratio_hist_8 += WT_STAT_DSRC_READ(from, compress_read_ratio_hist_8);
    to->compress_read_ratio_hist_16 += WT_STAT_DSRC_READ(from, compress_read_ratio_hist_16);
    to->compress_read_ratio_hist_32 += WT_STAT_DSRC_READ(from, compress_read_ratio_hist_32);
    to->compress_read_ratio_hist_64 += WT_STAT_DSRC_READ(from, compress_read_ratio_hist_64);
    to->compress_write += WT_STAT_DSRC_READ(from, compress_write);
    to->compress_write_ratio_hist_max += WT_STAT_DSRC_READ(from, compress_write_ratio_hist_max);
    to->compress_write_ratio_hist_2 += WT_STAT_DSRC_READ(from, compress_write_ratio_hist_2);
    to->compress_write_ratio_hist_4 += WT_STAT_DSRC_READ(from, compress_write_ratio_hist_4);
    to->compress_write_ratio_hist_8 += WT_STAT_DSRC_READ(from, compress_write_ratio_hist_8);
    to->compress_write_ratio_hist_16 += WT_STAT_DSRC_READ(from, compress_write_ratio_hist_16);
    to->compress_write_ratio_hist_32 += WT_STAT_DSRC_READ(from, compress_write_ratio_hist_32);
    to->compress_write_ratio_hist_64 += WT_STAT_DSRC_READ(from, compress_write_ratio_hist_64);
    to->cursor_tree_walk_del_page_skip += WT_STAT_DSRC_READ(from, cursor_tree_walk_del_page_skip);
    to->cursor_next_skip_total += WT_STAT_DSRC_READ(from, cursor_next_skip_total);
    to->cursor_prev_skip_total += WT_STAT_DSRC_READ(from, cursor_prev_skip_total);
    to->cursor_skip_hs_cur_position += WT_STAT_DSRC_READ(from, cursor_skip_hs_cur_position);
    to->cursor_tree_walk_inmem_del_page_skip +=
      WT_STAT_DSRC_READ(from, cursor_tree_walk_inmem_del_page_skip);
    to->cursor_tree_walk_ondisk_del_page_skip +=
      WT_STAT_DSRC_READ(from, cursor_tree_walk_ondisk_del_page_skip);
    to->cursor_search_near_prefix_fast_paths +=
      WT_STAT_DSRC_READ(from, cursor_search_near_prefix_fast_paths);
    to->cursor_reposition_failed += WT_STAT_DSRC_READ(from, cursor_reposition_failed);
    to->cursor_reposition += WT_STAT_DSRC_READ(from, cursor_reposition);
    to->cursor_insert_bulk += WT_STAT_DSRC_READ(from, cursor_insert_bulk);
    to->cursor_reopen += WT_STAT_DSRC_READ(from, cursor_reopen);
    to->cursor_cache += WT_STAT_DSRC_READ(from, cursor_cache);
    to->cursor_create += WT_STAT_DSRC_READ(from, cursor_create);
    to->cursor_bound_error += WT_STAT_DSRC_READ(from, cursor_bound_error);
    to->cursor_bounds_reset += WT_STAT_DSRC_READ(from, cursor_bounds_reset);
    to->cursor_bounds_comparisons += WT_STAT_DSRC_READ(from, cursor_bounds_comparisons);
    to->cursor_bounds_next_unpositioned += WT_STAT_DSRC_READ(from, cursor_bounds_next_unpositioned);
    to->cursor_bounds_next_early_exit += WT_STAT_DSRC_READ(from, cursor_bounds_next_early_exit);
    to->cursor_bounds_prev_unpositioned += WT_STAT_DSRC_READ(from, cursor_bounds_prev_unpositioned);
    to->cursor_bounds_prev_early_exit += WT_STAT_DSRC_READ(from, cursor_bounds_prev_early_exit);
    to->cursor_bounds_search_early_exit += WT_STAT_DSRC_READ(from, cursor_bounds_search_early_exit);
    to->cursor_bounds_search_near_repositioned_cursor +=
      WT_STAT_DSRC_READ(from, cursor_bounds_search_near_repositioned_cursor);
    to->cursor_cache_error += WT_STAT_DSRC_READ(from, cursor_cache_error);
    to->cursor_close_error += WT_STAT_DSRC_READ(from, cursor_close_error);
    to->cursor_compare_error += WT_STAT_DSRC_READ(from, cursor_compare_error);
    to->cursor_equals_error += WT_STAT_DSRC_READ(from, cursor_equals_error);
    to->cursor_get_key_error += WT_STAT_DSRC_READ(from, cursor_get_key_error);
    to->cursor_get_value_error += WT_STAT_DSRC_READ(from, cursor_get_value_error);
    to->cursor_insert_error += WT_STAT_DSRC_READ(from, cursor_insert_error);
    to->cursor_insert_check_error += WT_STAT_DSRC_READ(from, cursor_insert_check_error);
    to->cursor_largest_key_error += WT_STAT_DSRC_READ(from, cursor_largest_key_error);
    to->cursor_modify_error += WT_STAT_DSRC_READ(from, cursor_modify_error);
    to->cursor_next_error += WT_STAT_DSRC_READ(from, cursor_next_error);
    to->cursor_next_hs_tombstone += WT_STAT_DSRC_READ(from, cursor_next_hs_tombstone);
    to->cursor_next_skip_lt_100 += WT_STAT_DSRC_READ(from, cursor_next_skip_lt_100);
    to->cursor_next_skip_ge_100 += WT_STAT_DSRC_READ(from, cursor_next_skip_ge_100);
    to->cursor_next_random_error += WT_STAT_DSRC_READ(from, cursor_next_random_error);
    to->cursor_prev_error += WT_STAT_DSRC_READ(from, cursor_prev_error);
    to->cursor_prev_hs_tombstone += WT_STAT_DSRC_READ(from, cursor_prev_hs_tombstone);
    to->cursor_prev_skip_ge_100 += WT_STAT_DSRC_READ(from, cursor_prev_skip_ge_100);
    to->cursor_prev_skip_lt_100 += WT_STAT_DSRC_READ(from, cursor_prev_skip_lt_100);
    to->cursor_reconfigure_error += WT_STAT_DSRC_READ(from, cursor_reconfigure_error);
    to->cursor_remove_error += WT_STAT_DSRC_READ(from, cursor_remove_error);
    to->cursor_reopen_error += WT_STAT_DSRC_READ(from, cursor_reopen_error);
    to->cursor_reserve_error += WT_STAT_DSRC_READ(from, cursor_reserve_error);
    to->cursor_reset_error += WT_STAT_DSRC_READ(from, cursor_reset_error);
    to->cursor_search_error += WT_STAT_DSRC_READ(from, cursor_search_error);
    to->cursor_search_near_error += WT_STAT_DSRC_READ(from, cursor_search_near_error);
    to->cursor_update_error += WT_STAT_DSRC_READ(from, cursor_update_error);
    to->cursor_insert += WT_STAT_DSRC_READ(from, cursor_insert);
    to->cursor_insert_bytes += WT_STAT_DSRC_READ(from, cursor_insert_bytes);
    to->cursor_modify += WT_STAT_DSRC_READ(from, cursor_modify);
    to->cursor_modify_bytes += WT_STAT_DSRC_READ(from, cursor_modify_bytes);
    to->cursor_modify_bytes_touch += WT_STAT_DSRC_READ(from, cursor_modify_bytes_touch);
    to->cursor_next += WT_STAT_DSRC_READ(from, cursor_next);
    to->cursor_open_count += WT_STAT_DSRC_READ(from, cursor_open_count);
    to->cursor_restart += WT_STAT_DSRC_READ(from, cursor_restart);
    to->cursor_prev += WT_STAT_DSRC_READ(from, cursor_prev);
    to->cursor_remove += WT_STAT_DSRC_READ(from, cursor_remove);
    to->cursor_remove_bytes += WT_STAT_DSRC_READ(from, cursor_remove_bytes);
    to->cursor_reserve += WT_STAT_DSRC_READ(from, cursor_reserve);
    to->cursor_reset += WT_STAT_DSRC_READ(from, cursor_reset);
    to->cursor_search += WT_STAT_DSRC_READ(from, cursor_search);
    to->cursor_search_hs += WT_STAT_DSRC_READ(from, cursor_search_hs);
    to->cursor_search_near += WT_STAT_DSRC_READ(from, cursor_search_near);
    to->cursor_truncate += WT_STAT_DSRC_READ(from, cursor_truncate);
    to->cursor_update += WT_STAT_DSRC_READ(from, cursor_update);
    to->cursor_update_bytes += WT_STAT_DSRC_READ(from, cursor_update_bytes);
    to->cursor_update_bytes_changed += WT_STAT_DSRC_READ(from, cursor_update_bytes_changed);
    to->layered_curs_insert += WT_STAT_DSRC_READ(from, layered_curs_insert);
    to->layered_curs_next += WT_STAT_DSRC_READ(from, layered_curs_next);
    to->layered_curs_next_ingest += WT_STAT_DSRC_READ(from, layered_curs_next_ingest);
    to->layered_curs_next_stable += WT_STAT_DSRC_READ(from, layered_curs_next_stable);
    to->layered_curs_prev += WT_STAT_DSRC_READ(from, layered_curs_prev);
    to->layered_curs_prev_ingest += WT_STAT_DSRC_READ(from, layered_curs_prev_ingest);
    to->layered_curs_prev_stable += WT_STAT_DSRC_READ(from, layered_curs_prev_stable);
    to->layered_curs_remove += WT_STAT_DSRC_READ(from, layered_curs_remove);
    to->layered_curs_search_near += WT_STAT_DSRC_READ(from, layered_curs_search_near);
    to->layered_curs_search_near_ingest += WT_STAT_DSRC_READ(from, layered_curs_search_near_ingest);
    to->layered_curs_search_near_stable += WT_STAT_DSRC_READ(from, layered_curs_search_near_stable);
    to->layered_curs_search += WT_STAT_DSRC_READ(from, layered_curs_search);
    to->layered_curs_search_ingest += WT_STAT_DSRC_READ(from, layered_curs_search_ingest);
    to->layered_curs_search_stable += WT_STAT_DSRC_READ(from, layered_curs_search_stable);
    to->layered_curs_update += WT_STAT_DSRC_READ(from, layered_curs_update);
    to->layered_table_manager_checkpoints +=
      WT_STAT_DSRC_READ(from, layered_table_manager_checkpoints);
    to->layered_table_manager_checkpoints_refreshed +=
      WT_STAT_DSRC_READ(from, layered_table_manager_checkpoints_refreshed);
    to->layered_table_manager_logops_applied +=
      WT_STAT_DSRC_READ(from, layered_table_manager_logops_applied);
    to->layered_table_manager_logops_skipped +=
      WT_STAT_DSRC_READ(from, layered_table_manager_logops_skipped);
    to->layered_table_manager_skip_lsn += WT_STAT_DSRC_READ(from, layered_table_manager_skip_lsn);
    to->rec_vlcs_emptied_pages += WT_STAT_DSRC_READ(from, rec_vlcs_emptied_pages);
    to->rec_time_window_bytes_ts += WT_STAT_DSRC_READ(from, rec_time_window_bytes_ts);
    to->rec_time_window_bytes_txn += WT_STAT_DSRC_READ(from, rec_time_window_bytes_txn);
    to->rec_dictionary += WT_STAT_DSRC_READ(from, rec_dictionary);
    to->rec_page_delete_fast += WT_STAT_DSRC_READ(from, rec_page_delete_fast);
    to->rec_suffix_compression += WT_STAT_DSRC_READ(from, rec_suffix_compression);
    to->rec_multiblock_internal += WT_STAT_DSRC_READ(from, rec_multiblock_internal);
    to->rec_prefix_compression += WT_STAT_DSRC_READ(from, rec_prefix_compression);
    to->rec_multiblock_leaf += WT_STAT_DSRC_READ(from, rec_multiblock_leaf);
    to->rec_overflow_key_leaf += WT_STAT_DSRC_READ(from, rec_overflow_key_leaf);
    if ((v = WT_STAT_DSRC_READ(from, rec_multiblock_max)) > to->rec_multiblock_max)
        to->rec_multiblock_max = v;
    to->rec_overflow_value += WT_STAT_DSRC_READ(from, rec_overflow_value);
    to->rec_pages += WT_STAT_DSRC_READ(from, rec_pages);
    to->rec_pages_eviction += WT_STAT_DSRC_READ(from, rec_pages_eviction);
    to->rec_page_delete += WT_STAT_DSRC_READ(from, rec_page_delete);
    to->rec_time_aggr_newest_start_durable_ts +=
      WT_STAT_DSRC_READ(from, rec_time_aggr_newest_start_durable_ts);
    to->rec_time_aggr_newest_stop_durable_ts +=
      WT_STAT_DSRC_READ(from, rec_time_aggr_newest_stop_durable_ts);
    to->rec_time_aggr_newest_stop_ts += WT_STAT_DSRC_READ(from, rec_time_aggr_newest_stop_ts);
    to->rec_time_aggr_newest_stop_txn += WT_STAT_DSRC_READ(from, rec_time_aggr_newest_stop_txn);
    to->rec_time_aggr_newest_txn += WT_STAT_DSRC_READ(from, rec_time_aggr_newest_txn);
    to->rec_time_aggr_oldest_start_ts += WT_STAT_DSRC_READ(from, rec_time_aggr_oldest_start_ts);
    to->rec_time_aggr_prepared += WT_STAT_DSRC_READ(from, rec_time_aggr_prepared);
    to->rec_time_window_pages_prepared += WT_STAT_DSRC_READ(from, rec_time_window_pages_prepared);
    to->rec_time_window_pages_durable_start_ts +=
      WT_STAT_DSRC_READ(from, rec_time_window_pages_durable_start_ts);
    to->rec_time_window_pages_start_ts += WT_STAT_DSRC_READ(from, rec_time_window_pages_start_ts);
    to->rec_time_window_pages_start_txn += WT_STAT_DSRC_READ(from, rec_time_window_pages_start_txn);
    to->rec_time_window_pages_durable_stop_ts +=
      WT_STAT_DSRC_READ(from, rec_time_window_pages_durable_stop_ts);
    to->rec_time_window_pages_stop_ts += WT_STAT_DSRC_READ(from, rec_time_window_pages_stop_ts);
    to->rec_time_window_pages_stop_txn += WT_STAT_DSRC_READ(from, rec_time_window_pages_stop_txn);
    to->rec_time_window_prepared += WT_STAT_DSRC_READ(from, rec_time_window_prepared);
    to->rec_time_window_durable_start_ts +=
      WT_STAT_DSRC_READ(from, rec_time_window_durable_start_ts);
    to->rec_time_window_start_ts += WT_STAT_DSRC_READ(from, rec_time_window_start_ts);
    to->rec_time_window_start_txn += WT_STAT_DSRC_READ(from, rec_time_window_start_txn);
    to->rec_time_window_durable_stop_ts += WT_STAT_DSRC_READ(from, rec_time_window_durable_stop_ts);
    to->rec_time_window_stop_ts += WT_STAT_DSRC_READ(from, rec_time_window_stop_ts);
    to->rec_time_window_stop_txn += WT_STAT_DSRC_READ(from, rec_time_window_stop_txn);
    to->session_compact += WT_STAT_DSRC_READ(from, session_compact);
    to->txn_read_race_prepare_commit += WT_STAT_DSRC_READ(from, txn_read_race_prepare_commit);
    to->txn_read_overflow_remove += WT_STAT_DSRC_READ(from, txn_read_overflow_remove);
    to->txn_read_race_prepare_update += WT_STAT_DSRC_READ(from, txn_read_race_prepare_update);
    to->txn_rts_sweep_hs_keys_dryrun += WT_STAT_DSRC_READ(from, txn_rts_sweep_hs_keys_dryrun);
    to->txn_rts_hs_stop_older_than_newer_start +=
      WT_STAT_DSRC_READ(from, txn_rts_hs_stop_older_than_newer_start);
    to->txn_rts_inconsistent_ckpt += WT_STAT_DSRC_READ(from, txn_rts_inconsistent_ckpt);
    to->txn_rts_keys_removed += WT_STAT_DSRC_READ(from, txn_rts_keys_removed);
    to->txn_rts_keys_restored += WT_STAT_DSRC_READ(from, txn_rts_keys_restored);
    to->txn_rts_keys_removed_dryrun += WT_STAT_DSRC_READ(from, txn_rts_keys_removed_dryrun);
    to->txn_rts_keys_restored_dryrun += WT_STAT_DSRC_READ(from, txn_rts_keys_restored_dryrun);
    to->txn_rts_hs_restore_tombstones += WT_STAT_DSRC_READ(from, txn_rts_hs_restore_tombstones);
    to->txn_rts_hs_restore_updates += WT_STAT_DSRC_READ(from, txn_rts_hs_restore_updates);
    to->txn_rts_delete_rle_skipped += WT_STAT_DSRC_READ(from, txn_rts_delete_rle_skipped);
    to->txn_rts_stable_rle_skipped += WT_STAT_DSRC_READ(from, txn_rts_stable_rle_skipped);
    to->txn_rts_sweep_hs_keys += WT_STAT_DSRC_READ(from, txn_rts_sweep_hs_keys);
    to->txn_rts_hs_restore_tombstones_dryrun +=
      WT_STAT_DSRC_READ(from, txn_rts_hs_restore_tombstones_dryrun);
    to->txn_rts_hs_restore_updates_dryrun +=
      WT_STAT_DSRC_READ(from, txn_rts_hs_restore_updates_dryrun);
    to->txn_rts_hs_removed += WT_STAT_DSRC_READ(from, txn_rts_hs_removed);
    to->txn_rts_hs_removed_dryrun += WT_STAT_DSRC_READ(from, txn_rts_hs_removed_dryrun);
    to->txn_update_conflict += WT_STAT_DSRC_READ(from, txn_update_conflict);
}

static const char *const __stats_connection_desc[] = {
  "LSM: application work units currently queued",
  "LSM: merge work units currently queued",
  "LSM: rows merged in an LSM tree",
  "LSM: sleep for LSM checkpoint throttle",
  "LSM: sleep for LSM merge throttle",
  "LSM: switch work units currently queued",
  "LSM: tree maintenance operations discarded",
  "LSM: tree maintenance operations executed",
  "LSM: tree maintenance operations scheduled",
  "LSM: tree queue hit maximum",
  "autocommit: retries for readonly operations",
  "autocommit: retries for update operations",
  "background-compact: background compact failed calls",
  "background-compact: background compact failed calls due to cache pressure",
  "background-compact: background compact interrupted",
  "background-compact: background compact moving average of bytes rewritten",
  "background-compact: background compact recovered bytes",
  "background-compact: background compact running",
  "background-compact: background compact skipped file as it is part of the exclude list",
  "background-compact: background compact skipped file as not meeting requirements for compaction",
  "background-compact: background compact sleeps due to cache pressure",
  "background-compact: background compact successful calls",
  "background-compact: background compact timeout",
  "background-compact: number of files tracked by background compaction",
  "backup: backup cursor open",
  "backup: backup duplicate cursor open",
  "backup: backup granularity size",
  "backup: incremental backup enabled",
  "backup: opening the backup cursor in progress",
  "backup: total modified incremental blocks",
  "backup: total modified incremental blocks with compressed data",
  "backup: total modified incremental blocks without compressed data",
  "block-cache: cached blocks updated",
  "block-cache: cached bytes updated",
  "block-cache: evicted blocks",
  "block-cache: file size causing bypass",
  "block-cache: lookups",
  "block-cache: number of blocks not evicted due to overhead",
  "block-cache: number of bypasses because no-write-allocate setting was on",
  "block-cache: number of bypasses due to overhead on put",
  "block-cache: number of bypasses on get",
  "block-cache: number of bypasses on put because file is too small",
  "block-cache: number of eviction passes",
  "block-cache: number of hits",
  "block-cache: number of misses",
  "block-cache: number of put bypasses on checkpoint I/O",
  "block-cache: removed blocks",
  "block-cache: time sleeping to remove block (usecs)",
  "block-cache: total blocks",
  "block-cache: total blocks inserted on read path",
  "block-cache: total blocks inserted on write path",
  "block-cache: total bytes",
  "block-cache: total bytes inserted on read path",
  "block-cache: total bytes inserted on write path",
  "block-disagg: Bytes read from the shared history store in SLS",
  "block-disagg: Bytes written to the shared history store in SLS",
  "block-disagg: Disaggregated block manager get",
  "block-disagg: Disaggregated block manager get from the shared history store in SLS",
  "block-disagg: Disaggregated block manager put ",
  "block-disagg: Disaggregated block manager put to the shared history store in SLS",
  "block-manager: blocks pre-loaded",
  "block-manager: blocks read",
  "block-manager: blocks written",
  "block-manager: bytes read",
  "block-manager: bytes read for internal pages",
  "block-manager: bytes read for internal pages before decompression and decryption",
  "block-manager: bytes read for leaf pages",
  "block-manager: bytes read for leaf pages before decompression and decryption",
  "block-manager: bytes read via memory map API",
  "block-manager: bytes read via system call API",
  "block-manager: bytes written",
  "block-manager: bytes written by compaction",
  "block-manager: bytes written for checkpoint",
  "block-manager: bytes written for internal pages after compression and encryption",
  "block-manager: bytes written for internal pages before compression and encryption",
  "block-manager: bytes written for leaf pages after compression and encryption",
  "block-manager: bytes written for leaf pages before compression and encryption",
  "block-manager: bytes written via memory map API",
  "block-manager: bytes written via system call API",
  "block-manager: mapped blocks read",
  "block-manager: mapped bytes read",
  "block-manager: number of times the file was remapped because it changed size via fallocate or "
  "truncate",
  "block-manager: number of times the region was remapped via write",
  "cache: application thread time evicting (usecs)",
  "cache: application threads page read from disk to cache count",
  "cache: application threads page read from disk to cache time (usecs)",
  "cache: application threads page write from cache to disk count",
  "cache: application threads page write from cache to disk time (usecs)",
  "cache: bytes allocated for updates",
  "cache: bytes belonging to page images in the cache",
  "cache: bytes belonging to the history store table in the cache",
  "cache: bytes currently in the cache",
  "cache: bytes dirty in the cache cumulative",
  "cache: bytes not belonging to page images in the cache",
  "cache: bytes read into cache",
  "cache: bytes written from cache",
  "cache: checkpoint blocked page eviction",
  "cache: checkpoint of history store file blocked non-history store page eviction",
  "cache: evict page attempts by eviction server",
  "cache: evict page attempts by eviction worker threads",
  "cache: evict page failures by eviction server",
  "cache: evict page failures by eviction worker threads",
  "cache: eviction calls to get a page found queue empty",
  "cache: eviction calls to get a page found queue empty after locking",
  "cache: eviction currently operating in aggressive mode",
  "cache: eviction empty score",
  "cache: eviction gave up due to detecting a disk value without a timestamp behind the last "
  "update on the chain",
  "cache: eviction gave up due to detecting a tombstone without a timestamp ahead of the selected "
  "on disk update",
  "cache: eviction gave up due to detecting a tombstone without a timestamp ahead of the selected "
  "on disk update after validating the update chain",
  "cache: eviction gave up due to detecting update chain entries without timestamps after the "
  "selected on disk update",
  "cache: eviction gave up due to needing to remove a record from the history store but checkpoint "
  "is running",
  "cache: eviction gave up due to no progress being made",
  "cache: eviction passes of a file",
  "cache: eviction server candidate queue empty when topping up",
  "cache: eviction server candidate queue not empty when topping up",
  "cache: eviction server skips dirty pages during a running checkpoint",
  "cache: eviction server skips internal pages as it has an active child.",
  "cache: eviction server skips metadata pages with history",
  "cache: eviction server skips pages that are written with transactions greater than the last "
  "running",
  "cache: eviction server skips pages that previously failed eviction and likely will again",
  "cache: eviction server skips pages that we do not want to evict",
  "cache: eviction server skips tree that we do not want to evict",
  "cache: eviction server skips trees that are being checkpointed",
  "cache: eviction server skips trees that are configured to stick in cache",
  "cache: eviction server skips trees that disable eviction",
  "cache: eviction server skips trees that were not useful before",
  "cache: eviction server slept, because we did not make progress with eviction",
  "cache: eviction server unable to reach eviction goal",
  "cache: eviction server waiting for a leaf page",
  "cache: eviction state",
  "cache: eviction walk most recent sleeps for checkpoint handle gathering",
  "cache: eviction walk restored - had to walk this many pages",
  "cache: eviction walk restored position",
  "cache: eviction walk restored position differs from the saved one",
  "cache: eviction walk target pages histogram - 0-9",
  "cache: eviction walk target pages histogram - 10-31",
  "cache: eviction walk target pages histogram - 128 and higher",
  "cache: eviction walk target pages histogram - 32-63",
  "cache: eviction walk target pages histogram - 64-128",
  "cache: eviction walk target pages reduced due to history store cache pressure",
  "cache: eviction walk target strategy both clean and dirty pages",
  "cache: eviction walk target strategy only clean pages",
  "cache: eviction walk target strategy only dirty pages",
  "cache: eviction walks abandoned",
  "cache: eviction walks gave up because they restarted their walk twice",
  "cache: eviction walks gave up because they saw too many pages and found no candidates",
  "cache: eviction walks gave up because they saw too many pages and found too few candidates",
  "cache: eviction walks random search fails to locate a page, results in a null position",
  "cache: eviction walks reached end of tree",
  "cache: eviction walks restarted",
  "cache: eviction walks started from root of tree",
  "cache: eviction walks started from saved location in tree",
  "cache: eviction worker thread active",
  "cache: eviction worker thread stable number",
  "cache: files with active eviction walks",
  "cache: files with new eviction walks started",
  "cache: forced eviction - do not retry count to evict pages selected to evict during "
  "reconciliation",
  "cache: forced eviction - history store pages failed to evict while session has history store "
  "cursor open",
  "cache: forced eviction - history store pages selected while session has history store cursor "
  "open",
  "cache: forced eviction - history store pages successfully evicted while session has history "
  "store cursor open",
  "cache: forced eviction - pages evicted that were clean count",
  "cache: forced eviction - pages evicted that were dirty count",
  "cache: forced eviction - pages selected because of a large number of updates to a single item",
  "cache: forced eviction - pages selected because of too many deleted items count",
  "cache: forced eviction - pages selected count",
  "cache: forced eviction - pages selected unable to be evicted count",
  "cache: hazard pointer blocked page eviction",
  "cache: hazard pointer check calls",
  "cache: hazard pointer check entries walked",
  "cache: hazard pointer maximum array length",
  "cache: history store table insert calls",
  "cache: history store table insert calls that returned restart",
  "cache: history store table max on-disk size",
  "cache: history store table on-disk size",
  "cache: history store table reads",
  "cache: history store table reads missed",
  "cache: history store table reads requiring squashed modifies",
  "cache: history store table resolved updates without timestamps that lose their durable "
  "timestamp",
  "cache: history store table truncation by rollback to stable to remove an unstable update",
  "cache: history store table truncation by rollback to stable to remove an update",
  "cache: history store table truncation to remove all the keys of a btree",
  "cache: history store table truncation to remove an update",
  "cache: history store table truncation to remove range of updates due to an update without a "
  "timestamp on data page",
  "cache: history store table truncation to remove range of updates due to key being removed from "
  "the data page during reconciliation",
  "cache: history store table truncations that would have happened in non-dryrun mode",
  "cache: history store table truncations to remove an unstable update that would have happened in "
  "non-dryrun mode",
  "cache: history store table truncations to remove an update that would have happened in "
  "non-dryrun mode",
  "cache: history store table updates without timestamps fixed up by reinserting with the fixed "
  "timestamp",
  "cache: history store table writes requiring squashed modifies",
  "cache: in-memory page passed criteria to be split",
  "cache: in-memory page splits",
  "cache: internal page split blocked its eviction",
  "cache: internal pages evicted",
  "cache: internal pages queued for eviction",
  "cache: internal pages seen by eviction walk",
  "cache: internal pages seen by eviction walk that are already queued",
  "cache: internal pages split during eviction",
  "cache: leaf pages split during eviction",
  "cache: locate a random in-mem ref by examining all entries on the root page",
  "cache: maximum bytes configured",
  "cache: maximum milliseconds spent at a single eviction",
  "cache: maximum page size seen at eviction",
  "cache: modified page evict attempts by application threads",
  "cache: modified page evict failures by application threads",
  "cache: modified pages evicted",
  "cache: multi-block reconciliation blocked whilst checkpoint is running",
<<<<<<< HEAD
  "cache: number of pages read that had deltas attached",
=======
  "cache: npos read - had to walk this many pages",
>>>>>>> f552cf96
  "cache: operations timed out waiting for space in cache",
  "cache: overflow keys on a multiblock row-store page blocked its eviction",
  "cache: overflow pages read into cache",
  "cache: page evict attempts by application threads",
  "cache: page evict failures by application threads",
  "cache: page split during eviction deepened the tree",
  "cache: page written requiring history store records",
  "cache: pages considered for eviction that were brought in by pre-fetch",
  "cache: pages currently held in the cache",
  "cache: pages dirtied due to obsolete time window by eviction",
  "cache: pages evicted in parallel with checkpoint",
  "cache: pages queued for eviction",
  "cache: pages queued for eviction post lru sorting",
  "cache: pages queued for urgent eviction",
  "cache: pages queued for urgent eviction during walk",
  "cache: pages queued for urgent eviction from history store due to high dirty content",
  "cache: pages read into cache",
  "cache: pages read into cache after truncate",
  "cache: pages read into cache after truncate in prepare state",
  "cache: pages read into cache by checkpoint",
  "cache: pages removed from the ordinary queue to be queued for urgent eviction",
  "cache: pages requested from the cache",
  "cache: pages requested from the cache due to pre-fetch",
  "cache: pages seen by eviction walk",
  "cache: pages seen by eviction walk that are already queued",
  "cache: pages selected for eviction unable to be evicted",
  "cache: pages selected for eviction unable to be evicted because of active children on an "
  "internal page",
  "cache: pages selected for eviction unable to be evicted because of failure in reconciliation",
  "cache: pages selected for eviction unable to be evicted because of race between checkpoint and "
  "updates without timestamps",
  "cache: pages walked for eviction",
  "cache: pages written from cache",
  "cache: pages written requiring in-memory restoration",
  "cache: percentage overhead",
  "cache: recent modification of a page blocked its eviction",
  "cache: reverse splits performed",
  "cache: reverse splits skipped because of VLCS namespace gap restrictions",
  "cache: the number of times full update inserted to history store",
  "cache: the number of times reverse modify inserted to history store",
  "cache: total milliseconds spent inside reentrant history store evictions in a reconciliation",
  "cache: tracked bytes belonging to internal pages in the cache",
  "cache: tracked bytes belonging to leaf pages in the cache",
  "cache: tracked dirty bytes in the cache",
  "cache: tracked dirty pages in the cache",
  "cache: uncommitted truncate blocked page eviction",
  "cache: unmodified pages evicted",
  "capacity: background fsync file handles considered",
  "capacity: background fsync file handles synced",
  "capacity: background fsync time (msecs)",
  "capacity: bytes read",
  "capacity: bytes written for checkpoint",
  "capacity: bytes written for chunk cache",
  "capacity: bytes written for eviction",
  "capacity: bytes written for log",
  "capacity: bytes written total",
  "capacity: threshold to call fsync",
  "capacity: time waiting due to total capacity (usecs)",
  "capacity: time waiting during checkpoint (usecs)",
  "capacity: time waiting during eviction (usecs)",
  "capacity: time waiting during logging (usecs)",
  "capacity: time waiting during read (usecs)",
  "capacity: time waiting for chunk cache IO bandwidth (usecs)",
  "checkpoint: checkpoint cleanup successful calls",
  "checkpoint: checkpoint has acquired a snapshot for its transaction",
  "checkpoint: checkpoints skipped because database was clean",
  "checkpoint: fsync calls after allocating the transaction ID",
  "checkpoint: fsync duration after allocating the transaction ID (usecs)",
  "checkpoint: generation",
  "checkpoint: max time (msecs)",
  "checkpoint: min time (msecs)",
  "checkpoint: most recent duration for checkpoint dropping all handles (usecs)",
  "checkpoint: most recent duration for gathering all handles (usecs)",
  "checkpoint: most recent duration for gathering applied handles (usecs)",
  "checkpoint: most recent duration for gathering skipped handles (usecs)",
  "checkpoint: most recent duration for handles metadata checked (usecs)",
  "checkpoint: most recent duration for locking the handles (usecs)",
  "checkpoint: most recent handles applied",
  "checkpoint: most recent handles checkpoint dropped",
  "checkpoint: most recent handles metadata checked",
  "checkpoint: most recent handles metadata locked",
  "checkpoint: most recent handles skipped",
  "checkpoint: most recent handles walked",
  "checkpoint: most recent time (msecs)",
  "checkpoint: number of checkpoints started by api",
  "checkpoint: number of checkpoints started by compaction",
  "checkpoint: number of files synced",
  "checkpoint: number of handles visited after writes complete",
  "checkpoint: number of history store pages caused to be reconciled",
  "checkpoint: number of internal pages visited",
  "checkpoint: number of leaf pages visited",
  "checkpoint: number of pages caused to be reconciled",
  "checkpoint: pages added for eviction during checkpoint cleanup",
  "checkpoint: pages dirtied due to obsolete time window by checkpoint cleanup",
  "checkpoint: pages read into cache during checkpoint cleanup (reclaim_space)",
  "checkpoint: pages read into cache during checkpoint cleanup due to obsolete time window",
  "checkpoint: pages removed during checkpoint cleanup",
  "checkpoint: pages skipped during checkpoint cleanup tree walk",
  "checkpoint: pages visited during checkpoint cleanup",
  "checkpoint: prepare currently running",
  "checkpoint: prepare max time (msecs)",
  "checkpoint: prepare min time (msecs)",
  "checkpoint: prepare most recent time (msecs)",
  "checkpoint: prepare total time (msecs)",
  "checkpoint: progress state",
  "checkpoint: scrub dirty target",
  "checkpoint: scrub max time (msecs)",
  "checkpoint: scrub min time (msecs)",
  "checkpoint: scrub most recent time (msecs)",
  "checkpoint: scrub total time (msecs)",
  "checkpoint: stop timing stress active",
  "checkpoint: time spent on per-tree checkpoint work (usecs)",
  "checkpoint: total failed number of checkpoints",
  "checkpoint: total succeed number of checkpoints",
  "checkpoint: total time (msecs)",
  "checkpoint: transaction checkpoints due to obsolete pages",
  "checkpoint: wait cycles while cache dirty level is decreasing",
  "chunk-cache: aggregate number of spanned chunks on read",
  "chunk-cache: chunks evicted",
  "chunk-cache: could not allocate due to exceeding bitmap capacity",
  "chunk-cache: could not allocate due to exceeding capacity",
  "chunk-cache: lookups",
  "chunk-cache: number of chunks loaded from flushed tables in chunk cache",
  "chunk-cache: number of metadata entries inserted",
  "chunk-cache: number of metadata entries removed",
  "chunk-cache: number of metadata inserts/deletes dropped by the worker thread",
  "chunk-cache: number of metadata inserts/deletes pushed to the worker thread",
  "chunk-cache: number of metadata inserts/deletes read by the worker thread",
  "chunk-cache: number of misses",
  "chunk-cache: number of times a read from storage failed",
  "chunk-cache: retried accessing a chunk while I/O was in progress",
  "chunk-cache: retries from a chunk cache checksum mismatch",
  "chunk-cache: timed out due to too many retries",
  "chunk-cache: total bytes read from persistent content",
  "chunk-cache: total bytes used by the cache",
  "chunk-cache: total bytes used by the cache for pinned chunks",
  "chunk-cache: total chunks held by the chunk cache",
  "chunk-cache: total number of chunks inserted on startup from persisted metadata.",
  "chunk-cache: total pinned chunks held by the chunk cache",
  "connection: auto adjusting condition resets",
  "connection: auto adjusting condition wait calls",
  "connection: auto adjusting condition wait raced to update timeout and skipped updating",
  "connection: detected system time went backwards",
  "connection: files currently open",
  "connection: hash bucket array size for data handles",
  "connection: hash bucket array size general",
  "connection: memory allocations",
  "connection: memory frees",
  "connection: memory re-allocations",
  "connection: number of sessions without a sweep for 5+ minutes",
  "connection: number of sessions without a sweep for 60+ minutes",
  "connection: pthread mutex condition wait calls",
  "connection: pthread mutex shared lock read-lock calls",
  "connection: pthread mutex shared lock write-lock calls",
  "connection: total fsync I/Os",
  "connection: total read I/Os",
  "connection: total write I/Os",
  "cursor: Total number of deleted pages skipped during tree walk",
  "cursor: Total number of entries skipped by cursor next calls",
  "cursor: Total number of entries skipped by cursor prev calls",
  "cursor: Total number of entries skipped to position the history store cursor",
  "cursor: Total number of in-memory deleted pages skipped during tree walk",
  "cursor: Total number of on-disk deleted pages skipped during tree walk",
  "cursor: Total number of times a search near has exited due to prefix config",
  "cursor: Total number of times cursor fails to temporarily release pinned page to encourage "
  "eviction of hot or large page",
  "cursor: Total number of times cursor temporarily releases pinned page to encourage eviction of "
  "hot or large page",
  "cursor: bulk cursor count",
  "cursor: cached cursor count",
  "cursor: cursor bound calls that return an error",
  "cursor: cursor bounds cleared from reset",
  "cursor: cursor bounds comparisons performed",
  "cursor: cursor bounds next called on an unpositioned cursor",
  "cursor: cursor bounds next early exit",
  "cursor: cursor bounds prev called on an unpositioned cursor",
  "cursor: cursor bounds prev early exit",
  "cursor: cursor bounds search early exit",
  "cursor: cursor bounds search near call repositioned cursor",
  "cursor: cursor bulk loaded cursor insert calls",
  "cursor: cursor cache calls that return an error",
  "cursor: cursor close calls that result in cache",
  "cursor: cursor close calls that return an error",
  "cursor: cursor compare calls that return an error",
  "cursor: cursor create calls",
  "cursor: cursor equals calls that return an error",
  "cursor: cursor get key calls that return an error",
  "cursor: cursor get value calls that return an error",
  "cursor: cursor insert calls",
  "cursor: cursor insert calls that return an error",
  "cursor: cursor insert check calls that return an error",
  "cursor: cursor insert key and value bytes",
  "cursor: cursor largest key calls that return an error",
  "cursor: cursor modify calls",
  "cursor: cursor modify calls that return an error",
  "cursor: cursor modify key and value bytes affected",
  "cursor: cursor modify value bytes modified",
  "cursor: cursor next calls",
  "cursor: cursor next calls that return an error",
  "cursor: cursor next calls that skip due to a globally visible history store tombstone",
  "cursor: cursor next calls that skip greater than 1 and fewer than 100 entries",
  "cursor: cursor next calls that skip greater than or equal to 100 entries",
  "cursor: cursor next random calls that return an error",
  "cursor: cursor operation restarted",
  "cursor: cursor prev calls",
  "cursor: cursor prev calls that return an error",
  "cursor: cursor prev calls that skip due to a globally visible history store tombstone",
  "cursor: cursor prev calls that skip greater than or equal to 100 entries",
  "cursor: cursor prev calls that skip less than 100 entries",
  "cursor: cursor reconfigure calls that return an error",
  "cursor: cursor remove calls",
  "cursor: cursor remove calls that return an error",
  "cursor: cursor remove key bytes removed",
  "cursor: cursor reopen calls that return an error",
  "cursor: cursor reserve calls",
  "cursor: cursor reserve calls that return an error",
  "cursor: cursor reset calls",
  "cursor: cursor reset calls that return an error",
  "cursor: cursor search calls",
  "cursor: cursor search calls that return an error",
  "cursor: cursor search history store calls",
  "cursor: cursor search near calls",
  "cursor: cursor search near calls that return an error",
  "cursor: cursor sweep buckets",
  "cursor: cursor sweep cursors closed",
  "cursor: cursor sweep cursors examined",
  "cursor: cursor sweeps",
  "cursor: cursor truncate calls",
  "cursor: cursor truncates performed on individual keys",
  "cursor: cursor update calls",
  "cursor: cursor update calls that return an error",
  "cursor: cursor update key and value bytes",
  "cursor: cursor update value size change",
  "cursor: cursors reused from cache",
  "cursor: open cursor count",
  "data-handle: Table connection data handles currently active",
  "data-handle: Tiered connection data handles currently active",
  "data-handle: Tiered_Tree connection data handles currently active",
  "data-handle: btree connection data handles currently active",
  "data-handle: checkpoint connection data handles currently active",
  "data-handle: connection data handle size",
  "data-handle: connection data handles currently active",
  "data-handle: connection sweep candidate became referenced",
  "data-handle: connection sweep dead dhandles closed",
  "data-handle: connection sweep dhandles removed from hash list",
  "data-handle: connection sweep expired dhandles closed",
  "data-handle: connection sweep time-of-death sets",
  "data-handle: connection sweeps",
  "data-handle: connection sweeps skipped due to checkpoint gathering handles",
  "data-handle: session dhandles swept",
  "data-handle: session sweep attempts",
  "layered: Layered table cursor insert operations",
  "layered: Layered table cursor next operations",
  "layered: Layered table cursor next operations from ingest table",
  "layered: Layered table cursor next operations from stable table",
  "layered: Layered table cursor prev operations",
  "layered: Layered table cursor prev operations from ingest table",
  "layered: Layered table cursor prev operations from stable table",
  "layered: Layered table cursor remove operations",
  "layered: Layered table cursor search near operations",
  "layered: Layered table cursor search near operations from ingest table",
  "layered: Layered table cursor search near operations from stable table",
  "layered: Layered table cursor search operations",
  "layered: Layered table cursor search operations from ingest table",
  "layered: Layered table cursor search operations from stable table",
  "layered: Layered table cursor update operations",
  "layered: checkpoints performed on this table by the layered table manager",
  "layered: checkpoints refreshed on shared layered constituents",
  "layered: how many log applications the layered table manager applied on this tree",
  "layered: how many log applications the layered table manager skipped on this tree",
  "layered: how many previously-applied LSNs the layered table manager skipped on this tree",
  "layered: the number of tables the layered table manager has open",
  "layered: whether the layered table manager thread has been started",
  "layered: whether the layered table manager thread is currently busy doing work",
  "lock: btree page lock acquisitions",
  "lock: btree page lock application thread wait time (usecs)",
  "lock: btree page lock internal thread wait time (usecs)",
  "lock: checkpoint lock acquisitions",
  "lock: checkpoint lock application thread wait time (usecs)",
  "lock: checkpoint lock internal thread wait time (usecs)",
  "lock: dhandle lock application thread time waiting (usecs)",
  "lock: dhandle lock internal thread time waiting (usecs)",
  "lock: dhandle read lock acquisitions",
  "lock: dhandle write lock acquisitions",
  "lock: metadata lock acquisitions",
  "lock: metadata lock application thread wait time (usecs)",
  "lock: metadata lock internal thread wait time (usecs)",
  "lock: schema lock acquisitions",
  "lock: schema lock application thread wait time (usecs)",
  "lock: schema lock internal thread wait time (usecs)",
  "lock: table lock application thread time waiting for the table lock (usecs)",
  "lock: table lock internal thread time waiting for the table lock (usecs)",
  "lock: table read lock acquisitions",
  "lock: table write lock acquisitions",
  "lock: txn global lock application thread time waiting (usecs)",
  "lock: txn global lock internal thread time waiting (usecs)",
  "lock: txn global read lock acquisitions",
  "lock: txn global write lock acquisitions",
  "log: busy returns attempting to switch slots",
  "log: force log remove time sleeping (usecs)",
  "log: log bytes of payload data",
  "log: log bytes written",
  "log: log files manually zero-filled",
  "log: log flush operations",
  "log: log force write operations",
  "log: log force write operations skipped",
  "log: log records compressed",
  "log: log records not compressed",
  "log: log records too small to compress",
  "log: log release advances write LSN",
  "log: log scan operations",
  "log: log scan records requiring two reads",
  "log: log server thread advances write LSN",
  "log: log server thread write LSN walk skipped",
  "log: log sync operations",
  "log: log sync time duration (usecs)",
  "log: log sync_dir operations",
  "log: log sync_dir time duration (usecs)",
  "log: log write operations",
  "log: logging bytes consolidated",
  "log: maximum log file size",
  "log: number of pre-allocated log files to create",
  "log: pre-allocated log files not ready and missed",
  "log: pre-allocated log files prepared",
  "log: pre-allocated log files used",
  "log: records processed by log scan",
  "log: slot close lost race",
  "log: slot close unbuffered waits",
  "log: slot closures",
  "log: slot join atomic update races",
  "log: slot join calls atomic updates raced",
  "log: slot join calls did not yield",
  "log: slot join calls found active slot closed",
  "log: slot join calls slept",
  "log: slot join calls yielded",
  "log: slot join found active slot closed",
  "log: slot joins yield time (usecs)",
  "log: slot transitions unable to find free slot",
  "log: slot unbuffered writes",
  "log: total in-memory size of compressed records",
  "log: total log buffer size",
  "log: total size of compressed records",
  "log: written slots coalesced",
  "log: yields waiting for previous log file close",
  "perf: block manager read latency histogram (bucket 1) - 0-10ms",
  "perf: block manager read latency histogram (bucket 2) - 10-49ms",
  "perf: block manager read latency histogram (bucket 3) - 50-99ms",
  "perf: block manager read latency histogram (bucket 4) - 100-249ms",
  "perf: block manager read latency histogram (bucket 5) - 250-499ms",
  "perf: block manager read latency histogram (bucket 6) - 500-999ms",
  "perf: block manager read latency histogram (bucket 7) - 1000ms+",
  "perf: block manager read latency histogram total (msecs)",
  "perf: block manager write latency histogram (bucket 1) - 0-10ms",
  "perf: block manager write latency histogram (bucket 2) - 10-49ms",
  "perf: block manager write latency histogram (bucket 3) - 50-99ms",
  "perf: block manager write latency histogram (bucket 4) - 100-249ms",
  "perf: block manager write latency histogram (bucket 5) - 250-499ms",
  "perf: block manager write latency histogram (bucket 6) - 500-999ms",
  "perf: block manager write latency histogram (bucket 7) - 1000ms+",
  "perf: block manager write latency histogram total (msecs)",
  "perf: file system read latency histogram (bucket 1) - 0-10ms",
  "perf: file system read latency histogram (bucket 2) - 10-49ms",
  "perf: file system read latency histogram (bucket 3) - 50-99ms",
  "perf: file system read latency histogram (bucket 4) - 100-249ms",
  "perf: file system read latency histogram (bucket 5) - 250-499ms",
  "perf: file system read latency histogram (bucket 6) - 500-999ms",
  "perf: file system read latency histogram (bucket 7) - 1000ms+",
  "perf: file system read latency histogram total (msecs)",
  "perf: file system write latency histogram (bucket 1) - 0-10ms",
  "perf: file system write latency histogram (bucket 2) - 10-49ms",
  "perf: file system write latency histogram (bucket 3) - 50-99ms",
  "perf: file system write latency histogram (bucket 4) - 100-249ms",
  "perf: file system write latency histogram (bucket 5) - 250-499ms",
  "perf: file system write latency histogram (bucket 6) - 500-999ms",
  "perf: file system write latency histogram (bucket 7) - 1000ms+",
  "perf: file system write latency histogram total (msecs)",
  "perf: operation read latency histogram (bucket 1) - 0-100us",
  "perf: operation read latency histogram (bucket 2) - 100-249us",
  "perf: operation read latency histogram (bucket 3) - 250-499us",
  "perf: operation read latency histogram (bucket 4) - 500-999us",
  "perf: operation read latency histogram (bucket 5) - 1000-9999us",
  "perf: operation read latency histogram (bucket 6) - 10000us+",
  "perf: operation read latency histogram total (usecs)",
  "perf: operation write latency histogram (bucket 1) - 0-100us",
  "perf: operation write latency histogram (bucket 2) - 100-249us",
  "perf: operation write latency histogram (bucket 3) - 250-499us",
  "perf: operation write latency histogram (bucket 4) - 500-999us",
  "perf: operation write latency histogram (bucket 5) - 1000-9999us",
  "perf: operation write latency histogram (bucket 6) - 10000us+",
  "perf: operation write latency histogram total (usecs)",
  "prefetch: could not perform pre-fetch on internal page",
  "prefetch: could not perform pre-fetch on ref without the pre-fetch flag set",
  "prefetch: number of times pre-fetch failed to start",
  "prefetch: pre-fetch not repeating for recently pre-fetched ref",
  "prefetch: pre-fetch not triggered after single disk read",
  "prefetch: pre-fetch not triggered as there is no valid dhandle",
  "prefetch: pre-fetch not triggered by page read",
  "prefetch: pre-fetch not triggered due to disk read count",
  "prefetch: pre-fetch not triggered due to internal session",
  "prefetch: pre-fetch not triggered due to special btree handle",
  "prefetch: pre-fetch page not on disk when reading",
  "prefetch: pre-fetch pages queued",
  "prefetch: pre-fetch pages read in background",
  "prefetch: pre-fetch skipped reading in a page due to harmless error",
  "prefetch: pre-fetch triggered by page read",
  "reconciliation: VLCS pages explicitly reconciled as empty",
  "reconciliation: approximate byte size of timestamps in pages written",
  "reconciliation: approximate byte size of transaction IDs in pages written",
  "reconciliation: fast-path pages deleted",
  "reconciliation: leaf-page overflow keys",
  "reconciliation: maximum milliseconds spent in a reconciliation call",
  "reconciliation: maximum milliseconds spent in building a disk image in a reconciliation",
  "reconciliation: maximum milliseconds spent in moving updates to the history store in a "
  "reconciliation",
  "reconciliation: overflow values written",
  "reconciliation: page reconciliation calls",
  "reconciliation: page reconciliation calls for eviction",
  "reconciliation: page reconciliation calls that resulted in values with prepared transaction "
  "metadata",
  "reconciliation: page reconciliation calls that resulted in values with timestamps",
  "reconciliation: page reconciliation calls that resulted in values with transaction ids",
  "reconciliation: pages deleted",
  "reconciliation: pages written including an aggregated newest start durable timestamp ",
  "reconciliation: pages written including an aggregated newest stop durable timestamp ",
  "reconciliation: pages written including an aggregated newest stop timestamp ",
  "reconciliation: pages written including an aggregated newest stop transaction ID",
  "reconciliation: pages written including an aggregated newest transaction ID ",
  "reconciliation: pages written including an aggregated oldest start timestamp ",
  "reconciliation: pages written including an aggregated prepare",
  "reconciliation: pages written including at least one prepare state",
  "reconciliation: pages written including at least one start durable timestamp",
  "reconciliation: pages written including at least one start timestamp",
  "reconciliation: pages written including at least one start transaction ID",
  "reconciliation: pages written including at least one stop durable timestamp",
  "reconciliation: pages written including at least one stop timestamp",
  "reconciliation: pages written including at least one stop transaction ID",
  "reconciliation: records written including a prepare state",
  "reconciliation: records written including a start durable timestamp",
  "reconciliation: records written including a start timestamp",
  "reconciliation: records written including a start transaction ID",
  "reconciliation: records written including a stop durable timestamp",
  "reconciliation: records written including a stop timestamp",
  "reconciliation: records written including a stop transaction ID",
  "reconciliation: split bytes currently awaiting free",
  "reconciliation: split objects currently awaiting free",
  "session: attempts to remove a local object and the object is in use",
  "session: flush_tier failed calls",
  "session: flush_tier operation calls",
  "session: flush_tier tables skipped due to no checkpoint",
  "session: flush_tier tables switched",
  "session: local objects removed",
  "session: open session count",
  "session: session query timestamp calls",
  "session: table alter failed calls",
  "session: table alter successful calls",
  "session: table alter triggering checkpoint calls",
  "session: table alter unchanged and skipped",
  "session: table compact conflicted with checkpoint",
  "session: table compact dhandle successful calls",
  "session: table compact failed calls",
  "session: table compact failed calls due to cache pressure",
  "session: table compact passes",
  "session: table compact pulled into eviction",
  "session: table compact running",
  "session: table compact skipped as process would not reduce file size",
  "session: table compact successful calls",
  "session: table compact timeout",
  "session: table create failed calls",
  "session: table create successful calls",
  "session: table create with import failed calls",
  "session: table create with import successful calls",
  "session: table drop failed calls",
  "session: table drop successful calls",
  "session: table rename failed calls",
  "session: table rename successful calls",
  "session: table salvage failed calls",
  "session: table salvage successful calls",
  "session: table truncate failed calls",
  "session: table truncate successful calls",
  "session: table verify failed calls",
  "session: table verify successful calls",
  "session: tiered operations dequeued and processed",
  "session: tiered operations removed without processing",
  "session: tiered operations scheduled",
  "session: tiered storage local retention time (secs)",
  "thread-state: active filesystem fsync calls",
  "thread-state: active filesystem read calls",
  "thread-state: active filesystem write calls",
  "thread-yield: application thread operations waiting for cache",
  "thread-yield: application thread snapshot refreshed for eviction",
  "thread-yield: application thread time waiting for cache (usecs)",
  "thread-yield: connection close blocked waiting for transaction state stabilization",
  "thread-yield: connection close yielded for lsm manager shutdown",
  "thread-yield: data handle lock yielded",
  "thread-yield: get reference for page index and slot time sleeping (usecs)",
  "thread-yield: page access yielded due to prepare state change",
  "thread-yield: page acquire busy blocked",
  "thread-yield: page acquire eviction blocked",
  "thread-yield: page acquire locked blocked",
  "thread-yield: page acquire read blocked",
  "thread-yield: page acquire time sleeping (usecs)",
  "thread-yield: page delete rollback time sleeping for state change (usecs)",
  "thread-yield: page reconciliation yielded due to child modification",
  "transaction: Number of prepared updates",
  "transaction: Number of prepared updates committed",
  "transaction: Number of prepared updates repeated on the same key",
  "transaction: Number of prepared updates rolled back",
  "transaction: a reader raced with a prepared transaction commit and skipped an update or updates",
  "transaction: number of times overflow removed value is read",
  "transaction: oldest pinned transaction ID rolled back for eviction",
  "transaction: prepared transactions",
  "transaction: prepared transactions committed",
  "transaction: prepared transactions currently active",
  "transaction: prepared transactions rolled back",
  "transaction: query timestamp calls",
  "transaction: race to read prepared update retry",
  "transaction: rollback to stable calls",
  "transaction: rollback to stable history store keys that would have been swept in non-dryrun "
  "mode",
  "transaction: rollback to stable history store records with stop timestamps older than newer "
  "records",
  "transaction: rollback to stable inconsistent checkpoint",
  "transaction: rollback to stable keys removed",
  "transaction: rollback to stable keys restored",
  "transaction: rollback to stable keys that would have been removed in non-dryrun mode",
  "transaction: rollback to stable keys that would have been restored in non-dryrun mode",
  "transaction: rollback to stable pages visited",
  "transaction: rollback to stable restored tombstones from history store",
  "transaction: rollback to stable restored updates from history store",
  "transaction: rollback to stable skipping delete rle",
  "transaction: rollback to stable skipping stable rle",
  "transaction: rollback to stable sweeping history store keys",
  "transaction: rollback to stable tombstones from history store that would have been restored in "
  "non-dryrun mode",
  "transaction: rollback to stable tree walk skipping pages",
  "transaction: rollback to stable updates aborted",
  "transaction: rollback to stable updates from history store that would have been restored in "
  "non-dryrun mode",
  "transaction: rollback to stable updates removed from history store",
  "transaction: rollback to stable updates that would have been aborted in non-dryrun mode",
  "transaction: rollback to stable updates that would have been removed from history store in "
  "non-dryrun mode",
  "transaction: sessions scanned in each walk of concurrent sessions",
  "transaction: set timestamp calls",
  "transaction: set timestamp durable calls",
  "transaction: set timestamp durable updates",
  "transaction: set timestamp force calls",
  "transaction: set timestamp global oldest timestamp set to be more recent than the global stable "
  "timestamp",
  "transaction: set timestamp oldest calls",
  "transaction: set timestamp oldest updates",
  "transaction: set timestamp stable calls",
  "transaction: set timestamp stable updates",
  "transaction: transaction begins",
  "transaction: transaction checkpoint history store file duration (usecs)",
  "transaction: transaction range of IDs currently pinned",
  "transaction: transaction range of IDs currently pinned by a checkpoint",
  "transaction: transaction range of timestamps currently pinned",
  "transaction: transaction range of timestamps pinned by a checkpoint",
  "transaction: transaction range of timestamps pinned by the oldest active read timestamp",
  "transaction: transaction range of timestamps pinned by the oldest timestamp",
  "transaction: transaction read timestamp of the oldest active reader",
  "transaction: transaction rollback to stable currently running",
  "transaction: transaction walk of concurrent sessions",
  "transaction: transactions committed",
  "transaction: transactions rolled back",
  "transaction: update conflicts",
};

int
__wt_stat_connection_desc(WT_CURSOR_STAT *cst, int slot, const char **p)
{
    WT_UNUSED(cst);
    *p = __stats_connection_desc[slot];
    return (0);
}

void
__wt_stat_connection_init_single(WT_CONNECTION_STATS *stats)
{
    memset(stats, 0, sizeof(*stats));
}

int
__wt_stat_connection_init(WT_SESSION_IMPL *session, WT_CONNECTION_IMPL *handle)
{
    int i;

    WT_RET(__wt_calloc(session, (size_t)WT_STAT_CONN_COUNTER_SLOTS, sizeof(*handle->stat_array),
      &handle->stat_array));

    for (i = 0; i < WT_STAT_CONN_COUNTER_SLOTS; ++i) {
        handle->stats[i] = &handle->stat_array[i];
        __wt_stat_connection_init_single(handle->stats[i]);
    }
    return (0);
}

void
__wt_stat_connection_discard(WT_SESSION_IMPL *session, WT_CONNECTION_IMPL *handle)
{
    __wt_free(session, handle->stat_array);
}

void
__wt_stat_connection_clear_single(WT_CONNECTION_STATS *stats)
{
    /* not clearing lsm_work_queue_app */
    /* not clearing lsm_work_queue_manager */
    stats->lsm_rows_merged = 0;
    stats->lsm_checkpoint_throttle = 0;
    stats->lsm_merge_throttle = 0;
    /* not clearing lsm_work_queue_switch */
    stats->lsm_work_units_discarded = 0;
    stats->lsm_work_units_done = 0;
    stats->lsm_work_units_created = 0;
    stats->lsm_work_queue_max = 0;
    stats->autocommit_readonly_retry = 0;
    stats->autocommit_update_retry = 0;
    stats->background_compact_fail = 0;
    stats->background_compact_fail_cache_pressure = 0;
    stats->background_compact_interrupted = 0;
    stats->background_compact_ema = 0;
    stats->background_compact_bytes_recovered = 0;
    stats->background_compact_running = 0;
    stats->background_compact_exclude = 0;
    stats->background_compact_skipped = 0;
    stats->background_compact_sleep_cache_pressure = 0;
    stats->background_compact_success = 0;
    stats->background_compact_timeout = 0;
    stats->background_compact_files_tracked = 0;
    /* not clearing backup_cursor_open */
    /* not clearing backup_dup_open */
    stats->backup_granularity = 0;
    /* not clearing backup_incremental */
    /* not clearing backup_start */
    stats->backup_blocks = 0;
    stats->backup_blocks_compressed = 0;
    stats->backup_blocks_uncompressed = 0;
    stats->block_cache_blocks_update = 0;
    stats->block_cache_bytes_update = 0;
    stats->block_cache_blocks_evicted = 0;
    stats->block_cache_bypass_filesize = 0;
    stats->block_cache_lookups = 0;
    stats->block_cache_not_evicted_overhead = 0;
    stats->block_cache_bypass_writealloc = 0;
    stats->block_cache_bypass_overhead_put = 0;
    stats->block_cache_bypass_get = 0;
    stats->block_cache_bypass_put = 0;
    stats->block_cache_eviction_passes = 0;
    stats->block_cache_hits = 0;
    stats->block_cache_misses = 0;
    stats->block_cache_bypass_chkpt = 0;
    stats->block_cache_blocks_removed = 0;
    stats->block_cache_blocks_removed_blocked = 0;
    stats->block_cache_blocks = 0;
    stats->block_cache_blocks_insert_read = 0;
    stats->block_cache_blocks_insert_write = 0;
    stats->block_cache_bytes = 0;
    stats->block_cache_bytes_insert_read = 0;
    stats->block_cache_bytes_insert_write = 0;
    stats->disagg_block_hs_byte_read = 0;
    stats->disagg_block_hs_byte_write = 0;
    stats->disagg_block_get = 0;
    stats->disagg_block_hs_get = 0;
    stats->disagg_block_put = 0;
    stats->disagg_block_hs_put = 0;
    stats->block_preload = 0;
    stats->block_read = 0;
    stats->block_write = 0;
    stats->block_byte_read = 0;
    stats->block_byte_read_intl = 0;
    stats->block_byte_read_intl_disk = 0;
    stats->block_byte_read_leaf = 0;
    stats->block_byte_read_leaf_disk = 0;
    stats->block_byte_read_mmap = 0;
    stats->block_byte_read_syscall = 0;
    stats->block_byte_write = 0;
    stats->block_byte_write_compact = 0;
    stats->block_byte_write_checkpoint = 0;
    stats->block_byte_write_intl_disk = 0;
    stats->block_byte_write_intl = 0;
    stats->block_byte_write_leaf_disk = 0;
    stats->block_byte_write_leaf = 0;
    stats->block_byte_write_mmap = 0;
    stats->block_byte_write_syscall = 0;
    stats->block_map_read = 0;
    stats->block_byte_map_read = 0;
    stats->block_remap_file_resize = 0;
    stats->block_remap_file_write = 0;
    stats->eviction_app_time = 0;
    stats->cache_read_app_count = 0;
    stats->cache_read_app_time = 0;
    stats->cache_write_app_count = 0;
    stats->cache_write_app_time = 0;
    /* not clearing cache_bytes_updates */
    /* not clearing cache_bytes_image */
    /* not clearing cache_bytes_hs */
    /* not clearing cache_bytes_inuse */
    /* not clearing cache_bytes_dirty_total */
    /* not clearing cache_bytes_other */
    stats->cache_bytes_read = 0;
    stats->cache_bytes_write = 0;
    stats->cache_eviction_blocked_checkpoint = 0;
    stats->cache_eviction_blocked_checkpoint_hs = 0;
    stats->eviction_server_evict_attempt = 0;
    stats->eviction_worker_evict_attempt = 0;
    stats->eviction_server_evict_fail = 0;
    stats->eviction_worker_evict_fail = 0;
    stats->eviction_get_ref_empty = 0;
    stats->eviction_get_ref_empty2 = 0;
    /* not clearing eviction_aggressive_set */
    /* not clearing eviction_empty_score */
    stats->cache_eviction_blocked_no_ts_checkpoint_race_1 = 0;
    stats->cache_eviction_blocked_no_ts_checkpoint_race_2 = 0;
    stats->cache_eviction_blocked_no_ts_checkpoint_race_3 = 0;
    stats->cache_eviction_blocked_no_ts_checkpoint_race_4 = 0;
    stats->cache_eviction_blocked_remove_hs_race_with_checkpoint = 0;
    stats->cache_eviction_blocked_no_progress = 0;
    stats->eviction_walk_passes = 0;
    stats->eviction_queue_empty = 0;
    stats->eviction_queue_not_empty = 0;
    stats->eviction_server_skip_dirty_pages_during_checkpoint = 0;
    stats->eviction_server_skip_intl_page_with_active_child = 0;
    stats->eviction_server_skip_metatdata_with_history = 0;
    stats->eviction_server_skip_pages_last_running = 0;
    stats->eviction_server_skip_pages_retry = 0;
    stats->eviction_server_skip_unwanted_pages = 0;
    stats->eviction_server_skip_unwanted_tree = 0;
    stats->eviction_server_skip_checkpointing_trees = 0;
    stats->eviction_server_skip_trees_stick_in_cache = 0;
    stats->eviction_server_skip_trees_eviction_disabled = 0;
    stats->eviction_server_skip_trees_not_useful_before = 0;
    stats->eviction_server_slept = 0;
    stats->eviction_slow = 0;
    stats->eviction_walk_leaf_notfound = 0;
    /* not clearing eviction_state */
    stats->eviction_walk_sleeps = 0;
    stats->npos_evict_walk_max = 0;
    stats->eviction_restored_pos = 0;
    stats->eviction_restored_pos_differ = 0;
    stats->cache_eviction_target_page_lt10 = 0;
    stats->cache_eviction_target_page_lt32 = 0;
    stats->cache_eviction_target_page_ge128 = 0;
    stats->cache_eviction_target_page_lt64 = 0;
    stats->cache_eviction_target_page_lt128 = 0;
    stats->cache_eviction_target_page_reduced = 0;
    stats->eviction_target_strategy_both_clean_and_dirty = 0;
    stats->eviction_target_strategy_clean = 0;
    stats->eviction_target_strategy_dirty = 0;
    stats->eviction_walks_abandoned = 0;
    stats->eviction_walks_stopped = 0;
    stats->eviction_walks_gave_up_no_targets = 0;
    stats->eviction_walks_gave_up_ratio = 0;
    stats->eviction_walk_random_returns_null_position = 0;
    stats->eviction_walks_ended = 0;
    stats->eviction_walk_restart = 0;
    stats->eviction_walk_from_root = 0;
    stats->eviction_walk_saved_pos = 0;
    /* not clearing eviction_active_workers */
    /* not clearing eviction_stable_state_workers */
    /* not clearing eviction_walks_active */
    stats->eviction_walks_started = 0;
    stats->eviction_force_no_retry = 0;
    stats->eviction_force_hs_fail = 0;
    stats->eviction_force_hs = 0;
    stats->eviction_force_hs_success = 0;
    stats->eviction_force_clean = 0;
    stats->eviction_force_dirty = 0;
    stats->eviction_force_long_update_list = 0;
    stats->eviction_force_delete = 0;
    stats->eviction_force = 0;
    stats->eviction_force_fail = 0;
    stats->cache_eviction_blocked_hazard = 0;
    stats->cache_hazard_checks = 0;
    stats->cache_hazard_walks = 0;
    stats->cache_hazard_max = 0;
    stats->cache_hs_insert = 0;
    stats->cache_hs_insert_restart = 0;
    /* not clearing cache_hs_ondisk_max */
    /* not clearing cache_hs_ondisk */
    stats->cache_hs_read = 0;
    stats->cache_hs_read_miss = 0;
    stats->cache_hs_read_squash = 0;
    stats->cache_hs_order_lose_durable_timestamp = 0;
    stats->cache_hs_key_truncate_rts_unstable = 0;
    stats->cache_hs_key_truncate_rts = 0;
    stats->cache_hs_btree_truncate = 0;
    stats->cache_hs_key_truncate = 0;
    stats->cache_hs_order_remove = 0;
    stats->cache_hs_key_truncate_onpage_removal = 0;
    stats->cache_hs_btree_truncate_dryrun = 0;
    stats->cache_hs_key_truncate_rts_unstable_dryrun = 0;
    stats->cache_hs_key_truncate_rts_dryrun = 0;
    stats->cache_hs_order_reinsert = 0;
    stats->cache_hs_write_squash = 0;
    stats->cache_inmem_splittable = 0;
    stats->cache_inmem_split = 0;
    stats->cache_eviction_blocked_internal_page_split = 0;
    stats->cache_eviction_internal = 0;
    stats->eviction_internal_pages_queued = 0;
    stats->eviction_internal_pages_seen = 0;
    stats->eviction_internal_pages_already_queued = 0;
    stats->cache_eviction_split_internal = 0;
    stats->cache_eviction_split_leaf = 0;
    stats->cache_eviction_random_sample_inmem_root = 0;
    /* not clearing cache_bytes_max */
    /* not clearing eviction_maximum_milliseconds */
    /* not clearing eviction_maximum_page_size */
    stats->eviction_app_dirty_attempt = 0;
    stats->eviction_app_dirty_fail = 0;
    stats->cache_eviction_dirty = 0;
    stats->cache_eviction_blocked_multi_block_reconciliation_during_checkpoint = 0;
<<<<<<< HEAD
    stats->cache_read_delta = 0;
=======
    stats->npos_read_walk_max = 0;
>>>>>>> f552cf96
    stats->eviction_timed_out_ops = 0;
    stats->cache_eviction_blocked_overflow_keys = 0;
    stats->cache_read_overflow = 0;
    stats->eviction_app_attempt = 0;
    stats->eviction_app_fail = 0;
    stats->cache_eviction_deepen = 0;
    stats->cache_write_hs = 0;
    /* not clearing eviction_consider_prefetch */
    /* not clearing cache_pages_inuse */
    stats->cache_eviction_dirty_obsolete_tw = 0;
    stats->eviction_pages_in_parallel_with_checkpoint = 0;
    stats->eviction_pages_ordinary_queued = 0;
    stats->eviction_pages_queued_post_lru = 0;
    stats->eviction_pages_queued_urgent = 0;
    stats->eviction_pages_queued_oldest = 0;
    stats->eviction_pages_queued_urgent_hs_dirty = 0;
    stats->cache_read = 0;
    stats->cache_read_deleted = 0;
    stats->cache_read_deleted_prepared = 0;
    stats->cache_read_checkpoint = 0;
    stats->eviction_clear_ordinary = 0;
    stats->cache_pages_requested = 0;
    stats->cache_pages_prefetch = 0;
    stats->cache_eviction_pages_seen = 0;
    stats->eviction_pages_already_queued = 0;
    stats->eviction_fail = 0;
    stats->eviction_fail_active_children_on_an_internal_page = 0;
    stats->eviction_fail_in_reconciliation = 0;
    stats->eviction_fail_checkpoint_no_ts = 0;
    stats->eviction_walk = 0;
    stats->cache_write = 0;
    stats->cache_write_restore = 0;
    /* not clearing cache_overhead */
    stats->cache_eviction_blocked_recently_modified = 0;
    stats->cache_reverse_splits = 0;
    stats->cache_reverse_splits_skipped_vlcs = 0;
    stats->cache_hs_insert_full_update = 0;
    stats->cache_hs_insert_reverse_modify = 0;
    /* not clearing eviction_reentry_hs_eviction_milliseconds */
    /* not clearing cache_bytes_internal */
    /* not clearing cache_bytes_leaf */
    /* not clearing cache_bytes_dirty */
    /* not clearing cache_pages_dirty */
    stats->cache_eviction_blocked_uncommitted_truncate = 0;
    stats->cache_eviction_clean = 0;
    stats->fsync_all_fh_total = 0;
    stats->fsync_all_fh = 0;
    /* not clearing fsync_all_time */
    stats->capacity_bytes_read = 0;
    stats->capacity_bytes_ckpt = 0;
    stats->capacity_bytes_chunkcache = 0;
    stats->capacity_bytes_evict = 0;
    stats->capacity_bytes_log = 0;
    stats->capacity_bytes_written = 0;
    stats->capacity_threshold = 0;
    stats->capacity_time_total = 0;
    stats->capacity_time_ckpt = 0;
    stats->capacity_time_evict = 0;
    stats->capacity_time_log = 0;
    stats->capacity_time_read = 0;
    stats->capacity_time_chunkcache = 0;
    stats->checkpoint_cleanup_success = 0;
    stats->checkpoint_snapshot_acquired = 0;
    stats->checkpoint_skipped = 0;
    stats->checkpoint_fsync_post = 0;
    /* not clearing checkpoint_fsync_post_duration */
    /* not clearing checkpoint_generation */
    /* not clearing checkpoint_time_max */
    /* not clearing checkpoint_time_min */
    /* not clearing checkpoint_handle_drop_duration */
    /* not clearing checkpoint_handle_duration */
    /* not clearing checkpoint_handle_apply_duration */
    /* not clearing checkpoint_handle_skip_duration */
    /* not clearing checkpoint_handle_meta_check_duration */
    /* not clearing checkpoint_handle_lock_duration */
    stats->checkpoint_handle_applied = 0;
    stats->checkpoint_handle_dropped = 0;
    stats->checkpoint_handle_meta_checked = 0;
    stats->checkpoint_handle_locked = 0;
    stats->checkpoint_handle_skipped = 0;
    stats->checkpoint_handle_walked = 0;
    /* not clearing checkpoint_time_recent */
    stats->checkpoints_api = 0;
    stats->checkpoints_compact = 0;
    stats->checkpoint_sync = 0;
    stats->checkpoint_presync = 0;
    stats->checkpoint_hs_pages_reconciled = 0;
    stats->checkpoint_pages_visited_internal = 0;
    stats->checkpoint_pages_visited_leaf = 0;
    stats->checkpoint_pages_reconciled = 0;
    stats->checkpoint_cleanup_pages_evict = 0;
    stats->checkpoint_cleanup_pages_obsolete_tw = 0;
    stats->checkpoint_cleanup_pages_read_reclaim_space = 0;
    stats->checkpoint_cleanup_pages_read_obsolete_tw = 0;
    stats->checkpoint_cleanup_pages_removed = 0;
    stats->checkpoint_cleanup_pages_walk_skipped = 0;
    stats->checkpoint_cleanup_pages_visited = 0;
    /* not clearing checkpoint_prep_running */
    /* not clearing checkpoint_prep_max */
    /* not clearing checkpoint_prep_min */
    /* not clearing checkpoint_prep_recent */
    /* not clearing checkpoint_prep_total */
    /* not clearing checkpoint_state */
    /* not clearing checkpoint_scrub_target */
    /* not clearing checkpoint_scrub_max */
    /* not clearing checkpoint_scrub_min */
    /* not clearing checkpoint_scrub_recent */
    /* not clearing checkpoint_scrub_total */
    /* not clearing checkpoint_stop_stress_active */
    stats->checkpoint_tree_duration = 0;
    stats->checkpoints_total_failed = 0;
    stats->checkpoints_total_succeed = 0;
    /* not clearing checkpoint_time_total */
    stats->checkpoint_obsolete_applied = 0;
    stats->checkpoint_wait_reduce_dirty = 0;
    stats->chunkcache_spans_chunks_read = 0;
    stats->chunkcache_chunks_evicted = 0;
    stats->chunkcache_exceeded_bitmap_capacity = 0;
    stats->chunkcache_exceeded_capacity = 0;
    stats->chunkcache_lookups = 0;
    stats->chunkcache_chunks_loaded_from_flushed_tables = 0;
    stats->chunkcache_metadata_inserted = 0;
    stats->chunkcache_metadata_removed = 0;
    stats->chunkcache_metadata_work_units_dropped = 0;
    stats->chunkcache_metadata_work_units_created = 0;
    stats->chunkcache_metadata_work_units_dequeued = 0;
    stats->chunkcache_misses = 0;
    stats->chunkcache_io_failed = 0;
    stats->chunkcache_retries = 0;
    stats->chunkcache_retries_checksum_mismatch = 0;
    stats->chunkcache_toomany_retries = 0;
    stats->chunkcache_bytes_read_persistent = 0;
    stats->chunkcache_bytes_inuse = 0;
    stats->chunkcache_bytes_inuse_pinned = 0;
    stats->chunkcache_chunks_inuse = 0;
    stats->chunkcache_created_from_metadata = 0;
    stats->chunkcache_chunks_pinned = 0;
    stats->cond_auto_wait_reset = 0;
    stats->cond_auto_wait = 0;
    stats->cond_auto_wait_skipped = 0;
    stats->time_travel = 0;
    /* not clearing file_open */
    /* not clearing buckets_dh */
    /* not clearing buckets */
    stats->memory_allocation = 0;
    stats->memory_free = 0;
    stats->memory_grow = 0;
    stats->no_session_sweep_5min = 0;
    stats->no_session_sweep_60min = 0;
    stats->cond_wait = 0;
    stats->rwlock_read = 0;
    stats->rwlock_write = 0;
    stats->fsync_io = 0;
    stats->read_io = 0;
    stats->write_io = 0;
    stats->cursor_tree_walk_del_page_skip = 0;
    stats->cursor_next_skip_total = 0;
    stats->cursor_prev_skip_total = 0;
    stats->cursor_skip_hs_cur_position = 0;
    stats->cursor_tree_walk_inmem_del_page_skip = 0;
    stats->cursor_tree_walk_ondisk_del_page_skip = 0;
    stats->cursor_search_near_prefix_fast_paths = 0;
    stats->cursor_reposition_failed = 0;
    stats->cursor_reposition = 0;
    /* not clearing cursor_bulk_count */
    /* not clearing cursor_cached_count */
    stats->cursor_bound_error = 0;
    stats->cursor_bounds_reset = 0;
    stats->cursor_bounds_comparisons = 0;
    stats->cursor_bounds_next_unpositioned = 0;
    stats->cursor_bounds_next_early_exit = 0;
    stats->cursor_bounds_prev_unpositioned = 0;
    stats->cursor_bounds_prev_early_exit = 0;
    stats->cursor_bounds_search_early_exit = 0;
    stats->cursor_bounds_search_near_repositioned_cursor = 0;
    stats->cursor_insert_bulk = 0;
    stats->cursor_cache_error = 0;
    stats->cursor_cache = 0;
    stats->cursor_close_error = 0;
    stats->cursor_compare_error = 0;
    stats->cursor_create = 0;
    stats->cursor_equals_error = 0;
    stats->cursor_get_key_error = 0;
    stats->cursor_get_value_error = 0;
    stats->cursor_insert = 0;
    stats->cursor_insert_error = 0;
    stats->cursor_insert_check_error = 0;
    stats->cursor_insert_bytes = 0;
    stats->cursor_largest_key_error = 0;
    stats->cursor_modify = 0;
    stats->cursor_modify_error = 0;
    stats->cursor_modify_bytes = 0;
    stats->cursor_modify_bytes_touch = 0;
    stats->cursor_next = 0;
    stats->cursor_next_error = 0;
    stats->cursor_next_hs_tombstone = 0;
    stats->cursor_next_skip_lt_100 = 0;
    stats->cursor_next_skip_ge_100 = 0;
    stats->cursor_next_random_error = 0;
    stats->cursor_restart = 0;
    stats->cursor_prev = 0;
    stats->cursor_prev_error = 0;
    stats->cursor_prev_hs_tombstone = 0;
    stats->cursor_prev_skip_ge_100 = 0;
    stats->cursor_prev_skip_lt_100 = 0;
    stats->cursor_reconfigure_error = 0;
    stats->cursor_remove = 0;
    stats->cursor_remove_error = 0;
    stats->cursor_remove_bytes = 0;
    stats->cursor_reopen_error = 0;
    stats->cursor_reserve = 0;
    stats->cursor_reserve_error = 0;
    stats->cursor_reset = 0;
    stats->cursor_reset_error = 0;
    stats->cursor_search = 0;
    stats->cursor_search_error = 0;
    stats->cursor_search_hs = 0;
    stats->cursor_search_near = 0;
    stats->cursor_search_near_error = 0;
    stats->cursor_sweep_buckets = 0;
    stats->cursor_sweep_closed = 0;
    stats->cursor_sweep_examined = 0;
    stats->cursor_sweep = 0;
    stats->cursor_truncate = 0;
    stats->cursor_truncate_keys_deleted = 0;
    stats->cursor_update = 0;
    stats->cursor_update_error = 0;
    stats->cursor_update_bytes = 0;
    stats->cursor_update_bytes_changed = 0;
    stats->cursor_reopen = 0;
    /* not clearing cursor_open_count */
    /* not clearing dh_conn_handle_table_count */
    /* not clearing dh_conn_handle_tiered_count */
    /* not clearing dh_conn_handle_tiered_tree_count */
    /* not clearing dh_conn_handle_btree_count */
    /* not clearing dh_conn_handle_checkpoint_count */
    /* not clearing dh_conn_handle_size */
    /* not clearing dh_conn_handle_count */
    stats->dh_sweep_ref = 0;
    stats->dh_sweep_dead_close = 0;
    stats->dh_sweep_remove = 0;
    stats->dh_sweep_expired_close = 0;
    stats->dh_sweep_tod = 0;
    stats->dh_sweeps = 0;
    stats->dh_sweep_skip_ckpt = 0;
    stats->dh_session_handles = 0;
    stats->dh_session_sweeps = 0;
    stats->layered_curs_insert = 0;
    stats->layered_curs_next = 0;
    stats->layered_curs_next_ingest = 0;
    stats->layered_curs_next_stable = 0;
    stats->layered_curs_prev = 0;
    stats->layered_curs_prev_ingest = 0;
    stats->layered_curs_prev_stable = 0;
    stats->layered_curs_remove = 0;
    stats->layered_curs_search_near = 0;
    stats->layered_curs_search_near_ingest = 0;
    stats->layered_curs_search_near_stable = 0;
    stats->layered_curs_search = 0;
    stats->layered_curs_search_ingest = 0;
    stats->layered_curs_search_stable = 0;
    stats->layered_curs_update = 0;
    stats->layered_table_manager_checkpoints = 0;
    stats->layered_table_manager_checkpoints_refreshed = 0;
    stats->layered_table_manager_logops_applied = 0;
    stats->layered_table_manager_logops_skipped = 0;
    stats->layered_table_manager_skip_lsn = 0;
    stats->layered_table_manager_tables = 0;
    stats->layered_table_manager_running = 0;
    stats->layered_table_manager_active = 0;
    stats->lock_btree_page_count = 0;
    stats->lock_btree_page_wait_application = 0;
    stats->lock_btree_page_wait_internal = 0;
    stats->lock_checkpoint_count = 0;
    stats->lock_checkpoint_wait_application = 0;
    stats->lock_checkpoint_wait_internal = 0;
    stats->lock_dhandle_wait_application = 0;
    stats->lock_dhandle_wait_internal = 0;
    stats->lock_dhandle_read_count = 0;
    stats->lock_dhandle_write_count = 0;
    stats->lock_metadata_count = 0;
    stats->lock_metadata_wait_application = 0;
    stats->lock_metadata_wait_internal = 0;
    stats->lock_schema_count = 0;
    stats->lock_schema_wait_application = 0;
    stats->lock_schema_wait_internal = 0;
    stats->lock_table_wait_application = 0;
    stats->lock_table_wait_internal = 0;
    stats->lock_table_read_count = 0;
    stats->lock_table_write_count = 0;
    stats->lock_txn_global_wait_application = 0;
    stats->lock_txn_global_wait_internal = 0;
    stats->lock_txn_global_read_count = 0;
    stats->lock_txn_global_write_count = 0;
    stats->log_slot_switch_busy = 0;
    stats->log_force_remove_sleep = 0;
    stats->log_bytes_payload = 0;
    stats->log_bytes_written = 0;
    stats->log_zero_fills = 0;
    stats->log_flush = 0;
    stats->log_force_write = 0;
    stats->log_force_write_skip = 0;
    stats->log_compress_writes = 0;
    stats->log_compress_write_fails = 0;
    stats->log_compress_small = 0;
    stats->log_release_write_lsn = 0;
    stats->log_scans = 0;
    stats->log_scan_rereads = 0;
    stats->log_write_lsn = 0;
    stats->log_write_lsn_skip = 0;
    stats->log_sync = 0;
    /* not clearing log_sync_duration */
    stats->log_sync_dir = 0;
    /* not clearing log_sync_dir_duration */
    stats->log_writes = 0;
    stats->log_slot_consolidated = 0;
    /* not clearing log_max_filesize */
    /* not clearing log_prealloc_max */
    stats->log_prealloc_missed = 0;
    stats->log_prealloc_files = 0;
    stats->log_prealloc_used = 0;
    stats->log_scan_records = 0;
    stats->log_slot_close_race = 0;
    stats->log_slot_close_unbuf = 0;
    stats->log_slot_closes = 0;
    stats->log_slot_races = 0;
    stats->log_slot_yield_race = 0;
    stats->log_slot_immediate = 0;
    stats->log_slot_yield_close = 0;
    stats->log_slot_yield_sleep = 0;
    stats->log_slot_yield = 0;
    stats->log_slot_active_closed = 0;
    /* not clearing log_slot_yield_duration */
    stats->log_slot_no_free_slots = 0;
    stats->log_slot_unbuffered = 0;
    stats->log_compress_mem = 0;
    /* not clearing log_buffer_size */
    stats->log_compress_len = 0;
    stats->log_slot_coalesced = 0;
    stats->log_close_yields = 0;
    stats->perf_hist_bmread_latency_lt10 = 0;
    stats->perf_hist_bmread_latency_lt50 = 0;
    stats->perf_hist_bmread_latency_lt100 = 0;
    stats->perf_hist_bmread_latency_lt250 = 0;
    stats->perf_hist_bmread_latency_lt500 = 0;
    stats->perf_hist_bmread_latency_lt1000 = 0;
    stats->perf_hist_bmread_latency_gt1000 = 0;
    stats->perf_hist_bmread_latency_total_msecs = 0;
    stats->perf_hist_bmwrite_latency_lt10 = 0;
    stats->perf_hist_bmwrite_latency_lt50 = 0;
    stats->perf_hist_bmwrite_latency_lt100 = 0;
    stats->perf_hist_bmwrite_latency_lt250 = 0;
    stats->perf_hist_bmwrite_latency_lt500 = 0;
    stats->perf_hist_bmwrite_latency_lt1000 = 0;
    stats->perf_hist_bmwrite_latency_gt1000 = 0;
    stats->perf_hist_bmwrite_latency_total_msecs = 0;
    stats->perf_hist_fsread_latency_lt10 = 0;
    stats->perf_hist_fsread_latency_lt50 = 0;
    stats->perf_hist_fsread_latency_lt100 = 0;
    stats->perf_hist_fsread_latency_lt250 = 0;
    stats->perf_hist_fsread_latency_lt500 = 0;
    stats->perf_hist_fsread_latency_lt1000 = 0;
    stats->perf_hist_fsread_latency_gt1000 = 0;
    stats->perf_hist_fsread_latency_total_msecs = 0;
    stats->perf_hist_fswrite_latency_lt10 = 0;
    stats->perf_hist_fswrite_latency_lt50 = 0;
    stats->perf_hist_fswrite_latency_lt100 = 0;
    stats->perf_hist_fswrite_latency_lt250 = 0;
    stats->perf_hist_fswrite_latency_lt500 = 0;
    stats->perf_hist_fswrite_latency_lt1000 = 0;
    stats->perf_hist_fswrite_latency_gt1000 = 0;
    stats->perf_hist_fswrite_latency_total_msecs = 0;
    stats->perf_hist_opread_latency_lt100 = 0;
    stats->perf_hist_opread_latency_lt250 = 0;
    stats->perf_hist_opread_latency_lt500 = 0;
    stats->perf_hist_opread_latency_lt1000 = 0;
    stats->perf_hist_opread_latency_lt10000 = 0;
    stats->perf_hist_opread_latency_gt10000 = 0;
    stats->perf_hist_opread_latency_total_usecs = 0;
    stats->perf_hist_opwrite_latency_lt100 = 0;
    stats->perf_hist_opwrite_latency_lt250 = 0;
    stats->perf_hist_opwrite_latency_lt500 = 0;
    stats->perf_hist_opwrite_latency_lt1000 = 0;
    stats->perf_hist_opwrite_latency_lt10000 = 0;
    stats->perf_hist_opwrite_latency_gt10000 = 0;
    stats->perf_hist_opwrite_latency_total_usecs = 0;
    stats->prefetch_skipped_internal_page = 0;
    stats->prefetch_skipped_no_flag_set = 0;
    stats->prefetch_failed_start = 0;
    stats->prefetch_skipped_same_ref = 0;
    stats->prefetch_disk_one = 0;
    stats->prefetch_skipped_no_valid_dhandle = 0;
    stats->prefetch_skipped = 0;
    stats->prefetch_skipped_disk_read_count = 0;
    stats->prefetch_skipped_internal_session = 0;
    stats->prefetch_skipped_special_handle = 0;
    stats->prefetch_pages_fail = 0;
    stats->prefetch_pages_queued = 0;
    stats->prefetch_pages_read = 0;
    stats->prefetch_skipped_error_ok = 0;
    stats->prefetch_attempts = 0;
    stats->rec_vlcs_emptied_pages = 0;
    stats->rec_time_window_bytes_ts = 0;
    stats->rec_time_window_bytes_txn = 0;
    stats->rec_page_delete_fast = 0;
    stats->rec_overflow_key_leaf = 0;
    /* not clearing rec_maximum_milliseconds */
    /* not clearing rec_maximum_image_build_milliseconds */
    /* not clearing rec_maximum_hs_wrapup_milliseconds */
    stats->rec_overflow_value = 0;
    stats->rec_pages = 0;
    stats->rec_pages_eviction = 0;
    stats->rec_pages_with_prepare = 0;
    stats->rec_pages_with_ts = 0;
    stats->rec_pages_with_txn = 0;
    stats->rec_page_delete = 0;
    stats->rec_time_aggr_newest_start_durable_ts = 0;
    stats->rec_time_aggr_newest_stop_durable_ts = 0;
    stats->rec_time_aggr_newest_stop_ts = 0;
    stats->rec_time_aggr_newest_stop_txn = 0;
    stats->rec_time_aggr_newest_txn = 0;
    stats->rec_time_aggr_oldest_start_ts = 0;
    stats->rec_time_aggr_prepared = 0;
    stats->rec_time_window_pages_prepared = 0;
    stats->rec_time_window_pages_durable_start_ts = 0;
    stats->rec_time_window_pages_start_ts = 0;
    stats->rec_time_window_pages_start_txn = 0;
    stats->rec_time_window_pages_durable_stop_ts = 0;
    stats->rec_time_window_pages_stop_ts = 0;
    stats->rec_time_window_pages_stop_txn = 0;
    stats->rec_time_window_prepared = 0;
    stats->rec_time_window_durable_start_ts = 0;
    stats->rec_time_window_start_ts = 0;
    stats->rec_time_window_start_txn = 0;
    stats->rec_time_window_durable_stop_ts = 0;
    stats->rec_time_window_stop_ts = 0;
    stats->rec_time_window_stop_txn = 0;
    /* not clearing rec_split_stashed_bytes */
    /* not clearing rec_split_stashed_objects */
    stats->local_objects_inuse = 0;
    stats->flush_tier_fail = 0;
    stats->flush_tier = 0;
    stats->flush_tier_skipped = 0;
    stats->flush_tier_switched = 0;
    stats->local_objects_removed = 0;
    /* not clearing session_open */
    stats->session_query_ts = 0;
    /* not clearing session_table_alter_fail */
    /* not clearing session_table_alter_success */
    /* not clearing session_table_alter_trigger_checkpoint */
    /* not clearing session_table_alter_skip */
    /* not clearing session_table_compact_conflicting_checkpoint */
    stats->session_table_compact_dhandle_success = 0;
    /* not clearing session_table_compact_fail */
    /* not clearing session_table_compact_fail_cache_pressure */
    stats->session_table_compact_passes = 0;
    /* not clearing session_table_compact_eviction */
    /* not clearing session_table_compact_running */
    /* not clearing session_table_compact_skipped */
    /* not clearing session_table_compact_success */
    /* not clearing session_table_compact_timeout */
    /* not clearing session_table_create_fail */
    /* not clearing session_table_create_success */
    /* not clearing session_table_create_import_fail */
    /* not clearing session_table_create_import_success */
    /* not clearing session_table_drop_fail */
    /* not clearing session_table_drop_success */
    /* not clearing session_table_rename_fail */
    /* not clearing session_table_rename_success */
    /* not clearing session_table_salvage_fail */
    /* not clearing session_table_salvage_success */
    /* not clearing session_table_truncate_fail */
    /* not clearing session_table_truncate_success */
    /* not clearing session_table_verify_fail */
    /* not clearing session_table_verify_success */
    stats->tiered_work_units_dequeued = 0;
    stats->tiered_work_units_removed = 0;
    stats->tiered_work_units_created = 0;
    /* not clearing tiered_retention */
    /* not clearing thread_fsync_active */
    /* not clearing thread_read_active */
    /* not clearing thread_write_active */
    stats->application_cache_ops = 0;
    stats->application_evict_snapshot_refreshed = 0;
    stats->application_cache_time = 0;
    stats->txn_release_blocked = 0;
    stats->conn_close_blocked_lsm = 0;
    stats->dhandle_lock_blocked = 0;
    stats->page_index_slot_ref_blocked = 0;
    stats->prepared_transition_blocked_page = 0;
    stats->page_busy_blocked = 0;
    stats->page_forcible_evict_blocked = 0;
    stats->page_locked_blocked = 0;
    stats->page_read_blocked = 0;
    stats->page_sleep = 0;
    stats->page_del_rollback_blocked = 0;
    stats->child_modify_blocked_page = 0;
    stats->txn_prepared_updates = 0;
    stats->txn_prepared_updates_committed = 0;
    stats->txn_prepared_updates_key_repeated = 0;
    stats->txn_prepared_updates_rolledback = 0;
    stats->txn_read_race_prepare_commit = 0;
    stats->txn_read_overflow_remove = 0;
    stats->txn_rollback_oldest_pinned = 0;
    stats->txn_prepare = 0;
    stats->txn_prepare_commit = 0;
    stats->txn_prepare_active = 0;
    stats->txn_prepare_rollback = 0;
    stats->txn_query_ts = 0;
    stats->txn_read_race_prepare_update = 0;
    stats->txn_rts = 0;
    stats->txn_rts_sweep_hs_keys_dryrun = 0;
    stats->txn_rts_hs_stop_older_than_newer_start = 0;
    stats->txn_rts_inconsistent_ckpt = 0;
    stats->txn_rts_keys_removed = 0;
    stats->txn_rts_keys_restored = 0;
    stats->txn_rts_keys_removed_dryrun = 0;
    stats->txn_rts_keys_restored_dryrun = 0;
    stats->txn_rts_pages_visited = 0;
    stats->txn_rts_hs_restore_tombstones = 0;
    stats->txn_rts_hs_restore_updates = 0;
    stats->txn_rts_delete_rle_skipped = 0;
    stats->txn_rts_stable_rle_skipped = 0;
    stats->txn_rts_sweep_hs_keys = 0;
    stats->txn_rts_hs_restore_tombstones_dryrun = 0;
    stats->txn_rts_tree_walk_skip_pages = 0;
    stats->txn_rts_upd_aborted = 0;
    stats->txn_rts_hs_restore_updates_dryrun = 0;
    stats->txn_rts_hs_removed = 0;
    stats->txn_rts_upd_aborted_dryrun = 0;
    stats->txn_rts_hs_removed_dryrun = 0;
    stats->txn_sessions_walked = 0;
    stats->txn_set_ts = 0;
    stats->txn_set_ts_durable = 0;
    stats->txn_set_ts_durable_upd = 0;
    stats->txn_set_ts_force = 0;
    stats->txn_set_ts_out_of_order = 0;
    stats->txn_set_ts_oldest = 0;
    stats->txn_set_ts_oldest_upd = 0;
    stats->txn_set_ts_stable = 0;
    stats->txn_set_ts_stable_upd = 0;
    stats->txn_begin = 0;
    stats->txn_hs_ckpt_duration = 0;
    /* not clearing txn_pinned_range */
    /* not clearing txn_pinned_checkpoint_range */
    /* not clearing txn_pinned_timestamp */
    /* not clearing txn_pinned_timestamp_checkpoint */
    /* not clearing txn_pinned_timestamp_reader */
    /* not clearing txn_pinned_timestamp_oldest */
    /* not clearing txn_timestamp_oldest_active_read */
    /* not clearing txn_rollback_to_stable_running */
    stats->txn_walk_sessions = 0;
    stats->txn_commit = 0;
    stats->txn_rollback = 0;
    stats->txn_update_conflict = 0;
}

void
__wt_stat_connection_clear_all(WT_CONNECTION_STATS **stats)
{
    u_int i;

    for (i = 0; i < WT_STAT_CONN_COUNTER_SLOTS; ++i)
        __wt_stat_connection_clear_single(stats[i]);
}

void
__wt_stat_connection_aggregate(WT_CONNECTION_STATS **from, WT_CONNECTION_STATS *to)
{
    int64_t v;

    to->lsm_work_queue_app += WT_STAT_CONN_READ(from, lsm_work_queue_app);
    to->lsm_work_queue_manager += WT_STAT_CONN_READ(from, lsm_work_queue_manager);
    to->lsm_rows_merged += WT_STAT_CONN_READ(from, lsm_rows_merged);
    to->lsm_checkpoint_throttle += WT_STAT_CONN_READ(from, lsm_checkpoint_throttle);
    to->lsm_merge_throttle += WT_STAT_CONN_READ(from, lsm_merge_throttle);
    to->lsm_work_queue_switch += WT_STAT_CONN_READ(from, lsm_work_queue_switch);
    to->lsm_work_units_discarded += WT_STAT_CONN_READ(from, lsm_work_units_discarded);
    to->lsm_work_units_done += WT_STAT_CONN_READ(from, lsm_work_units_done);
    to->lsm_work_units_created += WT_STAT_CONN_READ(from, lsm_work_units_created);
    to->lsm_work_queue_max += WT_STAT_CONN_READ(from, lsm_work_queue_max);
    to->autocommit_readonly_retry += WT_STAT_CONN_READ(from, autocommit_readonly_retry);
    to->autocommit_update_retry += WT_STAT_CONN_READ(from, autocommit_update_retry);
    to->background_compact_fail += WT_STAT_CONN_READ(from, background_compact_fail);
    to->background_compact_fail_cache_pressure +=
      WT_STAT_CONN_READ(from, background_compact_fail_cache_pressure);
    to->background_compact_interrupted += WT_STAT_CONN_READ(from, background_compact_interrupted);
    to->background_compact_ema += WT_STAT_CONN_READ(from, background_compact_ema);
    to->background_compact_bytes_recovered +=
      WT_STAT_CONN_READ(from, background_compact_bytes_recovered);
    to->background_compact_running += WT_STAT_CONN_READ(from, background_compact_running);
    to->background_compact_exclude += WT_STAT_CONN_READ(from, background_compact_exclude);
    to->background_compact_skipped += WT_STAT_CONN_READ(from, background_compact_skipped);
    to->background_compact_sleep_cache_pressure +=
      WT_STAT_CONN_READ(from, background_compact_sleep_cache_pressure);
    to->background_compact_success += WT_STAT_CONN_READ(from, background_compact_success);
    to->background_compact_timeout += WT_STAT_CONN_READ(from, background_compact_timeout);
    to->background_compact_files_tracked +=
      WT_STAT_CONN_READ(from, background_compact_files_tracked);
    to->backup_cursor_open += WT_STAT_CONN_READ(from, backup_cursor_open);
    to->backup_dup_open += WT_STAT_CONN_READ(from, backup_dup_open);
    to->backup_granularity += WT_STAT_CONN_READ(from, backup_granularity);
    to->backup_incremental += WT_STAT_CONN_READ(from, backup_incremental);
    to->backup_start += WT_STAT_CONN_READ(from, backup_start);
    to->backup_blocks += WT_STAT_CONN_READ(from, backup_blocks);
    to->backup_blocks_compressed += WT_STAT_CONN_READ(from, backup_blocks_compressed);
    to->backup_blocks_uncompressed += WT_STAT_CONN_READ(from, backup_blocks_uncompressed);
    to->block_cache_blocks_update += WT_STAT_CONN_READ(from, block_cache_blocks_update);
    to->block_cache_bytes_update += WT_STAT_CONN_READ(from, block_cache_bytes_update);
    to->block_cache_blocks_evicted += WT_STAT_CONN_READ(from, block_cache_blocks_evicted);
    to->block_cache_bypass_filesize += WT_STAT_CONN_READ(from, block_cache_bypass_filesize);
    to->block_cache_lookups += WT_STAT_CONN_READ(from, block_cache_lookups);
    to->block_cache_not_evicted_overhead +=
      WT_STAT_CONN_READ(from, block_cache_not_evicted_overhead);
    to->block_cache_bypass_writealloc += WT_STAT_CONN_READ(from, block_cache_bypass_writealloc);
    to->block_cache_bypass_overhead_put += WT_STAT_CONN_READ(from, block_cache_bypass_overhead_put);
    to->block_cache_bypass_get += WT_STAT_CONN_READ(from, block_cache_bypass_get);
    to->block_cache_bypass_put += WT_STAT_CONN_READ(from, block_cache_bypass_put);
    to->block_cache_eviction_passes += WT_STAT_CONN_READ(from, block_cache_eviction_passes);
    to->block_cache_hits += WT_STAT_CONN_READ(from, block_cache_hits);
    to->block_cache_misses += WT_STAT_CONN_READ(from, block_cache_misses);
    to->block_cache_bypass_chkpt += WT_STAT_CONN_READ(from, block_cache_bypass_chkpt);
    to->block_cache_blocks_removed += WT_STAT_CONN_READ(from, block_cache_blocks_removed);
    to->block_cache_blocks_removed_blocked +=
      WT_STAT_CONN_READ(from, block_cache_blocks_removed_blocked);
    to->block_cache_blocks += WT_STAT_CONN_READ(from, block_cache_blocks);
    to->block_cache_blocks_insert_read += WT_STAT_CONN_READ(from, block_cache_blocks_insert_read);
    to->block_cache_blocks_insert_write += WT_STAT_CONN_READ(from, block_cache_blocks_insert_write);
    to->block_cache_bytes += WT_STAT_CONN_READ(from, block_cache_bytes);
    to->block_cache_bytes_insert_read += WT_STAT_CONN_READ(from, block_cache_bytes_insert_read);
    to->block_cache_bytes_insert_write += WT_STAT_CONN_READ(from, block_cache_bytes_insert_write);
    to->disagg_block_hs_byte_read += WT_STAT_CONN_READ(from, disagg_block_hs_byte_read);
    to->disagg_block_hs_byte_write += WT_STAT_CONN_READ(from, disagg_block_hs_byte_write);
    to->disagg_block_get += WT_STAT_CONN_READ(from, disagg_block_get);
    to->disagg_block_hs_get += WT_STAT_CONN_READ(from, disagg_block_hs_get);
    to->disagg_block_put += WT_STAT_CONN_READ(from, disagg_block_put);
    to->disagg_block_hs_put += WT_STAT_CONN_READ(from, disagg_block_hs_put);
    to->block_preload += WT_STAT_CONN_READ(from, block_preload);
    to->block_read += WT_STAT_CONN_READ(from, block_read);
    to->block_write += WT_STAT_CONN_READ(from, block_write);
    to->block_byte_read += WT_STAT_CONN_READ(from, block_byte_read);
    to->block_byte_read_intl += WT_STAT_CONN_READ(from, block_byte_read_intl);
    to->block_byte_read_intl_disk += WT_STAT_CONN_READ(from, block_byte_read_intl_disk);
    to->block_byte_read_leaf += WT_STAT_CONN_READ(from, block_byte_read_leaf);
    to->block_byte_read_leaf_disk += WT_STAT_CONN_READ(from, block_byte_read_leaf_disk);
    to->block_byte_read_mmap += WT_STAT_CONN_READ(from, block_byte_read_mmap);
    to->block_byte_read_syscall += WT_STAT_CONN_READ(from, block_byte_read_syscall);
    to->block_byte_write += WT_STAT_CONN_READ(from, block_byte_write);
    to->block_byte_write_compact += WT_STAT_CONN_READ(from, block_byte_write_compact);
    to->block_byte_write_checkpoint += WT_STAT_CONN_READ(from, block_byte_write_checkpoint);
    to->block_byte_write_intl_disk += WT_STAT_CONN_READ(from, block_byte_write_intl_disk);
    to->block_byte_write_intl += WT_STAT_CONN_READ(from, block_byte_write_intl);
    to->block_byte_write_leaf_disk += WT_STAT_CONN_READ(from, block_byte_write_leaf_disk);
    to->block_byte_write_leaf += WT_STAT_CONN_READ(from, block_byte_write_leaf);
    to->block_byte_write_mmap += WT_STAT_CONN_READ(from, block_byte_write_mmap);
    to->block_byte_write_syscall += WT_STAT_CONN_READ(from, block_byte_write_syscall);
    to->block_map_read += WT_STAT_CONN_READ(from, block_map_read);
    to->block_byte_map_read += WT_STAT_CONN_READ(from, block_byte_map_read);
    to->block_remap_file_resize += WT_STAT_CONN_READ(from, block_remap_file_resize);
    to->block_remap_file_write += WT_STAT_CONN_READ(from, block_remap_file_write);
    to->eviction_app_time += WT_STAT_CONN_READ(from, eviction_app_time);
    to->cache_read_app_count += WT_STAT_CONN_READ(from, cache_read_app_count);
    to->cache_read_app_time += WT_STAT_CONN_READ(from, cache_read_app_time);
    to->cache_write_app_count += WT_STAT_CONN_READ(from, cache_write_app_count);
    to->cache_write_app_time += WT_STAT_CONN_READ(from, cache_write_app_time);
    to->cache_bytes_updates += WT_STAT_CONN_READ(from, cache_bytes_updates);
    to->cache_bytes_image += WT_STAT_CONN_READ(from, cache_bytes_image);
    to->cache_bytes_hs += WT_STAT_CONN_READ(from, cache_bytes_hs);
    to->cache_bytes_inuse += WT_STAT_CONN_READ(from, cache_bytes_inuse);
    to->cache_bytes_dirty_total += WT_STAT_CONN_READ(from, cache_bytes_dirty_total);
    to->cache_bytes_other += WT_STAT_CONN_READ(from, cache_bytes_other);
    to->cache_bytes_read += WT_STAT_CONN_READ(from, cache_bytes_read);
    to->cache_bytes_write += WT_STAT_CONN_READ(from, cache_bytes_write);
    to->cache_eviction_blocked_checkpoint +=
      WT_STAT_CONN_READ(from, cache_eviction_blocked_checkpoint);
    to->cache_eviction_blocked_checkpoint_hs +=
      WT_STAT_CONN_READ(from, cache_eviction_blocked_checkpoint_hs);
    to->eviction_server_evict_attempt += WT_STAT_CONN_READ(from, eviction_server_evict_attempt);
    to->eviction_worker_evict_attempt += WT_STAT_CONN_READ(from, eviction_worker_evict_attempt);
    to->eviction_server_evict_fail += WT_STAT_CONN_READ(from, eviction_server_evict_fail);
    to->eviction_worker_evict_fail += WT_STAT_CONN_READ(from, eviction_worker_evict_fail);
    to->eviction_get_ref_empty += WT_STAT_CONN_READ(from, eviction_get_ref_empty);
    to->eviction_get_ref_empty2 += WT_STAT_CONN_READ(from, eviction_get_ref_empty2);
    to->eviction_aggressive_set += WT_STAT_CONN_READ(from, eviction_aggressive_set);
    to->eviction_empty_score += WT_STAT_CONN_READ(from, eviction_empty_score);
    to->cache_eviction_blocked_no_ts_checkpoint_race_1 +=
      WT_STAT_CONN_READ(from, cache_eviction_blocked_no_ts_checkpoint_race_1);
    to->cache_eviction_blocked_no_ts_checkpoint_race_2 +=
      WT_STAT_CONN_READ(from, cache_eviction_blocked_no_ts_checkpoint_race_2);
    to->cache_eviction_blocked_no_ts_checkpoint_race_3 +=
      WT_STAT_CONN_READ(from, cache_eviction_blocked_no_ts_checkpoint_race_3);
    to->cache_eviction_blocked_no_ts_checkpoint_race_4 +=
      WT_STAT_CONN_READ(from, cache_eviction_blocked_no_ts_checkpoint_race_4);
    to->cache_eviction_blocked_remove_hs_race_with_checkpoint +=
      WT_STAT_CONN_READ(from, cache_eviction_blocked_remove_hs_race_with_checkpoint);
    to->cache_eviction_blocked_no_progress +=
      WT_STAT_CONN_READ(from, cache_eviction_blocked_no_progress);
    to->eviction_walk_passes += WT_STAT_CONN_READ(from, eviction_walk_passes);
    to->eviction_queue_empty += WT_STAT_CONN_READ(from, eviction_queue_empty);
    to->eviction_queue_not_empty += WT_STAT_CONN_READ(from, eviction_queue_not_empty);
    to->eviction_server_skip_dirty_pages_during_checkpoint +=
      WT_STAT_CONN_READ(from, eviction_server_skip_dirty_pages_during_checkpoint);
    to->eviction_server_skip_intl_page_with_active_child +=
      WT_STAT_CONN_READ(from, eviction_server_skip_intl_page_with_active_child);
    to->eviction_server_skip_metatdata_with_history +=
      WT_STAT_CONN_READ(from, eviction_server_skip_metatdata_with_history);
    to->eviction_server_skip_pages_last_running +=
      WT_STAT_CONN_READ(from, eviction_server_skip_pages_last_running);
    to->eviction_server_skip_pages_retry +=
      WT_STAT_CONN_READ(from, eviction_server_skip_pages_retry);
    to->eviction_server_skip_unwanted_pages +=
      WT_STAT_CONN_READ(from, eviction_server_skip_unwanted_pages);
    to->eviction_server_skip_unwanted_tree +=
      WT_STAT_CONN_READ(from, eviction_server_skip_unwanted_tree);
    to->eviction_server_skip_checkpointing_trees +=
      WT_STAT_CONN_READ(from, eviction_server_skip_checkpointing_trees);
    to->eviction_server_skip_trees_stick_in_cache +=
      WT_STAT_CONN_READ(from, eviction_server_skip_trees_stick_in_cache);
    to->eviction_server_skip_trees_eviction_disabled +=
      WT_STAT_CONN_READ(from, eviction_server_skip_trees_eviction_disabled);
    to->eviction_server_skip_trees_not_useful_before +=
      WT_STAT_CONN_READ(from, eviction_server_skip_trees_not_useful_before);
    to->eviction_server_slept += WT_STAT_CONN_READ(from, eviction_server_slept);
    to->eviction_slow += WT_STAT_CONN_READ(from, eviction_slow);
    to->eviction_walk_leaf_notfound += WT_STAT_CONN_READ(from, eviction_walk_leaf_notfound);
    to->eviction_state += WT_STAT_CONN_READ(from, eviction_state);
    to->eviction_walk_sleeps += WT_STAT_CONN_READ(from, eviction_walk_sleeps);
    if ((v = WT_STAT_CONN_READ(from, npos_evict_walk_max)) > to->npos_evict_walk_max)
        to->npos_evict_walk_max = v;
    to->eviction_restored_pos += WT_STAT_CONN_READ(from, eviction_restored_pos);
    to->eviction_restored_pos_differ += WT_STAT_CONN_READ(from, eviction_restored_pos_differ);
    to->cache_eviction_target_page_lt10 += WT_STAT_CONN_READ(from, cache_eviction_target_page_lt10);
    to->cache_eviction_target_page_lt32 += WT_STAT_CONN_READ(from, cache_eviction_target_page_lt32);
    to->cache_eviction_target_page_ge128 +=
      WT_STAT_CONN_READ(from, cache_eviction_target_page_ge128);
    to->cache_eviction_target_page_lt64 += WT_STAT_CONN_READ(from, cache_eviction_target_page_lt64);
    to->cache_eviction_target_page_lt128 +=
      WT_STAT_CONN_READ(from, cache_eviction_target_page_lt128);
    to->cache_eviction_target_page_reduced +=
      WT_STAT_CONN_READ(from, cache_eviction_target_page_reduced);
    to->eviction_target_strategy_both_clean_and_dirty +=
      WT_STAT_CONN_READ(from, eviction_target_strategy_both_clean_and_dirty);
    to->eviction_target_strategy_clean += WT_STAT_CONN_READ(from, eviction_target_strategy_clean);
    to->eviction_target_strategy_dirty += WT_STAT_CONN_READ(from, eviction_target_strategy_dirty);
    to->eviction_walks_abandoned += WT_STAT_CONN_READ(from, eviction_walks_abandoned);
    to->eviction_walks_stopped += WT_STAT_CONN_READ(from, eviction_walks_stopped);
    to->eviction_walks_gave_up_no_targets +=
      WT_STAT_CONN_READ(from, eviction_walks_gave_up_no_targets);
    to->eviction_walks_gave_up_ratio += WT_STAT_CONN_READ(from, eviction_walks_gave_up_ratio);
    to->eviction_walk_random_returns_null_position +=
      WT_STAT_CONN_READ(from, eviction_walk_random_returns_null_position);
    to->eviction_walks_ended += WT_STAT_CONN_READ(from, eviction_walks_ended);
    to->eviction_walk_restart += WT_STAT_CONN_READ(from, eviction_walk_restart);
    to->eviction_walk_from_root += WT_STAT_CONN_READ(from, eviction_walk_from_root);
    to->eviction_walk_saved_pos += WT_STAT_CONN_READ(from, eviction_walk_saved_pos);
    to->eviction_active_workers += WT_STAT_CONN_READ(from, eviction_active_workers);
    to->eviction_stable_state_workers += WT_STAT_CONN_READ(from, eviction_stable_state_workers);
    to->eviction_walks_active += WT_STAT_CONN_READ(from, eviction_walks_active);
    to->eviction_walks_started += WT_STAT_CONN_READ(from, eviction_walks_started);
    to->eviction_force_no_retry += WT_STAT_CONN_READ(from, eviction_force_no_retry);
    to->eviction_force_hs_fail += WT_STAT_CONN_READ(from, eviction_force_hs_fail);
    to->eviction_force_hs += WT_STAT_CONN_READ(from, eviction_force_hs);
    to->eviction_force_hs_success += WT_STAT_CONN_READ(from, eviction_force_hs_success);
    to->eviction_force_clean += WT_STAT_CONN_READ(from, eviction_force_clean);
    to->eviction_force_dirty += WT_STAT_CONN_READ(from, eviction_force_dirty);
    to->eviction_force_long_update_list += WT_STAT_CONN_READ(from, eviction_force_long_update_list);
    to->eviction_force_delete += WT_STAT_CONN_READ(from, eviction_force_delete);
    to->eviction_force += WT_STAT_CONN_READ(from, eviction_force);
    to->eviction_force_fail += WT_STAT_CONN_READ(from, eviction_force_fail);
    to->cache_eviction_blocked_hazard += WT_STAT_CONN_READ(from, cache_eviction_blocked_hazard);
    to->cache_hazard_checks += WT_STAT_CONN_READ(from, cache_hazard_checks);
    to->cache_hazard_walks += WT_STAT_CONN_READ(from, cache_hazard_walks);
    if ((v = WT_STAT_CONN_READ(from, cache_hazard_max)) > to->cache_hazard_max)
        to->cache_hazard_max = v;
    to->cache_hs_insert += WT_STAT_CONN_READ(from, cache_hs_insert);
    to->cache_hs_insert_restart += WT_STAT_CONN_READ(from, cache_hs_insert_restart);
    to->cache_hs_ondisk_max += WT_STAT_CONN_READ(from, cache_hs_ondisk_max);
    to->cache_hs_ondisk += WT_STAT_CONN_READ(from, cache_hs_ondisk);
    to->cache_hs_read += WT_STAT_CONN_READ(from, cache_hs_read);
    to->cache_hs_read_miss += WT_STAT_CONN_READ(from, cache_hs_read_miss);
    to->cache_hs_read_squash += WT_STAT_CONN_READ(from, cache_hs_read_squash);
    to->cache_hs_order_lose_durable_timestamp +=
      WT_STAT_CONN_READ(from, cache_hs_order_lose_durable_timestamp);
    to->cache_hs_key_truncate_rts_unstable +=
      WT_STAT_CONN_READ(from, cache_hs_key_truncate_rts_unstable);
    to->cache_hs_key_truncate_rts += WT_STAT_CONN_READ(from, cache_hs_key_truncate_rts);
    to->cache_hs_btree_truncate += WT_STAT_CONN_READ(from, cache_hs_btree_truncate);
    to->cache_hs_key_truncate += WT_STAT_CONN_READ(from, cache_hs_key_truncate);
    to->cache_hs_order_remove += WT_STAT_CONN_READ(from, cache_hs_order_remove);
    to->cache_hs_key_truncate_onpage_removal +=
      WT_STAT_CONN_READ(from, cache_hs_key_truncate_onpage_removal);
    to->cache_hs_btree_truncate_dryrun += WT_STAT_CONN_READ(from, cache_hs_btree_truncate_dryrun);
    to->cache_hs_key_truncate_rts_unstable_dryrun +=
      WT_STAT_CONN_READ(from, cache_hs_key_truncate_rts_unstable_dryrun);
    to->cache_hs_key_truncate_rts_dryrun +=
      WT_STAT_CONN_READ(from, cache_hs_key_truncate_rts_dryrun);
    to->cache_hs_order_reinsert += WT_STAT_CONN_READ(from, cache_hs_order_reinsert);
    to->cache_hs_write_squash += WT_STAT_CONN_READ(from, cache_hs_write_squash);
    to->cache_inmem_splittable += WT_STAT_CONN_READ(from, cache_inmem_splittable);
    to->cache_inmem_split += WT_STAT_CONN_READ(from, cache_inmem_split);
    to->cache_eviction_blocked_internal_page_split +=
      WT_STAT_CONN_READ(from, cache_eviction_blocked_internal_page_split);
    to->cache_eviction_internal += WT_STAT_CONN_READ(from, cache_eviction_internal);
    to->eviction_internal_pages_queued += WT_STAT_CONN_READ(from, eviction_internal_pages_queued);
    to->eviction_internal_pages_seen += WT_STAT_CONN_READ(from, eviction_internal_pages_seen);
    to->eviction_internal_pages_already_queued +=
      WT_STAT_CONN_READ(from, eviction_internal_pages_already_queued);
    to->cache_eviction_split_internal += WT_STAT_CONN_READ(from, cache_eviction_split_internal);
    to->cache_eviction_split_leaf += WT_STAT_CONN_READ(from, cache_eviction_split_leaf);
    to->cache_eviction_random_sample_inmem_root +=
      WT_STAT_CONN_READ(from, cache_eviction_random_sample_inmem_root);
    to->cache_bytes_max += WT_STAT_CONN_READ(from, cache_bytes_max);
    to->eviction_maximum_milliseconds += WT_STAT_CONN_READ(from, eviction_maximum_milliseconds);
    to->eviction_maximum_page_size += WT_STAT_CONN_READ(from, eviction_maximum_page_size);
    to->eviction_app_dirty_attempt += WT_STAT_CONN_READ(from, eviction_app_dirty_attempt);
    to->eviction_app_dirty_fail += WT_STAT_CONN_READ(from, eviction_app_dirty_fail);
    to->cache_eviction_dirty += WT_STAT_CONN_READ(from, cache_eviction_dirty);
    to->cache_eviction_blocked_multi_block_reconciliation_during_checkpoint +=
      WT_STAT_CONN_READ(from, cache_eviction_blocked_multi_block_reconciliation_during_checkpoint);
<<<<<<< HEAD
    to->cache_read_delta += WT_STAT_CONN_READ(from, cache_read_delta);
=======
    if ((v = WT_STAT_CONN_READ(from, npos_read_walk_max)) > to->npos_read_walk_max)
        to->npos_read_walk_max = v;
>>>>>>> f552cf96
    to->eviction_timed_out_ops += WT_STAT_CONN_READ(from, eviction_timed_out_ops);
    to->cache_eviction_blocked_overflow_keys +=
      WT_STAT_CONN_READ(from, cache_eviction_blocked_overflow_keys);
    to->cache_read_overflow += WT_STAT_CONN_READ(from, cache_read_overflow);
    to->eviction_app_attempt += WT_STAT_CONN_READ(from, eviction_app_attempt);
    to->eviction_app_fail += WT_STAT_CONN_READ(from, eviction_app_fail);
    to->cache_eviction_deepen += WT_STAT_CONN_READ(from, cache_eviction_deepen);
    to->cache_write_hs += WT_STAT_CONN_READ(from, cache_write_hs);
    to->eviction_consider_prefetch += WT_STAT_CONN_READ(from, eviction_consider_prefetch);
    to->cache_pages_inuse += WT_STAT_CONN_READ(from, cache_pages_inuse);
    to->cache_eviction_dirty_obsolete_tw +=
      WT_STAT_CONN_READ(from, cache_eviction_dirty_obsolete_tw);
    to->eviction_pages_in_parallel_with_checkpoint +=
      WT_STAT_CONN_READ(from, eviction_pages_in_parallel_with_checkpoint);
    to->eviction_pages_ordinary_queued += WT_STAT_CONN_READ(from, eviction_pages_ordinary_queued);
    to->eviction_pages_queued_post_lru += WT_STAT_CONN_READ(from, eviction_pages_queued_post_lru);
    to->eviction_pages_queued_urgent += WT_STAT_CONN_READ(from, eviction_pages_queued_urgent);
    to->eviction_pages_queued_oldest += WT_STAT_CONN_READ(from, eviction_pages_queued_oldest);
    to->eviction_pages_queued_urgent_hs_dirty +=
      WT_STAT_CONN_READ(from, eviction_pages_queued_urgent_hs_dirty);
    to->cache_read += WT_STAT_CONN_READ(from, cache_read);
    to->cache_read_deleted += WT_STAT_CONN_READ(from, cache_read_deleted);
    to->cache_read_deleted_prepared += WT_STAT_CONN_READ(from, cache_read_deleted_prepared);
    to->cache_read_checkpoint += WT_STAT_CONN_READ(from, cache_read_checkpoint);
    to->eviction_clear_ordinary += WT_STAT_CONN_READ(from, eviction_clear_ordinary);
    to->cache_pages_requested += WT_STAT_CONN_READ(from, cache_pages_requested);
    to->cache_pages_prefetch += WT_STAT_CONN_READ(from, cache_pages_prefetch);
    to->cache_eviction_pages_seen += WT_STAT_CONN_READ(from, cache_eviction_pages_seen);
    to->eviction_pages_already_queued += WT_STAT_CONN_READ(from, eviction_pages_already_queued);
    to->eviction_fail += WT_STAT_CONN_READ(from, eviction_fail);
    to->eviction_fail_active_children_on_an_internal_page +=
      WT_STAT_CONN_READ(from, eviction_fail_active_children_on_an_internal_page);
    to->eviction_fail_in_reconciliation += WT_STAT_CONN_READ(from, eviction_fail_in_reconciliation);
    to->eviction_fail_checkpoint_no_ts += WT_STAT_CONN_READ(from, eviction_fail_checkpoint_no_ts);
    to->eviction_walk += WT_STAT_CONN_READ(from, eviction_walk);
    to->cache_write += WT_STAT_CONN_READ(from, cache_write);
    to->cache_write_restore += WT_STAT_CONN_READ(from, cache_write_restore);
    to->cache_overhead += WT_STAT_CONN_READ(from, cache_overhead);
    to->cache_eviction_blocked_recently_modified +=
      WT_STAT_CONN_READ(from, cache_eviction_blocked_recently_modified);
    to->cache_reverse_splits += WT_STAT_CONN_READ(from, cache_reverse_splits);
    to->cache_reverse_splits_skipped_vlcs +=
      WT_STAT_CONN_READ(from, cache_reverse_splits_skipped_vlcs);
    to->cache_hs_insert_full_update += WT_STAT_CONN_READ(from, cache_hs_insert_full_update);
    to->cache_hs_insert_reverse_modify += WT_STAT_CONN_READ(from, cache_hs_insert_reverse_modify);
    to->eviction_reentry_hs_eviction_milliseconds +=
      WT_STAT_CONN_READ(from, eviction_reentry_hs_eviction_milliseconds);
    to->cache_bytes_internal += WT_STAT_CONN_READ(from, cache_bytes_internal);
    to->cache_bytes_leaf += WT_STAT_CONN_READ(from, cache_bytes_leaf);
    to->cache_bytes_dirty += WT_STAT_CONN_READ(from, cache_bytes_dirty);
    to->cache_pages_dirty += WT_STAT_CONN_READ(from, cache_pages_dirty);
    to->cache_eviction_blocked_uncommitted_truncate +=
      WT_STAT_CONN_READ(from, cache_eviction_blocked_uncommitted_truncate);
    to->cache_eviction_clean += WT_STAT_CONN_READ(from, cache_eviction_clean);
    to->fsync_all_fh_total += WT_STAT_CONN_READ(from, fsync_all_fh_total);
    to->fsync_all_fh += WT_STAT_CONN_READ(from, fsync_all_fh);
    to->fsync_all_time += WT_STAT_CONN_READ(from, fsync_all_time);
    to->capacity_bytes_read += WT_STAT_CONN_READ(from, capacity_bytes_read);
    to->capacity_bytes_ckpt += WT_STAT_CONN_READ(from, capacity_bytes_ckpt);
    to->capacity_bytes_chunkcache += WT_STAT_CONN_READ(from, capacity_bytes_chunkcache);
    to->capacity_bytes_evict += WT_STAT_CONN_READ(from, capacity_bytes_evict);
    to->capacity_bytes_log += WT_STAT_CONN_READ(from, capacity_bytes_log);
    to->capacity_bytes_written += WT_STAT_CONN_READ(from, capacity_bytes_written);
    to->capacity_threshold += WT_STAT_CONN_READ(from, capacity_threshold);
    to->capacity_time_total += WT_STAT_CONN_READ(from, capacity_time_total);
    to->capacity_time_ckpt += WT_STAT_CONN_READ(from, capacity_time_ckpt);
    to->capacity_time_evict += WT_STAT_CONN_READ(from, capacity_time_evict);
    to->capacity_time_log += WT_STAT_CONN_READ(from, capacity_time_log);
    to->capacity_time_read += WT_STAT_CONN_READ(from, capacity_time_read);
    to->capacity_time_chunkcache += WT_STAT_CONN_READ(from, capacity_time_chunkcache);
    to->checkpoint_cleanup_success += WT_STAT_CONN_READ(from, checkpoint_cleanup_success);
    to->checkpoint_snapshot_acquired += WT_STAT_CONN_READ(from, checkpoint_snapshot_acquired);
    to->checkpoint_skipped += WT_STAT_CONN_READ(from, checkpoint_skipped);
    to->checkpoint_fsync_post += WT_STAT_CONN_READ(from, checkpoint_fsync_post);
    to->checkpoint_fsync_post_duration += WT_STAT_CONN_READ(from, checkpoint_fsync_post_duration);
    to->checkpoint_generation += WT_STAT_CONN_READ(from, checkpoint_generation);
    to->checkpoint_time_max += WT_STAT_CONN_READ(from, checkpoint_time_max);
    to->checkpoint_time_min += WT_STAT_CONN_READ(from, checkpoint_time_min);
    to->checkpoint_handle_drop_duration += WT_STAT_CONN_READ(from, checkpoint_handle_drop_duration);
    to->checkpoint_handle_duration += WT_STAT_CONN_READ(from, checkpoint_handle_duration);
    to->checkpoint_handle_apply_duration +=
      WT_STAT_CONN_READ(from, checkpoint_handle_apply_duration);
    to->checkpoint_handle_skip_duration += WT_STAT_CONN_READ(from, checkpoint_handle_skip_duration);
    to->checkpoint_handle_meta_check_duration +=
      WT_STAT_CONN_READ(from, checkpoint_handle_meta_check_duration);
    to->checkpoint_handle_lock_duration += WT_STAT_CONN_READ(from, checkpoint_handle_lock_duration);
    to->checkpoint_handle_applied += WT_STAT_CONN_READ(from, checkpoint_handle_applied);
    to->checkpoint_handle_dropped += WT_STAT_CONN_READ(from, checkpoint_handle_dropped);
    to->checkpoint_handle_meta_checked += WT_STAT_CONN_READ(from, checkpoint_handle_meta_checked);
    to->checkpoint_handle_locked += WT_STAT_CONN_READ(from, checkpoint_handle_locked);
    to->checkpoint_handle_skipped += WT_STAT_CONN_READ(from, checkpoint_handle_skipped);
    to->checkpoint_handle_walked += WT_STAT_CONN_READ(from, checkpoint_handle_walked);
    to->checkpoint_time_recent += WT_STAT_CONN_READ(from, checkpoint_time_recent);
    to->checkpoints_api += WT_STAT_CONN_READ(from, checkpoints_api);
    to->checkpoints_compact += WT_STAT_CONN_READ(from, checkpoints_compact);
    to->checkpoint_sync += WT_STAT_CONN_READ(from, checkpoint_sync);
    to->checkpoint_presync += WT_STAT_CONN_READ(from, checkpoint_presync);
    to->checkpoint_hs_pages_reconciled += WT_STAT_CONN_READ(from, checkpoint_hs_pages_reconciled);
    to->checkpoint_pages_visited_internal +=
      WT_STAT_CONN_READ(from, checkpoint_pages_visited_internal);
    to->checkpoint_pages_visited_leaf += WT_STAT_CONN_READ(from, checkpoint_pages_visited_leaf);
    to->checkpoint_pages_reconciled += WT_STAT_CONN_READ(from, checkpoint_pages_reconciled);
    to->checkpoint_cleanup_pages_evict += WT_STAT_CONN_READ(from, checkpoint_cleanup_pages_evict);
    to->checkpoint_cleanup_pages_obsolete_tw +=
      WT_STAT_CONN_READ(from, checkpoint_cleanup_pages_obsolete_tw);
    to->checkpoint_cleanup_pages_read_reclaim_space +=
      WT_STAT_CONN_READ(from, checkpoint_cleanup_pages_read_reclaim_space);
    to->checkpoint_cleanup_pages_read_obsolete_tw +=
      WT_STAT_CONN_READ(from, checkpoint_cleanup_pages_read_obsolete_tw);
    to->checkpoint_cleanup_pages_removed +=
      WT_STAT_CONN_READ(from, checkpoint_cleanup_pages_removed);
    to->checkpoint_cleanup_pages_walk_skipped +=
      WT_STAT_CONN_READ(from, checkpoint_cleanup_pages_walk_skipped);
    to->checkpoint_cleanup_pages_visited +=
      WT_STAT_CONN_READ(from, checkpoint_cleanup_pages_visited);
    to->checkpoint_prep_running += WT_STAT_CONN_READ(from, checkpoint_prep_running);
    to->checkpoint_prep_max += WT_STAT_CONN_READ(from, checkpoint_prep_max);
    to->checkpoint_prep_min += WT_STAT_CONN_READ(from, checkpoint_prep_min);
    to->checkpoint_prep_recent += WT_STAT_CONN_READ(from, checkpoint_prep_recent);
    to->checkpoint_prep_total += WT_STAT_CONN_READ(from, checkpoint_prep_total);
    to->checkpoint_state += WT_STAT_CONN_READ(from, checkpoint_state);
    to->checkpoint_scrub_target += WT_STAT_CONN_READ(from, checkpoint_scrub_target);
    to->checkpoint_scrub_max += WT_STAT_CONN_READ(from, checkpoint_scrub_max);
    to->checkpoint_scrub_min += WT_STAT_CONN_READ(from, checkpoint_scrub_min);
    to->checkpoint_scrub_recent += WT_STAT_CONN_READ(from, checkpoint_scrub_recent);
    to->checkpoint_scrub_total += WT_STAT_CONN_READ(from, checkpoint_scrub_total);
    to->checkpoint_stop_stress_active += WT_STAT_CONN_READ(from, checkpoint_stop_stress_active);
    to->checkpoint_tree_duration += WT_STAT_CONN_READ(from, checkpoint_tree_duration);
    to->checkpoints_total_failed += WT_STAT_CONN_READ(from, checkpoints_total_failed);
    to->checkpoints_total_succeed += WT_STAT_CONN_READ(from, checkpoints_total_succeed);
    to->checkpoint_time_total += WT_STAT_CONN_READ(from, checkpoint_time_total);
    to->checkpoint_obsolete_applied += WT_STAT_CONN_READ(from, checkpoint_obsolete_applied);
    to->checkpoint_wait_reduce_dirty += WT_STAT_CONN_READ(from, checkpoint_wait_reduce_dirty);
    to->chunkcache_spans_chunks_read += WT_STAT_CONN_READ(from, chunkcache_spans_chunks_read);
    to->chunkcache_chunks_evicted += WT_STAT_CONN_READ(from, chunkcache_chunks_evicted);
    to->chunkcache_exceeded_bitmap_capacity +=
      WT_STAT_CONN_READ(from, chunkcache_exceeded_bitmap_capacity);
    to->chunkcache_exceeded_capacity += WT_STAT_CONN_READ(from, chunkcache_exceeded_capacity);
    to->chunkcache_lookups += WT_STAT_CONN_READ(from, chunkcache_lookups);
    to->chunkcache_chunks_loaded_from_flushed_tables +=
      WT_STAT_CONN_READ(from, chunkcache_chunks_loaded_from_flushed_tables);
    to->chunkcache_metadata_inserted += WT_STAT_CONN_READ(from, chunkcache_metadata_inserted);
    to->chunkcache_metadata_removed += WT_STAT_CONN_READ(from, chunkcache_metadata_removed);
    to->chunkcache_metadata_work_units_dropped +=
      WT_STAT_CONN_READ(from, chunkcache_metadata_work_units_dropped);
    to->chunkcache_metadata_work_units_created +=
      WT_STAT_CONN_READ(from, chunkcache_metadata_work_units_created);
    to->chunkcache_metadata_work_units_dequeued +=
      WT_STAT_CONN_READ(from, chunkcache_metadata_work_units_dequeued);
    to->chunkcache_misses += WT_STAT_CONN_READ(from, chunkcache_misses);
    to->chunkcache_io_failed += WT_STAT_CONN_READ(from, chunkcache_io_failed);
    to->chunkcache_retries += WT_STAT_CONN_READ(from, chunkcache_retries);
    to->chunkcache_retries_checksum_mismatch +=
      WT_STAT_CONN_READ(from, chunkcache_retries_checksum_mismatch);
    to->chunkcache_toomany_retries += WT_STAT_CONN_READ(from, chunkcache_toomany_retries);
    to->chunkcache_bytes_read_persistent +=
      WT_STAT_CONN_READ(from, chunkcache_bytes_read_persistent);
    to->chunkcache_bytes_inuse += WT_STAT_CONN_READ(from, chunkcache_bytes_inuse);
    to->chunkcache_bytes_inuse_pinned += WT_STAT_CONN_READ(from, chunkcache_bytes_inuse_pinned);
    to->chunkcache_chunks_inuse += WT_STAT_CONN_READ(from, chunkcache_chunks_inuse);
    to->chunkcache_created_from_metadata +=
      WT_STAT_CONN_READ(from, chunkcache_created_from_metadata);
    to->chunkcache_chunks_pinned += WT_STAT_CONN_READ(from, chunkcache_chunks_pinned);
    to->cond_auto_wait_reset += WT_STAT_CONN_READ(from, cond_auto_wait_reset);
    to->cond_auto_wait += WT_STAT_CONN_READ(from, cond_auto_wait);
    to->cond_auto_wait_skipped += WT_STAT_CONN_READ(from, cond_auto_wait_skipped);
    to->time_travel += WT_STAT_CONN_READ(from, time_travel);
    to->file_open += WT_STAT_CONN_READ(from, file_open);
    to->buckets_dh += WT_STAT_CONN_READ(from, buckets_dh);
    to->buckets += WT_STAT_CONN_READ(from, buckets);
    to->memory_allocation += WT_STAT_CONN_READ(from, memory_allocation);
    to->memory_free += WT_STAT_CONN_READ(from, memory_free);
    to->memory_grow += WT_STAT_CONN_READ(from, memory_grow);
    to->no_session_sweep_5min += WT_STAT_CONN_READ(from, no_session_sweep_5min);
    to->no_session_sweep_60min += WT_STAT_CONN_READ(from, no_session_sweep_60min);
    to->cond_wait += WT_STAT_CONN_READ(from, cond_wait);
    to->rwlock_read += WT_STAT_CONN_READ(from, rwlock_read);
    to->rwlock_write += WT_STAT_CONN_READ(from, rwlock_write);
    to->fsync_io += WT_STAT_CONN_READ(from, fsync_io);
    to->read_io += WT_STAT_CONN_READ(from, read_io);
    to->write_io += WT_STAT_CONN_READ(from, write_io);
    to->cursor_tree_walk_del_page_skip += WT_STAT_CONN_READ(from, cursor_tree_walk_del_page_skip);
    to->cursor_next_skip_total += WT_STAT_CONN_READ(from, cursor_next_skip_total);
    to->cursor_prev_skip_total += WT_STAT_CONN_READ(from, cursor_prev_skip_total);
    to->cursor_skip_hs_cur_position += WT_STAT_CONN_READ(from, cursor_skip_hs_cur_position);
    to->cursor_tree_walk_inmem_del_page_skip +=
      WT_STAT_CONN_READ(from, cursor_tree_walk_inmem_del_page_skip);
    to->cursor_tree_walk_ondisk_del_page_skip +=
      WT_STAT_CONN_READ(from, cursor_tree_walk_ondisk_del_page_skip);
    to->cursor_search_near_prefix_fast_paths +=
      WT_STAT_CONN_READ(from, cursor_search_near_prefix_fast_paths);
    to->cursor_reposition_failed += WT_STAT_CONN_READ(from, cursor_reposition_failed);
    to->cursor_reposition += WT_STAT_CONN_READ(from, cursor_reposition);
    to->cursor_bulk_count += WT_STAT_CONN_READ(from, cursor_bulk_count);
    to->cursor_cached_count += WT_STAT_CONN_READ(from, cursor_cached_count);
    to->cursor_bound_error += WT_STAT_CONN_READ(from, cursor_bound_error);
    to->cursor_bounds_reset += WT_STAT_CONN_READ(from, cursor_bounds_reset);
    to->cursor_bounds_comparisons += WT_STAT_CONN_READ(from, cursor_bounds_comparisons);
    to->cursor_bounds_next_unpositioned += WT_STAT_CONN_READ(from, cursor_bounds_next_unpositioned);
    to->cursor_bounds_next_early_exit += WT_STAT_CONN_READ(from, cursor_bounds_next_early_exit);
    to->cursor_bounds_prev_unpositioned += WT_STAT_CONN_READ(from, cursor_bounds_prev_unpositioned);
    to->cursor_bounds_prev_early_exit += WT_STAT_CONN_READ(from, cursor_bounds_prev_early_exit);
    to->cursor_bounds_search_early_exit += WT_STAT_CONN_READ(from, cursor_bounds_search_early_exit);
    to->cursor_bounds_search_near_repositioned_cursor +=
      WT_STAT_CONN_READ(from, cursor_bounds_search_near_repositioned_cursor);
    to->cursor_insert_bulk += WT_STAT_CONN_READ(from, cursor_insert_bulk);
    to->cursor_cache_error += WT_STAT_CONN_READ(from, cursor_cache_error);
    to->cursor_cache += WT_STAT_CONN_READ(from, cursor_cache);
    to->cursor_close_error += WT_STAT_CONN_READ(from, cursor_close_error);
    to->cursor_compare_error += WT_STAT_CONN_READ(from, cursor_compare_error);
    to->cursor_create += WT_STAT_CONN_READ(from, cursor_create);
    to->cursor_equals_error += WT_STAT_CONN_READ(from, cursor_equals_error);
    to->cursor_get_key_error += WT_STAT_CONN_READ(from, cursor_get_key_error);
    to->cursor_get_value_error += WT_STAT_CONN_READ(from, cursor_get_value_error);
    to->cursor_insert += WT_STAT_CONN_READ(from, cursor_insert);
    to->cursor_insert_error += WT_STAT_CONN_READ(from, cursor_insert_error);
    to->cursor_insert_check_error += WT_STAT_CONN_READ(from, cursor_insert_check_error);
    to->cursor_insert_bytes += WT_STAT_CONN_READ(from, cursor_insert_bytes);
    to->cursor_largest_key_error += WT_STAT_CONN_READ(from, cursor_largest_key_error);
    to->cursor_modify += WT_STAT_CONN_READ(from, cursor_modify);
    to->cursor_modify_error += WT_STAT_CONN_READ(from, cursor_modify_error);
    to->cursor_modify_bytes += WT_STAT_CONN_READ(from, cursor_modify_bytes);
    to->cursor_modify_bytes_touch += WT_STAT_CONN_READ(from, cursor_modify_bytes_touch);
    to->cursor_next += WT_STAT_CONN_READ(from, cursor_next);
    to->cursor_next_error += WT_STAT_CONN_READ(from, cursor_next_error);
    to->cursor_next_hs_tombstone += WT_STAT_CONN_READ(from, cursor_next_hs_tombstone);
    to->cursor_next_skip_lt_100 += WT_STAT_CONN_READ(from, cursor_next_skip_lt_100);
    to->cursor_next_skip_ge_100 += WT_STAT_CONN_READ(from, cursor_next_skip_ge_100);
    to->cursor_next_random_error += WT_STAT_CONN_READ(from, cursor_next_random_error);
    to->cursor_restart += WT_STAT_CONN_READ(from, cursor_restart);
    to->cursor_prev += WT_STAT_CONN_READ(from, cursor_prev);
    to->cursor_prev_error += WT_STAT_CONN_READ(from, cursor_prev_error);
    to->cursor_prev_hs_tombstone += WT_STAT_CONN_READ(from, cursor_prev_hs_tombstone);
    to->cursor_prev_skip_ge_100 += WT_STAT_CONN_READ(from, cursor_prev_skip_ge_100);
    to->cursor_prev_skip_lt_100 += WT_STAT_CONN_READ(from, cursor_prev_skip_lt_100);
    to->cursor_reconfigure_error += WT_STAT_CONN_READ(from, cursor_reconfigure_error);
    to->cursor_remove += WT_STAT_CONN_READ(from, cursor_remove);
    to->cursor_remove_error += WT_STAT_CONN_READ(from, cursor_remove_error);
    to->cursor_remove_bytes += WT_STAT_CONN_READ(from, cursor_remove_bytes);
    to->cursor_reopen_error += WT_STAT_CONN_READ(from, cursor_reopen_error);
    to->cursor_reserve += WT_STAT_CONN_READ(from, cursor_reserve);
    to->cursor_reserve_error += WT_STAT_CONN_READ(from, cursor_reserve_error);
    to->cursor_reset += WT_STAT_CONN_READ(from, cursor_reset);
    to->cursor_reset_error += WT_STAT_CONN_READ(from, cursor_reset_error);
    to->cursor_search += WT_STAT_CONN_READ(from, cursor_search);
    to->cursor_search_error += WT_STAT_CONN_READ(from, cursor_search_error);
    to->cursor_search_hs += WT_STAT_CONN_READ(from, cursor_search_hs);
    to->cursor_search_near += WT_STAT_CONN_READ(from, cursor_search_near);
    to->cursor_search_near_error += WT_STAT_CONN_READ(from, cursor_search_near_error);
    to->cursor_sweep_buckets += WT_STAT_CONN_READ(from, cursor_sweep_buckets);
    to->cursor_sweep_closed += WT_STAT_CONN_READ(from, cursor_sweep_closed);
    to->cursor_sweep_examined += WT_STAT_CONN_READ(from, cursor_sweep_examined);
    to->cursor_sweep += WT_STAT_CONN_READ(from, cursor_sweep);
    to->cursor_truncate += WT_STAT_CONN_READ(from, cursor_truncate);
    to->cursor_truncate_keys_deleted += WT_STAT_CONN_READ(from, cursor_truncate_keys_deleted);
    to->cursor_update += WT_STAT_CONN_READ(from, cursor_update);
    to->cursor_update_error += WT_STAT_CONN_READ(from, cursor_update_error);
    to->cursor_update_bytes += WT_STAT_CONN_READ(from, cursor_update_bytes);
    to->cursor_update_bytes_changed += WT_STAT_CONN_READ(from, cursor_update_bytes_changed);
    to->cursor_reopen += WT_STAT_CONN_READ(from, cursor_reopen);
    to->cursor_open_count += WT_STAT_CONN_READ(from, cursor_open_count);
    to->dh_conn_handle_table_count += WT_STAT_CONN_READ(from, dh_conn_handle_table_count);
    to->dh_conn_handle_tiered_count += WT_STAT_CONN_READ(from, dh_conn_handle_tiered_count);
    to->dh_conn_handle_tiered_tree_count +=
      WT_STAT_CONN_READ(from, dh_conn_handle_tiered_tree_count);
    to->dh_conn_handle_btree_count += WT_STAT_CONN_READ(from, dh_conn_handle_btree_count);
    to->dh_conn_handle_checkpoint_count += WT_STAT_CONN_READ(from, dh_conn_handle_checkpoint_count);
    to->dh_conn_handle_size += WT_STAT_CONN_READ(from, dh_conn_handle_size);
    to->dh_conn_handle_count += WT_STAT_CONN_READ(from, dh_conn_handle_count);
    to->dh_sweep_ref += WT_STAT_CONN_READ(from, dh_sweep_ref);
    to->dh_sweep_dead_close += WT_STAT_CONN_READ(from, dh_sweep_dead_close);
    to->dh_sweep_remove += WT_STAT_CONN_READ(from, dh_sweep_remove);
    to->dh_sweep_expired_close += WT_STAT_CONN_READ(from, dh_sweep_expired_close);
    to->dh_sweep_tod += WT_STAT_CONN_READ(from, dh_sweep_tod);
    to->dh_sweeps += WT_STAT_CONN_READ(from, dh_sweeps);
    to->dh_sweep_skip_ckpt += WT_STAT_CONN_READ(from, dh_sweep_skip_ckpt);
    to->dh_session_handles += WT_STAT_CONN_READ(from, dh_session_handles);
    to->dh_session_sweeps += WT_STAT_CONN_READ(from, dh_session_sweeps);
    to->layered_curs_insert += WT_STAT_CONN_READ(from, layered_curs_insert);
    to->layered_curs_next += WT_STAT_CONN_READ(from, layered_curs_next);
    to->layered_curs_next_ingest += WT_STAT_CONN_READ(from, layered_curs_next_ingest);
    to->layered_curs_next_stable += WT_STAT_CONN_READ(from, layered_curs_next_stable);
    to->layered_curs_prev += WT_STAT_CONN_READ(from, layered_curs_prev);
    to->layered_curs_prev_ingest += WT_STAT_CONN_READ(from, layered_curs_prev_ingest);
    to->layered_curs_prev_stable += WT_STAT_CONN_READ(from, layered_curs_prev_stable);
    to->layered_curs_remove += WT_STAT_CONN_READ(from, layered_curs_remove);
    to->layered_curs_search_near += WT_STAT_CONN_READ(from, layered_curs_search_near);
    to->layered_curs_search_near_ingest += WT_STAT_CONN_READ(from, layered_curs_search_near_ingest);
    to->layered_curs_search_near_stable += WT_STAT_CONN_READ(from, layered_curs_search_near_stable);
    to->layered_curs_search += WT_STAT_CONN_READ(from, layered_curs_search);
    to->layered_curs_search_ingest += WT_STAT_CONN_READ(from, layered_curs_search_ingest);
    to->layered_curs_search_stable += WT_STAT_CONN_READ(from, layered_curs_search_stable);
    to->layered_curs_update += WT_STAT_CONN_READ(from, layered_curs_update);
    to->layered_table_manager_checkpoints +=
      WT_STAT_CONN_READ(from, layered_table_manager_checkpoints);
    to->layered_table_manager_checkpoints_refreshed +=
      WT_STAT_CONN_READ(from, layered_table_manager_checkpoints_refreshed);
    to->layered_table_manager_logops_applied +=
      WT_STAT_CONN_READ(from, layered_table_manager_logops_applied);
    to->layered_table_manager_logops_skipped +=
      WT_STAT_CONN_READ(from, layered_table_manager_logops_skipped);
    to->layered_table_manager_skip_lsn += WT_STAT_CONN_READ(from, layered_table_manager_skip_lsn);
    to->layered_table_manager_tables += WT_STAT_CONN_READ(from, layered_table_manager_tables);
    to->layered_table_manager_running += WT_STAT_CONN_READ(from, layered_table_manager_running);
    to->layered_table_manager_active += WT_STAT_CONN_READ(from, layered_table_manager_active);
    to->lock_btree_page_count += WT_STAT_CONN_READ(from, lock_btree_page_count);
    to->lock_btree_page_wait_application +=
      WT_STAT_CONN_READ(from, lock_btree_page_wait_application);
    to->lock_btree_page_wait_internal += WT_STAT_CONN_READ(from, lock_btree_page_wait_internal);
    to->lock_checkpoint_count += WT_STAT_CONN_READ(from, lock_checkpoint_count);
    to->lock_checkpoint_wait_application +=
      WT_STAT_CONN_READ(from, lock_checkpoint_wait_application);
    to->lock_checkpoint_wait_internal += WT_STAT_CONN_READ(from, lock_checkpoint_wait_internal);
    to->lock_dhandle_wait_application += WT_STAT_CONN_READ(from, lock_dhandle_wait_application);
    to->lock_dhandle_wait_internal += WT_STAT_CONN_READ(from, lock_dhandle_wait_internal);
    to->lock_dhandle_read_count += WT_STAT_CONN_READ(from, lock_dhandle_read_count);
    to->lock_dhandle_write_count += WT_STAT_CONN_READ(from, lock_dhandle_write_count);
    to->lock_metadata_count += WT_STAT_CONN_READ(from, lock_metadata_count);
    to->lock_metadata_wait_application += WT_STAT_CONN_READ(from, lock_metadata_wait_application);
    to->lock_metadata_wait_internal += WT_STAT_CONN_READ(from, lock_metadata_wait_internal);
    to->lock_schema_count += WT_STAT_CONN_READ(from, lock_schema_count);
    to->lock_schema_wait_application += WT_STAT_CONN_READ(from, lock_schema_wait_application);
    to->lock_schema_wait_internal += WT_STAT_CONN_READ(from, lock_schema_wait_internal);
    to->lock_table_wait_application += WT_STAT_CONN_READ(from, lock_table_wait_application);
    to->lock_table_wait_internal += WT_STAT_CONN_READ(from, lock_table_wait_internal);
    to->lock_table_read_count += WT_STAT_CONN_READ(from, lock_table_read_count);
    to->lock_table_write_count += WT_STAT_CONN_READ(from, lock_table_write_count);
    to->lock_txn_global_wait_application +=
      WT_STAT_CONN_READ(from, lock_txn_global_wait_application);
    to->lock_txn_global_wait_internal += WT_STAT_CONN_READ(from, lock_txn_global_wait_internal);
    to->lock_txn_global_read_count += WT_STAT_CONN_READ(from, lock_txn_global_read_count);
    to->lock_txn_global_write_count += WT_STAT_CONN_READ(from, lock_txn_global_write_count);
    to->log_slot_switch_busy += WT_STAT_CONN_READ(from, log_slot_switch_busy);
    to->log_force_remove_sleep += WT_STAT_CONN_READ(from, log_force_remove_sleep);
    to->log_bytes_payload += WT_STAT_CONN_READ(from, log_bytes_payload);
    to->log_bytes_written += WT_STAT_CONN_READ(from, log_bytes_written);
    to->log_zero_fills += WT_STAT_CONN_READ(from, log_zero_fills);
    to->log_flush += WT_STAT_CONN_READ(from, log_flush);
    to->log_force_write += WT_STAT_CONN_READ(from, log_force_write);
    to->log_force_write_skip += WT_STAT_CONN_READ(from, log_force_write_skip);
    to->log_compress_writes += WT_STAT_CONN_READ(from, log_compress_writes);
    to->log_compress_write_fails += WT_STAT_CONN_READ(from, log_compress_write_fails);
    to->log_compress_small += WT_STAT_CONN_READ(from, log_compress_small);
    to->log_release_write_lsn += WT_STAT_CONN_READ(from, log_release_write_lsn);
    to->log_scans += WT_STAT_CONN_READ(from, log_scans);
    to->log_scan_rereads += WT_STAT_CONN_READ(from, log_scan_rereads);
    to->log_write_lsn += WT_STAT_CONN_READ(from, log_write_lsn);
    to->log_write_lsn_skip += WT_STAT_CONN_READ(from, log_write_lsn_skip);
    to->log_sync += WT_STAT_CONN_READ(from, log_sync);
    to->log_sync_duration += WT_STAT_CONN_READ(from, log_sync_duration);
    to->log_sync_dir += WT_STAT_CONN_READ(from, log_sync_dir);
    to->log_sync_dir_duration += WT_STAT_CONN_READ(from, log_sync_dir_duration);
    to->log_writes += WT_STAT_CONN_READ(from, log_writes);
    to->log_slot_consolidated += WT_STAT_CONN_READ(from, log_slot_consolidated);
    to->log_max_filesize += WT_STAT_CONN_READ(from, log_max_filesize);
    to->log_prealloc_max += WT_STAT_CONN_READ(from, log_prealloc_max);
    to->log_prealloc_missed += WT_STAT_CONN_READ(from, log_prealloc_missed);
    to->log_prealloc_files += WT_STAT_CONN_READ(from, log_prealloc_files);
    to->log_prealloc_used += WT_STAT_CONN_READ(from, log_prealloc_used);
    to->log_scan_records += WT_STAT_CONN_READ(from, log_scan_records);
    to->log_slot_close_race += WT_STAT_CONN_READ(from, log_slot_close_race);
    to->log_slot_close_unbuf += WT_STAT_CONN_READ(from, log_slot_close_unbuf);
    to->log_slot_closes += WT_STAT_CONN_READ(from, log_slot_closes);
    to->log_slot_races += WT_STAT_CONN_READ(from, log_slot_races);
    to->log_slot_yield_race += WT_STAT_CONN_READ(from, log_slot_yield_race);
    to->log_slot_immediate += WT_STAT_CONN_READ(from, log_slot_immediate);
    to->log_slot_yield_close += WT_STAT_CONN_READ(from, log_slot_yield_close);
    to->log_slot_yield_sleep += WT_STAT_CONN_READ(from, log_slot_yield_sleep);
    to->log_slot_yield += WT_STAT_CONN_READ(from, log_slot_yield);
    to->log_slot_active_closed += WT_STAT_CONN_READ(from, log_slot_active_closed);
    to->log_slot_yield_duration += WT_STAT_CONN_READ(from, log_slot_yield_duration);
    to->log_slot_no_free_slots += WT_STAT_CONN_READ(from, log_slot_no_free_slots);
    to->log_slot_unbuffered += WT_STAT_CONN_READ(from, log_slot_unbuffered);
    to->log_compress_mem += WT_STAT_CONN_READ(from, log_compress_mem);
    to->log_buffer_size += WT_STAT_CONN_READ(from, log_buffer_size);
    to->log_compress_len += WT_STAT_CONN_READ(from, log_compress_len);
    to->log_slot_coalesced += WT_STAT_CONN_READ(from, log_slot_coalesced);
    to->log_close_yields += WT_STAT_CONN_READ(from, log_close_yields);
    to->perf_hist_bmread_latency_lt10 += WT_STAT_CONN_READ(from, perf_hist_bmread_latency_lt10);
    to->perf_hist_bmread_latency_lt50 += WT_STAT_CONN_READ(from, perf_hist_bmread_latency_lt50);
    to->perf_hist_bmread_latency_lt100 += WT_STAT_CONN_READ(from, perf_hist_bmread_latency_lt100);
    to->perf_hist_bmread_latency_lt250 += WT_STAT_CONN_READ(from, perf_hist_bmread_latency_lt250);
    to->perf_hist_bmread_latency_lt500 += WT_STAT_CONN_READ(from, perf_hist_bmread_latency_lt500);
    to->perf_hist_bmread_latency_lt1000 += WT_STAT_CONN_READ(from, perf_hist_bmread_latency_lt1000);
    to->perf_hist_bmread_latency_gt1000 += WT_STAT_CONN_READ(from, perf_hist_bmread_latency_gt1000);
    to->perf_hist_bmread_latency_total_msecs +=
      WT_STAT_CONN_READ(from, perf_hist_bmread_latency_total_msecs);
    to->perf_hist_bmwrite_latency_lt10 += WT_STAT_CONN_READ(from, perf_hist_bmwrite_latency_lt10);
    to->perf_hist_bmwrite_latency_lt50 += WT_STAT_CONN_READ(from, perf_hist_bmwrite_latency_lt50);
    to->perf_hist_bmwrite_latency_lt100 += WT_STAT_CONN_READ(from, perf_hist_bmwrite_latency_lt100);
    to->perf_hist_bmwrite_latency_lt250 += WT_STAT_CONN_READ(from, perf_hist_bmwrite_latency_lt250);
    to->perf_hist_bmwrite_latency_lt500 += WT_STAT_CONN_READ(from, perf_hist_bmwrite_latency_lt500);
    to->perf_hist_bmwrite_latency_lt1000 +=
      WT_STAT_CONN_READ(from, perf_hist_bmwrite_latency_lt1000);
    to->perf_hist_bmwrite_latency_gt1000 +=
      WT_STAT_CONN_READ(from, perf_hist_bmwrite_latency_gt1000);
    to->perf_hist_bmwrite_latency_total_msecs +=
      WT_STAT_CONN_READ(from, perf_hist_bmwrite_latency_total_msecs);
    to->perf_hist_fsread_latency_lt10 += WT_STAT_CONN_READ(from, perf_hist_fsread_latency_lt10);
    to->perf_hist_fsread_latency_lt50 += WT_STAT_CONN_READ(from, perf_hist_fsread_latency_lt50);
    to->perf_hist_fsread_latency_lt100 += WT_STAT_CONN_READ(from, perf_hist_fsread_latency_lt100);
    to->perf_hist_fsread_latency_lt250 += WT_STAT_CONN_READ(from, perf_hist_fsread_latency_lt250);
    to->perf_hist_fsread_latency_lt500 += WT_STAT_CONN_READ(from, perf_hist_fsread_latency_lt500);
    to->perf_hist_fsread_latency_lt1000 += WT_STAT_CONN_READ(from, perf_hist_fsread_latency_lt1000);
    to->perf_hist_fsread_latency_gt1000 += WT_STAT_CONN_READ(from, perf_hist_fsread_latency_gt1000);
    to->perf_hist_fsread_latency_total_msecs +=
      WT_STAT_CONN_READ(from, perf_hist_fsread_latency_total_msecs);
    to->perf_hist_fswrite_latency_lt10 += WT_STAT_CONN_READ(from, perf_hist_fswrite_latency_lt10);
    to->perf_hist_fswrite_latency_lt50 += WT_STAT_CONN_READ(from, perf_hist_fswrite_latency_lt50);
    to->perf_hist_fswrite_latency_lt100 += WT_STAT_CONN_READ(from, perf_hist_fswrite_latency_lt100);
    to->perf_hist_fswrite_latency_lt250 += WT_STAT_CONN_READ(from, perf_hist_fswrite_latency_lt250);
    to->perf_hist_fswrite_latency_lt500 += WT_STAT_CONN_READ(from, perf_hist_fswrite_latency_lt500);
    to->perf_hist_fswrite_latency_lt1000 +=
      WT_STAT_CONN_READ(from, perf_hist_fswrite_latency_lt1000);
    to->perf_hist_fswrite_latency_gt1000 +=
      WT_STAT_CONN_READ(from, perf_hist_fswrite_latency_gt1000);
    to->perf_hist_fswrite_latency_total_msecs +=
      WT_STAT_CONN_READ(from, perf_hist_fswrite_latency_total_msecs);
    to->perf_hist_opread_latency_lt100 += WT_STAT_CONN_READ(from, perf_hist_opread_latency_lt100);
    to->perf_hist_opread_latency_lt250 += WT_STAT_CONN_READ(from, perf_hist_opread_latency_lt250);
    to->perf_hist_opread_latency_lt500 += WT_STAT_CONN_READ(from, perf_hist_opread_latency_lt500);
    to->perf_hist_opread_latency_lt1000 += WT_STAT_CONN_READ(from, perf_hist_opread_latency_lt1000);
    to->perf_hist_opread_latency_lt10000 +=
      WT_STAT_CONN_READ(from, perf_hist_opread_latency_lt10000);
    to->perf_hist_opread_latency_gt10000 +=
      WT_STAT_CONN_READ(from, perf_hist_opread_latency_gt10000);
    to->perf_hist_opread_latency_total_usecs +=
      WT_STAT_CONN_READ(from, perf_hist_opread_latency_total_usecs);
    to->perf_hist_opwrite_latency_lt100 += WT_STAT_CONN_READ(from, perf_hist_opwrite_latency_lt100);
    to->perf_hist_opwrite_latency_lt250 += WT_STAT_CONN_READ(from, perf_hist_opwrite_latency_lt250);
    to->perf_hist_opwrite_latency_lt500 += WT_STAT_CONN_READ(from, perf_hist_opwrite_latency_lt500);
    to->perf_hist_opwrite_latency_lt1000 +=
      WT_STAT_CONN_READ(from, perf_hist_opwrite_latency_lt1000);
    to->perf_hist_opwrite_latency_lt10000 +=
      WT_STAT_CONN_READ(from, perf_hist_opwrite_latency_lt10000);
    to->perf_hist_opwrite_latency_gt10000 +=
      WT_STAT_CONN_READ(from, perf_hist_opwrite_latency_gt10000);
    to->perf_hist_opwrite_latency_total_usecs +=
      WT_STAT_CONN_READ(from, perf_hist_opwrite_latency_total_usecs);
    to->prefetch_skipped_internal_page += WT_STAT_CONN_READ(from, prefetch_skipped_internal_page);
    to->prefetch_skipped_no_flag_set += WT_STAT_CONN_READ(from, prefetch_skipped_no_flag_set);
    to->prefetch_failed_start += WT_STAT_CONN_READ(from, prefetch_failed_start);
    to->prefetch_skipped_same_ref += WT_STAT_CONN_READ(from, prefetch_skipped_same_ref);
    to->prefetch_disk_one += WT_STAT_CONN_READ(from, prefetch_disk_one);
    to->prefetch_skipped_no_valid_dhandle +=
      WT_STAT_CONN_READ(from, prefetch_skipped_no_valid_dhandle);
    to->prefetch_skipped += WT_STAT_CONN_READ(from, prefetch_skipped);
    to->prefetch_skipped_disk_read_count +=
      WT_STAT_CONN_READ(from, prefetch_skipped_disk_read_count);
    to->prefetch_skipped_internal_session +=
      WT_STAT_CONN_READ(from, prefetch_skipped_internal_session);
    to->prefetch_skipped_special_handle += WT_STAT_CONN_READ(from, prefetch_skipped_special_handle);
    to->prefetch_pages_fail += WT_STAT_CONN_READ(from, prefetch_pages_fail);
    to->prefetch_pages_queued += WT_STAT_CONN_READ(from, prefetch_pages_queued);
    to->prefetch_pages_read += WT_STAT_CONN_READ(from, prefetch_pages_read);
    to->prefetch_skipped_error_ok += WT_STAT_CONN_READ(from, prefetch_skipped_error_ok);
    to->prefetch_attempts += WT_STAT_CONN_READ(from, prefetch_attempts);
    to->rec_vlcs_emptied_pages += WT_STAT_CONN_READ(from, rec_vlcs_emptied_pages);
    to->rec_time_window_bytes_ts += WT_STAT_CONN_READ(from, rec_time_window_bytes_ts);
    to->rec_time_window_bytes_txn += WT_STAT_CONN_READ(from, rec_time_window_bytes_txn);
    to->rec_page_delete_fast += WT_STAT_CONN_READ(from, rec_page_delete_fast);
    to->rec_overflow_key_leaf += WT_STAT_CONN_READ(from, rec_overflow_key_leaf);
    to->rec_maximum_milliseconds += WT_STAT_CONN_READ(from, rec_maximum_milliseconds);
    to->rec_maximum_image_build_milliseconds +=
      WT_STAT_CONN_READ(from, rec_maximum_image_build_milliseconds);
    to->rec_maximum_hs_wrapup_milliseconds +=
      WT_STAT_CONN_READ(from, rec_maximum_hs_wrapup_milliseconds);
    to->rec_overflow_value += WT_STAT_CONN_READ(from, rec_overflow_value);
    to->rec_pages += WT_STAT_CONN_READ(from, rec_pages);
    to->rec_pages_eviction += WT_STAT_CONN_READ(from, rec_pages_eviction);
    to->rec_pages_with_prepare += WT_STAT_CONN_READ(from, rec_pages_with_prepare);
    to->rec_pages_with_ts += WT_STAT_CONN_READ(from, rec_pages_with_ts);
    to->rec_pages_with_txn += WT_STAT_CONN_READ(from, rec_pages_with_txn);
    to->rec_page_delete += WT_STAT_CONN_READ(from, rec_page_delete);
    to->rec_time_aggr_newest_start_durable_ts +=
      WT_STAT_CONN_READ(from, rec_time_aggr_newest_start_durable_ts);
    to->rec_time_aggr_newest_stop_durable_ts +=
      WT_STAT_CONN_READ(from, rec_time_aggr_newest_stop_durable_ts);
    to->rec_time_aggr_newest_stop_ts += WT_STAT_CONN_READ(from, rec_time_aggr_newest_stop_ts);
    to->rec_time_aggr_newest_stop_txn += WT_STAT_CONN_READ(from, rec_time_aggr_newest_stop_txn);
    to->rec_time_aggr_newest_txn += WT_STAT_CONN_READ(from, rec_time_aggr_newest_txn);
    to->rec_time_aggr_oldest_start_ts += WT_STAT_CONN_READ(from, rec_time_aggr_oldest_start_ts);
    to->rec_time_aggr_prepared += WT_STAT_CONN_READ(from, rec_time_aggr_prepared);
    to->rec_time_window_pages_prepared += WT_STAT_CONN_READ(from, rec_time_window_pages_prepared);
    to->rec_time_window_pages_durable_start_ts +=
      WT_STAT_CONN_READ(from, rec_time_window_pages_durable_start_ts);
    to->rec_time_window_pages_start_ts += WT_STAT_CONN_READ(from, rec_time_window_pages_start_ts);
    to->rec_time_window_pages_start_txn += WT_STAT_CONN_READ(from, rec_time_window_pages_start_txn);
    to->rec_time_window_pages_durable_stop_ts +=
      WT_STAT_CONN_READ(from, rec_time_window_pages_durable_stop_ts);
    to->rec_time_window_pages_stop_ts += WT_STAT_CONN_READ(from, rec_time_window_pages_stop_ts);
    to->rec_time_window_pages_stop_txn += WT_STAT_CONN_READ(from, rec_time_window_pages_stop_txn);
    to->rec_time_window_prepared += WT_STAT_CONN_READ(from, rec_time_window_prepared);
    to->rec_time_window_durable_start_ts +=
      WT_STAT_CONN_READ(from, rec_time_window_durable_start_ts);
    to->rec_time_window_start_ts += WT_STAT_CONN_READ(from, rec_time_window_start_ts);
    to->rec_time_window_start_txn += WT_STAT_CONN_READ(from, rec_time_window_start_txn);
    to->rec_time_window_durable_stop_ts += WT_STAT_CONN_READ(from, rec_time_window_durable_stop_ts);
    to->rec_time_window_stop_ts += WT_STAT_CONN_READ(from, rec_time_window_stop_ts);
    to->rec_time_window_stop_txn += WT_STAT_CONN_READ(from, rec_time_window_stop_txn);
    to->rec_split_stashed_bytes += WT_STAT_CONN_READ(from, rec_split_stashed_bytes);
    to->rec_split_stashed_objects += WT_STAT_CONN_READ(from, rec_split_stashed_objects);
    to->local_objects_inuse += WT_STAT_CONN_READ(from, local_objects_inuse);
    to->flush_tier_fail += WT_STAT_CONN_READ(from, flush_tier_fail);
    to->flush_tier += WT_STAT_CONN_READ(from, flush_tier);
    to->flush_tier_skipped += WT_STAT_CONN_READ(from, flush_tier_skipped);
    to->flush_tier_switched += WT_STAT_CONN_READ(from, flush_tier_switched);
    to->local_objects_removed += WT_STAT_CONN_READ(from, local_objects_removed);
    to->session_open += WT_STAT_CONN_READ(from, session_open);
    to->session_query_ts += WT_STAT_CONN_READ(from, session_query_ts);
    to->session_table_alter_fail += WT_STAT_CONN_READ(from, session_table_alter_fail);
    to->session_table_alter_success += WT_STAT_CONN_READ(from, session_table_alter_success);
    to->session_table_alter_trigger_checkpoint +=
      WT_STAT_CONN_READ(from, session_table_alter_trigger_checkpoint);
    to->session_table_alter_skip += WT_STAT_CONN_READ(from, session_table_alter_skip);
    to->session_table_compact_conflicting_checkpoint +=
      WT_STAT_CONN_READ(from, session_table_compact_conflicting_checkpoint);
    to->session_table_compact_dhandle_success +=
      WT_STAT_CONN_READ(from, session_table_compact_dhandle_success);
    to->session_table_compact_fail += WT_STAT_CONN_READ(from, session_table_compact_fail);
    to->session_table_compact_fail_cache_pressure +=
      WT_STAT_CONN_READ(from, session_table_compact_fail_cache_pressure);
    to->session_table_compact_passes += WT_STAT_CONN_READ(from, session_table_compact_passes);
    to->session_table_compact_eviction += WT_STAT_CONN_READ(from, session_table_compact_eviction);
    to->session_table_compact_running += WT_STAT_CONN_READ(from, session_table_compact_running);
    to->session_table_compact_skipped += WT_STAT_CONN_READ(from, session_table_compact_skipped);
    to->session_table_compact_success += WT_STAT_CONN_READ(from, session_table_compact_success);
    to->session_table_compact_timeout += WT_STAT_CONN_READ(from, session_table_compact_timeout);
    to->session_table_create_fail += WT_STAT_CONN_READ(from, session_table_create_fail);
    to->session_table_create_success += WT_STAT_CONN_READ(from, session_table_create_success);
    to->session_table_create_import_fail +=
      WT_STAT_CONN_READ(from, session_table_create_import_fail);
    to->session_table_create_import_success +=
      WT_STAT_CONN_READ(from, session_table_create_import_success);
    to->session_table_drop_fail += WT_STAT_CONN_READ(from, session_table_drop_fail);
    to->session_table_drop_success += WT_STAT_CONN_READ(from, session_table_drop_success);
    to->session_table_rename_fail += WT_STAT_CONN_READ(from, session_table_rename_fail);
    to->session_table_rename_success += WT_STAT_CONN_READ(from, session_table_rename_success);
    to->session_table_salvage_fail += WT_STAT_CONN_READ(from, session_table_salvage_fail);
    to->session_table_salvage_success += WT_STAT_CONN_READ(from, session_table_salvage_success);
    to->session_table_truncate_fail += WT_STAT_CONN_READ(from, session_table_truncate_fail);
    to->session_table_truncate_success += WT_STAT_CONN_READ(from, session_table_truncate_success);
    to->session_table_verify_fail += WT_STAT_CONN_READ(from, session_table_verify_fail);
    to->session_table_verify_success += WT_STAT_CONN_READ(from, session_table_verify_success);
    to->tiered_work_units_dequeued += WT_STAT_CONN_READ(from, tiered_work_units_dequeued);
    to->tiered_work_units_removed += WT_STAT_CONN_READ(from, tiered_work_units_removed);
    to->tiered_work_units_created += WT_STAT_CONN_READ(from, tiered_work_units_created);
    to->tiered_retention += WT_STAT_CONN_READ(from, tiered_retention);
    to->thread_fsync_active += WT_STAT_CONN_READ(from, thread_fsync_active);
    to->thread_read_active += WT_STAT_CONN_READ(from, thread_read_active);
    to->thread_write_active += WT_STAT_CONN_READ(from, thread_write_active);
    to->application_cache_ops += WT_STAT_CONN_READ(from, application_cache_ops);
    to->application_evict_snapshot_refreshed +=
      WT_STAT_CONN_READ(from, application_evict_snapshot_refreshed);
    to->application_cache_time += WT_STAT_CONN_READ(from, application_cache_time);
    to->txn_release_blocked += WT_STAT_CONN_READ(from, txn_release_blocked);
    to->conn_close_blocked_lsm += WT_STAT_CONN_READ(from, conn_close_blocked_lsm);
    to->dhandle_lock_blocked += WT_STAT_CONN_READ(from, dhandle_lock_blocked);
    to->page_index_slot_ref_blocked += WT_STAT_CONN_READ(from, page_index_slot_ref_blocked);
    to->prepared_transition_blocked_page +=
      WT_STAT_CONN_READ(from, prepared_transition_blocked_page);
    to->page_busy_blocked += WT_STAT_CONN_READ(from, page_busy_blocked);
    to->page_forcible_evict_blocked += WT_STAT_CONN_READ(from, page_forcible_evict_blocked);
    to->page_locked_blocked += WT_STAT_CONN_READ(from, page_locked_blocked);
    to->page_read_blocked += WT_STAT_CONN_READ(from, page_read_blocked);
    to->page_sleep += WT_STAT_CONN_READ(from, page_sleep);
    to->page_del_rollback_blocked += WT_STAT_CONN_READ(from, page_del_rollback_blocked);
    to->child_modify_blocked_page += WT_STAT_CONN_READ(from, child_modify_blocked_page);
    to->txn_prepared_updates += WT_STAT_CONN_READ(from, txn_prepared_updates);
    to->txn_prepared_updates_committed += WT_STAT_CONN_READ(from, txn_prepared_updates_committed);
    to->txn_prepared_updates_key_repeated +=
      WT_STAT_CONN_READ(from, txn_prepared_updates_key_repeated);
    to->txn_prepared_updates_rolledback += WT_STAT_CONN_READ(from, txn_prepared_updates_rolledback);
    to->txn_read_race_prepare_commit += WT_STAT_CONN_READ(from, txn_read_race_prepare_commit);
    to->txn_read_overflow_remove += WT_STAT_CONN_READ(from, txn_read_overflow_remove);
    to->txn_rollback_oldest_pinned += WT_STAT_CONN_READ(from, txn_rollback_oldest_pinned);
    to->txn_prepare += WT_STAT_CONN_READ(from, txn_prepare);
    to->txn_prepare_commit += WT_STAT_CONN_READ(from, txn_prepare_commit);
    to->txn_prepare_active += WT_STAT_CONN_READ(from, txn_prepare_active);
    to->txn_prepare_rollback += WT_STAT_CONN_READ(from, txn_prepare_rollback);
    to->txn_query_ts += WT_STAT_CONN_READ(from, txn_query_ts);
    to->txn_read_race_prepare_update += WT_STAT_CONN_READ(from, txn_read_race_prepare_update);
    to->txn_rts += WT_STAT_CONN_READ(from, txn_rts);
    to->txn_rts_sweep_hs_keys_dryrun += WT_STAT_CONN_READ(from, txn_rts_sweep_hs_keys_dryrun);
    to->txn_rts_hs_stop_older_than_newer_start +=
      WT_STAT_CONN_READ(from, txn_rts_hs_stop_older_than_newer_start);
    to->txn_rts_inconsistent_ckpt += WT_STAT_CONN_READ(from, txn_rts_inconsistent_ckpt);
    to->txn_rts_keys_removed += WT_STAT_CONN_READ(from, txn_rts_keys_removed);
    to->txn_rts_keys_restored += WT_STAT_CONN_READ(from, txn_rts_keys_restored);
    to->txn_rts_keys_removed_dryrun += WT_STAT_CONN_READ(from, txn_rts_keys_removed_dryrun);
    to->txn_rts_keys_restored_dryrun += WT_STAT_CONN_READ(from, txn_rts_keys_restored_dryrun);
    to->txn_rts_pages_visited += WT_STAT_CONN_READ(from, txn_rts_pages_visited);
    to->txn_rts_hs_restore_tombstones += WT_STAT_CONN_READ(from, txn_rts_hs_restore_tombstones);
    to->txn_rts_hs_restore_updates += WT_STAT_CONN_READ(from, txn_rts_hs_restore_updates);
    to->txn_rts_delete_rle_skipped += WT_STAT_CONN_READ(from, txn_rts_delete_rle_skipped);
    to->txn_rts_stable_rle_skipped += WT_STAT_CONN_READ(from, txn_rts_stable_rle_skipped);
    to->txn_rts_sweep_hs_keys += WT_STAT_CONN_READ(from, txn_rts_sweep_hs_keys);
    to->txn_rts_hs_restore_tombstones_dryrun +=
      WT_STAT_CONN_READ(from, txn_rts_hs_restore_tombstones_dryrun);
    to->txn_rts_tree_walk_skip_pages += WT_STAT_CONN_READ(from, txn_rts_tree_walk_skip_pages);
    to->txn_rts_upd_aborted += WT_STAT_CONN_READ(from, txn_rts_upd_aborted);
    to->txn_rts_hs_restore_updates_dryrun +=
      WT_STAT_CONN_READ(from, txn_rts_hs_restore_updates_dryrun);
    to->txn_rts_hs_removed += WT_STAT_CONN_READ(from, txn_rts_hs_removed);
    to->txn_rts_upd_aborted_dryrun += WT_STAT_CONN_READ(from, txn_rts_upd_aborted_dryrun);
    to->txn_rts_hs_removed_dryrun += WT_STAT_CONN_READ(from, txn_rts_hs_removed_dryrun);
    to->txn_sessions_walked += WT_STAT_CONN_READ(from, txn_sessions_walked);
    to->txn_set_ts += WT_STAT_CONN_READ(from, txn_set_ts);
    to->txn_set_ts_durable += WT_STAT_CONN_READ(from, txn_set_ts_durable);
    to->txn_set_ts_durable_upd += WT_STAT_CONN_READ(from, txn_set_ts_durable_upd);
    to->txn_set_ts_force += WT_STAT_CONN_READ(from, txn_set_ts_force);
    to->txn_set_ts_out_of_order += WT_STAT_CONN_READ(from, txn_set_ts_out_of_order);
    to->txn_set_ts_oldest += WT_STAT_CONN_READ(from, txn_set_ts_oldest);
    to->txn_set_ts_oldest_upd += WT_STAT_CONN_READ(from, txn_set_ts_oldest_upd);
    to->txn_set_ts_stable += WT_STAT_CONN_READ(from, txn_set_ts_stable);
    to->txn_set_ts_stable_upd += WT_STAT_CONN_READ(from, txn_set_ts_stable_upd);
    to->txn_begin += WT_STAT_CONN_READ(from, txn_begin);
    to->txn_hs_ckpt_duration += WT_STAT_CONN_READ(from, txn_hs_ckpt_duration);
    to->txn_pinned_range += WT_STAT_CONN_READ(from, txn_pinned_range);
    to->txn_pinned_checkpoint_range += WT_STAT_CONN_READ(from, txn_pinned_checkpoint_range);
    to->txn_pinned_timestamp += WT_STAT_CONN_READ(from, txn_pinned_timestamp);
    to->txn_pinned_timestamp_checkpoint += WT_STAT_CONN_READ(from, txn_pinned_timestamp_checkpoint);
    to->txn_pinned_timestamp_reader += WT_STAT_CONN_READ(from, txn_pinned_timestamp_reader);
    to->txn_pinned_timestamp_oldest += WT_STAT_CONN_READ(from, txn_pinned_timestamp_oldest);
    to->txn_timestamp_oldest_active_read +=
      WT_STAT_CONN_READ(from, txn_timestamp_oldest_active_read);
    to->txn_rollback_to_stable_running += WT_STAT_CONN_READ(from, txn_rollback_to_stable_running);
    to->txn_walk_sessions += WT_STAT_CONN_READ(from, txn_walk_sessions);
    to->txn_commit += WT_STAT_CONN_READ(from, txn_commit);
    to->txn_rollback += WT_STAT_CONN_READ(from, txn_rollback);
    to->txn_update_conflict += WT_STAT_CONN_READ(from, txn_update_conflict);
}

static const char *const __stats_join_desc[] = {
  "join: accesses to the main table",
  "join: bloom filter false positives",
  "join: checks that conditions of membership are satisfied",
  "join: items inserted into a bloom filter",
  "join: items iterated",
};

int
__wt_stat_join_desc(WT_CURSOR_STAT *cst, int slot, const char **p)
{
    WT_UNUSED(cst);
    *p = __stats_join_desc[slot];
    return (0);
}

void
__wt_stat_join_init_single(WT_JOIN_STATS *stats)
{
    memset(stats, 0, sizeof(*stats));
}

void
__wt_stat_join_clear_single(WT_JOIN_STATS *stats)
{
    stats->main_access = 0;
    stats->bloom_false_positive = 0;
    stats->membership_check = 0;
    stats->bloom_insert = 0;
    stats->iterated = 0;
}

void
__wt_stat_join_clear_all(WT_JOIN_STATS **stats)
{
    u_int i;

    for (i = 0; i < WT_STAT_CONN_COUNTER_SLOTS; ++i)
        __wt_stat_join_clear_single(stats[i]);
}

void
__wt_stat_join_aggregate(WT_JOIN_STATS **from, WT_JOIN_STATS *to)
{
    to->main_access += WT_STAT_CONN_READ(from, main_access);
    to->bloom_false_positive += WT_STAT_CONN_READ(from, bloom_false_positive);
    to->membership_check += WT_STAT_CONN_READ(from, membership_check);
    to->bloom_insert += WT_STAT_CONN_READ(from, bloom_insert);
    to->iterated += WT_STAT_CONN_READ(from, iterated);
}

static const char *const __stats_session_desc[] = {
  "session: bytes read into cache",
  "session: bytes written from cache",
  "session: dhandle lock wait time (usecs)",
  "session: dirty bytes in this txn",
  "session: page read from disk to cache time (usecs)",
  "session: page write from cache to disk time (usecs)",
  "session: schema lock wait time (usecs)",
  "session: time waiting for cache (usecs)",
};

int
__wt_stat_session_desc(WT_CURSOR_STAT *cst, int slot, const char **p)
{
    WT_UNUSED(cst);
    *p = __stats_session_desc[slot];
    return (0);
}

void
__wt_stat_session_init_single(WT_SESSION_STATS *stats)
{
    memset(stats, 0, sizeof(*stats));
}

void
__wt_stat_session_clear_single(WT_SESSION_STATS *stats)
{
    stats->bytes_read = 0;
    stats->bytes_write = 0;
    stats->lock_dhandle_wait = 0;
    stats->txn_bytes_dirty = 0;
    stats->read_time = 0;
    stats->write_time = 0;
    stats->lock_schema_wait = 0;
    stats->cache_time = 0;
}<|MERGE_RESOLUTION|>--- conflicted
+++ resolved
@@ -1694,11 +1694,8 @@
   "cache: modified page evict failures by application threads",
   "cache: modified pages evicted",
   "cache: multi-block reconciliation blocked whilst checkpoint is running",
-<<<<<<< HEAD
+  "cache: npos read - had to walk this many pages",
   "cache: number of pages read that had deltas attached",
-=======
-  "cache: npos read - had to walk this many pages",
->>>>>>> f552cf96
   "cache: operations timed out waiting for space in cache",
   "cache: overflow keys on a multiblock row-store page blocked its eviction",
   "cache: overflow pages read into cache",
@@ -2512,11 +2509,8 @@
     stats->eviction_app_dirty_fail = 0;
     stats->cache_eviction_dirty = 0;
     stats->cache_eviction_blocked_multi_block_reconciliation_during_checkpoint = 0;
-<<<<<<< HEAD
+    stats->npos_read_walk_max = 0;
     stats->cache_read_delta = 0;
-=======
-    stats->npos_read_walk_max = 0;
->>>>>>> f552cf96
     stats->eviction_timed_out_ops = 0;
     stats->cache_eviction_blocked_overflow_keys = 0;
     stats->cache_read_overflow = 0;
@@ -3336,12 +3330,9 @@
     to->cache_eviction_dirty += WT_STAT_CONN_READ(from, cache_eviction_dirty);
     to->cache_eviction_blocked_multi_block_reconciliation_during_checkpoint +=
       WT_STAT_CONN_READ(from, cache_eviction_blocked_multi_block_reconciliation_during_checkpoint);
-<<<<<<< HEAD
-    to->cache_read_delta += WT_STAT_CONN_READ(from, cache_read_delta);
-=======
     if ((v = WT_STAT_CONN_READ(from, npos_read_walk_max)) > to->npos_read_walk_max)
         to->npos_read_walk_max = v;
->>>>>>> f552cf96
+    to->cache_read_delta += WT_STAT_CONN_READ(from, cache_read_delta);
     to->eviction_timed_out_ops += WT_STAT_CONN_READ(from, eviction_timed_out_ops);
     to->cache_eviction_blocked_overflow_keys +=
       WT_STAT_CONN_READ(from, cache_eviction_blocked_overflow_keys);
