--- conflicted
+++ resolved
@@ -1899,7 +1899,6 @@
   "data-handle: connection sweeps skipped due to checkpoint gathering handles",
   "data-handle: session dhandles swept",
   "data-handle: session sweep attempts",
-<<<<<<< HEAD
   "layered: Layered table cursor insert operations",
   "layered: Layered table cursor next operations",
   "layered: Layered table cursor next operations from ingest table",
@@ -1923,10 +1922,8 @@
   "layered: the number of tables the layered table manager has open",
   "layered: whether the layered table manager thread has been started",
   "layered: whether the layered table manager thread is currently busy doing work",
-=======
   "live-restore: live restore state",
   "live-restore: the number of files remaining for live restore completion",
->>>>>>> 1fe0d515
   "lock: btree page lock acquisitions",
   "lock: btree page lock application thread wait time (usecs)",
   "lock: btree page lock internal thread wait time (usecs)",
@@ -2707,7 +2704,6 @@
     stats->dh_sweep_skip_ckpt = 0;
     stats->dh_session_handles = 0;
     stats->dh_session_sweeps = 0;
-<<<<<<< HEAD
     stats->layered_curs_insert = 0;
     stats->layered_curs_next = 0;
     stats->layered_curs_next_ingest = 0;
@@ -2731,10 +2727,8 @@
     stats->layered_table_manager_tables = 0;
     stats->layered_table_manager_running = 0;
     stats->layered_table_manager_active = 0;
-=======
     /* not clearing live_restore_state */
     /* not clearing live_restore_queue_length */
->>>>>>> 1fe0d515
     stats->lock_btree_page_count = 0;
     stats->lock_btree_page_wait_application = 0;
     stats->lock_btree_page_wait_internal = 0;
@@ -3558,7 +3552,6 @@
     to->dh_sweep_skip_ckpt += WT_STAT_CONN_READ(from, dh_sweep_skip_ckpt);
     to->dh_session_handles += WT_STAT_CONN_READ(from, dh_session_handles);
     to->dh_session_sweeps += WT_STAT_CONN_READ(from, dh_session_sweeps);
-<<<<<<< HEAD
     to->layered_curs_insert += WT_STAT_CONN_READ(from, layered_curs_insert);
     to->layered_curs_next += WT_STAT_CONN_READ(from, layered_curs_next);
     to->layered_curs_next_ingest += WT_STAT_CONN_READ(from, layered_curs_next_ingest);
@@ -3586,10 +3579,8 @@
     to->layered_table_manager_tables += WT_STAT_CONN_READ(from, layered_table_manager_tables);
     to->layered_table_manager_running += WT_STAT_CONN_READ(from, layered_table_manager_running);
     to->layered_table_manager_active += WT_STAT_CONN_READ(from, layered_table_manager_active);
-=======
     to->live_restore_state += WT_STAT_CONN_READ(from, live_restore_state);
     to->live_restore_queue_length += WT_STAT_CONN_READ(from, live_restore_queue_length);
->>>>>>> 1fe0d515
     to->lock_btree_page_count += WT_STAT_CONN_READ(from, lock_btree_page_count);
     to->lock_btree_page_wait_application +=
       WT_STAT_CONN_READ(from, lock_btree_page_wait_application);
