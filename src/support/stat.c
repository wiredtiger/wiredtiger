--- conflicted
+++ resolved
@@ -107,10 +107,6 @@
 	"compression: compressed pages written",
 	"compression: page written failed to compress",
 	"compression: page written was too small to compress",
-<<<<<<< HEAD
-	"compression: raw compression call failed, additional data available",
-	"compression: raw compression call failed, no additional data available",
-	"compression: raw compression call succeeded",
 	"cursor: cache cursors reuse count",
 	"cursor: calls to bulk loaded cursor insert",
 	"cursor: calls to create",
@@ -131,9 +127,6 @@
 	"cursor: calls to update",
 	"cursor: calls to update key and value bytes",
 	"cursor: calls to update value size change",
-=======
-	"cursor: bulk-loaded cursor-insert calls",
->>>>>>> fcb59a43
 	"cursor: close calls that result in cache",
 	"cursor: operation restarted",
 	"reconciliation: dictionary matches",
@@ -300,13 +293,7 @@
 	stats->compress_write = 0;
 	stats->compress_write_fail = 0;
 	stats->compress_write_too_small = 0;
-<<<<<<< HEAD
-	stats->compress_raw_fail_temporary = 0;
-	stats->compress_raw_fail = 0;
-	stats->compress_raw_ok = 0;
 	stats->cursor_reopen = 0;
-=======
->>>>>>> fcb59a43
 	stats->cursor_insert_bulk = 0;
 	stats->cursor_create = 0;
 	stats->cursor_insert = 0;
@@ -493,13 +480,7 @@
 	to->compress_write += from->compress_write;
 	to->compress_write_fail += from->compress_write_fail;
 	to->compress_write_too_small += from->compress_write_too_small;
-<<<<<<< HEAD
-	to->compress_raw_fail_temporary += from->compress_raw_fail_temporary;
-	to->compress_raw_fail += from->compress_raw_fail;
-	to->compress_raw_ok += from->compress_raw_ok;
 	to->cursor_reopen += from->cursor_reopen;
-=======
->>>>>>> fcb59a43
 	to->cursor_insert_bulk += from->cursor_insert_bulk;
 	to->cursor_create += from->cursor_create;
 	to->cursor_insert += from->cursor_insert;
@@ -719,14 +700,7 @@
 	to->compress_write_fail += WT_STAT_READ(from, compress_write_fail);
 	to->compress_write_too_small +=
 	    WT_STAT_READ(from, compress_write_too_small);
-<<<<<<< HEAD
-	to->compress_raw_fail_temporary +=
-	    WT_STAT_READ(from, compress_raw_fail_temporary);
-	to->compress_raw_fail += WT_STAT_READ(from, compress_raw_fail);
-	to->compress_raw_ok += WT_STAT_READ(from, compress_raw_ok);
 	to->cursor_reopen += WT_STAT_READ(from, cursor_reopen);
-=======
->>>>>>> fcb59a43
 	to->cursor_insert_bulk += WT_STAT_READ(from, cursor_insert_bulk);
 	to->cursor_create += WT_STAT_READ(from, cursor_create);
 	to->cursor_insert += WT_STAT_READ(from, cursor_insert);
