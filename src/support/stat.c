--- conflicted
+++ resolved
@@ -1516,6 +1516,8 @@
   "cache: eviction worker thread stable number",
   "cache: files with active eviction walks",
   "cache: files with new eviction walks started",
+  "cache: forced eviction - btree being checkpointed and pages selected because of too many "
+  "deleted items count",
   "cache: forced eviction - do not retry count to evict pages selected to evict during "
   "reconciliation",
   "cache: forced eviction - history store pages failed to evict while session has history store "
@@ -1829,90 +1831,6 @@
   "data-handle: connection sweeps skipped due to checkpoint gathering handles",
   "data-handle: session dhandles swept",
   "data-handle: session sweep attempts",
-<<<<<<< HEAD
-  "eviction: application thread time evicting (usecs)",
-  "eviction: evict page attempts by eviction server",
-  "eviction: evict page attempts by eviction worker threads",
-  "eviction: evict page failures by eviction server",
-  "eviction: evict page failures by eviction worker threads",
-  "eviction: eviction calls to get a page found queue empty",
-  "eviction: eviction calls to get a page found queue empty after locking",
-  "eviction: eviction currently operating in aggressive mode",
-  "eviction: eviction empty score",
-  "eviction: eviction passes of a file",
-  "eviction: eviction server candidate queue empty when topping up",
-  "eviction: eviction server candidate queue not empty when topping up",
-  "eviction: eviction server skips dirty pages during a running checkpoint",
-  "eviction: eviction server skips internal pages as it has an active child.",
-  "eviction: eviction server skips metadata pages with history",
-  "eviction: eviction server skips pages that are written with transactions greater than the last "
-  "running",
-  "eviction: eviction server skips pages that previously failed eviction and likely will again",
-  "eviction: eviction server skips pages that we do not want to evict",
-  "eviction: eviction server skips tree that we do not want to evict",
-  "eviction: eviction server skips trees because there are too many active walks",
-  "eviction: eviction server skips trees that are being checkpointed",
-  "eviction: eviction server skips trees that are configured to stick in cache",
-  "eviction: eviction server skips trees that disable eviction",
-  "eviction: eviction server skips trees that were not useful before",
-  "eviction: eviction server slept, because we did not make progress with eviction",
-  "eviction: eviction server unable to reach eviction goal",
-  "eviction: eviction server waiting for a leaf page",
-  "eviction: eviction state",
-  "eviction: eviction walk most recent sleeps for checkpoint handle gathering",
-  "eviction: eviction walk target strategy both clean and dirty pages",
-  "eviction: eviction walk target strategy only clean pages",
-  "eviction: eviction walk target strategy only dirty pages",
-  "eviction: eviction worker thread active",
-  "eviction: eviction worker thread stable number",
-  "eviction: files with active eviction walks",
-  "eviction: files with new eviction walks started",
-  "eviction: forced eviction - btree being checkpointed and pages selected because of too many "
-  "deleted items count",
-  "eviction: forced eviction - do not retry count to evict pages selected to evict during "
-  "reconciliation",
-  "eviction: forced eviction - history store pages failed to evict while session has history store "
-  "cursor open",
-  "eviction: forced eviction - history store pages selected while session has history store cursor "
-  "open",
-  "eviction: forced eviction - history store pages successfully evicted while session has history "
-  "store cursor open",
-  "eviction: forced eviction - pages evicted that were clean count",
-  "eviction: forced eviction - pages evicted that were dirty count",
-  "eviction: forced eviction - pages selected because of a large number of updates to a single "
-  "item",
-  "eviction: forced eviction - pages selected because of too many deleted items count",
-  "eviction: forced eviction - pages selected count",
-  "eviction: forced eviction - pages selected unable to be evicted count",
-  "eviction: internal pages queued for eviction",
-  "eviction: internal pages seen by eviction walk",
-  "eviction: internal pages seen by eviction walk that are already queued",
-  "eviction: maximum milliseconds spent at a single eviction",
-  "eviction: maximum page size seen at eviction",
-  "eviction: modified page evict attempts by application threads",
-  "eviction: modified page evict failures by application threads",
-  "eviction: operations timed out waiting for space in cache",
-  "eviction: page evict attempts by application threads",
-  "eviction: page evict failures by application threads",
-  "eviction: pages considered for eviction that were brought in by pre-fetch",
-  "eviction: pages evicted in parallel with checkpoint",
-  "eviction: pages queued for eviction",
-  "eviction: pages queued for eviction post lru sorting",
-  "eviction: pages queued for urgent eviction",
-  "eviction: pages queued for urgent eviction during walk",
-  "eviction: pages queued for urgent eviction from history store due to high dirty content",
-  "eviction: pages removed from the ordinary queue to be queued for urgent eviction",
-  "eviction: pages seen by eviction walk that are already queued",
-  "eviction: pages selected for eviction unable to be evicted",
-  "eviction: pages selected for eviction unable to be evicted because of active children on an "
-  "internal page",
-  "eviction: pages selected for eviction unable to be evicted because of failure in reconciliation",
-  "eviction: pages selected for eviction unable to be evicted because of race between checkpoint "
-  "and updates without timestamps",
-  "eviction: pages walked for eviction",
-  "eviction: total milliseconds spent inside reentrant history store evictions in a reconciliation",
-=======
->>>>>>> 2d290c34
   "lock: btree page lock acquisitions",
   "lock: btree page lock application thread wait time (usecs)",
   "lock: btree page lock internal thread wait time (usecs)",
@@ -2373,6 +2291,7 @@
     /* not clearing eviction_stable_state_workers */
     /* not clearing eviction_walks_active */
     stats->eviction_walks_started = 0;
+    stats->eviction_force_delete_in_checkpoint = 0;
     stats->eviction_force_no_retry = 0;
     stats->eviction_force_hs_fail = 0;
     stats->eviction_force_hs = 0;
@@ -2672,81 +2591,6 @@
     stats->dh_sweep_skip_ckpt = 0;
     stats->dh_session_handles = 0;
     stats->dh_session_sweeps = 0;
-<<<<<<< HEAD
-    stats->eviction_app_time = 0;
-    stats->eviction_server_evict_attempt = 0;
-    stats->eviction_worker_evict_attempt = 0;
-    stats->eviction_server_evict_fail = 0;
-    stats->eviction_worker_evict_fail = 0;
-    stats->eviction_get_ref_empty = 0;
-    stats->eviction_get_ref_empty2 = 0;
-    /* not clearing eviction_aggressive_set */
-    /* not clearing eviction_empty_score */
-    stats->eviction_walk_passes = 0;
-    stats->eviction_queue_empty = 0;
-    stats->eviction_queue_not_empty = 0;
-    stats->eviction_server_skip_dirty_pages_during_checkpoint = 0;
-    stats->eviction_server_skip_intl_page_with_active_child = 0;
-    stats->eviction_server_skip_metatdata_with_history = 0;
-    stats->eviction_server_skip_pages_last_running = 0;
-    stats->eviction_server_skip_pages_retry = 0;
-    stats->eviction_server_skip_unwanted_pages = 0;
-    stats->eviction_server_skip_unwanted_tree = 0;
-    stats->eviction_server_skip_trees_too_many_active_walks = 0;
-    stats->eviction_server_skip_checkpointing_trees = 0;
-    stats->eviction_server_skip_trees_stick_in_cache = 0;
-    stats->eviction_server_skip_trees_eviction_disabled = 0;
-    stats->eviction_server_skip_trees_not_useful_before = 0;
-    stats->eviction_server_slept = 0;
-    stats->eviction_slow = 0;
-    stats->eviction_walk_leaf_notfound = 0;
-    /* not clearing eviction_state */
-    stats->eviction_walk_sleeps = 0;
-    stats->eviction_target_strategy_both_clean_and_dirty = 0;
-    stats->eviction_target_strategy_clean = 0;
-    stats->eviction_target_strategy_dirty = 0;
-    /* not clearing eviction_active_workers */
-    /* not clearing eviction_stable_state_workers */
-    /* not clearing eviction_walks_active */
-    stats->eviction_walks_started = 0;
-    stats->eviction_force_delete_in_checkpoint = 0;
-    stats->eviction_force_no_retry = 0;
-    stats->eviction_force_hs_fail = 0;
-    stats->eviction_force_hs = 0;
-    stats->eviction_force_hs_success = 0;
-    stats->eviction_force_clean = 0;
-    stats->eviction_force_dirty = 0;
-    stats->eviction_force_long_update_list = 0;
-    stats->eviction_force_delete = 0;
-    stats->eviction_force = 0;
-    stats->eviction_force_fail = 0;
-    stats->eviction_internal_pages_queued = 0;
-    stats->eviction_internal_pages_seen = 0;
-    stats->eviction_internal_pages_already_queued = 0;
-    /* not clearing eviction_maximum_milliseconds */
-    /* not clearing eviction_maximum_page_size */
-    stats->eviction_app_dirty_attempt = 0;
-    stats->eviction_app_dirty_fail = 0;
-    stats->eviction_timed_out_ops = 0;
-    stats->eviction_app_attempt = 0;
-    stats->eviction_app_fail = 0;
-    /* not clearing eviction_consider_prefetch */
-    stats->eviction_pages_in_parallel_with_checkpoint = 0;
-    stats->eviction_pages_ordinary_queued = 0;
-    stats->eviction_pages_queued_post_lru = 0;
-    stats->eviction_pages_queued_urgent = 0;
-    stats->eviction_pages_queued_oldest = 0;
-    stats->eviction_pages_queued_urgent_hs_dirty = 0;
-    stats->eviction_clear_ordinary = 0;
-    stats->eviction_pages_already_queued = 0;
-    stats->eviction_fail = 0;
-    stats->eviction_fail_active_children_on_an_internal_page = 0;
-    stats->eviction_fail_in_reconciliation = 0;
-    stats->eviction_fail_checkpoint_no_ts = 0;
-    stats->eviction_walk = 0;
-    /* not clearing eviction_reentry_hs_eviction_milliseconds */
-=======
->>>>>>> 2d290c34
     stats->lock_btree_page_count = 0;
     stats->lock_btree_page_wait_application = 0;
     stats->lock_btree_page_wait_internal = 0;
@@ -3207,6 +3051,8 @@
     to->eviction_stable_state_workers += WT_STAT_CONN_READ(from, eviction_stable_state_workers);
     to->eviction_walks_active += WT_STAT_CONN_READ(from, eviction_walks_active);
     to->eviction_walks_started += WT_STAT_CONN_READ(from, eviction_walks_started);
+    to->eviction_force_delete_in_checkpoint +=
+      WT_STAT_CONN_READ(from, eviction_force_delete_in_checkpoint);
     to->eviction_force_no_retry += WT_STAT_CONN_READ(from, eviction_force_no_retry);
     to->eviction_force_hs_fail += WT_STAT_CONN_READ(from, eviction_force_hs_fail);
     to->eviction_force_hs += WT_STAT_CONN_READ(from, eviction_force_hs);
@@ -3548,100 +3394,6 @@
     to->dh_sweep_skip_ckpt += WT_STAT_CONN_READ(from, dh_sweep_skip_ckpt);
     to->dh_session_handles += WT_STAT_CONN_READ(from, dh_session_handles);
     to->dh_session_sweeps += WT_STAT_CONN_READ(from, dh_session_sweeps);
-<<<<<<< HEAD
-    to->eviction_app_time += WT_STAT_CONN_READ(from, eviction_app_time);
-    to->eviction_server_evict_attempt += WT_STAT_CONN_READ(from, eviction_server_evict_attempt);
-    to->eviction_worker_evict_attempt += WT_STAT_CONN_READ(from, eviction_worker_evict_attempt);
-    to->eviction_server_evict_fail += WT_STAT_CONN_READ(from, eviction_server_evict_fail);
-    to->eviction_worker_evict_fail += WT_STAT_CONN_READ(from, eviction_worker_evict_fail);
-    to->eviction_get_ref_empty += WT_STAT_CONN_READ(from, eviction_get_ref_empty);
-    to->eviction_get_ref_empty2 += WT_STAT_CONN_READ(from, eviction_get_ref_empty2);
-    to->eviction_aggressive_set += WT_STAT_CONN_READ(from, eviction_aggressive_set);
-    to->eviction_empty_score += WT_STAT_CONN_READ(from, eviction_empty_score);
-    to->eviction_walk_passes += WT_STAT_CONN_READ(from, eviction_walk_passes);
-    to->eviction_queue_empty += WT_STAT_CONN_READ(from, eviction_queue_empty);
-    to->eviction_queue_not_empty += WT_STAT_CONN_READ(from, eviction_queue_not_empty);
-    to->eviction_server_skip_dirty_pages_during_checkpoint +=
-      WT_STAT_CONN_READ(from, eviction_server_skip_dirty_pages_during_checkpoint);
-    to->eviction_server_skip_intl_page_with_active_child +=
-      WT_STAT_CONN_READ(from, eviction_server_skip_intl_page_with_active_child);
-    to->eviction_server_skip_metatdata_with_history +=
-      WT_STAT_CONN_READ(from, eviction_server_skip_metatdata_with_history);
-    to->eviction_server_skip_pages_last_running +=
-      WT_STAT_CONN_READ(from, eviction_server_skip_pages_last_running);
-    to->eviction_server_skip_pages_retry +=
-      WT_STAT_CONN_READ(from, eviction_server_skip_pages_retry);
-    to->eviction_server_skip_unwanted_pages +=
-      WT_STAT_CONN_READ(from, eviction_server_skip_unwanted_pages);
-    to->eviction_server_skip_unwanted_tree +=
-      WT_STAT_CONN_READ(from, eviction_server_skip_unwanted_tree);
-    to->eviction_server_skip_trees_too_many_active_walks +=
-      WT_STAT_CONN_READ(from, eviction_server_skip_trees_too_many_active_walks);
-    to->eviction_server_skip_checkpointing_trees +=
-      WT_STAT_CONN_READ(from, eviction_server_skip_checkpointing_trees);
-    to->eviction_server_skip_trees_stick_in_cache +=
-      WT_STAT_CONN_READ(from, eviction_server_skip_trees_stick_in_cache);
-    to->eviction_server_skip_trees_eviction_disabled +=
-      WT_STAT_CONN_READ(from, eviction_server_skip_trees_eviction_disabled);
-    to->eviction_server_skip_trees_not_useful_before +=
-      WT_STAT_CONN_READ(from, eviction_server_skip_trees_not_useful_before);
-    to->eviction_server_slept += WT_STAT_CONN_READ(from, eviction_server_slept);
-    to->eviction_slow += WT_STAT_CONN_READ(from, eviction_slow);
-    to->eviction_walk_leaf_notfound += WT_STAT_CONN_READ(from, eviction_walk_leaf_notfound);
-    to->eviction_state += WT_STAT_CONN_READ(from, eviction_state);
-    to->eviction_walk_sleeps += WT_STAT_CONN_READ(from, eviction_walk_sleeps);
-    to->eviction_target_strategy_both_clean_and_dirty +=
-      WT_STAT_CONN_READ(from, eviction_target_strategy_both_clean_and_dirty);
-    to->eviction_target_strategy_clean += WT_STAT_CONN_READ(from, eviction_target_strategy_clean);
-    to->eviction_target_strategy_dirty += WT_STAT_CONN_READ(from, eviction_target_strategy_dirty);
-    to->eviction_active_workers += WT_STAT_CONN_READ(from, eviction_active_workers);
-    to->eviction_stable_state_workers += WT_STAT_CONN_READ(from, eviction_stable_state_workers);
-    to->eviction_walks_active += WT_STAT_CONN_READ(from, eviction_walks_active);
-    to->eviction_walks_started += WT_STAT_CONN_READ(from, eviction_walks_started);
-    to->eviction_force_delete_in_checkpoint +=
-      WT_STAT_CONN_READ(from, eviction_force_delete_in_checkpoint);
-    to->eviction_force_no_retry += WT_STAT_CONN_READ(from, eviction_force_no_retry);
-    to->eviction_force_hs_fail += WT_STAT_CONN_READ(from, eviction_force_hs_fail);
-    to->eviction_force_hs += WT_STAT_CONN_READ(from, eviction_force_hs);
-    to->eviction_force_hs_success += WT_STAT_CONN_READ(from, eviction_force_hs_success);
-    to->eviction_force_clean += WT_STAT_CONN_READ(from, eviction_force_clean);
-    to->eviction_force_dirty += WT_STAT_CONN_READ(from, eviction_force_dirty);
-    to->eviction_force_long_update_list += WT_STAT_CONN_READ(from, eviction_force_long_update_list);
-    to->eviction_force_delete += WT_STAT_CONN_READ(from, eviction_force_delete);
-    to->eviction_force += WT_STAT_CONN_READ(from, eviction_force);
-    to->eviction_force_fail += WT_STAT_CONN_READ(from, eviction_force_fail);
-    to->eviction_internal_pages_queued += WT_STAT_CONN_READ(from, eviction_internal_pages_queued);
-    to->eviction_internal_pages_seen += WT_STAT_CONN_READ(from, eviction_internal_pages_seen);
-    to->eviction_internal_pages_already_queued +=
-      WT_STAT_CONN_READ(from, eviction_internal_pages_already_queued);
-    to->eviction_maximum_milliseconds += WT_STAT_CONN_READ(from, eviction_maximum_milliseconds);
-    to->eviction_maximum_page_size += WT_STAT_CONN_READ(from, eviction_maximum_page_size);
-    to->eviction_app_dirty_attempt += WT_STAT_CONN_READ(from, eviction_app_dirty_attempt);
-    to->eviction_app_dirty_fail += WT_STAT_CONN_READ(from, eviction_app_dirty_fail);
-    to->eviction_timed_out_ops += WT_STAT_CONN_READ(from, eviction_timed_out_ops);
-    to->eviction_app_attempt += WT_STAT_CONN_READ(from, eviction_app_attempt);
-    to->eviction_app_fail += WT_STAT_CONN_READ(from, eviction_app_fail);
-    to->eviction_consider_prefetch += WT_STAT_CONN_READ(from, eviction_consider_prefetch);
-    to->eviction_pages_in_parallel_with_checkpoint +=
-      WT_STAT_CONN_READ(from, eviction_pages_in_parallel_with_checkpoint);
-    to->eviction_pages_ordinary_queued += WT_STAT_CONN_READ(from, eviction_pages_ordinary_queued);
-    to->eviction_pages_queued_post_lru += WT_STAT_CONN_READ(from, eviction_pages_queued_post_lru);
-    to->eviction_pages_queued_urgent += WT_STAT_CONN_READ(from, eviction_pages_queued_urgent);
-    to->eviction_pages_queued_oldest += WT_STAT_CONN_READ(from, eviction_pages_queued_oldest);
-    to->eviction_pages_queued_urgent_hs_dirty +=
-      WT_STAT_CONN_READ(from, eviction_pages_queued_urgent_hs_dirty);
-    to->eviction_clear_ordinary += WT_STAT_CONN_READ(from, eviction_clear_ordinary);
-    to->eviction_pages_already_queued += WT_STAT_CONN_READ(from, eviction_pages_already_queued);
-    to->eviction_fail += WT_STAT_CONN_READ(from, eviction_fail);
-    to->eviction_fail_active_children_on_an_internal_page +=
-      WT_STAT_CONN_READ(from, eviction_fail_active_children_on_an_internal_page);
-    to->eviction_fail_in_reconciliation += WT_STAT_CONN_READ(from, eviction_fail_in_reconciliation);
-    to->eviction_fail_checkpoint_no_ts += WT_STAT_CONN_READ(from, eviction_fail_checkpoint_no_ts);
-    to->eviction_walk += WT_STAT_CONN_READ(from, eviction_walk);
-    to->eviction_reentry_hs_eviction_milliseconds +=
-      WT_STAT_CONN_READ(from, eviction_reentry_hs_eviction_milliseconds);
-=======
->>>>>>> 2d290c34
     to->lock_btree_page_count += WT_STAT_CONN_READ(from, lock_btree_page_count);
     to->lock_btree_page_wait_application +=
       WT_STAT_CONN_READ(from, lock_btree_page_wait_application);
