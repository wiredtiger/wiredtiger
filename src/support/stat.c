--- conflicted
+++ resolved
@@ -1570,12 +1570,9 @@
   "checkpoint: scrub most recent time (msecs)",
   "checkpoint: scrub total time (msecs)",
   "checkpoint: stop timing stress active",
-<<<<<<< HEAD
+  "checkpoint: time spent on per-tree checkpoint work (usecs)",
   "checkpoint: total failed number of checkpoints",
   "checkpoint: total succeed number of checkpoints",
-=======
-  "checkpoint: time spent on per-tree checkpoint work (usecs)",
->>>>>>> d9cfc090
   "checkpoint: total time (msecs)",
   "checkpoint: transaction checkpoints due to obsolete pages",
   "checkpoint: wait cycles while cache dirty level is decreasing",
@@ -2271,12 +2268,9 @@
     /* not clearing checkpoint_scrub_recent */
     /* not clearing checkpoint_scrub_total */
     /* not clearing checkpoint_stop_stress_active */
-<<<<<<< HEAD
+    stats->checkpoint_tree_duration = 0;
     stats->checkpoints_total_failed = 0;
     stats->checkpoints_total_succeed = 0;
-=======
-    stats->checkpoint_tree_duration = 0;
->>>>>>> d9cfc090
     /* not clearing checkpoint_time_total */
     stats->checkpoint_obsolete_applied = 0;
     stats->checkpoint_wait_reduce_dirty = 0;
@@ -2983,12 +2977,9 @@
     to->checkpoint_scrub_recent += WT_STAT_READ(from, checkpoint_scrub_recent);
     to->checkpoint_scrub_total += WT_STAT_READ(from, checkpoint_scrub_total);
     to->checkpoint_stop_stress_active += WT_STAT_READ(from, checkpoint_stop_stress_active);
-<<<<<<< HEAD
+    to->checkpoint_tree_duration += WT_STAT_READ(from, checkpoint_tree_duration);
     to->checkpoints_total_failed += WT_STAT_READ(from, checkpoints_total_failed);
     to->checkpoints_total_succeed += WT_STAT_READ(from, checkpoints_total_succeed);
-=======
-    to->checkpoint_tree_duration += WT_STAT_READ(from, checkpoint_tree_duration);
->>>>>>> d9cfc090
     to->checkpoint_time_total += WT_STAT_READ(from, checkpoint_time_total);
     to->checkpoint_obsolete_applied += WT_STAT_READ(from, checkpoint_obsolete_applied);
     to->checkpoint_wait_reduce_dirty += WT_STAT_READ(from, checkpoint_wait_reduce_dirty);
