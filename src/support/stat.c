--- conflicted
+++ resolved
@@ -684,18 +684,15 @@
   "cache: forced eviction - pages selected unable to be evicted time",
   "cache: hazard pointer blocked page eviction", "cache: hazard pointer check calls",
   "cache: hazard pointer check entries walked", "cache: hazard pointer maximum array length",
-<<<<<<< HEAD
-  "cache: history store pages queued for urgent eviction again",
-=======
   "cache: history store cursor application thread wait time (usecs)",
-  "cache: history store cursor internal thread wait time (usecs)", "cache: history store score",
+  "cache: history store cursor internal thread wait time (usecs)",
+  "cache: history store pages queued for urgent eviction again", "cache: history store score",
   "cache: history store table insert calls", "cache: history store table max on-disk size",
   "cache: history store table on-disk size", "cache: history store table reads",
   "cache: history store table reads missed",
   "cache: history store table reads requiring squashed modifies",
   "cache: history store table reads wasted",
   "cache: history store table writes requiring squashed modifies",
->>>>>>> 23a75826
   "cache: in-memory page passed criteria to be split", "cache: in-memory page splits",
   "cache: internal pages evicted", "cache: internal pages queued for eviction",
   "cache: internal pages seen by eviction walk",
@@ -1034,11 +1031,9 @@
     stats->cache_hazard_checks = 0;
     stats->cache_hazard_walks = 0;
     stats->cache_hazard_max = 0;
-<<<<<<< HEAD
-    stats->cache_eviction_history_store_pages_queued_urgent_again = 0;
-=======
     stats->cache_hs_cursor_wait_application = 0;
     stats->cache_hs_cursor_wait_internal = 0;
+    stats->cache_eviction_hs_pages_queued_urgent_again = 0;
     /* not clearing cache_hs_score */
     stats->cache_hs_insert = 0;
     /* not clearing cache_hs_ondisk_max */
@@ -1048,7 +1043,6 @@
     stats->cache_hs_read_squash = 0;
     stats->cache_hs_read_wasted = 0;
     stats->cache_hs_write_squash = 0;
->>>>>>> 23a75826
     stats->cache_inmem_splittable = 0;
     stats->cache_inmem_split = 0;
     stats->cache_eviction_internal = 0;
@@ -1470,12 +1464,10 @@
     to->cache_hazard_walks += WT_STAT_READ(from, cache_hazard_walks);
     if ((v = WT_STAT_READ(from, cache_hazard_max)) > to->cache_hazard_max)
         to->cache_hazard_max = v;
-<<<<<<< HEAD
-    to->cache_eviction_history_store_pages_queued_urgent_again +=
-      WT_STAT_READ(from, cache_eviction_history_store_pages_queued_urgent_again);
-=======
     to->cache_hs_cursor_wait_application += WT_STAT_READ(from, cache_hs_cursor_wait_application);
     to->cache_hs_cursor_wait_internal += WT_STAT_READ(from, cache_hs_cursor_wait_internal);
+    to->cache_eviction_hs_pages_queued_urgent_again +=
+      WT_STAT_READ(from, cache_eviction_hs_pages_queued_urgent_again);
     to->cache_hs_score += WT_STAT_READ(from, cache_hs_score);
     to->cache_hs_insert += WT_STAT_READ(from, cache_hs_insert);
     to->cache_hs_ondisk_max += WT_STAT_READ(from, cache_hs_ondisk_max);
@@ -1485,7 +1477,6 @@
     to->cache_hs_read_squash += WT_STAT_READ(from, cache_hs_read_squash);
     to->cache_hs_read_wasted += WT_STAT_READ(from, cache_hs_read_wasted);
     to->cache_hs_write_squash += WT_STAT_READ(from, cache_hs_write_squash);
->>>>>>> 23a75826
     to->cache_inmem_splittable += WT_STAT_READ(from, cache_inmem_splittable);
     to->cache_inmem_split += WT_STAT_READ(from, cache_inmem_split);
     to->cache_eviction_internal += WT_STAT_READ(from, cache_eviction_internal);
