--- conflicted
+++ resolved
@@ -79,7 +79,6 @@
 uint64_t
 __wt_tsc_to_nsec(WT_SESSION_IMPL *session, uint64_t end, uint64_t begin)
 {
-<<<<<<< HEAD
 	double tsc_diff;
 
 	/*
@@ -91,8 +90,6 @@
 		return (0);
 	tsc_diff = (double)(end - begin);
 	return ((uint64_t)(tsc_diff / S2C(session)->tsc_nsec_ratio));
-=======
-	return ((uint64_t)((double)tsc_diff / S2C(session)->tsc_nsec_ratio));
 }
 
 /*
@@ -107,5 +104,4 @@
 
 	__wt_epoch(session, &tsp);
 	return ((uint64_t)(tsp.tv_sec * WT_BILLION + tsp.tv_nsec));
->>>>>>> 0d276873
 }