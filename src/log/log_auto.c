/* DO NOT EDIT: automatically built by dist/log.py. */

#include "wt_internal.h"
#include "log_private.h"

#define WT_SIZE_CHECK_PACK_PTR(p, end) WT_RET_TEST(!(p) || !(end) || (p) >= (end), ENOMEM)
#define WT_SIZE_CHECK_UNPACK_PTR(p, end) WT_RET_TEST(!(p) || !(end) || (p) >= (end), EINVAL)
#define WT_SIZE_CHECK_UNPACK_PTR0(p, end) WT_RET_TEST(!(p) || !(end) || (p) > (end), EINVAL)

/*
 * Defining PACKING_COMPATIBILITY_MODE makes __wt_logop_*_unpack functions behave in a more
 * compatible way with older versions of WiredTiger and wiredtiger_struct_unpack(...fmt...)
 * function. This only alters the behavior for corrupted binary data, returning some value rather
 * than failing with EINVAL.
 */

#ifndef PACKING_COMPATIBILITY_MODE
#define WT_CHECK_OPTYPE(session, opvar, op) \
    if (opvar != op)                        \
        WT_RET_MSG(session, EINVAL, "unpacking " #op ": optype mismatch");
#else
#define WT_CHECK_OPTYPE(session, opvar, op)
#endif

/*
 * __pack_encode_uintAny --
 *     Pack an unsigned integer.
 */
static WT_INLINE int
__pack_encode_uintAny(uint8_t **pp, uint8_t *end, uint64_t item)
{
    /* Check that there is at least one byte available:
     * the low-level routines treat zero length as unchecked. */
    WT_SIZE_CHECK_PACK_PTR(*pp, end);
    return (__wt_vpack_uint(pp, WT_PTRDIFF(end, *pp), item));
}

/*
 * __pack_encode_WT_ITEM --
 *     Pack a WT_ITEM structure - size and WT_ITEM.
 */
static WT_INLINE int
__pack_encode_WT_ITEM(uint8_t **pp, uint8_t *end, WT_ITEM *item)
{
    WT_RET(__wt_vpack_uint(pp, WT_PTRDIFF(end, *pp), item->size));
    if (item->size != 0) {
        WT_SIZE_CHECK_PACK(item->size, WT_PTRDIFF(end, *pp));
        memcpy(*pp, item->data, item->size);
        *pp += item->size;
    }
    return (0);
}

/*
 * __pack_encode_WT_ITEM_last --
 *     Pack a WT_ITEM structure without its size.
 */
static WT_INLINE int
__pack_encode_WT_ITEM_last(uint8_t **pp, uint8_t *end, WT_ITEM *item)
{
    if (item->size != 0) {
        WT_SIZE_CHECK_PACK(item->size, WT_PTRDIFF(end, *pp));
        memcpy(*pp, item->data, item->size);
        *pp += item->size;
    }
    return (0);
}

/*
 * __pack_encode_string --
 *     Pack a string.
 */
static WT_INLINE int
__pack_encode_string(uint8_t **pp, uint8_t *end, const char *item)
{
    size_t s, sz;

    sz = WT_PTRDIFF(end, *pp);
    s = __wt_strnlen(item, sz - 1);
    WT_SIZE_CHECK_PACK(s + 1, sz);
    memcpy(*pp, item, s);
    *pp += s;
    **pp = '\0';
    *pp += 1;
    return (0);
}

#define __pack_decode_uintAny(pp, end, TYPE, pval)                                             \
    do {                                                                                       \
        uint64_t v; /* Check that there is at least one byte available: the low-level routines \
                       treat zero length as unchecked. */                                      \
        WT_SIZE_CHECK_UNPACK_PTR(*pp, end);                                                    \
        WT_RET(__wt_vunpack_uint(pp, WT_PTRDIFF(end, *pp), &v));                               \
        *(pval) = (TYPE)v;                                                                     \
    } while (0)

#define __pack_decode_WT_ITEM(pp, end, val)                    \
    do {                                                       \
        __pack_decode_uintAny(pp, end, size_t, &val->size);    \
        WT_SIZE_CHECK_UNPACK(val->size, WT_PTRDIFF(end, *pp)); \
        val->data = *pp;                                       \
        *pp += val->size;                                      \
    } while (0)

#define __pack_decode_WT_ITEM_last(pp, end, val) \
    do {                                         \
        WT_SIZE_CHECK_UNPACK_PTR0(*pp, end);     \
        val->size = WT_PTRDIFF(end, *pp);        \
        val->data = *pp;                         \
        *pp += val->size;                        \
    } while (0)

#define __pack_decode_string(pp, end, val)             \
    do {                                               \
        size_t s;                                      \
        *val = (const char *)*pp;                      \
        s = strlen((const char *)*pp) + 1;             \
        WT_SIZE_CHECK_UNPACK(s, WT_PTRDIFF(end, *pp)); \
        *pp += s;                                      \
    } while (0)

/*
 * __wt_logrec_alloc --
 *     Allocate a new WT_ITEM structure.
 */
int
__wt_logrec_alloc(WT_SESSION_IMPL *session, size_t size, WT_ITEM **logrecp)
{
    WT_ITEM *logrec;
    WT_LOG *log;
    size_t allocsize;

<<<<<<< HEAD
    log = S2C(session)->log_info.log;
=======
    log = S2C(session)->log_mgr.log;
>>>>>>> 289e2763
    allocsize = log == NULL ? WT_LOG_ALIGN : log->allocsize;
    WT_RET(__wt_scr_alloc(session, WT_ALIGN(size + 1, allocsize), &logrec));
    WT_CLEAR(*(WT_LOG_RECORD *)logrec->data);
    logrec->size = offsetof(WT_LOG_RECORD, record);

    *logrecp = logrec;
    return (0);
}

/*
 * __wt_logrec_free --
 *     Free the given WT_ITEM structure.
 */
void
__wt_logrec_free(WT_SESSION_IMPL *session, WT_ITEM **logrecp)
{
    __wt_scr_free(session, logrecp);
}

/*
 * __wt_logrec_read --
 *     Read the record type.
 */
int
__wt_logrec_read(
  WT_SESSION_IMPL *session, const uint8_t **pp, const uint8_t *end, uint32_t *rectypep)
{
    WT_UNUSED(session);
    __pack_decode_uintAny(pp, end, uint32_t, rectypep);
    return (0);
}

/*
 * __wt_logop_read --
 *     Peek at the operation type.
 */
int
__wt_logop_read(WT_SESSION_IMPL *session, const uint8_t **pp_peek, const uint8_t *end,
  uint32_t *optypep, uint32_t *opsizep)
{
    const uint8_t *p, **pp;
    WT_UNUSED(session);

    p = *pp_peek;
    pp = &p;
    __pack_decode_uintAny(pp, end, uint32_t, optypep);
    __pack_decode_uintAny(pp, end, uint32_t, opsizep);
    return (0);
}

/*
 * __wt_logop_unpack --
 *     Read the operation type.
 */
int
__wt_logop_unpack(WT_SESSION_IMPL *session, const uint8_t **pp, const uint8_t *end,
  uint32_t *optypep, uint32_t *opsizep)
{
    WT_UNUSED(session);
    __pack_decode_uintAny(pp, end, uint32_t, optypep);
    __pack_decode_uintAny(pp, end, uint32_t, opsizep);
    return (0);
}

/*
 * __wt_logop_write --
 *     Write the operation type.
 */
int
__wt_logop_write(
  WT_SESSION_IMPL *session, uint8_t **pp, uint8_t *end, uint32_t optype, uint32_t opsize)
{
    WT_UNUSED(session);
    WT_RET(__pack_encode_uintAny(pp, end, optype));
    WT_RET(__pack_encode_uintAny(pp, end, opsize));
    return (0);
}

/*
 * __logrec_make_json_str --
 *     Unpack a string into JSON escaped format.
 */
static int
__logrec_make_json_str(WT_SESSION_IMPL *session, WT_ITEM **escapedp, WT_ITEM *item)
{
    size_t needed;

    needed = (item->size * WT_MAX_JSON_ENCODE) + 1;

    if (*escapedp == NULL)
        WT_RET(__wt_scr_alloc(session, needed, escapedp));
    else
        WT_RET(__wt_buf_grow(session, *escapedp, needed));
    WT_IGNORE_RET(
      __wt_json_unpack_str((*escapedp)->mem, (*escapedp)->memsize, item->data, item->size));
    return (0);
}

/*
 * __logrec_make_hex_str --
 *     Convert data to a hexadecimal representation.
 */
static int
__logrec_make_hex_str(WT_SESSION_IMPL *session, WT_ITEM **escapedp, WT_ITEM *item)
{
    size_t needed;

    needed = (item->size * 2) + 1;

    if (*escapedp == NULL)
        WT_RET(__wt_scr_alloc(session, needed, escapedp));
    else
        WT_RET(__wt_buf_grow(session, *escapedp, needed));
    __wt_fill_hex(item->data, item->size, (*escapedp)->mem, (*escapedp)->memsize, NULL);
    return (0);
}

/*
 * __wt_struct_size_col_modify --
 *     Calculate size of col_modify struct.
 */
static WT_INLINE size_t
__wt_struct_size_col_modify(uint32_t fileid, uint64_t recno, WT_ITEM *value)
{
    return (__wt_vsize_uint(fileid) + __wt_vsize_uint(recno) + value->size);
}

/*
 * __wt_struct_pack_col_modify --
 *     Pack the col_modify struct.
 */
WT_GCC_FUNC_DECL_ATTRIBUTE((warn_unused_result))
static WT_INLINE int
__wt_struct_pack_col_modify(
  uint8_t **pp, uint8_t *end, uint32_t fileid, uint64_t recno, WT_ITEM *value)
{
    WT_RET(__pack_encode_uintAny(pp, end, fileid));
    WT_RET(__pack_encode_uintAny(pp, end, recno));
    WT_RET(__pack_encode_WT_ITEM_last(pp, end, value));

    return (0);
}

/*
 * __wt_struct_unpack_col_modify --
 *     Unpack the col_modify struct.
 */
WT_GCC_FUNC_DECL_ATTRIBUTE((warn_unused_result))
static WT_INLINE int
__wt_struct_unpack_col_modify(
  const uint8_t **pp, const uint8_t *end, uint32_t *fileidp, uint64_t *recnop, WT_ITEM *valuep)
{
    __pack_decode_uintAny(pp, end, uint32_t, fileidp);
    __pack_decode_uintAny(pp, end, uint64_t, recnop);
    __pack_decode_WT_ITEM_last(pp, end, valuep);

    return (0);
}

/*
 * __wt_logop_col_modify_pack --
 *     Pack the log operation col_modify.
 */
WT_GCC_FUNC_DECL_ATTRIBUTE((warn_unused_result))
int
__wt_logop_col_modify_pack(
  WT_SESSION_IMPL *session, WT_ITEM *logrec, uint32_t fileid, uint64_t recno, WT_ITEM *value)
{
    size_t size;
    uint8_t *buf, *end;

    size = __wt_struct_size_col_modify(fileid, recno, value);
    size += __wt_vsize_uint(WT_LOGOP_COL_MODIFY) + __wt_vsize_uint(0);
    __wt_struct_size_adjust(session, &size);
    WT_RET(__wt_buf_extend(session, logrec, logrec->size + size));

    buf = (uint8_t *)logrec->data + logrec->size;
    end = buf + size;
    WT_RET(__wt_logop_write(session, &buf, end, WT_LOGOP_COL_MODIFY, (uint32_t)size));
    WT_RET(__wt_struct_pack_col_modify(&buf, end, fileid, recno, value));

    logrec->size += (uint32_t)size;
    return (0);
}

/*
 * __wt_logop_col_modify_unpack --
 *     Unpack the log operation col_modify.
 */
int
__wt_logop_col_modify_unpack(WT_SESSION_IMPL *session, const uint8_t **pp, const uint8_t *end,
  uint32_t *fileidp, uint64_t *recnop, WT_ITEM *valuep)
{
    WT_DECL_RET;
    uint32_t optype, size;

#if !defined(NO_STRICT_PACKING_CHECK) || defined(PACKING_COMPATIBILITY_MODE)
    const uint8_t *pp_orig;
    pp_orig = *pp;
#endif

    if ((ret = __wt_logop_unpack(session, pp, end, &optype, &size)) != 0 ||
      (ret = __wt_struct_unpack_col_modify(pp, end, fileidp, recnop, valuep)) != 0)
        WT_RET_MSG(session, ret, "logop_col_modify: unpack failure");

    WT_CHECK_OPTYPE(session, optype, WT_LOGOP_COL_MODIFY);

#if !defined(NO_STRICT_PACKING_CHECK)
    if (WT_PTRDIFF(*pp, pp_orig) != size) {
        WT_RET_MSG(session, EINVAL, "logop_col_modify: size mismatch: expected %u, got %" PRIuPTR,
          size, WT_PTRDIFF(*pp, pp_orig));
    }
#endif
#if defined(PACKING_COMPATIBILITY_MODE)
    *pp = pp_orig + size;
#endif

    return (0);
}

/*
 * __wt_logop_col_modify_print --
 *     Print the log operation col_modify.
 */
int
__wt_logop_col_modify_print(
  WT_SESSION_IMPL *session, const uint8_t **pp, const uint8_t *end, WT_TXN_PRINTLOG_ARGS *args)
{
    WT_DECL_RET;
    uint32_t fileid;
    uint64_t recno;
    WT_ITEM value;
    WT_DECL_ITEM(escaped);

    WT_RET(__wt_logop_col_modify_unpack(session, pp, end, &fileid, &recno, &value));

    if (!FLD_ISSET(args->flags, WT_TXN_PRINTLOG_UNREDACT) && fileid != WT_METAFILE_ID)
        return (__wt_fprintf(session, args->fs, " REDACTED"));

    WT_RET(__wt_fprintf(session, args->fs, " \"optype\": \"col_modify\",\n"));
    WT_ERR(__wt_fprintf(session, args->fs, "        \"fileid\": %" PRIu32 ",\n", fileid));
    WT_ERR(__wt_fprintf(session, args->fs, "        \"fileid-hex\": \"0x%" PRIx32 "\",\n", fileid));
    WT_ERR(__wt_fprintf(session, args->fs, "        \"recno\": %" PRIu64 ",\n", recno));
    WT_ERR(__logrec_make_json_str(session, &escaped, &value));
    WT_ERR(__wt_fprintf(session, args->fs, "        \"value\": \"%s\"", (char *)escaped->mem));
    if (FLD_ISSET(args->flags, WT_TXN_PRINTLOG_HEX)) {
        WT_ERR(__logrec_make_hex_str(session, &escaped, &value));
        WT_ERR(__wt_fprintf(
          session, args->fs, ",\n        \"value-hex\": \"%s\"", (char *)escaped->mem));
    }

err:
    __wt_scr_free(session, &escaped);
    return (ret);
}

/*
 * __wt_struct_size_col_put --
 *     Calculate size of col_put struct.
 */
static WT_INLINE size_t
__wt_struct_size_col_put(uint32_t fileid, uint64_t recno, WT_ITEM *value)
{
    return (__wt_vsize_uint(fileid) + __wt_vsize_uint(recno) + value->size);
}

/*
 * __wt_struct_pack_col_put --
 *     Pack the col_put struct.
 */
WT_GCC_FUNC_DECL_ATTRIBUTE((warn_unused_result))
static WT_INLINE int
__wt_struct_pack_col_put(
  uint8_t **pp, uint8_t *end, uint32_t fileid, uint64_t recno, WT_ITEM *value)
{
    WT_RET(__pack_encode_uintAny(pp, end, fileid));
    WT_RET(__pack_encode_uintAny(pp, end, recno));
    WT_RET(__pack_encode_WT_ITEM_last(pp, end, value));

    return (0);
}

/*
 * __wt_struct_unpack_col_put --
 *     Unpack the col_put struct.
 */
WT_GCC_FUNC_DECL_ATTRIBUTE((warn_unused_result))
static WT_INLINE int
__wt_struct_unpack_col_put(
  const uint8_t **pp, const uint8_t *end, uint32_t *fileidp, uint64_t *recnop, WT_ITEM *valuep)
{
    __pack_decode_uintAny(pp, end, uint32_t, fileidp);
    __pack_decode_uintAny(pp, end, uint64_t, recnop);
    __pack_decode_WT_ITEM_last(pp, end, valuep);

    return (0);
}

/*
 * __wt_logop_col_put_pack --
 *     Pack the log operation col_put.
 */
WT_GCC_FUNC_DECL_ATTRIBUTE((warn_unused_result))
int
__wt_logop_col_put_pack(
  WT_SESSION_IMPL *session, WT_ITEM *logrec, uint32_t fileid, uint64_t recno, WT_ITEM *value)
{
    size_t size;
    uint8_t *buf, *end;

    size = __wt_struct_size_col_put(fileid, recno, value);
    size += __wt_vsize_uint(WT_LOGOP_COL_PUT) + __wt_vsize_uint(0);
    __wt_struct_size_adjust(session, &size);
    WT_RET(__wt_buf_extend(session, logrec, logrec->size + size));

    buf = (uint8_t *)logrec->data + logrec->size;
    end = buf + size;
    WT_RET(__wt_logop_write(session, &buf, end, WT_LOGOP_COL_PUT, (uint32_t)size));
    WT_RET(__wt_struct_pack_col_put(&buf, end, fileid, recno, value));

    logrec->size += (uint32_t)size;
    return (0);
}

/*
 * __wt_logop_col_put_unpack --
 *     Unpack the log operation col_put.
 */
int
__wt_logop_col_put_unpack(WT_SESSION_IMPL *session, const uint8_t **pp, const uint8_t *end,
  uint32_t *fileidp, uint64_t *recnop, WT_ITEM *valuep)
{
    WT_DECL_RET;
    uint32_t optype, size;

#if !defined(NO_STRICT_PACKING_CHECK) || defined(PACKING_COMPATIBILITY_MODE)
    const uint8_t *pp_orig;
    pp_orig = *pp;
#endif

    if ((ret = __wt_logop_unpack(session, pp, end, &optype, &size)) != 0 ||
      (ret = __wt_struct_unpack_col_put(pp, end, fileidp, recnop, valuep)) != 0)
        WT_RET_MSG(session, ret, "logop_col_put: unpack failure");

    WT_CHECK_OPTYPE(session, optype, WT_LOGOP_COL_PUT);

#if !defined(NO_STRICT_PACKING_CHECK)
    if (WT_PTRDIFF(*pp, pp_orig) != size) {
        WT_RET_MSG(session, EINVAL, "logop_col_put: size mismatch: expected %u, got %" PRIuPTR,
          size, WT_PTRDIFF(*pp, pp_orig));
    }
#endif
#if defined(PACKING_COMPATIBILITY_MODE)
    *pp = pp_orig + size;
#endif

    return (0);
}

/*
 * __wt_logop_col_put_print --
 *     Print the log operation col_put.
 */
int
__wt_logop_col_put_print(
  WT_SESSION_IMPL *session, const uint8_t **pp, const uint8_t *end, WT_TXN_PRINTLOG_ARGS *args)
{
    WT_DECL_RET;
    uint32_t fileid;
    uint64_t recno;
    WT_ITEM value;
    WT_DECL_ITEM(escaped);

    WT_RET(__wt_logop_col_put_unpack(session, pp, end, &fileid, &recno, &value));

    if (!FLD_ISSET(args->flags, WT_TXN_PRINTLOG_UNREDACT) && fileid != WT_METAFILE_ID)
        return (__wt_fprintf(session, args->fs, " REDACTED"));

    WT_RET(__wt_fprintf(session, args->fs, " \"optype\": \"col_put\",\n"));
    WT_ERR(__wt_fprintf(session, args->fs, "        \"fileid\": %" PRIu32 ",\n", fileid));
    WT_ERR(__wt_fprintf(session, args->fs, "        \"fileid-hex\": \"0x%" PRIx32 "\",\n", fileid));
    WT_ERR(__wt_fprintf(session, args->fs, "        \"recno\": %" PRIu64 ",\n", recno));
    WT_ERR(__logrec_make_json_str(session, &escaped, &value));
    WT_ERR(__wt_fprintf(session, args->fs, "        \"value\": \"%s\"", (char *)escaped->mem));
    if (FLD_ISSET(args->flags, WT_TXN_PRINTLOG_HEX)) {
        WT_ERR(__logrec_make_hex_str(session, &escaped, &value));
        WT_ERR(__wt_fprintf(
          session, args->fs, ",\n        \"value-hex\": \"%s\"", (char *)escaped->mem));
    }

err:
    __wt_scr_free(session, &escaped);
    return (ret);
}

/*
 * __wt_struct_size_col_remove --
 *     Calculate size of col_remove struct.
 */
static WT_INLINE size_t
__wt_struct_size_col_remove(uint32_t fileid, uint64_t recno)
{
    return (__wt_vsize_uint(fileid) + __wt_vsize_uint(recno));
}

/*
 * __wt_struct_pack_col_remove --
 *     Pack the col_remove struct.
 */
WT_GCC_FUNC_DECL_ATTRIBUTE((warn_unused_result))
static WT_INLINE int
__wt_struct_pack_col_remove(uint8_t **pp, uint8_t *end, uint32_t fileid, uint64_t recno)
{
    WT_RET(__pack_encode_uintAny(pp, end, fileid));
    WT_RET(__pack_encode_uintAny(pp, end, recno));

    return (0);
}

/*
 * __wt_struct_unpack_col_remove --
 *     Unpack the col_remove struct.
 */
WT_GCC_FUNC_DECL_ATTRIBUTE((warn_unused_result))
static WT_INLINE int
__wt_struct_unpack_col_remove(
  const uint8_t **pp, const uint8_t *end, uint32_t *fileidp, uint64_t *recnop)
{
    __pack_decode_uintAny(pp, end, uint32_t, fileidp);
    __pack_decode_uintAny(pp, end, uint64_t, recnop);

    return (0);
}

/*
 * __wt_logop_col_remove_pack --
 *     Pack the log operation col_remove.
 */
WT_GCC_FUNC_DECL_ATTRIBUTE((warn_unused_result))
int
__wt_logop_col_remove_pack(
  WT_SESSION_IMPL *session, WT_ITEM *logrec, uint32_t fileid, uint64_t recno)
{
    size_t size;
    uint8_t *buf, *end;

    size = __wt_struct_size_col_remove(fileid, recno);
    size += __wt_vsize_uint(WT_LOGOP_COL_REMOVE) + __wt_vsize_uint(0);
    __wt_struct_size_adjust(session, &size);
    WT_RET(__wt_buf_extend(session, logrec, logrec->size + size));

    buf = (uint8_t *)logrec->data + logrec->size;
    end = buf + size;
    WT_RET(__wt_logop_write(session, &buf, end, WT_LOGOP_COL_REMOVE, (uint32_t)size));
    WT_RET(__wt_struct_pack_col_remove(&buf, end, fileid, recno));

    logrec->size += (uint32_t)size;
    return (0);
}

/*
 * __wt_logop_col_remove_unpack --
 *     Unpack the log operation col_remove.
 */
int
__wt_logop_col_remove_unpack(WT_SESSION_IMPL *session, const uint8_t **pp, const uint8_t *end,
  uint32_t *fileidp, uint64_t *recnop)
{
    WT_DECL_RET;
    uint32_t optype, size;

#if !defined(NO_STRICT_PACKING_CHECK) || defined(PACKING_COMPATIBILITY_MODE)
    const uint8_t *pp_orig;
    pp_orig = *pp;
#endif

    if ((ret = __wt_logop_unpack(session, pp, end, &optype, &size)) != 0 ||
      (ret = __wt_struct_unpack_col_remove(pp, end, fileidp, recnop)) != 0)
        WT_RET_MSG(session, ret, "logop_col_remove: unpack failure");

    WT_CHECK_OPTYPE(session, optype, WT_LOGOP_COL_REMOVE);

#if !defined(NO_STRICT_PACKING_CHECK)
    if (WT_PTRDIFF(*pp, pp_orig) != size) {
        WT_RET_MSG(session, EINVAL, "logop_col_remove: size mismatch: expected %u, got %" PRIuPTR,
          size, WT_PTRDIFF(*pp, pp_orig));
    }
#endif
#if defined(PACKING_COMPATIBILITY_MODE)
    *pp = pp_orig + size;
#endif

    return (0);
}

/*
 * __wt_logop_col_remove_print --
 *     Print the log operation col_remove.
 */
int
__wt_logop_col_remove_print(
  WT_SESSION_IMPL *session, const uint8_t **pp, const uint8_t *end, WT_TXN_PRINTLOG_ARGS *args)
{
    uint32_t fileid;
    uint64_t recno;

    WT_RET(__wt_logop_col_remove_unpack(session, pp, end, &fileid, &recno));

    if (!FLD_ISSET(args->flags, WT_TXN_PRINTLOG_UNREDACT) && fileid != WT_METAFILE_ID)
        return (__wt_fprintf(session, args->fs, " REDACTED"));

    WT_RET(__wt_fprintf(session, args->fs, " \"optype\": \"col_remove\",\n"));
    WT_RET(__wt_fprintf(session, args->fs, "        \"fileid\": %" PRIu32 ",\n", fileid));
    WT_RET(__wt_fprintf(session, args->fs, "        \"fileid-hex\": \"0x%" PRIx32 "\",\n", fileid));
    WT_RET(__wt_fprintf(session, args->fs, "        \"recno\": %" PRIu64 "", recno));
    return (0);
}

/*
 * __wt_struct_size_col_truncate --
 *     Calculate size of col_truncate struct.
 */
static WT_INLINE size_t
__wt_struct_size_col_truncate(uint32_t fileid, uint64_t start, uint64_t stop)
{
    return (__wt_vsize_uint(fileid) + __wt_vsize_uint(start) + __wt_vsize_uint(stop));
}

/*
 * __wt_struct_pack_col_truncate --
 *     Pack the col_truncate struct.
 */
WT_GCC_FUNC_DECL_ATTRIBUTE((warn_unused_result))
static WT_INLINE int
__wt_struct_pack_col_truncate(
  uint8_t **pp, uint8_t *end, uint32_t fileid, uint64_t start, uint64_t stop)
{
    WT_RET(__pack_encode_uintAny(pp, end, fileid));
    WT_RET(__pack_encode_uintAny(pp, end, start));
    WT_RET(__pack_encode_uintAny(pp, end, stop));

    return (0);
}

/*
 * __wt_struct_unpack_col_truncate --
 *     Unpack the col_truncate struct.
 */
WT_GCC_FUNC_DECL_ATTRIBUTE((warn_unused_result))
static WT_INLINE int
__wt_struct_unpack_col_truncate(
  const uint8_t **pp, const uint8_t *end, uint32_t *fileidp, uint64_t *startp, uint64_t *stopp)
{
    __pack_decode_uintAny(pp, end, uint32_t, fileidp);
    __pack_decode_uintAny(pp, end, uint64_t, startp);
    __pack_decode_uintAny(pp, end, uint64_t, stopp);

    return (0);
}

/*
 * __wt_logop_col_truncate_pack --
 *     Pack the log operation col_truncate.
 */
WT_GCC_FUNC_DECL_ATTRIBUTE((warn_unused_result))
int
__wt_logop_col_truncate_pack(
  WT_SESSION_IMPL *session, WT_ITEM *logrec, uint32_t fileid, uint64_t start, uint64_t stop)
{
    size_t size;
    uint8_t *buf, *end;

    size = __wt_struct_size_col_truncate(fileid, start, stop);
    size += __wt_vsize_uint(WT_LOGOP_COL_TRUNCATE) + __wt_vsize_uint(0);
    __wt_struct_size_adjust(session, &size);
    WT_RET(__wt_buf_extend(session, logrec, logrec->size + size));

    buf = (uint8_t *)logrec->data + logrec->size;
    end = buf + size;
    WT_RET(__wt_logop_write(session, &buf, end, WT_LOGOP_COL_TRUNCATE, (uint32_t)size));
    WT_RET(__wt_struct_pack_col_truncate(&buf, end, fileid, start, stop));

    logrec->size += (uint32_t)size;
    return (0);
}

/*
 * __wt_logop_col_truncate_unpack --
 *     Unpack the log operation col_truncate.
 */
int
__wt_logop_col_truncate_unpack(WT_SESSION_IMPL *session, const uint8_t **pp, const uint8_t *end,
  uint32_t *fileidp, uint64_t *startp, uint64_t *stopp)
{
    WT_DECL_RET;
    uint32_t optype, size;

#if !defined(NO_STRICT_PACKING_CHECK) || defined(PACKING_COMPATIBILITY_MODE)
    const uint8_t *pp_orig;
    pp_orig = *pp;
#endif

    if ((ret = __wt_logop_unpack(session, pp, end, &optype, &size)) != 0 ||
      (ret = __wt_struct_unpack_col_truncate(pp, end, fileidp, startp, stopp)) != 0)
        WT_RET_MSG(session, ret, "logop_col_truncate: unpack failure");

    WT_CHECK_OPTYPE(session, optype, WT_LOGOP_COL_TRUNCATE);

#if !defined(NO_STRICT_PACKING_CHECK)
    if (WT_PTRDIFF(*pp, pp_orig) != size) {
        WT_RET_MSG(session, EINVAL, "logop_col_truncate: size mismatch: expected %u, got %" PRIuPTR,
          size, WT_PTRDIFF(*pp, pp_orig));
    }
#endif
#if defined(PACKING_COMPATIBILITY_MODE)
    *pp = pp_orig + size;
#endif

    return (0);
}

/*
 * __wt_logop_col_truncate_print --
 *     Print the log operation col_truncate.
 */
int
__wt_logop_col_truncate_print(
  WT_SESSION_IMPL *session, const uint8_t **pp, const uint8_t *end, WT_TXN_PRINTLOG_ARGS *args)
{
    uint32_t fileid;
    uint64_t start;
    uint64_t stop;

    WT_RET(__wt_logop_col_truncate_unpack(session, pp, end, &fileid, &start, &stop));

    if (!FLD_ISSET(args->flags, WT_TXN_PRINTLOG_UNREDACT) && fileid != WT_METAFILE_ID)
        return (__wt_fprintf(session, args->fs, " REDACTED"));

    WT_RET(__wt_fprintf(session, args->fs, " \"optype\": \"col_truncate\",\n"));
    WT_RET(__wt_fprintf(session, args->fs, "        \"fileid\": %" PRIu32 ",\n", fileid));
    WT_RET(__wt_fprintf(session, args->fs, "        \"fileid-hex\": \"0x%" PRIx32 "\",\n", fileid));
    WT_RET(__wt_fprintf(session, args->fs, "        \"start\": %" PRIu64 ",\n", start));
    WT_RET(__wt_fprintf(session, args->fs, "        \"stop\": %" PRIu64 "", stop));
    return (0);
}

/*
 * __wt_struct_size_row_modify --
 *     Calculate size of row_modify struct.
 */
static WT_INLINE size_t
__wt_struct_size_row_modify(uint32_t fileid, WT_ITEM *key, WT_ITEM *value)
{
    return (__wt_vsize_uint(fileid) + __wt_vsize_uint(key->size) + key->size + value->size);
}

/*
 * __wt_struct_pack_row_modify --
 *     Pack the row_modify struct.
 */
WT_GCC_FUNC_DECL_ATTRIBUTE((warn_unused_result))
static WT_INLINE int
__wt_struct_pack_row_modify(
  uint8_t **pp, uint8_t *end, uint32_t fileid, WT_ITEM *key, WT_ITEM *value)
{
    WT_RET(__pack_encode_uintAny(pp, end, fileid));
    WT_RET(__pack_encode_WT_ITEM(pp, end, key));
    WT_RET(__pack_encode_WT_ITEM_last(pp, end, value));

    return (0);
}

/*
 * __wt_struct_unpack_row_modify --
 *     Unpack the row_modify struct.
 */
WT_GCC_FUNC_DECL_ATTRIBUTE((warn_unused_result))
static WT_INLINE int
__wt_struct_unpack_row_modify(
  const uint8_t **pp, const uint8_t *end, uint32_t *fileidp, WT_ITEM *keyp, WT_ITEM *valuep)
{
    __pack_decode_uintAny(pp, end, uint32_t, fileidp);
    __pack_decode_WT_ITEM(pp, end, keyp);
    __pack_decode_WT_ITEM_last(pp, end, valuep);

    return (0);
}

/*
 * __wt_logop_row_modify_pack --
 *     Pack the log operation row_modify.
 */
WT_GCC_FUNC_DECL_ATTRIBUTE((warn_unused_result))
int
__wt_logop_row_modify_pack(
  WT_SESSION_IMPL *session, WT_ITEM *logrec, uint32_t fileid, WT_ITEM *key, WT_ITEM *value)
{
    size_t size;
    uint8_t *buf, *end;

    size = __wt_struct_size_row_modify(fileid, key, value);
    size += __wt_vsize_uint(WT_LOGOP_ROW_MODIFY) + __wt_vsize_uint(0);
    __wt_struct_size_adjust(session, &size);
    WT_RET(__wt_buf_extend(session, logrec, logrec->size + size));

    buf = (uint8_t *)logrec->data + logrec->size;
    end = buf + size;
    WT_RET(__wt_logop_write(session, &buf, end, WT_LOGOP_ROW_MODIFY, (uint32_t)size));
    WT_RET(__wt_struct_pack_row_modify(&buf, end, fileid, key, value));

    logrec->size += (uint32_t)size;
    return (0);
}

/*
 * __wt_logop_row_modify_unpack --
 *     Unpack the log operation row_modify.
 */
int
__wt_logop_row_modify_unpack(WT_SESSION_IMPL *session, const uint8_t **pp, const uint8_t *end,
  uint32_t *fileidp, WT_ITEM *keyp, WT_ITEM *valuep)
{
    WT_DECL_RET;
    uint32_t optype, size;

#if !defined(NO_STRICT_PACKING_CHECK) || defined(PACKING_COMPATIBILITY_MODE)
    const uint8_t *pp_orig;
    pp_orig = *pp;
#endif

    if ((ret = __wt_logop_unpack(session, pp, end, &optype, &size)) != 0 ||
      (ret = __wt_struct_unpack_row_modify(pp, end, fileidp, keyp, valuep)) != 0)
        WT_RET_MSG(session, ret, "logop_row_modify: unpack failure");

    WT_CHECK_OPTYPE(session, optype, WT_LOGOP_ROW_MODIFY);

#if !defined(NO_STRICT_PACKING_CHECK)
    if (WT_PTRDIFF(*pp, pp_orig) != size) {
        WT_RET_MSG(session, EINVAL, "logop_row_modify: size mismatch: expected %u, got %" PRIuPTR,
          size, WT_PTRDIFF(*pp, pp_orig));
    }
#endif
#if defined(PACKING_COMPATIBILITY_MODE)
    *pp = pp_orig + size;
#endif

    return (0);
}

/*
 * __wt_logop_row_modify_print --
 *     Print the log operation row_modify.
 */
int
__wt_logop_row_modify_print(
  WT_SESSION_IMPL *session, const uint8_t **pp, const uint8_t *end, WT_TXN_PRINTLOG_ARGS *args)
{
    WT_DECL_RET;
    uint32_t fileid;
    WT_ITEM key;
    WT_ITEM value;
    WT_DECL_ITEM(escaped);

    WT_RET(__wt_logop_row_modify_unpack(session, pp, end, &fileid, &key, &value));

    if (!FLD_ISSET(args->flags, WT_TXN_PRINTLOG_UNREDACT) && fileid != WT_METAFILE_ID)
        return (__wt_fprintf(session, args->fs, " REDACTED"));

    WT_RET(__wt_fprintf(session, args->fs, " \"optype\": \"row_modify\",\n"));
    WT_ERR(__wt_fprintf(session, args->fs, "        \"fileid\": %" PRIu32 ",\n", fileid));
    WT_ERR(__wt_fprintf(session, args->fs, "        \"fileid-hex\": \"0x%" PRIx32 "\",\n", fileid));
    WT_ERR(__logrec_make_json_str(session, &escaped, &key));
    WT_ERR(__wt_fprintf(session, args->fs, "        \"key\": \"%s\",\n", (char *)escaped->mem));
    if (FLD_ISSET(args->flags, WT_TXN_PRINTLOG_HEX)) {
        WT_ERR(__logrec_make_hex_str(session, &escaped, &key));
        WT_ERR(
          __wt_fprintf(session, args->fs, "        \"key-hex\": \"%s\",\n", (char *)escaped->mem));
    }
    WT_ERR(__logrec_make_json_str(session, &escaped, &value));
    WT_ERR(__wt_fprintf(session, args->fs, "        \"value\": \"%s\"", (char *)escaped->mem));
    if (FLD_ISSET(args->flags, WT_TXN_PRINTLOG_HEX)) {
        WT_ERR(__logrec_make_hex_str(session, &escaped, &value));
        WT_ERR(__wt_fprintf(
          session, args->fs, ",\n        \"value-hex\": \"%s\"", (char *)escaped->mem));
    }

err:
    __wt_scr_free(session, &escaped);
    return (ret);
}

/*
 * __wt_struct_size_row_put --
 *     Calculate size of row_put struct.
 */
static WT_INLINE size_t
__wt_struct_size_row_put(uint32_t fileid, WT_ITEM *key, WT_ITEM *value)
{
    return (__wt_vsize_uint(fileid) + __wt_vsize_uint(key->size) + key->size + value->size);
}

/*
 * __wt_struct_pack_row_put --
 *     Pack the row_put struct.
 */
WT_GCC_FUNC_DECL_ATTRIBUTE((warn_unused_result))
static WT_INLINE int
__wt_struct_pack_row_put(uint8_t **pp, uint8_t *end, uint32_t fileid, WT_ITEM *key, WT_ITEM *value)
{
    WT_RET(__pack_encode_uintAny(pp, end, fileid));
    WT_RET(__pack_encode_WT_ITEM(pp, end, key));
    WT_RET(__pack_encode_WT_ITEM_last(pp, end, value));

    return (0);
}

/*
 * __wt_struct_unpack_row_put --
 *     Unpack the row_put struct.
 */
WT_GCC_FUNC_DECL_ATTRIBUTE((warn_unused_result))
static WT_INLINE int
__wt_struct_unpack_row_put(
  const uint8_t **pp, const uint8_t *end, uint32_t *fileidp, WT_ITEM *keyp, WT_ITEM *valuep)
{
    __pack_decode_uintAny(pp, end, uint32_t, fileidp);
    __pack_decode_WT_ITEM(pp, end, keyp);
    __pack_decode_WT_ITEM_last(pp, end, valuep);

    return (0);
}

/*
 * __wt_logop_row_put_pack --
 *     Pack the log operation row_put.
 */
WT_GCC_FUNC_DECL_ATTRIBUTE((warn_unused_result))
int
__wt_logop_row_put_pack(
  WT_SESSION_IMPL *session, WT_ITEM *logrec, uint32_t fileid, WT_ITEM *key, WT_ITEM *value)
{
    size_t size;
    uint8_t *buf, *end;

    size = __wt_struct_size_row_put(fileid, key, value);
    size += __wt_vsize_uint(WT_LOGOP_ROW_PUT) + __wt_vsize_uint(0);
    __wt_struct_size_adjust(session, &size);
    WT_RET(__wt_buf_extend(session, logrec, logrec->size + size));

    buf = (uint8_t *)logrec->data + logrec->size;
    end = buf + size;
    WT_RET(__wt_logop_write(session, &buf, end, WT_LOGOP_ROW_PUT, (uint32_t)size));
    WT_RET(__wt_struct_pack_row_put(&buf, end, fileid, key, value));

    logrec->size += (uint32_t)size;
    return (0);
}

/*
 * __wt_logop_row_put_unpack --
 *     Unpack the log operation row_put.
 */
int
__wt_logop_row_put_unpack(WT_SESSION_IMPL *session, const uint8_t **pp, const uint8_t *end,
  uint32_t *fileidp, WT_ITEM *keyp, WT_ITEM *valuep)
{
    WT_DECL_RET;
    uint32_t optype, size;

#if !defined(NO_STRICT_PACKING_CHECK) || defined(PACKING_COMPATIBILITY_MODE)
    const uint8_t *pp_orig;
    pp_orig = *pp;
#endif

    if ((ret = __wt_logop_unpack(session, pp, end, &optype, &size)) != 0 ||
      (ret = __wt_struct_unpack_row_put(pp, end, fileidp, keyp, valuep)) != 0)
        WT_RET_MSG(session, ret, "logop_row_put: unpack failure");

    WT_CHECK_OPTYPE(session, optype, WT_LOGOP_ROW_PUT);

#if !defined(NO_STRICT_PACKING_CHECK)
    if (WT_PTRDIFF(*pp, pp_orig) != size) {
        WT_RET_MSG(session, EINVAL, "logop_row_put: size mismatch: expected %u, got %" PRIuPTR,
          size, WT_PTRDIFF(*pp, pp_orig));
    }
#endif
#if defined(PACKING_COMPATIBILITY_MODE)
    *pp = pp_orig + size;
#endif

    return (0);
}

/*
 * __wt_logop_row_put_print --
 *     Print the log operation row_put.
 */
int
__wt_logop_row_put_print(
  WT_SESSION_IMPL *session, const uint8_t **pp, const uint8_t *end, WT_TXN_PRINTLOG_ARGS *args)
{
    WT_DECL_RET;
    uint32_t fileid;
    WT_ITEM key;
    WT_ITEM value;
    WT_DECL_ITEM(escaped);

    WT_RET(__wt_logop_row_put_unpack(session, pp, end, &fileid, &key, &value));

    if (!FLD_ISSET(args->flags, WT_TXN_PRINTLOG_UNREDACT) && fileid != WT_METAFILE_ID)
        return (__wt_fprintf(session, args->fs, " REDACTED"));

    WT_RET(__wt_fprintf(session, args->fs, " \"optype\": \"row_put\",\n"));
    WT_ERR(__wt_fprintf(session, args->fs, "        \"fileid\": %" PRIu32 ",\n", fileid));
    WT_ERR(__wt_fprintf(session, args->fs, "        \"fileid-hex\": \"0x%" PRIx32 "\",\n", fileid));
    WT_ERR(__logrec_make_json_str(session, &escaped, &key));
    WT_ERR(__wt_fprintf(session, args->fs, "        \"key\": \"%s\",\n", (char *)escaped->mem));
    if (FLD_ISSET(args->flags, WT_TXN_PRINTLOG_HEX)) {
        WT_ERR(__logrec_make_hex_str(session, &escaped, &key));
        WT_ERR(
          __wt_fprintf(session, args->fs, "        \"key-hex\": \"%s\",\n", (char *)escaped->mem));
    }
    WT_ERR(__logrec_make_json_str(session, &escaped, &value));
    WT_ERR(__wt_fprintf(session, args->fs, "        \"value\": \"%s\"", (char *)escaped->mem));
    if (FLD_ISSET(args->flags, WT_TXN_PRINTLOG_HEX)) {
        WT_ERR(__logrec_make_hex_str(session, &escaped, &value));
        WT_ERR(__wt_fprintf(
          session, args->fs, ",\n        \"value-hex\": \"%s\"", (char *)escaped->mem));
    }

err:
    __wt_scr_free(session, &escaped);
    return (ret);
}

/*
 * __wt_struct_size_row_remove --
 *     Calculate size of row_remove struct.
 */
static WT_INLINE size_t
__wt_struct_size_row_remove(uint32_t fileid, WT_ITEM *key)
{
    return (__wt_vsize_uint(fileid) + key->size);
}

/*
 * __wt_struct_pack_row_remove --
 *     Pack the row_remove struct.
 */
WT_GCC_FUNC_DECL_ATTRIBUTE((warn_unused_result))
static WT_INLINE int
__wt_struct_pack_row_remove(uint8_t **pp, uint8_t *end, uint32_t fileid, WT_ITEM *key)
{
    WT_RET(__pack_encode_uintAny(pp, end, fileid));
    WT_RET(__pack_encode_WT_ITEM_last(pp, end, key));

    return (0);
}

/*
 * __wt_struct_unpack_row_remove --
 *     Unpack the row_remove struct.
 */
WT_GCC_FUNC_DECL_ATTRIBUTE((warn_unused_result))
static WT_INLINE int
__wt_struct_unpack_row_remove(
  const uint8_t **pp, const uint8_t *end, uint32_t *fileidp, WT_ITEM *keyp)
{
    __pack_decode_uintAny(pp, end, uint32_t, fileidp);
    __pack_decode_WT_ITEM_last(pp, end, keyp);

    return (0);
}

/*
 * __wt_logop_row_remove_pack --
 *     Pack the log operation row_remove.
 */
WT_GCC_FUNC_DECL_ATTRIBUTE((warn_unused_result))
int
__wt_logop_row_remove_pack(WT_SESSION_IMPL *session, WT_ITEM *logrec, uint32_t fileid, WT_ITEM *key)
{
    size_t size;
    uint8_t *buf, *end;

    size = __wt_struct_size_row_remove(fileid, key);
    size += __wt_vsize_uint(WT_LOGOP_ROW_REMOVE) + __wt_vsize_uint(0);
    __wt_struct_size_adjust(session, &size);
    WT_RET(__wt_buf_extend(session, logrec, logrec->size + size));

    buf = (uint8_t *)logrec->data + logrec->size;
    end = buf + size;
    WT_RET(__wt_logop_write(session, &buf, end, WT_LOGOP_ROW_REMOVE, (uint32_t)size));
    WT_RET(__wt_struct_pack_row_remove(&buf, end, fileid, key));

    logrec->size += (uint32_t)size;
    return (0);
}

/*
 * __wt_logop_row_remove_unpack --
 *     Unpack the log operation row_remove.
 */
int
__wt_logop_row_remove_unpack(WT_SESSION_IMPL *session, const uint8_t **pp, const uint8_t *end,
  uint32_t *fileidp, WT_ITEM *keyp)
{
    WT_DECL_RET;
    uint32_t optype, size;

#if !defined(NO_STRICT_PACKING_CHECK) || defined(PACKING_COMPATIBILITY_MODE)
    const uint8_t *pp_orig;
    pp_orig = *pp;
#endif

    if ((ret = __wt_logop_unpack(session, pp, end, &optype, &size)) != 0 ||
      (ret = __wt_struct_unpack_row_remove(pp, end, fileidp, keyp)) != 0)
        WT_RET_MSG(session, ret, "logop_row_remove: unpack failure");

    WT_CHECK_OPTYPE(session, optype, WT_LOGOP_ROW_REMOVE);

#if !defined(NO_STRICT_PACKING_CHECK)
    if (WT_PTRDIFF(*pp, pp_orig) != size) {
        WT_RET_MSG(session, EINVAL, "logop_row_remove: size mismatch: expected %u, got %" PRIuPTR,
          size, WT_PTRDIFF(*pp, pp_orig));
    }
#endif
#if defined(PACKING_COMPATIBILITY_MODE)
    *pp = pp_orig + size;
#endif

    return (0);
}

/*
 * __wt_logop_row_remove_print --
 *     Print the log operation row_remove.
 */
int
__wt_logop_row_remove_print(
  WT_SESSION_IMPL *session, const uint8_t **pp, const uint8_t *end, WT_TXN_PRINTLOG_ARGS *args)
{
    WT_DECL_RET;
    uint32_t fileid;
    WT_ITEM key;
    WT_DECL_ITEM(escaped);

    WT_RET(__wt_logop_row_remove_unpack(session, pp, end, &fileid, &key));

    if (!FLD_ISSET(args->flags, WT_TXN_PRINTLOG_UNREDACT) && fileid != WT_METAFILE_ID)
        return (__wt_fprintf(session, args->fs, " REDACTED"));

    WT_RET(__wt_fprintf(session, args->fs, " \"optype\": \"row_remove\",\n"));
    WT_ERR(__wt_fprintf(session, args->fs, "        \"fileid\": %" PRIu32 ",\n", fileid));
    WT_ERR(__wt_fprintf(session, args->fs, "        \"fileid-hex\": \"0x%" PRIx32 "\",\n", fileid));
    WT_ERR(__logrec_make_json_str(session, &escaped, &key));
    WT_ERR(__wt_fprintf(session, args->fs, "        \"key\": \"%s\"", (char *)escaped->mem));
    if (FLD_ISSET(args->flags, WT_TXN_PRINTLOG_HEX)) {
        WT_ERR(__logrec_make_hex_str(session, &escaped, &key));
        WT_ERR(
          __wt_fprintf(session, args->fs, ",\n        \"key-hex\": \"%s\"", (char *)escaped->mem));
    }

err:
    __wt_scr_free(session, &escaped);
    return (ret);
}

/*
 * __wt_struct_size_row_truncate --
 *     Calculate size of row_truncate struct.
 */
static WT_INLINE size_t
__wt_struct_size_row_truncate(uint32_t fileid, WT_ITEM *start, WT_ITEM *stop, uint32_t mode)
{
    return (__wt_vsize_uint(fileid) + __wt_vsize_uint(start->size) + start->size +
      __wt_vsize_uint(stop->size) + stop->size + __wt_vsize_uint(mode));
}

/*
 * __wt_struct_pack_row_truncate --
 *     Pack the row_truncate struct.
 */
WT_GCC_FUNC_DECL_ATTRIBUTE((warn_unused_result))
static WT_INLINE int
__wt_struct_pack_row_truncate(
  uint8_t **pp, uint8_t *end, uint32_t fileid, WT_ITEM *start, WT_ITEM *stop, uint32_t mode)
{
    WT_RET(__pack_encode_uintAny(pp, end, fileid));
    WT_RET(__pack_encode_WT_ITEM(pp, end, start));
    WT_RET(__pack_encode_WT_ITEM(pp, end, stop));
    WT_RET(__pack_encode_uintAny(pp, end, mode));

    return (0);
}

/*
 * __wt_struct_unpack_row_truncate --
 *     Unpack the row_truncate struct.
 */
WT_GCC_FUNC_DECL_ATTRIBUTE((warn_unused_result))
static WT_INLINE int
__wt_struct_unpack_row_truncate(const uint8_t **pp, const uint8_t *end, uint32_t *fileidp,
  WT_ITEM *startp, WT_ITEM *stopp, uint32_t *modep)
{
    __pack_decode_uintAny(pp, end, uint32_t, fileidp);
    __pack_decode_WT_ITEM(pp, end, startp);
    __pack_decode_WT_ITEM(pp, end, stopp);
    __pack_decode_uintAny(pp, end, uint32_t, modep);

    return (0);
}

/*
 * __wt_logop_row_truncate_pack --
 *     Pack the log operation row_truncate.
 */
WT_GCC_FUNC_DECL_ATTRIBUTE((warn_unused_result))
int
__wt_logop_row_truncate_pack(WT_SESSION_IMPL *session, WT_ITEM *logrec, uint32_t fileid,
  WT_ITEM *start, WT_ITEM *stop, uint32_t mode)
{
    size_t size;
    uint8_t *buf, *end;

    size = __wt_struct_size_row_truncate(fileid, start, stop, mode);
    size += __wt_vsize_uint(WT_LOGOP_ROW_TRUNCATE) + __wt_vsize_uint(0);
    __wt_struct_size_adjust(session, &size);
    WT_RET(__wt_buf_extend(session, logrec, logrec->size + size));

    buf = (uint8_t *)logrec->data + logrec->size;
    end = buf + size;
    WT_RET(__wt_logop_write(session, &buf, end, WT_LOGOP_ROW_TRUNCATE, (uint32_t)size));
    WT_RET(__wt_struct_pack_row_truncate(&buf, end, fileid, start, stop, mode));

    logrec->size += (uint32_t)size;
    return (0);
}

/*
 * __wt_logop_row_truncate_unpack --
 *     Unpack the log operation row_truncate.
 */
int
__wt_logop_row_truncate_unpack(WT_SESSION_IMPL *session, const uint8_t **pp, const uint8_t *end,
  uint32_t *fileidp, WT_ITEM *startp, WT_ITEM *stopp, uint32_t *modep)
{
    WT_DECL_RET;
    uint32_t optype, size;

#if !defined(NO_STRICT_PACKING_CHECK) || defined(PACKING_COMPATIBILITY_MODE)
    const uint8_t *pp_orig;
    pp_orig = *pp;
#endif

    if ((ret = __wt_logop_unpack(session, pp, end, &optype, &size)) != 0 ||
      (ret = __wt_struct_unpack_row_truncate(pp, end, fileidp, startp, stopp, modep)) != 0)
        WT_RET_MSG(session, ret, "logop_row_truncate: unpack failure");

    WT_CHECK_OPTYPE(session, optype, WT_LOGOP_ROW_TRUNCATE);

#if !defined(NO_STRICT_PACKING_CHECK)
    if (WT_PTRDIFF(*pp, pp_orig) != size) {
        WT_RET_MSG(session, EINVAL, "logop_row_truncate: size mismatch: expected %u, got %" PRIuPTR,
          size, WT_PTRDIFF(*pp, pp_orig));
    }
#endif
#if defined(PACKING_COMPATIBILITY_MODE)
    *pp = pp_orig + size;
#endif

    return (0);
}

/*
 * __wt_logop_row_truncate_print --
 *     Print the log operation row_truncate.
 */
int
__wt_logop_row_truncate_print(
  WT_SESSION_IMPL *session, const uint8_t **pp, const uint8_t *end, WT_TXN_PRINTLOG_ARGS *args)
{
    WT_DECL_RET;
    uint32_t fileid;
    WT_ITEM start;
    WT_ITEM stop;
    uint32_t mode;
    WT_DECL_ITEM(escaped);

    WT_RET(__wt_logop_row_truncate_unpack(session, pp, end, &fileid, &start, &stop, &mode));

    if (!FLD_ISSET(args->flags, WT_TXN_PRINTLOG_UNREDACT) && fileid != WT_METAFILE_ID)
        return (__wt_fprintf(session, args->fs, " REDACTED"));

    WT_RET(__wt_fprintf(session, args->fs, " \"optype\": \"row_truncate\",\n"));
    WT_ERR(__wt_fprintf(session, args->fs, "        \"fileid\": %" PRIu32 ",\n", fileid));
    WT_ERR(__wt_fprintf(session, args->fs, "        \"fileid-hex\": \"0x%" PRIx32 "\",\n", fileid));
    WT_ERR(__logrec_make_json_str(session, &escaped, &start));
    WT_ERR(__wt_fprintf(session, args->fs, "        \"start\": \"%s\",\n", (char *)escaped->mem));
    if (FLD_ISSET(args->flags, WT_TXN_PRINTLOG_HEX)) {
        WT_ERR(__logrec_make_hex_str(session, &escaped, &start));
        WT_ERR(__wt_fprintf(
          session, args->fs, "        \"start-hex\": \"%s\",\n", (char *)escaped->mem));
    }
    WT_ERR(__logrec_make_json_str(session, &escaped, &stop));
    WT_ERR(__wt_fprintf(session, args->fs, "        \"stop\": \"%s\",\n", (char *)escaped->mem));
    if (FLD_ISSET(args->flags, WT_TXN_PRINTLOG_HEX)) {
        WT_ERR(__logrec_make_hex_str(session, &escaped, &stop));
        WT_ERR(
          __wt_fprintf(session, args->fs, "        \"stop-hex\": \"%s\",\n", (char *)escaped->mem));
    }
    WT_ERR(__wt_fprintf(session, args->fs, "        \"mode\": %" PRIu32 "", mode));

err:
    __wt_scr_free(session, &escaped);
    return (ret);
}

/*
 * __wt_struct_size_checkpoint_start --
 *     Calculate size of checkpoint_start struct.
 */
static WT_INLINE size_t
__wt_struct_size_checkpoint_start(void)
{
    return (0);
}

/*
 * __wt_struct_pack_checkpoint_start --
 *     Pack the checkpoint_start struct.
 */
WT_GCC_FUNC_DECL_ATTRIBUTE((warn_unused_result))
static WT_INLINE int
__wt_struct_pack_checkpoint_start(uint8_t **pp, uint8_t *end)
{
    WT_UNUSED(pp);
    WT_UNUSED(end);
    return (0);
}

/*
 * __wt_struct_unpack_checkpoint_start --
 *     Unpack the checkpoint_start struct.
 */
WT_GCC_FUNC_DECL_ATTRIBUTE((warn_unused_result))
static WT_INLINE int
__wt_struct_unpack_checkpoint_start(const uint8_t **pp, const uint8_t *end)
{
    WT_UNUSED(pp);
    WT_UNUSED(end);
    return (0);
}

/*
 * __wt_logop_checkpoint_start_pack --
 *     Pack the log operation checkpoint_start.
 */
WT_GCC_FUNC_DECL_ATTRIBUTE((warn_unused_result))
int
__wt_logop_checkpoint_start_pack(WT_SESSION_IMPL *session, WT_ITEM *logrec)
{
    size_t size;
    uint8_t *buf, *end;

    size = __wt_struct_size_checkpoint_start();
    size += __wt_vsize_uint(WT_LOGOP_CHECKPOINT_START) + __wt_vsize_uint(0);
    __wt_struct_size_adjust(session, &size);
    WT_RET(__wt_buf_extend(session, logrec, logrec->size + size));

    buf = (uint8_t *)logrec->data + logrec->size;
    end = buf + size;
    WT_RET(__wt_logop_write(session, &buf, end, WT_LOGOP_CHECKPOINT_START, (uint32_t)size));
    WT_RET(__wt_struct_pack_checkpoint_start(&buf, end));

    logrec->size += (uint32_t)size;
    return (0);
}

/*
 * __wt_logop_checkpoint_start_unpack --
 *     Unpack the log operation checkpoint_start.
 */
int
__wt_logop_checkpoint_start_unpack(WT_SESSION_IMPL *session, const uint8_t **pp, const uint8_t *end)
{
    WT_DECL_RET;
    uint32_t optype, size;

#if !defined(NO_STRICT_PACKING_CHECK) || defined(PACKING_COMPATIBILITY_MODE)
    const uint8_t *pp_orig;
    pp_orig = *pp;
#endif

    if ((ret = __wt_logop_unpack(session, pp, end, &optype, &size)) != 0 ||
      (ret = __wt_struct_unpack_checkpoint_start(pp, end)) != 0)
        WT_RET_MSG(session, ret, "logop_checkpoint_start: unpack failure");

    WT_CHECK_OPTYPE(session, optype, WT_LOGOP_CHECKPOINT_START);

#if !defined(NO_STRICT_PACKING_CHECK)
    if (WT_PTRDIFF(*pp, pp_orig) != size) {
        WT_RET_MSG(session, EINVAL,
          "logop_checkpoint_start: size mismatch: expected %u, got %" PRIuPTR, size,
          WT_PTRDIFF(*pp, pp_orig));
    }
#endif
#if defined(PACKING_COMPATIBILITY_MODE)
    *pp = pp_orig + size;
#endif

    return (0);
}

/*
 * __wt_logop_checkpoint_start_print --
 *     Print the log operation checkpoint_start.
 */
int
__wt_logop_checkpoint_start_print(
  WT_SESSION_IMPL *session, const uint8_t **pp, const uint8_t *end, WT_TXN_PRINTLOG_ARGS *args)
{

    WT_RET(__wt_logop_checkpoint_start_unpack(session, pp, end));

    WT_RET(__wt_fprintf(session, args->fs, " \"optype\": \"checkpoint_start\"\n"));

    return (0);
}

/*
 * __wt_struct_size_prev_lsn --
 *     Calculate size of prev_lsn struct.
 */
static WT_INLINE size_t
__wt_struct_size_prev_lsn(WT_LSN *prev_lsn)
{
    return (__wt_vsize_uint(prev_lsn->l.file) + __wt_vsize_uint(prev_lsn->l.offset));
}

/*
 * __wt_struct_pack_prev_lsn --
 *     Pack the prev_lsn struct.
 */
WT_GCC_FUNC_DECL_ATTRIBUTE((warn_unused_result))
static WT_INLINE int
__wt_struct_pack_prev_lsn(uint8_t **pp, uint8_t *end, WT_LSN *prev_lsn)
{
    WT_RET(__pack_encode_uintAny(pp, end, prev_lsn->l.file));
    WT_RET(__pack_encode_uintAny(pp, end, prev_lsn->l.offset));

    return (0);
}

/*
 * __wt_struct_unpack_prev_lsn --
 *     Unpack the prev_lsn struct.
 */
WT_GCC_FUNC_DECL_ATTRIBUTE((warn_unused_result))
static WT_INLINE int
__wt_struct_unpack_prev_lsn(const uint8_t **pp, const uint8_t *end, WT_LSN *prev_lsnp)
{
    __pack_decode_uintAny(pp, end, uint32_t, &prev_lsnp->l.file);
    __pack_decode_uintAny(pp, end, uint32_t, &prev_lsnp->l.offset);

    return (0);
}

/*
 * __wt_logop_prev_lsn_pack --
 *     Pack the log operation prev_lsn.
 */
WT_GCC_FUNC_DECL_ATTRIBUTE((warn_unused_result))
int
__wt_logop_prev_lsn_pack(WT_SESSION_IMPL *session, WT_ITEM *logrec, WT_LSN *prev_lsn)
{
    size_t size;
    uint8_t *buf, *end;

    size = __wt_struct_size_prev_lsn(prev_lsn);
    size += __wt_vsize_uint(WT_LOGOP_PREV_LSN) + __wt_vsize_uint(0);
    __wt_struct_size_adjust(session, &size);
    WT_RET(__wt_buf_extend(session, logrec, logrec->size + size));

    buf = (uint8_t *)logrec->data + logrec->size;
    end = buf + size;
    WT_RET(__wt_logop_write(session, &buf, end, WT_LOGOP_PREV_LSN, (uint32_t)size));
    WT_RET(__wt_struct_pack_prev_lsn(&buf, end, prev_lsn));

    logrec->size += (uint32_t)size;
    return (0);
}

/*
 * __wt_logop_prev_lsn_unpack --
 *     Unpack the log operation prev_lsn.
 */
int
__wt_logop_prev_lsn_unpack(
  WT_SESSION_IMPL *session, const uint8_t **pp, const uint8_t *end, WT_LSN *prev_lsnp)
{
    WT_DECL_RET;
    uint32_t optype, size;

#if !defined(NO_STRICT_PACKING_CHECK) || defined(PACKING_COMPATIBILITY_MODE)
    const uint8_t *pp_orig;
    pp_orig = *pp;
#endif

    if ((ret = __wt_logop_unpack(session, pp, end, &optype, &size)) != 0 ||
      (ret = __wt_struct_unpack_prev_lsn(pp, end, prev_lsnp)) != 0)
        WT_RET_MSG(session, ret, "logop_prev_lsn: unpack failure");

    WT_CHECK_OPTYPE(session, optype, WT_LOGOP_PREV_LSN);

#if !defined(NO_STRICT_PACKING_CHECK)
    if (WT_PTRDIFF(*pp, pp_orig) != size) {
        WT_RET_MSG(session, EINVAL, "logop_prev_lsn: size mismatch: expected %u, got %" PRIuPTR,
          size, WT_PTRDIFF(*pp, pp_orig));
    }
#endif
#if defined(PACKING_COMPATIBILITY_MODE)
    *pp = pp_orig + size;
#endif

    return (0);
}

/*
 * __wt_logop_prev_lsn_print --
 *     Print the log operation prev_lsn.
 */
int
__wt_logop_prev_lsn_print(
  WT_SESSION_IMPL *session, const uint8_t **pp, const uint8_t *end, WT_TXN_PRINTLOG_ARGS *args)
{
    WT_LSN prev_lsn;

    WT_RET(__wt_logop_prev_lsn_unpack(session, pp, end, &prev_lsn));

    WT_RET(__wt_fprintf(session, args->fs, " \"optype\": \"prev_lsn\",\n"));
    WT_RET(__wt_fprintf(session, args->fs, "        \"prev_lsn\": [%" PRIu32 ", %" PRIu32 "]",
      prev_lsn.l.file, prev_lsn.l.offset));
    return (0);
}

/*
 * __wt_struct_size_backup_id --
 *     Calculate size of backup_id struct.
 */
static WT_INLINE size_t
__wt_struct_size_backup_id(uint32_t index, uint64_t granularity, const char *id)
{
    return (__wt_vsize_uint(index) + __wt_vsize_uint(granularity) + strlen(id) + 1);
}

/*
 * __wt_struct_pack_backup_id --
 *     Pack the backup_id struct.
 */
WT_GCC_FUNC_DECL_ATTRIBUTE((warn_unused_result))
static WT_INLINE int
__wt_struct_pack_backup_id(
  uint8_t **pp, uint8_t *end, uint32_t index, uint64_t granularity, const char *id)
{
    WT_RET(__pack_encode_uintAny(pp, end, index));
    WT_RET(__pack_encode_uintAny(pp, end, granularity));
    WT_RET(__pack_encode_string(pp, end, id));

    return (0);
}

/*
 * __wt_struct_unpack_backup_id --
 *     Unpack the backup_id struct.
 */
WT_GCC_FUNC_DECL_ATTRIBUTE((warn_unused_result))
static WT_INLINE int
__wt_struct_unpack_backup_id(const uint8_t **pp, const uint8_t *end, uint32_t *indexp,
  uint64_t *granularityp, const char **idp)
{
    __pack_decode_uintAny(pp, end, uint32_t, indexp);
    __pack_decode_uintAny(pp, end, uint64_t, granularityp);
    __pack_decode_string(pp, end, idp);

    return (0);
}

/*
 * __wt_logop_backup_id_pack --
 *     Pack the log operation backup_id.
 */
WT_GCC_FUNC_DECL_ATTRIBUTE((warn_unused_result))
int
__wt_logop_backup_id_pack(
  WT_SESSION_IMPL *session, WT_ITEM *logrec, uint32_t index, uint64_t granularity, const char *id)
{
    size_t size;
    uint8_t *buf, *end;

    size = __wt_struct_size_backup_id(index, granularity, id);
    size += __wt_vsize_uint(WT_LOGOP_BACKUP_ID) + __wt_vsize_uint(0);
    __wt_struct_size_adjust(session, &size);
    WT_RET(__wt_buf_extend(session, logrec, logrec->size + size));

    buf = (uint8_t *)logrec->data + logrec->size;
    end = buf + size;
    WT_RET(__wt_logop_write(session, &buf, end, WT_LOGOP_BACKUP_ID, (uint32_t)size));
    WT_RET(__wt_struct_pack_backup_id(&buf, end, index, granularity, id));

    logrec->size += (uint32_t)size;
    return (0);
}

/*
 * __wt_logop_backup_id_unpack --
 *     Unpack the log operation backup_id.
 */
int
__wt_logop_backup_id_unpack(WT_SESSION_IMPL *session, const uint8_t **pp, const uint8_t *end,
  uint32_t *indexp, uint64_t *granularityp, const char **idp)
{
    WT_DECL_RET;
    uint32_t optype, size;

#if !defined(NO_STRICT_PACKING_CHECK) || defined(PACKING_COMPATIBILITY_MODE)
    const uint8_t *pp_orig;
    pp_orig = *pp;
#endif

    if ((ret = __wt_logop_unpack(session, pp, end, &optype, &size)) != 0 ||
      (ret = __wt_struct_unpack_backup_id(pp, end, indexp, granularityp, idp)) != 0)
        WT_RET_MSG(session, ret, "logop_backup_id: unpack failure");

    WT_CHECK_OPTYPE(session, optype, WT_LOGOP_BACKUP_ID);

#if !defined(NO_STRICT_PACKING_CHECK)
    if (WT_PTRDIFF(*pp, pp_orig) != size) {
        WT_RET_MSG(session, EINVAL, "logop_backup_id: size mismatch: expected %u, got %" PRIuPTR,
          size, WT_PTRDIFF(*pp, pp_orig));
    }
#endif
#if defined(PACKING_COMPATIBILITY_MODE)
    *pp = pp_orig + size;
#endif

    return (0);
}

/*
 * __wt_logop_backup_id_print --
 *     Print the log operation backup_id.
 */
int
__wt_logop_backup_id_print(
  WT_SESSION_IMPL *session, const uint8_t **pp, const uint8_t *end, WT_TXN_PRINTLOG_ARGS *args)
{
    uint32_t index;
    uint64_t granularity;
    const char *id;

    WT_RET(__wt_logop_backup_id_unpack(session, pp, end, &index, &granularity, &id));

    WT_RET(__wt_fprintf(session, args->fs, " \"optype\": \"backup_id\",\n"));
    WT_RET(__wt_fprintf(session, args->fs, "        \"index\": %" PRIu32 ",\n", index));
    WT_RET(__wt_fprintf(session, args->fs, "        \"granularity\": %" PRIu64 ",\n", granularity));
    WT_RET(__wt_fprintf(session, args->fs, "        \"id\": \"%s\"", id));
    return (0);
}

/*
 * __wt_struct_size_txn_timestamp --
 *     Calculate size of txn_timestamp struct.
 */
static WT_INLINE size_t
__wt_struct_size_txn_timestamp(uint64_t time_sec, uint64_t time_nsec, uint64_t commit_ts,
  uint64_t durable_ts, uint64_t first_commit_ts, uint64_t prepare_ts, uint64_t read_ts)
{
    return (__wt_vsize_uint(time_sec) + __wt_vsize_uint(time_nsec) + __wt_vsize_uint(commit_ts) +
      __wt_vsize_uint(durable_ts) + __wt_vsize_uint(first_commit_ts) + __wt_vsize_uint(prepare_ts) +
      __wt_vsize_uint(read_ts));
}

/*
 * __wt_struct_pack_txn_timestamp --
 *     Pack the txn_timestamp struct.
 */
WT_GCC_FUNC_DECL_ATTRIBUTE((warn_unused_result))
static WT_INLINE int
__wt_struct_pack_txn_timestamp(uint8_t **pp, uint8_t *end, uint64_t time_sec, uint64_t time_nsec,
  uint64_t commit_ts, uint64_t durable_ts, uint64_t first_commit_ts, uint64_t prepare_ts,
  uint64_t read_ts)
{
    WT_RET(__pack_encode_uintAny(pp, end, time_sec));
    WT_RET(__pack_encode_uintAny(pp, end, time_nsec));
    WT_RET(__pack_encode_uintAny(pp, end, commit_ts));
    WT_RET(__pack_encode_uintAny(pp, end, durable_ts));
    WT_RET(__pack_encode_uintAny(pp, end, first_commit_ts));
    WT_RET(__pack_encode_uintAny(pp, end, prepare_ts));
    WT_RET(__pack_encode_uintAny(pp, end, read_ts));

    return (0);
}

/*
 * __wt_struct_unpack_txn_timestamp --
 *     Unpack the txn_timestamp struct.
 */
WT_GCC_FUNC_DECL_ATTRIBUTE((warn_unused_result))
static WT_INLINE int
__wt_struct_unpack_txn_timestamp(const uint8_t **pp, const uint8_t *end, uint64_t *time_secp,
  uint64_t *time_nsecp, uint64_t *commit_tsp, uint64_t *durable_tsp, uint64_t *first_commit_tsp,
  uint64_t *prepare_tsp, uint64_t *read_tsp)
{
    __pack_decode_uintAny(pp, end, uint64_t, time_secp);
    __pack_decode_uintAny(pp, end, uint64_t, time_nsecp);
    __pack_decode_uintAny(pp, end, uint64_t, commit_tsp);
    __pack_decode_uintAny(pp, end, uint64_t, durable_tsp);
    __pack_decode_uintAny(pp, end, uint64_t, first_commit_tsp);
    __pack_decode_uintAny(pp, end, uint64_t, prepare_tsp);
    __pack_decode_uintAny(pp, end, uint64_t, read_tsp);

    return (0);
}

/*
 * __wt_logop_txn_timestamp_pack --
 *     Pack the log operation txn_timestamp.
 */
WT_GCC_FUNC_DECL_ATTRIBUTE((warn_unused_result))
int
__wt_logop_txn_timestamp_pack(WT_SESSION_IMPL *session, WT_ITEM *logrec, uint64_t time_sec,
  uint64_t time_nsec, uint64_t commit_ts, uint64_t durable_ts, uint64_t first_commit_ts,
  uint64_t prepare_ts, uint64_t read_ts)
{
    size_t size;
    uint8_t *buf, *end;

    size = __wt_struct_size_txn_timestamp(
      time_sec, time_nsec, commit_ts, durable_ts, first_commit_ts, prepare_ts, read_ts);
    size += __wt_vsize_uint(WT_LOGOP_TXN_TIMESTAMP) + __wt_vsize_uint(0);
    __wt_struct_size_adjust(session, &size);
    WT_RET(__wt_buf_extend(session, logrec, logrec->size + size));

    buf = (uint8_t *)logrec->data + logrec->size;
    end = buf + size;
    WT_RET(__wt_logop_write(session, &buf, end, WT_LOGOP_TXN_TIMESTAMP, (uint32_t)size));
    WT_RET(__wt_struct_pack_txn_timestamp(
      &buf, end, time_sec, time_nsec, commit_ts, durable_ts, first_commit_ts, prepare_ts, read_ts));

    logrec->size += (uint32_t)size;
    return (0);
}

/*
 * __wt_logop_txn_timestamp_unpack --
 *     Unpack the log operation txn_timestamp.
 */
int
__wt_logop_txn_timestamp_unpack(WT_SESSION_IMPL *session, const uint8_t **pp, const uint8_t *end,
  uint64_t *time_secp, uint64_t *time_nsecp, uint64_t *commit_tsp, uint64_t *durable_tsp,
  uint64_t *first_commit_tsp, uint64_t *prepare_tsp, uint64_t *read_tsp)
{
    WT_DECL_RET;
    uint32_t optype, size;

#if !defined(NO_STRICT_PACKING_CHECK) || defined(PACKING_COMPATIBILITY_MODE)
    const uint8_t *pp_orig;
    pp_orig = *pp;
#endif

    if ((ret = __wt_logop_unpack(session, pp, end, &optype, &size)) != 0 ||
      (ret = __wt_struct_unpack_txn_timestamp(pp, end, time_secp, time_nsecp, commit_tsp,
         durable_tsp, first_commit_tsp, prepare_tsp, read_tsp)) != 0)
        WT_RET_MSG(session, ret, "logop_txn_timestamp: unpack failure");

    WT_CHECK_OPTYPE(session, optype, WT_LOGOP_TXN_TIMESTAMP);

#if !defined(NO_STRICT_PACKING_CHECK)
    if (WT_PTRDIFF(*pp, pp_orig) != size) {
        WT_RET_MSG(session, EINVAL,
          "logop_txn_timestamp: size mismatch: expected %u, got %" PRIuPTR, size,
          WT_PTRDIFF(*pp, pp_orig));
    }
#endif
#if defined(PACKING_COMPATIBILITY_MODE)
    *pp = pp_orig + size;
#endif

    return (0);
}

/*
 * __wt_logop_txn_timestamp_print --
 *     Print the log operation txn_timestamp.
 */
int
__wt_logop_txn_timestamp_print(
  WT_SESSION_IMPL *session, const uint8_t **pp, const uint8_t *end, WT_TXN_PRINTLOG_ARGS *args)
{
    uint64_t time_sec;
    uint64_t time_nsec;
    uint64_t commit_ts;
    uint64_t durable_ts;
    uint64_t first_commit_ts;
    uint64_t prepare_ts;
    uint64_t read_ts;

    WT_RET(__wt_logop_txn_timestamp_unpack(session, pp, end, &time_sec, &time_nsec, &commit_ts,
      &durable_ts, &first_commit_ts, &prepare_ts, &read_ts));

    WT_RET(__wt_fprintf(session, args->fs, " \"optype\": \"txn_timestamp\",\n"));
    WT_RET(__wt_fprintf(session, args->fs, "        \"time_sec\": %" PRIu64 ",\n", time_sec));
    WT_RET(__wt_fprintf(session, args->fs, "        \"time_nsec\": %" PRIu64 ",\n", time_nsec));
    WT_RET(__wt_fprintf(session, args->fs, "        \"commit_ts\": %" PRIu64 ",\n", commit_ts));
    WT_RET(__wt_fprintf(session, args->fs, "        \"durable_ts\": %" PRIu64 ",\n", durable_ts));
    WT_RET(__wt_fprintf(
      session, args->fs, "        \"first_commit_ts\": %" PRIu64 ",\n", first_commit_ts));
    WT_RET(__wt_fprintf(session, args->fs, "        \"prepare_ts\": %" PRIu64 ",\n", prepare_ts));
    WT_RET(__wt_fprintf(session, args->fs, "        \"read_ts\": %" PRIu64 "", read_ts));
    return (0);
}

/*
 * __wt_txn_op_printlog --
 *     Print operation from a log cookie.
 */
int
__wt_txn_op_printlog(
  WT_SESSION_IMPL *session, const uint8_t **pp, const uint8_t *end, WT_TXN_PRINTLOG_ARGS *args)
{
    uint32_t optype, opsize;

    /* Peek at the size and the type. */
    WT_RET(__wt_logop_read(session, pp, end, &optype, &opsize));
    end = *pp + opsize;

    switch (optype) {
    case WT_LOGOP_COL_MODIFY:
        WT_RET(__wt_logop_col_modify_print(session, pp, end, args));
        break;

    case WT_LOGOP_COL_PUT:
        WT_RET(__wt_logop_col_put_print(session, pp, end, args));
        break;

    case WT_LOGOP_COL_REMOVE:
        WT_RET(__wt_logop_col_remove_print(session, pp, end, args));
        break;

    case WT_LOGOP_COL_TRUNCATE:
        WT_RET(__wt_logop_col_truncate_print(session, pp, end, args));
        break;

    case WT_LOGOP_ROW_MODIFY:
        WT_RET(__wt_logop_row_modify_print(session, pp, end, args));
        break;

    case WT_LOGOP_ROW_PUT:
        WT_RET(__wt_logop_row_put_print(session, pp, end, args));
        break;

    case WT_LOGOP_ROW_REMOVE:
        WT_RET(__wt_logop_row_remove_print(session, pp, end, args));
        break;

    case WT_LOGOP_ROW_TRUNCATE:
        WT_RET(__wt_logop_row_truncate_print(session, pp, end, args));
        break;

    case WT_LOGOP_CHECKPOINT_START:
        WT_RET(__wt_logop_checkpoint_start_print(session, pp, end, args));
        break;

    case WT_LOGOP_PREV_LSN:
        WT_RET(__wt_logop_prev_lsn_print(session, pp, end, args));
        break;

    case WT_LOGOP_BACKUP_ID:
        WT_RET(__wt_logop_backup_id_print(session, pp, end, args));
        break;

    case WT_LOGOP_TXN_TIMESTAMP:
        WT_RET(__wt_logop_txn_timestamp_print(session, pp, end, args));
        break;

    default:
        return (__wt_illegal_value(session, optype));
    }

    return (0);
}<|MERGE_RESOLUTION|>--- conflicted
+++ resolved
@@ -130,11 +130,7 @@
     WT_LOG *log;
     size_t allocsize;
 
-<<<<<<< HEAD
-    log = S2C(session)->log_info.log;
-=======
     log = S2C(session)->log_mgr.log;
->>>>>>> 289e2763
     allocsize = log == NULL ? WT_LOG_ALIGN : log->allocsize;
     WT_RET(__wt_scr_alloc(session, WT_ALIGN(size + 1, allocsize), &logrec));
     WT_CLEAR(*(WT_LOG_RECORD *)logrec->data);
