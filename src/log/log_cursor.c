--- conflicted
+++ resolved
@@ -302,13 +302,8 @@
 
     conn = S2C(session);
     if (F_ISSET(cl, WT_CURLOG_REMOVE_LOCK)) {
-<<<<<<< HEAD
-        (void)__wt_atomic_sub32(&conn->log_info.log_cursors, 1);
-        __wt_readunlock(session, &conn->log_info.log->log_remove_lock);
-=======
         (void)__wt_atomic_sub32(&conn->log_mgr.cursors, 1);
         __wt_readunlock(session, &conn->log_mgr.log->log_remove_lock);
->>>>>>> 289e2763
     }
 
     __wt_free(session, cl->cur_lsn);
@@ -364,11 +359,7 @@
     WT_VERIFY_OPAQUE_POINTER(WT_CURSOR_LOG);
 
     conn = S2C(session);
-<<<<<<< HEAD
-    log = conn->log_info.log;
-=======
     log = conn->log_mgr.log;
->>>>>>> 289e2763
 
     WT_RET(__wt_calloc_one(session, &cl));
     cursor = (WT_CURSOR *)cl;
@@ -397,11 +388,7 @@
         /* Log cursors block removal. */
         __wt_readlock(session, &log->log_remove_lock);
         F_SET(cl, WT_CURLOG_REMOVE_LOCK);
-<<<<<<< HEAD
-        (void)__wt_atomic_add32(&conn->log_info.log_cursors, 1);
-=======
         (void)__wt_atomic_add32(&conn->log_mgr.cursors, 1);
->>>>>>> 289e2763
     }
 
     if (0) {
