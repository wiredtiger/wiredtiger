/*-
 * Copyright (c) 2014-present MongoDB, Inc.
 * Copyright (c) 2008-2014 WiredTiger, Inc.
 *	All rights reserved.
 *
 * See the file LICENSE for redistribution information.
 */

#include "wt_internal.h"

/*
 * __logmgr_sync_cfg --
 *     Interpret the transaction_sync config.
 */
static int
__logmgr_sync_cfg(WT_SESSION_IMPL *session, const char **cfg)
{
    WT_CONFIG_ITEM cval;
    WT_CONNECTION_IMPL *conn;
    uint32_t txn_logsync;

    conn = S2C(session);

    /*
     * Collect all the flag settings into a local variable and then assign into the connection after
     * we're done so that there is no chance of another thread seeing an interim value while we're
     * processing during a reconfigure.
     */
    txn_logsync = 0;
    WT_RET(__wt_config_gets(session, cfg, "transaction_sync.enabled", &cval));
    if (cval.val)
        FLD_SET(txn_logsync, WT_LOG_SYNC_ENABLED);
    else
        FLD_CLR(txn_logsync, WT_LOG_SYNC_ENABLED);

    WT_RET(__wt_config_gets(session, cfg, "transaction_sync.method", &cval));
    if (WT_CONFIG_LIT_MATCH("dsync", cval))
        FLD_SET(txn_logsync, WT_LOG_DSYNC | WT_LOG_FLUSH);
    else if (WT_CONFIG_LIT_MATCH("fsync", cval))
        FLD_SET(txn_logsync, WT_LOG_FSYNC);
    else if (WT_CONFIG_LIT_MATCH("none", cval))
        FLD_SET(txn_logsync, WT_LOG_FLUSH);
    WT_RELEASE_WRITE_WITH_BARRIER(conn->log_info.txn_logsync, txn_logsync);
    return (0);
}

/*
 * __logmgr_force_remove --
 *     Force a checkpoint out and then force a removal, waiting for the first log to be removed up
 *     to the given log number.
 */
static int
__logmgr_force_remove(WT_SESSION_IMPL *session, uint32_t lognum)
{
    WT_CONNECTION_IMPL *conn;
    WT_LOG *log;
    WT_SESSION_IMPL *tmp_session;
    uint64_t sleep_usecs, yield_cnt;

    conn = S2C(session);
    log = conn->log_info.log;
    sleep_usecs = yield_cnt = 0;

    WT_RET(__wt_open_internal_session(conn, "compatibility-reconfig", true, 0, 0, &tmp_session));
    while (log->first_lsn.l.file < lognum) {
        /*
         * Force a checkpoint to be written in the new log file and force the removal of all
         * previous log files. We do the checkpoint in the loop because the checkpoint LSN in the
         * log record could still reflect the previous log file in cases such as the write LSN has
         * not yet advanced into the new log file due to another group of threads still in progress
         * with their slot copies or writes.
         */
        WT_RET(tmp_session->iface.checkpoint(&tmp_session->iface, "force=1"));
        /*
         * It's reasonable to start the back off prior to trying at all because the backoff is very
         * gradual.
         */
        __wt_spin_backoff(&yield_cnt, &sleep_usecs);
        WT_STAT_CONN_INCRV(session, log_force_remove_sleep, sleep_usecs);

        WT_RET(WT_SESSION_CHECK_PANIC(tmp_session));
        WT_RET(__wt_log_truncate_files(tmp_session, NULL, true));
    }
    WT_RET(__wt_session_close_internal(tmp_session));
    return (0);
}

/*
 * __logmgr_get_log_version --
 *     Get the log version required for the given WiredTiger version.
 */
static uint16_t
__logmgr_get_log_version(WT_VERSION version)
{
    if (!__wt_version_defined(version))
        return (WT_NO_VALUE);

    if (__wt_version_lt(version, WT_LOG_V2_VERSION))
        return (1);
    else if (__wt_version_lt(version, WT_LOG_V3_VERSION))
        return (2);
    else if (__wt_version_lt(version, WT_LOG_V4_VERSION))
        return (3);
    else if (__wt_version_lt(version, WT_LOG_V5_VERSION))
        return (4);
    else
        return (WT_LOG_VERSION);
}

/*
 * __wt_logmgr_compat_version --
 *     Set up the compatibility versions in the log manager. This is split out because it is called
 *     much earlier than log subsystem creation on startup so that we can verify the system state in
 *     files before modifying files.
 */
void
__wt_logmgr_compat_version(WT_SESSION_IMPL *session)
{
    WT_CONNECTION_IMPL *conn;

    conn = S2C(session);
    conn->log_info.log_req_max = __logmgr_get_log_version(conn->compat_req_max);
    conn->log_info.log_req_min = __logmgr_get_log_version(conn->compat_req_min);
}

/*
 * __logmgr_version --
 *     Set up the versions in the log manager.
 */
static int
__logmgr_version(WT_SESSION_IMPL *session, bool reconfig)
{
    WT_CONNECTION_IMPL *conn;
    WT_LOG *log;
    uint32_t first_record, lognum;
    uint16_t new_version;
    bool downgrade;

    conn = S2C(session);
    log = conn->log_info.log;
    if (log == NULL)
        return (0);

    /*
     * Set the log file format versions based on compatibility versions set in the connection. The
     * compatibility version must be set at this point. We must set this before we call log_open to
     * open or create a log file.
     */
    WT_ASSERT(session, __wt_version_defined(conn->compat_version));
    new_version = __logmgr_get_log_version(conn->compat_version);

    if (new_version > 1)
        first_record = WT_LOG_END_HEADER + log->allocsize;
    else
        first_record = WT_LOG_END_HEADER;

    __wt_logmgr_compat_version(session);

    /*
     * If the version is the same, there is nothing to do.
     */
    if (log->log_version == new_version)
        return (0);

    /*
     * Note: downgrade in this context means the new version is not the latest possible version. It
     * does not mean the direction of change from the release we may be running currently.
     */
    downgrade = new_version != WT_LOG_VERSION;

    /*
     * If we are reconfiguring and at a new version we need to force the log file to advance so that
     * we write out a log file at the correct version. When we are downgrading we must force a
     * checkpoint and finally log removal, even if disabled, so that all new version log files are
     * gone.
     *
     * All of the version changes must be handled with locks on reconfigure because other threads
     * may be changing log files, using pre-allocated files.
     */
    /*
     * Set the version. If it is a live change the logging subsystem will do other work as well to
     * move to a new log file.
     */
    WT_RET(__wti_log_set_version(session, new_version, first_record, downgrade, reconfig, &lognum));
    if (reconfig && FLD_ISSET(conn->log_info.log_flags, WT_CONN_LOG_DOWNGRADED))
        WT_RET(__logmgr_force_remove(session, lognum));
    return (0);
}

/*
 * __wt_logmgr_config --
 *     Parse and setup the logging server options.
 */
int
__wt_logmgr_config(WT_SESSION_IMPL *session, const char **cfg, bool reconfig)
{
    WT_CONFIG_ITEM cval;
    WT_CONNECTION_IMPL *conn;
    bool enabled;

    /*
     * A note on reconfiguration: the standard "is this configuration string allowed" checks should
     * fail if reconfiguration has invalid strings, for example, "log=(enabled)", or
     * "statistics_log=(path=XXX)", because the connection reconfiguration method doesn't allow
     * those strings. Additionally, the base configuration values during reconfiguration are the
     * currently configured values (so we don't revert to default values when repeatedly
     * reconfiguring), and configuration processing of a currently set value should not change the
     * currently set value.
     *
     * In this code path, log server reconfiguration does not stop/restart the log server, so
     * there's no point in re-evaluating configuration strings that cannot be reconfigured, risking
     * bugs in configuration setup, and depending on evaluation of currently set values to always
     * result in the currently set value. Skip tests for any configuration strings which don't make
     * sense during reconfiguration, but don't worry about error reporting because it should never
     * happen.
     */

    conn = S2C(session);

    WT_RET(__wt_config_gets(session, cfg, "log.enabled", &cval));
    enabled = cval.val != 0;

    /*
     * If we're reconfiguring, enabled must match the already existing setting.
     *
     * If it is off and the user it turning it on, or it is on and the user is turning it off,
     * return an error.
     *
     * See above: should never happen.
     */
    if (reconfig &&
      ((enabled && !FLD_ISSET(conn->log_info.log_flags, WT_CONN_LOG_ENABLED)) ||
        (!enabled && FLD_ISSET(conn->log_info.log_flags, WT_CONN_LOG_ENABLED))))
        WT_RET_MSG(
          session, EINVAL, "log manager reconfigure: enabled mismatch with existing setting");

    /* Logging is incompatible with in-memory */
    if (enabled) {
        WT_RET(__wt_config_gets(session, cfg, "in_memory", &cval));
        if (cval.val != 0)
            WT_RET_MSG(
              session, EINVAL, "In-memory configuration incompatible with log=(enabled=true)");
    }

    if (enabled)
        FLD_SET(conn->log_info.log_flags, WT_CONN_LOG_CONFIG_ENABLED);
    else
        FLD_CLR(conn->log_info.log_flags, WT_CONN_LOG_CONFIG_ENABLED);

    /*
     * Setup a log path and compression even if logging is disabled in case we are going to print a
     * log. Only do this on creation. Once a compressor or log path are set they cannot be changed.
     *
     * See above: should never happen.
     */
    if (!reconfig) {
        conn->log_info.log_compressor = NULL;
        WT_RET(__wt_config_gets_none(session, cfg, "log.compressor", &cval));
        WT_RET(__wt_compressor_config(session, &cval, &conn->log_info.log_compressor));

        conn->log_info.log_path = NULL;
        WT_RET(__wt_config_gets(session, cfg, "log.path", &cval));
        WT_RET(__wt_strndup(session, cval.str, cval.len, &conn->log_info.log_path));
    }

    /* We are done if logging isn't enabled. */
    if (!FLD_ISSET(conn->log_info.log_flags, WT_CONN_LOG_CONFIG_ENABLED))
        return (0);

    /*
     * The configuration string log.archive is deprecated, only take it if it's explicitly set by
     * the application, that is, ignore its default value. Look for an explicit log.remove setting,
     * then an explicit log.archive setting, then the default log.remove setting.
     */
    if (__wt_config_gets(session, cfg + 1, "log.remove", &cval) != 0 &&
      __wt_config_gets(session, cfg + 1, "log.archive", &cval) != 0)
        WT_RET(__wt_config_gets(session, cfg, "log.remove", &cval));
    if (cval.val != 0)
        FLD_SET(conn->log_info.log_flags, WT_CONN_LOG_REMOVE);

    /*
     * The file size cannot be reconfigured. The amount of memory allocated to the log slots may be
     * based on the log file size at creation and we don't want to re-allocate that memory while
     * running.
     *
     * See above: should never happen.
     */
    if (!reconfig) {
        WT_RET(__wt_config_gets(session, cfg, "log.file_max", &cval));
        conn->log_info.log_file_max = (wt_off_t)cval.val;
        if (FLD_ISSET(conn->direct_io, WT_DIRECT_IO_LOG))
            conn->log_info.log_file_max =
              (wt_off_t)WT_ALIGN(conn->log_info.log_file_max, conn->buffer_alignment);
        /*
         * With the default log file extend configuration or if the log file extension size is
         * larger than the configured maximum log file size, set the log file extension size to the
         * configured maximum log file size.
         */
        if (conn->log_info.log_extend_len == WT_CONFIG_UNSET ||
          conn->log_info.log_extend_len > conn->log_info.log_file_max)
            conn->log_info.log_extend_len = conn->log_info.log_file_max;
        WT_STAT_CONN_SET(session, log_max_filesize, conn->log_info.log_file_max);
    }

    WT_RET(__wt_config_gets(session, cfg, "log.os_cache_dirty_pct", &cval));
    if (cval.val != 0)
        conn->log_info.log_dirty_max = (conn->log_info.log_file_max * cval.val) / 100;

    /*
     * If pre-allocation is configured, set the initial number to a few. We'll adapt as load
     * dictates.
     */
    WT_RET(__wt_config_gets(session, cfg, "log.prealloc", &cval));
    if (cval.val != 0) {
        WT_RET(__wt_config_gets(session, cfg, "log.prealloc_init_count", &cval));
        conn->log_info.log_prealloc = (uint32_t)cval.val;
        conn->log_info.log_prealloc_init_count = (uint32_t)cval.val;
        WT_ASSERT(session, conn->log_info.log_prealloc > 0);
    }

    WT_RET(__wt_config_gets(session, cfg, "log.force_write_wait", &cval));
    if (cval.val != 0)
        conn->log_info.log_force_write_wait = (uint32_t)cval.val;

    /*
     * Note it's meaningless to reconfigure this value during runtime, it only matters on create
     * before recovery runs.
     *
     * See above: should never happen.
     */
    if (!reconfig) {
        WT_RET(__wt_config_gets_def(session, cfg, "log.recover", 0, &cval));
        if (WT_CONFIG_LIT_MATCH("error", cval))
            FLD_SET(conn->log_info.log_flags, WT_CONN_LOG_RECOVER_ERR);
    }

    WT_RET(__wt_config_gets(session, cfg, "log.zero_fill", &cval));
    if (cval.val != 0) {
        if (F_ISSET(conn, WT_CONN_READONLY))
            WT_RET_MSG(
              session, EINVAL, "Read-only configuration incompatible with zero-filling log files");
        FLD_SET(conn->log_info.log_flags, WT_CONN_LOG_ZERO_FILL);
    }

    WT_RET(__logmgr_sync_cfg(session, cfg));
    if (conn->log_info.log_cond != NULL)
        __wt_cond_signal(session, conn->log_info.log_cond);
    return (0);
}

/*
 * __wt_logmgr_reconfig --
 *     Reconfigure logging.
 */
int
__wt_logmgr_reconfig(WT_SESSION_IMPL *session, const char **cfg)
{
    WT_RET(__wt_logmgr_config(session, cfg, true));
    return (__logmgr_version(session, true));
}

/*
 * __log_remove_once_int --
 *     Helper for __log_remove_once. Intended to be called while holding the hot backup read lock.
 */
static int
__log_remove_once_int(
  WT_SESSION_IMPL *session, char **logfiles, u_int logcount, uint32_t min_lognum)
{
    uint32_t lognum;
    u_int i;

    for (i = 0; i < logcount; i++) {
        WT_RET(__wti_log_extract_lognum(session, logfiles[i], &lognum));
        if (lognum < min_lognum)
            WT_RET(__wti_log_remove(session, WT_LOG_FILENAME, lognum));
    }

    return (0);
}

/*
 * __compute_min_lognum --
 *     Determine the number of the earliest log file we must keep.
 */
static uint32_t
__compute_min_lognum(WT_SESSION_IMPL *session, WT_LOG *log, uint32_t backup_file)
{
#ifdef HAVE_DIAGNOSTIC
    struct timespec ts;
#endif
    WT_CONNECTION_IMPL *conn;
    uint32_t min_lognum;

    conn = S2C(session);

    /*
     * If we're coming from a backup cursor we want the smaller of the last full log file copied in
     * backup or the checkpoint LSN. Otherwise we want the minimum of the last log file written to
     * disk and the checkpoint LSN.
     */
    min_lognum = backup_file == 0 ? WT_MIN(log->ckpt_lsn.l.file, log->sync_lsn.l.file) :
                                    WT_MIN(log->ckpt_lsn.l.file, backup_file);

    __wt_readlock(session, &conn->log_info.debug_log_retention_lock);

    /* Adjust the number of log files to retain based on debugging options. */

    if (FLD_ISSET(conn->debug_flags, WT_CONN_DEBUG_CKPT_RETAIN) && conn->debug_ckpt_cnt != 0)
        min_lognum = WT_MIN(conn->debug_ckpt[conn->debug_ckpt_cnt - 1].l.file, min_lognum);

    if (conn->debug_log_cnt != 0) {
        /*
         * If we're performing checkpoints, apply the retain value as a minimum, increasing the
         * number the log files we keep. If not performing checkpoints, it's an absolute number of
         * log files to keep. This means we can potentially remove log files required for recovery
         * if the number of log files exceeds the configured value and the system has yet to be
         * checkpointed.
         *
         * Check for N+1, that is, we retain N full log files, and one partial.
         */
        if ((conn->debug_log_cnt + 1) >= log->fileid)
            min_lognum = 0;
        else if (WT_IS_INIT_LSN(&log->ckpt_lsn))
            min_lognum = log->fileid - (conn->debug_log_cnt + 1);
        else
            min_lognum = WT_MIN(log->fileid - (conn->debug_log_cnt + 1), min_lognum);
    }

    __wt_readunlock(session, &conn->log_info.debug_log_retention_lock);
#ifdef HAVE_DIAGNOSTIC
    __wt_epoch(session, &ts);
    if (min_lognum > WT_INIT_LSN_FILE && min_lognum != log->min_fileid) {
        WT_IGNORE_RET(__wt_log_printf(session,
          "COMPUTE_MIN_LOG: [%" PRIuMAX ":%" PRIuMAX "] min_lognum %" PRIu32 " ckpt file %" PRIu32
          " sync file %" PRIu32 " backup_file %" PRIu32 " debug_log count%" PRIu32
          " old min %" PRIu32,
          (uintmax_t)ts.tv_sec, (uintmax_t)ts.tv_nsec / WT_THOUSAND, min_lognum,
          log->ckpt_lsn.l.file, log->sync_lsn.l.file, backup_file, conn->debug_log_cnt,
          log->min_fileid));
        log->min_fileid = min_lognum;
    }
#endif
    return (min_lognum);
}

/*
 * __log_remove_once --
 *     Perform one iteration of log removal. Must be called with the log removal lock held.
 */
static int
__log_remove_once(WT_SESSION_IMPL *session, uint32_t backup_file)
{
    WT_CONNECTION_IMPL *conn;
    WT_DECL_RET;
    WT_LOG *log;
    uint32_t min_lognum;
    u_int logcount;
    char **logfiles;

    conn = S2C(session);
    log = conn->log_info.log;
    logcount = 0;
    logfiles = NULL;

    min_lognum = __compute_min_lognum(session, log, backup_file);
    if (min_lognum <= WT_INIT_LSN_FILE)
        /*
         * If the minimum log number is zero or one that means we want to keep all logs and there is
         * nothing to do here. In typical operation, the minimum returned will be one as that is the
         * initial LSN file value. When using debug mode, the minimum returned may be zero.
         */
        return (0);

    __wt_verbose(session, WT_VERB_LOG, "log_remove: remove to log number %" PRIu32, min_lognum);

    /*
     * Main remove code. Get the list of all log files and remove any earlier than the minimum log
     * number.
     */
    WT_ERR(__wt_fs_directory_list(
      session, conn->log_info.log_path, WT_LOG_FILENAME, &logfiles, &logcount));

    /*
     * If backup_file is non-zero we know we're coming from an incremental backup cursor. In that
     * case just perform the remove operation without the lock.
     */
    if (backup_file != 0)
        ret = __log_remove_once_int(session, logfiles, logcount, min_lognum);
    else
        WT_WITH_HOTBACKUP_READ_LOCK(
          session, ret = __log_remove_once_int(session, logfiles, logcount, min_lognum), NULL);
    WT_ERR(ret);

    /*
     * Indicate what is our new earliest LSN. It is the start of the log file containing the last
     * checkpoint.
     */
    WT_SET_LSN(&log->first_lsn, min_lognum, 0);

    if (0)
err:
        __wt_err(session, ret, "log removal server error");
    WT_TRET(__wt_fs_directory_list_free(session, &logfiles, logcount));
    return (ret);
}

/*
 * __log_prealloc_once --
 *     Perform one iteration of log pre-allocation.
 */
static int
__log_prealloc_once(WT_SESSION_IMPL *session)
{
    WT_CONNECTION_IMPL *conn;
    WT_DECL_RET;
    WT_LOG *log;
    u_int i, reccount;
    char **recfiles;

    conn = S2C(session);
    log = conn->log_info.log;
    reccount = 0;
    recfiles = NULL;

    /*
     * Allocate up to the maximum number, accounting for any existing files that may not have been
     * used yet.
     */
    WT_ERR(__wt_fs_directory_list(
      session, conn->log_info.log_path, WT_LOG_PREPNAME, &recfiles, &reccount));

    /*
     * Adjust the number of files to pre-allocate if we find that the critical path had to allocate
     * them since we last ran.
     */
    if (log->prep_missed > 0) {
        conn->log_info.log_prealloc += log->prep_missed;
        __wt_verbose(session, WT_VERB_LOG, "Missed %" PRIu32 ". Now pre-allocating up to %" PRIu32,
          log->prep_missed, conn->log_info.log_prealloc);
    } else if (reccount > conn->log_info.log_prealloc / 2 &&
      conn->log_info.log_prealloc > conn->log_info.log_prealloc_init_count) {
        /*
         * If we used less than half, then start adjusting down.
         */
        --conn->log_info.log_prealloc;
        __wt_verbose(session, WT_VERB_LOG,
          "Adjust down. Did not use %" PRIu32 ". Now pre-allocating %" PRIu32, reccount,
          conn->log_info.log_prealloc);
    }

    WT_STAT_CONN_SET(session, log_prealloc_max, conn->log_info.log_prealloc);
    /*
     * Allocate up to the maximum number that we just computed and detected.
     */
    for (i = reccount; i < (u_int)conn->log_info.log_prealloc; i++) {
        WT_ERR(__wti_log_allocfile(session, ++log->prep_fileid, WT_LOG_PREPNAME));
        WT_STAT_CONN_INCR(session, log_prealloc_files);
    }
    /*
     * Reset the missed count now. If we missed during pre-allocating the log files, it means the
     * allocation is not keeping up, not that we didn't allocate enough. So we don't just want to
     * keep adding in more.
     */
    log->prep_missed = 0;

    if (0)
err:
        __wt_err(session, ret, "log pre-alloc server error");
    WT_TRET(__wt_fs_directory_list_free(session, &recfiles, reccount));
    return (ret);
}

/*
 * __wt_log_truncate_files --
 *     Truncate log files via remove once. Requires that the server is not currently running.
 */
int
__wt_log_truncate_files(WT_SESSION_IMPL *session, WT_CURSOR *cursor, bool force)
{
    WT_CONNECTION_IMPL *conn;
    WT_DECL_RET;
    WT_LOG *log;
    uint32_t backup_file;

    conn = S2C(session);
    if (!FLD_ISSET(conn->log_info.log_flags, WT_CONN_LOG_ENABLED))
        return (0);
    if (!force && FLD_ISSET(conn->server_flags, WT_CONN_SERVER_LOG) &&
      FLD_ISSET(conn->log_info.log_flags, WT_CONN_LOG_REMOVE))
        WT_RET_MSG(session, EINVAL, "Attempt to remove manually while a server is running");

    log = conn->log_info.log;

    backup_file = 0;
    if (cursor != NULL) {
        WT_ASSERT(session, force == false);
        backup_file = WT_CURSOR_BACKUP_ID(cursor);
    }
    WT_ASSERT(session, backup_file <= log->alloc_lsn.l.file);
    __wt_verbose(
      session, WT_VERB_LOG, "log_truncate_files: remove once up to %" PRIu32, backup_file);

    __wt_writelock(session, &log->log_remove_lock);
    ret = __log_remove_once(session, backup_file);
    __wt_writeunlock(session, &log->log_remove_lock);
    return (ret);
}

/*
 * __log_file_server --
 *     The log file server thread. This worker thread manages log file operations such as closing
 *     and syncing.
 */
static WT_THREAD_RET
__log_file_server(void *arg)
{
    WT_CONNECTION_IMPL *conn;
    WT_DECL_RET;
    WT_FH *close_fh;
    WT_LOG *log;
    WT_LSN close_end_lsn;
    WT_SESSION_IMPL *session;
    uint32_t filenum;

    session = arg;
    conn = S2C(session);
    log = conn->log_info.log;
    while (FLD_ISSET(conn->server_flags, WT_CONN_SERVER_LOG)) {
        /*
         * If there is a log file to close, make sure any outstanding write operations have
         * completed, then fsync and close it.
         *
         * The read from the log close file handle is ordered with the read from the log close lsn.
         * Writers will set the log close lsn first and then the log close file handle, so we need
         * to read them in the reverse order to see a consistent state.
         */
        WT_ACQUIRE_READ_WITH_BARRIER(close_fh, log->log_close_fh);
        if (close_fh != NULL) {
            WT_ERR(__wti_log_extract_lognum(session, close_fh->name, &filenum));
            /*
             * The closing file handle should have a correct close LSN.
             */
            WT_ASSERT(session, log->log_close_lsn.l.file == filenum);

            if (__wt_log_cmp(&log->write_lsn, &log->log_close_lsn) >= 0) {
                /*
                 * We've copied the file handle, clear out the one in the log structure to allow it
                 * to be set again. Copy the LSN before clearing the file handle. Use a barrier to
                 * make sure the compiler does not reorder the following two statements.
                 */
                WT_ASSIGN_LSN(&close_end_lsn, &log->log_close_lsn);
                WT_FULL_BARRIER();
                log->log_close_fh = NULL;
                /*
                 * Set the close_end_lsn to the LSN immediately after ours. That is, the beginning
                 * of the next log file. We need to know the LSN file number of our own close in
                 * case earlier calls are still in progress and the next one to move the sync_lsn
                 * into the next file for later syncs.
                 */
                WT_ERR(__wt_fsync(session, close_fh, true));

                /*
                 * We want to have the file size reflect actual data with minimal pre-allocated
                 * zeroed space. We can't truncate the file during hot backup, or the underlying
                 * file system may not support truncate: both are OK, it's just more work during
                 * cursor traversal.
                 */
                if (__wt_atomic_load64(&conn->hot_backup_start) == 0 &&
                  conn->log_info.log_cursors == 0) {
                    WT_WITH_HOTBACKUP_READ_LOCK(session,
                      ret = __wt_ftruncate(session, close_fh, __wt_lsn_offset(&close_end_lsn)),
                      NULL);
                    WT_ERR_ERROR_OK(ret, ENOTSUP, false);
                }
                WT_SET_LSN(&close_end_lsn, close_end_lsn.l.file + 1, 0);
                __wt_spin_lock(session, &log->log_sync_lock);
                WT_ERR(__wt_close(session, &close_fh));
                WT_ASSERT(session, __wt_log_cmp(&close_end_lsn, &log->sync_lsn) >= 0);
                WT_ASSIGN_LSN(&log->sync_lsn, &close_end_lsn);
                __wt_cond_signal(session, log->log_sync_cond);
                __wt_spin_unlock(session, &log->log_sync_lock);
            }
        }

        /* Wait until the next event. */
        __wt_cond_wait(session, conn->log_info.log_file_cond, 100 * WT_THOUSAND, NULL);
    }

    if (0) {
err:
        WT_IGNORE_RET(__wt_panic(session, ret, "log close server error"));
    }
    __wt_spin_unlock_if_owned(session, &log->log_sync_lock);
    return (WT_THREAD_RET_VALUE);
}

/*
 * Simple structure for sorting written slots.
 */
typedef struct {
    WT_LSN lsn;
    uint32_t slot_index;
} WT_LOG_WRLSN_ENTRY;

/*
 * WT_WRLSN_ENTRY_CMP_LT --
 *	Return comparison of a written slot pair by LSN.
 */
#define WT_WRLSN_ENTRY_CMP_LT(entry1, entry2)        \
    ((entry1).lsn.l.file < (entry2).lsn.l.file ||    \
      ((entry1).lsn.l.file == (entry2).lsn.l.file && \
        __wt_lsn_offset(&(entry1).lsn) < __wt_lsn_offset(&(entry2).lsn)))

/*
 * __wti_log_wrlsn --
 *     Process written log slots and attempt to coalesce them if the LSNs are contiguous. The
 *     purpose of this function is to advance the write_lsn in LSN order after the buffer is written
 *     to the log file.
 */
void
__wti_log_wrlsn(WT_SESSION_IMPL *session, int *yield)
{
    WT_CONNECTION_IMPL *conn;
    WT_LOG *log;
    WT_LOGSLOT *coalescing, *slot;
    WT_LOG_WRLSN_ENTRY written[WT_SLOT_POOL];
    WT_LSN save_lsn;
    size_t written_i;
    uint32_t i, save_i, slot_last_offset;

    conn = S2C(session);
    log = conn->log_info.log;
    __wt_spin_lock(session, &log->log_writelsn_lock);
restart:
    coalescing = NULL;
    WT_INIT_LSN(&save_lsn);
    written_i = 0;
    i = 0;

    /*
     * Walk the array once saving any slots that are in the WT_LOG_SLOT_WRITTEN state.
     */
    while (i < WT_SLOT_POOL) {
        save_i = i;
        slot = &log->slot_pool[i++];
        if (__wt_atomic_loadiv64(&slot->slot_state) != WT_LOG_SLOT_WRITTEN)
            continue;
        written[written_i].slot_index = save_i;
        WT_ASSIGN_LSN(&written[written_i++].lsn, &slot->slot_release_lsn);
    }
    /*
     * If we found any written slots process them. We sort them based on the release LSN, and then
     * look for them in order.
     */
    if (written_i > 0) {
        if (yield != NULL)
            *yield = 0;
        WT_INSERTION_SORT(written, written_i, WT_LOG_WRLSN_ENTRY, WT_WRLSN_ENTRY_CMP_LT);
        /*
         * We know the written array is sorted by LSN. Go through them either advancing write_lsn or
         * coalesce contiguous ranges of written slots.
         */
        for (i = 0; i < written_i; i++) {
            slot = &log->slot_pool[written[i].slot_index];
            /*
             * The log server thread pushes out slots periodically. Sometimes they are empty slots.
             * If we find an empty slot, where empty means the start and end LSN are the same, free
             * it and continue.
             */
            if (__wt_log_cmp(&slot->slot_start_lsn, &slot->slot_release_lsn) == 0 &&
              __wt_log_cmp(&slot->slot_start_lsn, &slot->slot_end_lsn) == 0) {
                __wti_log_slot_free(session, slot);
                continue;
            }
            if (coalescing != NULL) {
                /*
                 * If the write_lsn changed, we may be able to process slots. Try again.
                 */
                if (__wt_log_cmp(&log->write_lsn, &save_lsn) != 0)
                    goto restart;
                if (__wt_log_cmp(&coalescing->slot_end_lsn, &written[i].lsn) != 0) {
                    coalescing = slot;
                    continue;
                }
                /*
                 * If we get here we have a slot to coalesce and free.
                 */
                __wt_atomic_storeiv64(
                  &coalescing->slot_last_offset, __wt_atomic_loadi64(&slot->slot_last_offset));
                WT_ASSIGN_LSN(&coalescing->slot_end_lsn, &slot->slot_end_lsn);
                WT_STAT_CONN_INCR(session, log_slot_coalesced);
                /*
                 * Copy the flag for later closing.
                 */
                if (F_ISSET_ATOMIC_16(slot, WT_SLOT_CLOSEFH))
                    F_SET_ATOMIC_16(coalescing, WT_SLOT_CLOSEFH);
            } else {
                /*
                 * If this written slot is not the next LSN, try to start coalescing with later
                 * slots. A synchronous write may update write_lsn so save the last one we saw to
                 * check when coalescing slots.
                 */
                WT_ASSIGN_LSN(&save_lsn, &log->write_lsn);
                if (__wt_log_cmp(&log->write_lsn, &written[i].lsn) != 0) {
                    coalescing = slot;
                    continue;
                }
                /*
                 * If we get here we have a slot to process. Advance the LSN and process the slot.
                 */
                WT_ASSERT(session, __wt_log_cmp(&written[i].lsn, &slot->slot_release_lsn) == 0);
                /*
                 * We need to maintain the starting offset of a log record so that the checkpoint
                 * LSN refers to the beginning of a real record. The last offset in a slot is kept
                 * so that the checkpoint LSN is close to the end of the record.
                 */
                slot_last_offset = (uint32_t)__wt_atomic_loadi64(&slot->slot_last_offset);
                if (__wt_lsn_offset(&slot->slot_start_lsn) != slot_last_offset)
                    __wt_atomic_store32(&slot->slot_start_lsn.l.offset, slot_last_offset);
                WT_ASSIGN_LSN(&log->write_start_lsn, &slot->slot_start_lsn);
                WT_ASSIGN_LSN(&log->write_lsn, &slot->slot_end_lsn);
                __wt_cond_signal(session, log->log_write_cond);
                WT_STAT_CONN_INCR(session, log_write_lsn);
                /*
                 * Signal the close thread if needed.
                 */
                if (F_ISSET_ATOMIC_16(slot, WT_SLOT_CLOSEFH))
                    __wt_cond_signal(session, conn->log_info.log_file_cond);
            }
            __wti_log_slot_free(session, slot);
        }
    }
    __wt_spin_unlock(session, &log->log_writelsn_lock);
}

/*
 * __log_wrlsn_server --
 *     The log wrlsn server thread.
 */
static WT_THREAD_RET
__log_wrlsn_server(void *arg)
{
    WT_CONNECTION_IMPL *conn;
    WT_DECL_RET;
    WT_LOG *log;
    WT_LSN prev;
    WT_SESSION_IMPL *session;
    int yield;
    bool did_work;

    session = arg;
    conn = S2C(session);
    log = conn->log_info.log;
    yield = 0;
    WT_INIT_LSN(&prev);
    while (FLD_ISSET(conn->server_flags, WT_CONN_SERVER_LOG)) {
        /*
         * Write out any log record buffers if anything was done since last time. Only call the
         * function to walk the slots if the system is not idle. On an idle system the alloc_lsn
         * will not advance and the written lsn will match the alloc_lsn.
         */
        if (__wt_log_cmp(&prev, &log->alloc_lsn) != 0 ||
          __wt_log_cmp(&log->write_lsn, &log->alloc_lsn) != 0)
            __wti_log_wrlsn(session, &yield);
        else
            WT_STAT_CONN_INCR(session, log_write_lsn_skip);
        prev = log->alloc_lsn;
        did_work = (yield == 0);

        /*
         * If __wti_log_wrlsn did work we want to yield instead of sleep.
         */
        if (yield++ < WT_THOUSAND)
            __wt_yield();
        else
            __wt_cond_auto_wait(session, conn->log_info.log_wrlsn_cond, did_work, NULL);
    }
    /*
     * On close we need to do this one more time because there could be straggling log writes that
     * need to be written.
     */
    WT_ERR(__wti_log_force_write(session, true, NULL));
    __wti_log_wrlsn(session, NULL);
    if (0) {
err:
        WT_IGNORE_RET(__wt_panic(session, ret, "log wrlsn server error"));
    }
    return (WT_THREAD_RET_VALUE);
}

/*
 * __log_server --
 *     The log server thread.
 */
static WT_THREAD_RET
__log_server(void *arg)
{
    WT_CONNECTION_IMPL *conn;
    WT_DECL_RET;
    WT_LOG *log;
    WT_SESSION_IMPL *session;
    uint64_t force_write_time_start, force_write_timediff;
    uint64_t time_start, time_stop, timediff;
    bool did_work, signalled;

    session = arg;
    conn = S2C(session);
    log = conn->log_info.log;
    force_write_timediff = 0;
    signalled = false;

    /*
     * Set this to the number of milliseconds we want to run log force write, remove and
     * pre-allocation. Start it so that we run on the first time through.
     */
    timediff = WT_THOUSAND;
    force_write_time_start = time_start = __wt_clock(session);

    /*
     * The log server thread does a variety of work. It forces out any buffered log writes. It
     * pre-allocates log files and it performs log removal. The reason the wrlsn thread does not
     * force out the buffered writes is because we want to process and move the write_lsn forward as
     * quickly as possible. The same reason applies to why the log file server thread does not force
     * out the writes. That thread does fsync calls which can take a long time and we don't want log
     * records sitting in the buffer over the time it takes to sync out an earlier file.
     */
    did_work = true;
    while (FLD_ISSET(conn->server_flags, WT_CONN_SERVER_LOG)) {
        /*
         * Slots depend on future activity. Force out buffered writes in case we are idle. This
         * cannot be part of the wrlsn thread because of interaction advancing the write_lsn and a
         * buffer may need to wait for the write_lsn to advance in the case of a synchronous buffer.
         * We end up with a hang.
         */
<<<<<<< HEAD
        if (conn->log_info.log_force_write_wait == 0 ||
          force_write_timediff >= conn->log_info.log_force_write_wait * WT_THOUSAND) {
            WT_ERR_ERROR_OK(__wt_log_force_write(session, false, &did_work), EBUSY, false);
=======
        if (conn->log_force_write_wait == 0 ||
          force_write_timediff >= conn->log_force_write_wait * WT_THOUSAND) {
            WT_ERR_ERROR_OK(__wti_log_force_write(session, false, &did_work), EBUSY, false);
>>>>>>> d201de01
            force_write_time_start = __wt_clock(session);
        }
        /*
         * We don't want to remove or pre-allocate files as often as we want to force out log
         * buffers. Only do it once per second or if the condition was signalled.
         */
        if (timediff >= WT_THOUSAND || signalled) {

            /*
             * Perform log pre-allocation.
             */
            if (conn->log_info.log_prealloc > 0) {
                /*
                 * Log file pre-allocation is disabled when a hot backup cursor is open because we
                 * have agreed not to rename or remove any files in the database directory.
                 */
                WT_WITH_HOTBACKUP_READ_LOCK(session, ret = __log_prealloc_once(session), NULL);
                WT_ERR(ret);
            }

            /*
             * Perform the removal.
             */
            if (FLD_ISSET(conn->log_info.log_flags, WT_CONN_LOG_REMOVE)) {
                if (__wt_try_writelock(session, &log->log_remove_lock) == 0) {
                    ret = __log_remove_once(session, 0);
                    __wt_writeunlock(session, &log->log_remove_lock);
                    WT_ERR(ret);
                } else
                    __wt_verbose(session, WT_VERB_LOG, "%s",
                      "log_remove: Blocked due to open log cursor holding remove lock");
            }
            time_start = __wt_clock(session);
        }

        /* Wait until the next event. */
        __wt_cond_auto_wait_signal(session, conn->log_info.log_cond, did_work, NULL, &signalled);
        time_stop = __wt_clock(session);
        timediff = WT_CLOCKDIFF_MS(time_stop, time_start);
        force_write_timediff = WT_CLOCKDIFF_MS(time_stop, force_write_time_start);
    }

    if (0) {
err:
        WT_IGNORE_RET(__wt_panic(session, ret, "log server error"));
    }
    return (WT_THREAD_RET_VALUE);
}

/*
 * __wt_logmgr_create --
 *     Initialize the log subsystem (before running recovery).
 */
int
__wt_logmgr_create(WT_SESSION_IMPL *session)
{
    WT_CONNECTION_IMPL *conn;
    WT_LOG *log;
    uint64_t now;

    conn = S2C(session);

    /*
     * Logging configuration is parsed early on for compatibility checking. It is separated from
     * turning on the subsystem. We only need to proceed here if logging is enabled.
     */
    if (!FLD_ISSET(conn->log_info.log_flags, WT_CONN_LOG_CONFIG_ENABLED))
        return (0);

    FLD_SET(conn->log_info.log_flags, WT_CONN_LOG_ENABLED);
    /*
     * Logging is on, allocate the WT_LOG structure and open the log file.
     */
    WT_RET(__wt_calloc_one(session, &conn->log_info.log));
    log = conn->log_info.log;
    WT_RET(__wt_spin_init(session, &log->log_lock, "log"));
    WT_RET(__wt_spin_init(session, &log->log_fs_lock, "log files"));
    WT_RET(__wt_spin_init(session, &log->log_slot_lock, "log slot"));
    WT_RET(__wt_spin_init(session, &log->log_sync_lock, "log sync"));
    WT_RET(__wt_spin_init(session, &log->log_writelsn_lock, "log write LSN"));
    WT_RET(__wt_rwlock_init(session, &log->log_remove_lock));
    if (FLD_ISSET(conn->direct_io, WT_DIRECT_IO_LOG))
        log->allocsize = (uint32_t)WT_MAX(conn->buffer_alignment, WT_LOG_ALIGN);
    else
        log->allocsize = WT_LOG_ALIGN;
    WT_INIT_LSN(&log->alloc_lsn);
    WT_INIT_LSN(&log->ckpt_lsn);
    WT_INIT_LSN(&log->first_lsn);
    WT_INIT_LSN(&log->sync_lsn);
    /*
     * We only use file numbers for directory sync, so this needs to initialized to zero.
     */
    WT_ZERO_LSN(&log->sync_dir_lsn);
    WT_INIT_LSN(&log->trunc_lsn);
    WT_INIT_LSN(&log->write_lsn);
    WT_INIT_LSN(&log->write_start_lsn);
    log->fileid = 0;
    WT_RET(__logmgr_version(session, false));

    WT_RET(__wt_cond_alloc(session, "log sync", &log->log_sync_cond));
    WT_RET(__wt_cond_alloc(session, "log write", &log->log_write_cond));
    WT_RET(__wti_log_open(session));
    WT_RET(__wti_log_slot_init(session, true));

    /* Write the start log record on creation, which is before recovery is run. */
    __wt_seconds(session, &now);
    WT_RET(__wt_log_printf(session, "SYSTEM: Log manager created at %" PRIu64, now));
    return (0);
}

/*
 * __wt_logmgr_open --
 *     Start the log service threads.
 */
int
__wt_logmgr_open(WT_SESSION_IMPL *session)
{
    WT_CONNECTION_IMPL *conn;
    uint64_t now;
    uint32_t session_flags;

    conn = S2C(session);

    /* If no log thread services are configured, we're done. */
    if (!FLD_ISSET(conn->log_info.log_flags, WT_CONN_LOG_ENABLED))
        return (0);

    FLD_SET(conn->server_flags, WT_CONN_SERVER_LOG);

    /*
     * Start the log close thread. It is not configurable. If logging is enabled, this thread runs.
     */
    session_flags = WT_SESSION_NO_DATA_HANDLES;
    WT_RET(__wt_open_internal_session(
      conn, "log-close-server", false, session_flags, 0, &conn->log_info.log_file_session));
    WT_RET(__wt_cond_alloc(
      conn->log_info.log_file_session, "log close server", &conn->log_info.log_file_cond));

    /*
     * Start the log file close thread.
     */
    WT_RET(__wt_thread_create(conn->log_info.log_file_session, &conn->log_info.log_file_tid,
      __log_file_server, conn->log_info.log_file_session));
    conn->log_info.log_file_tid_set = true;

    /*
     * Start the log write LSN thread. It is not configurable. If logging is enabled, this thread
     * runs.
     */
    WT_RET(__wt_open_internal_session(
      conn, "log-wrlsn-server", false, session_flags, 0, &conn->log_info.log_wrlsn_session));
    WT_RET(__wt_cond_auto_alloc(conn->log_info.log_wrlsn_session, "log write lsn server",
      10 * WT_THOUSAND, WT_MILLION, &conn->log_info.log_wrlsn_cond));
    WT_RET(__wt_thread_create(conn->log_info.log_wrlsn_session, &conn->log_info.log_wrlsn_tid,
      __log_wrlsn_server, conn->log_info.log_wrlsn_session));
    conn->log_info.log_wrlsn_tid_set = true;

    /*
     * If a log server thread exists, the user may have reconfigured removal or pre-allocation.
     * Signal the thread. Otherwise the user wants removal and/or allocation and we need to start up
     * the thread.
     */
    if (conn->log_info.log_session != NULL) {
        WT_ASSERT(session, conn->log_info.log_cond != NULL);
        WT_ASSERT(session, conn->log_info.log_tid_set == true);
        __wt_cond_signal(session, conn->log_info.log_cond);
    } else {
        /* The log server gets its own session. */
        WT_RET(__wt_open_internal_session(
          conn, "log-server", false, session_flags, 0, &conn->log_info.log_session));
        WT_RET(__wt_cond_auto_alloc(conn->log_info.log_session, "log server", 50 * WT_THOUSAND,
          WT_MILLION, &conn->log_info.log_cond));

        /*
         * Start the thread.
         */
        WT_RET(__wt_thread_create(conn->log_info.log_session, &conn->log_info.log_tid, __log_server,
          conn->log_info.log_session));
        conn->log_info.log_tid_set = true;
    }

    /* Write another startup log record with timestamp after recovery completes. */
    __wt_seconds(session, &now);
    WT_RET(__wt_log_printf(
      session, "SYSTEM: Log manager threads started post-recovery at %" PRIu64, now));
    return (0);
}

/*
 * __wt_logmgr_destroy --
 *     Destroy the log removal server thread and logging subsystem.
 */
int
__wt_logmgr_destroy(WT_SESSION_IMPL *session)
{
    WT_CONNECTION_IMPL *conn;
    WT_DECL_RET;

    conn = S2C(session);

    FLD_CLR(conn->server_flags, WT_CONN_SERVER_LOG);

    if (!FLD_ISSET(conn->log_info.log_flags, WT_CONN_LOG_ENABLED)) {
        /*
         * We always set up the log_path so printlog can work without recovery. Therefore, always
         * free it, even if logging isn't on.
         */
        __wt_free(session, conn->log_info.log_path);
        return (0);
    }
    if (conn->log_info.log_tid_set) {
        __wt_cond_signal(session, conn->log_info.log_cond);
        WT_TRET(__wt_thread_join(session, &conn->log_info.log_tid));
        conn->log_info.log_tid_set = false;
    }
    if (conn->log_info.log_file_tid_set) {
        __wt_cond_signal(session, conn->log_info.log_file_cond);
        WT_TRET(__wt_thread_join(session, &conn->log_info.log_file_tid));
        conn->log_info.log_file_tid_set = false;
    }
    if (conn->log_info.log_file_session != NULL) {
        WT_TRET(__wt_session_close_internal(conn->log_info.log_file_session));
        conn->log_info.log_file_session = NULL;
    }
    if (conn->log_info.log_wrlsn_tid_set) {
        __wt_cond_signal(session, conn->log_info.log_wrlsn_cond);
        WT_TRET(__wt_thread_join(session, &conn->log_info.log_wrlsn_tid));
        conn->log_info.log_wrlsn_tid_set = false;
    }
    if (conn->log_info.log_wrlsn_session != NULL) {
        WT_TRET(__wt_session_close_internal(conn->log_info.log_wrlsn_session));
        conn->log_info.log_wrlsn_session = NULL;
    }

    WT_TRET(__wti_log_slot_destroy(session));
    WT_TRET(__wti_log_close(session));

    /* Close the server thread's session. */
    if (conn->log_info.log_session != NULL) {
        WT_TRET(__wt_session_close_internal(conn->log_info.log_session));
        conn->log_info.log_session = NULL;
    }

    /* Destroy the condition variables now that all threads are stopped */
    __wt_cond_destroy(session, &conn->log_info.log_cond);
    __wt_cond_destroy(session, &conn->log_info.log_file_cond);
    __wt_cond_destroy(session, &conn->log_info.log_wrlsn_cond);

    __wt_cond_destroy(session, &conn->log_info.log->log_sync_cond);
    __wt_cond_destroy(session, &conn->log_info.log->log_write_cond);
    __wt_rwlock_destroy(session, &conn->log_info.log->log_remove_lock);
    __wt_spin_destroy(session, &conn->log_info.log->log_lock);
    __wt_spin_destroy(session, &conn->log_info.log->log_fs_lock);
    __wt_spin_destroy(session, &conn->log_info.log->log_slot_lock);
    __wt_spin_destroy(session, &conn->log_info.log->log_sync_lock);
    __wt_spin_destroy(session, &conn->log_info.log->log_writelsn_lock);
    __wt_free(session, conn->log_info.log_path);
    __wt_free(session, conn->log_info.log);
    return (ret);
}<|MERGE_RESOLUTION|>--- conflicted
+++ resolved
@@ -933,15 +933,9 @@
          * buffer may need to wait for the write_lsn to advance in the case of a synchronous buffer.
          * We end up with a hang.
          */
-<<<<<<< HEAD
         if (conn->log_info.log_force_write_wait == 0 ||
           force_write_timediff >= conn->log_info.log_force_write_wait * WT_THOUSAND) {
-            WT_ERR_ERROR_OK(__wt_log_force_write(session, false, &did_work), EBUSY, false);
-=======
-        if (conn->log_force_write_wait == 0 ||
-          force_write_timediff >= conn->log_force_write_wait * WT_THOUSAND) {
             WT_ERR_ERROR_OK(__wti_log_force_write(session, false, &did_work), EBUSY, false);
->>>>>>> d201de01
             force_write_time_start = __wt_clock(session);
         }
         /*
