--- conflicted
+++ resolved
@@ -290,13 +290,7 @@
      */
     if (!reconfig) {
         WT_RET(__wt_config_gets(session, cfg, "log.file_max", &cval));
-<<<<<<< HEAD
-        conn->log_file_max = (wt_off_t)cval.val;
-=======
         log_mgr->file_max = (wt_off_t)cval.val;
-        if (FLD_ISSET(conn->direct_io, WT_DIRECT_IO_LOG))
-            log_mgr->file_max = (wt_off_t)WT_ALIGN(log_mgr->file_max, conn->buffer_alignment);
->>>>>>> 9a61088a
         /*
          * With the default log file extend configuration or if the log file extension size is
          * larger than the configured maximum log file size, set the log file extension size to the
