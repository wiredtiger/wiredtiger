--- conflicted
+++ resolved
@@ -41,11 +41,7 @@
         FLD_SET(txn_logsync, WT_LOG_FSYNC);
     else if (WT_CONFIG_LIT_MATCH("none", cval))
         FLD_SET(txn_logsync, WT_LOG_FLUSH);
-<<<<<<< HEAD
-    WT_RELEASE_WRITE_WITH_BARRIER(conn->log_info.txn_logsync, txn_logsync);
-=======
     WT_RELEASE_WRITE_WITH_BARRIER(log_mgr->txn_logsync, txn_logsync);
->>>>>>> 289e2763
     return (0);
 }
 
@@ -63,11 +59,7 @@
     uint64_t sleep_usecs, yield_cnt;
 
     conn = S2C(session);
-<<<<<<< HEAD
-    log = conn->log_info.log;
-=======
     log = conn->log_mgr.log;
->>>>>>> 289e2763
     sleep_usecs = yield_cnt = 0;
 
     WT_RET(__wt_open_internal_session(conn, "compatibility-reconfig", true, 0, 0, &tmp_session));
@@ -128,13 +120,8 @@
     WT_CONNECTION_IMPL *conn;
 
     conn = S2C(session);
-<<<<<<< HEAD
-    conn->log_info.log_req_max = __logmgr_get_log_version(conn->compat_req_max);
-    conn->log_info.log_req_min = __logmgr_get_log_version(conn->compat_req_min);
-=======
     conn->log_mgr.req_max = __logmgr_get_log_version(conn->compat_req_max);
     conn->log_mgr.req_min = __logmgr_get_log_version(conn->compat_req_min);
->>>>>>> 289e2763
 }
 
 /*
@@ -151,11 +138,7 @@
     bool downgrade;
 
     conn = S2C(session);
-<<<<<<< HEAD
-    log = conn->log_info.log;
-=======
     log = conn->log_mgr.log;
->>>>>>> 289e2763
     if (log == NULL)
         return (0);
 
@@ -200,11 +183,7 @@
      * move to a new log file.
      */
     WT_RET(__wti_log_set_version(session, new_version, first_record, downgrade, reconfig, &lognum));
-<<<<<<< HEAD
-    if (reconfig && FLD_ISSET(conn->log_info.log_flags, WT_CONN_LOG_DOWNGRADED))
-=======
     if (reconfig && F_ISSET(&conn->log_mgr, WT_LOG_DOWNGRADED))
->>>>>>> 289e2763
         WT_RET(__logmgr_force_remove(session, lognum));
     return (0);
 }
@@ -253,13 +232,8 @@
      * See above: should never happen.
      */
     if (reconfig &&
-<<<<<<< HEAD
-      ((enabled && !FLD_ISSET(conn->log_info.log_flags, WT_CONN_LOG_ENABLED)) ||
-        (!enabled && FLD_ISSET(conn->log_info.log_flags, WT_CONN_LOG_ENABLED))))
-=======
       ((enabled && !F_ISSET(&conn->log_mgr, WT_LOG_ENABLED)) ||
         (!enabled && F_ISSET(&conn->log_mgr, WT_LOG_ENABLED))))
->>>>>>> 289e2763
         WT_RET_MSG(
           session, EINVAL, "log manager reconfigure: enabled mismatch with existing setting");
 
@@ -272,15 +246,9 @@
     }
 
     if (enabled)
-<<<<<<< HEAD
-        FLD_SET(conn->log_info.log_flags, WT_CONN_LOG_CONFIG_ENABLED);
-    else
-        FLD_CLR(conn->log_info.log_flags, WT_CONN_LOG_CONFIG_ENABLED);
-=======
         F_SET(log_mgr, WT_LOG_CONFIG_ENABLED);
     else
         F_CLR(log_mgr, WT_LOG_CONFIG_ENABLED);
->>>>>>> 289e2763
 
     /*
      * Setup a log path and compression even if logging is disabled in case we are going to print a
@@ -289,19 +257,6 @@
      * See above: should never happen.
      */
     if (!reconfig) {
-<<<<<<< HEAD
-        conn->log_info.log_compressor = NULL;
-        WT_RET(__wt_config_gets_none(session, cfg, "log.compressor", &cval));
-        WT_RET(__wt_compressor_config(session, &cval, &conn->log_info.log_compressor));
-
-        conn->log_info.log_path = NULL;
-        WT_RET(__wt_config_gets(session, cfg, "log.path", &cval));
-        WT_RET(__wt_strndup(session, cval.str, cval.len, &conn->log_info.log_path));
-    }
-
-    /* We are done if logging isn't enabled. */
-    if (!FLD_ISSET(conn->log_info.log_flags, WT_CONN_LOG_CONFIG_ENABLED))
-=======
         log_mgr->compressor = NULL;
         WT_RET(__wt_config_gets_none(session, cfg, "log.compressor", &cval));
         WT_RET(__wt_compressor_config(session, &cval, &log_mgr->compressor));
@@ -313,7 +268,6 @@
 
     /* We are done if logging isn't enabled. */
     if (!F_ISSET(&conn->log_mgr, WT_LOG_CONFIG_ENABLED))
->>>>>>> 289e2763
         return (0);
 
     /*
@@ -325,11 +279,7 @@
       __wt_config_gets(session, cfg + 1, "log.archive", &cval) != 0)
         WT_RET(__wt_config_gets(session, cfg, "log.remove", &cval));
     if (cval.val != 0)
-<<<<<<< HEAD
-        FLD_SET(conn->log_info.log_flags, WT_CONN_LOG_REMOVE);
-=======
         F_SET(&conn->log_mgr, WT_LOG_REMOVE);
->>>>>>> 289e2763
 
     /*
      * The file size cannot be reconfigured. The amount of memory allocated to the log slots may be
@@ -340,40 +290,22 @@
      */
     if (!reconfig) {
         WT_RET(__wt_config_gets(session, cfg, "log.file_max", &cval));
-<<<<<<< HEAD
-        conn->log_info.log_file_max = (wt_off_t)cval.val;
-        if (FLD_ISSET(conn->direct_io, WT_DIRECT_IO_LOG))
-            conn->log_info.log_file_max =
-              (wt_off_t)WT_ALIGN(conn->log_info.log_file_max, conn->buffer_alignment);
-=======
         log_mgr->file_max = (wt_off_t)cval.val;
         if (FLD_ISSET(conn->direct_io, WT_DIRECT_IO_LOG))
             log_mgr->file_max = (wt_off_t)WT_ALIGN(log_mgr->file_max, conn->buffer_alignment);
->>>>>>> 289e2763
         /*
          * With the default log file extend configuration or if the log file extension size is
          * larger than the configured maximum log file size, set the log file extension size to the
          * configured maximum log file size.
          */
-<<<<<<< HEAD
-        if (conn->log_info.log_extend_len == WT_CONFIG_UNSET ||
-          conn->log_info.log_extend_len > conn->log_info.log_file_max)
-            conn->log_info.log_extend_len = conn->log_info.log_file_max;
-        WT_STAT_CONN_SET(session, log_max_filesize, conn->log_info.log_file_max);
-=======
         if (log_mgr->extend_len == WT_CONFIG_UNSET || log_mgr->extend_len > log_mgr->file_max)
             log_mgr->extend_len = log_mgr->file_max;
         WT_STAT_CONN_SET(session, log_max_filesize, log_mgr->file_max);
->>>>>>> 289e2763
     }
 
     WT_RET(__wt_config_gets(session, cfg, "log.os_cache_dirty_pct", &cval));
     if (cval.val != 0)
-<<<<<<< HEAD
-        conn->log_info.log_dirty_max = (conn->log_info.log_file_max * cval.val) / 100;
-=======
         log_mgr->dirty_max = (log_mgr->file_max * cval.val) / 100;
->>>>>>> 289e2763
 
     /*
      * If pre-allocation is configured, set the initial number to a few. We'll adapt as load
@@ -382,24 +314,14 @@
     WT_RET(__wt_config_gets(session, cfg, "log.prealloc", &cval));
     if (cval.val != 0) {
         WT_RET(__wt_config_gets(session, cfg, "log.prealloc_init_count", &cval));
-<<<<<<< HEAD
-        conn->log_info.log_prealloc = (uint32_t)cval.val;
-        conn->log_info.log_prealloc_init_count = (uint32_t)cval.val;
-        WT_ASSERT(session, conn->log_info.log_prealloc > 0);
-=======
         log_mgr->prealloc = (uint32_t)cval.val;
         log_mgr->prealloc_init_count = (uint32_t)cval.val;
         WT_ASSERT(session, log_mgr->prealloc > 0);
->>>>>>> 289e2763
     }
 
     WT_RET(__wt_config_gets(session, cfg, "log.force_write_wait", &cval));
     if (cval.val != 0)
-<<<<<<< HEAD
-        conn->log_info.log_force_write_wait = (uint32_t)cval.val;
-=======
         log_mgr->force_write_wait = (uint32_t)cval.val;
->>>>>>> 289e2763
 
     /*
      * Note it's meaningless to reconfigure this value during runtime, it only matters on create
@@ -410,11 +332,7 @@
     if (!reconfig) {
         WT_RET(__wt_config_gets_def(session, cfg, "log.recover", 0, &cval));
         if (WT_CONFIG_LIT_MATCH("error", cval))
-<<<<<<< HEAD
-            FLD_SET(conn->log_info.log_flags, WT_CONN_LOG_RECOVER_ERR);
-=======
             F_SET(&conn->log_mgr, WT_LOG_RECOVER_ERR);
->>>>>>> 289e2763
     }
 
     WT_RET(__wt_config_gets(session, cfg, "log.zero_fill", &cval));
@@ -422,21 +340,12 @@
         if (F_ISSET(conn, WT_CONN_READONLY))
             WT_RET_MSG(
               session, EINVAL, "Read-only configuration incompatible with zero-filling log files");
-<<<<<<< HEAD
-        FLD_SET(conn->log_info.log_flags, WT_CONN_LOG_ZERO_FILL);
-    }
-
-    WT_RET(__logmgr_sync_cfg(session, cfg));
-    if (conn->log_info.log_cond != NULL)
-        __wt_cond_signal(session, conn->log_info.log_cond);
-=======
         F_SET(&conn->log_mgr, WT_LOG_ZERO_FILL);
     }
 
     WT_RET(__logmgr_sync_cfg(session, cfg));
     if (log_mgr->server.cond != NULL)
         __wt_cond_signal(session, log_mgr->server.cond);
->>>>>>> 289e2763
     return (0);
 }
 
@@ -494,7 +403,7 @@
     min_lognum = backup_file == 0 ? WT_MIN(log->ckpt_lsn.l.file, log->sync_lsn.l.file) :
                                     WT_MIN(log->ckpt_lsn.l.file, backup_file);
 
-    __wt_readlock(session, &conn->log_info.debug_log_retention_lock);
+    __wt_readlock(session, &conn->log_mgr.debug_log_retention_lock);
 
     /* Adjust the number of log files to retain based on debugging options. */
 
@@ -519,7 +428,7 @@
             min_lognum = WT_MIN(log->fileid - (conn->debug_log_cnt + 1), min_lognum);
     }
 
-    __wt_readunlock(session, &conn->log_info.debug_log_retention_lock);
+    __wt_readunlock(session, &conn->log_mgr.debug_log_retention_lock);
 #ifdef HAVE_DIAGNOSTIC
     __wt_epoch(session, &ts);
     if (min_lognum > WT_INIT_LSN_FILE && min_lognum != log->min_fileid) {
@@ -550,13 +459,8 @@
     u_int logcount;
     char **logfiles;
 
-<<<<<<< HEAD
-    conn = S2C(session);
-    log = conn->log_info.log;
-=======
     log_mgr = &S2C(session)->log_mgr;
     log = log_mgr->log;
->>>>>>> 289e2763
     logcount = 0;
     logfiles = NULL;
 
@@ -575,13 +479,8 @@
      * Main remove code. Get the list of all log files and remove any earlier than the minimum log
      * number.
      */
-<<<<<<< HEAD
-    WT_ERR(__wt_fs_directory_list(
-      session, conn->log_info.log_path, WT_LOG_FILENAME, &logfiles, &logcount));
-=======
     WT_ERR(
       __wt_fs_directory_list(session, log_mgr->log_path, WT_LOG_FILENAME, &logfiles, &logcount));
->>>>>>> 289e2763
 
     /*
      * If backup_file is non-zero we know we're coming from an incremental backup cursor. In that
@@ -620,13 +519,8 @@
     u_int i, reccount;
     char **recfiles;
 
-<<<<<<< HEAD
-    conn = S2C(session);
-    log = conn->log_info.log;
-=======
     log_mgr = &S2C(session)->log_mgr;
     log = log_mgr->log;
->>>>>>> 289e2763
     reccount = 0;
     recfiles = NULL;
 
@@ -634,40 +528,14 @@
      * Allocate up to the maximum number, accounting for any existing files that may not have been
      * used yet.
      */
-<<<<<<< HEAD
-    WT_ERR(__wt_fs_directory_list(
-      session, conn->log_info.log_path, WT_LOG_PREPNAME, &recfiles, &reccount));
-=======
     WT_ERR(
       __wt_fs_directory_list(session, log_mgr->log_path, WT_LOG_PREPNAME, &recfiles, &reccount));
->>>>>>> 289e2763
 
     /*
      * Adjust the number of files to pre-allocate if we find that the critical path had to allocate
      * them since we last ran.
      */
     if (log->prep_missed > 0) {
-<<<<<<< HEAD
-        conn->log_info.log_prealloc += log->prep_missed;
-        __wt_verbose(session, WT_VERB_LOG, "Missed %" PRIu32 ". Now pre-allocating up to %" PRIu32,
-          log->prep_missed, conn->log_info.log_prealloc);
-    } else if (reccount > conn->log_info.log_prealloc / 2 &&
-      conn->log_info.log_prealloc > conn->log_info.log_prealloc_init_count) {
-        /*
-         * If we used less than half, then start adjusting down.
-         */
-        --conn->log_info.log_prealloc;
-        __wt_verbose(session, WT_VERB_LOG,
-          "Adjust down. Did not use %" PRIu32 ". Now pre-allocating %" PRIu32, reccount,
-          conn->log_info.log_prealloc);
-    }
-
-    WT_STAT_CONN_SET(session, log_prealloc_max, conn->log_info.log_prealloc);
-    /*
-     * Allocate up to the maximum number that we just computed and detected.
-     */
-    for (i = reccount; i < (u_int)conn->log_info.log_prealloc; i++) {
-=======
         log_mgr->prealloc += log->prep_missed;
         __wt_verbose(session, WT_VERB_LOG, "Missed %" PRIu32 ". Now pre-allocating up to %" PRIu32,
           log->prep_missed, log_mgr->prealloc);
@@ -687,7 +555,6 @@
      * Allocate up to the maximum number that we just computed and detected.
      */
     for (i = reccount; i < (u_int)log_mgr->prealloc; i++) {
->>>>>>> 289e2763
         WT_ERR(__wti_log_allocfile(session, ++log->prep_fileid, WT_LOG_PREPNAME));
         WT_STAT_CONN_INCR(session, log_prealloc_files);
     }
@@ -718,15 +585,6 @@
     uint32_t backup_file;
 
     conn = S2C(session);
-<<<<<<< HEAD
-    if (!FLD_ISSET(conn->log_info.log_flags, WT_CONN_LOG_ENABLED))
-        return (0);
-    if (!force && FLD_ISSET(conn->server_flags, WT_CONN_SERVER_LOG) &&
-      FLD_ISSET(conn->log_info.log_flags, WT_CONN_LOG_REMOVE))
-        WT_RET_MSG(session, EINVAL, "Attempt to remove manually while a server is running");
-
-    log = conn->log_info.log;
-=======
     if (!F_ISSET(&conn->log_mgr, WT_LOG_ENABLED))
         return (0);
     if (!force && FLD_ISSET(conn->server_flags, WT_CONN_SERVER_LOG) &&
@@ -734,7 +592,6 @@
         WT_RET_MSG(session, EINVAL, "Attempt to remove manually while a server is running");
 
     log = conn->log_mgr.log;
->>>>>>> 289e2763
 
     backup_file = 0;
     if (cursor != NULL) {
@@ -769,11 +626,7 @@
 
     session = arg;
     conn = S2C(session);
-<<<<<<< HEAD
-    log = conn->log_info.log;
-=======
     log = conn->log_mgr.log;
->>>>>>> 289e2763
     while (FLD_ISSET(conn->server_flags, WT_CONN_SERVER_LOG)) {
         /*
          * If there is a log file to close, make sure any outstanding write operations have
@@ -815,11 +668,7 @@
                  * cursor traversal.
                  */
                 if (__wt_atomic_load64(&conn->hot_backup_start) == 0 &&
-<<<<<<< HEAD
-                  conn->log_info.log_cursors == 0) {
-=======
                   conn->log_mgr.cursors == 0) {
->>>>>>> 289e2763
                     WT_WITH_HOTBACKUP_READ_LOCK(session,
                       ret = __wt_ftruncate(session, close_fh, __wt_lsn_offset(&close_end_lsn)),
                       NULL);
@@ -836,11 +685,7 @@
         }
 
         /* Wait until the next event. */
-<<<<<<< HEAD
-        __wt_cond_wait(session, conn->log_info.log_file_cond, 100 * WT_THOUSAND, NULL);
-=======
         __wt_cond_wait(session, conn->log_mgr.file.cond, 100 * WT_THOUSAND, NULL);
->>>>>>> 289e2763
     }
 
     if (0) {
@@ -886,11 +731,7 @@
     uint32_t i, save_i, slot_last_offset;
 
     conn = S2C(session);
-<<<<<<< HEAD
-    log = conn->log_info.log;
-=======
     log = conn->log_mgr.log;
->>>>>>> 289e2763
     __wt_spin_lock(session, &log->log_writelsn_lock);
 restart:
     coalescing = NULL;
@@ -986,11 +827,7 @@
                  * Signal the close thread if needed.
                  */
                 if (F_ISSET_ATOMIC_16(slot, WT_SLOT_CLOSEFH))
-<<<<<<< HEAD
-                    __wt_cond_signal(session, conn->log_info.log_file_cond);
-=======
                     __wt_cond_signal(session, conn->log_mgr.file.cond);
->>>>>>> 289e2763
             }
             __wti_log_slot_free(session, slot);
         }
@@ -1016,12 +853,8 @@
 
     session = arg;
     conn = S2C(session);
-<<<<<<< HEAD
-    log = conn->log_info.log;
-=======
     log_mgr = &conn->log_mgr;
     log = log_mgr->log;
->>>>>>> 289e2763
     yield = 0;
     WT_INIT_LSN(&prev);
     while (FLD_ISSET(conn->server_flags, WT_CONN_SERVER_LOG)) {
@@ -1044,11 +877,7 @@
         if (yield++ < WT_THOUSAND)
             __wt_yield();
         else
-<<<<<<< HEAD
-            __wt_cond_auto_wait(session, conn->log_info.log_wrlsn_cond, did_work, NULL);
-=======
             __wt_cond_auto_wait(session, log_mgr->wrlsn.cond, did_work, NULL);
->>>>>>> 289e2763
     }
     /*
      * On close we need to do this one more time because there could be straggling log writes that
@@ -1081,12 +910,8 @@
 
     session = arg;
     conn = S2C(session);
-<<<<<<< HEAD
-    log = conn->log_info.log;
-=======
     log_mgr = &conn->log_mgr;
     log = log_mgr->log;
->>>>>>> 289e2763
     force_write_timediff = 0;
     signalled = false;
 
@@ -1113,13 +938,8 @@
          * buffer may need to wait for the write_lsn to advance in the case of a synchronous buffer.
          * We end up with a hang.
          */
-<<<<<<< HEAD
-        if (conn->log_info.log_force_write_wait == 0 ||
-          force_write_timediff >= conn->log_info.log_force_write_wait * WT_THOUSAND) {
-=======
         if (log_mgr->force_write_wait == 0 ||
           force_write_timediff >= log_mgr->force_write_wait * WT_THOUSAND) {
->>>>>>> 289e2763
             WT_ERR_ERROR_OK(__wti_log_force_write(session, false, &did_work), EBUSY, false);
             force_write_time_start = __wt_clock(session);
         }
@@ -1132,11 +952,7 @@
             /*
              * Perform log pre-allocation.
              */
-<<<<<<< HEAD
-            if (conn->log_info.log_prealloc > 0) {
-=======
             if (log_mgr->prealloc > 0) {
->>>>>>> 289e2763
                 /*
                  * Log file pre-allocation is disabled when a hot backup cursor is open because we
                  * have agreed not to rename or remove any files in the database directory.
@@ -1148,11 +964,7 @@
             /*
              * Perform the removal.
              */
-<<<<<<< HEAD
-            if (FLD_ISSET(conn->log_info.log_flags, WT_CONN_LOG_REMOVE)) {
-=======
             if (F_ISSET(&conn->log_mgr, WT_LOG_REMOVE)) {
->>>>>>> 289e2763
                 if (__wt_try_writelock(session, &log->log_remove_lock) == 0) {
                     ret = __log_remove_once(session, 0);
                     __wt_writeunlock(session, &log->log_remove_lock);
@@ -1165,11 +977,7 @@
         }
 
         /* Wait until the next event. */
-<<<<<<< HEAD
-        __wt_cond_auto_wait_signal(session, conn->log_info.log_cond, did_work, NULL, &signalled);
-=======
         __wt_cond_auto_wait_signal(session, log_mgr->server.cond, did_work, NULL, &signalled);
->>>>>>> 289e2763
         time_stop = __wt_clock(session);
         timediff = WT_CLOCKDIFF_MS(time_stop, time_start);
         force_write_timediff = WT_CLOCKDIFF_MS(time_stop, force_write_time_start);
@@ -1201,17 +1009,6 @@
      * Logging configuration is parsed early on for compatibility checking. It is separated from
      * turning on the subsystem. We only need to proceed here if logging is enabled.
      */
-<<<<<<< HEAD
-    if (!FLD_ISSET(conn->log_info.log_flags, WT_CONN_LOG_CONFIG_ENABLED))
-        return (0);
-
-    FLD_SET(conn->log_info.log_flags, WT_CONN_LOG_ENABLED);
-    /*
-     * Logging is on, allocate the WT_LOG structure and open the log file.
-     */
-    WT_RET(__wt_calloc_one(session, &conn->log_info.log));
-    log = conn->log_info.log;
-=======
     if (!F_ISSET(log_mgr, WT_LOG_CONFIG_ENABLED))
         return (0);
 
@@ -1221,7 +1018,6 @@
      */
     WT_RET(__wt_calloc_one(session, &log_mgr->log));
     log = log_mgr->log;
->>>>>>> 289e2763
     WT_RET(__wt_spin_init(session, &log->log_lock, "log"));
     WT_RET(__wt_spin_init(session, &log->log_fs_lock, "log files"));
     WT_RET(__wt_spin_init(session, &log->log_slot_lock, "log slot"));
@@ -1273,11 +1069,7 @@
     log_mgr = &conn->log_mgr;
 
     /* If no log thread services are configured, we're done. */
-<<<<<<< HEAD
-    if (!FLD_ISSET(conn->log_info.log_flags, WT_CONN_LOG_ENABLED))
-=======
     if (!F_ISSET(&conn->log_mgr, WT_LOG_ENABLED))
->>>>>>> 289e2763
         return (0);
 
     FLD_SET(conn->server_flags, WT_CONN_SERVER_LOG);
@@ -1287,66 +1079,33 @@
      */
     session_flags = WT_SESSION_NO_DATA_HANDLES;
     WT_RET(__wt_open_internal_session(
-<<<<<<< HEAD
-      conn, "log-close-server", false, session_flags, 0, &conn->log_info.log_file_session));
-    WT_RET(__wt_cond_alloc(
-      conn->log_info.log_file_session, "log close server", &conn->log_info.log_file_cond));
-=======
       conn, "log-close-server", false, session_flags, 0, &log_mgr->file.session));
     WT_RET(__wt_cond_alloc(log_mgr->file.session, "log close server", &log_mgr->file.cond));
->>>>>>> 289e2763
 
     /*
      * Start the log file close thread.
      */
-<<<<<<< HEAD
-    WT_RET(__wt_thread_create(conn->log_info.log_file_session, &conn->log_info.log_file_tid,
-      __log_file_server, conn->log_info.log_file_session));
-    conn->log_info.log_file_tid_set = true;
-=======
     WT_RET(__wt_thread_create(
       log_mgr->file.session, &log_mgr->file.tid, __log_file_server, log_mgr->file.session));
     log_mgr->file.tid_set = true;
->>>>>>> 289e2763
 
     /*
      * Start the log write LSN thread. It is not configurable. If logging is enabled, this thread
      * runs.
      */
     WT_RET(__wt_open_internal_session(
-<<<<<<< HEAD
-      conn, "log-wrlsn-server", false, session_flags, 0, &conn->log_info.log_wrlsn_session));
-    WT_RET(__wt_cond_auto_alloc(conn->log_info.log_wrlsn_session, "log write lsn server",
-      10 * WT_THOUSAND, WT_MILLION, &conn->log_info.log_wrlsn_cond));
-    WT_RET(__wt_thread_create(conn->log_info.log_wrlsn_session, &conn->log_info.log_wrlsn_tid,
-      __log_wrlsn_server, conn->log_info.log_wrlsn_session));
-    conn->log_info.log_wrlsn_tid_set = true;
-=======
       conn, "log-wrlsn-server", false, session_flags, 0, &log_mgr->wrlsn.session));
     WT_RET(__wt_cond_auto_alloc(log_mgr->wrlsn.session, "log write lsn server", 10 * WT_THOUSAND,
       WT_MILLION, &log_mgr->wrlsn.cond));
     WT_RET(__wt_thread_create(
       log_mgr->wrlsn.session, &log_mgr->wrlsn.tid, __log_wrlsn_server, log_mgr->wrlsn.session));
     log_mgr->wrlsn.tid_set = true;
->>>>>>> 289e2763
 
     /*
      * If a log server thread exists, the user may have reconfigured removal or pre-allocation.
      * Signal the thread. Otherwise the user wants removal and/or allocation and we need to start up
      * the thread.
      */
-<<<<<<< HEAD
-    if (conn->log_info.log_session != NULL) {
-        WT_ASSERT(session, conn->log_info.log_cond != NULL);
-        WT_ASSERT(session, conn->log_info.log_tid_set == true);
-        __wt_cond_signal(session, conn->log_info.log_cond);
-    } else {
-        /* The log server gets its own session. */
-        WT_RET(__wt_open_internal_session(
-          conn, "log-server", false, session_flags, 0, &conn->log_info.log_session));
-        WT_RET(__wt_cond_auto_alloc(conn->log_info.log_session, "log server", 50 * WT_THOUSAND,
-          WT_MILLION, &conn->log_info.log_cond));
-=======
     if (log_mgr->server.session != NULL) {
         WT_ASSERT(session, log_mgr->server.cond != NULL);
         WT_ASSERT(session, log_mgr->server.tid_set == true);
@@ -1357,20 +1116,13 @@
           conn, "log-server", false, session_flags, 0, &log_mgr->server.session));
         WT_RET(__wt_cond_auto_alloc(log_mgr->server.session, "log server", 50 * WT_THOUSAND,
           WT_MILLION, &log_mgr->server.cond));
->>>>>>> 289e2763
 
         /*
          * Start the thread.
          */
-<<<<<<< HEAD
-        WT_RET(__wt_thread_create(conn->log_info.log_session, &conn->log_info.log_tid, __log_server,
-          conn->log_info.log_session));
-        conn->log_info.log_tid_set = true;
-=======
         WT_RET(__wt_thread_create(
           log_mgr->server.session, &log_mgr->server.tid, __log_server, log_mgr->server.session));
         log_mgr->server.tid_set = true;
->>>>>>> 289e2763
     }
 
     /* Write another startup log record with timestamp after recovery completes. */
@@ -1396,42 +1148,11 @@
 
     FLD_CLR(conn->server_flags, WT_CONN_SERVER_LOG);
 
-<<<<<<< HEAD
-    if (!FLD_ISSET(conn->log_info.log_flags, WT_CONN_LOG_ENABLED)) {
-=======
     if (!F_ISSET(&conn->log_mgr, WT_LOG_ENABLED)) {
->>>>>>> 289e2763
         /*
          * We always set up the log_path so printlog can work without recovery. Therefore, always
          * free it, even if logging isn't on.
          */
-<<<<<<< HEAD
-        __wt_free(session, conn->log_info.log_path);
-        return (0);
-    }
-    if (conn->log_info.log_tid_set) {
-        __wt_cond_signal(session, conn->log_info.log_cond);
-        WT_TRET(__wt_thread_join(session, &conn->log_info.log_tid));
-        conn->log_info.log_tid_set = false;
-    }
-    if (conn->log_info.log_file_tid_set) {
-        __wt_cond_signal(session, conn->log_info.log_file_cond);
-        WT_TRET(__wt_thread_join(session, &conn->log_info.log_file_tid));
-        conn->log_info.log_file_tid_set = false;
-    }
-    if (conn->log_info.log_file_session != NULL) {
-        WT_TRET(__wt_session_close_internal(conn->log_info.log_file_session));
-        conn->log_info.log_file_session = NULL;
-    }
-    if (conn->log_info.log_wrlsn_tid_set) {
-        __wt_cond_signal(session, conn->log_info.log_wrlsn_cond);
-        WT_TRET(__wt_thread_join(session, &conn->log_info.log_wrlsn_tid));
-        conn->log_info.log_wrlsn_tid_set = false;
-    }
-    if (conn->log_info.log_wrlsn_session != NULL) {
-        WT_TRET(__wt_session_close_internal(conn->log_info.log_wrlsn_session));
-        conn->log_info.log_wrlsn_session = NULL;
-=======
         __wt_free(session, log_mgr->log_path);
         return (0);
     }
@@ -1457,35 +1178,12 @@
     if (log_mgr->wrlsn.session != NULL) {
         WT_TRET(__wt_session_close_internal(log_mgr->wrlsn.session));
         log_mgr->wrlsn.session = NULL;
->>>>>>> 289e2763
     }
 
     WT_TRET(__wti_log_slot_destroy(session));
     WT_TRET(__wti_log_close(session));
 
     /* Close the server thread's session. */
-<<<<<<< HEAD
-    if (conn->log_info.log_session != NULL) {
-        WT_TRET(__wt_session_close_internal(conn->log_info.log_session));
-        conn->log_info.log_session = NULL;
-    }
-
-    /* Destroy the condition variables now that all threads are stopped */
-    __wt_cond_destroy(session, &conn->log_info.log_cond);
-    __wt_cond_destroy(session, &conn->log_info.log_file_cond);
-    __wt_cond_destroy(session, &conn->log_info.log_wrlsn_cond);
-
-    __wt_cond_destroy(session, &conn->log_info.log->log_sync_cond);
-    __wt_cond_destroy(session, &conn->log_info.log->log_write_cond);
-    __wt_rwlock_destroy(session, &conn->log_info.log->log_remove_lock);
-    __wt_spin_destroy(session, &conn->log_info.log->log_lock);
-    __wt_spin_destroy(session, &conn->log_info.log->log_fs_lock);
-    __wt_spin_destroy(session, &conn->log_info.log->log_slot_lock);
-    __wt_spin_destroy(session, &conn->log_info.log->log_sync_lock);
-    __wt_spin_destroy(session, &conn->log_info.log->log_writelsn_lock);
-    __wt_free(session, conn->log_info.log_path);
-    __wt_free(session, conn->log_info.log);
-=======
     if (log_mgr->server.session != NULL) {
         WT_TRET(__wt_session_close_internal(log_mgr->server.session));
         log_mgr->server.session = NULL;
@@ -1506,6 +1204,5 @@
     __wt_spin_destroy(session, &log_mgr->log->log_writelsn_lock);
     __wt_free(session, log_mgr->log_path);
     __wt_free(session, log_mgr->log);
->>>>>>> 289e2763
     return (ret);
 }