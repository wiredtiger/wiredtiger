/*-
 * Copyright (c) 2014-2016 MongoDB, Inc.
 * Copyright (c) 2008-2014 WiredTiger, Inc.
 *	All rights reserved.
 *
 * See the file LICENSE for redistribution information.
 */

#include "wt_internal.h"

#ifdef	HAVE_DIAGNOSTIC
/*
 * __log_slot_dump --
 *	Dump the entire slot state.
 */
static void
__log_slot_dump(WT_SESSION_IMPL *session)
{
	WT_CONNECTION_IMPL *conn;
	WT_LOG *log;
	WT_LOGSLOT *slot;
	int earliest, i;

	conn = S2C(session);
	log = conn->log;
	earliest = 0;
	for (i = 0; i < WT_SLOT_POOL; i++) {
		slot = &log->slot_pool[i];
		if (__wt_log_cmp(&slot->slot_release_lsn,
		    &log->slot_pool[earliest].slot_release_lsn) < 0)
			earliest = i;
		__wt_errx(session, "Slot %d:", i);
		__wt_errx(session, "    State: %" PRIx64 " Flags: %" PRIx32,
		    slot->slot_state, slot->flags);
		__wt_errx(session, "    Start LSN: %" PRIu32 "/%" PRIu32,
		    slot->slot_start_lsn.l.file, slot->slot_start_lsn.l.offset);
		__wt_errx(session, "    End  LSN: %" PRIu32 "/%" PRIu32,
		    slot->slot_end_lsn.l.file, slot->slot_end_lsn.l.offset);
		__wt_errx(session, "    Release LSN: %" PRIu32 "/%" PRIu32,
		    slot->slot_release_lsn.l.file,
		    slot->slot_release_lsn.l.offset);
		__wt_errx(session, "    Offset: start: %" PRIuMAX
		    " last:%" PRIuMAX, (uintmax_t)slot->slot_start_offset,
		    (uintmax_t)slot->slot_last_offset);
		__wt_errx(session, "    Unbuffered: %" PRId64
		    " error: %" PRId32, slot->slot_unbuffered,
		    slot->slot_error);
	}
	__wt_errx(session, "Earliest slot: %d", earliest);

}
#endif

/*
 * __wt_log_slot_activate --
 *	Initialize a slot to become active.
 */
void
__wt_log_slot_activate(WT_SESSION_IMPL *session, WT_LOGSLOT *slot)
{
	WT_CONNECTION_IMPL *conn;
	WT_LOG *log;

	conn = S2C(session);
	log = conn->log;

	/*
	 * !!! slot_release_lsn must be set outside this function because
	 * this function may be called after a log file switch and the
	 * slot_release_lsn must refer to the end of the previous log.
	 * !!! We cannot initialize flags here because it may already be
	 * set for closing the file handle on a log file switch.  The flags
	 * are reset when the slot is freed.  See log_slot_free.
	 */
	slot->slot_unbuffered = 0;
	slot->slot_start_lsn = slot->slot_end_lsn = log->alloc_lsn;
	slot->slot_start_offset = log->alloc_lsn.l.offset;
	slot->slot_last_offset = log->alloc_lsn.l.offset;
	slot->slot_fh = log->log_fh;
	slot->slot_error = 0;
	WT_DIAGNOSTIC_YIELD;
	/*
	 * Set the slot state last.  Other threads may have a stale pointer
	 * to this slot and could try to alter the state and other fields once
	 * they see the state cleared.
	 */
	WT_PUBLISH(slot->slot_state, 0);
}

/*
 * __log_slot_close --
 *	Close out the slot the caller is using.  The slot may already be
 *	closed or freed by another thread.
 */
static int
__log_slot_close(
    WT_SESSION_IMPL *session, WT_LOGSLOT *slot, bool *releasep, bool forced)
{
	WT_CONNECTION_IMPL *conn;
	WT_LOG *log;
	int64_t end_offset, new_state, old_state;
#ifdef	HAVE_DIAGNOSTIC
	struct timespec begin, now;
	int count;
#endif

	WT_ASSERT(session, F_ISSET(session, WT_SESSION_LOCKED_SLOT));
	WT_ASSERT(session, releasep != NULL);
	conn = S2C(session);
	log = conn->log;
	*releasep = 0;
	if (slot == NULL)
		return (WT_NOTFOUND);
retry:
	old_state = slot->slot_state;
	/*
	 * If this close is coming from a forced close and a thread is in
	 * the middle of using the slot, return EBUSY.  The caller can
	 * decide if retrying is necessary or not.
	 */
	if (forced && WT_LOG_SLOT_INPROGRESS(old_state))
		return (EBUSY);
	/*
	 * If someone else is switching out this slot we lost.  Nothing to
	 * do but return.  Return WT_NOTFOUND anytime the given slot was
	 * processed by another closing thread.  Only return 0 when we
	 * actually closed the slot.
	 */
	if (WT_LOG_SLOT_CLOSED(old_state))
		return (WT_NOTFOUND);
	/*
	 * If someone completely processed this slot, we're done.
	 */
	if (FLD64_ISSET((uint64_t)slot->slot_state, WT_LOG_SLOT_RESERVED))
		return (WT_NOTFOUND);
	new_state = (old_state | WT_LOG_SLOT_CLOSE);
	/*
	 * Close this slot.  If we lose the race retry.
	 */
	if (!__wt_atomic_casiv64(&slot->slot_state, old_state, new_state))
		goto retry;
	/*
	 * We own the slot now.  No one else can join.
	 * Set the end LSN.
	 */
	WT_STAT_CONN_INCR(session, log_slot_closes);
	if (WT_LOG_SLOT_DONE(new_state))
		*releasep = 1;
	slot->slot_end_lsn = slot->slot_start_lsn;
	/*
	 * A thread setting the unbuffered flag sets the unbuffered size after
	 * setting the flag.  There could be a delay between a thread setting
	 * the flag, a thread closing the slot, and the original thread setting
	 * that value.  If the state is unbuffered, wait for the unbuffered
	 * size to be set.
	 */
#ifdef	HAVE_DIAGNOSTIC
	count = 0;
	__wt_epoch(session, &begin);
#endif
	if (WT_LOG_SLOT_UNBUFFERED_ISSET(old_state)) {
		while (slot->slot_unbuffered == 0) {
			WT_RET(WT_SESSION_CHECK_PANIC(session));
			__wt_yield();
#ifdef	HAVE_DIAGNOSTIC
			++count;
			if (count > WT_MILLION) {
				__wt_epoch(session, &now);
				if (WT_TIMEDIFF_SEC(now, begin) > 10) {
					__wt_errx(session, "SLOT_CLOSE: Slot %"
					PRIu32 " Timeout unbuffered, state 0x%"
					PRIx64 " unbuffered %" PRIu64,
					(uint32_t)(slot - &log->slot_pool[0]),
					slot->slot_state,
					slot->slot_unbuffered);
					__log_slot_dump(session);
					__wt_abort(session);
				}
				count = 0;
			}
#endif
		}
	}

	end_offset =
	    WT_LOG_SLOT_JOINED_BUFFERED(old_state) + slot->slot_unbuffered;
	slot->slot_end_lsn.l.offset += (uint32_t)end_offset;
	WT_STAT_CONN_INCRV(session, log_slot_consolidated, end_offset);
	/*
	 * XXX Would like to change so one piece of code advances the LSN.
	 */
	log->alloc_lsn = slot->slot_end_lsn;
	WT_ASSERT(session, log->alloc_lsn.l.file >= log->write_lsn.l.file);
	return (0);
}

/*
<<<<<<< HEAD
 * __log_slot_switch_internal --
 *	Switch out the current slot and set up a new one.
 */
static int
__log_slot_switch_internal(
    WT_SESSION_IMPL *session, WT_MYSLOT *myslot, bool forced)
{
	WT_DECL_RET;
	WT_LOG *log;
	WT_LOGSLOT *slot;
	bool free_slot, release;

	log = S2C(session)->log;
	release = false;
	slot = myslot->slot;

	WT_ASSERT(session, F_ISSET(session, WT_SESSION_LOCKED_SLOT));

	/*
	 * If someone else raced us to closing this specific slot, we're
	 * done here.
	 */
	if (slot != log->active_slot)
		return (0);

	WT_RET(WT_SESSION_CHECK_PANIC(session));
	/*
	 * We may come through here multiple times if we were able to close
	 * a slot but could not set up a new one.  If we closed it already,
	 * don't try to do it again but still set up the new slot.
	 */
	if (!F_ISSET(myslot, WT_MYSLOT_CLOSE)) {
		ret = __log_slot_close(session, slot, &release, forced);
		/*
		 * If close returns WT_NOTFOUND it means that someone else
		 * is processing the slot change.
		 */
		if (ret == WT_NOTFOUND)
			return (0);
		WT_RET(ret);
		if (release) {
			WT_RET(__wt_log_release(session, slot, &free_slot));
			if (free_slot)
				__wt_log_slot_free(session, slot);
		}
	}
	/*
	 * Set that we have closed this slot because we may call in here
	 * multiple times if we retry creating a new slot.
	 */
	F_SET(myslot, WT_MYSLOT_CLOSE);
	WT_RET(__wt_log_slot_new(session));
	F_CLR(myslot, WT_MYSLOT_CLOSE);
	return (0);
}

/*
 * __wt_log_slot_switch --
 *	Switch out the current slot and set up a new one.
 */
int
__wt_log_slot_switch(
    WT_SESSION_IMPL *session, WT_MYSLOT *myslot, bool retry, bool forced)
{
	WT_DECL_RET;
	WT_LOG *log;

	log = S2C(session)->log;
	/*
	 * !!! Since the WT_WITH_SLOT_LOCK macro is a do-while loop, the
	 * compiler does not like it combined directly with the while loop
	 * here.
	 *
	 * The loop conditional is a bit complex.  We have to retry if we
	 * closed the slot but were unable to set up a new slot.  In that
	 * case the flag indicating we have closed the slot will still be set.
	 * We have to retry in that case regardless of the retry setting
	 * because we are responsible for setting up the new slot.
	 */
	do {
		WT_WITH_SLOT_LOCK(session, log,
		    ret = __log_slot_switch_internal(session, myslot, forced));
		if (ret == EBUSY) {
			WT_STAT_CONN_INCR(session, log_slot_switch_busy);
			__wt_yield();
		}
		WT_RET(WT_SESSION_CHECK_PANIC(session));
		if (F_ISSET(S2C(session), WT_CONN_CLOSING))
			break;
	} while (F_ISSET(myslot, WT_MYSLOT_CLOSE) || (retry && ret == EBUSY));
	return (ret);
}

/*
 * __wt_log_slot_new --
=======
 * __log_slot_new --
>>>>>>> 423f4e11
 *	Find a free slot and switch it as the new active slot.
 *	Must be called holding the slot lock.
 */
static int
__log_slot_new(WT_SESSION_IMPL *session)
{
	WT_CONNECTION_IMPL *conn;
	WT_LOG *log;
	WT_LOGSLOT *slot;
	int32_t i, pool_i;
#ifdef	HAVE_DIAGNOSTIC
	struct timespec begin, now;
	int count;
#endif

	WT_ASSERT(session, F_ISSET(session, WT_SESSION_LOCKED_SLOT));
	conn = S2C(session);
	log = conn->log;
	/*
	 * Although this function is single threaded, multiple threads could
	 * be trying to set a new active slot sequentially.  If we find an
	 * active slot that is valid, return.
	 */
	if ((slot = log->active_slot) != NULL &&
	    WT_LOG_SLOT_OPEN(slot->slot_state))
		return (0);

#ifdef	HAVE_DIAGNOSTIC
	count = 0;
	__wt_epoch(session, &begin);
#endif
	/*
	 * Keep trying until we can find a free slot.
	 */
	for (;;) {
		/*
		 * Rotate among the slots to lessen collisions.
		 */
		WT_RET(WT_SESSION_CHECK_PANIC(session));
		for (i = 0, pool_i = log->pool_index; i < WT_SLOT_POOL;
		    i++, pool_i++) {
			if (pool_i >= WT_SLOT_POOL)
				pool_i = 0;
			slot = &log->slot_pool[pool_i];
			if (slot->slot_state == WT_LOG_SLOT_FREE) {
				/*
				 * Acquire our starting position in the
				 * log file.  Assume the full buffer size.
				 */
				WT_RET(__wt_log_acquire(session,
				    log->slot_buf_size, slot));
				/*
				 * We have a new, initialized slot to use.
				 * Set it as the active slot.
				 */
				WT_STAT_CONN_INCR(session,
				    log_slot_transitions);
				log->active_slot = slot;
				log->pool_index = pool_i;
				return (0);
			}
		}
		/*
		 * If we didn't find any free slots signal the worker thread.
		 */
		WT_STAT_CONN_INCR(session, log_slot_no_free_slots);
		__wt_cond_signal(session, conn->log_wrlsn_cond);
		__wt_yield();
#ifdef	HAVE_DIAGNOSTIC
		++count;
		if (count > WT_MILLION) {
			__wt_epoch(session, &now);
			if (WT_TIMEDIFF_SEC(now, begin) > 10) {
				__wt_errx(session,
				    "SLOT_NEW: Timeout free slot");
				__log_slot_dump(session);
				__wt_abort(session);
			}
			count = 0;
		}
#endif
	}
	/* NOTREACHED */
}

/*
 * __log_slot_switch_internal --
 *	Switch out the current slot and set up a new one.
 */
static int
__log_slot_switch_internal(
    WT_SESSION_IMPL *session, WT_MYSLOT *myslot, bool forced)
{
	WT_DECL_RET;
	WT_LOG *log;
	WT_LOGSLOT *slot;
	bool free_slot, release;

	log = S2C(session)->log;
	release = false;
	slot = myslot->slot;

	WT_ASSERT(session, F_ISSET(session, WT_SESSION_LOCKED_SLOT));

	/*
	 * If someone else raced us to closing this specific slot, we're
	 * done here.
	 */
	if (slot != log->active_slot)
		return (0);
	WT_RET(WT_SESSION_CHECK_PANIC(session));

	/*
	 * We may come through here multiple times if we were not able to
	 * set up a new one.  If we closed it already,
	 * don't try to do it again but still set up the new slot.
	 */
	if (!F_ISSET(myslot, WT_MYSLOT_CLOSE)) {
		ret = __log_slot_close(session, slot, &release, forced);
		/*
		 * If close returns WT_NOTFOUND it means that someone else
		 * is processing the slot change.
		 */
		if (ret == WT_NOTFOUND)
			return (0);
		WT_RET(ret);
		/*
		 * Set that we have closed this slot because we may call in here
		 * multiple times if we retry creating a new slot.  Similarly
		 * set retain whether this slot needs releasing so that we don't
		 * lose that information if we retry.
		 */
		F_SET(myslot, WT_MYSLOT_CLOSE);
		if (release)
			F_SET(myslot, WT_MYSLOT_NEEDS_RELEASE);
	}
	/*
	 * Now that the slot is closed, set up a new one so that joining
	 * threads don't have to wait on writing the previous slot if we
	 * release it.  Release after setting a new one.
	 */
	WT_RET(__log_slot_new(session));
	F_CLR(myslot, WT_MYSLOT_CLOSE);
	if (F_ISSET(myslot, WT_MYSLOT_NEEDS_RELEASE)) {
		WT_RET(__wt_log_release(session, slot, &free_slot));
		F_CLR(myslot, WT_MYSLOT_NEEDS_RELEASE);
		if (free_slot)
			__wt_log_slot_free(session, slot);
	}
	return (ret);
}

/*
 * __wt_log_slot_switch --
 *	Switch out the current slot and set up a new one.
 */
int
__wt_log_slot_switch(
    WT_SESSION_IMPL *session, WT_MYSLOT *myslot, bool retry, bool forced)
{
	WT_DECL_RET;
	WT_LOG *log;

	log = S2C(session)->log;

	/*
	 * !!! Since the WT_WITH_SLOT_LOCK macro is a do-while loop, the
	 * compiler does not like it combined directly with the while loop
	 * here.
	 *
	 * The loop conditional is a bit complex.  We have to retry if we
	 * closed the slot but were unable to set up a new slot.  In that
	 * case the flag indicating we have closed the slot will still be set.
	 * We have to retry in that case regardless of the retry setting
	 * because we are responsible for setting up the new slot.
	 */
	do {
		WT_WITH_SLOT_LOCK(session, log,
		    ret = __log_slot_switch_internal(session, myslot, forced));
		if (ret == EBUSY) {
			WT_STAT_CONN_INCR(session, log_slot_switch_busy);
			__wt_yield();
		}
	} while (F_ISSET(myslot, WT_MYSLOT_CLOSE) || (retry && ret == EBUSY));
	return (ret);
}

/*
 * __wt_log_slot_init --
 *	Initialize the slot array.
 */
int
__wt_log_slot_init(WT_SESSION_IMPL *session)
{
	WT_CONNECTION_IMPL *conn;
	WT_DECL_RET;
	WT_LOG *log;
	WT_LOGSLOT *slot;
	int32_t i;

	conn = S2C(session);
	log = conn->log;
	for (i = 0; i < WT_SLOT_POOL; i++)
		log->slot_pool[i].slot_state = WT_LOG_SLOT_FREE;

	/*
	 * Allocate memory for buffers now that the arrays are setup. Separate
	 * this from the loop above to make error handling simpler.
	 */
	/*
	 * !!! If the buffer size is too close to the log file size, we will
	 * switch log files very aggressively.  Scale back the buffer for
	 * small log file sizes.
	 */
	log->slot_buf_size = (uint32_t)WT_MIN(
	    (size_t)conn->log_file_max / 10, WT_LOG_SLOT_BUF_SIZE);
	for (i = 0; i < WT_SLOT_POOL; i++) {
		WT_ERR(__wt_buf_init(session,
		    &log->slot_pool[i].slot_buf, log->slot_buf_size));
		F_SET(&log->slot_pool[i], WT_SLOT_INIT_FLAGS);
	}
	WT_STAT_CONN_SET(session,
	    log_buffer_size, log->slot_buf_size * WT_SLOT_POOL);
	/*
	 * Set up the available slot from the pool the first time.
	 */
	slot = &log->slot_pool[0];
	/*
	 * We cannot initialize the release LSN in the activate function
	 * because that function can be called after a log file switch.
	 * The release LSN is usually the same as the slot_start_lsn except
	 * around a log file switch.
	 */
	slot->slot_release_lsn = log->alloc_lsn;
	__wt_log_slot_activate(session, slot);
	log->active_slot = slot;
	log->pool_index = 0;

	if (0) {
err:		while (--i >= 0)
			__wt_buf_free(session, &log->slot_pool[i].slot_buf);
	}
	return (ret);
}

/*
 * __wt_log_slot_destroy --
 *	Clean up the slot array on shutdown.
 */
int
__wt_log_slot_destroy(WT_SESSION_IMPL *session)
{
	WT_CONNECTION_IMPL *conn;
	WT_LOG *log;
	WT_LOGSLOT *slot;
	int64_t rel;
	int i;

	conn = S2C(session);
	log = conn->log;

	/*
	 * Write out any remaining buffers.  Free the buffer.
	 */
	for (i = 0; i < WT_SLOT_POOL; i++) {
		slot = &log->slot_pool[i];
		if (!FLD64_ISSET(
		    (uint64_t)slot->slot_state, WT_LOG_SLOT_RESERVED)) {
			rel = WT_LOG_SLOT_RELEASED_BUFFERED(slot->slot_state);
			if (rel != 0)
				WT_RET(__wt_write(session, slot->slot_fh,
				    slot->slot_start_offset, (size_t)rel,
				    slot->slot_buf.mem));
		}
		__wt_buf_free(session, &log->slot_pool[i].slot_buf);
	}
	return (0);
}

/*
 * __wt_log_slot_join --
 *	Join a consolidated logging slot.
 */
int
__wt_log_slot_join(WT_SESSION_IMPL *session, uint64_t mysize,
    uint32_t flags, WT_MYSLOT *myslot)
{
	WT_CONNECTION_IMPL *conn;
	WT_LOG *log;
	WT_LOGSLOT *slot;
	int64_t flag_state, new_state, old_state, released;
	int32_t join_offset, new_join;
	bool unbuffered, yld;

	conn = S2C(session);
	log = conn->log;

	WT_ASSERT(session, !F_ISSET(session, WT_SESSION_LOCKED_SLOT));
	WT_ASSERT(session, mysize != 0);

	/*
	 * There should almost always be a slot open.
	 */
	unbuffered = false;
#ifdef	HAVE_DIAGNOSTIC
	yld = (++log->write_calls % 7) == 0;
	if ((log->write_calls % WT_THOUSAND) == 0 ||
	    mysize > WT_LOG_SLOT_BUF_MAX) {
#else
	yld = false;
	if (mysize > WT_LOG_SLOT_BUF_MAX) {
#endif
		unbuffered = true;
		F_SET(myslot, WT_MYSLOT_UNBUFFERED);
	}
	for (;;) {
		WT_BARRIER();
		WT_RET(WT_SESSION_CHECK_PANIC(session));
		slot = log->active_slot;
		old_state = slot->slot_state;
		if (WT_LOG_SLOT_OPEN(old_state)) {
			/*
			 * Try to join our size into the existing size and
			 * atomically write it back into the state.
			 */
			flag_state = WT_LOG_SLOT_FLAGS(old_state);
			released = WT_LOG_SLOT_RELEASED(old_state);
			join_offset = WT_LOG_SLOT_JOINED(old_state);
			if (unbuffered)
				new_join = join_offset + WT_LOG_SLOT_UNBUFFERED;
			else
				new_join = join_offset + (int32_t)mysize;
			new_state = (int64_t)WT_LOG_SLOT_JOIN_REL(
			    (int64_t)new_join, (int64_t)released,
			    (int64_t)flag_state);

			/*
			 * Braces used due to potential empty body warning.
			 */
			if (yld) {
				WT_DIAGNOSTIC_YIELD;
			}
			/*
			 * Attempt to swap our size into the state.
			 */
			if (__wt_atomic_casiv64(
			    &slot->slot_state, old_state, new_state))
				break;
			WT_STAT_CONN_INCR(session, log_slot_races);
		} else
			WT_STAT_CONN_INCR(session, log_slot_active_closed);
		/*
		 * The slot is no longer open or we lost the race to
		 * update it.  Yield and try again.
		 */
		__wt_yield();
	}
	/*
	 * We joined this slot.  Fill in our information to return to
	 * the caller.
	 */
	WT_STAT_CONN_INCR(session, log_slot_joins);
	if (LF_ISSET(WT_LOG_DSYNC | WT_LOG_FSYNC))
		F_SET(slot, WT_SLOT_SYNC_DIR);
	if (LF_ISSET(WT_LOG_FLUSH))
		F_SET(slot, WT_SLOT_FLUSH);
	if (LF_ISSET(WT_LOG_FSYNC))
		F_SET(slot, WT_SLOT_SYNC);
	if (F_ISSET(myslot, WT_MYSLOT_UNBUFFERED)) {
		WT_ASSERT(session, slot->slot_unbuffered == 0);
		WT_STAT_CONN_INCR(session, log_slot_unbuffered);
		slot->slot_unbuffered = (int64_t)mysize;
	}
	myslot->slot = slot;
	myslot->offset = join_offset;
	myslot->end_offset = (wt_off_t)((uint64_t)join_offset + mysize);
	return (0);
}

/*
 * __wt_log_slot_release --
 *	Each thread in a consolidated group releases its portion to
 *	signal it has completed copying its piece of the log into
 *	the memory buffer.
 */
int64_t
__wt_log_slot_release(WT_SESSION_IMPL *session, WT_MYSLOT *myslot, int64_t size)
{
	WT_LOGSLOT *slot;
	wt_off_t cur_offset, my_start;
	int64_t my_size, rel_size;

	slot = myslot->slot;
	my_start = slot->slot_start_offset + myslot->offset;
	/*
	 * We maintain the last starting offset within this slot.
	 * This is used to know the offset of the last record that
	 * was written rather than the beginning record of the slot.
	 */
	while ((cur_offset = slot->slot_last_offset) < my_start) {
		WT_RET(WT_SESSION_CHECK_PANIC(session));
		/*
		 * Set our offset if we are larger.
		 */
		if (__wt_atomic_casiv64(
		    &slot->slot_last_offset, cur_offset, my_start))
			break;
		/*
		 * If we raced another thread updating this, try again.
		 */
		WT_BARRIER();
	}
	/*
	 * Add my size into the state and return the new size.
	 */
	rel_size = size;
	if (F_ISSET(myslot, WT_MYSLOT_UNBUFFERED))
		rel_size = WT_LOG_SLOT_UNBUFFERED;
	my_size = (int64_t)WT_LOG_SLOT_JOIN_REL((int64_t)0, rel_size, 0);
	return (__wt_atomic_addiv64(&slot->slot_state, my_size));
}

/*
 * __wt_log_slot_free --
 *	Free a slot back into the pool.
 */
void
__wt_log_slot_free(WT_SESSION_IMPL *session, WT_LOGSLOT *slot)
{
	/*
	 * Make sure flags don't get retained between uses.
	 * We have to reset them here and not in log_slot_activate because
	 * some flags (such as closing the file handle) may be set before
	 * we initialize the rest of the slot.
	 */
	WT_UNUSED(session);
	slot->flags = WT_SLOT_INIT_FLAGS;
	slot->slot_error = 0;
	slot->slot_state = WT_LOG_SLOT_FREE;
}<|MERGE_RESOLUTION|>--- conflicted
+++ resolved
@@ -195,105 +195,7 @@
 }
 
 /*
-<<<<<<< HEAD
- * __log_slot_switch_internal --
- *	Switch out the current slot and set up a new one.
- */
-static int
-__log_slot_switch_internal(
-    WT_SESSION_IMPL *session, WT_MYSLOT *myslot, bool forced)
-{
-	WT_DECL_RET;
-	WT_LOG *log;
-	WT_LOGSLOT *slot;
-	bool free_slot, release;
-
-	log = S2C(session)->log;
-	release = false;
-	slot = myslot->slot;
-
-	WT_ASSERT(session, F_ISSET(session, WT_SESSION_LOCKED_SLOT));
-
-	/*
-	 * If someone else raced us to closing this specific slot, we're
-	 * done here.
-	 */
-	if (slot != log->active_slot)
-		return (0);
-
-	WT_RET(WT_SESSION_CHECK_PANIC(session));
-	/*
-	 * We may come through here multiple times if we were able to close
-	 * a slot but could not set up a new one.  If we closed it already,
-	 * don't try to do it again but still set up the new slot.
-	 */
-	if (!F_ISSET(myslot, WT_MYSLOT_CLOSE)) {
-		ret = __log_slot_close(session, slot, &release, forced);
-		/*
-		 * If close returns WT_NOTFOUND it means that someone else
-		 * is processing the slot change.
-		 */
-		if (ret == WT_NOTFOUND)
-			return (0);
-		WT_RET(ret);
-		if (release) {
-			WT_RET(__wt_log_release(session, slot, &free_slot));
-			if (free_slot)
-				__wt_log_slot_free(session, slot);
-		}
-	}
-	/*
-	 * Set that we have closed this slot because we may call in here
-	 * multiple times if we retry creating a new slot.
-	 */
-	F_SET(myslot, WT_MYSLOT_CLOSE);
-	WT_RET(__wt_log_slot_new(session));
-	F_CLR(myslot, WT_MYSLOT_CLOSE);
-	return (0);
-}
-
-/*
- * __wt_log_slot_switch --
- *	Switch out the current slot and set up a new one.
- */
-int
-__wt_log_slot_switch(
-    WT_SESSION_IMPL *session, WT_MYSLOT *myslot, bool retry, bool forced)
-{
-	WT_DECL_RET;
-	WT_LOG *log;
-
-	log = S2C(session)->log;
-	/*
-	 * !!! Since the WT_WITH_SLOT_LOCK macro is a do-while loop, the
-	 * compiler does not like it combined directly with the while loop
-	 * here.
-	 *
-	 * The loop conditional is a bit complex.  We have to retry if we
-	 * closed the slot but were unable to set up a new slot.  In that
-	 * case the flag indicating we have closed the slot will still be set.
-	 * We have to retry in that case regardless of the retry setting
-	 * because we are responsible for setting up the new slot.
-	 */
-	do {
-		WT_WITH_SLOT_LOCK(session, log,
-		    ret = __log_slot_switch_internal(session, myslot, forced));
-		if (ret == EBUSY) {
-			WT_STAT_CONN_INCR(session, log_slot_switch_busy);
-			__wt_yield();
-		}
-		WT_RET(WT_SESSION_CHECK_PANIC(session));
-		if (F_ISSET(S2C(session), WT_CONN_CLOSING))
-			break;
-	} while (F_ISSET(myslot, WT_MYSLOT_CLOSE) || (retry && ret == EBUSY));
-	return (ret);
-}
-
-/*
- * __wt_log_slot_new --
-=======
  * __log_slot_new --
->>>>>>> 423f4e11
  *	Find a free slot and switch it as the new active slot.
  *	Must be called holding the slot lock.
  */
@@ -477,6 +379,9 @@
 			WT_STAT_CONN_INCR(session, log_slot_switch_busy);
 			__wt_yield();
 		}
+		WT_RET(WT_SESSION_CHECK_PANIC(session));
+		if (F_ISSET(S2C(session), WT_CONN_CLOSING))
+			break;
 	} while (F_ISSET(myslot, WT_MYSLOT_CLOSE) || (retry && ret == EBUSY));
 	return (ret);
 }
