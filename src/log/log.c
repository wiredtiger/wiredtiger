/*-
 * Copyright (c) 2014-present MongoDB, Inc.
 * Copyright (c) 2008-2014 WiredTiger, Inc.
 *	All rights reserved.
 *
 * See the file LICENSE for redistribution information.
 */

#include "wt_internal.h"

static int __log_newfile(WT_SESSION_IMPL *, bool, bool *);
static int __log_openfile(WT_SESSION_IMPL *, uint32_t, uint32_t, WT_FH **);
static int __log_truncate(WT_SESSION_IMPL *, WT_LSN *, bool, bool);
static int __log_write_internal(WT_SESSION_IMPL *, WT_ITEM *, WT_LSN *, uint32_t);

#define WT_LOG_COMPRESS_SKIP (offsetof(WT_LOG_RECORD, record))
#define WT_LOG_ENCRYPT_SKIP (offsetof(WT_LOG_RECORD, record))

/* AUTOMATIC FLAG VALUE GENERATION START 0 */
#define WT_LOG_OPEN_CREATE_OK 0x1u /* Flag to __log_openfile() */
/* AUTOMATIC FLAG VALUE GENERATION STOP 32 */

/*
 * __wt_log_printf --
 *     Write a text message to the log.
 */
int
__wt_log_printf(WT_SESSION_IMPL *session, const char *format, ...)
{
    WT_DECL_RET;
    va_list ap;

    va_start(ap, format);
    ret = __wt_log_vprintf(session, format, ap);
    va_end(ap);
    return (ret);
}

/*
 * __log_checksum_match --
 *     Given a log record, return whether the checksum matches.
 */
static bool
__log_checksum_match(WT_ITEM *buf, uint32_t reclen)
{
    WT_LOG_RECORD *logrec;
    uint32_t checksum_saved, checksum_tmp;
    bool checksum_matched;

    logrec = buf->mem;
    checksum_saved = checksum_tmp = logrec->checksum;
#ifdef WORDS_BIGENDIAN
    checksum_tmp = __wt_bswap32(checksum_tmp);
#endif
    logrec->checksum = 0;
    checksum_matched = __wt_checksum_match(logrec, reclen, checksum_tmp);
    logrec->checksum = checksum_saved;
    return (checksum_matched);
}

/*
 * __log_get_files --
 *     Retrieve the list of all log-related files of the given prefix type.
 */
static int
__log_get_files(WT_SESSION_IMPL *session, const char *file_prefix, char ***filesp, u_int *countp)
{
    WT_CONNECTION_IMPL *conn;
    const char *log_path;

    *countp = 0;
    *filesp = NULL;

    conn = S2C(session);
    log_path = conn->log_info.log_path;
    if (log_path == NULL)
        log_path = "";
    return (__wt_fs_directory_list(session, log_path, file_prefix, filesp, countp));
}

/*
 * __log_get_files_single --
 *     Retrieve a single log-related file of the given prefix type.
 */
static int
__log_get_files_single(
  WT_SESSION_IMPL *session, const char *file_prefix, char ***filesp, u_int *countp)
{
    WT_CONNECTION_IMPL *conn;
    const char *log_path;

    *countp = 0;
    *filesp = NULL;

    conn = S2C(session);
    log_path = conn->log_info.log_path;
    if (log_path == NULL)
        log_path = "";
    return (__wt_fs_directory_list_single(session, log_path, file_prefix, filesp, countp));
}

/*
 * __log_prealloc_remove --
 *     Remove all previously created pre-allocated files.
 */
static int
__log_prealloc_remove(WT_SESSION_IMPL *session)
{
    WT_DECL_RET;
    WT_LOG *log;
    uint32_t lognum;
    u_int i, logcount;
    char **logfiles;

    logfiles = NULL;
    logcount = 0;
    log = S2C(session)->log_info.log;
    __wt_spin_lock(session, &log->log_fs_lock);
    /*
     * Clean up any old interim pre-allocated files. We clean up these files because settings may
     * have changed upon reboot and we want those settings to take effect right away.
     */
    WT_ERR(__log_get_files(session, WT_LOG_TMPNAME, &logfiles, &logcount));
    for (i = 0; i < logcount; i++) {
        WT_ERR(__wti_log_extract_lognum(session, logfiles[i], &lognum));
        WT_ERR(__wti_log_remove(session, WT_LOG_TMPNAME, lognum));
    }
    WT_ERR(__wt_fs_directory_list_free(session, &logfiles, logcount));
    WT_ERR(__log_get_files(session, WT_LOG_PREPNAME, &logfiles, &logcount));
    for (i = 0; i < logcount; i++) {
        WT_ERR(__wti_log_extract_lognum(session, logfiles[i], &lognum));
        WT_ERR(__wti_log_remove(session, WT_LOG_PREPNAME, lognum));
    }
err:
    WT_TRET(__wt_fs_directory_list_free(session, &logfiles, logcount));
    __wt_spin_unlock(session, &log->log_fs_lock);
    return (ret);
}

/*
 * __log_wait_for_earlier_slot --
 *     Wait for write_lsn to catch up to this slot.
 */
static void
__log_wait_for_earlier_slot(WT_SESSION_IMPL *session, WT_LOGSLOT *slot)
{
    WT_CONNECTION_IMPL *conn;
    WT_LOG *log;
    int yield_count;

    conn = S2C(session);
    log = conn->log_info.log;
    yield_count = 0;

    while (__wt_log_cmp(&log->write_lsn, &slot->slot_release_lsn) != 0) {
        /*
         * If we're on a locked path and the write LSN is not advancing, unlock in case an earlier
         * thread is trying to switch its slot and complete its operation.
         */
        if (FLD_ISSET(session->lock_flags, WT_SESSION_LOCKED_SLOT))
            __wt_spin_unlock(session, &log->log_slot_lock);
        /*
         * This may not be initialized if we are starting at an older log file version. So only
         * signal if valid.
         */
        if (conn->log_info.log_wrlsn_cond != NULL)
            __wt_cond_signal(session, conn->log_info.log_wrlsn_cond);
        if (++yield_count < WT_THOUSAND)
            __wt_yield();
        else
            __wt_cond_wait(session, log->log_write_cond, 200, NULL);
        if (FLD_ISSET(session->lock_flags, WT_SESSION_LOCKED_SLOT))
            __wt_spin_lock(session, &log->log_slot_lock);
    }
}

/*
 * __log_fs_read --
 *     Wrapper when reading from a log file.
 */
static int
__log_fs_read(WT_SESSION_IMPL *session, WT_FH *fh, wt_off_t offset, size_t len, void *buf)
{
    WT_DECL_RET;

    __wt_capacity_throttle(session, len, WT_THROTTLE_LOG);
    if ((ret = __wt_read(session, fh, offset, len, buf)) != 0)
        WT_RET_MSG(session, ret, "%s: log read failure", fh->name);
    return (ret);
}

/*
 * __log_fs_write --
 *     Wrapper when writing to a log file. If we're writing to a new log file for the first time
 *     wait for writes to the previous log file.
 */
static int
__log_fs_write(
  WT_SESSION_IMPL *session, WT_LOGSLOT *slot, wt_off_t offset, size_t len, const void *buf)
{
    WT_DECL_RET;

    /*
     * If we're writing into a new log file and we're running in compatibility mode to an older
     * release, we have to wait for all writes to the previous log file to complete otherwise there
     * could be a hole at the end of the previous log file that we cannot detect.
     *
     * NOTE: Check for a version less than the one writing the system record since we've had a log
     * version change without any actual file format changes.
     */
    if (S2C(session)->log_info.log->log_version < WT_LOG_VERSION_SYSTEM &&
      slot->slot_release_lsn.l.file < slot->slot_start_lsn.l.file) {
        __log_wait_for_earlier_slot(session, slot);
        WT_RET(__wt_log_force_sync(session, &slot->slot_release_lsn));
    }
    __wt_capacity_throttle(session, len, WT_THROTTLE_LOG);
    if ((ret = __wt_write(session, slot->slot_fh, offset, len, buf)) != 0)
        WT_RET_PANIC(session, ret, "%s: fatal log failure", slot->slot_fh->name);
    return (ret);
}

/*
 * __log_fsync_dir --
 *     Perform fsync of log->log_dir_fh. Requires log->log_sync_lock to be held by the caller.
 */
static int
__log_fsync_dir(WT_SESSION_IMPL *session, WT_LSN *min_lsn, const char *method)
{
    WT_LOG *log;
    uint64_t fsync_duration_usecs, time_start, time_stop;

    log = S2C(session)->log_info.log;
    WT_ASSERT_SPINLOCK_OWNED(session, &log->log_sync_lock);

    if (log->sync_dir_lsn.l.file < min_lsn->l.file) {
        WT_ASSERT(session, log->log_dir_fh != NULL);
        __wt_verbose(session, WT_VERB_LOG, "%s: sync directory %s to LSN %" PRIu32 "/%" PRIu32,
          method, log->log_dir_fh->name, min_lsn->l.file, __wt_lsn_offset(min_lsn));
        time_start = __wt_clock(session);
        WT_RET(__wt_fsync(session, log->log_dir_fh, true));
        time_stop = __wt_clock(session);
        fsync_duration_usecs = WT_CLOCKDIFF_US(time_stop, time_start);
        WT_ASSIGN_LSN(&log->sync_dir_lsn, min_lsn);
        WT_STAT_CONN_INCR(session, log_sync_dir);
        WT_STAT_CONN_INCRV(session, log_sync_dir_duration, fsync_duration_usecs);
    }

    return (0);
}

/*
 * __log_fsync_file --
 *     Perform fsync of log->log_fh if use_own_fh is false. If use_own_fh is true, perform fsync of
 *     the file specified in min_lsn (will obtain a new file handle to that log file and close it).
 *     Requires log->log_sync_lock to be held by the caller.
 */
static int
__log_fsync_file(WT_SESSION_IMPL *session, WT_LSN *min_lsn, const char *method, bool use_own_fh)
{
    WT_DECL_RET;
    WT_FH *log_fh;
    WT_LOG *log;
    uint64_t fsync_duration_usecs, time_start, time_stop;

    log = S2C(session)->log_info.log;
    log_fh = NULL;
    WT_ASSERT_SPINLOCK_OWNED(session, &log->log_sync_lock);

    if (__wt_log_cmp(&log->sync_lsn, min_lsn) < 0) {
        /*
         * Get our own file handle to the log file if requested as it is possible for the file
         * handle in the log structure to change out from under us and either be NULL or point to a
         * different file than we want.
         */
        if (use_own_fh)
            WT_ERR(__log_openfile(session, min_lsn->l.file, 0, &log_fh));
        else
            log_fh = log->log_fh;
        __wt_verbose(session, WT_VERB_LOG, "%s: sync %s to LSN %" PRIu32 "/%" PRIu32, method,
          log_fh->name, min_lsn->l.file, __wt_lsn_offset(min_lsn));
        time_start = __wt_clock(session);
        WT_ERR(__wt_fsync(session, log_fh, true));
        time_stop = __wt_clock(session);
        fsync_duration_usecs = WT_CLOCKDIFF_US(time_stop, time_start);
        WT_ASSIGN_LSN(&log->sync_lsn, min_lsn);
        WT_STAT_CONN_INCR(session, log_sync);
        WT_STAT_CONN_INCRV(session, log_sync_duration, fsync_duration_usecs);
        __wt_cond_signal(session, log->log_sync_cond);
    }
err:
    if (use_own_fh && log_fh != NULL)
        WT_TRET(__wt_close(session, &log_fh));
    return (ret);
}

/*
 * __wt_log_ckpt --
 *     Record the given LSN as the checkpoint LSN and signal the removal thread as needed.
 */
void
__wt_log_ckpt(WT_SESSION_IMPL *session, WT_LSN *ckpt_lsn)
{
    WT_CONNECTION_IMPL *conn;
    WT_LOG *log;
    int i;

    conn = S2C(session);
    log = conn->log_info.log;
    WT_ASSIGN_LSN(&log->ckpt_lsn, ckpt_lsn);
    if (conn->log_info.log_cond != NULL)
        __wt_cond_signal(session, conn->log_info.log_cond);
    /*
     * If we are storing debugging LSNs to retain additional log files from removal, then rotate the
     * newest LSN into the array.
     */
    __wt_writelock(session, &conn->log_info.debug_log_retention_lock);
    if (conn->debug_ckpt_cnt != 0) {
        for (i = (int)conn->debug_ckpt_cnt - 1; i > 0; --i)
            conn->debug_ckpt[i] = conn->debug_ckpt[i - 1];
        conn->debug_ckpt[0] = *ckpt_lsn;
    }
    __wt_writeunlock(session, &conn->log_info.debug_log_retention_lock);
}

/*
 * __wt_log_flush_lsn --
 *     Force out buffered records and return the LSN, either the write_start_lsn or write_lsn
 *     depending on the argument.
 */
int
__wt_log_flush_lsn(WT_SESSION_IMPL *session, WT_LSN *lsn, bool start)
{
    WT_CONNECTION_IMPL *conn;
    WT_LOG *log;

    conn = S2C(session);
    log = conn->log_info.log;
    WT_RET(__wti_log_force_write(session, true, NULL));
    __wti_log_wrlsn(session, NULL);
    if (start)
        WT_ASSIGN_LSN(lsn, &log->write_start_lsn);
    else
        WT_ASSIGN_LSN(lsn, &log->write_lsn);
    return (0);
}

/*
 * __wt_log_force_sync --
 *     Force a sync of the log and files.
 */
int
__wt_log_force_sync(WT_SESSION_IMPL *session, WT_LSN *min_lsn)
{
    WT_DECL_RET;
    WT_LOG *log;

    log = S2C(session)->log_info.log;

    /*
     * We need to wait for the previous log file to get written to disk before we sync out the
     * current one and advance the LSN. Signal the worker thread because we know the LSN has moved
     * into a later log file and there should be a log file ready to close.
     */
    while (log->sync_lsn.l.file < min_lsn->l.file) {
        __wt_cond_signal(session, S2C(session)->log_info.log_file_cond);
        __wt_cond_wait(session, log->log_sync_cond, 10 * WT_THOUSAND, NULL);
    }
    __wt_spin_lock(session, &log->log_sync_lock);

    /*
     * Sync the directory if the log file entry hasn't been written into the directory.
     */
    WT_ERR(__log_fsync_dir(session, min_lsn, "log_force_sync"));

    /*
     * Sync the log file if needed. Use a new file handle to the log file by setting use_own_fh to
     * true.
     */
    WT_ERR(__log_fsync_file(session, min_lsn, "log_force_sync", true));
err:
    __wt_spin_unlock(session, &log->log_sync_lock);
    return (ret);
}

/*
 * __wt_log_needs_recovery --
 *     Return 0 if we encounter a clean shutdown and 1 if recovery must be run in the given
 *     variable.
 */
int
__wt_log_needs_recovery(WT_SESSION_IMPL *session, WT_LSN *ckp_lsn, bool *recp)
{
    WT_CONNECTION_IMPL *conn;
    WT_CURSOR *c;
    WT_DECL_RET;
    WT_ITEM dummy_key, dummy_value;
    WT_LOG *log;
    uint64_t dummy_txnid;
    uint32_t dummy_fileid, dummy_optype, rectype;

    /*
     * Default is to run recovery always (regardless of whether this connection has logging
     * enabled).
     */
    *recp = true;

    conn = S2C(session);
    log = conn->log_info.log;

    if (log == NULL)
        return (0);

    /*
     * See if there are any data modification records between the checkpoint LSN and the end of the
     * log. If there are none then we can skip recovery.
     */
    WT_RET(__wt_curlog_open(session, "log:", NULL, &c));
    c->set_key(c, ckp_lsn->l.file, __wt_lsn_offset(ckp_lsn), 0);
    if ((ret = c->search(c)) == 0) {
        while ((ret = c->next(c)) == 0) {
            /*
             * The only thing we care about is the rectype.
             */
            WT_ERR(c->get_value(
              c, &dummy_txnid, &rectype, &dummy_optype, &dummy_fileid, &dummy_key, &dummy_value));
            if (rectype == WT_LOGREC_COMMIT)
                break;
        }
        /*
         * If we get to the end of the log, we can skip recovery.
         */
        if (ret == WT_NOTFOUND) {
            *recp = false;
            ret = 0;
        }
    } else if (ret == WT_NOTFOUND)
        /*
         * We should always find the checkpoint LSN as it now points to the beginning of a written
         * log record. But if we're running recovery on an earlier database we may not. In that
         * case, we need to run recovery, don't return an error.
         */
        ret = 0;
    else
        WT_ERR(ret);

err:
    WT_TRET(c->close(c));
    return (ret);
}

/*
 * __wt_log_written_reset --
 *     Interface to reset the amount of log written during this checkpoint period. Called from the
 *     checkpoint code.
 */
void
__wt_log_written_reset(WT_SESSION_IMPL *session)
{
    WT_CONNECTION_IMPL *conn;

    conn = S2C(session);

    if (FLD_ISSET(conn->log_info.log_flags, WT_CONN_LOG_ENABLED))
        conn->log_info.log->log_written = 0;
}

/*
 * __wt_log_get_backup_files --
 *     Retrieve the list of log files for taking a backup, either all of them or only the active
 *     ones (those that are not candidates for removal). The caller is responsible for freeing the
 *     directory list returned.
 */
int
__wt_log_get_backup_files(
  WT_SESSION_IMPL *session, char ***filesp, u_int *countp, uint32_t *maxid, bool active_only)
{
    WT_DECL_RET;
    WT_LOG *log;
    uint32_t id, max, max_file, min_file;
    u_int count, i;
    char **files;

    *filesp = NULL;
    *countp = 0;
    *maxid = 0;

    id = 0;
    log = S2C(session)->log_info.log;

    /*
     * Capture the next file utilized for writing to the log, before forcing a new log file. This
     * represents the latest journal file that needs to be copied. Note the checkpoint selected for
     * backup may be writing to an even later log file. In that case, copying the journal files is
     * correct, but wasteful.
     */
    max_file = log->alloc_lsn.l.file;

    /*
     * Capture the journal file the current checkpoint started in. The current checkpoint or a later
     * one may be selected for backing up, requiring log files as early as this file. Together with
     * max_file, this defines the range of journal files to include.
     */
    min_file = log->ckpt_lsn.l.file;

    /*
     * Force the current slot to get written to the file. Also switch to using a new log file. That
     * log file will be removed from the list of files returned. New writes will not be included in
     * the backup.
     */
    F_SET(log, WT_LOG_FORCE_NEWFILE);
    WT_RET(__wti_log_force_write(session, true, NULL));
    WT_RET(__log_get_files(session, WT_LOG_FILENAME, &files, &count));

    for (max = 0, i = 0; i < count;) {
        WT_ERR(__wti_log_extract_lognum(session, files[i], &id));
        if ((active_only && id < min_file) || id > max_file) {
            /*
             * Any files not being returned are individually freed and the array adjusted.
             */
            __wt_free(session, files[i]);
            files[i] = files[count - 1];
            files[--count] = NULL;
        } else {
            if (id > max)
                max = id;
            i++;
        }
    }

    *maxid = max;
    *filesp = files;
    *countp = count;

    /*
     * Only free on error. The caller is responsible for calling free once it is done using the
     * returned list.
     */
    if (0) {
err:
        WT_TRET(__wt_fs_directory_list_free(session, &files, count));
    }
    return (ret);
}

/*
 * __wt_log_filename --
 *     Given a log number, return a WT_ITEM of a generated log file name of the given prefix type.
 */
int
__wt_log_filename(WT_SESSION_IMPL *session, uint32_t id, const char *file_prefix, WT_ITEM *buf)
{
    return (__wt_filename_construct(
      session, S2C(session)->log_info.log_path, file_prefix, UINTMAX_MAX, id, buf));
}

/*
 * __wti_log_extract_lognum --
 *     Given a log file name, extract out the log number.
 */
int
__wti_log_extract_lognum(WT_SESSION_IMPL *session, const char *name, uint32_t *id)
{
    const char *p;

    if (id == NULL || name == NULL)
        WT_RET_MSG(session, EINVAL, "unexpected usage: no id or no name");
    if ((p = strrchr(name, '.')) == NULL ||
      /* NOLINTNEXTLINE(cert-err34-c) */
      sscanf(++p, "%" SCNu32, id) != 1)
        WT_RET_MSG(session, WT_ERROR, "Bad log file name '%s'", name);
    return (0);
}

/*
 * __wt_log_reset --
 *     Reset the existing log file to after the given file number. Called from recovery when
 *     toggling logging back on, it was off the previous open but it was on earlier before that
 *     toggle.
 */
int
__wt_log_reset(WT_SESSION_IMPL *session, uint32_t lognum)
{
    WT_CONNECTION_IMPL *conn;
    WT_DECL_RET;
    WT_LOG *log;
    uint32_t old_lognum;
    u_int i, logcount;
    char **logfiles;

    conn = S2C(session);
    log = conn->log_info.log;

    if (!FLD_ISSET(conn->log_info.log_flags, WT_CONN_LOG_ENABLED) || log->fileid > lognum)
        return (0);

    WT_ASSERT(session, F_ISSET(conn, WT_CONN_RECOVERING));
    WT_ASSERT(session, !F_ISSET(conn, WT_CONN_READONLY));
    /*
     * We know we're single threaded and called from recovery only when toggling logging back on.
     * Therefore the only log files we have are old and outdated and the new one created when
     * logging opened before recovery. We have to remove all old log files first and then create the
     * new one so that log file numbers are contiguous in the file system.
     */
    WT_RET(__wt_close(session, &log->log_fh));
    WT_RET(__log_get_files(session, WT_LOG_FILENAME, &logfiles, &logcount));
    for (i = 0; i < logcount; i++) {
        WT_ERR(__wti_log_extract_lognum(session, logfiles[i], &old_lognum));
        WT_ASSERT(session, old_lognum < lognum || lognum == 1);
        WT_ERR(__wti_log_remove(session, WT_LOG_FILENAME, old_lognum));
    }
    log->fileid = lognum;

    /* Send in true to update connection creation LSNs. */
    WT_WITH_SLOT_LOCK(session, log, ret = __log_newfile(session, true, NULL));
    WT_ERR(__wti_log_slot_init(session, false));
err:
    WT_TRET(__wt_fs_directory_list_free(session, &logfiles, logcount));
    return (ret);
}

/*
 * __log_prealloc --
 *     Pre-allocate a log file.
 */
static int
__log_prealloc(WT_SESSION_IMPL *session, WT_FH *fh)
{
    WT_CONNECTION_IMPL *conn;
    WT_DECL_RET;
    WT_LOG *log;

    conn = S2C(session);
    log = conn->log_info.log;

    /*
     * If the user configured zero filling, pre-allocate the log file manually. Otherwise use the
     * file extension method to create and zero the log file based on what is available.
     */
    if (FLD_ISSET(conn->log_info.log_flags, WT_CONN_LOG_ZERO_FILL)) {
        WT_STAT_CONN_INCR(session, log_zero_fills);
        return (__wt_file_zero(
          session, fh, log->first_record, conn->log_info.log_file_max, WT_THROTTLE_LOG));
    }

    /* If configured to not extend the file, we're done. */
    if (conn->log_info.log_extend_len == 0)
        return (0);

    /*
     * We have exclusive access to the log file and there are no other writes happening
     * concurrently, so there are no locking issues. We don't need to worry about hot backup because
     * logging never reduces the length of the file in pre-allocate.
     */
    ret = __wt_fextend(session, fh, conn->log_info.log_extend_len);
    return (ret == EBUSY || ret == ENOTSUP ? 0 : ret);
}

/*
 * __log_size_fit --
 *     Return whether or not recsize will fit in the log file.
 */
static int
__log_size_fit(WT_SESSION_IMPL *session, WT_LSN *lsn, uint64_t recsize)
{
    WT_CONNECTION_IMPL *conn;
    WT_LOG *log;
    uint32_t offset;

    conn = S2C(session);
    log = conn->log_info.log;
    offset = __wt_lsn_offset(lsn);
    return (
      offset == log->first_record || offset + (wt_off_t)recsize < conn->log_info.log_file_max);
}

/*
 * __log_decompress --
 *     Decompress a log record.
 */
static int
__log_decompress(WT_SESSION_IMPL *session, WT_ITEM *in, WT_ITEM *out)
{
    WT_COMPRESSOR *compressor;
    WT_CONNECTION_IMPL *conn;
    WT_LOG_RECORD *logrec;
    size_t result_len, skip;
    uint32_t uncompressed_size;

    conn = S2C(session);
    logrec = (WT_LOG_RECORD *)in->mem;
    skip = WT_LOG_COMPRESS_SKIP;
    compressor = conn->log_info.log_compressor;
    if (compressor == NULL || compressor->decompress == NULL)
        WT_RET_MSG(session, WT_ERROR, "Compressed record with no configured compressor");
    uncompressed_size = logrec->mem_len;
    WT_RET(__wt_buf_initsize(session, out, uncompressed_size));
    memcpy(out->mem, in->mem, skip);
    WT_RET(compressor->decompress(compressor, &session->iface, (uint8_t *)in->mem + skip,
      in->size - skip, (uint8_t *)out->mem + skip, uncompressed_size - skip, &result_len));

    /*
     * If checksums were turned off because we're depending on the decompression to fail on any
     * corrupted data, we'll end up here after corruption happens. If we're salvaging the file, it's
     * OK, otherwise it's really, really bad.
     */
    if (result_len != uncompressed_size - WT_LOG_COMPRESS_SKIP)
        WT_RET_MSG(session, WT_ERROR, "decompression failed with incorrect size");

    return (0);
}

/*
 * __log_decrypt --
 *     Decrypt a log record.
 */
static int
__log_decrypt(WT_SESSION_IMPL *session, WT_ITEM *in, WT_ITEM *out)
{
    WT_CONNECTION_IMPL *conn;
    WT_ENCRYPTOR *encryptor;
    WT_KEYED_ENCRYPTOR *kencryptor;

    conn = S2C(session);
    kencryptor = conn->kencryptor;
    if (kencryptor == NULL || (encryptor = kencryptor->encryptor) == NULL ||
      encryptor->decrypt == NULL)
        WT_RET_MSG(session, WT_ERROR, "Encrypted record with no configured decrypt method");

    return (__wt_decrypt(session, encryptor, WT_LOG_ENCRYPT_SKIP, in, out));
}

/*
 * __wti_log_fill --
 *     Copy a thread's log records into the assigned slot.
 */
int
__wti_log_fill(
  WT_SESSION_IMPL *session, WT_MYSLOT *myslot, bool force, WT_ITEM *record, WT_LSN *lsnp)
{
    WT_DECL_RET;

    /*
     * Call write or copy into the buffer. For now the offset is the real byte offset. If the offset
     * becomes a unit of WT_LOG_ALIGN this is where we would multiply by WT_LOG_ALIGN to get the
     * real file byte offset for write().
     */
    if (!force && !F_ISSET(myslot, WT_MYSLOT_UNBUFFERED))
        memcpy((char *)myslot->slot->slot_buf.mem + myslot->offset, record->mem, record->size);
    else
        /*
         * If this is a force or unbuffered write, write it now.
         */
        WT_ERR(__log_fs_write(session, myslot->slot,
          myslot->offset + myslot->slot->slot_start_offset, record->size, record->mem));

    WT_STAT_CONN_INCRV(session, log_bytes_written, record->size);
    if (lsnp != NULL) {
        WT_ASSIGN_LSN(lsnp, &myslot->slot->slot_start_lsn);
        __wt_atomic_add32(&lsnp->l.offset, (uint32_t)myslot->offset);
    }
err:
    if (ret != 0 && __wt_atomic_loadi32(&myslot->slot->slot_error) == 0)
        __wt_atomic_storei32(&myslot->slot->slot_error, ret);
    return (ret);
}

/*
 * __log_file_header --
 *     Create and write a log file header into a file handle. If writing into the main log, it will
 *     be called locked. If writing into a pre-allocated log, it will be called unlocked.
 */
static int
__log_file_header(WT_SESSION_IMPL *session, WT_FH *fh, WT_LSN *end_lsn, bool prealloc)
{
    WT_CONNECTION_IMPL *conn;
    WT_DECL_ITEM(buf);
    WT_DECL_RET;
    WT_LOG *log;
    WT_LOGSLOT tmp;
    WT_LOG_DESC *desc;
    WT_LOG_RECORD *logrec;
    WT_MYSLOT myslot;

    conn = S2C(session);
    log = conn->log_info.log;

    /*
     * Set up the log descriptor record. Use a scratch buffer to get correct alignment for direct
     * I/O.
     */
    WT_ASSERT(session, sizeof(WT_LOG_DESC) < log->allocsize);
    WT_RET(__wt_scr_alloc(session, log->allocsize, &buf));
    memset(buf->mem, 0, log->allocsize);
    buf->size = log->allocsize;

    logrec = (WT_LOG_RECORD *)buf->mem;
    desc = (WT_LOG_DESC *)logrec->record;
    desc->log_magic = WT_LOG_MAGIC;
    desc->version = log->log_version;
<<<<<<< HEAD
    desc->log_size = (uint64_t)conn->log_info.log_file_max;
    __wti_log_desc_byteswap(desc);
=======
    desc->log_size = (uint64_t)conn->log_file_max;
    __wt_log_desc_byteswap(desc);
>>>>>>> 1b81d9bd

    /*
     * Now that the record is set up, initialize the record header.
     *
     * Checksum a little-endian version of the header, and write everything in little-endian format.
     * The checksum is (potentially) returned in a big-endian format, swap it into place in a
     * separate step.
     */
    logrec->len = log->allocsize;
    logrec->checksum = 0;
    __wt_log_record_byteswap(logrec);
    logrec->checksum = __wt_checksum(logrec, log->allocsize);
#ifdef WORDS_BIGENDIAN
    logrec->checksum = __wt_bswap32(logrec->checksum);
#endif

    WT_CLEAR(tmp);
    memset(&myslot, 0, sizeof(myslot));
    myslot.slot = &tmp;

    /*
     * We may recursively call log acquire to allocate log space for the log descriptor record. Call
     * log fill to write it, but we do not need to call log release because we're not waiting for
     * any earlier operations to complete.
     */
    if (prealloc) {
        WT_ASSERT(session, fh != NULL);
        tmp.slot_fh = fh;
    } else {
        WT_ASSERT(session, fh == NULL);
        WT_ERR(__wti_log_acquire(session, log->allocsize, &tmp));
    }
    WT_ERR(__wti_log_fill(session, &myslot, true, buf, NULL));
    /*
     * Make sure the header gets to disk.
     */
    WT_ERR(__wt_fsync(session, tmp.slot_fh, true));
    if (end_lsn != NULL)
        WT_ASSIGN_LSN(end_lsn, &tmp.slot_end_lsn);

err:
    __wt_scr_free(session, &buf);
    return (ret);
}

/*
 * __log_openfile --
 *     Open a log file with the given log file number and return the WT_FH.
 */
static int
__log_openfile(WT_SESSION_IMPL *session, uint32_t id, uint32_t flags, WT_FH **fhp)
{
    WT_CONNECTION_IMPL *conn;
    WT_DECL_ITEM(buf);
    WT_DECL_RET;
    u_int wtopen_flags;

    conn = S2C(session);
    WT_RET(__wt_scr_alloc(session, 0, &buf));
    /*
     * If we are creating the file then we use a temporary file name. Otherwise it is a log file
     * name.
     */
    if (LF_ISSET(WT_LOG_OPEN_CREATE_OK)) {
        wtopen_flags = WT_FS_OPEN_CREATE;
        WT_ERR(__wt_log_filename(session, id, WT_LOG_TMPNAME, buf));
    } else {
        wtopen_flags = 0;
        WT_ERR(__wt_log_filename(session, id, WT_LOG_FILENAME, buf));
    }
    __wt_verbose(session, WT_VERB_LOG, "opening log %s", (const char *)buf->data);
    if (FLD_ISSET(conn->direct_io, WT_DIRECT_IO_LOG))
        FLD_SET(wtopen_flags, WT_FS_OPEN_DIRECTIO);
    WT_ERR(__wt_open(session, buf->data, WT_FS_OPEN_FILE_TYPE_LOG, wtopen_flags, fhp));
err:
    __wt_scr_free(session, &buf);
    return (ret);
}

/*
 * __log_open_verify --
 *     Open a log file with the given log file number, verify its header and return various pieces
 *     of system information about this log file.
 */
static int
__log_open_verify(WT_SESSION_IMPL *session, uint32_t id, WT_FH **fhp, WT_LSN *lsnp,
  uint16_t *versionp, bool *need_salvagep)
{
    WT_CONNECTION_IMPL *conn;
    WT_DECL_ITEM(buf);
    WT_DECL_RET;
    WT_FH *fh;
    WT_LOG *log;
    WT_LOG_DESC *desc;
    WT_LOG_RECORD *logrec;
    uint32_t allocsize, rectype;
    const uint8_t *end, *p;
    bool need_salvage, salvage_mode;

    conn = S2C(session);
    fh = NULL;
    log = conn->log_info.log;
    need_salvage = false;
    WT_RET(__wt_scr_alloc(session, 0, &buf));
    salvage_mode = (need_salvagep != NULL && F_ISSET(conn, WT_CONN_SALVAGE));

    if (log == NULL) {
        if (FLD_ISSET(conn->direct_io, WT_DIRECT_IO_LOG))
            allocsize = (uint32_t)conn->buffer_alignment;
        else
            allocsize = WT_LOG_ALIGN;
    } else
        allocsize = log->allocsize;
    if (lsnp != NULL)
        WT_ZERO_LSN(lsnp);
    WT_ERR(__wt_buf_grow(session, buf, allocsize));
    memset(buf->mem, 0, allocsize);

    /*
     * Any operation that fails from here on out indicates corruption that could be salvaged.
     */
    need_salvage = true;

    /*
     * Read in the log file header and verify it.
     */
    WT_ERR(__log_openfile(session, id, 0, &fh));
    WT_ERR(__log_fs_read(session, fh, 0, allocsize, buf->mem));
    logrec = (WT_LOG_RECORD *)buf->mem;
    __wt_log_record_byteswap(logrec);
    desc = (WT_LOG_DESC *)logrec->record;
    __wt_log_desc_byteswap(desc);
    if (desc->log_magic != WT_LOG_MAGIC) {
        if (salvage_mode)
            WT_ERR_MSG(session, WT_ERROR, "log file %s corrupted: Bad magic number %" PRIu32,
              fh->name, desc->log_magic);
        else
            WT_ERR_MSG(session, WT_TRY_SALVAGE, "log file %s corrupted: Bad magic number %" PRIu32,
              fh->name, desc->log_magic);
    }
    /*
     * We cannot read future log file formats.
     */
    if (desc->version > WT_LOG_VERSION)
        WT_ERR_MSG(session, WT_ERROR,
          "unsupported WiredTiger file version: this build only supports versions up to %d, and "
          "the file is version %" PRIu16,
          WT_LOG_VERSION, desc->version);

    /*
     * We error if the log version is less than the required minimum or larger than the required
     * maximum.
     */
    if (__wt_version_defined(conn->compat_req_max) && desc->version > conn->log_info.log_req_max)
        WT_ERR_MSG(session, WT_ERROR,
          WT_COMPAT_MSG_PREFIX
          "unsupported WiredTiger file version: this build requires a maximum version of %" PRIu16
          ", and the file is version %" PRIu16,
          conn->log_info.log_req_max, desc->version);

    if (__wt_version_defined(conn->compat_req_min) && desc->version < conn->log_info.log_req_min)
        WT_ERR_MSG(session, WT_ERROR,
          WT_COMPAT_MSG_PREFIX
          "unsupported WiredTiger file version: this build requires a minimum version of %" PRIu16
          ", and the file is version %" PRIu16,
          conn->log_info.log_req_min, desc->version);

    /*
     * Set up the return values since the header is valid.
     */
    if (versionp != NULL)
        *versionp = desc->version;

    /*
     * Skip reading in the previous LSN if log file is an old version or if the caller doesn't care
     * about the LSN. Otherwise read that record in and set up the LSN. We already have a buffer
     * that is the correct size. Reuse it.
     */
    if (lsnp == NULL || (desc->version < WT_LOG_VERSION_SYSTEM))
        goto err;

    memset(buf->mem, 0, allocsize);
    WT_ERR(__log_fs_read(session, fh, allocsize, allocsize, buf->mem));
    logrec = (WT_LOG_RECORD *)buf->mem;
    /*
     * We have a valid header but the system record is not there. The log ends here. Return without
     * setting the LSN.
     */
    if (logrec->len == 0) {
        __wt_verbose(session, WT_VERB_LOG, "Log %s found empty log after header", fh->name);
        goto err;
    }

    if (!__log_checksum_match(buf, allocsize))
        WT_ERR_MSG(session, WT_ERROR,
          "%s: System log record checksum mismatch: calculated block checksum of %#" PRIx32
          " doesn't match expected checksum of %#" PRIx32,
          fh->name, __wt_checksum(buf, allocsize), logrec->checksum);
    __wt_log_record_byteswap(logrec);
    p = WT_LOG_SKIP_HEADER(buf->data);
    end = (const uint8_t *)buf->data + allocsize;
    WT_ERR(__wt_logrec_read(session, &p, end, &rectype));
    if (rectype != WT_LOGREC_SYSTEM)
        WT_ERR_MSG(session, WT_ERROR, "System log record missing");
    WT_ERR(__wti_log_recover_prevlsn(session, &p, end, lsnp));

err:
    __wt_scr_free(session, &buf);

    /*
     * Return the file handle if needed, otherwise close it.
     */
    if (fhp != NULL && ret == 0)
        *fhp = fh;
    else if (ret != 0 && need_salvage && salvage_mode) {
        /* Let the caller know this file must be salvaged. */
        ret = 0;
        WT_TRET(__wt_close(session, &fh));
        if (fhp != NULL)
            *fhp = NULL;
        *need_salvagep = true;
    } else
        WT_TRET(__wt_close(session, &fh));

    return (ret);
}

/*
 * __log_record_verify --
 *     Check that values of the log record header are valid. No byteswap of the header has been done
 *     at this point.
 */
static int
__log_record_verify(
  WT_SESSION_IMPL *session, WT_FH *log_fh, uint32_t offset, WT_LOG_RECORD *logrecp, bool *corrupt)
{
    WT_LOG_RECORD logrec;
    size_t i;

    *corrupt = false;

    /*
     * Make our own copy of the header so we can get the bytes in the proper order.
     */
    logrec = *logrecp;
    __wt_log_record_byteswap(&logrec);

    if (F_ISSET(&logrec, ~(WT_LOG_RECORD_ALL_FLAGS))) {
        __wt_verbose_notice(session, WT_VERB_LOG,
          "%s: log record at position %" PRIu32 " has flag corruption 0x%" PRIx16, log_fh->name,
          offset, logrec.flags);
        *corrupt = true;
    }
    for (i = 0; i < sizeof(logrec.unused); i++)
        if (logrec.unused[i] != 0) {
            __wt_verbose_notice(session, WT_VERB_LOG,
              "%s: log record at position %" PRIu32 " has unused[%" WT_SIZET_FMT
              "] corruption 0x%" PRIx8,
              log_fh->name, offset, i, logrec.unused[i]);
            *corrupt = true;
        }
    if (logrec.mem_len != 0 &&
      !F_ISSET(&logrec, WT_LOG_RECORD_COMPRESSED | WT_LOG_RECORD_ENCRYPTED)) {
        __wt_verbose_notice(session, WT_VERB_LOG,
          "%s: log record at position %" PRIu32 " has memory len corruption 0x%" PRIx32,
          log_fh->name, offset, logrec.mem_len);
        *corrupt = true;
    }
    if (logrec.len <= offsetof(WT_LOG_RECORD, record)) {
        __wt_verbose_notice(session, WT_VERB_LOG,
          "%s: log record at position %" PRIu32 " has record len corruption 0x%" PRIx32,
          log_fh->name, offset, logrec.len);
        *corrupt = true;
    }
    return (0);
}

/*
 * __log_alloc_prealloc --
 *     Look for a pre-allocated log file and rename it to use as the next real log file. Called
 *     locked.
 */
static int
__log_alloc_prealloc(WT_SESSION_IMPL *session, uint32_t to_num)
{
    WT_CONNECTION_IMPL *conn;
    WT_DECL_ITEM(from_path);
    WT_DECL_ITEM(to_path);
    WT_DECL_RET;
    WT_LOG *log;
    uint32_t from_num;
    u_int logcount;
    char **logfiles;

    conn = S2C(session);
    log = conn->log_info.log;
    logfiles = NULL;

    /*
     * If there are no pre-allocated files, return WT_NOTFOUND.
     */
    WT_RET(__log_get_files_single(session, WT_LOG_PREPNAME, &logfiles, &logcount));
    if (logcount == 0)
        return (WT_NOTFOUND);

    /* We have a file to use. */
    WT_ERR(__wti_log_extract_lognum(session, logfiles[0], &from_num));

    WT_ERR(__wt_scr_alloc(session, 0, &from_path));
    WT_ERR(__wt_scr_alloc(session, 0, &to_path));
    WT_ERR(__wt_log_filename(session, from_num, WT_LOG_PREPNAME, from_path));
    WT_ERR(__wt_log_filename(session, to_num, WT_LOG_FILENAME, to_path));
    __wt_spin_lock(session, &log->log_fs_lock);
    __wt_verbose(session, WT_VERB_LOG, "log_alloc_prealloc: rename log %s to %s",
      (const char *)from_path->data, (const char *)to_path->data);
    WT_STAT_CONN_INCR(session, log_prealloc_used);
    /*
     * All file setup, writing the header and pre-allocation was done before. We only need to rename
     * it.
     */
    WT_ERR(__wt_fs_rename(session, from_path->data, to_path->data, false));

err:
    __wt_scr_free(session, &from_path);
    __wt_scr_free(session, &to_path);
    __wt_spin_unlock_if_owned(session, &log->log_fs_lock);
    WT_TRET(__wt_fs_directory_list_free(session, &logfiles, logcount));
    return (ret);
}

/*
 * __log_newfile --
 *     Create the next log file and write the file header record into it.
 */
static int
__log_newfile(WT_SESSION_IMPL *session, bool conn_open, bool *created)
{
    WT_CONNECTION_IMPL *conn;
    WT_DECL_RET;
    WT_FH *log_fh;
    WT_LOG *log;
    WT_LSN end_lsn, logrec_lsn;
    u_int yield_cnt;
    bool create_log, skipp;

    conn = S2C(session);
    log = conn->log_info.log;

    /*
     * Set aside the log file handle to be closed later. Other threads may still be using it to
     * write to the log. If the log file size is small we could fill a log file before the previous
     * one is closed. Wait for that to close.
     */
    WT_ASSERT(session, FLD_ISSET(session->lock_flags, WT_SESSION_LOCKED_SLOT));
    for (yield_cnt = 0; log->log_close_fh != NULL;) {
        WT_STAT_CONN_INCR(session, log_close_yields);
        /*
         * Processing slots will conditionally signal the file close server thread. But if we've
         * tried a while, signal the thread directly here.
         */
        __wti_log_wrlsn(session, NULL);
        if (++yield_cnt % WT_THOUSAND == 0) {
            __wt_spin_unlock(session, &log->log_slot_lock);
            __wt_cond_signal(session, conn->log_info.log_file_cond);
            __wt_spin_lock(session, &log->log_slot_lock);
        }
        if (++yield_cnt > WT_THOUSAND * 10)
            return (__wt_set_return(session, EBUSY));
        __wt_yield();
    }
    /*
     * Note, the file server worker thread requires the LSN be set once the close file handle is
     * set, force that ordering.
     */
    if (log->log_fh == NULL)
        log->log_close_fh = NULL;
    else {
        WT_ASSIGN_LSN(&log->log_close_lsn, &log->alloc_lsn);
        /* Paired with an acquire read in the log file server path. */
        WT_RELEASE_WRITE_WITH_BARRIER(log->log_close_fh, log->log_fh);
    }
    log->fileid++;

    /*
     * If pre-allocating log files look for one; otherwise, or if we don't find one, create a log
     * file. We can't use pre-allocated log files while a hot backup is in progress: applications
     * can copy the files in any way they choose, and a log file rename might confuse things.
     */
    create_log = true;
    if (conn->log_info.log_prealloc > 0 && __wt_atomic_load64(&conn->hot_backup_start) == 0) {
        WT_WITH_HOTBACKUP_READ_LOCK(
          session, ret = __log_alloc_prealloc(session, log->fileid), &skipp);

        if (!skipp) {
            /*
             * If ret is 0 it means we found a pre-allocated file. If ret is WT_NOTFOUND, create the
             * new log file and signal the server, we missed our pre-allocation. If ret is non-zero
             * but not WT_NOTFOUND, return the error.
             */
            WT_RET_NOTFOUND_OK(ret);
            if (ret == 0)
                create_log = false;
            else {
                WT_STAT_CONN_INCR(session, log_prealloc_missed);
                if (conn->log_info.log_cond != NULL)
                    __wt_cond_signal(session, conn->log_info.log_cond);
            }
        }
    }
    /*
     * If we need to create the log file, do so now.
     */
    if (create_log) {
        /*
         * Increment the missed pre-allocated file counter only during normal operations and when a
         * hot backup is not in progress. We are deliberately not using pre-allocated log files
         * during backup (see comment above).
         */
        if (__wt_atomic_load64(&conn->hot_backup_start) == 0 && !conn_open)
            log->prep_missed++;
        WT_RET(__wti_log_allocfile(session, log->fileid, WT_LOG_FILENAME));
    }
    /*
     * Since the file system clears the output file handle pointer before searching the handle list
     * and filling in the new file handle, we must pass in a local file handle. Otherwise there is a
     * wide window where another thread could see a NULL log file handle.
     */
    WT_RET(__log_open_verify(session, log->fileid, &log_fh, NULL, NULL, NULL));
    /*
     * Write the LSN at the end of the last record in the previous log file as the first record in
     * this log file.
     */
    if (log->fileid == 1)
        WT_INIT_LSN(&logrec_lsn);
    else
        WT_ASSIGN_LSN(&logrec_lsn, &log->alloc_lsn);
    /*
     * We need to setup the LSNs. Set the end LSN and alloc LSN to the end of the header.
     */
    WT_SET_LSN(&log->alloc_lsn, log->fileid, WT_LOG_END_HEADER);
    /*
     * If we're running the version where we write the previous LSN, do so now and update the
     * alloc_lsn.
     */
    if (log->log_version >= WT_LOG_VERSION_SYSTEM) {
        WT_RET(__wti_log_system_prevlsn(session, log_fh, &logrec_lsn));
        WT_SET_LSN(&log->alloc_lsn, log->fileid, log->first_record);
    }
    WT_ASSIGN_LSN(&end_lsn, &log->alloc_lsn);
    WT_RELEASE_WRITE_WITH_BARRIER(log->log_fh, log_fh);

    /*
     * If we're called from connection creation code, we need to update the LSNs since we're the
     * only write in progress.
     */
    if (conn_open) {
        WT_RET(__wt_fsync(session, log->log_fh, true));
        WT_ASSIGN_LSN(&log->sync_lsn, &end_lsn);
        WT_ASSIGN_LSN(&log->write_lsn, &end_lsn);
        WT_ASSIGN_LSN(&log->write_start_lsn, &end_lsn);
    }
    WT_ASSIGN_LSN(&log->dirty_lsn, &log->alloc_lsn);
    if (created != NULL)
        *created = create_log;
    return (0);
}

/*
 * __log_set_version --
 *     Set version related information under lock.
 */
static int
__log_set_version(
  WT_SESSION_IMPL *session, uint16_t version, uint32_t first_rec, bool live_chg, bool downgrade)
{
    WT_CONNECTION_IMPL *conn;
    WT_LOG *log;

    conn = S2C(session);
    log = conn->log_info.log;

    log->log_version = version;
    log->first_record = first_rec;
    if (downgrade)
        FLD_SET(conn->log_info.log_flags, WT_CONN_LOG_DOWNGRADED);
    else
        FLD_CLR(conn->log_info.log_flags, WT_CONN_LOG_DOWNGRADED);
    if (live_chg)
        F_SET(log, WT_LOG_FORCE_NEWFILE);
    if (!F_ISSET(conn, WT_CONN_READONLY))
        return (__log_prealloc_remove(session));

    return (0);
}

/*
 * __wti_log_set_version --
 *     Change the version number in logging. Will be done with locking. We need to force the log
 *     file to advance and remove all old pre-allocated files.
 */
int
__wti_log_set_version(WT_SESSION_IMPL *session, uint16_t version, uint32_t first_rec,
  bool downgrade, bool live_chg, uint32_t *lognump)
{
    WT_CONNECTION_IMPL *conn;
    WT_DECL_RET;
    WT_LOG *log;

    conn = S2C(session);
    log = conn->log_info.log;

    /*
     * The steps are:
     * - Set up versions and remove files under lock.
     * - Set a flag so that the next slot change forces a file change.
     * - Force out the slot that is currently active in the current log.
     * - Write a log record to force a record into the new log file.
     */
    WT_WITH_SLOT_LOCK(
      session, log, ret = __log_set_version(session, version, first_rec, live_chg, downgrade));
    if (!live_chg)
        return (ret);
    WT_ERR(ret);
    /*
     * A new log file will be used when we force out the earlier slot.
     */
    WT_ERR(__wti_log_force_write(session, true, NULL));

    /*
     * We need to write a record to the new version log file so that a potential checkpoint finds
     * LSNs in that new log file and an remove correctly removes all earlier logs. Write an internal
     * printf record.
     */
    WT_ERR(__wt_log_printf(session, "COMPATIBILITY: Version now %" PRIu16, log->log_version));
    if (lognump != NULL)
        *lognump = log->alloc_lsn.l.file;
err:
    return (ret);
}

/*
 * __wti_log_acquire --
 *     Called serially when switching slots. Can be called recursively from __log_newfile when we
 *     change log files.
 */
int
__wti_log_acquire(WT_SESSION_IMPL *session, uint64_t recsize, WT_LOGSLOT *slot)
{
    WT_CONNECTION_IMPL *conn;
    WT_LOG *log;
    bool created_log;

    conn = S2C(session);
    log = conn->log_info.log;
    created_log = true;
    /*
     * Add recsize to alloc_lsn. Save our starting LSN where the previous allocation finished for
     * the release LSN. That way when log files switch, we're waiting for the correct LSN from
     * outstanding writes.
     */
    WT_ASSERT(session, FLD_ISSET(session->lock_flags, WT_SESSION_LOCKED_SLOT));
    /*
     * We need to set the release LSN earlier, before a log file change.
     */
    WT_ASSIGN_LSN(&slot->slot_release_lsn, &log->alloc_lsn);
    /*
     * Make sure that the size can fit in the file. Proactively switch if it cannot. This reduces,
     * but does not eliminate, log files that exceed the maximum file size. We want to minimize the
     * risk of an error due to no space.
     */
    if (F_ISSET(log, WT_LOG_FORCE_NEWFILE) || !__log_size_fit(session, &log->alloc_lsn, recsize)) {
        WT_RET(__log_newfile(session, false, &created_log));
        F_CLR(log, WT_LOG_FORCE_NEWFILE);
        if (log->log_close_fh != NULL)
            F_SET_ATOMIC_16(slot, WT_SLOT_CLOSEFH);
    }

    /*
     * Pre-allocate on the first real write into the log file, if it was just created (i.e. not
     * pre-allocated).
     */
    if (__wt_lsn_offset(&log->alloc_lsn) == log->first_record && created_log)
        WT_RET(__log_prealloc(session, log->log_fh));
    /*
     * Initialize the slot for activation.
     */
    __wti_log_slot_activate(session, slot);

    return (0);
}

/*
 * __log_truncate_file --
 *     Truncate a log file to the specified offset. If the underlying file system doesn't support
 *     truncate then we need to zero out the rest of the file, doing an effective truncate.
 */
static int
__log_truncate_file(WT_SESSION_IMPL *session, WT_FH *log_fh, wt_off_t offset)
{
    WT_CONNECTION_IMPL *conn;
    WT_DECL_RET;
    WT_LOG *log;
    bool skipp;

    conn = S2C(session);
    log = conn->log_info.log;

    if (!F_ISSET(log, WT_LOG_TRUNCATE_NOTSUP) && __wt_atomic_load64(&conn->hot_backup_start) == 0) {
        WT_WITH_HOTBACKUP_READ_LOCK(session, ret = __wt_ftruncate(session, log_fh, offset), &skipp);
        if (!skipp) {
            if (ret != ENOTSUP)
                return (ret);
            F_SET(log, WT_LOG_TRUNCATE_NOTSUP);
        }
    }

    WT_STAT_CONN_INCR(session, log_zero_fills);
    return (__wt_file_zero(session, log_fh, offset, conn->log_info.log_file_max, WT_THROTTLE_LOG));
}

/*
 * __log_truncate --
 *     Truncate the log to the given LSN. If this_log is set, it will only truncate the log file
 *     indicated in the given LSN. If not set, it will truncate between the given LSN and the
 *     trunc_lsn. That is, since we pre-allocate log files, it will free that space and allow the
 *     log to be traversed. We use the trunc_lsn because logging has already opened the new/next log
 *     file before recovery ran. If salvage_mode is set, we verify headers of log files visited and
 *     recreate them if they are damaged. This function assumes we are in recovery or other
 *     dedicated time and not during live running.
 */
static int
__log_truncate(WT_SESSION_IMPL *session, WT_LSN *lsn, bool this_log, bool salvage_mode)
{
    WT_CONNECTION_IMPL *conn;
    WT_DECL_RET;
    WT_FH *log_fh;
    WT_LOG *log;
    uint32_t lognum, salvage_first, salvage_last;
    u_int i, logcount;
    char **logfiles;
    bool need_salvage, opened;

    conn = S2C(session);
    log = conn->log_info.log;
    log_fh = NULL;
    logcount = 0;
    logfiles = NULL;
    salvage_first = salvage_last = 0;
    need_salvage = false;

    /*
     * Truncate the log file to the given LSN.
     *
     * It's possible the underlying file system doesn't support truncate (there are existing
     * examples), which is fine, but we don't want to repeatedly do the setup work just to find that
     * out every time. Check before doing work, and if there's a not-supported error, turn off
     * future truncates.
     */
    WT_ERR(__log_openfile(session, lsn->l.file, 0, &log_fh));
    WT_ERR(__log_truncate_file(session, log_fh, __wt_lsn_offset(lsn)));
    WT_ERR(__wt_fsync(session, log_fh, true));
    WT_ERR(__wt_close(session, &log_fh));

    if (salvage_mode)
        __wt_verbose_notice(
          session, WT_VERB_LOG, "salvage: log file %" PRIu32 " truncated", lsn->l.file);

    /*
     * If we just want to truncate the current log, return and skip looking for intervening logs.
     */
    if (this_log)
        goto err;
    WT_ERR(__log_get_files(session, WT_LOG_FILENAME, &logfiles, &logcount));
    for (i = 0; i < logcount; i++) {
        WT_ERR(__wti_log_extract_lognum(session, logfiles[i], &lognum));
        if (lognum > lsn->l.file && lognum < log->trunc_lsn.l.file) {
            opened = false;
            if (salvage_mode) {
                /*
                 * When salvaging, we verify that the header of the log file is valid. If not,
                 * create a new, empty one.
                 */
                need_salvage = false;
                WT_ERR(__log_open_verify(session, lognum, &log_fh, NULL, NULL, &need_salvage));
                if (need_salvage) {
                    WT_ASSERT(session, log_fh == NULL);
                    WT_ERR(__wti_log_remove(session, WT_LOG_FILENAME, lognum));
                    WT_ERR(__wti_log_allocfile(session, lognum, WT_LOG_FILENAME));
                } else
                    opened = true;

                if (salvage_first == 0)
                    salvage_first = lognum;
                salvage_last = lognum;
            }
            if (!opened)
                WT_ERR(__log_openfile(session, lognum, 0, &log_fh));
            /*
             * If there are intervening files pre-allocated, truncate them to the end of the log
             * file header.
             */
            WT_ERR(__log_truncate_file(session, log_fh, log->first_record));
            WT_ERR(__wt_fsync(session, log_fh, true));
            WT_ERR(__wt_close(session, &log_fh));
        }
    }
err:
    WT_TRET(__wt_close(session, &log_fh));
    WT_TRET(__wt_fs_directory_list_free(session, &logfiles, logcount));
    if (salvage_first != 0) {
        if (salvage_last > salvage_first)
            __wt_verbose_notice(session, WT_VERB_LOG,
              "salvage: log files %" PRIu32 "-%" PRIu32 " truncated at beginning", salvage_first,
              salvage_last);
        else
            __wt_verbose_notice(session, WT_VERB_LOG,
              "salvage: log file %" PRIu32 " truncated at beginning", salvage_first);
    }
    return (ret);
}

/*
 * __wti_log_allocfile --
 *     Given a log number, create a new log file by writing the header, pre-allocating the file and
 *     moving it to the destination name.
 */
int
__wti_log_allocfile(WT_SESSION_IMPL *session, uint32_t lognum, const char *dest)
{
    WT_CONNECTION_IMPL *conn;
    WT_DECL_ITEM(from_path);
    WT_DECL_ITEM(to_path);
    WT_DECL_RET;
    WT_FH *log_fh;
    WT_LOG *log;
    uint32_t tmp_id;

    conn = S2C(session);
    log = conn->log_info.log;
    log_fh = NULL;

    /*
     * Preparing a log file entails creating a temporary file:
     * - Writing the header.
     * - Truncating to the offset of the first record.
     * - Pre-allocating the file if needed.
     * - Renaming it to the desired file name.
     */
    WT_RET(__wt_scr_alloc(session, 0, &from_path));
    WT_ERR(__wt_scr_alloc(session, 0, &to_path));
    tmp_id = __wt_atomic_add32(&log->tmp_fileid, 1);
    WT_ERR(__wt_log_filename(session, tmp_id, WT_LOG_TMPNAME, from_path));
    WT_ERR(__wt_log_filename(session, lognum, dest, to_path));
    __wt_spin_lock(session, &log->log_fs_lock);
    /*
     * Set up the temporary file.
     */
    WT_ERR(__log_openfile(session, tmp_id, WT_LOG_OPEN_CREATE_OK, &log_fh));
    WT_ERR(__log_file_header(session, log_fh, NULL, true));
    WT_ERR(__log_prealloc(session, log_fh));
    WT_ERR(__wt_fsync(session, log_fh, true));
    WT_ERR(__wt_close(session, &log_fh));
    __wt_verbose(session, WT_VERB_LOG, "log_allocfile: rename %s to %s",
      (const char *)from_path->data, (const char *)to_path->data);
    /*
     * Rename it into place and make it available.
     */
    WT_ERR(__wt_fs_rename(session, from_path->data, to_path->data, false));

err:
    __wt_scr_free(session, &from_path);
    __wt_scr_free(session, &to_path);
    __wt_spin_unlock(session, &log->log_fs_lock);
    WT_TRET(__wt_close(session, &log_fh));
    return (ret);
}

/*
 * __wti_log_remove --
 *     Given a log number, remove that log file.
 */
int
__wti_log_remove(WT_SESSION_IMPL *session, const char *file_prefix, uint32_t lognum)
{
    WT_DECL_ITEM(path);
    WT_DECL_RET;

    WT_RET(__wt_scr_alloc(session, 0, &path));
    WT_ERR(__wt_log_filename(session, lognum, file_prefix, path));
    __wt_verbose(session, WT_VERB_LOG, "log_remove: remove log %s", (const char *)path->data);
    WT_ERR(__wt_fs_remove(session, path->data, false, false));
err:
    __wt_scr_free(session, &path);
    return (ret);
}

/*
 * __wt_log_compat_verify --
 *     Verify the last log when opening for the compatibility settings. This is separate because we
 *     need to do it very early in the startup process.
 */
int
__wt_log_compat_verify(WT_SESSION_IMPL *session)
{
    WT_DECL_RET;
    uint32_t lastlog, lognum;
    u_int i, logcount;
    char **logfiles;

    lastlog = 0;

    WT_ERR(__log_get_files(session, WT_LOG_FILENAME, &logfiles, &logcount));
    for (i = 0; i < logcount; i++) {
        WT_ERR(__wti_log_extract_lognum(session, logfiles[i], &lognum));
        lastlog = WT_MAX(lastlog, lognum);
    }
    if (lastlog != 0)
        WT_ERR(__log_open_verify(session, lastlog, NULL, NULL, NULL, NULL));
err:
    WT_TRET(__wt_fs_directory_list_free(session, &logfiles, logcount));
    return (ret);
}

/*
 * __wti_log_open --
 *     Open the appropriate log file for the connection. The purpose is to find the last log file
 *     that exists, open it and set our initial LSNs to the end of that file. If none exist, call
 *     __log_newfile to create it.
 */
int
__wti_log_open(WT_SESSION_IMPL *session)
{
    WT_CONNECTION_IMPL *conn;
    WT_DECL_RET;
    WT_LOG *log;
    uint32_t firstlog, lastlog, lognum;
    uint16_t version;
    u_int i, logcount;
    char **logfiles;
    bool need_salvage;

    conn = S2C(session);
    log = conn->log_info.log;
    logfiles = NULL;
    logcount = 0;

    /*
     * Open up a file handle to the log directory if we haven't.
     */
    if (log->log_dir_fh == NULL) {
        __wt_verbose(
          session, WT_VERB_LOG, "log_open: open fh to directory %s", conn->log_info.log_path);
        WT_RET(__wt_open(
          session, conn->log_info.log_path, WT_FS_OPEN_FILE_TYPE_DIRECTORY, 0, &log->log_dir_fh));
    }

    if (!F_ISSET(conn, WT_CONN_READONLY))
        WT_ERR(__log_prealloc_remove(session));

again:
    /*
     * Now look at the log files and set our LSNs.
     */
    lastlog = 0;
    firstlog = UINT32_MAX;
    need_salvage = false;

    WT_ERR(__log_get_files(session, WT_LOG_FILENAME, &logfiles, &logcount));
    for (i = 0; i < logcount; i++) {
        WT_ERR(__wti_log_extract_lognum(session, logfiles[i], &lognum));
        lastlog = WT_MAX(lastlog, lognum);
        firstlog = WT_MIN(firstlog, lognum);
    }
    log->fileid = lastlog;
    __wt_verbose(
      session, WT_VERB_LOG, "log_open: first log %" PRIu32 " last log %" PRIu32, firstlog, lastlog);
    if (firstlog == UINT32_MAX) {
        WT_ASSERT(session, logcount == 0);
        WT_INIT_LSN(&log->first_lsn);
    } else {
        WT_SET_LSN(&log->first_lsn, firstlog, 0);
        /*
         * If we have existing log files, check the last log now before we create a new log file so
         * that we can detect an unsupported version before modifying the file space.
         */
        WT_ERR(__log_open_verify(session, lastlog, NULL, NULL, &version, &need_salvage));

        /*
         * If we were asked to salvage and the last log file was indeed corrupt, remove it and try
         * all over again.
         */
        if (need_salvage) {
            WT_ERR(__wti_log_remove(session, WT_LOG_FILENAME, lastlog));
            __wt_verbose_notice(
              session, WT_VERB_LOG, "salvage: log file %" PRIu32 " removed", lastlog);
            WT_ERR(__wt_fs_directory_list_free(session, &logfiles, logcount));
            logfiles = NULL;
            goto again;
        }
    }

    /*
     * Start logging at the beginning of the next log file, no matter where the previous log file
     * ends.
     */
    if (!F_ISSET(conn, WT_CONN_READONLY)) {
        WT_WITH_SLOT_LOCK(session, log, ret = __log_newfile(session, true, NULL));
        WT_ERR(ret);
    }

    /* If we found log files, save the new state. */
    if (logcount > 0) {
        /*
         * If we're running in a downgraded mode and there are earlier logs detect if they're at a
         * higher version. If so, we need to force recovery (to write a full checkpoint) and force
         * removal to remove all higher version logs.
         */
        if (FLD_ISSET(conn->log_info.log_flags, WT_CONN_LOG_DOWNGRADED)) {
            for (i = 0; i < logcount; ++i) {
                WT_ERR(__wti_log_extract_lognum(session, logfiles[i], &lognum));
                /*
                 * By sending in a NULL file handle, we don't have to close the file.
                 */
                WT_ERR(__log_open_verify(session, lognum, NULL, NULL, &version, NULL));
                /*
                 * If we find any log file at the wrong version set the flag and we're done.
                 */
                if (log->log_version != version) {
                    FLD_SET(conn->log_info.log_flags, WT_CONN_LOG_FORCE_DOWNGRADE);
                    break;
                }
            }
        }
        WT_ASSIGN_LSN(&log->trunc_lsn, &log->alloc_lsn);
        FLD_SET(conn->log_info.log_flags, WT_CONN_LOG_EXISTED);
    }

err:
    WT_TRET(__wt_fs_directory_list_free(session, &logfiles, logcount));
    if (ret == 0)
        F_SET(log, WT_LOG_OPENED);
    return (ret);
}

/*
 * __wti_log_close --
 *     Close the log file.
 */
int
__wti_log_close(WT_SESSION_IMPL *session)
{
    WT_CONNECTION_IMPL *conn;
    WT_LOG *log;

    conn = S2C(session);
    log = conn->log_info.log;

    if (log->log_close_fh != NULL && log->log_close_fh != log->log_fh) {
        __wt_verbose(session, WT_VERB_LOG, "closing old log %s", log->log_close_fh->name);
        if (!F_ISSET(conn, WT_CONN_READONLY))
            WT_RET(__wt_fsync(session, log->log_close_fh, true));
        WT_RET(__wt_close(session, &log->log_close_fh));
    }
    if (log->log_fh != NULL) {
        __wt_verbose(session, WT_VERB_LOG, "closing log %s", log->log_fh->name);
        if (!F_ISSET(conn, WT_CONN_READONLY))
            WT_RET(__wt_fsync(session, log->log_fh, true));
        WT_RET(__wt_close(session, &log->log_fh));
        log->log_fh = NULL;
    }
    if (log->log_dir_fh != NULL) {
        __wt_verbose(session, WT_VERB_LOG, "closing log directory %s", log->log_dir_fh->name);
        if (!F_ISSET(conn, WT_CONN_READONLY))
            WT_RET(__wt_fsync(session, log->log_dir_fh, true));
        WT_RET(__wt_close(session, &log->log_dir_fh));
        log->log_dir_fh = NULL;
    }
    F_CLR(log, WT_LOG_OPENED);
    return (0);
}

/*
 * __log_has_hole --
 *     Determine if the current offset represents a hole in the log file (i.e. there is valid data
 *     somewhere after the hole), or if this is the end of this log file and the remainder of the
 *     file is zeroes.
 */
static int
__log_has_hole(WT_SESSION_IMPL *session, WT_FH *fh, wt_off_t log_size, wt_off_t offset,
  wt_off_t *error_offset, bool *hole)
{
    WT_CONNECTION_IMPL *conn;
    WT_DECL_RET;
    WT_LOG *log;
    WT_LOG_RECORD *logrec;
    wt_off_t off, remainder;
    size_t alignedsz, allocsize, buf_left, bufsz, rdlen;
    char *buf, *p, *zerobuf;
    bool corrupt;

    *error_offset = 0;
    corrupt = *hole = false;

    conn = S2C(session);
    log = conn->log_info.log;
    remainder = log_size - offset;

    /*
     * It can be very slow looking for the last real record in the log in very small chunks. Walk a
     * megabyte at a time. If we find a part of the log that is not just zeroes we know this log
     * file has a hole in it.
     */
    buf = zerobuf = NULL;
    if (log == NULL || log->allocsize < WT_MEGABYTE)
        bufsz = WT_MEGABYTE;
    else
        bufsz = log->allocsize;

    if ((size_t)remainder < bufsz)
        bufsz = (size_t)remainder;
    WT_RET(__wt_calloc_def(session, bufsz, &buf));
    WT_ERR(__wt_calloc_def(session, bufsz, &zerobuf));
    if (FLD_ISSET(conn->direct_io, WT_DIRECT_IO_LOG)) {
        alignedsz = bufsz;
        WT_ERR(__wt_realloc_aligned(session, &bufsz, alignedsz, &buf));
        WT_ERR(__wt_realloc_aligned(session, &bufsz, alignedsz, &zerobuf));
    }

    /*
     * Read in a chunk starting at the given offset. Compare against a known zero byte chunk.
     */
    for (off = offset; remainder > 0; remainder -= (wt_off_t)rdlen, off += (wt_off_t)rdlen) {
        rdlen = WT_MIN(bufsz, (size_t)remainder);
        WT_ERR(__log_fs_read(session, fh, off, rdlen, buf));
        allocsize = (log == NULL ? WT_LOG_ALIGN : log->allocsize);
        if (memcmp(buf, zerobuf, rdlen) != 0) {
            /*
             * Find where the next log record starts after the hole.
             */
            for (p = buf, buf_left = rdlen; buf_left > 0; buf_left -= rdlen, p += rdlen) {
                rdlen = WT_MIN(allocsize, buf_left);
                if (memcmp(p, zerobuf, rdlen) != 0)
                    break;
            }
            /*
             * A presumed log record begins here where the buffer becomes non-zero. If we have
             * enough of a log record present in the buffer, we either have a valid header or
             * corruption. Verify the header of this record to determine whether it is just a hole
             * or corruption.
             *
             * We don't bother making this check for backup copies, as records may have their
             * beginning zeroed, hence the part after a hole may in fact be the middle of the
             * record.
             */
            if (!F_ISSET(conn, WT_CONN_WAS_BACKUP)) {
                logrec = (WT_LOG_RECORD *)p;
                if (buf_left >= sizeof(WT_LOG_RECORD)) {
                    off += p - buf;
                    WT_ERR(__log_record_verify(session, fh, (uint32_t)off, logrec, &corrupt));
                    if (corrupt)
                        *error_offset = off;
                }
            }
            *hole = true;
            break;
        }
    }

err:
    __wt_free(session, buf);
    __wt_free(session, zerobuf);
    return (ret);
}

/*
 * __log_check_partial_write --
 *     Determine if the log record may be a partial write. If that's possible, return true,
 *     otherwise false. Since the log file is initially zeroed up to a predetermined size, any
 *     record that falls within that boundary that ends in one or more zeroes may be partial (or the
 *     initial record may have been padded with zeroes before writing). The only way we have any
 *     certainty is if the last byte is non-zero, when that happens, we know that the write cannot
 *     be partial.
 */
static bool
__log_check_partial_write(WT_SESSION_IMPL *session, WT_ITEM *buf, uint32_t reclen)
{
    uint8_t *rec;

    WT_UNUSED(session);

    /*
     * We only check the final byte since that's the only way have any certainty. Even if the second
     * to last byte is non-zero and the last byte is zero, that could still technically be the
     * result of a partial write, however unlikely it may be.
     */
    rec = buf->mem;
    return (reclen > 0 && rec[reclen - 1] == 0);
}

/*
 * __wti_log_release --
 *     Release a log slot.
 */
int
__wti_log_release(WT_SESSION_IMPL *session, WT_LOGSLOT *slot, bool *freep)
{
    WT_CONNECTION_IMPL *conn;
    WT_DECL_RET;
    WT_LOG *log;
    WT_LSN sync_lsn;
    int64_t release_buffered, release_bytes;

    conn = S2C(session);
    log = conn->log_info.log;
    if (freep != NULL)
        *freep = true;
    release_buffered = WT_LOG_SLOT_RELEASED_BUFFERED(__wt_atomic_loadiv64(&slot->slot_state));
    release_bytes = release_buffered + __wt_atomic_loadi64(&slot->slot_unbuffered);

    /*
     * Checkpoints can be configured based on amount of log written. Add in this log record to the
     * sum and if needed, signal the checkpoint condition. The logging subsystem manages the
     * accumulated field. There is a bit of layering violation here checking the connection ckpt
     * field and using its condition. Don't signal on close because the checkpoint server is
     * shutdown before logging.
     */
    if (WT_CKPT_LOGSIZE(conn) && !F_ISSET(conn, WT_CONN_CLOSING)) {
        log->log_written += (wt_off_t)release_bytes;
        __wt_checkpoint_signal(session, log->log_written);
    }

    /* Write the buffered records */
    if (release_buffered != 0)
        WT_ERR(__log_fs_write(
          session, slot, slot->slot_start_offset, (size_t)release_buffered, slot->slot_buf.mem));

    /*
     * If we have to wait for a synchronous operation, we do not pass handling of this slot off to
     * the worker thread. The caller is responsible for freeing the slot in that case. Otherwise the
     * worker thread will free it. Make sure the server thread is running as logging can be called
     * before it starts up.
     */
    if (!F_ISSET_ATOMIC_16(slot, WT_SLOT_FLUSH | WT_SLOT_SYNC_FLAGS) &&
      FLD_ISSET(conn->server_flags, WT_CONN_SERVER_LOG)) {
        if (freep != NULL)
            *freep = false;
        __wt_atomic_storeiv64(&slot->slot_state, WT_LOG_SLOT_WRITTEN);
        /*
         * After this point the worker thread owns the slot. There is nothing more to do but return.
         */
        /*
         * !!! Signaling the wrlsn_cond condition here results in
         * worse performance because it causes more scheduling churn
         * and more walking of the slot pool for a very small number
         * of slots to process.  Don't signal here.
         */
        return (0);
    }

    /*
     * Wait for earlier groups to finish, otherwise there could be holes in the log file.
     */
    WT_STAT_CONN_INCR(session, log_release_write_lsn);
    __log_wait_for_earlier_slot(session, slot);

    WT_ASSIGN_LSN(&log->write_start_lsn, &slot->slot_start_lsn);
    WT_ASSIGN_LSN(&log->write_lsn, &slot->slot_end_lsn);

    WT_ASSERT(session, slot != log->active_slot);
    __wt_cond_signal(session, log->log_write_cond);
    F_CLR_ATOMIC_16(slot, WT_SLOT_FLUSH);

    /*
     * Signal the close thread if needed.
     */
    if (F_ISSET_ATOMIC_16(slot, WT_SLOT_CLOSEFH))
        __wt_cond_signal(session, conn->log_info.log_file_cond);

    if (F_ISSET_ATOMIC_16(slot, WT_SLOT_SYNC_DIRTY) && !F_ISSET_ATOMIC_16(slot, WT_SLOT_SYNC) &&
      (ret = __wt_fsync(session, log->log_fh, false)) != 0) {
        /*
         * Ignore ENOTSUP, but don't try again.
         */
        if (ret != ENOTSUP)
            WT_ERR(ret);
        conn->log_info.log_dirty_max = 0;
    }

    /*
     * Try to consolidate calls to fsync to wait less. Acquire a spin lock so that threads finishing
     * writing to the log will wait while the current fsync completes and advance log->sync_lsn.
     */
    while (F_ISSET_ATOMIC_16(slot, WT_SLOT_SYNC | WT_SLOT_SYNC_DIR)) {
        /*
         * We have to wait until earlier log files have finished their sync operations. The most
         * recent one will set the LSN to the beginning of our file.
         */
        if (log->sync_lsn.l.file < slot->slot_end_lsn.l.file ||
          __wt_spin_trylock(session, &log->log_sync_lock) != 0) {
            __wt_cond_wait(session, log->log_sync_cond, 10 * WT_THOUSAND, NULL);
            continue;
        }

        /*
         * Record the current end of our update after the lock. That is how far our calls can
         * guarantee.
         */
        WT_ASSIGN_LSN(&sync_lsn, &slot->slot_end_lsn);
        /*
         * Check if we have to sync the parent directory. Some combinations of sync flags may result
         * in the log file not yet stable in its parent directory. Do that now if needed.
         */
        if (F_ISSET_ATOMIC_16(slot, WT_SLOT_SYNC_DIR))
            WT_ERR(__log_fsync_dir(session, &sync_lsn, "log_release"));

        /*
         * Sync the log file if needed.
         */
        if (F_ISSET_ATOMIC_16(slot, WT_SLOT_SYNC))
            WT_ERR(__log_fsync_file(session, &sync_lsn, "log_release", false));

        /*
         * Clear the flags before leaving the loop.
         */
        F_CLR_ATOMIC_16(slot, WT_SLOT_SYNC | WT_SLOT_SYNC_DIR);
        __wt_spin_unlock(session, &log->log_sync_lock);
    }
err:
    __wt_spin_unlock_if_owned(session, &log->log_sync_lock);
    if (ret != 0 && __wt_atomic_loadi32(&slot->slot_error) == 0)
        __wt_atomic_storei32(&slot->slot_error, ret);
    return (ret);
}

/*
 * __log_salvage_message --
 *     Show messages consistently for a salvageable error.
 */
static int
__log_salvage_message(
  WT_SESSION_IMPL *session, const char *log_name, const char *extra_msg, wt_off_t offset)
{
    WT_LOG *log;

    log = S2C(session)->log_info.log;

    __wt_verbose_notice(session, WT_VERB_LOG, "log file %s corrupted%s at position %" PRIuMAX "%s.",
      log_name, extra_msg, (uintmax_t)offset, log != NULL ? ", truncated" : "");
    F_SET(S2C(session), WT_CONN_DATA_CORRUPTION);
    return (WT_ERROR);
}

/*
 * __wt_log_scan --
 *     Scan the logs, calling a function on each record found.
 */
int
__wt_log_scan(WT_SESSION_IMPL *session, WT_LSN *start_lsnp, WT_LSN *end_lsnp, uint32_t flags,
  int (*func)(WT_SESSION_IMPL *session, WT_ITEM *record, WT_LSN *lsnp, WT_LSN *next_lsnp,
    void *cookie, int firstrecord),
  void *cookie)
{
    WT_CONNECTION_IMPL *conn;
    WT_DECL_ITEM(buf);
    WT_DECL_ITEM(decryptitem);
    WT_DECL_ITEM(uncitem);
    WT_DECL_RET;
    WT_FH *log_fh;
    WT_ITEM *cbbuf;
    WT_LOG *log;
    WT_LOG_RECORD *logrec;
    WT_LSN end_lsn, next_lsn, prev_eof, prev_lsn, rd_lsn, start_lsn;
    wt_off_t bad_offset, log_size;
    uint32_t allocsize, firstlog, lastlog, lognum, rdup_len, reclen;
    uint16_t version;
    u_int i, logcount;
    int firstrecord;
    char **logfiles;
    bool corrupt, eol, need_salvage, partial_record;

    conn = S2C(session);
    log = conn->log_info.log;
    log_fh = NULL;
    logcount = 0;
    logfiles = NULL;
    corrupt = eol = false;
    firstrecord = 1;
    need_salvage = false;

    /*
     * If the caller did not give us a callback function there is nothing to do.
     */
    if (func == NULL)
        return (0);

    if (start_lsnp != NULL && LF_ISSET(WT_LOGSCAN_FIRST | WT_LOGSCAN_FROM_CKP))
        WT_RET_MSG(session, WT_ERROR, "choose either a start LSN or a start flag");
    /*
     * Set up the allocation size, starting and ending LSNs. The values for those depend on whether
     * logging is currently enabled or not.
     */
    lastlog = 0;
    if (log != NULL) {
        allocsize = log->allocsize;
        WT_ASSIGN_LSN(&end_lsn, &log->alloc_lsn);
        WT_ASSIGN_LSN(&start_lsn, &log->first_lsn);
        if (start_lsnp == NULL) {
            if (LF_ISSET(WT_LOGSCAN_FROM_CKP))
                WT_ASSIGN_LSN(&start_lsn, &log->ckpt_lsn);
            else if (!LF_ISSET(WT_LOGSCAN_FIRST))
                WT_RET_MSG(session, WT_ERROR, "WT_LOGSCAN_FIRST not set");
        }
        lastlog = log->fileid;
    } else {
        /*
         * If logging is not configured, we can still print out the log if log files exist. We just
         * need to set the LSNs from what is in the files versus what is in the live connection.
         */
        /*
         * Set allocsize to the minimum alignment it could be. Larger records and larger allocation
         * boundaries should always be a multiple of this.
         */
        allocsize = WT_LOG_ALIGN;
        firstlog = UINT32_MAX;
        WT_RET(__log_get_files(session, WT_LOG_FILENAME, &logfiles, &logcount));
        if (logcount == 0)
            WT_RET_MSG(session, ENOTSUP, "no log files found");
        for (i = 0; i < logcount; i++) {
            WT_ERR(__wti_log_extract_lognum(session, logfiles[i], &lognum));
            lastlog = WT_MAX(lastlog, lognum);
            firstlog = WT_MIN(firstlog, lognum);
        }
        WT_SET_LSN(&start_lsn, firstlog, 0);
        WT_SET_LSN(&end_lsn, lastlog, 0);
        WT_ERR(__wt_fs_directory_list_free(session, &logfiles, logcount));
    }

    if (start_lsnp != NULL) {
        /*
         * Offsets must be on allocation boundaries. An invalid LSN from a user should just return
         * WT_NOTFOUND. It is not an error. But if it is from recovery, we expect valid LSNs so give
         * more information about that.
         */
        if (__wt_lsn_offset(start_lsnp) % allocsize != 0) {
            if (LF_ISSET(WT_LOGSCAN_RECOVER | WT_LOGSCAN_RECOVER_METADATA))
                WT_ERR_MSG(session, WT_NOTFOUND, "__wt_log_scan unaligned LSN %" PRIu32 "/%" PRIu32,
                  start_lsnp->l.file, __wt_lsn_offset(start_lsnp));
            else
                WT_ERR(WT_NOTFOUND);
        }
        /*
         * If the file is in the future it doesn't exist. An invalid LSN from a user should just
         * return WT_NOTFOUND. It is not an error. But if it is from recovery, we expect valid LSNs
         * so give more information about that.
         */
        if (start_lsnp->l.file > lastlog) {
            if (LF_ISSET(WT_LOGSCAN_RECOVER | WT_LOGSCAN_RECOVER_METADATA))
                WT_ERR_MSG(session, WT_NOTFOUND,
                  "__wt_log_scan LSN %" PRIu32 "/%" PRIu32 " larger than biggest log file %" PRIu32,
                  start_lsnp->l.file, __wt_lsn_offset(start_lsnp), lastlog);
            else
                WT_ERR(WT_NOTFOUND);
        }
        /*
         * Log cursors may not know the starting LSN. If an LSN is passed in that it is equal to the
         * smallest LSN, start from the beginning of the log.
         */
        if (!WT_IS_INIT_LSN(start_lsnp))
            WT_ASSIGN_LSN(&start_lsn, start_lsnp);
    }
    WT_ERR(__log_open_verify(session, start_lsn.l.file, &log_fh, &prev_lsn, NULL, &need_salvage));
    if (need_salvage)
        WT_ERR_MSG(session, WT_ERROR, "log file requires salvage");
    WT_ERR(__wt_filesize(session, log_fh, &log_size));
    WT_ASSIGN_LSN(&rd_lsn, &start_lsn);
    if (LF_ISSET(WT_LOGSCAN_RECOVER | WT_LOGSCAN_RECOVER_METADATA))
        __wt_verbose(session, WT_VERB_RECOVERY_PROGRESS,
          "Recovering log %" PRIu32 " through %" PRIu32, rd_lsn.l.file, end_lsn.l.file);

    WT_ERR(__wt_scr_alloc(session, WT_LOG_ALIGN, &buf));
    WT_ERR(__wt_scr_alloc(session, 0, &decryptitem));
    WT_ERR(__wt_scr_alloc(session, 0, &uncitem));
    for (;;) {
        if (__wt_lsn_offset(&rd_lsn) + allocsize > log_size) {
advance:
            if (__wt_lsn_offset(&rd_lsn) == log_size)
                partial_record = false;
            else {
                /*
                 * See if there is anything non-zero at the end of this log file.
                 */
                WT_ERR(__log_has_hole(session, log_fh, log_size, __wt_lsn_offset(&rd_lsn),
                  &bad_offset, &partial_record));
                if (bad_offset != 0) {
                    need_salvage = true;
                    WT_ERR(__log_salvage_message(session, log_fh->name, "", bad_offset));
                }
            }
            /*
             * If we read the last record, go to the next file.
             */
            WT_ERR(__wt_close(session, &log_fh));
            log_fh = NULL;
            eol = true;
            /*
             * Truncate this log file before we move to the next.
             */
            if (LF_ISSET(WT_LOGSCAN_RECOVER) && __wt_log_cmp(&rd_lsn, &log->trunc_lsn) < 0) {
                __wt_verbose(session, WT_VERB_LOG, "Truncate end of log %" PRIu32 "/%" PRIu32,
                  rd_lsn.l.file, __wt_lsn_offset(&rd_lsn));
                WT_ERR(__log_truncate(session, &rd_lsn, true, false));
            }
            /*
             * If we had a partial record, we'll want to break now after closing and truncating.
             * Although for now log_truncate does not modify the LSN passed in, this code does not
             * assume it is unmodified after that call which is why it uses the boolean set earlier.
             */
            if (partial_record)
                break;
            /*
             * Avoid an error message when we reach end of log by checking here.
             */
            prev_eof = rd_lsn;
            WT_SET_LSN(&rd_lsn, rd_lsn.l.file + 1, 0);
            if (rd_lsn.l.file > end_lsn.l.file)
                break;
            if (LF_ISSET(WT_LOGSCAN_RECOVER | WT_LOGSCAN_RECOVER_METADATA))
                __wt_verbose(session, WT_VERB_RECOVERY_PROGRESS,
                  "Recovering log %" PRIu32 " through %" PRIu32, rd_lsn.l.file, end_lsn.l.file);
            WT_ERR(__log_open_verify(
              session, rd_lsn.l.file, &log_fh, &prev_lsn, &version, &need_salvage));
            if (need_salvage)
                WT_ERR_MSG(session, WT_ERROR, "log file requires salvage");
            /*
             * Opening the log file reads with verify sets up the previous LSN from the first
             * record. This detects a "hole" at the end of the previous log file.
             */
            if (LF_ISSET(WT_LOGSCAN_RECOVER) && !WT_IS_INIT_LSN(&prev_lsn) &&
              !WT_IS_ZERO_LSN(&prev_lsn) &&
              __wt_lsn_offset(&prev_lsn) != __wt_lsn_offset(&prev_eof)) {
                WT_ASSERT(session, prev_eof.l.file == prev_lsn.l.file);
                break;
            }
            /*
             * If we read a current version log file without a previous LSN record the log ended
             * after writing that header. We're done.
             */
            if (LF_ISSET(WT_LOGSCAN_RECOVER) && version == WT_LOG_VERSION_SYSTEM &&
              WT_IS_ZERO_LSN(&prev_lsn)) {
                __wt_verbose(session, WT_VERB_LOG,
                  "log_scan: Stopping, no system record detected in %s.", log_fh->name);
                break;
            }
            WT_ERR(__wt_filesize(session, log_fh, &log_size));
            eol = false;
            continue;
        }
        /*
         * Read the minimum allocation size a record could be. Conditionally set the need_salvage
         * flag so that if the read fails, we know this is an situation we can salvage.
         */
        WT_ASSERT(session, buf->memsize >= allocsize);
        need_salvage = F_ISSET(conn, WT_CONN_SALVAGE);
        WT_ERR(
          __log_fs_read(session, log_fh, __wt_lsn_offset(&rd_lsn), (size_t)allocsize, buf->mem));
        need_salvage = false;
        /*
         * See if we need to read more than the allocation size. We expect that we rarely will have
         * to read more. Most log records will be fairly small.
         */
        reclen = ((WT_LOG_RECORD *)buf->mem)->len;
#ifdef WORDS_BIGENDIAN
        reclen = __wt_bswap32(reclen);
#endif
        /*
         * Log files are pre-allocated. We need to detect the difference between a hole in the file
         * (where this location would be considered the end of log) and the last record in the log
         * and we're at the zeroed part of the file. If we find a zeroed record, scan forward in the
         * log looking for any data. If we detect any we have a hole and stop. Otherwise if the rest
         * is all zeroes advance to the next file. When recovery finds the end of the log, truncate
         * the file and remove any later log files that may exist.
         */
        if (reclen == 0) {
            WT_ERR(__log_has_hole(
              session, log_fh, log_size, __wt_lsn_offset(&rd_lsn), &bad_offset, &eol));
            if (bad_offset != 0) {
                need_salvage = true;
                WT_ERR(__log_salvage_message(session, log_fh->name, "", bad_offset));
            }
            if (eol)
                /* Found a hole. This LSN is the end. */
                break;
            /* Last record in log.  Look for more. */
            goto advance;
        }
        rdup_len = __wt_rduppo2(reclen, allocsize);
        if (reclen > allocsize) {
            /*
             * The log file end could be the middle of this log record. If we have a partially
             * written record then this is considered the end of the log.
             */
            if (__wt_lsn_offset(&rd_lsn) + rdup_len > log_size) {
                eol = true;
                break;
            }
            /*
             * We need to round up and read in the full padded record, especially for direct I/O.
             */
            WT_ERR(__wt_buf_grow(session, buf, rdup_len));
            WT_ERR(
              __log_fs_read(session, log_fh, __wt_lsn_offset(&rd_lsn), (size_t)rdup_len, buf->mem));
            WT_STAT_CONN_INCR(session, log_scan_rereads);
        }
        /*
         * We read in the record, now verify the checksum. A failed checksum does not imply
         * corruption, it may be the result of a partial write.
         */
        buf->size = reclen;
        logrec = (WT_LOG_RECORD *)buf->mem;
        if (!__log_checksum_match(buf, reclen)) {
            /*
             * A checksum mismatch means we have reached the end of the useful part of the log. This
             * should be found on the first pass through recovery. In the second pass where we
             * truncate the log, this is where it should end. Continue processing where possible, so
             * remember any error returns, but don't skip to the error handler.
             */
            if (log != NULL)
                WT_ASSIGN_LSN(&log->trunc_lsn, &rd_lsn);
            /*
             * If the user asked for a specific LSN and it is not a valid LSN, return WT_NOTFOUND.
             */
            if (LF_ISSET(WT_LOGSCAN_ONE))
                ret = WT_NOTFOUND;

            /*
             * When we have a checksum mismatch, we would like
             * to determine whether it may be the result of:
             *  1) some expected corruption that can occur during
             *     backups
             *  2) a partial write that can naturally occur when
             *     an application crashes
             *  3) some other corruption
             * so that we can (in case 3) flag cases of file system
             * or hardware failures. Unfortunately, we have found
             * on some systems that file system writes may in fact
             * be lost, and this can readily be triggered with
             * normal operations. Rather than force users to
             * salvage in these situations, we merely truncate the
             * log at this point and issue a message.
             */
            if (F_ISSET(conn, WT_CONN_WAS_BACKUP))
                break;

            if (!__log_check_partial_write(session, buf, reclen)) {
                /*
                 * It's not a partial write, and we have a bad checksum. We treat it as a corruption
                 * that must be salvaged.
                 */
                need_salvage = true;
                WT_TRET(__log_salvage_message(
                  session, log_fh->name, ", bad checksum", __wt_lsn_offset(&rd_lsn)));
            } else {
                /*
                 * It may be a partial write, or it's possible that the header is corrupt. Make a
                 * sanity check of the log record header.
                 */
                WT_TRET(
                  __log_record_verify(session, log_fh, __wt_lsn_offset(&rd_lsn), logrec, &corrupt));
                if (corrupt) {
                    need_salvage = true;
                    WT_TRET(
                      __log_salvage_message(session, log_fh->name, "", __wt_lsn_offset(&rd_lsn)));
                }
            }
            break;
        }
        __wt_log_record_byteswap(logrec);

        /*
         * We have a valid log record. If it is not the log file header, invoke the callback.
         */
        WT_STAT_CONN_INCR(session, log_scan_records);
        WT_ASSIGN_LSN(&next_lsn, &rd_lsn);
        __wt_atomic_add32(&next_lsn.l.offset, rdup_len);
        if (__wt_lsn_offset(&rd_lsn) != 0) {
            /*
             * We need to manage the different buffers here. Buf is the buffer this function uses to
             * read from the disk. The callback buffer may change based on whether encryption and
             * compression are used.
             *
             * We want to free any buffers from compression and encryption but keep the one we use
             * for reading.
             */
            cbbuf = buf;
            if (F_ISSET(logrec, WT_LOG_RECORD_ENCRYPTED)) {
                WT_ERR(__log_decrypt(session, cbbuf, decryptitem));
                cbbuf = decryptitem;
            }
            if (F_ISSET(logrec, WT_LOG_RECORD_COMPRESSED)) {
                WT_ERR(__log_decompress(session, cbbuf, uncitem));
                cbbuf = uncitem;
            }
            WT_ERR((*func)(session, cbbuf, &rd_lsn, &next_lsn, cookie, firstrecord));

            firstrecord = 0;

            if (LF_ISSET(WT_LOGSCAN_ONE))
                break;
        }

        /*
         * Exit the scanning loop if the next LSN seen is greater than our user set end range LSN.
         */
        if (end_lsnp != NULL && __wt_log_cmp(&next_lsn, end_lsnp) > 0)
            break;

        WT_ASSIGN_LSN(&rd_lsn, &next_lsn);
    }

    /* Truncate if we're in recovery. */
    if (LF_ISSET(WT_LOGSCAN_RECOVER) && __wt_log_cmp(&rd_lsn, &log->trunc_lsn) < 0) {
        __wt_verbose(session, WT_VERB_LOG,
          "End of recovery truncate end of log %" PRIu32 "/%" PRIu32, rd_lsn.l.file,
          __wt_lsn_offset(&rd_lsn));
        /* Preserve prior error and fall through to error handling. */
        WT_TRET(__log_truncate(session, &rd_lsn, false, false));
    }

err:
    WT_STAT_CONN_INCR(session, log_scans);
    /*
     * If we are salvaging and failed a salvageable operation, then truncate the log at the fail
     * point.
     */
    if (ret != 0 && ret != WT_PANIC && need_salvage) {
        WT_TRET(__wt_close(session, &log_fh));
        log_fh = NULL;
        /* Don't alter the file when the logging system is not set up. */
        if (log != NULL)
            WT_TRET(__log_truncate(session, &rd_lsn, false, true));
        ret = 0;
    }

    /*
     * If the first attempt to read a log record results in an error recovery is likely going to
     * fail. Try to provide a helpful failure message.
     */
    if (ret != 0 && firstrecord && LF_ISSET(WT_LOGSCAN_RECOVER | WT_LOGSCAN_RECOVER_METADATA)) {
        __wt_err(session, ret, "WiredTiger is unable to read the recovery log");
        __wt_err(session, ret,
          "This may be due to the log files being encrypted, being from an older version or due to "
          "corruption on disk");
        __wt_err(session, ret,
          "You should confirm that you have opened the database with the correct options including "
          "all encryption and compression options");
    }

    WT_TRET(__wt_fs_directory_list_free(session, &logfiles, logcount));

    __wt_scr_free(session, &buf);
    __wt_scr_free(session, &decryptitem);
    __wt_scr_free(session, &uncitem);

    /*
     * If the caller wants one record and it is at the end of log, return WT_NOTFOUND.
     */
    if (LF_ISSET(WT_LOGSCAN_ONE) && eol && ret == 0)
        ret = WT_NOTFOUND;
    WT_TRET(__wt_close(session, &log_fh));
    return (ret);
}

/*
 * __wti_log_force_write --
 *     Force a switch and release and write of the current slot. Wrapper function that takes the
 *     lock.
 */
int
__wti_log_force_write(WT_SESSION_IMPL *session, bool retry, bool *did_work)
{
    WT_LOG *log;
    WT_MYSLOT myslot;

    log = S2C(session)->log_info.log;
    memset(&myslot, 0, sizeof(myslot));
    WT_STAT_CONN_INCR(session, log_force_write);
    if (did_work != NULL)
        *did_work = true;
    myslot.slot = __wt_atomic_load_pointer(&log->active_slot);
    return (__wti_log_slot_switch(session, &myslot, retry, true, did_work));
}

/*
 * __wt_log_write --
 *     Write a record into the log, compressing as necessary.
 */
int
__wt_log_write(WT_SESSION_IMPL *session, WT_ITEM *record, WT_LSN *lsnp, uint32_t flags)
{
    WT_COMPRESSOR *compressor;
    WT_CONNECTION_IMPL *conn;
    WT_DECL_ITEM(citem);
    WT_DECL_ITEM(eitem);
    WT_DECL_RET;
    WT_ITEM *ip;
    WT_KEYED_ENCRYPTOR *kencryptor;
    WT_LOG *log;
    WT_LOG_RECORD *newlrp;
    size_t dst_len, len, new_size, result_len, src_len;
    uint8_t *dst, *src;
    int compression_failed;

    conn = S2C(session);
    log = conn->log_info.log;
    /*
     * An error during opening the logging subsystem can result in it being enabled, but without an
     * open log file. In that case, just return. We can also have logging opened for reading in a
     * read-only database and attempt to write a record on close.
     */
    if (!F_ISSET(log, WT_LOG_OPENED) || F_ISSET(conn, WT_CONN_READONLY))
        return (0);
    ip = record;
    if ((compressor = conn->log_info.log_compressor) != NULL && record->size < log->allocsize) {
        WT_STAT_CONN_INCR(session, log_compress_small);
    } else if (compressor != NULL) {
        /* Skip the log header */
        src = (uint8_t *)record->mem + WT_LOG_COMPRESS_SKIP;
        src_len = record->size - WT_LOG_COMPRESS_SKIP;

        /*
         * Compute the size needed for the destination buffer. We only allocate enough memory for a
         * copy of the original by default, if any compressed version is bigger than the original,
         * we won't use it. However, some compression engines (snappy is one example), may need more
         * memory because they don't stop just because there's no more memory into which to
         * compress.
         */
        if (compressor->pre_size == NULL)
            len = src_len;
        else
            WT_ERR(compressor->pre_size(compressor, &session->iface, src, src_len, &len));

        new_size = len + WT_LOG_COMPRESS_SKIP;
        WT_ERR(__wt_scr_alloc(session, new_size, &citem));

        /* Skip the header bytes of the destination data. */
        dst = (uint8_t *)citem->mem + WT_LOG_COMPRESS_SKIP;
        dst_len = len;

        compression_failed = 0;
        WT_ERR(compressor->compress(compressor, &session->iface, src, src_len, dst, dst_len,
          &result_len, &compression_failed));
        result_len += WT_LOG_COMPRESS_SKIP;

        /*
         * If compression fails, or doesn't gain us at least one unit of allocation, fallback to the
         * original version. This isn't unexpected: if compression doesn't work for some chunk of
         * data for some reason (noting likely additional format/header information which compressed
         * output requires), it just means the uncompressed version is as good as it gets, and
         * that's what we use.
         */
        if (compression_failed || result_len / log->allocsize >= record->size / log->allocsize)
            WT_STAT_CONN_INCR(session, log_compress_write_fails);
        else {
            WT_STAT_CONN_INCR(session, log_compress_writes);
            WT_STAT_CONN_INCRV(session, log_compress_mem, record->size);
            WT_STAT_CONN_INCRV(session, log_compress_len, result_len);

            /*
             * Copy in the skipped header bytes, set the final data size.
             */
            memcpy(citem->mem, record->mem, WT_LOG_COMPRESS_SKIP);
            citem->size = result_len;
            ip = citem;
            newlrp = (WT_LOG_RECORD *)citem->mem;
            F_SET(newlrp, WT_LOG_RECORD_COMPRESSED);
            WT_ASSERT(session, result_len < UINT32_MAX && record->size < UINT32_MAX);
            newlrp->mem_len = WT_STORE_SIZE(record->size);
        }
    }
    if ((kencryptor = conn->kencryptor) != NULL) {
        /*
         * Allocate enough space for the original record plus the encryption size constant plus the
         * length we store.
         */
        __wt_encrypt_size(session, kencryptor, ip->size, &new_size);
        WT_ERR(__wt_scr_alloc(session, new_size, &eitem));

        WT_ERR(__wt_encrypt(session, kencryptor, WT_LOG_ENCRYPT_SKIP, ip, eitem));

        /*
         * Final setup of new buffer. Set the flag for encryption in the record header.
         */
        ip = eitem;
        newlrp = (WT_LOG_RECORD *)eitem->mem;
        F_SET(newlrp, WT_LOG_RECORD_ENCRYPTED);
        WT_ASSERT(session, new_size < UINT32_MAX && ip->size < UINT32_MAX);
    }
    ret = __log_write_internal(session, ip, lsnp, flags);

err:
    __wt_scr_free(session, &citem);
    __wt_scr_free(session, &eitem);
    return (ret);
}

/*
 * __log_write_internal --
 *     Write a record into the log.
 */
static int
__log_write_internal(WT_SESSION_IMPL *session, WT_ITEM *record, WT_LSN *lsnp, uint32_t flags)
{
    WT_CONNECTION_IMPL *conn;
    WT_DECL_RET;
    WT_LOG *log;
    WT_LOG_RECORD *logrec;
    WT_LSN lsn;
    WT_MYSLOT myslot;
    int64_t release_size;
    uint32_t fill_size, force, rdup_len;
    bool free_slot;

    conn = S2C(session);
    log = conn->log_info.log;
    if (record->size > UINT32_MAX)
        WT_RET_MSG(session, EFBIG,
          "Log record size of %" WT_SIZET_FMT " exceeds the maximum supported size of %" PRIu32,
          record->size, UINT32_MAX);
    WT_INIT_LSN(&lsn);
    myslot.slot = NULL;
    memset(&myslot, 0, sizeof(myslot));
    /*
     * Assume the WT_ITEM the caller passed is a WT_LOG_RECORD, which has a header at the beginning
     * for us to fill in.
     *
     * If using direct_io, the caller should pass us an aligned record. But we need to make sure it
     * is big enough and zero-filled so that we can write the full amount. Do this whether or not
     * direct_io is in use because it makes the reading code cleaner.
     */
    WT_STAT_CONN_INCRV(session, log_bytes_payload, record->size);
    rdup_len = __wt_rduppo2((uint32_t)record->size, log->allocsize);
    WT_ERR(__wt_buf_grow(session, record, rdup_len));
    WT_ASSERT(session, record->data == record->mem);
    /*
     * If the caller's record only partially fills the necessary space, we need to zero-fill the
     * remainder.
     *
     * The cast is safe, we've already checked to make sure it's in range.
     */
    fill_size = rdup_len - (uint32_t)record->size;
    if (fill_size != 0) {
        memset((uint8_t *)record->mem + record->size, 0, fill_size);
        /*
         * Set the last byte of the log record to a non-zero value, that allows us, on the input
         * side, to tell that a log record was completely written; there couldn't have been a
         * partial write. That means that any checksum mismatch in those conditions is a log
         * corruption.
         *
         * Without this changed byte, when we see a zeroed last byte, we must always treat a
         * checksum error as a possible partial write. Since partial writes can happen as a result
         * of an interrupted process (for example, a shutdown), we must treat a checksum error as a
         * normal occurrence, and merely the place where the log must be truncated. So any real
         * corruption within log records is hard to detect as such.
         *
         * However, we can only make this modification if there is more than one byte being filled,
         * as the first zero byte past the actual record is needed to terminate the loop in
         * txn_commit_apply.
         *
         * This is not a log format change, as we only are changing a byte in the padding portion of
         * a record, and no logging code has ever checked that it is any particular value up to now.
         */
        if (fill_size > 1)
            *((uint8_t *)record->mem + rdup_len - 1) = WT_DEBUG_BYTE;
        record->size = rdup_len;
    }
    /*
     * Checksum a little-endian version of the header, and write everything in little-endian format.
     * The checksum is (potentially) returned in a big-endian format, swap it into place in a
     * separate step.
     */
    logrec = (WT_LOG_RECORD *)record->mem;
    logrec->len = (uint32_t)record->size;
    logrec->checksum = 0;
    __wt_log_record_byteswap(logrec);
    logrec->checksum = __wt_checksum(logrec, record->size);
#ifdef WORDS_BIGENDIAN
    logrec->checksum = __wt_bswap32(logrec->checksum);
#endif

    WT_STAT_CONN_INCR(session, log_writes);

    /*
     * The only time joining a slot should ever return an error is if it detects a panic.
     */
    __wti_log_slot_join(session, rdup_len, flags, &myslot);

    /*
     * If the addition of this record crosses the buffer boundary, switch in a new slot.
     */
    force = LF_ISSET(WT_LOG_FLUSH | WT_LOG_FSYNC);
    ret = 0;
    if (myslot.end_offset >= WT_LOG_SLOT_BUF_MAX || F_ISSET(&myslot, WT_MYSLOT_UNBUFFERED) || force)
        ret = __wti_log_slot_switch(session, &myslot, true, false, NULL);
    if (ret == 0)
        ret = __wti_log_fill(session, &myslot, false, record, &lsn);
    release_size = __wti_log_slot_release(&myslot, (int64_t)rdup_len);
    /*
     * If we get an error we still need to do proper accounting in the slot fields. XXX On error we
     * may still need to call release and free.
     */
    if (ret != 0)
        __wt_atomic_storei32(&myslot.slot->slot_error, ret);
    WT_ASSERT(session, ret == 0);
    if (WT_LOG_SLOT_DONE(release_size)) {
        WT_ERR(__wti_log_release(session, myslot.slot, &free_slot));
        if (free_slot)
            __wti_log_slot_free(session, myslot.slot);
    } else if (force) {
        /*
         * If we are going to wait for this slot to get written, signal the log server thread.
         *
         * XXX I've seen times when conditions are NULL.
         */
        if (conn->log_info.log_cond != NULL) {
            __wt_cond_signal(session, conn->log_info.log_cond);
            __wt_yield();
        } else
            WT_ERR(__wti_log_force_write(session, true, NULL));
    }
    if (LF_ISSET(WT_LOG_FLUSH)) {
        /* Wait for our writes to reach the OS */
        while (__wt_log_cmp(&log->write_lsn, &lsn) <= 0 &&
          __wt_atomic_loadi32(&myslot.slot->slot_error) == 0)
            __wt_cond_wait(session, log->log_write_cond, 10 * WT_THOUSAND, NULL);
    } else if (LF_ISSET(WT_LOG_FSYNC)) {
        /* Wait for our writes to reach disk */
        while (__wt_log_cmp(&log->sync_lsn, &lsn) <= 0 &&
          __wt_atomic_loadi32(&myslot.slot->slot_error) == 0)
            __wt_cond_wait(session, log->log_sync_cond, 10 * WT_THOUSAND, NULL);
    }

err:
    if (ret == 0 && lsnp != NULL)
        WT_ASSIGN_LSN(lsnp, &lsn);
    /*
     * If we're synchronous and some thread had an error, we don't know if our write made it out to
     * the file or not. The error could be before or after us. So, if anyone got an error, we report
     * it. If we're not synchronous, only report if our own operation got an error.
     */
    if (LF_ISSET(WT_LOG_DSYNC | WT_LOG_FSYNC) && ret == 0 && myslot.slot != NULL)
        ret = __wt_atomic_loadi32(&myslot.slot->slot_error);

    /*
     * If one of the sync flags is set, assert the proper LSN has moved to match on success.
     */
    WT_ASSERT(
      session, ret != 0 || !LF_ISSET(WT_LOG_FLUSH) || __wt_log_cmp(&log->write_lsn, &lsn) >= 0);
    WT_ASSERT(
      session, ret != 0 || !LF_ISSET(WT_LOG_FSYNC) || __wt_log_cmp(&log->sync_lsn, &lsn) >= 0);
    return (ret);
}

/*
 * __wt_log_vprintf --
 *     Write a message into the log.
 */
int
__wt_log_vprintf(WT_SESSION_IMPL *session, const char *fmt, va_list ap)
{
    WT_CONNECTION_IMPL *conn;
    WT_DECL_ITEM(logrec);
    WT_DECL_RET;
    size_t header_size, len;
    uint32_t rectype;
    const char *rec_fmt;
    va_list ap_copy;

    conn = S2C(session);
    rectype = WT_LOGREC_MESSAGE;
    rec_fmt = WT_UNCHECKED_STRING(I);

    if (!FLD_ISSET(conn->log_info.log_flags, WT_CONN_LOG_ENABLED))
        return (0);

    va_copy(ap_copy, ap);
    len = 1;
    ret = __wt_vsnprintf_len_incr(NULL, 0, &len, fmt, ap_copy);
    va_end(ap_copy);
    WT_RET(ret);

    WT_RET(__wt_logrec_alloc(session, sizeof(WT_LOG_RECORD) + len, &logrec));

    /*
     * We're writing a record with the type (an integer) followed by a string (NUL-terminated data).
     * To avoid writing the string into a buffer before copying it, we write the header first, then
     * the raw bytes of the string.
     */
    WT_ERR(__wt_struct_size(session, &header_size, rec_fmt, rectype));
    WT_ERR(__wt_struct_pack(
      session, (uint8_t *)logrec->data + logrec->size, header_size, rec_fmt, rectype));
    logrec->size += (uint32_t)header_size;

    WT_ERR(__wt_vsnprintf((char *)logrec->data + logrec->size, len, fmt, ap));

    __wt_verbose(session, WT_VERB_LOG, "log_printf: %s", (char *)logrec->data + logrec->size);

    logrec->size += len;
    WT_ERR(__wt_log_write(session, logrec, NULL, 0));
err:
    __wt_scr_free(session, &logrec);
    return (ret);
}

/*
 * __wt_log_flush --
 *     Forcibly flush the log to the synchronization level specified. Wait until it has been
 *     completed.
 */
int
__wt_log_flush(WT_SESSION_IMPL *session, uint32_t flags)
{
    WT_CONNECTION_IMPL *conn;
    WT_LOG *log;
    WT_LSN last_lsn, lsn;

    conn = S2C(session);
    WT_ASSERT(session, FLD_ISSET(conn->log_info.log_flags, WT_CONN_LOG_ENABLED));
    log = conn->log_info.log;
    /*
     * We need to flush out the current slot first to get the real end of log LSN in log->alloc_lsn.
     */
    WT_RET(__wt_log_flush_lsn(session, &lsn, false));
    WT_ASSIGN_LSN(&last_lsn, &log->alloc_lsn);

    /*
     * If the last write caused a switch to a new log file, we should only wait for the last write
     * to be flushed. Otherwise, if the workload is single-threaded we could wait here forever
     * because the write LSN doesn't switch into the new file until it contains a record.
     */
    if (__wt_lsn_offset(&last_lsn) == log->first_record)
        WT_ASSIGN_LSN(&last_lsn, &log->log_close_lsn);

    /*
     * Wait until all current outstanding writes have been written to the file system.
     */
    while (__wt_log_cmp(&last_lsn, &lsn) > 0) {
        __wt_sleep(0, WT_THOUSAND);
        WT_RET(__wt_log_flush_lsn(session, &lsn, false));
    }

    __wt_verbose_debug2(session, WT_VERB_LOG,
      "log_flush: flags %#" PRIx32 " LSN %" PRIu32 "/%" PRIu32, flags, lsn.l.file,
      __wt_lsn_offset(&lsn));
    /*
     * If the user wants write-no-sync, there is nothing more to do. If the user wants background
     * sync, set the LSN and we're done. If the user wants sync, force it now.
     */
    if (LF_ISSET(WT_LOG_FSYNC))
        WT_RET(__wt_log_force_sync(session, &lsn));
    return (0);
}<|MERGE_RESOLUTION|>--- conflicted
+++ resolved
@@ -797,13 +797,8 @@
     desc = (WT_LOG_DESC *)logrec->record;
     desc->log_magic = WT_LOG_MAGIC;
     desc->version = log->log_version;
-<<<<<<< HEAD
     desc->log_size = (uint64_t)conn->log_info.log_file_max;
-    __wti_log_desc_byteswap(desc);
-=======
-    desc->log_size = (uint64_t)conn->log_file_max;
     __wt_log_desc_byteswap(desc);
->>>>>>> 1b81d9bd
 
     /*
      * Now that the record is set up, initialize the record header.
