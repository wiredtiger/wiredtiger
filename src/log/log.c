/*-
 * Copyright (c) 2014-2017 MongoDB, Inc.
 * Copyright (c) 2008-2014 WiredTiger, Inc.
 *	All rights reserved.
 *
 * See the file LICENSE for redistribution information.
 */

#include "wt_internal.h"

static int __log_newfile(WT_SESSION_IMPL *, bool, bool *);
static int __log_openfile(WT_SESSION_IMPL *, uint32_t, uint32_t, WT_FH **);
static int __log_write_internal(
	WT_SESSION_IMPL *, WT_ITEM *, WT_LSN *, uint32_t);

#define	WT_LOG_COMPRESS_SKIP	(offsetof(WT_LOG_RECORD, record))
#define	WT_LOG_ENCRYPT_SKIP	(offsetof(WT_LOG_RECORD, record))

/* Flags to __log_openfile */
#define	WT_LOG_OPEN_CREATE_OK	0x01

/*
 * __log_printf_internal --
 *	Internal call to write a log message.
 */
static int
__log_printf_internal(WT_SESSION_IMPL *session, const char *fmt, ...)
{
	WT_DECL_RET;
	va_list ap;

	va_start(ap, fmt);
	ret = __wt_log_vprintf(session, fmt, ap);
	va_end(ap);
	return (ret);
}

/*
 * __log_checksum_match --
 *	Given a log record, return whether the checksum matches.
 */
static bool
__log_checksum_match(WT_SESSION_IMPL *session, WT_ITEM *buf, uint32_t reclen)
{
	WT_LOG_RECORD *logrec;
	uint32_t checksum_calculate, checksum_tmp;

	WT_UNUSED(session);
	logrec = (WT_LOG_RECORD *)buf->mem;
	checksum_tmp = logrec->checksum;
	logrec->checksum = 0;
	checksum_calculate = __wt_checksum(logrec, reclen);
	logrec->checksum = checksum_tmp;
	if (logrec->checksum != checksum_calculate)
		return (false);
	else
		return (true);
}

/*
 * __log_get_files --
 *	Retrieve the list of all log-related files of the given prefix type.
 */
static int
__log_get_files(WT_SESSION_IMPL *session,
    const char *file_prefix, char ***filesp, u_int *countp)
{
	WT_CONNECTION_IMPL *conn;
	const char *log_path;

	*countp = 0;
	*filesp = NULL;

	conn = S2C(session);
	log_path = conn->log_path;
	if (log_path == NULL)
		log_path = "";
	return (__wt_fs_directory_list(
	    session, log_path, file_prefix, filesp, countp));
}

/*
 * __log_prealloc_remove --
 *	Remove all previously created pre-allocated files.
 */
static int
__log_prealloc_remove(WT_SESSION_IMPL *session)
{
	WT_DECL_RET;
	WT_LOG *log;
	uint32_t lognum;
	u_int i, logcount;
	char **logfiles;

	logfiles = NULL;
	logcount = 0;
	log = S2C(session)->log;
	__wt_spin_lock(session, &log->log_fs_lock);
	/*
	 * Clean up any old interim pre-allocated files.  We clean
	 * up these files because settings may have changed upon reboot
	 * and we want those settings to take effect right away.
	 */
	WT_ERR(__log_get_files(session,
	    WT_LOG_TMPNAME, &logfiles, &logcount));
	for (i = 0; i < logcount; i++) {
		WT_ERR(__wt_log_extract_lognum(
		    session, logfiles[i], &lognum));
		WT_ERR(__wt_log_remove(
		    session, WT_LOG_TMPNAME, lognum));
	}
	WT_ERR(
	    __wt_fs_directory_list_free(session, &logfiles, logcount));
	WT_ERR(__log_get_files(session,
	    WT_LOG_PREPNAME, &logfiles, &logcount));
	for (i = 0; i < logcount; i++) {
		WT_ERR(__wt_log_extract_lognum(
		    session, logfiles[i], &lognum));
		WT_ERR(__wt_log_remove(
		    session, WT_LOG_PREPNAME, lognum));
	}
err:	WT_TRET(__wt_fs_directory_list_free(session, &logfiles, logcount));
	__wt_spin_unlock(session, &log->log_fs_lock);
	return (ret);
}

/*
 * __log_wait_for_earlier_slot --
 *	Wait for write_lsn to catch up to this slot.
 */
static void
__log_wait_for_earlier_slot(WT_SESSION_IMPL *session, WT_LOGSLOT *slot)
{
	WT_CONNECTION_IMPL *conn;
	WT_LOG *log;
	int yield_count;

	conn = S2C(session);
	log = conn->log;
	yield_count = 0;

	while (__wt_log_cmp(&log->write_lsn, &slot->slot_release_lsn) != 0) {
		/*
		 * If we're on a locked path and the write LSN is not advancing,
		 * unlock in case an earlier thread is trying to switch its
		 * slot and complete its operation.
		 */
		if (F_ISSET(session, WT_SESSION_LOCKED_SLOT))
			__wt_spin_unlock(session, &log->log_slot_lock);
		__wt_cond_signal(session, conn->log_wrlsn_cond);
		if (++yield_count < WT_THOUSAND)
			__wt_yield();
		else
			__wt_cond_wait(session, log->log_write_cond, 200, NULL);
		if (F_ISSET(session, WT_SESSION_LOCKED_SLOT))
			__wt_spin_lock(session, &log->log_slot_lock);
	}
}

/*
 * __log_fs_write --
 *	Wrapper when writing to a log file.  If we're writing to a new log
 *	file for the first time wait for writes to the previous log file.
 */
static int
__log_fs_write(WT_SESSION_IMPL *session,
    WT_LOGSLOT *slot, wt_off_t offset, size_t len, const void *buf)
{
	/*
	 * If we're writing into a new log file and we're running in
	 * compatibility mode to an older release, we have to wait for all
	 * writes to the previous log file to complete otherwise there could
	 * be a hole at the end of the previous log file that we cannot detect.
	 */
	if (S2C(session)->log->log_version != WT_LOG_VERSION &&
	    slot->slot_release_lsn.l.file < slot->slot_start_lsn.l.file) {
		__log_wait_for_earlier_slot(session, slot);
		WT_RET(__wt_log_force_sync(session, &slot->slot_release_lsn));
	}
	return (__wt_write(session, slot->slot_fh, offset, len, buf));
}

/*
 * __wt_log_ckpt --
 *	Record the given LSN as the checkpoint LSN and signal the archive
 *	thread as needed.
 */
void
__wt_log_ckpt(WT_SESSION_IMPL *session, WT_LSN *ckp_lsn)
{
	WT_CONNECTION_IMPL *conn;
	WT_LOG *log;

	conn = S2C(session);
	log = conn->log;
	log->ckpt_lsn = *ckp_lsn;
	if (conn->log_cond != NULL)
		__wt_cond_signal(session, conn->log_cond);
}

/*
 * __wt_log_flush_lsn --
 *	Force out buffered records and return the LSN, either the
 *	write_start_lsn or write_lsn depending on the argument.
 */
int
__wt_log_flush_lsn(WT_SESSION_IMPL *session, WT_LSN *lsn, bool start)
{
	WT_CONNECTION_IMPL *conn;
	WT_LOG *log;

	conn = S2C(session);
	log = conn->log;
	WT_RET(__wt_log_force_write(session, 1, NULL));
	__wt_log_wrlsn(session, NULL);
	if (start)
		*lsn = log->write_start_lsn;
	else
		*lsn = log->write_lsn;
	return (0);
}

/*
 * __wt_log_background --
 *	Record the given LSN as the background LSN and signal the
 *	thread as needed.
 */
void
__wt_log_background(WT_SESSION_IMPL *session, WT_LSN *lsn)
{
	WT_CONNECTION_IMPL *conn;
	WT_LOG *log;

	conn = S2C(session);
	log = conn->log;
	/*
	 * If a thread already set the LSN to a bigger LSN, we're done.
	 */
	if (__wt_log_cmp(&session->bg_sync_lsn, lsn) > 0)
		return;
	session->bg_sync_lsn = *lsn;

	/*
	 * Advance the logging subsystem background sync LSN if
	 * needed.
	 */
	__wt_spin_lock(session, &log->log_sync_lock);
	if (__wt_log_cmp(lsn, &log->bg_sync_lsn) > 0)
		log->bg_sync_lsn = *lsn;
	__wt_spin_unlock(session, &log->log_sync_lock);
	__wt_cond_signal(session, conn->log_file_cond);
}

/*
 * __wt_log_force_sync --
 *	Force a sync of the log and files.
 */
int
__wt_log_force_sync(WT_SESSION_IMPL *session, WT_LSN *min_lsn)
{
	struct timespec fsync_start, fsync_stop;
	WT_DECL_RET;
	WT_FH *log_fh;
	WT_LOG *log;
	uint64_t fsync_duration_usecs;

	log = S2C(session)->log;
	log_fh = NULL;

	/*
	 * We need to wait for the previous log file to get written
	 * to disk before we sync out the current one and advance
	 * the LSN.  Signal the worker thread because we know the
	 * LSN has moved into a later log file and there should be a
	 * log file ready to close.
	 */
	while (log->sync_lsn.l.file < min_lsn->l.file) {
		__wt_cond_signal(session, S2C(session)->log_file_cond);
		__wt_cond_wait(session, log->log_sync_cond, 10000, NULL);
	}
	__wt_spin_lock(session, &log->log_sync_lock);
	WT_ASSERT(session, log->log_dir_fh != NULL);
	/*
	 * Sync the directory if the log file entry hasn't been written
	 * into the directory.
	 */
	if (log->sync_dir_lsn.l.file < min_lsn->l.file) {
		__wt_verbose(session, WT_VERB_LOG,
		    "log_force_sync: sync directory %s to LSN %" PRIu32
		    "/%" PRIu32,
		    log->log_dir_fh->name, min_lsn->l.file, min_lsn->l.offset);
		__wt_epoch(session, &fsync_start);
		WT_ERR(__wt_fsync(session, log->log_dir_fh, true));
		__wt_epoch(session, &fsync_stop);
		fsync_duration_usecs = WT_TIMEDIFF_US(fsync_stop, fsync_start);
		log->sync_dir_lsn = *min_lsn;
		WT_STAT_CONN_INCR(session, log_sync_dir);
		WT_STAT_CONN_INCRV(session,
		    log_sync_dir_duration, fsync_duration_usecs);
	}
	/*
	 * Sync the log file if needed.
	 */
	if (__wt_log_cmp(&log->sync_lsn, min_lsn) < 0) {
		/*
		 * Get our own file handle to the log file.  It is possible
		 * for the file handle in the log structure to change out
		 * from under us and either be NULL or point to a different
		 * file than we want.
		 */
		WT_ERR(__log_openfile(session, min_lsn->l.file, 0, &log_fh));
		__wt_verbose(session, WT_VERB_LOG,
		    "log_force_sync: sync %s to LSN %" PRIu32 "/%" PRIu32,
		    log_fh->name, min_lsn->l.file, min_lsn->l.offset);
		__wt_epoch(session, &fsync_start);
		WT_ERR(__wt_fsync(session, log_fh, true));
		__wt_epoch(session, &fsync_stop);
		fsync_duration_usecs = WT_TIMEDIFF_US(fsync_stop, fsync_start);
		log->sync_lsn = *min_lsn;
		WT_STAT_CONN_INCR(session, log_sync);
		WT_STAT_CONN_INCRV(session,
		    log_sync_duration, fsync_duration_usecs);
		__wt_cond_signal(session, log->log_sync_cond);
	}
err:
	__wt_spin_unlock(session, &log->log_sync_lock);
	if (log_fh != NULL)
		WT_TRET(__wt_close(session, &log_fh));
	return (ret);
}

/*
 * __wt_log_needs_recovery --
 *	Return 0 if we encounter a clean shutdown and 1 if recovery
 *	must be run in the given variable.
 */
int
__wt_log_needs_recovery(WT_SESSION_IMPL *session, WT_LSN *ckp_lsn, bool *recp)
{
	WT_CONNECTION_IMPL *conn;
	WT_CURSOR *c;
	WT_DECL_RET;
	WT_ITEM dummy_key, dummy_value;
	WT_LOG *log;
	uint64_t dummy_txnid;
	uint32_t dummy_fileid, dummy_optype, rectype;

	conn = S2C(session);
	log = conn->log;

	/*
	 * Default is to run recovery always (regardless of whether this
	 * connection has logging enabled).
	 */
	*recp = true;
	if (log == NULL)
		return (0);

	/*
	 * See if there are any data modification records between the
	 * checkpoint LSN and the end of the log.  If there are none then
	 * we can skip recovery.
	 */
	WT_RET(__wt_curlog_open(session, "log:", NULL, &c));
	c->set_key(c, ckp_lsn->l.file, ckp_lsn->l.offset, 0);
	if ((ret = c->search(c)) == 0) {
		while ((ret = c->next(c)) == 0) {
			/*
			 * The only thing we care about is the rectype.
			 */
			WT_ERR(c->get_value(c, &dummy_txnid, &rectype,
			    &dummy_optype, &dummy_fileid,
			    &dummy_key, &dummy_value));
			if (rectype == WT_LOGREC_COMMIT)
				break;
		}
		/*
		 * If we get to the end of the log, we can skip recovery.
		 */
		if (ret == WT_NOTFOUND) {
			*recp = false;
			ret = 0;
		}
	} else if (ret == WT_NOTFOUND)
		/*
		 * We should always find the checkpoint LSN as it now points
		 * to the beginning of a written log record.  But if we're
		 * running recovery on an earlier database we may not.  In
		 * that case, we need to run recovery, don't return an error.
		 */
		ret = 0;
	else
		WT_ERR(ret);

err:	WT_TRET(c->close(c));
	return (ret);
}

/*
 * __wt_log_written_reset --
 *	Interface to reset the amount of log written during this
 *	checkpoint period.  Called from the checkpoint code.
 */
void
__wt_log_written_reset(WT_SESSION_IMPL *session)
{
	WT_CONNECTION_IMPL *conn;

	conn = S2C(session);

	if (FLD_ISSET(conn->log_flags, WT_CONN_LOG_ENABLED))
		conn->log->log_written = 0;
}

/*
 * __wt_log_get_all_files --
 *	Retrieve the list of log files, either all of them or only the active
 *	ones (those that are not candidates for archiving).  The caller is
 *	responsible for freeing the directory list returned.
 */
int
__wt_log_get_all_files(WT_SESSION_IMPL *session,
    char ***filesp, u_int *countp, uint32_t *maxid, bool active_only)
{
	WT_DECL_RET;
	WT_LOG *log;
	char **files;
	uint32_t id, max;
	u_int count, i;

	*filesp = NULL;
	*countp = 0;

	id = 0;
	log = S2C(session)->log;

	*maxid = 0;
	/*
	 * These may be files needed by backup.  Force the current slot
	 * to get written to the file.
	 */
	WT_RET(__wt_log_force_write(session, 1, NULL));
	WT_RET(__log_get_files(session, WT_LOG_FILENAME, &files, &count));

	/* Filter out any files that are below the checkpoint LSN. */
	for (max = 0, i = 0; i < count; ) {
		WT_ERR(__wt_log_extract_lognum(session, files[i], &id));
		if (active_only && id < log->ckpt_lsn.l.file) {
			/*
			 * Any files not being returned are individually freed
			 * and the array adjusted.
			 */
			__wt_free(session, files[i]);
			files[i] = files[count - 1];
			files[--count] = NULL;
		} else {
			if (id > max)
				max = id;
			i++;
		}
	}

	*maxid = max;
	*filesp = files;
	*countp = count;

	/*
	 * Only free on error.  The caller is responsible for calling free
	 * once it is done using the returned list.
	 */
	if (0) {
err:		WT_TRET(__wt_fs_directory_list_free(session, &files, count));
	}
	return (ret);
}

/*
 * __log_filename --
 *	Given a log number, return a WT_ITEM of a generated log file name
 *	of the given prefix type.
 */
static int
__log_filename(WT_SESSION_IMPL *session,
    uint32_t id, const char *file_prefix, WT_ITEM *buf)
{
	const char *log_path;

	log_path = S2C(session)->log_path;

	if (log_path != NULL && log_path[0] != '\0')
		WT_RET(__wt_buf_fmt(session, buf, "%s/%s.%010" PRIu32,
		    log_path, file_prefix, id));
	else
		WT_RET(__wt_buf_fmt(session, buf, "%s.%010" PRIu32,
		    file_prefix, id));

	return (0);
}

/*
 * __wt_log_extract_lognum --
 *	Given a log file name, extract out the log number.
 */
int
__wt_log_extract_lognum(
    WT_SESSION_IMPL *session, const char *name, uint32_t *id)
{
	const char *p;

	if (id == NULL || name == NULL)
		return (WT_ERROR);
	if ((p = strrchr(name, '.')) == NULL ||
	    sscanf(++p, "%" SCNu32, id) != 1)
		WT_RET_MSG(session, WT_ERROR, "Bad log file name '%s'", name);
	return (0);
}

/*
 * __wt_log_reset --
 *	Reset the existing log file to after the given file number.
 *	Called from recovery when toggling logging back on, it was off
 *	the previous open but it was on earlier before that toggle.
 */
int
__wt_log_reset(WT_SESSION_IMPL *session, uint32_t lognum)
{
	WT_CONNECTION_IMPL *conn;
	WT_DECL_RET;
	WT_LOG *log;
	uint32_t old_lognum;
	u_int i, logcount;
	char **logfiles;

	conn = S2C(session);
	log = conn->log;

	if (!FLD_ISSET(conn->log_flags, WT_CONN_LOG_ENABLED) ||
	    log->fileid > lognum)
		return (0);

	WT_ASSERT(session, F_ISSET(conn, WT_CONN_RECOVERING));
	WT_ASSERT(session, !F_ISSET(conn, WT_CONN_READONLY));
	/*
	 * We know we're single threaded and called from recovery only when
	 * toggling logging back on.  Therefore the only log files we have are
	 * old and outdated and the new one created when logging opened before
	 * recovery.  We have to remove all old log files first and then create
	 * the new one so that log file numbers are contiguous in the file
	 * system.
	 */
	WT_RET(__wt_close(session, &log->log_fh));
	WT_RET(__log_get_files(session, WT_LOG_FILENAME, &logfiles, &logcount));
	for (i = 0; i < logcount; i++) {
		WT_ERR(__wt_log_extract_lognum(
		    session, logfiles[i], &old_lognum));
		WT_ASSERT(session, old_lognum < lognum || lognum == 1);
		WT_ERR(__wt_log_remove(session, WT_LOG_FILENAME, old_lognum));
	}
	log->fileid = lognum;

	/* Send in true to update connection creation LSNs. */
	WT_WITH_SLOT_LOCK(session, log,
	    ret = __log_newfile(session, true, NULL));
	WT_ERR(__wt_log_slot_init(session, false));
err:	WT_TRET(__wt_fs_directory_list_free(session, &logfiles, logcount));
	return (ret);
}

/*
 * __log_zero --
 *	Zero a log file.
 */
static int
__log_zero(WT_SESSION_IMPL *session,
    WT_FH *fh, wt_off_t start_off, wt_off_t len)
{
	WT_CONNECTION_IMPL *conn;
	WT_DECL_ITEM(zerobuf);
	WT_DECL_RET;
	WT_LOG *log;
	uint32_t allocsize, bufsz, off, partial, wrlen;

	conn = S2C(session);
	log = conn->log;
	allocsize = log->allocsize;
	zerobuf = NULL;
	if (allocsize < WT_MEGABYTE)
		bufsz = WT_MEGABYTE;
	else
		bufsz = allocsize;
	/*
	 * If they're using smaller log files, cap it at the file size.
	 */
	if (conn->log_file_max < bufsz)
		bufsz = (uint32_t)conn->log_file_max;
	WT_RET(__wt_scr_alloc(session, bufsz, &zerobuf));
	memset(zerobuf->mem, 0, zerobuf->memsize);
	WT_STAT_CONN_INCR(session, log_zero_fills);

	/*
	 * Read in a chunk starting at the end of the file.  Keep going until
	 * we reach the beginning or we find a chunk that contains any non-zero
	 * bytes.  Compare against a known zero byte chunk.
	 */
	off = (uint32_t)start_off;
	while (off < (uint32_t)len) {
		/*
		 * Typically we start to zero the file after the log header
		 * and the bufsz is a sector-aligned size.  So we want to
		 * align our writes when we can.
		 */
		partial = off % bufsz;
		if (partial != 0)
			wrlen = bufsz - partial;
		else
			wrlen = bufsz;
		/*
		 * Check if we're writing a partial amount at the end too.
		 */
		if ((uint32_t)len - off < bufsz)
			wrlen = (uint32_t)len - off;
		WT_ERR(__wt_write(session,
		    fh, (wt_off_t)off, wrlen, zerobuf->mem));
		off += wrlen;
	}
err:	__wt_scr_free(session, &zerobuf);
	return (ret);
}

/*
 * __log_prealloc --
 *	Pre-allocate a log file.
 */
static int
__log_prealloc(WT_SESSION_IMPL *session, WT_FH *fh)
{
	WT_CONNECTION_IMPL *conn;
	WT_DECL_RET;
	WT_LOG *log;

	conn = S2C(session);
	log = conn->log;

	/*
	 * If the user configured zero filling, pre-allocate the log file
	 * manually.  Otherwise use the file extension method to create
	 * and zero the log file based on what is available.
	 */
	if (FLD_ISSET(conn->log_flags, WT_CONN_LOG_ZERO_FILL))
		return (__log_zero(session, fh,
		    WT_LOG_END_HEADER, conn->log_file_max));

	/*
	 * We have exclusive access to the log file and there are no other
	 * writes happening concurrently, so there are no locking issues.
	 */
	ret = __wt_fextend(session, fh, conn->log_file_max);
	return (ret == EBUSY || ret == ENOTSUP ? 0 : ret);
}

/*
 * __log_size_fit --
 *	Return whether or not recsize will fit in the log file.
 */
static int
__log_size_fit(WT_SESSION_IMPL *session, WT_LSN *lsn, uint64_t recsize)
{
	WT_CONNECTION_IMPL *conn;
	WT_LOG *log;

	conn = S2C(session);
	log = conn->log;
	return (lsn->l.offset == log->first_record ||
	    lsn->l.offset + (wt_off_t)recsize < conn->log_file_max);
}

/*
 * __log_decompress --
 *	Decompress a log record.
 */
static int
__log_decompress(WT_SESSION_IMPL *session, WT_ITEM *in, WT_ITEM *out)
{
	WT_COMPRESSOR *compressor;
	WT_CONNECTION_IMPL *conn;
	WT_LOG_RECORD *logrec;
	size_t result_len, skip;
	uint32_t uncompressed_size;

	conn = S2C(session);
	logrec = (WT_LOG_RECORD *)in->mem;
	skip = WT_LOG_COMPRESS_SKIP;
	compressor = conn->log_compressor;
	if (compressor == NULL || compressor->decompress == NULL)
		WT_RET_MSG(session, WT_ERROR,
		    "log_decompress: Compressed record with "
		    "no configured compressor");
	uncompressed_size = logrec->mem_len;
	WT_RET(__wt_buf_initsize(session, out, uncompressed_size));
	memcpy(out->mem, in->mem, skip);
	WT_RET(compressor->decompress(compressor, &session->iface,
	    (uint8_t *)in->mem + skip, in->size - skip,
	    (uint8_t *)out->mem + skip,
	    uncompressed_size - skip, &result_len));

	/*
	 * If checksums were turned off because we're depending on the
	 * decompression to fail on any corrupted data, we'll end up
	 * here after corruption happens.  If we're salvaging the file,
	 * it's OK, otherwise it's really, really bad.
	 */
	if (result_len != uncompressed_size - WT_LOG_COMPRESS_SKIP)
		return (WT_ERROR);

	return (0);
}

/*
 * __log_decrypt --
 *	Decrypt a log record.
 */
static int
__log_decrypt(WT_SESSION_IMPL *session, WT_ITEM *in, WT_ITEM *out)
{
	WT_CONNECTION_IMPL *conn;
	WT_ENCRYPTOR *encryptor;
	WT_KEYED_ENCRYPTOR *kencryptor;

	conn = S2C(session);
	kencryptor = conn->kencryptor;
	if (kencryptor == NULL ||
	    (encryptor = kencryptor->encryptor) == NULL ||
	    encryptor->decrypt == NULL)
		WT_RET_MSG(session, WT_ERROR,
		    "log_decrypt: Encrypted record with "
		    "no configured decrypt method");

	return (__wt_decrypt(session, encryptor, WT_LOG_ENCRYPT_SKIP, in, out));
}

/*
 * __wt_log_fill --
 *	Copy a thread's log records into the assigned slot.
 */
int
__wt_log_fill(WT_SESSION_IMPL *session,
    WT_MYSLOT *myslot, bool force, WT_ITEM *record, WT_LSN *lsnp)
{
	WT_DECL_RET;

	/*
	 * Call write or copy into the buffer.  For now the offset is the
	 * real byte offset.  If the offset becomes a unit of WT_LOG_ALIGN this
	 * is where we would multiply by WT_LOG_ALIGN to get the real file byte
	 * offset for write().
	 */
	if (!force && !F_ISSET(myslot, WT_MYSLOT_UNBUFFERED))
		memcpy((char *)myslot->slot->slot_buf.mem + myslot->offset,
		    record->mem, record->size);
	else
		/*
		 * If this is a force or unbuffered write, write it now.
		 */
		WT_ERR(__log_fs_write(session, myslot->slot,
		    myslot->offset + myslot->slot->slot_start_offset,
		    record->size, record->mem));

	WT_STAT_CONN_INCRV(session, log_bytes_written, record->size);
	if (lsnp != NULL) {
		*lsnp = myslot->slot->slot_start_lsn;
		lsnp->l.offset += (uint32_t)myslot->offset;
	}
err:
	if (ret != 0 && myslot->slot->slot_error == 0)
		myslot->slot->slot_error = ret;
	return (ret);
}

/*
 * __log_file_header --
 *	Create and write a log file header into a file handle.  If writing
 *	into the main log, it will be called locked.  If writing into a
 *	pre-allocated log, it will be called unlocked.
 */
static int
__log_file_header(
    WT_SESSION_IMPL *session, WT_FH *fh, WT_LSN *end_lsn, bool prealloc)
{
	WT_CONNECTION_IMPL *conn;
	WT_DECL_ITEM(buf);
	WT_DECL_RET;
	WT_LOG *log;
	WT_LOG_DESC *desc;
	WT_LOG_RECORD *logrec;
	WT_LOGSLOT tmp;
	WT_MYSLOT myslot;

	conn = S2C(session);
	log = conn->log;

	/*
	 * Set up the log descriptor record.  Use a scratch buffer to
	 * get correct alignment for direct I/O.
	 */
	WT_ASSERT(session, sizeof(WT_LOG_DESC) < log->allocsize);
	WT_RET(__wt_scr_alloc(session, log->allocsize, &buf));
	memset(buf->mem, 0, log->allocsize);
	buf->size = log->allocsize;

	logrec = (WT_LOG_RECORD *)buf->mem;
	desc = (WT_LOG_DESC *)logrec->record;
	desc->log_magic = WT_LOG_MAGIC;
	desc->version = log->log_version;
	desc->log_size = (uint64_t)conn->log_file_max;
	__wt_log_desc_byteswap(desc);

	/*
	 * Now that the record is set up, initialize the record header.
	 *
	 * Checksum a little-endian version of the header, and write everything
	 * in little-endian format. The checksum is (potentially) returned in a
	 * big-endian format, swap it into place in a separate step.
	 */
	logrec->len = log->allocsize;
	logrec->checksum = 0;
	__wt_log_record_byteswap(logrec);
	logrec->checksum = __wt_checksum(logrec, log->allocsize);
#ifdef WORDS_BIGENDIAN
	logrec->checksum = __wt_bswap32(logrec->checksum);
#endif

	WT_CLEAR(tmp);
	memset(&myslot, 0, sizeof(myslot));
	myslot.slot = &tmp;

	/*
	 * We may recursively call __wt_log_acquire to allocate log space for
	 * the log descriptor record.  Call __wt_log_fill to write it, but we
	 * do not need to call __wt_log_release because we're not waiting for
	 * any earlier operations to complete.
	 */
	if (prealloc) {
		WT_ASSERT(session, fh != NULL);
		tmp.slot_fh = fh;
	} else {
		WT_ASSERT(session, fh == NULL);
		WT_ERR(__wt_log_acquire(session, log->allocsize, &tmp));
	}
	WT_ERR(__wt_log_fill(session, &myslot, true, buf, NULL));
	/*
	 * Make sure the header gets to disk.
	 */
	WT_ERR(__wt_fsync(session, tmp.slot_fh, true));
	if (end_lsn != NULL)
		*end_lsn = tmp.slot_end_lsn;

err:	__wt_scr_free(session, &buf);
	return (ret);
}

/*
 * __log_openfile --
 *	Open a log file with the given log file number and return the WT_FH.
 */
static int
__log_openfile(
    WT_SESSION_IMPL *session, uint32_t id, uint32_t flags, WT_FH **fhp)
{
	WT_CONNECTION_IMPL *conn;
	WT_DECL_ITEM(buf);
	WT_DECL_RET;
	u_int wtopen_flags;

	conn = S2C(session);
	WT_RET(__wt_scr_alloc(session, 0, &buf));
	/*
	 * If we are creating the file then we use a temporary file name.
	 * Otherwise it is a log file name.
	 */
	if (LF_ISSET(WT_LOG_OPEN_CREATE_OK)) {
		wtopen_flags = WT_FS_OPEN_CREATE;
		WT_ERR(__log_filename(session, id, WT_LOG_TMPNAME, buf));
	} else {
		wtopen_flags = 0;
		WT_ERR(__log_filename(session, id, WT_LOG_FILENAME, buf));
	}
	__wt_verbose(session, WT_VERB_LOG,
	    "opening log %s", (const char *)buf->data);
	if (FLD_ISSET(conn->direct_io, WT_DIRECT_IO_LOG))
		FLD_SET(wtopen_flags, WT_FS_OPEN_DIRECTIO);
	WT_ERR(__wt_open(
	    session, buf->data, WT_FS_OPEN_FILE_TYPE_LOG, wtopen_flags, fhp));
err:	__wt_scr_free(session, &buf);
	return (ret);
}

/*
 * __log_open_verify --
 *	Open a log file with the given log file number, verify its
 *	header and return various pieces of system information about
 *	this log file.
 */
static int
__log_open_verify(WT_SESSION_IMPL *session, uint32_t id, WT_FH **fhp,
    WT_LSN *lsnp, uint16_t *versionp)
{
	WT_CONNECTION_IMPL *conn;
	WT_DECL_ITEM(buf);
	WT_DECL_RET;
	WT_FH *fh;
	WT_LOG *log;
	WT_LOG_DESC *desc;
	WT_LOG_RECORD *logrec;
	uint32_t allocsize, rectype;
	const uint8_t *end, *p;

	conn = S2C(session);
	log = conn->log;
	WT_RET(__wt_scr_alloc(session, 0, &buf));
	WT_ERR(__log_openfile(session, id, 0, &fh));

	if (log == NULL)
		allocsize = WT_LOG_ALIGN;
	else
		allocsize = log->allocsize;
	if (lsnp != NULL)
		WT_ZERO_LSN(lsnp);
	WT_ERR(__wt_buf_grow(session, buf, allocsize));
	memset(buf->mem, 0, allocsize);

	/*
	 * Read in the log file header and verify it.
	 */
	WT_ERR(__wt_read(session, fh, 0, allocsize, buf->mem));
	logrec = (WT_LOG_RECORD *)buf->mem;
	__wt_log_record_byteswap(logrec);
	desc = (WT_LOG_DESC *)logrec->record;
	__wt_log_desc_byteswap(desc);
	if (desc->log_magic != WT_LOG_MAGIC)
		WT_PANIC_RET(session, WT_ERROR,
		   "log file %s corrupted: Bad magic number %" PRIu32,
		   fh->name, desc->log_magic);
	/*
	 * We cannot read future log file formats.
	 */
	if (desc->version > WT_LOG_VERSION)
		WT_ERR_MSG(session, WT_ERROR,
		    "unsupported WiredTiger file version: this build "
		    " only supports versions up to %d,"
		    " and the file is version %" PRIu16,
		    WT_LOG_VERSION, desc->version);

	/*
	 * Set up the return values if the magic number is valid.
	 */
	if (versionp != NULL)
		*versionp = desc->version;

	/*
	 * Skip reading in the previous LSN if log file is an old version
	 * or if the caller doesn't care about the LSN.  Otherwise read that
	 * record in and set up the LSN.  We already have a buffer that is
	 * the correct size.  Reuse it.
	 */
	if (lsnp == NULL ||
	    (desc->version < WT_LOG_VERSION_SYSTEM))
		goto err;

	memset(buf->mem, 0, allocsize);
	WT_ERR(__wt_read(session, fh, allocsize, allocsize, buf->mem));
	logrec = (WT_LOG_RECORD *)buf->mem;
	/*
	 * We have a valid header but the system record is not there.
	 * The log ends here.  Return without setting the LSN.
	 */
	if (logrec->len == 0) {
		__wt_verbose(session, WT_VERB_LOG,
		    "Log %s found empty log after header", fh->name);
		goto err;
	}

	if (!__log_checksum_match(session, buf, allocsize))
		WT_ERR_MSG(session, WT_ERROR,
		    "%s: System log record checksum mismatch", fh->name);
	__wt_log_record_byteswap(logrec);
	p = WT_LOG_SKIP_HEADER(buf->data);
	end = (const uint8_t *)buf->data + allocsize;
	WT_ERR(__wt_logrec_read(session, &p, end, &rectype));
	if (rectype != WT_LOGREC_SYSTEM)
		WT_ERR_MSG(session, WT_ERROR, "System log record missing");
	WT_ERR(__wt_log_recover_system(session, &p, end, lsnp));

err:	__wt_scr_free(session, &buf);

	/*
	 * Return the file handle if needed, otherwise close it.
	 */
	if (fhp != NULL && ret == 0)
		*fhp = fh;
	else
		WT_TRET(__wt_close(session, &fh));

	return (ret);
}

/*
 * __log_alloc_prealloc --
 *	Look for a pre-allocated log file and rename it to use as the next
 *	real log file.  Called locked.
 */
static int
__log_alloc_prealloc(WT_SESSION_IMPL *session, uint32_t to_num)
{
	WT_DECL_ITEM(from_path);
	WT_DECL_ITEM(to_path);
	WT_DECL_RET;
	WT_LOG *log;
	uint32_t from_num;
	u_int logcount;
	char **logfiles;

	/*
	 * If there are no pre-allocated files, return WT_NOTFOUND.
	 */
	log = S2C(session)->log;
	logfiles = NULL;
	WT_ERR(__log_get_files(session, WT_LOG_PREPNAME, &logfiles, &logcount));
	if (logcount == 0)
		return (WT_NOTFOUND);

	/*
	 * We have a file to use.  Just use the first one.
	 */
	WT_ERR(__wt_log_extract_lognum(session, logfiles[0], &from_num));

	WT_ERR(__wt_scr_alloc(session, 0, &from_path));
	WT_ERR(__wt_scr_alloc(session, 0, &to_path));
	WT_ERR(__log_filename(session, from_num, WT_LOG_PREPNAME, from_path));
	WT_ERR(__log_filename(session, to_num, WT_LOG_FILENAME, to_path));
	__wt_spin_lock(session, &log->log_fs_lock);
	__wt_verbose(session, WT_VERB_LOG,
	    "log_alloc_prealloc: rename log %s to %s",
	    (const char *)from_path->data, (const char *)to_path->data);
	WT_STAT_CONN_INCR(session, log_prealloc_used);
	/*
	 * All file setup, writing the header and pre-allocation was done
	 * before.  We only need to rename it.
	 */
	WT_ERR(__wt_fs_rename(session, from_path->data, to_path->data, false));

err:	__wt_scr_free(session, &from_path);
	__wt_scr_free(session, &to_path);
	__wt_spin_unlock(session, &log->log_fs_lock);
	WT_TRET(__wt_fs_directory_list_free(session, &logfiles, logcount));
	return (ret);
}

/*
 * __log_newfile --
 *	Create the next log file and write the file header record into it.
 */
static int
__log_newfile(WT_SESSION_IMPL *session, bool conn_open, bool *created)
{
	WT_CONNECTION_IMPL *conn;
	WT_DECL_RET;
	WT_FH *log_fh;
	WT_LOG *log;
	WT_LSN end_lsn, logrec_lsn;
	u_int yield_cnt;
	bool create_log;

	conn = S2C(session);
	log = conn->log;

	/*
	 * Set aside the log file handle to be closed later.  Other threads
	 * may still be using it to write to the log.  If the log file size
	 * is small we could fill a log file before the previous one is closed.
	 * Wait for that to close.
	 */
	WT_ASSERT(session, F_ISSET(session, WT_SESSION_LOCKED_SLOT));
	for (yield_cnt = 0; log->log_close_fh != NULL;) {
		WT_STAT_CONN_INCR(session, log_close_yields);
		__wt_log_wrlsn(session, NULL);
		if (++yield_cnt > 10000)
			return (EBUSY);
		__wt_yield();
	}
	/*
	 * Note, the file server worker thread requires the LSN be set once the
	 * close file handle is set, force that ordering.
	 */
	if (log->log_fh == NULL)
		log->log_close_fh = NULL;
	else {
		log->log_close_lsn = log->alloc_lsn;
		WT_PUBLISH(log->log_close_fh, log->log_fh);
	}
	log->fileid++;

	/*
	 * If pre-allocating log files look for one; otherwise, or if we don't
	 * find one, create a log file. We can't use pre-allocated log files
	 * while a hot backup is in progress: applications can copy the files
	 * in any way they choose, and a log file rename might confuse things.
	 */
	create_log = true;
	if (conn->log_prealloc > 0 && !conn->hot_backup) {
		__wt_readlock(session, &conn->hot_backup_lock);
		if (conn->hot_backup)
			__wt_readunlock(session, &conn->hot_backup_lock);
		else {
			ret = __log_alloc_prealloc(session, log->fileid);
			__wt_readunlock(session, &conn->hot_backup_lock);

			/*
			 * If ret is 0 it means we found a pre-allocated file.
			 * If ret is WT_NOTFOUND, create the new log file and
			 * signal the server, we missed our pre-allocation.
			 * If ret is non-zero but not WT_NOTFOUND, return the
			 * error.
			 */
			WT_RET_NOTFOUND_OK(ret);
			if (ret == 0)
				create_log = false;
			else {
				WT_STAT_CONN_INCR(session, log_prealloc_missed);
				if (conn->log_cond != NULL)
					__wt_cond_signal(
					    session, conn->log_cond);
			}
		}
	}
	/*
	 * If we need to create the log file, do so now.
	 */
	if (create_log) {
		log->prep_missed++;
		WT_RET(__wt_log_allocfile(
		    session, log->fileid, WT_LOG_FILENAME));
	}
	/*
	 * Since the file system clears the output file handle pointer before
	 * searching the handle list and filling in the new file handle,
	 * we must pass in a local file handle.  Otherwise there is a wide
	 * window where another thread could see a NULL log file handle.
	 */
	WT_RET(__log_open_verify(session, log->fileid, &log_fh, NULL, NULL));
	/*
	 * Write the LSN at the end of the last record in the previous log file
	 * as the first record in this log file.
	 */
	if (log->fileid == 1)
		WT_INIT_LSN(&logrec_lsn);
	else
		logrec_lsn = log->alloc_lsn;
	/*
	 * We need to setup the LSNs.  Set the end LSN and alloc LSN to
	 * the end of the header.
	 */
	WT_SET_LSN(&log->alloc_lsn, log->fileid, WT_LOG_END_HEADER);
	/*
	 * If we're running the version where we write a system record
	 * do so now and update the alloc_lsn.
	 */
	if (log->log_version == WT_LOG_VERSION) {
		WT_RET(__wt_log_system_record(session,
		    log_fh, &logrec_lsn));
		WT_SET_LSN(&log->alloc_lsn, log->fileid, log->first_record);
	}
	end_lsn = log->alloc_lsn;
	WT_PUBLISH(log->log_fh, log_fh);

	/*
	 * If we're called from connection creation code, we need to update
	 * the LSNs since we're the only write in progress.
	 */
	if (conn_open) {
		WT_RET(__wt_fsync(session, log->log_fh, true));
		log->sync_lsn = end_lsn;
		log->write_lsn = end_lsn;
		log->write_start_lsn = end_lsn;
	}
	if (created != NULL)
		*created = create_log;
	return (0);
}

/*
 * __log_set_version --
 *	Set version related information under lock.
 */
static int
__log_set_version(WT_SESSION_IMPL *session, uint16_t version,
    uint32_t first_rec, bool live_chg, bool downgrade)
{
	WT_CONNECTION_IMPL *conn;
	WT_LOG *log;

	conn = S2C(session);
	log = conn->log;

	log->log_version = version;
	log->first_record = first_rec;
	if (downgrade)
		FLD_SET(conn->log_flags, WT_CONN_LOG_DOWNGRADED);
	else
		FLD_CLR(conn->log_flags, WT_CONN_LOG_DOWNGRADED);
	if (live_chg)
		F_SET(log, WT_LOG_FORCE_NEWFILE);
	if (!F_ISSET(conn, WT_CONN_READONLY))
		return (__log_prealloc_remove(session));
	else
		return (0);
}

/*
 * __wt_log_set_version --
 *	Change the version number in logging.  Will be done with locking.
 *	We need to force the log file to advance and remove all old
 *	pre-allocated files.
 */
int
__wt_log_set_version(WT_SESSION_IMPL *session, uint16_t version,
    uint32_t first_rec, bool downgrade, bool live_chg, uint32_t *lognump)
{
	WT_CONNECTION_IMPL *conn;
	WT_DECL_RET;
	WT_LOG *log;

	conn = S2C(session);
	log = conn->log;

	/*
	 * The steps are:
	 * - Set up versions and remove files under lock.
	 * - Set a flag so that the next slot change forces a file change.
	 * - Force out the slot that is currently active in the current log.
	 * - Write a log record to force a record into the new log file.
	 */
	WT_WITH_SLOT_LOCK(session, log,
	    ret = __log_set_version(session,
	    version, first_rec, live_chg, downgrade));
	if (!live_chg)
		return (ret);
	WT_ERR(ret);
	/*
	 * A new log file will be used when we force out the earlier slot.
	 */
	WT_ERR(__wt_log_force_write(session, 1, NULL));

	/*
	 * We need to write a record to the new version log file so that
	 * a potential checkpoint finds LSNs in that new log file and
	 * an archive correctly removes all earlier logs.
	 * Write an internal printf record.
	 */
	WT_ERR(__log_printf_internal(session,
	    "COMPATIBILITY: Version now %" PRIu16, log->log_version));
	if (lognump != NULL)
		*lognump = log->alloc_lsn.l.file;
err:
	return (ret);
}

/*
 * __wt_log_acquire --
 *	Called serially when switching slots.  Can be called recursively
 *	from __log_newfile when we change log files.
 */
int
__wt_log_acquire(WT_SESSION_IMPL *session, uint64_t recsize, WT_LOGSLOT *slot)
{
	WT_CONNECTION_IMPL *conn;
	WT_LOG *log;
	bool created_log;

	conn = S2C(session);
	log = conn->log;
	created_log = true;
	/*
	 * Add recsize to alloc_lsn.  Save our starting LSN
	 * where the previous allocation finished for the release LSN.
	 * That way when log files switch, we're waiting for the correct LSN
	 * from outstanding writes.
	 */
	WT_ASSERT(session, F_ISSET(session, WT_SESSION_LOCKED_SLOT));
	/*
	 * We need to set the release LSN earlier, before a log file change.
	 */
	slot->slot_release_lsn = log->alloc_lsn;
	/*
	 * Make sure that the size can fit in the file.  Proactively switch
	 * if it cannot.  This reduces, but does not eliminate, log files
	 * that exceed the maximum file size.  We want to minimize the risk
	 * of an error due to no space.
	 */
	if (F_ISSET(log, WT_LOG_FORCE_NEWFILE) ||
	    !__log_size_fit(session, &log->alloc_lsn, recsize)) {
		WT_RET(__log_newfile(session, false, &created_log));
		F_CLR(log, WT_LOG_FORCE_NEWFILE);
		if (log->log_close_fh != NULL)
			F_SET(slot, WT_SLOT_CLOSEFH);
	}

	/*
	 * Pre-allocate on the first real write into the log file, if it
	 * was just created (i.e. not pre-allocated).
	 */
	if (log->alloc_lsn.l.offset == log->first_record && created_log)
		WT_RET(__log_prealloc(session, log->log_fh));
	/*
	 * Initialize the slot for activation.
	 */
	__wt_log_slot_activate(session, slot);

	return (0);
}

/*
 * __log_truncate_file --
 *	Truncate a log file to the specified offset.
 *
 *	If the underlying file system doesn't support truncate then we need to
 *	zero out the rest of the file, doing an effective truncate.
 */
static int
__log_truncate_file(WT_SESSION_IMPL *session, WT_FH *log_fh, wt_off_t offset)
{
	WT_CONNECTION_IMPL *conn;
	WT_DECL_RET;
	WT_LOG *log;

	conn = S2C(session);
	log = conn->log;

	if (!F_ISSET(log, WT_LOG_TRUNCATE_NOTSUP) && !conn->hot_backup) {
		__wt_readlock(session, &conn->hot_backup_lock);
		if (conn->hot_backup)
			__wt_readunlock(session, &conn->hot_backup_lock);
		else {
			ret = __wt_ftruncate(session, log_fh, offset);
			__wt_readunlock(session, &conn->hot_backup_lock);
			if (ret != ENOTSUP)
				return (ret);
			F_SET(log, WT_LOG_TRUNCATE_NOTSUP);
		}
	}

	return (__log_zero(session, log_fh, offset, conn->log_file_max));
}

/*
 * __log_truncate --
 *	Truncate the log to the given LSN.  If this_log is set, it will only
 *	truncate the log file indicated in the given LSN.  If not set,
 *	it will truncate between the given LSN and the trunc_lsn.  That is,
 *	since we pre-allocate log files, it will free that space and allow the
 *	log to be traversed.  We use the trunc_lsn because logging has already
 *	opened the new/next log file before recovery ran.  This function assumes
 *	we are in recovery or other dedicated time and not during live running.
 */
static int
__log_truncate(WT_SESSION_IMPL *session, WT_LSN *lsn, bool this_log)
{
	WT_CONNECTION_IMPL *conn;
	WT_DECL_RET;
	WT_FH *log_fh;
	WT_LOG *log;
	uint32_t lognum;
	u_int i, logcount;
	char **logfiles;

	conn = S2C(session);
	log = conn->log;
	log_fh = NULL;
	logcount = 0;
	logfiles = NULL;

	/*
	 * Truncate the log file to the given LSN.
	 *
	 * It's possible the underlying file system doesn't support truncate
	 * (there are existing examples), which is fine, but we don't want to
	 * repeatedly do the setup work just to find that out every time. Check
	 * before doing work, and if there's a not-supported error, turn off
	 * future truncates.
	 */
	WT_ERR(__log_openfile(session, lsn->l.file, 0, &log_fh));
	WT_ERR(__log_truncate_file(session, log_fh, lsn->l.offset));
	WT_ERR(__wt_fsync(session, log_fh, true));
	WT_ERR(__wt_close(session, &log_fh));

	/*
	 * If we just want to truncate the current log, return and skip
	 * looking for intervening logs.
	 */
	if (this_log)
		goto err;
	WT_ERR(__log_get_files(session, WT_LOG_FILENAME, &logfiles, &logcount));
	for (i = 0; i < logcount; i++) {
		WT_ERR(__wt_log_extract_lognum(session, logfiles[i], &lognum));
<<<<<<< HEAD
		if (lognum > lsn->l.file &&
		    lognum < log->trunc_lsn.l.file) {
			WT_ERR(__log_openfile(session, lognum, 0, &log_fh));
=======
		if (lognum > lsn->l.file && lognum < log->trunc_lsn.l.file) {
			WT_ERR(__log_openfile(session,
			    &log_fh, file_prefix, lognum, 0));
>>>>>>> d4986a2b
			/*
			 * If there are intervening files pre-allocated,
			 * truncate them to the end of the log file header.
			 */
			WT_ERR(__log_truncate_file(
			    session, log_fh, log->first_record));
			WT_ERR(__wt_fsync(session, log_fh, true));
			WT_ERR(__wt_close(session, &log_fh));
		}
	}
err:	WT_TRET(__wt_close(session, &log_fh));
	WT_TRET(__wt_fs_directory_list_free(session, &logfiles, logcount));
	return (ret);
}

/*
 * __wt_log_allocfile --
 *	Given a log number, create a new log file by writing the header,
 *	pre-allocating the file and moving it to the destination name.
 */
int
__wt_log_allocfile(
    WT_SESSION_IMPL *session, uint32_t lognum, const char *dest)
{
	WT_CONNECTION_IMPL *conn;
	WT_DECL_ITEM(from_path);
	WT_DECL_ITEM(to_path);
	WT_DECL_RET;
	WT_FH *log_fh;
	WT_LOG *log;
	uint32_t tmp_id;

	conn = S2C(session);
	log = conn->log;
	log_fh = NULL;

	/*
	 * Preparing a log file entails creating a temporary file:
	 * - Writing the header.
	 * - Truncating to the offset of the first record.
	 * - Pre-allocating the file if needed.
	 * - Renaming it to the desired file name.
	 */
	WT_RET(__wt_scr_alloc(session, 0, &from_path));
	WT_ERR(__wt_scr_alloc(session, 0, &to_path));
	tmp_id = __wt_atomic_add32(&log->tmp_fileid, 1);
	WT_ERR(__log_filename(session, tmp_id, WT_LOG_TMPNAME, from_path));
	WT_ERR(__log_filename(session, lognum, dest, to_path));
	__wt_spin_lock(session, &log->log_fs_lock);
	/*
	 * Set up the temporary file.
	 */
	WT_ERR(__log_openfile(session, tmp_id, WT_LOG_OPEN_CREATE_OK, &log_fh));
	WT_ERR(__log_file_header(session, log_fh, NULL, true));
	WT_ERR(__log_prealloc(session, log_fh));
	WT_ERR(__wt_fsync(session, log_fh, true));
	WT_ERR(__wt_close(session, &log_fh));
	__wt_verbose(session, WT_VERB_LOG,
	    "log_allocfile: rename %s to %s",
	    (const char *)from_path->data, (const char *)to_path->data);
	/*
	 * Rename it into place and make it available.
	 */
	WT_ERR(__wt_fs_rename(session, from_path->data, to_path->data, false));

err:	__wt_scr_free(session, &from_path);
	__wt_scr_free(session, &to_path);
	__wt_spin_unlock(session, &log->log_fs_lock);
	WT_TRET(__wt_close(session, &log_fh));
	return (ret);
}

/*
 * __wt_log_remove --
 *	Given a log number, remove that log file.
 */
int
__wt_log_remove(WT_SESSION_IMPL *session,
    const char *file_prefix, uint32_t lognum)
{
	WT_DECL_ITEM(path);
	WT_DECL_RET;

	WT_RET(__wt_scr_alloc(session, 0, &path));
	WT_ERR(__log_filename(session, lognum, file_prefix, path));
	__wt_verbose(session, WT_VERB_LOG,
	    "log_remove: remove log %s", (const char *)path->data);
	WT_ERR(__wt_fs_remove(session, path->data, false));
err:	__wt_scr_free(session, &path);
	return (ret);
}

/*
 * __wt_log_open --
 *	Open the appropriate log file for the connection.  The purpose is
 *	to find the last log file that exists, open it and set our initial
 *	LSNs to the end of that file.  If none exist, call __log_newfile
 *	to create it.
 */
int
__wt_log_open(WT_SESSION_IMPL *session)
{
	WT_CONNECTION_IMPL *conn;
	WT_DECL_RET;
	WT_LOG *log;
	uint32_t firstlog, lastlog, lognum;
	uint16_t version;
	u_int i, logcount;
	char **logfiles;

	conn = S2C(session);
	log = conn->log;
	logfiles = NULL;
	logcount = 0;
	lastlog = 0;
	firstlog = UINT32_MAX;

	/*
	 * Open up a file handle to the log directory if we haven't.
	 */
	if (log->log_dir_fh == NULL) {
		__wt_verbose(session, WT_VERB_LOG,
		    "log_open: open fh to directory %s", conn->log_path);
		WT_RET(__wt_open(session, conn->log_path,
		    WT_FS_OPEN_FILE_TYPE_DIRECTORY, 0, &log->log_dir_fh));
	}

	if (!F_ISSET(conn, WT_CONN_READONLY))
		WT_ERR(__log_prealloc_remove(session));

	/*
	 * Now look at the log files and set our LSNs.
	 */
	WT_ERR(__log_get_files(session, WT_LOG_FILENAME, &logfiles, &logcount));
	for (i = 0; i < logcount; i++) {
		WT_ERR(__wt_log_extract_lognum(session, logfiles[i], &lognum));
		lastlog = WT_MAX(lastlog, lognum);
		firstlog = WT_MIN(firstlog, lognum);
	}
	log->fileid = lastlog;
	__wt_verbose(session, WT_VERB_LOG,
	    "log_open: first log %" PRIu32 " last log %" PRIu32,
	    firstlog, lastlog);
	if (firstlog == UINT32_MAX) {
		WT_ASSERT(session, logcount == 0);
		WT_INIT_LSN(&log->first_lsn);
	} else
		WT_SET_LSN(&log->first_lsn, firstlog, 0);

	/*
	 * Start logging at the beginning of the next log file, no matter
	 * where the previous log file ends.
	 */
	if (!F_ISSET(conn, WT_CONN_READONLY)) {
		WT_WITH_SLOT_LOCK(session, log,
		    ret = __log_newfile(session, true, NULL));
		WT_ERR(ret);
	}

	/* If we found log files, save the new state. */
	if (logcount > 0) {
		/*
		 * If we're running in a downgraded mode and there are earlier
		 * logs detect if they're at a higher version.  If so, we need
		 * to force recovery (to write a full checkpoint) and force
		 * archiving to remove all higher version logs.
		 */
		if (FLD_ISSET(conn->log_flags, WT_CONN_LOG_DOWNGRADED)) {
			for (i = 0; i < logcount; ++i) {
				WT_ERR(__wt_log_extract_lognum(
				    session, logfiles[i], &lognum));
				/*
				 * By sending in a NULL file handle, we don't
				 * have to close the file.
				 */
				WT_ERR(__log_open_verify(session,
				    lognum, NULL, NULL, &version));
				/*
				 * If we find any log file at the wrong version
				 * set the flag and we're done.
				 */
				if (log->log_version != version) {
					FLD_SET(conn->log_flags,
					    WT_CONN_LOG_FORCE_DOWNGRADE);
					break;
				}
			}
		}
		log->trunc_lsn = log->alloc_lsn;
		FLD_SET(conn->log_flags, WT_CONN_LOG_EXISTED);
	}

err:	WT_TRET(__wt_fs_directory_list_free(session, &logfiles, logcount));
	if (ret == 0)
		F_SET(log, WT_LOG_OPENED);
	return (ret);
}

/*
 * __wt_log_close --
 *	Close the log file.
 */
int
__wt_log_close(WT_SESSION_IMPL *session)
{
	WT_CONNECTION_IMPL *conn;
	WT_LOG *log;

	conn = S2C(session);
	log = conn->log;

	if (log->log_close_fh != NULL && log->log_close_fh != log->log_fh) {
		__wt_verbose(session, WT_VERB_LOG,
		    "closing old log %s", log->log_close_fh->name);
		if (!F_ISSET(conn, WT_CONN_READONLY))
			WT_RET(__wt_fsync(session, log->log_close_fh, true));
		WT_RET(__wt_close(session, &log->log_close_fh));
	}
	if (log->log_fh != NULL) {
		__wt_verbose(session, WT_VERB_LOG,
		    "closing log %s", log->log_fh->name);
		if (!F_ISSET(conn, WT_CONN_READONLY))
			WT_RET(__wt_fsync(session, log->log_fh, true));
		WT_RET(__wt_close(session, &log->log_fh));
		log->log_fh = NULL;
	}
	if (log->log_dir_fh != NULL) {
		__wt_verbose(session, WT_VERB_LOG,
		    "closing log directory %s", log->log_dir_fh->name);
		if (!F_ISSET(conn, WT_CONN_READONLY))
			WT_RET(__wt_fsync(session, log->log_dir_fh, true));
		WT_RET(__wt_close(session, &log->log_dir_fh));
		log->log_dir_fh = NULL;
	}
	F_CLR(log, WT_LOG_OPENED);
	return (0);
}

/*
 * __log_has_hole --
 *	Determine if the current offset represents a hole in the log
 *	file (i.e. there is valid data somewhere after the hole), or
 *	if this is the end of this log file and the remainder of the
 *	file is zeroes.
 */
static int
__log_has_hole(WT_SESSION_IMPL *session,
    WT_FH *fh, wt_off_t log_size, wt_off_t offset, bool *hole)
{
	WT_CONNECTION_IMPL *conn;
	WT_DECL_RET;
	WT_LOG *log;
	wt_off_t off, remainder;
	size_t bufsz, rdlen;
	char *buf, *zerobuf;

	conn = S2C(session);
	log = conn->log;
	remainder = log_size - offset;
	*hole = false;

	/*
	 * It can be very slow looking for the last real record in the log
	 * in very small chunks.  Walk a megabyte at a time.  If we find a
	 * part of the log that is not just zeroes we know this log file
	 * has a hole in it.
	 */
	buf = zerobuf = NULL;
	if (log == NULL || log->allocsize < WT_MEGABYTE)
		bufsz = WT_MEGABYTE;
	else
		bufsz = log->allocsize;

	if ((size_t)remainder < bufsz)
		bufsz = (size_t)remainder;
	WT_RET(__wt_calloc_def(session, bufsz, &buf));
	WT_ERR(__wt_calloc_def(session, bufsz, &zerobuf));

	/*
	 * Read in a chunk starting at the given offset.
	 * Compare against a known zero byte chunk.
	 */
	for (off = offset; remainder > 0;
	    remainder -= (wt_off_t)rdlen, off += (wt_off_t)rdlen) {
		rdlen = WT_MIN(bufsz, (size_t)remainder);
		WT_ERR(__wt_read(session, fh, off, rdlen, buf));
		if (memcmp(buf, zerobuf, rdlen) != 0) {
			*hole = true;
			break;
		}
	}

err:	__wt_free(session, buf);
	__wt_free(session, zerobuf);
	return (ret);
}

/*
 * __wt_log_release --
 *	Release a log slot.
 */
int
__wt_log_release(WT_SESSION_IMPL *session, WT_LOGSLOT *slot, bool *freep)
{
	struct timespec fsync_start, fsync_stop;
	WT_CONNECTION_IMPL *conn;
	WT_DECL_RET;
	WT_LOG *log;
	WT_LSN sync_lsn;
	int64_t release_buffered, release_bytes;
	uint64_t fsync_duration_usecs;
	bool locked;

	conn = S2C(session);
	log = conn->log;
	locked = false;
	if (freep != NULL)
		*freep = 1;
	release_buffered = WT_LOG_SLOT_RELEASED_BUFFERED(slot->slot_state);
	release_bytes = release_buffered + slot->slot_unbuffered;

	/*
	 * Checkpoints can be configured based on amount of log written.
	 * Add in this log record to the sum and if needed, signal the
	 * checkpoint condition.  The logging subsystem manages the
	 * accumulated field.  There is a bit of layering violation
	 * here checking the connection ckpt field and using its
	 * condition.
	 */
	if (WT_CKPT_LOGSIZE(conn)) {
		log->log_written += (wt_off_t)release_bytes;
		__wt_checkpoint_signal(session, log->log_written);
	}

	/* Write the buffered records */
	if (release_buffered != 0)
		WT_ERR(__log_fs_write(session, slot, slot->slot_start_offset,
		    (size_t)release_buffered, slot->slot_buf.mem));

	/*
	 * If we have to wait for a synchronous operation, we do not pass
	 * handling of this slot off to the worker thread.  The caller is
	 * responsible for freeing the slot in that case.  Otherwise the
	 * worker thread will free it.
	 */
	if (!F_ISSET(slot, WT_SLOT_FLUSH | WT_SLOT_SYNC | WT_SLOT_SYNC_DIR)) {
		if (freep != NULL)
			*freep = 0;
		slot->slot_state = WT_LOG_SLOT_WRITTEN;
		/*
		 * After this point the worker thread owns the slot.  There
		 * is nothing more to do but return.
		 */
		/*
		 * !!! Signalling the wrlsn_cond condition here results in
		 * worse performance because it causes more scheduling churn
		 * and more walking of the slot pool for a very small number
		 * of slots to process.  Don't signal here.
		 */
		return (0);
	}

	/*
	 * Wait for earlier groups to finish, otherwise there could
	 * be holes in the log file.
	 */
	WT_STAT_CONN_INCR(session, log_release_write_lsn);
	__log_wait_for_earlier_slot(session, slot);

	log->write_start_lsn = slot->slot_start_lsn;
	log->write_lsn = slot->slot_end_lsn;

	WT_ASSERT(session, slot != log->active_slot);
	__wt_cond_signal(session, log->log_write_cond);
	F_CLR(slot, WT_SLOT_FLUSH);

	/*
	 * Signal the close thread if needed.
	 */
	if (F_ISSET(slot, WT_SLOT_CLOSEFH))
		__wt_cond_signal(session, conn->log_file_cond);

	/*
	 * Try to consolidate calls to fsync to wait less.  Acquire a spin lock
	 * so that threads finishing writing to the log will wait while the
	 * current fsync completes and advance log->sync_lsn.
	 */
	while (F_ISSET(slot, WT_SLOT_SYNC | WT_SLOT_SYNC_DIR)) {
		/*
		 * We have to wait until earlier log files have finished their
		 * sync operations.  The most recent one will set the LSN to the
		 * beginning of our file.
		 */
		if (log->sync_lsn.l.file < slot->slot_end_lsn.l.file ||
		    __wt_spin_trylock(session, &log->log_sync_lock) != 0) {
			__wt_cond_wait(
			    session, log->log_sync_cond, 10000, NULL);
			continue;
		}
		locked = true;

		/*
		 * Record the current end of our update after the lock.
		 * That is how far our calls can guarantee.
		 */
		sync_lsn = slot->slot_end_lsn;
		/*
		 * Check if we have to sync the parent directory.  Some
		 * combinations of sync flags may result in the log file
		 * not yet stable in its parent directory.  Do that
		 * now if needed.
		 */
		if (F_ISSET(slot, WT_SLOT_SYNC_DIR) &&
		    (log->sync_dir_lsn.l.file < sync_lsn.l.file)) {
			WT_ASSERT(session, log->log_dir_fh != NULL);
			__wt_verbose(session, WT_VERB_LOG,
			    "log_release: sync directory %s to LSN %" PRIu32
			    "/%" PRIu32,
			    log->log_dir_fh->name,
			    sync_lsn.l.file, sync_lsn.l.offset);
			__wt_epoch(session, &fsync_start);
			WT_ERR(__wt_fsync(session, log->log_dir_fh, true));
			__wt_epoch(session, &fsync_stop);
			fsync_duration_usecs =
			    WT_TIMEDIFF_US(fsync_stop, fsync_start);
			log->sync_dir_lsn = sync_lsn;
			WT_STAT_CONN_INCR(session, log_sync_dir);
			WT_STAT_CONN_INCRV(session,
			    log_sync_dir_duration, fsync_duration_usecs);
		}

		/*
		 * Sync the log file if needed.
		 */
		if (F_ISSET(slot, WT_SLOT_SYNC) &&
		    __wt_log_cmp(&log->sync_lsn, &slot->slot_end_lsn) < 0) {
			__wt_verbose(session, WT_VERB_LOG,
			    "log_release: sync log %s to LSN %" PRIu32
			    "/%" PRIu32,
			    log->log_fh->name,
			    sync_lsn.l.file, sync_lsn.l.offset);
			WT_STAT_CONN_INCR(session, log_sync);
			__wt_epoch(session, &fsync_start);
			WT_ERR(__wt_fsync(session, log->log_fh, true));
			__wt_epoch(session, &fsync_stop);
			fsync_duration_usecs =
			    WT_TIMEDIFF_US(fsync_stop, fsync_start);
			WT_STAT_CONN_INCRV(session,
			    log_sync_duration, fsync_duration_usecs);
			log->sync_lsn = sync_lsn;
			__wt_cond_signal(session, log->log_sync_cond);
		}
		/*
		 * Clear the flags before leaving the loop.
		 */
		F_CLR(slot, WT_SLOT_SYNC | WT_SLOT_SYNC_DIR);
		locked = false;
		__wt_spin_unlock(session, &log->log_sync_lock);
	}
err:	if (locked)
		__wt_spin_unlock(session, &log->log_sync_lock);
	if (ret != 0 && slot->slot_error == 0)
		slot->slot_error = ret;
	return (ret);
}

/*
 * __wt_log_scan --
 *	Scan the logs, calling a function on each record found.
 */
int
__wt_log_scan(WT_SESSION_IMPL *session, WT_LSN *lsnp, uint32_t flags,
    int (*func)(WT_SESSION_IMPL *session,
    WT_ITEM *record, WT_LSN *lsnp, WT_LSN *next_lsnp,
    void *cookie, int firstrecord), void *cookie)
{
	WT_CONNECTION_IMPL *conn;
	WT_DECL_ITEM(buf);
	WT_DECL_ITEM(decryptitem);
	WT_DECL_ITEM(uncitem);
	WT_DECL_RET;
	WT_FH *log_fh;
	WT_ITEM *cbbuf;
	WT_LOG *log;
	WT_LOG_RECORD *logrec;
	WT_LSN end_lsn, next_lsn, prev_eof, prev_lsn, rd_lsn, start_lsn;
	wt_off_t log_size;
	uint32_t allocsize, firstlog, lastlog, lognum, rdup_len, reclen;
	u_int i, logcount;
	int firstrecord;
	uint16_t version;
	bool eol, partial_record;
	char **logfiles;

	conn = S2C(session);
	log = conn->log;
	log_fh = NULL;
	logcount = 0;
	logfiles = NULL;
	eol = false;
	firstrecord = 1;

	/*
	 * If the caller did not give us a callback function there is nothing
	 * to do.
	 */
	if (func == NULL)
		return (0);

	if (log != NULL) {
		allocsize = log->allocsize;

		if (lsnp == NULL) {
			if (LF_ISSET(WT_LOGSCAN_FIRST))
				start_lsn = log->first_lsn;
			else if (LF_ISSET(WT_LOGSCAN_FROM_CKP))
				start_lsn = log->ckpt_lsn;
			else
				return (WT_ERROR);	/* Illegal usage */
		} else {
			if (LF_ISSET(WT_LOGSCAN_FIRST|WT_LOGSCAN_FROM_CKP))
				WT_RET_MSG(session, WT_ERROR,
			    "choose either a start LSN or a start flag");

			/*
			 * Offsets must be on allocation boundaries.
			 * An invalid LSN from a user should just return
			 * WT_NOTFOUND.  It is not an error.  But if it is
			 * from recovery, we expect valid LSNs so give more
			 * information about that.
			 */
			if (lsnp->l.offset % allocsize != 0) {
				if (LF_ISSET(WT_LOGSCAN_RECOVER))
					WT_RET_MSG(session, WT_NOTFOUND,
					    "__wt_log_scan unaligned LSN %"
					    PRIu32 "/%" PRIu32,
					    lsnp->l.file, lsnp->l.offset);
				else
					return (WT_NOTFOUND);
			}
			/*
			 * If the file is in the future it doesn't exist.
			 * An invalid LSN from a user should just return
			 * WT_NOTFOUND.  It is not an error.  But if it is
			 * from recovery, we expect valid LSNs so give more
			 * information about that.
			 */
			if (lsnp->l.file > log->fileid) {
				if (LF_ISSET(WT_LOGSCAN_RECOVER))
					WT_RET_MSG(session, WT_NOTFOUND,
					    "__wt_log_scan LSN %" PRIu32 "/%"
					    PRIu32
					    " larger than biggest log file %"
					    PRIu32, lsnp->l.file,
					    lsnp->l.offset, log->fileid);
				else
					return (WT_NOTFOUND);
			}

			/*
			 * Log cursors may not know the starting LSN.  If an
			 * LSN is passed in that it is equal to the smallest
			 * LSN, start from the beginning of the log.
			 */
			start_lsn = *lsnp;
			if (WT_IS_INIT_LSN(&start_lsn))
				start_lsn = log->first_lsn;
		}
		end_lsn = log->alloc_lsn;
	} else {
		/*
		 * If logging is not configured, we can still print out the log
		 * if log files exist.  We just need to set the LSNs from what
		 * is in the files versus what is in the live connection.
		 */
		/*
		 * Set allocsize to the minimum alignment it could be.  Larger
		 * records and larger allocation boundaries should always be
		 * a multiple of this.
		 */
		allocsize = WT_LOG_ALIGN;
		lastlog = 0;
		firstlog = UINT32_MAX;
		WT_RET(__log_get_files(session,
		    WT_LOG_FILENAME, &logfiles, &logcount));
		if (logcount == 0)
			WT_RET_MSG(session, ENOTSUP, "no log files found");
		for (i = 0; i < logcount; i++) {
			WT_ERR(__wt_log_extract_lognum(session, logfiles[i],
			    &lognum));
			lastlog = WT_MAX(lastlog, lognum);
			firstlog = WT_MIN(firstlog, lognum);
		}
		WT_SET_LSN(&start_lsn, firstlog, 0);
		WT_SET_LSN(&end_lsn, lastlog, 0);
		WT_ERR(
		    __wt_fs_directory_list_free(session, &logfiles, logcount));
	}
	WT_ERR(__log_open_verify(session,
	    start_lsn.l.file, &log_fh, &prev_lsn, NULL));
	WT_ERR(__wt_filesize(session, log_fh, &log_size));
	rd_lsn = start_lsn;
	if (LF_ISSET(WT_LOGSCAN_RECOVER))
		__wt_verbose(session, WT_VERB_RECOVERY_PROGRESS,
		    "Recovering log %" PRIu32 " through %" PRIu32,
		    rd_lsn.l.file, end_lsn.l.file);

	WT_ERR(__wt_scr_alloc(session, WT_LOG_ALIGN, &buf));
	WT_ERR(__wt_scr_alloc(session, 0, &decryptitem));
	WT_ERR(__wt_scr_alloc(session, 0, &uncitem));
	for (;;) {
		if (rd_lsn.l.offset + allocsize > log_size) {
advance:
			if (rd_lsn.l.offset == log_size)
				partial_record = false;
			else
				/*
				 * See if there is anything non-zero at the
				 * end of this log file.
				 */
				WT_ERR(__log_has_hole(
				    session, log_fh, log_size,
				    rd_lsn.l.offset, &partial_record));
			/*
			 * If we read the last record, go to the next file.
			 */
			WT_ERR(__wt_close(session, &log_fh));
			log_fh = NULL;
			eol = true;
			/*
			 * Truncate this log file before we move to the next.
			 */
			if (LF_ISSET(WT_LOGSCAN_RECOVER))
				WT_ERR(__log_truncate(session, &rd_lsn, true));
			/*
			 * If we had a partial record, we'll want to break
			 * now after closing and truncating.  Although for now
			 * log_truncate does not modify the LSN passed in,
			 * this code does not assume it is unmodified after that
			 * call which is why it uses the boolean set earlier.
			 */
			if (partial_record)
				break;
			/*
			 * Avoid an error message when we reach end of log
			 * by checking here.
			 */
			prev_eof = rd_lsn;
			WT_SET_LSN(&rd_lsn, rd_lsn.l.file + 1, 0);
			if (rd_lsn.l.file > end_lsn.l.file)
				break;
			if (LF_ISSET(WT_LOGSCAN_RECOVER))
				__wt_verbose(session, WT_VERB_RECOVERY_PROGRESS,
				    "Recovering log %" PRIu32
				    " through %" PRIu32,
				    rd_lsn.l.file, end_lsn.l.file);
			WT_ERR(__log_open_verify(session,
			    rd_lsn.l.file, &log_fh, &prev_lsn, &version));
			/*
			 * Opening the log file reads with verify sets up the
			 * previous LSN from the first record.  This detects
			 * a "hole" at the end of the previous log file.
			 */
			if (LF_ISSET(WT_LOGSCAN_RECOVER) &&
			    !WT_IS_INIT_LSN(&prev_lsn) &&
			    !WT_IS_ZERO_LSN(&prev_lsn) &&
			    prev_lsn.l.offset != prev_eof.l.offset) {
				WT_ASSERT(session,
				    prev_eof.l.file == prev_lsn.l.file);
				break;
			}
			/*
			 * If we read a current version log file without a
			 * previous LSN record the log ended after writing
			 * that header.  We're done.
			 */
			if (LF_ISSET(WT_LOGSCAN_RECOVER) &&
			    version == WT_LOG_VERSION_SYSTEM &&
			    WT_IS_ZERO_LSN(&prev_lsn)) {
				__wt_verbose(session, WT_VERB_LOG,
				    "log_scan: Stopping, no system "
				    "record detected in %s.", log_fh->name);
				break;
			}
			WT_ERR(__wt_filesize(session, log_fh, &log_size));
			eol = false;
			continue;
		}
		/*
		 * Read the minimum allocation size a record could be.
		 */
		WT_ASSERT(session, buf->memsize >= allocsize);
		WT_ERR(__wt_read(session,
		    log_fh, rd_lsn.l.offset, (size_t)allocsize, buf->mem));
		/*
		 * See if we need to read more than the allocation size. We
		 * expect that we rarely will have to read more. Most log
		 * records will be fairly small.
		 */
		reclen = ((WT_LOG_RECORD *)buf->mem)->len;
#ifdef WORDS_BIGENDIAN
		reclen = __wt_bswap32(reclen);
#endif
		/*
		 * Log files are pre-allocated.  We need to detect the
		 * difference between a hole in the file (where this location
		 * would be considered the end of log) and the last record
		 * in the log and we're at the zeroed part of the file.
		 * If we find a zeroed record, scan forward in the log looking
		 * for any data.  If we detect any we have a hole and stop.
		 * Otherwise if the rest is all zeroes advance to the next file.
		 * When recovery finds the end of the log, truncate the file
		 * and remove any later log files that may exist.
		 */
		if (reclen == 0) {
			WT_ERR(__log_has_hole(
			    session, log_fh, log_size, rd_lsn.l.offset, &eol));
			if (eol)
				/* Found a hole. This LSN is the end. */
				break;
			/* Last record in log.  Look for more. */
			goto advance;
		}
		rdup_len = __wt_rduppo2(reclen, allocsize);
		if (reclen > allocsize) {
			/*
			 * The log file end could be the middle of this
			 * log record.  If we have a partially written record
			 * then this is considered the end of the log.
			 */
			if (rd_lsn.l.offset + rdup_len > log_size) {
				eol = true;
				break;
			}
			/*
			 * We need to round up and read in the full padded
			 * record, especially for direct I/O.
			 */
			WT_ERR(__wt_buf_grow(session, buf, rdup_len));
			WT_ERR(__wt_read(session, log_fh,
			    rd_lsn.l.offset, (size_t)rdup_len, buf->mem));
			WT_STAT_CONN_INCR(session, log_scan_rereads);
		}
		/*
		 * We read in the record, verify checksum.
		 *
		 * Handle little- and big-endian objects. Objects are written
		 * in little-endian format: save the header checksum, and
		 * calculate the checksum for the header in its little-endian
		 * form. Then, restore the header's checksum, and byte-swap
		 * the whole thing as necessary, leaving us with a calculated
		 * checksum that should match the checksum in the header.
		 */
		buf->size = reclen;
		logrec = (WT_LOG_RECORD *)buf->mem;
		if (!__log_checksum_match(session, buf, reclen)) {
			/*
			 * A checksum mismatch means we have reached the end of
			 * the useful part of the log.  This should be found on
			 * the first pass through recovery.  In the second pass
			 * where we truncate the log, this is where it should
			 * end.
			 */
			if (log != NULL)
				log->trunc_lsn = rd_lsn;
			/*
			 * If the user asked for a specific LSN and it is not
			 * a valid LSN, return WT_NOTFOUND.
			 */
			if (LF_ISSET(WT_LOGSCAN_ONE))
				ret = WT_NOTFOUND;
			break;
		}
		__wt_log_record_byteswap(logrec);

		/*
		 * We have a valid log record.  If it is not the log file
		 * header, invoke the callback.
		 */
		WT_STAT_CONN_INCR(session, log_scan_records);
		next_lsn = rd_lsn;
		next_lsn.l.offset += rdup_len;
		if (rd_lsn.l.offset != 0) {
			/*
			 * We need to manage the different buffers here.
			 * Buf is the buffer this function uses to read from
			 * the disk.  The callback buffer may change based
			 * on whether encryption and compression are used.
			 *
			 * We want to free any buffers from compression and
			 * encryption but keep the one we use for reading.
			 */
			cbbuf = buf;
			if (F_ISSET(logrec, WT_LOG_RECORD_ENCRYPTED)) {
				WT_ERR(__log_decrypt(
				    session, cbbuf, decryptitem));
				cbbuf = decryptitem;
			}
			if (F_ISSET(logrec, WT_LOG_RECORD_COMPRESSED)) {
				WT_ERR(__log_decompress(
				    session, cbbuf, uncitem));
				cbbuf = uncitem;
			}
			WT_ERR((*func)(session,
			    cbbuf, &rd_lsn, &next_lsn, cookie, firstrecord));

			firstrecord = 0;

			if (LF_ISSET(WT_LOGSCAN_ONE))
				break;
		}
		rd_lsn = next_lsn;
	}

	/* Truncate if we're in recovery. */
	if (LF_ISSET(WT_LOGSCAN_RECOVER) &&
<<<<<<< HEAD
	    __wt_log_cmp(&rd_lsn, &log->trunc_lsn) < 0) {
		__wt_verbose(session, WT_VERB_LOG,
		    "__wt_log_scan truncating to %" PRIu32 "/%" PRIu32,
		    rd_lsn.l.file, rd_lsn.l.offset);
		WT_ERR(__log_truncate(session, &rd_lsn, false));
	}
=======
	    __wt_log_cmp(&rd_lsn, &log->trunc_lsn) < 0)
		WT_ERR(__log_truncate(session, &rd_lsn, WT_LOG_FILENAME, 0));
>>>>>>> d4986a2b

err:	WT_STAT_CONN_INCR(session, log_scans);
	/*
	 * If the first attempt to read a log record results in
	 * an error recovery is likely going to fail.  Try to provide
	 * a helpful failure message.
	 */
	if (ret != 0 && firstrecord) {
		__wt_errx(session,
		    "WiredTiger is unable to read the recovery log.");
		__wt_errx(session, "This may be due to the log"
		    " files being encrypted, being from an older"
		    " version or due to corruption on disk");
		__wt_errx(session, "You should confirm that you have"
		    " opened the database with the correct options including"
		    " all encryption and compression options");
	}

	WT_TRET(__wt_fs_directory_list_free(session, &logfiles, logcount));

	__wt_scr_free(session, &buf);
	__wt_scr_free(session, &decryptitem);
	__wt_scr_free(session, &uncitem);

	/*
	 * If the caller wants one record and it is at the end of log,
	 * return WT_NOTFOUND.
	 */
	if (LF_ISSET(WT_LOGSCAN_ONE) && eol && ret == 0)
		ret = WT_NOTFOUND;
	WT_TRET(__wt_close(session, &log_fh));
	return (ret);
}

/*
 * __wt_log_force_write --
 *	Force a switch and release and write of the current slot.
 *	Wrapper function that takes the lock.
 */
int
__wt_log_force_write(WT_SESSION_IMPL *session, bool retry, bool *did_work)
{
	WT_LOG *log;
	WT_MYSLOT myslot;

	log = S2C(session)->log;
	memset(&myslot, 0, sizeof(myslot));
	WT_STAT_CONN_INCR(session, log_force_write);
	if (did_work != NULL)
		*did_work = true;
	myslot.slot = log->active_slot;
	return (__wt_log_slot_switch(session, &myslot, retry, true, did_work));
}

/*
 * __wt_log_write --
 *	Write a record into the log, compressing as necessary.
 */
int
__wt_log_write(WT_SESSION_IMPL *session, WT_ITEM *record, WT_LSN *lsnp,
    uint32_t flags)
{
	WT_COMPRESSOR *compressor;
	WT_CONNECTION_IMPL *conn;
	WT_DECL_ITEM(citem);
	WT_DECL_ITEM(eitem);
	WT_DECL_RET;
	WT_ITEM *ip;
	WT_KEYED_ENCRYPTOR *kencryptor;
	WT_LOG *log;
	WT_LOG_RECORD *newlrp;
	int compression_failed;
	size_t dst_len, len, new_size, result_len, src_len;
	uint8_t *dst, *src;

	conn = S2C(session);
	log = conn->log;
	/*
	 * An error during opening the logging subsystem can result in it
	 * being enabled, but without an open log file.  In that case,
	 * just return.  We can also have logging opened for reading in a
	 * read-only database and attempt to write a record on close.
	 */
	if (!F_ISSET(log, WT_LOG_OPENED) || F_ISSET(conn, WT_CONN_READONLY))
		return (0);
	ip = record;
	if ((compressor = conn->log_compressor) != NULL &&
	    record->size < log->allocsize) {
		WT_STAT_CONN_INCR(session, log_compress_small);
	} else if (compressor != NULL) {
		/* Skip the log header */
		src = (uint8_t *)record->mem + WT_LOG_COMPRESS_SKIP;
		src_len = record->size - WT_LOG_COMPRESS_SKIP;

		/*
		 * Compute the size needed for the destination buffer.  We only
		 * allocate enough memory for a copy of the original by default,
		 * if any compressed version is bigger than the original, we
		 * won't use it.  However, some compression engines (snappy is
		 * one example), may need more memory because they don't stop
		 * just because there's no more memory into which to compress.
		 */
		if (compressor->pre_size == NULL)
			len = src_len;
		else
			WT_ERR(compressor->pre_size(compressor,
			    &session->iface, src, src_len, &len));

		new_size = len + WT_LOG_COMPRESS_SKIP;
		WT_ERR(__wt_scr_alloc(session, new_size, &citem));

		/* Skip the header bytes of the destination data. */
		dst = (uint8_t *)citem->mem + WT_LOG_COMPRESS_SKIP;
		dst_len = len;

		compression_failed = 0;
		WT_ERR(compressor->compress(compressor, &session->iface,
		    src, src_len, dst, dst_len, &result_len,
		    &compression_failed));
		result_len += WT_LOG_COMPRESS_SKIP;

		/*
		 * If compression fails, or doesn't gain us at least one unit of
		 * allocation, fallback to the original version.  This isn't
		 * unexpected: if compression doesn't work for some chunk of
		 * data for some reason (noting likely additional format/header
		 * information which compressed output requires), it just means
		 * the uncompressed version is as good as it gets, and that's
		 * what we use.
		 */
		if (compression_failed ||
		    result_len / log->allocsize >=
		    record->size / log->allocsize)
			WT_STAT_CONN_INCR(session, log_compress_write_fails);
		else {
			WT_STAT_CONN_INCR(session, log_compress_writes);
			WT_STAT_CONN_INCRV(session, log_compress_mem,
			    record->size);
			WT_STAT_CONN_INCRV(session, log_compress_len,
			    result_len);

			/*
			 * Copy in the skipped header bytes, set the final data
			 * size.
			 */
			memcpy(citem->mem, record->mem, WT_LOG_COMPRESS_SKIP);
			citem->size = result_len;
			ip = citem;
			newlrp = (WT_LOG_RECORD *)citem->mem;
			F_SET(newlrp, WT_LOG_RECORD_COMPRESSED);
			WT_ASSERT(session, result_len < UINT32_MAX &&
			    record->size < UINT32_MAX);
			newlrp->mem_len = WT_STORE_SIZE(record->size);
		}
	}
	if ((kencryptor = conn->kencryptor) != NULL) {
		/*
		 * Allocate enough space for the original record plus the
		 * encryption size constant plus the length we store.
		 */
		__wt_encrypt_size(session, kencryptor, ip->size, &new_size);
		WT_ERR(__wt_scr_alloc(session, new_size, &eitem));

		WT_ERR(__wt_encrypt(session, kencryptor,
		    WT_LOG_ENCRYPT_SKIP, ip, eitem));

		/*
		 * Final setup of new buffer.  Set the flag for
		 * encryption in the record header.
		 */
		ip = eitem;
		newlrp = (WT_LOG_RECORD *)eitem->mem;
		F_SET(newlrp, WT_LOG_RECORD_ENCRYPTED);
		WT_ASSERT(session, new_size < UINT32_MAX &&
		    ip->size < UINT32_MAX);
	}
	ret = __log_write_internal(session, ip, lsnp, flags);

err:	__wt_scr_free(session, &citem);
	__wt_scr_free(session, &eitem);
	return (ret);
}

/*
 * __log_write_internal --
 *	Write a record into the log.
 */
static int
__log_write_internal(WT_SESSION_IMPL *session, WT_ITEM *record, WT_LSN *lsnp,
    uint32_t flags)
{
	WT_CONNECTION_IMPL *conn;
	WT_DECL_RET;
	WT_LOG *log;
	WT_LOG_RECORD *logrec;
	WT_LSN lsn;
	WT_MYSLOT myslot;
	int64_t release_size;
	uint32_t force, rdup_len;
	bool free_slot;

	conn = S2C(session);
	log = conn->log;
	if (record->size > UINT32_MAX)
		WT_RET_MSG(session, EFBIG,
		    "Log record size of %" WT_SIZET_FMT " exceeds the maximum "
		    "supported size of %" PRIu32,
		    record->size, UINT32_MAX);
	WT_INIT_LSN(&lsn);
	myslot.slot = NULL;
	memset(&myslot, 0, sizeof(myslot));
	/*
	 * Assume the WT_ITEM the caller passed is a WT_LOG_RECORD, which has a
	 * header at the beginning for us to fill in.
	 *
	 * If using direct_io, the caller should pass us an aligned record.
	 * But we need to make sure it is big enough and zero-filled so
	 * that we can write the full amount.  Do this whether or not
	 * direct_io is in use because it makes the reading code cleaner.
	 */
	WT_STAT_CONN_INCRV(session, log_bytes_payload, record->size);
	rdup_len = __wt_rduppo2((uint32_t)record->size, log->allocsize);
	WT_ERR(__wt_buf_grow(session, record, rdup_len));
	WT_ASSERT(session, record->data == record->mem);
	/*
	 * If the caller's record only partially fills the necessary
	 * space, we need to zero-fill the remainder.
	 */
	if (record->size != rdup_len) {
		memset((uint8_t *)record->mem + record->size, 0,
		    rdup_len - record->size);
		record->size = rdup_len;
	}
	/*
	 * Checksum a little-endian version of the header, and write everything
	 * in little-endian format. The checksum is (potentially) returned in a
	 * big-endian format, swap it into place in a separate step.
	 */
	logrec = (WT_LOG_RECORD *)record->mem;
	logrec->len = (uint32_t)record->size;
	logrec->checksum = 0;
	__wt_log_record_byteswap(logrec);
	logrec->checksum = __wt_checksum(logrec, record->size);
#ifdef WORDS_BIGENDIAN
	logrec->checksum = __wt_bswap32(logrec->checksum);
#endif

	WT_STAT_CONN_INCR(session, log_writes);

	/*
	 * The only time joining a slot should ever return an error is if it
	 * detects a panic.
	 */
	__wt_log_slot_join(session, rdup_len, flags, &myslot);
	/*
	 * If the addition of this record crosses the buffer boundary,
	 * switch in a new slot.
	 */
	force = LF_ISSET(WT_LOG_FLUSH | WT_LOG_FSYNC);
	ret = 0;
	if (myslot.end_offset >= WT_LOG_SLOT_BUF_MAX ||
	    F_ISSET(&myslot, WT_MYSLOT_UNBUFFERED) || force)
		ret = __wt_log_slot_switch(session, &myslot, true, false, NULL);
	if (ret == 0)
		ret = __wt_log_fill(session, &myslot, false, record, &lsn);
	release_size = __wt_log_slot_release(&myslot, (int64_t)rdup_len);
	/*
	 * If we get an error we still need to do proper accounting in
	 * the slot fields.
	 * XXX On error we may still need to call release and free.
	 */
	if (ret != 0)
		myslot.slot->slot_error = ret;
	WT_ASSERT(session, ret == 0);
	if (WT_LOG_SLOT_DONE(release_size)) {
		WT_ERR(__wt_log_release(session, myslot.slot, &free_slot));
		if (free_slot)
			__wt_log_slot_free(session, myslot.slot);
	} else if (force) {
		/*
		 * If we are going to wait for this slot to get written,
		 * signal the wrlsn thread.
		 *
		 * XXX I've seen times when conditions are NULL.
		 */
		if (conn->log_cond != NULL) {
			__wt_cond_signal(session, conn->log_cond);
			__wt_yield();
		} else
			WT_ERR(__wt_log_force_write(session, 1, NULL));
	}
	if (LF_ISSET(WT_LOG_FLUSH)) {
		/* Wait for our writes to reach the OS */
		while (__wt_log_cmp(&log->write_lsn, &lsn) <= 0 &&
		    myslot.slot->slot_error == 0)
			__wt_cond_wait(
			    session, log->log_write_cond, 10000, NULL);
	} else if (LF_ISSET(WT_LOG_FSYNC)) {
		/* Wait for our writes to reach disk */
		while (__wt_log_cmp(&log->sync_lsn, &lsn) <= 0 &&
		    myslot.slot->slot_error == 0)
			__wt_cond_wait(
			    session, log->log_sync_cond, 10000, NULL);
	}

	/*
	 * Advance the background sync LSN if needed.
	 */
	if (LF_ISSET(WT_LOG_BACKGROUND))
		__wt_log_background(session, &lsn);

err:
	if (ret == 0 && lsnp != NULL)
		*lsnp = lsn;
	/*
	 * If we're synchronous and some thread had an error, we don't know
	 * if our write made it out to the file or not.  The error could be
	 * before or after us.  So, if anyone got an error, we report it.
	 * If we're not synchronous, only report if our own operation got
	 * an error.
	 */
	if (LF_ISSET(WT_LOG_DSYNC | WT_LOG_FSYNC) && ret == 0 &&
	    myslot.slot != NULL)
		ret = myslot.slot->slot_error;

	/*
	 * If one of the sync flags is set, assert the proper LSN has moved to
	 * match on success.
	 */
	WT_ASSERT(session, ret != 0 || !LF_ISSET(WT_LOG_FLUSH) ||
	    __wt_log_cmp(&log->write_lsn, &lsn) >= 0);
	WT_ASSERT(session, ret != 0 || !LF_ISSET(WT_LOG_FSYNC) ||
	    __wt_log_cmp(&log->sync_lsn, &lsn) >= 0);
	return (ret);
}

/*
 * __wt_log_vprintf --
 *	Write a message into the log.
 */
int
__wt_log_vprintf(WT_SESSION_IMPL *session, const char *fmt, va_list ap)
{
	WT_CONNECTION_IMPL *conn;
	WT_DECL_ITEM(logrec);
	WT_DECL_RET;
	va_list ap_copy;
	const char *rec_fmt = WT_UNCHECKED_STRING(I);
	uint32_t rectype = WT_LOGREC_MESSAGE;
	size_t header_size, len;

	conn = S2C(session);

	if (!FLD_ISSET(conn->log_flags, WT_CONN_LOG_ENABLED))
		return (0);

	va_copy(ap_copy, ap);
	len = 1;
	ret = __wt_vsnprintf_len_incr(NULL, 0, &len, fmt, ap_copy);
	va_end(ap_copy);
	WT_RET(ret);

	WT_RET(
	    __wt_logrec_alloc(session, sizeof(WT_LOG_RECORD) + len, &logrec));

	/*
	 * We're writing a record with the type (an integer) followed by a
	 * string (NUL-terminated data).  To avoid writing the string into
	 * a buffer before copying it, we write the header first, then the
	 * raw bytes of the string.
	 */
	WT_ERR(__wt_struct_size(session, &header_size, rec_fmt, rectype));
	WT_ERR(__wt_struct_pack(session,
	    (uint8_t *)logrec->data + logrec->size, header_size,
	    rec_fmt, rectype));
	logrec->size += (uint32_t)header_size;

	WT_ERR(__wt_vsnprintf(
	    (char *)logrec->data + logrec->size, len, fmt, ap));

	__wt_verbose(session, WT_VERB_LOG,
	    "log_printf: %s", (char *)logrec->data + logrec->size);

	logrec->size += len;
	WT_ERR(__wt_log_write(session, logrec, NULL, 0));
err:	__wt_scr_free(session, &logrec);
	return (ret);
}

/*
 * __wt_log_flush --
 *	Forcibly flush the log to the synchronization level specified.
 *	Wait until it has been completed.
 */
int
__wt_log_flush(WT_SESSION_IMPL *session, uint32_t flags)
{
	WT_CONNECTION_IMPL *conn;
	WT_LOG *log;
	WT_LSN last_lsn, lsn;

	conn = S2C(session);
	WT_ASSERT(session, FLD_ISSET(conn->log_flags, WT_CONN_LOG_ENABLED));
	log = conn->log;
	/*
	 * We need to flush out the current slot first to get the real
	 * end of log LSN in log->alloc_lsn.
	 */
	WT_RET(__wt_log_flush_lsn(session, &lsn, false));
	last_lsn = log->alloc_lsn;

	/*
	 * If the last write caused a switch to a new log file, we should only
	 * wait for the last write to be flushed.  Otherwise, if the workload
	 * is single-threaded we could wait here forever because the write LSN
	 * doesn't switch into the new file until it contains a record.
	 */
	if (last_lsn.l.offset == log->first_record)
		last_lsn = log->log_close_lsn;

	/*
	 * Wait until all current outstanding writes have been written
	 * to the file system.
	 */
	while (__wt_log_cmp(&last_lsn, &lsn) > 0)
		WT_RET(__wt_log_flush_lsn(session, &lsn, false));

	__wt_verbose(session, WT_VERB_LOG,
	    "log_flush: flags %#" PRIx32 " LSN %" PRIu32 "/%" PRIu32,
	    flags, lsn.l.file, lsn.l.offset);
	/*
	 * If the user wants write-no-sync, there is nothing more to do.
	 * If the user wants background sync, set the LSN and we're done.
	 * If the user wants sync, force it now.
	 */
	if (LF_ISSET(WT_LOG_BACKGROUND))
		__wt_log_background(session, &lsn);
	else if (LF_ISSET(WT_LOG_FSYNC))
		WT_RET(__wt_log_force_sync(session, &lsn));
	return (0);
}<|MERGE_RESOLUTION|>--- conflicted
+++ resolved
@@ -1401,15 +1401,8 @@
 	WT_ERR(__log_get_files(session, WT_LOG_FILENAME, &logfiles, &logcount));
 	for (i = 0; i < logcount; i++) {
 		WT_ERR(__wt_log_extract_lognum(session, logfiles[i], &lognum));
-<<<<<<< HEAD
-		if (lognum > lsn->l.file &&
-		    lognum < log->trunc_lsn.l.file) {
+		if (lognum > lsn->l.file && lognum < log->trunc_lsn.l.file) {
 			WT_ERR(__log_openfile(session, lognum, 0, &log_fh));
-=======
-		if (lognum > lsn->l.file && lognum < log->trunc_lsn.l.file) {
-			WT_ERR(__log_openfile(session,
-			    &log_fh, file_prefix, lognum, 0));
->>>>>>> d4986a2b
 			/*
 			 * If there are intervening files pre-allocated,
 			 * truncate them to the end of the log file header.
@@ -2226,17 +2219,12 @@
 
 	/* Truncate if we're in recovery. */
 	if (LF_ISSET(WT_LOGSCAN_RECOVER) &&
-<<<<<<< HEAD
 	    __wt_log_cmp(&rd_lsn, &log->trunc_lsn) < 0) {
 		__wt_verbose(session, WT_VERB_LOG,
 		    "__wt_log_scan truncating to %" PRIu32 "/%" PRIu32,
 		    rd_lsn.l.file, rd_lsn.l.offset);
 		WT_ERR(__log_truncate(session, &rd_lsn, false));
 	}
-=======
-	    __wt_log_cmp(&rd_lsn, &log->trunc_lsn) < 0)
-		WT_ERR(__log_truncate(session, &rd_lsn, WT_LOG_FILENAME, 0));
->>>>>>> d4986a2b
 
 err:	WT_STAT_CONN_INCR(session, log_scans);
 	/*
