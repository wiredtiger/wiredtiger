/*-
 * Copyright (c) 2014-2016 MongoDB, Inc.
 * Copyright (c) 2008-2014 WiredTiger, Inc.
 *	All rights reserved.
 *
 * See the file LICENSE for redistribution information.
 */

#include "wt_internal.h"

static int __log_openfile(WT_SESSION_IMPL *, uint32_t, uint32_t, WT_FH **);
static int __log_write_internal(
	WT_SESSION_IMPL *, WT_ITEM *, WT_LSN *, uint32_t);

#define	WT_LOG_COMPRESS_SKIP	(offsetof(WT_LOG_RECORD, record))
#define	WT_LOG_ENCRYPT_SKIP	(offsetof(WT_LOG_RECORD, record))

/* Flags to __log_openfile */
#define	WT_LOG_OPEN_CREATE_OK	0x01

/*
 * __log_printf_internal --
 *	Internal call to write a log message.
 */
static int
__log_printf_internal(WT_SESSION_IMPL *session, const char *fmt, ...)
{
	WT_DECL_RET;
	va_list ap;

	va_start(ap, fmt);
	ret = __wt_log_vprintf(session, fmt, ap);
	va_end(ap);
	return (ret);
}

/*
 * __log_checksum_match --
 *	Given a log record, return whether the checksum matches.
 */
static bool
__log_checksum_match(WT_SESSION_IMPL *session, WT_ITEM *buf, uint32_t reclen)
{
	WT_LOG_RECORD *logrec;
	uint32_t checksum_calculate, checksum_tmp;

	WT_UNUSED(session);
	logrec = (WT_LOG_RECORD *)buf->mem;
	checksum_tmp = logrec->checksum;
	logrec->checksum = 0;
	checksum_calculate = __wt_checksum(logrec, reclen);
	logrec->checksum = checksum_tmp;
	if (logrec->checksum != checksum_calculate)
		return (false);
	else
		return (true);
}

/*
 * __log_get_files --
 *	Retrieve the list of all log-related files of the given prefix type.
 */
static int
__log_get_files(WT_SESSION_IMPL *session,
    const char *file_prefix, char ***filesp, u_int *countp)
{
	WT_CONNECTION_IMPL *conn;
	const char *log_path;

	*countp = 0;
	*filesp = NULL;

	conn = S2C(session);
	log_path = conn->log_path;
	if (log_path == NULL)
		log_path = "";
	return (__wt_fs_directory_list(
	    session, log_path, file_prefix, filesp, countp));
}

/*
 * __log_wait_for_earlier_slot --
 *	Wait for write_lsn to catch up to this slot.
 */
static int
__log_wait_for_earlier_slot(WT_SESSION_IMPL *session, WT_LOGSLOT *slot)
{
	WT_CONNECTION_IMPL *conn;
	WT_LOG *log;
	int yield_count;

	conn = S2C(session);
	log = conn->log;
	yield_count = 0;

	while (__wt_log_cmp(&log->write_lsn, &slot->slot_release_lsn) != 0) {
		/*
		 * If we're on a locked path and the write LSN is not advancing,
		 * unlock in case an earlier thread is trying to switch its
		 * slot and complete its operation.
		 */
		WT_RET(WT_SESSION_CHECK_PANIC(session));
		if (F_ISSET(session, WT_SESSION_LOCKED_SLOT))
			__wt_spin_unlock(session, &log->log_slot_lock);
		__wt_cond_signal(session, conn->log_wrlsn_cond);
		if (++yield_count < WT_THOUSAND)
			__wt_yield();
		else
			__wt_cond_wait(session, log->log_write_cond, 200, NULL);
		if (F_ISSET(session, WT_SESSION_LOCKED_SLOT))
			__wt_spin_lock(session, &log->log_slot_lock);
	}
	return (0);
}

/*
 * __log_prealloc_remove --
 *	Remove all previously created pre-allocated files.
 */
static int
__log_prealloc_remove(WT_SESSION_IMPL *session)
{
	WT_DECL_RET;
	WT_LOG *log;
	uint32_t lognum;
	u_int i, logcount;
	char **logfiles;

	logfiles = NULL;
	logcount = 0;
	log = S2C(session)->log;
	__wt_spin_lock(session, &log->log_fs_lock);
	/*
	 * Clean up any old interim pre-allocated files.  We clean
	 * up these files because settings may have changed upon reboot
	 * and we want those settings to take effect right away.
	 */
	WT_ERR(__log_get_files(session,
	    WT_LOG_TMPNAME, &logfiles, &logcount));
	for (i = 0; i < logcount; i++) {
		WT_ERR(__wt_log_extract_lognum(
		    session, logfiles[i], &lognum));
		WT_ERR(__wt_log_remove(
		    session, WT_LOG_TMPNAME, lognum));
	}
	WT_ERR(
	    __wt_fs_directory_list_free(session, &logfiles, logcount));
	WT_ERR(__log_get_files(session,
	    WT_LOG_PREPNAME, &logfiles, &logcount));
	for (i = 0; i < logcount; i++) {
		WT_ERR(__wt_log_extract_lognum(
		    session, logfiles[i], &lognum));
		WT_ERR(__wt_log_remove(
		    session, WT_LOG_PREPNAME, lognum));
	}
err:	WT_TRET(__wt_fs_directory_list_free(session, &logfiles, logcount));
	__wt_spin_unlock(session, &log->log_fs_lock);
	return (ret);
}

/*
 * __wt_log_ckpt --
 *	Record the given LSN as the checkpoint LSN and signal the archive
 *	thread as needed.
 */
void
__wt_log_ckpt(WT_SESSION_IMPL *session, WT_LSN *ckp_lsn)
{
	WT_CONNECTION_IMPL *conn;
	WT_LOG *log;

	conn = S2C(session);
	log = conn->log;
	log->ckpt_lsn = *ckp_lsn;
	if (conn->log_cond != NULL)
		__wt_cond_signal(session, conn->log_cond);
}

/*
 * __wt_log_flush_lsn --
 *	Force out buffered records and return the LSN, either the
 *	write_start_lsn or write_lsn depending on the argument.
 */
int
__wt_log_flush_lsn(WT_SESSION_IMPL *session, WT_LSN *lsn, bool start)
{
	WT_CONNECTION_IMPL *conn;
	WT_LOG *log;

	conn = S2C(session);
	log = conn->log;
	WT_RET(WT_SESSION_CHECK_PANIC(session));
	WT_RET(__wt_log_force_write(session, 1, NULL));
	__wt_log_wrlsn(session, NULL);
	if (start)
		*lsn = log->write_start_lsn;
	else
		*lsn = log->write_lsn;
	return (0);
}

/*
 * __wt_log_background --
 *	Record the given LSN as the background LSN and signal the
 *	thread as needed.
 */
void
__wt_log_background(WT_SESSION_IMPL *session, WT_LSN *lsn)
{
	WT_CONNECTION_IMPL *conn;
	WT_LOG *log;

	conn = S2C(session);
	log = conn->log;
	/*
	 * If a thread already set the LSN to a bigger LSN, we're done.
	 */
	if (__wt_log_cmp(&session->bg_sync_lsn, lsn) > 0)
		return;
	session->bg_sync_lsn = *lsn;

	/*
	 * Advance the logging subsystem background sync LSN if
	 * needed.
	 */
	__wt_spin_lock(session, &log->log_sync_lock);
	if (__wt_log_cmp(lsn, &log->bg_sync_lsn) > 0)
		log->bg_sync_lsn = *lsn;
	__wt_spin_unlock(session, &log->log_sync_lock);
	__wt_cond_signal(session, conn->log_file_cond);
}

/*
 * __wt_log_force_sync --
 *	Force a sync of the log and files.
 */
int
__wt_log_force_sync(WT_SESSION_IMPL *session, WT_LSN *min_lsn)
{
	struct timespec fsync_start, fsync_stop;
	WT_DECL_RET;
	WT_FH *log_fh;
	WT_LOG *log;
	uint64_t fsync_duration_usecs;

	log = S2C(session)->log;
	log_fh = NULL;

	/*
	 * We need to wait for the previous log file to get written
	 * to disk before we sync out the current one and advance
	 * the LSN.  Signal the worker thread because we know the
	 * LSN has moved into a later log file and there should be a
	 * log file ready to close.
	 */
	while (log->sync_lsn.l.file < min_lsn->l.file) {
		WT_RET(WT_SESSION_CHECK_PANIC(session));
		__wt_cond_signal(session, S2C(session)->log_file_cond);
		__wt_cond_wait(session, log->log_sync_cond, 10000, NULL);
	}
	__wt_spin_lock(session, &log->log_sync_lock);
	WT_ASSERT(session, log->log_dir_fh != NULL);
	/*
	 * Sync the directory if the log file entry hasn't been written
	 * into the directory.
	 */
	if (log->sync_dir_lsn.l.file < min_lsn->l.file) {
		__wt_verbose(session, WT_VERB_LOG,
		    "log_force_sync: sync directory %s to LSN %" PRIu32
		    "/%" PRIu32,
		    log->log_dir_fh->name, min_lsn->l.file, min_lsn->l.offset);
		__wt_epoch(session, &fsync_start);
		WT_ERR(__wt_fsync(session, log->log_dir_fh, true));
		__wt_epoch(session, &fsync_stop);
		fsync_duration_usecs = WT_TIMEDIFF_US(fsync_stop, fsync_start);
		log->sync_dir_lsn = *min_lsn;
		WT_STAT_CONN_INCR(session, log_sync_dir);
		WT_STAT_CONN_INCRV(session,
		    log_sync_dir_duration, fsync_duration_usecs);
	}
	/*
	 * Sync the log file if needed.
	 */
	if (__wt_log_cmp(&log->sync_lsn, min_lsn) < 0) {
		/*
		 * Get our own file handle to the log file.  It is possible
		 * for the file handle in the log structure to change out
		 * from under us and either be NULL or point to a different
		 * file than we want.
		 */
		WT_ERR(__log_openfile(session, min_lsn->l.file, 0, &log_fh));
		__wt_verbose(session, WT_VERB_LOG,
		    "log_force_sync: sync %s to LSN %" PRIu32 "/%" PRIu32,
		    log_fh->name, min_lsn->l.file, min_lsn->l.offset);
		__wt_epoch(session, &fsync_start);
		WT_ERR(__wt_fsync(session, log_fh, true));
		__wt_epoch(session, &fsync_stop);
		fsync_duration_usecs = WT_TIMEDIFF_US(fsync_stop, fsync_start);
		log->sync_lsn = *min_lsn;
		WT_STAT_CONN_INCR(session, log_sync);
		WT_STAT_CONN_INCRV(session,
		    log_sync_duration, fsync_duration_usecs);
		__wt_cond_signal(session, log->log_sync_cond);
	}
err:
	__wt_spin_unlock(session, &log->log_sync_lock);
	if (log_fh != NULL)
		WT_TRET(__wt_close(session, &log_fh));
	return (ret);
}

/*
 * __wt_log_needs_recovery --
 *	Return 0 if we encounter a clean shutdown and 1 if recovery
 *	must be run in the given variable.
 */
int
__wt_log_needs_recovery(WT_SESSION_IMPL *session, WT_LSN *ckp_lsn, bool *recp)
{
	WT_CONNECTION_IMPL *conn;
	WT_CURSOR *c;
	WT_DECL_RET;
	WT_ITEM dummy_key, dummy_value;
	WT_LOG *log;
	uint64_t dummy_txnid;
	uint32_t dummy_fileid, dummy_optype, rectype;

	conn = S2C(session);
	log = conn->log;

	/*
	 * Default is to run recovery always (regardless of whether this
	 * connection has logging enabled).
	 */
	*recp = true;
	if (log == NULL)
		return (0);

	/*
	 * See if there are any data modification records between the
	 * checkpoint LSN and the end of the log.  If there are none then
	 * we can skip recovery.
	 */
	WT_RET(__wt_curlog_open(session, "log:", NULL, &c));
	c->set_key(c, ckp_lsn->l.file, ckp_lsn->l.offset, 0);
	if ((ret = c->search(c)) == 0) {
		while ((ret = c->next(c)) == 0) {
			/*
			 * The only thing we care about is the rectype.
			 */
			WT_ERR(c->get_value(c, &dummy_txnid, &rectype,
			    &dummy_optype, &dummy_fileid,
			    &dummy_key, &dummy_value));
			if (rectype == WT_LOGREC_COMMIT)
				break;
		}
		/*
		 * If we get to the end of the log, we can skip recovery.
		 */
		if (ret == WT_NOTFOUND) {
			*recp = false;
			ret = 0;
		}
	} else if (ret == WT_NOTFOUND)
		/*
		 * We should always find the checkpoint LSN as it now points
		 * to the beginning of a written log record.  But if we're
		 * running recovery on an earlier database we may not.  In
		 * that case, we need to run recovery, don't return an error.
		 */
		ret = 0;
	else
		WT_ERR(ret);

err:	WT_TRET(c->close(c));
	return (ret);
}

/*
 * __wt_log_written_reset --
 *	Interface to reset the amount of log written during this
 *	checkpoint period.  Called from the checkpoint code.
 */
void
__wt_log_written_reset(WT_SESSION_IMPL *session)
{
	WT_CONNECTION_IMPL *conn;

	conn = S2C(session);

	if (FLD_ISSET(conn->log_flags, WT_CONN_LOG_ENABLED))
		conn->log->log_written = 0;
}

/*
 * __wt_log_get_all_files --
 *	Retrieve the list of log files, either all of them or only the active
 *	ones (those that are not candidates for archiving).  The caller is
 *	responsible for freeing the directory list returned.
 */
int
__wt_log_get_all_files(WT_SESSION_IMPL *session,
    char ***filesp, u_int *countp, uint32_t *maxid, bool active_only)
{
	WT_DECL_RET;
	WT_LOG *log;
	char **files;
	uint32_t id, max;
	u_int count, i;

	*filesp = NULL;
	*countp = 0;

	id = 0;
	log = S2C(session)->log;

	*maxid = 0;
	/*
	 * These may be files needed by backup.  Force the current slot
	 * to get written to the file.
	 */
	WT_RET(__wt_log_force_write(session, 1, NULL));
	WT_RET(__log_get_files(session, WT_LOG_FILENAME, &files, &count));

	/* Filter out any files that are below the checkpoint LSN. */
	for (max = 0, i = 0; i < count; ) {
		WT_ERR(__wt_log_extract_lognum(session, files[i], &id));
		if (active_only && id < log->ckpt_lsn.l.file) {
			/*
			 * Any files not being returned are individually freed
			 * and the array adjusted.
			 */
			__wt_free(session, files[i]);
			files[i] = files[count - 1];
			files[--count] = NULL;
		} else {
			if (id > max)
				max = id;
			i++;
		}
	}

	*maxid = max;
	*filesp = files;
	*countp = count;

	/*
	 * Only free on error.  The caller is responsible for calling free
	 * once it is done using the returned list.
	 */
	if (0) {
err:		WT_TRET(__wt_fs_directory_list_free(session, &files, count));
	}
	return (ret);
}

/*
 * __log_filename --
 *	Given a log number, return a WT_ITEM of a generated log file name
 *	of the given prefix type.
 */
static int
__log_filename(WT_SESSION_IMPL *session,
    uint32_t id, const char *file_prefix, WT_ITEM *buf)
{
	const char *log_path;

	log_path = S2C(session)->log_path;

	if (log_path != NULL && log_path[0] != '\0')
		WT_RET(__wt_buf_fmt(session, buf, "%s/%s.%010" PRIu32,
		    log_path, file_prefix, id));
	else
		WT_RET(__wt_buf_fmt(session, buf, "%s.%010" PRIu32,
		    file_prefix, id));

	return (0);
}

/*
 * __wt_log_extract_lognum --
 *	Given a log file name, extract out the log number.
 */
int
__wt_log_extract_lognum(
    WT_SESSION_IMPL *session, const char *name, uint32_t *id)
{
	const char *p;

	if (id == NULL || name == NULL)
		return (WT_ERROR);
	if ((p = strrchr(name, '.')) == NULL ||
	    sscanf(++p, "%" SCNu32, id) != 1)
		WT_RET_MSG(session, WT_ERROR, "Bad log file name '%s'", name);
	return (0);
}

/*
 * __log_zero --
 *	Zero a log file.
 */
static int
__log_zero(WT_SESSION_IMPL *session,
    WT_FH *fh, wt_off_t start_off, wt_off_t len)
{
	WT_CONNECTION_IMPL *conn;
	WT_DECL_ITEM(zerobuf);
	WT_DECL_RET;
	WT_LOG *log;
	uint32_t allocsize, bufsz, off, partial, wrlen;

	conn = S2C(session);
	log = conn->log;
	allocsize = log->allocsize;
	zerobuf = NULL;
	if (allocsize < WT_MEGABYTE)
		bufsz = WT_MEGABYTE;
	else
		bufsz = allocsize;
	/*
	 * If they're using smaller log files, cap it at the file size.
	 */
	if (conn->log_file_max < bufsz)
		bufsz = (uint32_t)conn->log_file_max;
	WT_RET(__wt_scr_alloc(session, bufsz, &zerobuf));
	memset(zerobuf->mem, 0, zerobuf->memsize);
	WT_STAT_CONN_INCR(session, log_zero_fills);

	/*
	 * Read in a chunk starting at the end of the file.  Keep going until
	 * we reach the beginning or we find a chunk that contains any non-zero
	 * bytes.  Compare against a known zero byte chunk.
	 */
	off = (uint32_t)start_off;
	while (off < (uint32_t)len) {
		/*
		 * Typically we start to zero the file after the log header
		 * and the bufsz is a sector-aligned size.  So we want to
		 * align our writes when we can.
		 */
		partial = off % bufsz;
		if (partial != 0)
			wrlen = bufsz - partial;
		else
			wrlen = bufsz;
		/*
		 * Check if we're writing a partial amount at the end too.
		 */
		if ((uint32_t)len - off < bufsz)
			wrlen = (uint32_t)len - off;
		WT_ERR(__wt_write(session,
		    fh, (wt_off_t)off, wrlen, zerobuf->mem));
		off += wrlen;
	}
err:	__wt_scr_free(session, &zerobuf);
	return (ret);
}

/*
 * __log_prealloc --
 *	Pre-allocate a log file.
 */
static int
__log_prealloc(WT_SESSION_IMPL *session, WT_FH *fh)
{
	WT_CONNECTION_IMPL *conn;
	WT_DECL_RET;
	WT_LOG *log;

	conn = S2C(session);
	log = conn->log;

	/*
	 * If the user configured zero filling, pre-allocate the log file
	 * manually.  Otherwise use the file extension method to create
	 * and zero the log file based on what is available.
	 */
	if (FLD_ISSET(conn->log_flags, WT_CONN_LOG_ZERO_FILL))
		return (__log_zero(session, fh,
		    WT_LOG_END_HEADER, conn->log_file_max));

	/*
	 * We have exclusive access to the log file and there are no other
	 * writes happening concurrently, so there are no locking issues.
	 */
	ret = __wt_fextend(session, fh, conn->log_file_max);
	return (ret == EBUSY || ret == ENOTSUP ? 0 : ret);
}

/*
 * __log_size_fit --
 *	Return whether or not recsize will fit in the log file.
 */
static int
__log_size_fit(WT_SESSION_IMPL *session, WT_LSN *lsn, uint64_t recsize)
{
	WT_CONNECTION_IMPL *conn;
	WT_LOG *log;

	conn = S2C(session);
	log = conn->log;
	return (lsn->l.offset == log->first_record ||
	    lsn->l.offset + (wt_off_t)recsize < conn->log_file_max);
}

/*
 * __log_decompress --
 *	Decompress a log record.
 */
static int
__log_decompress(WT_SESSION_IMPL *session, WT_ITEM *in, WT_ITEM *out)
{
	WT_COMPRESSOR *compressor;
	WT_CONNECTION_IMPL *conn;
	WT_LOG_RECORD *logrec;
	size_t result_len, skip;
	uint32_t uncompressed_size;

	conn = S2C(session);
	logrec = (WT_LOG_RECORD *)in->mem;
	skip = WT_LOG_COMPRESS_SKIP;
	compressor = conn->log_compressor;
	if (compressor == NULL || compressor->decompress == NULL)
		WT_RET_MSG(session, WT_ERROR,
		    "log_decompress: Compressed record with "
		    "no configured compressor");
	uncompressed_size = logrec->mem_len;
	WT_RET(__wt_buf_initsize(session, out, uncompressed_size));
	memcpy(out->mem, in->mem, skip);
	WT_RET(compressor->decompress(compressor, &session->iface,
	    (uint8_t *)in->mem + skip, in->size - skip,
	    (uint8_t *)out->mem + skip,
	    uncompressed_size - skip, &result_len));

	/*
	 * If checksums were turned off because we're depending on the
	 * decompression to fail on any corrupted data, we'll end up
	 * here after corruption happens.  If we're salvaging the file,
	 * it's OK, otherwise it's really, really bad.
	 */
	if (result_len != uncompressed_size - WT_LOG_COMPRESS_SKIP)
		return (WT_ERROR);

	return (0);
}

/*
 * __log_decrypt --
 *	Decrypt a log record.
 */
static int
__log_decrypt(WT_SESSION_IMPL *session, WT_ITEM *in, WT_ITEM *out)
{
	WT_CONNECTION_IMPL *conn;
	WT_ENCRYPTOR *encryptor;
	WT_KEYED_ENCRYPTOR *kencryptor;

	conn = S2C(session);
	kencryptor = conn->kencryptor;
	if (kencryptor == NULL ||
	    (encryptor = kencryptor->encryptor) == NULL ||
	    encryptor->decrypt == NULL)
		WT_RET_MSG(session, WT_ERROR,
		    "log_decrypt: Encrypted record with "
		    "no configured decrypt method");

	return (__wt_decrypt(session, encryptor, WT_LOG_ENCRYPT_SKIP, in, out));
}

/*
 * __wt_log_fill --
 *	Copy a thread's log records into the assigned slot.
 */
int
__wt_log_fill(WT_SESSION_IMPL *session,
    WT_MYSLOT *myslot, bool force, WT_ITEM *record, WT_LSN *lsnp)
{
	WT_DECL_RET;

	/*
	 * Call __wt_write or copy into the buffer.  For now the offset is the
	 * real byte offset.  If the offset becomes a unit of WT_LOG_ALIGN this
	 * is where we would multiply by WT_LOG_ALIGN to get the real file byte
	 * offset for write().
	 */
	if (!force && !F_ISSET(myslot, WT_MYSLOT_UNBUFFERED))
		memcpy((char *)myslot->slot->slot_buf.mem + myslot->offset,
		    record->mem, record->size);
	else
		/*
		 * If this is a force or unbuffered write, write it now.
		 */
		WT_ERR(__wt_write(session, myslot->slot->slot_fh,
		    myslot->offset + myslot->slot->slot_start_offset,
		    record->size, record->mem));

	WT_STAT_CONN_INCRV(session, log_bytes_written, record->size);
	if (lsnp != NULL) {
		*lsnp = myslot->slot->slot_start_lsn;
		lsnp->l.offset += (uint32_t)myslot->offset;
	}
err:
	if (ret != 0 && myslot->slot->slot_error == 0)
		myslot->slot->slot_error = ret;
	return (ret);
}

/*
 * __log_file_header --
 *	Create and write a log file header into a file handle.  If writing
 *	into the main log, it will be called locked.  If writing into a
 *	pre-allocated log, it will be called unlocked.
 */
static int
__log_file_header(
    WT_SESSION_IMPL *session, WT_FH *fh, WT_LSN *end_lsn, bool prealloc)
{
	WT_CONNECTION_IMPL *conn;
	WT_DECL_ITEM(buf);
	WT_DECL_RET;
	WT_LOG *log;
	WT_LOG_DESC *desc;
	WT_LOG_RECORD *logrec;
	WT_LOGSLOT tmp;
	WT_MYSLOT myslot;

	conn = S2C(session);
	log = conn->log;

	/*
	 * Set up the log descriptor record.  Use a scratch buffer to
	 * get correct alignment for direct I/O.
	 */
	WT_ASSERT(session, sizeof(WT_LOG_DESC) < log->allocsize);
	WT_RET(__wt_scr_alloc(session, log->allocsize, &buf));
	memset(buf->mem, 0, log->allocsize);
	buf->size = log->allocsize;

	logrec = (WT_LOG_RECORD *)buf->mem;
	desc = (WT_LOG_DESC *)logrec->record;
	desc->log_magic = WT_LOG_MAGIC;
	desc->majorv = log->log_major;
	desc->minorv = log->log_minor;
	desc->log_size = (uint64_t)conn->log_file_max;
	__wt_log_desc_byteswap(desc);

	/*
	 * Now that the record is set up, initialize the record header.
	 *
	 * Checksum a little-endian version of the header, and write everything
	 * in little-endian format. The checksum is (potentially) returned in a
	 * big-endian format, swap it into place in a separate step.
	 */
	logrec->len = log->allocsize;
	logrec->checksum = 0;
	__wt_log_record_byteswap(logrec);
	logrec->checksum = __wt_checksum(logrec, log->allocsize);
#ifdef WORDS_BIGENDIAN
	logrec->checksum = __wt_bswap32(logrec->checksum);
#endif

	WT_CLEAR(tmp);
	memset(&myslot, 0, sizeof(myslot));
	myslot.slot = &tmp;

	/*
	 * We may recursively call __wt_log_acquire to allocate log space for
	 * the log descriptor record.  Call __wt_log_fill to write it, but we
	 * do not need to call __wt_log_release because we're not waiting for
	 * any earlier operations to complete.
	 */
	if (prealloc) {
		WT_ASSERT(session, fh != NULL);
		tmp.slot_fh = fh;
	} else {
		WT_ASSERT(session, fh == NULL);
		WT_ERR(__wt_log_acquire(session, log->allocsize, &tmp));
	}
	WT_ERR(__wt_log_fill(session, &myslot, true, buf, NULL));
	/*
	 * Make sure the header gets to disk.
	 */
	WT_ERR(__wt_fsync(session, tmp.slot_fh, true));
	if (end_lsn != NULL)
		*end_lsn = tmp.slot_end_lsn;

err:	__wt_scr_free(session, &buf);
	return (ret);
}

/*
 * __log_openfile --
 *	Open a log file with the given log file number and return the WT_FH.
 */
static int
__log_openfile(
    WT_SESSION_IMPL *session, uint32_t id, uint32_t flags, WT_FH **fhp)
{
	WT_CONNECTION_IMPL *conn;
	WT_DECL_ITEM(buf);
	WT_DECL_RET;
	u_int wtopen_flags;

	conn = S2C(session);
	WT_RET(__wt_scr_alloc(session, 0, &buf));
	/*
	 * If we are creating the file then we use a temporary file name.
	 * Otherwise it is a log file name.
	 */
	if (LF_ISSET(WT_LOG_OPEN_CREATE_OK)) {
		wtopen_flags = WT_FS_OPEN_CREATE;
		WT_ERR(__log_filename(session, id, WT_LOG_TMPNAME, buf));
	} else {
		wtopen_flags = 0;
		WT_ERR(__log_filename(session, id, WT_LOG_FILENAME, buf));
	}
	__wt_verbose(session, WT_VERB_LOG,
	    "opening log %s", (const char *)buf->data);
	if (FLD_ISSET(conn->direct_io, WT_DIRECT_IO_LOG))
		FLD_SET(wtopen_flags, WT_FS_OPEN_DIRECTIO);
	WT_ERR(__wt_open(
	    session, buf->data, WT_FS_OPEN_FILE_TYPE_LOG, wtopen_flags, fhp));
err:	__wt_scr_free(session, &buf);
	return (ret);
}

/*
 * __log_open_verify --
 *	Open a log file with the given log file number, verify its
 *	header and return various pieces of system information about
 *	this log file.
 */
static int
__log_open_verify(WT_SESSION_IMPL *session, uint32_t id, WT_FH **fhp,
    WT_LSN *lsnp, uint16_t *majorp, uint16_t *minorp)
{
	WT_CONNECTION_IMPL *conn;
	WT_DECL_ITEM(buf);
	WT_DECL_RET;
	WT_FH *fh;
	WT_LOG *log;
	WT_LOG_DESC *desc;
	WT_LOG_RECORD *logrec;
	uint32_t allocsize, rectype;
	const uint8_t *end, *p;

	conn = S2C(session);
	log = conn->log;
	WT_RET(__wt_scr_alloc(session, 0, &buf));
	WT_ERR(__log_openfile(session, id, 0, &fh));

	if (log == NULL)
		allocsize = WT_LOG_ALIGN;
	else
		allocsize = log->allocsize;
	if (lsnp != NULL)
		WT_INIT_LSN(lsnp);
	WT_ERR(__wt_buf_grow(session, buf, allocsize));
	memset(buf->mem, 0, allocsize);

	/*
	 * Read in the log file header and verify it.
	 */
<<<<<<< HEAD
	WT_ERR(__wt_read(session, fh, 0, allocsize, buf->mem));
	logrec = (WT_LOG_RECORD *)buf->mem;
	__wt_log_record_byteswap(logrec);
	desc = (WT_LOG_DESC *)logrec->record;
	__wt_log_desc_byteswap(desc);
	if (desc->log_magic != WT_LOG_MAGIC)
		WT_PANIC_RET(session, WT_ERROR,
		   "log file %s corrupted: Bad magic number %" PRIu32,
		   fh->name, desc->log_magic);
	/*
	 * We cannot read future log file formats.
	 */
	if (desc->majorv > WT_LOG_MAJOR_VERSION ||
	    (desc->majorv == WT_LOG_MAJOR_VERSION &&
	    desc->minorv > WT_LOG_MINOR_VERSION))
		WT_ERR_MSG(session, WT_ERROR,
		    "unsupported WiredTiger file version: this build "
		    " only supports major/minor versions up to %d/%d, "
		    " and the file is version %" PRIu16 "/%" PRIu16,
		    WT_LOG_MAJOR_VERSION, WT_LOG_MINOR_VERSION,
		    desc->majorv, desc->minorv);

	/*
	 * Set up the return values if the magic number is valid.
	 */
	if (majorp != NULL)
		*majorp = desc->majorv;
	if (minorp != NULL)
		*minorp = desc->minorv;

	/*
	 * Skip reading in the previous LSN if log file is an old version
	 * or if the caller doesn't care about the LSN.  Otherwise read that
	 * record in and set up the LSN.  We already have a buffer that is
	 * the correct size.  Reuse it.
	 */
	if (lsnp == NULL ||
	    (desc->majorv < WT_LOG_MAJOR_SYSTEM ||
	    (desc->majorv == WT_LOG_MAJOR_SYSTEM &&
	    desc->minorv < WT_LOG_MINOR_SYSTEM)))
		goto err;

	memset(buf->mem, 0, allocsize);
	WT_ERR(__wt_read(session, fh, allocsize, allocsize, buf->mem));
	logrec = (WT_LOG_RECORD *)buf->mem;
	if (!__log_checksum_match(session, buf, allocsize))
		WT_ERR_MSG(session, WT_ERROR,
		    "System log record checksum mismatch");
	__wt_log_record_byteswap(logrec);
	p = WT_LOG_SKIP_HEADER(buf->data);
	end = (const uint8_t *)buf->data + allocsize;
	WT_ERR(__wt_logrec_read(session, &p, end, &rectype));
	if (rectype != WT_LOGREC_SYSTEM)
		WT_ERR_MSG(session, WT_ERROR, "System log record missing");
	WT_ERR(__wt_log_recover_system(session, &p, end, lsnp));

=======
	if (LF_ISSET(WT_LOG_OPEN_VERIFY)) {
		WT_ERR(__wt_buf_grow(session, buf, allocsize));
		memset(buf->mem, 0, allocsize);
		WT_ERR(__wt_read(session, *fhp, 0, allocsize, buf->mem));
		logrec = (WT_LOG_RECORD *)buf->mem;
		__wt_log_record_byteswap(logrec);
		desc = (WT_LOG_DESC *)logrec->record;
		__wt_log_desc_byteswap(desc);
		if (desc->log_magic != WT_LOG_MAGIC)
			WT_PANIC_RET(session, WT_ERROR,
			    "log file %s corrupted: Bad magic number %" PRIu32,
			    (*fhp)->name, desc->log_magic);
		if (desc->majorv > WT_LOG_MAJOR_VERSION ||
		    (desc->majorv == WT_LOG_MAJOR_VERSION &&
		    desc->minorv > WT_LOG_MINOR_VERSION))
			WT_ERR_MSG(session, WT_ERROR,
			    "unsupported WiredTiger file version: this build "
			    " only supports major/minor versions up to %d/%d, "
			    " and the file is version %" PRIu16 "/%" PRIu16,
			    WT_LOG_MAJOR_VERSION, WT_LOG_MINOR_VERSION,
			    desc->majorv, desc->minorv);
	}
>>>>>>> a5b3166a
err:	__wt_scr_free(session, &buf);

	/*
	 * Return the file handle if needed, otherwise close it.
	 */
	if (fhp != NULL && ret == 0)
		*fhp = fh;
	else
		WT_TRET(__wt_close(session, &fh));

	return (ret);
}

/*
 * __log_alloc_prealloc --
 *	Look for a pre-allocated log file and rename it to use as the next
 *	real log file.  Called locked.
 */
static int
__log_alloc_prealloc(WT_SESSION_IMPL *session, uint32_t to_num)
{
	WT_DECL_ITEM(from_path);
	WT_DECL_ITEM(to_path);
	WT_DECL_RET;
	WT_LOG *log;
	uint32_t from_num;
	u_int logcount;
	char **logfiles;

	/*
	 * If there are no pre-allocated files, return WT_NOTFOUND.
	 */
	log = S2C(session)->log;
	logfiles = NULL;
	WT_ERR(__log_get_files(session, WT_LOG_PREPNAME, &logfiles, &logcount));
	if (logcount == 0)
		return (WT_NOTFOUND);

	/*
	 * We have a file to use.  Just use the first one.
	 */
	WT_ERR(__wt_log_extract_lognum(session, logfiles[0], &from_num));

	WT_ERR(__wt_scr_alloc(session, 0, &from_path));
	WT_ERR(__wt_scr_alloc(session, 0, &to_path));
	WT_ERR(__log_filename(session, from_num, WT_LOG_PREPNAME, from_path));
	WT_ERR(__log_filename(session, to_num, WT_LOG_FILENAME, to_path));
	__wt_spin_lock(session, &log->log_fs_lock);
	__wt_verbose(session, WT_VERB_LOG,
	    "log_alloc_prealloc: rename log %s to %s",
	    (const char *)from_path->data, (const char *)to_path->data);
	WT_STAT_CONN_INCR(session, log_prealloc_used);
	/*
	 * All file setup, writing the header and pre-allocation was done
	 * before.  We only need to rename it.
	 */
	WT_ERR(__wt_fs_rename(session, from_path->data, to_path->data, false));

err:	__wt_scr_free(session, &from_path);
	__wt_scr_free(session, &to_path);
	__wt_spin_unlock(session, &log->log_fs_lock);
	WT_TRET(__wt_fs_directory_list_free(session, &logfiles, logcount));
	return (ret);
}

/*
 * __log_newfile --
 *	Create the next log file and write the file header record into it.
 */
static int
__log_newfile(WT_SESSION_IMPL *session, bool conn_open, bool *created)
{
	WT_CONNECTION_IMPL *conn;
	WT_DECL_RET;
	WT_FH *log_fh;
	WT_LOG *log;
	WT_LSN end_lsn, logrec_lsn;
	u_int yield_cnt;
	bool create_log;

	conn = S2C(session);
	log = conn->log;

	/*
	 * Set aside the log file handle to be closed later.  Other threads
	 * may still be using it to write to the log.  If the log file size
	 * is small we could fill a log file before the previous one is closed.
	 * Wait for that to close.
	 */
	WT_ASSERT(session, F_ISSET(session, WT_SESSION_LOCKED_SLOT));
	for (yield_cnt = 0; log->log_close_fh != NULL;) {
		WT_STAT_CONN_INCR(session, log_close_yields);
		__wt_log_wrlsn(session, NULL);
		if (++yield_cnt > 10000)
			return (EBUSY);
		__wt_yield();
	}
	/*
	 * Note, the file server worker thread has code that knows that
	 * the file handle is set before the LSN.  Do not reorder without
	 * also reviewing that code.
	 */
	log->log_close_fh = log->log_fh;
	if (log->log_close_fh != NULL)
		log->log_close_lsn = log->alloc_lsn;
	log->fileid++;
	/*
	 * Make sure everything we set above is visible.
	 */
	WT_FULL_BARRIER();

	/*
	 * If pre-allocating log files look for one; otherwise, or if we don't
	 * find one, create a log file. We can't use pre-allocated log files
	 * while a hot backup is in progress: applications can copy the files
	 * in any way they choose, and a log file rename might confuse things.
	 */
	create_log = true;
	if (conn->log_prealloc > 0 && !conn->hot_backup) {
		__wt_readlock(session, &conn->hot_backup_lock);
		if (conn->hot_backup)
			__wt_readunlock(session, &conn->hot_backup_lock);
		else {
			ret = __log_alloc_prealloc(session, log->fileid);
			__wt_readunlock(session, &conn->hot_backup_lock);

			/*
			 * If ret is 0 it means we found a pre-allocated file.
			 * If ret is WT_NOTFOUND, create the new log file and
			 * signal the server, we missed our pre-allocation.
			 * If ret is non-zero but not WT_NOTFOUND, return the
			 * error.
			 */
			WT_RET_NOTFOUND_OK(ret);
			if (ret == 0)
				create_log = false;
			else {
				WT_STAT_CONN_INCR(session, log_prealloc_missed);
				if (conn->log_cond != NULL)
					__wt_cond_signal(
					    session, conn->log_cond);
			}
		}
	}
	/*
	 * If we need to create the log file, do so now.
	 */
	if (create_log) {
		log->prep_missed++;
		WT_RET(__wt_log_allocfile(
		    session, log->fileid, WT_LOG_FILENAME));
	}
	/*
	 * Since the file system clears the output file handle pointer before
	 * searching the handle list and filling in the new file handle,
	 * we must pass in a local file handle.  Otherwise there is a wide
	 * window where another thread could see a NULL log file handle.
	 */
	WT_RET(__log_open_verify(session,
	    log->fileid, &log_fh, NULL, NULL, NULL));
	/*
	 * Write the LSN at the end of the last record in the previous log file
	 * as the first record in this log file.
	 */
	if (log->fileid == 1)
		WT_INIT_LSN(&logrec_lsn);
	else
		logrec_lsn = log->alloc_lsn;
	/*
	 * We need to setup the LSNs.  Set the end LSN and alloc LSN to
	 * the end of the header.
	 */
	WT_SET_LSN(&log->alloc_lsn, log->fileid, WT_LOG_END_HEADER);
	/*
	 * If we're running the version where we write a system record
	 * do so now and update the alloc_lsn.
	 */
	if (log->log_minor == WT_LOG_MINOR_VERSION) {
		WT_RET(__wt_log_system_record(session,
		    log_fh, &logrec_lsn));
		WT_SET_LSN(&log->alloc_lsn, log->fileid, log->first_record);
	}
	end_lsn = log->alloc_lsn;
	WT_PUBLISH(log->log_fh, log_fh);

	/*
	 * If we're called from connection creation code, we need to update
	 * the LSNs since we're the only write in progress.
	 */
	if (conn_open) {
		WT_RET(__wt_fsync(session, log->log_fh, true));
		log->sync_lsn = end_lsn;
		log->write_lsn = end_lsn;
		log->write_start_lsn = end_lsn;
	}
	if (created != NULL)
		*created = create_log;
	return (0);
}

/*
 * __log_set_version --
 *	Set version related information under lock.
 */
static int
__log_set_version(WT_SESSION_IMPL *session, uint16_t major, uint16_t minor,
    uint32_t first_rec, bool live_chg, bool downgrade)
{
	WT_CONNECTION_IMPL *conn;
	WT_LOG *log;

	conn = S2C(session);
	log = conn->log;

	log->log_major = major;
	log->log_minor = minor;
	log->first_record = first_rec;
	if (downgrade)
		FLD_SET(conn->log_flags, WT_CONN_LOG_DOWNGRADED);
	else
		FLD_CLR(conn->log_flags, WT_CONN_LOG_DOWNGRADED);
	if (live_chg)
		F_SET(log, WT_LOG_FORCE_NEWFILE);
	if (!F_ISSET(conn, WT_CONN_READONLY))
		return (__log_prealloc_remove(session));
	else
		return (0);
}

/*
 * __wt_log_set_version --
 *	Change the version number in logging.  Will be done with locking.
 *	We need to force the log file to advance and remove all old
 *	pre-allocated files.
 */
int
__wt_log_set_version(WT_SESSION_IMPL *session,
    uint16_t major, uint16_t minor, uint32_t first_rec, bool downgrade,
    bool live_chg, uint32_t *lognump)
{
	WT_CONNECTION_IMPL *conn;
	WT_DECL_RET;
	WT_LOG *log;

	conn = S2C(session);
	log = conn->log;

	/*
	 * The steps are:
	 * - Set up versions and remove files under lock.
	 * - Set a flag so that the next slot change forces a file change.
	 * - Force out the slot that is currently active in the current log.
	 * - Write a log record to force a record into the new log file.
	 */
	WT_WITH_SLOT_LOCK(session, log,
	    ret = __log_set_version(session,
	    major, minor, first_rec, live_chg, downgrade));
	if (!live_chg)
		return (ret);
	WT_ERR(ret);
	/*
	 * A new log file will be used when we force out the earlier slot.
	 */
	WT_ERR(__wt_log_force_write(session, 1, NULL));

	/*
	 * We need to write a record to the new version log file so that
	 * a potential checkpoint finds LSNs in that new log file and
	 * an archive correctly removes all earlier logs.
	 * Write an internal printf record.
	 */
	WT_ERR(__log_printf_internal(session,
	    "COMPATIBILITY: Version now %" PRIu16 ".%" PRIu16,
	    log->log_major, log->log_minor));
	if (lognump != NULL)
		*lognump = log->alloc_lsn.l.file;
err:
	return (ret);
}

/*
 * __wt_log_acquire --
 *	Called serially when switching slots.  Can be called recursively
 *	from __log_newfile when we change log files.
 */
int
__wt_log_acquire(WT_SESSION_IMPL *session, uint64_t recsize, WT_LOGSLOT *slot)
{
	WT_CONNECTION_IMPL *conn;
	WT_LOG *log;
	bool created_log;

	conn = S2C(session);
	log = conn->log;
	created_log = true;
	/*
	 * Add recsize to alloc_lsn.  Save our starting LSN
	 * where the previous allocation finished for the release LSN.
	 * That way when log files switch, we're waiting for the correct LSN
	 * from outstanding writes.
	 */
	WT_ASSERT(session, F_ISSET(session, WT_SESSION_LOCKED_SLOT));
	/*
	 * We need to set the release LSN earlier, before a log file change.
	 */
	slot->slot_release_lsn = log->alloc_lsn;
	/*
	 * Make sure that the size can fit in the file.  Proactively switch
	 * if it cannot.  This reduces, but does not eliminate, log files
	 * that exceed the maximum file size.  We want to minimize the risk
	 * of an error due to no space.
	 */
	if (F_ISSET(log, WT_LOG_FORCE_NEWFILE) ||
	    !__log_size_fit(session, &log->alloc_lsn, recsize)) {
		WT_RET(__log_newfile(session, false, &created_log));
		F_CLR(log, WT_LOG_FORCE_NEWFILE);
		if (log->log_close_fh != NULL)
			F_SET(slot, WT_SLOT_CLOSEFH);
	}

	/*
	 * Pre-allocate on the first real write into the log file, if it
	 * was just created (i.e. not pre-allocated).
	 */
	if (log->alloc_lsn.l.offset == log->first_record && created_log)
		WT_RET(__log_prealloc(session, log->log_fh));
	/*
	 * Initialize the slot for activation.
	 */
	__wt_log_slot_activate(session, slot);

	return (0);
}

/*
 * __log_truncate_file --
 *	Truncate a log file to the specified offset.
 *
 *	If the underlying file system doesn't support truncate then we need to
 *	zero out the rest of the file, doing an effective truncate.
 */
static int
__log_truncate_file(WT_SESSION_IMPL *session, WT_FH *log_fh, wt_off_t offset)
{
	WT_CONNECTION_IMPL *conn;
	WT_DECL_RET;
	WT_LOG *log;

	conn = S2C(session);
	log = conn->log;

	if (!F_ISSET(log, WT_LOG_TRUNCATE_NOTSUP) && !conn->hot_backup) {
		__wt_readlock(session, &conn->hot_backup_lock);
		if (conn->hot_backup)
			__wt_readunlock(session, &conn->hot_backup_lock);
		else {
			ret = __wt_ftruncate(session, log_fh, offset);
			__wt_readunlock(session, &conn->hot_backup_lock);
			if (ret != ENOTSUP)
				return (ret);
			F_SET(log, WT_LOG_TRUNCATE_NOTSUP);
		}
	}

	return (__log_zero(session, log_fh, offset, conn->log_file_max));
}

/*
 * __log_truncate --
 *	Truncate the log to the given LSN.  If this_log is set, it will only
 *	truncate the log file indicated in the given LSN.  If not set,
 *	it will truncate between the given LSN and the trunc_lsn.  That is,
 *	since we pre-allocate log files, it will free that space and allow the
 *	log to be traversed.  We use the trunc_lsn because logging has already
 *	opened the new/next log file before recovery ran.  This function assumes
 *	we are in recovery or other dedicated time and not during live running.
 */
static int
__log_truncate(WT_SESSION_IMPL *session, WT_LSN *lsn, bool this_log)
{
	WT_CONNECTION_IMPL *conn;
	WT_DECL_RET;
	WT_FH *log_fh;
	WT_LOG *log;
	uint32_t lognum;
	u_int i, logcount;
	char **logfiles;

	conn = S2C(session);
	log = conn->log;
	log_fh = NULL;
	logcount = 0;
	logfiles = NULL;

	/*
	 * Truncate the log file to the given LSN.
	 *
	 * It's possible the underlying file system doesn't support truncate
	 * (there are existing examples), which is fine, but we don't want to
	 * repeatedly do the setup work just to find that out every time. Check
	 * before doing work, and if there's a not-supported error, turn off
	 * future truncates.
	 */
	WT_ERR(__log_openfile(session, lsn->l.file, 0, &log_fh));
	WT_ERR(__log_truncate_file(session, log_fh, lsn->l.offset));
	WT_ERR(__wt_fsync(session, log_fh, true));
	WT_ERR(__wt_close(session, &log_fh));

	/*
	 * If we just want to truncate the current log, return and skip
	 * looking for intervening logs.
	 */
	if (this_log)
		goto err;
	WT_ERR(__log_get_files(session, WT_LOG_FILENAME, &logfiles, &logcount));
	for (i = 0; i < logcount; i++) {
		WT_ERR(__wt_log_extract_lognum(session, logfiles[i], &lognum));
		if (lognum > lsn->l.file &&
		    lognum < log->trunc_lsn.l.file) {
			WT_ERR(__log_openfile(session, lognum, 0, &log_fh));
			/*
			 * If there are intervening files pre-allocated,
			 * truncate them to the end of the log file header.
			 */
			WT_ERR(__log_truncate_file(
			    session, log_fh, log->first_record));
			WT_ERR(__wt_fsync(session, log_fh, true));
			WT_ERR(__wt_close(session, &log_fh));
		}
	}
err:	WT_TRET(__wt_close(session, &log_fh));
	WT_TRET(__wt_fs_directory_list_free(session, &logfiles, logcount));
	return (ret);
}

/*
 * __wt_log_allocfile --
 *	Given a log number, create a new log file by writing the header,
 *	pre-allocating the file and moving it to the destination name.
 */
int
__wt_log_allocfile(
    WT_SESSION_IMPL *session, uint32_t lognum, const char *dest)
{
	WT_CONNECTION_IMPL *conn;
	WT_DECL_ITEM(from_path);
	WT_DECL_ITEM(to_path);
	WT_DECL_RET;
	WT_FH *log_fh;
	WT_LOG *log;
	uint32_t tmp_id;

	conn = S2C(session);
	log = conn->log;
	log_fh = NULL;

	/*
	 * Preparing a log file entails creating a temporary file:
	 * - Writing the header.
	 * - Truncating to the offset of the first record.
	 * - Pre-allocating the file if needed.
	 * - Renaming it to the desired file name.
	 */
	WT_RET(__wt_scr_alloc(session, 0, &from_path));
	WT_ERR(__wt_scr_alloc(session, 0, &to_path));
	tmp_id = __wt_atomic_add32(&log->tmp_fileid, 1);
	WT_ERR(__log_filename(session, tmp_id, WT_LOG_TMPNAME, from_path));
	WT_ERR(__log_filename(session, lognum, dest, to_path));
	__wt_spin_lock(session, &log->log_fs_lock);
	/*
	 * Set up the temporary file.
	 */
	WT_ERR(__log_openfile(session, tmp_id, WT_LOG_OPEN_CREATE_OK, &log_fh));
	WT_ERR(__log_file_header(session, log_fh, NULL, true));
	WT_ERR(__log_prealloc(session, log_fh));
	WT_ERR(__wt_fsync(session, log_fh, true));
	WT_ERR(__wt_close(session, &log_fh));
	__wt_verbose(session, WT_VERB_LOG,
	    "log_allocfile: rename %s to %s",
	    (const char *)from_path->data, (const char *)to_path->data);
	/*
	 * Rename it into place and make it available.
	 */
	WT_ERR(__wt_fs_rename(session, from_path->data, to_path->data, false));

err:	__wt_scr_free(session, &from_path);
	__wt_scr_free(session, &to_path);
	__wt_spin_unlock(session, &log->log_fs_lock);
	WT_TRET(__wt_close(session, &log_fh));
	return (ret);
}

/*
 * __wt_log_remove --
 *	Given a log number, remove that log file.
 */
int
__wt_log_remove(WT_SESSION_IMPL *session,
    const char *file_prefix, uint32_t lognum)
{
	WT_DECL_ITEM(path);
	WT_DECL_RET;

	WT_RET(__wt_scr_alloc(session, 0, &path));
	WT_ERR(__log_filename(session, lognum, file_prefix, path));
	__wt_verbose(session, WT_VERB_LOG,
	    "log_remove: remove log %s", (const char *)path->data);
	WT_ERR(__wt_fs_remove(session, path->data, false));
err:	__wt_scr_free(session, &path);
	return (ret);
}

/*
 * __wt_log_open --
 *	Open the appropriate log file for the connection.  The purpose is
 *	to find the last log file that exists, open it and set our initial
 *	LSNs to the end of that file.  If none exist, call __log_newfile
 *	to create it.
 */
int
__wt_log_open(WT_SESSION_IMPL *session)
{
	WT_CONNECTION_IMPL *conn;
	WT_DECL_RET;
	WT_LOG *log;
	uint32_t firstlog, lastlog, lognum;
	uint16_t major, minor;
	u_int i, logcount;
	char **logfiles;

	conn = S2C(session);
	log = conn->log;
	logfiles = NULL;
	logcount = 0;
	lastlog = 0;
	firstlog = UINT32_MAX;

	/*
	 * Open up a file handle to the log directory if we haven't.
	 */
	if (log->log_dir_fh == NULL) {
		__wt_verbose(session, WT_VERB_LOG,
		    "log_open: open fh to directory %s", conn->log_path);
		WT_RET(__wt_open(session, conn->log_path,
		    WT_FS_OPEN_FILE_TYPE_DIRECTORY, 0, &log->log_dir_fh));
	}

	if (!F_ISSET(conn, WT_CONN_READONLY))
		WT_ERR(__log_prealloc_remove(session));

	/*
	 * Now look at the log files and set our LSNs.
	 */
	WT_ERR(__log_get_files(session, WT_LOG_FILENAME, &logfiles, &logcount));
	for (i = 0; i < logcount; i++) {
		WT_ERR(__wt_log_extract_lognum(session, logfiles[i], &lognum));
		lastlog = WT_MAX(lastlog, lognum);
		firstlog = WT_MIN(firstlog, lognum);
	}
	log->fileid = lastlog;
	__wt_verbose(session, WT_VERB_LOG,
	    "log_open: first log %" PRIu32 " last log %" PRIu32,
	    firstlog, lastlog);
	if (firstlog == UINT32_MAX) {
		WT_ASSERT(session, logcount == 0);
		WT_INIT_LSN(&log->first_lsn);
	} else
		WT_SET_LSN(&log->first_lsn, firstlog, 0);

	/*
	 * Start logging at the beginning of the next log file, no matter
	 * where the previous log file ends.
	 */
	if (!F_ISSET(conn, WT_CONN_READONLY)) {
		WT_WITH_SLOT_LOCK(session, log,
		    ret = __log_newfile(session, true, NULL));
		WT_ERR(ret);
	}

	/* If we found log files, save the new state. */
	if (logcount > 0) {
		/*
		 * If we're running in a downgraded mode and there are earlier
		 * logs detect if they're at a higher version.  If so, we need
		 * to force recovery (to write a full checkpoint) and force
		 * archiving to remove all higher version logs.
		 */
		if (FLD_ISSET(conn->log_flags, WT_CONN_LOG_DOWNGRADED)) {
			for (i = 0; i < logcount; ++i) {
				WT_ERR(__wt_log_extract_lognum(
				    session, logfiles[i], &lognum));
				/*
				 * By sending in a NULL file handle, we don't
				 * have to close the file.
				 */
				WT_ERR(__log_open_verify(session,
				    lognum, NULL, NULL, &major, &minor));
				/*
				 * If we find any log file at the wrong version
				 * set the flag and we're done.
				 */
				if (log->log_major != major ||
				    log->log_minor != minor) {
					FLD_SET(conn->log_flags,
					    WT_CONN_LOG_FORCE_DOWNGRADE);
					break;
				}
			}
		}
		log->trunc_lsn = log->alloc_lsn;
		FLD_SET(conn->log_flags, WT_CONN_LOG_EXISTED);
	}

err:	WT_TRET(__wt_fs_directory_list_free(session, &logfiles, logcount));
	if (ret == 0)
		F_SET(log, WT_LOG_OPENED);
	return (ret);
}

/*
 * __wt_log_close --
 *	Close the log file.
 */
int
__wt_log_close(WT_SESSION_IMPL *session)
{
	WT_CONNECTION_IMPL *conn;
	WT_LOG *log;

	conn = S2C(session);
	log = conn->log;

	if (log->log_close_fh != NULL && log->log_close_fh != log->log_fh) {
		__wt_verbose(session, WT_VERB_LOG,
		    "closing old log %s", log->log_close_fh->name);
		if (!F_ISSET(conn, WT_CONN_READONLY))
			WT_RET(__wt_fsync(session, log->log_close_fh, true));
		WT_RET(__wt_close(session, &log->log_close_fh));
	}
	if (log->log_fh != NULL) {
		__wt_verbose(session, WT_VERB_LOG,
		    "closing log %s", log->log_fh->name);
		if (!F_ISSET(conn, WT_CONN_READONLY))
			WT_RET(__wt_fsync(session, log->log_fh, true));
		WT_RET(__wt_close(session, &log->log_fh));
		log->log_fh = NULL;
	}
	if (log->log_dir_fh != NULL) {
		__wt_verbose(session, WT_VERB_LOG,
		    "closing log directory %s", log->log_dir_fh->name);
		if (!F_ISSET(conn, WT_CONN_READONLY))
			WT_RET(__wt_fsync(session, log->log_dir_fh, true));
		WT_RET(__wt_close(session, &log->log_dir_fh));
		log->log_dir_fh = NULL;
	}
	F_CLR(log, WT_LOG_OPENED);
	return (0);
}

/*
 * __log_has_hole --
 *	Determine if the current offset represents a hole in the log
 *	file (i.e. there is valid data somewhere after the hole), or
 *	if this is the end of this log file and the remainder of the
 *	file is zeroes.
 */
static int
__log_has_hole(WT_SESSION_IMPL *session,
    WT_FH *fh, wt_off_t log_size, wt_off_t offset, bool *hole)
{
	WT_CONNECTION_IMPL *conn;
	WT_DECL_RET;
	WT_LOG *log;
	wt_off_t off, remainder;
	size_t bufsz, rdlen;
	char *buf, *zerobuf;

	conn = S2C(session);
	log = conn->log;
	remainder = log_size - offset;
	*hole = false;

	/*
	 * It can be very slow looking for the last real record in the log
	 * in very small chunks.  Walk a megabyte at a time.  If we find a
	 * part of the log that is not just zeroes we know this log file
	 * has a hole in it.
	 */
	buf = zerobuf = NULL;
	if (log == NULL || log->allocsize < WT_MEGABYTE)
		bufsz = WT_MEGABYTE;
	else
		bufsz = log->allocsize;

	if ((size_t)remainder < bufsz)
		bufsz = (size_t)remainder;
	WT_RET(__wt_calloc_def(session, bufsz, &buf));
	WT_ERR(__wt_calloc_def(session, bufsz, &zerobuf));

	/*
	 * Read in a chunk starting at the given offset.
	 * Compare against a known zero byte chunk.
	 */
	for (off = offset; remainder > 0;
	    remainder -= (wt_off_t)rdlen, off += (wt_off_t)rdlen) {
		rdlen = WT_MIN(bufsz, (size_t)remainder);
		WT_ERR(__wt_read(session, fh, off, rdlen, buf));
		if (memcmp(buf, zerobuf, rdlen) != 0) {
			*hole = true;
			break;
		}
	}

err:	__wt_free(session, buf);
	__wt_free(session, zerobuf);
	return (ret);
}

/*
 * __wt_log_release --
 *	Release a log slot.
 */
int
__wt_log_release(WT_SESSION_IMPL *session, WT_LOGSLOT *slot, bool *freep)
{
	struct timespec fsync_start, fsync_stop;
	WT_CONNECTION_IMPL *conn;
	WT_DECL_RET;
	WT_LOG *log;
	WT_LSN sync_lsn;
	int64_t release_buffered, release_bytes;
	uint64_t fsync_duration_usecs;
	bool locked;

	conn = S2C(session);
	log = conn->log;
	locked = false;
	if (freep != NULL)
		*freep = 1;
	release_buffered = WT_LOG_SLOT_RELEASED_BUFFERED(slot->slot_state);
	release_bytes = release_buffered + slot->slot_unbuffered;

	/*
	 * Checkpoints can be configured based on amount of log written.
	 * Add in this log record to the sum and if needed, signal the
	 * checkpoint condition.  The logging subsystem manages the
	 * accumulated field.  There is a bit of layering violation
	 * here checking the connection ckpt field and using its
	 * condition.
	 */
	if (WT_CKPT_LOGSIZE(conn)) {
		log->log_written += (wt_off_t)release_bytes;
		__wt_checkpoint_signal(session, log->log_written);
	}

	/* Write the buffered records */
	if (release_buffered != 0)
		WT_ERR(__wt_write(session, slot->slot_fh,
		    slot->slot_start_offset, (size_t)release_buffered,
		    slot->slot_buf.mem));

	/*
	 * If we have to wait for a synchronous operation, we do not pass
	 * handling of this slot off to the worker thread.  The caller is
	 * responsible for freeing the slot in that case.  Otherwise the
	 * worker thread will free it.
	 */
	if (!F_ISSET(slot, WT_SLOT_FLUSH | WT_SLOT_SYNC | WT_SLOT_SYNC_DIR)) {
		if (freep != NULL)
			*freep = 0;
		slot->slot_state = WT_LOG_SLOT_WRITTEN;
		/*
		 * After this point the worker thread owns the slot.  There
		 * is nothing more to do but return.
		 */
		/*
		 * !!! Signalling the wrlsn_cond condition here results in
		 * worse performance because it causes more scheduling churn
		 * and more walking of the slot pool for a very small number
		 * of slots to process.  Don't signal here.
		 */
		return (0);
	}

	/*
	 * Wait for earlier groups to finish, otherwise there could
	 * be holes in the log file.
	 */
	WT_STAT_CONN_INCR(session, log_release_write_lsn);
	WT_ERR(__log_wait_for_earlier_slot(session, slot));

	log->write_start_lsn = slot->slot_start_lsn;
	log->write_lsn = slot->slot_end_lsn;

	WT_ASSERT(session, slot != log->active_slot);
	__wt_cond_signal(session, log->log_write_cond);
	F_CLR(slot, WT_SLOT_FLUSH);

	/*
	 * Signal the close thread if needed.
	 */
	if (F_ISSET(slot, WT_SLOT_CLOSEFH))
		__wt_cond_signal(session, conn->log_file_cond);

	/*
	 * Try to consolidate calls to fsync to wait less.  Acquire a spin lock
	 * so that threads finishing writing to the log will wait while the
	 * current fsync completes and advance log->sync_lsn.
	 */
	while (F_ISSET(slot, WT_SLOT_SYNC | WT_SLOT_SYNC_DIR)) {
		WT_ERR(WT_SESSION_CHECK_PANIC(session));
		/*
		 * We have to wait until earlier log files have finished their
		 * sync operations.  The most recent one will set the LSN to the
		 * beginning of our file.
		 */
		if (log->sync_lsn.l.file < slot->slot_end_lsn.l.file ||
		    __wt_spin_trylock(session, &log->log_sync_lock) != 0) {
			__wt_cond_wait(
			    session, log->log_sync_cond, 10000, NULL);
			continue;
		}
		locked = true;

		/*
		 * Record the current end of our update after the lock.
		 * That is how far our calls can guarantee.
		 */
		sync_lsn = slot->slot_end_lsn;
		/*
		 * Check if we have to sync the parent directory.  Some
		 * combinations of sync flags may result in the log file
		 * not yet stable in its parent directory.  Do that
		 * now if needed.
		 */
		if (F_ISSET(slot, WT_SLOT_SYNC_DIR) &&
		    (log->sync_dir_lsn.l.file < sync_lsn.l.file)) {
			WT_ASSERT(session, log->log_dir_fh != NULL);
			__wt_verbose(session, WT_VERB_LOG,
			    "log_release: sync directory %s to LSN %" PRIu32
			    "/%" PRIu32,
			    log->log_dir_fh->name,
			    sync_lsn.l.file, sync_lsn.l.offset);
			__wt_epoch(session, &fsync_start);
			WT_ERR(__wt_fsync(session, log->log_dir_fh, true));
			__wt_epoch(session, &fsync_stop);
			fsync_duration_usecs =
			    WT_TIMEDIFF_US(fsync_stop, fsync_start);
			log->sync_dir_lsn = sync_lsn;
			WT_STAT_CONN_INCR(session, log_sync_dir);
			WT_STAT_CONN_INCRV(session,
			    log_sync_dir_duration, fsync_duration_usecs);
		}

		/*
		 * Sync the log file if needed.
		 */
		if (F_ISSET(slot, WT_SLOT_SYNC) &&
		    __wt_log_cmp(&log->sync_lsn, &slot->slot_end_lsn) < 0) {
			__wt_verbose(session, WT_VERB_LOG,
			    "log_release: sync log %s to LSN %" PRIu32
			    "/%" PRIu32,
			    log->log_fh->name,
			    sync_lsn.l.file, sync_lsn.l.offset);
			WT_STAT_CONN_INCR(session, log_sync);
			__wt_epoch(session, &fsync_start);
			WT_ERR(__wt_fsync(session, log->log_fh, true));
			__wt_epoch(session, &fsync_stop);
			fsync_duration_usecs =
			    WT_TIMEDIFF_US(fsync_stop, fsync_start);
			WT_STAT_CONN_INCRV(session,
			    log_sync_duration, fsync_duration_usecs);
			log->sync_lsn = sync_lsn;
			__wt_cond_signal(session, log->log_sync_cond);
		}
		/*
		 * Clear the flags before leaving the loop.
		 */
		F_CLR(slot, WT_SLOT_SYNC | WT_SLOT_SYNC_DIR);
		locked = false;
		__wt_spin_unlock(session, &log->log_sync_lock);
	}
err:	if (locked)
		__wt_spin_unlock(session, &log->log_sync_lock);
	if (ret != 0 && slot->slot_error == 0)
		slot->slot_error = ret;
	return (ret);
}

/*
 * __wt_log_scan --
 *	Scan the logs, calling a function on each record found.
 */
int
__wt_log_scan(WT_SESSION_IMPL *session, WT_LSN *lsnp, uint32_t flags,
    int (*func)(WT_SESSION_IMPL *session,
    WT_ITEM *record, WT_LSN *lsnp, WT_LSN *next_lsnp,
    void *cookie, int firstrecord), void *cookie)
{
	WT_CONNECTION_IMPL *conn;
	WT_DECL_ITEM(buf);
	WT_DECL_ITEM(decryptitem);
	WT_DECL_ITEM(uncitem);
	WT_DECL_RET;
	WT_FH *log_fh;
	WT_ITEM *cbbuf;
	WT_LOG *log;
	WT_LOG_RECORD *logrec;
	WT_LSN end_lsn, next_lsn, prev_eof, prev_lsn, rd_lsn, start_lsn;
	wt_off_t log_size;
	uint32_t allocsize, firstlog, lastlog, lognum, rdup_len, reclen;
	u_int i, logcount;
	int firstrecord;
	bool eol, partial_record;
	char **logfiles;

	conn = S2C(session);
	log = conn->log;
	log_fh = NULL;
	logcount = 0;
	logfiles = NULL;
	eol = false;
	firstrecord = 1;

	/*
	 * If the caller did not give us a callback function there is nothing
	 * to do.
	 */
	if (func == NULL)
		return (0);

	if (log != NULL) {
		allocsize = log->allocsize;

		if (lsnp == NULL) {
			if (LF_ISSET(WT_LOGSCAN_FIRST))
				start_lsn = log->first_lsn;
			else if (LF_ISSET(WT_LOGSCAN_FROM_CKP))
				start_lsn = log->ckpt_lsn;
			else
				return (WT_ERROR);	/* Illegal usage */
		} else {
			if (LF_ISSET(WT_LOGSCAN_FIRST|WT_LOGSCAN_FROM_CKP))
				WT_RET_MSG(session, WT_ERROR,
			    "choose either a start LSN or a start flag");

			/* Offsets must be on allocation boundaries. */
			if (lsnp->l.offset % allocsize != 0 ||
			    lsnp->l.file > log->fileid)
				return (WT_NOTFOUND);

			/*
			 * Log cursors may not know the starting LSN.  If an
			 * LSN is passed in that it is equal to the smallest
			 * LSN, start from the beginning of the log.
			 */
			start_lsn = *lsnp;
			if (WT_IS_INIT_LSN(&start_lsn))
				start_lsn = log->first_lsn;
		}
		end_lsn = log->alloc_lsn;
	} else {
		/*
		 * If logging is not configured, we can still print out the log
		 * if log files exist.  We just need to set the LSNs from what
		 * is in the files versus what is in the live connection.
		 */
		/*
		 * Set allocsize to the minimum alignment it could be.  Larger
		 * records and larger allocation boundaries should always be
		 * a multiple of this.
		 */
		allocsize = WT_LOG_ALIGN;
		lastlog = 0;
		firstlog = UINT32_MAX;
		WT_RET(__log_get_files(session,
		    WT_LOG_FILENAME, &logfiles, &logcount));
		if (logcount == 0)
			WT_RET_MSG(session, ENOTSUP, "no log files found");
		for (i = 0; i < logcount; i++) {
			WT_ERR(__wt_log_extract_lognum(session, logfiles[i],
			    &lognum));
			lastlog = WT_MAX(lastlog, lognum);
			firstlog = WT_MIN(firstlog, lognum);
		}
		WT_SET_LSN(&start_lsn, firstlog, 0);
		WT_SET_LSN(&end_lsn, lastlog, 0);
		WT_ERR(
		    __wt_fs_directory_list_free(session, &logfiles, logcount));
	}
	WT_ERR(__log_open_verify(session,
	    start_lsn.l.file, &log_fh, &prev_lsn, NULL, NULL));
	WT_ERR(__wt_filesize(session, log_fh, &log_size));
	rd_lsn = start_lsn;
	if (LF_ISSET(WT_LOGSCAN_RECOVER))
		__wt_verbose(session, WT_VERB_RECOVERY_PROGRESS,
		    "Recovering log %" PRIu32 " through %" PRIu32,
		    rd_lsn.l.file, end_lsn.l.file);

	WT_ERR(__wt_scr_alloc(session, WT_LOG_ALIGN, &buf));
	WT_ERR(__wt_scr_alloc(session, 0, &decryptitem));
	WT_ERR(__wt_scr_alloc(session, 0, &uncitem));
	for (;;) {
		if (rd_lsn.l.offset + allocsize > log_size) {
advance:
			if (rd_lsn.l.offset == log_size)
				partial_record = false;
			else
				/*
				 * See if there is anything non-zero at the
				 * end of this log file.
				 */
				WT_ERR(__log_has_hole(
				    session, log_fh, log_size,
				    rd_lsn.l.offset, &partial_record));
			/*
			 * If we read the last record, go to the next file.
			 */
			WT_ERR(__wt_close(session, &log_fh));
			log_fh = NULL;
			eol = true;
			/*
			 * Truncate this log file before we move to the next.
			 */
			if (LF_ISSET(WT_LOGSCAN_RECOVER))
				WT_ERR(__log_truncate(session, &rd_lsn, true));
			/*
			 * If we had a partial record, we'll want to break
			 * now after closing and truncating.  Although for now
			 * log_truncate does not modify the LSN passed in,
			 * this code does not assume it is unmodified after that
			 * call which is why it uses the boolean set earlier.
			 */
			if (partial_record)
				break;
			/*
			 * Avoid an error message when we reach end of log
			 * by checking here.
			 */
			prev_eof = rd_lsn;
			WT_SET_LSN(&rd_lsn, rd_lsn.l.file + 1, 0);
			if (rd_lsn.l.file > end_lsn.l.file)
				break;
			WT_ERR(__log_open_verify(session,
			    rd_lsn.l.file, &log_fh, &prev_lsn, NULL, NULL));
			/*
			 * Opening the log file reads with verify sets up the
			 * previous LSN from the first record.  This detects
			 * a "hole" at the end of the previous log file.
			 */
			if (LF_ISSET(WT_LOGSCAN_RECOVER) &&
			    !WT_IS_INIT_LSN(&prev_lsn) &&
			    prev_lsn.l.offset != prev_eof.l.offset) {
				WT_ASSERT(session,
				    prev_eof.l.file == prev_lsn.l.file);
				break;
			}
			if (LF_ISSET(WT_LOGSCAN_RECOVER))
				__wt_verbose(session, WT_VERB_RECOVERY_PROGRESS,
				    "Recovering log %" PRIu32
				    " through %" PRIu32,
				    rd_lsn.l.file, end_lsn.l.file);
			WT_ERR(__wt_filesize(session, log_fh, &log_size));
			eol = false;
			continue;
		}
		/*
		 * Read the minimum allocation size a record could be.
		 */
		WT_ASSERT(session, buf->memsize >= allocsize);
		WT_ERR(__wt_read(session,
		    log_fh, rd_lsn.l.offset, (size_t)allocsize, buf->mem));
		/*
		 * See if we need to read more than the allocation size. We
		 * expect that we rarely will have to read more. Most log
		 * records will be fairly small.
		 */
		reclen = ((WT_LOG_RECORD *)buf->mem)->len;
#ifdef WORDS_BIGENDIAN
		reclen = __wt_bswap32(reclen);
#endif
		/*
		 * Log files are pre-allocated.  We need to detect the
		 * difference between a hole in the file (where this location
		 * would be considered the end of log) and the last record
		 * in the log and we're at the zeroed part of the file.
		 * If we find a zeroed record, scan forward in the log looking
		 * for any data.  If we detect any we have a hole and stop.
		 * Otherwise if the rest is all zeroes advance to the next file.
		 * When recovery finds the end of the log, truncate the file
		 * and remove any later log files that may exist.
		 */
		if (reclen == 0) {
			WT_ERR(__log_has_hole(
			    session, log_fh, log_size, rd_lsn.l.offset, &eol));
			if (eol)
				/* Found a hole. This LSN is the end. */
				break;
			/* Last record in log.  Look for more. */
			goto advance;
		}
		rdup_len = __wt_rduppo2(reclen, allocsize);
		if (reclen > allocsize) {
			/*
			 * The log file end could be the middle of this
			 * log record.  If we have a partially written record
			 * then this is considered the end of the log.
			 */
			if (rd_lsn.l.offset + rdup_len > log_size) {
				eol = true;
				break;
			}
			/*
			 * We need to round up and read in the full padded
			 * record, especially for direct I/O.
			 */
			WT_ERR(__wt_buf_grow(session, buf, rdup_len));
			WT_ERR(__wt_read(session, log_fh,
			    rd_lsn.l.offset, (size_t)rdup_len, buf->mem));
			WT_STAT_CONN_INCR(session, log_scan_rereads);
		}
		/*
		 * We read in the record, verify checksum.
		 *
		 * Handle little- and big-endian objects. Objects are written
		 * in little-endian format: save the header checksum, and
		 * calculate the checksum for the header in its little-endian
		 * form. Then, restore the header's checksum, and byte-swap
		 * the whole thing as necessary, leaving us with a calculated
		 * checksum that should match the checksum in the header.
		 */
		buf->size = reclen;
		logrec = (WT_LOG_RECORD *)buf->mem;
		if (!__log_checksum_match(session, buf, reclen)) {
			/*
			 * A checksum mismatch means we have reached the end of
			 * the useful part of the log.  This should be found on
			 * the first pass through recovery.  In the second pass
			 * where we truncate the log, this is where it should
			 * end.
			 */
			if (log != NULL)
				log->trunc_lsn = rd_lsn;
			/*
			 * If the user asked for a specific LSN and it is not
			 * a valid LSN, return WT_NOTFOUND.
			 */
			if (LF_ISSET(WT_LOGSCAN_ONE))
				ret = WT_NOTFOUND;
			break;
		}
		__wt_log_record_byteswap(logrec);

		/*
		 * We have a valid log record.  If it is not the log file
		 * header, invoke the callback.
		 */
		WT_STAT_CONN_INCR(session, log_scan_records);
		next_lsn = rd_lsn;
		next_lsn.l.offset += rdup_len;
		if (rd_lsn.l.offset != 0) {
			/*
			 * We need to manage the different buffers here.
			 * Buf is the buffer this function uses to read from
			 * the disk.  The callback buffer may change based
			 * on whether encryption and compression are used.
			 *
			 * We want to free any buffers from compression and
			 * encryption but keep the one we use for reading.
			 */
			cbbuf = buf;
			if (F_ISSET(logrec, WT_LOG_RECORD_ENCRYPTED)) {
				WT_ERR(__log_decrypt(
				    session, cbbuf, decryptitem));
				cbbuf = decryptitem;
			}
			if (F_ISSET(logrec, WT_LOG_RECORD_COMPRESSED)) {
				WT_ERR(__log_decompress(
				    session, cbbuf, uncitem));
				cbbuf = uncitem;
			}
			WT_ERR((*func)(session,
			    cbbuf, &rd_lsn, &next_lsn, cookie, firstrecord));

			firstrecord = 0;

			if (LF_ISSET(WT_LOGSCAN_ONE))
				break;
		}
		rd_lsn = next_lsn;
	}

	/* Truncate if we're in recovery. */
	if (LF_ISSET(WT_LOGSCAN_RECOVER) &&
	    __wt_log_cmp(&rd_lsn, &log->trunc_lsn) < 0) {
		__wt_verbose(session, WT_VERB_LOG,
		    "__wt_log_scan truncating to %" PRIu32 "/%" PRIu32,
		    rd_lsn.l.file, rd_lsn.l.offset);
		WT_ERR(__log_truncate(session, &rd_lsn, false));
	}

err:	WT_STAT_CONN_INCR(session, log_scans);
	/*
	 * If the first attempt to read a log record results in
	 * an error recovery is likely going to fail.  Try to provide
	 * a helpful failure message.
	 */
	if (ret != 0 && firstrecord) {
		__wt_errx(session,
		    "WiredTiger is unable to read the recovery log.");
		__wt_errx(session, "This may be due to the log"
		    " files being encrypted, being from an older"
		    " version or due to corruption on disk");
		__wt_errx(session, "You should confirm that you have"
		    " opened the database with the correct options including"
		    " all encryption and compression options");
	}

	WT_TRET(__wt_fs_directory_list_free(session, &logfiles, logcount));

	__wt_scr_free(session, &buf);
	__wt_scr_free(session, &decryptitem);
	__wt_scr_free(session, &uncitem);

	/*
	 * If the caller wants one record and it is at the end of log,
	 * return WT_NOTFOUND.
	 */
	if (LF_ISSET(WT_LOGSCAN_ONE) && eol && ret == 0)
		ret = WT_NOTFOUND;
	WT_TRET(__wt_close(session, &log_fh));
	return (ret);
}

/*
 * __wt_log_force_write --
 *	Force a switch and release and write of the current slot.
 *	Wrapper function that takes the lock.
 */
int
__wt_log_force_write(WT_SESSION_IMPL *session, bool retry, bool *did_work)
{
	WT_LOG *log;
	WT_MYSLOT myslot;
	uint32_t joined;

	log = S2C(session)->log;
	memset(&myslot, 0, sizeof(myslot));
	WT_STAT_CONN_INCR(session, log_force_write);
	if (did_work != NULL)
		*did_work = true;
	myslot.slot = log->active_slot;
	joined = WT_LOG_SLOT_JOINED(log->active_slot->slot_state);
	if (joined == 0 && !F_ISSET(log, WT_LOG_FORCE_NEWFILE)) {
		WT_STAT_CONN_INCR(session, log_force_write_skip);
		if (did_work != NULL)
			*did_work = false;
		return (0);
	}
	return (__wt_log_slot_switch(session, &myslot, retry, true));
}

/*
 * __wt_log_write --
 *	Write a record into the log, compressing as necessary.
 */
int
__wt_log_write(WT_SESSION_IMPL *session, WT_ITEM *record, WT_LSN *lsnp,
    uint32_t flags)
{
	WT_COMPRESSOR *compressor;
	WT_CONNECTION_IMPL *conn;
	WT_DECL_ITEM(citem);
	WT_DECL_ITEM(eitem);
	WT_DECL_RET;
	WT_ITEM *ip;
	WT_KEYED_ENCRYPTOR *kencryptor;
	WT_LOG *log;
	WT_LOG_RECORD *newlrp;
	int compression_failed;
	size_t dst_len, len, new_size, result_len, src_len;
	uint8_t *dst, *src;

	conn = S2C(session);
	log = conn->log;
	/*
	 * An error during opening the logging subsystem can result in it
	 * being enabled, but without an open log file.  In that case,
	 * just return.  We can also have logging opened for reading in a
	 * read-only database and attempt to write a record on close.
	 */
	if (!F_ISSET(log, WT_LOG_OPENED) || F_ISSET(conn, WT_CONN_READONLY))
		return (0);
	ip = record;
	if ((compressor = conn->log_compressor) != NULL &&
	    record->size < log->allocsize) {
		WT_STAT_CONN_INCR(session, log_compress_small);
	} else if (compressor != NULL) {
		/* Skip the log header */
		src = (uint8_t *)record->mem + WT_LOG_COMPRESS_SKIP;
		src_len = record->size - WT_LOG_COMPRESS_SKIP;

		/*
		 * Compute the size needed for the destination buffer.  We only
		 * allocate enough memory for a copy of the original by default,
		 * if any compressed version is bigger than the original, we
		 * won't use it.  However, some compression engines (snappy is
		 * one example), may need more memory because they don't stop
		 * just because there's no more memory into which to compress.
		 */
		if (compressor->pre_size == NULL)
			len = src_len;
		else
			WT_ERR(compressor->pre_size(compressor,
			    &session->iface, src, src_len, &len));

		new_size = len + WT_LOG_COMPRESS_SKIP;
		WT_ERR(__wt_scr_alloc(session, new_size, &citem));

		/* Skip the header bytes of the destination data. */
		dst = (uint8_t *)citem->mem + WT_LOG_COMPRESS_SKIP;
		dst_len = len;

		compression_failed = 0;
		WT_ERR(compressor->compress(compressor, &session->iface,
		    src, src_len, dst, dst_len, &result_len,
		    &compression_failed));
		result_len += WT_LOG_COMPRESS_SKIP;

		/*
		 * If compression fails, or doesn't gain us at least one unit of
		 * allocation, fallback to the original version.  This isn't
		 * unexpected: if compression doesn't work for some chunk of
		 * data for some reason (noting likely additional format/header
		 * information which compressed output requires), it just means
		 * the uncompressed version is as good as it gets, and that's
		 * what we use.
		 */
		if (compression_failed ||
		    result_len / log->allocsize >=
		    record->size / log->allocsize)
			WT_STAT_CONN_INCR(session,
			    log_compress_write_fails);
		else {
			WT_STAT_CONN_INCR(session, log_compress_writes);
			WT_STAT_CONN_INCRV(session, log_compress_mem,
			    record->size);
			WT_STAT_CONN_INCRV(session, log_compress_len,
			    result_len);

			/*
			 * Copy in the skipped header bytes, set the final data
			 * size.
			 */
			memcpy(citem->mem, record->mem, WT_LOG_COMPRESS_SKIP);
			citem->size = result_len;
			ip = citem;
			newlrp = (WT_LOG_RECORD *)citem->mem;
			F_SET(newlrp, WT_LOG_RECORD_COMPRESSED);
			WT_ASSERT(session, result_len < UINT32_MAX &&
			    record->size < UINT32_MAX);
			newlrp->mem_len = WT_STORE_SIZE(record->size);
		}
	}
	if ((kencryptor = conn->kencryptor) != NULL) {
		/*
		 * Allocate enough space for the original record plus the
		 * encryption size constant plus the length we store.
		 */
		__wt_encrypt_size(session, kencryptor, ip->size, &new_size);
		WT_ERR(__wt_scr_alloc(session, new_size, &eitem));

		WT_ERR(__wt_encrypt(session, kencryptor,
		    WT_LOG_ENCRYPT_SKIP, ip, eitem));

		/*
		 * Final setup of new buffer.  Set the flag for
		 * encryption in the record header.
		 */
		ip = eitem;
		newlrp = (WT_LOG_RECORD *)eitem->mem;
		F_SET(newlrp, WT_LOG_RECORD_ENCRYPTED);
		WT_ASSERT(session, new_size < UINT32_MAX &&
		    ip->size < UINT32_MAX);
	}
	ret = __log_write_internal(session, ip, lsnp, flags);

err:	__wt_scr_free(session, &citem);
	__wt_scr_free(session, &eitem);
	return (ret);
}

/*
 * __log_write_internal --
 *	Write a record into the log.
 */
static int
__log_write_internal(WT_SESSION_IMPL *session, WT_ITEM *record, WT_LSN *lsnp,
    uint32_t flags)
{
	WT_CONNECTION_IMPL *conn;
	WT_DECL_RET;
	WT_LOG *log;
	WT_LOG_RECORD *logrec;
	WT_LSN lsn;
	WT_MYSLOT myslot;
	int64_t release_size;
	uint32_t force, rdup_len;
	bool free_slot;

	conn = S2C(session);
	log = conn->log;
	if (record->size > UINT32_MAX)
		WT_RET_MSG(session, EFBIG,
		    "Log record size of %" WT_SIZET_FMT " exceeds the maximum "
		    "supported size of %" PRIu32,
		    record->size, UINT32_MAX);
	WT_INIT_LSN(&lsn);
	myslot.slot = NULL;
	memset(&myslot, 0, sizeof(myslot));
	/*
	 * Assume the WT_ITEM the caller passed is a WT_LOG_RECORD, which has a
	 * header at the beginning for us to fill in.
	 *
	 * If using direct_io, the caller should pass us an aligned record.
	 * But we need to make sure it is big enough and zero-filled so
	 * that we can write the full amount.  Do this whether or not
	 * direct_io is in use because it makes the reading code cleaner.
	 */
	WT_STAT_CONN_INCRV(session, log_bytes_payload, record->size);
	rdup_len = __wt_rduppo2((uint32_t)record->size, log->allocsize);
	WT_ERR(__wt_buf_grow(session, record, rdup_len));
	WT_ASSERT(session, record->data == record->mem);
	/*
	 * If the caller's record only partially fills the necessary
	 * space, we need to zero-fill the remainder.
	 */
	if (record->size != rdup_len) {
		memset((uint8_t *)record->mem + record->size, 0,
		    rdup_len - record->size);
		record->size = rdup_len;
	}
	/*
	 * Checksum a little-endian version of the header, and write everything
	 * in little-endian format. The checksum is (potentially) returned in a
	 * big-endian format, swap it into place in a separate step.
	 */
	logrec = (WT_LOG_RECORD *)record->mem;
	logrec->len = (uint32_t)record->size;
	logrec->checksum = 0;
	__wt_log_record_byteswap(logrec);
	logrec->checksum = __wt_checksum(logrec, record->size);
#ifdef WORDS_BIGENDIAN
	logrec->checksum = __wt_bswap32(logrec->checksum);
#endif

	WT_STAT_CONN_INCR(session, log_writes);

	/*
	 * The only time joining a slot should ever return an error is if it
	 * detects a panic.
	 */
	WT_ERR(__wt_log_slot_join(session, rdup_len, flags, &myslot));
	/*
	 * If the addition of this record crosses the buffer boundary,
	 * switch in a new slot.
	 */
	force = LF_ISSET(WT_LOG_FLUSH | WT_LOG_FSYNC);
	ret = 0;
	if (myslot.end_offset >= WT_LOG_SLOT_BUF_MAX ||
	    F_ISSET(&myslot, WT_MYSLOT_UNBUFFERED) || force)
		ret = __wt_log_slot_switch(session, &myslot, true, false);
	if (ret == 0)
		ret = __wt_log_fill(session, &myslot, false, record, &lsn);
	release_size = __wt_log_slot_release(
	    session, &myslot, (int64_t)rdup_len);
	/*
	 * If we get an error we still need to do proper accounting in
	 * the slot fields.
	 * XXX On error we may still need to call release and free.
	 */
	if (ret != 0)
		myslot.slot->slot_error = ret;
	WT_ASSERT(session, ret == 0);
	if (WT_LOG_SLOT_DONE(release_size)) {
		WT_ERR(__wt_log_release(session, myslot.slot, &free_slot));
		if (free_slot)
			__wt_log_slot_free(session, myslot.slot);
	} else if (force) {
		/*
		 * If we are going to wait for this slot to get written,
		 * signal the wrlsn thread.
		 *
		 * XXX I've seen times when conditions are NULL.
		 */
		if (conn->log_cond != NULL) {
			__wt_cond_signal(session, conn->log_cond);
			__wt_yield();
		} else
			WT_ERR(__wt_log_force_write(session, 1, NULL));
	}
	if (LF_ISSET(WT_LOG_FLUSH)) {
		/* Wait for our writes to reach the OS */
		while (__wt_log_cmp(&log->write_lsn, &lsn) <= 0 &&
		    myslot.slot->slot_error == 0) {
			WT_ERR(WT_SESSION_CHECK_PANIC(session));
			__wt_cond_wait(
			    session, log->log_write_cond, 10000, NULL);
		}
	} else if (LF_ISSET(WT_LOG_FSYNC)) {
		/* Wait for our writes to reach disk */
		while (__wt_log_cmp(&log->sync_lsn, &lsn) <= 0 &&
		    myslot.slot->slot_error == 0) {
			WT_ERR(WT_SESSION_CHECK_PANIC(session));
			__wt_cond_wait(
			    session, log->log_sync_cond, 10000, NULL);
		}
	}

	/*
	 * Advance the background sync LSN if needed.
	 */
	if (LF_ISSET(WT_LOG_BACKGROUND))
		__wt_log_background(session, &lsn);

err:
	if (ret == 0 && lsnp != NULL)
		*lsnp = lsn;
	/*
	 * If we're synchronous and some thread had an error, we don't know
	 * if our write made it out to the file or not.  The error could be
	 * before or after us.  So, if anyone got an error, we report it.
	 * If we're not synchronous, only report if our own operation got
	 * an error.
	 */
	if (LF_ISSET(WT_LOG_DSYNC | WT_LOG_FSYNC) && ret == 0 &&
	    myslot.slot != NULL)
		ret = myslot.slot->slot_error;

	/*
	 * If one of the sync flags is set, assert the proper LSN has moved to
	 * match on success.
	 */
	WT_ASSERT(session, ret != 0 || !LF_ISSET(WT_LOG_FLUSH) ||
	    __wt_log_cmp(&log->write_lsn, &lsn) >= 0);
	WT_ASSERT(session, ret != 0 || !LF_ISSET(WT_LOG_FSYNC) ||
	    __wt_log_cmp(&log->sync_lsn, &lsn) >= 0);
	return (ret);
}

/*
 * __wt_log_vprintf --
 *	Write a message into the log.
 */
int
__wt_log_vprintf(WT_SESSION_IMPL *session, const char *fmt, va_list ap)
{
	WT_CONNECTION_IMPL *conn;
	WT_DECL_ITEM(logrec);
	WT_DECL_RET;
	va_list ap_copy;
	const char *rec_fmt = WT_UNCHECKED_STRING(I);
	uint32_t rectype = WT_LOGREC_MESSAGE;
	size_t header_size, len;

	conn = S2C(session);

	if (!FLD_ISSET(conn->log_flags, WT_CONN_LOG_ENABLED))
		return (0);

	va_copy(ap_copy, ap);
	len = 1;
	ret = __wt_vsnprintf_len_incr(NULL, 0, &len, fmt, ap_copy);
	va_end(ap_copy);
	WT_RET(ret);

	WT_RET(
	    __wt_logrec_alloc(session, sizeof(WT_LOG_RECORD) + len, &logrec));

	/*
	 * We're writing a record with the type (an integer) followed by a
	 * string (NUL-terminated data).  To avoid writing the string into
	 * a buffer before copying it, we write the header first, then the
	 * raw bytes of the string.
	 */
	WT_ERR(__wt_struct_size(session, &header_size, rec_fmt, rectype));
	WT_ERR(__wt_struct_pack(session,
	    (uint8_t *)logrec->data + logrec->size, header_size,
	    rec_fmt, rectype));
	logrec->size += (uint32_t)header_size;

	WT_ERR(__wt_vsnprintf(
	    (char *)logrec->data + logrec->size, len, fmt, ap));

	__wt_verbose(session, WT_VERB_LOG,
	    "log_printf: %s", (char *)logrec->data + logrec->size);

	logrec->size += len;
	WT_ERR(__wt_log_write(session, logrec, NULL, 0));
err:	__wt_scr_free(session, &logrec);
	return (ret);
}

/*
 * __wt_log_flush --
 *	Forcibly flush the log to the synchronization level specified.
 *	Wait until it has been completed.
 */
int
__wt_log_flush(WT_SESSION_IMPL *session, uint32_t flags)
{
	WT_CONNECTION_IMPL *conn;
	WT_LOG *log;
	WT_LSN last_lsn, lsn;

	conn = S2C(session);
	WT_ASSERT(session, FLD_ISSET(conn->log_flags, WT_CONN_LOG_ENABLED));
	log = conn->log;
	/*
	 * We need to flush out the current slot first to get the real
	 * end of log LSN in log->alloc_lsn.
	 */
	WT_RET(__wt_log_flush_lsn(session, &lsn, false));
	last_lsn = log->alloc_lsn;

	/*
	 * If the last write caused a switch to a new log file, we should only
	 * wait for the last write to be flushed.  Otherwise, if the workload
	 * is single-threaded we could wait here forever because the write LSN
	 * doesn't switch into the new file until it contains a record.
	 */
	if (last_lsn.l.offset == log->first_record)
		last_lsn = log->log_close_lsn;

	/*
	 * Wait until all current outstanding writes have been written
	 * to the file system.
	 */
	while (__wt_log_cmp(&last_lsn, &lsn) > 0)
		WT_RET(__wt_log_flush_lsn(session, &lsn, false));

	__wt_verbose(session, WT_VERB_LOG,
	    "log_flush: flags %#" PRIx32 " LSN %" PRIu32 "/%" PRIu32,
	    flags, lsn.l.file, lsn.l.offset);
	/*
	 * If the user wants write-no-sync, there is nothing more to do.
	 * If the user wants background sync, set the LSN and we're done.
	 * If the user wants sync, force it now.
	 */
	if (LF_ISSET(WT_LOG_BACKGROUND))
		__wt_log_background(session, &lsn);
	else if (LF_ISSET(WT_LOG_FSYNC))
		WT_RET(__wt_log_force_sync(session, &lsn));
	return (0);
}<|MERGE_RESOLUTION|>--- conflicted
+++ resolved
@@ -861,7 +861,6 @@
 	/*
 	 * Read in the log file header and verify it.
 	 */
-<<<<<<< HEAD
 	WT_ERR(__wt_read(session, fh, 0, allocsize, buf->mem));
 	logrec = (WT_LOG_RECORD *)buf->mem;
 	__wt_log_record_byteswap(logrec);
@@ -918,30 +917,6 @@
 		WT_ERR_MSG(session, WT_ERROR, "System log record missing");
 	WT_ERR(__wt_log_recover_system(session, &p, end, lsnp));
 
-=======
-	if (LF_ISSET(WT_LOG_OPEN_VERIFY)) {
-		WT_ERR(__wt_buf_grow(session, buf, allocsize));
-		memset(buf->mem, 0, allocsize);
-		WT_ERR(__wt_read(session, *fhp, 0, allocsize, buf->mem));
-		logrec = (WT_LOG_RECORD *)buf->mem;
-		__wt_log_record_byteswap(logrec);
-		desc = (WT_LOG_DESC *)logrec->record;
-		__wt_log_desc_byteswap(desc);
-		if (desc->log_magic != WT_LOG_MAGIC)
-			WT_PANIC_RET(session, WT_ERROR,
-			    "log file %s corrupted: Bad magic number %" PRIu32,
-			    (*fhp)->name, desc->log_magic);
-		if (desc->majorv > WT_LOG_MAJOR_VERSION ||
-		    (desc->majorv == WT_LOG_MAJOR_VERSION &&
-		    desc->minorv > WT_LOG_MINOR_VERSION))
-			WT_ERR_MSG(session, WT_ERROR,
-			    "unsupported WiredTiger file version: this build "
-			    " only supports major/minor versions up to %d/%d, "
-			    " and the file is version %" PRIu16 "/%" PRIu16,
-			    WT_LOG_MAJOR_VERSION, WT_LOG_MINOR_VERSION,
-			    desc->majorv, desc->minorv);
-	}
->>>>>>> a5b3166a
 err:	__wt_scr_free(session, &buf);
 
 	/*
