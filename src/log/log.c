/*-
 * Copyright (c) 2014-2018 MongoDB, Inc.
 * Copyright (c) 2008-2014 WiredTiger, Inc.
 *	All rights reserved.
 *
 * See the file LICENSE for redistribution information.
 */

#include "wt_internal.h"

static int __log_newfile(WT_SESSION_IMPL *, bool, bool *);
static int __log_openfile(WT_SESSION_IMPL *, uint32_t, uint32_t, WT_FH **);
static int __log_truncate(WT_SESSION_IMPL *, WT_LSN *, bool, bool);
static int __log_write_internal(
	WT_SESSION_IMPL *, WT_ITEM *, WT_LSN *, uint32_t);

#define	WT_LOG_COMPRESS_SKIP	(offsetof(WT_LOG_RECORD, record))
#define	WT_LOG_ENCRYPT_SKIP	(offsetof(WT_LOG_RECORD, record))

/* AUTOMATIC FLAG VALUE GENERATION START */
#define	WT_LOG_OPEN_CREATE_OK	0x1u		/* Flag to __log_openfile() */
/* AUTOMATIC FLAG VALUE GENERATION STOP */

/*
 * __wt_log_printf --
 *	Write a text message to the log.
 */
int
__wt_log_printf(WT_SESSION_IMPL *session, const char *format, ...)
{
	WT_DECL_RET;
	va_list ap;

	va_start(ap, format);
	ret = __wt_log_vprintf(session, format, ap);
	va_end(ap);
	return (ret);
}

/*
 * __log_checksum_match --
 *	Given a log record, return whether the checksum matches.
 */
static bool
__log_checksum_match(WT_SESSION_IMPL *session, WT_ITEM *buf, uint32_t reclen)
{
	WT_LOG_RECORD *logrec;
	uint32_t checksum_calculate, checksum_tmp;

	WT_UNUSED(session);
	logrec = (WT_LOG_RECORD *)buf->mem;
	checksum_tmp = logrec->checksum;
	logrec->checksum = 0;
	checksum_calculate = __wt_checksum(logrec, reclen);
#ifdef WORDS_BIGENDIAN
	checksum_calculate = __wt_bswap32(checksum_calculate);
#endif
	logrec->checksum = checksum_tmp;
	return (logrec->checksum == checksum_calculate);
}

/*
 * __log_get_files --
 *	Retrieve the list of all log-related files of the given prefix type.
 */
static int
__log_get_files(WT_SESSION_IMPL *session,
    const char *file_prefix, char ***filesp, u_int *countp)
{
	WT_CONNECTION_IMPL *conn;
	const char *log_path;

	*countp = 0;
	*filesp = NULL;

	conn = S2C(session);
	log_path = conn->log_path;
	if (log_path == NULL)
		log_path = "";
	return (__wt_fs_directory_list(
	    session, log_path, file_prefix, filesp, countp));
}

/*
 * __log_get_files_single --
 *	Retrieve a single log-related file of the given prefix type.
 */
static int
__log_get_files_single(WT_SESSION_IMPL *session,
    const char *file_prefix, char ***filesp, u_int *countp)
{
	WT_CONNECTION_IMPL *conn;
	const char *log_path;

	*countp = 0;
	*filesp = NULL;

	conn = S2C(session);
	log_path = conn->log_path;
	if (log_path == NULL)
		log_path = "";
	return (__wt_fs_directory_list_single(
	    session, log_path, file_prefix, filesp, countp));
}

/*
 * __log_prealloc_remove --
 *	Remove all previously created pre-allocated files.
 */
static int
__log_prealloc_remove(WT_SESSION_IMPL *session)
{
	WT_DECL_RET;
	WT_LOG *log;
	uint32_t lognum;
	u_int i, logcount;
	char **logfiles;

	logfiles = NULL;
	logcount = 0;
	log = S2C(session)->log;
	__wt_spin_lock(session, &log->log_fs_lock);
	/*
	 * Clean up any old interim pre-allocated files.  We clean
	 * up these files because settings may have changed upon reboot
	 * and we want those settings to take effect right away.
	 */
	WT_ERR(__log_get_files(session,
	    WT_LOG_TMPNAME, &logfiles, &logcount));
	for (i = 0; i < logcount; i++) {
		WT_ERR(__wt_log_extract_lognum(session, logfiles[i], &lognum));
		WT_ERR(__wt_log_remove(session, WT_LOG_TMPNAME, lognum));
	}
	WT_ERR(__wt_fs_directory_list_free(session, &logfiles, logcount));
	WT_ERR(__log_get_files(session,
	    WT_LOG_PREPNAME, &logfiles, &logcount));
	for (i = 0; i < logcount; i++) {
		WT_ERR(__wt_log_extract_lognum(session, logfiles[i], &lognum));
		WT_ERR(__wt_log_remove(session, WT_LOG_PREPNAME, lognum));
	}
err:	WT_TRET(__wt_fs_directory_list_free(session, &logfiles, logcount));
	__wt_spin_unlock(session, &log->log_fs_lock);
	return (ret);
}

/*
 * __log_wait_for_earlier_slot --
 *	Wait for write_lsn to catch up to this slot.
 */
static void
__log_wait_for_earlier_slot(WT_SESSION_IMPL *session, WT_LOGSLOT *slot)
{
	WT_CONNECTION_IMPL *conn;
	WT_LOG *log;
	int yield_count;

	conn = S2C(session);
	log = conn->log;
	yield_count = 0;

	while (__wt_log_cmp(&log->write_lsn, &slot->slot_release_lsn) != 0) {
		/*
		 * If we're on a locked path and the write LSN is not advancing,
		 * unlock in case an earlier thread is trying to switch its
		 * slot and complete its operation.
		 */
		if (F_ISSET(session, WT_SESSION_LOCKED_SLOT))
			__wt_spin_unlock(session, &log->log_slot_lock);
		/*
		 * This may not be initialized if we are starting at an
		 * older log file version. So only signal if valid.
		 */
		if (conn->log_wrlsn_cond != NULL)
			__wt_cond_signal(session, conn->log_wrlsn_cond);
		if (++yield_count < WT_THOUSAND)
			__wt_yield();
		else
			__wt_cond_wait(session, log->log_write_cond, 200, NULL);
		if (F_ISSET(session, WT_SESSION_LOCKED_SLOT))
			__wt_spin_lock(session, &log->log_slot_lock);
	}
}

/*
 * __log_fs_write --
 *	Wrapper when writing to a log file.  If we're writing to a new log
 *	file for the first time wait for writes to the previous log file.
 */
static int
__log_fs_write(WT_SESSION_IMPL *session,
    WT_LOGSLOT *slot, wt_off_t offset, size_t len, const void *buf)
{
	WT_DECL_RET;

	/*
	 * If we're writing into a new log file and we're running in
	 * compatibility mode to an older release, we have to wait for all
	 * writes to the previous log file to complete otherwise there could
	 * be a hole at the end of the previous log file that we cannot detect.
	 *
	 * NOTE: Check for a version less than the one writing the system
	 * record since we've had a log version change without any actual
	 * file format changes.
	 */
	if (S2C(session)->log->log_version < WT_LOG_VERSION_SYSTEM &&
	    slot->slot_release_lsn.l.file < slot->slot_start_lsn.l.file) {
		__log_wait_for_earlier_slot(session, slot);
		WT_RET(__wt_log_force_sync(session, &slot->slot_release_lsn));
	}
	if ((ret = __wt_write(session, slot->slot_fh, offset, len, buf)) != 0)
		WT_PANIC_RET(session, ret,
		    "%s: fatal log failure", slot->slot_fh->name);
	return (ret);
}

/*
 * __wt_log_ckpt --
 *	Record the given LSN as the checkpoint LSN and signal the archive
 *	thread as needed.
 */
void
__wt_log_ckpt(WT_SESSION_IMPL *session, WT_LSN *ckp_lsn)
{
	WT_CONNECTION_IMPL *conn;
	WT_LOG *log;

	conn = S2C(session);
	log = conn->log;
	log->ckpt_lsn = *ckp_lsn;
	if (conn->log_cond != NULL)
		__wt_cond_signal(session, conn->log_cond);
}

/*
 * __wt_log_flush_lsn --
 *	Force out buffered records and return the LSN, either the
 *	write_start_lsn or write_lsn depending on the argument.
 */
int
__wt_log_flush_lsn(WT_SESSION_IMPL *session, WT_LSN *lsn, bool start)
{
	WT_CONNECTION_IMPL *conn;
	WT_LOG *log;

	conn = S2C(session);
	log = conn->log;
	WT_RET(__wt_log_force_write(session, 1, NULL));
	__wt_log_wrlsn(session, NULL);
	if (start)
		*lsn = log->write_start_lsn;
	else
		*lsn = log->write_lsn;
	return (0);
}

/*
 * __wt_log_background --
 *	Record the given LSN as the background LSN and signal the
 *	thread as needed.
 */
void
__wt_log_background(WT_SESSION_IMPL *session, WT_LSN *lsn)
{
	WT_CONNECTION_IMPL *conn;
	WT_LOG *log;

	conn = S2C(session);
	log = conn->log;
	/*
	 * If a thread already set the LSN to a bigger LSN, we're done.
	 */
	if (__wt_log_cmp(&session->bg_sync_lsn, lsn) > 0)
		return;
	session->bg_sync_lsn = *lsn;

	/*
	 * Advance the logging subsystem background sync LSN if
	 * needed.
	 */
	__wt_spin_lock(session, &log->log_sync_lock);
	if (__wt_log_cmp(lsn, &log->bg_sync_lsn) > 0)
		log->bg_sync_lsn = *lsn;
	__wt_spin_unlock(session, &log->log_sync_lock);
	__wt_cond_signal(session, conn->log_file_cond);
}

/*
 * __wt_log_force_sync --
 *	Force a sync of the log and files.
 */
int
__wt_log_force_sync(WT_SESSION_IMPL *session, WT_LSN *min_lsn)
{
	WT_DECL_RET;
	WT_FH *log_fh;
	WT_LOG *log;
	uint64_t fsync_duration_usecs, time_start, time_stop;

	log = S2C(session)->log;
	log_fh = NULL;

	/*
	 * We need to wait for the previous log file to get written
	 * to disk before we sync out the current one and advance
	 * the LSN.  Signal the worker thread because we know the
	 * LSN has moved into a later log file and there should be a
	 * log file ready to close.
	 */
	while (log->sync_lsn.l.file < min_lsn->l.file) {
		__wt_cond_signal(session, S2C(session)->log_file_cond);
		__wt_cond_wait(session, log->log_sync_cond, 10000, NULL);
	}
	__wt_spin_lock(session, &log->log_sync_lock);
	WT_ASSERT(session, log->log_dir_fh != NULL);
	/*
	 * Sync the directory if the log file entry hasn't been written
	 * into the directory.
	 */
	if (log->sync_dir_lsn.l.file < min_lsn->l.file) {
		__wt_verbose(session, WT_VERB_LOG,
		    "log_force_sync: sync directory %s to LSN %" PRIu32
		    "/%" PRIu32,
		    log->log_dir_fh->name, min_lsn->l.file, min_lsn->l.offset);
		time_start = __wt_clock(session);
		WT_ERR(__wt_fsync(session, log->log_dir_fh, true));
		time_stop = __wt_clock(session);
		fsync_duration_usecs = WT_CLOCKDIFF_US(time_stop, time_start);
		log->sync_dir_lsn = *min_lsn;
		WT_STAT_CONN_INCR(session, log_sync_dir);
		WT_STAT_CONN_INCRV(session,
		    log_sync_dir_duration, fsync_duration_usecs);
	}
	/*
	 * Sync the log file if needed.
	 */
	if (__wt_log_cmp(&log->sync_lsn, min_lsn) < 0) {
		/*
		 * Get our own file handle to the log file.  It is possible
		 * for the file handle in the log structure to change out
		 * from under us and either be NULL or point to a different
		 * file than we want.
		 */
		WT_ERR(__log_openfile(session, min_lsn->l.file, 0, &log_fh));
		__wt_verbose(session, WT_VERB_LOG,
		    "log_force_sync: sync %s to LSN %" PRIu32 "/%" PRIu32,
		    log_fh->name, min_lsn->l.file, min_lsn->l.offset);
		time_start = __wt_clock(session);
		WT_ERR(__wt_fsync(session, log_fh, true));
		time_stop = __wt_clock(session);
		fsync_duration_usecs = WT_CLOCKDIFF_US(time_stop, time_start);
		log->sync_lsn = *min_lsn;
		WT_STAT_CONN_INCR(session, log_sync);
		WT_STAT_CONN_INCRV(session,
		    log_sync_duration, fsync_duration_usecs);
		__wt_cond_signal(session, log->log_sync_cond);
	}
err:
	__wt_spin_unlock(session, &log->log_sync_lock);
	if (log_fh != NULL)
		WT_TRET(__wt_close(session, &log_fh));
	return (ret);
}

/*
 * __wt_log_needs_recovery --
 *	Return 0 if we encounter a clean shutdown and 1 if recovery
 *	must be run in the given variable.
 */
int
__wt_log_needs_recovery(WT_SESSION_IMPL *session, WT_LSN *ckp_lsn, bool *recp)
{
	WT_CONNECTION_IMPL *conn;
	WT_CURSOR *c;
	WT_DECL_RET;
	WT_ITEM dummy_key, dummy_value;
	WT_LOG *log;
	uint64_t dummy_txnid;
	uint32_t dummy_fileid, dummy_optype, rectype;

	/*
	 * Default is to run recovery always (regardless of whether this
	 * connection has logging enabled).
	 */
	*recp = true;

	conn = S2C(session);
	log = conn->log;

	if (log == NULL)
		return (0);

	/*
	 * See if there are any data modification records between the
	 * checkpoint LSN and the end of the log.  If there are none then
	 * we can skip recovery.
	 */
	WT_RET(__wt_curlog_open(session, "log:", NULL, &c));
	c->set_key(c, ckp_lsn->l.file, ckp_lsn->l.offset, 0);
	if ((ret = c->search(c)) == 0) {
		while ((ret = c->next(c)) == 0) {
			/*
			 * The only thing we care about is the rectype.
			 */
			WT_ERR(c->get_value(c, &dummy_txnid, &rectype,
			    &dummy_optype, &dummy_fileid,
			    &dummy_key, &dummy_value));
			if (rectype == WT_LOGREC_COMMIT)
				break;
		}
		/*
		 * If we get to the end of the log, we can skip recovery.
		 */
		if (ret == WT_NOTFOUND) {
			*recp = false;
			ret = 0;
		}
	} else if (ret == WT_NOTFOUND)
		/*
		 * We should always find the checkpoint LSN as it now points
		 * to the beginning of a written log record.  But if we're
		 * running recovery on an earlier database we may not.  In
		 * that case, we need to run recovery, don't return an error.
		 */
		ret = 0;
	else
		WT_ERR(ret);

err:	WT_TRET(c->close(c));
	return (ret);
}

/*
 * __wt_log_written_reset --
 *	Interface to reset the amount of log written during this
 *	checkpoint period.  Called from the checkpoint code.
 */
void
__wt_log_written_reset(WT_SESSION_IMPL *session)
{
	WT_CONNECTION_IMPL *conn;

	conn = S2C(session);

	if (FLD_ISSET(conn->log_flags, WT_CONN_LOG_ENABLED))
		conn->log->log_written = 0;
}

/*
 * __wt_log_get_all_files --
 *	Retrieve the list of log files, either all of them or only the active
 *	ones (those that are not candidates for archiving).  The caller is
 *	responsible for freeing the directory list returned.
 */
int
__wt_log_get_all_files(WT_SESSION_IMPL *session,
    char ***filesp, u_int *countp, uint32_t *maxid, bool active_only)
{
	WT_DECL_RET;
	WT_LOG *log;
	uint32_t id, max;
	u_int count, i;
	char **files;

	*filesp = NULL;
	*countp = 0;
	*maxid = 0;

	id = 0;
	log = S2C(session)->log;

	/*
	 * These may be files needed by backup.  Force the current slot
	 * to get written to the file.
	 */
	WT_RET(__wt_log_force_write(session, 1, NULL));
	WT_RET(__log_get_files(session, WT_LOG_FILENAME, &files, &count));

	/* Filter out any files that are below the checkpoint LSN. */
	for (max = 0, i = 0; i < count; ) {
		WT_ERR(__wt_log_extract_lognum(session, files[i], &id));
		if (active_only && id < log->ckpt_lsn.l.file) {
			/*
			 * Any files not being returned are individually freed
			 * and the array adjusted.
			 */
			__wt_free(session, files[i]);
			files[i] = files[count - 1];
			files[--count] = NULL;
		} else {
			if (id > max)
				max = id;
			i++;
		}
	}

	*maxid = max;
	*filesp = files;
	*countp = count;

	/*
	 * Only free on error.  The caller is responsible for calling free
	 * once it is done using the returned list.
	 */
	if (0) {
err:		WT_TRET(__wt_fs_directory_list_free(session, &files, count));
	}
	return (ret);
}

/*
 * __log_filename --
 *	Given a log number, return a WT_ITEM of a generated log file name
 *	of the given prefix type.
 */
static int
__log_filename(WT_SESSION_IMPL *session,
    uint32_t id, const char *file_prefix, WT_ITEM *buf)
{
	return (__wt_filename_construct(session,
	    S2C(session)->log_path, file_prefix, UINTMAX_MAX, id, buf));
}

/*
 * __wt_log_extract_lognum --
 *	Given a log file name, extract out the log number.
 */
int
__wt_log_extract_lognum(
    WT_SESSION_IMPL *session, const char *name, uint32_t *id)
{
	const char *p;

	if (id == NULL || name == NULL)
		WT_RET_MSG(session, EINVAL,
		    "unexpected usage: no id or no name");
	if ((p = strrchr(name, '.')) == NULL ||
	    sscanf(++p, "%" SCNu32, id) != 1)
		WT_RET_MSG(session, WT_ERROR, "Bad log file name '%s'", name);
	return (0);
}

/*
 * __wt_log_reset --
 *	Reset the existing log file to after the given file number.
 *	Called from recovery when toggling logging back on, it was off
 *	the previous open but it was on earlier before that toggle.
 */
int
__wt_log_reset(WT_SESSION_IMPL *session, uint32_t lognum)
{
	WT_CONNECTION_IMPL *conn;
	WT_DECL_RET;
	WT_LOG *log;
	uint32_t old_lognum;
	u_int i, logcount;
	char **logfiles;

	conn = S2C(session);
	log = conn->log;

	if (!FLD_ISSET(conn->log_flags, WT_CONN_LOG_ENABLED) ||
	    log->fileid > lognum)
		return (0);

	WT_ASSERT(session, F_ISSET(conn, WT_CONN_RECOVERING));
	WT_ASSERT(session, !F_ISSET(conn, WT_CONN_READONLY));
	/*
	 * We know we're single threaded and called from recovery only when
	 * toggling logging back on.  Therefore the only log files we have are
	 * old and outdated and the new one created when logging opened before
	 * recovery.  We have to remove all old log files first and then create
	 * the new one so that log file numbers are contiguous in the file
	 * system.
	 */
	WT_RET(__wt_close(session, &log->log_fh));
	WT_RET(__log_get_files(session, WT_LOG_FILENAME, &logfiles, &logcount));
	for (i = 0; i < logcount; i++) {
		WT_ERR(__wt_log_extract_lognum(
		    session, logfiles[i], &old_lognum));
		WT_ASSERT(session, old_lognum < lognum || lognum == 1);
		WT_ERR(__wt_log_remove(session, WT_LOG_FILENAME, old_lognum));
	}
	log->fileid = lognum;

	/* Send in true to update connection creation LSNs. */
	WT_WITH_SLOT_LOCK(session, log,
	    ret = __log_newfile(session, true, NULL));
	WT_ERR(__wt_log_slot_init(session, false));
err:	WT_TRET(__wt_fs_directory_list_free(session, &logfiles, logcount));
	return (ret);
}

/*
 * __log_zero --
 *	Zero a log file.
 */
static int
__log_zero(WT_SESSION_IMPL *session,
    WT_FH *fh, wt_off_t start_off, wt_off_t len)
{
	WT_CONNECTION_IMPL *conn;
	WT_DECL_ITEM(zerobuf);
	WT_DECL_RET;
	WT_LOG *log;
	uint32_t allocsize, bufsz, off, partial, wrlen;

	conn = S2C(session);
	log = conn->log;
	allocsize = log->allocsize;
	zerobuf = NULL;
	if (allocsize < WT_MEGABYTE)
		bufsz = WT_MEGABYTE;
	else
		bufsz = allocsize;
	/*
	 * If they're using smaller log files, cap it at the file size.
	 */
	if (conn->log_file_max < bufsz)
		bufsz = (uint32_t)conn->log_file_max;
	WT_RET(__wt_scr_alloc(session, bufsz, &zerobuf));
	memset(zerobuf->mem, 0, zerobuf->memsize);
	WT_STAT_CONN_INCR(session, log_zero_fills);

	/*
	 * Read in a chunk starting at the end of the file.  Keep going until
	 * we reach the beginning or we find a chunk that contains any non-zero
	 * bytes.  Compare against a known zero byte chunk.
	 */
	off = (uint32_t)start_off;
	while (off < (uint32_t)len) {
		/*
		 * Typically we start to zero the file after the log header
		 * and the bufsz is a sector-aligned size.  So we want to
		 * align our writes when we can.
		 */
		partial = off % bufsz;
		if (partial != 0)
			wrlen = bufsz - partial;
		else
			wrlen = bufsz;
		/*
		 * Check if we're writing a partial amount at the end too.
		 */
		if ((uint32_t)len - off < bufsz)
			wrlen = (uint32_t)len - off;
		WT_ERR(__wt_write(session,
		    fh, (wt_off_t)off, wrlen, zerobuf->mem));
		off += wrlen;
	}
err:	__wt_scr_free(session, &zerobuf);
	return (ret);
}

/*
 * __log_prealloc --
 *	Pre-allocate a log file.
 */
static int
__log_prealloc(WT_SESSION_IMPL *session, WT_FH *fh)
{
	WT_CONNECTION_IMPL *conn;
	WT_DECL_RET;
	WT_LOG *log;

	conn = S2C(session);
	log = conn->log;

	/*
	 * If the user configured zero filling, pre-allocate the log file
	 * manually.  Otherwise use the file extension method to create
	 * and zero the log file based on what is available.
	 */
	if (FLD_ISSET(conn->log_flags, WT_CONN_LOG_ZERO_FILL))
		return (__log_zero(session, fh,
		    WT_LOG_END_HEADER, conn->log_file_max));

	/* If configured to not extend the file, we're done. */
	if (conn->log_extend_len == 0)
		return (0);

	/*
	 * We have exclusive access to the log file and there are no other
	 * writes happening concurrently, so there are no locking issues.
	 */
	ret = __wt_fextend(session, fh, conn->log_extend_len);
	return (ret == EBUSY || ret == ENOTSUP ? 0 : ret);
}

/*
 * __log_size_fit --
 *	Return whether or not recsize will fit in the log file.
 */
static int
__log_size_fit(WT_SESSION_IMPL *session, WT_LSN *lsn, uint64_t recsize)
{
	WT_CONNECTION_IMPL *conn;
	WT_LOG *log;

	conn = S2C(session);
	log = conn->log;
	return (lsn->l.offset == log->first_record ||
	    lsn->l.offset + (wt_off_t)recsize < conn->log_file_max);
}

/*
 * __log_decompress --
 *	Decompress a log record.
 */
static int
__log_decompress(WT_SESSION_IMPL *session, WT_ITEM *in, WT_ITEM *out)
{
	WT_COMPRESSOR *compressor;
	WT_CONNECTION_IMPL *conn;
	WT_LOG_RECORD *logrec;
	size_t result_len, skip;
	uint32_t uncompressed_size;

	conn = S2C(session);
	logrec = (WT_LOG_RECORD *)in->mem;
	skip = WT_LOG_COMPRESS_SKIP;
	compressor = conn->log_compressor;
	if (compressor == NULL || compressor->decompress == NULL)
		WT_RET_MSG(session, WT_ERROR,
		    "Compressed record with no configured compressor");
	uncompressed_size = logrec->mem_len;
	WT_RET(__wt_buf_initsize(session, out, uncompressed_size));
	memcpy(out->mem, in->mem, skip);
	WT_RET(compressor->decompress(compressor, &session->iface,
	    (uint8_t *)in->mem + skip, in->size - skip,
	    (uint8_t *)out->mem + skip,
	    uncompressed_size - skip, &result_len));

	/*
	 * If checksums were turned off because we're depending on the
	 * decompression to fail on any corrupted data, we'll end up
	 * here after corruption happens.  If we're salvaging the file,
	 * it's OK, otherwise it's really, really bad.
	 */
	if (result_len != uncompressed_size - WT_LOG_COMPRESS_SKIP)
		WT_RET_MSG(session, WT_ERROR,
		    "decompression failed with incorrect size");

	return (0);
}

/*
 * __log_decrypt --
 *	Decrypt a log record.
 */
static int
__log_decrypt(WT_SESSION_IMPL *session, WT_ITEM *in, WT_ITEM *out)
{
	WT_CONNECTION_IMPL *conn;
	WT_ENCRYPTOR *encryptor;
	WT_KEYED_ENCRYPTOR *kencryptor;

	conn = S2C(session);
	kencryptor = conn->kencryptor;
	if (kencryptor == NULL ||
	    (encryptor = kencryptor->encryptor) == NULL ||
	    encryptor->decrypt == NULL)
		WT_RET_MSG(session, WT_ERROR,
		    "Encrypted record with no configured decrypt method");

	return (__wt_decrypt(session, encryptor, WT_LOG_ENCRYPT_SKIP, in, out));
}

/*
 * __wt_log_fill --
 *	Copy a thread's log records into the assigned slot.
 */
int
__wt_log_fill(WT_SESSION_IMPL *session,
    WT_MYSLOT *myslot, bool force, WT_ITEM *record, WT_LSN *lsnp)
{
	WT_DECL_RET;

	/*
	 * Call write or copy into the buffer.  For now the offset is the
	 * real byte offset.  If the offset becomes a unit of WT_LOG_ALIGN this
	 * is where we would multiply by WT_LOG_ALIGN to get the real file byte
	 * offset for write().
	 */
	if (!force && !F_ISSET(myslot, WT_MYSLOT_UNBUFFERED))
		memcpy((char *)myslot->slot->slot_buf.mem + myslot->offset,
		    record->mem, record->size);
	else
		/*
		 * If this is a force or unbuffered write, write it now.
		 */
		WT_ERR(__log_fs_write(session, myslot->slot,
		    myslot->offset + myslot->slot->slot_start_offset,
		    record->size, record->mem));

	WT_STAT_CONN_INCRV(session, log_bytes_written, record->size);
	if (lsnp != NULL) {
		*lsnp = myslot->slot->slot_start_lsn;
		lsnp->l.offset += (uint32_t)myslot->offset;
	}
err:
	if (ret != 0 && myslot->slot->slot_error == 0)
		myslot->slot->slot_error = ret;
	return (ret);
}

/*
 * __log_file_header --
 *	Create and write a log file header into a file handle.  If writing
 *	into the main log, it will be called locked.  If writing into a
 *	pre-allocated log, it will be called unlocked.
 */
static int
__log_file_header(
    WT_SESSION_IMPL *session, WT_FH *fh, WT_LSN *end_lsn, bool prealloc)
{
	WT_CONNECTION_IMPL *conn;
	WT_DECL_ITEM(buf);
	WT_DECL_RET;
	WT_LOG *log;
	WT_LOGSLOT tmp;
	WT_LOG_DESC *desc;
	WT_LOG_RECORD *logrec;
	WT_MYSLOT myslot;

	conn = S2C(session);
	log = conn->log;

	/*
	 * Set up the log descriptor record.  Use a scratch buffer to
	 * get correct alignment for direct I/O.
	 */
	WT_ASSERT(session, sizeof(WT_LOG_DESC) < log->allocsize);
	WT_RET(__wt_scr_alloc(session, log->allocsize, &buf));
	memset(buf->mem, 0, log->allocsize);
	buf->size = log->allocsize;

	logrec = (WT_LOG_RECORD *)buf->mem;
	desc = (WT_LOG_DESC *)logrec->record;
	desc->log_magic = WT_LOG_MAGIC;
	desc->version = log->log_version;
	desc->log_size = (uint64_t)conn->log_file_max;
	__wt_log_desc_byteswap(desc);

	/*
	 * Now that the record is set up, initialize the record header.
	 *
	 * Checksum a little-endian version of the header, and write everything
	 * in little-endian format. The checksum is (potentially) returned in a
	 * big-endian format, swap it into place in a separate step.
	 */
	logrec->len = log->allocsize;
	logrec->checksum = 0;
	__wt_log_record_byteswap(logrec);
	logrec->checksum = __wt_checksum(logrec, log->allocsize);
#ifdef WORDS_BIGENDIAN
	logrec->checksum = __wt_bswap32(logrec->checksum);
#endif

	WT_CLEAR(tmp);
	memset(&myslot, 0, sizeof(myslot));
	myslot.slot = &tmp;

	/*
	 * We may recursively call __wt_log_acquire to allocate log space for
	 * the log descriptor record.  Call __wt_log_fill to write it, but we
	 * do not need to call __wt_log_release because we're not waiting for
	 * any earlier operations to complete.
	 */
	if (prealloc) {
		WT_ASSERT(session, fh != NULL);
		tmp.slot_fh = fh;
	} else {
		WT_ASSERT(session, fh == NULL);
		WT_ERR(__wt_log_acquire(session, log->allocsize, &tmp));
	}
	WT_ERR(__wt_log_fill(session, &myslot, true, buf, NULL));
	/*
	 * Make sure the header gets to disk.
	 */
	WT_ERR(__wt_fsync(session, tmp.slot_fh, true));
	if (end_lsn != NULL)
		*end_lsn = tmp.slot_end_lsn;

err:	__wt_scr_free(session, &buf);
	return (ret);
}

/*
 * __log_openfile --
 *	Open a log file with the given log file number and return the WT_FH.
 */
static int
__log_openfile(
    WT_SESSION_IMPL *session, uint32_t id, uint32_t flags, WT_FH **fhp)
{
	WT_CONNECTION_IMPL *conn;
	WT_DECL_ITEM(buf);
	WT_DECL_RET;
	u_int wtopen_flags;

	conn = S2C(session);
	WT_RET(__wt_scr_alloc(session, 0, &buf));
	/*
	 * If we are creating the file then we use a temporary file name.
	 * Otherwise it is a log file name.
	 */
	if (LF_ISSET(WT_LOG_OPEN_CREATE_OK)) {
		wtopen_flags = WT_FS_OPEN_CREATE;
		WT_ERR(__log_filename(session, id, WT_LOG_TMPNAME, buf));
	} else {
		wtopen_flags = 0;
		WT_ERR(__log_filename(session, id, WT_LOG_FILENAME, buf));
	}
	__wt_verbose(session, WT_VERB_LOG,
	    "opening log %s", (const char *)buf->data);
	if (FLD_ISSET(conn->direct_io, WT_DIRECT_IO_LOG))
		FLD_SET(wtopen_flags, WT_FS_OPEN_DIRECTIO);
	WT_ERR(__wt_open(
	    session, buf->data, WT_FS_OPEN_FILE_TYPE_LOG, wtopen_flags, fhp));
err:	__wt_scr_free(session, &buf);
	return (ret);
}

/*
 * __log_open_verify --
 *	Open a log file with the given log file number, verify its
 *	header and return various pieces of system information about
 *	this log file.
 */
static int
__log_open_verify(WT_SESSION_IMPL *session, uint32_t id, WT_FH **fhp,
    WT_LSN *lsnp, uint16_t *versionp, bool *need_salvagep)
{
	WT_CONNECTION_IMPL *conn;
	WT_DECL_ITEM(buf);
	WT_DECL_RET;
	WT_FH *fh;
	WT_LOG *log;
	WT_LOG_DESC *desc;
	WT_LOG_RECORD *logrec;
	uint32_t allocsize, rectype;
	const uint8_t *end, *p;
	bool need_salvage, salvage_mode;

	conn = S2C(session);
	fh = NULL;
	log = conn->log;
	need_salvage = false;
	WT_RET(__wt_scr_alloc(session, 0, &buf));
	salvage_mode = (need_salvagep != NULL &&
	    F_ISSET(conn, WT_CONN_SALVAGE));

	if (log == NULL)
		allocsize = WT_LOG_ALIGN;
	else
		allocsize = log->allocsize;
	if (lsnp != NULL)
		WT_ZERO_LSN(lsnp);
	WT_ERR(__wt_buf_grow(session, buf, allocsize));
	memset(buf->mem, 0, allocsize);

	/*
	 * Any operation that fails from here on out indicates corruption
	 * that could be salvaged.
	 */
	need_salvage = true;

	/*
	 * Read in the log file header and verify it.
	 */
	WT_ERR(__log_openfile(session, id, 0, &fh));
	WT_ERR(__wt_read(session, fh, 0, allocsize, buf->mem));
	logrec = (WT_LOG_RECORD *)buf->mem;
	__wt_log_record_byteswap(logrec);
	desc = (WT_LOG_DESC *)logrec->record;
	__wt_log_desc_byteswap(desc);
	if (desc->log_magic != WT_LOG_MAGIC) {
		if (salvage_mode)
			WT_ERR_MSG(session, WT_ERROR,
			    "log file %s corrupted: Bad magic number %" PRIu32,
			    fh->name, desc->log_magic);
		else
			WT_PANIC_RET(session, WT_ERROR,
			    "log file %s corrupted: Bad magic number %" PRIu32,
			    fh->name, desc->log_magic);
	}
	/*
	 * We cannot read future log file formats.
	 */
	if (desc->version > WT_LOG_VERSION)
		WT_ERR_MSG(session, WT_ERROR,
		    "unsupported WiredTiger file version: this build"
		    " only supports versions up to %d,"
		    " and the file is version %" PRIu16,
		    WT_LOG_VERSION, desc->version);

	/*
	 * We error if the log version is less than the required minimum or
	 * larger than the required maximum.
	 */
	if (conn->req_max_major != WT_CONN_COMPAT_NONE &&
	    desc->version > conn->log_req_max)
		WT_ERR_MSG(session, WT_ERROR,
		    WT_COMPAT_MSG_PREFIX
		    "unsupported WiredTiger file version: this build"
		    " requires a maximum version of %" PRIu16 ","
		    " and the file is version %" PRIu16,
		    conn->log_req_max, desc->version);

	if (conn->req_min_major != WT_CONN_COMPAT_NONE &&
	    desc->version < conn->log_req_min)
		WT_ERR_MSG(session, WT_ERROR,
		    WT_COMPAT_MSG_PREFIX
		    "unsupported WiredTiger file version: this build"
		    " requires a minimum version of %" PRIu16 ","
		    " and the file is version %" PRIu16,
		    conn->log_req_min, desc->version);

	/*
	 * Set up the return values since the header is valid.
	 */
	if (versionp != NULL)
		*versionp = desc->version;

	/*
	 * Skip reading in the previous LSN if log file is an old version
	 * or if the caller doesn't care about the LSN.  Otherwise read that
	 * record in and set up the LSN.  We already have a buffer that is
	 * the correct size.  Reuse it.
	 */
	if (lsnp == NULL ||
	    (desc->version < WT_LOG_VERSION_SYSTEM))
		goto err;

	memset(buf->mem, 0, allocsize);
	WT_ERR(__wt_read(session, fh, allocsize, allocsize, buf->mem));
	logrec = (WT_LOG_RECORD *)buf->mem;
	/*
	 * We have a valid header but the system record is not there.
	 * The log ends here.  Return without setting the LSN.
	 */
	if (logrec->len == 0) {
		__wt_verbose(session, WT_VERB_LOG,
		    "Log %s found empty log after header", fh->name);
		goto err;
	}

	if (!__log_checksum_match(session, buf, allocsize))
		WT_ERR_MSG(session, WT_ERROR,
		    "%s: System log record checksum mismatch", fh->name);
	__wt_log_record_byteswap(logrec);
	p = WT_LOG_SKIP_HEADER(buf->data);
	end = (const uint8_t *)buf->data + allocsize;
	WT_ERR(__wt_logrec_read(session, &p, end, &rectype));
	if (rectype != WT_LOGREC_SYSTEM)
		WT_ERR_MSG(session, WT_ERROR, "System log record missing");
	WT_ERR(__wt_log_recover_system(session, &p, end, lsnp));

err:	__wt_scr_free(session, &buf);

	/*
	 * Return the file handle if needed, otherwise close it.
	 */
	if (fhp != NULL && ret == 0)
		*fhp = fh;
	else if (ret != 0 && need_salvage && salvage_mode) {
		/* Let the caller know this file must be salvaged. */
		ret = 0;
		WT_TRET(__wt_close(session, &fh));
		if (fhp != NULL)
			*fhp = NULL;
		*need_salvagep = true;
	} else
		WT_TRET(__wt_close(session, &fh));

	return (ret);
}

/*
 * __log_record_verify --
 *	Check that values of the log record header are valid.
 *	No byteswap of the header has been done at this point.
 */
static int
__log_record_verify(WT_SESSION_IMPL *session, WT_FH *log_fh, uint32_t offset,
    WT_LOG_RECORD *logrecp, bool *corrupt)
{
	WT_LOG_RECORD logrec;
	size_t i;

	*corrupt = false;

	/*
	 * Make our own copy of the header so we can get the bytes in the
	 * proper order.
	 */
	logrec = *logrecp;
	__wt_log_record_byteswap(&logrec);

	if (F_ISSET(&logrec, ~(WT_LOG_RECORD_ALL_FLAGS))) {
		WT_RET(__wt_msg(session,
		    "%s: log record at position %" PRIu32
		    " has flag corruption 0x%" PRIx16, log_fh->name, offset,
		    logrec.flags));
		*corrupt = true;
	}
	for (i = 0; i < sizeof(logrec.unused); i++)
		if (logrec.unused[i] != 0) {
			WT_RET(__wt_msg(session,
			    "%s: log record at position %" PRIu32
			    " has unused[%" WT_SIZET_FMT "] corruption 0x%"
			    PRIx8, log_fh->name, offset, i, logrec.unused[i]));
			*corrupt = true;
		}
	if (logrec.mem_len != 0 && !F_ISSET(&logrec,
	    WT_LOG_RECORD_COMPRESSED | WT_LOG_RECORD_ENCRYPTED)) {
		WT_RET(__wt_msg(session,
		    "%s: log record at position %" PRIu32
		    " has memory len corruption 0x%" PRIx32, log_fh->name,
		    offset, logrec.mem_len));
		*corrupt = true;
	}
	if (logrec.len <= offsetof(WT_LOG_RECORD, record)) {
		WT_RET(__wt_msg(session,
		    "%s: log record at position %" PRIu32
		    " has record len corruption 0x%" PRIx32, log_fh->name,
		    offset, logrec.len));
		*corrupt = true;
	}
	return (0);
}

/*
 * __log_alloc_prealloc --
 *	Look for a pre-allocated log file and rename it to use as the next
 *	real log file.  Called locked.
 */
static int
__log_alloc_prealloc(WT_SESSION_IMPL *session, uint32_t to_num)
{
	WT_CONNECTION_IMPL *conn;
	WT_DECL_ITEM(from_path);
	WT_DECL_ITEM(to_path);
	WT_DECL_RET;
	WT_LOG *log;
	uint32_t from_num;
	u_int logcount;
	char **logfiles;

	/*
	 * If there are no pre-allocated files, return WT_NOTFOUND.
	 */
	conn = S2C(session);
	log = conn->log;
	logfiles = NULL;
	WT_ERR(__log_get_files_single(
	    session, WT_LOG_PREPNAME, &logfiles, &logcount));
	if (logcount == 0)
		return (WT_NOTFOUND);

	/* We have a file to use. */
	WT_ERR(__wt_log_extract_lognum(session, logfiles[0], &from_num));

	WT_ERR(__wt_scr_alloc(session, 0, &from_path));
	WT_ERR(__wt_scr_alloc(session, 0, &to_path));
	WT_ERR(__log_filename(session, from_num, WT_LOG_PREPNAME, from_path));
	WT_ERR(__log_filename(session, to_num, WT_LOG_FILENAME, to_path));
	__wt_spin_lock(session, &log->log_fs_lock);
	__wt_verbose(session, WT_VERB_LOG,
	    "log_alloc_prealloc: rename log %s to %s",
	    (const char *)from_path->data, (const char *)to_path->data);
	WT_STAT_CONN_INCR(session, log_prealloc_used);
	/*
	 * All file setup, writing the header and pre-allocation was done
	 * before.  We only need to rename it.
	 */
	WT_ERR(__wt_fs_rename(session, from_path->data, to_path->data, false));

err:	__wt_scr_free(session, &from_path);
	__wt_scr_free(session, &to_path);
	__wt_spin_unlock(session, &log->log_fs_lock);
	WT_TRET(__wt_fs_directory_list_free(session, &logfiles, logcount));
	return (ret);
}

/*
 * __log_newfile --
 *	Create the next log file and write the file header record into it.
 */
static int
__log_newfile(WT_SESSION_IMPL *session, bool conn_open, bool *created)
{
	WT_CONNECTION_IMPL *conn;
	WT_DECL_RET;
	WT_FH *log_fh;
	WT_LOG *log;
	WT_LSN end_lsn, logrec_lsn;
	u_int yield_cnt;
	bool create_log;

	conn = S2C(session);
	log = conn->log;

	/*
	 * Set aside the log file handle to be closed later.  Other threads
	 * may still be using it to write to the log.  If the log file size
	 * is small we could fill a log file before the previous one is closed.
	 * Wait for that to close.
	 */
	WT_ASSERT(session, F_ISSET(session, WT_SESSION_LOCKED_SLOT));
	for (yield_cnt = 0; log->log_close_fh != NULL;) {
		WT_STAT_CONN_INCR(session, log_close_yields);
		__wt_log_wrlsn(session, NULL);
		if (++yield_cnt > 10000)
			return (__wt_set_return(session, EBUSY));
		__wt_yield();
	}
	/*
	 * Note, the file server worker thread requires the LSN be set once the
	 * close file handle is set, force that ordering.
	 */
	if (log->log_fh == NULL)
		log->log_close_fh = NULL;
	else {
		log->log_close_lsn = log->alloc_lsn;
		WT_PUBLISH(log->log_close_fh, log->log_fh);
	}
	log->fileid++;

	/*
	 * If pre-allocating log files look for one; otherwise, or if we don't
	 * find one, create a log file. We can't use pre-allocated log files
	 * while a hot backup is in progress: applications can copy the files
	 * in any way they choose, and a log file rename might confuse things.
	 */
	create_log = true;
	if (conn->log_prealloc > 0 && !conn->hot_backup) {
		__wt_readlock(session, &conn->hot_backup_lock);
		if (conn->hot_backup)
			__wt_readunlock(session, &conn->hot_backup_lock);
		else {
			ret = __log_alloc_prealloc(session, log->fileid);
			__wt_readunlock(session, &conn->hot_backup_lock);

			/*
			 * If ret is 0 it means we found a pre-allocated file.
			 * If ret is WT_NOTFOUND, create the new log file and
			 * signal the server, we missed our pre-allocation.
			 * If ret is non-zero but not WT_NOTFOUND, return the
			 * error.
			 */
			WT_RET_NOTFOUND_OK(ret);
			if (ret == 0)
				create_log = false;
			else {
				WT_STAT_CONN_INCR(session, log_prealloc_missed);
				if (conn->log_cond != NULL)
					__wt_cond_signal(
					    session, conn->log_cond);
			}
		}
	}
	/*
	 * If we need to create the log file, do so now.
	 */
	if (create_log) {
		/*
		 * Increment the missed pre-allocated file counter only
		 * if a hot backup is not in progress. We are deliberately
		 * not using pre-allocated log files during backup
		 * (see comment above).
		 */
		if (!conn->hot_backup)
			log->prep_missed++;
		WT_RET(__wt_log_allocfile(
		    session, log->fileid, WT_LOG_FILENAME));
	}
	/*
	 * Since the file system clears the output file handle pointer before
	 * searching the handle list and filling in the new file handle,
	 * we must pass in a local file handle.  Otherwise there is a wide
	 * window where another thread could see a NULL log file handle.
	 */
	WT_RET(__log_open_verify(session, log->fileid, &log_fh, NULL, NULL,
	    NULL));
	/*
	 * Write the LSN at the end of the last record in the previous log file
	 * as the first record in this log file.
	 */
	if (log->fileid == 1)
		WT_INIT_LSN(&logrec_lsn);
	else
		logrec_lsn = log->alloc_lsn;
	/*
	 * We need to setup the LSNs.  Set the end LSN and alloc LSN to
	 * the end of the header.
	 */
	WT_SET_LSN(&log->alloc_lsn, log->fileid, WT_LOG_END_HEADER);
	/*
	 * If we're running the version where we write a system record
	 * do so now and update the alloc_lsn.
	 */
	if (log->log_version >= WT_LOG_VERSION_SYSTEM) {
		WT_RET(__wt_log_system_record(session,
		    log_fh, &logrec_lsn));
		WT_SET_LSN(&log->alloc_lsn, log->fileid, log->first_record);
	}
	end_lsn = log->alloc_lsn;
	WT_PUBLISH(log->log_fh, log_fh);

	/*
	 * If we're called from connection creation code, we need to update
	 * the LSNs since we're the only write in progress.
	 */
	if (conn_open) {
		WT_RET(__wt_fsync(session, log->log_fh, true));
		log->sync_lsn = end_lsn;
		log->write_lsn = end_lsn;
		log->write_start_lsn = end_lsn;
	}
	if (created != NULL)
		*created = create_log;
	return (0);
}

/*
 * __log_set_version --
 *	Set version related information under lock.
 */
static int
__log_set_version(WT_SESSION_IMPL *session, uint16_t version,
    uint32_t first_rec, bool live_chg, bool downgrade)
{
	WT_CONNECTION_IMPL *conn;
	WT_LOG *log;

	conn = S2C(session);
	log = conn->log;

	log->log_version = version;
	log->first_record = first_rec;
	if (downgrade)
		FLD_SET(conn->log_flags, WT_CONN_LOG_DOWNGRADED);
	else
		FLD_CLR(conn->log_flags, WT_CONN_LOG_DOWNGRADED);
	if (live_chg)
		F_SET(log, WT_LOG_FORCE_NEWFILE);
	if (!F_ISSET(conn, WT_CONN_READONLY))
		return (__log_prealloc_remove(session));

	return (0);
}

/*
 * __wt_log_set_version --
 *	Change the version number in logging.  Will be done with locking.
 *	We need to force the log file to advance and remove all old
 *	pre-allocated files.
 */
int
__wt_log_set_version(WT_SESSION_IMPL *session, uint16_t version,
    uint32_t first_rec, bool downgrade, bool live_chg, uint32_t *lognump)
{
	WT_CONNECTION_IMPL *conn;
	WT_DECL_RET;
	WT_LOG *log;

	conn = S2C(session);
	log = conn->log;

	/*
	 * The steps are:
	 * - Set up versions and remove files under lock.
	 * - Set a flag so that the next slot change forces a file change.
	 * - Force out the slot that is currently active in the current log.
	 * - Write a log record to force a record into the new log file.
	 */
	WT_WITH_SLOT_LOCK(session, log,
	    ret = __log_set_version(session,
	    version, first_rec, live_chg, downgrade));
	if (!live_chg)
		return (ret);
	WT_ERR(ret);
	/*
	 * A new log file will be used when we force out the earlier slot.
	 */
	WT_ERR(__wt_log_force_write(session, 1, NULL));

	/*
	 * We need to write a record to the new version log file so that
	 * a potential checkpoint finds LSNs in that new log file and
	 * an archive correctly removes all earlier logs.
	 * Write an internal printf record.
	 */
	WT_ERR(__wt_log_printf(session,
	    "COMPATIBILITY: Version now %" PRIu16, log->log_version));
	if (lognump != NULL)
		*lognump = log->alloc_lsn.l.file;
err:
	return (ret);
}

/*
 * __wt_log_acquire --
 *	Called serially when switching slots.  Can be called recursively
 *	from __log_newfile when we change log files.
 */
int
__wt_log_acquire(WT_SESSION_IMPL *session, uint64_t recsize, WT_LOGSLOT *slot)
{
	WT_CONNECTION_IMPL *conn;
	WT_LOG *log;
	bool created_log;

	conn = S2C(session);
	log = conn->log;
	created_log = true;
	/*
	 * Add recsize to alloc_lsn.  Save our starting LSN
	 * where the previous allocation finished for the release LSN.
	 * That way when log files switch, we're waiting for the correct LSN
	 * from outstanding writes.
	 */
	WT_ASSERT(session, F_ISSET(session, WT_SESSION_LOCKED_SLOT));
	/*
	 * We need to set the release LSN earlier, before a log file change.
	 */
	slot->slot_release_lsn = log->alloc_lsn;
	/*
	 * Make sure that the size can fit in the file.  Proactively switch
	 * if it cannot.  This reduces, but does not eliminate, log files
	 * that exceed the maximum file size.  We want to minimize the risk
	 * of an error due to no space.
	 */
	if (F_ISSET(log, WT_LOG_FORCE_NEWFILE) ||
	    !__log_size_fit(session, &log->alloc_lsn, recsize)) {
		WT_RET(__log_newfile(session, false, &created_log));
		F_CLR(log, WT_LOG_FORCE_NEWFILE);
		if (log->log_close_fh != NULL)
			F_SET(slot, WT_SLOT_CLOSEFH);
	}

	/*
	 * Pre-allocate on the first real write into the log file, if it
	 * was just created (i.e. not pre-allocated).
	 */
	if (log->alloc_lsn.l.offset == log->first_record && created_log)
		WT_RET(__log_prealloc(session, log->log_fh));
	/*
	 * Initialize the slot for activation.
	 */
	__wt_log_slot_activate(session, slot);

	return (0);
}

/*
 * __log_truncate_file --
 *	Truncate a log file to the specified offset.
 *
 *	If the underlying file system doesn't support truncate then we need to
 *	zero out the rest of the file, doing an effective truncate.
 */
static int
__log_truncate_file(WT_SESSION_IMPL *session, WT_FH *log_fh, wt_off_t offset)
{
	WT_CONNECTION_IMPL *conn;
	WT_DECL_RET;
	WT_LOG *log;

	conn = S2C(session);
	log = conn->log;

	if (!F_ISSET(log, WT_LOG_TRUNCATE_NOTSUP) && !conn->hot_backup) {
		__wt_readlock(session, &conn->hot_backup_lock);
		if (conn->hot_backup)
			__wt_readunlock(session, &conn->hot_backup_lock);
		else {
			ret = __wt_ftruncate(session, log_fh, offset);
			__wt_readunlock(session, &conn->hot_backup_lock);
			if (ret != ENOTSUP)
				return (ret);
			F_SET(log, WT_LOG_TRUNCATE_NOTSUP);
		}
	}

	return (__log_zero(session, log_fh, offset, conn->log_file_max));
}

/*
 * __log_truncate --
 *	Truncate the log to the given LSN.  If this_log is set, it will only
 *	truncate the log file indicated in the given LSN.  If not set,
 *	it will truncate between the given LSN and the trunc_lsn.  That is,
 *	since we pre-allocate log files, it will free that space and allow the
 *	log to be traversed.  We use the trunc_lsn because logging has already
 *	opened the new/next log file before recovery ran.  If salvage_mode is
 *	set, we verify headers of log files visited and recreate them if they
 *	are damaged.  This function assumes we are in recovery or other
 *	dedicated time and not during live running.
 */
static int
__log_truncate(WT_SESSION_IMPL *session, WT_LSN *lsn, bool this_log,
    bool salvage_mode)
{
	WT_CONNECTION_IMPL *conn;
	WT_DECL_RET;
	WT_FH *log_fh;
	WT_LOG *log;
	uint32_t lognum, salvage_first, salvage_last;
	u_int i, logcount;
	char **logfiles;
	bool need_salvage, opened;

	conn = S2C(session);
	log = conn->log;
	log_fh = NULL;
	logcount = 0;
	logfiles = NULL;
	salvage_first = salvage_last = 0;
	need_salvage = false;

	/*
	 * Truncate the log file to the given LSN.
	 *
	 * It's possible the underlying file system doesn't support truncate
	 * (there are existing examples), which is fine, but we don't want to
	 * repeatedly do the setup work just to find that out every time. Check
	 * before doing work, and if there's a not-supported error, turn off
	 * future truncates.
	 */
	WT_ERR(__log_openfile(session, lsn->l.file, 0, &log_fh));
	WT_ERR(__log_truncate_file(session, log_fh, lsn->l.offset));
	WT_ERR(__wt_fsync(session, log_fh, true));
	WT_ERR(__wt_close(session, &log_fh));

	if (salvage_mode)
		WT_ERR(__wt_msg(session,
		    "salvage: log file %" PRIu32 " truncated", lsn->l.file));

	/*
	 * If we just want to truncate the current log, return and skip
	 * looking for intervening logs.
	 */
	if (this_log)
		goto err;
	WT_ERR(__log_get_files(session, WT_LOG_FILENAME, &logfiles, &logcount));
	for (i = 0; i < logcount; i++) {
		WT_ERR(__wt_log_extract_lognum(session, logfiles[i], &lognum));
		if (lognum > lsn->l.file && lognum < log->trunc_lsn.l.file) {
			opened = false;
			if (salvage_mode) {
				/*
				 * When salvaging, we verify that the
				 * header of the log file is valid.
				 * If not, create a new, empty one.
				 */
				need_salvage = false;
				WT_ERR(__log_open_verify(session, lognum,
				    &log_fh, NULL, NULL, &need_salvage));
				if (need_salvage) {
					WT_ASSERT(session, log_fh == NULL);
					WT_ERR(__wt_log_remove(session,
					    WT_LOG_FILENAME, lognum));
					WT_ERR(__wt_log_allocfile(session,
					    lognum, WT_LOG_FILENAME));
				} else
					opened = true;

				if (salvage_first == 0)
					salvage_first = lognum;
				salvage_last = lognum;
			}
			if (!opened)
				WT_ERR(__log_openfile(session, lognum, 0,
				    &log_fh));
			/*
			 * If there are intervening files pre-allocated,
			 * truncate them to the end of the log file header.
			 */
			WT_ERR(__log_truncate_file(
			    session, log_fh, log->first_record));
			WT_ERR(__wt_fsync(session, log_fh, true));
			WT_ERR(__wt_close(session, &log_fh));
		}
	}
err:	WT_TRET(__wt_close(session, &log_fh));
	WT_TRET(__wt_fs_directory_list_free(session, &logfiles, logcount));
	if (salvage_first != 0) {
		if (salvage_last > salvage_first)
			WT_TRET(__wt_msg(session,
			    "salvage: log files %" PRIu32 "-%" PRIu32
			    " truncated at beginning", salvage_first,
			    salvage_last));
		else
			WT_TRET(__wt_msg(session,
			    "salvage: log file %" PRIu32
			    " truncated at beginning", salvage_first));
	}
	return (ret);
}

/*
 * __wt_log_allocfile --
 *	Given a log number, create a new log file by writing the header,
 *	pre-allocating the file and moving it to the destination name.
 */
int
__wt_log_allocfile(
    WT_SESSION_IMPL *session, uint32_t lognum, const char *dest)
{
	WT_CONNECTION_IMPL *conn;
	WT_DECL_ITEM(from_path);
	WT_DECL_ITEM(to_path);
	WT_DECL_RET;
	WT_FH *log_fh;
	WT_LOG *log;
	uint32_t tmp_id;

	conn = S2C(session);
	log = conn->log;
	log_fh = NULL;

	/*
	 * Preparing a log file entails creating a temporary file:
	 * - Writing the header.
	 * - Truncating to the offset of the first record.
	 * - Pre-allocating the file if needed.
	 * - Renaming it to the desired file name.
	 */
	WT_RET(__wt_scr_alloc(session, 0, &from_path));
	WT_ERR(__wt_scr_alloc(session, 0, &to_path));
	tmp_id = __wt_atomic_add32(&log->tmp_fileid, 1);
	WT_ERR(__log_filename(session, tmp_id, WT_LOG_TMPNAME, from_path));
	WT_ERR(__log_filename(session, lognum, dest, to_path));
	__wt_spin_lock(session, &log->log_fs_lock);
	/*
	 * Set up the temporary file.
	 */
	WT_ERR(__log_openfile(session, tmp_id, WT_LOG_OPEN_CREATE_OK, &log_fh));
	WT_ERR(__log_file_header(session, log_fh, NULL, true));
	WT_ERR(__log_prealloc(session, log_fh));
	WT_ERR(__wt_fsync(session, log_fh, true));
	WT_ERR(__wt_close(session, &log_fh));
	__wt_verbose(session, WT_VERB_LOG,
	    "log_allocfile: rename %s to %s",
	    (const char *)from_path->data, (const char *)to_path->data);
	/*
	 * Rename it into place and make it available.
	 */
	WT_ERR(__wt_fs_rename(session, from_path->data, to_path->data, false));

err:	__wt_scr_free(session, &from_path);
	__wt_scr_free(session, &to_path);
	__wt_spin_unlock(session, &log->log_fs_lock);
	WT_TRET(__wt_close(session, &log_fh));
	return (ret);
}

/*
 * __wt_log_remove --
 *	Given a log number, remove that log file.
 */
int
__wt_log_remove(WT_SESSION_IMPL *session,
    const char *file_prefix, uint32_t lognum)
{
	WT_DECL_ITEM(path);
	WT_DECL_RET;

	WT_RET(__wt_scr_alloc(session, 0, &path));
	WT_ERR(__log_filename(session, lognum, file_prefix, path));
	__wt_verbose(session, WT_VERB_LOG,
	    "log_remove: remove log %s", (const char *)path->data);
	WT_ERR(__wt_fs_remove(session, path->data, false));
err:	__wt_scr_free(session, &path);
	return (ret);
}

/*
 * __wt_log_open --
 *	Open the appropriate log file for the connection.  The purpose is
 *	to find the last log file that exists, open it and set our initial
 *	LSNs to the end of that file.  If none exist, call __log_newfile
 *	to create it.
 */
int
__wt_log_open(WT_SESSION_IMPL *session)
{
	WT_CONNECTION_IMPL *conn;
	WT_DECL_RET;
	WT_LOG *log;
	uint32_t firstlog, lastlog, lognum;
	uint16_t version;
	u_int i, logcount;
	char **logfiles;
	bool need_salvage;

	conn = S2C(session);
	log = conn->log;
	logfiles = NULL;
	logcount = 0;

	/*
	 * Open up a file handle to the log directory if we haven't.
	 */
	if (log->log_dir_fh == NULL) {
		__wt_verbose(session, WT_VERB_LOG,
		    "log_open: open fh to directory %s", conn->log_path);
		WT_RET(__wt_open(session, conn->log_path,
		    WT_FS_OPEN_FILE_TYPE_DIRECTORY, 0, &log->log_dir_fh));
	}

	if (!F_ISSET(conn, WT_CONN_READONLY))
		WT_ERR(__log_prealloc_remove(session));

again:
	/*
	 * Now look at the log files and set our LSNs.
	 */
	lastlog = 0;
	firstlog = UINT32_MAX;
	need_salvage = false;

	WT_ERR(__log_get_files(session, WT_LOG_FILENAME, &logfiles, &logcount));
	for (i = 0; i < logcount; i++) {
		WT_ERR(__wt_log_extract_lognum(session, logfiles[i], &lognum));
		lastlog = WT_MAX(lastlog, lognum);
		firstlog = WT_MIN(firstlog, lognum);
	}
	log->fileid = lastlog;
	__wt_verbose(session, WT_VERB_LOG,
	    "log_open: first log %" PRIu32 " last log %" PRIu32,
	    firstlog, lastlog);
	if (firstlog == UINT32_MAX) {
		WT_ASSERT(session, logcount == 0);
		WT_INIT_LSN(&log->first_lsn);
	} else {
		WT_SET_LSN(&log->first_lsn, firstlog, 0);
		/*
		 * If we have existing log files, check the last log now before
		 * we create a new log file so that we can detect an unsupported
		 * version before modifying the file space.
		 */
		WT_ERR(__log_open_verify(session, lastlog, NULL, NULL,
		    &version, &need_salvage));

		/*
		 * If we were asked to salvage and the last log file was
		 * indeed corrupt, remove it and try all over again.
		 */
		if (need_salvage) {
			WT_ERR(__wt_log_remove(
			    session, WT_LOG_FILENAME, lastlog));
			WT_ERR(__wt_msg(session,
			    "salvage: log file %" PRIu32 " removed", lastlog));
			WT_ERR(__wt_fs_directory_list_free(session, &logfiles,
			    logcount));
			logfiles = NULL;
			goto again;
		}
	}

	/*
	 * Start logging at the beginning of the next log file, no matter
	 * where the previous log file ends.
	 */
	if (!F_ISSET(conn, WT_CONN_READONLY)) {
		WT_WITH_SLOT_LOCK(session, log,
		    ret = __log_newfile(session, true, NULL));
		WT_ERR(ret);
	}

	/* If we found log files, save the new state. */
	if (logcount > 0) {
		/*
		 * If we're running in a downgraded mode and there are earlier
		 * logs detect if they're at a higher version.  If so, we need
		 * to force recovery (to write a full checkpoint) and force
		 * archiving to remove all higher version logs.
		 */
		if (FLD_ISSET(conn->log_flags, WT_CONN_LOG_DOWNGRADED)) {
			for (i = 0; i < logcount; ++i) {
				WT_ERR(__wt_log_extract_lognum(
				    session, logfiles[i], &lognum));
				/*
				 * By sending in a NULL file handle, we don't
				 * have to close the file.
				 */
				WT_ERR(__log_open_verify(session,
				    lognum, NULL, NULL, &version, NULL));
				/*
				 * If we find any log file at the wrong version
				 * set the flag and we're done.
				 */
				if (log->log_version != version) {
					FLD_SET(conn->log_flags,
					    WT_CONN_LOG_FORCE_DOWNGRADE);
					break;
				}
			}
		}
		log->trunc_lsn = log->alloc_lsn;
		FLD_SET(conn->log_flags, WT_CONN_LOG_EXISTED);
	}

err:	WT_TRET(__wt_fs_directory_list_free(session, &logfiles, logcount));
	if (ret == 0)
		F_SET(log, WT_LOG_OPENED);
	return (ret);
}

/*
 * __wt_log_close --
 *	Close the log file.
 */
int
__wt_log_close(WT_SESSION_IMPL *session)
{
	WT_CONNECTION_IMPL *conn;
	WT_LOG *log;

	conn = S2C(session);
	log = conn->log;

	if (log->log_close_fh != NULL && log->log_close_fh != log->log_fh) {
		__wt_verbose(session, WT_VERB_LOG,
		    "closing old log %s", log->log_close_fh->name);
		if (!F_ISSET(conn, WT_CONN_READONLY))
			WT_RET(__wt_fsync(session, log->log_close_fh, true));
		WT_RET(__wt_close(session, &log->log_close_fh));
	}
	if (log->log_fh != NULL) {
		__wt_verbose(session, WT_VERB_LOG,
		    "closing log %s", log->log_fh->name);
		if (!F_ISSET(conn, WT_CONN_READONLY))
			WT_RET(__wt_fsync(session, log->log_fh, true));
		WT_RET(__wt_close(session, &log->log_fh));
		log->log_fh = NULL;
	}
	if (log->log_dir_fh != NULL) {
		__wt_verbose(session, WT_VERB_LOG,
		    "closing log directory %s", log->log_dir_fh->name);
		if (!F_ISSET(conn, WT_CONN_READONLY))
			WT_RET(__wt_fsync(session, log->log_dir_fh, true));
		WT_RET(__wt_close(session, &log->log_dir_fh));
		log->log_dir_fh = NULL;
	}
	F_CLR(log, WT_LOG_OPENED);
	return (0);
}

/*
 * __log_has_hole --
 *	Determine if the current offset represents a hole in the log
 *	file (i.e. there is valid data somewhere after the hole), or
 *	if this is the end of this log file and the remainder of the
 *	file is zeroes.
 */
static int
__log_has_hole(WT_SESSION_IMPL *session, WT_FH *fh, wt_off_t log_size,
    wt_off_t offset, wt_off_t *error_offset, bool *hole)
{
	WT_CONNECTION_IMPL *conn;
	WT_DECL_RET;
	WT_LOG *log;
	WT_LOG_RECORD *logrec;
	wt_off_t off, remainder;
	size_t allocsize, buf_left, bufsz, rdlen;
	char *buf, *p, *zerobuf;
	bool corrupt;

	*error_offset = 0;
	corrupt = *hole = false;

	conn = S2C(session);
	log = conn->log;
	remainder = log_size - offset;

	/*
	 * It can be very slow looking for the last real record in the log
	 * in very small chunks.  Walk a megabyte at a time.  If we find a
	 * part of the log that is not just zeroes we know this log file
	 * has a hole in it.
	 */
	buf = zerobuf = NULL;
	if (log == NULL || log->allocsize < WT_MEGABYTE)
		bufsz = WT_MEGABYTE;
	else
		bufsz = log->allocsize;

	if ((size_t)remainder < bufsz)
		bufsz = (size_t)remainder;
	WT_RET(__wt_calloc_def(session, bufsz, &buf));
	WT_ERR(__wt_calloc_def(session, bufsz, &zerobuf));

	/*
	 * Read in a chunk starting at the given offset.
	 * Compare against a known zero byte chunk.
	 */
	for (off = offset; remainder > 0;
	    remainder -= (wt_off_t)rdlen, off += (wt_off_t)rdlen) {
		rdlen = WT_MIN(bufsz, (size_t)remainder);
		WT_ERR(__wt_read(session, fh, off, rdlen, buf));
		allocsize = (log == NULL ? WT_LOG_ALIGN : log->allocsize);
		if (memcmp(buf, zerobuf, rdlen) != 0) {
			/*
			 * Find where the next log record starts after the
			 * hole.
			 */
			for (p = buf, buf_left = rdlen; buf_left > 0;
			     buf_left -= rdlen, p += rdlen) {
				rdlen = WT_MIN(allocsize, buf_left);
				if (memcmp(p, zerobuf, rdlen) != 0)
					break;
			}
			/*
			 * A presumed log record begins here where the buffer
			 * becomes non-zero.  If we have enough of a log record
			 * present in the buffer, we either have a valid header
			 * or corruption.  Verify the header of this record to
			 * determine whether it is just a hole or corruption.
			 *
			 * We don't bother making this check for backup copies,
			 * as records may have their beginning zeroed, hence
			 * the part after a hole may in fact be the middle of
			 * the record.
			 */
			if (!F_ISSET(conn, WT_CONN_WAS_BACKUP)) {
				logrec = (WT_LOG_RECORD *)p;
				if (buf_left >= sizeof(WT_LOG_RECORD)) {
					off += p - buf;
					WT_ERR(__log_record_verify(session, fh,
					    (uint32_t)off, logrec, &corrupt));
					if (corrupt)
						*error_offset = off;
				}
			}
			*hole = true;
			break;
		}
	}

err:	__wt_free(session, buf);
	__wt_free(session, zerobuf);
	return (ret);
}

/*
 * __log_check_partial_write --
 *	Determine if the log record may be a partial write. If that's
 *	possible, return true, otherwise false.
 *
 *	Since the log file is initially zeroed up to a predetermined size,
 *	any record that falls within that boundary that ends in one or
 *	more zeroes may be partial (or the initial record may have been
 *	padded with zeroes before writing). The only way we have any certainty
 *	is if the last byte is non-zero, when that happens, we know that
 *	the write cannot be partial.
 */
static bool
__log_check_partial_write(WT_SESSION_IMPL *session, WT_ITEM *buf,
    uint32_t reclen)
{
	uint8_t *rec;

	WT_UNUSED(session);

	/*
	 * We only check the final byte since that's the only way have any
	 * certainty. Even if the second to last byte is non-zero and the
	 * last byte is zero, that could still technically be the result of
	 * a partial write, however unlikely it may be.
	 */
	rec = buf->mem;
	return (reclen > 0 && rec[reclen - 1] == 0);
}

/*
 * __wt_log_release --
 *	Release a log slot.
 */
int
__wt_log_release(WT_SESSION_IMPL *session, WT_LOGSLOT *slot, bool *freep)
{
	WT_CONNECTION_IMPL *conn;
	WT_DECL_RET;
	WT_LOG *log;
	WT_LSN sync_lsn;
	uint64_t fsync_duration_usecs, time_start, time_stop;
	int64_t release_buffered, release_bytes;
	bool locked;

	conn = S2C(session);
	log = conn->log;
	locked = false;
	if (freep != NULL)
		*freep = 1;
	release_buffered = WT_LOG_SLOT_RELEASED_BUFFERED(slot->slot_state);
	release_bytes = release_buffered + slot->slot_unbuffered;

	/*
	 * Checkpoints can be configured based on amount of log written.
	 * Add in this log record to the sum and if needed, signal the
	 * checkpoint condition.  The logging subsystem manages the
	 * accumulated field.  There is a bit of layering violation
	 * here checking the connection ckpt field and using its
	 * condition.
	 */
	if (WT_CKPT_LOGSIZE(conn)) {
		log->log_written += (wt_off_t)release_bytes;
		__wt_checkpoint_signal(session, log->log_written);
	}

	/* Write the buffered records */
	if (release_buffered != 0)
		WT_ERR(__log_fs_write(session, slot, slot->slot_start_offset,
		    (size_t)release_buffered, slot->slot_buf.mem));

	/*
	 * If we have to wait for a synchronous operation, we do not pass
	 * handling of this slot off to the worker thread.  The caller is
	 * responsible for freeing the slot in that case.  Otherwise the
	 * worker thread will free it.
	 */
	if (!F_ISSET(slot, WT_SLOT_FLUSH | WT_SLOT_SYNC | WT_SLOT_SYNC_DIR)) {
		if (freep != NULL)
			*freep = 0;
		slot->slot_state = WT_LOG_SLOT_WRITTEN;
		/*
		 * After this point the worker thread owns the slot.  There
		 * is nothing more to do but return.
		 */
		/*
		 * !!! Signalling the wrlsn_cond condition here results in
		 * worse performance because it causes more scheduling churn
		 * and more walking of the slot pool for a very small number
		 * of slots to process.  Don't signal here.
		 */
		return (0);
	}

	/*
	 * Wait for earlier groups to finish, otherwise there could
	 * be holes in the log file.
	 */
	WT_STAT_CONN_INCR(session, log_release_write_lsn);
	__log_wait_for_earlier_slot(session, slot);

	log->write_start_lsn = slot->slot_start_lsn;
	log->write_lsn = slot->slot_end_lsn;

	WT_ASSERT(session, slot != log->active_slot);
	__wt_cond_signal(session, log->log_write_cond);
	F_CLR(slot, WT_SLOT_FLUSH);

	/*
	 * Signal the close thread if needed.
	 */
	if (F_ISSET(slot, WT_SLOT_CLOSEFH))
		__wt_cond_signal(session, conn->log_file_cond);

	/*
	 * Try to consolidate calls to fsync to wait less.  Acquire a spin lock
	 * so that threads finishing writing to the log will wait while the
	 * current fsync completes and advance log->sync_lsn.
	 */
	while (F_ISSET(slot, WT_SLOT_SYNC | WT_SLOT_SYNC_DIR)) {
		/*
		 * We have to wait until earlier log files have finished their
		 * sync operations.  The most recent one will set the LSN to the
		 * beginning of our file.
		 */
		if (log->sync_lsn.l.file < slot->slot_end_lsn.l.file ||
		    __wt_spin_trylock(session, &log->log_sync_lock) != 0) {
			__wt_cond_wait(
			    session, log->log_sync_cond, 10000, NULL);
			continue;
		}
		locked = true;

		/*
		 * Record the current end of our update after the lock.
		 * That is how far our calls can guarantee.
		 */
		sync_lsn = slot->slot_end_lsn;
		/*
		 * Check if we have to sync the parent directory.  Some
		 * combinations of sync flags may result in the log file
		 * not yet stable in its parent directory.  Do that
		 * now if needed.
		 */
		if (F_ISSET(slot, WT_SLOT_SYNC_DIR) &&
		    (log->sync_dir_lsn.l.file < sync_lsn.l.file)) {
			WT_ASSERT(session, log->log_dir_fh != NULL);
			__wt_verbose(session, WT_VERB_LOG,
			    "log_release: sync directory %s to LSN %" PRIu32
			    "/%" PRIu32,
			    log->log_dir_fh->name,
			    sync_lsn.l.file, sync_lsn.l.offset);
			time_start = __wt_clock(session);
			WT_ERR(__wt_fsync(session, log->log_dir_fh, true));
			time_stop = __wt_clock(session);
			fsync_duration_usecs =
			    WT_CLOCKDIFF_US(time_stop, time_start);
			log->sync_dir_lsn = sync_lsn;
			WT_STAT_CONN_INCR(session, log_sync_dir);
			WT_STAT_CONN_INCRV(session,
			    log_sync_dir_duration, fsync_duration_usecs);
		}

		/*
		 * Sync the log file if needed.
		 */
		if (F_ISSET(slot, WT_SLOT_SYNC) &&
		    __wt_log_cmp(&log->sync_lsn, &slot->slot_end_lsn) < 0) {
			__wt_verbose(session, WT_VERB_LOG,
			    "log_release: sync log %s to LSN %" PRIu32
			    "/%" PRIu32,
			    log->log_fh->name,
			    sync_lsn.l.file, sync_lsn.l.offset);
			WT_STAT_CONN_INCR(session, log_sync);
			time_start = __wt_clock(session);
			WT_ERR(__wt_fsync(session, log->log_fh, true));
			time_stop = __wt_clock(session);
			fsync_duration_usecs =
			    WT_CLOCKDIFF_US(time_stop, time_start);
			WT_STAT_CONN_INCRV(session,
			    log_sync_duration, fsync_duration_usecs);
			log->sync_lsn = sync_lsn;
			__wt_cond_signal(session, log->log_sync_cond);
		}
		/*
		 * Clear the flags before leaving the loop.
		 */
		F_CLR(slot, WT_SLOT_SYNC | WT_SLOT_SYNC_DIR);
		locked = false;
		__wt_spin_unlock(session, &log->log_sync_lock);
	}
err:	if (locked)
		__wt_spin_unlock(session, &log->log_sync_lock);
	if (ret != 0 && slot->slot_error == 0)
		slot->slot_error = ret;
	return (ret);
}

/*
 * __log_salvage_message --
 *	Show messages consistently for a salvageable error.
 */
static int
__log_salvage_message(WT_SESSION_IMPL *session, const char *log_name,
    const char *extra_msg, wt_off_t offset)
{
<<<<<<< HEAD
	if (!F_ISSET(S2C(session), WT_CONN_SALVAGE))
		WT_PANIC_RET(session, WT_DATA_CORRUPTION,
		    "log file %s corrupted%s at position %" PRIuMAX
		    ", use salvage to fix", log_name, extra_msg,
		    (uintmax_t)offset);
	return (WT_DATA_CORRUPTION);
=======
	WT_RET(__wt_msg(session,
	    "log file %s corrupted%s at position %" PRIuMAX
	    ", truncated", log_name, extra_msg, (uintmax_t)offset));
	return (WT_ERROR);
>>>>>>> 8d32a6c8
}

/*
 * __wt_log_scan --
 *	Scan the logs, calling a function on each record found.
 */
int
__wt_log_scan(WT_SESSION_IMPL *session, WT_LSN *lsnp, uint32_t flags,
    int (*func)(WT_SESSION_IMPL *session,
    WT_ITEM *record, WT_LSN *lsnp, WT_LSN *next_lsnp,
    void *cookie, int firstrecord), void *cookie)
{
	WT_CONNECTION_IMPL *conn;
	WT_DECL_ITEM(buf);
	WT_DECL_ITEM(decryptitem);
	WT_DECL_ITEM(uncitem);
	WT_DECL_RET;
	WT_FH *log_fh;
	WT_ITEM *cbbuf;
	WT_LOG *log;
	WT_LOG_RECORD *logrec;
	WT_LSN end_lsn, next_lsn, prev_eof, prev_lsn, rd_lsn, start_lsn;
	wt_off_t bad_offset, log_size;
	uint32_t allocsize, firstlog, lastlog, lognum, rdup_len, reclen;
	uint16_t version;
	u_int i, logcount;
	int firstrecord;
	char **logfiles;
	bool corrupt, eol, need_salvage, partial_record;

	conn = S2C(session);
	log = conn->log;
	log_fh = NULL;
	logcount = 0;
	logfiles = NULL;
	corrupt = eol = false;
	firstrecord = 1;
	need_salvage = false;

	/*
	 * If the caller did not give us a callback function there is nothing
	 * to do.
	 */
	if (func == NULL)
		return (0);

	if (lsnp != NULL &&
	    LF_ISSET(WT_LOGSCAN_FIRST|WT_LOGSCAN_FROM_CKP))
		WT_RET_MSG(session, WT_ERROR,
		    "choose either a start LSN or a start flag");
	/*
	 * Set up the allocation size, starting and ending LSNs.  The values
	 * for those depend on whether logging is currently enabled or not.
	 */
	lastlog = 0;
	if (log != NULL) {
		allocsize = log->allocsize;
		end_lsn = log->alloc_lsn;
		start_lsn = log->first_lsn;
		if (lsnp == NULL) {
			if (LF_ISSET(WT_LOGSCAN_FROM_CKP))
				start_lsn = log->ckpt_lsn;
			else if (!LF_ISSET(WT_LOGSCAN_FIRST))
				WT_RET_MSG(session, WT_ERROR,
				    "WT_LOGSCAN_FIRST not set");
		}
		lastlog = log->fileid;
	} else {
		/*
		 * If logging is not configured, we can still print out the log
		 * if log files exist.  We just need to set the LSNs from what
		 * is in the files versus what is in the live connection.
		 */
		/*
		 * Set allocsize to the minimum alignment it could be.  Larger
		 * records and larger allocation boundaries should always be
		 * a multiple of this.
		 */
		allocsize = WT_LOG_ALIGN;
		firstlog = UINT32_MAX;
		WT_RET(__log_get_files(session,
		    WT_LOG_FILENAME, &logfiles, &logcount));
		if (logcount == 0)
			WT_RET_MSG(session, ENOTSUP, "no log files found");
		for (i = 0; i < logcount; i++) {
			WT_ERR(__wt_log_extract_lognum(session, logfiles[i],
			    &lognum));
			lastlog = WT_MAX(lastlog, lognum);
			firstlog = WT_MIN(firstlog, lognum);
		}
		WT_SET_LSN(&start_lsn, firstlog, 0);
		WT_SET_LSN(&end_lsn, lastlog, 0);
		WT_ERR(
		    __wt_fs_directory_list_free(session, &logfiles, logcount));
	}
	if (lsnp != NULL) {
		/*
		 * Offsets must be on allocation boundaries.
		 * An invalid LSN from a user should just return
		 * WT_NOTFOUND.  It is not an error.  But if it is
		 * from recovery, we expect valid LSNs so give more
		 * information about that.
		 */
		if (lsnp->l.offset % allocsize != 0) {
			if (LF_ISSET(WT_LOGSCAN_RECOVER))
				WT_ERR_MSG(session, WT_NOTFOUND,
				    "__wt_log_scan unaligned LSN %"
				    PRIu32 "/%" PRIu32,
				    lsnp->l.file, lsnp->l.offset);
			else
				return (WT_NOTFOUND);
		}
		/*
		 * If the file is in the future it doesn't exist.
		 * An invalid LSN from a user should just return
		 * WT_NOTFOUND.  It is not an error.  But if it is
		 * from recovery, we expect valid LSNs so give more
		 * information about that.
		 */
		if (lsnp->l.file > lastlog) {
			if (LF_ISSET(WT_LOGSCAN_RECOVER))
				WT_ERR_MSG(session, WT_NOTFOUND,
				    "__wt_log_scan LSN %" PRIu32 "/%" PRIu32
				    " larger than biggest log file %" PRIu32,
				    lsnp->l.file, lsnp->l.offset, lastlog);
			else
				return (WT_NOTFOUND);
		}
		/*
		 * Log cursors may not know the starting LSN.  If an
		 * LSN is passed in that it is equal to the smallest
		 * LSN, start from the beginning of the log.
		 */
		if (!WT_IS_INIT_LSN(lsnp))
			start_lsn = *lsnp;
	}
	WT_ERR(__log_open_verify(session, start_lsn.l.file, &log_fh, &prev_lsn,
	    NULL, &need_salvage));
	if (need_salvage)
		WT_ERR_MSG(session, WT_ERROR, "log file requires salvage");
	WT_ERR(__wt_filesize(session, log_fh, &log_size));
	rd_lsn = start_lsn;
	if (LF_ISSET(WT_LOGSCAN_RECOVER))
		__wt_verbose(session, WT_VERB_RECOVERY_PROGRESS,
		    "Recovering log %" PRIu32 " through %" PRIu32,
		    rd_lsn.l.file, end_lsn.l.file);

	WT_ERR(__wt_scr_alloc(session, WT_LOG_ALIGN, &buf));
	WT_ERR(__wt_scr_alloc(session, 0, &decryptitem));
	WT_ERR(__wt_scr_alloc(session, 0, &uncitem));
	for (;;) {
		if (rd_lsn.l.offset + allocsize > log_size) {
advance:
			if (rd_lsn.l.offset == log_size)
				partial_record = false;
			else {
				/*
				 * See if there is anything non-zero at the
				 * end of this log file.
				 */
				WT_ERR(__log_has_hole(
				    session, log_fh, log_size,
				    rd_lsn.l.offset, &bad_offset,
				    &partial_record));
				if (bad_offset != 0) {
					need_salvage = true;
					WT_ERR(__log_salvage_message(session,
					    log_fh->name, "", bad_offset));
				}
			}
			/*
			 * If we read the last record, go to the next file.
			 */
			WT_ERR(__wt_close(session, &log_fh));
			log_fh = NULL;
			eol = true;
			/*
			 * Truncate this log file before we move to the next.
			 */
			if (LF_ISSET(WT_LOGSCAN_RECOVER) &&
			    __wt_log_cmp(&rd_lsn, &log->trunc_lsn) < 0) {
				__wt_verbose(session, WT_VERB_LOG,
				    "Truncate end of log %" PRIu32 "/%" PRIu32,
				    rd_lsn.l.file, rd_lsn.l.offset);
				WT_ERR(__log_truncate(session, &rd_lsn, true,
				    false));
			}
			/*
			 * If we had a partial record, we'll want to break
			 * now after closing and truncating.  Although for now
			 * log_truncate does not modify the LSN passed in,
			 * this code does not assume it is unmodified after that
			 * call which is why it uses the boolean set earlier.
			 */
			if (partial_record)
				break;
			/*
			 * Avoid an error message when we reach end of log
			 * by checking here.
			 */
			prev_eof = rd_lsn;
			WT_SET_LSN(&rd_lsn, rd_lsn.l.file + 1, 0);
			if (rd_lsn.l.file > end_lsn.l.file)
				break;
			if (LF_ISSET(WT_LOGSCAN_RECOVER))
				__wt_verbose(session, WT_VERB_RECOVERY_PROGRESS,
				    "Recovering log %" PRIu32
				    " through %" PRIu32,
				    rd_lsn.l.file, end_lsn.l.file);
			WT_ERR(__log_open_verify(session,
			    rd_lsn.l.file, &log_fh, &prev_lsn, &version,
			    &need_salvage));
			if (need_salvage)
				WT_ERR_MSG(session, WT_ERROR,
				    "log file requires salvage");
			/*
			 * Opening the log file reads with verify sets up the
			 * previous LSN from the first record.  This detects
			 * a "hole" at the end of the previous log file.
			 */
			if (LF_ISSET(WT_LOGSCAN_RECOVER) &&
			    !WT_IS_INIT_LSN(&prev_lsn) &&
			    !WT_IS_ZERO_LSN(&prev_lsn) &&
			    prev_lsn.l.offset != prev_eof.l.offset) {
				WT_ASSERT(session,
				    prev_eof.l.file == prev_lsn.l.file);
				break;
			}
			/*
			 * If we read a current version log file without a
			 * previous LSN record the log ended after writing
			 * that header.  We're done.
			 */
			if (LF_ISSET(WT_LOGSCAN_RECOVER) &&
			    version == WT_LOG_VERSION_SYSTEM &&
			    WT_IS_ZERO_LSN(&prev_lsn)) {
				__wt_verbose(session, WT_VERB_LOG,
				    "log_scan: Stopping, no system "
				    "record detected in %s.", log_fh->name);
				break;
			}
			WT_ERR(__wt_filesize(session, log_fh, &log_size));
			eol = false;
			continue;
		}
		/*
		 * Read the minimum allocation size a record could be.
		 * Conditionally set the need_salvage flag so that if the
		 * read fails, we know this is an situation we can salvage.
		 */
		WT_ASSERT(session, buf->memsize >= allocsize);
		need_salvage = F_ISSET(conn, WT_CONN_SALVAGE);
		WT_ERR(__wt_read(session,
		    log_fh, rd_lsn.l.offset, (size_t)allocsize, buf->mem));
		need_salvage = false;
		/*
		 * See if we need to read more than the allocation size. We
		 * expect that we rarely will have to read more. Most log
		 * records will be fairly small.
		 */
		reclen = ((WT_LOG_RECORD *)buf->mem)->len;
#ifdef WORDS_BIGENDIAN
		reclen = __wt_bswap32(reclen);
#endif
		/*
		 * Log files are pre-allocated.  We need to detect the
		 * difference between a hole in the file (where this location
		 * would be considered the end of log) and the last record
		 * in the log and we're at the zeroed part of the file.
		 * If we find a zeroed record, scan forward in the log looking
		 * for any data.  If we detect any we have a hole and stop.
		 * Otherwise if the rest is all zeroes advance to the next file.
		 * When recovery finds the end of the log, truncate the file
		 * and remove any later log files that may exist.
		 */
		if (reclen == 0) {
			WT_ERR(__log_has_hole(
			    session, log_fh, log_size, rd_lsn.l.offset,
			    &bad_offset, &eol));
			if (bad_offset != 0) {
				need_salvage = true;
				WT_ERR(__log_salvage_message(session,
				    log_fh->name, "", bad_offset));
			}
			if (eol)
				/* Found a hole. This LSN is the end. */
				break;
			/* Last record in log.  Look for more. */
			goto advance;
		}
		rdup_len = __wt_rduppo2(reclen, allocsize);
		if (reclen > allocsize) {
			/*
			 * The log file end could be the middle of this
			 * log record.  If we have a partially written record
			 * then this is considered the end of the log.
			 */
			if (rd_lsn.l.offset + rdup_len > log_size) {
				eol = true;
				break;
			}
			/*
			 * We need to round up and read in the full padded
			 * record, especially for direct I/O.
			 */
			WT_ERR(__wt_buf_grow(session, buf, rdup_len));
			WT_ERR(__wt_read(session, log_fh,
			    rd_lsn.l.offset, (size_t)rdup_len, buf->mem));
			WT_STAT_CONN_INCR(session, log_scan_rereads);
		}
		/*
		 * We read in the record, now verify the checksum.  A failed
		 * checksum does not imply corruption, it may be the result
		 * of a partial write.
		 */
		buf->size = reclen;
		logrec = (WT_LOG_RECORD *)buf->mem;
		if (!__log_checksum_match(session, buf, reclen)) {
			/*
			 * A checksum mismatch means we have reached the end of
			 * the useful part of the log.  This should be found on
			 * the first pass through recovery.  In the second pass
			 * where we truncate the log, this is where it should
			 * end.
			 */
			if (log != NULL)
				log->trunc_lsn = rd_lsn;
			/*
			 * If the user asked for a specific LSN and it is not
			 * a valid LSN, return WT_NOTFOUND.
			 */
			if (LF_ISSET(WT_LOGSCAN_ONE))
				ret = WT_NOTFOUND;

			/*
			 * When we have a checksum mismatch, we would like
			 * to determine whether it may be the result of:
			 *  1) some expected corruption that can occur during
			 *     backups
			 *  2) a partial write that can naturally occur when
			 *     an application crashes
			 *  3) some other corruption
			 * so that we can (in case 3) flag cases of file system
			 * or hardware failures. Unfortunately, we have found
			 * on some systems that file system writes may in fact
			 * be lost, and this can readily be triggered with
			 * normal operations. Rather than force users to
			 * salvage in these situations, we merely truncate the
			 * log at this point and issue a message.
			 */
			if (F_ISSET(conn, WT_CONN_WAS_BACKUP))
				break;

			if (!__log_check_partial_write(session, buf, reclen)) {
				/*
				 * It's not a partial write, and we have a bad
				 * checksum. We treat it as a corruption that
				 * must be salvaged.
				 */
				need_salvage = true;
				WT_ERR(__log_salvage_message(session,
				    log_fh->name, ", bad checksum",
				    rd_lsn.l.offset));
			} else {
				/*
				 * It may be a partial write, or it's possible
				 * that the header is corrupt.  Make a sanity
				 * check of the log record header.
				 */
				WT_ERR(__log_record_verify(session, log_fh,
				    rd_lsn.l.offset, logrec, &corrupt));
				if (corrupt) {
					need_salvage = true;
					WT_ERR(__log_salvage_message(session,
					    log_fh->name, "", rd_lsn.l.offset));
				}
			}
			break;
		}
		__wt_log_record_byteswap(logrec);

		/*
		 * We have a valid log record.  If it is not the log file
		 * header, invoke the callback.
		 */
		WT_STAT_CONN_INCR(session, log_scan_records);
		next_lsn = rd_lsn;
		next_lsn.l.offset += rdup_len;
		if (rd_lsn.l.offset != 0) {
			/*
			 * We need to manage the different buffers here.
			 * Buf is the buffer this function uses to read from
			 * the disk.  The callback buffer may change based
			 * on whether encryption and compression are used.
			 *
			 * We want to free any buffers from compression and
			 * encryption but keep the one we use for reading.
			 */
			cbbuf = buf;
			if (F_ISSET(logrec, WT_LOG_RECORD_ENCRYPTED)) {
				WT_ERR(__log_decrypt(
				    session, cbbuf, decryptitem));
				cbbuf = decryptitem;
			}
			if (F_ISSET(logrec, WT_LOG_RECORD_COMPRESSED)) {
				WT_ERR(__log_decompress(
				    session, cbbuf, uncitem));
				cbbuf = uncitem;
			}
			WT_ERR((*func)(session,
			    cbbuf, &rd_lsn, &next_lsn, cookie, firstrecord));

			firstrecord = 0;

			if (LF_ISSET(WT_LOGSCAN_ONE))
				break;
		}
		rd_lsn = next_lsn;
	}

	/* Truncate if we're in recovery. */
	if (LF_ISSET(WT_LOGSCAN_RECOVER) &&
	    __wt_log_cmp(&rd_lsn, &log->trunc_lsn) < 0) {
		__wt_verbose(session, WT_VERB_LOG,
		    "End of recovery truncate end of log %" PRIu32 "/%" PRIu32,
		    rd_lsn.l.file, rd_lsn.l.offset);
		WT_ERR(__log_truncate(session, &rd_lsn, false, false));
	}

err:	WT_STAT_CONN_INCR(session, log_scans);
	/*
	 * If we are salvaging and failed a salvageable operation, then
	 * truncate the log at the fail point.
	 */
	if (ret != 0 && ret != WT_PANIC && need_salvage) {
		WT_TRET(__wt_close(session, &log_fh));
		log_fh = NULL;
		WT_TRET(__log_truncate(session, &rd_lsn, false, true));
		ret = 0;
	}

	/*
	 * If the first attempt to read a log record results in
	 * an error recovery is likely going to fail.  Try to provide
	 * a helpful failure message.
	 */
	if (ret != 0 && firstrecord) {
		__wt_errx(session,
		    "WiredTiger is unable to read the recovery log.");
		__wt_errx(session, "This may be due to the log"
		    " files being encrypted, being from an older"
		    " version or due to corruption on disk");
		__wt_errx(session, "You should confirm that you have"
		    " opened the database with the correct options including"
		    " all encryption and compression options");
	}

	WT_TRET(__wt_fs_directory_list_free(session, &logfiles, logcount));

	__wt_scr_free(session, &buf);
	__wt_scr_free(session, &decryptitem);
	__wt_scr_free(session, &uncitem);

	/*
	 * If the caller wants one record and it is at the end of log,
	 * return WT_NOTFOUND.
	 */
	if (LF_ISSET(WT_LOGSCAN_ONE) && eol && ret == 0)
		ret = WT_NOTFOUND;
	WT_TRET(__wt_close(session, &log_fh));
	return (ret);
}

/*
 * __wt_log_force_write --
 *	Force a switch and release and write of the current slot.
 *	Wrapper function that takes the lock.
 */
int
__wt_log_force_write(WT_SESSION_IMPL *session, bool retry, bool *did_work)
{
	WT_LOG *log;
	WT_MYSLOT myslot;

	log = S2C(session)->log;
	memset(&myslot, 0, sizeof(myslot));
	WT_STAT_CONN_INCR(session, log_force_write);
	if (did_work != NULL)
		*did_work = true;
	myslot.slot = log->active_slot;
	return (__wt_log_slot_switch(session, &myslot, retry, true, did_work));
}

/*
 * __wt_log_write --
 *	Write a record into the log, compressing as necessary.
 */
int
__wt_log_write(WT_SESSION_IMPL *session, WT_ITEM *record, WT_LSN *lsnp,
    uint32_t flags)
{
	WT_COMPRESSOR *compressor;
	WT_CONNECTION_IMPL *conn;
	WT_DECL_ITEM(citem);
	WT_DECL_ITEM(eitem);
	WT_DECL_RET;
	WT_ITEM *ip;
	WT_KEYED_ENCRYPTOR *kencryptor;
	WT_LOG *log;
	WT_LOG_RECORD *newlrp;
	size_t dst_len, len, new_size, result_len, src_len;
	uint8_t *dst, *src;
	int compression_failed;

	conn = S2C(session);
	log = conn->log;
	/*
	 * An error during opening the logging subsystem can result in it
	 * being enabled, but without an open log file.  In that case,
	 * just return.  We can also have logging opened for reading in a
	 * read-only database and attempt to write a record on close.
	 */
	if (!F_ISSET(log, WT_LOG_OPENED) || F_ISSET(conn, WT_CONN_READONLY))
		return (0);
	ip = record;
	if ((compressor = conn->log_compressor) != NULL &&
	    record->size < log->allocsize) {
		WT_STAT_CONN_INCR(session, log_compress_small);
	} else if (compressor != NULL) {
		/* Skip the log header */
		src = (uint8_t *)record->mem + WT_LOG_COMPRESS_SKIP;
		src_len = record->size - WT_LOG_COMPRESS_SKIP;

		/*
		 * Compute the size needed for the destination buffer.  We only
		 * allocate enough memory for a copy of the original by default,
		 * if any compressed version is bigger than the original, we
		 * won't use it.  However, some compression engines (snappy is
		 * one example), may need more memory because they don't stop
		 * just because there's no more memory into which to compress.
		 */
		if (compressor->pre_size == NULL)
			len = src_len;
		else
			WT_ERR(compressor->pre_size(compressor,
			    &session->iface, src, src_len, &len));

		new_size = len + WT_LOG_COMPRESS_SKIP;
		WT_ERR(__wt_scr_alloc(session, new_size, &citem));

		/* Skip the header bytes of the destination data. */
		dst = (uint8_t *)citem->mem + WT_LOG_COMPRESS_SKIP;
		dst_len = len;

		compression_failed = 0;
		WT_ERR(compressor->compress(compressor, &session->iface,
		    src, src_len, dst, dst_len, &result_len,
		    &compression_failed));
		result_len += WT_LOG_COMPRESS_SKIP;

		/*
		 * If compression fails, or doesn't gain us at least one unit of
		 * allocation, fallback to the original version.  This isn't
		 * unexpected: if compression doesn't work for some chunk of
		 * data for some reason (noting likely additional format/header
		 * information which compressed output requires), it just means
		 * the uncompressed version is as good as it gets, and that's
		 * what we use.
		 */
		if (compression_failed ||
		    result_len / log->allocsize >=
		    record->size / log->allocsize)
			WT_STAT_CONN_INCR(session, log_compress_write_fails);
		else {
			WT_STAT_CONN_INCR(session, log_compress_writes);
			WT_STAT_CONN_INCRV(session, log_compress_mem,
			    record->size);
			WT_STAT_CONN_INCRV(session, log_compress_len,
			    result_len);

			/*
			 * Copy in the skipped header bytes, set the final data
			 * size.
			 */
			memcpy(citem->mem, record->mem, WT_LOG_COMPRESS_SKIP);
			citem->size = result_len;
			ip = citem;
			newlrp = (WT_LOG_RECORD *)citem->mem;
			F_SET(newlrp, WT_LOG_RECORD_COMPRESSED);
			WT_ASSERT(session, result_len < UINT32_MAX &&
			    record->size < UINT32_MAX);
			newlrp->mem_len = WT_STORE_SIZE(record->size);
		}
	}
	if ((kencryptor = conn->kencryptor) != NULL) {
		/*
		 * Allocate enough space for the original record plus the
		 * encryption size constant plus the length we store.
		 */
		__wt_encrypt_size(session, kencryptor, ip->size, &new_size);
		WT_ERR(__wt_scr_alloc(session, new_size, &eitem));

		WT_ERR(__wt_encrypt(session, kencryptor,
		    WT_LOG_ENCRYPT_SKIP, ip, eitem));

		/*
		 * Final setup of new buffer.  Set the flag for
		 * encryption in the record header.
		 */
		ip = eitem;
		newlrp = (WT_LOG_RECORD *)eitem->mem;
		F_SET(newlrp, WT_LOG_RECORD_ENCRYPTED);
		WT_ASSERT(session, new_size < UINT32_MAX &&
		    ip->size < UINT32_MAX);
	}
	ret = __log_write_internal(session, ip, lsnp, flags);

err:	__wt_scr_free(session, &citem);
	__wt_scr_free(session, &eitem);
	return (ret);
}

/*
 * __log_write_internal --
 *	Write a record into the log.
 */
static int
__log_write_internal(WT_SESSION_IMPL *session, WT_ITEM *record, WT_LSN *lsnp,
    uint32_t flags)
{
	WT_CONNECTION_IMPL *conn;
	WT_DECL_RET;
	WT_LOG *log;
	WT_LOG_RECORD *logrec;
	WT_LSN lsn;
	WT_MYSLOT myslot;
	int64_t release_size;
	uint32_t fill_size, force, rdup_len;
	bool free_slot;

	conn = S2C(session);
	log = conn->log;
	if (record->size > UINT32_MAX)
		WT_RET_MSG(session, EFBIG,
		    "Log record size of %" WT_SIZET_FMT " exceeds the maximum "
		    "supported size of %" PRIu32,
		    record->size, UINT32_MAX);
	WT_INIT_LSN(&lsn);
	myslot.slot = NULL;
	memset(&myslot, 0, sizeof(myslot));
	/*
	 * Assume the WT_ITEM the caller passed is a WT_LOG_RECORD, which has a
	 * header at the beginning for us to fill in.
	 *
	 * If using direct_io, the caller should pass us an aligned record.
	 * But we need to make sure it is big enough and zero-filled so
	 * that we can write the full amount.  Do this whether or not
	 * direct_io is in use because it makes the reading code cleaner.
	 */
	WT_STAT_CONN_INCRV(session, log_bytes_payload, record->size);
	rdup_len = __wt_rduppo2((uint32_t)record->size, log->allocsize);
	WT_ERR(__wt_buf_grow(session, record, rdup_len));
	WT_ASSERT(session, record->data == record->mem);
	/*
	 * If the caller's record only partially fills the necessary
	 * space, we need to zero-fill the remainder.
	 *
	 * The cast is safe, we've already checked to make sure it's in range.
	 */
	fill_size = rdup_len - (uint32_t)record->size;
	if (fill_size != 0) {
		memset((uint8_t *)record->mem + record->size, 0, fill_size);
		/*
		 * Set the last byte of the log record to a non-zero value,
		 * that allows us, on the input side, to tell that a log
		 * record was completely written; there couldn't have been
		 * a partial write. That means that any checksum mismatch
		 * in those conditions is a log corruption.
		 *
		 * Without this changed byte, when we see a zeroed last byte,
		 * we must always treat a checksum error as a possible partial
		 * write. Since partial writes can happen as a result of an
		 * interrupted process (for example, a shutdown), we must
		 * treat a checksum error as a normal occurrence, and merely
		 * the place where the log must be truncated. So any real
		 * corruption within log records is hard to detect as such.
		 *
		 * However, we can only make this modification if there is
		 * more than one byte being filled, as the first zero byte
		 * past the actual record is needed to terminate the loop
		 * in txn_commit_apply.
		 *
		 * This is not a log format change, as we only are changing a
		 * byte in the padding portion of a record, and no logging code
		 * has ever checked that it is any particular value up to now.
		 */
		if (fill_size > 1)
			*((uint8_t *)record->mem + rdup_len - 1) =
			    WT_DEBUG_BYTE;
		record->size = rdup_len;
	}
	/*
	 * Checksum a little-endian version of the header, and write everything
	 * in little-endian format. The checksum is (potentially) returned in a
	 * big-endian format, swap it into place in a separate step.
	 */
	logrec = (WT_LOG_RECORD *)record->mem;
	logrec->len = (uint32_t)record->size;
	logrec->checksum = 0;
	__wt_log_record_byteswap(logrec);
	logrec->checksum = __wt_checksum(logrec, record->size);
#ifdef WORDS_BIGENDIAN
	logrec->checksum = __wt_bswap32(logrec->checksum);
#endif

	WT_STAT_CONN_INCR(session, log_writes);

	/*
	 * The only time joining a slot should ever return an error is if it
	 * detects a panic.
	 */
	__wt_log_slot_join(session, rdup_len, flags, &myslot);
	/*
	 * If the addition of this record crosses the buffer boundary,
	 * switch in a new slot.
	 */
	force = LF_ISSET(WT_LOG_FLUSH | WT_LOG_FSYNC);
	ret = 0;
	if (myslot.end_offset >= WT_LOG_SLOT_BUF_MAX ||
	    F_ISSET(&myslot, WT_MYSLOT_UNBUFFERED) || force)
		ret = __wt_log_slot_switch(session, &myslot, true, false, NULL);
	if (ret == 0)
		ret = __wt_log_fill(session, &myslot, false, record, &lsn);
	release_size = __wt_log_slot_release(&myslot, (int64_t)rdup_len);
	/*
	 * If we get an error we still need to do proper accounting in
	 * the slot fields.
	 * XXX On error we may still need to call release and free.
	 */
	if (ret != 0)
		myslot.slot->slot_error = ret;
	WT_ASSERT(session, ret == 0);
	if (WT_LOG_SLOT_DONE(release_size)) {
		WT_ERR(__wt_log_release(session, myslot.slot, &free_slot));
		if (free_slot)
			__wt_log_slot_free(session, myslot.slot);
	} else if (force) {
		/*
		 * If we are going to wait for this slot to get written,
		 * signal the wrlsn thread.
		 *
		 * XXX I've seen times when conditions are NULL.
		 */
		if (conn->log_cond != NULL) {
			__wt_cond_signal(session, conn->log_cond);
			__wt_yield();
		} else
			WT_ERR(__wt_log_force_write(session, 1, NULL));
	}
	if (LF_ISSET(WT_LOG_FLUSH)) {
		/* Wait for our writes to reach the OS */
		while (__wt_log_cmp(&log->write_lsn, &lsn) <= 0 &&
		    myslot.slot->slot_error == 0)
			__wt_cond_wait(
			    session, log->log_write_cond, 10000, NULL);
	} else if (LF_ISSET(WT_LOG_FSYNC)) {
		/* Wait for our writes to reach disk */
		while (__wt_log_cmp(&log->sync_lsn, &lsn) <= 0 &&
		    myslot.slot->slot_error == 0)
			__wt_cond_wait(
			    session, log->log_sync_cond, 10000, NULL);
	}

	/*
	 * Advance the background sync LSN if needed.
	 */
	if (LF_ISSET(WT_LOG_BACKGROUND))
		__wt_log_background(session, &lsn);

err:
	if (ret == 0 && lsnp != NULL)
		*lsnp = lsn;
	/*
	 * If we're synchronous and some thread had an error, we don't know
	 * if our write made it out to the file or not.  The error could be
	 * before or after us.  So, if anyone got an error, we report it.
	 * If we're not synchronous, only report if our own operation got
	 * an error.
	 */
	if (LF_ISSET(WT_LOG_DSYNC | WT_LOG_FSYNC) && ret == 0 &&
	    myslot.slot != NULL)
		ret = myslot.slot->slot_error;

	/*
	 * If one of the sync flags is set, assert the proper LSN has moved to
	 * match on success.
	 */
	WT_ASSERT(session, ret != 0 || !LF_ISSET(WT_LOG_FLUSH) ||
	    __wt_log_cmp(&log->write_lsn, &lsn) >= 0);
	WT_ASSERT(session, ret != 0 || !LF_ISSET(WT_LOG_FSYNC) ||
	    __wt_log_cmp(&log->sync_lsn, &lsn) >= 0);
	return (ret);
}

/*
 * __wt_log_vprintf --
 *	Write a message into the log.
 */
int
__wt_log_vprintf(WT_SESSION_IMPL *session, const char *fmt, va_list ap)
{
	WT_CONNECTION_IMPL *conn;
	WT_DECL_ITEM(logrec);
	WT_DECL_RET;
	size_t header_size, len;
	uint32_t rectype;
	const char *rec_fmt;
	va_list ap_copy;

	conn = S2C(session);
	rectype = WT_LOGREC_MESSAGE;
	rec_fmt = WT_UNCHECKED_STRING(I);

	if (!FLD_ISSET(conn->log_flags, WT_CONN_LOG_ENABLED))
		return (0);

	va_copy(ap_copy, ap);
	len = 1;
	ret = __wt_vsnprintf_len_incr(NULL, 0, &len, fmt, ap_copy);
	va_end(ap_copy);
	WT_RET(ret);

	WT_RET(
	    __wt_logrec_alloc(session, sizeof(WT_LOG_RECORD) + len, &logrec));

	/*
	 * We're writing a record with the type (an integer) followed by a
	 * string (NUL-terminated data).  To avoid writing the string into
	 * a buffer before copying it, we write the header first, then the
	 * raw bytes of the string.
	 */
	WT_ERR(__wt_struct_size(session, &header_size, rec_fmt, rectype));
	WT_ERR(__wt_struct_pack(session,
	    (uint8_t *)logrec->data + logrec->size, header_size,
	    rec_fmt, rectype));
	logrec->size += (uint32_t)header_size;

	WT_ERR(__wt_vsnprintf(
	    (char *)logrec->data + logrec->size, len, fmt, ap));

	__wt_verbose(session, WT_VERB_LOG,
	    "log_printf: %s", (char *)logrec->data + logrec->size);

	logrec->size += len;
	WT_ERR(__wt_log_write(session, logrec, NULL, 0));
err:	__wt_scr_free(session, &logrec);
	return (ret);
}

/*
 * __wt_log_flush --
 *	Forcibly flush the log to the synchronization level specified.
 *	Wait until it has been completed.
 */
int
__wt_log_flush(WT_SESSION_IMPL *session, uint32_t flags)
{
	WT_CONNECTION_IMPL *conn;
	WT_LOG *log;
	WT_LSN last_lsn, lsn;

	conn = S2C(session);
	WT_ASSERT(session, FLD_ISSET(conn->log_flags, WT_CONN_LOG_ENABLED));
	log = conn->log;
	/*
	 * We need to flush out the current slot first to get the real
	 * end of log LSN in log->alloc_lsn.
	 */
	WT_RET(__wt_log_flush_lsn(session, &lsn, false));
	last_lsn = log->alloc_lsn;

	/*
	 * If the last write caused a switch to a new log file, we should only
	 * wait for the last write to be flushed.  Otherwise, if the workload
	 * is single-threaded we could wait here forever because the write LSN
	 * doesn't switch into the new file until it contains a record.
	 */
	if (last_lsn.l.offset == log->first_record)
		last_lsn = log->log_close_lsn;

	/*
	 * Wait until all current outstanding writes have been written
	 * to the file system.
	 */
	while (__wt_log_cmp(&last_lsn, &lsn) > 0) {
		__wt_sleep(0, WT_THOUSAND);
		WT_RET(__wt_log_flush_lsn(session, &lsn, false));
	}

	__wt_verbose(session, WT_VERB_LOG,
	    "log_flush: flags %#" PRIx32 " LSN %" PRIu32 "/%" PRIu32,
	    flags, lsn.l.file, lsn.l.offset);
	/*
	 * If the user wants write-no-sync, there is nothing more to do.
	 * If the user wants background sync, set the LSN and we're done.
	 * If the user wants sync, force it now.
	 */
	if (LF_ISSET(WT_LOG_BACKGROUND))
		__wt_log_background(session, &lsn);
	else if (LF_ISSET(WT_LOG_FSYNC))
		WT_RET(__wt_log_force_sync(session, &lsn));
	return (0);
}<|MERGE_RESOLUTION|>--- conflicted
+++ resolved
@@ -2152,19 +2152,10 @@
 __log_salvage_message(WT_SESSION_IMPL *session, const char *log_name,
     const char *extra_msg, wt_off_t offset)
 {
-<<<<<<< HEAD
-	if (!F_ISSET(S2C(session), WT_CONN_SALVAGE))
-		WT_PANIC_RET(session, WT_DATA_CORRUPTION,
-		    "log file %s corrupted%s at position %" PRIuMAX
-		    ", use salvage to fix", log_name, extra_msg,
-		    (uintmax_t)offset);
-	return (WT_DATA_CORRUPTION);
-=======
 	WT_RET(__wt_msg(session,
 	    "log file %s corrupted%s at position %" PRIuMAX
 	    ", truncated", log_name, extra_msg, (uintmax_t)offset));
-	return (WT_ERROR);
->>>>>>> 8d32a6c8
+	return (WT_DATA_CORRUPTION);
 }
 
 /*
