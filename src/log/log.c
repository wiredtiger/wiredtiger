/*-
 * Copyright (c) 2014-2017 MongoDB, Inc.
 * Copyright (c) 2008-2014 WiredTiger, Inc.
 *	All rights reserved.
 *
 * See the file LICENSE for redistribution information.
 */

#include "wt_internal.h"

static int __log_newfile(WT_SESSION_IMPL *, bool, bool *);
static int __log_openfile(WT_SESSION_IMPL *, uint32_t, uint32_t, WT_FH **);
static int __log_write_internal(
	WT_SESSION_IMPL *, WT_ITEM *, WT_LSN *, uint32_t);

#define	WT_LOG_COMPRESS_SKIP	(offsetof(WT_LOG_RECORD, record))
#define	WT_LOG_ENCRYPT_SKIP	(offsetof(WT_LOG_RECORD, record))

/* Flags to __log_openfile */
#define	WT_LOG_OPEN_CREATE_OK	0x01

/*
 * __log_printf_internal --
 *	Internal call to write a log message.
 */
static int
__log_printf_internal(WT_SESSION_IMPL *session, const char *fmt, ...)
{
	WT_DECL_RET;
	va_list ap;

	va_start(ap, fmt);
	ret = __wt_log_vprintf(session, fmt, ap);
	va_end(ap);
	return (ret);
}

/*
 * __log_checksum_match --
 *	Given a log record, return whether the checksum matches.
 */
static bool
__log_checksum_match(WT_SESSION_IMPL *session, WT_ITEM *buf, uint32_t reclen)
{
	WT_LOG_RECORD *logrec;
	uint32_t checksum_calculate, checksum_tmp;

	WT_UNUSED(session);
	logrec = (WT_LOG_RECORD *)buf->mem;
	checksum_tmp = logrec->checksum;
	logrec->checksum = 0;
	checksum_calculate = __wt_checksum(logrec, reclen);
#ifdef WORDS_BIGENDIAN
	checksum_calculate = __wt_bswap32(checksum_calculate);
#endif
	logrec->checksum = checksum_tmp;
	if (logrec->checksum != checksum_calculate)
		return (false);
	else
		return (true);
}

/*
 * __log_get_files --
 *	Retrieve the list of all log-related files of the given prefix type.
 */
static int
__log_get_files(WT_SESSION_IMPL *session,
    const char *file_prefix, char ***filesp, u_int *countp)
{
	WT_CONNECTION_IMPL *conn;
	const char *log_path;

	*countp = 0;
	*filesp = NULL;

	conn = S2C(session);
	log_path = conn->log_path;
	if (log_path == NULL)
		log_path = "";
	return (__wt_fs_directory_list(
	    session, log_path, file_prefix, filesp, countp));
}

/*
 * __log_prealloc_remove --
 *	Remove all previously created pre-allocated files.
 */
static int
__log_prealloc_remove(WT_SESSION_IMPL *session)
{
	WT_DECL_RET;
	WT_LOG *log;
	uint32_t lognum;
	u_int i, logcount;
	char **logfiles;

	logfiles = NULL;
	logcount = 0;
	log = S2C(session)->log;
	__wt_spin_lock(session, &log->log_fs_lock);
	/*
	 * Clean up any old interim pre-allocated files.  We clean
	 * up these files because settings may have changed upon reboot
	 * and we want those settings to take effect right away.
	 */
	WT_ERR(__log_get_files(session,
	    WT_LOG_TMPNAME, &logfiles, &logcount));
	for (i = 0; i < logcount; i++) {
		WT_ERR(__wt_log_extract_lognum(
		    session, logfiles[i], &lognum));
		WT_ERR(__wt_log_remove(
		    session, WT_LOG_TMPNAME, lognum));
	}
	WT_ERR(
	    __wt_fs_directory_list_free(session, &logfiles, logcount));
	WT_ERR(__log_get_files(session,
	    WT_LOG_PREPNAME, &logfiles, &logcount));
	for (i = 0; i < logcount; i++) {
		WT_ERR(__wt_log_extract_lognum(
		    session, logfiles[i], &lognum));
		WT_ERR(__wt_log_remove(
		    session, WT_LOG_PREPNAME, lognum));
	}
err:	WT_TRET(__wt_fs_directory_list_free(session, &logfiles, logcount));
	__wt_spin_unlock(session, &log->log_fs_lock);
	return (ret);
}

/*
 * __log_wait_for_earlier_slot --
 *	Wait for write_lsn to catch up to this slot.
 */
static void
__log_wait_for_earlier_slot(WT_SESSION_IMPL *session, WT_LOGSLOT *slot)
{
	WT_CONNECTION_IMPL *conn;
	WT_LOG *log;
	int yield_count;

	conn = S2C(session);
	log = conn->log;
	yield_count = 0;

	while (__wt_log_cmp(&log->write_lsn, &slot->slot_release_lsn) != 0) {
		/*
		 * If we're on a locked path and the write LSN is not advancing,
		 * unlock in case an earlier thread is trying to switch its
		 * slot and complete its operation.
		 */
		if (F_ISSET(session, WT_SESSION_LOCKED_SLOT))
			__wt_spin_unlock(session, &log->log_slot_lock);
		__wt_cond_signal(session, conn->log_wrlsn_cond);
		if (++yield_count < WT_THOUSAND)
			__wt_yield();
		else
			__wt_cond_wait(session, log->log_write_cond, 200, NULL);
		if (F_ISSET(session, WT_SESSION_LOCKED_SLOT))
			__wt_spin_lock(session, &log->log_slot_lock);
	}
}

/*
 * __log_fs_write --
 *	Wrapper when writing to a log file.  If we're writing to a new log
 *	file for the first time wait for writes to the previous log file.
 */
static int
__log_fs_write(WT_SESSION_IMPL *session,
    WT_LOGSLOT *slot, wt_off_t offset, size_t len, const void *buf)
{
	/*
	 * If we're writing into a new log file and we're running in
	 * compatibility mode to an older release, we have to wait for all
	 * writes to the previous log file to complete otherwise there could
	 * be a hole at the end of the previous log file that we cannot detect.
	 */
	if (S2C(session)->log->log_version != WT_LOG_VERSION &&
	    slot->slot_release_lsn.l.file < slot->slot_start_lsn.l.file) {
		__log_wait_for_earlier_slot(session, slot);
		WT_RET(__wt_log_force_sync(session, &slot->slot_release_lsn));
	}
	return (__wt_write(session, slot->slot_fh, offset, len, buf));
}

/*
 * __wt_log_ckpt --
 *	Record the given LSN as the checkpoint LSN and signal the archive
 *	thread as needed.
 */
void
__wt_log_ckpt(WT_SESSION_IMPL *session, WT_LSN *ckp_lsn)
{
	WT_CONNECTION_IMPL *conn;
	WT_LOG *log;

	conn = S2C(session);
	log = conn->log;
	log->ckpt_lsn = *ckp_lsn;
	if (conn->log_cond != NULL)
		__wt_cond_signal(session, conn->log_cond);
}

/*
 * __wt_log_flush_lsn --
 *	Force out buffered records and return the LSN, either the
 *	write_start_lsn or write_lsn depending on the argument.
 */
int
__wt_log_flush_lsn(WT_SESSION_IMPL *session, WT_LSN *lsn, bool start)
{
	WT_CONNECTION_IMPL *conn;
	WT_LOG *log;

	conn = S2C(session);
	log = conn->log;
	WT_RET(__wt_log_force_write(session, 1, NULL));
	__wt_log_wrlsn(session, NULL);
	if (start)
		*lsn = log->write_start_lsn;
	else
		*lsn = log->write_lsn;
	return (0);
}

/*
 * __wt_log_background --
 *	Record the given LSN as the background LSN and signal the
 *	thread as needed.
 */
void
__wt_log_background(WT_SESSION_IMPL *session, WT_LSN *lsn)
{
	WT_CONNECTION_IMPL *conn;
	WT_LOG *log;

	conn = S2C(session);
	log = conn->log;
	/*
	 * If a thread already set the LSN to a bigger LSN, we're done.
	 */
	if (__wt_log_cmp(&session->bg_sync_lsn, lsn) > 0)
		return;
	session->bg_sync_lsn = *lsn;

	/*
	 * Advance the logging subsystem background sync LSN if
	 * needed.
	 */
	__wt_spin_lock(session, &log->log_sync_lock);
	if (__wt_log_cmp(lsn, &log->bg_sync_lsn) > 0)
		log->bg_sync_lsn = *lsn;
	__wt_spin_unlock(session, &log->log_sync_lock);
	__wt_cond_signal(session, conn->log_file_cond);
}

/*
 * __wt_log_force_sync --
 *	Force a sync of the log and files.
 */
int
__wt_log_force_sync(WT_SESSION_IMPL *session, WT_LSN *min_lsn)
{
	struct timespec fsync_start, fsync_stop;
	WT_DECL_RET;
	WT_FH *log_fh;
	WT_LOG *log;
	uint64_t fsync_duration_usecs;

	log = S2C(session)->log;
	log_fh = NULL;

	/*
	 * We need to wait for the previous log file to get written
	 * to disk before we sync out the current one and advance
	 * the LSN.  Signal the worker thread because we know the
	 * LSN has moved into a later log file and there should be a
	 * log file ready to close.
	 */
	while (log->sync_lsn.l.file < min_lsn->l.file) {
		__wt_cond_signal(session, S2C(session)->log_file_cond);
		__wt_cond_wait(session, log->log_sync_cond, 10000, NULL);
	}
	__wt_spin_lock(session, &log->log_sync_lock);
	WT_ASSERT(session, log->log_dir_fh != NULL);
	/*
	 * Sync the directory if the log file entry hasn't been written
	 * into the directory.
	 */
	if (log->sync_dir_lsn.l.file < min_lsn->l.file) {
		__wt_verbose(session, WT_VERB_LOG,
		    "log_force_sync: sync directory %s to LSN %" PRIu32
		    "/%" PRIu32,
		    log->log_dir_fh->name, min_lsn->l.file, min_lsn->l.offset);
		__wt_epoch(session, &fsync_start);
		WT_ERR(__wt_fsync(session, log->log_dir_fh, true));
		__wt_epoch(session, &fsync_stop);
		fsync_duration_usecs = WT_TIMEDIFF_US(fsync_stop, fsync_start);
		log->sync_dir_lsn = *min_lsn;
		WT_STAT_CONN_INCR(session, log_sync_dir);
		WT_STAT_CONN_INCRV(session,
		    log_sync_dir_duration, fsync_duration_usecs);
	}
	/*
	 * Sync the log file if needed.
	 */
	if (__wt_log_cmp(&log->sync_lsn, min_lsn) < 0) {
		/*
		 * Get our own file handle to the log file.  It is possible
		 * for the file handle in the log structure to change out
		 * from under us and either be NULL or point to a different
		 * file than we want.
		 */
		WT_ERR(__log_openfile(session, min_lsn->l.file, 0, &log_fh));
		__wt_verbose(session, WT_VERB_LOG,
		    "log_force_sync: sync %s to LSN %" PRIu32 "/%" PRIu32,
		    log_fh->name, min_lsn->l.file, min_lsn->l.offset);
		__wt_epoch(session, &fsync_start);
		WT_ERR(__wt_fsync(session, log_fh, true));
		__wt_epoch(session, &fsync_stop);
		fsync_duration_usecs = WT_TIMEDIFF_US(fsync_stop, fsync_start);
		log->sync_lsn = *min_lsn;
		WT_STAT_CONN_INCR(session, log_sync);
		WT_STAT_CONN_INCRV(session,
		    log_sync_duration, fsync_duration_usecs);
		__wt_cond_signal(session, log->log_sync_cond);
	}
err:
	__wt_spin_unlock(session, &log->log_sync_lock);
	if (log_fh != NULL)
		WT_TRET(__wt_close(session, &log_fh));
	return (ret);
}

/*
 * __wt_log_needs_recovery --
 *	Return 0 if we encounter a clean shutdown and 1 if recovery
 *	must be run in the given variable.
 */
int
__wt_log_needs_recovery(WT_SESSION_IMPL *session, WT_LSN *ckp_lsn, bool *recp)
{
	WT_CONNECTION_IMPL *conn;
	WT_CURSOR *c;
	WT_DECL_RET;
	WT_ITEM dummy_key, dummy_value;
	WT_LOG *log;
	uint64_t dummy_txnid;
	uint32_t dummy_fileid, dummy_optype, rectype;

	conn = S2C(session);
	log = conn->log;

	/*
	 * Default is to run recovery always (regardless of whether this
	 * connection has logging enabled).
	 */
	*recp = true;
	if (log == NULL)
		return (0);

	/*
	 * See if there are any data modification records between the
	 * checkpoint LSN and the end of the log.  If there are none then
	 * we can skip recovery.
	 */
	WT_RET(__wt_curlog_open(session, "log:", NULL, &c));
	c->set_key(c, ckp_lsn->l.file, ckp_lsn->l.offset, 0);
	if ((ret = c->search(c)) == 0) {
		while ((ret = c->next(c)) == 0) {
			/*
			 * The only thing we care about is the rectype.
			 */
			WT_ERR(c->get_value(c, &dummy_txnid, &rectype,
			    &dummy_optype, &dummy_fileid,
			    &dummy_key, &dummy_value));
			if (rectype == WT_LOGREC_COMMIT)
				break;
		}
		/*
		 * If we get to the end of the log, we can skip recovery.
		 */
		if (ret == WT_NOTFOUND) {
			*recp = false;
			ret = 0;
		}
	} else if (ret == WT_NOTFOUND)
		/*
		 * We should always find the checkpoint LSN as it now points
		 * to the beginning of a written log record.  But if we're
		 * running recovery on an earlier database we may not.  In
		 * that case, we need to run recovery, don't return an error.
		 */
		ret = 0;
	else
		WT_ERR(ret);

err:	WT_TRET(c->close(c));
	return (ret);
}

/*
 * __wt_log_written_reset --
 *	Interface to reset the amount of log written during this
 *	checkpoint period.  Called from the checkpoint code.
 */
void
__wt_log_written_reset(WT_SESSION_IMPL *session)
{
	WT_CONNECTION_IMPL *conn;

	conn = S2C(session);

	if (FLD_ISSET(conn->log_flags, WT_CONN_LOG_ENABLED))
		conn->log->log_written = 0;
}

/*
 * __wt_log_get_all_files --
 *	Retrieve the list of log files, either all of them or only the active
 *	ones (those that are not candidates for archiving).  The caller is
 *	responsible for freeing the directory list returned.
 */
int
__wt_log_get_all_files(WT_SESSION_IMPL *session,
    char ***filesp, u_int *countp, uint32_t *maxid, bool active_only)
{
	WT_DECL_RET;
	WT_LOG *log;
	char **files;
	uint32_t id, max;
	u_int count, i;

	*filesp = NULL;
	*countp = 0;

	id = 0;
	log = S2C(session)->log;

	*maxid = 0;
	/*
	 * These may be files needed by backup.  Force the current slot
	 * to get written to the file.
	 */
	WT_RET(__wt_log_force_write(session, 1, NULL));
	WT_RET(__log_get_files(session, WT_LOG_FILENAME, &files, &count));

	/* Filter out any files that are below the checkpoint LSN. */
	for (max = 0, i = 0; i < count; ) {
		WT_ERR(__wt_log_extract_lognum(session, files[i], &id));
		if (active_only && id < log->ckpt_lsn.l.file) {
			/*
			 * Any files not being returned are individually freed
			 * and the array adjusted.
			 */
			__wt_free(session, files[i]);
			files[i] = files[count - 1];
			files[--count] = NULL;
		} else {
			if (id > max)
				max = id;
			i++;
		}
	}

	*maxid = max;
	*filesp = files;
	*countp = count;

	/*
	 * Only free on error.  The caller is responsible for calling free
	 * once it is done using the returned list.
	 */
	if (0) {
err:		WT_TRET(__wt_fs_directory_list_free(session, &files, count));
	}
	return (ret);
}

/*
 * __log_filename --
 *	Given a log number, return a WT_ITEM of a generated log file name
 *	of the given prefix type.
 */
static int
__log_filename(WT_SESSION_IMPL *session,
    uint32_t id, const char *file_prefix, WT_ITEM *buf)
{
	const char *log_path;

	log_path = S2C(session)->log_path;

	if (log_path != NULL && log_path[0] != '\0')
		WT_RET(__wt_buf_fmt(session, buf, "%s/%s.%010" PRIu32,
		    log_path, file_prefix, id));
	else
		WT_RET(__wt_buf_fmt(session, buf, "%s.%010" PRIu32,
		    file_prefix, id));

	return (0);
}

/*
 * __wt_log_extract_lognum --
 *	Given a log file name, extract out the log number.
 */
int
__wt_log_extract_lognum(
    WT_SESSION_IMPL *session, const char *name, uint32_t *id)
{
	const char *p;

	if (id == NULL || name == NULL)
		return (WT_ERROR);
	if ((p = strrchr(name, '.')) == NULL ||
	    sscanf(++p, "%" SCNu32, id) != 1)
		WT_RET_MSG(session, WT_ERROR, "Bad log file name '%s'", name);
	return (0);
}

/*
 * __wt_log_reset --
 *	Reset the existing log file to after the given file number.
 *	Called from recovery when toggling logging back on, it was off
 *	the previous open but it was on earlier before that toggle.
 */
int
__wt_log_reset(WT_SESSION_IMPL *session, uint32_t lognum)
{
	WT_CONNECTION_IMPL *conn;
	WT_DECL_RET;
	WT_LOG *log;
	uint32_t old_lognum;
	u_int i, logcount;
	char **logfiles;

	conn = S2C(session);
	log = conn->log;

	if (!FLD_ISSET(conn->log_flags, WT_CONN_LOG_ENABLED) ||
	    log->fileid > lognum)
		return (0);

	WT_ASSERT(session, F_ISSET(conn, WT_CONN_RECOVERING));
	WT_ASSERT(session, !F_ISSET(conn, WT_CONN_READONLY));
	/*
	 * We know we're single threaded and called from recovery only when
	 * toggling logging back on.  Therefore the only log files we have are
	 * old and outdated and the new one created when logging opened before
	 * recovery.  We have to remove all old log files first and then create
	 * the new one so that log file numbers are contiguous in the file
	 * system.
	 */
	WT_RET(__wt_close(session, &log->log_fh));
	WT_RET(__log_get_files(session, WT_LOG_FILENAME, &logfiles, &logcount));
	for (i = 0; i < logcount; i++) {
		WT_ERR(__wt_log_extract_lognum(
		    session, logfiles[i], &old_lognum));
		WT_ASSERT(session, old_lognum < lognum || lognum == 1);
		WT_ERR(__wt_log_remove(session, WT_LOG_FILENAME, old_lognum));
	}
	log->fileid = lognum;

	/* Send in true to update connection creation LSNs. */
	WT_WITH_SLOT_LOCK(session, log,
	    ret = __log_newfile(session, true, NULL));
	WT_ERR(__wt_log_slot_init(session, false));
err:	WT_TRET(__wt_fs_directory_list_free(session, &logfiles, logcount));
	return (ret);
}

/*
 * __log_zero --
 *	Zero a log file.
 */
static int
__log_zero(WT_SESSION_IMPL *session,
    WT_FH *fh, wt_off_t start_off, wt_off_t len)
{
	WT_CONNECTION_IMPL *conn;
	WT_DECL_ITEM(zerobuf);
	WT_DECL_RET;
	WT_LOG *log;
	uint32_t allocsize, bufsz, off, partial, wrlen;

	conn = S2C(session);
	log = conn->log;
	allocsize = log->allocsize;
	zerobuf = NULL;
	if (allocsize < WT_MEGABYTE)
		bufsz = WT_MEGABYTE;
	else
		bufsz = allocsize;
	/*
	 * If they're using smaller log files, cap it at the file size.
	 */
	if (conn->log_file_max < bufsz)
		bufsz = (uint32_t)conn->log_file_max;
	WT_RET(__wt_scr_alloc(session, bufsz, &zerobuf));
	memset(zerobuf->mem, 0, zerobuf->memsize);
	WT_STAT_CONN_INCR(session, log_zero_fills);

	/*
	 * Read in a chunk starting at the end of the file.  Keep going until
	 * we reach the beginning or we find a chunk that contains any non-zero
	 * bytes.  Compare against a known zero byte chunk.
	 */
	off = (uint32_t)start_off;
	while (off < (uint32_t)len) {
		/*
		 * Typically we start to zero the file after the log header
		 * and the bufsz is a sector-aligned size.  So we want to
		 * align our writes when we can.
		 */
		partial = off % bufsz;
		if (partial != 0)
			wrlen = bufsz - partial;
		else
			wrlen = bufsz;
		/*
		 * Check if we're writing a partial amount at the end too.
		 */
		if ((uint32_t)len - off < bufsz)
			wrlen = (uint32_t)len - off;
		WT_ERR(__wt_write(session,
		    fh, (wt_off_t)off, wrlen, zerobuf->mem));
		off += wrlen;
	}
err:	__wt_scr_free(session, &zerobuf);
	return (ret);
}

/*
 * __log_prealloc --
 *	Pre-allocate a log file.
 */
static int
__log_prealloc(WT_SESSION_IMPL *session, WT_FH *fh)
{
	WT_CONNECTION_IMPL *conn;
	WT_DECL_RET;
	WT_LOG *log;

	conn = S2C(session);
	log = conn->log;

	/*
	 * If the user configured zero filling, pre-allocate the log file
	 * manually.  Otherwise use the file extension method to create
	 * and zero the log file based on what is available.
	 */
	if (FLD_ISSET(conn->log_flags, WT_CONN_LOG_ZERO_FILL))
		return (__log_zero(session, fh,
		    WT_LOG_END_HEADER, conn->log_file_max));

	/*
	 * We have exclusive access to the log file and there are no other
	 * writes happening concurrently, so there are no locking issues.
	 */
	ret = __wt_fextend(session, fh, conn->log_file_max);
	return (ret == EBUSY || ret == ENOTSUP ? 0 : ret);
}

/*
 * __log_size_fit --
 *	Return whether or not recsize will fit in the log file.
 */
static int
__log_size_fit(WT_SESSION_IMPL *session, WT_LSN *lsn, uint64_t recsize)
{
	WT_CONNECTION_IMPL *conn;
	WT_LOG *log;

	conn = S2C(session);
	log = conn->log;
	return (lsn->l.offset == log->first_record ||
	    lsn->l.offset + (wt_off_t)recsize < conn->log_file_max);
}

/*
 * __log_decompress --
 *	Decompress a log record.
 */
static int
__log_decompress(WT_SESSION_IMPL *session, WT_ITEM *in, WT_ITEM *out)
{
	WT_COMPRESSOR *compressor;
	WT_CONNECTION_IMPL *conn;
	WT_LOG_RECORD *logrec;
	size_t result_len, skip;
	uint32_t uncompressed_size;

	conn = S2C(session);
	logrec = (WT_LOG_RECORD *)in->mem;
	skip = WT_LOG_COMPRESS_SKIP;
	compressor = conn->log_compressor;
	if (compressor == NULL || compressor->decompress == NULL)
		WT_RET_MSG(session, WT_ERROR,
		    "log_decompress: Compressed record with "
		    "no configured compressor");
	uncompressed_size = logrec->mem_len;
	WT_RET(__wt_buf_initsize(session, out, uncompressed_size));
	memcpy(out->mem, in->mem, skip);
	WT_RET(compressor->decompress(compressor, &session->iface,
	    (uint8_t *)in->mem + skip, in->size - skip,
	    (uint8_t *)out->mem + skip,
	    uncompressed_size - skip, &result_len));

	/*
	 * If checksums were turned off because we're depending on the
	 * decompression to fail on any corrupted data, we'll end up
	 * here after corruption happens.  If we're salvaging the file,
	 * it's OK, otherwise it's really, really bad.
	 */
	if (result_len != uncompressed_size - WT_LOG_COMPRESS_SKIP)
		return (WT_ERROR);

	return (0);
}

/*
 * __log_decrypt --
 *	Decrypt a log record.
 */
static int
__log_decrypt(WT_SESSION_IMPL *session, WT_ITEM *in, WT_ITEM *out)
{
	WT_CONNECTION_IMPL *conn;
	WT_ENCRYPTOR *encryptor;
	WT_KEYED_ENCRYPTOR *kencryptor;

	conn = S2C(session);
	kencryptor = conn->kencryptor;
	if (kencryptor == NULL ||
	    (encryptor = kencryptor->encryptor) == NULL ||
	    encryptor->decrypt == NULL)
		WT_RET_MSG(session, WT_ERROR,
		    "log_decrypt: Encrypted record with "
		    "no configured decrypt method");

	return (__wt_decrypt(session, encryptor, WT_LOG_ENCRYPT_SKIP, in, out));
}

/*
 * __wt_log_fill --
 *	Copy a thread's log records into the assigned slot.
 */
int
__wt_log_fill(WT_SESSION_IMPL *session,
    WT_MYSLOT *myslot, bool force, WT_ITEM *record, WT_LSN *lsnp)
{
	WT_DECL_RET;

	/*
	 * Call write or copy into the buffer.  For now the offset is the
	 * real byte offset.  If the offset becomes a unit of WT_LOG_ALIGN this
	 * is where we would multiply by WT_LOG_ALIGN to get the real file byte
	 * offset for write().
	 */
	if (!force && !F_ISSET(myslot, WT_MYSLOT_UNBUFFERED))
		memcpy((char *)myslot->slot->slot_buf.mem + myslot->offset,
		    record->mem, record->size);
	else
		/*
		 * If this is a force or unbuffered write, write it now.
		 */
		WT_ERR(__log_fs_write(session, myslot->slot,
		    myslot->offset + myslot->slot->slot_start_offset,
		    record->size, record->mem));

	WT_STAT_CONN_INCRV(session, log_bytes_written, record->size);
	if (lsnp != NULL) {
		*lsnp = myslot->slot->slot_start_lsn;
		lsnp->l.offset += (uint32_t)myslot->offset;
	}
err:
	if (ret != 0 && myslot->slot->slot_error == 0)
		myslot->slot->slot_error = ret;
	return (ret);
}

/*
 * __log_file_header --
 *	Create and write a log file header into a file handle.  If writing
 *	into the main log, it will be called locked.  If writing into a
 *	pre-allocated log, it will be called unlocked.
 */
static int
__log_file_header(
    WT_SESSION_IMPL *session, WT_FH *fh, WT_LSN *end_lsn, bool prealloc)
{
	WT_CONNECTION_IMPL *conn;
	WT_DECL_ITEM(buf);
	WT_DECL_RET;
	WT_LOG *log;
	WT_LOG_DESC *desc;
	WT_LOG_RECORD *logrec;
	WT_LOGSLOT tmp;
	WT_MYSLOT myslot;

	conn = S2C(session);
	log = conn->log;

	/*
	 * Set up the log descriptor record.  Use a scratch buffer to
	 * get correct alignment for direct I/O.
	 */
	WT_ASSERT(session, sizeof(WT_LOG_DESC) < log->allocsize);
	WT_RET(__wt_scr_alloc(session, log->allocsize, &buf));
	memset(buf->mem, 0, log->allocsize);
	buf->size = log->allocsize;

	logrec = (WT_LOG_RECORD *)buf->mem;
	desc = (WT_LOG_DESC *)logrec->record;
	desc->log_magic = WT_LOG_MAGIC;
	desc->version = log->log_version;
	desc->log_size = (uint64_t)conn->log_file_max;
	__wt_log_desc_byteswap(desc);

	/*
	 * Now that the record is set up, initialize the record header.
	 *
	 * Checksum a little-endian version of the header, and write everything
	 * in little-endian format. The checksum is (potentially) returned in a
	 * big-endian format, swap it into place in a separate step.
	 */
	logrec->len = log->allocsize;
	logrec->checksum = 0;
	__wt_log_record_byteswap(logrec);
	logrec->checksum = __wt_checksum(logrec, log->allocsize);
#ifdef WORDS_BIGENDIAN
	logrec->checksum = __wt_bswap32(logrec->checksum);
#endif

	WT_CLEAR(tmp);
	memset(&myslot, 0, sizeof(myslot));
	myslot.slot = &tmp;

	/*
	 * We may recursively call __wt_log_acquire to allocate log space for
	 * the log descriptor record.  Call __wt_log_fill to write it, but we
	 * do not need to call __wt_log_release because we're not waiting for
	 * any earlier operations to complete.
	 */
	if (prealloc) {
		WT_ASSERT(session, fh != NULL);
		tmp.slot_fh = fh;
	} else {
		WT_ASSERT(session, fh == NULL);
		WT_ERR(__wt_log_acquire(session, log->allocsize, &tmp));
	}
	WT_ERR(__wt_log_fill(session, &myslot, true, buf, NULL));
	/*
	 * Make sure the header gets to disk.
	 */
	WT_ERR(__wt_fsync(session, tmp.slot_fh, true));
	if (end_lsn != NULL)
		*end_lsn = tmp.slot_end_lsn;

err:	__wt_scr_free(session, &buf);
	return (ret);
}

/*
 * __log_openfile --
 *	Open a log file with the given log file number and return the WT_FH.
 */
static int
__log_openfile(
    WT_SESSION_IMPL *session, uint32_t id, uint32_t flags, WT_FH **fhp)
{
	WT_CONNECTION_IMPL *conn;
	WT_DECL_ITEM(buf);
	WT_DECL_RET;
	u_int wtopen_flags;

	conn = S2C(session);
	WT_RET(__wt_scr_alloc(session, 0, &buf));
	/*
	 * If we are creating the file then we use a temporary file name.
	 * Otherwise it is a log file name.
	 */
	if (LF_ISSET(WT_LOG_OPEN_CREATE_OK)) {
		wtopen_flags = WT_FS_OPEN_CREATE;
		WT_ERR(__log_filename(session, id, WT_LOG_TMPNAME, buf));
	} else {
		wtopen_flags = 0;
		WT_ERR(__log_filename(session, id, WT_LOG_FILENAME, buf));
	}
	__wt_verbose(session, WT_VERB_LOG,
	    "opening log %s", (const char *)buf->data);
	if (FLD_ISSET(conn->direct_io, WT_DIRECT_IO_LOG))
		FLD_SET(wtopen_flags, WT_FS_OPEN_DIRECTIO);
	WT_ERR(__wt_open(
	    session, buf->data, WT_FS_OPEN_FILE_TYPE_LOG, wtopen_flags, fhp));
err:	__wt_scr_free(session, &buf);
	return (ret);
}

/*
 * __log_open_verify --
 *	Open a log file with the given log file number, verify its
 *	header and return various pieces of system information about
 *	this log file.
 */
static int
__log_open_verify(WT_SESSION_IMPL *session, uint32_t id, WT_FH **fhp,
    WT_LSN *lsnp, uint16_t *versionp)
{
	WT_CONNECTION_IMPL *conn;
	WT_DECL_ITEM(buf);
	WT_DECL_RET;
	WT_FH *fh;
	WT_LOG *log;
	WT_LOG_DESC *desc;
	WT_LOG_RECORD *logrec;
	uint32_t allocsize, rectype;
	const uint8_t *end, *p;

	conn = S2C(session);
	log = conn->log;
	WT_RET(__wt_scr_alloc(session, 0, &buf));
	WT_ERR(__log_openfile(session, id, 0, &fh));

	if (log == NULL)
		allocsize = WT_LOG_ALIGN;
	else
		allocsize = log->allocsize;
	if (lsnp != NULL)
		WT_ZERO_LSN(lsnp);
	WT_ERR(__wt_buf_grow(session, buf, allocsize));
	memset(buf->mem, 0, allocsize);

	/*
	 * Read in the log file header and verify it.
	 */
	WT_ERR(__wt_read(session, fh, 0, allocsize, buf->mem));
	logrec = (WT_LOG_RECORD *)buf->mem;
	__wt_log_record_byteswap(logrec);
	desc = (WT_LOG_DESC *)logrec->record;
	__wt_log_desc_byteswap(desc);
	if (desc->log_magic != WT_LOG_MAGIC)
		WT_PANIC_RET(session, WT_ERROR,
		   "log file %s corrupted: Bad magic number %" PRIu32,
		   fh->name, desc->log_magic);
	/*
	 * We cannot read future log file formats.
	 */
	if (desc->version > WT_LOG_VERSION)
		WT_ERR_MSG(session, WT_ERROR,
		    "unsupported WiredTiger file version: this build "
		    " only supports versions up to %d,"
		    " and the file is version %" PRIu16,
		    WT_LOG_VERSION, desc->version);

	/*
	 * Set up the return values if the magic number is valid.
	 */
	if (versionp != NULL)
		*versionp = desc->version;

	/*
	 * Skip reading in the previous LSN if log file is an old version
	 * or if the caller doesn't care about the LSN.  Otherwise read that
	 * record in and set up the LSN.  We already have a buffer that is
	 * the correct size.  Reuse it.
	 */
	if (lsnp == NULL ||
	    (desc->version < WT_LOG_VERSION_SYSTEM))
		goto err;

	memset(buf->mem, 0, allocsize);
	WT_ERR(__wt_read(session, fh, allocsize, allocsize, buf->mem));
	logrec = (WT_LOG_RECORD *)buf->mem;
	/*
	 * We have a valid header but the system record is not there.
	 * The log ends here.  Return without setting the LSN.
	 */
	if (logrec->len == 0) {
		__wt_verbose(session, WT_VERB_LOG,
		    "Log %s found empty log after header", fh->name);
		goto err;
	}

	if (!__log_checksum_match(session, buf, allocsize))
		WT_ERR_MSG(session, WT_ERROR,
		    "%s: System log record checksum mismatch", fh->name);
	__wt_log_record_byteswap(logrec);
	p = WT_LOG_SKIP_HEADER(buf->data);
	end = (const uint8_t *)buf->data + allocsize;
	WT_ERR(__wt_logrec_read(session, &p, end, &rectype));
	if (rectype != WT_LOGREC_SYSTEM)
		WT_ERR_MSG(session, WT_ERROR, "System log record missing");
	WT_ERR(__wt_log_recover_system(session, &p, end, lsnp));

err:	__wt_scr_free(session, &buf);

	/*
	 * Return the file handle if needed, otherwise close it.
	 */
	if (fhp != NULL && ret == 0)
		*fhp = fh;
	else
		WT_TRET(__wt_close(session, &fh));

	return (ret);
}

/*
 * __log_alloc_prealloc --
 *	Look for a pre-allocated log file and rename it to use as the next
 *	real log file.  Called locked.
 */
static int
__log_alloc_prealloc(WT_SESSION_IMPL *session, uint32_t to_num)
{
	WT_DECL_ITEM(from_path);
	WT_DECL_ITEM(to_path);
	WT_DECL_RET;
	WT_LOG *log;
	uint32_t from_num;
	u_int logcount;
	char **logfiles;

	/*
	 * If there are no pre-allocated files, return WT_NOTFOUND.
	 */
	log = S2C(session)->log;
	logfiles = NULL;
	WT_ERR(__log_get_files(session, WT_LOG_PREPNAME, &logfiles, &logcount));
	if (logcount == 0)
		return (WT_NOTFOUND);

	/*
	 * We have a file to use.  Just use the first one.
	 */
	WT_ERR(__wt_log_extract_lognum(session, logfiles[0], &from_num));

	WT_ERR(__wt_scr_alloc(session, 0, &from_path));
	WT_ERR(__wt_scr_alloc(session, 0, &to_path));
	WT_ERR(__log_filename(session, from_num, WT_LOG_PREPNAME, from_path));
	WT_ERR(__log_filename(session, to_num, WT_LOG_FILENAME, to_path));
	__wt_spin_lock(session, &log->log_fs_lock);
	__wt_verbose(session, WT_VERB_LOG,
	    "log_alloc_prealloc: rename log %s to %s",
	    (const char *)from_path->data, (const char *)to_path->data);
	WT_STAT_CONN_INCR(session, log_prealloc_used);
	/*
	 * All file setup, writing the header and pre-allocation was done
	 * before.  We only need to rename it.
	 */
	WT_ERR(__wt_fs_rename(session, from_path->data, to_path->data, false));

err:	__wt_scr_free(session, &from_path);
	__wt_scr_free(session, &to_path);
	__wt_spin_unlock(session, &log->log_fs_lock);
	WT_TRET(__wt_fs_directory_list_free(session, &logfiles, logcount));
	return (ret);
}

/*
 * __log_newfile --
 *	Create the next log file and write the file header record into it.
 */
static int
__log_newfile(WT_SESSION_IMPL *session, bool conn_open, bool *created)
{
	WT_CONNECTION_IMPL *conn;
	WT_DECL_RET;
	WT_FH *log_fh;
	WT_LOG *log;
	WT_LSN end_lsn, logrec_lsn;
	u_int yield_cnt;
	bool create_log;

	conn = S2C(session);
	log = conn->log;

	/*
	 * Set aside the log file handle to be closed later.  Other threads
	 * may still be using it to write to the log.  If the log file size
	 * is small we could fill a log file before the previous one is closed.
	 * Wait for that to close.
	 */
	WT_ASSERT(session, F_ISSET(session, WT_SESSION_LOCKED_SLOT));
	for (yield_cnt = 0; log->log_close_fh != NULL;) {
		WT_STAT_CONN_INCR(session, log_close_yields);
		__wt_log_wrlsn(session, NULL);
		if (++yield_cnt > 10000)
			return (EBUSY);
		__wt_yield();
	}
	/*
	 * Note, the file server worker thread requires the LSN be set once the
	 * close file handle is set, force that ordering.
	 */
	if (log->log_fh == NULL)
		log->log_close_fh = NULL;
	else {
		log->log_close_lsn = log->alloc_lsn;
		WT_PUBLISH(log->log_close_fh, log->log_fh);
	}
	log->fileid++;

	/*
	 * If pre-allocating log files look for one; otherwise, or if we don't
	 * find one, create a log file. We can't use pre-allocated log files
	 * while a hot backup is in progress: applications can copy the files
	 * in any way they choose, and a log file rename might confuse things.
	 */
	create_log = true;
	if (conn->log_prealloc > 0 && !conn->hot_backup) {
		__wt_readlock(session, &conn->hot_backup_lock);
		if (conn->hot_backup)
			__wt_readunlock(session, &conn->hot_backup_lock);
		else {
			ret = __log_alloc_prealloc(session, log->fileid);
			__wt_readunlock(session, &conn->hot_backup_lock);

			/*
			 * If ret is 0 it means we found a pre-allocated file.
			 * If ret is WT_NOTFOUND, create the new log file and
			 * signal the server, we missed our pre-allocation.
			 * If ret is non-zero but not WT_NOTFOUND, return the
			 * error.
			 */
			WT_RET_NOTFOUND_OK(ret);
			if (ret == 0)
				create_log = false;
			else {
				WT_STAT_CONN_INCR(session, log_prealloc_missed);
				if (conn->log_cond != NULL)
					__wt_cond_signal(
					    session, conn->log_cond);
			}
		}
	}
	/*
	 * If we need to create the log file, do so now.
	 */
	if (create_log) {
		log->prep_missed++;
		WT_RET(__wt_log_allocfile(
		    session, log->fileid, WT_LOG_FILENAME));
	}
	/*
	 * Since the file system clears the output file handle pointer before
	 * searching the handle list and filling in the new file handle,
	 * we must pass in a local file handle.  Otherwise there is a wide
	 * window where another thread could see a NULL log file handle.
	 */
	WT_RET(__log_open_verify(session, log->fileid, &log_fh, NULL, NULL));
	/*
	 * Write the LSN at the end of the last record in the previous log file
	 * as the first record in this log file.
	 */
	if (log->fileid == 1)
		WT_INIT_LSN(&logrec_lsn);
	else
		logrec_lsn = log->alloc_lsn;
	/*
	 * We need to setup the LSNs.  Set the end LSN and alloc LSN to
	 * the end of the header.
	 */
	WT_SET_LSN(&log->alloc_lsn, log->fileid, WT_LOG_END_HEADER);
	/*
	 * If we're running the version where we write a system record
	 * do so now and update the alloc_lsn.
	 */
	if (log->log_version == WT_LOG_VERSION) {
		WT_RET(__wt_log_system_record(session,
		    log_fh, &logrec_lsn));
		WT_SET_LSN(&log->alloc_lsn, log->fileid, log->first_record);
	}
	end_lsn = log->alloc_lsn;
	WT_PUBLISH(log->log_fh, log_fh);

	/*
	 * If we're called from connection creation code, we need to update
	 * the LSNs since we're the only write in progress.
	 */
	if (conn_open) {
		WT_RET(__wt_fsync(session, log->log_fh, true));
		log->sync_lsn = end_lsn;
		log->write_lsn = end_lsn;
		log->write_start_lsn = end_lsn;
	}
	if (created != NULL)
		*created = create_log;
	return (0);
}

/*
 * __log_set_version --
 *	Set version related information under lock.
 */
static int
__log_set_version(WT_SESSION_IMPL *session, uint16_t version,
    uint32_t first_rec, bool live_chg, bool downgrade)
{
	WT_CONNECTION_IMPL *conn;
	WT_LOG *log;

	conn = S2C(session);
	log = conn->log;

	log->log_version = version;
	log->first_record = first_rec;
	if (downgrade)
		FLD_SET(conn->log_flags, WT_CONN_LOG_DOWNGRADED);
	else
		FLD_CLR(conn->log_flags, WT_CONN_LOG_DOWNGRADED);
	if (live_chg)
		F_SET(log, WT_LOG_FORCE_NEWFILE);
	if (!F_ISSET(conn, WT_CONN_READONLY))
		return (__log_prealloc_remove(session));
	else
		return (0);
}

/*
 * __wt_log_set_version --
 *	Change the version number in logging.  Will be done with locking.
 *	We need to force the log file to advance and remove all old
 *	pre-allocated files.
 */
int
__wt_log_set_version(WT_SESSION_IMPL *session, uint16_t version,
    uint32_t first_rec, bool downgrade, bool live_chg, uint32_t *lognump)
{
	WT_CONNECTION_IMPL *conn;
	WT_DECL_RET;
	WT_LOG *log;

	conn = S2C(session);
	log = conn->log;

	/*
	 * The steps are:
	 * - Set up versions and remove files under lock.
	 * - Set a flag so that the next slot change forces a file change.
	 * - Force out the slot that is currently active in the current log.
	 * - Write a log record to force a record into the new log file.
	 */
	WT_WITH_SLOT_LOCK(session, log,
	    ret = __log_set_version(session,
	    version, first_rec, live_chg, downgrade));
	if (!live_chg)
		return (ret);
	WT_ERR(ret);
	/*
	 * A new log file will be used when we force out the earlier slot.
	 */
	WT_ERR(__wt_log_force_write(session, 1, NULL));

	/*
	 * We need to write a record to the new version log file so that
	 * a potential checkpoint finds LSNs in that new log file and
	 * an archive correctly removes all earlier logs.
	 * Write an internal printf record.
	 */
	WT_ERR(__log_printf_internal(session,
	    "COMPATIBILITY: Version now %" PRIu16, log->log_version));
	if (lognump != NULL)
		*lognump = log->alloc_lsn.l.file;
err:
	return (ret);
}

/*
 * __wt_log_acquire --
 *	Called serially when switching slots.  Can be called recursively
 *	from __log_newfile when we change log files.
 */
int
__wt_log_acquire(WT_SESSION_IMPL *session, uint64_t recsize, WT_LOGSLOT *slot)
{
	WT_CONNECTION_IMPL *conn;
	WT_LOG *log;
	bool created_log;

	conn = S2C(session);
	log = conn->log;
	created_log = true;
	/*
	 * Add recsize to alloc_lsn.  Save our starting LSN
	 * where the previous allocation finished for the release LSN.
	 * That way when log files switch, we're waiting for the correct LSN
	 * from outstanding writes.
	 */
	WT_ASSERT(session, F_ISSET(session, WT_SESSION_LOCKED_SLOT));
	/*
	 * We need to set the release LSN earlier, before a log file change.
	 */
	slot->slot_release_lsn = log->alloc_lsn;
	/*
	 * Make sure that the size can fit in the file.  Proactively switch
	 * if it cannot.  This reduces, but does not eliminate, log files
	 * that exceed the maximum file size.  We want to minimize the risk
	 * of an error due to no space.
	 */
	if (F_ISSET(log, WT_LOG_FORCE_NEWFILE) ||
	    !__log_size_fit(session, &log->alloc_lsn, recsize)) {
		WT_RET(__log_newfile(session, false, &created_log));
		F_CLR(log, WT_LOG_FORCE_NEWFILE);
		if (log->log_close_fh != NULL)
			F_SET(slot, WT_SLOT_CLOSEFH);
	}

	/*
	 * Pre-allocate on the first real write into the log file, if it
	 * was just created (i.e. not pre-allocated).
	 */
	if (log->alloc_lsn.l.offset == log->first_record && created_log)
		WT_RET(__log_prealloc(session, log->log_fh));
	/*
	 * Initialize the slot for activation.
	 */
	__wt_log_slot_activate(session, slot);

	return (0);
}

/*
 * __log_truncate_file --
 *	Truncate a log file to the specified offset.
 *
 *	If the underlying file system doesn't support truncate then we need to
 *	zero out the rest of the file, doing an effective truncate.
 */
static int
__log_truncate_file(WT_SESSION_IMPL *session, WT_FH *log_fh, wt_off_t offset)
{
	WT_CONNECTION_IMPL *conn;
	WT_DECL_RET;
	WT_LOG *log;

	conn = S2C(session);
	log = conn->log;

	if (!F_ISSET(log, WT_LOG_TRUNCATE_NOTSUP) && !conn->hot_backup) {
		__wt_readlock(session, &conn->hot_backup_lock);
		if (conn->hot_backup)
			__wt_readunlock(session, &conn->hot_backup_lock);
		else {
			ret = __wt_ftruncate(session, log_fh, offset);
			__wt_readunlock(session, &conn->hot_backup_lock);
			if (ret != ENOTSUP)
				return (ret);
			F_SET(log, WT_LOG_TRUNCATE_NOTSUP);
		}
	}

	return (__log_zero(session, log_fh, offset, conn->log_file_max));
}

/*
 * __log_truncate --
 *	Truncate the log to the given LSN.  If this_log is set, it will only
 *	truncate the log file indicated in the given LSN.  If not set,
 *	it will truncate between the given LSN and the trunc_lsn.  That is,
 *	since we pre-allocate log files, it will free that space and allow the
 *	log to be traversed.  We use the trunc_lsn because logging has already
 *	opened the new/next log file before recovery ran.  This function assumes
 *	we are in recovery or other dedicated time and not during live running.
 */
static int
__log_truncate(WT_SESSION_IMPL *session, WT_LSN *lsn, bool this_log)
{
	WT_CONNECTION_IMPL *conn;
	WT_DECL_RET;
	WT_FH *log_fh;
	WT_LOG *log;
	uint32_t lognum;
	u_int i, logcount;
	char **logfiles;

	conn = S2C(session);
	log = conn->log;
	log_fh = NULL;
	logcount = 0;
	logfiles = NULL;

	/*
	 * Truncate the log file to the given LSN.
	 *
	 * It's possible the underlying file system doesn't support truncate
	 * (there are existing examples), which is fine, but we don't want to
	 * repeatedly do the setup work just to find that out every time. Check
	 * before doing work, and if there's a not-supported error, turn off
	 * future truncates.
	 */
	WT_ERR(__log_openfile(session, lsn->l.file, 0, &log_fh));
	WT_ERR(__log_truncate_file(session, log_fh, lsn->l.offset));
	WT_ERR(__wt_fsync(session, log_fh, true));
	WT_ERR(__wt_close(session, &log_fh));

	/*
	 * If we just want to truncate the current log, return and skip
	 * looking for intervening logs.
	 */
	if (this_log)
		goto err;
	WT_ERR(__log_get_files(session, WT_LOG_FILENAME, &logfiles, &logcount));
	for (i = 0; i < logcount; i++) {
		WT_ERR(__wt_log_extract_lognum(session, logfiles[i], &lognum));
		if (lognum > lsn->l.file && lognum < log->trunc_lsn.l.file) {
			WT_ERR(__log_openfile(session, lognum, 0, &log_fh));
			/*
			 * If there are intervening files pre-allocated,
			 * truncate them to the end of the log file header.
			 */
			WT_ERR(__log_truncate_file(
			    session, log_fh, log->first_record));
			WT_ERR(__wt_fsync(session, log_fh, true));
			WT_ERR(__wt_close(session, &log_fh));
		}
	}
err:	WT_TRET(__wt_close(session, &log_fh));
	WT_TRET(__wt_fs_directory_list_free(session, &logfiles, logcount));
	return (ret);
}

/*
 * __wt_log_allocfile --
 *	Given a log number, create a new log file by writing the header,
 *	pre-allocating the file and moving it to the destination name.
 */
int
__wt_log_allocfile(
    WT_SESSION_IMPL *session, uint32_t lognum, const char *dest)
{
	WT_CONNECTION_IMPL *conn;
	WT_DECL_ITEM(from_path);
	WT_DECL_ITEM(to_path);
	WT_DECL_RET;
	WT_FH *log_fh;
	WT_LOG *log;
	uint32_t tmp_id;

	conn = S2C(session);
	log = conn->log;
	log_fh = NULL;

	/*
	 * Preparing a log file entails creating a temporary file:
	 * - Writing the header.
	 * - Truncating to the offset of the first record.
	 * - Pre-allocating the file if needed.
	 * - Renaming it to the desired file name.
	 */
	WT_RET(__wt_scr_alloc(session, 0, &from_path));
	WT_ERR(__wt_scr_alloc(session, 0, &to_path));
	tmp_id = __wt_atomic_add32(&log->tmp_fileid, 1);
	WT_ERR(__log_filename(session, tmp_id, WT_LOG_TMPNAME, from_path));
	WT_ERR(__log_filename(session, lognum, dest, to_path));
	__wt_spin_lock(session, &log->log_fs_lock);
	/*
	 * Set up the temporary file.
	 */
	WT_ERR(__log_openfile(session, tmp_id, WT_LOG_OPEN_CREATE_OK, &log_fh));
	WT_ERR(__log_file_header(session, log_fh, NULL, true));
	WT_ERR(__log_prealloc(session, log_fh));
	WT_ERR(__wt_fsync(session, log_fh, true));
	WT_ERR(__wt_close(session, &log_fh));
	__wt_verbose(session, WT_VERB_LOG,
	    "log_allocfile: rename %s to %s",
	    (const char *)from_path->data, (const char *)to_path->data);
	/*
	 * Rename it into place and make it available.
	 */
	WT_ERR(__wt_fs_rename(session, from_path->data, to_path->data, false));

err:	__wt_scr_free(session, &from_path);
	__wt_scr_free(session, &to_path);
	__wt_spin_unlock(session, &log->log_fs_lock);
	WT_TRET(__wt_close(session, &log_fh));
	return (ret);
}

/*
 * __wt_log_remove --
 *	Given a log number, remove that log file.
 */
int
__wt_log_remove(WT_SESSION_IMPL *session,
    const char *file_prefix, uint32_t lognum)
{
	WT_DECL_ITEM(path);
	WT_DECL_RET;

	WT_RET(__wt_scr_alloc(session, 0, &path));
	WT_ERR(__log_filename(session, lognum, file_prefix, path));
	__wt_verbose(session, WT_VERB_LOG,
	    "log_remove: remove log %s", (const char *)path->data);
	WT_ERR(__wt_fs_remove(session, path->data, false));
err:	__wt_scr_free(session, &path);
	return (ret);
}

/*
 * __wt_log_open --
 *	Open the appropriate log file for the connection.  The purpose is
 *	to find the last log file that exists, open it and set our initial
 *	LSNs to the end of that file.  If none exist, call __log_newfile
 *	to create it.
 */
int
__wt_log_open(WT_SESSION_IMPL *session)
{
	WT_CONNECTION_IMPL *conn;
	WT_DECL_RET;
	WT_LOG *log;
	uint32_t firstlog, lastlog, lognum;
	uint16_t version;
	u_int i, logcount;
	char **logfiles;

	conn = S2C(session);
	log = conn->log;
	logfiles = NULL;
	logcount = 0;
	lastlog = 0;
	firstlog = UINT32_MAX;

	/*
	 * Open up a file handle to the log directory if we haven't.
	 */
	if (log->log_dir_fh == NULL) {
		__wt_verbose(session, WT_VERB_LOG,
		    "log_open: open fh to directory %s", conn->log_path);
		WT_RET(__wt_open(session, conn->log_path,
		    WT_FS_OPEN_FILE_TYPE_DIRECTORY, 0, &log->log_dir_fh));
	}

	if (!F_ISSET(conn, WT_CONN_READONLY))
		WT_ERR(__log_prealloc_remove(session));

	/*
	 * Now look at the log files and set our LSNs.
	 */
	WT_ERR(__log_get_files(session, WT_LOG_FILENAME, &logfiles, &logcount));
	for (i = 0; i < logcount; i++) {
		WT_ERR(__wt_log_extract_lognum(session, logfiles[i], &lognum));
		lastlog = WT_MAX(lastlog, lognum);
		firstlog = WT_MIN(firstlog, lognum);
	}
	log->fileid = lastlog;
	__wt_verbose(session, WT_VERB_LOG,
	    "log_open: first log %" PRIu32 " last log %" PRIu32,
	    firstlog, lastlog);
	if (firstlog == UINT32_MAX) {
		WT_ASSERT(session, logcount == 0);
		WT_INIT_LSN(&log->first_lsn);
	} else
		WT_SET_LSN(&log->first_lsn, firstlog, 0);

	/*
	 * Start logging at the beginning of the next log file, no matter
	 * where the previous log file ends.
	 */
	if (!F_ISSET(conn, WT_CONN_READONLY)) {
		WT_WITH_SLOT_LOCK(session, log,
		    ret = __log_newfile(session, true, NULL));
		WT_ERR(ret);
	}

	/* If we found log files, save the new state. */
	if (logcount > 0) {
		/*
		 * If we're running in a downgraded mode and there are earlier
		 * logs detect if they're at a higher version.  If so, we need
		 * to force recovery (to write a full checkpoint) and force
		 * archiving to remove all higher version logs.
		 */
		if (FLD_ISSET(conn->log_flags, WT_CONN_LOG_DOWNGRADED)) {
			for (i = 0; i < logcount; ++i) {
				WT_ERR(__wt_log_extract_lognum(
				    session, logfiles[i], &lognum));
				/*
				 * By sending in a NULL file handle, we don't
				 * have to close the file.
				 */
				WT_ERR(__log_open_verify(session,
				    lognum, NULL, NULL, &version));
				/*
				 * If we find any log file at the wrong version
				 * set the flag and we're done.
				 */
				if (log->log_version != version) {
					FLD_SET(conn->log_flags,
					    WT_CONN_LOG_FORCE_DOWNGRADE);
					break;
				}
			}
		}
		log->trunc_lsn = log->alloc_lsn;
		FLD_SET(conn->log_flags, WT_CONN_LOG_EXISTED);
	}

err:	WT_TRET(__wt_fs_directory_list_free(session, &logfiles, logcount));
	if (ret == 0)
		F_SET(log, WT_LOG_OPENED);
	return (ret);
}

/*
 * __wt_log_close --
 *	Close the log file.
 */
int
__wt_log_close(WT_SESSION_IMPL *session)
{
	WT_CONNECTION_IMPL *conn;
	WT_LOG *log;

	conn = S2C(session);
	log = conn->log;

	if (log->log_close_fh != NULL && log->log_close_fh != log->log_fh) {
		__wt_verbose(session, WT_VERB_LOG,
		    "closing old log %s", log->log_close_fh->name);
		if (!F_ISSET(conn, WT_CONN_READONLY))
			WT_RET(__wt_fsync(session, log->log_close_fh, true));
		WT_RET(__wt_close(session, &log->log_close_fh));
	}
	if (log->log_fh != NULL) {
		__wt_verbose(session, WT_VERB_LOG,
		    "closing log %s", log->log_fh->name);
		if (!F_ISSET(conn, WT_CONN_READONLY))
			WT_RET(__wt_fsync(session, log->log_fh, true));
		WT_RET(__wt_close(session, &log->log_fh));
		log->log_fh = NULL;
	}
	if (log->log_dir_fh != NULL) {
		__wt_verbose(session, WT_VERB_LOG,
		    "closing log directory %s", log->log_dir_fh->name);
		if (!F_ISSET(conn, WT_CONN_READONLY))
			WT_RET(__wt_fsync(session, log->log_dir_fh, true));
		WT_RET(__wt_close(session, &log->log_dir_fh));
		log->log_dir_fh = NULL;
	}
	F_CLR(log, WT_LOG_OPENED);
	return (0);
}

/*
 * __log_has_hole --
 *	Determine if the current offset represents a hole in the log
 *	file (i.e. there is valid data somewhere after the hole), or
 *	if this is the end of this log file and the remainder of the
 *	file is zeroes.
 */
static int
__log_has_hole(WT_SESSION_IMPL *session,
    WT_FH *fh, wt_off_t log_size, wt_off_t offset, bool *hole)
{
	WT_CONNECTION_IMPL *conn;
	WT_DECL_RET;
	WT_LOG *log;
	wt_off_t off, remainder;
	size_t bufsz, rdlen;
	char *buf, *zerobuf;

	conn = S2C(session);
	log = conn->log;
	remainder = log_size - offset;
	*hole = false;

	/*
	 * It can be very slow looking for the last real record in the log
	 * in very small chunks.  Walk a megabyte at a time.  If we find a
	 * part of the log that is not just zeroes we know this log file
	 * has a hole in it.
	 */
	buf = zerobuf = NULL;
	if (log == NULL || log->allocsize < WT_MEGABYTE)
		bufsz = WT_MEGABYTE;
	else
		bufsz = log->allocsize;

	if ((size_t)remainder < bufsz)
		bufsz = (size_t)remainder;
	WT_RET(__wt_calloc_def(session, bufsz, &buf));
	WT_ERR(__wt_calloc_def(session, bufsz, &zerobuf));

	/*
	 * Read in a chunk starting at the given offset.
	 * Compare against a known zero byte chunk.
	 */
	for (off = offset; remainder > 0;
	    remainder -= (wt_off_t)rdlen, off += (wt_off_t)rdlen) {
		rdlen = WT_MIN(bufsz, (size_t)remainder);
		WT_ERR(__wt_read(session, fh, off, rdlen, buf));
		if (memcmp(buf, zerobuf, rdlen) != 0) {
			*hole = true;
			break;
		}
	}

err:	__wt_free(session, buf);
	__wt_free(session, zerobuf);
	return (ret);
}

/*
 * __wt_log_release --
 *	Release a log slot.
 */
int
__wt_log_release(WT_SESSION_IMPL *session, WT_LOGSLOT *slot, bool *freep)
{
	struct timespec fsync_start, fsync_stop;
	WT_CONNECTION_IMPL *conn;
	WT_DECL_RET;
	WT_LOG *log;
	WT_LSN sync_lsn;
	int64_t release_buffered, release_bytes;
	uint64_t fsync_duration_usecs;
	bool locked;

	conn = S2C(session);
	log = conn->log;
	locked = false;
	if (freep != NULL)
		*freep = 1;
	release_buffered = WT_LOG_SLOT_RELEASED_BUFFERED(slot->slot_state);
	release_bytes = release_buffered + slot->slot_unbuffered;

	/*
	 * Checkpoints can be configured based on amount of log written.
	 * Add in this log record to the sum and if needed, signal the
	 * checkpoint condition.  The logging subsystem manages the
	 * accumulated field.  There is a bit of layering violation
	 * here checking the connection ckpt field and using its
	 * condition.
	 */
	if (WT_CKPT_LOGSIZE(conn)) {
		log->log_written += (wt_off_t)release_bytes;
		__wt_checkpoint_signal(session, log->log_written);
	}

	/* Write the buffered records */
	if (release_buffered != 0)
		WT_ERR(__log_fs_write(session, slot, slot->slot_start_offset,
		    (size_t)release_buffered, slot->slot_buf.mem));

	/*
	 * If we have to wait for a synchronous operation, we do not pass
	 * handling of this slot off to the worker thread.  The caller is
	 * responsible for freeing the slot in that case.  Otherwise the
	 * worker thread will free it.
	 */
	if (!F_ISSET(slot, WT_SLOT_FLUSH | WT_SLOT_SYNC | WT_SLOT_SYNC_DIR)) {
		if (freep != NULL)
			*freep = 0;
		slot->slot_state = WT_LOG_SLOT_WRITTEN;
		/*
		 * After this point the worker thread owns the slot.  There
		 * is nothing more to do but return.
		 */
		/*
		 * !!! Signalling the wrlsn_cond condition here results in
		 * worse performance because it causes more scheduling churn
		 * and more walking of the slot pool for a very small number
		 * of slots to process.  Don't signal here.
		 */
		return (0);
	}

	/*
	 * Wait for earlier groups to finish, otherwise there could
	 * be holes in the log file.
	 */
	WT_STAT_CONN_INCR(session, log_release_write_lsn);
	__log_wait_for_earlier_slot(session, slot);

	log->write_start_lsn = slot->slot_start_lsn;
	log->write_lsn = slot->slot_end_lsn;

	WT_ASSERT(session, slot != log->active_slot);
	__wt_cond_signal(session, log->log_write_cond);
	F_CLR(slot, WT_SLOT_FLUSH);

	/*
	 * Signal the close thread if needed.
	 */
	if (F_ISSET(slot, WT_SLOT_CLOSEFH))
		__wt_cond_signal(session, conn->log_file_cond);

	/*
	 * Try to consolidate calls to fsync to wait less.  Acquire a spin lock
	 * so that threads finishing writing to the log will wait while the
	 * current fsync completes and advance log->sync_lsn.
	 */
	while (F_ISSET(slot, WT_SLOT_SYNC | WT_SLOT_SYNC_DIR)) {
		/*
		 * We have to wait until earlier log files have finished their
		 * sync operations.  The most recent one will set the LSN to the
		 * beginning of our file.
		 */
		if (log->sync_lsn.l.file < slot->slot_end_lsn.l.file ||
		    __wt_spin_trylock(session, &log->log_sync_lock) != 0) {
			__wt_cond_wait(
			    session, log->log_sync_cond, 10000, NULL);
			continue;
		}
		locked = true;

		/*
		 * Record the current end of our update after the lock.
		 * That is how far our calls can guarantee.
		 */
		sync_lsn = slot->slot_end_lsn;
		/*
		 * Check if we have to sync the parent directory.  Some
		 * combinations of sync flags may result in the log file
		 * not yet stable in its parent directory.  Do that
		 * now if needed.
		 */
		if (F_ISSET(slot, WT_SLOT_SYNC_DIR) &&
		    (log->sync_dir_lsn.l.file < sync_lsn.l.file)) {
			WT_ASSERT(session, log->log_dir_fh != NULL);
			__wt_verbose(session, WT_VERB_LOG,
			    "log_release: sync directory %s to LSN %" PRIu32
			    "/%" PRIu32,
			    log->log_dir_fh->name,
			    sync_lsn.l.file, sync_lsn.l.offset);
			__wt_epoch(session, &fsync_start);
			WT_ERR(__wt_fsync(session, log->log_dir_fh, true));
			__wt_epoch(session, &fsync_stop);
			fsync_duration_usecs =
			    WT_TIMEDIFF_US(fsync_stop, fsync_start);
			log->sync_dir_lsn = sync_lsn;
			WT_STAT_CONN_INCR(session, log_sync_dir);
			WT_STAT_CONN_INCRV(session,
			    log_sync_dir_duration, fsync_duration_usecs);
		}

		/*
		 * Sync the log file if needed.
		 */
		if (F_ISSET(slot, WT_SLOT_SYNC) &&
		    __wt_log_cmp(&log->sync_lsn, &slot->slot_end_lsn) < 0) {
			__wt_verbose(session, WT_VERB_LOG,
			    "log_release: sync log %s to LSN %" PRIu32
			    "/%" PRIu32,
			    log->log_fh->name,
			    sync_lsn.l.file, sync_lsn.l.offset);
			WT_STAT_CONN_INCR(session, log_sync);
			__wt_epoch(session, &fsync_start);
			WT_ERR(__wt_fsync(session, log->log_fh, true));
			__wt_epoch(session, &fsync_stop);
			fsync_duration_usecs =
			    WT_TIMEDIFF_US(fsync_stop, fsync_start);
			WT_STAT_CONN_INCRV(session,
			    log_sync_duration, fsync_duration_usecs);
			log->sync_lsn = sync_lsn;
			__wt_cond_signal(session, log->log_sync_cond);
		}
		/*
		 * Clear the flags before leaving the loop.
		 */
		F_CLR(slot, WT_SLOT_SYNC | WT_SLOT_SYNC_DIR);
		locked = false;
		__wt_spin_unlock(session, &log->log_sync_lock);
	}
err:	if (locked)
		__wt_spin_unlock(session, &log->log_sync_lock);
	if (ret != 0 && slot->slot_error == 0)
		slot->slot_error = ret;
	return (ret);
}

/*
 * __wt_log_scan --
 *	Scan the logs, calling a function on each record found.
 */
int
__wt_log_scan(WT_SESSION_IMPL *session, WT_LSN *lsnp, uint32_t flags,
    int (*func)(WT_SESSION_IMPL *session,
    WT_ITEM *record, WT_LSN *lsnp, WT_LSN *next_lsnp,
    void *cookie, int firstrecord), void *cookie)
{
	WT_CONNECTION_IMPL *conn;
	WT_DECL_ITEM(buf);
	WT_DECL_ITEM(decryptitem);
	WT_DECL_ITEM(uncitem);
	WT_DECL_RET;
	WT_FH *log_fh;
	WT_ITEM *cbbuf;
	WT_LOG *log;
	WT_LOG_RECORD *logrec;
	WT_LSN end_lsn, next_lsn, prev_eof, prev_lsn, rd_lsn, start_lsn;
	wt_off_t log_size;
	uint32_t allocsize, firstlog, lastlog, lognum, rdup_len, reclen;
	u_int i, logcount;
	int firstrecord;
	uint16_t version;
	bool eol, partial_record;
	char **logfiles;

	conn = S2C(session);
	log = conn->log;
	log_fh = NULL;
	logcount = 0;
	logfiles = NULL;
	eol = false;
	firstrecord = 1;

	/*
	 * If the caller did not give us a callback function there is nothing
	 * to do.
	 */
	if (func == NULL)
		return (0);

<<<<<<< HEAD
	if (LF_ISSET(WT_LOGSCAN_RECOVER))
		__wt_verbose(session, WT_VERB_LOG,
		    "__wt_log_scan truncating to %" PRIu32 "/%" PRIu32,
		    log->trunc_lsn.l.file, log->trunc_lsn.l.offset);

	if (lsnp != NULL &&
	    LF_ISSET(WT_LOGSCAN_FIRST|WT_LOGSCAN_FROM_CKP))
		WT_RET_MSG(session, WT_ERROR,
		    "choose either a start LSN or a start flag");
	/*
	 * Set up the allocation size, starting and ending LSNs.  The values
	 * for those depend on whether logging is currently enabled or not.
	 */
	lastlog = 0;
=======
>>>>>>> 315759ef
	if (log != NULL) {
		allocsize = log->allocsize;
		end_lsn = log->alloc_lsn;
		start_lsn = log->first_lsn;
		if (lsnp == NULL) {
			if (LF_ISSET(WT_LOGSCAN_FROM_CKP))
				start_lsn = log->ckpt_lsn;
			else if (!LF_ISSET(WT_LOGSCAN_FIRST))
				return (WT_ERROR);	/* Illegal usage */
		}
		lastlog = log->fileid;
	} else {
		/*
		 * If logging is not configured, we can still print out the log
		 * if log files exist.  We just need to set the LSNs from what
		 * is in the files versus what is in the live connection.
		 */
		/*
		 * Set allocsize to the minimum alignment it could be.  Larger
		 * records and larger allocation boundaries should always be
		 * a multiple of this.
		 */
		allocsize = WT_LOG_ALIGN;
		firstlog = UINT32_MAX;
		WT_RET(__log_get_files(session,
		    WT_LOG_FILENAME, &logfiles, &logcount));
		if (logcount == 0)
			WT_RET_MSG(session, ENOTSUP, "no log files found");
		for (i = 0; i < logcount; i++) {
			WT_ERR(__wt_log_extract_lognum(session, logfiles[i],
			    &lognum));
			lastlog = WT_MAX(lastlog, lognum);
			firstlog = WT_MIN(firstlog, lognum);
		}
		WT_SET_LSN(&start_lsn, firstlog, 0);
		WT_SET_LSN(&end_lsn, lastlog, 0);
		WT_ERR(
		    __wt_fs_directory_list_free(session, &logfiles, logcount));
	}
<<<<<<< HEAD
	if (lsnp != NULL) {
		/*
		 * Offsets must be on allocation boundaries.
		 * An invalid LSN from a user should just return
		 * WT_NOTFOUND.  It is not an error.  But if it is
		 * from recovery, we expect valid LSNs so give more
		 * information about that.
		 */
		if (lsnp->l.offset % allocsize != 0) {
			if (LF_ISSET(WT_LOGSCAN_RECOVER))
				WT_ERR_MSG(session, WT_NOTFOUND,
				    "__wt_log_scan unaligned LSN %"
				    PRIu32 "/%" PRIu32,
				    lsnp->l.file, lsnp->l.offset);
			else
				return (WT_NOTFOUND);
		}
		/*
		 * If the file is in the future it doesn't exist.
		 * An invalid LSN from a user should just return
		 * WT_NOTFOUND.  It is not an error.  But if it is
		 * from recovery, we expect valid LSNs so give more
		 * information about that.
		 */
		if (lsnp->l.file > lastlog) {
			if (LF_ISSET(WT_LOGSCAN_RECOVER))
				WT_ERR_MSG(session, WT_NOTFOUND,
				    "__wt_log_scan LSN %" PRIu32 "/%" PRIu32
				    " larger than biggest log file %" PRIu32,
				    lsnp->l.file, lsnp->l.offset, lastlog);
			else
				return (WT_NOTFOUND);
		}
		/*
		 * Log cursors may not know the starting LSN.  If an
		 * LSN is passed in that it is equal to the smallest
		 * LSN, start from the beginning of the log.
		 */
		if (!WT_IS_INIT_LSN(lsnp))
			start_lsn = *lsnp;
	}
	WT_ERR(__log_openfile(session,
	    &log_fh, WT_LOG_FILENAME, start_lsn.l.file, WT_LOG_OPEN_VERIFY));
=======
	WT_ERR(__log_open_verify(session,
	    start_lsn.l.file, &log_fh, &prev_lsn, NULL));
>>>>>>> 315759ef
	WT_ERR(__wt_filesize(session, log_fh, &log_size));
	rd_lsn = start_lsn;
	if (LF_ISSET(WT_LOGSCAN_RECOVER))
		__wt_verbose(session, WT_VERB_RECOVERY_PROGRESS,
		    "Recovering log %" PRIu32 " through %" PRIu32,
		    rd_lsn.l.file, end_lsn.l.file);

	WT_ERR(__wt_scr_alloc(session, WT_LOG_ALIGN, &buf));
	WT_ERR(__wt_scr_alloc(session, 0, &decryptitem));
	WT_ERR(__wt_scr_alloc(session, 0, &uncitem));
	for (;;) {
		if (rd_lsn.l.offset + allocsize > log_size) {
advance:
			if (rd_lsn.l.offset == log_size)
				partial_record = false;
			else
				/*
				 * See if there is anything non-zero at the
				 * end of this log file.
				 */
				WT_ERR(__log_has_hole(
				    session, log_fh, log_size,
				    rd_lsn.l.offset, &partial_record));
			/*
			 * If we read the last record, go to the next file.
			 */
			WT_ERR(__wt_close(session, &log_fh));
			log_fh = NULL;
			eol = true;
			/*
			 * Truncate this log file before we move to the next.
			 */
			if (LF_ISSET(WT_LOGSCAN_RECOVER))
				WT_ERR(__log_truncate(session, &rd_lsn, true));
			/*
			 * If we had a partial record, we'll want to break
			 * now after closing and truncating.  Although for now
			 * log_truncate does not modify the LSN passed in,
			 * this code does not assume it is unmodified after that
			 * call which is why it uses the boolean set earlier.
			 */
			if (partial_record)
				break;
			/*
			 * Avoid an error message when we reach end of log
			 * by checking here.
			 */
			prev_eof = rd_lsn;
			WT_SET_LSN(&rd_lsn, rd_lsn.l.file + 1, 0);
			if (rd_lsn.l.file > end_lsn.l.file)
				break;
			if (LF_ISSET(WT_LOGSCAN_RECOVER))
				__wt_verbose(session, WT_VERB_RECOVERY_PROGRESS,
				    "Recovering log %" PRIu32
				    " through %" PRIu32,
				    rd_lsn.l.file, end_lsn.l.file);
			WT_ERR(__log_open_verify(session,
			    rd_lsn.l.file, &log_fh, &prev_lsn, &version));
			/*
			 * Opening the log file reads with verify sets up the
			 * previous LSN from the first record.  This detects
			 * a "hole" at the end of the previous log file.
			 */
			if (LF_ISSET(WT_LOGSCAN_RECOVER) &&
			    !WT_IS_INIT_LSN(&prev_lsn) &&
			    !WT_IS_ZERO_LSN(&prev_lsn) &&
			    prev_lsn.l.offset != prev_eof.l.offset) {
				WT_ASSERT(session,
				    prev_eof.l.file == prev_lsn.l.file);
				break;
			}
			/*
			 * If we read a current version log file without a
			 * previous LSN record the log ended after writing
			 * that header.  We're done.
			 */
			if (LF_ISSET(WT_LOGSCAN_RECOVER) &&
			    version == WT_LOG_VERSION_SYSTEM &&
			    WT_IS_ZERO_LSN(&prev_lsn)) {
				__wt_verbose(session, WT_VERB_LOG,
				    "log_scan: Stopping, no system "
				    "record detected in %s.", log_fh->name);
				break;
			}
			WT_ERR(__wt_filesize(session, log_fh, &log_size));
			eol = false;
			continue;
		}
		/*
		 * Read the minimum allocation size a record could be.
		 */
		WT_ASSERT(session, buf->memsize >= allocsize);
		WT_ERR(__wt_read(session,
		    log_fh, rd_lsn.l.offset, (size_t)allocsize, buf->mem));
		/*
		 * See if we need to read more than the allocation size. We
		 * expect that we rarely will have to read more. Most log
		 * records will be fairly small.
		 */
		reclen = ((WT_LOG_RECORD *)buf->mem)->len;
#ifdef WORDS_BIGENDIAN
		reclen = __wt_bswap32(reclen);
#endif
		/*
		 * Log files are pre-allocated.  We need to detect the
		 * difference between a hole in the file (where this location
		 * would be considered the end of log) and the last record
		 * in the log and we're at the zeroed part of the file.
		 * If we find a zeroed record, scan forward in the log looking
		 * for any data.  If we detect any we have a hole and stop.
		 * Otherwise if the rest is all zeroes advance to the next file.
		 * When recovery finds the end of the log, truncate the file
		 * and remove any later log files that may exist.
		 */
		if (reclen == 0) {
			WT_ERR(__log_has_hole(
			    session, log_fh, log_size, rd_lsn.l.offset, &eol));
			if (eol)
				/* Found a hole. This LSN is the end. */
				break;
			/* Last record in log.  Look for more. */
			goto advance;
		}
		rdup_len = __wt_rduppo2(reclen, allocsize);
		if (reclen > allocsize) {
			/*
			 * The log file end could be the middle of this
			 * log record.  If we have a partially written record
			 * then this is considered the end of the log.
			 */
			if (rd_lsn.l.offset + rdup_len > log_size) {
				eol = true;
				break;
			}
			/*
			 * We need to round up and read in the full padded
			 * record, especially for direct I/O.
			 */
			WT_ERR(__wt_buf_grow(session, buf, rdup_len));
			WT_ERR(__wt_read(session, log_fh,
			    rd_lsn.l.offset, (size_t)rdup_len, buf->mem));
			WT_STAT_CONN_INCR(session, log_scan_rereads);
		}
		/*
		 * We read in the record, verify checksum.
		 *
		 * Handle little- and big-endian objects. Objects are written
		 * in little-endian format: save the header checksum, and
		 * calculate the checksum for the header in its little-endian
		 * form. Then, restore the header's checksum, and byte-swap
		 * the whole thing as necessary, leaving us with a calculated
		 * checksum that should match the checksum in the header.
		 */
		buf->size = reclen;
		logrec = (WT_LOG_RECORD *)buf->mem;
		if (!__log_checksum_match(session, buf, reclen)) {
			/*
			 * A checksum mismatch means we have reached the end of
			 * the useful part of the log.  This should be found on
			 * the first pass through recovery.  In the second pass
			 * where we truncate the log, this is where it should
			 * end.
			 */
			if (log != NULL)
				log->trunc_lsn = rd_lsn;
			/*
			 * If the user asked for a specific LSN and it is not
			 * a valid LSN, return WT_NOTFOUND.
			 */
			if (LF_ISSET(WT_LOGSCAN_ONE))
				ret = WT_NOTFOUND;
			break;
		}
		__wt_log_record_byteswap(logrec);

		/*
		 * We have a valid log record.  If it is not the log file
		 * header, invoke the callback.
		 */
		WT_STAT_CONN_INCR(session, log_scan_records);
		next_lsn = rd_lsn;
		next_lsn.l.offset += rdup_len;
		if (rd_lsn.l.offset != 0) {
			/*
			 * We need to manage the different buffers here.
			 * Buf is the buffer this function uses to read from
			 * the disk.  The callback buffer may change based
			 * on whether encryption and compression are used.
			 *
			 * We want to free any buffers from compression and
			 * encryption but keep the one we use for reading.
			 */
			cbbuf = buf;
			if (F_ISSET(logrec, WT_LOG_RECORD_ENCRYPTED)) {
				WT_ERR(__log_decrypt(
				    session, cbbuf, decryptitem));
				cbbuf = decryptitem;
			}
			if (F_ISSET(logrec, WT_LOG_RECORD_COMPRESSED)) {
				WT_ERR(__log_decompress(
				    session, cbbuf, uncitem));
				cbbuf = uncitem;
			}
			WT_ERR((*func)(session,
			    cbbuf, &rd_lsn, &next_lsn, cookie, firstrecord));

			firstrecord = 0;

			if (LF_ISSET(WT_LOGSCAN_ONE))
				break;
		}
		rd_lsn = next_lsn;
	}

	/* Truncate if we're in recovery. */
	if (LF_ISSET(WT_LOGSCAN_RECOVER) &&
	    __wt_log_cmp(&rd_lsn, &log->trunc_lsn) < 0) {
		__wt_verbose(session, WT_VERB_LOG,
		    "__wt_log_scan truncating to %" PRIu32 "/%" PRIu32,
		    rd_lsn.l.file, rd_lsn.l.offset);
		WT_ERR(__log_truncate(session, &rd_lsn, false));
	}

err:	WT_STAT_CONN_INCR(session, log_scans);
	/*
	 * If the first attempt to read a log record results in
	 * an error recovery is likely going to fail.  Try to provide
	 * a helpful failure message.
	 */
	if (ret != 0 && firstrecord) {
		__wt_errx(session,
		    "WiredTiger is unable to read the recovery log.");
		__wt_errx(session, "This may be due to the log"
		    " files being encrypted, being from an older"
		    " version or due to corruption on disk");
		__wt_errx(session, "You should confirm that you have"
		    " opened the database with the correct options including"
		    " all encryption and compression options");
	}

	WT_TRET(__wt_fs_directory_list_free(session, &logfiles, logcount));

	__wt_scr_free(session, &buf);
	__wt_scr_free(session, &decryptitem);
	__wt_scr_free(session, &uncitem);

	/*
	 * If the caller wants one record and it is at the end of log,
	 * return WT_NOTFOUND.
	 */
	if (LF_ISSET(WT_LOGSCAN_ONE) && eol && ret == 0)
		ret = WT_NOTFOUND;
	WT_TRET(__wt_close(session, &log_fh));
	return (ret);
}

/*
 * __wt_log_force_write --
 *	Force a switch and release and write of the current slot.
 *	Wrapper function that takes the lock.
 */
int
__wt_log_force_write(WT_SESSION_IMPL *session, bool retry, bool *did_work)
{
	WT_LOG *log;
	WT_MYSLOT myslot;

	log = S2C(session)->log;
	memset(&myslot, 0, sizeof(myslot));
	WT_STAT_CONN_INCR(session, log_force_write);
	if (did_work != NULL)
		*did_work = true;
	myslot.slot = log->active_slot;
	return (__wt_log_slot_switch(session, &myslot, retry, true, did_work));
}

/*
 * __wt_log_write --
 *	Write a record into the log, compressing as necessary.
 */
int
__wt_log_write(WT_SESSION_IMPL *session, WT_ITEM *record, WT_LSN *lsnp,
    uint32_t flags)
{
	WT_COMPRESSOR *compressor;
	WT_CONNECTION_IMPL *conn;
	WT_DECL_ITEM(citem);
	WT_DECL_ITEM(eitem);
	WT_DECL_RET;
	WT_ITEM *ip;
	WT_KEYED_ENCRYPTOR *kencryptor;
	WT_LOG *log;
	WT_LOG_RECORD *newlrp;
	int compression_failed;
	size_t dst_len, len, new_size, result_len, src_len;
	uint8_t *dst, *src;

	conn = S2C(session);
	log = conn->log;
	/*
	 * An error during opening the logging subsystem can result in it
	 * being enabled, but without an open log file.  In that case,
	 * just return.  We can also have logging opened for reading in a
	 * read-only database and attempt to write a record on close.
	 */
	if (!F_ISSET(log, WT_LOG_OPENED) || F_ISSET(conn, WT_CONN_READONLY))
		return (0);
	ip = record;
	if ((compressor = conn->log_compressor) != NULL &&
	    record->size < log->allocsize) {
		WT_STAT_CONN_INCR(session, log_compress_small);
	} else if (compressor != NULL) {
		/* Skip the log header */
		src = (uint8_t *)record->mem + WT_LOG_COMPRESS_SKIP;
		src_len = record->size - WT_LOG_COMPRESS_SKIP;

		/*
		 * Compute the size needed for the destination buffer.  We only
		 * allocate enough memory for a copy of the original by default,
		 * if any compressed version is bigger than the original, we
		 * won't use it.  However, some compression engines (snappy is
		 * one example), may need more memory because they don't stop
		 * just because there's no more memory into which to compress.
		 */
		if (compressor->pre_size == NULL)
			len = src_len;
		else
			WT_ERR(compressor->pre_size(compressor,
			    &session->iface, src, src_len, &len));

		new_size = len + WT_LOG_COMPRESS_SKIP;
		WT_ERR(__wt_scr_alloc(session, new_size, &citem));

		/* Skip the header bytes of the destination data. */
		dst = (uint8_t *)citem->mem + WT_LOG_COMPRESS_SKIP;
		dst_len = len;

		compression_failed = 0;
		WT_ERR(compressor->compress(compressor, &session->iface,
		    src, src_len, dst, dst_len, &result_len,
		    &compression_failed));
		result_len += WT_LOG_COMPRESS_SKIP;

		/*
		 * If compression fails, or doesn't gain us at least one unit of
		 * allocation, fallback to the original version.  This isn't
		 * unexpected: if compression doesn't work for some chunk of
		 * data for some reason (noting likely additional format/header
		 * information which compressed output requires), it just means
		 * the uncompressed version is as good as it gets, and that's
		 * what we use.
		 */
		if (compression_failed ||
		    result_len / log->allocsize >=
		    record->size / log->allocsize)
			WT_STAT_CONN_INCR(session, log_compress_write_fails);
		else {
			WT_STAT_CONN_INCR(session, log_compress_writes);
			WT_STAT_CONN_INCRV(session, log_compress_mem,
			    record->size);
			WT_STAT_CONN_INCRV(session, log_compress_len,
			    result_len);

			/*
			 * Copy in the skipped header bytes, set the final data
			 * size.
			 */
			memcpy(citem->mem, record->mem, WT_LOG_COMPRESS_SKIP);
			citem->size = result_len;
			ip = citem;
			newlrp = (WT_LOG_RECORD *)citem->mem;
			F_SET(newlrp, WT_LOG_RECORD_COMPRESSED);
			WT_ASSERT(session, result_len < UINT32_MAX &&
			    record->size < UINT32_MAX);
			newlrp->mem_len = WT_STORE_SIZE(record->size);
		}
	}
	if ((kencryptor = conn->kencryptor) != NULL) {
		/*
		 * Allocate enough space for the original record plus the
		 * encryption size constant plus the length we store.
		 */
		__wt_encrypt_size(session, kencryptor, ip->size, &new_size);
		WT_ERR(__wt_scr_alloc(session, new_size, &eitem));

		WT_ERR(__wt_encrypt(session, kencryptor,
		    WT_LOG_ENCRYPT_SKIP, ip, eitem));

		/*
		 * Final setup of new buffer.  Set the flag for
		 * encryption in the record header.
		 */
		ip = eitem;
		newlrp = (WT_LOG_RECORD *)eitem->mem;
		F_SET(newlrp, WT_LOG_RECORD_ENCRYPTED);
		WT_ASSERT(session, new_size < UINT32_MAX &&
		    ip->size < UINT32_MAX);
	}
	ret = __log_write_internal(session, ip, lsnp, flags);

err:	__wt_scr_free(session, &citem);
	__wt_scr_free(session, &eitem);
	return (ret);
}

/*
 * __log_write_internal --
 *	Write a record into the log.
 */
static int
__log_write_internal(WT_SESSION_IMPL *session, WT_ITEM *record, WT_LSN *lsnp,
    uint32_t flags)
{
	WT_CONNECTION_IMPL *conn;
	WT_DECL_RET;
	WT_LOG *log;
	WT_LOG_RECORD *logrec;
	WT_LSN lsn;
	WT_MYSLOT myslot;
	int64_t release_size;
	uint32_t force, rdup_len;
	bool free_slot;

	conn = S2C(session);
	log = conn->log;
	if (record->size > UINT32_MAX)
		WT_RET_MSG(session, EFBIG,
		    "Log record size of %" WT_SIZET_FMT " exceeds the maximum "
		    "supported size of %" PRIu32,
		    record->size, UINT32_MAX);
	WT_INIT_LSN(&lsn);
	myslot.slot = NULL;
	memset(&myslot, 0, sizeof(myslot));
	/*
	 * Assume the WT_ITEM the caller passed is a WT_LOG_RECORD, which has a
	 * header at the beginning for us to fill in.
	 *
	 * If using direct_io, the caller should pass us an aligned record.
	 * But we need to make sure it is big enough and zero-filled so
	 * that we can write the full amount.  Do this whether or not
	 * direct_io is in use because it makes the reading code cleaner.
	 */
	WT_STAT_CONN_INCRV(session, log_bytes_payload, record->size);
	rdup_len = __wt_rduppo2((uint32_t)record->size, log->allocsize);
	WT_ERR(__wt_buf_grow(session, record, rdup_len));
	WT_ASSERT(session, record->data == record->mem);
	/*
	 * If the caller's record only partially fills the necessary
	 * space, we need to zero-fill the remainder.
	 */
	if (record->size != rdup_len) {
		memset((uint8_t *)record->mem + record->size, 0,
		    rdup_len - record->size);
		record->size = rdup_len;
	}
	/*
	 * Checksum a little-endian version of the header, and write everything
	 * in little-endian format. The checksum is (potentially) returned in a
	 * big-endian format, swap it into place in a separate step.
	 */
	logrec = (WT_LOG_RECORD *)record->mem;
	logrec->len = (uint32_t)record->size;
	logrec->checksum = 0;
	__wt_log_record_byteswap(logrec);
	logrec->checksum = __wt_checksum(logrec, record->size);
#ifdef WORDS_BIGENDIAN
	logrec->checksum = __wt_bswap32(logrec->checksum);
#endif

	WT_STAT_CONN_INCR(session, log_writes);

	/*
	 * The only time joining a slot should ever return an error is if it
	 * detects a panic.
	 */
	__wt_log_slot_join(session, rdup_len, flags, &myslot);
	/*
	 * If the addition of this record crosses the buffer boundary,
	 * switch in a new slot.
	 */
	force = LF_ISSET(WT_LOG_FLUSH | WT_LOG_FSYNC);
	ret = 0;
	if (myslot.end_offset >= WT_LOG_SLOT_BUF_MAX ||
	    F_ISSET(&myslot, WT_MYSLOT_UNBUFFERED) || force)
		ret = __wt_log_slot_switch(session, &myslot, true, false, NULL);
	if (ret == 0)
		ret = __wt_log_fill(session, &myslot, false, record, &lsn);
	release_size = __wt_log_slot_release(&myslot, (int64_t)rdup_len);
	/*
	 * If we get an error we still need to do proper accounting in
	 * the slot fields.
	 * XXX On error we may still need to call release and free.
	 */
	if (ret != 0)
		myslot.slot->slot_error = ret;
	WT_ASSERT(session, ret == 0);
	if (WT_LOG_SLOT_DONE(release_size)) {
		WT_ERR(__wt_log_release(session, myslot.slot, &free_slot));
		if (free_slot)
			__wt_log_slot_free(session, myslot.slot);
	} else if (force) {
		/*
		 * If we are going to wait for this slot to get written,
		 * signal the wrlsn thread.
		 *
		 * XXX I've seen times when conditions are NULL.
		 */
		if (conn->log_cond != NULL) {
			__wt_cond_signal(session, conn->log_cond);
			__wt_yield();
		} else
			WT_ERR(__wt_log_force_write(session, 1, NULL));
	}
	if (LF_ISSET(WT_LOG_FLUSH)) {
		/* Wait for our writes to reach the OS */
		while (__wt_log_cmp(&log->write_lsn, &lsn) <= 0 &&
		    myslot.slot->slot_error == 0)
			__wt_cond_wait(
			    session, log->log_write_cond, 10000, NULL);
	} else if (LF_ISSET(WT_LOG_FSYNC)) {
		/* Wait for our writes to reach disk */
		while (__wt_log_cmp(&log->sync_lsn, &lsn) <= 0 &&
		    myslot.slot->slot_error == 0)
			__wt_cond_wait(
			    session, log->log_sync_cond, 10000, NULL);
	}

	/*
	 * Advance the background sync LSN if needed.
	 */
	if (LF_ISSET(WT_LOG_BACKGROUND))
		__wt_log_background(session, &lsn);

err:
	if (ret == 0 && lsnp != NULL)
		*lsnp = lsn;
	/*
	 * If we're synchronous and some thread had an error, we don't know
	 * if our write made it out to the file or not.  The error could be
	 * before or after us.  So, if anyone got an error, we report it.
	 * If we're not synchronous, only report if our own operation got
	 * an error.
	 */
	if (LF_ISSET(WT_LOG_DSYNC | WT_LOG_FSYNC) && ret == 0 &&
	    myslot.slot != NULL)
		ret = myslot.slot->slot_error;

	/*
	 * If one of the sync flags is set, assert the proper LSN has moved to
	 * match on success.
	 */
	WT_ASSERT(session, ret != 0 || !LF_ISSET(WT_LOG_FLUSH) ||
	    __wt_log_cmp(&log->write_lsn, &lsn) >= 0);
	WT_ASSERT(session, ret != 0 || !LF_ISSET(WT_LOG_FSYNC) ||
	    __wt_log_cmp(&log->sync_lsn, &lsn) >= 0);
	return (ret);
}

/*
 * __wt_log_vprintf --
 *	Write a message into the log.
 */
int
__wt_log_vprintf(WT_SESSION_IMPL *session, const char *fmt, va_list ap)
{
	WT_CONNECTION_IMPL *conn;
	WT_DECL_ITEM(logrec);
	WT_DECL_RET;
	va_list ap_copy;
	const char *rec_fmt = WT_UNCHECKED_STRING(I);
	uint32_t rectype = WT_LOGREC_MESSAGE;
	size_t header_size, len;

	conn = S2C(session);

	if (!FLD_ISSET(conn->log_flags, WT_CONN_LOG_ENABLED))
		return (0);

	va_copy(ap_copy, ap);
	len = 1;
	ret = __wt_vsnprintf_len_incr(NULL, 0, &len, fmt, ap_copy);
	va_end(ap_copy);
	WT_RET(ret);

	WT_RET(
	    __wt_logrec_alloc(session, sizeof(WT_LOG_RECORD) + len, &logrec));

	/*
	 * We're writing a record with the type (an integer) followed by a
	 * string (NUL-terminated data).  To avoid writing the string into
	 * a buffer before copying it, we write the header first, then the
	 * raw bytes of the string.
	 */
	WT_ERR(__wt_struct_size(session, &header_size, rec_fmt, rectype));
	WT_ERR(__wt_struct_pack(session,
	    (uint8_t *)logrec->data + logrec->size, header_size,
	    rec_fmt, rectype));
	logrec->size += (uint32_t)header_size;

	WT_ERR(__wt_vsnprintf(
	    (char *)logrec->data + logrec->size, len, fmt, ap));

	__wt_verbose(session, WT_VERB_LOG,
	    "log_printf: %s", (char *)logrec->data + logrec->size);

	logrec->size += len;
	WT_ERR(__wt_log_write(session, logrec, NULL, 0));
err:	__wt_scr_free(session, &logrec);
	return (ret);
}

/*
 * __wt_log_flush --
 *	Forcibly flush the log to the synchronization level specified.
 *	Wait until it has been completed.
 */
int
__wt_log_flush(WT_SESSION_IMPL *session, uint32_t flags)
{
	WT_CONNECTION_IMPL *conn;
	WT_LOG *log;
	WT_LSN last_lsn, lsn;

	conn = S2C(session);
	WT_ASSERT(session, FLD_ISSET(conn->log_flags, WT_CONN_LOG_ENABLED));
	log = conn->log;
	/*
	 * We need to flush out the current slot first to get the real
	 * end of log LSN in log->alloc_lsn.
	 */
	WT_RET(__wt_log_flush_lsn(session, &lsn, false));
	last_lsn = log->alloc_lsn;

	/*
	 * If the last write caused a switch to a new log file, we should only
	 * wait for the last write to be flushed.  Otherwise, if the workload
	 * is single-threaded we could wait here forever because the write LSN
	 * doesn't switch into the new file until it contains a record.
	 */
	if (last_lsn.l.offset == log->first_record)
		last_lsn = log->log_close_lsn;

	/*
	 * Wait until all current outstanding writes have been written
	 * to the file system.
	 */
	while (__wt_log_cmp(&last_lsn, &lsn) > 0)
		WT_RET(__wt_log_flush_lsn(session, &lsn, false));

	__wt_verbose(session, WT_VERB_LOG,
	    "log_flush: flags %#" PRIx32 " LSN %" PRIu32 "/%" PRIu32,
	    flags, lsn.l.file, lsn.l.offset);
	/*
	 * If the user wants write-no-sync, there is nothing more to do.
	 * If the user wants background sync, set the LSN and we're done.
	 * If the user wants sync, force it now.
	 */
	if (LF_ISSET(WT_LOG_BACKGROUND))
		__wt_log_background(session, &lsn);
	else if (LF_ISSET(WT_LOG_FSYNC))
		WT_RET(__wt_log_force_sync(session, &lsn));
	return (0);
}<|MERGE_RESOLUTION|>--- conflicted
+++ resolved
@@ -1915,7 +1915,6 @@
 	if (func == NULL)
 		return (0);
 
-<<<<<<< HEAD
 	if (LF_ISSET(WT_LOGSCAN_RECOVER))
 		__wt_verbose(session, WT_VERB_LOG,
 		    "__wt_log_scan truncating to %" PRIu32 "/%" PRIu32,
@@ -1930,8 +1929,6 @@
 	 * for those depend on whether logging is currently enabled or not.
 	 */
 	lastlog = 0;
-=======
->>>>>>> 315759ef
 	if (log != NULL) {
 		allocsize = log->allocsize;
 		end_lsn = log->alloc_lsn;
@@ -1971,7 +1968,6 @@
 		WT_ERR(
 		    __wt_fs_directory_list_free(session, &logfiles, logcount));
 	}
-<<<<<<< HEAD
 	if (lsnp != NULL) {
 		/*
 		 * Offsets must be on allocation boundaries.
@@ -2013,12 +2009,8 @@
 		if (!WT_IS_INIT_LSN(lsnp))
 			start_lsn = *lsnp;
 	}
-	WT_ERR(__log_openfile(session,
-	    &log_fh, WT_LOG_FILENAME, start_lsn.l.file, WT_LOG_OPEN_VERIFY));
-=======
 	WT_ERR(__log_open_verify(session,
 	    start_lsn.l.file, &log_fh, &prev_lsn, NULL));
->>>>>>> 315759ef
 	WT_ERR(__wt_filesize(session, log_fh, &log_size));
 	rd_lsn = start_lsn;
 	if (LF_ISSET(WT_LOGSCAN_RECOVER))
