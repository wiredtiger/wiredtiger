--- conflicted
+++ resolved
@@ -1188,11 +1188,7 @@
      * can copy the files in any way they choose, and a log file rename might confuse things.
      */
     create_log = true;
-<<<<<<< HEAD
-    if (conn->log_info.log_prealloc > 0 && conn->hot_backup_start == 0) {
-=======
-    if (conn->log_prealloc > 0 && __wt_atomic_load64(&conn->hot_backup_start) == 0) {
->>>>>>> e8ff4fa2
+    if (conn->log_info.log_prealloc > 0 && __wt_atomic_load64(&conn->hot_backup_start) == 0) {
         WT_WITH_HOTBACKUP_READ_LOCK(
           session, ret = __log_alloc_prealloc(session, log->fileid), &skipp);
 
