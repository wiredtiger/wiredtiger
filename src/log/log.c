--- conflicted
+++ resolved
@@ -8,13 +8,8 @@
 
 #include "wt_internal.h"
 
-<<<<<<< HEAD
+static int __log_newfile(WT_SESSION_IMPL *, bool, bool *);
 static int __log_openfile(WT_SESSION_IMPL *, uint32_t, uint32_t, WT_FH **);
-=======
-static int __log_newfile(WT_SESSION_IMPL *, bool, bool *);
-static int __log_openfile(
-	WT_SESSION_IMPL *, WT_FH **, const char *, uint32_t, uint32_t);
->>>>>>> 2c6aec8e
 static int __log_write_internal(
 	WT_SESSION_IMPL *, WT_ITEM *, WT_LSN *, uint32_t);
 
