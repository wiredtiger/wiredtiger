--- conflicted
+++ resolved
@@ -509,12 +509,7 @@
     if (FLD_ISSET(conn->write_through, file_type))
         f |= FILE_FLAG_WRITE_THROUGH;
 
-<<<<<<< HEAD
-    if (file_type == WT_FS_OPEN_FILE_TYPE_LOG &&
-      FLD_ISSET(conn->log_info.txn_logsync, WT_LOG_DSYNC))
-=======
     if (file_type == WT_FS_OPEN_FILE_TYPE_LOG && FLD_ISSET(log_mgr->txn_logsync, WT_LOG_DSYNC))
->>>>>>> 289e2763
         f |= FILE_FLAG_WRITE_THROUGH;
 
     /* If the user indicated a random workload, disable read-ahead. */
