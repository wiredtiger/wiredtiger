/*-
 * Copyright (c) 2014-2016 MongoDB, Inc.
 * Copyright (c) 2008-2014 WiredTiger, Inc.
 *	All rights reserved.
 *
 * See the file LICENSE for redistribution information.
 */

#include "wt_internal.h"

/*
 * __metadata_config --
 *	Return the default configuration information for the metadata file.
 */
static int
__metadata_config(WT_SESSION_IMPL *session, char **metaconfp)
{
	WT_DECL_ITEM(buf);
	WT_DECL_RET;
	const char *cfg[] = { WT_CONFIG_BASE(session, file_meta), NULL, NULL };
	char *metaconf;

	*metaconfp = NULL;

	metaconf = NULL;

	/* Create a turtle file with default values. */
	WT_RET(__wt_scr_alloc(session, 0, &buf));
	WT_ERR(__wt_buf_fmt(session, buf,
	    "key_format=S,value_format=S,id=%d,version=(major=%d,minor=%d)",
	    WT_METAFILE_ID,
	    WT_BTREE_MAJOR_VERSION_MAX, WT_BTREE_MINOR_VERSION_MAX));
	cfg[1] = buf->data;
	WT_ERR(__wt_config_collapse(session, cfg, &metaconf));

	*metaconfp = metaconf;

	if (0) {
err:		__wt_free(session, metaconf);
	}
	__wt_scr_free(session, &buf);
	return (ret);
}

/*
 * __metadata_init --
 *	Create the metadata file.
 */
static int
__metadata_init(WT_SESSION_IMPL *session)
{
	WT_DECL_RET;

	/*
	 * We're single-threaded, but acquire the schema lock regardless: the
	 * lower level code checks that it is appropriately synchronized.
	 */
	WT_WITH_SCHEMA_LOCK(session, ret,
	    ret = __wt_schema_create(session, WT_METAFILE_URI, NULL));

	return (ret);
}

/*
 * __metadata_load_hot_backup --
 *	Load the contents of any hot backup file.
 */
static int
__metadata_load_hot_backup(WT_SESSION_IMPL *session)
{
	WT_DECL_ITEM(key);
	WT_DECL_ITEM(value);
	WT_DECL_RET;
	WT_FSTREAM *fs;
	bool exist;

	/* Look for a hot backup file: if we find it, load it. */
	WT_RET(__wt_fs_exist(session, WT_METADATA_BACKUP, &exist));
	if (!exist)
		return (0);
	WT_RET(__wt_fopen(session,
	    WT_METADATA_BACKUP, 0, WT_STREAM_READ, &fs));

	/* Read line pairs and load them into the metadata file. */
	WT_ERR(__wt_scr_alloc(session, 512, &key));
	WT_ERR(__wt_scr_alloc(session, 512, &value));
	for (;;) {
		WT_ERR(__wt_getline(session, fs, key));
		if (key->size == 0)
			break;
		WT_ERR(__wt_getline(session, fs, value));
		if (value->size == 0)
			WT_ERR(__wt_illegal_value(session, WT_METADATA_BACKUP));
		WT_ERR(__wt_metadata_update(session, key->data, value->data));
	}

	F_SET(S2C(session), WT_CONN_WAS_BACKUP);

err:	WT_TRET(__wt_fclose(session, &fs));
	__wt_scr_free(session, &key);
	__wt_scr_free(session, &value);
	return (ret);
}

/*
 * __metadata_load_bulk --
 *	Create any bulk-loaded file stubs.
 */
static int
__metadata_load_bulk(WT_SESSION_IMPL *session)
{
	WT_CURSOR *cursor;
	WT_DECL_RET;
	uint32_t allocsize;
	bool exist;
	const char *filecfg[] = {
	    WT_CONFIG_BASE(session, file_meta), NULL, NULL };
	const char *key, *value;

	/*
	 * If a file was being bulk-loaded during the hot backup, it will appear
	 * in the metadata file, but the file won't exist.  Create on demand.
	 */
	WT_RET(__wt_metadata_cursor(session, &cursor));
	while ((ret = cursor->next(cursor)) == 0) {
		WT_ERR(cursor->get_key(cursor, &key));
		if (!WT_PREFIX_SKIP(key, "file:"))
			continue;

		/* If the file exists, it's all good. */
		WT_ERR(__wt_fs_exist(session, key, &exist));
		if (exist)
			continue;

		/*
		 * If the file doesn't exist, assume it's a bulk-loaded file;
		 * retrieve the allocation size and re-create the file.
		 */
		WT_ERR(cursor->get_value(cursor, &value));
		filecfg[1] = value;
		WT_ERR(__wt_direct_io_size_check(
		    session, filecfg, "allocation_size", &allocsize));
		WT_ERR(__wt_block_manager_create(session, key, allocsize));
	}
	WT_ERR_NOTFOUND_OK(ret);

err:	WT_TRET(__wt_metadata_cursor_release(session, &cursor));
	return (ret);
}

/*
 * __wt_turtle_init --
 *	Check the turtle file and create if necessary.
 */
int
__wt_turtle_init(WT_SESSION_IMPL *session)
{
	WT_DECL_RET;
	bool exist_backup, exist_incr, exist_isrc, exist_turtle, load;
	char *metaconf;

	metaconf = NULL;
	load = false;

	/*
	 * Discard any turtle setup file left-over from previous runs.  This
	 * doesn't matter for correctness, it's just cleaning up random files.
	 */
	WT_RET(__wt_remove_if_exists(session, WT_METADATA_TURTLE_SET));

	/*
	 * We could die after creating the turtle file and before creating the
	 * metadata file, or worse, the metadata file might be in some random
	 * state.  Make sure that doesn't happen: if we don't find the turtle
	 * file, first create the metadata file, load any hot backup, and then
	 * create the turtle file.  No matter what happens, if metadata file
	 * creation doesn't fully complete, we won't have a turtle file and we
	 * will repeat the process until we succeed.
	 *
	 * Incremental backups can occur only if recovery is run and it becomes
	 * live. So, if there is a turtle file and an incremental backup file,
	 * that is an error.  Otherwise, if there's already a turtle file, we're
	 * done.
	 */
<<<<<<< HEAD
	WT_RET(__wt_exist(session, WT_INCREMENTAL_BACKUP, &exist_incr));
	WT_RET(__wt_exist(session, WT_INCREMENTAL_SRC, &exist_isrc));
	WT_RET(__wt_exist(session, WT_METADATA_BACKUP, &exist_backup));
	WT_RET(__wt_exist(session, WT_METADATA_TURTLE, &exist_turtle));
=======
	WT_RET(__wt_fs_exist(session, WT_INCREMENTAL_BACKUP, &exist_incr));
	WT_RET(__wt_fs_exist(session, WT_METADATA_BACKUP, &exist_backup));
	WT_RET(__wt_fs_exist(session, WT_METADATA_TURTLE, &exist_turtle));
>>>>>>> f94da123
	if (exist_turtle) {
		/*
		 * We need to detect the difference between a source database
		 * that may have crashed with an incremental backup file
		 * and a destination database that incorrectly ran recovery.
		 */
		if (exist_incr && !exist_isrc)
			WT_RET_MSG(session, EINVAL,
			    "Incremental backup after running recovery "
			    "is not allowed");
		/*
		 * If we have a backup file and metadata and turtle files,
		 * we want to recreate the metadata from the backup.
		 */
		if (exist_backup) {
			WT_RET(__wt_msg(session,
			    "Both %s and %s exist; recreating metadata from "
			    "backup",
			    WT_METADATA_TURTLE, WT_METADATA_BACKUP));
			WT_RET(__wt_remove_if_exists(session, WT_METAFILE));
			WT_RET(__wt_remove_if_exists(
			    session, WT_METADATA_TURTLE));
			load = true;
		}
	} else
		load = true;
	if (load) {
		if (exist_incr)
			F_SET(S2C(session), WT_CONN_WAS_BACKUP);

		/* Create the metadata file. */
		WT_RET(__metadata_init(session));

		/* Load any hot-backup information. */
		WT_RET(__metadata_load_hot_backup(session));

		/* Create any bulk-loaded file stubs. */
		WT_RET(__metadata_load_bulk(session));

		/* Create the turtle file. */
		WT_RET(__metadata_config(session, &metaconf));
		WT_WITH_TURTLE_LOCK(session, ret,
		    ret = __wt_turtle_update(
		    session, WT_METAFILE_URI, metaconf));
		WT_ERR(ret);
	}

	/* Remove the backup files, we'll never read them again. */
	WT_ERR(__wt_backup_file_remove(session));

err:	__wt_free(session, metaconf);
	return (ret);
}

/*
 * __wt_turtle_read --
 *	Read the turtle file.
 */
int
__wt_turtle_read(WT_SESSION_IMPL *session, const char *key, char **valuep)
{
	WT_DECL_ITEM(buf);
	WT_DECL_RET;
	WT_FSTREAM *fs;
	bool exist, match;

	*valuep = NULL;

	/*
	 * Open the turtle file; there's one case where we won't find the turtle
	 * file, yet still succeed.  We create the metadata file before creating
	 * the turtle file, and that means returning the default configuration
	 * string for the metadata file.
	 */
	WT_RET(__wt_fs_exist(session, WT_METADATA_TURTLE, &exist));
	if (!exist)
		return (strcmp(key, WT_METAFILE_URI) == 0 ?
		    __metadata_config(session, valuep) : WT_NOTFOUND);
	WT_RET(__wt_fopen(session, WT_METADATA_TURTLE, 0, WT_STREAM_READ, &fs));

	/* Search for the key. */
	WT_ERR(__wt_scr_alloc(session, 512, &buf));
	for (match = false;;) {
		WT_ERR(__wt_getline(session, fs, buf));
		if (buf->size == 0)
			WT_ERR(WT_NOTFOUND);
		if (strcmp(key, buf->data) == 0)
			match = true;

		/* Key matched: read the subsequent line for the value. */
		WT_ERR(__wt_getline(session, fs, buf));
		if (buf->size == 0)
			WT_ERR(__wt_illegal_value(session, WT_METADATA_TURTLE));
		if (match)
			break;
	}

	/* Copy the value for the caller. */
	WT_ERR(__wt_strdup(session, buf->data, valuep));

err:	WT_TRET(__wt_fclose(session, &fs));
	__wt_scr_free(session, &buf);

	if (ret != 0)
		__wt_free(session, *valuep);
	return (ret);
}

/*
 * __wt_turtle_update --
 *	Update the turtle file.
 */
int
__wt_turtle_update(WT_SESSION_IMPL *session, const char *key, const char *value)
{
	WT_FSTREAM *fs;
	WT_DECL_RET;
	int vmajor, vminor, vpatch;
	const char *version;

	fs = NULL;

	/*
	 * Create the turtle setup file: we currently re-write it from scratch
	 * every time.
	 */
	WT_RET(__wt_fopen(session, WT_METADATA_TURTLE_SET,
	    WT_OPEN_CREATE | WT_OPEN_EXCLUSIVE, WT_STREAM_WRITE, &fs));

	version = wiredtiger_version(&vmajor, &vminor, &vpatch);
	WT_ERR(__wt_fprintf(session, fs,
	    "%s\n%s\n%s\n" "major=%d,minor=%d,patch=%d\n%s\n%s\n",
	    WT_METADATA_VERSION_STR, version,
	    WT_METADATA_VERSION, vmajor, vminor, vpatch,
	    key, value));

	/* Flush the stream and rename the file into place. */
	ret = __wt_sync_and_rename(
	    session, &fs, WT_METADATA_TURTLE_SET, WT_METADATA_TURTLE);

	/* Close any file handle left open, remove any temporary file. */
err:	WT_TRET(__wt_fclose(session, &fs));
	WT_TRET(__wt_remove_if_exists(session, WT_METADATA_TURTLE_SET));

	return (ret);
}<|MERGE_RESOLUTION|>--- conflicted
+++ resolved
@@ -182,16 +182,10 @@
 	 * that is an error.  Otherwise, if there's already a turtle file, we're
 	 * done.
 	 */
-<<<<<<< HEAD
-	WT_RET(__wt_exist(session, WT_INCREMENTAL_BACKUP, &exist_incr));
-	WT_RET(__wt_exist(session, WT_INCREMENTAL_SRC, &exist_isrc));
-	WT_RET(__wt_exist(session, WT_METADATA_BACKUP, &exist_backup));
-	WT_RET(__wt_exist(session, WT_METADATA_TURTLE, &exist_turtle));
-=======
 	WT_RET(__wt_fs_exist(session, WT_INCREMENTAL_BACKUP, &exist_incr));
+	WT_RET(__wt_fs_exist(session, WT_INCREMENTAL_SRC, &exist_isrc));
 	WT_RET(__wt_fs_exist(session, WT_METADATA_BACKUP, &exist_backup));
 	WT_RET(__wt_fs_exist(session, WT_METADATA_TURTLE, &exist_turtle));
->>>>>>> f94da123
 	if (exist_turtle) {
 		/*
 		 * We need to detect the difference between a source database
