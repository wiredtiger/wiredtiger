--- conflicted
+++ resolved
@@ -944,11 +944,6 @@
         WT_ERR(__wt_buf_catfmt(session, buf, ",checkpoint_lsn=(%" PRIu32 ",%" PRIuMAX ")",
           ckptlsn->l.file, (uintmax_t)ckptlsn->l.offset));
 
-<<<<<<< HEAD
-    //WT_ERR(__wt_msg(session, "CKPT_SET: %s: %s", fname, (char *)buf->mem));
-=======
-    __wt_verbose(session, WT_VERB_BACKUP, "CKPT_SET: %s: %s", fname, (char *)buf->mem);
->>>>>>> 02698435
     WT_ERR(__ckpt_set(session, fname, buf->mem, has_lsn));
 
 err:
