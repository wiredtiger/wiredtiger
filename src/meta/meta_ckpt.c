/*-
 * Copyright (c) 2014-2020 MongoDB, Inc.
 * Copyright (c) 2008-2014 WiredTiger, Inc.
 *	All rights reserved.
 *
 * See the file LICENSE for redistribution information.
 */

#include "wt_internal.h"

static int __ckpt_last(WT_SESSION_IMPL *, const char *, WT_CKPT *);
static int __ckpt_last_name(WT_SESSION_IMPL *, const char *, const char **);
static int __ckpt_load(WT_SESSION_IMPL *, WT_CONFIG_ITEM *, WT_CONFIG_ITEM *, WT_CKPT *);
static int __ckpt_named(WT_SESSION_IMPL *, const char *, const char *, WT_CKPT *);
static int __ckpt_set(WT_SESSION_IMPL *, const char *, const char *, bool);
static int __ckpt_version_chk(WT_SESSION_IMPL *, const char *, const char *);

/*
 * __ckpt_load_blk_mods --
 *     Load the block information from the config string.
 */
static int
__ckpt_load_blk_mods(WT_SESSION_IMPL *session, const char *config, WT_CKPT *ckpt)
{
    WT_BLKINCR *blkincr;
    WT_BLOCK_MODS *blk_mod;
    WT_CONFIG blkconf;
    WT_CONFIG_ITEM b, k, v;
    WT_CONNECTION_IMPL *conn;
    WT_DECL_RET;
    uint64_t i;

    conn = S2C(session);
    if (config == NULL)
        return (0);
    /*
     * We could be reading in a configuration from an earlier release. If the string doesn't exist
     * then we're done.
     */
    if ((ret = __wt_config_getones(session, config, "checkpoint_backup_info", &v)) != 0)
        return (ret == WT_NOTFOUND ? 0 : ret);
    __wt_config_subinit(session, &blkconf, &v);
    /*
     * Load block lists. Ignore any that have an id string that is not known.
     *
     * Remove those not known (TODO).
     */
    blkincr = NULL;
    while ((ret = __wt_config_next(&blkconf, &k, &v)) == 0) {
        /*
         * See if this is a valid backup string.
         */
        for (i = 0; i < WT_BLKINCR_MAX; ++i) {
            blkincr = &conn->incr_backups[i];
            if (blkincr->id_str != NULL && WT_STRING_MATCH(blkincr->id_str, k.str, k.len))
                break;
        }
        if (i == WT_BLKINCR_MAX)
            /*
             * This is the place to note that we want to remove an unknown id.
             */
            continue;

        /*
         * We have a valid entry. Load the block information.
         */
        blk_mod = &ckpt->backup_blocks[i];
        WT_RET(__wt_strdup(session, blkincr->id_str, &blk_mod->id_str));
        WT_RET(__wt_config_subgets(session, &v, "granularity", &b));
        blk_mod->granularity = (uint64_t)b.val;
        WT_RET(__wt_config_subgets(session, &v, "nbits", &b));
        blk_mod->nbits = (uint64_t)b.val;
        WT_RET(__wt_config_subgets(session, &v, "offset", &b));
        blk_mod->offset = (uint64_t)b.val;
        /*
         * The rename configuration string component was added later. So don't error if we don't
         * find it in the string. If we don't have it, we're not doing a rename.
         */
        ret = __wt_config_subgets(session, &v, "rename", &b);
        WT_RET_NOTFOUND_OK(ret);
        if (ret == 0 && b.val)
            F_SET(blk_mod, WT_BLOCK_MODS_RENAME);
        else
            F_CLR(blk_mod, WT_BLOCK_MODS_RENAME);
        ret = __wt_config_subgets(session, &v, "blocks", &b);
        WT_RET_NOTFOUND_OK(ret);
        if (ret != WT_NOTFOUND) {
            WT_RET(__wt_backup_load_incr(session, &b, &blk_mod->bitstring, blk_mod->nbits));
            F_SET(blk_mod, WT_BLOCK_MODS_VALID);
        }
    }
    return (ret == WT_NOTFOUND ? 0 : ret);
}

/*
 * __wt_meta_checkpoint --
 *     Return a file's checkpoint information.
 */
int
__wt_meta_checkpoint(
  WT_SESSION_IMPL *session, const char *fname, const char *checkpoint, WT_CKPT *ckpt)
{
    WT_DECL_RET;
    char *config;

    config = NULL;

    /* Clear the returned information. */
    memset(ckpt, 0, sizeof(*ckpt));

    /* Retrieve the metadata entry for the file. */
    WT_ERR(__wt_metadata_search(session, fname, &config));

    /* Check the major/minor version numbers. */
    WT_ERR(__ckpt_version_chk(session, fname, config));

    /*
     * Retrieve the named checkpoint or the last checkpoint.
     *
     * If we don't find a named checkpoint, we're done, they're read-only. If we don't find a
     * default checkpoint, it's creation, return "no data" and let our caller handle it.
     */
    if (checkpoint == NULL) {
        if ((ret = __ckpt_last(session, config, ckpt)) == WT_NOTFOUND) {
            ret = 0;
            ckpt->addr.data = ckpt->raw.data = NULL;
            ckpt->addr.size = ckpt->raw.size = 0;
        }
    } else
        WT_ERR(__ckpt_named(session, checkpoint, config, ckpt));

err:
    __wt_free(session, config);
    return (ret);
}

/*
 * __wt_meta_checkpoint_last_name --
 *     Return the last unnamed checkpoint's name.
 */
int
__wt_meta_checkpoint_last_name(WT_SESSION_IMPL *session, const char *fname, const char **namep)
{
    WT_DECL_RET;
    char *config;

    config = NULL;

    /* Retrieve the metadata entry for the file. */
    WT_ERR(__wt_metadata_search(session, fname, &config));

    /* Check the major/minor version numbers. */
    WT_ERR(__ckpt_version_chk(session, fname, config));

    /* Retrieve the name of the last unnamed checkpoint. */
    WT_ERR(__ckpt_last_name(session, config, namep));

err:
    __wt_free(session, config);
    return (ret);
}

/*
 * __wt_meta_checkpoint_clear --
 *     Clear a file's checkpoint.
 */
int
__wt_meta_checkpoint_clear(WT_SESSION_IMPL *session, const char *fname)
{
    /*
     * If we are unrolling a failed create, we may have already removed the metadata entry. If no
     * entry is found to update and we're trying to clear the checkpoint, just ignore it.
     */
    WT_RET_NOTFOUND_OK(__ckpt_set(session, fname, NULL, false));

    return (0);
}

/*
 * __ckpt_set --
 *     Set a file's checkpoint.
 */
static int
__ckpt_set(WT_SESSION_IMPL *session, const char *fname, const char *v, bool use_base)
{
    WT_DECL_ITEM(tmp);
    WT_DECL_RET;
    char *config, *newcfg;
    const char *cfg[3], *str;

    /*
     * If the caller knows we're on a path like checkpoints where we have a valid checkpoint and
     * checkpoint LSN and should use the base, then use that faster path. Some paths don't have a
     * dhandle or want to have the older value retained from the existing metadata. In those cases,
     * use the slower path through configuration parsing functions.
     */
    config = newcfg = NULL;
    str = v == NULL ? "checkpoint=(),checkpoint_backup_info=(),checkpoint_lsn=" : v;
    if (use_base && session->dhandle != NULL) {
        WT_ERR(__wt_scr_alloc(session, 0, &tmp));
        WT_ASSERT(session, strcmp(session->dhandle->name, fname) == 0);
        /* Concatenate the metadata base string with the checkpoint string. */
        WT_ERR(__wt_buf_fmt(session, tmp, "%s,%s", session->dhandle->meta_base, str));
        WT_ERR(__wt_metadata_update(session, fname, tmp->mem));
    } else {
        /* Retrieve the metadata for this file. */
        WT_ERR(__wt_metadata_search(session, fname, &config));
        /* Replace the checkpoint entry. */
        cfg[0] = config;
        cfg[1] = str;
        cfg[2] = NULL;
        WT_ERR(__wt_config_collapse(session, cfg, &newcfg));
        WT_ERR(__wt_metadata_update(session, fname, newcfg));
    }

err:
    __wt_scr_free(session, &tmp);
    __wt_free(session, config);
    __wt_free(session, newcfg);
    return (ret);
}

/*
 * __ckpt_named --
 *     Return the information associated with a file's named checkpoint.
 */
static int
__ckpt_named(WT_SESSION_IMPL *session, const char *checkpoint, const char *config, WT_CKPT *ckpt)
{
    WT_CONFIG ckptconf;
    WT_CONFIG_ITEM k, v;

    WT_RET(__wt_config_getones(session, config, "checkpoint", &v));
    __wt_config_subinit(session, &ckptconf, &v);

    /*
     * Take the first match: there should never be more than a single checkpoint of any name.
     */
    while (__wt_config_next(&ckptconf, &k, &v) == 0)
        if (WT_STRING_MATCH(checkpoint, k.str, k.len))
            return (__ckpt_load(session, &k, &v, ckpt));

    return (WT_NOTFOUND);
}

/*
 * __ckpt_last --
 *     Return the information associated with the file's last checkpoint.
 */
static int
__ckpt_last(WT_SESSION_IMPL *session, const char *config, WT_CKPT *ckpt)
{
    WT_CONFIG ckptconf;
    WT_CONFIG_ITEM a, k, v;
    int64_t found;

    WT_RET(__wt_config_getones(session, config, "checkpoint", &v));
    __wt_config_subinit(session, &ckptconf, &v);
    for (found = 0; __wt_config_next(&ckptconf, &k, &v) == 0;) {
        /* Ignore checkpoints before the ones we've already seen. */
        WT_RET(__wt_config_subgets(session, &v, "order", &a));
        if (found) {
            if (a.val < found)
                continue;
            __wt_meta_checkpoint_free(session, ckpt);
        }
        found = a.val;
        WT_RET(__ckpt_load(session, &k, &v, ckpt));
    }

    return (found ? 0 : WT_NOTFOUND);
}

/*
 * __ckpt_last_name --
 *     Return the name associated with the file's last unnamed checkpoint.
 */
static int
__ckpt_last_name(WT_SESSION_IMPL *session, const char *config, const char **namep)
{
    WT_CONFIG ckptconf;
    WT_CONFIG_ITEM a, k, v;
    WT_DECL_RET;
    int64_t found;

    *namep = NULL;

    WT_ERR(__wt_config_getones(session, config, "checkpoint", &v));
    __wt_config_subinit(session, &ckptconf, &v);
    for (found = 0; __wt_config_next(&ckptconf, &k, &v) == 0;) {
        /*
         * We only care about unnamed checkpoints; applications may not use any matching prefix as a
         * checkpoint name, the comparison is pretty simple.
         */
        if (k.len < strlen(WT_CHECKPOINT) ||
          strncmp(k.str, WT_CHECKPOINT, strlen(WT_CHECKPOINT)) != 0)
            continue;

        /* Ignore checkpoints before the ones we've already seen. */
        WT_ERR(__wt_config_subgets(session, &v, "order", &a));
        if (found && a.val < found)
            continue;

        __wt_free(session, *namep);
        WT_ERR(__wt_strndup(session, k.str, k.len, namep));
        found = a.val;
    }
    if (!found)
        ret = WT_NOTFOUND;

    if (0) {
err:
        __wt_free(session, *namep);
    }
    return (ret);
}

/*
 * __wt_meta_block_metadata --
 *     Build a version of the file's metadata for the block manager to store.
 */
int
__wt_meta_block_metadata(WT_SESSION_IMPL *session, const char *config, WT_CKPT *ckpt)
{
    WT_CONFIG_ITEM cval;
    WT_DECL_ITEM(a);
    WT_DECL_ITEM(b);
    WT_DECL_RET;
    WT_KEYED_ENCRYPTOR *kencryptor;
    size_t encrypt_size, metadata_len;
    const char *metadata, *filecfg[] = {WT_CONFIG_BASE(session, file_meta), NULL, NULL};

    WT_ERR(__wt_scr_alloc(session, 0, &a));
    WT_ERR(__wt_scr_alloc(session, 0, &b));

    /* Fill out the configuration array for normal retrieval. */
    filecfg[1] = config;

    /*
     * Find out if this file is encrypted. If encrypting, encrypt and encode. The metadata has to be
     * encrypted because it contains private data (for example, column names). We pass the block
     * manager text that describes the metadata (the encryption information), and the possibly
     * encrypted metadata encoded as a hexadecimal string.
     */
    WT_ERR(__wt_btree_config_encryptor(session, filecfg, &kencryptor));
    if (kencryptor == NULL) {
        metadata = config;
        metadata_len = strlen(config);
    } else {
        WT_ERR(__wt_buf_set(session, a, config, strlen(config)));
        __wt_encrypt_size(session, kencryptor, a->size, &encrypt_size);
        WT_ERR(__wt_buf_grow(session, b, encrypt_size));
        WT_ERR(__wt_encrypt(session, kencryptor, 0, a, b));
        WT_ERR(__wt_buf_grow(session, a, b->size * 2 + 1));
        __wt_fill_hex(b->mem, b->size, a->mem, a->memsize, &a->size);

        metadata = a->data;
        metadata_len = a->size;
    }

    /*
     * Get a copy of the encryption information and flag if we're doing encryption. The latter isn't
     * necessary, but it makes it easier to diagnose issues during the load.
     */
    WT_ERR(__wt_config_gets(session, filecfg, "encryption", &cval));
    WT_ERR(__wt_buf_fmt(session, b,
      "encryption=%.*s,block_metadata_encrypted=%s,block_metadata=[%.*s]", (int)cval.len, cval.str,
      kencryptor == NULL ? "false" : "true", (int)metadata_len, metadata));
    WT_ERR(__wt_strndup(session, b->data, b->size, &ckpt->block_metadata));

err:
    __wt_scr_free(session, &a);
    __wt_scr_free(session, &b);
    return (ret);
}

/*
 * __ckpt_compare_order --
 *     Qsort comparison routine for the checkpoint list.
 */
static int WT_CDECL
__ckpt_compare_order(const void *a, const void *b)
{
    WT_CKPT *ackpt, *bckpt;

    ackpt = (WT_CKPT *)a;
    bckpt = (WT_CKPT *)b;

    return (ackpt->order > bckpt->order ? 1 : -1);
}

/*
 * __ckpt_valid_blk_mods --
 *     Make sure that this set of block mods reflects the current valid backup identifiers. If so,
 *     there is nothing to do. If not, free up old information and set it up for the current
 *     information.
 */
static int
__ckpt_valid_blk_mods(WT_SESSION_IMPL *session, WT_CKPT *ckpt, bool rename)
{
    WT_BLKINCR *blk;
    WT_BLOCK_MODS *blk_mod;
    uint64_t i;
    bool free, setup;

    WT_ASSERT(session, F_ISSET(ckpt, WT_CKPT_ADD));
    for (i = 0; i < WT_BLKINCR_MAX; ++i) {
        blk = &S2C(session)->incr_backups[i];
        blk_mod = &ckpt->backup_blocks[i];

        /*
         * Check the state of our block list array compared to the global one. There are
         * several possibilities:
         * - There is no global information for this index, nothing to do but free our resources.
         * - We don't have any backup information locally. Set up our entry.
         * - Our entry's id string matches the current global information. We just want to add our
         *   information to the existing list.
         * - Our entry's id string does not match the current one. It is outdated. Free old
         * resources and then set up our entry.
         */

        /* Check if the global entry is valid at our index.  */
        if (!F_ISSET(blk, WT_BLKINCR_VALID)) {
            free = true;
            setup = false;
        } else if (F_ISSET(blk_mod, WT_BLOCK_MODS_VALID) &&
          WT_STRING_MATCH(blk_mod->id_str, blk->id_str, strlen(blk->id_str))) {
            /* We match, keep our entry and don't set up. */
            setup = false;
            free = false;
        } else {
            /* We don't match, free any old information. */
            free = true;
            setup = true;
        }

        /* If we are keeping or setting up an entry on a rename, set the flag. */
        if (rename && (!free || setup))
            F_SET(blk_mod, WT_BLOCK_MODS_RENAME);

        /* Free any old information if we need to do so.  */
        if (free && F_ISSET(blk_mod, WT_BLOCK_MODS_VALID)) {
            __wt_free(session, blk_mod->id_str);
            __wt_buf_free(session, &blk_mod->bitstring);
            blk_mod->nbits = 0;
            blk_mod->granularity = 0;
            blk_mod->offset = 0;
            F_CLR(blk_mod, WT_BLOCK_MODS_VALID);
        }

        /* Set up the block list to point to the current information.  */
        if (setup) {
            WT_RET(__wt_strdup(session, blk->id_str, &blk_mod->id_str));
            WT_CLEAR(blk_mod->bitstring);
            blk_mod->granularity = S2C(session)->incr_granularity;
            blk_mod->nbits = 0;
            blk_mod->offset = 0;
            F_SET(blk_mod, WT_BLOCK_MODS_VALID);
        }
    }
    return (0);
}

/*
 * __wt_meta_blk_mods_load --
 *     Load the block mods for a given checkpoint and set up all the information to store.
 */
int
__wt_meta_blk_mods_load(WT_SESSION_IMPL *session, const char *config, WT_CKPT *ckpt, bool rename)
{
    /*
     * Load most recent checkpoint backup blocks to this checkpoint.
     */
    WT_RET(__ckpt_load_blk_mods(session, config, ckpt));

    WT_RET(__wt_meta_block_metadata(session, config, ckpt));

    /*
     * Set the add-a-checkpoint flag, and if we're doing incremental backups, request a list of the
     * checkpoint's modified blocks from the block manager.
     */
    F_SET(ckpt, WT_CKPT_ADD);
    if (F_ISSET(S2C(session), WT_CONN_INCR_BACKUP)) {
        F_SET(ckpt, WT_CKPT_BLOCK_MODS);
        WT_RET(__ckpt_valid_blk_mods(session, ckpt, rename));
    }
    return (0);
}

/*
 * __wt_meta_ckptlist_get --
 *     Load all available checkpoint information for a file.
 */
int
__wt_meta_ckptlist_get(
  WT_SESSION_IMPL *session, const char *fname, bool update, WT_CKPT **ckptbasep)
{
    WT_DECL_RET;
    char *config;

    config = NULL;

    WT_ERR(__wt_metadata_search(session, fname, &config));
    WT_ERR(__wt_meta_ckptlist_get_with_config(session, update, ckptbasep, config));

err:
    __wt_free(session, config);
    return (ret);
}

/*
 * __wt_meta_ckptlist_get_with_config --
 *     Provided a metadata config, load all available checkpoint information for a file.
 */
int
__wt_meta_ckptlist_get_with_config(
  WT_SESSION_IMPL *session, bool update, WT_CKPT **ckptbasep, const char *config)
{
    WT_CKPT *ckpt, *ckptbase;
    WT_CONFIG ckptconf;
    WT_CONFIG_ITEM k, v;
    WT_CONNECTION_IMPL *conn;
    WT_DECL_RET;
    size_t allocated, slot;
    uint64_t most_recent;

    *ckptbasep = NULL;

    ckptbase = NULL;
    allocated = slot = 0;
    conn = S2C(session);

    /* Load any existing checkpoints into the array. */
    if ((ret = __wt_config_getones(session, config, "checkpoint", &v)) == 0) {
        __wt_config_subinit(session, &ckptconf, &v);
        for (; __wt_config_next(&ckptconf, &k, &v) == 0; ++slot) {
            /*
             * Allocate a slot for a new value, plus a slot to mark the end.
             */
            WT_ERR(__wt_realloc_def(session, &allocated, slot + 2, &ckptbase));
            ckpt = &ckptbase[slot];

            WT_ERR(__ckpt_load(session, &k, &v, ckpt));
        }
    }
    WT_ERR_NOTFOUND_OK(ret, false);
    if (!update && slot == 0)
        WT_ERR(WT_NOTFOUND);

    /* Sort in creation-order. */
    __wt_qsort(ckptbase, slot, sizeof(WT_CKPT), __ckpt_compare_order);

    if (update) {
        /*
         * This isn't clean, but there's necessary cooperation between the schema layer (that
         * maintains the list of checkpoints), the btree layer (that knows when the root page is
         * written, creating a new checkpoint), and the block manager (which actually creates the
         * checkpoint). All of that cooperation is handled in the array of checkpoint structures
         * referenced from the WT_BTREE structure.
         *
         * Allocate a slot for a new value, plus a slot to mark the end.
         */
        WT_ERR(__wt_realloc_def(session, &allocated, slot + 2, &ckptbase));

        /* The caller may be adding a value, initialize it. */
        ckpt = &ckptbase[slot];
        ckpt->order = (slot == 0) ? 1 : ckptbase[slot - 1].order + 1;
        __wt_seconds(session, &ckpt->sec);
        /*
         * Update time value for most recent checkpoint, not letting it move backwards. It is
         * possible to race here, so use atomic CAS. This code relies on the fact that anyone we
         * race with will only increase (never decrease) the most recent checkpoint time value.
         */
        for (;;) {
            WT_ORDERED_READ(most_recent, conn->ckpt_most_recent);
            if (ckpt->sec <= most_recent ||
              __wt_atomic_cas64(&conn->ckpt_most_recent, most_recent, ckpt->sec))
                break;
        }
        WT_ERR(__wt_meta_blk_mods_load(session, config, ckpt, false));
    }

    /* Return the array to our caller. */
    *ckptbasep = ckptbase;

    if (0) {
err:
        __wt_meta_ckptlist_free(session, &ckptbase);
    }

    return (ret);
}

/*
 * __ckpt_load --
 *     Load a single checkpoint's information into a WT_CKPT structure.
 */
static int
__ckpt_load(WT_SESSION_IMPL *session, WT_CONFIG_ITEM *k, WT_CONFIG_ITEM *v, WT_CKPT *ckpt)
{
    WT_CONFIG_ITEM a;
    WT_DECL_RET;
    char timebuf[64];

    /*
     * Copy the name, address (raw and hex), order and time into the slot. If there's no address,
     * it's a fake.
     */
    WT_RET(__wt_strndup(session, k->str, k->len, &ckpt->name));

    WT_RET(__wt_config_subgets(session, v, "addr", &a));
    WT_RET(__wt_buf_set(session, &ckpt->addr, a.str, a.len));
    if (a.len == 0)
        F_SET(ckpt, WT_CKPT_FAKE);
    else
        WT_RET(__wt_nhex_to_raw(session, a.str, a.len, &ckpt->raw));

    WT_RET(__wt_config_subgets(session, v, "order", &a));
    if (a.len == 0)
        goto format;
    ckpt->order = a.val;

    WT_RET(__wt_config_subgets(session, v, "time", &a));
    if (a.len == 0 || a.len > sizeof(timebuf) - 1)
        goto format;
    memcpy(timebuf, a.str, a.len);
    timebuf[a.len] = '\0';
    /* NOLINTNEXTLINE(cert-err34-c) */
    if (sscanf(timebuf, "%" SCNu64, &ckpt->sec) != 1)
        goto format;

    WT_RET(__wt_config_subgets(session, v, "size", &a));
    ckpt->size = (uint64_t)a.val;

    /* Default to durability. */
    WT_TIME_AGGREGATE_INIT(&ckpt->ta);

    ret = __wt_config_subgets(session, v, "oldest_start_ts", &a);
    WT_RET_NOTFOUND_OK(ret);
    if (ret != WT_NOTFOUND && a.len != 0)
        ckpt->ta.oldest_start_ts = (uint64_t)a.val;

    ret = __wt_config_subgets(session, v, "newest_txn", &a);
    WT_RET_NOTFOUND_OK(ret);
    if (ret != WT_NOTFOUND && a.len != 0)
        ckpt->ta.newest_txn = (uint64_t)a.val;

    ret = __wt_config_subgets(session, v, "newest_start_durable_ts", &a);
    WT_RET_NOTFOUND_OK(ret);
    if (ret != WT_NOTFOUND && a.len != 0)
        ckpt->ta.newest_start_durable_ts = (uint64_t)a.val;
    else {
        /*
         * Backward compatibility changes, as the parameter name is different in older versions of
         * WT, make sure that we read older format in case if we didn't find the newer format name.
         */
        ret = __wt_config_subgets(session, v, "start_durable_ts", &a);
        WT_RET_NOTFOUND_OK(ret);
        if (ret != WT_NOTFOUND && a.len != 0)
            ckpt->ta.newest_start_durable_ts = (uint64_t)a.val;
    }

    ret = __wt_config_subgets(session, v, "newest_stop_ts", &a);
    WT_RET_NOTFOUND_OK(ret);
    if (ret != WT_NOTFOUND && a.len != 0)
        ckpt->ta.newest_stop_ts = (uint64_t)a.val;

    ret = __wt_config_subgets(session, v, "newest_stop_txn", &a);
    WT_RET_NOTFOUND_OK(ret);
    if (ret != WT_NOTFOUND && a.len != 0)
        ckpt->ta.newest_stop_txn = (uint64_t)a.val;

    ret = __wt_config_subgets(session, v, "newest_stop_durable_ts", &a);
    WT_RET_NOTFOUND_OK(ret);
    if (ret != WT_NOTFOUND && a.len != 0)
        ckpt->ta.newest_stop_durable_ts = (uint64_t)a.val;
    else {
        /*
         * Backward compatibility changes, as the parameter name is different in older versions of
         * WT, make sure that we read older format in case if we didn't find the newer format name.
         */
        ret = __wt_config_subgets(session, v, "stop_durable_ts", &a);
        WT_RET_NOTFOUND_OK(ret);
        if (ret != WT_NOTFOUND && a.len != 0)
            ckpt->ta.newest_stop_durable_ts = (uint64_t)a.val;
    }

    ret = __wt_config_subgets(session, v, "prepare", &a);
    WT_RET_NOTFOUND_OK(ret);
    if (ret != WT_NOTFOUND && a.len != 0)
        ckpt->ta.prepare = (uint8_t)a.val;

    WT_RET(__wt_check_addr_validity(session, &ckpt->ta, false));

    WT_RET(__wt_config_subgets(session, v, "write_gen", &a));
    if (a.len == 0)
        goto format;
    ckpt->write_gen = (uint64_t)a.val;

    return (0);

format:
    WT_RET_MSG(session, WT_ERROR, "corrupted checkpoint list");
}

/*
 * __wt_metadata_update_base_write_gen --
 *     Update the connection's base write generation.
 */
int
__wt_metadata_update_base_write_gen(WT_SESSION_IMPL *session, const char *config)
{
    WT_CKPT ckpt;
    WT_CONNECTION_IMPL *conn;
    WT_DECL_RET;

    conn = S2C(session);
    memset(&ckpt, 0, sizeof(ckpt));

    if ((ret = __ckpt_last(session, config, &ckpt)) == 0) {
        conn->base_write_gen = WT_MAX(ckpt.write_gen + 1, conn->base_write_gen);
        __wt_meta_checkpoint_free(session, &ckpt);
    } else
        WT_RET_NOTFOUND_OK(ret);

    return (0);
}

/*
 * __wt_metadata_init_base_write_gen --
 *     Initialize the connection's base write generation.
 */
int
__wt_metadata_init_base_write_gen(WT_SESSION_IMPL *session)
{
    WT_DECL_RET;
    char *config;

    /* Initialize the base write gen to 1 */
    S2C(session)->base_write_gen = 1;
    /* Retrieve the metadata entry for the metadata file. */
    WT_ERR(__wt_metadata_search(session, WT_METAFILE_URI, &config));
    /* Update base write gen to the write gen of metadata. */
    WT_ERR(__wt_metadata_update_base_write_gen(session, config));

err:
    __wt_free(session, config);
    return (ret);
}

/*
 * __wt_meta_ckptlist_to_meta --
 *     Convert a checkpoint list into its metadata representation.
 */
int
__wt_meta_ckptlist_to_meta(WT_SESSION_IMPL *session, WT_CKPT *ckptbase, WT_ITEM *buf)
{
    WT_CKPT *ckpt;
    const char *sep;

    sep = "";
    WT_RET(__wt_buf_fmt(session, buf, "checkpoint=("));
    WT_CKPT_FOREACH (ckptbase, ckpt) {
        /* Skip deleted checkpoints. */
        if (F_ISSET(ckpt, WT_CKPT_DELETE))
            continue;

        if (F_ISSET(ckpt, WT_CKPT_ADD | WT_CKPT_UPDATE)) {
            /*
             * We fake checkpoints for handles in the middle of a bulk load. If there is a
             * checkpoint, convert the raw cookie to a hex string.
             */
            if (ckpt->raw.size == 0)
                ckpt->addr.size = 0;
            else
                WT_RET(__wt_raw_to_hex(session, ckpt->raw.data, ckpt->raw.size, &ckpt->addr));
        }

        WT_RET(__wt_check_addr_validity(session, &ckpt->ta, false));

        WT_RET(__wt_buf_catfmt(session, buf, "%s%s", sep, ckpt->name));
        sep = ",";

        if (strcmp(ckpt->name, WT_CHECKPOINT) == 0)
            WT_RET(__wt_buf_catfmt(session, buf, ".%" PRId64, ckpt->order));

        /* Use PRId64 formats: WiredTiger's configuration code handles signed 8B values. */
        WT_RET(__wt_buf_catfmt(session, buf,
          "=(addr=\"%.*s\",order=%" PRId64 ",time=%" PRIu64 ",size=%" PRId64
          ",newest_start_durable_ts=%" PRId64 ",oldest_start_ts=%" PRId64 ",newest_txn=%" PRId64
          ",newest_stop_durable_ts=%" PRId64 ",newest_stop_ts=%" PRId64 ",newest_stop_txn=%" PRId64
          ",prepare=%d,write_gen=%" PRId64 ")",
          (int)ckpt->addr.size, (char *)ckpt->addr.data, ckpt->order, ckpt->sec,
          (int64_t)ckpt->size, (int64_t)ckpt->ta.newest_start_durable_ts,
          (int64_t)ckpt->ta.oldest_start_ts, (int64_t)ckpt->ta.newest_txn,
          (int64_t)ckpt->ta.newest_stop_durable_ts, (int64_t)ckpt->ta.newest_stop_ts,
          (int64_t)ckpt->ta.newest_stop_txn, (int)ckpt->ta.prepare, (int64_t)ckpt->write_gen));
    }
    WT_RET(__wt_buf_catfmt(session, buf, ")"));

    return (0);
}

/*
 * __wt_ckpt_blkmod_to_meta --
 *     Add in any modification block string needed, including an empty one.
 */
int
__wt_ckpt_blkmod_to_meta(WT_SESSION_IMPL *session, WT_ITEM *buf, WT_CKPT *ckpt)
{
    WT_BLOCK_MODS *blk;
    WT_ITEM bitstring;
    u_int i;
    bool skip_rename, valid;

    WT_CLEAR(bitstring);
    skip_rename = valid = false;
    for (i = 0, blk = &ckpt->backup_blocks[0]; i < WT_BLKINCR_MAX; ++i, ++blk)
        if (F_ISSET(blk, WT_BLOCK_MODS_VALID))
            valid = true;

    /*
     * If the existing block modifications are not valid, there is nothing to do.
     */
    if (!valid) {
        WT_RET(__wt_buf_catfmt(session, buf, ",checkpoint_backup_info="));
        return (0);
    }

    /*
     * We have at least one valid modified block list.
     */
    WT_RET(__wt_buf_catfmt(session, buf, ",checkpoint_backup_info=("));
    for (i = 0, blk = &ckpt->backup_blocks[0]; i < WT_BLKINCR_MAX; ++i, ++blk) {
        if (!F_ISSET(blk, WT_BLOCK_MODS_VALID))
            continue;

        /*
         * Occasionally skip including the rename string at all when it's not necessary for
         * correctness, that lets us simulate what is generated in the config string by earlier
         * versions of WiredTiger
         */
        if (FLD_ISSET(S2C(session)->timing_stress_flags, WT_TIMING_STRESS_BACKUP_RENAME) &&
          !F_ISSET(blk, WT_BLOCK_MODS_RENAME) && __wt_random(&session->rnd) % 10 == 0)
            skip_rename = true;

        WT_RET(__wt_raw_to_hex(session, blk->bitstring.data, blk->bitstring.size, &bitstring));
        WT_RET(__wt_buf_catfmt(session, buf,
          "%s\"%s\"=(id=%" PRIu32 ",granularity=%" PRIu64 ",nbits=%" PRIu64 ",offset=%" PRIu64
          "%s,blocks=%.*s)",
          i == 0 ? "" : ",", blk->id_str, i, blk->granularity, blk->nbits, blk->offset,
          skip_rename ? "" : F_ISSET(blk, WT_BLOCK_MODS_RENAME) ? ",rename=1" : ",rename=0",
          (int)bitstring.size, (char *)bitstring.data));
        /* The hex string length should match the appropriate number of bits. */
        WT_ASSERT(session, (blk->nbits >> 2) <= bitstring.size);
        __wt_buf_free(session, &bitstring);
    }
    WT_RET(__wt_buf_catfmt(session, buf, ")"));
    return (0);
}

/*
 * __wt_meta_ckptlist_set --
 *     Set a file's checkpoint value from the WT_CKPT list.
 */
int
__wt_meta_ckptlist_set(
  WT_SESSION_IMPL *session, const char *fname, WT_CKPT *ckptbase, WT_LSN *ckptlsn)
{
    WT_CKPT *ckpt;
    WT_DECL_ITEM(buf);
    WT_DECL_RET;
    bool has_lsn;

    WT_RET(__wt_scr_alloc(session, 1024, &buf));

    WT_ERR(__wt_meta_ckptlist_to_meta(session, ckptbase, buf));
    /* Add backup block modifications for any added checkpoint. */
    WT_CKPT_FOREACH (ckptbase, ckpt)
        if (F_ISSET(ckpt, WT_CKPT_ADD))
            WT_ERR(__wt_ckpt_blkmod_to_meta(session, buf, ckpt));

    has_lsn = ckptlsn != NULL;
    if (ckptlsn != NULL)
        WT_ERR(__wt_buf_catfmt(session, buf, ",checkpoint_lsn=(%" PRIu32 ",%" PRIuMAX ")",
          ckptlsn->l.file, (uintmax_t)ckptlsn->l.offset));

    WT_ERR(__ckpt_set(session, fname, buf->mem, has_lsn));

err:
    __wt_scr_free(session, &buf);
    return (ret);
}

/*
 * __wt_meta_ckptlist_free --
 *     Discard the checkpoint array.
 */
void
__wt_meta_ckptlist_free(WT_SESSION_IMPL *session, WT_CKPT **ckptbasep)
{
    WT_CKPT *ckpt, *ckptbase;

    if ((ckptbase = *ckptbasep) == NULL)
        return;

    WT_CKPT_FOREACH (ckptbase, ckpt)
        __wt_meta_checkpoint_free(session, ckpt);
    __wt_free(session, *ckptbasep);
}

/*
 * __wt_meta_checkpoint_free --
 *     Clean up a single checkpoint structure.
 */
void
__wt_meta_checkpoint_free(WT_SESSION_IMPL *session, WT_CKPT *ckpt)
{
    WT_BLOCK_MODS *blk_mod;
    uint64_t i;

    if (ckpt == NULL)
        return;

    __wt_free(session, ckpt->name);
    __wt_free(session, ckpt->block_metadata);
    __wt_free(session, ckpt->block_checkpoint);
    __wt_buf_free(session, &ckpt->addr);
    __wt_buf_free(session, &ckpt->raw);
    __wt_free(session, ckpt->bpriv);
    for (i = 0; i < WT_BLKINCR_MAX; ++i) {
        blk_mod = &ckpt->backup_blocks[i];
        __wt_buf_free(session, &blk_mod->bitstring);
        __wt_free(session, blk_mod->id_str);
        F_CLR(blk_mod, WT_BLOCK_MODS_VALID);
    }

    WT_CLEAR(*ckpt); /* Clear to prepare for re-use. */
}

/*
 * __wt_meta_sysinfo_set --
 *     Set the system information in the metadata.
 */
int
__wt_meta_sysinfo_set(WT_SESSION_IMPL *session)
{
    WT_DECL_ITEM(buf);
    WT_DECL_RET;
    WT_TXN *txn;
    WT_TXN_GLOBAL *txn_global;
    wt_timestamp_t oldest_timestamp;
    uint32_t i;
    char hex_timestamp[WT_TS_HEX_STRING_SIZE];

    txn_global = &S2C(session)->txn_global;

    txn = session->txn;
    WT_ERR(__wt_scr_alloc(session, 1024, &buf));
    /*
     * We need to record the timestamp of the checkpoint in the metadata. The timestamp value is set
     * at a higher level, either in checkpoint or in recovery.
     */
    __wt_timestamp_to_hex_string(txn_global->meta_ckpt_timestamp, hex_timestamp);

    /*
     * Don't leave a zero entry in the metadata: remove it. This avoids downgrade issues if the
     * metadata is opened with an older version of WiredTiger that does not understand the new
     * entry.
     */
    if (strcmp(hex_timestamp, "0") == 0)
        WT_ERR_NOTFOUND_OK(__wt_metadata_remove(session, WT_SYSTEM_CKPT_URI), false);
    else {
        WT_ERR(__wt_buf_fmt(session, buf, WT_SYSTEM_CKPT_TS "=\"%s\"", hex_timestamp));
        WT_ERR(__wt_metadata_update(session, WT_SYSTEM_CKPT_URI, buf->data));
    }

    /*
     * We also need to record the oldest timestamp in the metadata so we can set it on startup. We
     * should set the checkpoint's oldest timestamp as the minimum of the current oldest timestamp
     * and the checkpoint timestamp.
     *
     * Cache the oldest timestamp and use a read barrier to prevent us from reading two different
     * values of the oldest timestamp.
     */
    oldest_timestamp = txn_global->oldest_timestamp;
    WT_READ_BARRIER();
    __wt_timestamp_to_hex_string(
      WT_MIN(oldest_timestamp, txn_global->meta_ckpt_timestamp), hex_timestamp);
    if (strcmp(hex_timestamp, "0") == 0)
        WT_ERR_NOTFOUND_OK(__wt_metadata_remove(session, WT_SYSTEM_OLDEST_URI), false);
    else {
        WT_ERR(__wt_buf_fmt(session, buf, WT_SYSTEM_OLDEST_TS "=\"%s\"", hex_timestamp));
        WT_ERR(__wt_metadata_update(session, WT_SYSTEM_OLDEST_URI, buf->data));
    }

<<<<<<< HEAD
    /* Record snapshot information in metadata for checkpoint. */
    if (txn->snapshot_count > 0) {
        WT_ERR(__wt_buf_fmt(session, buf,
          WT_SYSTEM_CKPT_SNAPSHOT_MIN "=%" PRIu64 "," WT_SYSTEM_CKPT_SNAPSHOT_MAX "=%" PRIu64
                                      "," WT_SYSTEM_CKPT_SNAPSHOT_COUNT "=%" PRIu32
                                      "," WT_SYSTEM_CKPT_SNAPSHOT "=[",
          txn->snap_min, txn->snap_max, txn->snapshot_count));

        for (i = 0; i < txn->snapshot_count - 1; ++i)
            WT_ERR(__wt_buf_catfmt(session, buf, "%" PRIu64 "%s", txn->snapshot[i], ","));

        WT_ERR(__wt_buf_catfmt(session, buf, "%" PRIu64 "%s", txn->snapshot[i], "]"));
        WT_ERR(__wt_metadata_update(session, WT_SYSTEM_CKPT_SNAPSHOT_URI, buf->data));
    }
=======
    /* Record the base write gen in metadata as part of checkpoint */
    WT_ERR(__wt_buf_fmt(
      session, buf, WT_SYSTEM_BASE_WRITE_GEN "=%" PRIu64, S2C(session)->base_write_gen));
    WT_ERR(__wt_metadata_update(session, WT_SYSTEM_BASE_WRITE_GEN_URI, buf->data));
>>>>>>> f505e09a

err:
    __wt_scr_free(session, &buf);
    return (ret);
}

/*
 * __ckpt_version_chk --
 *     Check the version major/minor numbers.
 */
static int
__ckpt_version_chk(WT_SESSION_IMPL *session, const char *fname, const char *config)
{
    WT_CONFIG_ITEM a, v;
    int majorv, minorv;

    WT_RET(__wt_config_getones(session, config, "version", &v));
    WT_RET(__wt_config_subgets(session, &v, "major", &a));
    majorv = (int)a.val;
    WT_RET(__wt_config_subgets(session, &v, "minor", &a));
    minorv = (int)a.val;

    if (majorv < WT_BTREE_MAJOR_VERSION_MIN || majorv > WT_BTREE_MAJOR_VERSION_MAX ||
      (majorv == WT_BTREE_MAJOR_VERSION_MIN && minorv < WT_BTREE_MINOR_VERSION_MIN) ||
      (majorv == WT_BTREE_MAJOR_VERSION_MAX && minorv > WT_BTREE_MINOR_VERSION_MAX))
        WT_RET_MSG(session, EACCES,
          "%s is an unsupported WiredTiger source file version %d.%d; this WiredTiger build only "
          "supports versions from %d.%d to %d.%d",
          fname, majorv, minorv, WT_BTREE_MAJOR_VERSION_MIN, WT_BTREE_MINOR_VERSION_MIN,
          WT_BTREE_MAJOR_VERSION_MAX, WT_BTREE_MINOR_VERSION_MAX);
    return (0);
}<|MERGE_RESOLUTION|>--- conflicted
+++ resolved
@@ -994,7 +994,6 @@
         WT_ERR(__wt_metadata_update(session, WT_SYSTEM_OLDEST_URI, buf->data));
     }
 
-<<<<<<< HEAD
     /* Record snapshot information in metadata for checkpoint. */
     if (txn->snapshot_count > 0) {
         WT_ERR(__wt_buf_fmt(session, buf,
@@ -1009,12 +1008,11 @@
         WT_ERR(__wt_buf_catfmt(session, buf, "%" PRIu64 "%s", txn->snapshot[i], "]"));
         WT_ERR(__wt_metadata_update(session, WT_SYSTEM_CKPT_SNAPSHOT_URI, buf->data));
     }
-=======
+    
     /* Record the base write gen in metadata as part of checkpoint */
     WT_ERR(__wt_buf_fmt(
       session, buf, WT_SYSTEM_BASE_WRITE_GEN "=%" PRIu64, S2C(session)->base_write_gen));
     WT_ERR(__wt_metadata_update(session, WT_SYSTEM_BASE_WRITE_GEN_URI, buf->data));
->>>>>>> f505e09a
 
 err:
     __wt_scr_free(session, &buf);
