--- conflicted
+++ resolved
@@ -1039,13 +1039,8 @@
 
     if ((ret = __ckpt_last(session, config, &ckpt)) == 0) {
         conn->base_write_gen = WT_MAX(ckpt.write_gen + 1, conn->base_write_gen);
-<<<<<<< HEAD
-        conn->ckpt_most_recent = WT_MAX(ckpt.sec, conn->ckpt_most_recent);
+        conn->ckpt.most_recent = WT_MAX(ckpt.sec, conn->ckpt.most_recent);
         __wt_checkpoint_free(session, &ckpt);
-=======
-        conn->ckpt.most_recent = WT_MAX(ckpt.sec, conn->ckpt.most_recent);
-        __wt_meta_checkpoint_free(session, &ckpt);
->>>>>>> 9ac70711
     } else
         WT_RET_NOTFOUND_OK(ret);
 
