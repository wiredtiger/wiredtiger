--- conflicted
+++ resolved
@@ -1320,13 +1320,10 @@
 
     WT_ERR(__wt_meta_ckptlist_to_meta(session, ckptbase, buf));
 
-<<<<<<< HEAD
-=======
 #ifndef _MSC_VER
     WT_ERR_NOTFOUND_OK(__meta_live_restore_to_meta(session, dhandle, buf), false);
 #endif
 
->>>>>>> c8787d80
     /* Add backup block modifications for any added checkpoint. */
     WT_CKPT_FOREACH (ckptbase, ckpt)
         if (F_ISSET(ckpt, WT_CKPT_ADD))
