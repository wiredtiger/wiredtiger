--- conflicted
+++ resolved
@@ -443,49 +443,6 @@
 		__wt_timestamp_addr_check(session, ckpt->oldest_start_ts,
 		    ckpt->newest_start_ts, ckpt->newest_stop_ts);
 
-<<<<<<< HEAD
-		/*
-		 * Use PRId64 formats: WiredTiger's configuration code handles
-		 * signed 8B values.
-		 */
-		if (strcmp(ckpt->name, WT_CHECKPOINT) == 0)
-			WT_ERR(__wt_buf_catfmt(session, buf,
-			    "%s%s.%" PRId64 "=(addr=\"%.*s\",order=%" PRId64
-			    ",time=%" PRId64
-			    ",size=%" PRId64
-			    ",oldest_start_ts=%" PRId64
-			    ",newest_start_ts=%" PRId64
-			    ",newest_stop_ts=%" PRId64
-			    ",write_gen=%" PRId64 ")",
-			    sep, ckpt->name, ckpt->order,
-			    (int)ckpt->addr.size, (char *)ckpt->addr.data,
-			    ckpt->order,
-			    (int64_t)ckpt->sec,
-			    (int64_t)ckpt->size,
-			    (int64_t)ckpt->oldest_start_ts,
-			    (int64_t)ckpt->newest_start_ts,
-			    (int64_t)ckpt->newest_stop_ts,
-			    (int64_t)ckpt->write_gen));
-		else
-			WT_ERR(__wt_buf_catfmt(session, buf,
-			    "%s%s=(addr=\"%.*s\",order=%" PRId64
-			    ",time=%" PRId64
-			    ",size=%" PRId64
-			    ",oldest_start_ts=%" PRId64
-			    ",newest_start_ts=%" PRId64
-			    ",newest_stop_ts=%" PRId64
-			    ",write_gen=%" PRId64 ")",
-			    sep, ckpt->name,
-			    (int)ckpt->addr.size, (char *)ckpt->addr.data,
-			    ckpt->order,
-			    (int64_t)ckpt->sec,
-			    (int64_t)ckpt->size,
-			    (int64_t)ckpt->oldest_start_ts,
-			    (int64_t)ckpt->newest_start_ts,
-			    (int64_t)ckpt->newest_stop_ts,
-			    (int64_t)ckpt->write_gen));
-		sep = ",";
-=======
 		WT_ERR(__wt_buf_catfmt(session, buf, "%s%s", sep, ckpt->name));
 		sep = ",";
 
@@ -513,7 +470,6 @@
 		    (int64_t)ckpt->newest_start_ts,
 		    (int64_t)ckpt->newest_stop_ts,
 		    (int64_t)ckpt->write_gen));
->>>>>>> 0fdd531a
 	}
 	WT_ERR(__wt_buf_catfmt(session, buf, ")"));
 	if (ckptlsn != NULL)
