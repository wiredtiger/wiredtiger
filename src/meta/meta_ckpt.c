--- conflicted
+++ resolved
@@ -14,7 +14,7 @@
 static int __ckpt_named(WT_SESSION_IMPL *, const char *, const char *, WT_CKPT *);
 static int __ckpt_set(WT_SESSION_IMPL *, const char *, const char *, bool);
 static int __ckpt_version_chk(WT_SESSION_IMPL *, const char *, const char *);
-static int meta_blk_mods_load(WT_SESSION_IMPL *, const char *, WT_CKPT *, bool);
+static int __meta_blk_mods_load(WT_SESSION_IMPL *, const char *, WT_CKPT *, WT_CKPT *, bool);
 /*
  * __ckpt_load_blk_mods --
  *     Load the block information from the config string.
@@ -472,7 +472,6 @@
 }
 
 /*
-<<<<<<< HEAD
  * __ckpt_copy_blk_mods --
  *     Copy the block mods from a source checkpoint to the destination checkpoint.
  */
@@ -496,20 +495,13 @@
 }
 
 /*
- * __wt_meta_blk_mods_load --
+ * __meta_blk_mods_load --
  *     Load the block mods for a given checkpoint and set up all the information to store. Load from
  *     either the metadata or from a base checkpoint.
  */
-int
-__wt_meta_blk_mods_load(
+static int
+__meta_blk_mods_load(
   WT_SESSION_IMPL *session, const char *config, WT_CKPT *base_ckpt, WT_CKPT *ckpt, bool rename)
-=======
- * meta_blk_mods_load --
- *     Load the block mods for a given checkpoint and set up all the information to store.
- */
-int
-meta_blk_mods_load(WT_SESSION_IMPL *session, const char *config, WT_CKPT *ckpt, bool rename)
->>>>>>> 5abe3cff
 {
     /*
      * Load most recent checkpoint backup blocks to this checkpoint, either from metadata or from a
@@ -682,8 +674,8 @@
     }
 
     /* Either load block mods from the config, or from the previous checkpoint. */
-    WT_RET(__wt_meta_blk_mods_load(
-      session, config, (slot == 0 ? NULL : &ckptbase[slot - 1]), ckpt, false));
+    WT_RET(
+      __meta_blk_mods_load(session, config, (slot == 0 ? NULL : &ckptbase[slot - 1]), ckpt, false));
     WT_ASSERT(session, ckpt->block_metadata != NULL);
 
     return (0);
@@ -778,41 +770,9 @@
     /* Sort in creation-order. */
     __wt_qsort(ckptbase, slot, sizeof(WT_CKPT), __ckpt_compare_order);
 
-<<<<<<< HEAD
     /* The caller might be asking for a new checkpoint to be allocated. */
     if (update)
         WT_ERR(__meta_ckptlist_allocate_new_ckpt(session, &ckptbase, &allocated, config));
-=======
-    if (update) {
-        /*
-         * This isn't clean, but there's necessary cooperation between the schema layer (that
-         * maintains the list of checkpoints), the btree layer (that knows when the root page is
-         * written, creating a new checkpoint), and the block manager (which actually creates the
-         * checkpoint). All of that cooperation is handled in the array of checkpoint structures
-         * referenced from the WT_BTREE structure.
-         *
-         * Allocate a slot for a new value, plus a slot to mark the end.
-         */
-        WT_ERR(__wt_realloc_def(session, &allocated, slot + 2, &ckptbase));
-
-        /* The caller may be adding a value, initialize it. */
-        ckpt = &ckptbase[slot];
-        ckpt->order = (slot == 0) ? 1 : ckptbase[slot - 1].order + 1;
-        __wt_seconds(session, &ckpt->sec);
-        /*
-         * Update time value for most recent checkpoint, not letting it move backwards. It is
-         * possible to race here, so use atomic CAS. This code relies on the fact that anyone we
-         * race with will only increase (never decrease) the most recent checkpoint time value.
-         */
-        for (;;) {
-            WT_ORDERED_READ(most_recent, conn->ckpt_most_recent);
-            if (ckpt->sec <= most_recent ||
-              __wt_atomic_cas64(&conn->ckpt_most_recent, most_recent, ckpt->sec))
-                break;
-        }
-        WT_ERR(meta_blk_mods_load(session, config, ckpt, false));
-    }
->>>>>>> 5abe3cff
 
     /* Return the array to our caller. */
     *ckptbasep = ckptbase;
@@ -1374,7 +1334,7 @@
      * backup information to indicate copying the entire file in its bitmap.
      */
     /* First load any existing backup information into a temp checkpoint structure. */
-    WT_RET(meta_blk_mods_load(session, orig_config, &ckpt, true));
+    WT_RET(__meta_blk_mods_load(session, orig_config, NULL, &ckpt, true));
 
     /* Take the checkpoint structure and generate the metadata string. */
     ret = __wt_ckpt_blkmod_to_meta(session, buf, &ckpt);
