--- conflicted
+++ resolved
@@ -281,11 +281,7 @@
         goto err;
 
     /* If we're logging, make sure the metadata update was flushed. */
-<<<<<<< HEAD
-    if (FLD_ISSET(S2C(session)->log_info.log_flags, WT_CONN_LOG_ENABLED))
-=======
     if (F_ISSET(&S2C(session)->log_mgr, WT_LOG_ENABLED))
->>>>>>> 289e2763
         WT_WITH_DHANDLE(session, WT_SESSION_META_DHANDLE(session),
           ret = __wt_txn_checkpoint_log(session, false, WT_TXN_LOG_CKPT_SYNC, NULL));
     else {
@@ -549,11 +545,7 @@
     WT_CONNECTION_IMPL *conn;
 
     conn = S2C(session);
-<<<<<<< HEAD
-    if (!FLD_ISSET(conn->log_info.log_flags, WT_CONN_LOG_ENABLED)) {
-=======
     if (!F_ISSET(&conn->log_mgr, WT_LOG_ENABLED)) {
->>>>>>> 289e2763
         WT_RET(__wt_open_internal_session(
           conn, "metadata-ckpt", false, WT_SESSION_NO_DATA_HANDLES, 0, &conn->meta_ckpt_session));
 
