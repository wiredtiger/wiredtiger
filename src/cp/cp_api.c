--- conflicted
+++ resolved
@@ -635,11 +635,6 @@
     cfg[2] = NULL;
     WT_RET(cp_registry->init(
       session, cp_registry->config_name, false, cp_registry->init_pred, cfg, &cp_data));
-<<<<<<< HEAD
-    if (WT_UNLIKELY(cp_data == NULL))
-        return (WT_ERROR);
-=======
->>>>>>> 18ef2ffe
     cp_registry->cp_data = cp_data;
     return (0);
 }
