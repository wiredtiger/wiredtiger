--- conflicted
+++ resolved
@@ -578,13 +578,8 @@
     if (WT_UNLIKELY(cp_data != NULL))
         /* Already enabled. */
         WT_ERR(EEXIST);
-<<<<<<< HEAD
-    cp_data = cp_registry->init(NULL, cp_registry->config_name, true, cp_registry->init_pred, cfg);
-    if (WT_UNLIKELY(cp_data == NULL))
-        WT_ERR(WT_ERROR);
-=======
-    WT_ERR(cp_registry->init(NULL, cp_registry->config_name, cfg, &cp_data));
->>>>>>> 12fc7c0a
+    WT_ERR(cp_registry->init(
+      NULL, cp_registry->config_name, true, cp_registry->init_pred, cfg, &cp_data));
     cp_registry->cp_data = cp_data;
 err:
     __wt_spin_unlock(NULL, &cp_registry->lock);
@@ -604,34 +599,14 @@
 {
     WT_CONNECTION_IMPL *conn;
     WT_CONTROL_POINT_REGISTRY *cp_registry;
-<<<<<<< HEAD
     const char *cfg[3];
 
     conn = (WT_CONNECTION_IMPL *)wt_conn;
-    if (WT_UNLIKELY(id >= CONNECTION_CONTROL_POINTS_SIZE))
-        return (EINVAL);
-    if (WT_UNLIKELY(F_ISSET(conn, WT_CONN_SHUTTING_DOWN)))
-        return (WT_ERROR);
-    if (conn->control_points == NULL)
-        return (WT_ERROR);
     cp_registry = &(conn->control_points[id]);
     cfg[0] = conn->cfg;
     cfg[1] = extra_cfg;
     cfg[2] = NULL;
     return (__wti_conn_control_point_enable(conn, cp_registry, cfg));
-=======
-    WT_DECL_RET;
-    const char *cfgs[3];
-
-    conn = (WT_CONNECTION_IMPL *)wt_conn;
-    WT_ERR(__wti_conn_control_point_get_registry(conn, id, &cp_registry));
-    cfgs[0] = conn->cfg;
-    cfgs[1] = cfg;
-    cfgs[2] = NULL;
-    ret = __wti_conn_control_point_enable(conn, cp_registry, cfgs);
-err:
-    return (ret);
->>>>>>> 12fc7c0a
 }
 
 /*
@@ -649,34 +624,21 @@
   WT_SESSION_IMPL *session, WT_CONTROL_POINT_REGISTRY *cp_registry, const char *extra_cfg)
 {
     WT_CONTROL_POINT_DATA *cp_data;
-<<<<<<< HEAD
     const char *cfg[3];
-=======
-    WT_DECL_RET;
-    const char *cfgs[2];
->>>>>>> 12fc7c0a
 
     cp_data = cp_registry->cp_data;
     if (WT_UNLIKELY(cp_data != NULL))
         /* Already enabled. */
-<<<<<<< HEAD
         return (EEXIST);
     cfg[0] = session->cfg;
     cfg[1] = extra_cfg;
     cfg[2] = NULL;
-    cp_data =
-      cp_registry->init(session, cp_registry->config_name, false, cp_registry->init_pred, cfg);
+    WT_RET(cp_registry->init(
+      session, cp_registry->config_name, false, cp_registry->init_pred, cfg, &cp_data));
     if (WT_UNLIKELY(cp_data == NULL))
         return (WT_ERROR);
-=======
-        WT_ERR(EEXIST);
-    cfgs[0] = cfg;
-    cfgs[1] = NULL;
-    WT_ERR(cp_registry->init(session, cp_registry->config_name, cfgs, &cp_data));
->>>>>>> 12fc7c0a
     cp_registry->cp_data = cp_data;
-err:
-    return (ret);
+    return (0);
 }
 
 /*
