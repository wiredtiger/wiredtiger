--- conflicted
+++ resolved
@@ -29,19 +29,12 @@
  *     control_point_for_connection Check if control point is for connection or session. @param cfg
  *     Configuration string.
  */
-<<<<<<< HEAD
 static int
 __construct_configuration_control_point_string(WT_SESSION_IMPL *session, const char *cp_config_name,
   bool control_point_for_connection, char **buf)
-=======
-int
-__wt_control_point_pair_init_always_sleep(WT_SESSION_IMPL *session, const char *cp_config_name,
-  const char **cfg, WT_CONTROL_POINT_DATA **cp_datap)
->>>>>>> 12fc7c0a
 {
     size_t len;
 
-<<<<<<< HEAD
     len = strlen("per_connection_control_points") + strlen(cp_config_name) + 10;
 
     WT_RET(__wt_calloc_def(session, len, buf));
@@ -49,21 +42,6 @@
       control_point_for_connection ? "per_connection_control_points" : "per_session_control_points",
       cp_config_name));
     return (0);
-=======
-    WT_RET(__wt_calloc_one(session, &init_data));
-
-    /* Initialize configuration parameters. */
-    WT_ERR(__wt_control_point_config_action_sleep(session, init_data, cfg));
-    /* The predicate is "Always" therefore no predicate configuration parameters to initialize. */
-    *cp_datap = (WT_CONTROL_POINT_DATA *)init_data;
-
-    if (0) {
-err:
-        __wt_free(session, init_data);
-    }
-
-    return (ret);
->>>>>>> 12fc7c0a
 }
 
 /* Pair predicate function and "Sleep". */
@@ -71,96 +49,143 @@
  * __wt_control_point_pair_init_pred_sleep --
  *     The pair initialization function for predicate function and action "Sleep".
  *
-<<<<<<< HEAD
- * @param session The session. @param cp_config_name The control point's configuration name. @param
- *     control_point_for_connection Check if control point is for connection or session. registry.
- *     @param init_pred Predicate initialization function. @param cfg Configuration string.
- */
-WT_CONTROL_POINT_DATA *
+ * @param session The session. @param cp_config_name The control point's configuration name. @param
+ *     control_point_for_connection Check if control point is for connection or session. registry.
+ *     @param init_pred Predicate initialization function. @param cfg Configuration string.
+ */
+int
 __wt_control_point_pair_init_pred_sleep(WT_SESSION_IMPL *session, const char *cp_config_name,
-  bool control_point_for_connection, wt_control_point_init_pred_t __F(init_pred), const char **cfg)
-=======
- * @param session The session. @param cp_registry The per connection control point's control point
- *     registry. @param cp_config_name The control point's configuration name. @param cfg
- *     Configuration string.
- */
-int
-__wt_control_point_pair_init_always_err(WT_SESSION_IMPL *session, const char *cp_config_name,
-  const char **cfg, WT_CONTROL_POINT_DATA **cp_datap)
+  bool control_point_for_connection, wt_control_point_init_pred_t __F(init_pred), const char **cfg,
+  WT_CONTROL_POINT_DATA **cp_datap)
+{
+    struct __wt_control_point_pair_data_sleep *init_data;
+    WT_CONFIG_ITEM cval;
+    WT_DECL_RET;
+    char *config_str;
+
+    WT_RET(__wt_calloc_one(session, &init_data));
+
+    /* Initialize configuration parameters. */
+    WT_ERR(__construct_configuration_control_point_string(
+      session, cp_config_name, control_point_for_connection, &config_str));
+    WT_ERR(__wt_config_gets(session, cfg, config_str, &cval));
+    WT_ERR(__wt_control_point_config_action_sleep(session, init_data, &cval));
+    if (init_pred != NULL)
+        WT_ERR(init_pred(session, (WT_CONTROL_POINT_DATA *)init_data, &cval));
+    *cp_datap = (WT_CONTROL_POINT_DATA *)init_data;
+
+    if (0) {
+err:
+        __wt_free(session, init_data);
+    }
+    __wt_free(session, config_str);
+    return (ret);
+}
+
+/* Pair predicate function and "ERR". */
+/*
+ * __wt_control_point_pair_init_pred_err --
+ *     The pair initialization function for predicate function and action "ERR".
+ *
+ * @param session The session. @param cp_config_name The control point's configuration name. @param
+ *     control_point_for_connection Check if control point is for connection or session. registry.
+ *     @param init_pred Predicate initialization function. @param cfg Configuration string.
+ */
+int
+__wt_control_point_pair_init_pred_err(WT_SESSION_IMPL *session, const char *cp_config_name,
+  bool control_point_for_connection, wt_control_point_init_pred_t __F(init_pred), const char **cfg,
+  WT_CONTROL_POINT_DATA **cp_datap)
 {
     struct __wt_control_point_pair_data_err *init_data;
-    WT_DECL_RET;
-    WT_UNUSED(cp_config_name);
-
-    WT_RET(__wt_calloc_one(session, &init_data));
-
-    /* Initialize configuration parameters. */
-    WT_ERR(__wt_control_point_config_action_err(session, init_data, cfg));
-    /* The predicate is "Always" therefore no predicate configuration parameters to initialize. */
-    *cp_datap = (WT_CONTROL_POINT_DATA *)init_data;
-
-    if (0) {
-err:
-        __wt_free(session, init_data);
-    }
-
-    return (ret);
-}
-
-/* Pair "Always" and "RET". */
-/*
- * __wt_control_point_pair_init_always_ret --
- *     The pair initialization function for predicate "Always" and action "RET".
- *
- * @param session The session. @param cp_registry The per connection control point's control point
- *     registry. @param cp_config_name The control point's configuration name. @param cfg
- *     Configuration string.
- */
-int
-__wt_control_point_pair_init_always_ret(WT_SESSION_IMPL *session, const char *cp_config_name,
-  const char **cfg, WT_CONTROL_POINT_DATA **cp_datap)
+    WT_CONFIG_ITEM cval;
+    WT_DECL_RET;
+    char *config_str;
+
+    WT_ERR(__wt_calloc_one(session, &init_data));
+
+    /* Initialize configuration parameters. */
+    WT_ERR(__construct_configuration_control_point_string(
+      session, cp_config_name, control_point_for_connection, &config_str));
+    WT_ERR(__wt_config_gets(session, cfg, config_str, &cval));
+    WT_ERR(__wt_control_point_config_action_err(session, init_data, &cval));
+    if (init_pred != NULL)
+        WT_ERR(init_pred(session, (WT_CONTROL_POINT_DATA *)init_data, &cval));
+    *cp_datap = (WT_CONTROL_POINT_DATA *)init_data;
+
+    if (0) {
+err:
+        __wt_free(session, init_data);
+    }
+    __wt_free(session, config_str);
+    return (ret);
+}
+
+/* Pair predicate function and "RET". */
+/*
+ * __wt_control_point_pair_init_pred_ret --
+ *     The pair initialization function for predicate function and action "RET".
+ *
+ * @param session The session. @param cp_config_name The control point's configuration name. @param
+ *     control_point_for_connection Check if control point is for connection or session. registry.
+ *     @param init_pred Predicate initialization function. @param cfg Configuration string.
+ */
+int
+__wt_control_point_pair_init_pred_ret(WT_SESSION_IMPL *session, const char *cp_config_name,
+  bool control_point_for_connection, wt_control_point_init_pred_t __F(init_pred), const char **cfg,
+  WT_CONTROL_POINT_DATA **cp_datap)
 {
     struct __wt_control_point_pair_data_ret *init_data;
-    WT_DECL_RET;
-    WT_UNUSED(cp_config_name);
-
-    WT_RET(__wt_calloc_one(session, &init_data));
-
-    /* Initialize configuration parameters. */
-    WT_ERR(__wt_control_point_config_action_ret(session, init_data, cfg));
-    /* The predicate is "Always" therefore no predicate configuration parameters to initialize. */
-    *cp_datap = (WT_CONTROL_POINT_DATA *)init_data;
-
-    if (0) {
-err:
-        __wt_free(session, init_data);
-    }
-
-    return (ret);
-}
-
-/* Pair "Always" and "Trigger". */
-/*
- * __wt_control_point_pair_init_always_trigger --
- *     The pair initialization function for predicate "Always" and action "Trigger".
- *
- * @param session The session. @param cp_registry The per connection control point's control point
- *     registry. @param cp_config_name The control point's configuration name. @param cfg
- *     Configuration string.
- */
-int
-__wt_control_point_pair_init_always_trigger(WT_SESSION_IMPL *session, const char *cp_config_name,
-  const char **cfg, WT_CONTROL_POINT_DATA **cp_datap)
+    WT_CONFIG_ITEM cval;
+    WT_DECL_RET;
+    char *config_str;
+
+    WT_ERR(__wt_calloc_one(session, &init_data));
+
+    /* Initialize configuration parameters. */
+    WT_ERR(__construct_configuration_control_point_string(
+      session, cp_config_name, control_point_for_connection, &config_str));
+    WT_ERR(__wt_config_gets(session, cfg, config_str, &cval));
+    WT_ERR(__wt_control_point_config_action_ret(session, init_data, &cval));
+    if (init_pred != NULL)
+        WT_ERR(init_pred(session, (WT_CONTROL_POINT_DATA *)init_data, &cval));
+    *cp_datap = (WT_CONTROL_POINT_DATA *)init_data;
+
+    if (0) {
+err:
+        __wt_free(session, init_data);
+    }
+    __wt_free(session, config_str);
+    return (ret);
+}
+
+/* Pair predicate function and "Wait for trigger". */
+/*
+ * __wt_control_point_pair_init_pred_trigger --
+ *     The pair initialization function for predicate function and action "Wait for trigger".
+ *
+ * @param session The session. @param cp_config_name The control point's configuration name. @param
+ *     control_point_for_connection Check if control point is for connection or session. registry.
+ *     @param init_pred Predicate initialization function. @param cfg Configuration string.
+ */
+int
+__wt_control_point_pair_init_pred_trigger(WT_SESSION_IMPL *session, const char *cp_config_name,
+  bool control_point_for_connection, wt_control_point_init_pred_t __F(init_pred), const char **cfg,
+  WT_CONTROL_POINT_DATA **cp_datap)
 {
     struct __wt_control_point_pair_data_trigger *init_data;
-    WT_DECL_RET;
-    WT_UNUSED(cp_config_name);
-
-    WT_RET(__wt_calloc_one(session, &init_data));
-
-    /* Initialize configuration parameters. */
-    WT_ERR(__wt_control_point_config_action_trigger(session, init_data, cfg));
-    /* The predicate is "Always" therefore no predicate configuration parameters to initialize. */
+    WT_CONFIG_ITEM cval;
+    WT_DECL_RET;
+    char *config_str;
+
+    WT_ERR(__wt_calloc_one(session, &init_data));
+
+    /* Initialize configuration parameters. */
+    WT_ERR(__construct_configuration_control_point_string(
+      session, cp_config_name, control_point_for_connection, &config_str));
+    WT_ERR(__wt_config_gets(session, cfg, config_str, &cval));
+    WT_ERR(__wt_control_point_config_action_trigger(session, init_data, &cval));
+    if (init_pred != NULL)
+        WT_ERR(init_pred(session, (WT_CONTROL_POINT_DATA *)init_data, &cval));
 
     /* Extra initialization required for action "Trigger". */
     __wt_control_point_action_init_trigger(session, cp_config_name, init_data);
@@ -170,753 +195,7 @@
 err:
         __wt_free(session, init_data);
     }
-    return (ret);
-}
-
-/* Pair "Skip" and "Sleep". */
-/*
- * __wt_control_point_pair_init_skip_sleep --
- *     The pair initialization function for predicate "Skip" and action "Sleep".
- *
- * @param session The session. @param cp_registry The per connection control point's control point
- *     registry. @param cp_config_name The control point's configuration name. @param cfg
- *     Configuration string.
- */
-int
-__wt_control_point_pair_init_skip_sleep(WT_SESSION_IMPL *session, const char *cp_config_name,
-  const char **cfg, WT_CONTROL_POINT_DATA **cp_datap)
->>>>>>> 12fc7c0a
-{
-    struct __wt_control_point_pair_data_sleep *init_data;
-    WT_CONFIG_ITEM cval;
-    WT_DECL_RET;
-    char *config_str;
-
-    WT_RET(__wt_calloc_one(session, &init_data));
-
-    /* Initialize configuration parameters. */
-<<<<<<< HEAD
-    WT_ERR(__construct_configuration_control_point_string(
-      session, cp_config_name, control_point_for_connection, &config_str));
-    WT_ERR(__wt_config_gets(session, cfg, config_str, &cval));
-    WT_ERR(__wt_control_point_config_action_sleep(session, init_data, &cval));
-    if (init_pred != NULL)
-        WT_ERR(init_pred(session, (WT_CONTROL_POINT_DATA *)init_data, &cval));
-=======
-    WT_ERR(__wt_control_point_config_action_sleep(session, init_data, cfg));
-    WT_ERR(__wt_control_point_config_pred_skip(session, (WT_CONTROL_POINT_DATA *)init_data, cfg));
-    *cp_datap = (WT_CONTROL_POINT_DATA *)init_data;
->>>>>>> 12fc7c0a
-
-    if (0) {
-err:
-        __wt_free(session, init_data);
-<<<<<<< HEAD
-    __wt_free(session, config_str);
-    return ((WT_CONTROL_POINT_DATA *)init_data);
-=======
-    }
-    return (ret);
->>>>>>> 12fc7c0a
-}
-
-/* Pair predicate function and "ERR". */
-/*
- * __wt_control_point_pair_init_pred_err --
- *     The pair initialization function for predicate function and action "ERR".
- *
- * @param session The session. @param cp_config_name The control point's configuration name. @param
- *     control_point_for_connection Check if control point is for connection or session. registry.
- *     @param init_pred Predicate initialization function. @param cfg Configuration string.
- */
-<<<<<<< HEAD
-WT_CONTROL_POINT_DATA *
-__wt_control_point_pair_init_pred_err(WT_SESSION_IMPL *session, const char *cp_config_name,
-  bool control_point_for_connection, wt_control_point_init_pred_t __F(init_pred), const char **cfg)
-=======
-int
-__wt_control_point_pair_init_skip_err(WT_SESSION_IMPL *session, const char *cp_config_name,
-  const char **cfg, WT_CONTROL_POINT_DATA **cp_datap)
->>>>>>> 12fc7c0a
-{
-    struct __wt_control_point_pair_data_err *init_data;
-    WT_CONFIG_ITEM cval;
-    WT_DECL_RET;
-    char *config_str;
-
-<<<<<<< HEAD
-    WT_ERR(__wt_calloc_one(session, &init_data));
-
-    /* Initialize configuration parameters. */
-    WT_ERR(__construct_configuration_control_point_string(
-      session, cp_config_name, control_point_for_connection, &config_str));
-    WT_ERR(__wt_config_gets(session, cfg, config_str, &cval));
-    WT_ERR(__wt_control_point_config_action_err(session, init_data, &cval));
-    if (init_pred != NULL)
-        WT_ERR(init_pred(session, (WT_CONTROL_POINT_DATA *)init_data, &cval));
-=======
-    WT_RET(__wt_calloc_one(session, &init_data));
-
-    /* Initialize configuration parameters. */
-    WT_ERR(__wt_control_point_config_action_err(session, init_data, cfg));
-    WT_ERR(__wt_control_point_config_pred_skip(session, (WT_CONTROL_POINT_DATA *)init_data, cfg));
-    *cp_datap = (WT_CONTROL_POINT_DATA *)init_data;
->>>>>>> 12fc7c0a
-
-    if (0) {
-err:
-        __wt_free(session, init_data);
-<<<<<<< HEAD
-
-    __wt_free(session, config_str);
-    return ((WT_CONTROL_POINT_DATA *)init_data);
-=======
-    }
-    return (ret);
->>>>>>> 12fc7c0a
-}
-
-/* Pair predicate function and "RET". */
-/*
- * __wt_control_point_pair_init_pred_ret --
- *     The pair initialization function for predicate function and action "RET".
- *
- * @param session The session. @param cp_config_name The control point's configuration name. @param
- *     control_point_for_connection Check if control point is for connection or session. registry.
- *     @param init_pred Predicate initialization function. @param cfg Configuration string.
- */
-<<<<<<< HEAD
-WT_CONTROL_POINT_DATA *
-__wt_control_point_pair_init_pred_ret(WT_SESSION_IMPL *session, const char *cp_config_name,
-  bool control_point_for_connection, wt_control_point_init_pred_t __F(init_pred), const char **cfg)
-=======
-int
-__wt_control_point_pair_init_skip_ret(WT_SESSION_IMPL *session, const char *cp_config_name,
-  const char **cfg, WT_CONTROL_POINT_DATA **cp_datap)
->>>>>>> 12fc7c0a
-{
-    struct __wt_control_point_pair_data_ret *init_data;
-    WT_CONFIG_ITEM cval;
-    WT_DECL_RET;
-    char *config_str;
-
-<<<<<<< HEAD
-    WT_ERR(__wt_calloc_one(session, &init_data));
-
-    /* Initialize configuration parameters. */
-    WT_ERR(__construct_configuration_control_point_string(
-      session, cp_config_name, control_point_for_connection, &config_str));
-    WT_ERR(__wt_config_gets(session, cfg, config_str, &cval));
-    WT_ERR(__wt_control_point_config_action_ret(session, init_data, &cval));
-    if (init_pred != NULL)
-        WT_ERR(init_pred(session, (WT_CONTROL_POINT_DATA *)init_data, &cval));
-=======
-    WT_RET(__wt_calloc_one(session, &init_data));
-
-    /* Initialize configuration parameters. */
-    WT_ERR(__wt_control_point_config_action_ret(session, init_data, cfg));
-    WT_ERR(__wt_control_point_config_pred_skip(session, (WT_CONTROL_POINT_DATA *)init_data, cfg));
-    *cp_datap = (WT_CONTROL_POINT_DATA *)init_data;
-
-    if (0) {
->>>>>>> 12fc7c0a
-err:
-        __wt_free(session, init_data);
-<<<<<<< HEAD
-    __wt_free(session, config_str);
-    return ((WT_CONTROL_POINT_DATA *)init_data);
-}
-
-/* Pair predicate function and "Wait for trigger". */
-/*
- * __wt_control_point_pair_init_pred_wait_for_trigger --
- *     The pair initialization function for predicate function and action "Wait for trigger".
-=======
-    }
-    return (ret);
-}
-
-/* Pair "Skip" and "Trigger". */
-/*
- * __wt_control_point_pair_init_skip_trigger --
- *     The pair initialization function for predicate "Skip" and action "Trigger".
->>>>>>> 12fc7c0a
- *
- * @param session The session. @param cp_config_name The control point's configuration name. @param
- *     control_point_for_connection Check if control point is for connection or session. registry.
- *     @param init_pred Predicate initialization function. @param cfg Configuration string.
- */
-<<<<<<< HEAD
-WT_CONTROL_POINT_DATA *
-__wt_control_point_pair_init_pred_wait_for_trigger(WT_SESSION_IMPL *session,
-  const char *cp_config_name, bool control_point_for_connection,
-  wt_control_point_init_pred_t __F(init_pred), const char **cfg)
-{
-    struct __wt_control_point_pair_data_wait_for_trigger *init_data;
-    WT_CONFIG_ITEM cval;
-=======
-int
-__wt_control_point_pair_init_skip_trigger(WT_SESSION_IMPL *session, const char *cp_config_name,
-  const char **cfg, WT_CONTROL_POINT_DATA **cp_datap)
-{
-    struct __wt_control_point_pair_data_trigger *init_data;
->>>>>>> 12fc7c0a
-    WT_DECL_RET;
-    char *config_str;
-
-<<<<<<< HEAD
-    WT_ERR(__wt_calloc_one(session, &init_data));
-
-    /* Initialize configuration parameters. */
-    WT_ERR(__construct_configuration_control_point_string(
-      session, cp_config_name, control_point_for_connection, &config_str));
-    WT_ERR(__wt_config_gets(session, cfg, config_str, &cval));
-    WT_ERR(__wt_control_point_config_action_wait_for_trigger(session, init_data, &cval));
-    if (init_pred != NULL)
-        WT_ERR(init_pred(session, (WT_CONTROL_POINT_DATA *)init_data, &cval));
-=======
-    WT_RET(__wt_calloc_one(session, &init_data));
-
-    /* Initialize configuration parameters. */
-    WT_ERR(__wt_control_point_config_action_trigger(session, init_data, cfg));
-    WT_ERR(__wt_control_point_config_pred_skip(session, (WT_CONTROL_POINT_DATA *)init_data, cfg));
->>>>>>> 12fc7c0a
-
-    /* Extra initialization required for action "Trigger". */
-    __wt_control_point_action_init_trigger(session, cp_config_name, init_data);
-    *cp_datap = (WT_CONTROL_POINT_DATA *)init_data;
-
-    if (0) {
-err:
-        __wt_free(session, init_data);
-<<<<<<< HEAD
-    __wt_free(session, config_str);
-    return ((WT_CONTROL_POINT_DATA *)init_data);
-}
-=======
-    }
-    return (ret);
-}
-
-/* Pair "Times" and "Sleep". */
-/*
- * __wt_control_point_pair_init_times_sleep --
- *     The pair initialization function for predicate "Times" and action "Sleep".
- *
- * @param session The session. @param cp_registry The per connection control point's control point
- *     registry. @param cp_config_name The control point's configuration name. @param cfg
- *     Configuration string.
- */
-int
-__wt_control_point_pair_init_times_sleep(WT_SESSION_IMPL *session, const char *cp_config_name,
-  const char **cfg, WT_CONTROL_POINT_DATA **cp_datap)
-{
-    struct __wt_control_point_pair_data_sleep *init_data;
-    WT_DECL_RET;
-    WT_UNUSED(cp_config_name);
-
-    WT_RET(__wt_calloc_one(session, &init_data));
-
-    /* Initialize configuration parameters. */
-    WT_ERR(__wt_control_point_config_action_sleep(session, init_data, cfg));
-    WT_ERR(__wt_control_point_config_pred_times(session, (WT_CONTROL_POINT_DATA *)init_data, cfg));
-    *cp_datap = (WT_CONTROL_POINT_DATA *)init_data;
-
-    if (0) {
-err:
-        __wt_free(session, init_data);
-    }
-    return (ret);
-}
-
-/* Pair "Times" and "ERR". */
-/*
- * __wt_control_point_pair_init_times_err --
- *     The pair initialization function for predicate "Times" and action "ERR".
- *
- * @param session The session. @param cp_registry The per connection control point's control point
- *     registry. @param cp_config_name The control point's configuration name. @param cfg
- *     Configuration string.
- */
-int
-__wt_control_point_pair_init_times_err(WT_SESSION_IMPL *session, const char *cp_config_name,
-  const char **cfg, WT_CONTROL_POINT_DATA **cp_datap)
-{
-    struct __wt_control_point_pair_data_err *init_data;
-    WT_DECL_RET;
-    WT_UNUSED(cp_config_name);
-
-    WT_RET(__wt_calloc_one(session, &init_data));
-
-    /* Initialize configuration parameters. */
-    WT_ERR(__wt_control_point_config_action_err(session, init_data, cfg));
-    WT_ERR(__wt_control_point_config_pred_times(session, (WT_CONTROL_POINT_DATA *)init_data, cfg));
-    *cp_datap = (WT_CONTROL_POINT_DATA *)init_data;
-
-    if (0) {
-err:
-        __wt_free(session, init_data);
-    }
-    return (ret);
-}
-
-/* Pair "Times" and "RET". */
-/*
- * __wt_control_point_pair_init_times_ret --
- *     The pair initialization function for predicate "Times" and action "RET".
- *
- * @param session The session. @param cp_registry The per connection control point's control point
- *     registry. @param cp_config_name The control point's configuration name. @param cfg
- *     Configuration string.
- */
-int
-__wt_control_point_pair_init_times_ret(WT_SESSION_IMPL *session, const char *cp_config_name,
-  const char **cfg, WT_CONTROL_POINT_DATA **cp_datap)
-{
-    struct __wt_control_point_pair_data_ret *init_data;
-    WT_DECL_RET;
-    WT_UNUSED(cp_config_name);
-
-    WT_RET(__wt_calloc_one(session, &init_data));
-
-    /* Initialize configuration parameters. */
-    WT_ERR(__wt_control_point_config_action_ret(session, init_data, cfg));
-    WT_ERR(__wt_control_point_config_pred_times(session, (WT_CONTROL_POINT_DATA *)init_data, cfg));
-    *cp_datap = (WT_CONTROL_POINT_DATA *)init_data;
-
-    if (0) {
-err:
-        __wt_free(session, init_data);
-    }
-    return (ret);
-}
-
-/* Pair "Times" and "Trigger". */
-/*
- * __wt_control_point_pair_init_times_trigger --
- *     The pair initialization function for predicate "Times" and action "Trigger".
- *
- * @param session The session. @param cp_registry The per connection control point's control point
- *     registry. @param cp_config_name The control point's configuration name. @param cfg
- *     Configuration string.
- */
-int
-__wt_control_point_pair_init_times_trigger(WT_SESSION_IMPL *session, const char *cp_config_name,
-  const char **cfg, WT_CONTROL_POINT_DATA **cp_datap)
-{
-    struct __wt_control_point_pair_data_trigger *init_data;
-    WT_DECL_RET;
-    WT_UNUSED(cp_config_name);
-
-    WT_RET(__wt_calloc_one(session, &init_data));
-
-    /* Initialize configuration parameters. */
-    WT_ERR(__wt_control_point_config_action_trigger(session, init_data, cfg));
-    WT_ERR(__wt_control_point_config_pred_times(session, (WT_CONTROL_POINT_DATA *)init_data, cfg));
-
-    /* Extra initialization required for action "Trigger". */
-    __wt_control_point_action_init_trigger(session, cp_config_name, init_data);
-    *cp_datap = (WT_CONTROL_POINT_DATA *)init_data;
-
-    if (0) {
-err:
-        __wt_free(session, init_data);
-    }
-    return (ret);
-}
-
-/* Pair "Random param1" and "Sleep". */
-/*
- * __wt_control_point_pair_init_random_param1_sleep --
- *     The pair initialization function for predicate "Random param1" and action "Sleep".
- *
- * @param session The session. @param cp_registry The per connection control point's control point
- *     registry. @param cp_config_name The control point's configuration name. @param cfg
- *     Configuration string.
- */
-int
-__wt_control_point_pair_init_random_param1_sleep(WT_SESSION_IMPL *session,
-  const char *cp_config_name, const char **cfg, WT_CONTROL_POINT_DATA **cp_datap)
-{
-    struct __wt_control_point_pair_data_sleep *init_data;
-    WT_DECL_RET;
-    WT_UNUSED(cp_config_name);
-
-    WT_RET(__wt_calloc_one(session, &init_data));
-
-    /* Initialize configuration parameters. */
-    WT_ERR(__wt_control_point_config_action_sleep(session, init_data, cfg));
-    WT_ERR(__wt_control_point_config_pred_random_param1(
-      session, (WT_CONTROL_POINT_DATA *)init_data, cfg));
-    *cp_datap = (WT_CONTROL_POINT_DATA *)init_data;
-
-    if (0) {
-err:
-        __wt_free(session, init_data);
-    }
-    return (ret);
-}
-
-/* Pair "Random param1" and "ERR". */
-/*
- * __wt_control_point_pair_init_random_param1_err --
- *     The pair initialization function for predicate "Random param1" and action "ERR".
- *
- * @param session The session. @param cp_registry The per connection control point's control point
- *     registry. @param cp_config_name The control point's configuration name. @param cfg
- *     Configuration string.
- */
-int
-__wt_control_point_pair_init_random_param1_err(WT_SESSION_IMPL *session, const char *cp_config_name,
-  const char **cfg, WT_CONTROL_POINT_DATA **cp_datap)
-{
-    struct __wt_control_point_pair_data_err *init_data;
-    WT_DECL_RET;
-    WT_UNUSED(cp_config_name);
-
-    WT_RET(__wt_calloc_one(session, &init_data));
-
-    /* Initialize configuration parameters. */
-    WT_ERR(__wt_control_point_config_action_err(session, init_data, cfg));
-    WT_ERR(__wt_control_point_config_pred_random_param1(
-      session, (WT_CONTROL_POINT_DATA *)init_data, cfg));
-    *cp_datap = (WT_CONTROL_POINT_DATA *)init_data;
-
-    if (0) {
-err:
-        __wt_free(session, init_data);
-    }
-    return (ret);
-}
-
-/* Pair "Random param1" and "RET". */
-/*
- * __wt_control_point_pair_init_random_param1_ret --
- *     The pair initialization function for predicate "Random param1" and action "RET".
- *
- * @param session The session. @param cp_registry The per connection control point's control point
- *     registry. @param cp_config_name The control point's configuration name. @param cfg
- *     Configuration string.
- */
-int
-__wt_control_point_pair_init_random_param1_ret(WT_SESSION_IMPL *session, const char *cp_config_name,
-  const char **cfg, WT_CONTROL_POINT_DATA **cp_datap)
-{
-    struct __wt_control_point_pair_data_ret *init_data;
-    WT_DECL_RET;
-    WT_UNUSED(cp_config_name);
-
-    WT_RET(__wt_calloc_one(session, &init_data));
-
-    /* Initialize configuration parameters. */
-    WT_ERR(__wt_control_point_config_action_ret(session, init_data, cfg));
-    WT_ERR(__wt_control_point_config_pred_random_param1(
-      session, (WT_CONTROL_POINT_DATA *)init_data, cfg));
-    *cp_datap = (WT_CONTROL_POINT_DATA *)init_data;
-
-    if (0) {
-err:
-        __wt_free(session, init_data);
-    }
-    return (ret);
-}
-
-/* Pair "Random param1" and "Trigger". */
-/*
- * __wt_control_point_pair_init_random_param1_trigger --
- *     The pair initialization function for predicate "Random param1" and action "Trigger".
- *
- * @param session The session. @param cp_registry The per connection control point's control point
- *     registry. @param cp_config_name The control point's configuration name. @param cfg
- *     Configuration string.
- */
-int
-__wt_control_point_pair_init_random_param1_trigger(WT_SESSION_IMPL *session,
-  const char *cp_config_name, const char **cfg, WT_CONTROL_POINT_DATA **cp_datap)
-{
-    struct __wt_control_point_pair_data_trigger *init_data;
-    WT_DECL_RET;
-    WT_UNUSED(cp_config_name);
-
-    WT_RET(__wt_calloc_one(session, &init_data));
-
-    /* Initialize configuration parameters. */
-    WT_ERR(__wt_control_point_config_action_trigger(session, init_data, cfg));
-    WT_ERR(__wt_control_point_config_pred_random_param1(
-      session, (WT_CONTROL_POINT_DATA *)init_data, cfg));
-
-    /* Extra initialization required for action "Trigger". */
-    __wt_control_point_action_init_trigger(session, cp_config_name, init_data);
-    *cp_datap = (WT_CONTROL_POINT_DATA *)init_data;
-
-    if (0) {
-err:
-        __wt_free(session, init_data);
-    }
-    return (ret);
-}
-
-/* Pair "Random param2" and "Sleep". */
-/*
- * __wt_control_point_pair_init_random_param2_sleep --
- *     The pair initialization function for predicate "Random param2" and action "Sleep".
- *
- * @param session The session. @param cp_registry The per connection control point's control point
- *     registry. @param cp_config_name The control point's configuration name. @param cfg
- *     Configuration string.
- */
-int
-__wt_control_point_pair_init_random_param2_sleep(WT_SESSION_IMPL *session,
-  const char *cp_config_name, const char **cfg, WT_CONTROL_POINT_DATA **cp_datap)
-{
-    struct __wt_control_point_pair_data_sleep *init_data;
-    WT_DECL_RET;
-    WT_UNUSED(cp_config_name);
-
-    WT_RET(__wt_calloc_one(session, &init_data));
-
-    /* Initialize configuration parameters. */
-    WT_ERR(__wt_control_point_config_action_sleep(session, init_data, cfg));
-    WT_ERR(__wt_control_point_config_pred_random_param2(
-      session, (WT_CONTROL_POINT_DATA *)init_data, cfg));
-    *cp_datap = (WT_CONTROL_POINT_DATA *)init_data;
-
-    if (0) {
-err:
-        __wt_free(session, init_data);
-    }
-    return (ret);
-}
-
-/* Pair "Random param2" and "ERR". */
-/*
- * __wt_control_point_pair_init_random_param2_err --
- *     The pair initialization function for predicate "Random param2" and action "ERR".
- *
- * @param session The session. @param cp_registry The per connection control point's control point
- *     registry. @param cp_config_name The control point's configuration name. @param cfg
- *     Configuration string.
- */
-int
-__wt_control_point_pair_init_random_param2_err(WT_SESSION_IMPL *session, const char *cp_config_name,
-  const char **cfg, WT_CONTROL_POINT_DATA **cp_datap)
-{
-    struct __wt_control_point_pair_data_err *init_data;
-    WT_DECL_RET;
-    WT_UNUSED(cp_config_name);
-
-    WT_RET(__wt_calloc_one(session, &init_data));
-
-    /* Initialize configuration parameters. */
-    WT_ERR(__wt_control_point_config_action_err(session, init_data, cfg));
-    WT_ERR(__wt_control_point_config_pred_random_param2(
-      session, (WT_CONTROL_POINT_DATA *)init_data, cfg));
-    *cp_datap = (WT_CONTROL_POINT_DATA *)init_data;
-
-    if (0) {
-err:
-        __wt_free(session, init_data);
-    }
-    return (ret);
-}
-
-/* Pair "Random param2" and "RET". */
-/*
- * __wt_control_point_pair_init_random_param2_ret --
- *     The pair initialization function for predicate "Random param2" and action "RET".
- *
- * @param session The session. @param cp_registry The per connection control point's control point
- *     registry. @param cp_config_name The control point's configuration name. @param cfg
- *     Configuration string.
- */
-int
-__wt_control_point_pair_init_random_param2_ret(WT_SESSION_IMPL *session, const char *cp_config_name,
-  const char **cfg, WT_CONTROL_POINT_DATA **cp_datap)
-{
-    struct __wt_control_point_pair_data_ret *init_data;
-    WT_DECL_RET;
-    WT_UNUSED(cp_config_name);
-
-    WT_RET(__wt_calloc_one(session, &init_data));
-
-    /* Initialize configuration parameters. */
-    WT_ERR(__wt_control_point_config_action_ret(session, init_data, cfg));
-    WT_ERR(__wt_control_point_config_pred_random_param2(
-      session, (WT_CONTROL_POINT_DATA *)init_data, cfg));
-    *cp_datap = (WT_CONTROL_POINT_DATA *)init_data;
-
-    if (0) {
-err:
-        __wt_free(session, init_data);
-    }
-    return (ret);
-}
-
-/* Pair "Random param2" and "Trigger". */
-/*
- * __wt_control_point_pair_init_random_param2_trigger --
- *     The pair initialization function for predicate "Random param2" and action "Trigger".
- *
- * @param session The session. @param cp_registry The per connection control point's control point
- *     registry. @param cp_config_name The control point's configuration name. @param cfg
- *     Configuration string.
- */
-int
-__wt_control_point_pair_init_random_param2_trigger(WT_SESSION_IMPL *session,
-  const char *cp_config_name, const char **cfg, WT_CONTROL_POINT_DATA **cp_datap)
-{
-    struct __wt_control_point_pair_data_trigger *init_data;
-    WT_DECL_RET;
-    WT_UNUSED(cp_config_name);
-
-    WT_RET(__wt_calloc_one(session, &init_data));
-
-    /* Initialize configuration parameters. */
-    WT_ERR(__wt_control_point_config_action_trigger(session, init_data, cfg));
-    WT_ERR(__wt_control_point_config_pred_random_param2(
-      session, (WT_CONTROL_POINT_DATA *)init_data, cfg));
-
-    /* Extra initialization required for action "Trigger". */
-    __wt_control_point_action_init_trigger(session, cp_config_name, init_data);
-    *cp_datap = (WT_CONTROL_POINT_DATA *)init_data;
-
-    if (0) {
-err:
-        __wt_free(session, init_data);
-    }
-    return (ret);
-}
-
-/* Pair "Param match" and "Sleep". */
-/*
- * __wt_control_point_pair_init_param_64_match_sleep --
- *     The pair initialization function for predicate "Param match" and action "Sleep".
- *
- * @param session The session. @param cp_registry The per connection control point's control point
- *     registry. @param cp_config_name The control point's configuration name. @param cfg
- *     Configuration string.
- */
-int
-__wt_control_point_pair_init_param_64_match_sleep(WT_SESSION_IMPL *session,
-  const char *cp_config_name, const char **cfg, WT_CONTROL_POINT_DATA **cp_datap)
-{
-    struct __wt_control_point_pair_data_sleep *init_data;
-    WT_DECL_RET;
-    WT_UNUSED(cp_config_name);
-
-    WT_RET(__wt_calloc_one(session, &init_data));
-
-    /* Initialize configuration parameters. */
-    WT_ERR(__wt_control_point_config_action_sleep(session, init_data, cfg));
-    WT_ERR(__wt_control_point_config_pred_param_64_match(
-      session, (WT_CONTROL_POINT_DATA *)init_data, cfg));
-    *cp_datap = (WT_CONTROL_POINT_DATA *)init_data;
-
-    if (0) {
-err:
-        __wt_free(session, init_data);
-    }
-    return (ret);
-}
-
-/* Pair "Param match" and "ERR". */
-/*
- * __wt_control_point_pair_init_param_64_match_err --
- *     The pair initialization function for predicate "Param match" and action "ERR".
- *
- * @param session The session. @param cp_registry The per connection control point's control point
- *     registry. @param cp_config_name The control point's configuration name. @param cfg
- *     Configuration string.
- */
-int
-__wt_control_point_pair_init_param_64_match_err(WT_SESSION_IMPL *session,
-  const char *cp_config_name, const char **cfg, WT_CONTROL_POINT_DATA **cp_datap)
-{
-    struct __wt_control_point_pair_data_err *init_data;
-    WT_DECL_RET;
-    WT_UNUSED(cp_config_name);
-
-    WT_RET(__wt_calloc_one(session, &init_data));
-
-    /* Initialize configuration parameters. */
-    WT_ERR(__wt_control_point_config_action_err(session, init_data, cfg));
-    WT_ERR(__wt_control_point_config_pred_param_64_match(
-      session, (WT_CONTROL_POINT_DATA *)init_data, cfg));
-    *cp_datap = (WT_CONTROL_POINT_DATA *)init_data;
-
-    if (0) {
-err:
-        __wt_free(session, init_data);
-    }
-    return (ret);
-}
-
-/* Pair "Param match" and "RET". */
-/*
- * __wt_control_point_pair_init_param_64_match_ret --
- *     The pair initialization function for predicate "Param match" and action "RET".
- *
- * @param session The session. @param cp_registry The per connection control point's control point
- *     registry. @param cp_config_name The control point's configuration name. @param cfg
- *     Configuration string.
- */
-int
-__wt_control_point_pair_init_param_64_match_ret(WT_SESSION_IMPL *session,
-  const char *cp_config_name, const char **cfg, WT_CONTROL_POINT_DATA **cp_datap)
-{
-    struct __wt_control_point_pair_data_ret *init_data;
-    WT_DECL_RET;
-    WT_UNUSED(cp_config_name);
-
-    WT_RET(__wt_calloc_one(session, &init_data));
-
-    /* Initialize configuration parameters. */
-    WT_ERR(__wt_control_point_config_action_ret(session, init_data, cfg));
-    WT_ERR(__wt_control_point_config_pred_param_64_match(
-      session, (WT_CONTROL_POINT_DATA *)init_data, cfg));
-    *cp_datap = (WT_CONTROL_POINT_DATA *)init_data;
-
-    if (0) {
-err:
-        __wt_free(session, init_data);
-    }
-    return (ret);
-}
-
-/* Pair "Param match" and "Trigger". */
-/*
- * __wt_control_point_pair_init_param_64_match_trigger --
- *     The pair initialization function for predicate "Param match" and action "Trigger".
- *
- * @param session The session. @param cp_registry The per connection control point's control point
- *     registry. @param cp_config_name The control point's configuration name. @param cfg
- *     Configuration string.
- */
-int
-__wt_control_point_pair_init_param_64_match_trigger(WT_SESSION_IMPL *session,
-  const char *cp_config_name, const char **cfg, WT_CONTROL_POINT_DATA **cp_datap)
-{
-    struct __wt_control_point_pair_data_trigger *init_data;
-    WT_DECL_RET;
-    WT_UNUSED(cp_config_name);
-
-    WT_RET(__wt_calloc_one(session, &init_data));
-
-    /* Initialize configuration parameters. */
-    WT_ERR(__wt_control_point_config_action_trigger(session, init_data, cfg));
-    WT_ERR(__wt_control_point_config_pred_param_64_match(
-      session, (WT_CONTROL_POINT_DATA *)init_data, cfg));
-
-    /* Extra initialization required for action "Trigger". */
-    __wt_control_point_action_init_trigger(session, cp_config_name, init_data);
-    *cp_datap = (WT_CONTROL_POINT_DATA *)init_data;
-
-    if (0) {
-err:
-        __wt_free(session, init_data);
-    }
-    return (ret);
-}
-
->>>>>>> 12fc7c0a
+    __wt_free(session, config_str);
+    return (ret);
+}
 #endif /* HAVE_CONTROL_POINT */