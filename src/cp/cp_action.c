--- conflicted
+++ resolved
@@ -84,12 +84,8 @@
     WT_CONTROL_POINT_ACTION_ERR *action_data;
 
     action_data = &data->action_data;
-<<<<<<< HEAD
     WT_RET(__wt_config_subgets(session, item, "err", &cval));
     action_data->err = (int)cval.val;
-=======
-    action_data->err = EINVAL;
->>>>>>> 12fc7c0a
     return (0);
 }
 
@@ -112,12 +108,8 @@
     WT_CONTROL_POINT_ACTION_RET *action_data;
 
     action_data = &data->action_data;
-<<<<<<< HEAD
     WT_RET(__wt_config_subgets(session, item, "ret_value", &cval));
     action_data->ret_value = (int)cval.val;
-=======
-    action_data->ret_value = EINVAL;
->>>>>>> 12fc7c0a
     return (0);
 }
 
@@ -136,26 +128,12 @@
  *     configuration strings.
  */
 int
-<<<<<<< HEAD
-__wt_control_point_config_action_wait_for_trigger(
-  WT_SESSION_IMPL *session, WT_CONTROL_POINT_PAIR_DATA_WAIT_FOR_TRIGGER *data, WT_CONFIG_ITEM *item)
+__wt_control_point_config_action_trigger(
+  WT_SESSION_IMPL *session, WT_CONTROL_POINT_PAIR_DATA_TRIGGER *data, WT_CONFIG_ITEM *item)
 {
     WT_CONFIG_ITEM cval;
     WT_RET(__wt_config_subgets(session, item, "wait_count", &cval));
     data->action_data.wait_count = (uint64_t)cval.val;
-=======
-__wt_control_point_config_action_trigger(
-  WT_SESSION_IMPL *session, WT_CONTROL_POINT_PAIR_DATA_TRIGGER *data, const char **cfg)
-{
-    /* TODO. Replace these hard wired values with control point action configuration parsing. */
-    /* TODO. When the hard wire is removed, delete this function from func_ok() in dist/s_void. */
-    WT_CONTROL_POINT_ACTION_TRIGGER *action_data;
-    WT_UNUSED(session);
-    WT_UNUSED(cfg);
-
-    action_data = &data->action_data;
-    action_data->wait_count = 1;
->>>>>>> 12fc7c0a
     return (0);
 }
 
