--- conflicted
+++ resolved
@@ -92,64 +92,6 @@
 }
 
 /*
-<<<<<<< HEAD
- * __wt_session_control_point_test_and_trigger --
- *     Test whether a per session control point is triggered and do common trigger processing. If
- *     disabled or not triggered, return NULL. If triggered, return the control point data. The data
- *     does not need to be released.
- *
- * @param session The session. @param id The per connection control point's ID.
- */
-WT_CONTROL_POINT_DATA *
-__wt_session_control_point_test_and_trigger(WT_SESSION_IMPL *session, wt_control_point_id_t id)
-{
-    WT_CONTROL_POINT_DATA *data;
-    WT_CONTROL_POINT_REGISTRY *cp_registry;
-    size_t new_crossing_count;
-    size_t new_trigger_count;
-    bool triggered;
-
-    if (WT_UNLIKELY(id >= SESSION_CONTROL_POINTS_SIZE)) {
-        __wt_verbose_error(session, WT_VERB_CONTROL_POINT,
-          "%s: ERROR: id(%" PRId32 ") >= SESSION_CONTROL_POINTS_SIZE(%" PRId32 ")", __func__, id,
-          SESSION_CONTROL_POINTS_SIZE);
-        return (NULL);
-    }
-    if (WT_UNLIKELY(session->control_points == NULL)) {
-        __wt_verbose_warning(
-          session, WT_VERB_CONTROL_POINT, "%s: control_points is NULL: id=%" PRId32, __func__, id);
-        return (NULL);
-    }
-    cp_registry = &(session->control_points[id]);
-
-    data = cp_registry->cp_data;
-    if (data == NULL) {
-        /* Disabled. */
-        __wt_verbose_debug5(
-          session, WT_VERB_CONTROL_POINT, "%s: Is disabled: id=%" PRId32, __func__, id);
-        return (NULL);
-    }
-
-    triggered = cp_registry->pred ? cp_registry->pred(session, cp_registry, data) : true;
-    new_crossing_count = ++(cp_registry->crossing_count);
-    if (triggered) {
-        new_trigger_count = ++(cp_registry->trigger_count);
-        __wt_verbose_debug1(session, WT_VERB_CONTROL_POINT,
-          "%s: Triggered: id=%" PRId32 ", crossing_count=%" PRIu64 ", trigger_count=%" PRIu64,
-          __func__, id, (uint64_t)new_crossing_count, (uint64_t)new_trigger_count);
-    } else {
-        __wt_verbose_debug3(session, WT_VERB_CONTROL_POINT,
-          "%s: Not Triggered: id=%" PRId32 ", crossing_count=%" PRIu64 ", trigger_count=%" PRIu64,
-          __func__, id, (uint64_t)new_crossing_count, (uint64_t)cp_registry->trigger_count);
-        /* Not triggered. */
-        data = NULL;
-    }
-    return (data);
-}
-
-/*
-=======
->>>>>>> 86c48456
  * Control point startup functions: Initialization.
  */
 /*
@@ -310,53 +252,6 @@
 }
 
 /*
-<<<<<<< HEAD
- * __wt_session_control_point_init_all --
- *     Initialize all per session control points. Note, one part of this function must be edited for
- *     each per session control point.
- *
- * @param session The session.
- */
-int
-__wt_session_control_point_init_all(WT_SESSION_IMPL *session)
-{
-    WT_CONTROL_POINT_REGISTRY *control_points;
-    WT_DECL_RET;
-
-    if (SESSION_CONTROL_POINTS_SIZE == 0)
-        return (0);
-    WT_RET(__wt_calloc_def(session, SESSION_CONTROL_POINTS_SIZE, &control_points));
-
-    /*
-     * This part must be edited. Repeat this for every per session control point.
-     */
-    /* From examples/ex_control_points.c */
-    control_points[WT_SESSION_CONTROL_POINT_ID_THREAD_0].init =
-      __wt_control_point_pair_init_pred_sleep;
-    control_points[WT_SESSION_CONTROL_POINT_ID_THREAD_0].init_pred =
-      __wt_control_point_config_pred_skip;
-    control_points[WT_SESSION_CONTROL_POINT_ID_THREAD_0].pred =
-      __wt_control_point_pred_skip; /* Skip */
-    WT_ERR(__wt_spin_init(
-      session, &(control_points[WT_SESSION_CONTROL_POINT_ID_THREAD_0].lock), "Thread 0"));
-    control_points[WT_SESSION_CONTROL_POINT_ID_THREAD_0].config_name = "thread_0";
-    control_points[WT_SESSION_CONTROL_POINT_ID_THREAD_0].enable_at_open = false;
-    /* Extra initialization required for action "Thread Barrier". */
-    control_points[WT_SESSION_CONTROL_POINT_ID_THREAD_0].action_supported =
-      WT_CONTROL_POINT_ACTION_ID_THREAD_BARRIER;
-
-    /* After all repeats finish with this. */
-    session->control_points = control_points;
-
-err:
-    if (ret != 0)
-        __wt_free(session, control_points);
-    return (ret);
-}
-
-/*
-=======
->>>>>>> 86c48456
  * Control point startup functions: Enable at startup.
  */
 /*
