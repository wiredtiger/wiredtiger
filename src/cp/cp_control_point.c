--- conflicted
+++ resolved
@@ -172,29 +172,19 @@
      */
     /* From examples/ex_control_points.c */
     control_points[WT_CONN_CONTROL_POINT_ID_MAIN_START_PRINTING].init =
-<<<<<<< HEAD
       __wt_control_point_pair_init_pred_wait_for_trigger;
     control_points[WT_CONN_CONTROL_POINT_ID_MAIN_START_PRINTING].init_pred = NULL; /* Always */
     control_points[WT_CONN_CONTROL_POINT_ID_MAIN_START_PRINTING].pred = NULL;      /* Always */
-=======
-      __wt_control_point_pair_init_always_trigger;
-    control_points[WT_CONN_CONTROL_POINT_ID_MAIN_START_PRINTING].pred = NULL; /* Always */
->>>>>>> 12fc7c0a
     control_points[WT_CONN_CONTROL_POINT_ID_MAIN_START_PRINTING].config_name =
       "main_start_printing";
     WT_ERR(__wt_spin_init(session,
       &(control_points[WT_CONN_CONTROL_POINT_ID_MAIN_START_PRINTING].lock), "Main Start Printing"));
-<<<<<<< HEAD
     control_points[WT_CONN_CONTROL_POINT_ID_MAIN_START_PRINTING].enable_at_open = true;
     /* Extra initialization required for action "Wait for trigger". */
-=======
-    /* Extra initialization required for action "Trigger". */
->>>>>>> 12fc7c0a
     control_points[WT_CONN_CONTROL_POINT_ID_MAIN_START_PRINTING].action_supported =
       WT_CONTROL_POINT_ACTION_ID_TRIGGER;
 
     control_points[WT_CONN_CONTROL_POINT_ID_THREAD_0].init =
-<<<<<<< HEAD
       __wt_control_point_pair_init_pred_wait_for_trigger;
     control_points[WT_CONN_CONTROL_POINT_ID_THREAD_0].init_pred = NULL; /* Always */
     control_points[WT_CONN_CONTROL_POINT_ID_THREAD_0].pred = NULL;      /* Always */
@@ -203,19 +193,10 @@
     control_points[WT_CONN_CONTROL_POINT_ID_THREAD_0].config_name = "thread_0";
     control_points[WT_CONN_CONTROL_POINT_ID_THREAD_0].enable_at_open = false;
     /* Extra initialization required for action "Wait for trigger". */
-=======
-      __wt_control_point_pair_init_always_trigger;
-    control_points[WT_CONN_CONTROL_POINT_ID_THREAD_0].pred = NULL; /* Always */
-    WT_ERR(__wt_spin_init(
-      session, &(control_points[WT_CONN_CONTROL_POINT_ID_THREAD_0].lock), "Thread 0"));
-    control_points[WT_CONN_CONTROL_POINT_ID_THREAD_0].config_name = "thread_0";
-    /* Extra initialization required for action "Trigger". */
->>>>>>> 12fc7c0a
     control_points[WT_CONN_CONTROL_POINT_ID_THREAD_0].action_supported =
       WT_CONTROL_POINT_ACTION_ID_TRIGGER;
 
     control_points[WT_CONN_CONTROL_POINT_ID_THREAD_1].init =
-<<<<<<< HEAD
       __wt_control_point_pair_init_pred_wait_for_trigger;
     control_points[WT_CONN_CONTROL_POINT_ID_THREAD_1].init_pred = NULL; /* Always */
     control_points[WT_CONN_CONTROL_POINT_ID_THREAD_1].pred = NULL;      /* Always */
@@ -224,19 +205,10 @@
       session, &(control_points[WT_CONN_CONTROL_POINT_ID_THREAD_1].lock), "Thread 1"));
     control_points[WT_CONN_CONTROL_POINT_ID_THREAD_1].enable_at_open = false;
     /* Extra initialization required for action "Wait for trigger". */
-=======
-      __wt_control_point_pair_init_always_trigger;
-    control_points[WT_CONN_CONTROL_POINT_ID_THREAD_1].pred = NULL; /* Always */
-    control_points[WT_CONN_CONTROL_POINT_ID_THREAD_1].config_name = "thread_1";
-    WT_ERR(__wt_spin_init(
-      session, &(control_points[WT_CONN_CONTROL_POINT_ID_THREAD_1].lock), "Thread 1"));
-    /* Extra initialization required for action "Trigger". */
->>>>>>> 12fc7c0a
     control_points[WT_CONN_CONTROL_POINT_ID_THREAD_1].action_supported =
       WT_CONTROL_POINT_ACTION_ID_TRIGGER;
 
     control_points[WT_CONN_CONTROL_POINT_ID_THREAD_2].init =
-<<<<<<< HEAD
       __wt_control_point_pair_init_pred_wait_for_trigger;
     control_points[WT_CONN_CONTROL_POINT_ID_THREAD_2].init_pred = NULL; /* Always */
     control_points[WT_CONN_CONTROL_POINT_ID_THREAD_2].pred = NULL;      /* Always */
@@ -245,19 +217,10 @@
       session, &(control_points[WT_CONN_CONTROL_POINT_ID_THREAD_2].lock), "Thread 2"));
     control_points[WT_CONN_CONTROL_POINT_ID_THREAD_2].enable_at_open = false;
     /* Extra initialization required for action "Wait for trigger". */
-=======
-      __wt_control_point_pair_init_always_trigger;
-    control_points[WT_CONN_CONTROL_POINT_ID_THREAD_2].pred = NULL; /* Always */
-    control_points[WT_CONN_CONTROL_POINT_ID_THREAD_2].config_name = "thread_2";
-    WT_ERR(__wt_spin_init(
-      session, &(control_points[WT_CONN_CONTROL_POINT_ID_THREAD_2].lock), "Thread 2"));
-    /* Extra initialization required for action "Trigger". */
->>>>>>> 12fc7c0a
     control_points[WT_CONN_CONTROL_POINT_ID_THREAD_2].action_supported =
       WT_CONTROL_POINT_ACTION_ID_TRIGGER;
 
     control_points[WT_CONN_CONTROL_POINT_ID_THREAD_3].init =
-<<<<<<< HEAD
       __wt_control_point_pair_init_pred_wait_for_trigger;
     control_points[WT_CONN_CONTROL_POINT_ID_THREAD_3].init_pred = NULL; /* Always */
     control_points[WT_CONN_CONTROL_POINT_ID_THREAD_3].pred = NULL;      /* Always */
@@ -266,19 +229,10 @@
       session, &(control_points[WT_CONN_CONTROL_POINT_ID_THREAD_3].lock), "Thread 3"));
     control_points[WT_CONN_CONTROL_POINT_ID_THREAD_3].enable_at_open = false;
     /* Extra initialization required for action "Wait for trigger". */
-=======
-      __wt_control_point_pair_init_always_trigger;
-    control_points[WT_CONN_CONTROL_POINT_ID_THREAD_3].pred = NULL; /* Always */
-    control_points[WT_CONN_CONTROL_POINT_ID_THREAD_3].config_name = "thread_3";
-    WT_ERR(__wt_spin_init(
-      session, &(control_points[WT_CONN_CONTROL_POINT_ID_THREAD_3].lock), "Thread 3"));
-    /* Extra initialization required for action "Trigger". */
->>>>>>> 12fc7c0a
     control_points[WT_CONN_CONTROL_POINT_ID_THREAD_3].action_supported =
       WT_CONTROL_POINT_ACTION_ID_TRIGGER;
 
     control_points[WT_CONN_CONTROL_POINT_ID_THREAD_4].init =
-<<<<<<< HEAD
       __wt_control_point_pair_init_pred_wait_for_trigger;
     control_points[WT_CONN_CONTROL_POINT_ID_THREAD_4].init_pred = NULL; /* Always */
     control_points[WT_CONN_CONTROL_POINT_ID_THREAD_4].pred = NULL;      /* Always */
@@ -287,70 +241,9 @@
       session, &(control_points[WT_CONN_CONTROL_POINT_ID_THREAD_4].lock), "Thread 4"));
     control_points[WT_CONN_CONTROL_POINT_ID_THREAD_4].enable_at_open = false;
     /* Extra initialization required for action "Wait for trigger". */
-=======
-      __wt_control_point_pair_init_always_trigger;
-    control_points[WT_CONN_CONTROL_POINT_ID_THREAD_4].pred = NULL; /* Always */
-    control_points[WT_CONN_CONTROL_POINT_ID_THREAD_4].config_name = "thread_4";
-    WT_ERR(__wt_spin_init(
-      session, &(control_points[WT_CONN_CONTROL_POINT_ID_THREAD_4].lock), "Thread 4"));
-    /* Extra initialization required for action "Trigger". */
->>>>>>> 12fc7c0a
     control_points[WT_CONN_CONTROL_POINT_ID_THREAD_4].action_supported =
       WT_CONTROL_POINT_ACTION_ID_TRIGGER;
 
-<<<<<<< HEAD
-=======
-    control_points[WT_CONN_CONTROL_POINT_ID_THREAD_5].init =
-      __wt_control_point_pair_init_always_trigger;
-    control_points[WT_CONN_CONTROL_POINT_ID_THREAD_5].pred = NULL; /* Always */
-    control_points[WT_CONN_CONTROL_POINT_ID_THREAD_5].config_name = "thread_5";
-    WT_ERR(__wt_spin_init(
-      session, &(control_points[WT_CONN_CONTROL_POINT_ID_THREAD_5].lock), "Thread 5"));
-    /* Extra initialization required for action "Trigger". */
-    control_points[WT_CONN_CONTROL_POINT_ID_THREAD_5].action_supported =
-      WT_CONTROL_POINT_ACTION_ID_TRIGGER;
-
-    control_points[WT_CONN_CONTROL_POINT_ID_THREAD_6].init =
-      __wt_control_point_pair_init_always_trigger;
-    control_points[WT_CONN_CONTROL_POINT_ID_THREAD_6].pred = NULL; /* Always */
-    control_points[WT_CONN_CONTROL_POINT_ID_THREAD_6].config_name = "thread_6";
-    WT_ERR(__wt_spin_init(
-      session, &(control_points[WT_CONN_CONTROL_POINT_ID_THREAD_6].lock), "Thread 6"));
-    /* Extra initialization required for action "Trigger". */
-    control_points[WT_CONN_CONTROL_POINT_ID_THREAD_6].action_supported =
-      WT_CONTROL_POINT_ACTION_ID_TRIGGER;
-
-    control_points[WT_CONN_CONTROL_POINT_ID_THREAD_7].init =
-      __wt_control_point_pair_init_always_trigger;
-    control_points[WT_CONN_CONTROL_POINT_ID_THREAD_7].pred = NULL; /* Always */
-    control_points[WT_CONN_CONTROL_POINT_ID_THREAD_7].config_name = "thread_7";
-    WT_ERR(__wt_spin_init(
-      session, &(control_points[WT_CONN_CONTROL_POINT_ID_THREAD_7].lock), "Thread 7"));
-    /* Extra initialization required for action "Trigger". */
-    control_points[WT_CONN_CONTROL_POINT_ID_THREAD_7].action_supported =
-      WT_CONTROL_POINT_ACTION_ID_TRIGGER;
-
-    control_points[WT_CONN_CONTROL_POINT_ID_THREAD_8].init =
-      __wt_control_point_pair_init_always_trigger;
-    control_points[WT_CONN_CONTROL_POINT_ID_THREAD_8].pred = NULL; /* Always */
-    control_points[WT_CONN_CONTROL_POINT_ID_THREAD_8].config_name = "thread_8";
-    WT_ERR(__wt_spin_init(
-      session, &(control_points[WT_CONN_CONTROL_POINT_ID_THREAD_8].lock), "Thread 8"));
-    /* Extra initialization required for action "Trigger". */
-    control_points[WT_CONN_CONTROL_POINT_ID_THREAD_8].action_supported =
-      WT_CONTROL_POINT_ACTION_ID_TRIGGER;
-
-    control_points[WT_CONN_CONTROL_POINT_ID_THREAD_9].init =
-      __wt_control_point_pair_init_always_trigger;
-    control_points[WT_CONN_CONTROL_POINT_ID_THREAD_9].pred = NULL; /* Always */
-    control_points[WT_CONN_CONTROL_POINT_ID_THREAD_9].config_name = "thread_9";
-    WT_ERR(__wt_spin_init(
-      session, &(control_points[WT_CONN_CONTROL_POINT_ID_THREAD_9].lock), "Thread 9"));
-    /* Extra initialization required for action "Trigger". */
-    control_points[WT_CONN_CONTROL_POINT_ID_THREAD_9].action_supported =
-      WT_CONTROL_POINT_ACTION_ID_TRIGGER;
-
->>>>>>> 12fc7c0a
     /* After all repeats finish with this. */
     S2C(session)->control_points = control_points;
 
@@ -380,7 +273,6 @@
     /*
      * This part must be edited. Repeat this for every per session control point.
      */
-<<<<<<< HEAD
     /* From examples/ex_control_points.c */
     control_points[WT_SESSION_CONTROL_POINT_ID_THREAD_0].init =
       __wt_control_point_pair_init_pred_sleep;
@@ -394,17 +286,7 @@
     control_points[WT_SESSION_CONTROL_POINT_ID_THREAD_0].enable_at_open = false;
     /* Extra initialization required for action "Wait for trigger". */
     control_points[WT_SESSION_CONTROL_POINT_ID_THREAD_0].action_supported =
-      WT_CONTROL_POINT_ACTION_ID_WAIT_FOR_TRIGGER;
-=======
-#if 0 /* For example */
-    control_points[WT_SESSION_CONTROL_POINT_ID_EXAMPLE2].init =
-        __wt_control_point_pair_init_skip_trigger;
-    control_points[WT_SESSION_CONTROL_POINT_ID_EXAMPLE2].pred =
-        __wt_control_point_pred_skip;
-    control_points[WT_SESSION_CONTROL_POINT_ID_EXAMPLE2].config_name = "example2";
-  WT_ERR(__wt_spin_init(session, &(control_points[WT_SESSION_CONTROL_POINT_ID_EXAMPLE2].lock)));
-#endif
->>>>>>> 12fc7c0a
+      WT_CONTROL_POINT_ACTION_ID_TRIGGER;
 
     /* After all repeats finish with this. */
     session->control_points = control_points;
