/*-
 * Copyright (c) 2014-2017 MongoDB, Inc.
 * Copyright (c) 2008-2014 WiredTiger, Inc.
 *	All rights reserved.
 *
 * See the file LICENSE for redistribution information.
 */

#include "wt_internal.h"

/*
 * __key_return --
 *	Change the cursor to reference an internal return key.
 */
static inline int
__key_return(WT_SESSION_IMPL *session, WT_CURSOR_BTREE *cbt)
{
	WT_CURSOR *cursor;
	WT_ITEM *tmp;
	WT_PAGE *page;
	WT_ROW *rip;

	page = cbt->ref->page;
	cursor = &cbt->iface;

	if (page->type == WT_PAGE_ROW_LEAF) {
		rip = &page->pg_row[cbt->slot];

		/*
		 * If the cursor references a WT_INSERT item, take its key.
		 * Else, if we have an exact match, we copied the key in the
		 * search function, take it from there.
		 * If we don't have an exact match, take the key from the
		 * original page.
		 */
		if (cbt->ins != NULL) {
			cursor->key.data = WT_INSERT_KEY(cbt->ins);
			cursor->key.size = WT_INSERT_KEY_SIZE(cbt->ins);
			return (0);
		}

		if (cbt->compare == 0) {
			/*
			 * If not in an insert list and there's an exact match,
			 * the row-store search function built the key we want
			 * to return in the cursor's temporary buffer. Swap the
			 * cursor's search-key and temporary buffers so we can
			 * return it (it's unsafe to return the temporary buffer
			 * itself because our caller might do another search in
			 * this table using the key we return, and we'd corrupt
			 * the search key during any subsequent search that used
			 * the temporary buffer.
			 */
			tmp = cbt->row_key;
			cbt->row_key = cbt->tmp;
			cbt->tmp = tmp;

			cursor->key.data = cbt->row_key->data;
			cursor->key.size = cbt->row_key->size;
			return (0);
		}
		return (__wt_row_leaf_key(
		    session, page, rip, &cursor->key, false));
	}

	/*
	 * WT_PAGE_COL_FIX, WT_PAGE_COL_VAR:
	 *	The interface cursor's record has usually been set, but that
	 * isn't universally true, specifically, cursor.search_near may call
	 * here without first setting the interface cursor.
	 */
	cursor->recno = cbt->recno;
	return (0);
}

/*
 * __value_return --
 *	Change the cursor to reference an internal original-page return value.
 */
static inline int
__value_return(WT_SESSION_IMPL *session, WT_CURSOR_BTREE *cbt)
{
	WT_BTREE *btree;
	WT_CELL *cell;
	WT_CELL_UNPACK unpack;
	WT_CURSOR *cursor;
	WT_PAGE *page;
	WT_ROW *rip;
	uint8_t v;

	btree = S2BT(session);

	page = cbt->ref->page;
	cursor = &cbt->iface;

<<<<<<< HEAD
=======
	/* If the cursor references a WT_UPDATE item, return it. */
	if (upd != NULL) {
		cursor->value.data = upd->data;
		cursor->value.size = upd->size;
		return (0);
	}

>>>>>>> 03adada5
	if (page->type == WT_PAGE_ROW_LEAF) {
		rip = &page->pg_row[cbt->slot];

		/* Simple values have their location encoded in the WT_ROW. */
		if (__wt_row_leaf_value(page, rip, &cursor->value))
			return (0);

		/*
		 * Take the value from the original page cell (which may be
		 * empty).
		 */
		if ((cell =
		    __wt_row_leaf_value_cell(page, rip, NULL)) == NULL) {
			cursor->value.size = 0;
			return (0);
		}
		__wt_cell_unpack(cell, &unpack);
		return (__wt_page_cell_data_ref(
		    session, page, &unpack, &cursor->value));

	}

	if (page->type == WT_PAGE_COL_VAR) {
		/* Take the value from the original page cell. */
		cell = WT_COL_PTR(page, &page->pg_var[cbt->slot]);
		__wt_cell_unpack(cell, &unpack);
		return (__wt_page_cell_data_ref(
		    session, page, &unpack, &cursor->value));
	}

	/* WT_PAGE_COL_FIX: Take the value from the original page. */
	v = __bit_getv_recno(cbt->ref, cursor->recno, btree->bitcnt);
	return (__wt_buf_set(session, &cursor->value, &v, 1));
}

/*
 * __value_return_upd --
 *	Change the cursor to reference an internal update structure return
 * value.
 */
static inline int
__value_return_upd(
    WT_SESSION_IMPL *session, WT_CURSOR_BTREE *cbt, WT_UPDATE *upd)
{
	WT_CURSOR *cursor;
	WT_DECL_RET;
	WT_UPDATE **listp, *list[WT_MAX_MODIFY_UPDATE];
	u_int i;
	size_t allocated_bytes;

	cursor = &cbt->iface;
	allocated_bytes = 0;

	/*
	 * We're passed a "standard" or "modified"  update that's visible to us.
	 * Our caller should have already checked for deleted items (we're too
	 * far down the call stack to return not-found).
	 *
	 * Fast path if it's a standard item, assert our caller's behavior.
	 */
	if (upd->type == WT_UPDATE_STANDARD) {
		cursor->value.data = WT_UPDATE_DATA(upd);
		cursor->value.size = upd->size;
		return (0);
	}
	WT_ASSERT(session, upd->type == WT_UPDATE_MODIFIED);

	/*
	 * Find a complete update that's visible to us, tracking modifications
	 * that are visible to us.
	 */
	for (i = 0, listp = list; upd != NULL; upd = upd->next) {
		if (!__wt_txn_upd_visible(session, upd))
			continue;

		if (WT_UPDATE_DATA_VALUE(upd))
			break;

		if (upd->type == WT_UPDATE_MODIFIED) {
			/*
			 * Update lists are expected to be short, but it's not
			 * guaranteed. There's sufficient room on the stack to
			 * avoid memory allocation in normal cases, but we have
			 * to handle the edge cases too.
			 */
			if (i >= WT_MAX_MODIFY_UPDATE) {
				if (i == WT_MAX_MODIFY_UPDATE)
					listp = NULL;
				WT_ERR(__wt_realloc_def(
				    session, &allocated_bytes, i + 1, &listp));
				if (i == WT_MAX_MODIFY_UPDATE)
					memcpy(listp, list, sizeof(list));
			}
			listp[i++] = upd;
		}
	}

	/*
	 * If we hit the end of the chain, roll forward from the update item we
	 * found, otherwise, from the original page's value.
	 */
	if (upd == NULL) {
		/*
		 * Callers of this function set the cursor slot to an impossible
		 * value to check we're not trying to return on-page values when
		 * the update list should have been sufficient (which happens,
		 * for example, if an update list was truncated, deleting some
		 * standard update required by a previous modify update). Assert
		 * the case.
		 */
		WT_ASSERT(session, cbt->slot != UINT32_MAX);

		WT_ERR(__value_return(session, cbt));
	} else if (upd->type == WT_UPDATE_DELETED)
		WT_ERR(__wt_buf_set(session, &cursor->value, "", 0));
	else
		WT_ERR(__wt_buf_set(session,
		    &cursor->value, WT_UPDATE_DATA(upd), upd->size));

	while (i > 0)
		WT_ERR(__wt_modify_apply(
		    session, &cursor->value, WT_UPDATE_DATA(listp[--i])));

err:	if (allocated_bytes)
		__wt_free(session, listp);
	return (ret);
}

/*
 * __wt_key_return --
 *	Change the cursor to reference an internal return key.
 */
int
__wt_key_return(WT_SESSION_IMPL *session, WT_CURSOR_BTREE *cbt)
{
	WT_CURSOR *cursor;

	cursor = &cbt->iface;

	/*
	 * We may already have an internal key and the cursor may not be set up
	 * to get another copy, so we have to leave it alone. Consider a cursor
	 * search followed by an update: the update doesn't repeat the search,
	 * it simply updates the currently referenced key's value. We will end
	 * up here with the correct internal key, but we can't "return" the key
	 * again even if we wanted to do the additional work, the cursor isn't
	 * set up for that because we didn't just complete a search.
	 */
	F_CLR(cursor, WT_CURSTD_KEY_EXT);
	if (!F_ISSET(cursor, WT_CURSTD_KEY_INT)) {
		WT_RET(__key_return(session, cbt));
		F_SET(cursor, WT_CURSTD_KEY_INT);
	}
	return (0);
}

/*
 * __wt_value_return --
 *	Change the cursor to reference an internal return value.
 */
int
__wt_value_return(
    WT_SESSION_IMPL *session, WT_CURSOR_BTREE *cbt, WT_UPDATE *upd)
{
	WT_CURSOR *cursor;

	cursor = &cbt->iface;

	F_CLR(cursor, WT_CURSTD_VALUE_EXT);
	if (upd == NULL)
		WT_RET(__value_return(session, cbt));
	else
		WT_RET(__value_return_upd(session, cbt, upd));
	F_SET(cursor, WT_CURSTD_VALUE_INT);
	return (0);
}<|MERGE_RESOLUTION|>--- conflicted
+++ resolved
@@ -93,16 +93,6 @@
 	page = cbt->ref->page;
 	cursor = &cbt->iface;
 
-<<<<<<< HEAD
-=======
-	/* If the cursor references a WT_UPDATE item, return it. */
-	if (upd != NULL) {
-		cursor->value.data = upd->data;
-		cursor->value.size = upd->size;
-		return (0);
-	}
-
->>>>>>> 03adada5
 	if (page->type == WT_PAGE_ROW_LEAF) {
 		rip = &page->pg_row[cbt->slot];
 
@@ -164,7 +154,7 @@
 	 * Fast path if it's a standard item, assert our caller's behavior.
 	 */
 	if (upd->type == WT_UPDATE_STANDARD) {
-		cursor->value.data = WT_UPDATE_DATA(upd);
+		cursor->value.data = upd->data;
 		cursor->value.size = upd->size;
 		return (0);
 	}
@@ -220,11 +210,11 @@
 		WT_ERR(__wt_buf_set(session, &cursor->value, "", 0));
 	else
 		WT_ERR(__wt_buf_set(session,
-		    &cursor->value, WT_UPDATE_DATA(upd), upd->size));
+		    &cursor->value, upd->data, upd->size));
 
 	while (i > 0)
 		WT_ERR(__wt_modify_apply(
-		    session, &cursor->value, WT_UPDATE_DATA(listp[--i])));
+		    session, &cursor->value, listp[--i]->data));
 
 err:	if (allocated_bytes)
 		__wt_free(session, listp);
