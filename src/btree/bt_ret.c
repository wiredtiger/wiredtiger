/*-
 * Copyright (c) 2014-2020 MongoDB, Inc.
 * Copyright (c) 2008-2014 WiredTiger, Inc.
 *	All rights reserved.
 *
 * See the file LICENSE for redistribution information.
 */

#include "wt_internal.h"

/*
 * __key_return --
 *     Change the cursor to reference an internal return key.
 */
static inline int
__key_return(WT_CURSOR_BTREE *cbt)
{
    WT_CURSOR *cursor;
    WT_ITEM *tmp;
    WT_PAGE *page;
    WT_ROW *rip;
    WT_SESSION_IMPL *session;

    page = cbt->ref->page;
    cursor = &cbt->iface;
    session = (WT_SESSION_IMPL *)cbt->iface.session;

    if (page->type == WT_PAGE_ROW_LEAF) {
        rip = &page->pg_row[cbt->slot];

        /*
         * If the cursor references a WT_INSERT item, take its key. Else, if we have an exact match,
         * we copied the key in the search function, take it from there. If we don't have an exact
         * match, take the key from the original page.
         */
        if (cbt->ins != NULL) {
            cursor->key.data = WT_INSERT_KEY(cbt->ins);
            cursor->key.size = WT_INSERT_KEY_SIZE(cbt->ins);
            return (0);
        }

        if (cbt->compare == 0) {
            /*
             * If not in an insert list and there's an exact match, the row-store search function
             * built the key we want to return in the cursor's temporary buffer. Swap the cursor's
             * search-key and temporary buffers so we can return it (it's unsafe to return the
             * temporary buffer itself because our caller might do another search in this table
             * using the key we return, and we'd corrupt the search key during any subsequent search
             * that used the temporary buffer).
             */
            tmp = cbt->row_key;
            cbt->row_key = cbt->tmp;
            cbt->tmp = tmp;

            cursor->key.data = cbt->row_key->data;
            cursor->key.size = cbt->row_key->size;
            return (0);
        }
        return (__wt_row_leaf_key(session, page, rip, &cursor->key, false));
    }

    /*
     * WT_PAGE_COL_FIX, WT_PAGE_COL_VAR:
     *	The interface cursor's record has usually been set, but that
     * isn't universally true, specifically, cursor.search_near may call
     * here without first setting the interface cursor.
     */
    cursor->recno = cbt->recno;
    return (0);
}

/*
 * __time_pairs_init --
 *     Initialize the time pairs to globally visible.
 */
static inline void
__time_pairs_init(WT_TIME_PAIR *start, WT_TIME_PAIR *stop)
{
    start->txnid = WT_TXN_NONE;
    start->timestamp = WT_TS_NONE;
    stop->txnid = WT_TXN_MAX;
    stop->timestamp = WT_TS_MAX;
}

/*
 * __time_pairs_set --
 *     Set the time pairs.
 */
static inline void
__time_pairs_set(WT_TIME_PAIR *start, WT_TIME_PAIR *stop, WT_CELL_UNPACK *unpack)
{
    start->timestamp = unpack->start_ts;
    start->txnid = unpack->start_txn;
    stop->timestamp = unpack->stop_ts;
    stop->txnid = unpack->stop_txn;
}

/*
 * __wt_read_cell_time_pairs --
 *     Read the time pairs from the cell.
 */
void
__wt_read_cell_time_pairs(
  WT_CURSOR_BTREE *cbt, WT_REF *ref, WT_TIME_PAIR *start, WT_TIME_PAIR *stop)
{
    WT_PAGE *page;
    WT_SESSION_IMPL *session;

    session = (WT_SESSION_IMPL *)cbt->iface.session;
    page = ref->page;

    WT_ASSERT(session, start != NULL && stop != NULL);

    /* Take the value from the original page cell. */
    if (page->type == WT_PAGE_ROW_LEAF) {
        __wt_read_row_time_pairs(session, page, &page->pg_row[cbt->slot], start, stop);
    } else if (page->type == WT_PAGE_COL_VAR) {
        __wt_read_col_time_pairs(
          session, page, WT_COL_PTR(page, &page->pg_var[cbt->slot]), start, stop);
    } else {
        /* WT_PAGE_COL_FIX: return the default time pairs. */
        __time_pairs_init(start, stop);
    }
}

/*
 * __wt_read_col_time_pairs --
 *     Retrieve the time pairs from a column store cell.
 */
void
__wt_read_col_time_pairs(
  WT_SESSION_IMPL *session, WT_PAGE *page, WT_CELL *cell, WT_TIME_PAIR *start, WT_TIME_PAIR *stop)
{
    WT_CELL_UNPACK unpack;

    __wt_cell_unpack(session, page, cell, &unpack);
    __time_pairs_set(start, stop, &unpack);
}

/*
 * __wt_read_row_time_pairs --
 *     Retrieve the time pairs from a row.
 */
void
__wt_read_row_time_pairs(
  WT_SESSION_IMPL *session, WT_PAGE *page, WT_ROW *rip, WT_TIME_PAIR *start, WT_TIME_PAIR *stop)
{
    WT_CELL_UNPACK unpack;

    __time_pairs_init(start, stop);
    /*
     * If a value is simple and is globally visible at the time of reading a page into cache, we set
     * the time pairs as globally visible.
     */
    if (__wt_row_leaf_value_exists(rip))
        return;

    __wt_row_leaf_value_cell(session, page, rip, NULL, &unpack);
    __time_pairs_set(start, stop, &unpack);
}

/*
 * __wt_value_return_buf --
 *     Change a buffer to reference an internal original-page return value.
 */
int
__wt_value_return_buf(
  WT_CURSOR_BTREE *cbt, WT_REF *ref, WT_ITEM *buf, WT_TIME_PAIR *start, WT_TIME_PAIR *stop)
{
    WT_BTREE *btree;
    WT_CELL *cell;
    WT_CELL_UNPACK unpack;
    WT_CURSOR *cursor;
    WT_PAGE *page;
    WT_ROW *rip;
    WT_SESSION_IMPL *session;
    uint8_t v;

    session = (WT_SESSION_IMPL *)cbt->iface.session;
    btree = S2BT(session);

    page = ref->page;
    cursor = &cbt->iface;

    if (start != NULL && stop != NULL)
        __time_pairs_init(start, stop);

    /* Must provide either both start and stop as output parameters or neither. */
    WT_ASSERT(session, (start != NULL && stop != NULL) || (start == NULL && stop == NULL));

    if (page->type == WT_PAGE_ROW_LEAF) {
        rip = &page->pg_row[cbt->slot];

        /*
         * If a value is simple and is globally visible at the time of reading a page into cache, we
         * encode its location into the WT_ROW.
         */
        if (__wt_row_leaf_value(page, rip, buf))
            return (0);

        /* Take the value from the original page cell. */
        __wt_row_leaf_value_cell(session, page, rip, NULL, &unpack);
        if (start != NULL && stop != NULL)
            __time_pairs_set(start, stop, &unpack);

        return (__wt_page_cell_data_ref(session, page, &unpack, buf));
    }

    if (page->type == WT_PAGE_COL_VAR) {
        /* Take the value from the original page cell. */
        cell = WT_COL_PTR(page, &page->pg_var[cbt->slot]);
        __wt_cell_unpack(session, page, cell, &unpack);
        if (start != NULL && stop != NULL)
            __time_pairs_set(start, stop, &unpack);

        return (__wt_page_cell_data_ref(session, page, &unpack, buf));
    }

    /*
     * WT_PAGE_COL_FIX: Take the value from the original page.
     *
     * FIXME-PM-1523: Should also check visibility here
     */
    v = __bit_getv_recno(ref, cursor->recno, btree->bitcnt);
    return (__wt_buf_set(session, buf, &v, 1));
}

/*
 * __value_return --
 *     Change the cursor to reference an internal original-page return value.
 */
static inline int
__value_return(WT_CURSOR_BTREE *cbt)
{
    return (__wt_value_return_buf(cbt, cbt->ref, &cbt->iface.value, NULL, NULL));
}

/*
<<<<<<< HEAD
 * __wt_value_return_upd --
 *     Change the cursor to reference an internal update structure return value.
 */
int
__wt_value_return_upd(WT_CURSOR_BTREE *cbt, WT_UPDATE *upd)
{
    WT_CURSOR *cursor;
    WT_DECL_RET;
    WT_MODIFY_VECTOR modifies;
    WT_SESSION_IMPL *session;
    WT_TIME_PAIR start, stop;

    cursor = &cbt->iface;
    session = (WT_SESSION_IMPL *)cbt->iface.session;
    __wt_modify_vector_init(session, &modifies);

    /*
     * We're passed a "standard" or "modified" update that's visible to us. Our caller should have
     * already checked for deleted items (we're too far down the call stack to return not-found).
     *
     * Fast path if it's a standard item, assert our caller's behavior.
     */
    if (upd->type == WT_UPDATE_STANDARD) {
        if (F_ISSET(upd, WT_UPDATE_RESTORED_FROM_DISK)) {
            /* Copy an external update, and delete after using it */
            WT_RET(__wt_buf_set(session, &cursor->value, upd->data, upd->size));
            __wt_free_update_list(session, &upd);
        } else {
            cursor->value.data = upd->data;
            cursor->value.size = upd->size;
        }
        return (0);
    }
    WT_ASSERT(session, upd->type == WT_UPDATE_MODIFY);

    /*
     * Find a complete update.
     */
    for (; upd != NULL; upd = upd->next) {
        if (upd->txnid == WT_TXN_ABORTED)
            continue;

        if (WT_UPDATE_DATA_VALUE(upd))
            break;

        if (upd->type == WT_UPDATE_MODIFY)
            WT_ERR(__wt_modify_vector_push(&modifies, upd));
    }

    /*
     * If there's no full update, the base item is the on-page item. If the update is a tombstone,
     * the base item is an empty item.
     */
    if (upd == NULL) {
        /*
         * Callers of this function set the cursor slot to an impossible value to check we don't try
         * and return on-page values when the update list should have been sufficient (which
         * happens, for example, if an update list was truncated, deleting some standard update
         * required by a previous modify update). Assert the case.
         */
        WT_ASSERT(session, cbt->slot != UINT32_MAX);

        WT_ERR(__wt_value_return_buf(cbt, cbt->ref, &cbt->iface.value, &start, &stop));
        /*
         * Applying modifies on top of a tombstone is invalid. So if we're using the onpage value,
         * the stop time pair should be unset.
         */
        WT_ASSERT(session, stop.txnid == WT_TXN_MAX && stop.timestamp == WT_TS_MAX);
    } else {
        /* The base update must not be a tombstone. */
        WT_ASSERT(session, upd->type == WT_UPDATE_STANDARD);
        WT_ERR(__wt_buf_set(session, &cursor->value, upd->data, upd->size));
    }

    /*
     * Once we have a base item, roll forward through any visible modify updates.
     */
    while (modifies.size > 0) {
        __wt_modify_vector_pop(&modifies, &upd);
        WT_ERR(__wt_modify_apply_item(cursor, &cursor->value, upd->data));
    }

err:
    __wt_modify_vector_free(&modifies);
    return (ret);
}

/*
=======
>>>>>>> fc65c612
 * __wt_key_return --
 *     Change the cursor to reference an internal return key.
 */
int
__wt_key_return(WT_CURSOR_BTREE *cbt)
{
    WT_CURSOR *cursor;

    cursor = &cbt->iface;

    /*
     * We may already have an internal key and the cursor may not be set up to get another copy, so
     * we have to leave it alone. Consider a cursor search followed by an update: the update doesn't
     * repeat the search, it simply updates the currently referenced key's value. We will end up
     * here with the correct internal key, but we can't "return" the key again even if we wanted to
     * do the additional work, the cursor isn't set up for that because we didn't just complete a
     * search.
     */
    F_CLR(cursor, WT_CURSTD_KEY_EXT);
    if (!F_ISSET(cursor, WT_CURSTD_KEY_INT)) {
        WT_RET(__key_return(cbt));
        F_SET(cursor, WT_CURSTD_KEY_INT);
    }
    return (0);
}

/*
 * __wt_value_return --
 *     Change the cursor to reference an update return value.
 */
int
__wt_value_return(WT_CURSOR_BTREE *cbt, WT_UPDATE_VALUE *upd_value)
{
    WT_CURSOR *cursor;
    WT_SESSION_IMPL *session;

    cursor = &cbt->iface;
    session = (WT_SESSION_IMPL *)cbt->iface.session;

    F_CLR(cursor, WT_CURSTD_VALUE_EXT);
    if (upd_value->type == WT_UPDATE_INVALID) {
        /*
         * FIXME: This is a holdover from the pre-durable history read logic where we used to
         * fallback to the on-page value if we didn't find a visible update elsewhere. This is still
         * required for fixed length column store as we have issues with this table type in durable
         * history which we're planning to address in PM-1814.
         */
        WT_ASSERT(session, cbt->btree->type == BTREE_COL_FIX);
        WT_RET(__value_return(cbt));
    } else {
        /*
         * We're passed a "standard" update that's visible to us. Our caller should have already
         * checked for deleted items (we're too far down the call stack to return not-found) and any
         * modify updates should be have been reconstructed into a full standard update.
         */
        WT_ASSERT(session, upd_value->type == WT_UPDATE_STANDARD);
        cursor->value.data = upd_value->buf.data;
        cursor->value.size = upd_value->buf.size;
    }
    F_SET(cursor, WT_CURSTD_VALUE_INT);
    return (0);
}<|MERGE_RESOLUTION|>--- conflicted
+++ resolved
@@ -236,97 +236,6 @@
 }
 
 /*
-<<<<<<< HEAD
- * __wt_value_return_upd --
- *     Change the cursor to reference an internal update structure return value.
- */
-int
-__wt_value_return_upd(WT_CURSOR_BTREE *cbt, WT_UPDATE *upd)
-{
-    WT_CURSOR *cursor;
-    WT_DECL_RET;
-    WT_MODIFY_VECTOR modifies;
-    WT_SESSION_IMPL *session;
-    WT_TIME_PAIR start, stop;
-
-    cursor = &cbt->iface;
-    session = (WT_SESSION_IMPL *)cbt->iface.session;
-    __wt_modify_vector_init(session, &modifies);
-
-    /*
-     * We're passed a "standard" or "modified" update that's visible to us. Our caller should have
-     * already checked for deleted items (we're too far down the call stack to return not-found).
-     *
-     * Fast path if it's a standard item, assert our caller's behavior.
-     */
-    if (upd->type == WT_UPDATE_STANDARD) {
-        if (F_ISSET(upd, WT_UPDATE_RESTORED_FROM_DISK)) {
-            /* Copy an external update, and delete after using it */
-            WT_RET(__wt_buf_set(session, &cursor->value, upd->data, upd->size));
-            __wt_free_update_list(session, &upd);
-        } else {
-            cursor->value.data = upd->data;
-            cursor->value.size = upd->size;
-        }
-        return (0);
-    }
-    WT_ASSERT(session, upd->type == WT_UPDATE_MODIFY);
-
-    /*
-     * Find a complete update.
-     */
-    for (; upd != NULL; upd = upd->next) {
-        if (upd->txnid == WT_TXN_ABORTED)
-            continue;
-
-        if (WT_UPDATE_DATA_VALUE(upd))
-            break;
-
-        if (upd->type == WT_UPDATE_MODIFY)
-            WT_ERR(__wt_modify_vector_push(&modifies, upd));
-    }
-
-    /*
-     * If there's no full update, the base item is the on-page item. If the update is a tombstone,
-     * the base item is an empty item.
-     */
-    if (upd == NULL) {
-        /*
-         * Callers of this function set the cursor slot to an impossible value to check we don't try
-         * and return on-page values when the update list should have been sufficient (which
-         * happens, for example, if an update list was truncated, deleting some standard update
-         * required by a previous modify update). Assert the case.
-         */
-        WT_ASSERT(session, cbt->slot != UINT32_MAX);
-
-        WT_ERR(__wt_value_return_buf(cbt, cbt->ref, &cbt->iface.value, &start, &stop));
-        /*
-         * Applying modifies on top of a tombstone is invalid. So if we're using the onpage value,
-         * the stop time pair should be unset.
-         */
-        WT_ASSERT(session, stop.txnid == WT_TXN_MAX && stop.timestamp == WT_TS_MAX);
-    } else {
-        /* The base update must not be a tombstone. */
-        WT_ASSERT(session, upd->type == WT_UPDATE_STANDARD);
-        WT_ERR(__wt_buf_set(session, &cursor->value, upd->data, upd->size));
-    }
-
-    /*
-     * Once we have a base item, roll forward through any visible modify updates.
-     */
-    while (modifies.size > 0) {
-        __wt_modify_vector_pop(&modifies, &upd);
-        WT_ERR(__wt_modify_apply_item(cursor, &cursor->value, upd->data));
-    }
-
-err:
-    __wt_modify_vector_free(&modifies);
-    return (ret);
-}
-
-/*
-=======
->>>>>>> fc65c612
  * __wt_key_return --
  *     Change the cursor to reference an internal return key.
  */
