--- conflicted
+++ resolved
@@ -134,12 +134,7 @@
  *     Change a buffer to reference an internal original-page return value.
  */
 int
-<<<<<<< HEAD
-__wt_value_return_buf(WT_CURSOR_BTREE *cbt, WT_REF *ref, WT_ITEM *buf, WT_TIME_PAIR *start,
-  WT_TIME_PAIR *stop, bool *preparep)
-=======
 __wt_value_return_buf(WT_CURSOR_BTREE *cbt, WT_REF *ref, WT_ITEM *buf, WT_TIME_WINDOW *tw)
->>>>>>> 540ac4a1
 {
     WT_BTREE *btree;
     WT_CELL *cell;
@@ -171,16 +166,8 @@
 
         /* Take the value from the original page cell. */
         __wt_row_leaf_value_cell(session, page, rip, NULL, &unpack);
-<<<<<<< HEAD
-        if (start != NULL && stop != NULL)
-            __time_pairs_set(start, stop, &unpack);
-
-        if (preparep)
-            *preparep = F_ISSET(&unpack, WT_CELL_UNPACK_PREPARE);
-=======
         if (tw != NULL)
             __wt_time_window_copy(tw, &unpack.tw);
->>>>>>> 540ac4a1
         return (__wt_page_cell_data_ref(session, page, &unpack, buf));
     }
 
@@ -188,16 +175,8 @@
         /* Take the value from the original page cell. */
         cell = WT_COL_PTR(page, &page->pg_var[cbt->slot]);
         __wt_cell_unpack(session, page, cell, &unpack);
-<<<<<<< HEAD
-        if (start != NULL && stop != NULL)
-            __time_pairs_set(start, stop, &unpack);
-
-        if (preparep)
-            *preparep = F_ISSET(&unpack, WT_CELL_UNPACK_PREPARE);
-=======
         if (tw != NULL)
             __wt_time_window_copy(tw, &unpack.tw);
->>>>>>> 540ac4a1
         return (__wt_page_cell_data_ref(session, page, &unpack, buf));
     }
 
@@ -221,11 +200,7 @@
 static inline int
 __value_return(WT_CURSOR_BTREE *cbt)
 {
-<<<<<<< HEAD
-    return (__wt_value_return_buf(cbt, cbt->ref, &cbt->iface.value, NULL, NULL, NULL));
-=======
     return (__wt_value_return_buf(cbt, cbt->ref, &cbt->iface.value, NULL));
->>>>>>> 540ac4a1
 }
 
 /*
