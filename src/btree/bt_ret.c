--- conflicted
+++ resolved
@@ -200,14 +200,8 @@
         if (upd->txnid == WT_TXN_ABORTED)
             continue;
 
-<<<<<<< HEAD
-=======
-        if (upd->type == WT_UPDATE_BIRTHMARK) {
-            upd = NULL;
-            break;
-        }
-
->>>>>>> d5eb8af3
+        WT_ASSERT(session, upd->type != WT_UPDATE_BIRTHMARK);
+
         if (WT_UPDATE_DATA_VALUE(upd))
             break;
 
@@ -215,15 +209,10 @@
             WT_ERR(__wt_modify_vector_push(&modifies, upd));
     }
 
-<<<<<<< HEAD
-    WT_ASSERT(session, upd == NULL || upd->type != WT_UPDATE_BIRTHMARK);
-
-=======
     /*
      * If there's no full update, the base item is the on-page item. If the update is a tombstone,
      * the base item is an empty item.
      */
->>>>>>> d5eb8af3
     if (upd == NULL) {
         /*
          * Callers of this function set the cursor slot to an impossible value to check we don't try
