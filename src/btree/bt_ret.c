/*-
 * Copyright (c) 2014-2017 MongoDB, Inc.
 * Copyright (c) 2008-2014 WiredTiger, Inc.
 *	All rights reserved.
 *
 * See the file LICENSE for redistribution information.
 */

#include "wt_internal.h"

/*
 * __key_return --
 *	Change the cursor to reference an internal return key.
 */
static inline int
__key_return(WT_SESSION_IMPL *session, WT_CURSOR_BTREE *cbt)
{
	WT_CURSOR *cursor;
	WT_ITEM *tmp;
	WT_PAGE *page;
	WT_ROW *rip;

	page = cbt->ref->page;
	cursor = &cbt->iface;

	if (page->type == WT_PAGE_ROW_LEAF) {
		rip = &page->pg_row[cbt->slot];

		/*
		 * If the cursor references a WT_INSERT item, take its key.
		 * Else, if we have an exact match, we copied the key in the
		 * search function, take it from there.
		 * If we don't have an exact match, take the key from the
		 * original page.
		 */
		if (cbt->ins != NULL) {
			cursor->key.data = WT_INSERT_KEY(cbt->ins);
			cursor->key.size = WT_INSERT_KEY_SIZE(cbt->ins);
			return (0);
		}

		if (cbt->compare == 0) {
			/*
			 * If not in an insert list and there's an exact match,
			 * the row-store search function built the key we want
			 * to return in the cursor's temporary buffer. Swap the
			 * cursor's search-key and temporary buffers so we can
			 * return it (it's unsafe to return the temporary buffer
			 * itself because our caller might do another search in
			 * this table using the key we return, and we'd corrupt
			 * the search key during any subsequent search that used
			 * the temporary buffer).
			 */
			tmp = cbt->row_key;
			cbt->row_key = cbt->tmp;
			cbt->tmp = tmp;

			cursor->key.data = cbt->row_key->data;
			cursor->key.size = cbt->row_key->size;
			return (0);
		}
		return (__wt_row_leaf_key(
		    session, page, rip, &cursor->key, false));
	}

	/*
	 * WT_PAGE_COL_FIX, WT_PAGE_COL_VAR:
	 *	The interface cursor's record has usually been set, but that
	 * isn't universally true, specifically, cursor.search_near may call
	 * here without first setting the interface cursor.
	 */
	cursor->recno = cbt->recno;
	return (0);
}

/*
 * __value_return --
 *	Change the cursor to reference an internal original-page return value.
 */
static inline int
__value_return(WT_SESSION_IMPL *session, WT_CURSOR_BTREE *cbt)
{
	WT_BTREE *btree;
	WT_CELL *cell;
	WT_CELL_UNPACK unpack;
	WT_CURSOR *cursor;
	WT_PAGE *page;
	WT_ROW *rip;
	uint8_t v;

	btree = S2BT(session);

	page = cbt->ref->page;
	cursor = &cbt->iface;

	if (page->type == WT_PAGE_ROW_LEAF) {
		rip = &page->pg_row[cbt->slot];

		/* Simple values have their location encoded in the WT_ROW. */
		if (__wt_row_leaf_value(page, rip, &cursor->value))
			return (0);

		/*
		 * Take the value from the original page cell (which may be
		 * empty).
		 */
		if ((cell =
		    __wt_row_leaf_value_cell(page, rip, NULL)) == NULL) {
			cursor->value.size = 0;
			return (0);
		}
		__wt_cell_unpack(cell, &unpack);
		return (__wt_page_cell_data_ref(
		    session, page, &unpack, &cursor->value));

	}

	if (page->type == WT_PAGE_COL_VAR) {
		/* Take the value from the original page cell. */
		cell = WT_COL_PTR(page, &page->pg_var[cbt->slot]);
		__wt_cell_unpack(cell, &unpack);
		return (__wt_page_cell_data_ref(
		    session, page, &unpack, &cursor->value));
	}

	/* WT_PAGE_COL_FIX: Take the value from the original page. */
	v = __bit_getv_recno(cbt->ref, cursor->recno, btree->bitcnt);
	return (__wt_buf_set(session, &cursor->value, &v, 1));
}

/*
 * When threads race modifying a record, we can end up with more than the usual
 * maximum number of modifications in an update list.  We'd prefer not to
 * allocate memory in a return path, so add a few additional slots to the array
 * we use to build up a list of modify records to apply.
 */
#define	WT_MODIFY_ARRAY_SIZE	(WT_MAX_MODIFY_UPDATE + 10)

/*
 * __wt_value_return_upd --
 *	Change the cursor to reference an internal update structure return
 *	value.
 */
int
__wt_value_return_upd(WT_SESSION_IMPL *session,
    WT_CURSOR_BTREE *cbt, WT_UPDATE *upd, bool ignore_visibility)
{
	WT_CURSOR *cursor;
	WT_DECL_RET;
	WT_UPDATE **listp, *list[WT_MODIFY_ARRAY_SIZE];
	size_t allocated_bytes;
	u_int i;
	bool skipped_birthmark;

	cursor = &cbt->iface;
	allocated_bytes = 0;

	/*
	 * We're passed a "standard" or "modified"  update that's visible to us.
	 * Our caller should have already checked for deleted items (we're too
	 * far down the call stack to return not-found).
	 *
	 * Fast path if it's a standard item, assert our caller's behavior.
	 */
	if (upd->type == WT_UPDATE_STANDARD) {
		cursor->value.data = upd->data;
		cursor->value.size = upd->size;
		return (0);
	}
	WT_ASSERT(session, upd->type == WT_UPDATE_MODIFY);

	/*
	 * Find a complete update that's visible to us, tracking modifications
	 * that are visible to us.
	 */
<<<<<<< HEAD
	for (i = 0, listp = list, skipped_birthmark = false;
	    upd != NULL;
	    upd = upd->next) {
		if (!__wt_txn_upd_visible(session, upd)) {
			if (upd->type == WT_UPDATE_BIRTHMARK)
				skipped_birthmark = true;
=======
	for (i = 0, listp = list; upd != NULL; upd = upd->next) {
		if (upd->txnid == WT_TXN_ABORTED ||
		    (!ignore_visibility && !__wt_txn_upd_visible(session, upd)))
>>>>>>> 6dcff54e
			continue;
		}

		if (upd->type == WT_UPDATE_BIRTHMARK) {
			upd = NULL;
			break;
		}

		if (WT_UPDATE_DATA_VALUE(upd))
			break;

		if (upd->type == WT_UPDATE_MODIFY) {
			/*
			 * Update lists are expected to be short, but it's not
			 * guaranteed. There's sufficient room on the stack to
			 * avoid memory allocation in normal cases, but we have
			 * to handle the edge cases too.
			 */
			if (i >= WT_MODIFY_ARRAY_SIZE) {
				if (i == WT_MODIFY_ARRAY_SIZE)
					listp = NULL;
				WT_ERR(__wt_realloc_def(
				    session, &allocated_bytes, i + 1, &listp));
				if (i == WT_MODIFY_ARRAY_SIZE)
					memcpy(listp, list, sizeof(list));
			}
			listp[i++] = upd;
		}
	}

	/*
	 * If we hit the end of the chain, roll forward from the update item we
	 * found, otherwise, from the original page's value.
	 */
	if (upd == NULL && !skipped_birthmark) {
		/*
		 * Callers of this function set the cursor slot to an impossible
		 * value to check we're not trying to return on-page values when
		 * the update list should have been sufficient (which happens,
		 * for example, if an update list was truncated, deleting some
		 * standard update required by a previous modify update). Assert
		 * the case.
		 */
		WT_ASSERT(session, cbt->slot != UINT32_MAX);

		WT_ERR(__value_return(session, cbt));
	} else if (upd->type == WT_UPDATE_TOMBSTONE || skipped_birthmark)
		WT_ERR(__wt_buf_set(session, &cursor->value, "", 0));
	else
		WT_ERR(__wt_buf_set(session,
		    &cursor->value, upd->data, upd->size));

	while (i > 0)
		WT_ERR(__wt_modify_apply(
		    session, &cursor->value, listp[--i]->data));

err:	if (allocated_bytes != 0)
		__wt_free(session, listp);
	return (ret);
}

/*
 * __wt_key_return --
 *	Change the cursor to reference an internal return key.
 */
int
__wt_key_return(WT_SESSION_IMPL *session, WT_CURSOR_BTREE *cbt)
{
	WT_CURSOR *cursor;

	cursor = &cbt->iface;

	/*
	 * We may already have an internal key and the cursor may not be set up
	 * to get another copy, so we have to leave it alone. Consider a cursor
	 * search followed by an update: the update doesn't repeat the search,
	 * it simply updates the currently referenced key's value. We will end
	 * up here with the correct internal key, but we can't "return" the key
	 * again even if we wanted to do the additional work, the cursor isn't
	 * set up for that because we didn't just complete a search.
	 */
	F_CLR(cursor, WT_CURSTD_KEY_EXT);
	if (!F_ISSET(cursor, WT_CURSTD_KEY_INT)) {
		WT_RET(__key_return(session, cbt));
		F_SET(cursor, WT_CURSTD_KEY_INT);
	}
	return (0);
}

/*
 * __wt_value_return --
 *	Change the cursor to reference an internal return value.
 */
int
__wt_value_return(
    WT_SESSION_IMPL *session, WT_CURSOR_BTREE *cbt, WT_UPDATE *upd)
{
	WT_CURSOR *cursor;

	cursor = &cbt->iface;

	F_CLR(cursor, WT_CURSTD_VALUE_EXT);
	if (upd == NULL)
		WT_RET(__value_return(session, cbt));
	else
		WT_RET(__wt_value_return_upd(session, cbt, upd, false));
	F_SET(cursor, WT_CURSTD_VALUE_INT);
	return (0);
}<|MERGE_RESOLUTION|>--- conflicted
+++ resolved
@@ -173,18 +173,15 @@
 	 * Find a complete update that's visible to us, tracking modifications
 	 * that are visible to us.
 	 */
-<<<<<<< HEAD
 	for (i = 0, listp = list, skipped_birthmark = false;
 	    upd != NULL;
 	    upd = upd->next) {
-		if (!__wt_txn_upd_visible(session, upd)) {
+		if (upd->txnid == WT_TXN_ABORTED)
+			continue;
+
+		if (!ignore_visibility && !__wt_txn_upd_visible(session, upd)) {
 			if (upd->type == WT_UPDATE_BIRTHMARK)
 				skipped_birthmark = true;
-=======
-	for (i = 0, listp = list; upd != NULL; upd = upd->next) {
-		if (upd->txnid == WT_TXN_ABORTED ||
-		    (!ignore_visibility && !__wt_txn_upd_visible(session, upd)))
->>>>>>> 6dcff54e
 			continue;
 		}
 
