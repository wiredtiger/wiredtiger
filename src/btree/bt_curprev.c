--- conflicted
+++ resolved
@@ -205,13 +205,8 @@
 		cbt->v = 0;
 		cbt->iface.value.data = &cbt->v;
 	} else
-<<<<<<< HEAD
-		cbt->iface.value.data = WT_UPDATE_DATA(upd);
+		cbt->iface.value.data = upd->data;
 	cbt->iface.value.size = 1;
-=======
-		val->data = upd->data;
-	val->size = 1;
->>>>>>> 03adada5
 	return (0);
 }
 
@@ -257,13 +252,8 @@
 		cbt->v = __bit_getv_recno(cbt->ref, cbt->recno, btree->bitcnt);
 		cbt->iface.value.data = &cbt->v;
 	} else
-<<<<<<< HEAD
-		cbt->iface.value.data = WT_UPDATE_DATA(upd);
+		cbt->iface.value.data = upd->data;
 	cbt->iface.value.size = 1;
-=======
-		val->data = upd->data;
-	val->size = 1;
->>>>>>> 03adada5
 	return (0);
 }
 
@@ -297,13 +287,7 @@
 				++cbt->page_deleted_count;
 			continue;
 		}
-<<<<<<< HEAD
 		return (__wt_value_return(session, cbt, upd));
-=======
-		val->data = upd->data;
-		val->size = upd->size;
-		return (0);
->>>>>>> 03adada5
 	}
 	/* NOTREACHED */
 }
@@ -363,14 +347,7 @@
 					++cbt->page_deleted_count;
 				continue;
 			}
-<<<<<<< HEAD
 			return (__wt_value_return(session, cbt, upd));
-=======
-
-			val->data = upd->data;
-			val->size = upd->size;
-			return (0);
->>>>>>> 03adada5
 		}
 
 		/*
@@ -498,13 +475,7 @@
 			}
 			key->data = WT_INSERT_KEY(ins);
 			key->size = WT_INSERT_KEY_SIZE(ins);
-<<<<<<< HEAD
 			return (__wt_value_return(session, cbt, upd));
-=======
-			val->data = upd->data;
-			val->size = upd->size;
-			return (0);
->>>>>>> 03adada5
 		}
 
 		/* Check for the beginning of the page. */
