--- conflicted
+++ resolved
@@ -864,21 +864,16 @@
         if (page != NULL &&
           (cbt->page_deleted_count > WT_BTREE_DELETE_THRESHOLD ||
             (newpage && cbt->page_deleted_count > 0))) {
-<<<<<<< HEAD
             /* If checkpoint is happening on the btree, we can only evict clean content. */
             if (__wt_btree_syncing_by_other_session(session)) {
                 if (!__wt_page_is_modified(page)) {
                     __wt_page_evict_soon(session, cbt->ref);
-                    WT_STAT_CONN_INCR(session, cache_eviction_force_delete);
+                    WT_STAT_CONN_INCR(session, eviction_force_delete);
                 }
             } else {
                 WT_ERR(__wt_page_dirty_and_evict_soon(session, cbt->ref));
-                WT_STAT_CONN_INCR(session, cache_eviction_force_delete);
+                WT_STAT_CONN_INCR(session, eviction_force_delete);
             }
-=======
-            WT_ERR(__wt_page_dirty_and_evict_soon(session, cbt->ref));
-            WT_STAT_CONN_INCR(session, eviction_force_delete);
->>>>>>> ba14e169
         }
         cbt->page_deleted_count = 0;
 
