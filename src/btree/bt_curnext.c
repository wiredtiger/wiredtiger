/*-
 * Copyright (c) 2014-2017 MongoDB, Inc.
 * Copyright (c) 2008-2014 WiredTiger, Inc.
 *	All rights reserved.
 *
 * See the file LICENSE for redistribution information.
 */

#include "wt_internal.h"

/*
 * __cursor_fix_append_next --
 *	Return the next entry on the append list.
 */
static inline int
__cursor_fix_append_next(WT_CURSOR_BTREE *cbt, bool newpage)
{
	WT_ITEM *val;
	WT_SESSION_IMPL *session;
	WT_UPDATE *upd;

	session = (WT_SESSION_IMPL *)cbt->iface.session;
	val = &cbt->iface.value;

	if (newpage) {
		if ((cbt->ins = WT_SKIP_FIRST(cbt->ins_head)) == NULL)
			return (WT_NOTFOUND);
	} else
		if (cbt->recno >= WT_INSERT_RECNO(cbt->ins) &&
		    (cbt->ins = WT_SKIP_NEXT(cbt->ins)) == NULL)
			return (WT_NOTFOUND);

	/*
	 * This code looks different from the cursor-previous code. The append
	 * list may be preceded by other rows, which means the cursor's recno
	 * will be set to a value and we simply want to increment it. If the
	 * cursor's recno is NOT set, we're starting an iteration in a tree with
	 * only appended items. In that case, recno will be 0 and happily enough
	 * the increment will set it to 1, which is correct.
	 */
	__cursor_set_recno(cbt, cbt->recno + 1);

	/*
	 * Fixed-width column store appends are inherently non-transactional.
	 * Even a non-visible update by a concurrent or aborted transaction
	 * changes the effective end of the data.  The effect is subtle because
	 * of the blurring between deleted and empty values, but ideally we
	 * would skip all uncommitted changes at the end of the data.  This
	 * doesn't apply to variable-width column stores because the implicitly
	 * created records written by reconciliation are deleted and so can be
	 * never seen by a read.
	 *
	 * The problem is that we don't know at this point whether there may be
	 * multiple uncommitted changes at the end of the data, and it would be
	 * expensive to check every time we hit an aborted update.  If an
	 * insert is aborted, we simply return zero (empty), regardless of
	 * whether we are at the end of the data.
	 */
	if (cbt->recno < WT_INSERT_RECNO(cbt->ins) ||
	    (upd = __wt_txn_read(session, cbt->ins->upd)) == NULL) {
		cbt->v = 0;
		val->data = &cbt->v;
	} else
		val->data = WT_UPDATE_DATA(upd);
	val->size = 1;
	return (0);
}

/*
 * __cursor_fix_next --
 *	Move to the next, fixed-length column-store item.
 */
static inline int
__cursor_fix_next(WT_CURSOR_BTREE *cbt, bool newpage)
{
	WT_BTREE *btree;
	WT_ITEM *val;
	WT_PAGE *page;
	WT_SESSION_IMPL *session;
	WT_UPDATE *upd;

	session = (WT_SESSION_IMPL *)cbt->iface.session;
	btree = S2BT(session);
	page = cbt->ref->page;
	val = &cbt->iface.value;

	/* Initialize for each new page. */
	if (newpage) {
		cbt->last_standard_recno = __col_fix_last_recno(cbt->ref);
		if (cbt->last_standard_recno == 0)
			return (WT_NOTFOUND);
		__cursor_set_recno(cbt, cbt->ref->ref_recno);
		goto new_page;
	}

	/* Move to the next entry and return the item. */
	if (cbt->recno >= cbt->last_standard_recno)
		return (WT_NOTFOUND);
	__cursor_set_recno(cbt, cbt->recno + 1);

new_page:
	/* Check any insert list for a matching record. */
	cbt->ins_head = WT_COL_UPDATE_SINGLE(page);
	cbt->ins = __col_insert_search(
	    cbt->ins_head, cbt->ins_stack, cbt->next_stack, cbt->recno);
	if (cbt->ins != NULL && cbt->recno != WT_INSERT_RECNO(cbt->ins))
		cbt->ins = NULL;
	upd = cbt->ins == NULL ? NULL : __wt_txn_read(session, cbt->ins->upd);
	if (upd == NULL) {
		cbt->v = __bit_getv_recno(cbt->ref, cbt->recno, btree->bitcnt);
		val->data = &cbt->v;
	} else
		val->data = WT_UPDATE_DATA(upd);
	val->size = 1;
	return (0);
}

/*
 * __cursor_var_append_next --
 *	Return the next variable-length entry on the append list.
 */
static inline int
__cursor_var_append_next(WT_CURSOR_BTREE *cbt, bool newpage)
{
	WT_ITEM *val;
	WT_SESSION_IMPL *session;
	WT_UPDATE *upd;

	session = (WT_SESSION_IMPL *)cbt->iface.session;
	val = &cbt->iface.value;

	if (newpage) {
		cbt->ins = WT_SKIP_FIRST(cbt->ins_head);
		goto new_page;
	}

	for (;;) {
		cbt->ins = WT_SKIP_NEXT(cbt->ins);
new_page:	if (cbt->ins == NULL)
			return (WT_NOTFOUND);

		__cursor_set_recno(cbt, WT_INSERT_RECNO(cbt->ins));
		if ((upd = __wt_txn_read(session, cbt->ins->upd)) == NULL)
			continue;
<<<<<<< HEAD
		if (WT_UPDATE_DELETED_ISSET(upd)) {
			if (__wt_txn_visible_all(
			    session, upd->txnid, WT_GET_TIMESTAMP(upd)))
=======
		if (upd->type == WT_UPDATE_DELETED) {
			if (__wt_txn_visible_all(session, upd->txnid))
>>>>>>> 92c2258c
				++cbt->page_deleted_count;
			continue;
		}
		val->data = WT_UPDATE_DATA(upd);
		val->size = upd->size;
		return (0);
	}
	/* NOTREACHED */
}

/*
 * __cursor_var_next --
 *	Move to the next, variable-length column-store item.
 */
static inline int
__cursor_var_next(WT_CURSOR_BTREE *cbt, bool newpage)
{
	WT_CELL *cell;
	WT_CELL_UNPACK unpack;
	WT_COL *cip;
	WT_ITEM *val;
	WT_INSERT *ins;
	WT_PAGE *page;
	WT_SESSION_IMPL *session;
	WT_UPDATE *upd;
	uint64_t rle, rle_start;

	session = (WT_SESSION_IMPL *)cbt->iface.session;
	page = cbt->ref->page;
	val = &cbt->iface.value;

	rle_start = 0;			/* -Werror=maybe-uninitialized */

	/* Initialize for each new page. */
	if (newpage) {
		cbt->last_standard_recno = __col_var_last_recno(cbt->ref);
		if (cbt->last_standard_recno == 0)
			return (WT_NOTFOUND);
		__cursor_set_recno(cbt, cbt->ref->ref_recno);
		cbt->cip_saved = NULL;
		goto new_page;
	}

	/* Move to the next entry and return the item. */
	for (;;) {
		if (cbt->recno >= cbt->last_standard_recno)
			return (WT_NOTFOUND);
		__cursor_set_recno(cbt, cbt->recno + 1);

new_page:	/* Find the matching WT_COL slot. */
		if ((cip =
		    __col_var_search(cbt->ref, cbt->recno, &rle_start)) == NULL)
			return (WT_NOTFOUND);
		cbt->slot = WT_COL_SLOT(page, cip);

		/* Check any insert list for a matching record. */
		cbt->ins_head = WT_COL_UPDATE_SLOT(page, cbt->slot);
		cbt->ins = __col_insert_search_match(cbt->ins_head, cbt->recno);
		upd = cbt->ins == NULL ?
		    NULL : __wt_txn_read(session, cbt->ins->upd);
		if (upd != NULL) {
<<<<<<< HEAD
			if (WT_UPDATE_DELETED_ISSET(upd)) {
				if (__wt_txn_upd_visible_all(session, upd))
=======
			if (upd->type == WT_UPDATE_DELETED) {
				if (__wt_txn_visible_all(session, upd->txnid))
>>>>>>> 92c2258c
					++cbt->page_deleted_count;
				continue;
			}

			val->data = WT_UPDATE_DATA(upd);
			val->size = upd->size;
			return (0);
		}

		/*
		 * If we're at the same slot as the last reference and there's
		 * no matching insert list item, re-use the return information
		 * (so encoded items with large repeat counts aren't repeatedly
		 * decoded).  Otherwise, unpack the cell and build the return
		 * information.
		 */
		if (cbt->cip_saved != cip) {
			if ((cell = WT_COL_PTR(page, cip)) == NULL)
				continue;
			__wt_cell_unpack(cell, &unpack);
			if (unpack.type == WT_CELL_DEL) {
				if ((rle = __wt_cell_rle(&unpack)) == 1)
					continue;

				/*
				 * There can be huge gaps in the variable-length
				 * column-store name space appearing as deleted
				 * records. If more than one deleted record, do
				 * the work of finding the next record to return
				 * instead of looping through the records.
				 *
				 * First, find the smallest record in the update
				 * list that's larger than the current record.
				 */
				ins = __col_insert_search_gt(
				    cbt->ins_head, cbt->recno);

				/*
				 * Second, for records with RLEs greater than 1,
				 * the above call to __col_var_search located
				 * this record in the page's list of repeating
				 * records, and returned the starting record.
				 * The starting record plus the RLE is the
				 * record to which we could skip, if there was
				 * no smaller record in the update list.
				 */
				cbt->recno = rle_start + rle;
				if (ins != NULL &&
				    WT_INSERT_RECNO(ins) < cbt->recno)
					cbt->recno = WT_INSERT_RECNO(ins);

				/* Adjust for the outer loop increment. */
				--cbt->recno;
				continue;
			}
			WT_RET(__wt_page_cell_data_ref(
			    session, page, &unpack, cbt->tmp));

			cbt->cip_saved = cip;
		}
		val->data = cbt->tmp->data;
		val->size = cbt->tmp->size;
		return (0);
	}
	/* NOTREACHED */
}

/*
 * __cursor_row_next --
 *	Move to the next row-store item.
 */
static inline int
__cursor_row_next(WT_CURSOR_BTREE *cbt, bool newpage)
{
	WT_INSERT *ins;
	WT_ITEM *key, *val;
	WT_PAGE *page;
	WT_ROW *rip;
	WT_SESSION_IMPL *session;
	WT_UPDATE *upd;

	session = (WT_SESSION_IMPL *)cbt->iface.session;
	page = cbt->ref->page;
	key = &cbt->iface.key;
	val = &cbt->iface.value;

	/*
	 * For row-store pages, we need a single item that tells us the part
	 * of the page we're walking (otherwise switching from next to prev
	 * and vice-versa is just too complicated), so we map the WT_ROW and
	 * WT_INSERT_HEAD insert array slots into a single name space: slot 1
	 * is the "smallest key insert list", slot 2 is WT_ROW[0], slot 3 is
	 * WT_INSERT_HEAD[0], and so on.  This means WT_INSERT lists are
	 * odd-numbered slots, and WT_ROW array slots are even-numbered slots.
	 *
	 * Initialize for each new page.
	 */
	if (newpage) {
		cbt->ins_head = WT_ROW_INSERT_SMALLEST(page);
		cbt->ins = WT_SKIP_FIRST(cbt->ins_head);
		cbt->row_iteration_slot = 1;
		cbt->rip_saved = NULL;
		goto new_insert;
	}

	/* Move to the next entry and return the item. */
	for (;;) {
		/*
		 * Continue traversing any insert list; maintain the insert list
		 * head reference and entry count in case we switch to a cursor
		 * previous movement.
		 */
		if (cbt->ins != NULL)
			cbt->ins = WT_SKIP_NEXT(cbt->ins);

new_insert:	if ((ins = cbt->ins) != NULL) {
			if ((upd = __wt_txn_read(session, ins->upd)) == NULL)
				continue;
<<<<<<< HEAD
			if (WT_UPDATE_DELETED_ISSET(upd)) {
				if (__wt_txn_upd_visible_all(session, upd))
=======
			if (upd->type == WT_UPDATE_DELETED) {
				if (__wt_txn_visible_all(session, upd->txnid))
>>>>>>> 92c2258c
					++cbt->page_deleted_count;
				continue;
			}
			key->data = WT_INSERT_KEY(ins);
			key->size = WT_INSERT_KEY_SIZE(ins);
			val->data = WT_UPDATE_DATA(upd);
			val->size = upd->size;
			return (0);
		}

		/* Check for the end of the page. */
		if (cbt->row_iteration_slot >= page->entries * 2 + 1)
			return (WT_NOTFOUND);
		++cbt->row_iteration_slot;

		/*
		 * Odd-numbered slots configure as WT_INSERT_HEAD entries,
		 * even-numbered slots configure as WT_ROW entries.
		 */
		if (cbt->row_iteration_slot & 0x01) {
			cbt->ins_head = WT_ROW_INSERT_SLOT(
			    page, cbt->row_iteration_slot / 2 - 1);
			cbt->ins = WT_SKIP_FIRST(cbt->ins_head);
			goto new_insert;
		}
		cbt->ins_head = NULL;
		cbt->ins = NULL;

		cbt->slot = cbt->row_iteration_slot / 2 - 1;
		rip = &page->pg_row[cbt->slot];
		upd = __wt_txn_read(session, WT_ROW_UPDATE(page, rip));
<<<<<<< HEAD
		if (upd != NULL && WT_UPDATE_DELETED_ISSET(upd)) {
			if (__wt_txn_upd_visible_all(session, upd))
=======
		if (upd != NULL && upd->type == WT_UPDATE_DELETED) {
			if (__wt_txn_visible_all(session, upd->txnid))
>>>>>>> 92c2258c
				++cbt->page_deleted_count;
			continue;
		}

		return (__cursor_row_slot_return(cbt, rip, upd));
	}
	/* NOTREACHED */
}

#ifdef HAVE_DIAGNOSTIC
/*
 * __cursor_key_order_check_col --
 *	Check key ordering for column-store cursor movements.
 */
static int
__cursor_key_order_check_col(
    WT_SESSION_IMPL *session, WT_CURSOR_BTREE *cbt, bool next)
{
	int cmp;

	cmp = 0;			/* -Werror=maybe-uninitialized */

	if (cbt->lastrecno != WT_RECNO_OOB) {
		if (cbt->lastrecno < cbt->recno)
			cmp = -1;
		if (cbt->lastrecno > cbt->recno)
			cmp = 1;
	}

	if (cbt->lastrecno == WT_RECNO_OOB ||
	    (next && cmp < 0) || (!next && cmp > 0)) {
		cbt->lastrecno = cbt->recno;
		return (0);
	}

	WT_PANIC_RET(session, EINVAL,
	    "WT_CURSOR.%s out-of-order returns: returned key %" PRIu64 " then "
	    "key %" PRIu64,
	    next ? "next" : "prev", cbt->lastrecno, cbt->recno);
}

/*
 * __cursor_key_order_check_row --
 *	Check key ordering for row-store cursor movements.
 */
static int
__cursor_key_order_check_row(
    WT_SESSION_IMPL *session, WT_CURSOR_BTREE *cbt, bool next)
{
	WT_BTREE *btree;
	WT_ITEM *key;
	WT_DECL_RET;
	WT_DECL_ITEM(a);
	WT_DECL_ITEM(b);
	int cmp;

	btree = S2BT(session);
	key = &cbt->iface.key;
	cmp = 0;			/* -Werror=maybe-uninitialized */

	if (cbt->lastkey->size != 0)
		WT_RET(__wt_compare(
		    session, btree->collator, cbt->lastkey, key, &cmp));

	if (cbt->lastkey->size == 0 || (next && cmp < 0) || (!next && cmp > 0))
		return (__wt_buf_set(session,
		    cbt->lastkey, cbt->iface.key.data, cbt->iface.key.size));

	WT_ERR(__wt_scr_alloc(session, 512, &a));
	WT_ERR(__wt_scr_alloc(session, 512, &b));

	WT_PANIC_ERR(session, EINVAL,
	    "WT_CURSOR.%s out-of-order returns: returned key %s then key %s",
	    next ? "next" : "prev",
	    __wt_buf_set_printable(
	    session, cbt->lastkey->data, cbt->lastkey->size, a),
	    __wt_buf_set_printable(session, key->data, key->size, b));

err:	__wt_scr_free(session, &a);
	__wt_scr_free(session, &b);

	return (ret);
}

/*
 * __wt_cursor_key_order_check --
 *	Check key ordering for cursor movements.
 */
int
__wt_cursor_key_order_check(
    WT_SESSION_IMPL *session, WT_CURSOR_BTREE *cbt, bool next)
{
	switch (cbt->ref->page->type) {
	case WT_PAGE_COL_FIX:
	case WT_PAGE_COL_VAR:
		return (__cursor_key_order_check_col(session, cbt, next));
	case WT_PAGE_ROW_LEAF:
		return (__cursor_key_order_check_row(session, cbt, next));
	WT_ILLEGAL_VALUE(session);
	}
	/* NOTREACHED */
}

/*
 * __wt_cursor_key_order_init --
 *	Initialize key ordering checks for cursor movements after a successful
 * search.
 */
int
__wt_cursor_key_order_init(WT_SESSION_IMPL *session, WT_CURSOR_BTREE *cbt)
{
	/*
	 * Cursor searches set the position for cursor movements, set the
	 * last-key value for diagnostic checking.
	 */
	switch (cbt->ref->page->type) {
	case WT_PAGE_COL_FIX:
	case WT_PAGE_COL_VAR:
		cbt->lastrecno = cbt->recno;
		return (0);
	case WT_PAGE_ROW_LEAF:
		return (__wt_buf_set(session,
		    cbt->lastkey, cbt->iface.key.data, cbt->iface.key.size));
	WT_ILLEGAL_VALUE(session);
	}
	/* NOTREACHED */
}

/*
 * __wt_cursor_key_order_reset --
 *	Turn off key ordering checks for cursor movements.
 */
void
__wt_cursor_key_order_reset(WT_CURSOR_BTREE *cbt)
{
	/*
	 * Clear the last-key returned, it doesn't apply.
	 */
	cbt->lastkey->size = 0;
	cbt->lastrecno = WT_RECNO_OOB;
}
#endif

/*
 * __wt_btcur_iterate_setup --
 *	Initialize a cursor for iteration, usually based on a search.
 */
void
__wt_btcur_iterate_setup(WT_CURSOR_BTREE *cbt)
{
	WT_PAGE *page;

	/*
	 * We don't currently have to do any setup when we switch between next
	 * and prev calls, but I'm sure we will someday -- I'm leaving support
	 * here for both flags for that reason.
	 */
	F_SET(cbt, WT_CBT_ITERATE_NEXT | WT_CBT_ITERATE_PREV);

	/* Clear the count of deleted items on the page. */
	cbt->page_deleted_count = 0;

	/* Clear saved iteration cursor position information. */
	cbt->cip_saved = NULL;
	cbt->rip_saved = NULL;

	/*
	 * If we don't have a search page, then we're done, we're starting at
	 * the beginning or end of the tree, not as a result of a search.
	 */
	if (cbt->ref == NULL) {
#ifdef HAVE_DIAGNOSTIC
		__wt_cursor_key_order_reset(cbt);
#endif
		return;
	}

	page = cbt->ref->page;
	if (page->type == WT_PAGE_ROW_LEAF) {
		/*
		 * For row-store pages, we need a single item that tells us the
		 * part of the page we're walking (otherwise switching from next
		 * to prev and vice-versa is just too complicated), so we map
		 * the WT_ROW and WT_INSERT_HEAD insert array slots into a
		 * single name space: slot 1 is the "smallest key insert list",
		 * slot 2 is WT_ROW[0], slot 3 is WT_INSERT_HEAD[0], and so on.
		 * This means WT_INSERT lists are odd-numbered slots, and WT_ROW
		 * array slots are even-numbered slots.
		 */
		cbt->row_iteration_slot = (cbt->slot + 1) * 2;
		if (cbt->ins_head != NULL) {
			if (cbt->ins_head == WT_ROW_INSERT_SMALLEST(page))
				cbt->row_iteration_slot = 1;
			else
				cbt->row_iteration_slot += 1;
		}
	} else {
		/*
		 * For column-store pages, calculate the largest record on the
		 * page.
		 */
		cbt->last_standard_recno = page->type == WT_PAGE_COL_VAR ?
		    __col_var_last_recno(cbt->ref) :
		    __col_fix_last_recno(cbt->ref);

		/* If we're traversing the append list, set the reference. */
		if (cbt->ins_head != NULL &&
		    cbt->ins_head == WT_COL_APPEND(page))
			F_SET(cbt, WT_CBT_ITERATE_APPEND);
	}
}

/*
 * __wt_btcur_next --
 *	Move to the next record in the tree.
 */
int
__wt_btcur_next(WT_CURSOR_BTREE *cbt, bool truncating)
{
	WT_CURSOR *cursor;
	WT_DECL_RET;
	WT_PAGE *page;
	WT_SESSION_IMPL *session;
	uint32_t flags;
	bool newpage;

	cursor = &cbt->iface;
	session = (WT_SESSION_IMPL *)cbt->iface.session;

	WT_STAT_CONN_INCR(session, cursor_next);
	WT_STAT_DATA_INCR(session, cursor_next);

	F_CLR(cursor, WT_CURSTD_KEY_SET | WT_CURSTD_VALUE_SET);

	WT_RET(__cursor_func_init(cbt, false));

	/*
	 * If we aren't already iterating in the right direction, there's
	 * some setup to do.
	 */
	if (!F_ISSET(cbt, WT_CBT_ITERATE_NEXT))
		__wt_btcur_iterate_setup(cbt);

	/*
	 * Walk any page we're holding until the underlying call returns not-
	 * found.  Then, move to the next page, until we reach the end of the
	 * file.
	 */
	flags = WT_READ_SKIP_INTL;			/* tree walk flags */
	if (truncating)
		LF_SET(WT_READ_TRUNCATE);
	for (newpage = false;; newpage = true) {
		page = cbt->ref == NULL ? NULL : cbt->ref->page;

		if (F_ISSET(cbt, WT_CBT_ITERATE_APPEND)) {
			switch (page->type) {
			case WT_PAGE_COL_FIX:
				ret = __cursor_fix_append_next(cbt, newpage);
				break;
			case WT_PAGE_COL_VAR:
				ret = __cursor_var_append_next(cbt, newpage);
				break;
			WT_ILLEGAL_VALUE_ERR(session);
			}
			if (ret == 0)
				break;
			F_CLR(cbt, WT_CBT_ITERATE_APPEND);
			if (ret != WT_NOTFOUND)
				break;
		} else if (page != NULL) {
			switch (page->type) {
			case WT_PAGE_COL_FIX:
				ret = __cursor_fix_next(cbt, newpage);
				break;
			case WT_PAGE_COL_VAR:
				ret = __cursor_var_next(cbt, newpage);
				break;
			case WT_PAGE_ROW_LEAF:
				ret = __cursor_row_next(cbt, newpage);
				break;
			WT_ILLEGAL_VALUE_ERR(session);
			}
			if (ret != WT_NOTFOUND)
				break;

			/*
			 * Column-store pages may have appended entries. Handle
			 * it separately from the usual cursor code, it's in a
			 * simple format.
			 */
			if (page->type != WT_PAGE_ROW_LEAF &&
			    (cbt->ins_head = WT_COL_APPEND(page)) != NULL) {
				F_SET(cbt, WT_CBT_ITERATE_APPEND);
				continue;
			}
		}

		/*
		 * If we saw a lot of deleted records on this page, or we went
		 * all the way through a page and only saw deleted records, try
		 * to evict the page when we release it.  Otherwise repeatedly
		 * deleting from the beginning of a tree can have quadratic
		 * performance.  Take care not to force eviction of pages that
		 * are genuinely empty, in new trees.
		 */
		if (page != NULL &&
		    (cbt->page_deleted_count > WT_BTREE_DELETE_THRESHOLD ||
		    (newpage && cbt->page_deleted_count > 0)))
			__wt_page_evict_soon(session, cbt->ref);
		cbt->page_deleted_count = 0;

		WT_ERR(__wt_tree_walk(session, &cbt->ref, flags));
		WT_ERR_TEST(cbt->ref == NULL, WT_NOTFOUND);
	}

#ifdef HAVE_DIAGNOSTIC
	if (ret == 0)
		WT_ERR(__wt_cursor_key_order_check(session, cbt, true));
#endif
	if (ret == 0)
		F_SET(cursor, WT_CURSTD_KEY_INT | WT_CURSTD_VALUE_INT);

err:	if (ret != 0)
		WT_TRET(__cursor_reset(cbt));
	return (ret);
}<|MERGE_RESOLUTION|>--- conflicted
+++ resolved
@@ -142,14 +142,8 @@
 		__cursor_set_recno(cbt, WT_INSERT_RECNO(cbt->ins));
 		if ((upd = __wt_txn_read(session, cbt->ins->upd)) == NULL)
 			continue;
-<<<<<<< HEAD
-		if (WT_UPDATE_DELETED_ISSET(upd)) {
-			if (__wt_txn_visible_all(
-			    session, upd->txnid, WT_GET_TIMESTAMP(upd)))
-=======
 		if (upd->type == WT_UPDATE_DELETED) {
-			if (__wt_txn_visible_all(session, upd->txnid))
->>>>>>> 92c2258c
+			if (__wt_txn_upd_visible_all(session, upd))
 				++cbt->page_deleted_count;
 			continue;
 		}
@@ -211,13 +205,8 @@
 		upd = cbt->ins == NULL ?
 		    NULL : __wt_txn_read(session, cbt->ins->upd);
 		if (upd != NULL) {
-<<<<<<< HEAD
-			if (WT_UPDATE_DELETED_ISSET(upd)) {
+			if (upd->type == WT_UPDATE_DELETED) {
 				if (__wt_txn_upd_visible_all(session, upd))
-=======
-			if (upd->type == WT_UPDATE_DELETED) {
-				if (__wt_txn_visible_all(session, upd->txnid))
->>>>>>> 92c2258c
 					++cbt->page_deleted_count;
 				continue;
 			}
@@ -336,13 +325,8 @@
 new_insert:	if ((ins = cbt->ins) != NULL) {
 			if ((upd = __wt_txn_read(session, ins->upd)) == NULL)
 				continue;
-<<<<<<< HEAD
-			if (WT_UPDATE_DELETED_ISSET(upd)) {
+			if (upd->type == WT_UPDATE_DELETED) {
 				if (__wt_txn_upd_visible_all(session, upd))
-=======
-			if (upd->type == WT_UPDATE_DELETED) {
-				if (__wt_txn_visible_all(session, upd->txnid))
->>>>>>> 92c2258c
 					++cbt->page_deleted_count;
 				continue;
 			}
@@ -374,13 +358,8 @@
 		cbt->slot = cbt->row_iteration_slot / 2 - 1;
 		rip = &page->pg_row[cbt->slot];
 		upd = __wt_txn_read(session, WT_ROW_UPDATE(page, rip));
-<<<<<<< HEAD
-		if (upd != NULL && WT_UPDATE_DELETED_ISSET(upd)) {
+		if (upd != NULL && upd->type == WT_UPDATE_DELETED) {
 			if (__wt_txn_upd_visible_all(session, upd))
-=======
-		if (upd != NULL && upd->type == WT_UPDATE_DELETED) {
-			if (__wt_txn_visible_all(session, upd->txnid))
->>>>>>> 92c2258c
 				++cbt->page_deleted_count;
 			continue;
 		}
