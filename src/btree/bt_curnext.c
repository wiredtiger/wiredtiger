--- conflicted
+++ resolved
@@ -59,13 +59,8 @@
 		cbt->v = 0;
 		cbt->iface.value.data = &cbt->v;
 	} else
-<<<<<<< HEAD
-		cbt->iface.value.data = WT_UPDATE_DATA(upd);
+		cbt->iface.value.data = upd->data;
 	cbt->iface.value.size = 1;
-=======
-		val->data = upd->data;
-	val->size = 1;
->>>>>>> 03adada5
 	return (0);
 }
 
@@ -111,13 +106,8 @@
 		cbt->v = __bit_getv_recno(cbt->ref, cbt->recno, btree->bitcnt);
 		cbt->iface.value.data = &cbt->v;
 	} else
-<<<<<<< HEAD
-		cbt->iface.value.data = WT_UPDATE_DATA(upd);
+		cbt->iface.value.data = upd->data;
 	cbt->iface.value.size = 1;
-=======
-		val->data = upd->data;
-	val->size = 1;
->>>>>>> 03adada5
 	return (0);
 }
 
@@ -151,13 +141,7 @@
 				++cbt->page_deleted_count;
 			continue;
 		}
-<<<<<<< HEAD
 		return (__wt_value_return(session, cbt, upd));
-=======
-		val->data = upd->data;
-		val->size = upd->size;
-		return (0);
->>>>>>> 03adada5
 	}
 	/* NOTREACHED */
 }
@@ -216,14 +200,7 @@
 					++cbt->page_deleted_count;
 				continue;
 			}
-<<<<<<< HEAD
 			return (__wt_value_return(session, cbt, upd));
-=======
-
-			val->data = upd->data;
-			val->size = upd->size;
-			return (0);
->>>>>>> 03adada5
 		}
 
 		/*
@@ -341,13 +318,7 @@
 			}
 			key->data = WT_INSERT_KEY(ins);
 			key->size = WT_INSERT_KEY_SIZE(ins);
-<<<<<<< HEAD
 			return (__wt_value_return(session, cbt, upd));
-=======
-			val->data = upd->data;
-			val->size = upd->size;
-			return (0);
->>>>>>> 03adada5
 		}
 
 		/* Check for the end of the page. */
