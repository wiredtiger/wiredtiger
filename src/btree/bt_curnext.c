--- conflicted
+++ resolved
@@ -57,13 +57,8 @@
         cbt->v = 0;
         cbt->iface.value.data = &cbt->v;
     } else {
-<<<<<<< HEAD
-    restart_read:
+restart_read:
         WT_RET(__wt_txn_read(session, cbt, cbt->ins->upd, &upd));
-=======
-restart_read:
-        WT_RET(__wt_txn_read(session, cbt->ins->upd, &upd));
->>>>>>> 5bd9fdfc
         if (upd == NULL) {
             cbt->v = 0;
             cbt->iface.value.data = &cbt->v;
@@ -119,13 +114,8 @@
     if (cbt->ins != NULL && cbt->recno != WT_INSERT_RECNO(cbt->ins))
         cbt->ins = NULL;
     if (cbt->ins != NULL)
-<<<<<<< HEAD
-    restart_read:
+restart_read:
     WT_RET(__wt_txn_read(session, cbt, cbt->ins->upd, &upd));
-=======
-restart_read:
-    WT_RET(__wt_txn_read(session, cbt->ins->upd, &upd));
->>>>>>> 5bd9fdfc
     if (upd == NULL) {
         cbt->v = __bit_getv_recno(cbt->ref, cbt->recno, btree->bitcnt);
         cbt->iface.value.data = &cbt->v;
@@ -166,13 +156,9 @@
             return (WT_NOTFOUND);
 
         __cursor_set_recno(cbt, WT_INSERT_RECNO(cbt->ins));
-<<<<<<< HEAD
-    restart_read:
+restart_read:
         WT_RET(__wt_txn_read(session, cbt, cbt->ins->upd, &upd));
-=======
-restart_read:
-        WT_RET(__wt_txn_read(session, cbt->ins->upd, &upd));
->>>>>>> 5bd9fdfc
+
         if (upd == NULL)
             continue;
         if (upd->type == WT_UPDATE_TOMBSTONE) {
