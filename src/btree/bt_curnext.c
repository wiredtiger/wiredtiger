/*-
 * Copyright (c) 2014-present MongoDB, Inc.
 * Copyright (c) 2008-2014 WiredTiger, Inc.
 *	All rights reserved.
 *
 * See the file LICENSE for redistribution information.
 */

#include "wt_internal.h"

/*
 * __cursor_fix_append_next --
 *     Return the next entry on the append list.
 */
static WT_INLINE int
__cursor_fix_append_next(WT_CURSOR_BTREE *cbt, bool newpage, bool restart)
{
    WT_SESSION_IMPL *session;

    session = CUR2S(cbt);

    /* If restarting after a prepare conflict, jump to the right spot. */
    if (restart)
        goto restart_read;

    if (newpage) {
        if ((cbt->ins = WT_SKIP_FIRST(cbt->ins_head)) == NULL)
            return (WT_NOTFOUND);
    } else if (cbt->recno >= WT_INSERT_RECNO(cbt->ins) &&
      (cbt->ins = WT_SKIP_NEXT(cbt->ins)) == NULL)
        return (WT_NOTFOUND);

    /*
     * This code looks different from the cursor-previous code. The append list may be preceded by
     * other rows, which means the cursor's recno will be set to a value and we simply want to
     * increment it. If the cursor's recno is NOT set, we're starting an iteration in a tree with
     * only appended items. In that case, recno will be 0 and happily enough the increment will set
     * it to 1, which is correct.
     */
    __cursor_set_recno(cbt, cbt->recno + 1);

    if (F_ISSET(&cbt->iface, WT_CURSTD_KEY_ONLY))
        return (0);

    /*
     * Fixed-width column store appends are inherently non-transactional. Even a non-visible update
     * by a concurrent or aborted transaction changes the effective end of the data. The effect is
     * subtle because of the blurring between deleted and empty values, but ideally we would skip
     * all uncommitted changes at the end of the data. This doesn't apply to variable-width column
     * stores because the implicitly created records written by reconciliation are deleted and so
     * can be never seen by a read.
     *
     * The problem is that we don't know at this point whether there may be multiple uncommitted
     * changes at the end of the data, and it would be expensive to check every time we hit an
     * aborted update. If an insert is aborted, we simply return zero (empty), regardless of whether
     * we are at the end of the data.
     */
    if (cbt->recno < WT_INSERT_RECNO(cbt->ins)) {
        cbt->v = 0;
        cbt->iface.value.data = &cbt->v;
        cbt->iface.value.size = 1;
    } else {
restart_read:
        WT_RET(
          __wt_txn_read_upd_list(session, cbt, NULL, WT_INSERT_RECNO(cbt->ins), cbt->ins->upd));
        if (cbt->upd_value->type == WT_UPDATE_INVALID ||
          cbt->upd_value->type == WT_UPDATE_TOMBSTONE) {
            cbt->v = 0;
            cbt->iface.value.data = &cbt->v;
            cbt->iface.value.size = 1;
        } else
            __wt_value_return(cbt, cbt->upd_value);
    }
    return (0);
}

/*
 * __cursor_fix_next --
 *     Move to the next, fixed-length column-store item.
 */
static WT_INLINE int
__cursor_fix_next(WT_CURSOR_BTREE *cbt, bool newpage, bool restart)
{
    WT_PAGE *page;
    WT_SESSION_IMPL *session;

    session = CUR2S(cbt);
    page = cbt->ref->page;

    /* If restarting after a prepare conflict, jump to the right spot. */
    if (restart)
        goto restart_read;

    /* Initialize for each new page. */
    if (newpage) {
        /*
         * Be paranoid and set the slot out of bounds when moving to a new page.
         */
        cbt->slot = UINT32_MAX;
        cbt->last_standard_recno = __col_fix_last_recno(cbt->ref);
        if (cbt->last_standard_recno == 0)
            return (WT_NOTFOUND);
        __cursor_set_recno(cbt, cbt->ref->ref_recno);
        goto new_page;
    }

    /* Move to the next entry and return the item. */
    if (cbt->recno >= cbt->last_standard_recno)
        return (WT_NOTFOUND);
    __cursor_set_recno(cbt, cbt->recno + 1);

new_page:
restart_read:
    /* We only have one slot. */
    cbt->slot = 0;

    /* Check any insert list for a matching record. */
    cbt->ins_head = WT_COL_UPDATE_SINGLE(page);
    cbt->ins = __col_insert_search(cbt->ins_head, cbt->ins_stack, cbt->next_stack, cbt->recno);
    if (cbt->ins != NULL && cbt->recno != WT_INSERT_RECNO(cbt->ins))
        cbt->ins = NULL;

    if (F_ISSET(&cbt->iface, WT_CURSTD_KEY_ONLY))
        return (0);

    __wt_upd_value_clear(cbt->upd_value);
    if (cbt->ins != NULL)
        /* Check the update list. */
        WT_RET(
          __wt_txn_read_upd_list(session, cbt, NULL, WT_INSERT_RECNO(cbt->ins), cbt->ins->upd));
    if (cbt->upd_value->type == WT_UPDATE_INVALID)
        /*
         * Read the on-disk value and/or history. Pass an update list: the update list may contain
         * the base update for a modify chain after rollback-to-stable, required for correctness.
         */
        WT_RET(__wt_txn_read(session, cbt, NULL, cbt->recno, cbt->ins ? cbt->ins->upd : NULL));
    if (cbt->upd_value->type == WT_UPDATE_TOMBSTONE || cbt->upd_value->type == WT_UPDATE_INVALID) {
        /*
         * Deleted values read as 0.
         *
         * Getting an invalid update back means that there was no update, the on-disk value isn't
         * visible, and there isn't anything in history either. This means this chunk of the tree
         * didn't exist yet for us (given our read timestamp), so we can either return NOTFOUND or
         * produce a zero value depending on the desired end-of-tree semantics. For now, we produce
         * zero so as not to change the preexisting end-of-tree behavior.
         */
        cbt->v = 0;
        cbt->iface.value.data = &cbt->v;
        cbt->iface.value.size = 1;
    } else
        __wt_value_return(cbt, cbt->upd_value);

    return (0);
}

/*
 * __cursor_var_append_next --
 *     Return the next variable-length entry on the append list.
 */
static WT_INLINE int
__cursor_var_append_next(
  WT_CURSOR_BTREE *cbt, bool newpage, bool restart, size_t *skippedp, bool *key_out_of_boundsp)
{
    WT_DECL_RET;
    WT_SESSION_IMPL *session;

    session = CUR2S(cbt);
    *skippedp = 0;

    /* If restarting after a prepare conflict, jump to the right spot. */
    if (restart)
        goto restart_read;

    if (newpage) {
        cbt->ins = WT_SKIP_FIRST(cbt->ins_head);
        goto new_page;
    }

    for (;;) {
        cbt->ins = WT_SKIP_NEXT(cbt->ins);
new_page:
        if (cbt->ins == NULL)
            return (WT_NOTFOUND);
        __cursor_set_recno(cbt, WT_INSERT_RECNO(cbt->ins));

        if (F_ISSET(&cbt->iface, WT_CURSTD_KEY_ONLY))
            return (0);

restart_read:
        /*
         * If an upper bound has been set ensure that the key is within the range, otherwise early
         * exit.
         */
        if ((ret = __wt_btcur_bounds_early_exit(session, cbt, true, key_out_of_boundsp)) ==
          WT_NOTFOUND)
            WT_STAT_CONN_DSRC_INCR(session, cursor_bounds_next_early_exit);
        WT_RET(ret);

        WT_RET(
          __wt_txn_read_upd_list(session, cbt, NULL, WT_INSERT_RECNO(cbt->ins), cbt->ins->upd));

        if (cbt->upd_value->type == WT_UPDATE_INVALID) {
            ++*skippedp;
            continue;
        }
        if (cbt->upd_value->type == WT_UPDATE_TOMBSTONE) {
            if (__wt_txn_upd_value_visible_all(session, cbt->upd_value))
                ++cbt->page_deleted_count;
            ++*skippedp;
            continue;
        }
        __wt_value_return(cbt, cbt->upd_value);
        return (0);
    }
    /* NOTREACHED */
}

/*
 * __cursor_var_next --
 *     Move to the next, variable-length column-store item.
 */
static WT_INLINE int
__cursor_var_next(
  WT_CURSOR_BTREE *cbt, bool newpage, bool restart, size_t *skippedp, bool *key_out_of_boundsp)
{
    WT_CELL *cell;
    WT_CELL_UNPACK_KV unpack;
    WT_COL *cip;
    WT_DECL_RET;
    WT_INSERT *ins;
    WT_PAGE *page;
    WT_SESSION_IMPL *session;
    uint64_t rle, rle_start;

    session = CUR2S(cbt);
    page = cbt->ref->page;

    rle_start = 0; /* -Werror=maybe-uninitialized */
    *skippedp = 0;

    /* If restarting after a prepare conflict, jump to the right spot. */
    if (restart)
        goto restart_read;

    /* Initialize for each new page. */
    if (newpage) {
        /*
         * Be paranoid and set the slot out of bounds when moving to a new page.
         */
        cbt->slot = UINT32_MAX;
        cbt->last_standard_recno = __col_var_last_recno(cbt->ref);
        if (cbt->last_standard_recno == 0)
            return (WT_NOTFOUND);
        __cursor_set_recno(cbt, cbt->ref->ref_recno);
        cbt->cip_saved = NULL;
        F_CLR(cbt, WT_CBT_CACHEABLE_RLE_CELL);
        goto new_page;
    }

    /* Move to the next entry and return the item. */
    for (;;) {
        if (cbt->recno >= cbt->last_standard_recno)
            return (WT_NOTFOUND);
        __cursor_set_recno(cbt, cbt->recno + 1);

new_page:
restart_read:
        /*
         * If an upper bound has been set ensure that the key is within the range, otherwise early
         * exit. In the case where there is a large set of RLE deleted records it is possible that
         * calculated recno will be off the end of the page. We don't need to add an additional
         * check for this case as the next iteration, either on a page or append list will check the
         * recno and early exit. It does present a potential optimization but to keep the bounded
         * cursor logic simple we will forego it for now.
         */
        if ((ret = __wt_btcur_bounds_early_exit(session, cbt, true, key_out_of_boundsp)) ==
          WT_NOTFOUND)
            WT_STAT_CONN_DSRC_INCR(session, cursor_bounds_next_early_exit);
        WT_RET(ret);

        /* Find the matching WT_COL slot. */
        if ((cip = __col_var_search(cbt->ref, cbt->recno, &rle_start)) == NULL)
            return (WT_NOTFOUND);
        cbt->slot = WT_COL_SLOT(page, cip);

        /* Check any insert list for a matching record. */
        cbt->ins_head = WT_COL_UPDATE_SLOT(page, cbt->slot);
        cbt->ins = __col_insert_search_match(cbt->ins_head, cbt->recno);
        __wt_upd_value_clear(cbt->upd_value);
        if (cbt->ins != NULL) {
            if (F_ISSET(&cbt->iface, WT_CURSTD_KEY_ONLY))
                return (0);

            WT_RET(
              __wt_txn_read_upd_list(session, cbt, NULL, WT_INSERT_RECNO(cbt->ins), cbt->ins->upd));
        }
        if (cbt->upd_value->type != WT_UPDATE_INVALID) {
            if (cbt->upd_value->type == WT_UPDATE_TOMBSTONE) {
                if (__wt_txn_upd_value_visible_all(session, cbt->upd_value))
                    ++cbt->page_deleted_count;
                ++*skippedp;
                continue;
            }
            __wt_value_return(cbt, cbt->upd_value);
            return (0);
        }

        /*
         * There's no matching insert list item. If we're on the same slot as the last reference,
         * and the cell is cacheable (it might not be if it's not globally visible), reuse the
         * previous return data to avoid repeatedly decoding items.
         */
        if (cbt->cip_saved == cip && F_ISSET(cbt, WT_CBT_CACHEABLE_RLE_CELL)) {
            F_CLR(&cbt->iface, WT_CURSTD_VALUE_EXT);
            F_SET(&cbt->iface, WT_CURSTD_VALUE_INT);
            cbt->iface.value.data = cbt->tmp->data;
            cbt->iface.value.size = cbt->tmp->size;
            return (0);
        }

        /* Unpack the cell and build the return information. */
        cell = WT_COL_PTR(page, cip);
        __wt_cell_unpack_kv(session, page->dsk, cell, &unpack);
        rle = __wt_cell_rle(&unpack);
        if (unpack.type == WT_CELL_DEL) {
            if (rle == 1) {
                ++*skippedp;
                continue;
            }

            /*
             * There can be huge gaps in the variable-length column-store name space appearing as
             * deleted records. If more than one deleted record, do the work of finding the next
             * record to return instead of looping through the records.
             *
             * First, find the smallest record in the update list that's larger than the current
             * record.
             */
            ins = __col_insert_search_gt(cbt->ins_head, cbt->recno);

            /*
             * Second, for records with RLEs greater than 1, the above call to __col_var_search
             * located this record in the page's list of repeating records, and returned the
             * starting record. The starting record plus the RLE is the record to which we could
             * skip, if there was no smaller record in the update list.
             */
            cbt->recno = rle_start + rle;
            if (ins != NULL && WT_INSERT_RECNO(ins) < cbt->recno)
                cbt->recno = WT_INSERT_RECNO(ins);

            /* Adjust for the outer loop increment. */
            --cbt->recno;
            ++*skippedp;
            continue;
        }

        if (F_ISSET(&cbt->iface, WT_CURSTD_KEY_ONLY))
            return (0);

        /*
         * Read the on-disk value and/or history. Pass an update list: the update list may contain
         * the base update for a modify chain after rollback-to-stable, required for correctness.
         */
        WT_RET(__wt_txn_read(session, cbt, NULL, cbt->recno, cbt->ins ? cbt->ins->upd : NULL));
        if (cbt->upd_value->type == WT_UPDATE_INVALID ||
          cbt->upd_value->type == WT_UPDATE_TOMBSTONE) {
            ++*skippedp;
            continue;
        }
        __wt_value_return(cbt, cbt->upd_value);

        /*
         * It is only safe to cache the value for other keys in the same RLE cell if it is globally
         * visible. Otherwise, there might be some older timestamp where the value isn't uniform
         * across the cell. Always set cip_saved so it's easy to tell when we change cells.
         *
         * Note: it's important that we're checking the on-disk value for global visibility, and not
         * whatever __wt_txn_read returned, which might be something else. (If it's something else,
         * we can't cache it; but in that case the on-disk value cannot be globally visible.)
         */
        cbt->cip_saved = cip;
        if (rle > 1 &&
          __wt_txn_visible_all(session, unpack.tw.start_txn, unpack.tw.durable_start_ts)) {
            /*
             * Copy the value into cbt->tmp to cache it. This is perhaps unfortunate, because
             * copying isn't free, but it's currently necessary. The memory we're copying might be
             * on the disk page (which is safe because the page is pinned as long as the cursor is
             * sitting on it) but if not it belongs to cbt->upd_value, and that (though it belongs
             * to the cursor and won't disappear arbitrarily) might be invalidated or changed by
             * other paths through this function on a subsequent call but before we are done with
             * this RLE cell. In principle those paths could clear WT_CBT_CACHEABLE_RLE_CELL, but
             * the code is currently structured in a way that makes that difficult.
             */
            WT_RET(__wt_buf_set(session, cbt->tmp, cbt->iface.value.data, cbt->iface.value.size));
            F_SET(cbt, WT_CBT_CACHEABLE_RLE_CELL);
        } else
            F_CLR(cbt, WT_CBT_CACHEABLE_RLE_CELL);
        return (0);
    }
    /* NOTREACHED */
}

/*
 * __cursor_row_next --
 *     Move to the next row-store item.
 */
static WT_INLINE int
__cursor_row_next(
  WT_CURSOR_BTREE *cbt, bool newpage, bool restart, size_t *skippedp, bool *key_out_of_boundsp)
{
    WT_CELL_UNPACK_KV kpack;
    WT_DECL_RET;
    WT_INSERT *ins;
    WT_ITEM *key;
    WT_PAGE *page;
    WT_ROW *rip;
    WT_SESSION_IMPL *session;

    key = &cbt->iface.key;
    page = cbt->ref->page;
    session = CUR2S(cbt);
    *key_out_of_boundsp = false;
    *skippedp = 0;

    /* If restarting after a prepare conflict, jump to the right spot. */
    if (restart) {
        if (cbt->iter_retry == WT_CBT_RETRY_INSERT)
            goto restart_read_insert;
        if (cbt->iter_retry == WT_CBT_RETRY_PAGE)
            goto restart_read_page;
    }
    cbt->iter_retry = WT_CBT_RETRY_NOTSET;

    /*
     * For row-store pages, we need a single item that tells us the part of the page we're walking
     * (otherwise switching from next to prev and vice-versa is just too complicated), so we map the
     * WT_ROW and WT_INSERT_HEAD insert array slots into a single name space: slot 1 is the
     * "smallest key insert list", slot 2 is WT_ROW[0], slot 3 is WT_INSERT_HEAD[0], and so on. This
     * means WT_INSERT lists are odd-numbered slots, and WT_ROW array slots are even-numbered slots.
     *
     * Initialize for each new page.
     */
    if (newpage) {
        /*
         * Be paranoid and set the slot out of bounds when moving to a new page.
         */
        cbt->slot = UINT32_MAX;
        cbt->ins_head = WT_ROW_INSERT_SMALLEST(page);
        cbt->ins = WT_SKIP_FIRST(cbt->ins_head);
        cbt->row_iteration_slot = 1;
        cbt->rip_saved = NULL;
        goto new_insert;
    }

    /* Move to the next entry and return the item. */
    for (;;) {
        /*
         * Continue traversing any insert list; maintain the insert list head reference and entry
         * count in case we switch to a cursor previous movement.
         */
        if (cbt->ins != NULL)
            cbt->ins = WT_SKIP_NEXT(cbt->ins);

new_insert:
        cbt->iter_retry = WT_CBT_RETRY_INSERT;
restart_read_insert:
        if ((ins = cbt->ins) != NULL) {
            key->data = WT_INSERT_KEY(ins);
            key->size = WT_INSERT_KEY_SIZE(ins);

            if (F_ISSET(&cbt->iface, WT_CURSTD_KEY_ONLY))
                return (0);

            /*
             * If an upper bound has been set ensure that the key is within the range, otherwise
             * early exit.
             */
            if ((ret = __wt_btcur_bounds_early_exit(session, cbt, true, key_out_of_boundsp)) ==
              WT_NOTFOUND)
                WT_STAT_CONN_DSRC_INCR(session, cursor_bounds_next_early_exit);
            WT_RET(ret);

            WT_RET(__wt_txn_read_upd_list(session, cbt, key, WT_RECNO_OOB, ins->upd));
            if (cbt->upd_value->type == WT_UPDATE_INVALID) {
                ++*skippedp;
                continue;
            }
            if (cbt->upd_value->type == WT_UPDATE_TOMBSTONE) {
                if (__wt_txn_upd_value_visible_all(session, cbt->upd_value))
                    ++cbt->page_deleted_count;
                ++*skippedp;
                continue;
            }
            __wt_value_return(cbt, cbt->upd_value);
            return (0);
        }

        /* Check for the end of the page. */
        if (cbt->row_iteration_slot >= page->entries * 2 + 1)
            return (WT_NOTFOUND);
        ++cbt->row_iteration_slot;

        /*
         * Odd-numbered slots configure as WT_INSERT_HEAD entries, even-numbered slots configure as
         * WT_ROW entries.
         */
        if (cbt->row_iteration_slot & 0x01) {
            cbt->ins_head = WT_ROW_INSERT_SLOT(page, cbt->row_iteration_slot / 2 - 1);
            cbt->ins = WT_SKIP_FIRST(cbt->ins_head);
            goto new_insert;
        }
        cbt->ins_head = NULL;
        cbt->ins = NULL;

        cbt->iter_retry = WT_CBT_RETRY_PAGE;
        cbt->slot = cbt->row_iteration_slot / 2 - 1;
restart_read_page:
        rip = &page->pg_row[cbt->slot];
        /*
         * The saved cursor key from the slot is used later to match the prefix match or get the
         * value from the history store if the on-disk data is not visible.
         */
        WT_RET(__cursor_row_slot_key_return(cbt, rip, &kpack));

        if (F_ISSET(&cbt->iface, WT_CURSTD_KEY_ONLY))
            return (0);

        /*
         * If an upper bound has been set ensure that the key is within the range, otherwise early
         * exit.
         */
        if ((ret = __wt_btcur_bounds_early_exit(session, cbt, true, key_out_of_boundsp)) ==
          WT_NOTFOUND)
            WT_STAT_CONN_DSRC_INCR(session, cursor_bounds_next_early_exit);
        WT_RET(ret);

        /*
         * Read the on-disk value and/or history. Pass an update list: the update list may contain
         * the base update for a modify chain after rollback-to-stable, required for correctness.
         */
        WT_RET(
          __wt_txn_read(session, cbt, &cbt->iface.key, WT_RECNO_OOB, WT_ROW_UPDATE(page, rip)));
        if (cbt->upd_value->type == WT_UPDATE_INVALID) {
            ++*skippedp;
            continue;
        }
        if (cbt->upd_value->type == WT_UPDATE_TOMBSTONE) {
            if (__wt_txn_upd_value_visible_all(session, cbt->upd_value))
                ++cbt->page_deleted_count;
            ++*skippedp;
            continue;
        }
        __wt_value_return(cbt, cbt->upd_value);
        return (0);
    }
    /* NOTREACHED */
}

#ifdef HAVE_DIAGNOSTIC
/*
 * __cursor_key_order_check_col --
 *     Check key ordering for column-store cursor movements.
 */
static int
__cursor_key_order_check_col(WT_SESSION_IMPL *session, WT_CURSOR_BTREE *cbt, bool next)
{
    WT_BTREE *btree = S2BT(session);
    WT_DECL_RET;
    int cmp = 0;

    WT_UNUSED(ret);

    if (cbt->lastrecno != WT_RECNO_OOB) {
        if (cbt->lastrecno < cbt->recno)
            cmp = -1;
        if (cbt->lastrecno > cbt->recno)
            cmp = 1;
    }

    if (cbt->lastrecno == WT_RECNO_OOB || (next && cmp < 0) || (!next && cmp > 0)) {
        cbt->lastrecno = cbt->recno;
        cbt->lastref = cbt->ref;
        cbt->lastslot = cbt->slot;
        cbt->lastins = cbt->ins;
        return (0);
    }

    WT_RET(__wt_msg(session, "dumping the tree"));
    WT_WITH_BTREE(session, btree, ret = __wt_debug_tree_all(session, NULL, NULL, NULL));
    __wt_verbose_error(session, WT_VERB_OUT_OF_ORDER,
      "WT_CURSOR.%s out-of-order returns: returned key %" PRIu64 " then key %" PRIu64,
      next ? "next" : "prev", cbt->lastrecno, cbt->recno);
    WT_ERR_PANIC(session, EINVAL, "found key out-of-order returns");

err:
    return (ret);
}

/*
 * __cursor_key_order_check_row --
 *     Check key ordering for row-store cursor movements.
 */
static int
__cursor_key_order_check_row(WT_SESSION_IMPL *session, WT_CURSOR_BTREE *cbt, bool next)
{
    WT_BTREE *btree;
    WT_DECL_ITEM(a);
    WT_DECL_ITEM(b);
    WT_DECL_RET;
    WT_ITEM *key;
    int cmp;

    btree = S2BT(session);
    key = &cbt->iface.key;
    cmp = 0; /* -Werror=maybe-uninitialized */

    if (cbt->lastkey->size != 0)
        WT_RET(__wt_compare(session, btree->collator, cbt->lastkey, key, &cmp));

    if (cbt->lastkey->size == 0 || (next && cmp < 0) || (!next && cmp > 0)) {
        cbt->lastref = cbt->ref;
        cbt->lastslot = cbt->slot;
        cbt->lastins = cbt->ins;
        return (__wt_buf_set(session, cbt->lastkey, cbt->iface.key.data, cbt->iface.key.size));
    }

    WT_ERR(__wt_scr_alloc(session, 512, &a));
    WT_ERR(__wt_scr_alloc(session, 512, &b));

    __wt_verbose_error(session, WT_VERB_OUT_OF_ORDER,
      "WT_CURSOR.%s out-of-order returns: returned key %.1024s then key %.1024s",
      next ? "next" : "prev",
      __wt_buf_set_printable_format(
        session, cbt->lastkey->data, cbt->lastkey->size, btree->key_format, false, a),
      __wt_buf_set_printable_format(session, key->data, key->size, btree->key_format, false, b));
    WT_ERR(__wt_msg(session, "dumping the tree"));
    WT_WITH_BTREE(session, btree, ret = __wt_debug_tree_all(session, NULL, NULL, NULL));
    WT_ERR_PANIC(session, EINVAL, "found key out-of-order returns");

err:
    __wt_scr_free(session, &a);
    __wt_scr_free(session, &b);

    return (ret);
}

/*
 * __wti_cursor_key_order_check --
 *     Check key ordering for cursor movements.
 */
int
__wti_cursor_key_order_check(WT_SESSION_IMPL *session, WT_CURSOR_BTREE *cbt, bool next)
{
    switch (cbt->ref->page->type) {
    case WT_PAGE_COL_FIX:
    case WT_PAGE_COL_VAR:
        return (__cursor_key_order_check_col(session, cbt, next));
    case WT_PAGE_ROW_LEAF:
        return (__cursor_key_order_check_row(session, cbt, next));
    default:
        return (__wt_illegal_value(session, cbt->ref->page->type));
    }
    /* NOTREACHED */
}

/*
 * __wt_cursor_key_order_init --
 *     Initialize key ordering checks for cursor movements after a successful search.
 */
int
__wt_cursor_key_order_init(WT_CURSOR_BTREE *cbt)
{
    WT_SESSION_IMPL *session = CUR2S(cbt);

    cbt->lastref = cbt->ref;
    cbt->lastslot = cbt->slot;
    cbt->lastins = cbt->ins;

    /*
     * Cursor searches set the position for cursor movements, set the last-key value for diagnostic
     * checking.
     */
    switch (cbt->ref->page->type) {
    case WT_PAGE_COL_FIX:
    case WT_PAGE_COL_VAR:
        cbt->lastrecno = cbt->recno;
        return (0);
    case WT_PAGE_ROW_LEAF:
        return (__wt_buf_set(session, cbt->lastkey, cbt->iface.key.data, cbt->iface.key.size));
    default:
        return (__wt_illegal_value(session, cbt->ref->page->type));
    }
    /* NOTREACHED */
}

/*
 * __wt_cursor_key_order_reset --
 *     Turn off key ordering checks for cursor movements.
 */
void
__wt_cursor_key_order_reset(WT_CURSOR_BTREE *cbt)
{
    /*
     * Clear the last-key returned, it doesn't apply.
     */
    if (cbt->lastkey != NULL)
        cbt->lastkey->size = 0;
    cbt->lastrecno = WT_RECNO_OOB;

    cbt->lastref = NULL;
    cbt->lastslot = UINT32_MAX;
    cbt->lastins = NULL;
}
#endif

/*
 * __wti_btcur_iterate_setup --
 *     Initialize a cursor for iteration, usually based on a search.
 */
void
__wti_btcur_iterate_setup(WT_CURSOR_BTREE *cbt)
{
    WT_PAGE *page;

    /*
     * We don't currently have to do any setup when we switch between next and prev calls, but I'm
     * sure we will someday -- I'm leaving support here for both flags for that reason.
     */
    F_SET(cbt, WT_CBT_ITERATE_NEXT | WT_CBT_ITERATE_PREV);

    /* Clear the count of deleted items on the page. */
    cbt->page_deleted_count = 0;

    /* Clear saved iteration cursor position information. */
    cbt->cip_saved = NULL;
    cbt->rip_saved = NULL;
    F_CLR(cbt, WT_CBT_CACHEABLE_RLE_CELL);

    /*
     * If we don't have a search page, then we're done, we're starting at the beginning or end of
     * the tree, not as a result of a search.
     */
    if (cbt->ref == NULL) {
#ifdef HAVE_DIAGNOSTIC
        __wt_cursor_key_order_reset(cbt);
#endif
        return;
    }

    page = cbt->ref->page;
    if (page->type == WT_PAGE_ROW_LEAF) {
        /*
         * For row-store pages, we need a single item that tells us the part of the page we're
         * walking (otherwise switching from next to prev and vice-versa is just too complicated),
         * so we map the WT_ROW and WT_INSERT_HEAD insert array slots into a single name space: slot
         * 1 is the "smallest key insert list", slot 2 is WT_ROW[0], slot 3 is WT_INSERT_HEAD[0],
         * and so on. This means WT_INSERT lists are odd-numbered slots, and WT_ROW array slots are
         * even-numbered slots.
         */
        cbt->row_iteration_slot = (cbt->slot + 1) * 2;
        if (cbt->ins_head != NULL) {
            if (cbt->ins_head == WT_ROW_INSERT_SMALLEST(page))
                cbt->row_iteration_slot = 1;
            else
                cbt->row_iteration_slot += 1;
        }
    } else {
        /*
         * For column-store pages, calculate the largest record on the page.
         */
        cbt->last_standard_recno = page->type == WT_PAGE_COL_VAR ? __col_var_last_recno(cbt->ref) :
                                                                   __col_fix_last_recno(cbt->ref);

        /* If we're traversing the append list, set the reference. */
        if (cbt->ins_head != NULL && cbt->ins_head == WT_COL_APPEND(page))
            F_SET(cbt, WT_CBT_ITERATE_APPEND);
    }
}

/*
 * __wt_btcur_next --
 *     Move to the next record in the tree.
 */
int
__wt_btcur_next(WT_CURSOR_BTREE *cbt, bool truncating)
{
    WT_CURSOR *cursor;
    WT_DECL_RET;
    WT_PAGE_WALK_SKIP_STATS walk_skip_stats;
    WT_SESSION_IMPL *session;
    size_t skipped, total_skipped;
    uint64_t time_start;
    uint32_t flags;
    bool key_out_of_bounds, need_walk, newpage, repositioned, restart;

    cursor = &cbt->iface;
    key_out_of_bounds = need_walk = newpage = repositioned = false;
    session = CUR2S(cbt);
    total_skipped = 0;
    walk_skip_stats.total_del_pages_skipped = 0;
    walk_skip_stats.total_inmem_del_pages_skipped = 0;
    WT_NOT_READ(time_start, 0);

    WT_STAT_CONN_DSRC_INCR(session, cursor_next);

    flags = WT_READ_NO_SPLIT | WT_READ_SKIP_INTL; /* tree walk flags */
    if (truncating)
        LF_SET(WT_READ_TRUNCATE);

    F_CLR(cursor, WT_CURSTD_KEY_SET | WT_CURSTD_VALUE_SET);

    WT_ERR(__wt_cursor_func_init(cbt, false));

    /*
     * If we have a bound set we should position our cursor appropriately if it isn't already
     * positioned. It is possible that the positioning function can directly return the record. For
     * that to happen, the cursor must be placed on a valid record and must be positioned on the
     * first record within the bounds. If the record is not valid or is not positioned within the
     * bounds, continue the next traversal logic.
     */
    if (F_ISSET(cursor, WT_CURSTD_BOUND_LOWER) && !WT_CURSOR_IS_POSITIONED(cbt)) {
        repositioned = true;
        time_start = __wt_clock(session);
        WT_ERR(__wti_btcur_bounds_position(session, cbt, true, &need_walk));
        if (!need_walk) {
            __wt_value_return(cbt, cbt->upd_value);
            goto done;
        }
    }

    /*
     * If we aren't already iterating in the right direction, there's some setup to do.
     */
    if (!F_ISSET(cbt, WT_CBT_ITERATE_NEXT))
        __wti_btcur_iterate_setup(cbt);

    /*
     * Walk any page we're holding until the underlying call returns not-found. Then, move to the
     * next page, until we reach the end of the file.
     */
    restart = F_ISSET(cbt, WT_CBT_ITERATE_RETRY_NEXT);
    F_CLR(cbt, WT_CBT_ITERATE_RETRY_NEXT);
    for (newpage = false;; newpage = true, restart = false) {
<<<<<<< HEAD
        /* Calls with key only flag should never restart. */
        WT_ASSERT(session, !F_ISSET(&cbt->iface, WT_CURSTD_KEY_ONLY) || !restart);
        page = cbt->ref == NULL ? NULL : cbt->ref->page;
=======
        WT_PAGE *page = cbt->ref == NULL ? NULL : cbt->ref->page;
>>>>>>> e39e0e45

        if (F_ISSET(cbt, WT_CBT_ITERATE_APPEND)) {
            /* The page cannot be NULL if the above flag is set. */
            WT_ASSERT(session, page != NULL);
            switch (page->type) {
            case WT_PAGE_COL_FIX:
                ret = __cursor_fix_append_next(cbt, newpage, restart);
                break;
            case WT_PAGE_COL_VAR:
                ret = __cursor_var_append_next(cbt, newpage, restart, &skipped, &key_out_of_bounds);
                total_skipped += skipped;
                break;
            default:
                WT_ERR(__wt_illegal_value(session, page->type));
            }
            if (ret == 0 || ret == WT_PREPARE_CONFLICT)
                break;
            F_CLR(cbt, WT_CBT_ITERATE_APPEND);
            if (ret != WT_NOTFOUND)
                break;

            /*
             * If we are doing an operation when the cursor has bounds set, we need to check if we
             * have exited the next function due to the key being out of bounds. If so, we break
             * instead of walking onto the next page. We're not directly returning here to allow the
             * cursor to be reset first before we return WT_NOTFOUND.
             */
            if (key_out_of_bounds)
                break;
        } else if (page != NULL) {
            switch (page->type) {
            case WT_PAGE_COL_FIX:
                ret = __cursor_fix_next(cbt, newpage, restart);
                break;
            case WT_PAGE_COL_VAR:
                ret = __cursor_var_next(cbt, newpage, restart, &skipped, &key_out_of_bounds);
                total_skipped += skipped;
                break;
            case WT_PAGE_ROW_LEAF:
                ret = __cursor_row_next(cbt, newpage, restart, &skipped, &key_out_of_bounds);
                total_skipped += skipped;
                break;
            default:
                WT_ERR(__wt_illegal_value(session, page->type));
            }
            if (ret != WT_NOTFOUND)
                break;

            /*
             * If we are doing an operation when the cursor has bounds set, we need to check if we
             * have exited the next function due to the key being out of bounds. If so, we break
             * instead of walking onto the next page. We're not directly returning here to allow the
             * cursor to be reset first before we return WT_NOTFOUND.
             */
            if (key_out_of_bounds)
                break;

            /*
             * Column-store pages may have appended entries. Handle it separately from the usual
             * cursor code, it's in a simple format.
             */
            if (page->type != WT_PAGE_ROW_LEAF && (cbt->ins_head = WT_COL_APPEND(page)) != NULL) {
                F_SET(cbt, WT_CBT_ITERATE_APPEND);
                continue;
            }
        }
        /*
         * If we saw a lot of deleted records on this page, or we went all the way through a page
         * and only saw deleted records, try to evict the page when we release it. Otherwise
         * repeatedly deleting from the beginning of a tree can have quadratic performance. Take
         * care not to force eviction of pages that are genuinely empty, in new trees.
         *
         * A visible stop timestamp could have been treated as a tombstone and accounted in the
         * deleted count. Such a page might not have any new updates and be clean, but could benefit
         * from reconciliation getting rid of the obsolete content. Hence mark the page dirty to
         * force it through reconciliation.
         */
        if (page != NULL &&
          (cbt->page_deleted_count > WT_BTREE_DELETE_THRESHOLD ||
            (newpage && cbt->page_deleted_count > 0))) {
            WT_ERR(__wt_page_dirty_and_evict_soon(session, cbt->ref));
            WT_STAT_CONN_INCR(session, eviction_force_delete);
        }
        cbt->page_deleted_count = 0;

        if (F_ISSET(cbt, WT_CBT_READ_ONCE))
            LF_SET(WT_READ_WONT_NEED);

        if (!F_ISSET(session->txn, WT_TXN_HAS_SNAPSHOT))
            LF_SET(WT_READ_VISIBLE_ALL);

        /*
         * If we are running with snapshot isolation, and not interested in returning tombstones, we
         * could potentially skip pages. The skip function looks at the aggregated timestamp
         * information to determine if something is visible on the page. If nothing is, the page is
         * skipped.
         */
        if (!F_ISSET(&cbt->iface, WT_CURSTD_KEY_ONLY) &&
          session->txn->isolation == WT_ISO_SNAPSHOT &&
          !F_ISSET(&cbt->iface, WT_CURSTD_IGNORE_TOMBSTONE))
            WT_ERR(__wt_tree_walk_custom_skip(
              session, &cbt->ref, __wt_btcur_skip_page, &walk_skip_stats, flags));
        else
            WT_ERR(__wt_tree_walk(session, &cbt->ref, flags));
        WT_ERR_TEST(cbt->ref == NULL, WT_NOTFOUND, false);
    }

done:
err:
    if (total_skipped != 0) {
        if (total_skipped < 100)
            WT_STAT_CONN_DSRC_INCR(session, cursor_next_skip_lt_100);
        else
            WT_STAT_CONN_DSRC_INCR(session, cursor_next_skip_ge_100);
    }

    WT_STAT_CONN_DSRC_INCRV(session, cursor_next_skip_total, total_skipped);
    if (walk_skip_stats.total_del_pages_skipped != 0)
        WT_STAT_CONN_DSRC_INCRV(
          session, cursor_tree_walk_del_page_skip, walk_skip_stats.total_del_pages_skipped);
    if (walk_skip_stats.total_inmem_del_pages_skipped != 0)
        WT_STAT_CONN_DSRC_INCRV(session, cursor_tree_walk_inmem_del_page_skip,
          walk_skip_stats.total_inmem_del_pages_skipped);

    /*
     * If we positioned the cursor using bounds, which is similar to a search, update the read
     * latency histogram.
     *
     * This includes the traversal if need_walk is true.
     */
    if (repositioned)
        __wt_stat_usecs_hist_incr_opread(session, WT_CLOCKDIFF_US(__wt_clock(session), time_start));

    switch (ret) {
    case 0:
        if (F_ISSET(&cbt->iface, WT_CURSTD_KEY_ONLY))
            F_SET(cursor, WT_CURSTD_KEY_INT);
        else
            F_SET(cursor, WT_CURSTD_KEY_INT | WT_CURSTD_VALUE_INT);
#ifdef HAVE_DIAGNOSTIC
        /*
         * Skip key order check, if prev is called after a next returned a prepare conflict error,
         * i.e cursor has changed direction at a prepared update, hence current key returned could
         * be same as earlier returned key.
         *
         * eg: Initial data set : (1,2,3,...10) insert key 11 in a prepare transaction. loop on next
         * will return 1,2,3...10 and subsequent call to next will return a prepare conflict. Now if
         * we call prev key 10 will be returned which will be same as earlier returned key.
         *
         * Additionally, reset the cursor check when we are using read uncommitted isolation mode
         * and cross a page boundary. It's possible to see out-of-order keys when the earlier
         * returned key is removed and new keys are inserted at the start of the page.
         */
        if (!F_ISSET(cbt, WT_CBT_ITERATE_RETRY_PREV)) {
            if (session->txn->isolation == WT_ISO_READ_UNCOMMITTED && newpage) {
                __wt_cursor_key_order_reset(cbt);
            }
            ret = __wti_cursor_key_order_check(session, cbt, true);
        }

        if (need_walk) {
            /*
             * The bounds positioning code relies on the assumption that if we had to walk then we
             * can't possibly have walked to the lower bound. We check that assumption here by
             * comparing the lower bound with our current key or recno. Force inclusive to be false
             * so we don't consider the bound itself.
             */
            bool inclusive_set = F_ISSET(cursor, WT_CURSTD_BOUND_LOWER_INCLUSIVE);
            F_CLR(cursor, WT_CURSTD_BOUND_LOWER_INCLUSIVE);
            ret = __wt_compare_bounds(
              session, cursor, &cbt->iface.key, cbt->recno, false, &key_out_of_bounds);
            WT_ASSERT(session, ret == 0 && !key_out_of_bounds);
            if (inclusive_set)
                F_SET(cursor, WT_CURSTD_BOUND_LOWER_INCLUSIVE);
        }
#endif
        break;
    case WT_PREPARE_CONFLICT:
        /*
         * If prepare conflict occurs, cursor should not be reset unless they have bounds and were
         * being initially positioned, as the current cursor position will be reused in case of a
         * retry from user.
         *
         * Bounded cursors don't lose their bounds if the reset call is internal, per the API.
         * Additionally by resetting the cursor here we have a slightly different semantic to a
         * traditional prepare conflict. We are giving up the page which may allow to be evicted but
         * for the purposes of the bounded cursor this should be fine.
         */
        if (repositioned)
            WT_TRET(__cursor_reset(cbt));
        else
            F_SET(cbt, WT_CBT_ITERATE_RETRY_NEXT);
        break;
    default:
        WT_TRET(__cursor_reset(cbt));
    }
    F_CLR(cbt, WT_CBT_ITERATE_RETRY_PREV);

    if (ret == 0)
        WT_RET(__wti_btcur_evict_reposition(cbt));

    return (ret);
}<|MERGE_RESOLUTION|>--- conflicted
+++ resolved
@@ -841,13 +841,9 @@
     restart = F_ISSET(cbt, WT_CBT_ITERATE_RETRY_NEXT);
     F_CLR(cbt, WT_CBT_ITERATE_RETRY_NEXT);
     for (newpage = false;; newpage = true, restart = false) {
-<<<<<<< HEAD
         /* Calls with key only flag should never restart. */
         WT_ASSERT(session, !F_ISSET(&cbt->iface, WT_CURSTD_KEY_ONLY) || !restart);
-        page = cbt->ref == NULL ? NULL : cbt->ref->page;
-=======
         WT_PAGE *page = cbt->ref == NULL ? NULL : cbt->ref->page;
->>>>>>> e39e0e45
 
         if (F_ISSET(cbt, WT_CBT_ITERATE_APPEND)) {
             /* The page cannot be NULL if the above flag is set. */
