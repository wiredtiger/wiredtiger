--- conflicted
+++ resolved
@@ -104,7 +104,7 @@
 		return (false);
 
 	if (!F_ISSET(txn, WT_TXN_HAS_TS_READ) &&
-	    !ref->page_las->las_skew_oldest)
+	    ref->page_las->las_skew_newest)
 		return (true);
 
 #ifdef HAVE_TIMESTAMPS
@@ -113,7 +113,7 @@
 	 * versions of data and all the updates are in the past.
 	 */
 	if (F_ISSET(&session->txn, WT_TXN_HAS_TS_READ) &&
-	    !ref->page_las->las_skew_oldest &&
+	    ref->page_las->las_skew_newest &&
 	    __wt_timestamp_cmp(
 	    &ref->page_las->onpage_timestamp, &session->txn.read_timestamp) < 0)
 		return (true);
@@ -123,7 +123,7 @@
 	 * versions of data and all the updates are in the future.
 	 */
 	if (F_ISSET(&session->txn, WT_TXN_HAS_TS_READ) &&
-	    ref->page_las->las_skew_oldest &&
+	    !ref->page_las->las_skew_newest &&
 	    __wt_timestamp_cmp(
 	    &ref->page_las->min_timestamp, &session->txn.read_timestamp) > 0)
 		return (true);
@@ -563,77 +563,6 @@
 }
 
 /*
-<<<<<<< HEAD
-=======
- * __las_page_skip --
- *	 Check if we can skip reading a page with lookaside entries.
- */
-static inline bool
-__las_page_skip(WT_SESSION_IMPL *session, WT_REF *ref)
-{
-	WT_TXN *txn;
-	bool skip;
-
-	txn = &session->txn;
-	skip = false;
-
-	if (!__wt_atomic_casv32(&ref->state, WT_REF_LOOKASIDE, WT_REF_LOCKED))
-		return (false);
-
-	/*
-	 * Skip lookaside pages if reading without a timestamp and all the
-	 * updates in lookaside are in the past.
-	 *
-	 * If we skip a lookaside page, the tree cannot be left clean:
-	 * lookaside entries must be resolved before the tree can be discarded.
-	 *
-	 * Lookaside eviction preferentially chooses the newest updates when
-	 * creating page image with no stable timestamp.  If a stable timestamp
-	 * has been set, we have to visit the page because eviction chooses old
-	 * version of records in that case.
-	 *
-	 * One case where we may need to visit the page is if lookaside
-	 * eviction is active in tree 2 when a checkpoint has started and is
-	 * working its way through tree 1.  In that case, lookaside may have
-	 * created a page image with updates in the future of the checkpoint.
-	 */
-	if (!F_ISSET(txn, WT_TXN_HAS_SNAPSHOT))
-		goto done;
-
-	if (WT_TXNID_LE(txn->snap_min, ref->page_las->las_max_txn))
-		goto done;
-
-	if (!F_ISSET(txn, WT_TXN_HAS_TS_READ) &&
-	    ref->page_las->las_skew_newest) {
-		skip = true;
-		goto done;
-	}
-
-#ifdef HAVE_TIMESTAMPS
-	/*
-	 * Skip lookaside pages if reading as of a timestamp and all the
-	 * updates are in the future.
-	 */
-	WT_ASSERT(session,
-	    !F_ISSET(&session->txn, WT_TXN_HAS_TS_READ) ||
-	    __wt_timestamp_cmp(&ref->page_las->onpage_timestamp,
-	    &session->txn.read_timestamp) <= 0);
-
-	if (F_ISSET(&session->txn, WT_TXN_HAS_TS_READ) &&
-	    !ref->page_las->las_skew_newest &&
-	    __wt_timestamp_cmp(
-	    &ref->page_las->min_timestamp, &session->txn.read_timestamp) > 0) {
-		skip = true;
-		goto done;
-	}
-#endif
-
-done:	WT_PUBLISH(ref->state, WT_REF_LOOKASIDE);
-	return (skip);
-}
-
-/*
->>>>>>> 6dcff54e
  * __wt_page_in_func --
  *	Acquire a hazard pointer to a page; if the page is not in-memory,
  *	read it from the disk and build an in-memory version.
@@ -738,9 +667,14 @@
 		case WT_REF_SPLIT:
 			return (WT_RESTART);
 		case WT_REF_AMNESIA:
-			if (F_ISSET(&session->txn, WT_TXN_UPDATE) ||
-			    !__las_page_skip(session, ref))
+			if (((!LF_ISSET(WT_READ_CACHE) ||
+			    LF_ISSET(WT_READ_LOOKASIDE)) &&
+			    !__las_page_skip(session, ref)) ||
+			    F_ISSET(&session->txn, WT_TXN_UPDATE))
 				goto read;
+			if (LF_ISSET(WT_READ_CACHE) &&
+			    LF_ISSET(WT_READ_LOOKASIDE))
+				__wt_tree_modify_set(session);
 			/* FALLTHROUGH */
 		case WT_REF_MEM:
 			/*
