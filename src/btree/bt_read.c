/*-
 * Copyright (c) 2014-present MongoDB, Inc.
 * Copyright (c) 2008-2014 WiredTiger, Inc.
 *	All rights reserved.
 *
 * See the file LICENSE for redistribution information.
 */

#include "wt_internal.h"

/*
 * __evict_force_check --
 *     Check if a page matches the criteria for forced eviction.
 */
static bool
__evict_force_check(WT_SESSION_IMPL *session, WT_REF *ref)
{
    WT_BTREE *btree;
    WT_PAGE *page;
    size_t footprint;

    btree = S2BT(session);
    page = ref->page;

    /* Leaf pages only. */
    if (F_ISSET(ref, WT_REF_FLAG_INTERNAL))
        return (false);

    /*
     * It's hard to imagine a page with a huge memory footprint that has never been modified, but
     * check to be sure.
     */
    if (__wt_page_evict_clean(page))
        return (false);

    /*
     * Exclude the disk image size from the footprint checks.  Usually the
     * disk image size is small compared with the in-memory limit (e.g.
     * 16KB vs 5MB), so this doesn't make a big difference.  Where it is
     * important is for pages with a small number of large values, where
     * the disk image size takes into account large values that have
     * already been written and should not trigger forced eviction.
     */
    footprint = page->memory_footprint;
    if (page->dsk != NULL)
        footprint -= page->dsk->mem_size;

    /* Pages are usually small enough, check that first. */
    if (footprint < btree->splitmempage)
        return (false);

    /*
     * If this session has more than one hazard pointer, eviction will fail and there is no point
     * trying.
     */
    if (__wt_hazard_count(session, ref) > 1)
        return (false);

    /*
     * If the page is less than the maximum size and can be split in-memory, let's try that first
     * without forcing the page to evict on release.
     */
    if (footprint < btree->maxmempage) {
        if (__wt_leaf_page_can_split(session, page))
            return (true);
        return (false);
    }

    /* Bump the oldest ID, we're about to do some visibility checks. */
    WT_IGNORE_RET(__wt_txn_update_oldest(session, 0));

    /*
     * Allow some leeway if the transaction ID isn't moving forward since it is unlikely eviction
     * will be able to evict the page. Don't keep skipping the page indefinitely or large records
     * can lead to extremely large memory footprints.
     */
    if (!__wt_page_evict_retry(session, page))
        return (false);

    /* Trigger eviction on the next page release. */
    __wt_page_evict_soon(session, ref);

    /* If eviction cannot succeed, don't try. */
    return (__wt_page_can_evict(session, ref, NULL));
}

/*
 * __page_read --
 *     Read a page from the file.
 */
static int
__page_read(WT_SESSION_IMPL *session, WT_REF *ref, uint32_t flags)
{
    WT_ADDR_COPY addr;
    WT_DECL_RET;
    WT_ITEM tmp;
    WT_PAGE *notused;
    uint32_t page_flags;
    uint8_t previous_state;
    bool prepare;

    /*
     * Don't pass an allocated buffer to the underlying block read function, force allocation of new
     * memory of the appropriate size.
     */
    WT_CLEAR(tmp);

    /* Lock the WT_REF. */
    switch (previous_state = ref->state) {
    case WT_REF_DISK:
    case WT_REF_DELETED:
        if (WT_REF_CAS_STATE(session, ref, previous_state, WT_REF_LOCKED))
            break;
        return (0);
    default:
        return (0);
    }

    /*
     * Set the WT_REF_FLAG_READING flag for normal reads; this causes reconciliation of the parent
     * page to skip examining this page in detail and write out a reference to the on-disk version.
     * Don't do this for deleted pages, as the reconciliation needs to examine the page delete
     * information. That requires locking the ref, which requires waiting for the read to finish.
     * (It is possible that always writing out a reference to the on-disk version of the page is
     * sufficient in this case, but it's not entirely clear; we expect reads of deleted pages to be
     * rare, so it's better to do the safe thing.)
     */
    if (previous_state == WT_REF_DISK)
        F_SET(ref, WT_REF_FLAG_READING);

    /*
     * Get the address: if there is no address, the page was deleted and a subsequent search or
     * insert is forcing re-creation of the name space. There can't be page delete information,
     * because that information is an amendment to an on-disk page; when a page is deleted any page
     * delete information should expire and be removed before the original on-disk page is actually
     * discarded.
     */
    if (!__wt_ref_addr_copy(session, ref, &addr)) {
        WT_ASSERT(session, previous_state == WT_REF_DELETED);
        WT_ASSERT(session, ref->page_del == NULL);
        WT_ERR(__wt_btree_new_leaf_page(session, ref));
        goto skip_read;
    }

    /*
     * If the page is deleted and the deletion is globally visible, don't bother reading and
     * explicitly instantiating the existing page. Get a fresh page and pretend we got it by reading
     * the on-disk page. Note that it's important to set the instantiated flag on the page so that
     * reconciling the parent internal page knows it was previously deleted. Otherwise it's possible
     * to write out a reference to the original page without the deletion, which will cause it to
     * come back to life unexpectedly.
     *
     * Setting the instantiated flag requires a modify structure. We don't need to mark it dirty; if
     * it gets discarded before something else modifies it, eviction will see the instantiated flag
     * and set the ref state back to WT_REF_DELETED.
     *
     * Skip this optimization in cases that need the obsolete values. To minimize the number of
     * special cases, use the same test as for skipping instantiation below.
     */
    if (previous_state == WT_REF_DELETED &&
      !F_ISSET(S2BT(session), WT_BTREE_SALVAGE | WT_BTREE_UPGRADE | WT_BTREE_VERIFY)) {
        /*
         * If the deletion has not yet been found to be globally visible (page_del isn't NULL),
         * check if it is now, in case we can in fact avoid reading the page. Hide prepared deletes
         * from this check; if the deletion is prepared we still need to load the page, because the
         * reader might be reading at a timestamp early enough to not conflict with the prepare.
         * Update oldest before checking; we're about to read from disk so it's worth doing some
         * work to avoid that.
         */
        WT_ERR(__wt_txn_update_oldest(session, WT_TXN_OLDEST_STRICT | WT_TXN_OLDEST_WAIT));
        if (ref->page_del != NULL && __wt_page_del_visible_all(session, ref->page_del, true))
            __wt_overwrite_and_free(session, ref->page_del);

        if (ref->page_del == NULL) {
            WT_ERR(__wt_btree_new_leaf_page(session, ref));
            WT_ERR(__wt_page_modify_init(session, ref->page));
            ref->page->modify->instantiated = true;
            goto skip_read;
        }
    }

    /* There's an address, read the backing disk page and build an in-memory version of the page. */
    WT_ERR(__wt_blkcache_read(session, &tmp, addr.addr, addr.size));

    /*
     * Build the in-memory version of the page. Clear our local reference to the allocated copy of
     * the disk image on return, the in-memory object steals it.
     *
     * If a page is read with eviction disabled, we don't count evicting it as progress. Since
     * disabling eviction allows pages to be read even when the cache is full, we want to avoid
     * workloads repeatedly reading a page with eviction disabled (e.g., a metadata page), then
     * evicting that page and deciding that is a sign that eviction is unstuck.
     */
    page_flags = WT_DATA_IN_ITEM(&tmp) ? WT_PAGE_DISK_ALLOC : WT_PAGE_DISK_MAPPED;
    if (LF_ISSET(WT_READ_IGNORE_CACHE_SIZE))
        FLD_SET(page_flags, WT_PAGE_EVICT_NO_PROGRESS);
    WT_ERR(__wt_page_inmem(session, ref, tmp.data, page_flags, &notused, &prepare));
    tmp.mem = NULL;
    if (prepare)
        WT_ERR(__wt_page_inmem_prepare(session, ref));

    /*
     * In the case of a fast delete, move all of the page's records to a deleted state based on the
     * fast-delete information. Skip for special commands that don't care about an in-memory state.
     * (But do set up page->modify and set page->modify->instantiated so evicting the pages while
     * these commands are working doesn't go off the rails.)
     *
     * There are two possible cases: the state was WT_REF_DELETED and page_del was or wasn't NULL.
     * It used to also be possible for eviction to set the state to WT_REF_DISK while the parent
     * page nonetheless had a WT_CELL_ADDR_DEL cell. This is not supposed to happen any more, so for
     * now at least assert it doesn't.
     *
     * page_del gets cleared and set to NULL if the deletion is found to be globally visible; this
     * can happen in any of several places.
     */
    WT_ASSERT(
      session, previous_state != WT_REF_DISK || (ref->page_del == NULL && addr.del_set == false));

    if (previous_state == WT_REF_DELETED) {
        if (F_ISSET(S2BT(session), WT_BTREE_SALVAGE | WT_BTREE_UPGRADE | WT_BTREE_VERIFY)) {
            WT_ERR(__wt_page_modify_init(session, ref->page));
            ref->page->modify->instantiated = true;
        } else
            WT_ERR(__wt_delete_page_instantiate(session, ref));
    }

skip_read:
    F_CLR(ref, WT_REF_FLAG_READING);
    WT_REF_SET_STATE(ref, WT_REF_MEM);

    WT_ASSERT(session, ret == 0);
    return (0);

err:
    /*
     * If the function building an in-memory version of the page failed, it discarded the page, but
     * not the disk image. Discard the page and separately discard the disk image in all cases.
     */
    if (ref->page != NULL)
        __wt_ref_out(session, ref);

    F_CLR(ref, WT_REF_FLAG_READING);
    WT_REF_SET_STATE(ref, previous_state);

    __wt_buf_free(session, &tmp);

    return (ret);
}

/*
 * __wt_page_in_func --
 *     Acquire a hazard pointer to a page; if the page is not in-memory, read it from the disk and
 *     build an in-memory version.
 */
int
__wt_page_in_func(WT_SESSION_IMPL *session, WT_REF *ref, uint32_t flags
#ifdef HAVE_DIAGNOSTIC
  ,
  const char *func, int line
#endif
)
{
    WT_BTREE *btree;
    WT_DECL_RET;
    WT_PAGE *page;
    WT_TXN *txn;
    uint64_t sleep_usecs, yield_cnt;
    uint8_t current_state;
    int force_attempts;
    bool busy, cache_work, evict_skip, stalled, wont_need;

    btree = S2BT(session);
    txn = session->txn;

    if (F_ISSET(session, WT_SESSION_IGNORE_CACHE_SIZE))
        LF_SET(WT_READ_IGNORE_CACHE_SIZE);

    /*
     * Ignore reads of pages already known to be in cache, otherwise the eviction server can
     * dominate these statistics.
     */
    if (!LF_ISSET(WT_READ_CACHE))
        WT_STAT_CONN_DATA_INCR(session, cache_pages_requested);

    /*
     * If configured, free stashed memory more aggressively to encourage finding bugs in generation
     * tracking code.
     */
    if (FLD_ISSET(S2C(session)->timing_stress_flags, WT_TIMING_STRESS_AGGRESSIVE_STASH_FREE))
        __wt_stash_discard(session);

    for (evict_skip = stalled = wont_need = false, force_attempts = 0, sleep_usecs = yield_cnt = 0;
         ;) {
        switch (current_state = ref->state) {
        case WT_REF_DELETED:
            /* Optionally limit reads to cache-only. */
            if (LF_ISSET(WT_READ_CACHE | WT_READ_NO_WAIT))
                return (WT_NOTFOUND);
            if (LF_ISSET(WT_READ_SKIP_DELETED) &&
              __wt_delete_page_skip(session, ref, !F_ISSET(txn, WT_TXN_HAS_SNAPSHOT)))
                return (WT_NOTFOUND);
            goto read;
        case WT_REF_DISK:
            /* Optionally limit reads to cache-only. */
            if (LF_ISSET(WT_READ_CACHE))
                return (WT_NOTFOUND);
read:
            /*
             * The page isn't in memory, read it. If this thread respects the cache size, check for
             * space in the cache.
             */
            if (!LF_ISSET(WT_READ_IGNORE_CACHE_SIZE))
                WT_RET(__wt_cache_eviction_check(session, true, txn->mod_count == 0, NULL));
            WT_RET(__page_read(session, ref, flags));

            /* We just read a page, don't evict it before we have a chance to use it. */
            evict_skip = true;
            FLD_CLR(session->dhandle->advisory_flags, WT_DHANDLE_ADVISORY_EVICTED);

            /*
             * If configured to not trash the cache, leave the page generation unset, we'll set it
             * before returning to the oldest read generation, so the page is forcibly evicted as
             * soon as possible. We don't do that set here because we don't want to evict the page
             * before we "acquire" it.
             */
            wont_need = LF_ISSET(WT_READ_WONT_NEED) ||
              F_ISSET(session, WT_SESSION_READ_WONT_NEED) ||
              F_ISSET(S2C(session)->cache, WT_CACHE_EVICT_NOKEEP);
            continue;
        case WT_REF_LOCKED:
            if (LF_ISSET(WT_READ_NO_WAIT))
                return (WT_NOTFOUND);

            if (F_ISSET(ref, WT_REF_FLAG_READING)) {
                if (LF_ISSET(WT_READ_CACHE))
                    return (WT_NOTFOUND);

                /* Waiting on another thread's read, stall. */
                WT_STAT_CONN_INCR(session, page_read_blocked);
            } else
                /* Waiting on eviction, stall. */
                WT_STAT_CONN_INCR(session, page_locked_blocked);

            stalled = true;
            break;
        case WT_REF_SPLIT:
            return (WT_RESTART);
        case WT_REF_MEM:
            /*
             * The page is in memory.
             *
             * Get a hazard pointer if one is required. We cannot be evicting if no hazard pointer
             * is required, we're done.
             */
            if (F_ISSET(btree, WT_BTREE_IN_MEMORY))
                goto skip_evict;

/*
 * The expected reason we can't get a hazard pointer is because the page is being evicted, yield,
 * try again.
 */
#ifdef HAVE_DIAGNOSTIC
            WT_RET(__wt_hazard_set_func(session, ref, &busy, func, line));
#else
            WT_RET(__wt_hazard_set_func(session, ref, &busy));
#endif
            if (busy) {
                WT_STAT_CONN_INCR(session, page_busy_blocked);
                break;
            }

            /*
             * If a page has grown too large, we'll try and forcibly evict it before making it
             * available to the caller. There are a variety of cases where that's not possible.
             * Don't involve a thread resolving a transaction in forced eviction, they're usually
             * making the problem better.
             */
            if (evict_skip || F_ISSET(session, WT_SESSION_RESOLVING_TXN) ||
              LF_ISSET(WT_READ_NO_SPLIT) || btree->evict_disabled > 0 || btree->lsm_primary)
                goto skip_evict;

            /*
             * If reconciliation is disabled (e.g., when inserting into the history store table),
             * skip forced eviction if the page can't split.
             */
            if (F_ISSET(session, WT_SESSION_NO_RECONCILE) &&
              !__wt_leaf_page_can_split(session, ref->page))
                goto skip_evict;

            /*
             * Don't evict if we are operating in a transaction on a checkpoint cursor. Eviction
             * would use the cursor's snapshot, which won't be correct.
             */
            if (F_ISSET(session->txn, WT_TXN_IS_CHECKPOINT))
                goto skip_evict;

            /*
             * Forcibly evict pages that are too big.
             */
            if (force_attempts < 10 && __evict_force_check(session, ref)) {
                ++force_attempts;
                ret = __wt_page_release_evict(session, ref, 0);
                /*
                 * If forced eviction succeeded, don't retry. If it failed, stall.
                 */
                if (ret == 0)
                    evict_skip = true;
                else if (ret == EBUSY) {
                    WT_NOT_READ(ret, 0);
                    /*
                     * Don't back off if the session is configured not to do reconciliation, that
                     * just wastes time for no benefit. Without this check a reconciliation of a
                     * page that requires writing content to the history store can stall trying to
                     * force-evict a history store page when there is no chance it will be evicted.
                     */

                    if (F_ISSET(session, WT_SESSION_NO_RECONCILE)) {
                        WT_STAT_CONN_INCR(session, cache_eviction_force_no_retry);
                        evict_skip = true;
                    } else {
                        WT_STAT_CONN_INCR(session, page_forcible_evict_blocked);
                        stalled = true;
                        break;
                    }
                }
                WT_RET(ret);

                /*
                 * The result of a successful forced eviction is a page-state transition
                 * (potentially to an in-memory page we can use, or a restart return for our
                 * caller), continue the outer page-acquisition loop.
                 */
                continue;
            }

skip_evict:
<<<<<<< HEAD
=======
            page = ref->page;
            /*
             * Keep track of whether a session is reading leaf pages into the cache. This allows for
             * the session to decide whether pre-fetch would be helpful. It might not work if a
             * session has multiple cursors on different tables open, since the operations on
             * different tables get in the way of the heuristic. That isn't super likely - this is
             * to catch traversals through a btree, not complex multi-table user transactions.
             */
            if (!LF_ISSET(WT_READ_PREFETCH) && F_ISSET(ref, WT_REF_FLAG_LEAF)) {
                /*
                 * If the page was read by this retrieval or was pulled into the cache via the
                 * pre-fetch mechanism, count that as a page read directly from disk.
                 */
                if (F_ISSET_ATOMIC_16(page, WT_PAGE_PREFETCH) ||
                  page->read_gen == WT_READGEN_NOTSET)
                    ++session->pf.prefetch_disk_read_count;
                else
                    session->pf.prefetch_disk_read_count = 0;
            }
>>>>>>> 1befa2b4
            /*
             * If we read the page and are configured to not trash the cache, and no other thread
             * has already used the page, set the read generation so the page is evicted soon.
             *
             * Otherwise, if we read the page, or, if configured to update the page's read
             * generation and the page isn't already flagged for forced eviction, update the page
             * read generation.
             */
            page = ref->page;
            if (page->read_gen == WT_READGEN_NOTSET) {
                if (wont_need)
                    page->read_gen = WT_READGEN_WONT_NEED;
                else
                    __wt_cache_read_gen_new(session, page);
            } else if (!LF_ISSET(WT_READ_NO_GEN))
                __wt_cache_read_gen_bump(session, page);

            /*
             * Check if we need an autocommit transaction. Starting a transaction can trigger
             * eviction, so skip it if eviction isn't permitted.
             *
             * The logic here is a little weird: some code paths do a blanket ban on checking the
             * cache size in sessions, but still require a transaction (e.g., when updating metadata
             * or the history store). If WT_READ_IGNORE_CACHE_SIZE was passed in explicitly, we're
             * done. If we set WT_READ_IGNORE_CACHE_SIZE because it was set in the session then make
             * sure we start a transaction.
             */
            return (LF_ISSET(WT_READ_IGNORE_CACHE_SIZE) &&
                  !F_ISSET(session, WT_SESSION_IGNORE_CACHE_SIZE) ?
                0 :
                __wt_txn_autocommit_check(session));
        default:
            return (__wt_illegal_value(session, current_state));
        }

        /*
         * We failed to get the page -- yield before retrying, and if we've yielded enough times,
         * start sleeping so we don't burn CPU to no purpose.
         */
        if (yield_cnt < WT_THOUSAND) {
            if (!stalled) {
                ++yield_cnt;
                __wt_yield();
                continue;
            }
            yield_cnt = WT_THOUSAND;
        }

        /*
         * If stalling and this thread is allowed to do eviction work, check if the cache needs help
         * evicting clean pages (don't force a read to do dirty eviction). If we do work for the
         * cache, substitute that for a sleep.
         */
        if (!LF_ISSET(WT_READ_IGNORE_CACHE_SIZE)) {
            WT_RET(__wt_cache_eviction_check(session, true, true, &cache_work));
            if (cache_work)
                continue;
        }
        __wt_spin_backoff(&yield_cnt, &sleep_usecs);
        WT_STAT_CONN_INCRV(session, page_sleep, sleep_usecs);
    }
}<|MERGE_RESOLUTION|>--- conflicted
+++ resolved
@@ -434,8 +434,6 @@
             }
 
 skip_evict:
-<<<<<<< HEAD
-=======
             page = ref->page;
             /*
              * Keep track of whether a session is reading leaf pages into the cache. This allows for
@@ -455,7 +453,6 @@
                 else
                     session->pf.prefetch_disk_read_count = 0;
             }
->>>>>>> 1befa2b4
             /*
              * If we read the page and are configured to not trash the cache, and no other thread
              * has already used the page, set the read generation so the page is evicted soon.
