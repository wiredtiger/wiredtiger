--- conflicted
+++ resolved
@@ -161,11 +161,7 @@
         WT_ITEM key;
         WT_TIME_PAIR start, stop;
     } * las_preparep;
-<<<<<<< HEAD
-    WT_BIRTHMARK_DETAILS *birthmarkp;
-=======
     WT_CACHE *cache;
->>>>>>> daec851c
     WT_CURSOR *las_cursor;
     WT_CURSOR_BTREE cbt;
     WT_DECL_ITEM(las_prepares);
@@ -179,20 +175,12 @@
     wt_timestamp_t durable_timestamp, durable_timestamp_tmp;
     size_t notused, size, total_incr;
     uint64_t instantiated_cnt, recno;
-    uint32_t i, las_btree_id, las_btree_id_tmp, las_prepare_cnt, mod_counter, session_flags;
+    uint32_t i, las_btree_id, las_btree_id_tmp, las_prepare_cnt, mod_counter, sessino_flags;
     uint8_t prepare_state, upd_type;
     const uint8_t *p;
-<<<<<<< HEAD
-    int cmp, exact;
-    bool birthmark_record, first_scan;
-
-    birthmarkp = NULL;
-=======
     int cmp;
-    bool locked;
 
     cache = S2C(session)->cache;
->>>>>>> daec851c
     las_cursor = NULL;
     WT_CLEAR(las_key);
     WT_CLEAR(las_key_tmp);
@@ -206,11 +194,6 @@
     las_prepare_cnt = mod_counter = 0;
     session_flags = 0; /* [-Werror=maybe-uninitialized] */
     instantiated_cnt = 0;
-<<<<<<< HEAD
-    birthmark_record = false;
-=======
-    locked = false;
->>>>>>> daec851c
 
     /*
      * Check whether the disk image contains all the newest versions of the page. If the lookaside
@@ -276,26 +259,7 @@
      * lookaside for that particular key.
      */
     notused = size = total_incr = 0;
-<<<<<<< HEAD
-    first_scan = true;
-    las_cursor->set_key(las_cursor, las_btree_id, &page_las->min_las_key, WT_TS_MAX, WT_TXN_MAX,
-      WT_TS_MAX, WT_TXN_MAX);
-    for (; ret == 0; ret = las_cursor->next(las_cursor)) {
-        if (!first_scan) {
-            WT_ERR(las_cursor->get_key(las_cursor, &las_btree_id, &next_las_key,
-              &las_start.timestamp, &las_start.txnid, &las_stop.timestamp, &las_stop.txnid));
-
-            /* Set the key to check with maximum timestamp and transaction id. */
-            las_cursor->set_key(las_cursor, las_btree_id, &next_las_key, WT_TS_MAX, WT_TXN_MAX,
-              WT_TS_MAX, WT_TXN_MAX);
-        }
-        first_scan = false;
-
-        WT_ERR(las_cursor->search_near(las_cursor, &exact));
-=======
-    locked = true;
     for (i = 0; i < page_las->mementos_cnt; ++i) {
->>>>>>> daec851c
         /*
          * An "aborted transaction id means that this is a birthmark update as opposed to just
          * keeping the key in memory so we can search lookaside.
