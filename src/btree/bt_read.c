/*-
 * Copyright (c) 2014-2019 MongoDB, Inc.
 * Copyright (c) 2008-2014 WiredTiger, Inc.
 *	All rights reserved.
 *
 * See the file LICENSE for redistribution information.
 */

#include "wt_internal.h"

/*
 * __col_instantiate --
 *	Update a column-store page entry based on a lookaside table update list.
 */
static int
__col_instantiate(WT_SESSION_IMPL *session,
    uint64_t recno, WT_REF *ref, WT_CURSOR_BTREE *cbt, WT_UPDATE *updlist)
{
	WT_PAGE *page;
	WT_UPDATE *upd;

	page = ref->page;

	/*
	 * Discard any of the updates we don't need.
	 *
	 * Just free the memory: it hasn't been accounted for on the page yet.
	 */
	if (updlist->next != NULL &&
	    (upd = __wt_update_obsolete_check(session, page, updlist)) != NULL)
		__wt_free_update_list(session, upd);

	/* Search the page and add updates. */
	WT_RET(__wt_col_search(session, recno, ref, cbt, true));
	WT_RET(__wt_col_modify(
	    session, cbt, recno, NULL, updlist, WT_UPDATE_INVALID, false));
	return (0);
}

/*
 * __row_instantiate --
 *	Update a row-store page entry based on a lookaside table update list.
 */
static int
__row_instantiate(WT_SESSION_IMPL *session,
    WT_ITEM *key, WT_REF *ref, WT_CURSOR_BTREE *cbt, WT_UPDATE *updlist)
{
	WT_PAGE *page;
	WT_UPDATE *upd;

	page = ref->page;

	/*
	 * Discard any of the updates we don't need.
	 *
	 * Just free the memory: it hasn't been accounted for on the page yet.
	 */
	if (updlist->next != NULL &&
	    (upd = __wt_update_obsolete_check(session, page, updlist)) != NULL)
		__wt_free_update_list(session, upd);

	/* Search the page and add updates. */
	WT_RET(__wt_row_search(session, key, ref, cbt, true, true));
	WT_RET(__wt_row_modify(
	    session, cbt, key, NULL, updlist, WT_UPDATE_INVALID, false));
	return (0);
}

/*
 * __las_page_instantiate_verbose --
 *	Create a verbose message to display at most once per checkpoint when
 *	performing a lookaside table read.
 */
static void
__las_page_instantiate_verbose(WT_SESSION_IMPL *session, uint64_t las_pageid)
{
	WT_CACHE *cache;
	uint64_t ckpt_gen_current, ckpt_gen_last;

	if (!WT_VERBOSE_ISSET(session,
	    WT_VERB_LOOKASIDE | WT_VERB_LOOKASIDE_ACTIVITY))
		return;

	cache = S2C(session)->cache;
	ckpt_gen_current = __wt_gen(session, WT_GEN_CHECKPOINT);
	ckpt_gen_last = cache->las_verb_gen_read;

	/*
	 * This message is throttled to one per checkpoint. To do this we
	 * track the generation of the last checkpoint for which the message
	 * was printed and check against the current checkpoint generation.
	 */
	if (WT_VERBOSE_ISSET(session, WT_VERB_LOOKASIDE) ||
	    ckpt_gen_current > ckpt_gen_last) {
		/*
		 * Attempt to atomically replace the last checkpoint generation
		 * for which this message was printed. If the atomic swap fails
		 * we have raced and the winning thread will print the message.
		 */
		if (__wt_atomic_casv64(&cache->las_verb_gen_read,
			ckpt_gen_last, ckpt_gen_current)) {
			__wt_verbose(session,
			    WT_VERB_LOOKASIDE | WT_VERB_LOOKASIDE_ACTIVITY,
			    "Read from lookaside file triggered for "
			    "file ID %" PRIu32 ", page ID %" PRIu64,
			    S2BT(session)->id, las_pageid);
		}
	}
}

/*
 * __las_page_instantiate --
 *	Instantiate lookaside update records in a recently read page.
 */
static int
__las_page_instantiate(WT_SESSION_IMPL *session, WT_REF *ref)
{
	WT_CACHE *cache;
	WT_CURSOR *cursor;
	WT_CURSOR_BTREE cbt;
	WT_DECL_ITEM(current_key);
	WT_DECL_RET;
	WT_ITEM las_key, las_value;
	WT_PAGE *page;
	WT_UPDATE *first_upd, *last_upd, *upd;
	wt_timestamp_t durable_timestamp, las_timestamp;
	size_t incr, total_incr;
	uint64_t current_recno, las_counter, las_pageid, las_txnid, recno;
	uint32_t las_id, session_flags;
	const uint8_t *p;
	uint8_t prepare_state, upd_type;
	bool locked;

	cursor = NULL;
	page = ref->page;
	first_upd = last_upd = upd = NULL;
	locked = false;
	total_incr = 0;
	current_recno = recno = WT_RECNO_OOB;
	las_pageid = ref->page_las->las_pageid;
	session_flags = 0;		/* [-Werror=maybe-uninitialized] */
	WT_CLEAR(las_key);

	cache = S2C(session)->cache;
	__las_page_instantiate_verbose(session, las_pageid);
	WT_STAT_CONN_INCR(session, cache_read_lookaside);
	WT_STAT_DATA_INCR(session, cache_read_lookaside);
	if (WT_SESSION_IS_CHECKPOINT(session))
		WT_STAT_CONN_INCR(session, cache_read_lookaside_checkpoint);

	__wt_btcur_init(session, &cbt);
	__wt_btcur_open(&cbt);

	WT_ERR(__wt_scr_alloc(session, 0, &current_key));

	/* Open a lookaside table cursor. */
	__wt_las_cursor(session, &cursor, &session_flags);

	/*
	 * The lookaside records are in key and update order, that is, there
	 * will be a set of in-order updates for a key, then another set of
	 * in-order updates for a subsequent key. We process all of the updates
	 * for a key and then insert those updates into the page, then all the
	 * updates for the next key, and so on.
	 */
	WT_PUBLISH(cache->las_reader, true);
	__wt_readlock(session, &cache->las_sweepwalk_lock);
	WT_PUBLISH(cache->las_reader, false);
	locked = true;
	for (ret = __wt_las_cursor_position(cursor, las_pageid);
	    ret == 0;
	    ret = cursor->next(cursor)) {
		WT_ERR(cursor->get_key(cursor,
		    &las_pageid, &las_id, &las_counter, &las_key));

		/*
		 * Confirm the search using the unique prefix; if not a match,
		 * we're done searching for records for this page.
		 */
		if (las_pageid != ref->page_las->las_pageid)
			break;

		/* Allocate the WT_UPDATE structure. */
		WT_ERR(cursor->get_value(
		    cursor, &las_txnid, &las_timestamp,
		    &durable_timestamp, &prepare_state, &upd_type, &las_value));
		WT_ERR(__wt_update_alloc(
		    session, &las_value, &upd, &incr, upd_type));
		total_incr += incr;
		upd->txnid = las_txnid;
		upd->start_ts = las_timestamp;
		upd->prepare_state = prepare_state;
<<<<<<< HEAD
		/*
		 * Use the commit timestamp as the durable timestamp, since
		 * non durable committed updates don't currently get written to
		 * lookaside, so the two timestamps should always be identical.
		 */
		if (prepare_state != WT_PREPARE_INPROGRESS)
			upd->durable_ts = upd->start_ts;
=======
		upd->durable_timestamp = durable_timestamp;
>>>>>>> 9dc9067c

		switch (page->type) {
		case WT_PAGE_COL_FIX:
		case WT_PAGE_COL_VAR:
			p = las_key.data;
			WT_ERR(__wt_vunpack_uint(&p, 0, &recno));
			if (current_recno == recno)
				break;
			WT_ASSERT(session, current_recno < recno);

			if (first_upd != NULL) {
				WT_ERR(__col_instantiate(session,
				    current_recno, ref, &cbt, first_upd));
				first_upd = NULL;
			}
			current_recno = recno;
			break;
		case WT_PAGE_ROW_LEAF:
			if (current_key->size == las_key.size &&
			    memcmp(current_key->data,
			    las_key.data, las_key.size) == 0)
				break;

			if (first_upd != NULL) {
				WT_ERR(__row_instantiate(session,
				    current_key, ref, &cbt, first_upd));
				first_upd = NULL;
			}
			WT_ERR(__wt_buf_set(session,
			    current_key, las_key.data, las_key.size));
			break;
		WT_ILLEGAL_VALUE_ERR(session, page->type);
		}

		/* Append the latest update to the list. */
		if (first_upd == NULL)
			first_upd = last_upd = upd;
		else {
			last_upd->next = upd;
			last_upd = upd;
		}
		upd = NULL;
	}
	__wt_readunlock(session, &cache->las_sweepwalk_lock);
	locked = false;
	WT_ERR_NOTFOUND_OK(ret);

	/* Insert the last set of updates, if any. */
	if (first_upd != NULL)
		switch (page->type) {
		case WT_PAGE_COL_FIX:
		case WT_PAGE_COL_VAR:
			WT_ERR(__col_instantiate(session,
			    current_recno, ref, &cbt, first_upd));
			first_upd = NULL;
			break;
		case WT_PAGE_ROW_LEAF:
			WT_ERR(__row_instantiate(session,
			    current_key, ref, &cbt, first_upd));
			first_upd = NULL;
			break;
		WT_ILLEGAL_VALUE_ERR(session, page->type);
		}

	/* Discard the cursor. */
	WT_ERR(__wt_las_cursor_close(session, &cursor, session_flags));

	if (total_incr != 0) {
		__wt_cache_page_inmem_incr(session, page, total_incr);

		/*
		 * If the updates in lookaside are newer than the versions on
		 * the page, it must be included in the next checkpoint.
		 *
		 * Otherwise, the page image contained the newest versions of
		 * data so the updates are all older and we could consider
		 * marking it clean (i.e., the next checkpoint can use the
		 * version already on disk).
		 *
		 * This needs care because (a) it creates pages with history
		 * that can't be evicted until they are marked dirty again, and
		 * (b) checkpoints may need to visit these pages to resolve
		 * changes evicted while a checkpoint is running.
		 */
		page->modify->first_dirty_txn = WT_TXN_FIRST;

		FLD_SET(page->modify->restore_state, WT_PAGE_RS_LOOKASIDE);

		if (ref->page_las->skew_newest &&
		    !ref->page_las->has_prepares &&
		    !S2C(session)->txn_global.has_stable_timestamp &&
		    __wt_txn_visible_all(session, ref->page_las->unstable_txn,
		    ref->page_las->unstable_timestamp)) {
			page->modify->rec_max_txn = ref->page_las->max_txn;
			page->modify->rec_max_timestamp =
			    ref->page_las->max_timestamp;
			__wt_page_modify_clear(session, page);
		}
	}

err:	if (locked)
		__wt_readunlock(session, &cache->las_sweepwalk_lock);
	WT_TRET(__wt_las_cursor_close(session, &cursor, session_flags));
	WT_TRET(__wt_btcur_close(&cbt, true));

	/*
	 * On error, upd points to a single unlinked WT_UPDATE structure,
	 * first_upd points to a list.
	 */
	__wt_free(session, upd);
	__wt_free_update_list(session, first_upd);

	__wt_scr_free(session, &current_key);

	return (ret);
}

/*
 * __evict_force_check --
 *	Check if a page matches the criteria for forced eviction.
 */
static bool
__evict_force_check(WT_SESSION_IMPL *session, WT_REF *ref)
{
	WT_BTREE *btree;
	WT_PAGE *page;
	size_t footprint;

	btree = S2BT(session);
	page = ref->page;

	/* Leaf pages only. */
	if (WT_PAGE_IS_INTERNAL(page))
		return (false);

	/*
	 * It's hard to imagine a page with a huge memory footprint that has
	 * never been modified, but check to be sure.
	 */
	if (__wt_page_evict_clean(page))
		return (false);

	/*
	 * Exclude the disk image size from the footprint checks.  Usually the
	 * disk image size is small compared with the in-memory limit (e.g.
	 * 16KB vs 5MB), so this doesn't make a big difference.  Where it is
	 * important is for pages with a small number of large values, where
	 * the disk image size takes into account large values that have
	 * already been written and should not trigger forced eviction.
	 */
	footprint = page->memory_footprint;
	if (page->dsk != NULL)
		footprint -= page->dsk->mem_size;

	/* Pages are usually small enough, check that first. */
	if (footprint < btree->splitmempage)
		return (false);

	/*
	 * If this session has more than one hazard pointer, eviction will fail
	 * and there is no point trying.
	 */
	if (__wt_hazard_count(session, ref) > 1)
		return (false);

	/* If we can do an in-memory split, do it. */
	if (__wt_leaf_page_can_split(session, page))
		return (true);
	if (footprint < btree->maxmempage)
		return (false);

	/* Bump the oldest ID, we're about to do some visibility checks. */
	WT_IGNORE_RET(__wt_txn_update_oldest(session, 0));

	/*
	 * Allow some leeway if the transaction ID isn't moving forward since
	 * it is unlikely eviction will be able to evict the page. Don't keep
	 * skipping the page indefinitely or large records can lead to
	 * extremely large memory footprints.
	 */
	if (!__wt_page_evict_retry(session, page))
		return (false);

	/* Trigger eviction on the next page release. */
	__wt_page_evict_soon(session, ref);

	/* If eviction cannot succeed, don't try. */
	return (__wt_page_can_evict(session, ref, NULL));
}

/*
 * __page_read_lookaside --
 *	Figure out whether to instantiate content from lookaside on
 *	page access.
 */
static inline int
__page_read_lookaside(WT_SESSION_IMPL *session, WT_REF *ref,
    uint32_t previous_state, uint32_t *final_statep)
{
	/*
	 * Reading a lookaside ref for the first time, and not requiring the
	 * history triggers a transition to WT_REF_LIMBO, if we are already
	 * in limbo and still don't need the history - we are done.
	 */
	if (__wt_las_page_skip_locked(session, ref)) {
		if (previous_state == WT_REF_LOOKASIDE) {
			WT_STAT_CONN_INCR(
			    session, cache_read_lookaside_skipped);
			ref->page_las->eviction_to_lookaside = true;
		}
		*final_statep = WT_REF_LIMBO;
		return (0);
	}

	/* Instantiate updates from the database's lookaside table. */
	if (previous_state == WT_REF_LIMBO) {
		WT_STAT_CONN_INCR(session, cache_read_lookaside_delay);
		if (WT_SESSION_IS_CHECKPOINT(session))
			WT_STAT_CONN_INCR(session,
			    cache_read_lookaside_delay_checkpoint);
	}

	WT_RET(__las_page_instantiate(session, ref));
	ref->page_las->eviction_to_lookaside = false;
	return (0);
}

/*
 * __page_read --
 *	Read a page from the file.
 */
static int
__page_read(WT_SESSION_IMPL *session, WT_REF *ref, uint32_t flags)
{
	WT_DECL_RET;
	WT_ITEM tmp;
	WT_PAGE *notused;
	size_t addr_size;
	uint64_t time_diff, time_start, time_stop;
	uint32_t page_flags, final_state, new_state, previous_state;
	const uint8_t *addr;
	bool timer;

	time_start = time_stop = 0;

	/*
	 * Don't pass an allocated buffer to the underlying block read function,
	 * force allocation of new memory of the appropriate size.
	 */
	WT_CLEAR(tmp);

	/*
	 * Attempt to set the state to WT_REF_READING for normal reads, or
	 * WT_REF_LOCKED, for deleted pages or pages with lookaside entries.
	 * The difference is that checkpoints can skip over clean pages that
	 * are being read into cache, but need to wait for deletes or lookaside
	 * updates to be resolved (in order for checkpoint to write the correct
	 * version of the page).
	 *
	 * If successful, we've won the race, read the page.
	 */
	switch (previous_state = ref->state) {
	case WT_REF_DISK:
		new_state = WT_REF_READING;
		break;
	case WT_REF_DELETED:
	case WT_REF_LIMBO:
	case WT_REF_LOOKASIDE:
		new_state = WT_REF_LOCKED;
		break;
	default:
		return (0);
	}
	if (!__wt_atomic_casv32(&ref->state, previous_state, new_state))
		return (0);

	final_state = WT_REF_MEM;

	/* If we already have the page image, just instantiate the history. */
	if (previous_state == WT_REF_LIMBO)
		goto skip_read;

	/*
	 * Get the address: if there is no address, the page was deleted or had
	 * only lookaside entries, and a subsequent search or insert is forcing
	 * re-creation of the name space.
	 */
	__wt_ref_info(session, ref, &addr, &addr_size, NULL);
	if (addr == NULL) {
		WT_ASSERT(session, previous_state != WT_REF_DISK);

		WT_ERR(__wt_btree_new_leaf_page(session, &ref->page));
		goto skip_read;
	}

	/*
	 * There's an address, read or map the backing disk page and build an
	 * in-memory version of the page.
	 */
	timer = !F_ISSET(session, WT_SESSION_INTERNAL);
	if (timer)
		time_start = __wt_clock(session);
	WT_ERR(__wt_bt_read(session, &tmp, addr, addr_size));
	if (timer) {
		time_stop = __wt_clock(session);
		time_diff = WT_CLOCKDIFF_US(time_stop, time_start);
		WT_STAT_CONN_INCR(session, cache_read_app_count);
		WT_STAT_CONN_INCRV(session, cache_read_app_time, time_diff);
		WT_STAT_SESSION_INCRV(session, read_time, time_diff);
	}

	/*
	 * Build the in-memory version of the page. Clear our local reference to
	 * the allocated copy of the disk image on return, the in-memory object
	 * steals it.
	 *
	 * If a page is read with eviction disabled, we don't count evicting it
	 * as progress. Since disabling eviction allows pages to be read even
	 * when the cache is full, we want to avoid workloads repeatedly reading
	 * a page with eviction disabled (e.g., a metadata page), then evicting
	 * that page and deciding that is a sign that eviction is unstuck.
	 */
	page_flags =
	    WT_DATA_IN_ITEM(&tmp) ? WT_PAGE_DISK_ALLOC : WT_PAGE_DISK_MAPPED;
	if (LF_ISSET(WT_READ_IGNORE_CACHE_SIZE))
		FLD_SET(page_flags, WT_PAGE_EVICT_NO_PROGRESS);
	WT_ERR(__wt_page_inmem(session, ref, tmp.data, page_flags, &notused));
	tmp.mem = NULL;

	/*
	 * The WT_REF lookaside state should match the page-header state of
	 * any page we read.
	 */
	WT_ASSERT(session,
	    (previous_state != WT_REF_LIMBO &&
	    previous_state != WT_REF_LOOKASIDE) ||
	    ref->page->dsk == NULL ||
	    F_ISSET(ref->page->dsk, WT_PAGE_LAS_UPDATE));

skip_read:
	switch (previous_state) {
	case WT_REF_DELETED:
		/*
		 * A truncated page may also have lookaside information. The
		 * delete happened after page eviction (writing the lookaside
		 * information), first update based on the lookaside table and
		 * then apply the delete.
		 */
		if (ref->page_las != NULL) {
			WT_ERR(__las_page_instantiate(session, ref));
			ref->page_las->eviction_to_lookaside = false;
		}

		/* Move all records to a deleted state. */
		WT_ERR(__wt_delete_page_instantiate(session, ref));
		break;
	case WT_REF_LIMBO:
	case WT_REF_LOOKASIDE:
		WT_ERR(__page_read_lookaside(
		    session, ref, previous_state, &final_state));
		break;
	}

	/*
	 * Once the page is instantiated, we no longer need the history in
	 * lookaside.  We leave the lookaside sweep thread to do most cleanup,
	 * but it can only remove committed updates and keys that skew newest
	 * (if there are entries in the lookaside newer than the page, they need
	 * to be read back into cache or they will be lost).
	 *
	 * Prepared updates can not be removed by the lookaside sweep, remove
	 * them as we read the page back in memory.
	 *
	 * Don't free WT_REF.page_las, there may be concurrent readers.
	 */
	if (final_state == WT_REF_MEM && ref->page_las != NULL &&
	    (!ref->page_las->skew_newest || ref->page_las->has_prepares))
		WT_ERR(__wt_las_remove_block(
		    session, ref->page_las->las_pageid));

	WT_REF_SET_STATE(ref, final_state);
	return (ret);

err:	/*
	 * If the function building an in-memory version of the page failed,
	 * it discarded the page, but not the disk image.  Discard the page
	 * and separately discard the disk image in all cases.
	 */
	if (ref->page != NULL && previous_state != WT_REF_LIMBO)
		__wt_ref_out(session, ref);
	WT_REF_SET_STATE(ref, previous_state);

	__wt_buf_free(session, &tmp);

	return (ret);
}

/*
 * __wt_page_in_func --
 *	Acquire a hazard pointer to a page; if the page is not in-memory,
 *	read it from the disk and build an in-memory version.
 */
int
__wt_page_in_func(WT_SESSION_IMPL *session, WT_REF *ref, uint32_t flags
#ifdef HAVE_DIAGNOSTIC
    , const char *func, int line
#endif
    )
{
	WT_BTREE *btree;
	WT_DECL_RET;
	WT_PAGE *page;
	uint64_t sleep_usecs, yield_cnt;
	uint32_t current_state;
	int force_attempts;
	bool busy, cache_work, did_read, stalled, wont_need;

	btree = S2BT(session);

	if (F_ISSET(session, WT_SESSION_IGNORE_CACHE_SIZE))
		LF_SET(WT_READ_IGNORE_CACHE_SIZE);

	/* Sanity check flag combinations. */
	WT_ASSERT(session, !LF_ISSET(
	    WT_READ_DELETED_SKIP | WT_READ_NO_WAIT | WT_READ_LOOKASIDE) ||
	    LF_ISSET(WT_READ_CACHE));
	WT_ASSERT(session, !LF_ISSET(WT_READ_DELETED_CHECK) ||
	    !LF_ISSET(WT_READ_DELETED_SKIP));

	/*
	 * Ignore reads of pages already known to be in cache, otherwise the
	 * eviction server can dominate these statistics.
	 */
	if (!LF_ISSET(WT_READ_CACHE)) {
		WT_STAT_CONN_INCR(session, cache_pages_requested);
		WT_STAT_DATA_INCR(session, cache_pages_requested);
	}

	for (did_read = wont_need = stalled = false,
	    force_attempts = 0, sleep_usecs = yield_cnt = 0;;) {
		switch (current_state = ref->state) {
		case WT_REF_DELETED:
			if (LF_ISSET(WT_READ_DELETED_SKIP | WT_READ_NO_WAIT))
				return (WT_NOTFOUND);
			if (LF_ISSET(WT_READ_DELETED_CHECK) &&
			    __wt_delete_page_skip(session, ref, false))
				return (WT_NOTFOUND);
			goto read;
		case WT_REF_LOOKASIDE:
			if (LF_ISSET(WT_READ_CACHE)) {
				if (!LF_ISSET(WT_READ_LOOKASIDE))
					return (WT_NOTFOUND);
				/*
				 * If we skip a lookaside page, the tree
				 * cannot be left clean: lookaside entries
				 * must be resolved before the tree can be
				 * discarded.
				 */
				if (__wt_las_page_skip(session, ref)) {
					__wt_tree_modify_set(session);
					return (WT_NOTFOUND);
				}
			}
			goto read;
		case WT_REF_DISK:
			if (LF_ISSET(WT_READ_CACHE))
				return (WT_NOTFOUND);

read:			/*
			 * The page isn't in memory, read it. If this thread
			 * respects the cache size, check for space in the
			 * cache.
			 */
			if (!LF_ISSET(WT_READ_IGNORE_CACHE_SIZE))
				WT_RET(__wt_cache_eviction_check(
				    session, true,
				    !F_ISSET(&session->txn, WT_TXN_HAS_ID),
				    NULL));
			WT_RET(__page_read(session, ref, flags));

			/*
			 * We just read a page, don't evict it before we have a
			 * chance to use it.
			 */
			did_read = true;

			/*
			 * If configured to not trash the cache, leave the page
			 * generation unset, we'll set it before returning to
			 * the oldest read generation, so the page is forcibly
			 * evicted as soon as possible. We don't do that set
			 * here because we don't want to evict the page before
			 * we "acquire" it.
			 */
			wont_need = LF_ISSET(WT_READ_WONT_NEED) ||
			    F_ISSET(session, WT_SESSION_READ_WONT_NEED);
			continue;
		case WT_REF_READING:
			if (LF_ISSET(WT_READ_CACHE))
				return (WT_NOTFOUND);
			if (LF_ISSET(WT_READ_NO_WAIT))
				return (WT_NOTFOUND);

			/* Waiting on another thread's read, stall. */
			WT_STAT_CONN_INCR(session, page_read_blocked);
			stalled = true;
			break;
		case WT_REF_LOCKED:
			if (LF_ISSET(WT_READ_NO_WAIT))
				return (WT_NOTFOUND);

			/* Waiting on eviction, stall. */
			WT_STAT_CONN_INCR(session, page_locked_blocked);
			stalled = true;
			break;
		case WT_REF_SPLIT:
			return (WT_RESTART);
		case WT_REF_LIMBO:
		case WT_REF_MEM:
			/*
			 * The page is in memory.
			 *
			 * Get a hazard pointer if one is required. We cannot
			 * be evicting if no hazard pointer is required, we're
			 * done.
			 */
			if (F_ISSET(btree, WT_BTREE_IN_MEMORY))
				goto skip_evict;

			/*
			 * The expected reason we can't get a hazard pointer is
			 * because the page is being evicted, yield, try again.
			 */
#ifdef HAVE_DIAGNOSTIC
			WT_RET(
			    __wt_hazard_set(session, ref, &busy, func, line));
#else
			WT_RET(__wt_hazard_set(session, ref, &busy));
#endif
			if (busy) {
				WT_STAT_CONN_INCR(session, page_busy_blocked);
				break;
			}
			/*
			 * If we are a limbo page check whether we need to
			 * instantiate the history. By having a hazard pointer
			 * we can use the locked version.
			 */
			if (current_state == WT_REF_LIMBO &&
			    ((!LF_ISSET(WT_READ_CACHE) ||
			    LF_ISSET(WT_READ_LOOKASIDE)) &&
			    !__wt_las_page_skip_locked(session, ref))) {
				WT_RET(__wt_hazard_clear(session, ref));
				goto read;
			}
			if (current_state == WT_REF_LIMBO &&
			    LF_ISSET(WT_READ_CACHE) &&
			    LF_ISSET(WT_READ_LOOKASIDE))
				__wt_tree_modify_set(session);

			/*
			 * Check if the page requires forced eviction.
			 */
			if (did_read || LF_ISSET(WT_READ_NO_SPLIT) ||
			    btree->evict_disabled > 0 || btree->lsm_primary)
				goto skip_evict;

			/*
			 * If reconciliation is disabled (e.g., when inserting
			 * into the lookaside table), skip forced eviction if
			 * the page can't split.
			 */
			if (F_ISSET(session, WT_SESSION_NO_RECONCILE) &&
			    !__wt_leaf_page_can_split(session, ref->page))
				goto skip_evict;

			/*
			 * Forcibly evict pages that are too big.
			 */
			if (force_attempts < 10 &&
			    __evict_force_check(session, ref)) {
				++force_attempts;
				ret = __wt_page_release_evict(session, ref);
				/* If forced eviction fails, stall. */
				if (ret == EBUSY) {
					WT_NOT_READ(ret, 0);
					WT_STAT_CONN_INCR(session,
					    page_forcible_evict_blocked);
					stalled = true;
					break;
				}
				WT_RET(ret);

				/*
				 * The result of a successful forced eviction
				 * is a page-state transition (potentially to
				 * an in-memory page we can use, or a restart
				 * return for our caller), continue the outer
				 * page-acquisition loop.
				 */
				continue;
			}

skip_evict:		/*
			 * If we read the page and are configured to not trash
			 * the cache, and no other thread has already used the
			 * page, set the read generation so the page is evicted
			 * soon.
			 *
			 * Otherwise, if we read the page, or, if configured to
			 * update the page's read generation and the page isn't
			 * already flagged for forced eviction, update the page
			 * read generation.
			 */
			page = ref->page;
			if (page->read_gen == WT_READGEN_NOTSET) {
				if (wont_need)
					page->read_gen = WT_READGEN_WONT_NEED;
				else
					__wt_cache_read_gen_new(session, page);
			} else if (!LF_ISSET(WT_READ_NO_GEN))
				__wt_cache_read_gen_bump(session, page);

			/*
			 * Check if we need an autocommit transaction.
			 * Starting a transaction can trigger eviction, so skip
			 * it if eviction isn't permitted.
			 *
			 * The logic here is a little weird: some code paths do
			 * a blanket ban on checking the cache size in
			 * sessions, but still require a transaction (e.g.,
			 * when updating metadata or lookaside).  If
			 * WT_READ_IGNORE_CACHE_SIZE was passed in explicitly,
			 * we're done. If we set WT_READ_IGNORE_CACHE_SIZE
			 * because it was set in the session then make sure we
			 * start a transaction.
			 */
			return (LF_ISSET(WT_READ_IGNORE_CACHE_SIZE) &&
			    !F_ISSET(session, WT_SESSION_IGNORE_CACHE_SIZE) ?
			    0 : __wt_txn_autocommit_check(session));
		WT_ILLEGAL_VALUE(session, current_state);
		}

		/*
		 * We failed to get the page -- yield before retrying, and if
		 * we've yielded enough times, start sleeping so we don't burn
		 * CPU to no purpose.
		 */
		if (yield_cnt < WT_THOUSAND) {
			if (!stalled) {
				++yield_cnt;
				__wt_yield();
				continue;
			}
			yield_cnt = WT_THOUSAND;
		}

		/*
		 * If stalling and this thread is allowed to do eviction work,
		 * check if the cache needs help. If we do work for the cache,
		 * substitute that for a sleep.
		 */
		if (!LF_ISSET(WT_READ_IGNORE_CACHE_SIZE)) {
			WT_RET(__wt_cache_eviction_check(
			    session, true,
			    !F_ISSET(&session->txn, WT_TXN_HAS_ID),
			    &cache_work));
			if (cache_work)
				continue;
		}
		__wt_spin_backoff(&yield_cnt, &sleep_usecs);
		WT_STAT_CONN_INCRV(session, page_sleep, sleep_usecs);
	}
}<|MERGE_RESOLUTION|>--- conflicted
+++ resolved
@@ -189,18 +189,8 @@
 		total_incr += incr;
 		upd->txnid = las_txnid;
 		upd->start_ts = las_timestamp;
+		upd->durable_ts = durable_timestamp;
 		upd->prepare_state = prepare_state;
-<<<<<<< HEAD
-		/*
-		 * Use the commit timestamp as the durable timestamp, since
-		 * non durable committed updates don't currently get written to
-		 * lookaside, so the two timestamps should always be identical.
-		 */
-		if (prepare_state != WT_PREPARE_INPROGRESS)
-			upd->durable_ts = upd->start_ts;
-=======
-		upd->durable_timestamp = durable_timestamp;
->>>>>>> 9dc9067c
 
 		switch (page->type) {
 		case WT_PAGE_COL_FIX:
