/*-
 * Copyright (c) 2014-2019 MongoDB, Inc.
 * Copyright (c) 2008-2014 WiredTiger, Inc.
 *	All rights reserved.
 *
 * See the file LICENSE for redistribution information.
 */

#include "wt_internal.h"

/*
 * __wt_col_instantiate --
 *     Update a column-store page entry based on a lookaside table update list.
 */
int
__wt_col_instantiate(
  WT_SESSION_IMPL *session, uint64_t recno, WT_REF *ref, WT_CURSOR_BTREE *cbt, WT_UPDATE *updlist)
{
    WT_PAGE *page;
    WT_UPDATE *upd;

    page = ref->page;

    /*
     * Discard any of the updates we don't need.
     *
     * Just free the memory: it hasn't been accounted for on the page yet.
     */
    if (updlist->next != NULL &&
      (upd = __wt_update_obsolete_check(session, page, updlist, false)) != NULL)
        __wt_free_update_list(session, upd);

    /* Search the page and add updates. */
    WT_RET(__wt_col_search(session, recno, ref, cbt, true));
    WT_RET(__wt_col_modify(session, cbt, recno, NULL, updlist, WT_UPDATE_INVALID, false));
    return (0);
}

/*
 * __wt_row_instantiate --
 *     Update a row-store page entry based on a lookaside table update list.
 */
int
__wt_row_instantiate(
  WT_SESSION_IMPL *session, WT_ITEM *key, WT_REF *ref, WT_CURSOR_BTREE *cbt, WT_UPDATE *updlist)
{
    WT_PAGE *page;
    WT_UPDATE *upd;

    page = ref->page;

    /*
     * Discard any of the updates we don't need.
     *
     * Just free the memory: it hasn't been accounted for on the page yet.
     */
    if (updlist->next != NULL &&
      (upd = __wt_update_obsolete_check(session, page, updlist, false)) != NULL)
        __wt_free_update_list(session, upd);

    /* Search the page and add updates. */
    WT_RET(__wt_row_search(session, key, ref, cbt, true, true));
    WT_RET(__wt_row_modify(session, cbt, key, NULL, updlist, WT_UPDATE_INVALID, false));
    return (0);
}

/*
 * __create_birthmark_upd --
 *     Create a birthmark update to be put on the page.
 */
static int
__create_birthmark_upd(WT_SESSION_IMPL *session, WT_BIRTHMARK_DETAILS *birthmarkp, WT_UPDATE **updp)
{
    WT_UPDATE *upd;
    size_t not_used;

    *updp = NULL;

    WT_RET(__wt_update_alloc(session, NULL, &upd, &not_used, WT_UPDATE_BIRTHMARK));
    upd->txnid = birthmarkp->txnid;
    upd->durable_ts = birthmarkp->durable_ts;
    upd->start_ts = birthmarkp->start_ts;
    upd->prepare_state = birthmarkp->prepare_state;
    *updp = upd;

    return (0);
}

/*
 * __instantiate_birthmarks --
 *     Instantiate birthmark records in a recently read page.
 */
static int
__instantiate_birthmarks(WT_SESSION_IMPL *session, WT_REF *ref)
{
    WT_BIRTHMARK_DETAILS *birthmarkp;
    WT_CURSOR_BTREE cbt;
    WT_DECL_RET;
    WT_UPDATE *upd;
    uint64_t recno;
    uint32_t i;
    const uint8_t *p;

    upd = NULL;

    __wt_btcur_init(session, &cbt);
    __wt_btcur_open(&cbt);

    for (i = 0; i < ref->page_las->birthmarks_cnt; i++) {
        birthmarkp = ref->page_las->birthmarks + i;
        if (birthmarkp->instantiated)
            continue;

        WT_ERR(__create_birthmark_upd(session, birthmarkp, &upd));

        switch (ref->page->type) {
        case WT_PAGE_COL_FIX:
        case WT_PAGE_COL_VAR:
            p = birthmarkp->key.data;
            WT_ERR(__wt_vunpack_uint(&p, 0, &recno));
            WT_ERR(__wt_col_instantiate(session, recno, ref, &cbt, upd));
            upd = NULL;
            break;
        case WT_PAGE_ROW_LEAF:
            WT_ERR(__wt_row_instantiate(session, &birthmarkp->key, ref, &cbt, upd));
            upd = NULL;
            break;
        }
        birthmarkp->instantiated = true;
<<<<<<< HEAD
        __wt_buf_free(session, &birthmarkp->key);
=======
>>>>>>> 1ac20600
    }

    /* We do not need the birthmark information in the lookaside structure anymore. */
    ref->page_las->birthmarks_cnt = 0;
    __wt_free(session, ref->page_las->birthmarks);

err:
    for (i = 0; i < ref->page_las->birthmarks_cnt; i++) {
        birthmarkp = ref->page_las->birthmarks + i;
        birthmarkp->instantiated = false;
    }
    WT_TRET(__wt_btcur_close(&cbt, true));
    __wt_free(session, upd);

    return (ret);
}

/*
 * __las_page_instantiate --
 *     Instantiate lookaside update records that are not on disk image in a recently read page.
 */
static int
__las_page_instantiate(WT_SESSION_IMPL *session, WT_REF *ref)
{
    struct las_page_prepared_updates {
        WT_ITEM key;
        wt_timestamp_t timestamp;
        uint64_t txnid;
    } * las_preparep;
    WT_BIRTHMARK_DETAILS *birthmarkp;
    WT_CACHE *cache;
    WT_CURSOR *cursor;
    WT_CURSOR_BTREE cbt;
    WT_DECL_ITEM(las_prepares);
    WT_DECL_RET;
    WT_ITEM las_key, las_value, next_las_key;
    WT_PAGE *page;
    WT_UPDATE *upd;
    wt_timestamp_t durable_timestamp, las_timestamp;
    size_t incr;
    uint64_t birthmark_cnt, las_txnid, recno;
    uint32_t i, las_btree_id, las_prepare_cnt, session_flags;
    uint8_t prepare_state, upd_type;
    const uint8_t *p;
    int cmp, exact, instantiated_cnt;
    bool birthmark_record, locked;

    birthmarkp = NULL;
    cursor = NULL;
    page = ref->page;
    upd = NULL;
    birthmark_cnt = 0;
    las_btree_id = S2BT(session)->id;
    las_prepare_cnt = 0;
    locked = false;
    instantiated_cnt = 0;
    birthmark_record = false;
    recno = WT_RECNO_OOB;
    session_flags = 0; /* [-Werror=maybe-uninitialized] */
    WT_CLEAR(las_key);

    cache = S2C(session)->cache;

    if (ref->page_las->min_skipped_ts == WT_TS_MAX)
        return __instantiate_birthmarks(session, ref);

    __wt_btcur_init(session, &cbt);
    __wt_btcur_open(&cbt);

    WT_ERR(__wt_scr_alloc(session, 0, &las_prepares));
    WT_STAT_CONN_INCR(session, cache_read_lookaside_skew_old);
    WT_STAT_DATA_INCR(session, cache_read_lookaside_skew_old);
    if (WT_SESSION_IS_CHECKPOINT(session))
        WT_STAT_CONN_INCR(session, cache_read_lookaside_skew_old_checkpoint);

    /* Open a lookaside table cursor. */
    __wt_las_cursor(session, &cursor, &session_flags);

    /*
     * The lookaside records are in key and update order, that is, there will be a set of in-order
     * updates for a key, then another set of in-order updates for a subsequent key. We find the
     * most recent of the updates for a key and then insert that update into the page, then all the
     * updates for the next key, and so on. In case if the birthmark record exists for that key,
     * then insert birthmark record into the page.
     */
    __wt_readlock(session, &cache->las_sweepwalk_lock);
    locked = true;
    cursor->set_key(cursor, las_btree_id, &ref->page_las->min_las_key, WT_TS_MAX, WT_TXN_MAX);
    for (; ret == 0; ret = cursor->next(cursor)) {
        if (instantiated_cnt != 0) {
            WT_ERR(
              cursor->get_key(cursor, &las_btree_id, &next_las_key, &las_timestamp, &las_txnid));

            /* Set the key to check with maximum timestamp and transaction id.*/
            cursor->set_key(cursor, las_btree_id, &next_las_key, WT_TS_MAX, WT_TXN_MAX);
        }

        WT_ERR(cursor->search_near(cursor, &exact));
        if (exact > 0)
            WT_ERR(cursor->prev(cursor));

        WT_ERR(cursor->get_key(cursor, &las_btree_id, &las_key, &las_timestamp, &las_txnid));

        /* Stop before crossing over to the next btree */
        if (las_btree_id != S2BT(session)->id)
            break;

        WT_ERR(__wt_compare(session, NULL, &las_key, &ref->page_las->min_las_key, &cmp));
        /* we got a key that is less than the minimum key of the page */
        if (cmp < 0)
            break;

        WT_ERR(__wt_compare(session, NULL, &las_key, &ref->page_las->max_las_key, &cmp));
        /* we reached the end of the key of the LAS records related to the current page */
        if (cmp > 0)
            break;

        instantiated_cnt++;
        if (ref->page_las->birthmarks_cnt > 0) {
            for (; birthmark_cnt < ref->page_las->birthmarks_cnt; birthmark_cnt++) {
                birthmarkp = ref->page_las->birthmarks + birthmark_cnt;
                if (birthmarkp->instantiated)
                    continue;

                WT_ERR(__wt_compare(session, NULL, &las_key, &birthmarkp->key, &cmp));
                if (cmp == 0) {
                    WT_ERR(__create_birthmark_upd(session, birthmarkp, &upd));
                    birthmark_record = true;
                    break;
                } else if (cmp < 0)
                    /* LAS key is less than birthmark key, so no birthmark record for that key */
                    break;
                else
                    /* LAS key is greater than birthmark key, check next set of birthmark records */
                    continue;
            }
        }

        if (upd == NULL) {
            /* Allocate the WT_UPDATE structure. */
            WT_ERR(
              cursor->get_value(cursor, &durable_timestamp, &prepare_state, &upd_type, &las_value));

            WT_ERR(__wt_update_alloc(session, &las_value, &upd, &incr, upd_type));
            upd->txnid = las_txnid;
            upd->durable_ts = durable_timestamp;
            upd->start_ts = las_timestamp;
            upd->prepare_state = prepare_state;
        }

        /* Ignore the next set of records for the same key that is already instantiated. */
        switch (page->type) {
        case WT_PAGE_COL_FIX:
        case WT_PAGE_COL_VAR:
            p = las_key.data;
            WT_ERR(__wt_vunpack_uint(&p, 0, &recno));
            WT_ERR(__col_instantiate(session, recno, ref, &cbt, upd));
            break;
        case WT_PAGE_ROW_LEAF:
            WT_ERR(__row_instantiate(session, &las_key, ref, &cbt, upd));
            break;
        default:
            WT_ERR(__wt_illegal_value(session, page->type));
        }

        /* Remove the prepared record from LAS */
        if (!birthmark_record && upd->prepare_state == WT_PREPARE_INPROGRESS) {
            /* Extend the buffer if needed */
            WT_ERR(__wt_buf_extend(session, las_prepares,
              (las_prepare_cnt + 1) * sizeof(struct las_page_prepared_updates)));
            las_preparep = (struct las_page_prepared_updates *)las_prepares->mem + las_prepare_cnt;
            WT_CLEAR(las_preparep->key);
            WT_ERR(__wt_buf_set(session, &las_preparep->key, las_key.data, las_key.size));
            las_preparep->timestamp = las_timestamp;
            las_preparep->txnid = las_txnid;
            las_prepare_cnt++;
        }

        if (birthmark_record) {
            birthmarkp->instantiated = true;
            birthmark_record = false;
        }

        upd = NULL;
    }

    __wt_readunlock(session, &cache->las_sweepwalk_lock);
    locked = false;
    WT_ERR_NOTFOUND_OK(ret);

    for (i = 0; i < las_prepare_cnt; i++) {
        las_preparep = (struct las_page_prepared_updates *)las_prepares->mem + i;
        cursor->set_key(
          cursor, las_btree_id, &las_preparep->key, las_preparep->timestamp, las_preparep->txnid);
        cursor->remove(cursor);
    }
    /* Discard the cursor. */
    WT_ERR(__wt_las_cursor_close(session, &cursor, session_flags));

    /* Instantiate the remaining birthmark entries */
    __instantiate_birthmarks(session, ref);
    __wt_buf_free(session, &ref->page_las->max_las_key);
    __wt_buf_free(session, &ref->page_las->min_las_key);

err:
    if (las_prepare_cnt != 0) {
        for (i = 0, las_preparep = las_prepares->mem; i < las_prepare_cnt; i++, las_preparep++)
            __wt_buf_free(session, &las_preparep->key);
    }
    __wt_scr_free(session, &las_prepares);
    for (birthmark_cnt = 0; birthmark_cnt < ref->page_las->birthmarks_cnt; birthmark_cnt++) {
        birthmarkp = ref->page_las->birthmarks + birthmark_cnt;
        birthmarkp->instantiated = false;
    }
    if (locked)
        __wt_readunlock(session, &cache->las_sweepwalk_lock);
    WT_TRET(__wt_las_cursor_close(session, &cursor, session_flags));
    WT_TRET(__wt_btcur_close(&cbt, true));
    __wt_free(session, upd);

    return (ret);
}

/*
 * __las_page_instantiate --
 *     Instantiate lookaside update records that are not on disk image in a recently read page.
 */
static int
__las_page_instantiate(WT_SESSION_IMPL *session, WT_REF *ref)
{
    WT_BIRTHMARK_DETAILS *birthmarkp;
    WT_CACHE *cache;
    WT_CURSOR *cursor;
    WT_CURSOR_BTREE cbt;
    WT_DECL_ITEM(current_key);
    WT_DECL_RET;
    WT_ITEM las_key, las_value;
    WT_PAGE *page;
    WT_UPDATE *lastupd, *upd;
    wt_timestamp_t durable_timestamp, las_timestamp;
    size_t incr;
    uint64_t birthmark_cnt, current_recno, las_txnid, recno;
    uint32_t las_btree_id, session_flags;
    uint8_t prepare_state, upd_type;
    const uint8_t *p;
    int cmp;
    bool birthmark_record, locked;

    birthmark_cnt = 0;
    birthmarkp = NULL;
    birthmark_record = false;
    cursor = NULL;
    page = ref->page;
    lastupd = upd = NULL;
    las_btree_id = S2BT(session)->id;
    locked = false;
    current_recno = recno = WT_RECNO_OOB;
    session_flags = 0; /* [-Werror=maybe-uninitialized] */
    WT_CLEAR(las_key);

    cache = S2C(session)->cache;

    __wt_btcur_init(session, &cbt);
    __wt_btcur_open(&cbt);

    if (ref->page_las->skew_newest == true) {
        WT_ERR(__instantiate_birthmarks(session, ref));
        goto err;
    }

    WT_ERR(__wt_scr_alloc(session, 0, &current_key));
    WT_STAT_CONN_INCR(session, cache_read_lookaside_skew_old);
    WT_STAT_DATA_INCR(session, cache_read_lookaside_skew_old);
    if (WT_SESSION_IS_CHECKPOINT(session))
        WT_STAT_CONN_INCR(session, cache_read_lookaside_skew_old_checkpoint);

    /* Open a lookaside table cursor. */
    __wt_las_cursor(session, &cursor, &session_flags);

    /*
     * The lookaside records are in key and update order, that is, there will be a set of in-order
     * updates for a key, then another set of in-order updates for a subsequent key. We process all
     * of the updates for a key and then insert those updates into the page, then all the updates
     * for the next key, and so on.
     */
    WT_PUBLISH(cache->las_reader, true);
    __wt_readlock(session, &cache->las_sweepwalk_lock);
    WT_PUBLISH(cache->las_reader, false);
    locked = true;
    for (ret = __wt_las_cursor_position(session, cursor, las_btree_id, &ref->page_las->min_las_key,
           ref->page_las->unstable_timestamp);
         ret == 0; ret = cursor->next(cursor)) {
        WT_ERR(cursor->get_key(cursor, &las_btree_id, &las_key, &las_timestamp, &las_txnid));

        /* Stop before crossing over to the next btree */
        if (las_btree_id != S2BT(session)->id)
            break;

        WT_ERR(__wt_compare(session, NULL, &las_key, &ref->page_las->max_las_key, &cmp));
        /* we reached the end of the key of the LAS records related to the current page */
        if (cmp > 0)
            break;

        /* Ignore the next set of records for the same key that is already instantiated. */
        switch (page->type) {
        case WT_PAGE_COL_FIX:
        case WT_PAGE_COL_VAR:
            p = las_key.data;
            WT_ERR(__wt_vunpack_uint(&p, 0, &recno));
            if (current_recno == recno) {
                /*
                 * For birthmark records insert only the birthmark record, and for other records,
                 * insert the latest record for that key.
                 */
                if (birthmark_record)
                    continue;
                else
                    break;
            }
            WT_ASSERT(session, current_recno < recno);

            if (lastupd != NULL) {
                WT_ERR(__wt_col_instantiate(session, current_recno, ref, &cbt, lastupd));

                /* Remove the prepared record from LAS */
                if (!birthmark_record && lastupd->prepare_state == WT_PREPARE_INPROGRESS) {
                    cursor->prev(cursor);
                    cursor->remove(cursor);
                    cursor->next(cursor);
                }

                if (birthmark_record) {
                    birthmarkp->instantiated = true;
                    birthmark_record = false;
                }
                lastupd = NULL;
            }
            current_recno = recno;
            break;
        case WT_PAGE_ROW_LEAF:
            if (current_key->size == las_key.size &&
              memcmp(current_key->data, las_key.data, las_key.size) == 0) {
                /*
                 * For birthmark records insert only the birthmark record, and for other records,
                 * insert the latest record for that key.
                 */
                if (birthmark_record)
                    continue;
                else
                    break;
            }

            if (lastupd != NULL) {
                WT_ERR(__wt_row_instantiate(session, current_key, ref, &cbt, lastupd));

                /* Remove the prepared record from LAS */
                if (!birthmark_record && lastupd->prepare_state == WT_PREPARE_INPROGRESS) {
                    cursor->prev(cursor);
                    cursor->remove(cursor);
                    cursor->next(cursor);
                }

                if (birthmark_record) {
                    birthmarkp->instantiated = true;
                    birthmark_record = false;
                }
                lastupd = NULL;
            }
            WT_ERR(__wt_buf_set(session, current_key, las_key.data, las_key.size));
            break;
        default:
            WT_ERR(__wt_illegal_value(session, page->type));
        }

        if (ref->page_las->birthmarks_cnt > 0) {
            for (; birthmark_cnt < ref->page_las->birthmarks_cnt; birthmark_cnt++) {
                birthmarkp = ref->page_las->birthmarks + birthmark_cnt;
                if (birthmarkp->instantiated)
                    continue;

                WT_ERR(__wt_compare(session, NULL, &las_key, &birthmarkp->key, &cmp));
                if (cmp == 0) {
                    WT_ERR(__create_birthmark_upd(session, birthmarkp, &upd));
                    birthmark_record = true;
                    break;
                } else if (cmp < 0)
                    /* LAS key is less than birthmark key, so no birthmark record for that key */
                    break;
                else
                    /* LAS key is greater than birthmark key, check next set of birthmark records */
                    continue;
            }
        }

        if (upd == NULL) {
            /* Allocate the WT_UPDATE structure. */
            WT_ERR(
              cursor->get_value(cursor, &durable_timestamp, &prepare_state, &upd_type, &las_value));

            WT_ERR(__wt_update_alloc(session, &las_value, &upd, &incr, upd_type));
            upd->txnid = las_txnid;
            upd->durable_ts = durable_timestamp;
            upd->start_ts = las_timestamp;
            upd->prepare_state = prepare_state;
        }

        __wt_free(session, lastupd);
        lastupd = upd;
        upd = NULL;
    }

    if (lastupd != NULL) {
        switch (page->type) {
        case WT_PAGE_COL_FIX:
        case WT_PAGE_COL_VAR:
            WT_ERR(__wt_col_instantiate(session, current_recno, ref, &cbt, lastupd));
            break;
        case WT_PAGE_ROW_LEAF:
            WT_ERR(__wt_row_instantiate(session, current_key, ref, &cbt, lastupd));
            break;
        default:
            WT_ERR(__wt_illegal_value(session, page->type));
        }

        /* Remove the prepared record from LAS */
        if (!birthmark_record && lastupd->prepare_state == WT_PREPARE_INPROGRESS) {
            cursor->prev(cursor);
            cursor->remove(cursor);
        }

        if (birthmark_record)
            birthmarkp->instantiated = true;

        lastupd = NULL;
    }
    __wt_readunlock(session, &cache->las_sweepwalk_lock);
    locked = false;
    WT_ERR_NOTFOUND_OK(ret);

    /* Discard the cursor. */
    WT_ERR(__wt_las_cursor_close(session, &cursor, session_flags));

    /* Instantiate the remaining birthmark entries */
    __instantiate_birthmarks(session, ref);
    __wt_buf_free(session, &ref->page_las->max_las_key);
    __wt_buf_free(session, &ref->page_las->min_las_key);

err:
    if (locked)
        __wt_readunlock(session, &cache->las_sweepwalk_lock);
    WT_TRET(__wt_las_cursor_close(session, &cursor, session_flags));
    WT_TRET(__wt_btcur_close(&cbt, true));
    __wt_free(session, lastupd);
    __wt_free(session, upd);
    __wt_scr_free(session, &current_key);

    return (ret);
}

/*
 * __evict_force_check --
 *     Check if a page matches the criteria for forced eviction.
 */
static bool
__evict_force_check(WT_SESSION_IMPL *session, WT_REF *ref)
{
    WT_BTREE *btree;
    WT_PAGE *page;
    size_t footprint;

    btree = S2BT(session);
    page = ref->page;

    /* Leaf pages only. */
    if (WT_PAGE_IS_INTERNAL(page))
        return (false);

    /*
     * It's hard to imagine a page with a huge memory footprint that has never been modified, but
     * check to be sure.
     */
    if (__wt_page_evict_clean(page))
        return (false);

    /*
     * Exclude the disk image size from the footprint checks.  Usually the
     * disk image size is small compared with the in-memory limit (e.g.
     * 16KB vs 5MB), so this doesn't make a big difference.  Where it is
     * important is for pages with a small number of large values, where
     * the disk image size takes into account large values that have
     * already been written and should not trigger forced eviction.
     */
    footprint = page->memory_footprint;
    if (page->dsk != NULL)
        footprint -= page->dsk->mem_size;

    /* Pages are usually small enough, check that first. */
    if (footprint < btree->splitmempage)
        return (false);

    /*
     * If this session has more than one hazard pointer, eviction will fail and there is no point
     * trying.
     */
    if (__wt_hazard_count(session, ref) > 1)
        return (false);

    /* If we can do an in-memory split, do it. */
    if (__wt_leaf_page_can_split(session, page))
        return (true);
    if (footprint < btree->maxmempage)
        return (false);

    /* Bump the oldest ID, we're about to do some visibility checks. */
    WT_IGNORE_RET(__wt_txn_update_oldest(session, 0));

    /*
     * Allow some leeway if the transaction ID isn't moving forward since it is unlikely eviction
     * will be able to evict the page. Don't keep skipping the page indefinitely or large records
     * can lead to extremely large memory footprints.
     */
    if (!__wt_page_evict_retry(session, page))
        return (false);

    /* Trigger eviction on the next page release. */
    __wt_page_evict_soon(session, ref);

    /* If eviction cannot succeed, don't try. */
    return (__wt_page_can_evict(session, ref, NULL));
}

/*
 * __page_read --
 *     Read a page from the file.
 */
static int
__page_read(WT_SESSION_IMPL *session, WT_REF *ref, uint32_t flags)
{
    WT_DECL_RET;
    WT_ITEM tmp;
    WT_PAGE *notused;
    size_t addr_size;
    uint64_t time_diff, time_start, time_stop;
    uint32_t page_flags, final_state, new_state, previous_state;
    const uint8_t *addr;
    bool timer;

    time_start = time_stop = 0;

    /*
     * Don't pass an allocated buffer to the underlying block read function, force allocation of new
     * memory of the appropriate size.
     */
    WT_CLEAR(tmp);

    /*
     * Attempt to set the state to WT_REF_READING for normal reads, or
     * WT_REF_LOCKED, for deleted pages or pages with lookaside entries.
     * The difference is that checkpoints can skip over clean pages that
     * are being read into cache, but need to wait for deletes or lookaside
     * updates to be resolved (in order for checkpoint to write the correct
     * version of the page).
     *
     * If successful, we've won the race, read the page.
     */
    switch (previous_state = ref->state) {
    case WT_REF_DISK:
        new_state = WT_REF_READING;
        break;
    case WT_REF_DELETED:
    case WT_REF_LOOKASIDE:
        new_state = WT_REF_LOCKED;
        break;
    default:
        return (0);
    }
    if (!WT_REF_CAS_STATE(session, ref, previous_state, new_state))
        return (0);

    final_state = WT_REF_MEM;

    /*
     * Get the address: if there is no address, the page was deleted or had only lookaside entries,
     * and a subsequent search or insert is forcing re-creation of the name space.
     */
    __wt_ref_info(session, ref, &addr, &addr_size, NULL);
    if (addr == NULL) {
        WT_ASSERT(session, previous_state != WT_REF_DISK);

        WT_ERR(__wt_btree_new_leaf_page(session, &ref->page));
        goto skip_read;
    }

    /*
     * There's an address, read or map the backing disk page and build an in-memory version of the
     * page.
     */
    timer = !F_ISSET(session, WT_SESSION_INTERNAL);
    if (timer)
        time_start = __wt_clock(session);
    WT_ERR(__wt_bt_read(session, &tmp, addr, addr_size));
    if (timer) {
        time_stop = __wt_clock(session);
        time_diff = WT_CLOCKDIFF_US(time_stop, time_start);
        WT_STAT_CONN_INCR(session, cache_read_app_count);
        WT_STAT_CONN_INCRV(session, cache_read_app_time, time_diff);
        WT_STAT_SESSION_INCRV(session, read_time, time_diff);
    }

    /*
     * Build the in-memory version of the page. Clear our local reference to
     * the allocated copy of the disk image on return, the in-memory object
     * steals it.
     *
     * If a page is read with eviction disabled, we don't count evicting it
     * as progress. Since disabling eviction allows pages to be read even
     * when the cache is full, we want to avoid workloads repeatedly reading
     * a page with eviction disabled (e.g., a metadata page), then evicting
     * that page and deciding that is a sign that eviction is unstuck.
     */
    page_flags = WT_DATA_IN_ITEM(&tmp) ? WT_PAGE_DISK_ALLOC : WT_PAGE_DISK_MAPPED;
    if (LF_ISSET(WT_READ_IGNORE_CACHE_SIZE))
        FLD_SET(page_flags, WT_PAGE_EVICT_NO_PROGRESS);
    WT_ERR(__wt_page_inmem(session, ref, tmp.data, page_flags, true, &notused));
    tmp.mem = NULL;

    /*
     * The WT_REF lookaside state should match the page-header state of any page we read.
     */
    WT_ASSERT(session, previous_state != WT_REF_LOOKASIDE || ref->page->dsk == NULL ||
        F_ISSET(ref->page->dsk, WT_PAGE_LAS_UPDATE));

skip_read:
    switch (previous_state) {
    case WT_REF_DELETED:
        /*
         * A truncated page may also have lookaside information. The delete happened after page
         * eviction (writing the lookaside information), first update based on the lookaside table
         * and then apply the delete.
         */
        if (ref->page_las != NULL)
            WT_ERR(__las_page_instantiate(session, ref));

        /* Move all records to a deleted state. */
        WT_ERR(__wt_delete_page_instantiate(session, ref));
        break;
    case WT_REF_LOOKASIDE:
        WT_ERR(__las_page_instantiate(session, ref));
        break;
    }

    WT_REF_SET_STATE(ref, final_state);

    WT_ASSERT(session, ret == 0);
    return (0);

err:
    /*
     * If the function building an in-memory version of the page failed, it discarded the page, but
     * not the disk image. Discard the page and separately discard the disk image in all cases.
     */
    if (ref->page != NULL)
        __wt_ref_out(session, ref);
    WT_REF_SET_STATE(ref, previous_state);

    __wt_buf_free(session, &tmp);

    return (ret);
}

/*
 * __wt_page_in_func --
 *     Acquire a hazard pointer to a page; if the page is not in-memory, read it from the disk and
 *     build an in-memory version.
 */
int
__wt_page_in_func(WT_SESSION_IMPL *session, WT_REF *ref, uint32_t flags
#ifdef HAVE_DIAGNOSTIC
  ,
  const char *func, int line
#endif
  )
{
    WT_BTREE *btree;
    WT_DECL_RET;
    WT_PAGE *page;
    uint64_t sleep_usecs, yield_cnt;
    uint32_t current_state;
    int force_attempts;
    bool busy, cache_work, evict_skip, stalled, wont_need;

    btree = S2BT(session);

    if (F_ISSET(session, WT_SESSION_IGNORE_CACHE_SIZE))
        LF_SET(WT_READ_IGNORE_CACHE_SIZE);

    /* Sanity check flag combinations. */
    WT_ASSERT(session, !LF_ISSET(WT_READ_DELETED_SKIP | WT_READ_NO_WAIT | WT_READ_LOOKASIDE) ||
        LF_ISSET(WT_READ_CACHE));
    WT_ASSERT(session, !LF_ISSET(WT_READ_DELETED_CHECK) || !LF_ISSET(WT_READ_DELETED_SKIP));

    /*
     * Ignore reads of pages already known to be in cache, otherwise the eviction server can
     * dominate these statistics.
     */
    if (!LF_ISSET(WT_READ_CACHE)) {
        WT_STAT_CONN_INCR(session, cache_pages_requested);
        WT_STAT_DATA_INCR(session, cache_pages_requested);
    }

    for (evict_skip = stalled = wont_need = false, force_attempts = 0, sleep_usecs = yield_cnt = 0;
         ;) {
        switch (current_state = ref->state) {
        case WT_REF_DELETED:
            if (LF_ISSET(WT_READ_DELETED_SKIP | WT_READ_NO_WAIT))
                return (WT_NOTFOUND);
            if (LF_ISSET(WT_READ_DELETED_CHECK) && __wt_delete_page_skip(session, ref, false))
                return (WT_NOTFOUND);
            goto read;
        case WT_REF_LOOKASIDE:
            if (LF_ISSET(WT_READ_CACHE)) {
                if (!LF_ISSET(WT_READ_LOOKASIDE))
                    return (WT_NOTFOUND);
                /*
                 * If we skip a lookaside page, the tree cannot be left clean: lookaside entries
                 * must be resolved before the tree can be discarded.
                 */
                if (__wt_las_page_skip(session, ref)) {
                    __wt_tree_modify_set(session);
                    return (WT_NOTFOUND);
                }
            }
            goto read;
        case WT_REF_DISK:
            if (LF_ISSET(WT_READ_CACHE))
                return (WT_NOTFOUND);

read:
            /*
             * The page isn't in memory, read it. If this thread respects the cache size, check for
             * space in the cache.
             */
            if (!LF_ISSET(WT_READ_IGNORE_CACHE_SIZE))
                WT_RET(__wt_cache_eviction_check(
                  session, true, !F_ISSET(&session->txn, WT_TXN_HAS_ID), NULL));
            WT_RET(__page_read(session, ref, flags));

            /*
             * We just read a page, don't evict it before we have a chance to use it.
             */
            evict_skip = true;

            /*
             * If configured to not trash the cache, leave the page generation unset, we'll set it
             * before returning to the oldest read generation, so the page is forcibly evicted as
             * soon as possible. We don't do that set here because we don't want to evict the page
             * before we "acquire" it.
             */
            wont_need = LF_ISSET(WT_READ_WONT_NEED) ||
              F_ISSET(session, WT_SESSION_READ_WONT_NEED) ||
              F_ISSET(S2C(session)->cache, WT_CACHE_EVICT_NOKEEP);
            continue;
        case WT_REF_READING:
            if (LF_ISSET(WT_READ_CACHE))
                return (WT_NOTFOUND);
            if (LF_ISSET(WT_READ_NO_WAIT))
                return (WT_NOTFOUND);

            /* Waiting on another thread's read, stall. */
            WT_STAT_CONN_INCR(session, page_read_blocked);
            stalled = true;
            break;
        case WT_REF_LOCKED:
            if (LF_ISSET(WT_READ_NO_WAIT))
                return (WT_NOTFOUND);

            /* Waiting on eviction, stall. */
            WT_STAT_CONN_INCR(session, page_locked_blocked);
            stalled = true;
            break;
        case WT_REF_SPLIT:
            return (WT_RESTART);
        case WT_REF_MEM:
            /*
             * The page is in memory.
             *
             * Get a hazard pointer if one is required. We cannot
             * be evicting if no hazard pointer is required, we're
             * done.
             */
            if (F_ISSET(btree, WT_BTREE_IN_MEMORY))
                goto skip_evict;

/*
 * The expected reason we can't get a hazard pointer is because the page is being evicted, yield,
 * try again.
 */
#ifdef HAVE_DIAGNOSTIC
            WT_RET(__wt_hazard_set(session, ref, &busy, func, line));
#else
            WT_RET(__wt_hazard_set(session, ref, &busy));
#endif
            if (busy) {
                WT_STAT_CONN_INCR(session, page_busy_blocked);
                break;
            }

            /*
             * Check if the page requires forced eviction.
             */
            if (evict_skip || LF_ISSET(WT_READ_NO_SPLIT) || btree->evict_disabled > 0 ||
              btree->lsm_primary)
                goto skip_evict;

            /*
             * If reconciliation is disabled (e.g., when inserting into the lookaside table), skip
             * forced eviction if the page can't split.
             */
            if (F_ISSET(session, WT_SESSION_NO_RECONCILE) &&
              !__wt_leaf_page_can_split(session, ref->page))
                goto skip_evict;

            /*
             * Forcibly evict pages that are too big.
             */
            if (force_attempts < 10 && __evict_force_check(session, ref)) {
                ++force_attempts;
                ret = __wt_page_release_evict(session, ref, 0);
                /*
                 * If forced eviction succeeded, don't retry. If it failed, stall.
                 */
                if (ret == 0)
                    evict_skip = true;
                else if (ret == EBUSY) {
                    WT_NOT_READ(ret, 0);
                    WT_STAT_CONN_INCR(session, page_forcible_evict_blocked);
                    stalled = true;
                    break;
                }
                WT_RET(ret);

                /*
                 * The result of a successful forced eviction is a page-state transition
                 * (potentially to an in-memory page we can use, or a restart return for our
                 * caller), continue the outer page-acquisition loop.
                 */
                continue;
            }

        skip_evict:
            /*
             * If we read the page and are configured to not trash
             * the cache, and no other thread has already used the
             * page, set the read generation so the page is evicted
             * soon.
             *
             * Otherwise, if we read the page, or, if configured to
             * update the page's read generation and the page isn't
             * already flagged for forced eviction, update the page
             * read generation.
             */
            page = ref->page;
            if (page->read_gen == WT_READGEN_NOTSET) {
                if (wont_need)
                    page->read_gen = WT_READGEN_WONT_NEED;
                else
                    __wt_cache_read_gen_new(session, page);
            } else if (!LF_ISSET(WT_READ_NO_GEN))
                __wt_cache_read_gen_bump(session, page);

            /*
             * Check if we need an autocommit transaction.
             * Starting a transaction can trigger eviction, so skip
             * it if eviction isn't permitted.
             *
             * The logic here is a little weird: some code paths do
             * a blanket ban on checking the cache size in
             * sessions, but still require a transaction (e.g.,
             * when updating metadata or lookaside).  If
             * WT_READ_IGNORE_CACHE_SIZE was passed in explicitly,
             * we're done. If we set WT_READ_IGNORE_CACHE_SIZE
             * because it was set in the session then make sure we
             * start a transaction.
             */
            return (LF_ISSET(WT_READ_IGNORE_CACHE_SIZE) &&
                  !F_ISSET(session, WT_SESSION_IGNORE_CACHE_SIZE) ?
                0 :
                __wt_txn_autocommit_check(session));
        default:
            return (__wt_illegal_value(session, current_state));
        }

        /*
         * We failed to get the page -- yield before retrying, and if we've yielded enough times,
         * start sleeping so we don't burn CPU to no purpose.
         */
        if (yield_cnt < WT_THOUSAND) {
            if (!stalled) {
                ++yield_cnt;
                __wt_yield();
                continue;
            }
            yield_cnt = WT_THOUSAND;
        }

        /*
         * If stalling and this thread is allowed to do eviction work, check if the cache needs help
         * evicting clean pages (don't force a read to do dirty eviction). If we do work for the
         * cache, substitute that for a sleep.
         */
        if (!LF_ISSET(WT_READ_IGNORE_CACHE_SIZE)) {
            WT_RET(__wt_cache_eviction_check(session, true, true, &cache_work));
            if (cache_work)
                continue;
        }
        __wt_spin_backoff(&yield_cnt, &sleep_usecs);
        WT_STAT_CONN_INCRV(session, page_sleep, sleep_usecs);
    }
}<|MERGE_RESOLUTION|>--- conflicted
+++ resolved
@@ -127,10 +127,6 @@
             break;
         }
         birthmarkp->instantiated = true;
-<<<<<<< HEAD
-        __wt_buf_free(session, &birthmarkp->key);
-=======
->>>>>>> 1ac20600
     }
 
     /* We do not need the birthmark information in the lookaside structure anymore. */
@@ -287,10 +283,10 @@
         case WT_PAGE_COL_VAR:
             p = las_key.data;
             WT_ERR(__wt_vunpack_uint(&p, 0, &recno));
-            WT_ERR(__col_instantiate(session, recno, ref, &cbt, upd));
+            WT_ERR(__wt_col_instantiate(session, recno, ref, &cbt, upd));
             break;
         case WT_PAGE_ROW_LEAF:
-            WT_ERR(__row_instantiate(session, &las_key, ref, &cbt, upd));
+            WT_ERR(__wt_row_instantiate(session, &las_key, ref, &cbt, upd));
             break;
         default:
             WT_ERR(__wt_illegal_value(session, page->type));
@@ -350,242 +346,6 @@
     WT_TRET(__wt_las_cursor_close(session, &cursor, session_flags));
     WT_TRET(__wt_btcur_close(&cbt, true));
     __wt_free(session, upd);
-
-    return (ret);
-}
-
-/*
- * __las_page_instantiate --
- *     Instantiate lookaside update records that are not on disk image in a recently read page.
- */
-static int
-__las_page_instantiate(WT_SESSION_IMPL *session, WT_REF *ref)
-{
-    WT_BIRTHMARK_DETAILS *birthmarkp;
-    WT_CACHE *cache;
-    WT_CURSOR *cursor;
-    WT_CURSOR_BTREE cbt;
-    WT_DECL_ITEM(current_key);
-    WT_DECL_RET;
-    WT_ITEM las_key, las_value;
-    WT_PAGE *page;
-    WT_UPDATE *lastupd, *upd;
-    wt_timestamp_t durable_timestamp, las_timestamp;
-    size_t incr;
-    uint64_t birthmark_cnt, current_recno, las_txnid, recno;
-    uint32_t las_btree_id, session_flags;
-    uint8_t prepare_state, upd_type;
-    const uint8_t *p;
-    int cmp;
-    bool birthmark_record, locked;
-
-    birthmark_cnt = 0;
-    birthmarkp = NULL;
-    birthmark_record = false;
-    cursor = NULL;
-    page = ref->page;
-    lastupd = upd = NULL;
-    las_btree_id = S2BT(session)->id;
-    locked = false;
-    current_recno = recno = WT_RECNO_OOB;
-    session_flags = 0; /* [-Werror=maybe-uninitialized] */
-    WT_CLEAR(las_key);
-
-    cache = S2C(session)->cache;
-
-    __wt_btcur_init(session, &cbt);
-    __wt_btcur_open(&cbt);
-
-    if (ref->page_las->skew_newest == true) {
-        WT_ERR(__instantiate_birthmarks(session, ref));
-        goto err;
-    }
-
-    WT_ERR(__wt_scr_alloc(session, 0, &current_key));
-    WT_STAT_CONN_INCR(session, cache_read_lookaside_skew_old);
-    WT_STAT_DATA_INCR(session, cache_read_lookaside_skew_old);
-    if (WT_SESSION_IS_CHECKPOINT(session))
-        WT_STAT_CONN_INCR(session, cache_read_lookaside_skew_old_checkpoint);
-
-    /* Open a lookaside table cursor. */
-    __wt_las_cursor(session, &cursor, &session_flags);
-
-    /*
-     * The lookaside records are in key and update order, that is, there will be a set of in-order
-     * updates for a key, then another set of in-order updates for a subsequent key. We process all
-     * of the updates for a key and then insert those updates into the page, then all the updates
-     * for the next key, and so on.
-     */
-    WT_PUBLISH(cache->las_reader, true);
-    __wt_readlock(session, &cache->las_sweepwalk_lock);
-    WT_PUBLISH(cache->las_reader, false);
-    locked = true;
-    for (ret = __wt_las_cursor_position(session, cursor, las_btree_id, &ref->page_las->min_las_key,
-           ref->page_las->unstable_timestamp);
-         ret == 0; ret = cursor->next(cursor)) {
-        WT_ERR(cursor->get_key(cursor, &las_btree_id, &las_key, &las_timestamp, &las_txnid));
-
-        /* Stop before crossing over to the next btree */
-        if (las_btree_id != S2BT(session)->id)
-            break;
-
-        WT_ERR(__wt_compare(session, NULL, &las_key, &ref->page_las->max_las_key, &cmp));
-        /* we reached the end of the key of the LAS records related to the current page */
-        if (cmp > 0)
-            break;
-
-        /* Ignore the next set of records for the same key that is already instantiated. */
-        switch (page->type) {
-        case WT_PAGE_COL_FIX:
-        case WT_PAGE_COL_VAR:
-            p = las_key.data;
-            WT_ERR(__wt_vunpack_uint(&p, 0, &recno));
-            if (current_recno == recno) {
-                /*
-                 * For birthmark records insert only the birthmark record, and for other records,
-                 * insert the latest record for that key.
-                 */
-                if (birthmark_record)
-                    continue;
-                else
-                    break;
-            }
-            WT_ASSERT(session, current_recno < recno);
-
-            if (lastupd != NULL) {
-                WT_ERR(__wt_col_instantiate(session, current_recno, ref, &cbt, lastupd));
-
-                /* Remove the prepared record from LAS */
-                if (!birthmark_record && lastupd->prepare_state == WT_PREPARE_INPROGRESS) {
-                    cursor->prev(cursor);
-                    cursor->remove(cursor);
-                    cursor->next(cursor);
-                }
-
-                if (birthmark_record) {
-                    birthmarkp->instantiated = true;
-                    birthmark_record = false;
-                }
-                lastupd = NULL;
-            }
-            current_recno = recno;
-            break;
-        case WT_PAGE_ROW_LEAF:
-            if (current_key->size == las_key.size &&
-              memcmp(current_key->data, las_key.data, las_key.size) == 0) {
-                /*
-                 * For birthmark records insert only the birthmark record, and for other records,
-                 * insert the latest record for that key.
-                 */
-                if (birthmark_record)
-                    continue;
-                else
-                    break;
-            }
-
-            if (lastupd != NULL) {
-                WT_ERR(__wt_row_instantiate(session, current_key, ref, &cbt, lastupd));
-
-                /* Remove the prepared record from LAS */
-                if (!birthmark_record && lastupd->prepare_state == WT_PREPARE_INPROGRESS) {
-                    cursor->prev(cursor);
-                    cursor->remove(cursor);
-                    cursor->next(cursor);
-                }
-
-                if (birthmark_record) {
-                    birthmarkp->instantiated = true;
-                    birthmark_record = false;
-                }
-                lastupd = NULL;
-            }
-            WT_ERR(__wt_buf_set(session, current_key, las_key.data, las_key.size));
-            break;
-        default:
-            WT_ERR(__wt_illegal_value(session, page->type));
-        }
-
-        if (ref->page_las->birthmarks_cnt > 0) {
-            for (; birthmark_cnt < ref->page_las->birthmarks_cnt; birthmark_cnt++) {
-                birthmarkp = ref->page_las->birthmarks + birthmark_cnt;
-                if (birthmarkp->instantiated)
-                    continue;
-
-                WT_ERR(__wt_compare(session, NULL, &las_key, &birthmarkp->key, &cmp));
-                if (cmp == 0) {
-                    WT_ERR(__create_birthmark_upd(session, birthmarkp, &upd));
-                    birthmark_record = true;
-                    break;
-                } else if (cmp < 0)
-                    /* LAS key is less than birthmark key, so no birthmark record for that key */
-                    break;
-                else
-                    /* LAS key is greater than birthmark key, check next set of birthmark records */
-                    continue;
-            }
-        }
-
-        if (upd == NULL) {
-            /* Allocate the WT_UPDATE structure. */
-            WT_ERR(
-              cursor->get_value(cursor, &durable_timestamp, &prepare_state, &upd_type, &las_value));
-
-            WT_ERR(__wt_update_alloc(session, &las_value, &upd, &incr, upd_type));
-            upd->txnid = las_txnid;
-            upd->durable_ts = durable_timestamp;
-            upd->start_ts = las_timestamp;
-            upd->prepare_state = prepare_state;
-        }
-
-        __wt_free(session, lastupd);
-        lastupd = upd;
-        upd = NULL;
-    }
-
-    if (lastupd != NULL) {
-        switch (page->type) {
-        case WT_PAGE_COL_FIX:
-        case WT_PAGE_COL_VAR:
-            WT_ERR(__wt_col_instantiate(session, current_recno, ref, &cbt, lastupd));
-            break;
-        case WT_PAGE_ROW_LEAF:
-            WT_ERR(__wt_row_instantiate(session, current_key, ref, &cbt, lastupd));
-            break;
-        default:
-            WT_ERR(__wt_illegal_value(session, page->type));
-        }
-
-        /* Remove the prepared record from LAS */
-        if (!birthmark_record && lastupd->prepare_state == WT_PREPARE_INPROGRESS) {
-            cursor->prev(cursor);
-            cursor->remove(cursor);
-        }
-
-        if (birthmark_record)
-            birthmarkp->instantiated = true;
-
-        lastupd = NULL;
-    }
-    __wt_readunlock(session, &cache->las_sweepwalk_lock);
-    locked = false;
-    WT_ERR_NOTFOUND_OK(ret);
-
-    /* Discard the cursor. */
-    WT_ERR(__wt_las_cursor_close(session, &cursor, session_flags));
-
-    /* Instantiate the remaining birthmark entries */
-    __instantiate_birthmarks(session, ref);
-    __wt_buf_free(session, &ref->page_las->max_las_key);
-    __wt_buf_free(session, &ref->page_las->min_las_key);
-
-err:
-    if (locked)
-        __wt_readunlock(session, &cache->las_sweepwalk_lock);
-    WT_TRET(__wt_las_cursor_close(session, &cursor, session_flags));
-    WT_TRET(__wt_btcur_close(&cbt, true));
-    __wt_free(session, lastupd);
-    __wt_free(session, upd);
-    __wt_scr_free(session, &current_key);
 
     return (ret);
 }
