/*-
 * Copyright (c) 2014-2016 MongoDB, Inc.
 * Copyright (c) 2008-2014 WiredTiger, Inc.
 *	All rights reserved.
 *
 * See the file LICENSE for redistribution information.
 */

#include "wt_internal.h"

/*
 * __wt_las_remove_block --
 *	Remove all records matching a key prefix from the lookaside store.
 */
int
__wt_las_remove_block(WT_SESSION_IMPL *session,
    WT_CURSOR *cursor, uint32_t btree_id, const uint8_t *addr, size_t addr_size)
{
	WT_DECL_ITEM(las_addr);
	WT_DECL_ITEM(las_key);
	WT_DECL_RET;
	uint64_t las_counter, las_txnid;
	int64_t remove_cnt;
	uint32_t las_id;
	int exact;

	remove_cnt = 0;

	WT_ERR(__wt_scr_alloc(session, 0, &las_addr));
	WT_ERR(__wt_scr_alloc(session, 0, &las_key));

	/*
	 * Search for the block's unique prefix and step through all matching
	 * records, removing them.
	 */
	las_addr->data = addr;
	las_addr->size = addr_size;
	las_key->size = 0;
	cursor->set_key(
	    cursor, btree_id, las_addr, (uint64_t)0, (uint32_t)0, las_key);
	if ((ret = cursor->search_near(cursor, &exact)) == 0 && exact < 0)
		ret = cursor->next(cursor);
	for (; ret == 0; ret = cursor->next(cursor)) {
		WT_ERR(cursor->get_key(cursor,
		    &las_id, las_addr, &las_counter, &las_txnid, las_key));

		/*
		 * Confirm the search using the unique prefix; if not a match,
		 * we're done searching for records for this page.
		 */
		 if (las_id != btree_id ||
		     las_addr->size != addr_size ||
		     memcmp(las_addr->data, addr, addr_size) != 0)
			break;

		/*
		 * Cursor opened overwrite=true: won't return WT_NOTFOUND should
		 * another thread remove the record before we do, and the cursor
		 * remains positioned in that case.
		 */
		WT_ERR(cursor->remove(cursor));
		++remove_cnt;
	}
	WT_ERR_NOTFOUND_OK(ret);

err:	__wt_scr_free(session, &las_addr);
	__wt_scr_free(session, &las_key);

	/*
	 * If there were races to remove records, we can over-count.  All
	 * arithmetic is signed, so underflow isn't fatal, but check anyway so
	 * we don't skew low over time.
	 */
	if (remove_cnt > S2C(session)->las_record_cnt)
		S2C(session)->las_record_cnt = 0;
	else if (remove_cnt > 0)
		(void)__wt_atomic_subi64(
		    &S2C(session)->las_record_cnt, remove_cnt);

	return (ret);
}

/*
 * __col_instantiate --
 *	Update a column-store page entry based on a lookaside table update list.
 */
static int
__col_instantiate(WT_SESSION_IMPL *session,
    uint64_t recno, WT_REF *ref, WT_CURSOR_BTREE *cbt, WT_UPDATE *upd)
{
	/* Search the page and add updates. */
	WT_RET(__wt_col_search(session, recno, ref, cbt));
	WT_RET(__wt_col_modify(session, cbt, recno, NULL, upd, false));
	return (0);
}

/*
 * __row_instantiate --
 *	Update a row-store page entry based on a lookaside table update list.
 */
static int
__row_instantiate(WT_SESSION_IMPL *session,
    WT_ITEM *key, WT_REF *ref, WT_CURSOR_BTREE *cbt, WT_UPDATE *upd)
{
	/* Search the page and add updates. */
	WT_RET(__wt_row_search(session, key, ref, cbt, true));
	WT_RET(__wt_row_modify(session, cbt, key, NULL, upd, false));
	return (0);
}

/*
 * __las_page_instantiate --
 *	Instantiate lookaside update records in a recently read page.
 */
static int
__las_page_instantiate(WT_SESSION_IMPL *session,
    WT_REF *ref, uint32_t read_id, const uint8_t *addr, size_t addr_size)
{
	WT_CURSOR *cursor;
	WT_CURSOR_BTREE cbt;
	WT_DECL_ITEM(current_key);
	WT_DECL_ITEM(las_addr);
	WT_DECL_ITEM(las_key);
	WT_DECL_ITEM(las_value);
	WT_DECL_RET;
	WT_PAGE *page;
	WT_UPDATE *first_upd, *last_upd, *upd;
	size_t incr, total_incr;
	uint64_t current_recno, las_counter, las_txnid, recno, upd_txnid;
	uint32_t las_id, upd_size, session_flags;
	int exact;
	const uint8_t *p;

	cursor = NULL;
	page = ref->page;
	first_upd = last_upd = upd = NULL;
	total_incr = 0;
	current_recno = recno = WT_RECNO_OOB;
	session_flags = 0;		/* [-Werror=maybe-uninitialized] */

	__wt_btcur_init(session, &cbt);
	__wt_btcur_open(&cbt);

	WT_ERR(__wt_scr_alloc(session, 0, &current_key));
	WT_ERR(__wt_scr_alloc(session, 0, &las_addr));
	WT_ERR(__wt_scr_alloc(session, 0, &las_key));
	WT_ERR(__wt_scr_alloc(session, 0, &las_value));

	/* Open a lookaside table cursor. */
	WT_ERR(__wt_las_cursor(session, &cursor, &session_flags));

	/*
	 * The lookaside records are in key and update order, that is, there
	 * will be a set of in-order updates for a key, then another set of
	 * in-order updates for a subsequent key. We process all of the updates
	 * for a key and then insert those updates into the page, then all the
	 * updates for the next key, and so on.
	 *
	 * Search for the block's unique prefix, stepping through any matching
	 * records.
	 */
	las_addr->data = addr;
	las_addr->size = addr_size;
	las_key->size = 0;
	cursor->set_key(
	    cursor, read_id, las_addr, (uint64_t)0, (uint32_t)0, las_key);
	if ((ret = cursor->search_near(cursor, &exact)) == 0 && exact < 0)
		ret = cursor->next(cursor);
	for (; ret == 0; ret = cursor->next(cursor)) {
		WT_ERR(cursor->get_key(cursor,
		    &las_id, las_addr, &las_counter, &las_txnid, las_key));

		/*
		 * Confirm the search using the unique prefix; if not a match,
		 * we're done searching for records for this page.
		 */
		if (las_id != read_id ||
		    las_addr->size != addr_size ||
		    memcmp(las_addr->data, addr, addr_size) != 0)
			break;

		/*
		 * If the on-page value has become globally visible, this record
		 * is no longer needed.
		 */
		if (__wt_txn_visible_all(session, las_txnid))
			continue;

		/* Allocate the WT_UPDATE structure. */
		WT_ERR(cursor->get_value(
		    cursor, &upd_txnid, &upd_size, las_value));
		WT_ERR(__wt_update_alloc(session,
		    (upd_size == WT_UPDATE_DELETED_VALUE) ? NULL : las_value,
		    &upd, &incr));
		total_incr += incr;
		upd->txnid = upd_txnid;

		switch (page->type) {
		case WT_PAGE_COL_FIX:
		case WT_PAGE_COL_VAR:
			p = las_key->data;
			WT_ERR(__wt_vunpack_uint(&p, 0, &recno));
			if (current_recno == recno)
				break;
			WT_ASSERT(session, current_recno < recno);

			if (first_upd != NULL) {
				WT_ERR(__col_instantiate(session,
				    current_recno, ref, &cbt, first_upd));
				first_upd = NULL;
			}
			current_recno = recno;
			break;
		case WT_PAGE_ROW_LEAF:
			if (current_key->size == las_key->size &&
			    memcmp(current_key->data,
			    las_key->data, las_key->size) == 0)
				break;

			if (first_upd != NULL) {
				WT_ERR(__row_instantiate(session,
				    current_key, ref, &cbt, first_upd));
				first_upd = NULL;
			}
			WT_ERR(__wt_buf_set(session,
			    current_key, las_key->data, las_key->size));
			break;
		WT_ILLEGAL_VALUE_ERR(session);
		}

		/* Append the latest update to the list. */
		if (first_upd == NULL)
			first_upd = last_upd = upd;
		else {
			last_upd->next = upd;
			last_upd = upd;
		}
		upd = NULL;
	}
	WT_ERR_NOTFOUND_OK(ret);

	/* Insert the last set of updates, if any. */
	if (first_upd != NULL)
		switch (page->type) {
		case WT_PAGE_COL_FIX:
		case WT_PAGE_COL_VAR:
			WT_ERR(__col_instantiate(session,
			    current_recno, ref, &cbt, first_upd));
			first_upd = NULL;
			break;
		case WT_PAGE_ROW_LEAF:
			WT_ERR(__row_instantiate(session,
			    current_key, ref, &cbt, first_upd));
			first_upd = NULL;
			break;
		WT_ILLEGAL_VALUE_ERR(session);
		}

	/* Discard the cursor. */
	WT_ERR(__wt_las_cursor_close(session, &cursor, session_flags));

	if (total_incr != 0) {
		__wt_cache_page_inmem_incr(session, page, total_incr);

		/*
		 * We've modified/dirtied the page, but that's not necessary and
		 * if we keep the page clean, it's easier to evict. We leave the
		 * lookaside table updates in place, so if we evict this page
		 * without dirtying it, any future instantiation of it will find
		 * the records it needs. If the page is dirtied before eviction,
		 * then we'll write any needed lookaside table records for the
		 * new location of the page.
		 */
		__wt_page_modify_clear(session, page);
	}

err:	WT_TRET(__wt_las_cursor_close(session, &cursor, session_flags));
	WT_TRET(__wt_btcur_close(&cbt, true));

	/*
	 * On error, upd points to a single unlinked WT_UPDATE structure,
	 * first_upd points to a list.
	 */
	__wt_free(session, upd);
	__wt_free_update_list(session, first_upd);

	__wt_scr_free(session, &current_key);
	__wt_scr_free(session, &las_addr);
	__wt_scr_free(session, &las_key);
	__wt_scr_free(session, &las_value);

	return (ret);
}

/*
 * __evict_force_check --
 *	Check if a page matches the criteria for forced eviction.
 */
static bool
__evict_force_check(WT_SESSION_IMPL *session, WT_REF *ref)
{
	WT_BTREE *btree;
	WT_PAGE *page;

	btree = S2BT(session);
	page = ref->page;

	/* Leaf pages only. */
	if (WT_PAGE_IS_INTERNAL(page))
		return (false);

	/*
	 * It's hard to imagine a page with a huge memory footprint that has
	 * never been modified, but check to be sure.
	 */
	if (page->modify == NULL)
		return (false);

	/* Pages are usually small enough, check that first. */
	if (page->memory_footprint < btree->splitmempage)
		return (false);
	else if (page->memory_footprint < btree->maxmempage)
		return (__wt_leaf_page_can_split(session, page));

	/* Trigger eviction on the next page release. */
	__wt_page_evict_soon(session, ref);

	/* Bump the oldest ID, we're about to do some visibility checks. */
	WT_IGNORE_RET(__wt_txn_update_oldest(session, 0));

	/* If eviction cannot succeed, don't try. */
	return (__wt_page_can_evict(session, ref, NULL));
}

/*
 * __page_read --
 *	Read a page from the file.
 */
static int
__page_read(WT_SESSION_IMPL *session, WT_REF *ref)
{
	const WT_PAGE_HEADER *dsk;
	WT_BTREE *btree;
	WT_DECL_RET;
	WT_ITEM tmp;
	WT_PAGE *page;
	size_t addr_size;
	uint32_t previous_state;
	const uint8_t *addr;

	btree = S2BT(session);
	page = NULL;

	/*
	 * Don't pass an allocated buffer to the underlying block read function,
	 * force allocation of new memory of the appropriate size.
	 */
	WT_CLEAR(tmp);

	/*
	 * Attempt to set the state to WT_REF_READING for normal reads, or
	 * WT_REF_LOCKED, for deleted pages.  If successful, we've won the
	 * race, read the page.
	 */
	if (__wt_atomic_casv32(&ref->state, WT_REF_DISK, WT_REF_READING))
		previous_state = WT_REF_DISK;
	else if (__wt_atomic_casv32(&ref->state, WT_REF_DELETED, WT_REF_LOCKED))
		previous_state = WT_REF_DELETED;
	else
		return (0);

	/*
	 * Get the address: if there is no address, the page was deleted, but a
	 * subsequent search or insert is forcing re-creation of the name space.
	 */
	__wt_ref_info(ref, &addr, &addr_size, NULL);
	if (addr == NULL) {
		WT_ASSERT(session, previous_state == WT_REF_DELETED);

		WT_ERR(__wt_btree_new_leaf_page(session, &page));
		ref->page = page;
		goto done;
	}

	/*
	 * There's an address, read or map the backing disk page and build an
	 * in-memory version of the page.
	 */
	WT_ERR(__wt_bt_read(session, &tmp, addr, addr_size));
	WT_ERR(__wt_page_inmem(session, ref, tmp.data, tmp.memsize,
	    WT_DATA_IN_ITEM(&tmp) ?
	    WT_PAGE_DISK_ALLOC : WT_PAGE_DISK_MAPPED, &page));

	/*
	 * Clear the local reference to an allocated copy of the disk image on
	 * return; the page steals it, errors in this code should not free it.
	 */
	tmp.mem = NULL;

	/*
	 * If reading for a checkpoint, there's no additional work to do, the
	 * page on disk is correct as written.
	 */
	if (session->dhandle->checkpoint != NULL)
		goto done;

	/* If the page was deleted, instantiate that information. */
	if (previous_state == WT_REF_DELETED)
		WT_ERR(__wt_delete_page_instantiate(session, ref));

	/*
	 * Instantiate updates from the database's lookaside table. The page
	 * flag was set when the page was written, potentially a long time ago.
	 * We only care if the lookaside table is currently active, check that
	 * before doing any work.
	 */
	dsk = tmp.data;
	if (F_ISSET(dsk, WT_PAGE_LAS_UPDATE) && __wt_las_is_written(session)) {
		WT_STAT_FAST_CONN_INCR(session, cache_read_lookaside);
		WT_STAT_FAST_DATA_INCR(session, cache_read_lookaside);

		WT_ERR(__las_page_instantiate(
		    session, ref, btree->id, addr, addr_size));
	}

done:	WT_PUBLISH(ref->state, WT_REF_MEM);
	return (0);

err:	/*
	 * If the function building an in-memory version of the page failed,
	 * it discarded the page, but not the disk image.  Discard the page
	 * and separately discard the disk image in all cases.
	 */
	if (ref->page != NULL)
		__wt_ref_out(session, ref);
	WT_PUBLISH(ref->state, previous_state);

	__wt_buf_free(session, &tmp);

	return (ret);
}

/*
 * __wt_page_in_func --
 *	Acquire a hazard pointer to a page; if the page is not in-memory,
 *	read it from the disk and build an in-memory version.
 */
int
__wt_page_in_func(WT_SESSION_IMPL *session, WT_REF *ref, uint32_t flags
#ifdef HAVE_DIAGNOSTIC
    , const char *file, int line
#endif
    )
{
	WT_BTREE *btree;
	WT_DECL_RET;
	WT_PAGE *page;
	u_int sleep_cnt, wait_cnt;
	bool busy, cache_work, evict_soon, stalled;
	int force_attempts;

	btree = S2BT(session);

	WT_STAT_FAST_CONN_INCR(session, cache_pages_requested);
	WT_STAT_FAST_DATA_INCR(session, cache_pages_requested);
	for (evict_soon = stalled = false,
	    force_attempts = 0, sleep_cnt = wait_cnt = 0;;) {
		switch (ref->state) {
		case WT_REF_DELETED:
			if (LF_ISSET(WT_READ_NO_EMPTY) &&
			    __wt_delete_page_skip(session, ref, false))
				return (WT_NOTFOUND);
			/* FALLTHROUGH */
		case WT_REF_DISK:
			if (LF_ISSET(WT_READ_CACHE))
				return (WT_NOTFOUND);

			/*
			 * The page isn't in memory, read it. If this thread is
			 * allowed to do eviction work, check for space in the
			 * cache.
			 */
			if (!LF_ISSET(WT_READ_NO_EVICT))
				WT_RET(__wt_cache_eviction_check(
				    session, 1, NULL));
			WT_RET(__page_read(session, ref));

			/*
			 * If configured to not trash the cache, leave the page
			 * generation unset, we'll set it before returning to
			 * the oldest read generation, so the page is forcibly
			 * evicted as soon as possible. We don't do that set
			 * here because we don't want to evict the page before
			 * we "acquire" it.
			 */
			evict_soon = LF_ISSET(WT_READ_WONT_NEED) ||
			    F_ISSET(session, WT_SESSION_NO_CACHE);
			continue;
		case WT_REF_READING:
			if (LF_ISSET(WT_READ_CACHE))
				return (WT_NOTFOUND);
			if (LF_ISSET(WT_READ_NO_WAIT))
				return (WT_NOTFOUND);

			/* Waiting on another thread's read, stall. */
			WT_STAT_FAST_CONN_INCR(session, page_read_blocked);
			stalled = true;
			break;
		case WT_REF_LOCKED:
			if (LF_ISSET(WT_READ_NO_WAIT))
				return (WT_NOTFOUND);

			/* Waiting on eviction, stall. */
			WT_STAT_FAST_CONN_INCR(session, page_locked_blocked);
			stalled = true;
			break;
		case WT_REF_SPLIT:
			return (WT_RESTART);
		case WT_REF_MEM:
			/*
			 * The page is in memory.
			 *
			 * Get a hazard pointer if one is required. We cannot
			 * be evicting if no hazard pointer is required, we're
			 * done.
			 */
			if (F_ISSET(btree, WT_BTREE_IN_MEMORY))
				goto skip_evict;

			/*
			 * The expected reason we can't get a hazard pointer is
			 * because the page is being evicted, yield, try again.
			 */
#ifdef HAVE_DIAGNOSTIC
			WT_RET(
			    __wt_hazard_set(session, ref, &busy, file, line));
#else
			WT_RET(__wt_hazard_set(session, ref, &busy));
#endif
			if (busy) {
				WT_STAT_FAST_CONN_INCR(
				    session, page_busy_blocked);
				break;
			}

			/*
			 * If eviction is configured for this file, check to see
			 * if the page qualifies for forced eviction and update
			 * the page's generation number. If eviction isn't being
			 * done on this file, we're done.
			 * In-memory split of large pages is allowed while
			 * no_eviction is set on btree, whereas reconciliation
			 * is not allowed.
			 */
			if (LF_ISSET(WT_READ_NO_EVICT) ||
			    F_ISSET(session, WT_SESSION_NO_EVICTION) ||
			    (F_ISSET(btree, WT_BTREE_NO_EVICTION) &&
			     !F_ISSET(btree, WT_BTREE_NO_RECONCILE)))
				goto skip_evict;

			/*
			 * Forcibly evict pages that are too big.
			 */
			if (force_attempts < 10 &&
			    __evict_force_check(session, ref)) {
				++force_attempts;
				ret = __wt_page_release_evict(session, ref);
				/* If forced eviction fails, stall. */
				if (ret == EBUSY) {
					ret = 0;
					WT_STAT_FAST_CONN_INCR(session,
					    page_forcible_evict_blocked);
					stalled = true;
					break;
				}
				WT_RET(ret);

				/*
				 * The result of a successful forced eviction
				 * is a page-state transition (potentially to
				 * an in-memory page we can use, or a restart
				 * return for our caller), continue the outer
				 * page-acquisition loop.
				 */
				continue;
			}

			/*
			 * If we read the page and are configured to not trash
			 * the cache, and no other thread has already used the
			 * page, set the oldest read generation so the page is
			 * forcibly evicted as soon as possible.
			 *
			 * Otherwise, if we read the page, or, if configured to
			 * update the page's read generation and the page isn't
			 * already flagged for forced eviction, update the page
			 * read generation.
			 */
			page = ref->page;
			if (page->read_gen == WT_READGEN_NOTSET) {
				if (evict_soon)
<<<<<<< HEAD
					/*
					 * Ignore error returns, since the
					 * evict soon call is advisory and we
					 * are holding a hazard pointer to the
					 * page already.
					 */
					 __wt_page_evict_soon(session, ref);
=======
					__wt_page_evict_soon(session, ref);
>>>>>>> 2b8aedd1
				else
					__wt_cache_read_gen_new(session, page);
			} else if (!LF_ISSET(WT_READ_NO_GEN))
				__wt_cache_read_gen_bump(session, page);
skip_evict:
			/*
			 * Check if we need an autocommit transaction.
			 * Starting a transaction can trigger eviction, so skip
			 * it if eviction isn't permitted.
			 */
			return (LF_ISSET(WT_READ_NO_EVICT) ? 0 :
			    __wt_txn_autocommit_check(session));
		WT_ILLEGAL_VALUE(session);
		}

		/*
		 * We failed to get the page -- yield before retrying, and if
		 * we've yielded enough times, start sleeping so we don't burn
		 * CPU to no purpose.
		 */
		if (stalled)
			wait_cnt += WT_THOUSAND;
		else if (++wait_cnt < WT_THOUSAND) {
			__wt_yield();
			continue;
		}

		/*
		 * If stalling and this thread is allowed to do eviction work,
		 * check if the cache needs help. If we do work for the cache,
		 * substitute that for a sleep.
		 */
		if (!LF_ISSET(WT_READ_NO_EVICT)) {
			WT_RET(
			    __wt_cache_eviction_check(session, 1, &cache_work));
			if (cache_work)
				continue;
		}
		sleep_cnt = WT_MIN(sleep_cnt + WT_THOUSAND, 10000);
		WT_STAT_FAST_CONN_INCRV(session, page_sleep, sleep_cnt);
		__wt_sleep(0, sleep_cnt);
	}
}<|MERGE_RESOLUTION|>--- conflicted
+++ resolved
@@ -599,17 +599,7 @@
 			page = ref->page;
 			if (page->read_gen == WT_READGEN_NOTSET) {
 				if (evict_soon)
-<<<<<<< HEAD
-					/*
-					 * Ignore error returns, since the
-					 * evict soon call is advisory and we
-					 * are holding a hazard pointer to the
-					 * page already.
-					 */
-					 __wt_page_evict_soon(session, ref);
-=======
 					__wt_page_evict_soon(session, ref);
->>>>>>> 2b8aedd1
 				else
 					__wt_cache_read_gen_new(session, page);
 			} else if (!LF_ISSET(WT_READ_NO_GEN))
