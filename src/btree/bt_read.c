--- conflicted
+++ resolved
@@ -284,17 +284,15 @@
     if (!LF_ISSET(WT_READ_CACHE))
         WT_STAT_CONN_DATA_INCR(session, cache_pages_requested);
 
-<<<<<<< HEAD
     if (LF_ISSET(WT_READ_PREFETCH))
         WT_STAT_CONN_INCR(session, cache_pages_read_ahead);
-=======
+
     /*
      * If configured, free stashed memory more aggressively to encourage finding bugs in generation
      * tracking code.
      */
     if (FLD_ISSET(S2C(session)->timing_stress_flags, WT_TIMING_STRESS_AGGRESSIVE_STASH_FREE))
         __wt_stash_discard(session);
->>>>>>> 1555a9f3
 
     for (evict_skip = stalled = wont_need = false, force_attempts = 0, sleep_usecs = yield_cnt = 0;
          ;) {
