--- conflicted
+++ resolved
@@ -175,20 +175,12 @@
     WT_DECL_RET;
     WT_ITEM las_key, las_value, next_las_key;
     WT_PAGE *page;
-<<<<<<< HEAD
     WT_PAGE_LOOKASIDE *page_las;
-    WT_UPDATE *upd;
-    wt_timestamp_t durable_timestamp, las_timestamp;
-    size_t incr, total_incr;
-    uint64_t birthmark_cnt, instantiated_cnt, las_txnid, recno;
-    uint32_t i, las_btree_id, las_prepare_cnt, session_flags;
-=======
     WT_UPDATE *list[WT_MODIFY_ARRAY_SIZE], **listp, *upd;
     wt_timestamp_t durable_timestamp, las_timestamp;
     size_t allocated_bytes, notused, size, total_incr;
-    uint64_t birthmark_cnt, las_txnid, recno;
+    uint64_t birthmark_cnt, instantiated_cnt, las_txnid, recno;
     uint32_t i, las_btree_id, las_prepare_cnt, mod_counter, session_flags;
->>>>>>> 39426a0b
     uint8_t prepare_state, upd_type;
     const uint8_t *p;
     int cmp, exact;
@@ -199,11 +191,8 @@
     cursor = NULL;
     WT_CLEAR(las_key);
     page = ref->page;
-<<<<<<< HEAD
     page_las = ref->page_las;
-=======
     listp = list;
->>>>>>> 39426a0b
     upd = NULL;
     allocated_bytes = 0;
     birthmark_cnt = 0;
