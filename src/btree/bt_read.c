--- conflicted
+++ resolved
@@ -96,27 +96,20 @@
     WT_BIRTHMARK_DETAILS *birthmarkp;
     WT_CURSOR_BTREE cbt;
     WT_DECL_RET;
+    WT_PAGE_LOOKASIDE *page_las;
     WT_UPDATE *upd;
     uint64_t recno;
     uint32_t i;
     const uint8_t *p;
 
-<<<<<<< HEAD
-=======
     page_las = ref->page_las;
->>>>>>> a8bc0835
     upd = NULL;
 
     __wt_btcur_init(session, &cbt);
     __wt_btcur_open(&cbt);
 
-<<<<<<< HEAD
-    for (i = 0; i < ref->page_las->birthmarks_cnt; i++) {
-        birthmarkp = ref->page_las->birthmarks + i;
-=======
     for (i = 0, birthmarkp = page_las->birthmarks; i < page_las->birthmarks_cnt;
          i++, birthmarkp++) {
->>>>>>> a8bc0835
         if (birthmarkp->instantiated)
             continue;
 
@@ -139,223 +132,6 @@
     }
 
     /* We do not need the birthmark information in the lookaside structure anymore. */
-<<<<<<< HEAD
-    for (i = 0; i < ref->page_las->birthmarks_cnt; i++) {
-        birthmarkp = ref->page_las->birthmarks + i;
-        __wt_buf_free(session, &birthmarkp->key);
-    }
-    ref->page_las->birthmarks_cnt = 0;
-    __wt_free(session, ref->page_las->birthmarks);
-
-err:
-    for (i = 0; i < ref->page_las->birthmarks_cnt; i++) {
-        birthmarkp = ref->page_las->birthmarks + i;
-        birthmarkp->instantiated = false;
-    }
-    WT_TRET(__wt_btcur_close(&cbt, true));
-    __wt_free(session, upd);
-
-    return (ret);
-}
-
-/*
- * __las_page_instantiate --
- *     Instantiate lookaside update records that are not on disk image in a recently read page.
- */
-static int
-__las_page_instantiate(WT_SESSION_IMPL *session, WT_REF *ref)
-{
-    struct las_page_prepared_updates {
-        WT_ITEM key;
-        wt_timestamp_t timestamp;
-        uint64_t txnid;
-    } * las_preparep;
-    WT_BIRTHMARK_DETAILS *birthmarkp;
-    WT_CACHE *cache;
-    WT_CURSOR *cursor;
-    WT_CURSOR_BTREE cbt;
-    WT_DECL_ITEM(las_prepares);
-    WT_DECL_RET;
-    WT_ITEM las_key, las_value, next_las_key;
-    WT_PAGE *page;
-    WT_UPDATE *upd;
-    wt_timestamp_t durable_timestamp, las_timestamp;
-    size_t incr;
-    uint64_t birthmark_cnt, las_txnid, recno;
-    uint32_t i, las_btree_id, las_prepare_cnt, session_flags;
-    uint8_t prepare_state, upd_type;
-    const uint8_t *p;
-    int cmp, exact, instantiated_cnt;
-    bool birthmark_record, locked;
-
-    birthmarkp = NULL;
-    cursor = NULL;
-    page = ref->page;
-    upd = NULL;
-    birthmark_cnt = 0;
-    las_btree_id = S2BT(session)->id;
-    las_prepare_cnt = 0;
-    locked = false;
-    instantiated_cnt = 0;
-    birthmark_record = false;
-    recno = WT_RECNO_OOB;
-    session_flags = 0; /* [-Werror=maybe-uninitialized] */
-    WT_CLEAR(las_key);
-
-    cache = S2C(session)->cache;
-
-    if (ref->page_las->min_skipped_ts == WT_TS_MAX)
-        return __instantiate_birthmarks(session, ref);
-
-    __wt_btcur_init(session, &cbt);
-    __wt_btcur_open(&cbt);
-
-    WT_ERR(__wt_scr_alloc(session, 0, &las_prepares));
-    WT_STAT_CONN_INCR(session, cache_read_lookaside_skew_old);
-    WT_STAT_DATA_INCR(session, cache_read_lookaside_skew_old);
-    if (WT_SESSION_IS_CHECKPOINT(session))
-        WT_STAT_CONN_INCR(session, cache_read_lookaside_skew_old_checkpoint);
-
-    /* Open a lookaside table cursor. */
-    __wt_las_cursor(session, &cursor, &session_flags);
-
-    /*
-     * The lookaside records are in key and update order, that is, there will be a set of in-order
-     * updates for a key, then another set of in-order updates for a subsequent key. We find the
-     * most recent of the updates for a key and then insert that update into the page, then all the
-     * updates for the next key, and so on. In case if the birthmark record exists for that key,
-     * then insert birthmark record into the page.
-     */
-    __wt_readlock(session, &cache->las_sweepwalk_lock);
-    locked = true;
-    cursor->set_key(cursor, las_btree_id, &ref->page_las->min_las_key, WT_TS_MAX, WT_TXN_MAX);
-    for (; ret == 0; ret = cursor->next(cursor)) {
-        if (instantiated_cnt != 0) {
-            WT_ERR(
-              cursor->get_key(cursor, &las_btree_id, &next_las_key, &las_timestamp, &las_txnid));
-
-            /* Set the key to check with maximum timestamp and transaction id.*/
-            cursor->set_key(cursor, las_btree_id, &next_las_key, WT_TS_MAX, WT_TXN_MAX);
-        }
-
-        WT_ERR(cursor->search_near(cursor, &exact));
-        if (exact > 0)
-            WT_ERR(cursor->prev(cursor));
-
-        WT_ERR(cursor->get_key(cursor, &las_btree_id, &las_key, &las_timestamp, &las_txnid));
-
-        /* Stop before crossing over to the next btree */
-        if (las_btree_id != S2BT(session)->id)
-            break;
-
-        WT_ERR(__wt_compare(session, NULL, &las_key, &ref->page_las->min_las_key, &cmp));
-        /* we got a key that is less than the minimum key of the page */
-        if (cmp < 0)
-            break;
-
-        WT_ERR(__wt_compare(session, NULL, &las_key, &ref->page_las->max_las_key, &cmp));
-        /* we reached the end of the key of the LAS records related to the current page */
-        if (cmp > 0)
-            break;
-
-        instantiated_cnt++;
-        if (ref->page_las->birthmarks_cnt > 0) {
-            for (; birthmark_cnt < ref->page_las->birthmarks_cnt; birthmark_cnt++) {
-                birthmarkp = ref->page_las->birthmarks + birthmark_cnt;
-                if (birthmarkp->instantiated)
-                    continue;
-
-                WT_ERR(__wt_compare(session, NULL, &las_key, &birthmarkp->key, &cmp));
-                if (cmp == 0) {
-                    WT_ERR(__create_birthmark_upd(session, birthmarkp, &upd));
-                    birthmark_record = true;
-                    break;
-                } else if (cmp < 0)
-                    /* LAS key is less than birthmark key, so no birthmark record for that key */
-                    break;
-                else
-                    /* LAS key is greater than birthmark key, check next set of birthmark records */
-                    continue;
-            }
-        }
-
-        if (upd == NULL) {
-            /* Allocate the WT_UPDATE structure. */
-            WT_ERR(
-              cursor->get_value(cursor, &durable_timestamp, &prepare_state, &upd_type, &las_value));
-
-            WT_ERR(__wt_update_alloc(session, &las_value, &upd, &incr, upd_type));
-            upd->txnid = las_txnid;
-            upd->durable_ts = durable_timestamp;
-            upd->start_ts = las_timestamp;
-            upd->prepare_state = prepare_state;
-        }
-
-        /* Ignore the next set of records for the same key that is already instantiated. */
-        switch (page->type) {
-        case WT_PAGE_COL_FIX:
-        case WT_PAGE_COL_VAR:
-            p = las_key.data;
-            WT_ERR(__wt_vunpack_uint(&p, 0, &recno));
-            WT_ERR(__col_instantiate(session, recno, ref, &cbt, upd));
-            break;
-        case WT_PAGE_ROW_LEAF:
-            WT_ERR(__row_instantiate(session, &las_key, ref, &cbt, upd));
-            break;
-        default:
-            WT_ERR(__wt_illegal_value(session, page->type));
-        }
-
-        /* Remove the prepared record from LAS */
-        if (!birthmark_record && upd->prepare_state == WT_PREPARE_INPROGRESS) {
-            /* Extend the buffer if needed */
-            WT_ERR(__wt_buf_extend(session, las_prepares,
-              (las_prepare_cnt + 1) * sizeof(struct las_page_prepared_updates)));
-            las_preparep = (struct las_page_prepared_updates *)las_prepares->mem + las_prepare_cnt;
-            WT_CLEAR(las_preparep->key);
-            WT_ERR(__wt_buf_set(session, &las_preparep->key, las_key.data, las_key.size));
-            las_preparep->timestamp = las_timestamp;
-            las_preparep->txnid = las_txnid;
-            las_prepare_cnt++;
-        }
-
-        if (birthmark_record) {
-            birthmarkp->instantiated = true;
-            birthmark_record = false;
-        }
-
-        upd = NULL;
-    }
-
-    __wt_readunlock(session, &cache->las_sweepwalk_lock);
-    locked = false;
-    WT_ERR_NOTFOUND_OK(ret);
-
-    for (i = 0; i < las_prepare_cnt; i++) {
-        las_preparep = (struct las_page_prepared_updates *)las_prepares->mem + i;
-        cursor->set_key(
-          cursor, las_btree_id, &las_preparep->key, las_preparep->timestamp, las_preparep->txnid);
-        cursor->remove(cursor);
-    }
-    /* Discard the cursor. */
-    WT_ERR(__wt_las_cursor_close(session, &cursor, session_flags));
-
-    /* Instantiate the remaining birthmark entries */
-    __instantiate_birthmarks(session, ref);
-    __wt_buf_free(session, &ref->page_las->max_las_key);
-    __wt_buf_free(session, &ref->page_las->min_las_key);
-
-err:
-    if (las_prepare_cnt != 0) {
-        for (i = 0, las_preparep = las_prepares->mem; i < las_prepare_cnt; i++, las_preparep++)
-            __wt_buf_free(session, &las_preparep->key);
-    }
-    __wt_scr_free(session, &las_prepares);
-    for (birthmark_cnt = 0; birthmark_cnt < ref->page_las->birthmarks_cnt; birthmark_cnt++) {
-        birthmarkp = ref->page_las->birthmarks + birthmark_cnt;
-        birthmarkp->instantiated = false;
-    }
-=======
     for (i = 0, birthmarkp = page_las->birthmarks; i < page_las->birthmarks_cnt; i++, birthmarkp++)
         __wt_buf_free(session, &birthmarkp->key);
 
@@ -598,7 +374,6 @@
          birthmark_cnt < ref->page_las->birthmarks_cnt; birthmark_cnt++, birthmarkp++)
         birthmarkp->instantiated = false;
 
->>>>>>> a8bc0835
     if (locked)
         __wt_readunlock(session, &cache->las_sweepwalk_lock);
     WT_TRET(__wt_las_cursor_close(session, &cursor, session_flags));
