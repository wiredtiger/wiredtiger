/*-
 * Copyright (c) 2014-2019 MongoDB, Inc.
 * Copyright (c) 2008-2014 WiredTiger, Inc.
 *	All rights reserved.
 *
 * See the file LICENSE for redistribution information.
 */

#include "wt_internal.h"

struct __wt_stuff;
typedef struct __wt_stuff WT_STUFF;
struct __wt_track;
typedef struct __wt_track WT_TRACK;
struct __wt_track_shared;
typedef struct __wt_track_shared WT_TRACK_SHARED;

/*
 * There's a bunch of stuff we pass around during salvage, group it together to make the code
 * prettier.
 */
struct __wt_stuff {
    WT_SESSION_IMPL *session; /* Salvage session */

    WT_TRACK **pages;       /* Pages */
    uint32_t pages_next;    /* Next empty slot */
    size_t pages_allocated; /* Bytes allocated */

    WT_TRACK **ovfl;       /* Overflow pages */
    uint32_t ovfl_next;    /* Next empty slot */
    size_t ovfl_allocated; /* Bytes allocated */

    WT_REF root_ref; /* Created root page */

    uint8_t page_type; /* Page type */

    /* If need to free blocks backing merged page ranges. */
    bool merge_free;

    WT_ITEM *tmp1; /* Verbose print buffer */
    WT_ITEM *tmp2; /* Verbose print buffer */

    uint64_t fcnt; /* Progress counter */
};

/*
 * WT_TRACK_SHARED --
 *	Information shared between pages being merged.
 */
struct __wt_track_shared {
    uint32_t ref; /* Reference count */

    /*
     * Physical information about the file block.
     */
    WT_ADDR addr;  /* Page address */
    uint32_t size; /* Page size */
    uint64_t gen;  /* Page generation */

    /*
     * Pages that reference overflow pages contain a list of the overflow pages they reference. We
     * start out with a list of addresses, and convert to overflow array slots during the
     * reconciliation of page references to overflow records.
     */
    WT_ADDR *ovfl_addr;  /* Overflow pages by address */
    uint32_t *ovfl_slot; /* Overflow pages by slot */
    uint32_t ovfl_cnt;   /* Overflow reference count */
};

/*
 * WT_TRACK --
 *	Structure to track chunks, one per chunk; we start out with a chunk per
 * page (either leaf or overflow), but when we find overlapping key ranges, we
 * split the leaf page chunks up, one chunk for each unique key range.
 */
struct __wt_track {
#define trk_addr shared->addr.addr
#define trk_addr_size shared->addr.size
#define trk_gen shared->gen
#define trk_ovfl_addr shared->ovfl_addr
#define trk_ovfl_cnt shared->ovfl_cnt
#define trk_ovfl_slot shared->ovfl_slot
#define trk_size shared->size
    WT_TRACK_SHARED *shared; /* Shared information */

    WT_STUFF *ss; /* Enclosing stuff */

    union {
        struct {
#undef row_start
#define row_start u.row._row_start
            WT_ITEM _row_start; /* Row-store start range */
#undef row_stop
#define row_stop u.row._row_stop
            WT_ITEM _row_stop; /* Row-store stop range */
        } row;

        struct {
#undef col_start
#define col_start u.col._col_start
            uint64_t _col_start; /* Col-store start range */
#undef col_stop
#define col_stop u.col._col_stop
            uint64_t _col_stop; /* Col-store stop range */
#undef col_missing
#define col_missing u.col._col_missing
            uint64_t _col_missing; /* Col-store missing range */
        } col;
    } u;

/* AUTOMATIC FLAG VALUE GENERATION START */
#define WT_TRACK_CHECK_START 0x1u /* Row: initial key updated */
#define WT_TRACK_CHECK_STOP 0x2u  /* Row: last key updated */
#define WT_TRACK_MERGE 0x4u       /* Page requires merging */
#define WT_TRACK_OVFL_REFD 0x8u   /* Overflow page referenced */
                                  /* AUTOMATIC FLAG VALUE GENERATION STOP */
    u_int flags;
};

static int __slvg_cleanup(WT_SESSION_IMPL *, WT_STUFF *);
static int __slvg_col_build_internal(WT_SESSION_IMPL *, uint32_t, WT_STUFF *);
static int __slvg_col_build_leaf(WT_SESSION_IMPL *, WT_TRACK *, WT_REF *);
static int __slvg_col_ovfl(WT_SESSION_IMPL *, WT_TRACK *, WT_PAGE *, uint64_t, uint64_t, uint64_t);
static int __slvg_col_range(WT_SESSION_IMPL *, WT_STUFF *);
static void __slvg_col_range_missing(WT_SESSION_IMPL *, WT_STUFF *);
static int __slvg_col_range_overlap(WT_SESSION_IMPL *, uint32_t, uint32_t, WT_STUFF *);
static void __slvg_col_trk_update_start(uint32_t, WT_STUFF *);
static int __slvg_merge_block_free(WT_SESSION_IMPL *, WT_STUFF *);
static int WT_CDECL __slvg_ovfl_compare(const void *, const void *);
static int __slvg_ovfl_discard(WT_SESSION_IMPL *, WT_STUFF *);
static int __slvg_ovfl_reconcile(WT_SESSION_IMPL *, WT_STUFF *);
static int __slvg_ovfl_ref(WT_SESSION_IMPL *, WT_TRACK *, bool);
static int __slvg_ovfl_ref_all(WT_SESSION_IMPL *, WT_TRACK *);
static int __slvg_read(WT_SESSION_IMPL *, WT_STUFF *);
static int __slvg_row_build_internal(WT_SESSION_IMPL *, uint32_t, WT_STUFF *);
static int __slvg_row_build_leaf(WT_SESSION_IMPL *, WT_TRACK *, WT_REF *, WT_STUFF *);
static int __slvg_row_ovfl(WT_SESSION_IMPL *, WT_TRACK *, WT_PAGE *, uint32_t, uint32_t);
static int __slvg_row_range(WT_SESSION_IMPL *, WT_STUFF *);
static int __slvg_row_range_overlap(WT_SESSION_IMPL *, uint32_t, uint32_t, WT_STUFF *);
static int __slvg_row_trk_update_start(WT_SESSION_IMPL *, WT_ITEM *, uint32_t, WT_STUFF *);
static int WT_CDECL __slvg_trk_compare_addr(const void *, const void *);
static int WT_CDECL __slvg_trk_compare_gen(const void *, const void *);
static int WT_CDECL __slvg_trk_compare_key(const void *, const void *);
static int __slvg_trk_free(WT_SESSION_IMPL *, WT_TRACK **, bool);
static void __slvg_trk_free_addr(WT_SESSION_IMPL *, WT_TRACK *);
static int __slvg_trk_init(
  WT_SESSION_IMPL *, const WT_PAGE_HEADER *, uint8_t *, size_t, WT_STUFF *, WT_TRACK **);
static int __slvg_trk_leaf(
  WT_SESSION_IMPL *, const WT_PAGE_HEADER *, uint8_t *, size_t, WT_STUFF *);
static int __slvg_trk_leaf_ovfl(WT_SESSION_IMPL *, const WT_PAGE_HEADER *, WT_TRACK *);
static int __slvg_trk_ovfl(
  WT_SESSION_IMPL *, const WT_PAGE_HEADER *, uint8_t *, size_t, WT_STUFF *);

/*
 * __slvg_checkpoint --
 *     Create the post-salvage checkpoint.
 */
static int
__slvg_checkpoint(WT_SESSION_IMPL *session, WT_REF *root)
{
    WT_BTREE *btree;
    WT_CKPT *ckptbase;
    WT_DATA_HANDLE *dhandle;
    WT_DECL_RET;
    char *config;

    btree = S2BT(session);
    ckptbase = NULL;
    dhandle = session->dhandle;
    config = NULL;

    /*
     * XXX The salvage process reads and discards previous checkpoints, so the underlying block
     * manager has to ignore any previous checkpoint entries when creating a new checkpoint. In
     * other words, we can't use the metadata checkpoint list, it lists the previous checkpoints and
     * we don't care about them. Build a clean checkpoint list and use it instead.
     *
     * Don't first clear the metadata checkpoint list and call the function to get a list of
     * checkpoints: a crash between clearing the metadata checkpoint list and creating a new
     * checkpoint list would look like a create or open of a file without a checkpoint to
     * roll-forward from, and the contents of the file would be discarded.
     */
    WT_RET(__wt_calloc_def(session, 2, &ckptbase));
    WT_ERR(__wt_strdup(session, WT_CHECKPOINT, &ckptbase->name));
    ckptbase->order = 1;
    __wt_seconds(session, &ckptbase->sec);
    WT_ERR(__wt_metadata_search(session, dhandle->name, &config));
    WT_ERR(__wt_meta_block_metadata(session, config, ckptbase));
    ckptbase->newest_durable_ts = WT_TS_NONE;
    ckptbase->oldest_start_ts = WT_TS_NONE;
    ckptbase->oldest_start_txn = WT_TXN_NONE;
    ckptbase->newest_stop_ts = WT_TS_MAX;
    ckptbase->newest_stop_txn = WT_TXN_MAX;
    F_SET(ckptbase, WT_CKPT_ADD);

    /*
     * We may not have found any pages during salvage and there's no tree to flush.
     */
    if (root->page != NULL) {
        btree->ckpt = ckptbase;
        ret = __wt_evict(session, root, WT_REF_MEM, WT_EVICT_CALL_CLOSING);
        root->page = NULL;
        btree->ckpt = NULL;
        WT_ERR(ret);
    }

    /*
     * If no checkpoint was created, clear all recorded checkpoints for the file. This is expected
     * if we didn't find any leaf pages to salvage.
     *
     * If a checkpoint was created, life is good, replace any existing list of checkpoints with the
     * single new one.
     */
    if (ckptbase->raw.data == NULL)
        WT_TRET(__wt_meta_checkpoint_clear(session, dhandle->name));
    else
        WT_ERR(__wt_meta_ckptlist_set(session, dhandle->name, ckptbase, NULL));

err:
    __wt_meta_ckptlist_free(session, &ckptbase);
    __wt_free(session, config);
    return (ret);
}

/*
 * __wt_salvage --
 *     Salvage a Btree.
 */
int
__wt_salvage(WT_SESSION_IMPL *session, const char *cfg[])
{
    WT_BM *bm;
    WT_BTREE *btree;
    WT_DECL_RET;
    WT_STUFF *ss, stuff;
    uint32_t i, leaf_cnt;

    WT_UNUSED(cfg);

    btree = S2BT(session);
    bm = btree->bm;

    WT_CLEAR(stuff);
    ss = &stuff;
    ss->session = session;
    ss->page_type = WT_PAGE_INVALID;

    /* Allocate temporary buffers. */
    WT_ERR(__wt_scr_alloc(session, 0, &ss->tmp1));
    WT_ERR(__wt_scr_alloc(session, 0, &ss->tmp2));

    /*
     * !!! (Don't format the comment.)
     * Step 1:
     * Inform the underlying block manager that we're salvaging the file.
     */
    WT_ERR(bm->salvage_start(bm, session));

    /*
     * !!! (Don't format the comment.)
     * Step 2:
     * Read the file and build in-memory structures that reference any leaf or overflow page. Any
     * pages other than leaf or overflow pages are added to the free list.
     *
     * Turn off read checksum and verification error messages while we're reading the file, we
     * expect to see corrupted blocks.
     */
    F_SET(session, WT_SESSION_QUIET_CORRUPT_FILE);
    ret = __slvg_read(session, ss);
    F_CLR(session, WT_SESSION_QUIET_CORRUPT_FILE);
    WT_ERR(ret);

    /*
     * !!! (Don't format the comment.)
     * Step 3:
     * Discard any page referencing a non-existent overflow page.  We do this before checking
     * overlapping key ranges on the grounds that a bad key range we can use is better than a
     * terrific key range that references pages we don't have. On the other hand, we subsequently
     * discard key ranges where there are better overlapping ranges, and it would be better if
     * we let the availability of an overflow value inform our choices as to the key ranges we
     * select, ideally on a per-key basis.
     *
     * A complicating problem is found in variable-length column-store objects, where we
     * potentially split key ranges within RLE units.  For example, if there's a page with rows
     * 15-20 and we later find row 17 with a larger LSN, the range splits into 3 chunks, 15-16,
     * 17, and 18-20.  If rows 15-20 were originally a single value (an RLE of 6), and that
     * record is an overflow record, we end up with two chunks, both of which want to reference
     * the same overflow value.
     *
     * Instead of the approach just described, we're first discarding any pages referencing
     * non-existent overflow pages, then we're reviewing our key ranges and discarding any
     * that overlap.  We're doing it that way for a few reasons: absent corruption, missing
     * overflow items are strong arguments the page was replaced (on the other hand, some kind
     * of file corruption is probably why we're here); it's a significant amount of additional
     * complexity to simultaneously juggle overlapping ranges and missing overflow items; finally,
     * real-world applications usually don't have a lot of overflow items, as WiredTiger supports
     * very large page sizes, overflow items shouldn't be common.
     *
     * Step 4:
     * Add unreferenced overflow page blocks to the free list so they are reused immediately.
     */
    WT_ERR(__slvg_ovfl_reconcile(session, ss));
    WT_ERR(__slvg_ovfl_discard(session, ss));

    /*
     * !!! (Don't format the comment.)
     * Step 5:
     * Walk the list of pages looking for overlapping ranges to resolve.  If we find a range
     * that needs to be resolved, set a global flag and a per WT_TRACK flag on the pages requiring
     * modification.
     *
     * This requires sorting the page list by key, and secondarily by LSN.
     *
     * !!!
     * It's vanishingly unlikely and probably impossible for fixed-length column-store files
     * to have overlapping key ranges.  It's possible for an entire key range to go missing (if
     * a page is corrupted and lost), but because pages can't split, it shouldn't be possible to
     * find pages where the key ranges overlap.  That said, we check for it and clean up after
     * it in reconciliation because it doesn't cost much and future column-store formats or
     * operations might allow for fixed-length format ranges to overlap during salvage, and I
     * don't want to have to retrofit the code later.
     */
    __wt_qsort(ss->pages, (size_t)ss->pages_next, sizeof(WT_TRACK *), __slvg_trk_compare_key);
    if (ss->page_type == WT_PAGE_ROW_LEAF)
        WT_ERR(__slvg_row_range(session, ss));
    else
        WT_ERR(__slvg_col_range(session, ss));

    /*
     * !!! (Don't format the comment.)
     * Step 6:
     * We may have lost key ranges in column-store databases, that is, some part of the record
     * number space is gone; look for missing ranges.
     */
    switch (ss->page_type) {
    case WT_PAGE_COL_FIX:
    case WT_PAGE_COL_VAR:
        __slvg_col_range_missing(session, ss);
        break;
    case WT_PAGE_ROW_LEAF:
        break;
    }

    /*
     * !!! (Don't format the comment.)
     * Step 7:
     * Build an internal page that references all of the leaf pages, and write it, as well as any
     * merged pages, to the file.
     *
     * Count how many leaf pages we have (we could track this during the array shuffling/splitting,
     * but that's a lot harder).
     */
    for (leaf_cnt = i = 0; i < ss->pages_next; ++i)
        if (ss->pages[i] != NULL)
            ++leaf_cnt;
    if (leaf_cnt != 0)
        switch (ss->page_type) {
        case WT_PAGE_COL_FIX:
        case WT_PAGE_COL_VAR:
            WT_WITH_PAGE_INDEX(session, ret = __slvg_col_build_internal(session, leaf_cnt, ss));
            WT_ERR(ret);
            break;
        case WT_PAGE_ROW_LEAF:
            WT_WITH_PAGE_INDEX(session, ret = __slvg_row_build_internal(session, leaf_cnt, ss));
            WT_ERR(ret);
            break;
        }

    /*
     * !!! (Don't format the comment.)
     * Step 8:
     * If we had to merge key ranges, we have to do a final pass through the leaf page array
     * and discard file pages used during key merges. We can't do it earlier: if we free'd the
     * leaf pages we're merging as we merged them, the write of subsequent leaf pages or the
     * internal page might allocate those free'd file blocks, and if the salvage run subsequently
     * fails, we'd have overwritten pages used to construct the final key range. In other words,
     * if the salvage run fails, we don't want to overwrite data the next salvage run might need.
     */
    if (ss->merge_free)
        WT_ERR(__slvg_merge_block_free(session, ss));

    /*
     * !!! (Don't format the comment.)
     * Step 9:
     * Evict any newly created root page, creating a checkpoint.
     */
    WT_ERR(__slvg_checkpoint(session, &ss->root_ref));

err:
    /*
     * !!! (Don't format the comment.)
     * Step 10:
     * Inform the underlying block manager that we're done.
     */
    WT_TRET(bm->salvage_end(bm, session));

    /* Discard any root page we created. */
    if (ss->root_ref.page != NULL)
        __wt_ref_out(session, &ss->root_ref);

    /* Discard the leaf and overflow page memory. */
    WT_TRET(__slvg_cleanup(session, ss));

    /* Discard temporary buffers. */
    __wt_scr_free(session, &ss->tmp1);
    __wt_scr_free(session, &ss->tmp2);

    return (ret);
}

/*
 * __slvg_read --
 *     Read the file and build a table of the pages we can use.
 */
static int
__slvg_read(WT_SESSION_IMPL *session, WT_STUFF *ss)
{
    WT_BM *bm;
    WT_DECL_ITEM(as);
    WT_DECL_ITEM(buf);
    WT_DECL_RET;
    const WT_PAGE_HEADER *dsk;
    size_t addr_size;
    uint8_t addr[WT_BTREE_MAX_ADDR_COOKIE];
    bool eof, valid;

    bm = S2BT(session)->bm;
    WT_ERR(__wt_scr_alloc(session, 0, &as));
    WT_ERR(__wt_scr_alloc(session, 0, &buf));

    for (;;) {
        /* Get the next block address from the block manager. */
        WT_ERR(bm->salvage_next(bm, session, addr, &addr_size, &eof));
        if (eof)
            break;

/* Report progress occasionally. */
#define WT_SALVAGE_PROGRESS_INTERVAL 100
        if (++ss->fcnt % WT_SALVAGE_PROGRESS_INTERVAL == 0)
            WT_ERR(__wt_progress(session, NULL, ss->fcnt));

        /*
         * Read (and potentially decompress) the block; the underlying block manager might return
         * only good blocks if checksums are configured, or both good and bad blocks if we're
         * relying on compression.
         *
         * Report the block's status to the block manager.
         */
        if ((ret = __wt_bt_read(session, buf, addr, addr_size)) == 0)
            valid = true;
        else {
            valid = false;
            if (ret == WT_ERROR)
                ret = 0;
            WT_ERR(ret);
        }
        WT_ERR(bm->salvage_valid(bm, session, addr, addr_size, valid));
        if (!valid)
            continue;

        /* Create a printable version of the address. */
        WT_ERR(bm->addr_string(bm, session, as, addr, addr_size));

        /*
         * Make sure it's an expected page type for the file.
         *
         * We only care about leaf and overflow pages from here on out; discard all of the others.
         * We put them on the free list now, because we might as well overwrite them, we want the
         * file to grow as little as possible, or shrink, and future salvage calls don't need them
         * either.
         */
        dsk = buf->data;
        switch (dsk->type) {
        case WT_PAGE_BLOCK_MANAGER:
        case WT_PAGE_COL_INT:
        case WT_PAGE_ROW_INT:
            __wt_verbose(session, WT_VERB_SALVAGE, "%s page ignored %s",
              __wt_page_type_string(dsk->type), (const char *)as->data);
            WT_ERR(bm->free(bm, session, addr, addr_size));
            continue;
        }

        /*
         * Verify the page. It's unlikely a page could have a valid checksum and still be broken,
         * but paranoia is healthy in salvage. Regardless, verify does return failure because it
         * detects failures we'd expect to see in a corrupted file, like overflow references past
         * the end of the file or overflow references to non-existent pages, might as well discard
         * these pages now.
         */
        if (__wt_verify_dsk(session, as->data, buf) != 0) {
            __wt_verbose(session, WT_VERB_SALVAGE, "%s page failed verify %s",
              __wt_page_type_string(dsk->type), (const char *)as->data);
            WT_ERR(bm->free(bm, session, addr, addr_size));
            continue;
        }

        __wt_verbose(session, WT_VERB_SALVAGE, "tracking %s page, generation %" PRIu64 " %s",
          __wt_page_type_string(dsk->type), dsk->write_gen, (const char *)as->data);

        switch (dsk->type) {
        case WT_PAGE_COL_FIX:
        case WT_PAGE_COL_VAR:
        case WT_PAGE_ROW_LEAF:
            if (ss->page_type == WT_PAGE_INVALID)
                ss->page_type = dsk->type;
            if (ss->page_type != dsk->type)
                WT_ERR_MSG(session, WT_ERROR,
                  "file contains multiple file formats (both "
                  "%s and %s), and cannot be salvaged",
                  __wt_page_type_string(ss->page_type), __wt_page_type_string(dsk->type));

            WT_ERR(__slvg_trk_leaf(session, dsk, addr, addr_size, ss));
            break;
        case WT_PAGE_OVFL:
            WT_ERR(__slvg_trk_ovfl(session, dsk, addr, addr_size, ss));
            break;
        }
    }

err:
    __wt_scr_free(session, &as);
    __wt_scr_free(session, &buf);

    return (ret);
}

/*
 * __slvg_trk_init --
 *     Initialize tracking information for a page.
 */
static int
__slvg_trk_init(WT_SESSION_IMPL *session, const WT_PAGE_HEADER *dsk, uint8_t *addr,
  size_t addr_size, WT_STUFF *ss, WT_TRACK **retp)
{
    WT_DECL_RET;
    WT_TRACK *trk;

    WT_RET(__wt_calloc_one(session, &trk));
    WT_ERR(__wt_calloc_one(session, &trk->shared));
    trk->shared->ref = 1;

    trk->ss = ss;
    WT_ERR(__wt_memdup(session, addr, addr_size, &trk->trk_addr));
    trk->trk_addr_size = (uint8_t)addr_size;
    trk->trk_size = dsk->mem_size;
    trk->trk_gen = dsk->write_gen;

    *retp = trk;
    return (0);

err:
    __wt_free(session, trk->trk_addr);
    __wt_free(session, trk->shared);
    __wt_free(session, trk);
    return (ret);
}

/*
 * __slvg_trk_leaf --
 *     Track a leaf page.
 */
static int
__slvg_trk_leaf(WT_SESSION_IMPL *session, const WT_PAGE_HEADER *dsk, uint8_t *addr,
  size_t addr_size, WT_STUFF *ss)
{
    WT_BTREE *btree;
    WT_CELL_UNPACK unpack;
    WT_DECL_RET;
    WT_PAGE *page;
    WT_TRACK *trk;
    uint64_t stop_recno;

    btree = S2BT(session);
    page = NULL;
    trk = NULL;

    /* Re-allocate the array of pages, as necessary. */
    WT_RET(__wt_realloc_def(session, &ss->pages_allocated, ss->pages_next + 1, &ss->pages));

    /* Allocate a WT_TRACK entry for this new page and fill it in. */
    WT_RET(__slvg_trk_init(session, dsk, addr, addr_size, ss, &trk));

    switch (dsk->type) {
    case WT_PAGE_COL_FIX:
        /*
         * Column-store fixed-sized format: start and stop keys can be taken from the block's
         * header, and doesn't contain overflow items.
         */
        trk->col_start = dsk->recno;
        trk->col_stop = dsk->recno + (dsk->u.entries - 1);

        __wt_verbose(session, WT_VERB_SALVAGE, "%s records %" PRIu64 "-%" PRIu64,
          __wt_addr_string(session, trk->trk_addr, trk->trk_addr_size, ss->tmp1), trk->col_start,
          trk->col_stop);
        break;
    case WT_PAGE_COL_VAR:
        /*
         * Column-store variable-length format: the start key can be taken from the block's header,
         * stop key requires walking the page.
         */
        stop_recno = dsk->recno;
        WT_CELL_FOREACH_BEGIN (session, btree, dsk, unpack) {
            stop_recno += __wt_cell_rle(&unpack);
        }
        WT_CELL_FOREACH_END;

        trk->col_start = dsk->recno;
        trk->col_stop = stop_recno - 1;

        __wt_verbose(session, WT_VERB_SALVAGE, "%s records %" PRIu64 "-%" PRIu64,
          __wt_addr_string(session, trk->trk_addr, trk->trk_addr_size, ss->tmp1), trk->col_start,
          trk->col_stop);

        /* Column-store pages can contain overflow items. */
        WT_ERR(__slvg_trk_leaf_ovfl(session, dsk, trk));
        break;
    case WT_PAGE_ROW_LEAF:
        /*
         * Row-store format: copy the first and last keys on the page. Keys are prefix-compressed,
         * the simplest and slowest thing to do is instantiate the in-memory page, then instantiate
         * and copy the full keys, then free the page. We do this on every leaf page, and if you
         * need to speed up the salvage, it's probably a great place to start.
         *
         * Page flags are 0 because we aren't releasing the memory used to read the page into memory
         * and we don't want page discard to free it.
         */
        WT_ERR(__wt_page_inmem(session, NULL, dsk, 0, &page));
        WT_ERR(__wt_row_leaf_key_copy(session, page, &page->pg_row[0], &trk->row_start));
        WT_ERR(
          __wt_row_leaf_key_copy(session, page, &page->pg_row[page->entries - 1], &trk->row_stop));

        __wt_verbose(session, WT_VERB_SALVAGE, "%s start key %s",
          __wt_addr_string(session, trk->trk_addr, trk->trk_addr_size, ss->tmp1),
          __wt_buf_set_printable(session, trk->row_start.data, trk->row_start.size, ss->tmp2));
        __wt_verbose(session, WT_VERB_SALVAGE, "%s stop key %s",
          __wt_addr_string(session, trk->trk_addr, trk->trk_addr_size, ss->tmp1),
          __wt_buf_set_printable(session, trk->row_stop.data, trk->row_stop.size, ss->tmp2));

        /* Row-store pages can contain overflow items. */
        WT_ERR(__slvg_trk_leaf_ovfl(session, dsk, trk));
        break;
    }
    ss->pages[ss->pages_next++] = trk;

    if (0) {
err:
        __wt_free(session, trk);
    }
    if (page != NULL)
        __wt_page_out(session, &page);
    return (ret);
}

/*
 * __slvg_trk_ovfl --
 *     Track an overflow page.
 */
static int
__slvg_trk_ovfl(WT_SESSION_IMPL *session, const WT_PAGE_HEADER *dsk, uint8_t *addr,
  size_t addr_size, WT_STUFF *ss)
{
    WT_TRACK *trk;

    /*
     * Reallocate the overflow page array as necessary, then save the page's location information.
     */
    WT_RET(__wt_realloc_def(session, &ss->ovfl_allocated, ss->ovfl_next + 1, &ss->ovfl));

    WT_RET(__slvg_trk_init(session, dsk, addr, addr_size, ss, &trk));
    ss->ovfl[ss->ovfl_next++] = trk;

    return (0);
}

/*
 * __slvg_trk_leaf_ovfl --
 *     Search a leaf page for overflow items.
 */
static int
__slvg_trk_leaf_ovfl(WT_SESSION_IMPL *session, const WT_PAGE_HEADER *dsk, WT_TRACK *trk)
{
    WT_BTREE *btree;
    WT_CELL_UNPACK unpack;
    uint32_t ovfl_cnt;

    btree = S2BT(session);

    /* Count page overflow items. */
    ovfl_cnt = 0;
    WT_CELL_FOREACH_BEGIN (session, btree, dsk, unpack) {
<<<<<<< HEAD
        if (FLD_ISSET(unpack.flags, WT_UNPACK_OVERFLOW))
=======
        if (FLD_ISSET(unpack.flags, WT_CELL_UNPACK_OVERFLOW))
>>>>>>> f19666a4
            ++ovfl_cnt;
    }
    WT_CELL_FOREACH_END;
    if (ovfl_cnt == 0)
        return (0);

    /*
     * Second pass for overflow items: copy the addresses into an allocated array.
     */
    WT_RET(__wt_calloc_def(session, ovfl_cnt, &trk->trk_ovfl_addr));
    trk->trk_ovfl_cnt = ovfl_cnt;

    ovfl_cnt = 0;
    WT_CELL_FOREACH_BEGIN (session, btree, dsk, unpack) {
<<<<<<< HEAD
        if (FLD_ISSET(unpack.flags, WT_UNPACK_OVERFLOW)) {
=======
        if (FLD_ISSET(unpack.flags, WT_CELL_UNPACK_OVERFLOW)) {
>>>>>>> f19666a4
            WT_RET(
              __wt_memdup(session, unpack.data, unpack.size, &trk->trk_ovfl_addr[ovfl_cnt].addr));
            trk->trk_ovfl_addr[ovfl_cnt].size = (uint8_t)unpack.size;

            __wt_verbose(session, WT_VERB_SALVAGE, "%s overflow reference %s",
              __wt_addr_string(session, trk->trk_addr, trk->trk_addr_size, trk->ss->tmp1),
              __wt_addr_string(session, unpack.data, unpack.size, trk->ss->tmp2));

            if (++ovfl_cnt == trk->trk_ovfl_cnt)
                break;
        }
    }
    WT_CELL_FOREACH_END;

    return (0);
}

/*
 * !!! (Don't format the comment.)
 * When pages split, the key range is split across multiple pages.  If not all
 * of the old versions of the page are overwritten, or not all of the new pages
 * are written, or some of the pages are corrupted, salvage will read different
 * pages with overlapping key ranges, at different LSNs.
 *
 * We salvage all of the key ranges we find, at the latest LSN value: this means
 * we may resurrect pages of deleted items, as page deletion doesn't write leaf
 * pages and salvage will read and instantiate the contents of an old version of
 * the deleted page.
 *
 * The leaf page array is sorted in key order, and secondarily on LSN: what this
 * means is that for each new key range, the first page we find is the best page
 * for that key. The process is to walk forward from each page until we reach a
 * page with a starting key after the current page's stopping key.
 *
 * For each of page, check to see if they overlap the current page's key range.
 * If they do, resolve the overlap.  Because WiredTiger rarely splits pages,
 * overlap resolution usually means discarding a page because the key ranges
 * are the same, and one of the pages is simply an old version of the other.
 *
 * However, it's possible more complex resolution is necessary.  For example,
 * here's an improbably complex list of page ranges and LSNs:
 *
 *	Page	Range	LSN
 *	 30	 A-G	 3
 *	 31	 C-D	 4
 *	 32	 B-C	 5
 *	 33	 C-F	 6
 *	 34	 C-D	 7
 *	 35	 F-M	 8
 *	 36	 H-O	 9
 *
 * We walk forward from each page reviewing all other pages in the array that
 * overlap the range.  For each overlap, the current or the overlapping
 * page is updated so the page with the most recent information for any range
 * "owns" that range.  Here's an example for page 30.
 *
 * Review page 31: because page 31 has the range C-D and a higher LSN than page
 * 30, page 30 would "split" into two ranges, A-C and E-G, conceding the C-D
 * range to page 31.  The new track element would be inserted into array with
 * the following result:
 *
 *	Page	Range	LSN
 *	 30	 A-C	 3		<< Changed WT_TRACK element
 *	 31	 C-D	 4
 *	 32	 B-C	 5
 *	 33	 C-F	 6
 *	 34	 C-D	 7
 *	 30	 E-G	 3		<< New WT_TRACK element
 *	 35	 F-M	 8
 *	 36	 H-O	 9
 *
 * Continue the review of the first element, using its new values.
 *
 * Review page 32: because page 31 has the range B-C and a higher LSN than page
 * 30, page 30's A-C range would be truncated, conceding the B-C range to page
 * 32.
 *	 30	 A-B	 3
 *		 E-G	 3
 *	 31	 C-D	 4
 *	 32	 B-C	 5
 *	 33	 C-F	 6
 *	 34	 C-D	 7
 *
 * Review page 33: because page 33 has a starting key (C) past page 30's ending
 * key (B), we stop evaluating page 30's A-B range, as there can be no further
 * overlaps.
 *
 * This process is repeated for each page in the array.
 *
 * When page 33 is processed, we'd discover that page 33's C-F range overlaps
 * page 30's E-G range, and page 30's E-G range would be updated, conceding the
 * E-F range to page 33.
 *
 * This is not computationally expensive because we don't walk far forward in
 * the leaf array because it's sorted by starting key, and because WiredTiger
 * splits are rare, the chance of finding the kind of range overlap requiring
 * re-sorting the array is small.
 */
/*
 * __slvg_col_range --
 *     Figure out the leaf pages we need and free the leaf pages we don't.
 */
static int
__slvg_col_range(WT_SESSION_IMPL *session, WT_STUFF *ss)
{
    WT_TRACK *jtrk;
    uint32_t i, j;

    /*
     * DO NOT MODIFY THIS CODE WITHOUT REVIEWING THE CORRESPONDING ROW- OR COLUMN-STORE CODE: THEY
     * ARE IDENTICAL OTHER THAN THE PAGES THAT ARE BEING HANDLED.
     *
     * Walk the page array looking for overlapping key ranges, adjusting the ranges based on the LSN
     * until there are no overlaps.
     *
     * DO NOT USE POINTERS INTO THE ARRAY: THE ARRAY IS RE-SORTED IN PLACE AS ENTRIES ARE SPLIT, SO
     * ARRAY REFERENCES MUST ALWAYS BE ARRAY BASE PLUS OFFSET.
     */
    for (i = 0; i < ss->pages_next; ++i) {
        if (ss->pages[i] == NULL)
            continue;

        /* Check for pages that overlap our page. */
        for (j = i + 1; j < ss->pages_next; ++j) {
            if (ss->pages[j] == NULL)
                continue;
            /*
             * We're done if this page starts after our stop, no subsequent pages can overlap our
             * page.
             */
            if (ss->pages[j]->col_start > ss->pages[i]->col_stop)
                break;

            /* There's an overlap, fix it up. */
            jtrk = ss->pages[j];
            WT_RET(__slvg_col_range_overlap(session, i, j, ss));

            /*
             * If the overlap resolution changed the entry's start key, the entry might have moved
             * and the page array re-sorted, and pages[j] would reference a different page. We don't
             * move forward if that happened, we re-process the slot again (by decrementing j before
             * the loop's increment).
             */
            if (ss->pages[j] != NULL && jtrk != ss->pages[j])
                --j;
        }
    }
    return (0);
}

/*
 * __slvg_col_range_overlap --
 *     Two column-store key ranges overlap, deal with it.
 */
static int
__slvg_col_range_overlap(WT_SESSION_IMPL *session, uint32_t a_slot, uint32_t b_slot, WT_STUFF *ss)
{
    WT_DECL_RET;
    WT_TRACK *a_trk, *b_trk, *new;
    uint32_t i;

    /*
     * DO NOT MODIFY THIS CODE WITHOUT REVIEWING THE CORRESPONDING ROW- OR COLUMN-STORE CODE: THEY
     * ARE IDENTICAL OTHER THAN THE PAGES THAT ARE BEING HANDLED.
     */
    a_trk = ss->pages[a_slot];
    b_trk = ss->pages[b_slot];

    __wt_verbose(session, WT_VERB_SALVAGE, "%s and %s range overlap",
      __wt_addr_string(session, a_trk->trk_addr, a_trk->trk_addr_size, ss->tmp1),
      __wt_addr_string(session, b_trk->trk_addr, b_trk->trk_addr_size, ss->tmp2));

    /*
     * !!! (Don't format the comment.)
     * The key ranges of two WT_TRACK pages in the array overlap -- choose
     * the ranges we're going to take from each.
     *
     * We can think of the overlap possibilities as 11 different cases:
     *
     *		AAAAAAAAAAAAAAAAAA
     * #1		BBBBBBBBBBBBBBBBBB		pages are the same
     * #2	BBBBBBBBBBBBB				overlaps the beginning
     * #3			BBBBBBBBBBBBBBBB	overlaps the end
     * #4		BBBBB				B is a prefix of A
     * #5			BBBBBB			B is middle of A
     * #6			BBBBBBBBBB		B is a suffix of A
     *
     * and:
     *
     *		BBBBBBBBBBBBBBBBBB
     * #7	AAAAAAAAAAAAA				same as #3
     * #8			AAAAAAAAAAAAAAAA	same as #2
     * #9		AAAAA				A is a prefix of B
     * #10			AAAAAA			A is middle of B
     * #11			AAAAAAAAAA		A is a suffix of B
     *
     * Note the leaf page array was sorted by key and a_trk appears earlier
     * in the array than b_trk, so cases #2/8, #10 and #11 are impossible.
     *
     * Finally, there's one additional complicating factor -- final ranges
     * are assigned based on the page's LSN.
     */
    /* Case #2/8, #10, #11 */
    if (a_trk->col_start > b_trk->col_start)
        WT_PANIC_RET(session, EINVAL, "unexpected merge array sort order");

    if (a_trk->col_start == b_trk->col_start) { /* Case #1, #4 and #9 */
                                                /*
                                                 * The secondary sort of the leaf page array was the
                                                 * page's LSN, in high-to-low order, which means
                                                 * a_trk has a higher LSN, and is more desirable,
                                                 * than b_trk. In cases #1 and #4 and #9, where the
                                                 * start of the range is the same for the two pages,
                                                 * this simplifies things, it guarantees a_trk has a
                                                 * higher LSN than b_trk.
                                                 */
        if (a_trk->col_stop >= b_trk->col_stop)
            /*
             * Case #1, #4: a_trk is a superset of b_trk, and a_trk is more desirable -- discard
             * b_trk.
             */
            goto delete_b;

        /*
         * Case #9: b_trk is a superset of a_trk, but a_trk is more desirable: keep both but delete
         * a_trk's key range from b_trk.
         */
        b_trk->col_start = a_trk->col_stop + 1;
        __slvg_col_trk_update_start(b_slot, ss);
        F_SET(b_trk, WT_TRACK_MERGE);
        goto merge;
    }

    if (a_trk->col_stop == b_trk->col_stop) { /* Case #6 */
        if (a_trk->trk_gen > b_trk->trk_gen)
            /*
             * Case #6: a_trk is a superset of b_trk and a_trk is more desirable -- discard b_trk.
             */
            goto delete_b;

        /*
         * Case #6: a_trk is a superset of b_trk, but b_trk is more desirable: keep both but delete
         * b_trk's key range from a_trk.
         */
        a_trk->col_stop = b_trk->col_start - 1;
        F_SET(a_trk, WT_TRACK_MERGE);
        goto merge;
    }

    if (a_trk->col_stop < b_trk->col_stop) { /* Case #3/7 */
        if (a_trk->trk_gen > b_trk->trk_gen) {
            /*
             * Case #3/7: a_trk is more desirable, delete a_trk's key range from b_trk;
             */
            b_trk->col_start = a_trk->col_stop + 1;
            __slvg_col_trk_update_start(b_slot, ss);
            F_SET(b_trk, WT_TRACK_MERGE);
        } else {
            /*
             * Case #3/7: b_trk is more desirable, delete b_trk's key range from a_trk;
             */
            a_trk->col_stop = b_trk->col_start - 1;
            F_SET(a_trk, WT_TRACK_MERGE);
        }
        goto merge;
    }

    /*
     * Case #5: a_trk is a superset of b_trk and a_trk is more desirable -- discard b_trk.
     */
    if (a_trk->trk_gen > b_trk->trk_gen) {
delete_b:
        /*
         * After page and overflow reconciliation, one (and only one) page can reference an overflow
         * record. But, if we split a page into multiple chunks, any of the chunks might own any of
         * the backing overflow records, so overflow records won't normally be discarded until after
         * the merge phase completes. (The merge phase is where the final pages are written, and we
         * figure out which overflow records are actually used.) If freeing a chunk and there are no
         * other references to the underlying shared information, the overflow records must be
         * useless, discard them to keep the final file size small.
         */
        if (b_trk->shared->ref == 1)
            for (i = 0; i < b_trk->trk_ovfl_cnt; ++i)
                WT_RET(__slvg_trk_free(session, &ss->ovfl[b_trk->trk_ovfl_slot[i]], true));
        return (__slvg_trk_free(session, &ss->pages[b_slot], true));
    }

    /*
     * Case #5: b_trk is more desirable and is a middle chunk of a_trk. Split a_trk into two parts,
     * the key range before b_trk and the key range after b_trk.
     *
     * Allocate a new WT_TRACK object, and extend the array of pages as necessary.
     */
    WT_RET(__wt_calloc_one(session, &new));
    if ((ret = __wt_realloc_def(session, &ss->pages_allocated, ss->pages_next + 1, &ss->pages)) !=
      0) {
        __wt_free(session, new);
        return (ret);
    }

    /*
     * First, set up the track share (we do this after the allocation to ensure the shared reference
     * count is never incorrect).
     */
    new->shared = a_trk->shared;
    new->ss = a_trk->ss;
    ++new->shared->ref;

    /*
     * Second, insert the new element into the array after the existing element (that's probably
     * wrong, but we'll fix it up in a second).
     */
    memmove(
      ss->pages + a_slot + 1, ss->pages + a_slot, (ss->pages_next - a_slot) * sizeof(*ss->pages));
    ss->pages[a_slot + 1] = new;
    ++ss->pages_next;

    /*
     * Third, set its start key to be the first key after the stop key of the middle chunk (that's
     * b_trk), and its stop key to be the stop key of the original chunk, and call
     * __slvg_col_trk_update_start. That function will re-sort the WT_TRACK array as necessary to
     * move our new entry into the right sorted location.
     */
    new->col_start = b_trk->col_stop + 1;
    new->col_stop = a_trk->col_stop;
    __slvg_col_trk_update_start(a_slot + 1, ss);

    /*
     * Fourth, set the original WT_TRACK information to reference only the initial key space in the
     * page, that is, everything up to the starting key of the middle chunk (that's b_trk).
     */
    a_trk->col_stop = b_trk->col_start - 1;

    F_SET(new, WT_TRACK_MERGE);
    F_SET(a_trk, WT_TRACK_MERGE);

merge:
    __wt_verbose(session, WT_VERB_SALVAGE, "%s and %s require merge",
      __wt_addr_string(session, a_trk->trk_addr, a_trk->trk_addr_size, ss->tmp1),
      __wt_addr_string(session, b_trk->trk_addr, b_trk->trk_addr_size, ss->tmp2));
    return (0);
}

/*
 * __slvg_col_trk_update_start --
 *     Update a column-store page's start key after an overlap.
 */
static void
__slvg_col_trk_update_start(uint32_t slot, WT_STUFF *ss)
{
    WT_TRACK *trk;
    uint32_t i;

    trk = ss->pages[slot];

    /*
     * If we deleted an initial piece of the WT_TRACK name space, it may no
     * longer be in the right location.
     *
     * For example, imagine page #1 has the key range 30-50, it split, and
     * we wrote page #2 with key range 30-40, and page #3 key range with 40-50, where pages #2 and
     * #3 have larger LSNs than page #1.  When the
     * key ranges were sorted, page #2 came first, then page #1 (because of
     * their earlier start keys than page #3), and page #2 came before page #1 because of its LSN.
     * When we resolve the overlap between page #2
     * and page #1, we truncate the initial key range of page #1, and it now
     * sorts after page #3, because it has the same starting key of 40, and
     * a lower LSN.
     *
     * We have already updated b_trk's start key; what we may have to do is
     * re-sort some number of elements in the list.
     */
    for (i = slot + 1; i < ss->pages_next; ++i) {
        if (ss->pages[i] == NULL)
            continue;
        if (ss->pages[i]->col_start > trk->col_stop)
            break;
    }
    i -= slot;
    if (i > 1)
        __wt_qsort(ss->pages + slot, (size_t)i, sizeof(WT_TRACK *), __slvg_trk_compare_key);
}

/*
 * __slvg_col_range_missing --
 *     Detect missing ranges from column-store files.
 */
static void
__slvg_col_range_missing(WT_SESSION_IMPL *session, WT_STUFF *ss)
{
    WT_TRACK *trk;
    uint64_t r;
    uint32_t i;

    for (i = 0, r = 0; i < ss->pages_next; ++i) {
        if ((trk = ss->pages[i]) == NULL)
            continue;
        if (trk->col_start != r + 1) {
            __wt_verbose(session, WT_VERB_SALVAGE,
              "%s column-store missing range from %" PRIu64 " to %" PRIu64 " inclusive",
              __wt_addr_string(session, trk->trk_addr, trk->trk_addr_size, ss->tmp1), r + 1,
              trk->col_start - 1);

            /*
             * We need to instantiate deleted items for the missing record range.
             */
            trk->col_missing = r + 1;
            F_SET(trk, WT_TRACK_MERGE);
        }
        r = trk->col_stop;
    }
}

/*
 * __slvg_modify_init --
 *     Initialize a salvage page's modification information.
 */
static int
__slvg_modify_init(WT_SESSION_IMPL *session, WT_PAGE *page)
{
    WT_RET(__wt_page_modify_init(session, page));
    __wt_page_modify_set(session, page);

    return (0);
}

/*
 * __slvg_col_build_internal --
 *     Build a column-store in-memory page that references all of the leaf pages we've found.
 */
static int
__slvg_col_build_internal(WT_SESSION_IMPL *session, uint32_t leaf_cnt, WT_STUFF *ss)
{
    WT_ADDR *addr;
    WT_DECL_RET;
    WT_PAGE *page;
    WT_PAGE_INDEX *pindex;
    WT_REF *ref, **refp;
    WT_TRACK *trk;
    uint32_t i;

    addr = NULL;

    /* Allocate a column-store root (internal) page and fill it in. */
    WT_RET(__wt_page_alloc(session, WT_PAGE_COL_INT, leaf_cnt, true, &page));
    WT_ERR(__slvg_modify_init(session, page));

    pindex = WT_INTL_INDEX_GET_SAFE(page);
    for (refp = pindex->index, i = 0; i < ss->pages_next; ++i) {
        if ((trk = ss->pages[i]) == NULL)
            continue;

        ref = *refp++;
        ref->home = page;
        ref->page = NULL;

        /*
         * Salvage doesn't read tree internal pages, so all pages are immediately durable,
         * regardless of a value's timestamps or transaction IDs.
         */
        WT_ERR(__wt_calloc_one(session, &addr));
        addr->newest_durable_ts = addr->oldest_start_ts = WT_TS_NONE;
        addr->oldest_start_txn = WT_TXN_NONE;
        addr->newest_stop_ts = WT_TS_MAX;
        addr->newest_stop_txn = WT_TXN_MAX;
        WT_ERR(__wt_memdup(session, trk->trk_addr, trk->trk_addr_size, &addr->addr));
        addr->size = trk->trk_addr_size;
        addr->type = trk->trk_ovfl_cnt == 0 ? WT_ADDR_LEAF_NO : WT_ADDR_LEAF;
        ref->addr = addr;
        addr = NULL;

        ref->ref_recno = trk->col_start;
        WT_REF_SET_STATE(ref, WT_REF_DISK);

        /*
         * If the page's key range is unmodified from when we read it (in other words, we didn't
         * merge part of this page with another page), we can use the page without change, and the
         * only thing we need to do is mark all overflow records the page references as in-use.
         *
         * If we did merge with another page, we have to build a page reflecting the updated key
         * range. Note, that requires an additional pass to free the merge page's backing blocks.
         */
        if (F_ISSET(trk, WT_TRACK_MERGE)) {
            ss->merge_free = true;

            WT_ERR(__slvg_col_build_leaf(session, trk, ref));
        } else
            WT_ERR(__slvg_ovfl_ref_all(session, trk));
        ++ref;
    }

    __wt_root_ref_init(session, &ss->root_ref, page, true);

    if (0) {
err:
        __wt_free(session, addr);
        __wt_page_out(session, &page);
    }
    return (ret);
}

/*
 * __slvg_col_build_leaf --
 *     Build a column-store leaf page for a merged page.
 */
static int
__slvg_col_build_leaf(WT_SESSION_IMPL *session, WT_TRACK *trk, WT_REF *ref)
{
    WT_COL *save_col_var;
    WT_DECL_RET;
    WT_PAGE *page;
    WT_SALVAGE_COOKIE *cookie, _cookie;
    uint64_t recno, skip, take;
    uint32_t save_entries;

    cookie = &_cookie;
    WT_CLEAR(*cookie);

    /* Get the original page, including the full in-memory setup. */
    WT_RET(__wt_page_in(session, ref, 0));
    page = ref->page;

    save_col_var = page->pg_var;
    save_entries = page->entries;

    /*
     * Calculate the number of K/V entries we are going to skip, and the total number of K/V entries
     * we'll take from this page.
     */
    recno = page->dsk->recno;
    cookie->skip = skip = trk->col_start - recno;
    cookie->take = take = (trk->col_stop - trk->col_start) + 1;

    __wt_verbose(session, WT_VERB_SALVAGE, "%s merge discarding first %" PRIu64
                                           " records, "
                                           "then taking %" PRIu64 " records",
      __wt_addr_string(session, trk->trk_addr, trk->trk_addr_size, trk->ss->tmp1), skip, take);

    /* Set the referenced flag on overflow pages we're using. */
    if (page->type == WT_PAGE_COL_VAR && trk->trk_ovfl_cnt != 0)
        WT_ERR(__slvg_col_ovfl(session, trk, page, recno, skip, take));

    /*
     * If we're missing some part of the range, the real start range is in trk->col_missing, else,
     * it's in trk->col_start. Update the parent's reference as well as the page itself.
     */
    if (trk->col_missing == 0)
        ref->ref_recno = trk->col_start;
    else {
        ref->ref_recno = trk->col_missing;
        cookie->missing = trk->col_start - trk->col_missing;

        __wt_verbose(session, WT_VERB_SALVAGE, "%s merge inserting %" PRIu64 " missing records",
          __wt_addr_string(session, trk->trk_addr, trk->trk_addr_size, trk->ss->tmp1),
          cookie->missing);
    }

    /*
     * We can't discard the original blocks associated with this page now. (The problem is we don't
     * want to overwrite any original information until the salvage run succeeds -- if we free the
     * blocks now, the next merge page we write might allocate those blocks and overwrite them, and
     * should the salvage run eventually fail, the original information would have been lost.) Clear
     * the reference addr so eviction doesn't free the underlying blocks.
     */
    __wt_ref_addr_free(session, ref);

    /* Write the new version of the leaf page to disk. */
    WT_ERR(__slvg_modify_init(session, page));
    WT_ERR(__wt_reconcile(session, ref, cookie, WT_REC_VISIBILITY_ERR));

    /* Reset the page. */
    page->pg_var = save_col_var;
    page->entries = save_entries;

    ret = __wt_page_release(session, ref, 0);
    if (ret == 0)
        ret = __wt_evict(session, ref, WT_REF_MEM, WT_EVICT_CALL_CLOSING);

    if (0) {
err:
        WT_TRET(__wt_page_release(session, ref, 0));
    }

    return (ret);
}

/*
 * __slvg_col_ovfl_single --
 *     Find a single overflow record in the merge page's list, and mark it as referenced.
 */
static int
__slvg_col_ovfl_single(WT_SESSION_IMPL *session, WT_TRACK *trk, WT_CELL_UNPACK *unpack)
{
    WT_TRACK *ovfl;
    uint32_t i;

    /*
     * Search the list of overflow records for this page -- we should find exactly one match, and we
     * mark it as referenced.
     */
    for (i = 0; i < trk->trk_ovfl_cnt; ++i) {
        ovfl = trk->ss->ovfl[trk->trk_ovfl_slot[i]];
        if (unpack->size == ovfl->trk_addr_size &&
          memcmp(unpack->data, ovfl->trk_addr, unpack->size) == 0)
            return (__slvg_ovfl_ref(session, ovfl, false));
    }

    WT_PANIC_RET(session, EINVAL, "overflow record at column-store page merge not found");
}

/*
 * __slvg_col_ovfl --
 *     Mark overflow items referenced by the merged page.
 */
static int
__slvg_col_ovfl(WT_SESSION_IMPL *session, WT_TRACK *trk, WT_PAGE *page, uint64_t recno,
  uint64_t skip, uint64_t take)
{
    WT_CELL *cell;
    WT_CELL_UNPACK unpack;
    WT_COL *cip;
    WT_DECL_RET;
    uint64_t start, stop;
    uint32_t i;

    /*
     * Merging a variable-length column-store page, and we took some number of records, figure out
     * which (if any) overflow records we used.
     */
    start = recno + skip;
    stop = (recno + skip + take) - 1;

    WT_COL_FOREACH (page, cip, i) {
        cell = WT_COL_PTR(page, cip);
        __wt_cell_unpack(session, page, cell, &unpack);
        recno += __wt_cell_rle(&unpack);

        /*
         * I keep getting this calculation wrong, so here's the logic. Start is the first record we
         * want, stop is the last record we want. The record number has already been incremented one
         * past the maximum record number for this page entry, that is, it's set to the first record
         * number for the next page entry. The test of start should be greater-than (not
         * greater-than- or-equal), because of that increment, if the record number equals start, we
         * want the next record, not this one. The test against stop is greater-than, not
         * greater-than-or-equal because stop is the last record wanted, if the record number equals
         * stop, we want the next record.
         */
        if (recno > start && unpack.type == WT_CELL_VALUE_OVFL) {
            ret = __slvg_col_ovfl_single(session, trk, &unpack);

            /*
             * When handling overlapping ranges on variable-length column-store leaf pages, we split
             * ranges without considering if we were splitting RLE units. (See note at the beginning
             * of this file for explanation of the overall process.) If the RLE unit was on-page, we
             * can simply write it again. If the RLE unit was an overflow value that's already been
             * used by another row (from some other page created by a range split), there's not much
             * to do, this row can't reference an overflow record we don't have: delete the row.
             */
            if (ret == EBUSY) {
                __wt_cell_type_reset(session, cell, WT_CELL_VALUE_OVFL, WT_CELL_DEL);
                ret = 0;
            }
            WT_RET(ret);
        }
        if (recno > stop)
            break;
    }
    return (0);
}

/*
 * __slvg_row_range --
 *     Figure out the leaf pages we need and discard everything else. At the same time, tag the
 *     overflow pages they reference.
 */
static int
__slvg_row_range(WT_SESSION_IMPL *session, WT_STUFF *ss)
{
    WT_BTREE *btree;
    WT_TRACK *jtrk;
    uint32_t i, j;
    int cmp;

    btree = S2BT(session);

    /*
     * DO NOT MODIFY THIS CODE WITHOUT REVIEWING THE CORRESPONDING ROW- OR COLUMN-STORE CODE: THEY
     * ARE IDENTICAL OTHER THAN THE PAGES THAT ARE BEING HANDLED.
     *
     * Walk the page array looking for overlapping key ranges, adjusting the ranges based on the LSN
     * until there are no overlaps.
     *
     * DO NOT USE POINTERS INTO THE ARRAY: THE ARRAY IS RE-SORTED IN PLACE AS ENTRIES ARE SPLIT, SO
     * ARRAY REFERENCES MUST ALWAYS BE ARRAY BASE PLUS OFFSET.
     */
    for (i = 0; i < ss->pages_next; ++i) {
        if (ss->pages[i] == NULL)
            continue;

        /* Check for pages that overlap our page. */
        for (j = i + 1; j < ss->pages_next; ++j) {
            if (ss->pages[j] == NULL)
                continue;
            /*
             * We're done if this page starts after our stop, no subsequent pages can overlap our
             * page.
             */
            WT_RET(__wt_compare(
              session, btree->collator, &ss->pages[j]->row_start, &ss->pages[i]->row_stop, &cmp));
            if (cmp > 0)
                break;

            /* There's an overlap, fix it up. */
            jtrk = ss->pages[j];
            WT_RET(__slvg_row_range_overlap(session, i, j, ss));

            /*
             * If the overlap resolution changed the entry's start key, the entry might have moved
             * and the page array re-sorted, and pages[j] would reference a different page. We don't
             * move forward if that happened, we re-process the slot again (by decrementing j before
             * the loop's increment).
             */
            if (ss->pages[j] != NULL && jtrk != ss->pages[j])
                --j;
        }
    }
    return (0);
}

/*
 * __slvg_row_range_overlap --
 *     Two row-store key ranges overlap, deal with it.
 */
static int
__slvg_row_range_overlap(WT_SESSION_IMPL *session, uint32_t a_slot, uint32_t b_slot, WT_STUFF *ss)
{
    WT_BTREE *btree;
    WT_DECL_RET;
    WT_TRACK *a_trk, *b_trk, *new;
    uint32_t i;
    int start_cmp, stop_cmp;

    /*
     * DO NOT MODIFY THIS CODE WITHOUT REVIEWING THE CORRESPONDING ROW- OR COLUMN-STORE CODE: THEY
     * ARE IDENTICAL OTHER THAN THE PAGES THAT ARE BEING HANDLED.
     */
    btree = S2BT(session);

    a_trk = ss->pages[a_slot];
    b_trk = ss->pages[b_slot];

    __wt_verbose(session, WT_VERB_SALVAGE, "%s and %s range overlap",
      __wt_addr_string(session, a_trk->trk_addr, a_trk->trk_addr_size, ss->tmp1),
      __wt_addr_string(session, b_trk->trk_addr, b_trk->trk_addr_size, ss->tmp2));

/*
 * !!! (Don't format the comment.)
 * The key ranges of two WT_TRACK pages in the array overlap -- choose the ranges we're going to
 * take from each.
 *
 * We can think of the overlap possibilities as 11 different cases:
 *
 *		AAAAAAAAAAAAAAAAAA
 * #1		BBBBBBBBBBBBBBBBBB		pages are the same
 * #2	BBBBBBBBBBBBB				overlaps the beginning
 * #3			BBBBBBBBBBBBBBBB	overlaps the end
 * #4		BBBBB				B is a prefix of A
 * #5			BBBBBB			B is middle of A
 * #6			BBBBBBBBBB		B is a suffix of A
 *
 * and:
 *
 *		BBBBBBBBBBBBBBBBBB
 * #7	AAAAAAAAAAAAA				same as #3
 * #8			AAAAAAAAAAAAAAAA	same as #2
 * #9		AAAAA				A is a prefix of B
 * #10			AAAAAA			A is middle of B
 * #11			AAAAAAAAAA		A is a suffix of B
 *
 * Note the leaf page array was sorted by key and a_trk appears earlier in the array than b_trk, so
 * cases #2/8, #10 and #11 are impossible.
 *
 * Finally, there's one additional complicating factor -- final ranges are assigned based on the
 * page's LSN.
 */
#define A_TRK_START (&a_trk->row_start)
#define A_TRK_STOP (&a_trk->row_stop)
#define B_TRK_START (&b_trk->row_start)
#define B_TRK_STOP (&b_trk->row_stop)
#define SLOT_START(i) (&ss->pages[i]->row_start)
#define __slvg_key_copy(session, dst, src) __wt_buf_set(session, dst, (src)->data, (src)->size)

    WT_RET(__wt_compare(session, btree->collator, A_TRK_START, B_TRK_START, &start_cmp));
    WT_RET(__wt_compare(session, btree->collator, A_TRK_STOP, B_TRK_STOP, &stop_cmp));

    if (start_cmp > 0) /* Case #2/8, #10, #11 */
        WT_PANIC_RET(session, EINVAL, "unexpected merge array sort order");

    if (start_cmp == 0) { /* Case #1, #4, #9 */
                          /*
                           * The secondary sort of the leaf page array was the page's LSN, in
                           * high-to-low order, which means a_trk has a higher LSN, and is more
                           * desirable, than b_trk. In cases #1 and #4 and #9, where the start of
                           * the range is the same for the two pages, this simplifies things, it
                           * guarantees a_trk has a higher LSN than b_trk.
                           */
        if (stop_cmp >= 0)
            /*
             * Case #1, #4: a_trk is a superset of b_trk, and a_trk is more desirable -- discard
             * b_trk.
             */
            goto delete_b;

        /*
         * Case #9: b_trk is a superset of a_trk, but a_trk is more desirable: keep both but delete
         * a_trk's key range from b_trk.
         */
        WT_RET(__slvg_row_trk_update_start(session, A_TRK_STOP, b_slot, ss));
        F_SET(b_trk, WT_TRACK_CHECK_START | WT_TRACK_MERGE);
        goto merge;
    }

    if (stop_cmp == 0) { /* Case #6 */
        if (a_trk->trk_gen > b_trk->trk_gen)
            /*
             * Case #6: a_trk is a superset of b_trk and a_trk is more desirable -- discard b_trk.
             */
            goto delete_b;

        /*
         * Case #6: a_trk is a superset of b_trk, but b_trk is more desirable: keep both but delete
         * b_trk's key range from a_trk.
         */
        WT_RET(__slvg_key_copy(session, A_TRK_STOP, B_TRK_START));
        F_SET(a_trk, WT_TRACK_CHECK_STOP | WT_TRACK_MERGE);
        goto merge;
    }

    if (stop_cmp < 0) { /* Case #3/7 */
        if (a_trk->trk_gen > b_trk->trk_gen) {
            /*
             * Case #3/7: a_trk is more desirable, delete a_trk's key range from b_trk;
             */
            WT_RET(__slvg_row_trk_update_start(session, A_TRK_STOP, b_slot, ss));
            F_SET(b_trk, WT_TRACK_CHECK_START | WT_TRACK_MERGE);
        } else {
            /*
             * Case #3/7: b_trk is more desirable, delete b_trk's key range from a_trk;
             */
            WT_RET(__slvg_key_copy(session, A_TRK_STOP, B_TRK_START));
            F_SET(a_trk, WT_TRACK_CHECK_STOP | WT_TRACK_MERGE);
        }
        goto merge;
    }

    /*
     * Case #5: a_trk is a superset of b_trk and a_trk is more desirable -- discard b_trk.
     */
    if (a_trk->trk_gen > b_trk->trk_gen) {
delete_b:
        /*
         * After page and overflow reconciliation, one (and only one) page can reference an overflow
         * record. But, if we split a page into multiple chunks, any of the chunks might own any of
         * the backing overflow records, so overflow records won't normally be discarded until after
         * the merge phase completes. (The merge phase is where the final pages are written, and we
         * figure out which overflow records are actually used.) If freeing a chunk and there are no
         * other references to the underlying shared information, the overflow records must be
         * useless, discard them to keep the final file size small.
         */
        if (b_trk->shared->ref == 1)
            for (i = 0; i < b_trk->trk_ovfl_cnt; ++i)
                WT_RET(__slvg_trk_free(session, &ss->ovfl[b_trk->trk_ovfl_slot[i]], true));
        return (__slvg_trk_free(session, &ss->pages[b_slot], true));
    }

    /*
     * Case #5: b_trk is more desirable and is a middle chunk of a_trk. Split a_trk into two parts,
     * the key range before b_trk and the key range after b_trk.
     *
     * Allocate a new WT_TRACK object, and extend the array of pages as necessary.
     */
    WT_RET(__wt_calloc_one(session, &new));
    if ((ret = __wt_realloc_def(session, &ss->pages_allocated, ss->pages_next + 1, &ss->pages)) !=
      0) {
        __wt_free(session, new);
        return (ret);
    }

    /*
     * First, set up the track share (we do this after the allocation to ensure the shared reference
     * count is never incorrect).
     */
    new->shared = a_trk->shared;
    new->ss = a_trk->ss;
    ++new->shared->ref;

    /*
     * Second, insert the new element into the array after the existing element (that's probably
     * wrong, but we'll fix it up in a second).
     */
    memmove(
      ss->pages + a_slot + 1, ss->pages + a_slot, (ss->pages_next - a_slot) * sizeof(*ss->pages));
    ss->pages[a_slot + 1] = new;
    ++ss->pages_next;

    /*
     * Third, set its its stop key to be the stop key of the original chunk, and call
     * __slvg_row_trk_update_start. That function will both set the start key to be the first key
     * after the stop key of the middle chunk (that's b_trk), and re-sort the WT_TRACK array as
     * necessary to move our new entry into the right sorted location.
     */
    WT_RET(__slvg_key_copy(session, &new->row_stop, A_TRK_STOP));
    WT_RET(__slvg_row_trk_update_start(session, B_TRK_STOP, a_slot + 1, ss));

    /*
     * Fourth, set the original WT_TRACK information to reference only the initial key space in the
     * page, that is, everything up to the starting key of the middle chunk (that's b_trk).
     */
    WT_RET(__slvg_key_copy(session, A_TRK_STOP, B_TRK_START));
    F_SET(new, WT_TRACK_CHECK_START);
    F_SET(a_trk, WT_TRACK_CHECK_STOP);

    F_SET(new, WT_TRACK_MERGE);
    F_SET(a_trk, WT_TRACK_MERGE);

merge:
    __wt_verbose(session, WT_VERB_SALVAGE, "%s and %s require merge",
      __wt_addr_string(session, a_trk->trk_addr, a_trk->trk_addr_size, ss->tmp1),
      __wt_addr_string(session, b_trk->trk_addr, b_trk->trk_addr_size, ss->tmp2));
    return (0);
}

/*
 * __slvg_row_trk_update_start --
 *     Update a row-store page's start key after an overlap.
 */
static int
__slvg_row_trk_update_start(WT_SESSION_IMPL *session, WT_ITEM *stop, uint32_t slot, WT_STUFF *ss)
{
    WT_BTREE *btree;
    WT_DECL_ITEM(dsk);
    WT_DECL_ITEM(key);
    WT_DECL_RET;
    WT_PAGE *page;
    WT_ROW *rip;
    WT_TRACK *trk;
    uint32_t i;
    int cmp;
    bool found;

    btree = S2BT(session);
    page = NULL;
    found = false;

    trk = ss->pages[slot];

    /*
     * If we deleted an initial piece of the WT_TRACK name space, it may no
     * longer be in the right location.
     *
     * For example, imagine page #1 has the key range 30-50, it split, and
     * we wrote page #2 with key range 30-40, and page #3 key range with 40-50, where pages #2 and
     * #3 have larger LSNs than page #1.  When the
     * key ranges were sorted, page #2 came first, then page #1 (because of
     * their earlier start keys than page #3), and page #2 came before page #1 because of its LSN.
     * When we resolve the overlap between page #2
     * and page #1, we truncate the initial key range of page #1, and it now
     * sorts after page #3, because it has the same starting key of 40, and
     * a lower LSN.
     *
     * First, update the WT_TRACK start key based on the specified stop key.
     *
     * Read and instantiate the WT_TRACK page (we don't have to verify the
     * page, nor do we have to be quiet on error, we've already read this
     * page successfully).
     *
     * Page flags are 0 because we aren't releasing the memory used to read
     * the page into memory and we don't want page discard to free it.
     */
    WT_RET(__wt_scr_alloc(session, trk->trk_size, &dsk));
    WT_ERR(__wt_bt_read(session, dsk, trk->trk_addr, trk->trk_addr_size));
    WT_ERR(__wt_page_inmem(session, NULL, dsk->data, 0, &page));

    /*
     * Walk the page, looking for a key sorting greater than the specified stop key -- that's our
     * new start key.
     */
    WT_ERR(__wt_scr_alloc(session, 0, &key));
    WT_ROW_FOREACH (page, rip, i) {
        WT_ERR(__wt_row_leaf_key(session, page, rip, key, false));
        WT_ERR(__wt_compare(session, btree->collator, key, stop, &cmp));
        if (cmp > 0) {
            found = true;
            break;
        }
    }

    /*
     * We know that at least one key on the page sorts after the specified stop key, otherwise the
     * page would have entirely overlapped and we would have discarded it, we wouldn't be here.
     * Therefore, this test is safe. (But, it never hurts to check.)
     */
    if (!found)
        WT_ERR_MSG(session, WT_ERROR, "expected on-page key not found");
    WT_ERR(__slvg_key_copy(session, &trk->row_start, key));

    /*
     * We may need to re-sort some number of elements in the list. Walk forward in the list until
     * reaching an entry which cannot overlap the adjusted entry. If it's more than a single slot,
     * re-sort the entries.
     */
    for (i = slot + 1; i < ss->pages_next; ++i) {
        if (ss->pages[i] == NULL)
            continue;
        WT_ERR(__wt_compare(session, btree->collator, SLOT_START(i), &trk->row_stop, &cmp));
        if (cmp > 0)
            break;
    }
    i -= slot;
    if (i > 1)
        __wt_qsort(ss->pages + slot, (size_t)i, sizeof(WT_TRACK *), __slvg_trk_compare_key);

err:
    if (page != NULL)
        __wt_page_out(session, &page);
    __wt_scr_free(session, &dsk);
    __wt_scr_free(session, &key);

    return (ret);
}

/*
 * __slvg_row_build_internal --
 *     Build a row-store in-memory page that references all of the leaf pages we've found.
 */
static int
__slvg_row_build_internal(WT_SESSION_IMPL *session, uint32_t leaf_cnt, WT_STUFF *ss)
{
    WT_ADDR *addr;
    WT_DECL_RET;
    WT_PAGE *page;
    WT_PAGE_INDEX *pindex;
    WT_REF *ref, **refp;
    WT_TRACK *trk;
    uint32_t i;
    u_int decr_cnt;

    addr = NULL;
    decr_cnt = 0;

    /* Allocate a row-store root (internal) page and fill it in. */
    WT_RET(__wt_page_alloc(session, WT_PAGE_ROW_INT, leaf_cnt, true, &page));
    WT_ERR(__slvg_modify_init(session, page));

    pindex = WT_INTL_INDEX_GET_SAFE(page);
    for (refp = pindex->index, i = 0; i < ss->pages_next; ++i) {
        if ((trk = ss->pages[i]) == NULL)
            continue;

        ref = *refp++;
        ref->home = page;
        ref->page = NULL;

        /*
         * Salvage doesn't read tree internal pages, so all pages are immediately durable,
         * regardless of a value's timestamps or transaction IDs.
         */
        WT_ERR(__wt_calloc_one(session, &addr));
        addr->newest_durable_ts = addr->oldest_start_ts = WT_TS_NONE;
        addr->oldest_start_txn = WT_TXN_NONE;
        addr->newest_stop_ts = WT_TS_MAX;
        addr->newest_stop_txn = WT_TXN_MAX;
        WT_ERR(__wt_memdup(session, trk->trk_addr, trk->trk_addr_size, &addr->addr));
        addr->size = trk->trk_addr_size;
        addr->type = trk->trk_ovfl_cnt == 0 ? WT_ADDR_LEAF_NO : WT_ADDR_LEAF;
        ref->addr = addr;
        addr = NULL;

        __wt_ref_key_clear(ref);
        WT_REF_SET_STATE(ref, WT_REF_DISK);

        /*
         * If the page's key range is unmodified from when we read it (in other words, we didn't
         * merge part of this page with another page), we can use the page without change, and the
         * only thing we need to do is mark all overflow records the page references as in-use.
         *
         * If we did merge with another page, we have to build a page reflecting the updated key
         * range. Note, that requires an additional pass to free the merge page's backing blocks.
         */
        if (F_ISSET(trk, WT_TRACK_MERGE)) {
            ss->merge_free = true;

            WT_ERR(__slvg_row_build_leaf(session, trk, ref, ss));
        } else {
            WT_ERR(
              __wt_row_ikey_incr(session, page, 0, trk->row_start.data, trk->row_start.size, ref));

            WT_ERR(__slvg_ovfl_ref_all(session, trk));
        }
        ++ref;

        /*
         * !!!
         * There's a risk the page we're building is too large for the cache. The right fix would be
         * to write the keys out to an on-disk file and delay allocating the page image until we're
         * ready to reconcile the new root page, and then read keys in from that backing file during
         * the reconciliation of the root page. For now, make sure the eviction threads don't see us
         * as a threat.
         */
        if (page->memory_footprint > WT_MEGABYTE) {
            ++decr_cnt;
            __wt_cache_page_inmem_decr(session, page, WT_MEGABYTE);
        }
    }
    if (decr_cnt != 0)
        __wt_cache_page_inmem_incr(session, page, decr_cnt * WT_MEGABYTE);

    __wt_root_ref_init(session, &ss->root_ref, page, false);

    if (0) {
err:
        __wt_free(session, addr);
        if (decr_cnt != 0)
            __wt_cache_page_inmem_incr(session, page, decr_cnt * WT_MEGABYTE);
        __wt_page_out(session, &page);
    }
    return (ret);
}

/*
 * __slvg_row_build_leaf --
 *     Build a row-store leaf page for a merged page.
 */
static int
__slvg_row_build_leaf(WT_SESSION_IMPL *session, WT_TRACK *trk, WT_REF *ref, WT_STUFF *ss)
{
    WT_BTREE *btree;
    WT_DECL_ITEM(key);
    WT_DECL_RET;
    WT_PAGE *page;
    WT_ROW *rip;
    WT_SALVAGE_COOKIE *cookie, _cookie;
    uint32_t i, skip_start, skip_stop;
    int cmp;

    btree = S2BT(session);
    page = NULL;

    cookie = &_cookie;
    WT_CLEAR(*cookie);

    /* Allocate temporary space in which to instantiate the keys. */
    WT_RET(__wt_scr_alloc(session, 0, &key));

    /* Get the original page, including the full in-memory setup. */
    WT_ERR(__wt_page_in(session, ref, 0));
    page = ref->page;

    /*
     * Figure out how many page keys we want to take and how many we want to skip.
     *
     * If checking the starting range key, the key we're searching for will be equal to the starting
     * range key. This is because we figured out the true merged-page start key as part of
     * discarding initial keys from the page (see the __slvg_row_range_overlap function, and its
     * calls to __slvg_row_trk_update_start for more information).
     *
     * If checking the stopping range key, we want the keys on the page that are less-than the
     * stopping range key. This is because we copied a key from another page to define this page's
     * stop range: that page is the page that owns the "equal to" range space.
     */
    skip_start = skip_stop = 0;
    if (F_ISSET(trk, WT_TRACK_CHECK_START))
        WT_ROW_FOREACH (page, rip, i) {
            WT_ERR(__wt_row_leaf_key(session, page, rip, key, false));

            /*
             * >= is correct: see the comment above.
             */
            WT_ERR(__wt_compare(session, btree->collator, key, &trk->row_start, &cmp));
            if (cmp >= 0)
                break;
            __wt_verbose(session, WT_VERB_SALVAGE, "%s merge discarding leading key %s",
              __wt_addr_string(session, trk->trk_addr, trk->trk_addr_size, ss->tmp1),
              __wt_buf_set_printable(session, key->data, key->size, ss->tmp2));
            ++skip_start;
        }
    if (F_ISSET(trk, WT_TRACK_CHECK_STOP))
        WT_ROW_FOREACH_REVERSE(page, rip, i)
        {
            WT_ERR(__wt_row_leaf_key(session, page, rip, key, false));

            /*
             * < is correct: see the comment above.
             */
            WT_ERR(__wt_compare(session, btree->collator, key, &trk->row_stop, &cmp));
            if (cmp < 0)
                break;
            __wt_verbose(session, WT_VERB_SALVAGE, "%s merge discarding trailing key %s",
              __wt_addr_string(session, trk->trk_addr, trk->trk_addr_size, ss->tmp1),
              __wt_buf_set_printable(session, key->data, key->size, ss->tmp2));
            ++skip_stop;
        }

    /* We should have selected some entries, but not the entire page. */
    WT_ASSERT(session, skip_start + skip_stop > 0 && skip_start + skip_stop < page->entries);

    /*
     * Take a copy of this page's first key to define the start of its range. The key may require
     * processing, otherwise, it's a copy from the page.
     */
    rip = page->pg_row + skip_start;
    WT_ERR(__wt_row_leaf_key(session, page, rip, key, false));
    WT_ERR(__wt_row_ikey_incr(session, ref->home, 0, key->data, key->size, ref));

    /* Set the referenced flag on overflow pages we're using. */
    if (trk->trk_ovfl_cnt != 0)
        WT_ERR(__slvg_row_ovfl(session, trk, page, skip_start, page->entries - skip_stop));

    /*
     * Change the page to reflect the correct record count: there is no need to copy anything on the
     * page itself, the entries value limits the number of page items.
     */
    page->entries -= skip_stop;
    cookie->skip = skip_start;

    /*
     * We can't discard the original blocks associated with this page now. (The problem is we don't
     * want to overwrite any original information until the salvage run succeeds -- if we free the
     * blocks now, the next merge page we write might allocate those blocks and overwrite them, and
     * should the salvage run eventually fail, the original information would have been lost.) Clear
     * the reference addr so eviction doesn't free the underlying blocks.
     */
    __wt_ref_addr_free(session, ref);

    /* Write the new version of the leaf page to disk. */
    WT_ERR(__slvg_modify_init(session, page));
    WT_ERR(__wt_reconcile(session, ref, cookie, WT_REC_VISIBILITY_ERR));

    /* Reset the page. */
    page->entries += skip_stop;

    /*
     * Discard our hazard pointer and evict the page, updating the parent's reference.
     */
    ret = __wt_page_release(session, ref, 0);
    if (ret == 0)
        ret = __wt_evict(session, ref, WT_REF_MEM, WT_EVICT_CALL_CLOSING);

    if (0) {
err:
        WT_TRET(__wt_page_release(session, ref, 0));
    }
    __wt_scr_free(session, &key);

    return (ret);
}

/*
 * __slvg_row_ovfl_single --
 *     Find a single overflow record in the merge page's list, and mark it as referenced.
 */
static int
__slvg_row_ovfl_single(WT_SESSION_IMPL *session, WT_TRACK *trk, WT_CELL_UNPACK *unpack)
{
    WT_TRACK *ovfl;
    uint32_t i;

    /* Check if it's an overflow record. */
    if (unpack->type != WT_CELL_KEY_OVFL && unpack->type != WT_CELL_VALUE_OVFL)
        return (0);

    /*
     * Search the list of overflow records for this page -- we should find exactly one match, and we
     * mark it as referenced.
     */
    for (i = 0; i < trk->trk_ovfl_cnt; ++i) {
        ovfl = trk->ss->ovfl[trk->trk_ovfl_slot[i]];
        if (unpack->size == ovfl->trk_addr_size &&
          memcmp(unpack->data, ovfl->trk_addr, unpack->size) == 0)
            return (__slvg_ovfl_ref(session, ovfl, true));
    }

    WT_PANIC_RET(session, EINVAL, "overflow record at row-store page merge not found");
}

/*
 * __slvg_row_ovfl --
 *     Mark overflow items referenced by the merged page.
 */
static int
__slvg_row_ovfl(
  WT_SESSION_IMPL *session, WT_TRACK *trk, WT_PAGE *page, uint32_t start, uint32_t stop)
{
    WT_CELL *cell;
    WT_CELL_UNPACK unpack;
    WT_ROW *rip;
    void *copy;

    /*
     * We're merging a row-store page, and we took some number of records, figure out which (if any)
     * overflow records we used.
     */
    for (rip = page->pg_row + start; start < stop; ++start, ++rip) {
        copy = WT_ROW_KEY_COPY(rip);
        WT_IGNORE_RET_BOOL(__wt_row_leaf_key_info(page, copy, NULL, &cell, NULL, NULL));
        if (cell != NULL) {
            __wt_cell_unpack(session, page, cell, &unpack);
            WT_RET(__slvg_row_ovfl_single(session, trk, &unpack));
        }
        __wt_row_leaf_value_cell(session, page, rip, NULL, &unpack);
        WT_RET(__slvg_row_ovfl_single(session, trk, &unpack));
    }
    return (0);
}

/*
 * __slvg_trk_compare_addr --
 *     Compare two WT_TRACK array entries by address cookie.
 */
static int WT_CDECL
__slvg_trk_compare_addr(const void *a, const void *b)
{
    WT_DECL_RET;
    WT_TRACK *a_trk, *b_trk;
    size_t len;

    a_trk = *(WT_TRACK **)a;
    b_trk = *(WT_TRACK **)b;

    /*
     * We don't care about the order because these are opaque cookies -- we're just sorting them so
     * we can binary search instead of linear search.
     */
    len = WT_MIN(a_trk->trk_addr_size, b_trk->trk_addr_size);
    ret = memcmp(a_trk->trk_addr, b_trk->trk_addr, len);
    if (ret == 0)
        ret = a_trk->trk_addr_size > b_trk->trk_addr_size ? -1 : 1;
    return (ret);
}

/*
 * __slvg_ovfl_compare --
 *     Bsearch comparison routine for the overflow array.
 */
static int WT_CDECL
__slvg_ovfl_compare(const void *a, const void *b)
{
    WT_ADDR *addr;
    WT_DECL_RET;
    WT_TRACK *trk;
    size_t len;

    addr = (WT_ADDR *)a;
    trk = *(WT_TRACK **)b;

    len = WT_MIN(trk->trk_addr_size, addr->size);
    ret = memcmp(addr->addr, trk->trk_addr, len);
    if (ret == 0 && addr->size != trk->trk_addr_size)
        ret = addr->size < trk->trk_addr_size ? -1 : 1;
    return (ret);
}

/*
 * __slvg_ovfl_reconcile --
 *     Review relationships between leaf pages and the overflow pages, delete leaf pages until
 *     there's a one-to-one relationship between leaf and overflow pages.
 */
static int
__slvg_ovfl_reconcile(WT_SESSION_IMPL *session, WT_STUFF *ss)
{
    WT_ADDR *addr;
    WT_DECL_RET;
    WT_TRACK **searchp, *trk;
    uint32_t i, j, *slot;

    slot = NULL;

    /*
     * If an overflow page is referenced more than once, discard leaf pages with the lowest LSNs
     * until overflow pages are only referenced once.
     *
     * This requires sorting the page list by LSN, and the overflow array by address cookie.
     */
    __wt_qsort(ss->pages, (size_t)ss->pages_next, sizeof(WT_TRACK *), __slvg_trk_compare_gen);
    __wt_qsort(ss->ovfl, (size_t)ss->ovfl_next, sizeof(WT_TRACK *), __slvg_trk_compare_addr);

    /*
     * Walk the list of pages and discard any pages referencing non-existent overflow pages or
     * referencing overflow pages also referenced by pages with higher LSNs. Our caller sorted the
     * page list by LSN, high to low, so we don't have to do explicit testing of the page LSNs, the
     * first page to reference an overflow page is the best page to own it.
     */
    for (i = 0; i < ss->pages_next; ++i) {
        if ((trk = ss->pages[i]) == NULL || trk->trk_ovfl_cnt == 0)
            continue;

        WT_ERR(__wt_calloc_def(session, trk->trk_ovfl_cnt, &slot));
        for (j = 0; j < trk->trk_ovfl_cnt; ++j) {
            addr = &trk->trk_ovfl_addr[j];
            searchp =
              bsearch(addr, ss->ovfl, ss->ovfl_next, sizeof(WT_TRACK *), __slvg_ovfl_compare);

            /*
             * If the overflow page doesn't exist or if another page has already claimed it, this
             * leaf page isn't usable.
             */
            if (searchp != NULL && !F_ISSET(*searchp, WT_TRACK_OVFL_REFD)) {
                /*
                 * Convert each block address into a slot in the list of overflow pages as we go.
                 */
                slot[j] = (uint32_t)(searchp - ss->ovfl);
                F_SET(*searchp, WT_TRACK_OVFL_REFD);
                continue;
            }

            __wt_verbose(session, WT_VERB_SALVAGE, "%s references unavailable overflow page %s",
              __wt_addr_string(session, trk->trk_addr, trk->trk_addr_size, ss->tmp1),
              __wt_addr_string(session, addr->addr, addr->size, ss->tmp2));

            /*
             * Clear the "referenced" flag for any overflow pages already claimed by this leaf page
             * some other page might claim them.
             */
            while (j > 0)
                F_CLR(ss->ovfl[slot[--j]], WT_TRACK_OVFL_REFD);
            trk = NULL;
            WT_ERR(__slvg_trk_free(session, &ss->pages[i], true));
            break;
        }

        /*
         * We now have a reference to the overflow WT_TRACK, and so no longer need the page's
         * address array, discard it. Note, we potentially freed the WT_TRACK in the loop above,
         * check it's still valid.
         */
        if (trk == NULL)
            __wt_free(session, slot);
        else {
            __slvg_trk_free_addr(session, trk);

            trk->trk_ovfl_slot = slot;
            slot = NULL;
        }
    }
    return (0);

err:
    __wt_free(session, slot);
    return (ret);
}

/*
 * __slvg_trk_compare_key --
 *     Compare two WT_TRACK array entries by key, and secondarily, by LSN.
 */
static int WT_CDECL
__slvg_trk_compare_key(const void *a, const void *b)
{
    WT_SESSION_IMPL *session;
    WT_TRACK *a_trk, *b_trk;
    uint64_t a_gen, a_recno, b_gen, b_recno;
    int cmp;

    a_trk = *(WT_TRACK **)a;
    b_trk = *(WT_TRACK **)b;

    if (a_trk == NULL)
        return (b_trk == NULL ? 0 : 1);
    if (b_trk == NULL)
        return (-1);

    switch (a_trk->ss->page_type) {
    case WT_PAGE_COL_FIX:
    case WT_PAGE_COL_VAR:
        a_recno = a_trk->col_start;
        b_recno = b_trk->col_start;
        if (a_recno == b_recno)
            break;
        if (a_recno > b_recno)
            return (1);
        if (a_recno < b_recno)
            return (-1);
        break;
    case WT_PAGE_ROW_LEAF:
        /*
         * XXX
         * __wt_compare can potentially fail, and we're ignoring that
         * error because this routine is called as an underlying qsort
         * routine.
         */
        session = a_trk->ss->session;
        WT_IGNORE_RET(__wt_compare(
          session, S2BT(session)->collator, &a_trk->row_start, &b_trk->row_start, &cmp));
        if (cmp != 0)
            return (cmp);
        break;
    }

    /*
     * If the primary keys compare equally, differentiate based on LSN. Sort from highest LSN to
     * lowest, that is, the earlier pages in the array are more desirable.
     */
    a_gen = a_trk->trk_gen;
    b_gen = b_trk->trk_gen;
    return (a_gen > b_gen ? -1 : (a_gen < b_gen ? 1 : 0));
}

/*
 * __slvg_trk_compare_gen --
 *     Compare two WT_TRACK array entries by LSN.
 */
static int WT_CDECL
__slvg_trk_compare_gen(const void *a, const void *b)
{
    WT_TRACK *a_trk, *b_trk;
    uint64_t a_gen, b_gen;

    a_trk = *(WT_TRACK **)a;
    b_trk = *(WT_TRACK **)b;

    /*
     * Sort from highest LSN to lowest, that is, the earlier pages in the array are more desirable.
     */
    a_gen = a_trk->trk_gen;
    b_gen = b_trk->trk_gen;
    return (a_gen > b_gen ? -1 : (a_gen < b_gen ? 1 : 0));
}

/*
 * __slvg_merge_block_free --
 *     Clean up backing file and overflow blocks after the merge phase.
 */
static int
__slvg_merge_block_free(WT_SESSION_IMPL *session, WT_STUFF *ss)
{
    WT_TRACK *trk;
    uint32_t i;

    /* Free any underlying file blocks for merged pages. */
    for (i = 0; i < ss->pages_next; ++i) {
        if ((trk = ss->pages[i]) == NULL)
            continue;
        if (F_ISSET(trk, WT_TRACK_MERGE))
            WT_RET(__slvg_trk_free(session, &ss->pages[i], true));
    }

    /* Free any unused overflow records. */
    return (__slvg_ovfl_discard(session, ss));
}

/*
 * __slvg_ovfl_ref --
 *     Reference an overflow page, checking for multiple references.
 */
static int
__slvg_ovfl_ref(WT_SESSION_IMPL *session, WT_TRACK *trk, bool multi_panic)
{
    if (F_ISSET(trk, WT_TRACK_OVFL_REFD)) {
        if (!multi_panic)
            return (__wt_set_return(session, EBUSY));
        WT_PANIC_RET(session, EINVAL,
          "overflow record unexpectedly referenced multiple times "
          "during leaf page merge");
    }

    F_SET(trk, WT_TRACK_OVFL_REFD);
    return (0);
}

/*
 * __slvg_ovfl_ref_all --
 *     Reference all of the page's overflow pages.
 */
static int
__slvg_ovfl_ref_all(WT_SESSION_IMPL *session, WT_TRACK *trk)
{
    uint32_t i;

    for (i = 0; i < trk->trk_ovfl_cnt; ++i)
        WT_RET(__slvg_ovfl_ref(session, trk->ss->ovfl[trk->trk_ovfl_slot[i]], 1));

    return (0);
}

/*
 * __slvg_ovfl_discard --
 *     Discard unused overflow pages.
 */
static int
__slvg_ovfl_discard(WT_SESSION_IMPL *session, WT_STUFF *ss)
{
    WT_TRACK *trk;
    uint32_t i;

    /*
     * Walk the overflow page array: if an overflow page isn't referenced, add its file blocks to
     * the free list.
     *
     * Clear the reference flag (it's reused to figure out if the overflow record is referenced, but
     * never used, by merged pages).
     */
    for (i = 0; i < ss->ovfl_next; ++i) {
        if ((trk = ss->ovfl[i]) == NULL)
            continue;

        if (F_ISSET(trk, WT_TRACK_OVFL_REFD)) {
            F_CLR(trk, WT_TRACK_OVFL_REFD);
            continue;
        }
        __wt_verbose(session, WT_VERB_SALVAGE, "%s unused overflow page",
          __wt_addr_string(session, trk->trk_addr, trk->trk_addr_size, ss->tmp1));
        WT_RET(__slvg_trk_free(session, &ss->ovfl[i], true));
    }

    return (0);
}

/*
 * __slvg_cleanup --
 *     Discard memory allocated to the page and overflow arrays.
 */
static int
__slvg_cleanup(WT_SESSION_IMPL *session, WT_STUFF *ss)
{
    uint32_t i;

    /* Discard the leaf page array. */
    for (i = 0; i < ss->pages_next; ++i)
        if (ss->pages[i] != NULL)
            WT_RET(__slvg_trk_free(session, &ss->pages[i], false));
    __wt_free(session, ss->pages);

    /* Discard the ovfl page array. */
    for (i = 0; i < ss->ovfl_next; ++i)
        if (ss->ovfl[i] != NULL)
            WT_RET(__slvg_trk_free(session, &ss->ovfl[i], false));
    __wt_free(session, ss->ovfl);

    return (0);
}

/*
 * __slvg_trk_free_addr --
 *     Discard address information.
 */
static void
__slvg_trk_free_addr(WT_SESSION_IMPL *session, WT_TRACK *trk)
{
    uint32_t i;

    if (trk->trk_ovfl_addr != NULL) {
        for (i = 0; i < trk->trk_ovfl_cnt; ++i)
            __wt_free(session, trk->trk_ovfl_addr[i].addr);
        __wt_free(session, trk->trk_ovfl_addr);
    }
}

/*
 * __slvg_trk_free_block --
 *     Discard underlying blocks.
 */
static int
__slvg_trk_free_block(WT_SESSION_IMPL *session, WT_TRACK *trk)
{
    WT_BM *bm;

    bm = S2BT(session)->bm;

    /*
     * If freeing underlying file blocks or overflow pages, this is a page we were tracking but
     * eventually decided not to use.
     */
    __wt_verbose(session, WT_VERB_SALVAGE, "%s blocks discarded: discard freed file bytes %" PRIu32,
      __wt_addr_string(session, trk->trk_addr, trk->trk_addr_size, trk->ss->tmp1), trk->trk_size);

    return (bm->free(bm, session, trk->trk_addr, trk->trk_addr_size));
}

/*
 * __slvg_trk_free --
 *     Discard a WT_TRACK structure and (optionally) its underlying blocks.
 */
static int
__slvg_trk_free(WT_SESSION_IMPL *session, WT_TRACK **trkp, bool free_on_last_ref)
{
    WT_TRACK *trk;

    trk = *trkp;
    *trkp = NULL;

    /*
     * If we're the last user of shared information, clean up.
     */
    WT_ASSERT(session, trk->shared->ref > 0);
    if (--trk->shared->ref == 0) {
        /*
         * If the free-on-last-ref flag is set, this chunk isn't going to use the backing physical
         * blocks. As we're the last user of those blocks, nobody is going to use them and they can
         * be discarded.
         */
        if (free_on_last_ref)
            WT_RET(__slvg_trk_free_block(session, trk));

        __wt_free(session, trk->trk_addr);

        __slvg_trk_free_addr(session, trk);

        __wt_free(session, trk->trk_ovfl_slot);

        __wt_free(session, trk->shared);
    }

    if (trk->ss->page_type == WT_PAGE_ROW_LEAF) {
        __wt_buf_free(session, &trk->row_start);
        __wt_buf_free(session, &trk->row_stop);
    }

    __wt_free(session, trk);

    return (0);
}<|MERGE_RESOLUTION|>--- conflicted
+++ resolved
@@ -688,11 +688,7 @@
     /* Count page overflow items. */
     ovfl_cnt = 0;
     WT_CELL_FOREACH_BEGIN (session, btree, dsk, unpack) {
-<<<<<<< HEAD
-        if (FLD_ISSET(unpack.flags, WT_UNPACK_OVERFLOW))
-=======
         if (FLD_ISSET(unpack.flags, WT_CELL_UNPACK_OVERFLOW))
->>>>>>> f19666a4
             ++ovfl_cnt;
     }
     WT_CELL_FOREACH_END;
@@ -707,11 +703,7 @@
 
     ovfl_cnt = 0;
     WT_CELL_FOREACH_BEGIN (session, btree, dsk, unpack) {
-<<<<<<< HEAD
-        if (FLD_ISSET(unpack.flags, WT_UNPACK_OVERFLOW)) {
-=======
         if (FLD_ISSET(unpack.flags, WT_CELL_UNPACK_OVERFLOW)) {
->>>>>>> f19666a4
             WT_RET(
               __wt_memdup(session, unpack.data, unpack.size, &trk->trk_ovfl_addr[ovfl_cnt].addr));
             trk->trk_ovfl_addr[ovfl_cnt].size = (uint8_t)unpack.size;
