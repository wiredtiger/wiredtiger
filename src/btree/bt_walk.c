/*-
 * Copyright (c) 2014-2016 MongoDB, Inc.
 * Copyright (c) 2008-2014 WiredTiger, Inc.
 *	All rights reserved.
 *
 * See the file LICENSE for redistribution information.
 */

#include "wt_internal.h"

/*
 * __ref_index_slot --
 *      Return the page's index and slot for a reference.
 */
static inline void
__ref_index_slot(WT_SESSION_IMPL *session,
    WT_REF *ref, WT_PAGE_INDEX **pindexp, uint32_t *slotp)
{
	WT_PAGE_INDEX *pindex;
	WT_REF **start, **stop, **p, **t;
	uint32_t entries, slot;

	for (;;) {
		/*
		 * Copy the parent page's index value: the page can split at
		 * any time, but the index's value is always valid, even if
		 * it's not up-to-date.
		 */
		WT_INTL_INDEX_GET(session, ref->home, pindex);
		entries = pindex->entries;

<<<<<<< HEAD
		/*
		 * Use the page's reference hint: it should be correct unless
		 * there was a split or delete in the parent before our slot.
		 * If the hint is wrong, it can be either too big or too small,
		 * but often only by a small amount.  Search up and down the
		 * index starting from the hint.
		 *
		 * It's not an error for the reference hint to be wrong, it
		 * just means the first retrieval (which sets the hint for
		 * subsequent retrievals), is slower.
		 */
		WT_ORDERED_READ(slot, ref->pindex_hint);
		if (slot >= entries)
			slot = entries - 1;
		if (pindex->index[slot] == ref)
			goto found;
		for (
		    start = &pindex->index[0],
		    stop = &pindex->index[entries - 1],
		    p = t = &pindex->index[slot];
		    p > start || t < stop;) {
			if (p > start && *--p == ref) {
				slot = (uint32_t)(p - start);
				goto found;
			}
			if (t < stop && *++t == ref) {
				slot = (uint32_t)(t - start);
				goto found;
			}
=======
	/*
	 * Use the page's reference hint: it should be correct unless the page
	 * split before our slot.  If the page splits after our slot, the hint
	 * will point earlier in the array than our actual slot, so the first
	 * loop is from the hint to the end of the list, and the second loop
	 * is from the start of the list to the end of the list.  (The second
	 * loop overlaps the first, but that only happen in cases where we've
	 * split the tree and aren't going to find our slot at all, that's not
	 * worth optimizing.)
	 *
	 * It's not an error for the reference hint to be wrong, it just means
	 * the first retrieval (which sets the hint for subsequent retrievals),
	 * is slower.
	 */
	i = ref->pindex_hint;
	if (i < pindex->entries && pindex->index[i] == ref) {
		*pindexp = pindex;
		*slotp = i;
		return;
	}
	while (++i < pindex->entries)
		if (pindex->index[i] == ref) {
			*pindexp = pindex;
			*slotp = i;
			return;
		}
	for (i = 0; i < pindex->entries; ++i)
		if (pindex->index[i] == ref) {
			*pindexp = pindex;
			*slotp = i;
			return;
>>>>>>> 873bda74
		}

		/*
		 * If we don't find our reference, the page split and our home
		 * pointer references the wrong page. When internal pages
		 * split, their WT_REF structure home values are updated; yield
		 * and wait for that to happen.
		 */
		__wt_yield();
	}

found:	WT_ASSERT(session, pindex->index[slot] == ref);
	*pindexp = pindex;
	*slotp = slot;
}

/*
 * __ref_is_leaf --
 *	Check if a reference is for a leaf page.
 */
static inline bool
__ref_is_leaf(WT_REF *ref)
{
	size_t addr_size;
	u_int type;
	const uint8_t *addr;

	/*
	 * If the page has a disk address, we can crack it to figure out if
	 * this page is a leaf page or not. If there's no address, the page
	 * isn't on disk and we don't know the page type.
	 */
	__wt_ref_info(ref, &addr, &addr_size, &type);
	return (addr == NULL ?
	    false : type == WT_CELL_ADDR_LEAF || type == WT_CELL_ADDR_LEAF_NO);
}

/*
 * __ref_ascend --
 *	Ascend the tree one level.
 */
static inline void
__ref_ascend(WT_SESSION_IMPL *session,
    WT_REF **refp, WT_PAGE_INDEX **pindexp, uint32_t *slotp)
{
	WT_REF *parent_ref, *ref;

	/*
	 * Ref points to the first/last slot on an internal page from which we
	 * are ascending the tree, moving to the parent page. This is tricky
	 * because the internal page we're on may be splitting into its parent.
	 * Find a stable configuration where the page we start from and the
	 * page we're moving to are connected. The tree eventually stabilizes
	 * into that configuration, keep trying until we succeed.
	 */
	for (ref = *refp;;) {
		/*
		 * Find our parent slot on the next higher internal page, the
		 * slot from which we move to a next/prev slot, checking that
		 * we haven't reached the root.
		 */
		parent_ref = ref->home->pg_intl_parent_ref;
		if (__wt_ref_is_root(parent_ref))
			break;
		__ref_index_slot(session, parent_ref, pindexp, slotp);

		/*
		 * There's a split race when a cursor moving forwards through
		 * the tree ascends the tree. If we're splitting an internal
		 * page into its parent, we move the WT_REF structures and
		 * then update the parent's page index before updating the split
		 * page's page index, and it's not an atomic update. A thread
		 * can read the split page's original page index and then read
		 * the parent page's replacement index.
		 *
		 * This can create a race for next-cursor movements.
		 *
		 * For example, imagine an internal page with 3 child pages,
		 * with the namespaces a-f, g-h and i-j; the first child page
		 * splits. The parent starts out with the following page-index:
		 *
		 *	| ... | a | g | i | ... |
		 *
		 * which changes to this:
		 *
		 *	| ... | a | c | e | g | i | ... |
		 *
		 * The split page starts out with the following page-index:
		 *
		 *	| a | b | c | d | e | f |
		 *
		 * Imagine a cursor finishing the 'f' part of the namespace that
		 * starts its ascent to the parent's 'a' slot. Then the page
		 * splits and the parent page's page index is replaced. If the
		 * cursor then searches the parent's replacement page index for
		 * the 'a' slot, it finds it and then increments to the slot
		 * after the 'a' slot, the 'c' slot, and then it incorrectly
		 * repeats its traversal of part of the namespace.
		 *
		 * This function takes a WT_REF argument which is the page from
		 * which we start our ascent. If the parent's slot we find in
		 * our search doesn't point to the same page as that initial
		 * WT_REF, there's a race and we start over again.
		 */
		if (ref->home == parent_ref->page)
			break;
	}

	*refp = parent_ref;
}

/*
 * __ref_descend_prev --
 *	Descend the tree one level, during a previous-cursor walk.
 */
static inline void
__ref_descend_prev(
    WT_SESSION_IMPL *session, WT_REF *ref, WT_PAGE_INDEX **pindexp)
{
	WT_PAGE_INDEX *pindex;

	/*
	 * We're passed a child page into which we're descending, and on which
	 * we have a hazard pointer.
	 */
	for (;; __wt_yield()) {
		/*
		 * There's a split race when a cursor moving backwards through
		 * the tree descends the tree. If we're splitting an internal
		 * page into its parent, we move the WT_REF structures and
		 * update the parent's page index before updating the split
		 * page's page index, and it's not an atomic update. A thread
		 * can read the parent page's replacement page index and then
		 * read the split page's original index.
		 *
		 * This can create a race for previous-cursor movements.
		 *
		 * For example, imagine an internal page with 3 child pages,
		 * with the namespaces a-f, g-h and i-j; the first child page
		 * splits. The parent starts out with the following page-index:
		 *
		 *	| ... | a | g | i | ... |
		 *
		 * The split page starts out with the following page-index:
		 *
		 *	| a | b | c | d | e | f |
		 *
		 * The first step is to move the c-f ranges into a new subtree,
		 * so, for example we might have two new internal pages 'c' and
		 * 'e', where the new 'c' page references the c-d namespace and
		 * the new 'e' page references the e-f namespace. The top of the
		 * subtree references the parent page, but until the parent's
		 * page index is updated, any threads in the subtree won't be
		 * able to ascend out of the subtree. However, once the parent
		 * page's page index is updated to this:
		 *
		 *	| ... | a | c | e | g | i | ... |
		 *
		 * threads in the subtree can ascend into the parent. Imagine a
		 * cursor in the c-d part of the namespace that ascends to the
		 * parent's 'c' slot. It would then decrement to the slot before
		 * the 'c' slot, the 'a' slot.
		 *
		 * The previous-cursor movement selects the last slot in the 'a'
		 * page; if the split page's page-index hasn't been updated yet,
		 * it will select the 'f' slot, which is incorrect. Once the
		 * split page's page index is updated to this:
		 *
		 *	| a | b |
		 *
		 * the previous-cursor movement will select the 'b' slot, which
		 * is correct.
		 *
		 * This function takes an argument which is the internal page
		 * from which we're descending. If the last slot on the page no
		 * longer points to the current page as its "home", the page is
		 * being split and part of its namespace moved. We have the
		 * correct page and we don't have to move, all we have to do is
		 * wait until the split page's page index is updated.
		 */
		WT_INTL_INDEX_GET(session, ref->page, pindex);
		if (pindex->index[pindex->entries - 1]->home == ref->page)
			break;
	}
	*pindexp = pindex;
}

/*
 * __ref_initial_descent_prev --
 *	Descend the tree one level, when setting up the initial cursor position
 * for a previous-cursor walk.
 */
static inline bool
__ref_initial_descent_prev(
    WT_SESSION_IMPL *session, WT_REF *ref, WT_PAGE_INDEX **pindexp)
{
	WT_PAGE_INDEX *pindex;

	/*
	 * We're passed a child page into which we're descending, and on which
	 * we have a hazard pointer.
	 *
	 * Acquire a page index for the child page and then confirm we haven't
	 * raced with a parent split.
	 */
	WT_INTL_INDEX_GET(session, ref->page, pindex);
	if (__wt_split_descent_race(session, ref, *pindexp))
		return (false);

	*pindexp = pindex;
	return (true);
}

/*
 * __tree_walk_internal --
 *	Move to the next/previous page in the tree.
 */
static inline int
__tree_walk_internal(WT_SESSION_IMPL *session,
    WT_REF **refp, uint64_t *walkcntp, uint64_t *skipleafcntp, uint32_t flags)
{
	WT_BTREE *btree;
	WT_DECL_RET;
	WT_PAGE_INDEX *pindex;
	WT_REF *couple, *couple_orig, *ref;
	bool empty_internal, initial_descent, prev, skip;
	uint32_t slot;

	btree = S2BT(session);
	pindex = NULL;
	empty_internal = initial_descent = false;

	/*
	 * Tree walks are special: they look inside page structures that splits
	 * may want to free.  Publish that the tree is active during this
	 * window.
	 */
	WT_ENTER_PAGE_INDEX(session);

	/* Walk should never instantiate deleted pages. */
	LF_SET(WT_READ_NO_EMPTY);

	/*
	 * !!!
	 * Fast-truncate currently only works on row-store trees.
	 */
	if (btree->type != BTREE_ROW)
		LF_CLR(WT_READ_TRUNCATE);

	prev = LF_ISSET(WT_READ_PREV) ? 1 : 0;

	/*
	 * There are multiple reasons and approaches to walking the in-memory
	 * tree:
	 *
	 * (1) finding pages to evict (the eviction server);
	 * (2) writing just dirty leaves or internal nodes (checkpoint);
	 * (3) discarding pages (close);
	 * (4) truncating pages in a range (fast truncate);
	 * (5) skipping pages based on outside information (compaction);
	 * (6) cursor scans (applications).
	 *
	 * Except for cursor scans and compaction, the walk is limited to the
	 * cache, no pages are read.  In all cases, hazard pointers protect the
	 * walked pages from eviction.
	 *
	 * Walks use hazard-pointer coupling through the tree and that's OK
	 * (hazard pointers can't deadlock, so there's none of the usual
	 * problems found when logically locking up a btree).  If the eviction
	 * thread tries to evict the active page, it fails because of our
	 * hazard pointer.  If eviction tries to evict our parent, that fails
	 * because the parent has a child page that can't be discarded.  We do
	 * play one game: don't couple up to our parent and then back down to a
	 * new leaf, couple to the next page to which we're descending, it
	 * saves a hazard-pointer swap for each cursor page movement.
	 *
	 * !!!
	 * NOTE: we depend on the fact it's OK to release a page we don't hold,
	 * that is, it's OK to release couple when couple is set to NULL.
	 *
	 * Take a copy of any held page and clear the return value.  Remember
	 * the hazard pointer we're currently holding.
	 *
	 * We may be passed a pointer to btree->evict_page that we are clearing
	 * here.  We check when discarding pages that we're not discarding that
	 * page, so this clear must be done before the page is released.
	 */
	couple = couple_orig = ref = *refp;
	*refp = NULL;

	/* If no page is active, begin a walk from the start/end of the tree. */
	if (ref == NULL) {
restart:	/*
		 * We can reach here with a NULL or root reference; the release
		 * function handles them internally, don't complicate this code
		 * by calling them out.
		 */
		WT_ERR(__wt_page_release(session, couple, flags));

		couple = couple_orig = ref = &btree->root;
		if (ref->page == NULL)
			goto done;

		initial_descent = true;
		goto descend;
	}

	/*
	 * If the active page was the root, we've reached the walk's end; we
	 * only get here if we've returned the root to our caller, so we're
	 * holding no hazard pointers.
	 */
	if (__wt_ref_is_root(ref))
		goto done;

	/* Figure out the current slot in the WT_REF array. */
	__ref_index_slot(session, ref, &pindex, &slot);

	for (;;) {
		/*
		 * If we're at the last/first slot on the internal page, return
		 * it in post-order traversal. Otherwise move to the next/prev
		 * slot and left/right-most element in that subtree.
		 */
		while ((prev && slot == 0) ||
		    (!prev && slot == pindex->entries - 1)) {
			/* Ascend to the parent. */
			__ref_ascend(session, &ref, &pindex, &slot);

			/*
			 * If at the root and returning internal pages, return
			 * the root page, otherwise we're done. Regardless, no
			 * hazard pointer is required, release the one we hold.
			 */
			if (__wt_ref_is_root(ref)) {
				WT_ERR(__wt_page_release(
				    session, couple, flags));
				if (!LF_ISSET(WT_READ_SKIP_INTL))
					*refp = ref;
				goto done;
			}

			/*
			 * If we got all the way through an internal page and
			 * all of the child pages were deleted, mark it for
			 * eviction.
			 */
			if (empty_internal && pindex->entries > 1) {
				__wt_page_evict_soon(session, ref);
				empty_internal = false;
			}

			/*
			 * Optionally return internal pages. Swap our previous
			 * hazard pointer for the page we'll return. We don't
			 * handle restart or not-found returns, it would require
			 * additional complexity and is not a possible return:
			 * we're moving to the parent of the current child page,
			 * the parent can't have been evicted.
			 */
			if (!LF_ISSET(WT_READ_SKIP_INTL)) {
				WT_ERR(__wt_page_swap(
				    session, couple, ref, flags));
				*refp = ref;
				goto done;
			}
		}

		if (prev)
			--slot;
		else
			++slot;

		if (walkcntp != NULL)
			++*walkcntp;

		for (;;) {
			/*
			 * Move to the next slot, and set the reference hint if
			 * it's wrong (used when we continue the walk). We don't
			 * always update the hints when splitting, it's expected
			 * for them to be incorrect in some workloads.
			 */
			ref = pindex->index[slot];
			if (ref->pindex_hint != slot)
				ref->pindex_hint = slot;

			/*
			 * If we see any child states other than deleted, the
			 * page isn't empty.
			 */
			if (ref->state != WT_REF_DELETED &&
			    !LF_ISSET(WT_READ_TRUNCATE))
				empty_internal = false;

			if (LF_ISSET(WT_READ_CACHE)) {
				/*
				 * Only look at unlocked pages in memory:
				 * fast-path some common cases.
				 */
				if (LF_ISSET(WT_READ_NO_WAIT) &&
				    ref->state != WT_REF_MEM)
					break;
			} else if (LF_ISSET(WT_READ_TRUNCATE)) {
				/*
				 * Avoid pulling a deleted page back in to try
				 * to delete it again.
				 */
				if (ref->state == WT_REF_DELETED &&
				    __wt_delete_page_skip(session, ref, false))
					break;
				/*
				 * If deleting a range, try to delete the page
				 * without instantiating it.
				 */
				WT_ERR(__wt_delete_page(session, ref, &skip));
				if (skip)
					break;
				empty_internal = false;
			} else if (LF_ISSET(WT_READ_COMPACT)) {
				/*
				 * Compaction has relatively complex tests to
				 * decide if a page can be skipped, call out
				 * to a helper function.
				 */
				WT_ERR(__wt_compact_page_skip(
				    session, ref, &skip));
				if (skip)
					break;
			} else {
				/*
				 * Try to skip deleted pages visible to us.
				 */
				if (ref->state == WT_REF_DELETED &&
				    __wt_delete_page_skip(session, ref, false))
					break;
			}

			/*
			 * Optionally skip leaf pages: skip all leaf pages if
			 * WT_READ_SKIP_LEAF is set, when the skip-leaf-count
			 * variable is non-zero, skip some count of leaf pages.
			 * If this page is disk-based, crack the cell to figure
			 * out it's a leaf page without reading it.
			 *
			 * If skipping some number of leaf pages, decrement the
			 * count of pages to zero, and then take the next leaf
			 * page we can. Be cautious around the page decrement,
			 * if for some reason don't take this particular page,
			 * we can take the next one, and, there are additional
			 * tests/decrements when we're about to return a leaf
			 * page.
			 */
			if (skipleafcntp != NULL || LF_ISSET(WT_READ_SKIP_LEAF))
				if (__ref_is_leaf(ref)) {
					if (LF_ISSET(WT_READ_SKIP_LEAF))
						break;
					if (*skipleafcntp > 0) {
						--*skipleafcntp;
						break;
					}
				}

			ret = __wt_page_swap(session, couple, ref,
			    WT_READ_NOTFOUND_OK | WT_READ_RESTART_OK | flags);

			/*
			 * Not-found is an expected return when only walking
			 * in-cache pages, or if we see a deleted page.
			 */
			if (ret == WT_NOTFOUND) {
				ret = 0;
				break;
			}

			/*
			 * The page we're moving to might have split, in which
			 * case move to the last position we held.
			 */
			if (ret == WT_RESTART) {
				ret = 0;

				/*
				 * If a cursor is setting up at the end of the
				 * tree, we can't use our parent page's index,
				 * because it may have already split; restart
				 * the walk.
				 */
				if (prev && initial_descent)
					goto restart;

				/*
				 * If a new walk that never coupled from the
				 * root to a new saved position in the tree,
				 * restart the walk.
				 */
				if (couple == &btree->root)
					goto restart;

				/*
				 * If restarting from some original position,
				 * repeat the increment or decrement we made at
				 * that time. Otherwise, couple is an internal
				 * page we've acquired after moving from that
				 * starting position and we can treat it as a
				 * new page. This works because we never acquire
				 * a hazard pointer on a leaf page we're not
				 * going to return to our caller, this will quit
				 * working if that ever changes.
				 */
				WT_ASSERT(session,
				    couple == couple_orig ||
				    WT_PAGE_IS_INTERNAL(couple->page));
				ref = couple;
				__ref_index_slot(session, ref, &pindex, &slot);
				if (couple == couple_orig)
					break;
			}
			WT_ERR(ret);
			couple = ref;

			/*
			 * A new page: configure for traversal of any internal
			 * page's children, else return the leaf page.
			 */
			if (WT_PAGE_IS_INTERNAL(ref->page)) {
descend:			empty_internal = true;

				/*
				 * There's a split race when a cursor is setting
				 * up at the end of the tree or moving backwards
				 * through the tree and descending a level. When
				 * splitting an internal page into its parent,
				 * we move the WT_REF structures and update the
				 * parent's page index before updating the split
				 * page's page index, and it's not an atomic
				 * update. A thread can read the parent page's
				 * replacement page index, then read the split
				 * page's original index, or the parent page's
				 * original and the split page's replacement.
				 *
				 * This isn't a problem for a cursor setting up
				 * at the start of the tree or moving forwards
				 * through the tree because we do right-hand
				 * splits on internal pages and the initial part
				 * of the split page's namespace won't change as
				 * part of a split. A thread reading the parent
				 * page's and split page's indexes will move to
				 * the same slot no matter what order of indexes
				 * are read.
				 *
				 * Handle a cursor setting up at the end of the
				 * tree or moving backwards through the tree.
				 */
				if (!prev) {
					WT_INTL_INDEX_GET(
					    session, ref->page, pindex);
					slot = 0;
				} else if (initial_descent) {
					if (!__ref_initial_descent_prev(
					    session, ref, &pindex))
						goto restart;
					slot = pindex->entries - 1;
				} else {
					__ref_descend_prev(
					    session, ref, &pindex);
					slot = pindex->entries - 1;
				}
			} else {
				/*
				 * At the lowest tree level (considering a leaf
				 * page), turn off the initial-descent state.
				 * Descent race tests are different when moving
				 * through the tree vs. the initial descent.
				 */
				initial_descent = false;

				/*
				 * Optionally skip leaf pages, the second half.
				 * We didn't have an on-page cell to figure out
				 * if it was a leaf page, we had to acquire the
				 * hazard pointer and look at the page.
				 */
				if (skipleafcntp != NULL ||
				    LF_ISSET(WT_READ_SKIP_LEAF)) {
					if (LF_ISSET(WT_READ_SKIP_LEAF))
						break;
					if (*skipleafcntp > 0) {
						--*skipleafcntp;
						break;
					}
				}

				*refp = ref;
				goto done;
			}
		}
	}

done:
err:	WT_LEAVE_PAGE_INDEX(session);
	return (ret);
}

/*
 * __wt_tree_walk --
 *	Move to the next/previous page in the tree.
 */
int
__wt_tree_walk(WT_SESSION_IMPL *session, WT_REF **refp, uint32_t flags)
{
	return (__tree_walk_internal(session, refp, NULL, NULL, flags));
}

/*
 * __wt_tree_walk_count --
 *	Move to the next/previous page in the tree, tracking how many
 * references were visited to get there.
 */
int
__wt_tree_walk_count(WT_SESSION_IMPL *session,
    WT_REF **refp, uint64_t *walkcntp, uint32_t flags)
{
	return (__tree_walk_internal(session, refp, walkcntp, NULL, flags));
}

/*
 * __wt_tree_walk_skip --
 *	Move to the next/previous page in the tree, skipping a certain number
 *	of leaf pages before returning.
 */
int
__wt_tree_walk_skip(WT_SESSION_IMPL *session,
    WT_REF **refp, uint64_t *skipleafcntp, uint32_t flags)
{
	return (__tree_walk_internal(session, refp, NULL, skipleafcntp, flags));
}<|MERGE_RESOLUTION|>--- conflicted
+++ resolved
@@ -29,7 +29,6 @@
 		WT_INTL_INDEX_GET(session, ref->home, pindex);
 		entries = pindex->entries;
 
-<<<<<<< HEAD
 		/*
 		 * Use the page's reference hint: it should be correct unless
 		 * there was a split or delete in the parent before our slot.
@@ -46,8 +45,7 @@
 			slot = entries - 1;
 		if (pindex->index[slot] == ref)
 			goto found;
-		for (
-		    start = &pindex->index[0],
+		for (start = &pindex->index[0],
 		    stop = &pindex->index[entries - 1],
 		    p = t = &pindex->index[slot];
 		    p > start || t < stop;) {
@@ -59,39 +57,6 @@
 				slot = (uint32_t)(t - start);
 				goto found;
 			}
-=======
-	/*
-	 * Use the page's reference hint: it should be correct unless the page
-	 * split before our slot.  If the page splits after our slot, the hint
-	 * will point earlier in the array than our actual slot, so the first
-	 * loop is from the hint to the end of the list, and the second loop
-	 * is from the start of the list to the end of the list.  (The second
-	 * loop overlaps the first, but that only happen in cases where we've
-	 * split the tree and aren't going to find our slot at all, that's not
-	 * worth optimizing.)
-	 *
-	 * It's not an error for the reference hint to be wrong, it just means
-	 * the first retrieval (which sets the hint for subsequent retrievals),
-	 * is slower.
-	 */
-	i = ref->pindex_hint;
-	if (i < pindex->entries && pindex->index[i] == ref) {
-		*pindexp = pindex;
-		*slotp = i;
-		return;
-	}
-	while (++i < pindex->entries)
-		if (pindex->index[i] == ref) {
-			*pindexp = pindex;
-			*slotp = i;
-			return;
-		}
-	for (i = 0; i < pindex->entries; ++i)
-		if (pindex->index[i] == ref) {
-			*pindexp = pindex;
-			*slotp = i;
-			return;
->>>>>>> 873bda74
 		}
 
 		/*
