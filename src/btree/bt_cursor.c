--- conflicted
+++ resolved
@@ -57,24 +57,32 @@
 static inline bool
 __cursor_page_pinned(WT_CURSOR_BTREE *cbt, bool eviction_ok)
 {
-<<<<<<< HEAD
 	WT_SESSION_IMPL *session;
 
 	session = (WT_SESSION_IMPL *)cbt->iface.session;
 
-	return (F_ISSET(cbt, WT_CBT_ACTIVE) &&
-	    cbt->ref->page->read_gen != WT_READGEN_OLDEST &&
-	    (cbt->ref->state != WT_REF_AMNESIA ||
-	    !F_ISSET(&session->txn, WT_TXN_UPDATE)));
-=======
+	if (!F_ISSET(cbt, WT_CBT_ACTIVE))
+		return (false);
+
+	/*
+	 * If we get here during an update with a page lacking history, we'd
+	 * better be able to evict it.
+	 */
+	WT_ASSERT(session, cbt->ref->state != WT_REF_AMNESIA ||
+	    !F_ISSET(&session->txn, WT_TXN_UPDATE) || eviction_ok);
+
 	/*
 	 * Optionally fail the page-pinned test when the page is flagged for
 	 * forced eviction (so we periodically release pages grown too large).
 	 * The test is optional as not all callers can release pinned pages.
-	 */
-	return (F_ISSET(cbt, WT_CBT_ACTIVE) &&
-	    (!eviction_ok || cbt->ref->page->read_gen != WT_READGEN_OLDEST));
->>>>>>> 2f489ea8
+	 *
+	 * We cannot use a page without history for an update operation:
+	 * release the page so we get it again with history in that case.
+	 */
+	return (!eviction_ok ||
+	    cbt->ref->page->read_gen != WT_READGEN_OLDEST ||
+	    cbt->ref->state != WT_REF_AMNESIA ||
+	    !F_ISSET(&session->txn, WT_TXN_UPDATE));
 }
 
 /*
