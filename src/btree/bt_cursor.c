--- conflicted
+++ resolved
@@ -535,21 +535,6 @@
      * never be written to the history store. Therefore, there is no need to do a search here for
      * uncommitted updates.
      */
-<<<<<<< HEAD
-=======
-    if (cbt->ref->page_las != NULL && cbt->ref->page_las->has_prepares) {
-        if ((ret = __wt_find_lookaside_upd(session, cbt, &las_upd, true)) == 0) {
-            if (upd == NULL || upd->start_ts < las_upd->start_ts) {
-                WT_ASSERT(session, las_upd->prepare_state == WT_PREPARE_INPROGRESS);
-                upd = las_upd;
-            } else {
-                __wt_free_update_list(session, &las_upd);
-                WT_STAT_CONN_INCR(session, cache_hs_read_wasted);
-            }
-        }
-        WT_RET_NOTFOUND_OK(ret);
-    }
->>>>>>> 5346670f
 
     *updp = upd;
     return (0);
