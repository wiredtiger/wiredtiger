/*-
 * Copyright (c) 2014-present MongoDB, Inc.
 * Copyright (c) 2008-2014 WiredTiger, Inc.
 *	All rights reserved.
 *
 * See the file LICENSE for redistribution information.
 */

#include "wt_internal.h"

/*
 * __wt_btree_prefetch --
 *     Pre-load a set of pages into the cache. This session holds a hazard pointer on the ref passed
 *     in, so there must be a valid page and a valid parent page (though that parent could change if
 *     a split happens).
 */
int
__wt_btree_prefetch(WT_SESSION_IMPL *session, WT_REF *ref)
{
    WT_CONNECTION_IMPL *conn;
    WT_DECL_RET;
    WT_REF *next_ref;
    uint64_t block_preload;

    conn = S2C(session);
    block_preload = 0;

    /*
     * FIXME-WT-11759 Consider whether we should have these asserts here or swallow up the errors
     * instead.
     */
    WT_ASSERT_ALWAYS(session, F_ISSET(ref, WT_REF_FLAG_LEAF),
      "Pre-fetch starts with a leaf page and reviews the parent");

    WT_ASSERT_ALWAYS(session, __wt_session_gen(session, WT_GEN_SPLIT) != 0,
      "Pre-fetch requires a split generation to traverse internal page(s)");

    session->pf.prefetch_prev_ref = ref;
    /* Load and decompress a set of pages into the block cache. */
    WT_INTL_FOREACH_BEGIN (session, ref->home, next_ref) {
        /* Don't let the pre-fetch queue get overwhelmed. */
        if (conn->prefetch_queue_count > WT_MAX_PREFETCH_QUEUE ||
          block_preload > WT_PREFETCH_QUEUE_PER_TRIGGER)
            break;

        /*
         * Skip queuing pages that are already in cache or are internal. They aren't the pages we
         * are looking for. This pretty much assumes that all children of an internal page remain in
         * cache during the scan. If a previous pre-fetch of this internal page read a page in, then
         * that page was evicted and now a future page wants to be pre-fetched, this algorithm needs
         * a tweak. It would need to remember which child was last queued and start again from
         * there, rather than this approximation which assumes recently pre-fetched pages are still
         * in cache. Don't prefetch fast deleted pages to avoid wasted effort. We can skip reading
         * these deleted pages into the cache if the fast truncate information is visible in the
         * session transaction snapshot.
         */
        if (next_ref->state == WT_REF_DISK && F_ISSET(next_ref, WT_REF_FLAG_LEAF) &&
          next_ref->page_del == NULL) {
            ret = __wt_conn_prefetch_queue_push(session, next_ref);
            if (ret == 0)
                ++block_preload;
            else if (ret != EBUSY)
                WT_RET(ret);
        }
    }
    WT_INTL_FOREACH_END;

    WT_STAT_CONN_INCRV(session, block_prefetch_pages_queued, block_preload);
    return (0);
}

/*
 * __wt_prefetch_page_in --
 *     Does the heavy lifting of reading a page into the cache. Immediately releases the page since
 *     reading it in is the useful side effect here. Must be called while holding a dhandle.
 */
int
__wt_prefetch_page_in(WT_SESSION_IMPL *session, WT_PREFETCH_QUEUE_ENTRY *pe)
{
    WT_ADDR_COPY addr;
    WT_DECL_RET;

    if (pe->ref->home != pe->first_home)
        __wt_verbose(
          session, WT_VERB_PREFETCH, "The home changed while queued for pre-fetch %s", "");

    /*
     * FIXME-WT-11759 Consider whether we should have these asserts here or swallow up the errors
     * instead.
     */
    WT_ASSERT_ALWAYS(session, pe->dhandle != NULL, "Pre-fetch needs to save a valid dhandle");
    WT_ASSERT_ALWAYS(
      session, !F_ISSET(pe->ref, WT_REF_FLAG_INTERNAL), "Pre-fetch should only see leaf pages");

    if (pe->ref->state != WT_REF_DISK) {
        WT_STAT_CONN_INCR(session, block_prefetch_pages_fail);
        return (0);
    }

    WT_STAT_CONN_INCR(session, block_prefetch_pages_read);

    WT_ENTER_GENERATION(session, WT_GEN_SPLIT);
    if (__wt_ref_addr_copy(session, pe->ref, &addr)) {
        WT_ERR(__wt_page_in(session, pe->ref, WT_READ_PREFETCH));
        WT_ERR(__wt_page_release(session, pe->ref, 0));
    } else
        ret = (WT_ERROR);

err:
<<<<<<< HEAD
    WT_LEAVE_GENERATION(session, WT_GEN_SPLIT);
    WT_TRET(__wt_page_release(session, pe->ref, 0));
=======
>>>>>>> fd0658fd
    return (ret);
}<|MERGE_RESOLUTION|>--- conflicted
+++ resolved
@@ -107,10 +107,6 @@
         ret = (WT_ERROR);
 
 err:
-<<<<<<< HEAD
     WT_LEAVE_GENERATION(session, WT_GEN_SPLIT);
-    WT_TRET(__wt_page_release(session, pe->ref, 0));
-=======
->>>>>>> fd0658fd
     return (ret);
 }