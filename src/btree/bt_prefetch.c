--- conflicted
+++ resolved
@@ -97,10 +97,7 @@
         ret = (WT_ERROR);
 
 err:
-<<<<<<< HEAD
     WT_LEAVE_GENERATION(session, WT_GEN_SPLIT);
-=======
     WT_TRET(__wt_page_release(session, pe->ref, 0));
->>>>>>> 03d04f67
     return (ret);
 }