--- conflicted
+++ resolved
@@ -574,16 +574,9 @@
              * The visibility information is not referenced on the page so we need to ensure that
              * the value is globally visible at the point in time where we read the page into cache.
              */
-<<<<<<< HEAD
-            if (!btree->huffman_value &&
-              (__wt_time_window_is_empty(&unpack.tw) ||
-                (unpack.tw.stop_txn == WT_TXN_MAX && unpack.tw.stop_ts == WT_TS_MAX &&
-                  !F_ISSET(&unpack, WT_CELL_UNPACK_PREPARE) &&
-                  __wt_txn_visible_all(session, unpack.tw.start_txn, unpack.tw.durable_start_ts))))
-=======
-            if (!btree->huffman_value && !__wt_time_window_has_stop(&unpack.tw) &&
-              __wt_txn_tw_start_visible_all(session, &unpack.tw))
->>>>>>> 6ec55fb7
+            if (!btree->huffman_value && (__wt_time_window_is_empty(&unpack.tw) ||
+                                           (!__wt_time_window_has_stop(&unpack.tw) &&
+                                             __wt_txn_tw_start_visible_all(session, &unpack.tw))))
                 __wt_row_leaf_value_set(page, rip - 1, &unpack);
             break;
         case WT_CELL_VALUE_OVFL:
